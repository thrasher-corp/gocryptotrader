package bitmex

import (
	"context"
	"errors"
	"fmt"
	"math"
	"sort"
	"strconv"
	"strings"
	"sync"
	"time"

	"github.com/thrasher-corp/gocryptotrader/common"
	"github.com/thrasher-corp/gocryptotrader/config"
	"github.com/thrasher-corp/gocryptotrader/currency"
	exchange "github.com/thrasher-corp/gocryptotrader/exchanges"
	"github.com/thrasher-corp/gocryptotrader/exchanges/account"
	"github.com/thrasher-corp/gocryptotrader/exchanges/asset"
	"github.com/thrasher-corp/gocryptotrader/exchanges/deposit"
	"github.com/thrasher-corp/gocryptotrader/exchanges/kline"
	"github.com/thrasher-corp/gocryptotrader/exchanges/order"
	"github.com/thrasher-corp/gocryptotrader/exchanges/orderbook"
	"github.com/thrasher-corp/gocryptotrader/exchanges/protocol"
	"github.com/thrasher-corp/gocryptotrader/exchanges/request"
	"github.com/thrasher-corp/gocryptotrader/exchanges/stream"
	"github.com/thrasher-corp/gocryptotrader/exchanges/stream/buffer"
	"github.com/thrasher-corp/gocryptotrader/exchanges/ticker"
	"github.com/thrasher-corp/gocryptotrader/exchanges/trade"
	"github.com/thrasher-corp/gocryptotrader/log"
	"github.com/thrasher-corp/gocryptotrader/portfolio/withdraw"
)

// GetDefaultConfig returns a default exchange config
func (b *Bitmex) GetDefaultConfig(ctx context.Context) (*config.Exchange, error) {
	b.SetDefaults()
	exchCfg := new(config.Exchange)
	exchCfg.Name = b.Name
	exchCfg.HTTPTimeout = exchange.DefaultHTTPTimeout
	exchCfg.BaseCurrencies = b.BaseCurrencies

	err := b.SetupDefaults(exchCfg)
	if err != nil {
		return nil, err
	}

	if b.Features.Supports.RESTCapabilities.AutoPairUpdates {
		err = b.UpdateTradablePairs(ctx, true)
		if err != nil {
			return nil, err
		}
	}

	return exchCfg, nil
}

// SetDefaults sets the basic defaults for Bitmex
func (b *Bitmex) SetDefaults() {
	b.Name = "Bitmex"
	b.Enabled = true
	b.Verbose = true
	b.API.CredentialsValidator.RequiresKey = true
	b.API.CredentialsValidator.RequiresSecret = true

	configFmt := &currency.PairFormat{Uppercase: true, Delimiter: currency.DashDelimiter}
	standardRequestFmt := &currency.PairFormat{Uppercase: true}
	spotRequestFormat := &currency.PairFormat{Uppercase: true, Delimiter: currency.UnderscoreDelimiter}

	spot := currency.PairStore{RequestFormat: spotRequestFormat, ConfigFormat: configFmt}
	err := b.StoreAssetPairFormat(asset.Spot, spot)
	if err != nil {
		log.Errorln(log.ExchangeSys, err)
	}

	perp := currency.PairStore{RequestFormat: standardRequestFmt, ConfigFormat: configFmt}
	err = b.StoreAssetPairFormat(asset.PerpetualContract, perp)
	if err != nil {
		log.Errorln(log.ExchangeSys, err)
	}

	futures := currency.PairStore{RequestFormat: standardRequestFmt, ConfigFormat: configFmt}
	err = b.StoreAssetPairFormat(asset.Futures, futures)
	if err != nil {
		log.Errorln(log.ExchangeSys, err)
	}

	index := currency.PairStore{RequestFormat: standardRequestFmt, ConfigFormat: configFmt}
	err = b.StoreAssetPairFormat(asset.Index, index)
	if err != nil {
		log.Errorln(log.ExchangeSys, err)
	}

	err = b.DisableAssetWebsocketSupport(asset.Index)
	if err != nil {
		log.Errorln(log.ExchangeSys, err)
	}

	b.Features = exchange.Features{
		Supports: exchange.FeaturesSupported{
			REST:      true,
			Websocket: true,
			RESTCapabilities: protocol.Features{
				TickerBatching:      true,
				TickerFetching:      true,
				TradeFetching:       true,
				OrderbookFetching:   true,
				AutoPairUpdates:     true,
				AccountInfo:         true,
				GetOrder:            true,
				GetOrders:           true,
				CancelOrders:        true,
				CancelOrder:         true,
				SubmitOrder:         true,
				SubmitOrders:        true,
				ModifyOrder:         true,
				DepositHistory:      true,
				WithdrawalHistory:   true,
				UserTradeHistory:    true,
				CryptoDeposit:       true,
				CryptoWithdrawal:    true,
				TradeFee:            true,
				CryptoWithdrawalFee: true,
			},
			WebsocketCapabilities: protocol.Features{
				TradeFetching:          true,
				OrderbookFetching:      true,
				Subscribe:              true,
				Unsubscribe:            true,
				AuthenticatedEndpoints: true,
				AccountInfo:            true,
				DeadMansSwitch:         true,
				GetOrders:              true,
				GetOrder:               true,
			},
			WithdrawPermissions: exchange.AutoWithdrawCryptoWithAPIPermission |
				exchange.WithdrawCryptoWithEmail |
				exchange.WithdrawCryptoWith2FA |
				exchange.NoFiatWithdrawals,
		},
		Enabled: exchange.FeaturesEnabled{
			AutoPairUpdates: true,
		},
	}

	b.Requester, err = request.New(b.Name,
		common.NewHTTPClientWithTimeout(exchange.DefaultHTTPTimeout),
		request.WithLimiter(SetRateLimit()))
	if err != nil {
		log.Errorln(log.ExchangeSys, err)
	}
	b.API.Endpoints = b.NewEndpoints()
	err = b.API.Endpoints.SetDefaultEndpoints(map[exchange.URL]string{
		exchange.RestSpot:      bitmexAPIURL,
		exchange.WebsocketSpot: bitmexWSURL,
	})
	if err != nil {
		log.Errorln(log.ExchangeSys, err)
	}
	b.Websocket = stream.New()
	b.WebsocketResponseMaxLimit = exchange.DefaultWebsocketResponseMaxLimit
	b.WebsocketResponseCheckTimeout = exchange.DefaultWebsocketResponseCheckTimeout
	b.WebsocketOrderbookBufferLimit = exchange.DefaultWebsocketOrderbookBufferLimit
}

// Setup takes in the supplied exchange configuration details and sets params
func (b *Bitmex) Setup(exch *config.Exchange) error {
	err := exch.Validate()
	if err != nil {
		return err
	}
	if !exch.Enabled {
		b.SetEnabled(false)
		return nil
	}
	err = b.SetupDefaults(exch)
	if err != nil {
		return err
	}

	wsEndpoint, err := b.API.Endpoints.GetURL(exchange.WebsocketSpot)
	if err != nil {
		return err
	}

	err = b.Websocket.Setup(&stream.WebsocketSetup{
		ExchangeConfig:         exch,
		DefaultURL:             bitmexWSURL,
		RunningURL:             wsEndpoint,
		Connector:              b.WsConnect,
		Subscriber:             b.Subscribe,
		Unsubscriber:           b.Unsubscribe,
		GenerateSubscriptions:  b.GenerateDefaultSubscriptions,
		ConnectionMonitorDelay: exch.ConnectionMonitorDelay,
		Features:               &b.Features.Supports.WebsocketCapabilities,
		OrderbookBufferConfig: buffer.Config{
			UpdateEntriesByID: true,
		},
	})
	if err != nil {
		return err
	}
	return b.Websocket.SetupNewConnection(stream.ConnectionSetup{
		ResponseCheckTimeout: exch.WebsocketResponseCheckTimeout,
		ResponseMaxLimit:     exch.WebsocketResponseMaxLimit,
		URL:                  bitmexWSURL,
	})
}

// Start starts the Bitmex go routine
func (b *Bitmex) Start(ctx context.Context, wg *sync.WaitGroup) error {
	if wg == nil {
		return fmt.Errorf("%T %w", wg, common.ErrNilPointer)
	}
	wg.Add(1)
	go func() {
		b.Run(ctx)
		wg.Done()
	}()
	return nil
}

// Run implements the Bitmex wrapper
func (b *Bitmex) Run(ctx context.Context) {
	if b.Verbose {
		wsEndpoint, err := b.API.Endpoints.GetURL(exchange.WebsocketSpot)
		if err != nil {
			log.Error(log.ExchangeSys, err)
		}
		log.Debugf(log.ExchangeSys,
			"%s Websocket: %s. (url: %s).\n",
			b.Name,
			common.IsEnabled(b.Websocket.IsEnabled()),
			wsEndpoint)
		b.PrintEnabledPairs()
	}

	if !b.GetEnabledFeatures().AutoPairUpdates {
		return
	}

	err := b.UpdateTradablePairs(ctx, false)
	if err != nil {
		log.Errorf(log.ExchangeSys, "%s failed to update tradable pairs. Err: %s", b.Name, err)
	}
}

// FetchTradablePairs returns a list of the exchanges tradable pairs
func (b *Bitmex) FetchTradablePairs(ctx context.Context, a asset.Item) (currency.Pairs, error) {
	marketInfo, err := b.GetActiveAndIndexInstruments(ctx)
	if err != nil {
		return nil, err
	}

	pairs := make([]currency.Pair, 0, len(marketInfo))
	for x := range marketInfo {
		if marketInfo[x].State != "Open" && a != asset.Index {
			continue
		}

		var pair currency.Pair
		switch a {
		case asset.Spot:
			if marketInfo[x].Typ == spotID {
				pair, err = currency.NewPairFromString(marketInfo[x].Symbol)
				if err != nil {
					return nil, err
				}
				pairs = append(pairs, pair)
			}
		case asset.PerpetualContract:
			if marketInfo[x].Typ == perpetualContractID {
				var settleTrail string
				if strings.Contains(marketInfo[x].Symbol, currency.UnderscoreDelimiter) {
					// Example: ETHUSD_ETH quoted in USD, paid out in ETH.
					settlement := strings.Split(marketInfo[x].Symbol, currency.UnderscoreDelimiter)
					if len(settlement) != 2 {
						log.Warnf(log.ExchangeSys, "%s currency %s %s cannot be added to tradable pairs",
							b.Name,
							marketInfo[x].Symbol,
							a)
						break
					}
					settleTrail = currency.UnderscoreDelimiter + settlement[1]
				}
				pair, err = currency.NewPairFromStrings(marketInfo[x].Underlying,
					marketInfo[x].QuoteCurrency+settleTrail)
				if err != nil {
					return nil, err
				}
				pairs = append(pairs, pair)
			}
		case asset.Futures:
			if marketInfo[x].Typ == futuresID {
				isolate := strings.Split(marketInfo[x].Symbol, currency.UnderscoreDelimiter)
				if len(isolate[0]) < 3 {
					log.Warnf(log.ExchangeSys, "%s currency %s %s be cannot added to tradable pairs",
						b.Name,
						marketInfo[x].Symbol,
						a)
					break
				}
				var settleTrail string
				if len(isolate) == 2 {
					// Example: ETHUSDU22_ETH quoted in USD, paid out in ETH.
					settleTrail = currency.UnderscoreDelimiter + isolate[1]
				}

				root := isolate[0][:len(isolate[0])-3]
				contract := isolate[0][len(isolate[0])-3:]

				pair, err = currency.NewPairFromStrings(root, contract+settleTrail)
				if err != nil {
					return nil, err
				}
				pairs = append(pairs, pair)
			}
		case asset.Index:
			// TODO: This can be expanded into individual assets later.
			if marketInfo[x].Typ == bitMEXBasketIndexID ||
				marketInfo[x].Typ == bitMEXPriceIndexID ||
				marketInfo[x].Typ == bitMEXLendingPremiumIndexID ||
				marketInfo[x].Typ == bitMEXVolatilityIndexID {
				pair, err = currency.NewPairFromString(marketInfo[x].Symbol)
				if err != nil {
					return nil, err
				}
				pairs = append(pairs, pair)
			}
		default:
			return nil, errors.New("unhandled asset type")
		}
	}
	return pairs, nil
}

// UpdateTradablePairs updates the exchanges available pairs and stores
// them in the exchanges config
func (b *Bitmex) UpdateTradablePairs(ctx context.Context, _ bool) error {
	assets := b.GetAssetTypes(false)
	for x := range assets {
		pairs, err := b.FetchTradablePairs(ctx, assets[x])
		if err != nil {
			return err
		}

		err = b.UpdatePairs(pairs, assets[x], false, false)
		if err != nil {
			return err
		}
	}
	return b.EnsureOnePairEnabled()
}

// UpdateTickers updates the ticker for all currency pairs of a given asset type
func (b *Bitmex) UpdateTickers(ctx context.Context, a asset.Item) error {
	if !b.SupportsAsset(a) {
		return fmt.Errorf("%w for [%v]", asset.ErrNotSupported, a)
	}

	tick, err := b.GetActiveAndIndexInstruments(ctx)
	if err != nil {
		return err
	}

	enabled, err := b.GetEnabledPairs(a)
	if err != nil {
		return err
	}

instruments:
	for j := range tick {
		var pair currency.Pair
		switch a {
		case asset.Futures:
			if tick[j].Typ != futuresID {
				continue instruments
			}
			pair, err = enabled.DeriveFrom(tick[j].Symbol)
		case asset.Index:
			switch tick[j].Typ {
			case bitMEXBasketIndexID,
				bitMEXPriceIndexID,
				bitMEXLendingPremiumIndexID,
				bitMEXVolatilityIndexID:
			default:
				continue instruments
			}
			// NOTE: Filtering is done below to remove the underscore in a
			// limited amount of index asset strings while the rest do not
			// contain an underscore. Calling DeriveFrom will then error and
			// the instruments will be missed.
			tick[j].Symbol = strings.Replace(tick[j].Symbol, currency.UnderscoreDelimiter, "", 1)
			pair, err = enabled.DeriveFrom(tick[j].Symbol)
		case asset.PerpetualContract:
			if tick[j].Typ != perpetualContractID {
				continue instruments
			}
			pair, err = enabled.DeriveFrom(tick[j].Symbol)
		case asset.Spot:
			if tick[j].Typ != spotID {
				continue instruments
			}
			tick[j].Symbol = strings.Replace(tick[j].Symbol, currency.UnderscoreDelimiter, "", 1)
			pair, err = enabled.DeriveFrom(tick[j].Symbol)
		}
		if err != nil {
			if !errors.Is(err, currency.ErrPairNotFound) {
				return err
			}
			continue
		}

		err = ticker.ProcessTicker(&ticker.Price{
			Last:         tick[j].LastPrice,
			High:         tick[j].HighPrice,
			Low:          tick[j].LowPrice,
			Bid:          tick[j].BidPrice,
			Ask:          tick[j].AskPrice,
			Volume:       tick[j].Volume24h,
			Close:        tick[j].PrevClosePrice,
			Pair:         pair,
			LastUpdated:  tick[j].Timestamp,
			ExchangeName: b.Name,
			AssetType:    a})
		if err != nil {
			return err
		}
	}
	return nil
}

// UpdateTicker updates and returns the ticker for a currency pair
func (b *Bitmex) UpdateTicker(ctx context.Context, p currency.Pair, a asset.Item) (*ticker.Price, error) {
	if err := b.UpdateTickers(ctx, a); err != nil {
		return nil, err
	}

	fPair, err := b.FormatExchangeCurrency(p, a)
	if err != nil {
		return nil, err
	}

	return ticker.GetTicker(b.Name, fPair, a)
}

// FetchTicker returns the ticker for a currency pair
func (b *Bitmex) FetchTicker(ctx context.Context, p currency.Pair, assetType asset.Item) (*ticker.Price, error) {
	fPair, err := b.FormatExchangeCurrency(p, assetType)
	if err != nil {
		return nil, err
	}

	tickerNew, err := ticker.GetTicker(b.Name, fPair, assetType)
	if err != nil {
		return b.UpdateTicker(ctx, fPair, assetType)
	}
	return tickerNew, nil
}

// FetchOrderbook returns orderbook base on the currency pair
func (b *Bitmex) FetchOrderbook(ctx context.Context, p currency.Pair, assetType asset.Item) (*orderbook.Base, error) {
	fPair, err := b.FormatExchangeCurrency(p, assetType)
	if err != nil {
		return nil, err
	}

	ob, err := orderbook.Get(b.Name, fPair, assetType)
	if err != nil {
		return b.UpdateOrderbook(ctx, fPair, assetType)
	}
	return ob, nil
}

// UpdateOrderbook updates and returns the orderbook for a currency pair
func (b *Bitmex) UpdateOrderbook(ctx context.Context, p currency.Pair, assetType asset.Item) (*orderbook.Base, error) {
	if p.IsEmpty() {
		return nil, currency.ErrCurrencyPairEmpty
	}
	if err := b.CurrencyPairs.IsAssetEnabled(assetType); err != nil {
		return nil, err
	}
	book := &orderbook.Base{
		Exchange:        b.Name,
		Pair:            p,
		Asset:           assetType,
		VerifyOrderbook: b.CanVerifyOrderbook,
	}

	if assetType == asset.Index {
		return book, common.ErrFunctionNotSupported
	}

	fPair, err := b.FormatExchangeCurrency(p, assetType)
	if err != nil {
		return book, err
	}

	orderbookNew, err := b.GetOrderbook(ctx,
		OrderBookGetL2Params{
			Symbol: fPair.String(),
			Depth:  500})
	if err != nil {
		return book, err
	}

	book.Asks = make(orderbook.Items, 0, len(orderbookNew))
	book.Bids = make(orderbook.Items, 0, len(orderbookNew))
	for i := range orderbookNew {
		switch {
		case strings.EqualFold(orderbookNew[i].Side, order.Sell.String()):
			book.Asks = append(book.Asks, orderbook.Item{
				Amount: float64(orderbookNew[i].Size),
				Price:  orderbookNew[i].Price,
			})
		case strings.EqualFold(orderbookNew[i].Side, order.Buy.String()):
			book.Bids = append(book.Bids, orderbook.Item{
				Amount: float64(orderbookNew[i].Size),
				Price:  orderbookNew[i].Price,
			})
		default:
			return book,
				fmt.Errorf("could not process orderbook, order side [%s] could not be matched",
					orderbookNew[i].Side)
		}
	}
	book.Asks.Reverse() // Reverse order of asks to ascending

	err = book.Process()
	if err != nil {
		return book, err
	}
	return orderbook.Get(b.Name, p, assetType)
}

// UpdateAccountInfo retrieves balances for all enabled currencies for the
// Bitmex exchange
func (b *Bitmex) UpdateAccountInfo(ctx context.Context, assetType asset.Item) (account.Holdings, error) {
	var info account.Holdings

	userMargins, err := b.GetAllUserMargin(ctx)
	if err != nil {
		return info, err
	}

	accountBalances := make(map[string][]account.Balance)
	// Need to update to add Margin/Liquidity availability
	for i := range userMargins {
		accountID := strconv.FormatInt(userMargins[i].Account, 10)

		var wallet WalletInfo
		wallet, err = b.GetWalletInfo(ctx, userMargins[i].Currency)
		if err != nil {
			continue
		}

		accountBalances[accountID] = append(
			accountBalances[accountID], account.Balance{
				Currency: currency.NewCode(wallet.Currency),
				Total:    wallet.Amount,
			},
		)
	}

	if info.Accounts, err = account.CollectBalances(accountBalances, assetType); err != nil {
		return account.Holdings{}, err
	}
	info.Exchange = b.Name

	creds, err := b.GetCredentials(ctx)
	if err != nil {
		return account.Holdings{}, err
	}
	if err := account.Process(&info, creds); err != nil {
		return account.Holdings{}, err
	}

	return info, nil
}

// FetchAccountInfo retrieves balances for all enabled currencies
func (b *Bitmex) FetchAccountInfo(ctx context.Context, assetType asset.Item) (account.Holdings, error) {
	creds, err := b.GetCredentials(ctx)
	if err != nil {
		return account.Holdings{}, err
	}
	acc, err := account.GetHoldings(b.Name, creds, assetType)
	if err != nil {
		return b.UpdateAccountInfo(ctx, assetType)
	}
	return acc, nil
}

// GetAccountFundingHistory returns funding history, deposits and
// withdrawals
<<<<<<< HEAD
func (b *Bitmex) GetAccountFundingHistory(ctx context.Context) ([]exchange.FundingHistory, error) {
	history, err := b.GetWalletHistory(ctx, "all")
	if err != nil {
		return nil, err
	}
	resp := make([]exchange.FundingHistory, len(history))
	for i := range history {
		resp[i] = exchange.FundingHistory{
			ExchangeName:    b.Name,
			Status:          history[i].TransactStatus,
			Timestamp:       history[i].Timestamp,
			Currency:        history[i].Currency,
			Amount:          history[i].Amount,
			Fee:             history[i].Fee,
			TransferType:    history[i].TransactType,
			CryptoToAddress: history[i].Address,
			CryptoTxID:      history[i].TransactID,
			CryptoChain:     history[i].Network,
		}
	}
	return resp, nil
}

// GetWithdrawalsHistory returns previous withdrawals data
func (b *Bitmex) GetWithdrawalsHistory(ctx context.Context, c currency.Code, _ asset.Item) ([]exchange.WithdrawalHistory, error) {
	history, err := b.GetWalletHistory(ctx, c.String())
	if err != nil {
		return nil, err
	}
	resp := make([]exchange.WithdrawalHistory, len(history))
	for i := range history {
		resp[i] = exchange.WithdrawalHistory{
			Status:          history[i].TransactStatus,
			Timestamp:       history[i].Timestamp,
			Currency:        history[i].Currency,
			Amount:          history[i].Amount,
			Fee:             history[i].Fee,
			TransferType:    history[i].TransactType,
			CryptoToAddress: history[i].Address,
			CryptoTxID:      history[i].TransactID,
			CryptoChain:     history[i].Network,
		}
	}
	return resp, nil
}

// GetServerTime returns the current exchange server time.
func (b *Bitmex) GetServerTime(ctx context.Context, _ asset.Item) (time.Time, error) {
	return time.Time{}, common.ErrFunctionNotSupported
=======
func (b *Bitmex) GetFundingHistory(_ context.Context) ([]exchange.FundHistory, error) {
	return nil, common.ErrNotYetImplemented
}

// GetWithdrawalsHistory returns previous withdrawals data
func (b *Bitmex) GetWithdrawalsHistory(_ context.Context, _ currency.Code, _ asset.Item) (resp []exchange.WithdrawalHistory, err error) {
	return nil, common.ErrNotYetImplemented
>>>>>>> 492ea20f
}

// GetRecentTrades returns the most recent trades for a currency and asset
func (b *Bitmex) GetRecentTrades(ctx context.Context, p currency.Pair, assetType asset.Item) ([]trade.Data, error) {
	return b.GetHistoricTrades(ctx, p, assetType, time.Now().Add(-time.Minute*15), time.Now())
}

// GetHistoricTrades returns historic trade data within the timeframe provided
func (b *Bitmex) GetHistoricTrades(ctx context.Context, p currency.Pair, assetType asset.Item, timestampStart, timestampEnd time.Time) ([]trade.Data, error) {
	if assetType == asset.Index {
		return nil, fmt.Errorf("%w %v", asset.ErrNotSupported, assetType)
	}
	if err := common.StartEndTimeCheck(timestampStart, timestampEnd); err != nil {
		return nil, fmt.Errorf("invalid time range supplied. Start: %v End %v %w", timestampStart, timestampEnd, err)
	}
	var err error
	p, err = b.FormatExchangeCurrency(p, assetType)
	if err != nil {
		return nil, err
	}
	limit := 1000
	req := &GenericRequestParams{
		Symbol:  p.String(),
		Count:   int32(limit),
		EndTime: timestampEnd.UTC().Format("2006-01-02T15:04:05.000Z"),
	}
	ts := timestampStart
	var resp []trade.Data
allTrades:
	for {
		req.StartTime = ts.UTC().Format("2006-01-02T15:04:05.000Z")
		var tradeData []Trade
		tradeData, err = b.GetTrade(ctx, req)
		if err != nil {
			return nil, err
		}
		for i := range tradeData {
			if tradeData[i].Timestamp.Before(timestampStart) || tradeData[i].Timestamp.After(timestampEnd) {
				break allTrades
			}
			var side order.Side
			side, err = order.StringToOrderSide(tradeData[i].Side)
			if err != nil {
				return nil, err
			}
			if tradeData[i].Price == 0 {
				// Please note that indices (symbols starting with .) post trades at intervals to the trade feed.
				// These have a size of 0 and are used only to indicate a changing price.
				continue
			}
			resp = append(resp, trade.Data{
				Exchange:     b.Name,
				CurrencyPair: p,
				AssetType:    assetType,
				Side:         side,
				Price:        tradeData[i].Price,
				Amount:       float64(tradeData[i].Size),
				Timestamp:    tradeData[i].Timestamp,
				TID:          tradeData[i].TrdMatchID,
			})
			if i == len(tradeData)-1 {
				if ts.Equal(tradeData[i].Timestamp) {
					// reached end of trades to crawl
					break allTrades
				}
				ts = tradeData[i].Timestamp
			}
		}
		if len(tradeData) != limit {
			break allTrades
		}
	}
	err = b.AddTradesToBuffer(resp...)
	if err != nil {
		return nil, err
	}

	sort.Sort(trade.ByDate(resp))
	return trade.FilterTradesByTime(resp, timestampStart, timestampEnd), nil
}

// SubmitOrder submits a new order
func (b *Bitmex) SubmitOrder(ctx context.Context, s *order.Submit) (*order.SubmitResponse, error) {
	if err := s.Validate(); err != nil {
		return nil, err
	}

	if math.Mod(s.Amount, 1) != 0 {
		return nil,
			errors.New("order contract amount can not have decimals")
	}

	fPair, err := b.FormatExchangeCurrency(s.Pair, s.AssetType)
	if err != nil {
		return nil, err
	}

	var orderNewParams = OrderNewParams{
		OrderType:     s.Type.Title(),
		Symbol:        fPair.String(),
		OrderQuantity: s.Amount,
		Side:          s.Side.Title(),
	}

	if s.Type == order.Limit {
		orderNewParams.Price = s.Price
	}

	response, err := b.CreateOrder(ctx, &orderNewParams)
	if err != nil {
		return nil, err
	}
	return s.DeriveSubmitResponse(response.OrderID)
}

// ModifyOrder will allow of changing orderbook placement and limit to
// market conversion
func (b *Bitmex) ModifyOrder(ctx context.Context, action *order.Modify) (*order.ModifyResponse, error) {
	if err := action.Validate(); err != nil {
		return nil, err
	}

	if math.Mod(action.Amount, 1) != 0 {
		return nil, errors.New("contract amount can not have decimals")
	}

	o, err := b.AmendOrder(ctx, &OrderAmendParams{
		OrderID:  action.OrderID,
		OrderQty: int32(action.Amount),
		Price:    action.Price})
	if err != nil {
		return nil, err
	}

	resp, err := action.DeriveModifyResponse()
	if err != nil {
		return nil, err
	}

	resp.OrderID = o.OrderID
	resp.RemainingAmount = o.OrderQty
	resp.LastUpdated = o.TransactTime
	return resp, nil
}

// CancelOrder cancels an order by its corresponding ID number
func (b *Bitmex) CancelOrder(ctx context.Context, o *order.Cancel) error {
	if err := o.Validate(o.StandardCancel()); err != nil {
		return err
	}
	_, err := b.CancelOrders(ctx, &OrderCancelParams{
		OrderID: o.OrderID,
	})
	return err
}

// CancelBatchOrders cancels an orders by their corresponding ID numbers
<<<<<<< HEAD
func (b *Bitmex) CancelBatchOrders(ctx context.Context, o []order.Cancel) (*order.CancelBatchResponse, error) {
	if len(o) == 0 {
		return nil, order.ErrCancelOrderIsNil
	}
	var orderIDs, clientIDs []string
	for i := range o {
		switch {
		case o[i].ClientOrderID != "":
			clientIDs = append(clientIDs, o[i].ClientID)
		case o[i].OrderID != "":
			orderIDs = append(orderIDs, o[i].OrderID)
		default:
			return nil, order.ErrOrderIDNotSet
		}
	}
	joinedOrderIDs := strings.Join(orderIDs, ",")
	joinedClientIDs := strings.Join(clientIDs, ",")
	params := &OrderCancelParams{
		OrderID:       joinedOrderIDs,
		ClientOrderID: joinedClientIDs,
	}
	resp := &order.CancelBatchResponse{
		Status: make(map[string]string),
	}
	cancelResponse, err := b.CancelOrders(ctx, params)
	if err != nil {
		return nil, err
	}
	for i := range cancelResponse {
		resp.Status[cancelResponse[i].OrderID] = cancelResponse[i].OrdStatus
	}
	return resp, nil
=======
func (b *Bitmex) CancelBatchOrders(_ context.Context, _ []order.Cancel) (order.CancelBatchResponse, error) {
	return order.CancelBatchResponse{}, common.ErrNotYetImplemented
>>>>>>> 492ea20f
}

// CancelAllOrders cancels all orders associated with a currency pair
func (b *Bitmex) CancelAllOrders(ctx context.Context, _ *order.Cancel) (order.CancelAllResponse, error) {
	cancelAllOrdersResponse := order.CancelAllResponse{
		Status: make(map[string]string),
	}
	var emptyParams OrderCancelAllParams
	orders, err := b.CancelAllExistingOrders(ctx, emptyParams)
	if err != nil {
		return cancelAllOrdersResponse, err
	}

	for i := range orders {
		if orders[i].OrdRejReason != "" {
			cancelAllOrdersResponse.Status[orders[i].OrderID] = orders[i].OrdRejReason
		}
	}

	return cancelAllOrdersResponse, nil
}

// GetOrderInfo returns order information based on order ID
<<<<<<< HEAD
func (b *Bitmex) GetOrderInfo(ctx context.Context, orderID string, pair currency.Pair, assetType asset.Item) (*order.Detail, error) {
	if pair.IsEmpty() {
		return nil, currency.ErrCurrencyPairEmpty
	}
	if err := b.CurrencyPairs.IsAssetEnabled(assetType); err != nil {
		return nil, err
	}

	resp, err := b.GetOrders(ctx, &OrdersRequest{
		Filter: `{"orderID":"` + orderID + `"}`,
	})
	if err != nil {
		return nil, err
	}
	for i := range resp {
		if resp[i].OrderID != orderID {
			continue
		}
		var orderStatus order.Status
		orderStatus, err = order.StringToOrderStatus(resp[i].OrdStatus)
		if err != nil {
			return nil, err
		}
		var oType order.Type
		oType, err = b.getOrderType(resp[i].OrdType)
		if err != nil {
			return nil, err
		}
		return &order.Detail{
			Date:            resp[i].Timestamp,
			Price:           resp[i].Price,
			Amount:          resp[i].OrderQty,
			ExecutedAmount:  resp[i].CumQty,
			RemainingAmount: resp[i].LeavesQty,
			Exchange:        b.Name,
			OrderID:         resp[i].OrderID,
			Side:            orderSideMap[resp[i].Side],
			Status:          orderStatus,
			Type:            oType,
			Pair:            pair,
			AssetType:       assetType,
		}, nil
	}
	return nil, fmt.Errorf("%w %v", order.ErrOrderNotFound, orderID)
=======
func (b *Bitmex) GetOrderInfo(_ context.Context, _ string, _ currency.Pair, _ asset.Item) (order.Detail, error) {
	var orderDetail order.Detail
	return orderDetail, common.ErrNotYetImplemented
>>>>>>> 492ea20f
}

// GetDepositAddress returns a deposit address for a specified currency
func (b *Bitmex) GetDepositAddress(ctx context.Context, cryptocurrency currency.Code, _, _ string) (*deposit.Address, error) {
	resp, err := b.GetCryptoDepositAddress(ctx, cryptocurrency.String())
	if err != nil {
		return nil, err
	}
	return &deposit.Address{
		Address: resp,
	}, nil
}

// WithdrawCryptocurrencyFunds returns a withdrawal ID when a withdrawal is
// submitted
func (b *Bitmex) WithdrawCryptocurrencyFunds(ctx context.Context, withdrawRequest *withdraw.Request) (*withdraw.ExchangeResponse, error) {
	if err := withdrawRequest.Validate(); err != nil {
		return nil, err
	}
	var r = UserRequestWithdrawalParams{
		Address:  withdrawRequest.Crypto.Address,
		Amount:   withdrawRequest.Amount,
		Currency: withdrawRequest.Currency.String(),
		OtpToken: withdrawRequest.OneTimePassword,
	}
	if withdrawRequest.Crypto.FeeAmount > 0 {
		r.Fee = withdrawRequest.Crypto.FeeAmount
	}

	resp, err := b.UserRequestWithdrawal(ctx, r)
	if err != nil {
		return nil, err
	}

	return &withdraw.ExchangeResponse{
		Status: resp.Text,
		ID:     resp.Tx,
	}, nil
}

// WithdrawFiatFunds returns a withdrawal ID when a withdrawal is
// submitted
func (b *Bitmex) WithdrawFiatFunds(_ context.Context, _ *withdraw.Request) (*withdraw.ExchangeResponse, error) {
	return nil, common.ErrFunctionNotSupported
}

// WithdrawFiatFundsToInternationalBank returns a withdrawal ID when a withdrawal is
// submitted
func (b *Bitmex) WithdrawFiatFundsToInternationalBank(_ context.Context, _ *withdraw.Request) (*withdraw.ExchangeResponse, error) {
	return nil, common.ErrFunctionNotSupported
}

// GetFeeByType returns an estimate of fee based on type of transaction
func (b *Bitmex) GetFeeByType(ctx context.Context, feeBuilder *exchange.FeeBuilder) (float64, error) {
	if feeBuilder == nil {
		return 0, fmt.Errorf("%T %w", feeBuilder, common.ErrNilPointer)
	}
	if !b.AreCredentialsValid(ctx) && // Todo check connection status
		feeBuilder.FeeType == exchange.CryptocurrencyTradeFee {
		feeBuilder.FeeType = exchange.OfflineTradeFee
	}
	return b.GetFee(feeBuilder)
}

// GetActiveOrders retrieves any orders that are active/open
// This function is not concurrency safe due to orderSide/orderType maps
func (b *Bitmex) GetActiveOrders(ctx context.Context, req *order.MultiOrderRequest) (order.FilteredOrders, error) {
	err := req.Validate()
	if err != nil {
		return nil, err
	}

	params := OrdersRequest{
		Filter: "{\"open\":true}",
	}
	resp, err := b.GetOrders(ctx, &params)
	if err != nil {
		return nil, err
	}

	format, err := b.GetPairFormat(asset.PerpetualContract, false)
	if err != nil {
		return nil, err
	}

	orders := make([]order.Detail, len(resp))
	for i := range resp {
		var orderStatus order.Status
		orderStatus, err = order.StringToOrderStatus(resp[i].OrdStatus)
		if err != nil {
			log.Errorf(log.ExchangeSys, "%s %v", b.Name, err)
		}
		var oType order.Type
		oType, err = b.getOrderType(resp[i].OrdType)
		if err != nil {
			log.Errorf(log.ExchangeSys, "%s %v", b.Name, err)
		}
		orderDetail := order.Detail{
			Date:            resp[i].Timestamp,
			Price:           resp[i].Price,
			Amount:          resp[i].OrderQty,
			ExecutedAmount:  resp[i].CumQty,
			RemainingAmount: resp[i].LeavesQty,
			Exchange:        b.Name,
			OrderID:         resp[i].OrderID,
			Side:            orderSideMap[resp[i].Side],
			Status:          orderStatus,
			Type:            oType,
			Pair: currency.NewPairWithDelimiter(resp[i].Symbol,
				resp[i].SettlCurrency,
				format.Delimiter),
		}

		orders[i] = orderDetail
	}
	return req.Filter(b.Name, orders), nil
}

// GetOrderHistory retrieves account order information
// Can Limit response to specific order status
// This function is not concurrency safe due to orderSide/orderType maps
func (b *Bitmex) GetOrderHistory(ctx context.Context, req *order.MultiOrderRequest) (order.FilteredOrders, error) {
	err := req.Validate()
	if err != nil {
		return nil, err
	}

	params := OrdersRequest{}
	resp, err := b.GetOrders(ctx, &params)
	if err != nil {
		return nil, err
	}

	format, err := b.GetPairFormat(asset.PerpetualContract, false)
	if err != nil {
		return nil, err
	}

	orders := make([]order.Detail, len(resp))
	for i := range resp {
		orderSide := orderSideMap[resp[i].Side]
		var orderStatus order.Status
		orderStatus, err = order.StringToOrderStatus(resp[i].OrdStatus)
		if err != nil {
			log.Errorf(log.ExchangeSys, "%s %v", b.Name, err)
		}

		pair := currency.NewPairWithDelimiter(resp[i].Symbol, resp[i].SettlCurrency, format.Delimiter)

		var oType order.Type
		oType, err = b.getOrderType(resp[i].OrdType)
		if err != nil {
			log.Errorf(log.ExchangeSys, "%s %v", b.Name, err)
		}

		orderDetail := order.Detail{
			Price:                resp[i].Price,
			AverageExecutedPrice: resp[i].AvgPx,
			Amount:               resp[i].OrderQty,
			ExecutedAmount:       resp[i].CumQty,
			RemainingAmount:      resp[i].LeavesQty,
			Date:                 resp[i].TransactTime,
			CloseTime:            resp[i].Timestamp,
			Exchange:             b.Name,
			OrderID:              resp[i].OrderID,
			Side:                 orderSide,
			Status:               orderStatus,
			Type:                 oType,
			Pair:                 pair,
		}
		orderDetail.InferCostsAndTimes()

		orders[i] = orderDetail
	}
	return req.Filter(b.Name, orders), nil
}

// AuthenticateWebsocket sends an authentication message to the websocket
func (b *Bitmex) AuthenticateWebsocket(ctx context.Context) error {
	return b.websocketSendAuth(ctx)
}

// ValidateCredentials validates current credentials used for wrapper
// functionality
func (b *Bitmex) ValidateCredentials(ctx context.Context, assetType asset.Item) error {
	_, err := b.UpdateAccountInfo(ctx, assetType)
	return b.CheckTransientError(err)
}

// GetHistoricCandles returns candles between a time period for a set time interval
func (b *Bitmex) GetHistoricCandles(_ context.Context, _ currency.Pair, _ asset.Item, _ kline.Interval, _, _ time.Time) (*kline.Item, error) {
	return nil, common.ErrFunctionNotSupported
}

// GetHistoricCandlesExtended returns candles between a time period for a set time interval
func (b *Bitmex) GetHistoricCandlesExtended(_ context.Context, _ currency.Pair, _ asset.Item, _ kline.Interval, _, _ time.Time) (*kline.Item, error) {
	return nil, common.ErrFunctionNotSupported
}

// getOrderType derives an order type from bitmex int representation
func (b *Bitmex) getOrderType(id int64) (order.Type, error) {
	o, ok := orderTypeMap[id]
	if !ok {
		return order.UnknownType, fmt.Errorf("unhandled order type for '%d': %w", id, order.ErrTypeIsInvalid)
	}
	return o, nil
}<|MERGE_RESOLUTION|>--- conflicted
+++ resolved
@@ -592,7 +592,6 @@
 
 // GetAccountFundingHistory returns funding history, deposits and
 // withdrawals
-<<<<<<< HEAD
 func (b *Bitmex) GetAccountFundingHistory(ctx context.Context) ([]exchange.FundingHistory, error) {
 	history, err := b.GetWalletHistory(ctx, "all")
 	if err != nil {
@@ -642,15 +641,6 @@
 // GetServerTime returns the current exchange server time.
 func (b *Bitmex) GetServerTime(ctx context.Context, _ asset.Item) (time.Time, error) {
 	return time.Time{}, common.ErrFunctionNotSupported
-=======
-func (b *Bitmex) GetFundingHistory(_ context.Context) ([]exchange.FundHistory, error) {
-	return nil, common.ErrNotYetImplemented
-}
-
-// GetWithdrawalsHistory returns previous withdrawals data
-func (b *Bitmex) GetWithdrawalsHistory(_ context.Context, _ currency.Code, _ asset.Item) (resp []exchange.WithdrawalHistory, err error) {
-	return nil, common.ErrNotYetImplemented
->>>>>>> 492ea20f
 }
 
 // GetRecentTrades returns the most recent trades for a currency and asset
@@ -808,7 +798,6 @@
 }
 
 // CancelBatchOrders cancels an orders by their corresponding ID numbers
-<<<<<<< HEAD
 func (b *Bitmex) CancelBatchOrders(ctx context.Context, o []order.Cancel) (*order.CancelBatchResponse, error) {
 	if len(o) == 0 {
 		return nil, order.ErrCancelOrderIsNil
@@ -841,10 +830,6 @@
 		resp.Status[cancelResponse[i].OrderID] = cancelResponse[i].OrdStatus
 	}
 	return resp, nil
-=======
-func (b *Bitmex) CancelBatchOrders(_ context.Context, _ []order.Cancel) (order.CancelBatchResponse, error) {
-	return order.CancelBatchResponse{}, common.ErrNotYetImplemented
->>>>>>> 492ea20f
 }
 
 // CancelAllOrders cancels all orders associated with a currency pair
@@ -868,7 +853,6 @@
 }
 
 // GetOrderInfo returns order information based on order ID
-<<<<<<< HEAD
 func (b *Bitmex) GetOrderInfo(ctx context.Context, orderID string, pair currency.Pair, assetType asset.Item) (*order.Detail, error) {
 	if pair.IsEmpty() {
 		return nil, currency.ErrCurrencyPairEmpty
@@ -913,11 +897,6 @@
 		}, nil
 	}
 	return nil, fmt.Errorf("%w %v", order.ErrOrderNotFound, orderID)
-=======
-func (b *Bitmex) GetOrderInfo(_ context.Context, _ string, _ currency.Pair, _ asset.Item) (order.Detail, error) {
-	var orderDetail order.Detail
-	return orderDetail, common.ErrNotYetImplemented
->>>>>>> 492ea20f
 }
 
 // GetDepositAddress returns a deposit address for a specified currency
