package bitmex

import (
	"context"
	"errors"
	"fmt"
	"math"
	"sort"
	"strconv"
	"strings"
	"time"

	"github.com/shopspring/decimal"
	"github.com/thrasher-corp/gocryptotrader/common"
	"github.com/thrasher-corp/gocryptotrader/common/key"
	"github.com/thrasher-corp/gocryptotrader/config"
	"github.com/thrasher-corp/gocryptotrader/currency"
	"github.com/thrasher-corp/gocryptotrader/exchange/websocket"
	exchange "github.com/thrasher-corp/gocryptotrader/exchanges"
	"github.com/thrasher-corp/gocryptotrader/exchanges/account"
	"github.com/thrasher-corp/gocryptotrader/exchanges/asset"
	"github.com/thrasher-corp/gocryptotrader/exchanges/deposit"
	"github.com/thrasher-corp/gocryptotrader/exchanges/fundingrate"
	"github.com/thrasher-corp/gocryptotrader/exchanges/futures"
	"github.com/thrasher-corp/gocryptotrader/exchanges/kline"
	"github.com/thrasher-corp/gocryptotrader/exchanges/order"
	"github.com/thrasher-corp/gocryptotrader/exchanges/orderbook"
	"github.com/thrasher-corp/gocryptotrader/exchanges/protocol"
	"github.com/thrasher-corp/gocryptotrader/exchanges/request"
	"github.com/thrasher-corp/gocryptotrader/exchanges/ticker"
	"github.com/thrasher-corp/gocryptotrader/exchanges/trade"
	"github.com/thrasher-corp/gocryptotrader/log"
	"github.com/thrasher-corp/gocryptotrader/portfolio/withdraw"
)

// SetDefaults sets the basic defaults for Bitmex
func (e *Exchange) SetDefaults() {
	e.Name = "Bitmex"
	e.Enabled = true
	e.Verbose = true
	e.API.CredentialsValidator.RequiresKey = true
	e.API.CredentialsValidator.RequiresSecret = true

	for _, a := range []asset.Item{asset.Spot, asset.PerpetualContract, asset.Futures, asset.Index} {
		ps := currency.PairStore{
			AssetEnabled:  true,
			RequestFormat: &currency.PairFormat{Uppercase: true},
			ConfigFormat:  &currency.PairFormat{Uppercase: true, Delimiter: currency.DashDelimiter},
		}
		if a == asset.Spot {
			ps.RequestFormat.Delimiter = currency.UnderscoreDelimiter
		}
		if err := e.SetAssetPairStore(a, ps); err != nil {
			log.Errorf(log.ExchangeSys, "%s error storing %q default asset formats: %s", e.Name, a, err)
		}
	}

	if err := e.DisableAssetWebsocketSupport(asset.Index); err != nil {
		log.Errorf(log.ExchangeSys, "%s error disabling %q asset type websocket support: %s", e.Name, asset.Index, err)
	}

	e.Features = exchange.Features{
		Supports: exchange.FeaturesSupported{
			REST:      true,
			Websocket: true,
			RESTCapabilities: protocol.Features{
				TickerBatching:      true,
				TickerFetching:      true,
				TradeFetching:       true,
				OrderbookFetching:   true,
				AutoPairUpdates:     true,
				AccountInfo:         true,
				GetOrder:            true,
				GetOrders:           true,
				CancelOrders:        true,
				CancelOrder:         true,
				SubmitOrder:         true,
				SubmitOrders:        true,
				ModifyOrder:         true,
				DepositHistory:      true,
				WithdrawalHistory:   true,
				UserTradeHistory:    true,
				CryptoDeposit:       true,
				CryptoWithdrawal:    true,
				TradeFee:            true,
				CryptoWithdrawalFee: true,
				FundingRateFetching: true,
			},
			WebsocketCapabilities: protocol.Features{
				TradeFetching:          true,
				OrderbookFetching:      true,
				Subscribe:              true,
				Unsubscribe:            true,
				AuthenticatedEndpoints: true,
				AccountInfo:            true,
				DeadMansSwitch:         true,
				GetOrders:              true,
				GetOrder:               true,
				FundingRateFetching:    false, // supported but not implemented // TODO when multi-websocket support added
			},
			FuturesCapabilities: exchange.FuturesCapabilities{
				FundingRates: true,
				SupportedFundingRateFrequencies: map[kline.Interval]bool{
					kline.EightHour: true,
				},
				FundingRateBatching: map[asset.Item]bool{
					asset.PerpetualContract: true,
				},
				OpenInterest: exchange.OpenInterestSupport{
					Supported:          true,
					SupportedViaTicker: true,
					SupportsRestBatch:  true,
				},
			},
			WithdrawPermissions: exchange.AutoWithdrawCryptoWithAPIPermission |
				exchange.WithdrawCryptoWithEmail |
				exchange.WithdrawCryptoWith2FA |
				exchange.NoFiatWithdrawals,
		},
		Enabled: exchange.FeaturesEnabled{
			AutoPairUpdates: true,
		},
		Subscriptions: defaultSubscriptions.Clone(),
	}

	var err error
	e.Requester, err = request.New(e.Name,
		common.NewHTTPClientWithTimeout(exchange.DefaultHTTPTimeout),
		request.WithLimiter(GetRateLimit()))
	if err != nil {
		log.Errorln(log.ExchangeSys, err)
	}
	e.API.Endpoints = e.NewEndpoints()
	err = e.API.Endpoints.SetDefaultEndpoints(map[exchange.URL]string{
		exchange.RestSpot:      bitmexAPIURL,
		exchange.WebsocketSpot: bitmexWSURL,
	})
	if err != nil {
		log.Errorln(log.ExchangeSys, err)
	}
	e.Websocket = websocket.NewManager()
	e.WebsocketResponseMaxLimit = exchange.DefaultWebsocketResponseMaxLimit
	e.WebsocketResponseCheckTimeout = exchange.DefaultWebsocketResponseCheckTimeout
	e.WebsocketOrderbookBufferLimit = exchange.DefaultWebsocketOrderbookBufferLimit
}

// Setup takes in the supplied exchange configuration details and sets params
func (e *Exchange) Setup(exch *config.Exchange) error {
	err := exch.Validate()
	if err != nil {
		return err
	}
	if !exch.Enabled {
		e.SetEnabled(false)
		return nil
	}
	err = e.SetupDefaults(exch)
	if err != nil {
		return err
	}

	wsEndpoint, err := e.API.Endpoints.GetURL(exchange.WebsocketSpot)
	if err != nil {
		return err
	}

	err = e.Websocket.Setup(&websocket.ManagerSetup{
		ExchangeConfig:        exch,
		DefaultURL:            bitmexWSURL,
		RunningURL:            wsEndpoint,
		Connector:             e.WsConnect,
		Subscriber:            e.Subscribe,
		Unsubscriber:          e.Unsubscribe,
		GenerateSubscriptions: e.generateSubscriptions,
		Features:              &e.Features.Supports.WebsocketCapabilities,
	})
	if err != nil {
		return err
	}
	return e.Websocket.SetupNewConnection(&websocket.ConnectionSetup{
		ResponseCheckTimeout: exch.WebsocketResponseCheckTimeout,
		ResponseMaxLimit:     exch.WebsocketResponseMaxLimit,
		URL:                  wsEndpoint,
	})
}

// FetchTradablePairs returns a list of the exchanges tradable pairs
func (e *Exchange) FetchTradablePairs(ctx context.Context, a asset.Item) (currency.Pairs, error) {
	marketInfo, err := e.GetActiveAndIndexInstruments(ctx)
	if err != nil {
		return nil, err
	}

	pairs := make([]currency.Pair, 0, len(marketInfo))
	for x := range marketInfo {
		if marketInfo[x].State != "Open" && a != asset.Index {
			continue
		}

		var pair currency.Pair
		switch a {
		case asset.Spot:
			if marketInfo[x].Typ == spotID {
				pair, err = currency.NewPairFromString(marketInfo[x].Symbol)
				if err != nil {
					return nil, err
				}
				pairs = append(pairs, pair)
			}
		case asset.PerpetualContract:
			if marketInfo[x].Typ == perpetualContractID {
				var settleTrail string
				if strings.Contains(marketInfo[x].Symbol, currency.UnderscoreDelimiter) {
					// Example: ETHUSD_ETH quoted in USD, paid out in ETH.
					settlement := strings.Split(marketInfo[x].Symbol, currency.UnderscoreDelimiter)
					if len(settlement) != 2 {
						log.Warnf(log.ExchangeSys, "%s currency %s %s cannot be added to tradable pairs",
							e.Name,
							marketInfo[x].Symbol,
							a)
						break
					}
					settleTrail = currency.UnderscoreDelimiter + settlement[1]
				}
				pair, err = currency.NewPairFromStrings(marketInfo[x].Underlying,
					marketInfo[x].QuoteCurrency+settleTrail)
				if err != nil {
					return nil, err
				}
				pairs = append(pairs, pair)
			}
		case asset.Futures:
			if marketInfo[x].Typ == futuresID {
				isolate := strings.Split(marketInfo[x].Symbol, currency.UnderscoreDelimiter)
				if len(isolate[0]) < 3 {
					log.Warnf(log.ExchangeSys, "%s currency %s %s be cannot added to tradable pairs",
						e.Name,
						marketInfo[x].Symbol,
						a)
					break
				}
				var settleTrail string
				if len(isolate) == 2 {
					// Example: ETHUSDU22_ETH quoted in USD, paid out in ETH.
					settleTrail = currency.UnderscoreDelimiter + isolate[1]
				}

				root := isolate[0][:len(isolate[0])-3]
				contract := isolate[0][len(isolate[0])-3:]

				pair, err = currency.NewPairFromStrings(root, contract+settleTrail)
				if err != nil {
					return nil, err
				}
				pairs = append(pairs, pair)
			}
		case asset.Index:
			// TODO: This can be expanded into individual assets later.
			if marketInfo[x].Typ == bitMEXBasketIndexID ||
				marketInfo[x].Typ == bitMEXPriceIndexID ||
				marketInfo[x].Typ == bitMEXLendingPremiumIndexID ||
				marketInfo[x].Typ == bitMEXVolatilityIndexID {
				pair, err = currency.NewPairFromString(marketInfo[x].Symbol)
				if err != nil {
					return nil, err
				}
				pairs = append(pairs, pair)
			}
		default:
			return nil, errors.New("unhandled asset type")
		}
	}
	return pairs, nil
}

// UpdateTradablePairs updates the exchanges available pairs and stores
// them in the exchanges config
func (e *Exchange) UpdateTradablePairs(ctx context.Context, _ bool) error {
	assets := e.GetAssetTypes(false)
	for x := range assets {
		pairs, err := e.FetchTradablePairs(ctx, assets[x])
		if err != nil {
			return err
		}

		err = e.UpdatePairs(pairs, assets[x], false, false)
		if err != nil {
			return err
		}
	}
	return e.EnsureOnePairEnabled()
}

// UpdateTickers updates the ticker for all currency pairs of a given asset type
func (e *Exchange) UpdateTickers(ctx context.Context, a asset.Item) error {
	if !e.SupportsAsset(a) {
		return fmt.Errorf("%w for [%v]", asset.ErrNotSupported, a)
	}

	tick, err := e.GetActiveAndIndexInstruments(ctx)
	if err != nil {
		return err
	}

	var enabled bool
instruments:
	for j := range tick {
		var pair currency.Pair
		switch a {
		case asset.Futures:
			if tick[j].Typ != futuresID {
				continue instruments
			}
			pair, enabled, err = e.MatchSymbolCheckEnabled(tick[j].Symbol, a, false)
		case asset.Index:
			switch tick[j].Typ {
			case bitMEXBasketIndexID,
				bitMEXPriceIndexID,
				bitMEXLendingPremiumIndexID,
				bitMEXVolatilityIndexID:
			default:
				continue instruments
			}
			// NOTE: Filtering is done below to remove the underscore in a
			// limited amount of index asset strings while the rest do not
			// contain an underscore. Calling DeriveFrom will then error and
			// the instruments will be missed.
			tick[j].Symbol = strings.Replace(tick[j].Symbol, currency.UnderscoreDelimiter, "", 1)
			pair, enabled, err = e.MatchSymbolCheckEnabled(tick[j].Symbol, a, false)
		case asset.PerpetualContract:
			if tick[j].Typ != perpetualContractID {
				continue instruments
			}
			pair, enabled, err = e.MatchSymbolCheckEnabled(tick[j].Symbol, a, false)
		case asset.Spot:
			if tick[j].Typ != spotID {
				continue instruments
			}
			tick[j].Symbol = strings.Replace(tick[j].Symbol, currency.UnderscoreDelimiter, "", 1)
			pair, enabled, err = e.MatchSymbolCheckEnabled(tick[j].Symbol, a, false)
		}

		if err != nil && !errors.Is(err, currency.ErrPairNotFound) {
			return err
		}
		if !enabled {
			continue
		}

		err = ticker.ProcessTicker(&ticker.Price{
			Last:         tick[j].LastPrice,
			High:         tick[j].HighPrice,
			Low:          tick[j].LowPrice,
			Bid:          tick[j].BidPrice,
			Ask:          tick[j].AskPrice,
			Volume:       tick[j].Volume24h,
			Close:        tick[j].PrevClosePrice,
			Pair:         pair,
			LastUpdated:  tick[j].Timestamp,
			ExchangeName: e.Name,
			OpenInterest: tick[j].OpenInterest,
			AssetType:    a,
		})
		if err != nil {
			return err
		}
	}
	return nil
}

// UpdateTicker updates and returns the ticker for a currency pair
func (e *Exchange) UpdateTicker(ctx context.Context, p currency.Pair, a asset.Item) (*ticker.Price, error) {
	if err := e.UpdateTickers(ctx, a); err != nil {
		return nil, err
	}

	fPair, err := e.FormatExchangeCurrency(p, a)
	if err != nil {
		return nil, err
	}

	return ticker.GetTicker(e.Name, fPair, a)
}

// UpdateOrderbook updates and returns the orderbook for a currency pair
func (e *Exchange) UpdateOrderbook(ctx context.Context, p currency.Pair, assetType asset.Item) (*orderbook.Book, error) {
	if p.IsEmpty() {
		return nil, currency.ErrCurrencyPairEmpty
	}
	if err := e.CurrencyPairs.IsAssetEnabled(assetType); err != nil {
		return nil, err
	}
	book := &orderbook.Book{
		Exchange:          e.Name,
		Pair:              p,
		Asset:             assetType,
		ValidateOrderbook: e.ValidateOrderbook,
	}

	if assetType == asset.Index {
		return book, common.ErrFunctionNotSupported
	}

	fPair, err := e.FormatExchangeCurrency(p, assetType)
	if err != nil {
		return book, err
	}

	orderbookNew, err := e.GetOrderbook(ctx,
		OrderBookGetL2Params{
			Symbol: fPair.String(),
			Depth:  500,
		})
	if err != nil {
		return book, err
	}

	book.Asks = make(orderbook.Levels, 0, len(orderbookNew))
	book.Bids = make(orderbook.Levels, 0, len(orderbookNew))
	for i := range orderbookNew {
		switch {
		case strings.EqualFold(orderbookNew[i].Side, order.Sell.String()):
			book.Asks = append(book.Asks, orderbook.Level{
				Amount: float64(orderbookNew[i].Size),
				Price:  orderbookNew[i].Price,
			})
		case strings.EqualFold(orderbookNew[i].Side, order.Buy.String()):
			book.Bids = append(book.Bids, orderbook.Level{
				Amount: float64(orderbookNew[i].Size),
				Price:  orderbookNew[i].Price,
			})
		default:
			return book,
				fmt.Errorf("could not process orderbook, order side [%s] could not be matched",
					orderbookNew[i].Side)
		}
	}
	book.Asks.Reverse() // Reverse order of asks to ascending

	err = book.Process()
	if err != nil {
		return book, err
	}
	return orderbook.Get(e.Name, p, assetType)
}

// UpdateAccountInfo retrieves balances for all enabled currencies for the
// Bitmex exchange
func (e *Exchange) UpdateAccountInfo(ctx context.Context, assetType asset.Item) (account.Holdings, error) {
	var info account.Holdings

	userMargins, err := e.GetAllUserMargin(ctx)
	if err != nil {
		return info, err
	}

	accountBalances := make(map[string][]account.Balance)
	// Need to update to add Margin/Liquidity availability
	for i := range userMargins {
		accountID := strconv.FormatInt(userMargins[i].Account, 10)

		var wallet WalletInfo
		wallet, err = e.GetWalletInfo(ctx, userMargins[i].Currency)
		if err != nil {
			continue
		}

		accountBalances[accountID] = append(
			accountBalances[accountID], account.Balance{
				Currency: currency.NewCode(wallet.Currency),
				Total:    wallet.Amount,
			},
		)
	}

	if info.Accounts, err = account.CollectBalances(accountBalances, assetType); err != nil {
		return account.Holdings{}, err
	}
	info.Exchange = e.Name

	creds, err := e.GetCredentials(ctx)
	if err != nil {
		return account.Holdings{}, err
	}
	if err := account.Process(&info, creds); err != nil {
		return account.Holdings{}, err
	}

	return info, nil
}

// GetAccountFundingHistory returns funding history, deposits and
// withdrawals
func (e *Exchange) GetAccountFundingHistory(ctx context.Context) ([]exchange.FundingHistory, error) {
	history, err := e.GetWalletHistory(ctx, "all")
	if err != nil {
		return nil, err
	}
	resp := make([]exchange.FundingHistory, len(history))
	for i := range history {
		resp[i] = exchange.FundingHistory{
			ExchangeName:    e.Name,
			Status:          history[i].TransactStatus,
			Timestamp:       history[i].Timestamp,
			Currency:        history[i].Currency,
			Amount:          history[i].Amount,
			Fee:             history[i].Fee,
			TransferType:    history[i].TransactType,
			CryptoToAddress: history[i].Address,
			CryptoTxID:      history[i].TransactID,
			CryptoChain:     history[i].Network,
		}
	}
	return resp, nil
}

// GetWithdrawalsHistory returns previous withdrawals data
func (e *Exchange) GetWithdrawalsHistory(ctx context.Context, c currency.Code, _ asset.Item) ([]exchange.WithdrawalHistory, error) {
	history, err := e.GetWalletHistory(ctx, c.String())
	if err != nil {
		return nil, err
	}
	resp := make([]exchange.WithdrawalHistory, len(history))
	for i := range history {
		resp[i] = exchange.WithdrawalHistory{
			Status:          history[i].TransactStatus,
			Timestamp:       history[i].Timestamp,
			Currency:        history[i].Currency,
			Amount:          history[i].Amount,
			Fee:             history[i].Fee,
			TransferType:    history[i].TransactType,
			CryptoToAddress: history[i].Address,
			CryptoTxID:      history[i].TransactID,
			CryptoChain:     history[i].Network,
		}
	}
	return resp, nil
}

// GetServerTime returns the current exchange server time.
func (e *Exchange) GetServerTime(_ context.Context, _ asset.Item) (time.Time, error) {
	return time.Time{}, common.ErrFunctionNotSupported
}

// GetRecentTrades returns the most recent trades for a currency and asset
func (e *Exchange) GetRecentTrades(ctx context.Context, p currency.Pair, assetType asset.Item) ([]trade.Data, error) {
	return e.GetHistoricTrades(ctx, p, assetType, time.Now().Add(-time.Minute*15), time.Now())
}

// GetHistoricTrades returns historic trade data within the timeframe provided
func (e *Exchange) GetHistoricTrades(ctx context.Context, p currency.Pair, assetType asset.Item, timestampStart, timestampEnd time.Time) ([]trade.Data, error) {
	if assetType == asset.Index {
		return nil, fmt.Errorf("%w %v", asset.ErrNotSupported, assetType)
	}
	if err := common.StartEndTimeCheck(timestampStart, timestampEnd); err != nil {
		return nil, fmt.Errorf("invalid time range supplied. Start: %v End %v %w", timestampStart, timestampEnd, err)
	}
	var err error
	p, err = e.FormatExchangeCurrency(p, assetType)
	if err != nil {
		return nil, err
	}
	limit := 1000
	req := &GenericRequestParams{
		Symbol:  p.String(),
		Count:   int32(limit),
		EndTime: timestampEnd.UTC().Format("2006-01-02T15:04:05.000Z"),
	}
	ts := timestampStart
	var resp []trade.Data
allTrades:
	for {
		req.StartTime = ts.UTC().Format("2006-01-02T15:04:05.000Z")
		var tradeData []Trade
		tradeData, err = e.GetTrade(ctx, req)
		if err != nil {
			return nil, err
		}
		for i := range tradeData {
			if tradeData[i].Timestamp.Before(timestampStart) || tradeData[i].Timestamp.After(timestampEnd) {
				break allTrades
			}
			var side order.Side
			side, err = order.StringToOrderSide(tradeData[i].Side)
			if err != nil {
				return nil, err
			}
			if tradeData[i].Price == 0 {
				// Please note that indices (symbols starting with .) post trades at intervals to the trade feed.
				// These have a size of 0 and are used only to indicate a changing price.
				continue
			}
			resp = append(resp, trade.Data{
				Exchange:     e.Name,
				CurrencyPair: p,
				AssetType:    assetType,
				Side:         side,
				Price:        tradeData[i].Price,
				Amount:       float64(tradeData[i].Size),
				Timestamp:    tradeData[i].Timestamp,
				TID:          tradeData[i].TrdMatchID,
			})
			if i == len(tradeData)-1 {
				if ts.Equal(tradeData[i].Timestamp) {
					// reached end of trades to crawl
					break allTrades
				}
				ts = tradeData[i].Timestamp
			}
		}
		if len(tradeData) != limit {
			break allTrades
		}
	}
	err = e.AddTradesToBuffer(resp...)
	if err != nil {
		return nil, err
	}

	sort.Sort(trade.ByDate(resp))
	return trade.FilterTradesByTime(resp, timestampStart, timestampEnd), nil
}

// SubmitOrder submits a new order
func (e *Exchange) SubmitOrder(ctx context.Context, s *order.Submit) (*order.SubmitResponse, error) {
	if err := s.Validate(e.GetTradingRequirements()); err != nil {
		return nil, err
	}

	if math.Trunc(s.Amount) != s.Amount {
		return nil,
			errors.New("order contract amount can not have decimals")
	}

	fPair, err := e.FormatExchangeCurrency(s.Pair, s.AssetType)
	if err != nil {
		return nil, err
	}

	orderNewParams := OrderNewParams{
		OrderType:     s.Type.Title(),
		Symbol:        fPair.String(),
		OrderQuantity: s.Amount,
		Side:          s.Side.Title(),
	}

	if s.Type == order.Limit {
		orderNewParams.Price = s.Price
	}

	response, err := e.CreateOrder(ctx, &orderNewParams)
	if err != nil {
		return nil, err
	}
	return s.DeriveSubmitResponse(response.OrderID)
}

// ModifyOrder will allow of changing orderbook placement and limit to
// market conversion
func (e *Exchange) ModifyOrder(ctx context.Context, action *order.Modify) (*order.ModifyResponse, error) {
	if err := action.Validate(); err != nil {
		return nil, err
	}

	if math.Trunc(action.Amount) != action.Amount {
		return nil, errors.New("contract amount can not have decimals")
	}

	o, err := e.AmendOrder(ctx, &OrderAmendParams{
		OrderID:  action.OrderID,
		OrderQty: int32(action.Amount),
		Price:    action.Price,
	})
	if err != nil {
		return nil, err
	}

	resp, err := action.DeriveModifyResponse()
	if err != nil {
		return nil, err
	}

	resp.OrderID = o.OrderID
	resp.RemainingAmount = o.OrderQty
	resp.LastUpdated = o.TransactTime
	return resp, nil
}

// CancelOrder cancels an order by its corresponding ID number
func (e *Exchange) CancelOrder(ctx context.Context, o *order.Cancel) error {
	if err := o.Validate(o.StandardCancel()); err != nil {
		return err
	}
	_, err := e.CancelOrders(ctx, &OrderCancelParams{
		OrderID: o.OrderID,
	})
	return err
}

// CancelBatchOrders cancels an orders by their corresponding ID numbers
func (e *Exchange) CancelBatchOrders(ctx context.Context, o []order.Cancel) (*order.CancelBatchResponse, error) {
	if len(o) == 0 {
		return nil, order.ErrCancelOrderIsNil
	}
	var orderIDs, clientIDs []string
	for i := range o {
		switch {
		case o[i].ClientOrderID != "":
			clientIDs = append(clientIDs, o[i].ClientID)
		case o[i].OrderID != "":
			orderIDs = append(orderIDs, o[i].OrderID)
		default:
			return nil, order.ErrOrderIDNotSet
		}
	}
	joinedOrderIDs := strings.Join(orderIDs, ",")
	joinedClientIDs := strings.Join(clientIDs, ",")
	params := &OrderCancelParams{
		OrderID:       joinedOrderIDs,
		ClientOrderID: joinedClientIDs,
	}
	resp := &order.CancelBatchResponse{
		Status: make(map[string]string),
	}
	cancelResponse, err := e.CancelOrders(ctx, params)
	if err != nil {
		return nil, err
	}
	for i := range cancelResponse {
		resp.Status[cancelResponse[i].OrderID] = cancelResponse[i].OrdStatus
	}
	return resp, nil
}

// CancelAllOrders cancels all orders associated with a currency pair
func (e *Exchange) CancelAllOrders(ctx context.Context, _ *order.Cancel) (order.CancelAllResponse, error) {
	cancelAllOrdersResponse := order.CancelAllResponse{
		Status: make(map[string]string),
	}
	var emptyParams OrderCancelAllParams
	orders, err := e.CancelAllExistingOrders(ctx, emptyParams)
	if err != nil {
		return cancelAllOrdersResponse, err
	}

	for i := range orders {
		if orders[i].OrdRejReason != "" {
			cancelAllOrdersResponse.Status[orders[i].OrderID] = orders[i].OrdRejReason
		}
	}

	return cancelAllOrdersResponse, nil
}

// GetOrderInfo returns order information based on order ID
func (e *Exchange) GetOrderInfo(ctx context.Context, orderID string, pair currency.Pair, assetType asset.Item) (*order.Detail, error) {
	if pair.IsEmpty() {
		return nil, currency.ErrCurrencyPairEmpty
	}
	if err := e.CurrencyPairs.IsAssetEnabled(assetType); err != nil {
		return nil, err
	}

	resp, err := e.GetOrders(ctx, &OrdersRequest{
		Filter: `{"orderID":"` + orderID + `"}`,
	})
	if err != nil {
		return nil, err
	}
	for i := range resp {
		if resp[i].OrderID != orderID {
			continue
		}
		var orderStatus order.Status
		orderStatus, err = order.StringToOrderStatus(resp[i].OrdStatus)
		if err != nil {
			return nil, err
		}
		var oType order.Type
		oType, err = e.getOrderType(resp[i].OrdType)
		if err != nil {
			return nil, err
		}
		return &order.Detail{
			Date:            resp[i].Timestamp,
			Price:           resp[i].Price,
			Amount:          resp[i].OrderQty,
			ExecutedAmount:  resp[i].CumQty,
			RemainingAmount: resp[i].LeavesQty,
			Exchange:        e.Name,
			OrderID:         resp[i].OrderID,
			Side:            orderSideMap[resp[i].Side],
			Status:          orderStatus,
			Type:            oType,
			Pair:            pair,
			AssetType:       assetType,
		}, nil
	}
	return nil, fmt.Errorf("%w %v", order.ErrOrderNotFound, orderID)
}

// GetDepositAddress returns a deposit address for a specified currency
func (e *Exchange) GetDepositAddress(ctx context.Context, cryptocurrency currency.Code, _, _ string) (*deposit.Address, error) {
	resp, err := e.GetCryptoDepositAddress(ctx, cryptocurrency.String())
	if err != nil {
		return nil, err
	}
	return &deposit.Address{
		Address: resp,
	}, nil
}

// WithdrawCryptocurrencyFunds returns a withdrawal ID when a withdrawal is
// submitted
func (e *Exchange) WithdrawCryptocurrencyFunds(ctx context.Context, withdrawRequest *withdraw.Request) (*withdraw.ExchangeResponse, error) {
	if err := withdrawRequest.Validate(); err != nil {
		return nil, err
	}
	r := UserRequestWithdrawalParams{
		Address:  withdrawRequest.Crypto.Address,
		Amount:   withdrawRequest.Amount,
		Currency: withdrawRequest.Currency.String(),
		OtpToken: withdrawRequest.OneTimePassword,
	}
	if withdrawRequest.Crypto.FeeAmount > 0 {
		r.Fee = withdrawRequest.Crypto.FeeAmount
	}

	resp, err := e.UserRequestWithdrawal(ctx, r)
	if err != nil {
		return nil, err
	}

	return &withdraw.ExchangeResponse{
		Status: resp.Text,
		ID:     resp.Tx,
	}, nil
}

// WithdrawFiatFunds returns a withdrawal ID when a withdrawal is
// submitted
func (e *Exchange) WithdrawFiatFunds(_ context.Context, _ *withdraw.Request) (*withdraw.ExchangeResponse, error) {
	return nil, common.ErrFunctionNotSupported
}

// WithdrawFiatFundsToInternationalBank returns a withdrawal ID when a withdrawal is
// submitted
func (e *Exchange) WithdrawFiatFundsToInternationalBank(_ context.Context, _ *withdraw.Request) (*withdraw.ExchangeResponse, error) {
	return nil, common.ErrFunctionNotSupported
}

// GetFeeByType returns an estimate of fee based on type of transaction
func (e *Exchange) GetFeeByType(ctx context.Context, feeBuilder *exchange.FeeBuilder) (float64, error) {
	if feeBuilder == nil {
		return 0, fmt.Errorf("%T %w", feeBuilder, common.ErrNilPointer)
	}
	if !e.AreCredentialsValid(ctx) && // Todo check connection status
		feeBuilder.FeeType == exchange.CryptocurrencyTradeFee {
		feeBuilder.FeeType = exchange.OfflineTradeFee
	}
	return e.GetFee(feeBuilder)
}

// GetActiveOrders retrieves any orders that are active/open
// This function is not concurrency safe due to orderSide/orderType maps
func (e *Exchange) GetActiveOrders(ctx context.Context, req *order.MultiOrderRequest) (order.FilteredOrders, error) {
	err := req.Validate()
	if err != nil {
		return nil, err
	}

	params := OrdersRequest{
		Filter: "{\"open\":true}",
	}
	resp, err := e.GetOrders(ctx, &params)
	if err != nil {
		return nil, err
	}

	format, err := e.GetPairFormat(asset.PerpetualContract, false)
	if err != nil {
		return nil, err
	}

	orders := make([]order.Detail, len(resp))
	for i := range resp {
		var orderStatus order.Status
		orderStatus, err = order.StringToOrderStatus(resp[i].OrdStatus)
		if err != nil {
			log.Errorf(log.ExchangeSys, "%s %v", e.Name, err)
		}
		var oType order.Type
		oType, err = e.getOrderType(resp[i].OrdType)
		if err != nil {
			log.Errorf(log.ExchangeSys, "%s %v", e.Name, err)
		}
		orderDetail := order.Detail{
			Date:            resp[i].Timestamp,
			Price:           resp[i].Price,
			Amount:          resp[i].OrderQty,
			ExecutedAmount:  resp[i].CumQty,
			RemainingAmount: resp[i].LeavesQty,
			Exchange:        e.Name,
			OrderID:         resp[i].OrderID,
			Side:            orderSideMap[resp[i].Side],
			Status:          orderStatus,
			Type:            oType,
			Pair: currency.NewPairWithDelimiter(resp[i].Symbol,
				resp[i].SettlCurrency,
				format.Delimiter),
		}

		orders[i] = orderDetail
	}
	return req.Filter(e.Name, orders), nil
}

// GetOrderHistory retrieves account order information
// Can Limit response to specific order status
// This function is not concurrency safe due to orderSide/orderType maps
func (e *Exchange) GetOrderHistory(ctx context.Context, req *order.MultiOrderRequest) (order.FilteredOrders, error) {
	err := req.Validate()
	if err != nil {
		return nil, err
	}

	params := OrdersRequest{}
	resp, err := e.GetOrders(ctx, &params)
	if err != nil {
		return nil, err
	}

	format, err := e.GetPairFormat(asset.PerpetualContract, false)
	if err != nil {
		return nil, err
	}

	orders := make([]order.Detail, len(resp))
	for i := range resp {
		orderSide := orderSideMap[resp[i].Side]
		var orderStatus order.Status
		orderStatus, err = order.StringToOrderStatus(resp[i].OrdStatus)
		if err != nil {
			log.Errorf(log.ExchangeSys, "%s %v", e.Name, err)
		}

		pair := currency.NewPairWithDelimiter(resp[i].Symbol, resp[i].SettlCurrency, format.Delimiter)

		var oType order.Type
		oType, err = e.getOrderType(resp[i].OrdType)
		if err != nil {
			log.Errorf(log.ExchangeSys, "%s %v", e.Name, err)
		}

		orderDetail := order.Detail{
			Price:                resp[i].Price,
			AverageExecutedPrice: resp[i].AvgPx,
			Amount:               resp[i].OrderQty,
			ExecutedAmount:       resp[i].CumQty,
			RemainingAmount:      resp[i].LeavesQty,
			Date:                 resp[i].TransactTime,
			CloseTime:            resp[i].Timestamp,
			Exchange:             e.Name,
			OrderID:              resp[i].OrderID,
			Side:                 orderSide,
			Status:               orderStatus,
			Type:                 oType,
			Pair:                 pair,
		}
		orderDetail.InferCostsAndTimes()

		orders[i] = orderDetail
	}
	return req.Filter(e.Name, orders), nil
}

// AuthenticateWebsocket sends an authentication message to the websocket
func (e *Exchange) AuthenticateWebsocket(ctx context.Context) error {
	return e.websocketSendAuth(ctx)
}

// ValidateAPICredentials validates current credentials used for wrapper
// functionality
func (e *Exchange) ValidateAPICredentials(ctx context.Context, assetType asset.Item) error {
	_, err := e.UpdateAccountInfo(ctx, assetType)
	return e.CheckTransientError(err)
}

// GetHistoricCandles returns candles between a time period for a set time interval
func (e *Exchange) GetHistoricCandles(_ context.Context, _ currency.Pair, _ asset.Item, _ kline.Interval, _, _ time.Time) (*kline.Item, error) {
	return nil, common.ErrFunctionNotSupported
}

// GetHistoricCandlesExtended returns candles between a time period for a set time interval
func (e *Exchange) GetHistoricCandlesExtended(_ context.Context, _ currency.Pair, _ asset.Item, _ kline.Interval, _, _ time.Time) (*kline.Item, error) {
	return nil, common.ErrFunctionNotSupported
}

// getOrderType derives an order type from bitmex int representation
func (e *Exchange) getOrderType(id int64) (order.Type, error) {
	o, ok := orderTypeMap[id]
	if !ok {
		return order.UnknownType, fmt.Errorf("unhandled order type for '%d': %w", id, order.ErrTypeIsInvalid)
	}
	return o, nil
}

// GetFuturesContractDetails returns details about futures contracts
func (e *Exchange) GetFuturesContractDetails(ctx context.Context, item asset.Item) ([]futures.Contract, error) {
	if !item.IsFutures() {
		return nil, futures.ErrNotFuturesAsset
	}
	if !e.SupportsAsset(item) || item == asset.Index {
		return nil, fmt.Errorf("%w %v", asset.ErrNotSupported, item)
	}

	marketInfo, err := e.GetInstruments(ctx, &GenericRequestParams{Reverse: true, Count: 500})
	if err != nil {
		return nil, err
	}

	resp := make([]futures.Contract, 0, len(marketInfo))
	switch item {
	case asset.PerpetualContract:
		for x := range marketInfo {
			if marketInfo[x].Typ != perpetualContractID {
				continue
			}
			var cp, underlying currency.Pair
			cp, err = currency.NewPairFromStrings(marketInfo[x].RootSymbol, marketInfo[x].QuoteCurrency)
			if err != nil {
				return nil, err
			}
			underlying, err = currency.NewPairFromStrings(marketInfo[x].RootSymbol, marketInfo[x].SettlCurrency)
			if err != nil {
				return nil, err
			}
			var s time.Time
			if marketInfo[x].Front != "" {
				s, err = time.Parse(time.RFC3339, marketInfo[x].Front)
				if err != nil {
					return nil, err
				}
			}
			var contractSettlementType futures.ContractSettlementType
			switch {
			case cp.Quote.Equal(currency.USDT):
				contractSettlementType = futures.Linear
			case cp.Quote.Equal(currency.USD):
				contractSettlementType = futures.Quanto
			default:
				contractSettlementType = futures.Inverse
			}
			resp = append(resp, futures.Contract{
				Exchange:             e.Name,
				Name:                 cp,
				Underlying:           underlying,
				Asset:                item,
				StartDate:            s,
				IsActive:             marketInfo[x].State == "Open",
				Status:               marketInfo[x].State,
				Type:                 futures.Perpetual,
				SettlementType:       contractSettlementType,
				SettlementCurrencies: currency.Currencies{currency.NewCode(marketInfo[x].SettlCurrency)},
				Multiplier:           marketInfo[x].Multiplier,
				LatestRate: fundingrate.Rate{
					Time: marketInfo[x].FundingTimestamp,
					Rate: decimal.NewFromFloat(marketInfo[x].FundingRate),
				},
			})
		}
	case asset.Futures:
		for x := range marketInfo {
			if marketInfo[x].Typ != futuresID {
				continue
			}
			var cp, underlying currency.Pair
			cp, err = currency.NewPairFromStrings(marketInfo[x].RootSymbol, marketInfo[x].Symbol[len(marketInfo[x].RootSymbol):])
			if err != nil {
				return nil, err
			}
			underlying, err = currency.NewPairFromStrings(marketInfo[x].RootSymbol, marketInfo[x].SettlCurrency)
			if err != nil {
				return nil, err
			}
			var startTime, endTime time.Time
			if marketInfo[x].Front != "" {
				startTime, err = time.Parse(time.RFC3339, marketInfo[x].Front)
				if err != nil {
					return nil, err
				}
			}
			if marketInfo[x].Expiry != "" {
				endTime, err = time.Parse(time.RFC3339, marketInfo[x].Expiry)
				if err != nil {
					return nil, err
				}
			}
			var ct futures.ContractType
			contractDuration := endTime.Sub(startTime)
			switch {
			case contractDuration <= kline.OneWeek.Duration()+kline.ThreeDay.Duration():
				ct = futures.Weekly
			case contractDuration <= kline.TwoWeek.Duration()+kline.ThreeDay.Duration():
				ct = futures.Fortnightly
			case contractDuration <= kline.OneMonth.Duration()+kline.ThreeWeek.Duration():
				ct = futures.Monthly
			case contractDuration <= kline.ThreeMonth.Duration()+kline.ThreeWeek.Duration():
				ct = futures.Quarterly
			case contractDuration <= kline.SixMonth.Duration()+kline.ThreeWeek.Duration():
				ct = futures.HalfYearly
			case contractDuration <= kline.NineMonth.Duration()+kline.ThreeWeek.Duration():
				ct = futures.NineMonthly
			case contractDuration <= kline.OneYear.Duration()+kline.ThreeWeek.Duration():
				ct = futures.Yearly
			}
			contractSettlementType := futures.Inverse
			switch {
			case strings.Contains(cp.Quote.String(), "USDT"):
				contractSettlementType = futures.Linear
			case strings.Contains(cp.Quote.String(), "USD"):
				contractSettlementType = futures.Quanto
			}
			resp = append(resp, futures.Contract{
				Exchange:             e.Name,
				Name:                 cp,
				Underlying:           underlying,
				Asset:                item,
				StartDate:            startTime,
				EndDate:              endTime,
				IsActive:             marketInfo[x].State == "Open",
				Status:               marketInfo[x].State,
				Type:                 ct,
				SettlementCurrencies: currency.Currencies{currency.NewCode(marketInfo[x].SettlCurrency)},
				Multiplier:           marketInfo[x].Multiplier,
				SettlementType:       contractSettlementType,
			})
		}
	}
	return resp, nil
}

// GetLatestFundingRates returns the latest funding rates data
func (e *Exchange) GetLatestFundingRates(ctx context.Context, r *fundingrate.LatestRateRequest) ([]fundingrate.LatestRateResponse, error) {
	if r == nil {
		return nil, fmt.Errorf("%w LatestRateRequest", common.ErrNilPointer)
	}

	if r.IncludePredictedRate {
		return nil, fmt.Errorf("%w IncludePredictedRate", common.ErrFunctionNotSupported)
	}

	count := "1"
	if r.Pair.IsEmpty() {
		count = "500"
	} else {
		isPerp, err := e.IsPerpetualFutureCurrency(r.Asset, r.Pair)
		if err != nil {
			return nil, err
		}
		if !isPerp {
			return nil, fmt.Errorf("%w %v %v", futures.ErrNotPerpetualFuture, r.Asset, r.Pair)
		}
	}

	format, err := e.GetPairFormat(r.Asset, true)
	if err != nil {
		return nil, err
	}
	fPair := format.Format(r.Pair)
	rates, err := e.GetFullFundingHistory(ctx, fPair, count, "", "", "", true, time.Time{}, time.Time{})
	if err != nil {
		return nil, err
	}

	resp := make([]fundingrate.LatestRateResponse, 0, len(rates))
	// Bitmex returns historical rates from this endpoint, we only want the latest
	latestRateSymbol := make(map[string]bool)
	for i := range rates {
		if _, ok := latestRateSymbol[rates[i].Symbol]; ok {
			continue
		}
		latestRateSymbol[rates[i].Symbol] = true
		var nr time.Time
		nr, err = time.Parse(time.RFC3339, rates[i].FundingInterval)
		if err != nil {
			return nil, err
		}
		var cp currency.Pair
		var isEnabled bool
		cp, isEnabled, err = e.MatchSymbolCheckEnabled(rates[i].Symbol, r.Asset, false)
		if err != nil && !errors.Is(err, currency.ErrPairNotFound) {
			return nil, err
		}
		if !isEnabled {
			continue
		}
		var isPerp bool
		isPerp, err = e.IsPerpetualFutureCurrency(r.Asset, cp)
		if err != nil {
			return nil, err
		}
		if !isPerp {
			continue
		}
		resp = append(resp, fundingrate.LatestRateResponse{
			Exchange: e.Name,
			Asset:    r.Asset,
			Pair:     cp,
			LatestRate: fundingrate.Rate{
				Time: rates[i].Timestamp,
				Rate: decimal.NewFromFloat(rates[i].FundingRate),
			},
			TimeOfNextRate: rates[i].Timestamp.Add(time.Duration(nr.Hour()) * time.Hour),
			TimeChecked:    time.Now(),
		})
	}
	return resp, nil
}

// IsPerpetualFutureCurrency ensures a given asset and currency is a perpetual future
func (e *Exchange) IsPerpetualFutureCurrency(a asset.Item, _ currency.Pair) (bool, error) {
	return a == asset.PerpetualContract, nil
}

// UpdateOrderExecutionLimits updates order execution limits
func (e *Exchange) UpdateOrderExecutionLimits(_ context.Context, _ asset.Item) error {
	return common.ErrNotYetImplemented
}

// GetOpenInterest returns the open interest rate for a given asset pair
func (e *Exchange) GetOpenInterest(ctx context.Context, k ...key.PairAsset) ([]futures.OpenInterest, error) {
	for i := range k {
		if k[i].Asset == asset.Spot || k[i].Asset == asset.Index {
			// avoid API calls or returning errors after a successful retrieval
			return nil, fmt.Errorf("%w %v %v", asset.ErrNotSupported, k[i].Asset, k[i].Pair())
		}
	}
	if len(k) != 1 {
		activeInstruments, err := e.GetActiveAndIndexInstruments(ctx)
		if err != nil {
			return nil, err
		}
		resp := make([]futures.OpenInterest, 0, len(activeInstruments))
		for i := range activeInstruments {
			for _, a := range e.CurrencyPairs.GetAssetTypes(true) {
				var symbol currency.Pair
				var enabled bool
				symbol, enabled, err = e.MatchSymbolCheckEnabled(activeInstruments[i].Symbol, a, false)
				if err != nil && !errors.Is(err, currency.ErrPairNotFound) {
					return nil, err
				}
				if !enabled {
					continue
				}
				var appendData bool
				for j := range k {
					if k[j].Pair().Equal(symbol) && k[j].Asset == a {
						appendData = true
						break
					}
				}
				if len(k) > 0 && !appendData {
					continue
				}
				resp = append(resp, futures.OpenInterest{
<<<<<<< HEAD
					Key:          key.NewExchangePairAssetKey(b.Name, a, symbol),
=======
					Key: key.ExchangePairAsset{
						Exchange: e.Name,
						Base:     symbol.Base.Item,
						Quote:    symbol.Quote.Item,
						Asset:    a,
					},
>>>>>>> edf5d84d
					OpenInterest: activeInstruments[i].OpenInterest,
				})
			}
		}
		return resp, nil
	}
	_, isEnabled, err := e.MatchSymbolCheckEnabled(k[0].Pair().String(), k[0].Asset, false)
	if err != nil && !errors.Is(err, currency.ErrPairNotFound) {
		return nil, err
	}
	if !isEnabled {
		return nil, fmt.Errorf("%w %v %v", currency.ErrPairNotEnabled, k[0].Asset, k[0].Pair())
	}
	symbolStr, err := e.FormatSymbol(k[0].Pair(), k[0].Asset)
	if err != nil {
		return nil, err
	}
	instrument, err := e.GetInstrument(ctx, &GenericRequestParams{Symbol: symbolStr})
	if err != nil {
		return nil, err
	}
	if len(instrument) != 1 {
		return nil, fmt.Errorf("%w %v", currency.ErrPairNotFound, k[0].Pair())
	}
	resp := make([]futures.OpenInterest, 1)
	resp[0] = futures.OpenInterest{
<<<<<<< HEAD
		Key:          key.NewExchangePairAssetKey(b.Name, k[0].Asset, k[0].Pair()),
=======
		Key: key.ExchangePairAsset{
			Exchange: e.Name,
			Base:     k[0].Base,
			Quote:    k[0].Quote,
			Asset:    k[0].Asset,
		},
>>>>>>> edf5d84d
		OpenInterest: instrument[0].OpenInterest,
	}
	return resp, nil
}

// GetCurrencyTradeURL returns the URL to the exchange's trade page for the given asset and currency pair
func (e *Exchange) GetCurrencyTradeURL(_ context.Context, a asset.Item, cp currency.Pair) (string, error) {
	_, err := e.CurrencyPairs.IsPairEnabled(cp, a)
	if err != nil {
		return "", err
	}
	cp.Delimiter = currency.DashDelimiter
	return tradeBaseURL + cp.Upper().String(), nil
}<|MERGE_RESOLUTION|>--- conflicted
+++ resolved
@@ -1264,16 +1264,7 @@
 					continue
 				}
 				resp = append(resp, futures.OpenInterest{
-<<<<<<< HEAD
 					Key:          key.NewExchangePairAssetKey(b.Name, a, symbol),
-=======
-					Key: key.ExchangePairAsset{
-						Exchange: e.Name,
-						Base:     symbol.Base.Item,
-						Quote:    symbol.Quote.Item,
-						Asset:    a,
-					},
->>>>>>> edf5d84d
 					OpenInterest: activeInstruments[i].OpenInterest,
 				})
 			}
@@ -1300,16 +1291,7 @@
 	}
 	resp := make([]futures.OpenInterest, 1)
 	resp[0] = futures.OpenInterest{
-<<<<<<< HEAD
 		Key:          key.NewExchangePairAssetKey(b.Name, k[0].Asset, k[0].Pair()),
-=======
-		Key: key.ExchangePairAsset{
-			Exchange: e.Name,
-			Base:     k[0].Base,
-			Quote:    k[0].Quote,
-			Asset:    k[0].Asset,
-		},
->>>>>>> edf5d84d
 		OpenInterest: instrument[0].OpenInterest,
 	}
 	return resp, nil
