package bitmex

import (
	"context"
	"errors"
	"fmt"
	"math"
	"sort"
	"strconv"
	"strings"
	"sync"
	"time"

	"github.com/thrasher-corp/gocryptotrader/common"
	"github.com/thrasher-corp/gocryptotrader/config"
	"github.com/thrasher-corp/gocryptotrader/currency"
	exchange "github.com/thrasher-corp/gocryptotrader/exchanges"
	"github.com/thrasher-corp/gocryptotrader/exchanges/account"
	"github.com/thrasher-corp/gocryptotrader/exchanges/asset"
	"github.com/thrasher-corp/gocryptotrader/exchanges/deposit"
	"github.com/thrasher-corp/gocryptotrader/exchanges/kline"
	"github.com/thrasher-corp/gocryptotrader/exchanges/order"
	"github.com/thrasher-corp/gocryptotrader/exchanges/orderbook"
	"github.com/thrasher-corp/gocryptotrader/exchanges/protocol"
	"github.com/thrasher-corp/gocryptotrader/exchanges/request"
	"github.com/thrasher-corp/gocryptotrader/exchanges/stream"
	"github.com/thrasher-corp/gocryptotrader/exchanges/ticker"
	"github.com/thrasher-corp/gocryptotrader/exchanges/trade"
	"github.com/thrasher-corp/gocryptotrader/log"
	"github.com/thrasher-corp/gocryptotrader/portfolio/withdraw"
)

// GetDefaultConfig returns a default exchange config
func (b *Bitmex) GetDefaultConfig() (*config.Exchange, error) {
	b.SetDefaults()
	exchCfg := new(config.Exchange)
	exchCfg.Name = b.Name
	exchCfg.HTTPTimeout = exchange.DefaultHTTPTimeout
	exchCfg.BaseCurrencies = b.BaseCurrencies

	err := b.SetupDefaults(exchCfg)
	if err != nil {
		return nil, err
	}

	if b.Features.Supports.RESTCapabilities.AutoPairUpdates {
		err = b.UpdateTradablePairs(context.TODO(), true)
		if err != nil {
			return nil, err
		}
	}

	return exchCfg, nil
}

// SetDefaults sets the basic defaults for Bitmex
func (b *Bitmex) SetDefaults() {
	b.Name = "Bitmex"
	b.Enabled = true
	b.Verbose = true
	b.API.CredentialsValidator.RequiresKey = true
	b.API.CredentialsValidator.RequiresSecret = true

	requestFmt := &currency.PairFormat{Uppercase: true}
	configFmt := &currency.PairFormat{Uppercase: true}
	err := b.SetGlobalPairsManager(requestFmt,
		configFmt,
		asset.PerpetualContract,
		asset.Futures,
		asset.Index)
	if err != nil {
		log.Errorln(log.ExchangeSys, err)
	}

	err = b.DisableAssetWebsocketSupport(asset.Index)
	if err != nil {
		log.Errorln(log.ExchangeSys, err)
	}

	b.Features = exchange.Features{
		Supports: exchange.FeaturesSupported{
			REST:      true,
			Websocket: true,
			RESTCapabilities: protocol.Features{
				TickerBatching:      true,
				TickerFetching:      true,
				TradeFetching:       true,
				OrderbookFetching:   true,
				AutoPairUpdates:     true,
				AccountInfo:         true,
				GetOrder:            true,
				GetOrders:           true,
				CancelOrders:        true,
				CancelOrder:         true,
				SubmitOrder:         true,
				SubmitOrders:        true,
				ModifyOrder:         true,
				DepositHistory:      true,
				WithdrawalHistory:   true,
				UserTradeHistory:    true,
				CryptoDeposit:       true,
				CryptoWithdrawal:    true,
				TradeFee:            true,
				CryptoWithdrawalFee: true,
			},
			WebsocketCapabilities: protocol.Features{
				TradeFetching:          true,
				OrderbookFetching:      true,
				Subscribe:              true,
				Unsubscribe:            true,
				AuthenticatedEndpoints: true,
				AccountInfo:            true,
				DeadMansSwitch:         true,
				GetOrders:              true,
				GetOrder:               true,
			},
			WithdrawPermissions: exchange.AutoWithdrawCryptoWithAPIPermission |
				exchange.WithdrawCryptoWithEmail |
				exchange.WithdrawCryptoWith2FA |
				exchange.NoFiatWithdrawals,
		},
		Enabled: exchange.FeaturesEnabled{
			AutoPairUpdates: true,
		},
	}

	b.Requester, err = request.New(b.Name,
		common.NewHTTPClientWithTimeout(exchange.DefaultHTTPTimeout),
		request.WithLimiter(SetRateLimit()))
	if err != nil {
		log.Errorln(log.ExchangeSys, err)
	}
	b.API.Endpoints = b.NewEndpoints()
	err = b.API.Endpoints.SetDefaultEndpoints(map[exchange.URL]string{
		exchange.RestSpot:      bitmexAPIURL,
		exchange.WebsocketSpot: bitmexWSURL,
	})
	if err != nil {
		log.Errorln(log.ExchangeSys, err)
	}
	b.Websocket = stream.New()
	b.WebsocketResponseMaxLimit = exchange.DefaultWebsocketResponseMaxLimit
	b.WebsocketResponseCheckTimeout = exchange.DefaultWebsocketResponseCheckTimeout
	b.WebsocketOrderbookBufferLimit = exchange.DefaultWebsocketOrderbookBufferLimit
}

// Setup takes in the supplied exchange configuration details and sets params
func (b *Bitmex) Setup(exch *config.Exchange) error {
	err := exch.Validate()
	if err != nil {
		return err
	}
	if !exch.Enabled {
		b.SetEnabled(false)
		return nil
	}
	err = b.SetupDefaults(exch)
	if err != nil {
		return err
	}

	wsEndpoint, err := b.API.Endpoints.GetURL(exchange.WebsocketSpot)
	if err != nil {
		return err
	}

	err = b.Websocket.Setup(&stream.WebsocketSetup{
		ExchangeConfig:        exch,
		DefaultURL:            bitmexWSURL,
		RunningURL:            wsEndpoint,
		Connector:             b.WsConnect,
		Subscriber:            b.Subscribe,
		Unsubscriber:          b.Unsubscribe,
		GenerateSubscriptions: b.GenerateDefaultSubscriptions,
		Features:              &b.Features.Supports.WebsocketCapabilities,
		UpdateEntriesByID:     true,
	})
	if err != nil {
		return err
	}
	return b.Websocket.SetupNewConnection(stream.ConnectionSetup{
		ResponseCheckTimeout: exch.WebsocketResponseCheckTimeout,
		ResponseMaxLimit:     exch.WebsocketResponseMaxLimit,
		URL:                  bitmexWSURL,
	})
}

// Start starts the Bitmex go routine
func (b *Bitmex) Start(wg *sync.WaitGroup) error {
	if wg == nil {
		return fmt.Errorf("%T %w", wg, common.ErrNilPointer)
	}
	wg.Add(1)
	go func() {
		b.Run()
		wg.Done()
	}()
	return nil
}

// Run implements the Bitmex wrapper
func (b *Bitmex) Run() {
	if b.Verbose {
		wsEndpoint, err := b.API.Endpoints.GetURL(exchange.WebsocketSpot)
		if err != nil {
			log.Error(log.ExchangeSys, err)
		}
		log.Debugf(log.ExchangeSys,
			"%s Websocket: %s. (url: %s).\n",
			b.Name,
			common.IsEnabled(b.Websocket.IsEnabled()),
			wsEndpoint)
		b.PrintEnabledPairs()
	}

	if !b.GetEnabledFeatures().AutoPairUpdates {
		return
	}

	err := b.UpdateTradablePairs(context.TODO(), false)
	if err != nil {
		log.Errorf(log.ExchangeSys, "%s failed to update tradable pairs. Err: %s", b.Name, err)
	}
}

// FetchTradablePairs returns a list of the exchanges tradable pairs
func (b *Bitmex) FetchTradablePairs(ctx context.Context, asset asset.Item) ([]string, error) {
	marketInfo, err := b.GetActiveAndIndexInstruments(ctx)
	if err != nil {
		return nil, err
	}

	var products []string
	for x := range marketInfo {
		products = append(products, marketInfo[x].Symbol.String())
	}

	return products, nil
}

// UpdateTradablePairs updates the exchanges available pairs and stores
// them in the exchanges config
func (b *Bitmex) UpdateTradablePairs(ctx context.Context, forceUpdate bool) error {
	pairs, err := b.FetchTradablePairs(ctx, asset.Spot)
	if err != nil {
		return err
	}

	// Zerovalue current list which will remove old asset pairs when contract
	// types expire or become obsolete
	var assetPairs = map[asset.Item][]string{
		asset.Index:             {},
		asset.PerpetualContract: {},
		asset.Futures:           {},
	}

	for x := range pairs {
		if strings.Contains(pairs[x], ".") {
			assetPairs[asset.Index] = append(assetPairs[asset.Index], pairs[x])
			continue
		}

		if strings.Contains(pairs[x], "USD") {
			assetPairs[asset.PerpetualContract] = append(assetPairs[asset.PerpetualContract],
				pairs[x])
			continue
		}

		assetPairs[asset.Futures] = append(assetPairs[asset.Futures], pairs[x])
	}

	for a, values := range assetPairs {
		p, err := currency.NewPairsFromStrings(values)
		if err != nil {
			return err
		}

		err = b.UpdatePairs(p, a, false, false)
		if err != nil {
			log.Warnf(log.ExchangeSys,
				"%s failed to update available pairs. Err: %v",
				b.Name,
				err)
		}
	}

	return nil
}

// UpdateTickers updates the ticker for all currency pairs of a given asset type
func (b *Bitmex) UpdateTickers(ctx context.Context, a asset.Item) error {
	tick, err := b.GetActiveAndIndexInstruments(ctx)
	if err != nil {
		return err
	}

	pairs, err := b.GetEnabledPairs(a)
	if err != nil {
		return err
	}

	for j := range tick {
		if !pairs.Contains(tick[j].Symbol, true) {
			continue
		}

		err = ticker.ProcessTicker(&ticker.Price{
			Last:         tick[j].LastPrice,
			High:         tick[j].HighPrice,
			Low:          tick[j].LowPrice,
			Bid:          tick[j].BidPrice,
			Ask:          tick[j].AskPrice,
			Volume:       tick[j].Volume24h,
			Close:        tick[j].PrevClosePrice,
			Pair:         tick[j].Symbol,
			LastUpdated:  tick[j].Timestamp,
			ExchangeName: b.Name,
			AssetType:    a})
		if err != nil {
			return err
		}
	}
	return nil
}

// UpdateTicker updates and returns the ticker for a currency pair
func (b *Bitmex) UpdateTicker(ctx context.Context, p currency.Pair, a asset.Item) (*ticker.Price, error) {
	if err := b.UpdateTickers(ctx, a); err != nil {
		return nil, err
	}

	fPair, err := b.FormatExchangeCurrency(p, a)
	if err != nil {
		return nil, err
	}

	return ticker.GetTicker(b.Name, fPair, a)
}

// FetchTicker returns the ticker for a currency pair
func (b *Bitmex) FetchTicker(ctx context.Context, p currency.Pair, assetType asset.Item) (*ticker.Price, error) {
	fPair, err := b.FormatExchangeCurrency(p, assetType)
	if err != nil {
		return nil, err
	}

	tickerNew, err := ticker.GetTicker(b.Name, fPair, assetType)
	if err != nil {
		return b.UpdateTicker(ctx, fPair, assetType)
	}
	return tickerNew, nil
}

// FetchOrderbook returns orderbook base on the currency pair
func (b *Bitmex) FetchOrderbook(ctx context.Context, p currency.Pair, assetType asset.Item) (*orderbook.Base, error) {
	fPair, err := b.FormatExchangeCurrency(p, assetType)
	if err != nil {
		return nil, err
	}

	ob, err := orderbook.Get(b.Name, fPair, assetType)
	if err != nil {
		return b.UpdateOrderbook(ctx, fPair, assetType)
	}
	return ob, nil
}

// UpdateOrderbook updates and returns the orderbook for a currency pair
func (b *Bitmex) UpdateOrderbook(ctx context.Context, p currency.Pair, assetType asset.Item) (*orderbook.Base, error) {
	book := &orderbook.Base{
		Exchange:        b.Name,
		Pair:            p,
		Asset:           assetType,
		VerifyOrderbook: b.CanVerifyOrderbook,
	}

	if assetType == asset.Index {
		return book, common.ErrFunctionNotSupported
	}

	fpair, err := b.FormatExchangeCurrency(p, assetType)
	if err != nil {
		return book, err
	}

	orderbookNew, err := b.GetOrderbook(ctx,
		OrderBookGetL2Params{
			Symbol: fpair.String(),
			Depth:  500})
	if err != nil {
		return book, err
	}

	for i := range orderbookNew {
		switch {
		case strings.EqualFold(orderbookNew[i].Side, order.Sell.String()):
			book.Asks = append(book.Asks, orderbook.Item{
				Amount: float64(orderbookNew[i].Size),
				Price:  orderbookNew[i].Price})
		case strings.EqualFold(orderbookNew[i].Side, order.Buy.String()):
			book.Bids = append(book.Bids, orderbook.Item{
				Amount: float64(orderbookNew[i].Size),
				Price:  orderbookNew[i].Price})
		default:
			return book,
				fmt.Errorf("could not process orderbook, order side [%s] could not be matched",
					orderbookNew[i].Side)
		}
	}
	book.Asks.Reverse() // Reverse order of asks to ascending

	err = book.Process()
	if err != nil {
		return book, err
	}
	return orderbook.Get(b.Name, p, assetType)
}

// UpdateAccountInfo retrieves balances for all enabled currencies for the
// Bitmex exchange
func (b *Bitmex) UpdateAccountInfo(ctx context.Context, assetType asset.Item) (account.Holdings, error) {
	var info account.Holdings

	userMargins, err := b.GetAllUserMargin(ctx)
	if err != nil {
		return info, err
	}

	accountBalances := make(map[string][]account.Balance)
	// Need to update to add Margin/Liquidity availability
	for i := range userMargins {
		accountID := strconv.FormatInt(userMargins[i].Account, 10)

		var wallet WalletInfo
		wallet, err = b.GetWalletInfo(ctx, userMargins[i].Currency)
		if err != nil {
			continue
		}

<<<<<<< HEAD
		balances = append(balances, account.Balance{
			CurrencyName: currency.NewCode(wallet.Currency),
			Total:        wallet.Amount,
		})
=======
		accountBalances[accountID] = append(
			accountBalances[accountID], account.Balance{
				CurrencyName: currency.NewCode(wallet.Currency),
				TotalValue:   wallet.Amount,
			},
		)
>>>>>>> 5c8113b0
	}

	if info.Accounts, err = account.CollectBalances(accountBalances, assetType); err != nil {
		return account.Holdings{}, err
	}
	info.Exchange = b.Name

	if err := account.Process(&info); err != nil {
		return account.Holdings{}, err
	}

	return info, nil
}

// FetchAccountInfo retrieves balances for all enabled currencies
func (b *Bitmex) FetchAccountInfo(ctx context.Context, assetType asset.Item) (account.Holdings, error) {
	acc, err := account.GetHoldings(b.Name, assetType)
	if err != nil {
		return b.UpdateAccountInfo(ctx, assetType)
	}

	return acc, nil
}

// GetFundingHistory returns funding history, deposits and
// withdrawals
func (b *Bitmex) GetFundingHistory(ctx context.Context) ([]exchange.FundHistory, error) {
	return nil, common.ErrNotYetImplemented
}

// GetWithdrawalsHistory returns previous withdrawals data
func (b *Bitmex) GetWithdrawalsHistory(ctx context.Context, c currency.Code) (resp []exchange.WithdrawalHistory, err error) {
	return nil, common.ErrNotYetImplemented
}

// GetRecentTrades returns the most recent trades for a currency and asset
func (b *Bitmex) GetRecentTrades(ctx context.Context, p currency.Pair, assetType asset.Item) ([]trade.Data, error) {
	return b.GetHistoricTrades(ctx, p, assetType, time.Now().Add(-time.Minute*15), time.Now())
}

// GetHistoricTrades returns historic trade data within the timeframe provided
func (b *Bitmex) GetHistoricTrades(ctx context.Context, p currency.Pair, assetType asset.Item, timestampStart, timestampEnd time.Time) ([]trade.Data, error) {
	if assetType == asset.Index {
		return nil, fmt.Errorf("asset type '%v' not supported", assetType)
	}
	if err := common.StartEndTimeCheck(timestampStart, timestampEnd); err != nil {
		return nil, fmt.Errorf("invalid time range supplied. Start: %v End %v %w", timestampStart, timestampEnd, err)
	}
	var err error
	p, err = b.FormatExchangeCurrency(p, assetType)
	if err != nil {
		return nil, err
	}
	limit := 1000
	req := &GenericRequestParams{
		Symbol:  p.String(),
		Count:   int32(limit),
		EndTime: timestampEnd.UTC().Format("2006-01-02T15:04:05.000Z"),
	}
	ts := timestampStart
	var resp []trade.Data
allTrades:
	for {
		req.StartTime = ts.UTC().Format("2006-01-02T15:04:05.000Z")
		var tradeData []Trade
		tradeData, err = b.GetTrade(ctx, req)
		if err != nil {
			return nil, err
		}
		for i := range tradeData {
			if tradeData[i].Timestamp.Before(timestampStart) || tradeData[i].Timestamp.After(timestampEnd) {
				break allTrades
			}
			var side order.Side
			side, err = order.StringToOrderSide(tradeData[i].Side)
			if err != nil {
				return nil, err
			}
			if tradeData[i].Price == 0 {
				// Please note that indices (symbols starting with .) post trades at intervals to the trade feed.
				// These have a size of 0 and are used only to indicate a changing price.
				continue
			}
			resp = append(resp, trade.Data{
				Exchange:     b.Name,
				CurrencyPair: p,
				AssetType:    assetType,
				Side:         side,
				Price:        tradeData[i].Price,
				Amount:       float64(tradeData[i].Size),
				Timestamp:    tradeData[i].Timestamp,
				TID:          tradeData[i].TrdMatchID,
			})
			if i == len(tradeData)-1 {
				if ts.Equal(tradeData[i].Timestamp) {
					// reached end of trades to crawl
					break allTrades
				}
				ts = tradeData[i].Timestamp
			}
		}
		if len(tradeData) != limit {
			break allTrades
		}
	}
	err = b.AddTradesToBuffer(resp...)
	if err != nil {
		return nil, err
	}

	sort.Sort(trade.ByDate(resp))
	return trade.FilterTradesByTime(resp, timestampStart, timestampEnd), nil
}

// SubmitOrder submits a new order
func (b *Bitmex) SubmitOrder(ctx context.Context, s *order.Submit) (order.SubmitResponse, error) {
	var submitOrderResponse order.SubmitResponse
	if err := s.Validate(); err != nil {
		return submitOrderResponse, err
	}

	if math.Mod(s.Amount, 1) != 0 {
		return submitOrderResponse,
			errors.New("order contract amount can not have decimals")
	}

	fPair, err := b.FormatExchangeCurrency(s.Pair, s.AssetType)
	if err != nil {
		return submitOrderResponse, err
	}

	var orderNewParams = OrderNewParams{
		OrderType:     s.Type.Title(),
		Symbol:        fPair.String(),
		OrderQuantity: s.Amount,
		Side:          s.Side.Title(),
	}

	if s.Type == order.Limit {
		orderNewParams.Price = s.Price
	}

	response, err := b.CreateOrder(ctx, &orderNewParams)
	if err != nil {
		return submitOrderResponse, err
	}
	if response.OrderID != "" {
		submitOrderResponse.OrderID = response.OrderID
	}
	if s.Type == order.Market {
		submitOrderResponse.FullyMatched = true
	}
	submitOrderResponse.IsOrderPlaced = true

	return submitOrderResponse, nil
}

// ModifyOrder will allow of changing orderbook placement and limit to
// market conversion
func (b *Bitmex) ModifyOrder(ctx context.Context, action *order.Modify) (order.Modify, error) {
	if err := action.Validate(); err != nil {
		return order.Modify{}, err
	}

	var params OrderAmendParams

	if math.Mod(action.Amount, 1) != 0 {
		return order.Modify{}, errors.New("contract amount can not have decimals")
	}

	params.OrderID = action.ID
	params.OrderQty = int32(action.Amount)
	params.Price = action.Price

	o, err := b.AmendOrder(ctx, &params)
	if err != nil {
		return order.Modify{}, err
	}

	return order.Modify{
		Exchange:  action.Exchange,
		AssetType: action.AssetType,
		Pair:      action.Pair,
		ID:        o.OrderID,

		Price:  action.Price,
		Amount: float64(params.OrderQty),
	}, nil
}

// CancelOrder cancels an order by its corresponding ID number
func (b *Bitmex) CancelOrder(ctx context.Context, o *order.Cancel) error {
	if err := o.Validate(o.StandardCancel()); err != nil {
		return err
	}
	var params = OrderCancelParams{
		OrderID: o.ID,
	}
	_, err := b.CancelOrders(ctx, &params)
	return err
}

// CancelBatchOrders cancels an orders by their corresponding ID numbers
func (b *Bitmex) CancelBatchOrders(ctx context.Context, o []order.Cancel) (order.CancelBatchResponse, error) {
	return order.CancelBatchResponse{}, common.ErrNotYetImplemented
}

// CancelAllOrders cancels all orders associated with a currency pair
func (b *Bitmex) CancelAllOrders(ctx context.Context, _ *order.Cancel) (order.CancelAllResponse, error) {
	cancelAllOrdersResponse := order.CancelAllResponse{
		Status: make(map[string]string),
	}
	var emptyParams OrderCancelAllParams
	orders, err := b.CancelAllExistingOrders(ctx, emptyParams)
	if err != nil {
		return cancelAllOrdersResponse, err
	}

	for i := range orders {
		if orders[i].OrdRejReason != "" {
			cancelAllOrdersResponse.Status[orders[i].OrderID] = orders[i].OrdRejReason
		}
	}

	return cancelAllOrdersResponse, nil
}

// GetOrderInfo returns order information based on order ID
func (b *Bitmex) GetOrderInfo(ctx context.Context, orderID string, pair currency.Pair, assetType asset.Item) (order.Detail, error) {
	var orderDetail order.Detail
	return orderDetail, common.ErrNotYetImplemented
}

// GetDepositAddress returns a deposit address for a specified currency
func (b *Bitmex) GetDepositAddress(ctx context.Context, cryptocurrency currency.Code, _, _ string) (*deposit.Address, error) {
	resp, err := b.GetCryptoDepositAddress(ctx, cryptocurrency.String())
	if err != nil {
		return nil, err
	}
	return &deposit.Address{
		Address: resp,
	}, nil
}

// WithdrawCryptocurrencyFunds returns a withdrawal ID when a withdrawal is
// submitted
func (b *Bitmex) WithdrawCryptocurrencyFunds(ctx context.Context, withdrawRequest *withdraw.Request) (*withdraw.ExchangeResponse, error) {
	if err := withdrawRequest.Validate(); err != nil {
		return nil, err
	}
	var r = UserRequestWithdrawalParams{
		Address:  withdrawRequest.Crypto.Address,
		Amount:   withdrawRequest.Amount,
		Currency: withdrawRequest.Currency.String(),
		OtpToken: withdrawRequest.OneTimePassword,
	}
	if withdrawRequest.Crypto.FeeAmount > 0 {
		r.Fee = withdrawRequest.Crypto.FeeAmount
	}

	resp, err := b.UserRequestWithdrawal(ctx, r)
	if err != nil {
		return nil, err
	}

	return &withdraw.ExchangeResponse{
		Status: resp.Text,
		ID:     resp.Tx,
	}, nil
}

// WithdrawFiatFunds returns a withdrawal ID when a withdrawal is
// submitted
func (b *Bitmex) WithdrawFiatFunds(_ context.Context, _ *withdraw.Request) (*withdraw.ExchangeResponse, error) {
	return nil, common.ErrFunctionNotSupported
}

// WithdrawFiatFundsToInternationalBank returns a withdrawal ID when a withdrawal is
// submitted
func (b *Bitmex) WithdrawFiatFundsToInternationalBank(_ context.Context, _ *withdraw.Request) (*withdraw.ExchangeResponse, error) {
	return nil, common.ErrFunctionNotSupported
}

// GetFeeByType returns an estimate of fee based on type of transaction
func (b *Bitmex) GetFeeByType(ctx context.Context, feeBuilder *exchange.FeeBuilder) (float64, error) {
	if feeBuilder == nil {
		return 0, fmt.Errorf("%T %w", feeBuilder, common.ErrNilPointer)
	}
	if !b.AllowAuthenticatedRequest() && // Todo check connection status
		feeBuilder.FeeType == exchange.CryptocurrencyTradeFee {
		feeBuilder.FeeType = exchange.OfflineTradeFee
	}
	return b.GetFee(feeBuilder)
}

// GetActiveOrders retrieves any orders that are active/open
// This function is not concurrency safe due to orderSide/orderType maps
func (b *Bitmex) GetActiveOrders(ctx context.Context, req *order.GetOrdersRequest) ([]order.Detail, error) {
	if err := req.Validate(); err != nil {
		return nil, err
	}

	var orders []order.Detail
	params := OrdersRequest{}
	params.Filter = "{\"open\":true}"

	resp, err := b.GetOrders(ctx, &params)
	if err != nil {
		return nil, err
	}

	format, err := b.GetPairFormat(asset.PerpetualContract, false)
	if err != nil {
		return nil, err
	}

	for i := range resp {
		orderSide := orderSideMap[resp[i].Side]
		orderStatus, err := order.StringToOrderStatus(resp[i].OrdStatus)
		if err != nil {
			log.Errorf(log.ExchangeSys, "%s %v", b.Name, err)
		}
		orderType := orderTypeMap[resp[i].OrdType]
		if orderType == "" {
			orderType = order.UnknownType
		}

		orderDetail := order.Detail{
			Date:            resp[i].Timestamp,
			Price:           resp[i].Price,
			Amount:          resp[i].OrderQty,
			ExecutedAmount:  resp[i].CumQty,
			RemainingAmount: resp[i].LeavesQty,
			Exchange:        b.Name,
			ID:              resp[i].OrderID,
			Side:            orderSide,
			Status:          orderStatus,
			Type:            orderType,
			Pair: currency.NewPairWithDelimiter(resp[i].Symbol,
				resp[i].SettlCurrency,
				format.Delimiter),
		}

		orders = append(orders, orderDetail)
	}

	order.FilterOrdersBySide(&orders, req.Side)
	order.FilterOrdersByType(&orders, req.Type)
	order.FilterOrdersByTimeRange(&orders, req.StartTime, req.EndTime)
	order.FilterOrdersByCurrencies(&orders, req.Pairs)
	return orders, nil
}

// GetOrderHistory retrieves account order information
// Can Limit response to specific order status
// This function is not concurrency safe due to orderSide/orderType maps
func (b *Bitmex) GetOrderHistory(ctx context.Context, req *order.GetOrdersRequest) ([]order.Detail, error) {
	if err := req.Validate(); err != nil {
		return nil, err
	}

	var orders []order.Detail
	params := OrdersRequest{}
	resp, err := b.GetOrders(ctx, &params)
	if err != nil {
		return nil, err
	}

	format, err := b.GetPairFormat(asset.PerpetualContract, false)
	if err != nil {
		return nil, err
	}

	for i := range resp {
		orderSide := orderSideMap[resp[i].Side]
		orderStatus, err := order.StringToOrderStatus(resp[i].OrdStatus)
		if err != nil {
			log.Errorf(log.ExchangeSys, "%s %v", b.Name, err)
		}
		orderType := orderTypeMap[resp[i].OrdType]
		if orderType == "" {
			orderType = order.UnknownType
		}
		pair := currency.NewPairWithDelimiter(resp[i].Symbol, resp[i].SettlCurrency, format.Delimiter)

		orderDetail := order.Detail{
			Price:                resp[i].Price,
			AverageExecutedPrice: resp[i].AvgPx,
			Amount:               resp[i].OrderQty,
			ExecutedAmount:       resp[i].CumQty,
			RemainingAmount:      resp[i].LeavesQty,
			Date:                 resp[i].TransactTime,
			CloseTime:            resp[i].Timestamp,
			Exchange:             b.Name,
			ID:                   resp[i].OrderID,
			Side:                 orderSide,
			Status:               orderStatus,
			Type:                 orderType,
			Pair:                 pair,
		}
		orderDetail.InferCostsAndTimes()

		orders = append(orders, orderDetail)
	}

	order.FilterOrdersBySide(&orders, req.Side)
	order.FilterOrdersByType(&orders, req.Type)
	order.FilterOrdersByTimeRange(&orders, req.StartTime, req.EndTime)
	order.FilterOrdersByCurrencies(&orders, req.Pairs)
	return orders, nil
}

// AuthenticateWebsocket sends an authentication message to the websocket
func (b *Bitmex) AuthenticateWebsocket(_ context.Context) error {
	return b.websocketSendAuth()
}

// ValidateCredentials validates current credentials used for wrapper
// functionality
func (b *Bitmex) ValidateCredentials(ctx context.Context, assetType asset.Item) error {
	_, err := b.UpdateAccountInfo(ctx, assetType)
	return b.CheckTransientError(err)
}

// GetHistoricCandles returns candles between a time period for a set time interval
func (b *Bitmex) GetHistoricCandles(ctx context.Context, pair currency.Pair, a asset.Item, start, end time.Time, interval kline.Interval) (kline.Item, error) {
	return kline.Item{}, common.ErrFunctionNotSupported
}

// GetHistoricCandlesExtended returns candles between a time period for a set time interval
func (b *Bitmex) GetHistoricCandlesExtended(ctx context.Context, pair currency.Pair, a asset.Item, start, end time.Time, interval kline.Interval) (kline.Item, error) {
	return kline.Item{}, common.ErrFunctionNotSupported
}<|MERGE_RESOLUTION|>--- conflicted
+++ resolved
@@ -437,19 +437,12 @@
 			continue
 		}
 
-<<<<<<< HEAD
-		balances = append(balances, account.Balance{
-			CurrencyName: currency.NewCode(wallet.Currency),
-			Total:        wallet.Amount,
-		})
-=======
 		accountBalances[accountID] = append(
 			accountBalances[accountID], account.Balance{
 				CurrencyName: currency.NewCode(wallet.Currency),
 				TotalValue:   wallet.Amount,
 			},
 		)
->>>>>>> 5c8113b0
 	}
 
 	if info.Accounts, err = account.CollectBalances(accountBalances, assetType); err != nil {
