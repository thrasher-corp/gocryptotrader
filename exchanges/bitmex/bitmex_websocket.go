package bitmex

import (
	"context"
	"encoding/json"
	"errors"
	"fmt"
	"net/http"
	"strconv"
	"strings"
	"time"

	"github.com/gorilla/websocket"
	"github.com/thrasher-corp/gocryptotrader/common/crypto"
	"github.com/thrasher-corp/gocryptotrader/currency"
	"github.com/thrasher-corp/gocryptotrader/exchanges/asset"
	"github.com/thrasher-corp/gocryptotrader/exchanges/order"
	"github.com/thrasher-corp/gocryptotrader/exchanges/orderbook"
	"github.com/thrasher-corp/gocryptotrader/exchanges/stream"
	"github.com/thrasher-corp/gocryptotrader/exchanges/subscription"
	"github.com/thrasher-corp/gocryptotrader/exchanges/trade"
	"github.com/thrasher-corp/gocryptotrader/log"
)

const (
	bitmexWSURL = "wss://www.bitmex.com/realtime"

	// Public Subscription Channels
	bitmexWSAnnouncement        = "announcement"
	bitmexWSChat                = "chat"
	bitmexWSConnected           = "connected"
	bitmexWSFunding             = "funding"
	bitmexWSInstrument          = "instrument"
	bitmexWSInsurance           = "insurance"
	bitmexWSLiquidation         = "liquidation"
	bitmexWSOrderbookL2         = "orderBookL2"
	bitmexWSOrderbookL225       = "orderBookL2_25"
	bitmexWSOrderbookL10        = "orderBook10"
	bitmexWSPublicNotifications = "publicNotifications"
	bitmexWSQuote               = "quote"
	bitmexWSQuote1m             = "quoteBin1m"
	bitmexWSQuote5m             = "quoteBin5m"
	bitmexWSQuote1h             = "quoteBin1h"
	bitmexWSQuote1d             = "quoteBin1d"
	bitmexWSSettlement          = "settlement"
	bitmexWSTrade               = "trade"
	bitmexWSTrade1m             = "tradeBin1m"
	bitmexWSTrade5m             = "tradeBin5m"
	bitmexWSTrade1h             = "tradeBin1h"
	bitmexWSTrade1d             = "tradeBin1d"

	// Authenticated Subscription Channels
	bitmexWSAffiliate            = "affiliate"
	bitmexWSExecution            = "execution"
	bitmexWSOrder                = "order"
	bitmexWSMargin               = "margin"
	bitmexWSPosition             = "position"
	bitmexWSPrivateNotifications = "privateNotifications"
	bitmexWSTransact             = "transact"
	bitmexWSWallet               = "wallet"

	bitmexActionInitialData = "partial"
	bitmexActionInsertData  = "insert"
	bitmexActionDeleteData  = "delete"
	bitmexActionUpdateData  = "update"
)

var subscriptionNames = map[string]string{
	subscription.OrderbookChannel: bitmexWSOrderbookL2,
	subscription.AllTradesChannel: bitmexWSTrade,
}

// WsConnect initiates a new websocket connection
func (b *Bitmex) WsConnect() error {
	if !b.Websocket.IsEnabled() || !b.IsEnabled() {
		return stream.ErrWebsocketNotEnabled
	}
	spotWebsocket, err := b.Websocket.GetAssetWebsocket(asset.Spot)
	if err != nil {
		return fmt.Errorf("%w asset type: %v", err, asset.Spot)
	}
	var dialer websocket.Dialer
	err = spotWebsocket.Conn.Dial(&dialer, http.Header{})
	if err != nil {
		return err
	}

	resp := spotWebsocket.Conn.ReadMessage()
	if resp.Raw == nil {
		return errors.New("connection closed")
	}
	var welcomeResp WebsocketWelcome
	err = json.Unmarshal(resp.Raw, &welcomeResp)
	if err != nil {
		return err
	}

	if b.Verbose {
		log.Debugf(log.ExchangeSys,
			"Successfully connected to Bitmex %s at time: %s Limit: %d",
			welcomeResp.Info,
			welcomeResp.Timestamp,
			welcomeResp.Limit.Remaining)
	}

	go b.wsReadData()

	if b.Websocket.CanUseAuthenticatedEndpoints() {
		err = b.websocketSendAuth(context.TODO())
		if err != nil {
			b.Websocket.SetCanUseAuthenticatedEndpoints(false)
			log.Errorf(log.ExchangeSys, "%v - authentication failed: %v\n", b.Name, err)
		}
	}

	return nil
}

// wsReadData receives and passes on websocket messages for processing
func (b *Bitmex) wsReadData() {
	spotWebsocket, err := b.Websocket.GetAssetWebsocket(asset.Spot)
	if err != nil {
		log.Errorf(log.ExchangeSys, "%v asset type: %v", err, asset.Spot)
		return
	}
	spotWebsocket.Wg.Add(1)
	defer spotWebsocket.Wg.Done()
	for {
		resp := spotWebsocket.Conn.ReadMessage()
		if resp.Raw == nil {
			return
		}
		err := b.wsHandleData(resp.Raw)
		if err != nil {
			b.Websocket.DataHandler <- err
		}
	}
}

func (b *Bitmex) wsHandleData(respRaw []byte) error {
	quickCapture := make(map[string]interface{})
	err := json.Unmarshal(respRaw, &quickCapture)
	if err != nil {
		return err
	}

	var respError WebsocketErrorResponse
	if _, ok := quickCapture["status"]; ok {
		err = json.Unmarshal(respRaw, &respError)
		if err != nil {
			return err
		}
	}

	if _, ok := quickCapture["success"]; ok {
		var decodedResp WebsocketSubscribeResp
		err = json.Unmarshal(respRaw, &decodedResp)
		if err != nil {
			return err
		}

		if decodedResp.Success {
			if len(quickCapture) == 3 {
				if b.Verbose {
					log.Debugf(log.ExchangeSys, "%s websocket: Successfully subscribed to %s",
						b.Name, decodedResp.Subscribe)
				}
			} else {
				b.Websocket.SetCanUseAuthenticatedEndpoints(true)
				if b.Verbose {
					log.Debugf(log.ExchangeSys, "%s websocket: Successfully authenticated websocket connection",
						b.Name)
				}
			}
			return nil
		}

		b.Websocket.DataHandler <- fmt.Errorf("%s websocket error: Unable to subscribe %s",
			b.Name, decodedResp.Subscribe)
	} else if _, ok := quickCapture["table"]; ok {
		var decodedResp WebsocketMainResponse
		err = json.Unmarshal(respRaw, &decodedResp)
		if err != nil {
			return err
		}
		switch decodedResp.Table {
		case bitmexWSOrderbookL2, bitmexWSOrderbookL225, bitmexWSOrderbookL10:
			var orderbooks OrderBookData
			err = json.Unmarshal(respRaw, &orderbooks)
			if err != nil {
				return err
			}
			if len(orderbooks.Data) == 0 {
				return fmt.Errorf("%s - Empty orderbook data received: %s", b.Name, respRaw)
			}

			var pair currency.Pair
			var a asset.Item
			pair, a, err = b.GetPairAndAssetTypeRequestFormatted(orderbooks.Data[0].Symbol)
			if err != nil {
				return err
			}

			err = b.processOrderbook(orderbooks.Data, orderbooks.Action, pair, a)
			if err != nil {
				return err
			}
		case bitmexWSTrade:
			if !b.IsSaveTradeDataEnabled() {
				return nil
			}
			var tradeHolder TradeData
			err = json.Unmarshal(respRaw, &tradeHolder)
			if err != nil {
				return err
			}
			var trades []trade.Data
			for i := range tradeHolder.Data {
				if tradeHolder.Data[i].Price == 0 {
					// Please note that indices (symbols starting with .) post trades at intervals to the trade feed.
					// These have a size of 0 and are used only to indicate a changing price.
					continue
				}
				var p currency.Pair
				var a asset.Item
				p, a, err = b.GetPairAndAssetTypeRequestFormatted(tradeHolder.Data[i].Symbol)
				if err != nil {
					return err
				}
				var oSide order.Side
				oSide, err = order.StringToOrderSide(tradeHolder.Data[i].Side)
				if err != nil {
					b.Websocket.DataHandler <- order.ClassificationError{
						Exchange: b.Name,
						Err:      err,
					}
				}

				trades = append(trades, trade.Data{
					TID:          tradeHolder.Data[i].TrdMatchID,
					Exchange:     b.Name,
					CurrencyPair: p,
					AssetType:    a,
					Side:         oSide,
					Price:        tradeHolder.Data[i].Price,
					Amount:       float64(tradeHolder.Data[i].Size),
					Timestamp:    tradeHolder.Data[i].Timestamp,
				})
			}
			return b.AddTradesToBuffer(trades...)
		case bitmexWSAnnouncement:
			var announcement AnnouncementData
			err = json.Unmarshal(respRaw, &announcement)
			if err != nil {
				return err
			}

			if announcement.Action == bitmexActionInitialData {
				return nil
			}

			b.Websocket.DataHandler <- announcement.Data
		case bitmexWSAffiliate:
			var response WsAffiliateResponse
			err = json.Unmarshal(respRaw, &response)
			if err != nil {
				return err
			}
			b.Websocket.DataHandler <- response
		case bitmexWSInstrument:
			// ticker
		case bitmexWSExecution:
			// trades of an order
			var response WsExecutionResponse
			err = json.Unmarshal(respRaw, &response)
			if err != nil {
				return err
			}

			for i := range response.Data {
				var p currency.Pair
				var a asset.Item
				p, a, err = b.GetPairAndAssetTypeRequestFormatted(response.Data[i].Symbol)
				if err != nil {
					return err
				}
				var oStatus order.Status
				oStatus, err = order.StringToOrderStatus(response.Data[i].OrdStatus)
				if err != nil {
					b.Websocket.DataHandler <- order.ClassificationError{
						Exchange: b.Name,
						OrderID:  response.Data[i].OrderID,
						Err:      err,
					}
				}
				var oSide order.Side
				oSide, err = order.StringToOrderSide(response.Data[i].Side)
				if err != nil {
					b.Websocket.DataHandler <- order.ClassificationError{
						Exchange: b.Name,
						OrderID:  response.Data[i].OrderID,
						Err:      err,
					}
				}
				b.Websocket.DataHandler <- &order.Detail{
					Exchange:  b.Name,
					OrderID:   response.Data[i].OrderID,
					AccountID: strconv.FormatInt(response.Data[i].Account, 10),
					AssetType: a,
					Pair:      p,
					Status:    oStatus,
					Trades: []order.TradeHistory{
						{
							Price:     response.Data[i].Price,
							Amount:    response.Data[i].OrderQuantity,
							Exchange:  b.Name,
							TID:       response.Data[i].ExecID,
							Side:      oSide,
							Timestamp: response.Data[i].Timestamp,
							IsMaker:   false,
						},
					},
				}
			}
		case bitmexWSOrder:
			var response WsOrderResponse
			err = json.Unmarshal(respRaw, &response)
			if err != nil {
				return err
			}
			switch response.Action {
			case "update", "insert":
				for x := range response.Data {
					var p currency.Pair
					var a asset.Item
					p, a, err = b.GetRequestFormattedPairAndAssetType(response.Data[x].Symbol)
					if err != nil {
						return err
					}
					var oSide order.Side
					oSide, err = order.StringToOrderSide(response.Data[x].Side)
					if err != nil {
						b.Websocket.DataHandler <- order.ClassificationError{
							Exchange: b.Name,
							OrderID:  response.Data[x].OrderID,
							Err:      err,
						}
					}
					var oType order.Type
					oType, err = order.StringToOrderType(response.Data[x].OrderType)
					if err != nil {
						b.Websocket.DataHandler <- order.ClassificationError{
							Exchange: b.Name,
							OrderID:  response.Data[x].OrderID,
							Err:      err,
						}
					}
					var oStatus order.Status
					oStatus, err = order.StringToOrderStatus(response.Data[x].OrderStatus)
					if err != nil {
						b.Websocket.DataHandler <- order.ClassificationError{
							Exchange: b.Name,
							OrderID:  response.Data[x].OrderID,
							Err:      err,
						}
					}
					b.Websocket.DataHandler <- &order.Detail{
						Price:     response.Data[x].Price,
						Amount:    response.Data[x].OrderQuantity,
						Exchange:  b.Name,
						OrderID:   response.Data[x].OrderID,
						AccountID: strconv.FormatInt(response.Data[x].Account, 10),
						Type:      oType,
						Side:      oSide,
						Status:    oStatus,
						AssetType: a,
						Date:      response.Data[x].TransactTime,
						Pair:      p,
					}
				}
			case "delete":
				for x := range response.Data {
					var p currency.Pair
					var a asset.Item
					p, a, err = b.GetRequestFormattedPairAndAssetType(response.Data[x].Symbol)
					if err != nil {
						return err
					}
					var oSide order.Side
					oSide, err = order.StringToOrderSide(response.Data[x].Side)
					if err != nil {
						b.Websocket.DataHandler <- order.ClassificationError{
							Exchange: b.Name,
							OrderID:  response.Data[x].OrderID,
							Err:      err,
						}
					}
					var oType order.Type
					oType, err = order.StringToOrderType(response.Data[x].OrderType)
					if err != nil {
						b.Websocket.DataHandler <- order.ClassificationError{
							Exchange: b.Name,
							OrderID:  response.Data[x].OrderID,
							Err:      err,
						}
					}
					var oStatus order.Status
					oStatus, err = order.StringToOrderStatus(response.Data[x].OrderStatus)
					if err != nil {
						b.Websocket.DataHandler <- order.ClassificationError{
							Exchange: b.Name,
							OrderID:  response.Data[x].OrderID,
							Err:      err,
						}
					}
					b.Websocket.DataHandler <- &order.Detail{
						Price:     response.Data[x].Price,
						Amount:    response.Data[x].OrderQuantity,
						Exchange:  b.Name,
						OrderID:   response.Data[x].OrderID,
						AccountID: strconv.FormatInt(response.Data[x].Account, 10),
						Type:      oType,
						Side:      oSide,
						Status:    oStatus,
						AssetType: a,
						Date:      response.Data[x].TransactTime,
						Pair:      p,
					}
				}
			default:
				b.Websocket.DataHandler <- fmt.Errorf("%s - Unsupported order update %+v", b.Name, response)
			}
		case bitmexWSMargin:
			var response WsMarginResponse
			err = json.Unmarshal(respRaw, &response)
			if err != nil {
				return err
			}
			b.Websocket.DataHandler <- response
		case bitmexWSPosition:
			var response WsPositionResponse
			err = json.Unmarshal(respRaw, &response)
			if err != nil {
				return err
			}

		case bitmexWSPrivateNotifications:
			var response WsPrivateNotificationsResponse
			err = json.Unmarshal(respRaw, &response)
			if err != nil {
				return err
			}
			b.Websocket.DataHandler <- response
		case bitmexWSTransact:
			var response WsTransactResponse
			err = json.Unmarshal(respRaw, &response)
			if err != nil {
				return err
			}
			b.Websocket.DataHandler <- response
		case bitmexWSWallet:
			var response WsWalletResponse
			err = json.Unmarshal(respRaw, &response)
			if err != nil {
				return err
			}
			b.Websocket.DataHandler <- response
		default:
			b.Websocket.DataHandler <- stream.UnhandledMessageWarning{Message: b.Name + stream.UnhandledMessage + string(respRaw)}
			return nil
		}
	}
	return nil
}

// ProcessOrderbook processes orderbook updates
func (b *Bitmex) processOrderbook(data []OrderBookL2, action string, p currency.Pair, a asset.Item) error {
	if len(data) < 1 {
		return errors.New("no orderbook data")
	}

	switch action {
	case bitmexActionInitialData:
		book := orderbook.Base{
			Asks: make(orderbook.Tranches, 0, len(data)),
			Bids: make(orderbook.Tranches, 0, len(data)),
		}

		for i := range data {
			item := orderbook.Tranche{
				Price:  data[i].Price,
				Amount: float64(data[i].Size),
				ID:     data[i].ID,
			}
			switch {
			case strings.EqualFold(data[i].Side, order.Sell.String()):
				book.Asks = append(book.Asks, item)
			case strings.EqualFold(data[i].Side, order.Buy.String()):
				book.Bids = append(book.Bids, item)
			default:
				return fmt.Errorf("could not process websocket orderbook update, order side could not be matched for %s",
					data[i].Side)
			}
		}
		book.Asks.Reverse() // Reverse asks for correct alignment
		book.Asset = a
		book.Pair = p
		book.Exchange = b.Name
		book.VerifyOrderbook = b.CanVerifyOrderbook
		book.LastUpdated = data[0].Timestamp

		err := b.Websocket.Orderbook.LoadSnapshot(&book)
		if err != nil {
			return fmt.Errorf("process orderbook error -  %s",
				err)
		}
	default:
		updateAction, err := b.GetActionFromString(action)
		if err != nil {
			return err
		}

		asks := make([]orderbook.Tranche, 0, len(data))
		bids := make([]orderbook.Tranche, 0, len(data))
		for i := range data {
			nItem := orderbook.Tranche{
				Price:  data[i].Price,
				Amount: float64(data[i].Size),
				ID:     data[i].ID,
			}
			if strings.EqualFold(data[i].Side, "Sell") {
				asks = append(asks, nItem)
				continue
			}
			bids = append(bids, nItem)
		}

		err = b.Websocket.Orderbook.Update(&orderbook.Update{
			Bids:       bids,
			Asks:       asks,
			Pair:       p,
			Asset:      a,
			Action:     updateAction,
			UpdateTime: data[0].Timestamp,
		})
		if err != nil {
			return err
		}
	}
	return nil
}

// generateSubscriptions returns Adds default subscriptions to websocket to be handled by ManageSubscriptions()
func (b *Bitmex) generateSubscriptions() (subscription.List, error) {
	authed := b.Websocket.CanUseAuthenticatedEndpoints()

	assetPairs := map[asset.Item]currency.Pairs{}
	for _, a := range b.GetAssetTypes(true) {
		p, err := b.GetEnabledPairs(a)
		if err != nil {
			return nil, err
		}
		f, err := b.GetPairFormat(a, true)
		if err != nil {
			return nil, err
		}
		assetPairs[a] = p.Format(f)
	}

	subs := subscription.List{}
	for _, baseSub := range b.Features.Subscriptions {
		if !authed && baseSub.Authenticated {
			continue
		}

		if baseSub.Asset == asset.Empty {
			// Skip pair handling for subs which don't have an asset
			subs = append(subs, baseSub.Clone())
			continue
		}

		for a, p := range assetPairs {
			if baseSub.Channel == bitmexWSOrderbookL2 && a == asset.Index {
				continue // There are no L2 orderbook for index assets
			}
			if baseSub.Asset != asset.All && baseSub.Asset != a {
				continue
			}
			s := baseSub.Clone()
			s.Asset = a
			s.Pairs = p
			subs = append(subs, s)
		}
	}

	return subs, nil
}

// Subscribe subscribes to a websocket channel
<<<<<<< HEAD
func (b *Bitmex) Subscribe(channelsToSubscribe []subscription.Subscription) error {
	spotWebsocket, err := b.Websocket.GetAssetWebsocket(asset.Spot)
	if err != nil {
		return fmt.Errorf("%w asset type: %v", err, asset.Spot)
	}
	var subscriber WebsocketRequest
	subscriber.Command = "subscribe"
	for i := range channelsToSubscribe {
		subscriber.Arguments = append(subscriber.Arguments,
			channelsToSubscribe[i].Channel)
	}
	err = spotWebsocket.Conn.SendJSONMessage(subscriber)
	if err != nil {
		return err
	}
	spotWebsocket.AddSuccessfulSubscriptions(channelsToSubscribe...)
	return nil
}

// Unsubscribe sends a websocket message to stop receiving data from the channel
func (b *Bitmex) Unsubscribe(channelsToUnsubscribe []subscription.Subscription) error {
	spotWebsocket, err := b.Websocket.GetAssetWebsocket(asset.Spot)
	if err != nil {
		return fmt.Errorf("%w asset type: %v", err, asset.Spot)
	}
	var unsubscriber WebsocketRequest
	unsubscriber.Command = "unsubscribe"
=======
func (b *Bitmex) Subscribe(subs subscription.List) error {
	req := WebsocketRequest{
		Command: "subscribe",
	}
	for _, s := range subs {
		for _, p := range s.Pairs {
			cName := channelName(s.Channel)
			req.Arguments = append(req.Arguments, cName+":"+p.String())
		}
	}
	err := b.Websocket.Conn.SendJSONMessage(req)
	if err == nil {
		err = b.Websocket.AddSuccessfulSubscriptions(subs...)
	}
	return err
}

// Unsubscribe sends a websocket message to stop receiving data from the channel
func (b *Bitmex) Unsubscribe(subs subscription.List) error {
	req := WebsocketRequest{
		Command: "unsubscribe",
	}
>>>>>>> 59469331

	for _, s := range subs {
		for _, p := range s.Pairs {
			cName := channelName(s.Channel)
			req.Arguments = append(req.Arguments, cName+":"+p.String())
		}
	}
<<<<<<< HEAD
	err = spotWebsocket.Conn.SendJSONMessage(unsubscriber)
	if err != nil {
		return err
	}
	spotWebsocket.RemoveSubscriptions(channelsToUnsubscribe...)
	return nil
=======
	err := b.Websocket.Conn.SendJSONMessage(req)
	if err == nil {
		err = b.Websocket.RemoveSubscriptions(subs...)
	}
	return err
}

// channelName converts global channel Names used in config of channel input into bitmex channel names
// returns the name unchanged if no match is found
func channelName(name string) string {
	if s, ok := subscriptionNames[name]; ok {
		return s
	}
	return name
>>>>>>> 59469331
}

// WebsocketSendAuth sends an authenticated subscription
func (b *Bitmex) websocketSendAuth(ctx context.Context) error {
	spotWebsocket, err := b.Websocket.GetAssetWebsocket(asset.Spot)
	if err != nil {
		return fmt.Errorf("%w asset type: %v", err, asset.Spot)
	}
	creds, err := b.GetCredentials(ctx)
	if err != nil {
		return err
	}
	b.Websocket.SetCanUseAuthenticatedEndpoints(true)
	timestamp := time.Now().Add(time.Hour * 1).Unix()
	newTimestamp := strconv.FormatInt(timestamp, 10)
	hmac, err := crypto.GetHMAC(crypto.HashSHA256,
		[]byte("GET/realtime"+newTimestamp),
		[]byte(creds.Secret))
	if err != nil {
		return err
	}
	signature := crypto.HexEncodeToString(hmac)

	var sendAuth WebsocketRequest
	sendAuth.Command = "authKeyExpires"
	sendAuth.Arguments = append(sendAuth.Arguments, creds.Key, timestamp,
		signature)
	err = spotWebsocket.Conn.SendJSONMessage(sendAuth)
	if err != nil {
		b.Websocket.SetCanUseAuthenticatedEndpoints(false)
		return err
	}
	return nil
}

// GetActionFromString matches a string action to an internal action.
func (b *Bitmex) GetActionFromString(s string) (orderbook.Action, error) {
	switch s {
	case "update":
		return orderbook.Amend, nil
	case "delete":
		return orderbook.Delete, nil
	case "insert":
		return orderbook.Insert, nil
	case "update/insert":
		return orderbook.UpdateInsert, nil
	}
	return 0, fmt.Errorf("%s %w", s, orderbook.ErrInvalidAction)
}<|MERGE_RESOLUTION|>--- conflicted
+++ resolved
@@ -75,11 +75,11 @@
 	if !b.Websocket.IsEnabled() || !b.IsEnabled() {
 		return stream.ErrWebsocketNotEnabled
 	}
+	var dialer websocket.Dialer
 	spotWebsocket, err := b.Websocket.GetAssetWebsocket(asset.Spot)
 	if err != nil {
 		return fmt.Errorf("%w asset type: %v", err, asset.Spot)
 	}
-	var dialer websocket.Dialer
 	err = spotWebsocket.Conn.Dial(&dialer, http.Header{})
 	if err != nil {
 		return err
@@ -103,6 +103,7 @@
 			welcomeResp.Limit.Remaining)
 	}
 
+	b.Websocket.Wg.Add(1)
 	go b.wsReadData()
 
 	if b.Websocket.CanUseAuthenticatedEndpoints() {
@@ -118,19 +119,18 @@
 
 // wsReadData receives and passes on websocket messages for processing
 func (b *Bitmex) wsReadData() {
-	spotWebsocket, err := b.Websocket.GetAssetWebsocket(asset.Spot)
-	if err != nil {
-		log.Errorf(log.ExchangeSys, "%v asset type: %v", err, asset.Spot)
-		return
-	}
-	spotWebsocket.Wg.Add(1)
-	defer spotWebsocket.Wg.Done()
+	defer b.Websocket.Wg.Done()
+
 	for {
+		spotWebsocket, err := b.Websocket.GetAssetWebsocket(asset.Spot)
+		if err != nil {
+			log.Errorf(log.ExchangeSys, "%w asset type: %v", err, asset.Spot)
+		}
 		resp := spotWebsocket.Conn.ReadMessage()
 		if resp.Raw == nil {
 			return
 		}
-		err := b.wsHandleData(resp.Raw)
+		err = b.wsHandleData(resp.Raw)
 		if err != nil {
 			b.Websocket.DataHandler <- err
 		}
@@ -597,35 +597,6 @@
 }
 
 // Subscribe subscribes to a websocket channel
-<<<<<<< HEAD
-func (b *Bitmex) Subscribe(channelsToSubscribe []subscription.Subscription) error {
-	spotWebsocket, err := b.Websocket.GetAssetWebsocket(asset.Spot)
-	if err != nil {
-		return fmt.Errorf("%w asset type: %v", err, asset.Spot)
-	}
-	var subscriber WebsocketRequest
-	subscriber.Command = "subscribe"
-	for i := range channelsToSubscribe {
-		subscriber.Arguments = append(subscriber.Arguments,
-			channelsToSubscribe[i].Channel)
-	}
-	err = spotWebsocket.Conn.SendJSONMessage(subscriber)
-	if err != nil {
-		return err
-	}
-	spotWebsocket.AddSuccessfulSubscriptions(channelsToSubscribe...)
-	return nil
-}
-
-// Unsubscribe sends a websocket message to stop receiving data from the channel
-func (b *Bitmex) Unsubscribe(channelsToUnsubscribe []subscription.Subscription) error {
-	spotWebsocket, err := b.Websocket.GetAssetWebsocket(asset.Spot)
-	if err != nil {
-		return fmt.Errorf("%w asset type: %v", err, asset.Spot)
-	}
-	var unsubscriber WebsocketRequest
-	unsubscriber.Command = "unsubscribe"
-=======
 func (b *Bitmex) Subscribe(subs subscription.List) error {
 	req := WebsocketRequest{
 		Command: "subscribe",
@@ -636,9 +607,13 @@
 			req.Arguments = append(req.Arguments, cName+":"+p.String())
 		}
 	}
-	err := b.Websocket.Conn.SendJSONMessage(req)
+	spotWebsocket, err := b.Websocket.GetAssetWebsocket(asset.Spot)
+	if err != nil {
+		return fmt.Errorf("%w asset type: %v", err, asset.Spot)
+	}
+	err = spotWebsocket.Conn.SendJSONMessage(req)
 	if err == nil {
-		err = b.Websocket.AddSuccessfulSubscriptions(subs...)
+		err = spotWebsocket.AddSuccessfulSubscriptions(subs...)
 	}
 	return err
 }
@@ -648,7 +623,6 @@
 	req := WebsocketRequest{
 		Command: "unsubscribe",
 	}
->>>>>>> 59469331
 
 	for _, s := range subs {
 		for _, p := range s.Pairs {
@@ -656,17 +630,13 @@
 			req.Arguments = append(req.Arguments, cName+":"+p.String())
 		}
 	}
-<<<<<<< HEAD
-	err = spotWebsocket.Conn.SendJSONMessage(unsubscriber)
-	if err != nil {
-		return err
-	}
-	spotWebsocket.RemoveSubscriptions(channelsToUnsubscribe...)
-	return nil
-=======
-	err := b.Websocket.Conn.SendJSONMessage(req)
+	spotWebsocket, err := b.Websocket.GetAssetWebsocket(asset.Spot)
+	if err != nil {
+		return fmt.Errorf("%w asset type: %v", err, asset.Spot)
+	}
+	err = spotWebsocket.Conn.SendJSONMessage(req)
 	if err == nil {
-		err = b.Websocket.RemoveSubscriptions(subs...)
+		err = spotWebsocket.RemoveSubscriptions(subs...)
 	}
 	return err
 }
@@ -678,15 +648,10 @@
 		return s
 	}
 	return name
->>>>>>> 59469331
 }
 
 // WebsocketSendAuth sends an authenticated subscription
 func (b *Bitmex) websocketSendAuth(ctx context.Context) error {
-	spotWebsocket, err := b.Websocket.GetAssetWebsocket(asset.Spot)
-	if err != nil {
-		return fmt.Errorf("%w asset type: %v", err, asset.Spot)
-	}
 	creds, err := b.GetCredentials(ctx)
 	if err != nil {
 		return err
@@ -706,6 +671,10 @@
 	sendAuth.Command = "authKeyExpires"
 	sendAuth.Arguments = append(sendAuth.Arguments, creds.Key, timestamp,
 		signature)
+	spotWebsocket, err := b.Websocket.GetAssetWebsocket(asset.Spot)
+	if err != nil {
+		return fmt.Errorf("%w asset type: %v", err, asset.Spot)
+	}
 	err = spotWebsocket.Conn.SendJSONMessage(sendAuth)
 	if err != nil {
 		b.Websocket.SetCanUseAuthenticatedEndpoints(false)
