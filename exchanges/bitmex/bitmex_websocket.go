--- conflicted
+++ resolved
@@ -170,11 +170,7 @@
 		if e2 != nil {
 			return fmt.Errorf("%w parsing stream", e2)
 		}
-<<<<<<< HEAD
-		err = b.Websocket.Match.EnsureMatchWithData(op+":"+streamID, msg)
-=======
 		err = b.Websocket.Match.RequireMatchWithData(op+":"+streamID, msg)
->>>>>>> 50448ec6
 		if err != nil {
 			return fmt.Errorf("%w: %s:%s", err, op, streamID)
 		}
