--- conflicted
+++ resolved
@@ -607,11 +607,7 @@
 }
 
 // GetActionFromString matches a string action to an internal action.
-<<<<<<< HEAD
-func (b *Exchange) GetActionFromString(s string) (orderbook.Action, error) {
-=======
-func (b *Bitmex) GetActionFromString(s string) (orderbook.ActionType, error) {
->>>>>>> f21a18fa
+func (b *Exchange) GetActionFromString(s string) (orderbook.ActionType, error) {
 	switch s {
 	case "update":
 		return orderbook.UpdateAction, nil
