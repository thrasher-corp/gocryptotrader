--- conflicted
+++ resolved
@@ -1,6 +1,6 @@
 package bitmex
 
-import exchange "github.com/thrasher-/gocryptotrader/exchanges"
+import exchange "github.com/idoall/gocryptotrader/exchanges"
 
 // RequestError allows for a general error capture from requests
 type RequestError struct {
@@ -295,13 +295,8 @@
 	LeavesQty             int64   `json:"leavesQty"`
 	MultiLegReportingType string  `json:"multiLegReportingType"`
 	OrdRejReason          string  `json:"ordRejReason"`
-<<<<<<< HEAD
 	OrdStatus             string  `json:"ordStatus"` //订单状态，例如："Filled","Canceled","New":新订单
-	OrdType               string  `json:"ordType"`
-=======
-	OrdStatus             string  `json:"ordStatus"`
 	OrdType               int64   `json:"ordType,string"`
->>>>>>> 3a66e998
 	OrderID               string  `json:"orderID"`
 	OrderQty              int64   `json:"orderQty"`
 	PegOffsetValue        float64 `json:"pegOffsetValue"`
@@ -701,7 +696,6 @@
 	Withdrawn        int64    `json:"withdrawn"`
 }
 
-<<<<<<< HEAD
 // TimeInterval represents interval enum.
 type TimeInterval string
 
@@ -712,7 +706,7 @@
 	TimeIntervalHour        = TimeInterval("1h")
 	TimeIntervalDay         = TimeInterval("1d")
 )
-=======
+
 // orderTypeMap holds order type info based on Bitmex data
 var orderTypeMap = map[int64]exchange.OrderType{
 	1: exchange.MarketOrderType,
@@ -725,5 +719,4 @@
 var orderSideMap = map[int64]exchange.OrderSide{
 	1: exchange.BuyOrderSide,
 	2: exchange.SellOrderSide,
-}
->>>>>>> 3a66e998
+}