package binance

import (
	"context"
	"errors"
	"fmt"
	"net/http"
	"strconv"
	"strings"
	"text/template"
	"time"

	"github.com/buger/jsonparser"
	gws "github.com/gorilla/websocket"
	"github.com/thrasher-corp/gocryptotrader/common"
	"github.com/thrasher-corp/gocryptotrader/currency"
	"github.com/thrasher-corp/gocryptotrader/encoding/json"
	"github.com/thrasher-corp/gocryptotrader/exchange/websocket"
	"github.com/thrasher-corp/gocryptotrader/exchanges/asset"
	"github.com/thrasher-corp/gocryptotrader/exchanges/order"
	"github.com/thrasher-corp/gocryptotrader/exchanges/orderbook"
	"github.com/thrasher-corp/gocryptotrader/exchanges/request"
	"github.com/thrasher-corp/gocryptotrader/exchanges/subscription"
	"github.com/thrasher-corp/gocryptotrader/exchanges/ticker"
	"github.com/thrasher-corp/gocryptotrader/exchanges/trade"
	"github.com/thrasher-corp/gocryptotrader/log"
)

const (
	binanceDefaultWebsocketURL = "wss://stream.binance.com:9443/stream"
	pingDelay                  = time.Minute * 9

	wsSubscribeMethod         = "SUBSCRIBE"
	wsUnsubscribeMethod       = "UNSUBSCRIBE"
	wsListSubscriptionsMethod = "LIST_SUBSCRIPTIONS"
)

var listenKey string

var (
	// maxWSUpdateBuffer defines max websocket updates to apply when an
	// orderbook is initially fetched
	maxWSUpdateBuffer = 150
	// maxWSOrderbookJobs defines max websocket orderbook jobs in queue to fetch
	// an orderbook snapshot via REST
	maxWSOrderbookJobs = 2000
	// maxWSOrderbookWorkers defines a max amount of workers allowed to execute
	// jobs from the job channel
	maxWSOrderbookWorkers = 10
)

// WsConnect initiates a websocket connection
<<<<<<< HEAD
func (b *Exchange) WsConnect() error {
=======
func (b *Binance) WsConnect() error {
	ctx := context.TODO()
>>>>>>> 3e80f1b9
	if !b.Websocket.IsEnabled() || !b.IsEnabled() {
		return websocket.ErrWebsocketNotEnabled
	}

	var dialer gws.Dialer
	dialer.HandshakeTimeout = b.Config.HTTPTimeout
	dialer.Proxy = http.ProxyFromEnvironment
	var err error
	if b.Websocket.CanUseAuthenticatedEndpoints() {
		listenKey, err = b.GetWsAuthStreamKey(ctx)
		if err != nil {
			b.Websocket.SetCanUseAuthenticatedEndpoints(false)
			log.Errorf(log.ExchangeSys,
				"%v unable to connect to authenticated Websocket. Error: %s",
				b.Name,
				err)
		} else {
			// cleans on failed connection
			clean := strings.Split(b.Websocket.GetWebsocketURL(), "?streams=")
			authPayload := clean[0] + "?streams=" + listenKey
			err = b.Websocket.SetWebsocketURL(authPayload, false, false)
			if err != nil {
				return err
			}
		}
	}

	err = b.Websocket.Conn.Dial(ctx, &dialer, http.Header{})
	if err != nil {
		return fmt.Errorf("%v - Unable to connect to Websocket. Error: %s",
			b.Name,
			err)
	}

	if b.Websocket.CanUseAuthenticatedEndpoints() {
		go b.KeepAuthKeyAlive(ctx)
	}

	b.Websocket.Conn.SetupPingHandler(request.Unset, websocket.PingHandler{
		UseGorillaHandler: true,
		MessageType:       gws.PongMessage,
		Delay:             pingDelay,
	})

	b.Websocket.Wg.Add(1)
	go b.wsReadData()

	b.setupOrderbookManager(ctx)
	return nil
}

<<<<<<< HEAD
func (b *Exchange) setupOrderbookManager() {
=======
func (b *Binance) setupOrderbookManager(ctx context.Context) {
>>>>>>> 3e80f1b9
	if b.obm == nil {
		b.obm = &orderbookManager{
			state: make(map[currency.Code]map[currency.Code]map[asset.Item]*update),
			jobs:  make(chan job, maxWSOrderbookJobs),
		}
	} else {
		// Change state on reconnect for initial sync.
		for _, m1 := range b.obm.state {
			for _, m2 := range m1 {
				for _, update := range m2 {
					update.initialSync = true
					update.needsFetchingBook = true
					update.lastUpdateID = 0
				}
			}
		}
	}

	for range maxWSOrderbookWorkers {
		// 10 workers for synchronising book
		b.SynchroniseWebsocketOrderbook(ctx)
	}
}

// KeepAuthKeyAlive will continuously send messages to
// keep the WS auth key active
<<<<<<< HEAD
func (b *Exchange) KeepAuthKeyAlive() {
=======
func (b *Binance) KeepAuthKeyAlive(ctx context.Context) {
>>>>>>> 3e80f1b9
	b.Websocket.Wg.Add(1)
	defer b.Websocket.Wg.Done()
	ticks := time.NewTicker(time.Minute * 30)
	for {
		select {
		case <-b.Websocket.ShutdownC:
			ticks.Stop()
			return
		case <-ticks.C:
			err := b.MaintainWsAuthStreamKey(ctx)
			if err != nil {
				b.Websocket.DataHandler <- err
				log.Warnf(log.ExchangeSys, "%s - Unable to renew auth websocket token, may experience shutdown", b.Name)
			}
		}
	}
}

// wsReadData receives and passes on websocket messages for processing
func (b *Exchange) wsReadData() {
	defer b.Websocket.Wg.Done()

	for {
		resp := b.Websocket.Conn.ReadMessage()
		if resp.Raw == nil {
			return
		}
		err := b.wsHandleData(resp.Raw)
		if err != nil {
			b.Websocket.DataHandler <- err
		}
	}
}

func (b *Exchange) wsHandleData(respRaw []byte) error {
	if id, err := jsonparser.GetInt(respRaw, "id"); err == nil {
		if b.Websocket.Match.IncomingWithData(id, respRaw) {
			return nil
		}
	}

	if resultString, err := jsonparser.GetUnsafeString(respRaw, "result"); err == nil {
		if resultString == "null" {
			return nil
		}
	}
	jsonData, _, _, err := jsonparser.Get(respRaw, "data")
	if err != nil {
		return fmt.Errorf("%s %s %s", b.Name, websocket.UnhandledMessage, string(respRaw))
	}
	var event string
	event, err = jsonparser.GetUnsafeString(jsonData, "e")
	if err == nil {
		switch event {
		case "outboundAccountPosition":
			var data WsAccountPositionData
			err = json.Unmarshal(jsonData, &data)
			if err != nil {
				return fmt.Errorf("%v - Could not convert to outboundAccountPosition structure %s",
					b.Name,
					err)
			}
			b.Websocket.DataHandler <- data
			return nil
		case "balanceUpdate":
			var data WsBalanceUpdateData
			err = json.Unmarshal(jsonData, &data)
			if err != nil {
				return fmt.Errorf("%v - Could not convert to balanceUpdate structure %s",
					b.Name,
					err)
			}
			b.Websocket.DataHandler <- data
			return nil
		case "executionReport":
			var data WsOrderUpdateData
			err = json.Unmarshal(jsonData, &data)
			if err != nil {
				return fmt.Errorf("%v - Could not convert to executionReport structure %s",
					b.Name,
					err)
			}
			avgPrice := 0.0
			if data.CumulativeFilledQuantity != 0 {
				avgPrice = data.CumulativeQuoteTransactedQuantity / data.CumulativeFilledQuantity
			}
			remainingAmount := data.Quantity - data.CumulativeFilledQuantity
			var pair currency.Pair
			var assetType asset.Item
			pair, assetType, err = b.GetRequestFormattedPairAndAssetType(data.Symbol)
			if err != nil {
				return err
			}
			var feeAsset currency.Code
			if data.CommissionAsset != "" {
				feeAsset = currency.NewCode(data.CommissionAsset)
			}
			orderID := strconv.FormatInt(data.OrderID, 10)
			var orderStatus order.Status
			orderStatus, err = stringToOrderStatus(data.OrderStatus)
			if err != nil {
				b.Websocket.DataHandler <- order.ClassificationError{
					Exchange: b.Name,
					OrderID:  orderID,
					Err:      err,
				}
			}
			clientOrderID := data.ClientOrderID
			if orderStatus == order.Cancelled {
				clientOrderID = data.CancelledClientOrderID
			}
			var orderType order.Type
			orderType, err = order.StringToOrderType(data.OrderType)
			if err != nil {
				b.Websocket.DataHandler <- order.ClassificationError{
					Exchange: b.Name,
					OrderID:  orderID,
					Err:      err,
				}
			}
			var orderSide order.Side
			orderSide, err = order.StringToOrderSide(data.Side)
			if err != nil {
				b.Websocket.DataHandler <- order.ClassificationError{
					Exchange: b.Name,
					OrderID:  orderID,
					Err:      err,
				}
			}
			b.Websocket.DataHandler <- &order.Detail{
				Price:                data.Price,
				Amount:               data.Quantity,
				AverageExecutedPrice: avgPrice,
				ExecutedAmount:       data.CumulativeFilledQuantity,
				RemainingAmount:      remainingAmount,
				Cost:                 data.CumulativeQuoteTransactedQuantity,
				CostAsset:            pair.Quote,
				Fee:                  data.Commission,
				FeeAsset:             feeAsset,
				Exchange:             b.Name,
				OrderID:              orderID,
				ClientOrderID:        clientOrderID,
				Type:                 orderType,
				Side:                 orderSide,
				Status:               orderStatus,
				AssetType:            assetType,
				Date:                 data.OrderCreationTime.Time(),
				LastUpdated:          data.TransactionTime.Time(),
				Pair:                 pair,
			}
			return nil
		case "listStatus":
			var data WsListStatusData
			err = json.Unmarshal(jsonData, &data)
			if err != nil {
				return fmt.Errorf("%v - Could not convert to listStatus structure %s",
					b.Name,
					err)
			}
			b.Websocket.DataHandler <- data
			return nil
		}
	}

	streamStr, err := jsonparser.GetUnsafeString(respRaw, "stream")
	if err != nil {
		if errors.Is(err, jsonparser.KeyPathNotFoundError) {
			return fmt.Errorf("%s %s %s", b.Name, websocket.UnhandledMessage, string(respRaw))
		}
		return err
	}
	streamType := strings.Split(streamStr, "@")
	if len(streamType) <= 1 {
		return fmt.Errorf("%s %s %s", b.Name, websocket.UnhandledMessage, string(respRaw))
	}
	var (
		pair      currency.Pair
		isEnabled bool
		symbol    string
	)
	symbol, err = jsonparser.GetUnsafeString(jsonData, "s")
	if err != nil {
		// there should be a symbol returned for all data types below
		return err
	}
	pair, isEnabled, err = b.MatchSymbolCheckEnabled(symbol, asset.Spot, false)
	if err != nil {
		return err
	}
	if !isEnabled {
		return nil
	}
	switch streamType[1] {
	case "trade":
		saveTradeData := b.IsSaveTradeDataEnabled()
		if !saveTradeData &&
			!b.IsTradeFeedEnabled() {
			return nil
		}

		var t TradeStream
		err := json.Unmarshal(jsonData, &t)
		if err != nil {
			return fmt.Errorf("%v - Could not unmarshal trade data: %s",
				b.Name,
				err)
		}
		td := trade.Data{
			CurrencyPair: pair,
			Timestamp:    t.TimeStamp.Time(),
			Price:        t.Price.Float64(),
			Amount:       t.Quantity.Float64(),
			Exchange:     b.Name,
			AssetType:    asset.Spot,
			TID:          strconv.FormatInt(t.TradeID, 10),
		}

		if t.IsBuyerMaker { // Seller is Taker
			td.Side = order.Sell
		} else { // Buyer is Taker
			td.Side = order.Buy
		}
		return b.Websocket.Trade.Update(saveTradeData, td)
	case "ticker":
		var t TickerStream
		err = json.Unmarshal(jsonData, &t)
		if err != nil {
			return fmt.Errorf("%v - Could not convert to a TickerStream structure %s",
				b.Name,
				err.Error())
		}
		b.Websocket.DataHandler <- &ticker.Price{
			ExchangeName: b.Name,
			Open:         t.OpenPrice.Float64(),
			Close:        t.ClosePrice.Float64(),
			Volume:       t.TotalTradedVolume.Float64(),
			QuoteVolume:  t.TotalTradedQuoteVolume.Float64(),
			High:         t.HighPrice.Float64(),
			Low:          t.LowPrice.Float64(),
			Bid:          t.BestBidPrice.Float64(),
			Ask:          t.BestAskPrice.Float64(),
			Last:         t.LastPrice.Float64(),
			LastUpdated:  t.EventTime.Time(),
			AssetType:    asset.Spot,
			Pair:         pair,
		}
		return nil
	case "kline_1m", "kline_3m", "kline_5m", "kline_15m", "kline_30m", "kline_1h", "kline_2h", "kline_4h",
		"kline_6h", "kline_8h", "kline_12h", "kline_1d", "kline_3d", "kline_1w", "kline_1M":
		var kline KlineStream
		err = json.Unmarshal(jsonData, &kline)
		if err != nil {
			return fmt.Errorf("%v - Could not convert to a KlineStream structure %s",
				b.Name,
				err)
		}
		b.Websocket.DataHandler <- websocket.KlineData{
			Timestamp:  kline.EventTime.Time(),
			Pair:       pair,
			AssetType:  asset.Spot,
			Exchange:   b.Name,
			StartTime:  kline.Kline.StartTime.Time(),
			CloseTime:  kline.Kline.CloseTime.Time(),
			Interval:   kline.Kline.Interval,
			OpenPrice:  kline.Kline.OpenPrice.Float64(),
			ClosePrice: kline.Kline.ClosePrice.Float64(),
			HighPrice:  kline.Kline.HighPrice.Float64(),
			LowPrice:   kline.Kline.LowPrice.Float64(),
			Volume:     kline.Kline.Volume.Float64(),
		}
		return nil
	case "depth":
		var depth WebsocketDepthStream
		err = json.Unmarshal(jsonData, &depth)
		if err != nil {
			return fmt.Errorf("%v - Could not convert to depthStream structure %s",
				b.Name,
				err)
		}
		var init bool
		init, err = b.UpdateLocalBuffer(&depth)
		if err != nil {
			if init {
				return nil
			}
			return fmt.Errorf("%v - UpdateLocalCache error: %s",
				b.Name,
				err)
		}
		return nil
	default:
		return fmt.Errorf("%s %s %s", b.Name, websocket.UnhandledMessage, string(respRaw))
	}
}

func stringToOrderStatus(status string) (order.Status, error) {
	switch status {
	case "NEW":
		return order.New, nil
	case "PARTIALLY_FILLED":
		return order.PartiallyFilled, nil
	case "FILLED":
		return order.Filled, nil
	case "CANCELED":
		return order.Cancelled, nil
	case "PENDING_CANCEL":
		return order.PendingCancel, nil
	case "REJECTED":
		return order.Rejected, nil
	case "EXPIRED":
		return order.Expired, nil
	default:
		return order.UnknownStatus, errors.New(status + " not recognised as order status")
	}
}

// SeedLocalCache seeds depth data
func (b *Exchange) SeedLocalCache(ctx context.Context, p currency.Pair) error {
	ob, err := b.GetOrderBook(ctx,
		OrderBookDataRequestParams{
			Symbol: p,
			Limit:  1000,
		})
	if err != nil {
		return err
	}
	return b.SeedLocalCacheWithBook(p, ob)
}

// SeedLocalCacheWithBook seeds the local orderbook cache
func (b *Exchange) SeedLocalCacheWithBook(p currency.Pair, orderbookNew *OrderBook) error {
	newOrderBook := orderbook.Book{
		Pair:            p,
		Asset:           asset.Spot,
		Exchange:        b.Name,
		LastUpdateID:    orderbookNew.LastUpdateID,
		VerifyOrderbook: b.CanVerifyOrderbook,
		Bids:            make(orderbook.Levels, len(orderbookNew.Bids)),
		Asks:            make(orderbook.Levels, len(orderbookNew.Asks)),
		LastUpdated:     time.Now(), // Time not provided in REST book.
	}
	for i := range orderbookNew.Bids {
		newOrderBook.Bids[i] = orderbook.Level{
			Amount: orderbookNew.Bids[i].Quantity,
			Price:  orderbookNew.Bids[i].Price,
		}
	}
	for i := range orderbookNew.Asks {
		newOrderBook.Asks[i] = orderbook.Level{
			Amount: orderbookNew.Asks[i].Quantity,
			Price:  orderbookNew.Asks[i].Price,
		}
	}
	return b.Websocket.Orderbook.LoadSnapshot(&newOrderBook)
}

// UpdateLocalBuffer updates and returns the most recent iteration of the orderbook
func (b *Exchange) UpdateLocalBuffer(wsdp *WebsocketDepthStream) (bool, error) {
	pair, err := b.MatchSymbolWithAvailablePairs(wsdp.Pair, asset.Spot, false)
	if err != nil {
		return false, err
	}
	err = b.obm.stageWsUpdate(wsdp, pair, asset.Spot)
	if err != nil {
		init, err2 := b.obm.checkIsInitialSync(pair)
		if err2 != nil {
			return false, err2
		}
		return init, err
	}

	err = b.applyBufferUpdate(pair)
	if err != nil {
		b.flushAndCleanup(pair)
	}

	return false, err
}

func (b *Exchange) generateSubscriptions() (subscription.List, error) {
	for _, s := range b.Features.Subscriptions {
		if s.Asset == asset.Empty {
			// Handle backwards compatibility with config without assets, all binance subs are spot
			s.Asset = asset.Spot
		}
	}
	return b.Features.Subscriptions.ExpandTemplates(b)
}

var subTemplate *template.Template

// GetSubscriptionTemplate returns a subscription channel template
func (b *Exchange) GetSubscriptionTemplate(_ *subscription.Subscription) (*template.Template, error) {
	var err error
	if subTemplate == nil {
		subTemplate, err = template.New("subscriptions.tmpl").
			Funcs(template.FuncMap{
				"interval": formatChannelInterval,
				"levels":   formatChannelLevels,
				"fmt":      currency.EMPTYFORMAT.Format,
			}).
			Parse(subTplText)
	}
	return subTemplate, err
}

func formatChannelLevels(s *subscription.Subscription) string {
	if s.Levels != 0 {
		return strconv.Itoa(s.Levels)
	}
	return ""
}

func formatChannelInterval(s *subscription.Subscription) string {
	switch s.Channel {
	case subscription.OrderbookChannel:
		if s.Interval.Duration() == time.Second {
			return "@1000ms"
		}
		return "@" + s.Interval.Short()
	case subscription.CandlesChannel:
		return "_" + s.Interval.Short()
	}
	return ""
}

// Subscribe subscribes to a set of channels
<<<<<<< HEAD
func (b *Exchange) Subscribe(channels subscription.List) error {
	return b.ParallelChanOp(channels, func(l subscription.List) error { return b.manageSubs(wsSubscribeMethod, l) }, 50)
}

// Unsubscribe unsubscribes from a set of channels
func (b *Exchange) Unsubscribe(channels subscription.List) error {
	return b.ParallelChanOp(channels, func(l subscription.List) error { return b.manageSubs(wsUnsubscribeMethod, l) }, 50)
}

// manageSubs subscribes or unsubscribes from a list of subscriptions
func (b *Exchange) manageSubs(op string, subs subscription.List) error {
=======
func (b *Binance) Subscribe(channels subscription.List) error {
	ctx := context.TODO()
	return b.ParallelChanOp(ctx, channels, func(ctx context.Context, l subscription.List) error { return b.manageSubs(ctx, wsSubscribeMethod, l) }, 50)
}

// Unsubscribe unsubscribes from a set of channels
func (b *Binance) Unsubscribe(channels subscription.List) error {
	ctx := context.TODO()
	return b.ParallelChanOp(ctx, channels, func(ctx context.Context, l subscription.List) error { return b.manageSubs(ctx, wsUnsubscribeMethod, l) }, 50)
}

// manageSubs subscribes or unsubscribes from a list of subscriptions
func (b *Binance) manageSubs(ctx context.Context, op string, subs subscription.List) error {
>>>>>>> 3e80f1b9
	if op == wsSubscribeMethod {
		if err := b.Websocket.AddSubscriptions(b.Websocket.Conn, subs...); err != nil { // Note: AddSubscription will set state to subscribing
			return err
		}
	} else {
		if err := subs.SetStates(subscription.UnsubscribingState); err != nil {
			return err
		}
	}

	req := WsPayload{
		ID:     b.Websocket.Conn.GenerateMessageID(false),
		Method: op,
		Params: subs.QualifiedChannels(),
	}

	respRaw, err := b.Websocket.Conn.SendMessageReturnResponse(ctx, request.Unset, req.ID, req)
	if err == nil {
		if v, d, _, rErr := jsonparser.Get(respRaw, "result"); rErr != nil {
			err = rErr
		} else if d != jsonparser.Null { // null is the only expected and acceptable response
			err = fmt.Errorf("%w: %s", common.ErrUnknownError, v)
		}
	}

	if err != nil {
		err = fmt.Errorf("%w; Channels: %s", err, strings.Join(subs.QualifiedChannels(), ", "))
		b.Websocket.DataHandler <- err

		if op == wsSubscribeMethod {
			if err2 := b.Websocket.RemoveSubscriptions(b.Websocket.Conn, subs...); err2 != nil {
				err = common.AppendError(err, err2)
			}
		}
	} else {
		if op == wsSubscribeMethod {
			err = common.AppendError(err, subs.SetStates(subscription.SubscribedState))
		} else {
			err = b.Websocket.RemoveSubscriptions(b.Websocket.Conn, subs...)
		}
	}

	return err
}

// ProcessOrderbookUpdate processes the websocket orderbook update
func (b *Exchange) ProcessOrderbookUpdate(cp currency.Pair, a asset.Item, ws *WebsocketDepthStream) error {
	updateBid := make([]orderbook.Level, len(ws.UpdateBids))
	for i := range ws.UpdateBids {
		updateBid[i] = orderbook.Level{
			Price:  ws.UpdateBids[i][0].Float64(),
			Amount: ws.UpdateBids[i][1].Float64(),
		}
	}
	updateAsk := make([]orderbook.Level, len(ws.UpdateAsks))
	for i := range ws.UpdateAsks {
		updateAsk[i] = orderbook.Level{
			Price:  ws.UpdateAsks[i][0].Float64(),
			Amount: ws.UpdateAsks[i][1].Float64(),
		}
	}
	return b.Websocket.Orderbook.Update(&orderbook.Update{
		Bids:       updateBid,
		Asks:       updateAsk,
		Pair:       cp,
		UpdateID:   ws.LastUpdateID,
		UpdateTime: ws.Timestamp.Time(),
		Asset:      a,
	})
}

// applyBufferUpdate applies the buffer to the orderbook or initiates a new
// orderbook sync by the REST protocol which is off handed to go routine.
func (b *Exchange) applyBufferUpdate(pair currency.Pair) error {
	fetching, needsFetching, err := b.obm.handleFetchingBook(pair)
	if err != nil {
		return err
	}
	if fetching {
		return nil
	}
	if needsFetching {
		if b.Verbose {
			log.Debugf(log.WebsocketMgr, "%s Orderbook: Fetching via REST\n", b.Name)
		}
		return b.obm.fetchBookViaREST(pair)
	}

	recent, err := b.Websocket.Orderbook.GetOrderbook(pair, asset.Spot)
	if err != nil {
		log.Errorf(
			log.WebsocketMgr,
			"%s error fetching recent orderbook when applying updates: %s\n",
			b.Name,
			err)
	}

	if recent != nil {
		err = b.obm.checkAndProcessOrderbookUpdate(b.ProcessOrderbookUpdate, pair, recent)
		if err != nil {
			log.Errorf(
				log.WebsocketMgr,
				"%s error processing update - initiating new orderbook sync via REST: %s\n",
				b.Name,
				err)
			err = b.obm.setNeedsFetchingBook(pair)
			if err != nil {
				return err
			}
		}
	}

	return nil
}

// setNeedsFetchingBook completes the book fetching initiation.
func (o *orderbookManager) setNeedsFetchingBook(pair currency.Pair) error {
	o.Lock()
	defer o.Unlock()
	state, ok := o.state[pair.Base][pair.Quote][asset.Spot]
	if !ok {
		return fmt.Errorf("could not match pair %s and asset type %s in hash table",
			pair,
			asset.Spot)
	}
	state.needsFetchingBook = true
	return nil
}

// SynchroniseWebsocketOrderbook synchronises full orderbook for currency pair
// asset
<<<<<<< HEAD
func (b *Exchange) SynchroniseWebsocketOrderbook() {
=======
func (b *Binance) SynchroniseWebsocketOrderbook(ctx context.Context) {
>>>>>>> 3e80f1b9
	b.Websocket.Wg.Add(1)
	go func() {
		defer b.Websocket.Wg.Done()
		for {
			select {
			case <-b.Websocket.ShutdownC:
				for {
					select {
					case <-b.obm.jobs:
					default:
						return
					}
				}
			case j := <-b.obm.jobs:
				err := b.processJob(ctx, j.Pair)
				if err != nil {
					log.Errorf(log.WebsocketMgr,
						"%s processing websocket orderbook error %v",
						b.Name, err)
				}
			}
		}
	}()
}

// processJob fetches and processes orderbook updates
<<<<<<< HEAD
func (b *Exchange) processJob(p currency.Pair) error {
	err := b.SeedLocalCache(context.TODO(), p)
=======
func (b *Binance) processJob(ctx context.Context, p currency.Pair) error {
	err := b.SeedLocalCache(ctx, p)
>>>>>>> 3e80f1b9
	if err != nil {
		return fmt.Errorf("%s %s seeding local cache for orderbook error: %v",
			p, asset.Spot, err)
	}

	err = b.obm.stopFetchingBook(p)
	if err != nil {
		return err
	}

	// Immediately apply the buffer updates so we don't wait for a
	// new update to initiate this.
	err = b.applyBufferUpdate(p)
	if err != nil {
		b.flushAndCleanup(p)
		return err
	}
	return nil
}

// flushAndCleanup flushes orderbook and clean local cache
func (b *Exchange) flushAndCleanup(p currency.Pair) {
	errClean := b.Websocket.Orderbook.FlushOrderbook(p, asset.Spot)
	if errClean != nil {
		log.Errorf(log.WebsocketMgr,
			"%s flushing websocket error: %v",
			b.Name,
			errClean)
	}
	errClean = b.obm.cleanup(p)
	if errClean != nil {
		log.Errorf(log.WebsocketMgr, "%s cleanup websocket error: %v",
			b.Name,
			errClean)
	}
}

// stageWsUpdate stages websocket update to roll through updates that need to
// be applied to a fetched orderbook via REST.
func (o *orderbookManager) stageWsUpdate(u *WebsocketDepthStream, pair currency.Pair, a asset.Item) error {
	o.Lock()
	defer o.Unlock()
	m1, ok := o.state[pair.Base]
	if !ok {
		m1 = make(map[currency.Code]map[asset.Item]*update)
		o.state[pair.Base] = m1
	}

	m2, ok := m1[pair.Quote]
	if !ok {
		m2 = make(map[asset.Item]*update)
		m1[pair.Quote] = m2
	}

	state, ok := m2[a]
	if !ok {
		state = &update{
			// 100ms update assuming we might have up to a 10 second delay.
			// There could be a potential 100 updates for the currency.
			buffer:            make(chan *WebsocketDepthStream, maxWSUpdateBuffer),
			fetchingBook:      false,
			initialSync:       true,
			needsFetchingBook: true,
		}
		m2[a] = state
	}

	if state.lastUpdateID != 0 && u.FirstUpdateID != state.lastUpdateID+1 {
		// While listening to the stream, each new event's U should be
		// equal to the previous event's u+1.
		return fmt.Errorf("websocket orderbook synchronisation failure for pair %s and asset %s", pair, a)
	}
	state.lastUpdateID = u.LastUpdateID

	select {
	// Put update in the channel buffer to be processed
	case state.buffer <- u:
		return nil
	default:
		<-state.buffer    // pop one element
		state.buffer <- u // to shift buffer on fail
		return fmt.Errorf("channel blockage for %s, asset %s and connection",
			pair, a)
	}
}

// handleFetchingBook checks if a full book is being fetched or needs to be
// fetched
func (o *orderbookManager) handleFetchingBook(pair currency.Pair) (fetching, needsFetching bool, err error) {
	o.Lock()
	defer o.Unlock()
	state, ok := o.state[pair.Base][pair.Quote][asset.Spot]
	if !ok {
		return false,
			false,
			fmt.Errorf("check is fetching book cannot match currency pair %s asset type %s",
				pair,
				asset.Spot)
	}

	if state.fetchingBook {
		return true, false, nil
	}

	if state.needsFetchingBook {
		state.needsFetchingBook = false
		state.fetchingBook = true
		return false, true, nil
	}
	return false, false, nil
}

// stopFetchingBook completes the book fetching.
func (o *orderbookManager) stopFetchingBook(pair currency.Pair) error {
	o.Lock()
	defer o.Unlock()
	state, ok := o.state[pair.Base][pair.Quote][asset.Spot]
	if !ok {
		return fmt.Errorf("could not match pair %s and asset type %s in hash table",
			pair,
			asset.Spot)
	}
	if !state.fetchingBook {
		return fmt.Errorf("fetching book already set to false for %s %s",
			pair,
			asset.Spot)
	}
	state.fetchingBook = false
	return nil
}

// completeInitialSync sets if an asset type has completed its initial sync
func (o *orderbookManager) completeInitialSync(pair currency.Pair) error {
	o.Lock()
	defer o.Unlock()
	state, ok := o.state[pair.Base][pair.Quote][asset.Spot]
	if !ok {
		return fmt.Errorf("complete initial sync cannot match currency pair %s asset type %s",
			pair,
			asset.Spot)
	}
	if !state.initialSync {
		return fmt.Errorf("initial sync already set to false for %s %s",
			pair,
			asset.Spot)
	}
	state.initialSync = false
	return nil
}

// checkIsInitialSync checks status if the book is Initial Sync being via the REST
// protocol.
func (o *orderbookManager) checkIsInitialSync(pair currency.Pair) (bool, error) {
	o.Lock()
	defer o.Unlock()
	state, ok := o.state[pair.Base][pair.Quote][asset.Spot]
	if !ok {
		return false,
			fmt.Errorf("checkIsInitialSync of orderbook cannot match currency pair %s asset type %s",
				pair,
				asset.Spot)
	}
	return state.initialSync, nil
}

// fetchBookViaREST pushes a job of fetching the orderbook via the REST protocol
// to get an initial full book that we can apply our buffered updates too.
func (o *orderbookManager) fetchBookViaREST(pair currency.Pair) error {
	o.Lock()
	defer o.Unlock()

	state, ok := o.state[pair.Base][pair.Quote][asset.Spot]
	if !ok {
		return fmt.Errorf("fetch book via rest cannot match currency pair %s asset type %s",
			pair,
			asset.Spot)
	}

	state.initialSync = true
	state.fetchingBook = true

	select {
	case o.jobs <- job{pair}:
		return nil
	default:
		return fmt.Errorf("%s %s book synchronisation channel blocked up",
			pair,
			asset.Spot)
	}
}

func (o *orderbookManager) checkAndProcessOrderbookUpdate(processor func(currency.Pair, asset.Item, *WebsocketDepthStream) error, pair currency.Pair, recent *orderbook.Book) error {
	o.Lock()
	defer o.Unlock()
	state, ok := o.state[pair.Base][pair.Quote][asset.Spot]
	if !ok {
		return fmt.Errorf("could not match pair [%s] asset type [%s] in hash table to process websocket orderbook update",
			pair, asset.Spot)
	}

	// This will continuously remove updates from the buffered channel and
	// apply them to the current orderbook.
buffer:
	for {
		select {
		case d := <-state.buffer:
			process, err := state.validate(d, recent)
			if err != nil {
				return err
			}
			if process {
				err := processor(pair, asset.Spot, d)
				if err != nil {
					return fmt.Errorf("%s %s processing update error: %w",
						pair, asset.Spot, err)
				}
			}
		default:
			break buffer
		}
	}
	return nil
}

// validate checks for correct update alignment
func (u *update) validate(updt *WebsocketDepthStream, recent *orderbook.Book) (bool, error) {
	if updt.LastUpdateID <= recent.LastUpdateID {
		// Drop any event where u is <= lastUpdateId in the snapshot.
		return false, nil
	}

	id := recent.LastUpdateID + 1
	if u.initialSync {
		// The first processed event should have U <= lastUpdateId+1 AND
		// u >= lastUpdateId+1.
		if updt.FirstUpdateID > id || updt.LastUpdateID < id {
			return false, fmt.Errorf("initial websocket orderbook sync failure for pair %s and asset %s",
				recent.Pair,
				asset.Spot)
		}
		u.initialSync = false
	}
	return true, nil
}

// cleanup cleans up buffer and reset fetch and init
func (o *orderbookManager) cleanup(pair currency.Pair) error {
	o.Lock()
	state, ok := o.state[pair.Base][pair.Quote][asset.Spot]
	if !ok {
		o.Unlock()
		return fmt.Errorf("cleanup cannot match %s %s to hash table",
			pair,
			asset.Spot)
	}

bufferEmpty:
	for {
		select {
		case <-state.buffer:
			// bleed and discard buffer
		default:
			break bufferEmpty
		}
	}
	o.Unlock()
	// disable rest orderbook synchronisation
	_ = o.stopFetchingBook(pair)
	_ = o.completeInitialSync(pair)
	_ = o.stopNeedsFetchingBook(pair)
	return nil
}

// stopNeedsFetchingBook completes the book fetching initiation.
func (o *orderbookManager) stopNeedsFetchingBook(pair currency.Pair) error {
	o.Lock()
	defer o.Unlock()
	state, ok := o.state[pair.Base][pair.Quote][asset.Spot]
	if !ok {
		return fmt.Errorf("could not match pair %s and asset type %s in hash table",
			pair,
			asset.Spot)
	}
	if !state.needsFetchingBook {
		return fmt.Errorf("needs fetching book already set to false for %s %s",
			pair,
			asset.Spot)
	}
	state.needsFetchingBook = false
	return nil
}

const subTplText = `
{{ range $pair := index $.AssetPairs $.S.Asset }}
  {{ fmt $pair -}} @
  {{- with $c := $.S.Channel -}}
  {{ if eq $c "ticker"         -}} ticker
  {{ else if eq $c "allTrades" -}} trade
  {{ else if eq $c "candles"   -}} kline  {{- interval $.S }}
  {{ else if eq $c "orderbook" -}} depth  {{- levels $.S }}{{ interval $.S }}
  {{- end }}{{ end }}
  {{ $.PairSeparator }}
{{end}}
`<|MERGE_RESOLUTION|>--- conflicted
+++ resolved
@@ -50,12 +50,8 @@
 )
 
 // WsConnect initiates a websocket connection
-<<<<<<< HEAD
 func (b *Exchange) WsConnect() error {
-=======
-func (b *Binance) WsConnect() error {
 	ctx := context.TODO()
->>>>>>> 3e80f1b9
 	if !b.Websocket.IsEnabled() || !b.IsEnabled() {
 		return websocket.ErrWebsocketNotEnabled
 	}
@@ -107,11 +103,7 @@
 	return nil
 }
 
-<<<<<<< HEAD
-func (b *Exchange) setupOrderbookManager() {
-=======
-func (b *Binance) setupOrderbookManager(ctx context.Context) {
->>>>>>> 3e80f1b9
+func (b *Exchange) setupOrderbookManager(ctx context.Context) {
 	if b.obm == nil {
 		b.obm = &orderbookManager{
 			state: make(map[currency.Code]map[currency.Code]map[asset.Item]*update),
@@ -138,11 +130,7 @@
 
 // KeepAuthKeyAlive will continuously send messages to
 // keep the WS auth key active
-<<<<<<< HEAD
-func (b *Exchange) KeepAuthKeyAlive() {
-=======
-func (b *Binance) KeepAuthKeyAlive(ctx context.Context) {
->>>>>>> 3e80f1b9
+func (b *Exchange) KeepAuthKeyAlive(ctx context.Context) {
 	b.Websocket.Wg.Add(1)
 	defer b.Websocket.Wg.Done()
 	ticks := time.NewTicker(time.Minute * 30)
@@ -570,33 +558,19 @@
 }
 
 // Subscribe subscribes to a set of channels
-<<<<<<< HEAD
 func (b *Exchange) Subscribe(channels subscription.List) error {
-	return b.ParallelChanOp(channels, func(l subscription.List) error { return b.manageSubs(wsSubscribeMethod, l) }, 50)
+	ctx := context.TODO()
+	return b.ParallelChanOp(ctx, channels, func(ctx context.Context, l subscription.List) error { return b.manageSubs(ctx, wsSubscribeMethod, l) }, 50)
 }
 
 // Unsubscribe unsubscribes from a set of channels
 func (b *Exchange) Unsubscribe(channels subscription.List) error {
-	return b.ParallelChanOp(channels, func(l subscription.List) error { return b.manageSubs(wsUnsubscribeMethod, l) }, 50)
-}
-
-// manageSubs subscribes or unsubscribes from a list of subscriptions
-func (b *Exchange) manageSubs(op string, subs subscription.List) error {
-=======
-func (b *Binance) Subscribe(channels subscription.List) error {
-	ctx := context.TODO()
-	return b.ParallelChanOp(ctx, channels, func(ctx context.Context, l subscription.List) error { return b.manageSubs(ctx, wsSubscribeMethod, l) }, 50)
-}
-
-// Unsubscribe unsubscribes from a set of channels
-func (b *Binance) Unsubscribe(channels subscription.List) error {
 	ctx := context.TODO()
 	return b.ParallelChanOp(ctx, channels, func(ctx context.Context, l subscription.List) error { return b.manageSubs(ctx, wsUnsubscribeMethod, l) }, 50)
 }
 
 // manageSubs subscribes or unsubscribes from a list of subscriptions
-func (b *Binance) manageSubs(ctx context.Context, op string, subs subscription.List) error {
->>>>>>> 3e80f1b9
+func (b *Exchange) manageSubs(ctx context.Context, op string, subs subscription.List) error {
 	if op == wsSubscribeMethod {
 		if err := b.Websocket.AddSubscriptions(b.Websocket.Conn, subs...); err != nil { // Note: AddSubscription will set state to subscribing
 			return err
@@ -728,11 +702,7 @@
 
 // SynchroniseWebsocketOrderbook synchronises full orderbook for currency pair
 // asset
-<<<<<<< HEAD
-func (b *Exchange) SynchroniseWebsocketOrderbook() {
-=======
-func (b *Binance) SynchroniseWebsocketOrderbook(ctx context.Context) {
->>>>>>> 3e80f1b9
+func (b *Exchange) SynchroniseWebsocketOrderbook(ctx context.Context) {
 	b.Websocket.Wg.Add(1)
 	go func() {
 		defer b.Websocket.Wg.Done()
@@ -759,13 +729,8 @@
 }
 
 // processJob fetches and processes orderbook updates
-<<<<<<< HEAD
-func (b *Exchange) processJob(p currency.Pair) error {
-	err := b.SeedLocalCache(context.TODO(), p)
-=======
-func (b *Binance) processJob(ctx context.Context, p currency.Pair) error {
+func (b *Exchange) processJob(ctx context.Context, p currency.Pair) error {
 	err := b.SeedLocalCache(ctx, p)
->>>>>>> 3e80f1b9
 	if err != nil {
 		return fmt.Errorf("%s %s seeding local cache for orderbook error: %v",
 			p, asset.Spot, err)
