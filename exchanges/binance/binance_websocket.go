--- conflicted
+++ resolved
@@ -460,13 +460,8 @@
 }
 
 // SeedLocalCacheWithBook seeds the local orderbook cache
-<<<<<<< HEAD
 func (b *Exchange) SeedLocalCacheWithBook(p currency.Pair, orderbookNew *OrderBook) error {
-	newOrderBook := orderbook.Base{
-=======
-func (b *Binance) SeedLocalCacheWithBook(p currency.Pair, orderbookNew *OrderBook) error {
 	newOrderBook := orderbook.Book{
->>>>>>> 2958e64a
 		Pair:            p,
 		Asset:           asset.Spot,
 		Exchange:        b.Name,
@@ -619,13 +614,8 @@
 }
 
 // ProcessOrderbookUpdate processes the websocket orderbook update
-<<<<<<< HEAD
 func (b *Exchange) ProcessOrderbookUpdate(cp currency.Pair, a asset.Item, ws *WebsocketDepthStream) error {
-	updateBid := make([]orderbook.Tranche, len(ws.UpdateBids))
-=======
-func (b *Binance) ProcessOrderbookUpdate(cp currency.Pair, a asset.Item, ws *WebsocketDepthStream) error {
 	updateBid := make([]orderbook.Level, len(ws.UpdateBids))
->>>>>>> 2958e64a
 	for i := range ws.UpdateBids {
 		updateBid[i] = orderbook.Level{
 			Price:  ws.UpdateBids[i][0].Float64(),
