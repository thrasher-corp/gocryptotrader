package binance

import (
	"context"
	"errors"
	"fmt"
	"net/http"
	"strconv"
	"strings"
	"text/template"
	"time"

	"github.com/buger/jsonparser"
	gws "github.com/gorilla/websocket"
	"github.com/thrasher-corp/gocryptotrader/common"
	"github.com/thrasher-corp/gocryptotrader/currency"
	"github.com/thrasher-corp/gocryptotrader/encoding/json"
	"github.com/thrasher-corp/gocryptotrader/exchange/websocket"
	"github.com/thrasher-corp/gocryptotrader/exchanges/asset"
	"github.com/thrasher-corp/gocryptotrader/exchanges/order"
	"github.com/thrasher-corp/gocryptotrader/exchanges/orderbook"
	"github.com/thrasher-corp/gocryptotrader/exchanges/request"
	"github.com/thrasher-corp/gocryptotrader/exchanges/subscription"
	"github.com/thrasher-corp/gocryptotrader/exchanges/ticker"
	"github.com/thrasher-corp/gocryptotrader/exchanges/trade"
	"github.com/thrasher-corp/gocryptotrader/log"
)

const (
	binanceDefaultWebsocketURL = "wss://stream.binance.com:9443/stream"
	pingDelay                  = time.Minute * 9

	wsSubscribeMethod         = "SUBSCRIBE"
	wsUnsubscribeMethod       = "UNSUBSCRIBE"
	wsListSubscriptionsMethod = "LIST_SUBSCRIPTIONS"
)

var listenKey string

var (
	// maxWSUpdateBuffer defines max websocket updates to apply when an
	// orderbook is initially fetched
	maxWSUpdateBuffer = 150
	// maxWSOrderbookJobs defines max websocket orderbook jobs in queue to fetch
	// an orderbook snapshot via REST
	maxWSOrderbookJobs = 2000
	// maxWSOrderbookWorkers defines a max amount of workers allowed to execute
	// jobs from the job channel
	maxWSOrderbookWorkers = 10
)

// WsConnect initiates a websocket connection
func (b *Exchange) WsConnect() error {
	if !b.Websocket.IsEnabled() || !b.IsEnabled() {
		return websocket.ErrWebsocketNotEnabled
	}

	var dialer gws.Dialer
	dialer.HandshakeTimeout = b.Config.HTTPTimeout
	dialer.Proxy = http.ProxyFromEnvironment
	var err error
	if b.Websocket.CanUseAuthenticatedEndpoints() {
		listenKey, err = b.GetWsAuthStreamKey(context.TODO())
		if err != nil {
			b.Websocket.SetCanUseAuthenticatedEndpoints(false)
			log.Errorf(log.ExchangeSys,
				"%v unable to connect to authenticated Websocket. Error: %s",
				b.Name,
				err)
		} else {
			// cleans on failed connection
			clean := strings.Split(b.Websocket.GetWebsocketURL(), "?streams=")
			authPayload := clean[0] + "?streams=" + listenKey
			err = b.Websocket.SetWebsocketURL(authPayload, false, false)
			if err != nil {
				return err
			}
		}
	}

	err = b.Websocket.Conn.Dial(&dialer, http.Header{})
	if err != nil {
		return fmt.Errorf("%v - Unable to connect to Websocket. Error: %s",
			b.Name,
			err)
	}

	if b.Websocket.CanUseAuthenticatedEndpoints() {
		go b.KeepAuthKeyAlive()
	}

	b.Websocket.Conn.SetupPingHandler(request.Unset, websocket.PingHandler{
		UseGorillaHandler: true,
		MessageType:       gws.PongMessage,
		Delay:             pingDelay,
	})

	b.Websocket.Wg.Add(1)
	go b.wsReadData()

	b.setupOrderbookManager()
	return nil
}

func (b *Exchange) setupOrderbookManager() {
	if b.obm == nil {
		b.obm = &orderbookManager{
			state: make(map[currency.Code]map[currency.Code]map[asset.Item]*update),
			jobs:  make(chan job, maxWSOrderbookJobs),
		}
	} else {
		// Change state on reconnect for initial sync.
		for _, m1 := range b.obm.state {
			for _, m2 := range m1 {
				for _, update := range m2 {
					update.initialSync = true
					update.needsFetchingBook = true
					update.lastUpdateID = 0
				}
			}
		}
	}

	for range maxWSOrderbookWorkers {
		// 10 workers for synchronising book
		b.SynchroniseWebsocketOrderbook()
	}
}

// KeepAuthKeyAlive will continuously send messages to
// keep the WS auth key active
func (b *Exchange) KeepAuthKeyAlive() {
	b.Websocket.Wg.Add(1)
	defer b.Websocket.Wg.Done()
	ticks := time.NewTicker(time.Minute * 30)
	for {
		select {
		case <-b.Websocket.ShutdownC:
			ticks.Stop()
			return
		case <-ticks.C:
			err := b.MaintainWsAuthStreamKey(context.TODO())
			if err != nil {
				b.Websocket.DataHandler <- err
				log.Warnf(log.ExchangeSys, "%s - Unable to renew auth websocket token, may experience shutdown", b.Name)
			}
		}
	}
}

// wsReadData receives and passes on websocket messages for processing
func (b *Exchange) wsReadData() {
	defer b.Websocket.Wg.Done()

	for {
		resp := b.Websocket.Conn.ReadMessage()
		if resp.Raw == nil {
			return
		}
		err := b.wsHandleData(resp.Raw)
		if err != nil {
			b.Websocket.DataHandler <- err
		}
	}
}

func (b *Exchange) wsHandleData(respRaw []byte) error {
	if id, err := jsonparser.GetInt(respRaw, "id"); err == nil {
		if b.Websocket.Match.IncomingWithData(id, respRaw) {
			return nil
		}
	}

	if resultString, err := jsonparser.GetUnsafeString(respRaw, "result"); err == nil {
		if resultString == "null" {
			return nil
		}
	}
	jsonData, _, _, err := jsonparser.Get(respRaw, "data")
	if err != nil {
		return fmt.Errorf("%s %s %s", b.Name, websocket.UnhandledMessage, string(respRaw))
	}
	var event string
	event, err = jsonparser.GetUnsafeString(jsonData, "e")
	if err == nil {
		switch event {
		case "outboundAccountPosition":
			var data WsAccountPositionData
			err = json.Unmarshal(jsonData, &data)
			if err != nil {
				return fmt.Errorf("%v - Could not convert to outboundAccountPosition structure %s",
					b.Name,
					err)
			}
			b.Websocket.DataHandler <- data
			return nil
		case "balanceUpdate":
			var data WsBalanceUpdateData
			err = json.Unmarshal(jsonData, &data)
			if err != nil {
				return fmt.Errorf("%v - Could not convert to balanceUpdate structure %s",
					b.Name,
					err)
			}
			b.Websocket.DataHandler <- data
			return nil
		case "executionReport":
			var data WsOrderUpdateData
			err = json.Unmarshal(jsonData, &data)
			if err != nil {
				return fmt.Errorf("%v - Could not convert to executionReport structure %s",
					b.Name,
					err)
			}
			avgPrice := 0.0
			if data.CumulativeFilledQuantity != 0 {
				avgPrice = data.CumulativeQuoteTransactedQuantity / data.CumulativeFilledQuantity
			}
			remainingAmount := data.Quantity - data.CumulativeFilledQuantity
			var pair currency.Pair
			var assetType asset.Item
			pair, assetType, err = b.GetRequestFormattedPairAndAssetType(data.Symbol)
			if err != nil {
				return err
			}
			var feeAsset currency.Code
			if data.CommissionAsset != "" {
				feeAsset = currency.NewCode(data.CommissionAsset)
			}
			orderID := strconv.FormatInt(data.OrderID, 10)
			var orderStatus order.Status
			orderStatus, err = stringToOrderStatus(data.OrderStatus)
			if err != nil {
				b.Websocket.DataHandler <- order.ClassificationError{
					Exchange: b.Name,
					OrderID:  orderID,
					Err:      err,
				}
			}
			clientOrderID := data.ClientOrderID
			if orderStatus == order.Cancelled {
				clientOrderID = data.CancelledClientOrderID
			}
			var orderType order.Type
			orderType, err = order.StringToOrderType(data.OrderType)
			if err != nil {
				b.Websocket.DataHandler <- order.ClassificationError{
					Exchange: b.Name,
					OrderID:  orderID,
					Err:      err,
				}
			}
			var orderSide order.Side
			orderSide, err = order.StringToOrderSide(data.Side)
			if err != nil {
				b.Websocket.DataHandler <- order.ClassificationError{
					Exchange: b.Name,
					OrderID:  orderID,
					Err:      err,
				}
			}
			b.Websocket.DataHandler <- &order.Detail{
				Price:                data.Price,
				Amount:               data.Quantity,
				AverageExecutedPrice: avgPrice,
				ExecutedAmount:       data.CumulativeFilledQuantity,
				RemainingAmount:      remainingAmount,
				Cost:                 data.CumulativeQuoteTransactedQuantity,
				CostAsset:            pair.Quote,
				Fee:                  data.Commission,
				FeeAsset:             feeAsset,
				Exchange:             b.Name,
				OrderID:              orderID,
				ClientOrderID:        clientOrderID,
				Type:                 orderType,
				Side:                 orderSide,
				Status:               orderStatus,
				AssetType:            assetType,
				Date:                 data.OrderCreationTime.Time(),
				LastUpdated:          data.TransactionTime.Time(),
				Pair:                 pair,
			}
			return nil
		case "listStatus":
			var data WsListStatusData
			err = json.Unmarshal(jsonData, &data)
			if err != nil {
				return fmt.Errorf("%v - Could not convert to listStatus structure %s",
					b.Name,
					err)
			}
			b.Websocket.DataHandler <- data
			return nil
		}
	}

	streamStr, err := jsonparser.GetUnsafeString(respRaw, "stream")
	if err != nil {
		if errors.Is(err, jsonparser.KeyPathNotFoundError) {
			return fmt.Errorf("%s %s %s", b.Name, websocket.UnhandledMessage, string(respRaw))
		}
		return err
	}
	streamType := strings.Split(streamStr, "@")
	if len(streamType) <= 1 {
		return fmt.Errorf("%s %s %s", b.Name, websocket.UnhandledMessage, string(respRaw))
	}
	var (
		pair      currency.Pair
		isEnabled bool
		symbol    string
	)
	symbol, err = jsonparser.GetUnsafeString(jsonData, "s")
	if err != nil {
		// there should be a symbol returned for all data types below
		return err
	}
	pair, isEnabled, err = b.MatchSymbolCheckEnabled(symbol, asset.Spot, false)
	if err != nil {
		return err
	}
	if !isEnabled {
		return nil
	}
	switch streamType[1] {
	case "trade":
		saveTradeData := b.IsSaveTradeDataEnabled()
		if !saveTradeData &&
			!b.IsTradeFeedEnabled() {
			return nil
		}

		var t TradeStream
		err := json.Unmarshal(jsonData, &t)
		if err != nil {
			return fmt.Errorf("%v - Could not unmarshal trade data: %s",
				b.Name,
				err)
		}
		td := trade.Data{
			CurrencyPair: pair,
			Timestamp:    t.TimeStamp.Time(),
			Price:        t.Price.Float64(),
			Amount:       t.Quantity.Float64(),
			Exchange:     b.Name,
			AssetType:    asset.Spot,
			TID:          strconv.FormatInt(t.TradeID, 10),
		}

		if t.IsBuyerMaker { // Seller is Taker
			td.Side = order.Sell
		} else { // Buyer is Taker
			td.Side = order.Buy
		}
		return b.Websocket.Trade.Update(saveTradeData, td)
	case "ticker":
		var t TickerStream
		err = json.Unmarshal(jsonData, &t)
		if err != nil {
			return fmt.Errorf("%v - Could not convert to a TickerStream structure %s",
				b.Name,
				err.Error())
		}
		b.Websocket.DataHandler <- &ticker.Price{
			ExchangeName: b.Name,
			Open:         t.OpenPrice.Float64(),
			Close:        t.ClosePrice.Float64(),
			Volume:       t.TotalTradedVolume.Float64(),
			QuoteVolume:  t.TotalTradedQuoteVolume.Float64(),
			High:         t.HighPrice.Float64(),
			Low:          t.LowPrice.Float64(),
			Bid:          t.BestBidPrice.Float64(),
			Ask:          t.BestAskPrice.Float64(),
			Last:         t.LastPrice.Float64(),
			LastUpdated:  t.EventTime.Time(),
			AssetType:    asset.Spot,
			Pair:         pair,
		}
		return nil
	case "kline_1m", "kline_3m", "kline_5m", "kline_15m", "kline_30m", "kline_1h", "kline_2h", "kline_4h",
		"kline_6h", "kline_8h", "kline_12h", "kline_1d", "kline_3d", "kline_1w", "kline_1M":
		var kline KlineStream
		err = json.Unmarshal(jsonData, &kline)
		if err != nil {
			return fmt.Errorf("%v - Could not convert to a KlineStream structure %s",
				b.Name,
				err)
		}
		b.Websocket.DataHandler <- websocket.KlineData{
			Timestamp:  kline.EventTime.Time(),
			Pair:       pair,
			AssetType:  asset.Spot,
			Exchange:   b.Name,
			StartTime:  kline.Kline.StartTime.Time(),
			CloseTime:  kline.Kline.CloseTime.Time(),
			Interval:   kline.Kline.Interval,
			OpenPrice:  kline.Kline.OpenPrice.Float64(),
			ClosePrice: kline.Kline.ClosePrice.Float64(),
			HighPrice:  kline.Kline.HighPrice.Float64(),
			LowPrice:   kline.Kline.LowPrice.Float64(),
			Volume:     kline.Kline.Volume.Float64(),
		}
		return nil
	case "depth":
		var depth WebsocketDepthStream
		err = json.Unmarshal(jsonData, &depth)
		if err != nil {
			return fmt.Errorf("%v - Could not convert to depthStream structure %s",
				b.Name,
				err)
		}
		var init bool
		init, err = b.UpdateLocalBuffer(&depth)
		if err != nil {
			if init {
				return nil
			}
			return fmt.Errorf("%v - UpdateLocalCache error: %s",
				b.Name,
				err)
		}
		return nil
	default:
		return fmt.Errorf("%s %s %s", b.Name, websocket.UnhandledMessage, string(respRaw))
	}
}

func stringToOrderStatus(status string) (order.Status, error) {
	switch status {
	case "NEW":
		return order.New, nil
	case "PARTIALLY_FILLED":
		return order.PartiallyFilled, nil
	case "FILLED":
		return order.Filled, nil
	case "CANCELED":
		return order.Cancelled, nil
	case "PENDING_CANCEL":
		return order.PendingCancel, nil
	case "REJECTED":
		return order.Rejected, nil
	case "EXPIRED":
		return order.Expired, nil
	default:
		return order.UnknownStatus, errors.New(status + " not recognised as order status")
	}
}

// SeedLocalCache seeds depth data
func (b *Exchange) SeedLocalCache(ctx context.Context, p currency.Pair) error {
	ob, err := b.GetOrderBook(ctx,
		OrderBookDataRequestParams{
			Symbol: p,
			Limit:  1000,
		})
	if err != nil {
		return err
	}
	return b.SeedLocalCacheWithBook(p, ob)
}

// SeedLocalCacheWithBook seeds the local orderbook cache
func (b *Exchange) SeedLocalCacheWithBook(p currency.Pair, orderbookNew *OrderBook) error {
	newOrderBook := orderbook.Base{
		Pair:            p,
		Asset:           asset.Spot,
		Exchange:        b.Name,
		LastUpdateID:    orderbookNew.LastUpdateID,
		VerifyOrderbook: b.CanVerifyOrderbook,
		Bids:            make(orderbook.Tranches, len(orderbookNew.Bids)),
		Asks:            make(orderbook.Tranches, len(orderbookNew.Asks)),
		LastUpdated:     time.Now(), // Time not provided in REST book.
	}
	for i := range orderbookNew.Bids {
		newOrderBook.Bids[i] = orderbook.Tranche{
			Amount: orderbookNew.Bids[i].Quantity,
			Price:  orderbookNew.Bids[i].Price,
		}
	}
	for i := range orderbookNew.Asks {
		newOrderBook.Asks[i] = orderbook.Tranche{
			Amount: orderbookNew.Asks[i].Quantity,
			Price:  orderbookNew.Asks[i].Price,
		}
	}
	return b.Websocket.Orderbook.LoadSnapshot(&newOrderBook)
}

// UpdateLocalBuffer updates and returns the most recent iteration of the orderbook
func (b *Exchange) UpdateLocalBuffer(wsdp *WebsocketDepthStream) (bool, error) {
	pair, err := b.MatchSymbolWithAvailablePairs(wsdp.Pair, asset.Spot, false)
	if err != nil {
		return false, err
	}
	err = b.obm.stageWsUpdate(wsdp, pair, asset.Spot)
	if err != nil {
		init, err2 := b.obm.checkIsInitialSync(pair)
		if err2 != nil {
			return false, err2
		}
		return init, err
	}

	err = b.applyBufferUpdate(pair)
	if err != nil {
		b.flushAndCleanup(pair)
	}

	return false, err
}

func (b *Exchange) generateSubscriptions() (subscription.List, error) {
	for _, s := range b.Features.Subscriptions {
		if s.Asset == asset.Empty {
			// Handle backwards compatibility with config without assets, all binance subs are spot
			s.Asset = asset.Spot
		}
	}
	return b.Features.Subscriptions.ExpandTemplates(b)
}

var subTemplate *template.Template

// GetSubscriptionTemplate returns a subscription channel template
func (b *Exchange) GetSubscriptionTemplate(_ *subscription.Subscription) (*template.Template, error) {
	var err error
	if subTemplate == nil {
		subTemplate, err = template.New("subscriptions.tmpl").
			Funcs(template.FuncMap{
				"interval": formatChannelInterval,
				"levels":   formatChannelLevels,
				"fmt":      currency.EMPTYFORMAT.Format,
			}).
			Parse(subTplText)
	}
	return subTemplate, err
}

func formatChannelLevels(s *subscription.Subscription) string {
	if s.Levels != 0 {
		return strconv.Itoa(s.Levels)
	}
	return ""
}

func formatChannelInterval(s *subscription.Subscription) string {
	switch s.Channel {
	case subscription.OrderbookChannel:
		if s.Interval.Duration() == time.Second {
			return "@1000ms"
		}
		return "@" + s.Interval.Short()
	case subscription.CandlesChannel:
		return "_" + s.Interval.Short()
	}
	return ""
}

// Subscribe subscribes to a set of channels
func (b *Exchange) Subscribe(channels subscription.List) error {
	return b.ParallelChanOp(channels, func(l subscription.List) error { return b.manageSubs(wsSubscribeMethod, l) }, 50)
}

// Unsubscribe unsubscribes from a set of channels
func (b *Exchange) Unsubscribe(channels subscription.List) error {
	return b.ParallelChanOp(channels, func(l subscription.List) error { return b.manageSubs(wsUnsubscribeMethod, l) }, 50)
}

// manageSubs subscribes or unsubscribes from a list of subscriptions
func (b *Exchange) manageSubs(op string, subs subscription.List) error {
	if op == wsSubscribeMethod {
		if err := b.Websocket.AddSubscriptions(b.Websocket.Conn, subs...); err != nil { // Note: AddSubscription will set state to subscribing
			return err
		}
	} else {
		if err := subs.SetStates(subscription.UnsubscribingState); err != nil {
			return err
		}
	}

	req := WsPayload{
		ID:     b.Websocket.Conn.GenerateMessageID(false),
		Method: op,
		Params: subs.QualifiedChannels(),
	}

	respRaw, err := b.Websocket.Conn.SendMessageReturnResponse(context.TODO(), request.Unset, req.ID, req)
	if err == nil {
		if v, d, _, rErr := jsonparser.Get(respRaw, "result"); rErr != nil {
			err = rErr
		} else if d != jsonparser.Null { // null is the only expected and acceptable response
			err = fmt.Errorf("%w: %s", common.ErrUnknownError, v)
		}
	}

	if err != nil {
		err = fmt.Errorf("%w; Channels: %s", err, strings.Join(subs.QualifiedChannels(), ", "))
		b.Websocket.DataHandler <- err

		if op == wsSubscribeMethod {
			if err2 := b.Websocket.RemoveSubscriptions(b.Websocket.Conn, subs...); err2 != nil {
				err = common.AppendError(err, err2)
			}
		}
	} else {
		if op == wsSubscribeMethod {
			err = common.AppendError(err, subs.SetStates(subscription.SubscribedState))
		} else {
			err = b.Websocket.RemoveSubscriptions(b.Websocket.Conn, subs...)
		}
	}

	return err
}

<<<<<<< HEAD
// ProcessUpdate processes the websocket orderbook update
func (b *Exchange) ProcessUpdate(cp currency.Pair, a asset.Item, ws *WebsocketDepthStream) error {
=======
// ProcessOrderbookUpdate processes the websocket orderbook update
func (b *Binance) ProcessOrderbookUpdate(cp currency.Pair, a asset.Item, ws *WebsocketDepthStream) error {
>>>>>>> ef8cb7b1
	updateBid := make([]orderbook.Tranche, len(ws.UpdateBids))
	for i := range ws.UpdateBids {
		updateBid[i] = orderbook.Tranche{
			Price:  ws.UpdateBids[i][0].Float64(),
			Amount: ws.UpdateBids[i][1].Float64(),
		}
	}
	updateAsk := make([]orderbook.Tranche, len(ws.UpdateAsks))
	for i := range ws.UpdateAsks {
		updateAsk[i] = orderbook.Tranche{
			Price:  ws.UpdateAsks[i][0].Float64(),
			Amount: ws.UpdateAsks[i][1].Float64(),
		}
	}
	return b.Websocket.Orderbook.Update(&orderbook.Update{
		Bids:       updateBid,
		Asks:       updateAsk,
		Pair:       cp,
		UpdateID:   ws.LastUpdateID,
		UpdateTime: ws.Timestamp.Time(),
		Asset:      a,
	})
}

// applyBufferUpdate applies the buffer to the orderbook or initiates a new
// orderbook sync by the REST protocol which is off handed to go routine.
func (b *Exchange) applyBufferUpdate(pair currency.Pair) error {
	fetching, needsFetching, err := b.obm.handleFetchingBook(pair)
	if err != nil {
		return err
	}
	if fetching {
		return nil
	}
	if needsFetching {
		if b.Verbose {
			log.Debugf(log.WebsocketMgr, "%s Orderbook: Fetching via REST\n", b.Name)
		}
		return b.obm.fetchBookViaREST(pair)
	}

	recent, err := b.Websocket.Orderbook.GetOrderbook(pair, asset.Spot)
	if err != nil {
		log.Errorf(
			log.WebsocketMgr,
			"%s error fetching recent orderbook when applying updates: %s\n",
			b.Name,
			err)
	}

	if recent != nil {
		err = b.obm.checkAndProcessOrderbookUpdate(b.ProcessOrderbookUpdate, pair, recent)
		if err != nil {
			log.Errorf(
				log.WebsocketMgr,
				"%s error processing update - initiating new orderbook sync via REST: %s\n",
				b.Name,
				err)
			err = b.obm.setNeedsFetchingBook(pair)
			if err != nil {
				return err
			}
		}
	}

	return nil
}

// setNeedsFetchingBook completes the book fetching initiation.
func (o *orderbookManager) setNeedsFetchingBook(pair currency.Pair) error {
	o.Lock()
	defer o.Unlock()
	state, ok := o.state[pair.Base][pair.Quote][asset.Spot]
	if !ok {
		return fmt.Errorf("could not match pair %s and asset type %s in hash table",
			pair,
			asset.Spot)
	}
	state.needsFetchingBook = true
	return nil
}

// SynchroniseWebsocketOrderbook synchronises full orderbook for currency pair
// asset
func (b *Exchange) SynchroniseWebsocketOrderbook() {
	b.Websocket.Wg.Add(1)
	go func() {
		defer b.Websocket.Wg.Done()
		for {
			select {
			case <-b.Websocket.ShutdownC:
				for {
					select {
					case <-b.obm.jobs:
					default:
						return
					}
				}
			case j := <-b.obm.jobs:
				err := b.processJob(j.Pair)
				if err != nil {
					log.Errorf(log.WebsocketMgr,
						"%s processing websocket orderbook error %v",
						b.Name, err)
				}
			}
		}
	}()
}

// processJob fetches and processes orderbook updates
func (b *Exchange) processJob(p currency.Pair) error {
	err := b.SeedLocalCache(context.TODO(), p)
	if err != nil {
		return fmt.Errorf("%s %s seeding local cache for orderbook error: %v",
			p, asset.Spot, err)
	}

	err = b.obm.stopFetchingBook(p)
	if err != nil {
		return err
	}

	// Immediately apply the buffer updates so we don't wait for a
	// new update to initiate this.
	err = b.applyBufferUpdate(p)
	if err != nil {
		b.flushAndCleanup(p)
		return err
	}
	return nil
}

// flushAndCleanup flushes orderbook and clean local cache
func (b *Exchange) flushAndCleanup(p currency.Pair) {
	errClean := b.Websocket.Orderbook.FlushOrderbook(p, asset.Spot)
	if errClean != nil {
		log.Errorf(log.WebsocketMgr,
			"%s flushing websocket error: %v",
			b.Name,
			errClean)
	}
	errClean = b.obm.cleanup(p)
	if errClean != nil {
		log.Errorf(log.WebsocketMgr, "%s cleanup websocket error: %v",
			b.Name,
			errClean)
	}
}

// stageWsUpdate stages websocket update to roll through updates that need to
// be applied to a fetched orderbook via REST.
func (o *orderbookManager) stageWsUpdate(u *WebsocketDepthStream, pair currency.Pair, a asset.Item) error {
	o.Lock()
	defer o.Unlock()
	m1, ok := o.state[pair.Base]
	if !ok {
		m1 = make(map[currency.Code]map[asset.Item]*update)
		o.state[pair.Base] = m1
	}

	m2, ok := m1[pair.Quote]
	if !ok {
		m2 = make(map[asset.Item]*update)
		m1[pair.Quote] = m2
	}

	state, ok := m2[a]
	if !ok {
		state = &update{
			// 100ms update assuming we might have up to a 10 second delay.
			// There could be a potential 100 updates for the currency.
			buffer:            make(chan *WebsocketDepthStream, maxWSUpdateBuffer),
			fetchingBook:      false,
			initialSync:       true,
			needsFetchingBook: true,
		}
		m2[a] = state
	}

	if state.lastUpdateID != 0 && u.FirstUpdateID != state.lastUpdateID+1 {
		// While listening to the stream, each new event's U should be
		// equal to the previous event's u+1.
		return fmt.Errorf("websocket orderbook synchronisation failure for pair %s and asset %s", pair, a)
	}
	state.lastUpdateID = u.LastUpdateID

	select {
	// Put update in the channel buffer to be processed
	case state.buffer <- u:
		return nil
	default:
		<-state.buffer    // pop one element
		state.buffer <- u // to shift buffer on fail
		return fmt.Errorf("channel blockage for %s, asset %s and connection",
			pair, a)
	}
}

// handleFetchingBook checks if a full book is being fetched or needs to be
// fetched
func (o *orderbookManager) handleFetchingBook(pair currency.Pair) (fetching, needsFetching bool, err error) {
	o.Lock()
	defer o.Unlock()
	state, ok := o.state[pair.Base][pair.Quote][asset.Spot]
	if !ok {
		return false,
			false,
			fmt.Errorf("check is fetching book cannot match currency pair %s asset type %s",
				pair,
				asset.Spot)
	}

	if state.fetchingBook {
		return true, false, nil
	}

	if state.needsFetchingBook {
		state.needsFetchingBook = false
		state.fetchingBook = true
		return false, true, nil
	}
	return false, false, nil
}

// stopFetchingBook completes the book fetching.
func (o *orderbookManager) stopFetchingBook(pair currency.Pair) error {
	o.Lock()
	defer o.Unlock()
	state, ok := o.state[pair.Base][pair.Quote][asset.Spot]
	if !ok {
		return fmt.Errorf("could not match pair %s and asset type %s in hash table",
			pair,
			asset.Spot)
	}
	if !state.fetchingBook {
		return fmt.Errorf("fetching book already set to false for %s %s",
			pair,
			asset.Spot)
	}
	state.fetchingBook = false
	return nil
}

// completeInitialSync sets if an asset type has completed its initial sync
func (o *orderbookManager) completeInitialSync(pair currency.Pair) error {
	o.Lock()
	defer o.Unlock()
	state, ok := o.state[pair.Base][pair.Quote][asset.Spot]
	if !ok {
		return fmt.Errorf("complete initial sync cannot match currency pair %s asset type %s",
			pair,
			asset.Spot)
	}
	if !state.initialSync {
		return fmt.Errorf("initial sync already set to false for %s %s",
			pair,
			asset.Spot)
	}
	state.initialSync = false
	return nil
}

// checkIsInitialSync checks status if the book is Initial Sync being via the REST
// protocol.
func (o *orderbookManager) checkIsInitialSync(pair currency.Pair) (bool, error) {
	o.Lock()
	defer o.Unlock()
	state, ok := o.state[pair.Base][pair.Quote][asset.Spot]
	if !ok {
		return false,
			fmt.Errorf("checkIsInitialSync of orderbook cannot match currency pair %s asset type %s",
				pair,
				asset.Spot)
	}
	return state.initialSync, nil
}

// fetchBookViaREST pushes a job of fetching the orderbook via the REST protocol
// to get an initial full book that we can apply our buffered updates too.
func (o *orderbookManager) fetchBookViaREST(pair currency.Pair) error {
	o.Lock()
	defer o.Unlock()

	state, ok := o.state[pair.Base][pair.Quote][asset.Spot]
	if !ok {
		return fmt.Errorf("fetch book via rest cannot match currency pair %s asset type %s",
			pair,
			asset.Spot)
	}

	state.initialSync = true
	state.fetchingBook = true

	select {
	case o.jobs <- job{pair}:
		return nil
	default:
		return fmt.Errorf("%s %s book synchronisation channel blocked up",
			pair,
			asset.Spot)
	}
}

func (o *orderbookManager) checkAndProcessOrderbookUpdate(processor func(currency.Pair, asset.Item, *WebsocketDepthStream) error, pair currency.Pair, recent *orderbook.Base) error {
	o.Lock()
	defer o.Unlock()
	state, ok := o.state[pair.Base][pair.Quote][asset.Spot]
	if !ok {
		return fmt.Errorf("could not match pair [%s] asset type [%s] in hash table to process websocket orderbook update",
			pair, asset.Spot)
	}

	// This will continuously remove updates from the buffered channel and
	// apply them to the current orderbook.
buffer:
	for {
		select {
		case d := <-state.buffer:
			process, err := state.validate(d, recent)
			if err != nil {
				return err
			}
			if process {
				err := processor(pair, asset.Spot, d)
				if err != nil {
					return fmt.Errorf("%s %s processing update error: %w",
						pair, asset.Spot, err)
				}
			}
		default:
			break buffer
		}
	}
	return nil
}

// validate checks for correct update alignment
func (u *update) validate(updt *WebsocketDepthStream, recent *orderbook.Base) (bool, error) {
	if updt.LastUpdateID <= recent.LastUpdateID {
		// Drop any event where u is <= lastUpdateId in the snapshot.
		return false, nil
	}

	id := recent.LastUpdateID + 1
	if u.initialSync {
		// The first processed event should have U <= lastUpdateId+1 AND
		// u >= lastUpdateId+1.
		if updt.FirstUpdateID > id || updt.LastUpdateID < id {
			return false, fmt.Errorf("initial websocket orderbook sync failure for pair %s and asset %s",
				recent.Pair,
				asset.Spot)
		}
		u.initialSync = false
	}
	return true, nil
}

// cleanup cleans up buffer and reset fetch and init
func (o *orderbookManager) cleanup(pair currency.Pair) error {
	o.Lock()
	state, ok := o.state[pair.Base][pair.Quote][asset.Spot]
	if !ok {
		o.Unlock()
		return fmt.Errorf("cleanup cannot match %s %s to hash table",
			pair,
			asset.Spot)
	}

bufferEmpty:
	for {
		select {
		case <-state.buffer:
			// bleed and discard buffer
		default:
			break bufferEmpty
		}
	}
	o.Unlock()
	// disable rest orderbook synchronisation
	_ = o.stopFetchingBook(pair)
	_ = o.completeInitialSync(pair)
	_ = o.stopNeedsFetchingBook(pair)
	return nil
}

// stopNeedsFetchingBook completes the book fetching initiation.
func (o *orderbookManager) stopNeedsFetchingBook(pair currency.Pair) error {
	o.Lock()
	defer o.Unlock()
	state, ok := o.state[pair.Base][pair.Quote][asset.Spot]
	if !ok {
		return fmt.Errorf("could not match pair %s and asset type %s in hash table",
			pair,
			asset.Spot)
	}
	if !state.needsFetchingBook {
		return fmt.Errorf("needs fetching book already set to false for %s %s",
			pair,
			asset.Spot)
	}
	state.needsFetchingBook = false
	return nil
}

const subTplText = `
{{ range $pair := index $.AssetPairs $.S.Asset }}
  {{ fmt $pair -}} @
  {{- with $c := $.S.Channel -}}
  {{ if eq $c "ticker"         -}} ticker
  {{ else if eq $c "allTrades" -}} trade
  {{ else if eq $c "candles"   -}} kline  {{- interval $.S }}
  {{ else if eq $c "orderbook" -}} depth  {{- levels $.S }}{{ interval $.S }}
  {{- end }}{{ end }}
  {{ $.PairSeparator }}
{{end}}
`<|MERGE_RESOLUTION|>--- conflicted
+++ resolved
@@ -613,13 +613,8 @@
 	return err
 }
 
-<<<<<<< HEAD
-// ProcessUpdate processes the websocket orderbook update
-func (b *Exchange) ProcessUpdate(cp currency.Pair, a asset.Item, ws *WebsocketDepthStream) error {
-=======
 // ProcessOrderbookUpdate processes the websocket orderbook update
-func (b *Binance) ProcessOrderbookUpdate(cp currency.Pair, a asset.Item, ws *WebsocketDepthStream) error {
->>>>>>> ef8cb7b1
+func (b *Exchange) ProcessOrderbookUpdate(cp currency.Pair, a asset.Item, ws *WebsocketDepthStream) error {
 	updateBid := make([]orderbook.Tranche, len(ws.UpdateBids))
 	for i := range ws.UpdateBids {
 		updateBid[i] = orderbook.Tranche{
