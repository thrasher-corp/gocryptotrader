package binance

import (
	"context"
	"errors"
	"fmt"
	"net/http"
	"strconv"
	"strings"
	"text/template"
	"time"

	"github.com/buger/jsonparser"
	gws "github.com/gorilla/websocket"
	"github.com/thrasher-corp/gocryptotrader/common"
	"github.com/thrasher-corp/gocryptotrader/currency"
	"github.com/thrasher-corp/gocryptotrader/encoding/json"
	"github.com/thrasher-corp/gocryptotrader/exchange/websocket"
	"github.com/thrasher-corp/gocryptotrader/exchanges/asset"
	"github.com/thrasher-corp/gocryptotrader/exchanges/order"
	"github.com/thrasher-corp/gocryptotrader/exchanges/orderbook"
	"github.com/thrasher-corp/gocryptotrader/exchanges/request"
	"github.com/thrasher-corp/gocryptotrader/exchanges/subscription"
	"github.com/thrasher-corp/gocryptotrader/exchanges/ticker"
	"github.com/thrasher-corp/gocryptotrader/exchanges/trade"
	"github.com/thrasher-corp/gocryptotrader/log"
)

const (
	binanceDefaultWebsocketURL = "wss://stream.binance.com:9443/stream"
	pingDelay                  = time.Minute * 9

	wsSubscribeMethod         = "SUBSCRIBE"
	wsUnsubscribeMethod       = "UNSUBSCRIBE"
	wsListSubscriptionsMethod = "LIST_SUBSCRIPTIONS"
)

var listenKey string

var (
	// maxWSUpdateBuffer defines max websocket updates to apply when an
	// orderbook is initially fetched
	maxWSUpdateBuffer = 150
	// maxWSOrderbookJobs defines max websocket orderbook jobs in queue to fetch
	// an orderbook snapshot via REST
	maxWSOrderbookJobs = 2000
	// maxWSOrderbookWorkers defines a max amount of workers allowed to execute
	// jobs from the job channel
	maxWSOrderbookWorkers = 10
)

// WsConnect initiates a websocket connection
func (b *Binance) WsConnect() error {
	ctx := context.TODO()
	if !b.Websocket.IsEnabled() || !b.IsEnabled() {
		return websocket.ErrWebsocketNotEnabled
	}

	var dialer gws.Dialer
	dialer.HandshakeTimeout = b.Config.HTTPTimeout
	dialer.Proxy = http.ProxyFromEnvironment
	var err error
	if b.Websocket.CanUseAuthenticatedEndpoints() {
		listenKey, err = b.GetWsAuthStreamKey(ctx)
		if err != nil {
			b.Websocket.SetCanUseAuthenticatedEndpoints(false)
			log.Errorf(log.ExchangeSys,
				"%v unable to connect to authenticated Websocket. Error: %s",
				b.Name,
				err)
		} else {
			// cleans on failed connection
			clean := strings.Split(b.Websocket.GetWebsocketURL(), "?streams=")
			authPayload := clean[0] + "?streams=" + listenKey
			err = b.Websocket.SetWebsocketURL(authPayload, false, false)
			if err != nil {
				return err
			}
		}
	}

	err = b.Websocket.Conn.Dial(ctx, &dialer, http.Header{})
	if err != nil {
		return fmt.Errorf("%v - Unable to connect to Websocket. Error: %s",
			b.Name,
			err)
	}

	if b.Websocket.CanUseAuthenticatedEndpoints() {
		go b.KeepAuthKeyAlive(ctx)
	}

	b.Websocket.Conn.SetupPingHandler(request.Unset, websocket.PingHandler{
		UseGorillaHandler: true,
		MessageType:       gws.PongMessage,
		Delay:             pingDelay,
	})

	b.Websocket.Wg.Add(1)
	go b.wsReadData()

<<<<<<< HEAD
	b.setupOrderbookManager()

	err = b.WsConnectAPI()
	if err != nil {
		b.SetIsAPIStreamConnected(false)
		log.Errorf(log.ExchangeSys, "could not connect to API stream %v", err)
		return err
	}
	b.SetIsAPIStreamConnected(true)
=======
	b.setupOrderbookManager(ctx)
>>>>>>> f21a18fa
	return nil
}

func (b *Binance) setupOrderbookManager(ctx context.Context) {
	if b.obm == nil {
		b.obm = &orderbookManager{
			state: make(map[currency.Code]map[currency.Code]map[asset.Item]*update),
			jobs:  make(chan job, maxWSOrderbookJobs),
		}
	} else {
		// Change state on reconnect for initial sync.
		for _, m1 := range b.obm.state {
			for _, m2 := range m1 {
				for _, update := range m2 {
					update.initialSync = true
					update.needsFetchingBook = true
					update.lastUpdateID = 0
				}
			}
		}
	}

	for range maxWSOrderbookWorkers {
		// 10 workers for synchronising book
		b.SynchroniseWebsocketOrderbook(ctx)
	}
}

// KeepAuthKeyAlive will continuously send messages to
// keep the WS auth key active
func (b *Binance) KeepAuthKeyAlive(ctx context.Context) {
	b.Websocket.Wg.Add(1)
	defer b.Websocket.Wg.Done()
	ticks := time.NewTicker(time.Minute * 30)
	for {
		select {
		case <-b.Websocket.ShutdownC:
			ticks.Stop()
			return
		case <-ticks.C:
			err := b.MaintainWsAuthStreamKey(ctx)
			if err != nil {
				b.Websocket.DataHandler <- err
				log.Warnf(log.ExchangeSys, "%s - Unable to renew auth websocket token, may experience shutdown", b.Name)
			}
		}
	}
}

// wsReadData receives and passes on websocket messages for processing
func (b *Binance) wsReadData() {
	defer b.Websocket.Wg.Done()

	for {
		resp := b.Websocket.Conn.ReadMessage()
		if resp.Raw == nil {
			return
		}
		err := b.wsHandleData(resp.Raw)
		if err != nil {
			b.Websocket.DataHandler <- err
		}
	}
}

func (b *Binance) wsHandleData(respRaw []byte) error {
	if id, err := jsonparser.GetInt(respRaw, "id"); err == nil {
		if b.Websocket.Match.IncomingWithData(id, respRaw) {
			return nil
		}
	}

	if resultString, err := jsonparser.GetUnsafeString(respRaw, "result"); err == nil {
		if resultString == "null" {
			return nil
		}
	}
	jsonData, _, _, err := jsonparser.Get(respRaw, "data")
	if err != nil {
		return fmt.Errorf("%s %s %s", b.Name, websocket.UnhandledMessage, string(respRaw))
	}
	var event string
	event, err = jsonparser.GetUnsafeString(jsonData, "e")
	if err == nil {
		switch event {
		case "outboundAccountPosition":
			var data WsAccountPositionData
			err = json.Unmarshal(jsonData, &data)
			if err != nil {
				return fmt.Errorf("%v - Could not convert to outboundAccountPosition structure %s",
					b.Name,
					err)
			}
			b.Websocket.DataHandler <- data
			return nil
		case "balanceUpdate":
			var data WsBalanceUpdateData
			err = json.Unmarshal(jsonData, &data)
			if err != nil {
				return fmt.Errorf("%v - Could not convert to balanceUpdate structure %s",
					b.Name,
					err)
			}
			b.Websocket.DataHandler <- data
			return nil
		case "executionReport":
			var data WsOrderUpdateData
			err = json.Unmarshal(jsonData, &data)
			if err != nil {
				return fmt.Errorf("%v - Could not convert to executionReport structure %s",
					b.Name,
					err)
			}
			avgPrice := 0.0
			if data.CumulativeFilledQuantity != 0 {
				avgPrice = data.CumulativeQuoteTransactedQuantity / data.CumulativeFilledQuantity
			}
			remainingAmount := data.Quantity - data.CumulativeFilledQuantity
			var pair currency.Pair
			var assetType asset.Item
			pair, assetType, err = b.GetRequestFormattedPairAndAssetType(data.Symbol)
			if err != nil {
				return err
			}
			var feeAsset currency.Code
			if data.CommissionAsset != "" {
				feeAsset = currency.NewCode(data.CommissionAsset)
			}
			orderID := strconv.FormatInt(data.OrderID, 10)
			var orderStatus order.Status
			orderStatus, err = stringToOrderStatus(data.OrderStatus)
			if err != nil {
				b.Websocket.DataHandler <- order.ClassificationError{
					Exchange: b.Name,
					OrderID:  orderID,
					Err:      err,
				}
			}
			clientOrderID := data.ClientOrderID
			if orderStatus == order.Cancelled {
				clientOrderID = data.CancelledClientOrderID
			}
			var orderType order.Type
			orderType, err = order.StringToOrderType(data.OrderType)
			if err != nil {
				b.Websocket.DataHandler <- order.ClassificationError{
					Exchange: b.Name,
					OrderID:  orderID,
					Err:      err,
				}
			}
			var orderSide order.Side
			orderSide, err = order.StringToOrderSide(data.Side)
			if err != nil {
				b.Websocket.DataHandler <- order.ClassificationError{
					Exchange: b.Name,
					OrderID:  orderID,
					Err:      err,
				}
			}
			tif, err := order.StringToTimeInForce(data.TimeInForce)
			if err != nil {
				return err
			}
			b.Websocket.DataHandler <- &order.Detail{
				Price:                data.Price,
				Amount:               data.Quantity,
				AverageExecutedPrice: avgPrice,
				ExecutedAmount:       data.CumulativeFilledQuantity,
				RemainingAmount:      remainingAmount,
				Cost:                 data.CumulativeQuoteTransactedQuantity,
				CostAsset:            pair.Quote,
				Fee:                  data.Commission,
				FeeAsset:             feeAsset,
				Exchange:             b.Name,
				OrderID:              orderID,
				ClientOrderID:        clientOrderID,
				Type:                 orderType,
				Side:                 orderSide,
				Status:               orderStatus,
				AssetType:            assetType,
				Date:                 data.OrderCreationTime.Time(),
				LastUpdated:          data.TransactionTime.Time(),
				Pair:                 pair,
				TimeInForce:          tif,
			}
			return nil
		case "listStatus":
			var data WsListStatusData
			err = json.Unmarshal(jsonData, &data)
			if err != nil {
				return fmt.Errorf("%v - Could not convert to listStatus structure %s",
					b.Name,
					err)
			}
			b.Websocket.DataHandler <- data
			return nil
		case "outboundAccountInfo":
			var data wsAccountInfo
			err = json.Unmarshal(respRaw, &data)
			if err != nil {
				return fmt.Errorf("%v - Could not convert to outboundAccountInfo structure %s",
					b.Name,
					err)
			}
			b.Websocket.DataHandler <- data
			return nil
		}
	}

	streamStr, err := jsonparser.GetUnsafeString(respRaw, "stream")
	if err != nil {
		if errors.Is(err, jsonparser.KeyPathNotFoundError) {
			return fmt.Errorf("%s %s %s", b.Name, websocket.UnhandledMessage, string(respRaw))
		}
		return err
	}
	streamType := strings.Split(streamStr, "@")
	if len(streamType) <= 1 {
		return fmt.Errorf("%s %s %s", b.Name, websocket.UnhandledMessage, string(respRaw))
	}
	var (
		pair      currency.Pair
		isEnabled bool
		symbol    string
	)
	symbol, err = jsonparser.GetUnsafeString(jsonData, "s")
	if err != nil {
		// there should be a symbol returned for all data types below
		return err
	}
	pair, isEnabled, err = b.MatchSymbolCheckEnabled(symbol, asset.Spot, false)
	if err != nil {
		return err
	}
	if !isEnabled {
		return nil
	}
	switch streamType[1] {
	case "trade":
		saveTradeData := b.IsSaveTradeDataEnabled()
		if !saveTradeData &&
			!b.IsTradeFeedEnabled() {
			return nil
		}

		var t TradeStream
		err := json.Unmarshal(jsonData, &t)
		if err != nil {
			return fmt.Errorf("%v - Could not unmarshal trade data: %s",
				b.Name,
				err)
		}
		return b.Websocket.Trade.Update(saveTradeData,
			trade.Data{
				CurrencyPair: pair,
				Timestamp:    t.TimeStamp.Time(),
				Price:        t.Price.Float64(),
				Amount:       t.Quantity.Float64(),
				Exchange:     b.Name,
				AssetType:    asset.Spot,
				Side: func() order.Side {
					if t.IsBuyerMaker {
						return order.Sell
					}
					return order.Buy
				}(),
				TID: strconv.FormatInt(t.TradeID, 10),
			})
	case "ticker":
		var t TickerStream
		err = json.Unmarshal(jsonData, &t)
		if err != nil {
			return fmt.Errorf("%v - Could not convert to a TickerStream structure %s",
				b.Name,
				err.Error())
		}
		b.Websocket.DataHandler <- &ticker.Price{
			ExchangeName: b.Name,
			Open:         t.OpenPrice.Float64(),
			Close:        t.ClosePrice.Float64(),
			Volume:       t.TotalTradedVolume.Float64(),
			QuoteVolume:  t.TotalTradedQuoteVolume.Float64(),
			High:         t.HighPrice.Float64(),
			Low:          t.LowPrice.Float64(),
			Bid:          t.BestBidPrice.Float64(),
			Ask:          t.BestAskPrice.Float64(),
			Last:         t.LastPrice.Float64(),
			LastUpdated:  t.EventTime.Time(),
			AssetType:    asset.Spot,
			Pair:         pair,
		}
		return nil
	case "kline_1m", "kline_3m", "kline_5m", "kline_15m", "kline_30m", "kline_1h", "kline_2h", "kline_4h",
		"kline_6h", "kline_8h", "kline_12h", "kline_1d", "kline_3d", "kline_1w", "kline_1M":
		var kline KlineStream
		err = json.Unmarshal(jsonData, &kline)
		if err != nil {
			return fmt.Errorf("%v - Could not convert to a KlineStream structure %s",
				b.Name,
				err)
		}
		b.Websocket.DataHandler <- websocket.KlineData{
			Timestamp:  kline.EventTime.Time(),
			Pair:       pair,
			AssetType:  asset.Spot,
			Exchange:   b.Name,
			StartTime:  kline.Kline.StartTime.Time(),
			CloseTime:  kline.Kline.CloseTime.Time(),
			Interval:   kline.Kline.Interval,
			OpenPrice:  kline.Kline.OpenPrice.Float64(),
			ClosePrice: kline.Kline.ClosePrice.Float64(),
			HighPrice:  kline.Kline.HighPrice.Float64(),
			LowPrice:   kline.Kline.LowPrice.Float64(),
			Volume:     kline.Kline.Volume.Float64(),
		}
		return nil
	case "depth":
		var depth WebsocketDepthStream
		err = json.Unmarshal(jsonData, &depth)
		if err != nil {
			return fmt.Errorf("%v - Could not convert to depthStream structure %s",
				b.Name,
				err)
		}
		var init bool
		init, err = b.UpdateLocalBuffer(&depth)
		if err != nil {
			if init {
				return nil
			}
			return fmt.Errorf("%v - UpdateLocalCache error: %s",
				b.Name,
				err)
		}
		return nil
	default:
		return fmt.Errorf("%s %s %s", b.Name, websocket.UnhandledMessage, string(respRaw))
	}
}

func stringToOrderStatus(status string) (order.Status, error) {
	switch status {
	case "NEW":
		return order.New, nil
	case "PARTIALLY_FILLED":
		return order.PartiallyFilled, nil
	case "FILLED":
		return order.Filled, nil
	case "CANCELED":
		return order.Cancelled, nil
	case "PENDING_CANCEL":
		return order.PendingCancel, nil
	case "REJECTED":
		return order.Rejected, nil
	case "EXPIRED":
		return order.Expired, nil
	default:
		return order.UnknownStatus, errors.New(status + " not recognised as order status")
	}
}

// SeedLocalCache seeds depth data
func (b *Binance) SeedLocalCache(ctx context.Context, p currency.Pair) error {
	ob, err := b.GetOrderBook(ctx,
		OrderBookDataRequestParams{
			Symbol: p,
			Limit:  1000,
		})
	if err != nil {
		return err
	}
	return b.SeedLocalCacheWithBook(p, ob)
}

// SeedLocalCacheWithBook seeds the local orderbook cache
func (b *Binance) SeedLocalCacheWithBook(p currency.Pair, orderbookNew *OrderBook) error {
	newOrderBook := orderbook.Book{
<<<<<<< HEAD
		Pair:            p,
		Asset:           asset.Spot,
		Exchange:        b.Name,
		LastUpdateID:    orderbookNew.LastUpdateID,
		VerifyOrderbook: b.CanVerifyOrderbook,
		LastUpdated:     time.Now(), // Time not provided in REST book.
		Bids:            orderbook.Levels(orderbookNew.Bids),
		Asks:            orderbook.Levels(orderbookNew.Asks),
=======
		Pair:              p,
		Asset:             asset.Spot,
		Exchange:          b.Name,
		LastUpdateID:      orderbookNew.LastUpdateID,
		ValidateOrderbook: b.ValidateOrderbook,
		Bids:              make(orderbook.Levels, len(orderbookNew.Bids)),
		Asks:              make(orderbook.Levels, len(orderbookNew.Asks)),
		LastUpdated:       time.Now(), // Time not provided in REST book.
	}
	for i := range orderbookNew.Bids {
		newOrderBook.Bids[i] = orderbook.Level{
			Amount: orderbookNew.Bids[i].Quantity,
			Price:  orderbookNew.Bids[i].Price,
		}
	}
	for i := range orderbookNew.Asks {
		newOrderBook.Asks[i] = orderbook.Level{
			Amount: orderbookNew.Asks[i].Quantity,
			Price:  orderbookNew.Asks[i].Price,
		}
>>>>>>> f21a18fa
	}
	return b.Websocket.Orderbook.LoadSnapshot(&newOrderBook)
}

// UpdateLocalBuffer updates and returns the most recent iteration of the orderbook
func (b *Binance) UpdateLocalBuffer(wsdp *WebsocketDepthStream) (bool, error) {
	pair, err := b.MatchSymbolWithAvailablePairs(wsdp.Pair, asset.Spot, false)
	if err != nil {
		return false, err
	}
	err = b.obm.stageWsUpdate(wsdp, pair, asset.Spot)
	if err != nil {
		init, err2 := b.obm.checkIsInitialSync(pair)
		if err2 != nil {
			return false, err2
		}
		return init, err
	}

	err = b.applyBufferUpdate(pair)
	if err != nil {
		b.invalidateAndCleanupOrderbook(pair)
	}

	return false, err
}

func (b *Binance) generateSubscriptions() (subscription.List, error) {
	for _, s := range b.Features.Subscriptions {
		if s.Asset == asset.Empty {
			// Handle backwards compatibility with config without assets, all binance subs are spot
			s.Asset = asset.Spot
		}
	}
	return b.Features.Subscriptions.ExpandTemplates(b)
}

var subTemplate *template.Template

// GetSubscriptionTemplate returns a subscription channel template
func (b *Binance) GetSubscriptionTemplate(_ *subscription.Subscription) (*template.Template, error) {
	var err error
	if subTemplate == nil {
		subTemplate, err = template.New("subscriptions.tmpl").
			Funcs(template.FuncMap{
				"interval": formatChannelInterval,
				"levels":   formatChannelLevels,
				"fmt":      currency.EMPTYFORMAT.Format,
			}).
			Parse(subTplText)
	}
	return subTemplate, err
}

func formatChannelLevels(s *subscription.Subscription) string {
	if s.Levels != 0 {
		return strconv.Itoa(s.Levels)
	}
	return ""
}

func formatChannelInterval(s *subscription.Subscription) string {
	switch s.Channel {
	case subscription.OrderbookChannel:
		if s.Interval.Duration() == time.Second {
			return "@1000ms"
		}
		return "@" + s.Interval.Short()
	case subscription.CandlesChannel:
		return "_" + s.Interval.Short()
	}
	return ""
}

// Subscribe subscribes to a set of channels
func (b *Binance) Subscribe(channels subscription.List) error {
	ctx := context.TODO()
	return b.ParallelChanOp(ctx, channels, func(ctx context.Context, l subscription.List) error { return b.manageSubs(ctx, wsSubscribeMethod, l) }, 50)
}

// Unsubscribe unsubscribes from a set of channels
func (b *Binance) Unsubscribe(channels subscription.List) error {
	ctx := context.TODO()
	return b.ParallelChanOp(ctx, channels, func(ctx context.Context, l subscription.List) error { return b.manageSubs(ctx, wsUnsubscribeMethod, l) }, 50)
}

// manageSubs subscribes or unsubscribes from a list of subscriptions
func (b *Binance) manageSubs(ctx context.Context, op string, subs subscription.List) error {
	if op == wsSubscribeMethod {
		if err := b.Websocket.AddSubscriptions(b.Websocket.Conn, subs...); err != nil { // Note: AddSubscription will set state to subscribing
			return err
		}
	} else {
		if err := subs.SetStates(subscription.UnsubscribingState); err != nil {
			return err
		}
	}

	req := WsPayload{
		ID:     b.Websocket.Conn.GenerateMessageID(false),
		Method: op,
		Params: subs.QualifiedChannels(),
	}

	respRaw, err := b.Websocket.Conn.SendMessageReturnResponse(ctx, request.Unset, req.ID, req)
	if err == nil {
		if v, d, _, rErr := jsonparser.Get(respRaw, "result"); rErr != nil {
			err = rErr
		} else if d != jsonparser.Null { // null is the only expected and acceptable response
			err = fmt.Errorf("%w: %s", common.ErrUnknownError, v)
		}
	}

	if err != nil {
		err = fmt.Errorf("%w; Channels: %s", err, strings.Join(subs.QualifiedChannels(), ", "))
		b.Websocket.DataHandler <- err

		if op == wsSubscribeMethod {
			if err2 := b.Websocket.RemoveSubscriptions(b.Websocket.Conn, subs...); err2 != nil {
				err = common.AppendError(err, err2)
			}
		}
	} else {
		if op == wsSubscribeMethod {
			err = common.AppendError(err, subs.SetStates(subscription.SubscribedState))
		} else {
			err = b.Websocket.RemoveSubscriptions(b.Websocket.Conn, subs...)
		}
	}

	return err
}

// ProcessUpdate processes the websocket orderbook update
func (b *Binance) ProcessUpdate(cp currency.Pair, a asset.Item, ws *WebsocketDepthStream) error {
	return b.Websocket.Orderbook.Update(&orderbook.Update{
		Bids:       ws.UpdateBids,
		Asks:       ws.UpdateAsks,
		Pair:       cp,
		UpdateID:   ws.LastUpdateID,
		UpdateTime: ws.Timestamp.Time(),
		Asset:      a,
	})
}

// applyBufferUpdate applies the buffer to the orderbook or initiates a new
// orderbook sync by the REST protocol which is off handed to go routine.
func (b *Binance) applyBufferUpdate(pair currency.Pair) error {
	fetching, needsFetching, err := b.obm.handleFetchingBook(pair)
	if err != nil {
		return err
	}
	if fetching {
		return nil
	}
	if needsFetching {
		if b.Verbose {
			log.Debugf(log.WebsocketMgr, "%s Orderbook: Fetching via REST\n", b.Name)
		}
		return b.obm.fetchBookViaREST(pair)
	}

	recent, err := b.Websocket.Orderbook.GetOrderbook(pair, asset.Spot)
	if err != nil {
		log.Errorf(
			log.WebsocketMgr,
			"%s error fetching recent orderbook when applying updates: %s\n",
			b.Name,
			err)
	}

	if recent != nil {
		err = b.obm.checkAndProcessOrderbookUpdate(b.ProcessUpdate, pair, recent)
		if err != nil {
			log.Errorf(
				log.WebsocketMgr,
				"%s error processing update - initiating new orderbook sync via REST: %s\n",
				b.Name,
				err)
			err = b.obm.setNeedsFetchingBook(pair)
			if err != nil {
				return err
			}
		}
	}

	return nil
}

// setNeedsFetchingBook completes the book fetching initiation.
func (o *orderbookManager) setNeedsFetchingBook(pair currency.Pair) error {
	o.Lock()
	defer o.Unlock()
	state, ok := o.state[pair.Base][pair.Quote][asset.Spot]
	if !ok {
		return fmt.Errorf("could not match pair %s and asset type %s in hash table",
			pair,
			asset.Spot)
	}
	state.needsFetchingBook = true
	return nil
}

// SynchroniseWebsocketOrderbook synchronises full orderbook for currency pair
// asset
func (b *Binance) SynchroniseWebsocketOrderbook(ctx context.Context) {
	b.Websocket.Wg.Add(1)
	go func() {
		defer b.Websocket.Wg.Done()
		for {
			select {
			case <-b.Websocket.ShutdownC:
				for {
					select {
					case <-b.obm.jobs:
					default:
						return
					}
				}
			case j := <-b.obm.jobs:
				err := b.processJob(ctx, j.Pair)
				if err != nil {
					log.Errorf(log.WebsocketMgr,
						"%s processing websocket orderbook error %v",
						b.Name, err)
				}
			}
		}
	}()
}

// processJob fetches and processes orderbook updates
func (b *Binance) processJob(ctx context.Context, p currency.Pair) error {
	err := b.SeedLocalCache(ctx, p)
	if err != nil {
		return fmt.Errorf("%s %s seeding local cache for orderbook error: %v",
			p, asset.Spot, err)
	}

	err = b.obm.stopFetchingBook(p)
	if err != nil {
		return err
	}

	// Immediately apply the buffer updates so we don't wait for a
	// new update to initiate this.
	err = b.applyBufferUpdate(p)
	if err != nil {
		b.invalidateAndCleanupOrderbook(p)
		return err
	}
	return nil
}

// invalidateAndCleanupOrderbook invalidaates orderbook and cleans local cache
func (b *Binance) invalidateAndCleanupOrderbook(p currency.Pair) {
	if err := b.Websocket.Orderbook.InvalidateOrderbook(p, asset.Spot); err != nil {
		log.Errorf(log.WebsocketMgr, "%s error invalidating websocket orderbook: %v", b.Name, err)
	}
	if err := b.obm.cleanup(p); err != nil {
		log.Errorf(log.WebsocketMgr, "%s error during websocket orderbook cleanup: %v", b.Name, err)
	}
}

// stageWsUpdate stages websocket update to roll through updates that need to
// be applied to a fetched orderbook via REST.
func (o *orderbookManager) stageWsUpdate(u *WebsocketDepthStream, pair currency.Pair, a asset.Item) error {
	o.Lock()
	defer o.Unlock()
	m1, ok := o.state[pair.Base]
	if !ok {
		m1 = make(map[currency.Code]map[asset.Item]*update)
		o.state[pair.Base] = m1
	}

	m2, ok := m1[pair.Quote]
	if !ok {
		m2 = make(map[asset.Item]*update)
		m1[pair.Quote] = m2
	}

	state, ok := m2[a]
	if !ok {
		state = &update{
			// 100ms update assuming we might have up to a 10 second delay.
			// There could be a potential 100 updates for the currency.
			buffer:            make(chan *WebsocketDepthStream, maxWSUpdateBuffer),
			fetchingBook:      false,
			initialSync:       true,
			needsFetchingBook: true,
		}
		m2[a] = state
	}

	if state.lastUpdateID != 0 && u.FirstUpdateID != state.lastUpdateID+1 {
		// While listening to the stream, each new event's U should be
		// equal to the previous event's u+1.
		return fmt.Errorf("websocket orderbook synchronisation failure for pair %s and asset %s", pair, a)
	}
	state.lastUpdateID = u.LastUpdateID

	select {
	// Put update in the channel buffer to be processed
	case state.buffer <- u:
		return nil
	default:
		<-state.buffer    // pop one element
		state.buffer <- u // to shift buffer on fail
		return fmt.Errorf("channel blockage for %s, asset %s and connection",
			pair, a)
	}
}

// handleFetchingBook checks if a full book is being fetched or needs to be
// fetched
func (o *orderbookManager) handleFetchingBook(pair currency.Pair) (fetching, needsFetching bool, err error) {
	o.Lock()
	defer o.Unlock()
	state, ok := o.state[pair.Base][pair.Quote][asset.Spot]
	if !ok {
		return false,
			false,
			fmt.Errorf("check is fetching book cannot match currency pair %s asset type %s",
				pair,
				asset.Spot)
	}

	if state.fetchingBook {
		return true, false, nil
	}

	if state.needsFetchingBook {
		state.needsFetchingBook = false
		state.fetchingBook = true
		return false, true, nil
	}
	return false, false, nil
}

// stopFetchingBook completes the book fetching.
func (o *orderbookManager) stopFetchingBook(pair currency.Pair) error {
	o.Lock()
	defer o.Unlock()
	state, ok := o.state[pair.Base][pair.Quote][asset.Spot]
	if !ok {
		return fmt.Errorf("could not match pair %s and asset type %s in hash table",
			pair,
			asset.Spot)
	}
	if !state.fetchingBook {
		return fmt.Errorf("fetching book already set to false for %s %s",
			pair,
			asset.Spot)
	}
	state.fetchingBook = false
	return nil
}

// completeInitialSync sets if an asset type has completed its initial sync
func (o *orderbookManager) completeInitialSync(pair currency.Pair) error {
	o.Lock()
	defer o.Unlock()
	state, ok := o.state[pair.Base][pair.Quote][asset.Spot]
	if !ok {
		return fmt.Errorf("complete initial sync cannot match currency pair %s asset type %s",
			pair,
			asset.Spot)
	}
	if !state.initialSync {
		return fmt.Errorf("initial sync already set to false for %s %s",
			pair,
			asset.Spot)
	}
	state.initialSync = false
	return nil
}

// checkIsInitialSync checks status if the book is Initial Sync being via the REST
// protocol.
func (o *orderbookManager) checkIsInitialSync(pair currency.Pair) (bool, error) {
	o.Lock()
	defer o.Unlock()
	state, ok := o.state[pair.Base][pair.Quote][asset.Spot]
	if !ok {
		return false,
			fmt.Errorf("checkIsInitialSync of orderbook cannot match currency pair %s asset type %s",
				pair,
				asset.Spot)
	}
	return state.initialSync, nil
}

// fetchBookViaREST pushes a job of fetching the orderbook via the REST protocol
// to get an initial full book that we can apply our buffered updates too.
func (o *orderbookManager) fetchBookViaREST(pair currency.Pair) error {
	o.Lock()
	defer o.Unlock()

	state, ok := o.state[pair.Base][pair.Quote][asset.Spot]
	if !ok {
		return fmt.Errorf("fetch book via rest cannot match currency pair %s asset type %s",
			pair,
			asset.Spot)
	}

	state.initialSync = true
	state.fetchingBook = true

	select {
	case o.jobs <- job{pair}:
		return nil
	default:
		return fmt.Errorf("%s %s book synchronisation channel blocked up",
			pair,
			asset.Spot)
	}
}

func (o *orderbookManager) checkAndProcessOrderbookUpdate(processor func(currency.Pair, asset.Item, *WebsocketDepthStream) error, pair currency.Pair, recent *orderbook.Book) error {
	o.Lock()
	defer o.Unlock()
	state, ok := o.state[pair.Base][pair.Quote][asset.Spot]
	if !ok {
		return fmt.Errorf("could not match pair [%s] asset type [%s] in hash table to process websocket orderbook update",
			pair, asset.Spot)
	}

	// This will continuously remove updates from the buffered channel and
	// apply them to the current orderbook.
buffer:
	for {
		select {
		case d := <-state.buffer:
			process, err := state.validate(d, recent)
			if err != nil {
				return err
			}
			if process {
				err := processor(pair, asset.Spot, d)
				if err != nil {
					return fmt.Errorf("%s %s processing update error: %w",
						pair, asset.Spot, err)
				}
			}
		default:
			break buffer
		}
	}
	return nil
}

// validate checks for correct update alignment
func (u *update) validate(updt *WebsocketDepthStream, recent *orderbook.Book) (bool, error) {
	if updt.LastUpdateID <= recent.LastUpdateID {
		// Drop any event where u is <= lastUpdateId in the snapshot.
		return false, nil
	}

	id := recent.LastUpdateID + 1
	if u.initialSync {
		// The first processed event should have U <= lastUpdateId+1 AND
		// u >= lastUpdateId+1.
		if updt.FirstUpdateID > id || updt.LastUpdateID < id {
			return false, fmt.Errorf("initial websocket orderbook sync failure for pair %s and asset %s",
				recent.Pair,
				asset.Spot)
		}
		u.initialSync = false
	}
	return true, nil
}

// cleanup cleans up buffer and reset fetch and init
func (o *orderbookManager) cleanup(pair currency.Pair) error {
	o.Lock()
	state, ok := o.state[pair.Base][pair.Quote][asset.Spot]
	if !ok {
		o.Unlock()
		return fmt.Errorf("cleanup cannot match %s %s to hash table",
			pair,
			asset.Spot)
	}

bufferEmpty:
	for {
		select {
		case <-state.buffer:
			// bleed and discard buffer
		default:
			break bufferEmpty
		}
	}
	o.Unlock()
	// disable rest orderbook synchronisation
	_ = o.stopFetchingBook(pair)
	_ = o.completeInitialSync(pair)
	_ = o.stopNeedsFetchingBook(pair)
	return nil
}

// stopNeedsFetchingBook completes the book fetching initiation.
func (o *orderbookManager) stopNeedsFetchingBook(pair currency.Pair) error {
	o.Lock()
	defer o.Unlock()
	state, ok := o.state[pair.Base][pair.Quote][asset.Spot]
	if !ok {
		return fmt.Errorf("could not match pair %s and asset type %s in hash table",
			pair,
			asset.Spot)
	}
	if !state.needsFetchingBook {
		return fmt.Errorf("needs fetching book already set to false for %s %s",
			pair,
			asset.Spot)
	}
	state.needsFetchingBook = false
	return nil
}

const subTplText = `
{{ range $pair := index $.AssetPairs $.S.Asset }}
  {{ fmt $pair -}} @
  {{- with $c := $.S.Channel -}}
  {{ if eq $c "ticker"         -}} ticker
  {{ else if eq $c "allTrades" -}} trade
  {{ else if eq $c "candles"   -}} kline  {{- interval $.S }}
  {{ else if eq $c "orderbook" -}} depth  {{- levels $.S }}{{ interval $.S }}
  {{- end }}{{ end }}
  {{ $.PairSeparator }}
{{end}}
`<|MERGE_RESOLUTION|>--- conflicted
+++ resolved
@@ -99,8 +99,7 @@
 	b.Websocket.Wg.Add(1)
 	go b.wsReadData()
 
-<<<<<<< HEAD
-	b.setupOrderbookManager()
+	b.setupOrderbookManager(ctx)
 
 	err = b.WsConnectAPI()
 	if err != nil {
@@ -109,9 +108,6 @@
 		return err
 	}
 	b.SetIsAPIStreamConnected(true)
-=======
-	b.setupOrderbookManager(ctx)
->>>>>>> f21a18fa
 	return nil
 }
 
@@ -490,37 +486,14 @@
 // SeedLocalCacheWithBook seeds the local orderbook cache
 func (b *Binance) SeedLocalCacheWithBook(p currency.Pair, orderbookNew *OrderBook) error {
 	newOrderBook := orderbook.Book{
-<<<<<<< HEAD
-		Pair:            p,
-		Asset:           asset.Spot,
-		Exchange:        b.Name,
-		LastUpdateID:    orderbookNew.LastUpdateID,
-		VerifyOrderbook: b.CanVerifyOrderbook,
-		LastUpdated:     time.Now(), // Time not provided in REST book.
-		Bids:            orderbook.Levels(orderbookNew.Bids),
-		Asks:            orderbook.Levels(orderbookNew.Asks),
-=======
 		Pair:              p,
 		Asset:             asset.Spot,
 		Exchange:          b.Name,
 		LastUpdateID:      orderbookNew.LastUpdateID,
 		ValidateOrderbook: b.ValidateOrderbook,
-		Bids:              make(orderbook.Levels, len(orderbookNew.Bids)),
-		Asks:              make(orderbook.Levels, len(orderbookNew.Asks)),
 		LastUpdated:       time.Now(), // Time not provided in REST book.
-	}
-	for i := range orderbookNew.Bids {
-		newOrderBook.Bids[i] = orderbook.Level{
-			Amount: orderbookNew.Bids[i].Quantity,
-			Price:  orderbookNew.Bids[i].Price,
-		}
-	}
-	for i := range orderbookNew.Asks {
-		newOrderBook.Asks[i] = orderbook.Level{
-			Amount: orderbookNew.Asks[i].Quantity,
-			Price:  orderbookNew.Asks[i].Price,
-		}
->>>>>>> f21a18fa
+		Bids:              orderbook.Levels(orderbookNew.Bids),
+		Asks:              orderbook.Levels(orderbookNew.Asks),
 	}
 	return b.Websocket.Orderbook.LoadSnapshot(&newOrderBook)
 }
