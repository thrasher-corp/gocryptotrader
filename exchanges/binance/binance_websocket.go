package binance

import (
	"encoding/json"
	"errors"
	"fmt"
	"net/http"
	"strconv"
	"strings"
	"time"

	"github.com/gorilla/websocket"
	"github.com/thrasher-corp/gocryptotrader/currency"
	"github.com/thrasher-corp/gocryptotrader/exchanges/asset"
	"github.com/thrasher-corp/gocryptotrader/exchanges/order"
	"github.com/thrasher-corp/gocryptotrader/exchanges/orderbook"
	"github.com/thrasher-corp/gocryptotrader/exchanges/stream"
	"github.com/thrasher-corp/gocryptotrader/exchanges/stream/buffer"
	"github.com/thrasher-corp/gocryptotrader/exchanges/ticker"
	"github.com/thrasher-corp/gocryptotrader/exchanges/trade"
	"github.com/thrasher-corp/gocryptotrader/log"
)

const (
	binanceDefaultWebsocketURL = "wss://stream.binance.com:9443/stream"
	pingDelay                  = time.Minute * 9
)

var listenKey string

// WsConnect initiates a websocket connection
func (b *Binance) WsConnect() error {
	if !b.Websocket.IsEnabled() || !b.IsEnabled() {
		return errors.New(stream.WebsocketNotEnabled)
	}

	var dialer websocket.Dialer
	var err error
	if b.Websocket.CanUseAuthenticatedEndpoints() {
		listenKey, err = b.GetWsAuthStreamKey()
		if err != nil {
			b.Websocket.SetCanUseAuthenticatedEndpoints(false)
			log.Errorf(log.ExchangeSys,
				"%v unable to connect to authenticated Websocket. Error: %s",
				b.Name,
				err)
		} else {
			// cleans on failed connection
			clean := strings.Split(b.Websocket.GetWebsocketURL(), "?streams=")
			authPayload := clean[0] + "?streams=" + listenKey
			err = b.Websocket.SetWebsocketURL(authPayload, false, false)
			if err != nil {
				return err
			}
		}
	}

	err = b.Websocket.Conn.Dial(&dialer, http.Header{})
	if err != nil {
		return fmt.Errorf("%v - Unable to connect to Websocket. Error: %s",
			b.Name,
			err)
	}

	if b.Websocket.CanUseAuthenticatedEndpoints() {
		go b.KeepAuthKeyAlive()
	}

	b.Websocket.Conn.SetupPingHandler(stream.PingHandler{
		UseGorillaHandler: true,
		MessageType:       websocket.PongMessage,
		Delay:             pingDelay,
	})

	enabledPairs, err := b.GetEnabledPairs(asset.Spot)
	if err != nil {
		return err
	}

	for i := range enabledPairs {
		err = b.SeedLocalCache(enabledPairs[i])
		if err != nil {
			return err
		}
	}

	go b.wsReadData()

<<<<<<< HEAD
	b.setupOrderbookManager()

	subs, err := b.GenerateSubscriptions()
	if err != nil {
		return err
	}
	return b.Websocket.SubscribeToChannels(subs)
=======
	return nil
>>>>>>> d1b206c4
}

func (b *Binance) setupOrderbookManager() {
	if b.obm == nil {
		b.obm = &orderbookManager{
			state: make(map[currency.Code]map[currency.Code]map[asset.Item]*update),
			jobs:  make(chan job, 2000),
		}

		for i := 0; i < 10; i++ {
			// 10 workers for synchronising book
			b.SynchroniseWebsocketOrderbook()
		}
	}
}

// KeepAuthKeyAlive will continuously send messages to
// keep the WS auth key active
func (b *Binance) KeepAuthKeyAlive() {
	b.Websocket.Wg.Add(1)
	defer b.Websocket.Wg.Done()
	ticks := time.NewTicker(time.Minute * 30)
	for {
		select {
		case <-b.Websocket.ShutdownC:
			ticks.Stop()
			return
		case <-ticks.C:
			err := b.MaintainWsAuthStreamKey()
			if err != nil {
				b.Websocket.DataHandler <- err
				log.Warnf(log.ExchangeSys,
					b.Name+" - Unable to renew auth websocket token, may experience shutdown")
			}
		}
	}
}

// wsReadData receives and passes on websocket messages for processing
func (b *Binance) wsReadData() {
	b.Websocket.Wg.Add(1)
	defer b.Websocket.Wg.Done()

	for {
		resp := b.Websocket.Conn.ReadMessage()
		if resp.Raw == nil {
			return
		}
		err := b.wsHandleData(resp.Raw)
		if err != nil {
			b.Websocket.DataHandler <- err
		}
	}
}

func (b *Binance) wsHandleData(respRaw []byte) error {
	var multiStreamData map[string]interface{}
	err := json.Unmarshal(respRaw, &multiStreamData)
	if err != nil {
		return err
	}
	if method, ok := multiStreamData["method"].(string); ok {
		// TODO handle subscription handling
		if strings.EqualFold(method, "subscribe") {
			return nil
		}
		if strings.EqualFold(method, "unsubscribe") {
			return nil
		}
	}
	if newdata, ok := multiStreamData["data"].(map[string]interface{}); ok {
		if e, ok := newdata["e"].(string); ok {
			switch e {
			case "outboundAccountInfo":
				var data wsAccountInfo
				err := json.Unmarshal(respRaw, &data)
				if err != nil {
					return fmt.Errorf("%v - Could not convert to outboundAccountInfo structure %s",
						b.Name,
						err)
				}
				b.Websocket.DataHandler <- data
			case "outboundAccountPosition":
				var data wsAccountPosition
				err := json.Unmarshal(respRaw, &data)
				if err != nil {
					return fmt.Errorf("%v - Could not convert to outboundAccountPosition structure %s",
						b.Name,
						err)
				}
				b.Websocket.DataHandler <- data
			case "balanceUpdate":
				var data wsBalanceUpdate
				err := json.Unmarshal(respRaw, &data)
				if err != nil {
					return fmt.Errorf("%v - Could not convert to balanceUpdate structure %s",
						b.Name,
						err)
				}
				b.Websocket.DataHandler <- data
			case "executionReport":
				var data wsOrderUpdate
				err := json.Unmarshal(respRaw, &data)
				if err != nil {
					return fmt.Errorf("%v - Could not convert to executionReport structure %s",
						b.Name,
						err)
				}
				var orderID = strconv.FormatInt(data.Data.OrderID, 10)
				oType, err := order.StringToOrderType(data.Data.OrderType)
				if err != nil {
					b.Websocket.DataHandler <- order.ClassificationError{
						Exchange: b.Name,
						OrderID:  orderID,
						Err:      err,
					}
				}
				var oSide order.Side
				oSide, err = order.StringToOrderSide(data.Data.Side)
				if err != nil {
					b.Websocket.DataHandler <- order.ClassificationError{
						Exchange: b.Name,
						OrderID:  orderID,
						Err:      err,
					}
				}
				var oStatus order.Status
				oStatus, err = stringToOrderStatus(data.Data.CurrentExecutionType)
				if err != nil {
					b.Websocket.DataHandler <- order.ClassificationError{
						Exchange: b.Name,
						OrderID:  orderID,
						Err:      err,
					}
				}
				var p currency.Pair
				var a asset.Item
				p, a, err = b.GetRequestFormattedPairAndAssetType(data.Data.Symbol)
				if err != nil {
					return err
				}
				b.Websocket.DataHandler <- &order.Detail{
					Price:           data.Data.Price,
					Amount:          data.Data.Quantity,
					ExecutedAmount:  data.Data.CumulativeFilledQuantity,
					RemainingAmount: data.Data.Quantity - data.Data.CumulativeFilledQuantity,
					Exchange:        b.Name,
					ID:              orderID,
					Type:            oType,
					Side:            oSide,
					Status:          oStatus,
					AssetType:       a,
					Date:            data.Data.OrderCreationTime,
					Pair:            p,
				}
			case "listStatus":
				var data wsListStatus
				err := json.Unmarshal(respRaw, &data)
				if err != nil {
					return fmt.Errorf("%v - Could not convert to listStatus structure %s",
						b.Name,
						err)
				}
				b.Websocket.DataHandler <- data
			}
		}
	}
	if wsStream, ok := multiStreamData["stream"].(string); ok {
		streamType := strings.Split(wsStream, "@")
		if len(streamType) > 1 {
			if data, ok := multiStreamData["data"]; ok {
				rawData, err := json.Marshal(data)
				if err != nil {
					return err
				}

				pairs, err := b.GetEnabledPairs(asset.Spot)
				if err != nil {
					return err
				}

				format, err := b.GetPairFormat(asset.Spot, true)
				if err != nil {
					return err
				}

				switch streamType[1] {
				case "trade":
					if !b.IsSaveTradeDataEnabled() {
						return nil
					}
					var t TradeStream
					err := json.Unmarshal(rawData, &t)
					if err != nil {
						return fmt.Errorf("%v - Could not unmarshal trade data: %s",
							b.Name,
							err)
					}

					price, err := strconv.ParseFloat(t.Price, 64)
					if err != nil {
						return fmt.Errorf("%v - price conversion error: %s",
							b.Name,
							err)
					}

					amount, err := strconv.ParseFloat(t.Quantity, 64)
					if err != nil {
						return fmt.Errorf("%v - amount conversion error: %s",
							b.Name,
							err)
					}

					pair, err := currency.NewPairFromFormattedPairs(t.Symbol, pairs, format)
					if err != nil {
						return err
					}

					return b.AddTradesToBuffer(trade.Data{
						CurrencyPair: pair,
						Timestamp:    t.TimeStamp,
						Price:        price,
						Amount:       amount,
						Exchange:     b.Name,
						AssetType:    asset.Spot,
						TID:          strconv.FormatInt(t.TradeID, 10),
					})
				case "ticker":
					var t TickerStream
					err := json.Unmarshal(rawData, &t)
					if err != nil {
						return fmt.Errorf("%v - Could not convert to a TickerStream structure %s",
							b.Name,
							err.Error())
					}

					pair, err := currency.NewPairFromFormattedPairs(t.Symbol, pairs, format)
					if err != nil {
						return err
					}

					b.Websocket.DataHandler <- &ticker.Price{
						ExchangeName: b.Name,
						Open:         t.OpenPrice,
						Close:        t.ClosePrice,
						Volume:       t.TotalTradedVolume,
						QuoteVolume:  t.TotalTradedQuoteVolume,
						High:         t.HighPrice,
						Low:          t.LowPrice,
						Bid:          t.BestBidPrice,
						Ask:          t.BestAskPrice,
						Last:         t.LastPrice,
						LastUpdated:  t.EventTime,
						AssetType:    asset.Spot,
						Pair:         pair,
					}
				case "kline_1m", "kline_3m", "kline_5m", "kline_15m", "kline_30m", "kline_1h", "kline_2h", "kline_4h",
					"kline_6h", "kline_8h", "kline_12h", "kline_1d", "kline_3d", "kline_1w", "kline_1M":
					var kline KlineStream
					err := json.Unmarshal(rawData, &kline)
					if err != nil {
						return fmt.Errorf("%v - Could not convert to a KlineStream structure %s",
							b.Name,
							err)
					}

					pair, err := currency.NewPairFromFormattedPairs(kline.Symbol, pairs, format)
					if err != nil {
						return err
					}

					b.Websocket.DataHandler <- stream.KlineData{
						Timestamp:  kline.EventTime,
						Pair:       pair,
						AssetType:  asset.Spot,
						Exchange:   b.Name,
						StartTime:  kline.Kline.StartTime,
						CloseTime:  kline.Kline.CloseTime,
						Interval:   kline.Kline.Interval,
						OpenPrice:  kline.Kline.OpenPrice,
						ClosePrice: kline.Kline.ClosePrice,
						HighPrice:  kline.Kline.HighPrice,
						LowPrice:   kline.Kline.LowPrice,
						Volume:     kline.Kline.Volume,
					}
				case "depth":
					var depth WebsocketDepthStream
					err := json.Unmarshal(rawData, &depth)
					if err != nil {
						return fmt.Errorf("%v - Could not convert to depthStream structure %s",
							b.Name,
							err)
					}

					err = b.UpdateLocalBuffer(&depth)
					if err != nil {
						return fmt.Errorf("%v - UpdateLocalCache error: %s",
							b.Name,
							err)
					}
				default:
					b.Websocket.DataHandler <- stream.UnhandledMessageWarning{
						Message: b.Name + stream.UnhandledMessage + string(respRaw),
					}
				}
			}
		}
	}
	return nil
}

func stringToOrderStatus(status string) (order.Status, error) {
	switch status {
	case "NEW":
		return order.New, nil
	case "CANCELLED":
		return order.Cancelled, nil
	case "REJECTED":
		return order.Rejected, nil
	case "TRADE":
		return order.PartiallyFilled, nil
	case "EXPIRED":
		return order.Expired, nil
	default:
		return order.UnknownStatus, errors.New(status + " not recognised as order status")
	}
}

// SeedLocalCache seeds depth data
func (b *Binance) SeedLocalCache(p currency.Pair) error {
	ob, err := b.GetOrderBook(OrderBookDataRequestParams{
		Symbol: p,
		Limit:  1000,
	})
	if err != nil {
		return err
	}
	return b.SeedLocalCacheWithBook(p, &ob)
}

// SeedLocalCacheWithBook seeds the local orderbook cache
func (b *Binance) SeedLocalCacheWithBook(p currency.Pair, orderbookNew *OrderBook) error {
	var newOrderBook orderbook.Base
	for i := range orderbookNew.Bids {
		newOrderBook.Bids = append(newOrderBook.Bids, orderbook.Item{
			Amount: orderbookNew.Bids[i].Quantity,
			Price:  orderbookNew.Bids[i].Price,
		})
	}
	for i := range orderbookNew.Asks {
		newOrderBook.Asks = append(newOrderBook.Asks, orderbook.Item{
			Amount: orderbookNew.Asks[i].Quantity,
			Price:  orderbookNew.Asks[i].Price,
		})
	}

	newOrderBook.Pair = p
	newOrderBook.AssetType = asset.Spot
	newOrderBook.ExchangeName = b.Name
	newOrderBook.LastUpdateID = orderbookNew.LastUpdateID

	return b.Websocket.Orderbook.LoadSnapshot(&newOrderBook)
}

// UpdateLocalBuffer updates and returns the most recent iteration of the orderbook
func (b *Binance) UpdateLocalBuffer(wsdp *WebsocketDepthStream) error {
	enabledPairs, err := b.GetEnabledPairs(asset.Spot)
	if err != nil {
		return err
	}

	format, err := b.GetPairFormat(asset.Spot, true)
	if err != nil {
		return err
	}

	currencyPair, err := currency.NewPairFromFormattedPairs(wsdp.Pair,
		enabledPairs,
		format)
	if err != nil {
		return err
	}

	err = b.obm.stageWsUpdate(wsdp, currencyPair, asset.Spot)
	if err != nil {
		return err
	}

	err = b.applyBufferUpdate(currencyPair)
	if err != nil {
		cleanupErr := b.Websocket.Orderbook.FlushOrderbook(currencyPair, asset.Spot)
		if cleanupErr != nil {
			log.Errorln(log.WebsocketMgr, "flushing websocket error:", cleanupErr)
		}

		cleanupErr = b.obm.cleanup(currencyPair)
		if cleanupErr != nil {
			log.Errorln(log.WebsocketMgr, "cleanup websocket orderbook error:", cleanupErr)
		}

		return err
	}

	return nil
}

// GenerateSubscriptions generates the default subscription set
func (b *Binance) GenerateSubscriptions() ([]stream.ChannelSubscription, error) {
	var channels = []string{"@ticker", "@trade", "@kline_1m", "@depth@100ms"}
	var subscriptions []stream.ChannelSubscription
	assets := b.GetAssetTypes()
	for x := range assets {
		pairs, err := b.GetEnabledPairs(assets[x])
		if err != nil {
			return nil, err
		}

		for y := range pairs {
			for z := range channels {
				lp := pairs[y].Lower()
				lp.Delimiter = ""
				subscriptions = append(subscriptions, stream.ChannelSubscription{
					Channel:  lp.String() + channels[z],
					Currency: pairs[y],
					Asset:    assets[x],
				})
			}
		}
	}
	return subscriptions, nil
}

// Subscribe subscribes to a set of channels
func (b *Binance) Subscribe(channelsToSubscribe []stream.ChannelSubscription) error {
	payload := WsPayload{
		Method: "SUBSCRIBE",
	}

	for i := range channelsToSubscribe {
		payload.Params = append(payload.Params, channelsToSubscribe[i].Channel)
	}
	err := b.Websocket.Conn.SendJSONMessage(payload)
	if err != nil {
		return err
	}
	b.Websocket.AddSuccessfulSubscriptions(channelsToSubscribe...)
	return nil
}

// Unsubscribe unsubscribes from a set of channels
func (b *Binance) Unsubscribe(channelsToUnsubscribe []stream.ChannelSubscription) error {
	payload := WsPayload{
		Method: "UNSUBSCRIBE",
	}
	for i := range channelsToUnsubscribe {
		payload.Params = append(payload.Params, channelsToUnsubscribe[i].Channel)
	}
	err := b.Websocket.Conn.SendJSONMessage(payload)
	if err != nil {
		return err
	}
	b.Websocket.RemoveSuccessfulUnsubscriptions(channelsToUnsubscribe...)
	return nil
}

// ProcessUpdate processes the websocket orderbook update
func (b *Binance) ProcessUpdate(cp currency.Pair, a asset.Item, ws *WebsocketDepthStream) error {
	var updateBid []orderbook.Item
	for i := range ws.UpdateBids {
		price, ok := ws.UpdateBids[i][0].(string)
		if !ok {
			return errors.New("type assertion failed for bid price")
		}
		p, err := strconv.ParseFloat(price, 64)
		if err != nil {
			return err
		}
		amount, ok := ws.UpdateBids[i][1].(string)
		if !ok {
			return errors.New("type assertion failed for bid amount")
		}
		a, err := strconv.ParseFloat(amount, 64)
		if err != nil {
			return err
		}
		updateBid = append(updateBid, orderbook.Item{Price: p, Amount: a})
	}

	var updateAsk []orderbook.Item
	for i := range ws.UpdateAsks {
		price, ok := ws.UpdateAsks[i][0].(string)
		if !ok {
			return errors.New("type assertion failed for ask price")
		}
		p, err := strconv.ParseFloat(price, 64)
		if err != nil {
			return err
		}
		amount, ok := ws.UpdateAsks[i][1].(string)
		if !ok {
			return errors.New("type assertion failed for ask amount")
		}
		a, err := strconv.ParseFloat(amount, 64)
		if err != nil {
			return err
		}
		updateAsk = append(updateAsk, orderbook.Item{Price: p, Amount: a})
	}

	return b.Websocket.Orderbook.Update(&buffer.Update{
		Bids:     updateBid,
		Asks:     updateAsk,
		Pair:     cp,
		UpdateID: ws.LastUpdateID,
		Asset:    a,
	})
}

// applyBufferUpdate applies the buffer to the orderbook or initiates a new
// orderbook sync by the REST protocol which is off handed to go routine.
func (b *Binance) applyBufferUpdate(pair currency.Pair) error {
	fetching, err := b.obm.checkIsFetchingBook(pair)
	if err != nil {
		return err
	}
	if fetching {
		return nil
	}

	recent := b.Websocket.Orderbook.GetOrderbook(pair, asset.Spot)
	if recent == nil {
		return b.obm.fetchBookViaREST(pair)
	}

	return b.obm.checkAndProcessUpdate(b.ProcessUpdate, pair, recent)
}

// SynchroniseWebsocketOrderbook synchronises full orderbook for currency pair
// asset
func (b *Binance) SynchroniseWebsocketOrderbook() {
	b.Websocket.Wg.Add(1)
	go func() {
		defer b.Websocket.Wg.Done()
		for {
			select {
			case j := <-b.obm.jobs:
				err := b.processJob(j.Pair)
				if err != nil {
					log.Errorln(log.WebsocketMgr, err)
				}
			case <-b.Websocket.ShutdownC:
				return
			}
		}
	}()
}

// processJob fetches and processes orderbook updates
func (b *Binance) processJob(p currency.Pair) error {
	err := b.SeedLocalCache(p)
	if err != nil {
		return fmt.Errorf("seeding local cache for orderbook error: %s", err)
	}

	err = b.obm.stopFetchingBook(p)
	if err != nil {
		return err
	}

	// Immediately apply the buffer updates so we don't wait for a
	// new update to initiate this.
	err = b.applyBufferUpdate(p)
	if err != nil {
		errClean := b.Websocket.Orderbook.FlushOrderbook(p, asset.Spot)
		if err != nil {
			log.Errorln(log.WebsocketMgr, "flushing websocket error:", errClean)
		}
		errClean = b.obm.cleanup(p)
		if err != nil {
			log.Errorln(log.WebsocketMgr, "cleanup websocket error:", errClean)
		}
		return fmt.Errorf("applying orderbook updates error: %s", err)
	}
	return nil
}

// stageWsUpdate stages websocket update to roll through updates that need to
// be applied to a fetched orderbook via REST.
func (o *orderbookManager) stageWsUpdate(u *WebsocketDepthStream, pair currency.Pair, a asset.Item) error {
	o.Lock()
	defer o.Unlock()
	m1, ok := o.state[pair.Base]
	if !ok {
		m1 = make(map[currency.Code]map[asset.Item]*update)
		o.state[pair.Base] = m1
	}

	m2, ok := m1[pair.Quote]
	if !ok {
		m2 = make(map[asset.Item]*update)
		m1[pair.Quote] = m2
	}

	state, ok := m2[a]
	if !ok {
		state = &update{
			// 100ms update assuming we might have up to a 10 second delay.
			// There could be a potential 100 updates for the currency.
			buffer:       make(chan *WebsocketDepthStream, 100),
			fetchingBook: false,
			initialSync:  true,
		}
		m2[a] = state
	}

	select {
	// Put update in the channel buffer to be processed
	case state.buffer <- u:
		return nil
	default:
		return fmt.Errorf("channel blockage for %s, asset %s and connection",
			pair, a)
	}
}

// checkIsFetchingBook checks status if the book is currently being via the REST
// protocol.
func (o *orderbookManager) checkIsFetchingBook(pair currency.Pair) (bool, error) {
	o.Lock()
	defer o.Unlock()
	state, ok := o.state[pair.Base][pair.Quote][asset.Spot]
	if !ok {
		return false,
			fmt.Errorf("check is fetching book cannot match currency pair %s asset type %s",
				pair,
				asset.Spot)
	}
	return state.fetchingBook, nil
}

// stopFetchingBook completes the book fetching.
func (o *orderbookManager) stopFetchingBook(pair currency.Pair) error {
	o.Lock()
	defer o.Unlock()
	state, ok := o.state[pair.Base][pair.Quote][asset.Spot]
	if !ok {
		return fmt.Errorf("could not match pair %s and asset type %s in hash table",
			pair,
			asset.Spot)
	}
	if !state.fetchingBook {
		return fmt.Errorf("fetching book already set to false for %s %s",
			pair,
			asset.Spot)
	}
	state.fetchingBook = false
	return nil
}

// completeInitialSync sets if an asset type has completed its initial sync
func (o *orderbookManager) completeInitialSync(pair currency.Pair) error {
	o.Lock()
	defer o.Unlock()
	state, ok := o.state[pair.Base][pair.Quote][asset.Spot]
	if !ok {
		return fmt.Errorf("complete initial sync cannot match currency pair %s asset type %s",
			pair,
			asset.Spot)
	}
	if !state.initialSync {
		return fmt.Errorf("initital sync already set to false for %s %s",
			pair,
			asset.Spot)
	}
	state.initialSync = false
	return nil
}

// fetchBookViaREST pushes a job of fetching the orderbook via the REST protocol
// to get an initial full book that we can apply our buffered updates too.
func (o *orderbookManager) fetchBookViaREST(pair currency.Pair) error {
	o.Lock()
	defer o.Unlock()

	state, ok := o.state[pair.Base][pair.Quote][asset.Spot]
	if !ok {
		return fmt.Errorf("fetch book via rest cannot match currency pair %s asset type %s",
			pair,
			asset.Spot)
	}

	state.initialSync = true
	state.fetchingBook = true

	select {
	case o.jobs <- job{pair}:
		return nil
	default:
		return errors.New("book synchronisation channel blocked up")
	}
}

func (o *orderbookManager) checkAndProcessUpdate(processor func(currency.Pair, asset.Item, *WebsocketDepthStream) error, pair currency.Pair, recent *orderbook.Base) error {
	o.Lock()
	defer o.Unlock()
	state, ok := o.state[pair.Base][pair.Quote][asset.Spot]
	if !ok {
		return fmt.Errorf("could not match pair [%s] asset type [%s] in hash table to process websocket orderbook update",
			pair, asset.Spot)
	}

	// This will continuously remove updates from the buffered channel and
	// apply them to the current orderbook.
buffer:
	for {
		select {
		case d := <-state.buffer:
			process, err := state.validate(d, recent)
			if err != nil {
				return err
			}
			if process {
				err := processor(pair, asset.Spot, d)
				if err != nil {
					return err
				}
			}
		default:
			break buffer
		}
	}
	return nil
}

// validate checks for correct update alignment
func (u *update) validate(updt *WebsocketDepthStream, recent *orderbook.Base) (bool, error) {
	if updt.LastUpdateID <= recent.LastUpdateID {
		// Drop any event where u is <= lastUpdateId in the snapshot.
		return false, nil
	}

	id := recent.LastUpdateID + 1
	if u.initialSync {
		// The first processed event should have U <= lastUpdateId+1 AND
		// u >= lastUpdateId+1.
		if updt.FirstUpdateID > id && updt.LastUpdateID < id {
			return false, fmt.Errorf("initial websocket orderbook sync failure for pair %s and asset %s",
				recent.Pair,
				asset.Spot)
		}
		u.initialSync = false
	} else if updt.FirstUpdateID != id {
		// While listening to the stream, each new event's U should be
		// equal to the previous event's u+1.
		return false, fmt.Errorf("websocket orderbook synchronisation failure for pair %s and asset %s",
			recent.Pair,
			asset.Spot)
	}
	return true, nil
}

// cleanup cleans up buffer and reset fetch and init
func (o *orderbookManager) cleanup(pair currency.Pair) error {
	o.Lock()
	state, ok := o.state[pair.Base][pair.Quote][asset.Spot]
	if !ok {
		o.Unlock()
		return fmt.Errorf("cleanup cannot match %s %s to hash table",
			pair,
			asset.Spot)
	}

bufferEmpty:
	for {
		select {
		case <-state.buffer:
			// bleed and discard buffer
		default:
			break bufferEmpty
		}
	}
	o.Unlock()
	// reset underlying bools
	_ = o.stopFetchingBook(pair)
	_ = o.completeInitialSync(pair)
	return nil
}<|MERGE_RESOLUTION|>--- conflicted
+++ resolved
@@ -85,18 +85,8 @@
 	}
 
 	go b.wsReadData()
-
-<<<<<<< HEAD
 	b.setupOrderbookManager()
-
-	subs, err := b.GenerateSubscriptions()
-	if err != nil {
-		return err
-	}
-	return b.Websocket.SubscribeToChannels(subs)
-=======
-	return nil
->>>>>>> d1b206c4
+	return nil
 }
 
 func (b *Binance) setupOrderbookManager() {
