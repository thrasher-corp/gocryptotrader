--- conflicted
+++ resolved
@@ -3,29 +3,19 @@
 import (
 	"errors"
 	"fmt"
-	"log"
 	"net/http"
 	"strconv"
 	"strings"
 	"time"
 
 	"github.com/gorilla/websocket"
-<<<<<<< HEAD
-	"github.com/idoall/TokenExchangeCommon/commonutils"
 	"github.com/idoall/gocryptotrader/common"
 	"github.com/idoall/gocryptotrader/currency"
 	exchange "github.com/idoall/gocryptotrader/exchanges"
 	"github.com/idoall/gocryptotrader/exchanges/orderbook"
 	"github.com/idoall/gocryptotrader/exchanges/ticker"
-=======
-	"github.com/thrasher-corp/gocryptotrader/common"
-	"github.com/thrasher-corp/gocryptotrader/currency"
-	exchange "github.com/thrasher-corp/gocryptotrader/exchanges"
-	"github.com/thrasher-corp/gocryptotrader/exchanges/orderbook"
-	"github.com/thrasher-corp/gocryptotrader/exchanges/ticker"
-	"github.com/thrasher-corp/gocryptotrader/exchanges/websocket/wshandler"
-	"github.com/thrasher-corp/gocryptotrader/exchanges/websocket/wsorderbook"
->>>>>>> 0501455a
+	"github.com/idoall/gocryptotrader/exchanges/websocket/wshandler"
+	"github.com/idoall/gocryptotrader/exchanges/websocket/wsorderbook"
 )
 
 const (
@@ -284,186 +274,6 @@
 		}
 		updateAsk = append(updateAsk, priceToBeUpdated)
 	}
-<<<<<<< HEAD
-}
-
-// WSKlineConnect intiates a websocket connection
-func (b *Binance) WSKlineConnect(timeIntervals []TimeInterval, symbolList []string) error {
-	if !b.Websocket.IsEnabled() || !b.IsEnabled() {
-		return errors.New(exchange.WebsocketNotEnabled)
-	}
-
-	var Dialer websocket.Dialer
-	var err error
-
-	// 组合streams的URL格式 - 每个时间段的k线
-	klineStreamsArray := []string{}
-	for _, tv := range timeIntervals {
-		for _, sv := range symbolList {
-			klineStreamsArray = append(klineStreamsArray, fmt.Sprintf("%s@kline_%s", strings.ToLower(sv), tv))
-		}
-	}
-
-	// 组合streams的URL格式 - 最终的格式
-	klineStreams := commonutils.JoinStrings(klineStreamsArray, "/")
-
-	wsurl := b.Websocket.GetWebsocketURL() +
-		"/stream?streams=" +
-		klineStreams
-
-	if b.Websocket.GetProxyAddress() != "" {
-		var u *url.URL
-		u, err = url.Parse(b.Websocket.GetProxyAddress())
-		if err != nil {
-			return fmt.Errorf("binance_websocket.go - Unable to connect to parse proxy address. Error: %s",
-				err)
-		}
-
-		Dialer.Proxy = http.ProxyURL(u)
-	}
-
-	b.WebsocketConn, _, err = Dialer.Dial(wsurl, http.Header{})
-	if err != nil {
-		return fmt.Errorf("binance_websocket.go - Unable to connect to Websocket. Error: %s",
-			err)
-	}
-	if b.Verbose {
-		log.Printf("%s Connected to Websocket.\n", b.Name)
-		log.Printf("wsurl:%s\n", wsurl)
-	}
-
-	go b.WsHandleKlineData()
-
-	return nil
-}
-
-// WsHandleKlineData 获取 k 线
-func (b *Binance) WsHandleKlineData() {
-
-	b.Websocket.Wg.Add(1)
-
-	defer func() {
-		b.Websocket.Wg.Done()
-	}()
-
-	for {
-		select {
-		case <-b.Websocket.ShutdownC:
-			return
-		default:
-			// 读取消息
-			msgType, resp, err := b.WebsocketConn.ReadMessage()
-			if err != nil {
-				b.Websocket.DataHandler <- err
-				return
-			}
-
-			// 判断消息类型
-			if msgType == websocket.TextMessage {
-				multiStreamData := MultiStreamData{}
-				err = common.JSONDecode(resp, &multiStreamData)
-				if err != nil {
-					b.Websocket.DataHandler <- fmt.Errorf("binance_websocket.go - Could not load multi stream data: %s",
-						string(resp))
-					continue
-				}
-
-				kline := KlineStream{}
-
-				err := common.JSONDecode(multiStreamData.Data, &kline)
-				if err != nil {
-					b.Websocket.DataHandler <- fmt.Errorf("binance_websocket.go - Could not convert to a KlineStream structure %s",
-						err)
-					continue
-				}
-
-				var wsKline exchange.KlineData
-
-				wsKline.Timestamp = time.Unix(0, kline.EventTime)
-				wsKline.Pair = currency.NewPairFromString(kline.Symbol)
-				wsKline.AssetType = ticker.Spot
-				wsKline.Exchange = b.GetName()
-				wsKline.StartTime = commonutils.TimeFromUnixNEscInt64(kline.Kline.StartTime)
-				wsKline.CloseTime = commonutils.TimeFromUnixNEscInt64(kline.Kline.CloseTime)
-				wsKline.Interval = kline.Kline.Interval
-				wsKline.OpenPrice, _ = strconv.ParseFloat(kline.Kline.OpenPrice, 64)
-				wsKline.ClosePrice, _ = strconv.ParseFloat(kline.Kline.ClosePrice, 64)
-				wsKline.HighPrice, _ = strconv.ParseFloat(kline.Kline.HighPrice, 64)
-				wsKline.LowPrice, _ = strconv.ParseFloat(kline.Kline.LowPrice, 64)
-				wsKline.Volume, _ = strconv.ParseFloat(kline.Kline.Volume, 64)
-
-				b.Websocket.DataHandler <- wsKline
-
-			}
-		}
-	}
-
-}
-
-// WebsocketLastPrice 获取 最新价格
-func (b *Binance) WebsocketLastPrice(ch chan *KlineStream, symbolList []string, done <-chan struct{}) {
-
-	for b.Enabled {
-		select {
-		case <-b.Websocket.ShutdownC:
-			return
-		default:
-			var Dialer websocket.Dialer
-			var err error
-
-			streamsArray := []string{}
-			for _, sv := range symbolList {
-				streamsArray = append(streamsArray, fmt.Sprintf("%s@kline_1d", strings.ToLower(sv)))
-			}
-
-			streams := commonutils.JoinStrings(streamsArray, "/")
-
-			wsurl := b.WebsocketURL + "/stream?streams=" + streams
-
-			// b.WebsocketConn, _, err = Dialer.Dial(binanceDefaultWebsocketURL+myenabledPairs, http.Header{})
-			b.WebsocketConn, _, err = Dialer.Dial(wsurl, http.Header{})
-			if err != nil {
-				log.Printf("%s Unable to connect to Websocket. Error: %s\n", b.Name, err)
-				continue
-			}
-
-			if b.Verbose {
-				log.Printf("%s Connected to Websocket.\n", b.Name)
-				log.Printf("wsurl:%s\n", streams)
-			}
-
-			for b.Enabled {
-				select {
-				case <-b.Websocket.ShutdownC:
-					return
-				default:
-					_, resp, err := b.WebsocketConn.ReadMessage()
-					if err != nil {
-						log.Println(err)
-						break
-					}
-
-					multiStreamData := MultiStreamData{}
-					if err = common.JSONDecode(resp, &multiStreamData); err != nil {
-						log.Println("Could not load multi stream data.", string(resp))
-						continue
-					}
-
-					kline := KlineStream{}
-					if err = commonutils.JSONDecode(multiStreamData.Data, &kline); err != nil {
-						log.Println("Could not convert to a KlineStream structure")
-						continue
-					}
-
-					ch <- &kline
-				}
-			}
-			b.WebsocketConn.Close()
-			log.Printf("%s Websocket client disconnected.", b.Name)
-		}
-
-	}
-=======
 	currencyPair := currency.NewPairFromString(wsdp.Pair)
 
 	return b.Websocket.Orderbook.Update(&wsorderbook.WebsocketOrderbookUpdate{
@@ -473,5 +283,182 @@
 		UpdateID:     wsdp.LastUpdateID,
 		AssetType:    orderbook.Spot,
 	})
->>>>>>> 0501455a
-}+}
+
+// WSKlineConnect intiates a websocket connection
+// func (b *Binance) WSKlineConnect(timeIntervals []TimeInterval, symbolList []string) error {
+// 	if !b.Websocket.IsEnabled() || !b.IsEnabled() {
+// 		return errors.New(wshandler.WebsocketNotEnabled)
+// 	}
+
+// 	var Dialer websocket.Dialer
+// 	var err error
+
+// 	// 组合streams的URL格式 - 每个时间段的k线
+// 	klineStreamsArray := []string{}
+// 	for _, tv := range timeIntervals {
+// 		for _, sv := range symbolList {
+// 			klineStreamsArray = append(klineStreamsArray, fmt.Sprintf("%s@kline_%s", strings.ToLower(sv), tv))
+// 		}
+// 	}
+
+// 	// 组合streams的URL格式 - 最终的格式
+// 	klineStreams := commonutils.JoinStrings(klineStreamsArray, "/")
+
+// 	wsurl := b.Websocket.GetWebsocketURL() +
+// 		"/stream?streams=" +
+// 		klineStreams
+
+// 	if b.Websocket.GetProxyAddress() != "" {
+// 		var u *url.URL
+// 		u, err = url.Parse(b.Websocket.GetProxyAddress())
+// 		if err != nil {
+// 			return fmt.Errorf("binance_websocket.go - Unable to connect to parse proxy address. Error: %s",
+// 				err)
+// 		}
+
+// 		Dialer.Proxy = http.ProxyURL(u)
+// 	}
+
+// 	b.WebsocketConn, _, err = Dialer.Dial(wsurl, http.Header{})
+// 	if err != nil {
+// 		return fmt.Errorf("binance_websocket.go - Unable to connect to Websocket. Error: %s",
+// 			err)
+// 	}
+// 	if b.Verbose {
+// 		log.Printf("%s Connected to Websocket.\n", b.Name)
+// 		log.Printf("wsurl:%s\n", wsurl)
+// 	}
+
+// 	go b.WsHandleKlineData()
+
+// 	return nil
+// }
+
+// // WsHandleKlineData 获取 k 线
+// func (b *Binance) WsHandleKlineData() {
+
+// 	b.Websocket.Wg.Add(1)
+
+// 	defer func() {
+// 		b.Websocket.Wg.Done()
+// 	}()
+
+// 	for {
+// 		select {
+// 		case <-b.Websocket.ShutdownC:
+// 			return
+// 		default:
+// 			// 读取消息
+// 			msgType, resp, err := b.WebsocketConn.ReadMessage()
+// 			if err != nil {
+// 				b.Websocket.DataHandler <- err
+// 				return
+// 			}
+
+// 			// 判断消息类型
+// 			if msgType == websocket.TextMessage {
+// 				multiStreamData := MultiStreamData{}
+// 				err = common.JSONDecode(resp, &multiStreamData)
+// 				if err != nil {
+// 					b.Websocket.DataHandler <- fmt.Errorf("binance_websocket.go - Could not load multi stream data: %s",
+// 						string(resp))
+// 					continue
+// 				}
+
+// 				kline := KlineStream{}
+
+// 				err := common.JSONDecode(multiStreamData.Data, &kline)
+// 				if err != nil {
+// 					b.Websocket.DataHandler <- fmt.Errorf("binance_websocket.go - Could not convert to a KlineStream structure %s",
+// 						err)
+// 					continue
+// 				}
+
+// 				var wsKline exchange.KlineData
+
+// 				wsKline.Timestamp = time.Unix(0, kline.EventTime)
+// 				wsKline.Pair = currency.NewPairFromString(kline.Symbol)
+// 				wsKline.AssetType = ticker.Spot
+// 				wsKline.Exchange = b.GetName()
+// 				wsKline.StartTime = commonutils.TimeFromUnixNEscInt64(kline.Kline.StartTime)
+// 				wsKline.CloseTime = commonutils.TimeFromUnixNEscInt64(kline.Kline.CloseTime)
+// 				wsKline.Interval = kline.Kline.Interval
+// 				wsKline.OpenPrice, _ = strconv.ParseFloat(kline.Kline.OpenPrice, 64)
+// 				wsKline.ClosePrice, _ = strconv.ParseFloat(kline.Kline.ClosePrice, 64)
+// 				wsKline.HighPrice, _ = strconv.ParseFloat(kline.Kline.HighPrice, 64)
+// 				wsKline.LowPrice, _ = strconv.ParseFloat(kline.Kline.LowPrice, 64)
+// 				wsKline.Volume, _ = strconv.ParseFloat(kline.Kline.Volume, 64)
+
+// 				b.Websocket.DataHandler <- wsKline
+
+// 			}
+// 		}
+// 	}
+
+// }
+
+// WebsocketLastPrice 获取 最新价格
+// func (b *Binance) WebsocketLastPrice(ch chan *KlineStream, symbolList []string, done <-chan struct{}) {
+
+// 	for b.Enabled {
+// 		select {
+// 		case <-b.Websocket.ShutdownC:
+// 			return
+// 		default:
+// 			var Dialer websocket.Dialer
+// 			var err error
+
+// 			streamsArray := []string{}
+// 			for _, sv := range symbolList {
+// 				streamsArray = append(streamsArray, fmt.Sprintf("%s@kline_1d", strings.ToLower(sv)))
+// 			}
+
+// 			streams := commonutils.JoinStrings(streamsArray, "/")
+
+// 			wsurl := b.WebsocketURL + "/stream?streams=" + streams
+
+// 			// b.WebsocketConn, _, err = Dialer.Dial(binanceDefaultWebsocketURL+myenabledPairs, http.Header{})
+// 			b.WebsocketConn, _, err = Dialer.Dial(wsurl, http.Header{})
+// 			if err != nil {
+// 				log.Printf("%s Unable to connect to Websocket. Error: %s\n", b.Name, err)
+// 				continue
+// 			}
+
+// 			if b.Verbose {
+// 				log.Printf("%s Connected to Websocket.\n", b.Name)
+// 				log.Printf("wsurl:%s\n", streams)
+// 			}
+
+// 			for b.Enabled {
+// 				select {
+// 				case <-b.Websocket.ShutdownC:
+// 					return
+// 				default:
+// 					_, resp, err := b.WebsocketConn.ReadMessage()
+// 					if err != nil {
+// 						log.Println(err)
+// 						break
+// 					}
+
+// 					multiStreamData := MultiStreamData{}
+// 					if err = common.JSONDecode(resp, &multiStreamData); err != nil {
+// 						log.Println("Could not load multi stream data.", string(resp))
+// 						continue
+// 					}
+
+// 					kline := KlineStream{}
+// 					if err = commonutils.JSONDecode(multiStreamData.Data, &kline); err != nil {
+// 						log.Println("Could not convert to a KlineStream structure")
+// 						continue
+// 					}
+
+// 					ch <- &kline
+// 				}
+// 			}
+// 			b.WebsocketConn.Close()
+// 			log.Printf("%s Websocket client disconnected.", b.Name)
+// 		}
+
+// 	}
+// }