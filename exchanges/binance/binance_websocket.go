package binance

import (
	"context"
	"errors"
	"fmt"
	"net/http"
	"strconv"
	"strings"
	"text/template"
	"time"

	"github.com/buger/jsonparser"
	gws "github.com/gorilla/websocket"
	"github.com/thrasher-corp/gocryptotrader/common"
	"github.com/thrasher-corp/gocryptotrader/currency"
	"github.com/thrasher-corp/gocryptotrader/encoding/json"
	"github.com/thrasher-corp/gocryptotrader/exchange/websocket"
	"github.com/thrasher-corp/gocryptotrader/exchanges/asset"
	"github.com/thrasher-corp/gocryptotrader/exchanges/order"
	"github.com/thrasher-corp/gocryptotrader/exchanges/orderbook"
	"github.com/thrasher-corp/gocryptotrader/exchanges/request"
	"github.com/thrasher-corp/gocryptotrader/exchanges/subscription"
	"github.com/thrasher-corp/gocryptotrader/exchanges/ticker"
	"github.com/thrasher-corp/gocryptotrader/exchanges/trade"
	"github.com/thrasher-corp/gocryptotrader/log"
)

const (
	binanceDefaultWebsocketURL = "wss://stream.binance.com:9443/stream"
	pingDelay                  = time.Minute * 9

	wsSubscribeMethod         = "SUBSCRIBE"
	wsUnsubscribeMethod       = "UNSUBSCRIBE"
	wsListSubscriptionsMethod = "LIST_SUBSCRIPTIONS"
)

var listenKey string

var (
	// maxWSUpdateBuffer defines max websocket updates to apply when an
	// orderbook is initially fetched
	maxWSUpdateBuffer = 150
	// maxWSOrderbookJobs defines max websocket orderbook jobs in queue to fetch
	// an orderbook snapshot via REST
	maxWSOrderbookJobs = 2000
	// maxWSOrderbookWorkers defines a max amount of workers allowed to execute
	// jobs from the job channel
	maxWSOrderbookWorkers = 10
)

// WsConnect initiates a websocket connection
func (b *Exchange) WsConnect() error {
	ctx := context.TODO()
	if !b.Websocket.IsEnabled() || !b.IsEnabled() {
		return websocket.ErrWebsocketNotEnabled
	}

	var dialer gws.Dialer
	dialer.HandshakeTimeout = b.Config.HTTPTimeout
	dialer.Proxy = http.ProxyFromEnvironment
	var err error
	if b.Websocket.CanUseAuthenticatedEndpoints() {
		listenKey, err = b.GetWsAuthStreamKey(ctx)
		if err != nil {
			b.Websocket.SetCanUseAuthenticatedEndpoints(false)
			log.Errorf(log.ExchangeSys,
				"%v unable to connect to authenticated Websocket. Error: %s",
				b.Name,
				err)
		} else {
			// cleans on failed connection
			clean := strings.Split(b.Websocket.GetWebsocketURL(), "?streams=")
			authPayload := clean[0] + "?streams=" + listenKey
			err = b.Websocket.SetWebsocketURL(authPayload, false, false)
			if err != nil {
				return err
			}
		}
	}

	err = b.Websocket.Conn.Dial(ctx, &dialer, http.Header{})
	if err != nil {
		return fmt.Errorf("%v - Unable to connect to Websocket. Error: %s",
			b.Name,
			err)
	}

	if b.Websocket.CanUseAuthenticatedEndpoints() {
		go b.KeepAuthKeyAlive(ctx)
	}

	b.Websocket.Conn.SetupPingHandler(request.Unset, websocket.PingHandler{
		UseGorillaHandler: true,
		MessageType:       gws.PongMessage,
		Delay:             pingDelay,
	})

	b.Websocket.Wg.Add(1)
	go b.wsReadData()

	b.setupOrderbookManager(ctx)
	return nil
}

func (b *Exchange) setupOrderbookManager(ctx context.Context) {
	if b.obm == nil {
		b.obm = &orderbookManager{
			state: make(map[currency.Code]map[currency.Code]map[asset.Item]*update),
			jobs:  make(chan job, maxWSOrderbookJobs),
		}
	} else {
		// Change state on reconnect for initial sync.
		for _, m1 := range b.obm.state {
			for _, m2 := range m1 {
				for _, update := range m2 {
					update.initialSync = true
					update.needsFetchingBook = true
					update.lastUpdateID = 0
				}
			}
		}
	}

	for range maxWSOrderbookWorkers {
		// 10 workers for synchronising book
		b.SynchroniseWebsocketOrderbook(ctx)
	}
}

// KeepAuthKeyAlive will continuously send messages to
// keep the WS auth key active
func (b *Exchange) KeepAuthKeyAlive(ctx context.Context) {
	b.Websocket.Wg.Add(1)
	defer b.Websocket.Wg.Done()
	ticks := time.NewTicker(time.Minute * 30)
	for {
		select {
		case <-b.Websocket.ShutdownC:
			ticks.Stop()
			return
		case <-ticks.C:
			err := b.MaintainWsAuthStreamKey(ctx)
			if err != nil {
				b.Websocket.DataHandler <- err
				log.Warnf(log.ExchangeSys, "%s - Unable to renew auth websocket token, may experience shutdown", b.Name)
			}
		}
	}
}

// wsReadData receives and passes on websocket messages for processing
func (b *Exchange) wsReadData() {
	defer b.Websocket.Wg.Done()

	for {
		resp := b.Websocket.Conn.ReadMessage()
		if resp.Raw == nil {
			return
		}
		err := b.wsHandleData(resp.Raw)
		if err != nil {
			b.Websocket.DataHandler <- err
		}
	}
}

func (b *Exchange) wsHandleData(respRaw []byte) error {
	if id, err := jsonparser.GetInt(respRaw, "id"); err == nil {
		if b.Websocket.Match.IncomingWithData(id, respRaw) {
			return nil
		}
	}

	if resultString, err := jsonparser.GetUnsafeString(respRaw, "result"); err == nil {
		if resultString == "null" {
			return nil
		}
	}
	jsonData, _, _, err := jsonparser.Get(respRaw, "data")
	if err != nil {
		return fmt.Errorf("%s %s %s", b.Name, websocket.UnhandledMessage, string(respRaw))
	}
	var event string
	event, err = jsonparser.GetUnsafeString(jsonData, "e")
	if err == nil {
		switch event {
		case "outboundAccountPosition":
			var data WsAccountPositionData
			err = json.Unmarshal(jsonData, &data)
			if err != nil {
				return fmt.Errorf("%v - Could not convert to outboundAccountPosition structure %s",
					b.Name,
					err)
			}
			b.Websocket.DataHandler <- data
			return nil
		case "balanceUpdate":
			var data WsBalanceUpdateData
			err = json.Unmarshal(jsonData, &data)
			if err != nil {
				return fmt.Errorf("%v - Could not convert to balanceUpdate structure %s",
					b.Name,
					err)
			}
			b.Websocket.DataHandler <- data
			return nil
		case "executionReport":
			var data WsOrderUpdateData
			err = json.Unmarshal(jsonData, &data)
			if err != nil {
				return fmt.Errorf("%v - Could not convert to executionReport structure %s",
					b.Name,
					err)
			}
			avgPrice := 0.0
			if data.CumulativeFilledQuantity != 0 {
				avgPrice = data.CumulativeQuoteTransactedQuantity / data.CumulativeFilledQuantity
			}
			remainingAmount := data.Quantity - data.CumulativeFilledQuantity
			var pair currency.Pair
			var assetType asset.Item
			pair, assetType, err = b.GetRequestFormattedPairAndAssetType(data.Symbol)
			if err != nil {
				return err
			}
			var feeAsset currency.Code
			if data.CommissionAsset != "" {
				feeAsset = currency.NewCode(data.CommissionAsset)
			}
			orderID := strconv.FormatInt(data.OrderID, 10)
			var orderStatus order.Status
			orderStatus, err = stringToOrderStatus(data.OrderStatus)
			if err != nil {
				b.Websocket.DataHandler <- order.ClassificationError{
					Exchange: b.Name,
					OrderID:  orderID,
					Err:      err,
				}
			}
			clientOrderID := data.ClientOrderID
			if orderStatus == order.Cancelled {
				clientOrderID = data.CancelledClientOrderID
			}
			var orderType order.Type
			orderType, err = order.StringToOrderType(data.OrderType)
			if err != nil {
				b.Websocket.DataHandler <- order.ClassificationError{
					Exchange: b.Name,
					OrderID:  orderID,
					Err:      err,
				}
			}
			var orderSide order.Side
			orderSide, err = order.StringToOrderSide(data.Side)
			if err != nil {
				b.Websocket.DataHandler <- order.ClassificationError{
					Exchange: b.Name,
					OrderID:  orderID,
					Err:      err,
				}
			}
			b.Websocket.DataHandler <- &order.Detail{
				Price:                data.Price,
				Amount:               data.Quantity,
				AverageExecutedPrice: avgPrice,
				ExecutedAmount:       data.CumulativeFilledQuantity,
				RemainingAmount:      remainingAmount,
				Cost:                 data.CumulativeQuoteTransactedQuantity,
				CostAsset:            pair.Quote,
				Fee:                  data.Commission,
				FeeAsset:             feeAsset,
				Exchange:             b.Name,
				OrderID:              orderID,
				ClientOrderID:        clientOrderID,
				Type:                 orderType,
				Side:                 orderSide,
				Status:               orderStatus,
				AssetType:            assetType,
				Date:                 data.OrderCreationTime.Time(),
				LastUpdated:          data.TransactionTime.Time(),
				Pair:                 pair,
			}
			return nil
		case "listStatus":
			var data WsListStatusData
			err = json.Unmarshal(jsonData, &data)
			if err != nil {
				return fmt.Errorf("%v - Could not convert to listStatus structure %s",
					b.Name,
					err)
			}
			b.Websocket.DataHandler <- data
			return nil
		}
	}

	streamStr, err := jsonparser.GetUnsafeString(respRaw, "stream")
	if err != nil {
		if errors.Is(err, jsonparser.KeyPathNotFoundError) {
			return fmt.Errorf("%s %s %s", b.Name, websocket.UnhandledMessage, string(respRaw))
		}
		return err
	}
	streamType := strings.Split(streamStr, "@")
	if len(streamType) <= 1 {
		return fmt.Errorf("%s %s %s", b.Name, websocket.UnhandledMessage, string(respRaw))
	}
	var (
		pair      currency.Pair
		isEnabled bool
		symbol    string
	)
	symbol, err = jsonparser.GetUnsafeString(jsonData, "s")
	if err != nil {
		// there should be a symbol returned for all data types below
		return err
	}
	pair, isEnabled, err = b.MatchSymbolCheckEnabled(symbol, asset.Spot, false)
	if err != nil {
		return err
	}
	if !isEnabled {
		return nil
	}
	switch streamType[1] {
	case "trade":
		saveTradeData := b.IsSaveTradeDataEnabled()
		if !saveTradeData &&
			!b.IsTradeFeedEnabled() {
			return nil
		}

		var t TradeStream
		err := json.Unmarshal(jsonData, &t)
		if err != nil {
			return fmt.Errorf("%v - Could not unmarshal trade data: %s",
				b.Name,
				err)
		}
		td := trade.Data{
			CurrencyPair: pair,
			Timestamp:    t.TimeStamp.Time(),
			Price:        t.Price.Float64(),
			Amount:       t.Quantity.Float64(),
			Exchange:     b.Name,
			AssetType:    asset.Spot,
			TID:          strconv.FormatInt(t.TradeID, 10),
		}

		if t.IsBuyerMaker { // Seller is Taker
			td.Side = order.Sell
		} else { // Buyer is Taker
			td.Side = order.Buy
		}
		return b.Websocket.Trade.Update(saveTradeData, td)
	case "ticker":
		var t TickerStream
		err = json.Unmarshal(jsonData, &t)
		if err != nil {
			return fmt.Errorf("%v - Could not convert to a TickerStream structure %s",
				b.Name,
				err.Error())
		}
		b.Websocket.DataHandler <- &ticker.Price{
			ExchangeName: b.Name,
			Open:         t.OpenPrice.Float64(),
			Close:        t.ClosePrice.Float64(),
			Volume:       t.TotalTradedVolume.Float64(),
			QuoteVolume:  t.TotalTradedQuoteVolume.Float64(),
			High:         t.HighPrice.Float64(),
			Low:          t.LowPrice.Float64(),
			Bid:          t.BestBidPrice.Float64(),
			Ask:          t.BestAskPrice.Float64(),
			Last:         t.LastPrice.Float64(),
			LastUpdated:  t.EventTime.Time(),
			AssetType:    asset.Spot,
			Pair:         pair,
		}
		return nil
	case "kline_1m", "kline_3m", "kline_5m", "kline_15m", "kline_30m", "kline_1h", "kline_2h", "kline_4h",
		"kline_6h", "kline_8h", "kline_12h", "kline_1d", "kline_3d", "kline_1w", "kline_1M":
		var kline KlineStream
		err = json.Unmarshal(jsonData, &kline)
		if err != nil {
			return fmt.Errorf("%v - Could not convert to a KlineStream structure %s",
				b.Name,
				err)
		}
		b.Websocket.DataHandler <- websocket.KlineData{
			Timestamp:  kline.EventTime.Time(),
			Pair:       pair,
			AssetType:  asset.Spot,
			Exchange:   b.Name,
			StartTime:  kline.Kline.StartTime.Time(),
			CloseTime:  kline.Kline.CloseTime.Time(),
			Interval:   kline.Kline.Interval,
			OpenPrice:  kline.Kline.OpenPrice.Float64(),
			ClosePrice: kline.Kline.ClosePrice.Float64(),
			HighPrice:  kline.Kline.HighPrice.Float64(),
			LowPrice:   kline.Kline.LowPrice.Float64(),
			Volume:     kline.Kline.Volume.Float64(),
		}
		return nil
	case "depth":
		var depth WebsocketDepthStream
		err = json.Unmarshal(jsonData, &depth)
		if err != nil {
			return fmt.Errorf("%v - Could not convert to depthStream structure %s",
				b.Name,
				err)
		}
		var init bool
		init, err = b.UpdateLocalBuffer(&depth)
		if err != nil {
			if init {
				return nil
			}
			return fmt.Errorf("%v - UpdateLocalCache error: %s",
				b.Name,
				err)
		}
		return nil
	default:
		return fmt.Errorf("%s %s %s", b.Name, websocket.UnhandledMessage, string(respRaw))
	}
}

func stringToOrderStatus(status string) (order.Status, error) {
	switch status {
	case "NEW":
		return order.New, nil
	case "PARTIALLY_FILLED":
		return order.PartiallyFilled, nil
	case "FILLED":
		return order.Filled, nil
	case "CANCELED":
		return order.Cancelled, nil
	case "PENDING_CANCEL":
		return order.PendingCancel, nil
	case "REJECTED":
		return order.Rejected, nil
	case "EXPIRED":
		return order.Expired, nil
	default:
		return order.UnknownStatus, errors.New(status + " not recognised as order status")
	}
}

// SeedLocalCache seeds depth data
func (b *Exchange) SeedLocalCache(ctx context.Context, p currency.Pair) error {
	ob, err := b.GetOrderBook(ctx,
		OrderBookDataRequestParams{
			Symbol: p,
			Limit:  1000,
		})
	if err != nil {
		return err
	}
	return b.SeedLocalCacheWithBook(p, ob)
}

// SeedLocalCacheWithBook seeds the local orderbook cache
func (b *Exchange) SeedLocalCacheWithBook(p currency.Pair, orderbookNew *OrderBook) error {
	newOrderBook := orderbook.Book{
		Pair:              p,
		Asset:             asset.Spot,
		Exchange:          b.Name,
		LastUpdateID:      orderbookNew.LastUpdateID,
		ValidateOrderbook: b.ValidateOrderbook,
		Bids:              make(orderbook.Levels, len(orderbookNew.Bids)),
		Asks:              make(orderbook.Levels, len(orderbookNew.Asks)),
		LastUpdated:       time.Now(), // Time not provided in REST book.
	}
	for i := range orderbookNew.Bids {
		newOrderBook.Bids[i] = orderbook.Level{
			Amount: orderbookNew.Bids[i].Quantity,
			Price:  orderbookNew.Bids[i].Price,
		}
	}
	for i := range orderbookNew.Asks {
		newOrderBook.Asks[i] = orderbook.Level{
			Amount: orderbookNew.Asks[i].Quantity,
			Price:  orderbookNew.Asks[i].Price,
		}
	}
	return b.Websocket.Orderbook.LoadSnapshot(&newOrderBook)
}

// UpdateLocalBuffer updates and returns the most recent iteration of the orderbook
func (b *Exchange) UpdateLocalBuffer(wsdp *WebsocketDepthStream) (bool, error) {
	pair, err := b.MatchSymbolWithAvailablePairs(wsdp.Pair, asset.Spot, false)
	if err != nil {
		return false, err
	}
	err = b.obm.stageWsUpdate(wsdp, pair, asset.Spot)
	if err != nil {
		init, err2 := b.obm.checkIsInitialSync(pair)
		if err2 != nil {
			return false, err2
		}
		return init, err
	}

	err = b.applyBufferUpdate(pair)
	if err != nil {
		b.invalidateAndCleanupOrderbook(pair)
	}

	return false, err
}

func (b *Exchange) generateSubscriptions() (subscription.List, error) {
	for _, s := range b.Features.Subscriptions {
		if s.Asset == asset.Empty {
			// Handle backwards compatibility with config without assets, all binance subs are spot
			s.Asset = asset.Spot
		}
	}
	return b.Features.Subscriptions.ExpandTemplates(b)
}

var subTemplate *template.Template

// GetSubscriptionTemplate returns a subscription channel template
func (b *Exchange) GetSubscriptionTemplate(_ *subscription.Subscription) (*template.Template, error) {
	var err error
	if subTemplate == nil {
		subTemplate, err = template.New("subscriptions.tmpl").
			Funcs(template.FuncMap{
				"interval": formatChannelInterval,
				"levels":   formatChannelLevels,
				"fmt":      currency.EMPTYFORMAT.Format,
			}).
			Parse(subTplText)
	}
	return subTemplate, err
}

func formatChannelLevels(s *subscription.Subscription) string {
	if s.Levels != 0 {
		return strconv.Itoa(s.Levels)
	}
	return ""
}

func formatChannelInterval(s *subscription.Subscription) string {
	switch s.Channel {
	case subscription.OrderbookChannel:
		if s.Interval.Duration() == time.Second {
			return "@1000ms"
		}
		return "@" + s.Interval.Short()
	case subscription.CandlesChannel:
		return "_" + s.Interval.Short()
	}
	return ""
}

// Subscribe subscribes to a set of channels
func (b *Exchange) Subscribe(channels subscription.List) error {
	ctx := context.TODO()
	return b.ParallelChanOp(ctx, channels, func(ctx context.Context, l subscription.List) error { return b.manageSubs(ctx, wsSubscribeMethod, l) }, 50)
}

// Unsubscribe unsubscribes from a set of channels
func (b *Exchange) Unsubscribe(channels subscription.List) error {
	ctx := context.TODO()
	return b.ParallelChanOp(ctx, channels, func(ctx context.Context, l subscription.List) error { return b.manageSubs(ctx, wsUnsubscribeMethod, l) }, 50)
}

// manageSubs subscribes or unsubscribes from a list of subscriptions
func (b *Exchange) manageSubs(ctx context.Context, op string, subs subscription.List) error {
	if op == wsSubscribeMethod {
		if err := b.Websocket.AddSubscriptions(b.Websocket.Conn, subs...); err != nil { // Note: AddSubscription will set state to subscribing
			return err
		}
	} else {
		if err := subs.SetStates(subscription.UnsubscribingState); err != nil {
			return err
		}
	}

	req := WsPayload{
		ID:     b.Websocket.Conn.GenerateMessageID(false),
		Method: op,
		Params: subs.QualifiedChannels(),
	}

	respRaw, err := b.Websocket.Conn.SendMessageReturnResponse(ctx, request.Unset, req.ID, req)
	if err == nil {
		if v, d, _, rErr := jsonparser.Get(respRaw, "result"); rErr != nil {
			err = rErr
		} else if d != jsonparser.Null { // null is the only expected and acceptable response
			err = fmt.Errorf("%w: %s", common.ErrUnknownError, v)
		}
	}

	if err != nil {
		err = fmt.Errorf("%w; Channels: %s", err, strings.Join(subs.QualifiedChannels(), ", "))
		b.Websocket.DataHandler <- err

		if op == wsSubscribeMethod {
			if err2 := b.Websocket.RemoveSubscriptions(b.Websocket.Conn, subs...); err2 != nil {
				err = common.AppendError(err, err2)
			}
		}
	} else {
		if op == wsSubscribeMethod {
			err = common.AppendError(err, subs.SetStates(subscription.SubscribedState))
		} else {
			err = b.Websocket.RemoveSubscriptions(b.Websocket.Conn, subs...)
		}
	}

	return err
}

// ProcessOrderbookUpdate processes the websocket orderbook update
func (b *Exchange) ProcessOrderbookUpdate(cp currency.Pair, a asset.Item, ws *WebsocketDepthStream) error {
	updateBid := make([]orderbook.Level, len(ws.UpdateBids))
	for i := range ws.UpdateBids {
		updateBid[i] = orderbook.Level{
			Price:  ws.UpdateBids[i][0].Float64(),
			Amount: ws.UpdateBids[i][1].Float64(),
		}
	}
	updateAsk := make([]orderbook.Level, len(ws.UpdateAsks))
	for i := range ws.UpdateAsks {
		updateAsk[i] = orderbook.Level{
			Price:  ws.UpdateAsks[i][0].Float64(),
			Amount: ws.UpdateAsks[i][1].Float64(),
		}
	}
	return b.Websocket.Orderbook.Update(&orderbook.Update{
		Bids:       updateBid,
		Asks:       updateAsk,
		Pair:       cp,
		UpdateID:   ws.LastUpdateID,
		UpdateTime: ws.Timestamp.Time(),
		Asset:      a,
	})
}

// applyBufferUpdate applies the buffer to the orderbook or initiates a new
// orderbook sync by the REST protocol which is off handed to go routine.
func (b *Exchange) applyBufferUpdate(pair currency.Pair) error {
	fetching, needsFetching, err := b.obm.handleFetchingBook(pair)
	if err != nil {
		return err
	}
	if fetching {
		return nil
	}
	if needsFetching {
		if b.Verbose {
			log.Debugf(log.WebsocketMgr, "%s Orderbook: Fetching via REST\n", b.Name)
		}
		return b.obm.fetchBookViaREST(pair)
	}

	recent, err := b.Websocket.Orderbook.GetOrderbook(pair, asset.Spot)
	if err != nil {
		log.Errorf(
			log.WebsocketMgr,
			"%s error fetching recent orderbook when applying updates: %s\n",
			b.Name,
			err)
	}

	if recent != nil {
		err = b.obm.checkAndProcessOrderbookUpdate(b.ProcessOrderbookUpdate, pair, recent)
		if err != nil {
			log.Errorf(
				log.WebsocketMgr,
				"%s error processing update - initiating new orderbook sync via REST: %s\n",
				b.Name,
				err)
			err = b.obm.setNeedsFetchingBook(pair)
			if err != nil {
				return err
			}
		}
	}

	return nil
}

// setNeedsFetchingBook completes the book fetching initiation.
func (o *orderbookManager) setNeedsFetchingBook(pair currency.Pair) error {
	o.Lock()
	defer o.Unlock()
	state, ok := o.state[pair.Base][pair.Quote][asset.Spot]
	if !ok {
		return fmt.Errorf("could not match pair %s and asset type %s in hash table",
			pair,
			asset.Spot)
	}
	state.needsFetchingBook = true
	return nil
}

// SynchroniseWebsocketOrderbook synchronises full orderbook for currency pair
// asset
func (b *Exchange) SynchroniseWebsocketOrderbook(ctx context.Context) {
	b.Websocket.Wg.Add(1)
	go func() {
		defer b.Websocket.Wg.Done()
		for {
			select {
			case <-b.Websocket.ShutdownC:
				for {
					select {
					case <-b.obm.jobs:
					default:
						return
					}
				}
			case j := <-b.obm.jobs:
				err := b.processJob(ctx, j.Pair)
				if err != nil {
					log.Errorf(log.WebsocketMgr,
						"%s processing websocket orderbook error %v",
						b.Name, err)
				}
			}
		}
	}()
}

// processJob fetches and processes orderbook updates
func (b *Exchange) processJob(ctx context.Context, p currency.Pair) error {
	err := b.SeedLocalCache(ctx, p)
	if err != nil {
		return fmt.Errorf("%s %s seeding local cache for orderbook error: %v",
			p, asset.Spot, err)
	}

	err = b.obm.stopFetchingBook(p)
	if err != nil {
		return err
	}

	// Immediately apply the buffer updates so we don't wait for a
	// new update to initiate this.
	err = b.applyBufferUpdate(p)
	if err != nil {
		b.invalidateAndCleanupOrderbook(p)
		return err
	}
	return nil
}

<<<<<<< HEAD
// flushAndCleanup flushes orderbook and clean local cache
func (b *Exchange) flushAndCleanup(p currency.Pair) {
	errClean := b.Websocket.Orderbook.FlushOrderbook(p, asset.Spot)
	if errClean != nil {
		log.Errorf(log.WebsocketMgr,
			"%s flushing websocket error: %v",
			b.Name,
			errClean)
=======
// invalidateAndCleanupOrderbook invalidaates orderbook and cleans local cache
func (b *Binance) invalidateAndCleanupOrderbook(p currency.Pair) {
	if err := b.Websocket.Orderbook.InvalidateOrderbook(p, asset.Spot); err != nil {
		log.Errorf(log.WebsocketMgr, "%s error invalidating websocket orderbook: %v", b.Name, err)
>>>>>>> f21a18fa
	}
	if err := b.obm.cleanup(p); err != nil {
		log.Errorf(log.WebsocketMgr, "%s error during websocket orderbook cleanup: %v", b.Name, err)
	}
}

// stageWsUpdate stages websocket update to roll through updates that need to
// be applied to a fetched orderbook via REST.
func (o *orderbookManager) stageWsUpdate(u *WebsocketDepthStream, pair currency.Pair, a asset.Item) error {
	o.Lock()
	defer o.Unlock()
	m1, ok := o.state[pair.Base]
	if !ok {
		m1 = make(map[currency.Code]map[asset.Item]*update)
		o.state[pair.Base] = m1
	}

	m2, ok := m1[pair.Quote]
	if !ok {
		m2 = make(map[asset.Item]*update)
		m1[pair.Quote] = m2
	}

	state, ok := m2[a]
	if !ok {
		state = &update{
			// 100ms update assuming we might have up to a 10 second delay.
			// There could be a potential 100 updates for the currency.
			buffer:            make(chan *WebsocketDepthStream, maxWSUpdateBuffer),
			fetchingBook:      false,
			initialSync:       true,
			needsFetchingBook: true,
		}
		m2[a] = state
	}

	if state.lastUpdateID != 0 && u.FirstUpdateID != state.lastUpdateID+1 {
		// While listening to the stream, each new event's U should be
		// equal to the previous event's u+1.
		return fmt.Errorf("websocket orderbook synchronisation failure for pair %s and asset %s", pair, a)
	}
	state.lastUpdateID = u.LastUpdateID

	select {
	// Put update in the channel buffer to be processed
	case state.buffer <- u:
		return nil
	default:
		<-state.buffer    // pop one element
		state.buffer <- u // to shift buffer on fail
		return fmt.Errorf("channel blockage for %s, asset %s and connection",
			pair, a)
	}
}

// handleFetchingBook checks if a full book is being fetched or needs to be
// fetched
func (o *orderbookManager) handleFetchingBook(pair currency.Pair) (fetching, needsFetching bool, err error) {
	o.Lock()
	defer o.Unlock()
	state, ok := o.state[pair.Base][pair.Quote][asset.Spot]
	if !ok {
		return false,
			false,
			fmt.Errorf("check is fetching book cannot match currency pair %s asset type %s",
				pair,
				asset.Spot)
	}

	if state.fetchingBook {
		return true, false, nil
	}

	if state.needsFetchingBook {
		state.needsFetchingBook = false
		state.fetchingBook = true
		return false, true, nil
	}
	return false, false, nil
}

// stopFetchingBook completes the book fetching.
func (o *orderbookManager) stopFetchingBook(pair currency.Pair) error {
	o.Lock()
	defer o.Unlock()
	state, ok := o.state[pair.Base][pair.Quote][asset.Spot]
	if !ok {
		return fmt.Errorf("could not match pair %s and asset type %s in hash table",
			pair,
			asset.Spot)
	}
	if !state.fetchingBook {
		return fmt.Errorf("fetching book already set to false for %s %s",
			pair,
			asset.Spot)
	}
	state.fetchingBook = false
	return nil
}

// completeInitialSync sets if an asset type has completed its initial sync
func (o *orderbookManager) completeInitialSync(pair currency.Pair) error {
	o.Lock()
	defer o.Unlock()
	state, ok := o.state[pair.Base][pair.Quote][asset.Spot]
	if !ok {
		return fmt.Errorf("complete initial sync cannot match currency pair %s asset type %s",
			pair,
			asset.Spot)
	}
	if !state.initialSync {
		return fmt.Errorf("initial sync already set to false for %s %s",
			pair,
			asset.Spot)
	}
	state.initialSync = false
	return nil
}

// checkIsInitialSync checks status if the book is Initial Sync being via the REST
// protocol.
func (o *orderbookManager) checkIsInitialSync(pair currency.Pair) (bool, error) {
	o.Lock()
	defer o.Unlock()
	state, ok := o.state[pair.Base][pair.Quote][asset.Spot]
	if !ok {
		return false,
			fmt.Errorf("checkIsInitialSync of orderbook cannot match currency pair %s asset type %s",
				pair,
				asset.Spot)
	}
	return state.initialSync, nil
}

// fetchBookViaREST pushes a job of fetching the orderbook via the REST protocol
// to get an initial full book that we can apply our buffered updates too.
func (o *orderbookManager) fetchBookViaREST(pair currency.Pair) error {
	o.Lock()
	defer o.Unlock()

	state, ok := o.state[pair.Base][pair.Quote][asset.Spot]
	if !ok {
		return fmt.Errorf("fetch book via rest cannot match currency pair %s asset type %s",
			pair,
			asset.Spot)
	}

	state.initialSync = true
	state.fetchingBook = true

	select {
	case o.jobs <- job{pair}:
		return nil
	default:
		return fmt.Errorf("%s %s book synchronisation channel blocked up",
			pair,
			asset.Spot)
	}
}

func (o *orderbookManager) checkAndProcessOrderbookUpdate(processor func(currency.Pair, asset.Item, *WebsocketDepthStream) error, pair currency.Pair, recent *orderbook.Book) error {
	o.Lock()
	defer o.Unlock()
	state, ok := o.state[pair.Base][pair.Quote][asset.Spot]
	if !ok {
		return fmt.Errorf("could not match pair [%s] asset type [%s] in hash table to process websocket orderbook update",
			pair, asset.Spot)
	}

	// This will continuously remove updates from the buffered channel and
	// apply them to the current orderbook.
buffer:
	for {
		select {
		case d := <-state.buffer:
			process, err := state.validate(d, recent)
			if err != nil {
				return err
			}
			if process {
				err := processor(pair, asset.Spot, d)
				if err != nil {
					return fmt.Errorf("%s %s processing update error: %w",
						pair, asset.Spot, err)
				}
			}
		default:
			break buffer
		}
	}
	return nil
}

// validate checks for correct update alignment
func (u *update) validate(updt *WebsocketDepthStream, recent *orderbook.Book) (bool, error) {
	if updt.LastUpdateID <= recent.LastUpdateID {
		// Drop any event where u is <= lastUpdateId in the snapshot.
		return false, nil
	}

	id := recent.LastUpdateID + 1
	if u.initialSync {
		// The first processed event should have U <= lastUpdateId+1 AND
		// u >= lastUpdateId+1.
		if updt.FirstUpdateID > id || updt.LastUpdateID < id {
			return false, fmt.Errorf("initial websocket orderbook sync failure for pair %s and asset %s",
				recent.Pair,
				asset.Spot)
		}
		u.initialSync = false
	}
	return true, nil
}

// cleanup cleans up buffer and reset fetch and init
func (o *orderbookManager) cleanup(pair currency.Pair) error {
	o.Lock()
	state, ok := o.state[pair.Base][pair.Quote][asset.Spot]
	if !ok {
		o.Unlock()
		return fmt.Errorf("cleanup cannot match %s %s to hash table",
			pair,
			asset.Spot)
	}

bufferEmpty:
	for {
		select {
		case <-state.buffer:
			// bleed and discard buffer
		default:
			break bufferEmpty
		}
	}
	o.Unlock()
	// disable rest orderbook synchronisation
	_ = o.stopFetchingBook(pair)
	_ = o.completeInitialSync(pair)
	_ = o.stopNeedsFetchingBook(pair)
	return nil
}

// stopNeedsFetchingBook completes the book fetching initiation.
func (o *orderbookManager) stopNeedsFetchingBook(pair currency.Pair) error {
	o.Lock()
	defer o.Unlock()
	state, ok := o.state[pair.Base][pair.Quote][asset.Spot]
	if !ok {
		return fmt.Errorf("could not match pair %s and asset type %s in hash table",
			pair,
			asset.Spot)
	}
	if !state.needsFetchingBook {
		return fmt.Errorf("needs fetching book already set to false for %s %s",
			pair,
			asset.Spot)
	}
	state.needsFetchingBook = false
	return nil
}

const subTplText = `
{{ range $pair := index $.AssetPairs $.S.Asset }}
  {{ fmt $pair -}} @
  {{- with $c := $.S.Channel -}}
  {{ if eq $c "ticker"         -}} ticker
  {{ else if eq $c "allTrades" -}} trade
  {{ else if eq $c "candles"   -}} kline  {{- interval $.S }}
  {{ else if eq $c "orderbook" -}} depth  {{- levels $.S }}{{ interval $.S }}
  {{- end }}{{ end }}
  {{ $.PairSeparator }}
{{end}}
`<|MERGE_RESOLUTION|>--- conflicted
+++ resolved
@@ -751,21 +751,10 @@
 	return nil
 }
 
-<<<<<<< HEAD
-// flushAndCleanup flushes orderbook and clean local cache
-func (b *Exchange) flushAndCleanup(p currency.Pair) {
-	errClean := b.Websocket.Orderbook.FlushOrderbook(p, asset.Spot)
-	if errClean != nil {
-		log.Errorf(log.WebsocketMgr,
-			"%s flushing websocket error: %v",
-			b.Name,
-			errClean)
-=======
 // invalidateAndCleanupOrderbook invalidaates orderbook and cleans local cache
-func (b *Binance) invalidateAndCleanupOrderbook(p currency.Pair) {
+func (b *Exchange) invalidateAndCleanupOrderbook(p currency.Pair) {
 	if err := b.Websocket.Orderbook.InvalidateOrderbook(p, asset.Spot); err != nil {
 		log.Errorf(log.WebsocketMgr, "%s error invalidating websocket orderbook: %v", b.Name, err)
->>>>>>> f21a18fa
 	}
 	if err := b.obm.cleanup(p); err != nil {
 		log.Errorf(log.WebsocketMgr, "%s error during websocket orderbook cleanup: %v", b.Name, err)
