--- conflicted
+++ resolved
@@ -490,27 +490,9 @@
 		Exchange:        b.Name,
 		LastUpdateID:    orderbookNew.LastUpdateID,
 		VerifyOrderbook: b.CanVerifyOrderbook,
-<<<<<<< HEAD
 		LastUpdated:     time.Now(), // Time not provided in REST book.
-		Bids:            orderbook.Tranches(orderbookNew.Bids),
-		Asks:            orderbook.Tranches(orderbookNew.Asks),
-=======
-		Bids:            make(orderbook.Levels, len(orderbookNew.Bids)),
-		Asks:            make(orderbook.Levels, len(orderbookNew.Asks)),
-		LastUpdated:     time.Now(), // Time not provided in REST book.
-	}
-	for i := range orderbookNew.Bids {
-		newOrderBook.Bids[i] = orderbook.Level{
-			Amount: orderbookNew.Bids[i].Quantity,
-			Price:  orderbookNew.Bids[i].Price,
-		}
-	}
-	for i := range orderbookNew.Asks {
-		newOrderBook.Asks[i] = orderbook.Level{
-			Amount: orderbookNew.Asks[i].Quantity,
-			Price:  orderbookNew.Asks[i].Price,
-		}
->>>>>>> 2958e64a
+		Bids:            orderbook.Levels(orderbookNew.Bids),
+		Asks:            orderbook.Levels(orderbookNew.Asks),
 	}
 	return b.Websocket.Orderbook.LoadSnapshot(&newOrderBook)
 }
@@ -642,27 +624,8 @@
 	return err
 }
 
-<<<<<<< HEAD
 // ProcessUpdate processes the websocket orderbook update
 func (b *Binance) ProcessUpdate(cp currency.Pair, a asset.Item, ws *WebsocketDepthStream) error {
-=======
-// ProcessOrderbookUpdate processes the websocket orderbook update
-func (b *Binance) ProcessOrderbookUpdate(cp currency.Pair, a asset.Item, ws *WebsocketDepthStream) error {
-	updateBid := make([]orderbook.Level, len(ws.UpdateBids))
-	for i := range ws.UpdateBids {
-		updateBid[i] = orderbook.Level{
-			Price:  ws.UpdateBids[i][0].Float64(),
-			Amount: ws.UpdateBids[i][1].Float64(),
-		}
-	}
-	updateAsk := make([]orderbook.Level, len(ws.UpdateAsks))
-	for i := range ws.UpdateAsks {
-		updateAsk[i] = orderbook.Level{
-			Price:  ws.UpdateAsks[i][0].Float64(),
-			Amount: ws.UpdateAsks[i][1].Float64(),
-		}
-	}
->>>>>>> 2958e64a
 	return b.Websocket.Orderbook.Update(&orderbook.Update{
 		Bids:       ws.UpdateBids,
 		Asks:       ws.UpdateAsks,
