--- conflicted
+++ resolved
@@ -57,23 +57,15 @@
 	Open                    types.Number
 	High                    types.Number
 	Low                     types.Number
-<<<<<<< HEAD
-	Close                   types.Number // Latest price
-	Volume                  types.Number
-	CloseTime               types.Time
-	NumberOfTrades          types.Number
-=======
 	Close                   types.Number
 	Volume                  types.Number
 	CloseTime               types.Time
 	BaseAssetVolume         types.Number
 	NumberOfTrades          int64
->>>>>>> ef8cb7b1
 	TakerBuyVolume          types.Number
 	TakerBuyBaseAssetVolume types.Number
 }
 
-<<<<<<< HEAD
 // UFuturesCandleStick holds kline data for USDT/USDC margined futures contracts
 type UFuturesCandleStick struct {
 	FuturesCandleStick
@@ -98,11 +90,6 @@
 	target := [12]any{&f.OpenTime, &f.Open, &f.High, &f.Low, &f.Close, &f.Volume, &f.CloseTime, &f.BaseAssetVolume, &f.NumberOfTrades, &f.TakerBuyVolume, &f.TakerBuyBaseAssetVolume, nil}
 	err := json.Unmarshal(data, &target)
 	return err
-=======
-// UnmarshalJSON unmarshals FuturesCandleStick data from JSON
-func (f *FuturesCandleStick) UnmarshalJSON(data []byte) error {
-	return json.Unmarshal(data, &[11]any{&f.OpenTime, &f.Open, &f.High, &f.Low, &f.Close, &f.Volume, &f.CloseTime, &f.BaseAssetVolume, &f.NumberOfTrades, &f.TakerBuyVolume, &f.TakerBuyBaseAssetVolume})
->>>>>>> ef8cb7b1
 }
 
 // AllLiquidationOrders gets all liquidation orders
