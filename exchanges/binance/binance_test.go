--- conflicted
+++ resolved
@@ -7051,7 +7051,6 @@
 	require.NoError(t, err)
 }
 
-<<<<<<< HEAD
 func TestCloseCrossMarginListenKey(t *testing.T) {
 	t.Parallel()
 	sharedtestvalues.SkipTestIfCredentialsUnset(t, b, canManipulateRealOrders)
@@ -7114,13 +7113,6 @@
 	}
 	optionsTradablePair = tradablePairs[0]
 	return nil
-=======
-	_, err = b.GetOpenInterest(context.Background(), key.PairAsset{
-		Base:  currency.BTC.Item,
-		Quote: currency.USDT.Item,
-		Asset: asset.Spot,
-	})
-	assert.ErrorIs(t, err, asset.ErrNotSupported)
 }
 
 func TestGetCurrencyTradeURL(t *testing.T) {
@@ -7134,5 +7126,4 @@
 		require.NoError(t, err)
 		assert.NotEmpty(t, resp)
 	}
->>>>>>> 2a92878a
 }