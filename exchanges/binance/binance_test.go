--- conflicted
+++ resolved
@@ -6,11 +6,8 @@
 	"encoding/json"
 	"errors"
 	"fmt"
-<<<<<<< HEAD
 	"log"
-=======
 	"os"
->>>>>>> 9ff502ba
 	"reflect"
 	"sync"
 	"testing"
@@ -1089,17 +1086,10 @@
 	info, err := b.GetExchangeInfo(context.Background())
 	require.NoError(t, err, "GetExchangeInfo must not error")
 	if mockTests {
-<<<<<<< HEAD
-		serverTime := time.Date(2022, 2, 25, 3, 50, 40, int(601*time.Millisecond), time.UTC)
-		if !info.ServerTime.Time().Equal(serverTime) {
-			t.Errorf("Expected %v, got %v", serverTime, info.ServerTime)
-		}
-=======
 		exp := time.Date(2022, 2, 25, 3, 50, 40, int(601*time.Millisecond), time.UTC)
-		assert.True(t, info.ServerTime.Equal(exp), "ServerTime should be correct")
+		assert.True(t, info.ServerTime.Time().Equal(exp), "ServerTime should be correct")
 	} else {
-		assert.WithinRange(t, info.ServerTime, time.Now().Add(-24*time.Hour), time.Now().Add(24*time.Hour), "ServerTime should be within a day of now")
->>>>>>> 9ff502ba
+		assert.WithinRange(t, info.ServerTime.Time(), time.Now().Add(-24*time.Hour), time.Now().Add(24*time.Hour), "ServerTime should be within a day of now")
 	}
 }
 
