--- conflicted
+++ resolved
@@ -1664,11 +1664,7 @@
 	assert.NotNil(t, result)
 }
 
-<<<<<<< HEAD
 func TestDustTransfer(t *testing.T) {
-=======
-func TestGetFeeByTypeOfflineTradeFee(t *testing.T) {
->>>>>>> 7ebc3925
 	t.Parallel()
 	_, err := e.DustTransfer(t.Context(), []string{}, "SPOT")
 	require.ErrorIs(t, err, currency.ErrCurrencyCodeEmpty)
@@ -2639,7 +2635,6 @@
 	assert.NotNil(t, result)
 }
 
-// TestGetFeeByTypeOfflineTradeFee logic test
 func TestGetFeeByTypeOfflineTradeFee(t *testing.T) {
 	t.Parallel()
 	_, err := e.GetFeeByType(t.Context(), nil)
@@ -8846,7 +8841,6 @@
 	assert.NotNil(t, result)
 }
 
-<<<<<<< HEAD
 func TestGetSpotRebateHistoryRecords(t *testing.T) {
 	t.Parallel()
 	sharedtestvalues.SkipTestIfCredentialsUnset(t, e)
@@ -8864,21 +8858,6 @@
 	result, err := e.GetNFTTransactionHistory(t.Context(), 1, time.Now().Add(-time.Hour*240), time.Now().Add(-time.Hour*120), 10, 40)
 	require.NoError(t, err)
 	assert.NotNil(t, result)
-=======
-func TestGetWsAuthStreamKey(t *testing.T) {
-	authKey, err := e.GetWsAuthStreamKey(t.Context())
-	switch {
-	case mockTests && err != nil,
-		!mockTests && sharedtestvalues.AreAPICredentialsSet(e) && err != nil:
-		t.Fatal(err)
-	case !mockTests && !sharedtestvalues.AreAPICredentialsSet(e) && err == nil:
-		t.Fatal("Expected error")
-	}
-
-	if authKey == "" && (sharedtestvalues.AreAPICredentialsSet(e) || mockTests) {
-		t.Error("Expected key")
-	}
->>>>>>> 7ebc3925
 }
 
 func TestGetNFTDepositHistory(t *testing.T) {
