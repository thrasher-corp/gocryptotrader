package binance

import (
	"bytes"
	"context"
	"errors"
	"fmt"
	"log"
	"os"
	"reflect"
	"testing"
	"time"

	"github.com/gorilla/websocket"
	"github.com/stretchr/testify/assert"
	"github.com/stretchr/testify/require"
	"github.com/thrasher-corp/gocryptotrader/common"
	"github.com/thrasher-corp/gocryptotrader/common/key"
	"github.com/thrasher-corp/gocryptotrader/core"
	"github.com/thrasher-corp/gocryptotrader/currency"
	"github.com/thrasher-corp/gocryptotrader/encoding/json"
	exchange "github.com/thrasher-corp/gocryptotrader/exchanges"
	"github.com/thrasher-corp/gocryptotrader/exchanges/asset"
	"github.com/thrasher-corp/gocryptotrader/exchanges/collateral"
	"github.com/thrasher-corp/gocryptotrader/exchanges/fundingrate"
	"github.com/thrasher-corp/gocryptotrader/exchanges/futures"
	"github.com/thrasher-corp/gocryptotrader/exchanges/kline"
	"github.com/thrasher-corp/gocryptotrader/exchanges/margin"
	"github.com/thrasher-corp/gocryptotrader/exchanges/order"
	"github.com/thrasher-corp/gocryptotrader/exchanges/sharedtestvalues"
	"github.com/thrasher-corp/gocryptotrader/exchanges/stream"
	"github.com/thrasher-corp/gocryptotrader/exchanges/subscription"
	testexch "github.com/thrasher-corp/gocryptotrader/internal/testing/exchange"
	testsubs "github.com/thrasher-corp/gocryptotrader/internal/testing/subscriptions"
	mockws "github.com/thrasher-corp/gocryptotrader/internal/testing/websocket"
	"github.com/thrasher-corp/gocryptotrader/portfolio/withdraw"
)

// Please supply your own keys here for due diligence testing
const (
	apiKey                  = ""
	apiSecret               = ""
	canManipulateRealOrders = false
	useTestNet              = false

	apiStreamingIsNotConnected = "API streaming is not connected"
)

var (
	b = &Binance{}

	// enabled and active tradable pairs used to test endpoints.
	spotTradablePair, usdtmTradablePair, coinmTradablePair, optionsTradablePair currency.Pair

	assetToTradablePairMap map[asset.Item]currency.Pair
)

func setFeeBuilder() *exchange.FeeBuilder {
	return &exchange.FeeBuilder{
		Amount:        1,
		FeeType:       exchange.CryptocurrencyTradeFee,
		Pair:          currency.NewPair(currency.BTC, currency.LTC),
		PurchasePrice: 1,
	}
}

// getTime returns a static time for mocking endpoints, if mock is not enabled
// this will default to time now with a window size of 30 days.
// Mock details are unix seconds; start = 1577836800 and end = 1580515200
func getTime() (start, end time.Time) {
	if mockTests {
		return time.Unix(1577836800, 0), time.Unix(1580515200, 0)
	}

	tn := time.Now()
	offset := time.Hour * 24 * 6
	return tn.Add(-offset), tn
}

func TestUServerTime(t *testing.T) {
	t.Parallel()
	result, err := b.UServerTime(context.Background())
	require.NoError(t, err)
	assert.NotNil(t, result)
}

func TestWrapperGetServerTime(t *testing.T) {
	t.Parallel()
	_, err := b.GetServerTime(context.Background(), asset.Empty)
	require.ErrorIs(t, err, asset.ErrNotSupported)

	st, err := b.GetServerTime(context.Background(), asset.Spot)
	require.NoError(t, err)
	require.NotEmpty(t, st)

	st, err = b.GetServerTime(context.Background(), asset.USDTMarginedFutures)
	require.NoError(t, err)
	require.NotEmpty(t, st)

	st, err = b.GetServerTime(context.Background(), asset.CoinMarginedFutures)
	require.NoError(t, err)
	require.NotEmpty(t, st)
}

func TestUpdateTicker(t *testing.T) {
	t.Parallel()
	for assetType, pair := range assetToTradablePairMap {
		r, err := b.UpdateTicker(context.Background(), pair, assetType)
		assert.NoErrorf(t, err, "expected nil, got %v for asset type: %s pair: %v", err, assetType, pair)
		assert.NotNilf(t, r, "unexpected value nil for asset type: %s pair: %v", assetType, pair)
	}
}

func TestUpdateTickers(t *testing.T) {
	t.Parallel()
	enabledAssets := b.GetAssetTypes(true)
	for _, assetType := range enabledAssets {
		err := b.UpdateTickers(context.Background(), assetType)
		assert.NoError(t, err)
	}
}

func TestUpdateOrderbook(t *testing.T) {
	t.Parallel()
	assetPairMapTempo := map[asset.Item]currency.Pair{}
	if mockTests {
		cp, err := currency.NewPairFromString("BTCUSDT")
		require.NoError(t, err)
		assetPairMapTempo[asset.Spot], assetPairMapTempo[asset.Margin], assetPairMapTempo[asset.USDTMarginedFutures] = cp, cp, cp
		cp, err = currency.NewPairFromString("BTCUSD_PERP")
		require.NoError(t, err)
		assetPairMapTempo[asset.CoinMarginedFutures] = cp
		cp, err = currency.NewPairFromString("ETH-240927-3800-P")
		require.NoError(t, err)
		assetPairMapTempo[asset.Options] = cp
	} else {
		assetPairMapTempo = assetToTradablePairMap
	}
	for assetType, tp := range assetPairMapTempo {
		result, err := b.UpdateOrderbook(context.Background(), tp, assetType)
		assert.NoError(t, err)
		assert.NotNil(t, result)
	}
}

// USDT Margined Futures

func TestUExchangeInfo(t *testing.T) {
	t.Parallel()
	result, err := b.UExchangeInfo(context.Background())
	require.NoError(t, err)
	assert.NotNil(t, result)
}

func TestUFuturesOrderbook(t *testing.T) {
	t.Parallel()
	_, err := b.UFuturesOrderbook(context.Background(), "", 1000)
	require.ErrorIs(t, err, currency.ErrSymbolStringEmpty)

	result, err := b.UFuturesOrderbook(context.Background(), "BTCUSDT", 1000)
	assert.NoError(t, err)
	assert.NotNil(t, result)
}

func TestURecentTrades(t *testing.T) {
	t.Parallel()
	_, err := b.URecentTrades(context.Background(), "", "", 1000)
	require.ErrorIs(t, err, currency.ErrSymbolStringEmpty)

	result, err := b.URecentTrades(context.Background(), "BTCUSDT", "", 1000)
	require.NoError(t, err)
	assert.NotNil(t, result)
}

func TestUCompressedTrades(t *testing.T) {
	t.Parallel()
	_, err := b.UCompressedTrades(context.Background(), "", "", 5, time.Time{}, time.Time{})
	require.ErrorIs(t, err, currency.ErrSymbolStringEmpty)

	result, err := b.UCompressedTrades(context.Background(), "LTCUSDT", "", 5, time.Time{}, time.Time{})
	assert.NoError(t, err)
	assert.NotNil(t, result)

	start, end := getTime()
	result, err = b.UCompressedTrades(context.Background(), "LTCUSDT", "", 0, start, end)
	require.NoError(t, err)
	assert.NotNil(t, result)
}

func TestUKlineData(t *testing.T) {
	t.Parallel()
	_, err := b.UKlineData(context.Background(), "", "1d", 5, time.Time{}, time.Time{})
	require.ErrorIs(t, err, currency.ErrSymbolStringEmpty)

	_, err = b.UKlineData(context.Background(), usdtmTradablePair.String(), "", 5, time.Time{}, time.Time{})
	require.ErrorIs(t, err, kline.ErrUnsupportedInterval)

	result, err := b.UKlineData(context.Background(), usdtmTradablePair.String(), "1d", 5, time.Time{}, time.Time{})
	assert.NoError(t, err)
	assert.NotNil(t, result)
	start, end := getTime()
	result, err = b.UKlineData(context.Background(), usdtmTradablePair.String(), "5m", 0, start, end)
	require.NoError(t, err)
	assert.NotNil(t, result)
}

func TestGetUFuturesContinuousKlineData(t *testing.T) {
	t.Parallel()
	_, err := b.GetUFuturesContinuousKlineData(context.Background(), currency.EMPTYPAIR, "CURRENT_QUARTER", "1d", time.Time{}, time.Time{}, 10)
	require.ErrorIs(t, err, currency.ErrCurrencyPairEmpty)

	_, err = b.GetUFuturesContinuousKlineData(context.Background(), usdtmTradablePair, "", "1d", time.Time{}, time.Time{}, 10)
	require.ErrorIs(t, err, errContractTypeIsRequired)

	_, err = b.GetUFuturesContinuousKlineData(context.Background(), usdtmTradablePair, "CURRENT_QUARTER", "", time.Time{}, time.Time{}, 10)
	require.ErrorIs(t, err, kline.ErrUnsupportedInterval)

	result, err := b.GetUFuturesContinuousKlineData(context.Background(), usdtmTradablePair, "CURRENT_QUARTER", "1d", time.Time{}, time.Time{}, 10)
	require.NoError(t, err)
	assert.NotNil(t, result)
}

func TestGetIndexOrCandlesticPriceKlineData(t *testing.T) {
	t.Parallel()
	_, err := b.GetIndexOrCandlesticPriceKlineData(context.Background(), currency.EMPTYPAIR, "1d", time.Time{}, time.Now(), 0)
	require.ErrorIs(t, err, currency.ErrCurrencyPairEmpty)

	_, err = b.GetIndexOrCandlesticPriceKlineData(context.Background(), usdtmTradablePair, "", time.Time{}, time.Now(), 0)
	require.ErrorIs(t, err, kline.ErrUnsupportedInterval)

	result, err := b.GetIndexOrCandlesticPriceKlineData(context.Background(), currency.NewPair(currency.BTC, currency.USDT), "1d", time.Time{}, time.Now(), 0)
	require.NoError(t, err)
	assert.NotNil(t, result)
}

func TestGetMarkPriceKlineCandlesticks(t *testing.T) {
	t.Parallel()
	_, err := b.GetMarkPriceKlineCandlesticks(context.Background(), "", "1d", time.Time{}, time.Time{}, 10)
	require.ErrorIs(t, err, currency.ErrSymbolStringEmpty)
	_, err = b.GetMarkPriceKlineCandlesticks(context.Background(), "BTCUSDT", "", time.Time{}, time.Time{}, 10)
	require.ErrorIs(t, err, kline.ErrUnsupportedInterval)

	result, err := b.GetMarkPriceKlineCandlesticks(context.Background(), "BTCUSDT", "1d", time.Time{}, time.Time{}, 10)
	require.NoError(t, err)
	assert.NotNil(t, result)
}

func TestGetPremiumIndexKlineCandlesticks(t *testing.T) {
	t.Parallel()
	_, err := b.GetPremiumIndexKlineCandlesticks(context.Background(), "", "1d", time.Time{}, time.Time{}, 10)
	require.ErrorIs(t, err, currency.ErrSymbolStringEmpty)

	_, err = b.GetPremiumIndexKlineCandlesticks(context.Background(), "BTCUSDT", "", time.Time{}, time.Time{}, 10)
	require.ErrorIs(t, err, kline.ErrUnsupportedInterval)

	result, err := b.GetPremiumIndexKlineCandlesticks(context.Background(), "BTCUSDT", "1d", time.Time{}, time.Time{}, 10)
	require.NoError(t, err)
	assert.NotNil(t, result)
}

func TestUGetMarkPrice(t *testing.T) {
	t.Parallel()
	result, err := b.UGetMarkPrice(context.Background(), usdtmTradablePair.String())
	assert.NoError(t, err)
	assert.NotNil(t, result)

	result, err = b.UGetMarkPrice(context.Background(), "")
	require.NoError(t, err)
	assert.NotNil(t, result)
}

func TestUGetFundingHistory(t *testing.T) {
	t.Parallel()
	result, err := b.UGetFundingHistory(context.Background(), usdtmTradablePair.String(), 1000, time.Time{}, time.Time{})
	assert.NoError(t, err)
	assert.NotNil(t, result)

	start, end := getTime()
	result, err = b.UGetFundingHistory(context.Background(), usdtmTradablePair.String(), 1000, start, end)
	require.NoError(t, err)
	assert.NotNil(t, result)
}

func TestU24HTickerPriceChangeStats(t *testing.T) {
	t.Parallel()
	result, err := b.U24HTickerPriceChangeStats(context.Background(), currency.NewPair(currency.BTC, currency.USDT))
	require.NoError(t, err)
	assert.NotNil(t, result)

	result, err = b.U24HTickerPriceChangeStats(context.Background(), currency.EMPTYPAIR)
	require.NoError(t, err)
	assert.NotNil(t, result)
}

func TestUSymbolPriceTicker(t *testing.T) {
	t.Parallel()
	result, err := b.USymbolPriceTickerV1(context.Background(), currency.NewPair(currency.BTC, currency.USDT))
	assert.NoError(t, err)
	assert.NotNil(t, result)

	result, err = b.USymbolPriceTickerV1(context.Background(), currency.EMPTYPAIR)
	assert.NoError(t, err)
	assert.NotNil(t, result)
}

func TestUSymbolPriceTickerV2(t *testing.T) {
	t.Parallel()
	result, err := b.USymbolPriceTickerV2(context.Background(), currency.NewPair(currency.BTC, currency.USDT))
	assert.NoError(t, err)
	assert.NotNil(t, result)
	result, err = b.USymbolPriceTickerV2(context.Background(), currency.EMPTYPAIR)
	require.NoError(t, err)
	assert.NotNil(t, result)
}

func TestUSymbolOrderbookTicker(t *testing.T) {
	t.Parallel()
	result, err := b.USymbolOrderbookTicker(context.Background(), currency.NewPair(currency.BTC, currency.USDT))
	assert.NoError(t, err)
	assert.NotNil(t, result)
	result, err = b.USymbolOrderbookTicker(context.Background(), currency.EMPTYPAIR)
	require.NoError(t, err)
	assert.NotNil(t, result)
}

func TestUOpenInterest(t *testing.T) {
	t.Parallel()
	_, err := b.UOpenInterest(context.Background(), "")
	require.ErrorIs(t, err, currency.ErrSymbolStringEmpty)

	result, err := b.UOpenInterest(context.Background(), usdtmTradablePair.String())
	require.NoError(t, err)
	assert.NotNil(t, result)
}

func TestGetQuarterlyContractSettlementPrice(t *testing.T) {
	t.Parallel()
	_, err := b.GetQuarterlyContractSettlementPrice(context.Background(), currency.EMPTYPAIR)
	require.ErrorIs(t, err, currency.ErrCurrencyPairEmpty)

	result, err := b.GetQuarterlyContractSettlementPrice(context.Background(), currency.NewPair(currency.BTC, currency.USDT))
	assert.NoError(t, err)
	assert.NotNil(t, result)
}

func TestUOpenInterestStats(t *testing.T) {
	t.Parallel()
	_, err := b.UOpenInterestStats(context.Background(), "", "5m", 1, time.Time{}, time.Time{})
	require.ErrorIs(t, err, currency.ErrSymbolStringEmpty)

	_, err = b.UOpenInterestStats(context.Background(), usdtmTradablePair.String(), "", 1, time.Time{}, time.Time{})
	require.ErrorIs(t, err, errInvalidPeriodOrInterval)

	result, err := b.UOpenInterestStats(context.Background(), usdtmTradablePair.String(), "5m", 1, time.Time{}, time.Time{})
	assert.NoError(t, err)
	assert.NotNil(t, result)
	start, end := getTime()
	result, err = b.UOpenInterestStats(context.Background(), usdtmTradablePair.String(), "1d", 10, start, end)
	require.NoError(t, err)
	assert.NotNil(t, result)
}

func TestUTopAcccountsLongShortRatio(t *testing.T) {
	t.Parallel()
	_, err := b.UTopAcccountsLongShortRatio(context.Background(), "", "5m", 2, time.Time{}, time.Time{})
	require.ErrorIs(t, err, currency.ErrSymbolStringEmpty)

	_, err = b.UTopAcccountsLongShortRatio(context.Background(), "BTCUSDT", "", 2, time.Time{}, time.Time{})
	require.ErrorIs(t, err, errInvalidPeriodOrInterval)

	result, err := b.UTopAcccountsLongShortRatio(context.Background(), "BTCUSDT", "5m", 2, time.Time{}, time.Time{})
	assert.NoError(t, err)
	assert.NotNil(t, result)
	start, end := getTime()

	result, err = b.UTopAcccountsLongShortRatio(context.Background(), "BTCUSDT", "5m", 2, start, end)
	require.NoError(t, err)
	assert.NotNil(t, result)
}

func TestUTopPostionsLongShortRatio(t *testing.T) {
	t.Parallel()
	_, err := b.UTopPostionsLongShortRatio(context.Background(), "", "5m", 3, time.Time{}, time.Time{})
	require.ErrorIs(t, err, currency.ErrSymbolStringEmpty)

	_, err = b.UTopPostionsLongShortRatio(context.Background(), "BTCUSDT", "", 3, time.Time{}, time.Time{})
	require.ErrorIs(t, err, errInvalidPeriodOrInterval)

	result, err := b.UTopPostionsLongShortRatio(context.Background(), "BTCUSDT", "5m", 3, time.Time{}, time.Time{})
	assert.NoError(t, err)
	assert.NotNil(t, result)

	start, end := getTime()
	result, err = b.UTopPostionsLongShortRatio(context.Background(), "BTCUSDT", "1d", 0, start, end)
	require.NoError(t, err)
	assert.NotNil(t, result)
}

func TestUGlobalLongShortRatio(t *testing.T) {
	t.Parallel()
	_, err := b.UGlobalLongShortRatio(context.Background(), "", "5m", 3, time.Time{}, time.Time{})
	require.ErrorIs(t, err, currency.ErrSymbolStringEmpty)

	_, err = b.UGlobalLongShortRatio(context.Background(), "BTCUSDT", "", 3, time.Time{}, time.Time{})
	require.ErrorIs(t, err, errInvalidPeriodOrInterval)

	result, err := b.UGlobalLongShortRatio(context.Background(), "BTCUSDT", "5m", 3, time.Time{}, time.Time{})
	assert.NoError(t, err)
	assert.NotNil(t, result)

	start, end := getTime()
	result, err = b.UGlobalLongShortRatio(context.Background(), "BTCUSDT", "4h", 0, start, end)
	require.NoError(t, err)
	assert.NotNil(t, result)
}

func TestUTakerBuySellVol(t *testing.T) {
	t.Parallel()
	start, end := getTime()
	_, err := b.UTakerBuySellVol(context.Background(), "", "", 10, start, end)
	require.ErrorIs(t, err, currency.ErrSymbolStringEmpty)

	_, err = b.UTakerBuySellVol(context.Background(), "BTCUSDT", "", 10, start, end)
	require.ErrorIs(t, err, errInvalidPeriodOrInterval)

	result, err := b.UTakerBuySellVol(context.Background(), "BTCUSDT", "5m", 10, start, end)
	require.NoError(t, err)
	assert.NotNil(t, result)
}

func TestGetBasis(t *testing.T) {
	t.Parallel()
	_, err := b.GetBasis(context.Background(), currency.EMPTYPAIR, "CURRENT_QUARTER", "15m", time.Time{}, time.Time{}, 20)
	require.ErrorIs(t, err, currency.ErrCurrencyPairEmpty)

	_, err = b.GetBasis(context.Background(), currency.NewPair(currency.BTC, currency.USDT), "", "15m", time.Time{}, time.Time{}, 20)
	require.ErrorIs(t, err, errContractTypeIsRequired)

	_, err = b.GetBasis(context.Background(), currency.NewPair(currency.BTC, currency.USDT), "CURRENT_QUARTER", "", time.Time{}, time.Time{}, 20)
	require.ErrorIs(t, err, errInvalidPeriodOrInterval)

	result, err := b.GetBasis(context.Background(), currency.NewPair(currency.BTC, currency.USDT), "CURRENT_QUARTER", "15m", time.Time{}, time.Time{}, 20)
	assert.NoError(t, err)
	assert.NotNil(t, result)
	result, err = b.GetBasis(context.Background(), currency.NewPair(currency.BTC, currency.USDT), "NEXT_QUARTER", "15m", time.Time{}, time.Time{}, 20)
	assert.NoError(t, err)
	assert.NotNil(t, result)
	result, err = b.GetBasis(context.Background(), currency.NewPair(currency.BTC, currency.USDT), "PERPETUAL", "15m", time.Time{}, time.Time{}, 20)
	require.NoError(t, err)
	assert.NotNil(t, result)
}

func TestGetHistoricalBLVTNAVCandlesticks(t *testing.T) {
	t.Parallel()
	_, err := b.GetHistoricalBLVTNAVCandlesticks(context.Background(), "", "15m", time.Time{}, time.Time{}, 100)
	require.ErrorIs(t, err, currency.ErrSymbolStringEmpty)

	_, err = b.GetHistoricalBLVTNAVCandlesticks(context.Background(), "BTCDOWN", "", time.Time{}, time.Time{}, 100)
	require.ErrorIs(t, err, kline.ErrUnsupportedInterval)

	result, err := b.GetHistoricalBLVTNAVCandlesticks(context.Background(), "BTCDOWN", "15m", time.Time{}, time.Time{}, 100)
	require.NoError(t, err)
	assert.NotNil(t, result)
}

func TestUCompositeIndexInfo(t *testing.T) {
	t.Parallel()
	result, err := b.UCompositeIndexInfo(context.Background(), usdtmTradablePair)
	assert.NoError(t, err)
	assert.NotNil(t, result)

	result, err = b.UCompositeIndexInfo(context.Background(), currency.EMPTYPAIR)
	require.NoError(t, err)
	assert.NotNil(t, result)
}

func TestGetMultiAssetModeAssetIndex(t *testing.T) {
	t.Parallel()
	result, err := b.GetMultiAssetModeAssetIndex(context.Background(), "")
	assert.NoError(t, err)
	assert.NotNil(t, result)
	result, err = b.GetMultiAssetModeAssetIndex(context.Background(), "BTCUSD")
	require.NoError(t, err)
	assert.NotNil(t, result)
}

func TestGetIndexPriceConstituents(t *testing.T) {
	t.Parallel()
	_, err := b.GetIndexPriceConstituents(context.Background(), "")
	require.ErrorIs(t, err, currency.ErrSymbolStringEmpty)

	result, err := b.GetIndexPriceConstituents(context.Background(), "BTCUSD")
	require.NoError(t, err)
	assert.NotNil(t, result)
}

func TestUFuturesNewOrder(t *testing.T) {
	t.Parallel()
	_, err := b.UFuturesNewOrder(context.Background(), &UFuturesNewOrderRequest{})
	require.ErrorIs(t, err, common.ErrEmptyParams)

	arg := &UFuturesNewOrderRequest{
		ReduceOnly:   true,
		PositionSide: "position-side",
	}
	_, err = b.UFuturesNewOrder(context.Background(), arg)
	require.ErrorIs(t, err, errInvalidPositionSide)

	arg.PositionSide = "LONG"
	arg.WorkingType = "abc"
	_, err = b.UFuturesNewOrder(context.Background(), arg)
	require.ErrorIs(t, err, errInvalidWorkingType)

	arg.WorkingType = "MARK_PRICE"
	arg.NewOrderRespType = "abc"
	_, err = b.UFuturesNewOrder(context.Background(), arg)
	require.ErrorIs(t, err, errInvalidNewOrderResponseType)

	sharedtestvalues.SkipTestIfCredentialsUnset(t, b, canManipulateRealOrders)
	result, err := b.UFuturesNewOrder(context.Background(),
		&UFuturesNewOrderRequest{
			Symbol:      currency.NewPair(currency.BTC, currency.USDT),
			Side:        "BUY",
			OrderType:   order.Limit.String(),
			TimeInForce: "GTC",
			Quantity:    1,
			Price:       1,
		},
	)
	require.NoError(t, err)
	assert.NotNil(t, result)
}

func TestUModifyOrder(t *testing.T) {
	t.Parallel()
	_, err := b.UModifyOrder(context.Background(), &USDTOrderUpdateParams{})
	require.ErrorIs(t, err, common.ErrEmptyParams)

	arg := &USDTOrderUpdateParams{PriceMatch: "1234"}
	_, err = b.UModifyOrder(context.Background(), arg)
	require.ErrorIs(t, err, order.ErrOrderIDNotSet)

	arg.OrderID = 1234
	_, err = b.UModifyOrder(context.Background(), arg)
	require.ErrorIs(t, err, currency.ErrSymbolStringEmpty)

	arg.Symbol = currency.NewPair(currency.BTC, currency.USD)
	_, err = b.UModifyOrder(context.Background(), arg)
	require.ErrorIs(t, err, order.ErrSideIsInvalid)

	arg.Side = order.Sell.String()
	_, err = b.UModifyOrder(context.Background(), arg)
	require.ErrorIs(t, err, order.ErrAmountBelowMin)

	arg.Amount = 1
	_, err = b.UModifyOrder(context.Background(), arg)
	require.ErrorIs(t, err, order.ErrPriceBelowMin)

	sharedtestvalues.SkipTestIfCredentialsUnset(t, b, canManipulateRealOrders)
	result, err := b.UModifyOrder(context.Background(), &USDTOrderUpdateParams{
		OrderID:           1,
		OrigClientOrderID: "",
		Side:              order.Sell.String(),
		PriceMatch:        "TAKE_PROFIT",
		Symbol:            currency.NewPair(currency.BTC, currency.USD),
		Amount:            0.0000001,
		Price:             123455554,
	})
	assert.NoError(t, err)
	assert.NotNil(t, result)
}

func TestUPlaceBatchOrders(t *testing.T) {
	t.Parallel()
	_, err := b.UPlaceBatchOrders(context.Background(), []PlaceBatchOrderData{})
	require.ErrorIs(t, err, common.ErrEmptyParams)

	arg := PlaceBatchOrderData{
		TimeInForce: "GTC",
	}
	_, err = b.UPlaceBatchOrders(context.Background(), []PlaceBatchOrderData{arg})
	require.ErrorIs(t, err, errInvalidPositionSide)

	arg.PositionSide = "SHORT"
	_, err = b.UPlaceBatchOrders(context.Background(), []PlaceBatchOrderData{arg})
	require.ErrorIs(t, err, errInvalidWorkingType)

	arg.WorkingType = "CONTRACT_TYPE"
	_, err = b.UPlaceBatchOrders(context.Background(), []PlaceBatchOrderData{arg})
	require.ErrorIs(t, err, errInvalidNewOrderResponseType)

	sharedtestvalues.SkipTestIfCredentialsUnset(t, b, canManipulateRealOrders)
	var tempData = PlaceBatchOrderData{
		Symbol:      currency.Pair{Base: currency.BTC, Quote: currency.USDT},
		Side:        "BUY",
		OrderType:   order.Limit.String(),
		Quantity:    4,
		Price:       1,
		TimeInForce: "GTC",
	}
	result, err := b.UPlaceBatchOrders(context.Background(), []PlaceBatchOrderData{tempData})
	assert.NoError(t, err)
	assert.NotNil(t, result)
}

func TestModifyMultipleOrders(t *testing.T) {
	t.Parallel()
	_, err := b.UModifyMultipleOrders(context.Background(), []USDTOrderUpdateParams{})
	require.ErrorIs(t, err, common.ErrEmptyParams)

	arg := USDTOrderUpdateParams{}
	_, err = b.UModifyMultipleOrders(context.Background(), []USDTOrderUpdateParams{arg})
	require.ErrorIs(t, err, order.ErrOrderIDNotSet)

	arg.OrderID = 1
	_, err = b.UModifyMultipleOrders(context.Background(), []USDTOrderUpdateParams{arg})
	require.ErrorIs(t, err, currency.ErrSymbolStringEmpty)

	arg.Symbol = spotTradablePair
	_, err = b.UModifyMultipleOrders(context.Background(), []USDTOrderUpdateParams{arg})
	require.ErrorIs(t, err, order.ErrSideIsInvalid)

	arg.Side = order.Sell.String()
	_, err = b.UModifyMultipleOrders(context.Background(), []USDTOrderUpdateParams{arg})
	require.ErrorIs(t, err, order.ErrAmountBelowMin)

	arg.Amount = 0.0001
	_, err = b.UModifyMultipleOrders(context.Background(), []USDTOrderUpdateParams{arg})
	require.ErrorIs(t, err, order.ErrPriceBelowMin)

	sharedtestvalues.SkipTestIfCredentialsUnset(t, b, canManipulateRealOrders)
	result, err := b.UModifyMultipleOrders(context.Background(), []USDTOrderUpdateParams{
		{
			OrderID:           1,
			OrigClientOrderID: "",
			Side:              order.Sell.String(),
			PriceMatch:        "TAKE_PROFIT",
			Symbol:            spotTradablePair,
			Amount:            0.0000001,
			Price:             123455554,
		},
		{
			OrderID:           1,
			OrigClientOrderID: "",
			Side:              "BUY",
			PriceMatch:        order.Limit.String(),
			Symbol:            spotTradablePair,
			Amount:            0.0000001,
			Price:             123455554,
		},
	})
	require.NoError(t, err)
	assert.NotNil(t, result)
}

func TestGetUSDTOrderModifyHistory(t *testing.T) {
	t.Parallel()
	_, err := b.GetUSDTOrderModifyHistory(context.Background(), currency.EMPTYPAIR, "", 1234, 10, time.Time{}, time.Time{})
	require.ErrorIs(t, err, currency.ErrSymbolStringEmpty)
	_, err = b.GetUSDTOrderModifyHistory(context.Background(), currency.NewPair(currency.BTC, currency.USDT), "", 0, 10, time.Time{}, time.Time{})
	require.ErrorIs(t, err, order.ErrOrderIDNotSet)

	sharedtestvalues.SkipTestIfCredentialsUnset(t, b)
	result, err := b.GetUSDTOrderModifyHistory(context.Background(), currency.NewPair(currency.BTC, currency.USDT), "", 1234, 10, time.Time{}, time.Time{})
	require.NoError(t, err)
	assert.NotNil(t, result)
}

func TestUGetOrderData(t *testing.T) {
	t.Parallel()
	_, err := b.UGetOrderData(context.Background(), "", "123", "")
	require.ErrorIs(t, err, currency.ErrSymbolStringEmpty)

	sharedtestvalues.SkipTestIfCredentialsUnset(t, b)
	result, err := b.UGetOrderData(context.Background(), "BTCUSDT", "123", "")
	require.NoError(t, err)
	assert.NotNil(t, result)
}

func TestUCancelOrder(t *testing.T) {
	t.Parallel()
	_, err := b.UCancelOrder(context.Background(), "", "123", "")
	require.ErrorIs(t, err, currency.ErrSymbolStringEmpty)

	sharedtestvalues.SkipTestIfCredentialsUnset(t, b, canManipulateRealOrders)
	result, err := b.UCancelOrder(context.Background(), "BTCUSDT", "123", "")
	require.NoError(t, err)
	assert.NotNil(t, result)
}

func TestUCancelAllOpenOrders(t *testing.T) {
	t.Parallel()
	_, err := b.UCancelAllOpenOrders(context.Background(), "")
	require.ErrorIs(t, err, currency.ErrSymbolStringEmpty)

	sharedtestvalues.SkipTestIfCredentialsUnset(t, b, canManipulateRealOrders)
	result, err := b.UCancelAllOpenOrders(context.Background(), "BTCUSDT")
	require.NoError(t, err)
	assert.NotNil(t, result)
}

func TestUCancelBatchOrders(t *testing.T) {
	t.Parallel()
	_, err := b.UCancelBatchOrders(context.Background(), "", []string{"123"}, []string{})
	require.ErrorIs(t, err, currency.ErrSymbolStringEmpty)

	sharedtestvalues.SkipTestIfCredentialsUnset(t, b, canManipulateRealOrders)
	result, err := b.UCancelBatchOrders(context.Background(), "BTCUSDT", []string{"123"}, []string{})
	require.NoError(t, err)
	assert.NotNil(t, result)
}

func TestUAutoCancelAllOpenOrders(t *testing.T) {
	t.Parallel()
	_, err := b.UAutoCancelAllOpenOrders(context.Background(), "", 30)
	require.ErrorIs(t, err, currency.ErrSymbolStringEmpty)

	sharedtestvalues.SkipTestIfCredentialsUnset(t, b, canManipulateRealOrders)
	result, err := b.UAutoCancelAllOpenOrders(context.Background(), "BTCUSDT", 30)
	require.NoError(t, err)
	assert.NotNil(t, result)
}

func TestUFetchOpenOrder(t *testing.T) {
	t.Parallel()
	sharedtestvalues.SkipTestIfCredentialsUnset(t, b)
	result, err := b.UFetchOpenOrder(context.Background(), currency.NewPair(currency.BTC, currency.USDT), "123", "")
	require.NoError(t, err)
	assert.NotNil(t, result)
}

func TestUAllAccountOpenOrders(t *testing.T) {
	t.Parallel()
	sharedtestvalues.SkipTestIfCredentialsUnset(t, b)
	result, err := b.UAllAccountOpenOrders(context.Background(), currency.NewPair(currency.BTC, currency.USDT))
	require.NoError(t, err)
	assert.NotNil(t, result)
}

func TestUAllAccountOrders(t *testing.T) {
	t.Parallel()
	sharedtestvalues.SkipTestIfCredentialsUnset(t, b)
	result, err := b.UAllAccountOrders(context.Background(), "", 0, 0, time.Time{}, time.Time{})
	assert.NoError(t, err)
	assert.NotNil(t, result)
	result, err = b.UAllAccountOrders(context.Background(), "BTCUSDT", 0, 5, time.Now().Add(-time.Hour*4), time.Now())
	require.NoError(t, err)
	assert.NotNil(t, result)
}

func TestUAccountBalanceV2(t *testing.T) {
	t.Parallel()
	sharedtestvalues.SkipTestIfCredentialsUnset(t, b)
	result, err := b.UAccountBalanceV2(context.Background())
	require.NoError(t, err)
	assert.NotNil(t, result)
}

func TestUAccountInformationV2(t *testing.T) {
	t.Parallel()
	sharedtestvalues.SkipTestIfCredentialsUnset(t, b)
	result, err := b.UAccountInformationV2(context.Background())
	require.NoError(t, err)
	assert.NotNil(t, result)
}

func TestUChangeInitialLeverageRequest(t *testing.T) {
	t.Parallel()
	_, err := b.UChangeInitialLeverageRequest(context.Background(), "BTCUSDT", 0)
	require.ErrorIs(t, err, order.ErrSubmitLeverageNotSupported)

	sharedtestvalues.SkipTestIfCredentialsUnset(t, b, canManipulateRealOrders)
	result, err := b.UChangeInitialLeverageRequest(context.Background(), "BTCUSDT", 2)
	require.NoError(t, err)
	assert.NotNil(t, result)
}

func TestUChangeInitialMarginType(t *testing.T) {
	t.Parallel()
	err := b.UChangeInitialMarginType(context.Background(), currency.NewPair(currency.BTC, currency.USDT), "")
	require.ErrorIs(t, err, margin.ErrInvalidMarginType)

	sharedtestvalues.SkipTestIfCredentialsUnset(t, b, canManipulateRealOrders)
	err = b.UChangeInitialMarginType(context.Background(), currency.NewPair(currency.BTC, currency.USDT), "ISOLATED")
	assert.NoError(t, err)
}

func TestUModifyIsolatedPositionMarginReq(t *testing.T) {
	t.Parallel()
	_, err := b.UModifyIsolatedPositionMarginReq(context.Background(), "BTCUSDT", "LONG", "", 5)
	require.ErrorIs(t, err, errMarginChangeTypeInvalid)

	sharedtestvalues.SkipTestIfCredentialsUnset(t, b, canManipulateRealOrders)
	result, err := b.UModifyIsolatedPositionMarginReq(context.Background(), "BTCUSDT", "LONG", "add", 5)
	require.NoError(t, err)
	assert.NotNil(t, result)
}

func TestUPositionMarginChangeHistory(t *testing.T) {
	t.Parallel()
	_, err := b.UPositionMarginChangeHistory(context.Background(), "BTCUSDT", "", 5, time.Time{}, time.Time{})
	require.ErrorIs(t, err, errMarginChangeTypeInvalid)

	sharedtestvalues.SkipTestIfCredentialsUnset(t, b, canManipulateRealOrders)
	result, err := b.UPositionMarginChangeHistory(context.Background(), "BTCUSDT", "add", 5, time.Time{}, time.Time{})
	require.NoError(t, err)
	assert.NotNil(t, result)
}

func TestUPositionsInfoV2(t *testing.T) {
	t.Parallel()
	sharedtestvalues.SkipTestIfCredentialsUnset(t, b)
	result, err := b.UPositionsInfoV2(context.Background(), currency.NewPair(currency.BTC, currency.USDT))
	require.NoError(t, err)
	assert.NotNil(t, result)
}

func TestUGetCommissionRates(t *testing.T) {
	t.Parallel()
	_, err := b.UGetCommissionRates(context.Background(), "")
	require.ErrorIs(t, err, currency.ErrSymbolStringEmpty)

	sharedtestvalues.SkipTestIfCredentialsUnset(t, b)
	result, err := b.UGetCommissionRates(context.Background(), "BTCUSDT")
	require.NoError(t, err)
	assert.NotNil(t, result)
}

func TestGetUSDTUserRateLimits(t *testing.T) {
	t.Parallel()
	sharedtestvalues.SkipTestIfCredentialsUnset(t, b)
	result, err := b.GetUSDTUserRateLimits(context.Background())
	require.NoError(t, err)
	assert.NotNil(t, result)
}

func TestGetDownloadIDForFuturesTransactionHistory(t *testing.T) {
	t.Parallel()
	sharedtestvalues.SkipTestIfCredentialsUnset(t, b)
	result, err := b.GetDownloadIDForFuturesTransactionHistory(context.Background(), time.Now().Add(-time.Hour*24*6), time.Now())
	require.NoError(t, err)
	assert.NotNil(t, result)
}

func TestGetFuturesTransactionHistoryDownloadLinkByID(t *testing.T) {
	t.Parallel()
	sharedtestvalues.SkipTestIfCredentialsUnset(t, b)
	result, err := b.GetFuturesTransactionHistoryDownloadLinkByID(context.Background(), "download-id-here")
	require.NoError(t, err)
	assert.NotNil(t, result)
}

func TestGetFuturesOrderHistoryDownloadLinkByID(t *testing.T) {
	t.Parallel()
	_, err := b.GetFuturesOrderHistoryDownloadLinkByID(context.Background(), "")
	require.ErrorIs(t, err, errDownloadIDRequired)

	sharedtestvalues.SkipTestIfCredentialsUnset(t, b)
	result, err := b.GetFuturesOrderHistoryDownloadLinkByID(context.Background(), "download-id-here")
	require.NoError(t, err)
	assert.NotNil(t, result)
}

func TestFuturesTradeDownloadLinkByID(t *testing.T) {
	t.Parallel()
	_, err := b.FuturesTradeDownloadLinkByID(context.Background(), "")
	require.ErrorIs(t, err, errDownloadIDRequired)

	sharedtestvalues.SkipTestIfCredentialsUnset(t, b)
	result, err := b.FuturesTradeDownloadLinkByID(context.Background(), "download-id-here")
	require.NoError(t, err)
	assert.NotNil(t, result)
}

func TestUFuturesOrderHistoryDownloadID(t *testing.T) {
	t.Parallel()
	sharedtestvalues.SkipTestIfCredentialsUnset(t, b)
	result, err := b.UFuturesOrderHistoryDownloadID(context.Background(), time.Now().Add(-time.Hour*24*6), time.Now())
	require.NoError(t, err)
	assert.NotNil(t, result)
}

func TestFuturesTradeHistoryDownloadID(t *testing.T) {
	t.Parallel()
	sharedtestvalues.SkipTestIfCredentialsUnset(t, b)
	result, err := b.FuturesTradeHistoryDownloadID(context.Background(), time.Now().Add(-time.Hour*24*6), time.Now())
	require.NoError(t, err)
	assert.NotNil(t, result)
}

func TestUAccountTradesHistory(t *testing.T) {
	t.Parallel()
	_, err := b.UAccountTradesHistory(context.Background(), "", "", 5, time.Time{}, time.Time{})
	require.ErrorIs(t, err, currency.ErrSymbolStringEmpty)

	sharedtestvalues.SkipTestIfCredentialsUnset(t, b)
	result, err := b.UAccountTradesHistory(context.Background(), "BTCUSDT", "", 5, time.Time{}, time.Time{})
	require.NoError(t, err)
	assert.NotNil(t, result)
}

func TestUAccountIncomeHistory(t *testing.T) {
	t.Parallel()
	_, err := b.UAccountIncomeHistory(context.Background(), "", "something-else", 5, time.Now().Add(-time.Hour*48), time.Now())
	require.ErrorIs(t, err, errIncomeTypeRequired)

	sharedtestvalues.SkipTestIfCredentialsUnset(t, b)
	result, err := b.UAccountIncomeHistory(context.Background(), "BTCUSDT", "", 5, time.Now().Add(-time.Hour*48), time.Now())
	require.NoError(t, err)
	assert.NotNil(t, result)
}

func TestUGetNotionalAndLeverageBrackets(t *testing.T) {
	t.Parallel()
	sharedtestvalues.SkipTestIfCredentialsUnset(t, b)
	result, err := b.UGetNotionalAndLeverageBrackets(context.Background(), currency.NewPair(currency.BTC, currency.USDT))
	require.NoError(t, err)
	assert.NotNil(t, result)
}

func TestUPositionsADLEstimate(t *testing.T) {
	t.Parallel()
	sharedtestvalues.SkipTestIfCredentialsUnset(t, b)
	result, err := b.UPositionsADLEstimate(context.Background(), currency.NewPair(currency.BTC, currency.USDT))
	require.NoError(t, err)
	assert.NotNil(t, result)
}

func TestUAccountForcedOrders(t *testing.T) {
	t.Parallel()
	_, err := b.UAccountForcedOrders(context.Background(), currency.NewPair(currency.BTC, currency.USDT), "something-else", 5, time.Time{}, time.Time{})
	require.ErrorIs(t, err, errInvalidAutoCloseType)

	sharedtestvalues.SkipTestIfCredentialsUnset(t, b)
	result, err := b.UAccountForcedOrders(context.Background(), currency.NewPair(currency.BTC, currency.USDT), "ADL", 5, time.Time{}, time.Time{})
	require.NoError(t, err)
	assert.NotNil(t, result)
}

func TestUFuturesTradingWuantitativeRulesIndicators(t *testing.T) {
	t.Parallel()
	sharedtestvalues.SkipTestIfCredentialsUnset(t, b)
	result, err := b.UFuturesTradingWuantitativeRulesIndicators(context.Background(), currency.EMPTYPAIR)
	require.NoError(t, err)
	assert.NotNil(t, result)
}

// Coin Margined Futures

func TestGetFuturesExchangeInfo(t *testing.T) {
	t.Parallel()
	result, err := b.FuturesExchangeInfo(context.Background())
	require.NoError(t, err)
	assert.NotNil(t, result)
}

func TestGetFuturesOrderbook(t *testing.T) {
	t.Parallel()
	result, err := b.GetFuturesOrderbook(context.Background(), currency.NewPairWithDelimiter("BTCUSD", "PERP", "_"), 1000)
	require.NoError(t, err)
	assert.NotNil(t, result)
}

func TestGetFuturesPublicTrades(t *testing.T) {
	t.Parallel()
	result, err := b.GetFuturesPublicTrades(context.Background(), currency.NewPairWithDelimiter("BTCUSD", "PERP", "_"), 5)
	require.NoError(t, err)
	assert.NotNil(t, result)
}

func TestGetPastPublicTrades(t *testing.T) {
	t.Parallel()
	result, err := b.GetPastPublicTrades(context.Background(), currency.NewPairWithDelimiter("BTCUSD", "PERP", "_"), 5, 0)
	require.NoError(t, err)
	assert.NotNil(t, result)
}

func TestGetAggregatedTradesList(t *testing.T) {
	t.Parallel()
	result, err := b.GetFuturesAggregatedTradesList(context.Background(), currency.NewPairWithDelimiter("BTCUSD", "PERP", "_"), 0, 5, time.Time{}, time.Time{})
	require.NoError(t, err)
	assert.NotNil(t, result)
}

func TestGetPerpsExchangeInfo(t *testing.T) {
	t.Parallel()
	result, err := b.GetPerpMarkets(context.Background())
	require.NoError(t, err)
	assert.NotNil(t, result)
}

func TestGetIndexAndMarkPrice(t *testing.T) {
	t.Parallel()
	result, err := b.GetIndexAndMarkPrice(context.Background(), "", "BTCUSD")
	require.NoError(t, err)
	assert.NotNil(t, result)
}

func TestGetFuturesKlineData(t *testing.T) {
	t.Parallel()
	_, err := b.GetFuturesKlineData(context.Background(), currency.NewPairWithDelimiter("BTCUSD", "PERP", "_"), "1Mo", 5, time.Time{}, time.Time{})
	require.ErrorIs(t, err, kline.ErrInvalidInterval)

	result, err := b.GetFuturesKlineData(context.Background(), currency.NewPairWithDelimiter("BTCUSD", "PERP", "_"), "1M", 5, time.Time{}, time.Time{})
	assert.NoError(t, err)
	assert.NotNil(t, result)

	start, end := getTime()
	result, err = b.GetFuturesKlineData(context.Background(), currency.NewPairWithDelimiter("LTCUSD", "PERP", "_"), "5m", 5, start, end)
	require.NoError(t, err)
	assert.NotNil(t, result)
}

func TestGetContinuousKlineData(t *testing.T) {
	t.Parallel()
	_, err := b.GetContinuousKlineData(context.Background(), "", "CURRENT_QUARTER", "1M", 5, time.Time{}, time.Time{})
	require.ErrorIs(t, err, currency.ErrSymbolStringEmpty)

	_, err = b.GetContinuousKlineData(context.Background(), "BTCUSD", "", "1M", 5, time.Time{}, time.Time{})
	require.ErrorIs(t, err, errContractTypeIsRequired)

	_, err = b.GetContinuousKlineData(context.Background(), "BTCUSD", "CURRENT_QUARTER", "", 5, time.Time{}, time.Time{})
	require.ErrorIs(t, err, kline.ErrInvalidInterval)

	result, err := b.GetContinuousKlineData(context.Background(), "BTCUSD", "CURRENT_QUARTER", "1M", 5, time.Time{}, time.Time{})
	assert.NoError(t, err)
	assert.NotNil(t, result)

	start, end := getTime()
	result, err = b.GetContinuousKlineData(context.Background(), "BTCUSD", "CURRENT_QUARTER", "1M", 5, start, end)
	require.NoError(t, err)
	assert.NotNil(t, result)
}

func TestGetIndexPriceKlines(t *testing.T) {
	t.Parallel()
	_, err := b.GetIndexPriceKlines(context.Background(), "BTCUSD", "", 5, time.Time{}, time.Time{})
	require.ErrorIs(t, err, kline.ErrInvalidInterval)

	result, err := b.GetIndexPriceKlines(context.Background(), "BTCUSD", "1M", 5, time.Time{}, time.Time{})
	assert.NoError(t, err)
	assert.NotNil(t, result)

	start, end := getTime()
	result, err = b.GetIndexPriceKlines(context.Background(), "BTCUSD", "1M", 5, start, end)
	require.NoError(t, err)
	assert.NotNil(t, result)
}

func TestGetFuturesSwapTickerChangeStats(t *testing.T) {
	t.Parallel()
	result, err := b.GetFuturesSwapTickerChangeStats(context.Background(), currency.NewPairWithDelimiter("BTCUSD", "PERP", "_"), "")
	assert.NoError(t, err)
	assert.NotNil(t, result)
	result, err = b.GetFuturesSwapTickerChangeStats(context.Background(), currency.NewPairWithDelimiter("BTCUSD", "PERP", "_"), "")
	assert.NoError(t, err)
	assert.NotNil(t, result)
	result, err = b.GetFuturesSwapTickerChangeStats(context.Background(), currency.EMPTYPAIR, "")
	require.NoError(t, err)
	assert.NotNil(t, result)
}

func TestFuturesGetFundingHistory(t *testing.T) {
	t.Parallel()
	sharedtestvalues.SkipTestIfCredentialsUnset(t, b)
	result, err := b.FuturesGetFundingHistory(context.Background(), currency.NewPairWithDelimiter("BTCUSD", "PERP", "_"), 5, time.Time{}, time.Time{})
	assert.NoError(t, err)
	assert.NotNil(t, result)

	start, end := getTime()
	result, err = b.FuturesGetFundingHistory(context.Background(), currency.NewPairWithDelimiter("BTCUSD", "PERP", "_"), 50, start, end)
	require.NoError(t, err)
	assert.NotNil(t, result)
}

func TestGetFuturesHistoricalTrades(t *testing.T) {
	t.Parallel()
	sharedtestvalues.SkipTestIfCredentialsUnset(t, b)
	result, err := b.GetFuturesHistoricalTrades(context.Background(), currency.NewPairWithDelimiter("BTCUSD", "PERP", "_"), "", 5)
	assert.NoError(t, err)
	assert.NotNil(t, result)

	result, err = b.GetFuturesHistoricalTrades(context.Background(), currency.NewPairWithDelimiter("BTCUSD", "PERP", "_"), "", 0)
	require.NoError(t, err)
	assert.NotNil(t, result)
}

func TestGetFuturesSymbolPriceTicker(t *testing.T) {
	t.Parallel()
	result, err := b.GetFuturesSymbolPriceTicker(context.Background(), currency.NewPairWithDelimiter("BTCUSD", "PERP", "_"), "")
	require.NoError(t, err)
	assert.NotNil(t, result)
}

func TestGetFuturesOrderbookTicker(t *testing.T) {
	t.Parallel()
	result, err := b.GetFuturesOrderbookTicker(context.Background(), currency.EMPTYPAIR, "")
	assert.NoError(t, err)
	assert.NotNil(t, result)

	result, err = b.GetFuturesOrderbookTicker(context.Background(), currency.NewPairWithDelimiter("BTCUSD", "PERP", "_"), "")
	require.NoError(t, err)
	assert.NotNil(t, result)
}

func TestGetCFuturesIndexPriceConstituents(t *testing.T) {
	t.Parallel()
	_, err := b.GetCFuturesIndexPriceConstituents(context.Background(), currency.EMPTYPAIR)
	require.ErrorIs(t, err, currency.ErrSymbolStringEmpty)

	result, err := b.GetCFuturesIndexPriceConstituents(context.Background(), currency.NewPair(currency.BTC, currency.USD))
	require.NoError(t, err)
	assert.NotNil(t, result)
}

func TestOpenInterest(t *testing.T) {
	t.Parallel()
	result, err := b.OpenInterest(context.Background(), currency.NewPairWithDelimiter("BTCUSD", "PERP", "_"))
	require.NoError(t, err)
	assert.NotNil(t, result)
}

func TestCFuturesQuarterlyContractSettlementPrice(t *testing.T) {
	t.Parallel()
	_, err := b.CFuturesQuarterlyContractSettlementPrice(context.Background(), currency.EMPTYPAIR)
	require.ErrorIs(t, err, currency.ErrCurrencyPairEmpty)

	result, err := b.CFuturesQuarterlyContractSettlementPrice(context.Background(), currency.NewPair(currency.BTC, currency.USD))
	require.NoError(t, err)
	assert.NotNil(t, result)
}

func TestGetOpenInterestStats(t *testing.T) {
	t.Parallel()
	_, err := b.GetOpenInterestStats(context.Background(), "BTCUSD", "QUARTER", "5m", 0, time.Time{}, time.Time{})
	require.ErrorIs(t, err, errContractTypeIsRequired)

	_, err = b.GetOpenInterestStats(context.Background(), "BTCUSD", "CURRENT_QUARTER", "5mo", 0, time.Time{}, time.Time{})
	require.ErrorIs(t, err, errInvalidPeriodOrInterval)

	result, err := b.GetOpenInterestStats(context.Background(), "BTCUSD", "CURRENT_QUARTER", "5m", 0, time.Time{}, time.Time{})
	assert.NoError(t, err)
	assert.NotNil(t, result)

	start, end := getTime()
	result, err = b.GetOpenInterestStats(context.Background(), "BTCUSD", "CURRENT_QUARTER", "5m", 0, start, end)
	require.NoError(t, err)
	assert.NotNil(t, result)
}

func TestGetTraderFuturesAccountRatio(t *testing.T) {
	t.Parallel()
	_, err := b.GetTraderFuturesAccountRatio(context.Background(), currency.NewPair(currency.BTC, currency.USD), "5m", 0, time.Time{}, time.Time{})
	require.ErrorIs(t, err, currency.ErrCurrencyCodeEmpty)

	_, err = b.GetTraderFuturesAccountRatio(context.Background(), currency.NewPair(currency.BTC, currency.USD), "5m", 0, time.Time{}, time.Time{})
	require.ErrorIs(t, err, errInvalidPeriodOrInterval)

	result, err := b.GetTraderFuturesAccountRatio(context.Background(), currency.NewPair(currency.BTC, currency.USD), "5m", 0, time.Time{}, time.Time{})
	assert.NoError(t, err)
	assert.NotNil(t, result)

	start, end := getTime()
	result, err = b.GetTraderFuturesAccountRatio(context.Background(), currency.NewPair(currency.BTC, currency.USD), "5m", 0, start, end)
	require.NoError(t, err)
	assert.NotNil(t, result)
}

func TestGetTraderFuturesPositionsRatio(t *testing.T) {
	t.Parallel()
	_, err := b.GetTraderFuturesPositionsRatio(context.Background(), currency.EMPTYPAIR, "5m", 0, time.Time{}, time.Time{})
	require.ErrorIs(t, err, currency.ErrCurrencyCodeEmpty)

	_, err = b.GetTraderFuturesPositionsRatio(context.Background(), currency.NewPair(currency.BTC, currency.USD), "5mo", 0, time.Time{}, time.Time{})
	require.ErrorIs(t, err, errInvalidPeriodOrInterval)

	result, err := b.GetTraderFuturesPositionsRatio(context.Background(), currency.NewPair(currency.BTC, currency.USD), "5m", 0, time.Time{}, time.Time{})
	assert.NoError(t, err)
	assert.NotNil(t, result)

	start, end := getTime()
	result, err = b.GetTraderFuturesPositionsRatio(context.Background(), currency.NewPair(currency.BTC, currency.USD), "5m", 0, start, end)
	require.NoError(t, err)
	assert.NotNil(t, result)
}

func TestGetMarketRatio(t *testing.T) {
	t.Parallel()
	_, err := b.GetMarketRatio(context.Background(), currency.EMPTYPAIR, "5m", 0, time.Time{}, time.Time{})
	require.ErrorIs(t, err, currency.ErrCurrencyPairEmpty)

	_, err = b.GetMarketRatio(context.Background(), currency.NewPair(currency.BTC, currency.USD), "5mo", 0, time.Time{}, time.Time{})
	require.ErrorIs(t, err, errInvalidPeriodOrInterval)

	result, err := b.GetMarketRatio(context.Background(), currency.NewPair(currency.BTC, currency.USD), "5m", 0, time.Time{}, time.Time{})
	require.NoError(t, err)
	assert.NotNil(t, result)

	start, end := getTime()
	result, err = b.GetMarketRatio(context.Background(), currency.NewPair(currency.BTC, currency.USD), "5m", 0, start, end)
	require.NoError(t, err)
	assert.NotNil(t, result)
}

func TestGetFuturesTakerVolume(t *testing.T) {
	t.Parallel()
	_, err := b.GetFuturesTakerVolume(context.Background(), currency.EMPTYPAIR, "ALL", "5m", 0, time.Time{}, time.Time{})
	require.ErrorIs(t, err, currency.ErrCurrencyPairEmpty)

	_, err = b.GetFuturesTakerVolume(context.Background(), currency.NewPair(currency.BTC, currency.USD), "abc", "5m", 0, time.Time{}, time.Time{})
	require.ErrorIs(t, err, errContractTypeIsRequired)

	_, err = b.GetFuturesTakerVolume(context.Background(), currency.NewPair(currency.BTC, currency.USD), "ALL", "5mo", 0, time.Time{}, time.Time{})
	require.ErrorIs(t, err, kline.ErrInvalidInterval)

	result, err := b.GetFuturesTakerVolume(context.Background(), currency.NewPair(currency.BTC, currency.USD), "ALL", "5m", 0, time.Time{}, time.Time{})
	assert.NoError(t, err)
	assert.NotNil(t, result)

	start, end := getTime()
	result, err = b.GetFuturesTakerVolume(context.Background(), currency.NewPair(currency.BTC, currency.USD), "ALL", "5m", 0, start, end)
	require.NoError(t, err)
	assert.NotNil(t, result)
}

func TestFuturesBasisData(t *testing.T) {
	t.Parallel()
	_, err := b.GetFuturesBasisData(context.Background(), currency.EMPTYPAIR, "CURRENT_QUARTER", "5m", 0, time.Time{}, time.Time{})
	require.ErrorIs(t, err, currency.ErrCurrencyPairEmpty)
	_, err = b.GetFuturesBasisData(context.Background(), currency.NewPair(currency.BTC, currency.USD), "QUARTER", "5m", 0, time.Time{}, time.Time{})
	require.ErrorIs(t, err, errContractTypeIsRequired)
	_, err = b.GetFuturesBasisData(context.Background(), currency.NewPair(currency.BTC, currency.USD), "CURRENT_QUARTER", "5mo", 0, time.Time{}, time.Time{})
	require.ErrorIs(t, err, errInvalidPeriodOrInterval)

	result, err := b.GetFuturesBasisData(context.Background(), currency.NewPair(currency.BTC, currency.USD), "CURRENT_QUARTER", "5m", 0, time.Time{}, time.Time{})
	assert.NoError(t, err)
	assert.NotNil(t, result)

	start := time.UnixMilli(1577836800000)
	end := time.UnixMilli(1580515200000)
	if !mockTests {
		start = time.Now().Add(-time.Second * 240)
		end = time.Now()
	}
	result, err = b.GetFuturesBasisData(context.Background(), currency.NewPair(currency.BTC, currency.USD), "CURRENT_QUARTER", "5m", 0, start, end)
	require.NoError(t, err)
	assert.NotNil(t, result)
}

func TestFuturesNewOrder(t *testing.T) {
	t.Parallel()
	arg := &FuturesNewOrderRequest{Symbol: usdtmTradablePair, Side: "BUY", OrderType: order.Limit.String(),
		PositionSide: "abcd",
		TimeInForce:  BinanceRequestParamsTimeGTC, Quantity: 1, Price: 1}
	_, err := b.FuturesNewOrder(context.Background(), arg)
	require.ErrorIs(t, err, errInvalidPositionSide)

	arg.PositionSide = ""
	arg.WorkingType = "abc"
	_, err = b.FuturesNewOrder(context.Background(), arg)
	require.ErrorIs(t, err, errInvalidWorkingType)

	arg.WorkingType = ""
	arg.NewOrderRespType = "abcd"
	_, err = b.FuturesNewOrder(context.Background(), arg)
	require.ErrorIs(t, err, errInvalidNewOrderResponseType)

	sharedtestvalues.SkipTestIfCredentialsUnset(t, b, canManipulateRealOrders)
<<<<<<< HEAD
	result, err := b.FuturesNewOrder(context.Background(), &FuturesNewOrderRequest{Symbol: currency.NewPairWithDelimiter("BTCUSD", "PERP", "_"), Side: "BUY",
		OrderType: order.Limit.String(), TimeInForce: BinanceRequestParamsTimeGTC, Quantity: 1, Price: 1})
	require.NoError(t, err)
	assert.NotNil(t, result)
=======
	_, err := b.FuturesNewOrder(
		context.Background(),
		&FuturesNewOrderRequest{
			Symbol:      currency.NewPairWithDelimiter("BTCUSD", "PERP", "_"),
			Side:        "BUY",
			OrderType:   "LIMIT",
			TimeInForce: order.GoodTillCancel.String(),
			Quantity:    1,
			Price:       1,
		},
	)
	if err != nil {
		t.Error(err)
	}
>>>>>>> 88584b80
}

func TestFuturesBatchOrder(t *testing.T) {
	t.Parallel()
	_, err := b.FuturesBatchOrder(context.Background(), []PlaceBatchOrderData{})
	require.ErrorIs(t, err, common.ErrEmptyParams)

	arg := PlaceBatchOrderData{
		Symbol:       currency.Pair{Base: currency.BTC, Quote: currency.NewCode("USD_PERP")},
		Side:         "BUY",
		OrderType:    order.Limit.String(),
		Quantity:     1,
		Price:        1,
		TimeInForce:  "GTC",
		PositionSide: "abcd",
	}
	_, err = b.FuturesBatchOrder(context.Background(), []PlaceBatchOrderData{arg})
	require.ErrorIs(t, err, errInvalidPositionSide)

	arg.PositionSide = ""
	arg.WorkingType = "abcd"
	_, err = b.FuturesBatchOrder(context.Background(), []PlaceBatchOrderData{arg})
	require.ErrorIs(t, err, errInvalidWorkingType)

	arg.NewOrderRespType = "abcd"
	arg.WorkingType = ""
	_, err = b.FuturesBatchOrder(context.Background(), []PlaceBatchOrderData{arg})
	require.ErrorIs(t, err, errInvalidNewOrderResponseType)

	sharedtestvalues.SkipTestIfCredentialsUnset(t, b, canManipulateRealOrders)
	result, err := b.FuturesBatchOrder(context.Background(), []PlaceBatchOrderData{
		{
			Symbol:      currency.Pair{Base: currency.BTC, Quote: currency.NewCode("USD_PERP")},
			Side:        "BUY",
			OrderType:   order.Limit.String(),
			Quantity:    1,
			Price:       1,
			TimeInForce: "GTC",
		},
	})
	require.NoError(t, err)
	assert.NotNil(t, result)
}

func TestFuturesBatchCancelOrders(t *testing.T) {
	t.Parallel()
	sharedtestvalues.SkipTestIfCredentialsUnset(t, b, canManipulateRealOrders)
	result, err := b.FuturesBatchCancelOrders(context.Background(), currency.NewPairWithDelimiter("BTCUSD", "PERP", "_"), []string{"123"}, []string{})
	require.NoError(t, err)
	assert.NotNil(t, result)
}

func TestFuturesGetOrderData(t *testing.T) {
	t.Parallel()
	sharedtestvalues.SkipTestIfCredentialsUnset(t, b)
	result, err := b.FuturesGetOrderData(context.Background(), currency.NewPairWithDelimiter("BTCUSD", "PERP", "_"), "123", "")
	require.NoError(t, err)
	assert.NotNil(t, result)
}

func TestCancelAllOpenOrders(t *testing.T) {
	t.Parallel()
	sharedtestvalues.SkipTestIfCredentialsUnset(t, b, canManipulateRealOrders)
	result, err := b.FuturesCancelAllOpenOrders(context.Background(), currency.NewPairWithDelimiter("BTCUSD", "PERP", "_"))
	require.NoError(t, err)
	assert.NotNil(t, result)
}

func TestAutoCancelAllOpenOrders(t *testing.T) {
	t.Parallel()
	sharedtestvalues.SkipTestIfCredentialsUnset(t, b, canManipulateRealOrders)
	result, err := b.AutoCancelAllOpenOrders(context.Background(), currency.NewPairWithDelimiter("BTCUSD", "PERP", "_"), 30000)
	require.NoError(t, err)
	assert.NotNil(t, result)
}

func TestFuturesOpenOrderData(t *testing.T) {
	t.Parallel()
	sharedtestvalues.SkipTestIfCredentialsUnset(t, b)
	result, err := b.FuturesOpenOrderData(context.Background(), currency.NewPair(currency.BTC, currency.USD), "", "")
	require.NoError(t, err)
	assert.NotNil(t, result)
}

func TestGetFuturesAllOpenOrders(t *testing.T) {
	t.Parallel()
	sharedtestvalues.SkipTestIfCredentialsUnset(t, b)
	result, err := b.GetFuturesAllOpenOrders(context.Background(), currency.NewPairWithDelimiter("BTCUSD", "PERP", "_"), "")
	require.NoError(t, err)
	assert.NotNil(t, result)
}

func TestGetAllFuturesOrders(t *testing.T) {
	t.Parallel()
	sharedtestvalues.SkipTestIfCredentialsUnset(t, b)
	result, err := b.GetAllFuturesOrders(context.Background(), currency.NewPairWithDelimiter("BTCUSD", "PERP", "_"), currency.EMPTYPAIR, time.Time{}, time.Time{}, 0, 2)
	require.NoError(t, err)
	assert.NotNil(t, result)
}

func TestFuturesChangeMarginType(t *testing.T) {
	t.Parallel()
	_, err := b.FuturesChangeMarginType(context.Background(), currency.NewPairWithDelimiter("BTCUSD", "PERP", "_"), "abcd")
	require.ErrorIs(t, err, margin.ErrInvalidMarginType)

	sharedtestvalues.SkipTestIfCredentialsUnset(t, b, canManipulateRealOrders)
	result, err := b.FuturesChangeMarginType(context.Background(), currency.NewPairWithDelimiter("BTCUSD", "PERP", "_"), "ISOLATED")
	require.NoError(t, err)
	assert.NotNil(t, result)
}

func TestGetFuturesAccountBalance(t *testing.T) {
	t.Parallel()
	sharedtestvalues.SkipTestIfCredentialsUnset(t, b)
	result, err := b.GetFuturesAccountBalance(context.Background())
	require.NoError(t, err)
	assert.NotNil(t, result)
}

func TestGetFuturesAccountInfo(t *testing.T) {
	t.Parallel()
	sharedtestvalues.SkipTestIfCredentialsUnset(t, b)
	result, err := b.GetFuturesAccountInfo(context.Background())
	require.NoError(t, err)
	assert.NotNil(t, result)
}

func TestFuturesChangeInitialLeverage(t *testing.T) {
	t.Parallel()
	_, err := b.FuturesChangeInitialLeverage(context.Background(), currency.NewPairWithDelimiter("BTCUSD", "PERP", "_"), 129)
	require.ErrorIs(t, err, order.ErrSubmitLeverageNotSupported)

	sharedtestvalues.SkipTestIfCredentialsUnset(t, b, canManipulateRealOrders)
	result, err := b.FuturesChangeInitialLeverage(context.Background(), currency.NewPairWithDelimiter("BTCUSD", "PERP", "_"), 5)
	require.NoError(t, err)
	assert.NotNil(t, result)
}

func TestModifyIsolatedPositionMargin(t *testing.T) {
	t.Parallel()
	_, err := b.ModifyIsolatedPositionMargin(context.Background(), currency.NewPairWithDelimiter("BTCUSD", "PERP", "_"), "", "abcd", 0)
	require.ErrorIs(t, err, errMarginChangeTypeInvalid)

	_, err = b.ModifyIsolatedPositionMargin(context.Background(), currency.NewPairWithDelimiter("BTCUSD", "PERP", "_"), "abcd", "", 0)
	require.ErrorIs(t, err, errInvalidPositionSide)

	sharedtestvalues.SkipTestIfCredentialsUnset(t, b, canManipulateRealOrders)
	result, err := b.ModifyIsolatedPositionMargin(context.Background(), currency.NewPairWithDelimiter("BTCUSD", "PERP", "_"), "BOTH", "add", 5)
	require.NoError(t, err)
	assert.NotNil(t, result)
}

func TestFuturesMarginChangeHistory(t *testing.T) {
	t.Parallel()
	_, err := b.FuturesMarginChangeHistory(context.Background(), currency.NewPairWithDelimiter("BTCUSD", "PERP", "_"), "abc", time.Time{}, time.Time{}, 10)
	require.ErrorIs(t, err, errMarginChangeTypeInvalid)

	sharedtestvalues.SkipTestIfCredentialsUnset(t, b)
	result, err := b.FuturesMarginChangeHistory(context.Background(), currency.NewPairWithDelimiter("BTCUSD", "PERP", "_"), "add", time.Time{}, time.Time{}, 10)
	require.NoError(t, err)
	assert.NotNil(t, result)
}

func TestFuturesPositionsInfo(t *testing.T) {
	t.Parallel()
	sharedtestvalues.SkipTestIfCredentialsUnset(t, b)
	result, err := b.FuturesPositionsInfo(context.Background(), "BTCUSD", "")
	require.NoError(t, err)
	assert.NotNil(t, result)
}

func TestFuturesTradeHistory(t *testing.T) {
	t.Parallel()
	sharedtestvalues.SkipTestIfCredentialsUnset(t, b)
	result, err := b.FuturesTradeHistory(context.Background(), currency.NewPairWithDelimiter("BTCUSD", "PERP", "_"), "", time.Time{}, time.Time{}, 5, 0)
	require.NoError(t, err)
	assert.NotNil(t, result)
}

func TestFuturesIncomeHistory(t *testing.T) {
	t.Parallel()
	sharedtestvalues.SkipTestIfCredentialsUnset(t, b)
	result, err := b.FuturesIncomeHistory(context.Background(), currency.EMPTYPAIR, "TRANSFER", time.Time{}, time.Time{}, 5)
	require.NoError(t, err)
	assert.NotNil(t, result)
}

func TestFuturesForceOrders(t *testing.T) {
	t.Parallel()
	_, err := b.FuturesForceOrders(context.Background(), currency.EMPTYPAIR, "abcd", time.Time{}, time.Time{})
	require.ErrorIs(t, err, errInvalidAutoCloseType)

	sharedtestvalues.SkipTestIfCredentialsUnset(t, b)
	result, err := b.FuturesForceOrders(context.Background(), currency.EMPTYPAIR, "ADL", time.Time{}, time.Time{})
	require.NoError(t, err)
	assert.NotNil(t, result)
}

func TestUGetNotionalLeverage(t *testing.T) {
	t.Parallel()
	sharedtestvalues.SkipTestIfCredentialsUnset(t, b)
	result, err := b.FuturesNotionalBracket(context.Background(), "BTCUSD")
	assert.NoError(t, err)
	assert.NotNil(t, result)

	result, err = b.FuturesNotionalBracket(context.Background(), "")
	require.NoError(t, err)
	assert.NotNil(t, result)
}

func TestFuturesPositionsADLEstimate(t *testing.T) {
	t.Parallel()
	sharedtestvalues.SkipTestIfCredentialsUnset(t, b)
	result, err := b.FuturesPositionsADLEstimate(context.Background(), currency.EMPTYPAIR)
	require.NoError(t, err)
	assert.NotNil(t, result)
}

func TestGetMarkPriceKline(t *testing.T) {
	t.Parallel()
	_, err := b.GetMarkPriceKline(context.Background(), currency.NewPairWithDelimiter("BTCUSD", "PERP", "_"), "1Mo", 5, time.Time{}, time.Time{})
	require.ErrorIs(t, err, kline.ErrInvalidInterval)

	result, err := b.GetMarkPriceKline(context.Background(), currency.NewPairWithDelimiter("BTCUSD", "PERP", "_"), "1M", 5, time.Time{}, time.Time{})
	require.NoError(t, err)
	assert.NotNil(t, result)
}

func TestGetPremiumIndexKlineData(t *testing.T) {
	t.Parallel()
	result, err := b.GetPremiumIndexKlineData(context.Background(), currency.NewPairWithDelimiter("BTCUSD", "PERP", "_"), "1M", 5, time.Time{}, time.Time{})
	require.NoError(t, err)
	assert.NotNil(t, result)
}

func TestGetExchangeInfo(t *testing.T) {
	t.Parallel()
	result, err := b.GetExchangeInfo(context.Background())
	require.NoError(t, err)
	assert.NotNil(t, result)
}

func TestFetchTradablePairs(t *testing.T) {
	t.Parallel()
	_, err := b.FetchTradablePairs(context.Background(), asset.Empty)
	require.ErrorIs(t, err, asset.ErrNotSupported)

	results, err := b.FetchTradablePairs(context.Background(), asset.Spot)
	assert.NoError(t, err)
	assert.NotNil(t, results)
	results, err = b.FetchTradablePairs(context.Background(), asset.CoinMarginedFutures)
	assert.NoError(t, err)
	assert.NotNil(t, results)
	results, err = b.FetchTradablePairs(context.Background(), asset.USDTMarginedFutures)
	assert.NoError(t, err)
	assert.NotNil(t, results)
	results, err = b.FetchTradablePairs(context.Background(), asset.Options)
	require.NoError(t, err)
	assert.NotNil(t, results)
}

func TestGetOrderBook(t *testing.T) {
	t.Parallel()
	result, err := b.GetOrderBook(context.Background(),
		OrderBookDataRequestParams{
			Symbol: currency.NewPair(currency.BTC, currency.USDT),
			Limit:  1000,
		})
	require.NoError(t, err)
	assert.NotNil(t, result)
}

func TestGetMostRecentTrades(t *testing.T) {
	t.Parallel()
	_, err := b.GetMostRecentTrades(context.Background(), &RecentTradeRequestParams{})
	require.ErrorIs(t, err, common.ErrEmptyParams)

	result, err := b.GetMostRecentTrades(context.Background(), &RecentTradeRequestParams{
		Symbol: currency.NewPair(currency.BTC, currency.USDT),
		Limit:  15})
	require.NoError(t, err)
	assert.NotNil(t, result)
}

func TestGetHistoricalTrades(t *testing.T) {
	t.Parallel()
	_, err := b.GetHistoricalTrades(context.Background(), "", 5, -1)
	require.ErrorIs(t, err, currency.ErrSymbolStringEmpty)

	result, err := b.GetHistoricalTrades(context.Background(), "BTCUSDT", 5, -1)
	assert.NoError(t, err)
	assert.NotNil(t, result)
}

func TestGetAggregatedTrades(t *testing.T) {
	t.Parallel()
	_, err := b.GetAggregatedTrades(context.Background(), &AggregatedTradeRequestParams{})
	require.ErrorIs(t, err, currency.ErrSymbolStringEmpty)

	result, err := b.GetAggregatedTrades(context.Background(),
		&AggregatedTradeRequestParams{
			Symbol: "BTCUSDT", Limit: 5})
	require.NoError(t, err)
	assert.NotNil(t, result)
}

func TestGetSpotKline(t *testing.T) {
	t.Parallel()
	start, end := getTime()
	result, err := b.GetSpotKline(context.Background(),
		&KlinesRequestParams{
			Symbol:   currency.NewPair(currency.BTC, currency.USDT),
			Interval: kline.FiveMin.Short(), Limit: 24,
			StartTime: start, EndTime: end})
	require.NoError(t, err)
	assert.NotNil(t, result)
}

func TestGetUIKline(t *testing.T) {
	t.Parallel()
	start, end := getTime()
	result, err := b.GetUIKline(context.Background(),
		&KlinesRequestParams{
			Symbol:   currency.NewPair(currency.BTC, currency.USDT),
			Interval: kline.FiveMin.Short(), Limit: 24,
			StartTime: start, EndTime: end})
	require.NoError(t, err)
	assert.NotNil(t, result)
}

func TestGetAveragePrice(t *testing.T) {
	t.Parallel()
	result, err := b.GetAveragePrice(context.Background(), currency.NewPair(currency.BTC, currency.USDT))
	require.NoError(t, err)
	assert.NotNil(t, result)
}

func TestGetPriceChangeStats(t *testing.T) {
	t.Parallel()
	result, err := b.GetPriceChangeStats(context.Background(), currency.NewPair(currency.BTC, currency.USDT), currency.Pairs{})
	require.NoError(t, err)
	assert.NotNil(t, result)
}

func TestGetTradingDayTicker(t *testing.T) {
	t.Parallel()
	_, err := b.GetTradingDayTicker(context.Background(), []currency.Pair{}, "", "")
	require.ErrorIs(t, err, currency.ErrCurrencyPairsEmpty)
	_, err = b.GetTradingDayTicker(context.Background(), []currency.Pair{currency.EMPTYPAIR}, "", "")
	require.ErrorIs(t, err, currency.ErrCurrencyPairEmpty)

	result, err := b.GetTradingDayTicker(context.Background(), []currency.Pair{spotTradablePair}, "", "")
	assert.NoError(t, err)
	assert.NotNil(t, result)
}

func TestGetLatestSpotPrice(t *testing.T) {
	t.Parallel()
	result, err := b.GetLatestSpotPrice(context.Background(), currency.NewPair(currency.BTC, currency.USDT), currency.Pairs{})
	require.NoError(t, err)
	assert.NotNil(t, result)
}

func TestGetBestPrice(t *testing.T) {
	t.Parallel()
	result, err := b.GetBestPrice(context.Background(), spotTradablePair, currency.Pairs{})
	require.NoError(t, err)
	assert.NotNil(t, result)
}

func TestGetTickerData(t *testing.T) {
	t.Parallel()
	_, err := b.GetTickerData(context.Background(), []currency.Pair{}, time.Minute*20, "FULL")
	require.ErrorIs(t, err, currency.ErrCurrencyPairsEmpty)

	result, err := b.GetTickerData(context.Background(), []currency.Pair{spotTradablePair}, time.Minute*20, "FULL")
	require.NoError(t, err)
	assert.NotNil(t, result)
}

func TestGetDepositAddressForCurrency(t *testing.T) {
	t.Parallel()
	_, err := b.GetDepositAddressForCurrency(context.Background(), currency.EMPTYCODE, "")
	require.ErrorIs(t, err, currency.ErrCurrencyCodeEmpty)

	sharedtestvalues.SkipTestIfCredentialsUnset(t, b)
	result, err := b.GetDepositAddressForCurrency(context.Background(), currency.BTC, "")
	require.NoError(t, err)
	assert.NotNil(t, result)
}

func TestGetAssetsThatCanBeConvertedIntoBNB(t *testing.T) {
	t.Parallel()
	sharedtestvalues.SkipTestIfCredentialsUnset(t, b)
	result, err := b.GetAssetsThatCanBeConvertedIntoBNB(context.Background(), "MINI")
	require.NoError(t, err)
	assert.NotNil(t, result)
}

func TestWithdrawCrypto(t *testing.T) {
	t.Parallel()
	_, err := b.WithdrawCrypto(context.Background(), currency.EMPTYCODE, "123435", "", "address-here", "", "", 100, false)
	require.ErrorIs(t, err, currency.ErrCurrencyCodeEmpty)
	_, err = b.WithdrawCrypto(context.Background(), currency.USDT, "", "", "", "", "", 100, false)
	require.ErrorIs(t, err, errAddressRequired)
	_, err = b.WithdrawCrypto(context.Background(), currency.USDT, "123435", "", "address-here", "123213", "", 0, false)
	require.ErrorIs(t, err, order.ErrAmountBelowMin)

	sharedtestvalues.SkipTestIfCredentialsUnset(t, b, canManipulateRealOrders)
	result, err := b.WithdrawCrypto(context.Background(), currency.USDT, "123435", "", "address", "", "", 100, false)
	require.NoError(t, err)
	assert.NotNil(t, result)
}

func TestDustTransfer(t *testing.T) {
	t.Parallel()
	_, err := b.DustTransfer(context.Background(), []string{}, "SPOT")
	require.ErrorIs(t, err, currency.ErrCurrencyCodeEmpty)

	sharedtestvalues.SkipTestIfCredentialsUnset(t, b, canManipulateRealOrders)
	result, err := b.DustTransfer(context.Background(), []string{"BTC", "USDT"}, "SPOT")
	require.NoError(t, err)
	assert.NotNil(t, result)
}

func TestGetAssetDevidendRecords(t *testing.T) {
	t.Parallel()
	_, err := b.GetAssetDevidendRecords(context.Background(), currency.EMPTYCODE, time.Now().Add(-time.Hour*48), time.Now(), 0)
	require.ErrorIs(t, err, currency.ErrCurrencyCodeEmpty)

	sharedtestvalues.SkipTestIfCredentialsUnset(t, b)
	result, err := b.GetAssetDevidendRecords(context.Background(), currency.BTC, time.Now().Add(-time.Hour*48), time.Now(), 0)
	require.NoError(t, err)
	assert.NotNil(t, result)
}

func TestGetAssetDetail(t *testing.T) {
	t.Parallel()
	sharedtestvalues.SkipTestIfCredentialsUnset(t, b)
	result, err := b.GetAssetDetail(context.Background())
	require.NoError(t, err)
	assert.NotNil(t, result)
}

func TestGetTradeFees(t *testing.T) {
	t.Parallel()
	sharedtestvalues.SkipTestIfCredentialsUnset(t, b)
	result, err := b.GetTradeFees(context.Background(), currency.Pair{Base: currency.BTC, Quote: currency.USDT})
	require.NoError(t, err)
	assert.NotNil(t, result)
}

func TestUserUniversalTransfer(t *testing.T) {
	t.Parallel()
	_, err := b.UserUniversalTransfer(context.Background(), 0, 123.234, currency.BTC, "", "")
	require.ErrorIs(t, err, errTransferTypeRequired)
	_, err = b.UserUniversalTransfer(context.Background(), ttMainUMFuture, 123.234, currency.EMPTYCODE, "", "")
	require.ErrorIs(t, err, currency.ErrCurrencyCodeEmpty)
	_, err = b.UserUniversalTransfer(context.Background(), ttMainUMFuture, 0, currency.BTC, "", "")
	require.ErrorIs(t, err, order.ErrAmountBelowMin)

	sharedtestvalues.SkipTestIfCredentialsUnset(t, b, canManipulateRealOrders)
	result, err := b.UserUniversalTransfer(context.Background(), ttMainUMFuture, 123.234, currency.BTC, "", "")
	require.NoError(t, err)
	assert.NotNil(t, result)
}

func TestGetUserUniversalTransferHistory(t *testing.T) {
	t.Parallel()
	_, err := b.GetUserUniversalTransferHistory(context.Background(), 0, time.Time{}, time.Time{}, 0, 0, "BTC", "USDT")
	require.ErrorIs(t, err, errTransferTypeRequired)
	_, err = b.GetUserUniversalTransferHistory(context.Background(), ttUMFutureMargin, time.Time{}, time.Time{}, 0, 0, "BTC", "USDT")
	require.ErrorIs(t, err, order.ErrAmountBelowMin)

	sharedtestvalues.SkipTestIfCredentialsUnset(t, b)
	result, err := b.GetUserUniversalTransferHistory(context.Background(), ttUMFutureMargin, time.Time{}, time.Time{}, 1, 1234, "BTC", "USDT")
	require.NoError(t, err)
	assert.NotNil(t, result)
}

func TestGetFundingAssets(t *testing.T) {
	t.Parallel()
	sharedtestvalues.SkipTestIfCredentialsUnset(t, b)
	result, err := b.GetFundingAssets(context.Background(), currency.BTC, true)
	require.NoError(t, err)
	assert.NotNil(t, result)
}

func TestGetUserAssets(t *testing.T) {
	t.Parallel()
	sharedtestvalues.SkipTestIfCredentialsUnset(t, b)
	result, err := b.GetUserAssets(context.Background(), currency.BTC, true)
	require.NoError(t, err)
	assert.NotNil(t, result)
}

func TestConvertBUSD(t *testing.T) {
	t.Parallel()
	_, err := b.ConvertBUSD(context.Background(), "", "MAIN", currency.ETH, currency.USD, 1234)
	require.ErrorIs(t, err, errTransactionIDRequired)
	_, err = b.ConvertBUSD(context.Background(), "12321412312", "MAIN", currency.EMPTYCODE, currency.USD, 1234)
	require.ErrorIs(t, err, currency.ErrCurrencyCodeEmpty)
	_, err = b.ConvertBUSD(context.Background(), "12321412312", "MAIN", currency.ETH, currency.USD, 0)
	require.ErrorIs(t, err, order.ErrAmountBelowMin)
	_, err = b.ConvertBUSD(context.Background(), "12321412312", "MAIN", currency.ETH, currency.EMPTYCODE, 1234)
	require.ErrorIs(t, err, currency.ErrCurrencyCodeEmpty)

	sharedtestvalues.SkipTestIfCredentialsUnset(t, b, canManipulateRealOrders)
	result, err := b.ConvertBUSD(context.Background(), "12321412312", "MAIN", currency.ETH, currency.USD, 1234)
	require.NoError(t, err)
	assert.NotNil(t, result)
}

func TestBUSDConvertHistory(t *testing.T) {
	t.Parallel()
	sharedtestvalues.SkipTestIfCredentialsUnset(t, b)
	result, err := b.BUSDConvertHistory(context.Background(), "transaction-id", "233423423", "CARD", currency.BTC, time.Now().Add(-time.Hour*48*10), time.Now(), 0, 20)
	require.NoError(t, err)
	assert.NotNil(t, result)
}

func TestGetCloudMiningPaymentAndRefundHistory(t *testing.T) {
	t.Parallel()
	sharedtestvalues.SkipTestIfCredentialsUnset(t, b)
	result, err := b.GetCloudMiningPaymentAndRefundHistory(context.Background(), "1234", currency.BTC, time.Now().Add(-time.Hour*480), time.Now(), 1232313, 0, 0)
	require.NoError(t, err)
	assert.NotNil(t, result)
}

func TestGetUserAccountInfo(t *testing.T) {
	t.Parallel()
	sharedtestvalues.SkipTestIfCredentialsUnset(t, b)
	result, err := b.GetUserAccountInfo(context.Background())
	require.NoError(t, err)
	assert.NotNil(t, result)
}

func TestGetAPIKeyPermission(t *testing.T) {
	t.Parallel()
	sharedtestvalues.SkipTestIfCredentialsUnset(t, b)
	result, err := b.GetAPIKeyPermission(context.Background())
	require.NoError(t, err)
	assert.NotNil(t, result)
}

func TestGetAutoConvertingStableCoins(t *testing.T) {
	t.Parallel()
	sharedtestvalues.SkipTestIfCredentialsUnset(t, b)
	result, err := b.GetAutoConvertingStableCoins(context.Background())
	require.NoError(t, err)
	assert.NotNil(t, result)
}

func TestSwitchOnOffBUSDAndStableCoinsConversion(t *testing.T) {
	t.Parallel()
	err := b.SwitchOnOffBUSDAndStableCoinsConversion(context.Background(), currency.EMPTYCODE, false)
	require.ErrorIs(t, err, currency.ErrCurrencyCodeEmpty)

	sharedtestvalues.SkipTestIfCredentialsUnset(t, b, canManipulateRealOrders)
	err = b.SwitchOnOffBUSDAndStableCoinsConversion(context.Background(), currency.BTC, false)
	assert.NoError(t, err)
}

func TestOneClickArrivalDepositApply(t *testing.T) {
	t.Parallel()
	sharedtestvalues.SkipTestIfCredentialsUnset(t, b, canManipulateRealOrders)
	result, err := b.OneClickArrivalDepositApply(context.Background(), "", 0, 0, 0)
	require.NoError(t, err)
	assert.NotNil(t, result)
}

<<<<<<< HEAD
func TestGetDepositAddressListWithNetwork(t *testing.T) {
	t.Parallel()
	_, err := b.GetDepositAddressListWithNetwork(context.Background(), currency.EMPTYCODE, "")
	require.ErrorIs(t, err, currency.ErrCurrencyCodeEmpty)
=======
	req := &NewOrderRequest{
		Symbol:      currency.NewPair(currency.LTC, currency.BTC),
		Side:        order.Buy.String(),
		TradeType:   BinanceRequestParamsOrderLimit,
		Price:       0.0025,
		Quantity:    100000,
		TimeInForce: order.GoodTillCancel.String(),
	}
>>>>>>> 88584b80

	sharedtestvalues.SkipTestIfCredentialsUnset(t, b)
	result, err := b.GetDepositAddressListWithNetwork(context.Background(), currency.BTC, "")
	require.NoError(t, err)
	assert.NotNil(t, result)
}

func TestGetUserWalletBalance(t *testing.T) {
	t.Parallel()
	sharedtestvalues.SkipTestIfCredentialsUnset(t, b)
	result, err := b.GetUserWalletBalance(context.Background(), currency.ETH)
	require.NoError(t, err)
	assert.NotNil(t, result)
}

func TestGetUserDelegationHistory(t *testing.T) {
	t.Parallel()
	_, err := b.GetUserDelegationHistory(context.Background(), "", "Delegate", time.Now().Add(-time.Hour*24*12), time.Now(), currency.BTC, 0, 0)
	require.ErrorIs(t, err, errValidEmailRequired)

	sharedtestvalues.SkipTestIfCredentialsUnset(t, b)
	result, err := b.GetUserDelegationHistory(context.Background(), "someone@thrasher.com", "Delegate", time.Now().Add(-time.Hour*24*12), time.Now(), currency.BTC, 0, 0)
	require.NoError(t, err)
	assert.NotNil(t, result)
}

func TestGetSymbolsDelistScheduleForSpot(t *testing.T) {
	t.Parallel()
	sharedtestvalues.SkipTestIfCredentialsUnset(t, b)
	result, err := b.GetSymbolsDelistScheduleForSpot(context.Background())
	require.NoError(t, err)
	assert.NotNil(t, result)
}

func TestCreateVirtualSubAccount(t *testing.T) {
	t.Parallel()
	sharedtestvalues.SkipTestIfCredentialsUnset(t, b, canManipulateRealOrders)
	result, err := b.CreateVirtualSubAccount(context.Background(), "something-string")
	require.NoError(t, err)
	assert.NotNil(t, result)
}

func TestGetSubAccountList(t *testing.T) {
	t.Parallel()
	sharedtestvalues.SkipTestIfCredentialsUnset(t, b)
	result, err := b.GetSubAccountList(context.Background(), "testsub@gmail.com", false, 0, 10)
	require.NoError(t, err)
	assert.NotNil(t, result)
}

func TestGetSubAccountSpotAssetTransferHistory(t *testing.T) {
	t.Parallel()
	sharedtestvalues.SkipTestIfCredentialsUnset(t, b)
	result, err := b.GetSubAccountSpotAssetTransferHistory(context.Background(), "", "", time.Time{}, time.Now(), 0, 10)
	require.NoError(t, err)
	assert.NotNil(t, result)
}

func TestGetSubAccountFuturesAssetTransferHistory(t *testing.T) {
	t.Parallel()
	_, err := b.GetSubAccountFuturesAssetTransferHistory(context.Background(), "", time.Time{}, time.Now(), 2, 0, 0)
	require.ErrorIs(t, err, errValidEmailRequired)
	_, err = b.GetSubAccountFuturesAssetTransferHistory(context.Background(), "someone@gmail.com", time.Time{}, time.Now(), 0, 0, 0)
	require.ErrorIs(t, err, errInvalidFuturesType)

	sharedtestvalues.SkipTestIfCredentialsUnset(t, b)
	result, err := b.GetSubAccountFuturesAssetTransferHistory(context.Background(), "someone@gmail.com", time.Time{}, time.Now(), 2, 0, 0)
	require.NoError(t, err)
	assert.NotNil(t, result)
}

func TestSubAccountFuturesAssetTransfer(t *testing.T) {
	t.Parallel()
	_, err := b.SubAccountFuturesAssetTransfer(context.Background(), "from_someone", "to_someont@thrasher.io", 1, currency.USDT, 0.1)
	require.ErrorIs(t, err, errValidEmailRequired)
	_, err = b.SubAccountFuturesAssetTransfer(context.Background(), "from_someone@thrasher.io", "to_someont", 1, currency.USDT, 0.1)
	require.ErrorIs(t, err, errValidEmailRequired)
	_, err = b.SubAccountFuturesAssetTransfer(context.Background(), "from_someone@thrasher.io", "to_someont@thrasher.io", -1, currency.USDT, 0.1)
	require.ErrorIs(t, err, errInvalidFuturesType)
	_, err = b.SubAccountFuturesAssetTransfer(context.Background(), "from_someone@thrasher.io", "to_someont@thrasher.io", 1, currency.EMPTYCODE, 0.1)
	require.ErrorIs(t, err, currency.ErrCurrencyCodeEmpty)

	sharedtestvalues.SkipTestIfCredentialsUnset(t, b, canManipulateRealOrders)
	result, err := b.SubAccountFuturesAssetTransfer(context.Background(), "from_someone@thrasher.io", "to_someont@thrasher.io", 1, currency.USDT, 0.1)
	require.NoError(t, err)
	assert.NotNil(t, result)
}

func TestGetSubAccountAssets(t *testing.T) {
	t.Parallel()
	_, err := b.GetSubAccountAssets(context.Background(), "email_address")
	require.ErrorIs(t, err, errValidEmailRequired)

	sharedtestvalues.SkipTestIfCredentialsUnset(t, b)
	result, err := b.GetSubAccountAssets(context.Background(), "email_address@mail.com")
	require.NoError(t, err)
	assert.NotNil(t, result)
}

func TestGetManagedSubAccountList(t *testing.T) {
	t.Parallel()
	sharedtestvalues.SkipTestIfCredentialsUnset(t, b)
	result, err := b.GetManagedSubAccountList(context.Background(), "address@gmail.com", 0, 10)
	require.NoError(t, err)
	assert.NotNil(t, result)
}

func TestGetSubAccountTransactionStatistics(t *testing.T) {
	t.Parallel()
	_, err := b.GetSubAccountTransactionStatistics(context.Background(), "addressio")
	require.ErrorIs(t, err, errValidEmailRequired)

	sharedtestvalues.SkipTestIfCredentialsUnset(t, b)
	result, err := b.GetSubAccountTransactionStatistics(context.Background(), "address@thrasher.io")
	require.NoError(t, err)
	assert.NotNil(t, result)
}

func TestGetManagedSubAccountDepositAddress(t *testing.T) {
	t.Parallel()
	_, err := b.GetManagedSubAccountDepositAddress(context.Background(), currency.ETH, "destination", "")
	require.ErrorIs(t, err, errValidEmailRequired)
	_, err = b.GetManagedSubAccountDepositAddress(context.Background(), currency.EMPTYCODE, "destination@thrasher.io", "")
	require.ErrorIs(t, err, currency.ErrCurrencyCodeEmpty)

	sharedtestvalues.SkipTestIfCredentialsUnset(t, b)
	result, err := b.GetManagedSubAccountDepositAddress(context.Background(), currency.ETH, "destination@thrasher.io", "")
	require.NoError(t, err)
	assert.NotNil(t, result)
}

func TestEnableOptionsForSubAccount(t *testing.T) {
	t.Parallel()
	_, err := b.EnableOptionsForSubAccount(context.Background(), "")
	require.ErrorIs(t, err, errValidEmailRequired)

	sharedtestvalues.SkipTestIfCredentialsUnset(t, b, canManipulateRealOrders)
	result, err := b.EnableOptionsForSubAccount(context.Background(), "address@mail.com")
	require.NoError(t, err)
	assert.NotNil(t, result)
}

func TestGetManagedSubAccountTransferLog(t *testing.T) {
	t.Parallel()
	_, err := b.GetManagedSubAccountTransferLog(context.Background(), time.Now().Add(-time.Hour*24*30), time.Now().Add(-time.Hour*24*50), 1, 10, "", "MARGIN")
	require.ErrorIs(t, err, common.ErrStartAfterEnd)
	_, err = b.GetManagedSubAccountTransferLog(context.Background(), time.Now().Add(-time.Hour*24*50), time.Now().Add(-time.Hour*24*30), -1, 10, "", "MARGIN")
	require.ErrorIs(t, err, errPageNumberRequired)
	_, err = b.GetManagedSubAccountTransferLog(context.Background(), time.Now().Add(-time.Hour*24*50), time.Now().Add(-time.Hour*24*30), 1, -1, "", "MARGIN")
	require.ErrorIs(t, err, errLimitNumberRequired)

	sharedtestvalues.SkipTestIfCredentialsUnset(t, b)
	result, err := b.GetManagedSubAccountTransferLog(context.Background(), time.Now().Add(-time.Hour*24*50), time.Now().Add(-time.Hour*24*30), 1, 10, "", "MARGIN")
	require.NoError(t, err)
	assert.NotNil(t, result)
}

func TestGetSubAccountSpotAssetsSummary(t *testing.T) {
	t.Parallel()
	sharedtestvalues.SkipTestIfCredentialsUnset(t, b)
	result, err := b.GetSubAccountSpotAssetsSummary(context.Background(), "the_address@thrasher.io", 0, 10)
	require.NoError(t, err)
	assert.NotNil(t, result)
}

func TestGetSubAccountDepositAddress(t *testing.T) {
	t.Parallel()
	_, err := b.GetSubAccountDepositAddress(context.Background(), "", "BTC", "", 0.1)
	require.ErrorIs(t, err, errValidEmailRequired)
	_, err = b.GetSubAccountDepositAddress(context.Background(), "the_address@thrasher.io", "", "", 0.1)
	require.ErrorIs(t, err, currency.ErrCurrencyCodeEmpty)

	sharedtestvalues.SkipTestIfCredentialsUnset(t, b)
	result, err := b.GetSubAccountDepositAddress(context.Background(), "the_address@thrasher.io", "BTC", "", 0.1)
	require.NoError(t, err)
	assert.NotNil(t, result)
}

func TestGetSubAccountDepositHistory(t *testing.T) {
	t.Parallel()
	_, err := b.GetSubAccountDepositHistory(context.Background(), "someoneio", "BTC", time.Time{}, time.Now(), 0, 0, 10)
	require.ErrorIs(t, err, errValidEmailRequired)

	sharedtestvalues.SkipTestIfCredentialsUnset(t, b)
	result, err := b.GetSubAccountDepositHistory(context.Background(), "someone@thrasher.io", "BTC", time.Time{}, time.Now(), 0, 0, 10)
	require.NoError(t, err)
	assert.NotNil(t, result)
}

func TestGetSubAccountStatusOnMarginFutures(t *testing.T) {
	t.Parallel()
	sharedtestvalues.SkipTestIfCredentialsUnset(t, b)
	result, err := b.GetSubAccountStatusOnMarginFutures(context.Background(), "myemail@mail.com")
	require.NoError(t, err)
	assert.NotNil(t, result)
}

func TestEnableMarginForSubAccount(t *testing.T) {
	t.Parallel()
	_, err := b.EnableMarginForSubAccount(context.Background(), "sampleemaicom")
	require.ErrorIs(t, err, errValidEmailRequired)

	sharedtestvalues.SkipTestIfCredentialsUnset(t, b, canManipulateRealOrders)
	result, err := b.EnableMarginForSubAccount(context.Background(), "sampleemail@email.com")
	require.NoError(t, err)
	assert.NotNil(t, result)
}

func TestGetDetailOnSubAccountMarginAccount(t *testing.T) {
	t.Parallel()
	_, err := b.GetDetailOnSubAccountMarginAccount(context.Background(), "com")
	require.ErrorIs(t, err, errValidEmailRequired)

	sharedtestvalues.SkipTestIfCredentialsUnset(t, b)
	result, err := b.GetDetailOnSubAccountMarginAccount(context.Background(), "test@gmail.com")
	require.NoError(t, err)
	assert.NotNil(t, result)
}

func TestGetSummaryOfSubAccountMarginAccount(t *testing.T) {
	t.Parallel()
	sharedtestvalues.SkipTestIfCredentialsUnset(t, b)
	result, err := b.GetSummaryOfSubAccountMarginAccount(context.Background())
	require.NoError(t, err)
	assert.NotNil(t, result)
}

func TestEnableFuturesSubAccount(t *testing.T) {
	t.Parallel()
	_, err := b.EnableFuturesSubAccount(context.Background(), "address")
	require.ErrorIs(t, err, errValidEmailRequired)

	sharedtestvalues.SkipTestIfCredentialsUnset(t, b, canManipulateRealOrders)
	result, err := b.EnableFuturesSubAccount(context.Background(), "address@gmail.com")
	require.NoError(t, err)
	assert.NotNil(t, result)
}

func TestGetDetailSubAccountFuturesAccount(t *testing.T) {
	t.Parallel()
	_, err := b.GetDetailSubAccountFuturesAccount(context.Background(), "address")
	require.ErrorIs(t, err, errValidEmailRequired)

	sharedtestvalues.SkipTestIfCredentialsUnset(t, b)
	result, err := b.GetDetailSubAccountFuturesAccount(context.Background(), "address@gmail.com")
	require.NoError(t, err)
	assert.NotNil(t, result)
}

func TestGetSummaryOfSubAccountFuturesAccount(t *testing.T) {
	t.Parallel()
	sharedtestvalues.SkipTestIfCredentialsUnset(t, b, canManipulateRealOrders)
	result, err := b.GetSummaryOfSubAccountFuturesAccount(context.Background())
	require.NoError(t, err)
	assert.NotNil(t, result)
}

func TestGetV1FuturesPositionRiskSubAccount(t *testing.T) {
	t.Parallel()
	_, err := b.GetV1FuturesPositionRiskSubAccount(context.Background(), "address")
	require.ErrorIs(t, err, errValidEmailRequired)

	sharedtestvalues.SkipTestIfCredentialsUnset(t, b)
	result, err := b.GetV1FuturesPositionRiskSubAccount(context.Background(), "address@mail.com")
	require.NoError(t, err)
	assert.NotNil(t, result)
}
func TestGetFuturesPositionRiskSubAccount(t *testing.T) {
	t.Parallel()
	_, err := b.GetV2FuturesPositionRiskSubAccount(context.Background(), "address", 1)
	require.ErrorIs(t, err, errValidEmailRequired)
	_, err = b.GetV2FuturesPositionRiskSubAccount(context.Background(), "address@mail.com", -1)
	require.ErrorIs(t, err, errInvalidFuturesType)

	sharedtestvalues.SkipTestIfCredentialsUnset(t, b)
	result, err := b.GetV2FuturesPositionRiskSubAccount(context.Background(), "address@mail.com", 1)
	require.NoError(t, err)
	assert.NotNil(t, result)
}

func TestEnableLeverageTokenForSubAccount(t *testing.T) {
	t.Parallel()
	_, err := b.EnableLeverageTokenForSubAccount(context.Background(), "email-address", false)
	require.ErrorIs(t, err, errValidEmailRequired)

	sharedtestvalues.SkipTestIfCredentialsUnset(t, b, canManipulateRealOrders)
	result, err := b.EnableLeverageTokenForSubAccount(context.Background(), "someone@thrasher.io", false)
	require.NoError(t, err)
	assert.NotNil(t, result)
}

func TestGetIPRestrictionForSubAccountAPIKey(t *testing.T) {
	t.Parallel()
	_, err := b.GetIPRestrictionForSubAccountAPIKeyV2(context.Background(), "emailaddress", apiKey)
	require.ErrorIs(t, err, errValidEmailRequired)
	_, err = b.GetIPRestrictionForSubAccountAPIKeyV2(context.Background(), "emailaddress@thrasher.io", "")
	require.ErrorIs(t, err, errEmptySubAccountAPIKey)

	sharedtestvalues.SkipTestIfCredentialsUnset(t, b)
	result, err := b.GetIPRestrictionForSubAccountAPIKeyV2(context.Background(), "emailaddress@thrasher.io", apiKey)
	require.NoError(t, err)
	assert.NotNil(t, result)
}

func TestDeleteIPListForSubAccountAPIKey(t *testing.T) {
	t.Parallel()
	_, err := b.DeleteIPListForSubAccountAPIKey(context.Background(), "emailaddress", apiKey, "196.168.4.1")
	require.ErrorIs(t, err, errValidEmailRequired)
	_, err = b.DeleteIPListForSubAccountAPIKey(context.Background(), "emailaddress@thrasher.io", "", "196.168.4.1")
	require.ErrorIs(t, err, errEmptySubAccountAPIKey)

	sharedtestvalues.SkipTestIfCredentialsUnset(t, b, canManipulateRealOrders)
	result, err := b.DeleteIPListForSubAccountAPIKey(context.Background(), "emailaddress@thrasher.io", apiKey, "196.168.4.1")
	require.NoError(t, err)
	assert.NotNil(t, result)
}

func TestAddIPRestrictionForSubAccountAPIkey(t *testing.T) {
	t.Parallel()
	_, err := b.AddIPRestrictionForSubAccountAPIkey(context.Background(), "addressthrasher", apiKey, "", true)
	require.ErrorIs(t, err, errValidEmailRequired)
	_, err = b.AddIPRestrictionForSubAccountAPIkey(context.Background(), "address@thrasher.io", "", "", true)
	require.ErrorIs(t, err, errEmptySubAccountAPIKey)

	sharedtestvalues.SkipTestIfCredentialsUnset(t, b, canManipulateRealOrders)
	result, err := b.AddIPRestrictionForSubAccountAPIkey(context.Background(), "address@thrasher.io", apiKey, "", true)
	require.NoError(t, err)
	assert.NotNil(t, result)
}

func TestDepositAssetsIntoTheManagedSubAccount(t *testing.T) {
	t.Parallel()
	_, err := b.DepositAssetsIntoTheManagedSubAccount(context.Background(), "toemail", currency.BTC, 0.0001)
	require.ErrorIs(t, err, errValidEmailRequired)
	_, err = b.DepositAssetsIntoTheManagedSubAccount(context.Background(), "toemail@mail.com", currency.EMPTYCODE, 0.0001)
	require.ErrorIs(t, err, currency.ErrCurrencyCodeEmpty)
	_, err = b.DepositAssetsIntoTheManagedSubAccount(context.Background(), "toemail@mail.com", currency.BTC, 0)
	require.ErrorIs(t, err, order.ErrAmountBelowMin)

	sharedtestvalues.SkipTestIfCredentialsUnset(t, b, canManipulateRealOrders)
	result, err := b.DepositAssetsIntoTheManagedSubAccount(context.Background(), "toemail@mail.com", currency.BTC, 0.0001)
	require.NoError(t, err)
	assert.NotNil(t, result)
}

func TestGetManagedSubAccountAssetsDetails(t *testing.T) {
	t.Parallel()
	_, err := b.GetManagedSubAccountAssetsDetails(context.Background(), "emailaddress")
	require.ErrorIs(t, err, errValidEmailRequired)

	sharedtestvalues.SkipTestIfCredentialsUnset(t, b, canManipulateRealOrders)
	result, err := b.GetManagedSubAccountAssetsDetails(context.Background(), "emailaddress@thrashser.io")
	require.NoError(t, err)
	assert.NotNil(t, result)
}

func TestWithdrawAssetsFromManagedSubAccount(t *testing.T) {
	t.Parallel()
	_, err := b.WithdrawAssetsFromManagedSubAccount(context.Background(), "source", currency.BTC, 0.0000001, time.Now().Add(-time.Hour*24*50))
	require.ErrorIs(t, err, errValidEmailRequired)
	_, err = b.WithdrawAssetsFromManagedSubAccount(context.Background(), "source@email.com", currency.EMPTYCODE, 0.0000001, time.Now().Add(-time.Hour*24*50))
	require.ErrorIs(t, err, currency.ErrCurrencyCodeEmpty)
	_, err = b.WithdrawAssetsFromManagedSubAccount(context.Background(), "source@email.com", currency.BTC, 0, time.Now().Add(-time.Hour*24*50))
	require.ErrorIs(t, err, order.ErrAmountBelowMin)

	sharedtestvalues.SkipTestIfCredentialsUnset(t, b, canManipulateRealOrders)
	result, err := b.WithdrawAssetsFromManagedSubAccount(context.Background(), "source@email.com", currency.BTC, 0.0000001, time.Now().Add(-time.Hour*24*50))
	require.NoError(t, err)
	assert.NotNil(t, result)
}

func TestGetManagedSubAccountSnapshot(t *testing.T) {
	t.Parallel()
	_, err := b.GetManagedSubAccountSnapshot(context.Background(), "address", "SPOT", time.Time{}, time.Now(), 10)
	require.ErrorIs(t, err, errValidEmailRequired)
	_, err = b.GetManagedSubAccountSnapshot(context.Background(), "address@thrasher.io", "", time.Time{}, time.Now(), 10)
	require.ErrorIs(t, err, asset.ErrInvalidAsset)

	sharedtestvalues.SkipTestIfCredentialsUnset(t, b)
	result, err := b.GetManagedSubAccountSnapshot(context.Background(), "address@thrasher.io", "SPOT", time.Time{}, time.Now(), 10)
	require.NoError(t, err)
	assert.NotNil(t, result)
}

func TestGetManagedSubAccountTransferLogForInvestorMasterAccount(t *testing.T) {
	t.Parallel()
	_, err := b.GetManagedSubAccountTransferLogForInvestorMasterAccount(context.Background(), "address.com", "TO", "SPOT", time.Now().Add(-time.Hour*24*50), time.Now().Add(-time.Hour*24*20), 1, 10)
	require.ErrorIs(t, err, errValidEmailRequired)

	_, err = b.GetManagedSubAccountTransferLogForInvestorMasterAccount(context.Background(), "address@gmail.com", "TO", "SPOT", time.Now().Add(-time.Hour*24*50), time.Now().Add(-time.Hour*24*20), -1, 10)
	require.ErrorIs(t, err, errPageNumberRequired)

	_, err = b.GetManagedSubAccountTransferLogForInvestorMasterAccount(context.Background(), "address@gmail.com", "TO", "SPOT", time.Now().Add(-time.Hour*24*50), time.Now().Add(-time.Hour*24*20), 1, 0)
	require.ErrorIs(t, err, errLimitNumberRequired)

	sharedtestvalues.SkipTestIfCredentialsUnset(t, b)
	result, err := b.GetManagedSubAccountTransferLogForInvestorMasterAccount(context.Background(), "address@gmail.com", "TO", "SPOT", time.Now().Add(-time.Hour*24*50), time.Now().Add(-time.Hour*24*20), 1, 10)
	require.NoError(t, err)
	assert.NotNil(t, result)
}

func TestGetManagedSubAccountTransferLogForTradingTeam(t *testing.T) {
	t.Parallel()
	_, err := b.GetManagedSubAccountTransferLogForTradingTeam(context.Background(), "address", "FROM", "ISOLATED_MARGIN", time.Now().Add(-time.Hour*24*50), time.Now().Add(-time.Hour*24*20), 1, 10)
	require.ErrorIs(t, err, errValidEmailRequired)
	_, err = b.GetManagedSubAccountTransferLogForTradingTeam(context.Background(), "address@gmail.com", "FROM", "ISOLATED_MARGIN", time.Now().Add(-time.Hour*24*50), time.Now().Add(-time.Hour*24*20), -1, 10)
	require.ErrorIs(t, err, errPageNumberRequired)
	_, err = b.GetManagedSubAccountTransferLogForTradingTeam(context.Background(), "address@gmail.com", "FROM", "ISOLATED_MARGIN", time.Now().Add(-time.Hour*24*50), time.Now().Add(-time.Hour*24*20), 1, 0)
	require.ErrorIs(t, err, errLimitNumberRequired)

	sharedtestvalues.SkipTestIfCredentialsUnset(t, b)
	result, err := b.GetManagedSubAccountTransferLogForTradingTeam(context.Background(), "address@gmail.com", "FROM", "ISOLATED_MARGIN", time.Now().Add(-time.Hour*24*50), time.Now().Add(-time.Hour*24*20), 1, 10)
	require.NoError(t, err)
	assert.NotNil(t, result)
}

func TestGetManagedSubAccountFutureesAssetDetails(t *testing.T) {
	t.Parallel()
	_, err := b.GetManagedSubAccountFutureesAssetDetails(context.Background(), "address")
	require.ErrorIs(t, err, errValidEmailRequired)

	sharedtestvalues.SkipTestIfCredentialsUnset(t, b)
	result, err := b.GetManagedSubAccountFutureesAssetDetails(context.Background(), "address@email.com")
	require.NoError(t, err)
	assert.NotNil(t, result)
}

func TestGetManagedSubAccountMarginAssetDetails(t *testing.T) {
	t.Parallel()
	_, err := b.GetManagedSubAccountMarginAssetDetails(context.Background(), "address")
	require.ErrorIs(t, err, errValidEmailRequired)

	sharedtestvalues.SkipTestIfCredentialsUnset(t, b)
	result, err := b.GetManagedSubAccountMarginAssetDetails(context.Background(), "address@gmail.com")
	require.NoError(t, err)
	assert.NotNil(t, result)
}

func TestFuturesTransferSubAccount(t *testing.T) {
	t.Parallel()
	_, err := b.FuturesTransferSubAccount(context.Background(), "someone.com", currency.BTC, 1.1, 1)
	require.ErrorIs(t, err, errValidEmailRequired)

	_, err = b.FuturesTransferSubAccount(context.Background(), "someone@mail.com", currency.EMPTYCODE, 1.1, 1)
	require.ErrorIs(t, err, currency.ErrCurrencyCodeEmpty)

	_, err = b.FuturesTransferSubAccount(context.Background(), "someone@mail.com", currency.BTC, 0, 1)
	require.ErrorIs(t, err, order.ErrAmountBelowMin)

	_, err = b.FuturesTransferSubAccount(context.Background(), "someone@mail.com", currency.BTC, 1.1, 0)
	require.ErrorIs(t, err, errTransferTypeRequired)

	sharedtestvalues.SkipTestIfCredentialsUnset(t, b, canManipulateRealOrders)
	result, err := b.FuturesTransferSubAccount(context.Background(), "someone@mail.com", currency.BTC, 1.1, 1)
	require.NoError(t, err)
	assert.NotNil(t, result)
}

func TestMarginTransferForSubAccount(t *testing.T) {
	t.Parallel()
	_, err := b.MarginTransferForSubAccount(context.Background(), "someone", currency.BTC, 1.1, 1)
	require.ErrorIs(t, err, errValidEmailRequired)
	_, err = b.MarginTransferForSubAccount(context.Background(), "someone@mail.com", currency.EMPTYCODE, 1.1, 1)
	require.ErrorIs(t, err, currency.ErrCurrencyCodeEmpty)
	_, err = b.MarginTransferForSubAccount(context.Background(), "someone@mail.com", currency.BTC, 0, 1)
	require.ErrorIs(t, err, order.ErrAmountBelowMin)
	_, err = b.MarginTransferForSubAccount(context.Background(), "someone@mail.com", currency.BTC, 1.1, -1)
	require.ErrorIs(t, err, errTransferTypeRequired)

	sharedtestvalues.SkipTestIfCredentialsUnset(t, b, canManipulateRealOrders)
	result, err := b.MarginTransferForSubAccount(context.Background(), "someone@mail.com", currency.BTC, 1.1, 1)
	require.NoError(t, err)
	assert.NotNil(t, result)
}

func TestGetSubAccountAssetsV3(t *testing.T) {
	t.Parallel()
	_, err := b.GetSubAccountAssetsV3(context.Background(), "")
	require.ErrorIs(t, err, errValidEmailRequired)

	sharedtestvalues.SkipTestIfCredentialsUnset(t, b)
	result, err := b.GetSubAccountAssetsV3(context.Background(), "someone@thrasher.io")
	require.NoError(t, err)
	assert.NotNil(t, result)
}

func TestTransferToSubAccountOfSameMaster(t *testing.T) {
	t.Parallel()
	_, err := b.TransferToSubAccountOfSameMaster(context.Background(), "thrasher", currency.ETH, 10)
	require.ErrorIs(t, err, errValidEmailRequired)
	_, err = b.TransferToSubAccountOfSameMaster(context.Background(), "toEmail@thrasher.io", currency.EMPTYCODE, 10)
	require.ErrorIs(t, err, currency.ErrCurrencyCodeEmpty)
	_, err = b.TransferToSubAccountOfSameMaster(context.Background(), "toEmail@thrasher.io", currency.ETH, 0)
	require.ErrorIs(t, err, order.ErrAmountBelowMin)

	sharedtestvalues.SkipTestIfCredentialsUnset(t, b, canManipulateRealOrders)
	result, err := b.TransferToSubAccountOfSameMaster(context.Background(), "toEmail@thrasher.io", currency.ETH, 10)
	require.NoError(t, err)
	assert.NotNil(t, result)
}

func TestFromSubAccountTransferToMaster(t *testing.T) {
	t.Parallel()
	_, err := b.FromSubAccountTransferToMaster(context.Background(), currency.EMPTYCODE, 0.1)
	require.ErrorIs(t, err, currency.ErrCurrencyCodeEmpty)
	_, err = b.FromSubAccountTransferToMaster(context.Background(), currency.LTC, 0)
	require.ErrorIs(t, err, order.ErrAmountBelowMin)

	sharedtestvalues.SkipTestIfCredentialsUnset(t, b, canManipulateRealOrders)
	result, err := b.FromSubAccountTransferToMaster(context.Background(), currency.LTC, 0.1)
	require.NoError(t, err)
	assert.NotNil(t, result)
}

func TestSubAccountTransferHistory(t *testing.T) {
	t.Parallel()
	sharedtestvalues.SkipTestIfCredentialsUnset(t, b, canManipulateRealOrders)
	result, err := b.SubAccountTransferHistory(context.Background(), currency.BTC, 1, 10, time.Time{}, time.Now())
	require.NoError(t, err)
	assert.NotNil(t, result)
}

func TestSubAccountTransferHistoryForSubAccount(t *testing.T) {
	t.Parallel()
	sharedtestvalues.SkipTestIfCredentialsUnset(t, b, canManipulateRealOrders)
	result, err := b.SubAccountTransferHistoryForSubAccount(context.Background(), currency.LTC, 2, 0, time.Time{}, time.Now(), true)
	require.NoError(t, err)
	assert.NotNil(t, result)
}

func TestUniversalTransferForMasterAccount(t *testing.T) {
	t.Parallel()
	_, err := b.UniversalTransferForMasterAccount(context.Background(), &UniversalTransferParams{})
	require.ErrorIs(t, err, common.ErrEmptyParams)

	arg := &UniversalTransferParams{
		ClientTransactionID: "transaction-id",
	}
	_, err = b.UniversalTransferForMasterAccount(context.Background(), arg)
	require.ErrorIs(t, err, errInvalidAccountType)

	arg.ToAccountType = "SPOT"
	_, err = b.UniversalTransferForMasterAccount(context.Background(), arg)
	require.ErrorIs(t, err, errInvalidAccountType)

	arg.FromAccountType = "ISOLATED_MARGIN"
	_, err = b.UniversalTransferForMasterAccount(context.Background(), arg)
	require.ErrorIs(t, err, currency.ErrCurrencyCodeEmpty)

	arg.Asset = currency.BTC
	_, err = b.UniversalTransferForMasterAccount(context.Background(), arg)
	require.ErrorIs(t, err, order.ErrAmountBelowMin)

	sharedtestvalues.SkipTestIfCredentialsUnset(t, b, canManipulateRealOrders)
	result, err := b.UniversalTransferForMasterAccount(context.Background(), &UniversalTransferParams{
		FromEmail:           "source@thrasher.io",
		ToEmail:             "destination@thrasher.io",
		FromAccountType:     "ISOLATED_MARGIN",
		ToAccountType:       "SPOT",
		ClientTransactionID: "transaction-id",
		Symbol:              "",
		Asset:               currency.BTC,
		Amount:              0.0003,
	})
	require.NoError(t, err)
	assert.NotNil(t, result)
}

func TestGetUniversalTransferHistoryForMasterAccount(t *testing.T) {
	t.Parallel()
	sharedtestvalues.SkipTestIfCredentialsUnset(t, b)
	result, err := b.GetUniversalTransferHistoryForMasterAccount(context.Background(), "", "", "", time.Time{}, time.Now(), 0, 10)
	require.NoError(t, err)
	assert.NotNil(t, result)
}

func TestGetDetailOnSubAccountsFuturesAccountV2(t *testing.T) {
	t.Parallel()
	_, err := b.GetDetailOnSubAccountsFuturesAccountV2(context.Background(), "thrasher", 1)
	require.ErrorIs(t, err, errValidEmailRequired)
	_, err = b.GetDetailOnSubAccountsFuturesAccountV2(context.Background(), "address@thrasher.io", 0)
	require.ErrorIs(t, err, errInvalidFuturesType)

	sharedtestvalues.SkipTestIfCredentialsUnset(t, b)
	result, err := b.GetDetailOnSubAccountsFuturesAccountV2(context.Background(), "address@thrasher.io", 1)
	require.NoError(t, err)
	assert.NotNil(t, result)
}

func TestGetSummaryOfSubAccountsFuturesAccountV2(t *testing.T) {
	t.Parallel()
	_, err := b.GetSummaryOfSubAccountsFuturesAccountV2(context.Background(), 0, 0, 10)
	require.ErrorIs(t, err, errInvalidFuturesType)

	sharedtestvalues.SkipTestIfCredentialsUnset(t, b)
	result, err := b.GetSummaryOfSubAccountsFuturesAccountV2(context.Background(), 1, 0, 10)
	require.NoError(t, err)
	assert.NotNil(t, result)
}

func TestQueryOrder(t *testing.T) {
	t.Parallel()
	sharedtestvalues.SkipTestIfCredentialsUnset(t, b)
	_, err := b.QueryOrder(context.Background(), currency.NewPair(currency.BTC, currency.USDT), "", 1337)
	require.False(t, sharedtestvalues.AreAPICredentialsSet(b) && err != nil, err)
	require.False(t, !sharedtestvalues.AreAPICredentialsSet(b) && err == nil && !mockTests, "expecting an error when no keys are set")
	assert.False(t, mockTests && err != nil, err)
}

func TestCancelExistingOrderAndSendNewOrder(t *testing.T) {
	t.Parallel()
	_, err := b.CancelExistingOrderAndSendNewOrder(context.Background(), &CancelReplaceOrderParams{})
	require.ErrorIs(t, err, common.ErrEmptyParams)

	arg := &CancelReplaceOrderParams{
		TimeInForce: "GTC",
	}
	_, err = b.CancelExistingOrderAndSendNewOrder(context.Background(), arg)
	require.ErrorIs(t, err, currency.ErrSymbolStringEmpty)

	arg.Symbol = "BTCUSDT"
	_, err = b.CancelExistingOrderAndSendNewOrder(context.Background(), arg)
	require.ErrorIs(t, err, order.ErrSideIsInvalid)

	arg.Side = "BUY"
	_, err = b.CancelExistingOrderAndSendNewOrder(context.Background(), arg)
	require.ErrorIs(t, err, order.ErrTypeIsInvalid)

	arg.OrderType = order.Limit.String()
	_, err = b.CancelExistingOrderAndSendNewOrder(context.Background(), arg)
	require.ErrorIs(t, err, errCancelReplaceModeRequired)

	sharedtestvalues.SkipTestIfCredentialsUnset(t, b, canManipulateRealOrders)
	result, err := b.CancelExistingOrderAndSendNewOrder(context.Background(), &CancelReplaceOrderParams{
		Symbol:            "BTCUSDT",
		Side:              "BUY",
		OrderType:         order.Limit.String(),
		CancelReplaceMode: "STOP_ON_FAILURE",
	})
	require.NoError(t, err)
	assert.NotNil(t, result)
}

func TestOpenOrders(t *testing.T) {
	t.Parallel()
	sharedtestvalues.SkipTestIfCredentialsUnset(t, b)
	result, err := b.OpenOrders(context.Background(), currency.EMPTYPAIR)
	assert.NoError(t, err)
	assert.NotNil(t, result)
	p := currency.NewPair(currency.BTC, currency.USDT)
	result, err = b.OpenOrders(context.Background(), p)
	require.NoError(t, err)
	assert.NotNil(t, result)
}

func TestCancelAllOpenOrderOnSymbol(t *testing.T) {
	t.Parallel()
	_, err := b.CancelAllOpenOrderOnSymbol(context.Background(), "")
	require.ErrorIs(t, err, currency.ErrSymbolStringEmpty)

	sharedtestvalues.SkipTestIfCredentialsUnset(t, b, canManipulateRealOrders)
	result, err := b.CancelAllOpenOrderOnSymbol(context.Background(), "BTCUSDT")
	require.NoError(t, err)
	assert.NotNil(t, result)
}

func TestAllOrders(t *testing.T) {
	t.Parallel()
	sharedtestvalues.SkipTestIfCredentialsUnset(t, b)
	_, err := b.AllOrders(context.Background(), currency.NewPair(currency.BTC, currency.USDT), "", "")
	require.False(t, sharedtestvalues.AreAPICredentialsSet(b) && err != nil, err)
	require.False(t, !sharedtestvalues.AreAPICredentialsSet(b) && err == nil && !mockTests, "expecting an error when no keys are set")
	assert.False(t, mockTests && err != nil, err)
}

func TestNewOCOOrder(t *testing.T) {
	t.Parallel()
	_, err := b.NewOCOOrder(context.Background(), &OCOOrderParam{})
	require.ErrorIs(t, err, common.ErrEmptyParams)

	arg := &OCOOrderParam{
		TrailingDelta: 1,
	}
	_, err = b.NewOCOOrder(context.Background(), arg)
	require.ErrorIs(t, err, currency.ErrCurrencyCodeEmpty)

	arg.Symbol = currency.NewPair(currency.BTC, currency.USDT)
	_, err = b.NewOCOOrder(context.Background(), arg)
	require.ErrorIs(t, err, order.ErrSideIsInvalid)

	arg.Side = "Buy"
	_, err = b.NewOCOOrder(context.Background(), arg)
	require.ErrorIs(t, err, order.ErrAmountBelowMin)

	arg.Amount = 0.1
	_, err = b.NewOCOOrder(context.Background(), arg)
	require.ErrorIs(t, err, order.ErrPriceBelowMin)

	arg.Price = 0.001
	_, err = b.NewOCOOrder(context.Background(), arg)
	require.ErrorIs(t, err, order.ErrPriceBelowMin)

	sharedtestvalues.SkipTestIfCredentialsUnset(t, b, canManipulateRealOrders)
	result, err := b.NewOCOOrder(context.Background(), &OCOOrderParam{
		Symbol:             currency.NewPair(currency.BTC, currency.USDT),
		ListClientOrderID:  "1231231231231",
		Side:               "Buy",
		Amount:             0.1,
		LimitClientOrderID: "3423423",
		Price:              0.001,
		StopPrice:          1234.21,
	})
	require.NoError(t, err)
	assert.NotNil(t, result)
}

func TestCancelOCOOrderList(t *testing.T) {
	t.Parallel()
	_, err := b.CancelOCOOrder(context.Background(), "", "", "newderID", "")
	require.ErrorIs(t, err, currency.ErrSymbolStringEmpty)
	_, err = b.CancelOCOOrder(context.Background(), "LTCBTC", "", "", "")
	require.ErrorIs(t, err, order.ErrOrderIDNotSet)

	sharedtestvalues.SkipTestIfCredentialsUnset(t, b, canManipulateRealOrders)
	result, err := b.CancelOCOOrder(context.Background(), "LTCBTC", "", "newderID", "")
	require.NoError(t, err)
	assert.NotNil(t, result)
}

func TestGetOCOOrders(t *testing.T) {
	t.Parallel()
	_, err := b.GetOCOOrders(context.Background(), "", "")
	require.ErrorIs(t, err, order.ErrOrderIDNotSet)

	sharedtestvalues.SkipTestIfCredentialsUnset(t, b)
	result, err := b.GetOCOOrders(context.Background(), "123456", "")
	require.NoError(t, err)
	assert.NotNil(t, result)
}

func TestGetAllOCOOrders(t *testing.T) {
	t.Parallel()
	_, err := b.GetAllOCOOrders(context.Background(), "", time.Now(), time.Now().Add(-time.Hour*24*10), 10)
	require.ErrorIs(t, err, common.ErrStartAfterEnd)

	sharedtestvalues.SkipTestIfCredentialsUnset(t, b)
	result, err := b.GetAllOCOOrders(context.Background(), "", time.Time{}, time.Now().Add(-time.Hour*24*10), 10)
	require.NoError(t, err)
	assert.NotNil(t, result)
}

func TestGetOpenOCOList(t *testing.T) {
	t.Parallel()
	sharedtestvalues.SkipTestIfCredentialsUnset(t, b)
	result, err := b.GetOpenOCOList(context.Background())
	require.NoError(t, err)
	assert.NotNil(t, result)
}

func TestNewOrderUsingSOR(t *testing.T) {
	t.Parallel()
	_, err := b.NewOrderUsingSOR(context.Background(), &SOROrderRequestParams{})
	require.ErrorIs(t, err, common.ErrEmptyParams)

	arg := &SOROrderRequestParams{
		TimeInForce: "GTC",
	}
	_, err = b.NewOrderUsingSOR(context.Background(), arg)
	require.ErrorIs(t, err, currency.ErrSymbolStringEmpty)

	arg.Symbol = currency.Pair{Base: currency.BTC, Quote: currency.LTC}
	_, err = b.NewOrderUsingSOR(context.Background(), arg)
	require.ErrorIs(t, err, order.ErrSideIsInvalid)

	arg.Side = order.Sell.String()
	_, err = b.NewOrderUsingSOR(context.Background(), arg)
	require.ErrorIs(t, err, order.ErrTypeIsInvalid)

	arg.OrderType = order.Limit.String()
	_, err = b.NewOrderUsingSOR(context.Background(), arg)
	require.ErrorIs(t, err, order.ErrAmountIsInvalid)

	sharedtestvalues.SkipTestIfCredentialsUnset(t, b, canManipulateRealOrders)
	result, err := b.NewOrderUsingSOR(context.Background(), &SOROrderRequestParams{
		Symbol:    currency.Pair{Base: currency.BTC, Quote: currency.LTC},
		Side:      "Buy",
		OrderType: order.Limit.String(),
		Quantity:  0.001,
	})
	require.NoError(t, err)
	assert.NotNil(t, result)
}

func TestNewOrderUsingSORTest(t *testing.T) {
	t.Parallel()
	_, err := b.NewOrderUsingSORTest(context.Background(), &SOROrderRequestParams{})
	require.ErrorIs(t, err, common.ErrEmptyParams)

	sharedtestvalues.SkipTestIfCredentialsUnset(t, b, canManipulateRealOrders)
	result, err := b.NewOrderUsingSORTest(context.Background(), &SOROrderRequestParams{
		Symbol:    currency.Pair{Base: currency.BTC, Quote: currency.LTC},
		Side:      "Buy",
		OrderType: order.Limit.String(),
		Quantity:  0.001,
	})
	require.NoError(t, err)
	assert.NotNil(t, result)
}

// TestGetFeeByTypeOfflineTradeFee logic test
func TestGetFeeByTypeOfflineTradeFee(t *testing.T) {
	t.Parallel()
	_, err := b.GetFeeByType(context.Background(), nil)
	require.ErrorIs(t, err, common.ErrNilPointer)

	var feeBuilder = setFeeBuilder()
	result, err := b.GetFeeByType(context.Background(), feeBuilder)
	assert.NoError(t, err)
	assert.NotNil(t, result)

	if !sharedtestvalues.AreAPICredentialsSet(b) || mockTests {
		assert.Equal(t, exchange.OfflineTradeFee, feeBuilder.FeeType)
	} else {
		assert.Equal(t, exchange.CryptocurrencyTradeFee, feeBuilder.FeeType)
	}
}

func TestGetFee(t *testing.T) {
	t.Parallel()
	var feeBuilder = setFeeBuilder()
	if sharedtestvalues.AreAPICredentialsSet(b) && mockTests {
		// CryptocurrencyTradeFee Basic
		_, err := b.GetFee(context.Background(), feeBuilder)
		require.NoError(t, err)

		// CryptocurrencyTradeFee High quantity
		feeBuilder = setFeeBuilder()
		feeBuilder.Amount = 1000
		feeBuilder.PurchasePrice = 1000
		_, err = b.GetFee(context.Background(), feeBuilder)
		require.NoError(t, err)

		// CryptocurrencyTradeFee IsMaker
		feeBuilder = setFeeBuilder()
		feeBuilder.IsMaker = true
		_, err = b.GetFee(context.Background(), feeBuilder)
		require.NoError(t, err)

		// CryptocurrencyTradeFee Negative purchase price
		feeBuilder = setFeeBuilder()
		feeBuilder.PurchasePrice = -1000
		_, err = b.GetFee(context.Background(), feeBuilder)
		require.NoError(t, err)
	}

	// CryptocurrencyWithdrawalFee Basic
	feeBuilder = setFeeBuilder()
	feeBuilder.FeeType = exchange.CryptocurrencyWithdrawalFee
	_, err := b.GetFee(context.Background(), feeBuilder)
	require.NoError(t, err)

	// CryptocurrencyDepositFee Basic
	feeBuilder = setFeeBuilder()
	feeBuilder.FeeType = exchange.CryptocurrencyDepositFee
	_, err = b.GetFee(context.Background(), feeBuilder)
	require.NoError(t, err)

	// InternationalBankDepositFee Basic
	feeBuilder = setFeeBuilder()
	feeBuilder.FeeType = exchange.InternationalBankDepositFee
	feeBuilder.FiatCurrency = currency.HKD
	_, err = b.GetFee(context.Background(), feeBuilder)
	require.NoError(t, err)

	// InternationalBankWithdrawalFee Basic
	feeBuilder = setFeeBuilder()
	feeBuilder.FeeType = exchange.InternationalBankWithdrawalFee
	feeBuilder.FiatCurrency = currency.HKD
	_, err = b.GetFee(context.Background(), feeBuilder)
	assert.NoError(t, err)
}

func TestFormatWithdrawPermissions(t *testing.T) {
	t.Parallel()
	expectedResult := exchange.AutoWithdrawCryptoText + " & " + exchange.NoFiatWithdrawalsText
	withdrawPermissions := b.FormatWithdrawPermissions()
	require.Equal(t, expectedResult, withdrawPermissions)
}

func TestGetActiveOrders(t *testing.T) {
	t.Parallel()
	pair, err := currency.NewPairFromString("BTC_USDT")
	require.NoError(t, err)

	sharedtestvalues.SkipTestIfCredentialsUnset(t, b)
	var getOrdersRequest = order.MultiOrderRequest{
		Type:      order.AnyType,
		Pairs:     currency.Pairs{pair},
		AssetType: asset.Spot,
		Side:      order.AnySide,
	}
	result, err := b.GetActiveOrders(context.Background(), &getOrdersRequest)
	require.NoError(t, err)
	assert.NotNil(t, result)
}

func TestGetOrderHistory(t *testing.T) {
	t.Parallel()
	var getOrdersRequest = order.MultiOrderRequest{
		Type:      order.AnyType,
		AssetType: asset.Spot,
		Side:      order.AnySide,
	}
	_, err := b.GetOrderHistory(context.Background(), &getOrdersRequest)
	require.ErrorIs(t, err, currency.ErrCurrencyPairsEmpty)

	getOrdersRequest.Pairs = []currency.Pair{
		currency.NewPair(currency.LTC,
			currency.BTC)}

	sharedtestvalues.SkipTestIfCredentialsUnset(t, b)
	result, err := b.GetOrderHistory(context.Background(), &getOrdersRequest)
	require.NoError(t, err)
	assert.NotNil(t, result)
}

func TestNewOrderTest(t *testing.T) {
	t.Parallel()
	sharedtestvalues.SkipTestIfCredentialsUnset(t, b)
	err := b.NewOrderTest(context.Background(), &NewOrderRequest{
		Symbol:      currency.NewPair(currency.LTC, currency.BTC),
		Side:        order.Buy.String(),
		TradeType:   BinanceRequestParamsOrderLimit,
		Price:       0.0025,
		Quantity:    100000,
		TimeInForce: BinanceRequestParamsTimeGTC,
	}, false)
	require.NoError(t, err)

	err = b.NewOrderTest(context.Background(), &NewOrderRequest{
		Symbol:        currency.NewPair(currency.LTC, currency.BTC),
		Side:          order.Sell.String(),
		TradeType:     BinanceRequestParamsOrderMarket,
		Price:         0.0045,
		QuoteOrderQty: 10,
	}, true)
	assert.NoError(t, err)
}

func TestGetHistoricTrades(t *testing.T) {
	t.Parallel()
	p := currency.NewPair(currency.BTC, currency.USDT)
	start := time.Unix(1577977445, 0)  // 2020-01-02 15:04:05
	end := start.Add(15 * time.Minute) // 2020-01-02 15:19:05
	if b.IsAPIStreamConnected() {
		start = time.Now().Add(-time.Hour * 10)
		end = time.Now().Add(-time.Hour)
	}
	result, err := b.GetHistoricTrades(context.Background(), p, asset.Spot, start, end)
	require.NoError(t, err)
	expected := 2134
	if b.IsAPIStreamConnected() {
		expected = len(result)
	} else if mockTests {
		expected = 1002
	}
	require.Equal(t, expected, len(result), "GetHistoricTrades should return correct number of entries")
	for _, r := range result {
		if !assert.WithinRange(t, r.Timestamp, start, end, "All trades should be within time range") {
			break
		}
	}
	result, err = b.GetHistoricTrades(context.Background(), optionsTradablePair, asset.Options, start, end)
	require.NoError(t, err)
	assert.NotNil(t, result)
}

func TestGetAggregatedTradesBatched(t *testing.T) {
	t.Parallel()
	currencyPair, err := currency.NewPairFromString("BTCUSDT")
	if err != nil {
		t.Fatal(err)
	}
	start, err := time.Parse(time.RFC3339, "2020-01-02T15:04:05Z")
	if err != nil {
		t.Fatal(err)
	}
	expectTime, err := time.Parse(time.RFC3339Nano, "2020-01-02T16:19:04.831Z")
	if err != nil {
		t.Fatal(err)
	}
	tests := []struct {
		name string
		// mock test or live test
		mock         bool
		args         *AggregatedTradeRequestParams
		numExpected  int
		lastExpected time.Time
	}{
		{
			name: "mock batch with timerange",
			mock: true,
			args: &AggregatedTradeRequestParams{
				Symbol:    currencyPair.String(),
				StartTime: start,
				EndTime:   start.Add(75 * time.Minute),
			},
			numExpected:  1012,
			lastExpected: time.Date(2020, 1, 2, 16, 18, 31, int(919*time.Millisecond), time.UTC),
		},
		{
			name: "batch with timerange",
			args: &AggregatedTradeRequestParams{
				Symbol:    currencyPair.String(),
				StartTime: start,
				EndTime:   start.Add(75 * time.Minute),
			},
			numExpected:  12130,
			lastExpected: expectTime,
		},
		{
			name: "mock custom limit with start time set, no end time",
			mock: true,
			args: &AggregatedTradeRequestParams{
				Symbol:    currency.NewPair(currency.BTC, currency.USDT).String(),
				StartTime: start,
				Limit:     1001,
			},
			numExpected:  1001,
			lastExpected: time.Date(2020, 1, 2, 15, 18, 39, int(226*time.Millisecond), time.UTC),
		},
		{
			name: "custom limit with start time set, no end time",
			args: &AggregatedTradeRequestParams{
				Symbol:    "BTCUSDT",
				StartTime: time.Date(2020, 11, 18, 23, 0, 28, 921, time.UTC),
				Limit:     1001,
			},
			numExpected:  1001,
			lastExpected: time.Date(2020, 11, 18, 23, 1, 33, int(62*time.Millisecond*10), time.UTC),
		},
		{
			name: "mock recent trades",
			mock: true,
			args: &AggregatedTradeRequestParams{
				Symbol: "BTCUSDT",
				Limit:  3,
			},
			numExpected:  3,
			lastExpected: time.Date(2020, 1, 2, 16, 19, 5, int(200*time.Millisecond), time.UTC),
		},
	}
	for _, tt := range tests {
		t.Run(tt.name, func(t *testing.T) {
			t.Parallel()
			if tt.mock != mockTests {
				t.Skip("mock mismatch, skipping")
			}
			result, err := b.GetAggregatedTrades(context.Background(), tt.args)
			if err != nil {
				t.Error(err)
			}
			if len(result) != tt.numExpected {
				t.Errorf("GetAggregatedTradesBatched() expected %v entries, got %v", tt.numExpected, len(result))
			}
			lastTradeTime := result[len(result)-1].TimeStamp
			if !lastTradeTime.Time().Equal(tt.lastExpected) {
				t.Errorf("last trade expected %v, got %v", tt.lastExpected.UTC(), lastTradeTime.Time().UTC())
			}
		})
	}
}

func TestGetAggregatedTradesErrors(t *testing.T) {
	t.Parallel()
	start, err := time.Parse(time.RFC3339, "2020-01-02T15:04:05Z")
	require.NoError(t, err)
	tests := []struct {
		name string
		args *AggregatedTradeRequestParams
	}{
		{
			name: "get recent trades does not support custom limit",
			args: &AggregatedTradeRequestParams{
				Symbol: "BTCUSDT",
				Limit:  1001,
			},
		},
		{
			name: "start time and fromId cannot be both set",
			args: &AggregatedTradeRequestParams{
				Symbol:    "BTCUSDT",
				StartTime: start,
				EndTime:   start.Add(75 * time.Minute),
				FromID:    2,
			},
		},
		{
			name: "can't get most recent 5000 (more than 1000 not allowed)",
			args: &AggregatedTradeRequestParams{
				Symbol: "BTCUSDT",
				Limit:  5000,
			},
		},
	}
	for _, tt := range tests {
		t.Run(tt.name, func(t *testing.T) {
			t.Parallel()
			_, err := b.GetAggregatedTrades(context.Background(), tt.args)
			require.Error(t, err)
		})
	}
}

// Any tests below this line have the ability to impact your orders on the exchange. Enable canManipulateRealOrders to run them
// -----------------------------------------------------------------------------------------------------------------------------

func TestSubmitOrder(t *testing.T) {
	t.Parallel()
	sharedtestvalues.SkipTestIfCredentialsUnset(t, b, canManipulateRealOrders)
	result, err := b.SubmitOrder(context.Background(), &order.Submit{
		Exchange: b.Name,
		Pair: currency.Pair{
			Delimiter: "_",
			Base:      currency.LTC,
			Quote:     currency.BTC,
		},
		Side:      order.Buy,
		Type:      order.Limit,
		Price:     1,
		Amount:    1000000000,
		ClientID:  "meowOrder",
		AssetType: asset.Spot,
	})
	require.NoError(t, err)
	assert.NotNil(t, result)
}

func TestCancelExchangeOrder(t *testing.T) {
	t.Parallel()
	sharedtestvalues.SkipTestIfCredentialsUnset(t, b, canManipulateRealOrders)
	err := b.CancelOrder(context.Background(), &order.Cancel{
		OrderID:       "1",
		WalletAddress: core.BitcoinDonationAddress,
		AccountID:     "1",
		Pair:          currency.NewPair(currency.LTC, currency.BTC),
		AssetType:     asset.Spot,
	})
	assert.NoError(t, err)
}

func TestCancelAllExchangeOrders(t *testing.T) {
	t.Parallel()
	sharedtestvalues.SkipTestIfCredentialsUnset(t, b, canManipulateRealOrders)
	result, err := b.CancelAllOrders(context.Background(), &order.Cancel{
		OrderID:       "1",
		WalletAddress: core.BitcoinDonationAddress,
		AccountID:     "1",
		Pair:          spotTradablePair,
		AssetType:     asset.Spot,
	})
	assert.NoError(t, err)
	assert.NotNil(t, result)

	result, err = b.CancelAllOrders(context.Background(), &order.Cancel{
		OrderID:       "1",
		WalletAddress: core.BitcoinDonationAddress,
		AccountID:     "1",
		Pair:          optionsTradablePair,
		AssetType:     asset.Options,
	})
	require.NoError(t, err)
	assert.NotNil(t, result)
}

func TestGetAccountInfo(t *testing.T) {
	t.Parallel()
	sharedtestvalues.SkipTestIfCredentialsUnset(t, b)
	items := asset.Items{
		asset.CoinMarginedFutures,
		asset.USDTMarginedFutures,
		asset.Spot,
		asset.Margin,
	}
	for i := range items {
		assetType := items[i]
		t.Run(fmt.Sprintf("Update info of account [%s]", assetType.String()), func(t *testing.T) {
			t.Parallel()
			result, err := b.UpdateAccountInfo(context.Background(), assetType)
			require.NoError(t, err)
			require.NotNil(t, result)
		})
	}
}

func TestWrapperGetActiveOrders(t *testing.T) {
	t.Parallel()
	sharedtestvalues.SkipTestIfCredentialsUnset(t, b)
	result, err := b.GetActiveOrders(context.Background(), &order.MultiOrderRequest{
		Type:      order.AnyType,
		Side:      order.AnySide,
		Pairs:     currency.Pairs{spotTradablePair},
		AssetType: asset.Spot,
	})
	assert.NoError(t, err)
	assert.NotNil(t, result)

	result, err = b.GetActiveOrders(context.Background(), &order.MultiOrderRequest{
		Type:      order.AnyType,
		Side:      order.AnySide,
		Pairs:     currency.Pairs{coinmTradablePair},
		AssetType: asset.CoinMarginedFutures,
	})
	assert.NoError(t, err)
	assert.NotNil(t, result)

	result, err = b.GetActiveOrders(context.Background(), &order.MultiOrderRequest{
		Type:      order.AnyType,
		Side:      order.AnySide,
		Pairs:     currency.Pairs{usdtmTradablePair},
		AssetType: asset.USDTMarginedFutures,
	})
	assert.NoError(t, err)
	assert.NotNil(t, result)

	result, err = b.GetActiveOrders(context.Background(), &order.MultiOrderRequest{
		Type:      order.AnyType,
		Side:      order.AnySide,
		Pairs:     currency.Pairs{optionsTradablePair},
		AssetType: asset.Options,
	})
	require.NoError(t, err)
	assert.NotNil(t, result)
}

func TestWrapperGetOrderHistory(t *testing.T) {
	t.Parallel()
	_, err := b.GetOrderHistory(context.Background(), &order.MultiOrderRequest{
		AssetType: asset.USDTMarginedFutures,
	})
	assert.Error(t, err, "expecting an error since invalid param combination is given. Got err: %v", err)

	sharedtestvalues.SkipTestIfCredentialsUnset(t, b)
	p, err := currency.NewPairFromString("EOSUSD_PERP")
	require.NoError(t, err)
	result, err := b.GetOrderHistory(context.Background(), &order.MultiOrderRequest{
		Type:        order.AnyType,
		Side:        order.AnySide,
		FromOrderID: "123",
		Pairs:       currency.Pairs{p},
		AssetType:   asset.CoinMarginedFutures,
	})
	assert.NoError(t, err)
	assert.NotNil(t, result)

	p2, err := currency.NewPairFromString("BTCUSDT")
	require.NoError(t, err)

	result, err = b.GetOrderHistory(context.Background(), &order.MultiOrderRequest{
		Type:        order.AnyType,
		Side:        order.AnySide,
		FromOrderID: "123",
		Pairs:       currency.Pairs{p2},
		AssetType:   asset.USDTMarginedFutures,
	})
	assert.NoError(t, err)
	assert.NotNil(t, result)
}

func TestCancelOrder(t *testing.T) {
	t.Parallel()
	sharedtestvalues.SkipTestIfCredentialsUnset(t, b, canManipulateRealOrders)
	p, err := currency.NewPairFromString("EOS-USDT")
	require.NoError(t, err)
	fPair, err := b.FormatExchangeCurrency(p, asset.CoinMarginedFutures)
	require.NoError(t, err)
	err = b.CancelOrder(context.Background(), &order.Cancel{
		AssetType: asset.CoinMarginedFutures,
		Pair:      fPair,
		OrderID:   "1234",
	})
	require.NoError(t, err)
	p2, err := currency.NewPairFromString("BTC-USDT")
	require.NoError(t, err)
	fpair2, err := b.FormatExchangeCurrency(p2, asset.USDTMarginedFutures)
	require.NoError(t, err)
	err = b.CancelOrder(context.Background(), &order.Cancel{
		AssetType: asset.USDTMarginedFutures,
		Pair:      fpair2,
		OrderID:   "1234",
	})
	require.NoError(t, err)
	err = b.CancelOrder(context.Background(), &order.Cancel{
		AssetType: asset.Options,
		Pair:      fpair2,
		OrderID:   "1234",
	})
	assert.NoError(t, err)
}

func TestGetOrderInfo(t *testing.T) {
	t.Parallel()
	sharedtestvalues.SkipTestIfCredentialsUnset(t, b)
	tradablePairs, err := b.FetchTradablePairs(context.Background(),
		asset.CoinMarginedFutures)
	require.NoError(t, err)
	require.NotEmpty(t, tradablePairs, "no tradable pairs")
	result, err := b.GetOrderInfo(context.Background(), "123", tradablePairs[0], asset.CoinMarginedFutures)
	require.NoError(t, err)
	assert.NotNil(t, result)
}

func TestModifyOrder(t *testing.T) {
	t.Parallel()
	_, err := b.ModifyOrder(context.Background(),
		&order.Modify{AssetType: asset.Spot})
	require.ErrorIs(t, err, common.ErrFunctionNotSupported)
}

func TestGetAllCoinsInfo(t *testing.T) {
	t.Parallel()
	sharedtestvalues.SkipTestIfCredentialsUnset(t, b)
	result, err := b.GetAllCoinsInfo(context.Background())
	require.NoError(t, err)
	assert.NotNil(t, result)
}

func TestWithdraw(t *testing.T) {
	t.Parallel()
	sharedtestvalues.SkipTestIfCredentialsUnset(t, b, canManipulateRealOrders)
	result, err := b.WithdrawCryptocurrencyFunds(context.Background(),
		&withdraw.Request{
			Exchange:    b.Name,
			Amount:      -1,
			Currency:    currency.BTC,
			Description: "WITHDRAW IT ALL",
			Crypto: withdraw.CryptoRequest{
				Address: core.BitcoinDonationAddress,
			},
		})
	require.NoError(t, err)
	assert.NotNil(t, result)
}

func TestDepositHistory(t *testing.T) {
	t.Parallel()
	sharedtestvalues.SkipTestIfCredentialsUnset(t, b)
	result, err := b.DepositHistory(context.Background(), currency.ETH, "", time.Time{}, time.Time{}, 0, 10000)
	require.NoError(t, err)
	assert.NotNil(t, result)
}

func TestWithdrawHistory(t *testing.T) {
	t.Parallel()
	sharedtestvalues.SkipTestIfCredentialsUnset(t, b)
	result, err := b.GetWithdrawalsHistory(context.Background(), currency.ETH, asset.Spot)
	require.NoError(t, err)
	assert.NotNil(t, result)
}

func TestWithdrawFiat(t *testing.T) {
	t.Parallel()
	_, err := b.WithdrawFiatFunds(context.Background(), &withdraw.Request{})
	assert.Equal(t, err, common.ErrFunctionNotSupported)
}

func TestWithdrawInternationalBank(t *testing.T) {
	t.Parallel()
	_, err := b.WithdrawFiatFundsToInternationalBank(context.Background(), &withdraw.Request{})
	require.Equal(t, err, common.ErrFunctionNotSupported)
}

func TestGetDepositAddress(t *testing.T) {
	t.Parallel()
	_, err := b.GetDepositAddress(context.Background(), currency.USDT, "", currency.BNB.String())
	require.False(t, sharedtestvalues.AreAPICredentialsSet(b) && err != nil, err)
	require.False(t, !sharedtestvalues.AreAPICredentialsSet(b) && err == nil && !mockTests, "error cannot be nil")
	assert.False(t, mockTests && err != nil, err)
}

func BenchmarkWsHandleData(bb *testing.B) {
	bb.ReportAllocs()
	ap, err := b.CurrencyPairs.GetPairs(asset.Spot, false)
	require.NoError(bb, err)
	err = b.CurrencyPairs.StorePairs(asset.Spot, ap, true)
	require.NoError(bb, err)

	data, err := os.ReadFile("testdata/wsHandleData.json")
	require.NoError(bb, err)
	lines := bytes.Split(data, []byte("\n"))
	require.Len(bb, lines, 8)
	go func() {
		for {
			<-b.Websocket.DataHandler
		}
	}()
	bb.ResetTimer()
	for range bb.N {
		for x := range lines {
			require.NoError(bb, b.wsHandleData(lines[x]))
		}
	}
}

func TestSubscribe(t *testing.T) {
	t.Parallel()
	b := new(Binance) //nolint:govet // Intentional shadow to avoid future copy/paste mistakes
	require.NoError(t, testexch.Setup(b), "Test instance Setup must not error")
	channels, err := b.generateSubscriptions() // Note: We grab this before it's overwritten by MockWsInstance below
	require.NoError(t, err, "generateSubscriptions must not error")
	if mockTests {
		exp := []string{"btcusdt@depth@100ms", "btcusdt@kline_1m", "btcusdt@ticker", "btcusdt@trade", "dogeusdt@depth@100ms", "dogeusdt@kline_1m", "dogeusdt@ticker", "dogeusdt@trade"}
		mock := func(tb testing.TB, msg []byte, w *websocket.Conn) error {
			tb.Helper()
			var req WsPayload
			require.NoError(tb, json.Unmarshal(msg, &req), "Unmarshal should not error")
			require.ElementsMatch(tb, req.Params, exp, "Params should have correct channels")
			return w.WriteMessage(websocket.TextMessage, []byte(fmt.Sprintf(`{"result":null,"id":%d}`, req.ID)))
		}
		b = testexch.MockWsInstance[Binance](t, mockws.CurryWsMockUpgrader(t, mock))
	} else {
		testexch.SetupWs(t, b)
	}
	err = b.Subscribe(channels)
	require.NoError(t, err)
	err = b.Unsubscribe(channels)
	assert.NoError(t, err)
}

func TestSubscribeBadResp(t *testing.T) {
	t.Parallel()
	channels := subscription.List{
		{Channel: "moons@ticker"},
	}
	mock := func(tb testing.TB, msg []byte, w *websocket.Conn) error {
		tb.Helper()
		var req WsPayload
		err := json.Unmarshal(msg, &req)
		require.NoError(tb, err, "Unmarshal should not error")
		return w.WriteMessage(websocket.TextMessage, []byte(fmt.Sprintf(`{"result":{"error":"carrots"},"id":%d}`, req.ID)))
	}
	b := testexch.MockWsInstance[Binance](t, mockws.CurryWsMockUpgrader(t, mock)) //nolint:govet // Intentional shadow to avoid future copy/paste mistakes
	err := b.Subscribe(channels)
	require.ErrorIs(t, err, stream.ErrSubscriptionFailure, "Subscribe should error ErrSubscriptionFailure")
	require.ErrorIs(t, err, common.ErrUnknownError, "Subscribe should error errUnknownError")
	assert.ErrorContains(t, err, "carrots", "Subscribe should error containing the carrots")
}

func TestWsTickerUpdate(t *testing.T) {
	t.Parallel()
	pressXToJSON := []byte(`{"stream":"btcusdt@ticker","data":{"e":"24hrTicker","E":1580254809477,"s":"BTCUSDT","p":"420.97000000","P":"4.720","w":"9058.27981278","x":"8917.98000000","c":"9338.96000000","Q":"0.17246300","b":"9338.03000000","B":"0.18234600","a":"9339.70000000","A":"0.14097600","o":"8917.99000000","h":"9373.19000000","l":"8862.40000000","v":"72229.53692000","q":"654275356.16896672","O":1580168409456,"C":1580254809456,"F":235294268,"L":235894703,"n":600436}}`)
	err := b.wsHandleData(pressXToJSON)
	assert.NoError(t, err)
}

func TestWsKlineUpdate(t *testing.T) {
	t.Parallel()
	pressXToJSON := []byte(`{"stream":"btcusdt@kline_1m","data":{
	  "e": "kline",
	  "E": 1234567891,   
	  "s": "BTCUSDT",    
	  "k": {
		"t": 1234000001, 
		"T": 1234600001, 
		"s": "BTCUSDT",  
		"i": "1m",      
		"f": 100,       
		"L": 200,       
		"o": "0.0010",  
		"c": "0.0020",  
		"h": "0.0025",  
		"l": "0.0015",  
		"v": "1000",    
		"n": 100,       
		"x": false,     
		"q": "1.0000",  
		"V": "500",     
		"Q": "0.500",   
		"B": "123456"   
	  }
	}}`)
	err := b.wsHandleData(pressXToJSON)
	assert.NoError(t, err)
}

func TestWsTradeUpdate(t *testing.T) {
	t.Parallel()
	b.SetSaveTradeDataStatus(true)
	pressXToJSON := []byte(`{"stream":"btcusdt@trade","data":{
	  "e": "trade",     
	  "E": 1234567891,   
	  "s": "BTCUSDT",    
	  "t": 12345,       
	  "p": "0.001",     
	  "q": "100",       
	  "b": 88,          
	  "a": 50,          
	  "T": 1234567851,   
	  "m": true,        
	  "M": true         
	}}`)
	err := b.wsHandleData(pressXToJSON)
	assert.NoError(t, err)
}

func TestWsDepthUpdate(t *testing.T) {
	t.Parallel()
	b := new(Binance) //nolint:govet // Intentional shadow to avoid future copy/paste mistakes
	require.NoError(t, testexch.Setup(b), "Test instance Setup must not error")
	b.setupOrderbookManager()
	seedLastUpdateID := int64(161)
	book := OrderBook{
		Asks: OrderbookTranches{
			{Price: 6621.80000000, Amount: 0.00198100},
			{Price: 6622.14000000, Amount: 4.00000000},
			{Price: 6622.46000000, Amount: 2.30000000},
			{Price: 6622.47000000, Amount: 1.18633300},
			{Price: 6622.64000000, Amount: 4.00000000},
			{Price: 6622.73000000, Amount: 0.02900000},
			{Price: 6622.76000000, Amount: 0.12557700},
			{Price: 6622.81000000, Amount: 2.08994200},
			{Price: 6622.82000000, Amount: 0.01500000},
			{Price: 6623.17000000, Amount: 0.16831300},
		},
		Bids: OrderbookTranches{
			{Price: 6621.55000000, Amount: 0.16356700},
			{Price: 6621.45000000, Amount: 0.16352600},
			{Price: 6621.41000000, Amount: 0.86091200},
			{Price: 6621.25000000, Amount: 0.16914100},
			{Price: 6621.23000000, Amount: 0.09193600},
			{Price: 6621.22000000, Amount: 0.00755100},
			{Price: 6621.13000000, Amount: 0.08432000},
			{Price: 6621.03000000, Amount: 0.00172000},
			{Price: 6620.94000000, Amount: 0.30506700},
			{Price: 6620.93000000, Amount: 0.00200000},
		},
		LastUpdateID: seedLastUpdateID,
	}

	update1 := []byte(`{"stream":"btcusdt@depth","data":{
	  "e": "depthUpdate", 
	  "E": 1234567881,     
	  "s": "BTCUSDT",      
	  "U": 157,           
	  "u": 160,           
	  "b": [              
		["6621.45", "0.3"]
	  ],
	  "a": [              
		["6622.46", "1.5"]
	  ]
	}}`)

	p := currency.NewPairWithDelimiter("BTC", "USDT", "-")
	err := b.SeedLocalCacheWithBook(p, &book)
	require.NoError(t, err)

	err = b.wsHandleData(update1)
	require.NoError(t, err)

	b.obm.state[currency.BTC][currency.USDT][asset.Spot].fetchingBook = false

	ob, err := b.Websocket.Orderbook.GetOrderbook(p, asset.Spot)
	require.NoError(t, err)

	exp, got := seedLastUpdateID, ob.LastUpdateID
	require.Equalf(t, exp, got, "Last update id of orderbook for old update. Exp: %d, got: %d", exp, got)
	expAmnt, gotAmnt := 2.3, ob.Asks[2].Amount
	require.Equalf(t, expAmnt, gotAmnt, "Ask altered by outdated update. Exp: %f, got %f", expAmnt, gotAmnt)
	expAmnt, gotAmnt = 0.163526, ob.Bids[1].Amount
	require.Equalf(t, expAmnt, gotAmnt, "Bid altered by outdated update. Exp: %f, got %f", expAmnt, gotAmnt)

	update2 := []byte(`{"stream":"btcusdt@depth","data":{
	  "e": "depthUpdate", 
	  "E": 1234567892,     
	  "s": "BTCUSDT",      
	  "U": 161,           
	  "u": 165,           
	  "b": [           
		["6621.45", "0.163526"]
	  ],
	  "a": [             
		["6622.46", "2.3"], 
		["6622.47", "1.9"]
	  ]
	}}`)

	err = b.wsHandleData(update2)
	require.NoError(t, err)

	ob, err = b.Websocket.Orderbook.GetOrderbook(p, asset.Spot)
	require.NoError(t, err)
	exp, got = int64(165), ob.LastUpdateID
	require.Equalf(t, exp, got, "Unexpected Last update id of orderbook for new update. Exp: %d, got: %d", exp, got)
	expAmnt, gotAmnt = 2.3, ob.Asks[2].Amount
	require.Equalf(t, expAmnt, gotAmnt, "Unexpected Ask amount. Exp: %f, got %f", expAmnt, gotAmnt)
	expAmnt, gotAmnt = 1.9, ob.Asks[3].Amount
	require.Equal(t, expAmnt, gotAmnt, "Unexpected Ask amount. Exp: %f, got %f", exp, got)
	expAmnt, gotAmnt = 0.163526, ob.Bids[1].Amount
	require.Equal(t, expAmnt, gotAmnt, "Unexpected Bid amount. Exp: %f, got %f", exp, got)

	// reset order book sync status
	b.obm.state[currency.BTC][currency.USDT][asset.Spot].lastUpdateID = 0
}

func TestWsBalanceUpdate(t *testing.T) {
	t.Parallel()
	pressXToJSON := []byte(`{"stream":"jTfvpakT2yT0hVIo5gYWVihZhdM2PrBgJUZ5PyfZ4EVpCkx4Uoxk5timcrQc","data":{
	"e": "balanceUpdate",         
	"E": 1573200697110,           
	"a": "BTC",                   
	"d": "100.00000000",          
	"T": 1573200697068            
	}}`)
	err := b.wsHandleData(pressXToJSON)
	assert.NoError(t, err)
}

func TestWsOCO(t *testing.T) {
	t.Parallel()
	pressXToJSON := []byte(`{"stream":"jTfvpakT2yT0hVIo5gYWVihZhdM2PrBgJUZ5PyfZ4EVpCkx4Uoxk5timcrQc","data":{
	"e": "listStatus",                
	"E": 1564035303637,               
	"s": "ETHBTC",                    
	"g": 2,                           
	"c": "OCO",                       
	"l": "EXEC_STARTED",              
	"L": "EXECUTING",                 
	"r": "NONE",                      
	"C": "F4QN4G8DlFATFlIUQ0cjdD",    
	"T": 1564035303625,               
	"O": [                            
		{
		"s": "ETHBTC",                
		"i": 17,                      
		"c": "AJYsMjErWJesZvqlJCTUgL" 
		},
		{
		"s": "ETHBTC",
		"i": 18,
		"c": "bfYPSQdLoqAJeNrOr9adzq"
		}
	]
	}}`)
	err := b.wsHandleData(pressXToJSON)
	assert.NoError(t, err)
}

func TestGetWsAuthStreamKey(t *testing.T) {
	sharedtestvalues.SkipTestIfCredentialsUnset(t, b)
	key, err := b.GetWsAuthStreamKey(context.Background())
	require.NoError(t, err)
	assert.NotEmpty(t, key)
}

func TestMaintainWsAuthStreamKey(t *testing.T) {
	sharedtestvalues.SkipTestIfCredentialsUnset(t, b)
	err := b.MaintainWsAuthStreamKey(context.Background())
	require.NoError(t, err)
}

func TestExecutionTypeToOrderStatus(t *testing.T) {
	type TestCases struct {
		Case   string
		Result order.Status
	}
	testCases := []TestCases{
		{Case: "NEW", Result: order.New},
		{Case: "PARTIALLY_FILLED", Result: order.PartiallyFilled},
		{Case: "FILLED", Result: order.Filled},
		{Case: "CANCELED", Result: order.Cancelled},
		{Case: "PENDING_CANCEL", Result: order.PendingCancel},
		{Case: "REJECTED", Result: order.Rejected},
		{Case: "EXPIRED", Result: order.Expired},
		{Case: "LOL", Result: order.UnknownStatus},
	}
	for i := range testCases {
		result, _ := stringToOrderStatus(testCases[i].Case)
		require.Equal(t, result, testCases[i].Result, "Expected: %v, received: %v", testCases[i].Result, result)
	}
}

func TestGetHistoricCandles(t *testing.T) {
	t.Parallel()
	start, end := getTime()
	result, err := b.GetHistoricCandles(context.Background(), spotTradablePair, asset.Spot, kline.OneDay, start, end)
	require.NoErrorf(t, err, "%v %v", asset.Spot, err)
	require.NotNil(t, result)
	result, err = b.GetHistoricCandles(context.Background(), usdtmTradablePair, asset.USDTMarginedFutures, kline.OneDay, start, end)
	require.NoErrorf(t, err, "%v %v", asset.USDTMarginedFutures, err)
	require.NotNil(t, result)
	result, err = b.GetHistoricCandles(context.Background(), coinmTradablePair, asset.CoinMarginedFutures, kline.OneDay, start, end)
	require.NoErrorf(t, err, "%v %v", asset.CoinMarginedFutures, err)
	require.NotNil(t, result)
	result, err = b.GetHistoricCandles(context.Background(), optionsTradablePair, asset.Options, kline.OneDay, start, end)
	require.NoErrorf(t, err, "%v %v", asset.Options, err)
	assert.NotNil(t, result)
}

func TestGetHistoricCandlesExtended(t *testing.T) {
	t.Parallel()
	start, end := getTime()
	result, err := b.GetHistoricCandlesExtended(context.Background(), spotTradablePair, asset.Spot, kline.OneDay, start, end)
	assert.NoError(t, err)
	assert.NotNil(t, result)
	result, err = b.GetHistoricCandlesExtended(context.Background(), usdtmTradablePair, asset.USDTMarginedFutures, kline.OneDay, start, end)
	assert.NoError(t, err)
	assert.NotNil(t, result)
	result, err = b.GetHistoricCandlesExtended(context.Background(), coinmTradablePair, asset.CoinMarginedFutures, kline.OneDay, start, end)
	assert.NoError(t, err)
	assert.NotNil(t, result)
	result, err = b.GetHistoricCandlesExtended(context.Background(), optionsTradablePair, asset.Options, kline.OneDay, start, end)
	require.NoError(t, err)
	assert.NotNil(t, result)
}

func TestBinance_FormatExchangeKlineInterval(t *testing.T) {
	testCases := []struct {
		name     string
		interval kline.Interval
		output   string
	}{
		{
			"OneMin",
			kline.OneMin,
			"1m",
		},
		{
			"OneDay",
			kline.OneDay,
			"1d",
		},
		{
			"OneWeek",
			kline.OneWeek,
			"1w",
		},
		{
			"OneMonth",
			kline.OneMonth,
			"1M",
		},
	}

	for x := range testCases {
		test := testCases[x]

		t.Run(test.name, func(t *testing.T) {
			ret := b.FormatExchangeKlineInterval(test.interval)
			require.Equal(t, ret, test.output, "unexpected result return expected: %v received: %v", test.output, ret)
		})
	}
}

func TestGetRecentTrades(t *testing.T) {
	t.Parallel()
	pair := currency.NewPair(currency.BTC, currency.USDT)
	result, err := b.GetRecentTrades(context.Background(), pair, asset.Spot)
	assert.NoError(t, err)
	assert.NotNil(t, result)
	result, err = b.GetRecentTrades(context.Background(),
		pair, asset.USDTMarginedFutures)
	assert.NoError(t, err)
	assert.NotNil(t, result)
	pair.Base = currency.NewCode("BTCUSD")
	pair.Quote = currency.PERP
	result, err = b.GetRecentTrades(context.Background(), pair, asset.CoinMarginedFutures)
	require.NoError(t, err)
	assert.NotNil(t, result)
}

func TestGetAvailableTransferChains(t *testing.T) {
	t.Parallel()
	_, err := b.GetAvailableTransferChains(context.Background(), currency.BTC)
	require.False(t, sharedtestvalues.AreAPICredentialsSet(b) && err != nil, err)
	require.False(t, !sharedtestvalues.AreAPICredentialsSet(b) && err == nil && !mockTests, "error cannot be nil")
	assert.False(t, mockTests && err != nil, err)
}

func TestSeedLocalCache(t *testing.T) {
	t.Parallel()
	err := b.SeedLocalCache(context.Background(), currency.NewPair(currency.BTC, currency.USDT))
	require.NoError(t, err)
}

func TestGenerateSubscriptions(t *testing.T) {
	t.Parallel()
	exp := subscription.List{}
	pairs, err := b.GetEnabledPairs(asset.Spot)
	require.NoError(t, err)
	wsFmt := currency.PairFormat{Uppercase: false, Delimiter: ""}
	baseExp := subscription.List{
		{Channel: subscription.CandlesChannel, QualifiedChannel: "kline_1m", Asset: asset.Spot, Interval: kline.OneMin},
		{Channel: subscription.OrderbookChannel, QualifiedChannel: "depth@100ms", Asset: asset.Spot, Interval: kline.HundredMilliseconds},
		{Channel: subscription.TickerChannel, QualifiedChannel: "ticker", Asset: asset.Spot},
		{Channel: subscription.AllTradesChannel, QualifiedChannel: "trade", Asset: asset.Spot},
	}
	for _, p := range pairs {
		for _, baseSub := range baseExp {
			sub := baseSub.Clone()
			sub.Pairs = currency.Pairs{p}
			sub.QualifiedChannel = wsFmt.Format(p) + "@" + sub.QualifiedChannel
			exp = append(exp, sub)
		}
	}
	subs, err := b.generateSubscriptions()
	require.NoError(t, err, "generateSubscriptions should not error")
	testsubs.EqualLists(t, exp, subs)
}

// TestFormatChannelInterval exercises formatChannelInterval
func TestFormatChannelInterval(t *testing.T) {
	t.Parallel()
	assert.Equal(t, "@1000ms", formatChannelInterval(&subscription.Subscription{Channel: subscription.OrderbookChannel, Interval: kline.ThousandMilliseconds}), "1s should format correctly for Orderbook")
	assert.Equal(t, "@1m", formatChannelInterval(&subscription.Subscription{Channel: subscription.OrderbookChannel, Interval: kline.OneMin}), "Orderbook should format correctly")
	assert.Equal(t, "_15m", formatChannelInterval(&subscription.Subscription{Channel: subscription.CandlesChannel, Interval: kline.FifteenMin}), "Candles should format correctly")
}

// TestFormatChannelLevels exercises formatChannelLevels
func TestFormatChannelLevels(t *testing.T) {
	t.Parallel()
	assert.Equal(t, "10", formatChannelLevels(&subscription.Subscription{Channel: subscription.OrderbookChannel, Levels: 10}), "Levels should format correctly")
	assert.Empty(t, formatChannelLevels(&subscription.Subscription{Channel: subscription.OrderbookChannel, Levels: 0}), "Levels should format correctly")
}

var websocketDepthUpdate = []byte(`{"E":1608001030784,"U":7145637266,"a":[["19455.19000000","0.59490200"],["19455.37000000","0.00000000"],["19456.11000000","0.00000000"],["19456.16000000","0.00000000"],["19458.67000000","0.06400000"],["19460.73000000","0.05139800"],["19461.43000000","0.00000000"],["19464.59000000","0.00000000"],["19466.03000000","0.45000000"],["19466.36000000","0.00000000"],["19508.67000000","0.00000000"],["19572.96000000","0.00217200"],["24386.00000000","0.00256600"]],"b":[["19455.18000000","2.94649200"],["19453.15000000","0.01233600"],["19451.18000000","0.00000000"],["19446.85000000","0.11427900"],["19446.74000000","0.00000000"],["19446.73000000","0.00000000"],["19444.45000000","0.14937800"],["19426.75000000","0.00000000"],["19416.36000000","0.36052100"]],"e":"depthUpdate","s":"BTCUSDT","u":7145637297}`)

func TestProcessUpdate(t *testing.T) {
	t.Parallel()
	b := new(Binance) //nolint:govet // Intentional shadow to avoid future copy/paste mistakes
	require.NoError(t, testexch.Setup(b), "Test instance Setup must not error")
	b.setupOrderbookManager()
	p := currency.NewPair(currency.BTC, currency.USDT)
	var depth WebsocketDepthStream
	err := json.Unmarshal(websocketDepthUpdate, &depth)
	require.NoError(t, err)

	err = b.obm.stageWsUpdate(&depth, p, asset.Spot)
	require.NoError(t, err)

	err = b.obm.fetchBookViaREST(p)
	require.NoError(t, err)

	err = b.obm.cleanup(p)
	require.NoError(t, err)

	// reset order book sync status
	b.obm.state[currency.BTC][currency.USDT][asset.Spot].lastUpdateID = 0
}

func TestUFuturesHistoricalTrades(t *testing.T) {
	t.Parallel()
	_, err := b.UFuturesHistoricalTrades(context.Background(), "", "", 5)
	require.ErrorIs(t, err, currency.ErrSymbolStringEmpty)

	sharedtestvalues.SkipTestIfCredentialsUnset(t, b)
	result, err := b.UFuturesHistoricalTrades(context.Background(), "BTCUSDT", "", 5)
	assert.NoError(t, err)
	assert.NotNil(t, result)

	result, err = b.UFuturesHistoricalTrades(context.Background(), "BTCUSDT", "", 0)
	require.NoError(t, err)
	assert.NotNil(t, result)
}

func TestSetExchangeOrderExecutionLimits(t *testing.T) {
	t.Parallel()
	err := b.UpdateOrderExecutionLimits(context.Background(), asset.Spot)
	require.NoError(t, err)
	err = b.UpdateOrderExecutionLimits(context.Background(), asset.CoinMarginedFutures)
	require.NoError(t, err)

	err = b.UpdateOrderExecutionLimits(context.Background(), asset.USDTMarginedFutures)
	require.NoError(t, err)

	err = b.UpdateOrderExecutionLimits(context.Background(), asset.Options)
	require.NoError(t, err)

	err = b.UpdateOrderExecutionLimits(context.Background(), asset.Binary)
	require.ErrorIs(t, err, asset.ErrNotSupported)

	cmfCP, err := currency.NewPairFromStrings("BTCUSD", "PERP")
	require.NoError(t, err)

	limit, err := b.GetOrderExecutionLimits(asset.CoinMarginedFutures, cmfCP)
	require.NoError(t, err)
	require.NotEmpty(t, limit, "exchange limit should be loaded")

	err = limit.Conforms(0.000001, 0.1, order.Limit)
	require.ErrorIs(t, err, order.ErrAmountBelowMin)

	err = limit.Conforms(0.01, 1, order.Limit)
	require.ErrorIs(t, err, order.ErrPriceBelowMin)
}

func TestWsOrderExecutionReport(t *testing.T) {
	t.Parallel()
	b := new(Binance) //nolint:govet // Intentional shadow to avoid future copy/paste mistakes
	require.NoError(t, testexch.Setup(b), "Test instance Setup must not error")
	payload := []byte(`{"stream":"jTfvpakT2yT0hVIo5gYWVihZhdM2PrBgJUZ5PyfZ4EVpCkx4Uoxk5timcrQc","data":{"e":"executionReport","E":1616627567900,"s":"BTCUSDT","c":"c4wyKsIhoAaittTYlIVLqk","S":"BUY","o":"LIMIT","f":"GTC","q":"0.00028400","p":"52789.10000000","P":"0.00000000","F":"0.00000000","g":-1,"C":"","x":"NEW","X":"NEW","r":"NONE","i":5340845958,"l":"0.00000000","z":"0.00000000","L":"0.00000000","n":"0","N":"BTC","T":1616627567900,"t":-1,"I":11388173160,"w":true,"m":false,"M":false,"O":1616627567900,"Z":"0.00000000","Y":"0.00000000","Q":"0.00000000","W":1616627567900}}`)
	// this is a buy BTC order, normally commission is charged in BTC, vice versa.
	expectedResult := order.Detail{
		Price:                52789.1,
		Amount:               0.00028400,
		AverageExecutedPrice: 0,
		QuoteAmount:          0,
		ExecutedAmount:       0,
		RemainingAmount:      0.00028400,
		Cost:                 0,
		CostAsset:            currency.USDT,
		Fee:                  0,
		FeeAsset:             currency.BTC,
		Exchange:             "Binance",
		OrderID:              "5340845958",
		ClientOrderID:        "c4wyKsIhoAaittTYlIVLqk",
		Type:                 order.Limit,
		Side:                 order.Buy,
		Status:               order.New,
		AssetType:            asset.Spot,
		Date:                 time.UnixMilli(1616627567900),
		LastUpdated:          time.UnixMilli(1616627567900),
		Pair:                 currency.NewPair(currency.BTC, currency.USDT),
	}
	// empty the channel. otherwise mock_test will fail
	for len(b.Websocket.DataHandler) > 0 {
		<-b.Websocket.DataHandler
	}

	err := b.wsHandleData(payload)
	require.NoError(t, err)
	res := <-b.Websocket.DataHandler
	switch r := res.(type) {
	case *order.Detail:
		require.True(t, reflect.DeepEqual(expectedResult, *r), "results do not match:\nexpected: %v\nreceived: %v", expectedResult, *r)
	default:
		t.Fatalf("expected type order.Detail, found %T", res)
	}

	payload = []byte(`{"stream":"jTfvpakT2yT0hVIo5gYWVihZhdM2PrBgJUZ5PyfZ4EVpCkx4Uoxk5timcrQc","data":{"e":"executionReport","E":1616633041556,"s":"BTCUSDT","c":"YeULctvPAnHj5HXCQo9Mob","S":"BUY","o":"LIMIT","f":"GTC","q":"0.00028600","p":"52436.85000000","P":"0.00000000","F":"0.00000000","g":-1,"C":"","x":"TRADE","X":"FILLED","r":"NONE","i":5341783271,"l":"0.00028600","z":"0.00028600","L":"52436.85000000","n":"0.00000029","N":"BTC","T":1616633041555,"t":726946523,"I":11390206312,"w":false,"m":false,"M":true,"O":1616633041555,"Z":"14.99693910","Y":"14.99693910","Q":"0.00000000","W":1616633041555}}`)
	err = b.wsHandleData(payload)
	assert.NoError(t, err)
}

func TestWsOutboundAccountPosition(t *testing.T) {
	t.Parallel()
	payload := []byte(`{"stream":"jTfvpakT2yT0hVIo5gYWVihZhdM2PrBgJUZ5PyfZ4EVpCkx4Uoxk5timcrQc","data":{"e":"outboundAccountPosition","E":1616628815745,"u":1616628815745,"B":[{"a":"BTC","f":"0.00225109","l":"0.00123000"},{"a":"BNB","f":"0.00000000","l":"0.00000000"},{"a":"USDT","f":"54.43390661","l":"0.00000000"}]}}`)
	err := b.wsHandleData(payload)
	assert.NoError(t, err)
}

func TestFormatExchangeCurrency(t *testing.T) {
	t.Parallel()
	type testos struct {
		name              string
		pair              currency.Pair
		asset             asset.Item
		expectedDelimiter string
	}
	testerinos := []testos{
		{
			name:              "spot-btcusdt",
			pair:              currency.NewPairWithDelimiter("BTC", "USDT", currency.UnderscoreDelimiter),
			asset:             asset.Spot,
			expectedDelimiter: "",
		},
		{
			name:              "coinmarginedfutures-btcusd_perp",
			pair:              currency.NewPairWithDelimiter("BTCUSD", "PERP", currency.DashDelimiter),
			asset:             asset.CoinMarginedFutures,
			expectedDelimiter: currency.UnderscoreDelimiter,
		},
		{
			name:              "coinmarginedfutures-btcusd_211231",
			pair:              currency.NewPairWithDelimiter("BTCUSD", "211231", currency.DashDelimiter),
			asset:             asset.CoinMarginedFutures,
			expectedDelimiter: currency.UnderscoreDelimiter,
		},
		{
			name:              "margin-ltousdt",
			pair:              currency.NewPairWithDelimiter("LTO", "USDT", currency.UnderscoreDelimiter),
			asset:             asset.Margin,
			expectedDelimiter: "",
		},
		{
			name:              "usdtmarginedfutures-btcusdt",
			pair:              currency.NewPairWithDelimiter("btc", "usdt", currency.DashDelimiter),
			asset:             asset.USDTMarginedFutures,
			expectedDelimiter: "",
		},
		{
			name:              "usdtmarginedfutures-btcusdt_211231",
			pair:              currency.NewPairWithDelimiter("btcusdt", "211231", currency.UnderscoreDelimiter),
			asset:             asset.USDTMarginedFutures,
			expectedDelimiter: currency.UnderscoreDelimiter,
		},
	}
	for i := range testerinos {
		tt := testerinos[i]
		t.Run(tt.name, func(t *testing.T) {
			t.Parallel()
			result, err := b.FormatExchangeCurrency(tt.pair, tt.asset)
			require.NoError(t, err)
			require.Equal(t, tt.expectedDelimiter, result.Delimiter)
		})
	}
}

func TestFormatSymbol(t *testing.T) {
	t.Parallel()
	type testos struct {
		name           string
		pair           currency.Pair
		asset          asset.Item
		expectedString string
	}
	testerinos := []testos{
		{
			name:           "spot-BTCUSDT",
			pair:           currency.NewPairWithDelimiter("BTC", "USDT", currency.UnderscoreDelimiter),
			asset:          asset.Spot,
			expectedString: "BTCUSDT",
		},
		{
			name:           "coinmarginedfutures-btcusdperp",
			pair:           currency.NewPairWithDelimiter("BTCUSD", "PERP", currency.DashDelimiter),
			asset:          asset.CoinMarginedFutures,
			expectedString: "BTCUSD_PERP",
		},
		{
			name:           "coinmarginedfutures-BTCUSD_211231",
			pair:           currency.NewPairWithDelimiter("BTCUSD", "211231", currency.DashDelimiter),
			asset:          asset.CoinMarginedFutures,
			expectedString: "BTCUSD_211231",
		},
		{
			name:           "margin-LTOUSDT",
			pair:           currency.NewPairWithDelimiter("LTO", "USDT", currency.UnderscoreDelimiter),
			asset:          asset.Margin,
			expectedString: "LTOUSDT",
		},
		{
			name:           "usdtmarginedfutures-BTCUSDT",
			pair:           currency.NewPairWithDelimiter("btc", "usdt", currency.DashDelimiter),
			asset:          asset.USDTMarginedFutures,
			expectedString: "BTCUSDT",
		},
		{
			name:           "usdtmarginedfutures-BTCUSDT_211231",
			pair:           currency.NewPairWithDelimiter("btcusdt", "211231", currency.UnderscoreDelimiter),
			asset:          asset.USDTMarginedFutures,
			expectedString: "BTCUSDT_211231",
		},
	}
	for _, tt := range testerinos {
		t.Run(tt.name, func(t *testing.T) {
			t.Parallel()
			result, err := b.FormatSymbol(tt.pair, tt.asset)
			require.NoError(t, err)
			require.Equal(t, tt.expectedString, result)
		})
	}
}

func TestFormatUSDTMarginedFuturesPair(t *testing.T) {
	t.Parallel()
	pairFormat := currency.PairFormat{Uppercase: true}
	resp := b.formatUSDTMarginedFuturesPair(currency.NewPair(currency.DOGE, currency.USDT), pairFormat)
	require.Equal(t, "DOGEUSDT", resp.String())

	resp = b.formatUSDTMarginedFuturesPair(currency.NewPair(currency.DOGE, currency.NewCode("1234567890")), pairFormat)
	assert.Equal(t, "DOGE_1234567890", resp.String())
}

func TestFetchExchangeLimits(t *testing.T) {
	t.Parallel()
	limits, err := b.FetchExchangeLimits(context.Background(), asset.Spot)
	require.NoError(t, err)
	require.NotEmpty(t, limits, "Should get some limits back")

	limits, err = b.FetchExchangeLimits(context.Background(), asset.Margin)
	require.NoError(t, err)
	require.NotEmpty(t, limits, "Should get some limits back")

	_, err = b.FetchExchangeLimits(context.Background(), asset.Futures)
	require.ErrorIs(t, err, asset.ErrNotSupported, "FetchExchangeLimits should error on other asset types")
}

func TestUpdateOrderExecutionLimits(t *testing.T) {
	t.Parallel()
	tests := map[asset.Item]currency.Pair{
		asset.Spot:   currency.NewPair(currency.BTC, currency.USDT),
		asset.Margin: currency.NewPair(currency.ETH, currency.BTC),
	}
	for _, a := range []asset.Item{asset.CoinMarginedFutures, asset.USDTMarginedFutures, asset.Options} {
		pairs, err := b.FetchTradablePairs(context.Background(), a)
		require.NoErrorf(t, err, "FetchTradablePairs should not error for %s", a)
		require.NotEmptyf(t, pairs, "Should get some pairs for %s", a)
		tests[a] = pairs[0]
	}
	for _, a := range b.GetAssetTypes(false) {
		err := b.UpdateOrderExecutionLimits(context.Background(), a)
		require.NoErrorf(t, err, "UpdateOrderExecutionLimits should not error for %v: but %v", a, err)
		p := tests[a]
		limits, err := b.GetOrderExecutionLimits(a, p)
		require.NoErrorf(t, err, "GetOrderExecutionLimits should not error for %s pair %s : %v", a, p, err)
		require.Positivef(t, limits.MinPrice, "MinPrice must be positive for %s pair %s", a, p)
		require.Positivef(t, limits.MaxPrice, "MaxPrice must be positive for %s pair %s", a, p)
		require.Positivef(t, limits.PriceStepIncrementSize, "PriceStepIncrementSize must be positive for %s pair %s", a, p)
		require.Positivef(t, limits.MinimumBaseAmount, "MinimumBaseAmount must be positive for %s pair %s", a, p)
		require.Positivef(t, limits.MaximumBaseAmount, "MaximumBaseAmount must be positive for %s pair %s", a, p)
		require.Positivef(t, limits.AmountStepIncrementSize, "AmountStepIncrementSize must be positive for %s pair %s", a, p)
		require.Positivef(t, limits.MarketMaxQty, "MarketMaxQty must be positive for %s pair %s", a, p)
		require.Positivef(t, limits.MaxTotalOrders, "MaxTotalOrders must be positive for %s pair %s", a, p)
		switch a {
		case asset.Spot, asset.Margin:
			require.Positivef(t, limits.MaxIcebergParts, "MaxIcebergParts must be positive for %s pair %s", a, p)
		case asset.USDTMarginedFutures:
			require.Positivef(t, limits.MinNotional, "MinNotional must be positive for %s pair %s", a, p)
			fallthrough
		case asset.CoinMarginedFutures:
			require.Positivef(t, limits.MultiplierUp, "MultiplierUp must be positive for %s pair %s", a, p)
			require.Positivef(t, limits.MultiplierDown, "MultiplierDown must be positive for %s pair %s", a, p)
			require.Positivef(t, limits.MarketMinQty, "MarketMinQty must be positive for %s pair %s", a, p)
			require.Positivef(t, limits.MarketStepIncrementSize, "MarketStepIncrementSize must be positive for %s pair %s", a, p)
			require.Positivef(t, limits.MaxAlgoOrders, "MaxAlgoOrders must be positive for %s pair %s", a, p)
		}
	}
}

func TestGetHistoricalFundingRates(t *testing.T) {
	t.Parallel()
	s, e := getTime()
	_, err := b.GetHistoricalFundingRates(context.Background(), &fundingrate.HistoricalRatesRequest{
		Asset:                asset.USDTMarginedFutures,
		Pair:                 currency.NewPair(currency.BTC, currency.USDT),
		StartDate:            s,
		EndDate:              e,
		IncludePayments:      true,
		IncludePredictedRate: true,
	})
	require.ErrorIs(t, err, common.ErrFunctionNotSupported)

	_, err = b.GetHistoricalFundingRates(context.Background(), &fundingrate.HistoricalRatesRequest{
		Asset:           asset.USDTMarginedFutures,
		Pair:            currency.NewPair(currency.BTC, currency.USDT),
		StartDate:       s,
		EndDate:         e,
		PaymentCurrency: currency.DOGE,
	})
	require.ErrorIs(t, err, common.ErrFunctionNotSupported)

	r := &fundingrate.HistoricalRatesRequest{
		Asset:     asset.USDTMarginedFutures,
		Pair:      currency.NewPair(currency.BTC, currency.USDT),
		StartDate: s,
		EndDate:   e,
	}
	if sharedtestvalues.AreAPICredentialsSet(b) {
		r.IncludePayments = true
	}
	result, err := b.GetHistoricalFundingRates(context.Background(), r)
	assert.NoError(t, err)
	assert.NotNil(t, result)

	r.Asset = asset.CoinMarginedFutures
	r.Pair, err = currency.NewPairFromString("BTCUSD_PERP")
	require.NoError(t, err)

	result, err = b.GetHistoricalFundingRates(context.Background(), r)
	require.NoError(t, err)
	assert.NotNil(t, result)
}

func TestGetLatestFundingRates(t *testing.T) {
	t.Parallel()
	cp := currency.NewPair(currency.BTC, currency.USDT)
	_, err := b.GetLatestFundingRates(context.Background(), &fundingrate.LatestRateRequest{
		Asset:                asset.USDTMarginedFutures,
		Pair:                 cp,
		IncludePredictedRate: true,
	})
	require.ErrorIs(t, err, common.ErrFunctionNotSupported)
	err = b.CurrencyPairs.EnablePair(asset.USDTMarginedFutures, cp)
	require.True(t, err == nil || errors.Is(err, currency.ErrPairAlreadyEnabled), err)

	result, err := b.GetLatestFundingRates(context.Background(), &fundingrate.LatestRateRequest{
		Asset: asset.USDTMarginedFutures,
		Pair:  cp,
	})
	assert.NoError(t, err)
	assert.NotNil(t, result)

	result, err = b.GetLatestFundingRates(context.Background(), &fundingrate.LatestRateRequest{
		Asset: asset.CoinMarginedFutures,
	})
	require.NoError(t, err)
	assert.NotNil(t, result)
}

func TestIsPerpetualFutureCurrency(t *testing.T) {
	t.Parallel()
	is, err := b.IsPerpetualFutureCurrency(asset.Binary, currency.NewPair(currency.BTC, currency.USDT))
	require.NoError(t, err)
	require.False(t, is)

	is, err = b.IsPerpetualFutureCurrency(asset.CoinMarginedFutures, currency.NewPair(currency.BTC, currency.USDT))
	require.NoError(t, err)
	require.False(t, is)
	is, err = b.IsPerpetualFutureCurrency(asset.CoinMarginedFutures, currency.NewPair(currency.BTC, currency.PERP))
	require.NoError(t, err)
	require.True(t, is)

	is, err = b.IsPerpetualFutureCurrency(asset.USDTMarginedFutures, currency.NewPair(currency.BTC, currency.USDT))
	require.NoError(t, err)
	require.True(t, is)

	is, err = b.IsPerpetualFutureCurrency(asset.USDTMarginedFutures, currency.NewPair(currency.BTC, currency.PERP))
	require.NoError(t, err)
	assert.False(t, is)
}

func TestGetUserMarginInterestHistory(t *testing.T) {
	t.Parallel()
	sharedtestvalues.SkipTestIfCredentialsUnset(t, b)
	result, err := b.GetUserMarginInterestHistory(context.Background(), currency.USDT, "BTCUSDT", time.Now().Add(-time.Hour*24), time.Now(), 1, 10)
	require.NoError(t, err)
	assert.NotNil(t, result)
}

func TestGetForceLiquidiationRecord(t *testing.T) {
	t.Parallel()
	sharedtestvalues.SkipTestIfCredentialsUnset(t, b)
	result, err := b.GetForceLiquidiationRecord(context.Background(), time.Now().Add(-time.Hour*24), time.Now(), "BTCUSDT", 0, 12)
	require.NoError(t, err)
	assert.NotNil(t, result)
}

func TestGetCrossMarginAccountDetail(t *testing.T) {
	t.Parallel()
	sharedtestvalues.SkipTestIfCredentialsUnset(t, b)
	result, err := b.GetCrossMarginAccountDetail(context.Background())
	require.NoError(t, err)
	assert.NotNil(t, result)
}

func TestGetMarginAccountsOrder(t *testing.T) {
	t.Parallel()
	_, err := b.GetMarginAccountsOrder(context.Background(), "", "", false, 112233424)
	require.ErrorIs(t, err, currency.ErrSymbolStringEmpty)
	_, err = b.GetMarginAccountsOrder(context.Background(), "BTCUSDT", "", false, 0)
	require.ErrorIs(t, err, order.ErrOrderIDNotSet)

	sharedtestvalues.SkipTestIfCredentialsUnset(t, b)
	result, err := b.GetMarginAccountsOrder(context.Background(), "BTCUSDT", "", false, 112233424)
	require.NoError(t, err)
	assert.NotNil(t, result)
}

func TestGetMarginAccountsOpenOrders(t *testing.T) {
	t.Parallel()
	sharedtestvalues.SkipTestIfCredentialsUnset(t, b)
	result, err := b.GetMarginAccountsOpenOrders(context.Background(), "BNBBTC", false)
	require.NoError(t, err)
	assert.NotNil(t, result)
}

func TestGetMarginAccountAllOrders(t *testing.T) {
	t.Parallel()
	_, err := b.GetMarginAccountAllOrders(context.Background(), "", true, time.Time{}, time.Time{}, 0, 20)
	require.ErrorIs(t, err, currency.ErrSymbolStringEmpty)

	sharedtestvalues.SkipTestIfCredentialsUnset(t, b)
	result, err := b.GetMarginAccountAllOrders(context.Background(), "BNBBTC", true, time.Time{}, time.Time{}, 0, 20)
	require.NoError(t, err)
	assert.NotNil(t, result)
}

func TestSetAssetsMode(t *testing.T) {
	t.Parallel()
	sharedtestvalues.SkipTestIfCredentialsUnset(t, b)
	is, err := b.GetAssetsMode(context.Background())
	require.NoError(t, err)

	err = b.SetAssetsMode(context.Background(), !is)
	require.NoError(t, err)

	err = b.SetAssetsMode(context.Background(), is)
	assert.NoError(t, err)
}

func TestGetAssetsMode(t *testing.T) {
	t.Parallel()
	sharedtestvalues.SkipTestIfCredentialsUnset(t, b)
	result, err := b.GetAssetsMode(context.Background())
	require.NoError(t, err)
	assert.NotNil(t, result)
}

func TestGetCollateralMode(t *testing.T) {
	t.Parallel()
	_, err := b.GetCollateralMode(context.Background(), asset.Spot)
	require.ErrorIs(t, err, asset.ErrNotSupported)
	_, err = b.GetCollateralMode(context.Background(), asset.CoinMarginedFutures)
	require.ErrorIs(t, err, asset.ErrNotSupported)

	sharedtestvalues.SkipTestIfCredentialsUnset(t, b, canManipulateRealOrders)
	result, err := b.GetCollateralMode(context.Background(), asset.USDTMarginedFutures)
	require.NoError(t, err)
	assert.NotNil(t, result)
}

func TestSetCollateralMode(t *testing.T) {
	t.Parallel()
	err := b.SetCollateralMode(context.Background(), asset.USDTMarginedFutures, collateral.PortfolioMode)
	require.ErrorIs(t, err, order.ErrCollateralInvalid)
	err = b.SetCollateralMode(context.Background(), asset.Spot, collateral.SingleMode)
	require.ErrorIs(t, err, asset.ErrNotSupported)
	err = b.SetCollateralMode(context.Background(), asset.CoinMarginedFutures, collateral.SingleMode)
	require.ErrorIs(t, err, asset.ErrNotSupported)

	sharedtestvalues.SkipTestIfCredentialsUnset(t, b, canManipulateRealOrders)
	err = b.SetCollateralMode(context.Background(), asset.USDTMarginedFutures, collateral.MultiMode)
	require.NoError(t, err)
}

func TestChangePositionMargin(t *testing.T) {
	t.Parallel()
	sharedtestvalues.SkipTestIfCredentialsUnset(t, b, canManipulateRealOrders)
	result, err := b.ChangePositionMargin(context.Background(), &margin.PositionChangeRequest{
		Pair:                    currency.NewBTCUSDT(),
		Asset:                   asset.USDTMarginedFutures,
		MarginType:              margin.Isolated,
		OriginalAllocatedMargin: 1337,
		NewAllocatedMargin:      1333337,
	})
	require.NoError(t, err)
	assert.NotNil(t, result)
}

func TestGetPositionSummary(t *testing.T) {
	t.Parallel()
	p, err := currency.NewPairFromString("BTCUSD_PERP")
	require.NoError(t, err)

	_, err = b.GetFuturesPositionSummary(context.Background(), &futures.PositionSummaryRequest{
		Asset:          asset.Spot,
		Pair:           p,
		UnderlyingPair: currency.NewPair(currency.BTC, currency.USD),
	})
	require.ErrorIs(t, err, asset.ErrNotSupported)

	sharedtestvalues.SkipTestIfCredentialsUnset(t, b)
	bb := currency.NewBTCUSDT()
	result, err := b.GetFuturesPositionSummary(context.Background(), &futures.PositionSummaryRequest{
		Asset: asset.USDTMarginedFutures,
		Pair:  bb,
	})
	assert.NoError(t, err)
	assert.NotNil(t, result)

	bb.Quote = currency.BUSD
	result, err = b.GetFuturesPositionSummary(context.Background(), &futures.PositionSummaryRequest{
		Asset: asset.USDTMarginedFutures,
		Pair:  bb,
	})
	assert.NoError(t, err)
	assert.NotNil(t, result)

	bb.Quote = currency.USD
	result, err = b.GetFuturesPositionSummary(context.Background(), &futures.PositionSummaryRequest{
		Asset:          asset.CoinMarginedFutures,
		Pair:           p,
		UnderlyingPair: bb,
	})
	require.NoError(t, err)
	assert.NotNil(t, result)
}

func TestGetFuturesPositionOrders(t *testing.T) {
	t.Parallel()
	sharedtestvalues.SkipTestIfCredentialsUnset(t, b)
	result, err := b.GetFuturesPositionOrders(context.Background(), &futures.PositionsRequest{
		Asset:                     asset.USDTMarginedFutures,
		Pairs:                     []currency.Pair{currency.NewBTCUSDT()},
		StartDate:                 time.Now().Add(-time.Hour * 24 * 70),
		RespectOrderHistoryLimits: true,
	})
	assert.NoError(t, err)
	assert.NotNil(t, result)

	result, err = b.GetFuturesPositionOrders(context.Background(), &futures.PositionsRequest{
		Asset:                     asset.CoinMarginedFutures,
		Pairs:                     []currency.Pair{coinmTradablePair},
		StartDate:                 time.Now().Add(time.Hour * 24 * -70),
		RespectOrderHistoryLimits: true,
	})
	require.NoError(t, err)
	assert.NotNil(t, result)
}

func TestSetMarginType(t *testing.T) {
	t.Parallel()
	err := b.SetMarginType(context.Background(), asset.Spot, currency.NewPair(currency.BTC, currency.USDT), margin.Isolated)
	require.ErrorIs(t, err, asset.ErrNotSupported)

	sharedtestvalues.SkipTestIfCredentialsUnset(t, b, canManipulateRealOrders)
	err = b.SetMarginType(context.Background(), asset.USDTMarginedFutures, currency.NewPair(currency.BTC, currency.USDT), margin.Isolated)
	require.NoError(t, err)

	err = b.SetMarginType(context.Background(), asset.CoinMarginedFutures, coinmTradablePair, margin.Isolated)
	assert.NoError(t, err)
}

func TestGetLeverage(t *testing.T) {
	t.Parallel()
	_, err := b.GetLeverage(context.Background(), asset.Spot, currency.NewBTCUSDT(), 0, order.UnknownSide)
	require.ErrorIs(t, err, asset.ErrNotSupported)

	sharedtestvalues.SkipTestIfCredentialsUnset(t, b)
	result, err := b.GetLeverage(context.Background(), asset.USDTMarginedFutures, currency.NewBTCUSDT(), 0, order.UnknownSide)
	assert.NoError(t, err)
	assert.NotNil(t, result)

	result, err = b.GetLeverage(context.Background(), asset.CoinMarginedFutures, coinmTradablePair, 0, order.UnknownSide)
	require.NoError(t, err)
	assert.NotNil(t, result)
}

func TestSetLeverage(t *testing.T) {
	t.Parallel()
	err := b.SetLeverage(context.Background(), asset.Spot, spotTradablePair, margin.Multi, 5, order.UnknownSide)
	require.ErrorIs(t, err, asset.ErrNotSupported)

	sharedtestvalues.SkipTestIfCredentialsUnset(t, b, canManipulateRealOrders)
	err = b.SetLeverage(context.Background(), asset.USDTMarginedFutures, currency.NewBTCUSDT(), margin.Multi, 5, order.UnknownSide)
	require.NoError(t, err)
	err = b.SetLeverage(context.Background(), asset.CoinMarginedFutures, coinmTradablePair, margin.Multi, 5, order.UnknownSide)
	require.NoError(t, err)
}

func TestGetCryptoLoansIncomeHistory(t *testing.T) {
	t.Parallel()
	sharedtestvalues.SkipTestIfCredentialsUnset(t, b)
	result, err := b.CryptoLoanIncomeHistory(context.Background(), currency.USDT, "", time.Time{}, time.Time{}, 100)
	require.NoError(t, err)
	assert.NotNil(t, result)
}

func TestCryptoLoanBorrow(t *testing.T) {
	t.Parallel()
	_, err := b.CryptoLoanBorrow(context.Background(), currency.EMPTYCODE, 1000, currency.BTC, 1, 7)
	require.ErrorIs(t, err, errLoanCoinMustBeSet)
	_, err = b.CryptoLoanBorrow(context.Background(), currency.USDT, 1000, currency.EMPTYCODE, 1, 7)
	require.ErrorIs(t, err, errCollateralCoinMustBeSet)
	_, err = b.CryptoLoanBorrow(context.Background(), currency.USDT, 0, currency.BTC, 1, 0)
	require.ErrorIs(t, err, errLoanTermMustBeSet)
	_, err = b.CryptoLoanBorrow(context.Background(), currency.USDT, 0, currency.BTC, 0, 7)
	require.ErrorIs(t, err, order.ErrAmountBelowMin)

	sharedtestvalues.SkipTestIfCredentialsUnset(t, b, canManipulateRealOrders)
	result, err := b.CryptoLoanBorrow(context.Background(), currency.USDT, 1000, currency.BTC, 1, 7)
	require.NoError(t, err)
	assert.NotNil(t, result)
}

func TestCryptoLoanBorrowHistory(t *testing.T) {
	t.Parallel()
	sharedtestvalues.SkipTestIfCredentialsUnset(t, b)
	result, err := b.CryptoLoanBorrowHistory(context.Background(), 0, currency.USDT, currency.BTC, time.Time{}, time.Time{}, 0, 0)
	require.NoError(t, err)
	assert.NotNil(t, result)
}

func TestCryptoLoanOngoingOrders(t *testing.T) {
	t.Parallel()
	sharedtestvalues.SkipTestIfCredentialsUnset(t, b)
	result, err := b.CryptoLoanOngoingOrders(context.Background(), 0, currency.USDT, currency.BTC, 0, 0)
	require.NoError(t, err)
	assert.NotNil(t, result)
}

func TestCryptoLoanRepay(t *testing.T) {
	t.Parallel()
	_, err := b.CryptoLoanRepay(context.Background(), 0, 1000, 1, false)
	require.ErrorIs(t, err, order.ErrOrderIDNotSet)
	_, err = b.CryptoLoanRepay(context.Background(), 42069, 0, 1, false)
	require.ErrorIs(t, err, order.ErrAmountBelowMin)

	sharedtestvalues.SkipTestIfCredentialsUnset(t, b, canManipulateRealOrders)
	result, err := b.CryptoLoanRepay(context.Background(), 42069, 1000, 1, false)
	require.NoError(t, err)
	assert.NotNil(t, result)
}

func TestCryptoLoanRepaymentHistory(t *testing.T) {
	t.Parallel()
	sharedtestvalues.SkipTestIfCredentialsUnset(t, b)
	result, err := b.CryptoLoanRepaymentHistory(context.Background(), 0, currency.USDT, currency.BTC, time.Time{}, time.Time{}, 0, 0)
	require.NoError(t, err)
	assert.NotNil(t, result)
}

func TestCryptoLoanAdjustLTV(t *testing.T) {
	t.Parallel()
	_, err := b.CryptoLoanAdjustLTV(context.Background(), 0, true, 1)
	require.ErrorIs(t, err, order.ErrOrderIDNotSet)
	_, err = b.CryptoLoanAdjustLTV(context.Background(), 42069, true, 0)
	require.ErrorIs(t, err, order.ErrAmountBelowMin)

	sharedtestvalues.SkipTestIfCredentialsUnset(t, b, canManipulateRealOrders)
	result, err := b.CryptoLoanAdjustLTV(context.Background(), 42069, true, 1)
	require.NoError(t, err)
	assert.NotNil(t, result)
}

func TestCryptoLoanLTVAdjustmentHistory(t *testing.T) {
	t.Parallel()
	sharedtestvalues.SkipTestIfCredentialsUnset(t, b)
	result, err := b.CryptoLoanLTVAdjustmentHistory(context.Background(), 0, currency.USDT, currency.BTC, time.Time{}, time.Time{}, 0, 0)
	require.NoError(t, err)
	assert.NotNil(t, result)
}

func TestCryptoLoanAssetsData(t *testing.T) {
	t.Parallel()
	sharedtestvalues.SkipTestIfCredentialsUnset(t, b)
	result, err := b.CryptoLoanAssetsData(context.Background(), currency.EMPTYCODE, 0)
	require.NoError(t, err)
	assert.NotNil(t, result)
}

func TestCryptoLoanCollateralAssetsData(t *testing.T) {
	t.Parallel()
	sharedtestvalues.SkipTestIfCredentialsUnset(t, b)
	result, err := b.CryptoLoanCollateralAssetsData(context.Background(), currency.EMPTYCODE, 0)
	require.NoError(t, err)
	assert.NotNil(t, result)
}

func TestCryptoLoanCheckCollateralRepayRate(t *testing.T) {
	t.Parallel()
	_, err := b.CryptoLoanCheckCollateralRepayRate(context.Background(), currency.EMPTYCODE, currency.BNB, 69)
	require.ErrorIs(t, err, errLoanCoinMustBeSet)
	_, err = b.CryptoLoanCheckCollateralRepayRate(context.Background(), currency.BUSD, currency.EMPTYCODE, 69)
	require.ErrorIs(t, err, errCollateralCoinMustBeSet)
	_, err = b.CryptoLoanCheckCollateralRepayRate(context.Background(), currency.BUSD, currency.BNB, 0)
	require.ErrorIs(t, err, order.ErrAmountBelowMin)

	sharedtestvalues.SkipTestIfCredentialsUnset(t, b)
	result, err := b.CryptoLoanCheckCollateralRepayRate(context.Background(), currency.BUSD, currency.BNB, 69)
	require.NoError(t, err)
	assert.NotNil(t, result)
}

func TestCryptoLoanCustomiseMarginCall(t *testing.T) {
	t.Parallel()
	_, err := b.CryptoLoanCustomiseMarginCall(context.Background(), 0, currency.BTC, 0)
	require.ErrorIs(t, err, errMarginCallValueRequired)

	sharedtestvalues.SkipTestIfCredentialsUnset(t, b, canManipulateRealOrders)
	result, err := b.CryptoLoanCustomiseMarginCall(context.Background(), 1337, currency.BTC, .70)
	require.NoError(t, err)
	assert.NotNil(t, result)
}

func TestFlexibleLoanBorrow(t *testing.T) {
	t.Parallel()
	_, err := b.FlexibleLoanBorrow(context.Background(), currency.EMPTYCODE, currency.USDC, 1, 0)
	require.ErrorIs(t, err, errLoanCoinMustBeSet)
	_, err = b.FlexibleLoanBorrow(context.Background(), currency.ATOM, currency.EMPTYCODE, 1, 0)
	require.ErrorIs(t, err, errCollateralCoinMustBeSet)
	_, err = b.FlexibleLoanBorrow(context.Background(), currency.ATOM, currency.USDC, 0, 0)
	require.ErrorIs(t, err, order.ErrAmountBelowMin)

	sharedtestvalues.SkipTestIfCredentialsUnset(t, b, canManipulateRealOrders)
	result, err := b.FlexibleLoanBorrow(context.Background(), currency.ATOM, currency.USDC, 1, 0)
	require.NoError(t, err)
	assert.NotNil(t, result)
}

func TestFlexibleLoanOngoingOrders(t *testing.T) {
	t.Parallel()
	sharedtestvalues.SkipTestIfCredentialsUnset(t, b)
	result, err := b.FlexibleLoanOngoingOrders(context.Background(), currency.EMPTYCODE, currency.EMPTYCODE, 0, 0)
	require.NoError(t, err)
	assert.NotNil(t, result)
}

func TestFlexibleLoanBorrowHistory(t *testing.T) {
	t.Parallel()
	sharedtestvalues.SkipTestIfCredentialsUnset(t, b)
	result, err := b.FlexibleLoanBorrowHistory(context.Background(), currency.EMPTYCODE, currency.EMPTYCODE, time.Time{}, time.Time{}, 0, 0)
	require.NoError(t, err)
	assert.NotNil(t, result)
}

func TestFlexibleLoanRepay(t *testing.T) {
	t.Parallel()
	_, err := b.FlexibleLoanRepay(context.Background(), currency.EMPTYCODE, currency.BTC, 1, false, false)
	require.ErrorIs(t, err, errLoanCoinMustBeSet)
	_, err = b.FlexibleLoanRepay(context.Background(), currency.USDT, currency.EMPTYCODE, 1, false, false)
	require.ErrorIs(t, err, errCollateralCoinMustBeSet)
	_, err = b.FlexibleLoanRepay(context.Background(), currency.USDT, currency.BTC, 0, false, false)
	require.ErrorIs(t, err, order.ErrAmountBelowMin)

	sharedtestvalues.SkipTestIfCredentialsUnset(t, b, canManipulateRealOrders)
	result, err := b.FlexibleLoanRepay(context.Background(), currency.ATOM, currency.USDC, 1, false, false)
	require.NoError(t, err)
	assert.NotNil(t, result)
}

func TestFlexibleLoanRepayHistory(t *testing.T) {
	t.Parallel()
	sharedtestvalues.SkipTestIfCredentialsUnset(t, b)
	result, err := b.FlexibleLoanRepayHistory(context.Background(), currency.EMPTYCODE, currency.EMPTYCODE, time.Time{}, time.Time{}, 0, 0)
	require.NoError(t, err)
	assert.NotNil(t, result)
}

func TestFlexibleLoanCollateralRepayment(t *testing.T) {
	t.Parallel()
	_, err := b.FlexibleLoanCollateralRepayment(context.Background(), currency.EMPTYCODE, currency.USDT, 1000, true)
	require.ErrorIs(t, err, currency.ErrCurrencyCodeEmpty)
	_, err = b.FlexibleLoanCollateralRepayment(context.Background(), currency.BTC, currency.EMPTYCODE, 1000, true)
	require.ErrorIs(t, err, currency.ErrCurrencyCodeEmpty)
	_, err = b.FlexibleLoanCollateralRepayment(context.Background(), currency.BTC, currency.USDT, 0, true)
	require.ErrorIs(t, err, order.ErrAmountBelowMin)

	sharedtestvalues.SkipTestIfCredentialsUnset(t, b, canManipulateRealOrders)
	result, err := b.FlexibleLoanCollateralRepayment(context.Background(), currency.BTC, currency.USDT, 1000, true)
	require.NoError(t, err)
	assert.NotNil(t, result)
}

func TestCheckCollateralRepayRate(t *testing.T) {
	t.Parallel()
	_, err := b.CheckCollateralRepayRate(context.Background(), currency.EMPTYCODE, currency.USDT)
	require.ErrorIs(t, err, errLoanCoinMustBeSet)
	_, err = b.CheckCollateralRepayRate(context.Background(), currency.BTC, currency.EMPTYCODE)
	require.ErrorIs(t, err, errCollateralCoinMustBeSet)

	sharedtestvalues.SkipTestIfCredentialsUnset(t, b)
	result, err := b.CheckCollateralRepayRate(context.Background(), currency.BTC, currency.USDT)
	require.NoError(t, err)
	assert.NotNil(t, result)
}

func TestGetFlexibleLoanLiquidiationHistory(t *testing.T) {
	t.Parallel()
	sharedtestvalues.SkipTestIfCredentialsUnset(t, b)
	result, err := b.GetFlexibleLoanLiquidiationHistory(context.Background(), currency.BTC, currency.EMPTYCODE, time.Time{}, time.Time{}, 0, 100)
	require.NoError(t, err)
	assert.NotNil(t, result)
}

func TestFlexibleLoanAdjustLTV(t *testing.T) {
	t.Parallel()
	_, err := b.FlexibleLoanAdjustLTV(context.Background(), currency.EMPTYCODE, currency.BTC, 1, true)
	require.ErrorIs(t, err, errLoanCoinMustBeSet)
	_, err = b.FlexibleLoanAdjustLTV(context.Background(), currency.USDT, currency.EMPTYCODE, 1, true)
	require.ErrorIs(t, err, errCollateralCoinMustBeSet)
	_, err = b.FlexibleLoanAdjustLTV(context.Background(), currency.USDT, currency.BTC, 0, true)
	require.ErrorIs(t, err, order.ErrAmountBelowMin)

	sharedtestvalues.SkipTestIfCredentialsUnset(t, b, canManipulateRealOrders)
	result, err := b.FlexibleLoanAdjustLTV(context.Background(), currency.USDT, currency.BTC, 1, true)
	require.NoError(t, err)
	assert.NotNil(t, result)
}

func TestFlexibleLoanLTVAdjustmentHistory(t *testing.T) {
	t.Parallel()
	sharedtestvalues.SkipTestIfCredentialsUnset(t, b)
	result, err := b.FlexibleLoanLTVAdjustmentHistory(context.Background(), currency.EMPTYCODE, currency.EMPTYCODE, time.Time{}, time.Time{}, 0, 0)
	require.NoError(t, err)
	assert.NotNil(t, result)
}

func TestFlexibleLoanAssetsData(t *testing.T) {
	t.Parallel()
	sharedtestvalues.SkipTestIfCredentialsUnset(t, b)
	result, err := b.FlexibleLoanAssetsData(context.Background(), currency.EMPTYCODE)
	require.NoError(t, err)
	assert.NotNil(t, result)
}

func TestFlexibleCollateralAssetsData(t *testing.T) {
	t.Parallel()
	sharedtestvalues.SkipTestIfCredentialsUnset(t, b)
	result, err := b.FlexibleCollateralAssetsData(context.Background(), currency.EMPTYCODE)
	require.NoError(t, err)
	assert.NotNil(t, result)
}

func TestGetFuturesContractDetails(t *testing.T) {
	t.Parallel()
	_, err := b.GetFuturesContractDetails(context.Background(), asset.Spot)
	require.ErrorIs(t, err, futures.ErrNotFuturesAsset)
	_, err = b.GetFuturesContractDetails(context.Background(), asset.Futures)
	require.ErrorIs(t, err, asset.ErrNotSupported)

	result, err := b.GetFuturesContractDetails(context.Background(), asset.USDTMarginedFutures)
	assert.NoError(t, err)
	assert.NotNil(t, result)
	result, err = b.GetFuturesContractDetails(context.Background(), asset.CoinMarginedFutures)
	require.NoError(t, err)
	assert.NotNil(t, result)
}

func TestGetFundingRateInfo(t *testing.T) {
	t.Parallel()
	result, err := b.GetFundingRateInfo(context.Background())
	require.NoError(t, err)
	assert.NotNil(t, result)
}

func TestUGetFundingRateInfo(t *testing.T) {
	t.Parallel()
	result, err := b.UGetFundingRateInfo(context.Background())
	require.NoError(t, err)
	assert.NotNil(t, result)
}

func TestWsUFuturesConnect(t *testing.T) {
	t.Parallel()
	if mockTests {
		t.SkipNow()
	}
	err := b.WsUFuturesConnect()
	require.NoError(t, err)
}

var messageMap = map[string]string{
	"Asset Index":                   `{"stream": "!assetIndex@arr", "data": [{ "e":"assetIndexUpdate", "E":1686749230000, "s":"ADAUSD", "i":"0.27462452", "b":"0.10000000", "a":"0.10000000", "B":"0.24716207", "A":"0.30208698", "q":"0.05000000", "g":"0.05000000", "Q":"0.26089330", "G":"0.28835575" }, { "e":"assetIndexUpdate", "E":1686749230000, "s":"USDTUSD", "i":"0.99987691", "b":"0.00010000", "a":"0.00010000", "B":"0.99977692", "A":"0.99997689", "q":"0.00010000", "g":"0.00010000", "Q":"0.99977692", "G":"0.99997689" } ]}`,
	"Contract Info":                 `{"stream": "!contractInfo", "data": {"e":"contractInfo", "E":1669356423908, "s":"IOTAUSDT", "ps":"IOTAUSDT", "ct":"PERPETUAL", "dt":4133404800000, "ot":1569398400000, "cs":"TRADING", "bks":[ { "bs":1, "bnf":0, "bnc":5000, "mmr":0.01, "cf":0, "mi":21, "ma":50 }, { "bs":2, "bnf":5000, "bnc":25000, "mmr":0.025, "cf":75, "mi":11, "ma":20 } ] }}`,
	"Force Order":                   `{"stream": "!forceOrder@arr", "data": {"e":"forceOrder", "E":1568014460893, "o":{ "s":"BTCUSDT", "S":order.Sell.String(), "o":"LIMIT", "f":"IOC", "q":"0.014", "p":"9910", "ap":"9910", "X":"FILLED", "l":"0.014", "z":"0.014", "T":1568014460893 }}}`,
	"All BookTicker":                `{"stream": "!bookTicker","data":{"e":"bookTicker","u":3682854202063,"s":"NEARUSDT","b":"2.4380","B":"20391","a":"2.4390","A":"271","T":1703015198639,"E":1703015198640}}`,
	"Multiple Market Ticker":        `{"stream": "!ticker@arr", "data": [{"e":"24hrTicker","E":1703018247910,"s":"ICPUSDT","p":"-0.540000","P":"-5.395","w":"9.906194","c":"9.470000","Q":"1","o":"10.010000","h":"10.956000","l":"9.236000","v":"34347035","q":"340248403.001000","O":1702931820000,"C":1703018247909,"F":78723309,"L":80207941,"n":1484628},{"e":"24hrTicker","E":1703018247476,"s":"MEMEUSDT","p":"0.0020900","P":"7.331","w":"0.0300554","c":"0.0305980","Q":"7568","o":"0.0285080","h":"0.0312730","l":"0.0284120","v":"5643663185","q":"169622568.3721920","O":1702931820000,"C":1703018247475,"F":88665791,"L":89517438,"n":851643},{"e":"24hrTicker","E":1703018247822,"s":"SOLUSDT","p":"0.8680","P":"1.192","w":"74.4933","c":"73.6900","Q":"21","o":"72.8220","h":"76.3840","l":"71.8000","v":"26283647","q":"1957955612.4830","O":1702931820000,"C":1703018247820,"F":1126774871,"L":1129007642,"n":2232761},{"e":"24hrTicker","E":1703018247254,"s":"IMXUSDT","p":"0.0801","P":"3.932","w":"2.1518","c":"2.1171","Q":"225","o":"2.0370","h":"2.2360","l":"2.0319","v":"59587050","q":"128216496.4538","O":1702931820000,"C":1703018247252,"F":169814879,"L":170587124,"n":772246},{"e":"24hrTicker","E":1703018247309,"s":"DYDXUSDT","p":"-0.036","P":"-1.255","w":"2.896","c":"2.832","Q":"169.6","o":"2.868","h":"2.987","l":"2.782","v":"81690098.5","q":"236599791.383","O":1702931820000,"C":1703018247308,"F":385238821,"L":385888621,"n":649799},{"e":"24hrTicker","E":1703018247240,"s":"ONTUSDT","p":"0.0022","P":"1.011","w":"0.2213","c":"0.2197","Q":"45.7","o":"0.2175","h":"0.2251","l":"0.2157","v":"60880132.6","q":"13471239.8637","O":1702931820000,"C":1703018247238,"F":186008331,"L":186088275,"n":79945},{"e":"24hrTicker","E":1703018247658,"s":"AAVEUSDT","p":"4.660","P":"4.778","w":"102.969","c":"102.190","Q":"0.4","o":"97.530","h":"108.000","l":"97.370","v":"1205430.6","q":"124121750.870","O":1702931820000,"C":1703018247657,"F":343017862,"L":343487276,"n":469414},{"e":"24hrTicker","E":1703018247545,"s":"USTCUSDT","p":"0.0018500","P":"5.628","w":"0.0348991","c":"0.0347200","Q":"2316","o":"0.0328700","h":"0.0371100","l":"0.0328000","v":"2486985654","q":"86793545.3903700","O":1702931820000,"C":1703018247544,"F":32136013,"L":32601947,"n":465935},{"e":"24hrTicker","E":1703018247997,"s":"FTMUSDT","p":"-0.005000","P":"-1.221","w":"0.409721","c":"0.404400","Q":"1421","o":"0.409400","h":"0.421200","l":"0.392100","v":"471077518","q":"193010517.884400","O":1702931820000,"C":1703018247996,"F":716077491,"L":716712548,"n":635055},{"e":"24hrTicker","E":1703018247338,"s":"LRCUSDT","p":"-0.00290","P":"-1.104","w":"0.26531","c":"0.25980","Q":"113","o":"0.26270","h":"0.27190","l":"0.25590","v":"142488749","q":"37803477.10260","O":1702931820000,"C":1703018247336,"F":318115460,"L":318317340,"n":201880},{"e":"24hrTicker","E":1703018247776,"s":"TRBUSDT","p":"25.037","P":"21.840","w":"131.860","c":"139.677","Q":"0.3","o":"114.640","h":"143.900","l":"113.600","v":"3955845.0","q":"521616257.947","O":1702931820000,"C":1703018247775,"F":417041483,"L":419226886,"n":2185249},{"e":"24hrTicker","E":1703018247513,"s":"ACEUSDT","p":"0.108200","P":"0.826","w":"13.544944","c":"13.211400","Q":"14.37","o":"13.103200","h":"15.131200","l":"12.402900","v":"41359842.25","q":"560216757.038015","O":1702931820000,"C":1703018247512,"F":2261106,"L":4779982,"n":2518828},{"e":"24hrTicker","E":1703018247995,"s":"KEYUSDT","p":"0.0000270","P":"0.506","w":"0.0054583","c":"0.0053660","Q":"3540","o":"0.0053390","h":"0.0056230","l":"0.0053220","v":"1658962254","q":"9055176.9144700","O":1702931820000,"C":1703018247993,"F":32127330,"L":32236546,"n":109217},{"e":"24hrTicker","E":1703018247825,"s":"SUIUSDT","p":"0.094400","P":"15.783","w":"0.658766","c":"0.692500","Q":"157.6","o":"0.598100","h":"0.719600","l":"0.596400","v":"538807943.2","q":"354948524.988570","O":1702931820000,"C":1703018247824,"F":129572611,"L":130637476,"n":1064863},{"e":"24hrTicker","E":1703018247328,"s":"AGLDUSDT","p":"0.0738000","P":"7.016","w":"1.1222224","c":"1.1257000","Q":"49","o":"1.0519000","h":"1.1936000","l":"1.0471000","v":"63230369","q":"70958539.3508000","O":1702931820000,"C":1703018247327,"F":40498492,"L":41170995,"n":672503},{"e":"24hrTicker","E":1703018247882,"s":"BTCUSDT","p":"412.30","P":"0.986","w":"42651.76","c":"42247.00","Q":"0.003","o":"41834.70","h":"43550.00","l":"41792.00","v":"366582.423","q":"15635385730.76","O":1702931820000,"C":1703018247880,"F":4392041494,"L":4395950440,"n":3908934},{"e":"24hrTicker","E":1703018247531,"s":"WLDUSDT","p":"-0.0475000","P":"-1.232","w":"3.9879959","c":"3.8089000","Q":"50","o":"3.8564000","h":"4.3320000","l":"3.7237000","v":"119350666","q":"475969966.2747000","O":1702931820000,"C":1703018247530,"F":183723717,"L":186154953,"n":2431230},{"e":"24hrTicker","E":1703018247595,"s":"WAVESUSDT","p":"0.1108","P":"4.876","w":"2.4490","c":"2.3833","Q":"8.1","o":"2.2725","h":"2.5775","l":"2.2658","v":"54051344.0","q":"132369622.6356","O":1702931820000,"C":1703018247593,"F":503343992,"L":504167968,"n":823975},{"e":"24hrTicker","E":1703018247943,"s":"BLZUSDT","p":"0.00441","P":"1.274","w":"0.34477","c":"0.35043","Q":"35","o":"0.34602","h":"0.35844","l":"0.33146","v":"224686045","q":"77465133.09517","O":1702931820000,"C":1703018247942,"F":301286442,"L":301919432,"n":632991},{"e":"24hrTicker","E":1703018248027,"s":"ALGOUSDT","p":"0.0044","P":"2.329","w":"0.1982","c":"0.1933","Q":"1724.4","o":"0.1889","h":"0.2053","l":"0.1883","v":"418107041.7","q":"82860752.3534","O":1702931820000,"C":1703018248025,"F":317274252,"L":317530189,"n":255937},{"e":"24hrTicker","E":1703018247795,"s":"LUNA2USDT","p":"0.0849000","P":"9.610","w":"0.9622720","c":"0.9684000","Q":"91","o":"0.8835000","h":"1.0234000","l":"0.8800000","v":"132211955","q":"127223857.1990000","O":1702931820000,"C":1703018247793,"F":143814989,"L":144504341,"n":689350},{"e":"24hrTicker","E":1703018247557,"s":"DOGEUSDT","p":"-0.000290","P":"-0.320","w":"0.091710","c":"0.090210","Q":"1211","o":"0.090500","h":"0.093550","l":"0.089300","v":"4695249277","q":"430603554.425970","O":1702931820000,"C":1703018247556,"F":1408300026,"L":1409042131,"n":742103},{"e":"24hrTicker","E":1703018247578,"s":"SUSHIUSDT","p":"0.0024","P":"0.217","w":"1.1263","c":"1.1097","Q":"34","o":"1.1073","h":"1.1479","l":"1.0921","v":"34830643","q":"39229338.9293","O":1702931820000,"C":1703018247576,"F":389676753,"L":389892337,"n":215584},{"e":"24hrTicker","E":1703018247636,"s":"ROSEUSDT","p":"0.00859","P":"9.826","w":"0.09344","c":"0.09601","Q":"300","o":"0.08742","h":"0.09842","l":"0.08724","v":"768803655","q":"71837497.60153","O":1702931820000,"C":1703018247635,"F":145874088,"L":146347778,"n":473689},{"e":"24hrTicker","E":1703018247446,"s":"CTKUSDT","p":"0.05240","P":"6.933","w":"0.76993","c":"0.80820","Q":"16","o":"0.75580","h":"0.81760","l":"0.73560","v":"39275735","q":"30239750.04250","O":1702931820000,"C":1703018247445,"F":129601557,"L":129911270,"n":309714},{"e":"24hrTicker","E":1703018247083,"s":"MATICUSDT","p":"-0.02260","P":"-2.883","w":"0.78657","c":"0.76130","Q":"11","o":"0.78390","h":"0.82380","l":"0.74930","v":"510723474","q":"401719478.20480","O":1702931820000,"C":1703018247081,"F":899425701,"L":900164133,"n":738432},{"e":"24hrTicker","E":1703018247954,"s":"INJUSDT","p":"3.554000","P":"10.740","w":"37.577625","c":"36.646000","Q":"9.3","o":"33.092000","h":"39.988000","l":"32.803000","v":"30119373.7","q":"1131814520.584100","O":1702931820000,"C":1703018247953,"F":210846748,"L":214612851,"n":3766053},{"e":"24hrTicker","E":1703018247559,"s":"OCEANUSDT","p":"0.00890","P":"1.805","w":"0.50791","c":"0.50200","Q":"147","o":"0.49310","h":"0.52090","l":"0.49170","v":"42754656","q":"21715597.51239","O":1702931820000,"C":1703018247557,"F":243729859,"L":243879437,"n":149578},{"e":"24hrTicker","E":1703018247779,"s":"UNIUSDT","p":"0.0220","P":"0.378","w":"5.9288","c":"5.8470","Q":"10","o":"5.8250","h":"6.0440","l":"5.7520","v":"11324960","q":"67143423.4300","O":1702931820000,"C":1703018247778,"F":356204442,"L":356430119,"n":225678},{"e":"24hrTicker","E":1703018247999,"s":"1000BONKUSDT","p":"-0.0004410","P":"-2.245","w":"0.0205588","c":"0.0192000","Q":"1562","o":"0.0196410","h":"0.0231060","l":"0.0188770","v":"30632634003","q":"629769968.4590968","O":1702931820000,"C":1703018247998,"F":75958362,"L":80131721,"n":4173351},{"e":"24hrTicker","E":1703018247559,"s":"ARUSDT","p":"-0.382","P":"-4.176","w":"9.030","c":"8.765","Q":"4.5","o":"9.147","h":"9.467","l":"8.571","v":"3178087.5","q":"28698158.147","O":1702931820000,"C":1703018247557,"F":143756455,"L":143985699,"n":229244},{"e":"24hrTicker","E":1703018247344,"s":"AUCTIONUSDT","p":"9.690000","P":"31.369","w":"38.302392","c":"40.580000","Q":"0.65","o":"30.890000","h":"43.400000","l":"30.650000","v":"15656989.13","q":"599700134.856300","O":1702931820000,"C":1703018247343,"F":2451094,"L":5013398,"n":2561767},{"e":"24hrTicker","E":1703018247959,"s":"XRPUSDT","p":"-0.0021","P":"-0.346","w":"0.6083","c":"0.6045","Q":"396.3","o":"0.6066","h":"0.6170","l":"0.5973","v":"744301855.7","q":"452752948.7478","O":1702931820000,"C":1703018247957,"F":1344388341,"L":1344913573,"n":525224},{"e":"24hrTicker","E":1703018247813,"s":"EGLDUSDT","p":"-0.130","P":"-0.223","w":"58.569","c":"58.070","Q":"1.1","o":"58.200","h":"60.240","l":"56.670","v":"802381.7","q":"46994956.463","O":1702931820000,"C":1703018247811,"F":235206699,"L":235456030,"n":249331},{"e":"24hrTicker","E":1703018247990,"s":"ETHUSDT","p":"-10.21","P":"-0.468","w":"2206.89","c":"2170.39","Q":"0.060","o":"2180.60","h":"2256.64","l":"2135.03","v":"3187161.031","q":"7033700225.77","O":1702931820000,"C":1703018247988,"F":3443398114,"L":3446512406,"n":3114283},{"e":"24hrTicker","E":1703018247096,"s":"PENDLEUSDT","p":"-0.0059000","P":"-0.569","w":"1.0590403","c":"1.0319000","Q":"12","o":"1.0378000","h":"1.0960000","l":"1.0120000","v":"7593669","q":"8042001.5937000","O":1702931820000,"C":1703018247095,"F":16663914,"L":16782530,"n":118617}]}`,
	"Single Market Ticker":          `{"stream": "BTCUSDT@ticker", "data": { "e": "24hrTicker", "E": 1571889248277, "s": "BTCUSDT", "p": "0.0015", "P": "250.00", "w": "0.0018", "c": "0.0025", "Q": "10", "o": "0.0010", "h": "0.0025", "l": "0.0010", "v": "10000", "q": "18", "O": 0, "C": 1703019429985, "F": 0, "L": 18150, "n": 18151 } }`,
	"Multiple Mini Tickers":         `{"stream": "!miniTicker@arr","data":[{"e":"24hrMiniTicker","E":1703019429455,"s":"BICOUSDT","c":"0.3667000","o":"0.3792000","h":"0.3892000","l":"0.3639000","v":"28768370","q":"10779000.9922000"},{"e":"24hrMiniTicker","E":1703019429985,"s":"API3USDT","c":"1.6834","o":"1.7326","h":"1.8406","l":"1.6699","v":"12371516.4","q":"21642153.0574"},{"e":"24hrMiniTicker","E":1703019429111,"s":"ICPUSDT","c":"9.414000","o":"10.126000","h":"10.956000","l":"9.236000","v":"34262192","q":"339148145.539000"},{"e":"24hrMiniTicker","E":1703019429945,"s":"SOLUSDT","c":"73.0930","o":"73.2180","h":"76.3840","l":"71.8000","v":"26319095","q":"1960871540.2620"}]}`,
	"Multi Asset Mode Asset":        `{"stream": "!assetIndex@arr", "data":[{ "e":"assetIndexUpdate", "E":1686749230000, "s":"ADAUSD","i":"0.27462452","b":"0.10000000","a":"0.10000000","B":"0.24716207","A":"0.30208698","q":"0.05000000","g":"0.05000000","Q":"0.26089330","G":"0.28835575"}, { "e":"assetIndexUpdate", "E":1686749230000, "s":"USDTUSD", "i":"0.99987691", "b":"0.00010000", "a":"0.00010000", "B":"0.99977692", "A":"0.99997689", "q":"0.00010000", "g":"0.00010000", "Q":"0.99977692", "G":"0.99997689" }]}`,
	"Composite Index Symbol":        `{"stream": BTCUSDT@compositeIndex", "data":{ "e":"compositeIndex", "E":1602310596000, "s":"DEFIUSDT", "p":"554.41604065", "C":"baseAsset", "c":[ { "b":"BAL", "q":"USDT", "w":"1.04884844", "W":"0.01457800", "i":"24.33521021" }, { "b":"BAND", "q":"USDT" , "w":"3.53782729", "W":"0.03935200", "i":"7.26420084" } ] } }`,
	"Diff Book Depth Stream":        `{"stream": BTCUSDT@depth@500ms", "data": { "e": "depthUpdate", "E": 1571889248277, "T": 1571889248276, "s": "BTCUSDT", "U": 157, "u": 160, "pu": 149, "b": [ [ "0.0024", "10" ] ], "a": [ [ "0.0026", "100" ] ] } }`,
	"Partial Book Depth Stream":     `{"stream": BTCUSDT@depth5", "data":{ "e": "depthUpdate", "E": 1571889248277, "T": 1571889248276, "s": "BTCUSDT", "U": 390497796, "u": 390497878, "pu": 390497794, "b": [ [ "7403.89", "0.002" ], [ "7403.90", "3.906" ], [ "7404.00", "1.428" ], [ "7404.85", "5.239" ], [ "7405.43", "2.562" ] ], "a": [ [ "7405.96", "3.340" ], [ "7406.63", "4.525" ], [ "7407.08", "2.475" ], [ "7407.15", "4.800" ], [ "7407.20","0.175"]]}}`,
	"Individual Symbol Mini Ticker": `{"stream": BTCUSDT@miniTicker", "data": { "e": "24hrMiniTicker", "E": 1571889248277, "s": "BTCUSDT", "c": "0.0025", "o": "0.0010", "h": "0.0025", "l": "0.0010", "v": "10000", "q": "18"}}`,
}

func TestHandleData(t *testing.T) {
	t.Parallel()
	for x := range messageMap {
		err := b.wsHandleFuturesData([]byte(messageMap[x]), asset.USDTMarginedFutures)
		assert.NoError(t, err)
	}
}

func TestListSubscriptions(t *testing.T) {
	t.Parallel()
	if mockTests {
		t.SkipNow()
	}
	if !b.Websocket.IsConnected() {
		err := b.WsUFuturesConnect()
		require.NoError(t, err)
	}
	result, err := b.ListSubscriptions()
	require.NoError(t, err)
	assert.NotNil(t, result)
}

func TestSetProperty(t *testing.T) {
	t.Parallel()
	if mockTests {
		t.SkipNow()
	}
	if !b.Websocket.IsConnected() {
		err := b.WsUFuturesConnect()
		require.NoError(t, err)
	}
	err := b.SetProperty("combined", true)
	require.NoError(t, err)
}

func TestGetWsOrderbook(t *testing.T) {
	t.Parallel()
	if mockTests {
		t.SkipNow()
	}
	if !b.IsAPIStreamConnected() {
		t.Skip(apiStreamingIsNotConnected)
	}
	result, err := b.GetWsOrderbook(&OrderBookDataRequestParams{Symbol: currency.NewPair(currency.BTC, currency.USDT), Limit: 1000})
	require.NoError(t, err)
	assert.NotNil(t, result)
}

func TestGetWsMostRecentTrades(t *testing.T) {
	t.Parallel()
	if mockTests {
		t.SkipNow()
	}
	if !b.IsAPIStreamConnected() {
		t.Skip(apiStreamingIsNotConnected)
	}
	result, err := b.GetWsMostRecentTrades(&RecentTradeRequestParams{
		Symbol: currency.NewPair(currency.BTC, currency.USDT),
		Limit:  15,
	})
	require.NoError(t, err)
	assert.NotNil(t, result)
}

func TestGetWsAggregatedTrades(t *testing.T) {
	t.Parallel()
	if mockTests {
		t.SkipNow()
	}
	if !b.IsAPIStreamConnected() {
		t.Skip(apiStreamingIsNotConnected)
	}
	result, err := b.GetWsAggregatedTrades(&WsAggregateTradeRequestParams{
		Symbol: "BTCUSDT",
		Limit:  5,
	})
	require.NoError(t, err)
	assert.NotNil(t, result)
}

func TestGetWsKlines(t *testing.T) {
	t.Parallel()
	_, err := b.GetWsCandlestick(&KlinesRequestParams{})
	require.ErrorIs(t, err, common.ErrEmptyParams)

	arg := &KlinesRequestParams{Timezone: "GMT+2"}
	_, err = b.GetWsCandlestick(arg)
	require.ErrorIs(t, err, currency.ErrCurrencyPairEmpty)

	arg.Symbol = spotTradablePair
	_, err = b.GetWsCandlestick(arg)
	require.ErrorIs(t, err, kline.ErrInvalidInterval)

	if mockTests {
		t.SkipNow()
	}
	start, end := getTime()
	if !b.IsAPIStreamConnected() {
		t.Skip(apiStreamingIsNotConnected)
	}
	result, err := b.GetWsCandlestick(&KlinesRequestParams{
		Symbol:    currency.NewPair(currency.BTC, currency.USDT),
		Interval:  kline.FiveMin.Short(),
		Limit:     24,
		StartTime: start,
		EndTime:   end,
	})
	require.NoError(t, err)
	assert.NotNil(t, result)
}

func TestGetWsOptimizedCandlestick(t *testing.T) {
	t.Parallel()
	if mockTests {
		t.SkipNow()
	}
	start, end := getTime()
	if !b.IsAPIStreamConnected() {
		t.Skip(apiStreamingIsNotConnected)
	}
	result, err := b.GetWsOptimizedCandlestick(&KlinesRequestParams{
		Symbol:    currency.NewPair(currency.BTC, currency.USDT),
		Interval:  kline.FiveMin.Short(),
		Limit:     24,
		StartTime: start,
		EndTime:   end,
	})
	require.NoError(t, err)
	assert.NotNil(t, result)
}

func setupWs() {
	err := b.WsConnect()
	if err != nil {
		log.Fatal(err)
	}
}

func TestGetCurrenctAveragePrice(t *testing.T) {
	t.Parallel()
	_, err := b.GetWsCurrenctAveragePrice(currency.EMPTYPAIR)
	require.ErrorIs(t, err, currency.ErrCurrencyPairEmpty)

	if mockTests {
		t.SkipNow()
	}
	if !b.IsAPIStreamConnected() {
		t.Skip(apiStreamingIsNotConnected)
	}
	result, err := b.GetWsCurrenctAveragePrice(currency.NewPair(currency.BTC, currency.USDT))
	require.NoError(t, err)
	assert.NotNil(t, result)
}

func TestGetWs24HourPriceChanges(t *testing.T) {
	t.Parallel()
	_, err := b.GetWs24HourPriceChanges(nil)
	require.ErrorIs(t, err, common.ErrEmptyParams)

	_, err = b.GetWs24HourPriceChanges(&PriceChangeRequestParam{})
	require.ErrorIs(t, err, currency.ErrCurrencyPairsEmpty)

	if mockTests {
		t.SkipNow()
	}
	if !b.IsAPIStreamConnected() {
		t.Skip(apiStreamingIsNotConnected)
	}
	result, err := b.GetWs24HourPriceChanges(&PriceChangeRequestParam{Symbols: []currency.Pair{currency.NewPair(currency.BTC, currency.USDT)}})
	require.NoError(t, err)
	assert.NotNil(t, result)
}

func TestGetWsTradingDayTickers(t *testing.T) {
	t.Parallel()
	_, err := b.GetWsTradingDayTickers(nil)
	require.ErrorIs(t, err, common.ErrEmptyParams)

	_, err = b.GetWsTradingDayTickers(&PriceChangeRequestParam{Timezone: "GMT+3"})
	require.ErrorIs(t, err, currency.ErrCurrencyPairsEmpty)

	if mockTests {
		t.SkipNow()
	}
	if !b.IsAPIStreamConnected() {
		t.Skip(apiStreamingIsNotConnected)
	}
	result, err := b.GetWsTradingDayTickers(&PriceChangeRequestParam{
		Symbols: []currency.Pair{currency.NewPair(currency.BTC, currency.USDT)},
	})
	require.NoError(t, err)
	assert.NotNil(t, result)
}

func TestGetSymbolPriceTicker(t *testing.T) {
	t.Parallel()
	_, err := b.GetSymbolPriceTicker(currency.EMPTYPAIR)
	require.ErrorIs(t, err, currency.ErrCurrencyPairsEmpty)

	if mockTests {
		t.SkipNow()
	}
	if !b.IsAPIStreamConnected() {
		t.Skip(apiStreamingIsNotConnected)
	}
	result, err := b.GetSymbolPriceTicker(currency.NewPair(currency.BTC, currency.USDT))
	require.NoError(t, err)
	assert.NotNil(t, result)
}

func TestGetWsSymbolOrderbookTicker(t *testing.T) {
	t.Parallel()
	_, err := b.GetWsSymbolOrderbookTicker([]currency.Pair{currency.EMPTYPAIR})
	require.ErrorIs(t, err, currency.ErrCurrencyPairsEmpty)

	if mockTests {
		t.SkipNow()
	}
	if !b.IsAPIStreamConnected() {
		t.Skip(apiStreamingIsNotConnected)
	}
	result, err := b.GetWsSymbolOrderbookTicker([]currency.Pair{currency.NewPair(currency.BTC, currency.USDT)})
	assert.NoError(t, err)
	assert.NotNil(t, result)

	result, err = b.GetWsSymbolOrderbookTicker([]currency.Pair{
		currency.NewPair(currency.BTC, currency.USDT),
		currency.NewPair(currency.ETH, currency.USDT),
	})
	require.NoError(t, err)
	assert.NotNil(t, result)
}

func TestGetQuerySessionStatus(t *testing.T) {
	t.Parallel()
	sharedtestvalues.SkipTestIfCredentialsUnset(t, b)
	if !b.IsAPIStreamConnected() {
		t.Skip(apiStreamingIsNotConnected)
	}
	result, err := b.GetQuerySessionStatus()
	require.NoError(t, err)
	assert.NotNil(t, result)
}

func TestGetLogOutOfSession(t *testing.T) {
	t.Parallel()
	sharedtestvalues.SkipTestIfCredentialsUnset(t, b)
	if !b.IsAPIStreamConnected() {
		t.Skip(apiStreamingIsNotConnected)
	}
	result, err := b.GetLogOutOfSession()
	require.NoError(t, err)
	assert.NotNil(t, result)
}

func TestPlaceNewOrder(t *testing.T) {
	t.Parallel()
	sharedtestvalues.SkipTestIfCredentialsUnset(t, b, canManipulateRealOrders)
	if !b.IsAPIStreamConnected() {
		t.Skip(apiStreamingIsNotConnected)
	}
	result, err := b.WsPlaceNewOrder(&TradeOrderRequestParam{
		Symbol:      "BTCUSDT",
		Side:        order.Sell.String(),
		OrderType:   order.Limit.String(),
		TimeInForce: "GTC",
		Price:       1234,
		Quantity:    1,
	})
	require.NoError(t, err)
	assert.NotNil(t, result)
}

func TestValidatePlaceNewOrderRequest(t *testing.T) {
	t.Parallel()
	sharedtestvalues.SkipTestIfCredentialsUnset(t, b, canManipulateRealOrders)
	if !b.IsAPIStreamConnected() {
		t.Skip(apiStreamingIsNotConnected)
	}
	err := b.ValidatePlaceNewOrderRequest(&TradeOrderRequestParam{
		Symbol:      "BTCUSDT",
		Side:        order.Sell.String(),
		OrderType:   order.Limit.String(),
		TimeInForce: "GTC",
		Price:       1234,
		Quantity:    1,
	})
	require.NoError(t, err)
}

func TestWsQueryOrder(t *testing.T) {
	t.Parallel()
	sharedtestvalues.SkipTestIfCredentialsUnset(t, b)
	if !b.IsAPIStreamConnected() {
		t.Skip(apiStreamingIsNotConnected)
	}
	result, err := b.WsQueryOrder(&QueryOrderParam{
		Symbol:  "BTCUSDT",
		OrderID: 12345,
	})
	require.NoError(t, err)
	assert.NotNil(t, result)
}

func TestSignRequest(t *testing.T) {
	t.Parallel()
	sharedtestvalues.SkipTestIfCredentialsUnset(t, b, canManipulateRealOrders)
	if !b.IsAPIStreamConnected() {
		t.Skip(apiStreamingIsNotConnected)
	}
	_, signature, err := b.SignRequest(map[string]interface{}{
		"name": "nameValue",
	})
	require.NoError(t, err)
	assert.NotEmpty(t, signature, "unexpected signature")
}

func TestWsCancelAndReplaceTradeOrder(t *testing.T) {
	t.Parallel()
	sharedtestvalues.SkipTestIfCredentialsUnset(t, b, canManipulateRealOrders)
	if !b.IsAPIStreamConnected() {
		t.Skip(apiStreamingIsNotConnected)
	}
	result, err := b.WsCancelAndReplaceTradeOrder(&WsCancelAndReplaceParam{
		Symbol:                    "BTCUSDT",
		CancelReplaceMode:         "ALLOW_FAILURE",
		CancelOriginClientOrderID: "4d96324ff9d44481926157",
		Side:                      order.Sell.String(),
		OrderType:                 order.Limit.String(),
		TimeInForce:               "GTC",
		Price:                     23416.10000000,
		Quantity:                  0.00847000,
	})
	require.NoError(t, err)
	assert.NotNil(t, result)
}

func TestWsCurrentOpenOrders(t *testing.T) {
	t.Parallel()
	sharedtestvalues.SkipTestIfCredentialsUnset(t, b, canManipulateRealOrders)
	if !b.IsAPIStreamConnected() {
		t.Skip(apiStreamingIsNotConnected)
	}
	result, err := b.WsCurrentOpenOrders(currency.NewPair(currency.BTC, currency.USDT), 6000)
	require.NoError(t, err)
	assert.NotNil(t, result)
}

func TestWsCancelOpenOrders(t *testing.T) {
	t.Parallel()
	sharedtestvalues.SkipTestIfCredentialsUnset(t, b, canManipulateRealOrders)
	if !b.IsAPIStreamConnected() {
		t.Skip(apiStreamingIsNotConnected)
	}
	result, err := b.WsCancelOpenOrders(currency.NewPair(currency.BTC, currency.USDT), 6000)
	require.NoError(t, err)
	assert.NotNil(t, result)
}

func TestWsPlaceOCOOrder(t *testing.T) {
	t.Parallel()
	_, err := b.WsPlaceOCOOrder(nil)
	require.ErrorIs(t, err, common.ErrEmptyParams)

	arg := &PlaceOCOOrderParam{StopLimitTimeInForce: "GTC"}
	_, err = b.WsPlaceOCOOrder(arg)
	require.ErrorIs(t, err, currency.ErrCurrencyPairEmpty)

	arg.Symbol = "BTCUSDT"
	_, err = b.WsPlaceOCOOrder(arg)
	require.ErrorIs(t, err, order.ErrSideIsInvalid)

	arg.Side = order.Sell.String()
	_, err = b.WsPlaceOCOOrder(arg)
	require.ErrorIs(t, err, order.ErrAmountBelowMin)

	sharedtestvalues.SkipTestIfCredentialsUnset(t, b, canManipulateRealOrders)
	if !b.IsAPIStreamConnected() {
		t.Skip(apiStreamingIsNotConnected)
	}
	result, err := b.WsPlaceOCOOrder(&PlaceOCOOrderParam{
		Symbol:               "BTCUSDT",
		Side:                 order.Sell.String(),
		Price:                23420.00000000,
		Quantity:             0.00650000,
		StopPrice:            23410.00000000,
		StopLimitPrice:       23405.00000000,
		StopLimitTimeInForce: "GTC",
		NewOrderRespType:     "RESULT",
	})
	require.NoError(t, err)
	assert.NotNil(t, result)
}

func TestWsQueryOCOOrder(t *testing.T) {
	t.Parallel()
	_, err := b.WsQueryOCOOrder("", 0, 0)
	require.ErrorIs(t, err, order.ErrOrderIDNotSet)

	sharedtestvalues.SkipTestIfCredentialsUnset(t, b)
	if !b.IsAPIStreamConnected() {
		t.Skip(apiStreamingIsNotConnected)
	}
	result, err := b.WsQueryOCOOrder("123456788", 0, 0)
	require.NoError(t, err)
	assert.NotNil(t, result)
}

func TestWsCancelOCOOrder(t *testing.T) {
	t.Parallel()
	_, err := b.WsCancelOCOOrder(currency.EMPTYPAIR, "someID", "12354", "")
	require.ErrorIs(t, err, currency.ErrCurrencyPairEmpty)

	_, err = b.WsCancelOCOOrder(spotTradablePair, "", "", "")
	require.ErrorIs(t, err, order.ErrOrderIDNotSet)

	sharedtestvalues.SkipTestIfCredentialsUnset(t, b, canManipulateRealOrders)
	if !b.IsAPIStreamConnected() {
		t.Skip(apiStreamingIsNotConnected)
	}
	result, err := b.WsCancelOCOOrder(
		currency.NewPair(currency.BTC, currency.USDT), "someID", "12354", "")
	require.NoError(t, err)
	assert.NotNil(t, result)
}

func TestWsCurrentOpenOCOOrders(t *testing.T) {
	t.Parallel()
	sharedtestvalues.SkipTestIfCredentialsUnset(t, b)
	if !b.IsAPIStreamConnected() {
		t.Skip(apiStreamingIsNotConnected)
	}
	result, err := b.WsCurrentOpenOCOOrders(0)
	require.NoError(t, err)
	assert.NotNil(t, result)
}

func TestWsPlaceNewSOROrder(t *testing.T) {
	t.Parallel()
	_, err := b.WsPlaceNewSOROrder(nil)
	require.ErrorIs(t, err, common.ErrEmptyParams)

	arg := &WsOSRPlaceOrderParams{TimeInForce: "GTC"}
	_, err = b.WsPlaceNewSOROrder(arg)
	require.ErrorIs(t, err, currency.ErrCurrencyPairEmpty)

	arg.Symbol = spotTradablePair.String()
	_, err = b.WsPlaceNewSOROrder(arg)
	require.ErrorIs(t, err, order.ErrSideIsInvalid)

	arg.Side = "BUY"
	_, err = b.WsPlaceNewSOROrder(arg)
	require.ErrorIs(t, err, order.ErrTypeIsInvalid)

	arg.OrderType = "limit"
	_, err = b.WsPlaceNewSOROrder(arg)
	require.ErrorIs(t, err, order.ErrAmountBelowMin)

	sharedtestvalues.SkipTestIfCredentialsUnset(t, b, canManipulateRealOrders)
	if !b.IsAPIStreamConnected() {
		t.Skip(apiStreamingIsNotConnected)
	}
	result, err := b.WsPlaceNewSOROrder(&WsOSRPlaceOrderParams{
		Symbol:      "BTCUSDT",
		Side:        "BUY",
		OrderType:   order.Limit.String(),
		Quantity:    0.5,
		TimeInForce: "GTC",
		Price:       31000,
	})
	require.NoError(t, err)
	assert.NotNil(t, result)
}

func TestWsTestNewOrderUsingSOR(t *testing.T) {
	t.Parallel()
	sharedtestvalues.SkipTestIfCredentialsUnset(t, b, canManipulateRealOrders)
	if !b.IsAPIStreamConnected() {
		t.Skip(apiStreamingIsNotConnected)
	}
	err := b.WsTestNewOrderUsingSOR(&WsOSRPlaceOrderParams{
		Symbol:      "BTCUSDT",
		Side:        "BUY",
		OrderType:   order.Limit.String(),
		Quantity:    0.5,
		TimeInForce: "GTC",
		Price:       31000,
	})
	require.NoError(t, err)
}

func TestToMap(t *testing.T) {
	t.Parallel()
	input := &struct {
		Zebiba bool   `json:"zebiba"`
		Value  int64  `json:"value"`
		Abebe  string `json:"abebe"`
		Name   string `json:"name"`
	}{
		Name:  "theName",
		Value: 347,
	}
	result, err := b.ToMap(input)
	assert.NoError(t, err)
	assert.NotNil(t, result)
}

func TestSortingTest(t *testing.T) {
	params := map[string]any{"apiKey": "wwhj3r3amR", "signature": "f89c6e5c0b", "timestamp": 1704873175325, "symbol": "BTCUSDT", "startTime": 1704009175325, "endTime": 1704873175325, "limit": 5}
	sortedKeys := []string{"apiKey", "endTime", "limit", "signature", "startTime", "symbol", "timestamp"}
	keys := SortMap(params)
	require.Len(t, keys, len(sortedKeys), "unexptected keys length")
	for a := range keys {
		require.Equal(t, keys[a], sortedKeys[a])
	}
}

func TestGetAccountInformation(t *testing.T) {
	t.Parallel()
	sharedtestvalues.SkipTestIfCredentialsUnset(t, b)
	if !b.IsAPIStreamConnected() {
		t.Skip(apiStreamingIsNotConnected)
	}
	result, err := b.GetWsAccountInfo(0)
	require.NoError(t, err)
	assert.NotNil(t, result)
}

func TestWsQueryAccountOrderRateLimits(t *testing.T) {
	t.Parallel()
	sharedtestvalues.SkipTestIfCredentialsUnset(t, b)
	if !b.IsAPIStreamConnected() {
		t.Skip(apiStreamingIsNotConnected)
	}
	result, err := b.WsQueryAccountOrderRateLimits(0)
	require.NoError(t, err)
	assert.NotNil(t, result)
}

func TestWsQueryAccountOrderHistory(t *testing.T) {
	t.Parallel()
	_, err := b.WsQueryAccountOrderHistory(nil)
	require.ErrorIs(t, err, common.ErrEmptyParams)

	_, err = b.WsQueryAccountOrderHistory(&AccountOrderRequestParam{Limit: 5})
	require.ErrorIs(t, err, currency.ErrSymbolStringEmpty)

	sharedtestvalues.SkipTestIfCredentialsUnset(t, b)
	if !b.IsAPIStreamConnected() {
		t.Skip(apiStreamingIsNotConnected)
	}
	result, err := b.WsQueryAccountOrderHistory(&AccountOrderRequestParam{
		Symbol:    "BTCUSDT",
		StartTime: time.Now().Add(-time.Hour * 24 * 10).UnixMilli(),
		EndTime:   time.Now().Add(-time.Hour * 6).UnixMilli(),
		Limit:     5,
	})
	require.NoError(t, err)
	assert.NotNil(t, result)
}

func TestWsQueryAccountOCOOrderHistory(t *testing.T) {
	t.Parallel()
	sharedtestvalues.SkipTestIfCredentialsUnset(t, b)
	if !b.IsAPIStreamConnected() {
		t.Skip(apiStreamingIsNotConnected)
	}
	result, err := b.WsQueryAccountOCOOrderHistory(0, 0, 0, time.Time{}, time.Time{})
	require.NoError(t, err)
	assert.NotNil(t, result)
}

func TestWsAccountTradeHistory(t *testing.T) {
	t.Parallel()
	_, err := b.WsAccountTradeHistory(nil)
	require.ErrorIs(t, err, common.ErrEmptyParams)

	_, err = b.WsAccountTradeHistory(&AccountOrderRequestParam{OrderID: 1234})
	require.ErrorIs(t, err, currency.ErrSymbolStringEmpty)

	sharedtestvalues.SkipTestIfCredentialsUnset(t, b)
	if !b.IsAPIStreamConnected() {
		t.Skip(apiStreamingIsNotConnected)
	}
	result, err := b.WsAccountTradeHistory(&AccountOrderRequestParam{Symbol: "BTCUSDT", OrderID: 1234})
	require.NoError(t, err)
	assert.NotNil(t, result)
}

func TestWsAccountPreventedMatches(t *testing.T) {
	t.Parallel()
	_, err := b.WsAccountPreventedMatches(currency.EMPTYPAIR, 1223456, 0, 0, 0, 0)
	require.ErrorIs(t, err, currency.ErrCurrencyPairEmpty)

	_, err = b.WsAccountPreventedMatches(spotTradablePair, 0, 0, 0, 0, 0)
	require.ErrorIs(t, err, order.ErrOrderIDNotSet)

	sharedtestvalues.SkipTestIfCredentialsUnset(t, b)
	if !b.IsAPIStreamConnected() {
		t.Skip(apiStreamingIsNotConnected)
	}
	result, err := b.WsAccountPreventedMatches(currency.NewPair(currency.BTC, currency.USDT), 1223456, 0, 0, 0, 0)
	require.NoError(t, err)
	assert.NotNil(t, result)
}

func TestWsAccountAllocation(t *testing.T) {
	t.Parallel()
	_, err := b.WsAccountAllocation(currency.EMPTYPAIR, time.Time{}, time.Now(), 0, 0, 0, 19)
	require.ErrorIs(t, err, currency.ErrCurrencyPairEmpty)

	sharedtestvalues.SkipTestIfCredentialsUnset(t, b)
	if !b.IsAPIStreamConnected() {
		t.Skip(apiStreamingIsNotConnected)
	}
	result, err := b.WsAccountAllocation(spotTradablePair, time.Time{}, time.Now(), 0, 0, 0, 19)
	require.NoError(t, err)
	assert.NotNil(t, result)
}

func TestWsAccountCommissionRates(t *testing.T) {
	t.Parallel()
	_, err := b.WsAccountCommissionRates(currency.EMPTYPAIR)
	require.ErrorIs(t, err, currency.ErrCurrencyPairEmpty)

	sharedtestvalues.SkipTestIfCredentialsUnset(t, b)
	if !b.IsAPIStreamConnected() {
		t.Skip(apiStreamingIsNotConnected)
	}
	result, err := b.WsAccountCommissionRates(spotTradablePair)
	require.NoError(t, err)
	assert.NotNil(t, result)
}

func TestWsStartUserDataStream(t *testing.T) {
	t.Parallel()
	sharedtestvalues.SkipTestIfCredentialsUnset(t, b)
	if !b.IsAPIStreamConnected() {
		t.Skip(apiStreamingIsNotConnected)
	}
	result, err := b.WsStartUserDataStream()
	require.NoError(t, err)
	assert.NotNil(t, result)
}

func TestWsPingUserDataStream(t *testing.T) {
	t.Parallel()
	err := b.WsPingUserDataStream("")
	require.ErrorIs(t, err, errListenKeyIsRequired)

	sharedtestvalues.SkipTestIfCredentialsUnset(t, b)
	if !b.IsAPIStreamConnected() {
		t.Skip(apiStreamingIsNotConnected)
	}
	err = b.WsPingUserDataStream("xs0mRXdAKlIPDRFrlPcw0qI41Eh3ixNntmymGyhrhgqo7L6FuLaWArTD7RLP")
	require.NoError(t, err)
}

func TestWsStopUserDataStream(t *testing.T) {
	t.Parallel()
	err := b.WsStopUserDataStream("")
	require.ErrorIs(t, err, errListenKeyIsRequired)

	sharedtestvalues.SkipTestIfCredentialsUnset(t, b, canManipulateRealOrders)
	if !b.IsAPIStreamConnected() {
		t.Skip(apiStreamingIsNotConnected)
	}
	err = b.WsStopUserDataStream("xs0mRXdAKlIPDRFrlPcw0qI41Eh3ixNntmymGyhrhgqo7L6FuLaWArTD7RLP")
	require.NoError(t, err)
}
func TestGetOpenInterest(t *testing.T) {
	t.Parallel()
	_, err := b.GetOpenInterest(context.Background(), key.PairAsset{
		Base:  currency.BTC.Item,
		Quote: currency.USDT.Item,
		Asset: asset.Spot,
	})
	require.ErrorIs(t, err, asset.ErrNotSupported)

	result, err := b.GetOpenInterest(context.Background(), key.PairAsset{
		Base:  currency.BTC.Item,
		Quote: currency.USDT.Item,
		Asset: asset.USDTMarginedFutures,
	})
	require.NoError(t, err)
	require.NotEmpty(t, result)

	result, err = b.GetOpenInterest(context.Background(), key.PairAsset{
		Base:  currency.NewCode("BTCUSD").Item,
		Quote: currency.PERP.Item,
		Asset: asset.CoinMarginedFutures,
	})
	require.NoError(t, err)
	assert.NotEmpty(t, result)
}

func TestSystemStatus(t *testing.T) {
	t.Parallel()
	result, err := b.GetSystemStatus(context.Background())
	require.NoError(t, err)
	assert.NotNil(t, result)
}

func TestGetDailyAccountSnapshot(t *testing.T) {
	t.Parallel()
	_, err := b.GetDailyAccountSnapshot(context.Background(), "", time.Time{}, time.Now(), 0)
	require.ErrorIs(t, err, asset.ErrInvalidAsset)

	sharedtestvalues.SkipTestIfCredentialsUnset(t, b)
	result, err := b.GetDailyAccountSnapshot(context.Background(), "SPOT", time.Time{}, time.Now(), 0)
	require.NoError(t, err)
	assert.NotNil(t, result)
}

func TestDisableFastWithdrawalSwitch(t *testing.T) {
	t.Parallel()
	sharedtestvalues.SkipTestIfCredentialsUnset(t, b, canManipulateRealOrders)
	err := b.DisableFastWithdrawalSwitch(context.Background())
	assert.NoError(t, err)
}

func TestEnableFastWithdrawalSwitch(t *testing.T) {
	t.Parallel()
	sharedtestvalues.SkipTestIfCredentialsUnset(t, b, canManipulateRealOrders)
	err := b.EnableFastWithdrawalSwitch(context.Background())
	assert.NoError(t, err)
}

func TestGetAccountStatus(t *testing.T) {
	t.Parallel()
	sharedtestvalues.SkipTestIfCredentialsUnset(t, b)
	result, err := b.GetAccountStatus(context.Background())
	require.NoError(t, err)
	assert.NotNil(t, result)
}

func TestGetAccountTradingAPIStatus(t *testing.T) {
	t.Parallel()
	sharedtestvalues.SkipTestIfCredentialsUnset(t, b)
	result, err := b.GetAccountTradingAPIStatus(context.Background())
	require.NoError(t, err)
	assert.NotNil(t, result)
}

func TestGetDustLog(t *testing.T) {
	t.Parallel()
	sharedtestvalues.SkipTestIfCredentialsUnset(t, b)
	result, err := b.GetDustLog(context.Background(), "MARGIN", time.Time{}, time.Now())
	require.NoError(t, err)
	assert.NotNil(t, result)
}

func TestCheckServerTime(t *testing.T) {
	t.Parallel()
	result, err := b.GetExchangeServerTime(context.Background())
	require.NoError(t, err)
	assert.NotNil(t, result)
}

func TestGetAccount(t *testing.T) {
	t.Parallel()
	sharedtestvalues.SkipTestIfCredentialsUnset(t, b)
	result, err := b.GetAccount(context.Background(), true)
	require.NoError(t, err)
	assert.NotNil(t, result)
}

func TestGetAccountTradeList(t *testing.T) {
	t.Parallel()
	_, err := b.GetAccountTradeList(context.Background(), "", "", time.Now().Add(-time.Hour*5), time.Now(), 0, 10)
	require.ErrorIs(t, err, currency.ErrSymbolStringEmpty)

	sharedtestvalues.SkipTestIfCredentialsUnset(t, b)
	result, err := b.GetAccountTradeList(context.Background(), "BNBBTC", "", time.Now().Add(-time.Hour*5), time.Now(), 0, 10)
	require.NoError(t, err)
	assert.NotNil(t, result)
}

func TestGetCurrentOrderCountUsage(t *testing.T) {
	t.Parallel()
	sharedtestvalues.SkipTestIfCredentialsUnset(t, b)
	result, err := b.GetCurrentOrderCountUsage(context.Background())
	require.NoError(t, err)
	assert.NotNil(t, result)
}

func TestGetPreventedMatches(t *testing.T) {
	t.Parallel()
	_, err := b.GetPreventedMatches(context.Background(), "", 0, 12, 0, 10)
	require.ErrorIs(t, err, currency.ErrSymbolStringEmpty)
	_, err = b.GetPreventedMatches(context.Background(), "BTCUSDT", 0, 0, 0, 0)
	require.ErrorIs(t, err, order.ErrOrderIDNotSet)

	sharedtestvalues.SkipTestIfCredentialsUnset(t, b)
	result, err := b.GetPreventedMatches(context.Background(), "BTCUSDT", 0, 12, 0, 10)
	require.NoError(t, err)
	assert.NotNil(t, result)
}

func TestGetAllocations(t *testing.T) {
	t.Parallel()
	_, err := b.GetAllocations(context.Background(), "", time.Time{}, time.Time{}, 10, 10, 0)
	require.ErrorIs(t, err, currency.ErrSymbolStringEmpty)

	sharedtestvalues.SkipTestIfCredentialsUnset(t, b)
	result, err := b.GetAllocations(context.Background(), "BTCUSDT", time.Time{}, time.Time{}, 10, 10, 0)
	require.NoError(t, err)
	assert.NotNil(t, result)
}

func TestGetCommissionRate(t *testing.T) {
	t.Parallel()
	_, err := b.GetCommissionRates(context.Background(), "")
	require.ErrorIs(t, err, currency.ErrSymbolStringEmpty)

	sharedtestvalues.SkipTestIfCredentialsUnset(t, b)
	result, err := b.GetCommissionRates(context.Background(), "BTCUSDT")
	require.NoError(t, err)
	assert.NotNil(t, result)
}

func TestMarginAccountBorrowRepay(t *testing.T) {
	t.Parallel()
	_, err := b.MarginAccountBorrowRepay(context.Background(), currency.ETH, "", "BORROW", false, 0.1234)
	require.ErrorIs(t, err, currency.ErrSymbolStringEmpty)
	_, err = b.MarginAccountBorrowRepay(context.Background(), currency.EMPTYCODE, "BTCUSDT", "BORROW", false, 0.1234)
	require.ErrorIs(t, err, currency.ErrCurrencyCodeEmpty)
	_, err = b.MarginAccountBorrowRepay(context.Background(), currency.ETH, "BTCUSDT", "", false, 0.1234)
	require.ErrorIs(t, err, errLendingTypeRequired)
	_, err = b.MarginAccountBorrowRepay(context.Background(), currency.ETH, "BTCUSDT", "BORROW", false, 0)
	require.ErrorIs(t, err, order.ErrAmountBelowMin)

	sharedtestvalues.SkipTestIfCredentialsUnset(t, b, canManipulateRealOrders)
	result, err := b.MarginAccountBorrowRepay(context.Background(), currency.ETH, "BTCUSDT", "BORROW", false, 0.1234)
	require.NoError(t, err)
	assert.NotNil(t, result)
}

func TestGetBorrowOrRepayRecordsInMarginAccount(t *testing.T) {
	t.Parallel()
	sharedtestvalues.SkipTestIfCredentialsUnset(t, b)
	result, err := b.GetBorrowOrRepayRecordsInMarginAccount(context.Background(), currency.LTC, "", "REPAY", 0, 10, 0, time.Now().Add(-time.Hour*12), time.Now().Add(-time.Hour*6))
	require.NoError(t, err)
	assert.NotNil(t, result)
}

func TestGetAllMarginAssets(t *testing.T) {
	t.Parallel()
	sharedtestvalues.SkipTestIfCredentialsUnset(t, b)
	result, err := b.GetAllMarginAssets(context.Background(), currency.BTC)
	require.NoError(t, err)
	assert.NotNil(t, result)
}

func TestGetAllCrossMarginPairs(t *testing.T) {
	t.Parallel()
	sharedtestvalues.SkipTestIfCredentialsUnset(t, b)
	result, err := b.GetAllCrossMarginPairs(context.Background(), "BNBBTC")
	require.NoError(t, err)
	assert.NotNil(t, result)
}

func TestGetMarginPriceIndex(t *testing.T) {
	t.Parallel()
	_, err := b.GetMarginPriceIndex(context.Background(), "")
	require.ErrorIs(t, err, currency.ErrSymbolStringEmpty)

	sharedtestvalues.SkipTestIfCredentialsUnset(t, b)
	result, err := b.GetMarginPriceIndex(context.Background(), "BNBBTC")
	require.NoError(t, err)
	assert.NotNil(t, result)
}

func TestPostMarginAccountOrder(t *testing.T) {
	t.Parallel()
	_, err := b.PostMarginAccountOrder(context.Background(), &MarginAccountOrderParam{})
	require.ErrorIs(t, err, common.ErrEmptyParams)

	arg := &MarginAccountOrderParam{AutoRepayAtCancel: true}
	_, err = b.PostMarginAccountOrder(context.Background(), arg)
	require.ErrorIs(t, err, currency.ErrCurrencyPairEmpty)

	arg.Symbol = currency.NewPair(currency.BTC, currency.USDT)
	_, err = b.PostMarginAccountOrder(context.Background(), arg)
	require.ErrorIs(t, err, order.ErrSideIsInvalid)

	arg.Side = order.Buy.String()
	_, err = b.PostMarginAccountOrder(context.Background(), arg)
	require.ErrorIs(t, err, order.ErrTypeIsInvalid)

	sharedtestvalues.SkipTestIfCredentialsUnset(t, b, canManipulateRealOrders)
	result, err := b.PostMarginAccountOrder(context.Background(), &MarginAccountOrderParam{
		Symbol:    currency.NewPair(currency.BTC, currency.USDT),
		Side:      order.Buy.String(),
		OrderType: order.Limit.String(),
	})
	require.NoError(t, err)
	assert.NotNil(t, result)
}

func TestCancelMarginAccountOrder(t *testing.T) {
	t.Parallel()
	_, err := b.CancelMarginAccountOrder(context.Background(), "", "", "", true, 12314234)
	require.ErrorIs(t, err, currency.ErrSymbolStringEmpty)
	_, err = b.CancelMarginAccountOrder(context.Background(), "BTCUSDT", "", "", true, 0)
	require.ErrorIs(t, err, order.ErrOrderIDNotSet)

	sharedtestvalues.SkipTestIfCredentialsUnset(t, b, canManipulateRealOrders)
	result, err := b.CancelMarginAccountOrder(context.Background(), "BTCUSDT", "", "", true, 12314234)
	require.NoError(t, err)
	assert.NotNil(t, result)
}

func TestMarginAccountCancelAllOpenOrdersOnSymbol(t *testing.T) {
	t.Parallel()
	_, err := b.MarginAccountCancelAllOpenOrdersOnSymbol(context.Background(), "", true)
	require.ErrorIs(t, err, currency.ErrSymbolStringEmpty)

	sharedtestvalues.SkipTestIfCredentialsUnset(t, b)
	result, err := b.MarginAccountCancelAllOpenOrdersOnSymbol(context.Background(), "BTCUSDT", true)
	require.NoError(t, err)
	assert.NotNil(t, result)
}

func TestUnmarshalJSONForAssetIndex(t *testing.T) {
	t.Parallel()
	var resp AssetIndexResponse
	data := [][]byte{
		[]byte(`{ "symbol": "ADAUSD", "time": 1635740268004, "index": "1.92957370", "bidBuffer": "0.10000000", "askBuffer": "0.10000000", "bidRate": "1.73661633", "askRate": "2.12253107", "autoExchangeBidBuffer": "0.05000000", "autoExchangeAskBuffer": "0.05000000", "autoExchangeBidRate": "1.83309501", "autoExchangeAskRate": "2.02605238" }`),
		[]byte(`[ { "symbol": "ADAUSD", "time": 1635740268004, "index": "1.92957370", "bidBuffer": "0.10000000", "askBuffer": "0.10000000", "bidRate": "1.73661633", "askRate": "2.12253107", "autoExchangeBidBuffer": "0.05000000", "autoExchangeAskBuffer": "0.05000000", "autoExchangeBidRate": "1.83309501", "autoExchangeAskRate": "2.02605238" } ]`),
	}
	err := json.Unmarshal(data[0], &resp)
	require.NoError(t, err)
	err = json.Unmarshal(data[1], &resp)
	assert.NoError(t, err)
}

func TestChangePositionMode(t *testing.T) {
	t.Parallel()
	sharedtestvalues.SkipTestIfCredentialsUnset(t, b, canManipulateRealOrders)
	err := b.ChangePositionMode(context.Background(), false)
	assert.NoError(t, err)
}

func TestGetCurrentPositionMode(t *testing.T) {
	t.Parallel()
	sharedtestvalues.SkipTestIfCredentialsUnset(t, b)
	result, err := b.GetCurrentPositionMode(context.Background())
	require.NoError(t, err)
	assert.NotNil(t, result)
}

// ---------------------------  European Option Endpoints test -----------------------------------

func TestCheckEOptionsServerTime(t *testing.T) {
	t.Parallel()
	serverTime, err := b.CheckEOptionsServerTime(context.Background())
	require.NoError(t, err)
	assert.NotEmpty(t, serverTime)
}

func TestGetEOptionsOrderbook(t *testing.T) {
	t.Parallel()
	_, err := b.GetEOptionsOrderbook(context.Background(), "", 10)
	require.ErrorIs(t, err, currency.ErrSymbolStringEmpty)

	optionsTradablePairString := "ETH-240927-3800-P"
	if !mockTests {
		optionsTradablePairString = optionsTradablePair.String()
	}
	result, err := b.GetEOptionsOrderbook(context.Background(), optionsTradablePairString, 10)
	require.NoError(t, err)
	assert.NotNil(t, result)
}

func TestGetEOptionsRecentTrades(t *testing.T) {
	t.Parallel()
	_, err := b.GetEOptionsRecentTrades(context.Background(), "", 10)
	require.ErrorIs(t, err, currency.ErrSymbolStringEmpty)

	sharedtestvalues.SkipTestIfCredentialsUnset(t, b)
	result, err := b.GetEOptionsRecentTrades(context.Background(), "BTC-240330-80500-P", 10)
	require.NoError(t, err)
	assert.NotNil(t, result)
}

func TestGetEOptionsTradeHistory(t *testing.T) {
	t.Parallel()
	_, err := b.GetEOptionsTradeHistory(context.Background(), "", 0, 10)
	require.ErrorIs(t, err, currency.ErrSymbolStringEmpty)

	sharedtestvalues.SkipTestIfCredentialsUnset(t, b)
	result, err := b.GetEOptionsTradeHistory(context.Background(), "BTC-240330-80500-P", 0, 10)
	require.NoError(t, err)
	assert.NotNil(t, result)
}

func TestGetEOptionsCandlesticks(t *testing.T) {
	t.Parallel()
	_, err := b.GetEOptionsCandlesticks(context.Background(), "", kline.OneDay, time.Time{}, time.Time{}, 1000)
	require.ErrorIs(t, err, currency.ErrSymbolStringEmpty)
	_, err = b.GetEOptionsCandlesticks(context.Background(), optionsTradablePair.String(), 0, time.Time{}, time.Time{}, 1000)
	require.ErrorIs(t, err, kline.ErrInvalidInterval)

	optionsTradablePairString := "ETH-240927-3800-P"
	if !mockTests {
		optionsTradablePairString = optionsTradablePair.String()
	}
	start, end := getTime()
	result, err := b.GetEOptionsCandlesticks(context.Background(), optionsTradablePairString, kline.OneDay, start, end, 1000)
	require.NoError(t, err)
	assert.NotNil(t, result)
}

func TestGetOptionMarkPrice(t *testing.T) {
	t.Parallel()
	optionsTradablePairString := "ETH-240927-3800-P"
	if !mockTests {
		optionsTradablePairString = optionsTradablePair.String()
	}
	result, err := b.GetOptionMarkPrice(context.Background(), optionsTradablePairString)
	require.NoError(t, err)
	assert.NotNil(t, result)
}

func TestGetEOptions24hrTickerPriceChangeStatistics(t *testing.T) {
	t.Parallel()
	optionsTradablePairString := "ETH-240927-3800-P"
	if !mockTests {
		optionsTradablePairString = optionsTradablePair.String()
	}
	result, err := b.GetEOptions24hrTickerPriceChangeStatistics(context.Background(), optionsTradablePairString)
	require.NoError(t, err)
	assert.NotNil(t, result)
}

func TestGetEOptionsSymbolPriceTicker(t *testing.T) {
	t.Parallel()
	_, err := b.GetEOptionsSymbolPriceTicker(context.Background(), "")
	require.ErrorIs(t, err, errUnderlyingIsRequired)

	result, err := b.GetEOptionsSymbolPriceTicker(context.Background(), "BTCUSDT")
	require.NoError(t, err)
	assert.NotNil(t, result)
}

func TestGetEOptionsHistoricalExerciseRecords(t *testing.T) {
	t.Parallel()
	result, err := b.GetEOptionsHistoricalExerciseRecords(context.Background(), "BTCUSDT", time.Time{}, time.Now(), 10)
	require.NoError(t, err)
	assert.NotNil(t, result)
}

func TestGetEOptionsOpenInterests(t *testing.T) {
	t.Parallel()
	_, err := b.GetEOptionsOpenInterests(context.Background(), currency.ETH, time.Now().Add(time.Hour*24))
	require.ErrorIs(t, err, currency.ErrCurrencyCodeEmpty)
	_, err = b.GetEOptionsOpenInterests(context.Background(), currency.EMPTYCODE, time.Now().Add(time.Hour*24))
	require.ErrorIs(t, err, errExpirationTimeRequired)

	if mockTests {
		t.Skip("endpoint has problem")
	}
	result, err := b.GetEOptionsOpenInterests(context.Background(), currency.ETH, time.Now().Add(time.Hour*24))
	require.NoError(t, err)
	assert.NotNil(t, result)
}

func TestGetOptionsAccountInformation(t *testing.T) {
	t.Parallel()
	sharedtestvalues.SkipTestIfCredentialsUnset(t, b)
	result, err := b.GetOptionsAccountInformation(context.Background())
	require.NoError(t, err)
	assert.NotNil(t, result)
}

func TestNewOptionsOrder(t *testing.T) {
	t.Parallel()
	arg := &OptionsOrderParams{}
	_, err := b.NewOptionsOrder(context.Background(), arg)
	require.ErrorIs(t, err, common.ErrEmptyParams)

	arg.PostOnly = true
	_, err = b.NewOptionsOrder(context.Background(), arg)
	require.ErrorIs(t, err, currency.ErrCurrencyPairEmpty)

	arg.Symbol = currency.Pair{Base: currency.NewCode("BTC"), Delimiter: currency.DashDelimiter, Quote: currency.NewCode("200730-9000-C")}
	_, err = b.NewOptionsOrder(context.Background(), arg)
	require.ErrorIs(t, err, order.ErrSideIsInvalid)

	arg.Side = order.Sell.String()
	_, err = b.NewOptionsOrder(context.Background(), arg)
	require.ErrorIs(t, err, order.ErrTypeIsInvalid)

	arg.OrderType = order.Limit.String()
	_, err = b.NewOptionsOrder(context.Background(), arg)
	require.ErrorIs(t, err, order.ErrAmountBelowMin)

	sharedtestvalues.SkipTestIfCredentialsUnset(t, b, canManipulateRealOrders)
	result, err := b.NewOptionsOrder(context.Background(), &OptionsOrderParams{
		Symbol:                  currency.Pair{Base: currency.NewCode("BTC"), Delimiter: currency.DashDelimiter, Quote: currency.NewCode("200730-9000-C")},
		Side:                    order.Sell.String(),
		OrderType:               order.Limit.String(),
		Amount:                  0.00001,
		Price:                   0.00001,
		ReduceOnly:              false,
		PostOnly:                true,
		NewOrderResponseType:    "RESULT",
		ClientOrderID:           "the-client-order-id",
		IsMarketMakerProtection: true,
	})
	require.NoError(t, err)
	assert.NotNil(t, result)
}

func TestPlaceEOptionsOrder(t *testing.T) {
	t.Parallel()
	arg := OptionsOrderParams{}
	_, err := b.PlaceBatchEOptionsOrder(context.Background(), []OptionsOrderParams{})
	require.ErrorIs(t, err, common.ErrEmptyParams)
	_, err = b.PlaceBatchEOptionsOrder(context.Background(), []OptionsOrderParams{arg})
	require.ErrorIs(t, err, common.ErrEmptyParams)

	arg.PostOnly = true
	_, err = b.PlaceBatchEOptionsOrder(context.Background(), []OptionsOrderParams{arg})
	require.ErrorIs(t, err, currency.ErrCurrencyPairEmpty)

	arg.Symbol = currency.Pair{Base: currency.BTC, Delimiter: currency.DashDelimiter, Quote: currency.NewCode("200730-9000-C")}
	_, err = b.PlaceBatchEOptionsOrder(context.Background(), []OptionsOrderParams{arg})
	require.ErrorIs(t, err, order.ErrSideIsInvalid)

	arg.Side = order.Sell.String()
	_, err = b.PlaceBatchEOptionsOrder(context.Background(), []OptionsOrderParams{arg})
	require.ErrorIs(t, err, order.ErrTypeIsInvalid)

	arg.OrderType = order.Limit.String()
	_, err = b.PlaceBatchEOptionsOrder(context.Background(), []OptionsOrderParams{arg})
	require.ErrorIs(t, err, order.ErrAmountBelowMin)

	sharedtestvalues.SkipTestIfCredentialsUnset(t, b, canManipulateRealOrders)
	result, err := b.PlaceBatchEOptionsOrder(context.Background(), []OptionsOrderParams{
		{
			Symbol:                  currency.Pair{Base: currency.BTC, Delimiter: currency.DashDelimiter, Quote: currency.NewCode("200730-9000-C")},
			Side:                    order.Sell.String(),
			OrderType:               order.Limit.String(),
			Amount:                  0.00001,
			Price:                   0.00001,
			ReduceOnly:              false,
			PostOnly:                true,
			NewOrderResponseType:    "RESULT",
			ClientOrderID:           "the-client-order-id",
			IsMarketMakerProtection: true,
		}, {
			Symbol:                  currency.Pair{Base: currency.BTC, Delimiter: currency.DashDelimiter, Quote: currency.NewCode("200730-9000-C")},
			Side:                    "Buy",
			OrderType:               "Market",
			Amount:                  0.00001,
			PostOnly:                true,
			NewOrderResponseType:    "RESULT",
			ClientOrderID:           "the-client-order-id-2",
			IsMarketMakerProtection: true,
		}})
	require.NoError(t, err)
	assert.NotNil(t, result)
}

func TestGetSingleEOptionsOrder(t *testing.T) {
	t.Parallel()
	_, err := b.GetSingleEOptionsOrder(context.Background(), "", "", 4611875134427365377)
	require.ErrorIs(t, err, currency.ErrSymbolStringEmpty)
	_, err = b.GetSingleEOptionsOrder(context.Background(), "BTC-200730-9000-C", "", 0)
	require.ErrorIs(t, err, order.ErrOrderIDNotSet)

	sharedtestvalues.SkipTestIfCredentialsUnset(t, b)
	result, err := b.GetSingleEOptionsOrder(context.Background(), "BTC-200730-9000-C", "", 4611875134427365377)
	require.NoError(t, err)
	assert.NotNil(t, result)
}

func TestCancelOptionsOrder(t *testing.T) {
	t.Parallel()
	_, err := b.CancelOptionsOrder(context.Background(), "", "213123", "4611875134427365377")
	require.ErrorIs(t, err, currency.ErrSymbolStringEmpty)
	_, err = b.CancelOptionsOrder(context.Background(), "BTC-200730-9000-C", "", "")
	require.ErrorIs(t, err, order.ErrOrderIDNotSet)

	sharedtestvalues.SkipTestIfCredentialsUnset(t, b, canManipulateRealOrders)
	result, err := b.CancelOptionsOrder(context.Background(), "BTC-200730-9000-C", "213123", "4611875134427365377")
	require.NoError(t, err)
	assert.NotNil(t, result)
}

func TestCancelBatchOptionsOrders(t *testing.T) {
	t.Parallel()
	_, err := b.CancelBatchOptionsOrders(context.Background(), "", []int64{4611875134427365377}, []string{})
	require.ErrorIs(t, err, currency.ErrSymbolStringEmpty)
	_, err = b.CancelBatchOptionsOrders(context.Background(), "BTC-200730-9000-C", []int64{}, []string{})
	require.ErrorIs(t, err, order.ErrOrderIDNotSet)

	sharedtestvalues.SkipTestIfCredentialsUnset(t, b, canManipulateRealOrders)
	result, err := b.CancelBatchOptionsOrders(context.Background(), "BTC-200730-9000-C", []int64{4611875134427365377}, []string{})
	require.NoError(t, err)
	assert.NotNil(t, result)
}

func TestCancelAllOptionOrdersOnSpecificSymbol(t *testing.T) {
	t.Parallel()
	sharedtestvalues.SkipTestIfCredentialsUnset(t, b, canManipulateRealOrders)
	err := b.CancelAllOptionOrdersOnSpecificSymbol(context.Background(), "BTC-200730-9000-C")
	assert.NoError(t, err)
}

func TestCancelAllOptionsOrdersByUnderlying(t *testing.T) {
	t.Parallel()
	sharedtestvalues.SkipTestIfCredentialsUnset(t, b, canManipulateRealOrders)
	result, err := b.CancelAllOptionsOrdersByUnderlying(context.Background(), "BTCUSDT")
	require.NoError(t, err)
	assert.NotNil(t, result)
}

func TestGetCurrentOpenOptionsOrders(t *testing.T) {
	t.Parallel()
	sharedtestvalues.SkipTestIfCredentialsUnset(t, b)
	results, err := b.GetCurrentOpenOptionsOrders(context.Background(), "BTC-200730-9000-C", time.Time{}, time.Time{}, 4611875134427365377, 0)
	require.NoError(t, err)
	assert.NotNil(t, results)
}

func TestGetOptionsOrdersHistory(t *testing.T) {
	t.Parallel()
	sharedtestvalues.SkipTestIfCredentialsUnset(t, b)
	results, err := b.GetOptionsOrdersHistory(context.Background(), "BTC-200730-9000-C", time.Time{}, time.Time{}, 4611875134427365377, 0)
	require.NoError(t, err)
	assert.NotNil(t, results)
}

func TestGetOptionPositionInformation(t *testing.T) {
	t.Parallel()
	sharedtestvalues.SkipTestIfCredentialsUnset(t, b)
	result, err := b.GetOptionPositionInformation(context.Background(), "BTC-200730-9000-C")
	require.NoError(t, err)
	assert.NotNil(t, result)
}

func TestGetEOptionsAccountTradeList(t *testing.T) {
	t.Parallel()
	sharedtestvalues.SkipTestIfCredentialsUnset(t, b)
	result, err := b.GetEOptionsAccountTradeList(context.Background(), "BTC-200730-9000-C", 0, 0, time.Time{}, time.Time{})
	require.NoError(t, err)
	assert.NotNil(t, result)
}

func TestGetUserOptionsExerciseRecord(t *testing.T) {
	t.Parallel()
	sharedtestvalues.SkipTestIfCredentialsUnset(t, b)
	result, err := b.GetUserOptionsExerciseRecord(context.Background(), "BTC-200730-9000-C", time.Time{}, time.Time{}, 0)
	require.NoError(t, err)
	assert.NotNil(t, result)
}

func TestGetAccountFundingFlow(t *testing.T) {
	t.Parallel()
	_, err := b.GetAccountFundingFlow(context.Background(), currency.EMPTYCODE, 0, 0, time.Time{}, time.Time{})
	require.ErrorIs(t, err, currency.ErrCurrencyCodeEmpty)

	sharedtestvalues.SkipTestIfCredentialsUnset(t, b)
	result, err := b.GetAccountFundingFlow(context.Background(), currency.USDT, 0, 0, time.Time{}, time.Time{})
	require.NoError(t, err)
	assert.NotNil(t, result)
}

func TestGetDownloadIDForOptionTransactionHistory(t *testing.T) {
	t.Parallel()
	sharedtestvalues.SkipTestIfCredentialsUnset(t, b)
	result, err := b.GetDownloadIDForOptionTransactionHistory(context.Background(), time.Now().Add(-time.Hour*24*10), time.Now())
	require.NoError(t, err)
	assert.NotNil(t, result)
}

func TestGetOptionTransactionHistoryDownloadLinkByID(t *testing.T) {
	t.Parallel()
	_, err := b.GetOptionTransactionHistoryDownloadLinkByID(context.Background(), "")
	require.ErrorIs(t, err, errDownloadIDRequired)

	sharedtestvalues.SkipTestIfCredentialsUnset(t, b)
	result, err := b.GetOptionTransactionHistoryDownloadLinkByID(context.Background(), "download-id")
	require.NoError(t, err)
	assert.NotNil(t, result)
}

func TestGetOptionMarginAccountInformation(t *testing.T) {
	t.Parallel()
	sharedtestvalues.SkipTestIfCredentialsUnset(t, b)
	result, err := b.GetOptionMarginAccountInformation(context.Background())
	require.NoError(t, err)
	assert.NotNil(t, result)
}

func TestSetMarketMakerProtectionConfig(t *testing.T) {
	t.Parallel()
	_, err := b.SetOptionsMarketMakerProtectionConfig(context.Background(), &MarketMakerProtectionConfig{})
	require.ErrorIs(t, err, common.ErrEmptyParams)
	_, err = b.SetOptionsMarketMakerProtectionConfig(context.Background(), &MarketMakerProtectionConfig{
		WindowTimeInMilliseconds: 3000,
		FrozenTimeInMilliseconds: 300000,
		QuantityLimit:            1.5,
		NetDeltaLimit:            1.5,
	})
	require.ErrorIs(t, err, errUnderlyingIsRequired)

	sharedtestvalues.SkipTestIfCredentialsUnset(t, b, canManipulateRealOrders)
	result, err := b.SetOptionsMarketMakerProtectionConfig(context.Background(), &MarketMakerProtectionConfig{
		Underlying:               "BTCUSDT",
		WindowTimeInMilliseconds: 3000,
		FrozenTimeInMilliseconds: 300000,
		QuantityLimit:            1.5,
		NetDeltaLimit:            1.5,
	})
	require.NoError(t, err)
	assert.NotNil(t, result)
}

func TestGetOptionsMarketMakerProtection(t *testing.T) {
	t.Parallel()
	_, err := b.GetOptionsMarketMakerProtection(context.Background(), "")
	require.ErrorIs(t, err, errUnderlyingIsRequired)

	sharedtestvalues.SkipTestIfCredentialsUnset(t, b)
	result, err := b.GetOptionsMarketMakerProtection(context.Background(), "BTCUSDT")
	require.NoError(t, err)
	assert.NotNil(t, result)
}

func TestResetMarketMaketProtection(t *testing.T) {
	t.Parallel()
	_, err := b.ResetMarketMaketProtection(context.Background(), "")
	require.ErrorIs(t, err, errUnderlyingIsRequired)

	sharedtestvalues.SkipTestIfCredentialsUnset(t, b)
	result, err := b.ResetMarketMaketProtection(context.Background(), "BTCUSDT")
	require.NoError(t, err)
	assert.NotNil(t, result)
}

func TestSetOptionsAutoCancelAllOpenOrders(t *testing.T) {
	t.Parallel()
	_, err := b.SetOptionsAutoCancelAllOpenOrders(context.Background(), "", 30000)
	require.ErrorIs(t, err, errUnderlyingIsRequired)

	sharedtestvalues.SkipTestIfCredentialsUnset(t, b)
	result, err := b.SetOptionsAutoCancelAllOpenOrders(context.Background(), "BTCUSDT", 30000)
	require.NoError(t, err)
	assert.NotNil(t, result)
}

func TestGetAutoCancelAllOpenOrdersConfig(t *testing.T) {
	t.Parallel()
	sharedtestvalues.SkipTestIfCredentialsUnset(t, b)
	result, err := b.GetAutoCancelAllOpenOrdersConfig(context.Background(), "BTCUSDT")
	require.NoError(t, err)
	assert.NotNil(t, result)
}

func TestGetOptionsAutoCancelAllOpenOrdersHeartbeat(t *testing.T) {
	t.Parallel()
	_, err := b.GetOptionsAutoCancelAllOpenOrdersHeartbeat(context.Background(), []string{})
	require.ErrorIs(t, err, errUnderlyingIsRequired)

	sharedtestvalues.SkipTestIfCredentialsUnset(t, b, canManipulateRealOrders)
	result, err := b.GetOptionsAutoCancelAllOpenOrdersHeartbeat(context.Background(), []string{"ETHUSDT"})
	require.NoError(t, err)
	assert.NotNil(t, result)
}
func TestWsOptionsConnect(t *testing.T) {
	t.Parallel()
	err := b.WsOptionsConnect()
	assert.NoError(t, err)
}

func TestGetOptionsExchangeInformation(t *testing.T) {
	t.Parallel()
	exchangeinformation, err := b.GetOptionsExchangeInformation(context.Background())
	require.NoError(t, err)
	assert.NotNil(t, exchangeinformation)
}

// ---------------------------------------   Portfolio Margin  ---------------------------------------------

func TestNewUMOrder(t *testing.T) {
	t.Parallel()
	_, err := b.NewUMOrder(context.Background(), nil)
	require.ErrorIs(t, err, common.ErrEmptyParams)

	arg := &UMOrderParam{ReduceOnly: true}
	_, err = b.NewUMOrder(context.Background(), arg)
	require.ErrorIs(t, err, currency.ErrSymbolStringEmpty)

	arg.Symbol = "BTCUSDT"
	_, err = b.NewUMOrder(context.Background(), arg)
	require.ErrorIs(t, err, order.ErrSideIsInvalid)

	arg.Side = "BUY"
	_, err = b.NewUMOrder(context.Background(), arg)
	require.ErrorIs(t, err, order.ErrTypeIsInvalid)

	arg.OrderType = "limit"
	_, err = b.NewUMOrder(context.Background(), arg)
	require.ErrorIs(t, err, errTimeInForceRequired)

	arg.TimeInForce = "GTC"
	_, err = b.NewUMOrder(context.Background(), arg)
	require.ErrorIs(t, err, order.ErrAmountBelowMin)

	arg.Quantity = 1.
	_, err = b.NewUMOrder(context.Background(), arg)
	require.ErrorIs(t, err, order.ErrPriceBelowMin)

	arg.Price = 1234
	arg.OrderType = "market"
	arg.Quantity = 0
	_, err = b.NewUMOrder(context.Background(), arg)
	require.ErrorIs(t, err, order.ErrAmountBelowMin)

	arg.OrderType = "stop"
	_, err = b.NewUMOrder(context.Background(), arg)
	require.ErrorIs(t, err, order.ErrUnsupportedOrderType)

	sharedtestvalues.SkipTestIfCredentialsUnset(t, b, canManipulateRealOrders)
	result, err := b.NewUMOrder(context.Background(), &UMOrderParam{
		Symbol:       "BTCUSDT",
		Side:         "BUY",
		PositionSide: "BOTH",
		OrderType:    "market",
		Quantity:     1,
		ReduceOnly:   false,
	})
	require.NoError(t, err)
	assert.NotNil(t, result)
}

func TestNewCMOrder(t *testing.T) {
	t.Parallel()
	_, err := b.NewCMOrder(context.Background(), &UMOrderParam{})
	require.ErrorIs(t, err, common.ErrEmptyParams)

	arg := &UMOrderParam{
		ReduceOnly: true,
	}
	_, err = b.NewCMOrder(context.Background(), arg)
	require.ErrorIs(t, err, currency.ErrSymbolStringEmpty)

	arg.Symbol = "BTCUSDT"
	_, err = b.NewCMOrder(context.Background(), arg)
	require.ErrorIs(t, err, order.ErrSideIsInvalid)

	arg.Side = "BUY"
	_, err = b.NewCMOrder(context.Background(), arg)
	require.ErrorIs(t, err, order.ErrTypeIsInvalid)

	arg.OrderType = "OCO"
	_, err = b.NewCMOrder(context.Background(), arg)
	require.ErrorIs(t, err, order.ErrUnsupportedOrderType)

	arg.OrderType = "MARKET"
	_, err = b.NewCMOrder(context.Background(), arg)
	require.ErrorIs(t, err, order.ErrAmountBelowMin)

	arg.OrderType = order.Limit.String()
	_, err = b.NewCMOrder(context.Background(), arg)
	require.ErrorIs(t, err, errTimeInForceRequired)

	arg.TimeInForce = "GTC"
	_, err = b.NewCMOrder(context.Background(), arg)
	require.ErrorIs(t, err, order.ErrAmountBelowMin)

	arg.Quantity = .1
	_, err = b.NewCMOrder(context.Background(), arg)
	require.ErrorIs(t, err, order.ErrPriceBelowMin)

	sharedtestvalues.SkipTestIfCredentialsUnset(t, b, canManipulateRealOrders)
	result, err := b.NewCMOrder(context.Background(), &UMOrderParam{
		Symbol:       "BTCUSDT",
		Side:         "BUY",
		PositionSide: "BOTH",
		OrderType:    "limit",
		Quantity:     1,
		ReduceOnly:   false,
		TimeInForce:  "GTD",
		Price:        000.1,
	})
	require.NoError(t, err)
	assert.NotNil(t, result)
}

func TestNewMarginOrder(t *testing.T) {
	t.Parallel()
	_, err := b.NewMarginOrder(context.Background(), &MarginOrderParam{})
	require.ErrorIs(t, err, common.ErrEmptyParams)

	arg := &MarginOrderParam{
		TimeInForce: "GTC",
	}
	_, err = b.NewMarginOrder(context.Background(), arg)
	require.ErrorIs(t, err, currency.ErrSymbolStringEmpty)

	arg.Symbol = spotTradablePair.String()
	_, err = b.NewMarginOrder(context.Background(), arg)
	require.ErrorIs(t, err, order.ErrSideIsInvalid)

	arg.Side = order.Sell.String()
	_, err = b.NewMarginOrder(context.Background(), arg)
	require.ErrorIs(t, err, order.ErrTypeIsInvalid)

	arg.OrderType = order.Limit.String()
	sharedtestvalues.SkipTestIfCredentialsUnset(t, b, canManipulateRealOrders)
	result, err := b.NewMarginOrder(context.Background(), arg)
	require.NoError(t, err)
	assert.NotNil(t, result)
}

func TestMarginAccountBorrow(t *testing.T) {
	t.Parallel()
	_, err := b.MarginAccountBorrow(context.Background(), currency.EMPTYCODE, 0.001)
	require.ErrorIs(t, err, currency.ErrCurrencyCodeEmpty)

	_, err = b.MarginAccountBorrow(context.Background(), currency.USDT, 0)
	require.ErrorIs(t, err, order.ErrAmountBelowMin)

	sharedtestvalues.SkipTestIfCredentialsUnset(t, b, canManipulateRealOrders)
	result, err := b.MarginAccountBorrow(context.Background(), currency.USDT, 0.001)
	require.NoError(t, err)
	assert.NotNil(t, result)
}

func TestMarginAccountRepay(t *testing.T) {
	t.Parallel()
	_, err := b.MarginAccountRepay(context.Background(), currency.EMPTYCODE, 0.001)
	require.ErrorIs(t, err, currency.ErrCurrencyCodeEmpty)
	_, err = b.MarginAccountRepay(context.Background(), currency.USDT, 0)
	require.ErrorIs(t, err, order.ErrAmountBelowMin)

	sharedtestvalues.SkipTestIfCredentialsUnset(t, b, canManipulateRealOrders)
	result, err := b.MarginAccountRepay(context.Background(), currency.USDT, 0.001)
	require.NoError(t, err)
	assert.NotNil(t, result)
}

func TestMarginAccountNewOCO(t *testing.T) {
	t.Parallel()
	_, err := b.MarginAccountNewOCO(context.Background(), &OCOOrderParam{})
	require.ErrorIs(t, err, common.ErrEmptyParams)

	arg := &OCOOrderParam{
		TrailingDelta: 1,
	}
	_, err = b.MarginAccountNewOCO(context.Background(), arg)
	require.ErrorIs(t, err, currency.ErrCurrencyPairEmpty)

	arg.Symbol = currency.NewPair(currency.BTC, currency.USDT)
	_, err = b.MarginAccountNewOCO(context.Background(), arg)
	require.ErrorIs(t, err, order.ErrSideIsInvalid)

	arg.Side = "Buy"
	_, err = b.MarginAccountNewOCO(context.Background(), arg)
	require.ErrorIs(t, err, order.ErrAmountBelowMin)

	arg.Amount = 0.1
	_, err = b.MarginAccountNewOCO(context.Background(), arg)
	require.ErrorIs(t, err, order.ErrPriceBelowMin)

	arg.Price = 0.001
	_, err = b.MarginAccountNewOCO(context.Background(), arg)
	require.ErrorIs(t, err, order.ErrPriceBelowMin)

	sharedtestvalues.SkipTestIfCredentialsUnset(t, b, canManipulateRealOrders)
	result, err := b.NewOCOOrder(context.Background(), &OCOOrderParam{
		Symbol:             currency.NewPair(currency.BTC, currency.USDT),
		ListClientOrderID:  "1231231231231",
		Side:               "Buy",
		Amount:             0.1,
		LimitClientOrderID: "3423423",
		Price:              0.001,
		StopPrice:          1234.21,
	})
	require.NoError(t, err)
	assert.NotNil(t, result)
}

func TestNewOCOOrderList(t *testing.T) {
	t.Parallel()
	_, err := b.NewOCOOrderList(context.Background(), &OCOOrderListParams{})
	require.ErrorIs(t, err, common.ErrEmptyParams)

	arg := &OCOOrderListParams{
		AboveTimeInForce: "GTC",
	}
	_, err = b.NewOCOOrderList(context.Background(), arg)
	require.ErrorIs(t, err, currency.ErrSymbolStringEmpty)

	arg.Symbol = "LTCBTC"
	_, err = b.NewOCOOrderList(context.Background(), arg)
	require.ErrorIs(t, err, order.ErrSideIsInvalid)

	arg.Side = order.Sell.String()
	_, err = b.NewOCOOrderList(context.Background(), arg)
	require.ErrorIs(t, err, order.ErrAmountBelowMin)

	arg.Quantity = 1
	_, err = b.NewOCOOrderList(context.Background(), arg)
	require.ErrorIs(t, err, order.ErrTypeIsInvalid)

	arg.AboveType = "STOP_LOSS_LIMIT"
	_, err = b.NewOCOOrderList(context.Background(), arg)
	require.ErrorIs(t, err, order.ErrTypeIsInvalid)

	sharedtestvalues.SkipTestIfCredentialsUnset(t, b)
	result, err := b.NewOCOOrderList(context.Background(), &OCOOrderListParams{
		Symbol:     "LTCBTC",
		Side:       order.Sell.String(),
		Quantity:   1,
		AbovePrice: 100,
		AboveType:  "STOP_LOSS_LIMIT",
		BelowType:  "LIMIT_MAKER",
		BelowPrice: 25,
	})
	require.NoError(t, err)
	assert.NotNil(t, result)
}

func TestNewUMConditionalOrder(t *testing.T) {
	t.Parallel()
	_, err := b.NewUMConditionalOrder(context.Background(), nil)
	require.ErrorIs(t, err, common.ErrEmptyParams)

	arg := &ConditionalOrderParam{PriceProtect: true}
	_, err = b.NewUMConditionalOrder(context.Background(), arg)
	require.ErrorIs(t, err, currency.ErrSymbolStringEmpty)

	arg.Symbol = "BTCUSDT"
	_, err = b.NewUMConditionalOrder(context.Background(), arg)
	require.ErrorIs(t, err, order.ErrSideIsInvalid)

	arg.Side = order.Sell.String()
	_, err = b.NewUMConditionalOrder(context.Background(), arg)
	require.ErrorIs(t, err, errStrategyTypeRequired)

	sharedtestvalues.SkipTestIfCredentialsUnset(t, b, canManipulateRealOrders)
	result, err := b.NewUMConditionalOrder(context.Background(), &ConditionalOrderParam{
		Symbol:       "BTCUSDT",
		Side:         order.Sell.String(),
		PositionSide: "SHORT",
		StrategyType: "STOP_MARKET",
		PriceProtect: true,
	})
	require.NoError(t, err)
	assert.NotNil(t, result)
}

func TestNewCMConditionalOrder(t *testing.T) {
	t.Parallel()
	_, err := b.NewCMConditionalOrder(context.Background(), &ConditionalOrderParam{})
	require.ErrorIs(t, err, common.ErrEmptyParams)

	arg := &ConditionalOrderParam{
		PositionSide: "LONG",
	}
	_, err = b.NewCMConditionalOrder(context.Background(), arg)
	require.ErrorIs(t, err, currency.ErrSymbolStringEmpty)

	arg.Symbol = "BTCUSD_200925"
	_, err = b.NewCMConditionalOrder(context.Background(), arg)
	require.ErrorIs(t, err, order.ErrSideIsInvalid)

	arg.Side = "Buy"
	_, err = b.NewCMConditionalOrder(context.Background(), arg)
	require.ErrorIs(t, err, errStrategyTypeRequired)

	sharedtestvalues.SkipTestIfCredentialsUnset(t, b, canManipulateRealOrders)
	result, err := b.NewCMConditionalOrder(context.Background(), &ConditionalOrderParam{
		Symbol:       "BTCUSD_200925",
		Side:         "Buy",
		PositionSide: "LONG",
		StrategyType: "TAKE_PROFIT",
	})
	require.NoError(t, err)
	assert.NotNil(t, result)
}

func TestCancelUMOrder(t *testing.T) {
	t.Parallel()
	_, err := b.CancelUMOrder(context.Background(), "", "", 1234132)
	require.ErrorIs(t, err, currency.ErrSymbolStringEmpty)
	_, err = b.CancelUMOrder(context.Background(), "BTCUSDT", "", 0)
	require.ErrorIs(t, err, order.ErrOrderIDNotSet)

	sharedtestvalues.SkipTestIfCredentialsUnset(t, b, canManipulateRealOrders)
	result, err := b.CancelUMOrder(context.Background(), "BTCUSDT", "", 1234132)
	require.NoError(t, err)
	assert.NotNil(t, result)
}

func TestCancelCMOrder(t *testing.T) {
	t.Parallel()
	_, err := b.CancelCMOrder(context.Background(), "", "", 21321312)
	require.ErrorIs(t, err, currency.ErrSymbolStringEmpty)

	_, err = b.CancelCMOrder(context.Background(), "BTCUSDT", "", 0)
	require.ErrorIs(t, err, order.ErrOrderIDNotSet)

	sharedtestvalues.SkipTestIfCredentialsUnset(t, b, canManipulateRealOrders)
	result, err := b.CancelCMOrder(context.Background(), "BTCUSDT", "", 21321312)
	require.NoError(t, err)
	assert.NotNil(t, result)
}

func TestCancelAllUMOrders(t *testing.T) {
	t.Parallel()
	_, err := b.CancelAllUMOrders(context.Background(), "")
	require.ErrorIs(t, err, currency.ErrSymbolStringEmpty)

	sharedtestvalues.SkipTestIfCredentialsUnset(t, b, canManipulateRealOrders)
	result, err := b.CancelAllUMOrders(context.Background(), "BTCUSDT")
	require.NoError(t, err)
	assert.NotNil(t, result)
	assert.Equal(t, 200, result.Code)
}

func TestCancelAllCMOrders(t *testing.T) {
	t.Parallel()
	_, err := b.CancelAllCMOrders(context.Background(), "")
	require.ErrorIs(t, err, currency.ErrSymbolStringEmpty)

	sharedtestvalues.SkipTestIfCredentialsUnset(t, b, canManipulateRealOrders)
	result, err := b.CancelAllCMOrders(context.Background(), "BTCUSDT")
	require.NoError(t, err)
	assert.NotNil(t, result)
}

func TestPMCancelMarginAccountOrder(t *testing.T) {
	t.Parallel()
	_, err := b.PMCancelMarginAccountOrder(context.Background(), "", "", 12314)
	require.ErrorIs(t, err, currency.ErrSymbolStringEmpty)
	_, err = b.PMCancelMarginAccountOrder(context.Background(), "LTCBTC", "", 0)
	require.ErrorIs(t, err, order.ErrOrderIDNotSet)

	sharedtestvalues.SkipTestIfCredentialsUnset(t, b, canManipulateRealOrders)
	result, err := b.PMCancelMarginAccountOrder(context.Background(), "LTCBTC", "", 12314)
	require.NoError(t, err)
	assert.NotNil(t, result)
}

func TestCancelAllMarginOpenOrdersBySymbol(t *testing.T) {
	t.Parallel()
	_, err := b.CancelAllMarginOpenOrdersBySymbol(context.Background(), "")
	require.ErrorIs(t, err, currency.ErrSymbolStringEmpty)

	sharedtestvalues.SkipTestIfCredentialsUnset(t, b, canManipulateRealOrders)
	result, err := b.CancelAllMarginOpenOrdersBySymbol(context.Background(), "BTCUSDT")
	require.NoError(t, err)
	assert.NotNil(t, result)
}

func TestCancelMarginAccountOCOOrders(t *testing.T) {
	t.Parallel()
	_, err := b.CancelMarginAccountOCOOrders(context.Background(), "", "", "", 0)
	require.ErrorIs(t, err, currency.ErrSymbolStringEmpty)

	sharedtestvalues.SkipTestIfCredentialsUnset(t, b, canManipulateRealOrders)
	result, err := b.CancelMarginAccountOCOOrders(context.Background(), "LTCBTC", "", "", 0)
	require.NoError(t, err)
	assert.NotNil(t, result)
}

func TestCancelUMConditionalOrder(t *testing.T) {
	t.Parallel()
	_, err := b.CancelUMConditionalOrder(context.Background(), "", "", 2000)
	require.ErrorIs(t, err, currency.ErrSymbolStringEmpty)

	_, err = b.CancelUMConditionalOrder(context.Background(), "LTCBTC", "", 0)
	require.ErrorIs(t, err, order.ErrOrderIDNotSet)

	sharedtestvalues.SkipTestIfCredentialsUnset(t, b, canManipulateRealOrders)
	result, err := b.CancelUMConditionalOrder(context.Background(), "LTCBTC", "", 2000)
	require.NoError(t, err)
	assert.NotNil(t, result)
}

func TestCancelCMConditionalOrder(t *testing.T) {
	t.Parallel()
	_, err := b.CancelCMConditionalOrder(context.Background(), "", "", 1231231)
	require.ErrorIs(t, err, currency.ErrSymbolStringEmpty)
	_, err = b.CancelCMConditionalOrder(context.Background(), "LTCBTC", "", 0)
	require.ErrorIs(t, err, order.ErrOrderIDNotSet)

	sharedtestvalues.SkipTestIfCredentialsUnset(t, b, canManipulateRealOrders)
	result, err := b.CancelCMConditionalOrder(context.Background(), "LTCBTC", "", 1231231)
	require.NoError(t, err)
	assert.NotNil(t, result)
}

func TestCancelAllUMOpenConditionalOrders(t *testing.T) {
	t.Parallel()
	_, err := b.CancelAllUMOpenConditionalOrders(context.Background(), "")
	require.ErrorIs(t, err, currency.ErrSymbolStringEmpty)

	sharedtestvalues.SkipTestIfCredentialsUnset(t, b, canManipulateRealOrders)
	result, err := b.CancelAllUMOpenConditionalOrders(context.Background(), "BTCUSDT")
	require.NoError(t, err)
	assert.NotNil(t, result)
}

func TestCancelAllCMOpenConditionalOrders(t *testing.T) {
	t.Parallel()
	_, err := b.CancelAllCMOpenConditionalOrders(context.Background(), "")
	require.ErrorIs(t, err, currency.ErrSymbolStringEmpty)

	sharedtestvalues.SkipTestIfCredentialsUnset(t, b, canManipulateRealOrders)
	result, err := b.CancelAllCMOpenConditionalOrders(context.Background(), "BTCUSDT")
	require.NoError(t, err)
	assert.NotNil(t, result)
}

func TestGetUMOrder(t *testing.T) {
	t.Parallel()
	_, err := b.GetUMOrder(context.Background(), "", "", 1234)
	require.ErrorIs(t, err, currency.ErrSymbolStringEmpty)

	_, err = b.GetUMOrder(context.Background(), "BTCUSDT", "", 0)
	require.ErrorIs(t, err, order.ErrOrderIDNotSet)

	sharedtestvalues.SkipTestIfCredentialsUnset(t, b)
	result, err := b.GetUMOrder(context.Background(), "BTCUSDT", "", 1234)
	require.NoError(t, err)
	assert.NotNil(t, result)
}

func TestGetUMOpenOrder(t *testing.T) {
	t.Parallel()
	_, err := b.GetUMOpenOrder(context.Background(), "", "", 1234)
	require.ErrorIs(t, err, currency.ErrSymbolStringEmpty)
	_, err = b.GetUMOpenOrder(context.Background(), "BTCUSDT", "", 0)
	require.ErrorIs(t, err, order.ErrOrderIDNotSet)

	sharedtestvalues.SkipTestIfCredentialsUnset(t, b)
	result, err := b.GetUMOpenOrder(context.Background(), "BTCUSDT", "", 1234)
	require.NoError(t, err)
	assert.NotNil(t, result)
}

func TestGetAllUMOpenOrders(t *testing.T) {
	t.Parallel()
	sharedtestvalues.SkipTestIfCredentialsUnset(t, b)
	result, err := b.GetAllUMOpenOrders(context.Background(), "BTCUSDT")
	require.NoError(t, err)
	assert.NotNil(t, result)
}

func TestGetAllUMOrders(t *testing.T) {
	t.Parallel()
	sharedtestvalues.SkipTestIfCredentialsUnset(t, b)
	result, err := b.GetAllUMOrders(context.Background(), "BTCUSDT", time.Now().Add(-time.Hour*24*6), time.Now().Add(-time.Hour*2), 0, 20)
	require.NoError(t, err)
	assert.NotNil(t, result)
}

func TestGetCMOrder(t *testing.T) {
	t.Parallel()
	_, err := b.GetCMOrder(context.Background(), "", "", 1234)
	require.ErrorIs(t, err, currency.ErrSymbolStringEmpty)

	sharedtestvalues.SkipTestIfCredentialsUnset(t, b)
	result, err := b.GetCMOrder(context.Background(), "BTCLTC", "", 1234)
	require.NoError(t, err)
	assert.NotNil(t, result)
}

func TestGetCMOpenOrder(t *testing.T) {
	t.Parallel()
	_, err := b.GetCMOpenOrder(context.Background(), "", "", 1234)
	require.ErrorIs(t, err, currency.ErrSymbolStringEmpty)

	_, err = b.GetCMOpenOrder(context.Background(), "BTCLTC", "", 0)
	require.ErrorIs(t, err, order.ErrOrderIDNotSet)

	sharedtestvalues.SkipTestIfCredentialsUnset(t, b)
	result, err := b.GetCMOpenOrder(context.Background(), "BTCLTC", "", 1234)
	require.NoError(t, err)
	assert.NotNil(t, result)
}

func TestGetAllCMOpenOrders(t *testing.T) {
	t.Parallel()
	_, err := b.GetAllCMOpenOrders(context.Background(), "", "")
	require.ErrorIs(t, err, currency.ErrSymbolStringEmpty)

	sharedtestvalues.SkipTestIfCredentialsUnset(t, b)
	result, err := b.GetAllCMOpenOrders(context.Background(), "BTCUSD_200925", "BTCUSD")
	require.NoError(t, err)
	assert.NotNil(t, result)
}

func TestGetAllCMOrders(t *testing.T) {
	t.Parallel()
	_, err := b.GetAllCMOrders(context.Background(), "", "", time.Time{}, time.Time{}, 0, 20)
	require.ErrorIs(t, err, currency.ErrSymbolStringEmpty)

	sharedtestvalues.SkipTestIfCredentialsUnset(t, b)
	result, err := b.GetAllCMOrders(context.Background(), "BTCUSD_200925", "BTCUSD", time.Time{}, time.Time{}, 0, 20)
	require.NoError(t, err)
	assert.NotNil(t, result)
}

func TestGetOpenUMConditionalOrder(t *testing.T) {
	t.Parallel()
	_, err := b.GetOpenUMConditionalOrder(context.Background(), "BTCUSDT", "", 0)
	require.ErrorIs(t, err, order.ErrOrderIDNotSet)

	sharedtestvalues.SkipTestIfCredentialsUnset(t, b)
	result, err := b.GetOpenUMConditionalOrder(context.Background(), "BTCUSDT", "newClientStrategyId", 0)
	require.NoError(t, err)
	assert.NotNil(t, result)
}

func TestGetAllUMOpenConditionalOrders(t *testing.T) {
	t.Parallel()
	sharedtestvalues.SkipTestIfCredentialsUnset(t, b)
	result, err := b.GetAllUMOpenConditionalOrders(context.Background(), "BTCUSDT")
	require.NoError(t, err)
	assert.NotNil(t, result)
}

func TestGetAllUMConditionalOrderHistory(t *testing.T) {
	t.Parallel()
	sharedtestvalues.SkipTestIfCredentialsUnset(t, b)
	result, err := b.GetAllUMConditionalOrderHistory(context.Background(), "BTCUSDT", "abc", 123432423)
	require.NoError(t, err)
	assert.NotNil(t, result)
}

func TestGetAllUMConditionalOrders(t *testing.T) {
	t.Parallel()
	sharedtestvalues.SkipTestIfCredentialsUnset(t, b)
	result, err := b.GetAllUMConditionalOrders(context.Background(), "BTCUSDT", time.Time{}, time.Now(), 0, 123432423)
	require.NoError(t, err)
	assert.NotNil(t, result)
}

func TestGetOpenCMConditionalOrder(t *testing.T) {
	t.Parallel()
	_, err := b.GetOpenCMConditionalOrder(context.Background(), "BTCUSD", "", 0)
	require.ErrorIs(t, err, order.ErrOrderIDNotSet)

	sharedtestvalues.SkipTestIfCredentialsUnset(t, b)
	result, err := b.GetOpenCMConditionalOrder(context.Background(), "BTCUSD", "", 1234)
	require.NoError(t, err)
	assert.NotNil(t, result)
}

func TestGetAllCMOpenConditionalOrders(t *testing.T) {
	t.Parallel()
	sharedtestvalues.SkipTestIfCredentialsUnset(t, b)
	result, err := b.GetAllCMOpenConditionalOrders(context.Background(), "BTCUSDT")
	require.NoError(t, err)
	assert.NotNil(t, result)
}

func TestGetAllCMConditionalOrderHistory(t *testing.T) {
	t.Parallel()
	sharedtestvalues.SkipTestIfCredentialsUnset(t, b)
	result, err := b.GetAllCMConditionalOrderHistory(context.Background(), "BTCUSDT", "abc", 123432423)
	require.NoError(t, err)
	assert.NotNil(t, result)
}

func TestGetAllCMConditionalOrders(t *testing.T) {
	t.Parallel()
	sharedtestvalues.SkipTestIfCredentialsUnset(t, b)
	result, err := b.GetAllCMConditionalOrders(context.Background(), "BTCUSDT", time.Time{}, time.Now(), 0, 123432423)
	require.NoError(t, err)
	assert.NotNil(t, result)
}

func TestGetMarginAccountOrder(t *testing.T) {
	t.Parallel()
	_, err := b.GetMarginAccountOrder(context.Background(), "", "", 12434)
	require.ErrorIs(t, err, currency.ErrSymbolStringEmpty)
	_, err = b.GetMarginAccountOrder(context.Background(), "BNBBTC", "", 0)
	require.ErrorIs(t, err, order.ErrOrderIDNotSet)

	sharedtestvalues.SkipTestIfCredentialsUnset(t, b)
	result, err := b.GetMarginAccountOrder(context.Background(), "BNBBTC", "", 12434)
	require.NoError(t, err)
	assert.NotNil(t, result)
}

func TestGetCurrentMarginOpenOrder(t *testing.T) {
	t.Parallel()
	sharedtestvalues.SkipTestIfCredentialsUnset(t, b)
	result, err := b.GetCurrentMarginOpenOrder(context.Background(), "BNBBTC")
	require.NoError(t, err)
	assert.NotNil(t, result)
}

func TestGetAllMarginAccountOrders(t *testing.T) {
	t.Parallel()
	_, err := b.GetAllMarginAccountOrders(context.Background(), "", time.Time{}, time.Time{}, 0, 10)
	require.ErrorIs(t, err, currency.ErrSymbolStringEmpty)

	sharedtestvalues.SkipTestIfCredentialsUnset(t, b)
	result, err := b.GetAllMarginAccountOrders(context.Background(), "BNBBTC", time.Time{}, time.Time{}, 0, 10)
	require.NoError(t, err)
	assert.NotNil(t, result)
}

func TestGetMarginAccountOCO(t *testing.T) {
	t.Parallel()
	sharedtestvalues.SkipTestIfCredentialsUnset(t, b)
	result, err := b.GetMarginAccountOCO(context.Background(), 0, "123421-abcde")
	require.NoError(t, err)
	assert.NotNil(t, result)
}

func TestGetPMMarginAccountAllOCO(t *testing.T) {
	t.Parallel()
	sharedtestvalues.SkipTestIfCredentialsUnset(t, b)
	result, err := b.GetPMMarginAccountAllOCO(context.Background(), time.Now().Add(-time.Hour*24), time.Now(), 0, 12)
	require.NoError(t, err)
	assert.NotNil(t, result)
}

func TestGetMarginAccountsOpenOCO(t *testing.T) {
	t.Parallel()
	sharedtestvalues.SkipTestIfCredentialsUnset(t, b)
	result, err := b.GetMarginAccountsOpenOCO(context.Background())
	require.NoError(t, err)
	assert.NotNil(t, result)
}

func TestGetPMMarginAccountTradeList(t *testing.T) {
	t.Parallel()
	_, err := b.GetPMMarginAccountTradeList(context.Background(), "", time.Time{}, time.Time{}, 0, 0, 0)
	require.ErrorIs(t, err, currency.ErrSymbolStringEmpty)

	sharedtestvalues.SkipTestIfCredentialsUnset(t, b)
	result, err := b.GetPMMarginAccountTradeList(context.Background(), "BNBBTC", time.Time{}, time.Time{}, 0, 0, 0)
	require.NoError(t, err)
	assert.NotNil(t, result)
}

func TestGetAccountBalance(t *testing.T) {
	t.Parallel()
	sharedtestvalues.SkipTestIfCredentialsUnset(t, b)
	result, err := b.GetAccountBalance(context.Background(), currency.EMPTYCODE)
	require.NoError(t, err)
	assert.NotNil(t, result)
}

func TestGetPortfolioMarginAccountInformation(t *testing.T) {
	t.Parallel()
	sharedtestvalues.SkipTestIfCredentialsUnset(t, b)
	result, err := b.GetPortfolioMarginAccountInformation(context.Background())
	require.NoError(t, err)
	assert.NotNil(t, result)
}

func TestGetMarginMaxBorrow(t *testing.T) {
	t.Parallel()
	_, err := b.GetPMMarginMaxBorrow(context.Background(), currency.EMPTYCODE)
	require.ErrorIs(t, err, currency.ErrCurrencyCodeEmpty)

	sharedtestvalues.SkipTestIfCredentialsUnset(t, b)
	result, err := b.GetPMMarginMaxBorrow(context.Background(), currency.ETH)
	require.NoError(t, err)
	assert.NotNil(t, result)
}

func TestGetMarginMaxWithdrawal(t *testing.T) {
	t.Parallel()
	_, err := b.GetMarginMaxWithdrawal(context.Background(), currency.EMPTYCODE)
	require.ErrorIs(t, err, currency.ErrCurrencyCodeEmpty)

	sharedtestvalues.SkipTestIfCredentialsUnset(t, b)
	result, err := b.GetMarginMaxWithdrawal(context.Background(), currency.BTC)
	require.NoError(t, err)
	assert.NotNil(t, result)
}

func TestGetUMPositionInformation(t *testing.T) {
	t.Parallel()
	sharedtestvalues.SkipTestIfCredentialsUnset(t, b)
	result, err := b.GetUMPositionInformation(context.Background(), "BTCUSDT")
	require.NoError(t, err)
	assert.NotNil(t, result)
}

func TestGetCMPositionInformation(t *testing.T) {
	t.Parallel()
	sharedtestvalues.SkipTestIfCredentialsUnset(t, b)
	result, err := b.GetCMPositionInformation(context.Background(), currency.ETH, "")
	require.NoError(t, err)
	assert.NotNil(t, result)
}

func TestChangeUMInitialLeverage(t *testing.T) {
	t.Parallel()
	_, err := b.ChangeUMInitialLeverage(context.Background(), "", 29)
	require.ErrorIs(t, err, currency.ErrSymbolStringEmpty)
	_, err = b.ChangeUMInitialLeverage(context.Background(), "BTCUSDT", 0)
	require.ErrorIs(t, err, order.ErrSubmitLeverageNotSupported)

	sharedtestvalues.SkipTestIfCredentialsUnset(t, b, canManipulateRealOrders)
	result, err := b.ChangeUMInitialLeverage(context.Background(), "BTCUSDT", 29)
	require.NoError(t, err)
	assert.NotNil(t, result)
}

func TestChangeCMInitialLeverage(t *testing.T) {
	t.Parallel()
	_, err := b.ChangeCMInitialLeverage(context.Background(), "", 29)
	require.ErrorIs(t, err, currency.ErrSymbolStringEmpty)
	_, err = b.ChangeCMInitialLeverage(context.Background(), "BTCUSDT", 0)
	require.ErrorIs(t, err, order.ErrSubmitLeverageNotSupported)

	sharedtestvalues.SkipTestIfCredentialsUnset(t, b, canManipulateRealOrders)
	result, err := b.ChangeCMInitialLeverage(context.Background(), "BTCUSDT", 29)
	require.NoError(t, err)
	assert.NotNil(t, result)
}

func TestChangeUMPositionMode(t *testing.T) {
	t.Parallel()
	sharedtestvalues.SkipTestIfCredentialsUnset(t, b, canManipulateRealOrders)
	result, err := b.ChangeUMPositionMode(context.Background(), true)
	require.NoError(t, err)
	assert.NotNil(t, result)
}

func TestChangeCMPositionMode(t *testing.T) {
	t.Parallel()
	sharedtestvalues.SkipTestIfCredentialsUnset(t, b, canManipulateRealOrders)
	result, err := b.ChangeCMPositionMode(context.Background(), true)
	require.NoError(t, err)
	assert.NotNil(t, result)
}

func TestGetUMCurrentPositionMode(t *testing.T) {
	t.Parallel()
	sharedtestvalues.SkipTestIfCredentialsUnset(t, b)
	result, err := b.GetUMCurrentPositionMode(context.Background())
	require.NoError(t, err)
	assert.NotNil(t, result)
}

func TestGetCMCurrentPositionMode(t *testing.T) {
	t.Parallel()
	sharedtestvalues.SkipTestIfCredentialsUnset(t, b)
	result, err := b.GetCMCurrentPositionMode(context.Background())
	require.NoError(t, err)
	assert.NotNil(t, result)
}

func TestGetUMAccountTradeList(t *testing.T) {
	t.Parallel()
	_, err := b.GetUMAccountTradeList(context.Background(), "", time.Now().Add(-time.Hour*24*5), time.Now().Add(-time.Hour*24), 0, 0)
	require.ErrorIs(t, err, currency.ErrSymbolStringEmpty)

	sharedtestvalues.SkipTestIfCredentialsUnset(t, b)
	result, err := b.GetUMAccountTradeList(context.Background(), "BTCUSDT", time.Now().Add(-time.Hour*24*5), time.Now().Add(-time.Hour*24), 0, 0)
	require.NoError(t, err)
	assert.NotNil(t, result)
}

func TestGetCMAccountTradeList(t *testing.T) {
	t.Parallel()
	_, err := b.GetCMAccountTradeList(context.Background(), "", "", time.Now().Add(-time.Hour*24*5), time.Now().Add(-time.Hour*24), 0, 0)
	require.ErrorIs(t, err, currency.ErrSymbolStringEmpty)

	sharedtestvalues.SkipTestIfCredentialsUnset(t, b)
	result, err := b.GetCMAccountTradeList(context.Background(), "BTCUSD_200626", "BTCUSDT", time.Now().Add(-time.Hour*24*5), time.Now().Add(-time.Hour*24), 0, 0)
	require.NoError(t, err)
	assert.NotNil(t, result)
}

func TestGetUMNotionalAndLeverageBrackets(t *testing.T) {
	t.Parallel()
	sharedtestvalues.SkipTestIfCredentialsUnset(t, b)
	result, err := b.GetUMNotionalAndLeverageBrackets(context.Background(), "BTCUSDT")
	require.NoError(t, err)
	assert.NotNil(t, result)
}

func TestGetCMNotionalAndLeverageBrackets(t *testing.T) {
	t.Parallel()
	sharedtestvalues.SkipTestIfCredentialsUnset(t, b)
	result, err := b.GetCMNotionalAndLeverageBrackets(context.Background(), "BTCUSDT")
	require.NoError(t, err)
	assert.NotNil(t, result)
}

func TestGetUsersMarginForceOrders(t *testing.T) {
	t.Parallel()
	sharedtestvalues.SkipTestIfCredentialsUnset(t, b)
	result, err := b.GetUsersMarginForceOrders(context.Background(), time.Now().Add(-time.Hour*24*5), time.Now().Add(-time.Hour*24), 0, 5)
	require.NoError(t, err)
	assert.NotNil(t, result)
}

func TestGetUsersUMForceOrderst(t *testing.T) {
	t.Parallel()
	sharedtestvalues.SkipTestIfCredentialsUnset(t, b)
	result, err := b.GetUsersUMForceOrders(context.Background(), "BTCUSDT", "", time.Time{}, time.Time{}, 10)
	require.NoError(t, err)
	assert.NotNil(t, result)
}

func TestGetUsersCMForceOrderst(t *testing.T) {
	t.Parallel()
	sharedtestvalues.SkipTestIfCredentialsUnset(t, b)
	result, err := b.GetUsersCMForceOrders(context.Background(), "BTCUSDT", "", time.Time{}, time.Time{}, 10)
	require.NoError(t, err)
	assert.NotNil(t, result)
}

func TestGetPortfolioMarginUMTradingQuantitativeRulesIndicator(t *testing.T) {
	t.Parallel()
	sharedtestvalues.SkipTestIfCredentialsUnset(t, b)
	result, err := b.GetPortfolioMarginUMTradingQuantitativeRulesIndicator(context.Background(), currency.EMPTYPAIR)
	require.NoError(t, err)
	assert.NotNil(t, result)
}

func TestGetUMUserCommissionRate(t *testing.T) {
	t.Parallel()
	_, err := b.GetUMUserCommissionRate(context.Background(), "")
	require.ErrorIs(t, err, currency.ErrSymbolStringEmpty)

	sharedtestvalues.SkipTestIfCredentialsUnset(t, b)
	result, err := b.GetUMUserCommissionRate(context.Background(), "BTCUSDT")
	require.NoError(t, err)
	assert.NotNil(t, result)
}
func TestGetCMUserCommissionRate(t *testing.T) {
	t.Parallel()
	_, err := b.GetCMUserCommissionRate(context.Background(), "")
	require.ErrorIs(t, err, currency.ErrSymbolStringEmpty)

	sharedtestvalues.SkipTestIfCredentialsUnset(t, b)
	result, err := b.GetCMUserCommissionRate(context.Background(), "BTCUSD_PERP")
	require.NoError(t, err)
	assert.NotNil(t, result)
}

func TestGetMarginLoanRecord(t *testing.T) {
	t.Parallel()
	_, err := b.GetMarginLoanRecord(context.Background(), currency.EMPTYCODE, time.Now().Add(-time.Hour*24*5), time.Now().Add(-time.Hour*24), 0, 10, 1)
	require.ErrorIs(t, err, currency.ErrCurrencyCodeEmpty)

	sharedtestvalues.SkipTestIfCredentialsUnset(t, b)
	result, err := b.GetMarginLoanRecord(context.Background(), currency.ETH, time.Now().Add(-time.Hour*24*5), time.Now().Add(-time.Hour*24), 0, 10, 1)
	require.NoError(t, err)
	assert.NotNil(t, result)
}

func TestGetMarginRepayRecord(t *testing.T) {
	t.Parallel()
	_, err := b.GetMarginRepayRecord(context.Background(), currency.EMPTYCODE, time.Now().Add(-time.Hour*24*5), time.Now().Add(-time.Hour*24), 0, 10, 1)
	require.ErrorIs(t, err, currency.ErrCurrencyCodeEmpty)

	sharedtestvalues.SkipTestIfCredentialsUnset(t, b)
	result, err := b.GetMarginRepayRecord(context.Background(), currency.ETH, time.Now().Add(-time.Hour*24*5), time.Now().Add(-time.Hour*24), 0, 10, 1)
	require.NoError(t, err)
	assert.NotNil(t, result)
}

func TestGetMarginBorrowOrLoanInterestHistory(t *testing.T) {
	t.Parallel()
	sharedtestvalues.SkipTestIfCredentialsUnset(t, b)
	result, err := b.GetMarginBorrowOrLoanInterestHistory(context.Background(), currency.ETH, time.Now().Add(-time.Hour*24*5), time.Now().Add(-time.Hour*24), 0, 10, 1)
	require.NoError(t, err)
	assert.NotNil(t, result)
}

func TestGetPortfolioMarginNegativeBalanceInterestHistory(t *testing.T) {
	t.Parallel()
	sharedtestvalues.SkipTestIfCredentialsUnset(t, b)
	result, err := b.GetPortfolioMarginNegativeBalanceInterestHistory(context.Background(), currency.ETH, time.Now().Add(-time.Hour*24*5), time.Now().Add(-time.Hour*24), 10)
	require.NoError(t, err)
	assert.NotNil(t, result)
}

func TestFundAutoCollection(t *testing.T) {
	t.Parallel()
	sharedtestvalues.SkipTestIfCredentialsUnset(t, b, canManipulateRealOrders)
	result, err := b.FundAutoCollection(context.Background())
	require.NoError(t, err)
	assert.NotNil(t, result)
}

func TestFundCollectionByAsset(t *testing.T) {
	t.Parallel()
	_, err := b.FundCollectionByAsset(context.Background(), currency.EMPTYCODE)
	require.ErrorIs(t, err, currency.ErrCurrencyCodeEmpty)

	sharedtestvalues.SkipTestIfCredentialsUnset(t, b, canManipulateRealOrders)
	result, err := b.FundCollectionByAsset(context.Background(), currency.ETH)
	require.NoError(t, err)
	assert.NotNil(t, result)
}

func TestBNBTransferClassic(t *testing.T) {
	t.Parallel()
	sharedtestvalues.SkipTestIfCredentialsUnset(t, b, canManipulateRealOrders)
	result, err := b.BNBTransferClassic(context.Background(), 0.0001, "TO_UM")
	require.NoError(t, err)
	assert.NotNil(t, result)
}

func TestBNBTransfer(t *testing.T) {
	t.Parallel()
	sharedtestvalues.SkipTestIfCredentialsUnset(t, b, canManipulateRealOrders)
	result, err := b.BNBTransfer(context.Background(), 0.0001, "TO_UM")
	require.NoError(t, err)
	assert.NotNil(t, result)
}

func TestGetUMAccountDetail(t *testing.T) {
	t.Parallel()
	sharedtestvalues.SkipTestIfCredentialsUnset(t, b)
	result, err := b.GetUMAccountDetail(context.Background())
	require.NoError(t, err)
	assert.NotNil(t, result)
}

func TestGetCMAccountDetail(t *testing.T) {
	t.Parallel()
	sharedtestvalues.SkipTestIfCredentialsUnset(t, b)
	result, err := b.GetCMAccountDetail(context.Background())
	require.NoError(t, err)
	assert.NotNil(t, result)
}

func TestChangeAutoRepayFuturesStatus(t *testing.T) {
	t.Parallel()
	sharedtestvalues.SkipTestIfCredentialsUnset(t, b)
	result, err := b.ChangeAutoRepayFuturesStatus(context.Background(), false)
	require.NoError(t, err)
	assert.NotNil(t, result)
}

func TestGetAutoRepayFuturesStatus(t *testing.T) {
	t.Parallel()
	sharedtestvalues.SkipTestIfCredentialsUnset(t, b)
	result, err := b.GetAutoRepayFuturesStatus(context.Background())
	require.NoError(t, err)
	assert.NotNil(t, result)
}

func TestRepayFuturesNegativeBalance(t *testing.T) {
	t.Parallel()
	sharedtestvalues.SkipTestIfCredentialsUnset(t, b, canManipulateRealOrders)
	result, err := b.RepayFuturesNegativeBalance(context.Background())
	require.NoError(t, err)
	assert.NotNil(t, result)
}

func TestGetUMPositionADLQuantileEstimation(t *testing.T) {
	t.Parallel()
	sharedtestvalues.SkipTestIfCredentialsUnset(t, b)
	result, err := b.GetUMPositionADLQuantileEstimation(context.Background(), "BTCUSDT")
	require.NoError(t, err)
	assert.NotNil(t, result)
}

func TestGetCMPositionADLQuantileEstimation(t *testing.T) {
	t.Parallel()
	sharedtestvalues.SkipTestIfCredentialsUnset(t, b)
	result, err := b.GetCMPositionADLQuantileEstimation(context.Background(), "BTCUSD_200925")
	require.NoError(t, err)
	assert.NotNil(t, result)
}

func TestGetUserRateLimits(t *testing.T) {
	t.Parallel()
	sharedtestvalues.SkipTestIfCredentialsUnset(t, b)
	result, err := b.GetUserRateLimits(context.Background())
	require.NoError(t, err)
	assert.NotNil(t, result)
}

func TestGetPortfolioMarginAssetIndexPrice(t *testing.T) {
	t.Parallel()
	_, err := b.GetPortfolioMarginAssetIndexPrice(context.Background(), currency.EMPTYCODE)
	require.ErrorIs(t, err, currency.ErrCurrencyCodeEmpty)

	sharedtestvalues.SkipTestIfCredentialsUnset(t, b)
	result, err := b.GetPortfolioMarginAssetIndexPrice(context.Background(), currency.BTC)
	require.NoError(t, err)
	assert.NotNil(t, result)
}

func TestAdjustCrossMarginMaxLeverage(t *testing.T) {
	t.Parallel()
	_, err := b.AdjustCrossMarginMaxLeverage(context.Background(), 0)
	require.ErrorIs(t, err, order.ErrSubmitLeverageNotSupported)

	sharedtestvalues.SkipTestIfCredentialsUnset(t, b)
	result, err := b.AdjustCrossMarginMaxLeverage(context.Background(), 10)
	require.NoError(t, err)
	assert.NotNil(t, result)
}

func TestGetCrossMarginTransferHistory(t *testing.T) {
	t.Parallel()
	sharedtestvalues.SkipTestIfCredentialsUnset(t, b)
	result, err := b.GetCrossMarginTransferHistory(context.Background(), currency.ETH, "ROLL_IN", "", time.Time{}, time.Time{}, 10, 30)
	require.NoError(t, err)
	assert.NotNil(t, result)
}

func TestNewMarginAccountOCOOrder(t *testing.T) {
	t.Parallel()
	_, err := b.NewMarginAccountOCOOrder(context.Background(), &MarginOCOOrderParam{})
	require.ErrorIs(t, err, common.ErrEmptyParams)

	arg := &MarginOCOOrderParam{
		IsIsolated: true,
	}

	_, err = b.NewMarginAccountOCOOrder(context.Background(), arg)
	require.ErrorIs(t, err, currency.ErrCurrencyPairEmpty)

	arg.Symbol = currency.NewPair(currency.BTC, currency.USDT)
	_, err = b.NewMarginAccountOCOOrder(context.Background(), arg)
	require.ErrorIs(t, err, order.ErrSideIsInvalid)

	arg.Side = order.Buy.String()
	_, err = b.NewMarginAccountOCOOrder(context.Background(), arg)
	require.ErrorIs(t, err, order.ErrAmountBelowMin)

	arg.Quantity = 0.000001
	_, err = b.NewMarginAccountOCOOrder(context.Background(), arg)
	require.ErrorIs(t, err, order.ErrPriceBelowMin)

	arg.Price = 12312
	_, err = b.NewMarginAccountOCOOrder(context.Background(), arg)
	require.ErrorIs(t, err, order.ErrPriceBelowMin)

	sharedtestvalues.SkipTestIfCredentialsUnset(t, b, canManipulateRealOrders)
	result, err := b.NewMarginAccountOCOOrder(context.Background(), &MarginOCOOrderParam{
		Symbol:    currency.NewPair(currency.BTC, currency.USDT),
		Side:      order.Buy.String(),
		Quantity:  0.000001,
		Price:     12312,
		StopPrice: 12345,
	})
	require.NoError(t, err)
	assert.NotNil(t, result)
}

func TestCancelMarginAccountOCOOrder(t *testing.T) {
	t.Parallel()
	_, err := b.CancelMarginAccountOCOOrder(context.Background(), "", "12345678", "", true, 0)
	require.ErrorIs(t, err, currency.ErrSymbolStringEmpty)

	sharedtestvalues.SkipTestIfCredentialsUnset(t, b, canManipulateRealOrders)
	result, err := b.CancelMarginAccountOCOOrder(context.Background(), "LTCBTC", "12345678", "", true, 0)
	require.NoError(t, err)
	assert.NotNil(t, result)
}

func TestGetMarginAccountOCOOrder(t *testing.T) {
	t.Parallel()
	sharedtestvalues.SkipTestIfCredentialsUnset(t, b)
	result, err := b.GetMarginAccountOCOOrder(context.Background(), "LTCBTC", "12345", 0, false)
	require.NoError(t, err)
	assert.NotNil(t, result)
}

func TestGetMarginAccountAllOCO(t *testing.T) {
	t.Parallel()
	sharedtestvalues.SkipTestIfCredentialsUnset(t, b)
	result, err := b.GetMarginAccountAllOCO(context.Background(), "LTCBTC", true, time.Now().Add(-time.Hour*24), time.Now(), 0, 12)
	require.NoError(t, err)
	assert.NotNil(t, result)
}

func TestGetMarginAccountsOpenOCOOrder(t *testing.T) {
	t.Parallel()
	_, err := b.GetMarginAccountsOpenOCOOrder(context.Background(), true, "")
	require.ErrorIs(t, err, currency.ErrSymbolStringEmpty)

	sharedtestvalues.SkipTestIfCredentialsUnset(t, b)
	result, err := b.GetMarginAccountsOpenOCOOrder(context.Background(), true, usdtmTradablePair.String())
	require.NoError(t, err)
	assert.NotNil(t, result)
}

func TestGetMarginAccountTradeList(t *testing.T) {
	t.Parallel()
	_, err := b.GetMarginAccountTradeList(context.Background(), "", true, time.Time{}, time.Time{}, 0, 0, 0)
	require.ErrorIs(t, err, currency.ErrSymbolStringEmpty)

	sharedtestvalues.SkipTestIfCredentialsUnset(t, b)
	result, err := b.GetMarginAccountTradeList(context.Background(), "BNBBTC", true, time.Time{}, time.Time{}, 0, 0, 0)
	require.NoError(t, err)
	assert.NotNil(t, result)
}

func TestGetMaxBorrow(t *testing.T) {
	t.Parallel()
	_, err := b.GetMaxBorrow(context.Background(), currency.EMPTYCODE, "BTCETH")
	require.ErrorIs(t, err, currency.ErrCurrencyCodeEmpty)

	sharedtestvalues.SkipTestIfCredentialsUnset(t, b)
	result, err := b.GetMaxBorrow(context.Background(), currency.ETH, "BTCETH")
	require.NoError(t, err)
	assert.NotNil(t, result)
}

func TestGetMaxTransferOutAmount(t *testing.T) {
	t.Parallel()
	_, err := b.GetMaxTransferOutAmount(context.Background(), currency.EMPTYCODE, "")
	require.ErrorIs(t, err, currency.ErrCurrencyCodeEmpty)

	sharedtestvalues.SkipTestIfCredentialsUnset(t, b)
	result, err := b.GetMaxTransferOutAmount(context.Background(), currency.ETH, "")
	require.NoError(t, err)
	assert.NotNil(t, result)
}

func TestGetSummaryOfMarginAccount(t *testing.T) {
	t.Parallel()
	sharedtestvalues.SkipTestIfCredentialsUnset(t, b)
	result, err := b.GetSummaryOfMarginAccount(context.Background())
	require.NoError(t, err)
	assert.NotNil(t, result)
}

func TestGetIsolatedMarginAccountInfo(t *testing.T) {
	t.Parallel()
	sharedtestvalues.SkipTestIfCredentialsUnset(t, b)
	result, err := b.GetIsolatedMarginAccountInfo(context.Background(), []string{"BTCUSDT"})
	require.NoError(t, err)
	assert.NotNil(t, result)
}

func TestDisableIsolatedMarginAccount(t *testing.T) {
	t.Parallel()
	_, err := b.DisableIsolatedMarginAccount(context.Background(), "")
	require.ErrorIs(t, err, currency.ErrSymbolStringEmpty)

	sharedtestvalues.SkipTestIfCredentialsUnset(t, b)
	result, err := b.DisableIsolatedMarginAccount(context.Background(), "BTCUSDT")
	require.NoError(t, err)
	assert.NotNil(t, result)
}

func TestEnableIsolatedMarginAccount(t *testing.T) {
	t.Parallel()
	_, err := b.EnableIsolatedMarginAccount(context.Background(), "")
	require.ErrorIs(t, err, currency.ErrSymbolStringEmpty)

	sharedtestvalues.SkipTestIfCredentialsUnset(t, b)
	result, err := b.EnableIsolatedMarginAccount(context.Background(), "BTCUSDT")
	require.NoError(t, err)
	assert.NotNil(t, result)
}

func TestGetEnabledIsolatedMarginAccountLimit(t *testing.T) {
	t.Parallel()
	sharedtestvalues.SkipTestIfCredentialsUnset(t, b)
	result, err := b.GetEnabledIsolatedMarginAccountLimit(context.Background())
	require.NoError(t, err)
	assert.NotNil(t, result)
}

func TestGetAllIsolatedMarginSymbols(t *testing.T) {
	t.Parallel()
	sharedtestvalues.SkipTestIfCredentialsUnset(t, b)
	result, err := b.GetAllIsolatedMarginSymbols(context.Background(), "")
	require.NoError(t, err)
	assert.NotNil(t, result)
}

func TestToggleBNBBurn(t *testing.T) {
	t.Parallel()
	sharedtestvalues.SkipTestIfCredentialsUnset(t, b, canManipulateRealOrders)
	result, err := b.ToggleBNBBurn(context.Background(), true, false)
	require.NoError(t, err)
	assert.NotNil(t, result)
}

func TestGetBNBBurnStatus(t *testing.T) {
	t.Parallel()
	sharedtestvalues.SkipTestIfCredentialsUnset(t, b, canManipulateRealOrders)
	result, err := b.GetBNBBurnStatus(context.Background())
	require.NoError(t, err)
	assert.NotNil(t, result)
}

func TestGetMarginInterestRateHistory(t *testing.T) {
	t.Parallel()
	_, err := b.GetMarginInterestRateHistory(context.Background(), currency.EMPTYCODE, 0, time.Time{}, time.Time{})
	require.ErrorIs(t, err, currency.ErrCurrencyCodeEmpty)

	sharedtestvalues.SkipTestIfCredentialsUnset(t, b)
	result, err := b.GetMarginInterestRateHistory(context.Background(), currency.ETH, 0, time.Time{}, time.Time{})
	require.NoError(t, err)
	assert.NotNil(t, result)
}

func TestGetCrossMarginFeeData(t *testing.T) {
	t.Parallel()
	sharedtestvalues.SkipTestIfCredentialsUnset(t, b)
	result, err := b.GetCrossMarginFeeData(context.Background(), 0, currency.BTC)
	require.NoError(t, err)
	assert.NotNil(t, result)
}

func TestGetIsolatedMaringFeeData(t *testing.T) {
	t.Parallel()
	sharedtestvalues.SkipTestIfCredentialsUnset(t, b)
	result, err := b.GetIsolatedMaringFeeData(context.Background(), 1, "BTCUSDT")
	require.NoError(t, err)
	assert.NotNil(t, result)
}

func TestGetIsolatedMarginTierData(t *testing.T) {
	t.Parallel()
	_, err := b.GetIsolatedMarginTierData(context.Background(), "", 10)
	require.ErrorIs(t, err, currency.ErrSymbolStringEmpty)

	sharedtestvalues.SkipTestIfCredentialsUnset(t, b)
	result, err := b.GetIsolatedMarginTierData(context.Background(), "BTCUSDT", 10)
	require.NoError(t, err)
	assert.NotNil(t, result)
}

func TestGetCurrencyMarginOrderCountUsage(t *testing.T) {
	t.Parallel()
	sharedtestvalues.SkipTestIfCredentialsUnset(t, b)
	result, err := b.GetCurrencyMarginOrderCountUsage(context.Background(), true, "BTCUSDT")
	require.NoError(t, err)
	assert.NotNil(t, result)
}

func TestCrossMarginCollateralRatio(t *testing.T) {
	t.Parallel()
	sharedtestvalues.SkipTestIfCredentialsUnset(t, b)
	result, err := b.GetCrossMarginCollateralRatio(context.Background())
	require.NoError(t, err)
	assert.NotNil(t, result)
}

func TestGetSmallLiabilityExchangeCoinList(t *testing.T) {
	t.Parallel()
	sharedtestvalues.SkipTestIfCredentialsUnset(t, b)
	result, err := b.GetSmallLiabilityExchangeCoinList(context.Background())
	require.NoError(t, err)
	assert.NotNil(t, result)
}

func TestMarginSmallLiabilityExchange(t *testing.T) {
	t.Parallel()
	_, err := b.MarginSmallLiabilityExchange(context.Background(), []string{})
	require.ErrorIs(t, err, errEmptyCurrencyCodes)

	sharedtestvalues.SkipTestIfCredentialsUnset(t, b)
	result, err := b.MarginSmallLiabilityExchange(context.Background(), []string{"BTC", "ETH"})
	require.NoError(t, err)
	assert.NotNil(t, result)
}

func TestGetSmallLiabilityExchangeHistory(t *testing.T) {
	t.Parallel()
	_, err := b.GetSmallLiabilityExchangeHistory(context.Background(), 0, 10, time.Time{}, time.Time{})
	require.ErrorIs(t, err, errPageNumberRequired)
	_, err = b.GetSmallLiabilityExchangeHistory(context.Background(), 1, 0, time.Time{}, time.Time{})
	require.ErrorIs(t, err, errPageSizeRequired)

	sharedtestvalues.SkipTestIfCredentialsUnset(t, b)
	result, err := b.GetSmallLiabilityExchangeHistory(context.Background(), 1, 10, time.Time{}, time.Time{})
	require.NoError(t, err)
	assert.NotNil(t, result)
}

func TestGetFutureHourlyInterestRate(t *testing.T) {
	t.Parallel()
	sharedtestvalues.SkipTestIfCredentialsUnset(t, b)
	result, err := b.GetFutureHourlyInterestRate(context.Background(), []string{"BTC", "ETH"}, true)
	require.NoError(t, err)
	assert.NotNil(t, result)
}

func TestGetCrossOrIsolatedMarginCapitalFlow(t *testing.T) {
	t.Parallel()
	sharedtestvalues.SkipTestIfCredentialsUnset(t, b)
	result, err := b.GetCrossOrIsolatedMarginCapitalFlow(context.Background(), currency.ETH, "", "BORROW", time.Time{}, time.Time{}, 10, 20)
	require.NoError(t, err)
	assert.NotNil(t, result)
}

func TestGetTokensOrSymbolsDelistSchedule(t *testing.T) {
	t.Parallel()
	sharedtestvalues.SkipTestIfCredentialsUnset(t, b)
	result, err := b.GetTokensOrSymbolsDelistSchedule(context.Background())
	require.NoError(t, err)
	assert.NotNil(t, result)
}

func TestGetMarginAvailableInventory(t *testing.T) {
	t.Parallel()
	_, err := b.GetMarginAvailableInventory(context.Background(), "")
	require.ErrorIs(t, err, margin.ErrInvalidMarginType)

	sharedtestvalues.SkipTestIfCredentialsUnset(t, b)
	result, err := b.GetMarginAvailableInventory(context.Background(), "ISOLATED")
	require.NoError(t, err)
	assert.NotNil(t, result)
}

func TestMarginManualLiquidiation(t *testing.T) {
	t.Parallel()
	_, err := b.MarginManualLiquidiation(context.Background(), "", "")
	require.ErrorIs(t, err, margin.ErrInvalidMarginType)

	sharedtestvalues.SkipTestIfCredentialsUnset(t, b, canManipulateRealOrders)
	result, err := b.MarginManualLiquidiation(context.Background(), "ISOLATED", "")
	require.NoError(t, err)
	assert.NotNil(t, result)
}

func TestGetLiabilityCoinLeverageBracketInCrossMarginProMode(t *testing.T) {
	t.Parallel()
	sharedtestvalues.SkipTestIfCredentialsUnset(t, b)
	result, err := b.GetLiabilityCoinLeverageBracketInCrossMarginProMode(context.Background())
	require.NoError(t, err)
	assert.NotNil(t, result)
}

func TestGetSimpleEarnFlexibleProductList(t *testing.T) {
	t.Parallel()
	sharedtestvalues.SkipTestIfCredentialsUnset(t, b)
	result, err := b.GetSimpleEarnFlexibleProductList(context.Background(), currency.BTC, 2, 10)
	require.NoError(t, err)
	assert.NotNil(t, result)
}

func TestGetSimpleEarnLockedProducts(t *testing.T) {
	t.Parallel()
	sharedtestvalues.SkipTestIfCredentialsUnset(t, b)
	result, err := b.GetSimpleEarnLockedProducts(context.Background(), currency.BTC, 2, 10)
	require.NoError(t, err)
	assert.NotNil(t, result)
}

func TestSubscribeToFlexibleProducts(t *testing.T) {
	t.Parallel()
	_, err := b.SubscribeToFlexibleProducts(context.Background(), "", "FUND", 1, false)
	require.ErrorIs(t, err, errProductIDRequired)
	_, err = b.SubscribeToFlexibleProducts(context.Background(), "project-id", "FUND", 0, false)
	require.ErrorIs(t, err, order.ErrAmountBelowMin)

	sharedtestvalues.SkipTestIfCredentialsUnset(t, b, canManipulateRealOrders)
	result, err := b.SubscribeToFlexibleProducts(context.Background(), "product-id", "FUND", 1, true)
	require.NoError(t, err)
	assert.NotNil(t, result)
}

func TestSubscribeToLockedProducts(t *testing.T) {
	t.Parallel()
	_, err := b.SubscribeToLockedProducts(context.Background(), "", "SPOT", 1, false)
	require.ErrorIs(t, err, errProjectIDRequired)
	_, err = b.SubscribeToLockedProducts(context.Background(), "project-id", "SPOT", 0, false)
	require.ErrorIs(t, err, order.ErrAmountBelowMin)

	sharedtestvalues.SkipTestIfCredentialsUnset(t, b, canManipulateRealOrders)
	result, err := b.SubscribeToLockedProducts(context.Background(), "project-id", "SPOT", 1, false)
	require.NoError(t, err)
	assert.NotNil(t, result)
}

func TestRedeemFlexibleProduct(t *testing.T) {
	t.Parallel()
	_, err := b.RedeemFlexibleProduct(context.Background(), "", "FUND", true, 0.1234)
	require.ErrorIs(t, err, errProductIDRequired)

	sharedtestvalues.SkipTestIfCredentialsUnset(t, b, canManipulateRealOrders)
	result, err := b.RedeemFlexibleProduct(context.Background(), "product-id", "FUND", true, 0.1234)
	require.NoError(t, err)
	assert.NotNil(t, result)
}

func TestRedeemLockedProduct(t *testing.T) {
	t.Parallel()
	_, err := b.RedeemLockedProduct(context.Background(), 0)
	require.ErrorIs(t, err, errPositionIDRequired)

	sharedtestvalues.SkipTestIfCredentialsUnset(t, b, canManipulateRealOrders)
	result, err := b.RedeemLockedProduct(context.Background(), 12345)
	require.NoError(t, err)
	assert.NotNil(t, result)
}

func TestGetFlexibleProductPosition(t *testing.T) {
	t.Parallel()
	sharedtestvalues.SkipTestIfCredentialsUnset(t, b)
	result, err := b.GetFlexibleProductPosition(context.Background(), currency.BTC, "", 0, 10)
	require.NoError(t, err)
	assert.NotNil(t, result)
}

func TestGetLockedProductPosition(t *testing.T) {
	t.Parallel()
	sharedtestvalues.SkipTestIfCredentialsUnset(t, b)
	result, err := b.GetLockedProductPosition(context.Background(), currency.ETH, "", "", 0, 12)
	require.NoError(t, err)
	assert.NotNil(t, result)
}

func TestSimpleAccount(t *testing.T) {
	t.Parallel()
	sharedtestvalues.SkipTestIfCredentialsUnset(t, b)
	result, err := b.SimpleAccount(context.Background())
	require.NoError(t, err)
	assert.NotNil(t, result)
}

func TestGetFlexibleSubscriptionRecord(t *testing.T) {
	t.Parallel()
	sharedtestvalues.SkipTestIfCredentialsUnset(t, b)
	result, err := b.GetFlexibleSubscriptionRecord(context.Background(), "", "", currency.ETH, time.Now().Add(-time.Hour*48), time.Now(), 0, 12)
	require.NoError(t, err)
	assert.NotNil(t, result)
}

func TestGetLockedSubscriptionsRecords(t *testing.T) {
	t.Parallel()
	sharedtestvalues.SkipTestIfCredentialsUnset(t, b)
	result, err := b.GetLockedSubscriptionsRecords(context.Background(), "", currency.ETH, time.Now().Add(-time.Hour*480), time.Now(), 0, 12)
	require.NoError(t, err)
	assert.NotNil(t, result)
}

func TestGetFlexibleRedemptionRecord(t *testing.T) {
	t.Parallel()
	sharedtestvalues.SkipTestIfCredentialsUnset(t, b)
	result, err := b.GetFlexibleRedemptionRecord(context.Background(), "", "1234", currency.LTC, time.Now().Add(-time.Hour*48), time.Now(), 0, 12)
	require.NoError(t, err)
	assert.NotNil(t, result)
}

func TestGetLockedRedemptionRecord(t *testing.T) {
	t.Parallel()
	sharedtestvalues.SkipTestIfCredentialsUnset(t, b)
	result, err := b.GetLockedRedemptionRecord(context.Background(), "", "1234", currency.LTC, time.Now().Add(-time.Hour*48), time.Now(), 0, 12)
	require.NoError(t, err)
	assert.NotNil(t, result)
}

func TestGetFlexibleRewardHistory(t *testing.T) {
	t.Parallel()
	sharedtestvalues.SkipTestIfCredentialsUnset(t, b)
	result, err := b.GetFlexibleRewardHistory(context.Background(), "product-type", "", currency.BTC, time.Now().Add(-time.Hour*48), time.Now().Add(-time.Hour*2), 1, 10)
	require.NoError(t, err)
	assert.NotNil(t, result)
}

func TestGetLockedRewardHistory(t *testing.T) {
	t.Parallel()
	sharedtestvalues.SkipTestIfCredentialsUnset(t, b)
	result, err := b.GetLockedRewardHistory(context.Background(), "12345", currency.BTC, time.Now().Add(-time.Hour*48), time.Now().Add(-time.Hour*2), 10, 40)
	require.NoError(t, err)
	assert.NotNil(t, result)
}

func TestSetFlexibleAutoSusbcribe(t *testing.T) {
	t.Parallel()
	_, err := b.SetFlexibleAutoSusbcribe(context.Background(), "", true)
	require.ErrorIs(t, err, errProductIDRequired)

	sharedtestvalues.SkipTestIfCredentialsUnset(t, b, canManipulateRealOrders)
	result, err := b.SetFlexibleAutoSusbcribe(context.Background(), "product-id", true)
	require.NoError(t, err)
	assert.NotNil(t, result)
}

func TestSetLockedAutoSubscribe(t *testing.T) {
	t.Parallel()
	_, err := b.SetLockedAutoSubscribe(context.Background(), "", true)
	require.ErrorIs(t, err, errPositionIDRequired)

	sharedtestvalues.SkipTestIfCredentialsUnset(t, b, canManipulateRealOrders)
	result, err := b.SetLockedAutoSubscribe(context.Background(), "position-id", true)
	require.NoError(t, err)
	assert.NotNil(t, result)
}

func TestGetFlexiblePersonalLeftQuota(t *testing.T) {
	t.Parallel()
	sharedtestvalues.SkipTestIfCredentialsUnset(t, b)
	result, err := b.GetFlexiblePersonalLeftQuota(context.Background(), "12345")
	require.NoError(t, err)
	assert.NotNil(t, result)
}

func TestGetLockedPersonalLeftQuota(t *testing.T) {
	t.Parallel()
	sharedtestvalues.SkipTestIfCredentialsUnset(t, b)
	result, err := b.GetLockedPersonalLeftQuota(context.Background(), "12345")
	require.NoError(t, err)
	assert.NotNil(t, result)
}

func TestGetFlexibleSubscriptionPreview(t *testing.T) {
	t.Parallel()
	_, err := b.GetFlexibleSubscriptionPreview(context.Background(), "", 0.0001)
	require.ErrorIs(t, err, errProductIDRequired)
	_, err = b.GetFlexibleSubscriptionPreview(context.Background(), "1234", 0)
	require.ErrorIs(t, err, order.ErrAmountBelowMin)

	sharedtestvalues.SkipTestIfCredentialsUnset(t, b)
	result, err := b.GetFlexibleSubscriptionPreview(context.Background(), "1234", 0.0001)
	require.NoError(t, err)
	assert.NotNil(t, result)
}

func TestGetLockedSubscriptionPreview(t *testing.T) {
	t.Parallel()
	_, err := b.GetLockedSubscriptionPreview(context.Background(), "", 0.1234, false)
	require.ErrorIs(t, err, errProjectIDRequired)
	_, err = b.GetLockedSubscriptionPreview(context.Background(), "12345", 0, false)
	require.ErrorIs(t, err, order.ErrAmountBelowMin)

	sharedtestvalues.SkipTestIfCredentialsUnset(t, b)
	result, err := b.GetLockedSubscriptionPreview(context.Background(), "12345", 0.1234, false)
	require.NoError(t, err)
	assert.NotNil(t, result)
}

func TestSetLockedProductRedeemOption(t *testing.T) {
	t.Parallel()
	_, err := b.SetLockedProductRedeemOption(context.Background(), "", "abcdefg")
	require.ErrorIs(t, err, errPositionIDRequired)
	_, err = b.SetLockedProductRedeemOption(context.Background(), "12345", "")
	require.ErrorIs(t, err, errRedemptionAccountRequired)

	sharedtestvalues.SkipTestIfCredentialsUnset(t, b, canManipulateRealOrders)
	_, err = b.SetLockedProductRedeemOption(context.Background(), "12345", "abcdefg")
	assert.NoError(t, err)
}

func TestGetSimpleEarnRatehistory(t *testing.T) {
	t.Parallel()
	sharedtestvalues.SkipTestIfCredentialsUnset(t, b)
	result, err := b.GetSimpleEarnRatehistory(context.Background(), "project-id", time.Now().Add(-time.Hour*48), time.Now().Add(-time.Hour*2), 0, 10)
	require.NoError(t, err)
	assert.NotNil(t, result)
}

func TestGetSimpleEarnCollateralRecord(t *testing.T) {
	t.Parallel()
	sharedtestvalues.SkipTestIfCredentialsUnset(t, b)
	result, err := b.GetSimpleEarnCollateralRecord(context.Background(), "project-id", time.Now().Add(-time.Hour*48), time.Now().Add(-time.Hour*2), 0, 10)
	require.NoError(t, err)
	assert.NotNil(t, result)
}

func TestGetDualInvestmentProductList(t *testing.T) {
	t.Parallel()
	_, err := b.GetDualInvestmentProductList(context.Background(), "", currency.BTC, currency.ETH, 0, 0)
	require.ErrorIs(t, err, errOptionTypeRequired)
	_, err = b.GetDualInvestmentProductList(context.Background(), "CALL", currency.EMPTYCODE, currency.ETH, 0, 0)
	require.ErrorIs(t, err, currency.ErrCurrencyCodeEmpty)
	_, err = b.GetDualInvestmentProductList(context.Background(), "CALL", currency.BTC, currency.EMPTYCODE, 0, 0)
	require.ErrorIs(t, err, currency.ErrCurrencyCodeEmpty)

	sharedtestvalues.SkipTestIfCredentialsUnset(t, b, canManipulateRealOrders)
	result, err := b.GetDualInvestmentProductList(context.Background(), "CALL", currency.BTC, currency.ETH, 0, 0)
	require.NoError(t, err)
	assert.NotNil(t, result)
}

func TestSubscribeDualInvestmentProducts(t *testing.T) {
	t.Parallel()
	_, err := b.SubscribeDualInvestmentProducts(context.Background(), "", "order-id", "STANDARD", 0.1)
	require.ErrorIs(t, err, errProductIDRequired)
	_, err = b.SubscribeDualInvestmentProducts(context.Background(), "1234", "", "STANDARD", 0.1)
	require.ErrorIs(t, err, order.ErrOrderIDNotSet)
	_, err = b.SubscribeDualInvestmentProducts(context.Background(), "1234", "order-id", "STANDARD", 0)
	require.ErrorIs(t, err, order.ErrAmountBelowMin)
	_, err = b.SubscribeDualInvestmentProducts(context.Background(), "1234", "order-id", "", 1)
	require.ErrorIs(t, err, errPlanTypeRequired)

	sharedtestvalues.SkipTestIfCredentialsUnset(t, b, canManipulateRealOrders)
	result, err := b.SubscribeDualInvestmentProducts(context.Background(), "1234", "order-id", "STANDARD", 0.1)
	require.NoError(t, err)
	assert.NotNil(t, result)
}

func TestGetDualInvestmentPositions(t *testing.T) {
	t.Parallel()
	sharedtestvalues.SkipTestIfCredentialsUnset(t, b)
	result, err := b.GetDualInvestmentPositions(context.Background(), "PURCHASE_FAIL", 0, 10)
	require.NoError(t, err)
	assert.NotNil(t, result)
}

func TestCheckDualInvestmentAccounts(t *testing.T) {
	t.Parallel()
	sharedtestvalues.SkipTestIfCredentialsUnset(t, b)
	result, err := b.CheckDualInvestmentAccounts(context.Background())
	require.NoError(t, err)
	assert.NotNil(t, result)
}

func TestChangeAutoCompoundStatus(t *testing.T) {
	t.Parallel()
	_, err := b.ChangeAutoCompoundStatus(context.Background(), "", "STANDARD")
	require.ErrorIs(t, err, errPositionIDRequired)

	sharedtestvalues.SkipTestIfCredentialsUnset(t, b, canManipulateRealOrders)
	result, err := b.ChangeAutoCompoundStatus(context.Background(), "123456789", "STANDARD")
	require.NoError(t, err)
	assert.NotNil(t, result)
}

func TestGetTargetAssetList(t *testing.T) {
	t.Parallel()
	sharedtestvalues.SkipTestIfCredentialsUnset(t, b)
	result, err := b.GetTargetAssetList(context.Background(), currency.BTC, 10, 40)
	require.NoError(t, err)
	assert.NotNil(t, result)
}

func TestGetTargetAssetROIData(t *testing.T) {
	t.Parallel()
	sharedtestvalues.SkipTestIfCredentialsUnset(t, b)
	result, err := b.GetTargetAssetROIData(context.Background(), currency.ETH, "THREE_YEAR")
	require.NoError(t, err)
	assert.NotNil(t, result)
}

func TestGetAllSourceAssetAndTargetAsset(t *testing.T) {
	t.Parallel()
	sharedtestvalues.SkipTestIfCredentialsUnset(t, b)
	result, err := b.GetAllSourceAssetAndTargetAsset(context.Background())
	require.NoError(t, err)
	assert.NotNil(t, result)
}

func TestGetSourceAssetList(t *testing.T) {
	t.Parallel()
	_, err := b.GetSourceAssetList(context.Background(), currency.BTC, 123, "", "MAIN_SITE", true)
	require.ErrorIs(t, err, errUsageTypeRequired)

	sharedtestvalues.SkipTestIfCredentialsUnset(t, b)
	result, err := b.GetSourceAssetList(context.Background(), currency.BTC, 123, "RECURRING", "MAIN_SITE", true)
	require.NoError(t, err)
	assert.NotNil(t, result)
}

func TestInvestmentPlanCreation(t *testing.T) {
	t.Parallel()
	_, err := b.InvestmentPlanCreation(context.Background(), nil)
	require.ErrorIs(t, err, common.ErrEmptyParams)

	arg := &InvestmentPlanParams{}
	_, err = b.InvestmentPlanCreation(context.Background(), arg)
	require.ErrorIs(t, err, errSourceTypeRequired)

	arg.SourceType = "MAIN_SITE"
	_, err = b.InvestmentPlanCreation(context.Background(), arg)
	require.ErrorIs(t, err, errPlanTypeRequired)

	arg.PlanType = "SINGLE"
	_, err = b.InvestmentPlanCreation(context.Background(), arg)
	require.ErrorIs(t, err, order.ErrAmountBelowMin)

	arg.SubscriptionAmount = 4
	_, err = b.InvestmentPlanCreation(context.Background(), arg)
	require.ErrorIs(t, err, errInvalidSubscriptionStartTime)

	arg.SubscriptionStartDay = 1
	arg.SubscriptionStartTime = 8
	_, err = b.InvestmentPlanCreation(context.Background(), arg)
	require.ErrorIs(t, err, currency.ErrCurrencyCodeEmpty)

	arg.SourceAsset = currency.USDT
	_, err = b.InvestmentPlanCreation(context.Background(), arg)
	require.ErrorIs(t, err, errPortfolioDetailRequired)

	arg.Details = []PortfolioDetail{{}}
	_, err = b.InvestmentPlanCreation(context.Background(), arg)
	require.ErrorIs(t, err, currency.ErrCurrencyCodeEmpty)

	arg.Details = []PortfolioDetail{{TargetAsset: currency.BTC, Percentage: -1}}
	_, err = b.InvestmentPlanCreation(context.Background(), arg)
	require.ErrorIs(t, err, errInvalidPercentageAmount)

	sharedtestvalues.SkipTestIfCredentialsUnset(t, b, canManipulateRealOrders)
	result, err := b.InvestmentPlanCreation(context.Background(), &InvestmentPlanParams{
		SourceType:            "MAIN_SITE",
		PlanType:              "SINGLE",
		SubscriptionAmount:    4,
		SubscriptionCycle:     "H4",
		SubscriptionStartTime: 8,
		SourceAsset:           currency.USDT,
		Details: []PortfolioDetail{
			{
				TargetAsset: currency.ETH,
				Percentage:  12,
			},
			{
				TargetAsset: currency.ETH,
				Percentage:  20,
			},
		},
	})
	require.NoError(t, err)
	assert.NotNil(t, result)
}

func TestInvestmentPlanAdjustment(t *testing.T) {
	t.Parallel()
	_, err := b.InvestmentPlanAdjustment(context.Background(), nil)
	require.ErrorIs(t, err, common.ErrEmptyParams)

	arg := &AdjustInvestmentPlan{}
	_, err = b.InvestmentPlanAdjustment(context.Background(), arg)
	require.ErrorIs(t, err, errPlanIDRequired)

	arg.PlanID = 1234232
	_, err = b.InvestmentPlanAdjustment(context.Background(), arg)
	require.ErrorIs(t, err, order.ErrAmountBelowMin)

	arg.SubscriptionAmount = 4
	_, err = b.InvestmentPlanAdjustment(context.Background(), arg)
	require.ErrorIs(t, err, errInvalidSubscriptionCycle)

	arg.SubscriptionCycle = "H4"
	arg.SubscriptionStartTime = -1
	_, err = b.InvestmentPlanAdjustment(context.Background(), arg)
	require.ErrorIs(t, err, errInvalidSubscriptionStartTime)

	arg.SubscriptionStartTime = 8
	_, err = b.InvestmentPlanAdjustment(context.Background(), arg)
	require.ErrorIs(t, err, currency.ErrCurrencyCodeEmpty)

	arg.SourceAsset = currency.USDT
	_, err = b.InvestmentPlanAdjustment(context.Background(), arg)
	require.ErrorIs(t, err, errPortfolioDetailRequired)

	arg.Details = []PortfolioDetail{{}}
	_, err = b.InvestmentPlanAdjustment(context.Background(), arg)
	require.ErrorIs(t, err, currency.ErrCurrencyCodeEmpty)

	arg.Details = []PortfolioDetail{{TargetAsset: currency.BTC, Percentage: -1}}
	_, err = b.InvestmentPlanAdjustment(context.Background(), arg)
	require.ErrorIs(t, err, errInvalidPercentageAmount)

	sharedtestvalues.SkipTestIfCredentialsUnset(t, b, canManipulateRealOrders)
	result, err := b.InvestmentPlanAdjustment(context.Background(), &AdjustInvestmentPlan{
		PlanID:                1234232,
		SubscriptionAmount:    4,
		SubscriptionCycle:     "H4",
		SubscriptionStartTime: 8,
		SourceAsset:           currency.USDT,
		Details: []PortfolioDetail{
			{
				TargetAsset: currency.ETH,
				Percentage:  12,
			},
			{
				TargetAsset: currency.ETH,
				Percentage:  20,
			},
		},
	})
	require.NoError(t, err)
	assert.NotNil(t, result)
}

func TestChangePlanStatus(t *testing.T) {
	t.Parallel()
	_, err := b.ChangePlanStatus(context.Background(), 0, "PAUSED")
	require.ErrorIs(t, err, errPlanIDRequired)

	_, err = b.ChangePlanStatus(context.Background(), 12345, "")
	require.ErrorIs(t, err, errPlanStatusRequired)

	sharedtestvalues.SkipTestIfCredentialsUnset(t, b, canManipulateRealOrders)
	result, err := b.ChangePlanStatus(context.Background(), 12345, "PAUSED")
	require.NoError(t, err)
	assert.NotNil(t, result)
}

func TestGetListOfPlans(t *testing.T) {
	t.Parallel()
	_, err := b.GetListOfPlans(context.Background(), "")
	require.ErrorIs(t, err, errPlanTypeRequired)

	sharedtestvalues.SkipTestIfCredentialsUnset(t, b)
	result, err := b.GetListOfPlans(context.Background(), "SINGLE")
	require.NoError(t, err)
	assert.NotNil(t, result)
}

func TestGetHoldingDetailsOfPlan(t *testing.T) {
	t.Parallel()
	sharedtestvalues.SkipTestIfCredentialsUnset(t, b)
	result, err := b.GetHoldingDetailsOfPlan(context.Background(), 1234, "")
	require.NoError(t, err)
	assert.NotNil(t, result)
}

func TestGetSubscriptionsTransactionHistory(t *testing.T) {
	t.Parallel()
	sharedtestvalues.SkipTestIfCredentialsUnset(t, b)
	result, err := b.GetSubscriptionsTransactionHistory(context.Background(), 1232, 20, 0, time.Time{}, time.Time{}, currency.BTC, "PORTFOLIO")
	require.NoError(t, err)
	assert.NotNil(t, result)
}

func TestGetIndexDetail(t *testing.T) {
	t.Parallel()
	_, err := b.GetIndexDetail(context.Background(), 0)
	require.ErrorIs(t, err, errIndexIDIsRequired)

	sharedtestvalues.SkipTestIfCredentialsUnset(t, b)
	result, err := b.GetIndexDetail(context.Background(), 1234)
	require.NoError(t, err)
	assert.NotNil(t, result)
}

func TestGetIndexLinkedPlanPositionDetails(t *testing.T) {
	t.Parallel()
	_, err := b.GetIndexLinkedPlanPositionDetails(context.Background(), 0)
	require.ErrorIs(t, err, errIndexIDIsRequired)

	sharedtestvalues.SkipTestIfCredentialsUnset(t, b)
	result, err := b.GetIndexLinkedPlanPositionDetails(context.Background(), 123)
	require.NoError(t, err)
	assert.NotNil(t, result)
}

func TestOneTimeTransaction(t *testing.T) {
	t.Parallel()
	_, err := b.OneTimeTransaction(context.Background(), nil)
	require.ErrorIs(t, err, common.ErrEmptyParams)

	arg := &OneTimeTransactionParams{}
	_, err = b.OneTimeTransaction(context.Background(), arg)
	require.ErrorIs(t, err, errSourceTypeRequired)

	arg.SourceType = "MAIN_SITE"
	_, err = b.OneTimeTransaction(context.Background(), arg)
	require.ErrorIs(t, err, order.ErrAmountBelowMin)

	arg.SubscriptionAmount = 12
	_, err = b.OneTimeTransaction(context.Background(), arg)
	require.ErrorIs(t, err, currency.ErrCurrencyCodeEmpty)

	arg.SourceAsset = currency.USDT
	_, err = b.OneTimeTransaction(context.Background(), arg)
	require.ErrorIs(t, err, errPortfolioDetailRequired)

	_, err = b.OneTimeTransaction(context.Background(), arg)
	require.ErrorIs(t, err, errPortfolioDetailRequired)

	arg.Details = []PortfolioDetail{{}}
	_, err = b.OneTimeTransaction(context.Background(), arg)
	require.ErrorIs(t, err, currency.ErrCurrencyCodeEmpty)

	arg.Details = []PortfolioDetail{{TargetAsset: currency.BTC}}
	_, err = b.OneTimeTransaction(context.Background(), arg)
	require.ErrorIs(t, err, errInvalidPercentageAmount)

	sharedtestvalues.SkipTestIfCredentialsUnset(t, b, canManipulateRealOrders)
	result, err := b.OneTimeTransaction(context.Background(), &OneTimeTransactionParams{
		SourceType:         "MAIN_SITE",
		SubscriptionAmount: 12,
		SourceAsset:        currency.USDT,
		Details: []PortfolioDetail{
			{
				TargetAsset: currency.BTC,
				Percentage:  30,
			},
			{
				TargetAsset: currency.ETH,
				Percentage:  50,
			},
		},
	})
	require.NoError(t, err)
	assert.NotNil(t, result)
}

func TestGetOneTimeTransactionStatus(t *testing.T) {
	t.Parallel()
	_, err := b.GetOneTimeTransactionStatus(context.Background(), 0, "")
	require.ErrorIs(t, err, errTransactionIDRequired)

	sharedtestvalues.SkipTestIfCredentialsUnset(t, b)
	result, err := b.GetOneTimeTransactionStatus(context.Background(), 1234, "")
	require.NoError(t, err)
	assert.NotNil(t, result)
}

func TestIndexLinkedPlanRedemption(t *testing.T) {
	t.Parallel()
	_, err := b.IndexLinkedPlanRedemption(context.Background(), 0, 30, "")
	require.ErrorIs(t, err, errIndexIDIsRequired)
	_, err = b.IndexLinkedPlanRedemption(context.Background(), 12333, 0, "")
	require.ErrorIs(t, err, errInvalidPercentageAmount)

	sharedtestvalues.SkipTestIfCredentialsUnset(t, b)
	result, err := b.IndexLinkedPlanRedemption(context.Background(), 12333, 30, "")
	require.NoError(t, err)
	assert.NotNil(t, result)
}

func TestGetIndexLinkedPlanRedemption(t *testing.T) {
	t.Parallel()
	_, err := b.GetIndexLinkedPlanRedemption(context.Background(), "", time.Now().Add(-time.Hour*48), time.Now(), currency.ETH, 0, 10)
	require.ErrorIs(t, err, errRequestIDRequired)

	sharedtestvalues.SkipTestIfCredentialsUnset(t, b, canManipulateRealOrders)
	result, err := b.GetIndexLinkedPlanRedemption(context.Background(), "123123", time.Now().Add(-time.Hour*48), time.Now(), currency.ETH, 0, 10)
	require.NoError(t, err)
	assert.NotNil(t, result)
}

func TestGetIndexLinkedPlanRebalanceDetails(t *testing.T) {
	t.Parallel()
	sharedtestvalues.SkipTestIfCredentialsUnset(t, b)
	result, err := b.GetIndexLinkedPlanRebalanceDetails(context.Background(), time.Time{}, time.Time{}, 0, 10)
	require.NoError(t, err)
	assert.NotNil(t, result)
}

func TestGetSubscribeETHStaking(t *testing.T) {
	t.Parallel()
	_, err := b.GetSubscribeETHStaking(context.Background(), 0)
	require.ErrorIs(t, err, order.ErrAmountBelowMin)

	sharedtestvalues.SkipTestIfCredentialsUnset(t, b)
	result, err := b.GetSubscribeETHStaking(context.Background(), 0.001)
	require.NoError(t, err)
	assert.NotNil(t, result)
}

func TestSusbcribeETHStakingV2(t *testing.T) {
	t.Parallel()
	_, err := b.SusbcribeETHStakingV2(context.Background(), 0)
	require.ErrorIs(t, err, order.ErrAmountBelowMin)

	sharedtestvalues.SkipTestIfCredentialsUnset(t, b)
	result, err := b.SusbcribeETHStakingV2(context.Background(), 0.123)
	require.NoError(t, err)
	assert.NotNil(t, result)
}

func TestRedeemETH(t *testing.T) {
	t.Parallel()
	_, err := b.RedeemETH(context.Background(), 0, currency.ETH)
	require.ErrorIs(t, err, order.ErrAmountBelowMin)

	sharedtestvalues.SkipTestIfCredentialsUnset(t, b, canManipulateRealOrders)
	result, err := b.RedeemETH(context.Background(), 0.123, currency.ETH)
	require.NoError(t, err)
	assert.NotNil(t, result)
}

func TestGetETHStakingHistory(t *testing.T) {
	t.Parallel()
	sharedtestvalues.SkipTestIfCredentialsUnset(t, b)
	result, err := b.GetETHStakingHistory(context.Background(), time.Now().Add(-time.Hour*48), time.Now(), 0, 10)
	require.NoError(t, err)
	assert.NotNil(t, result)
}

func TestGetETHRedemptionHistory(t *testing.T) {
	t.Parallel()
	sharedtestvalues.SkipTestIfCredentialsUnset(t, b)
	result, err := b.GetETHRedemptionHistory(context.Background(), time.Now().Add(-time.Hour*48), time.Now(), 0, 10)
	require.NoError(t, err)
	assert.NotNil(t, result)
}

func TestGetBETHRewardsDistributionHistory(t *testing.T) {
	t.Parallel()
	sharedtestvalues.SkipTestIfCredentialsUnset(t, b)
	result, err := b.GetBETHRewardsDistributionHistory(context.Background(), time.Now().Add(-time.Hour*48), time.Now(), 0, 10)
	require.NoError(t, err)
	assert.NotNil(t, result)
}

func TestGetCurrentETHStakingQuota(t *testing.T) {
	t.Parallel()
	sharedtestvalues.SkipTestIfCredentialsUnset(t, b)
	result, err := b.GetCurrentETHStakingQuota(context.Background())
	require.NoError(t, err)
	assert.NotNil(t, result)
}

func TestGetWBETHRateHistory(t *testing.T) {
	t.Parallel()
	sharedtestvalues.SkipTestIfCredentialsUnset(t, b)
	result, err := b.GetWBETHRateHistory(context.Background(), time.Now().Add(-time.Hour*48), time.Now(), 0, 10)
	require.NoError(t, err)
	assert.NotNil(t, result)
}

func TestGetETHStakingAccount(t *testing.T) {
	t.Parallel()
	sharedtestvalues.SkipTestIfCredentialsUnset(t, b)
	result, err := b.GetETHStakingAccount(context.Background())
	require.NoError(t, err)
	assert.NotNil(t, result)
}

func TestGetETHStakingAccountV2(t *testing.T) {
	t.Parallel()
	sharedtestvalues.SkipTestIfCredentialsUnset(t, b)
	result, err := b.GetETHStakingAccountV2(context.Background())
	require.NoError(t, err)
	assert.NotNil(t, result)
}

func TestWrapBETH(t *testing.T) {
	t.Parallel()
	_, err := b.WrapBETH(context.Background(), 0)
	require.ErrorIs(t, err, order.ErrAmountBelowMin)

	sharedtestvalues.SkipTestIfCredentialsUnset(t, b)
	result, err := b.WrapBETH(context.Background(), 0.001)
	require.NoError(t, err)
	assert.NotNil(t, result)
}

func TestGetWBETHWrapHistory(t *testing.T) {
	t.Parallel()
	sharedtestvalues.SkipTestIfCredentialsUnset(t, b)
	result, err := b.GetWBETHWrapHistory(context.Background(), time.Now().Add(-time.Hour*48), time.Now(), 0, 10)
	require.NoError(t, err)
	assert.NotNil(t, result)
}

func TestGetWBETHUnwrapHistory(t *testing.T) {
	t.Parallel()
	sharedtestvalues.SkipTestIfCredentialsUnset(t, b)
	result, err := b.GetWBETHUnwrapHistory(context.Background(), time.Now().Add(-time.Hour*48), time.Now(), 0, 10)
	require.NoError(t, err)
	assert.NotNil(t, result)
}

func TestGetWBETHRewardHistory(t *testing.T) {
	t.Parallel()
	sharedtestvalues.SkipTestIfCredentialsUnset(t, b)
	result, err := b.GetWBETHRewardHistory(context.Background(), time.Now().Add(-time.Hour*48), time.Now(), 0, 10)
	require.NoError(t, err)
	assert.NotNil(t, result)
}

func TestGetSOLStakingAccount(t *testing.T) {
	t.Parallel()
	sharedtestvalues.SkipTestIfCredentialsUnset(t, b)
	result, err := b.GetSOLStakingAccount(context.Background())
	require.NoError(t, err)
	assert.NotNil(t, result)
}

func TestGetSOLStakingQuotaDetails(t *testing.T) {
	t.Parallel()
	sharedtestvalues.SkipTestIfCredentialsUnset(t, b)
	result, err := b.GetSOLStakingQuotaDetails(context.Background())
	require.NoError(t, err)
	assert.NotNil(t, result)
}

func TestSubscribeToSOLStaking(t *testing.T) {
	t.Parallel()
	_, err := b.SubscribeToSOLStaking(context.Background(), 0)
	require.ErrorIs(t, err, order.ErrAmountBelowMin)

	sharedtestvalues.SkipTestIfCredentialsUnset(t, b, canManipulateRealOrders)
	result, err := b.SubscribeToSOLStaking(context.Background(), 1.2)
	require.NoError(t, err)
	assert.NotNil(t, result)
}

func TestRedeemSOL(t *testing.T) {
	t.Parallel()
	_, err := b.RedeemSOL(context.Background(), 0)
	require.ErrorIs(t, err, order.ErrAmountBelowMin)

	sharedtestvalues.SkipTestIfCredentialsUnset(t, b, canManipulateRealOrders)
	result, err := b.RedeemSOL(context.Background(), 1.2)
	require.NoError(t, err)
	assert.NotNil(t, result)
}

func TestClaimBoostRewards(t *testing.T) {
	t.Parallel()
	sharedtestvalues.SkipTestIfCredentialsUnset(t, b, canManipulateRealOrders)
	result, err := b.ClaimBoostRewards(context.Background())
	require.NoError(t, err)
	assert.NotNil(t, result)
}

func TestGetSOLStakingHistory(t *testing.T) {
	t.Parallel()
	sharedtestvalues.SkipTestIfCredentialsUnset(t, b)
	result, err := b.GetSOLStakingHistory(context.Background(), time.Now().Add(-time.Hour*30), time.Now(), 0, 100)
	require.NoError(t, err)
	assert.NotNil(t, result)
}

func TestGetSOLRedemptionHistory(t *testing.T) {
	t.Parallel()
	sharedtestvalues.SkipTestIfCredentialsUnset(t, b)
	result, err := b.GetSOLRedemptionHistory(context.Background(), time.Now().Add(-time.Hour*30), time.Now(), 0, 100)
	require.NoError(t, err)
	assert.NotNil(t, result)
}

func TestGetBNSOLRewardsHistory(t *testing.T) {
	t.Parallel()
	sharedtestvalues.SkipTestIfCredentialsUnset(t, b)
	result, err := b.GetBNSOLRewardsHistory(context.Background(), time.Now().Add(-time.Hour*30), time.Now(), 0, 100)
	require.NoError(t, err)
	assert.NotNil(t, result)
}

func TestGetBNSOLRateHistory(t *testing.T) {
	t.Parallel()
	sharedtestvalues.SkipTestIfCredentialsUnset(t, b)
	result, err := b.GetBNSOLRateHistory(context.Background(), time.Now().Add(-time.Hour*30), time.Now(), 0, 100)
	require.NoError(t, err)
	assert.NotNil(t, result)
}

func TestGetBoostRewardsHistory(t *testing.T) {
	t.Parallel()
	_, err := b.GetBoostRewardsHistory(context.Background(), "", time.Now().Add(-time.Hour*30), time.Now(), 0, 100)
	require.ErrorIs(t, err, errRewardTypeMissing)

	sharedtestvalues.SkipTestIfCredentialsUnset(t, b)
	result, err := b.GetBoostRewardsHistory(context.Background(), "CLAIM", time.Now().Add(-time.Hour*30), time.Now(), 0, 100)
	require.NoError(t, err)
	assert.NotNil(t, result)
}

func TestGetUnclaimedRewards(t *testing.T) {
	t.Parallel()
	sharedtestvalues.SkipTestIfCredentialsUnset(t, b)
	result, err := b.GetUnclaimedRewards(context.Background())
	require.NoError(t, err)
	assert.NotNil(t, result)
}

func TestAcquiringAlgorithm(t *testing.T) {
	t.Parallel()
	result, err := b.AcquiringAlgorithm(context.Background())
	require.NoError(t, err)
	assert.NotNil(t, result)
}

func TestGetCoinNames(t *testing.T) {
	t.Parallel()
	result, err := b.GetCoinNames(context.Background())
	require.NoError(t, err)
	assert.NotNil(t, result)
}

func TestGetDetailMinerList(t *testing.T) {
	t.Parallel()
	_, err := b.GetDetailMinerList(context.Background(), "sha256", "", "bhdc1.16A10404B")
	require.ErrorIs(t, err, errNameRequired)
	_, err = b.GetDetailMinerList(context.Background(), "", "sams", "bhdc1.16A10404B")
	require.ErrorIs(t, err, errTransferAlgorithmRequired)
	_, err = b.GetDetailMinerList(context.Background(), "sha256", "sams", "")
	require.ErrorIs(t, err, errNameRequired)

	sharedtestvalues.SkipTestIfCredentialsUnset(t, b)
	result, err := b.GetDetailMinerList(context.Background(), "sha256", "sams", "bhdc1.16A10404B")
	require.NoError(t, err)
	assert.NotNil(t, result)
}

func TestGetMinersList(t *testing.T) {
	t.Parallel()
	_, err := b.GetMinersList(context.Background(), "", "sams", true, 0, 10, 10)
	require.ErrorIs(t, err, errTransferAlgorithmRequired)
	_, err = b.GetMinersList(context.Background(), "sha256", "", true, 0, 10, 10)
	require.ErrorIs(t, err, errNameRequired)

	sharedtestvalues.SkipTestIfCredentialsUnset(t, b)
	result, err := b.GetMinersList(context.Background(), "sha256", "sams", true, 0, 10, 10)
	require.NoError(t, err)
	assert.NotNil(t, result)
}

func TestGetEarningList(t *testing.T) {
	t.Parallel()
	sharedtestvalues.SkipTestIfCredentialsUnset(t, b)
	result, err := b.GetEarningList(context.Background(), "sha256", "sams", currency.ETH, time.Time{}, time.Time{}, 0, 10)
	require.NoError(t, err)
	assert.NotNil(t, result)
}

func TestExtraBonousList(t *testing.T) {
	t.Parallel()
	_, err := b.ExtraBonousList(context.Background(), "", "sams", currency.ETH, time.Time{}, time.Time{}, 0, 10)
	require.ErrorIs(t, err, errTransferAlgorithmRequired)
	_, err = b.ExtraBonousList(context.Background(), "sha256", "", currency.ETH, time.Time{}, time.Time{}, 0, 10)
	require.ErrorIs(t, err, errUsernameRequired)

	sharedtestvalues.SkipTestIfCredentialsUnset(t, b)
	result, err := b.ExtraBonousList(context.Background(), "sha256", "sams", currency.ETH, time.Time{}, time.Time{}, 0, 10)
	require.NoError(t, err)
	assert.NotNil(t, result)
}

func TestGetHashrateRescaleList(t *testing.T) {
	t.Parallel()
	sharedtestvalues.SkipTestIfCredentialsUnset(t, b)
	result, err := b.GetHashrateRescaleList(context.Background(), 10, 20)
	require.NoError(t, err)
	assert.NotNil(t, result)
}

func TestGetHashrateRescaleDetail(t *testing.T) {
	t.Parallel()
	_, err := b.GetHashRateRescaleDetail(context.Background(), "", "sams", 10, 20)
	require.ErrorIs(t, err, errConfigIDRequired)
	_, err = b.GetHashRateRescaleDetail(context.Background(), "168", "", 10, 20)
	require.ErrorIs(t, err, errUsernameRequired)

	sharedtestvalues.SkipTestIfCredentialsUnset(t, b)
	result, err := b.GetHashRateRescaleDetail(context.Background(), "168", "sams", 10, 20)
	require.NoError(t, err)
	assert.NotNil(t, result)
}

func TestHashrateRescaleRequest(t *testing.T) {
	t.Parallel()
	_, err := b.HashRateRescaleRequest(context.Background(), "", "sha256", "S19pro", time.Time{}, time.Time{}, 10000)
	require.ErrorIs(t, err, errUsernameRequired)
	_, err = b.HashRateRescaleRequest(context.Background(), "sams", "", "S19pro", time.Time{}, time.Time{}, 10000)
	require.ErrorIs(t, err, errTransferAlgorithmRequired)
	_, err = b.HashRateRescaleRequest(context.Background(), "sams", "sha256", "S19pro", time.Now(), time.Time{}, 10000)
	require.ErrorIs(t, err, common.ErrDateUnset)
	_, err = b.HashRateRescaleRequest(context.Background(), "sams", "sha256", "", time.Now().Add(-time.Hour*240), time.Now(), 10000)
	require.ErrorIs(t, err, errAccountRequired)
	_, err = b.HashRateRescaleRequest(context.Background(), "sams", "sha256", "S19pro", time.Now().Add(-time.Hour*240), time.Now(), 0)
	require.ErrorIs(t, err, errHashRateRequired)

	sharedtestvalues.SkipTestIfCredentialsUnset(t, b, canManipulateRealOrders)
	result, err := b.HashRateRescaleRequest(context.Background(), "sams", "sha256", "S19pro", time.Time{}, time.Time{}, 10000)
	require.NoError(t, err)
	assert.NotNil(t, result)
}

func TestCancelHashrateRescaleConfiguration(t *testing.T) {
	t.Parallel()
	_, err := b.CancelHashrateRescaleConfiguration(context.Background(), "", "sams")
	require.ErrorIs(t, err, errConfigIDRequired)
	_, err = b.CancelHashrateRescaleConfiguration(context.Background(), "189", "")
	require.ErrorIs(t, err, errUsernameRequired)

	sharedtestvalues.SkipTestIfCredentialsUnset(t, b, canManipulateRealOrders)
	result, err := b.CancelHashrateRescaleConfiguration(context.Background(), "189", "sams")
	require.NoError(t, err)
	assert.NotNil(t, result)
}

func TestStatisticsList(t *testing.T) {
	t.Parallel()
	_, err := b.StatisticsList(context.Background(), "", "sams")
	require.ErrorIs(t, err, errTransferAlgorithmRequired)
	_, err = b.StatisticsList(context.Background(), "sha256", "")
	require.ErrorIs(t, err, errUsernameRequired)

	sharedtestvalues.SkipTestIfCredentialsUnset(t, b)
	result, err := b.StatisticsList(context.Background(), "sha256", "sams")
	require.NoError(t, err)
	assert.NotNil(t, result)
}

func TestGetAccountList(t *testing.T) {
	t.Parallel()
	_, err := b.GetAccountList(context.Background(), "", "sams")
	require.ErrorIs(t, err, errTransferAlgorithmRequired)
	_, err = b.GetAccountList(context.Background(), "sha256", "")
	require.ErrorIs(t, err, errUsernameRequired)

	sharedtestvalues.SkipTestIfCredentialsUnset(t, b)
	result, err := b.GetAccountList(context.Background(), "sha256", "sams")
	require.NoError(t, err)
	assert.NotNil(t, result)
}

func TestGetMiningAccountEarningRate(t *testing.T) {
	t.Parallel()
	_, err := b.GetMiningAccountEarningRate(context.Background(), "", time.Now().Add(-time.Hour*240), time.Now(), 0, 10)
	require.ErrorIs(t, err, errTransferAlgorithmRequired)

	sharedtestvalues.SkipTestIfCredentialsUnset(t, b)
	result, err := b.GetMiningAccountEarningRate(context.Background(), "sha256", time.Now().Add(-time.Hour*240), time.Now(), 0, 10)
	require.NoError(t, err)
	assert.NotNil(t, result)
}

func TestNewFuturesAccountTransfer(t *testing.T) {
	t.Parallel()
	_, err := b.NewFuturesAccountTransfer(context.Background(), currency.EMPTYCODE, 0.001, 2)
	require.ErrorIs(t, err, currency.ErrCurrencyCodeEmpty)
	_, err = b.NewFuturesAccountTransfer(context.Background(), currency.ETH, 0, 2)
	require.ErrorIs(t, err, order.ErrAmountBelowMin)
	_, err = b.NewFuturesAccountTransfer(context.Background(), currency.ETH, 0.001, 0)
	require.ErrorIs(t, err, errTransferTypeRequired)

	sharedtestvalues.SkipTestIfCredentialsUnset(t, b, canManipulateRealOrders)
	result, err := b.NewFuturesAccountTransfer(context.Background(), currency.ETH, 0.001, 2)
	require.NoError(t, err)
	assert.NotNil(t, result)
}

func TestGetFuturesAccountTransactionHistoryList(t *testing.T) {
	t.Parallel()
	_, err := b.GetFuturesAccountTransactionHistoryList(context.Background(), currency.BTC, time.Time{}, time.Time{}, 10, 20)
	require.ErrorIs(t, err, errStartTimeRequired)

	sharedtestvalues.SkipTestIfCredentialsUnset(t, b, canManipulateRealOrders)
	result, err := b.GetFuturesAccountTransactionHistoryList(context.Background(), currency.BTC, time.Now().Add(-time.Hour*20), time.Time{}, 10, 20)
	require.NoError(t, err)
	assert.NotNil(t, result)
}

func TestGetFutureTickLevelOrderbookHistoricalDataDownloadLink(t *testing.T) {
	t.Parallel()
	_, err := b.GetFutureTickLevelOrderbookHistoricalDataDownloadLink(context.Background(), "", "T_DEPTH", time.Now().Add(-time.Hour*48), time.Now().Add(-time.Hour*3))
	require.ErrorIs(t, err, currency.ErrSymbolStringEmpty)
	_, err = b.GetFutureTickLevelOrderbookHistoricalDataDownloadLink(context.Background(), "BTCUSDT", "T_DEPTH", time.Time{}, time.Time{})
	require.ErrorIs(t, err, errStartTimeRequired)

	sharedtestvalues.SkipTestIfCredentialsUnset(t, b)
	result, err := b.GetFutureTickLevelOrderbookHistoricalDataDownloadLink(context.Background(), "BTCUSDT", "T_DEPTH", time.Now().Add(-time.Hour*48), time.Now().Add(-time.Hour*3))
	require.NoError(t, err)
	assert.NotNil(t, result)
}

func TestVolumeParticipationNewOrder(t *testing.T) {
	t.Parallel()
	_, err := b.VolumeParticipationNewOrder(context.Background(), &VolumeParticipationOrderParams{})
	require.ErrorIs(t, err, common.ErrEmptyParams)
	_, err = b.VolumeParticipationNewOrder(context.Background(), &VolumeParticipationOrderParams{Urgency: "HIGH"})
	require.ErrorIs(t, err, currency.ErrSymbolStringEmpty)
	_, err = b.VolumeParticipationNewOrder(context.Background(), &VolumeParticipationOrderParams{
		Symbol:       "BTCUSDT",
		PositionSide: "BOTH",
	})
	require.ErrorIs(t, err, order.ErrSideIsInvalid)
	_, err = b.VolumeParticipationNewOrder(context.Background(), &VolumeParticipationOrderParams{
		Symbol:       "BTCUSDT",
		Side:         order.Sell.String(),
		PositionSide: "BOTH",
	})
	require.ErrorIs(t, err, order.ErrAmountBelowMin)
	_, err = b.VolumeParticipationNewOrder(context.Background(), &VolumeParticipationOrderParams{
		Symbol:       "BTCUSDT",
		Side:         order.Sell.String(),
		PositionSide: "BOTH",
		Quantity:     0.012,
	})
	require.ErrorIs(t, err, errPossibleValuesRequired)

	sharedtestvalues.SkipTestIfCredentialsUnset(t, b, canManipulateRealOrders)
	result, err := b.VolumeParticipationNewOrder(context.Background(), &VolumeParticipationOrderParams{
		Symbol:       "BTCUSDT",
		Side:         order.Sell.String(),
		PositionSide: "BOTH",
		Quantity:     0.012,
		Urgency:      "HIGH",
	})
	require.NoError(t, err)
	assert.NotNil(t, result)
}

func TestTWAPOrder(t *testing.T) {
	t.Parallel()
	_, err := b.FuturesTWAPOrder(context.Background(), &TWAPOrderParams{})
	require.ErrorIs(t, err, common.ErrEmptyParams)
	_, err = b.FuturesTWAPOrder(context.Background(), &TWAPOrderParams{
		Duration: 1000,
	})
	require.ErrorIs(t, err, currency.ErrSymbolStringEmpty)
	_, err = b.FuturesTWAPOrder(context.Background(), &TWAPOrderParams{
		Symbol: "BTCUSDT",
	})
	require.ErrorIs(t, err, order.ErrSideIsInvalid)
	_, err = b.FuturesTWAPOrder(context.Background(), &TWAPOrderParams{
		Symbol: "BTCUSDT",
		Side:   order.Sell.String(),
	})
	require.ErrorIs(t, err, order.ErrAmountBelowMin)
	_, err = b.FuturesTWAPOrder(context.Background(), &TWAPOrderParams{
		Symbol:   "BTCUSDT",
		Side:     order.Sell.String(),
		Quantity: 0.012,
	})
	require.ErrorIs(t, err, errDurationRequired)

	sharedtestvalues.SkipTestIfCredentialsUnset(t, b, canManipulateRealOrders)
	result, err := b.FuturesTWAPOrder(context.Background(), &TWAPOrderParams{
		Symbol:       "BTCUSDT",
		Side:         order.Sell.String(),
		PositionSide: "BOTH",
		Quantity:     0.012,
		Duration:     1000,
	})
	require.NoError(t, err)
	assert.NotNil(t, result)
}

func TestCancelAlgoOrder(t *testing.T) {
	t.Parallel()
	_, err := b.CancelFuturesAlgoOrder(context.Background(), 0)
	require.ErrorIs(t, err, order.ErrOrderIDNotSet)

	sharedtestvalues.SkipTestIfCredentialsUnset(t, b, canManipulateRealOrders)
	result, err := b.CancelFuturesAlgoOrder(context.Background(), 1234)
	require.NoError(t, err)
	assert.NotNil(t, result)
}

func TestGetCurrentAlgoOpenOrders(t *testing.T) {
	t.Parallel()
	sharedtestvalues.SkipTestIfCredentialsUnset(t, b)
	result, err := b.GetFuturesCurrentAlgoOpenOrders(context.Background())
	require.NoError(t, err)
	assert.NotNil(t, result)
}

func TestGetHistoricalAlgoOrders(t *testing.T) {
	t.Parallel()
	sharedtestvalues.SkipTestIfCredentialsUnset(t, b)
	result, err := b.GetFuturesHistoricalAlgoOrders(context.Background(), "BNBUSDT", "BUY", time.Time{}, time.Time{}, 10, 100)
	require.NoError(t, err)
	assert.NotNil(t, result)
}

func TestGetSubOrders(t *testing.T) {
	t.Parallel()
	_, err := b.GetFuturesSubOrders(context.Background(), 0, 0, 40)
	require.ErrorIs(t, err, order.ErrOrderIDNotSet)

	sharedtestvalues.SkipTestIfCredentialsUnset(t, b)
	result, err := b.GetFuturesSubOrders(context.Background(), 1234, 0, 40)
	require.NoError(t, err)
	assert.NotNil(t, result)
}

func TestTWAPNewOrder(t *testing.T) {
	t.Parallel()
	_, err := b.SpotTWAPNewOrder(context.Background(), &SpotTWAPOrderParam{})
	require.ErrorIs(t, err, common.ErrEmptyParams)
	_, err = b.SpotTWAPNewOrder(context.Background(), &SpotTWAPOrderParam{
		Duration: 86400})
	require.ErrorIs(t, err, currency.ErrSymbolStringEmpty)
	_, err = b.SpotTWAPNewOrder(context.Background(), &SpotTWAPOrderParam{
		Symbol: "BTCUSDT"})
	require.ErrorIs(t, err, order.ErrSideIsInvalid)
	_, err = b.SpotTWAPNewOrder(context.Background(), &SpotTWAPOrderParam{
		Symbol: "BTCUSDT", Side: order.Sell.String()})
	require.ErrorIs(t, err, order.ErrAmountBelowMin)
	_, err = b.SpotTWAPNewOrder(context.Background(), &SpotTWAPOrderParam{
		Symbol: "BTCUSDT", Side: order.Sell.String(), Quantity: 0.012})
	require.ErrorIs(t, err, errDurationRequired)

	sharedtestvalues.SkipTestIfCredentialsUnset(t, b, canManipulateRealOrders)
	result, err := b.SpotTWAPNewOrder(context.Background(), &SpotTWAPOrderParam{
		Symbol:   "BTCUSDT",
		Side:     order.Sell.String(),
		Quantity: 0.012,
		Duration: 86400,
	})
	require.NoError(t, err)
	assert.NotNil(t, result)
}

func TestCancelSpotAlgoOrder(t *testing.T) {
	t.Parallel()
	sharedtestvalues.SkipTestIfCredentialsUnset(t, b, canManipulateRealOrders)
	result, err := b.CancelSpotAlgoOrder(context.Background(), 1234)
	require.NoError(t, err)
	assert.NotNil(t, result)
}

func TestGetCurrentSpotAlgoOpenOrder(t *testing.T) {
	t.Parallel()
	sharedtestvalues.SkipTestIfCredentialsUnset(t, b)
	result, err := b.GetCurrentSpotAlgoOpenOrder(context.Background())
	require.NoError(t, err)
	assert.NotNil(t, result)
}

func TestGetSpotHistoricalAlgoOrders(t *testing.T) {
	t.Parallel()
	sharedtestvalues.SkipTestIfCredentialsUnset(t, b)
	result, err := b.GetSpotHistoricalAlgoOrders(context.Background(), "BNBUSDT", "BUY", time.Time{}, time.Time{}, 10, 100)
	require.NoError(t, err)
	assert.NotNil(t, result)
}

func TestGetSpotSubOrders(t *testing.T) {
	t.Parallel()
	sharedtestvalues.SkipTestIfCredentialsUnset(t, b)
	result, err := b.GetSpotSubOrders(context.Background(), 1234, 0, 40)
	require.NoError(t, err)
	assert.NotNil(t, result)
}

func TestGetClassicPortfolioMarginAccountInfo(t *testing.T) {
	t.Parallel()
	sharedtestvalues.SkipTestIfCredentialsUnset(t, b)
	result, err := b.GetClassicPortfolioMarginAccountInfo(context.Background())
	require.NoError(t, err)
	assert.NotNil(t, result)
}

func TestGetClassicPortfolioMarginCollateralRate(t *testing.T) {
	t.Parallel()
	sharedtestvalues.SkipTestIfCredentialsUnset(t, b)
	result, err := b.GetClassicPortfolioMarginCollateralRate(context.Background())
	require.NoError(t, err)
	assert.NotNil(t, result)
}

func TestGetClassicPortfolioMarginBankruptacyLoanAmount(t *testing.T) {
	t.Parallel()
	sharedtestvalues.SkipTestIfCredentialsUnset(t, b)
	result, err := b.GetClassicPortfolioMarginBankruptacyLoanAmount(context.Background())
	require.NoError(t, err)
	assert.NotNil(t, result)
}

func TestRepayClassicPMBankruptacyLoan(t *testing.T) {
	t.Parallel()
	sharedtestvalues.SkipTestIfCredentialsUnset(t, b, canManipulateRealOrders)
	result, err := b.RepayClassicPMBankruptacyLoan(context.Background(), "SPOT")
	require.NoError(t, err)
	assert.NotNil(t, result)
}

func TestGetClassicPMNegativeBalanceInterestHistory(t *testing.T) {
	t.Parallel()
	sharedtestvalues.SkipTestIfCredentialsUnset(t, b)
	result, err := b.GetClassicPMNegativeBalanceInterestHistory(context.Background(), currency.ETH, time.Now().Add(-time.Hour*48*100), time.Now(), 0)
	require.NoError(t, err)
	assert.NotNil(t, result)
}

func TestGetPMAssetIndexPrice(t *testing.T) {
	t.Parallel()
	sharedtestvalues.SkipTestIfCredentialsUnset(t, b)
	result, err := b.GetPMAssetIndexPrice(context.Background(), currency.ETH)
	require.NoError(t, err)
	assert.NotNil(t, result)
}

func TestClassicPMFundAutoCollection(t *testing.T) {
	t.Parallel()
	sharedtestvalues.SkipTestIfCredentialsUnset(t, b, canManipulateRealOrders)
	result, err := b.ClassicPMFundAutoCollection(context.Background())
	require.NoError(t, err)
	assert.NotNil(t, result)
}

func TestClassicFundCollectionByAsset(t *testing.T) {
	t.Parallel()
	_, err := b.ClassicFundCollectionByAsset(context.Background(), currency.EMPTYCODE)
	require.ErrorIs(t, err, currency.ErrCurrencyCodeEmpty)

	sharedtestvalues.SkipTestIfCredentialsUnset(t, b, canManipulateRealOrders)
	result, err := b.ClassicFundCollectionByAsset(context.Background(), currency.LTC)
	require.NoError(t, err)
	assert.NotNil(t, result)
}

func TestChangeAutoRepayFuturesStatusClassic(t *testing.T) {
	t.Parallel()
	sharedtestvalues.SkipTestIfCredentialsUnset(t, b, canManipulateRealOrders)
	result, err := b.ChangeAutoRepayFuturesStatusClassic(context.Background(), false)
	require.NoError(t, err)
	assert.NotNil(t, result)
}

func TestGetAutoRepayFuturesStatusClassic(t *testing.T) {
	t.Parallel()
	sharedtestvalues.SkipTestIfCredentialsUnset(t, b)
	result, err := b.GetAutoRepayFuturesStatusClassic(context.Background())
	require.NoError(t, err)
	assert.NotNil(t, result)
}

func TestRepayFuturesNegativeBalanceClassic(t *testing.T) {
	t.Parallel()
	sharedtestvalues.SkipTestIfCredentialsUnset(t, b, canManipulateRealOrders)
	result, err := b.RepayFuturesNegativeBalanceClassic(context.Background())
	require.NoError(t, err)
	assert.NotNil(t, result)
}

func TestGetPortfolioMarginAssetLeverage(t *testing.T) {
	t.Parallel()
	sharedtestvalues.SkipTestIfCredentialsUnset(t, b)
	result, err := b.GetPortfolioMarginAssetLeverage(context.Background())
	require.NoError(t, err)
	assert.NotNil(t, result)
}

func TestGetUserNegativeBalanceAutoExchangeRecord(t *testing.T) {
	t.Parallel()
	sharedtestvalues.SkipTestIfCredentialsUnset(t, b)
	_, err := b.GetUserNegativeBalanceAutoExchangeRecord(context.Background(), time.Time{}, time.Time{})
	require.ErrorIs(t, err, errStartAndEndTimeRequired)

	sharedtestvalues.SkipTestIfCredentialsUnset(t, b)
	result, err := b.GetUserNegativeBalanceAutoExchangeRecord(context.Background(), time.Now().Add(-time.Hour*24), time.Now())
	require.NoError(t, err)
	assert.NotNil(t, result)
}

func TestGetBLVTInfo(t *testing.T) {
	t.Parallel()
	sharedtestvalues.SkipTestIfCredentialsUnset(t, b)
	result, err := b.GetBLVTInfo(context.Background(), "BTCDOWN")
	require.NoError(t, err)
	assert.NotNil(t, result)
}

func TestSubscribeBLVT(t *testing.T) {
	t.Parallel()
	_, err := b.SubscribeBLVT(context.Background(), "", 0.011)
	require.ErrorIs(t, err, errNameRequired)
	_, err = b.SubscribeBLVT(context.Background(), "BTCUP", 0)
	require.ErrorIs(t, err, errCostRequired)

	sharedtestvalues.SkipTestIfCredentialsUnset(t, b, canManipulateRealOrders)
	result, err := b.SubscribeBLVT(context.Background(), "BTCUP", 0.011)
	require.NoError(t, err)
	assert.NotNil(t, result)
}

func TestGetSusbcriptionRecords(t *testing.T) {
	t.Parallel()
	sharedtestvalues.SkipTestIfCredentialsUnset(t, b)
	result, err := b.GetSusbcriptionRecords(context.Background(), "BTCDOWN", time.Time{}, time.Time{}, 10, 20)
	require.NoError(t, err)
	assert.NotNil(t, result)
}

func TestRedeemBLVT(t *testing.T) {
	t.Parallel()
	_, err := b.RedeemBLVT(context.Background(), "", 2)
	require.ErrorIs(t, err, currency.ErrSymbolStringEmpty)

	_, err = b.RedeemBLVT(context.Background(), "BTCUSDT", 0)
	require.ErrorIs(t, err, order.ErrAmountBelowMin)

	sharedtestvalues.SkipTestIfCredentialsUnset(t, b)
	result, err := b.RedeemBLVT(context.Background(), "BTCUSDT", 2)
	require.NoError(t, err)
	assert.NotNil(t, result)
}

func TestGetRedemptionRecord(t *testing.T) {
	t.Parallel()
	sharedtestvalues.SkipTestIfCredentialsUnset(t, b)
	result, err := b.GetRedemptionRecord(context.Background(), "BTCDOWN", time.Time{}, time.Time{}, 0, 20)
	require.NoError(t, err)
	assert.NotNil(t, result)
}

func TestGetBLVTUserLimitInfo(t *testing.T) {
	t.Parallel()
	sharedtestvalues.SkipTestIfCredentialsUnset(t, b)
	result, err := b.GetBLVTUserLimitInfo(context.Background(), "")
	require.NoError(t, err)
	assert.NotNil(t, result)
}

func TestGetFiatDepositAndWithdrawalHistory(t *testing.T) {
	t.Parallel()
	_, err := b.GetFiatDepositAndWithdrawalHistory(context.Background(), time.Time{}, time.Time{}, -5, 0, 50)
	require.ErrorIs(t, err, errInvalidTransactionType)

	sharedtestvalues.SkipTestIfCredentialsUnset(t, b)
	result, err := b.GetFiatDepositAndWithdrawalHistory(context.Background(), time.Time{}, time.Time{}, 1, 0, 50)
	require.NoError(t, err)
	assert.NotNil(t, result)
}

func TestGetFiatPaymentHistory(t *testing.T) {
	t.Parallel()
	_, err := b.GetFiatPaymentHistory(context.Background(), time.Time{}, time.Time{}, -1, 0, 50)
	require.ErrorIs(t, err, errInvalidTransactionType)

	sharedtestvalues.SkipTestIfCredentialsUnset(t, b)
	result, err := b.GetFiatPaymentHistory(context.Background(), time.Time{}, time.Time{}, 1, 0, 50)
	require.NoError(t, err)
	assert.NotNil(t, result)
}

func TestGetC2CTradeHistory(t *testing.T) {
	t.Parallel()
	_, err := b.GetC2CTradeHistory(context.Background(), "", time.Time{}, time.Time{}, 0, 50)
	require.ErrorIs(t, err, errTradeTypeRequired)

	sharedtestvalues.SkipTestIfCredentialsUnset(t, b)
	result, err := b.GetC2CTradeHistory(context.Background(), order.Sell.String(), time.Time{}, time.Time{}, 0, 50)
	require.NoError(t, err)
	assert.NotNil(t, result)
}

func TestGetVIPLoanOngoingOrders(t *testing.T) {
	t.Parallel()
	sharedtestvalues.SkipTestIfCredentialsUnset(t, b)
	result, err := b.GetVIPLoanOngoingOrders(context.Background(), 1232, 21231, 0, 10, currency.BTC, currency.ETH)
	require.NoError(t, err)
	assert.NotNil(t, result)
}

func TestGetVIPLoanRepay(t *testing.T) {
	t.Parallel()
	_, err := b.VIPLoanRepay(context.Background(), 0, 0.2)
	require.ErrorIs(t, err, order.ErrOrderIDNotSet)
	_, err = b.VIPLoanRepay(context.Background(), 1234, 0)
	require.ErrorIs(t, err, order.ErrAmountBelowMin)

	sharedtestvalues.SkipTestIfCredentialsUnset(t, b, canManipulateRealOrders)
	result, err := b.VIPLoanRepay(context.Background(), 1234, 0.2)
	require.NoError(t, err)
	assert.NotNil(t, result)
}

func TestGetPayTradeHistory(t *testing.T) {
	t.Parallel()
	sharedtestvalues.SkipTestIfCredentialsUnset(t, b)
	result, err := b.GetPayTradeHistory(context.Background(), time.Now().Add(-time.Hour*480), time.Now().Add(-time.Hour*24), 10)
	require.NoError(t, err)
	assert.NotNil(t, result)
}

func TestGetAllConvertPairs(t *testing.T) {
	t.Parallel()
	_, err := b.GetAllConvertPairs(context.Background(), currency.EMPTYCODE, currency.EMPTYCODE)
	require.ErrorIs(t, err, currency.ErrCurrencyCodeEmpty)

	result, err := b.GetAllConvertPairs(context.Background(), currency.BTC, currency.EMPTYCODE)
	require.NoError(t, err)
	assert.NotNil(t, result)
}

func TestGetOrderQuantityPrecisionPerAsset(t *testing.T) {
	t.Parallel()
	sharedtestvalues.SkipTestIfCredentialsUnset(t, b)
	result, err := b.GetOrderQuantityPrecisionPerAsset(context.Background())
	require.NoError(t, err)
	assert.NotNil(t, result)
}

func TestSendQuoteRequest(t *testing.T) {
	t.Parallel()
	_, err := b.SendQuoteRequest(context.Background(), currency.EMPTYCODE, currency.USDT, 10, 20, "FUNDING", "1m")
	require.ErrorIs(t, err, currency.ErrCurrencyCodeEmpty)
	_, err = b.SendQuoteRequest(context.Background(), currency.BTC, currency.EMPTYCODE, 10, 20, "FUNDING", "1m")
	require.ErrorIs(t, err, currency.ErrCurrencyCodeEmpty)
	_, err = b.SendQuoteRequest(context.Background(), currency.BTC, currency.USDT, 0, 0, "FUNDING", "1m")
	require.ErrorIs(t, err, order.ErrAmountIsInvalid)

	sharedtestvalues.SkipTestIfCredentialsUnset(t, b, canManipulateRealOrders)
	result, err := b.SendQuoteRequest(context.Background(), currency.BTC, currency.USDT, 10, 20, "FUNDING", "1m")
	require.NoError(t, err)
	assert.NotNil(t, result)
}

func TestAcceptQuote(t *testing.T) {
	t.Parallel()
	_, err := b.AcceptQuote(context.Background(), "")
	require.ErrorIs(t, err, errQuoteIDRequired)

	sharedtestvalues.SkipTestIfCredentialsUnset(t, b, canManipulateRealOrders)
	result, err := b.AcceptQuote(context.Background(), "933256278426274426")
	require.NoError(t, err)
	assert.NotNil(t, result)
}

func TestGetConvertOrderStatus(t *testing.T) {
	t.Parallel()
	sharedtestvalues.SkipTestIfCredentialsUnset(t, b)
	result, err := b.GetConvertOrderStatus(context.Background(), "933256278426274426", "")
	require.NoError(t, err)
	assert.NotNil(t, result)
}

func TestPlaceLimitOrder(t *testing.T) {
	t.Parallel()
	arg := &ConvertPlaceLimitOrderParam{}
	_, err := b.PlaceLimitOrder(context.Background(), arg)
	require.ErrorIs(t, err, common.ErrEmptyParams)

	arg.ExpiredType = "7_D"
	_, err = b.PlaceLimitOrder(context.Background(), arg)
	require.ErrorIs(t, err, currency.ErrCurrencyCodeEmpty)

	arg.BaseAsset = currency.BTC
	arg.QuoteAsset = currency.ETH
	_, err = b.PlaceLimitOrder(context.Background(), arg)
	require.ErrorIs(t, err, order.ErrPriceBelowMin)

	arg.LimitPrice = 0.0122
	_, err = b.PlaceLimitOrder(context.Background(), arg)
	require.ErrorIs(t, err, order.ErrSideIsInvalid)

	arg.Side = order.Sell.String()
	arg.ExpiredType = ""
	_, err = b.PlaceLimitOrder(context.Background(), arg)
	require.ErrorIs(t, err, errExpiredTypeRequired)

	sharedtestvalues.SkipTestIfCredentialsUnset(t, b, canManipulateRealOrders)
	result, err := b.PlaceLimitOrder(context.Background(), &ConvertPlaceLimitOrderParam{
		BaseAsset:   currency.BTC,
		QuoteAsset:  currency.ETH,
		LimitPrice:  0.0122,
		Side:        order.Sell.String(),
		ExpiredType: "7_D",
	})
	require.NoError(t, err)
	assert.NotNil(t, result)
}

func TestCancelLimitOrder(t *testing.T) {
	t.Parallel()
	_, err := b.CancelLimitOrder(context.Background(), "")
	require.ErrorIs(t, err, order.ErrOrderIDNotSet)

	sharedtestvalues.SkipTestIfCredentialsUnset(t, b, canManipulateRealOrders)
	result, err := b.CancelLimitOrder(context.Background(), "123434")
	require.NoError(t, err)
	assert.NotNil(t, result)
}

func TestGetLimitOpenOrders(t *testing.T) {
	t.Parallel()
	sharedtestvalues.SkipTestIfCredentialsUnset(t, b)
	result, err := b.GetLimitOpenOrders(context.Background())
	require.NoError(t, err)
	assert.NotNil(t, result)
}

func TestGetConvertTradeHistory(t *testing.T) {
	t.Parallel()
	sharedtestvalues.SkipTestIfCredentialsUnset(t, b)
	result, err := b.GetConvertTradeHistory(context.Background(), time.Now().Add(-time.Hour*240), time.Now().Add(-time.Hour*120), 10)
	require.NoError(t, err)
	assert.NotNil(t, result)
}

func TestGetSpotRebateHistoryRecords(t *testing.T) {
	t.Parallel()
	sharedtestvalues.SkipTestIfCredentialsUnset(t, b)
	result, err := b.GetSpotRebateHistoryRecords(context.Background(), time.Now().Add(-time.Hour*240), time.Now().Add(-time.Hour*120), 10)
	require.NoError(t, err)
	assert.NotNil(t, result)
}

func TestGetNFTTransactionHistory(t *testing.T) {
	t.Parallel()
	_, err := b.GetNFTTransactionHistory(context.Background(), -1, time.Now().Add(-time.Hour*240), time.Now().Add(-time.Hour*120), 10, 40)
	require.ErrorIs(t, err, order.ErrUnsupportedOrderType)

	sharedtestvalues.SkipTestIfCredentialsUnset(t, b)
	result, err := b.GetNFTTransactionHistory(context.Background(), 1, time.Now().Add(-time.Hour*240), time.Now().Add(-time.Hour*120), 10, 40)
	require.NoError(t, err)
	assert.NotNil(t, result)
}

func TestGetNFTDepositHistory(t *testing.T) {
	t.Parallel()
	sharedtestvalues.SkipTestIfCredentialsUnset(t, b)
	result, err := b.GetNFTDepositHistory(context.Background(), time.Now().Add(-time.Hour*240), time.Now().Add(-time.Hour*120), 10, 40)
	require.NoError(t, err)
	assert.NotNil(t, result)
}

func TestGetNFTWithdrawalHistory(t *testing.T) {
	t.Parallel()
	sharedtestvalues.SkipTestIfCredentialsUnset(t, b)
	result, err := b.GetNFTWithdrawalHistory(context.Background(), time.Now().Add(-time.Hour*240), time.Now().Add(-time.Hour*120), 10, 40)
	require.NoError(t, err)
	assert.NotNil(t, result)
}

func TestGetNFTAsset(t *testing.T) {
	t.Parallel()
	sharedtestvalues.SkipTestIfCredentialsUnset(t, b)
	result, err := b.GetNFTAsset(context.Background(), 10, 20)
	require.NoError(t, err)
	assert.NotNil(t, result)
}

func TestCreateSingleTokenGiftCard(t *testing.T) {
	t.Parallel()
	_, err := b.CreateSingleTokenGiftCard(context.Background(), currency.EMPTYCODE, 0.1234)
	require.ErrorIs(t, err, currency.ErrCurrencyCodeEmpty)
	_, err = b.CreateSingleTokenGiftCard(context.Background(), currency.BUSD, 0)
	require.ErrorIs(t, err, order.ErrAmountBelowMin)

	sharedtestvalues.SkipTestIfCredentialsUnset(t, b, canManipulateRealOrders)
	result, err := b.CreateSingleTokenGiftCard(context.Background(), currency.BUSD, 0.1234)
	require.NoError(t, err)
	assert.NotNil(t, result)
}

func TestCreateDualTokenGiftCard(t *testing.T) {
	t.Parallel()
	_, err := b.CreateDualTokenGiftCard(context.Background(), currency.EMPTYCODE, currency.BNB, 10, 10)
	require.ErrorIs(t, err, currency.ErrCurrencyCodeEmpty)
	_, err = b.CreateDualTokenGiftCard(context.Background(), currency.BUSD, currency.EMPTYCODE, 10, 10)
	require.ErrorIs(t, err, currency.ErrCurrencyCodeEmpty)
	_, err = b.CreateDualTokenGiftCard(context.Background(), currency.BUSD, currency.BNB, 0, 10)
	require.ErrorIs(t, err, order.ErrAmountBelowMin)
	_, err = b.CreateDualTokenGiftCard(context.Background(), currency.BUSD, currency.BNB, 10, 0)
	require.ErrorIs(t, err, order.ErrAmountBelowMin)

	sharedtestvalues.SkipTestIfCredentialsUnset(t, b, canManipulateRealOrders)
	result, err := b.CreateDualTokenGiftCard(context.Background(), currency.BUSD, currency.BNB, 10, 10)
	require.NoError(t, err)
	assert.NotNil(t, result)
}

func TestRedeemBinanaceGiftCard(t *testing.T) {
	t.Parallel()
	_, err := b.RedeemBinanaceGiftCard(context.Background(), "", "12345")
	require.ErrorIs(t, err, errCodeRequired)

	sharedtestvalues.SkipTestIfCredentialsUnset(t, b, canManipulateRealOrders)
	result, err := b.RedeemBinanaceGiftCard(context.Background(), "0033002328060227", "12345")
	require.NoError(t, err)
	assert.NotNil(t, result)
}

func TestVerifyBinanceGiftCardNumber(t *testing.T) {
	t.Parallel()
	_, err := b.VerifyBinanceGiftCardNumber(context.Background(), "")
	require.ErrorIs(t, err, errReferenceNumberRequired)

	sharedtestvalues.SkipTestIfCredentialsUnset(t, b)
	result, err := b.VerifyBinanceGiftCardNumber(context.Background(), "123456")
	require.NoError(t, err)
	assert.NotNil(t, result)
}

func TestFetchRSAPublicKey(t *testing.T) {
	t.Parallel()
	sharedtestvalues.SkipTestIfCredentialsUnset(t, b)
	result, err := b.FetchRSAPublicKey(context.Background())
	require.NoError(t, err)
	assert.NotNil(t, result)
}

func TestFetchTokenLimit(t *testing.T) {
	t.Parallel()
	_, err := b.FetchTokenLimit(context.Background(), currency.EMPTYCODE)
	require.ErrorIs(t, err, currency.ErrCurrencyCodeEmpty)

	sharedtestvalues.SkipTestIfCredentialsUnset(t, b)
	result, err := b.FetchTokenLimit(context.Background(), currency.BUSD)
	require.NoError(t, err)
	assert.NotNil(t, result)
}

func TestGetVIPLoanRepaymentHistory(t *testing.T) {
	t.Parallel()
	sharedtestvalues.SkipTestIfCredentialsUnset(t, b)
	result, err := b.GetVIPLoanRepaymentHistory(context.Background(), currency.ETH, time.Now().Add(-time.Hour*48), time.Now(), 1234, 0, 20)
	require.NoError(t, err)
	assert.NotNil(t, result)
}

func TestVIPLoanRenew(t *testing.T) {
	t.Parallel()
	_, err := b.VIPLoanRenew(context.Background(), 0, 60)
	require.ErrorIs(t, err, order.ErrOrderIDNotSet)

	sharedtestvalues.SkipTestIfCredentialsUnset(t, b, canManipulateRealOrders)
	result, err := b.VIPLoanRenew(context.Background(), 1234, 60)
	require.NoError(t, err)
	assert.NotNil(t, result)
}

func TestCheckLockedValueVIPCollateralAccount(t *testing.T) {
	t.Parallel()
	_, err := b.CheckLockedValueVIPCollateralAccount(context.Background(), 0, 40)
	require.ErrorIs(t, err, order.ErrOrderIDNotSet)
	_, err = b.CheckLockedValueVIPCollateralAccount(context.Background(), 1223, 0)
	require.ErrorIs(t, err, errAccountIDRequired)

	sharedtestvalues.SkipTestIfCredentialsUnset(t, b)
	result, err := b.CheckLockedValueVIPCollateralAccount(context.Background(), 1223, 40)
	require.NoError(t, err)
	assert.NotNil(t, result)
}

func TestVIPLoanBorrow(t *testing.T) {
	t.Parallel()
	_, err := b.VIPLoanBorrow(context.Background(), 0, 30, currency.ETH, currency.LTC, 123, "1234", false)
	require.ErrorIs(t, err, errAccountIDRequired)
	_, err = b.VIPLoanBorrow(context.Background(), 1234, 30, currency.EMPTYCODE, currency.LTC, 123, "1234", false)
	require.ErrorIs(t, err, currency.ErrCurrencyCodeEmpty)
	_, err = b.VIPLoanBorrow(context.Background(), 1234, 30, currency.ETH, currency.LTC, 0, "1234", false)
	require.ErrorIs(t, err, order.ErrAmountBelowMin)
	_, err = b.VIPLoanBorrow(context.Background(), 1234, 30, currency.ETH, currency.LTC, 1.2, "", false)
	require.ErrorIs(t, err, errAccountIDRequired)
	_, err = b.VIPLoanBorrow(context.Background(), 1234, 30, currency.ETH, currency.EMPTYCODE, 123, "1234", false)
	require.ErrorIs(t, err, currency.ErrCurrencyCodeEmpty)
	_, err = b.VIPLoanBorrow(context.Background(), 1234, 0, currency.ETH, currency.LTC, 123, "1234", false)
	require.ErrorIs(t, err, errLoanTermMustBeSet)

	sharedtestvalues.SkipTestIfCredentialsUnset(t, b, canManipulateRealOrders)
	result, err := b.VIPLoanBorrow(context.Background(), 1234, 30, currency.ETH, currency.LTC, 123, "1234", false)
	require.NoError(t, err)
	assert.NotNil(t, result)
}

func TestGetVIPLoanableAssetsData(t *testing.T) {
	t.Parallel()
	sharedtestvalues.SkipTestIfCredentialsUnset(t, b)
	result, err := b.GetVIPLoanableAssetsData(context.Background(), currency.BTC, 2)
	require.NoError(t, err)
	assert.NotNil(t, result)
}

func TestGetVIPCollateralAssetData(t *testing.T) {
	t.Parallel()
	sharedtestvalues.SkipTestIfCredentialsUnset(t, b)
	result, err := b.GetVIPCollateralAssetData(context.Background(), currency.BTC)
	require.NoError(t, err)
	assert.NotNil(t, result)
}

func TestGetVIPApplicationStatus(t *testing.T) {
	t.Parallel()
	sharedtestvalues.SkipTestIfCredentialsUnset(t, b)
	result, err := b.GetVIPApplicationStatus(context.Background(), 10, 20)
	require.NoError(t, err)
	assert.NotNil(t, result)
}

func TestGetVIPBorrowInterestRate(t *testing.T) {
	t.Parallel()
	_, err := b.GetVIPBorrowInterestRate(context.Background(), currency.EMPTYCODE)
	require.ErrorIs(t, err, currency.ErrCurrencyCodeEmpty)

	sharedtestvalues.SkipTestIfCredentialsUnset(t, b)
	result, err := b.GetVIPBorrowInterestRate(context.Background(), currency.ETH)
	require.NoError(t, err)
	assert.NotNil(t, result)
}

func TestGetVIPLoanAccruedInterest(t *testing.T) {
	t.Parallel()
	sharedtestvalues.SkipTestIfCredentialsUnset(t, b)
	result, err := b.GetVIPLoanAccruedInterest(context.Background(), "12345", currency.BTC, time.Time{}, time.Time{}, 0, 10)
	require.NoError(t, err)
	assert.NotNil(t, result)
}

func TestGetVIPLoanInterestRateHistory(t *testing.T) {
	t.Parallel()
	_, err := b.GetVIPLoanInterestRateHistory(context.Background(), currency.EMPTYCODE, time.Time{}, time.Time{}, 0, 10)
	require.ErrorIs(t, err, currency.ErrCurrencyCodeEmpty)

	sharedtestvalues.SkipTestIfCredentialsUnset(t, b)
	result, err := b.GetVIPLoanInterestRateHistory(context.Background(), currency.BTC, time.Now().Add(-time.Hour*48), time.Now(), 0, 20)
	require.NoError(t, err)
	assert.NotNil(t, result)
}

func TestCreateSpotListenKey(t *testing.T) {
	t.Parallel()
	sharedtestvalues.SkipTestIfCredentialsUnset(t, b)
	result, err := b.CreateSpotListenKey(context.Background())
	require.NoError(t, err)
	assert.NotNil(t, result)
}

func TestKeepListenKeyAlive(t *testing.T) {
	t.Parallel()
	err := b.KeepSpotListenKeyAlive(context.Background(), "")
	require.ErrorIs(t, err, errListenKeyIsRequired)

	sharedtestvalues.SkipTestIfCredentialsUnset(t, b, canManipulateRealOrders)
	err = b.KeepSpotListenKeyAlive(context.Background(), "T3ee22BIYuWqmvne0HNq2A2WsFlEtLhvWCtItw6ffhhdmjifQ2tRbuKkTHhr")
	require.NoError(t, err)
}

func TestCloseListenKey(t *testing.T) {
	t.Parallel()
	err := b.CloseSpotListenKey(context.Background(), "")
	require.ErrorIs(t, err, errListenKeyIsRequired)

	sharedtestvalues.SkipTestIfCredentialsUnset(t, b, canManipulateRealOrders)
	err = b.CloseSpotListenKey(context.Background(), "T3ee22BIYuWqmvne0HNq2A2WsFlEtLhvWCtItw6ffhhdmjifQ2tRbuKkTHhr")
	require.NoError(t, err)
}

func TestCreateMarginListenKey(t *testing.T) {
	t.Parallel()
	sharedtestvalues.SkipTestIfCredentialsUnset(t, b)
	result, err := b.CreateMarginListenKey(context.Background())
	require.NoError(t, err)
	assert.NotNil(t, result)
}

func TestKeepMarginListenKeyAlive(t *testing.T) {
	t.Parallel()
	err := b.KeepMarginListenKeyAlive(context.Background(), "")
	require.ErrorIs(t, err, errListenKeyIsRequired)

	sharedtestvalues.SkipTestIfCredentialsUnset(t, b)
	err = b.KeepMarginListenKeyAlive(context.Background(), "T3ee22BIYuWqmvne0HNq2A2WsFlEtLhvWCtItw6ffhhdmjifQ2tRbuKkTHhr")
	assert.NoError(t, err)
}

func TestCloseMarginListenKey(t *testing.T) {
	t.Parallel()
	err := b.CloseMarginListenKey(context.Background(), "")
	require.ErrorIs(t, err, errListenKeyIsRequired)

	sharedtestvalues.SkipTestIfCredentialsUnset(t, b)
	err = b.CloseMarginListenKey(context.Background(), "T3ee22BIYuWqmvne0HNq2A2WsFlEtLhvWCtItw6ffhhdmjifQ2tRbuKkTHhr")
	assert.NoError(t, err)
}

func TestCreateCrossMarginListenKey(t *testing.T) {
	t.Parallel()
	_, err := b.CreateCrossMarginListenKey(context.Background(), "")
	require.ErrorIs(t, err, currency.ErrSymbolStringEmpty)

	sharedtestvalues.SkipTestIfCredentialsUnset(t, b)
	result, err := b.CreateCrossMarginListenKey(context.Background(), "BTCUSDT")
	require.NoError(t, err)
	assert.NotNil(t, result)
}

func TestKeepCrossMarginListenKeyAlive(t *testing.T) {
	t.Parallel()
	err := b.KeepCrossMarginListenKeyAlive(context.Background(), "BTCUSDT", "")
	require.ErrorIs(t, err, errListenKeyIsRequired)
	err = b.KeepCrossMarginListenKeyAlive(context.Background(), "", "T3ee22BIYuWqmvne0HNq2A2WsFlEtLhvWCtItw6ffhhdmjifQ2tRbuKkTHhr")
	require.ErrorIs(t, err, currency.ErrSymbolStringEmpty)

	sharedtestvalues.SkipTestIfCredentialsUnset(t, b)
	err = b.KeepCrossMarginListenKeyAlive(context.Background(), "BTCUSDT", "T3ee22BIYuWqmvne0HNq2A2WsFlEtLhvWCtItw6ffhhdmjifQ2tRbuKkTHhr")
	assert.NoError(t, err)
}

func TestCloseCrossMarginListenKey(t *testing.T) {
	t.Parallel()
	err := b.CloseCrossMarginListenKey(context.Background(), "BTCUSDT", "")
	require.ErrorIs(t, err, errListenKeyIsRequired)
	err = b.CloseCrossMarginListenKey(context.Background(), "", "T3ee22BIYuWqmvne0HNq2A2WsFlEtLhvWCtItw6ffhhdmjifQ2tRbuKkTHhr")
	require.ErrorIs(t, err, currency.ErrSymbolStringEmpty)

	sharedtestvalues.SkipTestIfCredentialsUnset(t, b, canManipulateRealOrders)
	err = b.CloseCrossMarginListenKey(context.Background(), "BTCUSDT", "T3ee22BIYuWqmvne0HNq2A2WsFlEtLhvWCtItw6ffhhdmjifQ2tRbuKkTHhr")
	assert.NoError(t, err)
}

func TestUnmarshalJSON(t *testing.T) {
	t.Parallel()
	data := []byte(`{"data":[{"1":"0.6"}, {"2":"0.6"}]}`)
	resp := &struct {
		Data WalletAssetCosts `json:"data"`
	}{}
	err := json.Unmarshal(data, resp)
	require.NoError(t, err)
	require.Equal(t, 0.6, resp.Data[0]["1"].Float64())
	assert.Equal(t, 0.6, resp.Data[1]["2"].Float64())
}

func (b *Binance) populateTradablePairs() error {
	err := b.UpdateTradablePairs(context.Background(), true)
	if err != nil {
		return err
	}
	tradablePairs, err := b.GetEnabledPairs(asset.Spot)
	if err != nil {
		return err
	}
	if len(tradablePairs) == 0 {
		return fmt.Errorf("%w for %v", currency.ErrCurrencyPairsEmpty, asset.Spot)
	}
	spotTradablePair = tradablePairs[0]
	tradablePairs, err = b.GetEnabledPairs(asset.USDTMarginedFutures)
	if err != nil {
		return err
	}
	if len(tradablePairs) == 0 {
		usdtmTradablePair = currency.NewPair(currency.BTC, currency.USDT)
	} else {
		usdtmTradablePair = tradablePairs[0]
	}
	tradablePairs, err = b.GetEnabledPairs(asset.CoinMarginedFutures)
	if err != nil {
		return err
	}
	if len(tradablePairs) == 0 {
		coinmTradablePair, err = currency.NewPairFromString("ETHUSD_PERP")
		if err != nil {
			return err
		}
	} else {
		coinmTradablePair = tradablePairs[0]
	}
	tradablePairs, err = b.GetEnabledPairs(asset.Options)
	if err != nil {
		return err
	}
	if len(tradablePairs) == 0 {
		return fmt.Errorf("%w for %v", currency.ErrCurrencyPairsEmpty, asset.Options)
	}
	optionsTradablePair = tradablePairs[0]
	return nil
}

func TestGetCurrencyTradeURL(t *testing.T) {
	t.Parallel()
	testexch.UpdatePairsOnce(t, b)
	for _, a := range b.GetAssetTypes(false) {
		pairs, err := b.CurrencyPairs.GetPairs(a, false)
		require.NoError(t, err, "cannot get pairs for %s", a)
		require.NotEmpty(t, pairs, "no pairs for %s", a)
		resp, err := b.GetCurrencyTradeURL(context.Background(), a, pairs[0])
		require.NoError(t, err)
		require.NotEmpty(t, resp)
	}
}

func TestFetchOptionsExchangeLimits(t *testing.T) {
	t.Parallel()
	limits, err := b.FetchOptionsExchangeLimits(context.Background())
	require.NoError(t, err)
	assert.NotEmpty(t, limits, "Should get some limits back")
}

func TestUnmarshalJSONOrderbookTranches(t *testing.T) {
	t.Parallel()
	data := `[[123.4, 321.0], ["123.6", "9"]]`
	var resp OrderbookTranches
	err := json.Unmarshal([]byte(data), &resp)
	require.NoError(t, err)
	require.Len(t, resp, 2)
	assert.EqualValues(t, 123.4, resp[0].Price)
	assert.EqualValues(t, 321.0, resp[0].Amount)
	assert.EqualValues(t, 123.6, resp[1].Price)
	assert.EqualValues(t, 9, resp[1].Amount)
}

// ----------------- Copy Trading endpoints unit-tests ----------------

func TestGetFuturesLeadTraderStatus(t *testing.T) {
	t.Parallel()
	sharedtestvalues.SkipTestIfCredentialsUnset(t, b)
	result, err := b.GetFuturesLeadTraderStatus(context.Background())
	require.NoError(t, err)
	assert.NotNil(t, result)
}

func TestGetFuturesLeadTradingSymbolWhitelist(t *testing.T) {
	t.Parallel()
	sharedtestvalues.SkipTestIfCredentialsUnset(t, b)
	result, err := b.GetFuturesLeadTradingSymbolWhitelist(context.Background())
	require.NoError(t, err)
	assert.NotNil(t, result)
}

func TestLocalEntitiesWithdraw(t *testing.T) {
	t.Parallel()
	_, err := b.LocalEntitiesWithdraw(context.Background(), currency.EMPTYCODE, "1234", "", core.BitcoinDonationAddress, "", "", "1", "", 123, false)
	require.ErrorIs(t, err, currency.ErrCurrencyCodeEmpty)
	_, err = b.LocalEntitiesWithdraw(context.Background(), currency.USDT, "1234", "", "", "", "", "1", "", 123, false)
	require.ErrorIs(t, err, errAddressRequired)
	_, err = b.LocalEntitiesWithdraw(context.Background(), currency.USDT, "1234", "", core.BitcoinDonationAddress, "", "", "1", "", 0, false)
	require.ErrorIs(t, err, order.ErrAmountBelowMin)

	sharedtestvalues.SkipTestIfCredentialsUnset(t, b, canManipulateRealOrders)
	result, err := b.LocalEntitiesWithdraw(context.Background(), currency.USDT, "1234", "", core.BitcoinDonationAddress, "", "", "1", "", 123, false)
	require.NoError(t, err)
	assert.NotNil(t, result)
}

func TestWithdrawalHistory(t *testing.T) {
	t.Parallel()
	sharedtestvalues.SkipTestIfCredentialsUnset(t, b)
	result, err := b.WithdrawalHistoryV1(context.Background(), []string{"1234"}, []string{"0xb5ef8c13b968a406cc62a93a8bd80f9e9a906ef1b3fcf20a2e48573c17659268"}, []string{}, "", "0", 0, 100, time.Time{}, time.Time{})
	require.NoError(t, err)
	assert.NotNil(t, result)
}

func TestWithdrawalHistoryV2(t *testing.T) {
	t.Parallel()
	sharedtestvalues.SkipTestIfCredentialsUnset(t, b)
	result, err := b.WithdrawalHistoryV2(context.Background(), []string{"1234"}, []string{"0xb5ef8c13b968a406cc62a93a8bd80f9e9a906ef1b3fcf20a2e48573c17659268"}, []string{}, "", "0", 0, 100, time.Time{}, time.Time{})
	require.NoError(t, err)
	assert.NotNil(t, result)
}

func TestSubmitDepositQuestionnaire(t *testing.T) {
	t.Parallel()
	sharedtestvalues.SkipTestIfCredentialsUnset(t, b, canManipulateRealOrders)
	result, err := b.SubmitDepositQuestionnaire(context.Background(), "765127651", map[string]interface{}{
		"isAddressOwner": 2,
		"sendTo":         1,
		"vaspCountry":    "cn",
		"vaspRegion":     "notNortheasternProvinces",
		"txnPurpose":     "3",
	})
	require.NoError(t, err)
	assert.NotNil(t, result)
}

func TestGetLocalEntitiesDepositHistory(t *testing.T) {
	t.Parallel()
	sharedtestvalues.SkipTestIfCredentialsUnset(t, b)
	result, err := b.GetLocalEntitiesDepositHistory(context.Background(), []string{}, []string{}, []string{}, "BNB", currency.USDT, "1", false, time.Time{}, time.Time{}, 0, 10)
	require.NoError(t, err)
	assert.NotNil(t, result)
}

func TestGetOnboardedVASPList(t *testing.T) {
	t.Parallel()
	sharedtestvalues.SkipTestIfCredentialsUnset(t, b)
	result, err := b.GetOnboardedVASPList(context.Background())
	require.NoError(t, err)
	assert.NotNil(t, result)
}

func TestCreateSubAccount(t *testing.T) {
	t.Parallel()
	sharedtestvalues.SkipTestIfCredentialsUnset(t, b, canManipulateRealOrders)
	result, err := b.CreateSubAccount(context.Background(), "tag-here")
	require.NoError(t, err)
	assert.NotNil(t, result)
}

func TestGetSubAccounts(t *testing.T) {
	t.Parallel()
	sharedtestvalues.SkipTestIfCredentialsUnset(t, b)
	result, err := b.GetSubAccounts(context.Background(), "1", 0, 10)
	require.NoError(t, err)
	assert.NotNil(t, result)
}

func TestEnableFuturesForSubAccount(t *testing.T) {
	t.Parallel()
	_, err := b.EnableFuturesForSubAccount(context.Background(), "", false)
	require.ErrorIs(t, err, errSubAccountIDMissing)

	sharedtestvalues.SkipTestIfCredentialsUnset(t, b, canManipulateRealOrders)
	result, err := b.EnableFuturesForSubAccount(context.Background(), "1", false)
	require.NoError(t, err)
	assert.NotNil(t, result)
}

func TestCreateAPIKeyForSubAccount(t *testing.T) {
	t.Parallel()
	_, err := b.CreateAPIKeyForSubAccount(context.Background(), "", false, true, true)
	require.ErrorIs(t, err, errSubAccountIDMissing)

	sharedtestvalues.SkipTestIfCredentialsUnset(t, b, canManipulateRealOrders)
	result, err := b.CreateAPIKeyForSubAccount(context.Background(), "1", false, true, true)
	require.NoError(t, err)
	assert.NotNil(t, result)
}

func TestChangeSubAccountAPIPermission(t *testing.T) {
	t.Parallel()
	_, err := b.ChangeSubAccountAPIPermission(context.Background(), "", "vmPUZE6mv9SD5VNHk4HlWFsOr6aKE2zvsw0MuIgwCIPy6utIco14y7Ju91duEh8A", false, true, true)
	require.ErrorIs(t, err, errSubAccountIDMissing)
	_, err = b.ChangeSubAccountAPIPermission(context.Background(), "1", "", false, true, true)
	require.ErrorIs(t, err, errEmptySubAccountAPIKey)

	sharedtestvalues.SkipTestIfCredentialsUnset(t, b, canManipulateRealOrders)
	result, err := b.ChangeSubAccountAPIPermission(context.Background(), "", "", false, true, true)
	require.NoError(t, err)
	assert.NotNil(t, result)
}

func TestEnableUniversalTransferPermissionForSubAccountAPIKey(t *testing.T) {
	t.Parallel()
	_, err := b.EnableUniversalTransferPermissionForSubAccountAPIKey(context.Background(), "", "vmPUZE6mv9SD5VNHk4HlWFsOr6aKE2zvsw0MuIgwCIPy6utIco14y7Ju91duEh8A", false)
	require.ErrorIs(t, err, errSubAccountIDMissing)
	_, err = b.EnableUniversalTransferPermissionForSubAccountAPIKey(context.Background(), "1", "", false)
	require.ErrorIs(t, err, errEmptySubAccountAPIKey)

	sharedtestvalues.SkipTestIfCredentialsUnset(t, b, canManipulateRealOrders)
	result, err := b.EnableUniversalTransferPermissionForSubAccountAPIKey(context.Background(), "1", "vmPUZE6mv9SD5VNHk4HlWFsOr6aKE2zvsw0MuIgwCIPy6utIco14y7Ju91duEh8A", false)
	require.NoError(t, err)
	assert.NotNil(t, result)
}

func TestUpdateIPRestrictionForSubAccountAPIKey(t *testing.T) {
	t.Parallel()
	_, err := b.UpdateIPRestrictionForSubAccountAPIKey(context.Background(), "", "", "2", "")
	require.ErrorIs(t, err, errSubAccountIDMissing)
	_, err = b.UpdateIPRestrictionForSubAccountAPIKey(context.Background(), "123", "", "2", "")
	require.ErrorIs(t, err, errEmptySubAccountAPIKey)
	_, err = b.UpdateIPRestrictionForSubAccountAPIKey(context.Background(), "123", "vmPUZE6mv9SD5VNHk4HlWFsOr6aKE2zvsw0MuIgwCIPy6utIco14y7Ju91duEh8A", "", "")
	require.ErrorIs(t, err, errSubAccountStatusMissing)

	sharedtestvalues.SkipTestIfCredentialsUnset(t, b, canManipulateRealOrders)
	result, err := b.UpdateIPRestrictionForSubAccountAPIKey(context.Background(), "123", "vmPUZE6mv9SD5VNHk4HlWFsOr6aKE2zvsw0MuIgwCIPy6utIco14y7Ju91duEh8A", "2", "")
	require.NoError(t, err)
	assert.NotNil(t, result)
}

func TestDeleteIPRestrictionForSubAccountAPIKey(t *testing.T) {
	t.Parallel()
	_, err := b.DeleteIPRestrictionForSubAccountAPIKey(context.Background(), "", "vmPUZE6mv9SD5VNHk4HlWFsOr6aKE2zvsw0MuIgwCIPy6utIco14y7Ju91duEh8A", "")
	require.ErrorIs(t, err, errSubAccountIDMissing)
	_, err = b.DeleteIPRestrictionForSubAccountAPIKey(context.Background(), "123", "", "")
	require.ErrorIs(t, err, errEmptySubAccountAPIKey)

	sharedtestvalues.SkipTestIfCredentialsUnset(t, b, canManipulateRealOrders)
	result, err := b.DeleteIPRestrictionForSubAccountAPIKey(context.Background(), "123", "vmPUZE6mv9SD5VNHk4HlWFsOr6aKE2zvsw0MuIgwCIPy6utIco14y7Ju91duEh8A", "")
	require.NoError(t, err)
	assert.NotNil(t, result)
}

func TestDeleteSubAccountAPIKey(t *testing.T) {
	t.Parallel()
	_, err := b.DeleteSubAccountAPIKey(context.Background(), "", "vmPUZE6mv9SD5VNHk4HlWFsOr6aKE2zvsw0MuIgwCIPy6utIco14y7Ju91duEh8A")
	require.ErrorIs(t, err, errSubAccountIDMissing)
	_, err = b.DeleteSubAccountAPIKey(context.Background(), "123", "")
	require.ErrorIs(t, err, errEmptySubAccountAPIKey)

	sharedtestvalues.SkipTestIfCredentialsUnset(t, b, canManipulateRealOrders)
	result, err := b.DeleteSubAccountAPIKey(context.Background(), "123", "vmPUZE6mv9SD5VNHk4HlWFsOr6aKE2zvsw0MuIgwCIPy6utIco14y7Ju91duEh8A")
	require.NoError(t, err)
	assert.NotNil(t, result)
}

func TestChangeSubAccountCommission(t *testing.T) {
	t.Parallel()
	_, err := b.ChangeSubAccountCommission(context.Background(), "", 1., 2., 0, 0)
	require.ErrorIs(t, err, errSubAccountIDMissing)
	_, err = b.ChangeSubAccountCommission(context.Background(), "2", 0, 2., 0, 0)
	require.ErrorIs(t, err, errCommissionValueRequired)
	_, err = b.ChangeSubAccountCommission(context.Background(), "2", 1., 0, 0, 0)
	require.ErrorIs(t, err, errCommissionValueRequired)

	sharedtestvalues.SkipTestIfCredentialsUnset(t, b, canManipulateRealOrders)
	result, err := b.ChangeSubAccountCommission(context.Background(), "2", 1., 2., 0, 0)
	require.NoError(t, err)
	assert.NotNil(t, result)
}

func TestGetBNBBurnStatusForSubAccount(t *testing.T) {
	t.Parallel()
	_, err := b.GetBNBBurnStatusForSubAccount(context.Background(), "")
	require.ErrorIs(t, err, errSubAccountIDMissing)

	sharedtestvalues.SkipTestIfCredentialsUnset(t, b)
	result, err := b.GetBNBBurnStatusForSubAccount(context.Background(), "1")
	require.NoError(t, err)
	assert.NotNil(t, result)
}

func TestSubAccountTransferWithSpotBroker(t *testing.T) {
	t.Parallel()
	_, err := b.SubAccountTransferWithSpotBroker(context.Background(), currency.EMPTYCODE, "", "", "", 1)
	require.ErrorIs(t, err, currency.ErrCurrencyCodeEmpty)
	_, err = b.SubAccountTransferWithSpotBroker(context.Background(), currency.BTC, "", "", "", 0)
	require.ErrorIs(t, err, order.ErrAmountBelowMin)

	sharedtestvalues.SkipTestIfCredentialsUnset(t, b, canManipulateRealOrders)
	result, err := b.SubAccountTransferWithSpotBroker(context.Background(), currency.BTC, "", "", "", 13)
	require.NoError(t, err)
	assert.NotNil(t, result)
}

func TestGetSpotBrokerSubAccountTransferHistory(t *testing.T) {
	t.Parallel()
	sharedtestvalues.SkipTestIfCredentialsUnset(t, b)
	result, err := b.GetSpotBrokerSubAccountTransferHistory(context.Background(), "", "", "", true, time.Time{}, time.Time{}, 0, 100)
	require.NoError(t, err)
	assert.NotNil(t, result)
}

func TestSubAccountTransferWithFuturesBroker(t *testing.T) {
	t.Parallel()
	_, err := b.SubAccountTransferWithFuturesBroker(context.Background(), currency.EMPTYCODE, "", "", "", 1, 1)
	require.ErrorIs(t, err, currency.ErrCurrencyCodeEmpty)
	_, err = b.SubAccountTransferWithFuturesBroker(context.Background(), currency.BTC, "", "", "", 2, 0)
	require.ErrorIs(t, err, order.ErrAmountBelowMin)

	sharedtestvalues.SkipTestIfCredentialsUnset(t, b, canManipulateRealOrders)
	result, err := b.SubAccountTransferWithFuturesBroker(context.Background(), currency.BTC, "", "", "", 1, 1)
	require.NoError(t, err)
	assert.NotNil(t, result)
}

func TestGetFuturesBrokerSubAccountTransferHistory(t *testing.T) {
	t.Parallel()
	sharedtestvalues.SkipTestIfCredentialsUnset(t, b)
	result, err := b.GetFuturesBrokerSubAccountTransferHistory(context.Background(), 1, "", "", time.Time{}, time.Time{}, 0, 100)
	require.NoError(t, err)
	assert.NotNil(t, result)
}

func TestGetSubAccountDepositHistoryWithBroker(t *testing.T) {
	t.Parallel()
	sharedtestvalues.SkipTestIfCredentialsUnset(t, b)
	result, err := b.GetSubAccountDepositHistoryWithBroker(context.Background(), "", currency.BTC, time.Time{}, time.Time{}, 0, 10, 0)
	require.NoError(t, err)
	assert.NotNil(t, result)
}

func TestGetSubAccountSpotAssetInfo(t *testing.T) {
	t.Parallel()
	sharedtestvalues.SkipTestIfCredentialsUnset(t, b)
	result, err := b.GetSubAccountSpotAssetInfo(context.Background(), "1234", 0, 100)
	require.NoError(t, err)
	assert.NotNil(t, result)
}

func TestGetSubAccountMarginAssetInfo(t *testing.T) {
	t.Parallel()
	sharedtestvalues.SkipTestIfCredentialsUnset(t, b)
	result, err := b.GetSubAccountMarginAssetInfo(context.Background(), "", 0, 100)
	require.NoError(t, err)
	assert.NotNil(t, result)
}

func TestGetSubAccountFuturesAssetInfo(t *testing.T) {
	t.Parallel()
	sharedtestvalues.SkipTestIfCredentialsUnset(t, b)
	result, err := b.GetSubAccountFuturesAssetInfo(context.Background(), "1234", true, 0, 100)
	require.NoError(t, err)
	assert.NotNil(t, result)
}

func TestUniversalTransferWithBroker(t *testing.T) {
	t.Parallel()
	_, err := b.UniversalTransferWithBroker(context.Background(), "", "USDT_FUTURE", "", "", "", currency.BTC, 1)
	require.ErrorIs(t, err, errInvalidAccountType)
	_, err = b.UniversalTransferWithBroker(context.Background(), "SPOT", "", "", "", "", currency.BTC, 1)
	require.ErrorIs(t, err, errInvalidAccountType)
	_, err = b.UniversalTransferWithBroker(context.Background(), "SPOT", "USDT_FUTURE", "", "", "", currency.EMPTYCODE, 1)
	require.ErrorIs(t, err, currency.ErrCurrencyCodeEmpty)
	_, err = b.UniversalTransferWithBroker(context.Background(), "SPOT", "USDT_FUTURE", "", "", "", currency.BTC, 0)
	require.ErrorIs(t, err, order.ErrAmountBelowMin)

	sharedtestvalues.SkipTestIfCredentialsUnset(t, b, canManipulateRealOrders)
	result, err := b.UniversalTransferWithBroker(context.Background(), "SPOT", "USDT_FUTURE", "", "", "", currency.BTC, 1)
	require.NoError(t, err)
	assert.NotNil(t, result)
}

func TestGetUniversalTransferHistoryThroughBroker(t *testing.T) {
	t.Parallel()
	sharedtestvalues.SkipTestIfCredentialsUnset(t, b)
	result, err := b.GetUniversalTransferHistoryThroughBroker(context.Background(), "", "", "", time.Time{}, time.Time{}, 0, 10)
	require.NoError(t, err)
	assert.NotNil(t, result)
}

func TestCreateBrokerSubAccount(t *testing.T) {
	t.Parallel()
	sharedtestvalues.SkipTestIfCredentialsUnset(t, b, canManipulateRealOrders)
	result, err := b.CreateBrokerSubAccount(context.Background(), "1234")
	require.NoError(t, err)
	assert.NotNil(t, result)
}

func TestGetBrokerSubAccounts(t *testing.T) {
	t.Parallel()
	sharedtestvalues.SkipTestIfCredentialsUnset(t, b)
	result, err := b.GetBrokerSubAccounts(context.Background(), "123", 0, 0)
	require.NoError(t, err)
	assert.NotNil(t, result)
}

func TestEnableOrDisableBNBBurnForSubAccountMarginInterest(t *testing.T) {
	t.Parallel()
	_, err := b.EnableOrDisableBNBBurnForSubAccountMarginInterest(context.Background(), "", false)
	require.ErrorIs(t, err, errSubAccountIDMissing)

	sharedtestvalues.SkipTestIfCredentialsUnset(t, b, canManipulateRealOrders)
	result, err := b.EnableOrDisableBNBBurnForSubAccountMarginInterest(context.Background(), "3", false)
	require.NoError(t, err)
	assert.NotNil(t, result)
}

func TestEnableOrDisableBNBBurnForSubAccountSpotAndMargin(t *testing.T) {
	t.Parallel()
	_, err := b.EnableOrDisableBNBBurnForSubAccountSpotAndMargin(context.Background(), "", true)
	require.ErrorIs(t, err, errSubAccountIDMissing)

	sharedtestvalues.SkipTestIfCredentialsUnset(t, b, canManipulateRealOrders)
	result, err := b.EnableOrDisableBNBBurnForSubAccountSpotAndMargin(context.Background(), "1", true)
	require.NoError(t, err)
	assert.NotNil(t, result)
}

func TestLinkAccountInformation(t *testing.T) {
	t.Parallel()
	sharedtestvalues.SkipTestIfCredentialsUnset(t, b)
	result, err := b.LinkAccountInformation(context.Background())
	require.NoError(t, err)
	assert.NotNil(t, result)
}

func TestChangeSubAccountUSDTMarginedFuturesCommissionAdjustment(t *testing.T) {
	t.Parallel()
	_, err := b.ChangeSubAccountUSDTMarginedFuturesCommissionAdjustment(context.Background(), "", spotTradablePair.String(), 1, 10)
	require.ErrorIs(t, err, errSubAccountIDMissing)
	_, err = b.ChangeSubAccountUSDTMarginedFuturesCommissionAdjustment(context.Background(), "234", "", 1, 10)
	require.ErrorIs(t, err, currency.ErrSymbolStringEmpty)
	_, err = b.ChangeSubAccountUSDTMarginedFuturesCommissionAdjustment(context.Background(), "234", spotTradablePair.String(), 0, 10)
	require.ErrorIs(t, err, order.ErrAmountBelowMin)
	_, err = b.ChangeSubAccountUSDTMarginedFuturesCommissionAdjustment(context.Background(), "234", spotTradablePair.String(), 1, 0)
	require.ErrorIs(t, err, order.ErrAmountBelowMin)

	sharedtestvalues.SkipTestIfCredentialsUnset(t, b, canManipulateRealOrders)
	result, err := b.ChangeSubAccountUSDTMarginedFuturesCommissionAdjustment(context.Background(), "234", spotTradablePair.String(), 1, 10)
	require.NoError(t, err)
	assert.NotNil(t, result)
}

func TestGetSubAccountUSDMarginedFuturesCommissionAdjustment(t *testing.T) {
	t.Parallel()
	_, err := b.GetSubAccountUSDMarginedFuturesCommissionAdjustment(context.Background(), "", usdtmTradablePair.String())
	require.ErrorIs(t, err, errSubAccountIDMissing)

	sharedtestvalues.SkipTestIfCredentialsUnset(t, b)
	result, err := b.GetSubAccountUSDMarginedFuturesCommissionAdjustment(context.Background(), "123", usdtmTradablePair.String())
	require.NoError(t, err)
	assert.NotNil(t, result)
}

func TestChangeSubAccountCoinMarginedFuturesCommissionAdjustment(t *testing.T) {
	t.Parallel()
	_, err := b.ChangeSubAccountCoinMarginedFuturesCommissionAdjustment(context.Background(), "", coinmTradablePair.String(), 1., 2.)
	require.ErrorIs(t, err, errSubAccountIDMissing)
	_, err = b.ChangeSubAccountCoinMarginedFuturesCommissionAdjustment(context.Background(), "231", "", 1., 2.)
	require.ErrorIs(t, err, currency.ErrSymbolStringEmpty)
	_, err = b.ChangeSubAccountCoinMarginedFuturesCommissionAdjustment(context.Background(), "231", coinmTradablePair.String(), 0, 2.)
	require.ErrorIs(t, err, order.ErrAmountBelowMin)
	_, err = b.ChangeSubAccountCoinMarginedFuturesCommissionAdjustment(context.Background(), "231", coinmTradablePair.String(), 1., 0)
	require.ErrorIs(t, err, order.ErrAmountBelowMin)

	sharedtestvalues.SkipTestIfCredentialsUnset(t, b, canManipulateRealOrders)
	result, err := b.ChangeSubAccountCoinMarginedFuturesCommissionAdjustment(context.Background(), "231", coinmTradablePair.String(), 1., 2.)
	require.NoError(t, err)
	assert.NotNil(t, result)
}

func TestGetSubAccountCoinMarginedFuturesCommissionAdjustment(t *testing.T) {
	t.Parallel()
	_, err := b.GetSubAccountCoinMarginedFuturesCommissionAdjustment(context.Background(), "", coinmTradablePair.String())
	require.ErrorIs(t, err, errSubAccountIDMissing)

	sharedtestvalues.SkipTestIfCredentialsUnset(t, b)
	result, err := b.GetSubAccountCoinMarginedFuturesCommissionAdjustment(context.Background(), "123", coinmTradablePair.String())
	require.NoError(t, err)
	assert.NotNil(t, result)
}

func TestGetBrokerCommissionRebateRecentRecord(t *testing.T) {
	t.Parallel()
	sharedtestvalues.SkipTestIfCredentialsUnset(t, b)
	result, err := b.GetSpotBrokerCommissionRebateRecentRecord(context.Background(), "1234", time.Time{}, time.Time{}, 0, 10)
	require.NoError(t, err)
	assert.NotNil(t, result)
}
func TestGetFuturesBrokerCommissionRebateRecentRecord(t *testing.T) {
	t.Parallel()
	sharedtestvalues.SkipTestIfCredentialsUnset(t, b)
	result, err := b.GetFuturesBrokerCommissionRebateRecentRecord(context.Background(), false, false, time.Time{}, time.Time{}, 0, 10)
	require.NoError(t, err)
	assert.NotNil(t, result)
}

// ---------- Binance Link endpoints ----------------------------------

func TestGetInfoAboutIfUserIsNew(t *testing.T) {
	t.Parallel()
	_, err := b.GetSpotInfoAboutIfUserIsNew(context.Background(), "")
	require.ErrorIs(t, err, errCodeRequired)

	sharedtestvalues.SkipTestIfCredentialsUnset(t, b)
	result, err := b.GetSpotInfoAboutIfUserIsNew(context.Background(), "1234")
	require.NoError(t, err)
	assert.NotNil(t, result)
}

func TestCustomizeIDForClient(t *testing.T) {
	t.Parallel()
	_, err := b.CustomizeSpotPartnerClientID(context.Background(), "", "someone@thrasher.io")
	require.ErrorIs(t, err, order.ErrOrderIDNotSet)
	_, err = b.CustomizeSpotPartnerClientID(context.Background(), "1233", "")
	require.ErrorIs(t, err, errValidEmailRequired)

	sharedtestvalues.SkipTestIfCredentialsUnset(t, b, canManipulateRealOrders)
	result, err := b.CustomizeSpotPartnerClientID(context.Background(), "1233", "someone@thrasher.io")
	require.NoError(t, err)
	assert.NotNil(t, result)
}

func TestGetClientEmailCustomizedID(t *testing.T) {
	t.Parallel()
	sharedtestvalues.SkipTestIfCredentialsUnset(t, b)
	result, err := b.GetSpotClientEmailCustomizedID(context.Background(), "", "")
	require.NoError(t, err)
	assert.NotNil(t, result)
}

func TestGetFuturesClientEmailCustomizedID(t *testing.T) {
	t.Parallel()
	sharedtestvalues.SkipTestIfCredentialsUnset(t, b)
	result, err := b.GetFuturesClientEmailCustomizedID(context.Background(), "", "")
	require.NoError(t, err)
	assert.NotNil(t, result)
}

func TestCustomizeOwnClientID(t *testing.T) {
	t.Parallel()
	_, err := b.CustomizeSpotOwnClientID(context.Background(), "", "ABCDEFG")
	require.ErrorIs(t, err, order.ErrOrderIDNotSet)
	_, err = b.CustomizeSpotOwnClientID(context.Background(), "the-unique-id", "")
	require.ErrorIs(t, err, errCodeRequired)

	sharedtestvalues.SkipTestIfCredentialsUnset(t, b)
	result, err := b.CustomizeSpotOwnClientID(context.Background(), "the-unique-id", "ABCDEFG")
	require.NoError(t, err)
	assert.NotNil(t, result)
}

func TestCustomizeFuturesOwnClientID(t *testing.T) {
	t.Parallel()
	_, err := b.CustomizeFuturesOwnClientID(context.Background(), "", "ABCDEFG")
	require.ErrorIs(t, err, order.ErrOrderIDNotSet)
	_, err = b.CustomizeFuturesOwnClientID(context.Background(), "the-unique-id", "")
	require.ErrorIs(t, err, errCodeRequired)

	sharedtestvalues.SkipTestIfCredentialsUnset(t, b)
	result, err := b.CustomizeFuturesOwnClientID(context.Background(), "the-unique-id", "ABCDEFG")
	require.NoError(t, err)
	assert.NotNil(t, result)
}

func TestGetUsersCustomizedID(t *testing.T) {
	t.Parallel()
	_, err := b.GetSpotUsersCustomizedID(context.Background(), "")
	require.ErrorIs(t, err, errCodeRequired)

	sharedtestvalues.SkipTestIfCredentialsUnset(t, b)
	result, err := b.GetSpotUsersCustomizedID(context.Background(), "1234ABCD")
	require.NoError(t, err)
	assert.NotNil(t, result)
}

func TestGetFuturesUsersCustomizedID(t *testing.T) {
	t.Parallel()
	_, err := b.GetFuturesUsersCustomizedID(context.Background(), "")
	require.ErrorIs(t, err, order.ErrOrderIDNotSet)

	sharedtestvalues.SkipTestIfCredentialsUnset(t, b)
	result, err := b.GetFuturesUsersCustomizedID(context.Background(), "1234ABCD")
	require.NoError(t, err)
	assert.NotNil(t, result)
}

func TestGetOthersRebateRecentRecord(t *testing.T) {
	t.Parallel()
	_, err := b.GetSpotOthersRebateRecentRecord(context.Background(), "", time.Time{}, time.Time{}, 10)
	require.ErrorIs(t, err, order.ErrOrderIDNotSet)

	sharedtestvalues.SkipTestIfCredentialsUnset(t, b)
	result, err := b.GetSpotOthersRebateRecentRecord(context.Background(), "123123", time.Now().Add(-time.Hour*24), time.Now(), 10)
	require.NoError(t, err)
	assert.NotNil(t, result)
}

func TestGetOwnRebateRecentRecords(t *testing.T) {
	t.Parallel()
	sharedtestvalues.SkipTestIfCredentialsUnset(t, b)
	result, err := b.GetSpotOwnRebateRecentRecords(context.Background(), time.Time{}, time.Time{}, 10)
	require.NoError(t, err)
	assert.NotNil(t, result)
}

func TestGetFuturesClientIfNewUser(t *testing.T) {
	t.Parallel()
	_, err := b.GetFuturesClientIfNewUser(context.Background(), "", 1)
	require.ErrorIs(t, err, order.ErrOrderIDNotSet)

	sharedtestvalues.SkipTestIfCredentialsUnset(t, b)
	result, err := b.GetFuturesClientIfNewUser(context.Background(), "1234", 1)
	require.NoError(t, err)
	assert.NotNil(t, result)
}

func TestCustomizeFuturesPartnerClientID(t *testing.T) {
	t.Parallel()
	_, err := b.CustomizeFuturesPartnerClientID(context.Background(), "", "someone@thrasher.io")
	require.ErrorIs(t, err, order.ErrOrderIDNotSet)
	_, err = b.CustomizeFuturesPartnerClientID(context.Background(), "1233", "")
	require.ErrorIs(t, err, errValidEmailRequired)

	sharedtestvalues.SkipTestIfCredentialsUnset(t, b, canManipulateRealOrders)
	result, err := b.CustomizeFuturesPartnerClientID(context.Background(), "1233", "someone@thrasher.io")
	require.NoError(t, err)
	assert.NotNil(t, result)
}

func TestGetFuturesUserIncomeHistory(t *testing.T) {
	t.Parallel()
	sharedtestvalues.SkipTestIfCredentialsUnset(t, b)
	result, err := b.GetFuturesUserIncomeHistory(context.Background(), "BTCUSDT", "COMMISSION", time.Time{}, time.Time{}, 10)
	require.NoError(t, err)
	assert.NotNil(t, result)
}

func TestGetFuturesReferredTradersNumber(t *testing.T) {
	t.Parallel()
	sharedtestvalues.SkipTestIfCredentialsUnset(t, b)
	result, err := b.GetFuturesReferredTradersNumber(context.Background(), true, time.Time{}, time.Time{}, 10)
	require.NoError(t, err)
	assert.NotNil(t, result)
}

func TestGetFuturesRebateDataOverview(t *testing.T) {
	t.Parallel()
	sharedtestvalues.SkipTestIfCredentialsUnset(t, b)
	result, err := b.GetFuturesRebateDataOverview(context.Background(), true)
	require.NoError(t, err)
	assert.NotNil(t, result)
}

func TestGetUserTradeVolume(t *testing.T) {
	t.Parallel()
	sharedtestvalues.SkipTestIfCredentialsUnset(t, b)
	result, err := b.GetUserTradeVolume(context.Background(), true, time.Time{}, time.Time{}, 10)
	require.NoError(t, err)
	assert.NotNil(t, result)
}

func TestGetRebateVolume(t *testing.T) {
	t.Parallel()
	sharedtestvalues.SkipTestIfCredentialsUnset(t, b)
	result, err := b.GetRebateVolume(context.Background(), false, time.Time{}, time.Time{}, 100)
	require.NoError(t, err)
	assert.NotNil(t, result)
}

func TestGetTraderDetail(t *testing.T) {
	t.Parallel()
	sharedtestvalues.SkipTestIfCredentialsUnset(t, b)
	result, err := b.GetTraderDetail(context.Background(), "sde001", true, time.Now().Add(-time.Hour*48), time.Now(), 10)
	require.NoError(t, err)
	assert.NotNil(t, result)
}

func TestGetFuturesClientifNewUser(t *testing.T) {
	t.Parallel()
	_, err := b.GetFuturesClientifNewUser(context.Background(), "", false)
	require.ErrorIs(t, err, order.ErrOrderIDNotSet)

	sharedtestvalues.SkipTestIfCredentialsUnset(t, b)
	result, err := b.GetFuturesClientifNewUser(context.Background(), "123123", false)
	require.NoError(t, err)
	assert.NotNil(t, result)
}

func TestCustomizeIDForClientToReferredUser(t *testing.T) {
	t.Parallel()
	_, err := b.CustomizeIDForClientToReferredUser(context.Background(), "", "1234")
	require.ErrorIs(t, err, order.ErrOrderIDNotSet)
	_, err = b.CustomizeIDForClientToReferredUser(context.Background(), "1234", "")
	require.ErrorIs(t, err, order.ErrOrderIDNotSet)

	sharedtestvalues.SkipTestIfCredentialsUnset(t, b, canManipulateRealOrders)
	result, err := b.CustomizeIDForClientToReferredUser(context.Background(), "", "")
	require.NoError(t, err)
	assert.NotNil(t, result)
}

func TestGetUsersCustomizeIDs(t *testing.T) {
	t.Parallel()
	_, err := b.GetUsersCustomizeIDs(context.Background(), "")
	require.ErrorIs(t, err, order.ErrOrderIDNotSet)

	sharedtestvalues.SkipTestIfCredentialsUnset(t, b)
	result, err := b.GetUsersCustomizeIDs(context.Background(), "1234")
	require.NoError(t, err)
	assert.NotNil(t, result)
}

func TestGetUserStatus(t *testing.T) {
	t.Parallel()
	sharedtestvalues.SkipTestIfCredentialsUnset(t, b)
	result, err := b.GetFastAPIUserStatus(context.Background())
	require.NoError(t, err)
	assert.NotNil(t, result)
}

func TestCreateAPIKey(t *testing.T) {
	t.Parallel()
	_, err := b.CreateAPIKey(context.Background(), "", "12312", "1", "", "", true, true, false, true)
	require.ErrorIs(t, err, errAPIKeyNameRequired)
	_, err = b.CreateAPIKey(context.Background(), "12345", "", "1", "", "", true, true, false, true)
	require.ErrorIs(t, err, errEmptySubAccountAPIKey)

	sharedtestvalues.SkipTestIfCredentialsUnset(t, b)
	result, err := b.CreateAPIKey(context.Background(), "", "", "1", "", "", true, true, false, true)
	require.NoError(t, err)
	assert.NotNil(t, result)
}<|MERGE_RESOLUTION|>--- conflicted
+++ resolved
@@ -1251,7 +1251,7 @@
 	t.Parallel()
 	arg := &FuturesNewOrderRequest{Symbol: usdtmTradablePair, Side: "BUY", OrderType: order.Limit.String(),
 		PositionSide: "abcd",
-		TimeInForce:  BinanceRequestParamsTimeGTC, Quantity: 1, Price: 1}
+		TimeInForce:  order.GoodTillCancel.String(), Quantity: 1, Price: 1}
 	_, err := b.FuturesNewOrder(context.Background(), arg)
 	require.ErrorIs(t, err, errInvalidPositionSide)
 
@@ -1266,27 +1266,10 @@
 	require.ErrorIs(t, err, errInvalidNewOrderResponseType)
 
 	sharedtestvalues.SkipTestIfCredentialsUnset(t, b, canManipulateRealOrders)
-<<<<<<< HEAD
 	result, err := b.FuturesNewOrder(context.Background(), &FuturesNewOrderRequest{Symbol: currency.NewPairWithDelimiter("BTCUSD", "PERP", "_"), Side: "BUY",
-		OrderType: order.Limit.String(), TimeInForce: BinanceRequestParamsTimeGTC, Quantity: 1, Price: 1})
-	require.NoError(t, err)
-	assert.NotNil(t, result)
-=======
-	_, err := b.FuturesNewOrder(
-		context.Background(),
-		&FuturesNewOrderRequest{
-			Symbol:      currency.NewPairWithDelimiter("BTCUSD", "PERP", "_"),
-			Side:        "BUY",
-			OrderType:   "LIMIT",
-			TimeInForce: order.GoodTillCancel.String(),
-			Quantity:    1,
-			Price:       1,
-		},
-	)
-	if err != nil {
-		t.Error(err)
-	}
->>>>>>> 88584b80
+		OrderType: order.Limit.String(), TimeInForce: order.GoodTillCancel.String(), Quantity: 1, Price: 1})
+	require.NoError(t, err)
+	assert.NotNil(t, result)
 }
 
 func TestFuturesBatchOrder(t *testing.T) {
@@ -1858,21 +1841,10 @@
 	assert.NotNil(t, result)
 }
 
-<<<<<<< HEAD
 func TestGetDepositAddressListWithNetwork(t *testing.T) {
 	t.Parallel()
 	_, err := b.GetDepositAddressListWithNetwork(context.Background(), currency.EMPTYCODE, "")
 	require.ErrorIs(t, err, currency.ErrCurrencyCodeEmpty)
-=======
-	req := &NewOrderRequest{
-		Symbol:      currency.NewPair(currency.LTC, currency.BTC),
-		Side:        order.Buy.String(),
-		TradeType:   BinanceRequestParamsOrderLimit,
-		Price:       0.0025,
-		Quantity:    100000,
-		TimeInForce: order.GoodTillCancel.String(),
-	}
->>>>>>> 88584b80
 
 	sharedtestvalues.SkipTestIfCredentialsUnset(t, b)
 	result, err := b.GetDepositAddressListWithNetwork(context.Background(), currency.BTC, "")
@@ -2808,7 +2780,7 @@
 		TradeType:   BinanceRequestParamsOrderLimit,
 		Price:       0.0025,
 		Quantity:    100000,
-		TimeInForce: BinanceRequestParamsTimeGTC,
+		TimeInForce: order.GoodTillCancel.String(),
 	}, false)
 	require.NoError(t, err)
 
