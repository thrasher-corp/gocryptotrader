package binance

import (
	"context"
	"encoding/json"
	"errors"
	"fmt"
	"reflect"
	"sync"
	"testing"
	"time"

	"github.com/thrasher-corp/gocryptotrader/common"
	"github.com/thrasher-corp/gocryptotrader/core"
	"github.com/thrasher-corp/gocryptotrader/currency"
	exchange "github.com/thrasher-corp/gocryptotrader/exchanges"
	"github.com/thrasher-corp/gocryptotrader/exchanges/asset"
	"github.com/thrasher-corp/gocryptotrader/exchanges/kline"
	"github.com/thrasher-corp/gocryptotrader/exchanges/margin"
	"github.com/thrasher-corp/gocryptotrader/exchanges/order"
	"github.com/thrasher-corp/gocryptotrader/exchanges/sharedtestvalues"
	"github.com/thrasher-corp/gocryptotrader/portfolio/withdraw"
)

// Please supply your own keys here for due diligence testing
const (
	apiKey                  = ""
	apiSecret               = ""
	canManipulateRealOrders = false
	useTestNet              = false
)

var (
	b = &Binance{}
	// this lock guards against orderbook tests race
	binanceOrderBookLock = &sync.Mutex{}
	// this pair is used to ensure that endpoints match it correctly
	testPairMapping = currency.NewPair(currency.DOGE, currency.USDT)
)

func setFeeBuilder() *exchange.FeeBuilder {
	return &exchange.FeeBuilder{
		Amount:        1,
		FeeType:       exchange.CryptocurrencyTradeFee,
		Pair:          currency.NewPair(currency.BTC, currency.LTC),
		PurchasePrice: 1,
	}
}

// getTime returns a static time for mocking endpoints, if mock is not enabled
// this will default to time now with a window size of 30 days.
// Mock details are unix seconds; start = 1577836800 and end = 1580515200
func getTime() (start, end time.Time) {
	if mockTests {
		return time.Unix(1577836800, 0), time.Unix(1580515200, 0)
	}

	tn := time.Now()
	offset := time.Hour * 24 * 30
	return tn.Add(-offset), tn
}

func TestStart(t *testing.T) {
	t.Parallel()
	err := b.Start(context.Background(), nil)
	if !errors.Is(err, common.ErrNilPointer) {
		t.Fatalf("received: '%v' but expected: '%v'", err, common.ErrNilPointer)
	}
	var testWg sync.WaitGroup
	err = b.Start(context.Background(), &testWg)
	if err != nil {
		t.Fatal(err)
	}

	testWg.Wait()
}

func TestUServerTime(t *testing.T) {
	t.Parallel()
	_, err := b.UServerTime(context.Background())
	if err != nil {
		t.Error(err)
	}
}

func TestWrapperGetServerTime(t *testing.T) {
	t.Parallel()
	_, err := b.GetServerTime(context.Background(), asset.Empty)
	if !errors.Is(err, asset.ErrNotSupported) {
		t.Fatalf("received: '%v' but expected: '%v'", err, asset.ErrNotSupported)
	}

	st, err := b.GetServerTime(context.Background(), asset.Spot)
	if !errors.Is(err, nil) {
		t.Fatalf("received: '%v' but expected: '%v'", err, nil)
	}

	if st.IsZero() {
		t.Fatal("expected a time")
	}

	st, err = b.GetServerTime(context.Background(), asset.USDTMarginedFutures)
	if !errors.Is(err, nil) {
		t.Fatalf("received: '%v' but expected: '%v'", err, nil)
	}

	if st.IsZero() {
		t.Fatal("expected a time")
	}

	st, err = b.GetServerTime(context.Background(), asset.CoinMarginedFutures)
	if !errors.Is(err, nil) {
		t.Fatalf("received: '%v' but expected: '%v'", err, nil)
	}

	if st.IsZero() {
		t.Fatal("expected a time")
	}
}

func TestParseSAPITime(t *testing.T) {
	t.Parallel()
	tm, err := time.Parse(binanceSAPITimeLayout, "2021-05-27 03:56:46")
	if err != nil {
		t.Fatal(tm)
	}
	tm = tm.UTC()
	if tm.Year() != 2021 ||
		tm.Month() != 5 ||
		tm.Day() != 27 ||
		tm.Hour() != 3 ||
		tm.Minute() != 56 ||
		tm.Second() != 46 {
		t.Fatal("incorrect values")
	}
}

func TestUpdateTicker(t *testing.T) {
	t.Parallel()
	r, err := b.UpdateTicker(context.Background(), testPairMapping, asset.Spot)
	if err != nil {
		t.Error(err)
	}
	if r.Pair.Base != currency.DOGE && r.Pair.Quote != currency.USDT {
		t.Error("invalid pair values")
	}
	tradablePairs, err := b.FetchTradablePairs(context.Background(), asset.CoinMarginedFutures)
	if err != nil {
		t.Error(err)
	}
	if len(tradablePairs) == 0 {
		t.Fatal("no tradable pairs")
	}
	_, err = b.UpdateTicker(context.Background(), tradablePairs[0], asset.CoinMarginedFutures)
	if err != nil {
		t.Error(err)
	}

	usdtMarginedPairs, err := b.FetchTradablePairs(context.Background(), asset.USDTMarginedFutures)
	if err != nil {
		t.Error(err)
	}
	if len(usdtMarginedPairs) == 0 {
		t.Errorf("no pairs are enabled")
	}
	_, err = b.UpdateTicker(context.Background(), usdtMarginedPairs[0], asset.USDTMarginedFutures)
	if err != nil {
		t.Error(err)
	}
}

func TestUpdateTickers(t *testing.T) {
	err := b.UpdateTickers(context.Background(), asset.Spot)
	if err != nil {
		t.Error(err)
	}

	err = b.UpdateTickers(context.Background(), asset.CoinMarginedFutures)
	if err != nil {
		t.Error(err)
	}

	err = b.UpdateTickers(context.Background(), asset.USDTMarginedFutures)
	if err != nil {
		t.Error(err)
	}
}

func TestUpdateOrderbook(t *testing.T) {
	t.Parallel()
	cp, err := currency.NewPairFromString("BTCUSDT")
	if err != nil {
		t.Error(err)
	}
	_, err = b.UpdateOrderbook(context.Background(), cp, asset.Spot)
	if err != nil {
		t.Error(err)
	}
	_, err = b.UpdateOrderbook(context.Background(), cp, asset.Margin)
	if err != nil {
		t.Error(err)
	}
	_, err = b.UpdateOrderbook(context.Background(), cp, asset.USDTMarginedFutures)
	if err != nil {
		t.Error(err)
	}
	cp2, err := currency.NewPairFromString("BTCUSD_PERP")
	if err != nil {
		t.Error(err)
	}
	_, err = b.UpdateOrderbook(context.Background(), cp2, asset.CoinMarginedFutures)
	if err != nil {
		t.Error(err)
	}
}

// USDT Margined Futures

func TestUExchangeInfo(t *testing.T) {
	t.Parallel()
	_, err := b.UExchangeInfo(context.Background())
	if err != nil {
		t.Error(err)
	}
}

func TestUFuturesOrderbook(t *testing.T) {
	t.Parallel()
	_, err := b.UFuturesOrderbook(context.Background(), currency.NewPair(currency.BTC, currency.USDT), 1000)
	if err != nil {
		t.Error(err)
	}
}

func TestURecentTrades(t *testing.T) {
	t.Parallel()
	_, err := b.URecentTrades(context.Background(), currency.NewPair(currency.BTC, currency.USDT), "", 5)
	if err != nil {
		t.Error(err)
	}
}

func TestUCompressedTrades(t *testing.T) {
	t.Parallel()
	_, err := b.UCompressedTrades(context.Background(), currency.NewPair(currency.BTC, currency.USDT), "", 5, time.Time{}, time.Time{})
	if err != nil {
		t.Error(err)
	}
	start, end := getTime()
	_, err = b.UCompressedTrades(context.Background(), currency.NewPair(currency.LTC, currency.USDT), "", 0, start, end)
	if err != nil {
		t.Error(err)
	}
}

func TestUKlineData(t *testing.T) {
	t.Parallel()
	_, err := b.UKlineData(context.Background(), currency.NewPair(currency.BTC, currency.USDT), "1d", 5, time.Time{}, time.Time{})
	if err != nil {
		t.Error(err)
	}
	start, end := getTime()
	_, err = b.UKlineData(context.Background(), currency.NewPair(currency.LTC, currency.USDT), "5m", 0, start, end)
	if err != nil {
		t.Error(err)
	}
}

func TestUGetMarkPrice(t *testing.T) {
	t.Parallel()
	_, err := b.UGetMarkPrice(context.Background(), currency.NewPair(currency.BTC, currency.USDT))
	if err != nil {
		t.Error(err)
	}
	_, err = b.UGetMarkPrice(context.Background(), currency.EMPTYPAIR)
	if err != nil {
		t.Error(err)
	}
}

func TestUGetFundingHistory(t *testing.T) {
	t.Parallel()
	_, err := b.UGetFundingHistory(context.Background(), currency.NewPair(currency.BTC, currency.USDT), 1, time.Time{}, time.Time{})
	if err != nil {
		t.Error(err)
	}
	start, end := getTime()
	_, err = b.UGetFundingHistory(context.Background(), currency.NewPair(currency.LTC, currency.USDT), 1, start, end)
	if err != nil {
		t.Error(err)
	}
}

func TestU24HTickerPriceChangeStats(t *testing.T) {
	t.Parallel()
	_, err := b.U24HTickerPriceChangeStats(context.Background(), currency.NewPair(currency.BTC, currency.USDT))
	if err != nil {
		t.Error(err)
	}
	_, err = b.U24HTickerPriceChangeStats(context.Background(), currency.EMPTYPAIR)
	if err != nil {
		t.Error(err)
	}
}

func TestUSymbolPriceTicker(t *testing.T) {
	t.Parallel()
	_, err := b.USymbolPriceTicker(context.Background(), currency.NewPair(currency.BTC, currency.USDT))
	if err != nil {
		t.Error(err)
	}
	_, err = b.USymbolPriceTicker(context.Background(), currency.EMPTYPAIR)
	if err != nil {
		t.Error(err)
	}
}

func TestUSymbolOrderbookTicker(t *testing.T) {
	t.Parallel()
	_, err := b.USymbolOrderbookTicker(context.Background(), currency.NewPair(currency.BTC, currency.USDT))
	if err != nil {
		t.Error(err)
	}
	_, err = b.USymbolOrderbookTicker(context.Background(), currency.EMPTYPAIR)
	if err != nil {
		t.Error(err)
	}
}

func TestUOpenInterest(t *testing.T) {
	t.Parallel()
	_, err := b.UOpenInterest(context.Background(), currency.NewPair(currency.BTC, currency.USDT))
	if err != nil {
		t.Error(err)
	}
}

func TestUOpenInterestStats(t *testing.T) {
	t.Parallel()
	_, err := b.UOpenInterestStats(context.Background(), currency.NewPair(currency.BTC, currency.USDT), "5m", 1, time.Time{}, time.Time{})
	if err != nil {
		t.Error(err)
	}
	start, end := getTime()
	_, err = b.UOpenInterestStats(context.Background(), currency.NewPair(currency.LTC, currency.USDT), "1d", 10, start, end)
	if err != nil {
		t.Error(err)
	}
}

func TestUTopAcccountsLongShortRatio(t *testing.T) {
	t.Parallel()
	_, err := b.UTopAcccountsLongShortRatio(context.Background(), currency.NewPair(currency.BTC, currency.USDT), "5m", 2, time.Time{}, time.Time{})
	if err != nil {
		t.Error(err)
	}
	start, end := getTime()
	_, err = b.UTopAcccountsLongShortRatio(context.Background(), currency.NewPair(currency.BTC, currency.USDT), "5m", 2, start, end)
	if err != nil {
		t.Error(err)
	}
}

func TestUTopPostionsLongShortRatio(t *testing.T) {
	t.Parallel()
	_, err := b.UTopPostionsLongShortRatio(context.Background(), currency.NewPair(currency.BTC, currency.USDT), "5m", 3, time.Time{}, time.Time{})
	if err != nil {
		t.Error(err)
	}
	start, end := getTime()
	_, err = b.UTopPostionsLongShortRatio(context.Background(), currency.NewPair(currency.BTC, currency.USDT), "1d", 0, start, end)
	if err != nil {
		t.Error(err)
	}
}

func TestUGlobalLongShortRatio(t *testing.T) {
	t.Parallel()
	_, err := b.UGlobalLongShortRatio(context.Background(), currency.NewPair(currency.BTC, currency.USDT), "5m", 3, time.Time{}, time.Time{})
	if err != nil {
		t.Error(err)
	}
	start, end := getTime()
	_, err = b.UGlobalLongShortRatio(context.Background(), currency.NewPair(currency.BTC, currency.USDT), "4h", 0, start, end)
	if err != nil {
		t.Error(err)
	}
}

func TestUTakerBuySellVol(t *testing.T) {
	t.Parallel()
	start, end := getTime()
	_, err := b.UTakerBuySellVol(context.Background(), currency.NewPair(currency.BTC, currency.USDT), "5m", 10, start, end)
	if err != nil {
		t.Error(err)
	}
}

func TestUCompositeIndexInfo(t *testing.T) {
	t.Parallel()
	cp, err := currency.NewPairFromString("DEFI-USDT")
	if err != nil {
		t.Error(err)
	}
	_, err = b.UCompositeIndexInfo(context.Background(), cp)
	if err != nil {
		t.Error(err)
	}
	_, err = b.UCompositeIndexInfo(context.Background(), currency.EMPTYPAIR)
	if err != nil {
		t.Error(err)
	}
}

func TestUFuturesNewOrder(t *testing.T) {
	t.Parallel()
	sharedtestvalues.SkipTestIfCredentialsUnset(t, b, canManipulateRealOrders)
	_, err := b.UFuturesNewOrder(context.Background(),
		&UFuturesNewOrderRequest{
			Symbol:      currency.NewPair(currency.BTC, currency.USDT),
			Side:        "BUY",
			OrderType:   "LIMIT",
			TimeInForce: "GTC",
			Quantity:    1,
			Price:       1,
		},
	)
	if err != nil {
		t.Error(err)
	}
}

func TestUPlaceBatchOrders(t *testing.T) {
	t.Parallel()
	sharedtestvalues.SkipTestIfCredentialsUnset(t, b, canManipulateRealOrders)
	var data []PlaceBatchOrderData
	var tempData PlaceBatchOrderData
	tempData.Symbol = "BTCUSDT"
	tempData.Side = "BUY"
	tempData.OrderType = "LIMIT"
	tempData.Quantity = 4
	tempData.Price = 1
	tempData.TimeInForce = "GTC"
	data = append(data, tempData)
	_, err := b.UPlaceBatchOrders(context.Background(), data)
	if err != nil {
		t.Error(err)
	}
}

func TestUGetOrderData(t *testing.T) {
	t.Parallel()
	sharedtestvalues.SkipTestIfCredentialsUnset(t, b)
	_, err := b.UGetOrderData(context.Background(), currency.NewPair(currency.BTC, currency.USDT), "123", "")
	if err != nil {
		t.Error(err)
	}
}

func TestUCancelOrder(t *testing.T) {
	t.Parallel()
	sharedtestvalues.SkipTestIfCredentialsUnset(t, b, canManipulateRealOrders)
	_, err := b.UCancelOrder(context.Background(), currency.NewPair(currency.BTC, currency.USDT), "123", "")
	if err != nil {
		t.Error(err)
	}
}

func TestUCancelAllOpenOrders(t *testing.T) {
	t.Parallel()
	sharedtestvalues.SkipTestIfCredentialsUnset(t, b, canManipulateRealOrders)
	_, err := b.UCancelAllOpenOrders(context.Background(), currency.NewPair(currency.BTC, currency.USDT))
	if err != nil {
		t.Error(err)
	}
}

func TestUCancelBatchOrders(t *testing.T) {
	t.Parallel()
	sharedtestvalues.SkipTestIfCredentialsUnset(t, b, canManipulateRealOrders)
	_, err := b.UCancelBatchOrders(context.Background(), currency.NewPair(currency.BTC, currency.USDT), []string{"123"}, []string{})
	if err != nil {
		t.Error(err)
	}
}

func TestUAutoCancelAllOpenOrders(t *testing.T) {
	t.Parallel()
	sharedtestvalues.SkipTestIfCredentialsUnset(t, b, canManipulateRealOrders)
	_, err := b.UAutoCancelAllOpenOrders(context.Background(), currency.NewPair(currency.BTC, currency.USDT), 30)
	if err != nil {
		t.Error(err)
	}
}

func TestUFetchOpenOrder(t *testing.T) {
	t.Parallel()
	sharedtestvalues.SkipTestIfCredentialsUnset(t, b)
	_, err := b.UFetchOpenOrder(context.Background(), currency.NewPair(currency.BTC, currency.USDT), "123", "")
	if err != nil {
		t.Error(err)
	}
}

func TestUAllAccountOpenOrders(t *testing.T) {
	t.Parallel()
	sharedtestvalues.SkipTestIfCredentialsUnset(t, b)
	_, err := b.UAllAccountOpenOrders(context.Background(), currency.NewPair(currency.BTC, currency.USDT))
	if err != nil {
		t.Error(err)
	}
}

func TestUAllAccountOrders(t *testing.T) {
	t.Parallel()
	sharedtestvalues.SkipTestIfCredentialsUnset(t, b)
	_, err := b.UAllAccountOrders(context.Background(), currency.EMPTYPAIR, 0, 0, time.Time{}, time.Time{})
	if err != nil {
		t.Error(err)
	}
	_, err = b.UAllAccountOrders(context.Background(), currency.NewPair(currency.BTC, currency.USDT), 0, 5, time.Now().Add(-time.Hour*4), time.Now())
	if err != nil {
		t.Error(err)
	}
}

func TestUAccountBalanceV2(t *testing.T) {
	t.Parallel()
	sharedtestvalues.SkipTestIfCredentialsUnset(t, b)
	_, err := b.UAccountBalanceV2(context.Background())
	if err != nil {
		t.Error(err)
	}
}

func TestUAccountInformationV2(t *testing.T) {
	t.Parallel()
	sharedtestvalues.SkipTestIfCredentialsUnset(t, b)
	b.Verbose = true
	a, err := b.UAccountInformationV2(context.Background())
	if err != nil {
		t.Error(err)
	}
	for i := range a.Assets {
		t.Logf("%+v", a.Assets[i])
	}
	for i := range a.Positions {
		t.Logf("%+v", a.Positions[i])
	}
}

func TestUChangeInitialLeverageRequest(t *testing.T) {
	t.Parallel()
	sharedtestvalues.SkipTestIfCredentialsUnset(t, b, canManipulateRealOrders)
	_, err := b.UChangeInitialLeverageRequest(context.Background(), currency.NewPair(currency.BTC, currency.USDT), 2)
	if err != nil {
		t.Error(err)
	}
}

func TestUChangeInitialMarginType(t *testing.T) {
	t.Parallel()
	sharedtestvalues.SkipTestIfCredentialsUnset(t, b, canManipulateRealOrders)
	err := b.UChangeInitialMarginType(context.Background(), currency.NewPair(currency.BTC, currency.USDT), "ISOLATED")
	if err != nil {
		t.Error(err)
	}
}

func TestUModifyIsolatedPositionMarginReq(t *testing.T) {
	t.Parallel()
	sharedtestvalues.SkipTestIfCredentialsUnset(t, b, canManipulateRealOrders)
	_, err := b.UModifyIsolatedPositionMarginReq(context.Background(), currency.NewPair(currency.BTC, currency.USDT), "LONG", "add", 5)
	if err != nil {
		t.Error(err)
	}
}

func TestUPositionMarginChangeHistory(t *testing.T) {
	t.Parallel()
	sharedtestvalues.SkipTestIfCredentialsUnset(t, b, canManipulateRealOrders)
	_, err := b.UPositionMarginChangeHistory(context.Background(), currency.NewPair(currency.BTC, currency.USDT), "add", 5, time.Time{}, time.Time{})
	if err != nil {
		t.Error(err)
	}
}

func TestUPositionsInfoV2(t *testing.T) {
	t.Parallel()
	sharedtestvalues.SkipTestIfCredentialsUnset(t, b)
	b.Verbose = true
	_, err := b.UPositionsInfoV2(context.Background(), currency.NewPair(currency.BTC, currency.USDT))
	if err != nil {
		t.Error(err)
	}
}

func TestUAccountTradesHistory(t *testing.T) {
	t.Parallel()
	sharedtestvalues.SkipTestIfCredentialsUnset(t, b)
	_, err := b.UAccountTradesHistory(context.Background(), currency.NewPair(currency.BTC, currency.USDT), "", 5, time.Time{}, time.Time{})
	if err != nil {
		t.Error(err)
	}
}

func TestUAccountIncomeHistory(t *testing.T) {
	t.Parallel()
	sharedtestvalues.SkipTestIfCredentialsUnset(t, b)
	_, err := b.UAccountIncomeHistory(context.Background(), currency.EMPTYPAIR, "", 5, time.Now().Add(-time.Hour*48), time.Now())
	if err != nil {
		t.Error(err)
	}
}

func TestUGetNotionalAndLeverageBrackets(t *testing.T) {
	t.Parallel()
	sharedtestvalues.SkipTestIfCredentialsUnset(t, b)
	_, err := b.UGetNotionalAndLeverageBrackets(context.Background(), currency.NewPair(currency.BTC, currency.USDT))
	if err != nil {
		t.Error(err)
	}
}

func TestUPositionsADLEstimate(t *testing.T) {
	t.Parallel()
	sharedtestvalues.SkipTestIfCredentialsUnset(t, b)
	_, err := b.UPositionsADLEstimate(context.Background(), currency.NewPair(currency.BTC, currency.USDT))
	if err != nil {
		t.Error(err)
	}
}

func TestUAccountForcedOrders(t *testing.T) {
	t.Parallel()
	sharedtestvalues.SkipTestIfCredentialsUnset(t, b)
	_, err := b.UAccountForcedOrders(context.Background(), currency.NewPair(currency.BTC, currency.USDT), "ADL", 5, time.Time{}, time.Time{})
	if err != nil {
		t.Error(err)
	}
}

// Coin Margined Futures

func TestGetFuturesExchangeInfo(t *testing.T) {
	t.Parallel()
	_, err := b.FuturesExchangeInfo(context.Background())
	if err != nil {
		t.Error(err)
	}
}

func TestGetInterestHistory(t *testing.T) {
	t.Parallel()
	_, err := b.GetInterestHistory(context.Background())
	if err != nil {
		t.Error(err)
	}
}

func TestGetCrossMarginInterestHistory(t *testing.T) {
	t.Parallel()
	_, err := b.GetCrossMarginInterestHistory(context.Background())
	if err != nil {
		t.Error(err)
	}
}

func TestGetFundingRates(t *testing.T) {
	t.Parallel()
	_, err := b.FundingRates(context.Background(), currency.NewPair(currency.BTC, currency.USDT), "", time.Time{}, time.Time{})
	if err != nil {
		t.Error(err)
	}
	start, end := getTime()
	_, err = b.FundingRates(context.Background(), currency.NewPair(currency.BTC, currency.USDT), "2", start, end)
	if err != nil {
		t.Error(err)
	}
}

func TestGetFuturesOrderbook(t *testing.T) {
	t.Parallel()
	_, err := b.GetFuturesOrderbook(context.Background(), currency.NewPairWithDelimiter("BTCUSD", "PERP", "_"), 1000)
	if err != nil {
		t.Error(err)
	}
}

func TestGetFuturesPublicTrades(t *testing.T) {
	t.Parallel()
	_, err := b.GetFuturesPublicTrades(context.Background(), currency.NewPairWithDelimiter("BTCUSD", "PERP", "_"), 5)
	if err != nil {
		t.Error(err)
	}
}

func TestGetPastPublicTrades(t *testing.T) {
	t.Parallel()
	_, err := b.GetPastPublicTrades(context.Background(), currency.NewPairWithDelimiter("BTCUSD", "PERP", "_"), 5, 0)
	if err != nil {
		t.Error(err)
	}
}

func TestGetAggregatedTradesList(t *testing.T) {
	t.Parallel()
	_, err := b.GetFuturesAggregatedTradesList(context.Background(), currency.NewPairWithDelimiter("BTCUSD", "PERP", "_"), 0, 5, time.Time{}, time.Time{})
	if err != nil {
		t.Error(err)
	}
}

func TestGetPerpsExchangeInfo(t *testing.T) {
	t.Parallel()
	_, err := b.GetPerpMarkets(context.Background())
	if err != nil {
		t.Error(err)
	}
}

func TestGetIndexAndMarkPrice(t *testing.T) {
	t.Parallel()
	_, err := b.GetIndexAndMarkPrice(context.Background(), "", "BTCUSD")
	if err != nil {
		t.Error(err)
	}
}

func TestGetFuturesKlineData(t *testing.T) {
	t.Parallel()
	_, err := b.GetFuturesKlineData(context.Background(), currency.NewPairWithDelimiter("BTCUSD", "PERP", "_"), "1M", 5, time.Time{}, time.Time{})
	if err != nil {
		t.Error(err)
	}

	start, end := getTime()
	_, err = b.GetFuturesKlineData(context.Background(), currency.NewPairWithDelimiter("LTCUSD", "PERP", "_"), "5m", 5, start, end)
	if err != nil {
		t.Error(err)
	}
}

func TestGetContinuousKlineData(t *testing.T) {
	t.Parallel()
	_, err := b.GetContinuousKlineData(context.Background(), "BTCUSD", "CURRENT_QUARTER", "1M", 5, time.Time{}, time.Time{})
	if err != nil {
		t.Error(err)
	}
	start, end := getTime()
	_, err = b.GetContinuousKlineData(context.Background(), "BTCUSD", "CURRENT_QUARTER", "1M", 5, start, end)
	if err != nil {
		t.Error(err)
	}
}

func TestGetIndexPriceKlines(t *testing.T) {
	t.Parallel()
	_, err := b.GetIndexPriceKlines(context.Background(), "BTCUSD", "1M", 5, time.Time{}, time.Time{})
	if err != nil {
		t.Error(err)
	}
	start, end := getTime()
	_, err = b.GetIndexPriceKlines(context.Background(), "BTCUSD", "1M", 5, start, end)
	if err != nil {
		t.Error(err)
	}
}

func TestGetFuturesSwapTickerChangeStats(t *testing.T) {
	t.Parallel()
	_, err := b.GetFuturesSwapTickerChangeStats(context.Background(), currency.NewPairWithDelimiter("BTCUSD", "PERP", "_"), "")
	if err != nil {
		t.Error(err)
	}
	_, err = b.GetFuturesSwapTickerChangeStats(context.Background(), currency.NewPairWithDelimiter("BTCUSD", "PERP", "_"), "")
	if err != nil {
		t.Error(err)
	}
	_, err = b.GetFuturesSwapTickerChangeStats(context.Background(), currency.EMPTYPAIR, "")
	if err != nil {
		t.Error(err)
	}
}

func TestFuturesGetFundingHistory(t *testing.T) {
	t.Parallel()
	sharedtestvalues.SkipTestIfCredentialsUnset(t, b)
	_, err := b.FuturesGetFundingHistory(context.Background(), currency.NewPairWithDelimiter("BTCUSD", "PERP", "_"), 5, time.Time{}, time.Time{})
	if err != nil {
		t.Error(err)
	}
	start, end := getTime()
	_, err = b.FuturesGetFundingHistory(context.Background(), currency.NewPairWithDelimiter("BTCUSD", "PERP", "_"), 50, start, end)
	if err != nil {
		t.Error(err)
	}
}

func TestGetFuturesHistoricalTrades(t *testing.T) {
	t.Parallel()
	sharedtestvalues.SkipTestIfCredentialsUnset(t, b)
	_, err := b.GetFuturesHistoricalTrades(context.Background(), currency.NewPairWithDelimiter("BTCUSD", "PERP", "_"), "", 5)
	if err != nil {
		t.Error(err)
	}
	_, err = b.GetFuturesHistoricalTrades(context.Background(), currency.NewPairWithDelimiter("BTCUSD", "PERP", "_"), "", 0)
	if err != nil {
		t.Error(err)
	}
}

func TestGetFuturesSymbolPriceTicker(t *testing.T) {
	t.Parallel()
	_, err := b.GetFuturesSymbolPriceTicker(context.Background(), currency.NewPairWithDelimiter("BTCUSD", "PERP", "_"), "")
	if err != nil {
		t.Error(err)
	}
}

func TestGetFuturesOrderbookTicker(t *testing.T) {
	t.Parallel()
	_, err := b.GetFuturesOrderbookTicker(context.Background(), currency.EMPTYPAIR, "")
	if err != nil {
		t.Error(err)
	}
	_, err = b.GetFuturesOrderbookTicker(context.Background(), currency.NewPairWithDelimiter("BTCUSD", "PERP", "_"), "")
	if err != nil {
		t.Error(err)
	}
}

func TestGetOpenInterest(t *testing.T) {
	t.Parallel()
	_, err := b.GetOpenInterest(context.Background(), currency.NewPairWithDelimiter("BTCUSD", "PERP", "_"))
	if err != nil {
		t.Error(err)
	}
}

func TestGetOpenInterestStats(t *testing.T) {
	t.Parallel()
	_, err := b.GetOpenInterestStats(context.Background(), "BTCUSD", "CURRENT_QUARTER", "5m", 0, time.Time{}, time.Time{})
	if err != nil {
		t.Error(err)
	}
	start, end := getTime()
	_, err = b.GetOpenInterestStats(context.Background(), "BTCUSD", "CURRENT_QUARTER", "5m", 0, start, end)
	if err != nil {
		t.Error(err)
	}
}

func TestGetTraderFuturesAccountRatio(t *testing.T) {
	t.Parallel()
	_, err := b.GetTraderFuturesAccountRatio(context.Background(), "BTCUSD", "5m", 0, time.Time{}, time.Time{})
	if err != nil {
		t.Error(err)
	}
	start, end := getTime()
	_, err = b.GetTraderFuturesAccountRatio(context.Background(), "BTCUSD", "5m", 0, start, end)
	if err != nil {
		t.Error(err)
	}
}

func TestGetTraderFuturesPositionsRatio(t *testing.T) {
	t.Parallel()
	_, err := b.GetTraderFuturesPositionsRatio(context.Background(), "BTCUSD", "5m", 0, time.Time{}, time.Time{})
	if err != nil {
		t.Error(err)
	}
	start, end := getTime()
	_, err = b.GetTraderFuturesPositionsRatio(context.Background(), "BTCUSD", "5m", 0, start, end)
	if err != nil {
		t.Error(err)
	}
}

func TestGetMarketRatio(t *testing.T) {
	t.Parallel()
	_, err := b.GetMarketRatio(context.Background(), "BTCUSD", "5m", 0, time.Time{}, time.Time{})
	if err != nil {
		t.Error(err)
	}
	start, end := getTime()
	_, err = b.GetMarketRatio(context.Background(), "BTCUSD", "5m", 0, start, end)
	if err != nil {
		t.Error(err)
	}
}

func TestGetFuturesTakerVolume(t *testing.T) {
	t.Parallel()
	_, err := b.GetFuturesTakerVolume(context.Background(), "BTCUSD", "ALL", "5m", 0, time.Time{}, time.Time{})
	if err != nil {
		t.Error(err)
	}
	start, end := getTime()
	_, err = b.GetFuturesTakerVolume(context.Background(), "BTCUSD", "ALL", "5m", 0, start, end)
	if err != nil {
		t.Error(err)
	}
}

func TestFuturesBasisData(t *testing.T) {
	t.Parallel()
	_, err := b.GetFuturesBasisData(context.Background(), "BTCUSD", "CURRENT_QUARTER", "5m", 0, time.Time{}, time.Time{})
	if err != nil {
		t.Error(err)
	}
	start, end := getTime()
	_, err = b.GetFuturesBasisData(context.Background(), "BTCUSD", "CURRENT_QUARTER", "5m", 0, start, end)
	if err != nil {
		t.Error(err)
	}
}

func TestFuturesNewOrder(t *testing.T) {
	t.Parallel()
	sharedtestvalues.SkipTestIfCredentialsUnset(t, b, canManipulateRealOrders)
	_, err := b.FuturesNewOrder(
		context.Background(),
		&FuturesNewOrderRequest{
			Symbol:      currency.NewPairWithDelimiter("BTCUSD", "PERP", "_"),
			Side:        "BUY",
			OrderType:   "LIMIT",
			TimeInForce: BinanceRequestParamsTimeGTC,
			Quantity:    1,
			Price:       1,
		},
	)
	if err != nil {
		t.Error(err)
	}
}

func TestFuturesBatchOrder(t *testing.T) {
	t.Parallel()
	sharedtestvalues.SkipTestIfCredentialsUnset(t, b, canManipulateRealOrders)
	var data []PlaceBatchOrderData
	var tempData PlaceBatchOrderData
	tempData.Symbol = "BTCUSD_PERP"
	tempData.Side = "BUY"
	tempData.OrderType = "LIMIT"
	tempData.Quantity = 1
	tempData.Price = 1
	tempData.TimeInForce = "GTC"

	data = append(data, tempData)
	_, err := b.FuturesBatchOrder(context.Background(), data)
	if err != nil {
		t.Error(err)
	}
}

func TestFuturesBatchCancelOrders(t *testing.T) {
	t.Parallel()
	sharedtestvalues.SkipTestIfCredentialsUnset(t, b, canManipulateRealOrders)
	_, err := b.FuturesBatchCancelOrders(context.Background(), currency.NewPairWithDelimiter("BTCUSD", "PERP", "_"), []string{"123"}, []string{})
	if err != nil {
		t.Error(err)
	}
}

func TestFuturesGetOrderData(t *testing.T) {
	t.Parallel()
	sharedtestvalues.SkipTestIfCredentialsUnset(t, b)
	_, err := b.FuturesGetOrderData(context.Background(), currency.NewPairWithDelimiter("BTCUSD", "PERP", "_"), "123", "")
	if err != nil {
		t.Error(err)
	}
}

func TestCancelAllOpenOrders(t *testing.T) {
	t.Parallel()
	sharedtestvalues.SkipTestIfCredentialsUnset(t, b, canManipulateRealOrders)
	_, err := b.FuturesCancelAllOpenOrders(context.Background(), currency.NewPairWithDelimiter("BTCUSD", "PERP", "_"))
	if err != nil {
		t.Error(err)
	}
}

func TestAutoCancelAllOpenOrders(t *testing.T) {
	t.Parallel()
	sharedtestvalues.SkipTestIfCredentialsUnset(t, b, canManipulateRealOrders)
	_, err := b.AutoCancelAllOpenOrders(context.Background(), currency.NewPairWithDelimiter("BTCUSD", "PERP", "_"), 30000)
	if err != nil {
		t.Error(err)
	}
}

func TestFuturesOpenOrderData(t *testing.T) {
	t.Parallel()
	sharedtestvalues.SkipTestIfCredentialsUnset(t, b)
	_, err := b.FuturesOpenOrderData(context.Background(), currency.NewPair(currency.BTC, currency.USDT), "", "")
	if err != nil {
		t.Error(err)
	}
}

func TestGetFuturesAllOpenOrders(t *testing.T) {
	t.Parallel()
	sharedtestvalues.SkipTestIfCredentialsUnset(t, b)
	_, err := b.GetFuturesAllOpenOrders(context.Background(), currency.NewPairWithDelimiter("BTCUSD", "PERP", "_"), "")
	if err != nil {
		t.Error(err)
	}
}

func TestGetAllFuturesOrders(t *testing.T) {
	t.Parallel()
	sharedtestvalues.SkipTestIfCredentialsUnset(t, b)
	b.Verbose = true
	_, err := b.GetAllFuturesOrders(context.Background(), currency.NewPairWithDelimiter("BTCUSD", "PERP", "_"), currency.EMPTYPAIR, time.Time{}, time.Time{}, 0, 2)
	if err != nil {
		t.Error(err)
	}
}

func TestFuturesChangeMarginType(t *testing.T) {
	t.Parallel()
	sharedtestvalues.SkipTestIfCredentialsUnset(t, b, canManipulateRealOrders)
	_, err := b.FuturesChangeMarginType(context.Background(), currency.NewPairWithDelimiter("BTCUSD", "PERP", "_"), "ISOLATED")
	if err != nil {
		t.Error(err)
	}
}

func TestGetFuturesAccountBalance(t *testing.T) {
	t.Parallel()
	sharedtestvalues.SkipTestIfCredentialsUnset(t, b)
	_, err := b.GetFuturesAccountBalance(context.Background())
	if err != nil {
		t.Error(err)
	}
}

func TestGetFuturesAccountInfo(t *testing.T) {
	t.Parallel()
	sharedtestvalues.SkipTestIfCredentialsUnset(t, b)
	_, err := b.GetFuturesAccountInfo(context.Background())
	if err != nil {
		t.Error(err)
	}
}

func TestFuturesChangeInitialLeverage(t *testing.T) {
	t.Parallel()
	sharedtestvalues.SkipTestIfCredentialsUnset(t, b, canManipulateRealOrders)
	_, err := b.FuturesChangeInitialLeverage(context.Background(), currency.NewPairWithDelimiter("BTCUSD", "PERP", "_"), 5)
	if err != nil {
		t.Error(err)
	}
}

func TestModifyIsolatedPositionMargin(t *testing.T) {
	t.Parallel()
	sharedtestvalues.SkipTestIfCredentialsUnset(t, b, canManipulateRealOrders)
	_, err := b.ModifyIsolatedPositionMargin(context.Background(), currency.NewPairWithDelimiter("BTCUSD", "PERP", "_"), "BOTH", "add", 5)
	if err != nil {
		t.Error(err)
	}
}

func TestFuturesMarginChangeHistory(t *testing.T) {
	t.Parallel()
	sharedtestvalues.SkipTestIfCredentialsUnset(t, b)
	_, err := b.FuturesMarginChangeHistory(context.Background(), currency.NewPairWithDelimiter("BTCUSD", "PERP", "_"), "add", time.Time{}, time.Time{}, 10)
	if err != nil {
		t.Error(err)
	}
}

func TestFuturesPositionsInfo(t *testing.T) {
	t.Parallel()
	sharedtestvalues.SkipTestIfCredentialsUnset(t, b)
	p, err := currency.NewPairFromString("BTCUSD_PERP")
	if err != nil {
		t.Fatal(err)
	}
	_, err = b.FuturesPositionsInfo(context.Background(), p, currency.EMPTYPAIR)
	if err != nil {
		t.Error(err)
	}
}

func TestFuturesTradeHistory(t *testing.T) {
	t.Parallel()
	sharedtestvalues.SkipTestIfCredentialsUnset(t, b)
	_, err := b.FuturesTradeHistory(context.Background(), currency.NewPairWithDelimiter("BTCUSD", "PERP", "_"), "", time.Time{}, time.Time{}, 5, 0)
	if err != nil {
		t.Error(err)
	}
}

func TestFuturesIncomeHistory(t *testing.T) {
	t.Parallel()
	sharedtestvalues.SkipTestIfCredentialsUnset(t, b)
	_, err := b.FuturesIncomeHistory(context.Background(), currency.EMPTYPAIR, "TRANSFER", time.Time{}, time.Time{}, 5)
	if err != nil {
		t.Error(err)
	}
}

func TestFuturesForceOrders(t *testing.T) {
	t.Parallel()
	sharedtestvalues.SkipTestIfCredentialsUnset(t, b)
	_, err := b.FuturesForceOrders(context.Background(), currency.EMPTYPAIR, "ADL", time.Time{}, time.Time{})
	if err != nil {
		t.Error(err)
	}
}

func TestUGetNotionalLeverage(t *testing.T) {
	t.Parallel()
	sharedtestvalues.SkipTestIfCredentialsUnset(t, b)
	_, err := b.FuturesNotionalBracket(context.Background(), "BTCUSD")
	if err != nil {
		t.Error(err)
	}
	_, err = b.FuturesNotionalBracket(context.Background(), "")
	if err != nil {
		t.Error(err)
	}
}

func TestFuturesPositionsADLEstimate(t *testing.T) {
	t.Parallel()
	sharedtestvalues.SkipTestIfCredentialsUnset(t, b)
	_, err := b.FuturesPositionsADLEstimate(context.Background(), currency.EMPTYPAIR)
	if err != nil {
		t.Error(err)
	}
}

func TestGetMarkPriceKline(t *testing.T) {
	t.Parallel()
	_, err := b.GetMarkPriceKline(context.Background(), currency.NewPairWithDelimiter("BTCUSD", "PERP", "_"), "1M", 5, time.Time{}, time.Time{})
	if err != nil {
		t.Error(err)
	}
}

func TestGetExchangeInfo(t *testing.T) {
	t.Parallel()
	info, err := b.GetExchangeInfo(context.Background())
	if err != nil {
		t.Error(err)
	}
	if mockTests {
		serverTime := time.Date(2022, 2, 25, 3, 50, 40, int(601*time.Millisecond), time.UTC)
		if !info.ServerTime.Equal(serverTime) {
			t.Errorf("Expected %v, got %v", serverTime, info.ServerTime)
		}
	}
}

func TestFetchTradablePairs(t *testing.T) {
	t.Parallel()
	_, err := b.FetchTradablePairs(context.Background(), asset.Spot)
	if err != nil {
		t.Error("Binance FetchTradablePairs(asset asets.AssetType) error", err)
	}

	_, err = b.FetchTradablePairs(context.Background(), asset.CoinMarginedFutures)
	if err != nil {
		t.Error(err)
	}

	_, err = b.FetchTradablePairs(context.Background(), asset.USDTMarginedFutures)
	if err != nil {
		t.Error(err)
	}
}

func TestGetOrderBook(t *testing.T) {
	t.Parallel()
	_, err := b.GetOrderBook(context.Background(),
		OrderBookDataRequestParams{
			Symbol: currency.NewPair(currency.BTC, currency.USDT),
			Limit:  1000,
		})

	if err != nil {
		t.Error("Binance GetOrderBook() error", err)
	}
}

func TestGetMostRecentTrades(t *testing.T) {
	t.Parallel()
	_, err := b.GetMostRecentTrades(context.Background(),
		RecentTradeRequestParams{
			Symbol: currency.NewPair(currency.BTC, currency.USDT),
			Limit:  15,
		})

	if err != nil {
		t.Error("Binance GetMostRecentTrades() error", err)
	}
}

func TestGetHistoricalTrades(t *testing.T) {
	t.Parallel()
	_, err := b.GetHistoricalTrades(context.Background(), "BTCUSDT", 5, -1)
	if !mockTests && err == nil {
		t.Errorf("Binance GetHistoricalTrades() error: %v", "expected error")
	} else if mockTests && err != nil {
		t.Errorf("Binance GetHistoricalTrades() error: %v", err)
	}
}

func TestGetAggregatedTrades(t *testing.T) {
	t.Parallel()
	_, err := b.GetAggregatedTrades(context.Background(),
		&AggregatedTradeRequestParams{
			Symbol: currency.NewPair(currency.BTC, currency.USDT),
			Limit:  5,
		})
	if err != nil {
		t.Error("Binance GetAggregatedTrades() error", err)
	}
}

func TestGetSpotKline(t *testing.T) {
	t.Parallel()
	start, end := getTime()
	_, err := b.GetSpotKline(context.Background(),
		&KlinesRequestParams{
			Symbol:    currency.NewPair(currency.BTC, currency.USDT),
			Interval:  kline.FiveMin.Short(),
			Limit:     24,
			StartTime: start,
			EndTime:   end,
		})
	if err != nil {
		t.Error("Binance GetSpotKline() error", err)
	}
}

func TestGetAveragePrice(t *testing.T) {
	t.Parallel()

	_, err := b.GetAveragePrice(context.Background(), currency.NewPair(currency.BTC, currency.USDT))
	if err != nil {
		t.Error("Binance GetAveragePrice() error", err)
	}
}

func TestGetPriceChangeStats(t *testing.T) {
	t.Parallel()

	_, err := b.GetPriceChangeStats(context.Background(), currency.NewPair(currency.BTC, currency.USDT))
	if err != nil {
		t.Error("Binance GetPriceChangeStats() error", err)
	}
}

func TestGetTickers(t *testing.T) {
	t.Parallel()

	_, err := b.GetTickers(context.Background())
	if err != nil {
		t.Error("Binance TestGetTickers error", err)
	}
}

func TestGetLatestSpotPrice(t *testing.T) {
	t.Parallel()

	_, err := b.GetLatestSpotPrice(context.Background(), currency.NewPair(currency.BTC, currency.USDT))
	if err != nil {
		t.Error("Binance GetLatestSpotPrice() error", err)
	}
}

func TestGetBestPrice(t *testing.T) {
	t.Parallel()

	_, err := b.GetBestPrice(context.Background(), currency.NewPair(currency.BTC, currency.USDT))
	if err != nil {
		t.Error("Binance GetBestPrice() error", err)
	}
}

func TestQueryOrder(t *testing.T) {
	t.Parallel()

	_, err := b.QueryOrder(context.Background(), currency.NewPair(currency.BTC, currency.USDT), "", 1337)
	switch {
	case sharedtestvalues.AreAPICredentialsSet(b) && err != nil:
		t.Error("QueryOrder() error", err)
	case !sharedtestvalues.AreAPICredentialsSet(b) && err == nil && !mockTests:
		t.Error("QueryOrder() expecting an error when no keys are set")
	case mockTests && err != nil:
		t.Error("Mock QueryOrder() error", err)
	}
}

func TestOpenOrders(t *testing.T) {
	t.Parallel()
	sharedtestvalues.SkipTestIfCredentialsUnset(t, b)
	_, err := b.OpenOrders(context.Background(), currency.EMPTYPAIR)
	if err != nil {
		t.Error(err)
	}

	p := currency.NewPair(currency.BTC, currency.USDT)
	_, err = b.OpenOrders(context.Background(), p)
	if err != nil {
		t.Error(err)
	}
}

func TestAllOrders(t *testing.T) {
	t.Parallel()

	_, err := b.AllOrders(context.Background(), currency.NewPair(currency.BTC, currency.USDT), "", "")
	switch {
	case sharedtestvalues.AreAPICredentialsSet(b) && err != nil:
		t.Error("AllOrders() error", err)
	case !sharedtestvalues.AreAPICredentialsSet(b) && err == nil && !mockTests:
		t.Error("AllOrders() expecting an error when no keys are set")
	case mockTests && err != nil:
		t.Error("Mock AllOrders() error", err)
	}
}

// TestGetFeeByTypeOfflineTradeFee logic test
func TestGetFeeByTypeOfflineTradeFee(t *testing.T) {
	t.Parallel()

	var feeBuilder = setFeeBuilder()
	_, err := b.GetFeeByType(context.Background(), feeBuilder)
	if err != nil {
		t.Fatal(err)
	}
	if !sharedtestvalues.AreAPICredentialsSet(b) || mockTests {
		if feeBuilder.FeeType != exchange.OfflineTradeFee {
			t.Errorf("Expected %v, received %v", exchange.OfflineTradeFee, feeBuilder.FeeType)
		}
	} else {
		if feeBuilder.FeeType != exchange.CryptocurrencyTradeFee {
			t.Errorf("Expected %v, received %v", exchange.CryptocurrencyTradeFee, feeBuilder.FeeType)
		}
	}
}

func TestGetFee(t *testing.T) {
	t.Parallel()

	var feeBuilder = setFeeBuilder()

	if sharedtestvalues.AreAPICredentialsSet(b) && mockTests {
		// CryptocurrencyTradeFee Basic
		if _, err := b.GetFee(context.Background(), feeBuilder); err != nil {
			t.Error(err)
		}

		// CryptocurrencyTradeFee High quantity
		feeBuilder = setFeeBuilder()
		feeBuilder.Amount = 1000
		feeBuilder.PurchasePrice = 1000
		if _, err := b.GetFee(context.Background(), feeBuilder); err != nil {
			t.Error(err)
		}

		// CryptocurrencyTradeFee IsMaker
		feeBuilder = setFeeBuilder()
		feeBuilder.IsMaker = true
		if _, err := b.GetFee(context.Background(), feeBuilder); err != nil {
			t.Error(err)
		}

		// CryptocurrencyTradeFee Negative purchase price
		feeBuilder = setFeeBuilder()
		feeBuilder.PurchasePrice = -1000
		if _, err := b.GetFee(context.Background(), feeBuilder); err != nil {
			t.Error(err)
		}
	}

	// CryptocurrencyWithdrawalFee Basic
	feeBuilder = setFeeBuilder()
	feeBuilder.FeeType = exchange.CryptocurrencyWithdrawalFee
	if _, err := b.GetFee(context.Background(), feeBuilder); err != nil {
		t.Error(err)
	}

	// CryptocurrencyDepositFee Basic
	feeBuilder = setFeeBuilder()
	feeBuilder.FeeType = exchange.CryptocurrencyDepositFee
	if _, err := b.GetFee(context.Background(), feeBuilder); err != nil {
		t.Error(err)
	}

	// InternationalBankDepositFee Basic
	feeBuilder = setFeeBuilder()
	feeBuilder.FeeType = exchange.InternationalBankDepositFee
	feeBuilder.FiatCurrency = currency.HKD
	if _, err := b.GetFee(context.Background(), feeBuilder); err != nil {
		t.Error(err)
	}

	// InternationalBankWithdrawalFee Basic
	feeBuilder = setFeeBuilder()
	feeBuilder.FeeType = exchange.InternationalBankWithdrawalFee
	feeBuilder.FiatCurrency = currency.HKD
	if _, err := b.GetFee(context.Background(), feeBuilder); err != nil {
		t.Error(err)
	}
}

func TestFormatWithdrawPermissions(t *testing.T) {
	t.Parallel()

	expectedResult := exchange.AutoWithdrawCryptoText + " & " + exchange.NoFiatWithdrawalsText
	withdrawPermissions := b.FormatWithdrawPermissions()
	if withdrawPermissions != expectedResult {
		t.Errorf("Expected: %s, Received: %s", expectedResult, withdrawPermissions)
	}
}

func TestGetActiveOrders(t *testing.T) {
	t.Parallel()
	pair, err := currency.NewPairFromString("BTC_USDT")
	if err != nil {
		t.Error(err)
	}
	var getOrdersRequest = order.GetOrdersRequest{
		Type:      order.AnyType,
		Pairs:     currency.Pairs{pair},
		AssetType: asset.Spot,
		Side:      order.AnySide,
	}

	_, err = b.GetActiveOrders(context.Background(), &getOrdersRequest)
	switch {
	case sharedtestvalues.AreAPICredentialsSet(b) && err != nil:
		t.Error("GetActiveOrders() error", err)
	case !sharedtestvalues.AreAPICredentialsSet(b) && err == nil && !mockTests:
		t.Error("GetActiveOrders() expecting an error when no keys are set")
	case mockTests && err != nil:
		t.Error("Mock GetActiveOrders() error", err)
	}
}

func TestGetOrderHistory(t *testing.T) {
	t.Parallel()

	var getOrdersRequest = order.GetOrdersRequest{
		Type:      order.AnyType,
		AssetType: asset.Spot,
		Side:      order.AnySide,
	}

	_, err := b.GetOrderHistory(context.Background(), &getOrdersRequest)
	if err == nil {
		t.Error("Expected: 'At least one currency is required to fetch order history'. received nil")
	}

	getOrdersRequest.Pairs = []currency.Pair{
		currency.NewPair(currency.LTC,
			currency.BTC)}

	_, err = b.GetOrderHistory(context.Background(), &getOrdersRequest)
	switch {
	case sharedtestvalues.AreAPICredentialsSet(b) && err != nil:
		t.Error("GetOrderHistory() error", err)
	case !sharedtestvalues.AreAPICredentialsSet(b) && err == nil && !mockTests:
		t.Error("GetOrderHistory() expecting an error when no keys are set")
	case mockTests && err != nil:
		t.Error("Mock GetOrderHistory() error", err)
	}
}

func TestNewOrderTest(t *testing.T) {
	t.Parallel()

	req := &NewOrderRequest{
		Symbol:      currency.NewPair(currency.LTC, currency.BTC),
		Side:        order.Buy.String(),
		TradeType:   BinanceRequestParamsOrderLimit,
		Price:       0.0025,
		Quantity:    100000,
		TimeInForce: BinanceRequestParamsTimeGTC,
	}

	err := b.NewOrderTest(context.Background(), req)
	switch {
	case sharedtestvalues.AreAPICredentialsSet(b) && err != nil:
		t.Error("NewOrderTest() error", err)
	case !sharedtestvalues.AreAPICredentialsSet(b) && err == nil && !mockTests:
		t.Error("NewOrderTest() expecting an error when no keys are set")
	case mockTests && err != nil:
		t.Error("Mock NewOrderTest() error", err)
	}

	req = &NewOrderRequest{
		Symbol:        currency.NewPair(currency.LTC, currency.BTC),
		Side:          order.Sell.String(),
		TradeType:     BinanceRequestParamsOrderMarket,
		Price:         0.0045,
		QuoteOrderQty: 10,
	}

	err = b.NewOrderTest(context.Background(), req)
	switch {
	case sharedtestvalues.AreAPICredentialsSet(b) && err != nil:
		t.Error("NewOrderTest() error", err)
	case !sharedtestvalues.AreAPICredentialsSet(b) && err == nil && !mockTests:
		t.Error("NewOrderTest() expecting an error when no keys are set")
	case mockTests && err != nil:
		t.Error("Mock NewOrderTest() error", err)
	}
}

func TestGetHistoricTrades(t *testing.T) {
	t.Parallel()
	currencyPair, err := currency.NewPairFromString("BTCUSDT")
	if err != nil {
		t.Fatal(err)
	}
	start, err := time.Parse(time.RFC3339, "2020-01-02T15:04:05Z")
	if err != nil {
		t.Fatal(err)
	}
	result, err := b.GetHistoricTrades(context.Background(),
		currencyPair, asset.Spot, start, start.Add(15*time.Minute))
	if err != nil {
		t.Error(err)
	}
	var expected int
	if mockTests {
		expected = 5
	} else {
		expected = 2134
	}
	if len(result) != expected {
		t.Errorf("GetHistoricTrades() expected %v entries, got %v", expected, len(result))
	}
}

func TestGetAggregatedTradesBatched(t *testing.T) {
	t.Parallel()
	currencyPair, err := currency.NewPairFromString("BTCUSDT")
	if err != nil {
		t.Fatal(err)
	}
	start, err := time.Parse(time.RFC3339, "2020-01-02T15:04:05Z")
	if err != nil {
		t.Fatal(err)
	}
	expectTime, err := time.Parse(time.RFC3339Nano, "2020-01-02T16:19:04.831Z")
	if err != nil {
		t.Fatal(err)
	}
	tests := []struct {
		name string
		// mock test or live test
		mock         bool
		args         *AggregatedTradeRequestParams
		numExpected  int
		lastExpected time.Time
	}{
		{
			name: "mock batch with timerange",
			mock: true,
			args: &AggregatedTradeRequestParams{
				Symbol:    currencyPair,
				StartTime: start,
				EndTime:   start.Add(75 * time.Minute),
			},
			numExpected:  1012,
			lastExpected: time.Date(2020, 1, 2, 16, 18, 31, int(919*time.Millisecond), time.UTC),
		},
		{
			name: "batch with timerange",
			args: &AggregatedTradeRequestParams{
				Symbol:    currencyPair,
				StartTime: start,
				EndTime:   start.Add(75 * time.Minute),
			},
			numExpected:  12130,
			lastExpected: expectTime,
		},
		{
			name: "mock custom limit with start time set, no end time",
			mock: true,
			args: &AggregatedTradeRequestParams{
				Symbol:    currency.NewPair(currency.BTC, currency.USDT),
				StartTime: start,
				Limit:     1001,
			},
			numExpected:  1001,
			lastExpected: time.Date(2020, 1, 2, 15, 18, 39, int(226*time.Millisecond), time.UTC),
		},
		{
			name: "custom limit with start time set, no end time",
			args: &AggregatedTradeRequestParams{
				Symbol:    currency.NewPair(currency.BTC, currency.USDT),
				StartTime: time.Date(2020, 11, 18, 23, 0, 28, 921, time.UTC),
				Limit:     1001,
			},
			numExpected:  1001,
			lastExpected: time.Date(2020, 11, 18, 23, 1, 33, int(62*time.Millisecond*10), time.UTC),
		},
		{
			name: "mock recent trades",
			mock: true,
			args: &AggregatedTradeRequestParams{
				Symbol: currency.NewPair(currency.BTC, currency.USDT),
				Limit:  3,
			},
			numExpected:  3,
			lastExpected: time.Date(2020, 1, 2, 16, 19, 5, int(200*time.Millisecond), time.UTC),
		},
	}
	for _, tt := range tests {
		tt := tt
		t.Run(tt.name, func(t *testing.T) {
			t.Parallel()
			if tt.mock != mockTests {
				t.Skip()
			}
			result, err := b.GetAggregatedTrades(context.Background(), tt.args)
			if err != nil {
				t.Error(err)
			}
			if len(result) != tt.numExpected {
				t.Errorf("GetAggregatedTradesBatched() expected %v entries, got %v", tt.numExpected, len(result))
			}
			lastTradeTime := result[len(result)-1].TimeStamp
			if !lastTradeTime.Equal(tt.lastExpected) {
				t.Errorf("last trade expected %v, got %v", tt.lastExpected.UTC(), lastTradeTime.UTC())
			}
		})
	}
}

func TestGetAggregatedTradesErrors(t *testing.T) {
	t.Parallel()
	start, err := time.Parse(time.RFC3339, "2020-01-02T15:04:05Z")
	if err != nil {
		t.Fatal(err)
	}
	tests := []struct {
		name string
		args *AggregatedTradeRequestParams
	}{
		{
			name: "get recent trades does not support custom limit",
			args: &AggregatedTradeRequestParams{
				Symbol: currency.NewPair(currency.BTC, currency.USDT),
				Limit:  1001,
			},
		},
		{
			name: "start time and fromId cannot be both set",
			args: &AggregatedTradeRequestParams{
				Symbol:    currency.NewPair(currency.BTC, currency.USDT),
				StartTime: start,
				EndTime:   start.Add(75 * time.Minute),
				FromID:    2,
			},
		},
		{
			name: "can't get most recent 5000 (more than 1000 not allowed)",
			args: &AggregatedTradeRequestParams{
				Symbol: currency.NewPair(currency.BTC, currency.USDT),
				Limit:  5000,
			},
		},
	}
	for _, tt := range tests {
		tt := tt
		t.Run(tt.name, func(t *testing.T) {
			t.Parallel()
			_, err := b.GetAggregatedTrades(context.Background(), tt.args)
			if err == nil {
				t.Errorf("Binance.GetAggregatedTrades() error = %v, wantErr true", err)
				return
			}
		})
	}
}

// Any tests below this line have the ability to impact your orders on the exchange. Enable canManipulateRealOrders to run them
// -----------------------------------------------------------------------------------------------------------------------------

func TestSubmitOrder(t *testing.T) {
	t.Parallel()

	if !mockTests {
		sharedtestvalues.SkipTestIfCannotManipulateOrders(t, b, canManipulateRealOrders)
	}

	var orderSubmission = &order.Submit{
		Exchange: b.Name,
		Pair: currency.Pair{
			Delimiter: "_",
			Base:      currency.LTC,
			Quote:     currency.BTC,
		},
		Side:      order.Buy,
		Type:      order.Limit,
		Price:     1,
		Amount:    1000000000,
		ClientID:  "meowOrder",
		AssetType: asset.Spot,
	}

	_, err := b.SubmitOrder(context.Background(), orderSubmission)
	switch {
	case sharedtestvalues.AreAPICredentialsSet(b) && err != nil:
		t.Error("SubmitOrder() error", err)
	case !sharedtestvalues.AreAPICredentialsSet(b) && err == nil && !mockTests:
		t.Error("SubmitOrder() expecting an error when no keys are set")
	case mockTests && err != nil:
		t.Error("Mock SubmitOrder() error", err)
	}
}

func TestCancelExchangeOrder(t *testing.T) {
	t.Parallel()

	if !mockTests {
		sharedtestvalues.SkipTestIfCannotManipulateOrders(t, b, canManipulateRealOrders)
	}
	var orderCancellation = &order.Cancel{
		OrderID:       "1",
		WalletAddress: core.BitcoinDonationAddress,
		AccountID:     "1",
		Pair:          currency.NewPair(currency.LTC, currency.BTC),
		AssetType:     asset.Spot,
	}

	err := b.CancelOrder(context.Background(), orderCancellation)
	switch {
	case sharedtestvalues.AreAPICredentialsSet(b) && err != nil:
		t.Error("CancelExchangeOrder() error", err)
	case !sharedtestvalues.AreAPICredentialsSet(b) && err == nil && !mockTests:
		t.Error("CancelExchangeOrder() expecting an error when no keys are set")
	case mockTests && err != nil:
		t.Error("Mock CancelExchangeOrder() error", err)
	}
}

func TestCancelAllExchangeOrders(t *testing.T) {
	t.Parallel()

	if !mockTests {
		sharedtestvalues.SkipTestIfCannotManipulateOrders(t, b, canManipulateRealOrders)
	}
	var orderCancellation = &order.Cancel{
		OrderID:       "1",
		WalletAddress: core.BitcoinDonationAddress,
		AccountID:     "1",
		Pair:          currency.NewPair(currency.LTC, currency.BTC),
		AssetType:     asset.Spot,
	}

	_, err := b.CancelAllOrders(context.Background(), orderCancellation)
	switch {
	case sharedtestvalues.AreAPICredentialsSet(b) && err != nil:
		t.Error("CancelAllExchangeOrders() error", err)
	case !sharedtestvalues.AreAPICredentialsSet(b) && err == nil && !mockTests:
		t.Error("CancelAllExchangeOrders() expecting an error when no keys are set")
	case mockTests && err != nil:
		t.Error("Mock CancelAllExchangeOrders() error", err)
	}
}

func TestGetAccountInfo(t *testing.T) {
	t.Parallel()
	sharedtestvalues.SkipTestIfCredentialsUnset(t, b)
	items := asset.Items{
		asset.CoinMarginedFutures,
		asset.USDTMarginedFutures,
		asset.Spot,
		asset.Margin,
	}
	for i := range items {
		assetType := items[i]
		t.Run(fmt.Sprintf("Update info of account [%s]", assetType.String()), func(t *testing.T) {
			t.Parallel()
			_, err := b.UpdateAccountInfo(context.Background(), assetType)
			if err != nil {
				t.Error(err)
			}
		})
	}
}

func TestWrapperGetActiveOrders(t *testing.T) {
	t.Parallel()
	sharedtestvalues.SkipTestIfCredentialsUnset(t, b, canManipulateRealOrders)
	p, err := currency.NewPairFromString("EOS-USDT")
	if err != nil {
		t.Error(err)
	}
	_, err = b.GetActiveOrders(context.Background(), &order.GetOrdersRequest{
		Type:      order.AnyType,
		Side:      order.AnySide,
		Pairs:     currency.Pairs{p},
		AssetType: asset.CoinMarginedFutures,
	})
	if err != nil {
		t.Error(err)
	}

	p2, err := currency.NewPairFromString("BTCUSDT")
	if err != nil {
		t.Error(err)
	}
	_, err = b.GetActiveOrders(context.Background(), &order.GetOrdersRequest{
		Type:      order.AnyType,
		Side:      order.AnySide,
		Pairs:     currency.Pairs{p2},
		AssetType: asset.USDTMarginedFutures,
	})
	if err != nil {
		t.Error(err)
	}
}

func TestWrapperGetOrderHistory(t *testing.T) {
	t.Parallel()
	sharedtestvalues.SkipTestIfCredentialsUnset(t, b)
	p, err := currency.NewPairFromString("EOSUSD_PERP")
	if err != nil {
		t.Error(err)
	}
	_, err = b.GetOrderHistory(context.Background(), &order.GetOrdersRequest{
		Type:      order.AnyType,
		Side:      order.AnySide,
		OrderID:   "123",
		Pairs:     currency.Pairs{p},
		AssetType: asset.CoinMarginedFutures,
	})
	if err != nil {
		t.Error(err)
	}

	p2, err := currency.NewPairFromString("BTCUSDT")
	if err != nil {
		t.Error(err)
	}
	_, err = b.GetOrderHistory(context.Background(), &order.GetOrdersRequest{
		Type:      order.AnyType,
		Side:      order.AnySide,
		OrderID:   "123",
		Pairs:     currency.Pairs{p2},
		AssetType: asset.USDTMarginedFutures,
	})
	if err != nil {
		t.Error(err)
	}

	_, err = b.GetOrderHistory(context.Background(), &order.GetOrdersRequest{
		AssetType: asset.USDTMarginedFutures,
	})
	if err == nil {
		t.Errorf("expecting an error since invalid param combination is given. Got err: %v", err)
	}
}

func TestCancelOrder(t *testing.T) {
	t.Parallel()
	sharedtestvalues.SkipTestIfCredentialsUnset(t, b, canManipulateRealOrders)
	p, err := currency.NewPairFromString("EOS-USDT")
	if err != nil {
		t.Error(err)
	}
	fpair, err := b.FormatExchangeCurrency(p, asset.CoinMarginedFutures)
	if err != nil {
		t.Error(err)
	}
	err = b.CancelOrder(context.Background(), &order.Cancel{
		AssetType: asset.CoinMarginedFutures,
		Pair:      fpair,
		OrderID:   "1234",
	})
	if err != nil {
		t.Error(err)
	}

	p2, err := currency.NewPairFromString("BTC-USDT")
	if err != nil {
		t.Error(err)
	}
	fpair2, err := b.FormatExchangeCurrency(p2, asset.USDTMarginedFutures)
	if err != nil {
		t.Error(err)
	}
	err = b.CancelOrder(context.Background(), &order.Cancel{
		AssetType: asset.USDTMarginedFutures,
		Pair:      fpair2,
		OrderID:   "1234",
	})
	if err != nil {
		t.Error(err)
	}
}

func TestGetOrderInfo(t *testing.T) {
	t.Parallel()
	sharedtestvalues.SkipTestIfCredentialsUnset(t, b)
	tradablePairs, err := b.FetchTradablePairs(context.Background(),
		asset.CoinMarginedFutures)
	if err != nil {
		t.Error(err)
	}
	if len(tradablePairs) == 0 {
		t.Fatal("no tradable pairs")
	}
	_, err = b.GetOrderInfo(context.Background(),
		"123", tradablePairs[0], asset.CoinMarginedFutures)
	if err != nil {
		t.Error(err)
	}
}

func TestModifyOrder(t *testing.T) {
	t.Parallel()
	_, err := b.ModifyOrder(context.Background(),
		&order.Modify{AssetType: asset.Spot})
	if err == nil {
		t.Error("ModifyOrder() error cannot be nil")
	}
}

func TestGetAllCoinsInfo(t *testing.T) {
	t.Parallel()
	if !mockTests {
		sharedtestvalues.SkipTestIfCredentialsUnset(t, b)
	}
	_, err := b.GetAllCoinsInfo(context.Background())
	if err != nil {
		t.Error(err)
	}
}

func TestWithdraw(t *testing.T) {
	t.Parallel()
	if !mockTests {
		sharedtestvalues.SkipTestIfCannotManipulateOrders(t, b, canManipulateRealOrders)
	}

	withdrawCryptoRequest := withdraw.Request{
		Exchange:    b.Name,
		Amount:      -1,
		Currency:    currency.BTC,
		Description: "WITHDRAW IT ALL",
		Crypto: withdraw.CryptoRequest{
			Address: core.BitcoinDonationAddress,
		},
	}

	_, err := b.WithdrawCryptocurrencyFunds(context.Background(),
		&withdrawCryptoRequest)
	switch {
	case sharedtestvalues.AreAPICredentialsSet(b) && err != nil:
		t.Error("Withdraw() error", err)
	case !sharedtestvalues.AreAPICredentialsSet(b) && err == nil && !mockTests:
		t.Error("Withdraw() expecting an error when no keys are set")
	}
}

func TestDepositHistory(t *testing.T) {
	t.Parallel()
	if !mockTests {
		sharedtestvalues.SkipTestIfCannotManipulateOrders(t, b, canManipulateRealOrders)
	}
	_, err := b.DepositHistory(context.Background(), currency.ETH, "", time.Time{}, time.Time{}, 0, 10000)
	switch {
	case sharedtestvalues.AreAPICredentialsSet(b) && err != nil:
		t.Error(err)
	case !sharedtestvalues.AreAPICredentialsSet(b) && err == nil && !mockTests:
		t.Error("expecting an error when no keys are set")
	}
}

func TestWithdrawHistory(t *testing.T) {
	t.Parallel()
	if !mockTests {
		sharedtestvalues.SkipTestIfCannotManipulateOrders(t, b, canManipulateRealOrders)
	}
	_, err := b.GetWithdrawalsHistory(context.Background(), currency.ETH, asset.Spot)
	switch {
	case sharedtestvalues.AreAPICredentialsSet(b) && err != nil:
		t.Error("GetWithdrawalsHistory() error", err)
	case !sharedtestvalues.AreAPICredentialsSet(b) && err == nil && !mockTests:
		t.Error("GetWithdrawalsHistory() expecting an error when no keys are set")
	}
}

func TestWithdrawFiat(t *testing.T) {
	t.Parallel()
	_, err := b.WithdrawFiatFunds(context.Background(),
		&withdraw.Request{})
	if err != common.ErrFunctionNotSupported {
		t.Errorf("Expected '%v', received: '%v'", common.ErrFunctionNotSupported, err)
	}
}

func TestWithdrawInternationalBank(t *testing.T) {
	t.Parallel()
	_, err := b.WithdrawFiatFundsToInternationalBank(context.Background(),
		&withdraw.Request{})
	if err != common.ErrFunctionNotSupported {
		t.Errorf("Expected '%v', received: '%v'", common.ErrFunctionNotSupported, err)
	}
}

func TestGetDepositAddress(t *testing.T) {
	t.Parallel()
	_, err := b.GetDepositAddress(context.Background(), currency.USDT, "", currency.BNB.String())
	switch {
	case sharedtestvalues.AreAPICredentialsSet(b) && err != nil:
		t.Error("GetDepositAddress() error", err)
	case !sharedtestvalues.AreAPICredentialsSet(b) && err == nil && !mockTests:
		t.Error("GetDepositAddress() error cannot be nil")
	case mockTests && err != nil:
		t.Error("Mock GetDepositAddress() error", err)
	}
}

func TestWSSubscriptionHandling(t *testing.T) {
	t.Parallel()
	pressXToJSON := []byte(`{
  "method": "SUBSCRIBE",
  "params": [
    "btcusdt@aggTrade",
    "btcusdt@depth"
  ],
  "id": 1
}`)
	err := b.wsHandleData(pressXToJSON)
	if err != nil {
		t.Error(err)
	}
}

func TestWSUnsubscriptionHandling(t *testing.T) {
	pressXToJSON := []byte(`{
  "method": "UNSUBSCRIBE",
  "params": [
    "btcusdt@depth"
  ],
  "id": 312
}`)
	err := b.wsHandleData(pressXToJSON)
	if err != nil {
		t.Error(err)
	}
}

func TestWsTickerUpdate(t *testing.T) {
	t.Parallel()
	pressXToJSON := []byte(`{"stream":"btcusdt@ticker","data":{"e":"24hrTicker","E":1580254809477,"s":"BTCUSDT","p":"420.97000000","P":"4.720","w":"9058.27981278","x":"8917.98000000","c":"9338.96000000","Q":"0.17246300","b":"9338.03000000","B":"0.18234600","a":"9339.70000000","A":"0.14097600","o":"8917.99000000","h":"9373.19000000","l":"8862.40000000","v":"72229.53692000","q":"654275356.16896672","O":1580168409456,"C":1580254809456,"F":235294268,"L":235894703,"n":600436}}`)
	err := b.wsHandleData(pressXToJSON)
	if err != nil {
		t.Error(err)
	}
}

func TestWsKlineUpdate(t *testing.T) {
	t.Parallel()
	pressXToJSON := []byte(`{"stream":"btcusdt@kline_1m","data":{
	  "e": "kline",     
	  "E": 123456789,   
	  "s": "BNBBTC",    
	  "k": {
		"t": 123400000, 
		"T": 123460000, 
		"s": "BNBBTC",  
		"i": "1m",      
		"f": 100,       
		"L": 200,       
		"o": "0.0010",  
		"c": "0.0020",  
		"h": "0.0025",  
		"l": "0.0015",  
		"v": "1000",    
		"n": 100,       
		"x": false,     
		"q": "1.0000",  
		"V": "500",     
		"Q": "0.500",   
		"B": "123456"   
	  }
	}}`)
	err := b.wsHandleData(pressXToJSON)
	if err != nil {
		t.Error(err)
	}
}

func TestWsTradeUpdate(t *testing.T) {
	t.Parallel()
	pressXToJSON := []byte(`{"stream":"btcusdt@trade","data":{
	  "e": "trade",     
	  "E": 123456789,   
	  "s": "BNBBTC",    
	  "t": 12345,       
	  "p": "0.001",     
	  "q": "100",       
	  "b": 88,          
	  "a": 50,          
	  "T": 123456785,   
	  "m": true,        
	  "M": true         
	}}`)
	err := b.wsHandleData(pressXToJSON)
	if err != nil {
		t.Error(err)
	}
}

func TestWsDepthUpdate(t *testing.T) {
	binanceOrderBookLock.Lock()
	defer binanceOrderBookLock.Unlock()
	b.setupOrderbookManager()
	seedLastUpdateID := int64(161)
	book := OrderBook{
		Asks: []OrderbookItem{
			{Price: 6621.80000000, Quantity: 0.00198100},
			{Price: 6622.14000000, Quantity: 4.00000000},
			{Price: 6622.46000000, Quantity: 2.30000000},
			{Price: 6622.47000000, Quantity: 1.18633300},
			{Price: 6622.64000000, Quantity: 4.00000000},
			{Price: 6622.73000000, Quantity: 0.02900000},
			{Price: 6622.76000000, Quantity: 0.12557700},
			{Price: 6622.81000000, Quantity: 2.08994200},
			{Price: 6622.82000000, Quantity: 0.01500000},
			{Price: 6623.17000000, Quantity: 0.16831300},
		},
		Bids: []OrderbookItem{
			{Price: 6621.55000000, Quantity: 0.16356700},
			{Price: 6621.45000000, Quantity: 0.16352600},
			{Price: 6621.41000000, Quantity: 0.86091200},
			{Price: 6621.25000000, Quantity: 0.16914100},
			{Price: 6621.23000000, Quantity: 0.09193600},
			{Price: 6621.22000000, Quantity: 0.00755100},
			{Price: 6621.13000000, Quantity: 0.08432000},
			{Price: 6621.03000000, Quantity: 0.00172000},
			{Price: 6620.94000000, Quantity: 0.30506700},
			{Price: 6620.93000000, Quantity: 0.00200000},
		},
		LastUpdateID: seedLastUpdateID,
	}

	update1 := []byte(`{"stream":"btcusdt@depth","data":{
	  "e": "depthUpdate", 
	  "E": 123456788,     
	  "s": "BTCUSDT",      
	  "U": 157,           
	  "u": 160,           
	  "b": [              
		["6621.45", "0.3"]
	  ],
	  "a": [              
		["6622.46", "1.5"]
	  ]
	}}`)

	p := currency.NewPairWithDelimiter("BTC", "USDT", "-")
	if err := b.SeedLocalCacheWithBook(p, &book); err != nil {
		t.Error(err)
	}

	if err := b.wsHandleData(update1); err != nil {
		t.Error(err)
	}

	b.obm.state[currency.BTC][currency.USDT][asset.Spot].fetchingBook = false

	ob, err := b.Websocket.Orderbook.GetOrderbook(p, asset.Spot)
	if err != nil {
		t.Fatal(err)
	}

	if exp, got := seedLastUpdateID, ob.LastUpdateID; got != exp {
		t.Fatalf("Unexpected Last update id of orderbook for old update. Exp: %d, got: %d", exp, got)
	}
	if exp, got := 2.3, ob.Asks[2].Amount; got != exp {
		t.Fatalf("Ask altered by outdated update. Exp: %f, got %f", exp, got)
	}
	if exp, got := 0.163526, ob.Bids[1].Amount; got != exp {
		t.Fatalf("Bid altered by outdated update. Exp: %f, got %f", exp, got)
	}

	update2 := []byte(`{"stream":"btcusdt@depth","data":{
	  "e": "depthUpdate", 
	  "E": 123456789,     
	  "s": "BTCUSDT",      
	  "U": 161,           
	  "u": 165,           
	  "b": [           
		["6621.45", "0.163526"]
	  ],
	  "a": [             
		["6622.46", "2.3"], 
		["6622.47", "1.9"]
	  ]
	}}`)

	if err = b.wsHandleData(update2); err != nil {
		t.Error(err)
	}

	ob, err = b.Websocket.Orderbook.GetOrderbook(p, asset.Spot)
	if err != nil {
		t.Fatal(err)
	}
	if exp, got := int64(165), ob.LastUpdateID; got != exp {
		t.Fatalf("Unexpected Last update id of orderbook for new update. Exp: %d, got: %d", exp, got)
	}
	if exp, got := 2.3, ob.Asks[2].Amount; got != exp {
		t.Fatalf("Unexpected Ask amount. Exp: %f, got %f", exp, got)
	}
	if exp, got := 1.9, ob.Asks[3].Amount; got != exp {
		t.Fatalf("Unexpected Ask amount. Exp: %f, got %f", exp, got)
	}
	if exp, got := 0.163526, ob.Bids[1].Amount; got != exp {
		t.Fatalf("Unexpected Bid amount. Exp: %f, got %f", exp, got)
	}

	// reset order book sync status
	b.obm.state[currency.BTC][currency.USDT][asset.Spot].lastUpdateID = 0
}

func TestWsBalanceUpdate(t *testing.T) {
	t.Parallel()
	pressXToJSON := []byte(`{"stream":"jTfvpakT2yT0hVIo5gYWVihZhdM2PrBgJUZ5PyfZ4EVpCkx4Uoxk5timcrQc","data":{
  "e": "balanceUpdate",         
  "E": 1573200697110,           
  "a": "BTC",                   
  "d": "100.00000000",          
  "T": 1573200697068            
}}`)
	err := b.wsHandleData(pressXToJSON)
	if err != nil {
		t.Error(err)
	}
}

func TestWsOCO(t *testing.T) {
	t.Parallel()
	pressXToJSON := []byte(`{"stream":"jTfvpakT2yT0hVIo5gYWVihZhdM2PrBgJUZ5PyfZ4EVpCkx4Uoxk5timcrQc","data":{
  "e": "listStatus",                
  "E": 1564035303637,               
  "s": "ETHBTC",                    
  "g": 2,                           
  "c": "OCO",                       
  "l": "EXEC_STARTED",              
  "L": "EXECUTING",                 
  "r": "NONE",                      
  "C": "F4QN4G8DlFATFlIUQ0cjdD",    
  "T": 1564035303625,               
  "O": [                            
    {
      "s": "ETHBTC",                
      "i": 17,                      
      "c": "AJYsMjErWJesZvqlJCTUgL" 
    },
    {
      "s": "ETHBTC",
      "i": 18,
      "c": "bfYPSQdLoqAJeNrOr9adzq"
    }
  ]
}}`)
	err := b.wsHandleData(pressXToJSON)
	if err != nil {
		t.Error(err)
	}
}

func TestGetWsAuthStreamKey(t *testing.T) {
	key, err := b.GetWsAuthStreamKey(context.Background())
	switch {
	case mockTests && err != nil,
		!mockTests && sharedtestvalues.AreAPICredentialsSet(b) && err != nil:
		t.Fatal(err)
	case !mockTests && !sharedtestvalues.AreAPICredentialsSet(b) && err == nil:
		t.Fatal("Expected error")
	}

	if key == "" && (sharedtestvalues.AreAPICredentialsSet(b) || mockTests) {
		t.Error("Expected key")
	}
}

func TestMaintainWsAuthStreamKey(t *testing.T) {
	err := b.MaintainWsAuthStreamKey(context.Background())
	switch {
	case mockTests && err != nil,
		!mockTests && sharedtestvalues.AreAPICredentialsSet(b) && err != nil:
		t.Fatal(err)
	case !mockTests && !sharedtestvalues.AreAPICredentialsSet(b) && err == nil:
		t.Fatal("Expected error")
	}
}

func TestExecutionTypeToOrderStatus(t *testing.T) {
	type TestCases struct {
		Case   string
		Result order.Status
	}
	testCases := []TestCases{
		{Case: "NEW", Result: order.New},
		{Case: "PARTIALLY_FILLED", Result: order.PartiallyFilled},
		{Case: "FILLED", Result: order.Filled},
		{Case: "CANCELED", Result: order.Cancelled},
		{Case: "PENDING_CANCEL", Result: order.PendingCancel},
		{Case: "REJECTED", Result: order.Rejected},
		{Case: "EXPIRED", Result: order.Expired},
		{Case: "LOL", Result: order.UnknownStatus},
	}
	for i := range testCases {
		result, _ := stringToOrderStatus(testCases[i].Case)
		if result != testCases[i].Result {
			t.Errorf("Expected: %v, received: %v", testCases[i].Result, result)
		}
	}
}

func TestGetHistoricCandles(t *testing.T) {
	t.Parallel()
	pair, err := currency.NewPairFromString("BTC-USDT")
	if err != nil {
		t.Fatal(err)
	}
	startTime := time.Unix(1546300800, 0)
	end := time.Unix(1577836799, 0)

	_, err = b.GetHistoricCandles(context.Background(), pair, asset.Spot, kline.OneDay, startTime, end)
	if err != nil {
		t.Error(err)
	}

	_, err = b.GetHistoricCandles(context.Background(), pair, asset.Spot, kline.Interval(time.Hour*7), startTime, end)
	if !errors.Is(err, kline.ErrRequestExceedsExchangeLimits) {
		t.Fatalf("received: '%v', but expected: '%v'", err, kline.ErrRequestExceedsExchangeLimits)
	}
}

func TestGetHistoricCandlesExtended(t *testing.T) {
	t.Parallel()
	pair, err := currency.NewPairFromString("BTC-USDT")
	if err != nil {
		t.Fatal(err)
	}

	startTime := time.Date(2020, 9, 1, 0, 0, 0, 0, time.UTC)
	end := time.Date(2021, 2, 15, 0, 0, 0, 0, time.UTC)

	_, err = b.GetHistoricCandlesExtended(context.Background(), pair, asset.Spot, kline.OneDay, startTime, end)
	if err != nil {
		t.Error(err)
	}
}

func TestBinance_FormatExchangeKlineInterval(t *testing.T) {
	testCases := []struct {
		name     string
		interval kline.Interval
		output   string
	}{
		{
			"OneMin",
			kline.OneMin,
			"1m",
		},
		{
			"OneDay",
			kline.OneDay,
			"1d",
		},
		{
			"OneWeek",
			kline.OneWeek,
			"1w",
		},
		{
			"OneMonth",
			kline.OneMonth,
			"1M",
		},
	}

	for x := range testCases {
		test := testCases[x]

		t.Run(test.name, func(t *testing.T) {
			ret := b.FormatExchangeKlineInterval(test.interval)

			if ret != test.output {
				t.Fatalf("unexpected result return expected: %v received: %v", test.output, ret)
			}
		})
	}
}

func TestGetRecentTrades(t *testing.T) {
	t.Parallel()
	currencyPair, err := currency.NewPairFromString("BTCUSDT")
	if err != nil {
		t.Fatal(err)
	}
	_, err = b.GetRecentTrades(context.Background(),
		currencyPair, asset.Spot)
	if err != nil {
		t.Error(err)
	}
}

func TestGetAvailableTransferChains(t *testing.T) {
	t.Parallel()
	_, err := b.GetAvailableTransferChains(context.Background(), currency.BTC)
	switch {
	case sharedtestvalues.AreAPICredentialsSet(b) && err != nil:
		t.Error(err)
	case !sharedtestvalues.AreAPICredentialsSet(b) && err == nil && !mockTests:
		t.Error("error cannot be nil")
	case mockTests && err != nil:
		t.Error(err)
	}
}

func TestSeedLocalCache(t *testing.T) {
	t.Parallel()
	err := b.SeedLocalCache(context.Background(), currency.NewPair(currency.BTC, currency.USDT))
	if err != nil {
		t.Fatal(err)
	}
}

func TestGenerateSubscriptions(t *testing.T) {
	t.Parallel()
	subs, err := b.GenerateSubscriptions()
	if err != nil {
		t.Fatal(err)
	}
	if len(subs) != 8 {
		t.Fatal("unexpected subscription length")
	}
}

var websocketDepthUpdate = []byte(`{"E":1608001030784,"U":7145637266,"a":[["19455.19000000","0.59490200"],["19455.37000000","0.00000000"],["19456.11000000","0.00000000"],["19456.16000000","0.00000000"],["19458.67000000","0.06400000"],["19460.73000000","0.05139800"],["19461.43000000","0.00000000"],["19464.59000000","0.00000000"],["19466.03000000","0.45000000"],["19466.36000000","0.00000000"],["19508.67000000","0.00000000"],["19572.96000000","0.00217200"],["24386.00000000","0.00256600"]],"b":[["19455.18000000","2.94649200"],["19453.15000000","0.01233600"],["19451.18000000","0.00000000"],["19446.85000000","0.11427900"],["19446.74000000","0.00000000"],["19446.73000000","0.00000000"],["19444.45000000","0.14937800"],["19426.75000000","0.00000000"],["19416.36000000","0.36052100"]],"e":"depthUpdate","s":"BTCUSDT","u":7145637297}`)

func TestProcessUpdate(t *testing.T) {
	t.Parallel()
	binanceOrderBookLock.Lock()
	defer binanceOrderBookLock.Unlock()
	p := currency.NewPair(currency.BTC, currency.USDT)
	var depth WebsocketDepthStream
	err := json.Unmarshal(websocketDepthUpdate, &depth)
	if err != nil {
		t.Fatal(err)
	}

	err = b.obm.stageWsUpdate(&depth, p, asset.Spot)
	if err != nil {
		t.Fatal(err)
	}

	err = b.obm.fetchBookViaREST(p)
	if err != nil {
		t.Fatal(err)
	}

	err = b.obm.cleanup(p)
	if err != nil {
		t.Fatal(err)
	}

	// reset order book sync status
	b.obm.state[currency.BTC][currency.USDT][asset.Spot].lastUpdateID = 0
}

func TestUFuturesHistoricalTrades(t *testing.T) {
	t.Parallel()
	sharedtestvalues.SkipTestIfCredentialsUnset(t, b)
	cp, err := currency.NewPairFromString("BTCUSDT")
	if err != nil {
		t.Error(err)
	}
	_, err = b.UFuturesHistoricalTrades(context.Background(), cp, "", 5)
	if err != nil {
		t.Error(err)
	}
	_, err = b.UFuturesHistoricalTrades(context.Background(), cp, "", 0)
	if err != nil {
		t.Error(err)
	}
}

func TestSetExchangeOrderExecutionLimits(t *testing.T) {
	t.Parallel()
	err := b.UpdateOrderExecutionLimits(context.Background(), asset.Spot)
	if err != nil {
		t.Fatal(err)
	}
	err = b.UpdateOrderExecutionLimits(context.Background(), asset.CoinMarginedFutures)
	if err != nil {
		t.Fatal(err)
	}

	err = b.UpdateOrderExecutionLimits(context.Background(), asset.USDTMarginedFutures)
	if err != nil {
		t.Fatal(err)
	}

	err = b.UpdateOrderExecutionLimits(context.Background(), asset.Binary)
	if err == nil {
		t.Fatal("expected unhandled case")
	}

	cmfCP, err := currency.NewPairFromStrings("BTCUSD", "PERP")
	if err != nil {
		t.Fatal(err)
	}

	limit, err := b.GetOrderExecutionLimits(asset.CoinMarginedFutures, cmfCP)
	if err != nil {
		t.Fatal(err)
	}

	if limit == (order.MinMaxLevel{}) {
		t.Fatal("exchange limit should be loaded")
	}

	err = limit.Conforms(0.000001, 0.1, order.Limit)
	if !errors.Is(err, order.ErrAmountBelowMin) {
		t.Fatalf("expected %v, but received %v", order.ErrAmountBelowMin, err)
	}

	err = limit.Conforms(0.01, 1, order.Limit)
	if !errors.Is(err, order.ErrPriceBelowMin) {
		t.Fatalf("expected %v, but received %v", order.ErrPriceBelowMin, err)
	}
}

func TestWsOrderExecutionReport(t *testing.T) {
	// cannot run in parallel due to inspecting the DataHandler result
	payload := []byte(`{"stream":"jTfvpakT2yT0hVIo5gYWVihZhdM2PrBgJUZ5PyfZ4EVpCkx4Uoxk5timcrQc","data":{"e":"executionReport","E":1616627567900,"s":"BTCUSDT","c":"c4wyKsIhoAaittTYlIVLqk","S":"BUY","o":"LIMIT","f":"GTC","q":"0.00028400","p":"52789.10000000","P":"0.00000000","F":"0.00000000","g":-1,"C":"","x":"NEW","X":"NEW","r":"NONE","i":5340845958,"l":"0.00000000","z":"0.00000000","L":"0.00000000","n":"0","N":"BTC","T":1616627567900,"t":-1,"I":11388173160,"w":true,"m":false,"M":false,"O":1616627567900,"Z":"0.00000000","Y":"0.00000000","Q":"0.00000000"}}`)
	// this is a buy BTC order, normally commission is charged in BTC, vice versa.
	expectedResult := order.Detail{
		Price:                52789.1,
		Amount:               0.00028400,
		AverageExecutedPrice: 0,
		QuoteAmount:          0,
		ExecutedAmount:       0,
		RemainingAmount:      0.00028400,
		Cost:                 0,
		CostAsset:            currency.USDT,
		Fee:                  0,
		FeeAsset:             currency.BTC,
		Exchange:             "Binance",
		OrderID:              "5340845958",
		ClientOrderID:        "c4wyKsIhoAaittTYlIVLqk",
		Type:                 order.Limit,
		Side:                 order.Buy,
		Status:               order.New,
		AssetType:            asset.Spot,
		Date:                 time.UnixMilli(1616627567900),
		LastUpdated:          time.UnixMilli(1616627567900),
		Pair:                 currency.NewPair(currency.BTC, currency.USDT),
	}
	// empty the channel. otherwise mock_test will fail
	for len(b.Websocket.DataHandler) > 0 {
		<-b.Websocket.DataHandler
	}

	err := b.wsHandleData(payload)
	if err != nil {
		t.Fatal(err)
	}
	res := <-b.Websocket.DataHandler
	switch r := res.(type) {
	case *order.Detail:
		if !reflect.DeepEqual(expectedResult, *r) {
			t.Errorf("Results do not match:\nexpected: %v\nreceived: %v", expectedResult, *r)
		}
	default:
		t.Fatalf("expected type order.Detail, found %T", res)
	}

	payload = []byte(`{"stream":"jTfvpakT2yT0hVIo5gYWVihZhdM2PrBgJUZ5PyfZ4EVpCkx4Uoxk5timcrQc","data":{"e":"executionReport","E":1616633041556,"s":"BTCUSDT","c":"YeULctvPAnHj5HXCQo9Mob","S":"BUY","o":"LIMIT","f":"GTC","q":"0.00028600","p":"52436.85000000","P":"0.00000000","F":"0.00000000","g":-1,"C":"","x":"TRADE","X":"FILLED","r":"NONE","i":5341783271,"l":"0.00028600","z":"0.00028600","L":"52436.85000000","n":"0.00000029","N":"BTC","T":1616633041555,"t":726946523,"I":11390206312,"w":false,"m":false,"M":true,"O":1616633041555,"Z":"14.99693910","Y":"14.99693910","Q":"0.00000000"}}`)
	err = b.wsHandleData(payload)
	if err != nil {
		t.Fatal(err)
	}
}

func TestWsOutboundAccountPosition(t *testing.T) {
	t.Parallel()
	payload := []byte(`{"stream":"jTfvpakT2yT0hVIo5gYWVihZhdM2PrBgJUZ5PyfZ4EVpCkx4Uoxk5timcrQc","data":{"e":"outboundAccountPosition","E":1616628815745,"u":1616628815745,"B":[{"a":"BTC","f":"0.00225109","l":"0.00123000"},{"a":"BNB","f":"0.00000000","l":"0.00000000"},{"a":"USDT","f":"54.43390661","l":"0.00000000"}]}}`)
	if err := b.wsHandleData(payload); err != nil {
		t.Fatal(err)
	}
}

func TestFormatExchangeCurrency(t *testing.T) {
	t.Parallel()
	type testos struct {
		name              string
		pair              currency.Pair
		asset             asset.Item
		expectedDelimiter string
	}
	testerinos := []testos{
		{
			name:              "spot-btcusdt",
			pair:              currency.NewPairWithDelimiter("BTC", "USDT", currency.UnderscoreDelimiter),
			asset:             asset.Spot,
			expectedDelimiter: "",
		},
		{
			name:              "coinmarginedfutures-btcusd_perp",
			pair:              currency.NewPairWithDelimiter("BTCUSD", "PERP", currency.DashDelimiter),
			asset:             asset.CoinMarginedFutures,
			expectedDelimiter: currency.UnderscoreDelimiter,
		},
		{
			name:              "coinmarginedfutures-btcusd_211231",
			pair:              currency.NewPairWithDelimiter("BTCUSD", "211231", currency.DashDelimiter),
			asset:             asset.CoinMarginedFutures,
			expectedDelimiter: currency.UnderscoreDelimiter,
		},
		{
			name:              "margin-ltousdt",
			pair:              currency.NewPairWithDelimiter("LTO", "USDT", currency.UnderscoreDelimiter),
			asset:             asset.Margin,
			expectedDelimiter: "",
		},
		{
			name:              "usdtmarginedfutures-btcusdt",
			pair:              currency.NewPairWithDelimiter("btc", "usdt", currency.DashDelimiter),
			asset:             asset.USDTMarginedFutures,
			expectedDelimiter: "",
		},
		{
			name:              "usdtmarginedfutures-btcusdt_211231",
			pair:              currency.NewPairWithDelimiter("btcusdt", "211231", currency.UnderscoreDelimiter),
			asset:             asset.USDTMarginedFutures,
			expectedDelimiter: currency.UnderscoreDelimiter,
		},
	}
	for i := range testerinos {
		tt := testerinos[i]
		t.Run(tt.name, func(t *testing.T) {
			t.Parallel()
			result, err := b.FormatExchangeCurrency(tt.pair, tt.asset)
			if err != nil {
				t.Error(err)
			}
			if result.Delimiter != tt.expectedDelimiter {
				t.Errorf("received '%v' expected '%v'", result.Delimiter, tt.expectedDelimiter)
			}
		})
	}
}

func TestFormatSymbol(t *testing.T) {
	t.Parallel()
	type testos struct {
		name           string
		pair           currency.Pair
		asset          asset.Item
		expectedString string
	}
	testerinos := []testos{
		{
			name:           "spot-BTCUSDT",
			pair:           currency.NewPairWithDelimiter("BTC", "USDT", currency.UnderscoreDelimiter),
			asset:          asset.Spot,
			expectedString: "BTCUSDT",
		},
		{
			name:           "coinmarginedfutures-btcusdperp",
			pair:           currency.NewPairWithDelimiter("BTCUSD", "PERP", currency.DashDelimiter),
			asset:          asset.CoinMarginedFutures,
			expectedString: "BTCUSD_PERP",
		},
		{
			name:           "coinmarginedfutures-BTCUSD_211231",
			pair:           currency.NewPairWithDelimiter("BTCUSD", "211231", currency.DashDelimiter),
			asset:          asset.CoinMarginedFutures,
			expectedString: "BTCUSD_211231",
		},
		{
			name:           "margin-LTOUSDT",
			pair:           currency.NewPairWithDelimiter("LTO", "USDT", currency.UnderscoreDelimiter),
			asset:          asset.Margin,
			expectedString: "LTOUSDT",
		},
		{
			name:           "usdtmarginedfutures-BTCUSDT",
			pair:           currency.NewPairWithDelimiter("btc", "usdt", currency.DashDelimiter),
			asset:          asset.USDTMarginedFutures,
			expectedString: "BTCUSDT",
		},
		{
			name:           "usdtmarginedfutures-BTCUSDT_211231",
			pair:           currency.NewPairWithDelimiter("btcusdt", "211231", currency.UnderscoreDelimiter),
			asset:          asset.USDTMarginedFutures,
			expectedString: "BTCUSDT_211231",
		},
	}
	for i := range testerinos {
		tt := testerinos[i]
		t.Run(tt.name, func(t *testing.T) {
			t.Parallel()
			result, err := b.FormatSymbol(tt.pair, tt.asset)
			if err != nil {
				t.Error(err)
			}
			if result != tt.expectedString {
				t.Errorf("received '%v' expected '%v'", result, tt.expectedString)
			}
		})
	}
}

func TestFormatUSDTMarginedFuturesPair(t *testing.T) {
	t.Parallel()
	pairFormat := currency.PairFormat{Uppercase: true}
	resp := b.formatUSDTMarginedFuturesPair(currency.NewPair(currency.DOGE, currency.USDT), pairFormat)
	if resp.String() != "DOGEUSDT" {
		t.Errorf("received '%v' expected '%v'", resp.String(), "DOGEUSDT")
	}

	resp = b.formatUSDTMarginedFuturesPair(currency.NewPair(currency.DOGE, currency.NewCode("1234567890")), pairFormat)
	if resp.String() != "DOGE_1234567890" {
		t.Errorf("received '%v' expected '%v'", resp.String(), "DOGE_1234567890")
	}
}

func TestFetchSpotExchangeLimits(t *testing.T) {
	t.Parallel()
	limits, err := b.FetchSpotExchangeLimits(context.Background())
	if !errors.Is(err, nil) {
		t.Errorf("received '%v', expected '%v'", err, nil)
	}
	if len(limits) == 0 {
		t.Error("expected a response")
	}
}

<<<<<<< HEAD
func TestSetAssetsMode(t *testing.T) {
	t.Parallel()
	sharedtestvalues.SkipTestIfCredentialsUnset(t, b)
	is, err := b.GetAssetsMode(context.Background())
	if !errors.Is(err, nil) {
		t.Errorf("received '%v', expected '%v'", err, nil)
	}

	err = b.SetAssetsMode(context.Background(), !is)
	if !errors.Is(err, nil) {
		t.Errorf("received '%v', expected '%v'", err, nil)
	}

	err = b.SetAssetsMode(context.Background(), is)
	if !errors.Is(err, nil) {
		t.Errorf("received '%v', expected '%v'", err, nil)
	}
}

func TestGetAssetsMode(t *testing.T) {
	t.Parallel()
	sharedtestvalues.SkipTestIfCredentialsUnset(t, b)
	_, err := b.GetAssetsMode(context.Background())
	if !errors.Is(err, nil) {
		t.Errorf("received '%v', expected '%v'", err, nil)
	}
}

func TestGetCollateralMode(t *testing.T) {
	t.Parallel()
	sharedtestvalues.SkipTestIfCredentialsUnset(t, b)
	_, err := b.GetCollateralMode(context.Background(), asset.Spot)
	if !errors.Is(err, asset.ErrNotSupported) {
		t.Errorf("received '%v', expected '%v'", err, asset.ErrNotSupported)
	}
	_, err = b.GetCollateralMode(context.Background(), asset.CoinMarginedFutures)
	if !errors.Is(err, asset.ErrNotSupported) {
		t.Errorf("received '%v', expected '%v'", err, asset.ErrNotSupported)
	}
	_, err = b.GetCollateralMode(context.Background(), asset.USDTMarginedFutures)
	if !errors.Is(err, nil) {
		t.Errorf("received '%v', expected '%v'", err, nil)
	}
}

func TestSetCollateralMode(t *testing.T) {
	t.Parallel()
	sharedtestvalues.SkipTestIfCredentialsUnset(t, b, canManipulateRealOrders)
	err := b.SetCollateralMode(context.Background(), asset.Spot, order.SingleCollateral)
	if !errors.Is(err, asset.ErrNotSupported) {
		t.Errorf("received '%v', expected '%v'", err, asset.ErrNotSupported)
	}
	err = b.SetCollateralMode(context.Background(), asset.CoinMarginedFutures, order.SingleCollateral)
	if !errors.Is(err, asset.ErrNotSupported) {
		t.Errorf("received '%v', expected '%v'", err, asset.ErrNotSupported)
	}
	err = b.SetCollateralMode(context.Background(), asset.USDTMarginedFutures, order.SingleCollateral)
	if !errors.Is(err, nil) {
		t.Errorf("received '%v', expected '%v'", err, nil)
	}
	err = b.SetCollateralMode(context.Background(), asset.USDTMarginedFutures, order.GlobalCollateral)
	if !errors.Is(err, order.ErrCollateralInvalid) {
		t.Errorf("received '%v', expected '%v'", err, order.ErrCollateralInvalid)
	}
}

func TestChangePositionMargin(t *testing.T) {
	t.Parallel()
	sharedtestvalues.SkipTestIfCredentialsUnset(t, b, canManipulateRealOrders)
	_, err := b.ChangePositionMargin(context.Background(), &margin.PositionChangeRequest{
		Pair:                    currency.NewBTCUSDT(),
		Asset:                   asset.USDTMarginedFutures,
		MarginType:              margin.Isolated,
		OriginalAllocatedMargin: 1337,
		NewAllocatedMargin:      1333337,
	})
	if err != nil {
		t.Error(err)
	}
}

func TestGetPositionSummary(t *testing.T) {
	t.Parallel()
	sharedtestvalues.SkipTestIfCredentialsUnset(t, b)

	bb := currency.NewBTCUSDT()
	_, err := b.GetPositionSummary(context.Background(), &order.PositionSummaryRequest{
		Asset: asset.USDTMarginedFutures,
		Pair:  bb,
	})
	if err != nil {
		t.Error(err)
	}

	bb.Quote = currency.BUSD
	_, err = b.GetPositionSummary(context.Background(), &order.PositionSummaryRequest{
		Asset: asset.USDTMarginedFutures,
		Pair:  bb,
	})
	if err != nil {
		t.Error(err)
	}

	p, err := currency.NewPairFromString("BTCUSD_PERP")
	if err != nil {
		t.Fatal(err)
	}
	bb.Quote = currency.USD
	_, err = b.GetPositionSummary(context.Background(), &order.PositionSummaryRequest{
		Asset:          asset.CoinMarginedFutures,
		Pair:           p,
		UnderlyingPair: bb,
	})
	if err != nil {
		t.Error(err)
	}

	_, err = b.GetPositionSummary(context.Background(), &order.PositionSummaryRequest{
		Asset:          asset.Spot,
		Pair:           p,
		UnderlyingPair: bb,
	})
	if !errors.Is(err, asset.ErrNotSupported) {
		t.Error(err)
	}
}

func TestGetFuturesPositions(t *testing.T) {
	t.Parallel()
	sharedtestvalues.SkipTestIfCredentialsUnset(t, b)
	_, err := b.GetFuturesPositionOrders(context.Background(), &order.PositionsRequest{
		Asset:     asset.USDTMarginedFutures,
		Pairs:     []currency.Pair{currency.NewBTCUSDT()},
		StartDate: time.Now().Add(time.Hour * 24 * -7),
	})
	if err != nil {
		t.Error(err)
	}

	b.Verbose = true
	p, err := currency.NewPairFromString("BTCUSD_PERP")
	if err != nil {
		t.Fatal(err)
	}
	a, err := b.GetFuturesPositionOrders(context.Background(), &order.PositionsRequest{
		Asset:     asset.CoinMarginedFutures,
		Pairs:     []currency.Pair{p},
		StartDate: time.Now().Add(time.Hour * 24 * -7),
	})
	if err != nil {
		t.Error(err)
	}
	t.Logf("%+v", a)
	//https://testnet.binancefuture.com/dapi/v1/allOrders?limit=2&recvWindow=5000&symbol=BTCUSD_PERP&timestamp=1684820235856&signature=5dc40ae6ec30ba00104dd5119ea83563184c0e6628c38566f53fb0a490e95b9f
	//_, err = b.GetFuturesPositionOrders(context.Background(), &order.PositionsRequest{
	//	Asset:     asset.Spot,
	//	Pairs:     []currency.Pair{currency.NewBTCUSDT()},
	//	StartDate: time.Now(),
	//})

}

func TestSetMarginType(t *testing.T) {
	t.Parallel()
	sharedtestvalues.SkipTestIfCannotManipulateOrders(t, b, canManipulateRealOrders)

	err := b.SetMarginType(context.Background(), asset.USDTMarginedFutures, currency.NewPair(currency.BTC, currency.USDT), margin.Isolated)
	if !errors.Is(err, nil) {
		t.Error(err)
	}

	p, err := currency.NewPairFromString("BTCUSD_PERP")
	if err != nil {
		t.Fatal(err)
	}
	err = b.SetMarginType(context.Background(), asset.CoinMarginedFutures, p, margin.Isolated)
	if !errors.Is(err, nil) {
		t.Error(err)
	}

	err = b.SetMarginType(context.Background(), asset.Spot, currency.NewPair(currency.BTC, currency.USDT), margin.Isolated)
	if !errors.Is(err, asset.ErrNotSupported) {
		t.Error(err)
=======
func TestUpdateOrderExecutionLimits(t *testing.T) {
	t.Parallel()

	tests := map[asset.Item]currency.Pair{
		asset.Spot:   currency.NewPair(currency.BTC, currency.USDT),
		asset.Margin: currency.NewPair(currency.ETH, currency.BTC),
	}
	for _, a := range []asset.Item{asset.CoinMarginedFutures, asset.USDTMarginedFutures} {
		pairs, err := b.FetchTradablePairs(context.Background(), a)
		if err != nil {
			t.Errorf("Error fetching dated %s pairs for test: %v", a, err)
		}
		tests[a] = pairs[0]
	}

	for _, a := range b.GetAssetTypes(false) {
		if err := b.UpdateOrderExecutionLimits(context.Background(), a); err != nil {
			t.Error("Binance UpdateOrderExecutionLimits() error", err)
			continue
		}

		p := tests[a]
		limits, err := b.GetOrderExecutionLimits(a, p)
		if err != nil {
			t.Errorf("Binance GetOrderExecutionLimits() error during TestUpdateOrderExecutionLimits; Asset: %s Pair: %s Err: %v", a, p, err)
			continue
		}
		if limits.MinPrice == 0 {
			t.Errorf("Binance UpdateOrderExecutionLimits empty MinPrice; Asset: %s, Pair: %s, Got: %v", a, p, limits.MinPrice)
		}
		if limits.MaxPrice == 0 {
			t.Errorf("Binance UpdateOrderExecutionLimits empty MaxPrice; Asset: %s, Pair: %s, Got: %v", a, p, limits.MaxPrice)
		}
		if limits.PriceStepIncrementSize == 0 {
			t.Errorf("Binance UpdateOrderExecutionLimits empty PriceStepIncrementSize; Asset: %s, Pair: %s, Got: %v", a, p, limits.PriceStepIncrementSize)
		}
		if limits.MinAmount == 0 {
			t.Errorf("Binance UpdateOrderExecutionLimits empty MinAmount; Asset: %s, Pair: %s, Got: %v", a, p, limits.MinAmount)
		}
		if limits.MaxAmount == 0 {
			t.Errorf("Binance UpdateOrderExecutionLimits empty MaxAmount; Asset: %s, Pair: %s, Got: %v", a, p, limits.MaxAmount)
		}
		if limits.AmountStepIncrementSize == 0 {
			t.Errorf("Binance UpdateOrderExecutionLimits empty AmountStepIncrementSize; Asset: %s, Pair: %s, Got: %v", a, p, limits.AmountStepIncrementSize)
		}
		if a == asset.USDTMarginedFutures && limits.MinNotional == 0 {
			t.Errorf("Binance UpdateOrderExecutionLimits empty MinNotional; Asset: %s, Pair: %s, Got: %v", a, p, limits.MinNotional)
		}
		if limits.MarketMaxQty == 0 {
			t.Errorf("Binance UpdateOrderExecutionLimits empty MarketMaxQty; Asset: %s, Pair: %s, Got: %v", a, p, limits.MarketMaxQty)
		}
		if limits.MaxTotalOrders == 0 {
			t.Errorf("Binance UpdateOrderExecutionLimits empty MaxTotalOrders; Asset: %s, Pair: %s, Got: %v", a, p, limits.MaxTotalOrders)
		}

		if a == asset.Spot || a == asset.Margin {
			if limits.MaxIcebergParts == 0 {
				t.Errorf("Binance UpdateOrderExecutionLimits empty MaxIcebergParts; Asset: %s, Pair: %s, Got: %v", a, p, limits.MaxIcebergParts)
			}
		}

		if a == asset.CoinMarginedFutures || a == asset.USDTMarginedFutures {
			if limits.MultiplierUp == 0 {
				t.Errorf("Binance UpdateOrderExecutionLimits empty MultiplierUp; Asset: %s, Pair: %s, Got: %v", a, p, limits.MultiplierUp)
			}
			if limits.MultiplierDown == 0 {
				t.Errorf("Binance UpdateOrderExecutionLimits empty MultiplierDown; Asset: %s, Pair: %s, Got: %v", a, p, limits.MultiplierDown)
			}
			if limits.MarketMinQty == 0 {
				t.Errorf("Binance UpdateOrderExecutionLimits empty MarketMinQty; Asset: %s, Pair: %s, Got: %v", a, p, limits.MarketMinQty)
			}
			if limits.MarketStepIncrementSize == 0 {
				t.Errorf("Binance UpdateOrderExecutionLimits empty MarketStepIncrementSize; Asset: %s, Pair: %s, Got: %v", a, p, limits.MarketStepIncrementSize)
			}
			if limits.MaxAlgoOrders == 0 {
				t.Errorf("Binance UpdateOrderExecutionLimits empty MaxAlgoOrders; Asset: %s, Pair: %s, Got: %v", a, p, limits.MaxAlgoOrders)
			}
		}
>>>>>>> 9bb7361f
	}
}<|MERGE_RESOLUTION|>--- conflicted
+++ resolved
@@ -2751,191 +2751,6 @@
 	}
 }
 
-<<<<<<< HEAD
-func TestSetAssetsMode(t *testing.T) {
-	t.Parallel()
-	sharedtestvalues.SkipTestIfCredentialsUnset(t, b)
-	is, err := b.GetAssetsMode(context.Background())
-	if !errors.Is(err, nil) {
-		t.Errorf("received '%v', expected '%v'", err, nil)
-	}
-
-	err = b.SetAssetsMode(context.Background(), !is)
-	if !errors.Is(err, nil) {
-		t.Errorf("received '%v', expected '%v'", err, nil)
-	}
-
-	err = b.SetAssetsMode(context.Background(), is)
-	if !errors.Is(err, nil) {
-		t.Errorf("received '%v', expected '%v'", err, nil)
-	}
-}
-
-func TestGetAssetsMode(t *testing.T) {
-	t.Parallel()
-	sharedtestvalues.SkipTestIfCredentialsUnset(t, b)
-	_, err := b.GetAssetsMode(context.Background())
-	if !errors.Is(err, nil) {
-		t.Errorf("received '%v', expected '%v'", err, nil)
-	}
-}
-
-func TestGetCollateralMode(t *testing.T) {
-	t.Parallel()
-	sharedtestvalues.SkipTestIfCredentialsUnset(t, b)
-	_, err := b.GetCollateralMode(context.Background(), asset.Spot)
-	if !errors.Is(err, asset.ErrNotSupported) {
-		t.Errorf("received '%v', expected '%v'", err, asset.ErrNotSupported)
-	}
-	_, err = b.GetCollateralMode(context.Background(), asset.CoinMarginedFutures)
-	if !errors.Is(err, asset.ErrNotSupported) {
-		t.Errorf("received '%v', expected '%v'", err, asset.ErrNotSupported)
-	}
-	_, err = b.GetCollateralMode(context.Background(), asset.USDTMarginedFutures)
-	if !errors.Is(err, nil) {
-		t.Errorf("received '%v', expected '%v'", err, nil)
-	}
-}
-
-func TestSetCollateralMode(t *testing.T) {
-	t.Parallel()
-	sharedtestvalues.SkipTestIfCredentialsUnset(t, b, canManipulateRealOrders)
-	err := b.SetCollateralMode(context.Background(), asset.Spot, order.SingleCollateral)
-	if !errors.Is(err, asset.ErrNotSupported) {
-		t.Errorf("received '%v', expected '%v'", err, asset.ErrNotSupported)
-	}
-	err = b.SetCollateralMode(context.Background(), asset.CoinMarginedFutures, order.SingleCollateral)
-	if !errors.Is(err, asset.ErrNotSupported) {
-		t.Errorf("received '%v', expected '%v'", err, asset.ErrNotSupported)
-	}
-	err = b.SetCollateralMode(context.Background(), asset.USDTMarginedFutures, order.SingleCollateral)
-	if !errors.Is(err, nil) {
-		t.Errorf("received '%v', expected '%v'", err, nil)
-	}
-	err = b.SetCollateralMode(context.Background(), asset.USDTMarginedFutures, order.GlobalCollateral)
-	if !errors.Is(err, order.ErrCollateralInvalid) {
-		t.Errorf("received '%v', expected '%v'", err, order.ErrCollateralInvalid)
-	}
-}
-
-func TestChangePositionMargin(t *testing.T) {
-	t.Parallel()
-	sharedtestvalues.SkipTestIfCredentialsUnset(t, b, canManipulateRealOrders)
-	_, err := b.ChangePositionMargin(context.Background(), &margin.PositionChangeRequest{
-		Pair:                    currency.NewBTCUSDT(),
-		Asset:                   asset.USDTMarginedFutures,
-		MarginType:              margin.Isolated,
-		OriginalAllocatedMargin: 1337,
-		NewAllocatedMargin:      1333337,
-	})
-	if err != nil {
-		t.Error(err)
-	}
-}
-
-func TestGetPositionSummary(t *testing.T) {
-	t.Parallel()
-	sharedtestvalues.SkipTestIfCredentialsUnset(t, b)
-
-	bb := currency.NewBTCUSDT()
-	_, err := b.GetPositionSummary(context.Background(), &order.PositionSummaryRequest{
-		Asset: asset.USDTMarginedFutures,
-		Pair:  bb,
-	})
-	if err != nil {
-		t.Error(err)
-	}
-
-	bb.Quote = currency.BUSD
-	_, err = b.GetPositionSummary(context.Background(), &order.PositionSummaryRequest{
-		Asset: asset.USDTMarginedFutures,
-		Pair:  bb,
-	})
-	if err != nil {
-		t.Error(err)
-	}
-
-	p, err := currency.NewPairFromString("BTCUSD_PERP")
-	if err != nil {
-		t.Fatal(err)
-	}
-	bb.Quote = currency.USD
-	_, err = b.GetPositionSummary(context.Background(), &order.PositionSummaryRequest{
-		Asset:          asset.CoinMarginedFutures,
-		Pair:           p,
-		UnderlyingPair: bb,
-	})
-	if err != nil {
-		t.Error(err)
-	}
-
-	_, err = b.GetPositionSummary(context.Background(), &order.PositionSummaryRequest{
-		Asset:          asset.Spot,
-		Pair:           p,
-		UnderlyingPair: bb,
-	})
-	if !errors.Is(err, asset.ErrNotSupported) {
-		t.Error(err)
-	}
-}
-
-func TestGetFuturesPositions(t *testing.T) {
-	t.Parallel()
-	sharedtestvalues.SkipTestIfCredentialsUnset(t, b)
-	_, err := b.GetFuturesPositionOrders(context.Background(), &order.PositionsRequest{
-		Asset:     asset.USDTMarginedFutures,
-		Pairs:     []currency.Pair{currency.NewBTCUSDT()},
-		StartDate: time.Now().Add(time.Hour * 24 * -7),
-	})
-	if err != nil {
-		t.Error(err)
-	}
-
-	b.Verbose = true
-	p, err := currency.NewPairFromString("BTCUSD_PERP")
-	if err != nil {
-		t.Fatal(err)
-	}
-	a, err := b.GetFuturesPositionOrders(context.Background(), &order.PositionsRequest{
-		Asset:     asset.CoinMarginedFutures,
-		Pairs:     []currency.Pair{p},
-		StartDate: time.Now().Add(time.Hour * 24 * -7),
-	})
-	if err != nil {
-		t.Error(err)
-	}
-	t.Logf("%+v", a)
-	//https://testnet.binancefuture.com/dapi/v1/allOrders?limit=2&recvWindow=5000&symbol=BTCUSD_PERP&timestamp=1684820235856&signature=5dc40ae6ec30ba00104dd5119ea83563184c0e6628c38566f53fb0a490e95b9f
-	//_, err = b.GetFuturesPositionOrders(context.Background(), &order.PositionsRequest{
-	//	Asset:     asset.Spot,
-	//	Pairs:     []currency.Pair{currency.NewBTCUSDT()},
-	//	StartDate: time.Now(),
-	//})
-
-}
-
-func TestSetMarginType(t *testing.T) {
-	t.Parallel()
-	sharedtestvalues.SkipTestIfCannotManipulateOrders(t, b, canManipulateRealOrders)
-
-	err := b.SetMarginType(context.Background(), asset.USDTMarginedFutures, currency.NewPair(currency.BTC, currency.USDT), margin.Isolated)
-	if !errors.Is(err, nil) {
-		t.Error(err)
-	}
-
-	p, err := currency.NewPairFromString("BTCUSD_PERP")
-	if err != nil {
-		t.Fatal(err)
-	}
-	err = b.SetMarginType(context.Background(), asset.CoinMarginedFutures, p, margin.Isolated)
-	if !errors.Is(err, nil) {
-		t.Error(err)
-	}
-
-	err = b.SetMarginType(context.Background(), asset.Spot, currency.NewPair(currency.BTC, currency.USDT), margin.Isolated)
-	if !errors.Is(err, asset.ErrNotSupported) {
-		t.Error(err)
-=======
 func TestUpdateOrderExecutionLimits(t *testing.T) {
 	t.Parallel()
 
@@ -3014,6 +2829,191 @@
 				t.Errorf("Binance UpdateOrderExecutionLimits empty MaxAlgoOrders; Asset: %s, Pair: %s, Got: %v", a, p, limits.MaxAlgoOrders)
 			}
 		}
->>>>>>> 9bb7361f
+	}
+}
+
+func TestSetAssetsMode(t *testing.T) {
+	t.Parallel()
+	sharedtestvalues.SkipTestIfCredentialsUnset(t, b)
+	is, err := b.GetAssetsMode(context.Background())
+	if !errors.Is(err, nil) {
+		t.Errorf("received '%v', expected '%v'", err, nil)
+	}
+
+	err = b.SetAssetsMode(context.Background(), !is)
+	if !errors.Is(err, nil) {
+		t.Errorf("received '%v', expected '%v'", err, nil)
+	}
+
+	err = b.SetAssetsMode(context.Background(), is)
+	if !errors.Is(err, nil) {
+		t.Errorf("received '%v', expected '%v'", err, nil)
+	}
+}
+
+func TestGetAssetsMode(t *testing.T) {
+	t.Parallel()
+	sharedtestvalues.SkipTestIfCredentialsUnset(t, b)
+	_, err := b.GetAssetsMode(context.Background())
+	if !errors.Is(err, nil) {
+		t.Errorf("received '%v', expected '%v'", err, nil)
+	}
+}
+
+func TestGetCollateralMode(t *testing.T) {
+	t.Parallel()
+	sharedtestvalues.SkipTestIfCredentialsUnset(t, b)
+	_, err := b.GetCollateralMode(context.Background(), asset.Spot)
+	if !errors.Is(err, asset.ErrNotSupported) {
+		t.Errorf("received '%v', expected '%v'", err, asset.ErrNotSupported)
+	}
+	_, err = b.GetCollateralMode(context.Background(), asset.CoinMarginedFutures)
+	if !errors.Is(err, asset.ErrNotSupported) {
+		t.Errorf("received '%v', expected '%v'", err, asset.ErrNotSupported)
+	}
+	_, err = b.GetCollateralMode(context.Background(), asset.USDTMarginedFutures)
+	if !errors.Is(err, nil) {
+		t.Errorf("received '%v', expected '%v'", err, nil)
+	}
+}
+
+func TestSetCollateralMode(t *testing.T) {
+	t.Parallel()
+	sharedtestvalues.SkipTestIfCredentialsUnset(t, b, canManipulateRealOrders)
+	err := b.SetCollateralMode(context.Background(), asset.Spot, order.SingleCollateral)
+	if !errors.Is(err, asset.ErrNotSupported) {
+		t.Errorf("received '%v', expected '%v'", err, asset.ErrNotSupported)
+	}
+	err = b.SetCollateralMode(context.Background(), asset.CoinMarginedFutures, order.SingleCollateral)
+	if !errors.Is(err, asset.ErrNotSupported) {
+		t.Errorf("received '%v', expected '%v'", err, asset.ErrNotSupported)
+	}
+	err = b.SetCollateralMode(context.Background(), asset.USDTMarginedFutures, order.SingleCollateral)
+	if !errors.Is(err, nil) {
+		t.Errorf("received '%v', expected '%v'", err, nil)
+	}
+	err = b.SetCollateralMode(context.Background(), asset.USDTMarginedFutures, order.GlobalCollateral)
+	if !errors.Is(err, order.ErrCollateralInvalid) {
+		t.Errorf("received '%v', expected '%v'", err, order.ErrCollateralInvalid)
+	}
+}
+
+func TestChangePositionMargin(t *testing.T) {
+	t.Parallel()
+	sharedtestvalues.SkipTestIfCredentialsUnset(t, b, canManipulateRealOrders)
+	_, err := b.ChangePositionMargin(context.Background(), &margin.PositionChangeRequest{
+		Pair:                    currency.NewBTCUSDT(),
+		Asset:                   asset.USDTMarginedFutures,
+		MarginType:              margin.Isolated,
+		OriginalAllocatedMargin: 1337,
+		NewAllocatedMargin:      1333337,
+	})
+	if err != nil {
+		t.Error(err)
+	}
+}
+
+func TestGetPositionSummary(t *testing.T) {
+	t.Parallel()
+	sharedtestvalues.SkipTestIfCredentialsUnset(t, b)
+
+	bb := currency.NewBTCUSDT()
+	_, err := b.GetPositionSummary(context.Background(), &order.PositionSummaryRequest{
+		Asset: asset.USDTMarginedFutures,
+		Pair:  bb,
+	})
+	if err != nil {
+		t.Error(err)
+	}
+
+	bb.Quote = currency.BUSD
+	_, err = b.GetPositionSummary(context.Background(), &order.PositionSummaryRequest{
+		Asset: asset.USDTMarginedFutures,
+		Pair:  bb,
+	})
+	if err != nil {
+		t.Error(err)
+	}
+
+	p, err := currency.NewPairFromString("BTCUSD_PERP")
+	if err != nil {
+		t.Fatal(err)
+	}
+	bb.Quote = currency.USD
+	_, err = b.GetPositionSummary(context.Background(), &order.PositionSummaryRequest{
+		Asset:          asset.CoinMarginedFutures,
+		Pair:           p,
+		UnderlyingPair: bb,
+	})
+	if err != nil {
+		t.Error(err)
+	}
+
+	_, err = b.GetPositionSummary(context.Background(), &order.PositionSummaryRequest{
+		Asset:          asset.Spot,
+		Pair:           p,
+		UnderlyingPair: bb,
+	})
+	if !errors.Is(err, asset.ErrNotSupported) {
+		t.Error(err)
+	}
+}
+
+func TestGetFuturesPositions(t *testing.T) {
+	t.Parallel()
+	sharedtestvalues.SkipTestIfCredentialsUnset(t, b)
+	_, err := b.GetFuturesPositionOrders(context.Background(), &order.PositionsRequest{
+		Asset:     asset.USDTMarginedFutures,
+		Pairs:     []currency.Pair{currency.NewBTCUSDT()},
+		StartDate: time.Now().Add(time.Hour * 24 * -7),
+	})
+	if err != nil {
+		t.Error(err)
+	}
+
+	b.Verbose = true
+	p, err := currency.NewPairFromString("BTCUSD_PERP")
+	if err != nil {
+		t.Fatal(err)
+	}
+	a, err := b.GetFuturesPositionOrders(context.Background(), &order.PositionsRequest{
+		Asset:     asset.CoinMarginedFutures,
+		Pairs:     []currency.Pair{p},
+		StartDate: time.Now().Add(time.Hour * 24 * -7),
+	})
+	if err != nil {
+		t.Error(err)
+	}
+	t.Logf("%+v", a)
+	//https://testnet.binancefuture.com/dapi/v1/allOrders?limit=2&recvWindow=5000&symbol=BTCUSD_PERP&timestamp=1684820235856&signature=5dc40ae6ec30ba00104dd5119ea83563184c0e6628c38566f53fb0a490e95b9f
+	//_, err = b.GetFuturesPositionOrders(context.Background(), &order.PositionsRequest{
+	//	Asset:     asset.Spot,
+	//	Pairs:     []currency.Pair{currency.NewBTCUSDT()},
+	//	StartDate: time.Now(),
+	//})
+
+}
+
+func TestSetMarginType(t *testing.T) {
+	t.Parallel()
+	sharedtestvalues.SkipTestIfCannotManipulateOrders(t, b, canManipulateRealOrders)
+
+	err := b.SetMarginType(context.Background(), asset.USDTMarginedFutures, currency.NewPair(currency.BTC, currency.USDT), margin.Isolated)
+	if !errors.Is(err, nil) {
+		t.Error(err)
+	}
+
+	p, err := currency.NewPairFromString("BTCUSD_PERP")
+	if err != nil {
+		t.Fatal(err)
+	}
+	err = b.SetMarginType(context.Background(), asset.CoinMarginedFutures, p, margin.Isolated)
+	if !errors.Is(err, nil) {
+		t.Error(err)
+	}
+
+	err = b.SetMarginType(context.Background(), asset.Spot, currency.NewPair(currency.BTC, currency.USDT), margin.Isolated)
+	if !errors.Is(err, asset.ErrNotSupported) {
+		t.Error(err)
 	}
 }