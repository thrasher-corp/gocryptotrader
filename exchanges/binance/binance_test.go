package binance

import (
	"bytes"
	"context"
	"errors"
	"fmt"
	"log"
	"os"
	"reflect"
	"testing"
	"time"

	"github.com/gorilla/websocket"
	"github.com/stretchr/testify/assert"
	"github.com/stretchr/testify/require"
	"github.com/thrasher-corp/gocryptotrader/common"
	"github.com/thrasher-corp/gocryptotrader/common/key"
	"github.com/thrasher-corp/gocryptotrader/core"
	"github.com/thrasher-corp/gocryptotrader/currency"
	"github.com/thrasher-corp/gocryptotrader/encoding/json"
	exchange "github.com/thrasher-corp/gocryptotrader/exchanges"
	"github.com/thrasher-corp/gocryptotrader/exchanges/asset"
	"github.com/thrasher-corp/gocryptotrader/exchanges/collateral"
	"github.com/thrasher-corp/gocryptotrader/exchanges/fundingrate"
	"github.com/thrasher-corp/gocryptotrader/exchanges/futures"
	"github.com/thrasher-corp/gocryptotrader/exchanges/kline"
	"github.com/thrasher-corp/gocryptotrader/exchanges/margin"
	"github.com/thrasher-corp/gocryptotrader/exchanges/order"
	"github.com/thrasher-corp/gocryptotrader/exchanges/sharedtestvalues"
	"github.com/thrasher-corp/gocryptotrader/exchanges/stream"
	"github.com/thrasher-corp/gocryptotrader/exchanges/subscription"
	testexch "github.com/thrasher-corp/gocryptotrader/internal/testing/exchange"
	testsubs "github.com/thrasher-corp/gocryptotrader/internal/testing/subscriptions"
	mockws "github.com/thrasher-corp/gocryptotrader/internal/testing/websocket"
	"github.com/thrasher-corp/gocryptotrader/portfolio/withdraw"
)

// Please supply your own keys here for due diligence testing
const (
	apiKey                  = ""
	apiSecret               = ""
	canManipulateRealOrders = false
	useTestNet              = false

	apiStreamingIsNotConnected = "API streaming is not connected"
)

var (
	b = &Binance{}

	// enabled and active tradable pairs used to test endpoints.
	spotTradablePair, usdtmTradablePair, coinmTradablePair, optionsTradablePair currency.Pair

	assetToTradablePairMap map[asset.Item]currency.Pair
)

func setFeeBuilder() *exchange.FeeBuilder {
	return &exchange.FeeBuilder{
		Amount:        1,
		FeeType:       exchange.CryptocurrencyTradeFee,
		Pair:          currency.NewPair(currency.BTC, currency.LTC),
		PurchasePrice: 1,
	}
}

// getTime returns a static time for mocking endpoints, if mock is not enabled
// this will default to time now with a window size of 30 days.
// Mock details are unix seconds; start = 1577836800 and end = 1580515200
func getTime() (start, end time.Time) {
	if mockTests {
		return time.Unix(1577836800, 0), time.Unix(1580515200, 0)
	}

	tn := time.Now()
	offset := time.Hour * 24 * 6
	return tn.Add(-offset), tn
}

func TestUServerTime(t *testing.T) {
	t.Parallel()
	result, err := b.UServerTime(context.Background())
	require.NoError(t, err)
	assert.NotNil(t, result)
}

func TestWrapperGetServerTime(t *testing.T) {
	t.Parallel()
	_, err := b.GetServerTime(context.Background(), asset.Empty)
	require.ErrorIs(t, err, asset.ErrNotSupported)

	st, err := b.GetServerTime(context.Background(), asset.Spot)
	require.NoError(t, err)
	require.NotEmpty(t, st)

	st, err = b.GetServerTime(context.Background(), asset.USDTMarginedFutures)
	require.NoError(t, err)
	require.NotEmpty(t, st)

	st, err = b.GetServerTime(context.Background(), asset.CoinMarginedFutures)
	require.NoError(t, err)
	require.NotEmpty(t, st)
}

func TestUpdateTicker(t *testing.T) {
	t.Parallel()
	for assetType, pair := range assetToTradablePairMap {
		r, err := b.UpdateTicker(context.Background(), pair, assetType)
		assert.NoErrorf(t, err, "expected nil, got %v for asset type: %s pair: %v", err, assetType, pair)
		assert.NotNilf(t, r, "unexpected value nil for asset type: %s pair: %v", assetType, pair)
	}
}

func TestUpdateTickers(t *testing.T) {
	t.Parallel()
	enabledAssets := b.GetAssetTypes(true)
	for _, assetType := range enabledAssets {
		err := b.UpdateTickers(context.Background(), assetType)
		assert.NoError(t, err)
	}
}

func TestUpdateOrderbook(t *testing.T) {
	t.Parallel()
	assetPairMapTempo := map[asset.Item]currency.Pair{}
	if mockTests {
		cp, err := currency.NewPairFromString("BTCUSDT")
		require.NoError(t, err)
		assetPairMapTempo[asset.Spot], assetPairMapTempo[asset.Margin], assetPairMapTempo[asset.USDTMarginedFutures] = cp, cp, cp
		cp, err = currency.NewPairFromString("BTCUSD_PERP")
		require.NoError(t, err)
		assetPairMapTempo[asset.CoinMarginedFutures] = cp
		cp, err = currency.NewPairFromString("ETH-240927-3800-P")
		require.NoError(t, err)
		assetPairMapTempo[asset.Options] = cp
	} else {
		assetPairMapTempo = assetToTradablePairMap
	}
	for assetType, tp := range assetPairMapTempo {
		result, err := b.UpdateOrderbook(context.Background(), tp, assetType)
		assert.NoError(t, err)
		assert.NotNil(t, result)
	}
}

// USDT Margined Futures

func TestUExchangeInfo(t *testing.T) {
	t.Parallel()
	result, err := b.UExchangeInfo(context.Background())
	require.NoError(t, err)
	assert.NotNil(t, result)
}

func TestUFuturesOrderbook(t *testing.T) {
	t.Parallel()
	_, err := b.UFuturesOrderbook(context.Background(), "", 1000)
	require.ErrorIs(t, err, currency.ErrSymbolStringEmpty)

	result, err := b.UFuturesOrderbook(context.Background(), "BTCUSDT", 1000)
	assert.NoError(t, err)
	assert.NotNil(t, result)
}

func TestURecentTrades(t *testing.T) {
	t.Parallel()
	_, err := b.URecentTrades(context.Background(), "", "", 1000)
	require.ErrorIs(t, err, currency.ErrSymbolStringEmpty)

	result, err := b.URecentTrades(context.Background(), "BTCUSDT", "", 1000)
	require.NoError(t, err)
	assert.NotNil(t, result)
}

func TestUCompressedTrades(t *testing.T) {
	t.Parallel()
	_, err := b.UCompressedTrades(context.Background(), "", "", 5, time.Time{}, time.Time{})
	require.ErrorIs(t, err, currency.ErrSymbolStringEmpty)

	result, err := b.UCompressedTrades(context.Background(), "LTCUSDT", "", 5, time.Time{}, time.Time{})
	assert.NoError(t, err)
	assert.NotNil(t, result)

	start, end := getTime()
	result, err = b.UCompressedTrades(context.Background(), "LTCUSDT", "", 0, start, end)
	require.NoError(t, err)
	assert.NotNil(t, result)
}

func TestUKlineData(t *testing.T) {
	t.Parallel()
	_, err := b.UKlineData(context.Background(), "", "1d", 5, time.Time{}, time.Time{})
	require.ErrorIs(t, err, currency.ErrSymbolStringEmpty)

	_, err = b.UKlineData(context.Background(), usdtmTradablePair.String(), "", 5, time.Time{}, time.Time{})
	require.ErrorIs(t, err, kline.ErrUnsupportedInterval)

	result, err := b.UKlineData(context.Background(), usdtmTradablePair.String(), "1d", 5, time.Time{}, time.Time{})
	assert.NoError(t, err)
	assert.NotNil(t, result)
	start, end := getTime()
	result, err = b.UKlineData(context.Background(), usdtmTradablePair.String(), "5m", 0, start, end)
	require.NoError(t, err)
	assert.NotNil(t, result)
}

func TestGetUFuturesContinuousKlineData(t *testing.T) {
	t.Parallel()
	_, err := b.GetUFuturesContinuousKlineData(context.Background(), currency.EMPTYPAIR, "CURRENT_QUARTER", "1d", time.Time{}, time.Time{}, 10)
	require.ErrorIs(t, err, currency.ErrCurrencyPairEmpty)

	_, err = b.GetUFuturesContinuousKlineData(context.Background(), usdtmTradablePair, "", "1d", time.Time{}, time.Time{}, 10)
	require.ErrorIs(t, err, errContractTypeIsRequired)

	_, err = b.GetUFuturesContinuousKlineData(context.Background(), usdtmTradablePair, "CURRENT_QUARTER", "", time.Time{}, time.Time{}, 10)
	require.ErrorIs(t, err, kline.ErrUnsupportedInterval)

	result, err := b.GetUFuturesContinuousKlineData(context.Background(), usdtmTradablePair, "CURRENT_QUARTER", "1d", time.Time{}, time.Time{}, 10)
	require.NoError(t, err)
	assert.NotNil(t, result)
}

func TestGetIndexOrCandlesticPriceKlineData(t *testing.T) {
	t.Parallel()
	_, err := b.GetIndexOrCandlesticPriceKlineData(context.Background(), currency.EMPTYPAIR, "1d", time.Time{}, time.Now(), 0)
	require.ErrorIs(t, err, currency.ErrCurrencyPairEmpty)

	_, err = b.GetIndexOrCandlesticPriceKlineData(context.Background(), usdtmTradablePair, "", time.Time{}, time.Now(), 0)
	require.ErrorIs(t, err, kline.ErrUnsupportedInterval)

	result, err := b.GetIndexOrCandlesticPriceKlineData(context.Background(), currency.NewPair(currency.BTC, currency.USDT), "1d", time.Time{}, time.Now(), 0)
	require.NoError(t, err)
	assert.NotNil(t, result)
}

func TestGetMarkPriceKlineCandlesticks(t *testing.T) {
	t.Parallel()
	_, err := b.GetMarkPriceKlineCandlesticks(context.Background(), "", "1d", time.Time{}, time.Time{}, 10)
	require.ErrorIs(t, err, currency.ErrSymbolStringEmpty)
	_, err = b.GetMarkPriceKlineCandlesticks(context.Background(), "BTCUSDT", "", time.Time{}, time.Time{}, 10)
	require.ErrorIs(t, err, kline.ErrUnsupportedInterval)

	result, err := b.GetMarkPriceKlineCandlesticks(context.Background(), "BTCUSDT", "1d", time.Time{}, time.Time{}, 10)
	require.NoError(t, err)
	assert.NotNil(t, result)
}

func TestGetPremiumIndexKlineCandlesticks(t *testing.T) {
	t.Parallel()
	_, err := b.GetPremiumIndexKlineCandlesticks(context.Background(), "", "1d", time.Time{}, time.Time{}, 10)
	require.ErrorIs(t, err, currency.ErrSymbolStringEmpty)

	_, err = b.GetPremiumIndexKlineCandlesticks(context.Background(), "BTCUSDT", "", time.Time{}, time.Time{}, 10)
	require.ErrorIs(t, err, kline.ErrUnsupportedInterval)

	result, err := b.GetPremiumIndexKlineCandlesticks(context.Background(), "BTCUSDT", "1d", time.Time{}, time.Time{}, 10)
	require.NoError(t, err)
	assert.NotNil(t, result)
}

func TestUGetMarkPrice(t *testing.T) {
	t.Parallel()
	result, err := b.UGetMarkPrice(context.Background(), usdtmTradablePair.String())
	assert.NoError(t, err)
	assert.NotNil(t, result)

	result, err = b.UGetMarkPrice(context.Background(), "")
	require.NoError(t, err)
	assert.NotNil(t, result)
}

func TestUGetFundingHistory(t *testing.T) {
	t.Parallel()
	result, err := b.UGetFundingHistory(context.Background(), usdtmTradablePair.String(), 1000, time.Time{}, time.Time{})
	assert.NoError(t, err)
	assert.NotNil(t, result)

	start, end := getTime()
	result, err = b.UGetFundingHistory(context.Background(), usdtmTradablePair.String(), 1000, start, end)
	require.NoError(t, err)
	assert.NotNil(t, result)
}

func TestU24HTickerPriceChangeStats(t *testing.T) {
	t.Parallel()
	result, err := b.U24HTickerPriceChangeStats(context.Background(), currency.NewPair(currency.BTC, currency.USDT))
	require.NoError(t, err)
	assert.NotNil(t, result)

	result, err = b.U24HTickerPriceChangeStats(context.Background(), currency.EMPTYPAIR)
	require.NoError(t, err)
	assert.NotNil(t, result)
}

func TestUSymbolPriceTicker(t *testing.T) {
	t.Parallel()
	result, err := b.USymbolPriceTickerV1(context.Background(), currency.NewPair(currency.BTC, currency.USDT))
	assert.NoError(t, err)
	assert.NotNil(t, result)

	result, err = b.USymbolPriceTickerV1(context.Background(), currency.EMPTYPAIR)
	assert.NoError(t, err)
	assert.NotNil(t, result)
}

func TestUSymbolPriceTickerV2(t *testing.T) {
	t.Parallel()
	result, err := b.USymbolPriceTickerV2(context.Background(), currency.NewPair(currency.BTC, currency.USDT))
	assert.NoError(t, err)
	assert.NotNil(t, result)
	result, err = b.USymbolPriceTickerV2(context.Background(), currency.EMPTYPAIR)
	require.NoError(t, err)
	assert.NotNil(t, result)
}

func TestUSymbolOrderbookTicker(t *testing.T) {
	t.Parallel()
	result, err := b.USymbolOrderbookTicker(context.Background(), currency.NewPair(currency.BTC, currency.USDT))
	assert.NoError(t, err)
	assert.NotNil(t, result)
	result, err = b.USymbolOrderbookTicker(context.Background(), currency.EMPTYPAIR)
	require.NoError(t, err)
	assert.NotNil(t, result)
}

func TestUOpenInterest(t *testing.T) {
	t.Parallel()
	_, err := b.UOpenInterest(context.Background(), "")
	require.ErrorIs(t, err, currency.ErrSymbolStringEmpty)

	result, err := b.UOpenInterest(context.Background(), usdtmTradablePair.String())
	require.NoError(t, err)
	assert.NotNil(t, result)
}

func TestGetQuarterlyContractSettlementPrice(t *testing.T) {
	t.Parallel()
	_, err := b.GetQuarterlyContractSettlementPrice(context.Background(), currency.EMPTYPAIR)
	require.ErrorIs(t, err, currency.ErrCurrencyPairEmpty)

	result, err := b.GetQuarterlyContractSettlementPrice(context.Background(), currency.NewPair(currency.BTC, currency.USDT))
	assert.NoError(t, err)
	assert.NotNil(t, result)
}

func TestUOpenInterestStats(t *testing.T) {
	t.Parallel()
	_, err := b.UOpenInterestStats(context.Background(), "", "5m", 1, time.Time{}, time.Time{})
	require.ErrorIs(t, err, currency.ErrSymbolStringEmpty)

	_, err = b.UOpenInterestStats(context.Background(), usdtmTradablePair.String(), "", 1, time.Time{}, time.Time{})
	require.ErrorIs(t, err, errInvalidPeriodOrInterval)

	result, err := b.UOpenInterestStats(context.Background(), usdtmTradablePair.String(), "5m", 1, time.Time{}, time.Time{})
	assert.NoError(t, err)
	assert.NotNil(t, result)
	start, end := getTime()
	result, err = b.UOpenInterestStats(context.Background(), usdtmTradablePair.String(), "1d", 10, start, end)
	require.NoError(t, err)
	assert.NotNil(t, result)
}

func TestUTopAcccountsLongShortRatio(t *testing.T) {
	t.Parallel()
	_, err := b.UTopAcccountsLongShortRatio(context.Background(), "", "5m", 2, time.Time{}, time.Time{})
	require.ErrorIs(t, err, currency.ErrSymbolStringEmpty)

	_, err = b.UTopAcccountsLongShortRatio(context.Background(), "BTCUSDT", "", 2, time.Time{}, time.Time{})
	require.ErrorIs(t, err, errInvalidPeriodOrInterval)

	result, err := b.UTopAcccountsLongShortRatio(context.Background(), "BTCUSDT", "5m", 2, time.Time{}, time.Time{})
	assert.NoError(t, err)
	assert.NotNil(t, result)
	start, end := getTime()

	result, err = b.UTopAcccountsLongShortRatio(context.Background(), "BTCUSDT", "5m", 2, start, end)
	require.NoError(t, err)
	assert.NotNil(t, result)
}

func TestUTopPostionsLongShortRatio(t *testing.T) {
	t.Parallel()
	_, err := b.UTopPostionsLongShortRatio(context.Background(), "", "5m", 3, time.Time{}, time.Time{})
	require.ErrorIs(t, err, currency.ErrSymbolStringEmpty)

	_, err = b.UTopPostionsLongShortRatio(context.Background(), "BTCUSDT", "", 3, time.Time{}, time.Time{})
	require.ErrorIs(t, err, errInvalidPeriodOrInterval)

	result, err := b.UTopPostionsLongShortRatio(context.Background(), "BTCUSDT", "5m", 3, time.Time{}, time.Time{})
	assert.NoError(t, err)
	assert.NotNil(t, result)

	start, end := getTime()
	result, err = b.UTopPostionsLongShortRatio(context.Background(), "BTCUSDT", "1d", 0, start, end)
	require.NoError(t, err)
	assert.NotNil(t, result)
}

func TestUGlobalLongShortRatio(t *testing.T) {
	t.Parallel()
	_, err := b.UGlobalLongShortRatio(context.Background(), "", "5m", 3, time.Time{}, time.Time{})
	require.ErrorIs(t, err, currency.ErrSymbolStringEmpty)

	_, err = b.UGlobalLongShortRatio(context.Background(), "BTCUSDT", "", 3, time.Time{}, time.Time{})
	require.ErrorIs(t, err, errInvalidPeriodOrInterval)

	result, err := b.UGlobalLongShortRatio(context.Background(), "BTCUSDT", "5m", 3, time.Time{}, time.Time{})
	assert.NoError(t, err)
	assert.NotNil(t, result)

	start, end := getTime()
	result, err = b.UGlobalLongShortRatio(context.Background(), "BTCUSDT", "4h", 0, start, end)
	require.NoError(t, err)
	assert.NotNil(t, result)
}

func TestUTakerBuySellVol(t *testing.T) {
	t.Parallel()
	start, end := getTime()
	_, err := b.UTakerBuySellVol(context.Background(), "", "", 10, start, end)
	require.ErrorIs(t, err, currency.ErrSymbolStringEmpty)

	_, err = b.UTakerBuySellVol(context.Background(), "BTCUSDT", "", 10, start, end)
	require.ErrorIs(t, err, errInvalidPeriodOrInterval)

	result, err := b.UTakerBuySellVol(context.Background(), "BTCUSDT", "5m", 10, start, end)
	require.NoError(t, err)
	assert.NotNil(t, result)
}

func TestGetBasis(t *testing.T) {
	t.Parallel()
	_, err := b.GetBasis(context.Background(), currency.EMPTYPAIR, "CURRENT_QUARTER", "15m", time.Time{}, time.Time{}, 20)
	require.ErrorIs(t, err, currency.ErrCurrencyPairEmpty)

	_, err = b.GetBasis(context.Background(), currency.NewPair(currency.BTC, currency.USDT), "", "15m", time.Time{}, time.Time{}, 20)
	require.ErrorIs(t, err, errContractTypeIsRequired)

	_, err = b.GetBasis(context.Background(), currency.NewPair(currency.BTC, currency.USDT), "CURRENT_QUARTER", "", time.Time{}, time.Time{}, 20)
	require.ErrorIs(t, err, errInvalidPeriodOrInterval)

	result, err := b.GetBasis(context.Background(), currency.NewPair(currency.BTC, currency.USDT), "CURRENT_QUARTER", "15m", time.Time{}, time.Time{}, 20)
	assert.NoError(t, err)
	assert.NotNil(t, result)
	result, err = b.GetBasis(context.Background(), currency.NewPair(currency.BTC, currency.USDT), "NEXT_QUARTER", "15m", time.Time{}, time.Time{}, 20)
	assert.NoError(t, err)
	assert.NotNil(t, result)
	result, err = b.GetBasis(context.Background(), currency.NewPair(currency.BTC, currency.USDT), "PERPETUAL", "15m", time.Time{}, time.Time{}, 20)
	require.NoError(t, err)
	assert.NotNil(t, result)
}

func TestGetHistoricalBLVTNAVCandlesticks(t *testing.T) {
	t.Parallel()
	_, err := b.GetHistoricalBLVTNAVCandlesticks(context.Background(), "", "15m", time.Time{}, time.Time{}, 100)
	require.ErrorIs(t, err, currency.ErrSymbolStringEmpty)

	_, err = b.GetHistoricalBLVTNAVCandlesticks(context.Background(), "BTCDOWN", "", time.Time{}, time.Time{}, 100)
	require.ErrorIs(t, err, kline.ErrUnsupportedInterval)

	result, err := b.GetHistoricalBLVTNAVCandlesticks(context.Background(), "BTCDOWN", "15m", time.Time{}, time.Time{}, 100)
	require.NoError(t, err)
	assert.NotNil(t, result)
}

func TestUCompositeIndexInfo(t *testing.T) {
	t.Parallel()
	result, err := b.UCompositeIndexInfo(context.Background(), usdtmTradablePair)
	assert.NoError(t, err)
	assert.NotNil(t, result)

	result, err = b.UCompositeIndexInfo(context.Background(), currency.EMPTYPAIR)
	require.NoError(t, err)
	assert.NotNil(t, result)
}

func TestGetMultiAssetModeAssetIndex(t *testing.T) {
	t.Parallel()
	result, err := b.GetMultiAssetModeAssetIndex(context.Background(), "")
	assert.NoError(t, err)
	assert.NotNil(t, result)
	result, err = b.GetMultiAssetModeAssetIndex(context.Background(), "BTCUSD")
	require.NoError(t, err)
	assert.NotNil(t, result)
}

func TestGetIndexPriceConstituents(t *testing.T) {
	t.Parallel()
	_, err := b.GetIndexPriceConstituents(context.Background(), "")
	require.ErrorIs(t, err, currency.ErrSymbolStringEmpty)

	result, err := b.GetIndexPriceConstituents(context.Background(), "BTCUSD")
	require.NoError(t, err)
	assert.NotNil(t, result)
}

func TestUFuturesNewOrder(t *testing.T) {
	t.Parallel()
	_, err := b.UFuturesNewOrder(context.Background(), &UFuturesNewOrderRequest{})
	require.ErrorIs(t, err, common.ErrEmptyParams)

	arg := &UFuturesNewOrderRequest{
		ReduceOnly:   true,
		PositionSide: "position-side",
	}
	_, err = b.UFuturesNewOrder(context.Background(), arg)
	require.ErrorIs(t, err, errInvalidPositionSide)

	arg.PositionSide = "LONG"
	arg.WorkingType = "abc"
	_, err = b.UFuturesNewOrder(context.Background(), arg)
	require.ErrorIs(t, err, errInvalidWorkingType)

	arg.WorkingType = "MARK_PRICE"
	arg.NewOrderRespType = "abc"
	_, err = b.UFuturesNewOrder(context.Background(), arg)
	require.ErrorIs(t, err, errInvalidNewOrderResponseType)

	sharedtestvalues.SkipTestIfCredentialsUnset(t, b, canManipulateRealOrders)
	result, err := b.UFuturesNewOrder(context.Background(),
		&UFuturesNewOrderRequest{
			Symbol:      currency.NewPair(currency.BTC, currency.USDT),
			Side:        "BUY",
			OrderType:   order.Limit.String(),
			TimeInForce: "GTC",
			Quantity:    1,
			Price:       1,
		},
	)
	require.NoError(t, err)
	assert.NotNil(t, result)
}

func TestUModifyOrder(t *testing.T) {
	t.Parallel()
	_, err := b.UModifyOrder(context.Background(), &USDTOrderUpdateParams{})
	require.ErrorIs(t, err, common.ErrEmptyParams)

	arg := &USDTOrderUpdateParams{PriceMatch: "1234"}
	_, err = b.UModifyOrder(context.Background(), arg)
	require.ErrorIs(t, err, order.ErrOrderIDNotSet)

	arg.OrderID = 1234
	_, err = b.UModifyOrder(context.Background(), arg)
	require.ErrorIs(t, err, currency.ErrSymbolStringEmpty)

	arg.Symbol = currency.NewPair(currency.BTC, currency.USD)
	_, err = b.UModifyOrder(context.Background(), arg)
	require.ErrorIs(t, err, order.ErrSideIsInvalid)

	arg.Side = order.Sell.String()
	_, err = b.UModifyOrder(context.Background(), arg)
	require.ErrorIs(t, err, order.ErrAmountBelowMin)

	arg.Amount = 1
	_, err = b.UModifyOrder(context.Background(), arg)
	require.ErrorIs(t, err, order.ErrPriceBelowMin)

	sharedtestvalues.SkipTestIfCredentialsUnset(t, b, canManipulateRealOrders)
	result, err := b.UModifyOrder(context.Background(), &USDTOrderUpdateParams{
		OrderID:           1,
		OrigClientOrderID: "",
		Side:              order.Sell.String(),
		PriceMatch:        "TAKE_PROFIT",
		Symbol:            currency.NewPair(currency.BTC, currency.USD),
		Amount:            0.0000001,
		Price:             123455554,
	})
	assert.NoError(t, err)
	assert.NotNil(t, result)
}

func TestUPlaceBatchOrders(t *testing.T) {
	t.Parallel()
	_, err := b.UPlaceBatchOrders(context.Background(), []PlaceBatchOrderData{})
	require.ErrorIs(t, err, common.ErrEmptyParams)

	arg := PlaceBatchOrderData{
		TimeInForce: "GTC",
	}
	_, err = b.UPlaceBatchOrders(context.Background(), []PlaceBatchOrderData{arg})
	require.ErrorIs(t, err, errInvalidPositionSide)

	arg.PositionSide = "SHORT"
	_, err = b.UPlaceBatchOrders(context.Background(), []PlaceBatchOrderData{arg})
	require.ErrorIs(t, err, errInvalidWorkingType)

	arg.WorkingType = "CONTRACT_TYPE"
	_, err = b.UPlaceBatchOrders(context.Background(), []PlaceBatchOrderData{arg})
	require.ErrorIs(t, err, errInvalidNewOrderResponseType)

	sharedtestvalues.SkipTestIfCredentialsUnset(t, b, canManipulateRealOrders)
	var tempData = PlaceBatchOrderData{
		Symbol:      currency.Pair{Base: currency.BTC, Quote: currency.USDT},
		Side:        "BUY",
		OrderType:   order.Limit.String(),
		Quantity:    4,
		Price:       1,
		TimeInForce: "GTC",
	}
	result, err := b.UPlaceBatchOrders(context.Background(), []PlaceBatchOrderData{tempData})
	assert.NoError(t, err)
	assert.NotNil(t, result)
}

func TestModifyMultipleOrders(t *testing.T) {
	t.Parallel()
	_, err := b.UModifyMultipleOrders(context.Background(), []USDTOrderUpdateParams{})
	require.ErrorIs(t, err, common.ErrEmptyParams)

	arg := USDTOrderUpdateParams{}
	_, err = b.UModifyMultipleOrders(context.Background(), []USDTOrderUpdateParams{arg})
	require.ErrorIs(t, err, order.ErrOrderIDNotSet)

	arg.OrderID = 1
	_, err = b.UModifyMultipleOrders(context.Background(), []USDTOrderUpdateParams{arg})
	require.ErrorIs(t, err, currency.ErrSymbolStringEmpty)

	arg.Symbol = spotTradablePair
	_, err = b.UModifyMultipleOrders(context.Background(), []USDTOrderUpdateParams{arg})
	require.ErrorIs(t, err, order.ErrSideIsInvalid)

	arg.Side = order.Sell.String()
	_, err = b.UModifyMultipleOrders(context.Background(), []USDTOrderUpdateParams{arg})
	require.ErrorIs(t, err, order.ErrAmountBelowMin)

	arg.Amount = 0.0001
	_, err = b.UModifyMultipleOrders(context.Background(), []USDTOrderUpdateParams{arg})
	require.ErrorIs(t, err, order.ErrPriceBelowMin)

	sharedtestvalues.SkipTestIfCredentialsUnset(t, b, canManipulateRealOrders)
	result, err := b.UModifyMultipleOrders(context.Background(), []USDTOrderUpdateParams{
		{
			OrderID:           1,
			OrigClientOrderID: "",
			Side:              order.Sell.String(),
			PriceMatch:        "TAKE_PROFIT",
			Symbol:            spotTradablePair,
			Amount:            0.0000001,
			Price:             123455554,
		},
		{
			OrderID:           1,
			OrigClientOrderID: "",
			Side:              "BUY",
			PriceMatch:        order.Limit.String(),
			Symbol:            spotTradablePair,
			Amount:            0.0000001,
			Price:             123455554,
		},
	})
	require.NoError(t, err)
	assert.NotNil(t, result)
}

func TestGetUSDTOrderModifyHistory(t *testing.T) {
	t.Parallel()
	_, err := b.GetUSDTOrderModifyHistory(context.Background(), currency.EMPTYPAIR, "", 1234, 10, time.Time{}, time.Time{})
	require.ErrorIs(t, err, currency.ErrSymbolStringEmpty)
	_, err = b.GetUSDTOrderModifyHistory(context.Background(), currency.NewPair(currency.BTC, currency.USDT), "", 0, 10, time.Time{}, time.Time{})
	require.ErrorIs(t, err, order.ErrOrderIDNotSet)

	sharedtestvalues.SkipTestIfCredentialsUnset(t, b)
	result, err := b.GetUSDTOrderModifyHistory(context.Background(), currency.NewPair(currency.BTC, currency.USDT), "", 1234, 10, time.Time{}, time.Time{})
	require.NoError(t, err)
	assert.NotNil(t, result)
}

func TestUGetOrderData(t *testing.T) {
	t.Parallel()
	_, err := b.UGetOrderData(context.Background(), "", "123", "")
	require.ErrorIs(t, err, currency.ErrSymbolStringEmpty)

	sharedtestvalues.SkipTestIfCredentialsUnset(t, b)
	result, err := b.UGetOrderData(context.Background(), "BTCUSDT", "123", "")
	require.NoError(t, err)
	assert.NotNil(t, result)
}

func TestUCancelOrder(t *testing.T) {
	t.Parallel()
	_, err := b.UCancelOrder(context.Background(), "", "123", "")
	require.ErrorIs(t, err, currency.ErrSymbolStringEmpty)

	sharedtestvalues.SkipTestIfCredentialsUnset(t, b, canManipulateRealOrders)
	result, err := b.UCancelOrder(context.Background(), "BTCUSDT", "123", "")
	require.NoError(t, err)
	assert.NotNil(t, result)
}

func TestUCancelAllOpenOrders(t *testing.T) {
	t.Parallel()
	_, err := b.UCancelAllOpenOrders(context.Background(), "")
	require.ErrorIs(t, err, currency.ErrSymbolStringEmpty)

	sharedtestvalues.SkipTestIfCredentialsUnset(t, b, canManipulateRealOrders)
	result, err := b.UCancelAllOpenOrders(context.Background(), "BTCUSDT")
	require.NoError(t, err)
	assert.NotNil(t, result)
}

func TestUCancelBatchOrders(t *testing.T) {
	t.Parallel()
	_, err := b.UCancelBatchOrders(context.Background(), "", []string{"123"}, []string{})
	require.ErrorIs(t, err, currency.ErrSymbolStringEmpty)

	sharedtestvalues.SkipTestIfCredentialsUnset(t, b, canManipulateRealOrders)
	result, err := b.UCancelBatchOrders(context.Background(), "BTCUSDT", []string{"123"}, []string{})
	require.NoError(t, err)
	assert.NotNil(t, result)
}

func TestUAutoCancelAllOpenOrders(t *testing.T) {
	t.Parallel()
	_, err := b.UAutoCancelAllOpenOrders(context.Background(), "", 30)
	require.ErrorIs(t, err, currency.ErrSymbolStringEmpty)

	sharedtestvalues.SkipTestIfCredentialsUnset(t, b, canManipulateRealOrders)
	result, err := b.UAutoCancelAllOpenOrders(context.Background(), "BTCUSDT", 30)
	require.NoError(t, err)
	assert.NotNil(t, result)
}

func TestUFetchOpenOrder(t *testing.T) {
	t.Parallel()
	sharedtestvalues.SkipTestIfCredentialsUnset(t, b)
	result, err := b.UFetchOpenOrder(context.Background(), currency.NewPair(currency.BTC, currency.USDT), "123", "")
	require.NoError(t, err)
	assert.NotNil(t, result)
}

func TestUAllAccountOpenOrders(t *testing.T) {
	t.Parallel()
	sharedtestvalues.SkipTestIfCredentialsUnset(t, b)
	result, err := b.UAllAccountOpenOrders(context.Background(), currency.NewPair(currency.BTC, currency.USDT))
	require.NoError(t, err)
	assert.NotNil(t, result)
}

func TestUAllAccountOrders(t *testing.T) {
	t.Parallel()
	sharedtestvalues.SkipTestIfCredentialsUnset(t, b)
	result, err := b.UAllAccountOrders(context.Background(), "", 0, 0, time.Time{}, time.Time{})
	assert.NoError(t, err)
	assert.NotNil(t, result)
	result, err = b.UAllAccountOrders(context.Background(), "BTCUSDT", 0, 5, time.Now().Add(-time.Hour*4), time.Now())
	require.NoError(t, err)
	assert.NotNil(t, result)
}

func TestUAccountBalanceV2(t *testing.T) {
	t.Parallel()
	sharedtestvalues.SkipTestIfCredentialsUnset(t, b)
	result, err := b.UAccountBalanceV2(context.Background())
	require.NoError(t, err)
	assert.NotNil(t, result)
}

func TestUAccountInformationV2(t *testing.T) {
	t.Parallel()
	sharedtestvalues.SkipTestIfCredentialsUnset(t, b)
	result, err := b.UAccountInformationV2(context.Background())
	require.NoError(t, err)
	assert.NotNil(t, result)
}

func TestUChangeInitialLeverageRequest(t *testing.T) {
	t.Parallel()
	_, err := b.UChangeInitialLeverageRequest(context.Background(), "BTCUSDT", 0)
	require.ErrorIs(t, err, order.ErrSubmitLeverageNotSupported)

	sharedtestvalues.SkipTestIfCredentialsUnset(t, b, canManipulateRealOrders)
	result, err := b.UChangeInitialLeverageRequest(context.Background(), "BTCUSDT", 2)
	require.NoError(t, err)
	assert.NotNil(t, result)
}

func TestUChangeInitialMarginType(t *testing.T) {
	t.Parallel()
	err := b.UChangeInitialMarginType(context.Background(), currency.NewPair(currency.BTC, currency.USDT), "")
	require.ErrorIs(t, err, margin.ErrInvalidMarginType)

	sharedtestvalues.SkipTestIfCredentialsUnset(t, b, canManipulateRealOrders)
	err = b.UChangeInitialMarginType(context.Background(), currency.NewPair(currency.BTC, currency.USDT), "ISOLATED")
	assert.NoError(t, err)
}

func TestUModifyIsolatedPositionMarginReq(t *testing.T) {
	t.Parallel()
	_, err := b.UModifyIsolatedPositionMarginReq(context.Background(), "BTCUSDT", "LONG", "", 5)
	require.ErrorIs(t, err, errMarginChangeTypeInvalid)

	sharedtestvalues.SkipTestIfCredentialsUnset(t, b, canManipulateRealOrders)
	result, err := b.UModifyIsolatedPositionMarginReq(context.Background(), "BTCUSDT", "LONG", "add", 5)
	require.NoError(t, err)
	assert.NotNil(t, result)
}

func TestUPositionMarginChangeHistory(t *testing.T) {
	t.Parallel()
	_, err := b.UPositionMarginChangeHistory(context.Background(), "BTCUSDT", "", 5, time.Time{}, time.Time{})
	require.ErrorIs(t, err, errMarginChangeTypeInvalid)

	sharedtestvalues.SkipTestIfCredentialsUnset(t, b, canManipulateRealOrders)
	result, err := b.UPositionMarginChangeHistory(context.Background(), "BTCUSDT", "add", 5, time.Time{}, time.Time{})
	require.NoError(t, err)
	assert.NotNil(t, result)
}

func TestUPositionsInfoV2(t *testing.T) {
	t.Parallel()
	sharedtestvalues.SkipTestIfCredentialsUnset(t, b)
	result, err := b.UPositionsInfoV2(context.Background(), currency.NewPair(currency.BTC, currency.USDT))
	require.NoError(t, err)
	assert.NotNil(t, result)
}

func TestUGetCommissionRates(t *testing.T) {
	t.Parallel()
	_, err := b.UGetCommissionRates(context.Background(), "")
	require.ErrorIs(t, err, currency.ErrSymbolStringEmpty)

	sharedtestvalues.SkipTestIfCredentialsUnset(t, b)
	result, err := b.UGetCommissionRates(context.Background(), "BTCUSDT")
	require.NoError(t, err)
	assert.NotNil(t, result)
}

func TestGetUSDTUserRateLimits(t *testing.T) {
	t.Parallel()
	sharedtestvalues.SkipTestIfCredentialsUnset(t, b)
	result, err := b.GetUSDTUserRateLimits(context.Background())
	require.NoError(t, err)
	assert.NotNil(t, result)
}

func TestGetDownloadIDForFuturesTransactionHistory(t *testing.T) {
	t.Parallel()
	sharedtestvalues.SkipTestIfCredentialsUnset(t, b)
	result, err := b.GetDownloadIDForFuturesTransactionHistory(context.Background(), time.Now().Add(-time.Hour*24*6), time.Now())
	require.NoError(t, err)
	assert.NotNil(t, result)
}

func TestGetFuturesTransactionHistoryDownloadLinkByID(t *testing.T) {
	t.Parallel()
	sharedtestvalues.SkipTestIfCredentialsUnset(t, b)
	result, err := b.GetFuturesTransactionHistoryDownloadLinkByID(context.Background(), "download-id-here")
	require.NoError(t, err)
	assert.NotNil(t, result)
}

func TestGetFuturesOrderHistoryDownloadLinkByID(t *testing.T) {
	t.Parallel()
	_, err := b.GetFuturesOrderHistoryDownloadLinkByID(context.Background(), "")
	require.ErrorIs(t, err, errDownloadIDRequired)

	sharedtestvalues.SkipTestIfCredentialsUnset(t, b)
	result, err := b.GetFuturesOrderHistoryDownloadLinkByID(context.Background(), "download-id-here")
	require.NoError(t, err)
	assert.NotNil(t, result)
}

func TestFuturesTradeDownloadLinkByID(t *testing.T) {
	t.Parallel()
	_, err := b.FuturesTradeDownloadLinkByID(context.Background(), "")
	require.ErrorIs(t, err, errDownloadIDRequired)

	sharedtestvalues.SkipTestIfCredentialsUnset(t, b)
	result, err := b.FuturesTradeDownloadLinkByID(context.Background(), "download-id-here")
	require.NoError(t, err)
	assert.NotNil(t, result)
}

func TestUFuturesOrderHistoryDownloadID(t *testing.T) {
	t.Parallel()
	sharedtestvalues.SkipTestIfCredentialsUnset(t, b)
	result, err := b.UFuturesOrderHistoryDownloadID(context.Background(), time.Now().Add(-time.Hour*24*6), time.Now())
	require.NoError(t, err)
	assert.NotNil(t, result)
}

func TestFuturesTradeHistoryDownloadID(t *testing.T) {
	t.Parallel()
	sharedtestvalues.SkipTestIfCredentialsUnset(t, b)
	result, err := b.FuturesTradeHistoryDownloadID(context.Background(), time.Now().Add(-time.Hour*24*6), time.Now())
	require.NoError(t, err)
	assert.NotNil(t, result)
}

func TestUAccountTradesHistory(t *testing.T) {
	t.Parallel()
	_, err := b.UAccountTradesHistory(context.Background(), "", "", 5, time.Time{}, time.Time{})
	require.ErrorIs(t, err, currency.ErrSymbolStringEmpty)

	sharedtestvalues.SkipTestIfCredentialsUnset(t, b)
	result, err := b.UAccountTradesHistory(context.Background(), "BTCUSDT", "", 5, time.Time{}, time.Time{})
	require.NoError(t, err)
	assert.NotNil(t, result)
}

func TestUAccountIncomeHistory(t *testing.T) {
	t.Parallel()
	_, err := b.UAccountIncomeHistory(context.Background(), "", "something-else", 5, time.Now().Add(-time.Hour*48), time.Now())
	require.ErrorIs(t, err, errIncomeTypeRequired)

	sharedtestvalues.SkipTestIfCredentialsUnset(t, b)
	result, err := b.UAccountIncomeHistory(context.Background(), "BTCUSDT", "", 5, time.Now().Add(-time.Hour*48), time.Now())
	require.NoError(t, err)
	assert.NotNil(t, result)
}

func TestUGetNotionalAndLeverageBrackets(t *testing.T) {
	t.Parallel()
	sharedtestvalues.SkipTestIfCredentialsUnset(t, b)
	result, err := b.UGetNotionalAndLeverageBrackets(context.Background(), currency.NewPair(currency.BTC, currency.USDT))
	require.NoError(t, err)
	assert.NotNil(t, result)
}

func TestUPositionsADLEstimate(t *testing.T) {
	t.Parallel()
	sharedtestvalues.SkipTestIfCredentialsUnset(t, b)
	result, err := b.UPositionsADLEstimate(context.Background(), currency.NewPair(currency.BTC, currency.USDT))
	require.NoError(t, err)
	assert.NotNil(t, result)
}

func TestUAccountForcedOrders(t *testing.T) {
	t.Parallel()
	_, err := b.UAccountForcedOrders(context.Background(), currency.NewPair(currency.BTC, currency.USDT), "something-else", 5, time.Time{}, time.Time{})
	require.ErrorIs(t, err, errInvalidAutoCloseType)

	sharedtestvalues.SkipTestIfCredentialsUnset(t, b)
	result, err := b.UAccountForcedOrders(context.Background(), currency.NewPair(currency.BTC, currency.USDT), "ADL", 5, time.Time{}, time.Time{})
	require.NoError(t, err)
	assert.NotNil(t, result)
}

func TestUFuturesTradingWuantitativeRulesIndicators(t *testing.T) {
	t.Parallel()
	sharedtestvalues.SkipTestIfCredentialsUnset(t, b)
	result, err := b.UFuturesTradingWuantitativeRulesIndicators(context.Background(), currency.EMPTYPAIR)
	require.NoError(t, err)
	assert.NotNil(t, result)
}

// Coin Margined Futures

func TestGetFuturesExchangeInfo(t *testing.T) {
	t.Parallel()
	result, err := b.FuturesExchangeInfo(context.Background())
	require.NoError(t, err)
	assert.NotNil(t, result)
}

func TestGetFuturesOrderbook(t *testing.T) {
	t.Parallel()
	result, err := b.GetFuturesOrderbook(context.Background(), currency.NewPairWithDelimiter("BTCUSD", "PERP", "_"), 1000)
	require.NoError(t, err)
	assert.NotNil(t, result)
}

func TestGetFuturesPublicTrades(t *testing.T) {
	t.Parallel()
	result, err := b.GetFuturesPublicTrades(context.Background(), currency.NewPairWithDelimiter("BTCUSD", "PERP", "_"), 5)
	require.NoError(t, err)
	assert.NotNil(t, result)
}

func TestGetPastPublicTrades(t *testing.T) {
	t.Parallel()
	result, err := b.GetPastPublicTrades(context.Background(), currency.NewPairWithDelimiter("BTCUSD", "PERP", "_"), 5, 0)
	require.NoError(t, err)
	assert.NotNil(t, result)
}

func TestGetAggregatedTradesList(t *testing.T) {
	t.Parallel()
	result, err := b.GetFuturesAggregatedTradesList(context.Background(), currency.NewPairWithDelimiter("BTCUSD", "PERP", "_"), 0, 5, time.Time{}, time.Time{})
	require.NoError(t, err)
	assert.NotNil(t, result)
}

func TestGetPerpsExchangeInfo(t *testing.T) {
	t.Parallel()
	result, err := b.GetPerpMarkets(context.Background())
	require.NoError(t, err)
	assert.NotNil(t, result)
}

func TestGetIndexAndMarkPrice(t *testing.T) {
	t.Parallel()
	result, err := b.GetIndexAndMarkPrice(context.Background(), "", "BTCUSD")
	require.NoError(t, err)
	assert.NotNil(t, result)
}

func TestGetFuturesKlineData(t *testing.T) {
	t.Parallel()
	_, err := b.GetFuturesKlineData(context.Background(), currency.NewPairWithDelimiter("BTCUSD", "PERP", "_"), "1Mo", 5, time.Time{}, time.Time{})
	require.ErrorIs(t, err, kline.ErrInvalidInterval)

	result, err := b.GetFuturesKlineData(context.Background(), currency.NewPairWithDelimiter("BTCUSD", "PERP", "_"), "1M", 5, time.Time{}, time.Time{})
	assert.NoError(t, err)
	assert.NotNil(t, result)

	start, end := getTime()
	result, err = b.GetFuturesKlineData(context.Background(), currency.NewPairWithDelimiter("LTCUSD", "PERP", "_"), "5m", 5, start, end)
	require.NoError(t, err)
	assert.NotNil(t, result)
}

func TestGetContinuousKlineData(t *testing.T) {
	t.Parallel()
	_, err := b.GetContinuousKlineData(context.Background(), "", "CURRENT_QUARTER", "1M", 5, time.Time{}, time.Time{})
	require.ErrorIs(t, err, currency.ErrSymbolStringEmpty)

	_, err = b.GetContinuousKlineData(context.Background(), "BTCUSD", "", "1M", 5, time.Time{}, time.Time{})
	require.ErrorIs(t, err, errContractTypeIsRequired)

	_, err = b.GetContinuousKlineData(context.Background(), "BTCUSD", "CURRENT_QUARTER", "", 5, time.Time{}, time.Time{})
	require.ErrorIs(t, err, kline.ErrInvalidInterval)

	result, err := b.GetContinuousKlineData(context.Background(), "BTCUSD", "CURRENT_QUARTER", "1M", 5, time.Time{}, time.Time{})
	assert.NoError(t, err)
	assert.NotNil(t, result)

	start, end := getTime()
	result, err = b.GetContinuousKlineData(context.Background(), "BTCUSD", "CURRENT_QUARTER", "1M", 5, start, end)
	require.NoError(t, err)
	assert.NotNil(t, result)
}

func TestGetIndexPriceKlines(t *testing.T) {
	t.Parallel()
	_, err := b.GetIndexPriceKlines(context.Background(), "BTCUSD", "", 5, time.Time{}, time.Time{})
	require.ErrorIs(t, err, kline.ErrInvalidInterval)

	result, err := b.GetIndexPriceKlines(context.Background(), "BTCUSD", "1M", 5, time.Time{}, time.Time{})
	assert.NoError(t, err)
	assert.NotNil(t, result)

	start, end := getTime()
	result, err = b.GetIndexPriceKlines(context.Background(), "BTCUSD", "1M", 5, start, end)
	require.NoError(t, err)
	assert.NotNil(t, result)
}

func TestGetFuturesSwapTickerChangeStats(t *testing.T) {
	t.Parallel()
	result, err := b.GetFuturesSwapTickerChangeStats(context.Background(), currency.NewPairWithDelimiter("BTCUSD", "PERP", "_"), "")
	assert.NoError(t, err)
	assert.NotNil(t, result)
	result, err = b.GetFuturesSwapTickerChangeStats(context.Background(), currency.NewPairWithDelimiter("BTCUSD", "PERP", "_"), "")
	assert.NoError(t, err)
	assert.NotNil(t, result)
	result, err = b.GetFuturesSwapTickerChangeStats(context.Background(), currency.EMPTYPAIR, "")
	require.NoError(t, err)
	assert.NotNil(t, result)
}

func TestFuturesGetFundingHistory(t *testing.T) {
	t.Parallel()
	sharedtestvalues.SkipTestIfCredentialsUnset(t, b)
	result, err := b.FuturesGetFundingHistory(context.Background(), currency.NewPairWithDelimiter("BTCUSD", "PERP", "_"), 5, time.Time{}, time.Time{})
	assert.NoError(t, err)
	assert.NotNil(t, result)

	start, end := getTime()
	result, err = b.FuturesGetFundingHistory(context.Background(), currency.NewPairWithDelimiter("BTCUSD", "PERP", "_"), 50, start, end)
	require.NoError(t, err)
	assert.NotNil(t, result)
}

func TestGetFuturesHistoricalTrades(t *testing.T) {
	t.Parallel()
	sharedtestvalues.SkipTestIfCredentialsUnset(t, b)
	result, err := b.GetFuturesHistoricalTrades(context.Background(), currency.NewPairWithDelimiter("BTCUSD", "PERP", "_"), "", 5)
	assert.NoError(t, err)
	assert.NotNil(t, result)

	result, err = b.GetFuturesHistoricalTrades(context.Background(), currency.NewPairWithDelimiter("BTCUSD", "PERP", "_"), "", 0)
	require.NoError(t, err)
	assert.NotNil(t, result)
}

func TestGetFuturesSymbolPriceTicker(t *testing.T) {
	t.Parallel()
	result, err := b.GetFuturesSymbolPriceTicker(context.Background(), currency.NewPairWithDelimiter("BTCUSD", "PERP", "_"), "")
	require.NoError(t, err)
	assert.NotNil(t, result)
}

func TestGetFuturesOrderbookTicker(t *testing.T) {
	t.Parallel()
	result, err := b.GetFuturesOrderbookTicker(context.Background(), currency.EMPTYPAIR, "")
	assert.NoError(t, err)
	assert.NotNil(t, result)

	result, err = b.GetFuturesOrderbookTicker(context.Background(), currency.NewPairWithDelimiter("BTCUSD", "PERP", "_"), "")
	require.NoError(t, err)
	assert.NotNil(t, result)
}

func TestGetCFuturesIndexPriceConstituents(t *testing.T) {
	t.Parallel()
	_, err := b.GetCFuturesIndexPriceConstituents(context.Background(), currency.EMPTYPAIR)
	require.ErrorIs(t, err, currency.ErrSymbolStringEmpty)

	result, err := b.GetCFuturesIndexPriceConstituents(context.Background(), currency.NewPair(currency.BTC, currency.USD))
	require.NoError(t, err)
	assert.NotNil(t, result)
}

func TestOpenInterest(t *testing.T) {
	t.Parallel()
	result, err := b.OpenInterest(context.Background(), currency.NewPairWithDelimiter("BTCUSD", "PERP", "_"))
	require.NoError(t, err)
	assert.NotNil(t, result)
}

func TestCFuturesQuarterlyContractSettlementPrice(t *testing.T) {
	t.Parallel()
	_, err := b.CFuturesQuarterlyContractSettlementPrice(context.Background(), currency.EMPTYPAIR)
	require.ErrorIs(t, err, currency.ErrCurrencyPairEmpty)

	result, err := b.CFuturesQuarterlyContractSettlementPrice(context.Background(), currency.NewPair(currency.BTC, currency.USD))
	require.NoError(t, err)
	assert.NotNil(t, result)
}

func TestGetOpenInterestStats(t *testing.T) {
	t.Parallel()
	_, err := b.GetOpenInterestStats(context.Background(), "BTCUSD", "QUARTER", "5m", 0, time.Time{}, time.Time{})
	require.ErrorIs(t, err, errContractTypeIsRequired)

	_, err = b.GetOpenInterestStats(context.Background(), "BTCUSD", "CURRENT_QUARTER", "5mo", 0, time.Time{}, time.Time{})
	require.ErrorIs(t, err, errInvalidPeriodOrInterval)

	result, err := b.GetOpenInterestStats(context.Background(), "BTCUSD", "CURRENT_QUARTER", "5m", 0, time.Time{}, time.Time{})
	assert.NoError(t, err)
	assert.NotNil(t, result)

	start, end := getTime()
	result, err = b.GetOpenInterestStats(context.Background(), "BTCUSD", "CURRENT_QUARTER", "5m", 0, start, end)
	require.NoError(t, err)
	assert.NotNil(t, result)
}

func TestGetTraderFuturesAccountRatio(t *testing.T) {
	t.Parallel()
	_, err := b.GetTraderFuturesAccountRatio(context.Background(), currency.NewPair(currency.BTC, currency.USD), "5m", 0, time.Time{}, time.Time{})
	require.ErrorIs(t, err, currency.ErrCurrencyCodeEmpty)

	_, err = b.GetTraderFuturesAccountRatio(context.Background(), currency.NewPair(currency.BTC, currency.USD), "5m", 0, time.Time{}, time.Time{})
	require.ErrorIs(t, err, errInvalidPeriodOrInterval)

	result, err := b.GetTraderFuturesAccountRatio(context.Background(), currency.NewPair(currency.BTC, currency.USD), "5m", 0, time.Time{}, time.Time{})
	assert.NoError(t, err)
	assert.NotNil(t, result)

	start, end := getTime()
	result, err = b.GetTraderFuturesAccountRatio(context.Background(), currency.NewPair(currency.BTC, currency.USD), "5m", 0, start, end)
	require.NoError(t, err)
	assert.NotNil(t, result)
}

func TestGetTraderFuturesPositionsRatio(t *testing.T) {
	t.Parallel()
	_, err := b.GetTraderFuturesPositionsRatio(context.Background(), currency.EMPTYPAIR, "5m", 0, time.Time{}, time.Time{})
	require.ErrorIs(t, err, currency.ErrCurrencyCodeEmpty)

	_, err = b.GetTraderFuturesPositionsRatio(context.Background(), currency.NewPair(currency.BTC, currency.USD), "5mo", 0, time.Time{}, time.Time{})
	require.ErrorIs(t, err, errInvalidPeriodOrInterval)

	result, err := b.GetTraderFuturesPositionsRatio(context.Background(), currency.NewPair(currency.BTC, currency.USD), "5m", 0, time.Time{}, time.Time{})
	assert.NoError(t, err)
	assert.NotNil(t, result)

	start, end := getTime()
	result, err = b.GetTraderFuturesPositionsRatio(context.Background(), currency.NewPair(currency.BTC, currency.USD), "5m", 0, start, end)
	require.NoError(t, err)
	assert.NotNil(t, result)
}

func TestGetMarketRatio(t *testing.T) {
	t.Parallel()
	_, err := b.GetMarketRatio(context.Background(), currency.EMPTYPAIR, "5m", 0, time.Time{}, time.Time{})
	require.ErrorIs(t, err, currency.ErrCurrencyPairEmpty)

	_, err = b.GetMarketRatio(context.Background(), currency.NewPair(currency.BTC, currency.USD), "5mo", 0, time.Time{}, time.Time{})
	require.ErrorIs(t, err, errInvalidPeriodOrInterval)

	result, err := b.GetMarketRatio(context.Background(), currency.NewPair(currency.BTC, currency.USD), "5m", 0, time.Time{}, time.Time{})
	require.NoError(t, err)
	assert.NotNil(t, result)

	start, end := getTime()
	result, err = b.GetMarketRatio(context.Background(), currency.NewPair(currency.BTC, currency.USD), "5m", 0, start, end)
	require.NoError(t, err)
	assert.NotNil(t, result)
}

func TestGetFuturesTakerVolume(t *testing.T) {
	t.Parallel()
	_, err := b.GetFuturesTakerVolume(context.Background(), currency.EMPTYPAIR, "ALL", "5m", 0, time.Time{}, time.Time{})
	require.ErrorIs(t, err, currency.ErrCurrencyPairEmpty)

	_, err = b.GetFuturesTakerVolume(context.Background(), currency.NewPair(currency.BTC, currency.USD), "abc", "5m", 0, time.Time{}, time.Time{})
	require.ErrorIs(t, err, errContractTypeIsRequired)

	_, err = b.GetFuturesTakerVolume(context.Background(), currency.NewPair(currency.BTC, currency.USD), "ALL", "5mo", 0, time.Time{}, time.Time{})
	require.ErrorIs(t, err, kline.ErrInvalidInterval)

	result, err := b.GetFuturesTakerVolume(context.Background(), currency.NewPair(currency.BTC, currency.USD), "ALL", "5m", 0, time.Time{}, time.Time{})
	assert.NoError(t, err)
	assert.NotNil(t, result)

	start, end := getTime()
	result, err = b.GetFuturesTakerVolume(context.Background(), currency.NewPair(currency.BTC, currency.USD), "ALL", "5m", 0, start, end)
	require.NoError(t, err)
	assert.NotNil(t, result)
}

func TestFuturesBasisData(t *testing.T) {
	t.Parallel()
	_, err := b.GetFuturesBasisData(context.Background(), currency.EMPTYPAIR, "CURRENT_QUARTER", "5m", 0, time.Time{}, time.Time{})
	require.ErrorIs(t, err, currency.ErrCurrencyPairEmpty)
	_, err = b.GetFuturesBasisData(context.Background(), currency.NewPair(currency.BTC, currency.USD), "QUARTER", "5m", 0, time.Time{}, time.Time{})
	require.ErrorIs(t, err, errContractTypeIsRequired)
	_, err = b.GetFuturesBasisData(context.Background(), currency.NewPair(currency.BTC, currency.USD), "CURRENT_QUARTER", "5mo", 0, time.Time{}, time.Time{})
	require.ErrorIs(t, err, errInvalidPeriodOrInterval)

	result, err := b.GetFuturesBasisData(context.Background(), currency.NewPair(currency.BTC, currency.USD), "CURRENT_QUARTER", "5m", 0, time.Time{}, time.Time{})
	assert.NoError(t, err)
	assert.NotNil(t, result)

	start := time.UnixMilli(1577836800000)
	end := time.UnixMilli(1580515200000)
	if !mockTests {
		start = time.Now().Add(-time.Second * 240)
		end = time.Now()
	}
	result, err = b.GetFuturesBasisData(context.Background(), currency.NewPair(currency.BTC, currency.USD), "CURRENT_QUARTER", "5m", 0, start, end)
	require.NoError(t, err)
	assert.NotNil(t, result)
}

func TestFuturesNewOrder(t *testing.T) {
	t.Parallel()
	arg := &FuturesNewOrderRequest{Symbol: usdtmTradablePair, Side: "BUY", OrderType: order.Limit.String(),
		PositionSide: "abcd",
		TimeInForce:  order.GoodTillCancel.String(), Quantity: 1, Price: 1}
	_, err := b.FuturesNewOrder(context.Background(), arg)
	require.ErrorIs(t, err, errInvalidPositionSide)

	arg.PositionSide = ""
	arg.WorkingType = "abc"
	_, err = b.FuturesNewOrder(context.Background(), arg)
	require.ErrorIs(t, err, errInvalidWorkingType)

	arg.WorkingType = ""
	arg.NewOrderRespType = "abcd"
	_, err = b.FuturesNewOrder(context.Background(), arg)
	require.ErrorIs(t, err, errInvalidNewOrderResponseType)

	sharedtestvalues.SkipTestIfCredentialsUnset(t, b, canManipulateRealOrders)
	result, err := b.FuturesNewOrder(context.Background(), &FuturesNewOrderRequest{Symbol: currency.NewPairWithDelimiter("BTCUSD", "PERP", "_"), Side: "BUY",
		OrderType: order.Limit.String(), TimeInForce: order.GoodTillCancel.String(), Quantity: 1, Price: 1})
	require.NoError(t, err)
	assert.NotNil(t, result)
}

func TestFuturesBatchOrder(t *testing.T) {
	t.Parallel()
	_, err := b.FuturesBatchOrder(context.Background(), []PlaceBatchOrderData{})
	require.ErrorIs(t, err, common.ErrEmptyParams)

	arg := PlaceBatchOrderData{
		Symbol:       currency.Pair{Base: currency.BTC, Quote: currency.NewCode("USD_PERP")},
		Side:         "BUY",
		OrderType:    order.Limit.String(),
		Quantity:     1,
		Price:        1,
		TimeInForce:  "GTC",
		PositionSide: "abcd",
	}
	_, err = b.FuturesBatchOrder(context.Background(), []PlaceBatchOrderData{arg})
	require.ErrorIs(t, err, errInvalidPositionSide)

	arg.PositionSide = ""
	arg.WorkingType = "abcd"
	_, err = b.FuturesBatchOrder(context.Background(), []PlaceBatchOrderData{arg})
	require.ErrorIs(t, err, errInvalidWorkingType)

	arg.NewOrderRespType = "abcd"
	arg.WorkingType = ""
	_, err = b.FuturesBatchOrder(context.Background(), []PlaceBatchOrderData{arg})
	require.ErrorIs(t, err, errInvalidNewOrderResponseType)

	sharedtestvalues.SkipTestIfCredentialsUnset(t, b, canManipulateRealOrders)
	result, err := b.FuturesBatchOrder(context.Background(), []PlaceBatchOrderData{
		{
			Symbol:      currency.Pair{Base: currency.BTC, Quote: currency.NewCode("USD_PERP")},
			Side:        "BUY",
			OrderType:   order.Limit.String(),
			Quantity:    1,
			Price:       1,
			TimeInForce: "GTC",
		},
	})
	require.NoError(t, err)
	assert.NotNil(t, result)
}

func TestFuturesBatchCancelOrders(t *testing.T) {
	t.Parallel()
	sharedtestvalues.SkipTestIfCredentialsUnset(t, b, canManipulateRealOrders)
	result, err := b.FuturesBatchCancelOrders(context.Background(), currency.NewPairWithDelimiter("BTCUSD", "PERP", "_"), []string{"123"}, []string{})
	require.NoError(t, err)
	assert.NotNil(t, result)
}

func TestFuturesGetOrderData(t *testing.T) {
	t.Parallel()
	sharedtestvalues.SkipTestIfCredentialsUnset(t, b)
	result, err := b.FuturesGetOrderData(context.Background(), currency.NewPairWithDelimiter("BTCUSD", "PERP", "_"), "123", "")
	require.NoError(t, err)
	assert.NotNil(t, result)
}

func TestCancelAllOpenOrders(t *testing.T) {
	t.Parallel()
	sharedtestvalues.SkipTestIfCredentialsUnset(t, b, canManipulateRealOrders)
	result, err := b.FuturesCancelAllOpenOrders(context.Background(), currency.NewPairWithDelimiter("BTCUSD", "PERP", "_"))
	require.NoError(t, err)
	assert.NotNil(t, result)
}

func TestAutoCancelAllOpenOrders(t *testing.T) {
	t.Parallel()
	sharedtestvalues.SkipTestIfCredentialsUnset(t, b, canManipulateRealOrders)
	result, err := b.AutoCancelAllOpenOrders(context.Background(), currency.NewPairWithDelimiter("BTCUSD", "PERP", "_"), 30000)
	require.NoError(t, err)
	assert.NotNil(t, result)
}

func TestFuturesOpenOrderData(t *testing.T) {
	t.Parallel()
	sharedtestvalues.SkipTestIfCredentialsUnset(t, b)
	result, err := b.FuturesOpenOrderData(context.Background(), currency.NewPair(currency.BTC, currency.USD), "", "")
	require.NoError(t, err)
	assert.NotNil(t, result)
}

func TestGetFuturesAllOpenOrders(t *testing.T) {
	t.Parallel()
	sharedtestvalues.SkipTestIfCredentialsUnset(t, b)
	result, err := b.GetFuturesAllOpenOrders(context.Background(), currency.NewPairWithDelimiter("BTCUSD", "PERP", "_"), "")
	require.NoError(t, err)
	assert.NotNil(t, result)
}

func TestGetAllFuturesOrders(t *testing.T) {
	t.Parallel()
	sharedtestvalues.SkipTestIfCredentialsUnset(t, b)
	result, err := b.GetAllFuturesOrders(context.Background(), currency.NewPairWithDelimiter("BTCUSD", "PERP", "_"), currency.EMPTYPAIR, time.Time{}, time.Time{}, 0, 2)
	require.NoError(t, err)
	assert.NotNil(t, result)
}

func TestFuturesChangeMarginType(t *testing.T) {
	t.Parallel()
	_, err := b.FuturesChangeMarginType(context.Background(), currency.NewPairWithDelimiter("BTCUSD", "PERP", "_"), "abcd")
	require.ErrorIs(t, err, margin.ErrInvalidMarginType)

	sharedtestvalues.SkipTestIfCredentialsUnset(t, b, canManipulateRealOrders)
	result, err := b.FuturesChangeMarginType(context.Background(), currency.NewPairWithDelimiter("BTCUSD", "PERP", "_"), "ISOLATED")
	require.NoError(t, err)
	assert.NotNil(t, result)
}

func TestGetFuturesAccountBalance(t *testing.T) {
	t.Parallel()
	sharedtestvalues.SkipTestIfCredentialsUnset(t, b)
	result, err := b.GetFuturesAccountBalance(context.Background())
	require.NoError(t, err)
	assert.NotNil(t, result)
}

func TestGetFuturesAccountInfo(t *testing.T) {
	t.Parallel()
	sharedtestvalues.SkipTestIfCredentialsUnset(t, b)
	result, err := b.GetFuturesAccountInfo(context.Background())
	require.NoError(t, err)
	assert.NotNil(t, result)
}

func TestFuturesChangeInitialLeverage(t *testing.T) {
	t.Parallel()
	_, err := b.FuturesChangeInitialLeverage(context.Background(), currency.NewPairWithDelimiter("BTCUSD", "PERP", "_"), 129)
	require.ErrorIs(t, err, order.ErrSubmitLeverageNotSupported)

	sharedtestvalues.SkipTestIfCredentialsUnset(t, b, canManipulateRealOrders)
	result, err := b.FuturesChangeInitialLeverage(context.Background(), currency.NewPairWithDelimiter("BTCUSD", "PERP", "_"), 5)
	require.NoError(t, err)
	assert.NotNil(t, result)
}

func TestModifyIsolatedPositionMargin(t *testing.T) {
	t.Parallel()
	_, err := b.ModifyIsolatedPositionMargin(context.Background(), currency.NewPairWithDelimiter("BTCUSD", "PERP", "_"), "", "abcd", 0)
	require.ErrorIs(t, err, errMarginChangeTypeInvalid)

	_, err = b.ModifyIsolatedPositionMargin(context.Background(), currency.NewPairWithDelimiter("BTCUSD", "PERP", "_"), "abcd", "", 0)
	require.ErrorIs(t, err, errInvalidPositionSide)

	sharedtestvalues.SkipTestIfCredentialsUnset(t, b, canManipulateRealOrders)
	result, err := b.ModifyIsolatedPositionMargin(context.Background(), currency.NewPairWithDelimiter("BTCUSD", "PERP", "_"), "BOTH", "add", 5)
	require.NoError(t, err)
	assert.NotNil(t, result)
}

func TestFuturesMarginChangeHistory(t *testing.T) {
	t.Parallel()
	_, err := b.FuturesMarginChangeHistory(context.Background(), currency.NewPairWithDelimiter("BTCUSD", "PERP", "_"), "abc", time.Time{}, time.Time{}, 10)
	require.ErrorIs(t, err, errMarginChangeTypeInvalid)

	sharedtestvalues.SkipTestIfCredentialsUnset(t, b)
	result, err := b.FuturesMarginChangeHistory(context.Background(), currency.NewPairWithDelimiter("BTCUSD", "PERP", "_"), "add", time.Time{}, time.Time{}, 10)
	require.NoError(t, err)
	assert.NotNil(t, result)
}

func TestFuturesPositionsInfo(t *testing.T) {
	t.Parallel()
	sharedtestvalues.SkipTestIfCredentialsUnset(t, b)
	result, err := b.FuturesPositionsInfo(context.Background(), "BTCUSD", "")
	require.NoError(t, err)
	assert.NotNil(t, result)
}

func TestFuturesTradeHistory(t *testing.T) {
	t.Parallel()
	sharedtestvalues.SkipTestIfCredentialsUnset(t, b)
	result, err := b.FuturesTradeHistory(context.Background(), currency.NewPairWithDelimiter("BTCUSD", "PERP", "_"), "", time.Time{}, time.Time{}, 5, 0)
	require.NoError(t, err)
	assert.NotNil(t, result)
}

func TestFuturesIncomeHistory(t *testing.T) {
	t.Parallel()
	sharedtestvalues.SkipTestIfCredentialsUnset(t, b)
	result, err := b.FuturesIncomeHistory(context.Background(), currency.EMPTYPAIR, "TRANSFER", time.Time{}, time.Time{}, 5)
	require.NoError(t, err)
	assert.NotNil(t, result)
}

func TestFuturesForceOrders(t *testing.T) {
	t.Parallel()
	_, err := b.FuturesForceOrders(context.Background(), currency.EMPTYPAIR, "abcd", time.Time{}, time.Time{})
	require.ErrorIs(t, err, errInvalidAutoCloseType)

	sharedtestvalues.SkipTestIfCredentialsUnset(t, b)
	result, err := b.FuturesForceOrders(context.Background(), currency.EMPTYPAIR, "ADL", time.Time{}, time.Time{})
	require.NoError(t, err)
	assert.NotNil(t, result)
}

func TestUGetNotionalLeverage(t *testing.T) {
	t.Parallel()
	sharedtestvalues.SkipTestIfCredentialsUnset(t, b)
	result, err := b.FuturesNotionalBracket(context.Background(), "BTCUSD")
	assert.NoError(t, err)
	assert.NotNil(t, result)

	result, err = b.FuturesNotionalBracket(context.Background(), "")
	require.NoError(t, err)
	assert.NotNil(t, result)
}

func TestFuturesPositionsADLEstimate(t *testing.T) {
	t.Parallel()
	sharedtestvalues.SkipTestIfCredentialsUnset(t, b)
	result, err := b.FuturesPositionsADLEstimate(context.Background(), currency.EMPTYPAIR)
	require.NoError(t, err)
	assert.NotNil(t, result)
}

func TestGetMarkPriceKline(t *testing.T) {
	t.Parallel()
	_, err := b.GetMarkPriceKline(context.Background(), currency.NewPairWithDelimiter("BTCUSD", "PERP", "_"), "1Mo", 5, time.Time{}, time.Time{})
	require.ErrorIs(t, err, kline.ErrInvalidInterval)

	result, err := b.GetMarkPriceKline(context.Background(), currency.NewPairWithDelimiter("BTCUSD", "PERP", "_"), "1M", 5, time.Time{}, time.Time{})
	require.NoError(t, err)
	assert.NotNil(t, result)
}

func TestGetPremiumIndexKlineData(t *testing.T) {
	t.Parallel()
	result, err := b.GetPremiumIndexKlineData(context.Background(), currency.NewPairWithDelimiter("BTCUSD", "PERP", "_"), "1M", 5, time.Time{}, time.Time{})
	require.NoError(t, err)
	assert.NotNil(t, result)
}

func TestGetExchangeInfo(t *testing.T) {
	t.Parallel()
<<<<<<< HEAD
	result, err := b.GetExchangeInfo(context.Background())
	require.NoError(t, err)
	assert.NotNil(t, result)
=======
	info, err := b.GetExchangeInfo(context.Background())
	require.NoError(t, err, "GetExchangeInfo must not error")
	if mockTests {
		exp := time.Date(2024, 5, 10, 6, 8, 1, int(707*time.Millisecond), time.UTC)
		assert.True(t, info.ServerTime.Time().Equal(exp), "expected %v received %v", exp.UTC(), info.ServerTime.Time().UTC())
	} else {
		assert.WithinRange(t, info.ServerTime.Time(), time.Now().Add(-24*time.Hour), time.Now().Add(24*time.Hour), "ServerTime should be within a day of now")
	}
>>>>>>> e544e99c
}

func TestFetchTradablePairs(t *testing.T) {
	t.Parallel()
	_, err := b.FetchTradablePairs(context.Background(), asset.Empty)
	require.ErrorIs(t, err, asset.ErrNotSupported)

	results, err := b.FetchTradablePairs(context.Background(), asset.Spot)
	assert.NoError(t, err)
	assert.NotNil(t, results)
	results, err = b.FetchTradablePairs(context.Background(), asset.CoinMarginedFutures)
	assert.NoError(t, err)
	assert.NotNil(t, results)
	results, err = b.FetchTradablePairs(context.Background(), asset.USDTMarginedFutures)
	assert.NoError(t, err)
	assert.NotNil(t, results)
	results, err = b.FetchTradablePairs(context.Background(), asset.Options)
	require.NoError(t, err)
	assert.NotNil(t, results)
}

func TestGetOrderBook(t *testing.T) {
	t.Parallel()
	result, err := b.GetOrderBook(context.Background(),
		OrderBookDataRequestParams{
			Symbol: currency.NewPair(currency.BTC, currency.USDT),
			Limit:  1000,
		})
<<<<<<< HEAD
	require.NoError(t, err)
	assert.NotNil(t, result)
=======
	if err != nil {
		t.Error("Binance GetOrderBook() error", err)
	}
>>>>>>> e544e99c
}

func TestGetMostRecentTrades(t *testing.T) {
	t.Parallel()
<<<<<<< HEAD
	_, err := b.GetMostRecentTrades(context.Background(), &RecentTradeRequestParams{})
	require.ErrorIs(t, err, common.ErrEmptyParams)

	result, err := b.GetMostRecentTrades(context.Background(), &RecentTradeRequestParams{
		Symbol: currency.NewPair(currency.BTC, currency.USDT),
		Limit:  15})
	require.NoError(t, err)
	assert.NotNil(t, result)
=======
	_, err := b.GetMostRecentTrades(context.Background(),
		RecentTradeRequestParams{
			Symbol: currency.NewPair(currency.BTC, currency.USDT),
			Limit:  15,
		})
	if err != nil {
		t.Error("Binance GetMostRecentTrades() error", err)
	}
>>>>>>> e544e99c
}

func TestGetHistoricalTrades(t *testing.T) {
	t.Parallel()
	_, err := b.GetHistoricalTrades(context.Background(), "", 5, -1)
	require.ErrorIs(t, err, currency.ErrSymbolStringEmpty)

	result, err := b.GetHistoricalTrades(context.Background(), "BTCUSDT", 5, -1)
	assert.NoError(t, err)
	assert.NotNil(t, result)
}

func TestGetAggregatedTrades(t *testing.T) {
	t.Parallel()
	_, err := b.GetAggregatedTrades(context.Background(), &AggregatedTradeRequestParams{})
	require.ErrorIs(t, err, currency.ErrSymbolStringEmpty)

	result, err := b.GetAggregatedTrades(context.Background(),
		&AggregatedTradeRequestParams{
			Symbol: "BTCUSDT", Limit: 5})
	require.NoError(t, err)
	assert.NotNil(t, result)
}

func TestGetSpotKline(t *testing.T) {
	t.Parallel()
	start, end := getTime()
	result, err := b.GetSpotKline(context.Background(),
		&KlinesRequestParams{
			Symbol:   currency.NewPair(currency.BTC, currency.USDT),
			Interval: kline.FiveMin.Short(), Limit: 24,
			StartTime: start, EndTime: end})
	require.NoError(t, err)
	assert.NotNil(t, result)
}

func TestGetUIKline(t *testing.T) {
	t.Parallel()
	start, end := getTime()
	result, err := b.GetUIKline(context.Background(),
		&KlinesRequestParams{
			Symbol:   currency.NewPair(currency.BTC, currency.USDT),
			Interval: kline.FiveMin.Short(), Limit: 24,
			StartTime: start, EndTime: end})
	require.NoError(t, err)
	assert.NotNil(t, result)
}

func TestGetAveragePrice(t *testing.T) {
	t.Parallel()
	result, err := b.GetAveragePrice(context.Background(), currency.NewPair(currency.BTC, currency.USDT))
	require.NoError(t, err)
	assert.NotNil(t, result)
}

func TestGetPriceChangeStats(t *testing.T) {
	t.Parallel()
	result, err := b.GetPriceChangeStats(context.Background(), currency.NewPair(currency.BTC, currency.USDT), currency.Pairs{})
	require.NoError(t, err)
	assert.NotNil(t, result)
}

func TestGetTradingDayTicker(t *testing.T) {
	t.Parallel()
	_, err := b.GetTradingDayTicker(context.Background(), []currency.Pair{}, "", "")
	require.ErrorIs(t, err, currency.ErrCurrencyPairsEmpty)
	_, err = b.GetTradingDayTicker(context.Background(), []currency.Pair{currency.EMPTYPAIR}, "", "")
	require.ErrorIs(t, err, currency.ErrCurrencyPairEmpty)

	result, err := b.GetTradingDayTicker(context.Background(), []currency.Pair{spotTradablePair}, "", "")
	assert.NoError(t, err)
	assert.NotNil(t, result)
}

func TestGetLatestSpotPrice(t *testing.T) {
	t.Parallel()
	result, err := b.GetLatestSpotPrice(context.Background(), currency.NewPair(currency.BTC, currency.USDT), currency.Pairs{})
	require.NoError(t, err)
	assert.NotNil(t, result)
}

func TestGetBestPrice(t *testing.T) {
	t.Parallel()
	result, err := b.GetBestPrice(context.Background(), spotTradablePair, currency.Pairs{})
	require.NoError(t, err)
	assert.NotNil(t, result)
}

func TestGetTickerData(t *testing.T) {
	t.Parallel()
	_, err := b.GetTickerData(context.Background(), []currency.Pair{}, time.Minute*20, "FULL")
	require.ErrorIs(t, err, currency.ErrCurrencyPairsEmpty)

	result, err := b.GetTickerData(context.Background(), []currency.Pair{spotTradablePair}, time.Minute*20, "FULL")
	require.NoError(t, err)
	assert.NotNil(t, result)
}

func TestGetDepositAddressForCurrency(t *testing.T) {
	t.Parallel()
	_, err := b.GetDepositAddressForCurrency(context.Background(), currency.EMPTYCODE, "")
	require.ErrorIs(t, err, currency.ErrCurrencyCodeEmpty)

	sharedtestvalues.SkipTestIfCredentialsUnset(t, b)
	result, err := b.GetDepositAddressForCurrency(context.Background(), currency.BTC, "")
	require.NoError(t, err)
	assert.NotNil(t, result)
}

func TestGetAssetsThatCanBeConvertedIntoBNB(t *testing.T) {
	t.Parallel()
	sharedtestvalues.SkipTestIfCredentialsUnset(t, b)
	result, err := b.GetAssetsThatCanBeConvertedIntoBNB(context.Background(), "MINI")
	require.NoError(t, err)
	assert.NotNil(t, result)
}

func TestWithdrawCrypto(t *testing.T) {
	t.Parallel()
	_, err := b.WithdrawCrypto(context.Background(), currency.EMPTYCODE, "123435", "", "address-here", "", "", 100, false)
	require.ErrorIs(t, err, currency.ErrCurrencyCodeEmpty)
	_, err = b.WithdrawCrypto(context.Background(), currency.USDT, "", "", "", "", "", 100, false)
	require.ErrorIs(t, err, errAddressRequired)
	_, err = b.WithdrawCrypto(context.Background(), currency.USDT, "123435", "", "address-here", "123213", "", 0, false)
	require.ErrorIs(t, err, order.ErrAmountBelowMin)

	sharedtestvalues.SkipTestIfCredentialsUnset(t, b, canManipulateRealOrders)
	result, err := b.WithdrawCrypto(context.Background(), currency.USDT, "123435", "", "address", "", "", 100, false)
	require.NoError(t, err)
	assert.NotNil(t, result)
}

func TestDustTransfer(t *testing.T) {
	t.Parallel()
	_, err := b.DustTransfer(context.Background(), []string{}, "SPOT")
	require.ErrorIs(t, err, currency.ErrCurrencyCodeEmpty)

<<<<<<< HEAD
	sharedtestvalues.SkipTestIfCredentialsUnset(t, b, canManipulateRealOrders)
	result, err := b.DustTransfer(context.Background(), []string{"BTC", "USDT"}, "SPOT")
	require.NoError(t, err)
	assert.NotNil(t, result)
=======
	feeBuilder := setFeeBuilder()
	_, err := b.GetFeeByType(context.Background(), feeBuilder)
	if err != nil {
		t.Fatal(err)
	}
	if !sharedtestvalues.AreAPICredentialsSet(b) || mockTests {
		if feeBuilder.FeeType != exchange.OfflineTradeFee {
			t.Errorf("Expected %v, received %v", exchange.OfflineTradeFee, feeBuilder.FeeType)
		}
	} else {
		if feeBuilder.FeeType != exchange.CryptocurrencyTradeFee {
			t.Errorf("Expected %v, received %v", exchange.CryptocurrencyTradeFee, feeBuilder.FeeType)
		}
	}
>>>>>>> e544e99c
}

func TestGetAssetDevidendRecords(t *testing.T) {
	t.Parallel()
	_, err := b.GetAssetDevidendRecords(context.Background(), currency.EMPTYCODE, time.Now().Add(-time.Hour*48), time.Now(), 0)
	require.ErrorIs(t, err, currency.ErrCurrencyCodeEmpty)

<<<<<<< HEAD
	sharedtestvalues.SkipTestIfCredentialsUnset(t, b)
	result, err := b.GetAssetDevidendRecords(context.Background(), currency.BTC, time.Now().Add(-time.Hour*48), time.Now(), 0)
	require.NoError(t, err)
	assert.NotNil(t, result)
}
=======
	feeBuilder := setFeeBuilder()
>>>>>>> e544e99c

func TestGetAssetDetail(t *testing.T) {
	t.Parallel()
	sharedtestvalues.SkipTestIfCredentialsUnset(t, b)
	result, err := b.GetAssetDetail(context.Background())
	require.NoError(t, err)
	assert.NotNil(t, result)
}

func TestGetTradeFees(t *testing.T) {
	t.Parallel()
	sharedtestvalues.SkipTestIfCredentialsUnset(t, b)
	result, err := b.GetTradeFees(context.Background(), currency.Pair{Base: currency.BTC, Quote: currency.USDT})
	require.NoError(t, err)
	assert.NotNil(t, result)
}

func TestUserUniversalTransfer(t *testing.T) {
	t.Parallel()
	_, err := b.UserUniversalTransfer(context.Background(), 0, 123.234, currency.BTC, "", "")
	require.ErrorIs(t, err, errTransferTypeRequired)
	_, err = b.UserUniversalTransfer(context.Background(), ttMainUMFuture, 123.234, currency.EMPTYCODE, "", "")
	require.ErrorIs(t, err, currency.ErrCurrencyCodeEmpty)
	_, err = b.UserUniversalTransfer(context.Background(), ttMainUMFuture, 0, currency.BTC, "", "")
	require.ErrorIs(t, err, order.ErrAmountBelowMin)

	sharedtestvalues.SkipTestIfCredentialsUnset(t, b, canManipulateRealOrders)
	result, err := b.UserUniversalTransfer(context.Background(), ttMainUMFuture, 123.234, currency.BTC, "", "")
	require.NoError(t, err)
	assert.NotNil(t, result)
}

func TestGetUserUniversalTransferHistory(t *testing.T) {
	t.Parallel()
	_, err := b.GetUserUniversalTransferHistory(context.Background(), 0, time.Time{}, time.Time{}, 0, 0, "BTC", "USDT")
	require.ErrorIs(t, err, errTransferTypeRequired)
	_, err = b.GetUserUniversalTransferHistory(context.Background(), ttUMFutureMargin, time.Time{}, time.Time{}, 0, 0, "BTC", "USDT")
	require.ErrorIs(t, err, order.ErrAmountBelowMin)

	sharedtestvalues.SkipTestIfCredentialsUnset(t, b)
	result, err := b.GetUserUniversalTransferHistory(context.Background(), ttUMFutureMargin, time.Time{}, time.Time{}, 1, 1234, "BTC", "USDT")
	require.NoError(t, err)
	assert.NotNil(t, result)
}

func TestGetFundingAssets(t *testing.T) {
	t.Parallel()
	sharedtestvalues.SkipTestIfCredentialsUnset(t, b)
	result, err := b.GetFundingAssets(context.Background(), currency.BTC, true)
	require.NoError(t, err)
	assert.NotNil(t, result)
}

func TestGetUserAssets(t *testing.T) {
	t.Parallel()
	sharedtestvalues.SkipTestIfCredentialsUnset(t, b)
	result, err := b.GetUserAssets(context.Background(), currency.BTC, true)
	require.NoError(t, err)
	assert.NotNil(t, result)
}

func TestConvertBUSD(t *testing.T) {
	t.Parallel()
	_, err := b.ConvertBUSD(context.Background(), "", "MAIN", currency.ETH, currency.USD, 1234)
	require.ErrorIs(t, err, errTransactionIDRequired)
	_, err = b.ConvertBUSD(context.Background(), "12321412312", "MAIN", currency.EMPTYCODE, currency.USD, 1234)
	require.ErrorIs(t, err, currency.ErrCurrencyCodeEmpty)
	_, err = b.ConvertBUSD(context.Background(), "12321412312", "MAIN", currency.ETH, currency.USD, 0)
	require.ErrorIs(t, err, order.ErrAmountBelowMin)
	_, err = b.ConvertBUSD(context.Background(), "12321412312", "MAIN", currency.ETH, currency.EMPTYCODE, 1234)
	require.ErrorIs(t, err, currency.ErrCurrencyCodeEmpty)

	sharedtestvalues.SkipTestIfCredentialsUnset(t, b, canManipulateRealOrders)
	result, err := b.ConvertBUSD(context.Background(), "12321412312", "MAIN", currency.ETH, currency.USD, 1234)
	require.NoError(t, err)
	assert.NotNil(t, result)
}

func TestBUSDConvertHistory(t *testing.T) {
	t.Parallel()
<<<<<<< HEAD
	sharedtestvalues.SkipTestIfCredentialsUnset(t, b)
	result, err := b.BUSDConvertHistory(context.Background(), "transaction-id", "233423423", "CARD", currency.BTC, time.Now().Add(-time.Hour*48*10), time.Now(), 0, 20)
	require.NoError(t, err)
	assert.NotNil(t, result)
}
=======
	pair, err := currency.NewPairFromString("BTC_USDT")
	if err != nil {
		t.Error(err)
	}
	getOrdersRequest := order.MultiOrderRequest{
		Type:      order.AnyType,
		Pairs:     currency.Pairs{pair},
		AssetType: asset.Spot,
		Side:      order.AnySide,
	}
>>>>>>> e544e99c

func TestGetCloudMiningPaymentAndRefundHistory(t *testing.T) {
	t.Parallel()
	sharedtestvalues.SkipTestIfCredentialsUnset(t, b)
	result, err := b.GetCloudMiningPaymentAndRefundHistory(context.Background(), "1234", currency.BTC, time.Now().Add(-time.Hour*480), time.Now(), 1232313, 0, 0)
	require.NoError(t, err)
	assert.NotNil(t, result)
}

func TestGetUserAccountInfo(t *testing.T) {
	t.Parallel()
	sharedtestvalues.SkipTestIfCredentialsUnset(t, b)
	result, err := b.GetUserAccountInfo(context.Background())
	require.NoError(t, err)
	assert.NotNil(t, result)
}

<<<<<<< HEAD
func TestGetAPIKeyPermission(t *testing.T) {
	t.Parallel()
	sharedtestvalues.SkipTestIfCredentialsUnset(t, b)
	result, err := b.GetAPIKeyPermission(context.Background())
	require.NoError(t, err)
	assert.NotNil(t, result)
}
=======
	getOrdersRequest := order.MultiOrderRequest{
		Type:      order.AnyType,
		AssetType: asset.Spot,
		Side:      order.AnySide,
	}
>>>>>>> e544e99c

func TestGetAutoConvertingStableCoins(t *testing.T) {
	t.Parallel()
	sharedtestvalues.SkipTestIfCredentialsUnset(t, b)
	result, err := b.GetAutoConvertingStableCoins(context.Background())
	require.NoError(t, err)
	assert.NotNil(t, result)
}

<<<<<<< HEAD
func TestSwitchOnOffBUSDAndStableCoinsConversion(t *testing.T) {
	t.Parallel()
	err := b.SwitchOnOffBUSDAndStableCoinsConversion(context.Background(), currency.EMPTYCODE, false)
	require.ErrorIs(t, err, currency.ErrCurrencyCodeEmpty)
=======
	getOrdersRequest.Pairs = []currency.Pair{
		currency.NewPair(currency.LTC,
			currency.BTC),
	}
>>>>>>> e544e99c

	sharedtestvalues.SkipTestIfCredentialsUnset(t, b, canManipulateRealOrders)
	err = b.SwitchOnOffBUSDAndStableCoinsConversion(context.Background(), currency.BTC, false)
	assert.NoError(t, err)
}

func TestOneClickArrivalDepositApply(t *testing.T) {
	t.Parallel()
	sharedtestvalues.SkipTestIfCredentialsUnset(t, b, canManipulateRealOrders)
	result, err := b.OneClickArrivalDepositApply(context.Background(), "", 0, 0, 0)
	require.NoError(t, err)
	assert.NotNil(t, result)
}

func TestGetDepositAddressListWithNetwork(t *testing.T) {
	t.Parallel()
	_, err := b.GetDepositAddressListWithNetwork(context.Background(), currency.EMPTYCODE, "")
	require.ErrorIs(t, err, currency.ErrCurrencyCodeEmpty)

	sharedtestvalues.SkipTestIfCredentialsUnset(t, b)
	result, err := b.GetDepositAddressListWithNetwork(context.Background(), currency.BTC, "")
	require.NoError(t, err)
	assert.NotNil(t, result)
}

func TestGetUserWalletBalance(t *testing.T) {
	t.Parallel()
	sharedtestvalues.SkipTestIfCredentialsUnset(t, b)
	result, err := b.GetUserWalletBalance(context.Background(), currency.ETH)
	require.NoError(t, err)
	assert.NotNil(t, result)
}

func TestGetUserDelegationHistory(t *testing.T) {
	t.Parallel()
	_, err := b.GetUserDelegationHistory(context.Background(), "", "Delegate", time.Now().Add(-time.Hour*24*12), time.Now(), currency.BTC, 0, 0)
	require.ErrorIs(t, err, errValidEmailRequired)

	sharedtestvalues.SkipTestIfCredentialsUnset(t, b)
	result, err := b.GetUserDelegationHistory(context.Background(), "someone@thrasher.com", "Delegate", time.Now().Add(-time.Hour*24*12), time.Now(), currency.BTC, 0, 0)
	require.NoError(t, err)
	assert.NotNil(t, result)
}

func TestGetSymbolsDelistScheduleForSpot(t *testing.T) {
	t.Parallel()
	sharedtestvalues.SkipTestIfCredentialsUnset(t, b)
	result, err := b.GetSymbolsDelistScheduleForSpot(context.Background())
	require.NoError(t, err)
	assert.NotNil(t, result)
}

func TestCreateVirtualSubAccount(t *testing.T) {
	t.Parallel()
<<<<<<< HEAD
	sharedtestvalues.SkipTestIfCredentialsUnset(t, b, canManipulateRealOrders)
	result, err := b.CreateVirtualSubAccount(context.Background(), "something-string")
	require.NoError(t, err)
	assert.NotNil(t, result)
=======
	currencyPair, err := currency.NewPairFromString("BTCUSDT")
	if err != nil {
		t.Fatal(err)
	}
	start, err := time.Parse(time.RFC3339, "2020-01-02T15:04:05Z")
	if err != nil {
		t.Fatal(err)
	}
	expectTime, err := time.Parse(time.RFC3339Nano, "2020-01-02T16:19:04.831Z")
	if err != nil {
		t.Fatal(err)
	}
	tests := []struct {
		name string
		// mock test or live test
		mock         bool
		args         *AggregatedTradeRequestParams
		numExpected  int
		lastExpected time.Time
	}{
		{
			name: "mock batch with timerange",
			mock: true,
			args: &AggregatedTradeRequestParams{
				Symbol:    currencyPair,
				StartTime: start,
				EndTime:   start.Add(75 * time.Minute),
			},
			numExpected:  1012,
			lastExpected: time.Date(2020, 1, 2, 16, 18, 31, int(919*time.Millisecond), time.UTC),
		},
		{
			name: "batch with timerange",
			args: &AggregatedTradeRequestParams{
				Symbol:    currencyPair,
				StartTime: start,
				EndTime:   start.Add(75 * time.Minute),
			},
			numExpected:  12130,
			lastExpected: expectTime,
		},
		{
			name: "mock custom limit with start time set, no end time",
			mock: true,
			args: &AggregatedTradeRequestParams{
				Symbol:    currency.NewPair(currency.BTC, currency.USDT),
				StartTime: start,
				Limit:     1001,
			},
			numExpected:  1001,
			lastExpected: time.Date(2020, 1, 2, 15, 18, 39, int(226*time.Millisecond), time.UTC),
		},
		{
			name: "custom limit with start time set, no end time",
			args: &AggregatedTradeRequestParams{
				Symbol:    currency.NewPair(currency.BTC, currency.USDT),
				StartTime: time.Date(2020, 11, 18, 23, 0, 28, 921, time.UTC),
				Limit:     1001,
			},
			numExpected:  1001,
			lastExpected: time.Date(2020, 11, 18, 23, 1, 33, int(62*time.Millisecond*10), time.UTC),
		},
		{
			name: "mock recent trades",
			mock: true,
			args: &AggregatedTradeRequestParams{
				Symbol: currency.NewPair(currency.BTC, currency.USDT),
				Limit:  3,
			},
			numExpected:  3,
			lastExpected: time.Date(2020, 1, 2, 16, 19, 5, int(200*time.Millisecond), time.UTC),
		},
	}
	for _, tt := range tests {
		t.Run(tt.name, func(t *testing.T) {
			t.Parallel()
			if tt.mock != mockTests {
				t.Skip("mock mismatch, skipping")
			}
			result, err := b.GetAggregatedTrades(context.Background(), tt.args)
			if err != nil {
				t.Error(err)
			}
			if len(result) != tt.numExpected {
				t.Errorf("GetAggregatedTradesBatched() expected %v entries, got %v", tt.numExpected, len(result))
			}
			lastTradeTime := result[len(result)-1].TimeStamp
			if !lastTradeTime.Time().Equal(tt.lastExpected) {
				t.Errorf("last trade expected %v, got %v", tt.lastExpected.UTC(), lastTradeTime.Time().UTC())
			}
		})
	}
>>>>>>> e544e99c
}

func TestGetSubAccountList(t *testing.T) {
	t.Parallel()
	sharedtestvalues.SkipTestIfCredentialsUnset(t, b)
	result, err := b.GetSubAccountList(context.Background(), "testsub@gmail.com", false, 0, 10)
	require.NoError(t, err)
	assert.NotNil(t, result)
}

func TestGetSubAccountSpotAssetTransferHistory(t *testing.T) {
	t.Parallel()
	sharedtestvalues.SkipTestIfCredentialsUnset(t, b)
	result, err := b.GetSubAccountSpotAssetTransferHistory(context.Background(), "", "", time.Time{}, time.Now(), 0, 10)
	require.NoError(t, err)
	assert.NotNil(t, result)
}

func TestGetSubAccountFuturesAssetTransferHistory(t *testing.T) {
	t.Parallel()
	_, err := b.GetSubAccountFuturesAssetTransferHistory(context.Background(), "", time.Time{}, time.Now(), 2, 0, 0)
	require.ErrorIs(t, err, errValidEmailRequired)
	_, err = b.GetSubAccountFuturesAssetTransferHistory(context.Background(), "someone@gmail.com", time.Time{}, time.Now(), 0, 0, 0)
	require.ErrorIs(t, err, errInvalidFuturesType)

	sharedtestvalues.SkipTestIfCredentialsUnset(t, b)
	result, err := b.GetSubAccountFuturesAssetTransferHistory(context.Background(), "someone@gmail.com", time.Time{}, time.Now(), 2, 0, 0)
	require.NoError(t, err)
	assert.NotNil(t, result)
}

<<<<<<< HEAD
func TestSubAccountFuturesAssetTransfer(t *testing.T) {
	t.Parallel()
	_, err := b.SubAccountFuturesAssetTransfer(context.Background(), "from_someone", "to_someont@thrasher.io", 1, currency.USDT, 0.1)
	require.ErrorIs(t, err, errValidEmailRequired)
	_, err = b.SubAccountFuturesAssetTransfer(context.Background(), "from_someone@thrasher.io", "to_someont", 1, currency.USDT, 0.1)
	require.ErrorIs(t, err, errValidEmailRequired)
	_, err = b.SubAccountFuturesAssetTransfer(context.Background(), "from_someone@thrasher.io", "to_someont@thrasher.io", -1, currency.USDT, 0.1)
	require.ErrorIs(t, err, errInvalidFuturesType)
	_, err = b.SubAccountFuturesAssetTransfer(context.Background(), "from_someone@thrasher.io", "to_someont@thrasher.io", 1, currency.EMPTYCODE, 0.1)
	require.ErrorIs(t, err, currency.ErrCurrencyCodeEmpty)
=======
	orderSubmission := &order.Submit{
		Exchange: b.Name,
		Pair: currency.Pair{
			Delimiter: "_",
			Base:      currency.LTC,
			Quote:     currency.BTC,
		},
		Side:      order.Buy,
		Type:      order.Limit,
		Price:     1,
		Amount:    1000000000,
		ClientID:  "meowOrder",
		AssetType: asset.Spot,
	}
>>>>>>> e544e99c

	sharedtestvalues.SkipTestIfCredentialsUnset(t, b, canManipulateRealOrders)
	result, err := b.SubAccountFuturesAssetTransfer(context.Background(), "from_someone@thrasher.io", "to_someont@thrasher.io", 1, currency.USDT, 0.1)
	require.NoError(t, err)
	assert.NotNil(t, result)
}

func TestGetSubAccountAssets(t *testing.T) {
	t.Parallel()
	_, err := b.GetSubAccountAssets(context.Background(), "email_address")
	require.ErrorIs(t, err, errValidEmailRequired)

<<<<<<< HEAD
	sharedtestvalues.SkipTestIfCredentialsUnset(t, b)
	result, err := b.GetSubAccountAssets(context.Background(), "email_address@mail.com")
	require.NoError(t, err)
	assert.NotNil(t, result)
=======
	if !mockTests {
		sharedtestvalues.SkipTestIfCannotManipulateOrders(t, b, canManipulateRealOrders)
	}
	orderCancellation := &order.Cancel{
		OrderID:       "1",
		WalletAddress: core.BitcoinDonationAddress,
		AccountID:     "1",
		Pair:          currency.NewPair(currency.LTC, currency.BTC),
		AssetType:     asset.Spot,
	}

	err := b.CancelOrder(context.Background(), orderCancellation)
	switch {
	case sharedtestvalues.AreAPICredentialsSet(b) && err != nil:
		t.Error("CancelExchangeOrder() error", err)
	case !sharedtestvalues.AreAPICredentialsSet(b) && err == nil && !mockTests:
		t.Error("CancelExchangeOrder() expecting an error when no keys are set")
	case mockTests && err != nil:
		t.Error("Mock CancelExchangeOrder() error", err)
	}
>>>>>>> e544e99c
}

func TestGetManagedSubAccountList(t *testing.T) {
	t.Parallel()
	sharedtestvalues.SkipTestIfCredentialsUnset(t, b)
	result, err := b.GetManagedSubAccountList(context.Background(), "address@gmail.com", 0, 10)
	require.NoError(t, err)
	assert.NotNil(t, result)
}

<<<<<<< HEAD
func TestGetSubAccountTransactionStatistics(t *testing.T) {
	t.Parallel()
	_, err := b.GetSubAccountTransactionStatistics(context.Background(), "addressio")
	require.ErrorIs(t, err, errValidEmailRequired)
=======
	if !mockTests {
		sharedtestvalues.SkipTestIfCannotManipulateOrders(t, b, canManipulateRealOrders)
	}
	orderCancellation := &order.Cancel{
		OrderID:       "1",
		WalletAddress: core.BitcoinDonationAddress,
		AccountID:     "1",
		Pair:          currency.NewPair(currency.LTC, currency.BTC),
		AssetType:     asset.Spot,
	}
>>>>>>> e544e99c

	sharedtestvalues.SkipTestIfCredentialsUnset(t, b)
	result, err := b.GetSubAccountTransactionStatistics(context.Background(), "address@thrasher.io")
	require.NoError(t, err)
	assert.NotNil(t, result)
}

func TestGetManagedSubAccountDepositAddress(t *testing.T) {
	t.Parallel()
	_, err := b.GetManagedSubAccountDepositAddress(context.Background(), currency.ETH, "destination", "")
	require.ErrorIs(t, err, errValidEmailRequired)
	_, err = b.GetManagedSubAccountDepositAddress(context.Background(), currency.EMPTYCODE, "destination@thrasher.io", "")
	require.ErrorIs(t, err, currency.ErrCurrencyCodeEmpty)

	sharedtestvalues.SkipTestIfCredentialsUnset(t, b)
	result, err := b.GetManagedSubAccountDepositAddress(context.Background(), currency.ETH, "destination@thrasher.io", "")
	require.NoError(t, err)
	assert.NotNil(t, result)
}

func TestEnableOptionsForSubAccount(t *testing.T) {
	t.Parallel()
	_, err := b.EnableOptionsForSubAccount(context.Background(), "")
	require.ErrorIs(t, err, errValidEmailRequired)

	sharedtestvalues.SkipTestIfCredentialsUnset(t, b, canManipulateRealOrders)
	result, err := b.EnableOptionsForSubAccount(context.Background(), "address@mail.com")
	require.NoError(t, err)
	assert.NotNil(t, result)
}

func TestGetManagedSubAccountTransferLog(t *testing.T) {
	t.Parallel()
	_, err := b.GetManagedSubAccountTransferLog(context.Background(), time.Now().Add(-time.Hour*24*30), time.Now().Add(-time.Hour*24*50), 1, 10, "", "MARGIN")
	require.ErrorIs(t, err, common.ErrStartAfterEnd)
	_, err = b.GetManagedSubAccountTransferLog(context.Background(), time.Now().Add(-time.Hour*24*50), time.Now().Add(-time.Hour*24*30), -1, 10, "", "MARGIN")
	require.ErrorIs(t, err, errPageNumberRequired)
	_, err = b.GetManagedSubAccountTransferLog(context.Background(), time.Now().Add(-time.Hour*24*50), time.Now().Add(-time.Hour*24*30), 1, -1, "", "MARGIN")
	require.ErrorIs(t, err, errLimitNumberRequired)

	sharedtestvalues.SkipTestIfCredentialsUnset(t, b)
	result, err := b.GetManagedSubAccountTransferLog(context.Background(), time.Now().Add(-time.Hour*24*50), time.Now().Add(-time.Hour*24*30), 1, 10, "", "MARGIN")
	require.NoError(t, err)
	assert.NotNil(t, result)
}

func TestGetSubAccountSpotAssetsSummary(t *testing.T) {
	t.Parallel()
	sharedtestvalues.SkipTestIfCredentialsUnset(t, b)
	result, err := b.GetSubAccountSpotAssetsSummary(context.Background(), "the_address@thrasher.io", 0, 10)
	require.NoError(t, err)
	assert.NotNil(t, result)
}

func TestGetSubAccountDepositAddress(t *testing.T) {
	t.Parallel()
	_, err := b.GetSubAccountDepositAddress(context.Background(), "", "BTC", "", 0.1)
	require.ErrorIs(t, err, errValidEmailRequired)
	_, err = b.GetSubAccountDepositAddress(context.Background(), "the_address@thrasher.io", "", "", 0.1)
	require.ErrorIs(t, err, currency.ErrCurrencyCodeEmpty)

	sharedtestvalues.SkipTestIfCredentialsUnset(t, b)
	result, err := b.GetSubAccountDepositAddress(context.Background(), "the_address@thrasher.io", "BTC", "", 0.1)
	require.NoError(t, err)
	assert.NotNil(t, result)
}

func TestGetSubAccountDepositHistory(t *testing.T) {
	t.Parallel()
	_, err := b.GetSubAccountDepositHistory(context.Background(), "someoneio", "BTC", time.Time{}, time.Now(), 0, 0, 10)
	require.ErrorIs(t, err, errValidEmailRequired)

	sharedtestvalues.SkipTestIfCredentialsUnset(t, b)
	result, err := b.GetSubAccountDepositHistory(context.Background(), "someone@thrasher.io", "BTC", time.Time{}, time.Now(), 0, 0, 10)
	require.NoError(t, err)
	assert.NotNil(t, result)
}

func TestGetSubAccountStatusOnMarginFutures(t *testing.T) {
	t.Parallel()
	sharedtestvalues.SkipTestIfCredentialsUnset(t, b)
	result, err := b.GetSubAccountStatusOnMarginFutures(context.Background(), "myemail@mail.com")
	require.NoError(t, err)
	assert.NotNil(t, result)
}

func TestEnableMarginForSubAccount(t *testing.T) {
	t.Parallel()
	_, err := b.EnableMarginForSubAccount(context.Background(), "sampleemaicom")
	require.ErrorIs(t, err, errValidEmailRequired)

	sharedtestvalues.SkipTestIfCredentialsUnset(t, b, canManipulateRealOrders)
	result, err := b.EnableMarginForSubAccount(context.Background(), "sampleemail@email.com")
	require.NoError(t, err)
	assert.NotNil(t, result)
}

func TestGetDetailOnSubAccountMarginAccount(t *testing.T) {
	t.Parallel()
	_, err := b.GetDetailOnSubAccountMarginAccount(context.Background(), "com")
	require.ErrorIs(t, err, errValidEmailRequired)

	sharedtestvalues.SkipTestIfCredentialsUnset(t, b)
	result, err := b.GetDetailOnSubAccountMarginAccount(context.Background(), "test@gmail.com")
	require.NoError(t, err)
	assert.NotNil(t, result)
}

func TestGetSummaryOfSubAccountMarginAccount(t *testing.T) {
	t.Parallel()
	sharedtestvalues.SkipTestIfCredentialsUnset(t, b)
	result, err := b.GetSummaryOfSubAccountMarginAccount(context.Background())
	require.NoError(t, err)
	assert.NotNil(t, result)
}

func TestEnableFuturesSubAccount(t *testing.T) {
	t.Parallel()
	_, err := b.EnableFuturesSubAccount(context.Background(), "address")
	require.ErrorIs(t, err, errValidEmailRequired)

	sharedtestvalues.SkipTestIfCredentialsUnset(t, b, canManipulateRealOrders)
	result, err := b.EnableFuturesSubAccount(context.Background(), "address@gmail.com")
	require.NoError(t, err)
	assert.NotNil(t, result)
}

func TestGetDetailSubAccountFuturesAccount(t *testing.T) {
	t.Parallel()
	_, err := b.GetDetailSubAccountFuturesAccount(context.Background(), "address")
	require.ErrorIs(t, err, errValidEmailRequired)

	sharedtestvalues.SkipTestIfCredentialsUnset(t, b)
	result, err := b.GetDetailSubAccountFuturesAccount(context.Background(), "address@gmail.com")
	require.NoError(t, err)
	assert.NotNil(t, result)
}

func TestGetSummaryOfSubAccountFuturesAccount(t *testing.T) {
	t.Parallel()
	sharedtestvalues.SkipTestIfCredentialsUnset(t, b, canManipulateRealOrders)
	result, err := b.GetSummaryOfSubAccountFuturesAccount(context.Background())
	require.NoError(t, err)
	assert.NotNil(t, result)
}

func TestGetV1FuturesPositionRiskSubAccount(t *testing.T) {
	t.Parallel()
	_, err := b.GetV1FuturesPositionRiskSubAccount(context.Background(), "address")
	require.ErrorIs(t, err, errValidEmailRequired)

	sharedtestvalues.SkipTestIfCredentialsUnset(t, b)
	result, err := b.GetV1FuturesPositionRiskSubAccount(context.Background(), "address@mail.com")
	require.NoError(t, err)
	assert.NotNil(t, result)
}
func TestGetFuturesPositionRiskSubAccount(t *testing.T) {
	t.Parallel()
	_, err := b.GetV2FuturesPositionRiskSubAccount(context.Background(), "address", 1)
	require.ErrorIs(t, err, errValidEmailRequired)
	_, err = b.GetV2FuturesPositionRiskSubAccount(context.Background(), "address@mail.com", -1)
	require.ErrorIs(t, err, errInvalidFuturesType)

	sharedtestvalues.SkipTestIfCredentialsUnset(t, b)
	result, err := b.GetV2FuturesPositionRiskSubAccount(context.Background(), "address@mail.com", 1)
	require.NoError(t, err)
	assert.NotNil(t, result)
}

func TestEnableLeverageTokenForSubAccount(t *testing.T) {
	t.Parallel()
	_, err := b.EnableLeverageTokenForSubAccount(context.Background(), "email-address", false)
	require.ErrorIs(t, err, errValidEmailRequired)

	sharedtestvalues.SkipTestIfCredentialsUnset(t, b, canManipulateRealOrders)
	result, err := b.EnableLeverageTokenForSubAccount(context.Background(), "someone@thrasher.io", false)
	require.NoError(t, err)
	assert.NotNil(t, result)
}

func TestGetIPRestrictionForSubAccountAPIKey(t *testing.T) {
	t.Parallel()
	_, err := b.GetIPRestrictionForSubAccountAPIKeyV2(context.Background(), "emailaddress", apiKey)
	require.ErrorIs(t, err, errValidEmailRequired)
	_, err = b.GetIPRestrictionForSubAccountAPIKeyV2(context.Background(), "emailaddress@thrasher.io", "")
	require.ErrorIs(t, err, errEmptySubAccountAPIKey)

	sharedtestvalues.SkipTestIfCredentialsUnset(t, b)
	result, err := b.GetIPRestrictionForSubAccountAPIKeyV2(context.Background(), "emailaddress@thrasher.io", apiKey)
	require.NoError(t, err)
	assert.NotNil(t, result)
}

func TestDeleteIPListForSubAccountAPIKey(t *testing.T) {
	t.Parallel()
	_, err := b.DeleteIPListForSubAccountAPIKey(context.Background(), "emailaddress", apiKey, "196.168.4.1")
	require.ErrorIs(t, err, errValidEmailRequired)
	_, err = b.DeleteIPListForSubAccountAPIKey(context.Background(), "emailaddress@thrasher.io", "", "196.168.4.1")
	require.ErrorIs(t, err, errEmptySubAccountAPIKey)

	sharedtestvalues.SkipTestIfCredentialsUnset(t, b, canManipulateRealOrders)
	result, err := b.DeleteIPListForSubAccountAPIKey(context.Background(), "emailaddress@thrasher.io", apiKey, "196.168.4.1")
	require.NoError(t, err)
	assert.NotNil(t, result)
}

func TestAddIPRestrictionForSubAccountAPIkey(t *testing.T) {
	t.Parallel()
	_, err := b.AddIPRestrictionForSubAccountAPIkey(context.Background(), "addressthrasher", apiKey, "", true)
	require.ErrorIs(t, err, errValidEmailRequired)
	_, err = b.AddIPRestrictionForSubAccountAPIkey(context.Background(), "address@thrasher.io", "", "", true)
	require.ErrorIs(t, err, errEmptySubAccountAPIKey)

	sharedtestvalues.SkipTestIfCredentialsUnset(t, b, canManipulateRealOrders)
	result, err := b.AddIPRestrictionForSubAccountAPIkey(context.Background(), "address@thrasher.io", apiKey, "", true)
	require.NoError(t, err)
	assert.NotNil(t, result)
}

func TestDepositAssetsIntoTheManagedSubAccount(t *testing.T) {
	t.Parallel()
	_, err := b.DepositAssetsIntoTheManagedSubAccount(context.Background(), "toemail", currency.BTC, 0.0001)
	require.ErrorIs(t, err, errValidEmailRequired)
	_, err = b.DepositAssetsIntoTheManagedSubAccount(context.Background(), "toemail@mail.com", currency.EMPTYCODE, 0.0001)
	require.ErrorIs(t, err, currency.ErrCurrencyCodeEmpty)
	_, err = b.DepositAssetsIntoTheManagedSubAccount(context.Background(), "toemail@mail.com", currency.BTC, 0)
	require.ErrorIs(t, err, order.ErrAmountBelowMin)

	sharedtestvalues.SkipTestIfCredentialsUnset(t, b, canManipulateRealOrders)
	result, err := b.DepositAssetsIntoTheManagedSubAccount(context.Background(), "toemail@mail.com", currency.BTC, 0.0001)
	require.NoError(t, err)
	assert.NotNil(t, result)
}

func TestGetManagedSubAccountAssetsDetails(t *testing.T) {
	t.Parallel()
	_, err := b.GetManagedSubAccountAssetsDetails(context.Background(), "emailaddress")
	require.ErrorIs(t, err, errValidEmailRequired)

	sharedtestvalues.SkipTestIfCredentialsUnset(t, b, canManipulateRealOrders)
	result, err := b.GetManagedSubAccountAssetsDetails(context.Background(), "emailaddress@thrashser.io")
	require.NoError(t, err)
	assert.NotNil(t, result)
}

func TestWithdrawAssetsFromManagedSubAccount(t *testing.T) {
	t.Parallel()
	_, err := b.WithdrawAssetsFromManagedSubAccount(context.Background(), "source", currency.BTC, 0.0000001, time.Now().Add(-time.Hour*24*50))
	require.ErrorIs(t, err, errValidEmailRequired)
	_, err = b.WithdrawAssetsFromManagedSubAccount(context.Background(), "source@email.com", currency.EMPTYCODE, 0.0000001, time.Now().Add(-time.Hour*24*50))
	require.ErrorIs(t, err, currency.ErrCurrencyCodeEmpty)
	_, err = b.WithdrawAssetsFromManagedSubAccount(context.Background(), "source@email.com", currency.BTC, 0, time.Now().Add(-time.Hour*24*50))
	require.ErrorIs(t, err, order.ErrAmountBelowMin)

	sharedtestvalues.SkipTestIfCredentialsUnset(t, b, canManipulateRealOrders)
	result, err := b.WithdrawAssetsFromManagedSubAccount(context.Background(), "source@email.com", currency.BTC, 0.0000001, time.Now().Add(-time.Hour*24*50))
	require.NoError(t, err)
	assert.NotNil(t, result)
}

func TestGetManagedSubAccountSnapshot(t *testing.T) {
	t.Parallel()
	_, err := b.GetManagedSubAccountSnapshot(context.Background(), "address", "SPOT", time.Time{}, time.Now(), 10)
	require.ErrorIs(t, err, errValidEmailRequired)
	_, err = b.GetManagedSubAccountSnapshot(context.Background(), "address@thrasher.io", "", time.Time{}, time.Now(), 10)
	require.ErrorIs(t, err, asset.ErrInvalidAsset)

	sharedtestvalues.SkipTestIfCredentialsUnset(t, b)
	result, err := b.GetManagedSubAccountSnapshot(context.Background(), "address@thrasher.io", "SPOT", time.Time{}, time.Now(), 10)
	require.NoError(t, err)
	assert.NotNil(t, result)
}

func TestGetManagedSubAccountTransferLogForInvestorMasterAccount(t *testing.T) {
	t.Parallel()
	_, err := b.GetManagedSubAccountTransferLogForInvestorMasterAccount(context.Background(), "address.com", "TO", "SPOT", time.Now().Add(-time.Hour*24*50), time.Now().Add(-time.Hour*24*20), 1, 10)
	require.ErrorIs(t, err, errValidEmailRequired)

	_, err = b.GetManagedSubAccountTransferLogForInvestorMasterAccount(context.Background(), "address@gmail.com", "TO", "SPOT", time.Now().Add(-time.Hour*24*50), time.Now().Add(-time.Hour*24*20), -1, 10)
	require.ErrorIs(t, err, errPageNumberRequired)

	_, err = b.GetManagedSubAccountTransferLogForInvestorMasterAccount(context.Background(), "address@gmail.com", "TO", "SPOT", time.Now().Add(-time.Hour*24*50), time.Now().Add(-time.Hour*24*20), 1, 0)
	require.ErrorIs(t, err, errLimitNumberRequired)

	sharedtestvalues.SkipTestIfCredentialsUnset(t, b)
	result, err := b.GetManagedSubAccountTransferLogForInvestorMasterAccount(context.Background(), "address@gmail.com", "TO", "SPOT", time.Now().Add(-time.Hour*24*50), time.Now().Add(-time.Hour*24*20), 1, 10)
	require.NoError(t, err)
	assert.NotNil(t, result)
}

func TestGetManagedSubAccountTransferLogForTradingTeam(t *testing.T) {
	t.Parallel()
	_, err := b.GetManagedSubAccountTransferLogForTradingTeam(context.Background(), "address", "FROM", "ISOLATED_MARGIN", time.Now().Add(-time.Hour*24*50), time.Now().Add(-time.Hour*24*20), 1, 10)
	require.ErrorIs(t, err, errValidEmailRequired)
	_, err = b.GetManagedSubAccountTransferLogForTradingTeam(context.Background(), "address@gmail.com", "FROM", "ISOLATED_MARGIN", time.Now().Add(-time.Hour*24*50), time.Now().Add(-time.Hour*24*20), -1, 10)
	require.ErrorIs(t, err, errPageNumberRequired)
	_, err = b.GetManagedSubAccountTransferLogForTradingTeam(context.Background(), "address@gmail.com", "FROM", "ISOLATED_MARGIN", time.Now().Add(-time.Hour*24*50), time.Now().Add(-time.Hour*24*20), 1, 0)
	require.ErrorIs(t, err, errLimitNumberRequired)

	sharedtestvalues.SkipTestIfCredentialsUnset(t, b)
	result, err := b.GetManagedSubAccountTransferLogForTradingTeam(context.Background(), "address@gmail.com", "FROM", "ISOLATED_MARGIN", time.Now().Add(-time.Hour*24*50), time.Now().Add(-time.Hour*24*20), 1, 10)
	require.NoError(t, err)
	assert.NotNil(t, result)
}

func TestGetManagedSubAccountFutureesAssetDetails(t *testing.T) {
	t.Parallel()
	_, err := b.GetManagedSubAccountFutureesAssetDetails(context.Background(), "address")
	require.ErrorIs(t, err, errValidEmailRequired)

	sharedtestvalues.SkipTestIfCredentialsUnset(t, b)
	result, err := b.GetManagedSubAccountFutureesAssetDetails(context.Background(), "address@email.com")
	require.NoError(t, err)
	assert.NotNil(t, result)
}

func TestGetManagedSubAccountMarginAssetDetails(t *testing.T) {
	t.Parallel()
	_, err := b.GetManagedSubAccountMarginAssetDetails(context.Background(), "address")
	require.ErrorIs(t, err, errValidEmailRequired)

	sharedtestvalues.SkipTestIfCredentialsUnset(t, b)
	result, err := b.GetManagedSubAccountMarginAssetDetails(context.Background(), "address@gmail.com")
	require.NoError(t, err)
	assert.NotNil(t, result)
}

func TestFuturesTransferSubAccount(t *testing.T) {
	t.Parallel()
	_, err := b.FuturesTransferSubAccount(context.Background(), "someone.com", currency.BTC, 1.1, 1)
	require.ErrorIs(t, err, errValidEmailRequired)

	_, err = b.FuturesTransferSubAccount(context.Background(), "someone@mail.com", currency.EMPTYCODE, 1.1, 1)
	require.ErrorIs(t, err, currency.ErrCurrencyCodeEmpty)

	_, err = b.FuturesTransferSubAccount(context.Background(), "someone@mail.com", currency.BTC, 0, 1)
	require.ErrorIs(t, err, order.ErrAmountBelowMin)

	_, err = b.FuturesTransferSubAccount(context.Background(), "someone@mail.com", currency.BTC, 1.1, 0)
	require.ErrorIs(t, err, errTransferTypeRequired)

	sharedtestvalues.SkipTestIfCredentialsUnset(t, b, canManipulateRealOrders)
	result, err := b.FuturesTransferSubAccount(context.Background(), "someone@mail.com", currency.BTC, 1.1, 1)
	require.NoError(t, err)
	assert.NotNil(t, result)
}

func TestMarginTransferForSubAccount(t *testing.T) {
	t.Parallel()
	_, err := b.MarginTransferForSubAccount(context.Background(), "someone", currency.BTC, 1.1, 1)
	require.ErrorIs(t, err, errValidEmailRequired)
	_, err = b.MarginTransferForSubAccount(context.Background(), "someone@mail.com", currency.EMPTYCODE, 1.1, 1)
	require.ErrorIs(t, err, currency.ErrCurrencyCodeEmpty)
	_, err = b.MarginTransferForSubAccount(context.Background(), "someone@mail.com", currency.BTC, 0, 1)
	require.ErrorIs(t, err, order.ErrAmountBelowMin)
	_, err = b.MarginTransferForSubAccount(context.Background(), "someone@mail.com", currency.BTC, 1.1, -1)
	require.ErrorIs(t, err, errTransferTypeRequired)

	sharedtestvalues.SkipTestIfCredentialsUnset(t, b, canManipulateRealOrders)
	result, err := b.MarginTransferForSubAccount(context.Background(), "someone@mail.com", currency.BTC, 1.1, 1)
	require.NoError(t, err)
	assert.NotNil(t, result)
}

func TestGetSubAccountAssetsV3(t *testing.T) {
	t.Parallel()
	_, err := b.GetSubAccountAssetsV3(context.Background(), "")
	require.ErrorIs(t, err, errValidEmailRequired)

	sharedtestvalues.SkipTestIfCredentialsUnset(t, b)
	result, err := b.GetSubAccountAssetsV3(context.Background(), "someone@thrasher.io")
	require.NoError(t, err)
	assert.NotNil(t, result)
}

func TestTransferToSubAccountOfSameMaster(t *testing.T) {
	t.Parallel()
	_, err := b.TransferToSubAccountOfSameMaster(context.Background(), "thrasher", currency.ETH, 10)
	require.ErrorIs(t, err, errValidEmailRequired)
	_, err = b.TransferToSubAccountOfSameMaster(context.Background(), "toEmail@thrasher.io", currency.EMPTYCODE, 10)
	require.ErrorIs(t, err, currency.ErrCurrencyCodeEmpty)
	_, err = b.TransferToSubAccountOfSameMaster(context.Background(), "toEmail@thrasher.io", currency.ETH, 0)
	require.ErrorIs(t, err, order.ErrAmountBelowMin)

	sharedtestvalues.SkipTestIfCredentialsUnset(t, b, canManipulateRealOrders)
	result, err := b.TransferToSubAccountOfSameMaster(context.Background(), "toEmail@thrasher.io", currency.ETH, 10)
	require.NoError(t, err)
	assert.NotNil(t, result)
}

func TestFromSubAccountTransferToMaster(t *testing.T) {
	t.Parallel()
	_, err := b.FromSubAccountTransferToMaster(context.Background(), currency.EMPTYCODE, 0.1)
	require.ErrorIs(t, err, currency.ErrCurrencyCodeEmpty)
	_, err = b.FromSubAccountTransferToMaster(context.Background(), currency.LTC, 0)
	require.ErrorIs(t, err, order.ErrAmountBelowMin)

	sharedtestvalues.SkipTestIfCredentialsUnset(t, b, canManipulateRealOrders)
	result, err := b.FromSubAccountTransferToMaster(context.Background(), currency.LTC, 0.1)
	require.NoError(t, err)
	assert.NotNil(t, result)
}

func TestSubAccountTransferHistory(t *testing.T) {
	t.Parallel()
	sharedtestvalues.SkipTestIfCredentialsUnset(t, b, canManipulateRealOrders)
	result, err := b.SubAccountTransferHistory(context.Background(), currency.BTC, 1, 10, time.Time{}, time.Now())
	require.NoError(t, err)
	assert.NotNil(t, result)
}

func TestSubAccountTransferHistoryForSubAccount(t *testing.T) {
	t.Parallel()
	sharedtestvalues.SkipTestIfCredentialsUnset(t, b, canManipulateRealOrders)
	result, err := b.SubAccountTransferHistoryForSubAccount(context.Background(), currency.LTC, 2, 0, time.Time{}, time.Now(), true)
	require.NoError(t, err)
	assert.NotNil(t, result)
}

func TestUniversalTransferForMasterAccount(t *testing.T) {
	t.Parallel()
	_, err := b.UniversalTransferForMasterAccount(context.Background(), &UniversalTransferParams{})
	require.ErrorIs(t, err, common.ErrEmptyParams)

	arg := &UniversalTransferParams{
		ClientTransactionID: "transaction-id",
	}
	_, err = b.UniversalTransferForMasterAccount(context.Background(), arg)
	require.ErrorIs(t, err, errInvalidAccountType)

	arg.ToAccountType = "SPOT"
	_, err = b.UniversalTransferForMasterAccount(context.Background(), arg)
	require.ErrorIs(t, err, errInvalidAccountType)

	arg.FromAccountType = "ISOLATED_MARGIN"
	_, err = b.UniversalTransferForMasterAccount(context.Background(), arg)
	require.ErrorIs(t, err, currency.ErrCurrencyCodeEmpty)

	arg.Asset = currency.BTC
	_, err = b.UniversalTransferForMasterAccount(context.Background(), arg)
	require.ErrorIs(t, err, order.ErrAmountBelowMin)

	sharedtestvalues.SkipTestIfCredentialsUnset(t, b, canManipulateRealOrders)
	result, err := b.UniversalTransferForMasterAccount(context.Background(), &UniversalTransferParams{
		FromEmail:           "source@thrasher.io",
		ToEmail:             "destination@thrasher.io",
		FromAccountType:     "ISOLATED_MARGIN",
		ToAccountType:       "SPOT",
		ClientTransactionID: "transaction-id",
		Symbol:              "",
		Asset:               currency.BTC,
		Amount:              0.0003,
	})
	require.NoError(t, err)
	assert.NotNil(t, result)
}

func TestGetUniversalTransferHistoryForMasterAccount(t *testing.T) {
	t.Parallel()
	sharedtestvalues.SkipTestIfCredentialsUnset(t, b)
	result, err := b.GetUniversalTransferHistoryForMasterAccount(context.Background(), "", "", "", time.Time{}, time.Now(), 0, 10)
	require.NoError(t, err)
	assert.NotNil(t, result)
}

func TestGetDetailOnSubAccountsFuturesAccountV2(t *testing.T) {
	t.Parallel()
	_, err := b.GetDetailOnSubAccountsFuturesAccountV2(context.Background(), "thrasher", 1)
	require.ErrorIs(t, err, errValidEmailRequired)
	_, err = b.GetDetailOnSubAccountsFuturesAccountV2(context.Background(), "address@thrasher.io", 0)
	require.ErrorIs(t, err, errInvalidFuturesType)

	sharedtestvalues.SkipTestIfCredentialsUnset(t, b)
	result, err := b.GetDetailOnSubAccountsFuturesAccountV2(context.Background(), "address@thrasher.io", 1)
	require.NoError(t, err)
	assert.NotNil(t, result)
}

func TestGetSummaryOfSubAccountsFuturesAccountV2(t *testing.T) {
	t.Parallel()
	_, err := b.GetSummaryOfSubAccountsFuturesAccountV2(context.Background(), 0, 0, 10)
	require.ErrorIs(t, err, errInvalidFuturesType)

	sharedtestvalues.SkipTestIfCredentialsUnset(t, b)
	result, err := b.GetSummaryOfSubAccountsFuturesAccountV2(context.Background(), 1, 0, 10)
	require.NoError(t, err)
	assert.NotNil(t, result)
}

func TestQueryOrder(t *testing.T) {
	t.Parallel()
	sharedtestvalues.SkipTestIfCredentialsUnset(t, b)
	_, err := b.QueryOrder(context.Background(), currency.NewPair(currency.BTC, currency.USDT), "", 1337)
	require.False(t, sharedtestvalues.AreAPICredentialsSet(b) && err != nil, err)
	require.False(t, !sharedtestvalues.AreAPICredentialsSet(b) && err == nil && !mockTests, "expecting an error when no keys are set")
	assert.False(t, mockTests && err != nil, err)
}

func TestCancelExistingOrderAndSendNewOrder(t *testing.T) {
	t.Parallel()
	_, err := b.CancelExistingOrderAndSendNewOrder(context.Background(), &CancelReplaceOrderParams{})
	require.ErrorIs(t, err, common.ErrEmptyParams)

	arg := &CancelReplaceOrderParams{
		TimeInForce: "GTC",
	}
	_, err = b.CancelExistingOrderAndSendNewOrder(context.Background(), arg)
	require.ErrorIs(t, err, currency.ErrSymbolStringEmpty)

	arg.Symbol = "BTCUSDT"
	_, err = b.CancelExistingOrderAndSendNewOrder(context.Background(), arg)
	require.ErrorIs(t, err, order.ErrSideIsInvalid)

	arg.Side = "BUY"
	_, err = b.CancelExistingOrderAndSendNewOrder(context.Background(), arg)
	require.ErrorIs(t, err, order.ErrTypeIsInvalid)

	arg.OrderType = order.Limit.String()
	_, err = b.CancelExistingOrderAndSendNewOrder(context.Background(), arg)
	require.ErrorIs(t, err, errCancelReplaceModeRequired)

	sharedtestvalues.SkipTestIfCredentialsUnset(t, b, canManipulateRealOrders)
	result, err := b.CancelExistingOrderAndSendNewOrder(context.Background(), &CancelReplaceOrderParams{
		Symbol:            "BTCUSDT",
		Side:              "BUY",
		OrderType:         order.Limit.String(),
		CancelReplaceMode: "STOP_ON_FAILURE",
	})
	require.NoError(t, err)
	assert.NotNil(t, result)
}

func TestOpenOrders(t *testing.T) {
	t.Parallel()
	sharedtestvalues.SkipTestIfCredentialsUnset(t, b)
	result, err := b.OpenOrders(context.Background(), currency.EMPTYPAIR)
	assert.NoError(t, err)
	assert.NotNil(t, result)
	p := currency.NewPair(currency.BTC, currency.USDT)
	result, err = b.OpenOrders(context.Background(), p)
	require.NoError(t, err)
	assert.NotNil(t, result)
}

func TestCancelAllOpenOrderOnSymbol(t *testing.T) {
	t.Parallel()
	_, err := b.CancelAllOpenOrderOnSymbol(context.Background(), "")
	require.ErrorIs(t, err, currency.ErrSymbolStringEmpty)

	sharedtestvalues.SkipTestIfCredentialsUnset(t, b, canManipulateRealOrders)
	result, err := b.CancelAllOpenOrderOnSymbol(context.Background(), "BTCUSDT")
	require.NoError(t, err)
	assert.NotNil(t, result)
}

func TestAllOrders(t *testing.T) {
	t.Parallel()
	sharedtestvalues.SkipTestIfCredentialsUnset(t, b)
	_, err := b.AllOrders(context.Background(), currency.NewPair(currency.BTC, currency.USDT), "", "")
	require.False(t, sharedtestvalues.AreAPICredentialsSet(b) && err != nil, err)
	require.False(t, !sharedtestvalues.AreAPICredentialsSet(b) && err == nil && !mockTests, "expecting an error when no keys are set")
	assert.False(t, mockTests && err != nil, err)
}

func TestNewOCOOrder(t *testing.T) {
	t.Parallel()
	_, err := b.NewOCOOrder(context.Background(), &OCOOrderParam{})
	require.ErrorIs(t, err, common.ErrEmptyParams)

	arg := &OCOOrderParam{
		TrailingDelta: 1,
	}
	_, err = b.NewOCOOrder(context.Background(), arg)
	require.ErrorIs(t, err, currency.ErrCurrencyCodeEmpty)

	arg.Symbol = currency.NewPair(currency.BTC, currency.USDT)
	_, err = b.NewOCOOrder(context.Background(), arg)
	require.ErrorIs(t, err, order.ErrSideIsInvalid)

	arg.Side = "Buy"
	_, err = b.NewOCOOrder(context.Background(), arg)
	require.ErrorIs(t, err, order.ErrAmountBelowMin)

	arg.Amount = 0.1
	_, err = b.NewOCOOrder(context.Background(), arg)
	require.ErrorIs(t, err, order.ErrPriceBelowMin)

	arg.Price = 0.001
	_, err = b.NewOCOOrder(context.Background(), arg)
	require.ErrorIs(t, err, order.ErrPriceBelowMin)

	sharedtestvalues.SkipTestIfCredentialsUnset(t, b, canManipulateRealOrders)
	result, err := b.NewOCOOrder(context.Background(), &OCOOrderParam{
		Symbol:             currency.NewPair(currency.BTC, currency.USDT),
		ListClientOrderID:  "1231231231231",
		Side:               "Buy",
		Amount:             0.1,
		LimitClientOrderID: "3423423",
		Price:              0.001,
		StopPrice:          1234.21,
	})
	require.NoError(t, err)
	assert.NotNil(t, result)
}

func TestCancelOCOOrderList(t *testing.T) {
	t.Parallel()
	_, err := b.CancelOCOOrder(context.Background(), "", "", "newderID", "")
	require.ErrorIs(t, err, currency.ErrSymbolStringEmpty)
	_, err = b.CancelOCOOrder(context.Background(), "LTCBTC", "", "", "")
	require.ErrorIs(t, err, order.ErrOrderIDNotSet)

	sharedtestvalues.SkipTestIfCredentialsUnset(t, b, canManipulateRealOrders)
	result, err := b.CancelOCOOrder(context.Background(), "LTCBTC", "", "newderID", "")
	require.NoError(t, err)
	assert.NotNil(t, result)
}

func TestGetOCOOrders(t *testing.T) {
	t.Parallel()
	_, err := b.GetOCOOrders(context.Background(), "", "")
	require.ErrorIs(t, err, order.ErrOrderIDNotSet)

	sharedtestvalues.SkipTestIfCredentialsUnset(t, b)
	result, err := b.GetOCOOrders(context.Background(), "123456", "")
	require.NoError(t, err)
	assert.NotNil(t, result)
}

func TestGetAllOCOOrders(t *testing.T) {
	t.Parallel()
	_, err := b.GetAllOCOOrders(context.Background(), "", time.Now(), time.Now().Add(-time.Hour*24*10), 10)
	require.ErrorIs(t, err, common.ErrStartAfterEnd)

	sharedtestvalues.SkipTestIfCredentialsUnset(t, b)
	result, err := b.GetAllOCOOrders(context.Background(), "", time.Time{}, time.Now().Add(-time.Hour*24*10), 10)
	require.NoError(t, err)
	assert.NotNil(t, result)
}

func TestGetOpenOCOList(t *testing.T) {
	t.Parallel()
	sharedtestvalues.SkipTestIfCredentialsUnset(t, b)
	result, err := b.GetOpenOCOList(context.Background())
	require.NoError(t, err)
	assert.NotNil(t, result)
}

func TestNewOrderUsingSOR(t *testing.T) {
	t.Parallel()
	_, err := b.NewOrderUsingSOR(context.Background(), &SOROrderRequestParams{})
	require.ErrorIs(t, err, common.ErrEmptyParams)

	arg := &SOROrderRequestParams{
		TimeInForce: "GTC",
	}
	_, err = b.NewOrderUsingSOR(context.Background(), arg)
	require.ErrorIs(t, err, currency.ErrSymbolStringEmpty)

	arg.Symbol = currency.Pair{Base: currency.BTC, Quote: currency.LTC}
	_, err = b.NewOrderUsingSOR(context.Background(), arg)
	require.ErrorIs(t, err, order.ErrSideIsInvalid)

	arg.Side = order.Sell.String()
	_, err = b.NewOrderUsingSOR(context.Background(), arg)
	require.ErrorIs(t, err, order.ErrTypeIsInvalid)

	arg.OrderType = order.Limit.String()
	_, err = b.NewOrderUsingSOR(context.Background(), arg)
	require.ErrorIs(t, err, order.ErrAmountIsInvalid)

	sharedtestvalues.SkipTestIfCredentialsUnset(t, b, canManipulateRealOrders)
	result, err := b.NewOrderUsingSOR(context.Background(), &SOROrderRequestParams{
		Symbol:    currency.Pair{Base: currency.BTC, Quote: currency.LTC},
		Side:      "Buy",
		OrderType: order.Limit.String(),
		Quantity:  0.001,
	})
	require.NoError(t, err)
	assert.NotNil(t, result)
}

func TestNewOrderUsingSORTest(t *testing.T) {
	t.Parallel()
	_, err := b.NewOrderUsingSORTest(context.Background(), &SOROrderRequestParams{})
	require.ErrorIs(t, err, common.ErrEmptyParams)

	sharedtestvalues.SkipTestIfCredentialsUnset(t, b, canManipulateRealOrders)
	result, err := b.NewOrderUsingSORTest(context.Background(), &SOROrderRequestParams{
		Symbol:    currency.Pair{Base: currency.BTC, Quote: currency.LTC},
		Side:      "Buy",
		OrderType: order.Limit.String(),
		Quantity:  0.001,
	})
	require.NoError(t, err)
	assert.NotNil(t, result)
}

// TestGetFeeByTypeOfflineTradeFee logic test
func TestGetFeeByTypeOfflineTradeFee(t *testing.T) {
	t.Parallel()
	_, err := b.GetFeeByType(context.Background(), nil)
	require.ErrorIs(t, err, common.ErrNilPointer)

	var feeBuilder = setFeeBuilder()
	result, err := b.GetFeeByType(context.Background(), feeBuilder)
	assert.NoError(t, err)
	assert.NotNil(t, result)

	if !sharedtestvalues.AreAPICredentialsSet(b) || mockTests {
		assert.Equal(t, exchange.OfflineTradeFee, feeBuilder.FeeType)
	} else {
		assert.Equal(t, exchange.CryptocurrencyTradeFee, feeBuilder.FeeType)
	}
}

func TestGetFee(t *testing.T) {
	t.Parallel()
	var feeBuilder = setFeeBuilder()
	if sharedtestvalues.AreAPICredentialsSet(b) && mockTests {
		// CryptocurrencyTradeFee Basic
		_, err := b.GetFee(context.Background(), feeBuilder)
		require.NoError(t, err)

		// CryptocurrencyTradeFee High quantity
		feeBuilder = setFeeBuilder()
		feeBuilder.Amount = 1000
		feeBuilder.PurchasePrice = 1000
		_, err = b.GetFee(context.Background(), feeBuilder)
		require.NoError(t, err)

		// CryptocurrencyTradeFee IsMaker
		feeBuilder = setFeeBuilder()
		feeBuilder.IsMaker = true
		_, err = b.GetFee(context.Background(), feeBuilder)
		require.NoError(t, err)

		// CryptocurrencyTradeFee Negative purchase price
		feeBuilder = setFeeBuilder()
		feeBuilder.PurchasePrice = -1000
		_, err = b.GetFee(context.Background(), feeBuilder)
		require.NoError(t, err)
	}

	// CryptocurrencyWithdrawalFee Basic
	feeBuilder = setFeeBuilder()
	feeBuilder.FeeType = exchange.CryptocurrencyWithdrawalFee
	_, err := b.GetFee(context.Background(), feeBuilder)
	require.NoError(t, err)

	// CryptocurrencyDepositFee Basic
	feeBuilder = setFeeBuilder()
	feeBuilder.FeeType = exchange.CryptocurrencyDepositFee
	_, err = b.GetFee(context.Background(), feeBuilder)
	require.NoError(t, err)

	// InternationalBankDepositFee Basic
	feeBuilder = setFeeBuilder()
	feeBuilder.FeeType = exchange.InternationalBankDepositFee
	feeBuilder.FiatCurrency = currency.HKD
	_, err = b.GetFee(context.Background(), feeBuilder)
	require.NoError(t, err)

	// InternationalBankWithdrawalFee Basic
	feeBuilder = setFeeBuilder()
	feeBuilder.FeeType = exchange.InternationalBankWithdrawalFee
	feeBuilder.FiatCurrency = currency.HKD
	_, err = b.GetFee(context.Background(), feeBuilder)
	assert.NoError(t, err)
}

func TestFormatWithdrawPermissions(t *testing.T) {
	t.Parallel()
	expectedResult := exchange.AutoWithdrawCryptoText + " & " + exchange.NoFiatWithdrawalsText
	withdrawPermissions := b.FormatWithdrawPermissions()
	require.Equal(t, expectedResult, withdrawPermissions)
}

func TestGetActiveOrders(t *testing.T) {
	t.Parallel()
	pair, err := currency.NewPairFromString("BTC_USDT")
	require.NoError(t, err)

	sharedtestvalues.SkipTestIfCredentialsUnset(t, b)
	var getOrdersRequest = order.MultiOrderRequest{
		Type:      order.AnyType,
		Pairs:     currency.Pairs{pair},
		AssetType: asset.Spot,
		Side:      order.AnySide,
	}
	result, err := b.GetActiveOrders(context.Background(), &getOrdersRequest)
	require.NoError(t, err)
	assert.NotNil(t, result)
}

func TestGetOrderHistory(t *testing.T) {
	t.Parallel()
	var getOrdersRequest = order.MultiOrderRequest{
		Type:      order.AnyType,
		AssetType: asset.Spot,
		Side:      order.AnySide,
	}
	_, err := b.GetOrderHistory(context.Background(), &getOrdersRequest)
	require.ErrorIs(t, err, currency.ErrCurrencyPairsEmpty)

	getOrdersRequest.Pairs = []currency.Pair{
		currency.NewPair(currency.LTC,
			currency.BTC)}

	sharedtestvalues.SkipTestIfCredentialsUnset(t, b)
	result, err := b.GetOrderHistory(context.Background(), &getOrdersRequest)
	require.NoError(t, err)
	assert.NotNil(t, result)
}

func TestNewOrderTest(t *testing.T) {
	t.Parallel()
	sharedtestvalues.SkipTestIfCredentialsUnset(t, b)
	err := b.NewOrderTest(context.Background(), &NewOrderRequest{
		Symbol:      currency.NewPair(currency.LTC, currency.BTC),
		Side:        order.Buy.String(),
		TradeType:   order.Limit.String(),
		Price:       0.0025,
		Quantity:    100000,
		TimeInForce: order.GoodTillCancel.String(),
	}, false)
	require.NoError(t, err)

	err = b.NewOrderTest(context.Background(), &NewOrderRequest{
		Symbol:        currency.NewPair(currency.LTC, currency.BTC),
		Side:          order.Sell.String(),
		TradeType:     order.Market.String(),
		Price:         0.0045,
		QuoteOrderQty: 10,
	}, true)
	assert.NoError(t, err)
}

func TestGetHistoricTrades(t *testing.T) {
	t.Parallel()
	p := currency.NewPair(currency.BTC, currency.USDT)
	start := time.Unix(1577977445, 0)  // 2020-01-02 15:04:05
	end := start.Add(15 * time.Minute) // 2020-01-02 15:19:05
	if b.IsAPIStreamConnected() {
		start = time.Now().Add(-time.Hour * 10)
		end = time.Now().Add(-time.Hour)
	}
	result, err := b.GetHistoricTrades(context.Background(), p, asset.Spot, start, end)
	require.NoError(t, err)
	expected := 2134
	if b.IsAPIStreamConnected() {
		expected = len(result)
	} else if mockTests {
		expected = 1002
	}
	require.Equal(t, expected, len(result), "GetHistoricTrades should return correct number of entries")
	for _, r := range result {
		if !assert.WithinRange(t, r.Timestamp, start, end, "All trades should be within time range") {
			break
		}
	}
	result, err = b.GetHistoricTrades(context.Background(), optionsTradablePair, asset.Options, start, end)
	require.NoError(t, err)
	assert.NotNil(t, result)
}

func TestGetAggregatedTradesBatched(t *testing.T) {
	t.Parallel()
	currencyPair, err := currency.NewPairFromString("BTCUSDT")
	if err != nil {
		t.Fatal(err)
	}
	start, err := time.Parse(time.RFC3339, "2020-01-02T15:04:05Z")
	if err != nil {
		t.Fatal(err)
	}
	expectTime, err := time.Parse(time.RFC3339Nano, "2020-01-02T16:19:04.831Z")
	if err != nil {
		t.Fatal(err)
	}
	tests := []struct {
		name string
		// mock test or live test
		mock         bool
		args         *AggregatedTradeRequestParams
		numExpected  int
		lastExpected time.Time
	}{
		{
			name: "mock batch with timerange",
			mock: true,
			args: &AggregatedTradeRequestParams{
				Symbol:    currencyPair.String(),
				StartTime: start,
				EndTime:   start.Add(75 * time.Minute),
			},
			numExpected:  1012,
			lastExpected: time.Date(2020, 1, 2, 16, 18, 31, int(919*time.Millisecond), time.UTC),
		},
		{
			name: "batch with timerange",
			args: &AggregatedTradeRequestParams{
				Symbol:    currencyPair.String(),
				StartTime: start,
				EndTime:   start.Add(75 * time.Minute),
			},
			numExpected:  12130,
			lastExpected: expectTime,
		},
		{
			name: "mock custom limit with start time set, no end time",
			mock: true,
			args: &AggregatedTradeRequestParams{
				Symbol:    currency.NewPair(currency.BTC, currency.USDT).String(),
				StartTime: start,
				Limit:     1001,
			},
			numExpected:  1001,
			lastExpected: time.Date(2020, 1, 2, 15, 18, 39, int(226*time.Millisecond), time.UTC),
		},
		{
			name: "custom limit with start time set, no end time",
			args: &AggregatedTradeRequestParams{
				Symbol:    "BTCUSDT",
				StartTime: time.Date(2020, 11, 18, 23, 0, 28, 921, time.UTC),
				Limit:     1001,
			},
			numExpected:  1001,
			lastExpected: time.Date(2020, 11, 18, 23, 1, 33, int(62*time.Millisecond*10), time.UTC),
		},
		{
			name: "mock recent trades",
			mock: true,
			args: &AggregatedTradeRequestParams{
				Symbol: "BTCUSDT",
				Limit:  3,
			},
			numExpected:  3,
			lastExpected: time.Date(2020, 1, 2, 16, 19, 5, int(200*time.Millisecond), time.UTC),
		},
	}
	for _, tt := range tests {
		t.Run(tt.name, func(t *testing.T) {
			t.Parallel()
			if tt.mock != mockTests {
				t.Skip("mock mismatch, skipping")
			}
			result, err := b.GetAggregatedTrades(context.Background(), tt.args)
			if err != nil {
				t.Error(err)
			}
			if len(result) != tt.numExpected {
				t.Errorf("GetAggregatedTradesBatched() expected %v entries, got %v", tt.numExpected, len(result))
			}
			lastTradeTime := result[len(result)-1].TimeStamp
			if !lastTradeTime.Time().Equal(tt.lastExpected) {
				t.Errorf("last trade expected %v, got %v", tt.lastExpected.UTC(), lastTradeTime.Time().UTC())
			}
		})
	}
}

func TestGetAggregatedTradesErrors(t *testing.T) {
	t.Parallel()
	start, err := time.Parse(time.RFC3339, "2020-01-02T15:04:05Z")
	require.NoError(t, err)
	tests := []struct {
		name string
		args *AggregatedTradeRequestParams
	}{
		{
			name: "get recent trades does not support custom limit",
			args: &AggregatedTradeRequestParams{
				Symbol: "BTCUSDT",
				Limit:  1001,
			},
		},
		{
			name: "start time and fromId cannot be both set",
			args: &AggregatedTradeRequestParams{
				Symbol:    "BTCUSDT",
				StartTime: start,
				EndTime:   start.Add(75 * time.Minute),
				FromID:    2,
			},
		},
		{
			name: "can't get most recent 5000 (more than 1000 not allowed)",
			args: &AggregatedTradeRequestParams{
				Symbol: "BTCUSDT",
				Limit:  5000,
			},
		},
	}
	for _, tt := range tests {
		t.Run(tt.name, func(t *testing.T) {
			t.Parallel()
			_, err := b.GetAggregatedTrades(context.Background(), tt.args)
			require.Error(t, err)
		})
	}
}

// Any tests below this line have the ability to impact your orders on the exchange. Enable canManipulateRealOrders to run them
// -----------------------------------------------------------------------------------------------------------------------------

func TestSubmitOrder(t *testing.T) {
	t.Parallel()
	sharedtestvalues.SkipTestIfCredentialsUnset(t, b, canManipulateRealOrders)
	result, err := b.SubmitOrder(context.Background(), &order.Submit{
		Exchange: b.Name,
		Pair: currency.Pair{
			Delimiter: "_",
			Base:      currency.LTC,
			Quote:     currency.BTC,
		},
		Side:      order.Buy,
		Type:      order.Limit,
		Price:     1,
		Amount:    1000000000,
		ClientID:  "meowOrder",
		AssetType: asset.Spot,
	})
	require.NoError(t, err)
	assert.NotNil(t, result)
}

func TestCancelExchangeOrder(t *testing.T) {
	t.Parallel()
	sharedtestvalues.SkipTestIfCredentialsUnset(t, b, canManipulateRealOrders)
	err := b.CancelOrder(context.Background(), &order.Cancel{
		OrderID:       "1",
		WalletAddress: core.BitcoinDonationAddress,
		AccountID:     "1",
		Pair:          currency.NewPair(currency.LTC, currency.BTC),
		AssetType:     asset.Spot,
	})
	assert.NoError(t, err)
}

func TestCancelAllExchangeOrders(t *testing.T) {
	t.Parallel()
	sharedtestvalues.SkipTestIfCredentialsUnset(t, b, canManipulateRealOrders)
	result, err := b.CancelAllOrders(context.Background(), &order.Cancel{
		OrderID:       "1",
		WalletAddress: core.BitcoinDonationAddress,
		AccountID:     "1",
		Pair:          spotTradablePair,
		AssetType:     asset.Spot,
	})
	assert.NoError(t, err)
	assert.NotNil(t, result)

	result, err = b.CancelAllOrders(context.Background(), &order.Cancel{
		OrderID:       "1",
		WalletAddress: core.BitcoinDonationAddress,
		AccountID:     "1",
		Pair:          optionsTradablePair,
		AssetType:     asset.Options,
	})
	require.NoError(t, err)
	assert.NotNil(t, result)
}

func TestGetAccountInfo(t *testing.T) {
	t.Parallel()
	sharedtestvalues.SkipTestIfCredentialsUnset(t, b)
	items := asset.Items{
		asset.CoinMarginedFutures,
		asset.USDTMarginedFutures,
		asset.Spot,
		asset.Margin,
	}
	for i := range items {
		assetType := items[i]
		t.Run(fmt.Sprintf("Update info of account [%s]", assetType.String()), func(t *testing.T) {
			t.Parallel()
			result, err := b.UpdateAccountInfo(context.Background(), assetType)
			require.NoError(t, err)
			require.NotNil(t, result)
		})
	}
}

func TestWrapperGetActiveOrders(t *testing.T) {
	t.Parallel()
	sharedtestvalues.SkipTestIfCredentialsUnset(t, b)
	result, err := b.GetActiveOrders(context.Background(), &order.MultiOrderRequest{
		Type:      order.AnyType,
		Side:      order.AnySide,
		Pairs:     currency.Pairs{spotTradablePair},
		AssetType: asset.Spot,
	})
	assert.NoError(t, err)
	assert.NotNil(t, result)

	result, err = b.GetActiveOrders(context.Background(), &order.MultiOrderRequest{
		Type:      order.AnyType,
		Side:      order.AnySide,
		Pairs:     currency.Pairs{coinmTradablePair},
		AssetType: asset.CoinMarginedFutures,
	})
	assert.NoError(t, err)
	assert.NotNil(t, result)

	result, err = b.GetActiveOrders(context.Background(), &order.MultiOrderRequest{
		Type:      order.AnyType,
		Side:      order.AnySide,
		Pairs:     currency.Pairs{usdtmTradablePair},
		AssetType: asset.USDTMarginedFutures,
	})
	assert.NoError(t, err)
	assert.NotNil(t, result)

	result, err = b.GetActiveOrders(context.Background(), &order.MultiOrderRequest{
		Type:      order.AnyType,
		Side:      order.AnySide,
		Pairs:     currency.Pairs{optionsTradablePair},
		AssetType: asset.Options,
	})
	require.NoError(t, err)
	assert.NotNil(t, result)
}

func TestWrapperGetOrderHistory(t *testing.T) {
	t.Parallel()
	_, err := b.GetOrderHistory(context.Background(), &order.MultiOrderRequest{
		AssetType: asset.USDTMarginedFutures,
	})
	assert.Error(t, err, "expecting an error since invalid param combination is given. Got err: %v", err)

	sharedtestvalues.SkipTestIfCredentialsUnset(t, b)
	p, err := currency.NewPairFromString("EOSUSD_PERP")
	require.NoError(t, err)
	result, err := b.GetOrderHistory(context.Background(), &order.MultiOrderRequest{
		Type:        order.AnyType,
		Side:        order.AnySide,
		FromOrderID: "123",
		Pairs:       currency.Pairs{p},
		AssetType:   asset.CoinMarginedFutures,
	})
	assert.NoError(t, err)
	assert.NotNil(t, result)

	p2, err := currency.NewPairFromString("BTCUSDT")
	require.NoError(t, err)

	result, err = b.GetOrderHistory(context.Background(), &order.MultiOrderRequest{
		Type:        order.AnyType,
		Side:        order.AnySide,
		FromOrderID: "123",
		Pairs:       currency.Pairs{p2},
		AssetType:   asset.USDTMarginedFutures,
	})
	assert.NoError(t, err)
	assert.NotNil(t, result)
}

func TestCancelOrder(t *testing.T) {
	t.Parallel()
	sharedtestvalues.SkipTestIfCredentialsUnset(t, b, canManipulateRealOrders)
	p, err := currency.NewPairFromString("EOS-USDT")
	require.NoError(t, err)
	fPair, err := b.FormatExchangeCurrency(p, asset.CoinMarginedFutures)
	require.NoError(t, err)
	err = b.CancelOrder(context.Background(), &order.Cancel{
		AssetType: asset.CoinMarginedFutures,
		Pair:      fPair,
		OrderID:   "1234",
	})
	require.NoError(t, err)
	p2, err := currency.NewPairFromString("BTC-USDT")
	require.NoError(t, err)
	fpair2, err := b.FormatExchangeCurrency(p2, asset.USDTMarginedFutures)
	require.NoError(t, err)
	err = b.CancelOrder(context.Background(), &order.Cancel{
		AssetType: asset.USDTMarginedFutures,
		Pair:      fpair2,
		OrderID:   "1234",
	})
	require.NoError(t, err)
	err = b.CancelOrder(context.Background(), &order.Cancel{
		AssetType: asset.Options,
		Pair:      fpair2,
		OrderID:   "1234",
	})
	assert.NoError(t, err)
}

func TestGetOrderInfo(t *testing.T) {
	t.Parallel()
	sharedtestvalues.SkipTestIfCredentialsUnset(t, b)
	tradablePairs, err := b.FetchTradablePairs(context.Background(),
		asset.CoinMarginedFutures)
	require.NoError(t, err)
	require.NotEmpty(t, tradablePairs, "no tradable pairs")
	result, err := b.GetOrderInfo(context.Background(), "123", tradablePairs[0], asset.CoinMarginedFutures)
	require.NoError(t, err)
	assert.NotNil(t, result)
}

func TestModifyOrder(t *testing.T) {
	t.Parallel()
	_, err := b.ModifyOrder(context.Background(),
		&order.Modify{AssetType: asset.Spot})
	require.ErrorIs(t, err, common.ErrFunctionNotSupported)
}

func TestGetAllCoinsInfo(t *testing.T) {
	t.Parallel()
	sharedtestvalues.SkipTestIfCredentialsUnset(t, b)
	result, err := b.GetAllCoinsInfo(context.Background())
	require.NoError(t, err)
	assert.NotNil(t, result)
}

func TestWithdraw(t *testing.T) {
	t.Parallel()
	sharedtestvalues.SkipTestIfCredentialsUnset(t, b, canManipulateRealOrders)
	result, err := b.WithdrawCryptocurrencyFunds(context.Background(),
		&withdraw.Request{
			Exchange:    b.Name,
			Amount:      -1,
			Currency:    currency.BTC,
			Description: "WITHDRAW IT ALL",
			Crypto: withdraw.CryptoRequest{
				Address: core.BitcoinDonationAddress,
			},
		})
	require.NoError(t, err)
	assert.NotNil(t, result)
}

func TestDepositHistory(t *testing.T) {
	t.Parallel()
	sharedtestvalues.SkipTestIfCredentialsUnset(t, b)
	result, err := b.DepositHistory(context.Background(), currency.ETH, "", time.Time{}, time.Time{}, 0, 10000)
	require.NoError(t, err)
	assert.NotNil(t, result)
}

func TestWithdrawHistory(t *testing.T) {
	t.Parallel()
	sharedtestvalues.SkipTestIfCredentialsUnset(t, b)
	result, err := b.GetWithdrawalsHistory(context.Background(), currency.ETH, asset.Spot)
	require.NoError(t, err)
	assert.NotNil(t, result)
}

func TestWithdrawFiat(t *testing.T) {
	t.Parallel()
	_, err := b.WithdrawFiatFunds(context.Background(), &withdraw.Request{})
	assert.Equal(t, err, common.ErrFunctionNotSupported)
}

func TestWithdrawInternationalBank(t *testing.T) {
	t.Parallel()
	_, err := b.WithdrawFiatFundsToInternationalBank(context.Background(), &withdraw.Request{})
	require.Equal(t, err, common.ErrFunctionNotSupported)
}

func TestGetDepositAddress(t *testing.T) {
	t.Parallel()
	_, err := b.GetDepositAddress(context.Background(), currency.USDT, "", currency.BNB.String())
	require.False(t, sharedtestvalues.AreAPICredentialsSet(b) && err != nil, err)
	require.False(t, !sharedtestvalues.AreAPICredentialsSet(b) && err == nil && !mockTests, "error cannot be nil")
	assert.False(t, mockTests && err != nil, err)
}

func BenchmarkWsHandleData(bb *testing.B) {
	bb.ReportAllocs()
	ap, err := b.CurrencyPairs.GetPairs(asset.Spot, false)
	require.NoError(bb, err)
	err = b.CurrencyPairs.StorePairs(asset.Spot, ap, true)
	require.NoError(bb, err)

	data, err := os.ReadFile("testdata/wsHandleData.json")
	require.NoError(bb, err)
	lines := bytes.Split(data, []byte("\n"))
	require.Len(bb, lines, 8)
	go func() {
		for {
			<-b.Websocket.DataHandler
		}
	}()
	bb.ResetTimer()
	for range bb.N {
		for x := range lines {
			require.NoError(bb, b.wsHandleData(lines[x]))
		}
	}
}

func TestSubscribe(t *testing.T) {
	t.Parallel()
	b := new(Binance) //nolint:govet // Intentional shadow to avoid future copy/paste mistakes
	require.NoError(t, testexch.Setup(b), "Test instance Setup must not error")
	channels, err := b.generateSubscriptions() // Note: We grab this before it's overwritten by MockWsInstance below
	require.NoError(t, err, "generateSubscriptions must not error")
	if mockTests {
		exp := []string{"btcusdt@depth@100ms", "btcusdt@kline_1m", "btcusdt@ticker", "btcusdt@trade", "dogeusdt@depth@100ms", "dogeusdt@kline_1m", "dogeusdt@ticker", "dogeusdt@trade"}
		mock := func(tb testing.TB, msg []byte, w *websocket.Conn) error {
			tb.Helper()
			var req WsPayload
			require.NoError(tb, json.Unmarshal(msg, &req), "Unmarshal should not error")
			require.ElementsMatch(tb, req.Params, exp, "Params should have correct channels")
			return w.WriteMessage(websocket.TextMessage, []byte(fmt.Sprintf(`{"result":null,"id":%d}`, req.ID)))
		}
		b = testexch.MockWsInstance[Binance](t, mockws.CurryWsMockUpgrader(t, mock))
	} else {
		testexch.SetupWs(t, b)
	}
	err = b.Subscribe(channels)
	require.NoError(t, err)
	err = b.Unsubscribe(channels)
	assert.NoError(t, err)
}

func TestSubscribeBadResp(t *testing.T) {
	t.Parallel()
	channels := subscription.List{
		{Channel: "moons@ticker"},
	}
	mock := func(tb testing.TB, msg []byte, w *websocket.Conn) error {
		tb.Helper()
		var req WsPayload
		err := json.Unmarshal(msg, &req)
		require.NoError(tb, err, "Unmarshal should not error")
		return w.WriteMessage(websocket.TextMessage, []byte(fmt.Sprintf(`{"result":{"error":"carrots"},"id":%d}`, req.ID)))
	}
	b := testexch.MockWsInstance[Binance](t, mockws.CurryWsMockUpgrader(t, mock)) //nolint:govet // Intentional shadow to avoid future copy/paste mistakes
	err := b.Subscribe(channels)
	require.ErrorIs(t, err, stream.ErrSubscriptionFailure, "Subscribe should error ErrSubscriptionFailure")
	require.ErrorIs(t, err, common.ErrUnknownError, "Subscribe should error errUnknownError")
	assert.ErrorContains(t, err, "carrots", "Subscribe should error containing the carrots")
}

func TestWsTickerUpdate(t *testing.T) {
	t.Parallel()
	pressXToJSON := []byte(`{"stream":"btcusdt@ticker","data":{"e":"24hrTicker","E":1580254809477,"s":"BTCUSDT","p":"420.97000000","P":"4.720","w":"9058.27981278","x":"8917.98000000","c":"9338.96000000","Q":"0.17246300","b":"9338.03000000","B":"0.18234600","a":"9339.70000000","A":"0.14097600","o":"8917.99000000","h":"9373.19000000","l":"8862.40000000","v":"72229.53692000","q":"654275356.16896672","O":1580168409456,"C":1580254809456,"F":235294268,"L":235894703,"n":600436}}`)
	err := b.wsHandleData(pressXToJSON)
	assert.NoError(t, err)
}

func TestWsKlineUpdate(t *testing.T) {
	t.Parallel()
	pressXToJSON := []byte(`{"stream":"btcusdt@kline_1m","data":{
	  "e": "kline",
	  "E": 1234567891,   
	  "s": "BTCUSDT",    
	  "k": {
		"t": 1234000001, 
		"T": 1234600001, 
		"s": "BTCUSDT",  
		"i": "1m",      
		"f": 100,       
		"L": 200,       
		"o": "0.0010",  
		"c": "0.0020",  
		"h": "0.0025",  
		"l": "0.0015",  
		"v": "1000",    
		"n": 100,       
		"x": false,     
		"q": "1.0000",  
		"V": "500",     
		"Q": "0.500",   
		"B": "123456"   
	  }
	}}`)
	err := b.wsHandleData(pressXToJSON)
	assert.NoError(t, err)
}

func TestWsTradeUpdate(t *testing.T) {
	t.Parallel()
	b.SetSaveTradeDataStatus(true)
	pressXToJSON := []byte(`{"stream":"btcusdt@trade","data":{
	  "e": "trade",     
	  "E": 1234567891,   
	  "s": "BTCUSDT",    
	  "t": 12345,       
	  "p": "0.001",     
	  "q": "100",       
	  "b": 88,          
	  "a": 50,          
	  "T": 1234567851,   
	  "m": true,        
	  "M": true         
	}}`)
	err := b.wsHandleData(pressXToJSON)
	assert.NoError(t, err)
}

func TestWsDepthUpdate(t *testing.T) {
	t.Parallel()
	b := new(Binance) //nolint:govet // Intentional shadow to avoid future copy/paste mistakes
	require.NoError(t, testexch.Setup(b), "Test instance Setup must not error")
	b.setupOrderbookManager()
	seedLastUpdateID := int64(161)
	book := OrderBook{
		Asks: OrderbookTranches{
			{Price: 6621.80000000, Amount: 0.00198100},
			{Price: 6622.14000000, Amount: 4.00000000},
			{Price: 6622.46000000, Amount: 2.30000000},
			{Price: 6622.47000000, Amount: 1.18633300},
			{Price: 6622.64000000, Amount: 4.00000000},
			{Price: 6622.73000000, Amount: 0.02900000},
			{Price: 6622.76000000, Amount: 0.12557700},
			{Price: 6622.81000000, Amount: 2.08994200},
			{Price: 6622.82000000, Amount: 0.01500000},
			{Price: 6623.17000000, Amount: 0.16831300},
		},
		Bids: OrderbookTranches{
			{Price: 6621.55000000, Amount: 0.16356700},
			{Price: 6621.45000000, Amount: 0.16352600},
			{Price: 6621.41000000, Amount: 0.86091200},
			{Price: 6621.25000000, Amount: 0.16914100},
			{Price: 6621.23000000, Amount: 0.09193600},
			{Price: 6621.22000000, Amount: 0.00755100},
			{Price: 6621.13000000, Amount: 0.08432000},
			{Price: 6621.03000000, Amount: 0.00172000},
			{Price: 6620.94000000, Amount: 0.30506700},
			{Price: 6620.93000000, Amount: 0.00200000},
		},
		LastUpdateID: seedLastUpdateID,
	}

	update1 := []byte(`{"stream":"btcusdt@depth","data":{
	  "e": "depthUpdate", 
	  "E": 1234567881,     
	  "s": "BTCUSDT",      
	  "U": 157,           
	  "u": 160,           
	  "b": [              
		["6621.45", "0.3"]
	  ],
	  "a": [              
		["6622.46", "1.5"]
	  ]
	}}`)

	p := currency.NewPairWithDelimiter("BTC", "USDT", "-")
	err := b.SeedLocalCacheWithBook(p, &book)
	require.NoError(t, err)

	err = b.wsHandleData(update1)
	require.NoError(t, err)

	b.obm.state[currency.BTC][currency.USDT][asset.Spot].fetchingBook = false

	ob, err := b.Websocket.Orderbook.GetOrderbook(p, asset.Spot)
	require.NoError(t, err)

	exp, got := seedLastUpdateID, ob.LastUpdateID
	require.Equalf(t, exp, got, "Last update id of orderbook for old update. Exp: %d, got: %d", exp, got)
	expAmnt, gotAmnt := 2.3, ob.Asks[2].Amount
	require.Equalf(t, expAmnt, gotAmnt, "Ask altered by outdated update. Exp: %f, got %f", expAmnt, gotAmnt)
	expAmnt, gotAmnt = 0.163526, ob.Bids[1].Amount
	require.Equalf(t, expAmnt, gotAmnt, "Bid altered by outdated update. Exp: %f, got %f", expAmnt, gotAmnt)

	update2 := []byte(`{"stream":"btcusdt@depth","data":{
	  "e": "depthUpdate", 
	  "E": 1234567892,     
	  "s": "BTCUSDT",      
	  "U": 161,           
	  "u": 165,           
	  "b": [           
		["6621.45", "0.163526"]
	  ],
	  "a": [             
		["6622.46", "2.3"], 
		["6622.47", "1.9"]
	  ]
	}}`)

	err = b.wsHandleData(update2)
	require.NoError(t, err)

	ob, err = b.Websocket.Orderbook.GetOrderbook(p, asset.Spot)
	require.NoError(t, err)
	exp, got = int64(165), ob.LastUpdateID
	require.Equalf(t, exp, got, "Unexpected Last update id of orderbook for new update. Exp: %d, got: %d", exp, got)
	expAmnt, gotAmnt = 2.3, ob.Asks[2].Amount
	require.Equalf(t, expAmnt, gotAmnt, "Unexpected Ask amount. Exp: %f, got %f", expAmnt, gotAmnt)
	expAmnt, gotAmnt = 1.9, ob.Asks[3].Amount
	require.Equal(t, expAmnt, gotAmnt, "Unexpected Ask amount. Exp: %f, got %f", exp, got)
	expAmnt, gotAmnt = 0.163526, ob.Bids[1].Amount
	require.Equal(t, expAmnt, gotAmnt, "Unexpected Bid amount. Exp: %f, got %f", exp, got)

	// reset order book sync status
	b.obm.state[currency.BTC][currency.USDT][asset.Spot].lastUpdateID = 0
}

func TestWsBalanceUpdate(t *testing.T) {
	t.Parallel()
	pressXToJSON := []byte(`{"stream":"jTfvpakT2yT0hVIo5gYWVihZhdM2PrBgJUZ5PyfZ4EVpCkx4Uoxk5timcrQc","data":{
	"e": "balanceUpdate",         
	"E": 1573200697110,           
	"a": "BTC",                   
	"d": "100.00000000",          
	"T": 1573200697068            
	}}`)
	err := b.wsHandleData(pressXToJSON)
	assert.NoError(t, err)
}

func TestWsOCO(t *testing.T) {
	t.Parallel()
	pressXToJSON := []byte(`{"stream":"jTfvpakT2yT0hVIo5gYWVihZhdM2PrBgJUZ5PyfZ4EVpCkx4Uoxk5timcrQc","data":{
	"e": "listStatus",                
	"E": 1564035303637,               
	"s": "ETHBTC",                    
	"g": 2,                           
	"c": "OCO",                       
	"l": "EXEC_STARTED",              
	"L": "EXECUTING",                 
	"r": "NONE",                      
	"C": "F4QN4G8DlFATFlIUQ0cjdD",    
	"T": 1564035303625,               
	"O": [                            
		{
		"s": "ETHBTC",                
		"i": 17,                      
		"c": "AJYsMjErWJesZvqlJCTUgL" 
		},
		{
		"s": "ETHBTC",
		"i": 18,
		"c": "bfYPSQdLoqAJeNrOr9adzq"
		}
	]
	}}`)
	err := b.wsHandleData(pressXToJSON)
	assert.NoError(t, err)
}

func TestGetWsAuthStreamKey(t *testing.T) {
	sharedtestvalues.SkipTestIfCredentialsUnset(t, b)
	key, err := b.GetWsAuthStreamKey(context.Background())
	require.NoError(t, err)
	assert.NotEmpty(t, key)
}

func TestMaintainWsAuthStreamKey(t *testing.T) {
	sharedtestvalues.SkipTestIfCredentialsUnset(t, b)
	err := b.MaintainWsAuthStreamKey(context.Background())
	require.NoError(t, err)
}

func TestExecutionTypeToOrderStatus(t *testing.T) {
	type TestCases struct {
		Case   string
		Result order.Status
	}
	testCases := []TestCases{
		{Case: "NEW", Result: order.New},
		{Case: "PARTIALLY_FILLED", Result: order.PartiallyFilled},
		{Case: "FILLED", Result: order.Filled},
		{Case: "CANCELED", Result: order.Cancelled},
		{Case: "PENDING_CANCEL", Result: order.PendingCancel},
		{Case: "REJECTED", Result: order.Rejected},
		{Case: "EXPIRED", Result: order.Expired},
		{Case: "LOL", Result: order.UnknownStatus},
	}
	for i := range testCases {
		result, _ := stringToOrderStatus(testCases[i].Case)
		require.Equal(t, result, testCases[i].Result, "Expected: %v, received: %v", testCases[i].Result, result)
	}
}

func TestGetHistoricCandles(t *testing.T) {
	t.Parallel()
	start, end := getTime()
	result, err := b.GetHistoricCandles(context.Background(), spotTradablePair, asset.Spot, kline.OneDay, start, end)
	require.NoErrorf(t, err, "%v %v", asset.Spot, err)
	require.NotNil(t, result)
	result, err = b.GetHistoricCandles(context.Background(), usdtmTradablePair, asset.USDTMarginedFutures, kline.OneDay, start, end)
	require.NoErrorf(t, err, "%v %v", asset.USDTMarginedFutures, err)
	require.NotNil(t, result)
	result, err = b.GetHistoricCandles(context.Background(), coinmTradablePair, asset.CoinMarginedFutures, kline.OneDay, start, end)
	require.NoErrorf(t, err, "%v %v", asset.CoinMarginedFutures, err)
	require.NotNil(t, result)
	result, err = b.GetHistoricCandles(context.Background(), optionsTradablePair, asset.Options, kline.OneDay, start, end)
	require.NoErrorf(t, err, "%v %v", asset.Options, err)
	assert.NotNil(t, result)
}

func TestGetHistoricCandlesExtended(t *testing.T) {
	t.Parallel()
	start, end := getTime()
	result, err := b.GetHistoricCandlesExtended(context.Background(), spotTradablePair, asset.Spot, kline.OneDay, start, end)
	assert.NoError(t, err)
	assert.NotNil(t, result)
	result, err = b.GetHistoricCandlesExtended(context.Background(), usdtmTradablePair, asset.USDTMarginedFutures, kline.OneDay, start, end)
	assert.NoError(t, err)
	assert.NotNil(t, result)
	result, err = b.GetHistoricCandlesExtended(context.Background(), coinmTradablePair, asset.CoinMarginedFutures, kline.OneDay, start, end)
	assert.NoError(t, err)
	assert.NotNil(t, result)
	result, err = b.GetHistoricCandlesExtended(context.Background(), optionsTradablePair, asset.Options, kline.OneDay, start, end)
	require.NoError(t, err)
	assert.NotNil(t, result)
}

func TestBinance_FormatExchangeKlineInterval(t *testing.T) {
	testCases := []struct {
		name     string
		interval kline.Interval
		output   string
	}{
		{
			"OneMin",
			kline.OneMin,
			"1m",
		},
		{
			"OneDay",
			kline.OneDay,
			"1d",
		},
		{
			"OneWeek",
			kline.OneWeek,
			"1w",
		},
		{
			"OneMonth",
			kline.OneMonth,
			"1M",
		},
	}

	for x := range testCases {
		test := testCases[x]

		t.Run(test.name, func(t *testing.T) {
			ret := b.FormatExchangeKlineInterval(test.interval)
			require.Equal(t, ret, test.output, "unexpected result return expected: %v received: %v", test.output, ret)
		})
	}
}

func TestGetRecentTrades(t *testing.T) {
	t.Parallel()
	pair := currency.NewPair(currency.BTC, currency.USDT)
	result, err := b.GetRecentTrades(context.Background(), pair, asset.Spot)
	assert.NoError(t, err)
	assert.NotNil(t, result)
	result, err = b.GetRecentTrades(context.Background(),
		pair, asset.USDTMarginedFutures)
	assert.NoError(t, err)
	assert.NotNil(t, result)
	pair.Base = currency.NewCode("BTCUSD")
	pair.Quote = currency.PERP
	result, err = b.GetRecentTrades(context.Background(), pair, asset.CoinMarginedFutures)
	require.NoError(t, err)
	assert.NotNil(t, result)
}

func TestGetAvailableTransferChains(t *testing.T) {
	t.Parallel()
	_, err := b.GetAvailableTransferChains(context.Background(), currency.BTC)
	require.False(t, sharedtestvalues.AreAPICredentialsSet(b) && err != nil, err)
	require.False(t, !sharedtestvalues.AreAPICredentialsSet(b) && err == nil && !mockTests, "error cannot be nil")
	assert.False(t, mockTests && err != nil, err)
}

func TestSeedLocalCache(t *testing.T) {
	t.Parallel()
	err := b.SeedLocalCache(context.Background(), currency.NewPair(currency.BTC, currency.USDT))
	require.NoError(t, err)
}

func TestGenerateSubscriptions(t *testing.T) {
	t.Parallel()
	exp := subscription.List{}
	pairs, err := b.GetEnabledPairs(asset.Spot)
	require.NoError(t, err)
	wsFmt := currency.PairFormat{Uppercase: false, Delimiter: ""}
	baseExp := subscription.List{
		{Channel: subscription.CandlesChannel, QualifiedChannel: "kline_1m", Asset: asset.Spot, Interval: kline.OneMin},
		{Channel: subscription.OrderbookChannel, QualifiedChannel: "depth@100ms", Asset: asset.Spot, Interval: kline.HundredMilliseconds},
		{Channel: subscription.TickerChannel, QualifiedChannel: "ticker", Asset: asset.Spot},
		{Channel: subscription.AllTradesChannel, QualifiedChannel: "trade", Asset: asset.Spot},
	}
	for _, p := range pairs {
		for _, baseSub := range baseExp {
			sub := baseSub.Clone()
			sub.Pairs = currency.Pairs{p}
			sub.QualifiedChannel = wsFmt.Format(p) + "@" + sub.QualifiedChannel
			exp = append(exp, sub)
		}
	}
	subs, err := b.generateSubscriptions()
	require.NoError(t, err, "generateSubscriptions should not error")
	testsubs.EqualLists(t, exp, subs)
}

// TestFormatChannelInterval exercises formatChannelInterval
func TestFormatChannelInterval(t *testing.T) {
	t.Parallel()
	assert.Equal(t, "@1000ms", formatChannelInterval(&subscription.Subscription{Channel: subscription.OrderbookChannel, Interval: kline.ThousandMilliseconds}), "1s should format correctly for Orderbook")
	assert.Equal(t, "@1m", formatChannelInterval(&subscription.Subscription{Channel: subscription.OrderbookChannel, Interval: kline.OneMin}), "Orderbook should format correctly")
	assert.Equal(t, "_15m", formatChannelInterval(&subscription.Subscription{Channel: subscription.CandlesChannel, Interval: kline.FifteenMin}), "Candles should format correctly")
}

// TestFormatChannelLevels exercises formatChannelLevels
func TestFormatChannelLevels(t *testing.T) {
	t.Parallel()
	assert.Equal(t, "10", formatChannelLevels(&subscription.Subscription{Channel: subscription.OrderbookChannel, Levels: 10}), "Levels should format correctly")
	assert.Empty(t, formatChannelLevels(&subscription.Subscription{Channel: subscription.OrderbookChannel, Levels: 0}), "Levels should format correctly")
}

var websocketDepthUpdate = []byte(`{"E":1608001030784,"U":7145637266,"a":[["19455.19000000","0.59490200"],["19455.37000000","0.00000000"],["19456.11000000","0.00000000"],["19456.16000000","0.00000000"],["19458.67000000","0.06400000"],["19460.73000000","0.05139800"],["19461.43000000","0.00000000"],["19464.59000000","0.00000000"],["19466.03000000","0.45000000"],["19466.36000000","0.00000000"],["19508.67000000","0.00000000"],["19572.96000000","0.00217200"],["24386.00000000","0.00256600"]],"b":[["19455.18000000","2.94649200"],["19453.15000000","0.01233600"],["19451.18000000","0.00000000"],["19446.85000000","0.11427900"],["19446.74000000","0.00000000"],["19446.73000000","0.00000000"],["19444.45000000","0.14937800"],["19426.75000000","0.00000000"],["19416.36000000","0.36052100"]],"e":"depthUpdate","s":"BTCUSDT","u":7145637297}`)

func TestProcessUpdate(t *testing.T) {
	t.Parallel()
	b := new(Binance) //nolint:govet // Intentional shadow to avoid future copy/paste mistakes
	require.NoError(t, testexch.Setup(b), "Test instance Setup must not error")
	b.setupOrderbookManager()
	p := currency.NewPair(currency.BTC, currency.USDT)
	var depth WebsocketDepthStream
	err := json.Unmarshal(websocketDepthUpdate, &depth)
	require.NoError(t, err)

	err = b.obm.stageWsUpdate(&depth, p, asset.Spot)
	require.NoError(t, err)

	err = b.obm.fetchBookViaREST(p)
	require.NoError(t, err)

	err = b.obm.cleanup(p)
	require.NoError(t, err)

	// reset order book sync status
	b.obm.state[currency.BTC][currency.USDT][asset.Spot].lastUpdateID = 0
}

func TestUFuturesHistoricalTrades(t *testing.T) {
	t.Parallel()
	_, err := b.UFuturesHistoricalTrades(context.Background(), "", "", 5)
	require.ErrorIs(t, err, currency.ErrSymbolStringEmpty)

	sharedtestvalues.SkipTestIfCredentialsUnset(t, b)
	result, err := b.UFuturesHistoricalTrades(context.Background(), "BTCUSDT", "", 5)
	assert.NoError(t, err)
	assert.NotNil(t, result)

	result, err = b.UFuturesHistoricalTrades(context.Background(), "BTCUSDT", "", 0)
	require.NoError(t, err)
	assert.NotNil(t, result)
}

func TestSetExchangeOrderExecutionLimits(t *testing.T) {
	t.Parallel()
	err := b.UpdateOrderExecutionLimits(context.Background(), asset.Spot)
	require.NoError(t, err)
	err = b.UpdateOrderExecutionLimits(context.Background(), asset.CoinMarginedFutures)
	require.NoError(t, err)

	err = b.UpdateOrderExecutionLimits(context.Background(), asset.USDTMarginedFutures)
	require.NoError(t, err)

	err = b.UpdateOrderExecutionLimits(context.Background(), asset.Options)
	require.NoError(t, err)

	err = b.UpdateOrderExecutionLimits(context.Background(), asset.Binary)
	require.ErrorIs(t, err, asset.ErrNotSupported)

	cmfCP, err := currency.NewPairFromStrings("BTCUSD", "PERP")
	require.NoError(t, err)

	limit, err := b.GetOrderExecutionLimits(asset.CoinMarginedFutures, cmfCP)
	require.NoError(t, err)
	require.NotEmpty(t, limit, "exchange limit should be loaded")

	err = limit.Conforms(0.000001, 0.1, order.Limit)
	require.ErrorIs(t, err, order.ErrAmountBelowMin)

	err = limit.Conforms(0.01, 1, order.Limit)
	require.ErrorIs(t, err, order.ErrPriceBelowMin)
}

func TestWsOrderExecutionReport(t *testing.T) {
	t.Parallel()
	b := new(Binance) //nolint:govet // Intentional shadow to avoid future copy/paste mistakes
	require.NoError(t, testexch.Setup(b), "Test instance Setup must not error")
	payload := []byte(`{"stream":"jTfvpakT2yT0hVIo5gYWVihZhdM2PrBgJUZ5PyfZ4EVpCkx4Uoxk5timcrQc","data":{"e":"executionReport","E":1616627567900,"s":"BTCUSDT","c":"c4wyKsIhoAaittTYlIVLqk","S":"BUY","o":"LIMIT","f":"GTC","q":"0.00028400","p":"52789.10000000","P":"0.00000000","F":"0.00000000","g":-1,"C":"","x":"NEW","X":"NEW","r":"NONE","i":5340845958,"l":"0.00000000","z":"0.00000000","L":"0.00000000","n":"0","N":"BTC","T":1616627567900,"t":-1,"I":11388173160,"w":true,"m":false,"M":false,"O":1616627567900,"Z":"0.00000000","Y":"0.00000000","Q":"0.00000000","W":1616627567900}}`)
	// this is a buy BTC order, normally commission is charged in BTC, vice versa.
	expectedResult := order.Detail{
		Price:                52789.1,
		Amount:               0.00028400,
		AverageExecutedPrice: 0,
		QuoteAmount:          0,
		ExecutedAmount:       0,
		RemainingAmount:      0.00028400,
		Cost:                 0,
		CostAsset:            currency.USDT,
		Fee:                  0,
		FeeAsset:             currency.BTC,
		Exchange:             "Binance",
		OrderID:              "5340845958",
		ClientOrderID:        "c4wyKsIhoAaittTYlIVLqk",
		Type:                 order.Limit,
		Side:                 order.Buy,
		Status:               order.New,
		AssetType:            asset.Spot,
		Date:                 time.UnixMilli(1616627567900),
		LastUpdated:          time.UnixMilli(1616627567900),
		Pair:                 currency.NewPair(currency.BTC, currency.USDT),
	}
	// empty the channel. otherwise mock_test will fail
	for len(b.Websocket.DataHandler) > 0 {
		<-b.Websocket.DataHandler
	}

	err := b.wsHandleData(payload)
	require.NoError(t, err)
	res := <-b.Websocket.DataHandler
	switch r := res.(type) {
	case *order.Detail:
		require.True(t, reflect.DeepEqual(expectedResult, *r), "results do not match:\nexpected: %v\nreceived: %v", expectedResult, *r)
	default:
		t.Fatalf("expected type order.Detail, found %T", res)
	}

	payload = []byte(`{"stream":"jTfvpakT2yT0hVIo5gYWVihZhdM2PrBgJUZ5PyfZ4EVpCkx4Uoxk5timcrQc","data":{"e":"executionReport","E":1616633041556,"s":"BTCUSDT","c":"YeULctvPAnHj5HXCQo9Mob","S":"BUY","o":"LIMIT","f":"GTC","q":"0.00028600","p":"52436.85000000","P":"0.00000000","F":"0.00000000","g":-1,"C":"","x":"TRADE","X":"FILLED","r":"NONE","i":5341783271,"l":"0.00028600","z":"0.00028600","L":"52436.85000000","n":"0.00000029","N":"BTC","T":1616633041555,"t":726946523,"I":11390206312,"w":false,"m":false,"M":true,"O":1616633041555,"Z":"14.99693910","Y":"14.99693910","Q":"0.00000000","W":1616633041555}}`)
	err = b.wsHandleData(payload)
	assert.NoError(t, err)
}

func TestWsOutboundAccountPosition(t *testing.T) {
	t.Parallel()
	payload := []byte(`{"stream":"jTfvpakT2yT0hVIo5gYWVihZhdM2PrBgJUZ5PyfZ4EVpCkx4Uoxk5timcrQc","data":{"e":"outboundAccountPosition","E":1616628815745,"u":1616628815745,"B":[{"a":"BTC","f":"0.00225109","l":"0.00123000"},{"a":"BNB","f":"0.00000000","l":"0.00000000"},{"a":"USDT","f":"54.43390661","l":"0.00000000"}]}}`)
	err := b.wsHandleData(payload)
	assert.NoError(t, err)
}

func TestFormatExchangeCurrency(t *testing.T) {
	t.Parallel()
	type testos struct {
		name              string
		pair              currency.Pair
		asset             asset.Item
		expectedDelimiter string
	}
	testerinos := []testos{
		{
			name:              "spot-btcusdt",
			pair:              currency.NewPairWithDelimiter("BTC", "USDT", currency.UnderscoreDelimiter),
			asset:             asset.Spot,
			expectedDelimiter: "",
		},
		{
			name:              "coinmarginedfutures-btcusd_perp",
			pair:              currency.NewPairWithDelimiter("BTCUSD", "PERP", currency.DashDelimiter),
			asset:             asset.CoinMarginedFutures,
			expectedDelimiter: currency.UnderscoreDelimiter,
		},
		{
			name:              "coinmarginedfutures-btcusd_211231",
			pair:              currency.NewPairWithDelimiter("BTCUSD", "211231", currency.DashDelimiter),
			asset:             asset.CoinMarginedFutures,
			expectedDelimiter: currency.UnderscoreDelimiter,
		},
		{
			name:              "margin-ltousdt",
			pair:              currency.NewPairWithDelimiter("LTO", "USDT", currency.UnderscoreDelimiter),
			asset:             asset.Margin,
			expectedDelimiter: "",
		},
		{
			name:              "usdtmarginedfutures-btcusdt",
			pair:              currency.NewPairWithDelimiter("btc", "usdt", currency.DashDelimiter),
			asset:             asset.USDTMarginedFutures,
			expectedDelimiter: "",
		},
		{
			name:              "usdtmarginedfutures-btcusdt_211231",
			pair:              currency.NewPairWithDelimiter("btcusdt", "211231", currency.UnderscoreDelimiter),
			asset:             asset.USDTMarginedFutures,
			expectedDelimiter: currency.UnderscoreDelimiter,
		},
	}
	for i := range testerinos {
		tt := testerinos[i]
		t.Run(tt.name, func(t *testing.T) {
			t.Parallel()
			result, err := b.FormatExchangeCurrency(tt.pair, tt.asset)
			require.NoError(t, err)
			require.Equal(t, tt.expectedDelimiter, result.Delimiter)
		})
	}
}

func TestFormatSymbol(t *testing.T) {
	t.Parallel()
	type testos struct {
		name           string
		pair           currency.Pair
		asset          asset.Item
		expectedString string
	}
	testerinos := []testos{
		{
			name:           "spot-BTCUSDT",
			pair:           currency.NewPairWithDelimiter("BTC", "USDT", currency.UnderscoreDelimiter),
			asset:          asset.Spot,
			expectedString: "BTCUSDT",
		},
		{
			name:           "coinmarginedfutures-btcusdperp",
			pair:           currency.NewPairWithDelimiter("BTCUSD", "PERP", currency.DashDelimiter),
			asset:          asset.CoinMarginedFutures,
			expectedString: "BTCUSD_PERP",
		},
		{
			name:           "coinmarginedfutures-BTCUSD_211231",
			pair:           currency.NewPairWithDelimiter("BTCUSD", "211231", currency.DashDelimiter),
			asset:          asset.CoinMarginedFutures,
			expectedString: "BTCUSD_211231",
		},
		{
			name:           "margin-LTOUSDT",
			pair:           currency.NewPairWithDelimiter("LTO", "USDT", currency.UnderscoreDelimiter),
			asset:          asset.Margin,
			expectedString: "LTOUSDT",
		},
		{
			name:           "usdtmarginedfutures-BTCUSDT",
			pair:           currency.NewPairWithDelimiter("btc", "usdt", currency.DashDelimiter),
			asset:          asset.USDTMarginedFutures,
			expectedString: "BTCUSDT",
		},
		{
			name:           "usdtmarginedfutures-BTCUSDT_211231",
			pair:           currency.NewPairWithDelimiter("btcusdt", "211231", currency.UnderscoreDelimiter),
			asset:          asset.USDTMarginedFutures,
			expectedString: "BTCUSDT_211231",
		},
	}
	for _, tt := range testerinos {
		t.Run(tt.name, func(t *testing.T) {
			t.Parallel()
			result, err := b.FormatSymbol(tt.pair, tt.asset)
			require.NoError(t, err)
			require.Equal(t, tt.expectedString, result)
		})
	}
}

func TestFormatUSDTMarginedFuturesPair(t *testing.T) {
	t.Parallel()
	pairFormat := currency.PairFormat{Uppercase: true}
	resp := b.formatUSDTMarginedFuturesPair(currency.NewPair(currency.DOGE, currency.USDT), pairFormat)
	require.Equal(t, "DOGEUSDT", resp.String())

	resp = b.formatUSDTMarginedFuturesPair(currency.NewPair(currency.DOGE, currency.NewCode("1234567890")), pairFormat)
	assert.Equal(t, "DOGE_1234567890", resp.String())
}

func TestFetchExchangeLimits(t *testing.T) {
	t.Parallel()
	limits, err := b.FetchExchangeLimits(context.Background(), asset.Spot)
	require.NoError(t, err)
	require.NotEmpty(t, limits, "Should get some limits back")

	limits, err = b.FetchExchangeLimits(context.Background(), asset.Margin)
	require.NoError(t, err)
	require.NotEmpty(t, limits, "Should get some limits back")

	_, err = b.FetchExchangeLimits(context.Background(), asset.Futures)
	require.ErrorIs(t, err, asset.ErrNotSupported, "FetchExchangeLimits should error on other asset types")
}

func TestUpdateOrderExecutionLimits(t *testing.T) {
	t.Parallel()
	tests := map[asset.Item]currency.Pair{
		asset.Spot:   currency.NewPair(currency.BTC, currency.USDT),
		asset.Margin: currency.NewPair(currency.ETH, currency.BTC),
	}
	for _, a := range []asset.Item{asset.CoinMarginedFutures, asset.USDTMarginedFutures, asset.Options} {
		pairs, err := b.FetchTradablePairs(context.Background(), a)
		require.NoErrorf(t, err, "FetchTradablePairs should not error for %s", a)
		require.NotEmptyf(t, pairs, "Should get some pairs for %s", a)
		tests[a] = pairs[0]
	}
	for _, a := range b.GetAssetTypes(false) {
		err := b.UpdateOrderExecutionLimits(context.Background(), a)
		require.NoErrorf(t, err, "UpdateOrderExecutionLimits should not error for %v: but %v", a, err)
		p := tests[a]
		limits, err := b.GetOrderExecutionLimits(a, p)
		require.NoErrorf(t, err, "GetOrderExecutionLimits should not error for %s pair %s : %v", a, p, err)
		require.Positivef(t, limits.MinPrice, "MinPrice must be positive for %s pair %s", a, p)
		require.Positivef(t, limits.MaxPrice, "MaxPrice must be positive for %s pair %s", a, p)
		require.Positivef(t, limits.PriceStepIncrementSize, "PriceStepIncrementSize must be positive for %s pair %s", a, p)
		require.Positivef(t, limits.MinimumBaseAmount, "MinimumBaseAmount must be positive for %s pair %s", a, p)
		require.Positivef(t, limits.MaximumBaseAmount, "MaximumBaseAmount must be positive for %s pair %s", a, p)
		require.Positivef(t, limits.AmountStepIncrementSize, "AmountStepIncrementSize must be positive for %s pair %s", a, p)
		require.Positivef(t, limits.MarketMaxQty, "MarketMaxQty must be positive for %s pair %s", a, p)
		require.Positivef(t, limits.MaxTotalOrders, "MaxTotalOrders must be positive for %s pair %s", a, p)
		switch a {
		case asset.Spot, asset.Margin:
			require.Positivef(t, limits.MaxIcebergParts, "MaxIcebergParts must be positive for %s pair %s", a, p)
		case asset.USDTMarginedFutures:
			require.Positivef(t, limits.MinNotional, "MinNotional must be positive for %s pair %s", a, p)
			fallthrough
		case asset.CoinMarginedFutures:
			require.Positivef(t, limits.MultiplierUp, "MultiplierUp must be positive for %s pair %s", a, p)
			require.Positivef(t, limits.MultiplierDown, "MultiplierDown must be positive for %s pair %s", a, p)
			require.Positivef(t, limits.MarketMinQty, "MarketMinQty must be positive for %s pair %s", a, p)
			require.Positivef(t, limits.MarketStepIncrementSize, "MarketStepIncrementSize must be positive for %s pair %s", a, p)
			require.Positivef(t, limits.MaxAlgoOrders, "MaxAlgoOrders must be positive for %s pair %s", a, p)
		}
	}
}

func TestGetHistoricalFundingRates(t *testing.T) {
	t.Parallel()
	s, e := getTime()
	_, err := b.GetHistoricalFundingRates(context.Background(), &fundingrate.HistoricalRatesRequest{
		Asset:                asset.USDTMarginedFutures,
		Pair:                 currency.NewPair(currency.BTC, currency.USDT),
		StartDate:            s,
		EndDate:              e,
		IncludePayments:      true,
		IncludePredictedRate: true,
	})
	require.ErrorIs(t, err, common.ErrFunctionNotSupported)

	_, err = b.GetHistoricalFundingRates(context.Background(), &fundingrate.HistoricalRatesRequest{
		Asset:           asset.USDTMarginedFutures,
		Pair:            currency.NewPair(currency.BTC, currency.USDT),
		StartDate:       s,
		EndDate:         e,
		PaymentCurrency: currency.DOGE,
	})
	require.ErrorIs(t, err, common.ErrFunctionNotSupported)

	r := &fundingrate.HistoricalRatesRequest{
		Asset:     asset.USDTMarginedFutures,
		Pair:      currency.NewPair(currency.BTC, currency.USDT),
		StartDate: s,
		EndDate:   e,
	}
	if sharedtestvalues.AreAPICredentialsSet(b) {
		r.IncludePayments = true
	}
	result, err := b.GetHistoricalFundingRates(context.Background(), r)
	assert.NoError(t, err)
	assert.NotNil(t, result)

	r.Asset = asset.CoinMarginedFutures
	r.Pair, err = currency.NewPairFromString("BTCUSD_PERP")
	require.NoError(t, err)

	result, err = b.GetHistoricalFundingRates(context.Background(), r)
	require.NoError(t, err)
	assert.NotNil(t, result)
}

func TestGetLatestFundingRates(t *testing.T) {
	t.Parallel()
	cp := currency.NewPair(currency.BTC, currency.USDT)
	_, err := b.GetLatestFundingRates(context.Background(), &fundingrate.LatestRateRequest{
		Asset:                asset.USDTMarginedFutures,
		Pair:                 cp,
		IncludePredictedRate: true,
	})
	require.ErrorIs(t, err, common.ErrFunctionNotSupported)
	err = b.CurrencyPairs.EnablePair(asset.USDTMarginedFutures, cp)
	require.True(t, err == nil || errors.Is(err, currency.ErrPairAlreadyEnabled), err)

	result, err := b.GetLatestFundingRates(context.Background(), &fundingrate.LatestRateRequest{
		Asset: asset.USDTMarginedFutures,
		Pair:  cp,
	})
	assert.NoError(t, err)
	assert.NotNil(t, result)

	result, err = b.GetLatestFundingRates(context.Background(), &fundingrate.LatestRateRequest{
		Asset: asset.CoinMarginedFutures,
	})
	require.NoError(t, err)
	assert.NotNil(t, result)
}

func TestIsPerpetualFutureCurrency(t *testing.T) {
	t.Parallel()
	is, err := b.IsPerpetualFutureCurrency(asset.Binary, currency.NewPair(currency.BTC, currency.USDT))
	require.NoError(t, err)
	require.False(t, is)

	is, err = b.IsPerpetualFutureCurrency(asset.CoinMarginedFutures, currency.NewPair(currency.BTC, currency.USDT))
	require.NoError(t, err)
	require.False(t, is)
	is, err = b.IsPerpetualFutureCurrency(asset.CoinMarginedFutures, currency.NewPair(currency.BTC, currency.PERP))
	require.NoError(t, err)
	require.True(t, is)

	is, err = b.IsPerpetualFutureCurrency(asset.USDTMarginedFutures, currency.NewPair(currency.BTC, currency.USDT))
	require.NoError(t, err)
	require.True(t, is)

	is, err = b.IsPerpetualFutureCurrency(asset.USDTMarginedFutures, currency.NewPair(currency.BTC, currency.PERP))
	require.NoError(t, err)
	assert.False(t, is)
}

func TestGetUserMarginInterestHistory(t *testing.T) {
	t.Parallel()
	sharedtestvalues.SkipTestIfCredentialsUnset(t, b)
	result, err := b.GetUserMarginInterestHistory(context.Background(), currency.USDT, "BTCUSDT", time.Now().Add(-time.Hour*24), time.Now(), 1, 10)
	require.NoError(t, err)
	assert.NotNil(t, result)
}

func TestGetForceLiquidiationRecord(t *testing.T) {
	t.Parallel()
	sharedtestvalues.SkipTestIfCredentialsUnset(t, b)
	result, err := b.GetForceLiquidiationRecord(context.Background(), time.Now().Add(-time.Hour*24), time.Now(), "BTCUSDT", 0, 12)
	require.NoError(t, err)
	assert.NotNil(t, result)
}

func TestGetCrossMarginAccountDetail(t *testing.T) {
	t.Parallel()
	sharedtestvalues.SkipTestIfCredentialsUnset(t, b)
	result, err := b.GetCrossMarginAccountDetail(context.Background())
	require.NoError(t, err)
	assert.NotNil(t, result)
}

func TestGetMarginAccountsOrder(t *testing.T) {
	t.Parallel()
	_, err := b.GetMarginAccountsOrder(context.Background(), "", "", false, 112233424)
	require.ErrorIs(t, err, currency.ErrSymbolStringEmpty)
	_, err = b.GetMarginAccountsOrder(context.Background(), "BTCUSDT", "", false, 0)
	require.ErrorIs(t, err, order.ErrOrderIDNotSet)

	sharedtestvalues.SkipTestIfCredentialsUnset(t, b)
	result, err := b.GetMarginAccountsOrder(context.Background(), "BTCUSDT", "", false, 112233424)
	require.NoError(t, err)
	assert.NotNil(t, result)
}

func TestGetMarginAccountsOpenOrders(t *testing.T) {
	t.Parallel()
	sharedtestvalues.SkipTestIfCredentialsUnset(t, b)
	result, err := b.GetMarginAccountsOpenOrders(context.Background(), "BNBBTC", false)
	require.NoError(t, err)
	assert.NotNil(t, result)
}

func TestGetMarginAccountAllOrders(t *testing.T) {
	t.Parallel()
	_, err := b.GetMarginAccountAllOrders(context.Background(), "", true, time.Time{}, time.Time{}, 0, 20)
	require.ErrorIs(t, err, currency.ErrSymbolStringEmpty)

	sharedtestvalues.SkipTestIfCredentialsUnset(t, b)
	result, err := b.GetMarginAccountAllOrders(context.Background(), "BNBBTC", true, time.Time{}, time.Time{}, 0, 20)
	require.NoError(t, err)
	assert.NotNil(t, result)
}

func TestSetAssetsMode(t *testing.T) {
	t.Parallel()
	sharedtestvalues.SkipTestIfCredentialsUnset(t, b)
	is, err := b.GetAssetsMode(context.Background())
	require.NoError(t, err)

	err = b.SetAssetsMode(context.Background(), !is)
	require.NoError(t, err)

	err = b.SetAssetsMode(context.Background(), is)
	assert.NoError(t, err)
}

func TestGetAssetsMode(t *testing.T) {
	t.Parallel()
	sharedtestvalues.SkipTestIfCredentialsUnset(t, b)
	result, err := b.GetAssetsMode(context.Background())
	require.NoError(t, err)
	assert.NotNil(t, result)
}

func TestGetCollateralMode(t *testing.T) {
	t.Parallel()
	_, err := b.GetCollateralMode(context.Background(), asset.Spot)
	require.ErrorIs(t, err, asset.ErrNotSupported)
	_, err = b.GetCollateralMode(context.Background(), asset.CoinMarginedFutures)
	require.ErrorIs(t, err, asset.ErrNotSupported)

	sharedtestvalues.SkipTestIfCredentialsUnset(t, b, canManipulateRealOrders)
	result, err := b.GetCollateralMode(context.Background(), asset.USDTMarginedFutures)
	require.NoError(t, err)
	assert.NotNil(t, result)
}

func TestSetCollateralMode(t *testing.T) {
	t.Parallel()
	err := b.SetCollateralMode(context.Background(), asset.USDTMarginedFutures, collateral.PortfolioMode)
	require.ErrorIs(t, err, order.ErrCollateralInvalid)
	err = b.SetCollateralMode(context.Background(), asset.Spot, collateral.SingleMode)
	require.ErrorIs(t, err, asset.ErrNotSupported)
	err = b.SetCollateralMode(context.Background(), asset.CoinMarginedFutures, collateral.SingleMode)
	require.ErrorIs(t, err, asset.ErrNotSupported)

	sharedtestvalues.SkipTestIfCredentialsUnset(t, b, canManipulateRealOrders)
	err = b.SetCollateralMode(context.Background(), asset.USDTMarginedFutures, collateral.MultiMode)
	require.NoError(t, err)
}

func TestChangePositionMargin(t *testing.T) {
	t.Parallel()
	sharedtestvalues.SkipTestIfCredentialsUnset(t, b, canManipulateRealOrders)
	result, err := b.ChangePositionMargin(context.Background(), &margin.PositionChangeRequest{
		Pair:                    currency.NewBTCUSDT(),
		Asset:                   asset.USDTMarginedFutures,
		MarginType:              margin.Isolated,
		OriginalAllocatedMargin: 1337,
		NewAllocatedMargin:      1333337,
	})
	require.NoError(t, err)
	assert.NotNil(t, result)
}

func TestGetPositionSummary(t *testing.T) {
	t.Parallel()
	p, err := currency.NewPairFromString("BTCUSD_PERP")
	require.NoError(t, err)

	_, err = b.GetFuturesPositionSummary(context.Background(), &futures.PositionSummaryRequest{
		Asset:          asset.Spot,
		Pair:           p,
		UnderlyingPair: currency.NewPair(currency.BTC, currency.USD),
	})
	require.ErrorIs(t, err, asset.ErrNotSupported)

	sharedtestvalues.SkipTestIfCredentialsUnset(t, b)
	bb := currency.NewBTCUSDT()
	result, err := b.GetFuturesPositionSummary(context.Background(), &futures.PositionSummaryRequest{
		Asset: asset.USDTMarginedFutures,
		Pair:  bb,
	})
	assert.NoError(t, err)
	assert.NotNil(t, result)

	bb.Quote = currency.BUSD
	result, err = b.GetFuturesPositionSummary(context.Background(), &futures.PositionSummaryRequest{
		Asset: asset.USDTMarginedFutures,
		Pair:  bb,
	})
	assert.NoError(t, err)
	assert.NotNil(t, result)

	bb.Quote = currency.USD
	result, err = b.GetFuturesPositionSummary(context.Background(), &futures.PositionSummaryRequest{
		Asset:          asset.CoinMarginedFutures,
		Pair:           p,
		UnderlyingPair: bb,
	})
	require.NoError(t, err)
	assert.NotNil(t, result)
}

func TestGetFuturesPositionOrders(t *testing.T) {
	t.Parallel()
	sharedtestvalues.SkipTestIfCredentialsUnset(t, b)
	result, err := b.GetFuturesPositionOrders(context.Background(), &futures.PositionsRequest{
		Asset:                     asset.USDTMarginedFutures,
		Pairs:                     []currency.Pair{currency.NewBTCUSDT()},
		StartDate:                 time.Now().Add(-time.Hour * 24 * 70),
		RespectOrderHistoryLimits: true,
	})
	assert.NoError(t, err)
	assert.NotNil(t, result)

	result, err = b.GetFuturesPositionOrders(context.Background(), &futures.PositionsRequest{
		Asset:                     asset.CoinMarginedFutures,
		Pairs:                     []currency.Pair{coinmTradablePair},
		StartDate:                 time.Now().Add(time.Hour * 24 * -70),
		RespectOrderHistoryLimits: true,
	})
	require.NoError(t, err)
	assert.NotNil(t, result)
}

func TestSetMarginType(t *testing.T) {
	t.Parallel()
	err := b.SetMarginType(context.Background(), asset.Spot, currency.NewPair(currency.BTC, currency.USDT), margin.Isolated)
	require.ErrorIs(t, err, asset.ErrNotSupported)

	sharedtestvalues.SkipTestIfCredentialsUnset(t, b, canManipulateRealOrders)
	err = b.SetMarginType(context.Background(), asset.USDTMarginedFutures, currency.NewPair(currency.BTC, currency.USDT), margin.Isolated)
	require.NoError(t, err)

	err = b.SetMarginType(context.Background(), asset.CoinMarginedFutures, coinmTradablePair, margin.Isolated)
	assert.NoError(t, err)
}

func TestGetLeverage(t *testing.T) {
	t.Parallel()
	_, err := b.GetLeverage(context.Background(), asset.Spot, currency.NewBTCUSDT(), 0, order.UnknownSide)
	require.ErrorIs(t, err, asset.ErrNotSupported)

	sharedtestvalues.SkipTestIfCredentialsUnset(t, b)
	result, err := b.GetLeverage(context.Background(), asset.USDTMarginedFutures, currency.NewBTCUSDT(), 0, order.UnknownSide)
	assert.NoError(t, err)
	assert.NotNil(t, result)

	result, err = b.GetLeverage(context.Background(), asset.CoinMarginedFutures, coinmTradablePair, 0, order.UnknownSide)
	require.NoError(t, err)
	assert.NotNil(t, result)
}

func TestSetLeverage(t *testing.T) {
	t.Parallel()
	err := b.SetLeverage(context.Background(), asset.Spot, spotTradablePair, margin.Multi, 5, order.UnknownSide)
	require.ErrorIs(t, err, asset.ErrNotSupported)

	sharedtestvalues.SkipTestIfCredentialsUnset(t, b, canManipulateRealOrders)
	err = b.SetLeverage(context.Background(), asset.USDTMarginedFutures, currency.NewBTCUSDT(), margin.Multi, 5, order.UnknownSide)
	require.NoError(t, err)
	err = b.SetLeverage(context.Background(), asset.CoinMarginedFutures, coinmTradablePair, margin.Multi, 5, order.UnknownSide)
	require.NoError(t, err)
}

func TestGetCryptoLoansIncomeHistory(t *testing.T) {
	t.Parallel()
	sharedtestvalues.SkipTestIfCredentialsUnset(t, b)
	result, err := b.CryptoLoanIncomeHistory(context.Background(), currency.USDT, "", time.Time{}, time.Time{}, 100)
	require.NoError(t, err)
	assert.NotNil(t, result)
}

func TestCryptoLoanBorrow(t *testing.T) {
	t.Parallel()
	_, err := b.CryptoLoanBorrow(context.Background(), currency.EMPTYCODE, 1000, currency.BTC, 1, 7)
	require.ErrorIs(t, err, errLoanCoinMustBeSet)
	_, err = b.CryptoLoanBorrow(context.Background(), currency.USDT, 1000, currency.EMPTYCODE, 1, 7)
	require.ErrorIs(t, err, errCollateralCoinMustBeSet)
	_, err = b.CryptoLoanBorrow(context.Background(), currency.USDT, 0, currency.BTC, 1, 0)
	require.ErrorIs(t, err, errLoanTermMustBeSet)
	_, err = b.CryptoLoanBorrow(context.Background(), currency.USDT, 0, currency.BTC, 0, 7)
	require.ErrorIs(t, err, order.ErrAmountBelowMin)

	sharedtestvalues.SkipTestIfCredentialsUnset(t, b, canManipulateRealOrders)
	result, err := b.CryptoLoanBorrow(context.Background(), currency.USDT, 1000, currency.BTC, 1, 7)
	require.NoError(t, err)
	assert.NotNil(t, result)
}

func TestCryptoLoanBorrowHistory(t *testing.T) {
	t.Parallel()
	sharedtestvalues.SkipTestIfCredentialsUnset(t, b)
	result, err := b.CryptoLoanBorrowHistory(context.Background(), 0, currency.USDT, currency.BTC, time.Time{}, time.Time{}, 0, 0)
	require.NoError(t, err)
	assert.NotNil(t, result)
}

func TestCryptoLoanOngoingOrders(t *testing.T) {
	t.Parallel()
	sharedtestvalues.SkipTestIfCredentialsUnset(t, b)
	result, err := b.CryptoLoanOngoingOrders(context.Background(), 0, currency.USDT, currency.BTC, 0, 0)
	require.NoError(t, err)
	assert.NotNil(t, result)
}

func TestCryptoLoanRepay(t *testing.T) {
	t.Parallel()
	_, err := b.CryptoLoanRepay(context.Background(), 0, 1000, 1, false)
	require.ErrorIs(t, err, order.ErrOrderIDNotSet)
	_, err = b.CryptoLoanRepay(context.Background(), 42069, 0, 1, false)
	require.ErrorIs(t, err, order.ErrAmountBelowMin)

	sharedtestvalues.SkipTestIfCredentialsUnset(t, b, canManipulateRealOrders)
	result, err := b.CryptoLoanRepay(context.Background(), 42069, 1000, 1, false)
	require.NoError(t, err)
	assert.NotNil(t, result)
}

func TestCryptoLoanRepaymentHistory(t *testing.T) {
	t.Parallel()
	sharedtestvalues.SkipTestIfCredentialsUnset(t, b)
	result, err := b.CryptoLoanRepaymentHistory(context.Background(), 0, currency.USDT, currency.BTC, time.Time{}, time.Time{}, 0, 0)
	require.NoError(t, err)
	assert.NotNil(t, result)
}

func TestCryptoLoanAdjustLTV(t *testing.T) {
	t.Parallel()
	_, err := b.CryptoLoanAdjustLTV(context.Background(), 0, true, 1)
	require.ErrorIs(t, err, order.ErrOrderIDNotSet)
	_, err = b.CryptoLoanAdjustLTV(context.Background(), 42069, true, 0)
	require.ErrorIs(t, err, order.ErrAmountBelowMin)

	sharedtestvalues.SkipTestIfCredentialsUnset(t, b, canManipulateRealOrders)
	result, err := b.CryptoLoanAdjustLTV(context.Background(), 42069, true, 1)
	require.NoError(t, err)
	assert.NotNil(t, result)
}

func TestCryptoLoanLTVAdjustmentHistory(t *testing.T) {
	t.Parallel()
	sharedtestvalues.SkipTestIfCredentialsUnset(t, b)
	result, err := b.CryptoLoanLTVAdjustmentHistory(context.Background(), 0, currency.USDT, currency.BTC, time.Time{}, time.Time{}, 0, 0)
	require.NoError(t, err)
	assert.NotNil(t, result)
}

func TestCryptoLoanAssetsData(t *testing.T) {
	t.Parallel()
	sharedtestvalues.SkipTestIfCredentialsUnset(t, b)
	result, err := b.CryptoLoanAssetsData(context.Background(), currency.EMPTYCODE, 0)
	require.NoError(t, err)
	assert.NotNil(t, result)
}

func TestCryptoLoanCollateralAssetsData(t *testing.T) {
	t.Parallel()
	sharedtestvalues.SkipTestIfCredentialsUnset(t, b)
	result, err := b.CryptoLoanCollateralAssetsData(context.Background(), currency.EMPTYCODE, 0)
	require.NoError(t, err)
	assert.NotNil(t, result)
}

func TestCryptoLoanCheckCollateralRepayRate(t *testing.T) {
	t.Parallel()
	_, err := b.CryptoLoanCheckCollateralRepayRate(context.Background(), currency.EMPTYCODE, currency.BNB, 69)
	require.ErrorIs(t, err, errLoanCoinMustBeSet)
	_, err = b.CryptoLoanCheckCollateralRepayRate(context.Background(), currency.BUSD, currency.EMPTYCODE, 69)
	require.ErrorIs(t, err, errCollateralCoinMustBeSet)
	_, err = b.CryptoLoanCheckCollateralRepayRate(context.Background(), currency.BUSD, currency.BNB, 0)
	require.ErrorIs(t, err, order.ErrAmountBelowMin)

	sharedtestvalues.SkipTestIfCredentialsUnset(t, b)
	result, err := b.CryptoLoanCheckCollateralRepayRate(context.Background(), currency.BUSD, currency.BNB, 69)
	require.NoError(t, err)
	assert.NotNil(t, result)
}

func TestCryptoLoanCustomiseMarginCall(t *testing.T) {
	t.Parallel()
	_, err := b.CryptoLoanCustomiseMarginCall(context.Background(), 0, currency.BTC, 0)
	require.ErrorIs(t, err, errMarginCallValueRequired)

	sharedtestvalues.SkipTestIfCredentialsUnset(t, b, canManipulateRealOrders)
	result, err := b.CryptoLoanCustomiseMarginCall(context.Background(), 1337, currency.BTC, .70)
	require.NoError(t, err)
	assert.NotNil(t, result)
}

func TestFlexibleLoanBorrow(t *testing.T) {
	t.Parallel()
	_, err := b.FlexibleLoanBorrow(context.Background(), currency.EMPTYCODE, currency.USDC, 1, 0)
	require.ErrorIs(t, err, errLoanCoinMustBeSet)
	_, err = b.FlexibleLoanBorrow(context.Background(), currency.ATOM, currency.EMPTYCODE, 1, 0)
	require.ErrorIs(t, err, errCollateralCoinMustBeSet)
	_, err = b.FlexibleLoanBorrow(context.Background(), currency.ATOM, currency.USDC, 0, 0)
	require.ErrorIs(t, err, order.ErrAmountBelowMin)

	sharedtestvalues.SkipTestIfCredentialsUnset(t, b, canManipulateRealOrders)
	result, err := b.FlexibleLoanBorrow(context.Background(), currency.ATOM, currency.USDC, 1, 0)
	require.NoError(t, err)
	assert.NotNil(t, result)
}

func TestFlexibleLoanOngoingOrders(t *testing.T) {
	t.Parallel()
	sharedtestvalues.SkipTestIfCredentialsUnset(t, b)
	result, err := b.FlexibleLoanOngoingOrders(context.Background(), currency.EMPTYCODE, currency.EMPTYCODE, 0, 0)
	require.NoError(t, err)
	assert.NotNil(t, result)
}

func TestFlexibleLoanBorrowHistory(t *testing.T) {
	t.Parallel()
	sharedtestvalues.SkipTestIfCredentialsUnset(t, b)
	result, err := b.FlexibleLoanBorrowHistory(context.Background(), currency.EMPTYCODE, currency.EMPTYCODE, time.Time{}, time.Time{}, 0, 0)
	require.NoError(t, err)
	assert.NotNil(t, result)
}

func TestFlexibleLoanRepay(t *testing.T) {
	t.Parallel()
	_, err := b.FlexibleLoanRepay(context.Background(), currency.EMPTYCODE, currency.BTC, 1, false, false)
	require.ErrorIs(t, err, errLoanCoinMustBeSet)
	_, err = b.FlexibleLoanRepay(context.Background(), currency.USDT, currency.EMPTYCODE, 1, false, false)
	require.ErrorIs(t, err, errCollateralCoinMustBeSet)
	_, err = b.FlexibleLoanRepay(context.Background(), currency.USDT, currency.BTC, 0, false, false)
	require.ErrorIs(t, err, order.ErrAmountBelowMin)

	sharedtestvalues.SkipTestIfCredentialsUnset(t, b, canManipulateRealOrders)
	result, err := b.FlexibleLoanRepay(context.Background(), currency.ATOM, currency.USDC, 1, false, false)
	require.NoError(t, err)
	assert.NotNil(t, result)
}

func TestFlexibleLoanRepayHistory(t *testing.T) {
	t.Parallel()
	sharedtestvalues.SkipTestIfCredentialsUnset(t, b)
	result, err := b.FlexibleLoanRepayHistory(context.Background(), currency.EMPTYCODE, currency.EMPTYCODE, time.Time{}, time.Time{}, 0, 0)
	require.NoError(t, err)
	assert.NotNil(t, result)
}

func TestFlexibleLoanCollateralRepayment(t *testing.T) {
	t.Parallel()
	_, err := b.FlexibleLoanCollateralRepayment(context.Background(), currency.EMPTYCODE, currency.USDT, 1000, true)
	require.ErrorIs(t, err, currency.ErrCurrencyCodeEmpty)
	_, err = b.FlexibleLoanCollateralRepayment(context.Background(), currency.BTC, currency.EMPTYCODE, 1000, true)
	require.ErrorIs(t, err, currency.ErrCurrencyCodeEmpty)
	_, err = b.FlexibleLoanCollateralRepayment(context.Background(), currency.BTC, currency.USDT, 0, true)
	require.ErrorIs(t, err, order.ErrAmountBelowMin)

	sharedtestvalues.SkipTestIfCredentialsUnset(t, b, canManipulateRealOrders)
	result, err := b.FlexibleLoanCollateralRepayment(context.Background(), currency.BTC, currency.USDT, 1000, true)
	require.NoError(t, err)
	assert.NotNil(t, result)
}

func TestCheckCollateralRepayRate(t *testing.T) {
	t.Parallel()
	_, err := b.CheckCollateralRepayRate(context.Background(), currency.EMPTYCODE, currency.USDT)
	require.ErrorIs(t, err, errLoanCoinMustBeSet)
	_, err = b.CheckCollateralRepayRate(context.Background(), currency.BTC, currency.EMPTYCODE)
	require.ErrorIs(t, err, errCollateralCoinMustBeSet)

	sharedtestvalues.SkipTestIfCredentialsUnset(t, b)
	result, err := b.CheckCollateralRepayRate(context.Background(), currency.BTC, currency.USDT)
	require.NoError(t, err)
	assert.NotNil(t, result)
}

func TestGetFlexibleLoanLiquidiationHistory(t *testing.T) {
	t.Parallel()
	sharedtestvalues.SkipTestIfCredentialsUnset(t, b)
	result, err := b.GetFlexibleLoanLiquidiationHistory(context.Background(), currency.BTC, currency.EMPTYCODE, time.Time{}, time.Time{}, 0, 100)
	require.NoError(t, err)
	assert.NotNil(t, result)
}

func TestFlexibleLoanAdjustLTV(t *testing.T) {
	t.Parallel()
	_, err := b.FlexibleLoanAdjustLTV(context.Background(), currency.EMPTYCODE, currency.BTC, 1, true)
	require.ErrorIs(t, err, errLoanCoinMustBeSet)
	_, err = b.FlexibleLoanAdjustLTV(context.Background(), currency.USDT, currency.EMPTYCODE, 1, true)
	require.ErrorIs(t, err, errCollateralCoinMustBeSet)
	_, err = b.FlexibleLoanAdjustLTV(context.Background(), currency.USDT, currency.BTC, 0, true)
	require.ErrorIs(t, err, order.ErrAmountBelowMin)

	sharedtestvalues.SkipTestIfCredentialsUnset(t, b, canManipulateRealOrders)
	result, err := b.FlexibleLoanAdjustLTV(context.Background(), currency.USDT, currency.BTC, 1, true)
	require.NoError(t, err)
	assert.NotNil(t, result)
}

func TestFlexibleLoanLTVAdjustmentHistory(t *testing.T) {
	t.Parallel()
	sharedtestvalues.SkipTestIfCredentialsUnset(t, b)
	result, err := b.FlexibleLoanLTVAdjustmentHistory(context.Background(), currency.EMPTYCODE, currency.EMPTYCODE, time.Time{}, time.Time{}, 0, 0)
	require.NoError(t, err)
	assert.NotNil(t, result)
}

func TestFlexibleLoanAssetsData(t *testing.T) {
	t.Parallel()
	sharedtestvalues.SkipTestIfCredentialsUnset(t, b)
	result, err := b.FlexibleLoanAssetsData(context.Background(), currency.EMPTYCODE)
	require.NoError(t, err)
	assert.NotNil(t, result)
}

func TestFlexibleCollateralAssetsData(t *testing.T) {
	t.Parallel()
	sharedtestvalues.SkipTestIfCredentialsUnset(t, b)
	result, err := b.FlexibleCollateralAssetsData(context.Background(), currency.EMPTYCODE)
	require.NoError(t, err)
	assert.NotNil(t, result)
}

func TestGetFuturesContractDetails(t *testing.T) {
	t.Parallel()
	_, err := b.GetFuturesContractDetails(context.Background(), asset.Spot)
	require.ErrorIs(t, err, futures.ErrNotFuturesAsset)
	_, err = b.GetFuturesContractDetails(context.Background(), asset.Futures)
	require.ErrorIs(t, err, asset.ErrNotSupported)

	result, err := b.GetFuturesContractDetails(context.Background(), asset.USDTMarginedFutures)
	assert.NoError(t, err)
	assert.NotNil(t, result)
	result, err = b.GetFuturesContractDetails(context.Background(), asset.CoinMarginedFutures)
	require.NoError(t, err)
	assert.NotNil(t, result)
}

func TestGetFundingRateInfo(t *testing.T) {
	t.Parallel()
	result, err := b.GetFundingRateInfo(context.Background())
	require.NoError(t, err)
	assert.NotNil(t, result)
}

func TestUGetFundingRateInfo(t *testing.T) {
	t.Parallel()
	result, err := b.UGetFundingRateInfo(context.Background())
	require.NoError(t, err)
	assert.NotNil(t, result)
}

func TestWsUFuturesConnect(t *testing.T) {
	t.Parallel()
	if mockTests {
		t.SkipNow()
	}
	err := b.WsUFuturesConnect()
	require.NoError(t, err)
}

var messageMap = map[string]string{
	"Asset Index":                   `{"stream": "!assetIndex@arr", "data": [{ "e":"assetIndexUpdate", "E":1686749230000, "s":"ADAUSD", "i":"0.27462452", "b":"0.10000000", "a":"0.10000000", "B":"0.24716207", "A":"0.30208698", "q":"0.05000000", "g":"0.05000000", "Q":"0.26089330", "G":"0.28835575" }, { "e":"assetIndexUpdate", "E":1686749230000, "s":"USDTUSD", "i":"0.99987691", "b":"0.00010000", "a":"0.00010000", "B":"0.99977692", "A":"0.99997689", "q":"0.00010000", "g":"0.00010000", "Q":"0.99977692", "G":"0.99997689" } ]}`,
	"Contract Info":                 `{"stream": "!contractInfo", "data": {"e":"contractInfo", "E":1669356423908, "s":"IOTAUSDT", "ps":"IOTAUSDT", "ct":"PERPETUAL", "dt":4133404800000, "ot":1569398400000, "cs":"TRADING", "bks":[ { "bs":1, "bnf":0, "bnc":5000, "mmr":0.01, "cf":0, "mi":21, "ma":50 }, { "bs":2, "bnf":5000, "bnc":25000, "mmr":0.025, "cf":75, "mi":11, "ma":20 } ] }}`,
	"Force Order":                   `{"stream": "!forceOrder@arr", "data": {"e":"forceOrder", "E":1568014460893, "o":{ "s":"BTCUSDT", "S":order.Sell.String(), "o":"LIMIT", "f":"IOC", "q":"0.014", "p":"9910", "ap":"9910", "X":"FILLED", "l":"0.014", "z":"0.014", "T":1568014460893 }}}`,
	"All BookTicker":                `{"stream": "!bookTicker","data":{"e":"bookTicker","u":3682854202063,"s":"NEARUSDT","b":"2.4380","B":"20391","a":"2.4390","A":"271","T":1703015198639,"E":1703015198640}}`,
	"Multiple Market Ticker":        `{"stream": "!ticker@arr", "data": [{"e":"24hrTicker","E":1703018247910,"s":"ICPUSDT","p":"-0.540000","P":"-5.395","w":"9.906194","c":"9.470000","Q":"1","o":"10.010000","h":"10.956000","l":"9.236000","v":"34347035","q":"340248403.001000","O":1702931820000,"C":1703018247909,"F":78723309,"L":80207941,"n":1484628},{"e":"24hrTicker","E":1703018247476,"s":"MEMEUSDT","p":"0.0020900","P":"7.331","w":"0.0300554","c":"0.0305980","Q":"7568","o":"0.0285080","h":"0.0312730","l":"0.0284120","v":"5643663185","q":"169622568.3721920","O":1702931820000,"C":1703018247475,"F":88665791,"L":89517438,"n":851643},{"e":"24hrTicker","E":1703018247822,"s":"SOLUSDT","p":"0.8680","P":"1.192","w":"74.4933","c":"73.6900","Q":"21","o":"72.8220","h":"76.3840","l":"71.8000","v":"26283647","q":"1957955612.4830","O":1702931820000,"C":1703018247820,"F":1126774871,"L":1129007642,"n":2232761},{"e":"24hrTicker","E":1703018247254,"s":"IMXUSDT","p":"0.0801","P":"3.932","w":"2.1518","c":"2.1171","Q":"225","o":"2.0370","h":"2.2360","l":"2.0319","v":"59587050","q":"128216496.4538","O":1702931820000,"C":1703018247252,"F":169814879,"L":170587124,"n":772246},{"e":"24hrTicker","E":1703018247309,"s":"DYDXUSDT","p":"-0.036","P":"-1.255","w":"2.896","c":"2.832","Q":"169.6","o":"2.868","h":"2.987","l":"2.782","v":"81690098.5","q":"236599791.383","O":1702931820000,"C":1703018247308,"F":385238821,"L":385888621,"n":649799},{"e":"24hrTicker","E":1703018247240,"s":"ONTUSDT","p":"0.0022","P":"1.011","w":"0.2213","c":"0.2197","Q":"45.7","o":"0.2175","h":"0.2251","l":"0.2157","v":"60880132.6","q":"13471239.8637","O":1702931820000,"C":1703018247238,"F":186008331,"L":186088275,"n":79945},{"e":"24hrTicker","E":1703018247658,"s":"AAVEUSDT","p":"4.660","P":"4.778","w":"102.969","c":"102.190","Q":"0.4","o":"97.530","h":"108.000","l":"97.370","v":"1205430.6","q":"124121750.870","O":1702931820000,"C":1703018247657,"F":343017862,"L":343487276,"n":469414},{"e":"24hrTicker","E":1703018247545,"s":"USTCUSDT","p":"0.0018500","P":"5.628","w":"0.0348991","c":"0.0347200","Q":"2316","o":"0.0328700","h":"0.0371100","l":"0.0328000","v":"2486985654","q":"86793545.3903700","O":1702931820000,"C":1703018247544,"F":32136013,"L":32601947,"n":465935},{"e":"24hrTicker","E":1703018247997,"s":"FTMUSDT","p":"-0.005000","P":"-1.221","w":"0.409721","c":"0.404400","Q":"1421","o":"0.409400","h":"0.421200","l":"0.392100","v":"471077518","q":"193010517.884400","O":1702931820000,"C":1703018247996,"F":716077491,"L":716712548,"n":635055},{"e":"24hrTicker","E":1703018247338,"s":"LRCUSDT","p":"-0.00290","P":"-1.104","w":"0.26531","c":"0.25980","Q":"113","o":"0.26270","h":"0.27190","l":"0.25590","v":"142488749","q":"37803477.10260","O":1702931820000,"C":1703018247336,"F":318115460,"L":318317340,"n":201880},{"e":"24hrTicker","E":1703018247776,"s":"TRBUSDT","p":"25.037","P":"21.840","w":"131.860","c":"139.677","Q":"0.3","o":"114.640","h":"143.900","l":"113.600","v":"3955845.0","q":"521616257.947","O":1702931820000,"C":1703018247775,"F":417041483,"L":419226886,"n":2185249},{"e":"24hrTicker","E":1703018247513,"s":"ACEUSDT","p":"0.108200","P":"0.826","w":"13.544944","c":"13.211400","Q":"14.37","o":"13.103200","h":"15.131200","l":"12.402900","v":"41359842.25","q":"560216757.038015","O":1702931820000,"C":1703018247512,"F":2261106,"L":4779982,"n":2518828},{"e":"24hrTicker","E":1703018247995,"s":"KEYUSDT","p":"0.0000270","P":"0.506","w":"0.0054583","c":"0.0053660","Q":"3540","o":"0.0053390","h":"0.0056230","l":"0.0053220","v":"1658962254","q":"9055176.9144700","O":1702931820000,"C":1703018247993,"F":32127330,"L":32236546,"n":109217},{"e":"24hrTicker","E":1703018247825,"s":"SUIUSDT","p":"0.094400","P":"15.783","w":"0.658766","c":"0.692500","Q":"157.6","o":"0.598100","h":"0.719600","l":"0.596400","v":"538807943.2","q":"354948524.988570","O":1702931820000,"C":1703018247824,"F":129572611,"L":130637476,"n":1064863},{"e":"24hrTicker","E":1703018247328,"s":"AGLDUSDT","p":"0.0738000","P":"7.016","w":"1.1222224","c":"1.1257000","Q":"49","o":"1.0519000","h":"1.1936000","l":"1.0471000","v":"63230369","q":"70958539.3508000","O":1702931820000,"C":1703018247327,"F":40498492,"L":41170995,"n":672503},{"e":"24hrTicker","E":1703018247882,"s":"BTCUSDT","p":"412.30","P":"0.986","w":"42651.76","c":"42247.00","Q":"0.003","o":"41834.70","h":"43550.00","l":"41792.00","v":"366582.423","q":"15635385730.76","O":1702931820000,"C":1703018247880,"F":4392041494,"L":4395950440,"n":3908934},{"e":"24hrTicker","E":1703018247531,"s":"WLDUSDT","p":"-0.0475000","P":"-1.232","w":"3.9879959","c":"3.8089000","Q":"50","o":"3.8564000","h":"4.3320000","l":"3.7237000","v":"119350666","q":"475969966.2747000","O":1702931820000,"C":1703018247530,"F":183723717,"L":186154953,"n":2431230},{"e":"24hrTicker","E":1703018247595,"s":"WAVESUSDT","p":"0.1108","P":"4.876","w":"2.4490","c":"2.3833","Q":"8.1","o":"2.2725","h":"2.5775","l":"2.2658","v":"54051344.0","q":"132369622.6356","O":1702931820000,"C":1703018247593,"F":503343992,"L":504167968,"n":823975},{"e":"24hrTicker","E":1703018247943,"s":"BLZUSDT","p":"0.00441","P":"1.274","w":"0.34477","c":"0.35043","Q":"35","o":"0.34602","h":"0.35844","l":"0.33146","v":"224686045","q":"77465133.09517","O":1702931820000,"C":1703018247942,"F":301286442,"L":301919432,"n":632991},{"e":"24hrTicker","E":1703018248027,"s":"ALGOUSDT","p":"0.0044","P":"2.329","w":"0.1982","c":"0.1933","Q":"1724.4","o":"0.1889","h":"0.2053","l":"0.1883","v":"418107041.7","q":"82860752.3534","O":1702931820000,"C":1703018248025,"F":317274252,"L":317530189,"n":255937},{"e":"24hrTicker","E":1703018247795,"s":"LUNA2USDT","p":"0.0849000","P":"9.610","w":"0.9622720","c":"0.9684000","Q":"91","o":"0.8835000","h":"1.0234000","l":"0.8800000","v":"132211955","q":"127223857.1990000","O":1702931820000,"C":1703018247793,"F":143814989,"L":144504341,"n":689350},{"e":"24hrTicker","E":1703018247557,"s":"DOGEUSDT","p":"-0.000290","P":"-0.320","w":"0.091710","c":"0.090210","Q":"1211","o":"0.090500","h":"0.093550","l":"0.089300","v":"4695249277","q":"430603554.425970","O":1702931820000,"C":1703018247556,"F":1408300026,"L":1409042131,"n":742103},{"e":"24hrTicker","E":1703018247578,"s":"SUSHIUSDT","p":"0.0024","P":"0.217","w":"1.1263","c":"1.1097","Q":"34","o":"1.1073","h":"1.1479","l":"1.0921","v":"34830643","q":"39229338.9293","O":1702931820000,"C":1703018247576,"F":389676753,"L":389892337,"n":215584},{"e":"24hrTicker","E":1703018247636,"s":"ROSEUSDT","p":"0.00859","P":"9.826","w":"0.09344","c":"0.09601","Q":"300","o":"0.08742","h":"0.09842","l":"0.08724","v":"768803655","q":"71837497.60153","O":1702931820000,"C":1703018247635,"F":145874088,"L":146347778,"n":473689},{"e":"24hrTicker","E":1703018247446,"s":"CTKUSDT","p":"0.05240","P":"6.933","w":"0.76993","c":"0.80820","Q":"16","o":"0.75580","h":"0.81760","l":"0.73560","v":"39275735","q":"30239750.04250","O":1702931820000,"C":1703018247445,"F":129601557,"L":129911270,"n":309714},{"e":"24hrTicker","E":1703018247083,"s":"MATICUSDT","p":"-0.02260","P":"-2.883","w":"0.78657","c":"0.76130","Q":"11","o":"0.78390","h":"0.82380","l":"0.74930","v":"510723474","q":"401719478.20480","O":1702931820000,"C":1703018247081,"F":899425701,"L":900164133,"n":738432},{"e":"24hrTicker","E":1703018247954,"s":"INJUSDT","p":"3.554000","P":"10.740","w":"37.577625","c":"36.646000","Q":"9.3","o":"33.092000","h":"39.988000","l":"32.803000","v":"30119373.7","q":"1131814520.584100","O":1702931820000,"C":1703018247953,"F":210846748,"L":214612851,"n":3766053},{"e":"24hrTicker","E":1703018247559,"s":"OCEANUSDT","p":"0.00890","P":"1.805","w":"0.50791","c":"0.50200","Q":"147","o":"0.49310","h":"0.52090","l":"0.49170","v":"42754656","q":"21715597.51239","O":1702931820000,"C":1703018247557,"F":243729859,"L":243879437,"n":149578},{"e":"24hrTicker","E":1703018247779,"s":"UNIUSDT","p":"0.0220","P":"0.378","w":"5.9288","c":"5.8470","Q":"10","o":"5.8250","h":"6.0440","l":"5.7520","v":"11324960","q":"67143423.4300","O":1702931820000,"C":1703018247778,"F":356204442,"L":356430119,"n":225678},{"e":"24hrTicker","E":1703018247999,"s":"1000BONKUSDT","p":"-0.0004410","P":"-2.245","w":"0.0205588","c":"0.0192000","Q":"1562","o":"0.0196410","h":"0.0231060","l":"0.0188770","v":"30632634003","q":"629769968.4590968","O":1702931820000,"C":1703018247998,"F":75958362,"L":80131721,"n":4173351},{"e":"24hrTicker","E":1703018247559,"s":"ARUSDT","p":"-0.382","P":"-4.176","w":"9.030","c":"8.765","Q":"4.5","o":"9.147","h":"9.467","l":"8.571","v":"3178087.5","q":"28698158.147","O":1702931820000,"C":1703018247557,"F":143756455,"L":143985699,"n":229244},{"e":"24hrTicker","E":1703018247344,"s":"AUCTIONUSDT","p":"9.690000","P":"31.369","w":"38.302392","c":"40.580000","Q":"0.65","o":"30.890000","h":"43.400000","l":"30.650000","v":"15656989.13","q":"599700134.856300","O":1702931820000,"C":1703018247343,"F":2451094,"L":5013398,"n":2561767},{"e":"24hrTicker","E":1703018247959,"s":"XRPUSDT","p":"-0.0021","P":"-0.346","w":"0.6083","c":"0.6045","Q":"396.3","o":"0.6066","h":"0.6170","l":"0.5973","v":"744301855.7","q":"452752948.7478","O":1702931820000,"C":1703018247957,"F":1344388341,"L":1344913573,"n":525224},{"e":"24hrTicker","E":1703018247813,"s":"EGLDUSDT","p":"-0.130","P":"-0.223","w":"58.569","c":"58.070","Q":"1.1","o":"58.200","h":"60.240","l":"56.670","v":"802381.7","q":"46994956.463","O":1702931820000,"C":1703018247811,"F":235206699,"L":235456030,"n":249331},{"e":"24hrTicker","E":1703018247990,"s":"ETHUSDT","p":"-10.21","P":"-0.468","w":"2206.89","c":"2170.39","Q":"0.060","o":"2180.60","h":"2256.64","l":"2135.03","v":"3187161.031","q":"7033700225.77","O":1702931820000,"C":1703018247988,"F":3443398114,"L":3446512406,"n":3114283},{"e":"24hrTicker","E":1703018247096,"s":"PENDLEUSDT","p":"-0.0059000","P":"-0.569","w":"1.0590403","c":"1.0319000","Q":"12","o":"1.0378000","h":"1.0960000","l":"1.0120000","v":"7593669","q":"8042001.5937000","O":1702931820000,"C":1703018247095,"F":16663914,"L":16782530,"n":118617}]}`,
	"Single Market Ticker":          `{"stream": "BTCUSDT@ticker", "data": { "e": "24hrTicker", "E": 1571889248277, "s": "BTCUSDT", "p": "0.0015", "P": "250.00", "w": "0.0018", "c": "0.0025", "Q": "10", "o": "0.0010", "h": "0.0025", "l": "0.0010", "v": "10000", "q": "18", "O": 0, "C": 1703019429985, "F": 0, "L": 18150, "n": 18151 } }`,
	"Multiple Mini Tickers":         `{"stream": "!miniTicker@arr","data":[{"e":"24hrMiniTicker","E":1703019429455,"s":"BICOUSDT","c":"0.3667000","o":"0.3792000","h":"0.3892000","l":"0.3639000","v":"28768370","q":"10779000.9922000"},{"e":"24hrMiniTicker","E":1703019429985,"s":"API3USDT","c":"1.6834","o":"1.7326","h":"1.8406","l":"1.6699","v":"12371516.4","q":"21642153.0574"},{"e":"24hrMiniTicker","E":1703019429111,"s":"ICPUSDT","c":"9.414000","o":"10.126000","h":"10.956000","l":"9.236000","v":"34262192","q":"339148145.539000"},{"e":"24hrMiniTicker","E":1703019429945,"s":"SOLUSDT","c":"73.0930","o":"73.2180","h":"76.3840","l":"71.8000","v":"26319095","q":"1960871540.2620"}]}`,
	"Multi Asset Mode Asset":        `{"stream": "!assetIndex@arr", "data":[{ "e":"assetIndexUpdate", "E":1686749230000, "s":"ADAUSD","i":"0.27462452","b":"0.10000000","a":"0.10000000","B":"0.24716207","A":"0.30208698","q":"0.05000000","g":"0.05000000","Q":"0.26089330","G":"0.28835575"}, { "e":"assetIndexUpdate", "E":1686749230000, "s":"USDTUSD", "i":"0.99987691", "b":"0.00010000", "a":"0.00010000", "B":"0.99977692", "A":"0.99997689", "q":"0.00010000", "g":"0.00010000", "Q":"0.99977692", "G":"0.99997689" }]}`,
	"Composite Index Symbol":        `{"stream": BTCUSDT@compositeIndex", "data":{ "e":"compositeIndex", "E":1602310596000, "s":"DEFIUSDT", "p":"554.41604065", "C":"baseAsset", "c":[ { "b":"BAL", "q":"USDT", "w":"1.04884844", "W":"0.01457800", "i":"24.33521021" }, { "b":"BAND", "q":"USDT" , "w":"3.53782729", "W":"0.03935200", "i":"7.26420084" } ] } }`,
	"Diff Book Depth Stream":        `{"stream": BTCUSDT@depth@500ms", "data": { "e": "depthUpdate", "E": 1571889248277, "T": 1571889248276, "s": "BTCUSDT", "U": 157, "u": 160, "pu": 149, "b": [ [ "0.0024", "10" ] ], "a": [ [ "0.0026", "100" ] ] } }`,
	"Partial Book Depth Stream":     `{"stream": BTCUSDT@depth5", "data":{ "e": "depthUpdate", "E": 1571889248277, "T": 1571889248276, "s": "BTCUSDT", "U": 390497796, "u": 390497878, "pu": 390497794, "b": [ [ "7403.89", "0.002" ], [ "7403.90", "3.906" ], [ "7404.00", "1.428" ], [ "7404.85", "5.239" ], [ "7405.43", "2.562" ] ], "a": [ [ "7405.96", "3.340" ], [ "7406.63", "4.525" ], [ "7407.08", "2.475" ], [ "7407.15", "4.800" ], [ "7407.20","0.175"]]}}`,
	"Individual Symbol Mini Ticker": `{"stream": BTCUSDT@miniTicker", "data": { "e": "24hrMiniTicker", "E": 1571889248277, "s": "BTCUSDT", "c": "0.0025", "o": "0.0010", "h": "0.0025", "l": "0.0010", "v": "10000", "q": "18"}}`,
}

func TestHandleData(t *testing.T) {
	t.Parallel()
	for x := range messageMap {
		err := b.wsHandleFuturesData([]byte(messageMap[x]), asset.USDTMarginedFutures)
		assert.NoError(t, err)
	}
}

func TestListSubscriptions(t *testing.T) {
	t.Parallel()
	if mockTests {
		t.SkipNow()
	}
	if !b.Websocket.IsConnected() {
		err := b.WsUFuturesConnect()
		require.NoError(t, err)
	}
	result, err := b.ListSubscriptions()
	require.NoError(t, err)
	assert.NotNil(t, result)
}

func TestSetProperty(t *testing.T) {
	t.Parallel()
	if mockTests {
		t.SkipNow()
	}
	if !b.Websocket.IsConnected() {
		err := b.WsUFuturesConnect()
		require.NoError(t, err)
	}
	err := b.SetProperty("combined", true)
	require.NoError(t, err)
}

func TestGetWsOrderbook(t *testing.T) {
	t.Parallel()
	if mockTests {
		t.SkipNow()
	}
	if !b.IsAPIStreamConnected() {
		t.Skip(apiStreamingIsNotConnected)
	}
	result, err := b.GetWsOrderbook(&OrderBookDataRequestParams{Symbol: currency.NewPair(currency.BTC, currency.USDT), Limit: 1000})
	require.NoError(t, err)
	assert.NotNil(t, result)
}

func TestGetWsMostRecentTrades(t *testing.T) {
	t.Parallel()
	if mockTests {
		t.SkipNow()
	}
	if !b.IsAPIStreamConnected() {
		t.Skip(apiStreamingIsNotConnected)
	}
	result, err := b.GetWsMostRecentTrades(&RecentTradeRequestParams{
		Symbol: currency.NewPair(currency.BTC, currency.USDT),
		Limit:  15,
	})
	require.NoError(t, err)
	assert.NotNil(t, result)
}

func TestGetWsAggregatedTrades(t *testing.T) {
	t.Parallel()
	if mockTests {
		t.SkipNow()
	}
	if !b.IsAPIStreamConnected() {
		t.Skip(apiStreamingIsNotConnected)
	}
	result, err := b.GetWsAggregatedTrades(&WsAggregateTradeRequestParams{
		Symbol: "BTCUSDT",
		Limit:  5,
	})
	require.NoError(t, err)
	assert.NotNil(t, result)
}

func TestGetWsKlines(t *testing.T) {
	t.Parallel()
	_, err := b.GetWsCandlestick(&KlinesRequestParams{})
	require.ErrorIs(t, err, common.ErrEmptyParams)

	arg := &KlinesRequestParams{Timezone: "GMT+2"}
	_, err = b.GetWsCandlestick(arg)
	require.ErrorIs(t, err, currency.ErrCurrencyPairEmpty)

	arg.Symbol = spotTradablePair
	_, err = b.GetWsCandlestick(arg)
	require.ErrorIs(t, err, kline.ErrInvalidInterval)

	if mockTests {
		t.SkipNow()
	}
	start, end := getTime()
	if !b.IsAPIStreamConnected() {
		t.Skip(apiStreamingIsNotConnected)
	}
	result, err := b.GetWsCandlestick(&KlinesRequestParams{
		Symbol:    currency.NewPair(currency.BTC, currency.USDT),
		Interval:  kline.FiveMin.Short(),
		Limit:     24,
		StartTime: start,
		EndTime:   end,
	})
	require.NoError(t, err)
	assert.NotNil(t, result)
}

func TestGetWsOptimizedCandlestick(t *testing.T) {
	t.Parallel()
	if mockTests {
		t.SkipNow()
	}
	start, end := getTime()
	if !b.IsAPIStreamConnected() {
		t.Skip(apiStreamingIsNotConnected)
	}
	result, err := b.GetWsOptimizedCandlestick(&KlinesRequestParams{
		Symbol:    currency.NewPair(currency.BTC, currency.USDT),
		Interval:  kline.FiveMin.Short(),
		Limit:     24,
		StartTime: start,
		EndTime:   end,
	})
	require.NoError(t, err)
	assert.NotNil(t, result)
}

func setupWs() {
	err := b.WsConnect()
	if err != nil {
		log.Fatal(err)
	}
}

func TestGetCurrenctAveragePrice(t *testing.T) {
	t.Parallel()
	_, err := b.GetWsCurrenctAveragePrice(currency.EMPTYPAIR)
	require.ErrorIs(t, err, currency.ErrCurrencyPairEmpty)

	if mockTests {
		t.SkipNow()
	}
	if !b.IsAPIStreamConnected() {
		t.Skip(apiStreamingIsNotConnected)
	}
	result, err := b.GetWsCurrenctAveragePrice(currency.NewPair(currency.BTC, currency.USDT))
	require.NoError(t, err)
	assert.NotNil(t, result)
}

func TestGetWs24HourPriceChanges(t *testing.T) {
	t.Parallel()
	_, err := b.GetWs24HourPriceChanges(nil)
	require.ErrorIs(t, err, common.ErrEmptyParams)

	_, err = b.GetWs24HourPriceChanges(&PriceChangeRequestParam{})
	require.ErrorIs(t, err, currency.ErrCurrencyPairsEmpty)

	if mockTests {
		t.SkipNow()
	}
	if !b.IsAPIStreamConnected() {
		t.Skip(apiStreamingIsNotConnected)
	}
	result, err := b.GetWs24HourPriceChanges(&PriceChangeRequestParam{Symbols: []currency.Pair{currency.NewPair(currency.BTC, currency.USDT)}})
	require.NoError(t, err)
	assert.NotNil(t, result)
}

func TestGetWsTradingDayTickers(t *testing.T) {
	t.Parallel()
	_, err := b.GetWsTradingDayTickers(nil)
	require.ErrorIs(t, err, common.ErrEmptyParams)

	_, err = b.GetWsTradingDayTickers(&PriceChangeRequestParam{Timezone: "GMT+3"})
	require.ErrorIs(t, err, currency.ErrCurrencyPairsEmpty)

	if mockTests {
		t.SkipNow()
	}
	if !b.IsAPIStreamConnected() {
		t.Skip(apiStreamingIsNotConnected)
	}
	result, err := b.GetWsTradingDayTickers(&PriceChangeRequestParam{
		Symbols: []currency.Pair{currency.NewPair(currency.BTC, currency.USDT)},
	})
	require.NoError(t, err)
	assert.NotNil(t, result)
}

func TestGetSymbolPriceTicker(t *testing.T) {
	t.Parallel()
	_, err := b.GetSymbolPriceTicker(currency.EMPTYPAIR)
	require.ErrorIs(t, err, currency.ErrCurrencyPairsEmpty)

	if mockTests {
		t.SkipNow()
	}
	if !b.IsAPIStreamConnected() {
		t.Skip(apiStreamingIsNotConnected)
	}
	result, err := b.GetSymbolPriceTicker(currency.NewPair(currency.BTC, currency.USDT))
	require.NoError(t, err)
	assert.NotNil(t, result)
}

func TestGetWsSymbolOrderbookTicker(t *testing.T) {
	t.Parallel()
	_, err := b.GetWsSymbolOrderbookTicker([]currency.Pair{currency.EMPTYPAIR})
	require.ErrorIs(t, err, currency.ErrCurrencyPairsEmpty)

	if mockTests {
		t.SkipNow()
	}
	if !b.IsAPIStreamConnected() {
		t.Skip(apiStreamingIsNotConnected)
	}
	result, err := b.GetWsSymbolOrderbookTicker([]currency.Pair{currency.NewPair(currency.BTC, currency.USDT)})
	assert.NoError(t, err)
	assert.NotNil(t, result)

	result, err = b.GetWsSymbolOrderbookTicker([]currency.Pair{
		currency.NewPair(currency.BTC, currency.USDT),
		currency.NewPair(currency.ETH, currency.USDT),
	})
	require.NoError(t, err)
	assert.NotNil(t, result)
}

func TestGetQuerySessionStatus(t *testing.T) {
	t.Parallel()
	sharedtestvalues.SkipTestIfCredentialsUnset(t, b)
	if !b.IsAPIStreamConnected() {
		t.Skip(apiStreamingIsNotConnected)
	}
	result, err := b.GetQuerySessionStatus()
	require.NoError(t, err)
	assert.NotNil(t, result)
}

func TestGetLogOutOfSession(t *testing.T) {
	t.Parallel()
	sharedtestvalues.SkipTestIfCredentialsUnset(t, b)
	if !b.IsAPIStreamConnected() {
		t.Skip(apiStreamingIsNotConnected)
	}
	result, err := b.GetLogOutOfSession()
	require.NoError(t, err)
	assert.NotNil(t, result)
}

func TestPlaceNewOrder(t *testing.T) {
	t.Parallel()
	sharedtestvalues.SkipTestIfCredentialsUnset(t, b, canManipulateRealOrders)
	if !b.IsAPIStreamConnected() {
		t.Skip(apiStreamingIsNotConnected)
	}
	result, err := b.WsPlaceNewOrder(&TradeOrderRequestParam{
		Symbol:      "BTCUSDT",
		Side:        order.Sell.String(),
		OrderType:   order.Limit.String(),
		TimeInForce: "GTC",
		Price:       1234,
		Quantity:    1,
	})
	require.NoError(t, err)
	assert.NotNil(t, result)
}

func TestValidatePlaceNewOrderRequest(t *testing.T) {
	t.Parallel()
	sharedtestvalues.SkipTestIfCredentialsUnset(t, b, canManipulateRealOrders)
	if !b.IsAPIStreamConnected() {
		t.Skip(apiStreamingIsNotConnected)
	}
	err := b.ValidatePlaceNewOrderRequest(&TradeOrderRequestParam{
		Symbol:      "BTCUSDT",
		Side:        order.Sell.String(),
		OrderType:   order.Limit.String(),
		TimeInForce: "GTC",
		Price:       1234,
		Quantity:    1,
	})
	require.NoError(t, err)
}

func TestWsQueryOrder(t *testing.T) {
	t.Parallel()
	sharedtestvalues.SkipTestIfCredentialsUnset(t, b)
	if !b.IsAPIStreamConnected() {
		t.Skip(apiStreamingIsNotConnected)
	}
	result, err := b.WsQueryOrder(&QueryOrderParam{
		Symbol:  "BTCUSDT",
		OrderID: 12345,
	})
	require.NoError(t, err)
	assert.NotNil(t, result)
}

func TestSignRequest(t *testing.T) {
	t.Parallel()
	sharedtestvalues.SkipTestIfCredentialsUnset(t, b, canManipulateRealOrders)
	if !b.IsAPIStreamConnected() {
		t.Skip(apiStreamingIsNotConnected)
	}
	_, signature, err := b.SignRequest(map[string]interface{}{
		"name": "nameValue",
	})
	require.NoError(t, err)
	assert.NotEmpty(t, signature, "unexpected signature")
}

func TestWsCancelAndReplaceTradeOrder(t *testing.T) {
	t.Parallel()
	sharedtestvalues.SkipTestIfCredentialsUnset(t, b, canManipulateRealOrders)
	if !b.IsAPIStreamConnected() {
		t.Skip(apiStreamingIsNotConnected)
	}
	result, err := b.WsCancelAndReplaceTradeOrder(&WsCancelAndReplaceParam{
		Symbol:                    "BTCUSDT",
		CancelReplaceMode:         "ALLOW_FAILURE",
		CancelOriginClientOrderID: "4d96324ff9d44481926157",
		Side:                      order.Sell.String(),
		OrderType:                 order.Limit.String(),
		TimeInForce:               "GTC",
		Price:                     23416.10000000,
		Quantity:                  0.00847000,
	})
	require.NoError(t, err)
	assert.NotNil(t, result)
}

func TestWsCurrentOpenOrders(t *testing.T) {
	t.Parallel()
	sharedtestvalues.SkipTestIfCredentialsUnset(t, b, canManipulateRealOrders)
	if !b.IsAPIStreamConnected() {
		t.Skip(apiStreamingIsNotConnected)
	}
	result, err := b.WsCurrentOpenOrders(currency.NewPair(currency.BTC, currency.USDT), 6000)
	require.NoError(t, err)
	assert.NotNil(t, result)
}

func TestWsCancelOpenOrders(t *testing.T) {
	t.Parallel()
	sharedtestvalues.SkipTestIfCredentialsUnset(t, b, canManipulateRealOrders)
	if !b.IsAPIStreamConnected() {
		t.Skip(apiStreamingIsNotConnected)
	}
	result, err := b.WsCancelOpenOrders(currency.NewPair(currency.BTC, currency.USDT), 6000)
	require.NoError(t, err)
	assert.NotNil(t, result)
}

func TestWsPlaceOCOOrder(t *testing.T) {
	t.Parallel()
	_, err := b.WsPlaceOCOOrder(nil)
	require.ErrorIs(t, err, common.ErrEmptyParams)

	arg := &PlaceOCOOrderParam{StopLimitTimeInForce: "GTC"}
	_, err = b.WsPlaceOCOOrder(arg)
	require.ErrorIs(t, err, currency.ErrCurrencyPairEmpty)

	arg.Symbol = "BTCUSDT"
	_, err = b.WsPlaceOCOOrder(arg)
	require.ErrorIs(t, err, order.ErrSideIsInvalid)

	arg.Side = order.Sell.String()
	_, err = b.WsPlaceOCOOrder(arg)
	require.ErrorIs(t, err, order.ErrAmountBelowMin)

	sharedtestvalues.SkipTestIfCredentialsUnset(t, b, canManipulateRealOrders)
	if !b.IsAPIStreamConnected() {
		t.Skip(apiStreamingIsNotConnected)
	}
	result, err := b.WsPlaceOCOOrder(&PlaceOCOOrderParam{
		Symbol:               "BTCUSDT",
		Side:                 order.Sell.String(),
		Price:                23420.00000000,
		Quantity:             0.00650000,
		StopPrice:            23410.00000000,
		StopLimitPrice:       23405.00000000,
		StopLimitTimeInForce: "GTC",
		NewOrderRespType:     "RESULT",
	})
	require.NoError(t, err)
	assert.NotNil(t, result)
}

func TestWsQueryOCOOrder(t *testing.T) {
	t.Parallel()
	_, err := b.WsQueryOCOOrder("", 0, 0)
	require.ErrorIs(t, err, order.ErrOrderIDNotSet)

	sharedtestvalues.SkipTestIfCredentialsUnset(t, b)
	if !b.IsAPIStreamConnected() {
		t.Skip(apiStreamingIsNotConnected)
	}
	result, err := b.WsQueryOCOOrder("123456788", 0, 0)
	require.NoError(t, err)
	assert.NotNil(t, result)
}

func TestWsCancelOCOOrder(t *testing.T) {
	t.Parallel()
	_, err := b.WsCancelOCOOrder(currency.EMPTYPAIR, "someID", "12354", "")
	require.ErrorIs(t, err, currency.ErrCurrencyPairEmpty)

	_, err = b.WsCancelOCOOrder(spotTradablePair, "", "", "")
	require.ErrorIs(t, err, order.ErrOrderIDNotSet)

	sharedtestvalues.SkipTestIfCredentialsUnset(t, b, canManipulateRealOrders)
	if !b.IsAPIStreamConnected() {
		t.Skip(apiStreamingIsNotConnected)
	}
	result, err := b.WsCancelOCOOrder(
		currency.NewPair(currency.BTC, currency.USDT), "someID", "12354", "")
	require.NoError(t, err)
	assert.NotNil(t, result)
}

func TestWsCurrentOpenOCOOrders(t *testing.T) {
	t.Parallel()
	sharedtestvalues.SkipTestIfCredentialsUnset(t, b)
	if !b.IsAPIStreamConnected() {
		t.Skip(apiStreamingIsNotConnected)
	}
	result, err := b.WsCurrentOpenOCOOrders(0)
	require.NoError(t, err)
	assert.NotNil(t, result)
}

func TestWsPlaceNewSOROrder(t *testing.T) {
	t.Parallel()
	_, err := b.WsPlaceNewSOROrder(nil)
	require.ErrorIs(t, err, common.ErrEmptyParams)

	arg := &WsOSRPlaceOrderParams{TimeInForce: "GTC"}
	_, err = b.WsPlaceNewSOROrder(arg)
	require.ErrorIs(t, err, currency.ErrCurrencyPairEmpty)

	arg.Symbol = spotTradablePair.String()
	_, err = b.WsPlaceNewSOROrder(arg)
	require.ErrorIs(t, err, order.ErrSideIsInvalid)

	arg.Side = "BUY"
	_, err = b.WsPlaceNewSOROrder(arg)
	require.ErrorIs(t, err, order.ErrTypeIsInvalid)

	arg.OrderType = "limit"
	_, err = b.WsPlaceNewSOROrder(arg)
	require.ErrorIs(t, err, order.ErrAmountBelowMin)

	sharedtestvalues.SkipTestIfCredentialsUnset(t, b, canManipulateRealOrders)
	if !b.IsAPIStreamConnected() {
		t.Skip(apiStreamingIsNotConnected)
	}
	result, err := b.WsPlaceNewSOROrder(&WsOSRPlaceOrderParams{
		Symbol:      "BTCUSDT",
		Side:        "BUY",
		OrderType:   order.Limit.String(),
		Quantity:    0.5,
		TimeInForce: "GTC",
		Price:       31000,
	})
	require.NoError(t, err)
	assert.NotNil(t, result)
}

func TestWsTestNewOrderUsingSOR(t *testing.T) {
	t.Parallel()
	sharedtestvalues.SkipTestIfCredentialsUnset(t, b, canManipulateRealOrders)
	if !b.IsAPIStreamConnected() {
		t.Skip(apiStreamingIsNotConnected)
	}
	err := b.WsTestNewOrderUsingSOR(&WsOSRPlaceOrderParams{
		Symbol:      "BTCUSDT",
		Side:        "BUY",
		OrderType:   order.Limit.String(),
		Quantity:    0.5,
		TimeInForce: "GTC",
		Price:       31000,
	})
	require.NoError(t, err)
}

func TestToMap(t *testing.T) {
	t.Parallel()
	input := &struct {
		Zebiba bool   `json:"zebiba"`
		Value  int64  `json:"value"`
		Abebe  string `json:"abebe"`
		Name   string `json:"name"`
	}{
		Name:  "theName",
		Value: 347,
	}
	result, err := b.ToMap(input)
	assert.NoError(t, err)
	assert.NotNil(t, result)
}

func TestSortingTest(t *testing.T) {
	params := map[string]any{"apiKey": "wwhj3r3amR", "signature": "f89c6e5c0b", "timestamp": 1704873175325, "symbol": "BTCUSDT", "startTime": 1704009175325, "endTime": 1704873175325, "limit": 5}
	sortedKeys := []string{"apiKey", "endTime", "limit", "signature", "startTime", "symbol", "timestamp"}
	keys := SortMap(params)
	require.Len(t, keys, len(sortedKeys), "unexptected keys length")
	for a := range keys {
		require.Equal(t, keys[a], sortedKeys[a])
	}
}

func TestGetAccountInformation(t *testing.T) {
	t.Parallel()
	sharedtestvalues.SkipTestIfCredentialsUnset(t, b)
	if !b.IsAPIStreamConnected() {
		t.Skip(apiStreamingIsNotConnected)
	}
	result, err := b.GetWsAccountInfo(0)
	require.NoError(t, err)
	assert.NotNil(t, result)
}

func TestWsQueryAccountOrderRateLimits(t *testing.T) {
	t.Parallel()
	sharedtestvalues.SkipTestIfCredentialsUnset(t, b)
	if !b.IsAPIStreamConnected() {
		t.Skip(apiStreamingIsNotConnected)
	}
	result, err := b.WsQueryAccountOrderRateLimits(0)
	require.NoError(t, err)
	assert.NotNil(t, result)
}

func TestWsQueryAccountOrderHistory(t *testing.T) {
	t.Parallel()
	_, err := b.WsQueryAccountOrderHistory(nil)
	require.ErrorIs(t, err, common.ErrEmptyParams)

	_, err = b.WsQueryAccountOrderHistory(&AccountOrderRequestParam{Limit: 5})
	require.ErrorIs(t, err, currency.ErrSymbolStringEmpty)

	sharedtestvalues.SkipTestIfCredentialsUnset(t, b)
	if !b.IsAPIStreamConnected() {
		t.Skip(apiStreamingIsNotConnected)
	}
	result, err := b.WsQueryAccountOrderHistory(&AccountOrderRequestParam{
		Symbol:    "BTCUSDT",
		StartTime: time.Now().Add(-time.Hour * 24 * 10).UnixMilli(),
		EndTime:   time.Now().Add(-time.Hour * 6).UnixMilli(),
		Limit:     5,
	})
	require.NoError(t, err)
	assert.NotNil(t, result)
}

func TestWsQueryAccountOCOOrderHistory(t *testing.T) {
	t.Parallel()
	sharedtestvalues.SkipTestIfCredentialsUnset(t, b)
	if !b.IsAPIStreamConnected() {
		t.Skip(apiStreamingIsNotConnected)
	}
	result, err := b.WsQueryAccountOCOOrderHistory(0, 0, 0, time.Time{}, time.Time{})
	require.NoError(t, err)
	assert.NotNil(t, result)
}

func TestWsAccountTradeHistory(t *testing.T) {
	t.Parallel()
	_, err := b.WsAccountTradeHistory(nil)
	require.ErrorIs(t, err, common.ErrEmptyParams)

	_, err = b.WsAccountTradeHistory(&AccountOrderRequestParam{OrderID: 1234})
	require.ErrorIs(t, err, currency.ErrSymbolStringEmpty)

	sharedtestvalues.SkipTestIfCredentialsUnset(t, b)
	if !b.IsAPIStreamConnected() {
		t.Skip(apiStreamingIsNotConnected)
	}
	result, err := b.WsAccountTradeHistory(&AccountOrderRequestParam{Symbol: "BTCUSDT", OrderID: 1234})
	require.NoError(t, err)
	assert.NotNil(t, result)
}

func TestWsAccountPreventedMatches(t *testing.T) {
	t.Parallel()
	_, err := b.WsAccountPreventedMatches(currency.EMPTYPAIR, 1223456, 0, 0, 0, 0)
	require.ErrorIs(t, err, currency.ErrCurrencyPairEmpty)

	_, err = b.WsAccountPreventedMatches(spotTradablePair, 0, 0, 0, 0, 0)
	require.ErrorIs(t, err, order.ErrOrderIDNotSet)

	sharedtestvalues.SkipTestIfCredentialsUnset(t, b)
	if !b.IsAPIStreamConnected() {
		t.Skip(apiStreamingIsNotConnected)
	}
	result, err := b.WsAccountPreventedMatches(currency.NewPair(currency.BTC, currency.USDT), 1223456, 0, 0, 0, 0)
	require.NoError(t, err)
	assert.NotNil(t, result)
}

func TestWsAccountAllocation(t *testing.T) {
	t.Parallel()
	_, err := b.WsAccountAllocation(currency.EMPTYPAIR, time.Time{}, time.Now(), 0, 0, 0, 19)
	require.ErrorIs(t, err, currency.ErrCurrencyPairEmpty)

	sharedtestvalues.SkipTestIfCredentialsUnset(t, b)
	if !b.IsAPIStreamConnected() {
		t.Skip(apiStreamingIsNotConnected)
	}
	result, err := b.WsAccountAllocation(spotTradablePair, time.Time{}, time.Now(), 0, 0, 0, 19)
	require.NoError(t, err)
	assert.NotNil(t, result)
}

func TestWsAccountCommissionRates(t *testing.T) {
	t.Parallel()
	_, err := b.WsAccountCommissionRates(currency.EMPTYPAIR)
	require.ErrorIs(t, err, currency.ErrCurrencyPairEmpty)

	sharedtestvalues.SkipTestIfCredentialsUnset(t, b)
	if !b.IsAPIStreamConnected() {
		t.Skip(apiStreamingIsNotConnected)
	}
	result, err := b.WsAccountCommissionRates(spotTradablePair)
	require.NoError(t, err)
	assert.NotNil(t, result)
}

func TestWsStartUserDataStream(t *testing.T) {
	t.Parallel()
	sharedtestvalues.SkipTestIfCredentialsUnset(t, b)
	if !b.IsAPIStreamConnected() {
		t.Skip(apiStreamingIsNotConnected)
	}
	result, err := b.WsStartUserDataStream()
	require.NoError(t, err)
	assert.NotNil(t, result)
}

func TestWsPingUserDataStream(t *testing.T) {
	t.Parallel()
	err := b.WsPingUserDataStream("")
	require.ErrorIs(t, err, errListenKeyIsRequired)

	sharedtestvalues.SkipTestIfCredentialsUnset(t, b)
	if !b.IsAPIStreamConnected() {
		t.Skip(apiStreamingIsNotConnected)
	}
	err = b.WsPingUserDataStream("xs0mRXdAKlIPDRFrlPcw0qI41Eh3ixNntmymGyhrhgqo7L6FuLaWArTD7RLP")
	require.NoError(t, err)
}

func TestWsStopUserDataStream(t *testing.T) {
	t.Parallel()
	err := b.WsStopUserDataStream("")
	require.ErrorIs(t, err, errListenKeyIsRequired)

	sharedtestvalues.SkipTestIfCredentialsUnset(t, b, canManipulateRealOrders)
	if !b.IsAPIStreamConnected() {
		t.Skip(apiStreamingIsNotConnected)
	}
	err = b.WsStopUserDataStream("xs0mRXdAKlIPDRFrlPcw0qI41Eh3ixNntmymGyhrhgqo7L6FuLaWArTD7RLP")
	require.NoError(t, err)
}
func TestGetOpenInterest(t *testing.T) {
	t.Parallel()
	_, err := b.GetOpenInterest(context.Background(), key.PairAsset{
		Base:  currency.BTC.Item,
		Quote: currency.USDT.Item,
		Asset: asset.Spot,
	})
	require.ErrorIs(t, err, asset.ErrNotSupported)

	result, err := b.GetOpenInterest(context.Background(), key.PairAsset{
		Base:  currency.BTC.Item,
		Quote: currency.USDT.Item,
		Asset: asset.USDTMarginedFutures,
	})
	require.NoError(t, err)
	require.NotEmpty(t, result)

	result, err = b.GetOpenInterest(context.Background(), key.PairAsset{
		Base:  currency.NewCode("BTCUSD").Item,
		Quote: currency.PERP.Item,
		Asset: asset.CoinMarginedFutures,
	})
	require.NoError(t, err)
	assert.NotEmpty(t, result)
}

func TestSystemStatus(t *testing.T) {
	t.Parallel()
	result, err := b.GetSystemStatus(context.Background())
	require.NoError(t, err)
	assert.NotNil(t, result)
}

func TestGetDailyAccountSnapshot(t *testing.T) {
	t.Parallel()
	_, err := b.GetDailyAccountSnapshot(context.Background(), "", time.Time{}, time.Now(), 0)
	require.ErrorIs(t, err, asset.ErrInvalidAsset)

	sharedtestvalues.SkipTestIfCredentialsUnset(t, b)
	result, err := b.GetDailyAccountSnapshot(context.Background(), "SPOT", time.Time{}, time.Now(), 0)
	require.NoError(t, err)
	assert.NotNil(t, result)
}

func TestDisableFastWithdrawalSwitch(t *testing.T) {
	t.Parallel()
	sharedtestvalues.SkipTestIfCredentialsUnset(t, b, canManipulateRealOrders)
	err := b.DisableFastWithdrawalSwitch(context.Background())
	assert.NoError(t, err)
}

func TestEnableFastWithdrawalSwitch(t *testing.T) {
	t.Parallel()
	sharedtestvalues.SkipTestIfCredentialsUnset(t, b, canManipulateRealOrders)
	err := b.EnableFastWithdrawalSwitch(context.Background())
	assert.NoError(t, err)
}

func TestGetAccountStatus(t *testing.T) {
	t.Parallel()
	sharedtestvalues.SkipTestIfCredentialsUnset(t, b)
	result, err := b.GetAccountStatus(context.Background())
	require.NoError(t, err)
	assert.NotNil(t, result)
}

func TestGetAccountTradingAPIStatus(t *testing.T) {
	t.Parallel()
	sharedtestvalues.SkipTestIfCredentialsUnset(t, b)
	result, err := b.GetAccountTradingAPIStatus(context.Background())
	require.NoError(t, err)
	assert.NotNil(t, result)
}

func TestGetDustLog(t *testing.T) {
	t.Parallel()
	sharedtestvalues.SkipTestIfCredentialsUnset(t, b)
	result, err := b.GetDustLog(context.Background(), "MARGIN", time.Time{}, time.Now())
	require.NoError(t, err)
	assert.NotNil(t, result)
}

func TestCheckServerTime(t *testing.T) {
	t.Parallel()
	result, err := b.GetExchangeServerTime(context.Background())
	require.NoError(t, err)
	assert.NotNil(t, result)
}

func TestGetAccount(t *testing.T) {
	t.Parallel()
	sharedtestvalues.SkipTestIfCredentialsUnset(t, b)
	result, err := b.GetAccount(context.Background(), true)
	require.NoError(t, err)
	assert.NotNil(t, result)
}

func TestGetAccountTradeList(t *testing.T) {
	t.Parallel()
	_, err := b.GetAccountTradeList(context.Background(), "", "", time.Now().Add(-time.Hour*5), time.Now(), 0, 10)
	require.ErrorIs(t, err, currency.ErrSymbolStringEmpty)

	sharedtestvalues.SkipTestIfCredentialsUnset(t, b)
	result, err := b.GetAccountTradeList(context.Background(), "BNBBTC", "", time.Now().Add(-time.Hour*5), time.Now(), 0, 10)
	require.NoError(t, err)
	assert.NotNil(t, result)
}

func TestGetCurrentOrderCountUsage(t *testing.T) {
	t.Parallel()
	sharedtestvalues.SkipTestIfCredentialsUnset(t, b)
	result, err := b.GetCurrentOrderCountUsage(context.Background())
	require.NoError(t, err)
	assert.NotNil(t, result)
}

func TestGetPreventedMatches(t *testing.T) {
	t.Parallel()
	_, err := b.GetPreventedMatches(context.Background(), "", 0, 12, 0, 10)
	require.ErrorIs(t, err, currency.ErrSymbolStringEmpty)
	_, err = b.GetPreventedMatches(context.Background(), "BTCUSDT", 0, 0, 0, 0)
	require.ErrorIs(t, err, order.ErrOrderIDNotSet)

	sharedtestvalues.SkipTestIfCredentialsUnset(t, b)
	result, err := b.GetPreventedMatches(context.Background(), "BTCUSDT", 0, 12, 0, 10)
	require.NoError(t, err)
	assert.NotNil(t, result)
}

func TestGetAllocations(t *testing.T) {
	t.Parallel()
	_, err := b.GetAllocations(context.Background(), "", time.Time{}, time.Time{}, 10, 10, 0)
	require.ErrorIs(t, err, currency.ErrSymbolStringEmpty)

	sharedtestvalues.SkipTestIfCredentialsUnset(t, b)
	result, err := b.GetAllocations(context.Background(), "BTCUSDT", time.Time{}, time.Time{}, 10, 10, 0)
	require.NoError(t, err)
	assert.NotNil(t, result)
}

func TestGetCommissionRate(t *testing.T) {
	t.Parallel()
	_, err := b.GetCommissionRates(context.Background(), "")
	require.ErrorIs(t, err, currency.ErrSymbolStringEmpty)

	sharedtestvalues.SkipTestIfCredentialsUnset(t, b)
	result, err := b.GetCommissionRates(context.Background(), "BTCUSDT")
	require.NoError(t, err)
	assert.NotNil(t, result)
}

func TestMarginAccountBorrowRepay(t *testing.T) {
	t.Parallel()
	_, err := b.MarginAccountBorrowRepay(context.Background(), currency.ETH, "", "BORROW", false, 0.1234)
	require.ErrorIs(t, err, currency.ErrSymbolStringEmpty)
	_, err = b.MarginAccountBorrowRepay(context.Background(), currency.EMPTYCODE, "BTCUSDT", "BORROW", false, 0.1234)
	require.ErrorIs(t, err, currency.ErrCurrencyCodeEmpty)
	_, err = b.MarginAccountBorrowRepay(context.Background(), currency.ETH, "BTCUSDT", "", false, 0.1234)
	require.ErrorIs(t, err, errLendingTypeRequired)
	_, err = b.MarginAccountBorrowRepay(context.Background(), currency.ETH, "BTCUSDT", "BORROW", false, 0)
	require.ErrorIs(t, err, order.ErrAmountBelowMin)

	sharedtestvalues.SkipTestIfCredentialsUnset(t, b, canManipulateRealOrders)
	result, err := b.MarginAccountBorrowRepay(context.Background(), currency.ETH, "BTCUSDT", "BORROW", false, 0.1234)
	require.NoError(t, err)
	assert.NotNil(t, result)
}

func TestGetBorrowOrRepayRecordsInMarginAccount(t *testing.T) {
	t.Parallel()
	sharedtestvalues.SkipTestIfCredentialsUnset(t, b)
	result, err := b.GetBorrowOrRepayRecordsInMarginAccount(context.Background(), currency.LTC, "", "REPAY", 0, 10, 0, time.Now().Add(-time.Hour*12), time.Now().Add(-time.Hour*6))
	require.NoError(t, err)
	assert.NotNil(t, result)
}

func TestGetAllMarginAssets(t *testing.T) {
	t.Parallel()
	sharedtestvalues.SkipTestIfCredentialsUnset(t, b)
	result, err := b.GetAllMarginAssets(context.Background(), currency.BTC)
	require.NoError(t, err)
	assert.NotNil(t, result)
}

func TestGetAllCrossMarginPairs(t *testing.T) {
	t.Parallel()
	sharedtestvalues.SkipTestIfCredentialsUnset(t, b)
	result, err := b.GetAllCrossMarginPairs(context.Background(), "BNBBTC")
	require.NoError(t, err)
	assert.NotNil(t, result)
}

func TestGetMarginPriceIndex(t *testing.T) {
	t.Parallel()
	_, err := b.GetMarginPriceIndex(context.Background(), "")
	require.ErrorIs(t, err, currency.ErrSymbolStringEmpty)

	sharedtestvalues.SkipTestIfCredentialsUnset(t, b)
	result, err := b.GetMarginPriceIndex(context.Background(), "BNBBTC")
	require.NoError(t, err)
	assert.NotNil(t, result)
}

func TestPostMarginAccountOrder(t *testing.T) {
	t.Parallel()
	_, err := b.PostMarginAccountOrder(context.Background(), &MarginAccountOrderParam{})
	require.ErrorIs(t, err, common.ErrEmptyParams)

	arg := &MarginAccountOrderParam{AutoRepayAtCancel: true}
	_, err = b.PostMarginAccountOrder(context.Background(), arg)
	require.ErrorIs(t, err, currency.ErrCurrencyPairEmpty)

	arg.Symbol = currency.NewPair(currency.BTC, currency.USDT)
	_, err = b.PostMarginAccountOrder(context.Background(), arg)
	require.ErrorIs(t, err, order.ErrSideIsInvalid)

	arg.Side = order.Buy.String()
	_, err = b.PostMarginAccountOrder(context.Background(), arg)
	require.ErrorIs(t, err, order.ErrTypeIsInvalid)

	sharedtestvalues.SkipTestIfCredentialsUnset(t, b, canManipulateRealOrders)
	result, err := b.PostMarginAccountOrder(context.Background(), &MarginAccountOrderParam{
		Symbol:    currency.NewPair(currency.BTC, currency.USDT),
		Side:      order.Buy.String(),
		OrderType: order.Limit.String(),
	})
	require.NoError(t, err)
	assert.NotNil(t, result)
}

func TestCancelMarginAccountOrder(t *testing.T) {
	t.Parallel()
	_, err := b.CancelMarginAccountOrder(context.Background(), "", "", "", true, 12314234)
	require.ErrorIs(t, err, currency.ErrSymbolStringEmpty)
	_, err = b.CancelMarginAccountOrder(context.Background(), "BTCUSDT", "", "", true, 0)
	require.ErrorIs(t, err, order.ErrOrderIDNotSet)

	sharedtestvalues.SkipTestIfCredentialsUnset(t, b, canManipulateRealOrders)
	result, err := b.CancelMarginAccountOrder(context.Background(), "BTCUSDT", "", "", true, 12314234)
	require.NoError(t, err)
	assert.NotNil(t, result)
}

func TestMarginAccountCancelAllOpenOrdersOnSymbol(t *testing.T) {
	t.Parallel()
	_, err := b.MarginAccountCancelAllOpenOrdersOnSymbol(context.Background(), "", true)
	require.ErrorIs(t, err, currency.ErrSymbolStringEmpty)

	sharedtestvalues.SkipTestIfCredentialsUnset(t, b)
	result, err := b.MarginAccountCancelAllOpenOrdersOnSymbol(context.Background(), "BTCUSDT", true)
	require.NoError(t, err)
	assert.NotNil(t, result)
}

func TestUnmarshalJSONForAssetIndex(t *testing.T) {
	t.Parallel()
	var resp AssetIndexResponse
	data := [][]byte{
		[]byte(`{ "symbol": "ADAUSD", "time": 1635740268004, "index": "1.92957370", "bidBuffer": "0.10000000", "askBuffer": "0.10000000", "bidRate": "1.73661633", "askRate": "2.12253107", "autoExchangeBidBuffer": "0.05000000", "autoExchangeAskBuffer": "0.05000000", "autoExchangeBidRate": "1.83309501", "autoExchangeAskRate": "2.02605238" }`),
		[]byte(`[ { "symbol": "ADAUSD", "time": 1635740268004, "index": "1.92957370", "bidBuffer": "0.10000000", "askBuffer": "0.10000000", "bidRate": "1.73661633", "askRate": "2.12253107", "autoExchangeBidBuffer": "0.05000000", "autoExchangeAskBuffer": "0.05000000", "autoExchangeBidRate": "1.83309501", "autoExchangeAskRate": "2.02605238" } ]`),
	}
	err := json.Unmarshal(data[0], &resp)
	require.NoError(t, err)
	err = json.Unmarshal(data[1], &resp)
	assert.NoError(t, err)
}

func TestChangePositionMode(t *testing.T) {
	t.Parallel()
	sharedtestvalues.SkipTestIfCredentialsUnset(t, b, canManipulateRealOrders)
	err := b.ChangePositionMode(context.Background(), false)
	assert.NoError(t, err)
}

func TestGetCurrentPositionMode(t *testing.T) {
	t.Parallel()
	sharedtestvalues.SkipTestIfCredentialsUnset(t, b)
	result, err := b.GetCurrentPositionMode(context.Background())
	require.NoError(t, err)
	assert.NotNil(t, result)
}

// ---------------------------  European Option Endpoints test -----------------------------------

func TestCheckEOptionsServerTime(t *testing.T) {
	t.Parallel()
	serverTime, err := b.CheckEOptionsServerTime(context.Background())
	require.NoError(t, err)
	assert.NotEmpty(t, serverTime)
}

func TestGetEOptionsOrderbook(t *testing.T) {
	t.Parallel()
	_, err := b.GetEOptionsOrderbook(context.Background(), "", 10)
	require.ErrorIs(t, err, currency.ErrSymbolStringEmpty)

	optionsTradablePairString := "ETH-240927-3800-P"
	if !mockTests {
		optionsTradablePairString = optionsTradablePair.String()
	}
	result, err := b.GetEOptionsOrderbook(context.Background(), optionsTradablePairString, 10)
	require.NoError(t, err)
	assert.NotNil(t, result)
}

func TestGetEOptionsRecentTrades(t *testing.T) {
	t.Parallel()
	_, err := b.GetEOptionsRecentTrades(context.Background(), "", 10)
	require.ErrorIs(t, err, currency.ErrSymbolStringEmpty)

	sharedtestvalues.SkipTestIfCredentialsUnset(t, b)
	result, err := b.GetEOptionsRecentTrades(context.Background(), "BTC-240330-80500-P", 10)
	require.NoError(t, err)
	assert.NotNil(t, result)
}

func TestGetEOptionsTradeHistory(t *testing.T) {
	t.Parallel()
	_, err := b.GetEOptionsTradeHistory(context.Background(), "", 0, 10)
	require.ErrorIs(t, err, currency.ErrSymbolStringEmpty)

	sharedtestvalues.SkipTestIfCredentialsUnset(t, b)
	result, err := b.GetEOptionsTradeHistory(context.Background(), "BTC-240330-80500-P", 0, 10)
	require.NoError(t, err)
	assert.NotNil(t, result)
}

func TestGetEOptionsCandlesticks(t *testing.T) {
	t.Parallel()
	_, err := b.GetEOptionsCandlesticks(context.Background(), "", kline.OneDay, time.Time{}, time.Time{}, 1000)
	require.ErrorIs(t, err, currency.ErrSymbolStringEmpty)
	_, err = b.GetEOptionsCandlesticks(context.Background(), optionsTradablePair.String(), 0, time.Time{}, time.Time{}, 1000)
	require.ErrorIs(t, err, kline.ErrInvalidInterval)

	optionsTradablePairString := "ETH-240927-3800-P"
	if !mockTests {
		optionsTradablePairString = optionsTradablePair.String()
	}
	start, end := getTime()
	result, err := b.GetEOptionsCandlesticks(context.Background(), optionsTradablePairString, kline.OneDay, start, end, 1000)
	require.NoError(t, err)
	assert.NotNil(t, result)
}

func TestGetOptionMarkPrice(t *testing.T) {
	t.Parallel()
	optionsTradablePairString := "ETH-240927-3800-P"
	if !mockTests {
		optionsTradablePairString = optionsTradablePair.String()
	}
	result, err := b.GetOptionMarkPrice(context.Background(), optionsTradablePairString)
	require.NoError(t, err)
	assert.NotNil(t, result)
}

func TestGetEOptions24hrTickerPriceChangeStatistics(t *testing.T) {
	t.Parallel()
	optionsTradablePairString := "ETH-240927-3800-P"
	if !mockTests {
		optionsTradablePairString = optionsTradablePair.String()
	}
	result, err := b.GetEOptions24hrTickerPriceChangeStatistics(context.Background(), optionsTradablePairString)
	require.NoError(t, err)
	assert.NotNil(t, result)
}

func TestGetEOptionsSymbolPriceTicker(t *testing.T) {
	t.Parallel()
	_, err := b.GetEOptionsSymbolPriceTicker(context.Background(), "")
	require.ErrorIs(t, err, errUnderlyingIsRequired)

	result, err := b.GetEOptionsSymbolPriceTicker(context.Background(), "BTCUSDT")
	require.NoError(t, err)
	assert.NotNil(t, result)
}

func TestGetEOptionsHistoricalExerciseRecords(t *testing.T) {
	t.Parallel()
	result, err := b.GetEOptionsHistoricalExerciseRecords(context.Background(), "BTCUSDT", time.Time{}, time.Now(), 10)
	require.NoError(t, err)
	assert.NotNil(t, result)
}

func TestGetEOptionsOpenInterests(t *testing.T) {
	t.Parallel()
	_, err := b.GetEOptionsOpenInterests(context.Background(), currency.ETH, time.Now().Add(time.Hour*24))
	require.ErrorIs(t, err, currency.ErrCurrencyCodeEmpty)
	_, err = b.GetEOptionsOpenInterests(context.Background(), currency.EMPTYCODE, time.Now().Add(time.Hour*24))
	require.ErrorIs(t, err, errExpirationTimeRequired)

	if mockTests {
		t.Skip("endpoint has problem")
	}
	result, err := b.GetEOptionsOpenInterests(context.Background(), currency.ETH, time.Now().Add(time.Hour*24))
	require.NoError(t, err)
	assert.NotNil(t, result)
}

func TestGetOptionsAccountInformation(t *testing.T) {
	t.Parallel()
	sharedtestvalues.SkipTestIfCredentialsUnset(t, b)
	result, err := b.GetOptionsAccountInformation(context.Background())
	require.NoError(t, err)
	assert.NotNil(t, result)
}

func TestNewOptionsOrder(t *testing.T) {
	t.Parallel()
	arg := &OptionsOrderParams{}
	_, err := b.NewOptionsOrder(context.Background(), arg)
	require.ErrorIs(t, err, common.ErrEmptyParams)

	arg.PostOnly = true
	_, err = b.NewOptionsOrder(context.Background(), arg)
	require.ErrorIs(t, err, currency.ErrCurrencyPairEmpty)

	arg.Symbol = currency.Pair{Base: currency.NewCode("BTC"), Delimiter: currency.DashDelimiter, Quote: currency.NewCode("200730-9000-C")}
	_, err = b.NewOptionsOrder(context.Background(), arg)
	require.ErrorIs(t, err, order.ErrSideIsInvalid)

	arg.Side = order.Sell.String()
	_, err = b.NewOptionsOrder(context.Background(), arg)
	require.ErrorIs(t, err, order.ErrTypeIsInvalid)

	arg.OrderType = order.Limit.String()
	_, err = b.NewOptionsOrder(context.Background(), arg)
	require.ErrorIs(t, err, order.ErrAmountBelowMin)

	sharedtestvalues.SkipTestIfCredentialsUnset(t, b, canManipulateRealOrders)
	result, err := b.NewOptionsOrder(context.Background(), &OptionsOrderParams{
		Symbol:                  currency.Pair{Base: currency.NewCode("BTC"), Delimiter: currency.DashDelimiter, Quote: currency.NewCode("200730-9000-C")},
		Side:                    order.Sell.String(),
		OrderType:               order.Limit.String(),
		Amount:                  0.00001,
		Price:                   0.00001,
		ReduceOnly:              false,
		PostOnly:                true,
		NewOrderResponseType:    "RESULT",
		ClientOrderID:           "the-client-order-id",
		IsMarketMakerProtection: true,
	})
	require.NoError(t, err)
	assert.NotNil(t, result)
}

func TestPlaceEOptionsOrder(t *testing.T) {
	t.Parallel()
	arg := OptionsOrderParams{}
	_, err := b.PlaceBatchEOptionsOrder(context.Background(), []OptionsOrderParams{})
	require.ErrorIs(t, err, common.ErrEmptyParams)
	_, err = b.PlaceBatchEOptionsOrder(context.Background(), []OptionsOrderParams{arg})
	require.ErrorIs(t, err, common.ErrEmptyParams)

	arg.PostOnly = true
	_, err = b.PlaceBatchEOptionsOrder(context.Background(), []OptionsOrderParams{arg})
	require.ErrorIs(t, err, currency.ErrCurrencyPairEmpty)

	arg.Symbol = currency.Pair{Base: currency.BTC, Delimiter: currency.DashDelimiter, Quote: currency.NewCode("200730-9000-C")}
	_, err = b.PlaceBatchEOptionsOrder(context.Background(), []OptionsOrderParams{arg})
	require.ErrorIs(t, err, order.ErrSideIsInvalid)

	arg.Side = order.Sell.String()
	_, err = b.PlaceBatchEOptionsOrder(context.Background(), []OptionsOrderParams{arg})
	require.ErrorIs(t, err, order.ErrTypeIsInvalid)

	arg.OrderType = order.Limit.String()
	_, err = b.PlaceBatchEOptionsOrder(context.Background(), []OptionsOrderParams{arg})
	require.ErrorIs(t, err, order.ErrAmountBelowMin)

	sharedtestvalues.SkipTestIfCredentialsUnset(t, b, canManipulateRealOrders)
	result, err := b.PlaceBatchEOptionsOrder(context.Background(), []OptionsOrderParams{
		{
			Symbol:                  currency.Pair{Base: currency.BTC, Delimiter: currency.DashDelimiter, Quote: currency.NewCode("200730-9000-C")},
			Side:                    order.Sell.String(),
			OrderType:               order.Limit.String(),
			Amount:                  0.00001,
			Price:                   0.00001,
			ReduceOnly:              false,
			PostOnly:                true,
			NewOrderResponseType:    "RESULT",
			ClientOrderID:           "the-client-order-id",
			IsMarketMakerProtection: true,
		}, {
			Symbol:                  currency.Pair{Base: currency.BTC, Delimiter: currency.DashDelimiter, Quote: currency.NewCode("200730-9000-C")},
			Side:                    "Buy",
			OrderType:               "Market",
			Amount:                  0.00001,
			PostOnly:                true,
			NewOrderResponseType:    "RESULT",
			ClientOrderID:           "the-client-order-id-2",
			IsMarketMakerProtection: true,
		}})
	require.NoError(t, err)
	assert.NotNil(t, result)
}

func TestGetSingleEOptionsOrder(t *testing.T) {
	t.Parallel()
	_, err := b.GetSingleEOptionsOrder(context.Background(), "", "", 4611875134427365377)
	require.ErrorIs(t, err, currency.ErrSymbolStringEmpty)
	_, err = b.GetSingleEOptionsOrder(context.Background(), "BTC-200730-9000-C", "", 0)
	require.ErrorIs(t, err, order.ErrOrderIDNotSet)

	sharedtestvalues.SkipTestIfCredentialsUnset(t, b)
	result, err := b.GetSingleEOptionsOrder(context.Background(), "BTC-200730-9000-C", "", 4611875134427365377)
	require.NoError(t, err)
	assert.NotNil(t, result)
}

func TestCancelOptionsOrder(t *testing.T) {
	t.Parallel()
	_, err := b.CancelOptionsOrder(context.Background(), "", "213123", "4611875134427365377")
	require.ErrorIs(t, err, currency.ErrSymbolStringEmpty)
	_, err = b.CancelOptionsOrder(context.Background(), "BTC-200730-9000-C", "", "")
	require.ErrorIs(t, err, order.ErrOrderIDNotSet)

	sharedtestvalues.SkipTestIfCredentialsUnset(t, b, canManipulateRealOrders)
	result, err := b.CancelOptionsOrder(context.Background(), "BTC-200730-9000-C", "213123", "4611875134427365377")
	require.NoError(t, err)
	assert.NotNil(t, result)
}

func TestCancelBatchOptionsOrders(t *testing.T) {
	t.Parallel()
	_, err := b.CancelBatchOptionsOrders(context.Background(), "", []int64{4611875134427365377}, []string{})
	require.ErrorIs(t, err, currency.ErrSymbolStringEmpty)
	_, err = b.CancelBatchOptionsOrders(context.Background(), "BTC-200730-9000-C", []int64{}, []string{})
	require.ErrorIs(t, err, order.ErrOrderIDNotSet)

	sharedtestvalues.SkipTestIfCredentialsUnset(t, b, canManipulateRealOrders)
	result, err := b.CancelBatchOptionsOrders(context.Background(), "BTC-200730-9000-C", []int64{4611875134427365377}, []string{})
	require.NoError(t, err)
	assert.NotNil(t, result)
}

func TestCancelAllOptionOrdersOnSpecificSymbol(t *testing.T) {
	t.Parallel()
	sharedtestvalues.SkipTestIfCredentialsUnset(t, b, canManipulateRealOrders)
	err := b.CancelAllOptionOrdersOnSpecificSymbol(context.Background(), "BTC-200730-9000-C")
	assert.NoError(t, err)
}

func TestCancelAllOptionsOrdersByUnderlying(t *testing.T) {
	t.Parallel()
	sharedtestvalues.SkipTestIfCredentialsUnset(t, b, canManipulateRealOrders)
	result, err := b.CancelAllOptionsOrdersByUnderlying(context.Background(), "BTCUSDT")
	require.NoError(t, err)
	assert.NotNil(t, result)
}

func TestGetCurrentOpenOptionsOrders(t *testing.T) {
	t.Parallel()
	sharedtestvalues.SkipTestIfCredentialsUnset(t, b)
	results, err := b.GetCurrentOpenOptionsOrders(context.Background(), "BTC-200730-9000-C", time.Time{}, time.Time{}, 4611875134427365377, 0)
	require.NoError(t, err)
	assert.NotNil(t, results)
}

func TestGetOptionsOrdersHistory(t *testing.T) {
	t.Parallel()
	sharedtestvalues.SkipTestIfCredentialsUnset(t, b)
	results, err := b.GetOptionsOrdersHistory(context.Background(), "BTC-200730-9000-C", time.Time{}, time.Time{}, 4611875134427365377, 0)
	require.NoError(t, err)
	assert.NotNil(t, results)
}

func TestGetOptionPositionInformation(t *testing.T) {
	t.Parallel()
	sharedtestvalues.SkipTestIfCredentialsUnset(t, b)
	result, err := b.GetOptionPositionInformation(context.Background(), "BTC-200730-9000-C")
	require.NoError(t, err)
	assert.NotNil(t, result)
}

func TestGetEOptionsAccountTradeList(t *testing.T) {
	t.Parallel()
	sharedtestvalues.SkipTestIfCredentialsUnset(t, b)
	result, err := b.GetEOptionsAccountTradeList(context.Background(), "BTC-200730-9000-C", 0, 0, time.Time{}, time.Time{})
	require.NoError(t, err)
	assert.NotNil(t, result)
}

func TestGetUserOptionsExerciseRecord(t *testing.T) {
	t.Parallel()
	sharedtestvalues.SkipTestIfCredentialsUnset(t, b)
	result, err := b.GetUserOptionsExerciseRecord(context.Background(), "BTC-200730-9000-C", time.Time{}, time.Time{}, 0)
	require.NoError(t, err)
	assert.NotNil(t, result)
}

func TestGetAccountFundingFlow(t *testing.T) {
	t.Parallel()
	_, err := b.GetAccountFundingFlow(context.Background(), currency.EMPTYCODE, 0, 0, time.Time{}, time.Time{})
	require.ErrorIs(t, err, currency.ErrCurrencyCodeEmpty)

	sharedtestvalues.SkipTestIfCredentialsUnset(t, b)
	result, err := b.GetAccountFundingFlow(context.Background(), currency.USDT, 0, 0, time.Time{}, time.Time{})
	require.NoError(t, err)
	assert.NotNil(t, result)
}

func TestGetDownloadIDForOptionTransactionHistory(t *testing.T) {
	t.Parallel()
	sharedtestvalues.SkipTestIfCredentialsUnset(t, b)
	result, err := b.GetDownloadIDForOptionTransactionHistory(context.Background(), time.Now().Add(-time.Hour*24*10), time.Now())
	require.NoError(t, err)
	assert.NotNil(t, result)
}

func TestGetOptionTransactionHistoryDownloadLinkByID(t *testing.T) {
	t.Parallel()
	_, err := b.GetOptionTransactionHistoryDownloadLinkByID(context.Background(), "")
	require.ErrorIs(t, err, errDownloadIDRequired)

	sharedtestvalues.SkipTestIfCredentialsUnset(t, b)
	result, err := b.GetOptionTransactionHistoryDownloadLinkByID(context.Background(), "download-id")
	require.NoError(t, err)
	assert.NotNil(t, result)
}

func TestGetOptionMarginAccountInformation(t *testing.T) {
	t.Parallel()
	sharedtestvalues.SkipTestIfCredentialsUnset(t, b)
	result, err := b.GetOptionMarginAccountInformation(context.Background())
	require.NoError(t, err)
	assert.NotNil(t, result)
}

func TestSetMarketMakerProtectionConfig(t *testing.T) {
	t.Parallel()
	_, err := b.SetOptionsMarketMakerProtectionConfig(context.Background(), &MarketMakerProtectionConfig{})
	require.ErrorIs(t, err, common.ErrEmptyParams)
	_, err = b.SetOptionsMarketMakerProtectionConfig(context.Background(), &MarketMakerProtectionConfig{
		WindowTimeInMilliseconds: 3000,
		FrozenTimeInMilliseconds: 300000,
		QuantityLimit:            1.5,
		NetDeltaLimit:            1.5,
	})
	require.ErrorIs(t, err, errUnderlyingIsRequired)

	sharedtestvalues.SkipTestIfCredentialsUnset(t, b, canManipulateRealOrders)
	result, err := b.SetOptionsMarketMakerProtectionConfig(context.Background(), &MarketMakerProtectionConfig{
		Underlying:               "BTCUSDT",
		WindowTimeInMilliseconds: 3000,
		FrozenTimeInMilliseconds: 300000,
		QuantityLimit:            1.5,
		NetDeltaLimit:            1.5,
	})
	require.NoError(t, err)
	assert.NotNil(t, result)
}

func TestGetOptionsMarketMakerProtection(t *testing.T) {
	t.Parallel()
	_, err := b.GetOptionsMarketMakerProtection(context.Background(), "")
	require.ErrorIs(t, err, errUnderlyingIsRequired)

	sharedtestvalues.SkipTestIfCredentialsUnset(t, b)
	result, err := b.GetOptionsMarketMakerProtection(context.Background(), "BTCUSDT")
	require.NoError(t, err)
	assert.NotNil(t, result)
}

func TestResetMarketMaketProtection(t *testing.T) {
	t.Parallel()
	_, err := b.ResetMarketMaketProtection(context.Background(), "")
	require.ErrorIs(t, err, errUnderlyingIsRequired)

	sharedtestvalues.SkipTestIfCredentialsUnset(t, b)
	result, err := b.ResetMarketMaketProtection(context.Background(), "BTCUSDT")
	require.NoError(t, err)
	assert.NotNil(t, result)
}

func TestSetOptionsAutoCancelAllOpenOrders(t *testing.T) {
	t.Parallel()
	_, err := b.SetOptionsAutoCancelAllOpenOrders(context.Background(), "", 30000)
	require.ErrorIs(t, err, errUnderlyingIsRequired)

	sharedtestvalues.SkipTestIfCredentialsUnset(t, b)
	result, err := b.SetOptionsAutoCancelAllOpenOrders(context.Background(), "BTCUSDT", 30000)
	require.NoError(t, err)
	assert.NotNil(t, result)
}

func TestGetAutoCancelAllOpenOrdersConfig(t *testing.T) {
	t.Parallel()
	sharedtestvalues.SkipTestIfCredentialsUnset(t, b)
	result, err := b.GetAutoCancelAllOpenOrdersConfig(context.Background(), "BTCUSDT")
	require.NoError(t, err)
	assert.NotNil(t, result)
}

func TestGetOptionsAutoCancelAllOpenOrdersHeartbeat(t *testing.T) {
	t.Parallel()
	_, err := b.GetOptionsAutoCancelAllOpenOrdersHeartbeat(context.Background(), []string{})
	require.ErrorIs(t, err, errUnderlyingIsRequired)

	sharedtestvalues.SkipTestIfCredentialsUnset(t, b, canManipulateRealOrders)
	result, err := b.GetOptionsAutoCancelAllOpenOrdersHeartbeat(context.Background(), []string{"ETHUSDT"})
	require.NoError(t, err)
	assert.NotNil(t, result)
}
func TestWsOptionsConnect(t *testing.T) {
	t.Parallel()
	err := b.WsOptionsConnect()
	assert.NoError(t, err)
}

func TestGetOptionsExchangeInformation(t *testing.T) {
	t.Parallel()
	exchangeinformation, err := b.GetOptionsExchangeInformation(context.Background())
	require.NoError(t, err)
	assert.NotNil(t, exchangeinformation)
}

// ---------------------------------------   Portfolio Margin  ---------------------------------------------

func TestNewUMOrder(t *testing.T) {
	t.Parallel()
	_, err := b.NewUMOrder(context.Background(), nil)
	require.ErrorIs(t, err, common.ErrEmptyParams)

	arg := &UMOrderParam{ReduceOnly: true}
	_, err = b.NewUMOrder(context.Background(), arg)
	require.ErrorIs(t, err, currency.ErrSymbolStringEmpty)

	arg.Symbol = "BTCUSDT"
	_, err = b.NewUMOrder(context.Background(), arg)
	require.ErrorIs(t, err, order.ErrSideIsInvalid)

	arg.Side = "BUY"
	_, err = b.NewUMOrder(context.Background(), arg)
	require.ErrorIs(t, err, order.ErrTypeIsInvalid)

	arg.OrderType = "limit"
	_, err = b.NewUMOrder(context.Background(), arg)
	require.ErrorIs(t, err, errTimeInForceRequired)

	arg.TimeInForce = "GTC"
	_, err = b.NewUMOrder(context.Background(), arg)
	require.ErrorIs(t, err, order.ErrAmountBelowMin)

	arg.Quantity = 1.
	_, err = b.NewUMOrder(context.Background(), arg)
	require.ErrorIs(t, err, order.ErrPriceBelowMin)

	arg.Price = 1234
	arg.OrderType = "market"
	arg.Quantity = 0
	_, err = b.NewUMOrder(context.Background(), arg)
	require.ErrorIs(t, err, order.ErrAmountBelowMin)

	arg.OrderType = "stop"
	_, err = b.NewUMOrder(context.Background(), arg)
	require.ErrorIs(t, err, order.ErrUnsupportedOrderType)

	sharedtestvalues.SkipTestIfCredentialsUnset(t, b, canManipulateRealOrders)
	result, err := b.NewUMOrder(context.Background(), &UMOrderParam{
		Symbol:       "BTCUSDT",
		Side:         "BUY",
		PositionSide: "BOTH",
		OrderType:    "market",
		Quantity:     1,
		ReduceOnly:   false,
	})
	require.NoError(t, err)
	assert.NotNil(t, result)
}

func TestNewCMOrder(t *testing.T) {
	t.Parallel()
	_, err := b.NewCMOrder(context.Background(), &UMOrderParam{})
	require.ErrorIs(t, err, common.ErrEmptyParams)

	arg := &UMOrderParam{
		ReduceOnly: true,
	}
	_, err = b.NewCMOrder(context.Background(), arg)
	require.ErrorIs(t, err, currency.ErrSymbolStringEmpty)

	arg.Symbol = "BTCUSDT"
	_, err = b.NewCMOrder(context.Background(), arg)
	require.ErrorIs(t, err, order.ErrSideIsInvalid)

	arg.Side = "BUY"
	_, err = b.NewCMOrder(context.Background(), arg)
	require.ErrorIs(t, err, order.ErrTypeIsInvalid)

	arg.OrderType = "OCO"
	_, err = b.NewCMOrder(context.Background(), arg)
	require.ErrorIs(t, err, order.ErrUnsupportedOrderType)

	arg.OrderType = "MARKET"
	_, err = b.NewCMOrder(context.Background(), arg)
	require.ErrorIs(t, err, order.ErrAmountBelowMin)

	arg.OrderType = order.Limit.String()
	_, err = b.NewCMOrder(context.Background(), arg)
	require.ErrorIs(t, err, errTimeInForceRequired)

	arg.TimeInForce = "GTC"
	_, err = b.NewCMOrder(context.Background(), arg)
	require.ErrorIs(t, err, order.ErrAmountBelowMin)

	arg.Quantity = .1
	_, err = b.NewCMOrder(context.Background(), arg)
	require.ErrorIs(t, err, order.ErrPriceBelowMin)

	sharedtestvalues.SkipTestIfCredentialsUnset(t, b, canManipulateRealOrders)
	result, err := b.NewCMOrder(context.Background(), &UMOrderParam{
		Symbol:       "BTCUSDT",
		Side:         "BUY",
		PositionSide: "BOTH",
		OrderType:    "limit",
		Quantity:     1,
		ReduceOnly:   false,
		TimeInForce:  "GTD",
		Price:        000.1,
	})
	require.NoError(t, err)
	assert.NotNil(t, result)
}

func TestNewMarginOrder(t *testing.T) {
	t.Parallel()
	_, err := b.NewMarginOrder(context.Background(), &MarginOrderParam{})
	require.ErrorIs(t, err, common.ErrEmptyParams)

	arg := &MarginOrderParam{
		TimeInForce: "GTC",
	}
	_, err = b.NewMarginOrder(context.Background(), arg)
	require.ErrorIs(t, err, currency.ErrSymbolStringEmpty)

	arg.Symbol = spotTradablePair.String()
	_, err = b.NewMarginOrder(context.Background(), arg)
	require.ErrorIs(t, err, order.ErrSideIsInvalid)

	arg.Side = order.Sell.String()
	_, err = b.NewMarginOrder(context.Background(), arg)
	require.ErrorIs(t, err, order.ErrTypeIsInvalid)

	arg.OrderType = order.Limit.String()
	sharedtestvalues.SkipTestIfCredentialsUnset(t, b, canManipulateRealOrders)
	result, err := b.NewMarginOrder(context.Background(), arg)
	require.NoError(t, err)
	assert.NotNil(t, result)
}

func TestMarginAccountBorrow(t *testing.T) {
	t.Parallel()
	_, err := b.MarginAccountBorrow(context.Background(), currency.EMPTYCODE, 0.001)
	require.ErrorIs(t, err, currency.ErrCurrencyCodeEmpty)

	_, err = b.MarginAccountBorrow(context.Background(), currency.USDT, 0)
	require.ErrorIs(t, err, order.ErrAmountBelowMin)

	sharedtestvalues.SkipTestIfCredentialsUnset(t, b, canManipulateRealOrders)
	result, err := b.MarginAccountBorrow(context.Background(), currency.USDT, 0.001)
	require.NoError(t, err)
	assert.NotNil(t, result)
}

func TestMarginAccountRepay(t *testing.T) {
	t.Parallel()
	_, err := b.MarginAccountRepay(context.Background(), currency.EMPTYCODE, 0.001)
	require.ErrorIs(t, err, currency.ErrCurrencyCodeEmpty)
	_, err = b.MarginAccountRepay(context.Background(), currency.USDT, 0)
	require.ErrorIs(t, err, order.ErrAmountBelowMin)

	sharedtestvalues.SkipTestIfCredentialsUnset(t, b, canManipulateRealOrders)
	result, err := b.MarginAccountRepay(context.Background(), currency.USDT, 0.001)
	require.NoError(t, err)
	assert.NotNil(t, result)
}

func TestMarginAccountNewOCO(t *testing.T) {
	t.Parallel()
	_, err := b.MarginAccountNewOCO(context.Background(), &OCOOrderParam{})
	require.ErrorIs(t, err, common.ErrEmptyParams)

	arg := &OCOOrderParam{
		TrailingDelta: 1,
	}
	_, err = b.MarginAccountNewOCO(context.Background(), arg)
	require.ErrorIs(t, err, currency.ErrCurrencyPairEmpty)

	arg.Symbol = currency.NewPair(currency.BTC, currency.USDT)
	_, err = b.MarginAccountNewOCO(context.Background(), arg)
	require.ErrorIs(t, err, order.ErrSideIsInvalid)

	arg.Side = "Buy"
	_, err = b.MarginAccountNewOCO(context.Background(), arg)
	require.ErrorIs(t, err, order.ErrAmountBelowMin)

	arg.Amount = 0.1
	_, err = b.MarginAccountNewOCO(context.Background(), arg)
	require.ErrorIs(t, err, order.ErrPriceBelowMin)

	arg.Price = 0.001
	_, err = b.MarginAccountNewOCO(context.Background(), arg)
	require.ErrorIs(t, err, order.ErrPriceBelowMin)

	sharedtestvalues.SkipTestIfCredentialsUnset(t, b, canManipulateRealOrders)
	result, err := b.NewOCOOrder(context.Background(), &OCOOrderParam{
		Symbol:             currency.NewPair(currency.BTC, currency.USDT),
		ListClientOrderID:  "1231231231231",
		Side:               "Buy",
		Amount:             0.1,
		LimitClientOrderID: "3423423",
		Price:              0.001,
		StopPrice:          1234.21,
	})
	require.NoError(t, err)
	assert.NotNil(t, result)
}

func TestNewOCOOrderList(t *testing.T) {
	t.Parallel()
	_, err := b.NewOCOOrderList(context.Background(), &OCOOrderListParams{})
	require.ErrorIs(t, err, common.ErrEmptyParams)

	arg := &OCOOrderListParams{
		AboveTimeInForce: "GTC",
	}
	_, err = b.NewOCOOrderList(context.Background(), arg)
	require.ErrorIs(t, err, currency.ErrSymbolStringEmpty)

	arg.Symbol = "LTCBTC"
	_, err = b.NewOCOOrderList(context.Background(), arg)
	require.ErrorIs(t, err, order.ErrSideIsInvalid)

	arg.Side = order.Sell.String()
	_, err = b.NewOCOOrderList(context.Background(), arg)
	require.ErrorIs(t, err, order.ErrAmountBelowMin)

	arg.Quantity = 1
	_, err = b.NewOCOOrderList(context.Background(), arg)
	require.ErrorIs(t, err, order.ErrTypeIsInvalid)

	arg.AboveType = "STOP_LOSS_LIMIT"
	_, err = b.NewOCOOrderList(context.Background(), arg)
	require.ErrorIs(t, err, order.ErrTypeIsInvalid)

	sharedtestvalues.SkipTestIfCredentialsUnset(t, b)
	result, err := b.NewOCOOrderList(context.Background(), &OCOOrderListParams{
		Symbol:     "LTCBTC",
		Side:       order.Sell.String(),
		Quantity:   1,
		AbovePrice: 100,
		AboveType:  "STOP_LOSS_LIMIT",
		BelowType:  "LIMIT_MAKER",
		BelowPrice: 25,
	})
	require.NoError(t, err)
	assert.NotNil(t, result)
}

func TestNewUMConditionalOrder(t *testing.T) {
	t.Parallel()
	_, err := b.NewUMConditionalOrder(context.Background(), nil)
	require.ErrorIs(t, err, common.ErrEmptyParams)

	arg := &ConditionalOrderParam{PriceProtect: true}
	_, err = b.NewUMConditionalOrder(context.Background(), arg)
	require.ErrorIs(t, err, currency.ErrSymbolStringEmpty)

	arg.Symbol = "BTCUSDT"
	_, err = b.NewUMConditionalOrder(context.Background(), arg)
	require.ErrorIs(t, err, order.ErrSideIsInvalid)

	arg.Side = order.Sell.String()
	_, err = b.NewUMConditionalOrder(context.Background(), arg)
	require.ErrorIs(t, err, errStrategyTypeRequired)

	sharedtestvalues.SkipTestIfCredentialsUnset(t, b, canManipulateRealOrders)
	result, err := b.NewUMConditionalOrder(context.Background(), &ConditionalOrderParam{
		Symbol:       "BTCUSDT",
		Side:         order.Sell.String(),
		PositionSide: "SHORT",
		StrategyType: "STOP_MARKET",
		PriceProtect: true,
	})
	require.NoError(t, err)
	assert.NotNil(t, result)
}

func TestNewCMConditionalOrder(t *testing.T) {
	t.Parallel()
	_, err := b.NewCMConditionalOrder(context.Background(), &ConditionalOrderParam{})
	require.ErrorIs(t, err, common.ErrEmptyParams)

	arg := &ConditionalOrderParam{
		PositionSide: "LONG",
	}
	_, err = b.NewCMConditionalOrder(context.Background(), arg)
	require.ErrorIs(t, err, currency.ErrSymbolStringEmpty)

	arg.Symbol = "BTCUSD_200925"
	_, err = b.NewCMConditionalOrder(context.Background(), arg)
	require.ErrorIs(t, err, order.ErrSideIsInvalid)

	arg.Side = "Buy"
	_, err = b.NewCMConditionalOrder(context.Background(), arg)
	require.ErrorIs(t, err, errStrategyTypeRequired)

	sharedtestvalues.SkipTestIfCredentialsUnset(t, b, canManipulateRealOrders)
	result, err := b.NewCMConditionalOrder(context.Background(), &ConditionalOrderParam{
		Symbol:       "BTCUSD_200925",
		Side:         "Buy",
		PositionSide: "LONG",
		StrategyType: "TAKE_PROFIT",
	})
	require.NoError(t, err)
	assert.NotNil(t, result)
}

func TestCancelUMOrder(t *testing.T) {
	t.Parallel()
	_, err := b.CancelUMOrder(context.Background(), "", "", 1234132)
	require.ErrorIs(t, err, currency.ErrSymbolStringEmpty)
	_, err = b.CancelUMOrder(context.Background(), "BTCUSDT", "", 0)
	require.ErrorIs(t, err, order.ErrOrderIDNotSet)

	sharedtestvalues.SkipTestIfCredentialsUnset(t, b, canManipulateRealOrders)
	result, err := b.CancelUMOrder(context.Background(), "BTCUSDT", "", 1234132)
	require.NoError(t, err)
	assert.NotNil(t, result)
}

func TestCancelCMOrder(t *testing.T) {
	t.Parallel()
	_, err := b.CancelCMOrder(context.Background(), "", "", 21321312)
	require.ErrorIs(t, err, currency.ErrSymbolStringEmpty)

	_, err = b.CancelCMOrder(context.Background(), "BTCUSDT", "", 0)
	require.ErrorIs(t, err, order.ErrOrderIDNotSet)

	sharedtestvalues.SkipTestIfCredentialsUnset(t, b, canManipulateRealOrders)
	result, err := b.CancelCMOrder(context.Background(), "BTCUSDT", "", 21321312)
	require.NoError(t, err)
	assert.NotNil(t, result)
}

func TestCancelAllUMOrders(t *testing.T) {
	t.Parallel()
	_, err := b.CancelAllUMOrders(context.Background(), "")
	require.ErrorIs(t, err, currency.ErrSymbolStringEmpty)

	sharedtestvalues.SkipTestIfCredentialsUnset(t, b, canManipulateRealOrders)
	result, err := b.CancelAllUMOrders(context.Background(), "BTCUSDT")
	require.NoError(t, err)
	assert.NotNil(t, result)
	assert.Equal(t, 200, result.Code)
}

func TestCancelAllCMOrders(t *testing.T) {
	t.Parallel()
	_, err := b.CancelAllCMOrders(context.Background(), "")
	require.ErrorIs(t, err, currency.ErrSymbolStringEmpty)

	sharedtestvalues.SkipTestIfCredentialsUnset(t, b, canManipulateRealOrders)
	result, err := b.CancelAllCMOrders(context.Background(), "BTCUSDT")
	require.NoError(t, err)
	assert.NotNil(t, result)
}

func TestPMCancelMarginAccountOrder(t *testing.T) {
	t.Parallel()
	_, err := b.PMCancelMarginAccountOrder(context.Background(), "", "", 12314)
	require.ErrorIs(t, err, currency.ErrSymbolStringEmpty)
	_, err = b.PMCancelMarginAccountOrder(context.Background(), "LTCBTC", "", 0)
	require.ErrorIs(t, err, order.ErrOrderIDNotSet)

	sharedtestvalues.SkipTestIfCredentialsUnset(t, b, canManipulateRealOrders)
	result, err := b.PMCancelMarginAccountOrder(context.Background(), "LTCBTC", "", 12314)
	require.NoError(t, err)
	assert.NotNil(t, result)
}

func TestCancelAllMarginOpenOrdersBySymbol(t *testing.T) {
	t.Parallel()
	_, err := b.CancelAllMarginOpenOrdersBySymbol(context.Background(), "")
	require.ErrorIs(t, err, currency.ErrSymbolStringEmpty)

	sharedtestvalues.SkipTestIfCredentialsUnset(t, b, canManipulateRealOrders)
	result, err := b.CancelAllMarginOpenOrdersBySymbol(context.Background(), "BTCUSDT")
	require.NoError(t, err)
	assert.NotNil(t, result)
}

func TestCancelMarginAccountOCOOrders(t *testing.T) {
	t.Parallel()
	_, err := b.CancelMarginAccountOCOOrders(context.Background(), "", "", "", 0)
	require.ErrorIs(t, err, currency.ErrSymbolStringEmpty)

	sharedtestvalues.SkipTestIfCredentialsUnset(t, b, canManipulateRealOrders)
	result, err := b.CancelMarginAccountOCOOrders(context.Background(), "LTCBTC", "", "", 0)
	require.NoError(t, err)
	assert.NotNil(t, result)
}

func TestCancelUMConditionalOrder(t *testing.T) {
	t.Parallel()
	_, err := b.CancelUMConditionalOrder(context.Background(), "", "", 2000)
	require.ErrorIs(t, err, currency.ErrSymbolStringEmpty)

	_, err = b.CancelUMConditionalOrder(context.Background(), "LTCBTC", "", 0)
	require.ErrorIs(t, err, order.ErrOrderIDNotSet)

	sharedtestvalues.SkipTestIfCredentialsUnset(t, b, canManipulateRealOrders)
	result, err := b.CancelUMConditionalOrder(context.Background(), "LTCBTC", "", 2000)
	require.NoError(t, err)
	assert.NotNil(t, result)
}

func TestCancelCMConditionalOrder(t *testing.T) {
	t.Parallel()
	_, err := b.CancelCMConditionalOrder(context.Background(), "", "", 1231231)
	require.ErrorIs(t, err, currency.ErrSymbolStringEmpty)
	_, err = b.CancelCMConditionalOrder(context.Background(), "LTCBTC", "", 0)
	require.ErrorIs(t, err, order.ErrOrderIDNotSet)

	sharedtestvalues.SkipTestIfCredentialsUnset(t, b, canManipulateRealOrders)
	result, err := b.CancelCMConditionalOrder(context.Background(), "LTCBTC", "", 1231231)
	require.NoError(t, err)
	assert.NotNil(t, result)
}

func TestCancelAllUMOpenConditionalOrders(t *testing.T) {
	t.Parallel()
	_, err := b.CancelAllUMOpenConditionalOrders(context.Background(), "")
	require.ErrorIs(t, err, currency.ErrSymbolStringEmpty)

	sharedtestvalues.SkipTestIfCredentialsUnset(t, b, canManipulateRealOrders)
	result, err := b.CancelAllUMOpenConditionalOrders(context.Background(), "BTCUSDT")
	require.NoError(t, err)
	assert.NotNil(t, result)
}

func TestCancelAllCMOpenConditionalOrders(t *testing.T) {
	t.Parallel()
	_, err := b.CancelAllCMOpenConditionalOrders(context.Background(), "")
	require.ErrorIs(t, err, currency.ErrSymbolStringEmpty)

	sharedtestvalues.SkipTestIfCredentialsUnset(t, b, canManipulateRealOrders)
	result, err := b.CancelAllCMOpenConditionalOrders(context.Background(), "BTCUSDT")
	require.NoError(t, err)
	assert.NotNil(t, result)
}

func TestGetUMOrder(t *testing.T) {
	t.Parallel()
	_, err := b.GetUMOrder(context.Background(), "", "", 1234)
	require.ErrorIs(t, err, currency.ErrSymbolStringEmpty)

	_, err = b.GetUMOrder(context.Background(), "BTCUSDT", "", 0)
	require.ErrorIs(t, err, order.ErrOrderIDNotSet)

	sharedtestvalues.SkipTestIfCredentialsUnset(t, b)
	result, err := b.GetUMOrder(context.Background(), "BTCUSDT", "", 1234)
	require.NoError(t, err)
	assert.NotNil(t, result)
}

func TestGetUMOpenOrder(t *testing.T) {
	t.Parallel()
	_, err := b.GetUMOpenOrder(context.Background(), "", "", 1234)
	require.ErrorIs(t, err, currency.ErrSymbolStringEmpty)
	_, err = b.GetUMOpenOrder(context.Background(), "BTCUSDT", "", 0)
	require.ErrorIs(t, err, order.ErrOrderIDNotSet)

	sharedtestvalues.SkipTestIfCredentialsUnset(t, b)
	result, err := b.GetUMOpenOrder(context.Background(), "BTCUSDT", "", 1234)
	require.NoError(t, err)
	assert.NotNil(t, result)
}

func TestGetAllUMOpenOrders(t *testing.T) {
	t.Parallel()
	sharedtestvalues.SkipTestIfCredentialsUnset(t, b)
	result, err := b.GetAllUMOpenOrders(context.Background(), "BTCUSDT")
	require.NoError(t, err)
	assert.NotNil(t, result)
}

func TestGetAllUMOrders(t *testing.T) {
	t.Parallel()
	sharedtestvalues.SkipTestIfCredentialsUnset(t, b)
	result, err := b.GetAllUMOrders(context.Background(), "BTCUSDT", time.Now().Add(-time.Hour*24*6), time.Now().Add(-time.Hour*2), 0, 20)
	require.NoError(t, err)
	assert.NotNil(t, result)
}

func TestGetCMOrder(t *testing.T) {
	t.Parallel()
	_, err := b.GetCMOrder(context.Background(), "", "", 1234)
	require.ErrorIs(t, err, currency.ErrSymbolStringEmpty)

	sharedtestvalues.SkipTestIfCredentialsUnset(t, b)
	result, err := b.GetCMOrder(context.Background(), "BTCLTC", "", 1234)
	require.NoError(t, err)
	assert.NotNil(t, result)
}

func TestGetCMOpenOrder(t *testing.T) {
	t.Parallel()
	_, err := b.GetCMOpenOrder(context.Background(), "", "", 1234)
	require.ErrorIs(t, err, currency.ErrSymbolStringEmpty)

	_, err = b.GetCMOpenOrder(context.Background(), "BTCLTC", "", 0)
	require.ErrorIs(t, err, order.ErrOrderIDNotSet)

	sharedtestvalues.SkipTestIfCredentialsUnset(t, b)
	result, err := b.GetCMOpenOrder(context.Background(), "BTCLTC", "", 1234)
	require.NoError(t, err)
	assert.NotNil(t, result)
}

func TestGetAllCMOpenOrders(t *testing.T) {
	t.Parallel()
	_, err := b.GetAllCMOpenOrders(context.Background(), "", "")
	require.ErrorIs(t, err, currency.ErrSymbolStringEmpty)

	sharedtestvalues.SkipTestIfCredentialsUnset(t, b)
	result, err := b.GetAllCMOpenOrders(context.Background(), "BTCUSD_200925", "BTCUSD")
	require.NoError(t, err)
	assert.NotNil(t, result)
}

func TestGetAllCMOrders(t *testing.T) {
	t.Parallel()
	_, err := b.GetAllCMOrders(context.Background(), "", "", time.Time{}, time.Time{}, 0, 20)
	require.ErrorIs(t, err, currency.ErrSymbolStringEmpty)

	sharedtestvalues.SkipTestIfCredentialsUnset(t, b)
	result, err := b.GetAllCMOrders(context.Background(), "BTCUSD_200925", "BTCUSD", time.Time{}, time.Time{}, 0, 20)
	require.NoError(t, err)
	assert.NotNil(t, result)
}

func TestGetOpenUMConditionalOrder(t *testing.T) {
	t.Parallel()
	_, err := b.GetOpenUMConditionalOrder(context.Background(), "BTCUSDT", "", 0)
	require.ErrorIs(t, err, order.ErrOrderIDNotSet)

	sharedtestvalues.SkipTestIfCredentialsUnset(t, b)
	result, err := b.GetOpenUMConditionalOrder(context.Background(), "BTCUSDT", "newClientStrategyId", 0)
	require.NoError(t, err)
	assert.NotNil(t, result)
}

func TestGetAllUMOpenConditionalOrders(t *testing.T) {
	t.Parallel()
	sharedtestvalues.SkipTestIfCredentialsUnset(t, b)
	result, err := b.GetAllUMOpenConditionalOrders(context.Background(), "BTCUSDT")
	require.NoError(t, err)
	assert.NotNil(t, result)
}

func TestGetAllUMConditionalOrderHistory(t *testing.T) {
	t.Parallel()
	sharedtestvalues.SkipTestIfCredentialsUnset(t, b)
	result, err := b.GetAllUMConditionalOrderHistory(context.Background(), "BTCUSDT", "abc", 123432423)
	require.NoError(t, err)
	assert.NotNil(t, result)
}

func TestGetAllUMConditionalOrders(t *testing.T) {
	t.Parallel()
	sharedtestvalues.SkipTestIfCredentialsUnset(t, b)
	result, err := b.GetAllUMConditionalOrders(context.Background(), "BTCUSDT", time.Time{}, time.Now(), 0, 123432423)
	require.NoError(t, err)
	assert.NotNil(t, result)
}

func TestGetOpenCMConditionalOrder(t *testing.T) {
	t.Parallel()
	_, err := b.GetOpenCMConditionalOrder(context.Background(), "BTCUSD", "", 0)
	require.ErrorIs(t, err, order.ErrOrderIDNotSet)

	sharedtestvalues.SkipTestIfCredentialsUnset(t, b)
	result, err := b.GetOpenCMConditionalOrder(context.Background(), "BTCUSD", "", 1234)
	require.NoError(t, err)
	assert.NotNil(t, result)
}

func TestGetAllCMOpenConditionalOrders(t *testing.T) {
	t.Parallel()
	sharedtestvalues.SkipTestIfCredentialsUnset(t, b)
	result, err := b.GetAllCMOpenConditionalOrders(context.Background(), "BTCUSDT")
	require.NoError(t, err)
	assert.NotNil(t, result)
}

func TestGetAllCMConditionalOrderHistory(t *testing.T) {
	t.Parallel()
	sharedtestvalues.SkipTestIfCredentialsUnset(t, b)
	result, err := b.GetAllCMConditionalOrderHistory(context.Background(), "BTCUSDT", "abc", 123432423)
	require.NoError(t, err)
	assert.NotNil(t, result)
}

func TestGetAllCMConditionalOrders(t *testing.T) {
	t.Parallel()
	sharedtestvalues.SkipTestIfCredentialsUnset(t, b)
	result, err := b.GetAllCMConditionalOrders(context.Background(), "BTCUSDT", time.Time{}, time.Now(), 0, 123432423)
	require.NoError(t, err)
	assert.NotNil(t, result)
}

func TestGetMarginAccountOrder(t *testing.T) {
	t.Parallel()
	_, err := b.GetMarginAccountOrder(context.Background(), "", "", 12434)
	require.ErrorIs(t, err, currency.ErrSymbolStringEmpty)
	_, err = b.GetMarginAccountOrder(context.Background(), "BNBBTC", "", 0)
	require.ErrorIs(t, err, order.ErrOrderIDNotSet)

	sharedtestvalues.SkipTestIfCredentialsUnset(t, b)
	result, err := b.GetMarginAccountOrder(context.Background(), "BNBBTC", "", 12434)
	require.NoError(t, err)
	assert.NotNil(t, result)
}

func TestGetCurrentMarginOpenOrder(t *testing.T) {
	t.Parallel()
	sharedtestvalues.SkipTestIfCredentialsUnset(t, b)
	result, err := b.GetCurrentMarginOpenOrder(context.Background(), "BNBBTC")
	require.NoError(t, err)
	assert.NotNil(t, result)
}

func TestGetAllMarginAccountOrders(t *testing.T) {
	t.Parallel()
	_, err := b.GetAllMarginAccountOrders(context.Background(), "", time.Time{}, time.Time{}, 0, 10)
	require.ErrorIs(t, err, currency.ErrSymbolStringEmpty)

	sharedtestvalues.SkipTestIfCredentialsUnset(t, b)
	result, err := b.GetAllMarginAccountOrders(context.Background(), "BNBBTC", time.Time{}, time.Time{}, 0, 10)
	require.NoError(t, err)
	assert.NotNil(t, result)
}

func TestGetMarginAccountOCO(t *testing.T) {
	t.Parallel()
	sharedtestvalues.SkipTestIfCredentialsUnset(t, b)
	result, err := b.GetMarginAccountOCO(context.Background(), 0, "123421-abcde")
	require.NoError(t, err)
	assert.NotNil(t, result)
}

func TestGetPMMarginAccountAllOCO(t *testing.T) {
	t.Parallel()
	sharedtestvalues.SkipTestIfCredentialsUnset(t, b)
	result, err := b.GetPMMarginAccountAllOCO(context.Background(), time.Now().Add(-time.Hour*24), time.Now(), 0, 12)
	require.NoError(t, err)
	assert.NotNil(t, result)
}

func TestGetMarginAccountsOpenOCO(t *testing.T) {
	t.Parallel()
	sharedtestvalues.SkipTestIfCredentialsUnset(t, b)
	result, err := b.GetMarginAccountsOpenOCO(context.Background())
	require.NoError(t, err)
	assert.NotNil(t, result)
}

func TestGetPMMarginAccountTradeList(t *testing.T) {
	t.Parallel()
	_, err := b.GetPMMarginAccountTradeList(context.Background(), "", time.Time{}, time.Time{}, 0, 0, 0)
	require.ErrorIs(t, err, currency.ErrSymbolStringEmpty)

	sharedtestvalues.SkipTestIfCredentialsUnset(t, b)
	result, err := b.GetPMMarginAccountTradeList(context.Background(), "BNBBTC", time.Time{}, time.Time{}, 0, 0, 0)
	require.NoError(t, err)
	assert.NotNil(t, result)
}

func TestGetAccountBalance(t *testing.T) {
	t.Parallel()
	sharedtestvalues.SkipTestIfCredentialsUnset(t, b)
	result, err := b.GetAccountBalance(context.Background(), currency.EMPTYCODE)
	require.NoError(t, err)
	assert.NotNil(t, result)
}

func TestGetPortfolioMarginAccountInformation(t *testing.T) {
	t.Parallel()
	sharedtestvalues.SkipTestIfCredentialsUnset(t, b)
	result, err := b.GetPortfolioMarginAccountInformation(context.Background())
	require.NoError(t, err)
	assert.NotNil(t, result)
}

func TestGetMarginMaxBorrow(t *testing.T) {
	t.Parallel()
	_, err := b.GetPMMarginMaxBorrow(context.Background(), currency.EMPTYCODE)
	require.ErrorIs(t, err, currency.ErrCurrencyCodeEmpty)

	sharedtestvalues.SkipTestIfCredentialsUnset(t, b)
	result, err := b.GetPMMarginMaxBorrow(context.Background(), currency.ETH)
	require.NoError(t, err)
	assert.NotNil(t, result)
}

func TestGetMarginMaxWithdrawal(t *testing.T) {
	t.Parallel()
	_, err := b.GetMarginMaxWithdrawal(context.Background(), currency.EMPTYCODE)
	require.ErrorIs(t, err, currency.ErrCurrencyCodeEmpty)

	sharedtestvalues.SkipTestIfCredentialsUnset(t, b)
	result, err := b.GetMarginMaxWithdrawal(context.Background(), currency.BTC)
	require.NoError(t, err)
	assert.NotNil(t, result)
}

func TestGetUMPositionInformation(t *testing.T) {
	t.Parallel()
	sharedtestvalues.SkipTestIfCredentialsUnset(t, b)
	result, err := b.GetUMPositionInformation(context.Background(), "BTCUSDT")
	require.NoError(t, err)
	assert.NotNil(t, result)
}

func TestGetCMPositionInformation(t *testing.T) {
	t.Parallel()
	sharedtestvalues.SkipTestIfCredentialsUnset(t, b)
	result, err := b.GetCMPositionInformation(context.Background(), currency.ETH, "")
	require.NoError(t, err)
	assert.NotNil(t, result)
}

func TestChangeUMInitialLeverage(t *testing.T) {
	t.Parallel()
	_, err := b.ChangeUMInitialLeverage(context.Background(), "", 29)
	require.ErrorIs(t, err, currency.ErrSymbolStringEmpty)
	_, err = b.ChangeUMInitialLeverage(context.Background(), "BTCUSDT", 0)
	require.ErrorIs(t, err, order.ErrSubmitLeverageNotSupported)

	sharedtestvalues.SkipTestIfCredentialsUnset(t, b, canManipulateRealOrders)
	result, err := b.ChangeUMInitialLeverage(context.Background(), "BTCUSDT", 29)
	require.NoError(t, err)
	assert.NotNil(t, result)
}

func TestChangeCMInitialLeverage(t *testing.T) {
	t.Parallel()
	_, err := b.ChangeCMInitialLeverage(context.Background(), "", 29)
	require.ErrorIs(t, err, currency.ErrSymbolStringEmpty)
	_, err = b.ChangeCMInitialLeverage(context.Background(), "BTCUSDT", 0)
	require.ErrorIs(t, err, order.ErrSubmitLeverageNotSupported)

	sharedtestvalues.SkipTestIfCredentialsUnset(t, b, canManipulateRealOrders)
	result, err := b.ChangeCMInitialLeverage(context.Background(), "BTCUSDT", 29)
	require.NoError(t, err)
	assert.NotNil(t, result)
}

func TestChangeUMPositionMode(t *testing.T) {
	t.Parallel()
	sharedtestvalues.SkipTestIfCredentialsUnset(t, b, canManipulateRealOrders)
	result, err := b.ChangeUMPositionMode(context.Background(), true)
	require.NoError(t, err)
	assert.NotNil(t, result)
}

func TestChangeCMPositionMode(t *testing.T) {
	t.Parallel()
	sharedtestvalues.SkipTestIfCredentialsUnset(t, b, canManipulateRealOrders)
	result, err := b.ChangeCMPositionMode(context.Background(), true)
	require.NoError(t, err)
	assert.NotNil(t, result)
}

func TestGetUMCurrentPositionMode(t *testing.T) {
	t.Parallel()
	sharedtestvalues.SkipTestIfCredentialsUnset(t, b)
	result, err := b.GetUMCurrentPositionMode(context.Background())
	require.NoError(t, err)
	assert.NotNil(t, result)
}

func TestGetCMCurrentPositionMode(t *testing.T) {
	t.Parallel()
	sharedtestvalues.SkipTestIfCredentialsUnset(t, b)
	result, err := b.GetCMCurrentPositionMode(context.Background())
	require.NoError(t, err)
	assert.NotNil(t, result)
}

func TestGetUMAccountTradeList(t *testing.T) {
	t.Parallel()
	_, err := b.GetUMAccountTradeList(context.Background(), "", time.Now().Add(-time.Hour*24*5), time.Now().Add(-time.Hour*24), 0, 0)
	require.ErrorIs(t, err, currency.ErrSymbolStringEmpty)

	sharedtestvalues.SkipTestIfCredentialsUnset(t, b)
	result, err := b.GetUMAccountTradeList(context.Background(), "BTCUSDT", time.Now().Add(-time.Hour*24*5), time.Now().Add(-time.Hour*24), 0, 0)
	require.NoError(t, err)
	assert.NotNil(t, result)
}

func TestGetCMAccountTradeList(t *testing.T) {
	t.Parallel()
	_, err := b.GetCMAccountTradeList(context.Background(), "", "", time.Now().Add(-time.Hour*24*5), time.Now().Add(-time.Hour*24), 0, 0)
	require.ErrorIs(t, err, currency.ErrSymbolStringEmpty)

	sharedtestvalues.SkipTestIfCredentialsUnset(t, b)
	result, err := b.GetCMAccountTradeList(context.Background(), "BTCUSD_200626", "BTCUSDT", time.Now().Add(-time.Hour*24*5), time.Now().Add(-time.Hour*24), 0, 0)
	require.NoError(t, err)
	assert.NotNil(t, result)
}

func TestGetUMNotionalAndLeverageBrackets(t *testing.T) {
	t.Parallel()
	sharedtestvalues.SkipTestIfCredentialsUnset(t, b)
	result, err := b.GetUMNotionalAndLeverageBrackets(context.Background(), "BTCUSDT")
	require.NoError(t, err)
	assert.NotNil(t, result)
}

func TestGetCMNotionalAndLeverageBrackets(t *testing.T) {
	t.Parallel()
	sharedtestvalues.SkipTestIfCredentialsUnset(t, b)
	result, err := b.GetCMNotionalAndLeverageBrackets(context.Background(), "BTCUSDT")
	require.NoError(t, err)
	assert.NotNil(t, result)
}

func TestGetUsersMarginForceOrders(t *testing.T) {
	t.Parallel()
	sharedtestvalues.SkipTestIfCredentialsUnset(t, b)
	result, err := b.GetUsersMarginForceOrders(context.Background(), time.Now().Add(-time.Hour*24*5), time.Now().Add(-time.Hour*24), 0, 5)
	require.NoError(t, err)
	assert.NotNil(t, result)
}

func TestGetUsersUMForceOrderst(t *testing.T) {
	t.Parallel()
	sharedtestvalues.SkipTestIfCredentialsUnset(t, b)
	result, err := b.GetUsersUMForceOrders(context.Background(), "BTCUSDT", "", time.Time{}, time.Time{}, 10)
	require.NoError(t, err)
	assert.NotNil(t, result)
}

func TestGetUsersCMForceOrderst(t *testing.T) {
	t.Parallel()
	sharedtestvalues.SkipTestIfCredentialsUnset(t, b)
	result, err := b.GetUsersCMForceOrders(context.Background(), "BTCUSDT", "", time.Time{}, time.Time{}, 10)
	require.NoError(t, err)
	assert.NotNil(t, result)
}

func TestGetPortfolioMarginUMTradingQuantitativeRulesIndicator(t *testing.T) {
	t.Parallel()
	sharedtestvalues.SkipTestIfCredentialsUnset(t, b)
	result, err := b.GetPortfolioMarginUMTradingQuantitativeRulesIndicator(context.Background(), currency.EMPTYPAIR)
	require.NoError(t, err)
	assert.NotNil(t, result)
}

func TestGetUMUserCommissionRate(t *testing.T) {
	t.Parallel()
	_, err := b.GetUMUserCommissionRate(context.Background(), "")
	require.ErrorIs(t, err, currency.ErrSymbolStringEmpty)

	sharedtestvalues.SkipTestIfCredentialsUnset(t, b)
	result, err := b.GetUMUserCommissionRate(context.Background(), "BTCUSDT")
	require.NoError(t, err)
	assert.NotNil(t, result)
}
func TestGetCMUserCommissionRate(t *testing.T) {
	t.Parallel()
	_, err := b.GetCMUserCommissionRate(context.Background(), "")
	require.ErrorIs(t, err, currency.ErrSymbolStringEmpty)

	sharedtestvalues.SkipTestIfCredentialsUnset(t, b)
	result, err := b.GetCMUserCommissionRate(context.Background(), "BTCUSD_PERP")
	require.NoError(t, err)
	assert.NotNil(t, result)
}

func TestGetMarginLoanRecord(t *testing.T) {
	t.Parallel()
	_, err := b.GetMarginLoanRecord(context.Background(), currency.EMPTYCODE, time.Now().Add(-time.Hour*24*5), time.Now().Add(-time.Hour*24), 0, 10, 1)
	require.ErrorIs(t, err, currency.ErrCurrencyCodeEmpty)

	sharedtestvalues.SkipTestIfCredentialsUnset(t, b)
	result, err := b.GetMarginLoanRecord(context.Background(), currency.ETH, time.Now().Add(-time.Hour*24*5), time.Now().Add(-time.Hour*24), 0, 10, 1)
	require.NoError(t, err)
	assert.NotNil(t, result)
}

func TestGetMarginRepayRecord(t *testing.T) {
	t.Parallel()
	_, err := b.GetMarginRepayRecord(context.Background(), currency.EMPTYCODE, time.Now().Add(-time.Hour*24*5), time.Now().Add(-time.Hour*24), 0, 10, 1)
	require.ErrorIs(t, err, currency.ErrCurrencyCodeEmpty)

	sharedtestvalues.SkipTestIfCredentialsUnset(t, b)
	result, err := b.GetMarginRepayRecord(context.Background(), currency.ETH, time.Now().Add(-time.Hour*24*5), time.Now().Add(-time.Hour*24), 0, 10, 1)
	require.NoError(t, err)
	assert.NotNil(t, result)
}

func TestGetMarginBorrowOrLoanInterestHistory(t *testing.T) {
	t.Parallel()
	sharedtestvalues.SkipTestIfCredentialsUnset(t, b)
	result, err := b.GetMarginBorrowOrLoanInterestHistory(context.Background(), currency.ETH, time.Now().Add(-time.Hour*24*5), time.Now().Add(-time.Hour*24), 0, 10, 1)
	require.NoError(t, err)
	assert.NotNil(t, result)
}

func TestGetPortfolioMarginNegativeBalanceInterestHistory(t *testing.T) {
	t.Parallel()
	sharedtestvalues.SkipTestIfCredentialsUnset(t, b)
	result, err := b.GetPortfolioMarginNegativeBalanceInterestHistory(context.Background(), currency.ETH, time.Now().Add(-time.Hour*24*5), time.Now().Add(-time.Hour*24), 10)
	require.NoError(t, err)
	assert.NotNil(t, result)
}

func TestFundAutoCollection(t *testing.T) {
	t.Parallel()
	sharedtestvalues.SkipTestIfCredentialsUnset(t, b, canManipulateRealOrders)
	result, err := b.FundAutoCollection(context.Background())
	require.NoError(t, err)
	assert.NotNil(t, result)
}

func TestFundCollectionByAsset(t *testing.T) {
	t.Parallel()
	_, err := b.FundCollectionByAsset(context.Background(), currency.EMPTYCODE)
	require.ErrorIs(t, err, currency.ErrCurrencyCodeEmpty)

	sharedtestvalues.SkipTestIfCredentialsUnset(t, b, canManipulateRealOrders)
	result, err := b.FundCollectionByAsset(context.Background(), currency.ETH)
	require.NoError(t, err)
	assert.NotNil(t, result)
}

func TestBNBTransferClassic(t *testing.T) {
	t.Parallel()
	sharedtestvalues.SkipTestIfCredentialsUnset(t, b, canManipulateRealOrders)
	result, err := b.BNBTransferClassic(context.Background(), 0.0001, "TO_UM")
	require.NoError(t, err)
	assert.NotNil(t, result)
}

func TestBNBTransfer(t *testing.T) {
	t.Parallel()
	sharedtestvalues.SkipTestIfCredentialsUnset(t, b, canManipulateRealOrders)
	result, err := b.BNBTransfer(context.Background(), 0.0001, "TO_UM")
	require.NoError(t, err)
	assert.NotNil(t, result)
}

func TestGetUMAccountDetail(t *testing.T) {
	t.Parallel()
	sharedtestvalues.SkipTestIfCredentialsUnset(t, b)
	result, err := b.GetUMAccountDetail(context.Background())
	require.NoError(t, err)
	assert.NotNil(t, result)
}

func TestGetCMAccountDetail(t *testing.T) {
	t.Parallel()
	sharedtestvalues.SkipTestIfCredentialsUnset(t, b)
	result, err := b.GetCMAccountDetail(context.Background())
	require.NoError(t, err)
	assert.NotNil(t, result)
}

func TestChangeAutoRepayFuturesStatus(t *testing.T) {
	t.Parallel()
	sharedtestvalues.SkipTestIfCredentialsUnset(t, b)
	result, err := b.ChangeAutoRepayFuturesStatus(context.Background(), false)
	require.NoError(t, err)
	assert.NotNil(t, result)
}

func TestGetAutoRepayFuturesStatus(t *testing.T) {
	t.Parallel()
	sharedtestvalues.SkipTestIfCredentialsUnset(t, b)
	result, err := b.GetAutoRepayFuturesStatus(context.Background())
	require.NoError(t, err)
	assert.NotNil(t, result)
}

func TestRepayFuturesNegativeBalance(t *testing.T) {
	t.Parallel()
	sharedtestvalues.SkipTestIfCredentialsUnset(t, b, canManipulateRealOrders)
	result, err := b.RepayFuturesNegativeBalance(context.Background())
	require.NoError(t, err)
	assert.NotNil(t, result)
}

func TestGetUMPositionADLQuantileEstimation(t *testing.T) {
	t.Parallel()
	sharedtestvalues.SkipTestIfCredentialsUnset(t, b)
	result, err := b.GetUMPositionADLQuantileEstimation(context.Background(), "BTCUSDT")
	require.NoError(t, err)
	assert.NotNil(t, result)
}

func TestGetCMPositionADLQuantileEstimation(t *testing.T) {
	t.Parallel()
	sharedtestvalues.SkipTestIfCredentialsUnset(t, b)
	result, err := b.GetCMPositionADLQuantileEstimation(context.Background(), "BTCUSD_200925")
	require.NoError(t, err)
	assert.NotNil(t, result)
}

func TestGetUserRateLimits(t *testing.T) {
	t.Parallel()
	sharedtestvalues.SkipTestIfCredentialsUnset(t, b)
	result, err := b.GetUserRateLimits(context.Background())
	require.NoError(t, err)
	assert.NotNil(t, result)
}

func TestGetPortfolioMarginAssetIndexPrice(t *testing.T) {
	t.Parallel()
	_, err := b.GetPortfolioMarginAssetIndexPrice(context.Background(), currency.EMPTYCODE)
	require.ErrorIs(t, err, currency.ErrCurrencyCodeEmpty)

	sharedtestvalues.SkipTestIfCredentialsUnset(t, b)
	result, err := b.GetPortfolioMarginAssetIndexPrice(context.Background(), currency.BTC)
	require.NoError(t, err)
	assert.NotNil(t, result)
}

func TestAdjustCrossMarginMaxLeverage(t *testing.T) {
	t.Parallel()
	_, err := b.AdjustCrossMarginMaxLeverage(context.Background(), 0)
	require.ErrorIs(t, err, order.ErrSubmitLeverageNotSupported)

	sharedtestvalues.SkipTestIfCredentialsUnset(t, b)
	result, err := b.AdjustCrossMarginMaxLeverage(context.Background(), 10)
	require.NoError(t, err)
	assert.NotNil(t, result)
}

func TestGetCrossMarginTransferHistory(t *testing.T) {
	t.Parallel()
	sharedtestvalues.SkipTestIfCredentialsUnset(t, b)
	result, err := b.GetCrossMarginTransferHistory(context.Background(), currency.ETH, "ROLL_IN", "", time.Time{}, time.Time{}, 10, 30)
	require.NoError(t, err)
	assert.NotNil(t, result)
}

func TestNewMarginAccountOCOOrder(t *testing.T) {
	t.Parallel()
	_, err := b.NewMarginAccountOCOOrder(context.Background(), &MarginOCOOrderParam{})
	require.ErrorIs(t, err, common.ErrEmptyParams)

	arg := &MarginOCOOrderParam{
		IsIsolated: true,
	}

	_, err = b.NewMarginAccountOCOOrder(context.Background(), arg)
	require.ErrorIs(t, err, currency.ErrCurrencyPairEmpty)

	arg.Symbol = currency.NewPair(currency.BTC, currency.USDT)
	_, err = b.NewMarginAccountOCOOrder(context.Background(), arg)
	require.ErrorIs(t, err, order.ErrSideIsInvalid)

	arg.Side = order.Buy.String()
	_, err = b.NewMarginAccountOCOOrder(context.Background(), arg)
	require.ErrorIs(t, err, order.ErrAmountBelowMin)

	arg.Quantity = 0.000001
	_, err = b.NewMarginAccountOCOOrder(context.Background(), arg)
	require.ErrorIs(t, err, order.ErrPriceBelowMin)

	arg.Price = 12312
	_, err = b.NewMarginAccountOCOOrder(context.Background(), arg)
	require.ErrorIs(t, err, order.ErrPriceBelowMin)

	sharedtestvalues.SkipTestIfCredentialsUnset(t, b, canManipulateRealOrders)
	result, err := b.NewMarginAccountOCOOrder(context.Background(), &MarginOCOOrderParam{
		Symbol:    currency.NewPair(currency.BTC, currency.USDT),
		Side:      order.Buy.String(),
		Quantity:  0.000001,
		Price:     12312,
		StopPrice: 12345,
	})
	require.NoError(t, err)
	assert.NotNil(t, result)
}

func TestCancelMarginAccountOCOOrder(t *testing.T) {
	t.Parallel()
	_, err := b.CancelMarginAccountOCOOrder(context.Background(), "", "12345678", "", true, 0)
	require.ErrorIs(t, err, currency.ErrSymbolStringEmpty)

	sharedtestvalues.SkipTestIfCredentialsUnset(t, b, canManipulateRealOrders)
	result, err := b.CancelMarginAccountOCOOrder(context.Background(), "LTCBTC", "12345678", "", true, 0)
	require.NoError(t, err)
	assert.NotNil(t, result)
}

func TestGetMarginAccountOCOOrder(t *testing.T) {
	t.Parallel()
	sharedtestvalues.SkipTestIfCredentialsUnset(t, b)
	result, err := b.GetMarginAccountOCOOrder(context.Background(), "LTCBTC", "12345", 0, false)
	require.NoError(t, err)
	assert.NotNil(t, result)
}

func TestGetMarginAccountAllOCO(t *testing.T) {
	t.Parallel()
	sharedtestvalues.SkipTestIfCredentialsUnset(t, b)
	result, err := b.GetMarginAccountAllOCO(context.Background(), "LTCBTC", true, time.Now().Add(-time.Hour*24), time.Now(), 0, 12)
	require.NoError(t, err)
	assert.NotNil(t, result)
}

func TestGetMarginAccountsOpenOCOOrder(t *testing.T) {
	t.Parallel()
	_, err := b.GetMarginAccountsOpenOCOOrder(context.Background(), true, "")
	require.ErrorIs(t, err, currency.ErrSymbolStringEmpty)

	sharedtestvalues.SkipTestIfCredentialsUnset(t, b)
	result, err := b.GetMarginAccountsOpenOCOOrder(context.Background(), true, usdtmTradablePair.String())
	require.NoError(t, err)
	assert.NotNil(t, result)
}

func TestGetMarginAccountTradeList(t *testing.T) {
	t.Parallel()
	_, err := b.GetMarginAccountTradeList(context.Background(), "", true, time.Time{}, time.Time{}, 0, 0, 0)
	require.ErrorIs(t, err, currency.ErrSymbolStringEmpty)

	sharedtestvalues.SkipTestIfCredentialsUnset(t, b)
	result, err := b.GetMarginAccountTradeList(context.Background(), "BNBBTC", true, time.Time{}, time.Time{}, 0, 0, 0)
	require.NoError(t, err)
	assert.NotNil(t, result)
}

func TestGetMaxBorrow(t *testing.T) {
	t.Parallel()
	_, err := b.GetMaxBorrow(context.Background(), currency.EMPTYCODE, "BTCETH")
	require.ErrorIs(t, err, currency.ErrCurrencyCodeEmpty)

	sharedtestvalues.SkipTestIfCredentialsUnset(t, b)
	result, err := b.GetMaxBorrow(context.Background(), currency.ETH, "BTCETH")
	require.NoError(t, err)
	assert.NotNil(t, result)
}

func TestGetMaxTransferOutAmount(t *testing.T) {
	t.Parallel()
	_, err := b.GetMaxTransferOutAmount(context.Background(), currency.EMPTYCODE, "")
	require.ErrorIs(t, err, currency.ErrCurrencyCodeEmpty)

	sharedtestvalues.SkipTestIfCredentialsUnset(t, b)
	result, err := b.GetMaxTransferOutAmount(context.Background(), currency.ETH, "")
	require.NoError(t, err)
	assert.NotNil(t, result)
}

func TestGetSummaryOfMarginAccount(t *testing.T) {
	t.Parallel()
	sharedtestvalues.SkipTestIfCredentialsUnset(t, b)
	result, err := b.GetSummaryOfMarginAccount(context.Background())
	require.NoError(t, err)
	assert.NotNil(t, result)
}

func TestGetIsolatedMarginAccountInfo(t *testing.T) {
	t.Parallel()
	sharedtestvalues.SkipTestIfCredentialsUnset(t, b)
	result, err := b.GetIsolatedMarginAccountInfo(context.Background(), []string{"BTCUSDT"})
	require.NoError(t, err)
	assert.NotNil(t, result)
}

func TestDisableIsolatedMarginAccount(t *testing.T) {
	t.Parallel()
	_, err := b.DisableIsolatedMarginAccount(context.Background(), "")
	require.ErrorIs(t, err, currency.ErrSymbolStringEmpty)

	sharedtestvalues.SkipTestIfCredentialsUnset(t, b)
	result, err := b.DisableIsolatedMarginAccount(context.Background(), "BTCUSDT")
	require.NoError(t, err)
	assert.NotNil(t, result)
}

func TestEnableIsolatedMarginAccount(t *testing.T) {
	t.Parallel()
	_, err := b.EnableIsolatedMarginAccount(context.Background(), "")
	require.ErrorIs(t, err, currency.ErrSymbolStringEmpty)

	sharedtestvalues.SkipTestIfCredentialsUnset(t, b)
	result, err := b.EnableIsolatedMarginAccount(context.Background(), "BTCUSDT")
	require.NoError(t, err)
	assert.NotNil(t, result)
}

func TestGetEnabledIsolatedMarginAccountLimit(t *testing.T) {
	t.Parallel()
	sharedtestvalues.SkipTestIfCredentialsUnset(t, b)
	result, err := b.GetEnabledIsolatedMarginAccountLimit(context.Background())
	require.NoError(t, err)
	assert.NotNil(t, result)
}

func TestGetAllIsolatedMarginSymbols(t *testing.T) {
	t.Parallel()
	sharedtestvalues.SkipTestIfCredentialsUnset(t, b)
	result, err := b.GetAllIsolatedMarginSymbols(context.Background(), "")
	require.NoError(t, err)
	assert.NotNil(t, result)
}

func TestToggleBNBBurn(t *testing.T) {
	t.Parallel()
	sharedtestvalues.SkipTestIfCredentialsUnset(t, b, canManipulateRealOrders)
	result, err := b.ToggleBNBBurn(context.Background(), true, false)
	require.NoError(t, err)
	assert.NotNil(t, result)
}

func TestGetBNBBurnStatus(t *testing.T) {
	t.Parallel()
	sharedtestvalues.SkipTestIfCredentialsUnset(t, b, canManipulateRealOrders)
	result, err := b.GetBNBBurnStatus(context.Background())
	require.NoError(t, err)
	assert.NotNil(t, result)
}

func TestGetMarginInterestRateHistory(t *testing.T) {
	t.Parallel()
	_, err := b.GetMarginInterestRateHistory(context.Background(), currency.EMPTYCODE, 0, time.Time{}, time.Time{})
	require.ErrorIs(t, err, currency.ErrCurrencyCodeEmpty)

	sharedtestvalues.SkipTestIfCredentialsUnset(t, b)
	result, err := b.GetMarginInterestRateHistory(context.Background(), currency.ETH, 0, time.Time{}, time.Time{})
	require.NoError(t, err)
	assert.NotNil(t, result)
}

func TestGetCrossMarginFeeData(t *testing.T) {
	t.Parallel()
	sharedtestvalues.SkipTestIfCredentialsUnset(t, b)
	result, err := b.GetCrossMarginFeeData(context.Background(), 0, currency.BTC)
	require.NoError(t, err)
	assert.NotNil(t, result)
}

func TestGetIsolatedMaringFeeData(t *testing.T) {
	t.Parallel()
	sharedtestvalues.SkipTestIfCredentialsUnset(t, b)
	result, err := b.GetIsolatedMaringFeeData(context.Background(), 1, "BTCUSDT")
	require.NoError(t, err)
	assert.NotNil(t, result)
}

func TestGetIsolatedMarginTierData(t *testing.T) {
	t.Parallel()
	_, err := b.GetIsolatedMarginTierData(context.Background(), "", 10)
	require.ErrorIs(t, err, currency.ErrSymbolStringEmpty)

	sharedtestvalues.SkipTestIfCredentialsUnset(t, b)
	result, err := b.GetIsolatedMarginTierData(context.Background(), "BTCUSDT", 10)
	require.NoError(t, err)
	assert.NotNil(t, result)
}

func TestGetCurrencyMarginOrderCountUsage(t *testing.T) {
	t.Parallel()
	sharedtestvalues.SkipTestIfCredentialsUnset(t, b)
	result, err := b.GetCurrencyMarginOrderCountUsage(context.Background(), true, "BTCUSDT")
	require.NoError(t, err)
	assert.NotNil(t, result)
}

func TestCrossMarginCollateralRatio(t *testing.T) {
	t.Parallel()
	sharedtestvalues.SkipTestIfCredentialsUnset(t, b)
	result, err := b.GetCrossMarginCollateralRatio(context.Background())
	require.NoError(t, err)
	assert.NotNil(t, result)
}

func TestGetSmallLiabilityExchangeCoinList(t *testing.T) {
	t.Parallel()
	sharedtestvalues.SkipTestIfCredentialsUnset(t, b)
	result, err := b.GetSmallLiabilityExchangeCoinList(context.Background())
	require.NoError(t, err)
	assert.NotNil(t, result)
}

func TestMarginSmallLiabilityExchange(t *testing.T) {
	t.Parallel()
	_, err := b.MarginSmallLiabilityExchange(context.Background(), []string{})
	require.ErrorIs(t, err, errEmptyCurrencyCodes)

	sharedtestvalues.SkipTestIfCredentialsUnset(t, b)
	result, err := b.MarginSmallLiabilityExchange(context.Background(), []string{"BTC", "ETH"})
	require.NoError(t, err)
	assert.NotNil(t, result)
}

func TestGetSmallLiabilityExchangeHistory(t *testing.T) {
	t.Parallel()
	_, err := b.GetSmallLiabilityExchangeHistory(context.Background(), 0, 10, time.Time{}, time.Time{})
	require.ErrorIs(t, err, errPageNumberRequired)
	_, err = b.GetSmallLiabilityExchangeHistory(context.Background(), 1, 0, time.Time{}, time.Time{})
	require.ErrorIs(t, err, errPageSizeRequired)

	sharedtestvalues.SkipTestIfCredentialsUnset(t, b)
	result, err := b.GetSmallLiabilityExchangeHistory(context.Background(), 1, 10, time.Time{}, time.Time{})
	require.NoError(t, err)
	assert.NotNil(t, result)
}

func TestGetFutureHourlyInterestRate(t *testing.T) {
	t.Parallel()
	sharedtestvalues.SkipTestIfCredentialsUnset(t, b)
	result, err := b.GetFutureHourlyInterestRate(context.Background(), []string{"BTC", "ETH"}, true)
	require.NoError(t, err)
	assert.NotNil(t, result)
}

func TestGetCrossOrIsolatedMarginCapitalFlow(t *testing.T) {
	t.Parallel()
	sharedtestvalues.SkipTestIfCredentialsUnset(t, b)
	result, err := b.GetCrossOrIsolatedMarginCapitalFlow(context.Background(), currency.ETH, "", "BORROW", time.Time{}, time.Time{}, 10, 20)
	require.NoError(t, err)
	assert.NotNil(t, result)
}

func TestGetTokensOrSymbolsDelistSchedule(t *testing.T) {
	t.Parallel()
	sharedtestvalues.SkipTestIfCredentialsUnset(t, b)
	result, err := b.GetTokensOrSymbolsDelistSchedule(context.Background())
	require.NoError(t, err)
	assert.NotNil(t, result)
}

func TestGetMarginAvailableInventory(t *testing.T) {
	t.Parallel()
	_, err := b.GetMarginAvailableInventory(context.Background(), "")
	require.ErrorIs(t, err, margin.ErrInvalidMarginType)

	sharedtestvalues.SkipTestIfCredentialsUnset(t, b)
	result, err := b.GetMarginAvailableInventory(context.Background(), "ISOLATED")
	require.NoError(t, err)
	assert.NotNil(t, result)
}

func TestMarginManualLiquidiation(t *testing.T) {
	t.Parallel()
	_, err := b.MarginManualLiquidiation(context.Background(), "", "")
	require.ErrorIs(t, err, margin.ErrInvalidMarginType)

	sharedtestvalues.SkipTestIfCredentialsUnset(t, b, canManipulateRealOrders)
	result, err := b.MarginManualLiquidiation(context.Background(), "ISOLATED", "")
	require.NoError(t, err)
	assert.NotNil(t, result)
}

func TestGetLiabilityCoinLeverageBracketInCrossMarginProMode(t *testing.T) {
	t.Parallel()
	sharedtestvalues.SkipTestIfCredentialsUnset(t, b)
	result, err := b.GetLiabilityCoinLeverageBracketInCrossMarginProMode(context.Background())
	require.NoError(t, err)
	assert.NotNil(t, result)
}

func TestGetSimpleEarnFlexibleProductList(t *testing.T) {
	t.Parallel()
	sharedtestvalues.SkipTestIfCredentialsUnset(t, b)
	result, err := b.GetSimpleEarnFlexibleProductList(context.Background(), currency.BTC, 2, 10)
	require.NoError(t, err)
	assert.NotNil(t, result)
}

func TestGetSimpleEarnLockedProducts(t *testing.T) {
	t.Parallel()
	sharedtestvalues.SkipTestIfCredentialsUnset(t, b)
	result, err := b.GetSimpleEarnLockedProducts(context.Background(), currency.BTC, 2, 10)
	require.NoError(t, err)
	assert.NotNil(t, result)
}

func TestSubscribeToFlexibleProducts(t *testing.T) {
	t.Parallel()
	_, err := b.SubscribeToFlexibleProducts(context.Background(), "", "FUND", 1, false)
	require.ErrorIs(t, err, errProductIDRequired)
	_, err = b.SubscribeToFlexibleProducts(context.Background(), "project-id", "FUND", 0, false)
	require.ErrorIs(t, err, order.ErrAmountBelowMin)

	sharedtestvalues.SkipTestIfCredentialsUnset(t, b, canManipulateRealOrders)
	result, err := b.SubscribeToFlexibleProducts(context.Background(), "product-id", "FUND", 1, true)
	require.NoError(t, err)
	assert.NotNil(t, result)
}

func TestSubscribeToLockedProducts(t *testing.T) {
	t.Parallel()
	_, err := b.SubscribeToLockedProducts(context.Background(), "", "SPOT", 1, false)
	require.ErrorIs(t, err, errProjectIDRequired)
	_, err = b.SubscribeToLockedProducts(context.Background(), "project-id", "SPOT", 0, false)
	require.ErrorIs(t, err, order.ErrAmountBelowMin)

	sharedtestvalues.SkipTestIfCredentialsUnset(t, b, canManipulateRealOrders)
	result, err := b.SubscribeToLockedProducts(context.Background(), "project-id", "SPOT", 1, false)
	require.NoError(t, err)
	assert.NotNil(t, result)
}

func TestRedeemFlexibleProduct(t *testing.T) {
	t.Parallel()
	_, err := b.RedeemFlexibleProduct(context.Background(), "", "FUND", true, 0.1234)
	require.ErrorIs(t, err, errProductIDRequired)

	sharedtestvalues.SkipTestIfCredentialsUnset(t, b, canManipulateRealOrders)
	result, err := b.RedeemFlexibleProduct(context.Background(), "product-id", "FUND", true, 0.1234)
	require.NoError(t, err)
	assert.NotNil(t, result)
}

func TestRedeemLockedProduct(t *testing.T) {
	t.Parallel()
	_, err := b.RedeemLockedProduct(context.Background(), 0)
	require.ErrorIs(t, err, errPositionIDRequired)

	sharedtestvalues.SkipTestIfCredentialsUnset(t, b, canManipulateRealOrders)
	result, err := b.RedeemLockedProduct(context.Background(), 12345)
	require.NoError(t, err)
	assert.NotNil(t, result)
}

func TestGetFlexibleProductPosition(t *testing.T) {
	t.Parallel()
	sharedtestvalues.SkipTestIfCredentialsUnset(t, b)
	result, err := b.GetFlexibleProductPosition(context.Background(), currency.BTC, "", 0, 10)
	require.NoError(t, err)
	assert.NotNil(t, result)
}

func TestGetLockedProductPosition(t *testing.T) {
	t.Parallel()
	sharedtestvalues.SkipTestIfCredentialsUnset(t, b)
	result, err := b.GetLockedProductPosition(context.Background(), currency.ETH, "", "", 0, 12)
	require.NoError(t, err)
	assert.NotNil(t, result)
}

func TestSimpleAccount(t *testing.T) {
	t.Parallel()
	sharedtestvalues.SkipTestIfCredentialsUnset(t, b)
	result, err := b.SimpleAccount(context.Background())
	require.NoError(t, err)
	assert.NotNil(t, result)
}

func TestGetFlexibleSubscriptionRecord(t *testing.T) {
	t.Parallel()
	sharedtestvalues.SkipTestIfCredentialsUnset(t, b)
	result, err := b.GetFlexibleSubscriptionRecord(context.Background(), "", "", currency.ETH, time.Now().Add(-time.Hour*48), time.Now(), 0, 12)
	require.NoError(t, err)
	assert.NotNil(t, result)
}

func TestGetLockedSubscriptionsRecords(t *testing.T) {
	t.Parallel()
	sharedtestvalues.SkipTestIfCredentialsUnset(t, b)
	result, err := b.GetLockedSubscriptionsRecords(context.Background(), "", currency.ETH, time.Now().Add(-time.Hour*480), time.Now(), 0, 12)
	require.NoError(t, err)
	assert.NotNil(t, result)
}

func TestGetFlexibleRedemptionRecord(t *testing.T) {
	t.Parallel()
	sharedtestvalues.SkipTestIfCredentialsUnset(t, b)
	result, err := b.GetFlexibleRedemptionRecord(context.Background(), "", "1234", currency.LTC, time.Now().Add(-time.Hour*48), time.Now(), 0, 12)
	require.NoError(t, err)
	assert.NotNil(t, result)
}

func TestGetLockedRedemptionRecord(t *testing.T) {
	t.Parallel()
	sharedtestvalues.SkipTestIfCredentialsUnset(t, b)
	result, err := b.GetLockedRedemptionRecord(context.Background(), "", "1234", currency.LTC, time.Now().Add(-time.Hour*48), time.Now(), 0, 12)
	require.NoError(t, err)
	assert.NotNil(t, result)
}

func TestGetFlexibleRewardHistory(t *testing.T) {
	t.Parallel()
	sharedtestvalues.SkipTestIfCredentialsUnset(t, b)
	result, err := b.GetFlexibleRewardHistory(context.Background(), "product-type", "", currency.BTC, time.Now().Add(-time.Hour*48), time.Now().Add(-time.Hour*2), 1, 10)
	require.NoError(t, err)
	assert.NotNil(t, result)
}

func TestGetLockedRewardHistory(t *testing.T) {
	t.Parallel()
	sharedtestvalues.SkipTestIfCredentialsUnset(t, b)
	result, err := b.GetLockedRewardHistory(context.Background(), "12345", currency.BTC, time.Now().Add(-time.Hour*48), time.Now().Add(-time.Hour*2), 10, 40)
	require.NoError(t, err)
	assert.NotNil(t, result)
}

func TestSetFlexibleAutoSusbcribe(t *testing.T) {
	t.Parallel()
	_, err := b.SetFlexibleAutoSusbcribe(context.Background(), "", true)
	require.ErrorIs(t, err, errProductIDRequired)

	sharedtestvalues.SkipTestIfCredentialsUnset(t, b, canManipulateRealOrders)
	result, err := b.SetFlexibleAutoSusbcribe(context.Background(), "product-id", true)
	require.NoError(t, err)
	assert.NotNil(t, result)
}

func TestSetLockedAutoSubscribe(t *testing.T) {
	t.Parallel()
	_, err := b.SetLockedAutoSubscribe(context.Background(), "", true)
	require.ErrorIs(t, err, errPositionIDRequired)

	sharedtestvalues.SkipTestIfCredentialsUnset(t, b, canManipulateRealOrders)
	result, err := b.SetLockedAutoSubscribe(context.Background(), "position-id", true)
	require.NoError(t, err)
	assert.NotNil(t, result)
}

func TestGetFlexiblePersonalLeftQuota(t *testing.T) {
	t.Parallel()
	sharedtestvalues.SkipTestIfCredentialsUnset(t, b)
	result, err := b.GetFlexiblePersonalLeftQuota(context.Background(), "12345")
	require.NoError(t, err)
	assert.NotNil(t, result)
}

func TestGetLockedPersonalLeftQuota(t *testing.T) {
	t.Parallel()
	sharedtestvalues.SkipTestIfCredentialsUnset(t, b)
	result, err := b.GetLockedPersonalLeftQuota(context.Background(), "12345")
	require.NoError(t, err)
	assert.NotNil(t, result)
}

func TestGetFlexibleSubscriptionPreview(t *testing.T) {
	t.Parallel()
	_, err := b.GetFlexibleSubscriptionPreview(context.Background(), "", 0.0001)
	require.ErrorIs(t, err, errProductIDRequired)
	_, err = b.GetFlexibleSubscriptionPreview(context.Background(), "1234", 0)
	require.ErrorIs(t, err, order.ErrAmountBelowMin)

	sharedtestvalues.SkipTestIfCredentialsUnset(t, b)
	result, err := b.GetFlexibleSubscriptionPreview(context.Background(), "1234", 0.0001)
	require.NoError(t, err)
	assert.NotNil(t, result)
}

func TestGetLockedSubscriptionPreview(t *testing.T) {
	t.Parallel()
	_, err := b.GetLockedSubscriptionPreview(context.Background(), "", 0.1234, false)
	require.ErrorIs(t, err, errProjectIDRequired)
	_, err = b.GetLockedSubscriptionPreview(context.Background(), "12345", 0, false)
	require.ErrorIs(t, err, order.ErrAmountBelowMin)

	sharedtestvalues.SkipTestIfCredentialsUnset(t, b)
	result, err := b.GetLockedSubscriptionPreview(context.Background(), "12345", 0.1234, false)
	require.NoError(t, err)
	assert.NotNil(t, result)
}

func TestSetLockedProductRedeemOption(t *testing.T) {
	t.Parallel()
	_, err := b.SetLockedProductRedeemOption(context.Background(), "", "abcdefg")
	require.ErrorIs(t, err, errPositionIDRequired)
	_, err = b.SetLockedProductRedeemOption(context.Background(), "12345", "")
	require.ErrorIs(t, err, errRedemptionAccountRequired)

	sharedtestvalues.SkipTestIfCredentialsUnset(t, b, canManipulateRealOrders)
	_, err = b.SetLockedProductRedeemOption(context.Background(), "12345", "abcdefg")
	assert.NoError(t, err)
}

func TestGetSimpleEarnRatehistory(t *testing.T) {
	t.Parallel()
	sharedtestvalues.SkipTestIfCredentialsUnset(t, b)
	result, err := b.GetSimpleEarnRatehistory(context.Background(), "project-id", time.Now().Add(-time.Hour*48), time.Now().Add(-time.Hour*2), 0, 10)
	require.NoError(t, err)
	assert.NotNil(t, result)
}

func TestGetSimpleEarnCollateralRecord(t *testing.T) {
	t.Parallel()
	sharedtestvalues.SkipTestIfCredentialsUnset(t, b)
	result, err := b.GetSimpleEarnCollateralRecord(context.Background(), "project-id", time.Now().Add(-time.Hour*48), time.Now().Add(-time.Hour*2), 0, 10)
	require.NoError(t, err)
	assert.NotNil(t, result)
}

func TestGetDualInvestmentProductList(t *testing.T) {
	t.Parallel()
	_, err := b.GetDualInvestmentProductList(context.Background(), "", currency.BTC, currency.ETH, 0, 0)
	require.ErrorIs(t, err, errOptionTypeRequired)
	_, err = b.GetDualInvestmentProductList(context.Background(), "CALL", currency.EMPTYCODE, currency.ETH, 0, 0)
	require.ErrorIs(t, err, currency.ErrCurrencyCodeEmpty)
	_, err = b.GetDualInvestmentProductList(context.Background(), "CALL", currency.BTC, currency.EMPTYCODE, 0, 0)
	require.ErrorIs(t, err, currency.ErrCurrencyCodeEmpty)

	sharedtestvalues.SkipTestIfCredentialsUnset(t, b, canManipulateRealOrders)
	result, err := b.GetDualInvestmentProductList(context.Background(), "CALL", currency.BTC, currency.ETH, 0, 0)
	require.NoError(t, err)
	assert.NotNil(t, result)
}

func TestSubscribeDualInvestmentProducts(t *testing.T) {
	t.Parallel()
	_, err := b.SubscribeDualInvestmentProducts(context.Background(), "", "order-id", "STANDARD", 0.1)
	require.ErrorIs(t, err, errProductIDRequired)
	_, err = b.SubscribeDualInvestmentProducts(context.Background(), "1234", "", "STANDARD", 0.1)
	require.ErrorIs(t, err, order.ErrOrderIDNotSet)
	_, err = b.SubscribeDualInvestmentProducts(context.Background(), "1234", "order-id", "STANDARD", 0)
	require.ErrorIs(t, err, order.ErrAmountBelowMin)
	_, err = b.SubscribeDualInvestmentProducts(context.Background(), "1234", "order-id", "", 1)
	require.ErrorIs(t, err, errPlanTypeRequired)

	sharedtestvalues.SkipTestIfCredentialsUnset(t, b, canManipulateRealOrders)
	result, err := b.SubscribeDualInvestmentProducts(context.Background(), "1234", "order-id", "STANDARD", 0.1)
	require.NoError(t, err)
	assert.NotNil(t, result)
}

func TestGetDualInvestmentPositions(t *testing.T) {
	t.Parallel()
	sharedtestvalues.SkipTestIfCredentialsUnset(t, b)
	result, err := b.GetDualInvestmentPositions(context.Background(), "PURCHASE_FAIL", 0, 10)
	require.NoError(t, err)
	assert.NotNil(t, result)
}

func TestCheckDualInvestmentAccounts(t *testing.T) {
	t.Parallel()
	sharedtestvalues.SkipTestIfCredentialsUnset(t, b)
	result, err := b.CheckDualInvestmentAccounts(context.Background())
	require.NoError(t, err)
	assert.NotNil(t, result)
}

func TestChangeAutoCompoundStatus(t *testing.T) {
	t.Parallel()
	_, err := b.ChangeAutoCompoundStatus(context.Background(), "", "STANDARD")
	require.ErrorIs(t, err, errPositionIDRequired)

	sharedtestvalues.SkipTestIfCredentialsUnset(t, b, canManipulateRealOrders)
	result, err := b.ChangeAutoCompoundStatus(context.Background(), "123456789", "STANDARD")
	require.NoError(t, err)
	assert.NotNil(t, result)
}

func TestGetTargetAssetList(t *testing.T) {
	t.Parallel()
	sharedtestvalues.SkipTestIfCredentialsUnset(t, b)
	result, err := b.GetTargetAssetList(context.Background(), currency.BTC, 10, 40)
	require.NoError(t, err)
	assert.NotNil(t, result)
}

func TestGetTargetAssetROIData(t *testing.T) {
	t.Parallel()
	sharedtestvalues.SkipTestIfCredentialsUnset(t, b)
	result, err := b.GetTargetAssetROIData(context.Background(), currency.ETH, "THREE_YEAR")
	require.NoError(t, err)
	assert.NotNil(t, result)
}

func TestGetAllSourceAssetAndTargetAsset(t *testing.T) {
	t.Parallel()
	sharedtestvalues.SkipTestIfCredentialsUnset(t, b)
	result, err := b.GetAllSourceAssetAndTargetAsset(context.Background())
	require.NoError(t, err)
	assert.NotNil(t, result)
}

func TestGetSourceAssetList(t *testing.T) {
	t.Parallel()
	_, err := b.GetSourceAssetList(context.Background(), currency.BTC, 123, "", "MAIN_SITE", true)
	require.ErrorIs(t, err, errUsageTypeRequired)

	sharedtestvalues.SkipTestIfCredentialsUnset(t, b)
	result, err := b.GetSourceAssetList(context.Background(), currency.BTC, 123, "RECURRING", "MAIN_SITE", true)
	require.NoError(t, err)
	assert.NotNil(t, result)
}

func TestInvestmentPlanCreation(t *testing.T) {
	t.Parallel()
	_, err := b.InvestmentPlanCreation(context.Background(), nil)
	require.ErrorIs(t, err, common.ErrEmptyParams)

	arg := &InvestmentPlanParams{}
	_, err = b.InvestmentPlanCreation(context.Background(), arg)
	require.ErrorIs(t, err, errSourceTypeRequired)

	arg.SourceType = "MAIN_SITE"
	_, err = b.InvestmentPlanCreation(context.Background(), arg)
	require.ErrorIs(t, err, errPlanTypeRequired)

	arg.PlanType = "SINGLE"
	_, err = b.InvestmentPlanCreation(context.Background(), arg)
	require.ErrorIs(t, err, order.ErrAmountBelowMin)

	arg.SubscriptionAmount = 4
	_, err = b.InvestmentPlanCreation(context.Background(), arg)
	require.ErrorIs(t, err, errInvalidSubscriptionStartTime)

	arg.SubscriptionStartDay = 1
	arg.SubscriptionStartTime = 8
	_, err = b.InvestmentPlanCreation(context.Background(), arg)
	require.ErrorIs(t, err, currency.ErrCurrencyCodeEmpty)

	arg.SourceAsset = currency.USDT
	_, err = b.InvestmentPlanCreation(context.Background(), arg)
	require.ErrorIs(t, err, errPortfolioDetailRequired)

	arg.Details = []PortfolioDetail{{}}
	_, err = b.InvestmentPlanCreation(context.Background(), arg)
	require.ErrorIs(t, err, currency.ErrCurrencyCodeEmpty)

	arg.Details = []PortfolioDetail{{TargetAsset: currency.BTC, Percentage: -1}}
	_, err = b.InvestmentPlanCreation(context.Background(), arg)
	require.ErrorIs(t, err, errInvalidPercentageAmount)

	sharedtestvalues.SkipTestIfCredentialsUnset(t, b, canManipulateRealOrders)
	result, err := b.InvestmentPlanCreation(context.Background(), &InvestmentPlanParams{
		SourceType:            "MAIN_SITE",
		PlanType:              "SINGLE",
		SubscriptionAmount:    4,
		SubscriptionCycle:     "H4",
		SubscriptionStartTime: 8,
		SourceAsset:           currency.USDT,
		Details: []PortfolioDetail{
			{
				TargetAsset: currency.ETH,
				Percentage:  12,
			},
			{
				TargetAsset: currency.ETH,
				Percentage:  20,
			},
		},
	})
	require.NoError(t, err)
	assert.NotNil(t, result)
}

func TestInvestmentPlanAdjustment(t *testing.T) {
	t.Parallel()
	_, err := b.InvestmentPlanAdjustment(context.Background(), nil)
	require.ErrorIs(t, err, common.ErrEmptyParams)

	arg := &AdjustInvestmentPlan{}
	_, err = b.InvestmentPlanAdjustment(context.Background(), arg)
	require.ErrorIs(t, err, errPlanIDRequired)

	arg.PlanID = 1234232
	_, err = b.InvestmentPlanAdjustment(context.Background(), arg)
	require.ErrorIs(t, err, order.ErrAmountBelowMin)

	arg.SubscriptionAmount = 4
	_, err = b.InvestmentPlanAdjustment(context.Background(), arg)
	require.ErrorIs(t, err, errInvalidSubscriptionCycle)

	arg.SubscriptionCycle = "H4"
	arg.SubscriptionStartTime = -1
	_, err = b.InvestmentPlanAdjustment(context.Background(), arg)
	require.ErrorIs(t, err, errInvalidSubscriptionStartTime)

	arg.SubscriptionStartTime = 8
	_, err = b.InvestmentPlanAdjustment(context.Background(), arg)
	require.ErrorIs(t, err, currency.ErrCurrencyCodeEmpty)

	arg.SourceAsset = currency.USDT
	_, err = b.InvestmentPlanAdjustment(context.Background(), arg)
	require.ErrorIs(t, err, errPortfolioDetailRequired)

	arg.Details = []PortfolioDetail{{}}
	_, err = b.InvestmentPlanAdjustment(context.Background(), arg)
	require.ErrorIs(t, err, currency.ErrCurrencyCodeEmpty)

	arg.Details = []PortfolioDetail{{TargetAsset: currency.BTC, Percentage: -1}}
	_, err = b.InvestmentPlanAdjustment(context.Background(), arg)
	require.ErrorIs(t, err, errInvalidPercentageAmount)

	sharedtestvalues.SkipTestIfCredentialsUnset(t, b, canManipulateRealOrders)
	result, err := b.InvestmentPlanAdjustment(context.Background(), &AdjustInvestmentPlan{
		PlanID:                1234232,
		SubscriptionAmount:    4,
		SubscriptionCycle:     "H4",
		SubscriptionStartTime: 8,
		SourceAsset:           currency.USDT,
		Details: []PortfolioDetail{
			{
				TargetAsset: currency.ETH,
				Percentage:  12,
			},
			{
				TargetAsset: currency.ETH,
				Percentage:  20,
			},
		},
	})
	require.NoError(t, err)
	assert.NotNil(t, result)
}

func TestChangePlanStatus(t *testing.T) {
	t.Parallel()
	_, err := b.ChangePlanStatus(context.Background(), 0, "PAUSED")
	require.ErrorIs(t, err, errPlanIDRequired)

	_, err = b.ChangePlanStatus(context.Background(), 12345, "")
	require.ErrorIs(t, err, errPlanStatusRequired)

	sharedtestvalues.SkipTestIfCredentialsUnset(t, b, canManipulateRealOrders)
	result, err := b.ChangePlanStatus(context.Background(), 12345, "PAUSED")
	require.NoError(t, err)
	assert.NotNil(t, result)
}

func TestGetListOfPlans(t *testing.T) {
	t.Parallel()
	_, err := b.GetListOfPlans(context.Background(), "")
	require.ErrorIs(t, err, errPlanTypeRequired)

	sharedtestvalues.SkipTestIfCredentialsUnset(t, b)
	result, err := b.GetListOfPlans(context.Background(), "SINGLE")
	require.NoError(t, err)
	assert.NotNil(t, result)
}

func TestGetHoldingDetailsOfPlan(t *testing.T) {
	t.Parallel()
	sharedtestvalues.SkipTestIfCredentialsUnset(t, b)
	result, err := b.GetHoldingDetailsOfPlan(context.Background(), 1234, "")
	require.NoError(t, err)
	assert.NotNil(t, result)
}

func TestGetSubscriptionsTransactionHistory(t *testing.T) {
	t.Parallel()
	sharedtestvalues.SkipTestIfCredentialsUnset(t, b)
	result, err := b.GetSubscriptionsTransactionHistory(context.Background(), 1232, 20, 0, time.Time{}, time.Time{}, currency.BTC, "PORTFOLIO")
	require.NoError(t, err)
	assert.NotNil(t, result)
}

func TestGetIndexDetail(t *testing.T) {
	t.Parallel()
	_, err := b.GetIndexDetail(context.Background(), 0)
	require.ErrorIs(t, err, errIndexIDIsRequired)

	sharedtestvalues.SkipTestIfCredentialsUnset(t, b)
	result, err := b.GetIndexDetail(context.Background(), 1234)
	require.NoError(t, err)
	assert.NotNil(t, result)
}

func TestGetIndexLinkedPlanPositionDetails(t *testing.T) {
	t.Parallel()
	_, err := b.GetIndexLinkedPlanPositionDetails(context.Background(), 0)
	require.ErrorIs(t, err, errIndexIDIsRequired)

	sharedtestvalues.SkipTestIfCredentialsUnset(t, b)
	result, err := b.GetIndexLinkedPlanPositionDetails(context.Background(), 123)
	require.NoError(t, err)
	assert.NotNil(t, result)
}

func TestOneTimeTransaction(t *testing.T) {
	t.Parallel()
	_, err := b.OneTimeTransaction(context.Background(), nil)
	require.ErrorIs(t, err, common.ErrEmptyParams)

	arg := &OneTimeTransactionParams{}
	_, err = b.OneTimeTransaction(context.Background(), arg)
	require.ErrorIs(t, err, errSourceTypeRequired)

	arg.SourceType = "MAIN_SITE"
	_, err = b.OneTimeTransaction(context.Background(), arg)
	require.ErrorIs(t, err, order.ErrAmountBelowMin)

	arg.SubscriptionAmount = 12
	_, err = b.OneTimeTransaction(context.Background(), arg)
	require.ErrorIs(t, err, currency.ErrCurrencyCodeEmpty)

	arg.SourceAsset = currency.USDT
	_, err = b.OneTimeTransaction(context.Background(), arg)
	require.ErrorIs(t, err, errPortfolioDetailRequired)

	_, err = b.OneTimeTransaction(context.Background(), arg)
	require.ErrorIs(t, err, errPortfolioDetailRequired)

	arg.Details = []PortfolioDetail{{}}
	_, err = b.OneTimeTransaction(context.Background(), arg)
	require.ErrorIs(t, err, currency.ErrCurrencyCodeEmpty)

	arg.Details = []PortfolioDetail{{TargetAsset: currency.BTC}}
	_, err = b.OneTimeTransaction(context.Background(), arg)
	require.ErrorIs(t, err, errInvalidPercentageAmount)

	sharedtestvalues.SkipTestIfCredentialsUnset(t, b, canManipulateRealOrders)
	result, err := b.OneTimeTransaction(context.Background(), &OneTimeTransactionParams{
		SourceType:         "MAIN_SITE",
		SubscriptionAmount: 12,
		SourceAsset:        currency.USDT,
		Details: []PortfolioDetail{
			{
				TargetAsset: currency.BTC,
				Percentage:  30,
			},
			{
				TargetAsset: currency.ETH,
				Percentage:  50,
			},
		},
	})
	require.NoError(t, err)
	assert.NotNil(t, result)
}

func TestGetOneTimeTransactionStatus(t *testing.T) {
	t.Parallel()
	_, err := b.GetOneTimeTransactionStatus(context.Background(), 0, "")
	require.ErrorIs(t, err, errTransactionIDRequired)

	sharedtestvalues.SkipTestIfCredentialsUnset(t, b)
	result, err := b.GetOneTimeTransactionStatus(context.Background(), 1234, "")
	require.NoError(t, err)
	assert.NotNil(t, result)
}

func TestIndexLinkedPlanRedemption(t *testing.T) {
	t.Parallel()
	_, err := b.IndexLinkedPlanRedemption(context.Background(), 0, 30, "")
	require.ErrorIs(t, err, errIndexIDIsRequired)
	_, err = b.IndexLinkedPlanRedemption(context.Background(), 12333, 0, "")
	require.ErrorIs(t, err, errInvalidPercentageAmount)

	sharedtestvalues.SkipTestIfCredentialsUnset(t, b)
	result, err := b.IndexLinkedPlanRedemption(context.Background(), 12333, 30, "")
	require.NoError(t, err)
	assert.NotNil(t, result)
}

func TestGetIndexLinkedPlanRedemption(t *testing.T) {
	t.Parallel()
	_, err := b.GetIndexLinkedPlanRedemption(context.Background(), "", time.Now().Add(-time.Hour*48), time.Now(), currency.ETH, 0, 10)
	require.ErrorIs(t, err, errRequestIDRequired)

	sharedtestvalues.SkipTestIfCredentialsUnset(t, b, canManipulateRealOrders)
	result, err := b.GetIndexLinkedPlanRedemption(context.Background(), "123123", time.Now().Add(-time.Hour*48), time.Now(), currency.ETH, 0, 10)
	require.NoError(t, err)
	assert.NotNil(t, result)
}

func TestGetIndexLinkedPlanRebalanceDetails(t *testing.T) {
	t.Parallel()
	sharedtestvalues.SkipTestIfCredentialsUnset(t, b)
	result, err := b.GetIndexLinkedPlanRebalanceDetails(context.Background(), time.Time{}, time.Time{}, 0, 10)
	require.NoError(t, err)
	assert.NotNil(t, result)
}

func TestGetSubscribeETHStaking(t *testing.T) {
	t.Parallel()
	_, err := b.GetSubscribeETHStaking(context.Background(), 0)
	require.ErrorIs(t, err, order.ErrAmountBelowMin)

	sharedtestvalues.SkipTestIfCredentialsUnset(t, b)
	result, err := b.GetSubscribeETHStaking(context.Background(), 0.001)
	require.NoError(t, err)
	assert.NotNil(t, result)
}

func TestSusbcribeETHStakingV2(t *testing.T) {
	t.Parallel()
	_, err := b.SusbcribeETHStakingV2(context.Background(), 0)
	require.ErrorIs(t, err, order.ErrAmountBelowMin)

	sharedtestvalues.SkipTestIfCredentialsUnset(t, b)
	result, err := b.SusbcribeETHStakingV2(context.Background(), 0.123)
	require.NoError(t, err)
	assert.NotNil(t, result)
}

func TestRedeemETH(t *testing.T) {
	t.Parallel()
	_, err := b.RedeemETH(context.Background(), 0, currency.ETH)
	require.ErrorIs(t, err, order.ErrAmountBelowMin)

	sharedtestvalues.SkipTestIfCredentialsUnset(t, b, canManipulateRealOrders)
	result, err := b.RedeemETH(context.Background(), 0.123, currency.ETH)
	require.NoError(t, err)
	assert.NotNil(t, result)
}

func TestGetETHStakingHistory(t *testing.T) {
	t.Parallel()
	sharedtestvalues.SkipTestIfCredentialsUnset(t, b)
	result, err := b.GetETHStakingHistory(context.Background(), time.Now().Add(-time.Hour*48), time.Now(), 0, 10)
	require.NoError(t, err)
	assert.NotNil(t, result)
}

func TestGetETHRedemptionHistory(t *testing.T) {
	t.Parallel()
	sharedtestvalues.SkipTestIfCredentialsUnset(t, b)
	result, err := b.GetETHRedemptionHistory(context.Background(), time.Now().Add(-time.Hour*48), time.Now(), 0, 10)
	require.NoError(t, err)
	assert.NotNil(t, result)
}

func TestGetBETHRewardsDistributionHistory(t *testing.T) {
	t.Parallel()
	sharedtestvalues.SkipTestIfCredentialsUnset(t, b)
	result, err := b.GetBETHRewardsDistributionHistory(context.Background(), time.Now().Add(-time.Hour*48), time.Now(), 0, 10)
	require.NoError(t, err)
	assert.NotNil(t, result)
}

func TestGetCurrentETHStakingQuota(t *testing.T) {
	t.Parallel()
	sharedtestvalues.SkipTestIfCredentialsUnset(t, b)
	result, err := b.GetCurrentETHStakingQuota(context.Background())
	require.NoError(t, err)
	assert.NotNil(t, result)
}

func TestGetWBETHRateHistory(t *testing.T) {
	t.Parallel()
	sharedtestvalues.SkipTestIfCredentialsUnset(t, b)
	result, err := b.GetWBETHRateHistory(context.Background(), time.Now().Add(-time.Hour*48), time.Now(), 0, 10)
	require.NoError(t, err)
	assert.NotNil(t, result)
}

func TestGetETHStakingAccount(t *testing.T) {
	t.Parallel()
	sharedtestvalues.SkipTestIfCredentialsUnset(t, b)
	result, err := b.GetETHStakingAccount(context.Background())
	require.NoError(t, err)
	assert.NotNil(t, result)
}

func TestGetETHStakingAccountV2(t *testing.T) {
	t.Parallel()
	sharedtestvalues.SkipTestIfCredentialsUnset(t, b)
	result, err := b.GetETHStakingAccountV2(context.Background())
	require.NoError(t, err)
	assert.NotNil(t, result)
}

func TestWrapBETH(t *testing.T) {
	t.Parallel()
	_, err := b.WrapBETH(context.Background(), 0)
	require.ErrorIs(t, err, order.ErrAmountBelowMin)

	sharedtestvalues.SkipTestIfCredentialsUnset(t, b)
	result, err := b.WrapBETH(context.Background(), 0.001)
	require.NoError(t, err)
	assert.NotNil(t, result)
}

func TestGetWBETHWrapHistory(t *testing.T) {
	t.Parallel()
	sharedtestvalues.SkipTestIfCredentialsUnset(t, b)
	result, err := b.GetWBETHWrapHistory(context.Background(), time.Now().Add(-time.Hour*48), time.Now(), 0, 10)
	require.NoError(t, err)
	assert.NotNil(t, result)
}

func TestGetWBETHUnwrapHistory(t *testing.T) {
	t.Parallel()
	sharedtestvalues.SkipTestIfCredentialsUnset(t, b)
	result, err := b.GetWBETHUnwrapHistory(context.Background(), time.Now().Add(-time.Hour*48), time.Now(), 0, 10)
	require.NoError(t, err)
	assert.NotNil(t, result)
}

func TestGetWBETHRewardHistory(t *testing.T) {
	t.Parallel()
	sharedtestvalues.SkipTestIfCredentialsUnset(t, b)
	result, err := b.GetWBETHRewardHistory(context.Background(), time.Now().Add(-time.Hour*48), time.Now(), 0, 10)
	require.NoError(t, err)
	assert.NotNil(t, result)
}

func TestGetSOLStakingAccount(t *testing.T) {
	t.Parallel()
	sharedtestvalues.SkipTestIfCredentialsUnset(t, b)
	result, err := b.GetSOLStakingAccount(context.Background())
	require.NoError(t, err)
	assert.NotNil(t, result)
}

func TestGetSOLStakingQuotaDetails(t *testing.T) {
	t.Parallel()
	sharedtestvalues.SkipTestIfCredentialsUnset(t, b)
	result, err := b.GetSOLStakingQuotaDetails(context.Background())
	require.NoError(t, err)
	assert.NotNil(t, result)
}

func TestSubscribeToSOLStaking(t *testing.T) {
	t.Parallel()
	_, err := b.SubscribeToSOLStaking(context.Background(), 0)
	require.ErrorIs(t, err, order.ErrAmountBelowMin)

	sharedtestvalues.SkipTestIfCredentialsUnset(t, b, canManipulateRealOrders)
	result, err := b.SubscribeToSOLStaking(context.Background(), 1.2)
	require.NoError(t, err)
	assert.NotNil(t, result)
}

func TestRedeemSOL(t *testing.T) {
	t.Parallel()
	_, err := b.RedeemSOL(context.Background(), 0)
	require.ErrorIs(t, err, order.ErrAmountBelowMin)

	sharedtestvalues.SkipTestIfCredentialsUnset(t, b, canManipulateRealOrders)
	result, err := b.RedeemSOL(context.Background(), 1.2)
	require.NoError(t, err)
	assert.NotNil(t, result)
}

func TestClaimBoostRewards(t *testing.T) {
	t.Parallel()
	sharedtestvalues.SkipTestIfCredentialsUnset(t, b, canManipulateRealOrders)
	result, err := b.ClaimBoostRewards(context.Background())
	require.NoError(t, err)
	assert.NotNil(t, result)
}

func TestGetSOLStakingHistory(t *testing.T) {
	t.Parallel()
	sharedtestvalues.SkipTestIfCredentialsUnset(t, b)
	result, err := b.GetSOLStakingHistory(context.Background(), time.Now().Add(-time.Hour*30), time.Now(), 0, 100)
	require.NoError(t, err)
	assert.NotNil(t, result)
}

func TestGetSOLRedemptionHistory(t *testing.T) {
	t.Parallel()
	sharedtestvalues.SkipTestIfCredentialsUnset(t, b)
	result, err := b.GetSOLRedemptionHistory(context.Background(), time.Now().Add(-time.Hour*30), time.Now(), 0, 100)
	require.NoError(t, err)
	assert.NotNil(t, result)
}

func TestGetBNSOLRewardsHistory(t *testing.T) {
	t.Parallel()
	sharedtestvalues.SkipTestIfCredentialsUnset(t, b)
	result, err := b.GetBNSOLRewardsHistory(context.Background(), time.Now().Add(-time.Hour*30), time.Now(), 0, 100)
	require.NoError(t, err)
	assert.NotNil(t, result)
}

func TestGetBNSOLRateHistory(t *testing.T) {
	t.Parallel()
	sharedtestvalues.SkipTestIfCredentialsUnset(t, b)
	result, err := b.GetBNSOLRateHistory(context.Background(), time.Now().Add(-time.Hour*30), time.Now(), 0, 100)
	require.NoError(t, err)
	assert.NotNil(t, result)
}

func TestGetBoostRewardsHistory(t *testing.T) {
	t.Parallel()
	_, err := b.GetBoostRewardsHistory(context.Background(), "", time.Now().Add(-time.Hour*30), time.Now(), 0, 100)
	require.ErrorIs(t, err, errRewardTypeMissing)

	sharedtestvalues.SkipTestIfCredentialsUnset(t, b)
	result, err := b.GetBoostRewardsHistory(context.Background(), "CLAIM", time.Now().Add(-time.Hour*30), time.Now(), 0, 100)
	require.NoError(t, err)
	assert.NotNil(t, result)
}

func TestGetUnclaimedRewards(t *testing.T) {
	t.Parallel()
	sharedtestvalues.SkipTestIfCredentialsUnset(t, b)
	result, err := b.GetUnclaimedRewards(context.Background())
	require.NoError(t, err)
	assert.NotNil(t, result)
}

func TestAcquiringAlgorithm(t *testing.T) {
	t.Parallel()
	result, err := b.AcquiringAlgorithm(context.Background())
	require.NoError(t, err)
	assert.NotNil(t, result)
}

func TestGetCoinNames(t *testing.T) {
	t.Parallel()
	result, err := b.GetCoinNames(context.Background())
	require.NoError(t, err)
	assert.NotNil(t, result)
}

func TestGetDetailMinerList(t *testing.T) {
	t.Parallel()
	_, err := b.GetDetailMinerList(context.Background(), "sha256", "", "bhdc1.16A10404B")
	require.ErrorIs(t, err, errNameRequired)
	_, err = b.GetDetailMinerList(context.Background(), "", "sams", "bhdc1.16A10404B")
	require.ErrorIs(t, err, errTransferAlgorithmRequired)
	_, err = b.GetDetailMinerList(context.Background(), "sha256", "sams", "")
	require.ErrorIs(t, err, errNameRequired)

	sharedtestvalues.SkipTestIfCredentialsUnset(t, b)
	result, err := b.GetDetailMinerList(context.Background(), "sha256", "sams", "bhdc1.16A10404B")
	require.NoError(t, err)
	assert.NotNil(t, result)
}

func TestGetMinersList(t *testing.T) {
	t.Parallel()
	_, err := b.GetMinersList(context.Background(), "", "sams", true, 0, 10, 10)
	require.ErrorIs(t, err, errTransferAlgorithmRequired)
	_, err = b.GetMinersList(context.Background(), "sha256", "", true, 0, 10, 10)
	require.ErrorIs(t, err, errNameRequired)

	sharedtestvalues.SkipTestIfCredentialsUnset(t, b)
	result, err := b.GetMinersList(context.Background(), "sha256", "sams", true, 0, 10, 10)
	require.NoError(t, err)
	assert.NotNil(t, result)
}

func TestGetEarningList(t *testing.T) {
	t.Parallel()
	sharedtestvalues.SkipTestIfCredentialsUnset(t, b)
	result, err := b.GetEarningList(context.Background(), "sha256", "sams", currency.ETH, time.Time{}, time.Time{}, 0, 10)
	require.NoError(t, err)
	assert.NotNil(t, result)
}

func TestExtraBonousList(t *testing.T) {
	t.Parallel()
	_, err := b.ExtraBonousList(context.Background(), "", "sams", currency.ETH, time.Time{}, time.Time{}, 0, 10)
	require.ErrorIs(t, err, errTransferAlgorithmRequired)
	_, err = b.ExtraBonousList(context.Background(), "sha256", "", currency.ETH, time.Time{}, time.Time{}, 0, 10)
	require.ErrorIs(t, err, errUsernameRequired)

	sharedtestvalues.SkipTestIfCredentialsUnset(t, b)
	result, err := b.ExtraBonousList(context.Background(), "sha256", "sams", currency.ETH, time.Time{}, time.Time{}, 0, 10)
	require.NoError(t, err)
	assert.NotNil(t, result)
}

func TestGetHashrateRescaleList(t *testing.T) {
	t.Parallel()
	sharedtestvalues.SkipTestIfCredentialsUnset(t, b)
	result, err := b.GetHashrateRescaleList(context.Background(), 10, 20)
	require.NoError(t, err)
	assert.NotNil(t, result)
}

func TestGetHashrateRescaleDetail(t *testing.T) {
	t.Parallel()
	_, err := b.GetHashRateRescaleDetail(context.Background(), "", "sams", 10, 20)
	require.ErrorIs(t, err, errConfigIDRequired)
	_, err = b.GetHashRateRescaleDetail(context.Background(), "168", "", 10, 20)
	require.ErrorIs(t, err, errUsernameRequired)

	sharedtestvalues.SkipTestIfCredentialsUnset(t, b)
	result, err := b.GetHashRateRescaleDetail(context.Background(), "168", "sams", 10, 20)
	require.NoError(t, err)
	assert.NotNil(t, result)
}

func TestHashrateRescaleRequest(t *testing.T) {
	t.Parallel()
	_, err := b.HashRateRescaleRequest(context.Background(), "", "sha256", "S19pro", time.Time{}, time.Time{}, 10000)
	require.ErrorIs(t, err, errUsernameRequired)
	_, err = b.HashRateRescaleRequest(context.Background(), "sams", "", "S19pro", time.Time{}, time.Time{}, 10000)
	require.ErrorIs(t, err, errTransferAlgorithmRequired)
	_, err = b.HashRateRescaleRequest(context.Background(), "sams", "sha256", "S19pro", time.Now(), time.Time{}, 10000)
	require.ErrorIs(t, err, common.ErrDateUnset)
	_, err = b.HashRateRescaleRequest(context.Background(), "sams", "sha256", "", time.Now().Add(-time.Hour*240), time.Now(), 10000)
	require.ErrorIs(t, err, errAccountRequired)
	_, err = b.HashRateRescaleRequest(context.Background(), "sams", "sha256", "S19pro", time.Now().Add(-time.Hour*240), time.Now(), 0)
	require.ErrorIs(t, err, errHashRateRequired)

	sharedtestvalues.SkipTestIfCredentialsUnset(t, b, canManipulateRealOrders)
	result, err := b.HashRateRescaleRequest(context.Background(), "sams", "sha256", "S19pro", time.Time{}, time.Time{}, 10000)
	require.NoError(t, err)
	assert.NotNil(t, result)
}

func TestCancelHashrateRescaleConfiguration(t *testing.T) {
	t.Parallel()
	_, err := b.CancelHashrateRescaleConfiguration(context.Background(), "", "sams")
	require.ErrorIs(t, err, errConfigIDRequired)
	_, err = b.CancelHashrateRescaleConfiguration(context.Background(), "189", "")
	require.ErrorIs(t, err, errUsernameRequired)

	sharedtestvalues.SkipTestIfCredentialsUnset(t, b, canManipulateRealOrders)
	result, err := b.CancelHashrateRescaleConfiguration(context.Background(), "189", "sams")
	require.NoError(t, err)
	assert.NotNil(t, result)
}

func TestStatisticsList(t *testing.T) {
	t.Parallel()
	_, err := b.StatisticsList(context.Background(), "", "sams")
	require.ErrorIs(t, err, errTransferAlgorithmRequired)
	_, err = b.StatisticsList(context.Background(), "sha256", "")
	require.ErrorIs(t, err, errUsernameRequired)

	sharedtestvalues.SkipTestIfCredentialsUnset(t, b)
	result, err := b.StatisticsList(context.Background(), "sha256", "sams")
	require.NoError(t, err)
	assert.NotNil(t, result)
}

func TestGetAccountList(t *testing.T) {
	t.Parallel()
	_, err := b.GetAccountList(context.Background(), "", "sams")
	require.ErrorIs(t, err, errTransferAlgorithmRequired)
	_, err = b.GetAccountList(context.Background(), "sha256", "")
	require.ErrorIs(t, err, errUsernameRequired)

	sharedtestvalues.SkipTestIfCredentialsUnset(t, b)
	result, err := b.GetAccountList(context.Background(), "sha256", "sams")
	require.NoError(t, err)
	assert.NotNil(t, result)
}

func TestGetMiningAccountEarningRate(t *testing.T) {
	t.Parallel()
	_, err := b.GetMiningAccountEarningRate(context.Background(), "", time.Now().Add(-time.Hour*240), time.Now(), 0, 10)
	require.ErrorIs(t, err, errTransferAlgorithmRequired)

	sharedtestvalues.SkipTestIfCredentialsUnset(t, b)
	result, err := b.GetMiningAccountEarningRate(context.Background(), "sha256", time.Now().Add(-time.Hour*240), time.Now(), 0, 10)
	require.NoError(t, err)
	assert.NotNil(t, result)
}

func TestNewFuturesAccountTransfer(t *testing.T) {
	t.Parallel()
	_, err := b.NewFuturesAccountTransfer(context.Background(), currency.EMPTYCODE, 0.001, 2)
	require.ErrorIs(t, err, currency.ErrCurrencyCodeEmpty)
	_, err = b.NewFuturesAccountTransfer(context.Background(), currency.ETH, 0, 2)
	require.ErrorIs(t, err, order.ErrAmountBelowMin)
	_, err = b.NewFuturesAccountTransfer(context.Background(), currency.ETH, 0.001, 0)
	require.ErrorIs(t, err, errTransferTypeRequired)

	sharedtestvalues.SkipTestIfCredentialsUnset(t, b, canManipulateRealOrders)
	result, err := b.NewFuturesAccountTransfer(context.Background(), currency.ETH, 0.001, 2)
	require.NoError(t, err)
	assert.NotNil(t, result)
}

func TestGetFuturesAccountTransactionHistoryList(t *testing.T) {
	t.Parallel()
	_, err := b.GetFuturesAccountTransactionHistoryList(context.Background(), currency.BTC, time.Time{}, time.Time{}, 10, 20)
	require.ErrorIs(t, err, errStartTimeRequired)

	sharedtestvalues.SkipTestIfCredentialsUnset(t, b, canManipulateRealOrders)
	result, err := b.GetFuturesAccountTransactionHistoryList(context.Background(), currency.BTC, time.Now().Add(-time.Hour*20), time.Time{}, 10, 20)
	require.NoError(t, err)
	assert.NotNil(t, result)
}

func TestGetFutureTickLevelOrderbookHistoricalDataDownloadLink(t *testing.T) {
	t.Parallel()
	_, err := b.GetFutureTickLevelOrderbookHistoricalDataDownloadLink(context.Background(), "", "T_DEPTH", time.Now().Add(-time.Hour*48), time.Now().Add(-time.Hour*3))
	require.ErrorIs(t, err, currency.ErrSymbolStringEmpty)
	_, err = b.GetFutureTickLevelOrderbookHistoricalDataDownloadLink(context.Background(), "BTCUSDT", "T_DEPTH", time.Time{}, time.Time{})
	require.ErrorIs(t, err, errStartTimeRequired)

	sharedtestvalues.SkipTestIfCredentialsUnset(t, b)
	result, err := b.GetFutureTickLevelOrderbookHistoricalDataDownloadLink(context.Background(), "BTCUSDT", "T_DEPTH", time.Now().Add(-time.Hour*48), time.Now().Add(-time.Hour*3))
	require.NoError(t, err)
	assert.NotNil(t, result)
}

func TestVolumeParticipationNewOrder(t *testing.T) {
	t.Parallel()
	_, err := b.VolumeParticipationNewOrder(context.Background(), &VolumeParticipationOrderParams{})
	require.ErrorIs(t, err, common.ErrEmptyParams)
	_, err = b.VolumeParticipationNewOrder(context.Background(), &VolumeParticipationOrderParams{Urgency: "HIGH"})
	require.ErrorIs(t, err, currency.ErrSymbolStringEmpty)
	_, err = b.VolumeParticipationNewOrder(context.Background(), &VolumeParticipationOrderParams{
		Symbol:       "BTCUSDT",
		PositionSide: "BOTH",
	})
	require.ErrorIs(t, err, order.ErrSideIsInvalid)
	_, err = b.VolumeParticipationNewOrder(context.Background(), &VolumeParticipationOrderParams{
		Symbol:       "BTCUSDT",
		Side:         order.Sell.String(),
		PositionSide: "BOTH",
	})
	require.ErrorIs(t, err, order.ErrAmountBelowMin)
	_, err = b.VolumeParticipationNewOrder(context.Background(), &VolumeParticipationOrderParams{
		Symbol:       "BTCUSDT",
		Side:         order.Sell.String(),
		PositionSide: "BOTH",
		Quantity:     0.012,
	})
	require.ErrorIs(t, err, errPossibleValuesRequired)

	sharedtestvalues.SkipTestIfCredentialsUnset(t, b, canManipulateRealOrders)
	result, err := b.VolumeParticipationNewOrder(context.Background(), &VolumeParticipationOrderParams{
		Symbol:       "BTCUSDT",
		Side:         order.Sell.String(),
		PositionSide: "BOTH",
		Quantity:     0.012,
		Urgency:      "HIGH",
	})
	require.NoError(t, err)
	assert.NotNil(t, result)
}

func TestTWAPOrder(t *testing.T) {
	t.Parallel()
	_, err := b.FuturesTWAPOrder(context.Background(), &TWAPOrderParams{})
	require.ErrorIs(t, err, common.ErrEmptyParams)
	_, err = b.FuturesTWAPOrder(context.Background(), &TWAPOrderParams{
		Duration: 1000,
	})
	require.ErrorIs(t, err, currency.ErrSymbolStringEmpty)
	_, err = b.FuturesTWAPOrder(context.Background(), &TWAPOrderParams{
		Symbol: "BTCUSDT",
	})
	require.ErrorIs(t, err, order.ErrSideIsInvalid)
	_, err = b.FuturesTWAPOrder(context.Background(), &TWAPOrderParams{
		Symbol: "BTCUSDT",
		Side:   order.Sell.String(),
	})
	require.ErrorIs(t, err, order.ErrAmountBelowMin)
	_, err = b.FuturesTWAPOrder(context.Background(), &TWAPOrderParams{
		Symbol:   "BTCUSDT",
		Side:     order.Sell.String(),
		Quantity: 0.012,
	})
	require.ErrorIs(t, err, errDurationRequired)

	sharedtestvalues.SkipTestIfCredentialsUnset(t, b, canManipulateRealOrders)
	result, err := b.FuturesTWAPOrder(context.Background(), &TWAPOrderParams{
		Symbol:       "BTCUSDT",
		Side:         order.Sell.String(),
		PositionSide: "BOTH",
		Quantity:     0.012,
		Duration:     1000,
	})
	require.NoError(t, err)
	assert.NotNil(t, result)
}

func TestCancelAlgoOrder(t *testing.T) {
	t.Parallel()
	_, err := b.CancelFuturesAlgoOrder(context.Background(), 0)
	require.ErrorIs(t, err, order.ErrOrderIDNotSet)

	sharedtestvalues.SkipTestIfCredentialsUnset(t, b, canManipulateRealOrders)
	result, err := b.CancelFuturesAlgoOrder(context.Background(), 1234)
	require.NoError(t, err)
	assert.NotNil(t, result)
}

func TestGetCurrentAlgoOpenOrders(t *testing.T) {
	t.Parallel()
	sharedtestvalues.SkipTestIfCredentialsUnset(t, b)
	result, err := b.GetFuturesCurrentAlgoOpenOrders(context.Background())
	require.NoError(t, err)
	assert.NotNil(t, result)
}

func TestGetHistoricalAlgoOrders(t *testing.T) {
	t.Parallel()
	sharedtestvalues.SkipTestIfCredentialsUnset(t, b)
	result, err := b.GetFuturesHistoricalAlgoOrders(context.Background(), "BNBUSDT", "BUY", time.Time{}, time.Time{}, 10, 100)
	require.NoError(t, err)
	assert.NotNil(t, result)
}

func TestGetSubOrders(t *testing.T) {
	t.Parallel()
	_, err := b.GetFuturesSubOrders(context.Background(), 0, 0, 40)
	require.ErrorIs(t, err, order.ErrOrderIDNotSet)

	sharedtestvalues.SkipTestIfCredentialsUnset(t, b)
	result, err := b.GetFuturesSubOrders(context.Background(), 1234, 0, 40)
	require.NoError(t, err)
	assert.NotNil(t, result)
}

func TestTWAPNewOrder(t *testing.T) {
	t.Parallel()
	_, err := b.SpotTWAPNewOrder(context.Background(), &SpotTWAPOrderParam{})
	require.ErrorIs(t, err, common.ErrEmptyParams)
	_, err = b.SpotTWAPNewOrder(context.Background(), &SpotTWAPOrderParam{
		Duration: 86400})
	require.ErrorIs(t, err, currency.ErrSymbolStringEmpty)
	_, err = b.SpotTWAPNewOrder(context.Background(), &SpotTWAPOrderParam{
		Symbol: "BTCUSDT"})
	require.ErrorIs(t, err, order.ErrSideIsInvalid)
	_, err = b.SpotTWAPNewOrder(context.Background(), &SpotTWAPOrderParam{
		Symbol: "BTCUSDT", Side: order.Sell.String()})
	require.ErrorIs(t, err, order.ErrAmountBelowMin)
	_, err = b.SpotTWAPNewOrder(context.Background(), &SpotTWAPOrderParam{
		Symbol: "BTCUSDT", Side: order.Sell.String(), Quantity: 0.012})
	require.ErrorIs(t, err, errDurationRequired)

	sharedtestvalues.SkipTestIfCredentialsUnset(t, b, canManipulateRealOrders)
	result, err := b.SpotTWAPNewOrder(context.Background(), &SpotTWAPOrderParam{
		Symbol:   "BTCUSDT",
		Side:     order.Sell.String(),
		Quantity: 0.012,
		Duration: 86400,
	})
	require.NoError(t, err)
	assert.NotNil(t, result)
}

func TestCancelSpotAlgoOrder(t *testing.T) {
	t.Parallel()
	sharedtestvalues.SkipTestIfCredentialsUnset(t, b, canManipulateRealOrders)
	result, err := b.CancelSpotAlgoOrder(context.Background(), 1234)
	require.NoError(t, err)
	assert.NotNil(t, result)
}

func TestGetCurrentSpotAlgoOpenOrder(t *testing.T) {
	t.Parallel()
	sharedtestvalues.SkipTestIfCredentialsUnset(t, b)
	result, err := b.GetCurrentSpotAlgoOpenOrder(context.Background())
	require.NoError(t, err)
	assert.NotNil(t, result)
}

func TestGetSpotHistoricalAlgoOrders(t *testing.T) {
	t.Parallel()
	sharedtestvalues.SkipTestIfCredentialsUnset(t, b)
	result, err := b.GetSpotHistoricalAlgoOrders(context.Background(), "BNBUSDT", "BUY", time.Time{}, time.Time{}, 10, 100)
	require.NoError(t, err)
	assert.NotNil(t, result)
}

func TestGetSpotSubOrders(t *testing.T) {
	t.Parallel()
	sharedtestvalues.SkipTestIfCredentialsUnset(t, b)
	result, err := b.GetSpotSubOrders(context.Background(), 1234, 0, 40)
	require.NoError(t, err)
	assert.NotNil(t, result)
}

func TestGetClassicPortfolioMarginAccountInfo(t *testing.T) {
	t.Parallel()
	sharedtestvalues.SkipTestIfCredentialsUnset(t, b)
	result, err := b.GetClassicPortfolioMarginAccountInfo(context.Background())
	require.NoError(t, err)
	assert.NotNil(t, result)
}

func TestGetClassicPortfolioMarginCollateralRate(t *testing.T) {
	t.Parallel()
	sharedtestvalues.SkipTestIfCredentialsUnset(t, b)
	result, err := b.GetClassicPortfolioMarginCollateralRate(context.Background())
	require.NoError(t, err)
	assert.NotNil(t, result)
}

func TestGetClassicPortfolioMarginBankruptacyLoanAmount(t *testing.T) {
	t.Parallel()
	sharedtestvalues.SkipTestIfCredentialsUnset(t, b)
	result, err := b.GetClassicPortfolioMarginBankruptacyLoanAmount(context.Background())
	require.NoError(t, err)
	assert.NotNil(t, result)
}

func TestRepayClassicPMBankruptacyLoan(t *testing.T) {
	t.Parallel()
	sharedtestvalues.SkipTestIfCredentialsUnset(t, b, canManipulateRealOrders)
	result, err := b.RepayClassicPMBankruptacyLoan(context.Background(), "SPOT")
	require.NoError(t, err)
	assert.NotNil(t, result)
}

func TestGetClassicPMNegativeBalanceInterestHistory(t *testing.T) {
	t.Parallel()
	sharedtestvalues.SkipTestIfCredentialsUnset(t, b)
	result, err := b.GetClassicPMNegativeBalanceInterestHistory(context.Background(), currency.ETH, time.Now().Add(-time.Hour*48*100), time.Now(), 0)
	require.NoError(t, err)
	assert.NotNil(t, result)
}

func TestGetPMAssetIndexPrice(t *testing.T) {
	t.Parallel()
	sharedtestvalues.SkipTestIfCredentialsUnset(t, b)
	result, err := b.GetPMAssetIndexPrice(context.Background(), currency.ETH)
	require.NoError(t, err)
	assert.NotNil(t, result)
}

func TestClassicPMFundAutoCollection(t *testing.T) {
	t.Parallel()
	sharedtestvalues.SkipTestIfCredentialsUnset(t, b, canManipulateRealOrders)
	result, err := b.ClassicPMFundAutoCollection(context.Background())
	require.NoError(t, err)
	assert.NotNil(t, result)
}

func TestClassicFundCollectionByAsset(t *testing.T) {
	t.Parallel()
	_, err := b.ClassicFundCollectionByAsset(context.Background(), currency.EMPTYCODE)
	require.ErrorIs(t, err, currency.ErrCurrencyCodeEmpty)

	sharedtestvalues.SkipTestIfCredentialsUnset(t, b, canManipulateRealOrders)
	result, err := b.ClassicFundCollectionByAsset(context.Background(), currency.LTC)
	require.NoError(t, err)
	assert.NotNil(t, result)
}

func TestChangeAutoRepayFuturesStatusClassic(t *testing.T) {
	t.Parallel()
	sharedtestvalues.SkipTestIfCredentialsUnset(t, b, canManipulateRealOrders)
	result, err := b.ChangeAutoRepayFuturesStatusClassic(context.Background(), false)
	require.NoError(t, err)
	assert.NotNil(t, result)
}

func TestGetAutoRepayFuturesStatusClassic(t *testing.T) {
	t.Parallel()
	sharedtestvalues.SkipTestIfCredentialsUnset(t, b)
	result, err := b.GetAutoRepayFuturesStatusClassic(context.Background())
	require.NoError(t, err)
	assert.NotNil(t, result)
}

func TestRepayFuturesNegativeBalanceClassic(t *testing.T) {
	t.Parallel()
	sharedtestvalues.SkipTestIfCredentialsUnset(t, b, canManipulateRealOrders)
	result, err := b.RepayFuturesNegativeBalanceClassic(context.Background())
	require.NoError(t, err)
	assert.NotNil(t, result)
}

func TestGetPortfolioMarginAssetLeverage(t *testing.T) {
	t.Parallel()
	sharedtestvalues.SkipTestIfCredentialsUnset(t, b)
	result, err := b.GetPortfolioMarginAssetLeverage(context.Background())
	require.NoError(t, err)
	assert.NotNil(t, result)
}

func TestGetUserNegativeBalanceAutoExchangeRecord(t *testing.T) {
	t.Parallel()
	sharedtestvalues.SkipTestIfCredentialsUnset(t, b)
	_, err := b.GetUserNegativeBalanceAutoExchangeRecord(context.Background(), time.Time{}, time.Time{})
	require.ErrorIs(t, err, errStartAndEndTimeRequired)

	sharedtestvalues.SkipTestIfCredentialsUnset(t, b)
	result, err := b.GetUserNegativeBalanceAutoExchangeRecord(context.Background(), time.Now().Add(-time.Hour*24), time.Now())
	require.NoError(t, err)
	assert.NotNil(t, result)
}

func TestGetBLVTInfo(t *testing.T) {
	t.Parallel()
	sharedtestvalues.SkipTestIfCredentialsUnset(t, b)
	result, err := b.GetBLVTInfo(context.Background(), "BTCDOWN")
	require.NoError(t, err)
	assert.NotNil(t, result)
}

func TestSubscribeBLVT(t *testing.T) {
	t.Parallel()
	_, err := b.SubscribeBLVT(context.Background(), "", 0.011)
	require.ErrorIs(t, err, errNameRequired)
	_, err = b.SubscribeBLVT(context.Background(), "BTCUP", 0)
	require.ErrorIs(t, err, errCostRequired)

	sharedtestvalues.SkipTestIfCredentialsUnset(t, b, canManipulateRealOrders)
	result, err := b.SubscribeBLVT(context.Background(), "BTCUP", 0.011)
	require.NoError(t, err)
	assert.NotNil(t, result)
}

func TestGetSusbcriptionRecords(t *testing.T) {
	t.Parallel()
	sharedtestvalues.SkipTestIfCredentialsUnset(t, b)
	result, err := b.GetSusbcriptionRecords(context.Background(), "BTCDOWN", time.Time{}, time.Time{}, 10, 20)
	require.NoError(t, err)
	assert.NotNil(t, result)
}

func TestRedeemBLVT(t *testing.T) {
	t.Parallel()
	_, err := b.RedeemBLVT(context.Background(), "", 2)
	require.ErrorIs(t, err, currency.ErrSymbolStringEmpty)

	_, err = b.RedeemBLVT(context.Background(), "BTCUSDT", 0)
	require.ErrorIs(t, err, order.ErrAmountBelowMin)

	sharedtestvalues.SkipTestIfCredentialsUnset(t, b)
	result, err := b.RedeemBLVT(context.Background(), "BTCUSDT", 2)
	require.NoError(t, err)
	assert.NotNil(t, result)
}

func TestGetRedemptionRecord(t *testing.T) {
	t.Parallel()
	sharedtestvalues.SkipTestIfCredentialsUnset(t, b)
	result, err := b.GetRedemptionRecord(context.Background(), "BTCDOWN", time.Time{}, time.Time{}, 0, 20)
	require.NoError(t, err)
	assert.NotNil(t, result)
}

func TestGetBLVTUserLimitInfo(t *testing.T) {
	t.Parallel()
	sharedtestvalues.SkipTestIfCredentialsUnset(t, b)
	result, err := b.GetBLVTUserLimitInfo(context.Background(), "")
	require.NoError(t, err)
	assert.NotNil(t, result)
}

func TestGetFiatDepositAndWithdrawalHistory(t *testing.T) {
	t.Parallel()
	_, err := b.GetFiatDepositAndWithdrawalHistory(context.Background(), time.Time{}, time.Time{}, -5, 0, 50)
	require.ErrorIs(t, err, errInvalidTransactionType)

	sharedtestvalues.SkipTestIfCredentialsUnset(t, b)
	result, err := b.GetFiatDepositAndWithdrawalHistory(context.Background(), time.Time{}, time.Time{}, 1, 0, 50)
	require.NoError(t, err)
	assert.NotNil(t, result)
}

func TestGetFiatPaymentHistory(t *testing.T) {
	t.Parallel()
	_, err := b.GetFiatPaymentHistory(context.Background(), time.Time{}, time.Time{}, -1, 0, 50)
	require.ErrorIs(t, err, errInvalidTransactionType)

	sharedtestvalues.SkipTestIfCredentialsUnset(t, b)
	result, err := b.GetFiatPaymentHistory(context.Background(), time.Time{}, time.Time{}, 1, 0, 50)
	require.NoError(t, err)
	assert.NotNil(t, result)
}

func TestGetC2CTradeHistory(t *testing.T) {
	t.Parallel()
	_, err := b.GetC2CTradeHistory(context.Background(), "", time.Time{}, time.Time{}, 0, 50)
	require.ErrorIs(t, err, errTradeTypeRequired)

	sharedtestvalues.SkipTestIfCredentialsUnset(t, b)
	result, err := b.GetC2CTradeHistory(context.Background(), order.Sell.String(), time.Time{}, time.Time{}, 0, 50)
	require.NoError(t, err)
	assert.NotNil(t, result)
}

func TestGetVIPLoanOngoingOrders(t *testing.T) {
	t.Parallel()
	sharedtestvalues.SkipTestIfCredentialsUnset(t, b)
	result, err := b.GetVIPLoanOngoingOrders(context.Background(), 1232, 21231, 0, 10, currency.BTC, currency.ETH)
	require.NoError(t, err)
	assert.NotNil(t, result)
}

func TestGetVIPLoanRepay(t *testing.T) {
	t.Parallel()
	_, err := b.VIPLoanRepay(context.Background(), 0, 0.2)
	require.ErrorIs(t, err, order.ErrOrderIDNotSet)
	_, err = b.VIPLoanRepay(context.Background(), 1234, 0)
	require.ErrorIs(t, err, order.ErrAmountBelowMin)

	sharedtestvalues.SkipTestIfCredentialsUnset(t, b, canManipulateRealOrders)
	result, err := b.VIPLoanRepay(context.Background(), 1234, 0.2)
	require.NoError(t, err)
	assert.NotNil(t, result)
}

func TestGetPayTradeHistory(t *testing.T) {
	t.Parallel()
	sharedtestvalues.SkipTestIfCredentialsUnset(t, b)
	result, err := b.GetPayTradeHistory(context.Background(), time.Now().Add(-time.Hour*480), time.Now().Add(-time.Hour*24), 10)
	require.NoError(t, err)
	assert.NotNil(t, result)
}

func TestGetAllConvertPairs(t *testing.T) {
	t.Parallel()
	_, err := b.GetAllConvertPairs(context.Background(), currency.EMPTYCODE, currency.EMPTYCODE)
	require.ErrorIs(t, err, currency.ErrCurrencyCodeEmpty)

	result, err := b.GetAllConvertPairs(context.Background(), currency.BTC, currency.EMPTYCODE)
	require.NoError(t, err)
	assert.NotNil(t, result)
}

func TestGetOrderQuantityPrecisionPerAsset(t *testing.T) {
	t.Parallel()
	sharedtestvalues.SkipTestIfCredentialsUnset(t, b)
	result, err := b.GetOrderQuantityPrecisionPerAsset(context.Background())
	require.NoError(t, err)
	assert.NotNil(t, result)
}

func TestSendQuoteRequest(t *testing.T) {
	t.Parallel()
	_, err := b.SendQuoteRequest(context.Background(), currency.EMPTYCODE, currency.USDT, 10, 20, "FUNDING", "1m")
	require.ErrorIs(t, err, currency.ErrCurrencyCodeEmpty)
	_, err = b.SendQuoteRequest(context.Background(), currency.BTC, currency.EMPTYCODE, 10, 20, "FUNDING", "1m")
	require.ErrorIs(t, err, currency.ErrCurrencyCodeEmpty)
	_, err = b.SendQuoteRequest(context.Background(), currency.BTC, currency.USDT, 0, 0, "FUNDING", "1m")
	require.ErrorIs(t, err, order.ErrAmountIsInvalid)

	sharedtestvalues.SkipTestIfCredentialsUnset(t, b, canManipulateRealOrders)
	result, err := b.SendQuoteRequest(context.Background(), currency.BTC, currency.USDT, 10, 20, "FUNDING", "1m")
	require.NoError(t, err)
	assert.NotNil(t, result)
}

func TestAcceptQuote(t *testing.T) {
	t.Parallel()
	_, err := b.AcceptQuote(context.Background(), "")
	require.ErrorIs(t, err, errQuoteIDRequired)

	sharedtestvalues.SkipTestIfCredentialsUnset(t, b, canManipulateRealOrders)
	result, err := b.AcceptQuote(context.Background(), "933256278426274426")
	require.NoError(t, err)
	assert.NotNil(t, result)
}

func TestGetConvertOrderStatus(t *testing.T) {
	t.Parallel()
	sharedtestvalues.SkipTestIfCredentialsUnset(t, b)
	result, err := b.GetConvertOrderStatus(context.Background(), "933256278426274426", "")
	require.NoError(t, err)
	assert.NotNil(t, result)
}

func TestPlaceLimitOrder(t *testing.T) {
	t.Parallel()
	arg := &ConvertPlaceLimitOrderParam{}
	_, err := b.PlaceLimitOrder(context.Background(), arg)
	require.ErrorIs(t, err, common.ErrEmptyParams)

	arg.ExpiredType = "7_D"
	_, err = b.PlaceLimitOrder(context.Background(), arg)
	require.ErrorIs(t, err, currency.ErrCurrencyCodeEmpty)

	arg.BaseAsset = currency.BTC
	arg.QuoteAsset = currency.ETH
	_, err = b.PlaceLimitOrder(context.Background(), arg)
	require.ErrorIs(t, err, order.ErrPriceBelowMin)

	arg.LimitPrice = 0.0122
	_, err = b.PlaceLimitOrder(context.Background(), arg)
	require.ErrorIs(t, err, order.ErrSideIsInvalid)

	arg.Side = order.Sell.String()
	arg.ExpiredType = ""
	_, err = b.PlaceLimitOrder(context.Background(), arg)
	require.ErrorIs(t, err, errExpiredTypeRequired)

	sharedtestvalues.SkipTestIfCredentialsUnset(t, b, canManipulateRealOrders)
	result, err := b.PlaceLimitOrder(context.Background(), &ConvertPlaceLimitOrderParam{
		BaseAsset:   currency.BTC,
		QuoteAsset:  currency.ETH,
		LimitPrice:  0.0122,
		Side:        order.Sell.String(),
		ExpiredType: "7_D",
	})
	require.NoError(t, err)
	assert.NotNil(t, result)
}

func TestCancelLimitOrder(t *testing.T) {
	t.Parallel()
	_, err := b.CancelLimitOrder(context.Background(), "")
	require.ErrorIs(t, err, order.ErrOrderIDNotSet)

	sharedtestvalues.SkipTestIfCredentialsUnset(t, b, canManipulateRealOrders)
	result, err := b.CancelLimitOrder(context.Background(), "123434")
	require.NoError(t, err)
	assert.NotNil(t, result)
}

func TestGetLimitOpenOrders(t *testing.T) {
	t.Parallel()
	sharedtestvalues.SkipTestIfCredentialsUnset(t, b)
	result, err := b.GetLimitOpenOrders(context.Background())
	require.NoError(t, err)
	assert.NotNil(t, result)
}

func TestGetConvertTradeHistory(t *testing.T) {
	t.Parallel()
	sharedtestvalues.SkipTestIfCredentialsUnset(t, b)
	result, err := b.GetConvertTradeHistory(context.Background(), time.Now().Add(-time.Hour*240), time.Now().Add(-time.Hour*120), 10)
	require.NoError(t, err)
	assert.NotNil(t, result)
}

func TestGetSpotRebateHistoryRecords(t *testing.T) {
	t.Parallel()
	sharedtestvalues.SkipTestIfCredentialsUnset(t, b)
	result, err := b.GetSpotRebateHistoryRecords(context.Background(), time.Now().Add(-time.Hour*240), time.Now().Add(-time.Hour*120), 10)
	require.NoError(t, err)
	assert.NotNil(t, result)
}

func TestGetNFTTransactionHistory(t *testing.T) {
	t.Parallel()
	_, err := b.GetNFTTransactionHistory(context.Background(), -1, time.Now().Add(-time.Hour*240), time.Now().Add(-time.Hour*120), 10, 40)
	require.ErrorIs(t, err, order.ErrUnsupportedOrderType)

	sharedtestvalues.SkipTestIfCredentialsUnset(t, b)
	result, err := b.GetNFTTransactionHistory(context.Background(), 1, time.Now().Add(-time.Hour*240), time.Now().Add(-time.Hour*120), 10, 40)
	require.NoError(t, err)
	assert.NotNil(t, result)
}

func TestGetNFTDepositHistory(t *testing.T) {
	t.Parallel()
	sharedtestvalues.SkipTestIfCredentialsUnset(t, b)
	result, err := b.GetNFTDepositHistory(context.Background(), time.Now().Add(-time.Hour*240), time.Now().Add(-time.Hour*120), 10, 40)
	require.NoError(t, err)
	assert.NotNil(t, result)
}

func TestGetNFTWithdrawalHistory(t *testing.T) {
	t.Parallel()
	sharedtestvalues.SkipTestIfCredentialsUnset(t, b)
	result, err := b.GetNFTWithdrawalHistory(context.Background(), time.Now().Add(-time.Hour*240), time.Now().Add(-time.Hour*120), 10, 40)
	require.NoError(t, err)
	assert.NotNil(t, result)
}

func TestGetNFTAsset(t *testing.T) {
	t.Parallel()
	sharedtestvalues.SkipTestIfCredentialsUnset(t, b)
	result, err := b.GetNFTAsset(context.Background(), 10, 20)
	require.NoError(t, err)
	assert.NotNil(t, result)
}

func TestCreateSingleTokenGiftCard(t *testing.T) {
	t.Parallel()
	_, err := b.CreateSingleTokenGiftCard(context.Background(), currency.EMPTYCODE, 0.1234)
	require.ErrorIs(t, err, currency.ErrCurrencyCodeEmpty)
	_, err = b.CreateSingleTokenGiftCard(context.Background(), currency.BUSD, 0)
	require.ErrorIs(t, err, order.ErrAmountBelowMin)

	sharedtestvalues.SkipTestIfCredentialsUnset(t, b, canManipulateRealOrders)
	result, err := b.CreateSingleTokenGiftCard(context.Background(), currency.BUSD, 0.1234)
	require.NoError(t, err)
	assert.NotNil(t, result)
}

func TestCreateDualTokenGiftCard(t *testing.T) {
	t.Parallel()
	_, err := b.CreateDualTokenGiftCard(context.Background(), currency.EMPTYCODE, currency.BNB, 10, 10)
	require.ErrorIs(t, err, currency.ErrCurrencyCodeEmpty)
	_, err = b.CreateDualTokenGiftCard(context.Background(), currency.BUSD, currency.EMPTYCODE, 10, 10)
	require.ErrorIs(t, err, currency.ErrCurrencyCodeEmpty)
	_, err = b.CreateDualTokenGiftCard(context.Background(), currency.BUSD, currency.BNB, 0, 10)
	require.ErrorIs(t, err, order.ErrAmountBelowMin)
	_, err = b.CreateDualTokenGiftCard(context.Background(), currency.BUSD, currency.BNB, 10, 0)
	require.ErrorIs(t, err, order.ErrAmountBelowMin)

	sharedtestvalues.SkipTestIfCredentialsUnset(t, b, canManipulateRealOrders)
	result, err := b.CreateDualTokenGiftCard(context.Background(), currency.BUSD, currency.BNB, 10, 10)
	require.NoError(t, err)
	assert.NotNil(t, result)
}

func TestRedeemBinanaceGiftCard(t *testing.T) {
	t.Parallel()
	_, err := b.RedeemBinanaceGiftCard(context.Background(), "", "12345")
	require.ErrorIs(t, err, errCodeRequired)

	sharedtestvalues.SkipTestIfCredentialsUnset(t, b, canManipulateRealOrders)
	result, err := b.RedeemBinanaceGiftCard(context.Background(), "0033002328060227", "12345")
	require.NoError(t, err)
	assert.NotNil(t, result)
}

func TestVerifyBinanceGiftCardNumber(t *testing.T) {
	t.Parallel()
	_, err := b.VerifyBinanceGiftCardNumber(context.Background(), "")
	require.ErrorIs(t, err, errReferenceNumberRequired)

	sharedtestvalues.SkipTestIfCredentialsUnset(t, b)
	result, err := b.VerifyBinanceGiftCardNumber(context.Background(), "123456")
	require.NoError(t, err)
	assert.NotNil(t, result)
}

func TestFetchRSAPublicKey(t *testing.T) {
	t.Parallel()
	sharedtestvalues.SkipTestIfCredentialsUnset(t, b)
	result, err := b.FetchRSAPublicKey(context.Background())
	require.NoError(t, err)
	assert.NotNil(t, result)
}

func TestFetchTokenLimit(t *testing.T) {
	t.Parallel()
	_, err := b.FetchTokenLimit(context.Background(), currency.EMPTYCODE)
	require.ErrorIs(t, err, currency.ErrCurrencyCodeEmpty)

	sharedtestvalues.SkipTestIfCredentialsUnset(t, b)
	result, err := b.FetchTokenLimit(context.Background(), currency.BUSD)
	require.NoError(t, err)
	assert.NotNil(t, result)
}

func TestGetVIPLoanRepaymentHistory(t *testing.T) {
	t.Parallel()
	sharedtestvalues.SkipTestIfCredentialsUnset(t, b)
	result, err := b.GetVIPLoanRepaymentHistory(context.Background(), currency.ETH, time.Now().Add(-time.Hour*48), time.Now(), 1234, 0, 20)
	require.NoError(t, err)
	assert.NotNil(t, result)
}

func TestVIPLoanRenew(t *testing.T) {
	t.Parallel()
	_, err := b.VIPLoanRenew(context.Background(), 0, 60)
	require.ErrorIs(t, err, order.ErrOrderIDNotSet)

	sharedtestvalues.SkipTestIfCredentialsUnset(t, b, canManipulateRealOrders)
	result, err := b.VIPLoanRenew(context.Background(), 1234, 60)
	require.NoError(t, err)
	assert.NotNil(t, result)
}

func TestCheckLockedValueVIPCollateralAccount(t *testing.T) {
	t.Parallel()
	_, err := b.CheckLockedValueVIPCollateralAccount(context.Background(), 0, 40)
	require.ErrorIs(t, err, order.ErrOrderIDNotSet)
	_, err = b.CheckLockedValueVIPCollateralAccount(context.Background(), 1223, 0)
	require.ErrorIs(t, err, errAccountIDRequired)

	sharedtestvalues.SkipTestIfCredentialsUnset(t, b)
	result, err := b.CheckLockedValueVIPCollateralAccount(context.Background(), 1223, 40)
	require.NoError(t, err)
	assert.NotNil(t, result)
}

func TestVIPLoanBorrow(t *testing.T) {
	t.Parallel()
	_, err := b.VIPLoanBorrow(context.Background(), 0, 30, currency.ETH, currency.LTC, 123, "1234", false)
	require.ErrorIs(t, err, errAccountIDRequired)
	_, err = b.VIPLoanBorrow(context.Background(), 1234, 30, currency.EMPTYCODE, currency.LTC, 123, "1234", false)
	require.ErrorIs(t, err, currency.ErrCurrencyCodeEmpty)
	_, err = b.VIPLoanBorrow(context.Background(), 1234, 30, currency.ETH, currency.LTC, 0, "1234", false)
	require.ErrorIs(t, err, order.ErrAmountBelowMin)
	_, err = b.VIPLoanBorrow(context.Background(), 1234, 30, currency.ETH, currency.LTC, 1.2, "", false)
	require.ErrorIs(t, err, errAccountIDRequired)
	_, err = b.VIPLoanBorrow(context.Background(), 1234, 30, currency.ETH, currency.EMPTYCODE, 123, "1234", false)
	require.ErrorIs(t, err, currency.ErrCurrencyCodeEmpty)
	_, err = b.VIPLoanBorrow(context.Background(), 1234, 0, currency.ETH, currency.LTC, 123, "1234", false)
	require.ErrorIs(t, err, errLoanTermMustBeSet)

	sharedtestvalues.SkipTestIfCredentialsUnset(t, b, canManipulateRealOrders)
	result, err := b.VIPLoanBorrow(context.Background(), 1234, 30, currency.ETH, currency.LTC, 123, "1234", false)
	require.NoError(t, err)
	assert.NotNil(t, result)
}

func TestGetVIPLoanableAssetsData(t *testing.T) {
	t.Parallel()
	sharedtestvalues.SkipTestIfCredentialsUnset(t, b)
	result, err := b.GetVIPLoanableAssetsData(context.Background(), currency.BTC, 2)
	require.NoError(t, err)
	assert.NotNil(t, result)
}

func TestGetVIPCollateralAssetData(t *testing.T) {
	t.Parallel()
	sharedtestvalues.SkipTestIfCredentialsUnset(t, b)
	result, err := b.GetVIPCollateralAssetData(context.Background(), currency.BTC)
	require.NoError(t, err)
	assert.NotNil(t, result)
}

func TestGetVIPApplicationStatus(t *testing.T) {
	t.Parallel()
	sharedtestvalues.SkipTestIfCredentialsUnset(t, b)
	result, err := b.GetVIPApplicationStatus(context.Background(), 10, 20)
	require.NoError(t, err)
	assert.NotNil(t, result)
}

func TestGetVIPBorrowInterestRate(t *testing.T) {
	t.Parallel()
	_, err := b.GetVIPBorrowInterestRate(context.Background(), currency.EMPTYCODE)
	require.ErrorIs(t, err, currency.ErrCurrencyCodeEmpty)

	sharedtestvalues.SkipTestIfCredentialsUnset(t, b)
	result, err := b.GetVIPBorrowInterestRate(context.Background(), currency.ETH)
	require.NoError(t, err)
	assert.NotNil(t, result)
}

func TestGetVIPLoanAccruedInterest(t *testing.T) {
	t.Parallel()
	sharedtestvalues.SkipTestIfCredentialsUnset(t, b)
	result, err := b.GetVIPLoanAccruedInterest(context.Background(), "12345", currency.BTC, time.Time{}, time.Time{}, 0, 10)
	require.NoError(t, err)
	assert.NotNil(t, result)
}

func TestGetVIPLoanInterestRateHistory(t *testing.T) {
	t.Parallel()
	_, err := b.GetVIPLoanInterestRateHistory(context.Background(), currency.EMPTYCODE, time.Time{}, time.Time{}, 0, 10)
	require.ErrorIs(t, err, currency.ErrCurrencyCodeEmpty)

	sharedtestvalues.SkipTestIfCredentialsUnset(t, b)
	result, err := b.GetVIPLoanInterestRateHistory(context.Background(), currency.BTC, time.Now().Add(-time.Hour*48), time.Now(), 0, 20)
	require.NoError(t, err)
	assert.NotNil(t, result)
}

func TestCreateSpotListenKey(t *testing.T) {
	t.Parallel()
	sharedtestvalues.SkipTestIfCredentialsUnset(t, b)
	result, err := b.CreateSpotListenKey(context.Background())
	require.NoError(t, err)
	assert.NotNil(t, result)
}

func TestKeepListenKeyAlive(t *testing.T) {
	t.Parallel()
	err := b.KeepSpotListenKeyAlive(context.Background(), "")
	require.ErrorIs(t, err, errListenKeyIsRequired)

	sharedtestvalues.SkipTestIfCredentialsUnset(t, b, canManipulateRealOrders)
	err = b.KeepSpotListenKeyAlive(context.Background(), "T3ee22BIYuWqmvne0HNq2A2WsFlEtLhvWCtItw6ffhhdmjifQ2tRbuKkTHhr")
	require.NoError(t, err)
}

func TestCloseListenKey(t *testing.T) {
	t.Parallel()
	err := b.CloseSpotListenKey(context.Background(), "")
	require.ErrorIs(t, err, errListenKeyIsRequired)

	sharedtestvalues.SkipTestIfCredentialsUnset(t, b, canManipulateRealOrders)
	err = b.CloseSpotListenKey(context.Background(), "T3ee22BIYuWqmvne0HNq2A2WsFlEtLhvWCtItw6ffhhdmjifQ2tRbuKkTHhr")
	require.NoError(t, err)
}

func TestCreateMarginListenKey(t *testing.T) {
	t.Parallel()
	sharedtestvalues.SkipTestIfCredentialsUnset(t, b)
	result, err := b.CreateMarginListenKey(context.Background())
	require.NoError(t, err)
	assert.NotNil(t, result)
}

func TestKeepMarginListenKeyAlive(t *testing.T) {
	t.Parallel()
	err := b.KeepMarginListenKeyAlive(context.Background(), "")
	require.ErrorIs(t, err, errListenKeyIsRequired)

	sharedtestvalues.SkipTestIfCredentialsUnset(t, b)
	err = b.KeepMarginListenKeyAlive(context.Background(), "T3ee22BIYuWqmvne0HNq2A2WsFlEtLhvWCtItw6ffhhdmjifQ2tRbuKkTHhr")
	assert.NoError(t, err)
}

func TestCloseMarginListenKey(t *testing.T) {
	t.Parallel()
	err := b.CloseMarginListenKey(context.Background(), "")
	require.ErrorIs(t, err, errListenKeyIsRequired)

	sharedtestvalues.SkipTestIfCredentialsUnset(t, b)
	err = b.CloseMarginListenKey(context.Background(), "T3ee22BIYuWqmvne0HNq2A2WsFlEtLhvWCtItw6ffhhdmjifQ2tRbuKkTHhr")
	assert.NoError(t, err)
}

func TestCreateCrossMarginListenKey(t *testing.T) {
	t.Parallel()
	_, err := b.CreateCrossMarginListenKey(context.Background(), "")
	require.ErrorIs(t, err, currency.ErrSymbolStringEmpty)

	sharedtestvalues.SkipTestIfCredentialsUnset(t, b)
	result, err := b.CreateCrossMarginListenKey(context.Background(), "BTCUSDT")
	require.NoError(t, err)
	assert.NotNil(t, result)
}

func TestKeepCrossMarginListenKeyAlive(t *testing.T) {
	t.Parallel()
	err := b.KeepCrossMarginListenKeyAlive(context.Background(), "BTCUSDT", "")
	require.ErrorIs(t, err, errListenKeyIsRequired)
	err = b.KeepCrossMarginListenKeyAlive(context.Background(), "", "T3ee22BIYuWqmvne0HNq2A2WsFlEtLhvWCtItw6ffhhdmjifQ2tRbuKkTHhr")
	require.ErrorIs(t, err, currency.ErrSymbolStringEmpty)

	sharedtestvalues.SkipTestIfCredentialsUnset(t, b)
	err = b.KeepCrossMarginListenKeyAlive(context.Background(), "BTCUSDT", "T3ee22BIYuWqmvne0HNq2A2WsFlEtLhvWCtItw6ffhhdmjifQ2tRbuKkTHhr")
	assert.NoError(t, err)
}

func TestCloseCrossMarginListenKey(t *testing.T) {
	t.Parallel()
	err := b.CloseCrossMarginListenKey(context.Background(), "BTCUSDT", "")
	require.ErrorIs(t, err, errListenKeyIsRequired)
	err = b.CloseCrossMarginListenKey(context.Background(), "", "T3ee22BIYuWqmvne0HNq2A2WsFlEtLhvWCtItw6ffhhdmjifQ2tRbuKkTHhr")
	require.ErrorIs(t, err, currency.ErrSymbolStringEmpty)

	sharedtestvalues.SkipTestIfCredentialsUnset(t, b, canManipulateRealOrders)
	err = b.CloseCrossMarginListenKey(context.Background(), "BTCUSDT", "T3ee22BIYuWqmvne0HNq2A2WsFlEtLhvWCtItw6ffhhdmjifQ2tRbuKkTHhr")
	assert.NoError(t, err)
}

func TestUnmarshalJSON(t *testing.T) {
	t.Parallel()
	data := []byte(`{"data":[{"1":"0.6"}, {"2":"0.6"}]}`)
	resp := &struct {
		Data WalletAssetCosts `json:"data"`
	}{}
	err := json.Unmarshal(data, resp)
	require.NoError(t, err)
	require.Equal(t, 0.6, resp.Data[0]["1"].Float64())
	assert.Equal(t, 0.6, resp.Data[1]["2"].Float64())
}

func (b *Binance) populateTradablePairs() error {
	err := b.UpdateTradablePairs(context.Background(), true)
	if err != nil {
		return err
	}
	tradablePairs, err := b.GetEnabledPairs(asset.Spot)
	if err != nil {
		return err
	}
	if len(tradablePairs) == 0 {
		return fmt.Errorf("%w for %v", currency.ErrCurrencyPairsEmpty, asset.Spot)
	}
	spotTradablePair = tradablePairs[0]
	tradablePairs, err = b.GetEnabledPairs(asset.USDTMarginedFutures)
	if err != nil {
		return err
	}
	if len(tradablePairs) == 0 {
		usdtmTradablePair = currency.NewPair(currency.BTC, currency.USDT)
	} else {
		usdtmTradablePair = tradablePairs[0]
	}
	tradablePairs, err = b.GetEnabledPairs(asset.CoinMarginedFutures)
	if err != nil {
		return err
	}
	if len(tradablePairs) == 0 {
		coinmTradablePair, err = currency.NewPairFromString("ETHUSD_PERP")
		if err != nil {
			return err
		}
	} else {
		coinmTradablePair = tradablePairs[0]
	}
	tradablePairs, err = b.GetEnabledPairs(asset.Options)
	if err != nil {
		return err
	}
	if len(tradablePairs) == 0 {
		return fmt.Errorf("%w for %v", currency.ErrCurrencyPairsEmpty, asset.Options)
	}
	optionsTradablePair = tradablePairs[0]
	return nil
}

func TestGetCurrencyTradeURL(t *testing.T) {
	t.Parallel()
	testexch.UpdatePairsOnce(t, b)
	for _, a := range b.GetAssetTypes(false) {
		pairs, err := b.CurrencyPairs.GetPairs(a, false)
		require.NoError(t, err, "cannot get pairs for %s", a)
		require.NotEmpty(t, pairs, "no pairs for %s", a)
		resp, err := b.GetCurrencyTradeURL(context.Background(), a, pairs[0])
		require.NoError(t, err)
		require.NotEmpty(t, resp)
	}
}

func TestFetchOptionsExchangeLimits(t *testing.T) {
	t.Parallel()
	limits, err := b.FetchOptionsExchangeLimits(context.Background())
	require.NoError(t, err)
	assert.NotEmpty(t, limits, "Should get some limits back")
}

func TestUnmarshalJSONOrderbookTranches(t *testing.T) {
	t.Parallel()
	data := `[[123.4, 321.0], ["123.6", "9"]]`
	var resp OrderbookTranches
	err := json.Unmarshal([]byte(data), &resp)
	require.NoError(t, err)
	require.Len(t, resp, 2)
	assert.EqualValues(t, 123.4, resp[0].Price)
	assert.EqualValues(t, 321.0, resp[0].Amount)
	assert.EqualValues(t, 123.6, resp[1].Price)
	assert.EqualValues(t, 9, resp[1].Amount)
}

// ----------------- Copy Trading endpoints unit-tests ----------------

func TestGetFuturesLeadTraderStatus(t *testing.T) {
	t.Parallel()
	sharedtestvalues.SkipTestIfCredentialsUnset(t, b)
	result, err := b.GetFuturesLeadTraderStatus(context.Background())
	require.NoError(t, err)
	assert.NotNil(t, result)
}

func TestGetFuturesLeadTradingSymbolWhitelist(t *testing.T) {
	t.Parallel()
	sharedtestvalues.SkipTestIfCredentialsUnset(t, b)
	result, err := b.GetFuturesLeadTradingSymbolWhitelist(context.Background())
	require.NoError(t, err)
	assert.NotNil(t, result)
}

func TestLocalEntitiesWithdraw(t *testing.T) {
	t.Parallel()
	_, err := b.LocalEntitiesWithdraw(context.Background(), currency.EMPTYCODE, "1234", "", core.BitcoinDonationAddress, "", "", "1", "", 123, false)
	require.ErrorIs(t, err, currency.ErrCurrencyCodeEmpty)
	_, err = b.LocalEntitiesWithdraw(context.Background(), currency.USDT, "1234", "", "", "", "", "1", "", 123, false)
	require.ErrorIs(t, err, errAddressRequired)
	_, err = b.LocalEntitiesWithdraw(context.Background(), currency.USDT, "1234", "", core.BitcoinDonationAddress, "", "", "1", "", 0, false)
	require.ErrorIs(t, err, order.ErrAmountBelowMin)

	sharedtestvalues.SkipTestIfCredentialsUnset(t, b, canManipulateRealOrders)
	result, err := b.LocalEntitiesWithdraw(context.Background(), currency.USDT, "1234", "", core.BitcoinDonationAddress, "", "", "1", "", 123, false)
	require.NoError(t, err)
	assert.NotNil(t, result)
}

func TestWithdrawalHistory(t *testing.T) {
	t.Parallel()
	sharedtestvalues.SkipTestIfCredentialsUnset(t, b)
	result, err := b.WithdrawalHistoryV1(context.Background(), []string{"1234"}, []string{"0xb5ef8c13b968a406cc62a93a8bd80f9e9a906ef1b3fcf20a2e48573c17659268"}, []string{}, "", "0", 0, 100, time.Time{}, time.Time{})
	require.NoError(t, err)
	assert.NotNil(t, result)
}

func TestWithdrawalHistoryV2(t *testing.T) {
	t.Parallel()
	sharedtestvalues.SkipTestIfCredentialsUnset(t, b)
	result, err := b.WithdrawalHistoryV2(context.Background(), []string{"1234"}, []string{"0xb5ef8c13b968a406cc62a93a8bd80f9e9a906ef1b3fcf20a2e48573c17659268"}, []string{}, "", "0", 0, 100, time.Time{}, time.Time{})
	require.NoError(t, err)
	assert.NotNil(t, result)
}

func TestSubmitDepositQuestionnaire(t *testing.T) {
	t.Parallel()
	sharedtestvalues.SkipTestIfCredentialsUnset(t, b, canManipulateRealOrders)
	result, err := b.SubmitDepositQuestionnaire(context.Background(), "765127651", map[string]interface{}{
		"isAddressOwner": 2,
		"sendTo":         1,
		"vaspCountry":    "cn",
		"vaspRegion":     "notNortheasternProvinces",
		"txnPurpose":     "3",
	})
	require.NoError(t, err)
	assert.NotNil(t, result)
}

func TestGetLocalEntitiesDepositHistory(t *testing.T) {
	t.Parallel()
	sharedtestvalues.SkipTestIfCredentialsUnset(t, b)
	result, err := b.GetLocalEntitiesDepositHistory(context.Background(), []string{}, []string{}, []string{}, "BNB", currency.USDT, "1", false, time.Time{}, time.Time{}, 0, 10)
	require.NoError(t, err)
	assert.NotNil(t, result)
}

func TestGetOnboardedVASPList(t *testing.T) {
	t.Parallel()
	sharedtestvalues.SkipTestIfCredentialsUnset(t, b)
	result, err := b.GetOnboardedVASPList(context.Background())
	require.NoError(t, err)
	assert.NotNil(t, result)
}

func TestCreateSubAccount(t *testing.T) {
	t.Parallel()
	sharedtestvalues.SkipTestIfCredentialsUnset(t, b, canManipulateRealOrders)
	result, err := b.CreateSubAccount(context.Background(), "tag-here")
	require.NoError(t, err)
	assert.NotNil(t, result)
}

func TestGetSubAccounts(t *testing.T) {
	t.Parallel()
	sharedtestvalues.SkipTestIfCredentialsUnset(t, b)
	result, err := b.GetSubAccounts(context.Background(), "1", 0, 10)
	require.NoError(t, err)
	assert.NotNil(t, result)
}

func TestEnableFuturesForSubAccount(t *testing.T) {
	t.Parallel()
	_, err := b.EnableFuturesForSubAccount(context.Background(), "", false)
	require.ErrorIs(t, err, errSubAccountIDMissing)

	sharedtestvalues.SkipTestIfCredentialsUnset(t, b, canManipulateRealOrders)
	result, err := b.EnableFuturesForSubAccount(context.Background(), "1", false)
	require.NoError(t, err)
	assert.NotNil(t, result)
}

func TestCreateAPIKeyForSubAccount(t *testing.T) {
	t.Parallel()
	_, err := b.CreateAPIKeyForSubAccount(context.Background(), "", false, true, true)
	require.ErrorIs(t, err, errSubAccountIDMissing)

	sharedtestvalues.SkipTestIfCredentialsUnset(t, b, canManipulateRealOrders)
	result, err := b.CreateAPIKeyForSubAccount(context.Background(), "1", false, true, true)
	require.NoError(t, err)
	assert.NotNil(t, result)
}

func TestChangeSubAccountAPIPermission(t *testing.T) {
	t.Parallel()
	_, err := b.ChangeSubAccountAPIPermission(context.Background(), "", "vmPUZE6mv9SD5VNHk4HlWFsOr6aKE2zvsw0MuIgwCIPy6utIco14y7Ju91duEh8A", false, true, true)
	require.ErrorIs(t, err, errSubAccountIDMissing)
	_, err = b.ChangeSubAccountAPIPermission(context.Background(), "1", "", false, true, true)
	require.ErrorIs(t, err, errEmptySubAccountAPIKey)

	sharedtestvalues.SkipTestIfCredentialsUnset(t, b, canManipulateRealOrders)
	result, err := b.ChangeSubAccountAPIPermission(context.Background(), "", "", false, true, true)
	require.NoError(t, err)
	assert.NotNil(t, result)
}

func TestEnableUniversalTransferPermissionForSubAccountAPIKey(t *testing.T) {
	t.Parallel()
	_, err := b.EnableUniversalTransferPermissionForSubAccountAPIKey(context.Background(), "", "vmPUZE6mv9SD5VNHk4HlWFsOr6aKE2zvsw0MuIgwCIPy6utIco14y7Ju91duEh8A", false)
	require.ErrorIs(t, err, errSubAccountIDMissing)
	_, err = b.EnableUniversalTransferPermissionForSubAccountAPIKey(context.Background(), "1", "", false)
	require.ErrorIs(t, err, errEmptySubAccountAPIKey)

	sharedtestvalues.SkipTestIfCredentialsUnset(t, b, canManipulateRealOrders)
	result, err := b.EnableUniversalTransferPermissionForSubAccountAPIKey(context.Background(), "1", "vmPUZE6mv9SD5VNHk4HlWFsOr6aKE2zvsw0MuIgwCIPy6utIco14y7Ju91duEh8A", false)
	require.NoError(t, err)
	assert.NotNil(t, result)
}

func TestUpdateIPRestrictionForSubAccountAPIKey(t *testing.T) {
	t.Parallel()
	_, err := b.UpdateIPRestrictionForSubAccountAPIKey(context.Background(), "", "", "2", "")
	require.ErrorIs(t, err, errSubAccountIDMissing)
	_, err = b.UpdateIPRestrictionForSubAccountAPIKey(context.Background(), "123", "", "2", "")
	require.ErrorIs(t, err, errEmptySubAccountAPIKey)
	_, err = b.UpdateIPRestrictionForSubAccountAPIKey(context.Background(), "123", "vmPUZE6mv9SD5VNHk4HlWFsOr6aKE2zvsw0MuIgwCIPy6utIco14y7Ju91duEh8A", "", "")
	require.ErrorIs(t, err, errSubAccountStatusMissing)

	sharedtestvalues.SkipTestIfCredentialsUnset(t, b, canManipulateRealOrders)
	result, err := b.UpdateIPRestrictionForSubAccountAPIKey(context.Background(), "123", "vmPUZE6mv9SD5VNHk4HlWFsOr6aKE2zvsw0MuIgwCIPy6utIco14y7Ju91duEh8A", "2", "")
	require.NoError(t, err)
	assert.NotNil(t, result)
}

func TestDeleteIPRestrictionForSubAccountAPIKey(t *testing.T) {
	t.Parallel()
	_, err := b.DeleteIPRestrictionForSubAccountAPIKey(context.Background(), "", "vmPUZE6mv9SD5VNHk4HlWFsOr6aKE2zvsw0MuIgwCIPy6utIco14y7Ju91duEh8A", "")
	require.ErrorIs(t, err, errSubAccountIDMissing)
	_, err = b.DeleteIPRestrictionForSubAccountAPIKey(context.Background(), "123", "", "")
	require.ErrorIs(t, err, errEmptySubAccountAPIKey)

	sharedtestvalues.SkipTestIfCredentialsUnset(t, b, canManipulateRealOrders)
	result, err := b.DeleteIPRestrictionForSubAccountAPIKey(context.Background(), "123", "vmPUZE6mv9SD5VNHk4HlWFsOr6aKE2zvsw0MuIgwCIPy6utIco14y7Ju91duEh8A", "")
	require.NoError(t, err)
	assert.NotNil(t, result)
}

func TestDeleteSubAccountAPIKey(t *testing.T) {
	t.Parallel()
	_, err := b.DeleteSubAccountAPIKey(context.Background(), "", "vmPUZE6mv9SD5VNHk4HlWFsOr6aKE2zvsw0MuIgwCIPy6utIco14y7Ju91duEh8A")
	require.ErrorIs(t, err, errSubAccountIDMissing)
	_, err = b.DeleteSubAccountAPIKey(context.Background(), "123", "")
	require.ErrorIs(t, err, errEmptySubAccountAPIKey)

	sharedtestvalues.SkipTestIfCredentialsUnset(t, b, canManipulateRealOrders)
	result, err := b.DeleteSubAccountAPIKey(context.Background(), "123", "vmPUZE6mv9SD5VNHk4HlWFsOr6aKE2zvsw0MuIgwCIPy6utIco14y7Ju91duEh8A")
	require.NoError(t, err)
	assert.NotNil(t, result)
}

func TestChangeSubAccountCommission(t *testing.T) {
	t.Parallel()
	_, err := b.ChangeSubAccountCommission(context.Background(), "", 1., 2., 0, 0)
	require.ErrorIs(t, err, errSubAccountIDMissing)
	_, err = b.ChangeSubAccountCommission(context.Background(), "2", 0, 2., 0, 0)
	require.ErrorIs(t, err, errCommissionValueRequired)
	_, err = b.ChangeSubAccountCommission(context.Background(), "2", 1., 0, 0, 0)
	require.ErrorIs(t, err, errCommissionValueRequired)

	sharedtestvalues.SkipTestIfCredentialsUnset(t, b, canManipulateRealOrders)
	result, err := b.ChangeSubAccountCommission(context.Background(), "2", 1., 2., 0, 0)
	require.NoError(t, err)
	assert.NotNil(t, result)
}

func TestGetBNBBurnStatusForSubAccount(t *testing.T) {
	t.Parallel()
	_, err := b.GetBNBBurnStatusForSubAccount(context.Background(), "")
	require.ErrorIs(t, err, errSubAccountIDMissing)

	sharedtestvalues.SkipTestIfCredentialsUnset(t, b)
	result, err := b.GetBNBBurnStatusForSubAccount(context.Background(), "1")
	require.NoError(t, err)
	assert.NotNil(t, result)
}

func TestSubAccountTransferWithSpotBroker(t *testing.T) {
	t.Parallel()
	_, err := b.SubAccountTransferWithSpotBroker(context.Background(), currency.EMPTYCODE, "", "", "", 1)
	require.ErrorIs(t, err, currency.ErrCurrencyCodeEmpty)
	_, err = b.SubAccountTransferWithSpotBroker(context.Background(), currency.BTC, "", "", "", 0)
	require.ErrorIs(t, err, order.ErrAmountBelowMin)

	sharedtestvalues.SkipTestIfCredentialsUnset(t, b, canManipulateRealOrders)
	result, err := b.SubAccountTransferWithSpotBroker(context.Background(), currency.BTC, "", "", "", 13)
	require.NoError(t, err)
	assert.NotNil(t, result)
}

func TestGetSpotBrokerSubAccountTransferHistory(t *testing.T) {
	t.Parallel()
	sharedtestvalues.SkipTestIfCredentialsUnset(t, b)
	result, err := b.GetSpotBrokerSubAccountTransferHistory(context.Background(), "", "", "", true, time.Time{}, time.Time{}, 0, 100)
	require.NoError(t, err)
	assert.NotNil(t, result)
}

func TestSubAccountTransferWithFuturesBroker(t *testing.T) {
	t.Parallel()
	_, err := b.SubAccountTransferWithFuturesBroker(context.Background(), currency.EMPTYCODE, "", "", "", 1, 1)
	require.ErrorIs(t, err, currency.ErrCurrencyCodeEmpty)
	_, err = b.SubAccountTransferWithFuturesBroker(context.Background(), currency.BTC, "", "", "", 2, 0)
	require.ErrorIs(t, err, order.ErrAmountBelowMin)

	sharedtestvalues.SkipTestIfCredentialsUnset(t, b, canManipulateRealOrders)
	result, err := b.SubAccountTransferWithFuturesBroker(context.Background(), currency.BTC, "", "", "", 1, 1)
	require.NoError(t, err)
	assert.NotNil(t, result)
}

func TestGetFuturesBrokerSubAccountTransferHistory(t *testing.T) {
	t.Parallel()
	sharedtestvalues.SkipTestIfCredentialsUnset(t, b)
	result, err := b.GetFuturesBrokerSubAccountTransferHistory(context.Background(), false, "", "", time.Time{}, time.Time{}, 0, 100)
	require.NoError(t, err)
	assert.NotNil(t, result)
}

func TestGetSubAccountDepositHistoryWithBroker(t *testing.T) {
	t.Parallel()
	sharedtestvalues.SkipTestIfCredentialsUnset(t, b)
	result, err := b.GetSubAccountDepositHistoryWithBroker(context.Background(), "", currency.BTC, time.Time{}, time.Time{}, 0, 10, 0)
	require.NoError(t, err)
	assert.NotNil(t, result)
}

func TestGetSubAccountSpotAssetInfo(t *testing.T) {
	t.Parallel()
	sharedtestvalues.SkipTestIfCredentialsUnset(t, b)
	result, err := b.GetSubAccountSpotAssetInfo(context.Background(), "1234", 0, 100)
	require.NoError(t, err)
	assert.NotNil(t, result)
}

func TestGetSubAccountMarginAssetInfo(t *testing.T) {
	t.Parallel()
	sharedtestvalues.SkipTestIfCredentialsUnset(t, b)
	result, err := b.GetSubAccountMarginAssetInfo(context.Background(), "", 0, 100)
	require.NoError(t, err)
	assert.NotNil(t, result)
}

func TestGetSubAccountFuturesAssetInfo(t *testing.T) {
	t.Parallel()
	sharedtestvalues.SkipTestIfCredentialsUnset(t, b)
	result, err := b.GetSubAccountFuturesAssetInfo(context.Background(), "1234", true, 0, 100)
	require.NoError(t, err)
	assert.NotNil(t, result)
}

func TestUniversalTransferWithBroker(t *testing.T) {
	t.Parallel()
	_, err := b.UniversalTransferWithBroker(context.Background(), "", "USDT_FUTURE", "", "", "", currency.BTC, 1)
	require.ErrorIs(t, err, errInvalidAccountType)
	_, err = b.UniversalTransferWithBroker(context.Background(), "SPOT", "", "", "", "", currency.BTC, 1)
	require.ErrorIs(t, err, errInvalidAccountType)
	_, err = b.UniversalTransferWithBroker(context.Background(), "SPOT", "USDT_FUTURE", "", "", "", currency.EMPTYCODE, 1)
	require.ErrorIs(t, err, currency.ErrCurrencyCodeEmpty)
	_, err = b.UniversalTransferWithBroker(context.Background(), "SPOT", "USDT_FUTURE", "", "", "", currency.BTC, 0)
	require.ErrorIs(t, err, order.ErrAmountBelowMin)

	sharedtestvalues.SkipTestIfCredentialsUnset(t, b, canManipulateRealOrders)
	result, err := b.UniversalTransferWithBroker(context.Background(), "SPOT", "USDT_FUTURE", "", "", "", currency.BTC, 1)
	require.NoError(t, err)
	assert.NotNil(t, result)
}

func TestGetUniversalTransferHistoryThroughBroker(t *testing.T) {
	t.Parallel()
	sharedtestvalues.SkipTestIfCredentialsUnset(t, b)
	result, err := b.GetUniversalTransferHistoryThroughBroker(context.Background(), "", "", "", time.Time{}, time.Time{}, 0, 10)
	require.NoError(t, err)
	assert.NotNil(t, result)
}

func TestCreateBrokerSubAccount(t *testing.T) {
	t.Parallel()
	sharedtestvalues.SkipTestIfCredentialsUnset(t, b, canManipulateRealOrders)
	result, err := b.CreateBrokerSubAccount(context.Background(), "1234")
	require.NoError(t, err)
	assert.NotNil(t, result)
}

func TestGetBrokerSubAccounts(t *testing.T) {
	t.Parallel()
	sharedtestvalues.SkipTestIfCredentialsUnset(t, b)
	result, err := b.GetBrokerSubAccounts(context.Background(), "123", 0, 0)
	require.NoError(t, err)
	assert.NotNil(t, result)
}

func TestEnableOrDisableBNBBurnForSubAccountMarginInterest(t *testing.T) {
	t.Parallel()
	_, err := b.EnableOrDisableBNBBurnForSubAccountMarginInterest(context.Background(), "", false)
	require.ErrorIs(t, err, errSubAccountIDMissing)

	sharedtestvalues.SkipTestIfCredentialsUnset(t, b, canManipulateRealOrders)
	result, err := b.EnableOrDisableBNBBurnForSubAccountMarginInterest(context.Background(), "3", false)
	require.NoError(t, err)
	assert.NotNil(t, result)
}

func TestEnableOrDisableBNBBurnForSubAccountSpotAndMargin(t *testing.T) {
	t.Parallel()
	_, err := b.EnableOrDisableBNBBurnForSubAccountSpotAndMargin(context.Background(), "", true)
	require.ErrorIs(t, err, errSubAccountIDMissing)

	sharedtestvalues.SkipTestIfCredentialsUnset(t, b, canManipulateRealOrders)
	result, err := b.EnableOrDisableBNBBurnForSubAccountSpotAndMargin(context.Background(), "1", true)
	require.NoError(t, err)
	assert.NotNil(t, result)
}

func TestLinkAccountInformation(t *testing.T) {
	t.Parallel()
	sharedtestvalues.SkipTestIfCredentialsUnset(t, b)
	result, err := b.LinkAccountInformation(context.Background())
	require.NoError(t, err)
	assert.NotNil(t, result)
}

func TestChangeSubAccountUSDTMarginedFuturesCommissionAdjustment(t *testing.T) {
	t.Parallel()
	_, err := b.ChangeSubAccountUSDTMarginedFuturesCommissionAdjustment(context.Background(), "", spotTradablePair.String(), 1, 10)
	require.ErrorIs(t, err, errSubAccountIDMissing)
	_, err = b.ChangeSubAccountUSDTMarginedFuturesCommissionAdjustment(context.Background(), "234", "", 1, 10)
	require.ErrorIs(t, err, currency.ErrSymbolStringEmpty)
	_, err = b.ChangeSubAccountUSDTMarginedFuturesCommissionAdjustment(context.Background(), "234", spotTradablePair.String(), 0, 10)
	require.ErrorIs(t, err, order.ErrAmountBelowMin)
	_, err = b.ChangeSubAccountUSDTMarginedFuturesCommissionAdjustment(context.Background(), "234", spotTradablePair.String(), 1, 0)
	require.ErrorIs(t, err, order.ErrAmountBelowMin)

	sharedtestvalues.SkipTestIfCredentialsUnset(t, b, canManipulateRealOrders)
	result, err := b.ChangeSubAccountUSDTMarginedFuturesCommissionAdjustment(context.Background(), "234", spotTradablePair.String(), 1, 10)
	require.NoError(t, err)
	assert.NotNil(t, result)
}

func TestGetSubAccountUSDMarginedFuturesCommissionAdjustment(t *testing.T) {
	t.Parallel()
	_, err := b.GetSubAccountUSDMarginedFuturesCommissionAdjustment(context.Background(), "", usdtmTradablePair.String())
	require.ErrorIs(t, err, errSubAccountIDMissing)

	sharedtestvalues.SkipTestIfCredentialsUnset(t, b)
	result, err := b.GetSubAccountUSDMarginedFuturesCommissionAdjustment(context.Background(), "123", usdtmTradablePair.String())
	require.NoError(t, err)
	assert.NotNil(t, result)
}

func TestChangeSubAccountCoinMarginedFuturesCommissionAdjustment(t *testing.T) {
	t.Parallel()
	_, err := b.ChangeSubAccountCoinMarginedFuturesCommissionAdjustment(context.Background(), "", coinmTradablePair.String(), 1., 2.)
	require.ErrorIs(t, err, errSubAccountIDMissing)
	_, err = b.ChangeSubAccountCoinMarginedFuturesCommissionAdjustment(context.Background(), "231", "", 1., 2.)
	require.ErrorIs(t, err, currency.ErrSymbolStringEmpty)
	_, err = b.ChangeSubAccountCoinMarginedFuturesCommissionAdjustment(context.Background(), "231", coinmTradablePair.String(), 0, 2.)
	require.ErrorIs(t, err, order.ErrAmountBelowMin)
	_, err = b.ChangeSubAccountCoinMarginedFuturesCommissionAdjustment(context.Background(), "231", coinmTradablePair.String(), 1., 0)
	require.ErrorIs(t, err, order.ErrAmountBelowMin)

	sharedtestvalues.SkipTestIfCredentialsUnset(t, b, canManipulateRealOrders)
	result, err := b.ChangeSubAccountCoinMarginedFuturesCommissionAdjustment(context.Background(), "231", coinmTradablePair.String(), 1., 2.)
	require.NoError(t, err)
	assert.NotNil(t, result)
}

func TestGetSubAccountCoinMarginedFuturesCommissionAdjustment(t *testing.T) {
	t.Parallel()
	_, err := b.GetSubAccountCoinMarginedFuturesCommissionAdjustment(context.Background(), "", coinmTradablePair.String())
	require.ErrorIs(t, err, errSubAccountIDMissing)

	sharedtestvalues.SkipTestIfCredentialsUnset(t, b)
	result, err := b.GetSubAccountCoinMarginedFuturesCommissionAdjustment(context.Background(), "123", coinmTradablePair.String())
	require.NoError(t, err)
	assert.NotNil(t, result)
}

func TestGetBrokerCommissionRebateRecentRecord(t *testing.T) {
	t.Parallel()
	sharedtestvalues.SkipTestIfCredentialsUnset(t, b)
	result, err := b.GetSpotBrokerCommissionRebateRecentRecord(context.Background(), "1234", time.Time{}, time.Time{}, 0, 10)
	require.NoError(t, err)
	assert.NotNil(t, result)
}
func TestGetFuturesBrokerCommissionRebateRecentRecord(t *testing.T) {
	t.Parallel()
	sharedtestvalues.SkipTestIfCredentialsUnset(t, b)
	result, err := b.GetFuturesBrokerCommissionRebateRecentRecord(context.Background(), false, false, time.Time{}, time.Time{}, 0, 10)
	require.NoError(t, err)
	assert.NotNil(t, result)
}

// ---------- Binance Link endpoints ----------------------------------

func TestGetInfoAboutIfUserIsNew(t *testing.T) {
	t.Parallel()
	_, err := b.GetSpotInfoAboutIfUserIsNew(context.Background(), "")
	require.ErrorIs(t, err, errCodeRequired)

	sharedtestvalues.SkipTestIfCredentialsUnset(t, b)
	result, err := b.GetSpotInfoAboutIfUserIsNew(context.Background(), "1234")
	require.NoError(t, err)
	assert.NotNil(t, result)
}

func TestCustomizeIDForClient(t *testing.T) {
	t.Parallel()
	_, err := b.CustomizeSpotPartnerClientID(context.Background(), "", "someone@thrasher.io")
	require.ErrorIs(t, err, order.ErrOrderIDNotSet)
	_, err = b.CustomizeSpotPartnerClientID(context.Background(), "1233", "")
	require.ErrorIs(t, err, errValidEmailRequired)

	sharedtestvalues.SkipTestIfCredentialsUnset(t, b, canManipulateRealOrders)
	result, err := b.CustomizeSpotPartnerClientID(context.Background(), "1233", "someone@thrasher.io")
	require.NoError(t, err)
	assert.NotNil(t, result)
}

func TestGetClientEmailCustomizedID(t *testing.T) {
	t.Parallel()
	sharedtestvalues.SkipTestIfCredentialsUnset(t, b)
	result, err := b.GetSpotClientEmailCustomizedID(context.Background(), "", "")
	require.NoError(t, err)
	assert.NotNil(t, result)
}

func TestGetFuturesClientEmailCustomizedID(t *testing.T) {
	t.Parallel()
	sharedtestvalues.SkipTestIfCredentialsUnset(t, b)
	result, err := b.GetFuturesClientEmailCustomizedID(context.Background(), "", "")
	require.NoError(t, err)
	assert.NotNil(t, result)
}

func TestCustomizeOwnClientID(t *testing.T) {
	t.Parallel()
	_, err := b.CustomizeSpotOwnClientID(context.Background(), "", "ABCDEFG")
	require.ErrorIs(t, err, order.ErrOrderIDNotSet)
	_, err = b.CustomizeSpotOwnClientID(context.Background(), "the-unique-id", "")
	require.ErrorIs(t, err, errCodeRequired)

	sharedtestvalues.SkipTestIfCredentialsUnset(t, b)
	result, err := b.CustomizeSpotOwnClientID(context.Background(), "the-unique-id", "ABCDEFG")
	require.NoError(t, err)
	assert.NotNil(t, result)
}

func TestCustomizeFuturesOwnClientID(t *testing.T) {
	t.Parallel()
	_, err := b.CustomizeFuturesOwnClientID(context.Background(), "", "ABCDEFG")
	require.ErrorIs(t, err, order.ErrOrderIDNotSet)
	_, err = b.CustomizeFuturesOwnClientID(context.Background(), "the-unique-id", "")
	require.ErrorIs(t, err, errCodeRequired)

	sharedtestvalues.SkipTestIfCredentialsUnset(t, b)
	result, err := b.CustomizeFuturesOwnClientID(context.Background(), "the-unique-id", "ABCDEFG")
	require.NoError(t, err)
	assert.NotNil(t, result)
}

func TestGetUsersCustomizedID(t *testing.T) {
	t.Parallel()
	_, err := b.GetSpotUsersCustomizedID(context.Background(), "")
	require.ErrorIs(t, err, errCodeRequired)

	sharedtestvalues.SkipTestIfCredentialsUnset(t, b)
	result, err := b.GetSpotUsersCustomizedID(context.Background(), "1234ABCD")
	require.NoError(t, err)
	assert.NotNil(t, result)
}

func TestGetFuturesUsersCustomizedID(t *testing.T) {
	t.Parallel()
	_, err := b.GetFuturesUsersCustomizedID(context.Background(), "")
	require.ErrorIs(t, err, order.ErrOrderIDNotSet)

	sharedtestvalues.SkipTestIfCredentialsUnset(t, b)
	result, err := b.GetFuturesUsersCustomizedID(context.Background(), "1234ABCD")
	require.NoError(t, err)
	assert.NotNil(t, result)
}

func TestGetOthersRebateRecentRecord(t *testing.T) {
	t.Parallel()
	_, err := b.GetSpotOthersRebateRecentRecord(context.Background(), "", time.Time{}, time.Time{}, 10)
	require.ErrorIs(t, err, order.ErrOrderIDNotSet)

	sharedtestvalues.SkipTestIfCredentialsUnset(t, b)
	result, err := b.GetSpotOthersRebateRecentRecord(context.Background(), "123123", time.Now().Add(-time.Hour*24), time.Now(), 10)
	require.NoError(t, err)
	assert.NotNil(t, result)
}

func TestGetOwnRebateRecentRecords(t *testing.T) {
	t.Parallel()
	sharedtestvalues.SkipTestIfCredentialsUnset(t, b)
	result, err := b.GetSpotOwnRebateRecentRecords(context.Background(), time.Time{}, time.Time{}, 10)
	require.NoError(t, err)
	assert.NotNil(t, result)
}

func TestGetFuturesClientIfNewUser(t *testing.T) {
	t.Parallel()
	_, err := b.GetFuturesClientIfNewUser(context.Background(), "", 1)
	require.ErrorIs(t, err, order.ErrOrderIDNotSet)

	sharedtestvalues.SkipTestIfCredentialsUnset(t, b)
	result, err := b.GetFuturesClientIfNewUser(context.Background(), "1234", 1)
	require.NoError(t, err)
	assert.NotNil(t, result)
}

func TestCustomizeFuturesPartnerClientID(t *testing.T) {
	t.Parallel()
	_, err := b.CustomizeFuturesPartnerClientID(context.Background(), "", "someone@thrasher.io")
	require.ErrorIs(t, err, order.ErrOrderIDNotSet)
	_, err = b.CustomizeFuturesPartnerClientID(context.Background(), "1233", "")
	require.ErrorIs(t, err, errValidEmailRequired)

	sharedtestvalues.SkipTestIfCredentialsUnset(t, b, canManipulateRealOrders)
	result, err := b.CustomizeFuturesPartnerClientID(context.Background(), "1233", "someone@thrasher.io")
	require.NoError(t, err)
	assert.NotNil(t, result)
}

func TestGetFuturesUserIncomeHistory(t *testing.T) {
	t.Parallel()
	sharedtestvalues.SkipTestIfCredentialsUnset(t, b)
	result, err := b.GetFuturesUserIncomeHistory(context.Background(), "BTCUSDT", "COMMISSION", time.Time{}, time.Time{}, 10)
	require.NoError(t, err)
	assert.NotNil(t, result)
}

func TestGetFuturesReferredTradersNumber(t *testing.T) {
	t.Parallel()
	sharedtestvalues.SkipTestIfCredentialsUnset(t, b)
	result, err := b.GetFuturesReferredTradersNumber(context.Background(), true, time.Time{}, time.Time{}, 10)
	require.NoError(t, err)
	assert.NotNil(t, result)
}

func TestGetFuturesRebateDataOverview(t *testing.T) {
	t.Parallel()
	sharedtestvalues.SkipTestIfCredentialsUnset(t, b)
	result, err := b.GetFuturesRebateDataOverview(context.Background(), true)
	require.NoError(t, err)
	assert.NotNil(t, result)
}

func TestGetUserTradeVolume(t *testing.T) {
	t.Parallel()
	sharedtestvalues.SkipTestIfCredentialsUnset(t, b)
	result, err := b.GetUserTradeVolume(context.Background(), true, time.Time{}, time.Time{}, 10)
	require.NoError(t, err)
	assert.NotNil(t, result)
}

func TestGetRebateVolume(t *testing.T) {
	t.Parallel()
	sharedtestvalues.SkipTestIfCredentialsUnset(t, b)
	result, err := b.GetRebateVolume(context.Background(), false, time.Time{}, time.Time{}, 100)
	require.NoError(t, err)
	assert.NotNil(t, result)
}

func TestGetTraderDetail(t *testing.T) {
	t.Parallel()
	sharedtestvalues.SkipTestIfCredentialsUnset(t, b)
	result, err := b.GetTraderDetail(context.Background(), "sde001", true, time.Now().Add(-time.Hour*48), time.Now(), 10)
	require.NoError(t, err)
	assert.NotNil(t, result)
}

func TestGetFuturesClientifNewUser(t *testing.T) {
	t.Parallel()
	_, err := b.GetFuturesClientifNewUser(context.Background(), "", false)
	require.ErrorIs(t, err, order.ErrOrderIDNotSet)

	sharedtestvalues.SkipTestIfCredentialsUnset(t, b)
	result, err := b.GetFuturesClientifNewUser(context.Background(), "123123", false)
	require.NoError(t, err)
	assert.NotNil(t, result)
}

func TestCustomizeIDForClientToReferredUser(t *testing.T) {
	t.Parallel()
	_, err := b.CustomizeIDForClientToReferredUser(context.Background(), "", "1234")
	require.ErrorIs(t, err, order.ErrOrderIDNotSet)
	_, err = b.CustomizeIDForClientToReferredUser(context.Background(), "1234", "")
	require.ErrorIs(t, err, order.ErrOrderIDNotSet)

	sharedtestvalues.SkipTestIfCredentialsUnset(t, b, canManipulateRealOrders)
	result, err := b.CustomizeIDForClientToReferredUser(context.Background(), "", "")
	require.NoError(t, err)
	assert.NotNil(t, result)
}

func TestGetUsersCustomizeIDs(t *testing.T) {
	t.Parallel()
	_, err := b.GetUsersCustomizeIDs(context.Background(), "")
	require.ErrorIs(t, err, order.ErrOrderIDNotSet)

	sharedtestvalues.SkipTestIfCredentialsUnset(t, b)
	result, err := b.GetUsersCustomizeIDs(context.Background(), "1234")
	require.NoError(t, err)
	assert.NotNil(t, result)
}

func TestGetUserStatus(t *testing.T) {
	t.Parallel()
	sharedtestvalues.SkipTestIfCredentialsUnset(t, b)
	result, err := b.GetFastAPIUserStatus(context.Background())
	require.NoError(t, err)
	assert.NotNil(t, result)
}

func TestCreateAPIKey(t *testing.T) {
	t.Parallel()
	_, err := b.CreateAPIKey(context.Background(), "", "12312", "1", "", "", true, true, false, true)
	require.ErrorIs(t, err, errAPIKeyNameRequired)
	_, err = b.CreateAPIKey(context.Background(), "12345", "", "1", "", "", true, true, false, true)
	require.ErrorIs(t, err, errEmptySubAccountAPIKey)

	sharedtestvalues.SkipTestIfCredentialsUnset(t, b)
	result, err := b.CreateAPIKey(context.Background(), "", "", "1", "", "", true, true, false, true)
	require.NoError(t, err)
	assert.NotNil(t, result)
}

func TestOrderTypeFromString(t *testing.T) {
	t.Parallel()
	var orderTypeFromStringMap = map[string]struct {
		OrderType order.Type
		Error     error
	}{
		"STOP_MARKET":          {order.StopMarket, nil},
		"TAKE_PROFIT":          {order.TakeProfit, nil},
		"TAKE_PROFIT_MARKET":   {order.TakeProfitMarket, nil},
		"TRAILING_STOP_MARKET": {order.TrailingStop, nil},
		"STOP_LOSS_LIMIT":      {order.StopLimit, nil},
		"TAKE_PROFIT_LIMIT":    {order.TakeProfitLimit, nil},
		"LIMIT_MAKER":          {order.LimitMaker, nil},
		"LIMIT":                {order.Limit, nil},
		"MARKET":               {order.Market, nil},
		"STOP":                 {order.Stop, nil},
		"OCO":                  {order.OCO, nil},
		"OTO":                  {order.OTO, nil},
		"STOP_LOSS":            {order.Stop, nil},
		"abcd":                 {order.UnknownType, order.ErrUnsupportedOrderType},
	}
	for k, v := range orderTypeFromStringMap {
		result, err := StringToOrderType(k)
		require.ErrorIs(t, err, v.Error)
		assert.Equal(t, result, v.OrderType)
	}
}

func TestOrderTypeString(t *testing.T) {
	t.Parallel()
	var orderTypeStringToTypeMap = map[order.Type]struct {
		String string
		Error  error
	}{
		order.Limit:            {"LIMIT", nil},
		order.StopMarket:       {"STOP_MARKET", nil},
		order.TakeProfit:       {"TAKE_PROFIT", nil},
		order.TakeProfitMarket: {"TAKE_PROFIT_MARKET", nil},
		order.TrailingStop:     {"TRAILING_STOP_MARKET", nil},
		order.StopLimit:        {"STOP_LOSS_LIMIT", nil},
		order.TakeProfitLimit:  {"TAKE_PROFIT_LIMIT", nil},
		order.LimitMaker:       {"LIMIT_MAKER", nil},
		order.Market:           {"MARKET", nil},
		order.OCO:              {"OCO", nil},
		order.OTO:              {"OTO", nil},
		order.Stop:             {"STOP_LOSS", nil},
		order.IOS:              {"", order.ErrUnsupportedOrderType},
	}
	for k, v := range orderTypeStringToTypeMap {
		result, err := OrderTypeString(k)
		require.ErrorIs(t, err, v.Error)
		assert.Equal(t, result, v.String)
	}
}

func TestTimeInForceString(t *testing.T) {
	t.Parallel()
	var timeInForceStringMap = map[struct {
		TIF   order.TimeInForce
		OType order.Type
	}]string{
		{order.FillOrKill, 0}:               "FOK",
		{order.ImmediateOrCancel, 0}:        "IOC",
		{order.GoodTillCancel, 0}:           "GTC",
		{order.GoodTillDay, 0}:              "GTD",
		{order.GoodTillCrossing, 0}:         "GTX",
		{order.UnsetTIF, order.Limit}:       "GTC",
		{order.UnsetTIF, order.Market}:      "IOC",
		{order.UnsetTIF, order.UnknownType}: "",
	}
	for k, v := range timeInForceStringMap {
		result := timeInForceString(k.TIF, k.OType)
		assert.Equal(t, v, result)
	}
}<|MERGE_RESOLUTION|>--- conflicted
+++ resolved
@@ -1507,20 +1507,10 @@
 
 func TestGetExchangeInfo(t *testing.T) {
 	t.Parallel()
-<<<<<<< HEAD
 	result, err := b.GetExchangeInfo(context.Background())
 	require.NoError(t, err)
 	assert.NotNil(t, result)
-=======
-	info, err := b.GetExchangeInfo(context.Background())
-	require.NoError(t, err, "GetExchangeInfo must not error")
-	if mockTests {
-		exp := time.Date(2024, 5, 10, 6, 8, 1, int(707*time.Millisecond), time.UTC)
-		assert.True(t, info.ServerTime.Time().Equal(exp), "expected %v received %v", exp.UTC(), info.ServerTime.Time().UTC())
-	} else {
-		assert.WithinRange(t, info.ServerTime.Time(), time.Now().Add(-24*time.Hour), time.Now().Add(24*time.Hour), "ServerTime should be within a day of now")
-	}
->>>>>>> e544e99c
+	assert.WithinRange(t, result.ServerTime.Time(), time.Now().Add(-24*time.Hour), time.Now().Add(24*time.Hour), "ServerTime should be within a day of now")
 }
 
 func TestFetchTradablePairs(t *testing.T) {
@@ -1549,19 +1539,12 @@
 			Symbol: currency.NewPair(currency.BTC, currency.USDT),
 			Limit:  1000,
 		})
-<<<<<<< HEAD
-	require.NoError(t, err)
-	assert.NotNil(t, result)
-=======
-	if err != nil {
-		t.Error("Binance GetOrderBook() error", err)
-	}
->>>>>>> e544e99c
+	require.NoError(t, err)
+	assert.NotNil(t, result)
 }
 
 func TestGetMostRecentTrades(t *testing.T) {
 	t.Parallel()
-<<<<<<< HEAD
 	_, err := b.GetMostRecentTrades(context.Background(), &RecentTradeRequestParams{})
 	require.ErrorIs(t, err, common.ErrEmptyParams)
 
@@ -1570,16 +1553,6 @@
 		Limit:  15})
 	require.NoError(t, err)
 	assert.NotNil(t, result)
-=======
-	_, err := b.GetMostRecentTrades(context.Background(),
-		RecentTradeRequestParams{
-			Symbol: currency.NewPair(currency.BTC, currency.USDT),
-			Limit:  15,
-		})
-	if err != nil {
-		t.Error("Binance GetMostRecentTrades() error", err)
-	}
->>>>>>> e544e99c
 }
 
 func TestGetHistoricalTrades(t *testing.T) {
@@ -1717,27 +1690,10 @@
 	_, err := b.DustTransfer(context.Background(), []string{}, "SPOT")
 	require.ErrorIs(t, err, currency.ErrCurrencyCodeEmpty)
 
-<<<<<<< HEAD
 	sharedtestvalues.SkipTestIfCredentialsUnset(t, b, canManipulateRealOrders)
 	result, err := b.DustTransfer(context.Background(), []string{"BTC", "USDT"}, "SPOT")
 	require.NoError(t, err)
 	assert.NotNil(t, result)
-=======
-	feeBuilder := setFeeBuilder()
-	_, err := b.GetFeeByType(context.Background(), feeBuilder)
-	if err != nil {
-		t.Fatal(err)
-	}
-	if !sharedtestvalues.AreAPICredentialsSet(b) || mockTests {
-		if feeBuilder.FeeType != exchange.OfflineTradeFee {
-			t.Errorf("Expected %v, received %v", exchange.OfflineTradeFee, feeBuilder.FeeType)
-		}
-	} else {
-		if feeBuilder.FeeType != exchange.CryptocurrencyTradeFee {
-			t.Errorf("Expected %v, received %v", exchange.CryptocurrencyTradeFee, feeBuilder.FeeType)
-		}
-	}
->>>>>>> e544e99c
 }
 
 func TestGetAssetDevidendRecords(t *testing.T) {
@@ -1745,15 +1701,11 @@
 	_, err := b.GetAssetDevidendRecords(context.Background(), currency.EMPTYCODE, time.Now().Add(-time.Hour*48), time.Now(), 0)
 	require.ErrorIs(t, err, currency.ErrCurrencyCodeEmpty)
 
-<<<<<<< HEAD
 	sharedtestvalues.SkipTestIfCredentialsUnset(t, b)
 	result, err := b.GetAssetDevidendRecords(context.Background(), currency.BTC, time.Now().Add(-time.Hour*48), time.Now(), 0)
 	require.NoError(t, err)
 	assert.NotNil(t, result)
 }
-=======
-	feeBuilder := setFeeBuilder()
->>>>>>> e544e99c
 
 func TestGetAssetDetail(t *testing.T) {
 	t.Parallel()
@@ -1834,24 +1786,11 @@
 
 func TestBUSDConvertHistory(t *testing.T) {
 	t.Parallel()
-<<<<<<< HEAD
 	sharedtestvalues.SkipTestIfCredentialsUnset(t, b)
 	result, err := b.BUSDConvertHistory(context.Background(), "transaction-id", "233423423", "CARD", currency.BTC, time.Now().Add(-time.Hour*48*10), time.Now(), 0, 20)
 	require.NoError(t, err)
 	assert.NotNil(t, result)
 }
-=======
-	pair, err := currency.NewPairFromString("BTC_USDT")
-	if err != nil {
-		t.Error(err)
-	}
-	getOrdersRequest := order.MultiOrderRequest{
-		Type:      order.AnyType,
-		Pairs:     currency.Pairs{pair},
-		AssetType: asset.Spot,
-		Side:      order.AnySide,
-	}
->>>>>>> e544e99c
 
 func TestGetCloudMiningPaymentAndRefundHistory(t *testing.T) {
 	t.Parallel()
@@ -1869,7 +1808,6 @@
 	assert.NotNil(t, result)
 }
 
-<<<<<<< HEAD
 func TestGetAPIKeyPermission(t *testing.T) {
 	t.Parallel()
 	sharedtestvalues.SkipTestIfCredentialsUnset(t, b)
@@ -1877,13 +1815,6 @@
 	require.NoError(t, err)
 	assert.NotNil(t, result)
 }
-=======
-	getOrdersRequest := order.MultiOrderRequest{
-		Type:      order.AnyType,
-		AssetType: asset.Spot,
-		Side:      order.AnySide,
-	}
->>>>>>> e544e99c
 
 func TestGetAutoConvertingStableCoins(t *testing.T) {
 	t.Parallel()
@@ -1893,17 +1824,10 @@
 	assert.NotNil(t, result)
 }
 
-<<<<<<< HEAD
 func TestSwitchOnOffBUSDAndStableCoinsConversion(t *testing.T) {
 	t.Parallel()
 	err := b.SwitchOnOffBUSDAndStableCoinsConversion(context.Background(), currency.EMPTYCODE, false)
 	require.ErrorIs(t, err, currency.ErrCurrencyCodeEmpty)
-=======
-	getOrdersRequest.Pairs = []currency.Pair{
-		currency.NewPair(currency.LTC,
-			currency.BTC),
-	}
->>>>>>> e544e99c
 
 	sharedtestvalues.SkipTestIfCredentialsUnset(t, b, canManipulateRealOrders)
 	err = b.SwitchOnOffBUSDAndStableCoinsConversion(context.Background(), currency.BTC, false)
@@ -1958,105 +1882,10 @@
 
 func TestCreateVirtualSubAccount(t *testing.T) {
 	t.Parallel()
-<<<<<<< HEAD
 	sharedtestvalues.SkipTestIfCredentialsUnset(t, b, canManipulateRealOrders)
 	result, err := b.CreateVirtualSubAccount(context.Background(), "something-string")
 	require.NoError(t, err)
 	assert.NotNil(t, result)
-=======
-	currencyPair, err := currency.NewPairFromString("BTCUSDT")
-	if err != nil {
-		t.Fatal(err)
-	}
-	start, err := time.Parse(time.RFC3339, "2020-01-02T15:04:05Z")
-	if err != nil {
-		t.Fatal(err)
-	}
-	expectTime, err := time.Parse(time.RFC3339Nano, "2020-01-02T16:19:04.831Z")
-	if err != nil {
-		t.Fatal(err)
-	}
-	tests := []struct {
-		name string
-		// mock test or live test
-		mock         bool
-		args         *AggregatedTradeRequestParams
-		numExpected  int
-		lastExpected time.Time
-	}{
-		{
-			name: "mock batch with timerange",
-			mock: true,
-			args: &AggregatedTradeRequestParams{
-				Symbol:    currencyPair,
-				StartTime: start,
-				EndTime:   start.Add(75 * time.Minute),
-			},
-			numExpected:  1012,
-			lastExpected: time.Date(2020, 1, 2, 16, 18, 31, int(919*time.Millisecond), time.UTC),
-		},
-		{
-			name: "batch with timerange",
-			args: &AggregatedTradeRequestParams{
-				Symbol:    currencyPair,
-				StartTime: start,
-				EndTime:   start.Add(75 * time.Minute),
-			},
-			numExpected:  12130,
-			lastExpected: expectTime,
-		},
-		{
-			name: "mock custom limit with start time set, no end time",
-			mock: true,
-			args: &AggregatedTradeRequestParams{
-				Symbol:    currency.NewPair(currency.BTC, currency.USDT),
-				StartTime: start,
-				Limit:     1001,
-			},
-			numExpected:  1001,
-			lastExpected: time.Date(2020, 1, 2, 15, 18, 39, int(226*time.Millisecond), time.UTC),
-		},
-		{
-			name: "custom limit with start time set, no end time",
-			args: &AggregatedTradeRequestParams{
-				Symbol:    currency.NewPair(currency.BTC, currency.USDT),
-				StartTime: time.Date(2020, 11, 18, 23, 0, 28, 921, time.UTC),
-				Limit:     1001,
-			},
-			numExpected:  1001,
-			lastExpected: time.Date(2020, 11, 18, 23, 1, 33, int(62*time.Millisecond*10), time.UTC),
-		},
-		{
-			name: "mock recent trades",
-			mock: true,
-			args: &AggregatedTradeRequestParams{
-				Symbol: currency.NewPair(currency.BTC, currency.USDT),
-				Limit:  3,
-			},
-			numExpected:  3,
-			lastExpected: time.Date(2020, 1, 2, 16, 19, 5, int(200*time.Millisecond), time.UTC),
-		},
-	}
-	for _, tt := range tests {
-		t.Run(tt.name, func(t *testing.T) {
-			t.Parallel()
-			if tt.mock != mockTests {
-				t.Skip("mock mismatch, skipping")
-			}
-			result, err := b.GetAggregatedTrades(context.Background(), tt.args)
-			if err != nil {
-				t.Error(err)
-			}
-			if len(result) != tt.numExpected {
-				t.Errorf("GetAggregatedTradesBatched() expected %v entries, got %v", tt.numExpected, len(result))
-			}
-			lastTradeTime := result[len(result)-1].TimeStamp
-			if !lastTradeTime.Time().Equal(tt.lastExpected) {
-				t.Errorf("last trade expected %v, got %v", tt.lastExpected.UTC(), lastTradeTime.Time().UTC())
-			}
-		})
-	}
->>>>>>> e544e99c
 }
 
 func TestGetSubAccountList(t *testing.T) {
@@ -2088,7 +1917,6 @@
 	assert.NotNil(t, result)
 }
 
-<<<<<<< HEAD
 func TestSubAccountFuturesAssetTransfer(t *testing.T) {
 	t.Parallel()
 	_, err := b.SubAccountFuturesAssetTransfer(context.Background(), "from_someone", "to_someont@thrasher.io", 1, currency.USDT, 0.1)
@@ -2099,22 +1927,6 @@
 	require.ErrorIs(t, err, errInvalidFuturesType)
 	_, err = b.SubAccountFuturesAssetTransfer(context.Background(), "from_someone@thrasher.io", "to_someont@thrasher.io", 1, currency.EMPTYCODE, 0.1)
 	require.ErrorIs(t, err, currency.ErrCurrencyCodeEmpty)
-=======
-	orderSubmission := &order.Submit{
-		Exchange: b.Name,
-		Pair: currency.Pair{
-			Delimiter: "_",
-			Base:      currency.LTC,
-			Quote:     currency.BTC,
-		},
-		Side:      order.Buy,
-		Type:      order.Limit,
-		Price:     1,
-		Amount:    1000000000,
-		ClientID:  "meowOrder",
-		AssetType: asset.Spot,
-	}
->>>>>>> e544e99c
 
 	sharedtestvalues.SkipTestIfCredentialsUnset(t, b, canManipulateRealOrders)
 	result, err := b.SubAccountFuturesAssetTransfer(context.Background(), "from_someone@thrasher.io", "to_someont@thrasher.io", 1, currency.USDT, 0.1)
@@ -2127,33 +1939,10 @@
 	_, err := b.GetSubAccountAssets(context.Background(), "email_address")
 	require.ErrorIs(t, err, errValidEmailRequired)
 
-<<<<<<< HEAD
 	sharedtestvalues.SkipTestIfCredentialsUnset(t, b)
 	result, err := b.GetSubAccountAssets(context.Background(), "email_address@mail.com")
 	require.NoError(t, err)
 	assert.NotNil(t, result)
-=======
-	if !mockTests {
-		sharedtestvalues.SkipTestIfCannotManipulateOrders(t, b, canManipulateRealOrders)
-	}
-	orderCancellation := &order.Cancel{
-		OrderID:       "1",
-		WalletAddress: core.BitcoinDonationAddress,
-		AccountID:     "1",
-		Pair:          currency.NewPair(currency.LTC, currency.BTC),
-		AssetType:     asset.Spot,
-	}
-
-	err := b.CancelOrder(context.Background(), orderCancellation)
-	switch {
-	case sharedtestvalues.AreAPICredentialsSet(b) && err != nil:
-		t.Error("CancelExchangeOrder() error", err)
-	case !sharedtestvalues.AreAPICredentialsSet(b) && err == nil && !mockTests:
-		t.Error("CancelExchangeOrder() expecting an error when no keys are set")
-	case mockTests && err != nil:
-		t.Error("Mock CancelExchangeOrder() error", err)
-	}
->>>>>>> e544e99c
 }
 
 func TestGetManagedSubAccountList(t *testing.T) {
@@ -2164,23 +1953,10 @@
 	assert.NotNil(t, result)
 }
 
-<<<<<<< HEAD
 func TestGetSubAccountTransactionStatistics(t *testing.T) {
 	t.Parallel()
 	_, err := b.GetSubAccountTransactionStatistics(context.Background(), "addressio")
 	require.ErrorIs(t, err, errValidEmailRequired)
-=======
-	if !mockTests {
-		sharedtestvalues.SkipTestIfCannotManipulateOrders(t, b, canManipulateRealOrders)
-	}
-	orderCancellation := &order.Cancel{
-		OrderID:       "1",
-		WalletAddress: core.BitcoinDonationAddress,
-		AccountID:     "1",
-		Pair:          currency.NewPair(currency.LTC, currency.BTC),
-		AssetType:     asset.Spot,
-	}
->>>>>>> e544e99c
 
 	sharedtestvalues.SkipTestIfCredentialsUnset(t, b)
 	result, err := b.GetSubAccountTransactionStatistics(context.Background(), "address@thrasher.io")
@@ -2988,7 +2764,8 @@
 
 	getOrdersRequest.Pairs = []currency.Pair{
 		currency.NewPair(currency.LTC,
-			currency.BTC)}
+			currency.BTC),
+	}
 
 	sharedtestvalues.SkipTestIfCredentialsUnset(t, b)
 	result, err := b.GetOrderHistory(context.Background(), &getOrdersRequest)
