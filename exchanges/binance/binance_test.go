--- conflicted
+++ resolved
@@ -2657,11 +2657,7 @@
 	// cannot run in parallel due to inspecting the DataHandler result
 	payload := []byte(`{"stream":"jTfvpakT2yT0hVIo5gYWVihZhdM2PrBgJUZ5PyfZ4EVpCkx4Uoxk5timcrQc","data":{"e":"executionReport","E":1616627567900,"s":"BTCUSDT","c":"c4wyKsIhoAaittTYlIVLqk","S":"BUY","o":"LIMIT","f":"GTC","q":"0.00028400","p":"52789.10000000","P":"0.00000000","F":"0.00000000","g":-1,"C":"","x":"NEW","X":"NEW","r":"NONE","i":5340845958,"l":"0.00000000","z":"0.00000000","L":"0.00000000","n":"0","N":"BTC","T":1616627567900,"t":-1,"I":11388173160,"w":true,"m":false,"M":false,"O":1616627567900,"Z":"0.00000000","Y":"0.00000000","Q":"0.00000000"}}`)
 	// this is a buy BTC order, normally commission is charged in BTC, vice versa.
-<<<<<<< HEAD
-	o := order.Detail{
-=======
 	expectedResult := order.Detail{
->>>>>>> c45c48f6
 		Price:                52789.1,
 		Amount:               0.00028400,
 		AverageExecutedPrice: 0,
@@ -2695,13 +2691,8 @@
 	res := <-b.Websocket.DataHandler
 	switch r := res.(type) {
 	case *order.Detail:
-<<<<<<< HEAD
-		if !reflect.DeepEqual(o, *r) {
-			t.Errorf("Results do not match:\nexpected: %v\nreceived: %v", o, *r)
-=======
 		if !reflect.DeepEqual(expectedResult, *r) {
 			t.Errorf("Results do not match:\nexpected: %v\nreceived: %v", expectedResult, *r)
->>>>>>> c45c48f6
 		}
 	default:
 		t.Fatalf("expected type order.Detail, found %T", res)
