--- conflicted
+++ resolved
@@ -1933,38 +1933,15 @@
 	assert.NotNil(t, result)
 }
 
-<<<<<<< HEAD
 func TestGetSubAccountTransactionStatistics(t *testing.T) {
-=======
-func TestUpdateAccountBalances(t *testing.T) {
->>>>>>> 9441f33f
 	t.Parallel()
 	_, err := e.GetSubAccountTransactionStatistics(t.Context(), "addressio")
 	require.ErrorIs(t, err, errValidEmailRequired)
 
 	sharedtestvalues.SkipTestIfCredentialsUnset(t, e)
-<<<<<<< HEAD
 	result, err := e.GetSubAccountTransactionStatistics(t.Context(), "address@thrasher.io")
 	require.NoError(t, err)
 	assert.NotNil(t, result)
-=======
-	e := new(Exchange)
-	require.NoError(t, testexch.Setup(e), "Test instance Setup must not error")
-	items := asset.Items{
-		asset.CoinMarginedFutures,
-		asset.USDTMarginedFutures,
-		asset.Spot,
-		asset.Margin,
-	}
-	for i := range items {
-		assetType := items[i]
-		t.Run(fmt.Sprintf("Update info of account [%s]", assetType.String()), func(t *testing.T) {
-			t.Parallel()
-			_, err := e.UpdateAccountBalances(t.Context(), assetType)
-			require.NoError(t, err)
-		})
-	}
->>>>>>> 9441f33f
 }
 
 func TestGetManagedSubAccountDepositAddress(t *testing.T) {
@@ -2156,7 +2133,6 @@
 
 func TestDeleteIPListForSubAccountAPIKey(t *testing.T) {
 	t.Parallel()
-<<<<<<< HEAD
 	_, err := e.DeleteIPListForSubAccountAPIKey(t.Context(), "emailaddress", apiKey, "196.168.4.1")
 	require.ErrorIs(t, err, errValidEmailRequired)
 	_, err = e.DeleteIPListForSubAccountAPIKey(t.Context(), "emailaddress@thrasher.io", "", "196.168.4.1")
@@ -2166,29 +2142,6 @@
 	result, err := e.DeleteIPListForSubAccountAPIKey(t.Context(), "emailaddress@thrasher.io", apiKey, "196.168.4.1")
 	require.NoError(t, err)
 	assert.NotNil(t, result)
-=======
-	e := new(Exchange)
-	require.NoError(t, testexch.Setup(e), "Test instance Setup must not error")
-	channels, err := e.generateSubscriptions() // Note: We grab this before it's overwritten by MockWsInstance below
-	require.NoError(t, err, "generateSubscriptions must not error")
-	if mockTests {
-		exp := []string{"btcusdt@depth@100ms", "btcusdt@kline_1m", "btcusdt@ticker", "btcusdt@trade", "dogeusdt@depth@100ms", "dogeusdt@kline_1m", "dogeusdt@ticker", "dogeusdt@trade"}
-		mock := func(tb testing.TB, msg []byte, w *gws.Conn) error {
-			tb.Helper()
-			var req WsPayload
-			require.NoError(tb, json.Unmarshal(msg, &req), "Unmarshal must not error")
-			require.ElementsMatch(tb, req.Params, exp, "Params must have correct channels")
-			return w.WriteMessage(gws.TextMessage, fmt.Appendf(nil, `{"result":null,"id":"%s"}`, req.ID))
-		}
-		e = testexch.MockWsInstance[Exchange](t, mockws.CurryWsMockUpgrader(t, mock))
-	} else {
-		testexch.SetupWs(t, e)
-	}
-	err = e.Subscribe(channels)
-	require.NoError(t, err, "Subscribe must not error")
-	err = e.Unsubscribe(channels)
-	require.NoError(t, err, "Unsubscribe must not error")
->>>>>>> 9441f33f
 }
 
 func TestAddIPRestrictionForSubAccountAPIkey(t *testing.T) {
@@ -2232,60 +2185,12 @@
 
 func TestWithdrawAssetsFromManagedSubAccount(t *testing.T) {
 	t.Parallel()
-<<<<<<< HEAD
 	_, err := e.WithdrawAssetsFromManagedSubAccount(t.Context(), "source", currency.BTC, 0.0000001, time.Now().Add(-time.Hour*24*50))
 	require.ErrorIs(t, err, errValidEmailRequired)
 	_, err = e.WithdrawAssetsFromManagedSubAccount(t.Context(), "source@email.com", currency.EMPTYCODE, 0.0000001, time.Now().Add(-time.Hour*24*50))
 	require.ErrorIs(t, err, currency.ErrCurrencyCodeEmpty)
 	_, err = e.WithdrawAssetsFromManagedSubAccount(t.Context(), "source@email.com", currency.BTC, 0, time.Now().Add(-time.Hour*24*50))
 	require.ErrorIs(t, err, limits.ErrAmountBelowMin)
-=======
-	e := new(Exchange)
-	require.NoError(t, testexch.Setup(e), "Test instance Setup must not error")
-	e.setupOrderbookManager(t.Context())
-	seedLastUpdateID := int64(161)
-	book := OrderBookResponse{
-		Asks: []orderbook.Level{
-			{Price: 6621.80000000, Amount: 0.00198100},
-			{Price: 6622.14000000, Amount: 4.00000000},
-			{Price: 6622.46000000, Amount: 2.30000000},
-			{Price: 6622.47000000, Amount: 1.18633300},
-			{Price: 6622.64000000, Amount: 4.00000000},
-			{Price: 6622.73000000, Amount: 0.02900000},
-			{Price: 6622.76000000, Amount: 0.12557700},
-			{Price: 6622.81000000, Amount: 2.08994200},
-			{Price: 6622.82000000, Amount: 0.01500000},
-			{Price: 6623.17000000, Amount: 0.16831300},
-		},
-		Bids: []orderbook.Level{
-			{Price: 6621.55000000, Amount: 0.16356700},
-			{Price: 6621.45000000, Amount: 0.16352600},
-			{Price: 6621.41000000, Amount: 0.86091200},
-			{Price: 6621.25000000, Amount: 0.16914100},
-			{Price: 6621.23000000, Amount: 0.09193600},
-			{Price: 6621.22000000, Amount: 0.00755100},
-			{Price: 6621.13000000, Amount: 0.08432000},
-			{Price: 6621.03000000, Amount: 0.00172000},
-			{Price: 6620.94000000, Amount: 0.30506700},
-			{Price: 6620.93000000, Amount: 0.00200000},
-		},
-		LastUpdateID: seedLastUpdateID,
-	}
-
-	update1 := []byte(`{"stream":"btcusdt@depth","data":{
-	  "e": "depthUpdate", 
-	  "E": 1234567881,     
-	  "s": "BTCUSDT",      
-	  "U": 157,           
-	  "u": 160,           
-	  "b": [              
-		["6621.45", "0.3"]
-	  ],
-	  "a": [              
-		["6622.46", "1.5"]
-	  ]
-	}}`)
->>>>>>> 9441f33f
 
 	sharedtestvalues.SkipTestIfCredentialsUnset(t, e, canManipulateRealOrders)
 	result, err := e.WithdrawAssetsFromManagedSubAccount(t.Context(), "source@email.com", currency.BTC, 0.0000001, time.Now().Add(-time.Hour*24*50))
@@ -2533,20 +2438,8 @@
 
 func TestCancelExistingOrderAndSendNewOrder(t *testing.T) {
 	t.Parallel()
-<<<<<<< HEAD
 	_, err := e.CancelExistingOrderAndSendNewOrder(t.Context(), &CancelReplaceOrderParams{})
 	require.ErrorIs(t, err, common.ErrEmptyParams)
-=======
-	e := new(Exchange)
-	require.NoError(t, testexch.Setup(e), "Test instance Setup must not error")
-	e.setupOrderbookManager(t.Context())
-	p := currency.NewBTCUSDT()
-	var depth WebsocketDepthStream
-	err := json.Unmarshal(websocketDepthUpdate, &depth)
-	if err != nil {
-		t.Fatal(err)
-	}
->>>>>>> 9441f33f
 
 	arg := &CancelReplaceOrderParams{
 		TimeInForce: "GTC",
@@ -2591,41 +2484,8 @@
 
 func TestCancelAllOpenOrderOnSymbol(t *testing.T) {
 	t.Parallel()
-<<<<<<< HEAD
 	_, err := e.CancelAllOpenOrderOnSymbol(t.Context(), "")
 	require.ErrorIs(t, err, currency.ErrSymbolStringEmpty)
-=======
-	e := new(Exchange)
-	require.NoError(t, testexch.Setup(e), "Test instance Setup must not error")
-	payload := []byte(`{"stream":"jTfvpakT2yT0hVIo5gYWVihZhdM2PrBgJUZ5PyfZ4EVpCkx4Uoxk5timcrQc","data":{"e":"executionReport","E":1616627567900,"s":"BTCUSDT","c":"c4wyKsIhoAaittTYlIVLqk","S":"BUY","o":"LIMIT","f":"GTC","q":"0.00028400","p":"52789.10000000","P":"0.00000000","F":"0.00000000","g":-1,"C":"","x":"NEW","X":"NEW","r":"NONE","i":5340845958,"l":"0.00000000","z":"0.00000000","L":"0.00000000","n":"0","N":"BTC","T":1616627567900,"t":-1,"I":11388173160,"w":true,"m":false,"M":false,"O":1616627567900,"Z":"0.00000000","Y":"0.00000000","Q":"0.00000000","W":1616627567900}}`)
-	// this is a buy BTC order, normally commission is charged in BTC, vice versa.
-	expectedResult := order.Detail{
-		Price:                52789.1,
-		Amount:               0.00028400,
-		AverageExecutedPrice: 0,
-		QuoteAmount:          0,
-		ExecutedAmount:       0,
-		RemainingAmount:      0.00028400,
-		Cost:                 0,
-		CostAsset:            currency.USDT,
-		Fee:                  0,
-		FeeAsset:             currency.BTC,
-		Exchange:             "Binance",
-		OrderID:              "5340845958",
-		ClientOrderID:        "c4wyKsIhoAaittTYlIVLqk",
-		Type:                 order.Limit,
-		Side:                 order.Buy,
-		Status:               order.New,
-		AssetType:            asset.Spot,
-		Date:                 time.UnixMilli(1616627567900),
-		LastUpdated:          time.UnixMilli(1616627567900),
-		Pair:                 currency.NewBTCUSDT(),
-	}
-	// empty the channel. otherwise mock_test will fail
-	for len(e.Websocket.DataHandler) > 0 {
-		<-e.Websocket.DataHandler
-	}
->>>>>>> 9441f33f
 
 	sharedtestvalues.SkipTestIfCredentialsUnset(t, e, canManipulateRealOrders)
 	result, err := e.CancelAllOpenOrderOnSymbol(t.Context(), "BTCUSDT")
@@ -3133,9 +2993,11 @@
 	assert.NotNil(t, result)
 }
 
-func TestGetAccountInfo(t *testing.T) {
-	t.Parallel()
-	sharedtestvalues.SkipTestIfCredentialsUnset(t, e)
+func TestUpdateAccountBalances(t *testing.T) {
+	t.Parallel()
+	sharedtestvalues.SkipTestIfCredentialsUnset(t, e)
+	e := new(Exchange)
+	require.NoError(t, testexch.Setup(e), "Test instance Setup must not error")
 	items := asset.Items{
 		asset.CoinMarginedFutures,
 		asset.USDTMarginedFutures,
@@ -3146,7 +3008,7 @@
 		assetType := items[i]
 		t.Run(fmt.Sprintf("Update info of account [%s]", assetType.String()), func(t *testing.T) {
 			t.Parallel()
-			result, err := e.UpdateAccountInfo(t.Context(), assetType)
+			result, err := e.UpdateAccountBalances(t.Context(), assetType)
 			require.NoError(t, err)
 			require.NotNil(t, result)
 		})
@@ -3360,7 +3222,7 @@
 
 func TestSubscribe(t *testing.T) {
 	t.Parallel()
-	e := new(Exchange) //nolint:govet // Intentional shadow
+	e := new(Exchange)
 	require.NoError(t, testexch.Setup(e), "Test instance Setup must not error")
 	channels, err := e.generateSubscriptions() // Note: We grab this before it's overwritten by MockWsInstance below
 	require.NoError(t, err, "generateSubscriptions must not error")
@@ -3399,7 +3261,7 @@
 		require.NoError(tb, err, "Unmarshal must not error")
 		return w.WriteMessage(gws.TextMessage, fmt.Appendf(nil, `{"result":{"error":"carrots"},"id":"%s"}`, req.ID))
 	}
-	e := testexch.MockWsInstance[Exchange](t, mockws.CurryWsMockUpgrader(t, mock)) //nolint:govet // Intentional shadow to avoid future copy/paste mistakes
+	e := testexch.MockWsInstance[Exchange](t, mockws.CurryWsMockUpgrader(t, mock))
 
 	conn, err := e.Websocket.GetConnection(asset.Spot)
 	require.NoError(t, err)
@@ -3470,7 +3332,7 @@
 
 func TestWsDepthUpdate(t *testing.T) {
 	t.Parallel()
-	e := new(Exchange) //nolint:govet // Intentional shadow
+	e := new(Exchange)
 	require.NoError(t, testexch.Setup(e), "Test instance Setup must not error")
 	e.setupOrderbookManager(t.Context())
 	seedLastUpdateID := int64(161)
@@ -3769,7 +3631,7 @@
 
 func TestProcessOrderbookUpdate(t *testing.T) {
 	t.Parallel()
-	e := new(Exchange) //nolint:govet // Intentional shadow
+	e := new(Exchange)
 	require.NoError(t, testexch.Setup(e), "Test instance Setup must not error")
 	e.setupOrderbookManager(t.Context())
 	p := currency.NewBTCUSDT()
@@ -3833,7 +3695,7 @@
 
 func TestWsOrderExecutionReport(t *testing.T) {
 	t.Parallel()
-	e := new(Exchange) //nolint:govet // Intentional shadow
+	e := new(Exchange)
 	require.NoError(t, testexch.Setup(e), "Test instance Setup must not error")
 	payload := []byte(`{"stream":"jTfvpakT2yT0hVIo5gYWVihZhdM2PrBgJUZ5PyfZ4EVpCkx4Uoxk5timcrQc","data":{"e":"executionReport","E":1616627567900,"s":"BTCUSDT","c":"c4wyKsIhoAaittTYlIVLqk","S":"BUY","o":"LIMIT","f":"GTC","q":"0.00028400","p":"52789.10000000","P":"0.00000000","F":"0.00000000","g":-1,"C":"","x":"NEW","X":"NEW","r":"NONE","i":5340845958,"l":"0.00000000","z":"0.00000000","L":"0.00000000","n":"0","N":"BTC","T":1616627567900,"t":-1,"I":11388173160,"w":true,"m":false,"M":false,"O":1616627567900,"Z":"0.00000000","Y":"0.00000000","Q":"0.00000000","W":1616627567900}}`)
 	// this is a buy BTC order, normally commission is charged in BTC, vice versa.
