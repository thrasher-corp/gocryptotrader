--- conflicted
+++ resolved
@@ -1283,13 +1283,7 @@
 
 func TestOpenOrders(t *testing.T) {
 	t.Parallel()
-<<<<<<< HEAD
-	if !areTestAPIKeysSet() {
-		t.Skip("API Keys unset, skipping")
-	}
-=======
-	sharedtestvalues.SkipTestIfCredentialsUnset(t, b)
->>>>>>> b20cf75d
+	sharedtestvalues.SkipTestIfCredentialsUnset(t, b)
 	_, err := b.OpenOrders(context.Background(), currency.EMPTYPAIR)
 	if err != nil {
 		t.Error(err)
