package binance

import (
	"bytes"
	"context"
	"errors"
	"fmt"
	"log"
	"os"
	"reflect"
	"testing"
	"time"

	gws "github.com/gorilla/websocket"
	"github.com/stretchr/testify/assert"
	"github.com/stretchr/testify/require"
	"github.com/thrasher-corp/gocryptotrader/common"
	"github.com/thrasher-corp/gocryptotrader/common/key"
	"github.com/thrasher-corp/gocryptotrader/core"
	"github.com/thrasher-corp/gocryptotrader/currency"
	"github.com/thrasher-corp/gocryptotrader/encoding/json"
	exchange "github.com/thrasher-corp/gocryptotrader/exchanges"
	"github.com/thrasher-corp/gocryptotrader/exchanges/asset"
	"github.com/thrasher-corp/gocryptotrader/exchanges/collateral"
	"github.com/thrasher-corp/gocryptotrader/exchanges/fundingrate"
	"github.com/thrasher-corp/gocryptotrader/exchanges/futures"
	"github.com/thrasher-corp/gocryptotrader/exchanges/kline"
	"github.com/thrasher-corp/gocryptotrader/exchanges/margin"
	"github.com/thrasher-corp/gocryptotrader/exchanges/order"
	"github.com/thrasher-corp/gocryptotrader/exchanges/sharedtestvalues"
	"github.com/thrasher-corp/gocryptotrader/exchanges/stream"
	"github.com/thrasher-corp/gocryptotrader/exchanges/subscription"
	testexch "github.com/thrasher-corp/gocryptotrader/internal/testing/exchange"
	testsubs "github.com/thrasher-corp/gocryptotrader/internal/testing/subscriptions"
	mockws "github.com/thrasher-corp/gocryptotrader/internal/testing/websocket"
	"github.com/thrasher-corp/gocryptotrader/portfolio/withdraw"
)

// Please supply your own keys here for due diligence testing
const (
	apiKey                  = ""
	apiSecret               = ""
	canManipulateRealOrders = false
	useTestNet              = false

	apiStreamingIsNotConnected = "API streaming is not connected"
)

var (
	b = &Binance{}

	// enabled and active tradable pairs used to test endpoints.
	spotTradablePair, usdtmTradablePair, coinmTradablePair, optionsTradablePair currency.Pair

	assetToTradablePairMap map[asset.Item]currency.Pair
)

func setFeeBuilder() *exchange.FeeBuilder {
	return &exchange.FeeBuilder{
		Amount:        1,
		FeeType:       exchange.CryptocurrencyTradeFee,
		Pair:          currency.NewPair(currency.BTC, currency.LTC),
		PurchasePrice: 1,
	}
}

// getTime returns a static time for mocking endpoints, if mock is not enabled
// this will default to time now with a window size of 30 days.
// Mock details are unix seconds; start = 1577836800 and end = 1580515200
func getTime() (start, end time.Time) {
	if mockTests {
		return time.Unix(1577836800, 0), time.Unix(1580515200, 0)
	}

	tn := time.Now()
	offset := time.Hour * 24 * 6
	return tn.Add(-offset), tn
}

func TestUServerTime(t *testing.T) {
	t.Parallel()
	result, err := b.UServerTime(context.Background())
	require.NoError(t, err)
	assert.NotNil(t, result)
}

func TestWrapperGetServerTime(t *testing.T) {
	t.Parallel()
	_, err := b.GetServerTime(context.Background(), asset.Empty)
	require.ErrorIs(t, err, asset.ErrNotSupported)

	st, err := b.GetServerTime(context.Background(), asset.Spot)
	require.NoError(t, err)
	require.NotEmpty(t, st)

	st, err = b.GetServerTime(context.Background(), asset.USDTMarginedFutures)
	require.NoError(t, err)
	require.NotEmpty(t, st)

	st, err = b.GetServerTime(context.Background(), asset.CoinMarginedFutures)
	require.NoError(t, err)
	require.NotEmpty(t, st)
}

func TestUpdateTicker(t *testing.T) {
	t.Parallel()
	for assetType, pair := range assetToTradablePairMap {
		r, err := b.UpdateTicker(context.Background(), pair, assetType)
		assert.NoErrorf(t, err, "expected nil, got %v for asset type: %s pair: %v", err, assetType, pair)
		assert.NotNilf(t, r, "unexpected value nil for asset type: %s pair: %v", assetType, pair)
	}
}

func TestUpdateTickers(t *testing.T) {
	t.Parallel()
	enabledAssets := b.GetAssetTypes(true)
	for _, assetType := range enabledAssets {
		err := b.UpdateTickers(context.Background(), assetType)
		assert.NoError(t, err)
	}
}

func TestUpdateOrderbook(t *testing.T) {
	t.Parallel()
	assetPairMapTempo := map[asset.Item]currency.Pair{}
	if mockTests {
		cp, err := currency.NewPairFromString("BTCUSDT")
		require.NoError(t, err)
		assetPairMapTempo[asset.Spot], assetPairMapTempo[asset.Margin], assetPairMapTempo[asset.USDTMarginedFutures] = cp, cp, cp
		cp, err = currency.NewPairFromString("BTCUSD_PERP")
		require.NoError(t, err)
		assetPairMapTempo[asset.CoinMarginedFutures] = cp
		cp, err = currency.NewPairFromString("ETH-240927-3800-P")
		require.NoError(t, err)
		assetPairMapTempo[asset.Options] = cp
	} else {
		assetPairMapTempo = assetToTradablePairMap
	}
	for assetType, tp := range assetPairMapTempo {
		result, err := b.UpdateOrderbook(context.Background(), tp, assetType)
		assert.NoError(t, err)
		assert.NotNil(t, result)
	}
}

// USDT Margined Futures

func TestUExchangeInfo(t *testing.T) {
	t.Parallel()
	result, err := b.UExchangeInfo(context.Background())
	require.NoError(t, err)
	assert.NotNil(t, result)
}

func TestUFuturesOrderbook(t *testing.T) {
	t.Parallel()
	_, err := b.UFuturesOrderbook(context.Background(), "", 1000)
	require.ErrorIs(t, err, currency.ErrSymbolStringEmpty)

	result, err := b.UFuturesOrderbook(context.Background(), "BTCUSDT", 1000)
	assert.NoError(t, err)
	assert.NotNil(t, result)
}

func TestURecentTrades(t *testing.T) {
	t.Parallel()
	_, err := b.URecentTrades(context.Background(), "", "", 1000)
	require.ErrorIs(t, err, currency.ErrSymbolStringEmpty)

	result, err := b.URecentTrades(context.Background(), "BTCUSDT", "", 1000)
	require.NoError(t, err)
	assert.NotNil(t, result)
}

func TestUCompressedTrades(t *testing.T) {
	t.Parallel()
	_, err := b.UCompressedTrades(context.Background(), "", "", 5, time.Time{}, time.Time{})
	require.ErrorIs(t, err, currency.ErrSymbolStringEmpty)

	result, err := b.UCompressedTrades(context.Background(), "LTCUSDT", "", 5, time.Time{}, time.Time{})
	assert.NoError(t, err)
	assert.NotNil(t, result)

	start, end := getTime()
	result, err = b.UCompressedTrades(context.Background(), "LTCUSDT", "", 0, start, end)
	require.NoError(t, err)
	assert.NotNil(t, result)
}

func TestUKlineData(t *testing.T) {
	t.Parallel()
	_, err := b.UKlineData(context.Background(), "", "1d", 5, time.Time{}, time.Time{})
	require.ErrorIs(t, err, currency.ErrSymbolStringEmpty)

	_, err = b.UKlineData(context.Background(), usdtmTradablePair.String(), "", 5, time.Time{}, time.Time{})
	require.ErrorIs(t, err, kline.ErrUnsupportedInterval)

	result, err := b.UKlineData(context.Background(), usdtmTradablePair.String(), "1d", 5, time.Time{}, time.Time{})
	assert.NoError(t, err)
	assert.NotNil(t, result)
	start, end := getTime()
	result, err = b.UKlineData(context.Background(), usdtmTradablePair.String(), "5m", 0, start, end)
	require.NoError(t, err)
	assert.NotNil(t, result)
}

func TestGetUFuturesContinuousKlineData(t *testing.T) {
	t.Parallel()
	_, err := b.GetUFuturesContinuousKlineData(context.Background(), currency.EMPTYPAIR, "CURRENT_QUARTER", "1d", time.Time{}, time.Time{}, 10)
	require.ErrorIs(t, err, currency.ErrCurrencyPairEmpty)

	_, err = b.GetUFuturesContinuousKlineData(context.Background(), usdtmTradablePair, "", "1d", time.Time{}, time.Time{}, 10)
	require.ErrorIs(t, err, errContractTypeIsRequired)

	_, err = b.GetUFuturesContinuousKlineData(context.Background(), usdtmTradablePair, "CURRENT_QUARTER", "", time.Time{}, time.Time{}, 10)
	require.ErrorIs(t, err, kline.ErrUnsupportedInterval)

	result, err := b.GetUFuturesContinuousKlineData(context.Background(), usdtmTradablePair, "CURRENT_QUARTER", "1d", time.Time{}, time.Time{}, 10)
	require.NoError(t, err)
	assert.NotNil(t, result)
}

func TestGetIndexOrCandlesticPriceKlineData(t *testing.T) {
	t.Parallel()
	_, err := b.GetIndexOrCandlesticPriceKlineData(context.Background(), currency.EMPTYPAIR, "1d", time.Time{}, time.Now(), 0)
	require.ErrorIs(t, err, currency.ErrCurrencyPairEmpty)

	_, err = b.GetIndexOrCandlesticPriceKlineData(context.Background(), usdtmTradablePair, "", time.Time{}, time.Now(), 0)
	require.ErrorIs(t, err, kline.ErrUnsupportedInterval)

	result, err := b.GetIndexOrCandlesticPriceKlineData(context.Background(), currency.NewPair(currency.BTC, currency.USDT), "1d", time.Time{}, time.Now(), 0)
	require.NoError(t, err)
	assert.NotNil(t, result)
}

func TestGetMarkPriceKlineCandlesticks(t *testing.T) {
	t.Parallel()
	_, err := b.GetMarkPriceKlineCandlesticks(context.Background(), "", "1d", time.Time{}, time.Time{}, 10)
	require.ErrorIs(t, err, currency.ErrSymbolStringEmpty)
	_, err = b.GetMarkPriceKlineCandlesticks(context.Background(), "BTCUSDT", "", time.Time{}, time.Time{}, 10)
	require.ErrorIs(t, err, kline.ErrUnsupportedInterval)

	result, err := b.GetMarkPriceKlineCandlesticks(context.Background(), "BTCUSDT", "1d", time.Time{}, time.Time{}, 10)
	require.NoError(t, err)
	assert.NotNil(t, result)
}

func TestGetPremiumIndexKlineCandlesticks(t *testing.T) {
	t.Parallel()
	_, err := b.GetPremiumIndexKlineCandlesticks(context.Background(), "", "1d", time.Time{}, time.Time{}, 10)
	require.ErrorIs(t, err, currency.ErrSymbolStringEmpty)

	_, err = b.GetPremiumIndexKlineCandlesticks(context.Background(), "BTCUSDT", "", time.Time{}, time.Time{}, 10)
	require.ErrorIs(t, err, kline.ErrUnsupportedInterval)

	result, err := b.GetPremiumIndexKlineCandlesticks(context.Background(), "BTCUSDT", "1d", time.Time{}, time.Time{}, 10)
	require.NoError(t, err)
	assert.NotNil(t, result)
}

func TestUGetMarkPrice(t *testing.T) {
	t.Parallel()
	result, err := b.UGetMarkPrice(context.Background(), usdtmTradablePair.String())
	assert.NoError(t, err)
	assert.NotNil(t, result)

	result, err = b.UGetMarkPrice(context.Background(), "")
	require.NoError(t, err)
	assert.NotNil(t, result)
}

func TestUGetFundingHistory(t *testing.T) {
	t.Parallel()
	result, err := b.UGetFundingHistory(context.Background(), usdtmTradablePair.String(), 1000, time.Time{}, time.Time{})
	assert.NoError(t, err)
	assert.NotNil(t, result)

	start, end := getTime()
	result, err = b.UGetFundingHistory(context.Background(), usdtmTradablePair.String(), 1000, start, end)
	require.NoError(t, err)
	assert.NotNil(t, result)
}

func TestU24HTickerPriceChangeStats(t *testing.T) {
	t.Parallel()
	result, err := b.U24HTickerPriceChangeStats(context.Background(), currency.NewPair(currency.BTC, currency.USDT))
	require.NoError(t, err)
	assert.NotNil(t, result)

	result, err = b.U24HTickerPriceChangeStats(context.Background(), currency.EMPTYPAIR)
	require.NoError(t, err)
	assert.NotNil(t, result)
}

func TestUSymbolPriceTicker(t *testing.T) {
	t.Parallel()
	result, err := b.USymbolPriceTickerV1(context.Background(), currency.NewPair(currency.BTC, currency.USDT))
	assert.NoError(t, err)
	assert.NotNil(t, result)

	result, err = b.USymbolPriceTickerV1(context.Background(), currency.EMPTYPAIR)
	assert.NoError(t, err)
	assert.NotNil(t, result)
}

func TestUSymbolPriceTickerV2(t *testing.T) {
	t.Parallel()
	result, err := b.USymbolPriceTickerV2(context.Background(), currency.NewPair(currency.BTC, currency.USDT))
	assert.NoError(t, err)
	assert.NotNil(t, result)
	result, err = b.USymbolPriceTickerV2(context.Background(), currency.EMPTYPAIR)
	require.NoError(t, err)
	assert.NotNil(t, result)
}

func TestUSymbolOrderbookTicker(t *testing.T) {
	t.Parallel()
	result, err := b.USymbolOrderbookTicker(context.Background(), currency.NewPair(currency.BTC, currency.USDT))
	assert.NoError(t, err)
	assert.NotNil(t, result)
	result, err = b.USymbolOrderbookTicker(context.Background(), currency.EMPTYPAIR)
	require.NoError(t, err)
	assert.NotNil(t, result)
}

func TestUOpenInterest(t *testing.T) {
	t.Parallel()
	_, err := b.UOpenInterest(context.Background(), "")
	require.ErrorIs(t, err, currency.ErrSymbolStringEmpty)

	result, err := b.UOpenInterest(context.Background(), usdtmTradablePair.String())
	require.NoError(t, err)
	assert.NotNil(t, result)
}

func TestGetQuarterlyContractSettlementPrice(t *testing.T) {
	t.Parallel()
	_, err := b.GetQuarterlyContractSettlementPrice(context.Background(), currency.EMPTYPAIR)
	require.ErrorIs(t, err, currency.ErrCurrencyPairEmpty)

	result, err := b.GetQuarterlyContractSettlementPrice(context.Background(), currency.NewPair(currency.BTC, currency.USDT))
	assert.NoError(t, err)
	assert.NotNil(t, result)
}

func TestUOpenInterestStats(t *testing.T) {
	t.Parallel()
	_, err := b.UOpenInterestStats(context.Background(), "", "5m", 1, time.Time{}, time.Time{})
	require.ErrorIs(t, err, currency.ErrSymbolStringEmpty)

	_, err = b.UOpenInterestStats(context.Background(), usdtmTradablePair.String(), "", 1, time.Time{}, time.Time{})
	require.ErrorIs(t, err, errInvalidPeriodOrInterval)

	result, err := b.UOpenInterestStats(context.Background(), usdtmTradablePair.String(), "5m", 1, time.Time{}, time.Time{})
	assert.NoError(t, err)
	assert.NotNil(t, result)
	start, end := getTime()
	result, err = b.UOpenInterestStats(context.Background(), usdtmTradablePair.String(), "1d", 10, start, end)
	require.NoError(t, err)
	assert.NotNil(t, result)
}

func TestUTopAcccountsLongShortRatio(t *testing.T) {
	t.Parallel()
	_, err := b.UTopAcccountsLongShortRatio(context.Background(), "", "5m", 2, time.Time{}, time.Time{})
	require.ErrorIs(t, err, currency.ErrSymbolStringEmpty)

	_, err = b.UTopAcccountsLongShortRatio(context.Background(), "BTCUSDT", "", 2, time.Time{}, time.Time{})
	require.ErrorIs(t, err, errInvalidPeriodOrInterval)

	result, err := b.UTopAcccountsLongShortRatio(context.Background(), "BTCUSDT", "5m", 2, time.Time{}, time.Time{})
	assert.NoError(t, err)
	assert.NotNil(t, result)
	start, end := getTime()

	result, err = b.UTopAcccountsLongShortRatio(context.Background(), "BTCUSDT", "5m", 2, start, end)
	require.NoError(t, err)
	assert.NotNil(t, result)
}

func TestUTopPostionsLongShortRatio(t *testing.T) {
	t.Parallel()
	_, err := b.UTopPostionsLongShortRatio(context.Background(), "", "5m", 3, time.Time{}, time.Time{})
	require.ErrorIs(t, err, currency.ErrSymbolStringEmpty)

	_, err = b.UTopPostionsLongShortRatio(context.Background(), "BTCUSDT", "", 3, time.Time{}, time.Time{})
	require.ErrorIs(t, err, errInvalidPeriodOrInterval)

	result, err := b.UTopPostionsLongShortRatio(context.Background(), "BTCUSDT", "5m", 3, time.Time{}, time.Time{})
	assert.NoError(t, err)
	assert.NotNil(t, result)

	start, end := getTime()
	result, err = b.UTopPostionsLongShortRatio(context.Background(), "BTCUSDT", "1d", 0, start, end)
	require.NoError(t, err)
	assert.NotNil(t, result)
}

func TestUGlobalLongShortRatio(t *testing.T) {
	t.Parallel()
	_, err := b.UGlobalLongShortRatio(context.Background(), "", "5m", 3, time.Time{}, time.Time{})
	require.ErrorIs(t, err, currency.ErrSymbolStringEmpty)

	_, err = b.UGlobalLongShortRatio(context.Background(), "BTCUSDT", "", 3, time.Time{}, time.Time{})
	require.ErrorIs(t, err, errInvalidPeriodOrInterval)

	result, err := b.UGlobalLongShortRatio(context.Background(), "BTCUSDT", "5m", 3, time.Time{}, time.Time{})
	assert.NoError(t, err)
	assert.NotNil(t, result)

	start, end := getTime()
	result, err = b.UGlobalLongShortRatio(context.Background(), "BTCUSDT", "4h", 0, start, end)
	require.NoError(t, err)
	assert.NotNil(t, result)
}

func TestUTakerBuySellVol(t *testing.T) {
	t.Parallel()
	start, end := getTime()
	_, err := b.UTakerBuySellVol(context.Background(), "", "", 10, start, end)
	require.ErrorIs(t, err, currency.ErrSymbolStringEmpty)

	_, err = b.UTakerBuySellVol(context.Background(), "BTCUSDT", "", 10, start, end)
	require.ErrorIs(t, err, errInvalidPeriodOrInterval)

	result, err := b.UTakerBuySellVol(context.Background(), "BTCUSDT", "5m", 10, start, end)
	require.NoError(t, err)
	assert.NotNil(t, result)
}

func TestGetBasis(t *testing.T) {
	t.Parallel()
	_, err := b.GetBasis(context.Background(), currency.EMPTYPAIR, "CURRENT_QUARTER", "15m", time.Time{}, time.Time{}, 20)
	require.ErrorIs(t, err, currency.ErrCurrencyPairEmpty)

	_, err = b.GetBasis(context.Background(), currency.NewPair(currency.BTC, currency.USDT), "", "15m", time.Time{}, time.Time{}, 20)
	require.ErrorIs(t, err, errContractTypeIsRequired)

	_, err = b.GetBasis(context.Background(), currency.NewPair(currency.BTC, currency.USDT), "CURRENT_QUARTER", "", time.Time{}, time.Time{}, 20)
	require.ErrorIs(t, err, errInvalidPeriodOrInterval)

	result, err := b.GetBasis(context.Background(), currency.NewPair(currency.BTC, currency.USDT), "CURRENT_QUARTER", "15m", time.Time{}, time.Time{}, 20)
	assert.NoError(t, err)
	assert.NotNil(t, result)
	result, err = b.GetBasis(context.Background(), currency.NewPair(currency.BTC, currency.USDT), "NEXT_QUARTER", "15m", time.Time{}, time.Time{}, 20)
	assert.NoError(t, err)
	assert.NotNil(t, result)
	result, err = b.GetBasis(context.Background(), currency.NewPair(currency.BTC, currency.USDT), "PERPETUAL", "15m", time.Time{}, time.Time{}, 20)
	require.NoError(t, err)
	assert.NotNil(t, result)
}

func TestGetHistoricalBLVTNAVCandlesticks(t *testing.T) {
	t.Parallel()
	_, err := b.GetHistoricalBLVTNAVCandlesticks(context.Background(), "", "15m", time.Time{}, time.Time{}, 100)
	require.ErrorIs(t, err, currency.ErrSymbolStringEmpty)

	_, err = b.GetHistoricalBLVTNAVCandlesticks(context.Background(), "BTCDOWN", "", time.Time{}, time.Time{}, 100)
	require.ErrorIs(t, err, kline.ErrUnsupportedInterval)

	result, err := b.GetHistoricalBLVTNAVCandlesticks(context.Background(), "BTCDOWN", "15m", time.Time{}, time.Time{}, 100)
	require.NoError(t, err)
	assert.NotNil(t, result)
}

func TestUCompositeIndexInfo(t *testing.T) {
	t.Parallel()
	result, err := b.UCompositeIndexInfo(context.Background(), usdtmTradablePair)
	assert.NoError(t, err)
	assert.NotNil(t, result)

	result, err = b.UCompositeIndexInfo(context.Background(), currency.EMPTYPAIR)
	require.NoError(t, err)
	assert.NotNil(t, result)
}

func TestGetMultiAssetModeAssetIndex(t *testing.T) {
	t.Parallel()
	result, err := b.GetMultiAssetModeAssetIndex(context.Background(), "")
	assert.NoError(t, err)
	assert.NotNil(t, result)
	result, err = b.GetMultiAssetModeAssetIndex(context.Background(), "BTCUSD")
	require.NoError(t, err)
	assert.NotNil(t, result)
}

func TestGetIndexPriceConstituents(t *testing.T) {
	t.Parallel()
	_, err := b.GetIndexPriceConstituents(context.Background(), "")
	require.ErrorIs(t, err, currency.ErrSymbolStringEmpty)

	result, err := b.GetIndexPriceConstituents(context.Background(), "BTCUSD")
	require.NoError(t, err)
	assert.NotNil(t, result)
}

func TestUFuturesNewOrder(t *testing.T) {
	t.Parallel()
	_, err := b.UFuturesNewOrder(context.Background(), &UFuturesNewOrderRequest{})
	require.ErrorIs(t, err, common.ErrEmptyParams)

	arg := &UFuturesNewOrderRequest{
		ReduceOnly:   true,
		PositionSide: "position-side",
	}
	_, err = b.UFuturesNewOrder(context.Background(), arg)
	require.ErrorIs(t, err, errInvalidPositionSide)

	arg.PositionSide = "LONG"
	arg.WorkingType = "abc"
	_, err = b.UFuturesNewOrder(context.Background(), arg)
	require.ErrorIs(t, err, errInvalidWorkingType)

	arg.WorkingType = "MARK_PRICE"
	arg.NewOrderRespType = "abc"
	_, err = b.UFuturesNewOrder(context.Background(), arg)
	require.ErrorIs(t, err, errInvalidNewOrderResponseType)

	sharedtestvalues.SkipTestIfCredentialsUnset(t, b, canManipulateRealOrders)
	result, err := b.UFuturesNewOrder(context.Background(),
		&UFuturesNewOrderRequest{
			Symbol:      currency.NewPair(currency.BTC, currency.USDT),
			Side:        "BUY",
			OrderType:   order.Limit.String(),
			TimeInForce: "GTC",
			Quantity:    1,
			Price:       1,
		},
	)
	require.NoError(t, err)
	assert.NotNil(t, result)
}

func TestUModifyOrder(t *testing.T) {
	t.Parallel()
	_, err := b.UModifyOrder(context.Background(), &USDTOrderUpdateParams{})
	require.ErrorIs(t, err, common.ErrEmptyParams)

	arg := &USDTOrderUpdateParams{PriceMatch: "1234"}
	_, err = b.UModifyOrder(context.Background(), arg)
	require.ErrorIs(t, err, order.ErrOrderIDNotSet)

	arg.OrderID = 1234
	_, err = b.UModifyOrder(context.Background(), arg)
	require.ErrorIs(t, err, currency.ErrSymbolStringEmpty)

	arg.Symbol = currency.NewPair(currency.BTC, currency.USD)
	_, err = b.UModifyOrder(context.Background(), arg)
	require.ErrorIs(t, err, order.ErrSideIsInvalid)

	arg.Side = order.Sell.String()
	_, err = b.UModifyOrder(context.Background(), arg)
	require.ErrorIs(t, err, order.ErrAmountBelowMin)

	arg.Amount = 1
	_, err = b.UModifyOrder(context.Background(), arg)
	require.ErrorIs(t, err, order.ErrPriceBelowMin)

	sharedtestvalues.SkipTestIfCredentialsUnset(t, b, canManipulateRealOrders)
	result, err := b.UModifyOrder(context.Background(), &USDTOrderUpdateParams{
		OrderID:           1,
		OrigClientOrderID: "",
		Side:              order.Sell.String(),
		PriceMatch:        "TAKE_PROFIT",
		Symbol:            currency.NewPair(currency.BTC, currency.USD),
		Amount:            0.0000001,
		Price:             123455554,
	})
	assert.NoError(t, err)
	assert.NotNil(t, result)
}

func TestUPlaceBatchOrders(t *testing.T) {
	t.Parallel()
	_, err := b.UPlaceBatchOrders(context.Background(), []PlaceBatchOrderData{})
	require.ErrorIs(t, err, common.ErrEmptyParams)

	arg := PlaceBatchOrderData{
		TimeInForce:  "GTC",
		PositionSide: "abc",
	}
	_, err = b.UPlaceBatchOrders(context.Background(), []PlaceBatchOrderData{arg})
	require.ErrorIs(t, err, errInvalidPositionSide)

	arg.PositionSide = "SHORT"
	arg.WorkingType = "abc"
	_, err = b.UPlaceBatchOrders(context.Background(), []PlaceBatchOrderData{arg})
	require.ErrorIs(t, err, errInvalidWorkingType)

	arg.WorkingType = "CONTRACT_TYPE"
	arg.NewOrderRespType = "abc"
	_, err = b.UPlaceBatchOrders(context.Background(), []PlaceBatchOrderData{arg})
	require.ErrorIs(t, err, errInvalidNewOrderResponseType)

	sharedtestvalues.SkipTestIfCredentialsUnset(t, b, canManipulateRealOrders)
	var tempData = PlaceBatchOrderData{
		Symbol:      currency.Pair{Base: currency.BTC, Quote: currency.USDT},
		Side:        "BUY",
		OrderType:   order.Limit.String(),
		Quantity:    4,
		Price:       1,
		TimeInForce: "GTC",
	}
	result, err := b.UPlaceBatchOrders(context.Background(), []PlaceBatchOrderData{tempData})
	assert.NoError(t, err)
	assert.NotNil(t, result)
}

func TestModifyMultipleOrders(t *testing.T) {
	t.Parallel()
	_, err := b.UModifyMultipleOrders(context.Background(), []USDTOrderUpdateParams{})
	require.ErrorIs(t, err, common.ErrEmptyParams)

	arg := USDTOrderUpdateParams{}
	_, err = b.UModifyMultipleOrders(context.Background(), []USDTOrderUpdateParams{arg})
	require.ErrorIs(t, err, order.ErrOrderIDNotSet)

	arg.OrderID = 1
	_, err = b.UModifyMultipleOrders(context.Background(), []USDTOrderUpdateParams{arg})
	require.ErrorIs(t, err, currency.ErrSymbolStringEmpty)

	arg.Symbol = spotTradablePair
	_, err = b.UModifyMultipleOrders(context.Background(), []USDTOrderUpdateParams{arg})
	require.ErrorIs(t, err, order.ErrSideIsInvalid)

	arg.Side = order.Sell.String()
	_, err = b.UModifyMultipleOrders(context.Background(), []USDTOrderUpdateParams{arg})
	require.ErrorIs(t, err, order.ErrAmountBelowMin)

	arg.Amount = 0.0001
	_, err = b.UModifyMultipleOrders(context.Background(), []USDTOrderUpdateParams{arg})
	require.ErrorIs(t, err, order.ErrPriceBelowMin)

	sharedtestvalues.SkipTestIfCredentialsUnset(t, b, canManipulateRealOrders)
	result, err := b.UModifyMultipleOrders(context.Background(), []USDTOrderUpdateParams{
		{
			OrderID:           1,
			OrigClientOrderID: "",
			Side:              order.Sell.String(),
			PriceMatch:        "TAKE_PROFIT",
			Symbol:            spotTradablePair,
			Amount:            0.0000001,
			Price:             123455554,
		},
		{
			OrderID:           1,
			OrigClientOrderID: "",
			Side:              "BUY",
			PriceMatch:        order.Limit.String(),
			Symbol:            spotTradablePair,
			Amount:            0.0000001,
			Price:             123455554,
		},
	})
	require.NoError(t, err)
	assert.NotNil(t, result)
}

func TestGetUSDTOrderModifyHistory(t *testing.T) {
	t.Parallel()
	_, err := b.GetUSDTOrderModifyHistory(context.Background(), currency.EMPTYPAIR, "", 1234, 10, time.Time{}, time.Time{})
	require.ErrorIs(t, err, currency.ErrSymbolStringEmpty)
	_, err = b.GetUSDTOrderModifyHistory(context.Background(), currency.NewPair(currency.BTC, currency.USDT), "", 0, 10, time.Time{}, time.Time{})
	require.ErrorIs(t, err, order.ErrOrderIDNotSet)

	sharedtestvalues.SkipTestIfCredentialsUnset(t, b)
	result, err := b.GetUSDTOrderModifyHistory(context.Background(), currency.NewPair(currency.BTC, currency.USDT), "", 1234, 10, time.Time{}, time.Time{})
	require.NoError(t, err)
	assert.NotNil(t, result)
}

func TestUGetOrderData(t *testing.T) {
	t.Parallel()
	_, err := b.UGetOrderData(context.Background(), "", "123", "")
	require.ErrorIs(t, err, currency.ErrSymbolStringEmpty)

	sharedtestvalues.SkipTestIfCredentialsUnset(t, b)
	result, err := b.UGetOrderData(context.Background(), "BTCUSDT", "123", "")
	require.NoError(t, err)
	assert.NotNil(t, result)
}

func TestUCancelOrder(t *testing.T) {
	t.Parallel()
	_, err := b.UCancelOrder(context.Background(), "", "123", "")
	require.ErrorIs(t, err, currency.ErrSymbolStringEmpty)

	sharedtestvalues.SkipTestIfCredentialsUnset(t, b, canManipulateRealOrders)
	result, err := b.UCancelOrder(context.Background(), "BTCUSDT", "123", "")
	require.NoError(t, err)
	assert.NotNil(t, result)
}

func TestUCancelAllOpenOrders(t *testing.T) {
	t.Parallel()
	_, err := b.UCancelAllOpenOrders(context.Background(), "")
	require.ErrorIs(t, err, currency.ErrSymbolStringEmpty)

	sharedtestvalues.SkipTestIfCredentialsUnset(t, b, canManipulateRealOrders)
	result, err := b.UCancelAllOpenOrders(context.Background(), "BTCUSDT")
	require.NoError(t, err)
	assert.NotNil(t, result)
}

func TestUCancelBatchOrders(t *testing.T) {
	t.Parallel()
	_, err := b.UCancelBatchOrders(context.Background(), "", []string{"123"}, []string{})
	require.ErrorIs(t, err, currency.ErrSymbolStringEmpty)

	sharedtestvalues.SkipTestIfCredentialsUnset(t, b, canManipulateRealOrders)
	result, err := b.UCancelBatchOrders(context.Background(), "BTCUSDT", []string{"123"}, []string{})
	require.NoError(t, err)
	assert.NotNil(t, result)
}

func TestUAutoCancelAllOpenOrders(t *testing.T) {
	t.Parallel()
	_, err := b.UAutoCancelAllOpenOrders(context.Background(), "", 30)
	require.ErrorIs(t, err, currency.ErrSymbolStringEmpty)

	sharedtestvalues.SkipTestIfCredentialsUnset(t, b, canManipulateRealOrders)
	result, err := b.UAutoCancelAllOpenOrders(context.Background(), "BTCUSDT", 30)
	require.NoError(t, err)
	assert.NotNil(t, result)
}

func TestUFetchOpenOrder(t *testing.T) {
	t.Parallel()
	sharedtestvalues.SkipTestIfCredentialsUnset(t, b)
	result, err := b.UFetchOpenOrder(context.Background(), currency.NewPair(currency.BTC, currency.USDT), "123", "")
	require.NoError(t, err)
	assert.NotNil(t, result)
}

func TestUAllAccountOpenOrders(t *testing.T) {
	t.Parallel()
	sharedtestvalues.SkipTestIfCredentialsUnset(t, b)
	result, err := b.UAllAccountOpenOrders(context.Background(), currency.NewPair(currency.BTC, currency.USDT))
	require.NoError(t, err)
	assert.NotNil(t, result)
}

func TestUAllAccountOrders(t *testing.T) {
	t.Parallel()
	sharedtestvalues.SkipTestIfCredentialsUnset(t, b)
	result, err := b.UAllAccountOrders(context.Background(), "", 0, 0, time.Time{}, time.Time{})
	assert.NoError(t, err)
	assert.NotNil(t, result)
	result, err = b.UAllAccountOrders(context.Background(), "BTCUSDT", 0, 5, time.Now().Add(-time.Hour*4), time.Now())
	require.NoError(t, err)
	assert.NotNil(t, result)
}

func TestUAccountBalanceV2(t *testing.T) {
	t.Parallel()
	sharedtestvalues.SkipTestIfCredentialsUnset(t, b)
	result, err := b.UAccountBalanceV2(context.Background())
	require.NoError(t, err)
	assert.NotNil(t, result)
}

func TestUAccountInformationV2(t *testing.T) {
	t.Parallel()
	sharedtestvalues.SkipTestIfCredentialsUnset(t, b)
	result, err := b.UAccountInformationV2(context.Background())
	require.NoError(t, err)
	assert.NotNil(t, result)
}

func TestUChangeInitialLeverageRequest(t *testing.T) {
	t.Parallel()
	_, err := b.UChangeInitialLeverageRequest(context.Background(), "BTCUSDT", 0)
	require.ErrorIs(t, err, order.ErrSubmitLeverageNotSupported)

	sharedtestvalues.SkipTestIfCredentialsUnset(t, b, canManipulateRealOrders)
	result, err := b.UChangeInitialLeverageRequest(context.Background(), "BTCUSDT", 2)
	require.NoError(t, err)
	assert.NotNil(t, result)
}

func TestUChangeInitialMarginType(t *testing.T) {
	t.Parallel()
	err := b.UChangeInitialMarginType(context.Background(), currency.NewPair(currency.BTC, currency.USDT), "")
	require.ErrorIs(t, err, margin.ErrInvalidMarginType)

	sharedtestvalues.SkipTestIfCredentialsUnset(t, b, canManipulateRealOrders)
	err = b.UChangeInitialMarginType(context.Background(), currency.NewPair(currency.BTC, currency.USDT), "ISOLATED")
	assert.NoError(t, err)
}

func TestUModifyIsolatedPositionMarginReq(t *testing.T) {
	t.Parallel()
	_, err := b.UModifyIsolatedPositionMarginReq(context.Background(), "BTCUSDT", "LONG", "", 5)
	require.ErrorIs(t, err, errMarginChangeTypeInvalid)

	sharedtestvalues.SkipTestIfCredentialsUnset(t, b, canManipulateRealOrders)
	result, err := b.UModifyIsolatedPositionMarginReq(context.Background(), "BTCUSDT", "LONG", "add", 5)
	require.NoError(t, err)
	assert.NotNil(t, result)
}

func TestUPositionMarginChangeHistory(t *testing.T) {
	t.Parallel()
	_, err := b.UPositionMarginChangeHistory(context.Background(), "BTCUSDT", "", 5, time.Time{}, time.Time{})
	require.ErrorIs(t, err, errMarginChangeTypeInvalid)

	sharedtestvalues.SkipTestIfCredentialsUnset(t, b, canManipulateRealOrders)
	result, err := b.UPositionMarginChangeHistory(context.Background(), "BTCUSDT", "add", 5, time.Time{}, time.Time{})
	require.NoError(t, err)
	assert.NotNil(t, result)
}

func TestUPositionsInfoV2(t *testing.T) {
	t.Parallel()
	sharedtestvalues.SkipTestIfCredentialsUnset(t, b)
	result, err := b.UPositionsInfoV2(context.Background(), currency.NewPair(currency.BTC, currency.USDT))
	require.NoError(t, err)
	assert.NotNil(t, result)
}

func TestUGetCommissionRates(t *testing.T) {
	t.Parallel()
	_, err := b.UGetCommissionRates(context.Background(), "")
	require.ErrorIs(t, err, currency.ErrSymbolStringEmpty)

	sharedtestvalues.SkipTestIfCredentialsUnset(t, b)
	result, err := b.UGetCommissionRates(context.Background(), "BTCUSDT")
	require.NoError(t, err)
	assert.NotNil(t, result)
}

func TestGetUSDTUserRateLimits(t *testing.T) {
	t.Parallel()
	sharedtestvalues.SkipTestIfCredentialsUnset(t, b)
	result, err := b.GetUSDTUserRateLimits(context.Background())
	require.NoError(t, err)
	assert.NotNil(t, result)
}

func TestGetDownloadIDForFuturesTransactionHistory(t *testing.T) {
	t.Parallel()
	sharedtestvalues.SkipTestIfCredentialsUnset(t, b)
	result, err := b.GetDownloadIDForFuturesTransactionHistory(context.Background(), time.Now().Add(-time.Hour*24*6), time.Now())
	require.NoError(t, err)
	assert.NotNil(t, result)
}

func TestGetFuturesTransactionHistoryDownloadLinkByID(t *testing.T) {
	t.Parallel()
	sharedtestvalues.SkipTestIfCredentialsUnset(t, b)
	result, err := b.GetFuturesTransactionHistoryDownloadLinkByID(context.Background(), "download-id-here")
	require.NoError(t, err)
	assert.NotNil(t, result)
}

func TestGetFuturesOrderHistoryDownloadLinkByID(t *testing.T) {
	t.Parallel()
	_, err := b.GetFuturesOrderHistoryDownloadLinkByID(context.Background(), "")
	require.ErrorIs(t, err, errDownloadIDRequired)

	sharedtestvalues.SkipTestIfCredentialsUnset(t, b)
	result, err := b.GetFuturesOrderHistoryDownloadLinkByID(context.Background(), "download-id-here")
	require.NoError(t, err)
	assert.NotNil(t, result)
}

func TestFuturesTradeDownloadLinkByID(t *testing.T) {
	t.Parallel()
	_, err := b.FuturesTradeDownloadLinkByID(context.Background(), "")
	require.ErrorIs(t, err, errDownloadIDRequired)

	sharedtestvalues.SkipTestIfCredentialsUnset(t, b)
	result, err := b.FuturesTradeDownloadLinkByID(context.Background(), "download-id-here")
	require.NoError(t, err)
	assert.NotNil(t, result)
}

func TestUFuturesOrderHistoryDownloadID(t *testing.T) {
	t.Parallel()
	sharedtestvalues.SkipTestIfCredentialsUnset(t, b)
	result, err := b.UFuturesOrderHistoryDownloadID(context.Background(), time.Now().Add(-time.Hour*24*6), time.Now())
	require.NoError(t, err)
	assert.NotNil(t, result)
}

func TestFuturesTradeHistoryDownloadID(t *testing.T) {
	t.Parallel()
	sharedtestvalues.SkipTestIfCredentialsUnset(t, b)
	result, err := b.FuturesTradeHistoryDownloadID(context.Background(), time.Now().Add(-time.Hour*24*6), time.Now())
	require.NoError(t, err)
	assert.NotNil(t, result)
}

func TestUAccountTradesHistory(t *testing.T) {
	t.Parallel()
	_, err := b.UAccountTradesHistory(context.Background(), "", "", 5, time.Time{}, time.Time{})
	require.ErrorIs(t, err, currency.ErrSymbolStringEmpty)

	sharedtestvalues.SkipTestIfCredentialsUnset(t, b)
	result, err := b.UAccountTradesHistory(context.Background(), "BTCUSDT", "", 5, time.Time{}, time.Time{})
	require.NoError(t, err)
	assert.NotNil(t, result)
}

func TestUAccountIncomeHistory(t *testing.T) {
	t.Parallel()
	_, err := b.UAccountIncomeHistory(context.Background(), "", "something-else", 5, time.Now().Add(-time.Hour*48), time.Now())
	require.ErrorIs(t, err, errIncomeTypeRequired)

	sharedtestvalues.SkipTestIfCredentialsUnset(t, b)
	result, err := b.UAccountIncomeHistory(context.Background(), "BTCUSDT", "", 5, time.Now().Add(-time.Hour*48), time.Now())
	require.NoError(t, err)
	assert.NotNil(t, result)
}

func TestUGetNotionalAndLeverageBrackets(t *testing.T) {
	t.Parallel()
	sharedtestvalues.SkipTestIfCredentialsUnset(t, b)
	result, err := b.UGetNotionalAndLeverageBrackets(context.Background(), currency.NewPair(currency.BTC, currency.USDT))
	require.NoError(t, err)
	assert.NotNil(t, result)
}

func TestUPositionsADLEstimate(t *testing.T) {
	t.Parallel()
	sharedtestvalues.SkipTestIfCredentialsUnset(t, b)
	result, err := b.UPositionsADLEstimate(context.Background(), currency.NewPair(currency.BTC, currency.USDT))
	require.NoError(t, err)
	assert.NotNil(t, result)
}

func TestUAccountForcedOrders(t *testing.T) {
	t.Parallel()
	_, err := b.UAccountForcedOrders(context.Background(), currency.NewPair(currency.BTC, currency.USDT), "something-else", 5, time.Time{}, time.Time{})
	require.ErrorIs(t, err, errInvalidAutoCloseType)

	sharedtestvalues.SkipTestIfCredentialsUnset(t, b)
	result, err := b.UAccountForcedOrders(context.Background(), currency.NewPair(currency.BTC, currency.USDT), "ADL", 5, time.Time{}, time.Time{})
	require.NoError(t, err)
	assert.NotNil(t, result)
}

func TestUFuturesTradingWuantitativeRulesIndicators(t *testing.T) {
	t.Parallel()
	sharedtestvalues.SkipTestIfCredentialsUnset(t, b)
	result, err := b.UFuturesTradingWuantitativeRulesIndicators(context.Background(), currency.EMPTYPAIR)
	require.NoError(t, err)
	assert.NotNil(t, result)
}

// Coin Margined Futures

func TestGetFuturesExchangeInfo(t *testing.T) {
	t.Parallel()
	result, err := b.FuturesExchangeInfo(context.Background())
	require.NoError(t, err)
	assert.NotNil(t, result)
}

func TestGetFuturesOrderbook(t *testing.T) {
	t.Parallel()
	result, err := b.GetFuturesOrderbook(context.Background(), currency.NewPairWithDelimiter("BTCUSD", "PERP", "_"), 1000)
	require.NoError(t, err)
	assert.NotNil(t, result)
}

func TestGetFuturesPublicTrades(t *testing.T) {
	t.Parallel()
	result, err := b.GetFuturesPublicTrades(context.Background(), currency.NewPairWithDelimiter("BTCUSD", "PERP", "_"), 5)
	require.NoError(t, err)
	assert.NotNil(t, result)
}

func TestGetPastPublicTrades(t *testing.T) {
	t.Parallel()
	result, err := b.GetPastPublicTrades(context.Background(), currency.NewPairWithDelimiter("BTCUSD", "PERP", "_"), 5, 0)
	require.NoError(t, err)
	assert.NotNil(t, result)
}

func TestGetAggregatedTradesList(t *testing.T) {
	t.Parallel()
	result, err := b.GetFuturesAggregatedTradesList(context.Background(), currency.NewPairWithDelimiter("BTCUSD", "PERP", "_"), 0, 5, time.Time{}, time.Time{})
	require.NoError(t, err)
	assert.NotNil(t, result)
}

func TestGetPerpsExchangeInfo(t *testing.T) {
	t.Parallel()
	result, err := b.GetPerpMarkets(context.Background())
	require.NoError(t, err)
	assert.NotNil(t, result)
}

func TestGetIndexAndMarkPrice(t *testing.T) {
	t.Parallel()
	result, err := b.GetIndexAndMarkPrice(context.Background(), "", "BTCUSD")
	require.NoError(t, err)
	assert.NotNil(t, result)
}

func TestGetFuturesKlineData(t *testing.T) {
	t.Parallel()
	_, err := b.GetFuturesKlineData(context.Background(), currency.NewPairWithDelimiter("BTCUSD", "PERP", "_"), "1Mo", 5, time.Time{}, time.Time{})
	require.ErrorIs(t, err, kline.ErrInvalidInterval)

	result, err := b.GetFuturesKlineData(context.Background(), currency.NewPairWithDelimiter("BTCUSD", "PERP", "_"), "1M", 5, time.Time{}, time.Time{})
	assert.NoError(t, err)
	assert.NotNil(t, result)

	start, end := getTime()
	result, err = b.GetFuturesKlineData(context.Background(), currency.NewPairWithDelimiter("LTCUSD", "PERP", "_"), "5m", 5, start, end)
	require.NoError(t, err)
	assert.NotNil(t, result)
}

func TestGetContinuousKlineData(t *testing.T) {
	t.Parallel()
	_, err := b.GetContinuousKlineData(context.Background(), "", "CURRENT_QUARTER", "1M", 5, time.Time{}, time.Time{})
	require.ErrorIs(t, err, currency.ErrSymbolStringEmpty)

	_, err = b.GetContinuousKlineData(context.Background(), "BTCUSD", "", "1M", 5, time.Time{}, time.Time{})
	require.ErrorIs(t, err, errContractTypeIsRequired)

	_, err = b.GetContinuousKlineData(context.Background(), "BTCUSD", "CURRENT_QUARTER", "", 5, time.Time{}, time.Time{})
	require.ErrorIs(t, err, kline.ErrInvalidInterval)

	result, err := b.GetContinuousKlineData(context.Background(), "BTCUSD", "CURRENT_QUARTER", "1M", 5, time.Time{}, time.Time{})
	assert.NoError(t, err)
	assert.NotNil(t, result)

	start, end := getTime()
	result, err = b.GetContinuousKlineData(context.Background(), "BTCUSD", "CURRENT_QUARTER", "1M", 5, start, end)
	require.NoError(t, err)
	assert.NotNil(t, result)
}

func TestGetIndexPriceKlines(t *testing.T) {
	t.Parallel()
	_, err := b.GetIndexPriceKlines(context.Background(), "BTCUSD", "", 5, time.Time{}, time.Time{})
	require.ErrorIs(t, err, kline.ErrInvalidInterval)

	result, err := b.GetIndexPriceKlines(context.Background(), "BTCUSD", "1M", 5, time.Time{}, time.Time{})
	assert.NoError(t, err)
	assert.NotNil(t, result)

	start, end := getTime()
	result, err = b.GetIndexPriceKlines(context.Background(), "BTCUSD", "1M", 5, start, end)
	require.NoError(t, err)
	assert.NotNil(t, result)
}

func TestGetFuturesSwapTickerChangeStats(t *testing.T) {
	t.Parallel()
	result, err := b.GetFuturesSwapTickerChangeStats(context.Background(), currency.NewPairWithDelimiter("BTCUSD", "PERP", "_"), "")
	assert.NoError(t, err)
	assert.NotNil(t, result)
	result, err = b.GetFuturesSwapTickerChangeStats(context.Background(), currency.NewPairWithDelimiter("BTCUSD", "PERP", "_"), "")
	assert.NoError(t, err)
	assert.NotNil(t, result)
	result, err = b.GetFuturesSwapTickerChangeStats(context.Background(), currency.EMPTYPAIR, "")
	require.NoError(t, err)
	assert.NotNil(t, result)
}

func TestFuturesGetFundingHistory(t *testing.T) {
	t.Parallel()
	sharedtestvalues.SkipTestIfCredentialsUnset(t, b)
	result, err := b.FuturesGetFundingHistory(context.Background(), currency.NewPairWithDelimiter("BTCUSD", "PERP", "_"), 5, time.Time{}, time.Time{})
	assert.NoError(t, err)
	assert.NotNil(t, result)

	start, end := getTime()
	result, err = b.FuturesGetFundingHistory(context.Background(), currency.NewPairWithDelimiter("BTCUSD", "PERP", "_"), 50, start, end)
	require.NoError(t, err)
	assert.NotNil(t, result)
}

func TestGetFuturesHistoricalTrades(t *testing.T) {
	t.Parallel()
	sharedtestvalues.SkipTestIfCredentialsUnset(t, b)
	result, err := b.GetFuturesHistoricalTrades(context.Background(), currency.NewPairWithDelimiter("BTCUSD", "PERP", "_"), "", 5)
	assert.NoError(t, err)
	assert.NotNil(t, result)

	result, err = b.GetFuturesHistoricalTrades(context.Background(), currency.NewPairWithDelimiter("BTCUSD", "PERP", "_"), "", 0)
	require.NoError(t, err)
	assert.NotNil(t, result)
}

func TestGetFuturesSymbolPriceTicker(t *testing.T) {
	t.Parallel()
	result, err := b.GetFuturesSymbolPriceTicker(context.Background(), currency.NewPairWithDelimiter("BTCUSD", "PERP", "_"), "")
	require.NoError(t, err)
	assert.NotNil(t, result)
}

func TestGetFuturesOrderbookTicker(t *testing.T) {
	t.Parallel()
	result, err := b.GetFuturesOrderbookTicker(context.Background(), currency.EMPTYPAIR, "")
	assert.NoError(t, err)
	assert.NotNil(t, result)

	result, err = b.GetFuturesOrderbookTicker(context.Background(), currency.NewPairWithDelimiter("BTCUSD", "PERP", "_"), "")
	require.NoError(t, err)
	assert.NotNil(t, result)
}

func TestGetCFuturesIndexPriceConstituents(t *testing.T) {
	t.Parallel()
	_, err := b.GetCFuturesIndexPriceConstituents(context.Background(), currency.EMPTYPAIR)
	require.ErrorIs(t, err, currency.ErrSymbolStringEmpty)

	result, err := b.GetCFuturesIndexPriceConstituents(context.Background(), currency.NewPair(currency.BTC, currency.USD))
	require.NoError(t, err)
	assert.NotNil(t, result)
}

func TestOpenInterest(t *testing.T) {
	t.Parallel()
	result, err := b.OpenInterest(context.Background(), currency.NewPairWithDelimiter("BTCUSD", "PERP", "_"))
	require.NoError(t, err)
	assert.NotNil(t, result)
}

func TestCFuturesQuarterlyContractSettlementPrice(t *testing.T) {
	t.Parallel()
	_, err := b.CFuturesQuarterlyContractSettlementPrice(context.Background(), currency.EMPTYPAIR)
	require.ErrorIs(t, err, currency.ErrCurrencyPairEmpty)

	result, err := b.CFuturesQuarterlyContractSettlementPrice(context.Background(), currency.NewPair(currency.BTC, currency.USD))
	require.NoError(t, err)
	assert.NotNil(t, result)
}

func TestGetOpenInterestStats(t *testing.T) {
	t.Parallel()
	_, err := b.GetOpenInterestStats(context.Background(), "BTCUSD", "QUARTER", "5m", 0, time.Time{}, time.Time{})
	require.ErrorIs(t, err, errContractTypeIsRequired)

	_, err = b.GetOpenInterestStats(context.Background(), "BTCUSD", "CURRENT_QUARTER", "5mo", 0, time.Time{}, time.Time{})
	require.ErrorIs(t, err, errInvalidPeriodOrInterval)

	result, err := b.GetOpenInterestStats(context.Background(), "BTCUSD", "CURRENT_QUARTER", "5m", 0, time.Time{}, time.Time{})
	assert.NoError(t, err)
	assert.NotNil(t, result)

	start, end := getTime()
	result, err = b.GetOpenInterestStats(context.Background(), "BTCUSD", "CURRENT_QUARTER", "5m", 0, start, end)
	require.NoError(t, err)
	assert.NotNil(t, result)
}

func TestGetTraderFuturesAccountRatio(t *testing.T) {
	t.Parallel()
	_, err := b.GetTraderFuturesAccountRatio(context.Background(), currency.NewPair(currency.BTC, currency.USD), "5m", 0, time.Time{}, time.Time{})
	require.ErrorIs(t, err, currency.ErrCurrencyCodeEmpty)

	_, err = b.GetTraderFuturesAccountRatio(context.Background(), currency.NewPair(currency.BTC, currency.USD), "5m", 0, time.Time{}, time.Time{})
	require.ErrorIs(t, err, errInvalidPeriodOrInterval)

	result, err := b.GetTraderFuturesAccountRatio(context.Background(), currency.NewPair(currency.BTC, currency.USD), "5m", 0, time.Time{}, time.Time{})
	assert.NoError(t, err)
	assert.NotNil(t, result)

	start, end := getTime()
	result, err = b.GetTraderFuturesAccountRatio(context.Background(), currency.NewPair(currency.BTC, currency.USD), "5m", 0, start, end)
	require.NoError(t, err)
	assert.NotNil(t, result)
}

func TestGetTraderFuturesPositionsRatio(t *testing.T) {
	t.Parallel()
	_, err := b.GetTraderFuturesPositionsRatio(context.Background(), currency.EMPTYPAIR, "5m", 0, time.Time{}, time.Time{})
	require.ErrorIs(t, err, currency.ErrCurrencyCodeEmpty)

	_, err = b.GetTraderFuturesPositionsRatio(context.Background(), currency.NewPair(currency.BTC, currency.USD), "5mo", 0, time.Time{}, time.Time{})
	require.ErrorIs(t, err, errInvalidPeriodOrInterval)

	result, err := b.GetTraderFuturesPositionsRatio(context.Background(), currency.NewPair(currency.BTC, currency.USD), "5m", 0, time.Time{}, time.Time{})
	assert.NoError(t, err)
	assert.NotNil(t, result)

	start, end := getTime()
	result, err = b.GetTraderFuturesPositionsRatio(context.Background(), currency.NewPair(currency.BTC, currency.USD), "5m", 0, start, end)
	require.NoError(t, err)
	assert.NotNil(t, result)
}

func TestGetMarketRatio(t *testing.T) {
	t.Parallel()
	_, err := b.GetMarketRatio(context.Background(), currency.EMPTYPAIR, "5m", 0, time.Time{}, time.Time{})
	require.ErrorIs(t, err, currency.ErrCurrencyPairEmpty)

	_, err = b.GetMarketRatio(context.Background(), currency.NewPair(currency.BTC, currency.USD), "5mo", 0, time.Time{}, time.Time{})
	require.ErrorIs(t, err, errInvalidPeriodOrInterval)

	result, err := b.GetMarketRatio(context.Background(), currency.NewPair(currency.BTC, currency.USD), "5m", 0, time.Time{}, time.Time{})
	require.NoError(t, err)
	assert.NotNil(t, result)

	start, end := getTime()
	result, err = b.GetMarketRatio(context.Background(), currency.NewPair(currency.BTC, currency.USD), "5m", 0, start, end)
	require.NoError(t, err)
	assert.NotNil(t, result)
}

func TestGetFuturesTakerVolume(t *testing.T) {
	t.Parallel()
	_, err := b.GetFuturesTakerVolume(context.Background(), currency.EMPTYPAIR, "ALL", "5m", 0, time.Time{}, time.Time{})
	require.ErrorIs(t, err, currency.ErrCurrencyPairEmpty)

	_, err = b.GetFuturesTakerVolume(context.Background(), currency.NewPair(currency.BTC, currency.USD), "abc", "5m", 0, time.Time{}, time.Time{})
	require.ErrorIs(t, err, errContractTypeIsRequired)

	_, err = b.GetFuturesTakerVolume(context.Background(), currency.NewPair(currency.BTC, currency.USD), "ALL", "5mo", 0, time.Time{}, time.Time{})
	require.ErrorIs(t, err, kline.ErrInvalidInterval)

	result, err := b.GetFuturesTakerVolume(context.Background(), currency.NewPair(currency.BTC, currency.USD), "ALL", "5m", 0, time.Time{}, time.Time{})
	assert.NoError(t, err)
	assert.NotNil(t, result)

	start, end := getTime()
	result, err = b.GetFuturesTakerVolume(context.Background(), currency.NewPair(currency.BTC, currency.USD), "ALL", "5m", 0, start, end)
	require.NoError(t, err)
	assert.NotNil(t, result)
}

func TestFuturesBasisData(t *testing.T) {
	t.Parallel()
	_, err := b.GetFuturesBasisData(context.Background(), currency.EMPTYPAIR, "CURRENT_QUARTER", "5m", 0, time.Time{}, time.Time{})
	require.ErrorIs(t, err, currency.ErrCurrencyPairEmpty)
	_, err = b.GetFuturesBasisData(context.Background(), currency.NewPair(currency.BTC, currency.USD), "QUARTER", "5m", 0, time.Time{}, time.Time{})
	require.ErrorIs(t, err, errContractTypeIsRequired)
	_, err = b.GetFuturesBasisData(context.Background(), currency.NewPair(currency.BTC, currency.USD), "CURRENT_QUARTER", "5mo", 0, time.Time{}, time.Time{})
	require.ErrorIs(t, err, errInvalidPeriodOrInterval)

	result, err := b.GetFuturesBasisData(context.Background(), currency.NewPair(currency.BTC, currency.USD), "CURRENT_QUARTER", "5m", 0, time.Time{}, time.Time{})
	assert.NoError(t, err)
	assert.NotNil(t, result)

	start := time.UnixMilli(1577836800000)
	end := time.UnixMilli(1580515200000)
	if !mockTests {
		start = time.Now().Add(-time.Second * 240)
		end = time.Now()
	}
	result, err = b.GetFuturesBasisData(context.Background(), currency.NewPair(currency.BTC, currency.USD), "CURRENT_QUARTER", "5m", 0, start, end)
	require.NoError(t, err)
	assert.NotNil(t, result)
}

func TestFuturesNewOrder(t *testing.T) {
	t.Parallel()
	arg := &FuturesNewOrderRequest{Symbol: usdtmTradablePair, Side: "BUY", OrderType: order.Limit.String(),
		PositionSide: "abcd",
		TimeInForce:  order.GoodTillCancel.String(), Quantity: 1, Price: 1}
	_, err := b.FuturesNewOrder(context.Background(), arg)
	require.ErrorIs(t, err, errInvalidPositionSide)

	arg.PositionSide = ""
	arg.WorkingType = "abc"
	_, err = b.FuturesNewOrder(context.Background(), arg)
	require.ErrorIs(t, err, errInvalidWorkingType)

	arg.WorkingType = ""
	arg.NewOrderRespType = "abcd"
	_, err = b.FuturesNewOrder(context.Background(), arg)
	require.ErrorIs(t, err, errInvalidNewOrderResponseType)

	sharedtestvalues.SkipTestIfCredentialsUnset(t, b, canManipulateRealOrders)
<<<<<<< HEAD
	result, err := b.FuturesNewOrder(context.Background(), &FuturesNewOrderRequest{Symbol: currency.NewPairWithDelimiter("BTCUSD", "PERP", "_"), Side: "BUY",
		OrderType: order.Limit.String(), TimeInForce: order.GoodTillCancel.String(), Quantity: 1, Price: 1})
	require.NoError(t, err)
	assert.NotNil(t, result)
=======
	_, err := b.FuturesNewOrder(
		context.Background(),
		&FuturesNewOrderRequest{
			Symbol:      currency.NewPairWithDelimiter("BTCUSD", "PERP", "_"),
			Side:        "BUY",
			OrderType:   "LIMIT",
			TimeInForce: order.GoodTillCancel.String(),
			Quantity:    1,
			Price:       1,
		},
	)
	if err != nil {
		t.Error(err)
	}
>>>>>>> 7a52b706
}

func TestFuturesBatchOrder(t *testing.T) {
	t.Parallel()
	_, err := b.FuturesBatchOrder(context.Background(), []PlaceBatchOrderData{})
	require.ErrorIs(t, err, common.ErrEmptyParams)

	arg := PlaceBatchOrderData{
		Symbol:       currency.Pair{Base: currency.BTC, Quote: currency.NewCode("USD_PERP")},
		Side:         "BUY",
		OrderType:    order.Limit.String(),
		Quantity:     1,
		Price:        1,
		TimeInForce:  "GTC",
		PositionSide: "abcd",
	}
	_, err = b.FuturesBatchOrder(context.Background(), []PlaceBatchOrderData{arg})
	require.ErrorIs(t, err, errInvalidPositionSide)

	arg.PositionSide = ""
	arg.WorkingType = "abcd"
	_, err = b.FuturesBatchOrder(context.Background(), []PlaceBatchOrderData{arg})
	require.ErrorIs(t, err, errInvalidWorkingType)

	arg.NewOrderRespType = "abcd"
	arg.WorkingType = ""
	_, err = b.FuturesBatchOrder(context.Background(), []PlaceBatchOrderData{arg})
	require.ErrorIs(t, err, errInvalidNewOrderResponseType)

	sharedtestvalues.SkipTestIfCredentialsUnset(t, b, canManipulateRealOrders)
	result, err := b.FuturesBatchOrder(context.Background(), []PlaceBatchOrderData{
		{
			Symbol:      currency.Pair{Base: currency.BTC, Quote: currency.NewCode("USD_PERP")},
			Side:        "BUY",
			OrderType:   order.Limit.String(),
			Quantity:    1,
			Price:       1,
			TimeInForce: "GTC",
		},
	})
	require.NoError(t, err)
	assert.NotNil(t, result)
}

func TestFuturesBatchCancelOrders(t *testing.T) {
	t.Parallel()
	sharedtestvalues.SkipTestIfCredentialsUnset(t, b, canManipulateRealOrders)
	result, err := b.FuturesBatchCancelOrders(context.Background(), currency.NewPairWithDelimiter("BTCUSD", "PERP", "_"), []string{"123"}, []string{})
	require.NoError(t, err)
	assert.NotNil(t, result)
}

func TestFuturesGetOrderData(t *testing.T) {
	t.Parallel()
	sharedtestvalues.SkipTestIfCredentialsUnset(t, b)
	result, err := b.FuturesGetOrderData(context.Background(), currency.NewPairWithDelimiter("BTCUSD", "PERP", "_"), "123", "")
	require.NoError(t, err)
	assert.NotNil(t, result)
}

func TestCancelAllOpenOrders(t *testing.T) {
	t.Parallel()
	sharedtestvalues.SkipTestIfCredentialsUnset(t, b, canManipulateRealOrders)
	result, err := b.FuturesCancelAllOpenOrders(context.Background(), currency.NewPairWithDelimiter("BTCUSD", "PERP", "_"))
	require.NoError(t, err)
	assert.NotNil(t, result)
}

func TestAutoCancelAllOpenOrders(t *testing.T) {
	t.Parallel()
	sharedtestvalues.SkipTestIfCredentialsUnset(t, b, canManipulateRealOrders)
	result, err := b.AutoCancelAllOpenOrders(context.Background(), currency.NewPairWithDelimiter("BTCUSD", "PERP", "_"), 30000)
	require.NoError(t, err)
	assert.NotNil(t, result)
}

func TestFuturesOpenOrderData(t *testing.T) {
	t.Parallel()
	sharedtestvalues.SkipTestIfCredentialsUnset(t, b)
	result, err := b.FuturesOpenOrderData(context.Background(), currency.NewPair(currency.BTC, currency.USD), "", "")
	require.NoError(t, err)
	assert.NotNil(t, result)
}

func TestGetFuturesAllOpenOrders(t *testing.T) {
	t.Parallel()
	sharedtestvalues.SkipTestIfCredentialsUnset(t, b)
	result, err := b.GetFuturesAllOpenOrders(context.Background(), currency.NewPairWithDelimiter("BTCUSD", "PERP", "_"), "")
	require.NoError(t, err)
	assert.NotNil(t, result)
}

func TestGetAllFuturesOrders(t *testing.T) {
	t.Parallel()
	sharedtestvalues.SkipTestIfCredentialsUnset(t, b)
	result, err := b.GetAllFuturesOrders(context.Background(), currency.NewPairWithDelimiter("BTCUSD", "PERP", "_"), currency.EMPTYPAIR, time.Time{}, time.Time{}, 0, 2)
	require.NoError(t, err)
	assert.NotNil(t, result)
}

func TestFuturesChangeMarginType(t *testing.T) {
	t.Parallel()
	_, err := b.FuturesChangeMarginType(context.Background(), currency.NewPairWithDelimiter("BTCUSD", "PERP", "_"), "abcd")
	require.ErrorIs(t, err, margin.ErrInvalidMarginType)

	sharedtestvalues.SkipTestIfCredentialsUnset(t, b, canManipulateRealOrders)
	result, err := b.FuturesChangeMarginType(context.Background(), currency.NewPairWithDelimiter("BTCUSD", "PERP", "_"), "ISOLATED")
	require.NoError(t, err)
	assert.NotNil(t, result)
}

func TestGetFuturesAccountBalance(t *testing.T) {
	t.Parallel()
	sharedtestvalues.SkipTestIfCredentialsUnset(t, b)
	result, err := b.GetFuturesAccountBalance(context.Background())
	require.NoError(t, err)
	assert.NotNil(t, result)
}

func TestGetFuturesAccountInfo(t *testing.T) {
	t.Parallel()
	sharedtestvalues.SkipTestIfCredentialsUnset(t, b)
	result, err := b.GetFuturesAccountInfo(context.Background())
	require.NoError(t, err)
	assert.NotNil(t, result)
}

func TestFuturesChangeInitialLeverage(t *testing.T) {
	t.Parallel()
	_, err := b.FuturesChangeInitialLeverage(context.Background(), currency.NewPairWithDelimiter("BTCUSD", "PERP", "_"), 129)
	require.ErrorIs(t, err, order.ErrSubmitLeverageNotSupported)

	sharedtestvalues.SkipTestIfCredentialsUnset(t, b, canManipulateRealOrders)
	result, err := b.FuturesChangeInitialLeverage(context.Background(), currency.NewPairWithDelimiter("BTCUSD", "PERP", "_"), 5)
	require.NoError(t, err)
	assert.NotNil(t, result)
}

func TestModifyIsolatedPositionMargin(t *testing.T) {
	t.Parallel()
	_, err := b.ModifyIsolatedPositionMargin(context.Background(), currency.NewPairWithDelimiter("BTCUSD", "PERP", "_"), "", "abcd", 0)
	require.ErrorIs(t, err, errMarginChangeTypeInvalid)

	_, err = b.ModifyIsolatedPositionMargin(context.Background(), currency.NewPairWithDelimiter("BTCUSD", "PERP", "_"), "abcd", "", 0)
	require.ErrorIs(t, err, errInvalidPositionSide)

	sharedtestvalues.SkipTestIfCredentialsUnset(t, b, canManipulateRealOrders)
	result, err := b.ModifyIsolatedPositionMargin(context.Background(), currency.NewPairWithDelimiter("BTCUSD", "PERP", "_"), "BOTH", "add", 5)
	require.NoError(t, err)
	assert.NotNil(t, result)
}

func TestFuturesMarginChangeHistory(t *testing.T) {
	t.Parallel()
	_, err := b.FuturesMarginChangeHistory(context.Background(), currency.NewPairWithDelimiter("BTCUSD", "PERP", "_"), "abc", time.Time{}, time.Time{}, 10)
	require.ErrorIs(t, err, errMarginChangeTypeInvalid)

	sharedtestvalues.SkipTestIfCredentialsUnset(t, b)
	result, err := b.FuturesMarginChangeHistory(context.Background(), currency.NewPairWithDelimiter("BTCUSD", "PERP", "_"), "add", time.Time{}, time.Time{}, 10)
	require.NoError(t, err)
	assert.NotNil(t, result)
}

func TestFuturesPositionsInfo(t *testing.T) {
	t.Parallel()
	sharedtestvalues.SkipTestIfCredentialsUnset(t, b)
	result, err := b.FuturesPositionsInfo(context.Background(), "BTCUSD", "")
	require.NoError(t, err)
	assert.NotNil(t, result)
}

func TestFuturesTradeHistory(t *testing.T) {
	t.Parallel()
	sharedtestvalues.SkipTestIfCredentialsUnset(t, b)
	result, err := b.FuturesTradeHistory(context.Background(), currency.NewPairWithDelimiter("BTCUSD", "PERP", "_"), "", time.Time{}, time.Time{}, 5, 0)
	require.NoError(t, err)
	assert.NotNil(t, result)
}

func TestFuturesIncomeHistory(t *testing.T) {
	t.Parallel()
	sharedtestvalues.SkipTestIfCredentialsUnset(t, b)
	result, err := b.FuturesIncomeHistory(context.Background(), currency.EMPTYPAIR, "TRANSFER", time.Time{}, time.Time{}, 5)
	require.NoError(t, err)
	assert.NotNil(t, result)
}

func TestFuturesForceOrders(t *testing.T) {
	t.Parallel()
	_, err := b.FuturesForceOrders(context.Background(), currency.EMPTYPAIR, "abcd", time.Time{}, time.Time{})
	require.ErrorIs(t, err, errInvalidAutoCloseType)

	sharedtestvalues.SkipTestIfCredentialsUnset(t, b)
	result, err := b.FuturesForceOrders(context.Background(), currency.EMPTYPAIR, "ADL", time.Time{}, time.Time{})
	require.NoError(t, err)
	assert.NotNil(t, result)
}

func TestUGetNotionalLeverage(t *testing.T) {
	t.Parallel()
	sharedtestvalues.SkipTestIfCredentialsUnset(t, b)
	result, err := b.FuturesNotionalBracket(context.Background(), "BTCUSD")
	assert.NoError(t, err)
	assert.NotNil(t, result)

	result, err = b.FuturesNotionalBracket(context.Background(), "")
	require.NoError(t, err)
	assert.NotNil(t, result)
}

func TestFuturesPositionsADLEstimate(t *testing.T) {
	t.Parallel()
	sharedtestvalues.SkipTestIfCredentialsUnset(t, b)
	result, err := b.FuturesPositionsADLEstimate(context.Background(), currency.EMPTYPAIR)
	require.NoError(t, err)
	assert.NotNil(t, result)
}

func TestGetMarkPriceKline(t *testing.T) {
	t.Parallel()
	_, err := b.GetMarkPriceKline(context.Background(), currency.NewPairWithDelimiter("BTCUSD", "PERP", "_"), "1Mo", 5, time.Time{}, time.Time{})
	require.ErrorIs(t, err, kline.ErrInvalidInterval)

	result, err := b.GetMarkPriceKline(context.Background(), currency.NewPairWithDelimiter("BTCUSD", "PERP", "_"), "1M", 5, time.Time{}, time.Time{})
	require.NoError(t, err)
	assert.NotNil(t, result)
}

func TestGetPremiumIndexKlineData(t *testing.T) {
	t.Parallel()
	result, err := b.GetPremiumIndexKlineData(context.Background(), currency.NewPairWithDelimiter("BTCUSD", "PERP", "_"), "1M", 5, time.Time{}, time.Time{})
	require.NoError(t, err)
	assert.NotNil(t, result)
}

func TestGetExchangeInfo(t *testing.T) {
	t.Parallel()
	result, err := b.GetExchangeInfo(context.Background())
	require.NoError(t, err)
	assert.NotNil(t, result)
	assert.WithinRange(t, result.ServerTime.Time(), time.Now().Add(-24*time.Hour), time.Now().Add(24*time.Hour), "ServerTime should be within a day of now")
}

func TestFetchTradablePairs(t *testing.T) {
	t.Parallel()
	_, err := b.FetchTradablePairs(context.Background(), asset.Empty)
	require.ErrorIs(t, err, asset.ErrNotSupported)

	results, err := b.FetchTradablePairs(context.Background(), asset.Spot)
	assert.NoError(t, err)
	assert.NotNil(t, results)
	results, err = b.FetchTradablePairs(context.Background(), asset.CoinMarginedFutures)
	assert.NoError(t, err)
	assert.NotNil(t, results)
	results, err = b.FetchTradablePairs(context.Background(), asset.USDTMarginedFutures)
	assert.NoError(t, err)
	assert.NotNil(t, results)
	results, err = b.FetchTradablePairs(context.Background(), asset.Options)
	require.NoError(t, err)
	assert.NotNil(t, results)
}

func TestGetOrderBook(t *testing.T) {
	t.Parallel()
	result, err := b.GetOrderBook(context.Background(),
		OrderBookDataRequestParams{
			Symbol: currency.NewPair(currency.BTC, currency.USDT),
			Limit:  1000,
		})
	require.NoError(t, err)
	assert.NotNil(t, result)
}

func TestGetMostRecentTrades(t *testing.T) {
	t.Parallel()
	_, err := b.GetMostRecentTrades(context.Background(), &RecentTradeRequestParams{})
	require.ErrorIs(t, err, common.ErrEmptyParams)

	result, err := b.GetMostRecentTrades(context.Background(), &RecentTradeRequestParams{
		Symbol: currency.NewPair(currency.BTC, currency.USDT),
		Limit:  15})
	require.NoError(t, err)
	assert.NotNil(t, result)
}

func TestGetHistoricalTrades(t *testing.T) {
	t.Parallel()
	_, err := b.GetHistoricalTrades(context.Background(), "", 5, -1)
	require.ErrorIs(t, err, currency.ErrSymbolStringEmpty)

	result, err := b.GetHistoricalTrades(context.Background(), "BTCUSDT", 5, -1)
	assert.NoError(t, err)
	assert.NotNil(t, result)
}

func TestGetAggregatedTrades(t *testing.T) {
	t.Parallel()
	_, err := b.GetAggregatedTrades(context.Background(), &AggregatedTradeRequestParams{})
	require.ErrorIs(t, err, currency.ErrSymbolStringEmpty)

	result, err := b.GetAggregatedTrades(context.Background(),
		&AggregatedTradeRequestParams{
			Symbol: "BTCUSDT", Limit: 5})
	require.NoError(t, err)
	assert.NotNil(t, result)
}

func TestGetSpotKline(t *testing.T) {
	t.Parallel()
	start, end := getTime()
	result, err := b.GetSpotKline(context.Background(),
		&KlinesRequestParams{
			Symbol:   currency.NewPair(currency.BTC, currency.USDT),
			Interval: kline.FiveMin.Short(), Limit: 24,
			StartTime: start, EndTime: end})
	require.NoError(t, err)
	assert.NotNil(t, result)
}

func TestGetUIKline(t *testing.T) {
	t.Parallel()
	start, end := getTime()
	result, err := b.GetUIKline(context.Background(),
		&KlinesRequestParams{
			Symbol:   currency.NewPair(currency.BTC, currency.USDT),
			Interval: kline.FiveMin.Short(), Limit: 24,
			StartTime: start, EndTime: end})
	require.NoError(t, err)
	assert.NotNil(t, result)
}

func TestGetAveragePrice(t *testing.T) {
	t.Parallel()
	result, err := b.GetAveragePrice(context.Background(), currency.NewPair(currency.BTC, currency.USDT))
	require.NoError(t, err)
	assert.NotNil(t, result)
}

func TestGetPriceChangeStats(t *testing.T) {
	t.Parallel()
	result, err := b.GetPriceChangeStats(context.Background(), currency.NewPair(currency.BTC, currency.USDT), currency.Pairs{})
	require.NoError(t, err)
	assert.NotNil(t, result)
}

func TestGetTradingDayTicker(t *testing.T) {
	t.Parallel()
	_, err := b.GetTradingDayTicker(context.Background(), []currency.Pair{}, "", "")
	require.ErrorIs(t, err, currency.ErrCurrencyPairsEmpty)
	_, err = b.GetTradingDayTicker(context.Background(), []currency.Pair{currency.EMPTYPAIR}, "", "")
	require.ErrorIs(t, err, currency.ErrCurrencyPairEmpty)

	result, err := b.GetTradingDayTicker(context.Background(), []currency.Pair{spotTradablePair}, "", "")
	assert.NoError(t, err)
	assert.NotNil(t, result)
}

func TestGetLatestSpotPrice(t *testing.T) {
	t.Parallel()
	result, err := b.GetLatestSpotPrice(context.Background(), currency.NewPair(currency.BTC, currency.USDT), currency.Pairs{})
	require.NoError(t, err)
	assert.NotNil(t, result)
}

func TestGetBestPrice(t *testing.T) {
	t.Parallel()
	result, err := b.GetBestPrice(context.Background(), spotTradablePair, currency.Pairs{})
	require.NoError(t, err)
	assert.NotNil(t, result)
}

func TestGetTickerData(t *testing.T) {
	t.Parallel()
	_, err := b.GetTickerData(context.Background(), []currency.Pair{}, time.Minute*20, "FULL")
	require.ErrorIs(t, err, currency.ErrCurrencyPairsEmpty)

	result, err := b.GetTickerData(context.Background(), []currency.Pair{spotTradablePair}, time.Minute*20, "FULL")
	require.NoError(t, err)
	assert.NotNil(t, result)
}

func TestGetDepositAddressForCurrency(t *testing.T) {
	t.Parallel()
	_, err := b.GetDepositAddressForCurrency(context.Background(), currency.EMPTYCODE, "")
	require.ErrorIs(t, err, currency.ErrCurrencyCodeEmpty)

	sharedtestvalues.SkipTestIfCredentialsUnset(t, b)
	result, err := b.GetDepositAddressForCurrency(context.Background(), currency.BTC, "")
	require.NoError(t, err)
	assert.NotNil(t, result)
}

func TestGetAssetsThatCanBeConvertedIntoBNB(t *testing.T) {
	t.Parallel()
	sharedtestvalues.SkipTestIfCredentialsUnset(t, b)
	result, err := b.GetAssetsThatCanBeConvertedIntoBNB(context.Background(), "MINI")
	require.NoError(t, err)
	assert.NotNil(t, result)
}

func TestWithdrawCrypto(t *testing.T) {
	t.Parallel()
	_, err := b.WithdrawCrypto(context.Background(), currency.EMPTYCODE, "123435", "", "address-here", "", "", 100, false)
	require.ErrorIs(t, err, currency.ErrCurrencyCodeEmpty)
	_, err = b.WithdrawCrypto(context.Background(), currency.USDT, "", "", "", "", "", 100, false)
	require.ErrorIs(t, err, errAddressRequired)
	_, err = b.WithdrawCrypto(context.Background(), currency.USDT, "123435", "", "address-here", "123213", "", 0, false)
	require.ErrorIs(t, err, order.ErrAmountBelowMin)

	sharedtestvalues.SkipTestIfCredentialsUnset(t, b, canManipulateRealOrders)
	result, err := b.WithdrawCrypto(context.Background(), currency.USDT, "123435", "", "address", "", "", 100, false)
	require.NoError(t, err)
	assert.NotNil(t, result)
}

func TestDustTransfer(t *testing.T) {
	t.Parallel()
	_, err := b.DustTransfer(context.Background(), []string{}, "SPOT")
	require.ErrorIs(t, err, currency.ErrCurrencyCodeEmpty)

	sharedtestvalues.SkipTestIfCredentialsUnset(t, b, canManipulateRealOrders)
	result, err := b.DustTransfer(context.Background(), []string{"BTC", "USDT"}, "SPOT")
	require.NoError(t, err)
	assert.NotNil(t, result)
}

func TestGetAssetDevidendRecords(t *testing.T) {
	t.Parallel()
	_, err := b.GetAssetDevidendRecords(context.Background(), currency.EMPTYCODE, time.Now().Add(-time.Hour*48), time.Now(), 0)
	require.ErrorIs(t, err, currency.ErrCurrencyCodeEmpty)

	sharedtestvalues.SkipTestIfCredentialsUnset(t, b)
	result, err := b.GetAssetDevidendRecords(context.Background(), currency.BTC, time.Now().Add(-time.Hour*48), time.Now(), 0)
	require.NoError(t, err)
	assert.NotNil(t, result)
}

func TestGetAssetDetail(t *testing.T) {
	t.Parallel()
	sharedtestvalues.SkipTestIfCredentialsUnset(t, b)
	result, err := b.GetAssetDetail(context.Background())
	require.NoError(t, err)
	assert.NotNil(t, result)
}

func TestGetTradeFees(t *testing.T) {
	t.Parallel()
	sharedtestvalues.SkipTestIfCredentialsUnset(t, b)
	result, err := b.GetTradeFees(context.Background(), currency.Pair{Base: currency.BTC, Quote: currency.USDT})
	require.NoError(t, err)
	assert.NotNil(t, result)
}

func TestUserUniversalTransfer(t *testing.T) {
	t.Parallel()
	_, err := b.UserUniversalTransfer(context.Background(), 0, 123.234, currency.BTC, "", "")
	require.ErrorIs(t, err, errTransferTypeRequired)
	_, err = b.UserUniversalTransfer(context.Background(), ttMainUMFuture, 123.234, currency.EMPTYCODE, "", "")
	require.ErrorIs(t, err, currency.ErrCurrencyCodeEmpty)
	_, err = b.UserUniversalTransfer(context.Background(), ttMainUMFuture, 0, currency.BTC, "", "")
	require.ErrorIs(t, err, order.ErrAmountBelowMin)

	sharedtestvalues.SkipTestIfCredentialsUnset(t, b, canManipulateRealOrders)
	result, err := b.UserUniversalTransfer(context.Background(), ttMainUMFuture, 123.234, currency.BTC, "", "")
	require.NoError(t, err)
	assert.NotNil(t, result)
}

func TestGetUserUniversalTransferHistory(t *testing.T) {
	t.Parallel()
	_, err := b.GetUserUniversalTransferHistory(context.Background(), 0, time.Time{}, time.Time{}, 0, 0, "BTC", "USDT")
	require.ErrorIs(t, err, errTransferTypeRequired)
	_, err = b.GetUserUniversalTransferHistory(context.Background(), ttUMFutureMargin, time.Time{}, time.Time{}, 0, 0, "BTC", "USDT")
	require.ErrorIs(t, err, order.ErrAmountBelowMin)

	sharedtestvalues.SkipTestIfCredentialsUnset(t, b)
	result, err := b.GetUserUniversalTransferHistory(context.Background(), ttUMFutureMargin, time.Time{}, time.Time{}, 1, 1234, "BTC", "USDT")
	require.NoError(t, err)
	assert.NotNil(t, result)
}

func TestGetFundingAssets(t *testing.T) {
	t.Parallel()
	sharedtestvalues.SkipTestIfCredentialsUnset(t, b)
	result, err := b.GetFundingAssets(context.Background(), currency.BTC, true)
	require.NoError(t, err)
	assert.NotNil(t, result)
}

func TestGetUserAssets(t *testing.T) {
	t.Parallel()
	sharedtestvalues.SkipTestIfCredentialsUnset(t, b)
	result, err := b.GetUserAssets(context.Background(), currency.BTC, true)
	require.NoError(t, err)
	assert.NotNil(t, result)
}

func TestConvertBUSD(t *testing.T) {
	t.Parallel()
	_, err := b.ConvertBUSD(context.Background(), "", "MAIN", currency.ETH, currency.USD, 1234)
	require.ErrorIs(t, err, errTransactionIDRequired)
	_, err = b.ConvertBUSD(context.Background(), "12321412312", "MAIN", currency.EMPTYCODE, currency.USD, 1234)
	require.ErrorIs(t, err, currency.ErrCurrencyCodeEmpty)
	_, err = b.ConvertBUSD(context.Background(), "12321412312", "MAIN", currency.ETH, currency.USD, 0)
	require.ErrorIs(t, err, order.ErrAmountBelowMin)
	_, err = b.ConvertBUSD(context.Background(), "12321412312", "MAIN", currency.ETH, currency.EMPTYCODE, 1234)
	require.ErrorIs(t, err, currency.ErrCurrencyCodeEmpty)

	sharedtestvalues.SkipTestIfCredentialsUnset(t, b, canManipulateRealOrders)
	result, err := b.ConvertBUSD(context.Background(), "12321412312", "MAIN", currency.ETH, currency.USD, 1234)
	require.NoError(t, err)
	assert.NotNil(t, result)
}

func TestBUSDConvertHistory(t *testing.T) {
	t.Parallel()
	sharedtestvalues.SkipTestIfCredentialsUnset(t, b)
	result, err := b.BUSDConvertHistory(context.Background(), "transaction-id", "233423423", "CARD", currency.BTC, time.Now().Add(-time.Hour*48*10), time.Now(), 0, 20)
	require.NoError(t, err)
	assert.NotNil(t, result)
}

func TestGetCloudMiningPaymentAndRefundHistory(t *testing.T) {
	t.Parallel()
	sharedtestvalues.SkipTestIfCredentialsUnset(t, b)
	result, err := b.GetCloudMiningPaymentAndRefundHistory(context.Background(), "1234", currency.BTC, time.Now().Add(-time.Hour*480), time.Now(), 1232313, 0, 0)
	require.NoError(t, err)
	assert.NotNil(t, result)
}

func TestGetUserAccountInfo(t *testing.T) {
	t.Parallel()
	sharedtestvalues.SkipTestIfCredentialsUnset(t, b)
	result, err := b.GetUserAccountInfo(context.Background())
	require.NoError(t, err)
	assert.NotNil(t, result)
}

func TestGetAPIKeyPermission(t *testing.T) {
	t.Parallel()
	sharedtestvalues.SkipTestIfCredentialsUnset(t, b)
	result, err := b.GetAPIKeyPermission(context.Background())
	require.NoError(t, err)
	assert.NotNil(t, result)
}

func TestGetAutoConvertingStableCoins(t *testing.T) {
	t.Parallel()
	sharedtestvalues.SkipTestIfCredentialsUnset(t, b)
	result, err := b.GetAutoConvertingStableCoins(context.Background())
	require.NoError(t, err)
	assert.NotNil(t, result)
}

func TestSwitchOnOffBUSDAndStableCoinsConversion(t *testing.T) {
	t.Parallel()
	err := b.SwitchOnOffBUSDAndStableCoinsConversion(context.Background(), currency.EMPTYCODE, false)
	require.ErrorIs(t, err, currency.ErrCurrencyCodeEmpty)

	sharedtestvalues.SkipTestIfCredentialsUnset(t, b, canManipulateRealOrders)
	err = b.SwitchOnOffBUSDAndStableCoinsConversion(context.Background(), currency.BTC, false)
	assert.NoError(t, err)
}

func TestOneClickArrivalDepositApply(t *testing.T) {
	t.Parallel()
	sharedtestvalues.SkipTestIfCredentialsUnset(t, b, canManipulateRealOrders)
	result, err := b.OneClickArrivalDepositApply(context.Background(), "", 0, 0, 0)
	require.NoError(t, err)
	assert.NotNil(t, result)
}

<<<<<<< HEAD
func TestGetDepositAddressListWithNetwork(t *testing.T) {
	t.Parallel()
	_, err := b.GetDepositAddressListWithNetwork(context.Background(), currency.EMPTYCODE, "")
	require.ErrorIs(t, err, currency.ErrCurrencyCodeEmpty)
=======
	req := &NewOrderRequest{
		Symbol:      currency.NewPair(currency.LTC, currency.BTC),
		Side:        order.Buy.String(),
		TradeType:   BinanceRequestParamsOrderLimit,
		Price:       0.0025,
		Quantity:    100000,
		TimeInForce: order.GoodTillCancel.String(),
	}
>>>>>>> 7a52b706

	sharedtestvalues.SkipTestIfCredentialsUnset(t, b)
	result, err := b.GetDepositAddressListWithNetwork(context.Background(), currency.BTC, "")
	require.NoError(t, err)
	assert.NotNil(t, result)
}

func TestGetUserWalletBalance(t *testing.T) {
	t.Parallel()
	sharedtestvalues.SkipTestIfCredentialsUnset(t, b)
	result, err := b.GetUserWalletBalance(context.Background(), currency.ETH)
	require.NoError(t, err)
	assert.NotNil(t, result)
}

func TestGetUserDelegationHistory(t *testing.T) {
	t.Parallel()
	_, err := b.GetUserDelegationHistory(context.Background(), "", "Delegate", time.Now().Add(-time.Hour*24*12), time.Now(), currency.BTC, 0, 0)
	require.ErrorIs(t, err, errValidEmailRequired)

	sharedtestvalues.SkipTestIfCredentialsUnset(t, b)
	result, err := b.GetUserDelegationHistory(context.Background(), "someone@thrasher.com", "Delegate", time.Now().Add(-time.Hour*24*12), time.Now(), currency.BTC, 0, 0)
	require.NoError(t, err)
	assert.NotNil(t, result)
}

func TestGetSymbolsDelistScheduleForSpot(t *testing.T) {
	t.Parallel()
	sharedtestvalues.SkipTestIfCredentialsUnset(t, b)
	result, err := b.GetSymbolsDelistScheduleForSpot(context.Background())
	require.NoError(t, err)
	assert.NotNil(t, result)
}

func TestCreateVirtualSubAccount(t *testing.T) {
	t.Parallel()
	sharedtestvalues.SkipTestIfCredentialsUnset(t, b, canManipulateRealOrders)
	result, err := b.CreateVirtualSubAccount(context.Background(), "something-string")
	require.NoError(t, err)
	assert.NotNil(t, result)
}

func TestGetSubAccountList(t *testing.T) {
	t.Parallel()
	sharedtestvalues.SkipTestIfCredentialsUnset(t, b)
	result, err := b.GetSubAccountList(context.Background(), "testsub@gmail.com", false, 0, 10)
	require.NoError(t, err)
	assert.NotNil(t, result)
}

func TestGetSubAccountSpotAssetTransferHistory(t *testing.T) {
	t.Parallel()
	sharedtestvalues.SkipTestIfCredentialsUnset(t, b)
	result, err := b.GetSubAccountSpotAssetTransferHistory(context.Background(), "", "", time.Time{}, time.Now(), 0, 10)
	require.NoError(t, err)
	assert.NotNil(t, result)
}

func TestGetSubAccountFuturesAssetTransferHistory(t *testing.T) {
	t.Parallel()
	_, err := b.GetSubAccountFuturesAssetTransferHistory(context.Background(), "", time.Time{}, time.Now(), 2, 0, 0)
	require.ErrorIs(t, err, errValidEmailRequired)
	_, err = b.GetSubAccountFuturesAssetTransferHistory(context.Background(), "someone@gmail.com", time.Time{}, time.Now(), 0, 0, 0)
	require.ErrorIs(t, err, errInvalidFuturesType)

	sharedtestvalues.SkipTestIfCredentialsUnset(t, b)
	result, err := b.GetSubAccountFuturesAssetTransferHistory(context.Background(), "someone@gmail.com", time.Time{}, time.Now(), 2, 0, 0)
	require.NoError(t, err)
	assert.NotNil(t, result)
}

func TestSubAccountFuturesAssetTransfer(t *testing.T) {
	t.Parallel()
	_, err := b.SubAccountFuturesAssetTransfer(context.Background(), "from_someone", "to_someont@thrasher.io", 1, currency.USDT, 0.1)
	require.ErrorIs(t, err, errValidEmailRequired)
	_, err = b.SubAccountFuturesAssetTransfer(context.Background(), "from_someone@thrasher.io", "to_someont", 1, currency.USDT, 0.1)
	require.ErrorIs(t, err, errValidEmailRequired)
	_, err = b.SubAccountFuturesAssetTransfer(context.Background(), "from_someone@thrasher.io", "to_someont@thrasher.io", -1, currency.USDT, 0.1)
	require.ErrorIs(t, err, errInvalidFuturesType)
	_, err = b.SubAccountFuturesAssetTransfer(context.Background(), "from_someone@thrasher.io", "to_someont@thrasher.io", 1, currency.EMPTYCODE, 0.1)
	require.ErrorIs(t, err, currency.ErrCurrencyCodeEmpty)

	sharedtestvalues.SkipTestIfCredentialsUnset(t, b, canManipulateRealOrders)
	result, err := b.SubAccountFuturesAssetTransfer(context.Background(), "from_someone@thrasher.io", "to_someont@thrasher.io", 1, currency.USDT, 0.1)
	require.NoError(t, err)
	assert.NotNil(t, result)
}

func TestGetSubAccountAssets(t *testing.T) {
	t.Parallel()
	_, err := b.GetSubAccountAssets(context.Background(), "email_address")
	require.ErrorIs(t, err, errValidEmailRequired)

	sharedtestvalues.SkipTestIfCredentialsUnset(t, b)
	result, err := b.GetSubAccountAssets(context.Background(), "email_address@mail.com")
	require.NoError(t, err)
	assert.NotNil(t, result)
}

func TestGetManagedSubAccountList(t *testing.T) {
	t.Parallel()
	sharedtestvalues.SkipTestIfCredentialsUnset(t, b)
	result, err := b.GetManagedSubAccountList(context.Background(), "address@gmail.com", 0, 10)
	require.NoError(t, err)
	assert.NotNil(t, result)
}

func TestGetSubAccountTransactionStatistics(t *testing.T) {
	t.Parallel()
	_, err := b.GetSubAccountTransactionStatistics(context.Background(), "addressio")
	require.ErrorIs(t, err, errValidEmailRequired)

	sharedtestvalues.SkipTestIfCredentialsUnset(t, b)
	result, err := b.GetSubAccountTransactionStatistics(context.Background(), "address@thrasher.io")
	require.NoError(t, err)
	assert.NotNil(t, result)
}

func TestGetManagedSubAccountDepositAddress(t *testing.T) {
	t.Parallel()
	_, err := b.GetManagedSubAccountDepositAddress(context.Background(), currency.ETH, "destination", "")
	require.ErrorIs(t, err, errValidEmailRequired)
	_, err = b.GetManagedSubAccountDepositAddress(context.Background(), currency.EMPTYCODE, "destination@thrasher.io", "")
	require.ErrorIs(t, err, currency.ErrCurrencyCodeEmpty)

	sharedtestvalues.SkipTestIfCredentialsUnset(t, b)
	result, err := b.GetManagedSubAccountDepositAddress(context.Background(), currency.ETH, "destination@thrasher.io", "")
	require.NoError(t, err)
	assert.NotNil(t, result)
}

func TestEnableOptionsForSubAccount(t *testing.T) {
	t.Parallel()
	_, err := b.EnableOptionsForSubAccount(context.Background(), "")
	require.ErrorIs(t, err, errValidEmailRequired)

	sharedtestvalues.SkipTestIfCredentialsUnset(t, b, canManipulateRealOrders)
	result, err := b.EnableOptionsForSubAccount(context.Background(), "address@mail.com")
	require.NoError(t, err)
	assert.NotNil(t, result)
}

func TestGetManagedSubAccountTransferLog(t *testing.T) {
	t.Parallel()
	_, err := b.GetManagedSubAccountTransferLog(context.Background(), time.Now().Add(-time.Hour*24*30), time.Now().Add(-time.Hour*24*50), 1, 10, "", "MARGIN")
	require.ErrorIs(t, err, common.ErrStartAfterEnd)
	_, err = b.GetManagedSubAccountTransferLog(context.Background(), time.Now().Add(-time.Hour*24*50), time.Now().Add(-time.Hour*24*30), -1, 10, "", "MARGIN")
	require.ErrorIs(t, err, errPageNumberRequired)
	_, err = b.GetManagedSubAccountTransferLog(context.Background(), time.Now().Add(-time.Hour*24*50), time.Now().Add(-time.Hour*24*30), 1, -1, "", "MARGIN")
	require.ErrorIs(t, err, errLimitNumberRequired)

	sharedtestvalues.SkipTestIfCredentialsUnset(t, b)
	result, err := b.GetManagedSubAccountTransferLog(context.Background(), time.Now().Add(-time.Hour*24*50), time.Now().Add(-time.Hour*24*30), 1, 10, "", "MARGIN")
	require.NoError(t, err)
	assert.NotNil(t, result)
}

func TestGetSubAccountSpotAssetsSummary(t *testing.T) {
	t.Parallel()
	sharedtestvalues.SkipTestIfCredentialsUnset(t, b)
	result, err := b.GetSubAccountSpotAssetsSummary(context.Background(), "the_address@thrasher.io", 0, 10)
	require.NoError(t, err)
	assert.NotNil(t, result)
}

func TestGetSubAccountDepositAddress(t *testing.T) {
	t.Parallel()
	_, err := b.GetSubAccountDepositAddress(context.Background(), "", "BTC", "", 0.1)
	require.ErrorIs(t, err, errValidEmailRequired)
	_, err = b.GetSubAccountDepositAddress(context.Background(), "the_address@thrasher.io", "", "", 0.1)
	require.ErrorIs(t, err, currency.ErrCurrencyCodeEmpty)

	sharedtestvalues.SkipTestIfCredentialsUnset(t, b)
	result, err := b.GetSubAccountDepositAddress(context.Background(), "the_address@thrasher.io", "BTC", "", 0.1)
	require.NoError(t, err)
	assert.NotNil(t, result)
}

func TestGetSubAccountDepositHistory(t *testing.T) {
	t.Parallel()
	_, err := b.GetSubAccountDepositHistory(context.Background(), "someoneio", "BTC", time.Time{}, time.Now(), 0, 0, 10)
	require.ErrorIs(t, err, errValidEmailRequired)

	sharedtestvalues.SkipTestIfCredentialsUnset(t, b)
	result, err := b.GetSubAccountDepositHistory(context.Background(), "someone@thrasher.io", "BTC", time.Time{}, time.Now(), 0, 0, 10)
	require.NoError(t, err)
	assert.NotNil(t, result)
}

func TestGetSubAccountStatusOnMarginFutures(t *testing.T) {
	t.Parallel()
	sharedtestvalues.SkipTestIfCredentialsUnset(t, b)
	result, err := b.GetSubAccountStatusOnMarginFutures(context.Background(), "myemail@mail.com")
	require.NoError(t, err)
	assert.NotNil(t, result)
}

func TestEnableMarginForSubAccount(t *testing.T) {
	t.Parallel()
	_, err := b.EnableMarginForSubAccount(context.Background(), "sampleemaicom")
	require.ErrorIs(t, err, errValidEmailRequired)

	sharedtestvalues.SkipTestIfCredentialsUnset(t, b, canManipulateRealOrders)
	result, err := b.EnableMarginForSubAccount(context.Background(), "sampleemail@email.com")
	require.NoError(t, err)
	assert.NotNil(t, result)
}

func TestGetDetailOnSubAccountMarginAccount(t *testing.T) {
	t.Parallel()
	_, err := b.GetDetailOnSubAccountMarginAccount(context.Background(), "com")
	require.ErrorIs(t, err, errValidEmailRequired)

	sharedtestvalues.SkipTestIfCredentialsUnset(t, b)
	result, err := b.GetDetailOnSubAccountMarginAccount(context.Background(), "test@gmail.com")
	require.NoError(t, err)
	assert.NotNil(t, result)
}

func TestGetSummaryOfSubAccountMarginAccount(t *testing.T) {
	t.Parallel()
	sharedtestvalues.SkipTestIfCredentialsUnset(t, b)
	result, err := b.GetSummaryOfSubAccountMarginAccount(context.Background())
	require.NoError(t, err)
	assert.NotNil(t, result)
}

func TestEnableFuturesSubAccount(t *testing.T) {
	t.Parallel()
	_, err := b.EnableFuturesSubAccount(context.Background(), "address")
	require.ErrorIs(t, err, errValidEmailRequired)

	sharedtestvalues.SkipTestIfCredentialsUnset(t, b, canManipulateRealOrders)
	result, err := b.EnableFuturesSubAccount(context.Background(), "address@gmail.com")
	require.NoError(t, err)
	assert.NotNil(t, result)
}

func TestGetDetailSubAccountFuturesAccount(t *testing.T) {
	t.Parallel()
	_, err := b.GetDetailSubAccountFuturesAccount(context.Background(), "address")
	require.ErrorIs(t, err, errValidEmailRequired)

	sharedtestvalues.SkipTestIfCredentialsUnset(t, b)
	result, err := b.GetDetailSubAccountFuturesAccount(context.Background(), "address@gmail.com")
	require.NoError(t, err)
	assert.NotNil(t, result)
}

func TestGetSummaryOfSubAccountFuturesAccount(t *testing.T) {
	t.Parallel()
	sharedtestvalues.SkipTestIfCredentialsUnset(t, b, canManipulateRealOrders)
	result, err := b.GetSummaryOfSubAccountFuturesAccount(context.Background())
	require.NoError(t, err)
	assert.NotNil(t, result)
}

func TestGetV1FuturesPositionRiskSubAccount(t *testing.T) {
	t.Parallel()
	_, err := b.GetV1FuturesPositionRiskSubAccount(context.Background(), "address")
	require.ErrorIs(t, err, errValidEmailRequired)

	sharedtestvalues.SkipTestIfCredentialsUnset(t, b)
	result, err := b.GetV1FuturesPositionRiskSubAccount(context.Background(), "address@mail.com")
	require.NoError(t, err)
	assert.NotNil(t, result)
}
func TestGetFuturesPositionRiskSubAccount(t *testing.T) {
	t.Parallel()
	_, err := b.GetV2FuturesPositionRiskSubAccount(context.Background(), "address", 1)
	require.ErrorIs(t, err, errValidEmailRequired)
	_, err = b.GetV2FuturesPositionRiskSubAccount(context.Background(), "address@mail.com", -1)
	require.ErrorIs(t, err, errInvalidFuturesType)

	sharedtestvalues.SkipTestIfCredentialsUnset(t, b)
	result, err := b.GetV2FuturesPositionRiskSubAccount(context.Background(), "address@mail.com", 1)
	require.NoError(t, err)
	assert.NotNil(t, result)
}

func TestEnableLeverageTokenForSubAccount(t *testing.T) {
	t.Parallel()
	_, err := b.EnableLeverageTokenForSubAccount(context.Background(), "email-address", false)
	require.ErrorIs(t, err, errValidEmailRequired)

	sharedtestvalues.SkipTestIfCredentialsUnset(t, b, canManipulateRealOrders)
	result, err := b.EnableLeverageTokenForSubAccount(context.Background(), "someone@thrasher.io", false)
	require.NoError(t, err)
	assert.NotNil(t, result)
}

func TestGetIPRestrictionForSubAccountAPIKey(t *testing.T) {
	t.Parallel()
	_, err := b.GetIPRestrictionForSubAccountAPIKeyV2(context.Background(), "emailaddress", apiKey)
	require.ErrorIs(t, err, errValidEmailRequired)
	_, err = b.GetIPRestrictionForSubAccountAPIKeyV2(context.Background(), "emailaddress@thrasher.io", "")
	require.ErrorIs(t, err, errEmptySubAccountAPIKey)

	sharedtestvalues.SkipTestIfCredentialsUnset(t, b)
	result, err := b.GetIPRestrictionForSubAccountAPIKeyV2(context.Background(), "emailaddress@thrasher.io", apiKey)
	require.NoError(t, err)
	assert.NotNil(t, result)
}

func TestDeleteIPListForSubAccountAPIKey(t *testing.T) {
	t.Parallel()
	_, err := b.DeleteIPListForSubAccountAPIKey(context.Background(), "emailaddress", apiKey, "196.168.4.1")
	require.ErrorIs(t, err, errValidEmailRequired)
	_, err = b.DeleteIPListForSubAccountAPIKey(context.Background(), "emailaddress@thrasher.io", "", "196.168.4.1")
	require.ErrorIs(t, err, errEmptySubAccountAPIKey)

	sharedtestvalues.SkipTestIfCredentialsUnset(t, b, canManipulateRealOrders)
	result, err := b.DeleteIPListForSubAccountAPIKey(context.Background(), "emailaddress@thrasher.io", apiKey, "196.168.4.1")
	require.NoError(t, err)
	assert.NotNil(t, result)
}

func TestAddIPRestrictionForSubAccountAPIkey(t *testing.T) {
	t.Parallel()
	_, err := b.AddIPRestrictionForSubAccountAPIkey(context.Background(), "addressthrasher", apiKey, "", true)
	require.ErrorIs(t, err, errValidEmailRequired)
	_, err = b.AddIPRestrictionForSubAccountAPIkey(context.Background(), "address@thrasher.io", "", "", true)
	require.ErrorIs(t, err, errEmptySubAccountAPIKey)

	sharedtestvalues.SkipTestIfCredentialsUnset(t, b, canManipulateRealOrders)
	result, err := b.AddIPRestrictionForSubAccountAPIkey(context.Background(), "address@thrasher.io", apiKey, "", true)
	require.NoError(t, err)
	assert.NotNil(t, result)
}

func TestDepositAssetsIntoTheManagedSubAccount(t *testing.T) {
	t.Parallel()
	_, err := b.DepositAssetsIntoTheManagedSubAccount(context.Background(), "toemail", currency.BTC, 0.0001)
	require.ErrorIs(t, err, errValidEmailRequired)
	_, err = b.DepositAssetsIntoTheManagedSubAccount(context.Background(), "toemail@mail.com", currency.EMPTYCODE, 0.0001)
	require.ErrorIs(t, err, currency.ErrCurrencyCodeEmpty)
	_, err = b.DepositAssetsIntoTheManagedSubAccount(context.Background(), "toemail@mail.com", currency.BTC, 0)
	require.ErrorIs(t, err, order.ErrAmountBelowMin)

	sharedtestvalues.SkipTestIfCredentialsUnset(t, b, canManipulateRealOrders)
	result, err := b.DepositAssetsIntoTheManagedSubAccount(context.Background(), "toemail@mail.com", currency.BTC, 0.0001)
	require.NoError(t, err)
	assert.NotNil(t, result)
}

func TestGetManagedSubAccountAssetsDetails(t *testing.T) {
	t.Parallel()
	_, err := b.GetManagedSubAccountAssetsDetails(context.Background(), "emailaddress")
	require.ErrorIs(t, err, errValidEmailRequired)

	sharedtestvalues.SkipTestIfCredentialsUnset(t, b, canManipulateRealOrders)
	result, err := b.GetManagedSubAccountAssetsDetails(context.Background(), "emailaddress@thrashser.io")
	require.NoError(t, err)
	assert.NotNil(t, result)
}

func TestWithdrawAssetsFromManagedSubAccount(t *testing.T) {
	t.Parallel()
	_, err := b.WithdrawAssetsFromManagedSubAccount(context.Background(), "source", currency.BTC, 0.0000001, time.Now().Add(-time.Hour*24*50))
	require.ErrorIs(t, err, errValidEmailRequired)
	_, err = b.WithdrawAssetsFromManagedSubAccount(context.Background(), "source@email.com", currency.EMPTYCODE, 0.0000001, time.Now().Add(-time.Hour*24*50))
	require.ErrorIs(t, err, currency.ErrCurrencyCodeEmpty)
	_, err = b.WithdrawAssetsFromManagedSubAccount(context.Background(), "source@email.com", currency.BTC, 0, time.Now().Add(-time.Hour*24*50))
	require.ErrorIs(t, err, order.ErrAmountBelowMin)

	sharedtestvalues.SkipTestIfCredentialsUnset(t, b, canManipulateRealOrders)
	result, err := b.WithdrawAssetsFromManagedSubAccount(context.Background(), "source@email.com", currency.BTC, 0.0000001, time.Now().Add(-time.Hour*24*50))
	require.NoError(t, err)
	assert.NotNil(t, result)
}

func TestGetManagedSubAccountSnapshot(t *testing.T) {
	t.Parallel()
	_, err := b.GetManagedSubAccountSnapshot(context.Background(), "address", "SPOT", time.Time{}, time.Now(), 10)
	require.ErrorIs(t, err, errValidEmailRequired)
	_, err = b.GetManagedSubAccountSnapshot(context.Background(), "address@thrasher.io", "", time.Time{}, time.Now(), 10)
	require.ErrorIs(t, err, asset.ErrInvalidAsset)

	sharedtestvalues.SkipTestIfCredentialsUnset(t, b)
	result, err := b.GetManagedSubAccountSnapshot(context.Background(), "address@thrasher.io", "SPOT", time.Time{}, time.Now(), 10)
	require.NoError(t, err)
	assert.NotNil(t, result)
}

func TestGetManagedSubAccountTransferLogForInvestorMasterAccount(t *testing.T) {
	t.Parallel()
	_, err := b.GetManagedSubAccountTransferLogForInvestorMasterAccount(context.Background(), "address.com", "TO", "SPOT", time.Now().Add(-time.Hour*24*50), time.Now().Add(-time.Hour*24*20), 1, 10)
	require.ErrorIs(t, err, errValidEmailRequired)

	_, err = b.GetManagedSubAccountTransferLogForInvestorMasterAccount(context.Background(), "address@gmail.com", "TO", "SPOT", time.Now().Add(-time.Hour*24*50), time.Now().Add(-time.Hour*24*20), -1, 10)
	require.ErrorIs(t, err, errPageNumberRequired)

	_, err = b.GetManagedSubAccountTransferLogForInvestorMasterAccount(context.Background(), "address@gmail.com", "TO", "SPOT", time.Now().Add(-time.Hour*24*50), time.Now().Add(-time.Hour*24*20), 1, 0)
	require.ErrorIs(t, err, errLimitNumberRequired)

	sharedtestvalues.SkipTestIfCredentialsUnset(t, b)
	result, err := b.GetManagedSubAccountTransferLogForInvestorMasterAccount(context.Background(), "address@gmail.com", "TO", "SPOT", time.Now().Add(-time.Hour*24*50), time.Now().Add(-time.Hour*24*20), 1, 10)
	require.NoError(t, err)
	assert.NotNil(t, result)
}

func TestGetManagedSubAccountTransferLogForTradingTeam(t *testing.T) {
	t.Parallel()
	_, err := b.GetManagedSubAccountTransferLogForTradingTeam(context.Background(), "address", "FROM", "ISOLATED_MARGIN", time.Now().Add(-time.Hour*24*50), time.Now().Add(-time.Hour*24*20), 1, 10)
	require.ErrorIs(t, err, errValidEmailRequired)
	_, err = b.GetManagedSubAccountTransferLogForTradingTeam(context.Background(), "address@gmail.com", "FROM", "ISOLATED_MARGIN", time.Now().Add(-time.Hour*24*50), time.Now().Add(-time.Hour*24*20), -1, 10)
	require.ErrorIs(t, err, errPageNumberRequired)
	_, err = b.GetManagedSubAccountTransferLogForTradingTeam(context.Background(), "address@gmail.com", "FROM", "ISOLATED_MARGIN", time.Now().Add(-time.Hour*24*50), time.Now().Add(-time.Hour*24*20), 1, 0)
	require.ErrorIs(t, err, errLimitNumberRequired)

	sharedtestvalues.SkipTestIfCredentialsUnset(t, b)
	result, err := b.GetManagedSubAccountTransferLogForTradingTeam(context.Background(), "address@gmail.com", "FROM", "ISOLATED_MARGIN", time.Now().Add(-time.Hour*24*50), time.Now().Add(-time.Hour*24*20), 1, 10)
	require.NoError(t, err)
	assert.NotNil(t, result)
}

func TestGetManagedSubAccountFutureesAssetDetails(t *testing.T) {
	t.Parallel()
	_, err := b.GetManagedSubAccountFutureesAssetDetails(context.Background(), "address")
	require.ErrorIs(t, err, errValidEmailRequired)

	sharedtestvalues.SkipTestIfCredentialsUnset(t, b)
	result, err := b.GetManagedSubAccountFutureesAssetDetails(context.Background(), "address@email.com")
	require.NoError(t, err)
	assert.NotNil(t, result)
}

func TestGetManagedSubAccountMarginAssetDetails(t *testing.T) {
	t.Parallel()
	_, err := b.GetManagedSubAccountMarginAssetDetails(context.Background(), "address")
	require.ErrorIs(t, err, errValidEmailRequired)

	sharedtestvalues.SkipTestIfCredentialsUnset(t, b)
	result, err := b.GetManagedSubAccountMarginAssetDetails(context.Background(), "address@gmail.com")
	require.NoError(t, err)
	assert.NotNil(t, result)
}

func TestFuturesTransferSubAccount(t *testing.T) {
	t.Parallel()
	_, err := b.FuturesTransferSubAccount(context.Background(), "someone.com", currency.BTC, 1.1, 1)
	require.ErrorIs(t, err, errValidEmailRequired)

	_, err = b.FuturesTransferSubAccount(context.Background(), "someone@mail.com", currency.EMPTYCODE, 1.1, 1)
	require.ErrorIs(t, err, currency.ErrCurrencyCodeEmpty)

	_, err = b.FuturesTransferSubAccount(context.Background(), "someone@mail.com", currency.BTC, 0, 1)
	require.ErrorIs(t, err, order.ErrAmountBelowMin)

	_, err = b.FuturesTransferSubAccount(context.Background(), "someone@mail.com", currency.BTC, 1.1, 0)
	require.ErrorIs(t, err, errTransferTypeRequired)

	sharedtestvalues.SkipTestIfCredentialsUnset(t, b, canManipulateRealOrders)
	result, err := b.FuturesTransferSubAccount(context.Background(), "someone@mail.com", currency.BTC, 1.1, 1)
	require.NoError(t, err)
	assert.NotNil(t, result)
}

func TestMarginTransferForSubAccount(t *testing.T) {
	t.Parallel()
	_, err := b.MarginTransferForSubAccount(context.Background(), "someone", currency.BTC, 1.1, 1)
	require.ErrorIs(t, err, errValidEmailRequired)
	_, err = b.MarginTransferForSubAccount(context.Background(), "someone@mail.com", currency.EMPTYCODE, 1.1, 1)
	require.ErrorIs(t, err, currency.ErrCurrencyCodeEmpty)
	_, err = b.MarginTransferForSubAccount(context.Background(), "someone@mail.com", currency.BTC, 0, 1)
	require.ErrorIs(t, err, order.ErrAmountBelowMin)
	_, err = b.MarginTransferForSubAccount(context.Background(), "someone@mail.com", currency.BTC, 1.1, -1)
	require.ErrorIs(t, err, errTransferTypeRequired)

	sharedtestvalues.SkipTestIfCredentialsUnset(t, b, canManipulateRealOrders)
	result, err := b.MarginTransferForSubAccount(context.Background(), "someone@mail.com", currency.BTC, 1.1, 1)
	require.NoError(t, err)
	assert.NotNil(t, result)
}

func TestGetSubAccountAssetsV3(t *testing.T) {
	t.Parallel()
	_, err := b.GetSubAccountAssetsV3(context.Background(), "")
	require.ErrorIs(t, err, errValidEmailRequired)

	sharedtestvalues.SkipTestIfCredentialsUnset(t, b)
	result, err := b.GetSubAccountAssetsV3(context.Background(), "someone@thrasher.io")
	require.NoError(t, err)
	assert.NotNil(t, result)
}

func TestTransferToSubAccountOfSameMaster(t *testing.T) {
	t.Parallel()
	_, err := b.TransferToSubAccountOfSameMaster(context.Background(), "thrasher", currency.ETH, 10)
	require.ErrorIs(t, err, errValidEmailRequired)
	_, err = b.TransferToSubAccountOfSameMaster(context.Background(), "toEmail@thrasher.io", currency.EMPTYCODE, 10)
	require.ErrorIs(t, err, currency.ErrCurrencyCodeEmpty)
	_, err = b.TransferToSubAccountOfSameMaster(context.Background(), "toEmail@thrasher.io", currency.ETH, 0)
	require.ErrorIs(t, err, order.ErrAmountBelowMin)

	sharedtestvalues.SkipTestIfCredentialsUnset(t, b, canManipulateRealOrders)
	result, err := b.TransferToSubAccountOfSameMaster(context.Background(), "toEmail@thrasher.io", currency.ETH, 10)
	require.NoError(t, err)
	assert.NotNil(t, result)
}

func TestFromSubAccountTransferToMaster(t *testing.T) {
	t.Parallel()
	_, err := b.FromSubAccountTransferToMaster(context.Background(), currency.EMPTYCODE, 0.1)
	require.ErrorIs(t, err, currency.ErrCurrencyCodeEmpty)
	_, err = b.FromSubAccountTransferToMaster(context.Background(), currency.LTC, 0)
	require.ErrorIs(t, err, order.ErrAmountBelowMin)

	sharedtestvalues.SkipTestIfCredentialsUnset(t, b, canManipulateRealOrders)
	result, err := b.FromSubAccountTransferToMaster(context.Background(), currency.LTC, 0.1)
	require.NoError(t, err)
	assert.NotNil(t, result)
}

func TestSubAccountTransferHistory(t *testing.T) {
	t.Parallel()
	sharedtestvalues.SkipTestIfCredentialsUnset(t, b, canManipulateRealOrders)
	result, err := b.SubAccountTransferHistory(context.Background(), currency.BTC, 1, 10, time.Time{}, time.Now())
	require.NoError(t, err)
	assert.NotNil(t, result)
}

func TestSubAccountTransferHistoryForSubAccount(t *testing.T) {
	t.Parallel()
	sharedtestvalues.SkipTestIfCredentialsUnset(t, b, canManipulateRealOrders)
	result, err := b.SubAccountTransferHistoryForSubAccount(context.Background(), currency.LTC, 2, 0, time.Time{}, time.Now(), true)
	require.NoError(t, err)
	assert.NotNil(t, result)
}

func TestUniversalTransferForMasterAccount(t *testing.T) {
	t.Parallel()
	_, err := b.UniversalTransferForMasterAccount(context.Background(), &UniversalTransferParams{})
	require.ErrorIs(t, err, common.ErrEmptyParams)

	arg := &UniversalTransferParams{
		ClientTransactionID: "transaction-id",
	}
	_, err = b.UniversalTransferForMasterAccount(context.Background(), arg)
	require.ErrorIs(t, err, errInvalidAccountType)

	arg.ToAccountType = "SPOT"
	_, err = b.UniversalTransferForMasterAccount(context.Background(), arg)
	require.ErrorIs(t, err, errInvalidAccountType)

	arg.FromAccountType = "ISOLATED_MARGIN"
	_, err = b.UniversalTransferForMasterAccount(context.Background(), arg)
	require.ErrorIs(t, err, currency.ErrCurrencyCodeEmpty)

	arg.Asset = currency.BTC
	_, err = b.UniversalTransferForMasterAccount(context.Background(), arg)
	require.ErrorIs(t, err, order.ErrAmountBelowMin)

	sharedtestvalues.SkipTestIfCredentialsUnset(t, b, canManipulateRealOrders)
	result, err := b.UniversalTransferForMasterAccount(context.Background(), &UniversalTransferParams{
		FromEmail:           "source@thrasher.io",
		ToEmail:             "destination@thrasher.io",
		FromAccountType:     "ISOLATED_MARGIN",
		ToAccountType:       "SPOT",
		ClientTransactionID: "transaction-id",
		Symbol:              "",
		Asset:               currency.BTC,
		Amount:              0.0003,
	})
	require.NoError(t, err)
	assert.NotNil(t, result)
}

func TestGetUniversalTransferHistoryForMasterAccount(t *testing.T) {
	t.Parallel()
	sharedtestvalues.SkipTestIfCredentialsUnset(t, b)
	result, err := b.GetUniversalTransferHistoryForMasterAccount(context.Background(), "", "", "", time.Time{}, time.Now(), 0, 10)
	require.NoError(t, err)
	assert.NotNil(t, result)
}

func TestGetDetailOnSubAccountsFuturesAccountV2(t *testing.T) {
	t.Parallel()
	_, err := b.GetDetailOnSubAccountsFuturesAccountV2(context.Background(), "thrasher", 1)
	require.ErrorIs(t, err, errValidEmailRequired)
	_, err = b.GetDetailOnSubAccountsFuturesAccountV2(context.Background(), "address@thrasher.io", 0)
	require.ErrorIs(t, err, errInvalidFuturesType)

	sharedtestvalues.SkipTestIfCredentialsUnset(t, b)
	result, err := b.GetDetailOnSubAccountsFuturesAccountV2(context.Background(), "address@thrasher.io", 1)
	require.NoError(t, err)
	assert.NotNil(t, result)
}

func TestGetSummaryOfSubAccountsFuturesAccountV2(t *testing.T) {
	t.Parallel()
	_, err := b.GetSummaryOfSubAccountsFuturesAccountV2(context.Background(), 0, 0, 10)
	require.ErrorIs(t, err, errInvalidFuturesType)

	sharedtestvalues.SkipTestIfCredentialsUnset(t, b)
	result, err := b.GetSummaryOfSubAccountsFuturesAccountV2(context.Background(), 1, 0, 10)
	require.NoError(t, err)
	assert.NotNil(t, result)
}

func TestQueryOrder(t *testing.T) {
	t.Parallel()
	sharedtestvalues.SkipTestIfCredentialsUnset(t, b)
	_, err := b.QueryOrder(context.Background(), currency.NewPair(currency.BTC, currency.USDT), "", 1337)
	require.False(t, sharedtestvalues.AreAPICredentialsSet(b) && err != nil, err)
	require.False(t, !sharedtestvalues.AreAPICredentialsSet(b) && err == nil && !mockTests, "expecting an error when no keys are set")
	assert.False(t, mockTests && err != nil, err)
}

func TestCancelExistingOrderAndSendNewOrder(t *testing.T) {
	t.Parallel()
	_, err := b.CancelExistingOrderAndSendNewOrder(context.Background(), &CancelReplaceOrderParams{})
	require.ErrorIs(t, err, common.ErrEmptyParams)

	arg := &CancelReplaceOrderParams{
		TimeInForce: "GTC",
	}
	_, err = b.CancelExistingOrderAndSendNewOrder(context.Background(), arg)
	require.ErrorIs(t, err, currency.ErrSymbolStringEmpty)

	arg.Symbol = "BTCUSDT"
	_, err = b.CancelExistingOrderAndSendNewOrder(context.Background(), arg)
	require.ErrorIs(t, err, order.ErrSideIsInvalid)

	arg.Side = "BUY"
	_, err = b.CancelExistingOrderAndSendNewOrder(context.Background(), arg)
	require.ErrorIs(t, err, order.ErrTypeIsInvalid)

	arg.OrderType = order.Limit.String()
	_, err = b.CancelExistingOrderAndSendNewOrder(context.Background(), arg)
	require.ErrorIs(t, err, errCancelReplaceModeRequired)

	sharedtestvalues.SkipTestIfCredentialsUnset(t, b, canManipulateRealOrders)
	result, err := b.CancelExistingOrderAndSendNewOrder(context.Background(), &CancelReplaceOrderParams{
		Symbol:            "BTCUSDT",
		Side:              "BUY",
		OrderType:         order.Limit.String(),
		CancelReplaceMode: "STOP_ON_FAILURE",
	})
	require.NoError(t, err)
	assert.NotNil(t, result)
}

func TestOpenOrders(t *testing.T) {
	t.Parallel()
	sharedtestvalues.SkipTestIfCredentialsUnset(t, b)
	result, err := b.OpenOrders(context.Background(), currency.EMPTYPAIR)
	assert.NoError(t, err)
	assert.NotNil(t, result)
	p := currency.NewPair(currency.BTC, currency.USDT)
	result, err = b.OpenOrders(context.Background(), p)
	require.NoError(t, err)
	assert.NotNil(t, result)
}

func TestCancelAllOpenOrderOnSymbol(t *testing.T) {
	t.Parallel()
	_, err := b.CancelAllOpenOrderOnSymbol(context.Background(), "")
	require.ErrorIs(t, err, currency.ErrSymbolStringEmpty)

	sharedtestvalues.SkipTestIfCredentialsUnset(t, b, canManipulateRealOrders)
	result, err := b.CancelAllOpenOrderOnSymbol(context.Background(), "BTCUSDT")
	require.NoError(t, err)
	assert.NotNil(t, result)
}

func TestAllOrders(t *testing.T) {
	t.Parallel()
	sharedtestvalues.SkipTestIfCredentialsUnset(t, b)
	_, err := b.AllOrders(context.Background(), currency.NewPair(currency.BTC, currency.USDT), "", "")
	require.False(t, sharedtestvalues.AreAPICredentialsSet(b) && err != nil, err)
	require.False(t, !sharedtestvalues.AreAPICredentialsSet(b) && err == nil && !mockTests, "expecting an error when no keys are set")
	assert.False(t, mockTests && err != nil, err)
}

func TestNewOCOOrder(t *testing.T) {
	t.Parallel()
	_, err := b.NewOCOOrder(context.Background(), &OCOOrderParam{})
	require.ErrorIs(t, err, common.ErrEmptyParams)

	arg := &OCOOrderParam{
		TrailingDelta: 1,
	}
	_, err = b.NewOCOOrder(context.Background(), arg)
	require.ErrorIs(t, err, currency.ErrCurrencyCodeEmpty)

	arg.Symbol = currency.NewPair(currency.BTC, currency.USDT)
	_, err = b.NewOCOOrder(context.Background(), arg)
	require.ErrorIs(t, err, order.ErrSideIsInvalid)

	arg.Side = "Buy"
	_, err = b.NewOCOOrder(context.Background(), arg)
	require.ErrorIs(t, err, order.ErrAmountBelowMin)

	arg.Amount = 0.1
	_, err = b.NewOCOOrder(context.Background(), arg)
	require.ErrorIs(t, err, order.ErrPriceBelowMin)

	arg.Price = 0.001
	_, err = b.NewOCOOrder(context.Background(), arg)
	require.ErrorIs(t, err, order.ErrPriceBelowMin)

	sharedtestvalues.SkipTestIfCredentialsUnset(t, b, canManipulateRealOrders)
	result, err := b.NewOCOOrder(context.Background(), &OCOOrderParam{
		Symbol:             currency.NewPair(currency.BTC, currency.USDT),
		ListClientOrderID:  "1231231231231",
		Side:               "Buy",
		Amount:             0.1,
		LimitClientOrderID: "3423423",
		Price:              0.001,
		StopPrice:          1234.21,
	})
	require.NoError(t, err)
	assert.NotNil(t, result)
}

func TestCancelOCOOrderList(t *testing.T) {
	t.Parallel()
	_, err := b.CancelOCOOrder(context.Background(), "", "", "newderID", "")
	require.ErrorIs(t, err, currency.ErrSymbolStringEmpty)
	_, err = b.CancelOCOOrder(context.Background(), "LTCBTC", "", "", "")
	require.ErrorIs(t, err, order.ErrOrderIDNotSet)

	sharedtestvalues.SkipTestIfCredentialsUnset(t, b, canManipulateRealOrders)
	result, err := b.CancelOCOOrder(context.Background(), "LTCBTC", "", "newderID", "")
	require.NoError(t, err)
	assert.NotNil(t, result)
}

func TestGetOCOOrders(t *testing.T) {
	t.Parallel()
	_, err := b.GetOCOOrders(context.Background(), "", "")
	require.ErrorIs(t, err, order.ErrOrderIDNotSet)

	sharedtestvalues.SkipTestIfCredentialsUnset(t, b)
	result, err := b.GetOCOOrders(context.Background(), "123456", "")
	require.NoError(t, err)
	assert.NotNil(t, result)
}

func TestGetAllOCOOrders(t *testing.T) {
	t.Parallel()
	_, err := b.GetAllOCOOrders(context.Background(), "", time.Now(), time.Now().Add(-time.Hour*24*10), 10)
	require.ErrorIs(t, err, common.ErrStartAfterEnd)

	sharedtestvalues.SkipTestIfCredentialsUnset(t, b)
	result, err := b.GetAllOCOOrders(context.Background(), "", time.Time{}, time.Now().Add(-time.Hour*24*10), 10)
	require.NoError(t, err)
	assert.NotNil(t, result)
}

func TestGetOpenOCOList(t *testing.T) {
	t.Parallel()
	sharedtestvalues.SkipTestIfCredentialsUnset(t, b)
	result, err := b.GetOpenOCOList(context.Background())
	require.NoError(t, err)
	assert.NotNil(t, result)
}

func TestNewOrderUsingSOR(t *testing.T) {
	t.Parallel()
	_, err := b.NewOrderUsingSOR(context.Background(), &SOROrderRequestParams{})
	require.ErrorIs(t, err, common.ErrEmptyParams)

	arg := &SOROrderRequestParams{
		TimeInForce: "GTC",
	}
	_, err = b.NewOrderUsingSOR(context.Background(), arg)
	require.ErrorIs(t, err, currency.ErrSymbolStringEmpty)

	arg.Symbol = currency.Pair{Base: currency.BTC, Quote: currency.LTC}
	_, err = b.NewOrderUsingSOR(context.Background(), arg)
	require.ErrorIs(t, err, order.ErrSideIsInvalid)

	arg.Side = order.Sell.String()
	_, err = b.NewOrderUsingSOR(context.Background(), arg)
	require.ErrorIs(t, err, order.ErrTypeIsInvalid)

	arg.OrderType = order.Limit.String()
	_, err = b.NewOrderUsingSOR(context.Background(), arg)
	require.ErrorIs(t, err, order.ErrAmountIsInvalid)

	sharedtestvalues.SkipTestIfCredentialsUnset(t, b, canManipulateRealOrders)
	result, err := b.NewOrderUsingSOR(context.Background(), &SOROrderRequestParams{
		Symbol:    currency.Pair{Base: currency.BTC, Quote: currency.LTC},
		Side:      "Buy",
		OrderType: order.Limit.String(),
		Quantity:  0.001,
	})
	require.NoError(t, err)
	assert.NotNil(t, result)
}

func TestNewOrderUsingSORTest(t *testing.T) {
	t.Parallel()
	_, err := b.NewOrderUsingSORTest(context.Background(), &SOROrderRequestParams{})
	require.ErrorIs(t, err, common.ErrEmptyParams)

	sharedtestvalues.SkipTestIfCredentialsUnset(t, b, canManipulateRealOrders)
	result, err := b.NewOrderUsingSORTest(context.Background(), &SOROrderRequestParams{
		Symbol:    currency.Pair{Base: currency.BTC, Quote: currency.LTC},
		Side:      "Buy",
		OrderType: order.Limit.String(),
		Quantity:  0.001,
	})
	require.NoError(t, err)
	assert.NotNil(t, result)
}

// TestGetFeeByTypeOfflineTradeFee logic test
func TestGetFeeByTypeOfflineTradeFee(t *testing.T) {
	t.Parallel()
	_, err := b.GetFeeByType(context.Background(), nil)
	require.ErrorIs(t, err, common.ErrNilPointer)

	var feeBuilder = setFeeBuilder()
	result, err := b.GetFeeByType(context.Background(), feeBuilder)
	assert.NoError(t, err)
	assert.NotNil(t, result)

	if !sharedtestvalues.AreAPICredentialsSet(b) || mockTests {
		assert.Equal(t, exchange.OfflineTradeFee, feeBuilder.FeeType)
	} else {
		assert.Equal(t, exchange.CryptocurrencyTradeFee, feeBuilder.FeeType)
	}
}

func TestGetFee(t *testing.T) {
	t.Parallel()
	var feeBuilder = setFeeBuilder()
	if sharedtestvalues.AreAPICredentialsSet(b) && mockTests {
		// CryptocurrencyTradeFee Basic
		_, err := b.GetFee(context.Background(), feeBuilder)
		require.NoError(t, err)

		// CryptocurrencyTradeFee High quantity
		feeBuilder = setFeeBuilder()
		feeBuilder.Amount = 1000
		feeBuilder.PurchasePrice = 1000
		_, err = b.GetFee(context.Background(), feeBuilder)
		require.NoError(t, err)

		// CryptocurrencyTradeFee IsMaker
		feeBuilder = setFeeBuilder()
		feeBuilder.IsMaker = true
		_, err = b.GetFee(context.Background(), feeBuilder)
		require.NoError(t, err)

		// CryptocurrencyTradeFee Negative purchase price
		feeBuilder = setFeeBuilder()
		feeBuilder.PurchasePrice = -1000
		_, err = b.GetFee(context.Background(), feeBuilder)
		require.NoError(t, err)
	}

	// CryptocurrencyWithdrawalFee Basic
	feeBuilder = setFeeBuilder()
	feeBuilder.FeeType = exchange.CryptocurrencyWithdrawalFee
	_, err := b.GetFee(context.Background(), feeBuilder)
	require.NoError(t, err)

	// CryptocurrencyDepositFee Basic
	feeBuilder = setFeeBuilder()
	feeBuilder.FeeType = exchange.CryptocurrencyDepositFee
	_, err = b.GetFee(context.Background(), feeBuilder)
	require.NoError(t, err)

	// InternationalBankDepositFee Basic
	feeBuilder = setFeeBuilder()
	feeBuilder.FeeType = exchange.InternationalBankDepositFee
	feeBuilder.FiatCurrency = currency.HKD
	_, err = b.GetFee(context.Background(), feeBuilder)
	require.NoError(t, err)

	// InternationalBankWithdrawalFee Basic
	feeBuilder = setFeeBuilder()
	feeBuilder.FeeType = exchange.InternationalBankWithdrawalFee
	feeBuilder.FiatCurrency = currency.HKD
	_, err = b.GetFee(context.Background(), feeBuilder)
	assert.NoError(t, err)
}

func TestFormatWithdrawPermissions(t *testing.T) {
	t.Parallel()
	expectedResult := exchange.AutoWithdrawCryptoText + " & " + exchange.NoFiatWithdrawalsText
	withdrawPermissions := b.FormatWithdrawPermissions()
	require.Equal(t, expectedResult, withdrawPermissions)
}

func TestGetActiveOrders(t *testing.T) {
	t.Parallel()
	pair, err := currency.NewPairFromString("BTC_USDT")
	require.NoError(t, err)

	sharedtestvalues.SkipTestIfCredentialsUnset(t, b)
	var getOrdersRequest = order.MultiOrderRequest{
		Type:      order.AnyType,
		Pairs:     currency.Pairs{pair},
		AssetType: asset.Spot,
		Side:      order.AnySide,
	}
	result, err := b.GetActiveOrders(context.Background(), &getOrdersRequest)
	require.NoError(t, err)
	assert.NotNil(t, result)
}

func TestGetOrderHistory(t *testing.T) {
	t.Parallel()
	var getOrdersRequest = order.MultiOrderRequest{
		Type:      order.AnyType,
		AssetType: asset.Spot,
		Side:      order.AnySide,
	}
	_, err := b.GetOrderHistory(context.Background(), &getOrdersRequest)
	require.ErrorIs(t, err, currency.ErrCurrencyPairsEmpty)

	getOrdersRequest.Pairs = []currency.Pair{
		currency.NewPair(currency.LTC,
			currency.BTC),
	}

	sharedtestvalues.SkipTestIfCredentialsUnset(t, b)
	result, err := b.GetOrderHistory(context.Background(), &getOrdersRequest)
	require.NoError(t, err)
	assert.NotNil(t, result)
}

func TestNewOrderTest(t *testing.T) {
	t.Parallel()
	sharedtestvalues.SkipTestIfCredentialsUnset(t, b)
	err := b.NewOrderTest(context.Background(), &NewOrderRequest{
		Symbol:      currency.NewPair(currency.LTC, currency.BTC),
		Side:        order.Buy.String(),
		TradeType:   order.Limit.String(),
		Price:       0.0025,
		Quantity:    100000,
		TimeInForce: order.GoodTillCancel.String(),
	}, false)
	require.NoError(t, err)

	err = b.NewOrderTest(context.Background(), &NewOrderRequest{
		Symbol:        currency.NewPair(currency.LTC, currency.BTC),
		Side:          order.Sell.String(),
		TradeType:     order.Market.String(),
		Price:         0.0045,
		QuoteOrderQty: 10,
	}, true)
	assert.NoError(t, err)
}

func TestGetHistoricTrades(t *testing.T) {
	t.Parallel()
	p := currency.NewPair(currency.BTC, currency.USDT)
	start := time.Unix(1577977445, 0)  // 2020-01-02 15:04:05
	end := start.Add(15 * time.Minute) // 2020-01-02 15:19:05
	if b.IsAPIStreamConnected() {
		start = time.Now().Add(-time.Hour * 10)
		end = time.Now().Add(-time.Hour)
	}
	result, err := b.GetHistoricTrades(context.Background(), p, asset.Spot, start, end)
	require.NoError(t, err)
	expected := 2134
	if b.IsAPIStreamConnected() {
		expected = len(result)
	} else if mockTests {
		expected = 1002
	}
	require.Equal(t, expected, len(result), "GetHistoricTrades should return correct number of entries")
	for _, r := range result {
		if !assert.WithinRange(t, r.Timestamp, start, end, "All trades should be within time range") {
			break
		}
	}
	result, err = b.GetHistoricTrades(context.Background(), optionsTradablePair, asset.Options, start, end)
	require.NoError(t, err)
	assert.NotNil(t, result)
}

func TestGetAggregatedTradesBatched(t *testing.T) {
	t.Parallel()
	currencyPair, err := currency.NewPairFromString("BTCUSDT")
	if err != nil {
		t.Fatal(err)
	}
	start, err := time.Parse(time.RFC3339, "2020-01-02T15:04:05Z")
	if err != nil {
		t.Fatal(err)
	}
	expectTime, err := time.Parse(time.RFC3339Nano, "2020-01-02T16:19:04.831Z")
	if err != nil {
		t.Fatal(err)
	}
	tests := []struct {
		name string
		// mock test or live test
		mock         bool
		args         *AggregatedTradeRequestParams
		numExpected  int
		lastExpected time.Time
	}{
		{
			name: "mock batch with timerange",
			mock: true,
			args: &AggregatedTradeRequestParams{
				Symbol:    currencyPair.String(),
				StartTime: start,
				EndTime:   start.Add(75 * time.Minute),
			},
			numExpected:  1012,
			lastExpected: time.Date(2020, 1, 2, 16, 18, 31, int(919*time.Millisecond), time.UTC),
		},
		{
			name: "batch with timerange",
			args: &AggregatedTradeRequestParams{
				Symbol:    currencyPair.String(),
				StartTime: start,
				EndTime:   start.Add(75 * time.Minute),
			},
			numExpected:  12130,
			lastExpected: expectTime,
		},
		{
			name: "mock custom limit with start time set, no end time",
			mock: true,
			args: &AggregatedTradeRequestParams{
				Symbol:    currency.NewPair(currency.BTC, currency.USDT).String(),
				StartTime: start,
				Limit:     1001,
			},
			numExpected:  1001,
			lastExpected: time.Date(2020, 1, 2, 15, 18, 39, int(226*time.Millisecond), time.UTC),
		},
		{
			name: "custom limit with start time set, no end time",
			args: &AggregatedTradeRequestParams{
				Symbol:    "BTCUSDT",
				StartTime: time.Date(2020, 11, 18, 23, 0, 28, 921, time.UTC),
				Limit:     1001,
			},
			numExpected:  1001,
			lastExpected: time.Date(2020, 11, 18, 23, 1, 33, int(62*time.Millisecond*10), time.UTC),
		},
		{
			name: "mock recent trades",
			mock: true,
			args: &AggregatedTradeRequestParams{
				Symbol: "BTCUSDT",
				Limit:  3,
			},
			numExpected:  3,
			lastExpected: time.Date(2020, 1, 2, 16, 19, 5, int(200*time.Millisecond), time.UTC),
		},
	}
	for _, tt := range tests {
		t.Run(tt.name, func(t *testing.T) {
			t.Parallel()
			if tt.mock != mockTests {
				t.Skip("mock mismatch, skipping")
			}
			result, err := b.GetAggregatedTrades(context.Background(), tt.args)
			if err != nil {
				t.Error(err)
			}
			if len(result) != tt.numExpected {
				t.Errorf("GetAggregatedTradesBatched() expected %v entries, got %v", tt.numExpected, len(result))
			}
			lastTradeTime := result[len(result)-1].TimeStamp
			if !lastTradeTime.Time().Equal(tt.lastExpected) {
				t.Errorf("last trade expected %v, got %v", tt.lastExpected.UTC(), lastTradeTime.Time().UTC())
			}
		})
	}
}

func TestGetAggregatedTradesErrors(t *testing.T) {
	t.Parallel()
	start, err := time.Parse(time.RFC3339, "2020-01-02T15:04:05Z")
	require.NoError(t, err)
	tests := []struct {
		name string
		args *AggregatedTradeRequestParams
	}{
		{
			name: "get recent trades does not support custom limit",
			args: &AggregatedTradeRequestParams{
				Symbol: "BTCUSDT",
				Limit:  1001,
			},
		},
		{
			name: "start time and fromId cannot be both set",
			args: &AggregatedTradeRequestParams{
				Symbol:    "BTCUSDT",
				StartTime: start,
				EndTime:   start.Add(75 * time.Minute),
				FromID:    2,
			},
		},
		{
			name: "can't get most recent 5000 (more than 1000 not allowed)",
			args: &AggregatedTradeRequestParams{
				Symbol: "BTCUSDT",
				Limit:  5000,
			},
		},
	}
	for _, tt := range tests {
		t.Run(tt.name, func(t *testing.T) {
			t.Parallel()
			_, err := b.GetAggregatedTrades(context.Background(), tt.args)
			require.Error(t, err)
		})
	}
}

// Any tests below this line have the ability to impact your orders on the exchange. Enable canManipulateRealOrders to run them
// -----------------------------------------------------------------------------------------------------------------------------

func TestSubmitOrder(t *testing.T) {
	t.Parallel()
	sharedtestvalues.SkipTestIfCredentialsUnset(t, b, canManipulateRealOrders)
	result, err := b.SubmitOrder(context.Background(), &order.Submit{
		Exchange: b.Name,
		Pair: currency.Pair{
			Delimiter: "_",
			Base:      currency.LTC,
			Quote:     currency.BTC,
		},
		Side:      order.Buy,
		Type:      order.Limit,
		Price:     1,
		Amount:    1000000000,
		ClientID:  "meowOrder",
		AssetType: asset.Spot,
	})
	require.NoError(t, err)
	assert.NotNil(t, result)
}

func TestCancelExchangeOrder(t *testing.T) {
	t.Parallel()
	sharedtestvalues.SkipTestIfCredentialsUnset(t, b, canManipulateRealOrders)
	err := b.CancelOrder(context.Background(), &order.Cancel{
		OrderID:       "1",
		WalletAddress: core.BitcoinDonationAddress,
		AccountID:     "1",
		Pair:          currency.NewPair(currency.LTC, currency.BTC),
		AssetType:     asset.Spot,
	})
	assert.NoError(t, err)
}

func TestCancelAllExchangeOrders(t *testing.T) {
	t.Parallel()
	sharedtestvalues.SkipTestIfCredentialsUnset(t, b, canManipulateRealOrders)
	result, err := b.CancelAllOrders(context.Background(), &order.Cancel{
		OrderID:       "1",
		WalletAddress: core.BitcoinDonationAddress,
		AccountID:     "1",
		Pair:          spotTradablePair,
		AssetType:     asset.Spot,
	})
	assert.NoError(t, err)
	assert.NotNil(t, result)

	result, err = b.CancelAllOrders(context.Background(), &order.Cancel{
		OrderID:       "1",
		WalletAddress: core.BitcoinDonationAddress,
		AccountID:     "1",
		Pair:          optionsTradablePair,
		AssetType:     asset.Options,
	})
	require.NoError(t, err)
	assert.NotNil(t, result)
}

func TestGetAccountInfo(t *testing.T) {
	t.Parallel()
	sharedtestvalues.SkipTestIfCredentialsUnset(t, b)
	items := asset.Items{
		asset.CoinMarginedFutures,
		asset.USDTMarginedFutures,
		asset.Spot,
		asset.Margin,
	}
	for i := range items {
		assetType := items[i]
		t.Run(fmt.Sprintf("Update info of account [%s]", assetType.String()), func(t *testing.T) {
			t.Parallel()
			result, err := b.UpdateAccountInfo(context.Background(), assetType)
			require.NoError(t, err)
			require.NotNil(t, result)
		})
	}
}

func TestWrapperGetActiveOrders(t *testing.T) {
	t.Parallel()
	sharedtestvalues.SkipTestIfCredentialsUnset(t, b)
	result, err := b.GetActiveOrders(context.Background(), &order.MultiOrderRequest{
		Type:      order.AnyType,
		Side:      order.AnySide,
		Pairs:     currency.Pairs{spotTradablePair},
		AssetType: asset.Spot,
	})
	assert.NoError(t, err)
	assert.NotNil(t, result)

	result, err = b.GetActiveOrders(context.Background(), &order.MultiOrderRequest{
		Type:      order.AnyType,
		Side:      order.AnySide,
		Pairs:     currency.Pairs{coinmTradablePair},
		AssetType: asset.CoinMarginedFutures,
	})
	assert.NoError(t, err)
	assert.NotNil(t, result)

	result, err = b.GetActiveOrders(context.Background(), &order.MultiOrderRequest{
		Type:      order.AnyType,
		Side:      order.AnySide,
		Pairs:     currency.Pairs{usdtmTradablePair},
		AssetType: asset.USDTMarginedFutures,
	})
	assert.NoError(t, err)
	assert.NotNil(t, result)

	result, err = b.GetActiveOrders(context.Background(), &order.MultiOrderRequest{
		Type:      order.AnyType,
		Side:      order.AnySide,
		Pairs:     currency.Pairs{optionsTradablePair},
		AssetType: asset.Options,
	})
	require.NoError(t, err)
	assert.NotNil(t, result)
}

func TestWrapperGetOrderHistory(t *testing.T) {
	t.Parallel()
	_, err := b.GetOrderHistory(context.Background(), &order.MultiOrderRequest{
		AssetType: asset.USDTMarginedFutures,
	})
	assert.Error(t, err, "expecting an error since invalid param combination is given. Got err: %v", err)

	sharedtestvalues.SkipTestIfCredentialsUnset(t, b)
	p, err := currency.NewPairFromString("EOSUSD_PERP")
	require.NoError(t, err)
	result, err := b.GetOrderHistory(context.Background(), &order.MultiOrderRequest{
		Type:        order.AnyType,
		Side:        order.AnySide,
		FromOrderID: "123",
		Pairs:       currency.Pairs{p},
		AssetType:   asset.CoinMarginedFutures,
	})
	assert.NoError(t, err)
	assert.NotNil(t, result)

	p2, err := currency.NewPairFromString("BTCUSDT")
	require.NoError(t, err)

	result, err = b.GetOrderHistory(context.Background(), &order.MultiOrderRequest{
		Type:        order.AnyType,
		Side:        order.AnySide,
		FromOrderID: "123",
		Pairs:       currency.Pairs{p2},
		AssetType:   asset.USDTMarginedFutures,
	})
	assert.NoError(t, err)
	assert.NotNil(t, result)
}

func TestCancelOrder(t *testing.T) {
	t.Parallel()
	sharedtestvalues.SkipTestIfCredentialsUnset(t, b, canManipulateRealOrders)
	p, err := currency.NewPairFromString("EOS-USDT")
	require.NoError(t, err)
	fPair, err := b.FormatExchangeCurrency(p, asset.CoinMarginedFutures)
	require.NoError(t, err)
	err = b.CancelOrder(context.Background(), &order.Cancel{
		AssetType: asset.CoinMarginedFutures,
		Pair:      fPair,
		OrderID:   "1234",
	})
	require.NoError(t, err)
	p2, err := currency.NewPairFromString("BTC-USDT")
	require.NoError(t, err)
	fpair2, err := b.FormatExchangeCurrency(p2, asset.USDTMarginedFutures)
	require.NoError(t, err)
	err = b.CancelOrder(context.Background(), &order.Cancel{
		AssetType: asset.USDTMarginedFutures,
		Pair:      fpair2,
		OrderID:   "1234",
	})
	require.NoError(t, err)
	err = b.CancelOrder(context.Background(), &order.Cancel{
		AssetType: asset.Options,
		Pair:      fpair2,
		OrderID:   "1234",
	})
	assert.NoError(t, err)
}

func TestGetOrderInfo(t *testing.T) {
	t.Parallel()
	sharedtestvalues.SkipTestIfCredentialsUnset(t, b)
	tradablePairs, err := b.FetchTradablePairs(context.Background(),
		asset.CoinMarginedFutures)
	require.NoError(t, err)
	require.NotEmpty(t, tradablePairs, "no tradable pairs")
	result, err := b.GetOrderInfo(context.Background(), "123", tradablePairs[0], asset.CoinMarginedFutures)
	require.NoError(t, err)
	assert.NotNil(t, result)
}

func TestModifyOrder(t *testing.T) {
	t.Parallel()
	_, err := b.ModifyOrder(context.Background(),
		&order.Modify{AssetType: asset.Spot})
	require.ErrorIs(t, err, common.ErrFunctionNotSupported)
}

func TestGetAllCoinsInfo(t *testing.T) {
	t.Parallel()
	sharedtestvalues.SkipTestIfCredentialsUnset(t, b)
	result, err := b.GetAllCoinsInfo(context.Background())
	require.NoError(t, err)
	assert.NotNil(t, result)
}

func TestWithdraw(t *testing.T) {
	t.Parallel()
	sharedtestvalues.SkipTestIfCredentialsUnset(t, b, canManipulateRealOrders)
	result, err := b.WithdrawCryptocurrencyFunds(context.Background(),
		&withdraw.Request{
			Exchange:    b.Name,
			Amount:      -1,
			Currency:    currency.BTC,
			Description: "WITHDRAW IT ALL",
			Crypto: withdraw.CryptoRequest{
				Address: core.BitcoinDonationAddress,
			},
		})
	require.NoError(t, err)
	assert.NotNil(t, result)
}

func TestDepositHistory(t *testing.T) {
	t.Parallel()
	sharedtestvalues.SkipTestIfCredentialsUnset(t, b)
	result, err := b.DepositHistory(context.Background(), currency.ETH, "", time.Time{}, time.Time{}, 0, 10000)
	require.NoError(t, err)
	assert.NotNil(t, result)
}

func TestWithdrawHistory(t *testing.T) {
	t.Parallel()
	sharedtestvalues.SkipTestIfCredentialsUnset(t, b)
	result, err := b.GetWithdrawalsHistory(context.Background(), currency.ETH, asset.Spot)
	require.NoError(t, err)
	assert.NotNil(t, result)
}

func TestWithdrawFiat(t *testing.T) {
	t.Parallel()
	_, err := b.WithdrawFiatFunds(context.Background(), &withdraw.Request{})
	assert.Equal(t, err, common.ErrFunctionNotSupported)
}

func TestWithdrawInternationalBank(t *testing.T) {
	t.Parallel()
	_, err := b.WithdrawFiatFundsToInternationalBank(context.Background(), &withdraw.Request{})
	require.Equal(t, err, common.ErrFunctionNotSupported)
}

func TestGetDepositAddress(t *testing.T) {
	t.Parallel()
	_, err := b.GetDepositAddress(context.Background(), currency.USDT, "", currency.BNB.String())
	require.False(t, sharedtestvalues.AreAPICredentialsSet(b) && err != nil, err)
	require.False(t, !sharedtestvalues.AreAPICredentialsSet(b) && err == nil && !mockTests, "error cannot be nil")
	assert.False(t, mockTests && err != nil, err)
}

func BenchmarkWsHandleData(bb *testing.B) {
	bb.ReportAllocs()
	ap, err := b.CurrencyPairs.GetPairs(asset.Spot, false)
	require.NoError(bb, err)
	err = b.CurrencyPairs.StorePairs(asset.Spot, ap, true)
	require.NoError(bb, err)

	data, err := os.ReadFile("testdata/wsHandleData.json")
	require.NoError(bb, err)
	lines := bytes.Split(data, []byte("\n"))
	require.Len(bb, lines, 8)
	go func() {
		for {
			<-b.Websocket.DataHandler
		}
	}()
	for bb.Loop() {
		for x := range lines {
			require.NoError(bb, b.wsHandleData(lines[x]))
		}
	}
}

func TestSubscribe(t *testing.T) {
	t.Parallel()
	b := new(Binance) //nolint:govet // Intentional shadow to avoid future copy/paste mistakes
	require.NoError(t, testexch.Setup(b), "Test instance Setup must not error")
	channels, err := b.generateSubscriptions() // Note: We grab this before it's overwritten by MockWsInstance below
	require.NoError(t, err, "generateSubscriptions must not error")
	if mockTests {
		exp := []string{"btcusdt@depth@100ms", "btcusdt@kline_1m", "btcusdt@ticker", "btcusdt@trade", "dogeusdt@depth@100ms", "dogeusdt@kline_1m", "dogeusdt@ticker", "dogeusdt@trade"}
		mock := func(tb testing.TB, msg []byte, w *gws.Conn) error {
			tb.Helper()
			var req WsPayload
			require.NoError(tb, json.Unmarshal(msg, &req), "Unmarshal should not error")
			require.ElementsMatch(tb, req.Params, exp, "Params should have correct channels")
			return w.WriteMessage(gws.TextMessage, fmt.Appendf(nil, `{"result":null,"id":%d}`, req.ID))
		}
		b = testexch.MockWsInstance[Binance](t, mockws.CurryWsMockUpgrader(t, mock))
	} else {
		testexch.SetupWs(t, b)
	}
	err = b.Subscribe(channels)
	require.NoError(t, err)
	err = b.Unsubscribe(channels)
	assert.NoError(t, err)
}

func TestSubscribeBadResp(t *testing.T) {
	t.Parallel()
	channels := subscription.List{
		{Channel: "moons@ticker"},
	}
	mock := func(tb testing.TB, msg []byte, w *gws.Conn) error {
		tb.Helper()
		var req WsPayload
		err := json.Unmarshal(msg, &req)
		require.NoError(tb, err, "Unmarshal should not error")
		return w.WriteMessage(gws.TextMessage, fmt.Appendf(nil, `{"result":{"error":"carrots"},"id":%d}`, req.ID))
	}
	b := testexch.MockWsInstance[Binance](t, mockws.CurryWsMockUpgrader(t, mock)) //nolint:govet // Intentional shadow to avoid future copy/paste mistakes
	err := b.Subscribe(channels)
	require.ErrorIs(t, err, stream.ErrSubscriptionFailure, "Subscribe should error ErrSubscriptionFailure")
	require.ErrorIs(t, err, common.ErrUnknownError, "Subscribe should error errUnknownError")
	assert.ErrorContains(t, err, "carrots", "Subscribe should error containing the carrots")
}

func TestWsTickerUpdate(t *testing.T) {
	t.Parallel()
	pressXToJSON := []byte(`{"stream":"btcusdt@ticker","data":{"e":"24hrTicker","E":1580254809477,"s":"BTCUSDT","p":"420.97000000","P":"4.720","w":"9058.27981278","x":"8917.98000000","c":"9338.96000000","Q":"0.17246300","b":"9338.03000000","B":"0.18234600","a":"9339.70000000","A":"0.14097600","o":"8917.99000000","h":"9373.19000000","l":"8862.40000000","v":"72229.53692000","q":"654275356.16896672","O":1580168409456,"C":1580254809456,"F":235294268,"L":235894703,"n":600436}}`)
	err := b.wsHandleData(pressXToJSON)
	assert.NoError(t, err)
}

func TestWsKlineUpdate(t *testing.T) {
	t.Parallel()
	pressXToJSON := []byte(`{"stream":"btcusdt@kline_1m","data":{
	  "e": "kline",
	  "E": 1234567891,   
	  "s": "BTCUSDT",    
	  "k": {
		"t": 1234000001, 
		"T": 1234600001, 
		"s": "BTCUSDT",  
		"i": "1m",      
		"f": 100,       
		"L": 200,       
		"o": "0.0010",  
		"c": "0.0020",  
		"h": "0.0025",  
		"l": "0.0015",  
		"v": "1000",    
		"n": 100,       
		"x": false,     
		"q": "1.0000",  
		"V": "500",     
		"Q": "0.500",   
		"B": "123456"   
	  }
	}}`)
	err := b.wsHandleData(pressXToJSON)
	assert.NoError(t, err)
}

func TestWsTradeUpdate(t *testing.T) {
	t.Parallel()
	b.SetSaveTradeDataStatus(true)
	pressXToJSON := []byte(`{"stream":"btcusdt@trade","data":{
	  "e": "trade",     
	  "E": 1234567891,   
	  "s": "BTCUSDT",    
	  "t": 12345,       
	  "p": "0.001",     
	  "q": "100",       
	  "b": 88,          
	  "a": 50,          
	  "T": 1234567851,   
	  "m": true,        
	  "M": true         
	}}`)
	err := b.wsHandleData(pressXToJSON)
	assert.NoError(t, err)
}

func TestWsDepthUpdate(t *testing.T) {
	t.Parallel()
	b := new(Binance) //nolint:govet // Intentional shadow to avoid future copy/paste mistakes
	require.NoError(t, testexch.Setup(b), "Test instance Setup must not error")
	b.setupOrderbookManager()
	seedLastUpdateID := int64(161)
	book := OrderBook{
		Asks: OrderbookTranches{
			{Price: 6621.80000000, Amount: 0.00198100},
			{Price: 6622.14000000, Amount: 4.00000000},
			{Price: 6622.46000000, Amount: 2.30000000},
			{Price: 6622.47000000, Amount: 1.18633300},
			{Price: 6622.64000000, Amount: 4.00000000},
			{Price: 6622.73000000, Amount: 0.02900000},
			{Price: 6622.76000000, Amount: 0.12557700},
			{Price: 6622.81000000, Amount: 2.08994200},
			{Price: 6622.82000000, Amount: 0.01500000},
			{Price: 6623.17000000, Amount: 0.16831300},
		},
		Bids: OrderbookTranches{
			{Price: 6621.55000000, Amount: 0.16356700},
			{Price: 6621.45000000, Amount: 0.16352600},
			{Price: 6621.41000000, Amount: 0.86091200},
			{Price: 6621.25000000, Amount: 0.16914100},
			{Price: 6621.23000000, Amount: 0.09193600},
			{Price: 6621.22000000, Amount: 0.00755100},
			{Price: 6621.13000000, Amount: 0.08432000},
			{Price: 6621.03000000, Amount: 0.00172000},
			{Price: 6620.94000000, Amount: 0.30506700},
			{Price: 6620.93000000, Amount: 0.00200000},
		},
		LastUpdateID: seedLastUpdateID,
	}

	update1 := []byte(`{"stream":"btcusdt@depth","data":{
	  "e": "depthUpdate", 
	  "E": 1234567881,     
	  "s": "BTCUSDT",      
	  "U": 157,           
	  "u": 160,           
	  "b": [              
		["6621.45", "0.3"]
	  ],
	  "a": [              
		["6622.46", "1.5"]
	  ]
	}}`)

	p := currency.NewPairWithDelimiter("BTC", "USDT", "-")
	err := b.SeedLocalCacheWithBook(p, &book)
	require.NoError(t, err)

	err = b.wsHandleData(update1)
	require.NoError(t, err)

	b.obm.state[currency.BTC][currency.USDT][asset.Spot].fetchingBook = false

	ob, err := b.Websocket.Orderbook.GetOrderbook(p, asset.Spot)
	require.NoError(t, err)

	exp, got := seedLastUpdateID, ob.LastUpdateID
	require.Equalf(t, exp, got, "Last update id of orderbook for old update. Exp: %d, got: %d", exp, got)
	expAmnt, gotAmnt := 2.3, ob.Asks[2].Amount
	require.Equalf(t, expAmnt, gotAmnt, "Ask altered by outdated update. Exp: %f, got %f", expAmnt, gotAmnt)
	expAmnt, gotAmnt = 0.163526, ob.Bids[1].Amount
	require.Equalf(t, expAmnt, gotAmnt, "Bid altered by outdated update. Exp: %f, got %f", expAmnt, gotAmnt)

	update2 := []byte(`{"stream":"btcusdt@depth","data":{
	  "e": "depthUpdate", 
	  "E": 1234567892,     
	  "s": "BTCUSDT",      
	  "U": 161,           
	  "u": 165,           
	  "b": [           
		["6621.45", "0.163526"]
	  ],
	  "a": [             
		["6622.46", "2.3"], 
		["6622.47", "1.9"]
	  ]
	}}`)

	err = b.wsHandleData(update2)
	require.NoError(t, err)

	ob, err = b.Websocket.Orderbook.GetOrderbook(p, asset.Spot)
	require.NoError(t, err)
	exp, got = int64(165), ob.LastUpdateID
	require.Equalf(t, exp, got, "Unexpected Last update id of orderbook for new update. Exp: %d, got: %d", exp, got)
	expAmnt, gotAmnt = 2.3, ob.Asks[2].Amount
	require.Equalf(t, expAmnt, gotAmnt, "Unexpected Ask amount. Exp: %f, got %f", expAmnt, gotAmnt)
	expAmnt, gotAmnt = 1.9, ob.Asks[3].Amount
	require.Equal(t, expAmnt, gotAmnt, "Unexpected Ask amount. Exp: %f, got %f", exp, got)
	expAmnt, gotAmnt = 0.163526, ob.Bids[1].Amount
	require.Equal(t, expAmnt, gotAmnt, "Unexpected Bid amount. Exp: %f, got %f", exp, got)

	// reset order book sync status
	b.obm.state[currency.BTC][currency.USDT][asset.Spot].lastUpdateID = 0
}

func TestWsBalanceUpdate(t *testing.T) {
	t.Parallel()
	pressXToJSON := []byte(`{"stream":"jTfvpakT2yT0hVIo5gYWVihZhdM2PrBgJUZ5PyfZ4EVpCkx4Uoxk5timcrQc","data":{
	"e": "balanceUpdate",         
	"E": 1573200697110,           
	"a": "BTC",                   
	"d": "100.00000000",          
	"T": 1573200697068            
	}}`)
	err := b.wsHandleData(pressXToJSON)
	assert.NoError(t, err)
}

func TestWsOCO(t *testing.T) {
	t.Parallel()
	pressXToJSON := []byte(`{"stream":"jTfvpakT2yT0hVIo5gYWVihZhdM2PrBgJUZ5PyfZ4EVpCkx4Uoxk5timcrQc","data":{
	"e": "listStatus",                
	"E": 1564035303637,               
	"s": "ETHBTC",                    
	"g": 2,                           
	"c": "OCO",                       
	"l": "EXEC_STARTED",              
	"L": "EXECUTING",                 
	"r": "NONE",                      
	"C": "F4QN4G8DlFATFlIUQ0cjdD",    
	"T": 1564035303625,               
	"O": [                            
		{
		"s": "ETHBTC",                
		"i": 17,                      
		"c": "AJYsMjErWJesZvqlJCTUgL" 
		},
		{
		"s": "ETHBTC",
		"i": 18,
		"c": "bfYPSQdLoqAJeNrOr9adzq"
		}
	]
	}}`)
	err := b.wsHandleData(pressXToJSON)
	assert.NoError(t, err)
}

func TestGetWsAuthStreamKey(t *testing.T) {
	sharedtestvalues.SkipTestIfCredentialsUnset(t, b)
	key, err := b.GetWsAuthStreamKey(context.Background())
	require.NoError(t, err)
	assert.NotEmpty(t, key)
}

func TestMaintainWsAuthStreamKey(t *testing.T) {
	sharedtestvalues.SkipTestIfCredentialsUnset(t, b)
	err := b.MaintainWsAuthStreamKey(context.Background())
	require.NoError(t, err)
}

func TestExecutionTypeToOrderStatus(t *testing.T) {
	type TestCases struct {
		Case   string
		Result order.Status
	}
	testCases := []TestCases{
		{Case: "NEW", Result: order.New},
		{Case: "PARTIALLY_FILLED", Result: order.PartiallyFilled},
		{Case: "FILLED", Result: order.Filled},
		{Case: "CANCELED", Result: order.Cancelled},
		{Case: "PENDING_CANCEL", Result: order.PendingCancel},
		{Case: "REJECTED", Result: order.Rejected},
		{Case: "EXPIRED", Result: order.Expired},
		{Case: "LOL", Result: order.UnknownStatus},
	}
	for i := range testCases {
		result, _ := stringToOrderStatus(testCases[i].Case)
		require.Equal(t, result, testCases[i].Result, "Expected: %v, received: %v", testCases[i].Result, result)
	}
}

func TestGetHistoricCandles(t *testing.T) {
	t.Parallel()
	start, end := getTime()
	result, err := b.GetHistoricCandles(context.Background(), spotTradablePair, asset.Spot, kline.OneDay, start, end)
	require.NoErrorf(t, err, "%v %v", asset.Spot, err)
	require.NotNil(t, result)
	result, err = b.GetHistoricCandles(context.Background(), usdtmTradablePair, asset.USDTMarginedFutures, kline.OneDay, start, end)
	require.NoErrorf(t, err, "%v %v", asset.USDTMarginedFutures, err)
	require.NotNil(t, result)
	result, err = b.GetHistoricCandles(context.Background(), coinmTradablePair, asset.CoinMarginedFutures, kline.OneDay, start, end)
	require.NoErrorf(t, err, "%v %v", asset.CoinMarginedFutures, err)
	require.NotNil(t, result)
	result, err = b.GetHistoricCandles(context.Background(), optionsTradablePair, asset.Options, kline.OneDay, start, end)
	require.NoErrorf(t, err, "%v %v", asset.Options, err)
	assert.NotNil(t, result)
}

func TestGetHistoricCandlesExtended(t *testing.T) {
	t.Parallel()
	start, end := getTime()
	result, err := b.GetHistoricCandlesExtended(context.Background(), spotTradablePair, asset.Spot, kline.OneDay, start, end)
	assert.NoError(t, err)
	assert.NotNil(t, result)
	result, err = b.GetHistoricCandlesExtended(context.Background(), usdtmTradablePair, asset.USDTMarginedFutures, kline.OneDay, start, end)
	assert.NoError(t, err)
	assert.NotNil(t, result)
	result, err = b.GetHistoricCandlesExtended(context.Background(), coinmTradablePair, asset.CoinMarginedFutures, kline.OneDay, start, end)
	assert.NoError(t, err)
	assert.NotNil(t, result)
	result, err = b.GetHistoricCandlesExtended(context.Background(), optionsTradablePair, asset.Options, kline.OneDay, start, end)
	require.NoError(t, err)
	assert.NotNil(t, result)
}

func TestBinance_FormatExchangeKlineInterval(t *testing.T) {
	testCases := []struct {
		name     string
		interval kline.Interval
		output   string
	}{
		{
			"OneMin",
			kline.OneMin,
			"1m",
		},
		{
			"OneDay",
			kline.OneDay,
			"1d",
		},
		{
			"OneWeek",
			kline.OneWeek,
			"1w",
		},
		{
			"OneMonth",
			kline.OneMonth,
			"1M",
		},
	}

	for x := range testCases {
		test := testCases[x]

		t.Run(test.name, func(t *testing.T) {
			ret := b.FormatExchangeKlineInterval(test.interval)
			require.Equal(t, ret, test.output, "unexpected result return expected: %v received: %v", test.output, ret)
		})
	}
}

func TestGetRecentTrades(t *testing.T) {
	t.Parallel()
	pair := currency.NewPair(currency.BTC, currency.USDT)
	result, err := b.GetRecentTrades(context.Background(), pair, asset.Spot)
	assert.NoError(t, err)
	assert.NotNil(t, result)
	result, err = b.GetRecentTrades(context.Background(),
		pair, asset.USDTMarginedFutures)
	assert.NoError(t, err)
	assert.NotNil(t, result)
	pair.Base = currency.NewCode("BTCUSD")
	pair.Quote = currency.PERP
	result, err = b.GetRecentTrades(context.Background(), pair, asset.CoinMarginedFutures)
	require.NoError(t, err)
	assert.NotNil(t, result)
}

func TestGetAvailableTransferChains(t *testing.T) {
	t.Parallel()
	_, err := b.GetAvailableTransferChains(context.Background(), currency.BTC)
	require.False(t, sharedtestvalues.AreAPICredentialsSet(b) && err != nil, err)
	require.False(t, !sharedtestvalues.AreAPICredentialsSet(b) && err == nil && !mockTests, "error cannot be nil")
	assert.False(t, mockTests && err != nil, err)
}

func TestSeedLocalCache(t *testing.T) {
	t.Parallel()
	err := b.SeedLocalCache(context.Background(), currency.NewPair(currency.BTC, currency.USDT))
	require.NoError(t, err)
}

func TestGenerateSubscriptions(t *testing.T) {
	t.Parallel()
	exp := subscription.List{}
	pairs, err := b.GetEnabledPairs(asset.Spot)
	require.NoError(t, err)
	wsFmt := currency.PairFormat{Uppercase: false, Delimiter: ""}
	baseExp := subscription.List{
		{Channel: subscription.CandlesChannel, QualifiedChannel: "kline_1m", Asset: asset.Spot, Interval: kline.OneMin},
		{Channel: subscription.OrderbookChannel, QualifiedChannel: "depth@100ms", Asset: asset.Spot, Interval: kline.HundredMilliseconds},
		{Channel: subscription.TickerChannel, QualifiedChannel: "ticker", Asset: asset.Spot},
		{Channel: subscription.AllTradesChannel, QualifiedChannel: "trade", Asset: asset.Spot},
	}
	for _, p := range pairs {
		for _, baseSub := range baseExp {
			sub := baseSub.Clone()
			sub.Pairs = currency.Pairs{p}
			sub.QualifiedChannel = wsFmt.Format(p) + "@" + sub.QualifiedChannel
			exp = append(exp, sub)
		}
	}
	subs, err := b.generateSubscriptions()
	require.NoError(t, err, "generateSubscriptions should not error")
	testsubs.EqualLists(t, exp, subs)
}

// TestFormatChannelInterval exercises formatChannelInterval
func TestFormatChannelInterval(t *testing.T) {
	t.Parallel()
	assert.Equal(t, "@1000ms", formatChannelInterval(&subscription.Subscription{Channel: subscription.OrderbookChannel, Interval: kline.ThousandMilliseconds}), "1s should format correctly for Orderbook")
	assert.Equal(t, "@1m", formatChannelInterval(&subscription.Subscription{Channel: subscription.OrderbookChannel, Interval: kline.OneMin}), "Orderbook should format correctly")
	assert.Equal(t, "_15m", formatChannelInterval(&subscription.Subscription{Channel: subscription.CandlesChannel, Interval: kline.FifteenMin}), "Candles should format correctly")
}

// TestFormatChannelLevels exercises formatChannelLevels
func TestFormatChannelLevels(t *testing.T) {
	t.Parallel()
	assert.Equal(t, "10", formatChannelLevels(&subscription.Subscription{Channel: subscription.OrderbookChannel, Levels: 10}), "Levels should format correctly")
	assert.Empty(t, formatChannelLevels(&subscription.Subscription{Channel: subscription.OrderbookChannel, Levels: 0}), "Levels should format correctly")
}

var websocketDepthUpdate = []byte(`{"E":1608001030784,"U":7145637266,"a":[["19455.19000000","0.59490200"],["19455.37000000","0.00000000"],["19456.11000000","0.00000000"],["19456.16000000","0.00000000"],["19458.67000000","0.06400000"],["19460.73000000","0.05139800"],["19461.43000000","0.00000000"],["19464.59000000","0.00000000"],["19466.03000000","0.45000000"],["19466.36000000","0.00000000"],["19508.67000000","0.00000000"],["19572.96000000","0.00217200"],["24386.00000000","0.00256600"]],"b":[["19455.18000000","2.94649200"],["19453.15000000","0.01233600"],["19451.18000000","0.00000000"],["19446.85000000","0.11427900"],["19446.74000000","0.00000000"],["19446.73000000","0.00000000"],["19444.45000000","0.14937800"],["19426.75000000","0.00000000"],["19416.36000000","0.36052100"]],"e":"depthUpdate","s":"BTCUSDT","u":7145637297}`)

func TestProcessUpdate(t *testing.T) {
	t.Parallel()
	b := new(Binance) //nolint:govet // Intentional shadow to avoid future copy/paste mistakes
	require.NoError(t, testexch.Setup(b), "Test instance Setup must not error")
	b.setupOrderbookManager()
	p := currency.NewPair(currency.BTC, currency.USDT)
	var depth WebsocketDepthStream
	err := json.Unmarshal(websocketDepthUpdate, &depth)
	require.NoError(t, err)

	err = b.obm.stageWsUpdate(&depth, p, asset.Spot)
	require.NoError(t, err)

	err = b.obm.fetchBookViaREST(p)
	require.NoError(t, err)

	err = b.obm.cleanup(p)
	require.NoError(t, err)

	// reset order book sync status
	b.obm.state[currency.BTC][currency.USDT][asset.Spot].lastUpdateID = 0
}

func TestUFuturesHistoricalTrades(t *testing.T) {
	t.Parallel()
	_, err := b.UFuturesHistoricalTrades(context.Background(), "", "", 5)
	require.ErrorIs(t, err, currency.ErrSymbolStringEmpty)

	sharedtestvalues.SkipTestIfCredentialsUnset(t, b)
	result, err := b.UFuturesHistoricalTrades(context.Background(), "BTCUSDT", "", 5)
	assert.NoError(t, err)
	assert.NotNil(t, result)

	result, err = b.UFuturesHistoricalTrades(context.Background(), "BTCUSDT", "", 0)
	require.NoError(t, err)
	assert.NotNil(t, result)
}

func TestSetExchangeOrderExecutionLimits(t *testing.T) {
	t.Parallel()
	err := b.UpdateOrderExecutionLimits(context.Background(), asset.Spot)
	require.NoError(t, err)
	err = b.UpdateOrderExecutionLimits(context.Background(), asset.CoinMarginedFutures)
	require.NoError(t, err)

	err = b.UpdateOrderExecutionLimits(context.Background(), asset.USDTMarginedFutures)
	require.NoError(t, err)

	err = b.UpdateOrderExecutionLimits(context.Background(), asset.Options)
	require.NoError(t, err)

	err = b.UpdateOrderExecutionLimits(context.Background(), asset.Binary)
	require.ErrorIs(t, err, asset.ErrNotSupported)

	cmfCP, err := currency.NewPairFromStrings("BTCUSD", "PERP")
	require.NoError(t, err)

	limit, err := b.GetOrderExecutionLimits(asset.CoinMarginedFutures, cmfCP)
	require.NoError(t, err)
	require.NotEmpty(t, limit, "exchange limit should be loaded")

	err = limit.Conforms(0.000001, 0.1, order.Limit)
	require.ErrorIs(t, err, order.ErrAmountBelowMin)

	err = limit.Conforms(0.01, 1, order.Limit)
	require.ErrorIs(t, err, order.ErrPriceBelowMin)
}

func TestWsOrderExecutionReport(t *testing.T) {
	t.Parallel()
	b := new(Binance) //nolint:govet // Intentional shadow to avoid future copy/paste mistakes
	require.NoError(t, testexch.Setup(b), "Test instance Setup must not error")
	payload := []byte(`{"stream":"jTfvpakT2yT0hVIo5gYWVihZhdM2PrBgJUZ5PyfZ4EVpCkx4Uoxk5timcrQc","data":{"e":"executionReport","E":1616627567900,"s":"BTCUSDT","c":"c4wyKsIhoAaittTYlIVLqk","S":"BUY","o":"LIMIT","f":"GTC","q":"0.00028400","p":"52789.10000000","P":"0.00000000","F":"0.00000000","g":-1,"C":"","x":"NEW","X":"NEW","r":"NONE","i":5340845958,"l":"0.00000000","z":"0.00000000","L":"0.00000000","n":"0","N":"BTC","T":1616627567900,"t":-1,"I":11388173160,"w":true,"m":false,"M":false,"O":1616627567900,"Z":"0.00000000","Y":"0.00000000","Q":"0.00000000","W":1616627567900}}`)
	// this is a buy BTC order, normally commission is charged in BTC, vice versa.
	expectedResult := order.Detail{
		Price:                52789.1,
		Amount:               0.00028400,
		AverageExecutedPrice: 0,
		QuoteAmount:          0,
		ExecutedAmount:       0,
		RemainingAmount:      0.00028400,
		Cost:                 0,
		CostAsset:            currency.USDT,
		Fee:                  0,
		FeeAsset:             currency.BTC,
		Exchange:             "Binance",
		OrderID:              "5340845958",
		ClientOrderID:        "c4wyKsIhoAaittTYlIVLqk",
		Type:                 order.Limit,
		Side:                 order.Buy,
		Status:               order.New,
		AssetType:            asset.Spot,
		Date:                 time.UnixMilli(1616627567900),
		LastUpdated:          time.UnixMilli(1616627567900),
		Pair:                 currency.NewPair(currency.BTC, currency.USDT),
		TimeInForce:          order.GoodTillCancel,
	}
	// empty the channel. otherwise mock_test will fail
	for len(b.Websocket.DataHandler) > 0 {
		<-b.Websocket.DataHandler
	}

	err := b.wsHandleData(payload)
	require.NoError(t, err)
	res := <-b.Websocket.DataHandler
	switch r := res.(type) {
	case *order.Detail:
		// The WebSocket handler returns two order details for a single symbol:
		// one for spot and one for margin. To avoid mismatches due to asset type
		// precedence, we align the expected asset type with the received one.
		if r.AssetType == asset.Margin {
			expectedResult.AssetType = asset.Margin
		}
		require.True(t, reflect.DeepEqual(expectedResult, *r), "results do not match:\nexpected: %v\nreceived: %v", expectedResult, *r)
	default:
		t.Fatalf("expected type order.Detail, found %T", res)
	}

	payload = []byte(`{"stream":"jTfvpakT2yT0hVIo5gYWVihZhdM2PrBgJUZ5PyfZ4EVpCkx4Uoxk5timcrQc","data":{"e":"executionReport","E":1616633041556,"s":"BTCUSDT","c":"YeULctvPAnHj5HXCQo9Mob","S":"BUY","o":"LIMIT","f":"GTC","q":"0.00028600","p":"52436.85000000","P":"0.00000000","F":"0.00000000","g":-1,"C":"","x":"TRADE","X":"FILLED","r":"NONE","i":5341783271,"l":"0.00028600","z":"0.00028600","L":"52436.85000000","n":"0.00000029","N":"BTC","T":1616633041555,"t":726946523,"I":11390206312,"w":false,"m":false,"M":true,"O":1616633041555,"Z":"14.99693910","Y":"14.99693910","Q":"0.00000000","W":1616633041555}}`)
	err = b.wsHandleData(payload)
	assert.NoError(t, err)
}

func TestWsOutboundAccountPosition(t *testing.T) {
	t.Parallel()
	payload := []byte(`{"stream":"jTfvpakT2yT0hVIo5gYWVihZhdM2PrBgJUZ5PyfZ4EVpCkx4Uoxk5timcrQc","data":{"e":"outboundAccountPosition","E":1616628815745,"u":1616628815745,"B":[{"a":"BTC","f":"0.00225109","l":"0.00123000"},{"a":"BNB","f":"0.00000000","l":"0.00000000"},{"a":"USDT","f":"54.43390661","l":"0.00000000"}]}}`)
	err := b.wsHandleData(payload)
	assert.NoError(t, err)
}

func TestFormatExchangeCurrency(t *testing.T) {
	t.Parallel()
	type testos struct {
		name              string
		pair              currency.Pair
		asset             asset.Item
		expectedDelimiter string
	}
	testerinos := []testos{
		{
			name:              "spot-btcusdt",
			pair:              currency.NewPairWithDelimiter("BTC", "USDT", currency.UnderscoreDelimiter),
			asset:             asset.Spot,
			expectedDelimiter: "",
		},
		{
			name:              "coinmarginedfutures-btcusd_perp",
			pair:              currency.NewPairWithDelimiter("BTCUSD", "PERP", currency.DashDelimiter),
			asset:             asset.CoinMarginedFutures,
			expectedDelimiter: currency.UnderscoreDelimiter,
		},
		{
			name:              "coinmarginedfutures-btcusd_211231",
			pair:              currency.NewPairWithDelimiter("BTCUSD", "211231", currency.DashDelimiter),
			asset:             asset.CoinMarginedFutures,
			expectedDelimiter: currency.UnderscoreDelimiter,
		},
		{
			name:              "margin-ltousdt",
			pair:              currency.NewPairWithDelimiter("LTO", "USDT", currency.UnderscoreDelimiter),
			asset:             asset.Margin,
			expectedDelimiter: "",
		},
		{
			name:              "usdtmarginedfutures-btcusdt",
			pair:              currency.NewPairWithDelimiter("btc", "usdt", currency.DashDelimiter),
			asset:             asset.USDTMarginedFutures,
			expectedDelimiter: "",
		},
		{
			name:              "usdtmarginedfutures-btcusdt_211231",
			pair:              currency.NewPairWithDelimiter("btcusdt", "211231", currency.UnderscoreDelimiter),
			asset:             asset.USDTMarginedFutures,
			expectedDelimiter: currency.UnderscoreDelimiter,
		},
	}
	for i := range testerinos {
		tt := testerinos[i]
		t.Run(tt.name, func(t *testing.T) {
			t.Parallel()
			result, err := b.FormatExchangeCurrency(tt.pair, tt.asset)
			require.NoError(t, err)
			require.Equal(t, tt.expectedDelimiter, result.Delimiter)
		})
	}
}

func TestFormatSymbol(t *testing.T) {
	t.Parallel()
	type testos struct {
		name           string
		pair           currency.Pair
		asset          asset.Item
		expectedString string
	}
	testerinos := []testos{
		{
			name:           "spot-BTCUSDT",
			pair:           currency.NewPairWithDelimiter("BTC", "USDT", currency.UnderscoreDelimiter),
			asset:          asset.Spot,
			expectedString: "BTCUSDT",
		},
		{
			name:           "coinmarginedfutures-btcusdperp",
			pair:           currency.NewPairWithDelimiter("BTCUSD", "PERP", currency.DashDelimiter),
			asset:          asset.CoinMarginedFutures,
			expectedString: "BTCUSD_PERP",
		},
		{
			name:           "coinmarginedfutures-BTCUSD_211231",
			pair:           currency.NewPairWithDelimiter("BTCUSD", "211231", currency.DashDelimiter),
			asset:          asset.CoinMarginedFutures,
			expectedString: "BTCUSD_211231",
		},
		{
			name:           "margin-LTOUSDT",
			pair:           currency.NewPairWithDelimiter("LTO", "USDT", currency.UnderscoreDelimiter),
			asset:          asset.Margin,
			expectedString: "LTOUSDT",
		},
		{
			name:           "usdtmarginedfutures-BTCUSDT",
			pair:           currency.NewPairWithDelimiter("btc", "usdt", currency.DashDelimiter),
			asset:          asset.USDTMarginedFutures,
			expectedString: "BTCUSDT",
		},
		{
			name:           "usdtmarginedfutures-BTCUSDT_211231",
			pair:           currency.NewPairWithDelimiter("btcusdt", "211231", currency.UnderscoreDelimiter),
			asset:          asset.USDTMarginedFutures,
			expectedString: "BTCUSDT_211231",
		},
	}
	for _, tt := range testerinos {
		t.Run(tt.name, func(t *testing.T) {
			t.Parallel()
			result, err := b.FormatSymbol(tt.pair, tt.asset)
			require.NoError(t, err)
			require.Equal(t, tt.expectedString, result)
		})
	}
}

func TestFormatUSDTMarginedFuturesPair(t *testing.T) {
	t.Parallel()
	pairFormat := currency.PairFormat{Uppercase: true}
	resp := b.formatUSDTMarginedFuturesPair(currency.NewPair(currency.DOGE, currency.USDT), pairFormat)
	require.Equal(t, "DOGEUSDT", resp.String())

	resp = b.formatUSDTMarginedFuturesPair(currency.NewPair(currency.DOGE, currency.NewCode("1234567890")), pairFormat)
	assert.Equal(t, "DOGE_1234567890", resp.String())
}

func TestFetchExchangeLimits(t *testing.T) {
	t.Parallel()
	limits, err := b.FetchExchangeLimits(context.Background(), asset.Spot)
	require.NoError(t, err)
	require.NotEmpty(t, limits, "Should get some limits back")

	limits, err = b.FetchExchangeLimits(context.Background(), asset.Margin)
	require.NoError(t, err)
	require.NotEmpty(t, limits, "Should get some limits back")

	_, err = b.FetchExchangeLimits(context.Background(), asset.Futures)
	require.ErrorIs(t, err, asset.ErrNotSupported, "FetchExchangeLimits should error on other asset types")
}

func TestUpdateOrderExecutionLimits(t *testing.T) {
	t.Parallel()
	tests := map[asset.Item]currency.Pair{
		asset.Spot:   currency.NewPair(currency.BTC, currency.USDT),
		asset.Margin: currency.NewPair(currency.ETH, currency.BTC),
	}
	for _, a := range []asset.Item{asset.CoinMarginedFutures, asset.USDTMarginedFutures, asset.Options} {
		pairs, err := b.FetchTradablePairs(context.Background(), a)
		require.NoErrorf(t, err, "FetchTradablePairs should not error for %s", a)
		require.NotEmptyf(t, pairs, "Should get some pairs for %s", a)
		tests[a] = pairs[0]
	}
	for _, a := range b.GetAssetTypes(false) {
		err := b.UpdateOrderExecutionLimits(context.Background(), a)
		require.NoErrorf(t, err, "UpdateOrderExecutionLimits should not error for %v: but %v", a, err)
		p := tests[a]
		limits, err := b.GetOrderExecutionLimits(a, p)
		require.NoErrorf(t, err, "GetOrderExecutionLimits should not error for %s pair %s : %v", a, p, err)
		require.Positivef(t, limits.MinPrice, "MinPrice must be positive for %s pair %s", a, p)
		require.Positivef(t, limits.MaxPrice, "MaxPrice must be positive for %s pair %s", a, p)
		require.Positivef(t, limits.PriceStepIncrementSize, "PriceStepIncrementSize must be positive for %s pair %s", a, p)
		require.Positivef(t, limits.MinimumBaseAmount, "MinimumBaseAmount must be positive for %s pair %s", a, p)
		require.Positivef(t, limits.MaximumBaseAmount, "MaximumBaseAmount must be positive for %s pair %s", a, p)
		require.Positivef(t, limits.AmountStepIncrementSize, "AmountStepIncrementSize must be positive for %s pair %s", a, p)
		require.Positivef(t, limits.MarketMaxQty, "MarketMaxQty must be positive for %s pair %s", a, p)
		require.Positivef(t, limits.MaxTotalOrders, "MaxTotalOrders must be positive for %s pair %s", a, p)
		switch a {
		case asset.Spot, asset.Margin:
			require.Positivef(t, limits.MaxIcebergParts, "MaxIcebergParts must be positive for %s pair %s", a, p)
		case asset.USDTMarginedFutures:
			require.Positivef(t, limits.MinNotional, "MinNotional must be positive for %s pair %s", a, p)
			fallthrough
		case asset.CoinMarginedFutures:
			require.Positivef(t, limits.MultiplierUp, "MultiplierUp must be positive for %s pair %s", a, p)
			require.Positivef(t, limits.MultiplierDown, "MultiplierDown must be positive for %s pair %s", a, p)
			require.Positivef(t, limits.MarketMinQty, "MarketMinQty must be positive for %s pair %s", a, p)
			require.Positivef(t, limits.MarketStepIncrementSize, "MarketStepIncrementSize must be positive for %s pair %s", a, p)
			require.Positivef(t, limits.MaxAlgoOrders, "MaxAlgoOrders must be positive for %s pair %s", a, p)
		}
	}
}

func TestGetHistoricalFundingRates(t *testing.T) {
	t.Parallel()
	s, e := getTime()
	_, err := b.GetHistoricalFundingRates(context.Background(), &fundingrate.HistoricalRatesRequest{
		Asset:                asset.USDTMarginedFutures,
		Pair:                 currency.NewPair(currency.BTC, currency.USDT),
		StartDate:            s,
		EndDate:              e,
		IncludePayments:      true,
		IncludePredictedRate: true,
	})
	require.ErrorIs(t, err, common.ErrFunctionNotSupported)

	_, err = b.GetHistoricalFundingRates(context.Background(), &fundingrate.HistoricalRatesRequest{
		Asset:           asset.USDTMarginedFutures,
		Pair:            currency.NewPair(currency.BTC, currency.USDT),
		StartDate:       s,
		EndDate:         e,
		PaymentCurrency: currency.DOGE,
	})
	require.ErrorIs(t, err, common.ErrFunctionNotSupported)

	r := &fundingrate.HistoricalRatesRequest{
		Asset:     asset.USDTMarginedFutures,
		Pair:      currency.NewPair(currency.BTC, currency.USDT),
		StartDate: s,
		EndDate:   e,
	}
	if sharedtestvalues.AreAPICredentialsSet(b) {
		r.IncludePayments = true
	}
	result, err := b.GetHistoricalFundingRates(context.Background(), r)
	assert.NoError(t, err)
	assert.NotNil(t, result)

	r.Asset = asset.CoinMarginedFutures
	r.Pair, err = currency.NewPairFromString("BTCUSD_PERP")
	require.NoError(t, err)

	result, err = b.GetHistoricalFundingRates(context.Background(), r)
	require.NoError(t, err)
	assert.NotNil(t, result)
}

func TestGetLatestFundingRates(t *testing.T) {
	t.Parallel()
	cp := currency.NewPair(currency.BTC, currency.USDT)
	_, err := b.GetLatestFundingRates(context.Background(), &fundingrate.LatestRateRequest{
		Asset:                asset.USDTMarginedFutures,
		Pair:                 cp,
		IncludePredictedRate: true,
	})
	require.ErrorIs(t, err, common.ErrFunctionNotSupported)
	err = b.CurrencyPairs.EnablePair(asset.USDTMarginedFutures, cp)
	require.True(t, err == nil || errors.Is(err, currency.ErrPairAlreadyEnabled), err)

	result, err := b.GetLatestFundingRates(context.Background(), &fundingrate.LatestRateRequest{
		Asset: asset.USDTMarginedFutures,
		Pair:  cp,
	})
	assert.NoError(t, err)
	assert.NotNil(t, result)

	result, err = b.GetLatestFundingRates(context.Background(), &fundingrate.LatestRateRequest{
		Asset: asset.CoinMarginedFutures,
	})
	require.NoError(t, err)
	assert.NotNil(t, result)
}

func TestIsPerpetualFutureCurrency(t *testing.T) {
	t.Parallel()
	is, err := b.IsPerpetualFutureCurrency(asset.Binary, currency.NewPair(currency.BTC, currency.USDT))
	require.NoError(t, err)
	require.False(t, is)

	is, err = b.IsPerpetualFutureCurrency(asset.CoinMarginedFutures, currency.NewPair(currency.BTC, currency.USDT))
	require.NoError(t, err)
	require.False(t, is)
	is, err = b.IsPerpetualFutureCurrency(asset.CoinMarginedFutures, currency.NewPair(currency.BTC, currency.PERP))
	require.NoError(t, err)
	require.True(t, is)

	is, err = b.IsPerpetualFutureCurrency(asset.USDTMarginedFutures, currency.NewPair(currency.BTC, currency.USDT))
	require.NoError(t, err)
	require.True(t, is)

	is, err = b.IsPerpetualFutureCurrency(asset.USDTMarginedFutures, currency.NewPair(currency.BTC, currency.PERP))
	require.NoError(t, err)
	assert.False(t, is)
}

func TestGetUserMarginInterestHistory(t *testing.T) {
	t.Parallel()
	sharedtestvalues.SkipTestIfCredentialsUnset(t, b)
	result, err := b.GetUserMarginInterestHistory(context.Background(), currency.USDT, "BTCUSDT", time.Now().Add(-time.Hour*24), time.Now(), 1, 10)
	require.NoError(t, err)
	assert.NotNil(t, result)
}

func TestGetForceLiquidiationRecord(t *testing.T) {
	t.Parallel()
	sharedtestvalues.SkipTestIfCredentialsUnset(t, b)
	result, err := b.GetForceLiquidiationRecord(context.Background(), time.Now().Add(-time.Hour*24), time.Now(), "BTCUSDT", 0, 12)
	require.NoError(t, err)
	assert.NotNil(t, result)
}

func TestGetCrossMarginAccountDetail(t *testing.T) {
	t.Parallel()
	sharedtestvalues.SkipTestIfCredentialsUnset(t, b)
	result, err := b.GetCrossMarginAccountDetail(context.Background())
	require.NoError(t, err)
	assert.NotNil(t, result)
}

func TestGetMarginAccountsOrder(t *testing.T) {
	t.Parallel()
	_, err := b.GetMarginAccountsOrder(context.Background(), "", "", false, 112233424)
	require.ErrorIs(t, err, currency.ErrSymbolStringEmpty)
	_, err = b.GetMarginAccountsOrder(context.Background(), "BTCUSDT", "", false, 0)
	require.ErrorIs(t, err, order.ErrOrderIDNotSet)

	sharedtestvalues.SkipTestIfCredentialsUnset(t, b)
	result, err := b.GetMarginAccountsOrder(context.Background(), "BTCUSDT", "", false, 112233424)
	require.NoError(t, err)
	assert.NotNil(t, result)
}

func TestGetMarginAccountsOpenOrders(t *testing.T) {
	t.Parallel()
	sharedtestvalues.SkipTestIfCredentialsUnset(t, b)
	result, err := b.GetMarginAccountsOpenOrders(context.Background(), "BNBBTC", false)
	require.NoError(t, err)
	assert.NotNil(t, result)
}

func TestGetMarginAccountAllOrders(t *testing.T) {
	t.Parallel()
	_, err := b.GetMarginAccountAllOrders(context.Background(), "", true, time.Time{}, time.Time{}, 0, 20)
	require.ErrorIs(t, err, currency.ErrSymbolStringEmpty)

	sharedtestvalues.SkipTestIfCredentialsUnset(t, b)
	result, err := b.GetMarginAccountAllOrders(context.Background(), "BNBBTC", true, time.Time{}, time.Time{}, 0, 20)
	require.NoError(t, err)
	assert.NotNil(t, result)
}

func TestSetAssetsMode(t *testing.T) {
	t.Parallel()
	sharedtestvalues.SkipTestIfCredentialsUnset(t, b)
	is, err := b.GetAssetsMode(context.Background())
	require.NoError(t, err)

	err = b.SetAssetsMode(context.Background(), !is)
	require.NoError(t, err)

	err = b.SetAssetsMode(context.Background(), is)
	assert.NoError(t, err)
}

func TestGetAssetsMode(t *testing.T) {
	t.Parallel()
	sharedtestvalues.SkipTestIfCredentialsUnset(t, b)
	result, err := b.GetAssetsMode(context.Background())
	require.NoError(t, err)
	assert.NotNil(t, result)
}

func TestGetCollateralMode(t *testing.T) {
	t.Parallel()
	_, err := b.GetCollateralMode(context.Background(), asset.Spot)
	require.ErrorIs(t, err, asset.ErrNotSupported)
	_, err = b.GetCollateralMode(context.Background(), asset.CoinMarginedFutures)
	require.ErrorIs(t, err, asset.ErrNotSupported)

	sharedtestvalues.SkipTestIfCredentialsUnset(t, b, canManipulateRealOrders)
	result, err := b.GetCollateralMode(context.Background(), asset.USDTMarginedFutures)
	require.NoError(t, err)
	assert.NotNil(t, result)
}

func TestSetCollateralMode(t *testing.T) {
	t.Parallel()
	err := b.SetCollateralMode(context.Background(), asset.USDTMarginedFutures, collateral.PortfolioMode)
	require.ErrorIs(t, err, order.ErrCollateralInvalid)
	err = b.SetCollateralMode(context.Background(), asset.Spot, collateral.SingleMode)
	require.ErrorIs(t, err, asset.ErrNotSupported)
	err = b.SetCollateralMode(context.Background(), asset.CoinMarginedFutures, collateral.SingleMode)
	require.ErrorIs(t, err, asset.ErrNotSupported)

	sharedtestvalues.SkipTestIfCredentialsUnset(t, b, canManipulateRealOrders)
	err = b.SetCollateralMode(context.Background(), asset.USDTMarginedFutures, collateral.MultiMode)
	require.NoError(t, err)
}

func TestChangePositionMargin(t *testing.T) {
	t.Parallel()
	sharedtestvalues.SkipTestIfCredentialsUnset(t, b, canManipulateRealOrders)
	result, err := b.ChangePositionMargin(context.Background(), &margin.PositionChangeRequest{
		Pair:                    currency.NewBTCUSDT(),
		Asset:                   asset.USDTMarginedFutures,
		MarginType:              margin.Isolated,
		OriginalAllocatedMargin: 1337,
		NewAllocatedMargin:      1333337,
	})
	require.NoError(t, err)
	assert.NotNil(t, result)
}

func TestGetPositionSummary(t *testing.T) {
	t.Parallel()
	p, err := currency.NewPairFromString("BTCUSD_PERP")
	require.NoError(t, err)

	_, err = b.GetFuturesPositionSummary(context.Background(), &futures.PositionSummaryRequest{
		Asset:          asset.Spot,
		Pair:           p,
		UnderlyingPair: currency.NewPair(currency.BTC, currency.USD),
	})
	require.ErrorIs(t, err, asset.ErrNotSupported)

	sharedtestvalues.SkipTestIfCredentialsUnset(t, b)
	bb := currency.NewBTCUSDT()
	result, err := b.GetFuturesPositionSummary(context.Background(), &futures.PositionSummaryRequest{
		Asset: asset.USDTMarginedFutures,
		Pair:  bb,
	})
	assert.NoError(t, err)
	assert.NotNil(t, result)

	bb.Quote = currency.BUSD
	result, err = b.GetFuturesPositionSummary(context.Background(), &futures.PositionSummaryRequest{
		Asset: asset.USDTMarginedFutures,
		Pair:  bb,
	})
	assert.NoError(t, err)
	assert.NotNil(t, result)

	bb.Quote = currency.USD
	result, err = b.GetFuturesPositionSummary(context.Background(), &futures.PositionSummaryRequest{
		Asset:          asset.CoinMarginedFutures,
		Pair:           p,
		UnderlyingPair: bb,
	})
	require.NoError(t, err)
	assert.NotNil(t, result)
}

func TestGetFuturesPositionOrders(t *testing.T) {
	t.Parallel()
	sharedtestvalues.SkipTestIfCredentialsUnset(t, b)
	result, err := b.GetFuturesPositionOrders(context.Background(), &futures.PositionsRequest{
		Asset:                     asset.USDTMarginedFutures,
		Pairs:                     []currency.Pair{currency.NewBTCUSDT()},
		StartDate:                 time.Now().Add(-time.Hour * 24 * 70),
		RespectOrderHistoryLimits: true,
	})
	assert.NoError(t, err)
	assert.NotNil(t, result)

	result, err = b.GetFuturesPositionOrders(context.Background(), &futures.PositionsRequest{
		Asset:                     asset.CoinMarginedFutures,
		Pairs:                     []currency.Pair{coinmTradablePair},
		StartDate:                 time.Now().Add(time.Hour * 24 * -70),
		RespectOrderHistoryLimits: true,
	})
	require.NoError(t, err)
	assert.NotNil(t, result)
}

func TestSetMarginType(t *testing.T) {
	t.Parallel()
	err := b.SetMarginType(context.Background(), asset.Spot, currency.NewPair(currency.BTC, currency.USDT), margin.Isolated)
	require.ErrorIs(t, err, asset.ErrNotSupported)

	sharedtestvalues.SkipTestIfCredentialsUnset(t, b, canManipulateRealOrders)
	err = b.SetMarginType(context.Background(), asset.USDTMarginedFutures, currency.NewPair(currency.BTC, currency.USDT), margin.Isolated)
	require.NoError(t, err)

	err = b.SetMarginType(context.Background(), asset.CoinMarginedFutures, coinmTradablePair, margin.Isolated)
	assert.NoError(t, err)
}

func TestGetLeverage(t *testing.T) {
	t.Parallel()
	_, err := b.GetLeverage(context.Background(), asset.Spot, currency.NewBTCUSDT(), 0, order.UnknownSide)
	require.ErrorIs(t, err, asset.ErrNotSupported)

	sharedtestvalues.SkipTestIfCredentialsUnset(t, b)
	result, err := b.GetLeverage(context.Background(), asset.USDTMarginedFutures, currency.NewBTCUSDT(), 0, order.UnknownSide)
	assert.NoError(t, err)
	assert.NotNil(t, result)

	result, err = b.GetLeverage(context.Background(), asset.CoinMarginedFutures, coinmTradablePair, 0, order.UnknownSide)
	require.NoError(t, err)
	assert.NotNil(t, result)
}

func TestSetLeverage(t *testing.T) {
	t.Parallel()
	err := b.SetLeverage(context.Background(), asset.Spot, spotTradablePair, margin.Multi, 5, order.UnknownSide)
	require.ErrorIs(t, err, asset.ErrNotSupported)

	sharedtestvalues.SkipTestIfCredentialsUnset(t, b, canManipulateRealOrders)
	err = b.SetLeverage(context.Background(), asset.USDTMarginedFutures, currency.NewBTCUSDT(), margin.Multi, 5, order.UnknownSide)
	require.NoError(t, err)
	err = b.SetLeverage(context.Background(), asset.CoinMarginedFutures, coinmTradablePair, margin.Multi, 5, order.UnknownSide)
	require.NoError(t, err)
}

func TestGetCryptoLoansIncomeHistory(t *testing.T) {
	t.Parallel()
	sharedtestvalues.SkipTestIfCredentialsUnset(t, b)
	result, err := b.CryptoLoanIncomeHistory(context.Background(), currency.USDT, "", time.Time{}, time.Time{}, 100)
	require.NoError(t, err)
	assert.NotNil(t, result)
}

func TestCryptoLoanBorrow(t *testing.T) {
	t.Parallel()
	_, err := b.CryptoLoanBorrow(context.Background(), currency.EMPTYCODE, 1000, currency.BTC, 1, 7)
	require.ErrorIs(t, err, errLoanCoinMustBeSet)
	_, err = b.CryptoLoanBorrow(context.Background(), currency.USDT, 1000, currency.EMPTYCODE, 1, 7)
	require.ErrorIs(t, err, errCollateralCoinMustBeSet)
	_, err = b.CryptoLoanBorrow(context.Background(), currency.USDT, 0, currency.BTC, 1, 0)
	require.ErrorIs(t, err, errLoanTermMustBeSet)
	_, err = b.CryptoLoanBorrow(context.Background(), currency.USDT, 0, currency.BTC, 0, 7)
	require.ErrorIs(t, err, order.ErrAmountBelowMin)

	sharedtestvalues.SkipTestIfCredentialsUnset(t, b, canManipulateRealOrders)
	result, err := b.CryptoLoanBorrow(context.Background(), currency.USDT, 1000, currency.BTC, 1, 7)
	require.NoError(t, err)
	assert.NotNil(t, result)
}

func TestCryptoLoanBorrowHistory(t *testing.T) {
	t.Parallel()
	sharedtestvalues.SkipTestIfCredentialsUnset(t, b)
	result, err := b.CryptoLoanBorrowHistory(context.Background(), 0, currency.USDT, currency.BTC, time.Time{}, time.Time{}, 0, 0)
	require.NoError(t, err)
	assert.NotNil(t, result)
}

func TestCryptoLoanOngoingOrders(t *testing.T) {
	t.Parallel()
	sharedtestvalues.SkipTestIfCredentialsUnset(t, b)
	result, err := b.CryptoLoanOngoingOrders(context.Background(), 0, currency.USDT, currency.BTC, 0, 0)
	require.NoError(t, err)
	assert.NotNil(t, result)
}

func TestCryptoLoanRepay(t *testing.T) {
	t.Parallel()
	_, err := b.CryptoLoanRepay(context.Background(), 0, 1000, 1, false)
	require.ErrorIs(t, err, order.ErrOrderIDNotSet)
	_, err = b.CryptoLoanRepay(context.Background(), 42069, 0, 1, false)
	require.ErrorIs(t, err, order.ErrAmountBelowMin)

	sharedtestvalues.SkipTestIfCredentialsUnset(t, b, canManipulateRealOrders)
	result, err := b.CryptoLoanRepay(context.Background(), 42069, 1000, 1, false)
	require.NoError(t, err)
	assert.NotNil(t, result)
}

func TestCryptoLoanRepaymentHistory(t *testing.T) {
	t.Parallel()
	sharedtestvalues.SkipTestIfCredentialsUnset(t, b)
	result, err := b.CryptoLoanRepaymentHistory(context.Background(), 0, currency.USDT, currency.BTC, time.Time{}, time.Time{}, 0, 0)
	require.NoError(t, err)
	assert.NotNil(t, result)
}

func TestCryptoLoanAdjustLTV(t *testing.T) {
	t.Parallel()
	_, err := b.CryptoLoanAdjustLTV(context.Background(), 0, true, 1)
	require.ErrorIs(t, err, order.ErrOrderIDNotSet)
	_, err = b.CryptoLoanAdjustLTV(context.Background(), 42069, true, 0)
	require.ErrorIs(t, err, order.ErrAmountBelowMin)

	sharedtestvalues.SkipTestIfCredentialsUnset(t, b, canManipulateRealOrders)
	result, err := b.CryptoLoanAdjustLTV(context.Background(), 42069, true, 1)
	require.NoError(t, err)
	assert.NotNil(t, result)
}

func TestCryptoLoanLTVAdjustmentHistory(t *testing.T) {
	t.Parallel()
	sharedtestvalues.SkipTestIfCredentialsUnset(t, b)
	result, err := b.CryptoLoanLTVAdjustmentHistory(context.Background(), 0, currency.USDT, currency.BTC, time.Time{}, time.Time{}, 0, 0)
	require.NoError(t, err)
	assert.NotNil(t, result)
}

func TestCryptoLoanAssetsData(t *testing.T) {
	t.Parallel()
	sharedtestvalues.SkipTestIfCredentialsUnset(t, b)
	result, err := b.CryptoLoanAssetsData(context.Background(), currency.EMPTYCODE, 0)
	require.NoError(t, err)
	assert.NotNil(t, result)
}

func TestCryptoLoanCollateralAssetsData(t *testing.T) {
	t.Parallel()
	sharedtestvalues.SkipTestIfCredentialsUnset(t, b)
	result, err := b.CryptoLoanCollateralAssetsData(context.Background(), currency.EMPTYCODE, 0)
	require.NoError(t, err)
	assert.NotNil(t, result)
}

func TestCryptoLoanCheckCollateralRepayRate(t *testing.T) {
	t.Parallel()
	_, err := b.CryptoLoanCheckCollateralRepayRate(context.Background(), currency.EMPTYCODE, currency.BNB, 69)
	require.ErrorIs(t, err, errLoanCoinMustBeSet)
	_, err = b.CryptoLoanCheckCollateralRepayRate(context.Background(), currency.BUSD, currency.EMPTYCODE, 69)
	require.ErrorIs(t, err, errCollateralCoinMustBeSet)
	_, err = b.CryptoLoanCheckCollateralRepayRate(context.Background(), currency.BUSD, currency.BNB, 0)
	require.ErrorIs(t, err, order.ErrAmountBelowMin)

	sharedtestvalues.SkipTestIfCredentialsUnset(t, b)
	result, err := b.CryptoLoanCheckCollateralRepayRate(context.Background(), currency.BUSD, currency.BNB, 69)
	require.NoError(t, err)
	assert.NotNil(t, result)
}

func TestCryptoLoanCustomiseMarginCall(t *testing.T) {
	t.Parallel()
	_, err := b.CryptoLoanCustomiseMarginCall(context.Background(), 0, currency.BTC, 0)
	require.ErrorIs(t, err, errMarginCallValueRequired)

	sharedtestvalues.SkipTestIfCredentialsUnset(t, b, canManipulateRealOrders)
	result, err := b.CryptoLoanCustomiseMarginCall(context.Background(), 1337, currency.BTC, .70)
	require.NoError(t, err)
	assert.NotNil(t, result)
}

func TestFlexibleLoanBorrow(t *testing.T) {
	t.Parallel()
	_, err := b.FlexibleLoanBorrow(context.Background(), currency.EMPTYCODE, currency.USDC, 1, 0)
	require.ErrorIs(t, err, errLoanCoinMustBeSet)
	_, err = b.FlexibleLoanBorrow(context.Background(), currency.ATOM, currency.EMPTYCODE, 1, 0)
	require.ErrorIs(t, err, errCollateralCoinMustBeSet)
	_, err = b.FlexibleLoanBorrow(context.Background(), currency.ATOM, currency.USDC, 0, 0)
	require.ErrorIs(t, err, order.ErrAmountBelowMin)

	sharedtestvalues.SkipTestIfCredentialsUnset(t, b, canManipulateRealOrders)
	result, err := b.FlexibleLoanBorrow(context.Background(), currency.ATOM, currency.USDC, 1, 0)
	require.NoError(t, err)
	assert.NotNil(t, result)
}

func TestFlexibleLoanOngoingOrders(t *testing.T) {
	t.Parallel()
	sharedtestvalues.SkipTestIfCredentialsUnset(t, b)
	result, err := b.FlexibleLoanOngoingOrders(context.Background(), currency.EMPTYCODE, currency.EMPTYCODE, 0, 0)
	require.NoError(t, err)
	assert.NotNil(t, result)
}

func TestFlexibleLoanBorrowHistory(t *testing.T) {
	t.Parallel()
	sharedtestvalues.SkipTestIfCredentialsUnset(t, b)
	result, err := b.FlexibleLoanBorrowHistory(context.Background(), currency.EMPTYCODE, currency.EMPTYCODE, time.Time{}, time.Time{}, 0, 0)
	require.NoError(t, err)
	assert.NotNil(t, result)
}

func TestFlexibleLoanRepay(t *testing.T) {
	t.Parallel()
	_, err := b.FlexibleLoanRepay(context.Background(), currency.EMPTYCODE, currency.BTC, 1, false, false)
	require.ErrorIs(t, err, errLoanCoinMustBeSet)
	_, err = b.FlexibleLoanRepay(context.Background(), currency.USDT, currency.EMPTYCODE, 1, false, false)
	require.ErrorIs(t, err, errCollateralCoinMustBeSet)
	_, err = b.FlexibleLoanRepay(context.Background(), currency.USDT, currency.BTC, 0, false, false)
	require.ErrorIs(t, err, order.ErrAmountBelowMin)

	sharedtestvalues.SkipTestIfCredentialsUnset(t, b, canManipulateRealOrders)
	result, err := b.FlexibleLoanRepay(context.Background(), currency.ATOM, currency.USDC, 1, false, false)
	require.NoError(t, err)
	assert.NotNil(t, result)
}

func TestFlexibleLoanRepayHistory(t *testing.T) {
	t.Parallel()
	sharedtestvalues.SkipTestIfCredentialsUnset(t, b)
	result, err := b.FlexibleLoanRepayHistory(context.Background(), currency.EMPTYCODE, currency.EMPTYCODE, time.Time{}, time.Time{}, 0, 0)
	require.NoError(t, err)
	assert.NotNil(t, result)
}

func TestFlexibleLoanCollateralRepayment(t *testing.T) {
	t.Parallel()
	_, err := b.FlexibleLoanCollateralRepayment(context.Background(), currency.EMPTYCODE, currency.USDT, 1000, true)
	require.ErrorIs(t, err, errLoanCoinMustBeSet)
	_, err = b.FlexibleLoanCollateralRepayment(context.Background(), currency.BTC, currency.EMPTYCODE, 1000, true)
	require.ErrorIs(t, err, errCollateralCoinMustBeSet)
	_, err = b.FlexibleLoanCollateralRepayment(context.Background(), currency.BTC, currency.USDT, 0, true)
	require.ErrorIs(t, err, order.ErrAmountBelowMin)

	sharedtestvalues.SkipTestIfCredentialsUnset(t, b, canManipulateRealOrders)
	result, err := b.FlexibleLoanCollateralRepayment(context.Background(), currency.BTC, currency.USDT, 1000, true)
	require.NoError(t, err)
	assert.NotNil(t, result)
}

func TestCheckCollateralRepayRate(t *testing.T) {
	t.Parallel()
	_, err := b.CheckCollateralRepayRate(context.Background(), currency.EMPTYCODE, currency.USDT)
	require.ErrorIs(t, err, errLoanCoinMustBeSet)
	_, err = b.CheckCollateralRepayRate(context.Background(), currency.BTC, currency.EMPTYCODE)
	require.ErrorIs(t, err, errCollateralCoinMustBeSet)

	sharedtestvalues.SkipTestIfCredentialsUnset(t, b)
	result, err := b.CheckCollateralRepayRate(context.Background(), currency.BTC, currency.USDT)
	require.NoError(t, err)
	assert.NotNil(t, result)
}

func TestGetFlexibleLoanLiquidiationHistory(t *testing.T) {
	t.Parallel()
	sharedtestvalues.SkipTestIfCredentialsUnset(t, b)
	result, err := b.GetFlexibleLoanLiquidiationHistory(context.Background(), currency.BTC, currency.EMPTYCODE, time.Time{}, time.Time{}, 0, 100)
	require.NoError(t, err)
	assert.NotNil(t, result)
}

func TestFlexibleLoanAdjustLTV(t *testing.T) {
	t.Parallel()
	_, err := b.FlexibleLoanAdjustLTV(context.Background(), currency.EMPTYCODE, currency.BTC, 1, true)
	require.ErrorIs(t, err, errLoanCoinMustBeSet)
	_, err = b.FlexibleLoanAdjustLTV(context.Background(), currency.USDT, currency.EMPTYCODE, 1, true)
	require.ErrorIs(t, err, errCollateralCoinMustBeSet)
	_, err = b.FlexibleLoanAdjustLTV(context.Background(), currency.USDT, currency.BTC, 0, true)
	require.ErrorIs(t, err, order.ErrAmountBelowMin)

	sharedtestvalues.SkipTestIfCredentialsUnset(t, b, canManipulateRealOrders)
	result, err := b.FlexibleLoanAdjustLTV(context.Background(), currency.USDT, currency.BTC, 1, true)
	require.NoError(t, err)
	assert.NotNil(t, result)
}

func TestFlexibleLoanLTVAdjustmentHistory(t *testing.T) {
	t.Parallel()
	sharedtestvalues.SkipTestIfCredentialsUnset(t, b)
	result, err := b.FlexibleLoanLTVAdjustmentHistory(context.Background(), currency.EMPTYCODE, currency.EMPTYCODE, time.Time{}, time.Time{}, 0, 0)
	require.NoError(t, err)
	assert.NotNil(t, result)
}

func TestFlexibleLoanAssetsData(t *testing.T) {
	t.Parallel()
	sharedtestvalues.SkipTestIfCredentialsUnset(t, b)
	result, err := b.FlexibleLoanAssetsData(context.Background(), currency.EMPTYCODE)
	require.NoError(t, err)
	assert.NotNil(t, result)
}

func TestFlexibleCollateralAssetsData(t *testing.T) {
	t.Parallel()
	sharedtestvalues.SkipTestIfCredentialsUnset(t, b)
	result, err := b.FlexibleCollateralAssetsData(context.Background(), currency.EMPTYCODE)
	require.NoError(t, err)
	assert.NotNil(t, result)
}

func TestGetFuturesContractDetails(t *testing.T) {
	t.Parallel()
	_, err := b.GetFuturesContractDetails(context.Background(), asset.Spot)
	require.ErrorIs(t, err, futures.ErrNotFuturesAsset)
	_, err = b.GetFuturesContractDetails(context.Background(), asset.Futures)
	require.ErrorIs(t, err, asset.ErrNotSupported)

	result, err := b.GetFuturesContractDetails(context.Background(), asset.USDTMarginedFutures)
	assert.NoError(t, err)
	assert.NotNil(t, result)
	result, err = b.GetFuturesContractDetails(context.Background(), asset.CoinMarginedFutures)
	require.NoError(t, err)
	assert.NotNil(t, result)
}

func TestGetFundingRateInfo(t *testing.T) {
	t.Parallel()
	result, err := b.GetFundingRateInfo(context.Background())
	require.NoError(t, err)
	assert.NotNil(t, result)
}

func TestUGetFundingRateInfo(t *testing.T) {
	t.Parallel()
	result, err := b.UGetFundingRateInfo(context.Background())
	require.NoError(t, err)
	assert.NotNil(t, result)
}

func TestWsUFuturesConnect(t *testing.T) {
	t.Parallel()
	if mockTests {
		t.SkipNow()
	}
	err := b.WsUFuturesConnect()
	require.NoError(t, err)
}

var messageMap = map[string]string{
	"Asset Index":                   `{"stream": "!assetIndex@arr", "data": [{ "e":"assetIndexUpdate", "E":1686749230000, "s":"ADAUSD", "i":"0.27462452", "b":"0.10000000", "a":"0.10000000", "B":"0.24716207", "A":"0.30208698", "q":"0.05000000", "g":"0.05000000", "Q":"0.26089330", "G":"0.28835575" }, { "e":"assetIndexUpdate", "E":1686749230000, "s":"USDTUSD", "i":"0.99987691", "b":"0.00010000", "a":"0.00010000", "B":"0.99977692", "A":"0.99997689", "q":"0.00010000", "g":"0.00010000", "Q":"0.99977692", "G":"0.99997689" } ]}`,
	"Contract Info":                 `{"stream": "!contractInfo", "data": {"e":"contractInfo", "E":1669356423908, "s":"IOTAUSDT", "ps":"IOTAUSDT", "ct":"PERPETUAL", "dt":4133404800000, "ot":1569398400000, "cs":"TRADING", "bks":[ { "bs":1, "bnf":0, "bnc":5000, "mmr":0.01, "cf":0, "mi":21, "ma":50 }, { "bs":2, "bnf":5000, "bnc":25000, "mmr":0.025, "cf":75, "mi":11, "ma":20 } ] }}`,
	"Force Order":                   `{"stream": "!forceOrder@arr", "data": {"e":"forceOrder", "E":1568014460893, "o":{ "s":"BTCUSDT", "S":"SELL", "o":"LIMIT", "f":"IOC", "q":"0.014", "p":"9910", "ap":"9910", "X":"FILLED", "l":"0.014", "z":"0.014", "T":1568014460893 }}}`,
	"All BookTicker":                `{"stream": "!bookTicker","data":{"e":"bookTicker","u":3682854202063,"s":"NEARUSDT","b":"2.4380","B":"20391","a":"2.4390","A":"271","T":1703015198639,"E":1703015198640}}`,
	"Multiple Market Ticker":        `{"stream": "!ticker@arr", "data": [{"e":"24hrTicker","E":1703018247910,"s":"ICPUSDT","p":"-0.540000","P":"-5.395","w":"9.906194","c":"9.470000","Q":"1","o":"10.010000","h":"10.956000","l":"9.236000","v":"34347035","q":"340248403.001000","O":1702931820000,"C":1703018247909,"F":78723309,"L":80207941,"n":1484628},{"e":"24hrTicker","E":1703018247476,"s":"MEMEUSDT","p":"0.0020900","P":"7.331","w":"0.0300554","c":"0.0305980","Q":"7568","o":"0.0285080","h":"0.0312730","l":"0.0284120","v":"5643663185","q":"169622568.3721920","O":1702931820000,"C":1703018247475,"F":88665791,"L":89517438,"n":851643},{"e":"24hrTicker","E":1703018247822,"s":"SOLUSDT","p":"0.8680","P":"1.192","w":"74.4933","c":"73.6900","Q":"21","o":"72.8220","h":"76.3840","l":"71.8000","v":"26283647","q":"1957955612.4830","O":1702931820000,"C":1703018247820,"F":1126774871,"L":1129007642,"n":2232761},{"e":"24hrTicker","E":1703018247254,"s":"IMXUSDT","p":"0.0801","P":"3.932","w":"2.1518","c":"2.1171","Q":"225","o":"2.0370","h":"2.2360","l":"2.0319","v":"59587050","q":"128216496.4538","O":1702931820000,"C":1703018247252,"F":169814879,"L":170587124,"n":772246},{"e":"24hrTicker","E":1703018247309,"s":"DYDXUSDT","p":"-0.036","P":"-1.255","w":"2.896","c":"2.832","Q":"169.6","o":"2.868","h":"2.987","l":"2.782","v":"81690098.5","q":"236599791.383","O":1702931820000,"C":1703018247308,"F":385238821,"L":385888621,"n":649799},{"e":"24hrTicker","E":1703018247240,"s":"ONTUSDT","p":"0.0022","P":"1.011","w":"0.2213","c":"0.2197","Q":"45.7","o":"0.2175","h":"0.2251","l":"0.2157","v":"60880132.6","q":"13471239.8637","O":1702931820000,"C":1703018247238,"F":186008331,"L":186088275,"n":79945},{"e":"24hrTicker","E":1703018247658,"s":"AAVEUSDT","p":"4.660","P":"4.778","w":"102.969","c":"102.190","Q":"0.4","o":"97.530","h":"108.000","l":"97.370","v":"1205430.6","q":"124121750.870","O":1702931820000,"C":1703018247657,"F":343017862,"L":343487276,"n":469414},{"e":"24hrTicker","E":1703018247545,"s":"USTCUSDT","p":"0.0018500","P":"5.628","w":"0.0348991","c":"0.0347200","Q":"2316","o":"0.0328700","h":"0.0371100","l":"0.0328000","v":"2486985654","q":"86793545.3903700","O":1702931820000,"C":1703018247544,"F":32136013,"L":32601947,"n":465935},{"e":"24hrTicker","E":1703018247997,"s":"FTMUSDT","p":"-0.005000","P":"-1.221","w":"0.409721","c":"0.404400","Q":"1421","o":"0.409400","h":"0.421200","l":"0.392100","v":"471077518","q":"193010517.884400","O":1702931820000,"C":1703018247996,"F":716077491,"L":716712548,"n":635055},{"e":"24hrTicker","E":1703018247338,"s":"LRCUSDT","p":"-0.00290","P":"-1.104","w":"0.26531","c":"0.25980","Q":"113","o":"0.26270","h":"0.27190","l":"0.25590","v":"142488749","q":"37803477.10260","O":1702931820000,"C":1703018247336,"F":318115460,"L":318317340,"n":201880},{"e":"24hrTicker","E":1703018247776,"s":"TRBUSDT","p":"25.037","P":"21.840","w":"131.860","c":"139.677","Q":"0.3","o":"114.640","h":"143.900","l":"113.600","v":"3955845.0","q":"521616257.947","O":1702931820000,"C":1703018247775,"F":417041483,"L":419226886,"n":2185249},{"e":"24hrTicker","E":1703018247513,"s":"ACEUSDT","p":"0.108200","P":"0.826","w":"13.544944","c":"13.211400","Q":"14.37","o":"13.103200","h":"15.131200","l":"12.402900","v":"41359842.25","q":"560216757.038015","O":1702931820000,"C":1703018247512,"F":2261106,"L":4779982,"n":2518828},{"e":"24hrTicker","E":1703018247995,"s":"KEYUSDT","p":"0.0000270","P":"0.506","w":"0.0054583","c":"0.0053660","Q":"3540","o":"0.0053390","h":"0.0056230","l":"0.0053220","v":"1658962254","q":"9055176.9144700","O":1702931820000,"C":1703018247993,"F":32127330,"L":32236546,"n":109217},{"e":"24hrTicker","E":1703018247825,"s":"SUIUSDT","p":"0.094400","P":"15.783","w":"0.658766","c":"0.692500","Q":"157.6","o":"0.598100","h":"0.719600","l":"0.596400","v":"538807943.2","q":"354948524.988570","O":1702931820000,"C":1703018247824,"F":129572611,"L":130637476,"n":1064863},{"e":"24hrTicker","E":1703018247328,"s":"AGLDUSDT","p":"0.0738000","P":"7.016","w":"1.1222224","c":"1.1257000","Q":"49","o":"1.0519000","h":"1.1936000","l":"1.0471000","v":"63230369","q":"70958539.3508000","O":1702931820000,"C":1703018247327,"F":40498492,"L":41170995,"n":672503},{"e":"24hrTicker","E":1703018247882,"s":"BTCUSDT","p":"412.30","P":"0.986","w":"42651.76","c":"42247.00","Q":"0.003","o":"41834.70","h":"43550.00","l":"41792.00","v":"366582.423","q":"15635385730.76","O":1702931820000,"C":1703018247880,"F":4392041494,"L":4395950440,"n":3908934},{"e":"24hrTicker","E":1703018247531,"s":"WLDUSDT","p":"-0.0475000","P":"-1.232","w":"3.9879959","c":"3.8089000","Q":"50","o":"3.8564000","h":"4.3320000","l":"3.7237000","v":"119350666","q":"475969966.2747000","O":1702931820000,"C":1703018247530,"F":183723717,"L":186154953,"n":2431230},{"e":"24hrTicker","E":1703018247595,"s":"WAVESUSDT","p":"0.1108","P":"4.876","w":"2.4490","c":"2.3833","Q":"8.1","o":"2.2725","h":"2.5775","l":"2.2658","v":"54051344.0","q":"132369622.6356","O":1702931820000,"C":1703018247593,"F":503343992,"L":504167968,"n":823975},{"e":"24hrTicker","E":1703018247943,"s":"BLZUSDT","p":"0.00441","P":"1.274","w":"0.34477","c":"0.35043","Q":"35","o":"0.34602","h":"0.35844","l":"0.33146","v":"224686045","q":"77465133.09517","O":1702931820000,"C":1703018247942,"F":301286442,"L":301919432,"n":632991},{"e":"24hrTicker","E":1703018248027,"s":"ALGOUSDT","p":"0.0044","P":"2.329","w":"0.1982","c":"0.1933","Q":"1724.4","o":"0.1889","h":"0.2053","l":"0.1883","v":"418107041.7","q":"82860752.3534","O":1702931820000,"C":1703018248025,"F":317274252,"L":317530189,"n":255937},{"e":"24hrTicker","E":1703018247795,"s":"LUNA2USDT","p":"0.0849000","P":"9.610","w":"0.9622720","c":"0.9684000","Q":"91","o":"0.8835000","h":"1.0234000","l":"0.8800000","v":"132211955","q":"127223857.1990000","O":1702931820000,"C":1703018247793,"F":143814989,"L":144504341,"n":689350},{"e":"24hrTicker","E":1703018247557,"s":"DOGEUSDT","p":"-0.000290","P":"-0.320","w":"0.091710","c":"0.090210","Q":"1211","o":"0.090500","h":"0.093550","l":"0.089300","v":"4695249277","q":"430603554.425970","O":1702931820000,"C":1703018247556,"F":1408300026,"L":1409042131,"n":742103},{"e":"24hrTicker","E":1703018247578,"s":"SUSHIUSDT","p":"0.0024","P":"0.217","w":"1.1263","c":"1.1097","Q":"34","o":"1.1073","h":"1.1479","l":"1.0921","v":"34830643","q":"39229338.9293","O":1702931820000,"C":1703018247576,"F":389676753,"L":389892337,"n":215584},{"e":"24hrTicker","E":1703018247636,"s":"ROSEUSDT","p":"0.00859","P":"9.826","w":"0.09344","c":"0.09601","Q":"300","o":"0.08742","h":"0.09842","l":"0.08724","v":"768803655","q":"71837497.60153","O":1702931820000,"C":1703018247635,"F":145874088,"L":146347778,"n":473689},{"e":"24hrTicker","E":1703018247446,"s":"CTKUSDT","p":"0.05240","P":"6.933","w":"0.76993","c":"0.80820","Q":"16","o":"0.75580","h":"0.81760","l":"0.73560","v":"39275735","q":"30239750.04250","O":1702931820000,"C":1703018247445,"F":129601557,"L":129911270,"n":309714},{"e":"24hrTicker","E":1703018247083,"s":"MATICUSDT","p":"-0.02260","P":"-2.883","w":"0.78657","c":"0.76130","Q":"11","o":"0.78390","h":"0.82380","l":"0.74930","v":"510723474","q":"401719478.20480","O":1702931820000,"C":1703018247081,"F":899425701,"L":900164133,"n":738432},{"e":"24hrTicker","E":1703018247954,"s":"INJUSDT","p":"3.554000","P":"10.740","w":"37.577625","c":"36.646000","Q":"9.3","o":"33.092000","h":"39.988000","l":"32.803000","v":"30119373.7","q":"1131814520.584100","O":1702931820000,"C":1703018247953,"F":210846748,"L":214612851,"n":3766053},{"e":"24hrTicker","E":1703018247559,"s":"OCEANUSDT","p":"0.00890","P":"1.805","w":"0.50791","c":"0.50200","Q":"147","o":"0.49310","h":"0.52090","l":"0.49170","v":"42754656","q":"21715597.51239","O":1702931820000,"C":1703018247557,"F":243729859,"L":243879437,"n":149578},{"e":"24hrTicker","E":1703018247779,"s":"UNIUSDT","p":"0.0220","P":"0.378","w":"5.9288","c":"5.8470","Q":"10","o":"5.8250","h":"6.0440","l":"5.7520","v":"11324960","q":"67143423.4300","O":1702931820000,"C":1703018247778,"F":356204442,"L":356430119,"n":225678},{"e":"24hrTicker","E":1703018247999,"s":"1000BONKUSDT","p":"-0.0004410","P":"-2.245","w":"0.0205588","c":"0.0192000","Q":"1562","o":"0.0196410","h":"0.0231060","l":"0.0188770","v":"30632634003","q":"629769968.4590968","O":1702931820000,"C":1703018247998,"F":75958362,"L":80131721,"n":4173351},{"e":"24hrTicker","E":1703018247559,"s":"ARUSDT","p":"-0.382","P":"-4.176","w":"9.030","c":"8.765","Q":"4.5","o":"9.147","h":"9.467","l":"8.571","v":"3178087.5","q":"28698158.147","O":1702931820000,"C":1703018247557,"F":143756455,"L":143985699,"n":229244},{"e":"24hrTicker","E":1703018247344,"s":"AUCTIONUSDT","p":"9.690000","P":"31.369","w":"38.302392","c":"40.580000","Q":"0.65","o":"30.890000","h":"43.400000","l":"30.650000","v":"15656989.13","q":"599700134.856300","O":1702931820000,"C":1703018247343,"F":2451094,"L":5013398,"n":2561767},{"e":"24hrTicker","E":1703018247959,"s":"XRPUSDT","p":"-0.0021","P":"-0.346","w":"0.6083","c":"0.6045","Q":"396.3","o":"0.6066","h":"0.6170","l":"0.5973","v":"744301855.7","q":"452752948.7478","O":1702931820000,"C":1703018247957,"F":1344388341,"L":1344913573,"n":525224},{"e":"24hrTicker","E":1703018247813,"s":"EGLDUSDT","p":"-0.130","P":"-0.223","w":"58.569","c":"58.070","Q":"1.1","o":"58.200","h":"60.240","l":"56.670","v":"802381.7","q":"46994956.463","O":1702931820000,"C":1703018247811,"F":235206699,"L":235456030,"n":249331},{"e":"24hrTicker","E":1703018247990,"s":"ETHUSDT","p":"-10.21","P":"-0.468","w":"2206.89","c":"2170.39","Q":"0.060","o":"2180.60","h":"2256.64","l":"2135.03","v":"3187161.031","q":"7033700225.77","O":1702931820000,"C":1703018247988,"F":3443398114,"L":3446512406,"n":3114283},{"e":"24hrTicker","E":1703018247096,"s":"PENDLEUSDT","p":"-0.0059000","P":"-0.569","w":"1.0590403","c":"1.0319000","Q":"12","o":"1.0378000","h":"1.0960000","l":"1.0120000","v":"7593669","q":"8042001.5937000","O":1702931820000,"C":1703018247095,"F":16663914,"L":16782530,"n":118617}]}`,
	"Single Market Ticker":          `{"stream": "BTCUSDT@ticker", "data": { "e": "24hrTicker", "E": 1571889248277, "s": "BTCUSDT", "p": "0.0015", "P": "250.00", "w": "0.0018", "c": "0.0025", "Q": "10", "o": "0.0010", "h": "0.0025", "l": "0.0010", "v": "10000", "q": "18", "O": 0, "C": 1703019429985, "F": 0, "L": 18150, "n": 18151 } }`,
	"Multiple Mini Tickers":         `{"stream": "!miniTicker@arr","data":[{"e":"24hrMiniTicker","E":1703019429455,"s":"BICOUSDT","c":"0.3667000","o":"0.3792000","h":"0.3892000","l":"0.3639000","v":"28768370","q":"10779000.9922000"},{"e":"24hrMiniTicker","E":1703019429985,"s":"API3USDT","c":"1.6834","o":"1.7326","h":"1.8406","l":"1.6699","v":"12371516.4","q":"21642153.0574"},{"e":"24hrMiniTicker","E":1703019429111,"s":"ICPUSDT","c":"9.414000","o":"10.126000","h":"10.956000","l":"9.236000","v":"34262192","q":"339148145.539000"},{"e":"24hrMiniTicker","E":1703019429945,"s":"SOLUSDT","c":"73.0930","o":"73.2180","h":"76.3840","l":"71.8000","v":"26319095","q":"1960871540.2620"}]}`,
	"Multi Asset Mode Asset":        `{"stream": "!assetIndex@arr", "data":[{ "e":"assetIndexUpdate", "E":1686749230000, "s":"ADAUSD","i":"0.27462452","b":"0.10000000","a":"0.10000000","B":"0.24716207","A":"0.30208698","q":"0.05000000","g":"0.05000000","Q":"0.26089330","G":"0.28835575"}, { "e":"assetIndexUpdate", "E":1686749230000, "s":"USDTUSD", "i":"0.99987691", "b":"0.00010000", "a":"0.00010000", "B":"0.99977692", "A":"0.99997689", "q":"0.00010000", "g":"0.00010000", "Q":"0.99977692", "G":"0.99997689" }]}`,
	"Composite Index Symbol":        `{"stream": "BTCUSDT@compositeIndex", "data":{ "e":"compositeIndex", "E":1602310596000, "s":"DEFIUSDT", "p":"554.41604065", "C":"baseAsset", "c":[ { "b":"BAL", "q":"USDT", "w":"1.04884844", "W":"0.01457800", "i":"24.33521021" }, { "b":"BAND", "q":"USDT" , "w":"3.53782729", "W":"0.03935200", "i":"7.26420084" } ] } }`,
	"Diff Book Depth Stream":        `{"stream": "BTCUSDT@depth@500ms", "data": { "e": "depthUpdate", "E": 1571889248277, "T": 1571889248276, "s": "BTCUSDT", "U": 157, "u": 160, "pu": 149, "b": [ [ "0.0024", "10" ] ], "a": [ [ "0.0026", "100" ] ] } }`,
	"Partial Book Depth Stream":     `{"stream": "BTCUSDT@depth5", "data":{ "e": "depthUpdate", "E": 1571889248277, "T": 1571889248276, "s": "BTCUSDT", "U": 390497796, "u": 390497878, "pu": 390497794, "b": [ [ "7403.89", "0.002" ], [ "7403.90", "3.906" ], [ "7404.00", "1.428" ], [ "7404.85", "5.239" ], [ "7405.43", "2.562" ] ], "a": [ [ "7405.96", "3.340" ], [ "7406.63", "4.525" ], [ "7407.08", "2.475" ], [ "7407.15", "4.800" ], [ "7407.20","0.175"]]}}`,
	"Individual Symbol Mini Ticker": `{"stream": "BTCUSDT@miniTicker", "data": { "e": "24hrMiniTicker", "E": 1571889248277, "s": "BTCUSDT", "c": "0.0025", "o": "0.0010", "h": "0.0025", "l": "0.0010", "v": "10000", "q": "18"}}`,
}

func TestHandleData(t *testing.T) {
	t.Parallel()
	for x := range messageMap {
		err := b.wsHandleFuturesData([]byte(messageMap[x]), asset.USDTMarginedFutures)
		assert.NoError(t, err)
	}
}

func TestListSubscriptions(t *testing.T) {
	t.Parallel()
	if mockTests {
		t.SkipNow()
	}
	if !b.Websocket.IsConnected() {
		err := b.WsUFuturesConnect()
		require.NoError(t, err)
	}
	result, err := b.ListSubscriptions()
	require.NoError(t, err)
	assert.NotNil(t, result)
}

func TestSetProperty(t *testing.T) {
	t.Parallel()
	if mockTests {
		t.SkipNow()
	}
	if !b.Websocket.IsConnected() {
		err := b.WsUFuturesConnect()
		require.NoError(t, err)
	}
	err := b.SetProperty("combined", true)
	require.NoError(t, err)
}

func TestGetWsOrderbook(t *testing.T) {
	t.Parallel()
	if mockTests {
		t.SkipNow()
	}
	if !b.IsAPIStreamConnected() {
		t.Skip(apiStreamingIsNotConnected)
	}
	result, err := b.GetWsOrderbook(&OrderBookDataRequestParams{Symbol: currency.NewPair(currency.BTC, currency.USDT), Limit: 1000})
	require.NoError(t, err)
	assert.NotNil(t, result)
}

func TestGetWsMostRecentTrades(t *testing.T) {
	t.Parallel()
	if mockTests {
		t.SkipNow()
	}
	if !b.IsAPIStreamConnected() {
		t.Skip(apiStreamingIsNotConnected)
	}
	result, err := b.GetWsMostRecentTrades(&RecentTradeRequestParams{
		Symbol: currency.NewPair(currency.BTC, currency.USDT),
		Limit:  15,
	})
	require.NoError(t, err)
	assert.NotNil(t, result)
}

func TestGetWsAggregatedTrades(t *testing.T) {
	t.Parallel()
	if mockTests {
		t.SkipNow()
	}
	if !b.IsAPIStreamConnected() {
		t.Skip(apiStreamingIsNotConnected)
	}
	result, err := b.GetWsAggregatedTrades(&WsAggregateTradeRequestParams{
		Symbol: "BTCUSDT",
		Limit:  5,
	})
	require.NoError(t, err)
	assert.NotNil(t, result)
}

func TestGetWsKlines(t *testing.T) {
	t.Parallel()
	_, err := b.GetWsCandlestick(&KlinesRequestParams{})
	require.ErrorIs(t, err, common.ErrEmptyParams)

	arg := &KlinesRequestParams{Timezone: "GMT+2"}
	_, err = b.GetWsCandlestick(arg)
	require.ErrorIs(t, err, currency.ErrCurrencyPairEmpty)

	arg.Symbol = spotTradablePair
	_, err = b.GetWsCandlestick(arg)
	require.ErrorIs(t, err, kline.ErrInvalidInterval)

	if mockTests {
		t.SkipNow()
	}
	start, end := getTime()
	if !b.IsAPIStreamConnected() {
		t.Skip(apiStreamingIsNotConnected)
	}
	result, err := b.GetWsCandlestick(&KlinesRequestParams{
		Symbol:    currency.NewPair(currency.BTC, currency.USDT),
		Interval:  kline.FiveMin.Short(),
		Limit:     24,
		StartTime: start,
		EndTime:   end,
	})
	require.NoError(t, err)
	assert.NotNil(t, result)
}

func TestGetWsOptimizedCandlestick(t *testing.T) {
	t.Parallel()
	if mockTests {
		t.SkipNow()
	}
	start, end := getTime()
	if !b.IsAPIStreamConnected() {
		t.Skip(apiStreamingIsNotConnected)
	}
	result, err := b.GetWsOptimizedCandlestick(&KlinesRequestParams{
		Symbol:    currency.NewPair(currency.BTC, currency.USDT),
		Interval:  kline.FiveMin.Short(),
		Limit:     24,
		StartTime: start,
		EndTime:   end,
	})
	require.NoError(t, err)
	assert.NotNil(t, result)
}

func setupWs() {
	err := b.WsConnect()
	if err != nil {
		log.Fatal(err)
	}
}

func TestGetCurrenctAveragePrice(t *testing.T) {
	t.Parallel()
	_, err := b.GetWsCurrenctAveragePrice(currency.EMPTYPAIR)
	require.ErrorIs(t, err, currency.ErrCurrencyPairEmpty)

	if mockTests {
		t.SkipNow()
	}
	if !b.IsAPIStreamConnected() {
		t.Skip(apiStreamingIsNotConnected)
	}
	result, err := b.GetWsCurrenctAveragePrice(currency.NewPair(currency.BTC, currency.USDT))
	require.NoError(t, err)
	assert.NotNil(t, result)
}

func TestGetWs24HourPriceChanges(t *testing.T) {
	t.Parallel()
	_, err := b.GetWs24HourPriceChanges(nil)
	require.ErrorIs(t, err, common.ErrEmptyParams)

	_, err = b.GetWs24HourPriceChanges(&PriceChangeRequestParam{})
	require.ErrorIs(t, err, currency.ErrCurrencyPairsEmpty)

	if mockTests {
		t.SkipNow()
	}
	if !b.IsAPIStreamConnected() {
		t.Skip(apiStreamingIsNotConnected)
	}
	result, err := b.GetWs24HourPriceChanges(&PriceChangeRequestParam{Symbols: []currency.Pair{currency.NewPair(currency.BTC, currency.USDT)}})
	require.NoError(t, err)
	assert.NotNil(t, result)
}

func TestGetWsTradingDayTickers(t *testing.T) {
	t.Parallel()
	_, err := b.GetWsTradingDayTickers(nil)
	require.ErrorIs(t, err, common.ErrEmptyParams)

	_, err = b.GetWsTradingDayTickers(&PriceChangeRequestParam{Timezone: "GMT+3"})
	require.ErrorIs(t, err, currency.ErrCurrencyPairsEmpty)

	if mockTests {
		t.SkipNow()
	}
	if !b.IsAPIStreamConnected() {
		t.Skip(apiStreamingIsNotConnected)
	}
	result, err := b.GetWsTradingDayTickers(&PriceChangeRequestParam{
		Symbols: []currency.Pair{currency.NewPair(currency.BTC, currency.USDT)},
	})
	require.NoError(t, err)
	assert.NotNil(t, result)
}

func TestGetSymbolPriceTicker(t *testing.T) {
	t.Parallel()
	_, err := b.GetSymbolPriceTicker(currency.EMPTYPAIR)
	require.ErrorIs(t, err, currency.ErrCurrencyPairsEmpty)

	if mockTests {
		t.SkipNow()
	}
	if !b.IsAPIStreamConnected() {
		t.Skip(apiStreamingIsNotConnected)
	}
	result, err := b.GetSymbolPriceTicker(currency.NewPair(currency.BTC, currency.USDT))
	require.NoError(t, err)
	assert.NotNil(t, result)
}

func TestGetWsSymbolOrderbookTicker(t *testing.T) {
	t.Parallel()
	_, err := b.GetWsSymbolOrderbookTicker([]currency.Pair{currency.EMPTYPAIR})
	require.ErrorIs(t, err, currency.ErrCurrencyPairsEmpty)

	if mockTests {
		t.SkipNow()
	}
	if !b.IsAPIStreamConnected() {
		t.Skip(apiStreamingIsNotConnected)
	}
	result, err := b.GetWsSymbolOrderbookTicker([]currency.Pair{currency.NewPair(currency.BTC, currency.USDT)})
	assert.NoError(t, err)
	assert.NotNil(t, result)

	result, err = b.GetWsSymbolOrderbookTicker([]currency.Pair{
		currency.NewPair(currency.BTC, currency.USDT),
		currency.NewPair(currency.ETH, currency.USDT),
	})
	require.NoError(t, err)
	assert.NotNil(t, result)
}

func TestGetQuerySessionStatus(t *testing.T) {
	t.Parallel()
	sharedtestvalues.SkipTestIfCredentialsUnset(t, b)
	if !b.IsAPIStreamConnected() {
		t.Skip(apiStreamingIsNotConnected)
	}
	result, err := b.GetQuerySessionStatus()
	require.NoError(t, err)
	assert.NotNil(t, result)
}

func TestGetLogOutOfSession(t *testing.T) {
	t.Parallel()
	sharedtestvalues.SkipTestIfCredentialsUnset(t, b)
	if !b.IsAPIStreamConnected() {
		t.Skip(apiStreamingIsNotConnected)
	}
	result, err := b.GetLogOutOfSession()
	require.NoError(t, err)
	assert.NotNil(t, result)
}

func TestPlaceNewOrder(t *testing.T) {
	t.Parallel()
	sharedtestvalues.SkipTestIfCredentialsUnset(t, b, canManipulateRealOrders)
	if !b.IsAPIStreamConnected() {
		t.Skip(apiStreamingIsNotConnected)
	}
	result, err := b.WsPlaceNewOrder(&TradeOrderRequestParam{
		Symbol:      "BTCUSDT",
		Side:        order.Sell.String(),
		OrderType:   order.Limit.String(),
		TimeInForce: "GTC",
		Price:       1234,
		Quantity:    1,
	})
	require.NoError(t, err)
	assert.NotNil(t, result)
}

func TestValidatePlaceNewOrderRequest(t *testing.T) {
	t.Parallel()
	sharedtestvalues.SkipTestIfCredentialsUnset(t, b, canManipulateRealOrders)
	if !b.IsAPIStreamConnected() {
		t.Skip(apiStreamingIsNotConnected)
	}
	err := b.ValidatePlaceNewOrderRequest(&TradeOrderRequestParam{
		Symbol:      "BTCUSDT",
		Side:        order.Sell.String(),
		OrderType:   order.Limit.String(),
		TimeInForce: "GTC",
		Price:       1234,
		Quantity:    1,
	})
	require.NoError(t, err)
}

func TestWsQueryOrder(t *testing.T) {
	t.Parallel()
	sharedtestvalues.SkipTestIfCredentialsUnset(t, b)
	if !b.IsAPIStreamConnected() {
		t.Skip(apiStreamingIsNotConnected)
	}
	result, err := b.WsQueryOrder(&QueryOrderParam{
		Symbol:  "BTCUSDT",
		OrderID: 12345,
	})
	require.NoError(t, err)
	assert.NotNil(t, result)
}

func TestSignRequest(t *testing.T) {
	t.Parallel()
	sharedtestvalues.SkipTestIfCredentialsUnset(t, b, canManipulateRealOrders)
	if !b.IsAPIStreamConnected() {
		t.Skip(apiStreamingIsNotConnected)
	}
	_, signature, err := b.SignRequest(map[string]interface{}{
		"name": "nameValue",
	})
	require.NoError(t, err)
	assert.NotEmpty(t, signature, "unexpected signature")
}

func TestWsCancelAndReplaceTradeOrder(t *testing.T) {
	t.Parallel()
	sharedtestvalues.SkipTestIfCredentialsUnset(t, b, canManipulateRealOrders)
	if !b.IsAPIStreamConnected() {
		t.Skip(apiStreamingIsNotConnected)
	}
	result, err := b.WsCancelAndReplaceTradeOrder(&WsCancelAndReplaceParam{
		Symbol:                    "BTCUSDT",
		CancelReplaceMode:         "ALLOW_FAILURE",
		CancelOriginClientOrderID: "4d96324ff9d44481926157",
		Side:                      order.Sell.String(),
		OrderType:                 order.Limit.String(),
		TimeInForce:               "GTC",
		Price:                     23416.10000000,
		Quantity:                  0.00847000,
	})
	require.NoError(t, err)
	assert.NotNil(t, result)
}

func TestWsCurrentOpenOrders(t *testing.T) {
	t.Parallel()
	sharedtestvalues.SkipTestIfCredentialsUnset(t, b, canManipulateRealOrders)
	if !b.IsAPIStreamConnected() {
		t.Skip(apiStreamingIsNotConnected)
	}
	result, err := b.WsCurrentOpenOrders(currency.NewPair(currency.BTC, currency.USDT), 6000)
	require.NoError(t, err)
	assert.NotNil(t, result)
}

func TestWsCancelOpenOrders(t *testing.T) {
	t.Parallel()
	sharedtestvalues.SkipTestIfCredentialsUnset(t, b, canManipulateRealOrders)
	if !b.IsAPIStreamConnected() {
		t.Skip(apiStreamingIsNotConnected)
	}
	result, err := b.WsCancelOpenOrders(currency.NewPair(currency.BTC, currency.USDT), 6000)
	require.NoError(t, err)
	assert.NotNil(t, result)
}

func TestWsPlaceOCOOrder(t *testing.T) {
	t.Parallel()
	_, err := b.WsPlaceOCOOrder(nil)
	require.ErrorIs(t, err, common.ErrEmptyParams)

	arg := &PlaceOCOOrderParam{StopLimitTimeInForce: "GTC"}
	_, err = b.WsPlaceOCOOrder(arg)
	require.ErrorIs(t, err, currency.ErrCurrencyPairEmpty)

	arg.Symbol = "BTCUSDT"
	_, err = b.WsPlaceOCOOrder(arg)
	require.ErrorIs(t, err, order.ErrSideIsInvalid)

	arg.Side = order.Sell.String()
	_, err = b.WsPlaceOCOOrder(arg)
	require.ErrorIs(t, err, order.ErrAmountBelowMin)

	sharedtestvalues.SkipTestIfCredentialsUnset(t, b, canManipulateRealOrders)
	if !b.IsAPIStreamConnected() {
		t.Skip(apiStreamingIsNotConnected)
	}
	result, err := b.WsPlaceOCOOrder(&PlaceOCOOrderParam{
		Symbol:               "BTCUSDT",
		Side:                 order.Sell.String(),
		Price:                23420.00000000,
		Quantity:             0.00650000,
		StopPrice:            23410.00000000,
		StopLimitPrice:       23405.00000000,
		StopLimitTimeInForce: "GTC",
		NewOrderRespType:     "RESULT",
	})
	require.NoError(t, err)
	assert.NotNil(t, result)
}

func TestWsQueryOCOOrder(t *testing.T) {
	t.Parallel()
	_, err := b.WsQueryOCOOrder("", 0, 0)
	require.ErrorIs(t, err, order.ErrOrderIDNotSet)

	sharedtestvalues.SkipTestIfCredentialsUnset(t, b)
	if !b.IsAPIStreamConnected() {
		t.Skip(apiStreamingIsNotConnected)
	}
	result, err := b.WsQueryOCOOrder("123456788", 0, 0)
	require.NoError(t, err)
	assert.NotNil(t, result)
}

func TestWsCancelOCOOrder(t *testing.T) {
	t.Parallel()
	_, err := b.WsCancelOCOOrder(currency.EMPTYPAIR, "someID", "12354", "")
	require.ErrorIs(t, err, currency.ErrCurrencyPairEmpty)

	_, err = b.WsCancelOCOOrder(spotTradablePair, "", "", "")
	require.ErrorIs(t, err, order.ErrOrderIDNotSet)

	sharedtestvalues.SkipTestIfCredentialsUnset(t, b, canManipulateRealOrders)
	if !b.IsAPIStreamConnected() {
		t.Skip(apiStreamingIsNotConnected)
	}
	result, err := b.WsCancelOCOOrder(
		currency.NewPair(currency.BTC, currency.USDT), "someID", "12354", "")
	require.NoError(t, err)
	assert.NotNil(t, result)
}

func TestWsCurrentOpenOCOOrders(t *testing.T) {
	t.Parallel()
	sharedtestvalues.SkipTestIfCredentialsUnset(t, b)
	if !b.IsAPIStreamConnected() {
		t.Skip(apiStreamingIsNotConnected)
	}
	result, err := b.WsCurrentOpenOCOOrders(0)
	require.NoError(t, err)
	assert.NotNil(t, result)
}

func TestWsPlaceNewSOROrder(t *testing.T) {
	t.Parallel()
	_, err := b.WsPlaceNewSOROrder(nil)
	require.ErrorIs(t, err, common.ErrEmptyParams)

	arg := &WsOSRPlaceOrderParams{TimeInForce: "GTC"}
	_, err = b.WsPlaceNewSOROrder(arg)
	require.ErrorIs(t, err, currency.ErrCurrencyPairEmpty)

	arg.Symbol = spotTradablePair.String()
	_, err = b.WsPlaceNewSOROrder(arg)
	require.ErrorIs(t, err, order.ErrSideIsInvalid)

	arg.Side = "BUY"
	_, err = b.WsPlaceNewSOROrder(arg)
	require.ErrorIs(t, err, order.ErrTypeIsInvalid)

	arg.OrderType = "limit"
	_, err = b.WsPlaceNewSOROrder(arg)
	require.ErrorIs(t, err, order.ErrAmountBelowMin)

	sharedtestvalues.SkipTestIfCredentialsUnset(t, b, canManipulateRealOrders)
	if !b.IsAPIStreamConnected() {
		t.Skip(apiStreamingIsNotConnected)
	}
	result, err := b.WsPlaceNewSOROrder(&WsOSRPlaceOrderParams{
		Symbol:      "BTCUSDT",
		Side:        "BUY",
		OrderType:   order.Limit.String(),
		Quantity:    0.5,
		TimeInForce: "GTC",
		Price:       31000,
	})
	require.NoError(t, err)
	assert.NotNil(t, result)
}

func TestWsTestNewOrderUsingSOR(t *testing.T) {
	t.Parallel()
	sharedtestvalues.SkipTestIfCredentialsUnset(t, b, canManipulateRealOrders)
	if !b.IsAPIStreamConnected() {
		t.Skip(apiStreamingIsNotConnected)
	}
	err := b.WsTestNewOrderUsingSOR(&WsOSRPlaceOrderParams{
		Symbol:      "BTCUSDT",
		Side:        "BUY",
		OrderType:   order.Limit.String(),
		Quantity:    0.5,
		TimeInForce: "GTC",
		Price:       31000,
	})
	require.NoError(t, err)
}

func TestToMap(t *testing.T) {
	t.Parallel()
	input := &struct {
		Zebiba bool   `json:"zebiba"`
		Value  int64  `json:"value"`
		Abebe  string `json:"abebe"`
		Name   string `json:"name"`
	}{
		Name:  "theName",
		Value: 347,
	}
	result, err := b.ToMap(input)
	assert.NoError(t, err)
	assert.NotNil(t, result)
}

func TestSortingTest(t *testing.T) {
	params := map[string]any{"apiKey": "wwhj3r3amR", "signature": "f89c6e5c0b", "timestamp": 1704873175325, "symbol": "BTCUSDT", "startTime": 1704009175325, "endTime": 1704873175325, "limit": 5}
	sortedKeys := []string{"apiKey", "endTime", "limit", "signature", "startTime", "symbol", "timestamp"}
	keys := SortMap(params)
	require.Len(t, keys, len(sortedKeys), "unexptected keys length")
	for a := range keys {
		require.Equal(t, keys[a], sortedKeys[a])
	}
}

func TestGetAccountInformation(t *testing.T) {
	t.Parallel()
	sharedtestvalues.SkipTestIfCredentialsUnset(t, b)
	if !b.IsAPIStreamConnected() {
		t.Skip(apiStreamingIsNotConnected)
	}
	result, err := b.GetWsAccountInfo(0)
	require.NoError(t, err)
	assert.NotNil(t, result)
}

func TestWsQueryAccountOrderRateLimits(t *testing.T) {
	t.Parallel()
	sharedtestvalues.SkipTestIfCredentialsUnset(t, b)
	if !b.IsAPIStreamConnected() {
		t.Skip(apiStreamingIsNotConnected)
	}
	result, err := b.WsQueryAccountOrderRateLimits(0)
	require.NoError(t, err)
	assert.NotNil(t, result)
}

func TestWsQueryAccountOrderHistory(t *testing.T) {
	t.Parallel()
	_, err := b.WsQueryAccountOrderHistory(nil)
	require.ErrorIs(t, err, common.ErrEmptyParams)

	_, err = b.WsQueryAccountOrderHistory(&AccountOrderRequestParam{Limit: 5})
	require.ErrorIs(t, err, currency.ErrSymbolStringEmpty)

	sharedtestvalues.SkipTestIfCredentialsUnset(t, b)
	if !b.IsAPIStreamConnected() {
		t.Skip(apiStreamingIsNotConnected)
	}
	result, err := b.WsQueryAccountOrderHistory(&AccountOrderRequestParam{
		Symbol:    "BTCUSDT",
		StartTime: time.Now().Add(-time.Hour * 24 * 10).UnixMilli(),
		EndTime:   time.Now().Add(-time.Hour * 6).UnixMilli(),
		Limit:     5,
	})
	require.NoError(t, err)
	assert.NotNil(t, result)
}

func TestWsQueryAccountOCOOrderHistory(t *testing.T) {
	t.Parallel()
	sharedtestvalues.SkipTestIfCredentialsUnset(t, b)
	if !b.IsAPIStreamConnected() {
		t.Skip(apiStreamingIsNotConnected)
	}
	result, err := b.WsQueryAccountOCOOrderHistory(0, 0, 0, time.Time{}, time.Time{})
	require.NoError(t, err)
	assert.NotNil(t, result)
}

func TestWsAccountTradeHistory(t *testing.T) {
	t.Parallel()
	_, err := b.WsAccountTradeHistory(nil)
	require.ErrorIs(t, err, common.ErrEmptyParams)

	_, err = b.WsAccountTradeHistory(&AccountOrderRequestParam{OrderID: 1234})
	require.ErrorIs(t, err, currency.ErrSymbolStringEmpty)

	sharedtestvalues.SkipTestIfCredentialsUnset(t, b)
	if !b.IsAPIStreamConnected() {
		t.Skip(apiStreamingIsNotConnected)
	}
	result, err := b.WsAccountTradeHistory(&AccountOrderRequestParam{Symbol: "BTCUSDT", OrderID: 1234})
	require.NoError(t, err)
	assert.NotNil(t, result)
}

func TestWsAccountPreventedMatches(t *testing.T) {
	t.Parallel()
	_, err := b.WsAccountPreventedMatches(currency.EMPTYPAIR, 1223456, 0, 0, 0, 0)
	require.ErrorIs(t, err, currency.ErrCurrencyPairEmpty)

	_, err = b.WsAccountPreventedMatches(spotTradablePair, 0, 0, 0, 0, 0)
	require.ErrorIs(t, err, order.ErrOrderIDNotSet)

	sharedtestvalues.SkipTestIfCredentialsUnset(t, b)
	if !b.IsAPIStreamConnected() {
		t.Skip(apiStreamingIsNotConnected)
	}
	result, err := b.WsAccountPreventedMatches(currency.NewPair(currency.BTC, currency.USDT), 1223456, 0, 0, 0, 0)
	require.NoError(t, err)
	assert.NotNil(t, result)
}

func TestWsAccountAllocation(t *testing.T) {
	t.Parallel()
	_, err := b.WsAccountAllocation(currency.EMPTYPAIR, time.Time{}, time.Now(), 0, 0, 0, 19)
	require.ErrorIs(t, err, currency.ErrCurrencyPairEmpty)

	sharedtestvalues.SkipTestIfCredentialsUnset(t, b)
	if !b.IsAPIStreamConnected() {
		t.Skip(apiStreamingIsNotConnected)
	}
	result, err := b.WsAccountAllocation(spotTradablePair, time.Time{}, time.Now(), 0, 0, 0, 19)
	require.NoError(t, err)
	assert.NotNil(t, result)
}

func TestWsAccountCommissionRates(t *testing.T) {
	t.Parallel()
	_, err := b.WsAccountCommissionRates(currency.EMPTYPAIR)
	require.ErrorIs(t, err, currency.ErrCurrencyPairEmpty)

	sharedtestvalues.SkipTestIfCredentialsUnset(t, b)
	if !b.IsAPIStreamConnected() {
		t.Skip(apiStreamingIsNotConnected)
	}
	result, err := b.WsAccountCommissionRates(spotTradablePair)
	require.NoError(t, err)
	assert.NotNil(t, result)
}

func TestWsStartUserDataStream(t *testing.T) {
	t.Parallel()
	sharedtestvalues.SkipTestIfCredentialsUnset(t, b)
	if !b.IsAPIStreamConnected() {
		t.Skip(apiStreamingIsNotConnected)
	}
	result, err := b.WsStartUserDataStream()
	require.NoError(t, err)
	assert.NotNil(t, result)
}

func TestWsPingUserDataStream(t *testing.T) {
	t.Parallel()
	err := b.WsPingUserDataStream("")
	require.ErrorIs(t, err, errListenKeyIsRequired)

	sharedtestvalues.SkipTestIfCredentialsUnset(t, b)
	if !b.IsAPIStreamConnected() {
		t.Skip(apiStreamingIsNotConnected)
	}
	err = b.WsPingUserDataStream("xs0mRXdAKlIPDRFrlPcw0qI41Eh3ixNntmymGyhrhgqo7L6FuLaWArTD7RLP")
	require.NoError(t, err)
}

func TestWsStopUserDataStream(t *testing.T) {
	t.Parallel()
	err := b.WsStopUserDataStream("")
	require.ErrorIs(t, err, errListenKeyIsRequired)

	sharedtestvalues.SkipTestIfCredentialsUnset(t, b, canManipulateRealOrders)
	if !b.IsAPIStreamConnected() {
		t.Skip(apiStreamingIsNotConnected)
	}
	err = b.WsStopUserDataStream("xs0mRXdAKlIPDRFrlPcw0qI41Eh3ixNntmymGyhrhgqo7L6FuLaWArTD7RLP")
	require.NoError(t, err)
}
func TestGetOpenInterest(t *testing.T) {
	t.Parallel()
	_, err := b.GetOpenInterest(context.Background(), key.PairAsset{
		Base:  currency.BTC.Item,
		Quote: currency.USDT.Item,
		Asset: asset.Spot,
	})
	require.ErrorIs(t, err, asset.ErrNotSupported)

	result, err := b.GetOpenInterest(context.Background(), key.PairAsset{
		Base:  currency.BTC.Item,
		Quote: currency.USDT.Item,
		Asset: asset.USDTMarginedFutures,
	})
	require.NoError(t, err)
	require.NotEmpty(t, result)

	result, err = b.GetOpenInterest(context.Background(), key.PairAsset{
		Base:  currency.NewCode("BTCUSD").Item,
		Quote: currency.PERP.Item,
		Asset: asset.CoinMarginedFutures,
	})
	require.NoError(t, err)
	assert.NotEmpty(t, result)
}

func TestSystemStatus(t *testing.T) {
	t.Parallel()
	result, err := b.GetSystemStatus(context.Background())
	require.NoError(t, err)
	assert.NotNil(t, result)
}

func TestGetDailyAccountSnapshot(t *testing.T) {
	t.Parallel()
	_, err := b.GetDailyAccountSnapshot(context.Background(), "", time.Time{}, time.Now(), 0)
	require.ErrorIs(t, err, asset.ErrInvalidAsset)

	sharedtestvalues.SkipTestIfCredentialsUnset(t, b)
	result, err := b.GetDailyAccountSnapshot(context.Background(), "SPOT", time.Time{}, time.Now(), 0)
	require.NoError(t, err)
	assert.NotNil(t, result)
}

func TestDisableFastWithdrawalSwitch(t *testing.T) {
	t.Parallel()
	sharedtestvalues.SkipTestIfCredentialsUnset(t, b, canManipulateRealOrders)
	err := b.DisableFastWithdrawalSwitch(context.Background())
	assert.NoError(t, err)
}

func TestEnableFastWithdrawalSwitch(t *testing.T) {
	t.Parallel()
	sharedtestvalues.SkipTestIfCredentialsUnset(t, b, canManipulateRealOrders)
	err := b.EnableFastWithdrawalSwitch(context.Background())
	assert.NoError(t, err)
}

func TestGetAccountStatus(t *testing.T) {
	t.Parallel()
	sharedtestvalues.SkipTestIfCredentialsUnset(t, b)
	result, err := b.GetAccountStatus(context.Background())
	require.NoError(t, err)
	assert.NotNil(t, result)
}

func TestGetAccountTradingAPIStatus(t *testing.T) {
	t.Parallel()
	sharedtestvalues.SkipTestIfCredentialsUnset(t, b)
	result, err := b.GetAccountTradingAPIStatus(context.Background())
	require.NoError(t, err)
	assert.NotNil(t, result)
}

func TestGetDustLog(t *testing.T) {
	t.Parallel()
	sharedtestvalues.SkipTestIfCredentialsUnset(t, b)
	result, err := b.GetDustLog(context.Background(), "MARGIN", time.Time{}, time.Now())
	require.NoError(t, err)
	assert.NotNil(t, result)
}

func TestCheckServerTime(t *testing.T) {
	t.Parallel()
	result, err := b.GetExchangeServerTime(context.Background())
	require.NoError(t, err)
	assert.NotNil(t, result)
}

func TestGetAccount(t *testing.T) {
	t.Parallel()
	sharedtestvalues.SkipTestIfCredentialsUnset(t, b)
	result, err := b.GetAccount(context.Background(), true)
	require.NoError(t, err)
	assert.NotNil(t, result)
}

func TestGetAccountTradeList(t *testing.T) {
	t.Parallel()
	_, err := b.GetAccountTradeList(context.Background(), "", "", time.Now().Add(-time.Hour*5), time.Now(), 0, 10)
	require.ErrorIs(t, err, currency.ErrSymbolStringEmpty)

	sharedtestvalues.SkipTestIfCredentialsUnset(t, b)
	result, err := b.GetAccountTradeList(context.Background(), "BNBBTC", "", time.Now().Add(-time.Hour*5), time.Now(), 0, 10)
	require.NoError(t, err)
	assert.NotNil(t, result)
}

func TestGetCurrentOrderCountUsage(t *testing.T) {
	t.Parallel()
	sharedtestvalues.SkipTestIfCredentialsUnset(t, b)
	result, err := b.GetCurrentOrderCountUsage(context.Background())
	require.NoError(t, err)
	assert.NotNil(t, result)
}

func TestGetPreventedMatches(t *testing.T) {
	t.Parallel()
	_, err := b.GetPreventedMatches(context.Background(), "", 0, 12, 0, 10)
	require.ErrorIs(t, err, currency.ErrSymbolStringEmpty)
	_, err = b.GetPreventedMatches(context.Background(), "BTCUSDT", 0, 0, 0, 0)
	require.ErrorIs(t, err, order.ErrOrderIDNotSet)

	sharedtestvalues.SkipTestIfCredentialsUnset(t, b)
	result, err := b.GetPreventedMatches(context.Background(), "BTCUSDT", 0, 12, 0, 10)
	require.NoError(t, err)
	assert.NotNil(t, result)
}

func TestGetAllocations(t *testing.T) {
	t.Parallel()
	_, err := b.GetAllocations(context.Background(), "", time.Time{}, time.Time{}, 10, 10, 0)
	require.ErrorIs(t, err, currency.ErrSymbolStringEmpty)

	sharedtestvalues.SkipTestIfCredentialsUnset(t, b)
	result, err := b.GetAllocations(context.Background(), "BTCUSDT", time.Time{}, time.Time{}, 10, 10, 0)
	require.NoError(t, err)
	assert.NotNil(t, result)
}

func TestGetCommissionRate(t *testing.T) {
	t.Parallel()
	_, err := b.GetCommissionRates(context.Background(), "")
	require.ErrorIs(t, err, currency.ErrSymbolStringEmpty)

	sharedtestvalues.SkipTestIfCredentialsUnset(t, b)
	result, err := b.GetCommissionRates(context.Background(), "BTCUSDT")
	require.NoError(t, err)
	assert.NotNil(t, result)
}

func TestMarginAccountBorrowRepay(t *testing.T) {
	t.Parallel()
	_, err := b.MarginAccountBorrowRepay(context.Background(), currency.ETH, "", "BORROW", false, 0.1234)
	require.ErrorIs(t, err, currency.ErrSymbolStringEmpty)
	_, err = b.MarginAccountBorrowRepay(context.Background(), currency.EMPTYCODE, "BTCUSDT", "BORROW", false, 0.1234)
	require.ErrorIs(t, err, currency.ErrCurrencyCodeEmpty)
	_, err = b.MarginAccountBorrowRepay(context.Background(), currency.ETH, "BTCUSDT", "", false, 0.1234)
	require.ErrorIs(t, err, errLendingTypeRequired)
	_, err = b.MarginAccountBorrowRepay(context.Background(), currency.ETH, "BTCUSDT", "BORROW", false, 0)
	require.ErrorIs(t, err, order.ErrAmountBelowMin)

	sharedtestvalues.SkipTestIfCredentialsUnset(t, b, canManipulateRealOrders)
	result, err := b.MarginAccountBorrowRepay(context.Background(), currency.ETH, "BTCUSDT", "BORROW", false, 0.1234)
	require.NoError(t, err)
	assert.NotNil(t, result)
}

func TestGetBorrowOrRepayRecordsInMarginAccount(t *testing.T) {
	t.Parallel()
	sharedtestvalues.SkipTestIfCredentialsUnset(t, b)
	result, err := b.GetBorrowOrRepayRecordsInMarginAccount(context.Background(), currency.LTC, "", "REPAY", 0, 10, 0, time.Now().Add(-time.Hour*12), time.Now().Add(-time.Hour*6))
	require.NoError(t, err)
	assert.NotNil(t, result)
}

func TestGetAllMarginAssets(t *testing.T) {
	t.Parallel()
	sharedtestvalues.SkipTestIfCredentialsUnset(t, b)
	result, err := b.GetAllMarginAssets(context.Background(), currency.BTC)
	require.NoError(t, err)
	assert.NotNil(t, result)
}

func TestGetAllCrossMarginPairs(t *testing.T) {
	t.Parallel()
	sharedtestvalues.SkipTestIfCredentialsUnset(t, b)
	result, err := b.GetAllCrossMarginPairs(context.Background(), "BNBBTC")
	require.NoError(t, err)
	assert.NotNil(t, result)
}

func TestGetMarginPriceIndex(t *testing.T) {
	t.Parallel()
	_, err := b.GetMarginPriceIndex(context.Background(), "")
	require.ErrorIs(t, err, currency.ErrSymbolStringEmpty)

	sharedtestvalues.SkipTestIfCredentialsUnset(t, b)
	result, err := b.GetMarginPriceIndex(context.Background(), "BNBBTC")
	require.NoError(t, err)
	assert.NotNil(t, result)
}

func TestPostMarginAccountOrder(t *testing.T) {
	t.Parallel()
	_, err := b.PostMarginAccountOrder(context.Background(), &MarginAccountOrderParam{})
	require.ErrorIs(t, err, common.ErrEmptyParams)

	arg := &MarginAccountOrderParam{AutoRepayAtCancel: true}
	_, err = b.PostMarginAccountOrder(context.Background(), arg)
	require.ErrorIs(t, err, currency.ErrCurrencyPairEmpty)

	arg.Symbol = currency.NewPair(currency.BTC, currency.USDT)
	_, err = b.PostMarginAccountOrder(context.Background(), arg)
	require.ErrorIs(t, err, order.ErrSideIsInvalid)

	arg.Side = order.Buy.String()
	_, err = b.PostMarginAccountOrder(context.Background(), arg)
	require.ErrorIs(t, err, order.ErrTypeIsInvalid)

	sharedtestvalues.SkipTestIfCredentialsUnset(t, b, canManipulateRealOrders)
	result, err := b.PostMarginAccountOrder(context.Background(), &MarginAccountOrderParam{
		Symbol:    currency.NewPair(currency.BTC, currency.USDT),
		Side:      order.Buy.String(),
		OrderType: order.Limit.String(),
	})
	require.NoError(t, err)
	assert.NotNil(t, result)
}

func TestCancelMarginAccountOrder(t *testing.T) {
	t.Parallel()
	_, err := b.CancelMarginAccountOrder(context.Background(), "", "", "", true, 12314234)
	require.ErrorIs(t, err, currency.ErrSymbolStringEmpty)
	_, err = b.CancelMarginAccountOrder(context.Background(), "BTCUSDT", "", "", true, 0)
	require.ErrorIs(t, err, order.ErrOrderIDNotSet)

	sharedtestvalues.SkipTestIfCredentialsUnset(t, b, canManipulateRealOrders)
	result, err := b.CancelMarginAccountOrder(context.Background(), "BTCUSDT", "", "", true, 12314234)
	require.NoError(t, err)
	assert.NotNil(t, result)
}

func TestMarginAccountCancelAllOpenOrdersOnSymbol(t *testing.T) {
	t.Parallel()
	_, err := b.MarginAccountCancelAllOpenOrdersOnSymbol(context.Background(), "", true)
	require.ErrorIs(t, err, currency.ErrSymbolStringEmpty)

	sharedtestvalues.SkipTestIfCredentialsUnset(t, b)
	result, err := b.MarginAccountCancelAllOpenOrdersOnSymbol(context.Background(), "BTCUSDT", true)
	require.NoError(t, err)
	assert.NotNil(t, result)
}

func TestUnmarshalJSONForAssetIndex(t *testing.T) {
	t.Parallel()
	var resp AssetIndexResponse
	data := [][]byte{
		[]byte(`{ "symbol": "ADAUSD", "time": 1635740268004, "index": "1.92957370", "bidBuffer": "0.10000000", "askBuffer": "0.10000000", "bidRate": "1.73661633", "askRate": "2.12253107", "autoExchangeBidBuffer": "0.05000000", "autoExchangeAskBuffer": "0.05000000", "autoExchangeBidRate": "1.83309501", "autoExchangeAskRate": "2.02605238" }`),
		[]byte(`[ { "symbol": "ADAUSD", "time": 1635740268004, "index": "1.92957370", "bidBuffer": "0.10000000", "askBuffer": "0.10000000", "bidRate": "1.73661633", "askRate": "2.12253107", "autoExchangeBidBuffer": "0.05000000", "autoExchangeAskBuffer": "0.05000000", "autoExchangeBidRate": "1.83309501", "autoExchangeAskRate": "2.02605238" } ]`),
	}
	err := json.Unmarshal(data[0], &resp)
	require.NoError(t, err)
	err = json.Unmarshal(data[1], &resp)
	assert.NoError(t, err)
}

func TestChangePositionMode(t *testing.T) {
	t.Parallel()
	sharedtestvalues.SkipTestIfCredentialsUnset(t, b, canManipulateRealOrders)
	err := b.ChangePositionMode(context.Background(), false)
	assert.NoError(t, err)
}

func TestGetCurrentPositionMode(t *testing.T) {
	t.Parallel()
	sharedtestvalues.SkipTestIfCredentialsUnset(t, b)
	result, err := b.GetCurrentPositionMode(context.Background())
	require.NoError(t, err)
	assert.NotNil(t, result)
}

// ---------------------------  European Option Endpoints test -----------------------------------

func TestCheckEOptionsServerTime(t *testing.T) {
	t.Parallel()
	serverTime, err := b.CheckEOptionsServerTime(context.Background())
	require.NoError(t, err)
	assert.NotEmpty(t, serverTime)
}

func TestGetEOptionsOrderbook(t *testing.T) {
	t.Parallel()
	_, err := b.GetEOptionsOrderbook(context.Background(), "", 10)
	require.ErrorIs(t, err, currency.ErrSymbolStringEmpty)

	optionsTradablePairString := "ETH-240927-3800-P"
	if !mockTests {
		optionsTradablePairString = optionsTradablePair.String()
	}
	result, err := b.GetEOptionsOrderbook(context.Background(), optionsTradablePairString, 10)
	require.NoError(t, err)
	assert.NotNil(t, result)
}

func TestGetEOptionsRecentTrades(t *testing.T) {
	t.Parallel()
	_, err := b.GetEOptionsRecentTrades(context.Background(), "", 10)
	require.ErrorIs(t, err, currency.ErrSymbolStringEmpty)

	sharedtestvalues.SkipTestIfCredentialsUnset(t, b)
	result, err := b.GetEOptionsRecentTrades(context.Background(), "BTC-240330-80500-P", 10)
	require.NoError(t, err)
	assert.NotNil(t, result)
}

func TestGetEOptionsTradeHistory(t *testing.T) {
	t.Parallel()
	_, err := b.GetEOptionsTradeHistory(context.Background(), "", 0, 10)
	require.ErrorIs(t, err, currency.ErrSymbolStringEmpty)

	sharedtestvalues.SkipTestIfCredentialsUnset(t, b)
	result, err := b.GetEOptionsTradeHistory(context.Background(), "BTC-240330-80500-P", 0, 10)
	require.NoError(t, err)
	assert.NotNil(t, result)
}

func TestGetEOptionsCandlesticks(t *testing.T) {
	t.Parallel()
	_, err := b.GetEOptionsCandlesticks(context.Background(), "", kline.OneDay, time.Time{}, time.Time{}, 1000)
	require.ErrorIs(t, err, currency.ErrSymbolStringEmpty)
	_, err = b.GetEOptionsCandlesticks(context.Background(), optionsTradablePair.String(), 0, time.Time{}, time.Time{}, 1000)
	require.ErrorIs(t, err, kline.ErrInvalidInterval)

	optionsTradablePairString := "ETH-240927-3800-P"
	if !mockTests {
		optionsTradablePairString = optionsTradablePair.String()
	}
	start, end := getTime()
	result, err := b.GetEOptionsCandlesticks(context.Background(), optionsTradablePairString, kline.OneDay, start, end, 1000)
	require.NoError(t, err)
	assert.NotNil(t, result)
}

func TestGetOptionMarkPrice(t *testing.T) {
	t.Parallel()
	optionsTradablePairString := "ETH-240927-3800-P"
	if !mockTests {
		optionsTradablePairString = optionsTradablePair.String()
	}
	result, err := b.GetOptionMarkPrice(context.Background(), optionsTradablePairString)
	require.NoError(t, err)
	assert.NotNil(t, result)
}

func TestGetEOptions24hrTickerPriceChangeStatistics(t *testing.T) {
	t.Parallel()
	optionsTradablePairString := "ETH-240927-3800-P"
	if !mockTests {
		optionsTradablePairString = optionsTradablePair.String()
	}
	result, err := b.GetEOptions24hrTickerPriceChangeStatistics(context.Background(), optionsTradablePairString)
	require.NoError(t, err)
	assert.NotNil(t, result)
}

func TestGetEOptionsSymbolPriceTicker(t *testing.T) {
	t.Parallel()
	_, err := b.GetEOptionsSymbolPriceTicker(context.Background(), "")
	require.ErrorIs(t, err, errUnderlyingIsRequired)

	result, err := b.GetEOptionsSymbolPriceTicker(context.Background(), "BTCUSDT")
	require.NoError(t, err)
	assert.NotNil(t, result)
}

func TestGetEOptionsHistoricalExerciseRecords(t *testing.T) {
	t.Parallel()
	result, err := b.GetEOptionsHistoricalExerciseRecords(context.Background(), "BTCUSDT", time.Time{}, time.Now(), 10)
	require.NoError(t, err)
	assert.NotNil(t, result)
}

func TestGetEOptionsOpenInterests(t *testing.T) {
	t.Parallel()
	_, err := b.GetEOptionsOpenInterests(context.Background(), currency.ETH, time.Now().Add(time.Hour*24))
	require.ErrorIs(t, err, currency.ErrCurrencyCodeEmpty)
	_, err = b.GetEOptionsOpenInterests(context.Background(), currency.EMPTYCODE, time.Now().Add(time.Hour*24))
	require.ErrorIs(t, err, errExpirationTimeRequired)

	if mockTests {
		t.Skip("endpoint has problem")
	}
	result, err := b.GetEOptionsOpenInterests(context.Background(), currency.ETH, time.Now().Add(time.Hour*24))
	require.NoError(t, err)
	assert.NotNil(t, result)
}

func TestGetOptionsAccountInformation(t *testing.T) {
	t.Parallel()
	sharedtestvalues.SkipTestIfCredentialsUnset(t, b)
	result, err := b.GetOptionsAccountInformation(context.Background())
	require.NoError(t, err)
	assert.NotNil(t, result)
}

func TestNewOptionsOrder(t *testing.T) {
	t.Parallel()
	arg := &OptionsOrderParams{}
	_, err := b.NewOptionsOrder(context.Background(), arg)
	require.ErrorIs(t, err, common.ErrEmptyParams)

	arg.PostOnly = true
	_, err = b.NewOptionsOrder(context.Background(), arg)
	require.ErrorIs(t, err, currency.ErrCurrencyPairEmpty)

	arg.Symbol = currency.Pair{Base: currency.NewCode("BTC"), Delimiter: currency.DashDelimiter, Quote: currency.NewCode("200730-9000-C")}
	_, err = b.NewOptionsOrder(context.Background(), arg)
	require.ErrorIs(t, err, order.ErrSideIsInvalid)

	arg.Side = order.Sell.String()
	_, err = b.NewOptionsOrder(context.Background(), arg)
	require.ErrorIs(t, err, order.ErrTypeIsInvalid)

	arg.OrderType = order.Limit.String()
	_, err = b.NewOptionsOrder(context.Background(), arg)
	require.ErrorIs(t, err, order.ErrAmountBelowMin)

	sharedtestvalues.SkipTestIfCredentialsUnset(t, b, canManipulateRealOrders)
	result, err := b.NewOptionsOrder(context.Background(), &OptionsOrderParams{
		Symbol:                  currency.Pair{Base: currency.NewCode("BTC"), Delimiter: currency.DashDelimiter, Quote: currency.NewCode("200730-9000-C")},
		Side:                    order.Sell.String(),
		OrderType:               order.Limit.String(),
		Amount:                  0.00001,
		Price:                   0.00001,
		ReduceOnly:              false,
		PostOnly:                true,
		NewOrderResponseType:    "RESULT",
		ClientOrderID:           "the-client-order-id",
		IsMarketMakerProtection: true,
	})
	require.NoError(t, err)
	assert.NotNil(t, result)
}

func TestPlaceEOptionsOrder(t *testing.T) {
	t.Parallel()
	arg := OptionsOrderParams{}
	_, err := b.PlaceBatchEOptionsOrder(context.Background(), []OptionsOrderParams{})
	require.ErrorIs(t, err, common.ErrEmptyParams)
	_, err = b.PlaceBatchEOptionsOrder(context.Background(), []OptionsOrderParams{arg})
	require.ErrorIs(t, err, common.ErrEmptyParams)

	arg.PostOnly = true
	_, err = b.PlaceBatchEOptionsOrder(context.Background(), []OptionsOrderParams{arg})
	require.ErrorIs(t, err, currency.ErrCurrencyPairEmpty)

	arg.Symbol = currency.Pair{Base: currency.BTC, Delimiter: currency.DashDelimiter, Quote: currency.NewCode("200730-9000-C")}
	_, err = b.PlaceBatchEOptionsOrder(context.Background(), []OptionsOrderParams{arg})
	require.ErrorIs(t, err, order.ErrSideIsInvalid)

	arg.Side = order.Sell.String()
	_, err = b.PlaceBatchEOptionsOrder(context.Background(), []OptionsOrderParams{arg})
	require.ErrorIs(t, err, order.ErrTypeIsInvalid)

	arg.OrderType = order.Limit.String()
	_, err = b.PlaceBatchEOptionsOrder(context.Background(), []OptionsOrderParams{arg})
	require.ErrorIs(t, err, order.ErrAmountBelowMin)

	sharedtestvalues.SkipTestIfCredentialsUnset(t, b, canManipulateRealOrders)
	result, err := b.PlaceBatchEOptionsOrder(context.Background(), []OptionsOrderParams{
		{
			Symbol:                  currency.Pair{Base: currency.BTC, Delimiter: currency.DashDelimiter, Quote: currency.NewCode("200730-9000-C")},
			Side:                    order.Sell.String(),
			OrderType:               order.Limit.String(),
			Amount:                  0.00001,
			Price:                   0.00001,
			ReduceOnly:              false,
			PostOnly:                true,
			NewOrderResponseType:    "RESULT",
			ClientOrderID:           "the-client-order-id",
			IsMarketMakerProtection: true,
		}, {
			Symbol:                  currency.Pair{Base: currency.BTC, Delimiter: currency.DashDelimiter, Quote: currency.NewCode("200730-9000-C")},
			Side:                    "Buy",
			OrderType:               "Market",
			Amount:                  0.00001,
			PostOnly:                true,
			NewOrderResponseType:    "RESULT",
			ClientOrderID:           "the-client-order-id-2",
			IsMarketMakerProtection: true,
		}})
	require.NoError(t, err)
	assert.NotNil(t, result)
}

func TestGetSingleEOptionsOrder(t *testing.T) {
	t.Parallel()
	_, err := b.GetSingleEOptionsOrder(context.Background(), "", "", 4611875134427365377)
	require.ErrorIs(t, err, currency.ErrSymbolStringEmpty)
	_, err = b.GetSingleEOptionsOrder(context.Background(), "BTC-200730-9000-C", "", 0)
	require.ErrorIs(t, err, order.ErrOrderIDNotSet)

	sharedtestvalues.SkipTestIfCredentialsUnset(t, b)
	result, err := b.GetSingleEOptionsOrder(context.Background(), "BTC-200730-9000-C", "", 4611875134427365377)
	require.NoError(t, err)
	assert.NotNil(t, result)
}

func TestCancelOptionsOrder(t *testing.T) {
	t.Parallel()
	_, err := b.CancelOptionsOrder(context.Background(), "", "213123", "4611875134427365377")
	require.ErrorIs(t, err, currency.ErrSymbolStringEmpty)
	_, err = b.CancelOptionsOrder(context.Background(), "BTC-200730-9000-C", "", "")
	require.ErrorIs(t, err, order.ErrOrderIDNotSet)

	sharedtestvalues.SkipTestIfCredentialsUnset(t, b, canManipulateRealOrders)
	result, err := b.CancelOptionsOrder(context.Background(), "BTC-200730-9000-C", "213123", "4611875134427365377")
	require.NoError(t, err)
	assert.NotNil(t, result)
}

func TestCancelBatchOptionsOrders(t *testing.T) {
	t.Parallel()
	_, err := b.CancelBatchOptionsOrders(context.Background(), "", []int64{4611875134427365377}, []string{})
	require.ErrorIs(t, err, currency.ErrSymbolStringEmpty)
	_, err = b.CancelBatchOptionsOrders(context.Background(), "BTC-200730-9000-C", []int64{}, []string{})
	require.ErrorIs(t, err, order.ErrOrderIDNotSet)

	sharedtestvalues.SkipTestIfCredentialsUnset(t, b, canManipulateRealOrders)
	result, err := b.CancelBatchOptionsOrders(context.Background(), "BTC-200730-9000-C", []int64{4611875134427365377}, []string{})
	require.NoError(t, err)
	assert.NotNil(t, result)
}

func TestCancelAllOptionOrdersOnSpecificSymbol(t *testing.T) {
	t.Parallel()
	sharedtestvalues.SkipTestIfCredentialsUnset(t, b, canManipulateRealOrders)
	err := b.CancelAllOptionOrdersOnSpecificSymbol(context.Background(), "BTC-200730-9000-C")
	assert.NoError(t, err)
}

func TestCancelAllOptionsOrdersByUnderlying(t *testing.T) {
	t.Parallel()
	sharedtestvalues.SkipTestIfCredentialsUnset(t, b, canManipulateRealOrders)
	result, err := b.CancelAllOptionsOrdersByUnderlying(context.Background(), "BTCUSDT")
	require.NoError(t, err)
	assert.NotNil(t, result)
}

func TestGetCurrentOpenOptionsOrders(t *testing.T) {
	t.Parallel()
	sharedtestvalues.SkipTestIfCredentialsUnset(t, b)
	results, err := b.GetCurrentOpenOptionsOrders(context.Background(), "BTC-200730-9000-C", time.Time{}, time.Time{}, 4611875134427365377, 0)
	require.NoError(t, err)
	assert.NotNil(t, results)
}

func TestGetOptionsOrdersHistory(t *testing.T) {
	t.Parallel()
	sharedtestvalues.SkipTestIfCredentialsUnset(t, b)
	results, err := b.GetOptionsOrdersHistory(context.Background(), "BTC-200730-9000-C", time.Time{}, time.Time{}, 4611875134427365377, 0)
	require.NoError(t, err)
	assert.NotNil(t, results)
}

func TestGetOptionPositionInformation(t *testing.T) {
	t.Parallel()
	sharedtestvalues.SkipTestIfCredentialsUnset(t, b)
	result, err := b.GetOptionPositionInformation(context.Background(), "BTC-200730-9000-C")
	require.NoError(t, err)
	assert.NotNil(t, result)
}

func TestGetEOptionsAccountTradeList(t *testing.T) {
	t.Parallel()
	sharedtestvalues.SkipTestIfCredentialsUnset(t, b)
	result, err := b.GetEOptionsAccountTradeList(context.Background(), "BTC-200730-9000-C", 0, 0, time.Time{}, time.Time{})
	require.NoError(t, err)
	assert.NotNil(t, result)
}

func TestGetUserOptionsExerciseRecord(t *testing.T) {
	t.Parallel()
	sharedtestvalues.SkipTestIfCredentialsUnset(t, b)
	result, err := b.GetUserOptionsExerciseRecord(context.Background(), "BTC-200730-9000-C", time.Time{}, time.Time{}, 0)
	require.NoError(t, err)
	assert.NotNil(t, result)
}

func TestGetAccountFundingFlow(t *testing.T) {
	t.Parallel()
	_, err := b.GetAccountFundingFlow(context.Background(), currency.EMPTYCODE, 0, 0, time.Time{}, time.Time{})
	require.ErrorIs(t, err, currency.ErrCurrencyCodeEmpty)

	sharedtestvalues.SkipTestIfCredentialsUnset(t, b)
	result, err := b.GetAccountFundingFlow(context.Background(), currency.USDT, 0, 0, time.Time{}, time.Time{})
	require.NoError(t, err)
	assert.NotNil(t, result)
}

func TestGetDownloadIDForOptionTransactionHistory(t *testing.T) {
	t.Parallel()
	sharedtestvalues.SkipTestIfCredentialsUnset(t, b)
	result, err := b.GetDownloadIDForOptionTransactionHistory(context.Background(), time.Now().Add(-time.Hour*24*10), time.Now())
	require.NoError(t, err)
	assert.NotNil(t, result)
}

func TestGetOptionTransactionHistoryDownloadLinkByID(t *testing.T) {
	t.Parallel()
	_, err := b.GetOptionTransactionHistoryDownloadLinkByID(context.Background(), "")
	require.ErrorIs(t, err, errDownloadIDRequired)

	sharedtestvalues.SkipTestIfCredentialsUnset(t, b)
	result, err := b.GetOptionTransactionHistoryDownloadLinkByID(context.Background(), "download-id")
	require.NoError(t, err)
	assert.NotNil(t, result)
}

func TestGetOptionMarginAccountInformation(t *testing.T) {
	t.Parallel()
	sharedtestvalues.SkipTestIfCredentialsUnset(t, b)
	result, err := b.GetOptionMarginAccountInformation(context.Background())
	require.NoError(t, err)
	assert.NotNil(t, result)
}

func TestSetMarketMakerProtectionConfig(t *testing.T) {
	t.Parallel()
	_, err := b.SetOptionsMarketMakerProtectionConfig(context.Background(), &MarketMakerProtectionConfig{})
	require.ErrorIs(t, err, common.ErrEmptyParams)
	_, err = b.SetOptionsMarketMakerProtectionConfig(context.Background(), &MarketMakerProtectionConfig{
		WindowTimeInMilliseconds: 3000,
		FrozenTimeInMilliseconds: 300000,
		QuantityLimit:            1.5,
		NetDeltaLimit:            1.5,
	})
	require.ErrorIs(t, err, errUnderlyingIsRequired)

	sharedtestvalues.SkipTestIfCredentialsUnset(t, b, canManipulateRealOrders)
	result, err := b.SetOptionsMarketMakerProtectionConfig(context.Background(), &MarketMakerProtectionConfig{
		Underlying:               "BTCUSDT",
		WindowTimeInMilliseconds: 3000,
		FrozenTimeInMilliseconds: 300000,
		QuantityLimit:            1.5,
		NetDeltaLimit:            1.5,
	})
	require.NoError(t, err)
	assert.NotNil(t, result)
}

func TestGetOptionsMarketMakerProtection(t *testing.T) {
	t.Parallel()
	_, err := b.GetOptionsMarketMakerProtection(context.Background(), "")
	require.ErrorIs(t, err, errUnderlyingIsRequired)

	sharedtestvalues.SkipTestIfCredentialsUnset(t, b)
	result, err := b.GetOptionsMarketMakerProtection(context.Background(), "BTCUSDT")
	require.NoError(t, err)
	assert.NotNil(t, result)
}

func TestResetMarketMaketProtection(t *testing.T) {
	t.Parallel()
	_, err := b.ResetMarketMaketProtection(context.Background(), "")
	require.ErrorIs(t, err, errUnderlyingIsRequired)

	sharedtestvalues.SkipTestIfCredentialsUnset(t, b)
	result, err := b.ResetMarketMaketProtection(context.Background(), "BTCUSDT")
	require.NoError(t, err)
	assert.NotNil(t, result)
}

func TestSetOptionsAutoCancelAllOpenOrders(t *testing.T) {
	t.Parallel()
	_, err := b.SetOptionsAutoCancelAllOpenOrders(context.Background(), "", 30000)
	require.ErrorIs(t, err, errUnderlyingIsRequired)

	sharedtestvalues.SkipTestIfCredentialsUnset(t, b)
	result, err := b.SetOptionsAutoCancelAllOpenOrders(context.Background(), "BTCUSDT", 30000)
	require.NoError(t, err)
	assert.NotNil(t, result)
}

func TestGetAutoCancelAllOpenOrdersConfig(t *testing.T) {
	t.Parallel()
	sharedtestvalues.SkipTestIfCredentialsUnset(t, b)
	result, err := b.GetAutoCancelAllOpenOrdersConfig(context.Background(), "BTCUSDT")
	require.NoError(t, err)
	assert.NotNil(t, result)
}

func TestGetOptionsAutoCancelAllOpenOrdersHeartbeat(t *testing.T) {
	t.Parallel()
	_, err := b.GetOptionsAutoCancelAllOpenOrdersHeartbeat(context.Background(), []string{})
	require.ErrorIs(t, err, errUnderlyingIsRequired)

	sharedtestvalues.SkipTestIfCredentialsUnset(t, b, canManipulateRealOrders)
	result, err := b.GetOptionsAutoCancelAllOpenOrdersHeartbeat(context.Background(), []string{"ETHUSDT"})
	require.NoError(t, err)
	assert.NotNil(t, result)
}
func TestWsOptionsConnect(t *testing.T) {
	t.Parallel()
	err := b.WsOptionsConnect()
	assert.NoError(t, err)
}

func TestGetOptionsExchangeInformation(t *testing.T) {
	t.Parallel()
	exchangeinformation, err := b.GetOptionsExchangeInformation(context.Background())
	require.NoError(t, err)
	assert.NotNil(t, exchangeinformation)
}

// ---------------------------------------   Portfolio Margin  ---------------------------------------------

func TestNewUMOrder(t *testing.T) {
	t.Parallel()
	_, err := b.NewUMOrder(context.Background(), nil)
	require.ErrorIs(t, err, common.ErrEmptyParams)

	arg := &UMOrderParam{ReduceOnly: true}
	_, err = b.NewUMOrder(context.Background(), arg)
	require.ErrorIs(t, err, currency.ErrSymbolStringEmpty)

	arg.Symbol = "BTCUSDT"
	_, err = b.NewUMOrder(context.Background(), arg)
	require.ErrorIs(t, err, order.ErrSideIsInvalid)

	arg.Side = "BUY"
	_, err = b.NewUMOrder(context.Background(), arg)
	require.ErrorIs(t, err, order.ErrTypeIsInvalid)

	arg.OrderType = "limit"
	_, err = b.NewUMOrder(context.Background(), arg)
	require.ErrorIs(t, err, errTimeInForceRequired)

	arg.TimeInForce = "GTC"
	_, err = b.NewUMOrder(context.Background(), arg)
	require.ErrorIs(t, err, order.ErrAmountBelowMin)

	arg.Quantity = 1.
	_, err = b.NewUMOrder(context.Background(), arg)
	require.ErrorIs(t, err, order.ErrPriceBelowMin)

	arg.Price = 1234
	arg.OrderType = "market"
	arg.Quantity = 0
	_, err = b.NewUMOrder(context.Background(), arg)
	require.ErrorIs(t, err, order.ErrAmountBelowMin)

	arg.OrderType = "stop"
	_, err = b.NewUMOrder(context.Background(), arg)
	require.ErrorIs(t, err, order.ErrUnsupportedOrderType)

	sharedtestvalues.SkipTestIfCredentialsUnset(t, b, canManipulateRealOrders)
	result, err := b.NewUMOrder(context.Background(), &UMOrderParam{
		Symbol:       "BTCUSDT",
		Side:         "BUY",
		PositionSide: "BOTH",
		OrderType:    "market",
		Quantity:     1,
		ReduceOnly:   false,
	})
	require.NoError(t, err)
	assert.NotNil(t, result)
}

func TestNewCMOrder(t *testing.T) {
	t.Parallel()
	_, err := b.NewCMOrder(context.Background(), &UMOrderParam{})
	require.ErrorIs(t, err, common.ErrEmptyParams)

	arg := &UMOrderParam{
		ReduceOnly: true,
	}
	_, err = b.NewCMOrder(context.Background(), arg)
	require.ErrorIs(t, err, currency.ErrSymbolStringEmpty)

	arg.Symbol = "BTCUSDT"
	_, err = b.NewCMOrder(context.Background(), arg)
	require.ErrorIs(t, err, order.ErrSideIsInvalid)

	arg.Side = "BUY"
	_, err = b.NewCMOrder(context.Background(), arg)
	require.ErrorIs(t, err, order.ErrTypeIsInvalid)

	arg.OrderType = "OCO"
	_, err = b.NewCMOrder(context.Background(), arg)
	require.ErrorIs(t, err, order.ErrUnsupportedOrderType)

	arg.OrderType = "MARKET"
	_, err = b.NewCMOrder(context.Background(), arg)
	require.ErrorIs(t, err, order.ErrAmountBelowMin)

	arg.OrderType = order.Limit.String()
	_, err = b.NewCMOrder(context.Background(), arg)
	require.ErrorIs(t, err, errTimeInForceRequired)

	arg.TimeInForce = "GTC"
	_, err = b.NewCMOrder(context.Background(), arg)
	require.ErrorIs(t, err, order.ErrAmountBelowMin)

	arg.Quantity = .1
	_, err = b.NewCMOrder(context.Background(), arg)
	require.ErrorIs(t, err, order.ErrPriceBelowMin)

	sharedtestvalues.SkipTestIfCredentialsUnset(t, b, canManipulateRealOrders)
	result, err := b.NewCMOrder(context.Background(), &UMOrderParam{
		Symbol:       "BTCUSDT",
		Side:         "BUY",
		PositionSide: "BOTH",
		OrderType:    "limit",
		Quantity:     1,
		ReduceOnly:   false,
		TimeInForce:  "GTD",
		Price:        000.1,
	})
	require.NoError(t, err)
	assert.NotNil(t, result)
}

func TestNewMarginOrder(t *testing.T) {
	t.Parallel()
	_, err := b.NewMarginOrder(context.Background(), &MarginOrderParam{})
	require.ErrorIs(t, err, common.ErrEmptyParams)

	arg := &MarginOrderParam{
		TimeInForce: "GTC",
	}
	_, err = b.NewMarginOrder(context.Background(), arg)
	require.ErrorIs(t, err, currency.ErrSymbolStringEmpty)

	arg.Symbol = spotTradablePair.String()
	_, err = b.NewMarginOrder(context.Background(), arg)
	require.ErrorIs(t, err, order.ErrSideIsInvalid)

	arg.Side = order.Sell.String()
	_, err = b.NewMarginOrder(context.Background(), arg)
	require.ErrorIs(t, err, order.ErrTypeIsInvalid)

	arg.OrderType = order.Limit.String()
	sharedtestvalues.SkipTestIfCredentialsUnset(t, b, canManipulateRealOrders)
	result, err := b.NewMarginOrder(context.Background(), arg)
	require.NoError(t, err)
	assert.NotNil(t, result)
}

func TestMarginAccountBorrow(t *testing.T) {
	t.Parallel()
	_, err := b.MarginAccountBorrow(context.Background(), currency.EMPTYCODE, 0.001)
	require.ErrorIs(t, err, currency.ErrCurrencyCodeEmpty)

	_, err = b.MarginAccountBorrow(context.Background(), currency.USDT, 0)
	require.ErrorIs(t, err, order.ErrAmountBelowMin)

	sharedtestvalues.SkipTestIfCredentialsUnset(t, b, canManipulateRealOrders)
	result, err := b.MarginAccountBorrow(context.Background(), currency.USDT, 0.001)
	require.NoError(t, err)
	assert.NotNil(t, result)
}

func TestMarginAccountRepay(t *testing.T) {
	t.Parallel()
	_, err := b.MarginAccountRepay(context.Background(), currency.EMPTYCODE, 0.001)
	require.ErrorIs(t, err, currency.ErrCurrencyCodeEmpty)
	_, err = b.MarginAccountRepay(context.Background(), currency.USDT, 0)
	require.ErrorIs(t, err, order.ErrAmountBelowMin)

	sharedtestvalues.SkipTestIfCredentialsUnset(t, b, canManipulateRealOrders)
	result, err := b.MarginAccountRepay(context.Background(), currency.USDT, 0.001)
	require.NoError(t, err)
	assert.NotNil(t, result)
}

func TestMarginAccountNewOCO(t *testing.T) {
	t.Parallel()
	_, err := b.MarginAccountNewOCO(context.Background(), &OCOOrderParam{})
	require.ErrorIs(t, err, common.ErrEmptyParams)

	arg := &OCOOrderParam{
		TrailingDelta: 1,
	}
	_, err = b.MarginAccountNewOCO(context.Background(), arg)
	require.ErrorIs(t, err, currency.ErrCurrencyPairEmpty)

	arg.Symbol = currency.NewPair(currency.BTC, currency.USDT)
	_, err = b.MarginAccountNewOCO(context.Background(), arg)
	require.ErrorIs(t, err, order.ErrSideIsInvalid)

	arg.Side = "Buy"
	_, err = b.MarginAccountNewOCO(context.Background(), arg)
	require.ErrorIs(t, err, order.ErrAmountBelowMin)

	arg.Amount = 0.1
	_, err = b.MarginAccountNewOCO(context.Background(), arg)
	require.ErrorIs(t, err, order.ErrPriceBelowMin)

	arg.Price = 0.001
	_, err = b.MarginAccountNewOCO(context.Background(), arg)
	require.ErrorIs(t, err, order.ErrPriceBelowMin)

	sharedtestvalues.SkipTestIfCredentialsUnset(t, b, canManipulateRealOrders)
	result, err := b.NewOCOOrder(context.Background(), &OCOOrderParam{
		Symbol:             currency.NewPair(currency.BTC, currency.USDT),
		ListClientOrderID:  "1231231231231",
		Side:               "Buy",
		Amount:             0.1,
		LimitClientOrderID: "3423423",
		Price:              0.001,
		StopPrice:          1234.21,
	})
	require.NoError(t, err)
	assert.NotNil(t, result)
}

func TestNewOCOOrderList(t *testing.T) {
	t.Parallel()
	_, err := b.NewOCOOrderList(context.Background(), &OCOOrderListParams{})
	require.ErrorIs(t, err, common.ErrEmptyParams)

	arg := &OCOOrderListParams{
		AboveTimeInForce: "GTC",
	}
	_, err = b.NewOCOOrderList(context.Background(), arg)
	require.ErrorIs(t, err, currency.ErrSymbolStringEmpty)

	arg.Symbol = "LTCBTC"
	_, err = b.NewOCOOrderList(context.Background(), arg)
	require.ErrorIs(t, err, order.ErrSideIsInvalid)

	arg.Side = order.Sell.String()
	_, err = b.NewOCOOrderList(context.Background(), arg)
	require.ErrorIs(t, err, order.ErrAmountBelowMin)

	arg.Quantity = 1
	_, err = b.NewOCOOrderList(context.Background(), arg)
	require.ErrorIs(t, err, order.ErrTypeIsInvalid)

	arg.AboveType = "STOP_LOSS_LIMIT"
	_, err = b.NewOCOOrderList(context.Background(), arg)
	require.ErrorIs(t, err, order.ErrTypeIsInvalid)

	sharedtestvalues.SkipTestIfCredentialsUnset(t, b)
	result, err := b.NewOCOOrderList(context.Background(), &OCOOrderListParams{
		Symbol:     "LTCBTC",
		Side:       order.Sell.String(),
		Quantity:   1,
		AbovePrice: 100,
		AboveType:  "STOP_LOSS_LIMIT",
		BelowType:  "LIMIT_MAKER",
		BelowPrice: 25,
	})
	require.NoError(t, err)
	assert.NotNil(t, result)
}

func TestNewUMConditionalOrder(t *testing.T) {
	t.Parallel()
	_, err := b.NewUMConditionalOrder(context.Background(), nil)
	require.ErrorIs(t, err, common.ErrEmptyParams)

	arg := &ConditionalOrderParam{PriceProtect: true}
	_, err = b.NewUMConditionalOrder(context.Background(), arg)
	require.ErrorIs(t, err, currency.ErrSymbolStringEmpty)

	arg.Symbol = "BTCUSDT"
	_, err = b.NewUMConditionalOrder(context.Background(), arg)
	require.ErrorIs(t, err, order.ErrSideIsInvalid)

	arg.Side = order.Sell.String()
	_, err = b.NewUMConditionalOrder(context.Background(), arg)
	require.ErrorIs(t, err, errStrategyTypeRequired)

	sharedtestvalues.SkipTestIfCredentialsUnset(t, b, canManipulateRealOrders)
	result, err := b.NewUMConditionalOrder(context.Background(), &ConditionalOrderParam{
		Symbol:       "BTCUSDT",
		Side:         order.Sell.String(),
		PositionSide: "SHORT",
		StrategyType: "STOP_MARKET",
		PriceProtect: true,
	})
	require.NoError(t, err)
	assert.NotNil(t, result)
}

func TestNewCMConditionalOrder(t *testing.T) {
	t.Parallel()
	_, err := b.NewCMConditionalOrder(context.Background(), &ConditionalOrderParam{})
	require.ErrorIs(t, err, common.ErrEmptyParams)

	arg := &ConditionalOrderParam{
		PositionSide: "LONG",
	}
	_, err = b.NewCMConditionalOrder(context.Background(), arg)
	require.ErrorIs(t, err, currency.ErrSymbolStringEmpty)

	arg.Symbol = "BTCUSD_200925"
	_, err = b.NewCMConditionalOrder(context.Background(), arg)
	require.ErrorIs(t, err, order.ErrSideIsInvalid)

	arg.Side = "Buy"
	_, err = b.NewCMConditionalOrder(context.Background(), arg)
	require.ErrorIs(t, err, errStrategyTypeRequired)

	sharedtestvalues.SkipTestIfCredentialsUnset(t, b, canManipulateRealOrders)
	result, err := b.NewCMConditionalOrder(context.Background(), &ConditionalOrderParam{
		Symbol:       "BTCUSD_200925",
		Side:         "Buy",
		PositionSide: "LONG",
		StrategyType: "TAKE_PROFIT",
	})
	require.NoError(t, err)
	assert.NotNil(t, result)
}

func TestCancelUMOrder(t *testing.T) {
	t.Parallel()
	_, err := b.CancelUMOrder(context.Background(), "", "", 1234132)
	require.ErrorIs(t, err, currency.ErrSymbolStringEmpty)
	_, err = b.CancelUMOrder(context.Background(), "BTCUSDT", "", 0)
	require.ErrorIs(t, err, order.ErrOrderIDNotSet)

	sharedtestvalues.SkipTestIfCredentialsUnset(t, b, canManipulateRealOrders)
	result, err := b.CancelUMOrder(context.Background(), "BTCUSDT", "", 1234132)
	require.NoError(t, err)
	assert.NotNil(t, result)
}

func TestCancelCMOrder(t *testing.T) {
	t.Parallel()
	_, err := b.CancelCMOrder(context.Background(), "", "", 21321312)
	require.ErrorIs(t, err, currency.ErrSymbolStringEmpty)

	_, err = b.CancelCMOrder(context.Background(), "BTCUSDT", "", 0)
	require.ErrorIs(t, err, order.ErrOrderIDNotSet)

	sharedtestvalues.SkipTestIfCredentialsUnset(t, b, canManipulateRealOrders)
	result, err := b.CancelCMOrder(context.Background(), "BTCUSDT", "", 21321312)
	require.NoError(t, err)
	assert.NotNil(t, result)
}

func TestCancelAllUMOrders(t *testing.T) {
	t.Parallel()
	_, err := b.CancelAllUMOrders(context.Background(), "")
	require.ErrorIs(t, err, currency.ErrSymbolStringEmpty)

	sharedtestvalues.SkipTestIfCredentialsUnset(t, b, canManipulateRealOrders)
	result, err := b.CancelAllUMOrders(context.Background(), "BTCUSDT")
	require.NoError(t, err)
	assert.NotNil(t, result)
	assert.Equal(t, 200, result.Code)
}

func TestCancelAllCMOrders(t *testing.T) {
	t.Parallel()
	_, err := b.CancelAllCMOrders(context.Background(), "")
	require.ErrorIs(t, err, currency.ErrSymbolStringEmpty)

	sharedtestvalues.SkipTestIfCredentialsUnset(t, b, canManipulateRealOrders)
	result, err := b.CancelAllCMOrders(context.Background(), "BTCUSDT")
	require.NoError(t, err)
	assert.NotNil(t, result)
}

func TestPMCancelMarginAccountOrder(t *testing.T) {
	t.Parallel()
	_, err := b.PMCancelMarginAccountOrder(context.Background(), "", "", 12314)
	require.ErrorIs(t, err, currency.ErrSymbolStringEmpty)
	_, err = b.PMCancelMarginAccountOrder(context.Background(), "LTCBTC", "", 0)
	require.ErrorIs(t, err, order.ErrOrderIDNotSet)

	sharedtestvalues.SkipTestIfCredentialsUnset(t, b, canManipulateRealOrders)
	result, err := b.PMCancelMarginAccountOrder(context.Background(), "LTCBTC", "", 12314)
	require.NoError(t, err)
	assert.NotNil(t, result)
}

func TestCancelAllMarginOpenOrdersBySymbol(t *testing.T) {
	t.Parallel()
	_, err := b.CancelAllMarginOpenOrdersBySymbol(context.Background(), "")
	require.ErrorIs(t, err, currency.ErrSymbolStringEmpty)

	sharedtestvalues.SkipTestIfCredentialsUnset(t, b, canManipulateRealOrders)
	result, err := b.CancelAllMarginOpenOrdersBySymbol(context.Background(), "BTCUSDT")
	require.NoError(t, err)
	assert.NotNil(t, result)
}

func TestCancelMarginAccountOCOOrders(t *testing.T) {
	t.Parallel()
	_, err := b.CancelMarginAccountOCOOrders(context.Background(), "", "", "", 0)
	require.ErrorIs(t, err, currency.ErrSymbolStringEmpty)

	sharedtestvalues.SkipTestIfCredentialsUnset(t, b, canManipulateRealOrders)
	result, err := b.CancelMarginAccountOCOOrders(context.Background(), "LTCBTC", "", "", 0)
	require.NoError(t, err)
	assert.NotNil(t, result)
}

func TestCancelUMConditionalOrder(t *testing.T) {
	t.Parallel()
	_, err := b.CancelUMConditionalOrder(context.Background(), "", "", 2000)
	require.ErrorIs(t, err, currency.ErrSymbolStringEmpty)

	_, err = b.CancelUMConditionalOrder(context.Background(), "LTCBTC", "", 0)
	require.ErrorIs(t, err, order.ErrOrderIDNotSet)

	sharedtestvalues.SkipTestIfCredentialsUnset(t, b, canManipulateRealOrders)
	result, err := b.CancelUMConditionalOrder(context.Background(), "LTCBTC", "", 2000)
	require.NoError(t, err)
	assert.NotNil(t, result)
}

func TestCancelCMConditionalOrder(t *testing.T) {
	t.Parallel()
	_, err := b.CancelCMConditionalOrder(context.Background(), "", "", 1231231)
	require.ErrorIs(t, err, currency.ErrSymbolStringEmpty)
	_, err = b.CancelCMConditionalOrder(context.Background(), "LTCBTC", "", 0)
	require.ErrorIs(t, err, order.ErrOrderIDNotSet)

	sharedtestvalues.SkipTestIfCredentialsUnset(t, b, canManipulateRealOrders)
	result, err := b.CancelCMConditionalOrder(context.Background(), "LTCBTC", "", 1231231)
	require.NoError(t, err)
	assert.NotNil(t, result)
}

func TestCancelAllUMOpenConditionalOrders(t *testing.T) {
	t.Parallel()
	_, err := b.CancelAllUMOpenConditionalOrders(context.Background(), "")
	require.ErrorIs(t, err, currency.ErrSymbolStringEmpty)

	sharedtestvalues.SkipTestIfCredentialsUnset(t, b, canManipulateRealOrders)
	result, err := b.CancelAllUMOpenConditionalOrders(context.Background(), "BTCUSDT")
	require.NoError(t, err)
	assert.NotNil(t, result)
}

func TestCancelAllCMOpenConditionalOrders(t *testing.T) {
	t.Parallel()
	_, err := b.CancelAllCMOpenConditionalOrders(context.Background(), "")
	require.ErrorIs(t, err, currency.ErrSymbolStringEmpty)

	sharedtestvalues.SkipTestIfCredentialsUnset(t, b, canManipulateRealOrders)
	result, err := b.CancelAllCMOpenConditionalOrders(context.Background(), "BTCUSDT")
	require.NoError(t, err)
	assert.NotNil(t, result)
}

func TestGetUMOrder(t *testing.T) {
	t.Parallel()
	_, err := b.GetUMOrder(context.Background(), "", "", 1234)
	require.ErrorIs(t, err, currency.ErrSymbolStringEmpty)

	_, err = b.GetUMOrder(context.Background(), "BTCUSDT", "", 0)
	require.ErrorIs(t, err, order.ErrOrderIDNotSet)

	sharedtestvalues.SkipTestIfCredentialsUnset(t, b)
	result, err := b.GetUMOrder(context.Background(), "BTCUSDT", "", 1234)
	require.NoError(t, err)
	assert.NotNil(t, result)
}

func TestGetUMOpenOrder(t *testing.T) {
	t.Parallel()
	_, err := b.GetUMOpenOrder(context.Background(), "", "", 1234)
	require.ErrorIs(t, err, currency.ErrSymbolStringEmpty)
	_, err = b.GetUMOpenOrder(context.Background(), "BTCUSDT", "", 0)
	require.ErrorIs(t, err, order.ErrOrderIDNotSet)

	sharedtestvalues.SkipTestIfCredentialsUnset(t, b)
	result, err := b.GetUMOpenOrder(context.Background(), "BTCUSDT", "", 1234)
	require.NoError(t, err)
	assert.NotNil(t, result)
}

func TestGetAllUMOpenOrders(t *testing.T) {
	t.Parallel()
	sharedtestvalues.SkipTestIfCredentialsUnset(t, b)
	result, err := b.GetAllUMOpenOrders(context.Background(), "BTCUSDT")
	require.NoError(t, err)
	assert.NotNil(t, result)
}

func TestGetAllUMOrders(t *testing.T) {
	t.Parallel()
	sharedtestvalues.SkipTestIfCredentialsUnset(t, b)
	result, err := b.GetAllUMOrders(context.Background(), "BTCUSDT", time.Now().Add(-time.Hour*24*6), time.Now().Add(-time.Hour*2), 0, 20)
	require.NoError(t, err)
	assert.NotNil(t, result)
}

func TestGetCMOrder(t *testing.T) {
	t.Parallel()
	_, err := b.GetCMOrder(context.Background(), "", "", 1234)
	require.ErrorIs(t, err, currency.ErrSymbolStringEmpty)

	sharedtestvalues.SkipTestIfCredentialsUnset(t, b)
	result, err := b.GetCMOrder(context.Background(), "BTCLTC", "", 1234)
	require.NoError(t, err)
	assert.NotNil(t, result)
}

func TestGetCMOpenOrder(t *testing.T) {
	t.Parallel()
	_, err := b.GetCMOpenOrder(context.Background(), "", "", 1234)
	require.ErrorIs(t, err, currency.ErrSymbolStringEmpty)

	_, err = b.GetCMOpenOrder(context.Background(), "BTCLTC", "", 0)
	require.ErrorIs(t, err, order.ErrOrderIDNotSet)

	sharedtestvalues.SkipTestIfCredentialsUnset(t, b)
	result, err := b.GetCMOpenOrder(context.Background(), "BTCLTC", "", 1234)
	require.NoError(t, err)
	assert.NotNil(t, result)
}

func TestGetAllCMOpenOrders(t *testing.T) {
	t.Parallel()
	_, err := b.GetAllCMOpenOrders(context.Background(), "", "")
	require.ErrorIs(t, err, currency.ErrSymbolStringEmpty)

	sharedtestvalues.SkipTestIfCredentialsUnset(t, b)
	result, err := b.GetAllCMOpenOrders(context.Background(), "BTCUSD_200925", "BTCUSD")
	require.NoError(t, err)
	assert.NotNil(t, result)
}

func TestGetAllCMOrders(t *testing.T) {
	t.Parallel()
	_, err := b.GetAllCMOrders(context.Background(), "", "", time.Time{}, time.Time{}, 0, 20)
	require.ErrorIs(t, err, currency.ErrSymbolStringEmpty)

	sharedtestvalues.SkipTestIfCredentialsUnset(t, b)
	result, err := b.GetAllCMOrders(context.Background(), "BTCUSD_200925", "BTCUSD", time.Time{}, time.Time{}, 0, 20)
	require.NoError(t, err)
	assert.NotNil(t, result)
}

func TestGetOpenUMConditionalOrder(t *testing.T) {
	t.Parallel()
	_, err := b.GetOpenUMConditionalOrder(context.Background(), "BTCUSDT", "", 0)
	require.ErrorIs(t, err, order.ErrOrderIDNotSet)

	sharedtestvalues.SkipTestIfCredentialsUnset(t, b)
	result, err := b.GetOpenUMConditionalOrder(context.Background(), "BTCUSDT", "newClientStrategyId", 0)
	require.NoError(t, err)
	assert.NotNil(t, result)
}

func TestGetAllUMOpenConditionalOrders(t *testing.T) {
	t.Parallel()
	sharedtestvalues.SkipTestIfCredentialsUnset(t, b)
	result, err := b.GetAllUMOpenConditionalOrders(context.Background(), "BTCUSDT")
	require.NoError(t, err)
	assert.NotNil(t, result)
}

func TestGetAllUMConditionalOrderHistory(t *testing.T) {
	t.Parallel()
	sharedtestvalues.SkipTestIfCredentialsUnset(t, b)
	result, err := b.GetAllUMConditionalOrderHistory(context.Background(), "BTCUSDT", "abc", 123432423)
	require.NoError(t, err)
	assert.NotNil(t, result)
}

func TestGetAllUMConditionalOrders(t *testing.T) {
	t.Parallel()
	sharedtestvalues.SkipTestIfCredentialsUnset(t, b)
	result, err := b.GetAllUMConditionalOrders(context.Background(), "BTCUSDT", time.Time{}, time.Now(), 0, 123432423)
	require.NoError(t, err)
	assert.NotNil(t, result)
}

func TestGetOpenCMConditionalOrder(t *testing.T) {
	t.Parallel()
	_, err := b.GetOpenCMConditionalOrder(context.Background(), "BTCUSD", "", 0)
	require.ErrorIs(t, err, order.ErrOrderIDNotSet)

	sharedtestvalues.SkipTestIfCredentialsUnset(t, b)
	result, err := b.GetOpenCMConditionalOrder(context.Background(), "BTCUSD", "", 1234)
	require.NoError(t, err)
	assert.NotNil(t, result)
}

func TestGetAllCMOpenConditionalOrders(t *testing.T) {
	t.Parallel()
	sharedtestvalues.SkipTestIfCredentialsUnset(t, b)
	result, err := b.GetAllCMOpenConditionalOrders(context.Background(), "BTCUSDT")
	require.NoError(t, err)
	assert.NotNil(t, result)
}

func TestGetAllCMConditionalOrderHistory(t *testing.T) {
	t.Parallel()
	sharedtestvalues.SkipTestIfCredentialsUnset(t, b)
	result, err := b.GetAllCMConditionalOrderHistory(context.Background(), "BTCUSDT", "abc", 123432423)
	require.NoError(t, err)
	assert.NotNil(t, result)
}

func TestGetAllCMConditionalOrders(t *testing.T) {
	t.Parallel()
	sharedtestvalues.SkipTestIfCredentialsUnset(t, b)
	result, err := b.GetAllCMConditionalOrders(context.Background(), "BTCUSDT", time.Time{}, time.Now(), 0, 123432423)
	require.NoError(t, err)
	assert.NotNil(t, result)
}

func TestGetMarginAccountOrder(t *testing.T) {
	t.Parallel()
	_, err := b.GetMarginAccountOrder(context.Background(), "", "", 12434)
	require.ErrorIs(t, err, currency.ErrSymbolStringEmpty)
	_, err = b.GetMarginAccountOrder(context.Background(), "BNBBTC", "", 0)
	require.ErrorIs(t, err, order.ErrOrderIDNotSet)

	sharedtestvalues.SkipTestIfCredentialsUnset(t, b)
	result, err := b.GetMarginAccountOrder(context.Background(), "BNBBTC", "", 12434)
	require.NoError(t, err)
	assert.NotNil(t, result)
}

func TestGetCurrentMarginOpenOrder(t *testing.T) {
	t.Parallel()
	sharedtestvalues.SkipTestIfCredentialsUnset(t, b)
	result, err := b.GetCurrentMarginOpenOrder(context.Background(), "BNBBTC")
	require.NoError(t, err)
	assert.NotNil(t, result)
}

func TestGetAllMarginAccountOrders(t *testing.T) {
	t.Parallel()
	_, err := b.GetAllMarginAccountOrders(context.Background(), "", time.Time{}, time.Time{}, 0, 10)
	require.ErrorIs(t, err, currency.ErrSymbolStringEmpty)

	sharedtestvalues.SkipTestIfCredentialsUnset(t, b)
	result, err := b.GetAllMarginAccountOrders(context.Background(), "BNBBTC", time.Time{}, time.Time{}, 0, 10)
	require.NoError(t, err)
	assert.NotNil(t, result)
}

func TestGetMarginAccountOCO(t *testing.T) {
	t.Parallel()
	sharedtestvalues.SkipTestIfCredentialsUnset(t, b)
	result, err := b.GetMarginAccountOCO(context.Background(), 0, "123421-abcde")
	require.NoError(t, err)
	assert.NotNil(t, result)
}

func TestGetPMMarginAccountAllOCO(t *testing.T) {
	t.Parallel()
	sharedtestvalues.SkipTestIfCredentialsUnset(t, b)
	result, err := b.GetPMMarginAccountAllOCO(context.Background(), time.Now().Add(-time.Hour*24), time.Now(), 0, 12)
	require.NoError(t, err)
	assert.NotNil(t, result)
}

func TestGetMarginAccountsOpenOCO(t *testing.T) {
	t.Parallel()
	sharedtestvalues.SkipTestIfCredentialsUnset(t, b)
	result, err := b.GetMarginAccountsOpenOCO(context.Background())
	require.NoError(t, err)
	assert.NotNil(t, result)
}

func TestGetPMMarginAccountTradeList(t *testing.T) {
	t.Parallel()
	_, err := b.GetPMMarginAccountTradeList(context.Background(), "", time.Time{}, time.Time{}, 0, 0, 0)
	require.ErrorIs(t, err, currency.ErrSymbolStringEmpty)

	sharedtestvalues.SkipTestIfCredentialsUnset(t, b)
	result, err := b.GetPMMarginAccountTradeList(context.Background(), "BNBBTC", time.Time{}, time.Time{}, 0, 0, 0)
	require.NoError(t, err)
	assert.NotNil(t, result)
}

func TestGetAccountBalance(t *testing.T) {
	t.Parallel()
	sharedtestvalues.SkipTestIfCredentialsUnset(t, b)
	result, err := b.GetAccountBalance(context.Background(), currency.EMPTYCODE)
	require.NoError(t, err)
	assert.NotNil(t, result)
}

func TestGetPortfolioMarginAccountInformation(t *testing.T) {
	t.Parallel()
	sharedtestvalues.SkipTestIfCredentialsUnset(t, b)
	result, err := b.GetPortfolioMarginAccountInformation(context.Background())
	require.NoError(t, err)
	assert.NotNil(t, result)
}

func TestGetMarginMaxBorrow(t *testing.T) {
	t.Parallel()
	_, err := b.GetPMMarginMaxBorrow(context.Background(), currency.EMPTYCODE)
	require.ErrorIs(t, err, currency.ErrCurrencyCodeEmpty)

	sharedtestvalues.SkipTestIfCredentialsUnset(t, b)
	result, err := b.GetPMMarginMaxBorrow(context.Background(), currency.ETH)
	require.NoError(t, err)
	assert.NotNil(t, result)
}

func TestGetMarginMaxWithdrawal(t *testing.T) {
	t.Parallel()
	_, err := b.GetMarginMaxWithdrawal(context.Background(), currency.EMPTYCODE)
	require.ErrorIs(t, err, currency.ErrCurrencyCodeEmpty)

	sharedtestvalues.SkipTestIfCredentialsUnset(t, b)
	result, err := b.GetMarginMaxWithdrawal(context.Background(), currency.BTC)
	require.NoError(t, err)
	assert.NotNil(t, result)
}

func TestGetUMPositionInformation(t *testing.T) {
	t.Parallel()
	sharedtestvalues.SkipTestIfCredentialsUnset(t, b)
	result, err := b.GetUMPositionInformation(context.Background(), "BTCUSDT")
	require.NoError(t, err)
	assert.NotNil(t, result)
}

func TestGetCMPositionInformation(t *testing.T) {
	t.Parallel()
	sharedtestvalues.SkipTestIfCredentialsUnset(t, b)
	result, err := b.GetCMPositionInformation(context.Background(), currency.ETH, "")
	require.NoError(t, err)
	assert.NotNil(t, result)
}

func TestChangeUMInitialLeverage(t *testing.T) {
	t.Parallel()
	_, err := b.ChangeUMInitialLeverage(context.Background(), "", 29)
	require.ErrorIs(t, err, currency.ErrSymbolStringEmpty)
	_, err = b.ChangeUMInitialLeverage(context.Background(), "BTCUSDT", 0)
	require.ErrorIs(t, err, order.ErrSubmitLeverageNotSupported)

	sharedtestvalues.SkipTestIfCredentialsUnset(t, b, canManipulateRealOrders)
	result, err := b.ChangeUMInitialLeverage(context.Background(), "BTCUSDT", 29)
	require.NoError(t, err)
	assert.NotNil(t, result)
}

func TestChangeCMInitialLeverage(t *testing.T) {
	t.Parallel()
	_, err := b.ChangeCMInitialLeverage(context.Background(), "", 29)
	require.ErrorIs(t, err, currency.ErrSymbolStringEmpty)
	_, err = b.ChangeCMInitialLeverage(context.Background(), "BTCUSDT", 0)
	require.ErrorIs(t, err, order.ErrSubmitLeverageNotSupported)

	sharedtestvalues.SkipTestIfCredentialsUnset(t, b, canManipulateRealOrders)
	result, err := b.ChangeCMInitialLeverage(context.Background(), "BTCUSDT", 29)
	require.NoError(t, err)
	assert.NotNil(t, result)
}

func TestChangeUMPositionMode(t *testing.T) {
	t.Parallel()
	sharedtestvalues.SkipTestIfCredentialsUnset(t, b, canManipulateRealOrders)
	result, err := b.ChangeUMPositionMode(context.Background(), true)
	require.NoError(t, err)
	assert.NotNil(t, result)
}

func TestChangeCMPositionMode(t *testing.T) {
	t.Parallel()
	sharedtestvalues.SkipTestIfCredentialsUnset(t, b, canManipulateRealOrders)
	result, err := b.ChangeCMPositionMode(context.Background(), true)
	require.NoError(t, err)
	assert.NotNil(t, result)
}

func TestGetUMCurrentPositionMode(t *testing.T) {
	t.Parallel()
	sharedtestvalues.SkipTestIfCredentialsUnset(t, b)
	result, err := b.GetUMCurrentPositionMode(context.Background())
	require.NoError(t, err)
	assert.NotNil(t, result)
}

func TestGetCMCurrentPositionMode(t *testing.T) {
	t.Parallel()
	sharedtestvalues.SkipTestIfCredentialsUnset(t, b)
	result, err := b.GetCMCurrentPositionMode(context.Background())
	require.NoError(t, err)
	assert.NotNil(t, result)
}

func TestGetUMAccountTradeList(t *testing.T) {
	t.Parallel()
	_, err := b.GetUMAccountTradeList(context.Background(), "", time.Now().Add(-time.Hour*24*5), time.Now().Add(-time.Hour*24), 0, 0)
	require.ErrorIs(t, err, currency.ErrSymbolStringEmpty)

	sharedtestvalues.SkipTestIfCredentialsUnset(t, b)
	result, err := b.GetUMAccountTradeList(context.Background(), "BTCUSDT", time.Now().Add(-time.Hour*24*5), time.Now().Add(-time.Hour*24), 0, 0)
	require.NoError(t, err)
	assert.NotNil(t, result)
}

func TestGetCMAccountTradeList(t *testing.T) {
	t.Parallel()
	_, err := b.GetCMAccountTradeList(context.Background(), "", "", time.Now().Add(-time.Hour*24*5), time.Now().Add(-time.Hour*24), 0, 0)
	require.ErrorIs(t, err, currency.ErrSymbolStringEmpty)

	sharedtestvalues.SkipTestIfCredentialsUnset(t, b)
	result, err := b.GetCMAccountTradeList(context.Background(), "BTCUSD_200626", "BTCUSDT", time.Now().Add(-time.Hour*24*5), time.Now().Add(-time.Hour*24), 0, 0)
	require.NoError(t, err)
	assert.NotNil(t, result)
}

func TestGetUMNotionalAndLeverageBrackets(t *testing.T) {
	t.Parallel()
	sharedtestvalues.SkipTestIfCredentialsUnset(t, b)
	result, err := b.GetUMNotionalAndLeverageBrackets(context.Background(), "BTCUSDT")
	require.NoError(t, err)
	assert.NotNil(t, result)
}

func TestGetCMNotionalAndLeverageBrackets(t *testing.T) {
	t.Parallel()
	sharedtestvalues.SkipTestIfCredentialsUnset(t, b)
	result, err := b.GetCMNotionalAndLeverageBrackets(context.Background(), "BTCUSDT")
	require.NoError(t, err)
	assert.NotNil(t, result)
}

func TestGetUsersMarginForceOrders(t *testing.T) {
	t.Parallel()
	sharedtestvalues.SkipTestIfCredentialsUnset(t, b)
	result, err := b.GetUsersMarginForceOrders(context.Background(), time.Now().Add(-time.Hour*24*5), time.Now().Add(-time.Hour*24), 0, 5)
	require.NoError(t, err)
	assert.NotNil(t, result)
}

func TestGetUsersUMForceOrderst(t *testing.T) {
	t.Parallel()
	sharedtestvalues.SkipTestIfCredentialsUnset(t, b)
	result, err := b.GetUsersUMForceOrders(context.Background(), "BTCUSDT", "", time.Time{}, time.Time{}, 10)
	require.NoError(t, err)
	assert.NotNil(t, result)
}

func TestGetUsersCMForceOrderst(t *testing.T) {
	t.Parallel()
	sharedtestvalues.SkipTestIfCredentialsUnset(t, b)
	result, err := b.GetUsersCMForceOrders(context.Background(), "BTCUSDT", "", time.Time{}, time.Time{}, 10)
	require.NoError(t, err)
	assert.NotNil(t, result)
}

func TestGetPortfolioMarginUMTradingQuantitativeRulesIndicator(t *testing.T) {
	t.Parallel()
	sharedtestvalues.SkipTestIfCredentialsUnset(t, b)
	result, err := b.GetPortfolioMarginUMTradingQuantitativeRulesIndicator(context.Background(), currency.EMPTYPAIR)
	require.NoError(t, err)
	assert.NotNil(t, result)
}

func TestGetUMUserCommissionRate(t *testing.T) {
	t.Parallel()
	_, err := b.GetUMUserCommissionRate(context.Background(), "")
	require.ErrorIs(t, err, currency.ErrSymbolStringEmpty)

	sharedtestvalues.SkipTestIfCredentialsUnset(t, b)
	result, err := b.GetUMUserCommissionRate(context.Background(), "BTCUSDT")
	require.NoError(t, err)
	assert.NotNil(t, result)
}
func TestGetCMUserCommissionRate(t *testing.T) {
	t.Parallel()
	_, err := b.GetCMUserCommissionRate(context.Background(), "")
	require.ErrorIs(t, err, currency.ErrSymbolStringEmpty)

	sharedtestvalues.SkipTestIfCredentialsUnset(t, b)
	result, err := b.GetCMUserCommissionRate(context.Background(), "BTCUSD_PERP")
	require.NoError(t, err)
	assert.NotNil(t, result)
}

func TestGetMarginLoanRecord(t *testing.T) {
	t.Parallel()
	_, err := b.GetMarginLoanRecord(context.Background(), currency.EMPTYCODE, time.Now().Add(-time.Hour*24*5), time.Now().Add(-time.Hour*24), 0, 10, 1)
	require.ErrorIs(t, err, currency.ErrCurrencyCodeEmpty)

	sharedtestvalues.SkipTestIfCredentialsUnset(t, b)
	result, err := b.GetMarginLoanRecord(context.Background(), currency.ETH, time.Now().Add(-time.Hour*24*5), time.Now().Add(-time.Hour*24), 0, 10, 1)
	require.NoError(t, err)
	assert.NotNil(t, result)
}

func TestGetMarginRepayRecord(t *testing.T) {
	t.Parallel()
	_, err := b.GetMarginRepayRecord(context.Background(), currency.EMPTYCODE, time.Now().Add(-time.Hour*24*5), time.Now().Add(-time.Hour*24), 0, 10, 1)
	require.ErrorIs(t, err, currency.ErrCurrencyCodeEmpty)

	sharedtestvalues.SkipTestIfCredentialsUnset(t, b)
	result, err := b.GetMarginRepayRecord(context.Background(), currency.ETH, time.Now().Add(-time.Hour*24*5), time.Now().Add(-time.Hour*24), 0, 10, 1)
	require.NoError(t, err)
	assert.NotNil(t, result)
}

func TestGetMarginBorrowOrLoanInterestHistory(t *testing.T) {
	t.Parallel()
	sharedtestvalues.SkipTestIfCredentialsUnset(t, b)
	result, err := b.GetMarginBorrowOrLoanInterestHistory(context.Background(), currency.ETH, time.Now().Add(-time.Hour*24*5), time.Now().Add(-time.Hour*24), 0, 10, 1)
	require.NoError(t, err)
	assert.NotNil(t, result)
}

func TestGetPortfolioMarginNegativeBalanceInterestHistory(t *testing.T) {
	t.Parallel()
	sharedtestvalues.SkipTestIfCredentialsUnset(t, b)
	result, err := b.GetPortfolioMarginNegativeBalanceInterestHistory(context.Background(), currency.ETH, time.Now().Add(-time.Hour*24*5), time.Now().Add(-time.Hour*24), 10)
	require.NoError(t, err)
	assert.NotNil(t, result)
}

func TestFundAutoCollection(t *testing.T) {
	t.Parallel()
	sharedtestvalues.SkipTestIfCredentialsUnset(t, b, canManipulateRealOrders)
	result, err := b.FundAutoCollection(context.Background())
	require.NoError(t, err)
	assert.NotNil(t, result)
}

func TestFundCollectionByAsset(t *testing.T) {
	t.Parallel()
	_, err := b.FundCollectionByAsset(context.Background(), currency.EMPTYCODE)
	require.ErrorIs(t, err, currency.ErrCurrencyCodeEmpty)

	sharedtestvalues.SkipTestIfCredentialsUnset(t, b, canManipulateRealOrders)
	result, err := b.FundCollectionByAsset(context.Background(), currency.ETH)
	require.NoError(t, err)
	assert.NotNil(t, result)
}

func TestBNBTransferClassic(t *testing.T) {
	t.Parallel()
	sharedtestvalues.SkipTestIfCredentialsUnset(t, b, canManipulateRealOrders)
	result, err := b.BNBTransferClassic(context.Background(), 0.0001, "TO_UM")
	require.NoError(t, err)
	assert.NotNil(t, result)
}

func TestBNBTransfer(t *testing.T) {
	t.Parallel()
	sharedtestvalues.SkipTestIfCredentialsUnset(t, b, canManipulateRealOrders)
	result, err := b.BNBTransfer(context.Background(), 0.0001, "TO_UM")
	require.NoError(t, err)
	assert.NotNil(t, result)
}

func TestGetUMAccountDetail(t *testing.T) {
	t.Parallel()
	sharedtestvalues.SkipTestIfCredentialsUnset(t, b)
	result, err := b.GetUMAccountDetail(context.Background())
	require.NoError(t, err)
	assert.NotNil(t, result)
}

func TestGetCMAccountDetail(t *testing.T) {
	t.Parallel()
	sharedtestvalues.SkipTestIfCredentialsUnset(t, b)
	result, err := b.GetCMAccountDetail(context.Background())
	require.NoError(t, err)
	assert.NotNil(t, result)
}

func TestChangeAutoRepayFuturesStatus(t *testing.T) {
	t.Parallel()
	sharedtestvalues.SkipTestIfCredentialsUnset(t, b)
	result, err := b.ChangeAutoRepayFuturesStatus(context.Background(), false)
	require.NoError(t, err)
	assert.NotNil(t, result)
}

func TestGetAutoRepayFuturesStatus(t *testing.T) {
	t.Parallel()
	sharedtestvalues.SkipTestIfCredentialsUnset(t, b)
	result, err := b.GetAutoRepayFuturesStatus(context.Background())
	require.NoError(t, err)
	assert.NotNil(t, result)
}

func TestRepayFuturesNegativeBalance(t *testing.T) {
	t.Parallel()
	sharedtestvalues.SkipTestIfCredentialsUnset(t, b, canManipulateRealOrders)
	result, err := b.RepayFuturesNegativeBalance(context.Background())
	require.NoError(t, err)
	assert.NotNil(t, result)
}

func TestGetUMPositionADLQuantileEstimation(t *testing.T) {
	t.Parallel()
	sharedtestvalues.SkipTestIfCredentialsUnset(t, b)
	result, err := b.GetUMPositionADLQuantileEstimation(context.Background(), "BTCUSDT")
	require.NoError(t, err)
	assert.NotNil(t, result)
}

func TestGetCMPositionADLQuantileEstimation(t *testing.T) {
	t.Parallel()
	sharedtestvalues.SkipTestIfCredentialsUnset(t, b)
	result, err := b.GetCMPositionADLQuantileEstimation(context.Background(), "BTCUSD_200925")
	require.NoError(t, err)
	assert.NotNil(t, result)
}

func TestGetUserRateLimits(t *testing.T) {
	t.Parallel()
	sharedtestvalues.SkipTestIfCredentialsUnset(t, b)
	result, err := b.GetUserRateLimits(context.Background())
	require.NoError(t, err)
	assert.NotNil(t, result)
}

func TestGetPortfolioMarginAssetIndexPrice(t *testing.T) {
	t.Parallel()
	_, err := b.GetPortfolioMarginAssetIndexPrice(context.Background(), currency.EMPTYCODE)
	require.ErrorIs(t, err, currency.ErrCurrencyCodeEmpty)

	sharedtestvalues.SkipTestIfCredentialsUnset(t, b)
	result, err := b.GetPortfolioMarginAssetIndexPrice(context.Background(), currency.BTC)
	require.NoError(t, err)
	assert.NotNil(t, result)
}

func TestAdjustCrossMarginMaxLeverage(t *testing.T) {
	t.Parallel()
	_, err := b.AdjustCrossMarginMaxLeverage(context.Background(), 0)
	require.ErrorIs(t, err, order.ErrSubmitLeverageNotSupported)

	sharedtestvalues.SkipTestIfCredentialsUnset(t, b)
	result, err := b.AdjustCrossMarginMaxLeverage(context.Background(), 10)
	require.NoError(t, err)
	assert.NotNil(t, result)
}

func TestGetCrossMarginTransferHistory(t *testing.T) {
	t.Parallel()
	sharedtestvalues.SkipTestIfCredentialsUnset(t, b)
	result, err := b.GetCrossMarginTransferHistory(context.Background(), currency.ETH, "ROLL_IN", "", time.Time{}, time.Time{}, 10, 30)
	require.NoError(t, err)
	assert.NotNil(t, result)
}

func TestNewMarginAccountOCOOrder(t *testing.T) {
	t.Parallel()
	_, err := b.NewMarginAccountOCOOrder(context.Background(), &MarginOCOOrderParam{})
	require.ErrorIs(t, err, common.ErrEmptyParams)

	arg := &MarginOCOOrderParam{
		IsIsolated: true,
	}

	_, err = b.NewMarginAccountOCOOrder(context.Background(), arg)
	require.ErrorIs(t, err, currency.ErrCurrencyPairEmpty)

	arg.Symbol = currency.NewPair(currency.BTC, currency.USDT)
	_, err = b.NewMarginAccountOCOOrder(context.Background(), arg)
	require.ErrorIs(t, err, order.ErrSideIsInvalid)

	arg.Side = order.Buy.String()
	_, err = b.NewMarginAccountOCOOrder(context.Background(), arg)
	require.ErrorIs(t, err, order.ErrAmountBelowMin)

	arg.Quantity = 0.000001
	_, err = b.NewMarginAccountOCOOrder(context.Background(), arg)
	require.ErrorIs(t, err, order.ErrPriceBelowMin)

	arg.Price = 12312
	_, err = b.NewMarginAccountOCOOrder(context.Background(), arg)
	require.ErrorIs(t, err, order.ErrPriceBelowMin)

	sharedtestvalues.SkipTestIfCredentialsUnset(t, b, canManipulateRealOrders)
	result, err := b.NewMarginAccountOCOOrder(context.Background(), &MarginOCOOrderParam{
		Symbol:    currency.NewPair(currency.BTC, currency.USDT),
		Side:      order.Buy.String(),
		Quantity:  0.000001,
		Price:     12312,
		StopPrice: 12345,
	})
	require.NoError(t, err)
	assert.NotNil(t, result)
}

func TestCancelMarginAccountOCOOrder(t *testing.T) {
	t.Parallel()
	_, err := b.CancelMarginAccountOCOOrder(context.Background(), "", "12345678", "", true, 0)
	require.ErrorIs(t, err, currency.ErrSymbolStringEmpty)

	sharedtestvalues.SkipTestIfCredentialsUnset(t, b, canManipulateRealOrders)
	result, err := b.CancelMarginAccountOCOOrder(context.Background(), "LTCBTC", "12345678", "", true, 0)
	require.NoError(t, err)
	assert.NotNil(t, result)
}

func TestGetMarginAccountOCOOrder(t *testing.T) {
	t.Parallel()
	sharedtestvalues.SkipTestIfCredentialsUnset(t, b)
	result, err := b.GetMarginAccountOCOOrder(context.Background(), "LTCBTC", "12345", 0, false)
	require.NoError(t, err)
	assert.NotNil(t, result)
}

func TestGetMarginAccountAllOCO(t *testing.T) {
	t.Parallel()
	sharedtestvalues.SkipTestIfCredentialsUnset(t, b)
	result, err := b.GetMarginAccountAllOCO(context.Background(), "LTCBTC", true, time.Now().Add(-time.Hour*24), time.Now(), 0, 12)
	require.NoError(t, err)
	assert.NotNil(t, result)
}

func TestGetMarginAccountsOpenOCOOrder(t *testing.T) {
	t.Parallel()
	_, err := b.GetMarginAccountsOpenOCOOrder(context.Background(), true, "")
	require.ErrorIs(t, err, currency.ErrSymbolStringEmpty)

	sharedtestvalues.SkipTestIfCredentialsUnset(t, b)
	result, err := b.GetMarginAccountsOpenOCOOrder(context.Background(), true, usdtmTradablePair.String())
	require.NoError(t, err)
	assert.NotNil(t, result)
}

func TestGetMarginAccountTradeList(t *testing.T) {
	t.Parallel()
	_, err := b.GetMarginAccountTradeList(context.Background(), "", true, time.Time{}, time.Time{}, 0, 0, 0)
	require.ErrorIs(t, err, currency.ErrSymbolStringEmpty)

	sharedtestvalues.SkipTestIfCredentialsUnset(t, b)
	result, err := b.GetMarginAccountTradeList(context.Background(), "BNBBTC", true, time.Time{}, time.Time{}, 0, 0, 0)
	require.NoError(t, err)
	assert.NotNil(t, result)
}

func TestGetMaxBorrow(t *testing.T) {
	t.Parallel()
	_, err := b.GetMaxBorrow(context.Background(), currency.EMPTYCODE, "BTCETH")
	require.ErrorIs(t, err, currency.ErrCurrencyCodeEmpty)

	sharedtestvalues.SkipTestIfCredentialsUnset(t, b)
	result, err := b.GetMaxBorrow(context.Background(), currency.ETH, "BTCETH")
	require.NoError(t, err)
	assert.NotNil(t, result)
}

func TestGetMaxTransferOutAmount(t *testing.T) {
	t.Parallel()
	_, err := b.GetMaxTransferOutAmount(context.Background(), currency.EMPTYCODE, "")
	require.ErrorIs(t, err, currency.ErrCurrencyCodeEmpty)

	sharedtestvalues.SkipTestIfCredentialsUnset(t, b)
	result, err := b.GetMaxTransferOutAmount(context.Background(), currency.ETH, "")
	require.NoError(t, err)
	assert.NotNil(t, result)
}

func TestGetSummaryOfMarginAccount(t *testing.T) {
	t.Parallel()
	sharedtestvalues.SkipTestIfCredentialsUnset(t, b)
	result, err := b.GetSummaryOfMarginAccount(context.Background())
	require.NoError(t, err)
	assert.NotNil(t, result)
}

func TestGetIsolatedMarginAccountInfo(t *testing.T) {
	t.Parallel()
	sharedtestvalues.SkipTestIfCredentialsUnset(t, b)
	result, err := b.GetIsolatedMarginAccountInfo(context.Background(), []string{"BTCUSDT"})
	require.NoError(t, err)
	assert.NotNil(t, result)
}

func TestDisableIsolatedMarginAccount(t *testing.T) {
	t.Parallel()
	_, err := b.DisableIsolatedMarginAccount(context.Background(), "")
	require.ErrorIs(t, err, currency.ErrSymbolStringEmpty)

	sharedtestvalues.SkipTestIfCredentialsUnset(t, b)
	result, err := b.DisableIsolatedMarginAccount(context.Background(), "BTCUSDT")
	require.NoError(t, err)
	assert.NotNil(t, result)
}

func TestEnableIsolatedMarginAccount(t *testing.T) {
	t.Parallel()
	_, err := b.EnableIsolatedMarginAccount(context.Background(), "")
	require.ErrorIs(t, err, currency.ErrSymbolStringEmpty)

	sharedtestvalues.SkipTestIfCredentialsUnset(t, b)
	result, err := b.EnableIsolatedMarginAccount(context.Background(), "BTCUSDT")
	require.NoError(t, err)
	assert.NotNil(t, result)
}

func TestGetEnabledIsolatedMarginAccountLimit(t *testing.T) {
	t.Parallel()
	sharedtestvalues.SkipTestIfCredentialsUnset(t, b)
	result, err := b.GetEnabledIsolatedMarginAccountLimit(context.Background())
	require.NoError(t, err)
	assert.NotNil(t, result)
}

func TestGetAllIsolatedMarginSymbols(t *testing.T) {
	t.Parallel()
	sharedtestvalues.SkipTestIfCredentialsUnset(t, b)
	result, err := b.GetAllIsolatedMarginSymbols(context.Background(), "")
	require.NoError(t, err)
	assert.NotNil(t, result)
}

func TestToggleBNBBurn(t *testing.T) {
	t.Parallel()
	sharedtestvalues.SkipTestIfCredentialsUnset(t, b, canManipulateRealOrders)
	result, err := b.ToggleBNBBurn(context.Background(), true, false)
	require.NoError(t, err)
	assert.NotNil(t, result)
}

func TestGetBNBBurnStatus(t *testing.T) {
	t.Parallel()
	sharedtestvalues.SkipTestIfCredentialsUnset(t, b, canManipulateRealOrders)
	result, err := b.GetBNBBurnStatus(context.Background())
	require.NoError(t, err)
	assert.NotNil(t, result)
}

func TestGetMarginInterestRateHistory(t *testing.T) {
	t.Parallel()
	_, err := b.GetMarginInterestRateHistory(context.Background(), currency.EMPTYCODE, 0, time.Time{}, time.Time{})
	require.ErrorIs(t, err, currency.ErrCurrencyCodeEmpty)

	sharedtestvalues.SkipTestIfCredentialsUnset(t, b)
	result, err := b.GetMarginInterestRateHistory(context.Background(), currency.ETH, 0, time.Time{}, time.Time{})
	require.NoError(t, err)
	assert.NotNil(t, result)
}

func TestGetCrossMarginFeeData(t *testing.T) {
	t.Parallel()
	sharedtestvalues.SkipTestIfCredentialsUnset(t, b)
	result, err := b.GetCrossMarginFeeData(context.Background(), 0, currency.BTC)
	require.NoError(t, err)
	assert.NotNil(t, result)
}

func TestGetIsolatedMaringFeeData(t *testing.T) {
	t.Parallel()
	sharedtestvalues.SkipTestIfCredentialsUnset(t, b)
	result, err := b.GetIsolatedMaringFeeData(context.Background(), 1, "BTCUSDT")
	require.NoError(t, err)
	assert.NotNil(t, result)
}

func TestGetIsolatedMarginTierData(t *testing.T) {
	t.Parallel()
	_, err := b.GetIsolatedMarginTierData(context.Background(), "", 10)
	require.ErrorIs(t, err, currency.ErrSymbolStringEmpty)

	sharedtestvalues.SkipTestIfCredentialsUnset(t, b)
	result, err := b.GetIsolatedMarginTierData(context.Background(), "BTCUSDT", 10)
	require.NoError(t, err)
	assert.NotNil(t, result)
}

func TestGetCurrencyMarginOrderCountUsage(t *testing.T) {
	t.Parallel()
	sharedtestvalues.SkipTestIfCredentialsUnset(t, b)
	result, err := b.GetCurrencyMarginOrderCountUsage(context.Background(), true, "BTCUSDT")
	require.NoError(t, err)
	assert.NotNil(t, result)
}

func TestCrossMarginCollateralRatio(t *testing.T) {
	t.Parallel()
	sharedtestvalues.SkipTestIfCredentialsUnset(t, b)
	result, err := b.GetCrossMarginCollateralRatio(context.Background())
	require.NoError(t, err)
	assert.NotNil(t, result)
}

func TestGetSmallLiabilityExchangeCoinList(t *testing.T) {
	t.Parallel()
	sharedtestvalues.SkipTestIfCredentialsUnset(t, b)
	result, err := b.GetSmallLiabilityExchangeCoinList(context.Background())
	require.NoError(t, err)
	assert.NotNil(t, result)
}

func TestMarginSmallLiabilityExchange(t *testing.T) {
	t.Parallel()
	_, err := b.MarginSmallLiabilityExchange(context.Background(), []string{})
	require.ErrorIs(t, err, errEmptyCurrencyCodes)

	sharedtestvalues.SkipTestIfCredentialsUnset(t, b)
	result, err := b.MarginSmallLiabilityExchange(context.Background(), []string{"BTC", "ETH"})
	require.NoError(t, err)
	assert.NotNil(t, result)
}

func TestGetSmallLiabilityExchangeHistory(t *testing.T) {
	t.Parallel()
	_, err := b.GetSmallLiabilityExchangeHistory(context.Background(), 0, 10, time.Time{}, time.Time{})
	require.ErrorIs(t, err, errPageNumberRequired)
	_, err = b.GetSmallLiabilityExchangeHistory(context.Background(), 1, 0, time.Time{}, time.Time{})
	require.ErrorIs(t, err, errPageSizeRequired)

	sharedtestvalues.SkipTestIfCredentialsUnset(t, b)
	result, err := b.GetSmallLiabilityExchangeHistory(context.Background(), 1, 10, time.Time{}, time.Time{})
	require.NoError(t, err)
	assert.NotNil(t, result)
}

func TestGetFutureHourlyInterestRate(t *testing.T) {
	t.Parallel()
	sharedtestvalues.SkipTestIfCredentialsUnset(t, b)
	result, err := b.GetFutureHourlyInterestRate(context.Background(), []string{"BTC", "ETH"}, true)
	require.NoError(t, err)
	assert.NotNil(t, result)
}

func TestGetCrossOrIsolatedMarginCapitalFlow(t *testing.T) {
	t.Parallel()
	sharedtestvalues.SkipTestIfCredentialsUnset(t, b)
	result, err := b.GetCrossOrIsolatedMarginCapitalFlow(context.Background(), currency.ETH, "", "BORROW", time.Time{}, time.Time{}, 10, 20)
	require.NoError(t, err)
	assert.NotNil(t, result)
}

func TestGetTokensOrSymbolsDelistSchedule(t *testing.T) {
	t.Parallel()
	sharedtestvalues.SkipTestIfCredentialsUnset(t, b)
	result, err := b.GetTokensOrSymbolsDelistSchedule(context.Background())
	require.NoError(t, err)
	assert.NotNil(t, result)
}

func TestGetMarginAvailableInventory(t *testing.T) {
	t.Parallel()
	_, err := b.GetMarginAvailableInventory(context.Background(), "")
	require.ErrorIs(t, err, margin.ErrInvalidMarginType)

	sharedtestvalues.SkipTestIfCredentialsUnset(t, b)
	result, err := b.GetMarginAvailableInventory(context.Background(), "ISOLATED")
	require.NoError(t, err)
	assert.NotNil(t, result)
}

func TestMarginManualLiquidiation(t *testing.T) {
	t.Parallel()
	_, err := b.MarginManualLiquidiation(context.Background(), "", "")
	require.ErrorIs(t, err, margin.ErrInvalidMarginType)

	sharedtestvalues.SkipTestIfCredentialsUnset(t, b, canManipulateRealOrders)
	result, err := b.MarginManualLiquidiation(context.Background(), "ISOLATED", "")
	require.NoError(t, err)
	assert.NotNil(t, result)
}

func TestGetLiabilityCoinLeverageBracketInCrossMarginProMode(t *testing.T) {
	t.Parallel()
	sharedtestvalues.SkipTestIfCredentialsUnset(t, b)
	result, err := b.GetLiabilityCoinLeverageBracketInCrossMarginProMode(context.Background())
	require.NoError(t, err)
	assert.NotNil(t, result)
}

func TestGetSimpleEarnFlexibleProductList(t *testing.T) {
	t.Parallel()
	sharedtestvalues.SkipTestIfCredentialsUnset(t, b)
	result, err := b.GetSimpleEarnFlexibleProductList(context.Background(), currency.BTC, 2, 10)
	require.NoError(t, err)
	assert.NotNil(t, result)
}

func TestGetSimpleEarnLockedProducts(t *testing.T) {
	t.Parallel()
	sharedtestvalues.SkipTestIfCredentialsUnset(t, b)
	result, err := b.GetSimpleEarnLockedProducts(context.Background(), currency.BTC, 2, 10)
	require.NoError(t, err)
	assert.NotNil(t, result)
}

func TestSubscribeToFlexibleProducts(t *testing.T) {
	t.Parallel()
	_, err := b.SubscribeToFlexibleProducts(context.Background(), "", "FUND", 1, false)
	require.ErrorIs(t, err, errProductIDRequired)
	_, err = b.SubscribeToFlexibleProducts(context.Background(), "project-id", "FUND", 0, false)
	require.ErrorIs(t, err, order.ErrAmountBelowMin)

	sharedtestvalues.SkipTestIfCredentialsUnset(t, b, canManipulateRealOrders)
	result, err := b.SubscribeToFlexibleProducts(context.Background(), "product-id", "FUND", 1, true)
	require.NoError(t, err)
	assert.NotNil(t, result)
}

func TestSubscribeToLockedProducts(t *testing.T) {
	t.Parallel()
	_, err := b.SubscribeToLockedProducts(context.Background(), "", "SPOT", 1, false)
	require.ErrorIs(t, err, errProjectIDRequired)
	_, err = b.SubscribeToLockedProducts(context.Background(), "project-id", "SPOT", 0, false)
	require.ErrorIs(t, err, order.ErrAmountBelowMin)

	sharedtestvalues.SkipTestIfCredentialsUnset(t, b, canManipulateRealOrders)
	result, err := b.SubscribeToLockedProducts(context.Background(), "project-id", "SPOT", 1, false)
	require.NoError(t, err)
	assert.NotNil(t, result)
}

func TestRedeemFlexibleProduct(t *testing.T) {
	t.Parallel()
	_, err := b.RedeemFlexibleProduct(context.Background(), "", "FUND", true, 0.1234)
	require.ErrorIs(t, err, errProductIDRequired)

	sharedtestvalues.SkipTestIfCredentialsUnset(t, b, canManipulateRealOrders)
	result, err := b.RedeemFlexibleProduct(context.Background(), "product-id", "FUND", true, 0.1234)
	require.NoError(t, err)
	assert.NotNil(t, result)
}

func TestRedeemLockedProduct(t *testing.T) {
	t.Parallel()
	_, err := b.RedeemLockedProduct(context.Background(), 0)
	require.ErrorIs(t, err, errPositionIDRequired)

	sharedtestvalues.SkipTestIfCredentialsUnset(t, b, canManipulateRealOrders)
	result, err := b.RedeemLockedProduct(context.Background(), 12345)
	require.NoError(t, err)
	assert.NotNil(t, result)
}

func TestGetFlexibleProductPosition(t *testing.T) {
	t.Parallel()
	sharedtestvalues.SkipTestIfCredentialsUnset(t, b)
	result, err := b.GetFlexibleProductPosition(context.Background(), currency.BTC, "", 0, 10)
	require.NoError(t, err)
	assert.NotNil(t, result)
}

func TestGetLockedProductPosition(t *testing.T) {
	t.Parallel()
	sharedtestvalues.SkipTestIfCredentialsUnset(t, b)
	result, err := b.GetLockedProductPosition(context.Background(), currency.ETH, "", "", 0, 12)
	require.NoError(t, err)
	assert.NotNil(t, result)
}

func TestSimpleAccount(t *testing.T) {
	t.Parallel()
	sharedtestvalues.SkipTestIfCredentialsUnset(t, b)
	result, err := b.SimpleAccount(context.Background())
	require.NoError(t, err)
	assert.NotNil(t, result)
}

func TestGetFlexibleSubscriptionRecord(t *testing.T) {
	t.Parallel()
	sharedtestvalues.SkipTestIfCredentialsUnset(t, b)
	result, err := b.GetFlexibleSubscriptionRecord(context.Background(), "", "", currency.ETH, time.Now().Add(-time.Hour*48), time.Now(), 0, 12)
	require.NoError(t, err)
	assert.NotNil(t, result)
}

func TestGetLockedSubscriptionsRecords(t *testing.T) {
	t.Parallel()
	sharedtestvalues.SkipTestIfCredentialsUnset(t, b)
	result, err := b.GetLockedSubscriptionsRecords(context.Background(), "", currency.ETH, time.Now().Add(-time.Hour*480), time.Now(), 0, 12)
	require.NoError(t, err)
	assert.NotNil(t, result)
}

func TestGetFlexibleRedemptionRecord(t *testing.T) {
	t.Parallel()
	sharedtestvalues.SkipTestIfCredentialsUnset(t, b)
	result, err := b.GetFlexibleRedemptionRecord(context.Background(), "", "1234", currency.LTC, time.Now().Add(-time.Hour*48), time.Now(), 0, 12)
	require.NoError(t, err)
	assert.NotNil(t, result)
}

func TestGetLockedRedemptionRecord(t *testing.T) {
	t.Parallel()
	sharedtestvalues.SkipTestIfCredentialsUnset(t, b)
	result, err := b.GetLockedRedemptionRecord(context.Background(), "", "1234", currency.LTC, time.Now().Add(-time.Hour*48), time.Now(), 0, 12)
	require.NoError(t, err)
	assert.NotNil(t, result)
}

func TestGetFlexibleRewardHistory(t *testing.T) {
	t.Parallel()
	sharedtestvalues.SkipTestIfCredentialsUnset(t, b)
	result, err := b.GetFlexibleRewardHistory(context.Background(), "product-type", "", currency.BTC, time.Now().Add(-time.Hour*48), time.Now().Add(-time.Hour*2), 1, 10)
	require.NoError(t, err)
	assert.NotNil(t, result)
}

func TestGetLockedRewardHistory(t *testing.T) {
	t.Parallel()
	sharedtestvalues.SkipTestIfCredentialsUnset(t, b)
	result, err := b.GetLockedRewardHistory(context.Background(), "12345", currency.BTC, time.Now().Add(-time.Hour*48), time.Now().Add(-time.Hour*2), 10, 40)
	require.NoError(t, err)
	assert.NotNil(t, result)
}

func TestSetFlexibleAutoSusbcribe(t *testing.T) {
	t.Parallel()
	_, err := b.SetFlexibleAutoSusbcribe(context.Background(), "", true)
	require.ErrorIs(t, err, errProductIDRequired)

	sharedtestvalues.SkipTestIfCredentialsUnset(t, b, canManipulateRealOrders)
	result, err := b.SetFlexibleAutoSusbcribe(context.Background(), "product-id", true)
	require.NoError(t, err)
	assert.NotNil(t, result)
}

func TestSetLockedAutoSubscribe(t *testing.T) {
	t.Parallel()
	_, err := b.SetLockedAutoSubscribe(context.Background(), "", true)
	require.ErrorIs(t, err, errPositionIDRequired)

	sharedtestvalues.SkipTestIfCredentialsUnset(t, b, canManipulateRealOrders)
	result, err := b.SetLockedAutoSubscribe(context.Background(), "position-id", true)
	require.NoError(t, err)
	assert.NotNil(t, result)
}

func TestGetFlexiblePersonalLeftQuota(t *testing.T) {
	t.Parallel()
	sharedtestvalues.SkipTestIfCredentialsUnset(t, b)
	result, err := b.GetFlexiblePersonalLeftQuota(context.Background(), "12345")
	require.NoError(t, err)
	assert.NotNil(t, result)
}

func TestGetLockedPersonalLeftQuota(t *testing.T) {
	t.Parallel()
	sharedtestvalues.SkipTestIfCredentialsUnset(t, b)
	result, err := b.GetLockedPersonalLeftQuota(context.Background(), "12345")
	require.NoError(t, err)
	assert.NotNil(t, result)
}

func TestGetFlexibleSubscriptionPreview(t *testing.T) {
	t.Parallel()
	_, err := b.GetFlexibleSubscriptionPreview(context.Background(), "", 0.0001)
	require.ErrorIs(t, err, errProductIDRequired)
	_, err = b.GetFlexibleSubscriptionPreview(context.Background(), "1234", 0)
	require.ErrorIs(t, err, order.ErrAmountBelowMin)

	sharedtestvalues.SkipTestIfCredentialsUnset(t, b)
	result, err := b.GetFlexibleSubscriptionPreview(context.Background(), "1234", 0.0001)
	require.NoError(t, err)
	assert.NotNil(t, result)
}

func TestGetLockedSubscriptionPreview(t *testing.T) {
	t.Parallel()
	_, err := b.GetLockedSubscriptionPreview(context.Background(), "", 0.1234, false)
	require.ErrorIs(t, err, errProjectIDRequired)
	_, err = b.GetLockedSubscriptionPreview(context.Background(), "12345", 0, false)
	require.ErrorIs(t, err, order.ErrAmountBelowMin)

	sharedtestvalues.SkipTestIfCredentialsUnset(t, b)
	result, err := b.GetLockedSubscriptionPreview(context.Background(), "12345", 0.1234, false)
	require.NoError(t, err)
	assert.NotNil(t, result)
}

func TestSetLockedProductRedeemOption(t *testing.T) {
	t.Parallel()
	_, err := b.SetLockedProductRedeemOption(context.Background(), "", "abcdefg")
	require.ErrorIs(t, err, errPositionIDRequired)
	_, err = b.SetLockedProductRedeemOption(context.Background(), "12345", "")
	require.ErrorIs(t, err, errRedemptionAccountRequired)

	sharedtestvalues.SkipTestIfCredentialsUnset(t, b, canManipulateRealOrders)
	_, err = b.SetLockedProductRedeemOption(context.Background(), "12345", "abcdefg")
	assert.NoError(t, err)
}

func TestGetSimpleEarnRatehistory(t *testing.T) {
	t.Parallel()
	sharedtestvalues.SkipTestIfCredentialsUnset(t, b)
	result, err := b.GetSimpleEarnRatehistory(context.Background(), "project-id", time.Now().Add(-time.Hour*48), time.Now().Add(-time.Hour*2), 0, 10)
	require.NoError(t, err)
	assert.NotNil(t, result)
}

func TestGetSimpleEarnCollateralRecord(t *testing.T) {
	t.Parallel()
	sharedtestvalues.SkipTestIfCredentialsUnset(t, b)
	result, err := b.GetSimpleEarnCollateralRecord(context.Background(), "project-id", time.Now().Add(-time.Hour*48), time.Now().Add(-time.Hour*2), 0, 10)
	require.NoError(t, err)
	assert.NotNil(t, result)
}

func TestGetDualInvestmentProductList(t *testing.T) {
	t.Parallel()
	_, err := b.GetDualInvestmentProductList(context.Background(), "", currency.BTC, currency.ETH, 0, 0)
	require.ErrorIs(t, err, errOptionTypeRequired)
	_, err = b.GetDualInvestmentProductList(context.Background(), "CALL", currency.EMPTYCODE, currency.ETH, 0, 0)
	require.ErrorIs(t, err, currency.ErrCurrencyCodeEmpty)
	_, err = b.GetDualInvestmentProductList(context.Background(), "CALL", currency.BTC, currency.EMPTYCODE, 0, 0)
	require.ErrorIs(t, err, currency.ErrCurrencyCodeEmpty)

	sharedtestvalues.SkipTestIfCredentialsUnset(t, b, canManipulateRealOrders)
	result, err := b.GetDualInvestmentProductList(context.Background(), "CALL", currency.BTC, currency.ETH, 0, 0)
	require.NoError(t, err)
	assert.NotNil(t, result)
}

func TestSubscribeDualInvestmentProducts(t *testing.T) {
	t.Parallel()
	_, err := b.SubscribeDualInvestmentProducts(context.Background(), "", "order-id", "STANDARD", 0.1)
	require.ErrorIs(t, err, errProductIDRequired)
	_, err = b.SubscribeDualInvestmentProducts(context.Background(), "1234", "", "STANDARD", 0.1)
	require.ErrorIs(t, err, order.ErrOrderIDNotSet)
	_, err = b.SubscribeDualInvestmentProducts(context.Background(), "1234", "order-id", "STANDARD", 0)
	require.ErrorIs(t, err, order.ErrAmountBelowMin)
	_, err = b.SubscribeDualInvestmentProducts(context.Background(), "1234", "order-id", "", 1)
	require.ErrorIs(t, err, errPlanTypeRequired)

	sharedtestvalues.SkipTestIfCredentialsUnset(t, b, canManipulateRealOrders)
	result, err := b.SubscribeDualInvestmentProducts(context.Background(), "1234", "order-id", "STANDARD", 0.1)
	require.NoError(t, err)
	assert.NotNil(t, result)
}

func TestGetDualInvestmentPositions(t *testing.T) {
	t.Parallel()
	sharedtestvalues.SkipTestIfCredentialsUnset(t, b)
	result, err := b.GetDualInvestmentPositions(context.Background(), "PURCHASE_FAIL", 0, 10)
	require.NoError(t, err)
	assert.NotNil(t, result)
}

func TestCheckDualInvestmentAccounts(t *testing.T) {
	t.Parallel()
	sharedtestvalues.SkipTestIfCredentialsUnset(t, b)
	result, err := b.CheckDualInvestmentAccounts(context.Background())
	require.NoError(t, err)
	assert.NotNil(t, result)
}

func TestChangeAutoCompoundStatus(t *testing.T) {
	t.Parallel()
	_, err := b.ChangeAutoCompoundStatus(context.Background(), "", "STANDARD")
	require.ErrorIs(t, err, errPositionIDRequired)

	sharedtestvalues.SkipTestIfCredentialsUnset(t, b, canManipulateRealOrders)
	result, err := b.ChangeAutoCompoundStatus(context.Background(), "123456789", "STANDARD")
	require.NoError(t, err)
	assert.NotNil(t, result)
}

func TestGetTargetAssetList(t *testing.T) {
	t.Parallel()
	sharedtestvalues.SkipTestIfCredentialsUnset(t, b)
	result, err := b.GetTargetAssetList(context.Background(), currency.BTC, 10, 40)
	require.NoError(t, err)
	assert.NotNil(t, result)
}

func TestGetTargetAssetROIData(t *testing.T) {
	t.Parallel()
	sharedtestvalues.SkipTestIfCredentialsUnset(t, b)
	result, err := b.GetTargetAssetROIData(context.Background(), currency.ETH, "THREE_YEAR")
	require.NoError(t, err)
	assert.NotNil(t, result)
}

func TestGetAllSourceAssetAndTargetAsset(t *testing.T) {
	t.Parallel()
	sharedtestvalues.SkipTestIfCredentialsUnset(t, b)
	result, err := b.GetAllSourceAssetAndTargetAsset(context.Background())
	require.NoError(t, err)
	assert.NotNil(t, result)
}

func TestGetSourceAssetList(t *testing.T) {
	t.Parallel()
	_, err := b.GetSourceAssetList(context.Background(), currency.BTC, 123, "", "MAIN_SITE", true)
	require.ErrorIs(t, err, errUsageTypeRequired)

	sharedtestvalues.SkipTestIfCredentialsUnset(t, b)
	result, err := b.GetSourceAssetList(context.Background(), currency.BTC, 123, "RECURRING", "MAIN_SITE", true)
	require.NoError(t, err)
	assert.NotNil(t, result)
}

func TestInvestmentPlanCreation(t *testing.T) {
	t.Parallel()
	_, err := b.InvestmentPlanCreation(context.Background(), nil)
	require.ErrorIs(t, err, common.ErrEmptyParams)

	arg := &InvestmentPlanParams{}
	_, err = b.InvestmentPlanCreation(context.Background(), arg)
	require.ErrorIs(t, err, errSourceTypeRequired)

	arg.SourceType = "MAIN_SITE"
	_, err = b.InvestmentPlanCreation(context.Background(), arg)
	require.ErrorIs(t, err, errPlanTypeRequired)

	arg.PlanType = "SINGLE"
	_, err = b.InvestmentPlanCreation(context.Background(), arg)
	require.ErrorIs(t, err, order.ErrAmountBelowMin)

	arg.SubscriptionAmount = 4
	_, err = b.InvestmentPlanCreation(context.Background(), arg)
	require.ErrorIs(t, err, errInvalidSubscriptionStartTime)

	arg.SubscriptionStartDay = 1
	arg.SubscriptionStartTime = 8
	_, err = b.InvestmentPlanCreation(context.Background(), arg)
	require.ErrorIs(t, err, currency.ErrCurrencyCodeEmpty)

	arg.SourceAsset = currency.USDT
	_, err = b.InvestmentPlanCreation(context.Background(), arg)
	require.ErrorIs(t, err, errPortfolioDetailRequired)

	arg.Details = []PortfolioDetail{{}}
	_, err = b.InvestmentPlanCreation(context.Background(), arg)
	require.ErrorIs(t, err, currency.ErrCurrencyCodeEmpty)

	arg.Details = []PortfolioDetail{{TargetAsset: currency.BTC, Percentage: -1}}
	_, err = b.InvestmentPlanCreation(context.Background(), arg)
	require.ErrorIs(t, err, errInvalidPercentageAmount)

	sharedtestvalues.SkipTestIfCredentialsUnset(t, b, canManipulateRealOrders)
	result, err := b.InvestmentPlanCreation(context.Background(), &InvestmentPlanParams{
		SourceType:            "MAIN_SITE",
		PlanType:              "SINGLE",
		SubscriptionAmount:    4,
		SubscriptionCycle:     "H4",
		SubscriptionStartTime: 8,
		SourceAsset:           currency.USDT,
		Details: []PortfolioDetail{
			{
				TargetAsset: currency.ETH,
				Percentage:  12,
			},
			{
				TargetAsset: currency.ETH,
				Percentage:  20,
			},
		},
	})
	require.NoError(t, err)
	assert.NotNil(t, result)
}

func TestInvestmentPlanAdjustment(t *testing.T) {
	t.Parallel()
	_, err := b.InvestmentPlanAdjustment(context.Background(), nil)
	require.ErrorIs(t, err, common.ErrEmptyParams)

	arg := &AdjustInvestmentPlan{}
	_, err = b.InvestmentPlanAdjustment(context.Background(), arg)
	require.ErrorIs(t, err, errPlanIDRequired)

	arg.PlanID = 1234232
	_, err = b.InvestmentPlanAdjustment(context.Background(), arg)
	require.ErrorIs(t, err, order.ErrAmountBelowMin)

	arg.SubscriptionAmount = 4
	_, err = b.InvestmentPlanAdjustment(context.Background(), arg)
	require.ErrorIs(t, err, errInvalidSubscriptionCycle)

	arg.SubscriptionCycle = "H4"
	arg.SubscriptionStartTime = -1
	_, err = b.InvestmentPlanAdjustment(context.Background(), arg)
	require.ErrorIs(t, err, errInvalidSubscriptionStartTime)

	arg.SubscriptionStartTime = 8
	_, err = b.InvestmentPlanAdjustment(context.Background(), arg)
	require.ErrorIs(t, err, currency.ErrCurrencyCodeEmpty)

	arg.SourceAsset = currency.USDT
	_, err = b.InvestmentPlanAdjustment(context.Background(), arg)
	require.ErrorIs(t, err, errPortfolioDetailRequired)

	arg.Details = []PortfolioDetail{{}}
	_, err = b.InvestmentPlanAdjustment(context.Background(), arg)
	require.ErrorIs(t, err, currency.ErrCurrencyCodeEmpty)

	arg.Details = []PortfolioDetail{{TargetAsset: currency.BTC, Percentage: -1}}
	_, err = b.InvestmentPlanAdjustment(context.Background(), arg)
	require.ErrorIs(t, err, errInvalidPercentageAmount)

	sharedtestvalues.SkipTestIfCredentialsUnset(t, b, canManipulateRealOrders)
	result, err := b.InvestmentPlanAdjustment(context.Background(), &AdjustInvestmentPlan{
		PlanID:                1234232,
		SubscriptionAmount:    4,
		SubscriptionCycle:     "H4",
		SubscriptionStartTime: 8,
		SourceAsset:           currency.USDT,
		Details: []PortfolioDetail{
			{
				TargetAsset: currency.ETH,
				Percentage:  12,
			},
			{
				TargetAsset: currency.ETH,
				Percentage:  20,
			},
		},
	})
	require.NoError(t, err)
	assert.NotNil(t, result)
}

func TestChangePlanStatus(t *testing.T) {
	t.Parallel()
	_, err := b.ChangePlanStatus(context.Background(), 0, "PAUSED")
	require.ErrorIs(t, err, errPlanIDRequired)

	_, err = b.ChangePlanStatus(context.Background(), 12345, "")
	require.ErrorIs(t, err, errPlanStatusRequired)

	sharedtestvalues.SkipTestIfCredentialsUnset(t, b, canManipulateRealOrders)
	result, err := b.ChangePlanStatus(context.Background(), 12345, "PAUSED")
	require.NoError(t, err)
	assert.NotNil(t, result)
}

func TestGetListOfPlans(t *testing.T) {
	t.Parallel()
	_, err := b.GetListOfPlans(context.Background(), "")
	require.ErrorIs(t, err, errPlanTypeRequired)

	sharedtestvalues.SkipTestIfCredentialsUnset(t, b)
	result, err := b.GetListOfPlans(context.Background(), "SINGLE")
	require.NoError(t, err)
	assert.NotNil(t, result)
}

func TestGetHoldingDetailsOfPlan(t *testing.T) {
	t.Parallel()
	sharedtestvalues.SkipTestIfCredentialsUnset(t, b)
	result, err := b.GetHoldingDetailsOfPlan(context.Background(), 1234, "")
	require.NoError(t, err)
	assert.NotNil(t, result)
}

func TestGetSubscriptionsTransactionHistory(t *testing.T) {
	t.Parallel()
	sharedtestvalues.SkipTestIfCredentialsUnset(t, b)
	result, err := b.GetSubscriptionsTransactionHistory(context.Background(), 1232, 20, 0, time.Time{}, time.Time{}, currency.BTC, "PORTFOLIO")
	require.NoError(t, err)
	assert.NotNil(t, result)
}

func TestGetIndexDetail(t *testing.T) {
	t.Parallel()
	_, err := b.GetIndexDetail(context.Background(), 0)
	require.ErrorIs(t, err, errIndexIDIsRequired)

	sharedtestvalues.SkipTestIfCredentialsUnset(t, b)
	result, err := b.GetIndexDetail(context.Background(), 1234)
	require.NoError(t, err)
	assert.NotNil(t, result)
}

func TestGetIndexLinkedPlanPositionDetails(t *testing.T) {
	t.Parallel()
	_, err := b.GetIndexLinkedPlanPositionDetails(context.Background(), 0)
	require.ErrorIs(t, err, errIndexIDIsRequired)

	sharedtestvalues.SkipTestIfCredentialsUnset(t, b)
	result, err := b.GetIndexLinkedPlanPositionDetails(context.Background(), 123)
	require.NoError(t, err)
	assert.NotNil(t, result)
}

func TestOneTimeTransaction(t *testing.T) {
	t.Parallel()
	_, err := b.OneTimeTransaction(context.Background(), nil)
	require.ErrorIs(t, err, common.ErrEmptyParams)

	arg := &OneTimeTransactionParams{}
	_, err = b.OneTimeTransaction(context.Background(), arg)
	require.ErrorIs(t, err, errSourceTypeRequired)

	arg.SourceType = "MAIN_SITE"
	_, err = b.OneTimeTransaction(context.Background(), arg)
	require.ErrorIs(t, err, order.ErrAmountBelowMin)

	arg.SubscriptionAmount = 12
	_, err = b.OneTimeTransaction(context.Background(), arg)
	require.ErrorIs(t, err, currency.ErrCurrencyCodeEmpty)

	arg.SourceAsset = currency.USDT
	_, err = b.OneTimeTransaction(context.Background(), arg)
	require.ErrorIs(t, err, errPortfolioDetailRequired)

	_, err = b.OneTimeTransaction(context.Background(), arg)
	require.ErrorIs(t, err, errPortfolioDetailRequired)

	arg.Details = []PortfolioDetail{{}}
	_, err = b.OneTimeTransaction(context.Background(), arg)
	require.ErrorIs(t, err, currency.ErrCurrencyCodeEmpty)

	arg.Details = []PortfolioDetail{{TargetAsset: currency.BTC}}
	_, err = b.OneTimeTransaction(context.Background(), arg)
	require.ErrorIs(t, err, errInvalidPercentageAmount)

	sharedtestvalues.SkipTestIfCredentialsUnset(t, b, canManipulateRealOrders)
	result, err := b.OneTimeTransaction(context.Background(), &OneTimeTransactionParams{
		SourceType:         "MAIN_SITE",
		SubscriptionAmount: 12,
		SourceAsset:        currency.USDT,
		Details: []PortfolioDetail{
			{
				TargetAsset: currency.BTC,
				Percentage:  30,
			},
			{
				TargetAsset: currency.ETH,
				Percentage:  50,
			},
		},
	})
	require.NoError(t, err)
	assert.NotNil(t, result)
}

func TestGetOneTimeTransactionStatus(t *testing.T) {
	t.Parallel()
	_, err := b.GetOneTimeTransactionStatus(context.Background(), 0, "")
	require.ErrorIs(t, err, errTransactionIDRequired)

	sharedtestvalues.SkipTestIfCredentialsUnset(t, b)
	result, err := b.GetOneTimeTransactionStatus(context.Background(), 1234, "")
	require.NoError(t, err)
	assert.NotNil(t, result)
}

func TestIndexLinkedPlanRedemption(t *testing.T) {
	t.Parallel()
	_, err := b.IndexLinkedPlanRedemption(context.Background(), 0, 30, "")
	require.ErrorIs(t, err, errIndexIDIsRequired)
	_, err = b.IndexLinkedPlanRedemption(context.Background(), 12333, 0, "")
	require.ErrorIs(t, err, errInvalidPercentageAmount)

	sharedtestvalues.SkipTestIfCredentialsUnset(t, b)
	result, err := b.IndexLinkedPlanRedemption(context.Background(), 12333, 30, "")
	require.NoError(t, err)
	assert.NotNil(t, result)
}

func TestGetIndexLinkedPlanRedemption(t *testing.T) {
	t.Parallel()
	_, err := b.GetIndexLinkedPlanRedemption(context.Background(), "", time.Now().Add(-time.Hour*48), time.Now(), currency.ETH, 0, 10)
	require.ErrorIs(t, err, errRequestIDRequired)

	sharedtestvalues.SkipTestIfCredentialsUnset(t, b, canManipulateRealOrders)
	result, err := b.GetIndexLinkedPlanRedemption(context.Background(), "123123", time.Now().Add(-time.Hour*48), time.Now(), currency.ETH, 0, 10)
	require.NoError(t, err)
	assert.NotNil(t, result)
}

func TestGetIndexLinkedPlanRebalanceDetails(t *testing.T) {
	t.Parallel()
	sharedtestvalues.SkipTestIfCredentialsUnset(t, b)
	result, err := b.GetIndexLinkedPlanRebalanceDetails(context.Background(), time.Time{}, time.Time{}, 0, 10)
	require.NoError(t, err)
	assert.NotNil(t, result)
}

func TestGetSubscribeETHStaking(t *testing.T) {
	t.Parallel()
	_, err := b.GetSubscribeETHStaking(context.Background(), 0)
	require.ErrorIs(t, err, order.ErrAmountBelowMin)

	sharedtestvalues.SkipTestIfCredentialsUnset(t, b)
	result, err := b.GetSubscribeETHStaking(context.Background(), 0.001)
	require.NoError(t, err)
	assert.NotNil(t, result)
}

func TestSusbcribeETHStakingV2(t *testing.T) {
	t.Parallel()
	_, err := b.SusbcribeETHStakingV2(context.Background(), 0)
	require.ErrorIs(t, err, order.ErrAmountBelowMin)

	sharedtestvalues.SkipTestIfCredentialsUnset(t, b)
	result, err := b.SusbcribeETHStakingV2(context.Background(), 0.123)
	require.NoError(t, err)
	assert.NotNil(t, result)
}

func TestRedeemETH(t *testing.T) {
	t.Parallel()
	_, err := b.RedeemETH(context.Background(), 0, currency.ETH)
	require.ErrorIs(t, err, order.ErrAmountBelowMin)

	sharedtestvalues.SkipTestIfCredentialsUnset(t, b, canManipulateRealOrders)
	result, err := b.RedeemETH(context.Background(), 0.123, currency.ETH)
	require.NoError(t, err)
	assert.NotNil(t, result)
}

func TestGetETHStakingHistory(t *testing.T) {
	t.Parallel()
	sharedtestvalues.SkipTestIfCredentialsUnset(t, b)
	result, err := b.GetETHStakingHistory(context.Background(), time.Now().Add(-time.Hour*48), time.Now(), 0, 10)
	require.NoError(t, err)
	assert.NotNil(t, result)
}

func TestGetETHRedemptionHistory(t *testing.T) {
	t.Parallel()
	sharedtestvalues.SkipTestIfCredentialsUnset(t, b)
	result, err := b.GetETHRedemptionHistory(context.Background(), time.Now().Add(-time.Hour*48), time.Now(), 0, 10)
	require.NoError(t, err)
	assert.NotNil(t, result)
}

func TestGetBETHRewardsDistributionHistory(t *testing.T) {
	t.Parallel()
	sharedtestvalues.SkipTestIfCredentialsUnset(t, b)
	result, err := b.GetBETHRewardsDistributionHistory(context.Background(), time.Now().Add(-time.Hour*48), time.Now(), 0, 10)
	require.NoError(t, err)
	assert.NotNil(t, result)
}

func TestGetCurrentETHStakingQuota(t *testing.T) {
	t.Parallel()
	sharedtestvalues.SkipTestIfCredentialsUnset(t, b)
	result, err := b.GetCurrentETHStakingQuota(context.Background())
	require.NoError(t, err)
	assert.NotNil(t, result)
}

func TestGetWBETHRateHistory(t *testing.T) {
	t.Parallel()
	sharedtestvalues.SkipTestIfCredentialsUnset(t, b)
	result, err := b.GetWBETHRateHistory(context.Background(), time.Now().Add(-time.Hour*48), time.Now(), 0, 10)
	require.NoError(t, err)
	assert.NotNil(t, result)
}

func TestGetETHStakingAccount(t *testing.T) {
	t.Parallel()
	sharedtestvalues.SkipTestIfCredentialsUnset(t, b)
	result, err := b.GetETHStakingAccount(context.Background())
	require.NoError(t, err)
	assert.NotNil(t, result)
}

func TestGetETHStakingAccountV2(t *testing.T) {
	t.Parallel()
	sharedtestvalues.SkipTestIfCredentialsUnset(t, b)
	result, err := b.GetETHStakingAccountV2(context.Background())
	require.NoError(t, err)
	assert.NotNil(t, result)
}

func TestWrapBETH(t *testing.T) {
	t.Parallel()
	_, err := b.WrapBETH(context.Background(), 0)
	require.ErrorIs(t, err, order.ErrAmountBelowMin)

	sharedtestvalues.SkipTestIfCredentialsUnset(t, b)
	result, err := b.WrapBETH(context.Background(), 0.001)
	require.NoError(t, err)
	assert.NotNil(t, result)
}

func TestGetWBETHWrapHistory(t *testing.T) {
	t.Parallel()
	sharedtestvalues.SkipTestIfCredentialsUnset(t, b)
	result, err := b.GetWBETHWrapHistory(context.Background(), time.Now().Add(-time.Hour*48), time.Now(), 0, 10)
	require.NoError(t, err)
	assert.NotNil(t, result)
}

func TestGetWBETHUnwrapHistory(t *testing.T) {
	t.Parallel()
	sharedtestvalues.SkipTestIfCredentialsUnset(t, b)
	result, err := b.GetWBETHUnwrapHistory(context.Background(), time.Now().Add(-time.Hour*48), time.Now(), 0, 10)
	require.NoError(t, err)
	assert.NotNil(t, result)
}

func TestGetWBETHRewardHistory(t *testing.T) {
	t.Parallel()
	sharedtestvalues.SkipTestIfCredentialsUnset(t, b)
	result, err := b.GetWBETHRewardHistory(context.Background(), time.Now().Add(-time.Hour*48), time.Now(), 0, 10)
	require.NoError(t, err)
	assert.NotNil(t, result)
}

func TestGetSOLStakingAccount(t *testing.T) {
	t.Parallel()
	sharedtestvalues.SkipTestIfCredentialsUnset(t, b)
	result, err := b.GetSOLStakingAccount(context.Background())
	require.NoError(t, err)
	assert.NotNil(t, result)
}

func TestGetSOLStakingQuotaDetails(t *testing.T) {
	t.Parallel()
	sharedtestvalues.SkipTestIfCredentialsUnset(t, b)
	result, err := b.GetSOLStakingQuotaDetails(context.Background())
	require.NoError(t, err)
	assert.NotNil(t, result)
}

func TestSubscribeToSOLStaking(t *testing.T) {
	t.Parallel()
	_, err := b.SubscribeToSOLStaking(context.Background(), 0)
	require.ErrorIs(t, err, order.ErrAmountBelowMin)

	sharedtestvalues.SkipTestIfCredentialsUnset(t, b, canManipulateRealOrders)
	result, err := b.SubscribeToSOLStaking(context.Background(), 1.2)
	require.NoError(t, err)
	assert.NotNil(t, result)
}

func TestRedeemSOL(t *testing.T) {
	t.Parallel()
	_, err := b.RedeemSOL(context.Background(), 0)
	require.ErrorIs(t, err, order.ErrAmountBelowMin)

	sharedtestvalues.SkipTestIfCredentialsUnset(t, b, canManipulateRealOrders)
	result, err := b.RedeemSOL(context.Background(), 1.2)
	require.NoError(t, err)
	assert.NotNil(t, result)
}

func TestClaimBoostRewards(t *testing.T) {
	t.Parallel()
	sharedtestvalues.SkipTestIfCredentialsUnset(t, b, canManipulateRealOrders)
	result, err := b.ClaimBoostRewards(context.Background())
	require.NoError(t, err)
	assert.NotNil(t, result)
}

func TestGetSOLStakingHistory(t *testing.T) {
	t.Parallel()
	sharedtestvalues.SkipTestIfCredentialsUnset(t, b)
	result, err := b.GetSOLStakingHistory(context.Background(), time.Now().Add(-time.Hour*30), time.Now(), 0, 100)
	require.NoError(t, err)
	assert.NotNil(t, result)
}

func TestGetSOLRedemptionHistory(t *testing.T) {
	t.Parallel()
	sharedtestvalues.SkipTestIfCredentialsUnset(t, b)
	result, err := b.GetSOLRedemptionHistory(context.Background(), time.Now().Add(-time.Hour*30), time.Now(), 0, 100)
	require.NoError(t, err)
	assert.NotNil(t, result)
}

func TestGetBNSOLRewardsHistory(t *testing.T) {
	t.Parallel()
	sharedtestvalues.SkipTestIfCredentialsUnset(t, b)
	result, err := b.GetBNSOLRewardsHistory(context.Background(), time.Now().Add(-time.Hour*30), time.Now(), 0, 100)
	require.NoError(t, err)
	assert.NotNil(t, result)
}

func TestGetBNSOLRateHistory(t *testing.T) {
	t.Parallel()
	sharedtestvalues.SkipTestIfCredentialsUnset(t, b)
	result, err := b.GetBNSOLRateHistory(context.Background(), time.Now().Add(-time.Hour*30), time.Now(), 0, 100)
	require.NoError(t, err)
	assert.NotNil(t, result)
}

func TestGetBoostRewardsHistory(t *testing.T) {
	t.Parallel()
	_, err := b.GetBoostRewardsHistory(context.Background(), "", time.Now().Add(-time.Hour*30), time.Now(), 0, 100)
	require.ErrorIs(t, err, errRewardTypeMissing)

	sharedtestvalues.SkipTestIfCredentialsUnset(t, b)
	result, err := b.GetBoostRewardsHistory(context.Background(), "CLAIM", time.Now().Add(-time.Hour*30), time.Now(), 0, 100)
	require.NoError(t, err)
	assert.NotNil(t, result)
}

func TestGetUnclaimedRewards(t *testing.T) {
	t.Parallel()
	sharedtestvalues.SkipTestIfCredentialsUnset(t, b)
	result, err := b.GetUnclaimedRewards(context.Background())
	require.NoError(t, err)
	assert.NotNil(t, result)
}

func TestAcquiringAlgorithm(t *testing.T) {
	t.Parallel()
	result, err := b.AcquiringAlgorithm(context.Background())
	require.NoError(t, err)
	assert.NotNil(t, result)
}

func TestGetCoinNames(t *testing.T) {
	t.Parallel()
	result, err := b.GetCoinNames(context.Background())
	require.NoError(t, err)
	assert.NotNil(t, result)
}

func TestGetDetailMinerList(t *testing.T) {
	t.Parallel()
	_, err := b.GetDetailMinerList(context.Background(), "sha256", "", "bhdc1.16A10404B")
	require.ErrorIs(t, err, errNameRequired)
	_, err = b.GetDetailMinerList(context.Background(), "", "sams", "bhdc1.16A10404B")
	require.ErrorIs(t, err, errTransferAlgorithmRequired)
	_, err = b.GetDetailMinerList(context.Background(), "sha256", "sams", "")
	require.ErrorIs(t, err, errNameRequired)

	sharedtestvalues.SkipTestIfCredentialsUnset(t, b)
	result, err := b.GetDetailMinerList(context.Background(), "sha256", "sams", "bhdc1.16A10404B")
	require.NoError(t, err)
	assert.NotNil(t, result)
}

func TestGetMinersList(t *testing.T) {
	t.Parallel()
	_, err := b.GetMinersList(context.Background(), "", "sams", true, 0, 10, 10)
	require.ErrorIs(t, err, errTransferAlgorithmRequired)
	_, err = b.GetMinersList(context.Background(), "sha256", "", true, 0, 10, 10)
	require.ErrorIs(t, err, errNameRequired)

	sharedtestvalues.SkipTestIfCredentialsUnset(t, b)
	result, err := b.GetMinersList(context.Background(), "sha256", "sams", true, 0, 10, 10)
	require.NoError(t, err)
	assert.NotNil(t, result)
}

func TestGetEarningList(t *testing.T) {
	t.Parallel()
	sharedtestvalues.SkipTestIfCredentialsUnset(t, b)
	result, err := b.GetEarningList(context.Background(), "sha256", "sams", currency.ETH, time.Time{}, time.Time{}, 0, 10)
	require.NoError(t, err)
	assert.NotNil(t, result)
}

func TestExtraBonousList(t *testing.T) {
	t.Parallel()
	_, err := b.ExtraBonousList(context.Background(), "", "sams", currency.ETH, time.Time{}, time.Time{}, 0, 10)
	require.ErrorIs(t, err, errTransferAlgorithmRequired)
	_, err = b.ExtraBonousList(context.Background(), "sha256", "", currency.ETH, time.Time{}, time.Time{}, 0, 10)
	require.ErrorIs(t, err, errUsernameRequired)

	sharedtestvalues.SkipTestIfCredentialsUnset(t, b)
	result, err := b.ExtraBonousList(context.Background(), "sha256", "sams", currency.ETH, time.Time{}, time.Time{}, 0, 10)
	require.NoError(t, err)
	assert.NotNil(t, result)
}

func TestGetHashrateRescaleList(t *testing.T) {
	t.Parallel()
	sharedtestvalues.SkipTestIfCredentialsUnset(t, b)
	result, err := b.GetHashrateRescaleList(context.Background(), 10, 20)
	require.NoError(t, err)
	assert.NotNil(t, result)
}

func TestGetHashrateRescaleDetail(t *testing.T) {
	t.Parallel()
	_, err := b.GetHashRateRescaleDetail(context.Background(), "", "sams", 10, 20)
	require.ErrorIs(t, err, errConfigIDRequired)
	_, err = b.GetHashRateRescaleDetail(context.Background(), "168", "", 10, 20)
	require.ErrorIs(t, err, errUsernameRequired)

	sharedtestvalues.SkipTestIfCredentialsUnset(t, b)
	result, err := b.GetHashRateRescaleDetail(context.Background(), "168", "sams", 10, 20)
	require.NoError(t, err)
	assert.NotNil(t, result)
}

func TestHashrateRescaleRequest(t *testing.T) {
	t.Parallel()
	_, err := b.HashRateRescaleRequest(context.Background(), "", "sha256", "S19pro", time.Time{}, time.Time{}, 10000)
	require.ErrorIs(t, err, errUsernameRequired)
	_, err = b.HashRateRescaleRequest(context.Background(), "sams", "", "S19pro", time.Time{}, time.Time{}, 10000)
	require.ErrorIs(t, err, errTransferAlgorithmRequired)
	_, err = b.HashRateRescaleRequest(context.Background(), "sams", "sha256", "S19pro", time.Now(), time.Time{}, 10000)
	require.ErrorIs(t, err, common.ErrDateUnset)
	_, err = b.HashRateRescaleRequest(context.Background(), "sams", "sha256", "", time.Now().Add(-time.Hour*240), time.Now(), 10000)
	require.ErrorIs(t, err, errAccountRequired)
	_, err = b.HashRateRescaleRequest(context.Background(), "sams", "sha256", "S19pro", time.Now().Add(-time.Hour*240), time.Now(), 0)
	require.ErrorIs(t, err, errHashRateRequired)

	sharedtestvalues.SkipTestIfCredentialsUnset(t, b, canManipulateRealOrders)
	result, err := b.HashRateRescaleRequest(context.Background(), "sams", "sha256", "S19pro", time.Time{}, time.Time{}, 10000)
	require.NoError(t, err)
	assert.NotNil(t, result)
}

func TestCancelHashrateRescaleConfiguration(t *testing.T) {
	t.Parallel()
	_, err := b.CancelHashrateRescaleConfiguration(context.Background(), "", "sams")
	require.ErrorIs(t, err, errConfigIDRequired)
	_, err = b.CancelHashrateRescaleConfiguration(context.Background(), "189", "")
	require.ErrorIs(t, err, errUsernameRequired)

	sharedtestvalues.SkipTestIfCredentialsUnset(t, b, canManipulateRealOrders)
	result, err := b.CancelHashrateRescaleConfiguration(context.Background(), "189", "sams")
	require.NoError(t, err)
	assert.NotNil(t, result)
}

func TestStatisticsList(t *testing.T) {
	t.Parallel()
	_, err := b.StatisticsList(context.Background(), "", "sams")
	require.ErrorIs(t, err, errTransferAlgorithmRequired)
	_, err = b.StatisticsList(context.Background(), "sha256", "")
	require.ErrorIs(t, err, errUsernameRequired)

	sharedtestvalues.SkipTestIfCredentialsUnset(t, b)
	result, err := b.StatisticsList(context.Background(), "sha256", "sams")
	require.NoError(t, err)
	assert.NotNil(t, result)
}

func TestGetAccountList(t *testing.T) {
	t.Parallel()
	_, err := b.GetAccountList(context.Background(), "", "sams")
	require.ErrorIs(t, err, errTransferAlgorithmRequired)
	_, err = b.GetAccountList(context.Background(), "sha256", "")
	require.ErrorIs(t, err, errUsernameRequired)

	sharedtestvalues.SkipTestIfCredentialsUnset(t, b)
	result, err := b.GetAccountList(context.Background(), "sha256", "sams")
	require.NoError(t, err)
	assert.NotNil(t, result)
}

func TestGetMiningAccountEarningRate(t *testing.T) {
	t.Parallel()
	_, err := b.GetMiningAccountEarningRate(context.Background(), "", time.Now().Add(-time.Hour*240), time.Now(), 0, 10)
	require.ErrorIs(t, err, errTransferAlgorithmRequired)

	sharedtestvalues.SkipTestIfCredentialsUnset(t, b)
	result, err := b.GetMiningAccountEarningRate(context.Background(), "sha256", time.Now().Add(-time.Hour*240), time.Now(), 0, 10)
	require.NoError(t, err)
	assert.NotNil(t, result)
}

func TestNewFuturesAccountTransfer(t *testing.T) {
	t.Parallel()
	_, err := b.NewFuturesAccountTransfer(context.Background(), currency.EMPTYCODE, 0.001, 2)
	require.ErrorIs(t, err, currency.ErrCurrencyCodeEmpty)
	_, err = b.NewFuturesAccountTransfer(context.Background(), currency.ETH, 0, 2)
	require.ErrorIs(t, err, order.ErrAmountBelowMin)
	_, err = b.NewFuturesAccountTransfer(context.Background(), currency.ETH, 0.001, 0)
	require.ErrorIs(t, err, errTransferTypeRequired)

	sharedtestvalues.SkipTestIfCredentialsUnset(t, b, canManipulateRealOrders)
	result, err := b.NewFuturesAccountTransfer(context.Background(), currency.ETH, 0.001, 2)
	require.NoError(t, err)
	assert.NotNil(t, result)
}

func TestGetFuturesAccountTransactionHistoryList(t *testing.T) {
	t.Parallel()
	_, err := b.GetFuturesAccountTransactionHistoryList(context.Background(), currency.BTC, time.Time{}, time.Time{}, 10, 20)
	require.ErrorIs(t, err, errStartTimeRequired)

	sharedtestvalues.SkipTestIfCredentialsUnset(t, b, canManipulateRealOrders)
	result, err := b.GetFuturesAccountTransactionHistoryList(context.Background(), currency.BTC, time.Now().Add(-time.Hour*20), time.Time{}, 10, 20)
	require.NoError(t, err)
	assert.NotNil(t, result)
}

func TestGetFutureTickLevelOrderbookHistoricalDataDownloadLink(t *testing.T) {
	t.Parallel()
	_, err := b.GetFutureTickLevelOrderbookHistoricalDataDownloadLink(context.Background(), "", "T_DEPTH", time.Now().Add(-time.Hour*48), time.Now().Add(-time.Hour*3))
	require.ErrorIs(t, err, currency.ErrSymbolStringEmpty)
	_, err = b.GetFutureTickLevelOrderbookHistoricalDataDownloadLink(context.Background(), "BTCUSDT", "T_DEPTH", time.Time{}, time.Time{})
	require.ErrorIs(t, err, errStartTimeRequired)

	sharedtestvalues.SkipTestIfCredentialsUnset(t, b)
	result, err := b.GetFutureTickLevelOrderbookHistoricalDataDownloadLink(context.Background(), "BTCUSDT", "T_DEPTH", time.Now().Add(-time.Hour*48), time.Now().Add(-time.Hour*3))
	require.NoError(t, err)
	assert.NotNil(t, result)
}

func TestVolumeParticipationNewOrder(t *testing.T) {
	t.Parallel()
	_, err := b.VolumeParticipationNewOrder(context.Background(), &VolumeParticipationOrderParams{})
	require.ErrorIs(t, err, common.ErrEmptyParams)
	_, err = b.VolumeParticipationNewOrder(context.Background(), &VolumeParticipationOrderParams{Urgency: "HIGH"})
	require.ErrorIs(t, err, currency.ErrSymbolStringEmpty)
	_, err = b.VolumeParticipationNewOrder(context.Background(), &VolumeParticipationOrderParams{
		Symbol:       "BTCUSDT",
		PositionSide: "BOTH",
	})
	require.ErrorIs(t, err, order.ErrSideIsInvalid)
	_, err = b.VolumeParticipationNewOrder(context.Background(), &VolumeParticipationOrderParams{
		Symbol:       "BTCUSDT",
		Side:         order.Sell.String(),
		PositionSide: "BOTH",
	})
	require.ErrorIs(t, err, order.ErrAmountBelowMin)
	_, err = b.VolumeParticipationNewOrder(context.Background(), &VolumeParticipationOrderParams{
		Symbol:       "BTCUSDT",
		Side:         order.Sell.String(),
		PositionSide: "BOTH",
		Quantity:     0.012,
	})
	require.ErrorIs(t, err, errPossibleValuesRequired)

	sharedtestvalues.SkipTestIfCredentialsUnset(t, b, canManipulateRealOrders)
	result, err := b.VolumeParticipationNewOrder(context.Background(), &VolumeParticipationOrderParams{
		Symbol:       "BTCUSDT",
		Side:         order.Sell.String(),
		PositionSide: "BOTH",
		Quantity:     0.012,
		Urgency:      "HIGH",
	})
	require.NoError(t, err)
	assert.NotNil(t, result)
}

func TestTWAPOrder(t *testing.T) {
	t.Parallel()
	_, err := b.FuturesTWAPOrder(context.Background(), &TWAPOrderParams{})
	require.ErrorIs(t, err, common.ErrEmptyParams)
	_, err = b.FuturesTWAPOrder(context.Background(), &TWAPOrderParams{
		Duration: 1000,
	})
	require.ErrorIs(t, err, currency.ErrSymbolStringEmpty)
	_, err = b.FuturesTWAPOrder(context.Background(), &TWAPOrderParams{
		Symbol: "BTCUSDT",
	})
	require.ErrorIs(t, err, order.ErrSideIsInvalid)
	_, err = b.FuturesTWAPOrder(context.Background(), &TWAPOrderParams{
		Symbol: "BTCUSDT",
		Side:   order.Sell.String(),
	})
	require.ErrorIs(t, err, order.ErrAmountBelowMin)
	_, err = b.FuturesTWAPOrder(context.Background(), &TWAPOrderParams{
		Symbol:   "BTCUSDT",
		Side:     order.Sell.String(),
		Quantity: 0.012,
	})
	require.ErrorIs(t, err, errDurationRequired)

	sharedtestvalues.SkipTestIfCredentialsUnset(t, b, canManipulateRealOrders)
	result, err := b.FuturesTWAPOrder(context.Background(), &TWAPOrderParams{
		Symbol:       "BTCUSDT",
		Side:         order.Sell.String(),
		PositionSide: "BOTH",
		Quantity:     0.012,
		Duration:     1000,
	})
	require.NoError(t, err)
	assert.NotNil(t, result)
}

func TestCancelAlgoOrder(t *testing.T) {
	t.Parallel()
	_, err := b.CancelFuturesAlgoOrder(context.Background(), 0)
	require.ErrorIs(t, err, order.ErrOrderIDNotSet)

	sharedtestvalues.SkipTestIfCredentialsUnset(t, b, canManipulateRealOrders)
	result, err := b.CancelFuturesAlgoOrder(context.Background(), 1234)
	require.NoError(t, err)
	assert.NotNil(t, result)
}

func TestGetCurrentAlgoOpenOrders(t *testing.T) {
	t.Parallel()
	sharedtestvalues.SkipTestIfCredentialsUnset(t, b)
	result, err := b.GetFuturesCurrentAlgoOpenOrders(context.Background())
	require.NoError(t, err)
	assert.NotNil(t, result)
}

func TestGetHistoricalAlgoOrders(t *testing.T) {
	t.Parallel()
	sharedtestvalues.SkipTestIfCredentialsUnset(t, b)
	result, err := b.GetFuturesHistoricalAlgoOrders(context.Background(), "BNBUSDT", "BUY", time.Time{}, time.Time{}, 10, 100)
	require.NoError(t, err)
	assert.NotNil(t, result)
}

func TestGetSubOrders(t *testing.T) {
	t.Parallel()
	_, err := b.GetFuturesSubOrders(context.Background(), 0, 0, 40)
	require.ErrorIs(t, err, order.ErrOrderIDNotSet)

	sharedtestvalues.SkipTestIfCredentialsUnset(t, b)
	result, err := b.GetFuturesSubOrders(context.Background(), 1234, 0, 40)
	require.NoError(t, err)
	assert.NotNil(t, result)
}

func TestTWAPNewOrder(t *testing.T) {
	t.Parallel()
	_, err := b.SpotTWAPNewOrder(context.Background(), &SpotTWAPOrderParam{})
	require.ErrorIs(t, err, common.ErrEmptyParams)
	_, err = b.SpotTWAPNewOrder(context.Background(), &SpotTWAPOrderParam{
		Duration: 86400})
	require.ErrorIs(t, err, currency.ErrSymbolStringEmpty)
	_, err = b.SpotTWAPNewOrder(context.Background(), &SpotTWAPOrderParam{
		Symbol: "BTCUSDT"})
	require.ErrorIs(t, err, order.ErrSideIsInvalid)
	_, err = b.SpotTWAPNewOrder(context.Background(), &SpotTWAPOrderParam{
		Symbol: "BTCUSDT", Side: order.Sell.String()})
	require.ErrorIs(t, err, order.ErrAmountBelowMin)
	_, err = b.SpotTWAPNewOrder(context.Background(), &SpotTWAPOrderParam{
		Symbol: "BTCUSDT", Side: order.Sell.String(), Quantity: 0.012})
	require.ErrorIs(t, err, errDurationRequired)

	sharedtestvalues.SkipTestIfCredentialsUnset(t, b, canManipulateRealOrders)
	result, err := b.SpotTWAPNewOrder(context.Background(), &SpotTWAPOrderParam{
		Symbol:   "BTCUSDT",
		Side:     order.Sell.String(),
		Quantity: 0.012,
		Duration: 86400,
	})
	require.NoError(t, err)
	assert.NotNil(t, result)
}

func TestCancelSpotAlgoOrder(t *testing.T) {
	t.Parallel()
	sharedtestvalues.SkipTestIfCredentialsUnset(t, b, canManipulateRealOrders)
	result, err := b.CancelSpotAlgoOrder(context.Background(), 1234)
	require.NoError(t, err)
	assert.NotNil(t, result)
}

func TestGetCurrentSpotAlgoOpenOrder(t *testing.T) {
	t.Parallel()
	sharedtestvalues.SkipTestIfCredentialsUnset(t, b)
	result, err := b.GetCurrentSpotAlgoOpenOrder(context.Background())
	require.NoError(t, err)
	assert.NotNil(t, result)
}

func TestGetSpotHistoricalAlgoOrders(t *testing.T) {
	t.Parallel()
	sharedtestvalues.SkipTestIfCredentialsUnset(t, b)
	result, err := b.GetSpotHistoricalAlgoOrders(context.Background(), "BNBUSDT", "BUY", time.Time{}, time.Time{}, 10, 100)
	require.NoError(t, err)
	assert.NotNil(t, result)
}

func TestGetSpotSubOrders(t *testing.T) {
	t.Parallel()
	sharedtestvalues.SkipTestIfCredentialsUnset(t, b)
	result, err := b.GetSpotSubOrders(context.Background(), 1234, 0, 40)
	require.NoError(t, err)
	assert.NotNil(t, result)
}

func TestGetClassicPortfolioMarginAccountInfo(t *testing.T) {
	t.Parallel()
	sharedtestvalues.SkipTestIfCredentialsUnset(t, b)
	result, err := b.GetClassicPortfolioMarginAccountInfo(context.Background())
	require.NoError(t, err)
	assert.NotNil(t, result)
}

func TestGetClassicPortfolioMarginCollateralRate(t *testing.T) {
	t.Parallel()
	sharedtestvalues.SkipTestIfCredentialsUnset(t, b)
	result, err := b.GetClassicPortfolioMarginCollateralRate(context.Background())
	require.NoError(t, err)
	assert.NotNil(t, result)
}

func TestGetClassicPortfolioMarginBankruptacyLoanAmount(t *testing.T) {
	t.Parallel()
	sharedtestvalues.SkipTestIfCredentialsUnset(t, b)
	result, err := b.GetClassicPortfolioMarginBankruptacyLoanAmount(context.Background())
	require.NoError(t, err)
	assert.NotNil(t, result)
}

func TestRepayClassicPMBankruptacyLoan(t *testing.T) {
	t.Parallel()
	sharedtestvalues.SkipTestIfCredentialsUnset(t, b, canManipulateRealOrders)
	result, err := b.RepayClassicPMBankruptacyLoan(context.Background(), "SPOT")
	require.NoError(t, err)
	assert.NotNil(t, result)
}

func TestGetClassicPMNegativeBalanceInterestHistory(t *testing.T) {
	t.Parallel()
	sharedtestvalues.SkipTestIfCredentialsUnset(t, b)
	result, err := b.GetClassicPMNegativeBalanceInterestHistory(context.Background(), currency.ETH, time.Now().Add(-time.Hour*48*100), time.Now(), 0)
	require.NoError(t, err)
	assert.NotNil(t, result)
}

func TestGetPMAssetIndexPrice(t *testing.T) {
	t.Parallel()
	sharedtestvalues.SkipTestIfCredentialsUnset(t, b)
	result, err := b.GetPMAssetIndexPrice(context.Background(), currency.ETH)
	require.NoError(t, err)
	assert.NotNil(t, result)
}

func TestClassicPMFundAutoCollection(t *testing.T) {
	t.Parallel()
	sharedtestvalues.SkipTestIfCredentialsUnset(t, b, canManipulateRealOrders)
	result, err := b.ClassicPMFundAutoCollection(context.Background())
	require.NoError(t, err)
	assert.NotNil(t, result)
}

func TestClassicFundCollectionByAsset(t *testing.T) {
	t.Parallel()
	_, err := b.ClassicFundCollectionByAsset(context.Background(), currency.EMPTYCODE)
	require.ErrorIs(t, err, currency.ErrCurrencyCodeEmpty)

	sharedtestvalues.SkipTestIfCredentialsUnset(t, b, canManipulateRealOrders)
	result, err := b.ClassicFundCollectionByAsset(context.Background(), currency.LTC)
	require.NoError(t, err)
	assert.NotNil(t, result)
}

func TestChangeAutoRepayFuturesStatusClassic(t *testing.T) {
	t.Parallel()
	sharedtestvalues.SkipTestIfCredentialsUnset(t, b, canManipulateRealOrders)
	result, err := b.ChangeAutoRepayFuturesStatusClassic(context.Background(), false)
	require.NoError(t, err)
	assert.NotNil(t, result)
}

func TestGetAutoRepayFuturesStatusClassic(t *testing.T) {
	t.Parallel()
	sharedtestvalues.SkipTestIfCredentialsUnset(t, b)
	result, err := b.GetAutoRepayFuturesStatusClassic(context.Background())
	require.NoError(t, err)
	assert.NotNil(t, result)
}

func TestRepayFuturesNegativeBalanceClassic(t *testing.T) {
	t.Parallel()
	sharedtestvalues.SkipTestIfCredentialsUnset(t, b, canManipulateRealOrders)
	result, err := b.RepayFuturesNegativeBalanceClassic(context.Background())
	require.NoError(t, err)
	assert.NotNil(t, result)
}

func TestGetPortfolioMarginAssetLeverage(t *testing.T) {
	t.Parallel()
	sharedtestvalues.SkipTestIfCredentialsUnset(t, b)
	result, err := b.GetPortfolioMarginAssetLeverage(context.Background())
	require.NoError(t, err)
	assert.NotNil(t, result)
}

func TestGetUserNegativeBalanceAutoExchangeRecord(t *testing.T) {
	t.Parallel()
	sharedtestvalues.SkipTestIfCredentialsUnset(t, b)
	_, err := b.GetUserNegativeBalanceAutoExchangeRecord(context.Background(), time.Time{}, time.Time{})
	require.ErrorIs(t, err, errStartAndEndTimeRequired)

	sharedtestvalues.SkipTestIfCredentialsUnset(t, b)
	result, err := b.GetUserNegativeBalanceAutoExchangeRecord(context.Background(), time.Now().Add(-time.Hour*24), time.Now())
	require.NoError(t, err)
	assert.NotNil(t, result)
}

func TestGetBLVTInfo(t *testing.T) {
	t.Parallel()
	sharedtestvalues.SkipTestIfCredentialsUnset(t, b)
	result, err := b.GetBLVTInfo(context.Background(), "BTCDOWN")
	require.NoError(t, err)
	assert.NotNil(t, result)
}

func TestSubscribeBLVT(t *testing.T) {
	t.Parallel()
	_, err := b.SubscribeBLVT(context.Background(), "", 0.011)
	require.ErrorIs(t, err, errNameRequired)
	_, err = b.SubscribeBLVT(context.Background(), "BTCUP", 0)
	require.ErrorIs(t, err, errCostRequired)

	sharedtestvalues.SkipTestIfCredentialsUnset(t, b, canManipulateRealOrders)
	result, err := b.SubscribeBLVT(context.Background(), "BTCUP", 0.011)
	require.NoError(t, err)
	assert.NotNil(t, result)
}

func TestGetSusbcriptionRecords(t *testing.T) {
	t.Parallel()
	sharedtestvalues.SkipTestIfCredentialsUnset(t, b)
	result, err := b.GetSusbcriptionRecords(context.Background(), "BTCDOWN", time.Time{}, time.Time{}, 10, 20)
	require.NoError(t, err)
	assert.NotNil(t, result)
}

func TestRedeemBLVT(t *testing.T) {
	t.Parallel()
	_, err := b.RedeemBLVT(context.Background(), "", 2)
	require.ErrorIs(t, err, currency.ErrSymbolStringEmpty)

	_, err = b.RedeemBLVT(context.Background(), "BTCUSDT", 0)
	require.ErrorIs(t, err, order.ErrAmountBelowMin)

	sharedtestvalues.SkipTestIfCredentialsUnset(t, b)
	result, err := b.RedeemBLVT(context.Background(), "BTCUSDT", 2)
	require.NoError(t, err)
	assert.NotNil(t, result)
}

func TestGetRedemptionRecord(t *testing.T) {
	t.Parallel()
	sharedtestvalues.SkipTestIfCredentialsUnset(t, b)
	result, err := b.GetRedemptionRecord(context.Background(), "BTCDOWN", time.Time{}, time.Time{}, 0, 20)
	require.NoError(t, err)
	assert.NotNil(t, result)
}

func TestGetBLVTUserLimitInfo(t *testing.T) {
	t.Parallel()
	sharedtestvalues.SkipTestIfCredentialsUnset(t, b)
	result, err := b.GetBLVTUserLimitInfo(context.Background(), "")
	require.NoError(t, err)
	assert.NotNil(t, result)
}

func TestGetFiatDepositAndWithdrawalHistory(t *testing.T) {
	t.Parallel()
	_, err := b.GetFiatDepositAndWithdrawalHistory(context.Background(), time.Time{}, time.Time{}, -5, 0, 50)
	require.ErrorIs(t, err, errInvalidTransactionType)

	sharedtestvalues.SkipTestIfCredentialsUnset(t, b)
	result, err := b.GetFiatDepositAndWithdrawalHistory(context.Background(), time.Time{}, time.Time{}, 1, 0, 50)
	require.NoError(t, err)
	assert.NotNil(t, result)
}

func TestGetFiatPaymentHistory(t *testing.T) {
	t.Parallel()
	_, err := b.GetFiatPaymentHistory(context.Background(), time.Time{}, time.Time{}, -1, 0, 50)
	require.ErrorIs(t, err, errInvalidTransactionType)

	sharedtestvalues.SkipTestIfCredentialsUnset(t, b)
	result, err := b.GetFiatPaymentHistory(context.Background(), time.Time{}, time.Time{}, 1, 0, 50)
	require.NoError(t, err)
	assert.NotNil(t, result)
}

func TestGetC2CTradeHistory(t *testing.T) {
	t.Parallel()
	_, err := b.GetC2CTradeHistory(context.Background(), "", time.Time{}, time.Time{}, 0, 50)
	require.ErrorIs(t, err, errTradeTypeRequired)

	sharedtestvalues.SkipTestIfCredentialsUnset(t, b)
	result, err := b.GetC2CTradeHistory(context.Background(), order.Sell.String(), time.Time{}, time.Time{}, 0, 50)
	require.NoError(t, err)
	assert.NotNil(t, result)
}

func TestGetVIPLoanOngoingOrders(t *testing.T) {
	t.Parallel()
	sharedtestvalues.SkipTestIfCredentialsUnset(t, b)
	result, err := b.GetVIPLoanOngoingOrders(context.Background(), 1232, 21231, 0, 10, currency.BTC, currency.ETH)
	require.NoError(t, err)
	assert.NotNil(t, result)
}

func TestGetVIPLoanRepay(t *testing.T) {
	t.Parallel()
	_, err := b.VIPLoanRepay(context.Background(), 0, 0.2)
	require.ErrorIs(t, err, order.ErrOrderIDNotSet)
	_, err = b.VIPLoanRepay(context.Background(), 1234, 0)
	require.ErrorIs(t, err, order.ErrAmountBelowMin)

	sharedtestvalues.SkipTestIfCredentialsUnset(t, b, canManipulateRealOrders)
	result, err := b.VIPLoanRepay(context.Background(), 1234, 0.2)
	require.NoError(t, err)
	assert.NotNil(t, result)
}

func TestGetPayTradeHistory(t *testing.T) {
	t.Parallel()
	sharedtestvalues.SkipTestIfCredentialsUnset(t, b)
	result, err := b.GetPayTradeHistory(context.Background(), time.Now().Add(-time.Hour*480), time.Now().Add(-time.Hour*24), 10)
	require.NoError(t, err)
	assert.NotNil(t, result)
}

func TestGetAllConvertPairs(t *testing.T) {
	t.Parallel()
	_, err := b.GetAllConvertPairs(context.Background(), currency.EMPTYCODE, currency.EMPTYCODE)
	require.ErrorIs(t, err, currency.ErrCurrencyCodeEmpty)

	result, err := b.GetAllConvertPairs(context.Background(), currency.BTC, currency.EMPTYCODE)
	require.NoError(t, err)
	assert.NotNil(t, result)
}

func TestGetOrderQuantityPrecisionPerAsset(t *testing.T) {
	t.Parallel()
	sharedtestvalues.SkipTestIfCredentialsUnset(t, b)
	result, err := b.GetOrderQuantityPrecisionPerAsset(context.Background())
	require.NoError(t, err)
	assert.NotNil(t, result)
}

func TestSendQuoteRequest(t *testing.T) {
	t.Parallel()
	_, err := b.SendQuoteRequest(context.Background(), currency.EMPTYCODE, currency.USDT, 10, 20, "FUNDING", "1m")
	require.ErrorIs(t, err, currency.ErrCurrencyCodeEmpty)
	_, err = b.SendQuoteRequest(context.Background(), currency.BTC, currency.EMPTYCODE, 10, 20, "FUNDING", "1m")
	require.ErrorIs(t, err, currency.ErrCurrencyCodeEmpty)
	_, err = b.SendQuoteRequest(context.Background(), currency.BTC, currency.USDT, 0, 0, "FUNDING", "1m")
	require.ErrorIs(t, err, order.ErrAmountIsInvalid)

	sharedtestvalues.SkipTestIfCredentialsUnset(t, b, canManipulateRealOrders)
	result, err := b.SendQuoteRequest(context.Background(), currency.BTC, currency.USDT, 10, 20, "FUNDING", "1m")
	require.NoError(t, err)
	assert.NotNil(t, result)
}

func TestAcceptQuote(t *testing.T) {
	t.Parallel()
	_, err := b.AcceptQuote(context.Background(), "")
	require.ErrorIs(t, err, errQuoteIDRequired)

	sharedtestvalues.SkipTestIfCredentialsUnset(t, b, canManipulateRealOrders)
	result, err := b.AcceptQuote(context.Background(), "933256278426274426")
	require.NoError(t, err)
	assert.NotNil(t, result)
}

func TestGetConvertOrderStatus(t *testing.T) {
	t.Parallel()
	sharedtestvalues.SkipTestIfCredentialsUnset(t, b)
	result, err := b.GetConvertOrderStatus(context.Background(), "933256278426274426", "")
	require.NoError(t, err)
	assert.NotNil(t, result)
}

func TestPlaceLimitOrder(t *testing.T) {
	t.Parallel()
	arg := &ConvertPlaceLimitOrderParam{}
	_, err := b.PlaceLimitOrder(context.Background(), arg)
	require.ErrorIs(t, err, common.ErrEmptyParams)

	arg.ExpiredType = "7_D"
	_, err = b.PlaceLimitOrder(context.Background(), arg)
	require.ErrorIs(t, err, currency.ErrCurrencyCodeEmpty)

	arg.BaseAsset = currency.BTC
	arg.QuoteAsset = currency.ETH
	_, err = b.PlaceLimitOrder(context.Background(), arg)
	require.ErrorIs(t, err, order.ErrPriceBelowMin)

	arg.LimitPrice = 0.0122
	_, err = b.PlaceLimitOrder(context.Background(), arg)
	require.ErrorIs(t, err, order.ErrSideIsInvalid)

	arg.Side = order.Sell.String()
	arg.ExpiredType = ""
	_, err = b.PlaceLimitOrder(context.Background(), arg)
	require.ErrorIs(t, err, errExpiredTypeRequired)

	sharedtestvalues.SkipTestIfCredentialsUnset(t, b, canManipulateRealOrders)
	result, err := b.PlaceLimitOrder(context.Background(), &ConvertPlaceLimitOrderParam{
		BaseAsset:   currency.BTC,
		QuoteAsset:  currency.ETH,
		LimitPrice:  0.0122,
		Side:        order.Sell.String(),
		ExpiredType: "7_D",
	})
	require.NoError(t, err)
	assert.NotNil(t, result)
}

func TestCancelLimitOrder(t *testing.T) {
	t.Parallel()
	_, err := b.CancelLimitOrder(context.Background(), "")
	require.ErrorIs(t, err, order.ErrOrderIDNotSet)

	sharedtestvalues.SkipTestIfCredentialsUnset(t, b, canManipulateRealOrders)
	result, err := b.CancelLimitOrder(context.Background(), "123434")
	require.NoError(t, err)
	assert.NotNil(t, result)
}

func TestGetLimitOpenOrders(t *testing.T) {
	t.Parallel()
	sharedtestvalues.SkipTestIfCredentialsUnset(t, b)
	result, err := b.GetLimitOpenOrders(context.Background())
	require.NoError(t, err)
	assert.NotNil(t, result)
}

func TestGetConvertTradeHistory(t *testing.T) {
	t.Parallel()
	sharedtestvalues.SkipTestIfCredentialsUnset(t, b)
	result, err := b.GetConvertTradeHistory(context.Background(), time.Now().Add(-time.Hour*240), time.Now().Add(-time.Hour*120), 10)
	require.NoError(t, err)
	assert.NotNil(t, result)
}

func TestGetSpotRebateHistoryRecords(t *testing.T) {
	t.Parallel()
	sharedtestvalues.SkipTestIfCredentialsUnset(t, b)
	result, err := b.GetSpotRebateHistoryRecords(context.Background(), time.Now().Add(-time.Hour*240), time.Now().Add(-time.Hour*120), 10)
	require.NoError(t, err)
	assert.NotNil(t, result)
}

func TestGetNFTTransactionHistory(t *testing.T) {
	t.Parallel()
	_, err := b.GetNFTTransactionHistory(context.Background(), -1, time.Now().Add(-time.Hour*240), time.Now().Add(-time.Hour*120), 10, 40)
	require.ErrorIs(t, err, order.ErrUnsupportedOrderType)

	sharedtestvalues.SkipTestIfCredentialsUnset(t, b)
	result, err := b.GetNFTTransactionHistory(context.Background(), 1, time.Now().Add(-time.Hour*240), time.Now().Add(-time.Hour*120), 10, 40)
	require.NoError(t, err)
	assert.NotNil(t, result)
}

func TestGetNFTDepositHistory(t *testing.T) {
	t.Parallel()
	sharedtestvalues.SkipTestIfCredentialsUnset(t, b)
	result, err := b.GetNFTDepositHistory(context.Background(), time.Now().Add(-time.Hour*240), time.Now().Add(-time.Hour*120), 10, 40)
	require.NoError(t, err)
	assert.NotNil(t, result)
}

func TestGetNFTWithdrawalHistory(t *testing.T) {
	t.Parallel()
	sharedtestvalues.SkipTestIfCredentialsUnset(t, b)
	result, err := b.GetNFTWithdrawalHistory(context.Background(), time.Now().Add(-time.Hour*240), time.Now().Add(-time.Hour*120), 10, 40)
	require.NoError(t, err)
	assert.NotNil(t, result)
}

func TestGetNFTAsset(t *testing.T) {
	t.Parallel()
	sharedtestvalues.SkipTestIfCredentialsUnset(t, b)
	result, err := b.GetNFTAsset(context.Background(), 10, 20)
	require.NoError(t, err)
	assert.NotNil(t, result)
}

func TestCreateSingleTokenGiftCard(t *testing.T) {
	t.Parallel()
	_, err := b.CreateSingleTokenGiftCard(context.Background(), currency.EMPTYCODE, 0.1234)
	require.ErrorIs(t, err, currency.ErrCurrencyCodeEmpty)
	_, err = b.CreateSingleTokenGiftCard(context.Background(), currency.BUSD, 0)
	require.ErrorIs(t, err, order.ErrAmountBelowMin)

	sharedtestvalues.SkipTestIfCredentialsUnset(t, b, canManipulateRealOrders)
	result, err := b.CreateSingleTokenGiftCard(context.Background(), currency.BUSD, 0.1234)
	require.NoError(t, err)
	assert.NotNil(t, result)
}

func TestCreateDualTokenGiftCard(t *testing.T) {
	t.Parallel()
	_, err := b.CreateDualTokenGiftCard(context.Background(), currency.EMPTYCODE, currency.BNB, 10, 10)
	require.ErrorIs(t, err, currency.ErrCurrencyCodeEmpty)
	_, err = b.CreateDualTokenGiftCard(context.Background(), currency.BUSD, currency.EMPTYCODE, 10, 10)
	require.ErrorIs(t, err, currency.ErrCurrencyCodeEmpty)
	_, err = b.CreateDualTokenGiftCard(context.Background(), currency.BUSD, currency.BNB, 0, 10)
	require.ErrorIs(t, err, order.ErrAmountBelowMin)
	_, err = b.CreateDualTokenGiftCard(context.Background(), currency.BUSD, currency.BNB, 10, 0)
	require.ErrorIs(t, err, order.ErrAmountBelowMin)

	sharedtestvalues.SkipTestIfCredentialsUnset(t, b, canManipulateRealOrders)
	result, err := b.CreateDualTokenGiftCard(context.Background(), currency.BUSD, currency.BNB, 10, 10)
	require.NoError(t, err)
	assert.NotNil(t, result)
}

func TestRedeemBinanaceGiftCard(t *testing.T) {
	t.Parallel()
	_, err := b.RedeemBinanaceGiftCard(context.Background(), "", "12345")
	require.ErrorIs(t, err, errCodeRequired)

	sharedtestvalues.SkipTestIfCredentialsUnset(t, b, canManipulateRealOrders)
	result, err := b.RedeemBinanaceGiftCard(context.Background(), "0033002328060227", "12345")
	require.NoError(t, err)
	assert.NotNil(t, result)
}

func TestVerifyBinanceGiftCardNumber(t *testing.T) {
	t.Parallel()
	_, err := b.VerifyBinanceGiftCardNumber(context.Background(), "")
	require.ErrorIs(t, err, errReferenceNumberRequired)

	sharedtestvalues.SkipTestIfCredentialsUnset(t, b)
	result, err := b.VerifyBinanceGiftCardNumber(context.Background(), "123456")
	require.NoError(t, err)
	assert.NotNil(t, result)
}

func TestFetchRSAPublicKey(t *testing.T) {
	t.Parallel()
	sharedtestvalues.SkipTestIfCredentialsUnset(t, b)
	result, err := b.FetchRSAPublicKey(context.Background())
	require.NoError(t, err)
	assert.NotNil(t, result)
}

func TestFetchTokenLimit(t *testing.T) {
	t.Parallel()
	_, err := b.FetchTokenLimit(context.Background(), currency.EMPTYCODE)
	require.ErrorIs(t, err, currency.ErrCurrencyCodeEmpty)

	sharedtestvalues.SkipTestIfCredentialsUnset(t, b)
	result, err := b.FetchTokenLimit(context.Background(), currency.BUSD)
	require.NoError(t, err)
	assert.NotNil(t, result)
}

func TestGetVIPLoanRepaymentHistory(t *testing.T) {
	t.Parallel()
	sharedtestvalues.SkipTestIfCredentialsUnset(t, b)
	result, err := b.GetVIPLoanRepaymentHistory(context.Background(), currency.ETH, time.Now().Add(-time.Hour*48), time.Now(), 1234, 0, 20)
	require.NoError(t, err)
	assert.NotNil(t, result)
}

func TestVIPLoanRenew(t *testing.T) {
	t.Parallel()
	_, err := b.VIPLoanRenew(context.Background(), 0, 60)
	require.ErrorIs(t, err, order.ErrOrderIDNotSet)

	sharedtestvalues.SkipTestIfCredentialsUnset(t, b, canManipulateRealOrders)
	result, err := b.VIPLoanRenew(context.Background(), 1234, 60)
	require.NoError(t, err)
	assert.NotNil(t, result)
}

func TestCheckLockedValueVIPCollateralAccount(t *testing.T) {
	t.Parallel()
	_, err := b.CheckLockedValueVIPCollateralAccount(context.Background(), 0, 40)
	require.ErrorIs(t, err, order.ErrOrderIDNotSet)
	_, err = b.CheckLockedValueVIPCollateralAccount(context.Background(), 1223, 0)
	require.ErrorIs(t, err, errAccountIDRequired)

	sharedtestvalues.SkipTestIfCredentialsUnset(t, b)
	result, err := b.CheckLockedValueVIPCollateralAccount(context.Background(), 1223, 40)
	require.NoError(t, err)
	assert.NotNil(t, result)
}

func TestVIPLoanBorrow(t *testing.T) {
	t.Parallel()
	_, err := b.VIPLoanBorrow(context.Background(), 0, 30, currency.ETH, currency.LTC, 123, "1234", false)
	require.ErrorIs(t, err, errAccountIDRequired)
	_, err = b.VIPLoanBorrow(context.Background(), 1234, 30, currency.EMPTYCODE, currency.LTC, 123, "1234", false)
	require.ErrorIs(t, err, currency.ErrCurrencyCodeEmpty)
	_, err = b.VIPLoanBorrow(context.Background(), 1234, 30, currency.ETH, currency.LTC, 0, "1234", false)
	require.ErrorIs(t, err, order.ErrAmountBelowMin)
	_, err = b.VIPLoanBorrow(context.Background(), 1234, 30, currency.ETH, currency.LTC, 1.2, "", false)
	require.ErrorIs(t, err, errAccountIDRequired)
	_, err = b.VIPLoanBorrow(context.Background(), 1234, 30, currency.ETH, currency.EMPTYCODE, 123, "1234", false)
	require.ErrorIs(t, err, currency.ErrCurrencyCodeEmpty)
	_, err = b.VIPLoanBorrow(context.Background(), 1234, 0, currency.ETH, currency.LTC, 123, "1234", false)
	require.ErrorIs(t, err, errLoanTermMustBeSet)

	sharedtestvalues.SkipTestIfCredentialsUnset(t, b, canManipulateRealOrders)
	result, err := b.VIPLoanBorrow(context.Background(), 1234, 30, currency.ETH, currency.LTC, 123, "1234", false)
	require.NoError(t, err)
	assert.NotNil(t, result)
}

func TestGetVIPLoanableAssetsData(t *testing.T) {
	t.Parallel()
	sharedtestvalues.SkipTestIfCredentialsUnset(t, b)
	result, err := b.GetVIPLoanableAssetsData(context.Background(), currency.BTC, 2)
	require.NoError(t, err)
	assert.NotNil(t, result)
}

func TestGetVIPCollateralAssetData(t *testing.T) {
	t.Parallel()
	sharedtestvalues.SkipTestIfCredentialsUnset(t, b)
	result, err := b.GetVIPCollateralAssetData(context.Background(), currency.BTC)
	require.NoError(t, err)
	assert.NotNil(t, result)
}

func TestGetVIPApplicationStatus(t *testing.T) {
	t.Parallel()
	sharedtestvalues.SkipTestIfCredentialsUnset(t, b)
	result, err := b.GetVIPApplicationStatus(context.Background(), 10, 20)
	require.NoError(t, err)
	assert.NotNil(t, result)
}

func TestGetVIPBorrowInterestRate(t *testing.T) {
	t.Parallel()
	_, err := b.GetVIPBorrowInterestRate(context.Background(), currency.EMPTYCODE)
	require.ErrorIs(t, err, currency.ErrCurrencyCodeEmpty)

	sharedtestvalues.SkipTestIfCredentialsUnset(t, b)
	result, err := b.GetVIPBorrowInterestRate(context.Background(), currency.ETH)
	require.NoError(t, err)
	assert.NotNil(t, result)
}

func TestGetVIPLoanAccruedInterest(t *testing.T) {
	t.Parallel()
	sharedtestvalues.SkipTestIfCredentialsUnset(t, b)
	result, err := b.GetVIPLoanAccruedInterest(context.Background(), "12345", currency.BTC, time.Time{}, time.Time{}, 0, 10)
	require.NoError(t, err)
	assert.NotNil(t, result)
}

func TestGetVIPLoanInterestRateHistory(t *testing.T) {
	t.Parallel()
	_, err := b.GetVIPLoanInterestRateHistory(context.Background(), currency.EMPTYCODE, time.Time{}, time.Time{}, 0, 10)
	require.ErrorIs(t, err, currency.ErrCurrencyCodeEmpty)

	sharedtestvalues.SkipTestIfCredentialsUnset(t, b)
	result, err := b.GetVIPLoanInterestRateHistory(context.Background(), currency.BTC, time.Now().Add(-time.Hour*48), time.Now(), 0, 20)
	require.NoError(t, err)
	assert.NotNil(t, result)
}

func TestCreateSpotListenKey(t *testing.T) {
	t.Parallel()
	sharedtestvalues.SkipTestIfCredentialsUnset(t, b)
	result, err := b.CreateSpotListenKey(context.Background())
	require.NoError(t, err)
	assert.NotNil(t, result)
}

func TestKeepListenKeyAlive(t *testing.T) {
	t.Parallel()
	err := b.KeepSpotListenKeyAlive(context.Background(), "")
	require.ErrorIs(t, err, errListenKeyIsRequired)

	sharedtestvalues.SkipTestIfCredentialsUnset(t, b, canManipulateRealOrders)
	err = b.KeepSpotListenKeyAlive(context.Background(), "T3ee22BIYuWqmvne0HNq2A2WsFlEtLhvWCtItw6ffhhdmjifQ2tRbuKkTHhr")
	require.NoError(t, err)
}

func TestCloseListenKey(t *testing.T) {
	t.Parallel()
	err := b.CloseSpotListenKey(context.Background(), "")
	require.ErrorIs(t, err, errListenKeyIsRequired)

	sharedtestvalues.SkipTestIfCredentialsUnset(t, b, canManipulateRealOrders)
	err = b.CloseSpotListenKey(context.Background(), "T3ee22BIYuWqmvne0HNq2A2WsFlEtLhvWCtItw6ffhhdmjifQ2tRbuKkTHhr")
	require.NoError(t, err)
}

func TestCreateMarginListenKey(t *testing.T) {
	t.Parallel()
	sharedtestvalues.SkipTestIfCredentialsUnset(t, b)
	result, err := b.CreateMarginListenKey(context.Background())
	require.NoError(t, err)
	assert.NotNil(t, result)
}

func TestKeepMarginListenKeyAlive(t *testing.T) {
	t.Parallel()
	err := b.KeepMarginListenKeyAlive(context.Background(), "")
	require.ErrorIs(t, err, errListenKeyIsRequired)

	sharedtestvalues.SkipTestIfCredentialsUnset(t, b)
	err = b.KeepMarginListenKeyAlive(context.Background(), "T3ee22BIYuWqmvne0HNq2A2WsFlEtLhvWCtItw6ffhhdmjifQ2tRbuKkTHhr")
	assert.NoError(t, err)
}

func TestCloseMarginListenKey(t *testing.T) {
	t.Parallel()
	err := b.CloseMarginListenKey(context.Background(), "")
	require.ErrorIs(t, err, errListenKeyIsRequired)

	sharedtestvalues.SkipTestIfCredentialsUnset(t, b)
	err = b.CloseMarginListenKey(context.Background(), "T3ee22BIYuWqmvne0HNq2A2WsFlEtLhvWCtItw6ffhhdmjifQ2tRbuKkTHhr")
	assert.NoError(t, err)
}

func TestCreateCrossMarginListenKey(t *testing.T) {
	t.Parallel()
	_, err := b.CreateCrossMarginListenKey(context.Background(), "")
	require.ErrorIs(t, err, currency.ErrSymbolStringEmpty)

	sharedtestvalues.SkipTestIfCredentialsUnset(t, b)
	result, err := b.CreateCrossMarginListenKey(context.Background(), "BTCUSDT")
	require.NoError(t, err)
	assert.NotNil(t, result)
}

func TestKeepCrossMarginListenKeyAlive(t *testing.T) {
	t.Parallel()
	err := b.KeepCrossMarginListenKeyAlive(context.Background(), "BTCUSDT", "")
	require.ErrorIs(t, err, errListenKeyIsRequired)
	err = b.KeepCrossMarginListenKeyAlive(context.Background(), "", "T3ee22BIYuWqmvne0HNq2A2WsFlEtLhvWCtItw6ffhhdmjifQ2tRbuKkTHhr")
	require.ErrorIs(t, err, currency.ErrSymbolStringEmpty)

	sharedtestvalues.SkipTestIfCredentialsUnset(t, b)
	err = b.KeepCrossMarginListenKeyAlive(context.Background(), "BTCUSDT", "T3ee22BIYuWqmvne0HNq2A2WsFlEtLhvWCtItw6ffhhdmjifQ2tRbuKkTHhr")
	assert.NoError(t, err)
}

func TestCloseCrossMarginListenKey(t *testing.T) {
	t.Parallel()
	err := b.CloseCrossMarginListenKey(context.Background(), "BTCUSDT", "")
	require.ErrorIs(t, err, errListenKeyIsRequired)
	err = b.CloseCrossMarginListenKey(context.Background(), "", "T3ee22BIYuWqmvne0HNq2A2WsFlEtLhvWCtItw6ffhhdmjifQ2tRbuKkTHhr")
	require.ErrorIs(t, err, currency.ErrSymbolStringEmpty)

	sharedtestvalues.SkipTestIfCredentialsUnset(t, b, canManipulateRealOrders)
	err = b.CloseCrossMarginListenKey(context.Background(), "BTCUSDT", "T3ee22BIYuWqmvne0HNq2A2WsFlEtLhvWCtItw6ffhhdmjifQ2tRbuKkTHhr")
	assert.NoError(t, err)
}

func TestUnmarshalJSON(t *testing.T) {
	t.Parallel()
	data := []byte(`{"data":[{"1":"0.6"}, {"2":"0.6"}]}`)
	resp := &struct {
		Data WalletAssetCosts `json:"data"`
	}{}
	err := json.Unmarshal(data, resp)
	require.NoError(t, err)
	require.Equal(t, 0.6, resp.Data[0]["1"].Float64())
	assert.Equal(t, 0.6, resp.Data[1]["2"].Float64())
}

func (b *Binance) populateTradablePairs() error {
	err := b.UpdateTradablePairs(context.Background(), true)
	if err != nil {
		return err
	}
	tradablePairs, err := b.GetEnabledPairs(asset.Spot)
	if err != nil {
		return err
	}
	if len(tradablePairs) == 0 {
		return fmt.Errorf("%w for %v", currency.ErrCurrencyPairsEmpty, asset.Spot)
	}
	spotTradablePair = tradablePairs[0]
	tradablePairs, err = b.GetEnabledPairs(asset.USDTMarginedFutures)
	if err != nil {
		return err
	}
	if len(tradablePairs) == 0 {
		usdtmTradablePair = currency.NewPair(currency.BTC, currency.USDT)
	} else {
		usdtmTradablePair = tradablePairs[0]
	}
	tradablePairs, err = b.GetEnabledPairs(asset.CoinMarginedFutures)
	if err != nil {
		return err
	}
	if len(tradablePairs) == 0 {
		coinmTradablePair, err = currency.NewPairFromString("ETHUSD_PERP")
		if err != nil {
			return err
		}
	} else {
		coinmTradablePair = tradablePairs[0]
	}
	tradablePairs, err = b.GetEnabledPairs(asset.Options)
	if err != nil {
		return err
	}
	if len(tradablePairs) == 0 {
		return fmt.Errorf("%w for %v", currency.ErrCurrencyPairsEmpty, asset.Options)
	}
	optionsTradablePair = tradablePairs[0]
	return nil
}

func TestGetCurrencyTradeURL(t *testing.T) {
	t.Parallel()
	testexch.UpdatePairsOnce(t, b)
	for _, a := range b.GetAssetTypes(false) {
		pairs, err := b.CurrencyPairs.GetPairs(a, false)
		require.NoError(t, err, "cannot get pairs for %s", a)
		require.NotEmpty(t, pairs, "no pairs for %s", a)
		resp, err := b.GetCurrencyTradeURL(context.Background(), a, pairs[0])
		require.NoError(t, err)
		require.NotEmpty(t, resp)
	}
}

func TestFetchOptionsExchangeLimits(t *testing.T) {
	t.Parallel()
	limits, err := b.FetchOptionsExchangeLimits(context.Background())
	require.NoError(t, err)
	assert.NotEmpty(t, limits, "Should get some limits back")
}

func TestUnmarshalJSONOrderbookTranches(t *testing.T) {
	t.Parallel()
	data := `[[123.4, 321.0], ["123.6", "9"]]`
	var resp OrderbookTranches
	err := json.Unmarshal([]byte(data), &resp)
	require.NoError(t, err)
	require.Len(t, resp, 2)
	assert.EqualValues(t, 123.4, resp[0].Price)
	assert.EqualValues(t, 321.0, resp[0].Amount)
	assert.EqualValues(t, 123.6, resp[1].Price)
	assert.EqualValues(t, 9, resp[1].Amount)
}

// ----------------- Copy Trading endpoints unit-tests ----------------

func TestGetFuturesLeadTraderStatus(t *testing.T) {
	t.Parallel()
	sharedtestvalues.SkipTestIfCredentialsUnset(t, b)
	result, err := b.GetFuturesLeadTraderStatus(context.Background())
	require.NoError(t, err)
	assert.NotNil(t, result)
}

func TestGetFuturesLeadTradingSymbolWhitelist(t *testing.T) {
	t.Parallel()
	sharedtestvalues.SkipTestIfCredentialsUnset(t, b)
	result, err := b.GetFuturesLeadTradingSymbolWhitelist(context.Background())
	require.NoError(t, err)
	assert.NotNil(t, result)
}

func TestLocalEntitiesWithdraw(t *testing.T) {
	t.Parallel()
	_, err := b.LocalEntitiesWithdraw(context.Background(), currency.EMPTYCODE, "1234", "", core.BitcoinDonationAddress, "", "", "1", "", 123, false)
	require.ErrorIs(t, err, currency.ErrCurrencyCodeEmpty)
	_, err = b.LocalEntitiesWithdraw(context.Background(), currency.USDT, "1234", "", "", "", "", "1", "", 123, false)
	require.ErrorIs(t, err, errAddressRequired)
	_, err = b.LocalEntitiesWithdraw(context.Background(), currency.USDT, "1234", "", core.BitcoinDonationAddress, "", "", "1", "", 0, false)
	require.ErrorIs(t, err, order.ErrAmountBelowMin)

	sharedtestvalues.SkipTestIfCredentialsUnset(t, b, canManipulateRealOrders)
	result, err := b.LocalEntitiesWithdraw(context.Background(), currency.USDT, "1234", "", core.BitcoinDonationAddress, "", "", "1", "", 123, false)
	require.NoError(t, err)
	assert.NotNil(t, result)
}

func TestWithdrawalHistory(t *testing.T) {
	t.Parallel()
	sharedtestvalues.SkipTestIfCredentialsUnset(t, b)
	result, err := b.WithdrawalHistoryV1(context.Background(), []string{"1234"}, []string{"0xb5ef8c13b968a406cc62a93a8bd80f9e9a906ef1b3fcf20a2e48573c17659268"}, []string{}, "", "0", 0, 100, time.Time{}, time.Time{})
	require.NoError(t, err)
	assert.NotNil(t, result)
}

func TestWithdrawalHistoryV2(t *testing.T) {
	t.Parallel()
	sharedtestvalues.SkipTestIfCredentialsUnset(t, b)
	result, err := b.WithdrawalHistoryV2(context.Background(), []string{"1234"}, []string{"0xb5ef8c13b968a406cc62a93a8bd80f9e9a906ef1b3fcf20a2e48573c17659268"}, []string{}, "", "0", 0, 100, time.Time{}, time.Time{})
	require.NoError(t, err)
	assert.NotNil(t, result)
}

func TestSubmitDepositQuestionnaire(t *testing.T) {
	t.Parallel()
	sharedtestvalues.SkipTestIfCredentialsUnset(t, b, canManipulateRealOrders)
	result, err := b.SubmitDepositQuestionnaire(context.Background(), "765127651", map[string]interface{}{
		"isAddressOwner": 2,
		"sendTo":         1,
		"vaspCountry":    "cn",
		"vaspRegion":     "notNortheasternProvinces",
		"txnPurpose":     "3",
	})
	require.NoError(t, err)
	assert.NotNil(t, result)
}

func TestGetLocalEntitiesDepositHistory(t *testing.T) {
	t.Parallel()
	sharedtestvalues.SkipTestIfCredentialsUnset(t, b)
	result, err := b.GetLocalEntitiesDepositHistory(context.Background(), []string{}, []string{}, []string{}, "BNB", currency.USDT, "1", false, time.Time{}, time.Time{}, 0, 10)
	require.NoError(t, err)
	assert.NotNil(t, result)
}

func TestGetOnboardedVASPList(t *testing.T) {
	t.Parallel()
	sharedtestvalues.SkipTestIfCredentialsUnset(t, b)
	result, err := b.GetOnboardedVASPList(context.Background())
	require.NoError(t, err)
	assert.NotNil(t, result)
}

func TestCreateSubAccount(t *testing.T) {
	t.Parallel()
	sharedtestvalues.SkipTestIfCredentialsUnset(t, b, canManipulateRealOrders)
	result, err := b.CreateSubAccount(context.Background(), "tag-here")
	require.NoError(t, err)
	assert.NotNil(t, result)
}

func TestGetSubAccounts(t *testing.T) {
	t.Parallel()
	sharedtestvalues.SkipTestIfCredentialsUnset(t, b)
	result, err := b.GetSubAccounts(context.Background(), "1", 0, 10)
	require.NoError(t, err)
	assert.NotNil(t, result)
}

func TestEnableFuturesForSubAccount(t *testing.T) {
	t.Parallel()
	_, err := b.EnableFuturesForSubAccount(context.Background(), "", false)
	require.ErrorIs(t, err, errSubAccountIDMissing)

	sharedtestvalues.SkipTestIfCredentialsUnset(t, b, canManipulateRealOrders)
	result, err := b.EnableFuturesForSubAccount(context.Background(), "1", false)
	require.NoError(t, err)
	assert.NotNil(t, result)
}

func TestCreateAPIKeyForSubAccount(t *testing.T) {
	t.Parallel()
	_, err := b.CreateAPIKeyForSubAccount(context.Background(), "", false, true, true)
	require.ErrorIs(t, err, errSubAccountIDMissing)

	sharedtestvalues.SkipTestIfCredentialsUnset(t, b, canManipulateRealOrders)
	result, err := b.CreateAPIKeyForSubAccount(context.Background(), "1", false, true, true)
	require.NoError(t, err)
	assert.NotNil(t, result)
}

func TestChangeSubAccountAPIPermission(t *testing.T) {
	t.Parallel()
	_, err := b.ChangeSubAccountAPIPermission(context.Background(), "", "vmPUZE6mv9SD5VNHk4HlWFsOr6aKE2zvsw0MuIgwCIPy6utIco14y7Ju91duEh8A", false, true, true)
	require.ErrorIs(t, err, errSubAccountIDMissing)
	_, err = b.ChangeSubAccountAPIPermission(context.Background(), "1", "", false, true, true)
	require.ErrorIs(t, err, errEmptySubAccountAPIKey)

	sharedtestvalues.SkipTestIfCredentialsUnset(t, b, canManipulateRealOrders)
	result, err := b.ChangeSubAccountAPIPermission(context.Background(), "", "", false, true, true)
	require.NoError(t, err)
	assert.NotNil(t, result)
}

func TestEnableUniversalTransferPermissionForSubAccountAPIKey(t *testing.T) {
	t.Parallel()
	_, err := b.EnableUniversalTransferPermissionForSubAccountAPIKey(context.Background(), "", "vmPUZE6mv9SD5VNHk4HlWFsOr6aKE2zvsw0MuIgwCIPy6utIco14y7Ju91duEh8A", false)
	require.ErrorIs(t, err, errSubAccountIDMissing)
	_, err = b.EnableUniversalTransferPermissionForSubAccountAPIKey(context.Background(), "1", "", false)
	require.ErrorIs(t, err, errEmptySubAccountAPIKey)

	sharedtestvalues.SkipTestIfCredentialsUnset(t, b, canManipulateRealOrders)
	result, err := b.EnableUniversalTransferPermissionForSubAccountAPIKey(context.Background(), "1", "vmPUZE6mv9SD5VNHk4HlWFsOr6aKE2zvsw0MuIgwCIPy6utIco14y7Ju91duEh8A", false)
	require.NoError(t, err)
	assert.NotNil(t, result)
}

func TestUpdateIPRestrictionForSubAccountAPIKey(t *testing.T) {
	t.Parallel()
	_, err := b.UpdateIPRestrictionForSubAccountAPIKey(context.Background(), "", "", "2", "")
	require.ErrorIs(t, err, errSubAccountIDMissing)
	_, err = b.UpdateIPRestrictionForSubAccountAPIKey(context.Background(), "123", "", "2", "")
	require.ErrorIs(t, err, errEmptySubAccountAPIKey)
	_, err = b.UpdateIPRestrictionForSubAccountAPIKey(context.Background(), "123", "vmPUZE6mv9SD5VNHk4HlWFsOr6aKE2zvsw0MuIgwCIPy6utIco14y7Ju91duEh8A", "", "")
	require.ErrorIs(t, err, errSubAccountStatusMissing)

	sharedtestvalues.SkipTestIfCredentialsUnset(t, b, canManipulateRealOrders)
	result, err := b.UpdateIPRestrictionForSubAccountAPIKey(context.Background(), "123", "vmPUZE6mv9SD5VNHk4HlWFsOr6aKE2zvsw0MuIgwCIPy6utIco14y7Ju91duEh8A", "2", "")
	require.NoError(t, err)
	assert.NotNil(t, result)
}

func TestDeleteIPRestrictionForSubAccountAPIKey(t *testing.T) {
	t.Parallel()
	_, err := b.DeleteIPRestrictionForSubAccountAPIKey(context.Background(), "", "vmPUZE6mv9SD5VNHk4HlWFsOr6aKE2zvsw0MuIgwCIPy6utIco14y7Ju91duEh8A", "")
	require.ErrorIs(t, err, errSubAccountIDMissing)
	_, err = b.DeleteIPRestrictionForSubAccountAPIKey(context.Background(), "123", "", "")
	require.ErrorIs(t, err, errEmptySubAccountAPIKey)

	sharedtestvalues.SkipTestIfCredentialsUnset(t, b, canManipulateRealOrders)
	result, err := b.DeleteIPRestrictionForSubAccountAPIKey(context.Background(), "123", "vmPUZE6mv9SD5VNHk4HlWFsOr6aKE2zvsw0MuIgwCIPy6utIco14y7Ju91duEh8A", "")
	require.NoError(t, err)
	assert.NotNil(t, result)
}

func TestDeleteSubAccountAPIKey(t *testing.T) {
	t.Parallel()
	_, err := b.DeleteSubAccountAPIKey(context.Background(), "", "vmPUZE6mv9SD5VNHk4HlWFsOr6aKE2zvsw0MuIgwCIPy6utIco14y7Ju91duEh8A")
	require.ErrorIs(t, err, errSubAccountIDMissing)
	_, err = b.DeleteSubAccountAPIKey(context.Background(), "123", "")
	require.ErrorIs(t, err, errEmptySubAccountAPIKey)

	sharedtestvalues.SkipTestIfCredentialsUnset(t, b, canManipulateRealOrders)
	result, err := b.DeleteSubAccountAPIKey(context.Background(), "123", "vmPUZE6mv9SD5VNHk4HlWFsOr6aKE2zvsw0MuIgwCIPy6utIco14y7Ju91duEh8A")
	require.NoError(t, err)
	assert.NotNil(t, result)
}

func TestChangeSubAccountCommission(t *testing.T) {
	t.Parallel()
	_, err := b.ChangeSubAccountCommission(context.Background(), "", 1., 2., 0, 0)
	require.ErrorIs(t, err, errSubAccountIDMissing)
	_, err = b.ChangeSubAccountCommission(context.Background(), "2", 0, 2., 0, 0)
	require.ErrorIs(t, err, errCommissionValueRequired)
	_, err = b.ChangeSubAccountCommission(context.Background(), "2", 1., 0, 0, 0)
	require.ErrorIs(t, err, errCommissionValueRequired)

	sharedtestvalues.SkipTestIfCredentialsUnset(t, b, canManipulateRealOrders)
	result, err := b.ChangeSubAccountCommission(context.Background(), "2", 1., 2., 0, 0)
	require.NoError(t, err)
	assert.NotNil(t, result)
}

func TestGetBNBBurnStatusForSubAccount(t *testing.T) {
	t.Parallel()
	_, err := b.GetBNBBurnStatusForSubAccount(context.Background(), "")
	require.ErrorIs(t, err, errSubAccountIDMissing)

	sharedtestvalues.SkipTestIfCredentialsUnset(t, b)
	result, err := b.GetBNBBurnStatusForSubAccount(context.Background(), "1")
	require.NoError(t, err)
	assert.NotNil(t, result)
}

func TestSubAccountTransferWithSpotBroker(t *testing.T) {
	t.Parallel()
	_, err := b.SubAccountTransferWithSpotBroker(context.Background(), currency.EMPTYCODE, "", "", "", 1)
	require.ErrorIs(t, err, currency.ErrCurrencyCodeEmpty)
	_, err = b.SubAccountTransferWithSpotBroker(context.Background(), currency.BTC, "", "", "", 0)
	require.ErrorIs(t, err, order.ErrAmountBelowMin)

	sharedtestvalues.SkipTestIfCredentialsUnset(t, b, canManipulateRealOrders)
	result, err := b.SubAccountTransferWithSpotBroker(context.Background(), currency.BTC, "", "", "", 13)
	require.NoError(t, err)
	assert.NotNil(t, result)
}

func TestGetSpotBrokerSubAccountTransferHistory(t *testing.T) {
	t.Parallel()
	sharedtestvalues.SkipTestIfCredentialsUnset(t, b)
	result, err := b.GetSpotBrokerSubAccountTransferHistory(context.Background(), "", "", "", true, time.Time{}, time.Time{}, 0, 100)
	require.NoError(t, err)
	assert.NotNil(t, result)
}

func TestSubAccountTransferWithFuturesBroker(t *testing.T) {
	t.Parallel()
	_, err := b.SubAccountTransferWithFuturesBroker(context.Background(), currency.EMPTYCODE, "", "", "", 1, 1)
	require.ErrorIs(t, err, currency.ErrCurrencyCodeEmpty)
	_, err = b.SubAccountTransferWithFuturesBroker(context.Background(), currency.BTC, "", "", "", 2, 0)
	require.ErrorIs(t, err, order.ErrAmountBelowMin)

	sharedtestvalues.SkipTestIfCredentialsUnset(t, b, canManipulateRealOrders)
	result, err := b.SubAccountTransferWithFuturesBroker(context.Background(), currency.BTC, "", "", "", 1, 1)
	require.NoError(t, err)
	assert.NotNil(t, result)
}

func TestGetFuturesBrokerSubAccountTransferHistory(t *testing.T) {
	t.Parallel()
	sharedtestvalues.SkipTestIfCredentialsUnset(t, b)
	result, err := b.GetFuturesBrokerSubAccountTransferHistory(context.Background(), false, "", "", time.Time{}, time.Time{}, 0, 100)
	require.NoError(t, err)
	assert.NotNil(t, result)
}

func TestGetSubAccountDepositHistoryWithBroker(t *testing.T) {
	t.Parallel()
	sharedtestvalues.SkipTestIfCredentialsUnset(t, b)
	result, err := b.GetSubAccountDepositHistoryWithBroker(context.Background(), "", currency.BTC, time.Time{}, time.Time{}, 0, 10, 0)
	require.NoError(t, err)
	assert.NotNil(t, result)
}

func TestGetSubAccountSpotAssetInfo(t *testing.T) {
	t.Parallel()
	sharedtestvalues.SkipTestIfCredentialsUnset(t, b)
	result, err := b.GetSubAccountSpotAssetInfo(context.Background(), "1234", 0, 100)
	require.NoError(t, err)
	assert.NotNil(t, result)
}

func TestGetSubAccountMarginAssetInfo(t *testing.T) {
	t.Parallel()
	sharedtestvalues.SkipTestIfCredentialsUnset(t, b)
	result, err := b.GetSubAccountMarginAssetInfo(context.Background(), "", 0, 100)
	require.NoError(t, err)
	assert.NotNil(t, result)
}

func TestGetSubAccountFuturesAssetInfo(t *testing.T) {
	t.Parallel()
	sharedtestvalues.SkipTestIfCredentialsUnset(t, b)
	result, err := b.GetSubAccountFuturesAssetInfo(context.Background(), "1234", true, 0, 100)
	require.NoError(t, err)
	assert.NotNil(t, result)
}

func TestUniversalTransferWithBroker(t *testing.T) {
	t.Parallel()
	_, err := b.UniversalTransferWithBroker(context.Background(), "", "USDT_FUTURE", "", "", "", currency.BTC, 1)
	require.ErrorIs(t, err, errInvalidAccountType)
	_, err = b.UniversalTransferWithBroker(context.Background(), "SPOT", "", "", "", "", currency.BTC, 1)
	require.ErrorIs(t, err, errInvalidAccountType)
	_, err = b.UniversalTransferWithBroker(context.Background(), "SPOT", "USDT_FUTURE", "", "", "", currency.EMPTYCODE, 1)
	require.ErrorIs(t, err, currency.ErrCurrencyCodeEmpty)
	_, err = b.UniversalTransferWithBroker(context.Background(), "SPOT", "USDT_FUTURE", "", "", "", currency.BTC, 0)
	require.ErrorIs(t, err, order.ErrAmountBelowMin)

	sharedtestvalues.SkipTestIfCredentialsUnset(t, b, canManipulateRealOrders)
	result, err := b.UniversalTransferWithBroker(context.Background(), "SPOT", "USDT_FUTURE", "", "", "", currency.BTC, 1)
	require.NoError(t, err)
	assert.NotNil(t, result)
}

func TestGetUniversalTransferHistoryThroughBroker(t *testing.T) {
	t.Parallel()
	sharedtestvalues.SkipTestIfCredentialsUnset(t, b)
	result, err := b.GetUniversalTransferHistoryThroughBroker(context.Background(), "", "", "", time.Time{}, time.Time{}, 0, 10)
	require.NoError(t, err)
	assert.NotNil(t, result)
}

func TestCreateBrokerSubAccount(t *testing.T) {
	t.Parallel()
	sharedtestvalues.SkipTestIfCredentialsUnset(t, b, canManipulateRealOrders)
	result, err := b.CreateBrokerSubAccount(context.Background(), "1234")
	require.NoError(t, err)
	assert.NotNil(t, result)
}

func TestGetBrokerSubAccounts(t *testing.T) {
	t.Parallel()
	sharedtestvalues.SkipTestIfCredentialsUnset(t, b)
	result, err := b.GetBrokerSubAccounts(context.Background(), "123", 0, 0)
	require.NoError(t, err)
	assert.NotNil(t, result)
}

func TestEnableOrDisableBNBBurnForSubAccountMarginInterest(t *testing.T) {
	t.Parallel()
	_, err := b.EnableOrDisableBNBBurnForSubAccountMarginInterest(context.Background(), "", false)
	require.ErrorIs(t, err, errSubAccountIDMissing)

	sharedtestvalues.SkipTestIfCredentialsUnset(t, b, canManipulateRealOrders)
	result, err := b.EnableOrDisableBNBBurnForSubAccountMarginInterest(context.Background(), "3", false)
	require.NoError(t, err)
	assert.NotNil(t, result)
}

func TestEnableOrDisableBNBBurnForSubAccountSpotAndMargin(t *testing.T) {
	t.Parallel()
	_, err := b.EnableOrDisableBNBBurnForSubAccountSpotAndMargin(context.Background(), "", true)
	require.ErrorIs(t, err, errSubAccountIDMissing)

	sharedtestvalues.SkipTestIfCredentialsUnset(t, b, canManipulateRealOrders)
	result, err := b.EnableOrDisableBNBBurnForSubAccountSpotAndMargin(context.Background(), "1", true)
	require.NoError(t, err)
	assert.NotNil(t, result)
}

func TestLinkAccountInformation(t *testing.T) {
	t.Parallel()
	sharedtestvalues.SkipTestIfCredentialsUnset(t, b)
	result, err := b.LinkAccountInformation(context.Background())
	require.NoError(t, err)
	assert.NotNil(t, result)
}

func TestChangeSubAccountUSDTMarginedFuturesCommissionAdjustment(t *testing.T) {
	t.Parallel()
	_, err := b.ChangeSubAccountUSDTMarginedFuturesCommissionAdjustment(context.Background(), "", spotTradablePair.String(), 1, 10)
	require.ErrorIs(t, err, errSubAccountIDMissing)
	_, err = b.ChangeSubAccountUSDTMarginedFuturesCommissionAdjustment(context.Background(), "234", "", 1, 10)
	require.ErrorIs(t, err, currency.ErrSymbolStringEmpty)
	_, err = b.ChangeSubAccountUSDTMarginedFuturesCommissionAdjustment(context.Background(), "234", spotTradablePair.String(), 0, 10)
	require.ErrorIs(t, err, order.ErrAmountBelowMin)
	_, err = b.ChangeSubAccountUSDTMarginedFuturesCommissionAdjustment(context.Background(), "234", spotTradablePair.String(), 1, 0)
	require.ErrorIs(t, err, order.ErrAmountBelowMin)

	sharedtestvalues.SkipTestIfCredentialsUnset(t, b, canManipulateRealOrders)
	result, err := b.ChangeSubAccountUSDTMarginedFuturesCommissionAdjustment(context.Background(), "234", spotTradablePair.String(), 1, 10)
	require.NoError(t, err)
	assert.NotNil(t, result)
}

func TestGetSubAccountUSDMarginedFuturesCommissionAdjustment(t *testing.T) {
	t.Parallel()
	_, err := b.GetSubAccountUSDMarginedFuturesCommissionAdjustment(context.Background(), "", usdtmTradablePair.String())
	require.ErrorIs(t, err, errSubAccountIDMissing)

	sharedtestvalues.SkipTestIfCredentialsUnset(t, b)
	result, err := b.GetSubAccountUSDMarginedFuturesCommissionAdjustment(context.Background(), "123", usdtmTradablePair.String())
	require.NoError(t, err)
	assert.NotNil(t, result)
}

func TestChangeSubAccountCoinMarginedFuturesCommissionAdjustment(t *testing.T) {
	t.Parallel()
	_, err := b.ChangeSubAccountCoinMarginedFuturesCommissionAdjustment(context.Background(), "", coinmTradablePair.String(), 1., 2.)
	require.ErrorIs(t, err, errSubAccountIDMissing)
	_, err = b.ChangeSubAccountCoinMarginedFuturesCommissionAdjustment(context.Background(), "231", "", 1., 2.)
	require.ErrorIs(t, err, currency.ErrSymbolStringEmpty)
	_, err = b.ChangeSubAccountCoinMarginedFuturesCommissionAdjustment(context.Background(), "231", coinmTradablePair.String(), 0, 2.)
	require.ErrorIs(t, err, order.ErrAmountBelowMin)
	_, err = b.ChangeSubAccountCoinMarginedFuturesCommissionAdjustment(context.Background(), "231", coinmTradablePair.String(), 1., 0)
	require.ErrorIs(t, err, order.ErrAmountBelowMin)

	sharedtestvalues.SkipTestIfCredentialsUnset(t, b, canManipulateRealOrders)
	result, err := b.ChangeSubAccountCoinMarginedFuturesCommissionAdjustment(context.Background(), "231", coinmTradablePair.String(), 1., 2.)
	require.NoError(t, err)
	assert.NotNil(t, result)
}

func TestGetSubAccountCoinMarginedFuturesCommissionAdjustment(t *testing.T) {
	t.Parallel()
	_, err := b.GetSubAccountCoinMarginedFuturesCommissionAdjustment(context.Background(), "", coinmTradablePair.String())
	require.ErrorIs(t, err, errSubAccountIDMissing)

	sharedtestvalues.SkipTestIfCredentialsUnset(t, b)
	result, err := b.GetSubAccountCoinMarginedFuturesCommissionAdjustment(context.Background(), "123", coinmTradablePair.String())
	require.NoError(t, err)
	assert.NotNil(t, result)
}

func TestGetBrokerCommissionRebateRecentRecord(t *testing.T) {
	t.Parallel()
	sharedtestvalues.SkipTestIfCredentialsUnset(t, b)
	result, err := b.GetSpotBrokerCommissionRebateRecentRecord(context.Background(), "1234", time.Time{}, time.Time{}, 0, 10)
	require.NoError(t, err)
	assert.NotNil(t, result)
}
func TestGetFuturesBrokerCommissionRebateRecentRecord(t *testing.T) {
	t.Parallel()
	sharedtestvalues.SkipTestIfCredentialsUnset(t, b)
	result, err := b.GetFuturesBrokerCommissionRebateRecentRecord(context.Background(), false, false, time.Time{}, time.Time{}, 0, 10)
	require.NoError(t, err)
	assert.NotNil(t, result)
}

// ---------- Binance Link endpoints ----------------------------------

func TestGetInfoAboutIfUserIsNew(t *testing.T) {
	t.Parallel()
	_, err := b.GetSpotInfoAboutIfUserIsNew(context.Background(), "")
	require.ErrorIs(t, err, errCodeRequired)

	sharedtestvalues.SkipTestIfCredentialsUnset(t, b)
	result, err := b.GetSpotInfoAboutIfUserIsNew(context.Background(), "1234")
	require.NoError(t, err)
	assert.NotNil(t, result)
}

func TestCustomizeIDForClient(t *testing.T) {
	t.Parallel()
	_, err := b.CustomizeSpotPartnerClientID(context.Background(), "", "someone@thrasher.io")
	require.ErrorIs(t, err, order.ErrOrderIDNotSet)
	_, err = b.CustomizeSpotPartnerClientID(context.Background(), "1233", "")
	require.ErrorIs(t, err, errValidEmailRequired)

	sharedtestvalues.SkipTestIfCredentialsUnset(t, b, canManipulateRealOrders)
	result, err := b.CustomizeSpotPartnerClientID(context.Background(), "1233", "someone@thrasher.io")
	require.NoError(t, err)
	assert.NotNil(t, result)
}

func TestGetClientEmailCustomizedID(t *testing.T) {
	t.Parallel()
	sharedtestvalues.SkipTestIfCredentialsUnset(t, b)
	result, err := b.GetSpotClientEmailCustomizedID(context.Background(), "", "")
	require.NoError(t, err)
	assert.NotNil(t, result)
}

func TestGetFuturesClientEmailCustomizedID(t *testing.T) {
	t.Parallel()
	sharedtestvalues.SkipTestIfCredentialsUnset(t, b)
	result, err := b.GetFuturesClientEmailCustomizedID(context.Background(), "", "")
	require.NoError(t, err)
	assert.NotNil(t, result)
}

func TestCustomizeOwnClientID(t *testing.T) {
	t.Parallel()
	_, err := b.CustomizeSpotOwnClientID(context.Background(), "", "ABCDEFG")
	require.ErrorIs(t, err, order.ErrOrderIDNotSet)
	_, err = b.CustomizeSpotOwnClientID(context.Background(), "the-unique-id", "")
	require.ErrorIs(t, err, errCodeRequired)

	sharedtestvalues.SkipTestIfCredentialsUnset(t, b)
	result, err := b.CustomizeSpotOwnClientID(context.Background(), "the-unique-id", "ABCDEFG")
	require.NoError(t, err)
	assert.NotNil(t, result)
}

func TestCustomizeFuturesOwnClientID(t *testing.T) {
	t.Parallel()
	_, err := b.CustomizeFuturesOwnClientID(context.Background(), "", "ABCDEFG")
	require.ErrorIs(t, err, order.ErrOrderIDNotSet)
	_, err = b.CustomizeFuturesOwnClientID(context.Background(), "the-unique-id", "")
	require.ErrorIs(t, err, errCodeRequired)

	sharedtestvalues.SkipTestIfCredentialsUnset(t, b)
	result, err := b.CustomizeFuturesOwnClientID(context.Background(), "the-unique-id", "ABCDEFG")
	require.NoError(t, err)
	assert.NotNil(t, result)
}

func TestGetUsersCustomizedID(t *testing.T) {
	t.Parallel()
	_, err := b.GetSpotUsersCustomizedID(context.Background(), "")
	require.ErrorIs(t, err, errCodeRequired)

	sharedtestvalues.SkipTestIfCredentialsUnset(t, b)
	result, err := b.GetSpotUsersCustomizedID(context.Background(), "1234ABCD")
	require.NoError(t, err)
	assert.NotNil(t, result)
}

func TestGetFuturesUsersCustomizedID(t *testing.T) {
	t.Parallel()
	_, err := b.GetFuturesUsersCustomizedID(context.Background(), "")
	require.ErrorIs(t, err, order.ErrOrderIDNotSet)

	sharedtestvalues.SkipTestIfCredentialsUnset(t, b)
	result, err := b.GetFuturesUsersCustomizedID(context.Background(), "1234ABCD")
	require.NoError(t, err)
	assert.NotNil(t, result)
}

func TestGetOthersRebateRecentRecord(t *testing.T) {
	t.Parallel()
	_, err := b.GetSpotOthersRebateRecentRecord(context.Background(), "", time.Time{}, time.Time{}, 10)
	require.ErrorIs(t, err, order.ErrOrderIDNotSet)

	sharedtestvalues.SkipTestIfCredentialsUnset(t, b)
	result, err := b.GetSpotOthersRebateRecentRecord(context.Background(), "123123", time.Now().Add(-time.Hour*24), time.Now(), 10)
	require.NoError(t, err)
	assert.NotNil(t, result)
}

func TestGetOwnRebateRecentRecords(t *testing.T) {
	t.Parallel()
	sharedtestvalues.SkipTestIfCredentialsUnset(t, b)
	result, err := b.GetSpotOwnRebateRecentRecords(context.Background(), time.Time{}, time.Time{}, 10)
	require.NoError(t, err)
	assert.NotNil(t, result)
}

func TestGetFuturesClientIfNewUser(t *testing.T) {
	t.Parallel()
	_, err := b.GetFuturesClientIfNewUser(context.Background(), "", 1)
	require.ErrorIs(t, err, order.ErrOrderIDNotSet)

	sharedtestvalues.SkipTestIfCredentialsUnset(t, b)
	result, err := b.GetFuturesClientIfNewUser(context.Background(), "1234", 1)
	require.NoError(t, err)
	assert.NotNil(t, result)
}

func TestCustomizeFuturesPartnerClientID(t *testing.T) {
	t.Parallel()
	_, err := b.CustomizeFuturesPartnerClientID(context.Background(), "", "someone@thrasher.io")
	require.ErrorIs(t, err, order.ErrOrderIDNotSet)
	_, err = b.CustomizeFuturesPartnerClientID(context.Background(), "1233", "")
	require.ErrorIs(t, err, errValidEmailRequired)

	sharedtestvalues.SkipTestIfCredentialsUnset(t, b, canManipulateRealOrders)
	result, err := b.CustomizeFuturesPartnerClientID(context.Background(), "1233", "someone@thrasher.io")
	require.NoError(t, err)
	assert.NotNil(t, result)
}

func TestGetFuturesUserIncomeHistory(t *testing.T) {
	t.Parallel()
	sharedtestvalues.SkipTestIfCredentialsUnset(t, b)
	result, err := b.GetFuturesUserIncomeHistory(context.Background(), "BTCUSDT", "COMMISSION", time.Time{}, time.Time{}, 10)
	require.NoError(t, err)
	assert.NotNil(t, result)
}

func TestGetFuturesReferredTradersNumber(t *testing.T) {
	t.Parallel()
	sharedtestvalues.SkipTestIfCredentialsUnset(t, b)
	result, err := b.GetFuturesReferredTradersNumber(context.Background(), true, time.Time{}, time.Time{}, 10)
	require.NoError(t, err)
	assert.NotNil(t, result)
}

func TestGetFuturesRebateDataOverview(t *testing.T) {
	t.Parallel()
	sharedtestvalues.SkipTestIfCredentialsUnset(t, b)
	result, err := b.GetFuturesRebateDataOverview(context.Background(), true)
	require.NoError(t, err)
	assert.NotNil(t, result)
}

func TestGetUserTradeVolume(t *testing.T) {
	t.Parallel()
	sharedtestvalues.SkipTestIfCredentialsUnset(t, b)
	result, err := b.GetUserTradeVolume(context.Background(), true, time.Time{}, time.Time{}, 10)
	require.NoError(t, err)
	assert.NotNil(t, result)
}

func TestGetRebateVolume(t *testing.T) {
	t.Parallel()
	sharedtestvalues.SkipTestIfCredentialsUnset(t, b)
	result, err := b.GetRebateVolume(context.Background(), false, time.Time{}, time.Time{}, 100)
	require.NoError(t, err)
	assert.NotNil(t, result)
}

func TestGetTraderDetail(t *testing.T) {
	t.Parallel()
	sharedtestvalues.SkipTestIfCredentialsUnset(t, b)
	result, err := b.GetTraderDetail(context.Background(), "sde001", true, time.Now().Add(-time.Hour*48), time.Now(), 10)
	require.NoError(t, err)
	assert.NotNil(t, result)
}

func TestGetFuturesClientifNewUser(t *testing.T) {
	t.Parallel()
	_, err := b.GetFuturesClientifNewUser(context.Background(), "", false)
	require.ErrorIs(t, err, order.ErrOrderIDNotSet)

	sharedtestvalues.SkipTestIfCredentialsUnset(t, b)
	result, err := b.GetFuturesClientifNewUser(context.Background(), "123123", false)
	require.NoError(t, err)
	assert.NotNil(t, result)
}

func TestCustomizeIDForClientToReferredUser(t *testing.T) {
	t.Parallel()
	_, err := b.CustomizeIDForClientToReferredUser(context.Background(), "", "1234")
	require.ErrorIs(t, err, order.ErrOrderIDNotSet)
	_, err = b.CustomizeIDForClientToReferredUser(context.Background(), "1234", "")
	require.ErrorIs(t, err, order.ErrOrderIDNotSet)

	sharedtestvalues.SkipTestIfCredentialsUnset(t, b, canManipulateRealOrders)
	result, err := b.CustomizeIDForClientToReferredUser(context.Background(), "", "")
	require.NoError(t, err)
	assert.NotNil(t, result)
}

func TestGetUsersCustomizeIDs(t *testing.T) {
	t.Parallel()
	_, err := b.GetUsersCustomizeIDs(context.Background(), "")
	require.ErrorIs(t, err, order.ErrOrderIDNotSet)

	sharedtestvalues.SkipTestIfCredentialsUnset(t, b)
	result, err := b.GetUsersCustomizeIDs(context.Background(), "1234")
	require.NoError(t, err)
	assert.NotNil(t, result)
}

func TestGetUserStatus(t *testing.T) {
	t.Parallel()
	sharedtestvalues.SkipTestIfCredentialsUnset(t, b)
	result, err := b.GetFastAPIUserStatus(context.Background())
	require.NoError(t, err)
	assert.NotNil(t, result)
}

func TestCreateAPIKey(t *testing.T) {
	t.Parallel()
	_, err := b.CreateAPIKey(context.Background(), "", "12312", "1", "", "", true, true, false, true)
	require.ErrorIs(t, err, errAPIKeyNameRequired)
	_, err = b.CreateAPIKey(context.Background(), "12345", "", "1", "", "", true, true, false, true)
	require.ErrorIs(t, err, errEmptySubAccountAPIKey)

	sharedtestvalues.SkipTestIfCredentialsUnset(t, b)
	result, err := b.CreateAPIKey(context.Background(), "", "", "1", "", "", true, true, false, true)
	require.NoError(t, err)
	assert.NotNil(t, result)
}

func TestOrderTypeFromString(t *testing.T) {
	t.Parallel()
	var orderTypeFromStringMap = map[string]struct {
		OrderType order.Type
		Error     error
	}{
		"STOP_MARKET":          {order.StopMarket, nil},
		"TAKE_PROFIT":          {order.TakeProfit, nil},
		"TAKE_PROFIT_MARKET":   {order.TakeProfitMarket, nil},
		"TRAILING_STOP_MARKET": {order.TrailingStop, nil},
		"STOP_LOSS_LIMIT":      {order.StopLimit, nil},
		"TAKE_PROFIT_LIMIT":    {order.TakeProfitLimit, nil},
		"LIMIT_MAKER":          {order.LimitMaker, nil},
		"LIMIT":                {order.Limit, nil},
		"MARKET":               {order.Market, nil},
		"STOP":                 {order.Stop, nil},
		"OCO":                  {order.OCO, nil},
		"OTO":                  {order.OTO, nil},
		"STOP_LOSS":            {order.Stop, nil},
		"abcd":                 {order.UnknownType, order.ErrUnsupportedOrderType},
	}
	for k, v := range orderTypeFromStringMap {
		result, err := StringToOrderType(k)
		require.ErrorIs(t, err, v.Error)
		assert.Equal(t, result, v.OrderType)
	}
}

func TestOrderTypeString(t *testing.T) {
	t.Parallel()
	var orderTypeStringToTypeMap = map[order.Type]struct {
		String string
		Error  error
	}{
		order.Limit:            {"LIMIT", nil},
		order.StopMarket:       {"STOP_MARKET", nil},
		order.TakeProfit:       {"TAKE_PROFIT", nil},
		order.TakeProfitMarket: {"TAKE_PROFIT_MARKET", nil},
		order.TrailingStop:     {"TRAILING_STOP_MARKET", nil},
		order.StopLimit:        {"STOP_LOSS_LIMIT", nil},
		order.TakeProfitLimit:  {"TAKE_PROFIT_LIMIT", nil},
		order.LimitMaker:       {"LIMIT_MAKER", nil},
		order.Market:           {"MARKET", nil},
		order.OCO:              {"OCO", nil},
		order.OTO:              {"OTO", nil},
		order.Stop:             {"STOP_LOSS", nil},
		order.IOS:              {"", order.ErrUnsupportedOrderType},
	}
	for k, v := range orderTypeStringToTypeMap {
		result, err := OrderTypeString(k)
		require.ErrorIs(t, err, v.Error)
		assert.Equal(t, result, v.String)
	}
}

func TestTimeInForceString(t *testing.T) {
	t.Parallel()
	var timeInForceStringMap = map[struct {
		TIF   order.TimeInForce
		OType order.Type
	}]string{
		{order.FillOrKill, 0}:               "FOK",
		{order.ImmediateOrCancel, 0}:        "IOC",
		{order.GoodTillCancel, 0}:           "GTC",
		{order.GoodTillDay, 0}:              "GTD",
		{order.GoodTillCrossing, 0}:         "GTX",
		{order.UnsetTIF, order.Limit}:       "GTC",
		{order.UnsetTIF, order.Market}:      "IOC",
		{order.UnsetTIF, order.UnknownType}: "",
	}
	for k, v := range timeInForceStringMap {
		result := timeInForceString(k.TIF, k.OType)
		assert.Equal(t, v, result)
	}
}<|MERGE_RESOLUTION|>--- conflicted
+++ resolved
@@ -19,6 +19,7 @@
 	"github.com/thrasher-corp/gocryptotrader/core"
 	"github.com/thrasher-corp/gocryptotrader/currency"
 	"github.com/thrasher-corp/gocryptotrader/encoding/json"
+	"github.com/thrasher-corp/gocryptotrader/exchange/websocket"
 	exchange "github.com/thrasher-corp/gocryptotrader/exchanges"
 	"github.com/thrasher-corp/gocryptotrader/exchanges/asset"
 	"github.com/thrasher-corp/gocryptotrader/exchanges/collateral"
@@ -28,7 +29,6 @@
 	"github.com/thrasher-corp/gocryptotrader/exchanges/margin"
 	"github.com/thrasher-corp/gocryptotrader/exchanges/order"
 	"github.com/thrasher-corp/gocryptotrader/exchanges/sharedtestvalues"
-	"github.com/thrasher-corp/gocryptotrader/exchanges/stream"
 	"github.com/thrasher-corp/gocryptotrader/exchanges/subscription"
 	testexch "github.com/thrasher-corp/gocryptotrader/internal/testing/exchange"
 	testsubs "github.com/thrasher-corp/gocryptotrader/internal/testing/subscriptions"
@@ -1269,27 +1269,10 @@
 	require.ErrorIs(t, err, errInvalidNewOrderResponseType)
 
 	sharedtestvalues.SkipTestIfCredentialsUnset(t, b, canManipulateRealOrders)
-<<<<<<< HEAD
 	result, err := b.FuturesNewOrder(context.Background(), &FuturesNewOrderRequest{Symbol: currency.NewPairWithDelimiter("BTCUSD", "PERP", "_"), Side: "BUY",
 		OrderType: order.Limit.String(), TimeInForce: order.GoodTillCancel.String(), Quantity: 1, Price: 1})
 	require.NoError(t, err)
 	assert.NotNil(t, result)
-=======
-	_, err := b.FuturesNewOrder(
-		context.Background(),
-		&FuturesNewOrderRequest{
-			Symbol:      currency.NewPairWithDelimiter("BTCUSD", "PERP", "_"),
-			Side:        "BUY",
-			OrderType:   "LIMIT",
-			TimeInForce: order.GoodTillCancel.String(),
-			Quantity:    1,
-			Price:       1,
-		},
-	)
-	if err != nil {
-		t.Error(err)
-	}
->>>>>>> 7a52b706
 }
 
 func TestFuturesBatchOrder(t *testing.T) {
@@ -1862,21 +1845,10 @@
 	assert.NotNil(t, result)
 }
 
-<<<<<<< HEAD
 func TestGetDepositAddressListWithNetwork(t *testing.T) {
 	t.Parallel()
 	_, err := b.GetDepositAddressListWithNetwork(context.Background(), currency.EMPTYCODE, "")
 	require.ErrorIs(t, err, currency.ErrCurrencyCodeEmpty)
-=======
-	req := &NewOrderRequest{
-		Symbol:      currency.NewPair(currency.LTC, currency.BTC),
-		Side:        order.Buy.String(),
-		TradeType:   BinanceRequestParamsOrderLimit,
-		Price:       0.0025,
-		Quantity:    100000,
-		TimeInForce: order.GoodTillCancel.String(),
-	}
->>>>>>> 7a52b706
 
 	sharedtestvalues.SkipTestIfCredentialsUnset(t, b)
 	result, err := b.GetDepositAddressListWithNetwork(context.Background(), currency.BTC, "")
@@ -3320,7 +3292,7 @@
 	}
 	b := testexch.MockWsInstance[Binance](t, mockws.CurryWsMockUpgrader(t, mock)) //nolint:govet // Intentional shadow to avoid future copy/paste mistakes
 	err := b.Subscribe(channels)
-	require.ErrorIs(t, err, stream.ErrSubscriptionFailure, "Subscribe should error ErrSubscriptionFailure")
+	require.ErrorIs(t, err, websocket.ErrSubscriptionFailure, "Subscribe should error ErrSubscriptionFailure")
 	require.ErrorIs(t, err, common.ErrUnknownError, "Subscribe should error errUnknownError")
 	assert.ErrorContains(t, err, "carrots", "Subscribe should error containing the carrots")
 }
