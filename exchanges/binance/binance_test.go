package binance

import (
	"bytes"
	"context"
	"errors"
	"fmt"
	"log"
	"os"
	"reflect"
	"testing"
	"time"

	gws "github.com/gorilla/websocket"
	"github.com/stretchr/testify/assert"
	"github.com/stretchr/testify/require"
	"github.com/thrasher-corp/gocryptotrader/common"
	"github.com/thrasher-corp/gocryptotrader/common/key"
	"github.com/thrasher-corp/gocryptotrader/core"
	"github.com/thrasher-corp/gocryptotrader/currency"
	"github.com/thrasher-corp/gocryptotrader/encoding/json"
	"github.com/thrasher-corp/gocryptotrader/exchange/websocket"
	exchange "github.com/thrasher-corp/gocryptotrader/exchanges"
	"github.com/thrasher-corp/gocryptotrader/exchanges/asset"
	"github.com/thrasher-corp/gocryptotrader/exchanges/collateral"
	"github.com/thrasher-corp/gocryptotrader/exchanges/fundingrate"
	"github.com/thrasher-corp/gocryptotrader/exchanges/futures"
	"github.com/thrasher-corp/gocryptotrader/exchanges/kline"
	"github.com/thrasher-corp/gocryptotrader/exchanges/margin"
	"github.com/thrasher-corp/gocryptotrader/exchanges/order"
	"github.com/thrasher-corp/gocryptotrader/exchanges/sharedtestvalues"
	"github.com/thrasher-corp/gocryptotrader/exchanges/subscription"
	testexch "github.com/thrasher-corp/gocryptotrader/internal/testing/exchange"
	testsubs "github.com/thrasher-corp/gocryptotrader/internal/testing/subscriptions"
	mockws "github.com/thrasher-corp/gocryptotrader/internal/testing/websocket"
	"github.com/thrasher-corp/gocryptotrader/portfolio/withdraw"
)

// Please supply your own keys here for due diligence testing
const (
	apiKey                  = ""
	apiSecret               = ""
	canManipulateRealOrders = false
	useTestNet              = false

	apiStreamingIsNotConnected = "API streaming is not connected"
)

var (
	b = &Binance{}

	// enabled and active tradable pairs used to test endpoints.
	spotTradablePair, usdtmTradablePair, coinmTradablePair, optionsTradablePair currency.Pair

	assetToTradablePairMap map[asset.Item]currency.Pair
)

func setFeeBuilder() *exchange.FeeBuilder {
	return &exchange.FeeBuilder{
		Amount:        1,
		FeeType:       exchange.CryptocurrencyTradeFee,
		Pair:          currency.NewPair(currency.BTC, currency.LTC),
		PurchasePrice: 1,
	}
}

// getTime returns a static time for mocking endpoints, if mock is not enabled
// this will default to time now with a window size of 30 days.
// Mock details are unix seconds; start = 1577836800 and end = 1580515200
func getTime() (start, end time.Time) {
	if mockTests {
		return time.Unix(1577836800, 0), time.Unix(1580515200, 0)
	}
	tn := time.Now()
	offset := time.Hour * 24 * 6
	return tn.Add(-offset), tn
}

func TestUServerTime(t *testing.T) {
	t.Parallel()
	result, err := b.UServerTime(t.Context())
	require.NoError(t, err)
	assert.NotNil(t, result)
}

func TestWrapperGetServerTime(t *testing.T) {
	t.Parallel()
	_, err := b.GetServerTime(t.Context(), asset.Empty)
<<<<<<< HEAD
	require.ErrorIs(t, err, asset.ErrNotSupported)

	assetTypes := b.GetAssetTypes(true)
	for a := range assetTypes {
		st, err := b.GetServerTime(t.Context(), assetTypes[a])
		require.NoError(t, err)
		require.NotEmpty(t, st)
=======
	if !errors.Is(err, asset.ErrNotSupported) {
		t.Fatalf("received: '%v' but expected: '%v'", err, asset.ErrNotSupported)
	}

	st, err := b.GetServerTime(t.Context(), asset.Spot)
	require.NoError(t, err)

	if st.IsZero() {
		t.Fatal("expected a time")
	}

	st, err = b.GetServerTime(t.Context(), asset.USDTMarginedFutures)
	require.NoError(t, err)

	if st.IsZero() {
		t.Fatal("expected a time")
	}

	st, err = b.GetServerTime(t.Context(), asset.CoinMarginedFutures)
	require.NoError(t, err)

	if st.IsZero() {
		t.Fatal("expected a time")
>>>>>>> 11468ab1
	}
}

func TestUpdateTicker(t *testing.T) {
	t.Parallel()
	for assetType, pair := range assetToTradablePairMap {
		r, err := b.UpdateTicker(t.Context(), pair, assetType)
		assert.NoErrorf(t, err, "expected nil, got %v for asset type: %s pair: %v", err, assetType, pair)
		assert.NotNilf(t, r, "unexpected value nil for asset type: %s pair: %v", assetType, pair)
	}
}

func TestUpdateTickers(t *testing.T) {
	t.Parallel()
	enabledAssets := b.GetAssetTypes(true)
	for _, assetType := range enabledAssets {
		err := b.UpdateTickers(t.Context(), assetType)
		assert.NoError(t, err)
	}
}

func TestUpdateOrderbook(t *testing.T) {
	t.Parallel()
	assetPairMapTempo := map[asset.Item]currency.Pair{}
	if mockTests {
		cp, err := currency.NewPairFromString("BTCUSDT")
		require.NoError(t, err)
		assetPairMapTempo[asset.Spot], assetPairMapTempo[asset.Margin], assetPairMapTempo[asset.USDTMarginedFutures] = cp, cp, cp
		cp, err = currency.NewPairFromString("BTCUSD_PERP")
		require.NoError(t, err)
		assetPairMapTempo[asset.CoinMarginedFutures] = cp
		cp, err = currency.NewPairFromString("ETH-240927-3800-P")
		require.NoError(t, err)
		assetPairMapTempo[asset.Options] = cp
	} else {
		assetPairMapTempo = assetToTradablePairMap
	}
	for assetType, tp := range assetPairMapTempo {
		result, err := b.UpdateOrderbook(t.Context(), tp, assetType)
		assert.NoError(t, err)
		assert.NotNil(t, result)
	}
}

// USDT Margined Futures

func TestUExchangeInfo(t *testing.T) {
	t.Parallel()
	result, err := b.UExchangeInfo(t.Context())
	require.NoError(t, err)
	assert.NotNil(t, result)
}

func TestUFuturesOrderbook(t *testing.T) {
	t.Parallel()
	_, err := b.UFuturesOrderbook(t.Context(), "", 1000)
	require.ErrorIs(t, err, currency.ErrSymbolStringEmpty)

	result, err := b.UFuturesOrderbook(t.Context(), "BTCUSDT", 1000)
	assert.NoError(t, err)
	assert.NotNil(t, result)
}

func TestURecentTrades(t *testing.T) {
	t.Parallel()
	_, err := b.URecentTrades(t.Context(), "", "", 1000)
	require.ErrorIs(t, err, currency.ErrSymbolStringEmpty)

	result, err := b.URecentTrades(t.Context(), "BTCUSDT", "", 1000)
	require.NoError(t, err)
	assert.NotNil(t, result)
}

func TestUCompressedTrades(t *testing.T) {
	t.Parallel()
	_, err := b.UCompressedTrades(t.Context(), "", "", 5, time.Time{}, time.Time{})
	require.ErrorIs(t, err, currency.ErrSymbolStringEmpty)

	result, err := b.UCompressedTrades(t.Context(), "LTCUSDT", "", 5, time.Time{}, time.Time{})
	assert.NoError(t, err)
	assert.NotNil(t, result)

	start, end := time.UnixMilli(1744462163396), time.UnixMilli(1744552163396)
	if !mockTests {
		start, end = time.Now().Add(-time.Hour*25), time.Now()
	}
	result, err = b.UCompressedTrades(t.Context(), "LTCUSDT", "", 0, start, end)
	require.NoError(t, err)
	assert.NotNil(t, result)
}

func TestUKlineData(t *testing.T) {
	t.Parallel()
	_, err := b.UKlineData(t.Context(), "", "1d", 5, time.Time{}, time.Time{})
	require.ErrorIs(t, err, currency.ErrSymbolStringEmpty)

	_, err = b.UKlineData(t.Context(), usdtmTradablePair.String(), "", 5, time.Time{}, time.Time{})
	require.ErrorIs(t, err, kline.ErrUnsupportedInterval)

	result, err := b.UKlineData(t.Context(), usdtmTradablePair.String(), "1d", 5, time.Time{}, time.Time{})
	assert.NoError(t, err)
	assert.NotNil(t, result)
	start, end := getTime()
	result, err = b.UKlineData(t.Context(), usdtmTradablePair.String(), "5m", 0, start, end)
	require.NoError(t, err)
	assert.NotNil(t, result)
}

func TestGetUFuturesContinuousKlineData(t *testing.T) {
	t.Parallel()
	_, err := b.GetUFuturesContinuousKlineData(t.Context(), currency.EMPTYPAIR, "CURRENT_QUARTER", "1d", time.Time{}, time.Time{}, 10)
	require.ErrorIs(t, err, currency.ErrCurrencyPairEmpty)

	_, err = b.GetUFuturesContinuousKlineData(t.Context(), usdtmTradablePair, "", "1d", time.Time{}, time.Time{}, 10)
	require.ErrorIs(t, err, errContractTypeIsRequired)

	_, err = b.GetUFuturesContinuousKlineData(t.Context(), usdtmTradablePair, "CURRENT_QUARTER", "", time.Time{}, time.Time{}, 10)
	require.ErrorIs(t, err, kline.ErrUnsupportedInterval)

	result, err := b.GetUFuturesContinuousKlineData(t.Context(), usdtmTradablePair, "CURRENT_QUARTER", "1d", time.Time{}, time.Time{}, 10)
	require.NoError(t, err)
	assert.NotNil(t, result)
}

func TestGetIndexOrCandlesticPriceKlineData(t *testing.T) {
	t.Parallel()
	_, err := b.GetIndexOrCandlesticPriceKlineData(t.Context(), currency.EMPTYPAIR, "1d", time.Time{}, time.Now(), 0)
	require.ErrorIs(t, err, currency.ErrCurrencyPairEmpty)

	_, err = b.GetIndexOrCandlesticPriceKlineData(t.Context(), usdtmTradablePair, "", time.Time{}, time.Now(), 0)
	require.ErrorIs(t, err, kline.ErrUnsupportedInterval)

	result, err := b.GetIndexOrCandlesticPriceKlineData(t.Context(), currency.NewPair(currency.BTC, currency.USDT), "1d", time.Time{}, time.Now(), 0)
	require.NoError(t, err)
	assert.NotNil(t, result)
}

func TestGetMarkPriceKlineCandlesticks(t *testing.T) {
	t.Parallel()
	_, err := b.GetMarkPriceKlineCandlesticks(t.Context(), "", "1d", time.Time{}, time.Time{}, 10)
	require.ErrorIs(t, err, currency.ErrSymbolStringEmpty)
	_, err = b.GetMarkPriceKlineCandlesticks(t.Context(), "BTCUSDT", "", time.Time{}, time.Time{}, 10)
	require.ErrorIs(t, err, kline.ErrUnsupportedInterval)

	result, err := b.GetMarkPriceKlineCandlesticks(t.Context(), "BTCUSDT", "1d", time.Time{}, time.Time{}, 10)
	require.NoError(t, err)
	assert.NotNil(t, result)
}

func TestGetPremiumIndexKlineCandlesticks(t *testing.T) {
	t.Parallel()
	_, err := b.GetPremiumIndexKlineCandlesticks(t.Context(), "", "1d", time.Time{}, time.Time{}, 10)
	require.ErrorIs(t, err, currency.ErrSymbolStringEmpty)

	_, err = b.GetPremiumIndexKlineCandlesticks(t.Context(), "BTCUSDT", "", time.Time{}, time.Time{}, 10)
	require.ErrorIs(t, err, kline.ErrUnsupportedInterval)

	result, err := b.GetPremiumIndexKlineCandlesticks(t.Context(), "BTCUSDT", "1d", time.Time{}, time.Time{}, 10)
	require.NoError(t, err)
	assert.NotNil(t, result)
}

func TestUGetMarkPrice(t *testing.T) {
	t.Parallel()
	result, err := b.UGetMarkPrice(t.Context(), usdtmTradablePair.String())
	assert.NoError(t, err)
	assert.NotNil(t, result)

	result, err = b.UGetMarkPrice(t.Context(), "")
	require.NoError(t, err)
	assert.NotNil(t, result)
}

func TestUGetFundingHistory(t *testing.T) {
	t.Parallel()
	result, err := b.UGetFundingHistory(t.Context(), usdtmTradablePair.String(), 1000, time.Time{}, time.Time{})
	assert.NoError(t, err)
	assert.NotNil(t, result)

	start, end := getTime()
	result, err = b.UGetFundingHistory(t.Context(), usdtmTradablePair.String(), 1000, start, end)
	require.NoError(t, err)
	assert.NotNil(t, result)
}

func TestU24HTickerPriceChangeStats(t *testing.T) {
	t.Parallel()
	result, err := b.U24HTickerPriceChangeStats(t.Context(), currency.NewPair(currency.BTC, currency.USDT))
	require.NoError(t, err)
	assert.NotNil(t, result)

	result, err = b.U24HTickerPriceChangeStats(t.Context(), currency.EMPTYPAIR)
	require.NoError(t, err)
	assert.NotNil(t, result)
}

func TestUSymbolPriceTicker(t *testing.T) {
	t.Parallel()
	result, err := b.USymbolPriceTickerV1(t.Context(), currency.NewPair(currency.BTC, currency.USDT))
	assert.NoError(t, err)
	assert.NotNil(t, result)

	result, err = b.USymbolPriceTickerV1(t.Context(), currency.EMPTYPAIR)
	assert.NoError(t, err)
	assert.NotNil(t, result)
}

func TestUSymbolPriceTickerV2(t *testing.T) {
	t.Parallel()
	result, err := b.USymbolPriceTickerV2(t.Context(), currency.NewPair(currency.BTC, currency.USDT))
	assert.NoError(t, err)
	assert.NotNil(t, result)
	result, err = b.USymbolPriceTickerV2(t.Context(), currency.EMPTYPAIR)
	require.NoError(t, err)
	assert.NotNil(t, result)
}

func TestUSymbolOrderbookTicker(t *testing.T) {
	t.Parallel()
	result, err := b.USymbolOrderbookTicker(t.Context(), currency.NewPair(currency.BTC, currency.USDT))
	assert.NoError(t, err)
	assert.NotNil(t, result)
	result, err = b.USymbolOrderbookTicker(t.Context(), currency.EMPTYPAIR)
	require.NoError(t, err)
	assert.NotNil(t, result)
}

func TestUOpenInterest(t *testing.T) {
	t.Parallel()
	_, err := b.UOpenInterest(t.Context(), "")
	require.ErrorIs(t, err, currency.ErrSymbolStringEmpty)

	result, err := b.UOpenInterest(t.Context(), usdtmTradablePair.String())
	require.NoError(t, err)
	assert.NotNil(t, result)
}

func TestGetQuarterlyContractSettlementPrice(t *testing.T) {
	t.Parallel()
	_, err := b.GetQuarterlyContractSettlementPrice(t.Context(), currency.EMPTYPAIR)
	require.ErrorIs(t, err, currency.ErrCurrencyPairEmpty)

	result, err := b.GetQuarterlyContractSettlementPrice(t.Context(), currency.NewPair(currency.BTC, currency.USDT))
	assert.NoError(t, err)
	assert.NotNil(t, result)
}

func TestUOpenInterestStats(t *testing.T) {
	t.Parallel()
	_, err := b.UOpenInterestStats(t.Context(), "", "5m", 1, time.Time{}, time.Time{})
	require.ErrorIs(t, err, currency.ErrSymbolStringEmpty)

	_, err = b.UOpenInterestStats(t.Context(), usdtmTradablePair.String(), "", 1, time.Time{}, time.Time{})
	require.ErrorIs(t, err, errInvalidPeriodOrInterval)

	result, err := b.UOpenInterestStats(t.Context(), usdtmTradablePair.String(), "5m", 1, time.Time{}, time.Time{})
	assert.NoError(t, err)
	assert.NotNil(t, result)
	start, end := getTime()
	result, err = b.UOpenInterestStats(t.Context(), usdtmTradablePair.String(), "1d", 10, start, end)
	require.NoError(t, err)
	assert.NotNil(t, result)
}

func TestUTopAcccountsLongShortRatio(t *testing.T) {
	t.Parallel()
	_, err := b.UTopAcccountsLongShortRatio(t.Context(), "", "5m", 2, time.Time{}, time.Time{})
	require.ErrorIs(t, err, currency.ErrSymbolStringEmpty)

	_, err = b.UTopAcccountsLongShortRatio(t.Context(), "BTCUSDT", "", 2, time.Time{}, time.Time{})
	require.ErrorIs(t, err, errInvalidPeriodOrInterval)

	result, err := b.UTopAcccountsLongShortRatio(t.Context(), "BTCUSDT", "5m", 2, time.Time{}, time.Time{})
	assert.NoError(t, err)
	assert.NotNil(t, result)
	start, end := getTime()

	result, err = b.UTopAcccountsLongShortRatio(t.Context(), "BTCUSDT", "5m", 2, start, end)
	require.NoError(t, err)
	assert.NotNil(t, result)
}

func TestUTopPostionsLongShortRatio(t *testing.T) {
	t.Parallel()
	_, err := b.UTopPostionsLongShortRatio(t.Context(), "", "5m", 3, time.Time{}, time.Time{})
	require.ErrorIs(t, err, currency.ErrSymbolStringEmpty)

	_, err = b.UTopPostionsLongShortRatio(t.Context(), "BTCUSDT", "", 3, time.Time{}, time.Time{})
	require.ErrorIs(t, err, errInvalidPeriodOrInterval)

	result, err := b.UTopPostionsLongShortRatio(t.Context(), "BTCUSDT", "5m", 3, time.Time{}, time.Time{})
	assert.NoError(t, err)
	assert.NotNil(t, result)

	start, end := getTime()
	result, err = b.UTopPostionsLongShortRatio(t.Context(), "BTCUSDT", "1d", 0, start, end)
	require.NoError(t, err)
	assert.NotNil(t, result)
}

func TestUGlobalLongShortRatio(t *testing.T) {
	t.Parallel()
	_, err := b.UGlobalLongShortRatio(t.Context(), "", "5m", 3, time.Time{}, time.Time{})
	require.ErrorIs(t, err, currency.ErrSymbolStringEmpty)

	_, err = b.UGlobalLongShortRatio(t.Context(), "BTCUSDT", "", 3, time.Time{}, time.Time{})
	require.ErrorIs(t, err, errInvalidPeriodOrInterval)

	result, err := b.UGlobalLongShortRatio(t.Context(), "BTCUSDT", "5m", 3, time.Time{}, time.Time{})
	assert.NoError(t, err)
	assert.NotNil(t, result)

	start, end := getTime()
	result, err = b.UGlobalLongShortRatio(t.Context(), "BTCUSDT", "4h", 0, start, end)
	require.NoError(t, err)
	assert.NotNil(t, result)
}

func TestUTakerBuySellVol(t *testing.T) {
	t.Parallel()
	start, end := getTime()
	_, err := b.UTakerBuySellVol(t.Context(), "", "", 10, start, end)
	require.ErrorIs(t, err, currency.ErrSymbolStringEmpty)

	_, err = b.UTakerBuySellVol(t.Context(), "BTCUSDT", "", 10, start, end)
	require.ErrorIs(t, err, errInvalidPeriodOrInterval)

	result, err := b.UTakerBuySellVol(t.Context(), "BTCUSDT", "5m", 10, start, end)
	require.NoError(t, err)
	assert.NotNil(t, result)
}

func TestGetBasis(t *testing.T) {
	t.Parallel()
	_, err := b.GetBasis(t.Context(), currency.EMPTYPAIR, "CURRENT_QUARTER", "15m", time.Time{}, time.Time{}, 20)
	require.ErrorIs(t, err, currency.ErrCurrencyPairEmpty)

	_, err = b.GetBasis(t.Context(), currency.NewPair(currency.BTC, currency.USDT), "", "15m", time.Time{}, time.Time{}, 20)
	require.ErrorIs(t, err, errContractTypeIsRequired)

	_, err = b.GetBasis(t.Context(), currency.NewPair(currency.BTC, currency.USDT), "CURRENT_QUARTER", "", time.Time{}, time.Time{}, 20)
	require.ErrorIs(t, err, errInvalidPeriodOrInterval)

	result, err := b.GetBasis(t.Context(), currency.NewPair(currency.BTC, currency.USDT), "CURRENT_QUARTER", "15m", time.Time{}, time.Time{}, 20)
	assert.NoError(t, err)
	assert.NotNil(t, result)
	result, err = b.GetBasis(t.Context(), currency.NewPair(currency.BTC, currency.USDT), "NEXT_QUARTER", "15m", time.Time{}, time.Time{}, 20)
	assert.NoError(t, err)
	assert.NotNil(t, result)
	result, err = b.GetBasis(t.Context(), currency.NewPair(currency.BTC, currency.USDT), "PERPETUAL", "15m", time.Time{}, time.Time{}, 20)
	require.NoError(t, err)
	assert.NotNil(t, result)
}

func TestGetHistoricalBLVTNAVCandlesticks(t *testing.T) {
	t.Parallel()
	_, err := b.GetHistoricalBLVTNAVCandlesticks(t.Context(), "", "15m", time.Time{}, time.Time{}, 100)
	require.ErrorIs(t, err, currency.ErrSymbolStringEmpty)

	_, err = b.GetHistoricalBLVTNAVCandlesticks(t.Context(), "BTCDOWN", "", time.Time{}, time.Time{}, 100)
	require.ErrorIs(t, err, kline.ErrUnsupportedInterval)

	result, err := b.GetHistoricalBLVTNAVCandlesticks(t.Context(), "BTCDOWN", "15m", time.Time{}, time.Time{}, 100)
	require.NoError(t, err)
	assert.NotNil(t, result)
}

func TestUCompositeIndexInfo(t *testing.T) {
	t.Parallel()
	result, err := b.UCompositeIndexInfo(t.Context(), usdtmTradablePair)
	assert.NoError(t, err)
	assert.NotNil(t, result)

	result, err = b.UCompositeIndexInfo(t.Context(), currency.EMPTYPAIR)
	require.NoError(t, err)
	assert.NotNil(t, result)
}

func TestGetMultiAssetModeAssetIndex(t *testing.T) {
	t.Parallel()
	result, err := b.GetMultiAssetModeAssetIndex(t.Context(), "")
	assert.NoError(t, err)
	assert.NotNil(t, result)
	result, err = b.GetMultiAssetModeAssetIndex(t.Context(), "BTCUSD")
	require.NoError(t, err)
	assert.NotNil(t, result)
}

func TestGetIndexPriceConstituents(t *testing.T) {
	t.Parallel()
	_, err := b.GetIndexPriceConstituents(t.Context(), "")
	require.ErrorIs(t, err, currency.ErrSymbolStringEmpty)

	result, err := b.GetIndexPriceConstituents(t.Context(), "BTCUSD")
	require.NoError(t, err)
	assert.NotNil(t, result)
}

func TestUFuturesNewOrder(t *testing.T) {
	t.Parallel()
	_, err := b.UFuturesNewOrder(t.Context(), &UFuturesNewOrderRequest{})
	require.ErrorIs(t, err, common.ErrEmptyParams)

	arg := &UFuturesNewOrderRequest{
		ReduceOnly:   true,
		PositionSide: "position-side",
	}
	_, err = b.UFuturesNewOrder(t.Context(), arg)
	require.ErrorIs(t, err, errInvalidPositionSide)

	arg.PositionSide = "LONG"
	arg.WorkingType = "abc"
	_, err = b.UFuturesNewOrder(t.Context(), arg)
	require.ErrorIs(t, err, errInvalidWorkingType)

	arg.WorkingType = "MARK_PRICE"
	arg.NewOrderRespType = "abc"
	_, err = b.UFuturesNewOrder(t.Context(), arg)
	require.ErrorIs(t, err, errInvalidNewOrderResponseType)

	sharedtestvalues.SkipTestIfCredentialsUnset(t, b, canManipulateRealOrders)
	result, err := b.UFuturesNewOrder(t.Context(),
		&UFuturesNewOrderRequest{
			Symbol:      currency.NewBTCUSDT(),
			Side:        "BUY",
			OrderType:   order.Limit.String(),
			TimeInForce: "GTC",
			Quantity:    1,
			Price:       1,
		},
	)
	require.NoError(t, err)
	assert.NotNil(t, result)
}

func TestUModifyOrder(t *testing.T) {
	t.Parallel()
	_, err := b.UModifyOrder(t.Context(), &USDTOrderUpdateParams{})
	require.ErrorIs(t, err, common.ErrEmptyParams)

	arg := &USDTOrderUpdateParams{PriceMatch: "1234"}
	_, err = b.UModifyOrder(t.Context(), arg)
	require.ErrorIs(t, err, order.ErrOrderIDNotSet)

	arg.OrderID = 1234
	_, err = b.UModifyOrder(t.Context(), arg)
	require.ErrorIs(t, err, currency.ErrSymbolStringEmpty)

	arg.Symbol = currency.NewPair(currency.BTC, currency.USD)
	_, err = b.UModifyOrder(t.Context(), arg)
	require.ErrorIs(t, err, order.ErrSideIsInvalid)

	arg.Side = order.Sell.String()
	_, err = b.UModifyOrder(t.Context(), arg)
	require.ErrorIs(t, err, order.ErrAmountBelowMin)

	arg.Amount = 1
	_, err = b.UModifyOrder(t.Context(), arg)
	require.ErrorIs(t, err, order.ErrPriceBelowMin)

	sharedtestvalues.SkipTestIfCredentialsUnset(t, b, canManipulateRealOrders)
	result, err := b.UModifyOrder(t.Context(), &USDTOrderUpdateParams{
		OrderID:           1,
		OrigClientOrderID: "",
		Side:              order.Sell.String(),
		PriceMatch:        "TAKE_PROFIT",
		Symbol:            currency.NewPair(currency.BTC, currency.USD),
		Amount:            0.0000001,
		Price:             123455554,
	})
	assert.NoError(t, err)
	assert.NotNil(t, result)
}

func TestUPlaceBatchOrders(t *testing.T) {
	t.Parallel()
	_, err := b.UPlaceBatchOrders(t.Context(), []PlaceBatchOrderData{})
	require.ErrorIs(t, err, common.ErrEmptyParams)

	arg := PlaceBatchOrderData{
		TimeInForce:  "GTC",
		PositionSide: "abc",
	}
	_, err = b.UPlaceBatchOrders(t.Context(), []PlaceBatchOrderData{arg})
	require.ErrorIs(t, err, errInvalidPositionSide)

	arg.PositionSide = "SHORT"
	arg.WorkingType = "abc"
	_, err = b.UPlaceBatchOrders(t.Context(), []PlaceBatchOrderData{arg})
	require.ErrorIs(t, err, errInvalidWorkingType)

	arg.WorkingType = "CONTRACT_TYPE"
	arg.NewOrderRespType = "abc"
	_, err = b.UPlaceBatchOrders(t.Context(), []PlaceBatchOrderData{arg})
	require.ErrorIs(t, err, errInvalidNewOrderResponseType)

	sharedtestvalues.SkipTestIfCredentialsUnset(t, b, canManipulateRealOrders)
	tempData := PlaceBatchOrderData{
		Symbol:      currency.Pair{Base: currency.BTC, Quote: currency.USDT},
		Side:        "BUY",
		OrderType:   order.Limit.String(),
		Quantity:    4,
		Price:       1,
		TimeInForce: "GTC",
	}
	result, err := b.UPlaceBatchOrders(t.Context(), []PlaceBatchOrderData{tempData})
	assert.NoError(t, err)
	assert.NotNil(t, result)
}

func TestModifyMultipleOrders(t *testing.T) {
	t.Parallel()
	_, err := b.UModifyMultipleOrders(t.Context(), []USDTOrderUpdateParams{})
	require.ErrorIs(t, err, common.ErrEmptyParams)

	arg := USDTOrderUpdateParams{}
	_, err = b.UModifyMultipleOrders(t.Context(), []USDTOrderUpdateParams{arg})
	require.ErrorIs(t, err, order.ErrOrderIDNotSet)

	arg.OrderID = 1
	_, err = b.UModifyMultipleOrders(t.Context(), []USDTOrderUpdateParams{arg})
	require.ErrorIs(t, err, currency.ErrSymbolStringEmpty)

	arg.Symbol = spotTradablePair
	_, err = b.UModifyMultipleOrders(t.Context(), []USDTOrderUpdateParams{arg})
	require.ErrorIs(t, err, order.ErrSideIsInvalid)

	arg.Side = order.Sell.String()
	_, err = b.UModifyMultipleOrders(t.Context(), []USDTOrderUpdateParams{arg})
	require.ErrorIs(t, err, order.ErrAmountBelowMin)

	arg.Amount = 0.0001
	_, err = b.UModifyMultipleOrders(t.Context(), []USDTOrderUpdateParams{arg})
	require.ErrorIs(t, err, order.ErrPriceBelowMin)

	sharedtestvalues.SkipTestIfCredentialsUnset(t, b, canManipulateRealOrders)
	result, err := b.UModifyMultipleOrders(t.Context(), []USDTOrderUpdateParams{
		{
			OrderID:           1,
			OrigClientOrderID: "",
			Side:              order.Sell.String(),
			PriceMatch:        "TAKE_PROFIT",
			Symbol:            spotTradablePair,
			Amount:            0.0000001,
			Price:             123455554,
		},
		{
			OrderID:           1,
			OrigClientOrderID: "",
			Side:              "BUY",
			PriceMatch:        order.Limit.String(),
			Symbol:            spotTradablePair,
			Amount:            0.0000001,
			Price:             123455554,
		},
	})
	require.NoError(t, err)
	assert.NotNil(t, result)
}

func TestGetUSDTOrderModifyHistory(t *testing.T) {
	t.Parallel()
	_, err := b.GetUSDTOrderModifyHistory(t.Context(), currency.EMPTYPAIR, "", 1234, 10, time.Time{}, time.Time{})
	require.ErrorIs(t, err, currency.ErrSymbolStringEmpty)
	_, err = b.GetUSDTOrderModifyHistory(t.Context(), currency.NewPair(currency.BTC, currency.USDT), "", 0, 10, time.Time{}, time.Time{})
	require.ErrorIs(t, err, order.ErrOrderIDNotSet)

	sharedtestvalues.SkipTestIfCredentialsUnset(t, b)
	result, err := b.GetUSDTOrderModifyHistory(t.Context(), currency.NewPair(currency.BTC, currency.USDT), "", 1234, 10, time.Time{}, time.Time{})
	require.NoError(t, err)
	assert.NotNil(t, result)
}

func TestUGetOrderData(t *testing.T) {
	t.Parallel()
	_, err := b.UGetOrderData(t.Context(), "", "123", "")
	require.ErrorIs(t, err, currency.ErrSymbolStringEmpty)

	sharedtestvalues.SkipTestIfCredentialsUnset(t, b)
	result, err := b.UGetOrderData(t.Context(), "BTCUSDT", "123", "")
	require.NoError(t, err)
	assert.NotNil(t, result)
}

func TestUCancelOrder(t *testing.T) {
	t.Parallel()
	_, err := b.UCancelOrder(t.Context(), "", "123", "")
	require.ErrorIs(t, err, currency.ErrSymbolStringEmpty)

	sharedtestvalues.SkipTestIfCredentialsUnset(t, b, canManipulateRealOrders)
	result, err := b.UCancelOrder(t.Context(), "BTCUSDT", "123", "")
	require.NoError(t, err)
	assert.NotNil(t, result)
}

func TestUCancelAllOpenOrders(t *testing.T) {
	t.Parallel()
	_, err := b.UCancelAllOpenOrders(t.Context(), "")
	require.ErrorIs(t, err, currency.ErrSymbolStringEmpty)

	sharedtestvalues.SkipTestIfCredentialsUnset(t, b, canManipulateRealOrders)
	result, err := b.UCancelAllOpenOrders(t.Context(), "BTCUSDT")
	require.NoError(t, err)
	assert.NotNil(t, result)
}

func TestUCancelBatchOrders(t *testing.T) {
	t.Parallel()
	_, err := b.UCancelBatchOrders(t.Context(), "", []string{"123"}, []string{})
	require.ErrorIs(t, err, currency.ErrSymbolStringEmpty)

	sharedtestvalues.SkipTestIfCredentialsUnset(t, b, canManipulateRealOrders)
	result, err := b.UCancelBatchOrders(t.Context(), "BTCUSDT", []string{"123"}, []string{})
	require.NoError(t, err)
	assert.NotNil(t, result)
}

func TestUAutoCancelAllOpenOrders(t *testing.T) {
	t.Parallel()
	_, err := b.UAutoCancelAllOpenOrders(t.Context(), "", 30)
	require.ErrorIs(t, err, currency.ErrSymbolStringEmpty)

	sharedtestvalues.SkipTestIfCredentialsUnset(t, b, canManipulateRealOrders)
	result, err := b.UAutoCancelAllOpenOrders(t.Context(), "BTCUSDT", 30)
	require.NoError(t, err)
	assert.NotNil(t, result)
}

func TestUFetchOpenOrder(t *testing.T) {
	t.Parallel()
	sharedtestvalues.SkipTestIfCredentialsUnset(t, b)
	result, err := b.UFetchOpenOrder(t.Context(), currency.NewPair(currency.BTC, currency.USDT), "123", "")
	require.NoError(t, err)
	assert.NotNil(t, result)
}

func TestUAllAccountOpenOrders(t *testing.T) {
	t.Parallel()
	sharedtestvalues.SkipTestIfCredentialsUnset(t, b)
	result, err := b.UAllAccountOpenOrders(t.Context(), currency.NewPair(currency.BTC, currency.USDT))
	require.NoError(t, err)
	assert.NotNil(t, result)
}

func TestUAllAccountOrders(t *testing.T) {
	t.Parallel()
	sharedtestvalues.SkipTestIfCredentialsUnset(t, b)
	result, err := b.UAllAccountOrders(t.Context(), "", 0, 0, time.Time{}, time.Time{})
	assert.NoError(t, err)
	assert.NotNil(t, result)

	result, err = b.UAllAccountOrders(t.Context(), "BTCUSDT", 0, 5, time.Now().Add(-time.Hour*4), time.Now())
	require.NoError(t, err)
	assert.NotNil(t, result)
}

func TestUAccountBalanceV2(t *testing.T) {
	t.Parallel()
	sharedtestvalues.SkipTestIfCredentialsUnset(t, b)
	result, err := b.UAccountBalanceV2(t.Context())
	require.NoError(t, err)
	assert.NotNil(t, result)
}

func TestUAccountInformationV2(t *testing.T) {
	t.Parallel()
	sharedtestvalues.SkipTestIfCredentialsUnset(t, b)
	result, err := b.UAccountInformationV2(t.Context())
	require.NoError(t, err)
	assert.NotNil(t, result)
}

func TestUChangeInitialLeverageRequest(t *testing.T) {
	t.Parallel()
	_, err := b.UChangeInitialLeverageRequest(t.Context(), "BTCUSDT", 0)
	require.ErrorIs(t, err, order.ErrSubmitLeverageNotSupported)

	sharedtestvalues.SkipTestIfCredentialsUnset(t, b, canManipulateRealOrders)
	result, err := b.UChangeInitialLeverageRequest(t.Context(), "BTCUSDT", 2)
	require.NoError(t, err)
	assert.NotNil(t, result)
}

func TestUChangeInitialMarginType(t *testing.T) {
	t.Parallel()
	err := b.UChangeInitialMarginType(t.Context(), currency.NewPair(currency.BTC, currency.USDT), "")
	require.ErrorIs(t, err, margin.ErrInvalidMarginType)

	sharedtestvalues.SkipTestIfCredentialsUnset(t, b, canManipulateRealOrders)
	err = b.UChangeInitialMarginType(t.Context(), currency.NewPair(currency.BTC, currency.USDT), "ISOLATED")
	assert.NoError(t, err)
}

func TestUModifyIsolatedPositionMarginReq(t *testing.T) {
	t.Parallel()
	_, err := b.UModifyIsolatedPositionMarginReq(t.Context(), "BTCUSDT", "LONG", "", 5)
	require.ErrorIs(t, err, errMarginChangeTypeInvalid)

	sharedtestvalues.SkipTestIfCredentialsUnset(t, b, canManipulateRealOrders)
	result, err := b.UModifyIsolatedPositionMarginReq(t.Context(), "BTCUSDT", "LONG", "add", 5)
	require.NoError(t, err)
	assert.NotNil(t, result)
}

func TestUPositionMarginChangeHistory(t *testing.T) {
	t.Parallel()
	_, err := b.UPositionMarginChangeHistory(t.Context(), "BTCUSDT", "", 5, time.Time{}, time.Time{})
	require.ErrorIs(t, err, errMarginChangeTypeInvalid)

	sharedtestvalues.SkipTestIfCredentialsUnset(t, b, canManipulateRealOrders)
	result, err := b.UPositionMarginChangeHistory(t.Context(), "BTCUSDT", "add", 5, time.Time{}, time.Time{})
	require.NoError(t, err)
	assert.NotNil(t, result)
}

func TestUPositionsInfoV2(t *testing.T) {
	t.Parallel()
	sharedtestvalues.SkipTestIfCredentialsUnset(t, b)
	result, err := b.UPositionsInfoV2(t.Context(), currency.NewPair(currency.BTC, currency.USDT))
	require.NoError(t, err)
	assert.NotNil(t, result)
}

func TestUGetCommissionRates(t *testing.T) {
	t.Parallel()
	_, err := b.UGetCommissionRates(t.Context(), "")
	require.ErrorIs(t, err, currency.ErrSymbolStringEmpty)

	sharedtestvalues.SkipTestIfCredentialsUnset(t, b)
	result, err := b.UGetCommissionRates(t.Context(), "BTCUSDT")
	require.NoError(t, err)
	assert.NotNil(t, result)
}

func TestGetUSDTUserRateLimits(t *testing.T) {
	t.Parallel()
	sharedtestvalues.SkipTestIfCredentialsUnset(t, b)
	result, err := b.GetUSDTUserRateLimits(t.Context())
	require.NoError(t, err)
	assert.NotNil(t, result)
}

func TestGetDownloadIDForFuturesTransactionHistory(t *testing.T) {
	t.Parallel()
	sharedtestvalues.SkipTestIfCredentialsUnset(t, b)
	result, err := b.GetDownloadIDForFuturesTransactionHistory(t.Context(), time.Now().Add(-time.Hour*24*6), time.Now())
	require.NoError(t, err)
	assert.NotNil(t, result)
}

func TestGetFuturesTransactionHistoryDownloadLinkByID(t *testing.T) {
	t.Parallel()
	sharedtestvalues.SkipTestIfCredentialsUnset(t, b)
	result, err := b.GetFuturesTransactionHistoryDownloadLinkByID(t.Context(), "download-id-here")
	require.NoError(t, err)
	assert.NotNil(t, result)
}

func TestGetFuturesOrderHistoryDownloadLinkByID(t *testing.T) {
	t.Parallel()
	_, err := b.GetFuturesOrderHistoryDownloadLinkByID(t.Context(), "")
	require.ErrorIs(t, err, errDownloadIDRequired)

	sharedtestvalues.SkipTestIfCredentialsUnset(t, b)
	result, err := b.GetFuturesOrderHistoryDownloadLinkByID(t.Context(), "download-id-here")
	require.NoError(t, err)
	assert.NotNil(t, result)
}

func TestFuturesTradeDownloadLinkByID(t *testing.T) {
	t.Parallel()
	_, err := b.FuturesTradeDownloadLinkByID(t.Context(), "")
	require.ErrorIs(t, err, errDownloadIDRequired)

	sharedtestvalues.SkipTestIfCredentialsUnset(t, b)
	result, err := b.FuturesTradeDownloadLinkByID(t.Context(), "download-id-here")
	require.NoError(t, err)
	assert.NotNil(t, result)
}

func TestUFuturesOrderHistoryDownloadID(t *testing.T) {
	t.Parallel()
	sharedtestvalues.SkipTestIfCredentialsUnset(t, b)
	result, err := b.UFuturesOrderHistoryDownloadID(t.Context(), time.Now().Add(-time.Hour*24*6), time.Now())
	require.NoError(t, err)
	assert.NotNil(t, result)
}

func TestFuturesTradeHistoryDownloadID(t *testing.T) {
	t.Parallel()
	sharedtestvalues.SkipTestIfCredentialsUnset(t, b)
	result, err := b.FuturesTradeHistoryDownloadID(t.Context(), time.Now().Add(-time.Hour*24*6), time.Now())
	require.NoError(t, err)
	assert.NotNil(t, result)
}

func TestUAccountTradesHistory(t *testing.T) {
	t.Parallel()
	_, err := b.UAccountTradesHistory(t.Context(), "", "", 5, time.Time{}, time.Time{})
	require.ErrorIs(t, err, currency.ErrSymbolStringEmpty)

	sharedtestvalues.SkipTestIfCredentialsUnset(t, b)
	result, err := b.UAccountTradesHistory(t.Context(), "BTCUSDT", "", 5, time.Time{}, time.Time{})
	require.NoError(t, err)
	assert.NotNil(t, result)
}

func TestUAccountIncomeHistory(t *testing.T) {
	t.Parallel()
	_, err := b.UAccountIncomeHistory(t.Context(), "", "something-else", 5, time.Now().Add(-time.Hour*48), time.Now())
	require.ErrorIs(t, err, errIncomeTypeRequired)

	sharedtestvalues.SkipTestIfCredentialsUnset(t, b)
	result, err := b.UAccountIncomeHistory(t.Context(), "BTCUSDT", "", 5, time.Now().Add(-time.Hour*48), time.Now())
	require.NoError(t, err)
	assert.NotNil(t, result)
}

func TestUGetNotionalAndLeverageBrackets(t *testing.T) {
	t.Parallel()
	sharedtestvalues.SkipTestIfCredentialsUnset(t, b)
	result, err := b.UGetNotionalAndLeverageBrackets(t.Context(), currency.NewPair(currency.BTC, currency.USDT))
	require.NoError(t, err)
	assert.NotNil(t, result)
}

func TestUPositionsADLEstimate(t *testing.T) {
	t.Parallel()
	sharedtestvalues.SkipTestIfCredentialsUnset(t, b)
	result, err := b.UPositionsADLEstimate(t.Context(), currency.NewPair(currency.BTC, currency.USDT))
	require.NoError(t, err)
	assert.NotNil(t, result)
}

func TestUAccountForcedOrders(t *testing.T) {
	t.Parallel()
	_, err := b.UAccountForcedOrders(t.Context(), currency.NewPair(currency.BTC, currency.USDT), "something-else", 5, time.Time{}, time.Time{})
	require.ErrorIs(t, err, errInvalidAutoCloseType)

	sharedtestvalues.SkipTestIfCredentialsUnset(t, b)
	result, err := b.UAccountForcedOrders(t.Context(), currency.NewPair(currency.BTC, currency.USDT), "ADL", 5, time.Time{}, time.Time{})
	require.NoError(t, err)
	assert.NotNil(t, result)
}

func TestUFuturesTradingWuantitativeRulesIndicators(t *testing.T) {
	t.Parallel()
	sharedtestvalues.SkipTestIfCredentialsUnset(t, b)
	result, err := b.UFuturesTradingWuantitativeRulesIndicators(t.Context(), currency.EMPTYPAIR)
	require.NoError(t, err)
	assert.NotNil(t, result)
}

func TestGetFuturesExchangeInfo(t *testing.T) {
	t.Parallel()
	result, err := b.FuturesExchangeInfo(t.Context())
	require.NoError(t, err)
	assert.NotNil(t, result)
}

func TestGetFuturesOrderbook(t *testing.T) {
	t.Parallel()
	result, err := b.GetFuturesOrderbook(t.Context(), currency.NewPairWithDelimiter("BTCUSD", "PERP", "_"), 1000)
	require.NoError(t, err)
	assert.NotNil(t, result)
}

func TestGetFuturesPublicTrades(t *testing.T) {
	t.Parallel()
	result, err := b.GetFuturesPublicTrades(t.Context(), currency.NewPairWithDelimiter("BTCUSD", "PERP", "_"), 5)
	require.NoError(t, err)
	assert.NotNil(t, result)
}

func TestGetPastPublicTrades(t *testing.T) {
	t.Parallel()
	result, err := b.GetPastPublicTrades(t.Context(), currency.NewPairWithDelimiter("BTCUSD", "PERP", "_"), 5, 0)
	require.NoError(t, err)
	assert.NotNil(t, result)
}

func TestGetAggregatedTradesList(t *testing.T) {
	t.Parallel()
	result, err := b.GetFuturesAggregatedTradesList(t.Context(), currency.NewPairWithDelimiter("BTCUSD", "PERP", "_"), 0, 5, time.Time{}, time.Time{})
	require.NoError(t, err)
	assert.NotNil(t, result)
}

func TestGetPerpsExchangeInfo(t *testing.T) {
	t.Parallel()
	result, err := b.GetPerpMarkets(t.Context())
	require.NoError(t, err)
	assert.NotNil(t, result)
}

func TestGetIndexAndMarkPrice(t *testing.T) {
	t.Parallel()
	result, err := b.GetIndexAndMarkPrice(t.Context(), "", "BTCUSD")
	require.NoError(t, err)
	assert.NotNil(t, result)
}

func TestGetFuturesKlineData(t *testing.T) {
	t.Parallel()
	_, err := b.GetFuturesKlineData(t.Context(), currency.NewPairWithDelimiter("BTCUSD", "PERP", "_"), "1Mo", 5, time.Time{}, time.Time{})
	require.ErrorIs(t, err, kline.ErrInvalidInterval)

	result, err := b.GetFuturesKlineData(t.Context(), currency.NewPairWithDelimiter("BTCUSD", "PERP", "_"), "1M", 5, time.Time{}, time.Time{})
	assert.NoError(t, err)
	assert.NotNil(t, result)

	start, end := getTime()
	result, err = b.GetFuturesKlineData(t.Context(), currency.NewPairWithDelimiter("LTCUSD", "PERP", "_"), "5m", 5, start, end)
	require.NoError(t, err)
	assert.NotNil(t, result)
}

func TestGetContinuousKlineData(t *testing.T) {
	t.Parallel()
	_, err := b.GetContinuousKlineData(t.Context(), "", "CURRENT_QUARTER", "1M", 5, time.Time{}, time.Time{})
	require.ErrorIs(t, err, currency.ErrSymbolStringEmpty)

	_, err = b.GetContinuousKlineData(t.Context(), "BTCUSD", "", "1M", 5, time.Time{}, time.Time{})
	require.ErrorIs(t, err, errContractTypeIsRequired)

	_, err = b.GetContinuousKlineData(t.Context(), "BTCUSD", "CURRENT_QUARTER", "", 5, time.Time{}, time.Time{})
	require.ErrorIs(t, err, kline.ErrInvalidInterval)

	result, err := b.GetContinuousKlineData(t.Context(), "BTCUSD", "CURRENT_QUARTER", "1M", 5, time.Time{}, time.Time{})
	assert.NoError(t, err)
	assert.NotNil(t, result)

	start, end := getTime()
	_, err = b.GetContinuousKlineData(t.Context(), "BTCUSD", "CURRENT_QUARTER", "1M", 5, start, end)
	assert.NoError(t, err)
}

func TestGetIndexPriceKlines(t *testing.T) {
	t.Parallel()
	_, err := b.GetIndexPriceKlines(t.Context(), "BTCUSD", "", 5, time.Time{}, time.Time{})
	require.ErrorIs(t, err, kline.ErrInvalidInterval)

	result, err := b.GetIndexPriceKlines(t.Context(), "BTCUSD", "1M", 5, time.Time{}, time.Time{})
	assert.NoError(t, err)
	assert.NotNil(t, result)

	start, end := getTime()
	_, err = b.GetIndexPriceKlines(t.Context(), "BTCUSD", "1M", 5, start, end)
	assert.NoError(t, err)
}

func TestGetFuturesSwapTickerChangeStats(t *testing.T) {
	t.Parallel()
	result, err := b.GetFuturesSwapTickerChangeStats(t.Context(), currency.NewPairWithDelimiter("BTCUSD", "PERP", "_"), "")
	assert.NoError(t, err)
	assert.NotNil(t, result)
	result, err = b.GetFuturesSwapTickerChangeStats(t.Context(), currency.NewPairWithDelimiter("BTCUSD", "PERP", "_"), "")
	assert.NoError(t, err)
	assert.NotNil(t, result)
	result, err = b.GetFuturesSwapTickerChangeStats(t.Context(), currency.EMPTYPAIR, "")
	require.NoError(t, err)
	assert.NotNil(t, result)
}

func TestFuturesGetFundingHistory(t *testing.T) {
	t.Parallel()
	sharedtestvalues.SkipTestIfCredentialsUnset(t, b)
	result, err := b.FuturesGetFundingHistory(t.Context(), currency.NewPairWithDelimiter("BTCUSD", "PERP", "_"), 5, time.Time{}, time.Time{})
	assert.NoError(t, err)
	assert.NotNil(t, result)

	start, end := getTime()
	result, err = b.FuturesGetFundingHistory(t.Context(), currency.NewPairWithDelimiter("BTCUSD", "PERP", "_"), 50, start, end)
	require.NoError(t, err)
	assert.NotNil(t, result)
}

func TestGetFuturesHistoricalTrades(t *testing.T) {
	t.Parallel()
	sharedtestvalues.SkipTestIfCredentialsUnset(t, b)
	result, err := b.GetFuturesHistoricalTrades(t.Context(), currency.NewPairWithDelimiter("BTCUSD", "PERP", "_"), "", 5)
	assert.NoError(t, err)
	assert.NotNil(t, result)

	result, err = b.GetFuturesHistoricalTrades(t.Context(), currency.NewPairWithDelimiter("BTCUSD", "PERP", "_"), "", 0)
	require.NoError(t, err)
	assert.NotNil(t, result)
}

func TestGetFuturesSymbolPriceTicker(t *testing.T) {
	t.Parallel()
	result, err := b.GetFuturesSymbolPriceTicker(t.Context(), currency.NewPairWithDelimiter("BTCUSD", "PERP", "_"), "")
	require.NoError(t, err)
	assert.NotNil(t, result)
}

func TestGetFuturesOrderbookTicker(t *testing.T) {
	t.Parallel()
	result, err := b.GetFuturesOrderbookTicker(t.Context(), currency.EMPTYPAIR, "")
	assert.NoError(t, err)
	assert.NotNil(t, result)

	result, err = b.GetFuturesOrderbookTicker(t.Context(), currency.NewPairWithDelimiter("BTCUSD", "PERP", "_"), "")
	require.NoError(t, err)
	assert.NotNil(t, result)
}

func TestGetCFuturesIndexPriceConstituents(t *testing.T) {
	t.Parallel()
	_, err := b.GetCFuturesIndexPriceConstituents(t.Context(), currency.EMPTYPAIR)
	require.ErrorIs(t, err, currency.ErrSymbolStringEmpty)

	result, err := b.GetCFuturesIndexPriceConstituents(t.Context(), currency.NewPair(currency.BTC, currency.USD))
	require.NoError(t, err)
	assert.NotNil(t, result)
}

func TestOpenInterest(t *testing.T) {
	t.Parallel()
	result, err := b.OpenInterest(t.Context(), currency.NewPairWithDelimiter("BTCUSD", "PERP", "_"))
	require.NoError(t, err)
	assert.NotNil(t, result)
}

func TestCFuturesQuarterlyContractSettlementPrice(t *testing.T) {
	t.Parallel()
	_, err := b.CFuturesQuarterlyContractSettlementPrice(t.Context(), currency.EMPTYPAIR)
	require.ErrorIs(t, err, currency.ErrCurrencyPairEmpty)

	result, err := b.CFuturesQuarterlyContractSettlementPrice(t.Context(), currency.NewPair(currency.BTC, currency.USD))
	require.NoError(t, err)
	assert.NotNil(t, result)
}

func TestGetOpenInterestStats(t *testing.T) {
	t.Parallel()
	_, err := b.GetOpenInterestStats(t.Context(), "BTCUSD", "QUARTER", "5m", 0, time.Time{}, time.Time{})
	require.ErrorIs(t, err, errContractTypeIsRequired)

	_, err = b.GetOpenInterestStats(t.Context(), "BTCUSD", "CURRENT_QUARTER", "5mo", 0, time.Time{}, time.Time{})
	require.ErrorIs(t, err, errInvalidPeriodOrInterval)

	result, err := b.GetOpenInterestStats(t.Context(), "BTCUSD", "CURRENT_QUARTER", "5m", 0, time.Time{}, time.Time{})
	assert.NoError(t, err)
	assert.NotNil(t, result)

	start, end := getTime()
	result, err = b.GetOpenInterestStats(t.Context(), "BTCUSD", "CURRENT_QUARTER", "5m", 0, start, end)
	require.NoError(t, err)
	assert.NotNil(t, result)
}

func TestGetTraderFuturesAccountRatio(t *testing.T) {
	t.Parallel()
	_, err := b.GetTraderFuturesAccountRatio(t.Context(), currency.EMPTYPAIR, "5m", 0, time.Time{}, time.Time{})
	require.ErrorIs(t, err, currency.ErrCurrencyPairEmpty)

	_, err = b.GetTraderFuturesAccountRatio(t.Context(), usdtmTradablePair, "", 0, time.Time{}, time.Time{})
	require.ErrorIs(t, err, errInvalidPeriodOrInterval)

	result, err := b.GetTraderFuturesAccountRatio(t.Context(), currency.NewPair(currency.BTC, currency.USD), "5m", 0, time.Time{}, time.Time{})
	assert.NoError(t, err)
	assert.NotNil(t, result)

	start, end := getTime()
	result, err = b.GetTraderFuturesAccountRatio(t.Context(), currency.NewPair(currency.BTC, currency.USD), "5m", 0, start, end)
	require.NoError(t, err)
	assert.NotNil(t, result)
}

func TestGetTraderFuturesPositionsRatio(t *testing.T) {
	t.Parallel()
	_, err := b.GetTraderFuturesPositionsRatio(t.Context(), currency.EMPTYPAIR, "5m", 0, time.Time{}, time.Time{})
	require.ErrorIs(t, err, currency.ErrCurrencyCodeEmpty)

	_, err = b.GetTraderFuturesPositionsRatio(t.Context(), currency.NewPair(currency.BTC, currency.USD), "5mo", 0, time.Time{}, time.Time{})
	require.ErrorIs(t, err, errInvalidPeriodOrInterval)

	result, err := b.GetTraderFuturesPositionsRatio(t.Context(), currency.NewPair(currency.BTC, currency.USD), "5m", 0, time.Time{}, time.Time{})
	assert.NoError(t, err)
	assert.NotNil(t, result)

	start, end := getTime()
	result, err = b.GetTraderFuturesPositionsRatio(t.Context(), currency.NewPair(currency.BTC, currency.USD), "5m", 0, start, end)
	require.NoError(t, err)
	assert.NotNil(t, result)
}

func TestGetMarketRatio(t *testing.T) {
	t.Parallel()
	_, err := b.GetMarketRatio(t.Context(), currency.EMPTYPAIR, "5m", 0, time.Time{}, time.Time{})
	require.ErrorIs(t, err, currency.ErrCurrencyPairEmpty)

	_, err = b.GetMarketRatio(t.Context(), currency.NewPair(currency.BTC, currency.USD), "5mo", 0, time.Time{}, time.Time{})
	require.ErrorIs(t, err, errInvalidPeriodOrInterval)

	result, err := b.GetMarketRatio(t.Context(), currency.NewPair(currency.BTC, currency.USD), "5m", 0, time.Time{}, time.Time{})
	require.NoError(t, err)
	assert.NotNil(t, result)

	start, end := getTime()
	result, err = b.GetMarketRatio(t.Context(), currency.NewPair(currency.BTC, currency.USD), "5m", 0, start, end)
	require.NoError(t, err)
	assert.NotNil(t, result)
}

func TestGetFuturesTakerVolume(t *testing.T) {
	t.Parallel()
	_, err := b.GetFuturesTakerVolume(t.Context(), currency.EMPTYPAIR, "ALL", "5m", 0, time.Time{}, time.Time{})
	require.ErrorIs(t, err, currency.ErrCurrencyPairEmpty)

	_, err = b.GetFuturesTakerVolume(t.Context(), currency.NewPair(currency.BTC, currency.USD), "abc", "5m", 0, time.Time{}, time.Time{})
	require.ErrorIs(t, err, errContractTypeIsRequired)

	_, err = b.GetFuturesTakerVolume(t.Context(), currency.NewPair(currency.BTC, currency.USD), "ALL", "5mo", 0, time.Time{}, time.Time{})
	require.ErrorIs(t, err, kline.ErrInvalidInterval)

	result, err := b.GetFuturesTakerVolume(t.Context(), currency.NewPair(currency.BTC, currency.USD), "ALL", "5m", 0, time.Time{}, time.Time{})
	assert.NoError(t, err)
	assert.NotNil(t, result)

	start, end := getTime()
	result, err = b.GetFuturesTakerVolume(t.Context(), currency.NewPair(currency.BTC, currency.USD), "ALL", "5m", 0, start, end)
	require.NoError(t, err)
	assert.NotNil(t, result)
}

func TestFuturesBasisData(t *testing.T) {
	t.Parallel()
	_, err := b.GetFuturesBasisData(t.Context(), currency.EMPTYPAIR, "CURRENT_QUARTER", "5m", 0, time.Time{}, time.Time{})
	require.ErrorIs(t, err, currency.ErrCurrencyPairEmpty)
	_, err = b.GetFuturesBasisData(t.Context(), currency.NewPair(currency.BTC, currency.USD), "QUARTER", "5m", 0, time.Time{}, time.Time{})
	require.ErrorIs(t, err, errContractTypeIsRequired)
	_, err = b.GetFuturesBasisData(t.Context(), currency.NewPair(currency.BTC, currency.USD), "CURRENT_QUARTER", "5mo", 0, time.Time{}, time.Time{})
	require.ErrorIs(t, err, errInvalidPeriodOrInterval)

	result, err := b.GetFuturesBasisData(t.Context(), currency.NewPair(currency.BTC, currency.USD), "CURRENT_QUARTER", "5m", 0, time.Time{}, time.Time{})
	assert.NoError(t, err)
	assert.NotNil(t, result)

	start := time.UnixMilli(1577836800000)
	end := time.UnixMilli(1580515200000)
	if !mockTests {
		start = time.Now().Add(-time.Second * 240)
		end = time.Now()
	}
	result, err = b.GetFuturesBasisData(t.Context(), currency.NewPair(currency.BTC, currency.USD), "CURRENT_QUARTER", "5m", 0, start, end)
	require.NoError(t, err)
	assert.NotNil(t, result)
}

func TestFuturesNewOrder(t *testing.T) {
	t.Parallel()
	arg := &FuturesNewOrderRequest{Symbol: usdtmTradablePair, Side: "BUY", OrderType: order.Limit.String(), PositionSide: "abcd", TimeInForce: order.GoodTillCancel.String(), Quantity: 1, Price: 1}
	_, err := b.FuturesNewOrder(t.Context(), arg)
	require.ErrorIs(t, err, errInvalidPositionSide)

	arg.PositionSide = ""
	arg.WorkingType = "abc"
	_, err = b.FuturesNewOrder(t.Context(), arg)
	require.ErrorIs(t, err, errInvalidWorkingType)

	arg.WorkingType = ""
	arg.NewOrderRespType = "abcd"
	_, err = b.FuturesNewOrder(t.Context(), arg)
	require.ErrorIs(t, err, errInvalidNewOrderResponseType)

	sharedtestvalues.SkipTestIfCredentialsUnset(t, b, canManipulateRealOrders)
	result, err := b.FuturesNewOrder(t.Context(), &FuturesNewOrderRequest{Symbol: currency.NewPairWithDelimiter("BTCUSD", "PERP", "_"), Side: "BUY", OrderType: order.Limit.String(), TimeInForce: order.GoodTillCancel.String(), Quantity: 1, Price: 1})
	require.NoError(t, err)
	assert.NotNil(t, result)
}

func TestFuturesBatchOrder(t *testing.T) {
	t.Parallel()
	_, err := b.FuturesBatchOrder(t.Context(), []PlaceBatchOrderData{})
	require.ErrorIs(t, err, common.ErrEmptyParams)

	arg := PlaceBatchOrderData{
		Symbol:       currency.Pair{Base: currency.BTC, Quote: currency.NewCode("USD_PERP")},
		Side:         "BUY",
		OrderType:    order.Limit.String(),
		Quantity:     1,
		Price:        1,
		TimeInForce:  "GTC",
		PositionSide: "abcd",
	}
	_, err = b.FuturesBatchOrder(t.Context(), []PlaceBatchOrderData{arg})
	require.ErrorIs(t, err, errInvalidPositionSide)

	arg.PositionSide = ""
	arg.WorkingType = "abcd"
	_, err = b.FuturesBatchOrder(t.Context(), []PlaceBatchOrderData{arg})
	require.ErrorIs(t, err, errInvalidWorkingType)

	arg.NewOrderRespType = "abcd"
	arg.WorkingType = ""
	_, err = b.FuturesBatchOrder(t.Context(), []PlaceBatchOrderData{arg})
	require.ErrorIs(t, err, errInvalidNewOrderResponseType)

	sharedtestvalues.SkipTestIfCredentialsUnset(t, b, canManipulateRealOrders)
	result, err := b.FuturesBatchOrder(t.Context(), []PlaceBatchOrderData{
		{
			Symbol:      currency.Pair{Base: currency.BTC, Quote: currency.NewCode("USD_PERP")},
			Side:        "BUY",
			OrderType:   order.Limit.String(),
			Quantity:    1,
			Price:       1,
			TimeInForce: "GTC",
		},
	})
	require.NoError(t, err)
	assert.NotNil(t, result)
}

func TestFuturesBatchCancelOrders(t *testing.T) {
	t.Parallel()
	sharedtestvalues.SkipTestIfCredentialsUnset(t, b, canManipulateRealOrders)
	result, err := b.FuturesBatchCancelOrders(t.Context(), currency.NewPairWithDelimiter("BTCUSD", "PERP", "_"), []string{"123"}, []string{})
	require.NoError(t, err)
	assert.NotNil(t, result)
}

func TestFuturesGetOrderData(t *testing.T) {
	t.Parallel()
	sharedtestvalues.SkipTestIfCredentialsUnset(t, b)
	result, err := b.FuturesGetOrderData(t.Context(), currency.NewPairWithDelimiter("BTCUSD", "PERP", "_"), "123", "")
	require.NoError(t, err)
	assert.NotNil(t, result)
}

func TestCancelAllOpenOrders(t *testing.T) {
	t.Parallel()
	sharedtestvalues.SkipTestIfCredentialsUnset(t, b, canManipulateRealOrders)
	result, err := b.FuturesCancelAllOpenOrders(t.Context(), currency.NewPairWithDelimiter("BTCUSD", "PERP", "_"))
	require.NoError(t, err)
	assert.NotNil(t, result)
}

func TestAutoCancelAllOpenOrders(t *testing.T) {
	t.Parallel()
	sharedtestvalues.SkipTestIfCredentialsUnset(t, b, canManipulateRealOrders)
	result, err := b.AutoCancelAllOpenOrders(t.Context(), currency.NewPairWithDelimiter("BTCUSD", "PERP", "_"), 30000)
	require.NoError(t, err)
	assert.NotNil(t, result)
}

func TestFuturesOpenOrderData(t *testing.T) {
	t.Parallel()
	sharedtestvalues.SkipTestIfCredentialsUnset(t, b)
	result, err := b.FuturesOpenOrderData(t.Context(), currency.NewPair(currency.BTC, currency.USD), "", "")
	require.NoError(t, err)
	assert.NotNil(t, result)
}

func TestGetFuturesAllOpenOrders(t *testing.T) {
	t.Parallel()
	sharedtestvalues.SkipTestIfCredentialsUnset(t, b)
	result, err := b.GetFuturesAllOpenOrders(t.Context(), currency.NewPairWithDelimiter("BTCUSD", "PERP", "_"), "")
	require.NoError(t, err)
	assert.NotNil(t, result)
}

func TestGetAllFuturesOrders(t *testing.T) {
	t.Parallel()
	sharedtestvalues.SkipTestIfCredentialsUnset(t, b)
	result, err := b.GetAllFuturesOrders(t.Context(), currency.NewPairWithDelimiter("BTCUSD", "PERP", "_"), currency.EMPTYPAIR, time.Time{}, time.Time{}, 0, 2)
	require.NoError(t, err)
	assert.NotNil(t, result)
}

func TestFuturesChangeMarginType(t *testing.T) {
	t.Parallel()
	_, err := b.FuturesChangeMarginType(t.Context(), currency.NewPairWithDelimiter("BTCUSD", "PERP", "_"), "abcd")
	require.ErrorIs(t, err, margin.ErrInvalidMarginType)

	sharedtestvalues.SkipTestIfCredentialsUnset(t, b, canManipulateRealOrders)
	result, err := b.FuturesChangeMarginType(t.Context(), currency.NewPairWithDelimiter("BTCUSD", "PERP", "_"), "ISOLATED")
	require.NoError(t, err)
	assert.NotNil(t, result)
}

func TestGetFuturesAccountBalance(t *testing.T) {
	t.Parallel()
	sharedtestvalues.SkipTestIfCredentialsUnset(t, b)
	result, err := b.GetFuturesAccountBalance(t.Context())
	require.NoError(t, err)
	assert.NotNil(t, result)
}

func TestGetFuturesAccountInfo(t *testing.T) {
	t.Parallel()
	sharedtestvalues.SkipTestIfCredentialsUnset(t, b)
	result, err := b.GetFuturesAccountInfo(t.Context())
	require.NoError(t, err)
	assert.NotNil(t, result)
}

func TestFuturesChangeInitialLeverage(t *testing.T) {
	t.Parallel()
	_, err := b.FuturesChangeInitialLeverage(t.Context(), currency.NewPairWithDelimiter("BTCUSD", "PERP", "_"), 129)
	require.ErrorIs(t, err, order.ErrSubmitLeverageNotSupported)

	sharedtestvalues.SkipTestIfCredentialsUnset(t, b, canManipulateRealOrders)
	result, err := b.FuturesChangeInitialLeverage(t.Context(), currency.NewPairWithDelimiter("BTCUSD", "PERP", "_"), 5)
	require.NoError(t, err)
	assert.NotNil(t, result)
}

func TestModifyIsolatedPositionMargin(t *testing.T) {
	t.Parallel()
	_, err := b.ModifyIsolatedPositionMargin(t.Context(), currency.NewPairWithDelimiter("BTCUSD", "PERP", "_"), "", "abcd", 0)
	require.ErrorIs(t, err, errMarginChangeTypeInvalid)

	_, err = b.ModifyIsolatedPositionMargin(t.Context(), currency.NewPairWithDelimiter("BTCUSD", "PERP", "_"), "abcd", "", 0)
	require.ErrorIs(t, err, errInvalidPositionSide)

	sharedtestvalues.SkipTestIfCredentialsUnset(t, b, canManipulateRealOrders)
	result, err := b.ModifyIsolatedPositionMargin(t.Context(), currency.NewPairWithDelimiter("BTCUSD", "PERP", "_"), "BOTH", "add", 5)
	require.NoError(t, err)
	assert.NotNil(t, result)
}

func TestFuturesMarginChangeHistory(t *testing.T) {
	t.Parallel()
	_, err := b.FuturesMarginChangeHistory(t.Context(), currency.NewPairWithDelimiter("BTCUSD", "PERP", "_"), "abc", time.Time{}, time.Time{}, 10)
	require.ErrorIs(t, err, errMarginChangeTypeInvalid)

	sharedtestvalues.SkipTestIfCredentialsUnset(t, b)
	result, err := b.FuturesMarginChangeHistory(t.Context(), currency.NewPairWithDelimiter("BTCUSD", "PERP", "_"), "add", time.Time{}, time.Time{}, 10)
	require.NoError(t, err)
	assert.NotNil(t, result)
}

func TestFuturesPositionsInfo(t *testing.T) {
	t.Parallel()
	sharedtestvalues.SkipTestIfCredentialsUnset(t, b)
	result, err := b.FuturesPositionsInfo(t.Context(), "BTCUSD", "")
	require.NoError(t, err)
	assert.NotNil(t, result)
}

func TestFuturesTradeHistory(t *testing.T) {
	t.Parallel()
	sharedtestvalues.SkipTestIfCredentialsUnset(t, b)
	result, err := b.FuturesTradeHistory(t.Context(), currency.NewPairWithDelimiter("BTCUSD", "PERP", "_"), "", time.Time{}, time.Time{}, 5, 0)
	require.NoError(t, err)
	assert.NotNil(t, result)
}

func TestFuturesIncomeHistory(t *testing.T) {
	t.Parallel()
	sharedtestvalues.SkipTestIfCredentialsUnset(t, b)
	result, err := b.FuturesIncomeHistory(t.Context(), currency.EMPTYPAIR, "TRANSFER", time.Time{}, time.Time{}, 5)
	require.NoError(t, err)
	assert.NotNil(t, result)
}

func TestFuturesForceOrders(t *testing.T) {
	t.Parallel()
	_, err := b.FuturesForceOrders(t.Context(), currency.EMPTYPAIR, "abcd", time.Time{}, time.Time{})
	require.ErrorIs(t, err, errInvalidAutoCloseType)

	sharedtestvalues.SkipTestIfCredentialsUnset(t, b)
	result, err := b.FuturesForceOrders(t.Context(), currency.EMPTYPAIR, "ADL", time.Time{}, time.Time{})
	require.NoError(t, err)
	assert.NotNil(t, result)
}

func TestUGetNotionalLeverage(t *testing.T) {
	t.Parallel()
	sharedtestvalues.SkipTestIfCredentialsUnset(t, b)
	result, err := b.FuturesNotionalBracket(t.Context(), "BTCUSD")
	assert.NoError(t, err)
	assert.NotNil(t, result)

	result, err = b.FuturesNotionalBracket(t.Context(), "")
	require.NoError(t, err)
	assert.NotNil(t, result)
}

func TestFuturesPositionsADLEstimate(t *testing.T) {
	t.Parallel()
	sharedtestvalues.SkipTestIfCredentialsUnset(t, b)
	result, err := b.FuturesPositionsADLEstimate(t.Context(), currency.EMPTYPAIR)
	require.NoError(t, err)
	assert.NotNil(t, result)
}

func TestGetMarkPriceKline(t *testing.T) {
	t.Parallel()
	_, err := b.GetMarkPriceKline(t.Context(), currency.NewPairWithDelimiter("BTCUSD", "PERP", "_"), "1Mo", 5, time.Time{}, time.Time{})
	require.ErrorIs(t, err, kline.ErrInvalidInterval)

	result, err := b.GetMarkPriceKline(t.Context(), currency.NewPairWithDelimiter("BTCUSD", "PERP", "_"), "1M", 5, time.Time{}, time.Time{})
	require.NoError(t, err)
	assert.NotNil(t, result)
}

func TestGetPremiumIndexKlineData(t *testing.T) {
	t.Parallel()
	result, err := b.GetPremiumIndexKlineData(t.Context(), currency.NewPairWithDelimiter("BTCUSD", "PERP", "_"), "1M", 5, time.Time{}, time.Time{})
	require.NoError(t, err)
	assert.NotNil(t, result)
}

func TestGetExchangeInfo(t *testing.T) {
	t.Parallel()
<<<<<<< HEAD
	result, err := b.GetExchangeInfo(t.Context())
	require.NoError(t, err)
	assert.NotNil(t, result)
	if !mockTests {
		assert.WithinRange(t, result.ServerTime.Time(), time.Now().Add(-24*time.Hour), time.Now().Add(24*time.Hour), "ServerTime should be within a day of now")
=======
	info, err := b.GetExchangeInfo(t.Context())
	require.NoError(t, err, "GetExchangeInfo must not error")
	if mockTests {
		exp := time.Date(2024, 5, 10, 6, 8, 1, int(707*time.Millisecond), time.UTC)
		assert.Truef(t, info.ServerTime.Time().Equal(exp), "expected %v received %v", exp.UTC(), info.ServerTime.Time().UTC())
	} else {
		assert.WithinRange(t, info.ServerTime.Time(), time.Now().Add(-24*time.Hour), time.Now().Add(24*time.Hour), "ServerTime should be within a day of now")
>>>>>>> 11468ab1
	}
}

func TestFetchTradablePairs(t *testing.T) {
	t.Parallel()
	_, err := b.FetchTradablePairs(t.Context(), asset.Empty)
	require.ErrorIs(t, err, asset.ErrNotSupported)

	assetTypes := b.GetAssetTypes(true)
	for a := range assetTypes {
		results, err := b.FetchTradablePairs(t.Context(), assetTypes[a])
		assert.NoError(t, err)
		assert.NotNil(t, results)
	}
}

func TestGetOrderBook(t *testing.T) {
	t.Parallel()
	result, err := b.GetOrderBook(t.Context(),
		OrderBookDataRequestParams{
			Symbol: currency.NewBTCUSDT(),
			Limit:  1000,
		})
	require.NoError(t, err)
	assert.NotNil(t, result)
}

func TestGetMostRecentTrades(t *testing.T) {
	t.Parallel()
	_, err := b.GetMostRecentTrades(t.Context(), &RecentTradeRequestParams{})
	require.ErrorIs(t, err, common.ErrEmptyParams)

	result, err := b.GetMostRecentTrades(t.Context(), &RecentTradeRequestParams{Symbol: currency.NewPair(currency.BTC, currency.USDT), Limit: 15})
	require.NoError(t, err)
	assert.NotNil(t, result)
}

func TestGetHistoricalTrades(t *testing.T) {
	t.Parallel()
	_, err := b.GetHistoricalTrades(t.Context(), "", 5, -1)
	require.ErrorIs(t, err, currency.ErrSymbolStringEmpty)

	result, err := b.GetHistoricalTrades(t.Context(), "BTCUSDT", 5, -1)
	assert.NoError(t, err)
	assert.NotNil(t, result)
}

func TestGetAggregatedTrades(t *testing.T) {
	t.Parallel()
	_, err := b.GetAggregatedTrades(t.Context(), &AggregatedTradeRequestParams{})
	require.ErrorIs(t, err, currency.ErrSymbolStringEmpty)

	result, err := b.GetAggregatedTrades(t.Context(), &AggregatedTradeRequestParams{Symbol: "BTCUSDT", Limit: 5})
	require.NoError(t, err)
	assert.NotNil(t, result)
}

func TestGetSpotKline(t *testing.T) {
	t.Parallel()
	start, end := getTime()
	result, err := b.GetSpotKline(t.Context(), &KlinesRequestParams{Symbol: currency.NewPair(currency.BTC, currency.USDT), Interval: kline.FiveMin.Short(), Limit: 24, StartTime: start, EndTime: end})
	require.NoError(t, err)
	assert.NotNil(t, result)
}

func TestGetUIKline(t *testing.T) {
	t.Parallel()
	start, end := getTime()
	result, err := b.GetUIKline(t.Context(), &KlinesRequestParams{Symbol: currency.NewPair(currency.BTC, currency.USDT), Interval: kline.FiveMin.Short(), Limit: 24, StartTime: start, EndTime: end})
	require.NoError(t, err)
	assert.NotNil(t, result)
}

func TestGetAveragePrice(t *testing.T) {
	t.Parallel()
	result, err := b.GetAveragePrice(t.Context(), currency.NewPair(currency.BTC, currency.USDT))
	require.NoError(t, err)
	assert.NotNil(t, result)
}

func TestGetPriceChangeStats(t *testing.T) {
	t.Parallel()
	result, err := b.GetPriceChangeStats(t.Context(), currency.NewPair(currency.BTC, currency.USDT), currency.Pairs{})
	require.NoError(t, err)
	assert.NotNil(t, result)
}

func TestGetTradingDayTicker(t *testing.T) {
	t.Parallel()
	_, err := b.GetTradingDayTicker(t.Context(), []currency.Pair{}, "", "")
	require.ErrorIs(t, err, currency.ErrCurrencyPairsEmpty)
	_, err = b.GetTradingDayTicker(t.Context(), []currency.Pair{currency.EMPTYPAIR}, "", "")
	require.ErrorIs(t, err, currency.ErrCurrencyPairEmpty)

	result, err := b.GetTradingDayTicker(t.Context(), []currency.Pair{spotTradablePair}, "", "")
	assert.NoError(t, err)
	assert.NotNil(t, result)
}

func TestGetLatestSpotPrice(t *testing.T) {
	t.Parallel()
	result, err := b.GetLatestSpotPrice(t.Context(), currency.NewPair(currency.BTC, currency.USDT), currency.Pairs{})
	require.NoError(t, err)
	assert.NotNil(t, result)
}

func TestGetBestPrice(t *testing.T) {
	t.Parallel()
	result, err := b.GetBestPrice(t.Context(), spotTradablePair, currency.Pairs{})
	require.NoError(t, err)
	assert.NotNil(t, result)
}

func TestGetTickerData(t *testing.T) {
	t.Parallel()
	_, err := b.GetTickerData(t.Context(), []currency.Pair{}, time.Minute*20, "FULL")
	require.ErrorIs(t, err, currency.ErrCurrencyPairsEmpty)

	result, err := b.GetTickerData(t.Context(), []currency.Pair{spotTradablePair}, time.Minute*20, "FULL")
	require.NoError(t, err)
	assert.NotNil(t, result)
}

func TestGetDepositAddressForCurrency(t *testing.T) {
	t.Parallel()
	_, err := b.GetDepositAddressForCurrency(t.Context(), currency.EMPTYCODE, "")
	require.ErrorIs(t, err, currency.ErrCurrencyCodeEmpty)

	sharedtestvalues.SkipTestIfCredentialsUnset(t, b)
	result, err := b.GetDepositAddressForCurrency(t.Context(), currency.BTC, "")
	require.NoError(t, err)
	assert.NotNil(t, result)
}

func TestGetAssetsThatCanBeConvertedIntoBNB(t *testing.T) {
	t.Parallel()
	sharedtestvalues.SkipTestIfCredentialsUnset(t, b)
	result, err := b.GetAssetsThatCanBeConvertedIntoBNB(t.Context(), "MINI")
	require.NoError(t, err)
	assert.NotNil(t, result)
}

func TestWithdrawCrypto(t *testing.T) {
	t.Parallel()
	_, err := b.WithdrawCrypto(t.Context(), currency.EMPTYCODE, "123435", "", "address-here", "", "", 100, false)
	require.ErrorIs(t, err, currency.ErrCurrencyCodeEmpty)
	_, err = b.WithdrawCrypto(t.Context(), currency.USDT, "", "", "", "", "", 100, false)
	require.ErrorIs(t, err, errAddressRequired)
	_, err = b.WithdrawCrypto(t.Context(), currency.USDT, "123435", "", "address-here", "123213", "", 0, false)
	require.ErrorIs(t, err, order.ErrAmountBelowMin)

	sharedtestvalues.SkipTestIfCredentialsUnset(t, b, canManipulateRealOrders)
	result, err := b.WithdrawCrypto(t.Context(), currency.USDT, "123435", "", "address", "", "", 100, false)
	require.NoError(t, err)
	assert.NotNil(t, result)
}

func TestDustTransfer(t *testing.T) {
	t.Parallel()
	_, err := b.DustTransfer(t.Context(), []string{}, "SPOT")
	require.ErrorIs(t, err, currency.ErrCurrencyCodeEmpty)

	sharedtestvalues.SkipTestIfCredentialsUnset(t, b, canManipulateRealOrders)
	result, err := b.DustTransfer(t.Context(), []string{"BTC", "USDT"}, "SPOT")
	require.NoError(t, err)
	assert.NotNil(t, result)
}

func TestGetAssetDevidendRecords(t *testing.T) {
	t.Parallel()
	_, err := b.GetAssetDevidendRecords(t.Context(), currency.EMPTYCODE, time.Now().Add(-time.Hour*48), time.Now(), 0)
	require.ErrorIs(t, err, currency.ErrCurrencyCodeEmpty)

	sharedtestvalues.SkipTestIfCredentialsUnset(t, b)
	result, err := b.GetAssetDevidendRecords(t.Context(), currency.BTC, time.Now().Add(-time.Hour*48), time.Now(), 0)
	require.NoError(t, err)
	assert.NotNil(t, result)
}

func TestGetAssetDetail(t *testing.T) {
	t.Parallel()
	sharedtestvalues.SkipTestIfCredentialsUnset(t, b)
	result, err := b.GetAssetDetail(t.Context())
	require.NoError(t, err)
	assert.NotNil(t, result)
}

func TestGetTradeFees(t *testing.T) {
	t.Parallel()
	sharedtestvalues.SkipTestIfCredentialsUnset(t, b)
	result, err := b.GetTradeFees(t.Context(), currency.Pair{Base: currency.BTC, Quote: currency.USDT})
	require.NoError(t, err)
	assert.NotNil(t, result)
}

func TestUserUniversalTransfer(t *testing.T) {
	t.Parallel()
	_, err := b.UserUniversalTransfer(t.Context(), 0, 123.234, currency.BTC, "", "")
	require.ErrorIs(t, err, errTransferTypeRequired)
	_, err = b.UserUniversalTransfer(t.Context(), ttMainUMFuture, 123.234, currency.EMPTYCODE, "", "")
	require.ErrorIs(t, err, currency.ErrCurrencyCodeEmpty)
	_, err = b.UserUniversalTransfer(t.Context(), ttMainUMFuture, 0, currency.BTC, "", "")
	require.ErrorIs(t, err, order.ErrAmountBelowMin)

	sharedtestvalues.SkipTestIfCredentialsUnset(t, b, canManipulateRealOrders)
	result, err := b.UserUniversalTransfer(t.Context(), ttMainUMFuture, 123.234, currency.BTC, "", "")
	require.NoError(t, err)
	assert.NotNil(t, result)
}

func TestGetUserUniversalTransferHistory(t *testing.T) {
	t.Parallel()
	_, err := b.GetUserUniversalTransferHistory(t.Context(), 0, time.Time{}, time.Time{}, 0, 0, "BTC", "USDT")
	require.ErrorIs(t, err, errTransferTypeRequired)
	_, err = b.GetUserUniversalTransferHistory(t.Context(), ttUMFutureMargin, time.Time{}, time.Time{}, 0, 0, "BTC", "USDT")
	require.ErrorIs(t, err, order.ErrAmountBelowMin)

	sharedtestvalues.SkipTestIfCredentialsUnset(t, b)
	result, err := b.GetUserUniversalTransferHistory(t.Context(), ttUMFutureMargin, time.Time{}, time.Time{}, 1, 1234, "BTC", "USDT")
	require.NoError(t, err)
	assert.NotNil(t, result)
}

func TestGetFundingAssets(t *testing.T) {
	t.Parallel()
	sharedtestvalues.SkipTestIfCredentialsUnset(t, b)
	result, err := b.GetFundingAssets(t.Context(), currency.BTC, true)
	require.NoError(t, err)
	assert.NotNil(t, result)
}

func TestGetUserAssets(t *testing.T) {
	t.Parallel()
	sharedtestvalues.SkipTestIfCredentialsUnset(t, b)
	result, err := b.GetUserAssets(t.Context(), currency.BTC, true)
	require.NoError(t, err)
	assert.NotNil(t, result)
}

func TestConvertBUSD(t *testing.T) {
	t.Parallel()
	_, err := b.ConvertBUSD(t.Context(), "", "MAIN", currency.ETH, currency.USD, 1234)
	require.ErrorIs(t, err, errTransactionIDRequired)
	_, err = b.ConvertBUSD(t.Context(), "12321412312", "MAIN", currency.EMPTYCODE, currency.USD, 1234)
	require.ErrorIs(t, err, currency.ErrCurrencyCodeEmpty)
	_, err = b.ConvertBUSD(t.Context(), "12321412312", "MAIN", currency.ETH, currency.USD, 0)
	require.ErrorIs(t, err, order.ErrAmountBelowMin)
	_, err = b.ConvertBUSD(t.Context(), "12321412312", "MAIN", currency.ETH, currency.EMPTYCODE, 1234)
	require.ErrorIs(t, err, currency.ErrCurrencyCodeEmpty)

	sharedtestvalues.SkipTestIfCredentialsUnset(t, b, canManipulateRealOrders)
	result, err := b.ConvertBUSD(t.Context(), "12321412312", "MAIN", currency.ETH, currency.USD, 1234)
	require.NoError(t, err)
	assert.NotNil(t, result)
}

func TestBUSDConvertHistory(t *testing.T) {
	t.Parallel()
	sharedtestvalues.SkipTestIfCredentialsUnset(t, b)
	result, err := b.BUSDConvertHistory(t.Context(), "transaction-id", "233423423", "CARD", currency.BTC, time.Now().Add(-time.Hour*48*10), time.Now(), 0, 20)
	require.NoError(t, err)
	assert.NotNil(t, result)
}

func TestGetCloudMiningPaymentAndRefundHistory(t *testing.T) {
	t.Parallel()
	sharedtestvalues.SkipTestIfCredentialsUnset(t, b)
	result, err := b.GetCloudMiningPaymentAndRefundHistory(t.Context(), "1234", currency.BTC, time.Now().Add(-time.Hour*480), time.Now(), 1232313, 0, 0)
	require.NoError(t, err)
	assert.NotNil(t, result)
}

func TestGetUserAccountInfo(t *testing.T) {
	t.Parallel()
	sharedtestvalues.SkipTestIfCredentialsUnset(t, b)
	result, err := b.GetUserAccountInfo(t.Context())
	require.NoError(t, err)
	assert.NotNil(t, result)
}

func TestGetAPIKeyPermission(t *testing.T) {
	t.Parallel()
	sharedtestvalues.SkipTestIfCredentialsUnset(t, b)
	result, err := b.GetAPIKeyPermission(t.Context())
	require.NoError(t, err)
	assert.NotNil(t, result)
}

func TestGetAutoConvertingStableCoins(t *testing.T) {
	t.Parallel()
	sharedtestvalues.SkipTestIfCredentialsUnset(t, b)
	result, err := b.GetAutoConvertingStableCoins(t.Context())
	require.NoError(t, err)
	assert.NotNil(t, result)
}

func TestSwitchOnOffBUSDAndStableCoinsConversion(t *testing.T) {
	t.Parallel()
	err := b.SwitchOnOffBUSDAndStableCoinsConversion(t.Context(), currency.EMPTYCODE, false)
	require.ErrorIs(t, err, currency.ErrCurrencyCodeEmpty)

	sharedtestvalues.SkipTestIfCredentialsUnset(t, b, canManipulateRealOrders)
	err = b.SwitchOnOffBUSDAndStableCoinsConversion(t.Context(), currency.BTC, false)
	assert.NoError(t, err)
}

func TestOneClickArrivalDepositApply(t *testing.T) {
	t.Parallel()
	sharedtestvalues.SkipTestIfCredentialsUnset(t, b, canManipulateRealOrders)
	result, err := b.OneClickArrivalDepositApply(t.Context(), "", 0, 0, 0)
	require.NoError(t, err)
	assert.NotNil(t, result)
}

func TestGetDepositAddressListWithNetwork(t *testing.T) {
	t.Parallel()
	_, err := b.GetDepositAddressListWithNetwork(t.Context(), currency.EMPTYCODE, "")
	require.ErrorIs(t, err, currency.ErrCurrencyCodeEmpty)

	sharedtestvalues.SkipTestIfCredentialsUnset(t, b)
	result, err := b.GetDepositAddressListWithNetwork(t.Context(), currency.BTC, "")
	require.NoError(t, err)
	assert.NotNil(t, result)
}

func TestGetUserWalletBalance(t *testing.T) {
	t.Parallel()
	sharedtestvalues.SkipTestIfCredentialsUnset(t, b)
	result, err := b.GetUserWalletBalance(t.Context(), currency.ETH)
	require.NoError(t, err)
	assert.NotNil(t, result)
}

func TestGetUserDelegationHistory(t *testing.T) {
	t.Parallel()
	_, err := b.GetUserDelegationHistory(t.Context(), "", "Delegate", time.Now().Add(-time.Hour*24*12), time.Now(), currency.BTC, 0, 0)
	require.ErrorIs(t, err, errValidEmailRequired)

	sharedtestvalues.SkipTestIfCredentialsUnset(t, b)
	result, err := b.GetUserDelegationHistory(t.Context(), "someone@thrasher.com", "Delegate", time.Now().Add(-time.Hour*24*12), time.Now(), currency.BTC, 0, 0)
	require.NoError(t, err)
	assert.NotNil(t, result)
}

func TestGetSymbolsDelistScheduleForSpot(t *testing.T) {
	t.Parallel()
	sharedtestvalues.SkipTestIfCredentialsUnset(t, b)
	result, err := b.GetSymbolsDelistScheduleForSpot(t.Context())
	require.NoError(t, err)
	assert.NotNil(t, result)
}

func TestCreateVirtualSubAccount(t *testing.T) {
	t.Parallel()
	sharedtestvalues.SkipTestIfCredentialsUnset(t, b, canManipulateRealOrders)
	result, err := b.CreateVirtualSubAccount(t.Context(), "something-string")
	require.NoError(t, err)
	assert.NotNil(t, result)
}

func TestGetSubAccountList(t *testing.T) {
	t.Parallel()
	sharedtestvalues.SkipTestIfCredentialsUnset(t, b)
	result, err := b.GetSubAccountList(t.Context(), "testsub@gmail.com", false, 0, 10)
	require.NoError(t, err)
	assert.NotNil(t, result)
}

func TestGetSubAccountSpotAssetTransferHistory(t *testing.T) {
	t.Parallel()
	sharedtestvalues.SkipTestIfCredentialsUnset(t, b)
	result, err := b.GetSubAccountSpotAssetTransferHistory(t.Context(), "", "", time.Time{}, time.Now(), 0, 10)
	require.NoError(t, err)
	assert.NotNil(t, result)
}

func TestGetSubAccountFuturesAssetTransferHistory(t *testing.T) {
	t.Parallel()
	_, err := b.GetSubAccountFuturesAssetTransferHistory(t.Context(), "", time.Time{}, time.Now(), 2, 0, 0)
	require.ErrorIs(t, err, errValidEmailRequired)
	_, err = b.GetSubAccountFuturesAssetTransferHistory(t.Context(), "someone@gmail.com", time.Time{}, time.Now(), 0, 0, 0)
	require.ErrorIs(t, err, errInvalidFuturesType)

	sharedtestvalues.SkipTestIfCredentialsUnset(t, b)
	result, err := b.GetSubAccountFuturesAssetTransferHistory(t.Context(), "someone@gmail.com", time.Time{}, time.Now(), 2, 0, 0)
	require.NoError(t, err)
	assert.NotNil(t, result)
}

func TestSubAccountFuturesAssetTransfer(t *testing.T) {
	t.Parallel()
	_, err := b.SubAccountFuturesAssetTransfer(t.Context(), "from_someone", "to_someont@thrasher.io", 1, currency.USDT, 0.1)
	require.ErrorIs(t, err, errValidEmailRequired)
	_, err = b.SubAccountFuturesAssetTransfer(t.Context(), "from_someone@thrasher.io", "to_someont", 1, currency.USDT, 0.1)
	require.ErrorIs(t, err, errValidEmailRequired)
	_, err = b.SubAccountFuturesAssetTransfer(t.Context(), "from_someone@thrasher.io", "to_someont@thrasher.io", -1, currency.USDT, 0.1)
	require.ErrorIs(t, err, errInvalidFuturesType)
	_, err = b.SubAccountFuturesAssetTransfer(t.Context(), "from_someone@thrasher.io", "to_someont@thrasher.io", 1, currency.EMPTYCODE, 0.1)
	require.ErrorIs(t, err, currency.ErrCurrencyCodeEmpty)

	sharedtestvalues.SkipTestIfCredentialsUnset(t, b, canManipulateRealOrders)
	result, err := b.SubAccountFuturesAssetTransfer(t.Context(), "from_someone@thrasher.io", "to_someont@thrasher.io", 1, currency.USDT, 0.1)
	require.NoError(t, err)
	assert.NotNil(t, result)
}

func TestGetSubAccountAssets(t *testing.T) {
	t.Parallel()
	_, err := b.GetSubAccountAssets(t.Context(), "email_address")
	require.ErrorIs(t, err, errValidEmailRequired)

	sharedtestvalues.SkipTestIfCredentialsUnset(t, b)
	result, err := b.GetSubAccountAssets(t.Context(), "email_address@mail.com")
	require.NoError(t, err)
	assert.NotNil(t, result)
}

func TestGetManagedSubAccountList(t *testing.T) {
	t.Parallel()
	sharedtestvalues.SkipTestIfCredentialsUnset(t, b)
	result, err := b.GetManagedSubAccountList(t.Context(), "address@gmail.com", 0, 10)
	require.NoError(t, err)
	assert.NotNil(t, result)
}

func TestGetSubAccountTransactionStatistics(t *testing.T) {
	t.Parallel()
	_, err := b.GetSubAccountTransactionStatistics(t.Context(), "addressio")
	require.ErrorIs(t, err, errValidEmailRequired)

	sharedtestvalues.SkipTestIfCredentialsUnset(t, b)
	result, err := b.GetSubAccountTransactionStatistics(t.Context(), "address@thrasher.io")
	require.NoError(t, err)
	assert.NotNil(t, result)
}

func TestGetManagedSubAccountDepositAddress(t *testing.T) {
	t.Parallel()
	_, err := b.GetManagedSubAccountDepositAddress(t.Context(), currency.ETH, "destination", "")
	require.ErrorIs(t, err, errValidEmailRequired)
	_, err = b.GetManagedSubAccountDepositAddress(t.Context(), currency.EMPTYCODE, "destination@thrasher.io", "")
	require.ErrorIs(t, err, currency.ErrCurrencyCodeEmpty)

	sharedtestvalues.SkipTestIfCredentialsUnset(t, b)
	result, err := b.GetManagedSubAccountDepositAddress(t.Context(), currency.ETH, "destination@thrasher.io", "")
	require.NoError(t, err)
	assert.NotNil(t, result)
}

func TestEnableOptionsForSubAccount(t *testing.T) {
	t.Parallel()
	_, err := b.EnableOptionsForSubAccount(t.Context(), "")
	require.ErrorIs(t, err, errValidEmailRequired)

	sharedtestvalues.SkipTestIfCredentialsUnset(t, b, canManipulateRealOrders)
	result, err := b.EnableOptionsForSubAccount(t.Context(), "address@mail.com")
	require.NoError(t, err)
	assert.NotNil(t, result)
}

func TestGetManagedSubAccountTransferLog(t *testing.T) {
	t.Parallel()
	_, err := b.GetManagedSubAccountTransferLog(t.Context(), time.Now().Add(-time.Hour*24*30), time.Now().Add(-time.Hour*24*50), 1, 10, "", "MARGIN")
	require.ErrorIs(t, err, common.ErrStartAfterEnd)
	_, err = b.GetManagedSubAccountTransferLog(t.Context(), time.Now().Add(-time.Hour*24*50), time.Now().Add(-time.Hour*24*30), -1, 10, "", "MARGIN")
	require.ErrorIs(t, err, errPageNumberRequired)
	_, err = b.GetManagedSubAccountTransferLog(t.Context(), time.Now().Add(-time.Hour*24*50), time.Now().Add(-time.Hour*24*30), 1, -1, "", "MARGIN")
	require.ErrorIs(t, err, errLimitNumberRequired)

	sharedtestvalues.SkipTestIfCredentialsUnset(t, b)
	result, err := b.GetManagedSubAccountTransferLog(t.Context(), time.Now().Add(-time.Hour*24*50), time.Now().Add(-time.Hour*24*30), 1, 10, "", "MARGIN")
	require.NoError(t, err)
	assert.NotNil(t, result)
}

func TestGetSubAccountSpotAssetsSummary(t *testing.T) {
	t.Parallel()
	sharedtestvalues.SkipTestIfCredentialsUnset(t, b)
	result, err := b.GetSubAccountSpotAssetsSummary(t.Context(), "the_address@thrasher.io", 0, 10)
	require.NoError(t, err)
	assert.NotNil(t, result)
}

func TestGetSubAccountDepositAddress(t *testing.T) {
	t.Parallel()
	_, err := b.GetSubAccountDepositAddress(t.Context(), "", "BTC", "", 0.1)
	require.ErrorIs(t, err, errValidEmailRequired)
	_, err = b.GetSubAccountDepositAddress(t.Context(), "the_address@thrasher.io", "", "", 0.1)
	require.ErrorIs(t, err, currency.ErrCurrencyCodeEmpty)

	sharedtestvalues.SkipTestIfCredentialsUnset(t, b)
	result, err := b.GetSubAccountDepositAddress(t.Context(), "the_address@thrasher.io", "BTC", "", 0.1)
	require.NoError(t, err)
	assert.NotNil(t, result)
}

func TestGetSubAccountDepositHistory(t *testing.T) {
	t.Parallel()
	_, err := b.GetSubAccountDepositHistory(t.Context(), "someoneio", "BTC", time.Time{}, time.Now(), 0, 0, 10)
	require.ErrorIs(t, err, errValidEmailRequired)

	sharedtestvalues.SkipTestIfCredentialsUnset(t, b)
	result, err := b.GetSubAccountDepositHistory(t.Context(), "someone@thrasher.io", "BTC", time.Time{}, time.Now(), 0, 0, 10)
	require.NoError(t, err)
	assert.NotNil(t, result)
}

func TestGetSubAccountStatusOnMarginFutures(t *testing.T) {
	t.Parallel()
	sharedtestvalues.SkipTestIfCredentialsUnset(t, b)
	result, err := b.GetSubAccountStatusOnMarginFutures(t.Context(), "myemail@mail.com")
	require.NoError(t, err)
	assert.NotNil(t, result)
}

func TestEnableMarginForSubAccount(t *testing.T) {
	t.Parallel()
	_, err := b.EnableMarginForSubAccount(t.Context(), "sampleemaicom")
	require.ErrorIs(t, err, errValidEmailRequired)

	sharedtestvalues.SkipTestIfCredentialsUnset(t, b, canManipulateRealOrders)
	result, err := b.EnableMarginForSubAccount(t.Context(), "sampleemail@email.com")
	require.NoError(t, err)
	assert.NotNil(t, result)
}

func TestGetDetailOnSubAccountMarginAccount(t *testing.T) {
	t.Parallel()
	_, err := b.GetDetailOnSubAccountMarginAccount(t.Context(), "com")
	require.ErrorIs(t, err, errValidEmailRequired)

	sharedtestvalues.SkipTestIfCredentialsUnset(t, b)
	result, err := b.GetDetailOnSubAccountMarginAccount(t.Context(), "test@gmail.com")
	require.NoError(t, err)
	assert.NotNil(t, result)
}

func TestGetSummaryOfSubAccountMarginAccount(t *testing.T) {
	t.Parallel()
	sharedtestvalues.SkipTestIfCredentialsUnset(t, b)
	result, err := b.GetSummaryOfSubAccountMarginAccount(t.Context())
	require.NoError(t, err)
	assert.NotNil(t, result)
}

func TestEnableFuturesSubAccount(t *testing.T) {
	t.Parallel()
	_, err := b.EnableFuturesSubAccount(t.Context(), "address")
	require.ErrorIs(t, err, errValidEmailRequired)

	sharedtestvalues.SkipTestIfCredentialsUnset(t, b, canManipulateRealOrders)
	result, err := b.EnableFuturesSubAccount(t.Context(), "address@gmail.com")
	require.NoError(t, err)
	assert.NotNil(t, result)
}

func TestGetDetailSubAccountFuturesAccount(t *testing.T) {
	t.Parallel()
	_, err := b.GetDetailSubAccountFuturesAccount(t.Context(), "address")
	require.ErrorIs(t, err, errValidEmailRequired)

	sharedtestvalues.SkipTestIfCredentialsUnset(t, b)
	result, err := b.GetDetailSubAccountFuturesAccount(t.Context(), "address@gmail.com")
	require.NoError(t, err)
	assert.NotNil(t, result)
}

func TestGetSummaryOfSubAccountFuturesAccount(t *testing.T) {
	t.Parallel()
	sharedtestvalues.SkipTestIfCredentialsUnset(t, b, canManipulateRealOrders)
	result, err := b.GetSummaryOfSubAccountFuturesAccount(t.Context())
	require.NoError(t, err)
	assert.NotNil(t, result)
}

func TestGetV1FuturesPositionRiskSubAccount(t *testing.T) {
	t.Parallel()
	_, err := b.GetV1FuturesPositionRiskSubAccount(t.Context(), "address")
	require.ErrorIs(t, err, errValidEmailRequired)

	sharedtestvalues.SkipTestIfCredentialsUnset(t, b)
	result, err := b.GetV1FuturesPositionRiskSubAccount(t.Context(), "address@mail.com")
	require.NoError(t, err)
	assert.NotNil(t, result)
}

func TestGetFuturesPositionRiskSubAccount(t *testing.T) {
	t.Parallel()
	_, err := b.GetV2FuturesPositionRiskSubAccount(t.Context(), "address", 1)
	require.ErrorIs(t, err, errValidEmailRequired)
	_, err = b.GetV2FuturesPositionRiskSubAccount(t.Context(), "address@mail.com", -1)
	require.ErrorIs(t, err, errInvalidFuturesType)

	sharedtestvalues.SkipTestIfCredentialsUnset(t, b)
	result, err := b.GetV2FuturesPositionRiskSubAccount(t.Context(), "address@mail.com", 1)
	require.NoError(t, err)
	assert.NotNil(t, result)
}

func TestEnableLeverageTokenForSubAccount(t *testing.T) {
	t.Parallel()
	_, err := b.EnableLeverageTokenForSubAccount(t.Context(), "email-address", false)
	require.ErrorIs(t, err, errValidEmailRequired)

	sharedtestvalues.SkipTestIfCredentialsUnset(t, b, canManipulateRealOrders)
	result, err := b.EnableLeverageTokenForSubAccount(t.Context(), "someone@thrasher.io", false)
	require.NoError(t, err)
	assert.NotNil(t, result)
}

func TestGetIPRestrictionForSubAccountAPIKey(t *testing.T) {
	t.Parallel()
	_, err := b.GetIPRestrictionForSubAccountAPIKeyV2(t.Context(), "emailaddress", apiKey)
	require.ErrorIs(t, err, errValidEmailRequired)
	_, err = b.GetIPRestrictionForSubAccountAPIKeyV2(t.Context(), "emailaddress@thrasher.io", "")
	require.ErrorIs(t, err, errEmptySubAccountAPIKey)

	sharedtestvalues.SkipTestIfCredentialsUnset(t, b)
	result, err := b.GetIPRestrictionForSubAccountAPIKeyV2(t.Context(), "emailaddress@thrasher.io", apiKey)
	require.NoError(t, err)
	assert.NotNil(t, result)
}

func TestDeleteIPListForSubAccountAPIKey(t *testing.T) {
	t.Parallel()
	_, err := b.DeleteIPListForSubAccountAPIKey(t.Context(), "emailaddress", apiKey, "196.168.4.1")
	require.ErrorIs(t, err, errValidEmailRequired)
	_, err = b.DeleteIPListForSubAccountAPIKey(t.Context(), "emailaddress@thrasher.io", "", "196.168.4.1")
	require.ErrorIs(t, err, errEmptySubAccountAPIKey)

	sharedtestvalues.SkipTestIfCredentialsUnset(t, b, canManipulateRealOrders)
	result, err := b.DeleteIPListForSubAccountAPIKey(t.Context(), "emailaddress@thrasher.io", apiKey, "196.168.4.1")
	require.NoError(t, err)
	assert.NotNil(t, result)
}

func TestAddIPRestrictionForSubAccountAPIkey(t *testing.T) {
	t.Parallel()
	_, err := b.AddIPRestrictionForSubAccountAPIkey(t.Context(), "addressthrasher", apiKey, "", true)
	require.ErrorIs(t, err, errValidEmailRequired)
	_, err = b.AddIPRestrictionForSubAccountAPIkey(t.Context(), "address@thrasher.io", "", "", true)
	require.ErrorIs(t, err, errEmptySubAccountAPIKey)

	sharedtestvalues.SkipTestIfCredentialsUnset(t, b, canManipulateRealOrders)
	result, err := b.AddIPRestrictionForSubAccountAPIkey(t.Context(), "address@thrasher.io", apiKey, "", true)
	require.NoError(t, err)
	assert.NotNil(t, result)
}

func TestDepositAssetsIntoTheManagedSubAccount(t *testing.T) {
	t.Parallel()
	_, err := b.DepositAssetsIntoTheManagedSubAccount(t.Context(), "toemail", currency.BTC, 0.0001)
	require.ErrorIs(t, err, errValidEmailRequired)
	_, err = b.DepositAssetsIntoTheManagedSubAccount(t.Context(), "toemail@mail.com", currency.EMPTYCODE, 0.0001)
	require.ErrorIs(t, err, currency.ErrCurrencyCodeEmpty)
	_, err = b.DepositAssetsIntoTheManagedSubAccount(t.Context(), "toemail@mail.com", currency.BTC, 0)
	require.ErrorIs(t, err, order.ErrAmountBelowMin)

	sharedtestvalues.SkipTestIfCredentialsUnset(t, b, canManipulateRealOrders)
	result, err := b.DepositAssetsIntoTheManagedSubAccount(t.Context(), "toemail@mail.com", currency.BTC, 0.0001)
	require.NoError(t, err)
	assert.NotNil(t, result)
}

func TestGetManagedSubAccountAssetsDetails(t *testing.T) {
	t.Parallel()
	_, err := b.GetManagedSubAccountAssetsDetails(t.Context(), "emailaddress")
	require.ErrorIs(t, err, errValidEmailRequired)

	sharedtestvalues.SkipTestIfCredentialsUnset(t, b, canManipulateRealOrders)
	result, err := b.GetManagedSubAccountAssetsDetails(t.Context(), "emailaddress@thrashser.io")
	require.NoError(t, err)
	assert.NotNil(t, result)
}

func TestWithdrawAssetsFromManagedSubAccount(t *testing.T) {
	t.Parallel()
	_, err := b.WithdrawAssetsFromManagedSubAccount(t.Context(), "source", currency.BTC, 0.0000001, time.Now().Add(-time.Hour*24*50))
	require.ErrorIs(t, err, errValidEmailRequired)
	_, err = b.WithdrawAssetsFromManagedSubAccount(t.Context(), "source@email.com", currency.EMPTYCODE, 0.0000001, time.Now().Add(-time.Hour*24*50))
	require.ErrorIs(t, err, currency.ErrCurrencyCodeEmpty)
	_, err = b.WithdrawAssetsFromManagedSubAccount(t.Context(), "source@email.com", currency.BTC, 0, time.Now().Add(-time.Hour*24*50))
	require.ErrorIs(t, err, order.ErrAmountBelowMin)

	sharedtestvalues.SkipTestIfCredentialsUnset(t, b, canManipulateRealOrders)
	result, err := b.WithdrawAssetsFromManagedSubAccount(t.Context(), "source@email.com", currency.BTC, 0.0000001, time.Now().Add(-time.Hour*24*50))
	require.NoError(t, err)
	assert.NotNil(t, result)
}

func TestGetManagedSubAccountSnapshot(t *testing.T) {
	t.Parallel()
	_, err := b.GetManagedSubAccountSnapshot(t.Context(), "address", "SPOT", time.Time{}, time.Now(), 10)
	require.ErrorIs(t, err, errValidEmailRequired)
	_, err = b.GetManagedSubAccountSnapshot(t.Context(), "address@thrasher.io", "", time.Time{}, time.Now(), 10)
	require.ErrorIs(t, err, asset.ErrInvalidAsset)

	sharedtestvalues.SkipTestIfCredentialsUnset(t, b)
	result, err := b.GetManagedSubAccountSnapshot(t.Context(), "address@thrasher.io", "SPOT", time.Time{}, time.Now(), 10)
	require.NoError(t, err)
	assert.NotNil(t, result)
}

func TestGetManagedSubAccountTransferLogForInvestorMasterAccount(t *testing.T) {
	t.Parallel()
	_, err := b.GetManagedSubAccountTransferLogForInvestorMasterAccount(t.Context(), "address.com", "TO", "SPOT", time.Now().Add(-time.Hour*24*50), time.Now().Add(-time.Hour*24*20), 1, 10)
	require.ErrorIs(t, err, errValidEmailRequired)

	_, err = b.GetManagedSubAccountTransferLogForInvestorMasterAccount(t.Context(), "address@gmail.com", "TO", "SPOT", time.Now().Add(-time.Hour*24*50), time.Now().Add(-time.Hour*24*20), -1, 10)
	require.ErrorIs(t, err, errPageNumberRequired)

	_, err = b.GetManagedSubAccountTransferLogForInvestorMasterAccount(t.Context(), "address@gmail.com", "TO", "SPOT", time.Now().Add(-time.Hour*24*50), time.Now().Add(-time.Hour*24*20), 1, 0)
	require.ErrorIs(t, err, errLimitNumberRequired)

	sharedtestvalues.SkipTestIfCredentialsUnset(t, b)
	result, err := b.GetManagedSubAccountTransferLogForInvestorMasterAccount(t.Context(), "address@gmail.com", "TO", "SPOT", time.Now().Add(-time.Hour*24*50), time.Now().Add(-time.Hour*24*20), 1, 10)
	require.NoError(t, err)
	assert.NotNil(t, result)
}

func TestGetManagedSubAccountTransferLogForTradingTeam(t *testing.T) {
	t.Parallel()
	_, err := b.GetManagedSubAccountTransferLogForTradingTeam(t.Context(), "address", "FROM", "ISOLATED_MARGIN", time.Now().Add(-time.Hour*24*50), time.Now().Add(-time.Hour*24*20), 1, 10)
	require.ErrorIs(t, err, errValidEmailRequired)
	_, err = b.GetManagedSubAccountTransferLogForTradingTeam(t.Context(), "address@gmail.com", "FROM", "ISOLATED_MARGIN", time.Now().Add(-time.Hour*24*50), time.Now().Add(-time.Hour*24*20), -1, 10)
	require.ErrorIs(t, err, errPageNumberRequired)
	_, err = b.GetManagedSubAccountTransferLogForTradingTeam(t.Context(), "address@gmail.com", "FROM", "ISOLATED_MARGIN", time.Now().Add(-time.Hour*24*50), time.Now().Add(-time.Hour*24*20), 1, 0)
	require.ErrorIs(t, err, errLimitNumberRequired)

	sharedtestvalues.SkipTestIfCredentialsUnset(t, b)
	result, err := b.GetManagedSubAccountTransferLogForTradingTeam(t.Context(), "address@gmail.com", "FROM", "ISOLATED_MARGIN", time.Now().Add(-time.Hour*24*50), time.Now().Add(-time.Hour*24*20), 1, 10)
	require.NoError(t, err)
	assert.NotNil(t, result)
}

func TestGetManagedSubAccountFutureesAssetDetails(t *testing.T) {
	t.Parallel()
	_, err := b.GetManagedSubAccountFutureesAssetDetails(t.Context(), "address")
	require.ErrorIs(t, err, errValidEmailRequired)

	sharedtestvalues.SkipTestIfCredentialsUnset(t, b)
	result, err := b.GetManagedSubAccountFutureesAssetDetails(t.Context(), "address@email.com")
	require.NoError(t, err)
	assert.NotNil(t, result)
}

func TestGetManagedSubAccountMarginAssetDetails(t *testing.T) {
	t.Parallel()
	_, err := b.GetManagedSubAccountMarginAssetDetails(t.Context(), "address")
	require.ErrorIs(t, err, errValidEmailRequired)

	sharedtestvalues.SkipTestIfCredentialsUnset(t, b)
	result, err := b.GetManagedSubAccountMarginAssetDetails(t.Context(), "address@gmail.com")
	require.NoError(t, err)
	assert.NotNil(t, result)
}

func TestFuturesTransferSubAccount(t *testing.T) {
	t.Parallel()
	_, err := b.FuturesTransferSubAccount(t.Context(), "someone.com", currency.BTC, 1.1, 1)
	require.ErrorIs(t, err, errValidEmailRequired)

	_, err = b.FuturesTransferSubAccount(t.Context(), "someone@mail.com", currency.EMPTYCODE, 1.1, 1)
	require.ErrorIs(t, err, currency.ErrCurrencyCodeEmpty)

	_, err = b.FuturesTransferSubAccount(t.Context(), "someone@mail.com", currency.BTC, 0, 1)
	require.ErrorIs(t, err, order.ErrAmountBelowMin)

	_, err = b.FuturesTransferSubAccount(t.Context(), "someone@mail.com", currency.BTC, 1.1, 0)
	require.ErrorIs(t, err, errTransferTypeRequired)

	sharedtestvalues.SkipTestIfCredentialsUnset(t, b, canManipulateRealOrders)
	result, err := b.FuturesTransferSubAccount(t.Context(), "someone@mail.com", currency.BTC, 1.1, 1)
	require.NoError(t, err)
	assert.NotNil(t, result)
}

func TestMarginTransferForSubAccount(t *testing.T) {
	t.Parallel()
	_, err := b.MarginTransferForSubAccount(t.Context(), "someone", currency.BTC, 1.1, 1)
	require.ErrorIs(t, err, errValidEmailRequired)
	_, err = b.MarginTransferForSubAccount(t.Context(), "someone@mail.com", currency.EMPTYCODE, 1.1, 1)
	require.ErrorIs(t, err, currency.ErrCurrencyCodeEmpty)
	_, err = b.MarginTransferForSubAccount(t.Context(), "someone@mail.com", currency.BTC, 0, 1)
	require.ErrorIs(t, err, order.ErrAmountBelowMin)
	_, err = b.MarginTransferForSubAccount(t.Context(), "someone@mail.com", currency.BTC, 1.1, -1)
	require.ErrorIs(t, err, errTransferTypeRequired)

	sharedtestvalues.SkipTestIfCredentialsUnset(t, b, canManipulateRealOrders)
	result, err := b.MarginTransferForSubAccount(t.Context(), "someone@mail.com", currency.BTC, 1.1, 1)
	require.NoError(t, err)
	assert.NotNil(t, result)
}

func TestGetSubAccountAssetsV3(t *testing.T) {
	t.Parallel()
	_, err := b.GetSubAccountAssetsV3(t.Context(), "")
	require.ErrorIs(t, err, errValidEmailRequired)

	sharedtestvalues.SkipTestIfCredentialsUnset(t, b)
	result, err := b.GetSubAccountAssetsV3(t.Context(), "someone@thrasher.io")
	require.NoError(t, err)
	assert.NotNil(t, result)
}

func TestTransferToSubAccountOfSameMaster(t *testing.T) {
	t.Parallel()
	_, err := b.TransferToSubAccountOfSameMaster(t.Context(), "thrasher", currency.ETH, 10)
	require.ErrorIs(t, err, errValidEmailRequired)
	_, err = b.TransferToSubAccountOfSameMaster(t.Context(), "toEmail@thrasher.io", currency.EMPTYCODE, 10)
	require.ErrorIs(t, err, currency.ErrCurrencyCodeEmpty)
	_, err = b.TransferToSubAccountOfSameMaster(t.Context(), "toEmail@thrasher.io", currency.ETH, 0)
	require.ErrorIs(t, err, order.ErrAmountBelowMin)

	sharedtestvalues.SkipTestIfCredentialsUnset(t, b, canManipulateRealOrders)
	result, err := b.TransferToSubAccountOfSameMaster(t.Context(), "toEmail@thrasher.io", currency.ETH, 10)
	require.NoError(t, err)
	assert.NotNil(t, result)
}

func TestFromSubAccountTransferToMaster(t *testing.T) {
	t.Parallel()
	_, err := b.FromSubAccountTransferToMaster(t.Context(), currency.EMPTYCODE, 0.1)
	require.ErrorIs(t, err, currency.ErrCurrencyCodeEmpty)
	_, err = b.FromSubAccountTransferToMaster(t.Context(), currency.LTC, 0)
	require.ErrorIs(t, err, order.ErrAmountBelowMin)

	sharedtestvalues.SkipTestIfCredentialsUnset(t, b, canManipulateRealOrders)
	result, err := b.FromSubAccountTransferToMaster(t.Context(), currency.LTC, 0.1)
	require.NoError(t, err)
	assert.NotNil(t, result)
}

func TestSubAccountTransferHistory(t *testing.T) {
	t.Parallel()
	sharedtestvalues.SkipTestIfCredentialsUnset(t, b, canManipulateRealOrders)
	result, err := b.SubAccountTransferHistory(t.Context(), currency.BTC, 1, 10, time.Time{}, time.Now())
	require.NoError(t, err)
	assert.NotNil(t, result)
}

func TestSubAccountTransferHistoryForSubAccount(t *testing.T) {
	t.Parallel()
	sharedtestvalues.SkipTestIfCredentialsUnset(t, b, canManipulateRealOrders)
	result, err := b.SubAccountTransferHistoryForSubAccount(t.Context(), currency.LTC, 2, 0, time.Time{}, time.Now(), true)
	require.NoError(t, err)
	assert.NotNil(t, result)
}

func TestUniversalTransferForMasterAccount(t *testing.T) {
	t.Parallel()
	_, err := b.UniversalTransferForMasterAccount(t.Context(), &UniversalTransferParams{})
	require.ErrorIs(t, err, common.ErrEmptyParams)

	arg := &UniversalTransferParams{
		ClientTransactionID: "transaction-id",
	}
	_, err = b.UniversalTransferForMasterAccount(t.Context(), arg)
	require.ErrorIs(t, err, errInvalidAccountType)

	arg.ToAccountType = "SPOT"
	_, err = b.UniversalTransferForMasterAccount(t.Context(), arg)
	require.ErrorIs(t, err, errInvalidAccountType)

	arg.FromAccountType = "ISOLATED_MARGIN"
	_, err = b.UniversalTransferForMasterAccount(t.Context(), arg)
	require.ErrorIs(t, err, currency.ErrCurrencyCodeEmpty)

	arg.Asset = currency.BTC
	_, err = b.UniversalTransferForMasterAccount(t.Context(), arg)
	require.ErrorIs(t, err, order.ErrAmountBelowMin)

	sharedtestvalues.SkipTestIfCredentialsUnset(t, b, canManipulateRealOrders)
	result, err := b.UniversalTransferForMasterAccount(t.Context(), &UniversalTransferParams{
		FromEmail:           "source@thrasher.io",
		ToEmail:             "destination@thrasher.io",
		FromAccountType:     "ISOLATED_MARGIN",
		ToAccountType:       "SPOT",
		ClientTransactionID: "transaction-id",
		Symbol:              "",
		Asset:               currency.BTC,
		Amount:              0.0003,
	})
	require.NoError(t, err)
	assert.NotNil(t, result)
}

func TestGetUniversalTransferHistoryForMasterAccount(t *testing.T) {
	t.Parallel()
	sharedtestvalues.SkipTestIfCredentialsUnset(t, b)
	result, err := b.GetUniversalTransferHistoryForMasterAccount(t.Context(), "", "", "", time.Time{}, time.Now(), 0, 10)
	require.NoError(t, err)
	assert.NotNil(t, result)
}

func TestGetDetailOnSubAccountsFuturesAccountV2(t *testing.T) {
	t.Parallel()
	_, err := b.GetDetailOnSubAccountsFuturesAccountV2(t.Context(), "thrasher", 1)
	require.ErrorIs(t, err, errValidEmailRequired)
	_, err = b.GetDetailOnSubAccountsFuturesAccountV2(t.Context(), "address@thrasher.io", 0)
	require.ErrorIs(t, err, errInvalidFuturesType)

	sharedtestvalues.SkipTestIfCredentialsUnset(t, b)
	result, err := b.GetDetailOnSubAccountsFuturesAccountV2(t.Context(), "address@thrasher.io", 1)
	require.NoError(t, err)
	assert.NotNil(t, result)
}

func TestGetSummaryOfSubAccountsFuturesAccountV2(t *testing.T) {
	t.Parallel()
	_, err := b.GetSummaryOfSubAccountsFuturesAccountV2(t.Context(), 0, 0, 10)
	require.ErrorIs(t, err, errInvalidFuturesType)

	sharedtestvalues.SkipTestIfCredentialsUnset(t, b)
	result, err := b.GetSummaryOfSubAccountsFuturesAccountV2(t.Context(), 1, 0, 10)
	require.NoError(t, err)
	assert.NotNil(t, result)
}

func TestQueryOrder(t *testing.T) {
	t.Parallel()
	sharedtestvalues.SkipTestIfCredentialsUnset(t, b)
	_, err := b.QueryOrder(t.Context(), currency.NewPair(currency.BTC, currency.USDT), "", 1337)
	require.False(t, sharedtestvalues.AreAPICredentialsSet(b) && err != nil, err)
	require.False(t, !sharedtestvalues.AreAPICredentialsSet(b) && err == nil && !mockTests, "expecting an error when no keys are set")
	assert.False(t, mockTests && err != nil, err)
}

func TestCancelExistingOrderAndSendNewOrder(t *testing.T) {
	t.Parallel()
	_, err := b.CancelExistingOrderAndSendNewOrder(t.Context(), &CancelReplaceOrderParams{})
	require.ErrorIs(t, err, common.ErrEmptyParams)

	arg := &CancelReplaceOrderParams{
		TimeInForce: "GTC",
	}
	_, err = b.CancelExistingOrderAndSendNewOrder(t.Context(), arg)
	require.ErrorIs(t, err, currency.ErrSymbolStringEmpty)

	arg.Symbol = "BTCUSDT"
	_, err = b.CancelExistingOrderAndSendNewOrder(t.Context(), arg)
	require.ErrorIs(t, err, order.ErrSideIsInvalid)

	arg.Side = "BUY"
	_, err = b.CancelExistingOrderAndSendNewOrder(t.Context(), arg)
	require.ErrorIs(t, err, order.ErrTypeIsInvalid)

	arg.OrderType = order.Limit.String()
	_, err = b.CancelExistingOrderAndSendNewOrder(t.Context(), arg)
	require.ErrorIs(t, err, errCancelReplaceModeRequired)

	sharedtestvalues.SkipTestIfCredentialsUnset(t, b, canManipulateRealOrders)
	result, err := b.CancelExistingOrderAndSendNewOrder(t.Context(), &CancelReplaceOrderParams{
		Symbol:            "BTCUSDT",
		Side:              "BUY",
		OrderType:         order.Limit.String(),
		CancelReplaceMode: "STOP_ON_FAILURE",
	})
	require.NoError(t, err)
	assert.NotNil(t, result)
}

func TestOpenOrders(t *testing.T) {
	t.Parallel()
	sharedtestvalues.SkipTestIfCredentialsUnset(t, b)
	result, err := b.OpenOrders(t.Context(), currency.EMPTYPAIR)
	assert.NoError(t, err)
	assert.NotNil(t, result)
	p := currency.NewPair(currency.BTC, currency.USDT)
	result, err = b.OpenOrders(t.Context(), p)
	require.NoError(t, err)
	assert.NotNil(t, result)
}

func TestCancelAllOpenOrderOnSymbol(t *testing.T) {
	t.Parallel()
	_, err := b.CancelAllOpenOrderOnSymbol(t.Context(), "")
	require.ErrorIs(t, err, currency.ErrSymbolStringEmpty)

	sharedtestvalues.SkipTestIfCredentialsUnset(t, b, canManipulateRealOrders)
	result, err := b.CancelAllOpenOrderOnSymbol(t.Context(), "BTCUSDT")
	require.NoError(t, err)
	assert.NotNil(t, result)
}

func TestAllOrders(t *testing.T) {
	t.Parallel()
	sharedtestvalues.SkipTestIfCredentialsUnset(t, b)
	_, err := b.AllOrders(t.Context(), currency.NewPair(currency.BTC, currency.USDT), "", "")
	require.False(t, sharedtestvalues.AreAPICredentialsSet(b) && err != nil, err)
	require.False(t, !sharedtestvalues.AreAPICredentialsSet(b) && err == nil && !mockTests, "expecting an error when no keys are set")
	assert.False(t, mockTests && err != nil, err)
}

func TestNewOCOOrder(t *testing.T) {
	t.Parallel()
	_, err := b.NewOCOOrder(t.Context(), &OCOOrderParam{})
	require.ErrorIs(t, err, common.ErrEmptyParams)

	arg := &OCOOrderParam{
		TrailingDelta: 1,
	}
	_, err = b.NewOCOOrder(t.Context(), arg)
	require.ErrorIs(t, err, currency.ErrCurrencyCodeEmpty)

	arg.Symbol = currency.NewPair(currency.BTC, currency.USDT)
	_, err = b.NewOCOOrder(t.Context(), arg)
	require.ErrorIs(t, err, order.ErrSideIsInvalid)

	arg.Side = "Buy"
	_, err = b.NewOCOOrder(t.Context(), arg)
	require.ErrorIs(t, err, order.ErrAmountBelowMin)

	arg.Amount = 0.1
	_, err = b.NewOCOOrder(t.Context(), arg)
	require.ErrorIs(t, err, order.ErrPriceBelowMin)

	arg.Price = 0.001
	_, err = b.NewOCOOrder(t.Context(), arg)
	require.ErrorIs(t, err, order.ErrPriceBelowMin)

	sharedtestvalues.SkipTestIfCredentialsUnset(t, b, canManipulateRealOrders)
	result, err := b.NewOCOOrder(t.Context(), &OCOOrderParam{
		Symbol:             currency.NewPair(currency.BTC, currency.USDT),
		ListClientOrderID:  "1231231231231",
		Side:               "Buy",
		Amount:             0.1,
		LimitClientOrderID: "3423423",
		Price:              0.001,
		StopPrice:          1234.21,
	})
	require.NoError(t, err)
	assert.NotNil(t, result)
}

func TestCancelOCOOrderList(t *testing.T) {
	t.Parallel()
	_, err := b.CancelOCOOrder(t.Context(), "", "", "newderID", "")
	require.ErrorIs(t, err, currency.ErrSymbolStringEmpty)
	_, err = b.CancelOCOOrder(t.Context(), "LTCBTC", "", "", "")
	require.ErrorIs(t, err, order.ErrOrderIDNotSet)

	sharedtestvalues.SkipTestIfCredentialsUnset(t, b, canManipulateRealOrders)
	result, err := b.CancelOCOOrder(t.Context(), "LTCBTC", "", "newderID", "")
	require.NoError(t, err)
	assert.NotNil(t, result)
}

func TestGetOCOOrders(t *testing.T) {
	t.Parallel()
	_, err := b.GetOCOOrders(t.Context(), "", "")
	require.ErrorIs(t, err, order.ErrOrderIDNotSet)

	sharedtestvalues.SkipTestIfCredentialsUnset(t, b)
	result, err := b.GetOCOOrders(t.Context(), "123456", "")
	require.NoError(t, err)
	assert.NotNil(t, result)
}

func TestGetAllOCOOrders(t *testing.T) {
	t.Parallel()
	_, err := b.GetAllOCOOrders(t.Context(), "", time.Now(), time.Now().Add(-time.Hour*24*10), 10)
	require.ErrorIs(t, err, common.ErrStartAfterEnd)

	sharedtestvalues.SkipTestIfCredentialsUnset(t, b)
	result, err := b.GetAllOCOOrders(t.Context(), "", time.Time{}, time.Now().Add(-time.Hour*24*10), 10)
	require.NoError(t, err)
	assert.NotNil(t, result)
}

func TestGetOpenOCOList(t *testing.T) {
	t.Parallel()
	sharedtestvalues.SkipTestIfCredentialsUnset(t, b)
	result, err := b.GetOpenOCOList(t.Context())
	require.NoError(t, err)
	assert.NotNil(t, result)
}

func TestNewOrderUsingSOR(t *testing.T) {
	t.Parallel()
	_, err := b.NewOrderUsingSOR(t.Context(), &SOROrderRequestParams{})
	require.ErrorIs(t, err, common.ErrEmptyParams)

	arg := &SOROrderRequestParams{
		TimeInForce: "GTC",
	}
	_, err = b.NewOrderUsingSOR(t.Context(), arg)
	require.ErrorIs(t, err, currency.ErrSymbolStringEmpty)

	arg.Symbol = currency.Pair{Base: currency.BTC, Quote: currency.LTC}
	_, err = b.NewOrderUsingSOR(t.Context(), arg)
	require.ErrorIs(t, err, order.ErrSideIsInvalid)

	arg.Side = order.Sell.String()
	_, err = b.NewOrderUsingSOR(t.Context(), arg)
	require.ErrorIs(t, err, order.ErrTypeIsInvalid)

	arg.OrderType = order.Limit.String()
	_, err = b.NewOrderUsingSOR(t.Context(), arg)
	require.ErrorIs(t, err, order.ErrAmountIsInvalid)

	sharedtestvalues.SkipTestIfCredentialsUnset(t, b, canManipulateRealOrders)
	result, err := b.NewOrderUsingSOR(t.Context(), &SOROrderRequestParams{
		Symbol:    currency.Pair{Base: currency.BTC, Quote: currency.LTC},
		Side:      "Buy",
		OrderType: order.Limit.String(),
		Quantity:  0.001,
	})
	require.NoError(t, err)
	assert.NotNil(t, result)
}

func TestNewOrderUsingSORTest(t *testing.T) {
	t.Parallel()
	_, err := b.NewOrderUsingSORTest(t.Context(), &SOROrderRequestParams{})
	require.ErrorIs(t, err, common.ErrEmptyParams)

	sharedtestvalues.SkipTestIfCredentialsUnset(t, b, canManipulateRealOrders)
	result, err := b.NewOrderUsingSORTest(t.Context(), &SOROrderRequestParams{
		Symbol:    currency.Pair{Base: currency.BTC, Quote: currency.LTC},
		Side:      "Buy",
		OrderType: order.Limit.String(),
		Quantity:  0.001,
	})
	require.NoError(t, err)
	assert.NotNil(t, result)
}

// TestGetFeeByTypeOfflineTradeFee logic test
func TestGetFeeByTypeOfflineTradeFee(t *testing.T) {
	t.Parallel()
	_, err := b.GetFeeByType(t.Context(), nil)
	require.ErrorIs(t, err, common.ErrNilPointer)

	feeBuilder := setFeeBuilder()
	result, err := b.GetFeeByType(t.Context(), feeBuilder)
	assert.NoError(t, err)
	assert.NotNil(t, result)

	if !sharedtestvalues.AreAPICredentialsSet(b) || mockTests {
		assert.Equal(t, exchange.OfflineTradeFee, feeBuilder.FeeType)
	} else {
		assert.Equal(t, exchange.CryptocurrencyTradeFee, feeBuilder.FeeType)
	}
}

func TestGetFee(t *testing.T) {
	t.Parallel()
	feeBuilder := setFeeBuilder()
	if sharedtestvalues.AreAPICredentialsSet(b) && mockTests {
		// CryptocurrencyTradeFee Basic
		_, err := b.GetFee(t.Context(), feeBuilder)
		require.NoError(t, err)

		// CryptocurrencyTradeFee High quantity
		feeBuilder = setFeeBuilder()
		feeBuilder.Amount = 1000
		feeBuilder.PurchasePrice = 1000
		_, err = b.GetFee(t.Context(), feeBuilder)
		require.NoError(t, err)

		// CryptocurrencyTradeFee IsMaker
		feeBuilder = setFeeBuilder()
		feeBuilder.IsMaker = true
		_, err = b.GetFee(t.Context(), feeBuilder)
		require.NoError(t, err)

		// CryptocurrencyTradeFee Negative purchase price
		feeBuilder = setFeeBuilder()
		feeBuilder.PurchasePrice = -1000
		_, err = b.GetFee(t.Context(), feeBuilder)
		require.NoError(t, err)
	}

	// CryptocurrencyWithdrawalFee Basic
	feeBuilder = setFeeBuilder()
	feeBuilder.FeeType = exchange.CryptocurrencyWithdrawalFee
	_, err := b.GetFee(t.Context(), feeBuilder)
	require.NoError(t, err)

	// CryptocurrencyDepositFee Basic
	feeBuilder = setFeeBuilder()
	feeBuilder.FeeType = exchange.CryptocurrencyDepositFee
	_, err = b.GetFee(t.Context(), feeBuilder)
	require.NoError(t, err)

	// InternationalBankDepositFee Basic
	feeBuilder = setFeeBuilder()
	feeBuilder.FeeType = exchange.InternationalBankDepositFee
	feeBuilder.FiatCurrency = currency.HKD
	_, err = b.GetFee(t.Context(), feeBuilder)
	require.NoError(t, err)

	// InternationalBankWithdrawalFee Basic
	feeBuilder = setFeeBuilder()
	feeBuilder.FeeType = exchange.InternationalBankWithdrawalFee
	feeBuilder.FiatCurrency = currency.HKD
	_, err = b.GetFee(t.Context(), feeBuilder)
	assert.NoError(t, err)
}

func TestFormatWithdrawPermissions(t *testing.T) {
	t.Parallel()
	expectedResult := exchange.AutoWithdrawCryptoText + " & " + exchange.NoFiatWithdrawalsText
	withdrawPermissions := b.FormatWithdrawPermissions()
	require.Equal(t, expectedResult, withdrawPermissions)
}

func TestGetActiveOrders(t *testing.T) {
	t.Parallel()
	pair, err := currency.NewPairFromString("BTC_USDT")
	require.NoError(t, err)

	sharedtestvalues.SkipTestIfCredentialsUnset(t, b)
	getOrdersRequest := order.MultiOrderRequest{
		Type:      order.AnyType,
		Pairs:     currency.Pairs{pair},
		AssetType: asset.Spot,
		Side:      order.AnySide,
	}
	result, err := b.GetActiveOrders(t.Context(), &getOrdersRequest)
	require.NoError(t, err)
	assert.NotNil(t, result)
}

func TestGetOrderHistory(t *testing.T) {
	t.Parallel()
	getOrdersRequest := order.MultiOrderRequest{
		Type:      order.AnyType,
		AssetType: asset.Spot,
		Side:      order.AnySide,
	}
	_, err := b.GetOrderHistory(t.Context(), &getOrdersRequest)
	require.ErrorIs(t, err, currency.ErrCurrencyPairsEmpty)

	getOrdersRequest.Pairs = []currency.Pair{
		currency.NewPair(currency.LTC,
			currency.BTC),
	}

	sharedtestvalues.SkipTestIfCredentialsUnset(t, b)
	result, err := b.GetOrderHistory(t.Context(), &getOrdersRequest)
	require.NoError(t, err)
	assert.NotNil(t, result)
}

func TestNewOrderTest(t *testing.T) {
	t.Parallel()
	sharedtestvalues.SkipTestIfCredentialsUnset(t, b)
	err := b.NewOrderTest(t.Context(), &NewOrderRequest{
		Symbol:      currency.NewPair(currency.LTC, currency.BTC),
		Side:        order.Buy.String(),
		TradeType:   order.Limit.String(),
		Price:       0.0025,
		Quantity:    100000,
		TimeInForce: order.GoodTillCancel.String(),
	}, false)
	require.NoError(t, err)

	err = b.NewOrderTest(t.Context(), &NewOrderRequest{
		Symbol:        currency.NewPair(currency.LTC, currency.BTC),
		Side:          order.Sell.String(),
		TradeType:     order.Market.String(),
		Price:         0.0045,
		QuoteOrderQty: 10,
	}, true)
	assert.NoError(t, err)
}

func TestGetHistoricTrades(t *testing.T) {
	t.Parallel()
	p := currency.NewBTCUSDT()
	start := time.Unix(1577977445, 0)  // 2020-01-02 15:04:05
	end := start.Add(15 * time.Minute) // 2020-01-02 15:19:05
	if b.IsAPIStreamConnected() {
		start = time.Now().Add(-time.Hour * 10)
		end = time.Now().Add(-time.Hour)
	}
	result, err := b.GetHistoricTrades(t.Context(), p, asset.Spot, start, end)
	require.NoError(t, err)
	expected := 2134
	if b.IsAPIStreamConnected() {
		expected = len(result)
	} else if mockTests {
		expected = 1002
	}
	require.Equal(t, expected, len(result), "GetHistoricTrades should return correct number of entries")
	for _, r := range result {
		if !assert.WithinRange(t, r.Timestamp, start, end, "All trades should be within time range") {
			break
		}
	}
	result, err = b.GetHistoricTrades(t.Context(), optionsTradablePair, asset.Options, start, end)
	require.NoError(t, err)
	assert.NotNil(t, result)
}

func TestGetAggregatedTradesBatched(t *testing.T) {
	t.Parallel()
	currencyPair, err := currency.NewPairFromString("BTCUSDT")
	require.NoError(t, err)

	start, err := time.Parse(time.RFC3339, "2020-01-02T15:04:05Z")
	require.NoError(t, err)

	expectTime, err := time.Parse(time.RFC3339Nano, "2020-01-02T16:19:04.831Z")
	require.NoError(t, err)

	tests := []struct {
		name string
		// mock test or live test
		mock         bool
		args         *AggregatedTradeRequestParams
		numExpected  int
		lastExpected time.Time
	}{
		{
			name: "mock batch with timerange",
			mock: true,
			args: &AggregatedTradeRequestParams{
				Symbol:    currencyPair.String(),
				StartTime: start,
				EndTime:   start.Add(75 * time.Minute),
			},
			numExpected:  1012,
			lastExpected: time.Date(2020, 1, 2, 16, 18, 31, int(919*time.Millisecond), time.UTC),
		},
		{
			name: "batch with timerange",
			args: &AggregatedTradeRequestParams{
				Symbol:    currencyPair.String(),
				StartTime: start,
				EndTime:   start.Add(75 * time.Minute),
			},
			numExpected:  12130,
			lastExpected: expectTime,
		},
		{
			name: "mock custom limit with start time set, no end time",
			mock: true,
			args: &AggregatedTradeRequestParams{
				Symbol:    currency.NewPair(currency.BTC, currency.USDT).String(),
				StartTime: start,
				Limit:     1001,
			},
			numExpected:  1001,
			lastExpected: time.Date(2020, 1, 2, 15, 18, 39, int(226*time.Millisecond), time.UTC),
		},
		{
			name: "custom limit with start time set, no end time",
			args: &AggregatedTradeRequestParams{
				Symbol:    "BTCUSDT",
				StartTime: time.Date(2020, 11, 18, 23, 0, 28, 921, time.UTC),
				Limit:     1001,
			},
			numExpected:  1001,
			lastExpected: time.Date(2020, 11, 18, 23, 1, 33, int(62*time.Millisecond*10), time.UTC),
		},
		{
			name: "mock recent trades",
			mock: true,
			args: &AggregatedTradeRequestParams{
				Symbol: "BTCUSDT",
				Limit:  3,
			},
			numExpected:  3,
			lastExpected: time.Date(2020, 1, 2, 16, 19, 5, int(200*time.Millisecond), time.UTC),
		},
	}
	for _, tt := range tests {
		t.Run(tt.name, func(t *testing.T) {
			t.Parallel()
			if tt.mock != mockTests {
				t.Skip("mock mismatch, skipping")
			}
			result, err := b.GetAggregatedTrades(t.Context(), tt.args)
			assert.NoError(t, err)

			assert.Len(t, result, tt.numExpected)
			lastTradeTime := result[len(result)-1].TimeStamp
			if !lastTradeTime.Time().Equal(tt.lastExpected) {
				t.Errorf("last trade expected %v, got %v", tt.lastExpected.UTC(), lastTradeTime.Time().UTC())
			}
		})
	}
}

func TestGetAggregatedTradesErrors(t *testing.T) {
	t.Parallel()
	start, err := time.Parse(time.RFC3339, "2020-01-02T15:04:05Z")
	require.NoError(t, err)
	tests := []struct {
		name string
		args *AggregatedTradeRequestParams
	}{
		{
			name: "get recent trades does not support custom limit",
			args: &AggregatedTradeRequestParams{
				Symbol: "BTCUSDT",
				Limit:  1001,
			},
		},
		{
			name: "start time and fromId cannot be both set",
			args: &AggregatedTradeRequestParams{
				Symbol:    "BTCUSDT",
				StartTime: start,
				EndTime:   start.Add(75 * time.Minute),
				FromID:    2,
			},
		},
		{
			name: "can't get most recent 5000 (more than 1000 not allowed)",
			args: &AggregatedTradeRequestParams{
				Symbol: "BTCUSDT",
				Limit:  5000,
			},
		},
	}
	for _, tt := range tests {
		t.Run(tt.name, func(t *testing.T) {
			t.Parallel()
			_, err := b.GetAggregatedTrades(t.Context(), tt.args)
			require.Error(t, err)
		})
	}
}

// Any tests below this line have the ability to impact your orders on the exchange. Enable canManipulateRealOrders to run them
// -----------------------------------------------------------------------------------------------------------------------------

func TestSubmitOrder(t *testing.T) {
	t.Parallel()
	sharedtestvalues.SkipTestIfCredentialsUnset(t, b, canManipulateRealOrders)
	result, err := b.SubmitOrder(t.Context(), &order.Submit{
		Exchange: b.Name,
		Pair: currency.Pair{
			Delimiter: "_",
			Base:      currency.LTC,
			Quote:     currency.BTC,
		},
		Side:      order.Buy,
		Type:      order.Limit,
		Price:     1,
		Amount:    1000000000,
		ClientID:  "meowOrder",
		AssetType: asset.Spot,
	})
	require.NoError(t, err)
	assert.NotNil(t, result)
}

func TestCancelExchangeOrder(t *testing.T) {
	t.Parallel()
	sharedtestvalues.SkipTestIfCredentialsUnset(t, b, canManipulateRealOrders)
	err := b.CancelOrder(t.Context(), &order.Cancel{
		OrderID:   "1",
		AccountID: "1",
		Pair:      currency.NewPair(currency.LTC, currency.BTC),
		AssetType: asset.Spot,
	})
	assert.NoError(t, err)
}

func TestCancelAllExchangeOrders(t *testing.T) {
	t.Parallel()
	sharedtestvalues.SkipTestIfCredentialsUnset(t, b, canManipulateRealOrders)
	result, err := b.CancelAllOrders(t.Context(), &order.Cancel{
		OrderID:   "1",
		AccountID: "1",
		Pair:      spotTradablePair,
		AssetType: asset.Spot,
	})
	assert.NoError(t, err)
	assert.NotNil(t, result)

	result, err = b.CancelAllOrders(t.Context(), &order.Cancel{
		OrderID:   "1",
		AccountID: "1",
		Pair:      optionsTradablePair,
		AssetType: asset.Options,
	})
	require.NoError(t, err)
	assert.NotNil(t, result)
}

func TestGetAccountInfo(t *testing.T) {
	t.Parallel()
	sharedtestvalues.SkipTestIfCredentialsUnset(t, b)
	items := asset.Items{
		asset.CoinMarginedFutures,
		asset.USDTMarginedFutures,
		asset.Spot,
		asset.Margin,
	}
	for i := range items {
		assetType := items[i]
		t.Run(fmt.Sprintf("Update info of account [%s]", assetType.String()), func(t *testing.T) {
			t.Parallel()
			result, err := b.UpdateAccountInfo(t.Context(), assetType)
			require.NoError(t, err)
			require.NotNil(t, result)
		})
	}
}

func TestWrapperGetActiveOrders(t *testing.T) {
	t.Parallel()
	sharedtestvalues.SkipTestIfCredentialsUnset(t, b)
	result, err := b.GetActiveOrders(t.Context(), &order.MultiOrderRequest{
		Type:      order.AnyType,
		Side:      order.AnySide,
		Pairs:     currency.Pairs{spotTradablePair},
		AssetType: asset.Spot,
	})
	assert.NoError(t, err)
	assert.NotNil(t, result)

	result, err = b.GetActiveOrders(t.Context(), &order.MultiOrderRequest{
		Type:      order.AnyType,
		Side:      order.AnySide,
		Pairs:     currency.Pairs{coinmTradablePair},
		AssetType: asset.CoinMarginedFutures,
	})
	assert.NoError(t, err)
	assert.NotNil(t, result)

	result, err = b.GetActiveOrders(t.Context(), &order.MultiOrderRequest{
		Type:      order.AnyType,
		Side:      order.AnySide,
		Pairs:     currency.Pairs{usdtmTradablePair},
		AssetType: asset.USDTMarginedFutures,
	})
	assert.NoError(t, err)
	assert.NotNil(t, result)

	result, err = b.GetActiveOrders(t.Context(), &order.MultiOrderRequest{
		Type:      order.AnyType,
		Side:      order.AnySide,
		Pairs:     currency.Pairs{optionsTradablePair},
		AssetType: asset.Options,
	})
	require.NoError(t, err)
	assert.NotNil(t, result)
}

func TestWrapperGetOrderHistory(t *testing.T) {
	t.Parallel()
	_, err := b.GetOrderHistory(t.Context(), &order.MultiOrderRequest{AssetType: asset.USDTMarginedFutures})
	assert.Error(t, err)

	sharedtestvalues.SkipTestIfCredentialsUnset(t, b)
	p, err := currency.NewPairFromString("EOSUSD_PERP")
	require.NoError(t, err)
	result, err := b.GetOrderHistory(t.Context(), &order.MultiOrderRequest{
		Type:        order.AnyType,
		Side:        order.AnySide,
		FromOrderID: "123",
		Pairs:       currency.Pairs{p},
		AssetType:   asset.CoinMarginedFutures,
	})
	assert.NoError(t, err)
	assert.NotNil(t, result)

	p2, err := currency.NewPairFromString("BTCUSDT")
	require.NoError(t, err)

	result, err = b.GetOrderHistory(t.Context(), &order.MultiOrderRequest{
		Type:        order.AnyType,
		Side:        order.AnySide,
		FromOrderID: "123",
		Pairs:       currency.Pairs{p2},
		AssetType:   asset.USDTMarginedFutures,
	})
	assert.NoError(t, err)
	assert.NotNil(t, result)
}

func TestCancelOrder(t *testing.T) {
	t.Parallel()
	sharedtestvalues.SkipTestIfCredentialsUnset(t, b, canManipulateRealOrders)
	p, err := currency.NewPairFromString("EOS-USDT")
	require.NoError(t, err)
	fPair, err := b.FormatExchangeCurrency(p, asset.CoinMarginedFutures)
	require.NoError(t, err)
	err = b.CancelOrder(t.Context(), &order.Cancel{
		AssetType: asset.CoinMarginedFutures,
		Pair:      fPair,
		OrderID:   "1234",
	})
	require.NoError(t, err)
	p2, err := currency.NewPairFromString("BTC-USDT")
	require.NoError(t, err)
	fpair2, err := b.FormatExchangeCurrency(p2, asset.USDTMarginedFutures)
	require.NoError(t, err)
	err = b.CancelOrder(t.Context(), &order.Cancel{
		AssetType: asset.USDTMarginedFutures,
		Pair:      fpair2,
		OrderID:   "1234",
	})
	require.NoError(t, err)
	err = b.CancelOrder(t.Context(), &order.Cancel{
		AssetType: asset.Options,
		Pair:      fpair2,
		OrderID:   "1234",
	})
	assert.NoError(t, err)
}

func TestGetOrderInfo(t *testing.T) {
	t.Parallel()
	sharedtestvalues.SkipTestIfCredentialsUnset(t, b)
	tradablePairs, err := b.FetchTradablePairs(t.Context(),
		asset.CoinMarginedFutures)
	require.NoError(t, err)
	require.NotEmpty(t, tradablePairs, "no tradable pairs")
	result, err := b.GetOrderInfo(t.Context(), "123", tradablePairs[0], asset.CoinMarginedFutures)
	require.NoError(t, err)
	assert.NotNil(t, result)
}

func TestModifyOrder(t *testing.T) {
	t.Parallel()
	_, err := b.ModifyOrder(t.Context(), &order.Modify{AssetType: asset.Spot})
	require.ErrorIs(t, err, common.ErrFunctionNotSupported)
}

func TestGetAllCoinsInfo(t *testing.T) {
	t.Parallel()
	sharedtestvalues.SkipTestIfCredentialsUnset(t, b)
	result, err := b.GetAllCoinsInfo(t.Context())
	require.NoError(t, err)
	assert.NotNil(t, result)
}

func TestWithdraw(t *testing.T) {
	t.Parallel()
	sharedtestvalues.SkipTestIfCredentialsUnset(t, b, canManipulateRealOrders)
	result, err := b.WithdrawCryptocurrencyFunds(t.Context(),
		&withdraw.Request{
			Exchange:    b.Name,
			Amount:      -1,
			Currency:    currency.BTC,
			Description: "WITHDRAW IT ALL",
			Crypto: withdraw.CryptoRequest{
				Address: core.BitcoinDonationAddress,
			},
		})
	require.NoError(t, err)
	assert.NotNil(t, result)
}

func TestDepositHistory(t *testing.T) {
	t.Parallel()
	sharedtestvalues.SkipTestIfCredentialsUnset(t, b)
	result, err := b.DepositHistory(t.Context(), currency.ETH, "", time.Time{}, time.Time{}, 0, 10000)
	require.NoError(t, err)
	assert.NotNil(t, result)
}

func TestWithdrawHistory(t *testing.T) {
	t.Parallel()
	sharedtestvalues.SkipTestIfCredentialsUnset(t, b)
	result, err := b.GetWithdrawalsHistory(t.Context(), currency.ETH, asset.Spot)
	require.NoError(t, err)
	assert.NotNil(t, result)
}

func TestWithdrawFiat(t *testing.T) {
	t.Parallel()
	_, err := b.WithdrawFiatFunds(t.Context(), &withdraw.Request{})
	assert.Equal(t, err, common.ErrFunctionNotSupported)
}

func TestWithdrawInternationalBank(t *testing.T) {
	t.Parallel()
	_, err := b.WithdrawFiatFundsToInternationalBank(t.Context(), &withdraw.Request{})
	require.Equal(t, err, common.ErrFunctionNotSupported)
}

func TestGetDepositAddress(t *testing.T) {
	t.Parallel()
	_, err := b.GetDepositAddress(t.Context(), currency.USDT, "", currency.BNB.String())
	require.False(t, sharedtestvalues.AreAPICredentialsSet(b) && err != nil, err)
	require.False(t, !sharedtestvalues.AreAPICredentialsSet(b) && err == nil && !mockTests, "error cannot be nil")
	assert.False(t, mockTests && err != nil, err)
}

func BenchmarkWsHandleData(bb *testing.B) {
	bb.ReportAllocs()
	ap, err := b.CurrencyPairs.GetPairs(asset.Spot, false)
	require.NoError(bb, err)
	err = b.CurrencyPairs.StorePairs(asset.Spot, ap, true)
	require.NoError(bb, err)

	data, err := os.ReadFile("testdata/wsHandleData.json")
	require.NoError(bb, err)
	lines := bytes.Split(data, []byte("\n"))
	require.Len(bb, lines, 8)
	go func() {
		for {
			<-b.Websocket.DataHandler
		}
	}()
	for bb.Loop() {
		for x := range lines {
			require.NoError(bb, b.wsHandleData(lines[x]))
		}
	}
}

func TestSubscribe(t *testing.T) {
	t.Parallel()
	b := new(Binance) //nolint:govet // Intentional shadow to avoid future copy/paste mistakes
	require.NoError(t, testexch.Setup(b), "Test instance Setup must not error")
	channels, err := b.generateSubscriptions() // Note: We grab this before it's overwritten by MockWsInstance below
	require.NoError(t, err, "generateSubscriptions must not error")
	if mockTests {
		exp := []string{"btcusdt@depth@100ms", "btcusdt@kline_1m", "btcusdt@ticker", "btcusdt@trade", "dogeusdt@depth@100ms", "dogeusdt@kline_1m", "dogeusdt@ticker", "dogeusdt@trade"}
		mock := func(tb testing.TB, msg []byte, w *gws.Conn) error {
			tb.Helper()
			var req WsPayload
			require.NoError(tb, json.Unmarshal(msg, &req), "Unmarshal should not error")
			require.ElementsMatch(tb, req.Params, exp, "Params should have correct channels")
			return w.WriteMessage(gws.TextMessage, fmt.Appendf(nil, `{"result":null,"id":%d}`, req.ID))
		}
		b = testexch.MockWsInstance[Binance](t, mockws.CurryWsMockUpgrader(t, mock))
	} else {
		testexch.SetupWs(t, b)
	}
	err = b.Subscribe(channels)
	require.NoError(t, err)
	err = b.Unsubscribe(channels)
	assert.NoError(t, err)
}

func TestSubscribeBadResp(t *testing.T) {
	t.Parallel()
	channels := subscription.List{
		{Channel: "moons@ticker"},
	}
	mock := func(tb testing.TB, msg []byte, w *gws.Conn) error {
		tb.Helper()
		var req WsPayload
		err := json.Unmarshal(msg, &req)
		require.NoError(tb, err, "Unmarshal should not error")
		return w.WriteMessage(gws.TextMessage, fmt.Appendf(nil, `{"result":{"error":"carrots"},"id":%d}`, req.ID))
	}
	b := testexch.MockWsInstance[Binance](t, mockws.CurryWsMockUpgrader(t, mock)) //nolint:govet // Intentional shadow to avoid future copy/paste mistakes
	err := b.Subscribe(channels)
	require.ErrorIs(t, err, websocket.ErrSubscriptionFailure, "Subscribe should error ErrSubscriptionFailure")
	require.ErrorIs(t, err, common.ErrUnknownError, "Subscribe should error errUnknownError")
	assert.ErrorContains(t, err, "carrots", "Subscribe should error containing the carrots")
}

func TestWsTickerUpdate(t *testing.T) {
	t.Parallel()
	pressXToJSON := []byte(`{"stream":"btcusdt@ticker","data":{"e":"24hrTicker","E":1580254809477,"s":"BTCUSDT","p":"420.97000000","P":"4.720","w":"9058.27981278","x":"8917.98000000","c":"9338.96000000","Q":"0.17246300","b":"9338.03000000","B":"0.18234600","a":"9339.70000000","A":"0.14097600","o":"8917.99000000","h":"9373.19000000","l":"8862.40000000","v":"72229.53692000","q":"654275356.16896672","O":1580168409456,"C":1580254809456,"F":235294268,"L":235894703,"n":600436}}`)
	err := b.wsHandleData(pressXToJSON)
	assert.NoError(t, err)
}

func TestWsKlineUpdate(t *testing.T) {
	t.Parallel()
	pressXToJSON := []byte(`{"stream":"btcusdt@kline_1m","data":{
	  "e": "kline",
	  "E": 1234567891,   
	  "s": "BTCUSDT",    
	  "k": {
		"t": 1234000001, 
		"T": 1234600001, 
		"s": "BTCUSDT",  
		"i": "1m",      
		"f": 100,       
		"L": 200,       
		"o": "0.0010",  
		"c": "0.0020",  
		"h": "0.0025",  
		"l": "0.0015",  
		"v": "1000",    
		"n": 100,       
		"x": false,     
		"q": "1.0000",  
		"V": "500",     
		"Q": "0.500",   
		"B": "123456"   
	  }
	}}`)
	err := b.wsHandleData(pressXToJSON)
	assert.NoError(t, err)
}

func TestWsTradeUpdate(t *testing.T) {
	t.Parallel()
	b.SetSaveTradeDataStatus(true)
	pressXToJSON := []byte(`{"stream":"btcusdt@trade","data":{
	  "e": "trade",     
	  "E": 1234567891,   
	  "s": "BTCUSDT",    
	  "t": 12345,       
	  "p": "0.001",     
	  "q": "100",       
	  "b": 88,          
	  "a": 50,          
	  "T": 1234567851,   
	  "m": true,        
	  "M": true         
	}}`)
	err := b.wsHandleData(pressXToJSON)
	assert.NoError(t, err)
}

func TestWsDepthUpdate(t *testing.T) {
	t.Parallel()
	b := new(Binance) //nolint:govet // Intentional shadow to avoid future copy/paste mistakes
	require.NoError(t, testexch.Setup(b), "Test instance Setup must not error")
	b.setupOrderbookManager()
	seedLastUpdateID := int64(161)
	book := OrderBook{
		Asks: OrderbookTranches{
			{Price: 6621.80000000, Amount: 0.00198100},
			{Price: 6622.14000000, Amount: 4.00000000},
			{Price: 6622.46000000, Amount: 2.30000000},
			{Price: 6622.47000000, Amount: 1.18633300},
			{Price: 6622.64000000, Amount: 4.00000000},
			{Price: 6622.73000000, Amount: 0.02900000},
			{Price: 6622.76000000, Amount: 0.12557700},
			{Price: 6622.81000000, Amount: 2.08994200},
			{Price: 6622.82000000, Amount: 0.01500000},
			{Price: 6623.17000000, Amount: 0.16831300},
		},
		Bids: OrderbookTranches{
			{Price: 6621.55000000, Amount: 0.16356700},
			{Price: 6621.45000000, Amount: 0.16352600},
			{Price: 6621.41000000, Amount: 0.86091200},
			{Price: 6621.25000000, Amount: 0.16914100},
			{Price: 6621.23000000, Amount: 0.09193600},
			{Price: 6621.22000000, Amount: 0.00755100},
			{Price: 6621.13000000, Amount: 0.08432000},
			{Price: 6621.03000000, Amount: 0.00172000},
			{Price: 6620.94000000, Amount: 0.30506700},
			{Price: 6620.93000000, Amount: 0.00200000},
		},
		LastUpdateID: seedLastUpdateID,
	}

	update1 := []byte(`{"stream":"btcusdt@depth","data":{
	  "e": "depthUpdate", 
	  "E": 1234567881,     
	  "s": "BTCUSDT",      
	  "U": 157,           
	  "u": 160,           
	  "b": [              
		["6621.45", "0.3"]
	  ],
	  "a": [              
		["6622.46", "1.5"]
	  ]
	}}`)

	p := currency.NewPairWithDelimiter("BTC", "USDT", "-")
	err := b.SeedLocalCacheWithBook(p, &book)
	require.NoError(t, err)

	err = b.wsHandleData(update1)
	require.NoError(t, err)

	b.obm.state[currency.BTC][currency.USDT][asset.Spot].fetchingBook = false

	ob, err := b.Websocket.Orderbook.GetOrderbook(p, asset.Spot)
	require.NoError(t, err)

	exp, got := seedLastUpdateID, ob.LastUpdateID
	require.Equalf(t, exp, got, "Last update id of orderbook for old update. Exp: %d, got: %d", exp, got)
	expAmnt, gotAmnt := 2.3, ob.Asks[2].Amount
	require.Equalf(t, expAmnt, gotAmnt, "Ask altered by outdated update. Exp: %f, got %f", expAmnt, gotAmnt)
	expAmnt, gotAmnt = 0.163526, ob.Bids[1].Amount
	require.Equalf(t, expAmnt, gotAmnt, "Bid altered by outdated update. Exp: %f, got %f", expAmnt, gotAmnt)

	update2 := []byte(`{"stream":"btcusdt@depth","data":{
	  "e": "depthUpdate", 
	  "E": 1234567892,     
	  "s": "BTCUSDT",      
	  "U": 161,           
	  "u": 165,           
	  "b": [           
		["6621.45", "0.163526"]
	  ],
	  "a": [             
		["6622.46", "2.3"], 
		["6622.47", "1.9"]
	  ]
	}}`)

	err = b.wsHandleData(update2)
	require.NoError(t, err)

	ob, err = b.Websocket.Orderbook.GetOrderbook(p, asset.Spot)
	require.NoError(t, err)
	exp, got = int64(165), ob.LastUpdateID
	require.Equalf(t, exp, got, "Unexpected Last update id of orderbook for new update. Exp: %d, got: %d", exp, got)
	expAmnt, gotAmnt = 2.3, ob.Asks[2].Amount
	require.Equalf(t, expAmnt, gotAmnt, "Unexpected Ask amount. Exp: %f, got %f", expAmnt, gotAmnt)
	expAmnt, gotAmnt = 1.9, ob.Asks[3].Amount
	require.Equal(t, expAmnt, gotAmnt, "Unexpected Ask amount. Exp: %f, got %f", exp, got)
	expAmnt, gotAmnt = 0.163526, ob.Bids[1].Amount
	require.Equal(t, expAmnt, gotAmnt, "Unexpected Bid amount. Exp: %f, got %f", exp, got)

	// reset order book sync status
	b.obm.state[currency.BTC][currency.USDT][asset.Spot].lastUpdateID = 0
}

func TestWsBalanceUpdate(t *testing.T) {
	t.Parallel()
	pressXToJSON := []byte(`{"stream":"jTfvpakT2yT0hVIo5gYWVihZhdM2PrBgJUZ5PyfZ4EVpCkx4Uoxk5timcrQc","data":{
	"e": "balanceUpdate",         
	"E": 1573200697110,           
	"a": "BTC",                   
	"d": "100.00000000",          
	"T": 1573200697068            
	}}`)
	err := b.wsHandleData(pressXToJSON)
	assert.NoError(t, err)
}

func TestWsOCO(t *testing.T) {
	t.Parallel()
	pressXToJSON := []byte(`{"stream":"jTfvpakT2yT0hVIo5gYWVihZhdM2PrBgJUZ5PyfZ4EVpCkx4Uoxk5timcrQc","data":{
	"e": "listStatus",                
	"E": 1564035303637,               
	"s": "ETHBTC",                    
	"g": 2,                           
	"c": "OCO",                       
	"l": "EXEC_STARTED",              
	"L": "EXECUTING",                 
	"r": "NONE",                      
	"C": "F4QN4G8DlFATFlIUQ0cjdD",    
	"T": 1564035303625,               
	"O": [                            
		{
		"s": "ETHBTC",                
		"i": 17,                      
		"c": "AJYsMjErWJesZvqlJCTUgL" 
		},
		{
		"s": "ETHBTC",
		"i": 18,
		"c": "bfYPSQdLoqAJeNrOr9adzq"
		}
	]
	}}`)
	err := b.wsHandleData(pressXToJSON)
	assert.NoError(t, err)
}

func TestGetWsAuthStreamKey(t *testing.T) {
	sharedtestvalues.SkipTestIfCredentialsUnset(t, b)
	key, err := b.GetWsAuthStreamKey(t.Context())
	require.NoError(t, err)
	assert.NotEmpty(t, key)
}

func TestMaintainWsAuthStreamKey(t *testing.T) {
	sharedtestvalues.SkipTestIfCredentialsUnset(t, b)
	err := b.MaintainWsAuthStreamKey(t.Context())
	require.NoError(t, err)
}

func TestExecutionTypeToOrderStatus(t *testing.T) {
	type TestCases struct {
		Case   string
		Result order.Status
	}
	testCases := []TestCases{
		{Case: "NEW", Result: order.New},
		{Case: "PARTIALLY_FILLED", Result: order.PartiallyFilled},
		{Case: "FILLED", Result: order.Filled},
		{Case: "CANCELED", Result: order.Cancelled},
		{Case: "PENDING_CANCEL", Result: order.PendingCancel},
		{Case: "REJECTED", Result: order.Rejected},
		{Case: "EXPIRED", Result: order.Expired},
		{Case: "LOL", Result: order.UnknownStatus},
	}
	for i := range testCases {
		result, _ := stringToOrderStatus(testCases[i].Case)
		require.Equal(t, result, testCases[i].Result, "Expected: %v, received: %v", testCases[i].Result, result)
	}
}

func TestGetHistoricCandles(t *testing.T) {
	t.Parallel()
	start, end := getTime()
	for assetType, pair := range assetToTradablePairMap {
		result, err := b.GetHistoricCandles(t.Context(), pair, assetType, kline.OneDay, start, end)
		require.NoErrorf(t, err, "%v %v", assetType, err)
		require.NotNil(t, result)
	}
}

func TestGetHistoricCandlesExtended(t *testing.T) {
	t.Parallel()
	start, end := getTime()
	for assetType, pair := range assetToTradablePairMap {
		result, err := b.GetHistoricCandlesExtended(t.Context(), pair, assetType, kline.OneDay, start, end)
		assert.NoError(t, err)
		assert.NotNil(t, result)
	}
}

func TestBinance_FormatExchangeKlineInterval(t *testing.T) {
	testCases := []struct {
		name     string
		interval kline.Interval
		output   string
	}{
		{
			"OneMin",
			kline.OneMin,
			"1m",
		},
		{
			"OneDay",
			kline.OneDay,
			"1d",
		},
		{
			"OneWeek",
			kline.OneWeek,
			"1w",
		},
		{
			"OneMonth",
			kline.OneMonth,
			"1M",
		},
	}

	for x := range testCases {
		test := testCases[x]

		t.Run(test.name, func(t *testing.T) {
			ret := b.FormatExchangeKlineInterval(test.interval)
			require.Equal(t, ret, test.output, "unexpected result return expected: %v received: %v", test.output, ret)
		})
	}
}

func TestGetRecentTrades(t *testing.T) {
	t.Parallel()
	pair := currency.NewPair(currency.BTC, currency.USDT)
	result, err := b.GetRecentTrades(t.Context(), pair, asset.Spot)
	assert.NoError(t, err)
	assert.NotNil(t, result)
	result, err = b.GetRecentTrades(t.Context(),
		pair, asset.USDTMarginedFutures)
	assert.NoError(t, err)
	assert.NotNil(t, result)
	pair.Base = currency.NewCode("BTCUSD")
	pair.Quote = currency.PERP
	result, err = b.GetRecentTrades(t.Context(), pair, asset.CoinMarginedFutures)
	require.NoError(t, err)
	assert.NotNil(t, result)
}

func TestGetAvailableTransferChains(t *testing.T) {
	t.Parallel()
	_, err := b.GetAvailableTransferChains(t.Context(), currency.BTC)
	require.False(t, sharedtestvalues.AreAPICredentialsSet(b) && err != nil, err)
	require.False(t, !sharedtestvalues.AreAPICredentialsSet(b) && err == nil && !mockTests, "error cannot be nil")
	assert.False(t, mockTests && err != nil, err)
}

func TestSeedLocalCache(t *testing.T) {
	t.Parallel()
	err := b.SeedLocalCache(t.Context(), currency.NewPair(currency.BTC, currency.USDT))
	require.NoError(t, err)
}

func TestGenerateSubscriptions(t *testing.T) {
	t.Parallel()
	exp := subscription.List{}
	pairs, err := b.GetEnabledPairs(asset.Spot)
	require.NoError(t, err)
	wsFmt := currency.PairFormat{Uppercase: false, Delimiter: ""}
	baseExp := subscription.List{
		{Channel: subscription.CandlesChannel, QualifiedChannel: "kline_1m", Asset: asset.Spot, Interval: kline.OneMin},
		{Channel: subscription.OrderbookChannel, QualifiedChannel: "depth@100ms", Asset: asset.Spot, Interval: kline.HundredMilliseconds},
		{Channel: subscription.TickerChannel, QualifiedChannel: "ticker", Asset: asset.Spot},
		{Channel: subscription.AllTradesChannel, QualifiedChannel: "trade", Asset: asset.Spot},
	}
	for _, p := range pairs {
		for _, baseSub := range baseExp {
			sub := baseSub.Clone()
			sub.Pairs = currency.Pairs{p}
			sub.QualifiedChannel = wsFmt.Format(p) + "@" + sub.QualifiedChannel
			exp = append(exp, sub)
		}
	}
	subs, err := b.generateSubscriptions()
	require.NoError(t, err, "generateSubscriptions should not error")
	testsubs.EqualLists(t, exp, subs)
}

// TestFormatChannelInterval exercises formatChannelInterval
func TestFormatChannelInterval(t *testing.T) {
	t.Parallel()
	assert.Equal(t, "@1000ms", formatChannelInterval(&subscription.Subscription{Channel: subscription.OrderbookChannel, Interval: kline.ThousandMilliseconds}), "1s should format correctly for Orderbook")
	assert.Equal(t, "@1m", formatChannelInterval(&subscription.Subscription{Channel: subscription.OrderbookChannel, Interval: kline.OneMin}), "Orderbook should format correctly")
	assert.Equal(t, "_15m", formatChannelInterval(&subscription.Subscription{Channel: subscription.CandlesChannel, Interval: kline.FifteenMin}), "Candles should format correctly")
}

// TestFormatChannelLevels exercises formatChannelLevels
func TestFormatChannelLevels(t *testing.T) {
	t.Parallel()
	assert.Equal(t, "10", formatChannelLevels(&subscription.Subscription{Channel: subscription.OrderbookChannel, Levels: 10}), "Levels should format correctly")
	assert.Empty(t, formatChannelLevels(&subscription.Subscription{Channel: subscription.OrderbookChannel, Levels: 0}), "Levels should format correctly")
}

var websocketDepthUpdate = []byte(`{"E":1608001030784,"U":7145637266,"a":[["19455.19000000","0.59490200"],["19455.37000000","0.00000000"],["19456.11000000","0.00000000"],["19456.16000000","0.00000000"],["19458.67000000","0.06400000"],["19460.73000000","0.05139800"],["19461.43000000","0.00000000"],["19464.59000000","0.00000000"],["19466.03000000","0.45000000"],["19466.36000000","0.00000000"],["19508.67000000","0.00000000"],["19572.96000000","0.00217200"],["24386.00000000","0.00256600"]],"b":[["19455.18000000","2.94649200"],["19453.15000000","0.01233600"],["19451.18000000","0.00000000"],["19446.85000000","0.11427900"],["19446.74000000","0.00000000"],["19446.73000000","0.00000000"],["19444.45000000","0.14937800"],["19426.75000000","0.00000000"],["19416.36000000","0.36052100"]],"e":"depthUpdate","s":"BTCUSDT","u":7145637297}`)

func TestProcessUpdate(t *testing.T) {
	t.Parallel()
	b := new(Binance) //nolint:govet // Intentional shadow to avoid future copy/paste mistakes
	require.NoError(t, testexch.Setup(b), "Test instance Setup must not error")
	b.setupOrderbookManager()
	p := currency.NewBTCUSDT()
	var depth WebsocketDepthStream
	err := json.Unmarshal(websocketDepthUpdate, &depth)
	require.NoError(t, err)

	err = b.obm.stageWsUpdate(&depth, p, asset.Spot)
	require.NoError(t, err)

	err = b.obm.fetchBookViaREST(p)
	require.NoError(t, err)

	err = b.obm.cleanup(p)
	require.NoError(t, err)

	// reset order book sync status
	b.obm.state[currency.BTC][currency.USDT][asset.Spot].lastUpdateID = 0
}

func TestUFuturesHistoricalTrades(t *testing.T) {
	t.Parallel()
	_, err := b.UFuturesHistoricalTrades(t.Context(), "", "", 5)
	require.ErrorIs(t, err, currency.ErrSymbolStringEmpty)

	sharedtestvalues.SkipTestIfCredentialsUnset(t, b)
	result, err := b.UFuturesHistoricalTrades(t.Context(), "BTCUSDT", "", 5)
	assert.NoError(t, err)
	assert.NotNil(t, result)

	result, err = b.UFuturesHistoricalTrades(t.Context(), "BTCUSDT", "", 0)
	require.NoError(t, err)
	assert.NotNil(t, result)
}

func TestSetExchangeOrderExecutionLimits(t *testing.T) {
	t.Parallel()
	assetTypes := b.GetAssetTypes(true)
	for a := range assetTypes {
		err := b.UpdateOrderExecutionLimits(t.Context(), assetTypes[a])
		require.NoError(t, err)
	}

	err := b.UpdateOrderExecutionLimits(t.Context(), asset.Binary)
	require.ErrorIs(t, err, asset.ErrNotSupported)

	cmfCP, err := currency.NewPairFromStrings("BTCUSD", "PERP")
	require.NoError(t, err)

	limit, err := b.GetOrderExecutionLimits(asset.CoinMarginedFutures, cmfCP)
	require.NoError(t, err)
	require.NotEmpty(t, limit, "exchange limit should be loaded")

	err = limit.Conforms(0.000001, 0.1, order.Limit)
	require.ErrorIs(t, err, order.ErrAmountBelowMin)

	err = limit.Conforms(0.01, 1, order.Limit)
	require.ErrorIs(t, err, order.ErrPriceBelowMin)
}

func TestWsOrderExecutionReport(t *testing.T) {
	t.Parallel()
	b := new(Binance) //nolint:govet // Intentional shadow to avoid future copy/paste mistakes
	require.NoError(t, testexch.Setup(b), "Test instance Setup must not error")
	payload := []byte(`{"stream":"jTfvpakT2yT0hVIo5gYWVihZhdM2PrBgJUZ5PyfZ4EVpCkx4Uoxk5timcrQc","data":{"e":"executionReport","E":1616627567900,"s":"BTCUSDT","c":"c4wyKsIhoAaittTYlIVLqk","S":"BUY","o":"LIMIT","f":"GTC","q":"0.00028400","p":"52789.10000000","P":"0.00000000","F":"0.00000000","g":-1,"C":"","x":"NEW","X":"NEW","r":"NONE","i":5340845958,"l":"0.00000000","z":"0.00000000","L":"0.00000000","n":"0","N":"BTC","T":1616627567900,"t":-1,"I":11388173160,"w":true,"m":false,"M":false,"O":1616627567900,"Z":"0.00000000","Y":"0.00000000","Q":"0.00000000","W":1616627567900}}`)
	// this is a buy BTC order, normally commission is charged in BTC, vice versa.
	expectedResult := order.Detail{
		Price:                52789.1,
		Amount:               0.00028400,
		AverageExecutedPrice: 0,
		QuoteAmount:          0,
		ExecutedAmount:       0,
		RemainingAmount:      0.00028400,
		Cost:                 0,
		CostAsset:            currency.USDT,
		Fee:                  0,
		FeeAsset:             currency.BTC,
		Exchange:             "Binance",
		OrderID:              "5340845958",
		ClientOrderID:        "c4wyKsIhoAaittTYlIVLqk",
		Type:                 order.Limit,
		Side:                 order.Buy,
		Status:               order.New,
		AssetType:            asset.Spot,
		Date:                 time.UnixMilli(1616627567900),
		LastUpdated:          time.UnixMilli(1616627567900),
		Pair:                 currency.NewPair(currency.BTC, currency.USDT),
		TimeInForce:          order.GoodTillCancel,
	}
	// empty the channel. otherwise mock_test will fail
	for len(b.Websocket.DataHandler) > 0 {
		<-b.Websocket.DataHandler
	}

	err := b.wsHandleData(payload)
	require.NoError(t, err)
	res := <-b.Websocket.DataHandler
	switch r := res.(type) {
	case *order.Detail:
		// The WebSocket handler returns two order details for a single symbol:
		// one for spot and one for margin. To avoid mismatches due to asset type
		// precedence, we align the expected asset type with the received one.
		if r.AssetType == asset.Margin {
			expectedResult.AssetType = asset.Margin
		}
		require.True(t, reflect.DeepEqual(expectedResult, *r), "results do not match:\nexpected: %v\nreceived: %v", expectedResult, *r)
	default:
		t.Fatalf("expected type order.Detail, found %T", res)
	}

	payload = []byte(`{"stream":"jTfvpakT2yT0hVIo5gYWVihZhdM2PrBgJUZ5PyfZ4EVpCkx4Uoxk5timcrQc","data":{"e":"executionReport","E":1616633041556,"s":"BTCUSDT","c":"YeULctvPAnHj5HXCQo9Mob","S":"BUY","o":"LIMIT","f":"GTC","q":"0.00028600","p":"52436.85000000","P":"0.00000000","F":"0.00000000","g":-1,"C":"","x":"TRADE","X":"FILLED","r":"NONE","i":5341783271,"l":"0.00028600","z":"0.00028600","L":"52436.85000000","n":"0.00000029","N":"BTC","T":1616633041555,"t":726946523,"I":11390206312,"w":false,"m":false,"M":true,"O":1616633041555,"Z":"14.99693910","Y":"14.99693910","Q":"0.00000000","W":1616633041555}}`)
	err = b.wsHandleData(payload)
	assert.NoError(t, err)
}

func TestWsOutboundAccountPosition(t *testing.T) {
	t.Parallel()
	payload := []byte(`{"stream":"jTfvpakT2yT0hVIo5gYWVihZhdM2PrBgJUZ5PyfZ4EVpCkx4Uoxk5timcrQc","data":{"e":"outboundAccountPosition","E":1616628815745,"u":1616628815745,"B":[{"a":"BTC","f":"0.00225109","l":"0.00123000"},{"a":"BNB","f":"0.00000000","l":"0.00000000"},{"a":"USDT","f":"54.43390661","l":"0.00000000"}]}}`)
	err := b.wsHandleData(payload)
	assert.NoError(t, err)
}

func TestFormatExchangeCurrency(t *testing.T) {
	t.Parallel()
	type testos struct {
		name              string
		pair              currency.Pair
		asset             asset.Item
		expectedDelimiter string
	}
	testerinos := []testos{
		{
			name:              "spot-btcusdt",
			pair:              currency.NewPairWithDelimiter("BTC", "USDT", currency.UnderscoreDelimiter),
			asset:             asset.Spot,
			expectedDelimiter: "",
		},
		{
			name:              "coinmarginedfutures-btcusd_perp",
			pair:              currency.NewPairWithDelimiter("BTCUSD", "PERP", currency.DashDelimiter),
			asset:             asset.CoinMarginedFutures,
			expectedDelimiter: currency.UnderscoreDelimiter,
		},
		{
			name:              "coinmarginedfutures-btcusd_211231",
			pair:              currency.NewPairWithDelimiter("BTCUSD", "211231", currency.DashDelimiter),
			asset:             asset.CoinMarginedFutures,
			expectedDelimiter: currency.UnderscoreDelimiter,
		},
		{
			name:              "margin-ltousdt",
			pair:              currency.NewPairWithDelimiter("LTO", "USDT", currency.UnderscoreDelimiter),
			asset:             asset.Margin,
			expectedDelimiter: "",
		},
		{
			name:              "usdtmarginedfutures-btcusdt",
			pair:              currency.NewPairWithDelimiter("btc", "usdt", currency.DashDelimiter),
			asset:             asset.USDTMarginedFutures,
			expectedDelimiter: "",
		},
		{
			name:              "usdtmarginedfutures-btcusdt_211231",
			pair:              currency.NewPairWithDelimiter("btcusdt", "211231", currency.UnderscoreDelimiter),
			asset:             asset.USDTMarginedFutures,
			expectedDelimiter: currency.UnderscoreDelimiter,
		},
	}
	for i := range testerinos {
		tt := testerinos[i]
		t.Run(tt.name, func(t *testing.T) {
			t.Parallel()
			result, err := b.FormatExchangeCurrency(tt.pair, tt.asset)
			require.NoError(t, err)
			require.Equal(t, tt.expectedDelimiter, result.Delimiter)
		})
	}
}

func TestFormatSymbol(t *testing.T) {
	t.Parallel()
	type testos struct {
		name           string
		pair           currency.Pair
		asset          asset.Item
		expectedString string
	}
	testerinos := []testos{
		{
			name:           "spot-BTCUSDT",
			pair:           currency.NewPairWithDelimiter("BTC", "USDT", currency.UnderscoreDelimiter),
			asset:          asset.Spot,
			expectedString: "BTCUSDT",
		},
		{
			name:           "coinmarginedfutures-btcusdperp",
			pair:           currency.NewPairWithDelimiter("BTCUSD", "PERP", currency.DashDelimiter),
			asset:          asset.CoinMarginedFutures,
			expectedString: "BTCUSD_PERP",
		},
		{
			name:           "coinmarginedfutures-BTCUSD_211231",
			pair:           currency.NewPairWithDelimiter("BTCUSD", "211231", currency.DashDelimiter),
			asset:          asset.CoinMarginedFutures,
			expectedString: "BTCUSD_211231",
		},
		{
			name:           "margin-LTOUSDT",
			pair:           currency.NewPairWithDelimiter("LTO", "USDT", currency.UnderscoreDelimiter),
			asset:          asset.Margin,
			expectedString: "LTOUSDT",
		},
		{
			name:           "usdtmarginedfutures-BTCUSDT",
			pair:           currency.NewPairWithDelimiter("btc", "usdt", currency.DashDelimiter),
			asset:          asset.USDTMarginedFutures,
			expectedString: "BTCUSDT",
		},
		{
			name:           "usdtmarginedfutures-BTCUSDT_211231",
			pair:           currency.NewPairWithDelimiter("btcusdt", "211231", currency.UnderscoreDelimiter),
			asset:          asset.USDTMarginedFutures,
			expectedString: "BTCUSDT_211231",
		},
	}
	for _, tt := range testerinos {
		t.Run(tt.name, func(t *testing.T) {
			t.Parallel()
			result, err := b.FormatSymbol(tt.pair, tt.asset)
			require.NoError(t, err)
			require.Equal(t, tt.expectedString, result)
		})
	}
}

func TestFormatUSDTMarginedFuturesPair(t *testing.T) {
	t.Parallel()
	pairFormat := currency.PairFormat{Uppercase: true}
	resp := b.formatUSDTMarginedFuturesPair(currency.NewPair(currency.DOGE, currency.USDT), pairFormat)
	require.Equal(t, "DOGEUSDT", resp.String())

	resp = b.formatUSDTMarginedFuturesPair(currency.NewPair(currency.DOGE, currency.NewCode("1234567890")), pairFormat)
	assert.Equal(t, "DOGE_1234567890", resp.String())
}

func TestFetchExchangeLimits(t *testing.T) {
	t.Parallel()
	limits, err := b.FetchExchangeLimits(t.Context(), asset.Spot)
	require.NoError(t, err)
	require.NotEmpty(t, limits, "Should get some limits back")

	limits, err = b.FetchExchangeLimits(t.Context(), asset.Margin)
	require.NoError(t, err)
	require.NotEmpty(t, limits, "Should get some limits back")

	_, err = b.FetchExchangeLimits(t.Context(), asset.Futures)
	require.ErrorIs(t, err, asset.ErrNotSupported, "FetchExchangeLimits should error on other asset types")
}

func TestUpdateOrderExecutionLimits(t *testing.T) {
	t.Parallel()
	tests := map[asset.Item]currency.Pair{
		asset.Spot:   currency.NewBTCUSDT(),
		asset.Margin: currency.NewPair(currency.ETH, currency.BTC),
	}
	for _, a := range []asset.Item{asset.CoinMarginedFutures, asset.USDTMarginedFutures, asset.Options} {
		pairs, err := b.FetchTradablePairs(t.Context(), a)
		require.NoErrorf(t, err, "FetchTradablePairs should not error for %s", a)
		require.NotEmptyf(t, pairs, "Should get some pairs for %s", a)
		tests[a] = pairs[0]
	}
	for _, a := range b.GetAssetTypes(false) {
		err := b.UpdateOrderExecutionLimits(t.Context(), a)
		require.NoErrorf(t, err, "UpdateOrderExecutionLimits should not error for %v: but %v", a, err)
		p := tests[a]
		limits, err := b.GetOrderExecutionLimits(a, p)
		require.NoErrorf(t, err, "GetOrderExecutionLimits should not error for %s pair %s : %v", a, p, err)
		require.Positivef(t, limits.MinPrice, "MinPrice must be positive for %s pair %s", a, p)
		require.Positivef(t, limits.MaxPrice, "MaxPrice must be positive for %s pair %s", a, p)
		require.Positivef(t, limits.PriceStepIncrementSize, "PriceStepIncrementSize must be positive for %s pair %s", a, p)
		require.Positivef(t, limits.MinimumBaseAmount, "MinimumBaseAmount must be positive for %s pair %s", a, p)
		require.Positivef(t, limits.MaximumBaseAmount, "MaximumBaseAmount must be positive for %s pair %s", a, p)
		require.Positivef(t, limits.AmountStepIncrementSize, "AmountStepIncrementSize must be positive for %s pair %s", a, p)
		require.Positivef(t, limits.MarketMaxQty, "MarketMaxQty must be positive for %s pair %s", a, p)
		require.Positivef(t, limits.MaxTotalOrders, "MaxTotalOrders must be positive for %s pair %s", a, p)
		switch a {
		case asset.Spot, asset.Margin:
			require.Positivef(t, limits.MaxIcebergParts, "MaxIcebergParts must be positive for %s pair %s", a, p)
		case asset.USDTMarginedFutures:
			require.Positivef(t, limits.MinNotional, "MinNotional must be positive for %s pair %s", a, p)
			fallthrough
		case asset.CoinMarginedFutures:
			require.Positivef(t, limits.MultiplierUp, "MultiplierUp must be positive for %s pair %s", a, p)
			require.Positivef(t, limits.MultiplierDown, "MultiplierDown must be positive for %s pair %s", a, p)
			require.Positivef(t, limits.MarketMinQty, "MarketMinQty must be positive for %s pair %s", a, p)
			require.Positivef(t, limits.MarketStepIncrementSize, "MarketStepIncrementSize must be positive for %s pair %s", a, p)
			require.Positivef(t, limits.MaxAlgoOrders, "MaxAlgoOrders must be positive for %s pair %s", a, p)
		}
	}
}

func TestGetHistoricalFundingRates(t *testing.T) {
	t.Parallel()
	s, e := getTime()
	_, err := b.GetHistoricalFundingRates(t.Context(), &fundingrate.HistoricalRatesRequest{
		Asset:                asset.USDTMarginedFutures,
		Pair:                 currency.NewBTCUSDT(),
		StartDate:            s,
		EndDate:              e,
		IncludePayments:      true,
		IncludePredictedRate: true,
	})
	require.ErrorIs(t, err, common.ErrFunctionNotSupported)

	_, err = b.GetHistoricalFundingRates(t.Context(), &fundingrate.HistoricalRatesRequest{
		Asset:           asset.USDTMarginedFutures,
		Pair:            currency.NewBTCUSDT(),
		StartDate:       s,
		EndDate:         e,
		PaymentCurrency: currency.DOGE,
	})
	require.ErrorIs(t, err, common.ErrFunctionNotSupported)

	r := &fundingrate.HistoricalRatesRequest{
		Asset:     asset.USDTMarginedFutures,
		Pair:      currency.NewBTCUSDT(),
		StartDate: s,
		EndDate:   e,
	}
	if sharedtestvalues.AreAPICredentialsSet(b) {
		r.IncludePayments = true
	}
	result, err := b.GetHistoricalFundingRates(t.Context(), r)
	assert.NoError(t, err)
	assert.NotNil(t, result)

	r.Asset = asset.CoinMarginedFutures
	r.Pair, err = currency.NewPairFromString("BTCUSD_PERP")
	require.NoError(t, err)

	result, err = b.GetHistoricalFundingRates(t.Context(), r)
	require.NoError(t, err)
	assert.NotNil(t, result)
}

func TestGetLatestFundingRates(t *testing.T) {
	t.Parallel()
	cp := currency.NewBTCUSDT()
	_, err := b.GetLatestFundingRates(t.Context(), &fundingrate.LatestRateRequest{
		Asset:                asset.USDTMarginedFutures,
		Pair:                 cp,
		IncludePredictedRate: true,
	})
	require.ErrorIs(t, err, common.ErrFunctionNotSupported)
	err = b.CurrencyPairs.EnablePair(asset.USDTMarginedFutures, cp)
	require.True(t, err == nil || errors.Is(err, currency.ErrPairAlreadyEnabled), err)

	result, err := b.GetLatestFundingRates(t.Context(), &fundingrate.LatestRateRequest{
		Asset: asset.USDTMarginedFutures,
		Pair:  cp,
	})
	assert.NoError(t, err)
	assert.NotNil(t, result)

	result, err = b.GetLatestFundingRates(t.Context(), &fundingrate.LatestRateRequest{
		Asset: asset.CoinMarginedFutures,
	})
	require.NoError(t, err)
	assert.NotNil(t, result)
}

func TestIsPerpetualFutureCurrency(t *testing.T) {
	t.Parallel()
	is, err := b.IsPerpetualFutureCurrency(asset.Binary, currency.NewPair(currency.BTC, currency.USDT))
	require.NoError(t, err)
	require.False(t, is)

	is, err = b.IsPerpetualFutureCurrency(asset.CoinMarginedFutures, currency.NewPair(currency.BTC, currency.USDT))
	require.NoError(t, err)
	require.False(t, is)
	is, err = b.IsPerpetualFutureCurrency(asset.CoinMarginedFutures, currency.NewPair(currency.BTC, currency.PERP))
	require.NoError(t, err)
	require.True(t, is)

	is, err = b.IsPerpetualFutureCurrency(asset.USDTMarginedFutures, currency.NewPair(currency.BTC, currency.USDT))
	require.NoError(t, err)
	require.True(t, is)

	is, err = b.IsPerpetualFutureCurrency(asset.USDTMarginedFutures, currency.NewPair(currency.BTC, currency.PERP))
	require.NoError(t, err)
	assert.False(t, is)
}

func TestGetUserMarginInterestHistory(t *testing.T) {
	t.Parallel()
	sharedtestvalues.SkipTestIfCredentialsUnset(t, b)
	result, err := b.GetUserMarginInterestHistory(t.Context(), currency.USDT, "BTCUSDT", time.Now().Add(-time.Hour*24), time.Now(), 1, 10)
	require.NoError(t, err)
	assert.NotNil(t, result)
}

func TestGetForceLiquidiationRecord(t *testing.T) {
	t.Parallel()
	sharedtestvalues.SkipTestIfCredentialsUnset(t, b)
	result, err := b.GetForceLiquidiationRecord(t.Context(), time.Now().Add(-time.Hour*24), time.Now(), "BTCUSDT", 0, 12)
	require.NoError(t, err)
	assert.NotNil(t, result)
}

func TestGetCrossMarginAccountDetail(t *testing.T) {
	t.Parallel()
	sharedtestvalues.SkipTestIfCredentialsUnset(t, b)
	result, err := b.GetCrossMarginAccountDetail(t.Context())
	require.NoError(t, err)
	assert.NotNil(t, result)
}

func TestGetMarginAccountsOrder(t *testing.T) {
	t.Parallel()
	_, err := b.GetMarginAccountsOrder(t.Context(), "", "", false, 112233424)
	require.ErrorIs(t, err, currency.ErrSymbolStringEmpty)
	_, err = b.GetMarginAccountsOrder(t.Context(), "BTCUSDT", "", false, 0)
	require.ErrorIs(t, err, order.ErrOrderIDNotSet)

	sharedtestvalues.SkipTestIfCredentialsUnset(t, b)
	result, err := b.GetMarginAccountsOrder(t.Context(), "BTCUSDT", "", false, 112233424)
	require.NoError(t, err)
	assert.NotNil(t, result)
}

func TestGetMarginAccountsOpenOrders(t *testing.T) {
	t.Parallel()
	sharedtestvalues.SkipTestIfCredentialsUnset(t, b)
	result, err := b.GetMarginAccountsOpenOrders(t.Context(), "BNBBTC", false)
	require.NoError(t, err)
	assert.NotNil(t, result)
}

func TestGetMarginAccountAllOrders(t *testing.T) {
	t.Parallel()
	_, err := b.GetMarginAccountAllOrders(t.Context(), "", true, time.Time{}, time.Time{}, 0, 20)
	require.ErrorIs(t, err, currency.ErrSymbolStringEmpty)

	sharedtestvalues.SkipTestIfCredentialsUnset(t, b)
	result, err := b.GetMarginAccountAllOrders(t.Context(), "BNBBTC", true, time.Time{}, time.Time{}, 0, 20)
	require.NoError(t, err)
	assert.NotNil(t, result)
}

func TestSetAssetsMode(t *testing.T) {
	t.Parallel()
	sharedtestvalues.SkipTestIfCredentialsUnset(t, b)
	is, err := b.GetAssetsMode(t.Context())
	require.NoError(t, err)

	err = b.SetAssetsMode(t.Context(), !is)
	require.NoError(t, err)

	err = b.SetAssetsMode(t.Context(), is)
	assert.NoError(t, err)
}

func TestGetAssetsMode(t *testing.T) {
	t.Parallel()
	sharedtestvalues.SkipTestIfCredentialsUnset(t, b)
	result, err := b.GetAssetsMode(t.Context())
	require.NoError(t, err)
	assert.NotNil(t, result)
}

func TestGetCollateralMode(t *testing.T) {
	t.Parallel()
	_, err := b.GetCollateralMode(t.Context(), asset.Spot)
	require.ErrorIs(t, err, asset.ErrNotSupported)
	_, err = b.GetCollateralMode(t.Context(), asset.CoinMarginedFutures)
	require.ErrorIs(t, err, asset.ErrNotSupported)

	sharedtestvalues.SkipTestIfCredentialsUnset(t, b, canManipulateRealOrders)
	result, err := b.GetCollateralMode(t.Context(), asset.USDTMarginedFutures)
	require.NoError(t, err)
	assert.NotNil(t, result)
}

func TestSetCollateralMode(t *testing.T) {
	t.Parallel()
	err := b.SetCollateralMode(t.Context(), asset.USDTMarginedFutures, collateral.PortfolioMode)
	require.ErrorIs(t, err, order.ErrCollateralInvalid)
	err = b.SetCollateralMode(t.Context(), asset.Spot, collateral.SingleMode)
	require.ErrorIs(t, err, asset.ErrNotSupported)
	err = b.SetCollateralMode(t.Context(), asset.CoinMarginedFutures, collateral.SingleMode)
	require.ErrorIs(t, err, asset.ErrNotSupported)

	sharedtestvalues.SkipTestIfCredentialsUnset(t, b, canManipulateRealOrders)
	err = b.SetCollateralMode(t.Context(), asset.USDTMarginedFutures, collateral.MultiMode)
	require.NoError(t, err)
}

func TestChangePositionMargin(t *testing.T) {
	t.Parallel()
	sharedtestvalues.SkipTestIfCredentialsUnset(t, b, canManipulateRealOrders)
	result, err := b.ChangePositionMargin(t.Context(), &margin.PositionChangeRequest{
		Pair:                    currency.NewBTCUSDT(),
		Asset:                   asset.USDTMarginedFutures,
		MarginType:              margin.Isolated,
		OriginalAllocatedMargin: 1337,
		NewAllocatedMargin:      1333337,
	})
	require.NoError(t, err)
	assert.NotNil(t, result)
}

func TestGetPositionSummary(t *testing.T) {
	t.Parallel()
	p, err := currency.NewPairFromString("BTCUSD_PERP")
	require.NoError(t, err)

	_, err = b.GetFuturesPositionSummary(t.Context(), &futures.PositionSummaryRequest{
		Asset:          asset.Spot,
		Pair:           p,
		UnderlyingPair: currency.NewPair(currency.BTC, currency.USD),
	})
	require.ErrorIs(t, err, asset.ErrNotSupported)

	sharedtestvalues.SkipTestIfCredentialsUnset(t, b)
	bb := currency.NewBTCUSDT()
	result, err := b.GetFuturesPositionSummary(t.Context(), &futures.PositionSummaryRequest{
		Asset: asset.USDTMarginedFutures,
		Pair:  bb,
	})
	assert.NoError(t, err)
	assert.NotNil(t, result)

	bb.Quote = currency.BUSD
	result, err = b.GetFuturesPositionSummary(t.Context(), &futures.PositionSummaryRequest{
		Asset: asset.USDTMarginedFutures,
		Pair:  bb,
	})
	assert.NoError(t, err)
	assert.NotNil(t, result)

	bb.Quote = currency.USD
	result, err = b.GetFuturesPositionSummary(t.Context(), &futures.PositionSummaryRequest{
		Asset:          asset.CoinMarginedFutures,
		Pair:           p,
		UnderlyingPair: bb,
	})
	require.NoError(t, err)
	assert.NotNil(t, result)
}

func TestGetFuturesPositionOrders(t *testing.T) {
	t.Parallel()
	sharedtestvalues.SkipTestIfCredentialsUnset(t, b)
	result, err := b.GetFuturesPositionOrders(t.Context(), &futures.PositionsRequest{
		Asset:                     asset.USDTMarginedFutures,
		Pairs:                     []currency.Pair{currency.NewBTCUSDT()},
		StartDate:                 time.Now().Add(-time.Hour * 24 * 70),
		RespectOrderHistoryLimits: true,
	})
	assert.NoError(t, err)
	assert.NotNil(t, result)

	result, err = b.GetFuturesPositionOrders(t.Context(), &futures.PositionsRequest{
		Asset:                     asset.CoinMarginedFutures,
		Pairs:                     []currency.Pair{coinmTradablePair},
		StartDate:                 time.Now().Add(time.Hour * 24 * -70),
		RespectOrderHistoryLimits: true,
	})
	require.NoError(t, err)
	assert.NotNil(t, result)
}

func TestSetMarginType(t *testing.T) {
	t.Parallel()
	err := b.SetMarginType(t.Context(), asset.Spot, currency.NewPair(currency.BTC, currency.USDT), margin.Isolated)
	require.ErrorIs(t, err, asset.ErrNotSupported)

	sharedtestvalues.SkipTestIfCredentialsUnset(t, b, canManipulateRealOrders)
	err = b.SetMarginType(t.Context(), asset.USDTMarginedFutures, currency.NewPair(currency.BTC, currency.USDT), margin.Isolated)
	require.NoError(t, err)

	err = b.SetMarginType(t.Context(), asset.CoinMarginedFutures, coinmTradablePair, margin.Isolated)
	assert.NoError(t, err)
}

func TestGetLeverage(t *testing.T) {
	t.Parallel()
	_, err := b.GetLeverage(t.Context(), asset.Spot, currency.NewBTCUSDT(), 0, order.UnknownSide)
	require.ErrorIs(t, err, asset.ErrNotSupported)

	sharedtestvalues.SkipTestIfCredentialsUnset(t, b)
	result, err := b.GetLeverage(t.Context(), asset.USDTMarginedFutures, currency.NewBTCUSDT(), 0, order.UnknownSide)
	assert.NoError(t, err)
	assert.NotNil(t, result)

	result, err = b.GetLeverage(t.Context(), asset.CoinMarginedFutures, coinmTradablePair, 0, order.UnknownSide)
	require.NoError(t, err)
	assert.NotNil(t, result)
}

func TestSetLeverage(t *testing.T) {
	t.Parallel()
	err := b.SetLeverage(t.Context(), asset.Spot, spotTradablePair, margin.Multi, 5, order.UnknownSide)
	require.ErrorIs(t, err, asset.ErrNotSupported)

	sharedtestvalues.SkipTestIfCredentialsUnset(t, b, canManipulateRealOrders)
	err = b.SetLeverage(t.Context(), asset.USDTMarginedFutures, currency.NewBTCUSDT(), margin.Multi, 5, order.UnknownSide)
	require.NoError(t, err)
	err = b.SetLeverage(t.Context(), asset.CoinMarginedFutures, coinmTradablePair, margin.Multi, 5, order.UnknownSide)
	require.NoError(t, err)
}

func TestGetCryptoLoansIncomeHistory(t *testing.T) {
	t.Parallel()
	sharedtestvalues.SkipTestIfCredentialsUnset(t, b)
	result, err := b.CryptoLoanIncomeHistory(t.Context(), currency.USDT, "", time.Time{}, time.Time{}, 100)
	require.NoError(t, err)
	assert.NotNil(t, result)
}

func TestCryptoLoanBorrow(t *testing.T) {
	t.Parallel()
	_, err := b.CryptoLoanBorrow(t.Context(), currency.EMPTYCODE, 1000, currency.BTC, 1, 7)
	require.ErrorIs(t, err, errLoanCoinMustBeSet)
	_, err = b.CryptoLoanBorrow(t.Context(), currency.USDT, 1000, currency.EMPTYCODE, 1, 7)
	require.ErrorIs(t, err, errCollateralCoinMustBeSet)
	_, err = b.CryptoLoanBorrow(t.Context(), currency.USDT, 0, currency.BTC, 1, 0)
	require.ErrorIs(t, err, errLoanTermMustBeSet)
	_, err = b.CryptoLoanBorrow(t.Context(), currency.USDT, 0, currency.BTC, 0, 7)
	require.ErrorIs(t, err, order.ErrAmountBelowMin)

	sharedtestvalues.SkipTestIfCredentialsUnset(t, b, canManipulateRealOrders)
	result, err := b.CryptoLoanBorrow(t.Context(), currency.USDT, 1000, currency.BTC, 1, 7)
	require.NoError(t, err)
	assert.NotNil(t, result)
}

func TestCryptoLoanBorrowHistory(t *testing.T) {
	t.Parallel()
	sharedtestvalues.SkipTestIfCredentialsUnset(t, b)
	result, err := b.CryptoLoanBorrowHistory(t.Context(), 0, currency.USDT, currency.BTC, time.Time{}, time.Time{}, 0, 0)
	require.NoError(t, err)
	assert.NotNil(t, result)
}

func TestCryptoLoanOngoingOrders(t *testing.T) {
	t.Parallel()
	sharedtestvalues.SkipTestIfCredentialsUnset(t, b)
	result, err := b.CryptoLoanOngoingOrders(t.Context(), 0, currency.USDT, currency.BTC, 0, 0)
	require.NoError(t, err)
	assert.NotNil(t, result)
}

func TestCryptoLoanRepay(t *testing.T) {
	t.Parallel()
	_, err := b.CryptoLoanRepay(t.Context(), 0, 1000, 1, false)
	require.ErrorIs(t, err, order.ErrOrderIDNotSet)
	_, err = b.CryptoLoanRepay(t.Context(), 42069, 0, 1, false)
	require.ErrorIs(t, err, order.ErrAmountBelowMin)

	sharedtestvalues.SkipTestIfCredentialsUnset(t, b, canManipulateRealOrders)
	result, err := b.CryptoLoanRepay(t.Context(), 42069, 1000, 1, false)
	require.NoError(t, err)
	assert.NotNil(t, result)
}

func TestCryptoLoanRepaymentHistory(t *testing.T) {
	t.Parallel()
	sharedtestvalues.SkipTestIfCredentialsUnset(t, b)
	result, err := b.CryptoLoanRepaymentHistory(t.Context(), 0, currency.USDT, currency.BTC, time.Time{}, time.Time{}, 0, 0)
	require.NoError(t, err)
	assert.NotNil(t, result)
}

func TestCryptoLoanAdjustLTV(t *testing.T) {
	t.Parallel()
	_, err := b.CryptoLoanAdjustLTV(t.Context(), 0, true, 1)
	require.ErrorIs(t, err, order.ErrOrderIDNotSet)
	_, err = b.CryptoLoanAdjustLTV(t.Context(), 42069, true, 0)
	require.ErrorIs(t, err, order.ErrAmountBelowMin)

	sharedtestvalues.SkipTestIfCredentialsUnset(t, b, canManipulateRealOrders)
	result, err := b.CryptoLoanAdjustLTV(t.Context(), 42069, true, 1)
	require.NoError(t, err)
	assert.NotNil(t, result)
}

func TestCryptoLoanLTVAdjustmentHistory(t *testing.T) {
	t.Parallel()
	sharedtestvalues.SkipTestIfCredentialsUnset(t, b)
	result, err := b.CryptoLoanLTVAdjustmentHistory(t.Context(), 0, currency.USDT, currency.BTC, time.Time{}, time.Time{}, 0, 0)
	require.NoError(t, err)
	assert.NotNil(t, result)
}

func TestCryptoLoanAssetsData(t *testing.T) {
	t.Parallel()
	sharedtestvalues.SkipTestIfCredentialsUnset(t, b)
	result, err := b.CryptoLoanAssetsData(t.Context(), currency.EMPTYCODE, 0)
	require.NoError(t, err)
	assert.NotNil(t, result)
}

func TestCryptoLoanCollateralAssetsData(t *testing.T) {
	t.Parallel()
	sharedtestvalues.SkipTestIfCredentialsUnset(t, b)
	result, err := b.CryptoLoanCollateralAssetsData(t.Context(), currency.EMPTYCODE, 0)
	require.NoError(t, err)
	assert.NotNil(t, result)
}

func TestCryptoLoanCheckCollateralRepayRate(t *testing.T) {
	t.Parallel()
	_, err := b.CryptoLoanCheckCollateralRepayRate(t.Context(), currency.EMPTYCODE, currency.BNB, 69)
	require.ErrorIs(t, err, errLoanCoinMustBeSet)
	_, err = b.CryptoLoanCheckCollateralRepayRate(t.Context(), currency.BUSD, currency.EMPTYCODE, 69)
	require.ErrorIs(t, err, errCollateralCoinMustBeSet)
	_, err = b.CryptoLoanCheckCollateralRepayRate(t.Context(), currency.BUSD, currency.BNB, 0)
	require.ErrorIs(t, err, order.ErrAmountBelowMin)

	sharedtestvalues.SkipTestIfCredentialsUnset(t, b)
	result, err := b.CryptoLoanCheckCollateralRepayRate(t.Context(), currency.BUSD, currency.BNB, 69)
	require.NoError(t, err)
	assert.NotNil(t, result)
}

func TestCryptoLoanCustomiseMarginCall(t *testing.T) {
	t.Parallel()
	_, err := b.CryptoLoanCustomiseMarginCall(t.Context(), 0, currency.BTC, 0)
	require.ErrorIs(t, err, errMarginCallValueRequired)

	sharedtestvalues.SkipTestIfCredentialsUnset(t, b, canManipulateRealOrders)
	result, err := b.CryptoLoanCustomiseMarginCall(t.Context(), 1337, currency.BTC, .70)
	require.NoError(t, err)
	assert.NotNil(t, result)
}

func TestFlexibleLoanBorrow(t *testing.T) {
	t.Parallel()
	_, err := b.FlexibleLoanBorrow(t.Context(), currency.EMPTYCODE, currency.USDC, 1, 0)
	require.ErrorIs(t, err, errLoanCoinMustBeSet)
	_, err = b.FlexibleLoanBorrow(t.Context(), currency.ATOM, currency.EMPTYCODE, 1, 0)
	require.ErrorIs(t, err, errCollateralCoinMustBeSet)
	_, err = b.FlexibleLoanBorrow(t.Context(), currency.ATOM, currency.USDC, 0, 0)
	require.ErrorIs(t, err, order.ErrAmountBelowMin)

	sharedtestvalues.SkipTestIfCredentialsUnset(t, b, canManipulateRealOrders)
	result, err := b.FlexibleLoanBorrow(t.Context(), currency.ATOM, currency.USDC, 1, 0)
	require.NoError(t, err)
	assert.NotNil(t, result)
}

func TestFlexibleLoanOngoingOrders(t *testing.T) {
	t.Parallel()
	sharedtestvalues.SkipTestIfCredentialsUnset(t, b)
	result, err := b.FlexibleLoanOngoingOrders(t.Context(), currency.EMPTYCODE, currency.EMPTYCODE, 0, 0)
	require.NoError(t, err)
	assert.NotNil(t, result)
}

func TestFlexibleLoanBorrowHistory(t *testing.T) {
	t.Parallel()
	sharedtestvalues.SkipTestIfCredentialsUnset(t, b)
	result, err := b.FlexibleLoanBorrowHistory(t.Context(), currency.EMPTYCODE, currency.EMPTYCODE, time.Time{}, time.Time{}, 0, 0)
	require.NoError(t, err)
	assert.NotNil(t, result)
}

func TestFlexibleLoanRepay(t *testing.T) {
	t.Parallel()
	_, err := b.FlexibleLoanRepay(t.Context(), currency.EMPTYCODE, currency.BTC, 1, false, false)
	require.ErrorIs(t, err, errLoanCoinMustBeSet)
	_, err = b.FlexibleLoanRepay(t.Context(), currency.USDT, currency.EMPTYCODE, 1, false, false)
	require.ErrorIs(t, err, errCollateralCoinMustBeSet)
	_, err = b.FlexibleLoanRepay(t.Context(), currency.USDT, currency.BTC, 0, false, false)
	require.ErrorIs(t, err, order.ErrAmountBelowMin)

	sharedtestvalues.SkipTestIfCredentialsUnset(t, b, canManipulateRealOrders)
	result, err := b.FlexibleLoanRepay(t.Context(), currency.ATOM, currency.USDC, 1, false, false)
	require.NoError(t, err)
	assert.NotNil(t, result)
}

func TestFlexibleLoanRepayHistory(t *testing.T) {
	t.Parallel()
	sharedtestvalues.SkipTestIfCredentialsUnset(t, b)
	result, err := b.FlexibleLoanRepayHistory(t.Context(), currency.EMPTYCODE, currency.EMPTYCODE, time.Time{}, time.Time{}, 0, 0)
	require.NoError(t, err)
	assert.NotNil(t, result)
}

func TestFlexibleLoanCollateralRepayment(t *testing.T) {
	t.Parallel()
	_, err := b.FlexibleLoanCollateralRepayment(t.Context(), currency.EMPTYCODE, currency.USDT, 1000, true)
	require.ErrorIs(t, err, errLoanCoinMustBeSet)
	_, err = b.FlexibleLoanCollateralRepayment(t.Context(), currency.BTC, currency.EMPTYCODE, 1000, true)
	require.ErrorIs(t, err, errCollateralCoinMustBeSet)
	_, err = b.FlexibleLoanCollateralRepayment(t.Context(), currency.BTC, currency.USDT, 0, true)
	require.ErrorIs(t, err, order.ErrAmountBelowMin)

	sharedtestvalues.SkipTestIfCredentialsUnset(t, b, canManipulateRealOrders)
	result, err := b.FlexibleLoanCollateralRepayment(t.Context(), currency.BTC, currency.USDT, 1000, true)
	require.NoError(t, err)
	assert.NotNil(t, result)
}

func TestCheckCollateralRepayRate(t *testing.T) {
	t.Parallel()
	_, err := b.CheckCollateralRepayRate(t.Context(), currency.EMPTYCODE, currency.USDT)
	require.ErrorIs(t, err, errLoanCoinMustBeSet)
	_, err = b.CheckCollateralRepayRate(t.Context(), currency.BTC, currency.EMPTYCODE)
	require.ErrorIs(t, err, errCollateralCoinMustBeSet)

	sharedtestvalues.SkipTestIfCredentialsUnset(t, b)
	result, err := b.CheckCollateralRepayRate(t.Context(), currency.BTC, currency.USDT)
	require.NoError(t, err)
	assert.NotNil(t, result)
}

func TestGetFlexibleLoanLiquidiationHistory(t *testing.T) {
	t.Parallel()
	sharedtestvalues.SkipTestIfCredentialsUnset(t, b)
	result, err := b.GetFlexibleLoanLiquidiationHistory(t.Context(), currency.BTC, currency.EMPTYCODE, time.Time{}, time.Time{}, 0, 100)
	require.NoError(t, err)
	assert.NotNil(t, result)
}

func TestFlexibleLoanAdjustLTV(t *testing.T) {
	t.Parallel()
	_, err := b.FlexibleLoanAdjustLTV(t.Context(), currency.EMPTYCODE, currency.BTC, 1, true)
	require.ErrorIs(t, err, errLoanCoinMustBeSet)
	_, err = b.FlexibleLoanAdjustLTV(t.Context(), currency.USDT, currency.EMPTYCODE, 1, true)
	require.ErrorIs(t, err, errCollateralCoinMustBeSet)
	_, err = b.FlexibleLoanAdjustLTV(t.Context(), currency.USDT, currency.BTC, 0, true)
	require.ErrorIs(t, err, order.ErrAmountBelowMin)

	sharedtestvalues.SkipTestIfCredentialsUnset(t, b, canManipulateRealOrders)
	result, err := b.FlexibleLoanAdjustLTV(t.Context(), currency.USDT, currency.BTC, 1, true)
	require.NoError(t, err)
	assert.NotNil(t, result)
}

func TestFlexibleLoanLTVAdjustmentHistory(t *testing.T) {
	t.Parallel()
	sharedtestvalues.SkipTestIfCredentialsUnset(t, b)
	result, err := b.FlexibleLoanLTVAdjustmentHistory(t.Context(), currency.EMPTYCODE, currency.EMPTYCODE, time.Time{}, time.Time{}, 0, 0)
	require.NoError(t, err)
	assert.NotNil(t, result)
}

func TestFlexibleLoanAssetsData(t *testing.T) {
	t.Parallel()
	sharedtestvalues.SkipTestIfCredentialsUnset(t, b)
	result, err := b.FlexibleLoanAssetsData(t.Context(), currency.EMPTYCODE)
	require.NoError(t, err)
	assert.NotNil(t, result)
}

func TestFlexibleCollateralAssetsData(t *testing.T) {
	t.Parallel()
	sharedtestvalues.SkipTestIfCredentialsUnset(t, b)
	result, err := b.FlexibleCollateralAssetsData(t.Context(), currency.EMPTYCODE)
	require.NoError(t, err)
	assert.NotNil(t, result)
}

func TestGetFuturesContractDetails(t *testing.T) {
	t.Parallel()
	_, err := b.GetFuturesContractDetails(t.Context(), asset.Spot)
	require.ErrorIs(t, err, futures.ErrNotFuturesAsset)
	_, err = b.GetFuturesContractDetails(t.Context(), asset.Futures)
	require.ErrorIs(t, err, asset.ErrNotSupported)

	result, err := b.GetFuturesContractDetails(t.Context(), asset.USDTMarginedFutures)
	assert.NoError(t, err)
	assert.NotNil(t, result)
	result, err = b.GetFuturesContractDetails(t.Context(), asset.CoinMarginedFutures)
	require.NoError(t, err)
	assert.NotNil(t, result)
}

func TestGetFundingRateInfo(t *testing.T) {
	t.Parallel()
	result, err := b.GetFundingRateInfo(t.Context())
	require.NoError(t, err)
	assert.NotNil(t, result)
}

func TestUGetFundingRateInfo(t *testing.T) {
	t.Parallel()
	result, err := b.UGetFundingRateInfo(t.Context())
	require.NoError(t, err)
	assert.NotNil(t, result)
}

func TestWsUFuturesConnect(t *testing.T) {
	t.Parallel()
	if mockTests {
		t.SkipNow()
	}
	err := b.WsUFuturesConnect()
	require.NoError(t, err)
}

var messageMap = map[string]string{
	"Asset Index":                   `{"stream": "!assetIndex@arr", "data": [{ "e":"assetIndexUpdate", "E":1686749230000, "s":"ADAUSD", "i":"0.27462452", "b":"0.10000000", "a":"0.10000000", "B":"0.24716207", "A":"0.30208698", "q":"0.05000000", "g":"0.05000000", "Q":"0.26089330", "G":"0.28835575" }, { "e":"assetIndexUpdate", "E":1686749230000, "s":"USDTUSD", "i":"0.99987691", "b":"0.00010000", "a":"0.00010000", "B":"0.99977692", "A":"0.99997689", "q":"0.00010000", "g":"0.00010000", "Q":"0.99977692", "G":"0.99997689" } ]}`,
	"Contract Info":                 `{"stream": "!contractInfo", "data": {"e":"contractInfo", "E":1669356423908, "s":"IOTAUSDT", "ps":"IOTAUSDT", "ct":"PERPETUAL", "dt":4133404800000, "ot":1569398400000, "cs":"TRADING", "bks":[ { "bs":1, "bnf":0, "bnc":5000, "mmr":0.01, "cf":0, "mi":21, "ma":50 }, { "bs":2, "bnf":5000, "bnc":25000, "mmr":0.025, "cf":75, "mi":11, "ma":20 } ] }}`,
	"Force Order":                   `{"stream": "!forceOrder@arr", "data": {"e":"forceOrder", "E":1568014460893, "o":{ "s":"BTCUSDT", "S":"SELL", "o":"LIMIT", "f":"IOC", "q":"0.014", "p":"9910", "ap":"9910", "X":"FILLED", "l":"0.014", "z":"0.014", "T":1568014460893 }}}`,
	"All BookTicker":                `{"stream": "!bookTicker","data":{"e":"bookTicker","u":3682854202063,"s":"NEARUSDT","b":"2.4380","B":"20391","a":"2.4390","A":"271","T":1703015198639,"E":1703015198640}}`,
	"Multiple Market Ticker":        `{"stream": "!ticker@arr", "data": [{"e":"24hrTicker","E":1703018247910,"s":"ICPUSDT","p":"-0.540000","P":"-5.395","w":"9.906194","c":"9.470000","Q":"1","o":"10.010000","h":"10.956000","l":"9.236000","v":"34347035","q":"340248403.001000","O":1702931820000,"C":1703018247909,"F":78723309,"L":80207941,"n":1484628},{"e":"24hrTicker","E":1703018247476,"s":"MEMEUSDT","p":"0.0020900","P":"7.331","w":"0.0300554","c":"0.0305980","Q":"7568","o":"0.0285080","h":"0.0312730","l":"0.0284120","v":"5643663185","q":"169622568.3721920","O":1702931820000,"C":1703018247475,"F":88665791,"L":89517438,"n":851643},{"e":"24hrTicker","E":1703018247822,"s":"SOLUSDT","p":"0.8680","P":"1.192","w":"74.4933","c":"73.6900","Q":"21","o":"72.8220","h":"76.3840","l":"71.8000","v":"26283647","q":"1957955612.4830","O":1702931820000,"C":1703018247820,"F":1126774871,"L":1129007642,"n":2232761},{"e":"24hrTicker","E":1703018247254,"s":"IMXUSDT","p":"0.0801","P":"3.932","w":"2.1518","c":"2.1171","Q":"225","o":"2.0370","h":"2.2360","l":"2.0319","v":"59587050","q":"128216496.4538","O":1702931820000,"C":1703018247252,"F":169814879,"L":170587124,"n":772246},{"e":"24hrTicker","E":1703018247309,"s":"DYDXUSDT","p":"-0.036","P":"-1.255","w":"2.896","c":"2.832","Q":"169.6","o":"2.868","h":"2.987","l":"2.782","v":"81690098.5","q":"236599791.383","O":1702931820000,"C":1703018247308,"F":385238821,"L":385888621,"n":649799},{"e":"24hrTicker","E":1703018247240,"s":"ONTUSDT","p":"0.0022","P":"1.011","w":"0.2213","c":"0.2197","Q":"45.7","o":"0.2175","h":"0.2251","l":"0.2157","v":"60880132.6","q":"13471239.8637","O":1702931820000,"C":1703018247238,"F":186008331,"L":186088275,"n":79945},{"e":"24hrTicker","E":1703018247658,"s":"AAVEUSDT","p":"4.660","P":"4.778","w":"102.969","c":"102.190","Q":"0.4","o":"97.530","h":"108.000","l":"97.370","v":"1205430.6","q":"124121750.870","O":1702931820000,"C":1703018247657,"F":343017862,"L":343487276,"n":469414},{"e":"24hrTicker","E":1703018247545,"s":"USTCUSDT","p":"0.0018500","P":"5.628","w":"0.0348991","c":"0.0347200","Q":"2316","o":"0.0328700","h":"0.0371100","l":"0.0328000","v":"2486985654","q":"86793545.3903700","O":1702931820000,"C":1703018247544,"F":32136013,"L":32601947,"n":465935},{"e":"24hrTicker","E":1703018247997,"s":"FTMUSDT","p":"-0.005000","P":"-1.221","w":"0.409721","c":"0.404400","Q":"1421","o":"0.409400","h":"0.421200","l":"0.392100","v":"471077518","q":"193010517.884400","O":1702931820000,"C":1703018247996,"F":716077491,"L":716712548,"n":635055},{"e":"24hrTicker","E":1703018247338,"s":"LRCUSDT","p":"-0.00290","P":"-1.104","w":"0.26531","c":"0.25980","Q":"113","o":"0.26270","h":"0.27190","l":"0.25590","v":"142488749","q":"37803477.10260","O":1702931820000,"C":1703018247336,"F":318115460,"L":318317340,"n":201880},{"e":"24hrTicker","E":1703018247776,"s":"TRBUSDT","p":"25.037","P":"21.840","w":"131.860","c":"139.677","Q":"0.3","o":"114.640","h":"143.900","l":"113.600","v":"3955845.0","q":"521616257.947","O":1702931820000,"C":1703018247775,"F":417041483,"L":419226886,"n":2185249},{"e":"24hrTicker","E":1703018247513,"s":"ACEUSDT","p":"0.108200","P":"0.826","w":"13.544944","c":"13.211400","Q":"14.37","o":"13.103200","h":"15.131200","l":"12.402900","v":"41359842.25","q":"560216757.038015","O":1702931820000,"C":1703018247512,"F":2261106,"L":4779982,"n":2518828},{"e":"24hrTicker","E":1703018247995,"s":"KEYUSDT","p":"0.0000270","P":"0.506","w":"0.0054583","c":"0.0053660","Q":"3540","o":"0.0053390","h":"0.0056230","l":"0.0053220","v":"1658962254","q":"9055176.9144700","O":1702931820000,"C":1703018247993,"F":32127330,"L":32236546,"n":109217},{"e":"24hrTicker","E":1703018247825,"s":"SUIUSDT","p":"0.094400","P":"15.783","w":"0.658766","c":"0.692500","Q":"157.6","o":"0.598100","h":"0.719600","l":"0.596400","v":"538807943.2","q":"354948524.988570","O":1702931820000,"C":1703018247824,"F":129572611,"L":130637476,"n":1064863},{"e":"24hrTicker","E":1703018247328,"s":"AGLDUSDT","p":"0.0738000","P":"7.016","w":"1.1222224","c":"1.1257000","Q":"49","o":"1.0519000","h":"1.1936000","l":"1.0471000","v":"63230369","q":"70958539.3508000","O":1702931820000,"C":1703018247327,"F":40498492,"L":41170995,"n":672503},{"e":"24hrTicker","E":1703018247882,"s":"BTCUSDT","p":"412.30","P":"0.986","w":"42651.76","c":"42247.00","Q":"0.003","o":"41834.70","h":"43550.00","l":"41792.00","v":"366582.423","q":"15635385730.76","O":1702931820000,"C":1703018247880,"F":4392041494,"L":4395950440,"n":3908934},{"e":"24hrTicker","E":1703018247531,"s":"WLDUSDT","p":"-0.0475000","P":"-1.232","w":"3.9879959","c":"3.8089000","Q":"50","o":"3.8564000","h":"4.3320000","l":"3.7237000","v":"119350666","q":"475969966.2747000","O":1702931820000,"C":1703018247530,"F":183723717,"L":186154953,"n":2431230},{"e":"24hrTicker","E":1703018247595,"s":"WAVESUSDT","p":"0.1108","P":"4.876","w":"2.4490","c":"2.3833","Q":"8.1","o":"2.2725","h":"2.5775","l":"2.2658","v":"54051344.0","q":"132369622.6356","O":1702931820000,"C":1703018247593,"F":503343992,"L":504167968,"n":823975},{"e":"24hrTicker","E":1703018247943,"s":"BLZUSDT","p":"0.00441","P":"1.274","w":"0.34477","c":"0.35043","Q":"35","o":"0.34602","h":"0.35844","l":"0.33146","v":"224686045","q":"77465133.09517","O":1702931820000,"C":1703018247942,"F":301286442,"L":301919432,"n":632991},{"e":"24hrTicker","E":1703018248027,"s":"ALGOUSDT","p":"0.0044","P":"2.329","w":"0.1982","c":"0.1933","Q":"1724.4","o":"0.1889","h":"0.2053","l":"0.1883","v":"418107041.7","q":"82860752.3534","O":1702931820000,"C":1703018248025,"F":317274252,"L":317530189,"n":255937},{"e":"24hrTicker","E":1703018247795,"s":"LUNA2USDT","p":"0.0849000","P":"9.610","w":"0.9622720","c":"0.9684000","Q":"91","o":"0.8835000","h":"1.0234000","l":"0.8800000","v":"132211955","q":"127223857.1990000","O":1702931820000,"C":1703018247793,"F":143814989,"L":144504341,"n":689350},{"e":"24hrTicker","E":1703018247557,"s":"DOGEUSDT","p":"-0.000290","P":"-0.320","w":"0.091710","c":"0.090210","Q":"1211","o":"0.090500","h":"0.093550","l":"0.089300","v":"4695249277","q":"430603554.425970","O":1702931820000,"C":1703018247556,"F":1408300026,"L":1409042131,"n":742103},{"e":"24hrTicker","E":1703018247578,"s":"SUSHIUSDT","p":"0.0024","P":"0.217","w":"1.1263","c":"1.1097","Q":"34","o":"1.1073","h":"1.1479","l":"1.0921","v":"34830643","q":"39229338.9293","O":1702931820000,"C":1703018247576,"F":389676753,"L":389892337,"n":215584},{"e":"24hrTicker","E":1703018247636,"s":"ROSEUSDT","p":"0.00859","P":"9.826","w":"0.09344","c":"0.09601","Q":"300","o":"0.08742","h":"0.09842","l":"0.08724","v":"768803655","q":"71837497.60153","O":1702931820000,"C":1703018247635,"F":145874088,"L":146347778,"n":473689},{"e":"24hrTicker","E":1703018247446,"s":"CTKUSDT","p":"0.05240","P":"6.933","w":"0.76993","c":"0.80820","Q":"16","o":"0.75580","h":"0.81760","l":"0.73560","v":"39275735","q":"30239750.04250","O":1702931820000,"C":1703018247445,"F":129601557,"L":129911270,"n":309714},{"e":"24hrTicker","E":1703018247083,"s":"MATICUSDT","p":"-0.02260","P":"-2.883","w":"0.78657","c":"0.76130","Q":"11","o":"0.78390","h":"0.82380","l":"0.74930","v":"510723474","q":"401719478.20480","O":1702931820000,"C":1703018247081,"F":899425701,"L":900164133,"n":738432},{"e":"24hrTicker","E":1703018247954,"s":"INJUSDT","p":"3.554000","P":"10.740","w":"37.577625","c":"36.646000","Q":"9.3","o":"33.092000","h":"39.988000","l":"32.803000","v":"30119373.7","q":"1131814520.584100","O":1702931820000,"C":1703018247953,"F":210846748,"L":214612851,"n":3766053},{"e":"24hrTicker","E":1703018247559,"s":"OCEANUSDT","p":"0.00890","P":"1.805","w":"0.50791","c":"0.50200","Q":"147","o":"0.49310","h":"0.52090","l":"0.49170","v":"42754656","q":"21715597.51239","O":1702931820000,"C":1703018247557,"F":243729859,"L":243879437,"n":149578},{"e":"24hrTicker","E":1703018247779,"s":"UNIUSDT","p":"0.0220","P":"0.378","w":"5.9288","c":"5.8470","Q":"10","o":"5.8250","h":"6.0440","l":"5.7520","v":"11324960","q":"67143423.4300","O":1702931820000,"C":1703018247778,"F":356204442,"L":356430119,"n":225678},{"e":"24hrTicker","E":1703018247999,"s":"1000BONKUSDT","p":"-0.0004410","P":"-2.245","w":"0.0205588","c":"0.0192000","Q":"1562","o":"0.0196410","h":"0.0231060","l":"0.0188770","v":"30632634003","q":"629769968.4590968","O":1702931820000,"C":1703018247998,"F":75958362,"L":80131721,"n":4173351},{"e":"24hrTicker","E":1703018247559,"s":"ARUSDT","p":"-0.382","P":"-4.176","w":"9.030","c":"8.765","Q":"4.5","o":"9.147","h":"9.467","l":"8.571","v":"3178087.5","q":"28698158.147","O":1702931820000,"C":1703018247557,"F":143756455,"L":143985699,"n":229244},{"e":"24hrTicker","E":1703018247344,"s":"AUCTIONUSDT","p":"9.690000","P":"31.369","w":"38.302392","c":"40.580000","Q":"0.65","o":"30.890000","h":"43.400000","l":"30.650000","v":"15656989.13","q":"599700134.856300","O":1702931820000,"C":1703018247343,"F":2451094,"L":5013398,"n":2561767},{"e":"24hrTicker","E":1703018247959,"s":"XRPUSDT","p":"-0.0021","P":"-0.346","w":"0.6083","c":"0.6045","Q":"396.3","o":"0.6066","h":"0.6170","l":"0.5973","v":"744301855.7","q":"452752948.7478","O":1702931820000,"C":1703018247957,"F":1344388341,"L":1344913573,"n":525224},{"e":"24hrTicker","E":1703018247813,"s":"EGLDUSDT","p":"-0.130","P":"-0.223","w":"58.569","c":"58.070","Q":"1.1","o":"58.200","h":"60.240","l":"56.670","v":"802381.7","q":"46994956.463","O":1702931820000,"C":1703018247811,"F":235206699,"L":235456030,"n":249331},{"e":"24hrTicker","E":1703018247990,"s":"ETHUSDT","p":"-10.21","P":"-0.468","w":"2206.89","c":"2170.39","Q":"0.060","o":"2180.60","h":"2256.64","l":"2135.03","v":"3187161.031","q":"7033700225.77","O":1702931820000,"C":1703018247988,"F":3443398114,"L":3446512406,"n":3114283},{"e":"24hrTicker","E":1703018247096,"s":"PENDLEUSDT","p":"-0.0059000","P":"-0.569","w":"1.0590403","c":"1.0319000","Q":"12","o":"1.0378000","h":"1.0960000","l":"1.0120000","v":"7593669","q":"8042001.5937000","O":1702931820000,"C":1703018247095,"F":16663914,"L":16782530,"n":118617}]}`,
	"Single Market Ticker":          `{"stream": "BTCUSDT@ticker", "data": { "e": "24hrTicker", "E": 1571889248277, "s": "BTCUSDT", "p": "0.0015", "P": "250.00", "w": "0.0018", "c": "0.0025", "Q": "10", "o": "0.0010", "h": "0.0025", "l": "0.0010", "v": "10000", "q": "18", "O": 0, "C": 1703019429985, "F": 0, "L": 18150, "n": 18151 } }`,
	"Multiple Mini Tickers":         `{"stream": "!miniTicker@arr","data":[{"e":"24hrMiniTicker","E":1703019429455,"s":"BICOUSDT","c":"0.3667000","o":"0.3792000","h":"0.3892000","l":"0.3639000","v":"28768370","q":"10779000.9922000"},{"e":"24hrMiniTicker","E":1703019429985,"s":"API3USDT","c":"1.6834","o":"1.7326","h":"1.8406","l":"1.6699","v":"12371516.4","q":"21642153.0574"},{"e":"24hrMiniTicker","E":1703019429111,"s":"ICPUSDT","c":"9.414000","o":"10.126000","h":"10.956000","l":"9.236000","v":"34262192","q":"339148145.539000"},{"e":"24hrMiniTicker","E":1703019429945,"s":"SOLUSDT","c":"73.0930","o":"73.2180","h":"76.3840","l":"71.8000","v":"26319095","q":"1960871540.2620"}]}`,
	"Multi Asset Mode Asset":        `{"stream": "!assetIndex@arr", "data":[{ "e":"assetIndexUpdate", "E":1686749230000, "s":"ADAUSD","i":"0.27462452","b":"0.10000000","a":"0.10000000","B":"0.24716207","A":"0.30208698","q":"0.05000000","g":"0.05000000","Q":"0.26089330","G":"0.28835575"}, { "e":"assetIndexUpdate", "E":1686749230000, "s":"USDTUSD", "i":"0.99987691", "b":"0.00010000", "a":"0.00010000", "B":"0.99977692", "A":"0.99997689", "q":"0.00010000", "g":"0.00010000", "Q":"0.99977692", "G":"0.99997689" }]}`,
	"Composite Index Symbol":        `{"stream": "BTCUSDT@compositeIndex", "data":{ "e":"compositeIndex", "E":1602310596000, "s":"DEFIUSDT", "p":"554.41604065", "C":"baseAsset", "c":[ { "b":"BAL", "q":"USDT", "w":"1.04884844", "W":"0.01457800", "i":"24.33521021" }, { "b":"BAND", "q":"USDT" , "w":"3.53782729", "W":"0.03935200", "i":"7.26420084" } ] } }`,
	"Diff Book Depth Stream":        `{"stream": "BTCUSDT@depth@500ms", "data": { "e": "depthUpdate", "E": 1571889248277, "T": 1571889248276, "s": "BTCUSDT", "U": 157, "u": 160, "pu": 149, "b": [ [ "0.0024", "10" ] ], "a": [ [ "0.0026", "100" ] ] } }`,
	"Partial Book Depth Stream":     `{"stream": "BTCUSDT@depth5", "data":{ "e": "depthUpdate", "E": 1571889248277, "T": 1571889248276, "s": "BTCUSDT", "U": 390497796, "u": 390497878, "pu": 390497794, "b": [ [ "7403.89", "0.002" ], [ "7403.90", "3.906" ], [ "7404.00", "1.428" ], [ "7404.85", "5.239" ], [ "7405.43", "2.562" ] ], "a": [ [ "7405.96", "3.340" ], [ "7406.63", "4.525" ], [ "7407.08", "2.475" ], [ "7407.15", "4.800" ], [ "7407.20","0.175"]]}}`,
	"Individual Symbol Mini Ticker": `{"stream": "BTCUSDT@miniTicker", "data": { "e": "24hrMiniTicker", "E": 1571889248277, "s": "BTCUSDT", "c": "0.0025", "o": "0.0010", "h": "0.0025", "l": "0.0010", "v": "10000", "q": "18"}}`,
}

func TestHandleData(t *testing.T) {
	t.Parallel()
	for x := range messageMap {
		err := b.wsHandleFuturesData([]byte(messageMap[x]), asset.USDTMarginedFutures)
		assert.NoError(t, err)
	}
}

func TestListSubscriptions(t *testing.T) {
	t.Parallel()
	if mockTests {
		t.SkipNow()
	}
	if !b.Websocket.IsConnected() {
		err := b.WsUFuturesConnect()
		require.NoError(t, err)
	}
	result, err := b.ListSubscriptions()
	require.NoError(t, err)
	assert.NotNil(t, result)
}

func TestSetProperty(t *testing.T) {
	t.Parallel()
	if mockTests {
		t.SkipNow()
	}
	if !b.Websocket.IsConnected() {
		err := b.WsUFuturesConnect()
		require.NoError(t, err)
	}
	err := b.SetProperty("combined", true)
	require.NoError(t, err)
}

func TestGetWsOrderbook(t *testing.T) {
	t.Parallel()
	if mockTests {
		t.SkipNow()
	}
	if !b.IsAPIStreamConnected() {
		t.Skip(apiStreamingIsNotConnected)
	}
	result, err := b.GetWsOrderbook(&OrderBookDataRequestParams{Symbol: currency.NewPair(currency.BTC, currency.USDT), Limit: 1000})
	require.NoError(t, err)
	assert.NotNil(t, result)
}

func TestGetWsMostRecentTrades(t *testing.T) {
	t.Parallel()
	if mockTests {
		t.SkipNow()
	}
	if !b.IsAPIStreamConnected() {
		t.Skip(apiStreamingIsNotConnected)
	}
	result, err := b.GetWsMostRecentTrades(&RecentTradeRequestParams{
		Symbol: currency.NewPair(currency.BTC, currency.USDT),
		Limit:  15,
	})
	require.NoError(t, err)
	assert.NotNil(t, result)
}

func TestGetWsAggregatedTrades(t *testing.T) {
	t.Parallel()
	if mockTests {
		t.SkipNow()
	}
	if !b.IsAPIStreamConnected() {
		t.Skip(apiStreamingIsNotConnected)
	}
	result, err := b.GetWsAggregatedTrades(&WsAggregateTradeRequestParams{
		Symbol: "BTCUSDT",
		Limit:  5,
	})
	require.NoError(t, err)
	assert.NotNil(t, result)
}

func TestGetWsKlines(t *testing.T) {
	t.Parallel()
	_, err := b.GetWsCandlestick(&KlinesRequestParams{})
	require.ErrorIs(t, err, common.ErrEmptyParams)

	arg := &KlinesRequestParams{Timezone: "GMT+2"}
	_, err = b.GetWsCandlestick(arg)
	require.ErrorIs(t, err, currency.ErrCurrencyPairEmpty)

	arg.Symbol = spotTradablePair
	_, err = b.GetWsCandlestick(arg)
	require.ErrorIs(t, err, kline.ErrInvalidInterval)

	if mockTests {
		t.SkipNow()
	}
	start, end := getTime()
	if !b.IsAPIStreamConnected() {
		t.Skip(apiStreamingIsNotConnected)
	}
	result, err := b.GetWsCandlestick(&KlinesRequestParams{
		Symbol:    currency.NewPair(currency.BTC, currency.USDT),
		Interval:  kline.FiveMin.Short(),
		Limit:     24,
		StartTime: start,
		EndTime:   end,
	})
	require.NoError(t, err)
	assert.NotNil(t, result)
}

func TestGetWsOptimizedCandlestick(t *testing.T) {
	t.Parallel()
	if mockTests {
		t.SkipNow()
	}
	start, end := getTime()
	if !b.IsAPIStreamConnected() {
		t.Skip(apiStreamingIsNotConnected)
	}
	result, err := b.GetWsOptimizedCandlestick(&KlinesRequestParams{
		Symbol:    currency.NewPair(currency.BTC, currency.USDT),
		Interval:  kline.FiveMin.Short(),
		Limit:     24,
		StartTime: start,
		EndTime:   end,
	})
	require.NoError(t, err)
	assert.NotNil(t, result)
}

func setupWs() {
	err := b.WsConnect()
	if err != nil {
		log.Fatal(err)
	}
}

func TestGetCurrenctAveragePrice(t *testing.T) {
	t.Parallel()
	_, err := b.GetWsCurrenctAveragePrice(currency.EMPTYPAIR)
	require.ErrorIs(t, err, currency.ErrCurrencyPairEmpty)

	if mockTests {
		t.SkipNow()
	}
	if !b.IsAPIStreamConnected() {
		t.Skip(apiStreamingIsNotConnected)
	}
	result, err := b.GetWsCurrenctAveragePrice(currency.NewPair(currency.BTC, currency.USDT))
	require.NoError(t, err)
	assert.NotNil(t, result)
}

func TestGetWs24HourPriceChanges(t *testing.T) {
	t.Parallel()
	_, err := b.GetWs24HourPriceChanges(nil)
	require.ErrorIs(t, err, common.ErrEmptyParams)

	_, err = b.GetWs24HourPriceChanges(&PriceChangeRequestParam{})
	require.ErrorIs(t, err, currency.ErrCurrencyPairsEmpty)

	if mockTests {
		t.SkipNow()
	}
	if !b.IsAPIStreamConnected() {
		t.Skip(apiStreamingIsNotConnected)
	}
	result, err := b.GetWs24HourPriceChanges(&PriceChangeRequestParam{Symbols: []currency.Pair{currency.NewPair(currency.BTC, currency.USDT)}})
	require.NoError(t, err)
	assert.NotNil(t, result)
}

func TestGetWsTradingDayTickers(t *testing.T) {
	t.Parallel()
	_, err := b.GetWsTradingDayTickers(nil)
	require.ErrorIs(t, err, common.ErrEmptyParams)

	_, err = b.GetWsTradingDayTickers(&PriceChangeRequestParam{Timezone: "GMT+3"})
	require.ErrorIs(t, err, currency.ErrCurrencyPairsEmpty)

	if mockTests {
		t.SkipNow()
	}
	if !b.IsAPIStreamConnected() {
		t.Skip(apiStreamingIsNotConnected)
	}
	result, err := b.GetWsTradingDayTickers(&PriceChangeRequestParam{
		Symbols: []currency.Pair{currency.NewPair(currency.BTC, currency.USDT)},
	})
	require.NoError(t, err)
	assert.NotNil(t, result)
}

func TestGetSymbolPriceTicker(t *testing.T) {
	t.Parallel()
	_, err := b.GetSymbolPriceTicker(currency.EMPTYPAIR)
	require.ErrorIs(t, err, currency.ErrCurrencyPairsEmpty)

	if mockTests {
		t.SkipNow()
	}
	if !b.IsAPIStreamConnected() {
		t.Skip(apiStreamingIsNotConnected)
	}
	result, err := b.GetSymbolPriceTicker(currency.NewPair(currency.BTC, currency.USDT))
	require.NoError(t, err)
	assert.NotNil(t, result)
}

func TestGetWsSymbolOrderbookTicker(t *testing.T) {
	t.Parallel()
	_, err := b.GetWsSymbolOrderbookTicker([]currency.Pair{currency.EMPTYPAIR})
	require.ErrorIs(t, err, currency.ErrCurrencyPairsEmpty)

	if mockTests {
		t.SkipNow()
	}
	if !b.IsAPIStreamConnected() {
		t.Skip(apiStreamingIsNotConnected)
	}
	result, err := b.GetWsSymbolOrderbookTicker([]currency.Pair{currency.NewPair(currency.BTC, currency.USDT)})
	assert.NoError(t, err)
	assert.NotNil(t, result)

	result, err = b.GetWsSymbolOrderbookTicker([]currency.Pair{
		currency.NewPair(currency.BTC, currency.USDT),
		currency.NewPair(currency.ETH, currency.USDT),
	})
	require.NoError(t, err)
	assert.NotNil(t, result)
}

func TestGetQuerySessionStatus(t *testing.T) {
	t.Parallel()
	sharedtestvalues.SkipTestIfCredentialsUnset(t, b)
	if !b.IsAPIStreamConnected() {
		t.Skip(apiStreamingIsNotConnected)
	}
	result, err := b.GetQuerySessionStatus()
	require.NoError(t, err)
	assert.NotNil(t, result)
}

func TestGetLogOutOfSession(t *testing.T) {
	t.Parallel()
	sharedtestvalues.SkipTestIfCredentialsUnset(t, b)
	if !b.IsAPIStreamConnected() {
		t.Skip(apiStreamingIsNotConnected)
	}
	result, err := b.GetLogOutOfSession()
	require.NoError(t, err)
	assert.NotNil(t, result)
}

func TestPlaceNewOrder(t *testing.T) {
	t.Parallel()
	sharedtestvalues.SkipTestIfCredentialsUnset(t, b, canManipulateRealOrders)
	if !b.IsAPIStreamConnected() {
		t.Skip(apiStreamingIsNotConnected)
	}
	result, err := b.WsPlaceNewOrder(&TradeOrderRequestParam{
		Symbol:      "BTCUSDT",
		Side:        order.Sell.String(),
		OrderType:   order.Limit.String(),
		TimeInForce: "GTC",
		Price:       1234,
		Quantity:    1,
	})
	require.NoError(t, err)
	assert.NotNil(t, result)
}

func TestValidatePlaceNewOrderRequest(t *testing.T) {
	t.Parallel()
	sharedtestvalues.SkipTestIfCredentialsUnset(t, b, canManipulateRealOrders)
	if !b.IsAPIStreamConnected() {
		t.Skip(apiStreamingIsNotConnected)
	}
	err := b.ValidatePlaceNewOrderRequest(&TradeOrderRequestParam{
		Symbol:      "BTCUSDT",
		Side:        order.Sell.String(),
		OrderType:   order.Limit.String(),
		TimeInForce: "GTC",
		Price:       1234,
		Quantity:    1,
	})
	require.NoError(t, err)
}

func TestWsQueryOrder(t *testing.T) {
	t.Parallel()
	sharedtestvalues.SkipTestIfCredentialsUnset(t, b)
	if !b.IsAPIStreamConnected() {
		t.Skip(apiStreamingIsNotConnected)
	}
	result, err := b.WsQueryOrder(&QueryOrderParam{
		Symbol:  "BTCUSDT",
		OrderID: 12345,
	})
	require.NoError(t, err)
	assert.NotNil(t, result)
}

func TestSignRequest(t *testing.T) {
	t.Parallel()
	sharedtestvalues.SkipTestIfCredentialsUnset(t, b, canManipulateRealOrders)
	if !b.IsAPIStreamConnected() {
		t.Skip(apiStreamingIsNotConnected)
	}
	_, signature, err := b.SignRequest(map[string]interface{}{
		"name": "nameValue",
	})
	require.NoError(t, err)
	assert.NotEmpty(t, signature, "unexpected signature")
}

func TestWsCancelAndReplaceTradeOrder(t *testing.T) {
	t.Parallel()
	sharedtestvalues.SkipTestIfCredentialsUnset(t, b, canManipulateRealOrders)
	if !b.IsAPIStreamConnected() {
		t.Skip(apiStreamingIsNotConnected)
	}
	result, err := b.WsCancelAndReplaceTradeOrder(&WsCancelAndReplaceParam{
		Symbol:                    "BTCUSDT",
		CancelReplaceMode:         "ALLOW_FAILURE",
		CancelOriginClientOrderID: "4d96324ff9d44481926157",
		Side:                      order.Sell.String(),
		OrderType:                 order.Limit.String(),
		TimeInForce:               "GTC",
		Price:                     23416.10000000,
		Quantity:                  0.00847000,
	})
	require.NoError(t, err)
	assert.NotNil(t, result)
}

func TestWsCurrentOpenOrders(t *testing.T) {
	t.Parallel()
	sharedtestvalues.SkipTestIfCredentialsUnset(t, b, canManipulateRealOrders)
	if !b.IsAPIStreamConnected() {
		t.Skip(apiStreamingIsNotConnected)
	}
	result, err := b.WsCurrentOpenOrders(currency.NewPair(currency.BTC, currency.USDT), 6000)
	require.NoError(t, err)
	assert.NotNil(t, result)
}

func TestWsCancelOpenOrders(t *testing.T) {
	t.Parallel()
	sharedtestvalues.SkipTestIfCredentialsUnset(t, b, canManipulateRealOrders)
	if !b.IsAPIStreamConnected() {
		t.Skip(apiStreamingIsNotConnected)
	}
	result, err := b.WsCancelOpenOrders(currency.NewPair(currency.BTC, currency.USDT), 6000)
	require.NoError(t, err)
	assert.NotNil(t, result)
}

func TestWsPlaceOCOOrder(t *testing.T) {
	t.Parallel()
	_, err := b.WsPlaceOCOOrder(nil)
	require.ErrorIs(t, err, common.ErrEmptyParams)

	arg := &PlaceOCOOrderParam{StopLimitTimeInForce: "GTC"}
	_, err = b.WsPlaceOCOOrder(arg)
	require.ErrorIs(t, err, currency.ErrCurrencyPairEmpty)

	arg.Symbol = "BTCUSDT"
	_, err = b.WsPlaceOCOOrder(arg)
	require.ErrorIs(t, err, order.ErrSideIsInvalid)

	arg.Side = order.Sell.String()
	_, err = b.WsPlaceOCOOrder(arg)
	require.ErrorIs(t, err, order.ErrAmountBelowMin)

	sharedtestvalues.SkipTestIfCredentialsUnset(t, b, canManipulateRealOrders)
	if !b.IsAPIStreamConnected() {
		t.Skip(apiStreamingIsNotConnected)
	}
	result, err := b.WsPlaceOCOOrder(&PlaceOCOOrderParam{
		Symbol:               "BTCUSDT",
		Side:                 order.Sell.String(),
		Price:                23420.00000000,
		Quantity:             0.00650000,
		StopPrice:            23410.00000000,
		StopLimitPrice:       23405.00000000,
		StopLimitTimeInForce: "GTC",
		NewOrderRespType:     "RESULT",
	})
	require.NoError(t, err)
	assert.NotNil(t, result)
}

func TestWsQueryOCOOrder(t *testing.T) {
	t.Parallel()
	_, err := b.WsQueryOCOOrder("", 0, 0)
	require.ErrorIs(t, err, order.ErrOrderIDNotSet)

	sharedtestvalues.SkipTestIfCredentialsUnset(t, b)
	if !b.IsAPIStreamConnected() {
		t.Skip(apiStreamingIsNotConnected)
	}
	result, err := b.WsQueryOCOOrder("123456788", 0, 0)
	require.NoError(t, err)
	assert.NotNil(t, result)
}

func TestWsCancelOCOOrder(t *testing.T) {
	t.Parallel()
	_, err := b.WsCancelOCOOrder(currency.EMPTYPAIR, "someID", "12354", "")
	require.ErrorIs(t, err, currency.ErrCurrencyPairEmpty)

	_, err = b.WsCancelOCOOrder(spotTradablePair, "", "", "")
	require.ErrorIs(t, err, order.ErrOrderIDNotSet)

	sharedtestvalues.SkipTestIfCredentialsUnset(t, b, canManipulateRealOrders)
	if !b.IsAPIStreamConnected() {
		t.Skip(apiStreamingIsNotConnected)
	}
	result, err := b.WsCancelOCOOrder(
		currency.NewPair(currency.BTC, currency.USDT), "someID", "12354", "")
	require.NoError(t, err)
	assert.NotNil(t, result)
}

func TestWsCurrentOpenOCOOrders(t *testing.T) {
	t.Parallel()
	sharedtestvalues.SkipTestIfCredentialsUnset(t, b)
	if !b.IsAPIStreamConnected() {
		t.Skip(apiStreamingIsNotConnected)
	}
	result, err := b.WsCurrentOpenOCOOrders(0)
	require.NoError(t, err)
	assert.NotNil(t, result)
}

func TestWsPlaceNewSOROrder(t *testing.T) {
	t.Parallel()
	_, err := b.WsPlaceNewSOROrder(nil)
	require.ErrorIs(t, err, common.ErrEmptyParams)

	arg := &WsOSRPlaceOrderParams{TimeInForce: "GTC"}
	_, err = b.WsPlaceNewSOROrder(arg)
	require.ErrorIs(t, err, currency.ErrCurrencyPairEmpty)

	arg.Symbol = spotTradablePair.String()
	_, err = b.WsPlaceNewSOROrder(arg)
	require.ErrorIs(t, err, order.ErrSideIsInvalid)

	arg.Side = "BUY"
	_, err = b.WsPlaceNewSOROrder(arg)
	require.ErrorIs(t, err, order.ErrTypeIsInvalid)

	arg.OrderType = "limit"
	_, err = b.WsPlaceNewSOROrder(arg)
	require.ErrorIs(t, err, order.ErrAmountBelowMin)

	sharedtestvalues.SkipTestIfCredentialsUnset(t, b, canManipulateRealOrders)
	if !b.IsAPIStreamConnected() {
		t.Skip(apiStreamingIsNotConnected)
	}
	result, err := b.WsPlaceNewSOROrder(&WsOSRPlaceOrderParams{
		Symbol:      "BTCUSDT",
		Side:        "BUY",
		OrderType:   order.Limit.String(),
		Quantity:    0.5,
		TimeInForce: "GTC",
		Price:       31000,
	})
	require.NoError(t, err)
	assert.NotNil(t, result)
}

func TestWsTestNewOrderUsingSOR(t *testing.T) {
	t.Parallel()
	sharedtestvalues.SkipTestIfCredentialsUnset(t, b, canManipulateRealOrders)
	if !b.IsAPIStreamConnected() {
		t.Skip(apiStreamingIsNotConnected)
	}
	err := b.WsTestNewOrderUsingSOR(&WsOSRPlaceOrderParams{
		Symbol:      "BTCUSDT",
		Side:        "BUY",
		OrderType:   order.Limit.String(),
		Quantity:    0.5,
		TimeInForce: "GTC",
		Price:       31000,
	})
	require.NoError(t, err)
}

func TestToMap(t *testing.T) {
	t.Parallel()
	input := &struct {
		Zebiba bool   `json:"zebiba"`
		Value  int64  `json:"value"`
		Abebe  string `json:"abebe"`
		Name   string `json:"name"`
	}{
		Name:  "theName",
		Value: 347,
	}
	result, err := b.ToMap(input)
	assert.NoError(t, err)
	assert.NotNil(t, result)
}

func TestSortingTest(t *testing.T) {
	params := map[string]any{"apiKey": "wwhj3r3amR", "signature": "f89c6e5c0b", "timestamp": 1704873175325, "symbol": "BTCUSDT", "startTime": 1704009175325, "endTime": 1704873175325, "limit": 5}
	sortedKeys := []string{"apiKey", "endTime", "limit", "signature", "startTime", "symbol", "timestamp"}
	keys := SortMap(params)
	require.Len(t, keys, len(sortedKeys), "unexptected keys length")
	for a := range keys {
		require.Equal(t, keys[a], sortedKeys[a])
	}
}

func TestGetAccountInformation(t *testing.T) {
	t.Parallel()
	sharedtestvalues.SkipTestIfCredentialsUnset(t, b)
	if !b.IsAPIStreamConnected() {
		t.Skip(apiStreamingIsNotConnected)
	}
	result, err := b.GetWsAccountInfo(0)
	require.NoError(t, err)
	assert.NotNil(t, result)
}

func TestWsQueryAccountOrderRateLimits(t *testing.T) {
	t.Parallel()
	sharedtestvalues.SkipTestIfCredentialsUnset(t, b)
	if !b.IsAPIStreamConnected() {
		t.Skip(apiStreamingIsNotConnected)
	}
	result, err := b.WsQueryAccountOrderRateLimits(0)
	require.NoError(t, err)
	assert.NotNil(t, result)
}

func TestWsQueryAccountOrderHistory(t *testing.T) {
	t.Parallel()
	_, err := b.WsQueryAccountOrderHistory(nil)
	require.ErrorIs(t, err, common.ErrEmptyParams)

	_, err = b.WsQueryAccountOrderHistory(&AccountOrderRequestParam{Limit: 5})
	require.ErrorIs(t, err, currency.ErrSymbolStringEmpty)

	sharedtestvalues.SkipTestIfCredentialsUnset(t, b)
	if !b.IsAPIStreamConnected() {
		t.Skip(apiStreamingIsNotConnected)
	}
	result, err := b.WsQueryAccountOrderHistory(&AccountOrderRequestParam{
		Symbol:    "BTCUSDT",
		StartTime: time.Now().Add(-time.Hour * 24 * 10).UnixMilli(),
		EndTime:   time.Now().Add(-time.Hour * 6).UnixMilli(),
		Limit:     5,
	})
	require.NoError(t, err)
	assert.NotNil(t, result)
}

func TestWsQueryAccountOCOOrderHistory(t *testing.T) {
	t.Parallel()
	sharedtestvalues.SkipTestIfCredentialsUnset(t, b)
	if !b.IsAPIStreamConnected() {
		t.Skip(apiStreamingIsNotConnected)
	}
	result, err := b.WsQueryAccountOCOOrderHistory(0, 0, 0, time.Time{}, time.Time{})
	require.NoError(t, err)
	assert.NotNil(t, result)
}

func TestWsAccountTradeHistory(t *testing.T) {
	t.Parallel()
	_, err := b.WsAccountTradeHistory(nil)
	require.ErrorIs(t, err, common.ErrEmptyParams)

	_, err = b.WsAccountTradeHistory(&AccountOrderRequestParam{OrderID: 1234})
	require.ErrorIs(t, err, currency.ErrSymbolStringEmpty)

	sharedtestvalues.SkipTestIfCredentialsUnset(t, b)
	if !b.IsAPIStreamConnected() {
		t.Skip(apiStreamingIsNotConnected)
	}
	result, err := b.WsAccountTradeHistory(&AccountOrderRequestParam{Symbol: "BTCUSDT", OrderID: 1234})
	require.NoError(t, err)
	assert.NotNil(t, result)
}

func TestWsAccountPreventedMatches(t *testing.T) {
	t.Parallel()
	_, err := b.WsAccountPreventedMatches(currency.EMPTYPAIR, 1223456, 0, 0, 0, 0)
	require.ErrorIs(t, err, currency.ErrCurrencyPairEmpty)

	_, err = b.WsAccountPreventedMatches(spotTradablePair, 0, 0, 0, 0, 0)
	require.ErrorIs(t, err, order.ErrOrderIDNotSet)

	sharedtestvalues.SkipTestIfCredentialsUnset(t, b)
	if !b.IsAPIStreamConnected() {
		t.Skip(apiStreamingIsNotConnected)
	}
	result, err := b.WsAccountPreventedMatches(currency.NewPair(currency.BTC, currency.USDT), 1223456, 0, 0, 0, 0)
	require.NoError(t, err)
	assert.NotNil(t, result)
}

func TestWsAccountAllocation(t *testing.T) {
	t.Parallel()
	_, err := b.WsAccountAllocation(currency.EMPTYPAIR, time.Time{}, time.Now(), 0, 0, 0, 19)
	require.ErrorIs(t, err, currency.ErrCurrencyPairEmpty)

	sharedtestvalues.SkipTestIfCredentialsUnset(t, b)
	if !b.IsAPIStreamConnected() {
		t.Skip(apiStreamingIsNotConnected)
	}
	result, err := b.WsAccountAllocation(spotTradablePair, time.Time{}, time.Now(), 0, 0, 0, 19)
	require.NoError(t, err)
	assert.NotNil(t, result)
}

func TestWsAccountCommissionRates(t *testing.T) {
	t.Parallel()
	_, err := b.WsAccountCommissionRates(currency.EMPTYPAIR)
	require.ErrorIs(t, err, currency.ErrCurrencyPairEmpty)

	sharedtestvalues.SkipTestIfCredentialsUnset(t, b)
	if !b.IsAPIStreamConnected() {
		t.Skip(apiStreamingIsNotConnected)
	}
	result, err := b.WsAccountCommissionRates(spotTradablePair)
	require.NoError(t, err)
	assert.NotNil(t, result)
}

func TestWsStartUserDataStream(t *testing.T) {
	t.Parallel()
	sharedtestvalues.SkipTestIfCredentialsUnset(t, b)
	if !b.IsAPIStreamConnected() {
		t.Skip(apiStreamingIsNotConnected)
	}
	result, err := b.WsStartUserDataStream()
	require.NoError(t, err)
	assert.NotNil(t, result)
}

func TestWsPingUserDataStream(t *testing.T) {
	t.Parallel()
	err := b.WsPingUserDataStream("")
	require.ErrorIs(t, err, errListenKeyIsRequired)

	sharedtestvalues.SkipTestIfCredentialsUnset(t, b)
	if !b.IsAPIStreamConnected() {
		t.Skip(apiStreamingIsNotConnected)
	}
	err = b.WsPingUserDataStream("xs0mRXdAKlIPDRFrlPcw0qI41Eh3ixNntmymGyhrhgqo7L6FuLaWArTD7RLP")
	require.NoError(t, err)
}

func TestWsStopUserDataStream(t *testing.T) {
	t.Parallel()
	err := b.WsStopUserDataStream("")
	require.ErrorIs(t, err, errListenKeyIsRequired)

	sharedtestvalues.SkipTestIfCredentialsUnset(t, b, canManipulateRealOrders)
	if !b.IsAPIStreamConnected() {
		t.Skip(apiStreamingIsNotConnected)
	}
	err = b.WsStopUserDataStream("xs0mRXdAKlIPDRFrlPcw0qI41Eh3ixNntmymGyhrhgqo7L6FuLaWArTD7RLP")
	require.NoError(t, err)
}

func TestGetOpenInterest(t *testing.T) {
	t.Parallel()
	_, err := b.GetOpenInterest(t.Context(), key.PairAsset{
		Base:  currency.BTC.Item,
		Quote: currency.USDT.Item,
		Asset: asset.Spot,
	})
	require.ErrorIs(t, err, asset.ErrNotSupported)

	result, err := b.GetOpenInterest(t.Context(), key.PairAsset{
		Base:  currency.BTC.Item,
		Quote: currency.USDT.Item,
		Asset: asset.USDTMarginedFutures,
	})
	require.NoError(t, err)
	require.NotEmpty(t, result)

	result, err = b.GetOpenInterest(t.Context(), key.PairAsset{
		Base:  currency.NewCode("BTCUSD").Item,
		Quote: currency.PERP.Item,
		Asset: asset.CoinMarginedFutures,
	})
	require.NoError(t, err)
	assert.NotEmpty(t, result)
}

func TestSystemStatus(t *testing.T) {
	t.Parallel()
	result, err := b.GetSystemStatus(t.Context())
	require.NoError(t, err)
	assert.NotNil(t, result)
}

func TestGetDailyAccountSnapshot(t *testing.T) {
	t.Parallel()
	_, err := b.GetDailyAccountSnapshot(t.Context(), "", time.Time{}, time.Now(), 0)
	require.ErrorIs(t, err, asset.ErrInvalidAsset)

	sharedtestvalues.SkipTestIfCredentialsUnset(t, b)
	result, err := b.GetDailyAccountSnapshot(t.Context(), "SPOT", time.Time{}, time.Now(), 0)
	require.NoError(t, err)
	assert.NotNil(t, result)
}

func TestDisableFastWithdrawalSwitch(t *testing.T) {
	t.Parallel()
	sharedtestvalues.SkipTestIfCredentialsUnset(t, b, canManipulateRealOrders)
	err := b.DisableFastWithdrawalSwitch(t.Context())
	assert.NoError(t, err)
}

func TestEnableFastWithdrawalSwitch(t *testing.T) {
	t.Parallel()
	sharedtestvalues.SkipTestIfCredentialsUnset(t, b, canManipulateRealOrders)
	err := b.EnableFastWithdrawalSwitch(t.Context())
	assert.NoError(t, err)
}

func TestGetAccountStatus(t *testing.T) {
	t.Parallel()
	sharedtestvalues.SkipTestIfCredentialsUnset(t, b)
	result, err := b.GetAccountStatus(t.Context())
	require.NoError(t, err)
	assert.NotNil(t, result)
}

func TestGetAccountTradingAPIStatus(t *testing.T) {
	t.Parallel()
	sharedtestvalues.SkipTestIfCredentialsUnset(t, b)
	result, err := b.GetAccountTradingAPIStatus(t.Context())
	require.NoError(t, err)
	assert.NotNil(t, result)
}

func TestGetDustLog(t *testing.T) {
	t.Parallel()
	sharedtestvalues.SkipTestIfCredentialsUnset(t, b)
	result, err := b.GetDustLog(t.Context(), "MARGIN", time.Time{}, time.Now())
	require.NoError(t, err)
	assert.NotNil(t, result)
}

func TestCheckServerTime(t *testing.T) {
	t.Parallel()
	result, err := b.GetExchangeServerTime(t.Context())
	require.NoError(t, err)
	assert.NotNil(t, result)
}

func TestGetAccount(t *testing.T) {
	t.Parallel()
	sharedtestvalues.SkipTestIfCredentialsUnset(t, b)
	result, err := b.GetAccount(t.Context(), true)
	require.NoError(t, err)
	assert.NotNil(t, result)
}

func TestGetAccountTradeList(t *testing.T) {
	t.Parallel()
	_, err := b.GetAccountTradeList(t.Context(), "", "", time.Now().Add(-time.Hour*5), time.Now(), 0, 10)
	require.ErrorIs(t, err, currency.ErrSymbolStringEmpty)

	sharedtestvalues.SkipTestIfCredentialsUnset(t, b)
	result, err := b.GetAccountTradeList(t.Context(), "BNBBTC", "", time.Now().Add(-time.Hour*5), time.Now(), 0, 10)
	require.NoError(t, err)
	assert.NotNil(t, result)
}

func TestGetCurrentOrderCountUsage(t *testing.T) {
	t.Parallel()
	sharedtestvalues.SkipTestIfCredentialsUnset(t, b)
	result, err := b.GetCurrentOrderCountUsage(t.Context())
	require.NoError(t, err)
	assert.NotNil(t, result)
}

func TestGetPreventedMatches(t *testing.T) {
	t.Parallel()
	_, err := b.GetPreventedMatches(t.Context(), "", 0, 12, 0, 10)
	require.ErrorIs(t, err, currency.ErrSymbolStringEmpty)
	_, err = b.GetPreventedMatches(t.Context(), "BTCUSDT", 0, 0, 0, 0)
	require.ErrorIs(t, err, order.ErrOrderIDNotSet)

	sharedtestvalues.SkipTestIfCredentialsUnset(t, b)
	result, err := b.GetPreventedMatches(t.Context(), "BTCUSDT", 0, 12, 0, 10)
	require.NoError(t, err)
	assert.NotNil(t, result)
}

func TestGetAllocations(t *testing.T) {
	t.Parallel()
	_, err := b.GetAllocations(t.Context(), "", time.Time{}, time.Time{}, 10, 10, 0)
	require.ErrorIs(t, err, currency.ErrSymbolStringEmpty)

	sharedtestvalues.SkipTestIfCredentialsUnset(t, b)
	result, err := b.GetAllocations(t.Context(), "BTCUSDT", time.Time{}, time.Time{}, 10, 10, 0)
	require.NoError(t, err)
	assert.NotNil(t, result)
}

func TestGetCommissionRate(t *testing.T) {
	t.Parallel()
	_, err := b.GetCommissionRates(t.Context(), "")
	require.ErrorIs(t, err, currency.ErrSymbolStringEmpty)

	sharedtestvalues.SkipTestIfCredentialsUnset(t, b)
	result, err := b.GetCommissionRates(t.Context(), "BTCUSDT")
	require.NoError(t, err)
	assert.NotNil(t, result)
}

func TestMarginAccountBorrowRepay(t *testing.T) {
	t.Parallel()
	_, err := b.MarginAccountBorrowRepay(t.Context(), currency.ETH, "", "BORROW", false, 0.1234)
	require.ErrorIs(t, err, currency.ErrSymbolStringEmpty)
	_, err = b.MarginAccountBorrowRepay(t.Context(), currency.EMPTYCODE, "BTCUSDT", "BORROW", false, 0.1234)
	require.ErrorIs(t, err, currency.ErrCurrencyCodeEmpty)
	_, err = b.MarginAccountBorrowRepay(t.Context(), currency.ETH, "BTCUSDT", "", false, 0.1234)
	require.ErrorIs(t, err, errLendingTypeRequired)
	_, err = b.MarginAccountBorrowRepay(t.Context(), currency.ETH, "BTCUSDT", "BORROW", false, 0)
	require.ErrorIs(t, err, order.ErrAmountBelowMin)

	sharedtestvalues.SkipTestIfCredentialsUnset(t, b, canManipulateRealOrders)
	result, err := b.MarginAccountBorrowRepay(t.Context(), currency.ETH, "BTCUSDT", "BORROW", false, 0.1234)
	require.NoError(t, err)
	assert.NotNil(t, result)
}

func TestGetBorrowOrRepayRecordsInMarginAccount(t *testing.T) {
	t.Parallel()
	sharedtestvalues.SkipTestIfCredentialsUnset(t, b)
	result, err := b.GetBorrowOrRepayRecordsInMarginAccount(t.Context(), currency.LTC, "", "REPAY", 0, 10, 0, time.Now().Add(-time.Hour*12), time.Now().Add(-time.Hour*6))
	require.NoError(t, err)
	assert.NotNil(t, result)
}

func TestGetAllMarginAssets(t *testing.T) {
	t.Parallel()
	sharedtestvalues.SkipTestIfCredentialsUnset(t, b)
	result, err := b.GetAllMarginAssets(t.Context(), currency.BTC)
	require.NoError(t, err)
	assert.NotNil(t, result)
}

func TestGetAllCrossMarginPairs(t *testing.T) {
	t.Parallel()
	sharedtestvalues.SkipTestIfCredentialsUnset(t, b)
	result, err := b.GetAllCrossMarginPairs(t.Context(), "BNBBTC")
	require.NoError(t, err)
	assert.NotNil(t, result)
}

func TestGetMarginPriceIndex(t *testing.T) {
	t.Parallel()
	_, err := b.GetMarginPriceIndex(t.Context(), "")
	require.ErrorIs(t, err, currency.ErrSymbolStringEmpty)

	sharedtestvalues.SkipTestIfCredentialsUnset(t, b)
	result, err := b.GetMarginPriceIndex(t.Context(), "BNBBTC")
	require.NoError(t, err)
	assert.NotNil(t, result)
}

func TestPostMarginAccountOrder(t *testing.T) {
	t.Parallel()
	_, err := b.PostMarginAccountOrder(t.Context(), &MarginAccountOrderParam{})
	require.ErrorIs(t, err, common.ErrEmptyParams)

	arg := &MarginAccountOrderParam{AutoRepayAtCancel: true}
	_, err = b.PostMarginAccountOrder(t.Context(), arg)
	require.ErrorIs(t, err, currency.ErrCurrencyPairEmpty)

	arg.Symbol = currency.NewPair(currency.BTC, currency.USDT)
	_, err = b.PostMarginAccountOrder(t.Context(), arg)
	require.ErrorIs(t, err, order.ErrSideIsInvalid)

	arg.Side = order.Buy.String()
	_, err = b.PostMarginAccountOrder(t.Context(), arg)
	require.ErrorIs(t, err, order.ErrTypeIsInvalid)

	sharedtestvalues.SkipTestIfCredentialsUnset(t, b, canManipulateRealOrders)
	result, err := b.PostMarginAccountOrder(t.Context(), &MarginAccountOrderParam{
		Symbol:    currency.NewPair(currency.BTC, currency.USDT),
		Side:      order.Buy.String(),
		OrderType: order.Limit.String(),
	})
	require.NoError(t, err)
	assert.NotNil(t, result)
}

func TestCancelMarginAccountOrder(t *testing.T) {
	t.Parallel()
	_, err := b.CancelMarginAccountOrder(t.Context(), "", "", "", true, 12314234)
	require.ErrorIs(t, err, currency.ErrSymbolStringEmpty)
	_, err = b.CancelMarginAccountOrder(t.Context(), "BTCUSDT", "", "", true, 0)
	require.ErrorIs(t, err, order.ErrOrderIDNotSet)

	sharedtestvalues.SkipTestIfCredentialsUnset(t, b, canManipulateRealOrders)
	result, err := b.CancelMarginAccountOrder(t.Context(), "BTCUSDT", "", "", true, 12314234)
	require.NoError(t, err)
	assert.NotNil(t, result)
}

func TestMarginAccountCancelAllOpenOrdersOnSymbol(t *testing.T) {
	t.Parallel()
	_, err := b.MarginAccountCancelAllOpenOrdersOnSymbol(t.Context(), "", true)
	require.ErrorIs(t, err, currency.ErrSymbolStringEmpty)

	sharedtestvalues.SkipTestIfCredentialsUnset(t, b)
	result, err := b.MarginAccountCancelAllOpenOrdersOnSymbol(t.Context(), "BTCUSDT", true)
	require.NoError(t, err)
	assert.NotNil(t, result)
}

func TestUnmarshalJSONForAssetIndex(t *testing.T) {
	t.Parallel()
	var resp AssetIndexResponse
	data := [][]byte{
		[]byte(`{ "symbol": "ADAUSD", "time": 1635740268004, "index": "1.92957370", "bidBuffer": "0.10000000", "askBuffer": "0.10000000", "bidRate": "1.73661633", "askRate": "2.12253107", "autoExchangeBidBuffer": "0.05000000", "autoExchangeAskBuffer": "0.05000000", "autoExchangeBidRate": "1.83309501", "autoExchangeAskRate": "2.02605238" }`),
		[]byte(`[ { "symbol": "ADAUSD", "time": 1635740268004, "index": "1.92957370", "bidBuffer": "0.10000000", "askBuffer": "0.10000000", "bidRate": "1.73661633", "askRate": "2.12253107", "autoExchangeBidBuffer": "0.05000000", "autoExchangeAskBuffer": "0.05000000", "autoExchangeBidRate": "1.83309501", "autoExchangeAskRate": "2.02605238" } ]`),
	}
	err := json.Unmarshal(data[0], &resp)
	require.NoError(t, err)
	err = json.Unmarshal(data[1], &resp)
	assert.NoError(t, err)
}

func TestChangePositionMode(t *testing.T) {
	t.Parallel()
	sharedtestvalues.SkipTestIfCredentialsUnset(t, b, canManipulateRealOrders)
	err := b.ChangePositionMode(t.Context(), false)
	assert.NoError(t, err)
}

func TestGetCurrentPositionMode(t *testing.T) {
	t.Parallel()
	sharedtestvalues.SkipTestIfCredentialsUnset(t, b)
	result, err := b.GetCurrentPositionMode(t.Context())
	require.NoError(t, err)
	assert.NotNil(t, result)
}

// ---------------------------  European Option Endpoints test -----------------------------------

func TestCheckEOptionsServerTime(t *testing.T) {
	t.Parallel()
	serverTime, err := b.CheckEOptionsServerTime(t.Context())
	require.NoError(t, err)
	assert.NotEmpty(t, serverTime)
}

func TestGetEOptionsOrderbook(t *testing.T) {
	t.Parallel()
	_, err := b.GetEOptionsOrderbook(t.Context(), "", 10)
	require.ErrorIs(t, err, currency.ErrSymbolStringEmpty)

	result, err := b.GetEOptionsOrderbook(t.Context(), optionsTradablePair.String(), 10)
	require.NoError(t, err)
	assert.NotNil(t, result)
}

func TestGetEOptionsRecentTrades(t *testing.T) {
	t.Parallel()
	_, err := b.GetEOptionsRecentTrades(t.Context(), "", 10)
	require.ErrorIs(t, err, currency.ErrSymbolStringEmpty)

	sharedtestvalues.SkipTestIfCredentialsUnset(t, b)
	result, err := b.GetEOptionsRecentTrades(t.Context(), "BTC-240330-80500-P", 10)
	require.NoError(t, err)
	assert.NotNil(t, result)
}

func TestGetEOptionsTradeHistory(t *testing.T) {
	t.Parallel()
	_, err := b.GetEOptionsTradeHistory(t.Context(), "", 0, 10)
	require.ErrorIs(t, err, currency.ErrSymbolStringEmpty)

	sharedtestvalues.SkipTestIfCredentialsUnset(t, b)
	result, err := b.GetEOptionsTradeHistory(t.Context(), "BTC-240330-80500-P", 0, 10)
	require.NoError(t, err)
	assert.NotNil(t, result)
}

func TestGetEOptionsCandlesticks(t *testing.T) {
	t.Parallel()
	_, err := b.GetEOptionsCandlesticks(t.Context(), "", kline.OneDay, time.Time{}, time.Time{}, 1000)
	require.ErrorIs(t, err, currency.ErrSymbolStringEmpty)
	_, err = b.GetEOptionsCandlesticks(t.Context(), optionsTradablePair.String(), 0, time.Time{}, time.Time{}, 1000)
	require.ErrorIs(t, err, kline.ErrInvalidInterval)

	start, end := time.UnixMilli(1744459370269), time.UnixMilli(1744549370269)
	if !mockTests {
		start, end = time.Now().Add(-time.Hour*25), time.Now()
	}
	result, err := b.GetEOptionsCandlesticks(t.Context(), optionsTradablePair.String(), kline.OneDay, start, end, 1000)
	require.NoError(t, err)
	assert.NotNil(t, result)
}

func TestGetOptionMarkPrice(t *testing.T) {
	t.Parallel()
	optionsTradablePairString := "ETH-240927-3800-P"
	if !mockTests {
		optionsTradablePairString = optionsTradablePair.String()
	}
	result, err := b.GetOptionMarkPrice(t.Context(), optionsTradablePairString)
	require.NoError(t, err)
	assert.NotNil(t, result)
}

func TestGetEOptions24hrTickerPriceChangeStatistics(t *testing.T) {
	t.Parallel()
	optionsTradablePairString := "ETH-240927-3800-P"
	if !mockTests {
		optionsTradablePairString = optionsTradablePair.String()
	}
	result, err := b.GetEOptions24hrTickerPriceChangeStatistics(t.Context(), optionsTradablePairString)
	require.NoError(t, err)
	assert.NotNil(t, result)
}

func TestGetEOptionsSymbolPriceTicker(t *testing.T) {
	t.Parallel()
	_, err := b.GetEOptionsSymbolPriceTicker(t.Context(), "")
	require.ErrorIs(t, err, errUnderlyingIsRequired)

	result, err := b.GetEOptionsSymbolPriceTicker(t.Context(), "BTCUSDT")
	require.NoError(t, err)
	assert.NotNil(t, result)
}

func TestGetEOptionsHistoricalExerciseRecords(t *testing.T) {
	t.Parallel()
	result, err := b.GetEOptionsHistoricalExerciseRecords(t.Context(), "BTCUSDT", time.Time{}, time.Now(), 10)
	require.NoError(t, err)
	assert.NotNil(t, result)
}

func TestGetEOptionsOpenInterests(t *testing.T) {
	t.Parallel()
	expTime := time.UnixMilli(1744633637579)
	if !mockTests {
		expTime = time.Now().Add(time.Hour * 24)
	}
	_, err := b.GetEOptionsOpenInterests(t.Context(), currency.EMPTYCODE, expTime)
	require.ErrorIs(t, err, currency.ErrCurrencyCodeEmpty)
	_, err = b.GetEOptionsOpenInterests(t.Context(), currency.ETH, time.Time{})
	require.ErrorIs(t, err, errExpirationTimeRequired)

	result, err := b.GetEOptionsOpenInterests(t.Context(), currency.ETH, expTime)
	require.NoError(t, err)
	assert.NotNil(t, result)
}

func TestGetOptionsAccountInformation(t *testing.T) {
	t.Parallel()
	sharedtestvalues.SkipTestIfCredentialsUnset(t, b)
	result, err := b.GetOptionsAccountInformation(t.Context())
	require.NoError(t, err)
	assert.NotNil(t, result)
}

func TestNewOptionsOrder(t *testing.T) {
	t.Parallel()
	arg := &OptionsOrderParams{}
	_, err := b.NewOptionsOrder(t.Context(), arg)
	require.ErrorIs(t, err, common.ErrEmptyParams)

	arg.PostOnly = true
	_, err = b.NewOptionsOrder(t.Context(), arg)
	require.ErrorIs(t, err, currency.ErrCurrencyPairEmpty)

	arg.Symbol = currency.Pair{Base: currency.NewCode("BTC"), Delimiter: currency.DashDelimiter, Quote: currency.NewCode("200730-9000-C")}
	_, err = b.NewOptionsOrder(t.Context(), arg)
	require.ErrorIs(t, err, order.ErrSideIsInvalid)

	arg.Side = order.Sell.String()
	_, err = b.NewOptionsOrder(t.Context(), arg)
	require.ErrorIs(t, err, order.ErrTypeIsInvalid)

	arg.OrderType = order.Limit.String()
	_, err = b.NewOptionsOrder(t.Context(), arg)
	require.ErrorIs(t, err, order.ErrAmountBelowMin)

	sharedtestvalues.SkipTestIfCredentialsUnset(t, b, canManipulateRealOrders)
	result, err := b.NewOptionsOrder(t.Context(), &OptionsOrderParams{
		Symbol:                  currency.Pair{Base: currency.NewCode("BTC"), Delimiter: currency.DashDelimiter, Quote: currency.NewCode("200730-9000-C")},
		Side:                    order.Sell.String(),
		OrderType:               order.Limit.String(),
		Amount:                  0.00001,
		Price:                   0.00001,
		ReduceOnly:              false,
		PostOnly:                true,
		NewOrderResponseType:    "RESULT",
		ClientOrderID:           "the-client-order-id",
		IsMarketMakerProtection: true,
	})
	require.NoError(t, err)
	assert.NotNil(t, result)
}

func TestPlaceEOptionsOrder(t *testing.T) {
	t.Parallel()
	arg := OptionsOrderParams{}
	_, err := b.PlaceBatchEOptionsOrder(t.Context(), []OptionsOrderParams{})
	require.ErrorIs(t, err, common.ErrEmptyParams)
	_, err = b.PlaceBatchEOptionsOrder(t.Context(), []OptionsOrderParams{arg})
	require.ErrorIs(t, err, common.ErrEmptyParams)

	arg.PostOnly = true
	_, err = b.PlaceBatchEOptionsOrder(t.Context(), []OptionsOrderParams{arg})
	require.ErrorIs(t, err, currency.ErrCurrencyPairEmpty)

	arg.Symbol = currency.Pair{Base: currency.BTC, Delimiter: currency.DashDelimiter, Quote: currency.NewCode("200730-9000-C")}
	_, err = b.PlaceBatchEOptionsOrder(t.Context(), []OptionsOrderParams{arg})
	require.ErrorIs(t, err, order.ErrSideIsInvalid)

	arg.Side = order.Sell.String()
	_, err = b.PlaceBatchEOptionsOrder(t.Context(), []OptionsOrderParams{arg})
	require.ErrorIs(t, err, order.ErrTypeIsInvalid)

	arg.OrderType = order.Limit.String()
	_, err = b.PlaceBatchEOptionsOrder(t.Context(), []OptionsOrderParams{arg})
	require.ErrorIs(t, err, order.ErrAmountBelowMin)

	sharedtestvalues.SkipTestIfCredentialsUnset(t, b, canManipulateRealOrders)
	result, err := b.PlaceBatchEOptionsOrder(t.Context(), []OptionsOrderParams{
		{
			Symbol:                  currency.Pair{Base: currency.BTC, Delimiter: currency.DashDelimiter, Quote: currency.NewCode("200730-9000-C")},
			Side:                    order.Sell.String(),
			OrderType:               order.Limit.String(),
			Amount:                  0.00001,
			Price:                   0.00001,
			ReduceOnly:              false,
			PostOnly:                true,
			NewOrderResponseType:    "RESULT",
			ClientOrderID:           "the-client-order-id",
			IsMarketMakerProtection: true,
		}, {
			Symbol:                  currency.Pair{Base: currency.BTC, Delimiter: currency.DashDelimiter, Quote: currency.NewCode("200730-9000-C")},
			Side:                    "Buy",
			OrderType:               "Market",
			Amount:                  0.00001,
			PostOnly:                true,
			NewOrderResponseType:    "RESULT",
			ClientOrderID:           "the-client-order-id-2",
			IsMarketMakerProtection: true,
		},
	})
	require.NoError(t, err)
	assert.NotNil(t, result)
}

func TestGetSingleEOptionsOrder(t *testing.T) {
	t.Parallel()
	_, err := b.GetSingleEOptionsOrder(t.Context(), "", "", 4611875134427365377)
	require.ErrorIs(t, err, currency.ErrSymbolStringEmpty)
	_, err = b.GetSingleEOptionsOrder(t.Context(), "BTC-200730-9000-C", "", 0)
	require.ErrorIs(t, err, order.ErrOrderIDNotSet)

	sharedtestvalues.SkipTestIfCredentialsUnset(t, b)
	result, err := b.GetSingleEOptionsOrder(t.Context(), "BTC-200730-9000-C", "", 4611875134427365377)
	require.NoError(t, err)
	assert.NotNil(t, result)
}

func TestCancelOptionsOrder(t *testing.T) {
	t.Parallel()
	_, err := b.CancelOptionsOrder(t.Context(), "", "213123", "4611875134427365377")
	require.ErrorIs(t, err, currency.ErrSymbolStringEmpty)
	_, err = b.CancelOptionsOrder(t.Context(), "BTC-200730-9000-C", "", "")
	require.ErrorIs(t, err, order.ErrOrderIDNotSet)

	sharedtestvalues.SkipTestIfCredentialsUnset(t, b, canManipulateRealOrders)
	result, err := b.CancelOptionsOrder(t.Context(), "BTC-200730-9000-C", "213123", "4611875134427365377")
	require.NoError(t, err)
	assert.NotNil(t, result)
}

func TestCancelBatchOptionsOrders(t *testing.T) {
	t.Parallel()
	_, err := b.CancelBatchOptionsOrders(t.Context(), "", []int64{4611875134427365377}, []string{})
	require.ErrorIs(t, err, currency.ErrSymbolStringEmpty)
	_, err = b.CancelBatchOptionsOrders(t.Context(), "BTC-200730-9000-C", []int64{}, []string{})
	require.ErrorIs(t, err, order.ErrOrderIDNotSet)

	sharedtestvalues.SkipTestIfCredentialsUnset(t, b, canManipulateRealOrders)
	result, err := b.CancelBatchOptionsOrders(t.Context(), "BTC-200730-9000-C", []int64{4611875134427365377}, []string{})
	require.NoError(t, err)
	assert.NotNil(t, result)
}

func TestCancelAllOptionOrdersOnSpecificSymbol(t *testing.T) {
	t.Parallel()
	sharedtestvalues.SkipTestIfCredentialsUnset(t, b, canManipulateRealOrders)
	err := b.CancelAllOptionOrdersOnSpecificSymbol(t.Context(), "BTC-200730-9000-C")
	assert.NoError(t, err)
}

func TestCancelAllOptionsOrdersByUnderlying(t *testing.T) {
	t.Parallel()
	sharedtestvalues.SkipTestIfCredentialsUnset(t, b, canManipulateRealOrders)
	result, err := b.CancelAllOptionsOrdersByUnderlying(t.Context(), "BTCUSDT")
	require.NoError(t, err)
	assert.NotNil(t, result)
}

func TestGetCurrentOpenOptionsOrders(t *testing.T) {
	t.Parallel()
	sharedtestvalues.SkipTestIfCredentialsUnset(t, b)
	results, err := b.GetCurrentOpenOptionsOrders(t.Context(), "BTC-200730-9000-C", time.Time{}, time.Time{}, 4611875134427365377, 0)
	require.NoError(t, err)
	assert.NotNil(t, results)
}

func TestGetOptionsOrdersHistory(t *testing.T) {
	t.Parallel()
	sharedtestvalues.SkipTestIfCredentialsUnset(t, b)
	results, err := b.GetOptionsOrdersHistory(t.Context(), "BTC-200730-9000-C", time.Time{}, time.Time{}, 4611875134427365377, 0)
	require.NoError(t, err)
	assert.NotNil(t, results)
}

func TestGetOptionPositionInformation(t *testing.T) {
	t.Parallel()
	sharedtestvalues.SkipTestIfCredentialsUnset(t, b)
	result, err := b.GetOptionPositionInformation(t.Context(), "BTC-200730-9000-C")
	require.NoError(t, err)
	assert.NotNil(t, result)
}

func TestGetEOptionsAccountTradeList(t *testing.T) {
	t.Parallel()
	sharedtestvalues.SkipTestIfCredentialsUnset(t, b)
	result, err := b.GetEOptionsAccountTradeList(t.Context(), "BTC-200730-9000-C", 0, 0, time.Time{}, time.Time{})
	require.NoError(t, err)
	assert.NotNil(t, result)
}

func TestGetUserOptionsExerciseRecord(t *testing.T) {
	t.Parallel()
	sharedtestvalues.SkipTestIfCredentialsUnset(t, b)
	result, err := b.GetUserOptionsExerciseRecord(t.Context(), "BTC-200730-9000-C", time.Time{}, time.Time{}, 0)
	require.NoError(t, err)
	assert.NotNil(t, result)
}

func TestGetAccountFundingFlow(t *testing.T) {
	t.Parallel()
	_, err := b.GetAccountFundingFlow(t.Context(), currency.EMPTYCODE, 0, 0, time.Time{}, time.Time{})
	require.ErrorIs(t, err, currency.ErrCurrencyCodeEmpty)

	sharedtestvalues.SkipTestIfCredentialsUnset(t, b)
	result, err := b.GetAccountFundingFlow(t.Context(), currency.USDT, 0, 0, time.Time{}, time.Time{})
	require.NoError(t, err)
	assert.NotNil(t, result)
}

func TestGetDownloadIDForOptionTransactionHistory(t *testing.T) {
	t.Parallel()
	sharedtestvalues.SkipTestIfCredentialsUnset(t, b)
	result, err := b.GetDownloadIDForOptionTransactionHistory(t.Context(), time.Now().Add(-time.Hour*24*10), time.Now())
	require.NoError(t, err)
	assert.NotNil(t, result)
}

func TestGetOptionTransactionHistoryDownloadLinkByID(t *testing.T) {
	t.Parallel()
	_, err := b.GetOptionTransactionHistoryDownloadLinkByID(t.Context(), "")
	require.ErrorIs(t, err, errDownloadIDRequired)

	sharedtestvalues.SkipTestIfCredentialsUnset(t, b)
	result, err := b.GetOptionTransactionHistoryDownloadLinkByID(t.Context(), "download-id")
	require.NoError(t, err)
	assert.NotNil(t, result)
}

func TestGetOptionMarginAccountInformation(t *testing.T) {
	t.Parallel()
	sharedtestvalues.SkipTestIfCredentialsUnset(t, b)
	result, err := b.GetOptionMarginAccountInformation(t.Context())
	require.NoError(t, err)
	assert.NotNil(t, result)
}

func TestSetMarketMakerProtectionConfig(t *testing.T) {
	t.Parallel()
	_, err := b.SetOptionsMarketMakerProtectionConfig(t.Context(), &MarketMakerProtectionConfig{})
	require.ErrorIs(t, err, common.ErrEmptyParams)
	_, err = b.SetOptionsMarketMakerProtectionConfig(t.Context(), &MarketMakerProtectionConfig{
		WindowTimeInMilliseconds: 3000,
		FrozenTimeInMilliseconds: 300000,
		QuantityLimit:            1.5,
		NetDeltaLimit:            1.5,
	})
	require.ErrorIs(t, err, errUnderlyingIsRequired)

	sharedtestvalues.SkipTestIfCredentialsUnset(t, b, canManipulateRealOrders)
	result, err := b.SetOptionsMarketMakerProtectionConfig(t.Context(), &MarketMakerProtectionConfig{
		Underlying:               "BTCUSDT",
		WindowTimeInMilliseconds: 3000,
		FrozenTimeInMilliseconds: 300000,
		QuantityLimit:            1.5,
		NetDeltaLimit:            1.5,
	})
	require.NoError(t, err)
	assert.NotNil(t, result)
}

func TestGetOptionsMarketMakerProtection(t *testing.T) {
	t.Parallel()
	_, err := b.GetOptionsMarketMakerProtection(t.Context(), "")
	require.ErrorIs(t, err, errUnderlyingIsRequired)

	sharedtestvalues.SkipTestIfCredentialsUnset(t, b)
	result, err := b.GetOptionsMarketMakerProtection(t.Context(), "BTCUSDT")
	require.NoError(t, err)
	assert.NotNil(t, result)
}

func TestResetMarketMaketProtection(t *testing.T) {
	t.Parallel()
	_, err := b.ResetMarketMaketProtection(t.Context(), "")
	require.ErrorIs(t, err, errUnderlyingIsRequired)

	sharedtestvalues.SkipTestIfCredentialsUnset(t, b)
	result, err := b.ResetMarketMaketProtection(t.Context(), "BTCUSDT")
	require.NoError(t, err)
	assert.NotNil(t, result)
}

func TestSetOptionsAutoCancelAllOpenOrders(t *testing.T) {
	t.Parallel()
	_, err := b.SetOptionsAutoCancelAllOpenOrders(t.Context(), "", 30000)
	require.ErrorIs(t, err, errUnderlyingIsRequired)

	sharedtestvalues.SkipTestIfCredentialsUnset(t, b)
	result, err := b.SetOptionsAutoCancelAllOpenOrders(t.Context(), "BTCUSDT", 30000)
	require.NoError(t, err)
	assert.NotNil(t, result)
}

func TestGetAutoCancelAllOpenOrdersConfig(t *testing.T) {
	t.Parallel()
	sharedtestvalues.SkipTestIfCredentialsUnset(t, b)
	result, err := b.GetAutoCancelAllOpenOrdersConfig(t.Context(), "BTCUSDT")
	require.NoError(t, err)
	assert.NotNil(t, result)
}

func TestGetOptionsAutoCancelAllOpenOrdersHeartbeat(t *testing.T) {
	t.Parallel()
	_, err := b.GetOptionsAutoCancelAllOpenOrdersHeartbeat(t.Context(), []string{})
	require.ErrorIs(t, err, errUnderlyingIsRequired)

	sharedtestvalues.SkipTestIfCredentialsUnset(t, b, canManipulateRealOrders)
	result, err := b.GetOptionsAutoCancelAllOpenOrdersHeartbeat(t.Context(), []string{"ETHUSDT"})
	require.NoError(t, err)
	assert.NotNil(t, result)
}

func TestWsOptionsConnect(t *testing.T) {
	t.Parallel()
	err := b.WsOptionsConnect()
	assert.NoError(t, err)
}

func TestGetOptionsExchangeInformation(t *testing.T) {
	t.Parallel()
	exchangeinformation, err := b.GetOptionsExchangeInformation(t.Context())
	require.NoError(t, err)
	assert.NotNil(t, exchangeinformation)
}

// ---------------------------------------   Portfolio Margin  ---------------------------------------------

func TestNewUMOrder(t *testing.T) {
	t.Parallel()
	_, err := b.NewUMOrder(t.Context(), nil)
	require.ErrorIs(t, err, common.ErrEmptyParams)

	arg := &UMOrderParam{ReduceOnly: true}
	_, err = b.NewUMOrder(t.Context(), arg)
	require.ErrorIs(t, err, currency.ErrSymbolStringEmpty)

	arg.Symbol = "BTCUSDT"
	_, err = b.NewUMOrder(t.Context(), arg)
	require.ErrorIs(t, err, order.ErrSideIsInvalid)

	arg.Side = "BUY"
	_, err = b.NewUMOrder(t.Context(), arg)
	require.ErrorIs(t, err, order.ErrTypeIsInvalid)

	arg.OrderType = "limit"
	_, err = b.NewUMOrder(t.Context(), arg)
	require.ErrorIs(t, err, errTimeInForceRequired)

	arg.TimeInForce = "GTC"
	_, err = b.NewUMOrder(t.Context(), arg)
	require.ErrorIs(t, err, order.ErrAmountBelowMin)

	arg.Quantity = 1.
	_, err = b.NewUMOrder(t.Context(), arg)
	require.ErrorIs(t, err, order.ErrPriceBelowMin)

	arg.Price = 1234
	arg.OrderType = "market"
	arg.Quantity = 0
	_, err = b.NewUMOrder(t.Context(), arg)
	require.ErrorIs(t, err, order.ErrAmountBelowMin)

	arg.OrderType = "stop"
	_, err = b.NewUMOrder(t.Context(), arg)
	require.ErrorIs(t, err, order.ErrUnsupportedOrderType)

	sharedtestvalues.SkipTestIfCredentialsUnset(t, b, canManipulateRealOrders)
	result, err := b.NewUMOrder(t.Context(), &UMOrderParam{
		Symbol:       "BTCUSDT",
		Side:         "BUY",
		PositionSide: "BOTH",
		OrderType:    "market",
		Quantity:     1,
		ReduceOnly:   false,
	})
	require.NoError(t, err)
	assert.NotNil(t, result)
}

func TestNewCMOrder(t *testing.T) {
	t.Parallel()
	_, err := b.NewCMOrder(t.Context(), &UMOrderParam{})
	require.ErrorIs(t, err, common.ErrEmptyParams)

	arg := &UMOrderParam{
		ReduceOnly: true,
	}
	_, err = b.NewCMOrder(t.Context(), arg)
	require.ErrorIs(t, err, currency.ErrSymbolStringEmpty)

	arg.Symbol = "BTCUSDT"
	_, err = b.NewCMOrder(t.Context(), arg)
	require.ErrorIs(t, err, order.ErrSideIsInvalid)

	arg.Side = "BUY"
	_, err = b.NewCMOrder(t.Context(), arg)
	require.ErrorIs(t, err, order.ErrTypeIsInvalid)

	arg.OrderType = "OCO"
	_, err = b.NewCMOrder(t.Context(), arg)
	require.ErrorIs(t, err, order.ErrUnsupportedOrderType)

	arg.OrderType = "MARKET"
	_, err = b.NewCMOrder(t.Context(), arg)
	require.ErrorIs(t, err, order.ErrAmountBelowMin)

	arg.OrderType = order.Limit.String()
	_, err = b.NewCMOrder(t.Context(), arg)
	require.ErrorIs(t, err, errTimeInForceRequired)

	arg.TimeInForce = "GTC"
	_, err = b.NewCMOrder(t.Context(), arg)
	require.ErrorIs(t, err, order.ErrAmountBelowMin)

	arg.Quantity = .1
	_, err = b.NewCMOrder(t.Context(), arg)
	require.ErrorIs(t, err, order.ErrPriceBelowMin)

	sharedtestvalues.SkipTestIfCredentialsUnset(t, b, canManipulateRealOrders)
	result, err := b.NewCMOrder(t.Context(), &UMOrderParam{
		Symbol:       "BTCUSDT",
		Side:         "BUY",
		PositionSide: "BOTH",
		OrderType:    "limit",
		Quantity:     1,
		ReduceOnly:   false,
		TimeInForce:  "GTD",
		Price:        000.1,
	})
	require.NoError(t, err)
	assert.NotNil(t, result)
}

func TestNewMarginOrder(t *testing.T) {
	t.Parallel()
	_, err := b.NewMarginOrder(t.Context(), &MarginOrderParam{})
	require.ErrorIs(t, err, common.ErrEmptyParams)

	arg := &MarginOrderParam{
		TimeInForce: "GTC",
	}
	_, err = b.NewMarginOrder(t.Context(), arg)
	require.ErrorIs(t, err, currency.ErrSymbolStringEmpty)

	arg.Symbol = spotTradablePair.String()
	_, err = b.NewMarginOrder(t.Context(), arg)
	require.ErrorIs(t, err, order.ErrSideIsInvalid)

	arg.Side = order.Sell.String()
	_, err = b.NewMarginOrder(t.Context(), arg)
	require.ErrorIs(t, err, order.ErrTypeIsInvalid)

	arg.OrderType = order.Limit.String()
	sharedtestvalues.SkipTestIfCredentialsUnset(t, b, canManipulateRealOrders)
	result, err := b.NewMarginOrder(t.Context(), arg)
	require.NoError(t, err)
	assert.NotNil(t, result)
}

func TestMarginAccountBorrow(t *testing.T) {
	t.Parallel()
	_, err := b.MarginAccountBorrow(t.Context(), currency.EMPTYCODE, 0.001)
	require.ErrorIs(t, err, currency.ErrCurrencyCodeEmpty)

	_, err = b.MarginAccountBorrow(t.Context(), currency.USDT, 0)
	require.ErrorIs(t, err, order.ErrAmountBelowMin)

	sharedtestvalues.SkipTestIfCredentialsUnset(t, b, canManipulateRealOrders)
	result, err := b.MarginAccountBorrow(t.Context(), currency.USDT, 0.001)
	require.NoError(t, err)
	assert.NotNil(t, result)
}

func TestMarginAccountRepay(t *testing.T) {
	t.Parallel()
	_, err := b.MarginAccountRepay(t.Context(), currency.EMPTYCODE, 0.001)
	require.ErrorIs(t, err, currency.ErrCurrencyCodeEmpty)
	_, err = b.MarginAccountRepay(t.Context(), currency.USDT, 0)
	require.ErrorIs(t, err, order.ErrAmountBelowMin)

	sharedtestvalues.SkipTestIfCredentialsUnset(t, b, canManipulateRealOrders)
	result, err := b.MarginAccountRepay(t.Context(), currency.USDT, 0.001)
	require.NoError(t, err)
	assert.NotNil(t, result)
}

func TestMarginAccountNewOCO(t *testing.T) {
	t.Parallel()
	_, err := b.MarginAccountNewOCO(t.Context(), &OCOOrderParam{})
	require.ErrorIs(t, err, common.ErrEmptyParams)

	arg := &OCOOrderParam{
		TrailingDelta: 1,
	}
	_, err = b.MarginAccountNewOCO(t.Context(), arg)
	require.ErrorIs(t, err, currency.ErrCurrencyPairEmpty)

	arg.Symbol = currency.NewPair(currency.BTC, currency.USDT)
	_, err = b.MarginAccountNewOCO(t.Context(), arg)
	require.ErrorIs(t, err, order.ErrSideIsInvalid)

	arg.Side = "Buy"
	_, err = b.MarginAccountNewOCO(t.Context(), arg)
	require.ErrorIs(t, err, order.ErrAmountBelowMin)

	arg.Amount = 0.1
	_, err = b.MarginAccountNewOCO(t.Context(), arg)
	require.ErrorIs(t, err, order.ErrPriceBelowMin)

	arg.Price = 0.001
	_, err = b.MarginAccountNewOCO(t.Context(), arg)
	require.ErrorIs(t, err, order.ErrPriceBelowMin)

	sharedtestvalues.SkipTestIfCredentialsUnset(t, b, canManipulateRealOrders)
	result, err := b.NewOCOOrder(t.Context(), &OCOOrderParam{
		Symbol:             currency.NewPair(currency.BTC, currency.USDT),
		ListClientOrderID:  "1231231231231",
		Side:               "Buy",
		Amount:             0.1,
		LimitClientOrderID: "3423423",
		Price:              0.001,
		StopPrice:          1234.21,
	})
	require.NoError(t, err)
	assert.NotNil(t, result)
}

func TestNewOCOOrderList(t *testing.T) {
	t.Parallel()
	_, err := b.NewOCOOrderList(t.Context(), &OCOOrderListParams{})
	require.ErrorIs(t, err, common.ErrEmptyParams)

	arg := &OCOOrderListParams{
		AboveTimeInForce: "GTC",
	}
	_, err = b.NewOCOOrderList(t.Context(), arg)
	require.ErrorIs(t, err, currency.ErrSymbolStringEmpty)

	arg.Symbol = "LTCBTC"
	_, err = b.NewOCOOrderList(t.Context(), arg)
	require.ErrorIs(t, err, order.ErrSideIsInvalid)

	arg.Side = order.Sell.String()
	_, err = b.NewOCOOrderList(t.Context(), arg)
	require.ErrorIs(t, err, order.ErrAmountBelowMin)

	arg.Quantity = 1
	_, err = b.NewOCOOrderList(t.Context(), arg)
	require.ErrorIs(t, err, order.ErrTypeIsInvalid)

	arg.AboveType = "STOP_LOSS_LIMIT"
	_, err = b.NewOCOOrderList(t.Context(), arg)
	require.ErrorIs(t, err, order.ErrTypeIsInvalid)

	sharedtestvalues.SkipTestIfCredentialsUnset(t, b)
	result, err := b.NewOCOOrderList(t.Context(), &OCOOrderListParams{
		Symbol:     "LTCBTC",
		Side:       order.Sell.String(),
		Quantity:   1,
		AbovePrice: 100,
		AboveType:  "STOP_LOSS_LIMIT",
		BelowType:  "LIMIT_MAKER",
		BelowPrice: 25,
	})
	require.NoError(t, err)
	assert.NotNil(t, result)
}

func TestNewUMConditionalOrder(t *testing.T) {
	t.Parallel()
	_, err := b.NewUMConditionalOrder(t.Context(), nil)
	require.ErrorIs(t, err, common.ErrEmptyParams)

	arg := &ConditionalOrderParam{PriceProtect: true}
	_, err = b.NewUMConditionalOrder(t.Context(), arg)
	require.ErrorIs(t, err, currency.ErrSymbolStringEmpty)

	arg.Symbol = "BTCUSDT"
	_, err = b.NewUMConditionalOrder(t.Context(), arg)
	require.ErrorIs(t, err, order.ErrSideIsInvalid)

	arg.Side = order.Sell.String()
	_, err = b.NewUMConditionalOrder(t.Context(), arg)
	require.ErrorIs(t, err, errStrategyTypeRequired)

	sharedtestvalues.SkipTestIfCredentialsUnset(t, b, canManipulateRealOrders)
	result, err := b.NewUMConditionalOrder(t.Context(), &ConditionalOrderParam{
		Symbol:       "BTCUSDT",
		Side:         order.Sell.String(),
		PositionSide: "SHORT",
		StrategyType: "STOP_MARKET",
		PriceProtect: true,
	})
	require.NoError(t, err)
	assert.NotNil(t, result)
}

func TestNewCMConditionalOrder(t *testing.T) {
	t.Parallel()
	_, err := b.NewCMConditionalOrder(t.Context(), &ConditionalOrderParam{})
	require.ErrorIs(t, err, common.ErrEmptyParams)

	arg := &ConditionalOrderParam{
		PositionSide: "LONG",
	}
	_, err = b.NewCMConditionalOrder(t.Context(), arg)
	require.ErrorIs(t, err, currency.ErrSymbolStringEmpty)

	arg.Symbol = "BTCUSD_200925"
	_, err = b.NewCMConditionalOrder(t.Context(), arg)
	require.ErrorIs(t, err, order.ErrSideIsInvalid)

	arg.Side = "Buy"
	_, err = b.NewCMConditionalOrder(t.Context(), arg)
	require.ErrorIs(t, err, errStrategyTypeRequired)

	sharedtestvalues.SkipTestIfCredentialsUnset(t, b, canManipulateRealOrders)
	result, err := b.NewCMConditionalOrder(t.Context(), &ConditionalOrderParam{
		Symbol:       "BTCUSD_200925",
		Side:         "Buy",
		PositionSide: "LONG",
		StrategyType: "TAKE_PROFIT",
	})
	require.NoError(t, err)
	assert.NotNil(t, result)
}

func TestCancelUMOrder(t *testing.T) {
	t.Parallel()
	_, err := b.CancelUMOrder(t.Context(), "", "", 1234132)
	require.ErrorIs(t, err, currency.ErrSymbolStringEmpty)
	_, err = b.CancelUMOrder(t.Context(), "BTCUSDT", "", 0)
	require.ErrorIs(t, err, order.ErrOrderIDNotSet)

	sharedtestvalues.SkipTestIfCredentialsUnset(t, b, canManipulateRealOrders)
	result, err := b.CancelUMOrder(t.Context(), "BTCUSDT", "", 1234132)
	require.NoError(t, err)
	assert.NotNil(t, result)
}

func TestCancelCMOrder(t *testing.T) {
	t.Parallel()
	_, err := b.CancelCMOrder(t.Context(), "", "", 21321312)
	require.ErrorIs(t, err, currency.ErrSymbolStringEmpty)

	_, err = b.CancelCMOrder(t.Context(), "BTCUSDT", "", 0)
	require.ErrorIs(t, err, order.ErrOrderIDNotSet)

	sharedtestvalues.SkipTestIfCredentialsUnset(t, b, canManipulateRealOrders)
	result, err := b.CancelCMOrder(t.Context(), "BTCUSDT", "", 21321312)
	require.NoError(t, err)
	assert.NotNil(t, result)
}

func TestCancelAllUMOrders(t *testing.T) {
	t.Parallel()
	_, err := b.CancelAllUMOrders(t.Context(), "")
	require.ErrorIs(t, err, currency.ErrSymbolStringEmpty)

	sharedtestvalues.SkipTestIfCredentialsUnset(t, b, canManipulateRealOrders)
	result, err := b.CancelAllUMOrders(t.Context(), "BTCUSDT")
	require.NoError(t, err)
	assert.NotNil(t, result)
	assert.Equal(t, 200, result.Code)
}

func TestCancelAllCMOrders(t *testing.T) {
	t.Parallel()
	_, err := b.CancelAllCMOrders(t.Context(), "")
	require.ErrorIs(t, err, currency.ErrSymbolStringEmpty)

	sharedtestvalues.SkipTestIfCredentialsUnset(t, b, canManipulateRealOrders)
	result, err := b.CancelAllCMOrders(t.Context(), "BTCUSDT")
	require.NoError(t, err)
	assert.NotNil(t, result)
}

func TestPMCancelMarginAccountOrder(t *testing.T) {
	t.Parallel()
	_, err := b.PMCancelMarginAccountOrder(t.Context(), "", "", 12314)
	require.ErrorIs(t, err, currency.ErrSymbolStringEmpty)
	_, err = b.PMCancelMarginAccountOrder(t.Context(), "LTCBTC", "", 0)
	require.ErrorIs(t, err, order.ErrOrderIDNotSet)

	sharedtestvalues.SkipTestIfCredentialsUnset(t, b, canManipulateRealOrders)
	result, err := b.PMCancelMarginAccountOrder(t.Context(), "LTCBTC", "", 12314)
	require.NoError(t, err)
	assert.NotNil(t, result)
}

func TestCancelAllMarginOpenOrdersBySymbol(t *testing.T) {
	t.Parallel()
	_, err := b.CancelAllMarginOpenOrdersBySymbol(t.Context(), "")
	require.ErrorIs(t, err, currency.ErrSymbolStringEmpty)

	sharedtestvalues.SkipTestIfCredentialsUnset(t, b, canManipulateRealOrders)
	result, err := b.CancelAllMarginOpenOrdersBySymbol(t.Context(), "BTCUSDT")
	require.NoError(t, err)
	assert.NotNil(t, result)
}

func TestCancelMarginAccountOCOOrders(t *testing.T) {
	t.Parallel()
	_, err := b.CancelMarginAccountOCOOrders(t.Context(), "", "", "", 0)
	require.ErrorIs(t, err, currency.ErrSymbolStringEmpty)

	sharedtestvalues.SkipTestIfCredentialsUnset(t, b, canManipulateRealOrders)
	result, err := b.CancelMarginAccountOCOOrders(t.Context(), "LTCBTC", "", "", 0)
	require.NoError(t, err)
	assert.NotNil(t, result)
}

func TestCancelUMConditionalOrder(t *testing.T) {
	t.Parallel()
	_, err := b.CancelUMConditionalOrder(t.Context(), "", "", 2000)
	require.ErrorIs(t, err, currency.ErrSymbolStringEmpty)

	_, err = b.CancelUMConditionalOrder(t.Context(), "LTCBTC", "", 0)
	require.ErrorIs(t, err, order.ErrOrderIDNotSet)

	sharedtestvalues.SkipTestIfCredentialsUnset(t, b, canManipulateRealOrders)
	result, err := b.CancelUMConditionalOrder(t.Context(), "LTCBTC", "", 2000)
	require.NoError(t, err)
	assert.NotNil(t, result)
}

func TestCancelCMConditionalOrder(t *testing.T) {
	t.Parallel()
	_, err := b.CancelCMConditionalOrder(t.Context(), "", "", 1231231)
	require.ErrorIs(t, err, currency.ErrSymbolStringEmpty)
	_, err = b.CancelCMConditionalOrder(t.Context(), "LTCBTC", "", 0)
	require.ErrorIs(t, err, order.ErrOrderIDNotSet)

	sharedtestvalues.SkipTestIfCredentialsUnset(t, b, canManipulateRealOrders)
	result, err := b.CancelCMConditionalOrder(t.Context(), "LTCBTC", "", 1231231)
	require.NoError(t, err)
	assert.NotNil(t, result)
}

func TestCancelAllUMOpenConditionalOrders(t *testing.T) {
	t.Parallel()
	_, err := b.CancelAllUMOpenConditionalOrders(t.Context(), "")
	require.ErrorIs(t, err, currency.ErrSymbolStringEmpty)

	sharedtestvalues.SkipTestIfCredentialsUnset(t, b, canManipulateRealOrders)
	result, err := b.CancelAllUMOpenConditionalOrders(t.Context(), "BTCUSDT")
	require.NoError(t, err)
	assert.NotNil(t, result)
}

func TestCancelAllCMOpenConditionalOrders(t *testing.T) {
	t.Parallel()
	_, err := b.CancelAllCMOpenConditionalOrders(t.Context(), "")
	require.ErrorIs(t, err, currency.ErrSymbolStringEmpty)

	sharedtestvalues.SkipTestIfCredentialsUnset(t, b, canManipulateRealOrders)
	result, err := b.CancelAllCMOpenConditionalOrders(t.Context(), "BTCUSDT")
	require.NoError(t, err)
	assert.NotNil(t, result)
}

func TestGetUMOrder(t *testing.T) {
	t.Parallel()
	_, err := b.GetUMOrder(t.Context(), "", "", 1234)
	require.ErrorIs(t, err, currency.ErrSymbolStringEmpty)

	_, err = b.GetUMOrder(t.Context(), "BTCUSDT", "", 0)
	require.ErrorIs(t, err, order.ErrOrderIDNotSet)

	sharedtestvalues.SkipTestIfCredentialsUnset(t, b)
	result, err := b.GetUMOrder(t.Context(), "BTCUSDT", "", 1234)
	require.NoError(t, err)
	assert.NotNil(t, result)
}

func TestGetUMOpenOrder(t *testing.T) {
	t.Parallel()
	_, err := b.GetUMOpenOrder(t.Context(), "", "", 1234)
	require.ErrorIs(t, err, currency.ErrSymbolStringEmpty)
	_, err = b.GetUMOpenOrder(t.Context(), "BTCUSDT", "", 0)
	require.ErrorIs(t, err, order.ErrOrderIDNotSet)

	sharedtestvalues.SkipTestIfCredentialsUnset(t, b)
	result, err := b.GetUMOpenOrder(t.Context(), "BTCUSDT", "", 1234)
	require.NoError(t, err)
	assert.NotNil(t, result)
}

func TestGetAllUMOpenOrders(t *testing.T) {
	t.Parallel()
	sharedtestvalues.SkipTestIfCredentialsUnset(t, b)
	result, err := b.GetAllUMOpenOrders(t.Context(), "BTCUSDT")
	require.NoError(t, err)
	assert.NotNil(t, result)
}

func TestGetAllUMOrders(t *testing.T) {
	t.Parallel()
	sharedtestvalues.SkipTestIfCredentialsUnset(t, b)
	result, err := b.GetAllUMOrders(t.Context(), "BTCUSDT", time.Now().Add(-time.Hour*24*6), time.Now().Add(-time.Hour*2), 0, 20)
	require.NoError(t, err)
	assert.NotNil(t, result)
}

func TestGetCMOrder(t *testing.T) {
	t.Parallel()
	_, err := b.GetCMOrder(t.Context(), "", "", 1234)
	require.ErrorIs(t, err, currency.ErrSymbolStringEmpty)

	sharedtestvalues.SkipTestIfCredentialsUnset(t, b)
	result, err := b.GetCMOrder(t.Context(), "BTCLTC", "", 1234)
	require.NoError(t, err)
	assert.NotNil(t, result)
}

func TestGetCMOpenOrder(t *testing.T) {
	t.Parallel()
	_, err := b.GetCMOpenOrder(t.Context(), "", "", 1234)
	require.ErrorIs(t, err, currency.ErrSymbolStringEmpty)

	_, err = b.GetCMOpenOrder(t.Context(), "BTCLTC", "", 0)
	require.ErrorIs(t, err, order.ErrOrderIDNotSet)

	sharedtestvalues.SkipTestIfCredentialsUnset(t, b)
	result, err := b.GetCMOpenOrder(t.Context(), "BTCLTC", "", 1234)
	require.NoError(t, err)
	assert.NotNil(t, result)
}

func TestGetAllCMOpenOrders(t *testing.T) {
	t.Parallel()
	_, err := b.GetAllCMOpenOrders(t.Context(), "", "")
	require.ErrorIs(t, err, currency.ErrSymbolStringEmpty)

	sharedtestvalues.SkipTestIfCredentialsUnset(t, b)
	result, err := b.GetAllCMOpenOrders(t.Context(), "BTCUSD_200925", "BTCUSD")
	require.NoError(t, err)
	assert.NotNil(t, result)
}

func TestGetAllCMOrders(t *testing.T) {
	t.Parallel()
	_, err := b.GetAllCMOrders(t.Context(), "", "", time.Time{}, time.Time{}, 0, 20)
	require.ErrorIs(t, err, currency.ErrSymbolStringEmpty)

	sharedtestvalues.SkipTestIfCredentialsUnset(t, b)
	result, err := b.GetAllCMOrders(t.Context(), "BTCUSD_200925", "BTCUSD", time.Time{}, time.Time{}, 0, 20)
	require.NoError(t, err)
	assert.NotNil(t, result)
}

func TestGetOpenUMConditionalOrder(t *testing.T) {
	t.Parallel()
	_, err := b.GetOpenUMConditionalOrder(t.Context(), "BTCUSDT", "", 0)
	require.ErrorIs(t, err, order.ErrOrderIDNotSet)

	sharedtestvalues.SkipTestIfCredentialsUnset(t, b)
	result, err := b.GetOpenUMConditionalOrder(t.Context(), "BTCUSDT", "newClientStrategyId", 0)
	require.NoError(t, err)
	assert.NotNil(t, result)
}

func TestGetAllUMOpenConditionalOrders(t *testing.T) {
	t.Parallel()
	sharedtestvalues.SkipTestIfCredentialsUnset(t, b)
	result, err := b.GetAllUMOpenConditionalOrders(t.Context(), "BTCUSDT")
	require.NoError(t, err)
	assert.NotNil(t, result)
}

func TestGetAllUMConditionalOrderHistory(t *testing.T) {
	t.Parallel()
	sharedtestvalues.SkipTestIfCredentialsUnset(t, b)
	result, err := b.GetAllUMConditionalOrderHistory(t.Context(), "BTCUSDT", "abc", 123432423)
	require.NoError(t, err)
	assert.NotNil(t, result)
}

func TestGetAllUMConditionalOrders(t *testing.T) {
	t.Parallel()
	sharedtestvalues.SkipTestIfCredentialsUnset(t, b)
	result, err := b.GetAllUMConditionalOrders(t.Context(), "BTCUSDT", time.Time{}, time.Now(), 0, 123432423)
	require.NoError(t, err)
	assert.NotNil(t, result)
}

func TestGetOpenCMConditionalOrder(t *testing.T) {
	t.Parallel()
	_, err := b.GetOpenCMConditionalOrder(t.Context(), "BTCUSD", "", 0)
	require.ErrorIs(t, err, order.ErrOrderIDNotSet)

	sharedtestvalues.SkipTestIfCredentialsUnset(t, b)
	result, err := b.GetOpenCMConditionalOrder(t.Context(), "BTCUSD", "", 1234)
	require.NoError(t, err)
	assert.NotNil(t, result)
}

func TestGetAllCMOpenConditionalOrders(t *testing.T) {
	t.Parallel()
	sharedtestvalues.SkipTestIfCredentialsUnset(t, b)
	result, err := b.GetAllCMOpenConditionalOrders(t.Context(), "BTCUSDT")
	require.NoError(t, err)
	assert.NotNil(t, result)
}

func TestGetAllCMConditionalOrderHistory(t *testing.T) {
	t.Parallel()
	sharedtestvalues.SkipTestIfCredentialsUnset(t, b)
	result, err := b.GetAllCMConditionalOrderHistory(t.Context(), "BTCUSDT", "abc", 123432423)
	require.NoError(t, err)
	assert.NotNil(t, result)
}

func TestGetAllCMConditionalOrders(t *testing.T) {
	t.Parallel()
	sharedtestvalues.SkipTestIfCredentialsUnset(t, b)
	result, err := b.GetAllCMConditionalOrders(t.Context(), "BTCUSDT", time.Time{}, time.Now(), 0, 123432423)
	require.NoError(t, err)
	assert.NotNil(t, result)
}

func TestGetMarginAccountOrder(t *testing.T) {
	t.Parallel()
	_, err := b.GetMarginAccountOrder(t.Context(), "", "", 12434)
	require.ErrorIs(t, err, currency.ErrSymbolStringEmpty)
	_, err = b.GetMarginAccountOrder(t.Context(), "BNBBTC", "", 0)
	require.ErrorIs(t, err, order.ErrOrderIDNotSet)

	sharedtestvalues.SkipTestIfCredentialsUnset(t, b)
	result, err := b.GetMarginAccountOrder(t.Context(), "BNBBTC", "", 12434)
	require.NoError(t, err)
	assert.NotNil(t, result)
}

func TestGetCurrentMarginOpenOrder(t *testing.T) {
	t.Parallel()
	sharedtestvalues.SkipTestIfCredentialsUnset(t, b)
	result, err := b.GetCurrentMarginOpenOrder(t.Context(), "BNBBTC")
	require.NoError(t, err)
	assert.NotNil(t, result)
}

func TestGetAllMarginAccountOrders(t *testing.T) {
	t.Parallel()
	_, err := b.GetAllMarginAccountOrders(t.Context(), "", time.Time{}, time.Time{}, 0, 10)
	require.ErrorIs(t, err, currency.ErrSymbolStringEmpty)

	sharedtestvalues.SkipTestIfCredentialsUnset(t, b)
	result, err := b.GetAllMarginAccountOrders(t.Context(), "BNBBTC", time.Time{}, time.Time{}, 0, 10)
	require.NoError(t, err)
	assert.NotNil(t, result)
}

func TestGetMarginAccountOCO(t *testing.T) {
	t.Parallel()
	sharedtestvalues.SkipTestIfCredentialsUnset(t, b)
	result, err := b.GetMarginAccountOCO(t.Context(), 0, "123421-abcde")
	require.NoError(t, err)
	assert.NotNil(t, result)
}

func TestGetPMMarginAccountAllOCO(t *testing.T) {
	t.Parallel()
	sharedtestvalues.SkipTestIfCredentialsUnset(t, b)
	result, err := b.GetPMMarginAccountAllOCO(t.Context(), time.Now().Add(-time.Hour*24), time.Now(), 0, 12)
	require.NoError(t, err)
	assert.NotNil(t, result)
}

func TestGetMarginAccountsOpenOCO(t *testing.T) {
	t.Parallel()
	sharedtestvalues.SkipTestIfCredentialsUnset(t, b)
	result, err := b.GetMarginAccountsOpenOCO(t.Context())
	require.NoError(t, err)
	assert.NotNil(t, result)
}

func TestGetPMMarginAccountTradeList(t *testing.T) {
	t.Parallel()
	_, err := b.GetPMMarginAccountTradeList(t.Context(), "", time.Time{}, time.Time{}, 0, 0, 0)
	require.ErrorIs(t, err, currency.ErrSymbolStringEmpty)

	sharedtestvalues.SkipTestIfCredentialsUnset(t, b)
	result, err := b.GetPMMarginAccountTradeList(t.Context(), "BNBBTC", time.Time{}, time.Time{}, 0, 0, 0)
	require.NoError(t, err)
	assert.NotNil(t, result)
}

func TestGetAccountBalance(t *testing.T) {
	t.Parallel()
	sharedtestvalues.SkipTestIfCredentialsUnset(t, b)
	result, err := b.GetAccountBalance(t.Context(), currency.EMPTYCODE)
	require.NoError(t, err)
	assert.NotNil(t, result)
}

func TestGetPortfolioMarginAccountInformation(t *testing.T) {
	t.Parallel()
	sharedtestvalues.SkipTestIfCredentialsUnset(t, b)
	result, err := b.GetPortfolioMarginAccountInformation(t.Context())
	require.NoError(t, err)
	assert.NotNil(t, result)
}

func TestGetMarginMaxBorrow(t *testing.T) {
	t.Parallel()
	_, err := b.GetPMMarginMaxBorrow(t.Context(), currency.EMPTYCODE)
	require.ErrorIs(t, err, currency.ErrCurrencyCodeEmpty)

	sharedtestvalues.SkipTestIfCredentialsUnset(t, b)
	result, err := b.GetPMMarginMaxBorrow(t.Context(), currency.ETH)
	require.NoError(t, err)
	assert.NotNil(t, result)
}

func TestGetMarginMaxWithdrawal(t *testing.T) {
	t.Parallel()
	_, err := b.GetMarginMaxWithdrawal(t.Context(), currency.EMPTYCODE)
	require.ErrorIs(t, err, currency.ErrCurrencyCodeEmpty)

	sharedtestvalues.SkipTestIfCredentialsUnset(t, b)
	result, err := b.GetMarginMaxWithdrawal(t.Context(), currency.BTC)
	require.NoError(t, err)
	assert.NotNil(t, result)
}

func TestGetUMPositionInformation(t *testing.T) {
	t.Parallel()
	sharedtestvalues.SkipTestIfCredentialsUnset(t, b)
	result, err := b.GetUMPositionInformation(t.Context(), "BTCUSDT")
	require.NoError(t, err)
	assert.NotNil(t, result)
}

func TestGetCMPositionInformation(t *testing.T) {
	t.Parallel()
	sharedtestvalues.SkipTestIfCredentialsUnset(t, b)
	result, err := b.GetCMPositionInformation(t.Context(), currency.ETH, "")
	require.NoError(t, err)
	assert.NotNil(t, result)
}

func TestChangeUMInitialLeverage(t *testing.T) {
	t.Parallel()
	_, err := b.ChangeUMInitialLeverage(t.Context(), "", 29)
	require.ErrorIs(t, err, currency.ErrSymbolStringEmpty)
	_, err = b.ChangeUMInitialLeverage(t.Context(), "BTCUSDT", 0)
	require.ErrorIs(t, err, order.ErrSubmitLeverageNotSupported)

	sharedtestvalues.SkipTestIfCredentialsUnset(t, b, canManipulateRealOrders)
	result, err := b.ChangeUMInitialLeverage(t.Context(), "BTCUSDT", 29)
	require.NoError(t, err)
	assert.NotNil(t, result)
}

func TestChangeCMInitialLeverage(t *testing.T) {
	t.Parallel()
	_, err := b.ChangeCMInitialLeverage(t.Context(), "", 29)
	require.ErrorIs(t, err, currency.ErrSymbolStringEmpty)
	_, err = b.ChangeCMInitialLeverage(t.Context(), "BTCUSDT", 0)
	require.ErrorIs(t, err, order.ErrSubmitLeverageNotSupported)

	sharedtestvalues.SkipTestIfCredentialsUnset(t, b, canManipulateRealOrders)
	result, err := b.ChangeCMInitialLeverage(t.Context(), "BTCUSDT", 29)
	require.NoError(t, err)
	assert.NotNil(t, result)
}

func TestChangeUMPositionMode(t *testing.T) {
	t.Parallel()
	sharedtestvalues.SkipTestIfCredentialsUnset(t, b, canManipulateRealOrders)
	result, err := b.ChangeUMPositionMode(t.Context(), true)
	require.NoError(t, err)
	assert.NotNil(t, result)
}

func TestChangeCMPositionMode(t *testing.T) {
	t.Parallel()
	sharedtestvalues.SkipTestIfCredentialsUnset(t, b, canManipulateRealOrders)
	result, err := b.ChangeCMPositionMode(t.Context(), true)
	require.NoError(t, err)
	assert.NotNil(t, result)
}

func TestGetUMCurrentPositionMode(t *testing.T) {
	t.Parallel()
	sharedtestvalues.SkipTestIfCredentialsUnset(t, b)
	result, err := b.GetUMCurrentPositionMode(t.Context())
	require.NoError(t, err)
	assert.NotNil(t, result)
}

func TestGetCMCurrentPositionMode(t *testing.T) {
	t.Parallel()
	sharedtestvalues.SkipTestIfCredentialsUnset(t, b)
	result, err := b.GetCMCurrentPositionMode(t.Context())
	require.NoError(t, err)
	assert.NotNil(t, result)
}

func TestGetUMAccountTradeList(t *testing.T) {
	t.Parallel()
	_, err := b.GetUMAccountTradeList(t.Context(), "", time.Now().Add(-time.Hour*24*5), time.Now().Add(-time.Hour*24), 0, 0)
	require.ErrorIs(t, err, currency.ErrSymbolStringEmpty)

	sharedtestvalues.SkipTestIfCredentialsUnset(t, b)
	result, err := b.GetUMAccountTradeList(t.Context(), "BTCUSDT", time.Now().Add(-time.Hour*24*5), time.Now().Add(-time.Hour*24), 0, 0)
	require.NoError(t, err)
	assert.NotNil(t, result)
}

func TestGetCMAccountTradeList(t *testing.T) {
	t.Parallel()
	_, err := b.GetCMAccountTradeList(t.Context(), "", "", time.Now().Add(-time.Hour*24*5), time.Now().Add(-time.Hour*24), 0, 0)
	require.ErrorIs(t, err, currency.ErrSymbolStringEmpty)

	sharedtestvalues.SkipTestIfCredentialsUnset(t, b)
	result, err := b.GetCMAccountTradeList(t.Context(), "BTCUSD_200626", "BTCUSDT", time.Now().Add(-time.Hour*24*5), time.Now().Add(-time.Hour*24), 0, 0)
	require.NoError(t, err)
	assert.NotNil(t, result)
}

func TestGetUMNotionalAndLeverageBrackets(t *testing.T) {
	t.Parallel()
	sharedtestvalues.SkipTestIfCredentialsUnset(t, b)
	result, err := b.GetUMNotionalAndLeverageBrackets(t.Context(), "BTCUSDT")
	require.NoError(t, err)
	assert.NotNil(t, result)
}

func TestGetCMNotionalAndLeverageBrackets(t *testing.T) {
	t.Parallel()
	sharedtestvalues.SkipTestIfCredentialsUnset(t, b)
	result, err := b.GetCMNotionalAndLeverageBrackets(t.Context(), "BTCUSDT")
	require.NoError(t, err)
	assert.NotNil(t, result)
}

func TestGetUsersMarginForceOrders(t *testing.T) {
	t.Parallel()
	sharedtestvalues.SkipTestIfCredentialsUnset(t, b)
	result, err := b.GetUsersMarginForceOrders(t.Context(), time.Now().Add(-time.Hour*24*5), time.Now().Add(-time.Hour*24), 0, 5)
	require.NoError(t, err)
	assert.NotNil(t, result)
}

func TestGetUsersUMForceOrderst(t *testing.T) {
	t.Parallel()
	sharedtestvalues.SkipTestIfCredentialsUnset(t, b)
	result, err := b.GetUsersUMForceOrders(t.Context(), "BTCUSDT", "", time.Time{}, time.Time{}, 10)
	require.NoError(t, err)
	assert.NotNil(t, result)
}

func TestGetUsersCMForceOrderst(t *testing.T) {
	t.Parallel()
	sharedtestvalues.SkipTestIfCredentialsUnset(t, b)
	result, err := b.GetUsersCMForceOrders(t.Context(), "BTCUSDT", "", time.Time{}, time.Time{}, 10)
	require.NoError(t, err)
	assert.NotNil(t, result)
}

func TestGetPortfolioMarginUMTradingQuantitativeRulesIndicator(t *testing.T) {
	t.Parallel()
	sharedtestvalues.SkipTestIfCredentialsUnset(t, b)
	result, err := b.GetPortfolioMarginUMTradingQuantitativeRulesIndicator(t.Context(), currency.EMPTYPAIR)
	require.NoError(t, err)
	assert.NotNil(t, result)
}

func TestGetUMUserCommissionRate(t *testing.T) {
	t.Parallel()
	_, err := b.GetUMUserCommissionRate(t.Context(), "")
	require.ErrorIs(t, err, currency.ErrSymbolStringEmpty)

	sharedtestvalues.SkipTestIfCredentialsUnset(t, b)
	result, err := b.GetUMUserCommissionRate(t.Context(), "BTCUSDT")
	require.NoError(t, err)
	assert.NotNil(t, result)
}

func TestGetCMUserCommissionRate(t *testing.T) {
	t.Parallel()
	_, err := b.GetCMUserCommissionRate(t.Context(), "")
	require.ErrorIs(t, err, currency.ErrSymbolStringEmpty)

	sharedtestvalues.SkipTestIfCredentialsUnset(t, b)
	result, err := b.GetCMUserCommissionRate(t.Context(), "BTCUSD_PERP")
	require.NoError(t, err)
	assert.NotNil(t, result)
}

func TestGetMarginLoanRecord(t *testing.T) {
	t.Parallel()
	_, err := b.GetMarginLoanRecord(t.Context(), currency.EMPTYCODE, time.Now().Add(-time.Hour*24*5), time.Now().Add(-time.Hour*24), 0, 10, 1)
	require.ErrorIs(t, err, currency.ErrCurrencyCodeEmpty)

	sharedtestvalues.SkipTestIfCredentialsUnset(t, b)
	result, err := b.GetMarginLoanRecord(t.Context(), currency.ETH, time.Now().Add(-time.Hour*24*5), time.Now().Add(-time.Hour*24), 0, 10, 1)
	require.NoError(t, err)
	assert.NotNil(t, result)
}

func TestGetMarginRepayRecord(t *testing.T) {
	t.Parallel()
	_, err := b.GetMarginRepayRecord(t.Context(), currency.EMPTYCODE, time.Now().Add(-time.Hour*24*5), time.Now().Add(-time.Hour*24), 0, 10, 1)
	require.ErrorIs(t, err, currency.ErrCurrencyCodeEmpty)

	sharedtestvalues.SkipTestIfCredentialsUnset(t, b)
	result, err := b.GetMarginRepayRecord(t.Context(), currency.ETH, time.Now().Add(-time.Hour*24*5), time.Now().Add(-time.Hour*24), 0, 10, 1)
	require.NoError(t, err)
	assert.NotNil(t, result)
}

func TestGetMarginBorrowOrLoanInterestHistory(t *testing.T) {
	t.Parallel()
	sharedtestvalues.SkipTestIfCredentialsUnset(t, b)
	result, err := b.GetMarginBorrowOrLoanInterestHistory(t.Context(), currency.ETH, time.Now().Add(-time.Hour*24*5), time.Now().Add(-time.Hour*24), 0, 10, 1)
	require.NoError(t, err)
	assert.NotNil(t, result)
}

func TestGetPortfolioMarginNegativeBalanceInterestHistory(t *testing.T) {
	t.Parallel()
	sharedtestvalues.SkipTestIfCredentialsUnset(t, b)
	result, err := b.GetPortfolioMarginNegativeBalanceInterestHistory(t.Context(), currency.ETH, time.Now().Add(-time.Hour*24*5), time.Now().Add(-time.Hour*24), 10)
	require.NoError(t, err)
	assert.NotNil(t, result)
}

func TestFundAutoCollection(t *testing.T) {
	t.Parallel()
	sharedtestvalues.SkipTestIfCredentialsUnset(t, b, canManipulateRealOrders)
	result, err := b.FundAutoCollection(t.Context())
	require.NoError(t, err)
	assert.NotNil(t, result)
}

func TestFundCollectionByAsset(t *testing.T) {
	t.Parallel()
	_, err := b.FundCollectionByAsset(t.Context(), currency.EMPTYCODE)
	require.ErrorIs(t, err, currency.ErrCurrencyCodeEmpty)

	sharedtestvalues.SkipTestIfCredentialsUnset(t, b, canManipulateRealOrders)
	result, err := b.FundCollectionByAsset(t.Context(), currency.ETH)
	require.NoError(t, err)
	assert.NotNil(t, result)
}

func TestBNBTransferClassic(t *testing.T) {
	t.Parallel()
	sharedtestvalues.SkipTestIfCredentialsUnset(t, b, canManipulateRealOrders)
	result, err := b.BNBTransferClassic(t.Context(), 0.0001, "TO_UM")
	require.NoError(t, err)
	assert.NotNil(t, result)
}

func TestBNBTransfer(t *testing.T) {
	t.Parallel()
	sharedtestvalues.SkipTestIfCredentialsUnset(t, b, canManipulateRealOrders)
	result, err := b.BNBTransfer(t.Context(), 0.0001, "TO_UM")
	require.NoError(t, err)
	assert.NotNil(t, result)
}

func TestGetUMAccountDetail(t *testing.T) {
	t.Parallel()
	sharedtestvalues.SkipTestIfCredentialsUnset(t, b)
	result, err := b.GetUMAccountDetail(t.Context())
	require.NoError(t, err)
	assert.NotNil(t, result)
}

func TestGetCMAccountDetail(t *testing.T) {
	t.Parallel()
	sharedtestvalues.SkipTestIfCredentialsUnset(t, b)
	result, err := b.GetCMAccountDetail(t.Context())
	require.NoError(t, err)
	assert.NotNil(t, result)
}

func TestChangeAutoRepayFuturesStatus(t *testing.T) {
	t.Parallel()
	sharedtestvalues.SkipTestIfCredentialsUnset(t, b)
	result, err := b.ChangeAutoRepayFuturesStatus(t.Context(), false)
	require.NoError(t, err)
	assert.NotNil(t, result)
}

func TestGetAutoRepayFuturesStatus(t *testing.T) {
	t.Parallel()
	sharedtestvalues.SkipTestIfCredentialsUnset(t, b)
	result, err := b.GetAutoRepayFuturesStatus(t.Context())
	require.NoError(t, err)
	assert.NotNil(t, result)
}

func TestRepayFuturesNegativeBalance(t *testing.T) {
	t.Parallel()
	sharedtestvalues.SkipTestIfCredentialsUnset(t, b, canManipulateRealOrders)
	result, err := b.RepayFuturesNegativeBalance(t.Context())
	require.NoError(t, err)
	assert.NotNil(t, result)
}

func TestGetUMPositionADLQuantileEstimation(t *testing.T) {
	t.Parallel()
	sharedtestvalues.SkipTestIfCredentialsUnset(t, b)
	result, err := b.GetUMPositionADLQuantileEstimation(t.Context(), "BTCUSDT")
	require.NoError(t, err)
	assert.NotNil(t, result)
}

func TestGetCMPositionADLQuantileEstimation(t *testing.T) {
	t.Parallel()
	sharedtestvalues.SkipTestIfCredentialsUnset(t, b)
	result, err := b.GetCMPositionADLQuantileEstimation(t.Context(), "BTCUSD_200925")
	require.NoError(t, err)
	assert.NotNil(t, result)
}

func TestGetUserRateLimits(t *testing.T) {
	t.Parallel()
	sharedtestvalues.SkipTestIfCredentialsUnset(t, b)
	result, err := b.GetUserRateLimits(t.Context())
	require.NoError(t, err)
	assert.NotNil(t, result)
}

func TestGetPortfolioMarginAssetIndexPrice(t *testing.T) {
	t.Parallel()
	_, err := b.GetPortfolioMarginAssetIndexPrice(t.Context(), currency.EMPTYCODE)
	require.ErrorIs(t, err, currency.ErrCurrencyCodeEmpty)

	sharedtestvalues.SkipTestIfCredentialsUnset(t, b)
	result, err := b.GetPortfolioMarginAssetIndexPrice(t.Context(), currency.BTC)
	require.NoError(t, err)
	assert.NotNil(t, result)
}

func TestAdjustCrossMarginMaxLeverage(t *testing.T) {
	t.Parallel()
	_, err := b.AdjustCrossMarginMaxLeverage(t.Context(), 0)
	require.ErrorIs(t, err, order.ErrSubmitLeverageNotSupported)

	sharedtestvalues.SkipTestIfCredentialsUnset(t, b)
	result, err := b.AdjustCrossMarginMaxLeverage(t.Context(), 10)
	require.NoError(t, err)
	assert.NotNil(t, result)
}

func TestGetCrossMarginTransferHistory(t *testing.T) {
	t.Parallel()
	sharedtestvalues.SkipTestIfCredentialsUnset(t, b)
	result, err := b.GetCrossMarginTransferHistory(t.Context(), currency.ETH, "ROLL_IN", "", time.Time{}, time.Time{}, 10, 30)
	require.NoError(t, err)
	assert.NotNil(t, result)
}

func TestNewMarginAccountOCOOrder(t *testing.T) {
	t.Parallel()
	_, err := b.NewMarginAccountOCOOrder(t.Context(), &MarginOCOOrderParam{})
	require.ErrorIs(t, err, common.ErrEmptyParams)

	arg := &MarginOCOOrderParam{
		IsIsolated: true,
	}

	_, err = b.NewMarginAccountOCOOrder(t.Context(), arg)
	require.ErrorIs(t, err, currency.ErrCurrencyPairEmpty)

	arg.Symbol = currency.NewPair(currency.BTC, currency.USDT)
	_, err = b.NewMarginAccountOCOOrder(t.Context(), arg)
	require.ErrorIs(t, err, order.ErrSideIsInvalid)

	arg.Side = order.Buy.String()
	_, err = b.NewMarginAccountOCOOrder(t.Context(), arg)
	require.ErrorIs(t, err, order.ErrAmountBelowMin)

	arg.Quantity = 0.000001
	_, err = b.NewMarginAccountOCOOrder(t.Context(), arg)
	require.ErrorIs(t, err, order.ErrPriceBelowMin)

	arg.Price = 12312
	_, err = b.NewMarginAccountOCOOrder(t.Context(), arg)
	require.ErrorIs(t, err, order.ErrPriceBelowMin)

	sharedtestvalues.SkipTestIfCredentialsUnset(t, b, canManipulateRealOrders)
	result, err := b.NewMarginAccountOCOOrder(t.Context(), &MarginOCOOrderParam{
		Symbol:    currency.NewPair(currency.BTC, currency.USDT),
		Side:      order.Buy.String(),
		Quantity:  0.000001,
		Price:     12312,
		StopPrice: 12345,
	})
	require.NoError(t, err)
	assert.NotNil(t, result)
}

func TestCancelMarginAccountOCOOrder(t *testing.T) {
	t.Parallel()
	_, err := b.CancelMarginAccountOCOOrder(t.Context(), "", "12345678", "", true, 0)
	require.ErrorIs(t, err, currency.ErrSymbolStringEmpty)

	sharedtestvalues.SkipTestIfCredentialsUnset(t, b, canManipulateRealOrders)
	result, err := b.CancelMarginAccountOCOOrder(t.Context(), "LTCBTC", "12345678", "", true, 0)
	require.NoError(t, err)
	assert.NotNil(t, result)
}

func TestGetMarginAccountOCOOrder(t *testing.T) {
	t.Parallel()
	sharedtestvalues.SkipTestIfCredentialsUnset(t, b)
	result, err := b.GetMarginAccountOCOOrder(t.Context(), "LTCBTC", "12345", 0, false)
	require.NoError(t, err)
	assert.NotNil(t, result)
}

func TestGetMarginAccountAllOCO(t *testing.T) {
	t.Parallel()
	sharedtestvalues.SkipTestIfCredentialsUnset(t, b)
	result, err := b.GetMarginAccountAllOCO(t.Context(), "LTCBTC", true, time.Now().Add(-time.Hour*24), time.Now(), 0, 12)
	require.NoError(t, err)
	assert.NotNil(t, result)
}

func TestGetMarginAccountsOpenOCOOrder(t *testing.T) {
	t.Parallel()
	_, err := b.GetMarginAccountsOpenOCOOrder(t.Context(), true, "")
	require.ErrorIs(t, err, currency.ErrSymbolStringEmpty)

	sharedtestvalues.SkipTestIfCredentialsUnset(t, b)
	result, err := b.GetMarginAccountsOpenOCOOrder(t.Context(), true, usdtmTradablePair.String())
	require.NoError(t, err)
	assert.NotNil(t, result)
}

func TestGetMarginAccountTradeList(t *testing.T) {
	t.Parallel()
	_, err := b.GetMarginAccountTradeList(t.Context(), "", true, time.Time{}, time.Time{}, 0, 0, 0)
	require.ErrorIs(t, err, currency.ErrSymbolStringEmpty)

	sharedtestvalues.SkipTestIfCredentialsUnset(t, b)
	result, err := b.GetMarginAccountTradeList(t.Context(), "BNBBTC", true, time.Time{}, time.Time{}, 0, 0, 0)
	require.NoError(t, err)
	assert.NotNil(t, result)
}

func TestGetMaxBorrow(t *testing.T) {
	t.Parallel()
	_, err := b.GetMaxBorrow(t.Context(), currency.EMPTYCODE, "BTCETH")
	require.ErrorIs(t, err, currency.ErrCurrencyCodeEmpty)

	sharedtestvalues.SkipTestIfCredentialsUnset(t, b)
	result, err := b.GetMaxBorrow(t.Context(), currency.ETH, "BTCETH")
	require.NoError(t, err)
	assert.NotNil(t, result)
}

func TestGetMaxTransferOutAmount(t *testing.T) {
	t.Parallel()
	_, err := b.GetMaxTransferOutAmount(t.Context(), currency.EMPTYCODE, "")
	require.ErrorIs(t, err, currency.ErrCurrencyCodeEmpty)

	sharedtestvalues.SkipTestIfCredentialsUnset(t, b)
	result, err := b.GetMaxTransferOutAmount(t.Context(), currency.ETH, "")
	require.NoError(t, err)
	assert.NotNil(t, result)
}

func TestGetSummaryOfMarginAccount(t *testing.T) {
	t.Parallel()
	sharedtestvalues.SkipTestIfCredentialsUnset(t, b)
	result, err := b.GetSummaryOfMarginAccount(t.Context())
	require.NoError(t, err)
	assert.NotNil(t, result)
}

func TestGetIsolatedMarginAccountInfo(t *testing.T) {
	t.Parallel()
	sharedtestvalues.SkipTestIfCredentialsUnset(t, b)
	result, err := b.GetIsolatedMarginAccountInfo(t.Context(), []string{"BTCUSDT"})
	require.NoError(t, err)
	assert.NotNil(t, result)
}

func TestDisableIsolatedMarginAccount(t *testing.T) {
	t.Parallel()
	_, err := b.DisableIsolatedMarginAccount(t.Context(), "")
	require.ErrorIs(t, err, currency.ErrSymbolStringEmpty)

	sharedtestvalues.SkipTestIfCredentialsUnset(t, b)
	result, err := b.DisableIsolatedMarginAccount(t.Context(), "BTCUSDT")
	require.NoError(t, err)
	assert.NotNil(t, result)
}

func TestEnableIsolatedMarginAccount(t *testing.T) {
	t.Parallel()
	_, err := b.EnableIsolatedMarginAccount(t.Context(), "")
	require.ErrorIs(t, err, currency.ErrSymbolStringEmpty)

	sharedtestvalues.SkipTestIfCredentialsUnset(t, b)
	result, err := b.EnableIsolatedMarginAccount(t.Context(), "BTCUSDT")
	require.NoError(t, err)
	assert.NotNil(t, result)
}

func TestGetEnabledIsolatedMarginAccountLimit(t *testing.T) {
	t.Parallel()
	sharedtestvalues.SkipTestIfCredentialsUnset(t, b)
	result, err := b.GetEnabledIsolatedMarginAccountLimit(t.Context())
	require.NoError(t, err)
	assert.NotNil(t, result)
}

func TestGetAllIsolatedMarginSymbols(t *testing.T) {
	t.Parallel()
	sharedtestvalues.SkipTestIfCredentialsUnset(t, b)
	result, err := b.GetAllIsolatedMarginSymbols(t.Context(), "")
	require.NoError(t, err)
	assert.NotNil(t, result)
}

func TestToggleBNBBurn(t *testing.T) {
	t.Parallel()
	sharedtestvalues.SkipTestIfCredentialsUnset(t, b, canManipulateRealOrders)
	result, err := b.ToggleBNBBurn(t.Context(), true, false)
	require.NoError(t, err)
	assert.NotNil(t, result)
}

func TestGetBNBBurnStatus(t *testing.T) {
	t.Parallel()
	sharedtestvalues.SkipTestIfCredentialsUnset(t, b, canManipulateRealOrders)
	result, err := b.GetBNBBurnStatus(t.Context())
	require.NoError(t, err)
	assert.NotNil(t, result)
}

func TestGetMarginInterestRateHistory(t *testing.T) {
	t.Parallel()
	_, err := b.GetMarginInterestRateHistory(t.Context(), currency.EMPTYCODE, 0, time.Time{}, time.Time{})
	require.ErrorIs(t, err, currency.ErrCurrencyCodeEmpty)

	sharedtestvalues.SkipTestIfCredentialsUnset(t, b)
	result, err := b.GetMarginInterestRateHistory(t.Context(), currency.ETH, 0, time.Time{}, time.Time{})
	require.NoError(t, err)
	assert.NotNil(t, result)
}

func TestGetCrossMarginFeeData(t *testing.T) {
	t.Parallel()
	sharedtestvalues.SkipTestIfCredentialsUnset(t, b)
	result, err := b.GetCrossMarginFeeData(t.Context(), 0, currency.BTC)
	require.NoError(t, err)
	assert.NotNil(t, result)
}

func TestGetIsolatedMaringFeeData(t *testing.T) {
	t.Parallel()
	sharedtestvalues.SkipTestIfCredentialsUnset(t, b)
	result, err := b.GetIsolatedMaringFeeData(t.Context(), 1, "BTCUSDT")
	require.NoError(t, err)
	assert.NotNil(t, result)
}

func TestGetIsolatedMarginTierData(t *testing.T) {
	t.Parallel()
	_, err := b.GetIsolatedMarginTierData(t.Context(), "", 10)
	require.ErrorIs(t, err, currency.ErrSymbolStringEmpty)

	sharedtestvalues.SkipTestIfCredentialsUnset(t, b)
	result, err := b.GetIsolatedMarginTierData(t.Context(), "BTCUSDT", 10)
	require.NoError(t, err)
	assert.NotNil(t, result)
}

func TestGetCurrencyMarginOrderCountUsage(t *testing.T) {
	t.Parallel()
	sharedtestvalues.SkipTestIfCredentialsUnset(t, b)
	result, err := b.GetCurrencyMarginOrderCountUsage(t.Context(), true, "BTCUSDT")
	require.NoError(t, err)
	assert.NotNil(t, result)
}

func TestCrossMarginCollateralRatio(t *testing.T) {
	t.Parallel()
	sharedtestvalues.SkipTestIfCredentialsUnset(t, b)
	result, err := b.GetCrossMarginCollateralRatio(t.Context())
	require.NoError(t, err)
	assert.NotNil(t, result)
}

func TestGetSmallLiabilityExchangeCoinList(t *testing.T) {
	t.Parallel()
	sharedtestvalues.SkipTestIfCredentialsUnset(t, b)
	result, err := b.GetSmallLiabilityExchangeCoinList(t.Context())
	require.NoError(t, err)
	assert.NotNil(t, result)
}

func TestMarginSmallLiabilityExchange(t *testing.T) {
	t.Parallel()
	_, err := b.MarginSmallLiabilityExchange(t.Context(), []string{})
	require.ErrorIs(t, err, errEmptyCurrencyCodes)

	sharedtestvalues.SkipTestIfCredentialsUnset(t, b)
	result, err := b.MarginSmallLiabilityExchange(t.Context(), []string{"BTC", "ETH"})
	require.NoError(t, err)
	assert.NotNil(t, result)
}

func TestGetSmallLiabilityExchangeHistory(t *testing.T) {
	t.Parallel()
	_, err := b.GetSmallLiabilityExchangeHistory(t.Context(), 0, 10, time.Time{}, time.Time{})
	require.ErrorIs(t, err, errPageNumberRequired)
	_, err = b.GetSmallLiabilityExchangeHistory(t.Context(), 1, 0, time.Time{}, time.Time{})
	require.ErrorIs(t, err, errPageSizeRequired)

	sharedtestvalues.SkipTestIfCredentialsUnset(t, b)
	result, err := b.GetSmallLiabilityExchangeHistory(t.Context(), 1, 10, time.Time{}, time.Time{})
	require.NoError(t, err)
	assert.NotNil(t, result)
}

func TestGetFutureHourlyInterestRate(t *testing.T) {
	t.Parallel()
	sharedtestvalues.SkipTestIfCredentialsUnset(t, b)
	result, err := b.GetFutureHourlyInterestRate(t.Context(), []string{"BTC", "ETH"}, true)
	require.NoError(t, err)
	assert.NotNil(t, result)
}

func TestGetCrossOrIsolatedMarginCapitalFlow(t *testing.T) {
	t.Parallel()
	sharedtestvalues.SkipTestIfCredentialsUnset(t, b)
	result, err := b.GetCrossOrIsolatedMarginCapitalFlow(t.Context(), currency.ETH, "", "BORROW", time.Time{}, time.Time{}, 10, 20)
	require.NoError(t, err)
	assert.NotNil(t, result)
}

func TestGetTokensOrSymbolsDelistSchedule(t *testing.T) {
	t.Parallel()
	sharedtestvalues.SkipTestIfCredentialsUnset(t, b)
	result, err := b.GetTokensOrSymbolsDelistSchedule(t.Context())
	require.NoError(t, err)
	assert.NotNil(t, result)
}

func TestGetMarginAvailableInventory(t *testing.T) {
	t.Parallel()
	_, err := b.GetMarginAvailableInventory(t.Context(), "")
	require.ErrorIs(t, err, margin.ErrInvalidMarginType)

	sharedtestvalues.SkipTestIfCredentialsUnset(t, b)
	result, err := b.GetMarginAvailableInventory(t.Context(), "ISOLATED")
	require.NoError(t, err)
	assert.NotNil(t, result)
}

func TestMarginManualLiquidiation(t *testing.T) {
	t.Parallel()
	_, err := b.MarginManualLiquidiation(t.Context(), "", "")
	require.ErrorIs(t, err, margin.ErrInvalidMarginType)

	sharedtestvalues.SkipTestIfCredentialsUnset(t, b, canManipulateRealOrders)
	result, err := b.MarginManualLiquidiation(t.Context(), "ISOLATED", "")
	require.NoError(t, err)
	assert.NotNil(t, result)
}

func TestGetLiabilityCoinLeverageBracketInCrossMarginProMode(t *testing.T) {
	t.Parallel()
	sharedtestvalues.SkipTestIfCredentialsUnset(t, b)
	result, err := b.GetLiabilityCoinLeverageBracketInCrossMarginProMode(t.Context())
	require.NoError(t, err)
	assert.NotNil(t, result)
}

func TestGetSimpleEarnFlexibleProductList(t *testing.T) {
	t.Parallel()
	sharedtestvalues.SkipTestIfCredentialsUnset(t, b)
	result, err := b.GetSimpleEarnFlexibleProductList(t.Context(), currency.BTC, 2, 10)
	require.NoError(t, err)
	assert.NotNil(t, result)
}

func TestGetSimpleEarnLockedProducts(t *testing.T) {
	t.Parallel()
	sharedtestvalues.SkipTestIfCredentialsUnset(t, b)
	result, err := b.GetSimpleEarnLockedProducts(t.Context(), currency.BTC, 2, 10)
	require.NoError(t, err)
	assert.NotNil(t, result)
}

func TestSubscribeToFlexibleProducts(t *testing.T) {
	t.Parallel()
	_, err := b.SubscribeToFlexibleProducts(t.Context(), "", "FUND", 1, false)
	require.ErrorIs(t, err, errProductIDRequired)
	_, err = b.SubscribeToFlexibleProducts(t.Context(), "project-id", "FUND", 0, false)
	require.ErrorIs(t, err, order.ErrAmountBelowMin)

	sharedtestvalues.SkipTestIfCredentialsUnset(t, b, canManipulateRealOrders)
	result, err := b.SubscribeToFlexibleProducts(t.Context(), "product-id", "FUND", 1, true)
	require.NoError(t, err)
	assert.NotNil(t, result)
}

func TestSubscribeToLockedProducts(t *testing.T) {
	t.Parallel()
	_, err := b.SubscribeToLockedProducts(t.Context(), "", "SPOT", 1, false)
	require.ErrorIs(t, err, errProjectIDRequired)
	_, err = b.SubscribeToLockedProducts(t.Context(), "project-id", "SPOT", 0, false)
	require.ErrorIs(t, err, order.ErrAmountBelowMin)

	sharedtestvalues.SkipTestIfCredentialsUnset(t, b, canManipulateRealOrders)
	result, err := b.SubscribeToLockedProducts(t.Context(), "project-id", "SPOT", 1, false)
	require.NoError(t, err)
	assert.NotNil(t, result)
}

func TestRedeemFlexibleProduct(t *testing.T) {
	t.Parallel()
	_, err := b.RedeemFlexibleProduct(t.Context(), "", "FUND", true, 0.1234)
	require.ErrorIs(t, err, errProductIDRequired)

	sharedtestvalues.SkipTestIfCredentialsUnset(t, b, canManipulateRealOrders)
	result, err := b.RedeemFlexibleProduct(t.Context(), "product-id", "FUND", true, 0.1234)
	require.NoError(t, err)
	assert.NotNil(t, result)
}

func TestRedeemLockedProduct(t *testing.T) {
	t.Parallel()
	_, err := b.RedeemLockedProduct(t.Context(), 0)
	require.ErrorIs(t, err, errPositionIDRequired)

	sharedtestvalues.SkipTestIfCredentialsUnset(t, b, canManipulateRealOrders)
	result, err := b.RedeemLockedProduct(t.Context(), 12345)
	require.NoError(t, err)
	assert.NotNil(t, result)
}

func TestGetFlexibleProductPosition(t *testing.T) {
	t.Parallel()
	sharedtestvalues.SkipTestIfCredentialsUnset(t, b)
	result, err := b.GetFlexibleProductPosition(t.Context(), currency.BTC, "", 0, 10)
	require.NoError(t, err)
	assert.NotNil(t, result)
}

func TestGetLockedProductPosition(t *testing.T) {
	t.Parallel()
	sharedtestvalues.SkipTestIfCredentialsUnset(t, b)
	result, err := b.GetLockedProductPosition(t.Context(), currency.ETH, "", "", 0, 12)
	require.NoError(t, err)
	assert.NotNil(t, result)
}

func TestSimpleAccount(t *testing.T) {
	t.Parallel()
	sharedtestvalues.SkipTestIfCredentialsUnset(t, b)
	result, err := b.SimpleAccount(t.Context())
	require.NoError(t, err)
	assert.NotNil(t, result)
}

func TestGetFlexibleSubscriptionRecord(t *testing.T) {
	t.Parallel()
	sharedtestvalues.SkipTestIfCredentialsUnset(t, b)
	result, err := b.GetFlexibleSubscriptionRecord(t.Context(), "", "", currency.ETH, time.Now().Add(-time.Hour*48), time.Now(), 0, 12)
	require.NoError(t, err)
	assert.NotNil(t, result)
}

func TestGetLockedSubscriptionsRecords(t *testing.T) {
	t.Parallel()
	sharedtestvalues.SkipTestIfCredentialsUnset(t, b)
	result, err := b.GetLockedSubscriptionsRecords(t.Context(), "", currency.ETH, time.Now().Add(-time.Hour*480), time.Now(), 0, 12)
	require.NoError(t, err)
	assert.NotNil(t, result)
}

func TestGetFlexibleRedemptionRecord(t *testing.T) {
	t.Parallel()
	sharedtestvalues.SkipTestIfCredentialsUnset(t, b)
	result, err := b.GetFlexibleRedemptionRecord(t.Context(), "", "1234", currency.LTC, time.Now().Add(-time.Hour*48), time.Now(), 0, 12)
	require.NoError(t, err)
	assert.NotNil(t, result)
}

func TestGetLockedRedemptionRecord(t *testing.T) {
	t.Parallel()
	sharedtestvalues.SkipTestIfCredentialsUnset(t, b)
	result, err := b.GetLockedRedemptionRecord(t.Context(), "", "1234", currency.LTC, time.Now().Add(-time.Hour*48), time.Now(), 0, 12)
	require.NoError(t, err)
	assert.NotNil(t, result)
}

func TestGetFlexibleRewardHistory(t *testing.T) {
	t.Parallel()
	sharedtestvalues.SkipTestIfCredentialsUnset(t, b)
	result, err := b.GetFlexibleRewardHistory(t.Context(), "product-type", "", currency.BTC, time.Now().Add(-time.Hour*48), time.Now().Add(-time.Hour*2), 1, 10)
	require.NoError(t, err)
	assert.NotNil(t, result)
}

func TestGetLockedRewardHistory(t *testing.T) {
	t.Parallel()
	sharedtestvalues.SkipTestIfCredentialsUnset(t, b)
	result, err := b.GetLockedRewardHistory(t.Context(), "12345", currency.BTC, time.Now().Add(-time.Hour*48), time.Now().Add(-time.Hour*2), 10, 40)
	require.NoError(t, err)
	assert.NotNil(t, result)
}

func TestSetFlexibleAutoSusbcribe(t *testing.T) {
	t.Parallel()
	_, err := b.SetFlexibleAutoSusbcribe(t.Context(), "", true)
	require.ErrorIs(t, err, errProductIDRequired)

	sharedtestvalues.SkipTestIfCredentialsUnset(t, b, canManipulateRealOrders)
	result, err := b.SetFlexibleAutoSusbcribe(t.Context(), "product-id", true)
	require.NoError(t, err)
	assert.NotNil(t, result)
}

func TestSetLockedAutoSubscribe(t *testing.T) {
	t.Parallel()
	_, err := b.SetLockedAutoSubscribe(t.Context(), "", true)
	require.ErrorIs(t, err, errPositionIDRequired)

	sharedtestvalues.SkipTestIfCredentialsUnset(t, b, canManipulateRealOrders)
	result, err := b.SetLockedAutoSubscribe(t.Context(), "position-id", true)
	require.NoError(t, err)
	assert.NotNil(t, result)
}

func TestGetFlexiblePersonalLeftQuota(t *testing.T) {
	t.Parallel()
	sharedtestvalues.SkipTestIfCredentialsUnset(t, b)
	result, err := b.GetFlexiblePersonalLeftQuota(t.Context(), "12345")
	require.NoError(t, err)
	assert.NotNil(t, result)
}

func TestGetLockedPersonalLeftQuota(t *testing.T) {
	t.Parallel()
	sharedtestvalues.SkipTestIfCredentialsUnset(t, b)
	result, err := b.GetLockedPersonalLeftQuota(t.Context(), "12345")
	require.NoError(t, err)
	assert.NotNil(t, result)
}

func TestGetFlexibleSubscriptionPreview(t *testing.T) {
	t.Parallel()
	_, err := b.GetFlexibleSubscriptionPreview(t.Context(), "", 0.0001)
	require.ErrorIs(t, err, errProductIDRequired)
	_, err = b.GetFlexibleSubscriptionPreview(t.Context(), "1234", 0)
	require.ErrorIs(t, err, order.ErrAmountBelowMin)

	sharedtestvalues.SkipTestIfCredentialsUnset(t, b)
	result, err := b.GetFlexibleSubscriptionPreview(t.Context(), "1234", 0.0001)
	require.NoError(t, err)
	assert.NotNil(t, result)
}

func TestGetLockedSubscriptionPreview(t *testing.T) {
	t.Parallel()
	_, err := b.GetLockedSubscriptionPreview(t.Context(), "", 0.1234, false)
	require.ErrorIs(t, err, errProjectIDRequired)
	_, err = b.GetLockedSubscriptionPreview(t.Context(), "12345", 0, false)
	require.ErrorIs(t, err, order.ErrAmountBelowMin)

	sharedtestvalues.SkipTestIfCredentialsUnset(t, b)
	result, err := b.GetLockedSubscriptionPreview(t.Context(), "12345", 0.1234, false)
	require.NoError(t, err)
	assert.NotNil(t, result)
}

func TestSetLockedProductRedeemOption(t *testing.T) {
	t.Parallel()
	_, err := b.SetLockedProductRedeemOption(t.Context(), "", "abcdefg")
	require.ErrorIs(t, err, errPositionIDRequired)
	_, err = b.SetLockedProductRedeemOption(t.Context(), "12345", "")
	require.ErrorIs(t, err, errRedemptionAccountRequired)

	sharedtestvalues.SkipTestIfCredentialsUnset(t, b, canManipulateRealOrders)
	_, err = b.SetLockedProductRedeemOption(t.Context(), "12345", "abcdefg")
	assert.NoError(t, err)
}

func TestGetSimpleEarnRatehistory(t *testing.T) {
	t.Parallel()
	sharedtestvalues.SkipTestIfCredentialsUnset(t, b)
	result, err := b.GetSimpleEarnRatehistory(t.Context(), "project-id", time.Now().Add(-time.Hour*48), time.Now().Add(-time.Hour*2), 0, 10)
	require.NoError(t, err)
	assert.NotNil(t, result)
}

func TestGetSimpleEarnCollateralRecord(t *testing.T) {
	t.Parallel()
	sharedtestvalues.SkipTestIfCredentialsUnset(t, b)
	result, err := b.GetSimpleEarnCollateralRecord(t.Context(), "project-id", time.Now().Add(-time.Hour*48), time.Now().Add(-time.Hour*2), 0, 10)
	require.NoError(t, err)
	assert.NotNil(t, result)
}

func TestGetDualInvestmentProductList(t *testing.T) {
	t.Parallel()
	_, err := b.GetDualInvestmentProductList(t.Context(), "", currency.BTC, currency.ETH, 0, 0)
	require.ErrorIs(t, err, errOptionTypeRequired)
	_, err = b.GetDualInvestmentProductList(t.Context(), "CALL", currency.EMPTYCODE, currency.ETH, 0, 0)
	require.ErrorIs(t, err, currency.ErrCurrencyCodeEmpty)
	_, err = b.GetDualInvestmentProductList(t.Context(), "CALL", currency.BTC, currency.EMPTYCODE, 0, 0)
	require.ErrorIs(t, err, currency.ErrCurrencyCodeEmpty)

	sharedtestvalues.SkipTestIfCredentialsUnset(t, b, canManipulateRealOrders)
	result, err := b.GetDualInvestmentProductList(t.Context(), "CALL", currency.BTC, currency.ETH, 0, 0)
	require.NoError(t, err)
	assert.NotNil(t, result)
}

func TestSubscribeDualInvestmentProducts(t *testing.T) {
	t.Parallel()
	_, err := b.SubscribeDualInvestmentProducts(t.Context(), "", "order-id", "STANDARD", 0.1)
	require.ErrorIs(t, err, errProductIDRequired)
	_, err = b.SubscribeDualInvestmentProducts(t.Context(), "1234", "", "STANDARD", 0.1)
	require.ErrorIs(t, err, order.ErrOrderIDNotSet)
	_, err = b.SubscribeDualInvestmentProducts(t.Context(), "1234", "order-id", "STANDARD", 0)
	require.ErrorIs(t, err, order.ErrAmountBelowMin)
	_, err = b.SubscribeDualInvestmentProducts(t.Context(), "1234", "order-id", "", 1)
	require.ErrorIs(t, err, errPlanTypeRequired)

	sharedtestvalues.SkipTestIfCredentialsUnset(t, b, canManipulateRealOrders)
	result, err := b.SubscribeDualInvestmentProducts(t.Context(), "1234", "order-id", "STANDARD", 0.1)
	require.NoError(t, err)
	assert.NotNil(t, result)
}

func TestGetDualInvestmentPositions(t *testing.T) {
	t.Parallel()
	sharedtestvalues.SkipTestIfCredentialsUnset(t, b)
	result, err := b.GetDualInvestmentPositions(t.Context(), "PURCHASE_FAIL", 0, 10)
	require.NoError(t, err)
	assert.NotNil(t, result)
}

func TestCheckDualInvestmentAccounts(t *testing.T) {
	t.Parallel()
	sharedtestvalues.SkipTestIfCredentialsUnset(t, b)
	result, err := b.CheckDualInvestmentAccounts(t.Context())
	require.NoError(t, err)
	assert.NotNil(t, result)
}

func TestChangeAutoCompoundStatus(t *testing.T) {
	t.Parallel()
	_, err := b.ChangeAutoCompoundStatus(t.Context(), "", "STANDARD")
	require.ErrorIs(t, err, errPositionIDRequired)

	sharedtestvalues.SkipTestIfCredentialsUnset(t, b, canManipulateRealOrders)
	result, err := b.ChangeAutoCompoundStatus(t.Context(), "123456789", "STANDARD")
	require.NoError(t, err)
	assert.NotNil(t, result)
}

func TestGetTargetAssetList(t *testing.T) {
	t.Parallel()
	sharedtestvalues.SkipTestIfCredentialsUnset(t, b)
	result, err := b.GetTargetAssetList(t.Context(), currency.BTC, 10, 40)
	require.NoError(t, err)
	assert.NotNil(t, result)
}

func TestGetTargetAssetROIData(t *testing.T) {
	t.Parallel()
	sharedtestvalues.SkipTestIfCredentialsUnset(t, b)
	result, err := b.GetTargetAssetROIData(t.Context(), currency.ETH, "THREE_YEAR")
	require.NoError(t, err)
	assert.NotNil(t, result)
}

func TestGetAllSourceAssetAndTargetAsset(t *testing.T) {
	t.Parallel()
	sharedtestvalues.SkipTestIfCredentialsUnset(t, b)
	result, err := b.GetAllSourceAssetAndTargetAsset(t.Context())
	require.NoError(t, err)
	assert.NotNil(t, result)
}

func TestGetSourceAssetList(t *testing.T) {
	t.Parallel()
	_, err := b.GetSourceAssetList(t.Context(), currency.BTC, 123, "", "MAIN_SITE", true)
	require.ErrorIs(t, err, errUsageTypeRequired)

	sharedtestvalues.SkipTestIfCredentialsUnset(t, b)
	result, err := b.GetSourceAssetList(t.Context(), currency.BTC, 123, "RECURRING", "MAIN_SITE", true)
	require.NoError(t, err)
	assert.NotNil(t, result)
}

func TestInvestmentPlanCreation(t *testing.T) {
	t.Parallel()
	_, err := b.InvestmentPlanCreation(t.Context(), nil)
	require.ErrorIs(t, err, common.ErrEmptyParams)

	arg := &InvestmentPlanParams{}
	_, err = b.InvestmentPlanCreation(t.Context(), arg)
	require.ErrorIs(t, err, errSourceTypeRequired)

	arg.SourceType = "MAIN_SITE"
	_, err = b.InvestmentPlanCreation(t.Context(), arg)
	require.ErrorIs(t, err, errPlanTypeRequired)

	arg.PlanType = "SINGLE"
	_, err = b.InvestmentPlanCreation(t.Context(), arg)
	require.ErrorIs(t, err, order.ErrAmountBelowMin)

	arg.SubscriptionAmount = 4
	_, err = b.InvestmentPlanCreation(t.Context(), arg)
	require.ErrorIs(t, err, errInvalidSubscriptionStartTime)

	arg.SubscriptionStartDay = 1
	arg.SubscriptionStartTime = 8
	_, err = b.InvestmentPlanCreation(t.Context(), arg)
	require.ErrorIs(t, err, currency.ErrCurrencyCodeEmpty)

	arg.SourceAsset = currency.USDT
	_, err = b.InvestmentPlanCreation(t.Context(), arg)
	require.ErrorIs(t, err, errPortfolioDetailRequired)

	arg.Details = []PortfolioDetail{{}}
	_, err = b.InvestmentPlanCreation(t.Context(), arg)
	require.ErrorIs(t, err, currency.ErrCurrencyCodeEmpty)

	arg.Details = []PortfolioDetail{{TargetAsset: currency.BTC, Percentage: -1}}
	_, err = b.InvestmentPlanCreation(t.Context(), arg)
	require.ErrorIs(t, err, errInvalidPercentageAmount)

	sharedtestvalues.SkipTestIfCredentialsUnset(t, b, canManipulateRealOrders)
	result, err := b.InvestmentPlanCreation(t.Context(), &InvestmentPlanParams{
		SourceType:            "MAIN_SITE",
		PlanType:              "SINGLE",
		SubscriptionAmount:    4,
		SubscriptionCycle:     "H4",
		SubscriptionStartTime: 8,
		SourceAsset:           currency.USDT,
		Details: []PortfolioDetail{
			{
				TargetAsset: currency.ETH,
				Percentage:  12,
			},
			{
				TargetAsset: currency.ETH,
				Percentage:  20,
			},
		},
	})
	require.NoError(t, err)
	assert.NotNil(t, result)
}

func TestInvestmentPlanAdjustment(t *testing.T) {
	t.Parallel()
	_, err := b.InvestmentPlanAdjustment(t.Context(), nil)
	require.ErrorIs(t, err, common.ErrEmptyParams)

	arg := &AdjustInvestmentPlan{}
	_, err = b.InvestmentPlanAdjustment(t.Context(), arg)
	require.ErrorIs(t, err, errPlanIDRequired)

	arg.PlanID = 1234232
	_, err = b.InvestmentPlanAdjustment(t.Context(), arg)
	require.ErrorIs(t, err, order.ErrAmountBelowMin)

	arg.SubscriptionAmount = 4
	_, err = b.InvestmentPlanAdjustment(t.Context(), arg)
	require.ErrorIs(t, err, errInvalidSubscriptionCycle)

	arg.SubscriptionCycle = "H4"
	arg.SubscriptionStartTime = -1
	_, err = b.InvestmentPlanAdjustment(t.Context(), arg)
	require.ErrorIs(t, err, errInvalidSubscriptionStartTime)

	arg.SubscriptionStartTime = 8
	_, err = b.InvestmentPlanAdjustment(t.Context(), arg)
	require.ErrorIs(t, err, currency.ErrCurrencyCodeEmpty)

	arg.SourceAsset = currency.USDT
	_, err = b.InvestmentPlanAdjustment(t.Context(), arg)
	require.ErrorIs(t, err, errPortfolioDetailRequired)

	arg.Details = []PortfolioDetail{{}}
	_, err = b.InvestmentPlanAdjustment(t.Context(), arg)
	require.ErrorIs(t, err, currency.ErrCurrencyCodeEmpty)

	arg.Details = []PortfolioDetail{{TargetAsset: currency.BTC, Percentage: -1}}
	_, err = b.InvestmentPlanAdjustment(t.Context(), arg)
	require.ErrorIs(t, err, errInvalidPercentageAmount)

	sharedtestvalues.SkipTestIfCredentialsUnset(t, b, canManipulateRealOrders)
	result, err := b.InvestmentPlanAdjustment(t.Context(), &AdjustInvestmentPlan{
		PlanID:                1234232,
		SubscriptionAmount:    4,
		SubscriptionCycle:     "H4",
		SubscriptionStartTime: 8,
		SourceAsset:           currency.USDT,
		Details: []PortfolioDetail{
			{
				TargetAsset: currency.ETH,
				Percentage:  12,
			},
			{
				TargetAsset: currency.ETH,
				Percentage:  20,
			},
		},
	})
	require.NoError(t, err)
	assert.NotNil(t, result)
}

func TestChangePlanStatus(t *testing.T) {
	t.Parallel()
	_, err := b.ChangePlanStatus(t.Context(), 0, "PAUSED")
	require.ErrorIs(t, err, errPlanIDRequired)

	_, err = b.ChangePlanStatus(t.Context(), 12345, "")
	require.ErrorIs(t, err, errPlanStatusRequired)

	sharedtestvalues.SkipTestIfCredentialsUnset(t, b, canManipulateRealOrders)
	result, err := b.ChangePlanStatus(t.Context(), 12345, "PAUSED")
	require.NoError(t, err)
	assert.NotNil(t, result)
}

func TestGetListOfPlans(t *testing.T) {
	t.Parallel()
	_, err := b.GetListOfPlans(t.Context(), "")
	require.ErrorIs(t, err, errPlanTypeRequired)

	sharedtestvalues.SkipTestIfCredentialsUnset(t, b)
	result, err := b.GetListOfPlans(t.Context(), "SINGLE")
	require.NoError(t, err)
	assert.NotNil(t, result)
}

func TestGetHoldingDetailsOfPlan(t *testing.T) {
	t.Parallel()
	sharedtestvalues.SkipTestIfCredentialsUnset(t, b)
	result, err := b.GetHoldingDetailsOfPlan(t.Context(), 1234, "")
	require.NoError(t, err)
	assert.NotNil(t, result)
}

func TestGetSubscriptionsTransactionHistory(t *testing.T) {
	t.Parallel()
	sharedtestvalues.SkipTestIfCredentialsUnset(t, b)
	result, err := b.GetSubscriptionsTransactionHistory(t.Context(), 1232, 20, 0, time.Time{}, time.Time{}, currency.BTC, "PORTFOLIO")
	require.NoError(t, err)
	assert.NotNil(t, result)
}

func TestGetIndexDetail(t *testing.T) {
	t.Parallel()
	_, err := b.GetIndexDetail(t.Context(), 0)
	require.ErrorIs(t, err, errIndexIDIsRequired)

	sharedtestvalues.SkipTestIfCredentialsUnset(t, b)
	result, err := b.GetIndexDetail(t.Context(), 1234)
	require.NoError(t, err)
	assert.NotNil(t, result)
}

func TestGetIndexLinkedPlanPositionDetails(t *testing.T) {
	t.Parallel()
	_, err := b.GetIndexLinkedPlanPositionDetails(t.Context(), 0)
	require.ErrorIs(t, err, errIndexIDIsRequired)

	sharedtestvalues.SkipTestIfCredentialsUnset(t, b)
	result, err := b.GetIndexLinkedPlanPositionDetails(t.Context(), 123)
	require.NoError(t, err)
	assert.NotNil(t, result)
}

func TestOneTimeTransaction(t *testing.T) {
	t.Parallel()
	_, err := b.OneTimeTransaction(t.Context(), nil)
	require.ErrorIs(t, err, common.ErrEmptyParams)

	arg := &OneTimeTransactionParams{}
	_, err = b.OneTimeTransaction(t.Context(), arg)
	require.ErrorIs(t, err, errSourceTypeRequired)

	arg.SourceType = "MAIN_SITE"
	_, err = b.OneTimeTransaction(t.Context(), arg)
	require.ErrorIs(t, err, order.ErrAmountBelowMin)

	arg.SubscriptionAmount = 12
	_, err = b.OneTimeTransaction(t.Context(), arg)
	require.ErrorIs(t, err, currency.ErrCurrencyCodeEmpty)

	arg.SourceAsset = currency.USDT
	_, err = b.OneTimeTransaction(t.Context(), arg)
	require.ErrorIs(t, err, errPortfolioDetailRequired)

	_, err = b.OneTimeTransaction(t.Context(), arg)
	require.ErrorIs(t, err, errPortfolioDetailRequired)

	arg.Details = []PortfolioDetail{{}}
	_, err = b.OneTimeTransaction(t.Context(), arg)
	require.ErrorIs(t, err, currency.ErrCurrencyCodeEmpty)

	arg.Details = []PortfolioDetail{{TargetAsset: currency.BTC}}
	_, err = b.OneTimeTransaction(t.Context(), arg)
	require.ErrorIs(t, err, errInvalidPercentageAmount)

	sharedtestvalues.SkipTestIfCredentialsUnset(t, b, canManipulateRealOrders)
	result, err := b.OneTimeTransaction(t.Context(), &OneTimeTransactionParams{
		SourceType:         "MAIN_SITE",
		SubscriptionAmount: 12,
		SourceAsset:        currency.USDT,
		Details: []PortfolioDetail{
			{
				TargetAsset: currency.BTC,
				Percentage:  30,
			},
			{
				TargetAsset: currency.ETH,
				Percentage:  50,
			},
		},
	})
	require.NoError(t, err)
	assert.NotNil(t, result)
}

func TestGetOneTimeTransactionStatus(t *testing.T) {
	t.Parallel()
	_, err := b.GetOneTimeTransactionStatus(t.Context(), 0, "")
	require.ErrorIs(t, err, errTransactionIDRequired)

	sharedtestvalues.SkipTestIfCredentialsUnset(t, b)
	result, err := b.GetOneTimeTransactionStatus(t.Context(), 1234, "")
	require.NoError(t, err)
	assert.NotNil(t, result)
}

func TestIndexLinkedPlanRedemption(t *testing.T) {
	t.Parallel()
	_, err := b.IndexLinkedPlanRedemption(t.Context(), 0, 30, "")
	require.ErrorIs(t, err, errIndexIDIsRequired)
	_, err = b.IndexLinkedPlanRedemption(t.Context(), 12333, 0, "")
	require.ErrorIs(t, err, errInvalidPercentageAmount)

	sharedtestvalues.SkipTestIfCredentialsUnset(t, b)
	result, err := b.IndexLinkedPlanRedemption(t.Context(), 12333, 30, "")
	require.NoError(t, err)
	assert.NotNil(t, result)
}

func TestGetIndexLinkedPlanRedemption(t *testing.T) {
	t.Parallel()
	_, err := b.GetIndexLinkedPlanRedemption(t.Context(), "", time.Now().Add(-time.Hour*48), time.Now(), currency.ETH, 0, 10)
	require.ErrorIs(t, err, errRequestIDRequired)

	sharedtestvalues.SkipTestIfCredentialsUnset(t, b, canManipulateRealOrders)
	result, err := b.GetIndexLinkedPlanRedemption(t.Context(), "123123", time.Now().Add(-time.Hour*48), time.Now(), currency.ETH, 0, 10)
	require.NoError(t, err)
	assert.NotNil(t, result)
}

func TestGetIndexLinkedPlanRebalanceDetails(t *testing.T) {
	t.Parallel()
	sharedtestvalues.SkipTestIfCredentialsUnset(t, b)
	result, err := b.GetIndexLinkedPlanRebalanceDetails(t.Context(), time.Time{}, time.Time{}, 0, 10)
	require.NoError(t, err)
	assert.NotNil(t, result)
}

func TestGetSubscribeETHStaking(t *testing.T) {
	t.Parallel()
	_, err := b.GetSubscribeETHStaking(t.Context(), 0)
	require.ErrorIs(t, err, order.ErrAmountBelowMin)

	sharedtestvalues.SkipTestIfCredentialsUnset(t, b)
	result, err := b.GetSubscribeETHStaking(t.Context(), 0.001)
	require.NoError(t, err)
	assert.NotNil(t, result)
}

func TestSusbcribeETHStakingV2(t *testing.T) {
	t.Parallel()
	_, err := b.SusbcribeETHStakingV2(t.Context(), 0)
	require.ErrorIs(t, err, order.ErrAmountBelowMin)

	sharedtestvalues.SkipTestIfCredentialsUnset(t, b)
	result, err := b.SusbcribeETHStakingV2(t.Context(), 0.123)
	require.NoError(t, err)
	assert.NotNil(t, result)
}

func TestRedeemETH(t *testing.T) {
	t.Parallel()
	_, err := b.RedeemETH(t.Context(), 0, currency.ETH)
	require.ErrorIs(t, err, order.ErrAmountBelowMin)

	sharedtestvalues.SkipTestIfCredentialsUnset(t, b, canManipulateRealOrders)
	result, err := b.RedeemETH(t.Context(), 0.123, currency.ETH)
	require.NoError(t, err)
	assert.NotNil(t, result)
}

func TestGetETHStakingHistory(t *testing.T) {
	t.Parallel()
	sharedtestvalues.SkipTestIfCredentialsUnset(t, b)
	result, err := b.GetETHStakingHistory(t.Context(), time.Now().Add(-time.Hour*48), time.Now(), 0, 10)
	require.NoError(t, err)
	assert.NotNil(t, result)
}

func TestGetETHRedemptionHistory(t *testing.T) {
	t.Parallel()
	sharedtestvalues.SkipTestIfCredentialsUnset(t, b)
	result, err := b.GetETHRedemptionHistory(t.Context(), time.Now().Add(-time.Hour*48), time.Now(), 0, 10)
	require.NoError(t, err)
	assert.NotNil(t, result)
}

func TestGetBETHRewardsDistributionHistory(t *testing.T) {
	t.Parallel()
	sharedtestvalues.SkipTestIfCredentialsUnset(t, b)
	result, err := b.GetBETHRewardsDistributionHistory(t.Context(), time.Now().Add(-time.Hour*48), time.Now(), 0, 10)
	require.NoError(t, err)
	assert.NotNil(t, result)
}

func TestGetCurrentETHStakingQuota(t *testing.T) {
	t.Parallel()
	sharedtestvalues.SkipTestIfCredentialsUnset(t, b)
	result, err := b.GetCurrentETHStakingQuota(t.Context())
	require.NoError(t, err)
	assert.NotNil(t, result)
}

func TestGetWBETHRateHistory(t *testing.T) {
	t.Parallel()
	sharedtestvalues.SkipTestIfCredentialsUnset(t, b)
	result, err := b.GetWBETHRateHistory(t.Context(), time.Now().Add(-time.Hour*48), time.Now(), 0, 10)
	require.NoError(t, err)
	assert.NotNil(t, result)
}

func TestGetETHStakingAccount(t *testing.T) {
	t.Parallel()
	sharedtestvalues.SkipTestIfCredentialsUnset(t, b)
	result, err := b.GetETHStakingAccount(t.Context())
	require.NoError(t, err)
	assert.NotNil(t, result)
}

func TestGetETHStakingAccountV2(t *testing.T) {
	t.Parallel()
	sharedtestvalues.SkipTestIfCredentialsUnset(t, b)
	result, err := b.GetETHStakingAccountV2(t.Context())
	require.NoError(t, err)
	assert.NotNil(t, result)
}

func TestWrapBETH(t *testing.T) {
	t.Parallel()
	_, err := b.WrapBETH(t.Context(), 0)
	require.ErrorIs(t, err, order.ErrAmountBelowMin)

	sharedtestvalues.SkipTestIfCredentialsUnset(t, b)
	result, err := b.WrapBETH(t.Context(), 0.001)
	require.NoError(t, err)
	assert.NotNil(t, result)
}

func TestGetWBETHWrapHistory(t *testing.T) {
	t.Parallel()
	sharedtestvalues.SkipTestIfCredentialsUnset(t, b)
	result, err := b.GetWBETHWrapHistory(t.Context(), time.Now().Add(-time.Hour*48), time.Now(), 0, 10)
	require.NoError(t, err)
	assert.NotNil(t, result)
}

func TestGetWBETHUnwrapHistory(t *testing.T) {
	t.Parallel()
	sharedtestvalues.SkipTestIfCredentialsUnset(t, b)
	result, err := b.GetWBETHUnwrapHistory(t.Context(), time.Now().Add(-time.Hour*48), time.Now(), 0, 10)
	require.NoError(t, err)
	assert.NotNil(t, result)
}

func TestGetWBETHRewardHistory(t *testing.T) {
	t.Parallel()
	sharedtestvalues.SkipTestIfCredentialsUnset(t, b)
	result, err := b.GetWBETHRewardHistory(t.Context(), time.Now().Add(-time.Hour*48), time.Now(), 0, 10)
	require.NoError(t, err)
	assert.NotNil(t, result)
}

func TestGetSOLStakingAccount(t *testing.T) {
	t.Parallel()
	sharedtestvalues.SkipTestIfCredentialsUnset(t, b)
	result, err := b.GetSOLStakingAccount(t.Context())
	require.NoError(t, err)
	assert.NotNil(t, result)
}

func TestGetSOLStakingQuotaDetails(t *testing.T) {
	t.Parallel()
	sharedtestvalues.SkipTestIfCredentialsUnset(t, b)
	result, err := b.GetSOLStakingQuotaDetails(t.Context())
	require.NoError(t, err)
	assert.NotNil(t, result)
}

func TestSubscribeToSOLStaking(t *testing.T) {
	t.Parallel()
	_, err := b.SubscribeToSOLStaking(t.Context(), 0)
	require.ErrorIs(t, err, order.ErrAmountBelowMin)

	sharedtestvalues.SkipTestIfCredentialsUnset(t, b, canManipulateRealOrders)
	result, err := b.SubscribeToSOLStaking(t.Context(), 1.2)
	require.NoError(t, err)
	assert.NotNil(t, result)
}

func TestRedeemSOL(t *testing.T) {
	t.Parallel()
	_, err := b.RedeemSOL(t.Context(), 0)
	require.ErrorIs(t, err, order.ErrAmountBelowMin)

	sharedtestvalues.SkipTestIfCredentialsUnset(t, b, canManipulateRealOrders)
	result, err := b.RedeemSOL(t.Context(), 1.2)
	require.NoError(t, err)
	assert.NotNil(t, result)
}

func TestClaimBoostRewards(t *testing.T) {
	t.Parallel()
	sharedtestvalues.SkipTestIfCredentialsUnset(t, b, canManipulateRealOrders)
	result, err := b.ClaimBoostRewards(t.Context())
	require.NoError(t, err)
	assert.NotNil(t, result)
}

func TestGetSOLStakingHistory(t *testing.T) {
	t.Parallel()
	sharedtestvalues.SkipTestIfCredentialsUnset(t, b)
	result, err := b.GetSOLStakingHistory(t.Context(), time.Now().Add(-time.Hour*30), time.Now(), 0, 100)
	require.NoError(t, err)
	assert.NotNil(t, result)
}

func TestGetSOLRedemptionHistory(t *testing.T) {
	t.Parallel()
	sharedtestvalues.SkipTestIfCredentialsUnset(t, b)
	result, err := b.GetSOLRedemptionHistory(t.Context(), time.Now().Add(-time.Hour*30), time.Now(), 0, 100)
	require.NoError(t, err)
	assert.NotNil(t, result)
}

func TestGetBNSOLRewardsHistory(t *testing.T) {
	t.Parallel()
	sharedtestvalues.SkipTestIfCredentialsUnset(t, b)
	result, err := b.GetBNSOLRewardsHistory(t.Context(), time.Now().Add(-time.Hour*30), time.Now(), 0, 100)
	require.NoError(t, err)
	assert.NotNil(t, result)
}

func TestGetBNSOLRateHistory(t *testing.T) {
	t.Parallel()
	sharedtestvalues.SkipTestIfCredentialsUnset(t, b)
	result, err := b.GetBNSOLRateHistory(t.Context(), time.Now().Add(-time.Hour*30), time.Now(), 0, 100)
	require.NoError(t, err)
	assert.NotNil(t, result)
}

func TestGetBoostRewardsHistory(t *testing.T) {
	t.Parallel()
	_, err := b.GetBoostRewardsHistory(t.Context(), "", time.Now().Add(-time.Hour*30), time.Now(), 0, 100)
	require.ErrorIs(t, err, errRewardTypeMissing)

	sharedtestvalues.SkipTestIfCredentialsUnset(t, b)
	result, err := b.GetBoostRewardsHistory(t.Context(), "CLAIM", time.Now().Add(-time.Hour*30), time.Now(), 0, 100)
	require.NoError(t, err)
	assert.NotNil(t, result)
}

func TestGetUnclaimedRewards(t *testing.T) {
	t.Parallel()
	sharedtestvalues.SkipTestIfCredentialsUnset(t, b)
	result, err := b.GetUnclaimedRewards(t.Context())
	require.NoError(t, err)
	assert.NotNil(t, result)
}

func TestAcquiringAlgorithm(t *testing.T) {
	t.Parallel()
	result, err := b.AcquiringAlgorithm(t.Context())
	require.NoError(t, err)
	assert.NotNil(t, result)
}

func TestGetCoinNames(t *testing.T) {
	t.Parallel()
	result, err := b.GetCoinNames(t.Context())
	require.NoError(t, err)
	assert.NotNil(t, result)
}

func TestGetDetailMinerList(t *testing.T) {
	t.Parallel()
	_, err := b.GetDetailMinerList(t.Context(), "sha256", "", "bhdc1.16A10404B")
	require.ErrorIs(t, err, errNameRequired)
	_, err = b.GetDetailMinerList(t.Context(), "", "sams", "bhdc1.16A10404B")
	require.ErrorIs(t, err, errTransferAlgorithmRequired)
	_, err = b.GetDetailMinerList(t.Context(), "sha256", "sams", "")
	require.ErrorIs(t, err, errNameRequired)

	sharedtestvalues.SkipTestIfCredentialsUnset(t, b)
	result, err := b.GetDetailMinerList(t.Context(), "sha256", "sams", "bhdc1.16A10404B")
	require.NoError(t, err)
	assert.NotNil(t, result)
}

func TestGetMinersList(t *testing.T) {
	t.Parallel()
	_, err := b.GetMinersList(t.Context(), "", "sams", true, 0, 10, 10)
	require.ErrorIs(t, err, errTransferAlgorithmRequired)
	_, err = b.GetMinersList(t.Context(), "sha256", "", true, 0, 10, 10)
	require.ErrorIs(t, err, errNameRequired)

	sharedtestvalues.SkipTestIfCredentialsUnset(t, b)
	result, err := b.GetMinersList(t.Context(), "sha256", "sams", true, 0, 10, 10)
	require.NoError(t, err)
	assert.NotNil(t, result)
}

func TestGetEarningList(t *testing.T) {
	t.Parallel()
	sharedtestvalues.SkipTestIfCredentialsUnset(t, b)
	result, err := b.GetEarningList(t.Context(), "sha256", "sams", currency.ETH, time.Time{}, time.Time{}, 0, 10)
	require.NoError(t, err)
	assert.NotNil(t, result)
}

func TestExtraBonousList(t *testing.T) {
	t.Parallel()
	_, err := b.ExtraBonousList(t.Context(), "", "sams", currency.ETH, time.Time{}, time.Time{}, 0, 10)
	require.ErrorIs(t, err, errTransferAlgorithmRequired)
	_, err = b.ExtraBonousList(t.Context(), "sha256", "", currency.ETH, time.Time{}, time.Time{}, 0, 10)
	require.ErrorIs(t, err, errUsernameRequired)

	sharedtestvalues.SkipTestIfCredentialsUnset(t, b)
	result, err := b.ExtraBonousList(t.Context(), "sha256", "sams", currency.ETH, time.Time{}, time.Time{}, 0, 10)
	require.NoError(t, err)
	assert.NotNil(t, result)
}

func TestGetHashrateRescaleList(t *testing.T) {
	t.Parallel()
	sharedtestvalues.SkipTestIfCredentialsUnset(t, b)
	result, err := b.GetHashrateRescaleList(t.Context(), 10, 20)
	require.NoError(t, err)
	assert.NotNil(t, result)
}

func TestGetHashrateRescaleDetail(t *testing.T) {
	t.Parallel()
	_, err := b.GetHashRateRescaleDetail(t.Context(), "", "sams", 10, 20)
	require.ErrorIs(t, err, errConfigIDRequired)
	_, err = b.GetHashRateRescaleDetail(t.Context(), "168", "", 10, 20)
	require.ErrorIs(t, err, errUsernameRequired)

	sharedtestvalues.SkipTestIfCredentialsUnset(t, b)
	result, err := b.GetHashRateRescaleDetail(t.Context(), "168", "sams", 10, 20)
	require.NoError(t, err)
	assert.NotNil(t, result)
}

func TestHashrateRescaleRequest(t *testing.T) {
	t.Parallel()
	_, err := b.HashRateRescaleRequest(t.Context(), "", "sha256", "S19pro", time.Time{}, time.Time{}, 10000)
	require.ErrorIs(t, err, errUsernameRequired)
	_, err = b.HashRateRescaleRequest(t.Context(), "sams", "", "S19pro", time.Time{}, time.Time{}, 10000)
	require.ErrorIs(t, err, errTransferAlgorithmRequired)
	_, err = b.HashRateRescaleRequest(t.Context(), "sams", "sha256", "S19pro", time.Now(), time.Time{}, 10000)
	require.ErrorIs(t, err, common.ErrDateUnset)
	_, err = b.HashRateRescaleRequest(t.Context(), "sams", "sha256", "", time.Now().Add(-time.Hour*240), time.Now(), 10000)
	require.ErrorIs(t, err, errAccountRequired)
	_, err = b.HashRateRescaleRequest(t.Context(), "sams", "sha256", "S19pro", time.Now().Add(-time.Hour*240), time.Now(), 0)
	require.ErrorIs(t, err, errHashRateRequired)

	sharedtestvalues.SkipTestIfCredentialsUnset(t, b, canManipulateRealOrders)
	result, err := b.HashRateRescaleRequest(t.Context(), "sams", "sha256", "S19pro", time.Time{}, time.Time{}, 10000)
	require.NoError(t, err)
	assert.NotNil(t, result)
}

func TestCancelHashrateRescaleConfiguration(t *testing.T) {
	t.Parallel()
	_, err := b.CancelHashrateRescaleConfiguration(t.Context(), "", "sams")
	require.ErrorIs(t, err, errConfigIDRequired)
	_, err = b.CancelHashrateRescaleConfiguration(t.Context(), "189", "")
	require.ErrorIs(t, err, errUsernameRequired)

	sharedtestvalues.SkipTestIfCredentialsUnset(t, b, canManipulateRealOrders)
	result, err := b.CancelHashrateRescaleConfiguration(t.Context(), "189", "sams")
	require.NoError(t, err)
	assert.NotNil(t, result)
}

func TestStatisticsList(t *testing.T) {
	t.Parallel()
	_, err := b.StatisticsList(t.Context(), "", "sams")
	require.ErrorIs(t, err, errTransferAlgorithmRequired)
	_, err = b.StatisticsList(t.Context(), "sha256", "")
	require.ErrorIs(t, err, errUsernameRequired)

	sharedtestvalues.SkipTestIfCredentialsUnset(t, b)
	result, err := b.StatisticsList(t.Context(), "sha256", "sams")
	require.NoError(t, err)
	assert.NotNil(t, result)
}

func TestGetAccountList(t *testing.T) {
	t.Parallel()
	_, err := b.GetAccountList(t.Context(), "", "sams")
	require.ErrorIs(t, err, errTransferAlgorithmRequired)
	_, err = b.GetAccountList(t.Context(), "sha256", "")
	require.ErrorIs(t, err, errUsernameRequired)

	sharedtestvalues.SkipTestIfCredentialsUnset(t, b)
	result, err := b.GetAccountList(t.Context(), "sha256", "sams")
	require.NoError(t, err)
	assert.NotNil(t, result)
}

func TestGetMiningAccountEarningRate(t *testing.T) {
	t.Parallel()
	_, err := b.GetMiningAccountEarningRate(t.Context(), "", time.Now().Add(-time.Hour*240), time.Now(), 0, 10)
	require.ErrorIs(t, err, errTransferAlgorithmRequired)

	sharedtestvalues.SkipTestIfCredentialsUnset(t, b)
	result, err := b.GetMiningAccountEarningRate(t.Context(), "sha256", time.Now().Add(-time.Hour*240), time.Now(), 0, 10)
	require.NoError(t, err)
	assert.NotNil(t, result)
}

func TestNewFuturesAccountTransfer(t *testing.T) {
	t.Parallel()
	_, err := b.NewFuturesAccountTransfer(t.Context(), currency.EMPTYCODE, 0.001, 2)
	require.ErrorIs(t, err, currency.ErrCurrencyCodeEmpty)
	_, err = b.NewFuturesAccountTransfer(t.Context(), currency.ETH, 0, 2)
	require.ErrorIs(t, err, order.ErrAmountBelowMin)
	_, err = b.NewFuturesAccountTransfer(t.Context(), currency.ETH, 0.001, 0)
	require.ErrorIs(t, err, errTransferTypeRequired)

	sharedtestvalues.SkipTestIfCredentialsUnset(t, b, canManipulateRealOrders)
	result, err := b.NewFuturesAccountTransfer(t.Context(), currency.ETH, 0.001, 2)
	require.NoError(t, err)
	assert.NotNil(t, result)
}

func TestGetFuturesAccountTransactionHistoryList(t *testing.T) {
	t.Parallel()
	_, err := b.GetFuturesAccountTransactionHistoryList(t.Context(), currency.BTC, time.Time{}, time.Time{}, 10, 20)
	require.ErrorIs(t, err, errStartTimeRequired)

	sharedtestvalues.SkipTestIfCredentialsUnset(t, b, canManipulateRealOrders)
	result, err := b.GetFuturesAccountTransactionHistoryList(t.Context(), currency.BTC, time.Now().Add(-time.Hour*20), time.Time{}, 10, 20)
	require.NoError(t, err)
	assert.NotNil(t, result)
}

func TestGetFutureTickLevelOrderbookHistoricalDataDownloadLink(t *testing.T) {
	t.Parallel()
	_, err := b.GetFutureTickLevelOrderbookHistoricalDataDownloadLink(t.Context(), "", "T_DEPTH", time.Now().Add(-time.Hour*48), time.Now().Add(-time.Hour*3))
	require.ErrorIs(t, err, currency.ErrSymbolStringEmpty)
	_, err = b.GetFutureTickLevelOrderbookHistoricalDataDownloadLink(t.Context(), "BTCUSDT", "T_DEPTH", time.Time{}, time.Time{})
	require.ErrorIs(t, err, errStartTimeRequired)

	sharedtestvalues.SkipTestIfCredentialsUnset(t, b)
	result, err := b.GetFutureTickLevelOrderbookHistoricalDataDownloadLink(t.Context(), "BTCUSDT", "T_DEPTH", time.Now().Add(-time.Hour*48), time.Now().Add(-time.Hour*3))
	require.NoError(t, err)
	assert.NotNil(t, result)
}

func TestVolumeParticipationNewOrder(t *testing.T) {
	t.Parallel()
	_, err := b.VolumeParticipationNewOrder(t.Context(), &VolumeParticipationOrderParams{})
	require.ErrorIs(t, err, common.ErrEmptyParams)
	_, err = b.VolumeParticipationNewOrder(t.Context(), &VolumeParticipationOrderParams{Urgency: "HIGH"})
	require.ErrorIs(t, err, currency.ErrSymbolStringEmpty)
	_, err = b.VolumeParticipationNewOrder(t.Context(), &VolumeParticipationOrderParams{
		Symbol:       "BTCUSDT",
		PositionSide: "BOTH",
	})
	require.ErrorIs(t, err, order.ErrSideIsInvalid)
	_, err = b.VolumeParticipationNewOrder(t.Context(), &VolumeParticipationOrderParams{
		Symbol:       "BTCUSDT",
		Side:         order.Sell.String(),
		PositionSide: "BOTH",
	})
	require.ErrorIs(t, err, order.ErrAmountBelowMin)
	_, err = b.VolumeParticipationNewOrder(t.Context(), &VolumeParticipationOrderParams{
		Symbol:       "BTCUSDT",
		Side:         order.Sell.String(),
		PositionSide: "BOTH",
		Quantity:     0.012,
	})
	require.ErrorIs(t, err, errPossibleValuesRequired)

	sharedtestvalues.SkipTestIfCredentialsUnset(t, b, canManipulateRealOrders)
	result, err := b.VolumeParticipationNewOrder(t.Context(), &VolumeParticipationOrderParams{
		Symbol:       "BTCUSDT",
		Side:         order.Sell.String(),
		PositionSide: "BOTH",
		Quantity:     0.012,
		Urgency:      "HIGH",
	})
	require.NoError(t, err)
	assert.NotNil(t, result)
}

func TestTWAPOrder(t *testing.T) {
	t.Parallel()
	_, err := b.FuturesTWAPOrder(t.Context(), &TWAPOrderParams{})
	require.ErrorIs(t, err, common.ErrEmptyParams)
	_, err = b.FuturesTWAPOrder(t.Context(), &TWAPOrderParams{
		Duration: 1000,
	})
	require.ErrorIs(t, err, currency.ErrSymbolStringEmpty)
	_, err = b.FuturesTWAPOrder(t.Context(), &TWAPOrderParams{
		Symbol: "BTCUSDT",
	})
	require.ErrorIs(t, err, order.ErrSideIsInvalid)
	_, err = b.FuturesTWAPOrder(t.Context(), &TWAPOrderParams{
		Symbol: "BTCUSDT",
		Side:   order.Sell.String(),
	})
	require.ErrorIs(t, err, order.ErrAmountBelowMin)
	_, err = b.FuturesTWAPOrder(t.Context(), &TWAPOrderParams{
		Symbol:   "BTCUSDT",
		Side:     order.Sell.String(),
		Quantity: 0.012,
	})
	require.ErrorIs(t, err, errDurationRequired)

	sharedtestvalues.SkipTestIfCredentialsUnset(t, b, canManipulateRealOrders)
	result, err := b.FuturesTWAPOrder(t.Context(), &TWAPOrderParams{
		Symbol:       "BTCUSDT",
		Side:         order.Sell.String(),
		PositionSide: "BOTH",
		Quantity:     0.012,
		Duration:     1000,
	})
	require.NoError(t, err)
	assert.NotNil(t, result)
}

func TestCancelAlgoOrder(t *testing.T) {
	t.Parallel()
	_, err := b.CancelFuturesAlgoOrder(t.Context(), 0)
	require.ErrorIs(t, err, order.ErrOrderIDNotSet)

	sharedtestvalues.SkipTestIfCredentialsUnset(t, b, canManipulateRealOrders)
	result, err := b.CancelFuturesAlgoOrder(t.Context(), 1234)
	require.NoError(t, err)
	assert.NotNil(t, result)
}

func TestGetCurrentAlgoOpenOrders(t *testing.T) {
	t.Parallel()
	sharedtestvalues.SkipTestIfCredentialsUnset(t, b)
	result, err := b.GetFuturesCurrentAlgoOpenOrders(t.Context())
	require.NoError(t, err)
	assert.NotNil(t, result)
}

func TestGetHistoricalAlgoOrders(t *testing.T) {
	t.Parallel()
	sharedtestvalues.SkipTestIfCredentialsUnset(t, b)
	result, err := b.GetFuturesHistoricalAlgoOrders(t.Context(), "BNBUSDT", "BUY", time.Time{}, time.Time{}, 10, 100)
	require.NoError(t, err)
	assert.NotNil(t, result)
}

func TestGetSubOrders(t *testing.T) {
	t.Parallel()
	_, err := b.GetFuturesSubOrders(t.Context(), 0, 0, 40)
	require.ErrorIs(t, err, order.ErrOrderIDNotSet)

	sharedtestvalues.SkipTestIfCredentialsUnset(t, b)
	result, err := b.GetFuturesSubOrders(t.Context(), 1234, 0, 40)
	require.NoError(t, err)
	assert.NotNil(t, result)
}

func TestTWAPNewOrder(t *testing.T) {
	t.Parallel()
	_, err := b.SpotTWAPNewOrder(t.Context(), &SpotTWAPOrderParam{})
	require.ErrorIs(t, err, common.ErrEmptyParams)
	_, err = b.SpotTWAPNewOrder(t.Context(), &SpotTWAPOrderParam{Duration: 86400})
	require.ErrorIs(t, err, currency.ErrSymbolStringEmpty)
	_, err = b.SpotTWAPNewOrder(t.Context(), &SpotTWAPOrderParam{Symbol: "BTCUSDT"})
	require.ErrorIs(t, err, order.ErrSideIsInvalid)
	_, err = b.SpotTWAPNewOrder(t.Context(), &SpotTWAPOrderParam{Symbol: "BTCUSDT", Side: order.Sell.String()})
	require.ErrorIs(t, err, order.ErrAmountBelowMin)
	_, err = b.SpotTWAPNewOrder(t.Context(), &SpotTWAPOrderParam{Symbol: "BTCUSDT", Side: order.Sell.String(), Quantity: 0.012})
	require.ErrorIs(t, err, errDurationRequired)

	sharedtestvalues.SkipTestIfCredentialsUnset(t, b, canManipulateRealOrders)
	result, err := b.SpotTWAPNewOrder(t.Context(), &SpotTWAPOrderParam{
		Symbol:   "BTCUSDT",
		Side:     order.Sell.String(),
		Quantity: 0.012,
		Duration: 86400,
	})
	require.NoError(t, err)
	assert.NotNil(t, result)
}

func TestCancelSpotAlgoOrder(t *testing.T) {
	t.Parallel()
	sharedtestvalues.SkipTestIfCredentialsUnset(t, b, canManipulateRealOrders)
	result, err := b.CancelSpotAlgoOrder(t.Context(), 1234)
	require.NoError(t, err)
	assert.NotNil(t, result)
}

func TestGetCurrentSpotAlgoOpenOrder(t *testing.T) {
	t.Parallel()
	sharedtestvalues.SkipTestIfCredentialsUnset(t, b)
	result, err := b.GetCurrentSpotAlgoOpenOrder(t.Context())
	require.NoError(t, err)
	assert.NotNil(t, result)
}

func TestGetSpotHistoricalAlgoOrders(t *testing.T) {
	t.Parallel()
	sharedtestvalues.SkipTestIfCredentialsUnset(t, b)
	result, err := b.GetSpotHistoricalAlgoOrders(t.Context(), "BNBUSDT", "BUY", time.Time{}, time.Time{}, 10, 100)
	require.NoError(t, err)
	assert.NotNil(t, result)
}

func TestGetSpotSubOrders(t *testing.T) {
	t.Parallel()
	sharedtestvalues.SkipTestIfCredentialsUnset(t, b)
	result, err := b.GetSpotSubOrders(t.Context(), 1234, 0, 40)
	require.NoError(t, err)
	assert.NotNil(t, result)
}

func TestGetClassicPortfolioMarginAccountInfo(t *testing.T) {
	t.Parallel()
	sharedtestvalues.SkipTestIfCredentialsUnset(t, b)
	result, err := b.GetClassicPortfolioMarginAccountInfo(t.Context())
	require.NoError(t, err)
	assert.NotNil(t, result)
}

func TestGetClassicPortfolioMarginCollateralRate(t *testing.T) {
	t.Parallel()
	sharedtestvalues.SkipTestIfCredentialsUnset(t, b)
	result, err := b.GetClassicPortfolioMarginCollateralRate(t.Context())
	require.NoError(t, err)
	assert.NotNil(t, result)
}

func TestGetClassicPortfolioMarginBankruptacyLoanAmount(t *testing.T) {
	t.Parallel()
	sharedtestvalues.SkipTestIfCredentialsUnset(t, b)
	result, err := b.GetClassicPortfolioMarginBankruptacyLoanAmount(t.Context())
	require.NoError(t, err)
	assert.NotNil(t, result)
}

func TestRepayClassicPMBankruptacyLoan(t *testing.T) {
	t.Parallel()
	sharedtestvalues.SkipTestIfCredentialsUnset(t, b, canManipulateRealOrders)
	result, err := b.RepayClassicPMBankruptacyLoan(t.Context(), "SPOT")
	require.NoError(t, err)
	assert.NotNil(t, result)
}

func TestGetClassicPMNegativeBalanceInterestHistory(t *testing.T) {
	t.Parallel()
	sharedtestvalues.SkipTestIfCredentialsUnset(t, b)
	result, err := b.GetClassicPMNegativeBalanceInterestHistory(t.Context(), currency.ETH, time.Now().Add(-time.Hour*48*100), time.Now(), 0)
	require.NoError(t, err)
	assert.NotNil(t, result)
}

func TestGetPMAssetIndexPrice(t *testing.T) {
	t.Parallel()
	sharedtestvalues.SkipTestIfCredentialsUnset(t, b)
	result, err := b.GetPMAssetIndexPrice(t.Context(), currency.ETH)
	require.NoError(t, err)
	assert.NotNil(t, result)
}

func TestClassicPMFundAutoCollection(t *testing.T) {
	t.Parallel()
	sharedtestvalues.SkipTestIfCredentialsUnset(t, b, canManipulateRealOrders)
	result, err := b.ClassicPMFundAutoCollection(t.Context())
	require.NoError(t, err)
	assert.NotNil(t, result)
}

func TestClassicFundCollectionByAsset(t *testing.T) {
	t.Parallel()
	_, err := b.ClassicFundCollectionByAsset(t.Context(), currency.EMPTYCODE)
	require.ErrorIs(t, err, currency.ErrCurrencyCodeEmpty)

	sharedtestvalues.SkipTestIfCredentialsUnset(t, b, canManipulateRealOrders)
	result, err := b.ClassicFundCollectionByAsset(t.Context(), currency.LTC)
	require.NoError(t, err)
	assert.NotNil(t, result)
}

func TestChangeAutoRepayFuturesStatusClassic(t *testing.T) {
	t.Parallel()
	sharedtestvalues.SkipTestIfCredentialsUnset(t, b, canManipulateRealOrders)
	result, err := b.ChangeAutoRepayFuturesStatusClassic(t.Context(), false)
	require.NoError(t, err)
	assert.NotNil(t, result)
}

func TestGetAutoRepayFuturesStatusClassic(t *testing.T) {
	t.Parallel()
	sharedtestvalues.SkipTestIfCredentialsUnset(t, b)
	result, err := b.GetAutoRepayFuturesStatusClassic(t.Context())
	require.NoError(t, err)
	assert.NotNil(t, result)
}

func TestRepayFuturesNegativeBalanceClassic(t *testing.T) {
	t.Parallel()
	sharedtestvalues.SkipTestIfCredentialsUnset(t, b, canManipulateRealOrders)
	result, err := b.RepayFuturesNegativeBalanceClassic(t.Context())
	require.NoError(t, err)
	assert.NotNil(t, result)
}

func TestGetPortfolioMarginAssetLeverage(t *testing.T) {
	t.Parallel()
	sharedtestvalues.SkipTestIfCredentialsUnset(t, b)
	result, err := b.GetPortfolioMarginAssetLeverage(t.Context())
	require.NoError(t, err)
	assert.NotNil(t, result)
}

func TestGetUserNegativeBalanceAutoExchangeRecord(t *testing.T) {
	t.Parallel()
	sharedtestvalues.SkipTestIfCredentialsUnset(t, b)
	_, err := b.GetUserNegativeBalanceAutoExchangeRecord(t.Context(), time.Time{}, time.Time{})
	require.ErrorIs(t, err, errStartAndEndTimeRequired)

	sharedtestvalues.SkipTestIfCredentialsUnset(t, b)
	result, err := b.GetUserNegativeBalanceAutoExchangeRecord(t.Context(), time.Now().Add(-time.Hour*24), time.Now())
	require.NoError(t, err)
	assert.NotNil(t, result)
}

func TestGetBLVTInfo(t *testing.T) {
	t.Parallel()
	sharedtestvalues.SkipTestIfCredentialsUnset(t, b)
	result, err := b.GetBLVTInfo(t.Context(), "BTCDOWN")
	require.NoError(t, err)
	assert.NotNil(t, result)
}

func TestSubscribeBLVT(t *testing.T) {
	t.Parallel()
	_, err := b.SubscribeBLVT(t.Context(), "", 0.011)
	require.ErrorIs(t, err, errNameRequired)
	_, err = b.SubscribeBLVT(t.Context(), "BTCUP", 0)
	require.ErrorIs(t, err, errCostRequired)

	sharedtestvalues.SkipTestIfCredentialsUnset(t, b, canManipulateRealOrders)
	result, err := b.SubscribeBLVT(t.Context(), "BTCUP", 0.011)
	require.NoError(t, err)
	assert.NotNil(t, result)
}

func TestGetSusbcriptionRecords(t *testing.T) {
	t.Parallel()
	sharedtestvalues.SkipTestIfCredentialsUnset(t, b)
	result, err := b.GetSusbcriptionRecords(t.Context(), "BTCDOWN", time.Time{}, time.Time{}, 10, 20)
	require.NoError(t, err)
	assert.NotNil(t, result)
}

func TestRedeemBLVT(t *testing.T) {
	t.Parallel()
	_, err := b.RedeemBLVT(t.Context(), "", 2)
	require.ErrorIs(t, err, currency.ErrSymbolStringEmpty)

	_, err = b.RedeemBLVT(t.Context(), "BTCUSDT", 0)
	require.ErrorIs(t, err, order.ErrAmountBelowMin)

	sharedtestvalues.SkipTestIfCredentialsUnset(t, b)
	result, err := b.RedeemBLVT(t.Context(), "BTCUSDT", 2)
	require.NoError(t, err)
	assert.NotNil(t, result)
}

func TestGetRedemptionRecord(t *testing.T) {
	t.Parallel()
	sharedtestvalues.SkipTestIfCredentialsUnset(t, b)
	result, err := b.GetRedemptionRecord(t.Context(), "BTCDOWN", time.Time{}, time.Time{}, 0, 20)
	require.NoError(t, err)
	assert.NotNil(t, result)
}

func TestGetBLVTUserLimitInfo(t *testing.T) {
	t.Parallel()
	sharedtestvalues.SkipTestIfCredentialsUnset(t, b)
	result, err := b.GetBLVTUserLimitInfo(t.Context(), "")
	require.NoError(t, err)
	assert.NotNil(t, result)
}

func TestGetFiatDepositAndWithdrawalHistory(t *testing.T) {
	t.Parallel()
	_, err := b.GetFiatDepositAndWithdrawalHistory(t.Context(), time.Time{}, time.Time{}, -5, 0, 50)
	require.ErrorIs(t, err, errInvalidTransactionType)

	sharedtestvalues.SkipTestIfCredentialsUnset(t, b)
	result, err := b.GetFiatDepositAndWithdrawalHistory(t.Context(), time.Time{}, time.Time{}, 1, 0, 50)
	require.NoError(t, err)
	assert.NotNil(t, result)
}

func TestGetFiatPaymentHistory(t *testing.T) {
	t.Parallel()
	_, err := b.GetFiatPaymentHistory(t.Context(), time.Time{}, time.Time{}, -1, 0, 50)
	require.ErrorIs(t, err, errInvalidTransactionType)

	sharedtestvalues.SkipTestIfCredentialsUnset(t, b)
	result, err := b.GetFiatPaymentHistory(t.Context(), time.Time{}, time.Time{}, 1, 0, 50)
	require.NoError(t, err)
	assert.NotNil(t, result)
}

func TestGetC2CTradeHistory(t *testing.T) {
	t.Parallel()
	_, err := b.GetC2CTradeHistory(t.Context(), "", time.Time{}, time.Time{}, 0, 50)
	require.ErrorIs(t, err, errTradeTypeRequired)

	sharedtestvalues.SkipTestIfCredentialsUnset(t, b)
	result, err := b.GetC2CTradeHistory(t.Context(), order.Sell.String(), time.Time{}, time.Time{}, 0, 50)
	require.NoError(t, err)
	assert.NotNil(t, result)
}

func TestGetVIPLoanOngoingOrders(t *testing.T) {
	t.Parallel()
	sharedtestvalues.SkipTestIfCredentialsUnset(t, b)
	result, err := b.GetVIPLoanOngoingOrders(t.Context(), 1232, 21231, 0, 10, currency.BTC, currency.ETH)
	require.NoError(t, err)
	assert.NotNil(t, result)
}

func TestGetVIPLoanRepay(t *testing.T) {
	t.Parallel()
	_, err := b.VIPLoanRepay(t.Context(), 0, 0.2)
	require.ErrorIs(t, err, order.ErrOrderIDNotSet)
	_, err = b.VIPLoanRepay(t.Context(), 1234, 0)
	require.ErrorIs(t, err, order.ErrAmountBelowMin)

	sharedtestvalues.SkipTestIfCredentialsUnset(t, b, canManipulateRealOrders)
	result, err := b.VIPLoanRepay(t.Context(), 1234, 0.2)
	require.NoError(t, err)
	assert.NotNil(t, result)
}

func TestGetPayTradeHistory(t *testing.T) {
	t.Parallel()
	sharedtestvalues.SkipTestIfCredentialsUnset(t, b)
	result, err := b.GetPayTradeHistory(t.Context(), time.Now().Add(-time.Hour*480), time.Now().Add(-time.Hour*24), 10)
	require.NoError(t, err)
	assert.NotNil(t, result)
}

func TestGetAllConvertPairs(t *testing.T) {
	t.Parallel()
	_, err := b.GetAllConvertPairs(t.Context(), currency.EMPTYCODE, currency.EMPTYCODE)
	require.ErrorIs(t, err, currency.ErrCurrencyCodeEmpty)

	result, err := b.GetAllConvertPairs(t.Context(), currency.BTC, currency.EMPTYCODE)
	require.NoError(t, err)
	assert.NotNil(t, result)
}

func TestGetOrderQuantityPrecisionPerAsset(t *testing.T) {
	t.Parallel()
<<<<<<< HEAD
	sharedtestvalues.SkipTestIfCredentialsUnset(t, b)
	result, err := b.GetOrderQuantityPrecisionPerAsset(t.Context())
	require.NoError(t, err)
	assert.NotNil(t, result)
=======
	b := new(Binance) //nolint:govet // Intentional shadow to avoid future copy/paste mistakes
	require.NoError(t, testexch.Setup(b), "Test instance Setup must not error")
	channels, err := b.generateSubscriptions() // Note: We grab this before it's overwritten by MockWsInstance below
	require.NoError(t, err, "generateSubscriptions must not error")
	if mockTests {
		exp := []string{"btcusdt@depth@100ms", "btcusdt@kline_1m", "btcusdt@ticker", "btcusdt@trade", "dogeusdt@depth@100ms", "dogeusdt@kline_1m", "dogeusdt@ticker", "dogeusdt@trade"}
		mock := func(tb testing.TB, msg []byte, w *gws.Conn) error {
			tb.Helper()
			var req WsPayload
			require.NoError(tb, json.Unmarshal(msg, &req), "Unmarshal must not error")
			require.ElementsMatch(tb, req.Params, exp, "Params must have correct channels")
			return w.WriteMessage(gws.TextMessage, fmt.Appendf(nil, `{"result":null,"id":%d}`, req.ID))
		}
		b = testexch.MockWsInstance[Binance](t, mockws.CurryWsMockUpgrader(t, mock))
	} else {
		testexch.SetupWs(t, b)
	}
	err = b.Subscribe(channels)
	require.NoError(t, err, "Subscribe must not error")
	err = b.Unsubscribe(channels)
	require.NoError(t, err, "Unsubscribe must not error")
>>>>>>> 11468ab1
}

func TestSendQuoteRequest(t *testing.T) {
	t.Parallel()
<<<<<<< HEAD
	_, err := b.SendQuoteRequest(t.Context(), currency.EMPTYCODE, currency.USDT, 10, 20, "FUNDING", "1m")
	require.ErrorIs(t, err, currency.ErrCurrencyCodeEmpty)
	_, err = b.SendQuoteRequest(t.Context(), currency.BTC, currency.EMPTYCODE, 10, 20, "FUNDING", "1m")
	require.ErrorIs(t, err, currency.ErrCurrencyCodeEmpty)
	_, err = b.SendQuoteRequest(t.Context(), currency.BTC, currency.USDT, 0, 0, "FUNDING", "1m")
	require.ErrorIs(t, err, order.ErrAmountIsInvalid)

	sharedtestvalues.SkipTestIfCredentialsUnset(t, b, canManipulateRealOrders)
	result, err := b.SendQuoteRequest(t.Context(), currency.BTC, currency.USDT, 10, 20, "FUNDING", "1m")
	require.NoError(t, err)
	assert.NotNil(t, result)
=======
	channels := subscription.List{
		{Channel: "moons@ticker"},
	}
	mock := func(tb testing.TB, msg []byte, w *gws.Conn) error {
		tb.Helper()
		var req WsPayload
		err := json.Unmarshal(msg, &req)
		require.NoError(tb, err, "Unmarshal must not error")
		return w.WriteMessage(gws.TextMessage, fmt.Appendf(nil, `{"result":{"error":"carrots"},"id":%d}`, req.ID))
	}
	b := testexch.MockWsInstance[Binance](t, mockws.CurryWsMockUpgrader(t, mock)) //nolint:govet // Intentional shadow to avoid future copy/paste mistakes
	err := b.Subscribe(channels)
	assert.ErrorIs(t, err, common.ErrUnknownError, "Subscribe should error correctly")
	assert.ErrorContains(t, err, "carrots", "Subscribe should error containing the carrots")
>>>>>>> 11468ab1
}

func TestAcceptQuote(t *testing.T) {
	t.Parallel()
	_, err := b.AcceptQuote(t.Context(), "")
	require.ErrorIs(t, err, errQuoteIDRequired)

	sharedtestvalues.SkipTestIfCredentialsUnset(t, b, canManipulateRealOrders)
	result, err := b.AcceptQuote(t.Context(), "933256278426274426")
	require.NoError(t, err)
	assert.NotNil(t, result)
}

func TestGetConvertOrderStatus(t *testing.T) {
	t.Parallel()
	sharedtestvalues.SkipTestIfCredentialsUnset(t, b)
	result, err := b.GetConvertOrderStatus(t.Context(), "933256278426274426", "")
	require.NoError(t, err)
	assert.NotNil(t, result)
}

func TestPlaceLimitOrder(t *testing.T) {
	t.Parallel()
	arg := &ConvertPlaceLimitOrderParam{}
	_, err := b.PlaceLimitOrder(t.Context(), arg)
	require.ErrorIs(t, err, common.ErrEmptyParams)

	arg.ExpiredType = "7_D"
	_, err = b.PlaceLimitOrder(t.Context(), arg)
	require.ErrorIs(t, err, currency.ErrCurrencyCodeEmpty)

	arg.BaseAsset = currency.BTC
	arg.QuoteAsset = currency.ETH
	_, err = b.PlaceLimitOrder(t.Context(), arg)
	require.ErrorIs(t, err, order.ErrPriceBelowMin)

	arg.LimitPrice = 0.0122
	_, err = b.PlaceLimitOrder(t.Context(), arg)
	require.ErrorIs(t, err, order.ErrSideIsInvalid)

	arg.Side = order.Sell.String()
	arg.ExpiredType = ""
	_, err = b.PlaceLimitOrder(t.Context(), arg)
	require.ErrorIs(t, err, errExpiredTypeRequired)

	sharedtestvalues.SkipTestIfCredentialsUnset(t, b, canManipulateRealOrders)
	result, err := b.PlaceLimitOrder(t.Context(), &ConvertPlaceLimitOrderParam{
		BaseAsset:   currency.BTC,
		QuoteAsset:  currency.ETH,
		LimitPrice:  0.0122,
		Side:        order.Sell.String(),
		ExpiredType: "7_D",
	})
	require.NoError(t, err)
	assert.NotNil(t, result)
}

func TestCancelLimitOrder(t *testing.T) {
	t.Parallel()
	_, err := b.CancelLimitOrder(t.Context(), "")
	require.ErrorIs(t, err, order.ErrOrderIDNotSet)

	sharedtestvalues.SkipTestIfCredentialsUnset(t, b, canManipulateRealOrders)
	result, err := b.CancelLimitOrder(t.Context(), "123434")
	require.NoError(t, err)
	assert.NotNil(t, result)
}

func TestGetLimitOpenOrders(t *testing.T) {
	t.Parallel()
	sharedtestvalues.SkipTestIfCredentialsUnset(t, b)
	result, err := b.GetLimitOpenOrders(t.Context())
	require.NoError(t, err)
	assert.NotNil(t, result)
}

func TestGetConvertTradeHistory(t *testing.T) {
	t.Parallel()
	sharedtestvalues.SkipTestIfCredentialsUnset(t, b)
	result, err := b.GetConvertTradeHistory(t.Context(), time.Now().Add(-time.Hour*240), time.Now().Add(-time.Hour*120), 10)
	require.NoError(t, err)
	assert.NotNil(t, result)
}

func TestGetSpotRebateHistoryRecords(t *testing.T) {
	t.Parallel()
	sharedtestvalues.SkipTestIfCredentialsUnset(t, b)
	result, err := b.GetSpotRebateHistoryRecords(t.Context(), time.Now().Add(-time.Hour*240), time.Now().Add(-time.Hour*120), 10)
	require.NoError(t, err)
	assert.NotNil(t, result)
}

func TestGetNFTTransactionHistory(t *testing.T) {
	t.Parallel()
	_, err := b.GetNFTTransactionHistory(t.Context(), -1, time.Now().Add(-time.Hour*240), time.Now().Add(-time.Hour*120), 10, 40)
	require.ErrorIs(t, err, order.ErrUnsupportedOrderType)

	sharedtestvalues.SkipTestIfCredentialsUnset(t, b)
	result, err := b.GetNFTTransactionHistory(t.Context(), 1, time.Now().Add(-time.Hour*240), time.Now().Add(-time.Hour*120), 10, 40)
	require.NoError(t, err)
	assert.NotNil(t, result)
}

func TestGetNFTDepositHistory(t *testing.T) {
	t.Parallel()
	sharedtestvalues.SkipTestIfCredentialsUnset(t, b)
	result, err := b.GetNFTDepositHistory(t.Context(), time.Now().Add(-time.Hour*240), time.Now().Add(-time.Hour*120), 10, 40)
	require.NoError(t, err)
	assert.NotNil(t, result)
}

func TestGetNFTWithdrawalHistory(t *testing.T) {
	t.Parallel()
	sharedtestvalues.SkipTestIfCredentialsUnset(t, b)
	result, err := b.GetNFTWithdrawalHistory(t.Context(), time.Now().Add(-time.Hour*240), time.Now().Add(-time.Hour*120), 10, 40)
	require.NoError(t, err)
	assert.NotNil(t, result)
}

func TestGetNFTAsset(t *testing.T) {
	t.Parallel()
	sharedtestvalues.SkipTestIfCredentialsUnset(t, b)
	result, err := b.GetNFTAsset(t.Context(), 10, 20)
	require.NoError(t, err)
	assert.NotNil(t, result)
}

func TestCreateSingleTokenGiftCard(t *testing.T) {
	t.Parallel()
	_, err := b.CreateSingleTokenGiftCard(t.Context(), currency.EMPTYCODE, 0.1234)
	require.ErrorIs(t, err, currency.ErrCurrencyCodeEmpty)
	_, err = b.CreateSingleTokenGiftCard(t.Context(), currency.BUSD, 0)
	require.ErrorIs(t, err, order.ErrAmountBelowMin)

	sharedtestvalues.SkipTestIfCredentialsUnset(t, b, canManipulateRealOrders)
	result, err := b.CreateSingleTokenGiftCard(t.Context(), currency.BUSD, 0.1234)
	require.NoError(t, err)
	assert.NotNil(t, result)
}

func TestCreateDualTokenGiftCard(t *testing.T) {
	t.Parallel()
	_, err := b.CreateDualTokenGiftCard(t.Context(), currency.EMPTYCODE, currency.BNB, 10, 10)
	require.ErrorIs(t, err, currency.ErrCurrencyCodeEmpty)
	_, err = b.CreateDualTokenGiftCard(t.Context(), currency.BUSD, currency.EMPTYCODE, 10, 10)
	require.ErrorIs(t, err, currency.ErrCurrencyCodeEmpty)
	_, err = b.CreateDualTokenGiftCard(t.Context(), currency.BUSD, currency.BNB, 0, 10)
	require.ErrorIs(t, err, order.ErrAmountBelowMin)
	_, err = b.CreateDualTokenGiftCard(t.Context(), currency.BUSD, currency.BNB, 10, 0)
	require.ErrorIs(t, err, order.ErrAmountBelowMin)

	sharedtestvalues.SkipTestIfCredentialsUnset(t, b, canManipulateRealOrders)
	result, err := b.CreateDualTokenGiftCard(t.Context(), currency.BUSD, currency.BNB, 10, 10)
	require.NoError(t, err)
	assert.NotNil(t, result)
}

func TestRedeemBinanaceGiftCard(t *testing.T) {
	t.Parallel()
	_, err := b.RedeemBinanaceGiftCard(t.Context(), "", "12345")
	require.ErrorIs(t, err, errCodeRequired)

	sharedtestvalues.SkipTestIfCredentialsUnset(t, b, canManipulateRealOrders)
	result, err := b.RedeemBinanaceGiftCard(t.Context(), "0033002328060227", "12345")
	require.NoError(t, err)
	assert.NotNil(t, result)
}

func TestVerifyBinanceGiftCardNumber(t *testing.T) {
	t.Parallel()
	_, err := b.VerifyBinanceGiftCardNumber(t.Context(), "")
	require.ErrorIs(t, err, errReferenceNumberRequired)

	sharedtestvalues.SkipTestIfCredentialsUnset(t, b)
	result, err := b.VerifyBinanceGiftCardNumber(t.Context(), "123456")
	require.NoError(t, err)
	assert.NotNil(t, result)
}

func TestFetchRSAPublicKey(t *testing.T) {
	t.Parallel()
	sharedtestvalues.SkipTestIfCredentialsUnset(t, b)
	result, err := b.FetchRSAPublicKey(t.Context())
	require.NoError(t, err)
	assert.NotNil(t, result)
}

func TestFetchTokenLimit(t *testing.T) {
	t.Parallel()
	_, err := b.FetchTokenLimit(t.Context(), currency.EMPTYCODE)
	require.ErrorIs(t, err, currency.ErrCurrencyCodeEmpty)

	sharedtestvalues.SkipTestIfCredentialsUnset(t, b)
	result, err := b.FetchTokenLimit(t.Context(), currency.BUSD)
	require.NoError(t, err)
	assert.NotNil(t, result)
}

func TestGetVIPLoanRepaymentHistory(t *testing.T) {
	t.Parallel()
	sharedtestvalues.SkipTestIfCredentialsUnset(t, b)
	result, err := b.GetVIPLoanRepaymentHistory(t.Context(), currency.ETH, time.Now().Add(-time.Hour*48), time.Now(), 1234, 0, 20)
	require.NoError(t, err)
	assert.NotNil(t, result)
}

func TestVIPLoanRenew(t *testing.T) {
	t.Parallel()
	_, err := b.VIPLoanRenew(t.Context(), 0, 60)
	require.ErrorIs(t, err, order.ErrOrderIDNotSet)

	sharedtestvalues.SkipTestIfCredentialsUnset(t, b, canManipulateRealOrders)
	result, err := b.VIPLoanRenew(t.Context(), 1234, 60)
	require.NoError(t, err)
	assert.NotNil(t, result)
}

func TestCheckLockedValueVIPCollateralAccount(t *testing.T) {
	t.Parallel()
	_, err := b.CheckLockedValueVIPCollateralAccount(t.Context(), 0, 40)
	require.ErrorIs(t, err, order.ErrOrderIDNotSet)
	_, err = b.CheckLockedValueVIPCollateralAccount(t.Context(), 1223, 0)
	require.ErrorIs(t, err, errAccountIDRequired)

	sharedtestvalues.SkipTestIfCredentialsUnset(t, b)
	result, err := b.CheckLockedValueVIPCollateralAccount(t.Context(), 1223, 40)
	require.NoError(t, err)
	assert.NotNil(t, result)
}

func TestVIPLoanBorrow(t *testing.T) {
	t.Parallel()
	_, err := b.VIPLoanBorrow(t.Context(), 0, 30, currency.ETH, currency.LTC, 123, "1234", false)
	require.ErrorIs(t, err, errAccountIDRequired)
	_, err = b.VIPLoanBorrow(t.Context(), 1234, 30, currency.EMPTYCODE, currency.LTC, 123, "1234", false)
	require.ErrorIs(t, err, currency.ErrCurrencyCodeEmpty)
	_, err = b.VIPLoanBorrow(t.Context(), 1234, 30, currency.ETH, currency.LTC, 0, "1234", false)
	require.ErrorIs(t, err, order.ErrAmountBelowMin)
	_, err = b.VIPLoanBorrow(t.Context(), 1234, 30, currency.ETH, currency.LTC, 1.2, "", false)
	require.ErrorIs(t, err, errAccountIDRequired)
	_, err = b.VIPLoanBorrow(t.Context(), 1234, 30, currency.ETH, currency.EMPTYCODE, 123, "1234", false)
	require.ErrorIs(t, err, currency.ErrCurrencyCodeEmpty)
	_, err = b.VIPLoanBorrow(t.Context(), 1234, 0, currency.ETH, currency.LTC, 123, "1234", false)
	require.ErrorIs(t, err, errLoanTermMustBeSet)

	sharedtestvalues.SkipTestIfCredentialsUnset(t, b, canManipulateRealOrders)
	result, err := b.VIPLoanBorrow(t.Context(), 1234, 30, currency.ETH, currency.LTC, 123, "1234", false)
	require.NoError(t, err)
	assert.NotNil(t, result)
}

func TestGetVIPLoanableAssetsData(t *testing.T) {
	t.Parallel()
	sharedtestvalues.SkipTestIfCredentialsUnset(t, b)
	result, err := b.GetVIPLoanableAssetsData(t.Context(), currency.BTC, 2)
	require.NoError(t, err)
	assert.NotNil(t, result)
}

func TestGetVIPCollateralAssetData(t *testing.T) {
	t.Parallel()
	sharedtestvalues.SkipTestIfCredentialsUnset(t, b)
	result, err := b.GetVIPCollateralAssetData(t.Context(), currency.BTC)
	require.NoError(t, err)
	assert.NotNil(t, result)
}

func TestGetVIPApplicationStatus(t *testing.T) {
	t.Parallel()
<<<<<<< HEAD
	sharedtestvalues.SkipTestIfCredentialsUnset(t, b)
	result, err := b.GetVIPApplicationStatus(t.Context(), 10, 20)
	require.NoError(t, err)
	assert.NotNil(t, result)
}

func TestGetVIPBorrowInterestRate(t *testing.T) {
	t.Parallel()
	_, err := b.GetVIPBorrowInterestRate(t.Context(), currency.EMPTYCODE)
	require.ErrorIs(t, err, currency.ErrCurrencyCodeEmpty)

	sharedtestvalues.SkipTestIfCredentialsUnset(t, b)
	result, err := b.GetVIPBorrowInterestRate(t.Context(), currency.ETH)
	require.NoError(t, err)
	assert.NotNil(t, result)
=======
	exp := subscription.List{}
	pairs, err := b.GetEnabledPairs(asset.Spot)
	assert.NoError(t, err, "GetEnabledPairs should not error")
	wsFmt := currency.PairFormat{Uppercase: false, Delimiter: ""}
	baseExp := subscription.List{
		{Channel: subscription.CandlesChannel, QualifiedChannel: "kline_1m", Asset: asset.Spot, Interval: kline.OneMin},
		{Channel: subscription.OrderbookChannel, QualifiedChannel: "depth@100ms", Asset: asset.Spot, Interval: kline.HundredMilliseconds},
		{Channel: subscription.TickerChannel, QualifiedChannel: "ticker", Asset: asset.Spot},
		{Channel: subscription.AllTradesChannel, QualifiedChannel: "trade", Asset: asset.Spot},
	}
	for _, p := range pairs {
		for _, baseSub := range baseExp {
			sub := baseSub.Clone()
			sub.Pairs = currency.Pairs{p}
			sub.QualifiedChannel = wsFmt.Format(p) + "@" + sub.QualifiedChannel
			exp = append(exp, sub)
		}
	}
	subs, err := b.generateSubscriptions()
	require.NoError(t, err, "generateSubscriptions must not error")
	testsubs.EqualLists(t, exp, subs)
>>>>>>> 11468ab1
}

func TestGetVIPLoanAccruedInterest(t *testing.T) {
	t.Parallel()
	sharedtestvalues.SkipTestIfCredentialsUnset(t, b)
	result, err := b.GetVIPLoanAccruedInterest(t.Context(), "12345", currency.BTC, time.Time{}, time.Time{}, 0, 10)
	require.NoError(t, err)
	assert.NotNil(t, result)
}

func TestGetVIPLoanInterestRateHistory(t *testing.T) {
	t.Parallel()
	_, err := b.GetVIPLoanInterestRateHistory(t.Context(), currency.EMPTYCODE, time.Time{}, time.Time{}, 0, 10)
	require.ErrorIs(t, err, currency.ErrCurrencyCodeEmpty)

	sharedtestvalues.SkipTestIfCredentialsUnset(t, b)
	result, err := b.GetVIPLoanInterestRateHistory(t.Context(), currency.BTC, time.Now().Add(-time.Hour*48), time.Now(), 0, 20)
	require.NoError(t, err)
	assert.NotNil(t, result)
}

func TestCreateSpotListenKey(t *testing.T) {
	t.Parallel()
	sharedtestvalues.SkipTestIfCredentialsUnset(t, b)
	result, err := b.CreateSpotListenKey(t.Context())
	require.NoError(t, err)
	assert.NotNil(t, result)
}

func TestKeepListenKeyAlive(t *testing.T) {
	t.Parallel()
	err := b.KeepSpotListenKeyAlive(t.Context(), "")
	require.ErrorIs(t, err, errListenKeyIsRequired)

	sharedtestvalues.SkipTestIfCredentialsUnset(t, b, canManipulateRealOrders)
	err = b.KeepSpotListenKeyAlive(t.Context(), "T3ee22BIYuWqmvne0HNq2A2WsFlEtLhvWCtItw6ffhhdmjifQ2tRbuKkTHhr")
	require.NoError(t, err)
}

func TestCloseListenKey(t *testing.T) {
	t.Parallel()
	err := b.CloseSpotListenKey(t.Context(), "")
	require.ErrorIs(t, err, errListenKeyIsRequired)

	sharedtestvalues.SkipTestIfCredentialsUnset(t, b, canManipulateRealOrders)
	err = b.CloseSpotListenKey(t.Context(), "T3ee22BIYuWqmvne0HNq2A2WsFlEtLhvWCtItw6ffhhdmjifQ2tRbuKkTHhr")
	require.NoError(t, err)
}

func TestCreateMarginListenKey(t *testing.T) {
	t.Parallel()
	sharedtestvalues.SkipTestIfCredentialsUnset(t, b)
	result, err := b.CreateMarginListenKey(t.Context())
	require.NoError(t, err)
	assert.NotNil(t, result)
}

func TestKeepMarginListenKeyAlive(t *testing.T) {
	t.Parallel()
	err := b.KeepMarginListenKeyAlive(t.Context(), "")
	require.ErrorIs(t, err, errListenKeyIsRequired)

	sharedtestvalues.SkipTestIfCredentialsUnset(t, b)
	err = b.KeepMarginListenKeyAlive(t.Context(), "T3ee22BIYuWqmvne0HNq2A2WsFlEtLhvWCtItw6ffhhdmjifQ2tRbuKkTHhr")
	assert.NoError(t, err)
}

func TestCloseMarginListenKey(t *testing.T) {
	t.Parallel()
	err := b.CloseMarginListenKey(t.Context(), "")
	require.ErrorIs(t, err, errListenKeyIsRequired)

	sharedtestvalues.SkipTestIfCredentialsUnset(t, b)
	err = b.CloseMarginListenKey(t.Context(), "T3ee22BIYuWqmvne0HNq2A2WsFlEtLhvWCtItw6ffhhdmjifQ2tRbuKkTHhr")
	assert.NoError(t, err)
}

func TestCreateCrossMarginListenKey(t *testing.T) {
	t.Parallel()
	_, err := b.CreateCrossMarginListenKey(t.Context(), "")
	require.ErrorIs(t, err, currency.ErrSymbolStringEmpty)

	sharedtestvalues.SkipTestIfCredentialsUnset(t, b)
	result, err := b.CreateCrossMarginListenKey(t.Context(), "BTCUSDT")
	require.NoError(t, err)
	assert.NotNil(t, result)
}

func TestKeepCrossMarginListenKeyAlive(t *testing.T) {
	t.Parallel()
	err := b.KeepCrossMarginListenKeyAlive(t.Context(), "BTCUSDT", "")
	require.ErrorIs(t, err, errListenKeyIsRequired)
	err = b.KeepCrossMarginListenKeyAlive(t.Context(), "", "T3ee22BIYuWqmvne0HNq2A2WsFlEtLhvWCtItw6ffhhdmjifQ2tRbuKkTHhr")
	require.ErrorIs(t, err, currency.ErrSymbolStringEmpty)

	sharedtestvalues.SkipTestIfCredentialsUnset(t, b)
	err = b.KeepCrossMarginListenKeyAlive(t.Context(), "BTCUSDT", "T3ee22BIYuWqmvne0HNq2A2WsFlEtLhvWCtItw6ffhhdmjifQ2tRbuKkTHhr")
	assert.NoError(t, err)
}

func TestCloseCrossMarginListenKey(t *testing.T) {
	t.Parallel()
	err := b.CloseCrossMarginListenKey(t.Context(), "BTCUSDT", "")
	require.ErrorIs(t, err, errListenKeyIsRequired)
	err = b.CloseCrossMarginListenKey(t.Context(), "", "T3ee22BIYuWqmvne0HNq2A2WsFlEtLhvWCtItw6ffhhdmjifQ2tRbuKkTHhr")
	require.ErrorIs(t, err, currency.ErrSymbolStringEmpty)

	sharedtestvalues.SkipTestIfCredentialsUnset(t, b, canManipulateRealOrders)
	err = b.CloseCrossMarginListenKey(t.Context(), "BTCUSDT", "T3ee22BIYuWqmvne0HNq2A2WsFlEtLhvWCtItw6ffhhdmjifQ2tRbuKkTHhr")
	assert.NoError(t, err)
}

func TestUnmarshalJSON(t *testing.T) {
	t.Parallel()
	data := []byte(`{"data":[{"1":"0.6"}, {"2":"0.6"}]}`)
	resp := &struct {
		Data WalletAssetCosts `json:"data"`
	}{}
	err := json.Unmarshal(data, resp)
	require.NoError(t, err)
	require.Equal(t, 0.6, resp.Data[0]["1"].Float64())
	assert.Equal(t, 0.6, resp.Data[1]["2"].Float64())
}

func (b *Binance) populateTradablePairs() error {
	err := b.UpdateTradablePairs(context.Background(), true)
	if err != nil {
		return err
	}
	tradablePairs, err := b.GetEnabledPairs(asset.Spot)
	if err != nil {
		return err
	}
	if len(tradablePairs) == 0 {
		return fmt.Errorf("%w for %v", currency.ErrCurrencyPairsEmpty, asset.Spot)
	}
	spotTradablePair, err = b.FormatExchangeCurrency(tradablePairs[0], asset.Spot)
	if err != nil {
		return err
	}
	tradablePairs, err = b.GetEnabledPairs(asset.USDTMarginedFutures)
	if err != nil {
		return err
	}
	if len(tradablePairs) == 0 {
		usdtmTradablePair = currency.NewPair(currency.BTC, currency.USDT)
	} else {
		usdtmTradablePair, err = b.FormatExchangeCurrency(tradablePairs[0], asset.USDTMarginedFutures)
		if err != nil {
			return err
		}
	}
	tradablePairs, err = b.GetEnabledPairs(asset.CoinMarginedFutures)
	if err != nil {
		return err
	}
	if len(tradablePairs) == 0 {
		coinmTradablePair, err = currency.NewPairFromString("ETHUSD_PERP")
		if err != nil {
			return err
		}
	} else {
		coinmTradablePair, err = b.FormatExchangeCurrency(tradablePairs[0], asset.CoinMarginedFutures)
		if err != nil {
			return err
		}
	}
	tradablePairs, err = b.GetEnabledPairs(asset.Options)
	if err != nil {
		return err
	}
	if len(tradablePairs) == 0 {
		return fmt.Errorf("%w for %v", currency.ErrCurrencyPairsEmpty, asset.Options)
	}
	optionsTradablePair, err = b.FormatExchangeCurrency(tradablePairs[0], asset.Options)
	return err
}

func TestGetCurrencyTradeURL(t *testing.T) {
	t.Parallel()
	testexch.UpdatePairsOnce(t, b)
	for _, a := range b.GetAssetTypes(false) {
		pairs, err := b.CurrencyPairs.GetPairs(a, false)
		require.NoError(t, err, "cannot get pairs for %s", a)
		require.NotEmpty(t, pairs, "no pairs for %s", a)
		resp, err := b.GetCurrencyTradeURL(t.Context(), a, pairs[0])
		require.NoError(t, err)
		require.NotEmpty(t, resp)
	}
}

func TestFetchOptionsExchangeLimits(t *testing.T) {
	t.Parallel()
	limits, err := b.FetchOptionsExchangeLimits(t.Context())
	require.NoError(t, err)
	assert.NotEmpty(t, limits, "Should get some limits back")
}

func TestUnmarshalJSONOrderbookTranches(t *testing.T) {
	t.Parallel()
	data := `[[123.4, 321.0], ["123.6", "9"]]`
	var resp OrderbookTranches
	err := json.Unmarshal([]byte(data), &resp)
	require.NoError(t, err)
	require.Len(t, resp, 2)
	assert.Equal(t, 123.4, resp[0].Price)
	assert.Equal(t, 321.0, resp[0].Amount)
	assert.Equal(t, 123.6, resp[1].Price)
	assert.Equal(t, 9.0, resp[1].Amount)
}

// ----------------- Copy Trading endpoints unit-tests ----------------

func TestGetFuturesLeadTraderStatus(t *testing.T) {
	t.Parallel()
	sharedtestvalues.SkipTestIfCredentialsUnset(t, b)
	result, err := b.GetFuturesLeadTraderStatus(t.Context())
	require.NoError(t, err)
	assert.NotNil(t, result)
}

<<<<<<< HEAD
func TestGetFuturesLeadTradingSymbolWhitelist(t *testing.T) {
	t.Parallel()
	sharedtestvalues.SkipTestIfCredentialsUnset(t, b)
	result, err := b.GetFuturesLeadTradingSymbolWhitelist(t.Context())
	require.NoError(t, err)
	assert.NotNil(t, result)
}

func TestWithdrawalHistory(t *testing.T) {
	t.Parallel()
	sharedtestvalues.SkipTestIfCredentialsUnset(t, b)
	result, err := b.WithdrawalHistoryV1(t.Context(), []string{"1234"}, []string{"0xb5ef8c13b968a406cc62a93a8bd80f9e9a906ef1b3fcf20a2e48573c17659268"}, []string{}, "", "0", 0, 100, time.Time{}, time.Time{})
	require.NoError(t, err)
	assert.NotNil(t, result)
}

func TestWithdrawalHistoryV2(t *testing.T) {
	t.Parallel()
	sharedtestvalues.SkipTestIfCredentialsUnset(t, b)
	result, err := b.WithdrawalHistoryV2(t.Context(), []string{"1234"}, []string{"0xb5ef8c13b968a406cc62a93a8bd80f9e9a906ef1b3fcf20a2e48573c17659268"}, []string{}, "", "0", 0, 100, time.Time{}, time.Time{})
	require.NoError(t, err)
	assert.NotNil(t, result)
=======
	tests := map[asset.Item]currency.Pair{
		asset.Spot:   currency.NewBTCUSDT(),
		asset.Margin: currency.NewPair(currency.ETH, currency.BTC),
	}
	for _, a := range []asset.Item{asset.CoinMarginedFutures, asset.USDTMarginedFutures} {
		pairs, err := b.FetchTradablePairs(t.Context(), a)
		require.NoErrorf(t, err, "FetchTradablePairs must not error for %s", a)
		require.NotEmptyf(t, pairs, "Must get some pairs for %s", a)
		tests[a] = pairs[0]
	}

	for _, a := range b.GetAssetTypes(false) {
		err := b.UpdateOrderExecutionLimits(t.Context(), a)
		require.NoError(t, err, "UpdateOrderExecutionLimits must not error")

		p := tests[a]
		limits, err := b.GetOrderExecutionLimits(a, p)
		require.NoErrorf(t, err, "GetOrderExecutionLimits must not error for %s pair %s", a, p)
		assert.Positivef(t, limits.MinPrice, "MinPrice should be positive for %s pair %s", a, p)
		assert.Positivef(t, limits.MaxPrice, "MaxPrice should be positive for %s pair %s", a, p)
		assert.Positivef(t, limits.PriceStepIncrementSize, "PriceStepIncrementSize should be positive for %s pair %s", a, p)
		assert.Positivef(t, limits.MinimumBaseAmount, "MinimumBaseAmount should be positive for %s pair %s", a, p)
		assert.Positivef(t, limits.MaximumBaseAmount, "MaximumBaseAmount should be positive for %s pair %s", a, p)
		assert.Positivef(t, limits.AmountStepIncrementSize, "AmountStepIncrementSize should be positive for %s pair %s", a, p)
		assert.Positivef(t, limits.MarketMaxQty, "MarketMaxQty should be positive for %s pair %s", a, p)
		assert.Positivef(t, limits.MaxTotalOrders, "MaxTotalOrders should be positive for %s pair %s", a, p)
		switch a {
		case asset.Spot, asset.Margin:
			assert.Positivef(t, limits.MaxIcebergParts, "MaxIcebergParts should be positive for %s pair %s", a, p)
		case asset.USDTMarginedFutures:
			assert.Positivef(t, limits.MinNotional, "MinNotional should be positive for %s pair %s", a, p)
			fallthrough
		case asset.CoinMarginedFutures:
			assert.Positivef(t, limits.MultiplierUp, "MultiplierUp should be positive for %s pair %s", a, p)
			assert.Positivef(t, limits.MultiplierDown, "MultiplierDown should be positive for %s pair %s", a, p)
			assert.Positivef(t, limits.MarketMinQty, "MarketMinQty should be positive for %s pair %s", a, p)
			assert.Positivef(t, limits.MarketStepIncrementSize, "MarketStepIncrementSize should be positive for %s pair %s", a, p)
			assert.Positivef(t, limits.MaxAlgoOrders, "MaxAlgoOrders should be positive for %s pair %s", a, p)
		}
	}
>>>>>>> 11468ab1
}

func TestSubmitDepositQuestionnaire(t *testing.T) {
	t.Parallel()
	sharedtestvalues.SkipTestIfCredentialsUnset(t, b, canManipulateRealOrders)
	result, err := b.SubmitDepositQuestionnaire(t.Context(), "765127651", map[string]interface{}{
		"isAddressOwner": 2,
		"sendTo":         1,
		"vaspCountry":    "cn",
		"vaspRegion":     "notNortheasternProvinces",
		"txnPurpose":     "3",
	})
	require.NoError(t, err)
	assert.NotNil(t, result)
}

func TestGetLocalEntitiesDepositHistory(t *testing.T) {
	t.Parallel()
	sharedtestvalues.SkipTestIfCredentialsUnset(t, b)
	result, err := b.GetLocalEntitiesDepositHistory(t.Context(), []string{}, []string{}, []string{}, "BNB", currency.USDT, "1", false, time.Time{}, time.Time{}, 0, 10)
	require.NoError(t, err)
	assert.NotNil(t, result)
}

func TestGetOnboardedVASPList(t *testing.T) {
	t.Parallel()
	sharedtestvalues.SkipTestIfCredentialsUnset(t, b)
	result, err := b.GetOnboardedVASPList(t.Context())
	require.NoError(t, err)
	assert.NotNil(t, result)
}

func TestCreateSubAccount(t *testing.T) {
	t.Parallel()
	sharedtestvalues.SkipTestIfCredentialsUnset(t, b, canManipulateRealOrders)
	result, err := b.CreateSubAccount(t.Context(), "tag-here")
	require.NoError(t, err)
	assert.NotNil(t, result)
}

func TestGetSubAccounts(t *testing.T) {
	t.Parallel()
	sharedtestvalues.SkipTestIfCredentialsUnset(t, b)
	result, err := b.GetSubAccounts(t.Context(), "1", 0, 10)
	require.NoError(t, err)
	assert.NotNil(t, result)
}

func TestEnableFuturesForSubAccount(t *testing.T) {
	t.Parallel()
	_, err := b.EnableFuturesForSubAccount(t.Context(), "", false)
	require.ErrorIs(t, err, errSubAccountIDMissing)

	sharedtestvalues.SkipTestIfCredentialsUnset(t, b, canManipulateRealOrders)
	result, err := b.EnableFuturesForSubAccount(t.Context(), "1", false)
	require.NoError(t, err)
	assert.NotNil(t, result)
}

func TestCreateAPIKeyForSubAccount(t *testing.T) {
	t.Parallel()
	_, err := b.CreateAPIKeyForSubAccount(t.Context(), "", false, true, true)
	require.ErrorIs(t, err, errSubAccountIDMissing)

	sharedtestvalues.SkipTestIfCredentialsUnset(t, b, canManipulateRealOrders)
	result, err := b.CreateAPIKeyForSubAccount(t.Context(), "1", false, true, true)
	require.NoError(t, err)
	assert.NotNil(t, result)
}

func TestChangeSubAccountAPIPermission(t *testing.T) {
	t.Parallel()
	_, err := b.ChangeSubAccountAPIPermission(t.Context(), "", "vmPUZE6mv9SD5VNHk4HlWFsOr6aKE2zvsw0MuIgwCIPy6utIco14y7Ju91duEh8A", false, true, true)
	require.ErrorIs(t, err, errSubAccountIDMissing)
	_, err = b.ChangeSubAccountAPIPermission(t.Context(), "1", "", false, true, true)
	require.ErrorIs(t, err, errEmptySubAccountAPIKey)

	sharedtestvalues.SkipTestIfCredentialsUnset(t, b, canManipulateRealOrders)
	result, err := b.ChangeSubAccountAPIPermission(t.Context(), "", "", false, true, true)
	require.NoError(t, err)
	assert.NotNil(t, result)
}

func TestEnableUniversalTransferPermissionForSubAccountAPIKey(t *testing.T) {
	t.Parallel()
<<<<<<< HEAD
	_, err := b.EnableUniversalTransferPermissionForSubAccountAPIKey(t.Context(), "", "vmPUZE6mv9SD5VNHk4HlWFsOr6aKE2zvsw0MuIgwCIPy6utIco14y7Ju91duEh8A", false)
	require.ErrorIs(t, err, errSubAccountIDMissing)
	_, err = b.EnableUniversalTransferPermissionForSubAccountAPIKey(t.Context(), "1", "", false)
	require.ErrorIs(t, err, errEmptySubAccountAPIKey)

	sharedtestvalues.SkipTestIfCredentialsUnset(t, b, canManipulateRealOrders)
	result, err := b.EnableUniversalTransferPermissionForSubAccountAPIKey(t.Context(), "1", "vmPUZE6mv9SD5VNHk4HlWFsOr6aKE2zvsw0MuIgwCIPy6utIco14y7Ju91duEh8A", false)
	require.NoError(t, err)
	assert.NotNil(t, result)
}

func TestUpdateIPRestrictionForSubAccountAPIKey(t *testing.T) {
	t.Parallel()
	_, err := b.UpdateIPRestrictionForSubAccountAPIKey(t.Context(), "", "", "2", "")
	require.ErrorIs(t, err, errSubAccountIDMissing)
	_, err = b.UpdateIPRestrictionForSubAccountAPIKey(t.Context(), "123", "", "2", "")
	require.ErrorIs(t, err, errEmptySubAccountAPIKey)
	_, err = b.UpdateIPRestrictionForSubAccountAPIKey(t.Context(), "123", "vmPUZE6mv9SD5VNHk4HlWFsOr6aKE2zvsw0MuIgwCIPy6utIco14y7Ju91duEh8A", "", "")
	require.ErrorIs(t, err, errSubAccountStatusMissing)

	sharedtestvalues.SkipTestIfCredentialsUnset(t, b, canManipulateRealOrders)
	result, err := b.UpdateIPRestrictionForSubAccountAPIKey(t.Context(), "123", "vmPUZE6mv9SD5VNHk4HlWFsOr6aKE2zvsw0MuIgwCIPy6utIco14y7Ju91duEh8A", "2", "")
	require.NoError(t, err)
	assert.NotNil(t, result)
=======
	sharedtestvalues.SkipTestIfCredentialsUnset(t, b)
	is, err := b.GetAssetsMode(t.Context())
	assert.NoError(t, err)

	err = b.SetAssetsMode(t.Context(), !is)
	assert.NoError(t, err)

	err = b.SetAssetsMode(t.Context(), is)
	assert.NoError(t, err)
>>>>>>> 11468ab1
}

func TestDeleteIPRestrictionForSubAccountAPIKey(t *testing.T) {
	t.Parallel()
<<<<<<< HEAD
	_, err := b.DeleteIPRestrictionForSubAccountAPIKey(t.Context(), "", "vmPUZE6mv9SD5VNHk4HlWFsOr6aKE2zvsw0MuIgwCIPy6utIco14y7Ju91duEh8A", "")
	require.ErrorIs(t, err, errSubAccountIDMissing)
	_, err = b.DeleteIPRestrictionForSubAccountAPIKey(t.Context(), "123", "", "")
	require.ErrorIs(t, err, errEmptySubAccountAPIKey)

	sharedtestvalues.SkipTestIfCredentialsUnset(t, b, canManipulateRealOrders)
	result, err := b.DeleteIPRestrictionForSubAccountAPIKey(t.Context(), "123", "vmPUZE6mv9SD5VNHk4HlWFsOr6aKE2zvsw0MuIgwCIPy6utIco14y7Ju91duEh8A", "")
	require.NoError(t, err)
	assert.NotNil(t, result)
=======
	sharedtestvalues.SkipTestIfCredentialsUnset(t, b)
	_, err := b.GetAssetsMode(t.Context())
	assert.NoError(t, err)
>>>>>>> 11468ab1
}

func TestDeleteSubAccountAPIKey(t *testing.T) {
	t.Parallel()
	_, err := b.DeleteSubAccountAPIKey(t.Context(), "", "vmPUZE6mv9SD5VNHk4HlWFsOr6aKE2zvsw0MuIgwCIPy6utIco14y7Ju91duEh8A")
	require.ErrorIs(t, err, errSubAccountIDMissing)
	_, err = b.DeleteSubAccountAPIKey(t.Context(), "123", "")
	require.ErrorIs(t, err, errEmptySubAccountAPIKey)

	sharedtestvalues.SkipTestIfCredentialsUnset(t, b, canManipulateRealOrders)
<<<<<<< HEAD
	result, err := b.DeleteSubAccountAPIKey(t.Context(), "123", "vmPUZE6mv9SD5VNHk4HlWFsOr6aKE2zvsw0MuIgwCIPy6utIco14y7Ju91duEh8A")
	require.NoError(t, err)
	assert.NotNil(t, result)
=======
	_, err := b.GetCollateralMode(t.Context(), asset.Spot)
	if !errors.Is(err, asset.ErrNotSupported) {
		t.Errorf("received '%v', expected '%v'", err, asset.ErrNotSupported)
	}
	_, err = b.GetCollateralMode(t.Context(), asset.CoinMarginedFutures)
	if !errors.Is(err, asset.ErrNotSupported) {
		t.Errorf("received '%v', expected '%v'", err, asset.ErrNotSupported)
	}
	_, err = b.GetCollateralMode(t.Context(), asset.USDTMarginedFutures)
	assert.NoError(t, err)
>>>>>>> 11468ab1
}

func TestChangeSubAccountCommission(t *testing.T) {
	t.Parallel()
	_, err := b.ChangeSubAccountCommission(t.Context(), "", 1., 2., 0, 0)
	require.ErrorIs(t, err, errSubAccountIDMissing)
	_, err = b.ChangeSubAccountCommission(t.Context(), "2", 0, 2., 0, 0)
	require.ErrorIs(t, err, errCommissionValueRequired)
	_, err = b.ChangeSubAccountCommission(t.Context(), "2", 1., 0, 0, 0)
	require.ErrorIs(t, err, errCommissionValueRequired)

	sharedtestvalues.SkipTestIfCredentialsUnset(t, b, canManipulateRealOrders)
<<<<<<< HEAD
	result, err := b.ChangeSubAccountCommission(t.Context(), "2", 1., 2., 0, 0)
	require.NoError(t, err)
	assert.NotNil(t, result)
=======
	err := b.SetCollateralMode(t.Context(), asset.Spot, collateral.SingleMode)
	if !errors.Is(err, asset.ErrNotSupported) {
		t.Errorf("received '%v', expected '%v'", err, asset.ErrNotSupported)
	}
	err = b.SetCollateralMode(t.Context(), asset.CoinMarginedFutures, collateral.SingleMode)
	if !errors.Is(err, asset.ErrNotSupported) {
		t.Errorf("received '%v', expected '%v'", err, asset.ErrNotSupported)
	}
	err = b.SetCollateralMode(t.Context(), asset.USDTMarginedFutures, collateral.MultiMode)
	assert.NoError(t, err)

	err = b.SetCollateralMode(t.Context(), asset.USDTMarginedFutures, collateral.PortfolioMode)
	if !errors.Is(err, order.ErrCollateralInvalid) {
		t.Errorf("received '%v', expected '%v'", err, order.ErrCollateralInvalid)
	}
>>>>>>> 11468ab1
}

func TestGetBNBBurnStatusForSubAccount(t *testing.T) {
	t.Parallel()
	_, err := b.GetBNBBurnStatusForSubAccount(t.Context(), "")
	require.ErrorIs(t, err, errSubAccountIDMissing)

	sharedtestvalues.SkipTestIfCredentialsUnset(t, b)
	result, err := b.GetBNBBurnStatusForSubAccount(t.Context(), "1")
	require.NoError(t, err)
	assert.NotNil(t, result)
}

func TestSubAccountTransferWithSpotBroker(t *testing.T) {
	t.Parallel()
	_, err := b.SubAccountTransferWithSpotBroker(t.Context(), currency.EMPTYCODE, "", "", "", 1)
	require.ErrorIs(t, err, currency.ErrCurrencyCodeEmpty)
	_, err = b.SubAccountTransferWithSpotBroker(t.Context(), currency.BTC, "", "", "", 0)
	require.ErrorIs(t, err, order.ErrAmountBelowMin)

	sharedtestvalues.SkipTestIfCredentialsUnset(t, b, canManipulateRealOrders)
	result, err := b.SubAccountTransferWithSpotBroker(t.Context(), currency.BTC, "", "", "", 13)
	require.NoError(t, err)
	assert.NotNil(t, result)
}

func TestGetSpotBrokerSubAccountTransferHistory(t *testing.T) {
	t.Parallel()
	sharedtestvalues.SkipTestIfCredentialsUnset(t, b)
	result, err := b.GetSpotBrokerSubAccountTransferHistory(t.Context(), "", "", "", true, time.Time{}, time.Time{}, 0, 100)
	require.NoError(t, err)
	assert.NotNil(t, result)
}

func TestSubAccountTransferWithFuturesBroker(t *testing.T) {
	t.Parallel()
	_, err := b.SubAccountTransferWithFuturesBroker(t.Context(), currency.EMPTYCODE, "", "", "", 1, 1)
	require.ErrorIs(t, err, currency.ErrCurrencyCodeEmpty)
	_, err = b.SubAccountTransferWithFuturesBroker(t.Context(), currency.BTC, "", "", "", 2, 0)
	require.ErrorIs(t, err, order.ErrAmountBelowMin)

	sharedtestvalues.SkipTestIfCredentialsUnset(t, b, canManipulateRealOrders)
	result, err := b.SubAccountTransferWithFuturesBroker(t.Context(), currency.BTC, "", "", "", 1, 1)
	require.NoError(t, err)
	assert.NotNil(t, result)
}

func TestGetFuturesBrokerSubAccountTransferHistory(t *testing.T) {
	t.Parallel()
	sharedtestvalues.SkipTestIfCredentialsUnset(t, b)
	result, err := b.GetFuturesBrokerSubAccountTransferHistory(t.Context(), false, "", "", time.Time{}, time.Time{}, 0, 100)
	require.NoError(t, err)
	assert.NotNil(t, result)
}

func TestGetSubAccountDepositHistoryWithBroker(t *testing.T) {
	t.Parallel()
	sharedtestvalues.SkipTestIfCredentialsUnset(t, b)
	result, err := b.GetSubAccountDepositHistoryWithBroker(t.Context(), "", currency.BTC, time.Time{}, time.Time{}, 0, 10, 0)
	require.NoError(t, err)
	assert.NotNil(t, result)
}

func TestGetSubAccountSpotAssetInfo(t *testing.T) {
	t.Parallel()
	sharedtestvalues.SkipTestIfCredentialsUnset(t, b)
	result, err := b.GetSubAccountSpotAssetInfo(t.Context(), "1234", 0, 100)
	require.NoError(t, err)
	assert.NotNil(t, result)
}

func TestGetSubAccountMarginAssetInfo(t *testing.T) {
	t.Parallel()
	sharedtestvalues.SkipTestIfCredentialsUnset(t, b)
	result, err := b.GetSubAccountMarginAssetInfo(t.Context(), "", 0, 100)
	require.NoError(t, err)
	assert.NotNil(t, result)
}

func TestGetSubAccountFuturesAssetInfo(t *testing.T) {
	t.Parallel()
	sharedtestvalues.SkipTestIfCredentialsUnset(t, b)
	result, err := b.GetSubAccountFuturesAssetInfo(t.Context(), "1234", true, 0, 100)
	require.NoError(t, err)
	assert.NotNil(t, result)
}

func TestUniversalTransferWithBroker(t *testing.T) {
	t.Parallel()
	_, err := b.UniversalTransferWithBroker(t.Context(), "", "USDT_FUTURE", "", "", "", currency.BTC, 1)
	require.ErrorIs(t, err, errInvalidAccountType)
	_, err = b.UniversalTransferWithBroker(t.Context(), "SPOT", "", "", "", "", currency.BTC, 1)
	require.ErrorIs(t, err, errInvalidAccountType)
	_, err = b.UniversalTransferWithBroker(t.Context(), "SPOT", "USDT_FUTURE", "", "", "", currency.EMPTYCODE, 1)
	require.ErrorIs(t, err, currency.ErrCurrencyCodeEmpty)
	_, err = b.UniversalTransferWithBroker(t.Context(), "SPOT", "USDT_FUTURE", "", "", "", currency.BTC, 0)
	require.ErrorIs(t, err, order.ErrAmountBelowMin)

	sharedtestvalues.SkipTestIfCredentialsUnset(t, b, canManipulateRealOrders)
	result, err := b.UniversalTransferWithBroker(t.Context(), "SPOT", "USDT_FUTURE", "", "", "", currency.BTC, 1)
	require.NoError(t, err)
	assert.NotNil(t, result)
}

func TestGetUniversalTransferHistoryThroughBroker(t *testing.T) {
	t.Parallel()
	sharedtestvalues.SkipTestIfCredentialsUnset(t, b)
	result, err := b.GetUniversalTransferHistoryThroughBroker(t.Context(), "", "", "", time.Time{}, time.Time{}, 0, 10)
	require.NoError(t, err)
	assert.NotNil(t, result)
}

func TestCreateBrokerSubAccount(t *testing.T) {
	t.Parallel()
	sharedtestvalues.SkipTestIfCredentialsUnset(t, b, canManipulateRealOrders)
	result, err := b.CreateBrokerSubAccount(t.Context(), "1234")
	require.NoError(t, err)
	assert.NotNil(t, result)
}

func TestGetBrokerSubAccounts(t *testing.T) {
	t.Parallel()
	sharedtestvalues.SkipTestIfCredentialsUnset(t, b)
	result, err := b.GetBrokerSubAccounts(t.Context(), "123", 0, 0)
	require.NoError(t, err)
	assert.NotNil(t, result)
}

func TestEnableOrDisableBNBBurnForSubAccountMarginInterest(t *testing.T) {
	t.Parallel()
	_, err := b.EnableOrDisableBNBBurnForSubAccountMarginInterest(t.Context(), "", false)
	require.ErrorIs(t, err, errSubAccountIDMissing)

<<<<<<< HEAD
	sharedtestvalues.SkipTestIfCredentialsUnset(t, b, canManipulateRealOrders)
	result, err := b.EnableOrDisableBNBBurnForSubAccountMarginInterest(t.Context(), "3", false)
	require.NoError(t, err)
	assert.NotNil(t, result)
}

func TestEnableOrDisableBNBBurnForSubAccountSpotAndMargin(t *testing.T) {
	t.Parallel()
	_, err := b.EnableOrDisableBNBBurnForSubAccountSpotAndMargin(t.Context(), "", true)
	require.ErrorIs(t, err, errSubAccountIDMissing)
=======
	err := b.SetMarginType(t.Context(), asset.USDTMarginedFutures, currency.NewBTCUSDT(), margin.Isolated)
	assert.NoError(t, err)

	p, err := currency.NewPairFromString("BTCUSD_PERP")
	if err != nil {
		t.Fatal(err)
	}
	err = b.SetMarginType(t.Context(), asset.CoinMarginedFutures, p, margin.Isolated)
	assert.NoError(t, err)
>>>>>>> 11468ab1

	sharedtestvalues.SkipTestIfCredentialsUnset(t, b, canManipulateRealOrders)
	result, err := b.EnableOrDisableBNBBurnForSubAccountSpotAndMargin(t.Context(), "1", true)
	require.NoError(t, err)
	assert.NotNil(t, result)
}

func TestLinkAccountInformation(t *testing.T) {
	t.Parallel()
	sharedtestvalues.SkipTestIfCredentialsUnset(t, b)
	result, err := b.LinkAccountInformation(t.Context())
	require.NoError(t, err)
	assert.NotNil(t, result)
}

func TestChangeSubAccountUSDTMarginedFuturesCommissionAdjustment(t *testing.T) {
	t.Parallel()
	_, err := b.ChangeSubAccountUSDTMarginedFuturesCommissionAdjustment(t.Context(), "", spotTradablePair.String(), 1, 10)
	require.ErrorIs(t, err, errSubAccountIDMissing)
	_, err = b.ChangeSubAccountUSDTMarginedFuturesCommissionAdjustment(t.Context(), "234", "", 1, 10)
	require.ErrorIs(t, err, currency.ErrSymbolStringEmpty)
	_, err = b.ChangeSubAccountUSDTMarginedFuturesCommissionAdjustment(t.Context(), "234", spotTradablePair.String(), 0, 10)
	require.ErrorIs(t, err, order.ErrAmountBelowMin)
	_, err = b.ChangeSubAccountUSDTMarginedFuturesCommissionAdjustment(t.Context(), "234", spotTradablePair.String(), 1, 0)
	require.ErrorIs(t, err, order.ErrAmountBelowMin)

	sharedtestvalues.SkipTestIfCredentialsUnset(t, b, canManipulateRealOrders)
	result, err := b.ChangeSubAccountUSDTMarginedFuturesCommissionAdjustment(t.Context(), "234", spotTradablePair.String(), 1, 10)
	require.NoError(t, err)
	assert.NotNil(t, result)
}

func TestGetSubAccountUSDMarginedFuturesCommissionAdjustment(t *testing.T) {
	t.Parallel()
	_, err := b.GetSubAccountUSDMarginedFuturesCommissionAdjustment(t.Context(), "", usdtmTradablePair.String())
	require.ErrorIs(t, err, errSubAccountIDMissing)

	sharedtestvalues.SkipTestIfCredentialsUnset(t, b)
	result, err := b.GetSubAccountUSDMarginedFuturesCommissionAdjustment(t.Context(), "123", usdtmTradablePair.String())
	require.NoError(t, err)
	assert.NotNil(t, result)
}

func TestChangeSubAccountCoinMarginedFuturesCommissionAdjustment(t *testing.T) {
	t.Parallel()
	_, err := b.ChangeSubAccountCoinMarginedFuturesCommissionAdjustment(t.Context(), "", coinmTradablePair.String(), 1., 2.)
	require.ErrorIs(t, err, errSubAccountIDMissing)
	_, err = b.ChangeSubAccountCoinMarginedFuturesCommissionAdjustment(t.Context(), "231", "", 1., 2.)
	require.ErrorIs(t, err, currency.ErrSymbolStringEmpty)
	_, err = b.ChangeSubAccountCoinMarginedFuturesCommissionAdjustment(t.Context(), "231", coinmTradablePair.String(), 0, 2.)
	require.ErrorIs(t, err, order.ErrAmountBelowMin)
	_, err = b.ChangeSubAccountCoinMarginedFuturesCommissionAdjustment(t.Context(), "231", coinmTradablePair.String(), 1., 0)
	require.ErrorIs(t, err, order.ErrAmountBelowMin)

	sharedtestvalues.SkipTestIfCredentialsUnset(t, b, canManipulateRealOrders)
	result, err := b.ChangeSubAccountCoinMarginedFuturesCommissionAdjustment(t.Context(), "231", coinmTradablePair.String(), 1., 2.)
	require.NoError(t, err)
	assert.NotNil(t, result)
}

func TestGetSubAccountCoinMarginedFuturesCommissionAdjustment(t *testing.T) {
	t.Parallel()
	_, err := b.GetSubAccountCoinMarginedFuturesCommissionAdjustment(t.Context(), "", coinmTradablePair.String())
	require.ErrorIs(t, err, errSubAccountIDMissing)

	sharedtestvalues.SkipTestIfCredentialsUnset(t, b)
	result, err := b.GetSubAccountCoinMarginedFuturesCommissionAdjustment(t.Context(), "123", coinmTradablePair.String())
	require.NoError(t, err)
	assert.NotNil(t, result)
}

func TestGetBrokerCommissionRebateRecentRecord(t *testing.T) {
	t.Parallel()
	sharedtestvalues.SkipTestIfCredentialsUnset(t, b)
	result, err := b.GetSpotBrokerCommissionRebateRecentRecord(t.Context(), "1234", time.Time{}, time.Time{}, 0, 10)
	require.NoError(t, err)
	assert.NotNil(t, result)
}

func TestGetFuturesBrokerCommissionRebateRecentRecord(t *testing.T) {
	t.Parallel()
	sharedtestvalues.SkipTestIfCredentialsUnset(t, b)
	result, err := b.GetFuturesBrokerCommissionRebateRecentRecord(t.Context(), false, false, time.Time{}, time.Time{}, 0, 10)
	require.NoError(t, err)
	assert.NotNil(t, result)
}

// ---------- Binance Link endpoints ----------------------------------

func TestGetInfoAboutIfUserIsNew(t *testing.T) {
	t.Parallel()
	_, err := b.GetSpotInfoAboutIfUserIsNew(t.Context(), "")
	require.ErrorIs(t, err, errCodeRequired)

	sharedtestvalues.SkipTestIfCredentialsUnset(t, b)
	result, err := b.GetSpotInfoAboutIfUserIsNew(t.Context(), "1234")
	require.NoError(t, err)
	assert.NotNil(t, result)
}

func TestCustomizeIDForClient(t *testing.T) {
	t.Parallel()
	_, err := b.CustomizeSpotPartnerClientID(t.Context(), "", "someone@thrasher.io")
	require.ErrorIs(t, err, order.ErrOrderIDNotSet)
	_, err = b.CustomizeSpotPartnerClientID(t.Context(), "1233", "")
	require.ErrorIs(t, err, errValidEmailRequired)

	sharedtestvalues.SkipTestIfCredentialsUnset(t, b, canManipulateRealOrders)
	result, err := b.CustomizeSpotPartnerClientID(t.Context(), "1233", "someone@thrasher.io")
	require.NoError(t, err)
	assert.NotNil(t, result)
}

func TestGetClientEmailCustomizedID(t *testing.T) {
	t.Parallel()
	sharedtestvalues.SkipTestIfCredentialsUnset(t, b)
	result, err := b.GetSpotClientEmailCustomizedID(t.Context(), "", "")
	require.NoError(t, err)
	assert.NotNil(t, result)
}

func TestGetFuturesClientEmailCustomizedID(t *testing.T) {
	t.Parallel()
	sharedtestvalues.SkipTestIfCredentialsUnset(t, b)
	result, err := b.GetFuturesClientEmailCustomizedID(t.Context(), "", "")
	require.NoError(t, err)
	assert.NotNil(t, result)
}

func TestCustomizeOwnClientID(t *testing.T) {
	t.Parallel()
	_, err := b.CustomizeSpotOwnClientID(t.Context(), "", "ABCDEFG")
	require.ErrorIs(t, err, order.ErrOrderIDNotSet)
	_, err = b.CustomizeSpotOwnClientID(t.Context(), "the-unique-id", "")
	require.ErrorIs(t, err, errCodeRequired)

	sharedtestvalues.SkipTestIfCredentialsUnset(t, b)
	result, err := b.CustomizeSpotOwnClientID(t.Context(), "the-unique-id", "ABCDEFG")
	require.NoError(t, err)
	assert.NotNil(t, result)
}

func TestCustomizeFuturesOwnClientID(t *testing.T) {
	t.Parallel()
	_, err := b.CustomizeFuturesOwnClientID(t.Context(), "", "ABCDEFG")
	require.ErrorIs(t, err, order.ErrOrderIDNotSet)
	_, err = b.CustomizeFuturesOwnClientID(t.Context(), "the-unique-id", "")
	require.ErrorIs(t, err, errCodeRequired)

	sharedtestvalues.SkipTestIfCredentialsUnset(t, b)
	result, err := b.CustomizeFuturesOwnClientID(t.Context(), "the-unique-id", "ABCDEFG")
	require.NoError(t, err)
	assert.NotNil(t, result)
}

func TestGetUsersCustomizedID(t *testing.T) {
	t.Parallel()
	_, err := b.GetSpotUsersCustomizedID(t.Context(), "")
	require.ErrorIs(t, err, errCodeRequired)

	sharedtestvalues.SkipTestIfCredentialsUnset(t, b)
	result, err := b.GetSpotUsersCustomizedID(t.Context(), "1234ABCD")
	require.NoError(t, err)
	assert.NotNil(t, result)
}

func TestGetFuturesUsersCustomizedID(t *testing.T) {
	t.Parallel()
	_, err := b.GetFuturesUsersCustomizedID(t.Context(), "")
	require.ErrorIs(t, err, order.ErrOrderIDNotSet)

	sharedtestvalues.SkipTestIfCredentialsUnset(t, b)
	result, err := b.GetFuturesUsersCustomizedID(t.Context(), "1234ABCD")
	require.NoError(t, err)
	assert.NotNil(t, result)
}

func TestGetOthersRebateRecentRecord(t *testing.T) {
	t.Parallel()
	_, err := b.GetSpotOthersRebateRecentRecord(t.Context(), "", time.Time{}, time.Time{}, 10)
	require.ErrorIs(t, err, order.ErrOrderIDNotSet)

	sharedtestvalues.SkipTestIfCredentialsUnset(t, b)
	result, err := b.GetSpotOthersRebateRecentRecord(t.Context(), "123123", time.Now().Add(-time.Hour*24), time.Now(), 10)
	require.NoError(t, err)
	assert.NotNil(t, result)
}

func TestGetOwnRebateRecentRecords(t *testing.T) {
	t.Parallel()
	sharedtestvalues.SkipTestIfCredentialsUnset(t, b)
	result, err := b.GetSpotOwnRebateRecentRecords(t.Context(), time.Time{}, time.Time{}, 10)
	require.NoError(t, err)
	assert.NotNil(t, result)
}

func TestGetFuturesClientIfNewUser(t *testing.T) {
	t.Parallel()
	_, err := b.GetFuturesClientIfNewUser(t.Context(), "", 1)
	require.ErrorIs(t, err, order.ErrOrderIDNotSet)

	sharedtestvalues.SkipTestIfCredentialsUnset(t, b)
	result, err := b.GetFuturesClientIfNewUser(t.Context(), "1234", 1)
	require.NoError(t, err)
	assert.NotNil(t, result)
}

func TestCustomizeFuturesPartnerClientID(t *testing.T) {
	t.Parallel()
	_, err := b.CustomizeFuturesPartnerClientID(t.Context(), "", "someone@thrasher.io")
	require.ErrorIs(t, err, order.ErrOrderIDNotSet)
	_, err = b.CustomizeFuturesPartnerClientID(t.Context(), "1233", "")
	require.ErrorIs(t, err, errValidEmailRequired)

	sharedtestvalues.SkipTestIfCredentialsUnset(t, b, canManipulateRealOrders)
	result, err := b.CustomizeFuturesPartnerClientID(t.Context(), "1233", "someone@thrasher.io")
	require.NoError(t, err)
	assert.NotNil(t, result)
}

func TestGetFuturesUserIncomeHistory(t *testing.T) {
	t.Parallel()
	sharedtestvalues.SkipTestIfCredentialsUnset(t, b)
	result, err := b.GetFuturesUserIncomeHistory(t.Context(), "BTCUSDT", "COMMISSION", time.Time{}, time.Time{}, 10)
	require.NoError(t, err)
	assert.NotNil(t, result)
}

func TestGetFuturesReferredTradersNumber(t *testing.T) {
	t.Parallel()
	sharedtestvalues.SkipTestIfCredentialsUnset(t, b)
	result, err := b.GetFuturesReferredTradersNumber(t.Context(), true, time.Time{}, time.Time{}, 10)
	require.NoError(t, err)
	assert.NotNil(t, result)
}

func TestGetFuturesRebateDataOverview(t *testing.T) {
	t.Parallel()
	sharedtestvalues.SkipTestIfCredentialsUnset(t, b)
	result, err := b.GetFuturesRebateDataOverview(t.Context(), true)
	require.NoError(t, err)
	assert.NotNil(t, result)
}

func TestGetUserTradeVolume(t *testing.T) {
	t.Parallel()
	sharedtestvalues.SkipTestIfCredentialsUnset(t, b)
	result, err := b.GetUserTradeVolume(t.Context(), true, time.Time{}, time.Time{}, 10)
	require.NoError(t, err)
	assert.NotNil(t, result)
}

func TestGetRebateVolume(t *testing.T) {
	t.Parallel()
	sharedtestvalues.SkipTestIfCredentialsUnset(t, b)
	result, err := b.GetRebateVolume(t.Context(), false, time.Time{}, time.Time{}, 100)
	require.NoError(t, err)
	assert.NotNil(t, result)
}

func TestGetTraderDetail(t *testing.T) {
	t.Parallel()
<<<<<<< HEAD
	sharedtestvalues.SkipTestIfCredentialsUnset(t, b)
	result, err := b.GetTraderDetail(t.Context(), "sde001", true, time.Now().Add(-time.Hour*48), time.Now(), 10)
	require.NoError(t, err)
	assert.NotNil(t, result)
=======
	_, err := b.GetFuturesContractDetails(t.Context(), asset.Spot)
	if !errors.Is(err, futures.ErrNotFuturesAsset) {
		t.Error(err)
	}
	_, err = b.GetFuturesContractDetails(t.Context(), asset.Futures)
	if !errors.Is(err, asset.ErrNotSupported) {
		t.Error(err)
	}
	_, err = b.GetFuturesContractDetails(t.Context(), asset.USDTMarginedFutures)
	assert.NoError(t, err)

	_, err = b.GetFuturesContractDetails(t.Context(), asset.CoinMarginedFutures)
	assert.NoError(t, err)
>>>>>>> 11468ab1
}

func TestGetFuturesClientifNewUser(t *testing.T) {
	t.Parallel()
	_, err := b.GetFuturesClientifNewUser(t.Context(), "", false)
	require.ErrorIs(t, err, order.ErrOrderIDNotSet)

	sharedtestvalues.SkipTestIfCredentialsUnset(t, b)
	result, err := b.GetFuturesClientifNewUser(t.Context(), "123123", false)
	require.NoError(t, err)
	assert.NotNil(t, result)
}

func TestCustomizeIDForClientToReferredUser(t *testing.T) {
	t.Parallel()
	_, err := b.CustomizeIDForClientToReferredUser(t.Context(), "", "1234")
	require.ErrorIs(t, err, order.ErrOrderIDNotSet)
	_, err = b.CustomizeIDForClientToReferredUser(t.Context(), "1234", "")
	require.ErrorIs(t, err, order.ErrOrderIDNotSet)

	sharedtestvalues.SkipTestIfCredentialsUnset(t, b, canManipulateRealOrders)
	result, err := b.CustomizeIDForClientToReferredUser(t.Context(), "", "")
	require.NoError(t, err)
	assert.NotNil(t, result)
}

func TestGetUsersCustomizeIDs(t *testing.T) {
	t.Parallel()
	_, err := b.GetUsersCustomizeIDs(t.Context(), "")
	require.ErrorIs(t, err, order.ErrOrderIDNotSet)

	sharedtestvalues.SkipTestIfCredentialsUnset(t, b)
	result, err := b.GetUsersCustomizeIDs(t.Context(), "1234")
	require.NoError(t, err)
	assert.NotNil(t, result)
}

func TestGetUserStatus(t *testing.T) {
	t.Parallel()
	sharedtestvalues.SkipTestIfCredentialsUnset(t, b)
	result, err := b.GetFastAPIUserStatus(t.Context())
	require.NoError(t, err)
	assert.NotNil(t, result)
}

func TestCreateAPIKey(t *testing.T) {
	t.Parallel()
<<<<<<< HEAD
	_, err := b.CreateAPIKey(t.Context(), "", "12312", "1", "", "", true, true, false, true)
	require.ErrorIs(t, err, errAPIKeyNameRequired)
	_, err = b.CreateAPIKey(t.Context(), "12345", "", "1", "", "", true, true, false, true)
	require.ErrorIs(t, err, errEmptySubAccountAPIKey)

	sharedtestvalues.SkipTestIfCredentialsUnset(t, b)
	result, err := b.CreateAPIKey(t.Context(), "", "", "1", "", "", true, true, false, true)
	require.NoError(t, err)
	assert.NotNil(t, result)
}

var orderTypeFromStringList = []struct {
	String    string
	OrderType order.Type
	Error     error
}{
	{"STOP_MARKET", order.StopMarket, nil},
	{"TAKE_PROFIT", order.TakeProfit, nil},
	{"TAKE_PROFIT_MARKET", order.TakeProfitMarket, nil},
	{"TRAILING_STOP_MARKET", order.TrailingStop, nil},
	{"STOP_LOSS_LIMIT", order.StopLimit, nil},
	{"TAKE_PROFIT_LIMIT", order.TakeProfitLimit, nil},
	{"LIMIT_MAKER", order.LimitMaker, nil},
	{"LIMIT", order.Limit, nil},
	{"MARKET", order.Market, nil},
	{"STOP", order.Stop, nil},
	{"OCO", order.OCO, nil},
	{"OTO", order.OTO, nil},
	{"STOP_LOSS", order.Stop, nil},
	{"abcd", order.UnknownType, order.ErrUnsupportedOrderType},
}

func TestOrderTypeFromString(t *testing.T) {
	t.Parallel()
	for _, val := range orderTypeFromStringList {
		result, err := StringToOrderType(val.String)
		require.ErrorIs(t, err, val.Error)
		assert.Equal(t, result, val.OrderType)
	}
}

var orderTypeStringToTypeList = []struct {
	OrderType order.Type
	String    string
	Error     error
}{
	{order.Limit, "LIMIT", nil},
	{order.StopMarket, "STOP_MARKET", nil},
	{order.TakeProfit, "TAKE_PROFIT", nil},
	{order.TakeProfitMarket, "TAKE_PROFIT_MARKET", nil},
	{order.TrailingStop, "TRAILING_STOP_MARKET", nil},
	{order.StopLimit, "STOP_LOSS_LIMIT", nil},
	{order.TakeProfitLimit, "TAKE_PROFIT_LIMIT", nil},
	{order.LimitMaker, "LIMIT_MAKER", nil},
	{order.Market, "MARKET", nil},
	{order.OCO, "OCO", nil},
	{order.OTO, "OTO", nil},
	{order.Stop, "STOP_LOSS", nil},
	{order.IOS, "", order.ErrUnsupportedOrderType},
}

func TestOrderTypeString(t *testing.T) {
	t.Parallel()
	for _, value := range orderTypeStringToTypeList {
		result, err := OrderTypeString(value.OrderType)
		require.ErrorIs(t, err, value.Error)
		assert.Equal(t, result, value.String)
	}
}

var timeInForceStringList = []struct {
	TIF    order.TimeInForce
	OType  order.Type
	String string
}{
	{order.FillOrKill, 0, "FOK"},
	{order.ImmediateOrCancel, 0, "IOC"},
	{order.GoodTillCancel, 0, "GTC"},
	{order.GoodTillDay, 0, "GTD"},
	{order.GoodTillCrossing, 0, "GTX"},
	{order.UnknownTIF, order.Limit, "GTC"},
	{order.UnknownTIF, order.Market, "IOC"},
	{order.UnknownTIF, order.UnknownType, ""},
}

func TestTimeInForceString(t *testing.T) {
	t.Parallel()
	for _, val := range timeInForceStringList {
		result := timeInForceString(val.TIF, val.OType)
		assert.Equal(t, val.String, result)
=======
	testexch.UpdatePairsOnce(t, b)
	for _, a := range b.GetAssetTypes(false) {
		pairs, err := b.CurrencyPairs.GetPairs(a, false)
		require.NoErrorf(t, err, "cannot get pairs for %s", a)
		require.NotEmptyf(t, pairs, "no pairs for %s", a)
		resp, err := b.GetCurrencyTradeURL(t.Context(), a, pairs[0])
		require.NoError(t, err)
		assert.NotEmpty(t, resp)
>>>>>>> 11468ab1
	}
}<|MERGE_RESOLUTION|>--- conflicted
+++ resolved
@@ -86,7 +86,6 @@
 func TestWrapperGetServerTime(t *testing.T) {
 	t.Parallel()
 	_, err := b.GetServerTime(t.Context(), asset.Empty)
-<<<<<<< HEAD
 	require.ErrorIs(t, err, asset.ErrNotSupported)
 
 	assetTypes := b.GetAssetTypes(true)
@@ -94,31 +93,6 @@
 		st, err := b.GetServerTime(t.Context(), assetTypes[a])
 		require.NoError(t, err)
 		require.NotEmpty(t, st)
-=======
-	if !errors.Is(err, asset.ErrNotSupported) {
-		t.Fatalf("received: '%v' but expected: '%v'", err, asset.ErrNotSupported)
-	}
-
-	st, err := b.GetServerTime(t.Context(), asset.Spot)
-	require.NoError(t, err)
-
-	if st.IsZero() {
-		t.Fatal("expected a time")
-	}
-
-	st, err = b.GetServerTime(t.Context(), asset.USDTMarginedFutures)
-	require.NoError(t, err)
-
-	if st.IsZero() {
-		t.Fatal("expected a time")
-	}
-
-	st, err = b.GetServerTime(t.Context(), asset.CoinMarginedFutures)
-	require.NoError(t, err)
-
-	if st.IsZero() {
-		t.Fatal("expected a time")
->>>>>>> 11468ab1
 	}
 }
 
@@ -1527,21 +1501,11 @@
 
 func TestGetExchangeInfo(t *testing.T) {
 	t.Parallel()
-<<<<<<< HEAD
 	result, err := b.GetExchangeInfo(t.Context())
 	require.NoError(t, err)
 	assert.NotNil(t, result)
 	if !mockTests {
 		assert.WithinRange(t, result.ServerTime.Time(), time.Now().Add(-24*time.Hour), time.Now().Add(24*time.Hour), "ServerTime should be within a day of now")
-=======
-	info, err := b.GetExchangeInfo(t.Context())
-	require.NoError(t, err, "GetExchangeInfo must not error")
-	if mockTests {
-		exp := time.Date(2024, 5, 10, 6, 8, 1, int(707*time.Millisecond), time.UTC)
-		assert.Truef(t, info.ServerTime.Time().Equal(exp), "expected %v received %v", exp.UTC(), info.ServerTime.Time().UTC())
-	} else {
-		assert.WithinRange(t, info.ServerTime.Time(), time.Now().Add(-24*time.Hour), time.Now().Add(24*time.Hour), "ServerTime should be within a day of now")
->>>>>>> 11468ab1
 	}
 }
 
@@ -3264,8 +3228,8 @@
 		mock := func(tb testing.TB, msg []byte, w *gws.Conn) error {
 			tb.Helper()
 			var req WsPayload
-			require.NoError(tb, json.Unmarshal(msg, &req), "Unmarshal should not error")
-			require.ElementsMatch(tb, req.Params, exp, "Params should have correct channels")
+			require.NoError(tb, json.Unmarshal(msg, &req), "Unmarshal must not error")
+			require.ElementsMatch(tb, req.Params, exp, "Params must have correct channels")
 			return w.WriteMessage(gws.TextMessage, fmt.Appendf(nil, `{"result":null,"id":%d}`, req.ID))
 		}
 		b = testexch.MockWsInstance[Binance](t, mockws.CurryWsMockUpgrader(t, mock))
@@ -3287,7 +3251,7 @@
 		tb.Helper()
 		var req WsPayload
 		err := json.Unmarshal(msg, &req)
-		require.NoError(tb, err, "Unmarshal should not error")
+		require.NoError(tb, err, "Unmarshal must not error")
 		return w.WriteMessage(gws.TextMessage, fmt.Appendf(nil, `{"result":{"error":"carrots"},"id":%d}`, req.ID))
 	}
 	b := testexch.MockWsInstance[Binance](t, mockws.CurryWsMockUpgrader(t, mock)) //nolint:govet // Intentional shadow to avoid future copy/paste mistakes
@@ -3641,7 +3605,7 @@
 		}
 	}
 	subs, err := b.generateSubscriptions()
-	require.NoError(t, err, "generateSubscriptions should not error")
+	require.NoError(t, err, "generateSubscriptions must not error")
 	testsubs.EqualLists(t, exp, subs)
 }
 
@@ -3932,8 +3896,8 @@
 	}
 	for _, a := range []asset.Item{asset.CoinMarginedFutures, asset.USDTMarginedFutures, asset.Options} {
 		pairs, err := b.FetchTradablePairs(t.Context(), a)
-		require.NoErrorf(t, err, "FetchTradablePairs should not error for %s", a)
-		require.NotEmptyf(t, pairs, "Should get some pairs for %s", a)
+		require.NoErrorf(t, err, "FetchTradablePairs must not error for %s", a)
+		require.NotEmptyf(t, pairs, "Must get some pairs for %s", a)
 		tests[a] = pairs[0]
 	}
 	for _, a := range b.GetAssetTypes(false) {
@@ -8749,39 +8713,14 @@
 
 func TestGetOrderQuantityPrecisionPerAsset(t *testing.T) {
 	t.Parallel()
-<<<<<<< HEAD
 	sharedtestvalues.SkipTestIfCredentialsUnset(t, b)
 	result, err := b.GetOrderQuantityPrecisionPerAsset(t.Context())
 	require.NoError(t, err)
 	assert.NotNil(t, result)
-=======
-	b := new(Binance) //nolint:govet // Intentional shadow to avoid future copy/paste mistakes
-	require.NoError(t, testexch.Setup(b), "Test instance Setup must not error")
-	channels, err := b.generateSubscriptions() // Note: We grab this before it's overwritten by MockWsInstance below
-	require.NoError(t, err, "generateSubscriptions must not error")
-	if mockTests {
-		exp := []string{"btcusdt@depth@100ms", "btcusdt@kline_1m", "btcusdt@ticker", "btcusdt@trade", "dogeusdt@depth@100ms", "dogeusdt@kline_1m", "dogeusdt@ticker", "dogeusdt@trade"}
-		mock := func(tb testing.TB, msg []byte, w *gws.Conn) error {
-			tb.Helper()
-			var req WsPayload
-			require.NoError(tb, json.Unmarshal(msg, &req), "Unmarshal must not error")
-			require.ElementsMatch(tb, req.Params, exp, "Params must have correct channels")
-			return w.WriteMessage(gws.TextMessage, fmt.Appendf(nil, `{"result":null,"id":%d}`, req.ID))
-		}
-		b = testexch.MockWsInstance[Binance](t, mockws.CurryWsMockUpgrader(t, mock))
-	} else {
-		testexch.SetupWs(t, b)
-	}
-	err = b.Subscribe(channels)
-	require.NoError(t, err, "Subscribe must not error")
-	err = b.Unsubscribe(channels)
-	require.NoError(t, err, "Unsubscribe must not error")
->>>>>>> 11468ab1
 }
 
 func TestSendQuoteRequest(t *testing.T) {
 	t.Parallel()
-<<<<<<< HEAD
 	_, err := b.SendQuoteRequest(t.Context(), currency.EMPTYCODE, currency.USDT, 10, 20, "FUNDING", "1m")
 	require.ErrorIs(t, err, currency.ErrCurrencyCodeEmpty)
 	_, err = b.SendQuoteRequest(t.Context(), currency.BTC, currency.EMPTYCODE, 10, 20, "FUNDING", "1m")
@@ -8793,22 +8732,6 @@
 	result, err := b.SendQuoteRequest(t.Context(), currency.BTC, currency.USDT, 10, 20, "FUNDING", "1m")
 	require.NoError(t, err)
 	assert.NotNil(t, result)
-=======
-	channels := subscription.List{
-		{Channel: "moons@ticker"},
-	}
-	mock := func(tb testing.TB, msg []byte, w *gws.Conn) error {
-		tb.Helper()
-		var req WsPayload
-		err := json.Unmarshal(msg, &req)
-		require.NoError(tb, err, "Unmarshal must not error")
-		return w.WriteMessage(gws.TextMessage, fmt.Appendf(nil, `{"result":{"error":"carrots"},"id":%d}`, req.ID))
-	}
-	b := testexch.MockWsInstance[Binance](t, mockws.CurryWsMockUpgrader(t, mock)) //nolint:govet // Intentional shadow to avoid future copy/paste mistakes
-	err := b.Subscribe(channels)
-	assert.ErrorIs(t, err, common.ErrUnknownError, "Subscribe should error correctly")
-	assert.ErrorContains(t, err, "carrots", "Subscribe should error containing the carrots")
->>>>>>> 11468ab1
 }
 
 func TestAcceptQuote(t *testing.T) {
@@ -9078,7 +9001,6 @@
 
 func TestGetVIPApplicationStatus(t *testing.T) {
 	t.Parallel()
-<<<<<<< HEAD
 	sharedtestvalues.SkipTestIfCredentialsUnset(t, b)
 	result, err := b.GetVIPApplicationStatus(t.Context(), 10, 20)
 	require.NoError(t, err)
@@ -9094,29 +9016,6 @@
 	result, err := b.GetVIPBorrowInterestRate(t.Context(), currency.ETH)
 	require.NoError(t, err)
 	assert.NotNil(t, result)
-=======
-	exp := subscription.List{}
-	pairs, err := b.GetEnabledPairs(asset.Spot)
-	assert.NoError(t, err, "GetEnabledPairs should not error")
-	wsFmt := currency.PairFormat{Uppercase: false, Delimiter: ""}
-	baseExp := subscription.List{
-		{Channel: subscription.CandlesChannel, QualifiedChannel: "kline_1m", Asset: asset.Spot, Interval: kline.OneMin},
-		{Channel: subscription.OrderbookChannel, QualifiedChannel: "depth@100ms", Asset: asset.Spot, Interval: kline.HundredMilliseconds},
-		{Channel: subscription.TickerChannel, QualifiedChannel: "ticker", Asset: asset.Spot},
-		{Channel: subscription.AllTradesChannel, QualifiedChannel: "trade", Asset: asset.Spot},
-	}
-	for _, p := range pairs {
-		for _, baseSub := range baseExp {
-			sub := baseSub.Clone()
-			sub.Pairs = currency.Pairs{p}
-			sub.QualifiedChannel = wsFmt.Format(p) + "@" + sub.QualifiedChannel
-			exp = append(exp, sub)
-		}
-	}
-	subs, err := b.generateSubscriptions()
-	require.NoError(t, err, "generateSubscriptions must not error")
-	testsubs.EqualLists(t, exp, subs)
->>>>>>> 11468ab1
 }
 
 func TestGetVIPLoanAccruedInterest(t *testing.T) {
@@ -9300,8 +9199,8 @@
 	testexch.UpdatePairsOnce(t, b)
 	for _, a := range b.GetAssetTypes(false) {
 		pairs, err := b.CurrencyPairs.GetPairs(a, false)
-		require.NoError(t, err, "cannot get pairs for %s", a)
-		require.NotEmpty(t, pairs, "no pairs for %s", a)
+		require.NoErrorf(t, err, "cannot get pairs for %s", a)
+		require.NotEmptyf(t, pairs, "no pairs for %s", a)
 		resp, err := b.GetCurrencyTradeURL(t.Context(), a, pairs[0])
 		require.NoError(t, err)
 		require.NotEmpty(t, resp)
@@ -9338,7 +9237,6 @@
 	assert.NotNil(t, result)
 }
 
-<<<<<<< HEAD
 func TestGetFuturesLeadTradingSymbolWhitelist(t *testing.T) {
 	t.Parallel()
 	sharedtestvalues.SkipTestIfCredentialsUnset(t, b)
@@ -9361,48 +9259,6 @@
 	result, err := b.WithdrawalHistoryV2(t.Context(), []string{"1234"}, []string{"0xb5ef8c13b968a406cc62a93a8bd80f9e9a906ef1b3fcf20a2e48573c17659268"}, []string{}, "", "0", 0, 100, time.Time{}, time.Time{})
 	require.NoError(t, err)
 	assert.NotNil(t, result)
-=======
-	tests := map[asset.Item]currency.Pair{
-		asset.Spot:   currency.NewBTCUSDT(),
-		asset.Margin: currency.NewPair(currency.ETH, currency.BTC),
-	}
-	for _, a := range []asset.Item{asset.CoinMarginedFutures, asset.USDTMarginedFutures} {
-		pairs, err := b.FetchTradablePairs(t.Context(), a)
-		require.NoErrorf(t, err, "FetchTradablePairs must not error for %s", a)
-		require.NotEmptyf(t, pairs, "Must get some pairs for %s", a)
-		tests[a] = pairs[0]
-	}
-
-	for _, a := range b.GetAssetTypes(false) {
-		err := b.UpdateOrderExecutionLimits(t.Context(), a)
-		require.NoError(t, err, "UpdateOrderExecutionLimits must not error")
-
-		p := tests[a]
-		limits, err := b.GetOrderExecutionLimits(a, p)
-		require.NoErrorf(t, err, "GetOrderExecutionLimits must not error for %s pair %s", a, p)
-		assert.Positivef(t, limits.MinPrice, "MinPrice should be positive for %s pair %s", a, p)
-		assert.Positivef(t, limits.MaxPrice, "MaxPrice should be positive for %s pair %s", a, p)
-		assert.Positivef(t, limits.PriceStepIncrementSize, "PriceStepIncrementSize should be positive for %s pair %s", a, p)
-		assert.Positivef(t, limits.MinimumBaseAmount, "MinimumBaseAmount should be positive for %s pair %s", a, p)
-		assert.Positivef(t, limits.MaximumBaseAmount, "MaximumBaseAmount should be positive for %s pair %s", a, p)
-		assert.Positivef(t, limits.AmountStepIncrementSize, "AmountStepIncrementSize should be positive for %s pair %s", a, p)
-		assert.Positivef(t, limits.MarketMaxQty, "MarketMaxQty should be positive for %s pair %s", a, p)
-		assert.Positivef(t, limits.MaxTotalOrders, "MaxTotalOrders should be positive for %s pair %s", a, p)
-		switch a {
-		case asset.Spot, asset.Margin:
-			assert.Positivef(t, limits.MaxIcebergParts, "MaxIcebergParts should be positive for %s pair %s", a, p)
-		case asset.USDTMarginedFutures:
-			assert.Positivef(t, limits.MinNotional, "MinNotional should be positive for %s pair %s", a, p)
-			fallthrough
-		case asset.CoinMarginedFutures:
-			assert.Positivef(t, limits.MultiplierUp, "MultiplierUp should be positive for %s pair %s", a, p)
-			assert.Positivef(t, limits.MultiplierDown, "MultiplierDown should be positive for %s pair %s", a, p)
-			assert.Positivef(t, limits.MarketMinQty, "MarketMinQty should be positive for %s pair %s", a, p)
-			assert.Positivef(t, limits.MarketStepIncrementSize, "MarketStepIncrementSize should be positive for %s pair %s", a, p)
-			assert.Positivef(t, limits.MaxAlgoOrders, "MaxAlgoOrders should be positive for %s pair %s", a, p)
-		}
-	}
->>>>>>> 11468ab1
 }
 
 func TestSubmitDepositQuestionnaire(t *testing.T) {
@@ -9488,7 +9344,6 @@
 
 func TestEnableUniversalTransferPermissionForSubAccountAPIKey(t *testing.T) {
 	t.Parallel()
-<<<<<<< HEAD
 	_, err := b.EnableUniversalTransferPermissionForSubAccountAPIKey(t.Context(), "", "vmPUZE6mv9SD5VNHk4HlWFsOr6aKE2zvsw0MuIgwCIPy6utIco14y7Ju91duEh8A", false)
 	require.ErrorIs(t, err, errSubAccountIDMissing)
 	_, err = b.EnableUniversalTransferPermissionForSubAccountAPIKey(t.Context(), "1", "", false)
@@ -9513,22 +9368,10 @@
 	result, err := b.UpdateIPRestrictionForSubAccountAPIKey(t.Context(), "123", "vmPUZE6mv9SD5VNHk4HlWFsOr6aKE2zvsw0MuIgwCIPy6utIco14y7Ju91duEh8A", "2", "")
 	require.NoError(t, err)
 	assert.NotNil(t, result)
-=======
-	sharedtestvalues.SkipTestIfCredentialsUnset(t, b)
-	is, err := b.GetAssetsMode(t.Context())
-	assert.NoError(t, err)
-
-	err = b.SetAssetsMode(t.Context(), !is)
-	assert.NoError(t, err)
-
-	err = b.SetAssetsMode(t.Context(), is)
-	assert.NoError(t, err)
->>>>>>> 11468ab1
 }
 
 func TestDeleteIPRestrictionForSubAccountAPIKey(t *testing.T) {
 	t.Parallel()
-<<<<<<< HEAD
 	_, err := b.DeleteIPRestrictionForSubAccountAPIKey(t.Context(), "", "vmPUZE6mv9SD5VNHk4HlWFsOr6aKE2zvsw0MuIgwCIPy6utIco14y7Ju91duEh8A", "")
 	require.ErrorIs(t, err, errSubAccountIDMissing)
 	_, err = b.DeleteIPRestrictionForSubAccountAPIKey(t.Context(), "123", "", "")
@@ -9538,11 +9381,6 @@
 	result, err := b.DeleteIPRestrictionForSubAccountAPIKey(t.Context(), "123", "vmPUZE6mv9SD5VNHk4HlWFsOr6aKE2zvsw0MuIgwCIPy6utIco14y7Ju91duEh8A", "")
 	require.NoError(t, err)
 	assert.NotNil(t, result)
-=======
-	sharedtestvalues.SkipTestIfCredentialsUnset(t, b)
-	_, err := b.GetAssetsMode(t.Context())
-	assert.NoError(t, err)
->>>>>>> 11468ab1
 }
 
 func TestDeleteSubAccountAPIKey(t *testing.T) {
@@ -9553,22 +9391,9 @@
 	require.ErrorIs(t, err, errEmptySubAccountAPIKey)
 
 	sharedtestvalues.SkipTestIfCredentialsUnset(t, b, canManipulateRealOrders)
-<<<<<<< HEAD
 	result, err := b.DeleteSubAccountAPIKey(t.Context(), "123", "vmPUZE6mv9SD5VNHk4HlWFsOr6aKE2zvsw0MuIgwCIPy6utIco14y7Ju91duEh8A")
 	require.NoError(t, err)
 	assert.NotNil(t, result)
-=======
-	_, err := b.GetCollateralMode(t.Context(), asset.Spot)
-	if !errors.Is(err, asset.ErrNotSupported) {
-		t.Errorf("received '%v', expected '%v'", err, asset.ErrNotSupported)
-	}
-	_, err = b.GetCollateralMode(t.Context(), asset.CoinMarginedFutures)
-	if !errors.Is(err, asset.ErrNotSupported) {
-		t.Errorf("received '%v', expected '%v'", err, asset.ErrNotSupported)
-	}
-	_, err = b.GetCollateralMode(t.Context(), asset.USDTMarginedFutures)
-	assert.NoError(t, err)
->>>>>>> 11468ab1
 }
 
 func TestChangeSubAccountCommission(t *testing.T) {
@@ -9581,27 +9406,9 @@
 	require.ErrorIs(t, err, errCommissionValueRequired)
 
 	sharedtestvalues.SkipTestIfCredentialsUnset(t, b, canManipulateRealOrders)
-<<<<<<< HEAD
 	result, err := b.ChangeSubAccountCommission(t.Context(), "2", 1., 2., 0, 0)
 	require.NoError(t, err)
 	assert.NotNil(t, result)
-=======
-	err := b.SetCollateralMode(t.Context(), asset.Spot, collateral.SingleMode)
-	if !errors.Is(err, asset.ErrNotSupported) {
-		t.Errorf("received '%v', expected '%v'", err, asset.ErrNotSupported)
-	}
-	err = b.SetCollateralMode(t.Context(), asset.CoinMarginedFutures, collateral.SingleMode)
-	if !errors.Is(err, asset.ErrNotSupported) {
-		t.Errorf("received '%v', expected '%v'", err, asset.ErrNotSupported)
-	}
-	err = b.SetCollateralMode(t.Context(), asset.USDTMarginedFutures, collateral.MultiMode)
-	assert.NoError(t, err)
-
-	err = b.SetCollateralMode(t.Context(), asset.USDTMarginedFutures, collateral.PortfolioMode)
-	if !errors.Is(err, order.ErrCollateralInvalid) {
-		t.Errorf("received '%v', expected '%v'", err, order.ErrCollateralInvalid)
-	}
->>>>>>> 11468ab1
 }
 
 func TestGetBNBBurnStatusForSubAccount(t *testing.T) {
@@ -9735,7 +9542,6 @@
 	_, err := b.EnableOrDisableBNBBurnForSubAccountMarginInterest(t.Context(), "", false)
 	require.ErrorIs(t, err, errSubAccountIDMissing)
 
-<<<<<<< HEAD
 	sharedtestvalues.SkipTestIfCredentialsUnset(t, b, canManipulateRealOrders)
 	result, err := b.EnableOrDisableBNBBurnForSubAccountMarginInterest(t.Context(), "3", false)
 	require.NoError(t, err)
@@ -9746,17 +9552,6 @@
 	t.Parallel()
 	_, err := b.EnableOrDisableBNBBurnForSubAccountSpotAndMargin(t.Context(), "", true)
 	require.ErrorIs(t, err, errSubAccountIDMissing)
-=======
-	err := b.SetMarginType(t.Context(), asset.USDTMarginedFutures, currency.NewBTCUSDT(), margin.Isolated)
-	assert.NoError(t, err)
-
-	p, err := currency.NewPairFromString("BTCUSD_PERP")
-	if err != nil {
-		t.Fatal(err)
-	}
-	err = b.SetMarginType(t.Context(), asset.CoinMarginedFutures, p, margin.Isolated)
-	assert.NoError(t, err)
->>>>>>> 11468ab1
 
 	sharedtestvalues.SkipTestIfCredentialsUnset(t, b, canManipulateRealOrders)
 	result, err := b.EnableOrDisableBNBBurnForSubAccountSpotAndMargin(t.Context(), "1", true)
@@ -10019,26 +9814,10 @@
 
 func TestGetTraderDetail(t *testing.T) {
 	t.Parallel()
-<<<<<<< HEAD
 	sharedtestvalues.SkipTestIfCredentialsUnset(t, b)
 	result, err := b.GetTraderDetail(t.Context(), "sde001", true, time.Now().Add(-time.Hour*48), time.Now(), 10)
 	require.NoError(t, err)
 	assert.NotNil(t, result)
-=======
-	_, err := b.GetFuturesContractDetails(t.Context(), asset.Spot)
-	if !errors.Is(err, futures.ErrNotFuturesAsset) {
-		t.Error(err)
-	}
-	_, err = b.GetFuturesContractDetails(t.Context(), asset.Futures)
-	if !errors.Is(err, asset.ErrNotSupported) {
-		t.Error(err)
-	}
-	_, err = b.GetFuturesContractDetails(t.Context(), asset.USDTMarginedFutures)
-	assert.NoError(t, err)
-
-	_, err = b.GetFuturesContractDetails(t.Context(), asset.CoinMarginedFutures)
-	assert.NoError(t, err)
->>>>>>> 11468ab1
 }
 
 func TestGetFuturesClientifNewUser(t *testing.T) {
@@ -10086,7 +9865,6 @@
 
 func TestCreateAPIKey(t *testing.T) {
 	t.Parallel()
-<<<<<<< HEAD
 	_, err := b.CreateAPIKey(t.Context(), "", "12312", "1", "", "", true, true, false, true)
 	require.ErrorIs(t, err, errAPIKeyNameRequired)
 	_, err = b.CreateAPIKey(t.Context(), "12345", "", "1", "", "", true, true, false, true)
@@ -10177,15 +9955,5 @@
 	for _, val := range timeInForceStringList {
 		result := timeInForceString(val.TIF, val.OType)
 		assert.Equal(t, val.String, result)
-=======
-	testexch.UpdatePairsOnce(t, b)
-	for _, a := range b.GetAssetTypes(false) {
-		pairs, err := b.CurrencyPairs.GetPairs(a, false)
-		require.NoErrorf(t, err, "cannot get pairs for %s", a)
-		require.NotEmptyf(t, pairs, "no pairs for %s", a)
-		resp, err := b.GetCurrencyTradeURL(t.Context(), a, pairs[0])
-		require.NoError(t, err)
-		assert.NotEmpty(t, resp)
->>>>>>> 11468ab1
 	}
 }