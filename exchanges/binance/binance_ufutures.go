--- conflicted
+++ resolved
@@ -11,11 +11,7 @@
 	"strconv"
 	"time"
 
-<<<<<<< HEAD
 	"github.com/thrasher-corp/gocryptotrader/common"
-=======
-	"github.com/thrasher-corp/gocryptotrader/common/convert"
->>>>>>> a09fefed
 	"github.com/thrasher-corp/gocryptotrader/currency"
 	exchange "github.com/thrasher-corp/gocryptotrader/exchanges"
 	"github.com/thrasher-corp/gocryptotrader/exchanges/asset"
@@ -214,14 +210,8 @@
 	if err != nil {
 		return nil, err
 	}
-<<<<<<< HEAD
-	if !common.StringDataCompare(validFuturesIntervals, interval) {
+	if !slices.Contains(validFuturesIntervals, interval) {
 		return nil, kline.ErrUnsupportedInterval
-=======
-	params.Set("symbol", symbolValue)
-	if !slices.Contains(validFuturesIntervals, interval) {
-		return nil, errors.New("invalid interval")
->>>>>>> a09fefed
 	}
 	params := url.Values{}
 	params.Set("symbol", symbolValue)
@@ -281,7 +271,7 @@
 	if contractType == "" {
 		return nil, errors.New("contract type is required")
 	}
-	if !common.StringDataCompare(validFuturesIntervals, interval) {
+	if !slices.Contains(validFuturesIntervals, interval) {
 		return nil, kline.ErrUnsupportedInterval
 	}
 	params := url.Values{}
@@ -339,7 +329,7 @@
 	if pair.IsEmpty() {
 		return nil, currency.ErrCurrencyPairEmpty
 	}
-	if !common.StringDataCompare(validFuturesIntervals, interval) {
+	if !slices.Contains(validFuturesIntervals, interval) {
 		return nil, kline.ErrUnsupportedInterval
 	}
 	params := url.Values{}
@@ -398,7 +388,7 @@
 	if symbol == "" {
 		return nil, currency.ErrSymbolStringEmpty
 	}
-	if !common.StringDataCompare(validFuturesIntervals, interval) {
+	if !slices.Contains(validFuturesIntervals, interval) {
 		return nil, kline.ErrUnsupportedInterval
 	}
 	params := url.Values{}
@@ -581,14 +571,8 @@
 	if err != nil {
 		return nil, err
 	}
-<<<<<<< HEAD
-	if !common.StringDataCompare(uValidPeriods, period) {
+	if !slices.Contains(uValidPeriods, period) {
 		return nil, errors.New("invalid period")
-=======
-	params.Set("symbol", symbolValue)
-	if !slices.Contains(uValidPeriods, period) {
-		return resp, errors.New("invalid period")
->>>>>>> a09fefed
 	}
 	params := url.Values{}
 	params.Set("symbol", symbolValue)
@@ -613,14 +597,8 @@
 	if err != nil {
 		return nil, err
 	}
-<<<<<<< HEAD
-	if !common.StringDataCompare(uValidPeriods, period) {
+	if !slices.Contains(uValidPeriods, period) {
 		return nil, errors.New("invalid period")
-=======
-	params.Set("symbol", symbolValue)
-	if !slices.Contains(uValidPeriods, period) {
-		return resp, errors.New("invalid period")
->>>>>>> a09fefed
 	}
 	params := url.Values{}
 	params.Set("symbol", symbolValue)
@@ -645,14 +623,8 @@
 	if err != nil {
 		return nil, err
 	}
-<<<<<<< HEAD
-	if !common.StringDataCompare(uValidPeriods, period) {
+	if !slices.Contains(uValidPeriods, period) {
 		return nil, errors.New("invalid period")
-=======
-	params.Set("symbol", symbolValue)
-	if !slices.Contains(uValidPeriods, period) {
-		return resp, errors.New("invalid period")
->>>>>>> a09fefed
 	}
 	params := url.Values{}
 	params.Set("symbol", symbolValue)
@@ -677,14 +649,8 @@
 	if err != nil {
 		return nil, err
 	}
-<<<<<<< HEAD
-	if !common.StringDataCompare(uValidPeriods, period) {
+	if !slices.Contains(uValidPeriods, period) {
 		return nil, errors.New("invalid period")
-=======
-	params.Set("symbol", symbolValue)
-	if !slices.Contains(uValidPeriods, period) {
-		return resp, errors.New("invalid period")
->>>>>>> a09fefed
 	}
 	params := url.Values{}
 	params.Set("symbol", symbolValue)
@@ -709,7 +675,7 @@
 	if err != nil {
 		return nil, err
 	}
-	if !common.StringDataCompare(uValidPeriods, period) {
+	if !slices.Contains(uValidPeriods, period) {
 		return nil, errInvalidPeriodOrInterval
 	}
 	params := url.Values{}
@@ -721,7 +687,6 @@
 		params.Set("endTime", strconv.FormatInt(endTime.UnixMilli(), 10))
 	}
 	params.Set("symbol", symbolValue)
-<<<<<<< HEAD
 	params.Set("period", period)
 	if limit > 0 {
 		params.Set("limit", strconv.FormatInt(limit, 10))
@@ -738,7 +703,7 @@
 	if contractType == "" {
 		return nil, errContractTypeIsRequired
 	}
-	if !common.StringDataCompare(uValidPeriods, period) {
+	if !slices.Contains(uValidPeriods, period) {
 		return nil, errInvalidPeriodOrInterval
 	}
 	params := url.Values{}
@@ -748,10 +713,6 @@
 		}
 		params.Set("startTime", strconv.FormatInt(startTime.UnixMilli(), 10))
 		params.Set("endTime", strconv.FormatInt(endTime.UnixMilli(), 10))
-=======
-	if !slices.Contains(uValidPeriods, period) {
-		return resp, errors.New("invalid period")
->>>>>>> a09fefed
 	}
 	params.Set("pair", pair.String())
 	params.Set("contractType", contractType)
@@ -768,7 +729,7 @@
 	if symbol == "" {
 		return nil, currency.ErrSymbolStringEmpty
 	}
-	if !common.StringDataCompare(validFuturesIntervals, interval) {
+	if !slices.Contains(validFuturesIntervals, interval) {
 		return nil, kline.ErrUnsupportedInterval
 	}
 	params := url.Values{}
@@ -829,7 +790,6 @@
 	if symbol != "" {
 		params.Set("symbol", symbol)
 	}
-<<<<<<< HEAD
 	var resp AssetIndexResponse
 	return resp, b.SendHTTPRequest(ctx, exchange.RestUSDTMargined, common.EncodeURLValues("/fapi/v1/assetIndex", params), uFuturesDefaultRate, &resp)
 }
@@ -838,20 +798,6 @@
 func (b *Binance) GetIndexPriceConstituents(ctx context.Context, symbol string) (*IndexPriceConstituent, error) {
 	if symbol == "" {
 		return nil, currency.ErrSymbolStringEmpty
-=======
-	params.Set("symbol", symbolValue)
-	params.Set("side", data.Side)
-	if data.PositionSide != "" {
-		if !slices.Contains(validPositionSide, data.PositionSide) {
-			return resp, errors.New("invalid positionSide")
-		}
-		params.Set("positionSide", data.PositionSide)
-	}
-	params.Set("type", data.OrderType)
-	params.Set("timeInForce", data.TimeInForce)
-	if data.ReduceOnly {
-		params.Set("reduceOnly", "true")
->>>>>>> a09fefed
 	}
 	var resp *IndexPriceConstituent
 	return resp, b.SendHTTPRequest(ctx, exchange.RestUSDTMargined, "/fapi/v1/constituents?symbol="+symbol, uFuturesDefaultRate, &resp)
@@ -864,27 +810,17 @@
 	if err != nil {
 		return nil, err
 	}
-	if data.PositionSide != "" && !common.StringDataCompare(validPositionSide, data.PositionSide) {
+	if data.PositionSide != "" && !slices.Contains(validPositionSide, data.PositionSide) {
 		return nil, errors.New("invalid positionSide")
 	}
 	if data.WorkingType != "" {
-<<<<<<< HEAD
-		if !common.StringDataCompare(validWorkingType, data.WorkingType) {
+		if !slices.Contains(validWorkingType, data.WorkingType) {
 			return nil, errors.New("invalid workingType")
-=======
-		if !slices.Contains(validWorkingType, data.WorkingType) {
-			return resp, errors.New("invalid workingType")
->>>>>>> a09fefed
 		}
 	}
 	if data.NewOrderRespType != "" {
-<<<<<<< HEAD
-		if !common.StringDataCompare(validNewOrderRespType, data.NewOrderRespType) {
+		if !slices.Contains(validNewOrderRespType, data.NewOrderRespType) {
 			return nil, errors.New("invalid newOrderRespType")
-=======
-		if !slices.Contains(validNewOrderRespType, data.NewOrderRespType) {
-			return resp, errors.New("invalid newOrderRespType")
->>>>>>> a09fefed
 		}
 	}
 	var resp *UOrderData
@@ -939,33 +875,18 @@
 		}
 		data[x].Symbol = formattedPair.String()
 		if data[x].PositionSide != "" {
-<<<<<<< HEAD
-			if !common.StringDataCompare(validPositionSide, data[x].PositionSide) {
+			if !slices.Contains(validPositionSide, data[x].PositionSide) {
 				return nil, errors.New("invalid positionSide")
 			}
 		}
 		if data[x].WorkingType != "" {
-			if !common.StringDataCompare(validWorkingType, data[x].WorkingType) {
+			if !slices.Contains(validWorkingType, data[x].WorkingType) {
 				return nil, errors.New("invalid workingType")
 			}
 		}
 		if data[x].NewOrderRespType != "" {
-			if !common.StringDataCompare(validNewOrderRespType, data[x].NewOrderRespType) {
+			if !slices.Contains(validNewOrderRespType, data[x].NewOrderRespType) {
 				return nil, errors.New("invalid newOrderRespType")
-=======
-			if !slices.Contains(validPositionSide, data[x].PositionSide) {
-				return resp, errors.New("invalid positionSide")
-			}
-		}
-		if data[x].WorkingType != "" {
-			if !slices.Contains(validWorkingType, data[x].WorkingType) {
-				return resp, errors.New("invalid workingType")
-			}
-		}
-		if data[x].NewOrderRespType != "" {
-			if !slices.Contains(validNewOrderRespType, data[x].NewOrderRespType) {
-				return resp, errors.New("invalid newOrderRespType")
->>>>>>> a09fefed
 			}
 		}
 	}
@@ -1218,12 +1139,7 @@
 	if err != nil {
 		return err
 	}
-<<<<<<< HEAD
-	if !common.StringDataCompare(validMarginType, marginType) {
-=======
-	params.Set("symbol", symbolValue)
 	if !slices.Contains(validMarginType, marginType) {
->>>>>>> a09fefed
 		return errors.New("invalid marginType")
 	}
 	params := url.Values{}
@@ -1399,13 +1315,8 @@
 	params := url.Values{}
 	params.Set("symbol", symbolValue)
 	if incomeType != "" {
-<<<<<<< HEAD
-		if !common.StringDataCompare(validIncomeType, incomeType) {
+		if !slices.Contains(validIncomeType, incomeType) {
 			return nil, errors.New("invalid incomeType")
-=======
-		if !slices.Contains(validIncomeType, incomeType) {
-			return resp, errors.New("invalid incomeType")
->>>>>>> a09fefed
 		}
 		params.Set("incomeType", incomeType)
 	}
@@ -1464,13 +1375,8 @@
 		params.Set("symbol", symbolValue)
 	}
 	if autoCloseType != "" {
-<<<<<<< HEAD
-		if !common.StringDataCompare(validAutoCloseTypes, autoCloseType) {
+		if !slices.Contains(validAutoCloseTypes, autoCloseType) {
 			return nil, errors.New("invalid incomeType")
-=======
-		if !slices.Contains(validAutoCloseTypes, autoCloseType) {
-			return resp, errors.New("invalid incomeType")
->>>>>>> a09fefed
 		}
 		params.Set("autoCloseType", autoCloseType)
 	}
