--- conflicted
+++ resolved
@@ -2,12 +2,6 @@
 
 import (
 	"context"
-<<<<<<< HEAD
-	"encoding/json"
-=======
-	"errors"
-	"fmt"
->>>>>>> 636adb88
 	"net/http"
 	"net/url"
 	"slices"
