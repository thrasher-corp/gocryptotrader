package binance

import (
	"context"
	"errors"
	"fmt"
	"sort"
	"strconv"
	"strings"
	"sync"
	"time"

	"github.com/thrasher-corp/gocryptotrader/common"
	"github.com/thrasher-corp/gocryptotrader/config"
	"github.com/thrasher-corp/gocryptotrader/currency"
	exchange "github.com/thrasher-corp/gocryptotrader/exchanges"
	"github.com/thrasher-corp/gocryptotrader/exchanges/account"
	"github.com/thrasher-corp/gocryptotrader/exchanges/asset"
	"github.com/thrasher-corp/gocryptotrader/exchanges/kline"
	"github.com/thrasher-corp/gocryptotrader/exchanges/order"
	"github.com/thrasher-corp/gocryptotrader/exchanges/orderbook"
	"github.com/thrasher-corp/gocryptotrader/exchanges/protocol"
	"github.com/thrasher-corp/gocryptotrader/exchanges/request"
	"github.com/thrasher-corp/gocryptotrader/exchanges/stream"
	"github.com/thrasher-corp/gocryptotrader/exchanges/ticker"
	"github.com/thrasher-corp/gocryptotrader/exchanges/trade"
	"github.com/thrasher-corp/gocryptotrader/log"
	"github.com/thrasher-corp/gocryptotrader/portfolio/withdraw"
)

// GetDefaultConfig returns a default exchange config
func (b *Binance) GetDefaultConfig() (*config.ExchangeConfig, error) {
	b.SetDefaults()
	exchCfg := new(config.ExchangeConfig)
	exchCfg.Name = b.Name
	exchCfg.HTTPTimeout = exchange.DefaultHTTPTimeout
	exchCfg.BaseCurrencies = b.BaseCurrencies

	err := b.SetupDefaults(exchCfg)
	if err != nil {
		return nil, err
	}

	if b.Features.Supports.RESTCapabilities.AutoPairUpdates {
		err = b.UpdateTradablePairs(context.TODO(), true)
		if err != nil {
			return nil, err
		}
	}

	return exchCfg, nil
}

// SetDefaults sets the basic defaults for Binance
func (b *Binance) SetDefaults() {
	b.Name = "Binance"
	b.Enabled = true
	b.Verbose = true
	b.API.CredentialsValidator.RequiresKey = true
	b.API.CredentialsValidator.RequiresSecret = true
	b.SetValues()

	fmt1 := currency.PairStore{
		RequestFormat: &currency.PairFormat{Uppercase: true},
		ConfigFormat: &currency.PairFormat{
			Delimiter: currency.DashDelimiter,
			Uppercase: true,
		},
	}
	coinFutures := currency.PairStore{
		RequestFormat: &currency.PairFormat{
			Uppercase: true,
			Delimiter: currency.UnderscoreDelimiter,
		},
		ConfigFormat: &currency.PairFormat{
			Uppercase: true,
			Delimiter: currency.UnderscoreDelimiter,
		},
	}
	usdtFutures := currency.PairStore{
		RequestFormat: &currency.PairFormat{
			Uppercase: true,
		},
		ConfigFormat: &currency.PairFormat{
			Uppercase: true,
		},
	}
	err := b.StoreAssetPairFormat(asset.Spot, fmt1)
	if err != nil {
		log.Errorln(log.ExchangeSys, err)
	}
	err = b.StoreAssetPairFormat(asset.Margin, fmt1)
	if err != nil {
		log.Errorln(log.ExchangeSys, err)
	}
	err = b.DisableAssetWebsocketSupport(asset.Margin)
	if err != nil {
		log.Errorln(log.ExchangeSys, err)
	}
	err = b.StoreAssetPairFormat(asset.CoinMarginedFutures, coinFutures)
	if err != nil {
		log.Errorln(log.ExchangeSys, err)
	}
	err = b.DisableAssetWebsocketSupport(asset.CoinMarginedFutures)
	if err != nil {
		log.Errorln(log.ExchangeSys, err)
	}
	err = b.StoreAssetPairFormat(asset.USDTMarginedFutures, usdtFutures)
	if err != nil {
		log.Errorln(log.ExchangeSys, err)
	}
	err = b.DisableAssetWebsocketSupport(asset.USDTMarginedFutures)
	if err != nil {
		log.Errorln(log.ExchangeSys, err)
	}
	b.Features = exchange.Features{
		Supports: exchange.FeaturesSupported{
			REST:      true,
			Websocket: true,
			RESTCapabilities: protocol.Features{
				TickerBatching:      true,
				TickerFetching:      true,
				KlineFetching:       true,
				OrderbookFetching:   true,
				AutoPairUpdates:     true,
				AccountInfo:         true,
				CryptoDeposit:       true,
				CryptoWithdrawal:    true,
				GetOrder:            true,
				GetOrders:           true,
				CancelOrders:        true,
				CancelOrder:         true,
				SubmitOrder:         true,
				DepositHistory:      true,
				WithdrawalHistory:   true,
				TradeFetching:       true,
				UserTradeHistory:    true,
				TradeFee:            true,
				CryptoWithdrawalFee: true,
			},
			WebsocketCapabilities: protocol.Features{
				TradeFetching:          true,
				TickerFetching:         true,
				KlineFetching:          true,
				OrderbookFetching:      true,
				AuthenticatedEndpoints: true,
				AccountInfo:            true,
				GetOrder:               true,
				GetOrders:              true,
				Subscribe:              true,
				Unsubscribe:            true,
			},
			WithdrawPermissions: exchange.AutoWithdrawCrypto |
				exchange.NoFiatWithdrawals,
			Kline: kline.ExchangeCapabilitiesSupported{
				DateRanges: true,
				Intervals:  true,
			},
		},
		Enabled: exchange.FeaturesEnabled{
			AutoPairUpdates: true,
			Kline: kline.ExchangeCapabilitiesEnabled{
				Intervals: map[string]bool{
					kline.OneMin.Word():     true,
					kline.ThreeMin.Word():   true,
					kline.FiveMin.Word():    true,
					kline.FifteenMin.Word(): true,
					kline.ThirtyMin.Word():  true,
					kline.OneHour.Word():    true,
					kline.TwoHour.Word():    true,
					kline.FourHour.Word():   true,
					kline.SixHour.Word():    true,
					kline.EightHour.Word():  true,
					kline.TwelveHour.Word(): true,
					kline.OneDay.Word():     true,
					kline.ThreeDay.Word():   true,
					kline.OneWeek.Word():    true,
					kline.OneMonth.Word():   true,
				},
				ResultLimit: 1000,
			},
		},
	}

	b.Requester = request.New(b.Name,
		common.NewHTTPClientWithTimeout(exchange.DefaultHTTPTimeout),
		request.WithLimiter(SetRateLimit()))
	b.API.Endpoints = b.NewEndpoints()
	err = b.API.Endpoints.SetDefaultEndpoints(map[exchange.URL]string{
		exchange.RestSpot:              spotAPIURL,
		exchange.RestSpotSupplementary: apiURL,
		exchange.RestUSDTMargined:      ufuturesAPIURL,
		exchange.RestCoinMargined:      cfuturesAPIURL,
		exchange.EdgeCase1:             "https://www.binance.com",
		exchange.WebsocketSpot:         binanceDefaultWebsocketURL,
	})
	if err != nil {
		log.Errorln(log.ExchangeSys, err)
	}

	b.Websocket = stream.New()
	b.WebsocketResponseMaxLimit = exchange.DefaultWebsocketResponseMaxLimit
	b.WebsocketResponseCheckTimeout = exchange.DefaultWebsocketResponseCheckTimeout
}

// Setup takes in the supplied exchange configuration details and sets params
func (b *Binance) Setup(exch *config.ExchangeConfig) error {
	if !exch.Enabled {
		return nil
	}

	err := b.SetupDefaults(exch)
	if err != nil {
		return err
	}
	ePoint, err := b.API.Endpoints.GetURL(exchange.WebsocketSpot)
	if err != nil {
		return err
	}
	err = b.Websocket.Setup(&stream.WebsocketSetup{
		Enabled:                          exch.Features.Enabled.Websocket,
		Verbose:                          exch.Verbose,
		AuthenticatedWebsocketAPISupport: exch.API.AuthenticatedWebsocketSupport,
		WebsocketTimeout:                 exch.WebsocketTrafficTimeout,
		DefaultURL:                       binanceDefaultWebsocketURL,
		ExchangeName:                     exch.Name,
		RunningURL:                       ePoint,
		Connector:                        b.WsConnect,
		Subscriber:                       b.Subscribe,
		UnSubscriber:                     b.Unsubscribe,
		GenerateSubscriptions:            b.GenerateSubscriptions,
		Features:                         &b.Features.Supports.WebsocketCapabilities,
		OrderbookBufferLimit:             exch.OrderbookConfig.WebsocketBufferLimit,
		BufferEnabled:                    exch.OrderbookConfig.WebsocketBufferEnabled,
		SortBuffer:                       true,
		SortBufferByUpdateIDs:            true,
	})
	if err != nil {
		return err
	}

	return b.Websocket.SetupNewConnection(stream.ConnectionSetup{
		ResponseCheckTimeout: exch.WebsocketResponseCheckTimeout,
		ResponseMaxLimit:     exch.WebsocketResponseMaxLimit,
		RateLimit:            wsRateLimitMilliseconds,
	})
}

// Start starts the Binance go routine
func (b *Binance) Start(wg *sync.WaitGroup) {
	wg.Add(1)
	go func() {
		b.Run()
		wg.Done()
	}()
}

// Run implements the Binance wrapper
func (b *Binance) Run() {
	if b.Verbose {
		log.Debugf(log.ExchangeSys,
			"%s Websocket: %s. (url: %s).\n",
			b.Name,
			common.IsEnabled(b.Websocket.IsEnabled()),
			b.Websocket.GetWebsocketURL())
		b.PrintEnabledPairs()
	}

	forceUpdate := false
	format, err := b.GetPairFormat(asset.Spot, false)
	if err != nil {
		log.Errorf(log.ExchangeSys, "%s failed to get enabled currencies. Err %s\n",
			b.Name,
			err)
		return
	}
	pairs, err := b.GetEnabledPairs(asset.Spot)
	if err != nil {
		log.Errorf(log.ExchangeSys, "%s failed to get enabled currencies. Err %s\n",
			b.Name,
			err)
		return
	}

	avail, err := b.GetAvailablePairs(asset.Spot)
	if err != nil {
		log.Errorf(log.ExchangeSys, "%s failed to get available currencies. Err %s\n",
			b.Name,
			err)
		return
	}

	if !common.StringDataContains(pairs.Strings(), format.Delimiter) ||
		!common.StringDataContains(avail.Strings(), format.Delimiter) {
		var enabledPairs currency.Pairs
		enabledPairs, err = currency.NewPairsFromStrings([]string{
			currency.BTC.String() +
				format.Delimiter +
				currency.USDT.String()})
		if err != nil {
			log.Errorf(log.ExchangeSys, "%s failed to update currencies. Err %s\n",
				b.Name,
				err)
		} else {
			log.Warn(log.ExchangeSys,
				"Available pairs for Binance reset due to config upgrade, please enable the ones you would like to use again")
			forceUpdate = true

			err = b.UpdatePairs(enabledPairs, asset.Spot, true, true)
			if err != nil {
				log.Errorf(log.ExchangeSys,
					"%s failed to update currencies. Err: %s\n",
					b.Name,
					err)
			}
		}
	}

	a := b.GetAssetTypes(true)
	for x := range a {
		err = b.UpdateOrderExecutionLimits(context.TODO(), a[x])
		if err != nil {
			log.Errorf(log.ExchangeSys,
				"%s failed to set exchange order execution limits. Err: %v",
				b.Name,
				err)
		}
	}

	if !b.GetEnabledFeatures().AutoPairUpdates && !forceUpdate {
		return
	}
	err = b.UpdateTradablePairs(context.TODO(), forceUpdate)
	if err != nil {
		log.Errorf(log.ExchangeSys,
			"%s failed to update tradable pairs. Err: %s",
			b.Name,
			err)
	}
}

// FetchTradablePairs returns a list of the exchanges tradable pairs
func (b *Binance) FetchTradablePairs(ctx context.Context, a asset.Item) ([]string, error) {
	if !b.SupportsAsset(a) {
		return nil, fmt.Errorf("asset type of %s is not supported by %s", a, b.Name)
	}
	format, err := b.GetPairFormat(a, false)
	if err != nil {
		return nil, err
	}
	var pairs []string
	switch a {
	case asset.Spot, asset.Margin:
		info, err := b.GetExchangeInfo(ctx)
		if err != nil {
			return nil, err
		}
		for x := range info.Symbols {
			if info.Symbols[x].Status == "TRADING" {
				pair := info.Symbols[x].BaseAsset +
					format.Delimiter +
					info.Symbols[x].QuoteAsset
				if a == asset.Spot && info.Symbols[x].IsSpotTradingAllowed {
					pairs = append(pairs, pair)
				}
				if a == asset.Margin && info.Symbols[x].IsMarginTradingAllowed {
					pairs = append(pairs, pair)
				}
			}
		}
	case asset.CoinMarginedFutures:
		cInfo, err := b.FuturesExchangeInfo(ctx)
		if err != nil {
			return pairs, nil
		}
		for z := range cInfo.Symbols {
			if cInfo.Symbols[z].ContractStatus == "TRADING" {
				curr, err := currency.NewPairFromString(cInfo.Symbols[z].Symbol)
				if err != nil {
					return nil, err
				}
				pairs = append(pairs, format.Format(curr))
			}
		}
	case asset.USDTMarginedFutures:
		uInfo, err := b.UExchangeInfo(ctx)
		if err != nil {
			return pairs, nil
		}
		for u := range uInfo.Symbols {
			if uInfo.Symbols[u].Status == "TRADING" {
				curr, err := currency.NewPairFromString(uInfo.Symbols[u].Symbol)
				if err != nil {
					return nil, err
				}
				pairs = append(pairs, format.Format(curr))
			}
		}
	}
	return pairs, nil
}

// UpdateTradablePairs updates the exchanges available pairs and stores
// them in the exchanges config
func (b *Binance) UpdateTradablePairs(ctx context.Context, forceUpdate bool) error {
	assetTypes := b.GetAssetTypes(false)
	for i := range assetTypes {
		p, err := b.FetchTradablePairs(ctx, assetTypes[i])
		if err != nil {
			return err
		}

		pairs, err := currency.NewPairsFromStrings(p)
		if err != nil {
			return err
		}

		err = b.UpdatePairs(pairs, assetTypes[i], false, forceUpdate)
		if err != nil {
			return err
		}
	}
	return nil
}

<<<<<<< HEAD
// UpdateTicker updates and returns the ticker for a currency pair
func (b *Binance) UpdateTicker(ctx context.Context, p currency.Pair, assetType asset.Item) (*ticker.Price, error) {
	switch assetType {
=======
// UpdateTickers updates the ticker for all currency pairs of a given asset type
func (b *Binance) UpdateTickers(a asset.Item) error {
	switch a {
>>>>>>> c9ab0b11
	case asset.Spot, asset.Margin:
		tick, err := b.GetTickers(ctx)
		if err != nil {
			return err
		}
		for y := range tick {
			cp, err := currency.NewPairFromString(tick[y].Symbol)
			if err != nil {
				return err
			}
			err = ticker.ProcessTicker(&ticker.Price{
				Last:         tick[y].LastPrice,
				High:         tick[y].HighPrice,
				Low:          tick[y].LowPrice,
				Bid:          tick[y].BidPrice,
				Ask:          tick[y].AskPrice,
				Volume:       tick[y].Volume,
				QuoteVolume:  tick[y].QuoteVolume,
				Open:         tick[y].OpenPrice,
				Close:        tick[y].PrevClosePrice,
				Pair:         cp,
				ExchangeName: b.Name,
				AssetType:    a,
			})
			if err != nil {
				return err
			}
		}
	case asset.USDTMarginedFutures:
		tick, err := b.U24HTickerPriceChangeStats(ctx, currency.Pair{})
		if err != nil {
			return err
		}

		for y := range tick {
			cp, err := currency.NewPairFromString(tick[y].Symbol)
			if err != nil {
				return err
			}
			err = ticker.ProcessTicker(&ticker.Price{
				Last:         tick[y].LastPrice,
				High:         tick[y].HighPrice,
				Low:          tick[y].LowPrice,
				Volume:       tick[y].Volume,
				QuoteVolume:  tick[y].QuoteVolume,
				Open:         tick[y].OpenPrice,
				Close:        tick[y].PrevClosePrice,
				Pair:         cp,
				ExchangeName: b.Name,
				AssetType:    a,
			})
			if err != nil {
				return err
			}
		}
	case asset.CoinMarginedFutures:
		tick, err := b.GetFuturesSwapTickerChangeStats(ctx, currency.Pair{}, "")
		if err != nil {
			return err
		}

		for y := range tick {
			cp, err := currency.NewPairFromString(tick[y].Symbol)
			if err != nil {
				return err
			}
			err = ticker.ProcessTicker(&ticker.Price{
				Last:         tick[y].LastPrice,
				High:         tick[y].HighPrice,
				Low:          tick[y].LowPrice,
				Volume:       tick[y].Volume,
				QuoteVolume:  tick[y].QuoteVolume,
				Open:         tick[y].OpenPrice,
				Close:        tick[y].PrevClosePrice,
				Pair:         cp,
				ExchangeName: b.Name,
				AssetType:    a,
			})
			if err != nil {
				return err
			}
		}
	default:
		return fmt.Errorf("assetType not supported: %v", a)
	}
	return nil
}

// UpdateTicker updates and returns the ticker for a currency pair
func (b *Binance) UpdateTicker(p currency.Pair, a asset.Item) (*ticker.Price, error) {
	switch a {
	case asset.Spot, asset.Margin:
		tick, err := b.GetPriceChangeStats(p)
		if err != nil {
			return nil, err
		}
		cp, err := currency.NewPairFromString(tick.Symbol)
		if err != nil {
			return nil, err
		}
		err = ticker.ProcessTicker(&ticker.Price{
			Last:         tick.LastPrice,
			High:         tick.HighPrice,
			Low:          tick.LowPrice,
			Bid:          tick.BidPrice,
			Ask:          tick.AskPrice,
			Volume:       tick.Volume,
			QuoteVolume:  tick.QuoteVolume,
			Open:         tick.OpenPrice,
			Close:        tick.PrevClosePrice,
			Pair:         cp,
			ExchangeName: b.Name,
			AssetType:    a,
		})
		if err != nil {
			return nil, err
		}
	case asset.USDTMarginedFutures:
		tick, err := b.U24HTickerPriceChangeStats(p)
		if err != nil {
			return nil, err
		}
		cp, err := currency.NewPairFromString(tick[0].Symbol)
		if err != nil {
			return nil, err
		}
		err = ticker.ProcessTicker(&ticker.Price{
			Last:         tick[0].LastPrice,
			High:         tick[0].HighPrice,
			Low:          tick[0].LowPrice,
			Volume:       tick[0].Volume,
			QuoteVolume:  tick[0].QuoteVolume,
			Open:         tick[0].OpenPrice,
			Close:        tick[0].PrevClosePrice,
			Pair:         cp,
			ExchangeName: b.Name,
			AssetType:    a,
		})
		if err != nil {
			return nil, err
		}
	case asset.CoinMarginedFutures:
		tick, err := b.GetFuturesSwapTickerChangeStats(p, "")
		if err != nil {
			return nil, err
		}
		cp, err := currency.NewPairFromString(tick[0].Symbol)
		if err != nil {
			return nil, err
		}
		err = ticker.ProcessTicker(&ticker.Price{
			Last:         tick[0].LastPrice,
			High:         tick[0].HighPrice,
			Low:          tick[0].LowPrice,
			Volume:       tick[0].Volume,
			QuoteVolume:  tick[0].QuoteVolume,
			Open:         tick[0].OpenPrice,
			Close:        tick[0].PrevClosePrice,
			Pair:         cp,
			ExchangeName: b.Name,
			AssetType:    a,
		})
		if err != nil {
			return nil, err
		}

	default:
		return nil, fmt.Errorf("assetType not supported: %v", a)
	}
	return ticker.GetTicker(b.Name, p, a)
}

// FetchTicker returns the ticker for a currency pair
func (b *Binance) FetchTicker(ctx context.Context, p currency.Pair, assetType asset.Item) (*ticker.Price, error) {
	fPair, err := b.FormatExchangeCurrency(p, assetType)
	if err != nil {
		return nil, err
	}

	tickerNew, err := ticker.GetTicker(b.Name, fPair, assetType)
	if err != nil {
		return b.UpdateTicker(ctx, p, assetType)
	}
	return tickerNew, nil
}

// FetchOrderbook returns orderbook base on the currency pair
func (b *Binance) FetchOrderbook(ctx context.Context, p currency.Pair, assetType asset.Item) (*orderbook.Base, error) {
	ob, err := orderbook.Get(b.Name, p, assetType)
	if err != nil {
		return b.UpdateOrderbook(ctx, p, assetType)
	}
	return ob, nil
}

// UpdateOrderbook updates and returns the orderbook for a currency pair
func (b *Binance) UpdateOrderbook(ctx context.Context, p currency.Pair, assetType asset.Item) (*orderbook.Base, error) {
	book := &orderbook.Base{
		Exchange:        b.Name,
		Pair:            p,
		Asset:           assetType,
		VerifyOrderbook: b.CanVerifyOrderbook,
	}
	var orderbookNew OrderBook
	var err error
	switch assetType {
	case asset.Spot, asset.Margin:
		orderbookNew, err = b.GetOrderBook(ctx,
			OrderBookDataRequestParams{
				Symbol: p,
				Limit:  1000})
	case asset.USDTMarginedFutures:
		orderbookNew, err = b.UFuturesOrderbook(ctx, p, 1000)
	case asset.CoinMarginedFutures:
		orderbookNew, err = b.GetFuturesOrderbook(ctx, p, 1000)
	}
	if err != nil {
		return book, err
	}
	for x := range orderbookNew.Bids {
		book.Bids = append(book.Bids, orderbook.Item{
			Amount: orderbookNew.Bids[x].Quantity,
			Price:  orderbookNew.Bids[x].Price,
		})
	}
	for x := range orderbookNew.Asks {
		book.Asks = append(book.Asks, orderbook.Item{
			Amount: orderbookNew.Asks[x].Quantity,
			Price:  orderbookNew.Asks[x].Price,
		})
	}

	err = book.Process()
	if err != nil {
		return book, err
	}
	return orderbook.Get(b.Name, p, assetType)
}

// UpdateAccountInfo retrieves balances for all enabled currencies for the
// Binance exchange
func (b *Binance) UpdateAccountInfo(ctx context.Context, assetType asset.Item) (account.Holdings, error) {
	var info account.Holdings
	var acc account.SubAccount
	info.Exchange = b.Name
	switch assetType {
	case asset.Spot:
		raw, err := b.GetAccount(ctx)
		if err != nil {
			return info, err
		}

		var currencyBalance []account.Balance
		for i := range raw.Balances {
			freeCurrency, parseErr := strconv.ParseFloat(raw.Balances[i].Free, 64)
			if parseErr != nil {
				return info, parseErr
			}

			lockedCurrency, parseErr := strconv.ParseFloat(raw.Balances[i].Locked, 64)
			if parseErr != nil {
				return info, parseErr
			}

			currencyBalance = append(currencyBalance, account.Balance{
				CurrencyName: currency.NewCode(raw.Balances[i].Asset),
				TotalValue:   freeCurrency + lockedCurrency,
				Hold:         lockedCurrency,
			})
		}

		acc.Currencies = currencyBalance

	case asset.CoinMarginedFutures:
		accData, err := b.GetFuturesAccountInfo(ctx)
		if err != nil {
			return info, err
		}
		var currencyDetails []account.Balance
		for i := range accData.Assets {
			currencyDetails = append(currencyDetails, account.Balance{
				CurrencyName: currency.NewCode(accData.Assets[i].Asset),
				TotalValue:   accData.Assets[i].WalletBalance,
				Hold:         accData.Assets[i].WalletBalance - accData.Assets[i].MarginBalance,
			})
		}

		acc.Currencies = currencyDetails

	case asset.USDTMarginedFutures:
		accData, err := b.UAccountBalanceV2(ctx)
		if err != nil {
			return info, err
		}
		var currencyDetails []account.Balance
		for i := range accData {
			currencyDetails = append(currencyDetails, account.Balance{
				CurrencyName: currency.NewCode(accData[i].Asset),
				TotalValue:   accData[i].Balance,
				Hold:         accData[i].Balance - accData[i].AvailableBalance,
			})
		}

		acc.Currencies = currencyDetails
	case asset.Margin:
		accData, err := b.GetMarginAccount(ctx)
		if err != nil {
			return info, err
		}
		var currencyDetails []account.Balance
		for i := range accData.UserAssets {
			currencyDetails = append(currencyDetails, account.Balance{
				CurrencyName: currency.NewCode(accData.UserAssets[i].Asset),
				TotalValue:   accData.UserAssets[i].Free + accData.UserAssets[i].Locked,
				Hold:         accData.UserAssets[i].Locked,
			})
		}

		acc.Currencies = currencyDetails

	default:
		return info, fmt.Errorf("%v assetType not supported", assetType)
	}
	acc.AssetType = assetType
	info.Accounts = append(info.Accounts, acc)
	err := account.Process(&info)
	if err != nil {
		return account.Holdings{}, err
	}
	return info, nil
}

// FetchAccountInfo retrieves balances for all enabled currencies
func (b *Binance) FetchAccountInfo(ctx context.Context, assetType asset.Item) (account.Holdings, error) {
	acc, err := account.GetHoldings(b.Name, assetType)
	if err != nil {
		return b.UpdateAccountInfo(ctx, assetType)
	}

	return acc, nil
}

// GetFundingHistory returns funding history, deposits and
// withdrawals
func (b *Binance) GetFundingHistory(ctx context.Context) ([]exchange.FundHistory, error) {
	return nil, common.ErrFunctionNotSupported
}

// GetWithdrawalsHistory returns previous withdrawals data
func (b *Binance) GetWithdrawalsHistory(ctx context.Context, c currency.Code) (resp []exchange.WithdrawalHistory, err error) {
	w, err := b.WithdrawStatus(ctx, c, "", 0, 0)
	if err != nil {
		return nil, err
	}

	for i := range w {
		resp = append(resp, exchange.WithdrawalHistory{
			Status:          strconv.FormatInt(w[i].Status, 10),
			TransferID:      w[i].ID,
			Currency:        w[i].Asset,
			Amount:          w[i].Amount,
			Fee:             w[i].TransactionFee,
			CryptoToAddress: w[i].Address,
			CryptoTxID:      w[i].TxID,
			Timestamp:       time.Unix(w[i].ApplyTime/1000, 0),
		})
	}

	return resp, nil
}

// GetRecentTrades returns the most recent trades for a currency and asset
func (b *Binance) GetRecentTrades(ctx context.Context, p currency.Pair, assetType asset.Item) ([]trade.Data, error) {
	var resp []trade.Data
	limit := 1000
	tradeData, err := b.GetMostRecentTrades(ctx,
		RecentTradeRequestParams{p, limit})
	if err != nil {
		return nil, err
	}
	for i := range tradeData {
		resp = append(resp, trade.Data{
			TID:          strconv.FormatInt(tradeData[i].ID, 10),
			Exchange:     b.Name,
			CurrencyPair: p,
			AssetType:    assetType,
			Price:        tradeData[i].Price,
			Amount:       tradeData[i].Quantity,
			Timestamp:    tradeData[i].Time,
		})
	}
	if b.IsSaveTradeDataEnabled() {
		err := trade.AddTradesToBuffer(b.Name, resp...)
		if err != nil {
			return nil, err
		}
	}

	sort.Sort(trade.ByDate(resp))
	return resp, nil
}

// GetHistoricTrades returns historic trade data within the timeframe provided
func (b *Binance) GetHistoricTrades(ctx context.Context, p currency.Pair, a asset.Item, from, to time.Time) ([]trade.Data, error) {
	req := AggregatedTradeRequestParams{
		Symbol:    p,
		StartTime: from,
		EndTime:   to,
	}
	trades, err := b.GetAggregatedTrades(ctx, &req)
	if err != nil {
		return nil, err
	}
	var result []trade.Data
	exName := b.GetName()
	for i := range trades {
		t := trades[i].toTradeData(p, exName, a)
		result = append(result, *t)
	}
	return result, nil
}

func (a *AggregatedTrade) toTradeData(p currency.Pair, exchange string, aType asset.Item) *trade.Data {
	return &trade.Data{
		CurrencyPair: p,
		TID:          strconv.FormatInt(a.ATradeID, 10),
		Amount:       a.Quantity,
		Exchange:     exchange,
		Price:        a.Price,
		Timestamp:    a.TimeStamp,
		AssetType:    aType,
		Side:         order.AnySide,
	}
}

// SubmitOrder submits a new order
func (b *Binance) SubmitOrder(ctx context.Context, s *order.Submit) (order.SubmitResponse, error) {
	var submitOrderResponse order.SubmitResponse
	if err := s.Validate(); err != nil {
		return submitOrderResponse, err
	}
	switch s.AssetType {
	case asset.Spot, asset.Margin:
		var sideType string
		if s.Side == order.Buy {
			sideType = order.Buy.String()
		} else {
			sideType = order.Sell.String()
		}

		timeInForce := BinanceRequestParamsTimeGTC
		var requestParamsOrderType RequestParamsOrderType
		switch s.Type {
		case order.Market:
			timeInForce = ""
			requestParamsOrderType = BinanceRequestParamsOrderMarket
		case order.Limit:
			requestParamsOrderType = BinanceRequestParamsOrderLimit
		default:
			submitOrderResponse.IsOrderPlaced = false
			return submitOrderResponse, errors.New("unsupported order type")
		}

		var orderRequest = NewOrderRequest{
			Symbol:           s.Pair,
			Side:             sideType,
			Price:            s.Price,
			Quantity:         s.Amount,
			TradeType:        requestParamsOrderType,
			TimeInForce:      timeInForce,
			NewClientOrderID: s.ClientOrderID,
		}
		response, err := b.NewOrder(ctx, &orderRequest)
		if err != nil {
			return submitOrderResponse, err
		}

		if response.OrderID > 0 {
			submitOrderResponse.OrderID = strconv.FormatInt(response.OrderID, 10)
		}
		if response.ExecutedQty == response.OrigQty {
			submitOrderResponse.FullyMatched = true
		}
		submitOrderResponse.IsOrderPlaced = true

		for i := range response.Fills {
			submitOrderResponse.Trades = append(submitOrderResponse.Trades, order.TradeHistory{
				Price:    response.Fills[i].Price,
				Amount:   response.Fills[i].Qty,
				Fee:      response.Fills[i].Commission,
				FeeAsset: response.Fills[i].CommissionAsset,
			})
		}

	case asset.CoinMarginedFutures:
		var reqSide string
		switch s.Side {
		case order.Buy:
			reqSide = "BUY"
		case order.Sell:
			reqSide = "SELL"
		default:
			return submitOrderResponse, fmt.Errorf("invalid side")
		}

		var oType string
		switch s.Type {
		case order.Limit:
			oType = "LIMIT"
		case order.Market:
			oType = "MARKET"
		case order.Stop:
			oType = "STOP"
		case order.TakeProfit:
			oType = "TAKE_PROFIT"
		case order.StopMarket:
			oType = "STOP_MARKET"
		case order.TakeProfitMarket:
			oType = "TAKE_PROFIT_MARKET"
		case order.TrailingStop:
			oType = "TRAILING_STOP_MARKET"
		default:
			return submitOrderResponse, errors.New("invalid type, check api docs for updates")
		}
		o, err := b.FuturesNewOrder(ctx,
			s.Pair, reqSide,
			"", oType, "GTC", "",
			s.ClientOrderID, "", "",
			s.Amount, s.Price, 0, 0, 0, s.ReduceOnly)
		if err != nil {
			return submitOrderResponse, err
		}
		submitOrderResponse.OrderID = strconv.FormatInt(o.OrderID, 10)
		submitOrderResponse.IsOrderPlaced = true
	case asset.USDTMarginedFutures:
		var reqSide string
		switch s.Side {
		case order.Buy:
			reqSide = "BUY"
		case order.Sell:
			reqSide = "SELL"
		default:
			return submitOrderResponse, fmt.Errorf("invalid side")
		}
		var oType string
		switch s.Type {
		case order.Limit:
			oType = "LIMIT"
		case order.Market:
			oType = "MARKET"
		case order.Stop:
			oType = "STOP"
		case order.TakeProfit:
			oType = "TAKE_PROFIT"
		case order.StopMarket:
			oType = "STOP_MARKET"
		case order.TakeProfitMarket:
			oType = "TAKE_PROFIT_MARKET"
		case order.TrailingStop:
			oType = "TRAILING_STOP_MARKET"
		default:
			return submitOrderResponse, errors.New("invalid type, check api docs for updates")
		}
		order, err := b.UFuturesNewOrder(ctx,
			s.Pair, reqSide,
			"", oType, "GTC", "",
			s.ClientOrderID, "", "",
			s.Amount, s.Price, 0, 0, 0, s.ReduceOnly)
		if err != nil {
			return submitOrderResponse, err
		}
		submitOrderResponse.OrderID = strconv.FormatInt(order.OrderID, 10)
		submitOrderResponse.IsOrderPlaced = true
	default:
		return submitOrderResponse, fmt.Errorf("assetType not supported")
	}

	return submitOrderResponse, nil
}

// ModifyOrder will allow of changing orderbook placement and limit to
// market conversion
func (b *Binance) ModifyOrder(ctx context.Context, action *order.Modify) (order.Modify, error) {
	return order.Modify{}, common.ErrFunctionNotSupported
}

// CancelOrder cancels an order by its corresponding ID number
func (b *Binance) CancelOrder(ctx context.Context, o *order.Cancel) error {
	if err := o.Validate(o.StandardCancel()); err != nil {
		return err
	}
	switch o.AssetType {
	case asset.Spot, asset.Margin:
		orderIDInt, err := strconv.ParseInt(o.ID, 10, 64)
		if err != nil {
			return err
		}
		_, err = b.CancelExistingOrder(ctx,
			o.Pair,
			orderIDInt,
			o.AccountID)
		if err != nil {
			return err
		}
	case asset.CoinMarginedFutures:
		_, err := b.FuturesCancelOrder(ctx, o.Pair, o.ID, "")
		if err != nil {
			return err
		}
	case asset.USDTMarginedFutures:
		_, err := b.UCancelOrder(ctx, o.Pair, o.ID, "")
		if err != nil {
			return err
		}
	}
	return nil
}

// CancelBatchOrders cancels an orders by their corresponding ID numbers
func (b *Binance) CancelBatchOrders(ctx context.Context, o []order.Cancel) (order.CancelBatchResponse, error) {
	return order.CancelBatchResponse{}, common.ErrNotYetImplemented
}

// CancelAllOrders cancels all orders associated with a currency pair
func (b *Binance) CancelAllOrders(ctx context.Context, req *order.Cancel) (order.CancelAllResponse, error) {
	if err := req.Validate(); err != nil {
		return order.CancelAllResponse{}, err
	}
	var cancelAllOrdersResponse order.CancelAllResponse
	cancelAllOrdersResponse.Status = make(map[string]string)
	switch req.AssetType {
	case asset.Spot, asset.Margin:
		openOrders, err := b.OpenOrders(ctx, req.Pair)
		if err != nil {
			return cancelAllOrdersResponse, err
		}
		for i := range openOrders {
			_, err = b.CancelExistingOrder(ctx,
				req.Pair,
				openOrders[i].OrderID,
				"")
			if err != nil {
				cancelAllOrdersResponse.Status[strconv.FormatInt(openOrders[i].OrderID, 10)] = err.Error()
			}
		}
	case asset.CoinMarginedFutures:
		if req.Pair.IsEmpty() {
			enabledPairs, err := b.GetEnabledPairs(asset.CoinMarginedFutures)
			if err != nil {
				return cancelAllOrdersResponse, err
			}
			for i := range enabledPairs {
				_, err = b.FuturesCancelAllOpenOrders(ctx, enabledPairs[i])
				if err != nil {
					return cancelAllOrdersResponse, err
				}
			}
		} else {
			_, err := b.FuturesCancelAllOpenOrders(ctx, req.Pair)
			if err != nil {
				return cancelAllOrdersResponse, err
			}
		}
	case asset.USDTMarginedFutures:
		if req.Pair.IsEmpty() {
			enabledPairs, err := b.GetEnabledPairs(asset.USDTMarginedFutures)
			if err != nil {
				return cancelAllOrdersResponse, err
			}
			for i := range enabledPairs {
				_, err = b.UCancelAllOpenOrders(ctx, enabledPairs[i])
				if err != nil {
					return cancelAllOrdersResponse, err
				}
			}
		} else {
			_, err := b.UCancelAllOpenOrders(ctx, req.Pair)
			if err != nil {
				return cancelAllOrdersResponse, err
			}
		}
	default:
		return cancelAllOrdersResponse, fmt.Errorf("assetType not supported: %v", req.AssetType)
	}
	return cancelAllOrdersResponse, nil
}

// GetOrderInfo returns information on a current open order
func (b *Binance) GetOrderInfo(ctx context.Context, orderID string, pair currency.Pair, assetType asset.Item) (order.Detail, error) {
	var respData order.Detail
	orderIDInt, err := strconv.ParseInt(orderID, 10, 64)
	if err != nil {
		return respData, err
	}
	switch assetType {
	case asset.Spot:
		resp, err := b.QueryOrder(ctx, pair, "", orderIDInt)
		if err != nil {
			return respData, err
		}
		orderSide := order.Side(resp.Side)
		status, err := order.StringToOrderStatus(resp.Status)
		if err != nil {
			return respData, err
		}
		orderType := order.Limit
		if resp.Type == "MARKET" {
			orderType = order.Market
		}

		return order.Detail{
			Amount:         resp.OrigQty,
			Exchange:       b.Name,
			ID:             strconv.FormatInt(resp.OrderID, 10),
			ClientOrderID:  resp.ClientOrderID,
			Side:           orderSide,
			Type:           orderType,
			Pair:           pair,
			Cost:           resp.CummulativeQuoteQty,
			AssetType:      assetType,
			Status:         status,
			Price:          resp.Price,
			ExecutedAmount: resp.ExecutedQty,
			Date:           resp.Time,
			LastUpdated:    resp.UpdateTime,
		}, nil
	case asset.CoinMarginedFutures:
		orderData, err := b.FuturesOpenOrderData(ctx, pair, orderID, "")
		if err != nil {
			return respData, err
		}
		var feeBuilder exchange.FeeBuilder
		feeBuilder.Amount = orderData.ExecutedQuantity
		feeBuilder.PurchasePrice = orderData.AveragePrice
		feeBuilder.Pair = pair
		fee, err := b.GetFee(ctx, &feeBuilder)
		if err != nil {
			return respData, err
		}
		orderVars := compatibleOrderVars(orderData.Side, orderData.Status, orderData.OrderType)
		respData.Amount = orderData.OriginalQuantity
		respData.AssetType = assetType
		respData.ClientOrderID = orderData.ClientOrderID
		respData.Exchange = b.Name
		respData.ExecutedAmount = orderData.ExecutedQuantity
		respData.Fee = fee
		respData.ID = orderID
		respData.Pair = pair
		respData.Price = orderData.Price
		respData.RemainingAmount = orderData.OriginalQuantity - orderData.ExecutedQuantity
		respData.Side = orderVars.Side
		respData.Status = orderVars.Status
		respData.Type = orderVars.OrderType
		respData.Date = orderData.Time
		respData.LastUpdated = orderData.UpdateTime
	case asset.USDTMarginedFutures:
		orderData, err := b.UGetOrderData(ctx, pair, orderID, "")
		if err != nil {
			return respData, err
		}
		var feeBuilder exchange.FeeBuilder
		feeBuilder.Amount = orderData.ExecutedQuantity
		feeBuilder.PurchasePrice = orderData.AveragePrice
		feeBuilder.Pair = pair
		fee, err := b.GetFee(ctx, &feeBuilder)
		if err != nil {
			return respData, err
		}
		orderVars := compatibleOrderVars(orderData.Side, orderData.Status, orderData.OrderType)
		respData.Amount = orderData.OriginalQuantity
		respData.AssetType = assetType
		respData.ClientOrderID = orderData.ClientOrderID
		respData.Exchange = b.Name
		respData.ExecutedAmount = orderData.ExecutedQuantity
		respData.Fee = fee
		respData.ID = orderID
		respData.Pair = pair
		respData.Price = orderData.Price
		respData.RemainingAmount = orderData.OriginalQuantity - orderData.ExecutedQuantity
		respData.Side = orderVars.Side
		respData.Status = orderVars.Status
		respData.Type = orderVars.OrderType
		respData.Date = orderData.Time
		respData.LastUpdated = orderData.UpdateTime
	default:
		return respData, fmt.Errorf("assetType %s not supported", assetType)
	}
	return respData, nil
}

// GetDepositAddress returns a deposit address for a specified currency
func (b *Binance) GetDepositAddress(ctx context.Context, cryptocurrency currency.Code, _ string) (string, error) {
	return b.GetDepositAddressForCurrency(ctx, cryptocurrency.String())
}

// WithdrawCryptocurrencyFunds returns a withdrawal ID when a withdrawal is
// submitted
func (b *Binance) WithdrawCryptocurrencyFunds(ctx context.Context, withdrawRequest *withdraw.Request) (*withdraw.ExchangeResponse, error) {
	if err := withdrawRequest.Validate(); err != nil {
		return nil, err
	}
	amountStr := strconv.FormatFloat(withdrawRequest.Amount, 'f', -1, 64)
	v, err := b.WithdrawCrypto(ctx,
		withdrawRequest.Currency.String(),
		withdrawRequest.Crypto.Address,
		withdrawRequest.Crypto.AddressTag,
		withdrawRequest.Description, amountStr)
	if err != nil {
		return nil, err
	}
	return &withdraw.ExchangeResponse{
		ID: v,
	}, nil
}

// WithdrawFiatFunds returns a withdrawal ID when a
// withdrawal is submitted
func (b *Binance) WithdrawFiatFunds(_ context.Context, _ *withdraw.Request) (*withdraw.ExchangeResponse, error) {
	return nil, common.ErrFunctionNotSupported
}

// WithdrawFiatFundsToInternationalBank returns a withdrawal ID when a
// withdrawal is submitted
func (b *Binance) WithdrawFiatFundsToInternationalBank(_ context.Context, _ *withdraw.Request) (*withdraw.ExchangeResponse, error) {
	return nil, common.ErrFunctionNotSupported
}

// GetFeeByType returns an estimate of fee based on type of transaction
func (b *Binance) GetFeeByType(ctx context.Context, feeBuilder *exchange.FeeBuilder) (float64, error) {
	if (!b.AllowAuthenticatedRequest() || b.SkipAuthCheck) && // Todo check connection status
		feeBuilder.FeeType == exchange.CryptocurrencyTradeFee {
		feeBuilder.FeeType = exchange.OfflineTradeFee
	}
	return b.GetFee(ctx, feeBuilder)
}

// GetActiveOrders retrieves any orders that are active/open
func (b *Binance) GetActiveOrders(ctx context.Context, req *order.GetOrdersRequest) ([]order.Detail, error) {
	if err := req.Validate(); err != nil {
		return nil, err
	}
	if len(req.Pairs) == 0 || len(req.Pairs) >= 40 {
		// sending an empty currency pair retrieves data for all currencies
		req.Pairs = append(req.Pairs, currency.Pair{})
	}
	var orders []order.Detail
	for i := range req.Pairs {
		switch req.AssetType {
		case asset.Spot, asset.Margin:
			resp, err := b.OpenOrders(ctx, req.Pairs[i])
			if err != nil {
				return nil, err
			}
			for x := range resp {
				orderSide := order.Side(strings.ToUpper(resp[x].Side))
				orderType := order.Type(strings.ToUpper(resp[x].Type))
				orders = append(orders, order.Detail{
					Amount:        resp[x].OrigQty,
					Date:          resp[x].Time,
					Exchange:      b.Name,
					ID:            strconv.FormatInt(resp[x].OrderID, 10),
					ClientOrderID: resp[x].ClientOrderID,
					Side:          orderSide,
					Type:          orderType,
					Price:         resp[x].Price,
					Status:        order.Status(resp[x].Status),
					Pair:          req.Pairs[i],
					AssetType:     req.AssetType,
					LastUpdated:   resp[x].UpdateTime,
				})
			}
		case asset.CoinMarginedFutures:
			openOrders, err := b.GetFuturesAllOpenOrders(ctx, req.Pairs[i], "")
			if err != nil {
				return nil, err
			}
			for y := range openOrders {
				var feeBuilder exchange.FeeBuilder
				feeBuilder.Amount = openOrders[y].ExecutedQty
				feeBuilder.PurchasePrice = openOrders[y].AvgPrice
				feeBuilder.Pair = req.Pairs[i]
				fee, err := b.GetFee(ctx, &feeBuilder)
				if err != nil {
					return orders, err
				}
				orderVars := compatibleOrderVars(openOrders[y].Side, openOrders[y].Status, openOrders[y].OrderType)
				orders = append(orders, order.Detail{
					Price:           openOrders[y].Price,
					Amount:          openOrders[y].OrigQty,
					ExecutedAmount:  openOrders[y].ExecutedQty,
					RemainingAmount: openOrders[y].OrigQty - openOrders[y].ExecutedQty,
					Fee:             fee,
					Exchange:        b.Name,
					ID:              strconv.FormatInt(openOrders[y].OrderID, 10),
					ClientOrderID:   openOrders[y].ClientOrderID,
					Type:            orderVars.OrderType,
					Side:            orderVars.Side,
					Status:          orderVars.Status,
					Pair:            req.Pairs[i],
					AssetType:       asset.CoinMarginedFutures,
					Date:            openOrders[y].Time,
					LastUpdated:     openOrders[y].UpdateTime,
				})
			}
		case asset.USDTMarginedFutures:
			openOrders, err := b.UAllAccountOpenOrders(ctx, req.Pairs[i])
			if err != nil {
				return nil, err
			}
			for y := range openOrders {
				var feeBuilder exchange.FeeBuilder
				feeBuilder.Amount = openOrders[y].ExecutedQuantity
				feeBuilder.PurchasePrice = openOrders[y].AveragePrice
				feeBuilder.Pair = req.Pairs[i]
				fee, err := b.GetFee(ctx, &feeBuilder)
				if err != nil {
					return orders, err
				}
				orderVars := compatibleOrderVars(openOrders[y].Side, openOrders[y].Status, openOrders[y].OrderType)
				orders = append(orders, order.Detail{
					Price:           openOrders[y].Price,
					Amount:          openOrders[y].OriginalQuantity,
					ExecutedAmount:  openOrders[y].ExecutedQuantity,
					RemainingAmount: openOrders[y].OriginalQuantity - openOrders[y].ExecutedQuantity,
					Fee:             fee,
					Exchange:        b.Name,
					ID:              strconv.FormatInt(openOrders[y].OrderID, 10),
					ClientOrderID:   openOrders[y].ClientOrderID,
					Type:            orderVars.OrderType,
					Side:            orderVars.Side,
					Status:          orderVars.Status,
					Pair:            req.Pairs[i],
					AssetType:       asset.USDTMarginedFutures,
					Date:            openOrders[y].Time,
					LastUpdated:     openOrders[y].UpdateTime,
				})
			}
		default:
			return orders, fmt.Errorf("assetType not supported")
		}
	}
	order.FilterOrdersByCurrencies(&orders, req.Pairs)
	order.FilterOrdersByType(&orders, req.Type)
	order.FilterOrdersBySide(&orders, req.Side)
	order.FilterOrdersByTimeRange(&orders, req.StartTime, req.EndTime)
	return orders, nil
}

// GetOrderHistory retrieves account order information
// Can Limit response to specific order status
func (b *Binance) GetOrderHistory(ctx context.Context, req *order.GetOrdersRequest) ([]order.Detail, error) {
	if err := req.Validate(); err != nil {
		return nil, err
	}
	if len(req.Pairs) == 0 {
		return nil, errors.New("at least one currency is required to fetch order history")
	}
	var orders []order.Detail
	switch req.AssetType {
	case asset.Spot, asset.Margin:
		for x := range req.Pairs {
			resp, err := b.AllOrders(ctx,
				req.Pairs[x],
				"",
				"1000")
			if err != nil {
				return nil, err
			}

			for i := range resp {
				orderSide := order.Side(strings.ToUpper(resp[i].Side))
				orderType := order.Type(strings.ToUpper(resp[i].Type))
				// New orders are covered in GetOpenOrders
				if resp[i].Status == "NEW" {
					continue
				}

				pair, err := currency.NewPairFromString(resp[i].Symbol)
				if err != nil {
					return nil, err
				}
				orders = append(orders, order.Detail{
					Amount:   resp[i].OrigQty,
					Date:     resp[i].Time,
					Exchange: b.Name,
					ID:       strconv.FormatInt(resp[i].OrderID, 10),
					Side:     orderSide,
					Type:     orderType,
					Price:    resp[i].Price,
					Pair:     pair,
					Status:   order.Status(resp[i].Status),
				})
			}
		}
	case asset.CoinMarginedFutures:
		for i := range req.Pairs {
			var orderHistory []FuturesOrderData
			var err error
			switch {
			case !req.StartTime.IsZero() && !req.EndTime.IsZero() && req.OrderID == "":
				if req.EndTime.Before(req.StartTime) {
					return nil, errors.New("endTime cannot be before startTime")
				}
				if time.Since(req.StartTime) > time.Hour*24*30 {
					return nil, fmt.Errorf("can only fetch orders 30 days out")
				}
				orderHistory, err = b.GetAllFuturesOrders(ctx,
					req.Pairs[i], "", req.StartTime, req.EndTime, 0, 0)
				if err != nil {
					return nil, err
				}
			case req.OrderID != "" && req.StartTime.IsZero() && req.EndTime.IsZero():
				fromID, err := strconv.ParseInt(req.OrderID, 10, 64)
				if err != nil {
					return nil, err
				}
				orderHistory, err = b.GetAllFuturesOrders(ctx,
					req.Pairs[i], "", time.Time{}, time.Time{}, fromID, 0)
				if err != nil {
					return nil, err
				}
			default:
				return nil, fmt.Errorf("invalid combination of input params")
			}
			for y := range orderHistory {
				var feeBuilder exchange.FeeBuilder
				feeBuilder.Amount = orderHistory[y].ExecutedQty
				feeBuilder.PurchasePrice = orderHistory[y].AvgPrice
				feeBuilder.Pair = req.Pairs[i]
				fee, err := b.GetFee(ctx, &feeBuilder)
				if err != nil {
					return orders, err
				}
				orderVars := compatibleOrderVars(orderHistory[y].Side, orderHistory[y].Status, orderHistory[y].OrderType)
				orders = append(orders, order.Detail{
					Price:           orderHistory[y].Price,
					Amount:          orderHistory[y].OrigQty,
					ExecutedAmount:  orderHistory[y].ExecutedQty,
					RemainingAmount: orderHistory[y].OrigQty - orderHistory[y].ExecutedQty,
					Fee:             fee,
					Exchange:        b.Name,
					ID:              strconv.FormatInt(orderHistory[y].OrderID, 10),
					ClientOrderID:   orderHistory[y].ClientOrderID,
					Type:            orderVars.OrderType,
					Side:            orderVars.Side,
					Status:          orderVars.Status,
					Pair:            req.Pairs[i],
					AssetType:       asset.CoinMarginedFutures,
					Date:            orderHistory[y].Time,
				})
			}
		}
	case asset.USDTMarginedFutures:
		for i := range req.Pairs {
			var orderHistory []UFuturesOrderData
			var err error
			switch {
			case !req.StartTime.IsZero() && !req.EndTime.IsZero() && req.OrderID == "":
				if req.EndTime.Before(req.StartTime) {
					return nil, errors.New("endTime cannot be before startTime")
				}
				if time.Since(req.StartTime) > time.Hour*24*7 {
					return nil, fmt.Errorf("can only fetch orders 7 days out")
				}
				orderHistory, err = b.UAllAccountOrders(ctx,
					req.Pairs[i], 0, 0, req.StartTime, req.EndTime)
				if err != nil {
					return nil, err
				}
			case req.OrderID != "" && req.StartTime.IsZero() && req.EndTime.IsZero():
				fromID, err := strconv.ParseInt(req.OrderID, 10, 64)
				if err != nil {
					return nil, err
				}
				orderHistory, err = b.UAllAccountOrders(ctx,
					req.Pairs[i], fromID, 0, time.Time{}, time.Time{})
				if err != nil {
					return nil, err
				}
			default:
				return nil, fmt.Errorf("invalid combination of input params")
			}
			for y := range orderHistory {
				var feeBuilder exchange.FeeBuilder
				feeBuilder.Amount = orderHistory[y].ExecutedQty
				feeBuilder.PurchasePrice = orderHistory[y].AvgPrice
				feeBuilder.Pair = req.Pairs[i]
				fee, err := b.GetFee(ctx, &feeBuilder)
				if err != nil {
					return orders, err
				}
				orderVars := compatibleOrderVars(orderHistory[y].Side, orderHistory[y].Status, orderHistory[y].OrderType)
				orders = append(orders, order.Detail{
					Price:           orderHistory[y].Price,
					Amount:          orderHistory[y].OrigQty,
					ExecutedAmount:  orderHistory[y].ExecutedQty,
					RemainingAmount: orderHistory[y].OrigQty - orderHistory[y].ExecutedQty,
					Fee:             fee,
					Exchange:        b.Name,
					ID:              strconv.FormatInt(orderHistory[y].OrderID, 10),
					ClientOrderID:   orderHistory[y].ClientOrderID,
					Type:            orderVars.OrderType,
					Side:            orderVars.Side,
					Status:          orderVars.Status,
					Pair:            req.Pairs[i],
					AssetType:       asset.USDTMarginedFutures,
					Date:            orderHistory[y].Time,
				})
			}
		}
	default:
		return orders, fmt.Errorf("assetType not supported")
	}
	order.FilterOrdersByType(&orders, req.Type)
	order.FilterOrdersBySide(&orders, req.Side)
	order.FilterOrdersByTimeRange(&orders, req.StartTime, req.EndTime)
	return orders, nil
}

// ValidateCredentials validates current credentials used for wrapper
// functionality
func (b *Binance) ValidateCredentials(ctx context.Context, assetType asset.Item) error {
	_, err := b.UpdateAccountInfo(ctx, assetType)
	return b.CheckTransientError(err)
}

// FormatExchangeKlineInterval returns Interval to exchange formatted string
func (b *Binance) FormatExchangeKlineInterval(interval kline.Interval) string {
	switch interval {
	case kline.OneDay:
		return "1d"
	case kline.ThreeDay:
		return "3d"
	case kline.OneWeek:
		return "1w"
	case kline.OneMonth:
		return "1M"
	default:
		return interval.Short()
	}
}

// GetHistoricCandles returns candles between a time period for a set time interval
func (b *Binance) GetHistoricCandles(ctx context.Context, pair currency.Pair, a asset.Item, start, end time.Time, interval kline.Interval) (kline.Item, error) {
	if err := b.ValidateKline(pair, a, interval); err != nil {
		return kline.Item{}, err
	}
	if kline.TotalCandlesPerInterval(start, end, interval) > float64(b.Features.Enabled.Kline.ResultLimit) {
		return kline.Item{}, errors.New(kline.ErrRequestExceedsExchangeLimits)
	}
	req := KlinesRequestParams{
		Interval:  b.FormatExchangeKlineInterval(interval),
		Symbol:    pair,
		StartTime: start,
		EndTime:   end,
		Limit:     int(b.Features.Enabled.Kline.ResultLimit),
	}
	ret := kline.Item{
		Exchange: b.Name,
		Pair:     pair,
		Asset:    a,
		Interval: interval,
	}

	candles, err := b.GetSpotKline(ctx, &req)
	if err != nil {
		return kline.Item{}, err
	}
	for x := range candles {
		ret.Candles = append(ret.Candles, kline.Candle{
			Time:   candles[x].OpenTime,
			Open:   candles[x].Open,
			High:   candles[x].High,
			Low:    candles[x].Low,
			Close:  candles[x].Close,
			Volume: candles[x].Volume,
		})
	}
	ret.SortCandlesByTimestamp(false)
	return ret, nil
}

// GetHistoricCandlesExtended returns candles between a time period for a set time interval
func (b *Binance) GetHistoricCandlesExtended(ctx context.Context, pair currency.Pair, a asset.Item, start, end time.Time, interval kline.Interval) (kline.Item, error) {
	if err := b.ValidateKline(pair, a, interval); err != nil {
		return kline.Item{}, err
	}

	ret := kline.Item{
		Exchange: b.Name,
		Pair:     pair,
		Asset:    a,
		Interval: interval,
	}
	dates, err := kline.CalculateCandleDateRanges(start, end, interval, b.Features.Enabled.Kline.ResultLimit)
	if err != nil {
		return kline.Item{}, err
	}
	var candles []CandleStick
	for x := range dates.Ranges {
		req := KlinesRequestParams{
			Interval:  b.FormatExchangeKlineInterval(interval),
			Symbol:    pair,
			StartTime: dates.Ranges[x].Start.Time,
			EndTime:   dates.Ranges[x].End.Time,
			Limit:     int(b.Features.Enabled.Kline.ResultLimit),
		}

		candles, err = b.GetSpotKline(ctx, &req)
		if err != nil {
			return kline.Item{}, err
		}

		for i := range candles {
			for j := range ret.Candles {
				if ret.Candles[j].Time.Equal(candles[i].OpenTime) {
					continue
				}
			}
			ret.Candles = append(ret.Candles, kline.Candle{
				Time:   candles[i].OpenTime,
				Open:   candles[i].Open,
				High:   candles[i].High,
				Low:    candles[i].Low,
				Close:  candles[i].Close,
				Volume: candles[i].Volume,
			})
		}
	}

	dates.SetHasDataFromCandles(ret.Candles)
	summary := dates.DataSummary(false)
	if len(summary) > 0 {
		log.Warnf(log.ExchangeSys, "%v - %v", b.Name, summary)
	}
	ret.RemoveDuplicates()
	ret.RemoveOutsideRange(start, end)
	ret.SortCandlesByTimestamp(false)
	return ret, nil
}

func compatibleOrderVars(side, status, orderType string) OrderVars {
	var resp OrderVars
	switch side {
	case order.Buy.String():
		resp.Side = order.Buy
	case order.Sell.String():
		resp.Side = order.Sell
	default:
		resp.Side = order.UnknownSide
	}
	switch status {
	case "NEW":
		resp.Status = order.New
	case "PARTIALLY_FILLED":
		resp.Status = order.PartiallyFilled
	case "FILLED":
		resp.Status = order.Filled
	case "CANCELED":
		resp.Status = order.Cancelled
	case "EXPIRED":
		resp.Status = order.Expired
	case "NEW_ADL":
		resp.Status = order.AutoDeleverage
	default:
		resp.Status = order.UnknownStatus
	}
	switch orderType {
	case "MARKET":
		resp.OrderType = order.Market
	case "LIMIT":
		resp.OrderType = order.Limit
	case "STOP":
		resp.OrderType = order.Stop
	case "TAKE_PROFIT":
		resp.OrderType = order.TakeProfit
	case "LIQUIDATION":
		resp.OrderType = order.Liquidation
	default:
		resp.OrderType = order.UnknownType
	}
	return resp
}

// UpdateOrderExecutionLimits sets exchange executions for a required asset type
func (b *Binance) UpdateOrderExecutionLimits(ctx context.Context, a asset.Item) error {
	var limits []order.MinMaxLevel
	var err error
	switch a {
	case asset.Spot:
		limits, err = b.FetchSpotExchangeLimits(ctx)
	case asset.USDTMarginedFutures:
		limits, err = b.FetchUSDTMarginExchangeLimits(ctx)
	case asset.CoinMarginedFutures:
		limits, err = b.FetchCoinMarginExchangeLimits(ctx)
	case asset.Margin:
		if err = b.CurrencyPairs.IsAssetEnabled(asset.Spot); err != nil {
			limits, err = b.FetchSpotExchangeLimits(ctx)
		} else {
			return nil
		}
	default:
		err = fmt.Errorf("unhandled asset type %s", a)
	}
	if err != nil {
		return fmt.Errorf("cannot update exchange execution limits: %v", err)
	}
	return b.LoadLimits(limits)
}<|MERGE_RESOLUTION|>--- conflicted
+++ resolved
@@ -423,15 +423,9 @@
 	return nil
 }
 
-<<<<<<< HEAD
-// UpdateTicker updates and returns the ticker for a currency pair
-func (b *Binance) UpdateTicker(ctx context.Context, p currency.Pair, assetType asset.Item) (*ticker.Price, error) {
-	switch assetType {
-=======
 // UpdateTickers updates the ticker for all currency pairs of a given asset type
-func (b *Binance) UpdateTickers(a asset.Item) error {
+func (b *Binance) UpdateTickers(ctx context.Context, a asset.Item) error {
 	switch a {
->>>>>>> c9ab0b11
 	case asset.Spot, asset.Margin:
 		tick, err := b.GetTickers(ctx)
 		if err != nil {
@@ -521,10 +515,10 @@
 }
 
 // UpdateTicker updates and returns the ticker for a currency pair
-func (b *Binance) UpdateTicker(p currency.Pair, a asset.Item) (*ticker.Price, error) {
+func (b *Binance) UpdateTicker(ctx context.Context, p currency.Pair, a asset.Item) (*ticker.Price, error) {
 	switch a {
 	case asset.Spot, asset.Margin:
-		tick, err := b.GetPriceChangeStats(p)
+		tick, err := b.GetPriceChangeStats(ctx, p)
 		if err != nil {
 			return nil, err
 		}
@@ -550,7 +544,7 @@
 			return nil, err
 		}
 	case asset.USDTMarginedFutures:
-		tick, err := b.U24HTickerPriceChangeStats(p)
+		tick, err := b.U24HTickerPriceChangeStats(ctx, p)
 		if err != nil {
 			return nil, err
 		}
@@ -574,7 +568,7 @@
 			return nil, err
 		}
 	case asset.CoinMarginedFutures:
-		tick, err := b.GetFuturesSwapTickerChangeStats(p, "")
+		tick, err := b.GetFuturesSwapTickerChangeStats(ctx, p, "")
 		if err != nil {
 			return nil, err
 		}
