--- conflicted
+++ resolved
@@ -278,8 +278,7 @@
 		return err
 	}
 
-<<<<<<< HEAD
-	err = b.Websocket.SetupNewConnection(stream.ConnectionSetup{
+	err = b.Websocket.SetupNewConnection(&stream.ConnectionSetup{
 		ResponseCheckTimeout: exch.WebsocketResponseCheckTimeout,
 		ResponseMaxLimit:     exch.WebsocketResponseMaxLimit,
 		RateLimit:            request.NewWeightedRateLimitByDuration(250 * time.Millisecond),
@@ -290,10 +289,7 @@
 		return err
 	}
 
-	return b.Websocket.SetupNewConnection(stream.ConnectionSetup{
-=======
 	return b.Websocket.SetupNewConnection(&stream.ConnectionSetup{
->>>>>>> ac731ce2
 		ResponseCheckTimeout: exch.WebsocketResponseCheckTimeout,
 		ResponseMaxLimit:     exch.WebsocketResponseMaxLimit,
 		RateLimit:            request.NewWeightedRateLimitByDuration(250 * time.Millisecond),
