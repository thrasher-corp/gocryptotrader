--- conflicted
+++ resolved
@@ -317,23 +317,12 @@
 
 	a := b.GetAssetTypes(true)
 	for x := range a {
-<<<<<<< HEAD
 		err = b.UpdateOrderExecutionLimits(a[x])
 		if err != nil {
 			log.Errorf(log.ExchangeSys,
-				"Could not set %s exchange exchange limits: %v",
+				"%s failed to set exchange order execution limits. Err: %v",
 				b.Name,
 				err)
-=======
-		if err = b.CurrencyPairs.IsAssetEnabled(a[x]); err == nil {
-			err = b.UpdateOrderExecutionLimits(a[x])
-			if err != nil {
-				log.Errorf(log.ExchangeSys,
-					"%s failed to set exchange order execution limits. Err: %v",
-					b.Name,
-					err)
-			}
->>>>>>> 4f5ab42b
 		}
 	}
 
