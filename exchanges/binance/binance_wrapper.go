--- conflicted
+++ resolved
@@ -780,71 +780,57 @@
 	return orderbook.Get(e.Name, p, a)
 }
 
-<<<<<<< HEAD
-// UpdateAccountInfo retrieves balances for all enabled currencies for the
-// Binance exchange
-func (e *Exchange) UpdateAccountInfo(ctx context.Context, assetType asset.Item) (account.Holdings, error) {
-	var (
-		info account.Holdings
-		acc  account.SubAccount
-	)
-	acc.AssetType = assetType
-	info.Exchange = e.Name
-	switch assetType {
-	case asset.Spot:
-		var raw *Account
-		var err error
-		if e.IsAPIStreamConnected() && e.Websocket.CanUseAuthenticatedEndpoints() && e.Websocket.CanUseAuthenticatedWebsocketForWrapper() {
-			raw, err = e.GetWsAccountInfo(0)
-		} else {
-			raw, err = e.GetAccount(ctx, false)
-		}
-=======
 // UpdateAccountBalances retrieves currency balances
 func (e *Exchange) UpdateAccountBalances(ctx context.Context, assetType asset.Item) (subAccts accounts.SubAccounts, err error) {
 	switch assetType {
 	case asset.Spot:
-		creds, err := e.GetCredentials(ctx)
-		if err != nil {
-			return nil, err
-		}
-		if creds.SubAccount != "" {
-			// TODO: implement sub-account endpoints
-			return nil, common.ErrNotYetImplemented
-		}
-		resp, err := e.GetAccount(ctx)
->>>>>>> 9441f33f
-		if err != nil {
-			return nil, err
-		}
-		subAccts = accounts.SubAccounts{accounts.NewSubAccount(assetType, "")}
+		var (
+			resp *Account
+			err  error
+		)
+		if e.IsAPIStreamConnected() && e.Websocket.CanUseAuthenticatedEndpoints() && e.Websocket.CanUseAuthenticatedWebsocketForWrapper() {
+			resp, err = e.GetWsAccountInfo(0)
+		} else {
+			resp, err = e.GetAccount(ctx, false)
+		}
+		if err != nil {
+			return nil, err
+		}
+		subAcct := &accounts.SubAccount{
+			ID:        strconv.FormatInt(resp.UID, 10),
+			AssetType: assetType,
+			Balances:  make(accounts.CurrencyBalances, len(resp.Balances)),
+		}
 		for i := range resp.Balances {
 			free := resp.Balances[i].Free.InexactFloat64()
 			locked := resp.Balances[i].Locked.InexactFloat64()
-			subAccts[0].Balances.Set(resp.Balances[i].Asset, accounts.Balance{
-				Total: free + locked,
-				Hold:  locked,
-				Free:  free,
-			})
-		}
-<<<<<<< HEAD
-
-		acc.Currencies = currencyBalance
-=======
->>>>>>> 9441f33f
+			subAcct.Balances[resp.Balances[i].Asset] = accounts.Balance{
+				Currency: resp.Balances[i].Asset,
+				Total:    free + locked,
+				Hold:     locked,
+				Free:     free,
+			}
+		}
+		subAccts = accounts.SubAccounts{subAcct}
+		return subAccts, e.Accounts.Save(ctx, subAccts, true)
 	case asset.CoinMarginedFutures:
 		resp, err := e.GetFuturesAccountInfo(ctx)
 		if err != nil {
 			return nil, err
 		}
-		subAccts = accounts.SubAccounts{accounts.NewSubAccount(assetType, "")}
+		subAcct := &accounts.SubAccount{
+			AssetType: assetType,
+			Balances:  make(accounts.CurrencyBalances, len(resp.Assets)),
+		}
 		for i := range resp.Assets {
-			subAccts[0].Balances.Set(resp.Assets[i].Asset, accounts.Balance{
+			subAcct.Balances[resp.Assets[i].Asset] = accounts.Balance{
 				Total: resp.Assets[i].WalletBalance,
 				Hold:  resp.Assets[i].WalletBalance - resp.Assets[i].AvailableBalance,
 				Free:  resp.Assets[i].AvailableBalance,
-			})
-		}
+			}
+		}
+		subAccts = accounts.SubAccounts{subAcct}
+		return subAccts, e.Accounts.Save(ctx, subAccts, true)
 	case asset.USDTMarginedFutures:
 		resp, err := e.UAccountBalanceV2(ctx)
 		if err != nil {
@@ -860,16 +846,16 @@
 			})
 			subAccts = subAccts.Merge(a)
 		}
+		return subAccts, e.Accounts.Save(ctx, subAccts, true)
 	case asset.Margin:
-<<<<<<< HEAD
 		accData, err := e.GetMarginAccount(ctx)
 		if err != nil {
-			return info, err
-		}
-		currencyDetails := make([]account.Balance, len(accData.UserAssets))
+			return nil, err
+		}
+		currencyDetails := make(accounts.CurrencyBalances, len(accData.UserAssets))
 		for i := range accData.UserAssets {
-			currencyDetails[i] = account.Balance{
-				Currency:               currency.NewCode(accData.UserAssets[i].Asset),
+			currencyDetails[accData.UserAssets[i].Asset] = accounts.Balance{
+				Currency:               accData.UserAssets[i].Asset,
 				Total:                  accData.UserAssets[i].Free + accData.UserAssets[i].Locked,
 				Hold:                   accData.UserAssets[i].Locked,
 				Free:                   accData.UserAssets[i].Free,
@@ -877,42 +863,33 @@
 				Borrowed:               accData.UserAssets[i].Borrowed,
 			}
 		}
-		acc.Currencies = currencyDetails
+		subAccts := []*accounts.SubAccount{{
+			AssetType: assetType,
+			Balances:  currencyDetails,
+		}}
+		return subAccts, e.Accounts.Save(ctx, subAccts, true)
 	case asset.Options:
 		accData, err := e.GetOptionsAccountInformation(ctx)
 		if err != nil {
-			return info, err
-		}
-		currencyDetails := make([]account.Balance, len(accData.Asset))
+			return nil, err
+		}
+		currencyDetails := make(accounts.CurrencyBalances, len(accData.Asset))
 		for i := range accData.Asset {
-			currencyDetails[i] = account.Balance{
-				Currency: currency.NewCode(accData.Asset[i].AssetType),
+			currencyDetails[accData.Asset[i].AssetType] = accounts.Balance{
+				Currency: accData.Asset[i].AssetType,
 				Total:    accData.Asset[i].MarginBalance.Float64(),
 				Hold:     accData.Asset[i].Locked.Float64(),
 				Free:     accData.Asset[i].AvailableFunds.Float64(),
 			}
 		}
-		acc.Currencies = currencyDetails
-=======
-		resp, err := e.GetMarginAccount(ctx)
-		if err != nil {
-			return nil, err
-		}
-		subAccts = accounts.SubAccounts{accounts.NewSubAccount(assetType, "")}
-		for i := range resp.UserAssets {
-			subAccts[0].Balances.Set(resp.UserAssets[i].Asset, accounts.Balance{
-				Total:                  resp.UserAssets[i].Free + resp.UserAssets[i].Locked,
-				Hold:                   resp.UserAssets[i].Locked,
-				Free:                   resp.UserAssets[i].Free,
-				AvailableWithoutBorrow: resp.UserAssets[i].Free - resp.UserAssets[i].Borrowed,
-				Borrowed:               resp.UserAssets[i].Borrowed,
-			})
-		}
->>>>>>> 9441f33f
+		subAccts := accounts.SubAccounts{{
+			AssetType: assetType,
+			Balances:  currencyDetails,
+		}}
+		return subAccts, e.Accounts.Save(ctx, subAccts, true)
 	default:
 		return nil, fmt.Errorf("%w %v", asset.ErrNotSupported, assetType)
 	}
-	return subAccts, e.Accounts.Save(ctx, subAccts, true)
 }
 
 // GetAccountFundingHistory returns funding history, deposits and
