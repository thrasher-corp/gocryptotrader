package binance

import (
	"context"
	"errors"
	"fmt"
	"sort"
	"strconv"
	"strings"
	"time"

	"github.com/shopspring/decimal"
	"github.com/thrasher-corp/gocryptotrader/common"
	"github.com/thrasher-corp/gocryptotrader/common/key"
	"github.com/thrasher-corp/gocryptotrader/config"
	"github.com/thrasher-corp/gocryptotrader/currency"
	"github.com/thrasher-corp/gocryptotrader/exchange/order/limits"
	"github.com/thrasher-corp/gocryptotrader/exchange/websocket"
	"github.com/thrasher-corp/gocryptotrader/exchange/websocket/buffer"
	exchange "github.com/thrasher-corp/gocryptotrader/exchanges"
	"github.com/thrasher-corp/gocryptotrader/exchanges/account"
	"github.com/thrasher-corp/gocryptotrader/exchanges/asset"
	"github.com/thrasher-corp/gocryptotrader/exchanges/collateral"
	"github.com/thrasher-corp/gocryptotrader/exchanges/deposit"
	"github.com/thrasher-corp/gocryptotrader/exchanges/fundingrate"
	"github.com/thrasher-corp/gocryptotrader/exchanges/futures"
	"github.com/thrasher-corp/gocryptotrader/exchanges/kline"
	"github.com/thrasher-corp/gocryptotrader/exchanges/margin"
	"github.com/thrasher-corp/gocryptotrader/exchanges/order"
	"github.com/thrasher-corp/gocryptotrader/exchanges/orderbook"
	"github.com/thrasher-corp/gocryptotrader/exchanges/protocol"
	"github.com/thrasher-corp/gocryptotrader/exchanges/request"
	"github.com/thrasher-corp/gocryptotrader/exchanges/subscription"
	"github.com/thrasher-corp/gocryptotrader/exchanges/ticker"
	"github.com/thrasher-corp/gocryptotrader/exchanges/trade"
	"github.com/thrasher-corp/gocryptotrader/log"
	"github.com/thrasher-corp/gocryptotrader/portfolio/withdraw"
)

var defaultAssetPairStores = map[asset.Item]currency.PairStore{
	asset.Spot: {
		AssetEnabled:  true,
		RequestFormat: &currency.PairFormat{Uppercase: true},
		ConfigFormat:  &currency.PairFormat{Delimiter: currency.DashDelimiter, Uppercase: true},
	},
	asset.Margin: {
		AssetEnabled:  true,
		RequestFormat: &currency.PairFormat{Uppercase: true},
		ConfigFormat:  &currency.PairFormat{Delimiter: currency.DashDelimiter, Uppercase: true},
	},
	asset.CoinMarginedFutures: {
		AssetEnabled:  true,
		RequestFormat: &currency.PairFormat{Uppercase: true, Delimiter: currency.UnderscoreDelimiter},
		ConfigFormat:  &currency.PairFormat{Uppercase: true, Delimiter: currency.UnderscoreDelimiter},
	},
	asset.USDTMarginedFutures: {
		AssetEnabled:  true,
		RequestFormat: &currency.PairFormat{Uppercase: true},
		ConfigFormat:  &currency.PairFormat{Uppercase: true, Delimiter: currency.UnderscoreDelimiter},
	},
}

// SetDefaults sets the basic defaults for Binance
func (e *Exchange) SetDefaults() {
	e.Name = "Binance"
	e.Enabled = true
	e.Verbose = true
	e.API.CredentialsValidator.RequiresKey = true
	e.API.CredentialsValidator.RequiresSecret = true

	for a, ps := range defaultAssetPairStores {
		if err := e.SetAssetPairStore(a, ps); err != nil {
			log.Errorf(log.ExchangeSys, "%s error storing %q default asset formats: %s", e.Name, a, err)
		}
	}

	for _, a := range []asset.Item{asset.Margin, asset.CoinMarginedFutures, asset.USDTMarginedFutures} {
		if err := e.DisableAssetWebsocketSupport(a); err != nil {
			log.Errorf(log.ExchangeSys, "%s error disabling %q asset type websocket support: %s", e.Name, a, err)
		}
	}

	e.Features = exchange.Features{
		Supports: exchange.FeaturesSupported{
			REST:                true,
			Websocket:           true,
			MaximumOrderHistory: kline.OneDay.Duration() * 7,
			RESTCapabilities: protocol.Features{
				TickerBatching:                 true,
				TickerFetching:                 true,
				KlineFetching:                  true,
				OrderbookFetching:              true,
				AutoPairUpdates:                true,
				AccountInfo:                    true,
				CryptoDeposit:                  true,
				CryptoWithdrawal:               true,
				GetOrder:                       true,
				GetOrders:                      true,
				CancelOrders:                   true,
				CancelOrder:                    true,
				SubmitOrder:                    true,
				DepositHistory:                 true,
				WithdrawalHistory:              true,
				TradeFetching:                  true,
				UserTradeHistory:               true,
				TradeFee:                       true,
				CryptoWithdrawalFee:            true,
				MultiChainDeposits:             true,
				MultiChainWithdrawals:          true,
				HasAssetTypeAccountSegregation: true,
				FundingRateFetching:            true,
			},
			WebsocketCapabilities: protocol.Features{
				TradeFetching:          true,
				TickerFetching:         true,
				KlineFetching:          true,
				OrderbookFetching:      true,
				AuthenticatedEndpoints: true,
				AccountInfo:            true,
				GetOrder:               true,
				GetOrders:              true,
				Subscribe:              true,
				Unsubscribe:            true,
				FundingRateFetching:    false, // supported but not implemented // TODO when multi-websocket support added
			},
			WithdrawPermissions: exchange.AutoWithdrawCrypto |
				exchange.NoFiatWithdrawals,
			Kline: kline.ExchangeCapabilitiesSupported{
				DateRanges: true,
				Intervals:  true,
			},
			FuturesCapabilities: exchange.FuturesCapabilities{
				Positions:      true,
				Leverage:       true,
				CollateralMode: true,
				FundingRates:   true,
				SupportedFundingRateFrequencies: map[kline.Interval]bool{
					kline.FourHour:  true,
					kline.EightHour: true,
				},
				FundingRateBatching: map[asset.Item]bool{
					asset.USDTMarginedFutures: true,
				},
				OpenInterest: exchange.OpenInterestSupport{
					Supported: true,
				},
			},
		},
		Enabled: exchange.FeaturesEnabled{
			AutoPairUpdates: true,
			Kline: kline.ExchangeCapabilitiesEnabled{
				Intervals: kline.DeployExchangeIntervals(
					kline.IntervalCapacity{Interval: kline.OneMin},
					kline.IntervalCapacity{Interval: kline.ThreeMin},
					kline.IntervalCapacity{Interval: kline.FiveMin},
					kline.IntervalCapacity{Interval: kline.FifteenMin},
					kline.IntervalCapacity{Interval: kline.ThirtyMin},
					kline.IntervalCapacity{Interval: kline.OneHour},
					kline.IntervalCapacity{Interval: kline.TwoHour},
					kline.IntervalCapacity{Interval: kline.FourHour},
					kline.IntervalCapacity{Interval: kline.SixHour},
					kline.IntervalCapacity{Interval: kline.EightHour},
					kline.IntervalCapacity{Interval: kline.TwelveHour},
					kline.IntervalCapacity{Interval: kline.OneDay},
					kline.IntervalCapacity{Interval: kline.ThreeDay},
					kline.IntervalCapacity{Interval: kline.OneWeek},
					kline.IntervalCapacity{Interval: kline.OneMonth},
				),
				GlobalResultLimit: 1000,
			},
		},
		Subscriptions: subscription.List{
			{Enabled: true, Asset: asset.Spot, Channel: subscription.TickerChannel},
			{Enabled: true, Asset: asset.Spot, Channel: subscription.AllTradesChannel},
			{Enabled: true, Asset: asset.Spot, Channel: subscription.CandlesChannel, Interval: kline.OneMin},
			{Enabled: true, Asset: asset.Spot, Channel: subscription.OrderbookChannel, Interval: kline.HundredMilliseconds},
		},
	}

	var err error
	e.Requester, err = request.New(e.Name,
		common.NewHTTPClientWithTimeout(exchange.DefaultHTTPTimeout),
		request.WithLimiter(GetRateLimits()))
	if err != nil {
		log.Errorln(log.ExchangeSys, err)
	}
	e.API.Endpoints = e.NewEndpoints()
	err = e.API.Endpoints.SetDefaultEndpoints(map[exchange.URL]string{
		exchange.RestSpot:              spotAPIURL,
		exchange.RestSpotSupplementary: apiURL,
		exchange.RestUSDTMargined:      ufuturesAPIURL,
		exchange.RestCoinMargined:      cfuturesAPIURL,
		exchange.EdgeCase1:             "https://www.binance.com",
		exchange.WebsocketSpot:         binanceDefaultWebsocketURL,
	})
	if err != nil {
		log.Errorln(log.ExchangeSys, err)
	}

	e.Websocket = websocket.NewManager()
	e.WebsocketResponseMaxLimit = exchange.DefaultWebsocketResponseMaxLimit
	e.WebsocketResponseCheckTimeout = exchange.DefaultWebsocketResponseCheckTimeout
}

// Setup takes in the supplied exchange configuration details and sets params
func (e *Exchange) Setup(exch *config.Exchange) error {
	if err := exch.Validate(); err != nil {
		return err
	}
	if !exch.Enabled {
		e.SetEnabled(false)
		return nil
	}
	if err := e.SetupDefaults(exch); err != nil {
		return err
	}
	ePoint, err := e.API.Endpoints.GetURL(exchange.WebsocketSpot)
	if err != nil {
		return err
	}
	err = e.Websocket.Setup(&websocket.ManagerSetup{
		ExchangeConfig:        exch,
		DefaultURL:            binanceDefaultWebsocketURL,
		RunningURL:            ePoint,
		Connector:             e.WsConnect,
		Subscriber:            e.Subscribe,
		Unsubscriber:          e.Unsubscribe,
		GenerateSubscriptions: e.generateSubscriptions,
		Features:              &e.Features.Supports.WebsocketCapabilities,
		OrderbookBufferConfig: buffer.Config{
			SortBuffer:            true,
			SortBufferByUpdateIDs: true,
		},
		TradeFeed: e.Features.Enabled.TradeFeed,
	})
	if err != nil {
		return err
	}

	return e.Websocket.SetupNewConnection(&websocket.ConnectionSetup{
		ResponseCheckTimeout: exch.WebsocketResponseCheckTimeout,
		ResponseMaxLimit:     exch.WebsocketResponseMaxLimit,
		RateLimit:            request.NewWeightedRateLimitByDuration(250 * time.Millisecond),
	})
}

// FetchTradablePairs returns a list of the exchanges tradable pairs
func (e *Exchange) FetchTradablePairs(ctx context.Context, a asset.Item) (currency.Pairs, error) {
	if !e.SupportsAsset(a) {
		return nil, fmt.Errorf("%w %v", asset.ErrNotSupported, a)
	}
	tradingStatus := "TRADING"
	var pairs []currency.Pair
	switch a {
	case asset.Spot, asset.Margin:
		info, err := e.GetExchangeInfo(ctx)
		if err != nil {
			return nil, err
		}
		pairs = make([]currency.Pair, 0, len(info.Symbols))
		for x := range info.Symbols {
			if info.Symbols[x].Status != tradingStatus {
				continue
			}
			pair, err := currency.NewPairFromStrings(info.Symbols[x].BaseAsset,
				info.Symbols[x].QuoteAsset)
			if err != nil {
				return nil, err
			}
			if a == asset.Spot && info.Symbols[x].IsSpotTradingAllowed {
				pairs = append(pairs, pair)
			}
			if a == asset.Margin && info.Symbols[x].IsMarginTradingAllowed {
				pairs = append(pairs, pair)
			}
		}
	case asset.CoinMarginedFutures:
		cInfo, err := e.FuturesExchangeInfo(ctx)
		if err != nil {
			return nil, err
		}
		pairs = make([]currency.Pair, 0, len(cInfo.Symbols))
		for z := range cInfo.Symbols {
			if cInfo.Symbols[z].ContractStatus != tradingStatus {
				continue
			}
			pair, err := currency.NewPairFromString(cInfo.Symbols[z].Symbol)
			if err != nil {
				return nil, err
			}
			pairs = append(pairs, pair)
		}
	case asset.USDTMarginedFutures:
		uInfo, err := e.UExchangeInfo(ctx)
		if err != nil {
			return nil, err
		}
		pairs = make([]currency.Pair, 0, len(uInfo.Symbols))
		for u := range uInfo.Symbols {
			if uInfo.Symbols[u].Status != tradingStatus {
				continue
			}
			var pair currency.Pair
			if uInfo.Symbols[u].ContractType == "PERPETUAL" {
				pair, err = currency.NewPairFromStrings(uInfo.Symbols[u].BaseAsset,
					uInfo.Symbols[u].QuoteAsset)
			} else {
				pair, err = currency.NewPairFromString(uInfo.Symbols[u].Symbol)
			}
			if err != nil {
				return nil, err
			}
			pairs = append(pairs, pair)
		}
	}
	return pairs, nil
}

// UpdateTradablePairs updates the exchanges available pairs and stores
// them in the exchanges config
func (e *Exchange) UpdateTradablePairs(ctx context.Context, forceUpdate bool) error {
	assetTypes := e.GetAssetTypes(false)
	for i := range assetTypes {
		pairs, err := e.FetchTradablePairs(ctx, assetTypes[i])
		if err != nil {
			return err
		}

		err = e.UpdatePairs(pairs, assetTypes[i], false, forceUpdate)
		if err != nil {
			return err
		}
	}
	return e.EnsureOnePairEnabled()
}

// UpdateTickers updates the ticker for all currency pairs of a given asset type
func (e *Exchange) UpdateTickers(ctx context.Context, a asset.Item) error {
	switch a {
	case asset.Spot, asset.Margin:
		tick, err := e.GetTickers(ctx)
		if err != nil {
			return err
		}

		pairs, err := e.GetEnabledPairs(a)
		if err != nil {
			return err
		}

		for i := range pairs {
			for y := range tick {
				pairFmt, err := e.FormatExchangeCurrency(pairs[i], a)
				if err != nil {
					return err
				}

				if tick[y].Symbol != pairFmt.String() {
					continue
				}

				err = ticker.ProcessTicker(&ticker.Price{
					Last:         tick[y].LastPrice.Float64(),
					High:         tick[y].HighPrice.Float64(),
					Low:          tick[y].LowPrice.Float64(),
					Bid:          tick[y].BidPrice.Float64(),
					Ask:          tick[y].AskPrice.Float64(),
					Volume:       tick[y].Volume.Float64(),
					QuoteVolume:  tick[y].QuoteVolume.Float64(),
					Open:         tick[y].OpenPrice.Float64(),
					Close:        tick[y].PrevClosePrice.Float64(),
					Pair:         pairFmt,
					ExchangeName: e.Name,
					AssetType:    a,
				})
				if err != nil {
					return err
				}
			}
		}
	case asset.USDTMarginedFutures:
		tick, err := e.U24HTickerPriceChangeStats(ctx, currency.EMPTYPAIR)
		if err != nil {
			return err
		}

		for y := range tick {
			cp, err := currency.NewPairFromString(tick[y].Symbol)
			if err != nil {
				return err
			}
			err = ticker.ProcessTicker(&ticker.Price{
				Last:         tick[y].LastPrice,
				High:         tick[y].HighPrice,
				Low:          tick[y].LowPrice,
				Volume:       tick[y].Volume,
				QuoteVolume:  tick[y].QuoteVolume,
				Open:         tick[y].OpenPrice,
				Close:        tick[y].PrevClosePrice,
				Pair:         cp,
				ExchangeName: e.Name,
				AssetType:    a,
			})
			if err != nil {
				return err
			}
		}
	case asset.CoinMarginedFutures:
		tick, err := e.GetFuturesSwapTickerChangeStats(ctx, currency.EMPTYPAIR, "")
		if err != nil {
			return err
		}

		for y := range tick {
			cp, err := currency.NewPairFromString(tick[y].Symbol)
			if err != nil {
				return err
			}
			err = ticker.ProcessTicker(&ticker.Price{
				Last:         tick[y].LastPrice.Float64(),
				High:         tick[y].HighPrice.Float64(),
				Low:          tick[y].LowPrice.Float64(),
				Volume:       tick[y].Volume.Float64(),
				QuoteVolume:  tick[y].QuoteVolume.Float64(),
				Open:         tick[y].OpenPrice.Float64(),
				Close:        tick[y].PrevClosePrice.Float64(),
				Pair:         cp,
				ExchangeName: e.Name,
				AssetType:    a,
			})
			if err != nil {
				return err
			}
		}
	default:
		return fmt.Errorf("%w %v", asset.ErrNotSupported, a)
	}
	return nil
}

// UpdateTicker updates and returns the ticker for a currency pair
func (e *Exchange) UpdateTicker(ctx context.Context, p currency.Pair, a asset.Item) (*ticker.Price, error) {
	if p.IsEmpty() {
		return nil, currency.ErrCurrencyPairEmpty
	}
	switch a {
	case asset.Spot, asset.Margin:
		tick, err := e.GetPriceChangeStats(ctx, p)
		if err != nil {
			return nil, err
		}
		err = ticker.ProcessTicker(&ticker.Price{
			Last:         tick.LastPrice.Float64(),
			High:         tick.HighPrice.Float64(),
			Low:          tick.LowPrice.Float64(),
			Bid:          tick.BidPrice.Float64(),
			Ask:          tick.AskPrice.Float64(),
			Volume:       tick.Volume.Float64(),
			QuoteVolume:  tick.QuoteVolume.Float64(),
			Open:         tick.OpenPrice.Float64(),
			Close:        tick.PrevClosePrice.Float64(),
			Pair:         p,
			ExchangeName: e.Name,
			AssetType:    a,
		})
		if err != nil {
			return nil, err
		}
	case asset.USDTMarginedFutures:
		tick, err := e.U24HTickerPriceChangeStats(ctx, p)
		if err != nil {
			return nil, err
		}
		err = ticker.ProcessTicker(&ticker.Price{
			Last:         tick[0].LastPrice,
			High:         tick[0].HighPrice,
			Low:          tick[0].LowPrice,
			Volume:       tick[0].Volume,
			QuoteVolume:  tick[0].QuoteVolume,
			Open:         tick[0].OpenPrice,
			Close:        tick[0].PrevClosePrice,
			Pair:         p,
			ExchangeName: e.Name,
			AssetType:    a,
		})
		if err != nil {
			return nil, err
		}
	case asset.CoinMarginedFutures:
		tick, err := e.GetFuturesSwapTickerChangeStats(ctx, p, "")
		if err != nil {
			return nil, err
		}
		err = ticker.ProcessTicker(&ticker.Price{
			Last:         tick[0].LastPrice.Float64(),
			High:         tick[0].HighPrice.Float64(),
			Low:          tick[0].LowPrice.Float64(),
			Volume:       tick[0].Volume.Float64(),
			QuoteVolume:  tick[0].QuoteVolume.Float64(),
			Open:         tick[0].OpenPrice.Float64(),
			Close:        tick[0].PrevClosePrice.Float64(),
			Pair:         p,
			ExchangeName: e.Name,
			AssetType:    a,
		})
		if err != nil {
			return nil, err
		}

	default:
		return nil, fmt.Errorf("%w %v", asset.ErrNotSupported, a)
	}
	return ticker.GetTicker(e.Name, p, a)
}

// UpdateOrderbook updates and returns the orderbook for a currency pair
func (e *Exchange) UpdateOrderbook(ctx context.Context, p currency.Pair, assetType asset.Item) (*orderbook.Book, error) {
	if p.IsEmpty() {
		return nil, currency.ErrCurrencyPairEmpty
	}
	if err := e.CurrencyPairs.IsAssetEnabled(assetType); err != nil {
		return nil, err
	}
	book := &orderbook.Book{
		Exchange:          e.Name,
		Pair:              p,
		Asset:             assetType,
		ValidateOrderbook: e.ValidateOrderbook,
	}
	var orderbookNew *OrderBook
	var err error

	switch assetType {
	case asset.Spot, asset.Margin:
		orderbookNew, err = e.GetOrderBook(ctx,
			OrderBookDataRequestParams{
				Symbol: p,
				Limit:  1000,
			})
	case asset.USDTMarginedFutures:
		orderbookNew, err = e.UFuturesOrderbook(ctx, p, 1000)
	case asset.CoinMarginedFutures:
		orderbookNew, err = e.GetFuturesOrderbook(ctx, p, 1000)
	default:
		return nil, fmt.Errorf("[%s] %w", assetType, asset.ErrNotSupported)
	}
	if err != nil {
		return book, err
	}

	book.Bids = make(orderbook.Levels, len(orderbookNew.Bids))
	for x := range orderbookNew.Bids {
		book.Bids[x] = orderbook.Level{
			Amount: orderbookNew.Bids[x].Quantity,
			Price:  orderbookNew.Bids[x].Price,
		}
	}
	book.Asks = make(orderbook.Levels, len(orderbookNew.Asks))
	for x := range orderbookNew.Asks {
		book.Asks[x] = orderbook.Level{
			Amount: orderbookNew.Asks[x].Quantity,
			Price:  orderbookNew.Asks[x].Price,
		}
	}

	err = book.Process()
	if err != nil {
		return book, err
	}
	return orderbook.Get(e.Name, p, assetType)
}

// UpdateAccountInfo retrieves balances for all enabled currencies for the
// Binance exchange
func (e *Exchange) UpdateAccountInfo(ctx context.Context, assetType asset.Item) (account.Holdings, error) {
	var info account.Holdings
	var acc account.SubAccount
	acc.AssetType = assetType
	info.Exchange = e.Name
	switch assetType {
	case asset.Spot:
		creds, err := e.GetCredentials(ctx)
		if err != nil {
			return info, err
		}
		if creds.SubAccount != "" {
			// TODO: implement sub-account endpoints
			return info, common.ErrNotYetImplemented
		}
		raw, err := e.GetAccount(ctx)
		if err != nil {
			return info, err
		}

		var currencyBalance []account.Balance
		for i := range raw.Balances {
			free := raw.Balances[i].Free.InexactFloat64()
			locked := raw.Balances[i].Locked.InexactFloat64()

			currencyBalance = append(currencyBalance, account.Balance{
				Currency: currency.NewCode(raw.Balances[i].Asset),
				Total:    free + locked,
				Hold:     locked,
				Free:     free,
			})
		}

		acc.Currencies = currencyBalance

	case asset.CoinMarginedFutures:
		accData, err := e.GetFuturesAccountInfo(ctx)
		if err != nil {
			return info, err
		}
		var currencyDetails []account.Balance
		for i := range accData.Assets {
			currencyDetails = append(currencyDetails, account.Balance{
				Currency: currency.NewCode(accData.Assets[i].Asset),
				Total:    accData.Assets[i].WalletBalance,
				Hold:     accData.Assets[i].WalletBalance - accData.Assets[i].AvailableBalance,
				Free:     accData.Assets[i].AvailableBalance,
			})
		}

		acc.Currencies = currencyDetails

	case asset.USDTMarginedFutures:
		accData, err := e.UAccountBalanceV2(ctx)
		if err != nil {
			return info, err
		}
		accountCurrencyDetails := make(map[string][]account.Balance)
		for i := range accData {
			currencyDetails := accountCurrencyDetails[accData[i].AccountAlias]
			accountCurrencyDetails[accData[i].AccountAlias] = append(
				currencyDetails, account.Balance{
					Currency: currency.NewCode(accData[i].Asset),
					Total:    accData[i].Balance,
					Hold:     accData[i].Balance - accData[i].AvailableBalance,
					Free:     accData[i].AvailableBalance,
				},
			)
		}

		if info.Accounts, err = account.CollectBalances(accountCurrencyDetails, assetType); err != nil {
			return account.Holdings{}, err
		}
	case asset.Margin:
		accData, err := e.GetMarginAccount(ctx)
		if err != nil {
			return info, err
		}
		var currencyDetails []account.Balance
		for i := range accData.UserAssets {
			currencyDetails = append(currencyDetails, account.Balance{
				Currency:               currency.NewCode(accData.UserAssets[i].Asset),
				Total:                  accData.UserAssets[i].Free + accData.UserAssets[i].Locked,
				Hold:                   accData.UserAssets[i].Locked,
				Free:                   accData.UserAssets[i].Free,
				AvailableWithoutBorrow: accData.UserAssets[i].Free - accData.UserAssets[i].Borrowed,
				Borrowed:               accData.UserAssets[i].Borrowed,
			})
		}

		acc.Currencies = currencyDetails

	default:
		return info, fmt.Errorf("%w %v", asset.ErrNotSupported, assetType)
	}
	acc.AssetType = assetType
	info.Accounts = append(info.Accounts, acc)
	creds, err := e.GetCredentials(ctx)
	if err != nil {
		return account.Holdings{}, err
	}
	if err := account.Process(&info, creds); err != nil {
		return account.Holdings{}, err
	}
	return info, nil
}

// GetAccountFundingHistory returns funding history, deposits and
// withdrawals
func (e *Exchange) GetAccountFundingHistory(_ context.Context) ([]exchange.FundingHistory, error) {
	return nil, common.ErrFunctionNotSupported
}

// GetWithdrawalsHistory returns previous withdrawals data
func (e *Exchange) GetWithdrawalsHistory(ctx context.Context, c currency.Code, _ asset.Item) ([]exchange.WithdrawalHistory, error) {
	withdrawals, err := e.WithdrawHistory(ctx, c, "", time.Time{}, time.Time{}, 0, 10000)
	if err != nil {
		return nil, err
	}

	resp := make([]exchange.WithdrawalHistory, len(withdrawals))
	for i := range withdrawals {
		resp[i] = exchange.WithdrawalHistory{
			Status:          strconv.FormatInt(withdrawals[i].Status, 10),
			TransferID:      withdrawals[i].ID,
			Currency:        withdrawals[i].Coin,
			Amount:          withdrawals[i].Amount,
			Fee:             withdrawals[i].TransactionFee,
			CryptoToAddress: withdrawals[i].Address,
			CryptoTxID:      withdrawals[i].TransactionID,
			CryptoChain:     withdrawals[i].Network,
			Timestamp:       withdrawals[i].ApplyTime.Time(),
		}
	}

	return resp, nil
}

// GetRecentTrades returns the most recent trades for a currency and asset
func (e *Exchange) GetRecentTrades(ctx context.Context, p currency.Pair, a asset.Item) ([]trade.Data, error) {
	const limit = 1000
	rFmt, err := e.GetPairFormat(a, true)
	if err != nil {
		return nil, err
	}
	pFmt := p.Format(rFmt)
	resp := make([]trade.Data, 0, limit)
	switch a {
	case asset.Spot:
		tradeData, err := e.GetMostRecentTrades(ctx,
			RecentTradeRequestParams{pFmt, limit})
		if err != nil {
			return nil, err
		}

		for i := range tradeData {
			td := trade.Data{
				TID:          strconv.FormatInt(tradeData[i].ID, 10),
				Exchange:     e.Name,
				CurrencyPair: p,
				AssetType:    a,
				Price:        tradeData[i].Price,
				Amount:       tradeData[i].Quantity,
				Timestamp:    tradeData[i].Time.Time(),
			}
			if tradeData[i].IsBuyerMaker { // Seller is Taker
				td.Side = order.Sell
			} else { // Buyer is Taker
				td.Side = order.Buy
			}
			resp = append(resp, td)
		}
	case asset.USDTMarginedFutures:
		tradeData, err := e.URecentTrades(ctx, pFmt, "", limit)
		if err != nil {
			return nil, err
		}

		for i := range tradeData {
			td := trade.Data{
				TID:          strconv.FormatInt(tradeData[i].ID, 10),
				Exchange:     e.Name,
				CurrencyPair: p,
				AssetType:    a,
				Price:        tradeData[i].Price,
				Amount:       tradeData[i].Qty,
				Timestamp:    tradeData[i].Time.Time(),
			}
			if tradeData[i].IsBuyerMaker { // Seller is Taker
				td.Side = order.Sell
			} else { // Buyer is Taker
				td.Side = order.Buy
			}
			resp = append(resp, td)
		}
	case asset.CoinMarginedFutures:
		tradeData, err := e.GetFuturesPublicTrades(ctx, pFmt, limit)
		if err != nil {
			return nil, err
		}

		for i := range tradeData {
			td := trade.Data{
				TID:          strconv.FormatInt(tradeData[i].ID, 10),
				Exchange:     e.Name,
				CurrencyPair: p,
				AssetType:    a,
				Price:        tradeData[i].Price,
				Amount:       tradeData[i].Qty,
				Timestamp:    tradeData[i].Time.Time(),
			}
			if tradeData[i].IsBuyerMaker { // Seller is Taker
				td.Side = order.Sell
			} else { // Buyer is Taker
				td.Side = order.Buy
			}
			resp = append(resp, td)
		}
	}

	if e.IsSaveTradeDataEnabled() {
		err := trade.AddTradesToBuffer(resp...)
		if err != nil {
			return nil, err
		}
	}

	sort.Sort(trade.ByDate(resp))
	return resp, nil
}

// GetHistoricTrades returns historic trade data within the timeframe provided
func (e *Exchange) GetHistoricTrades(ctx context.Context, p currency.Pair, a asset.Item, from, to time.Time) ([]trade.Data, error) {
	if err := e.CurrencyPairs.IsAssetEnabled(a); err != nil {
		return nil, err
	}
	if a != asset.Spot {
		return nil, fmt.Errorf("%w %v", asset.ErrNotSupported, a)
	}
	rFmt, err := e.GetPairFormat(a, true)
	if err != nil {
		return nil, err
	}
	pFmt := p.Format(rFmt)
	req := AggregatedTradeRequestParams{
		Symbol:    pFmt,
		StartTime: from,
		EndTime:   to,
	}
	trades, err := e.GetAggregatedTrades(ctx, &req)
	if err != nil {
		return nil, fmt.Errorf("%w %v", err, pFmt)
	}
	result := make([]trade.Data, len(trades))
	for i := range trades {
		td := trade.Data{
			CurrencyPair: p,
			TID:          strconv.FormatInt(trades[i].ATradeID, 10),
			Amount:       trades[i].Quantity,
			Exchange:     e.Name,
			Price:        trades[i].Price,
			Timestamp:    trades[i].TimeStamp.Time(),
			AssetType:    a,
		}
		if trades[i].IsBuyerMaker { // Seller is Taker
			td.Side = order.Sell
		} else { // Buyer is Taker
			td.Side = order.Buy
		}
		result[i] = td
	}
	return result, nil
}

// SubmitOrder submits a new order
func (e *Exchange) SubmitOrder(ctx context.Context, s *order.Submit) (*order.SubmitResponse, error) {
	if err := s.Validate(e.GetTradingRequirements()); err != nil {
		return nil, err
	}
	var orderID string
	status := order.New
	var trades []order.TradeHistory
	if s.Leverage != 0 && s.Leverage != 1 {
		return nil, fmt.Errorf("%w received '%v'", order.ErrSubmitLeverageNotSupported, s.Leverage)
	}
	switch s.AssetType {
	case asset.Spot, asset.Margin:
		var sideType string
		if s.Side.IsLong() {
			sideType = order.Buy.String()
		} else {
			sideType = order.Sell.String()
		}
		timeInForce := order.GoodTillCancel.String()
		var requestParamsOrderType RequestParamsOrderType
		switch s.Type {
		case order.Market:
			timeInForce = ""
			requestParamsOrderType = BinanceRequestParamsOrderMarket
		case order.Limit:
			if s.TimeInForce.Is(order.ImmediateOrCancel) {
				timeInForce = order.ImmediateOrCancel.String()
			}
			requestParamsOrderType = BinanceRequestParamsOrderLimit
		default:
			return nil, fmt.Errorf("%w %v", order.ErrUnsupportedOrderType, s.Type)
		}

		orderRequest := NewOrderRequest{
			Symbol:           s.Pair,
			Side:             sideType,
			Price:            s.Price,
			Quantity:         s.Amount,
			TradeType:        requestParamsOrderType,
			TimeInForce:      timeInForce,
			NewClientOrderID: s.ClientOrderID,
		}
		response, err := e.NewOrder(ctx, &orderRequest)
		if err != nil {
			return nil, err
		}

		orderID = strconv.FormatInt(response.OrderID, 10)
		if response.ExecutedQty == response.OrigQty {
			status = order.Filled
		}

		trades = make([]order.TradeHistory, len(response.Fills))
		for i := range response.Fills {
			trades[i] = order.TradeHistory{
				Price:    response.Fills[i].Price,
				Amount:   response.Fills[i].Qty,
				Fee:      response.Fills[i].Commission,
				FeeAsset: response.Fills[i].CommissionAsset,
			}
		}
	case asset.CoinMarginedFutures:
		var reqSide string
		switch s.Side {
		case order.Buy:
			reqSide = "BUY"
		case order.Sell:
			reqSide = "SELL"
		default:
			return nil, errors.New("invalid side")
		}

		var oType, timeInForce string
		switch s.Type {
		case order.Limit:
			oType = cfuturesLimit
			timeInForce = order.GoodTillCancel.String()
		case order.Market:
			oType = cfuturesMarket
		case order.Stop:
			oType = cfuturesStop
		case order.TakeProfit:
			oType = cfuturesTakeProfit
		case order.StopMarket:
			oType = cfuturesStopMarket
		case order.TakeProfitMarket:
			oType = cfuturesTakeProfitMarket
		case order.TrailingStop:
			oType = cfuturesTrailingStopMarket
		default:
			return nil, errors.New("invalid type, check api docs for updates")
		}

		o, err := e.FuturesNewOrder(
			ctx,
			&FuturesNewOrderRequest{
				Symbol:           s.Pair,
				Side:             reqSide,
				OrderType:        oType,
				TimeInForce:      timeInForce,
				NewClientOrderID: s.ClientOrderID,
				Quantity:         s.Amount,
				Price:            s.Price,
				ReduceOnly:       s.ReduceOnly,
			},
		)
		if err != nil {
			return nil, err
		}
		orderID = strconv.FormatInt(o.OrderID, 10)
	case asset.USDTMarginedFutures:
		var reqSide string
		switch s.Side {
		case order.Buy:
			reqSide = "BUY"
		case order.Sell:
			reqSide = "SELL"
		default:
			return nil, errors.New("invalid side")
		}
		var oType string
		switch s.Type {
		case order.Limit:
			oType = "LIMIT"
		case order.Market:
			oType = "MARKET"
		case order.Stop:
			oType = "STOP"
		case order.TakeProfit:
			oType = "TAKE_PROFIT"
		case order.StopMarket:
			oType = "STOP_MARKET"
		case order.TakeProfitMarket:
			oType = "TAKE_PROFIT_MARKET"
		case order.TrailingStop:
			oType = "TRAILING_STOP_MARKET"
		default:
			return nil, errors.New("invalid type, check api docs for updates")
		}
		o, err := e.UFuturesNewOrder(ctx,
			&UFuturesNewOrderRequest{
				Symbol:           s.Pair,
				Side:             reqSide,
				OrderType:        oType,
				TimeInForce:      "GTC",
				NewClientOrderID: s.ClientOrderID,
				Quantity:         s.Amount,
				Price:            s.Price,
				ReduceOnly:       s.ReduceOnly,
			},
		)
		if err != nil {
			return nil, err
		}
		orderID = strconv.FormatInt(o.OrderID, 10)
	default:
		return nil, fmt.Errorf("%w %v", asset.ErrNotSupported, s.AssetType)
	}

	resp, err := s.DeriveSubmitResponse(orderID)
	if err != nil {
		return nil, err
	}
	resp.Trades = trades
	resp.Status = status
	return resp, nil
}

// ModifyOrder will allow of changing orderbook placement and limit to
// market conversion
func (e *Exchange) ModifyOrder(_ context.Context, _ *order.Modify) (*order.ModifyResponse, error) {
	return nil, common.ErrFunctionNotSupported
}

// CancelOrder cancels an order by its corresponding ID number
func (e *Exchange) CancelOrder(ctx context.Context, o *order.Cancel) error {
	if err := o.Validate(o.StandardCancel()); err != nil {
		return err
	}
	switch o.AssetType {
	case asset.Spot, asset.Margin:
		orderIDInt, err := strconv.ParseInt(o.OrderID, 10, 64)
		if err != nil {
			return err
		}
		_, err = e.CancelExistingOrder(ctx,
			o.Pair,
			orderIDInt,
			o.AccountID)
		if err != nil {
			return err
		}
	case asset.CoinMarginedFutures:
		_, err := e.FuturesCancelOrder(ctx, o.Pair, o.OrderID, "")
		if err != nil {
			return err
		}
	case asset.USDTMarginedFutures:
		_, err := e.UCancelOrder(ctx, o.Pair, o.OrderID, "")
		if err != nil {
			return err
		}
	}
	return nil
}

// CancelBatchOrders cancels an orders by their corresponding ID numbers
func (e *Exchange) CancelBatchOrders(_ context.Context, _ []order.Cancel) (*order.CancelBatchResponse, error) {
	return nil, common.ErrFunctionNotSupported
}

// CancelAllOrders cancels all orders associated with a currency pair
func (e *Exchange) CancelAllOrders(ctx context.Context, req *order.Cancel) (order.CancelAllResponse, error) {
	if err := req.Validate(); err != nil {
		return order.CancelAllResponse{}, err
	}
	var cancelAllOrdersResponse order.CancelAllResponse
	cancelAllOrdersResponse.Status = make(map[string]string)
	switch req.AssetType {
	case asset.Spot, asset.Margin:
		openOrders, err := e.OpenOrders(ctx, req.Pair)
		if err != nil {
			return cancelAllOrdersResponse, err
		}
		for i := range openOrders {
			_, err = e.CancelExistingOrder(ctx,
				req.Pair,
				openOrders[i].OrderID,
				"")
			if err != nil {
				cancelAllOrdersResponse.Status[strconv.FormatInt(openOrders[i].OrderID, 10)] = err.Error()
			}
		}
	case asset.CoinMarginedFutures:
		if req.Pair.IsEmpty() {
			enabledPairs, err := e.GetEnabledPairs(asset.CoinMarginedFutures)
			if err != nil {
				return cancelAllOrdersResponse, err
			}
			for i := range enabledPairs {
				_, err = e.FuturesCancelAllOpenOrders(ctx, enabledPairs[i])
				if err != nil {
					return cancelAllOrdersResponse, err
				}
			}
		} else {
			_, err := e.FuturesCancelAllOpenOrders(ctx, req.Pair)
			if err != nil {
				return cancelAllOrdersResponse, err
			}
		}
	case asset.USDTMarginedFutures:
		if req.Pair.IsEmpty() {
			enabledPairs, err := e.GetEnabledPairs(asset.USDTMarginedFutures)
			if err != nil {
				return cancelAllOrdersResponse, err
			}
			for i := range enabledPairs {
				_, err = e.UCancelAllOpenOrders(ctx, enabledPairs[i])
				if err != nil {
					return cancelAllOrdersResponse, err
				}
			}
		} else {
			_, err := e.UCancelAllOpenOrders(ctx, req.Pair)
			if err != nil {
				return cancelAllOrdersResponse, err
			}
		}
	default:
		return cancelAllOrdersResponse, fmt.Errorf("%w %v", asset.ErrNotSupported, req.AssetType)
	}
	return cancelAllOrdersResponse, nil
}

// GetOrderInfo returns information on a current open order
func (e *Exchange) GetOrderInfo(ctx context.Context, orderID string, pair currency.Pair, assetType asset.Item) (*order.Detail, error) {
	if pair.IsEmpty() {
		return nil, currency.ErrCurrencyPairEmpty
	}
	if err := e.CurrencyPairs.IsAssetEnabled(assetType); err != nil {
		return nil, err
	}

	var respData order.Detail
	orderIDInt, err := strconv.ParseInt(orderID, 10, 64)
	if err != nil {
		return nil, err
	}
	switch assetType {
	case asset.Spot:
		resp, err := e.QueryOrder(ctx, pair, "", orderIDInt)
		if err != nil {
			return nil, err
		}
		var side order.Side
		side, err = order.StringToOrderSide(resp.Side)
		if err != nil {
			return nil, err
		}
		status, err := order.StringToOrderStatus(resp.Status)
		if err != nil {
			log.Errorf(log.ExchangeSys, "%s %v", e.Name, err)
		}
		orderType := order.Limit
		if resp.Type == "MARKET" {
			orderType = order.Market
		}

		return &order.Detail{
			Amount:         resp.OrigQty,
			Exchange:       e.Name,
			OrderID:        strconv.FormatInt(resp.OrderID, 10),
			ClientOrderID:  resp.ClientOrderID,
			Side:           side,
			Type:           orderType,
			Pair:           pair,
			Cost:           resp.CummulativeQuoteQty,
			AssetType:      assetType,
			Status:         status,
			Price:          resp.Price,
			ExecutedAmount: resp.ExecutedQty,
			Date:           resp.Time.Time(),
			LastUpdated:    resp.UpdateTime.Time(),
		}, nil
	case asset.CoinMarginedFutures:
		orderData, err := e.FuturesOpenOrderData(ctx, pair, orderID, "")
		if err != nil {
			return nil, err
		}
		var feeBuilder exchange.FeeBuilder
		feeBuilder.Amount = orderData.ExecutedQuantity
		feeBuilder.PurchasePrice = orderData.AveragePrice
		feeBuilder.Pair = pair
		fee, err := e.GetFee(ctx, &feeBuilder)
		if err != nil {
			return nil, err
		}
		orderVars := compatibleOrderVars(orderData.Side, orderData.Status, orderData.OrderType)
		respData.Amount = orderData.OriginalQuantity
		respData.AssetType = assetType
		respData.ClientOrderID = orderData.ClientOrderID
		respData.Exchange = e.Name
		respData.ExecutedAmount = orderData.ExecutedQuantity
		respData.Fee = fee
		respData.OrderID = orderID
		respData.Pair = pair
		respData.Price = orderData.Price
		respData.RemainingAmount = orderData.OriginalQuantity - orderData.ExecutedQuantity
		respData.Side = orderVars.Side
		respData.Status = orderVars.Status
		respData.Type = orderVars.OrderType
		respData.Date = orderData.Time.Time()
		respData.LastUpdated = orderData.UpdateTime.Time()
	case asset.USDTMarginedFutures:
		orderData, err := e.UGetOrderData(ctx, pair, orderID, "")
		if err != nil {
			return nil, err
		}
		var feeBuilder exchange.FeeBuilder
		feeBuilder.Amount = orderData.ExecutedQuantity
		feeBuilder.PurchasePrice = orderData.AveragePrice
		feeBuilder.Pair = pair
		fee, err := e.GetFee(ctx, &feeBuilder)
		if err != nil {
			return nil, err
		}
		orderVars := compatibleOrderVars(orderData.Side, orderData.Status, orderData.OrderType)
		respData.Amount = orderData.OriginalQuantity
		respData.AssetType = assetType
		respData.ClientOrderID = orderData.ClientOrderID
		respData.Exchange = e.Name
		respData.ExecutedAmount = orderData.ExecutedQuantity
		respData.Fee = fee
		respData.OrderID = orderID
		respData.Pair = pair
		respData.Price = orderData.Price
		respData.RemainingAmount = orderData.OriginalQuantity - orderData.ExecutedQuantity
		respData.Side = orderVars.Side
		respData.Status = orderVars.Status
		respData.Type = orderVars.OrderType
		respData.Date = orderData.Time.Time()
		respData.LastUpdated = orderData.UpdateTime.Time()
	default:
		return nil, fmt.Errorf("%w %v", asset.ErrNotSupported, assetType)
	}
	return &respData, nil
}

// GetDepositAddress returns a deposit address for a specified currency
func (e *Exchange) GetDepositAddress(ctx context.Context, cryptocurrency currency.Code, _, chain string) (*deposit.Address, error) {
	addr, err := e.GetDepositAddressForCurrency(ctx, cryptocurrency.String(), chain)
	if err != nil {
		return nil, err
	}

	return &deposit.Address{
		Address: addr.Address,
		Tag:     addr.Tag,
	}, nil
}

// WithdrawCryptocurrencyFunds returns a withdrawal ID when a withdrawal is
// submitted
func (e *Exchange) WithdrawCryptocurrencyFunds(ctx context.Context, withdrawRequest *withdraw.Request) (*withdraw.ExchangeResponse, error) {
	if err := withdrawRequest.Validate(); err != nil {
		return nil, err
	}
	amountStr := strconv.FormatFloat(withdrawRequest.Amount, 'f', -1, 64)
	v, err := e.WithdrawCrypto(ctx,
		withdrawRequest.Currency.String(),
		"", // withdrawal order ID
		withdrawRequest.Crypto.Chain,
		withdrawRequest.Crypto.Address,
		withdrawRequest.Crypto.AddressTag,
		withdrawRequest.Description,
		amountStr,
		false)
	if err != nil {
		return nil, err
	}
	return &withdraw.ExchangeResponse{
		ID: v,
	}, nil
}

// WithdrawFiatFunds returns a withdrawal ID when a
// withdrawal is submitted
func (e *Exchange) WithdrawFiatFunds(_ context.Context, _ *withdraw.Request) (*withdraw.ExchangeResponse, error) {
	return nil, common.ErrFunctionNotSupported
}

// WithdrawFiatFundsToInternationalBank returns a withdrawal ID when a
// withdrawal is submitted
func (e *Exchange) WithdrawFiatFundsToInternationalBank(_ context.Context, _ *withdraw.Request) (*withdraw.ExchangeResponse, error) {
	return nil, common.ErrFunctionNotSupported
}

// GetFeeByType returns an estimate of fee based on type of transaction
func (e *Exchange) GetFeeByType(ctx context.Context, feeBuilder *exchange.FeeBuilder) (float64, error) {
	if feeBuilder == nil {
		return 0, fmt.Errorf("%T %w", feeBuilder, common.ErrNilPointer)
	}
	if (!e.AreCredentialsValid(ctx) || e.SkipAuthCheck) && // Todo check connection status
		feeBuilder.FeeType == exchange.CryptocurrencyTradeFee {
		feeBuilder.FeeType = exchange.OfflineTradeFee
	}
	return e.GetFee(ctx, feeBuilder)
}

// GetActiveOrders retrieves any orders that are active/open
func (e *Exchange) GetActiveOrders(ctx context.Context, req *order.MultiOrderRequest) (order.FilteredOrders, error) {
	err := req.Validate()
	if err != nil {
		return nil, err
	}
	if len(req.Pairs) == 0 || len(req.Pairs) >= 40 {
		// sending an empty currency pair retrieves data for all currencies
		req.Pairs = append(req.Pairs, currency.EMPTYPAIR)
	}
	var orders []order.Detail
	for i := range req.Pairs {
		switch req.AssetType {
		case asset.Spot, asset.Margin:
			resp, err := e.OpenOrders(ctx, req.Pairs[i])
			if err != nil {
				return nil, err
			}
			for x := range resp {
				var side order.Side
				side, err = order.StringToOrderSide(resp[x].Side)
				if err != nil {
					log.Errorf(log.ExchangeSys, "%s %v", e.Name, err)
				}
				var orderType order.Type
				orderType, err = order.StringToOrderType(resp[x].Type)
				if err != nil {
					log.Errorf(log.ExchangeSys, "%s %v", e.Name, err)
				}
				orderStatus, err := order.StringToOrderStatus(resp[x].Status)
				if err != nil {
					log.Errorf(log.ExchangeSys, "%s %v", e.Name, err)
				}
				orders = append(orders, order.Detail{
					Amount:        resp[x].OrigQty,
					Date:          resp[x].Time.Time(),
					Exchange:      e.Name,
					OrderID:       strconv.FormatInt(resp[x].OrderID, 10),
					ClientOrderID: resp[x].ClientOrderID,
					Side:          side,
					Type:          orderType,
					Price:         resp[x].Price,
					Status:        orderStatus,
					Pair:          req.Pairs[i],
					AssetType:     req.AssetType,
					LastUpdated:   resp[x].UpdateTime.Time(),
				})
			}
		case asset.CoinMarginedFutures:
			openOrders, err := e.GetFuturesAllOpenOrders(ctx, req.Pairs[i], "")
			if err != nil {
				return nil, err
			}
			for y := range openOrders {
				var feeBuilder exchange.FeeBuilder
				feeBuilder.Amount = openOrders[y].ExecutedQty
				feeBuilder.PurchasePrice = openOrders[y].AvgPrice
				feeBuilder.Pair = req.Pairs[i]
				fee, err := e.GetFee(ctx, &feeBuilder)
				if err != nil {
					return orders, err
				}
				orderVars := compatibleOrderVars(openOrders[y].Side, openOrders[y].Status, openOrders[y].OrderType)
				orders = append(orders, order.Detail{
					Price:           openOrders[y].Price,
					Amount:          openOrders[y].OrigQty,
					ExecutedAmount:  openOrders[y].ExecutedQty,
					RemainingAmount: openOrders[y].OrigQty - openOrders[y].ExecutedQty,
					Fee:             fee,
					Exchange:        e.Name,
					OrderID:         strconv.FormatInt(openOrders[y].OrderID, 10),
					ClientOrderID:   openOrders[y].ClientOrderID,
					Type:            orderVars.OrderType,
					Side:            orderVars.Side,
					Status:          orderVars.Status,
					Pair:            req.Pairs[i],
					AssetType:       asset.CoinMarginedFutures,
					Date:            openOrders[y].Time.Time(),
					LastUpdated:     openOrders[y].UpdateTime.Time(),
				})
			}
		case asset.USDTMarginedFutures:
			openOrders, err := e.UAllAccountOpenOrders(ctx, req.Pairs[i])
			if err != nil {
				return nil, err
			}
			for y := range openOrders {
				var feeBuilder exchange.FeeBuilder
				feeBuilder.Amount = openOrders[y].ExecutedQuantity
				feeBuilder.PurchasePrice = openOrders[y].AveragePrice
				feeBuilder.Pair = req.Pairs[i]
				fee, err := e.GetFee(ctx, &feeBuilder)
				if err != nil {
					return orders, err
				}
				orderVars := compatibleOrderVars(openOrders[y].Side, openOrders[y].Status, openOrders[y].OrderType)
				orders = append(orders, order.Detail{
					Price:           openOrders[y].Price,
					Amount:          openOrders[y].OriginalQuantity,
					ExecutedAmount:  openOrders[y].ExecutedQuantity,
					RemainingAmount: openOrders[y].OriginalQuantity - openOrders[y].ExecutedQuantity,
					Fee:             fee,
					Exchange:        e.Name,
					OrderID:         strconv.FormatInt(openOrders[y].OrderID, 10),
					ClientOrderID:   openOrders[y].ClientOrderID,
					Type:            orderVars.OrderType,
					Side:            orderVars.Side,
					Status:          orderVars.Status,
					Pair:            req.Pairs[i],
					AssetType:       asset.USDTMarginedFutures,
					Date:            openOrders[y].Time.Time(),
					LastUpdated:     openOrders[y].UpdateTime.Time(),
				})
			}
		default:
			return orders, fmt.Errorf("%w %v", asset.ErrNotSupported, req.AssetType)
		}
	}
	return req.Filter(e.Name, orders), nil
}

// GetOrderHistory retrieves account order information
// Can Limit response to specific order status
func (e *Exchange) GetOrderHistory(ctx context.Context, req *order.MultiOrderRequest) (order.FilteredOrders, error) {
	err := req.Validate()
	if err != nil {
		return nil, err
	}
	if len(req.Pairs) == 0 {
		return nil, errors.New("at least one currency is required to fetch order history")
	}
	var orders []order.Detail
	switch req.AssetType {
	case asset.Spot, asset.Margin:
		for x := range req.Pairs {
			resp, err := e.AllOrders(ctx,
				req.Pairs[x],
				"",
				"1000")
			if err != nil {
				return nil, err
			}

			for i := range resp {
				var side order.Side
				side, err = order.StringToOrderSide(resp[i].Side)
				if err != nil {
					log.Errorf(log.ExchangeSys, "%s %v", e.Name, err)
				}
				var orderType order.Type
				orderType, err = order.StringToOrderType(resp[i].Type)
				if err != nil {
					log.Errorf(log.ExchangeSys, "%s %v", e.Name, err)
				}
				orderStatus, err := order.StringToOrderStatus(resp[i].Status)
				if err != nil {
					log.Errorf(log.ExchangeSys, "%s %v", e.Name, err)
				}
				// New orders are covered in GetOpenOrders
				if orderStatus == order.New {
					continue
				}

				var cost float64
				// For some historical orders cummulativeQuoteQty will be < 0,
				// meaning the data is not available at this time.
				if resp[i].CummulativeQuoteQty > 0 {
					cost = resp[i].CummulativeQuoteQty
				}
				detail := order.Detail{
					Amount:          resp[i].OrigQty,
					ExecutedAmount:  resp[i].ExecutedQty,
					RemainingAmount: resp[i].OrigQty - resp[i].ExecutedQty,
					Cost:            cost,
					CostAsset:       req.Pairs[x].Quote,
					Date:            resp[i].Time.Time(),
					LastUpdated:     resp[i].UpdateTime.Time(),
					Exchange:        e.Name,
					OrderID:         strconv.FormatInt(resp[i].OrderID, 10),
					Side:            side,
					Type:            orderType,
					Price:           resp[i].Price,
					Pair:            req.Pairs[x],
					Status:          orderStatus,
				}
				detail.InferCostsAndTimes()
				orders = append(orders, detail)
			}
		}
	case asset.CoinMarginedFutures:
		for i := range req.Pairs {
			var orderHistory []FuturesOrderData
			var err error
			switch {
			case !req.StartTime.IsZero() && !req.EndTime.IsZero() && req.FromOrderID == "":
				if req.EndTime.Before(req.StartTime) {
					return nil, errors.New("endTime cannot be before startTime")
				}
				if time.Since(req.StartTime) > time.Hour*24*30 {
					return nil, errors.New("can only fetch orders 30 days out")
				}
				orderHistory, err = e.GetAllFuturesOrders(ctx,
					req.Pairs[i], currency.EMPTYPAIR, req.StartTime, req.EndTime, 0, 0)
				if err != nil {
					return nil, err
				}
			case req.FromOrderID != "" && req.StartTime.IsZero() && req.EndTime.IsZero():
				fromID, err := strconv.ParseInt(req.FromOrderID, 10, 64)
				if err != nil {
					return nil, err
				}
				orderHistory, err = e.GetAllFuturesOrders(ctx,
					req.Pairs[i], currency.EMPTYPAIR, time.Time{}, time.Time{}, fromID, 0)
				if err != nil {
					return nil, err
				}
			default:
				return nil, errors.New("invalid combination of input params")
			}
			for y := range orderHistory {
				var feeBuilder exchange.FeeBuilder
				feeBuilder.Amount = orderHistory[y].ExecutedQty
				feeBuilder.PurchasePrice = orderHistory[y].AvgPrice
				feeBuilder.Pair = req.Pairs[i]
				fee, err := e.GetFee(ctx, &feeBuilder)
				if err != nil {
					return orders, err
				}
				orderVars := compatibleOrderVars(orderHistory[y].Side, orderHistory[y].Status, orderHistory[y].OrderType)
				orders = append(orders, order.Detail{
					Price:           orderHistory[y].Price,
					Amount:          orderHistory[y].OrigQty,
					ExecutedAmount:  orderHistory[y].ExecutedQty,
					RemainingAmount: orderHistory[y].OrigQty - orderHistory[y].ExecutedQty,
					Fee:             fee,
					Exchange:        e.Name,
					OrderID:         strconv.FormatInt(orderHistory[y].OrderID, 10),
					ClientOrderID:   orderHistory[y].ClientOrderID,
					Type:            orderVars.OrderType,
					Side:            orderVars.Side,
					Status:          orderVars.Status,
					Pair:            req.Pairs[i],
					AssetType:       asset.CoinMarginedFutures,
					Date:            orderHistory[y].Time.Time(),
				})
			}
		}
	case asset.USDTMarginedFutures:
		for i := range req.Pairs {
			var orderHistory []UFuturesOrderData
			var err error
			switch {
			case !req.StartTime.IsZero() && !req.EndTime.IsZero() && req.FromOrderID == "":
				if req.EndTime.Before(req.StartTime) {
					return nil, errors.New("endTime cannot be before startTime")
				}
				if time.Since(req.StartTime) > time.Hour*24*7 {
					return nil, errors.New("can only fetch orders 7 days out")
				}
				orderHistory, err = e.UAllAccountOrders(ctx,
					req.Pairs[i], 0, 0, req.StartTime, req.EndTime)
				if err != nil {
					return nil, err
				}
			case req.FromOrderID != "" && req.StartTime.IsZero() && req.EndTime.IsZero():
				fromID, err := strconv.ParseInt(req.FromOrderID, 10, 64)
				if err != nil {
					return nil, err
				}
				orderHistory, err = e.UAllAccountOrders(ctx,
					req.Pairs[i], fromID, 0, time.Time{}, time.Time{})
				if err != nil {
					return nil, err
				}
			default:
				return nil, errors.New("invalid combination of input params")
			}
			for y := range orderHistory {
				var feeBuilder exchange.FeeBuilder
				feeBuilder.Amount = orderHistory[y].ExecutedQty
				feeBuilder.PurchasePrice = orderHistory[y].AvgPrice
				feeBuilder.Pair = req.Pairs[i]
				fee, err := e.GetFee(ctx, &feeBuilder)
				if err != nil {
					return orders, err
				}
				orderVars := compatibleOrderVars(orderHistory[y].Side, orderHistory[y].Status, orderHistory[y].OrderType)
				orders = append(orders, order.Detail{
					Price:           orderHistory[y].Price,
					Amount:          orderHistory[y].OrigQty,
					ExecutedAmount:  orderHistory[y].ExecutedQty,
					RemainingAmount: orderHistory[y].OrigQty - orderHistory[y].ExecutedQty,
					Fee:             fee,
					Exchange:        e.Name,
					OrderID:         strconv.FormatInt(orderHistory[y].OrderID, 10),
					ClientOrderID:   orderHistory[y].ClientOrderID,
					Type:            orderVars.OrderType,
					Side:            orderVars.Side,
					Status:          orderVars.Status,
					Pair:            req.Pairs[i],
					AssetType:       asset.USDTMarginedFutures,
					Date:            orderHistory[y].Time.Time(),
				})
			}
		}
	default:
		return orders, fmt.Errorf("%w %v", asset.ErrNotSupported, req.AssetType)
	}
	return req.Filter(e.Name, orders), nil
}

// ValidateAPICredentials validates current credentials used for wrapper
// functionality
func (e *Exchange) ValidateAPICredentials(ctx context.Context, assetType asset.Item) error {
	_, err := e.UpdateAccountInfo(ctx, assetType)
	return e.CheckTransientError(err)
}

// FormatExchangeKlineInterval returns Interval to exchange formatted string
func (e *Exchange) FormatExchangeKlineInterval(interval kline.Interval) string {
	switch interval {
	case kline.OneDay:
		return "1d"
	case kline.ThreeDay:
		return "3d"
	case kline.OneWeek:
		return "1w"
	case kline.OneMonth:
		return "1M"
	default:
		return interval.Short()
	}
}

// GetHistoricCandles returns candles between a time period for a set time interval
func (e *Exchange) GetHistoricCandles(ctx context.Context, pair currency.Pair, a asset.Item, interval kline.Interval, start, end time.Time) (*kline.Item, error) {
	req, err := e.GetKlineRequest(pair, a, interval, start, end, false)
	if err != nil {
		return nil, err
	}

	timeSeries := make([]kline.Candle, 0, req.Size())
	switch a {
	case asset.Spot, asset.Margin:
		var candles []CandleStick
		candles, err = e.GetSpotKline(ctx, &KlinesRequestParams{
			Interval:  e.FormatExchangeKlineInterval(req.ExchangeInterval),
			Symbol:    req.Pair,
			StartTime: req.Start,
			EndTime:   req.End,
			Limit:     req.RequestLimit,
		})
		if err != nil {
			return nil, err
		}
		for i := range candles {
			timeSeries = append(timeSeries, kline.Candle{
				Time:   candles[i].OpenTime.Time(),
				Open:   candles[i].Open.Float64(),
				High:   candles[i].High.Float64(),
				Low:    candles[i].Low.Float64(),
				Close:  candles[i].Close.Float64(),
				Volume: candles[i].Volume.Float64(),
			})
		}
	case asset.USDTMarginedFutures:
		var candles []FuturesCandleStick
		candles, err = e.UKlineData(ctx,
			req.RequestFormatted,
			e.FormatExchangeKlineInterval(interval),
			req.RequestLimit,
			req.Start,
			req.End)
		if err != nil {
			return nil, err
		}
		for i := range candles {
			timeSeries = append(timeSeries, kline.Candle{
				Time:   candles[i].OpenTime.Time(),
				Open:   candles[i].Open.Float64(),
				High:   candles[i].High.Float64(),
				Low:    candles[i].Low.Float64(),
				Close:  candles[i].Close.Float64(),
				Volume: candles[i].Volume.Float64(),
			})
		}
	case asset.CoinMarginedFutures:
		var candles []FuturesCandleStick
		candles, err = e.GetFuturesKlineData(ctx,
			req.RequestFormatted,
			e.FormatExchangeKlineInterval(interval),
			req.RequestLimit,
			req.Start,
			req.End)
		if err != nil {
			return nil, err
		}
		for i := range candles {
			timeSeries = append(timeSeries, kline.Candle{
				Time:   candles[i].OpenTime.Time(),
				Open:   candles[i].Open.Float64(),
				High:   candles[i].High.Float64(),
				Low:    candles[i].Low.Float64(),
				Close:  candles[i].Close.Float64(),
				Volume: candles[i].Volume.Float64(),
			})
		}
	default:
		return nil, fmt.Errorf("%w %v", asset.ErrNotSupported, a)
	}
	return req.ProcessResponse(timeSeries)
}

// GetHistoricCandlesExtended returns candles between a time period for a set
// time interval
func (e *Exchange) GetHistoricCandlesExtended(ctx context.Context, pair currency.Pair, a asset.Item, interval kline.Interval, start, end time.Time) (*kline.Item, error) {
	req, err := e.GetKlineExtendedRequest(pair, a, interval, start, end)
	if err != nil {
		return nil, err
	}

	timeSeries := make([]kline.Candle, 0, req.Size())
	for x := range req.RangeHolder.Ranges {
		switch a {
		case asset.Spot, asset.Margin:
			var candles []CandleStick
			candles, err = e.GetSpotKline(ctx, &KlinesRequestParams{
				Interval:  e.FormatExchangeKlineInterval(req.ExchangeInterval),
				Symbol:    req.Pair,
				StartTime: req.RangeHolder.Ranges[x].Start.Time,
				EndTime:   req.RangeHolder.Ranges[x].End.Time,
				Limit:     req.RequestLimit,
			})
			if err != nil {
				return nil, err
			}
			for i := range candles {
				timeSeries = append(timeSeries, kline.Candle{
					Time:   candles[i].OpenTime.Time(),
					Open:   candles[i].Open.Float64(),
					High:   candles[i].High.Float64(),
					Low:    candles[i].Low.Float64(),
					Close:  candles[i].Close.Float64(),
					Volume: candles[i].Volume.Float64(),
				})
			}
		case asset.USDTMarginedFutures:
			var candles []FuturesCandleStick
			candles, err = e.UKlineData(ctx,
				req.RequestFormatted,
				e.FormatExchangeKlineInterval(interval),
				req.RangeHolder.Limit,
				req.RangeHolder.Ranges[x].Start.Time,
				req.RangeHolder.Ranges[x].End.Time)
			if err != nil {
				return nil, err
			}
			for i := range candles {
				timeSeries = append(timeSeries, kline.Candle{
					Time:   candles[i].OpenTime.Time(),
					Open:   candles[i].Open.Float64(),
					High:   candles[i].High.Float64(),
					Low:    candles[i].Low.Float64(),
					Close:  candles[i].Close.Float64(),
					Volume: candles[i].Volume.Float64(),
				})
			}
		case asset.CoinMarginedFutures:
			var candles []FuturesCandleStick
			candles, err = e.GetFuturesKlineData(ctx,
				req.RequestFormatted,
				e.FormatExchangeKlineInterval(interval),
				req.RangeHolder.Limit,
				req.RangeHolder.Ranges[x].Start.Time,
				req.RangeHolder.Ranges[x].End.Time)
			if err != nil {
				return nil, err
			}
			for i := range candles {
				timeSeries = append(timeSeries, kline.Candle{
					Time:   candles[i].OpenTime.Time(),
					Open:   candles[i].Open.Float64(),
					High:   candles[i].High.Float64(),
					Low:    candles[i].Low.Float64(),
					Close:  candles[i].Close.Float64(),
					Volume: candles[i].Volume.Float64(),
				})
			}
		default:
			return nil, fmt.Errorf("%w %v", asset.ErrNotSupported, a)
		}
	}
	return req.ProcessResponse(timeSeries)
}

func compatibleOrderVars(side, status, orderType string) OrderVars {
	var resp OrderVars
	switch side {
	case order.Buy.String():
		resp.Side = order.Buy
	case order.Sell.String():
		resp.Side = order.Sell
	default:
		resp.Side = order.UnknownSide
	}
	switch status {
	case "NEW":
		resp.Status = order.New
	case "PARTIALLY_FILLED":
		resp.Status = order.PartiallyFilled
	case "FILLED":
		resp.Status = order.Filled
	case "CANCELED":
		resp.Status = order.Cancelled
	case "EXPIRED":
		resp.Status = order.Expired
	case "NEW_ADL":
		resp.Status = order.AutoDeleverage
	default:
		resp.Status = order.UnknownStatus
	}
	switch orderType {
	case "MARKET":
		resp.OrderType = order.Market
	case "LIMIT":
		resp.OrderType = order.Limit
	case "STOP":
		resp.OrderType = order.Stop
	case "TAKE_PROFIT":
		resp.OrderType = order.TakeProfit
	case "LIQUIDATION":
		resp.OrderType = order.Liquidation
	default:
		resp.OrderType = order.UnknownType
	}
	return resp
}

// UpdateOrderExecutionLimits sets exchange executions for a required asset type
<<<<<<< HEAD
func (b *Binance) UpdateOrderExecutionLimits(ctx context.Context, a asset.Item) error {
	var l []limits.MinMaxLevel
	var err error
	switch a {
	case asset.Spot:
		l, err = b.FetchExchangeLimits(ctx, asset.Spot)
	case asset.USDTMarginedFutures:
		l, err = b.FetchUSDTMarginExchangeLimits(ctx)
	case asset.CoinMarginedFutures:
		l, err = b.FetchCoinMarginExchangeLimits(ctx)
	case asset.Margin:
		l, err = b.FetchExchangeLimits(ctx, asset.Margin)
=======
func (e *Exchange) UpdateOrderExecutionLimits(ctx context.Context, a asset.Item) error {
	var limits []order.MinMaxLevel
	var err error
	switch a {
	case asset.Spot:
		limits, err = e.FetchExchangeLimits(ctx, asset.Spot)
	case asset.USDTMarginedFutures:
		limits, err = e.FetchUSDTMarginExchangeLimits(ctx)
	case asset.CoinMarginedFutures:
		limits, err = e.FetchCoinMarginExchangeLimits(ctx)
	case asset.Margin:
		limits, err = e.FetchExchangeLimits(ctx, asset.Margin)
>>>>>>> edf5d84d
	default:
		err = fmt.Errorf("%w %v", asset.ErrNotSupported, a)
	}
	if err != nil {
		return fmt.Errorf("cannot update exchange execution limits: %w", err)
	}
<<<<<<< HEAD
	return limits.LoadLimits(l)
=======
	return e.LoadLimits(limits)
>>>>>>> edf5d84d
}

// GetAvailableTransferChains returns the available transfer blockchains for the specific cryptocurrency
func (e *Exchange) GetAvailableTransferChains(ctx context.Context, cryptocurrency currency.Code) ([]string, error) {
	coinInfo, err := e.GetAllCoinsInfo(ctx)
	if err != nil {
		return nil, err
	}

	var availableChains []string
	for x := range coinInfo {
		if strings.EqualFold(coinInfo[x].Coin, cryptocurrency.String()) {
			for y := range coinInfo[x].NetworkList {
				availableChains = append(availableChains, coinInfo[x].NetworkList[y].Network)
			}
		}
	}
	return availableChains, nil
}

// FormatExchangeCurrency is a method that formats and returns a currency pair
// based on the user currency display preferences
// overrides default implementation to use optional delimiter
func (e *Exchange) FormatExchangeCurrency(p currency.Pair, a asset.Item) (currency.Pair, error) {
	pairFmt, err := e.GetPairFormat(a, true)
	if err != nil {
		return currency.EMPTYPAIR, err
	}
	if a == asset.USDTMarginedFutures {
		return e.formatUSDTMarginedFuturesPair(p, pairFmt), nil
	}
	return p.Format(pairFmt), nil
}

// FormatSymbol formats the given pair to a string suitable for exchange API requests
// overrides default implementation to use optional delimiter
func (e *Exchange) FormatSymbol(p currency.Pair, a asset.Item) (string, error) {
	pairFmt, err := e.GetPairFormat(a, true)
	if err != nil {
		return p.String(), err
	}
	if a == asset.USDTMarginedFutures {
		p = e.formatUSDTMarginedFuturesPair(p, pairFmt)
		return p.String(), nil
	}
	return pairFmt.Format(p), nil
}

// formatUSDTMarginedFuturesPair Binance USDTMarginedFutures pairs have a delimiter
// only if the contract has an expiry date
func (e *Exchange) formatUSDTMarginedFuturesPair(p currency.Pair, pairFmt currency.PairFormat) currency.Pair {
	quote := p.Quote.String()
	for _, c := range quote {
		if c < '0' || c > '9' {
			// character rune is alphabetic, cannot be expiring contract
			return p.Format(pairFmt)
		}
	}
	pairFmt.Delimiter = currency.UnderscoreDelimiter
	return p.Format(pairFmt)
}

// GetServerTime returns the current exchange server time.
func (e *Exchange) GetServerTime(ctx context.Context, ai asset.Item) (time.Time, error) {
	switch ai {
	case asset.USDTMarginedFutures:
		return e.UServerTime(ctx)
	case asset.Spot:
		info, err := e.GetExchangeInfo(ctx)
		if err != nil {
			return time.Time{}, err
		}
		return info.ServerTime.Time(), nil
	case asset.CoinMarginedFutures:
		info, err := e.FuturesExchangeInfo(ctx)
		if err != nil {
			return time.Time{}, err
		}
		return info.ServerTime.Time(), nil
	}
	return time.Time{}, fmt.Errorf("%s %w", ai, asset.ErrNotSupported)
}

// GetLatestFundingRates returns the latest funding rates data
func (e *Exchange) GetLatestFundingRates(ctx context.Context, r *fundingrate.LatestRateRequest) ([]fundingrate.LatestRateResponse, error) {
	if r == nil {
		return nil, fmt.Errorf("%w LatestRateRequest", common.ErrNilPointer)
	}
	if r.IncludePredictedRate {
		return nil, fmt.Errorf("%w IncludePredictedRate", common.ErrFunctionNotSupported)
	}
	fPair := r.Pair
	var err error
	if !fPair.IsEmpty() {
		var format currency.PairFormat
		format, err = e.GetPairFormat(r.Asset, true)
		if err != nil {
			return nil, err
		}
		fPair = r.Pair.Format(format)
	}

	switch r.Asset {
	case asset.USDTMarginedFutures:
		var mp []UMarkPrice
		var fri []FundingRateInfoResponse
		fri, err = e.UGetFundingRateInfo(ctx)
		if err != nil {
			return nil, err
		}
		mp, err = e.UGetMarkPrice(ctx, fPair)
		if err != nil {
			return nil, err
		}
		resp := make([]fundingrate.LatestRateResponse, 0, len(mp))
		for i := range mp {
			var cp currency.Pair
			var isEnabled bool
			cp, isEnabled, err = e.MatchSymbolCheckEnabled(mp[i].Symbol, r.Asset, true)
			if err != nil && !errors.Is(err, currency.ErrPairNotFound) {
				return nil, err
			}
			if !isEnabled {
				continue
			}
			var isPerp bool
			isPerp, err = e.IsPerpetualFutureCurrency(r.Asset, cp)
			if err != nil {
				return nil, err
			}
			if !isPerp {
				continue
			}
			var fundingRateFrequency int64 = 8
			for x := range fri {
				if fri[x].Symbol != mp[i].Symbol {
					continue
				}
				fundingRateFrequency = fri[x].FundingIntervalHours
				break
			}
			nft := mp[i].NextFundingTime.Time()
			cft := nft.Add(-time.Hour * time.Duration(fundingRateFrequency))
			rate := fundingrate.LatestRateResponse{
				TimeChecked: time.Now(),
				Exchange:    e.Name,
				Asset:       r.Asset,
				Pair:        cp,
				LatestRate: fundingrate.Rate{
					Time: cft,
					Rate: decimal.NewFromFloat(mp[i].LastFundingRate),
				},
			}
			if nft.Year() == rate.TimeChecked.Year() {
				rate.TimeOfNextRate = nft
			}
			resp = append(resp, rate)
		}
		if len(resp) == 0 {
			return nil, fmt.Errorf("%w %v %v", futures.ErrNotPerpetualFuture, r.Asset, r.Pair)
		}
		return resp, nil
	case asset.CoinMarginedFutures:
		var fri []FundingRateInfoResponse
		fri, err = e.GetFundingRateInfo(ctx)
		if err != nil {
			return nil, err
		}
		var mp []IndexMarkPrice
		mp, err = e.GetIndexAndMarkPrice(ctx, fPair.String(), "")
		if err != nil {
			return nil, err
		}
		resp := make([]fundingrate.LatestRateResponse, 0, len(mp))
		for i := range mp {
			var cp currency.Pair
			cp, err = currency.NewPairFromString(mp[i].Symbol)
			if err != nil {
				return nil, err
			}
			var isPerp bool
			isPerp, err = e.IsPerpetualFutureCurrency(r.Asset, cp)
			if err != nil {
				return nil, err
			}
			if !isPerp {
				continue
			}
			var fundingRateFrequency int64 = 8
			for x := range fri {
				if fri[x].Symbol != mp[i].Symbol {
					continue
				}
				fundingRateFrequency = fri[x].FundingIntervalHours
				break
			}
			nft := mp[i].NextFundingTime.Time()
			cft := nft.Add(-time.Hour * time.Duration(fundingRateFrequency))
			rate := fundingrate.LatestRateResponse{
				TimeChecked: time.Now(),
				Exchange:    e.Name,
				Asset:       r.Asset,
				Pair:        cp,
				LatestRate: fundingrate.Rate{
					Time: cft,
					Rate: mp[i].LastFundingRate.Decimal(),
				},
			}
			if nft.Year() == rate.TimeChecked.Year() {
				rate.TimeOfNextRate = nft
			}
			resp = append(resp, rate)
		}
		if len(resp) == 0 {
			return nil, fmt.Errorf("%w %v %v", futures.ErrNotPerpetualFuture, r.Asset, r.Pair)
		}
		return resp, nil
	}
	return nil, fmt.Errorf("%s %w", r.Asset, asset.ErrNotSupported)
}

// GetHistoricalFundingRates returns funding rates for a given asset and currency for a time period
func (e *Exchange) GetHistoricalFundingRates(ctx context.Context, r *fundingrate.HistoricalRatesRequest) (*fundingrate.HistoricalRates, error) {
	if r == nil {
		return nil, fmt.Errorf("%w HistoricalRatesRequest", common.ErrNilPointer)
	}
	if r.IncludePredictedRate {
		return nil, fmt.Errorf("%w GetFundingRates IncludePredictedRate", common.ErrFunctionNotSupported)
	}
	if !r.PaymentCurrency.IsEmpty() {
		return nil, fmt.Errorf("%w GetFundingRates PaymentCurrency", common.ErrFunctionNotSupported)
	}
	if err := common.StartEndTimeCheck(r.StartDate, r.EndDate); err != nil {
		return nil, err
	}
	format, err := e.GetPairFormat(r.Asset, true)
	if err != nil {
		return nil, err
	}
	fPair := r.Pair.Format(format)
	pairRate := fundingrate.HistoricalRates{
		Exchange:  e.Name,
		Asset:     r.Asset,
		Pair:      fPair,
		StartDate: r.StartDate,
		EndDate:   r.EndDate,
	}
	switch r.Asset {
	case asset.USDTMarginedFutures:
		requestLimit := 1000
		sd := r.StartDate
		var fri []FundingRateInfoResponse
		fri, err = e.UGetFundingRateInfo(ctx)
		if err != nil {
			return nil, err
		}
		var fundingRateFrequency int64 = 8
		fps := fPair.String()
		for x := range fri {
			if fri[x].Symbol != fps {
				continue
			}
			fundingRateFrequency = fri[x].FundingIntervalHours
			break
		}
		for {
			var frh []FundingRateHistory
			frh, err = e.UGetFundingHistory(ctx, fPair, int64(requestLimit), sd, r.EndDate)
			if err != nil {
				return nil, err
			}
			for j := range frh {
				pairRate.FundingRates = append(pairRate.FundingRates, fundingrate.Rate{
					Time: frh[j].FundingTime.Time(),
					Rate: decimal.NewFromFloat(frh[j].FundingRate),
				})
			}
			if len(frh) < requestLimit {
				break
			}
			sd = frh[len(frh)-1].FundingTime.Time()
		}
		var mp []UMarkPrice
		mp, err = e.UGetMarkPrice(ctx, fPair)
		if err != nil {
			return nil, err
		}
		pairRate.LatestRate = fundingrate.Rate{
			Time: mp[len(mp)-1].Time.Time().Truncate(time.Duration(fundingRateFrequency) * time.Hour),
			Rate: decimal.NewFromFloat(mp[len(mp)-1].LastFundingRate),
		}
		pairRate.TimeOfNextRate = mp[len(mp)-1].NextFundingTime.Time()
		if r.IncludePayments {
			var income []UAccountIncomeHistory
			income, err = e.UAccountIncomeHistory(ctx, fPair, "FUNDING_FEE", int64(requestLimit), r.StartDate, r.EndDate)
			if err != nil {
				return nil, err
			}
			for j := range income {
				for x := range pairRate.FundingRates {
					tt := income[j].Time.Time().Truncate(time.Duration(fundingRateFrequency) * time.Hour)
					if !tt.Equal(pairRate.FundingRates[x].Time) {
						continue
					}
					if pairRate.PaymentCurrency.IsEmpty() {
						pairRate.PaymentCurrency = currency.NewCode(income[j].Asset)
					}
					pairRate.FundingRates[x].Payment = decimal.NewFromFloat(income[j].Income)
					pairRate.PaymentSum = pairRate.PaymentSum.Add(pairRate.FundingRates[x].Payment)
					break
				}
			}
		}
	case asset.CoinMarginedFutures:
		requestLimit := 1000
		sd := r.StartDate
		var fri []FundingRateInfoResponse
		fri, err = e.GetFundingRateInfo(ctx)
		if err != nil {
			return nil, err
		}
		var fundingRateFrequency int64 = 8
		fps := fPair.String()
		for x := range fri {
			if fri[x].Symbol != fps {
				continue
			}
			fundingRateFrequency = fri[x].FundingIntervalHours
			break
		}
		for {
			var frh []FundingRateHistory
			frh, err = e.FuturesGetFundingHistory(ctx, fPair, int64(requestLimit), sd, r.EndDate)
			if err != nil {
				return nil, err
			}
			for j := range frh {
				pairRate.FundingRates = append(pairRate.FundingRates, fundingrate.Rate{
					Time: frh[j].FundingTime.Time(),
					Rate: decimal.NewFromFloat(frh[j].FundingRate),
				})
			}
			if len(frh) < requestLimit {
				break
			}
			sd = frh[len(frh)-1].FundingTime.Time()
		}
		var mp []IndexMarkPrice
		mp, err = e.GetIndexAndMarkPrice(ctx, fPair.String(), "")
		if err != nil {
			return nil, err
		}
		pairRate.LatestRate = fundingrate.Rate{
			Time: mp[len(mp)-1].NextFundingTime.Time().Add(-time.Hour * time.Duration(fundingRateFrequency)),
			Rate: mp[len(mp)-1].LastFundingRate.Decimal(),
		}
		pairRate.TimeOfNextRate = mp[len(mp)-1].NextFundingTime.Time()
		if r.IncludePayments {
			var income []FuturesIncomeHistoryData
			income, err = e.FuturesIncomeHistory(ctx, fPair, "FUNDING_FEE", r.StartDate, r.EndDate, int64(requestLimit))
			if err != nil {
				return nil, err
			}
			for j := range income {
				for x := range pairRate.FundingRates {
					tt := income[j].Timestamp.Time().Truncate(8 * time.Hour)
					if !tt.Equal(pairRate.FundingRates[x].Time) {
						continue
					}
					if pairRate.PaymentCurrency.IsEmpty() {
						pairRate.PaymentCurrency = currency.NewCode(income[j].Asset)
					}
					pairRate.FundingRates[x].Payment = decimal.NewFromFloat(income[j].Income)
					pairRate.PaymentSum = pairRate.PaymentSum.Add(pairRate.FundingRates[x].Payment)
					break
				}
			}
		}
	default:
		return nil, fmt.Errorf("%s %w", r.Asset, asset.ErrNotSupported)
	}
	return &pairRate, nil
}

// IsPerpetualFutureCurrency ensures a given asset and currency is a perpetual future
func (e *Exchange) IsPerpetualFutureCurrency(a asset.Item, cp currency.Pair) (bool, error) {
	if a == asset.CoinMarginedFutures {
		return cp.Quote.Equal(currency.PERP), nil
	}
	if a == asset.USDTMarginedFutures {
		return cp.Quote.Equal(currency.USDT) || cp.Quote.Equal(currency.BUSD), nil
	}
	return false, nil
}

// SetCollateralMode sets the account's collateral mode for the asset type
func (e *Exchange) SetCollateralMode(ctx context.Context, a asset.Item, collateralMode collateral.Mode) error {
	if a != asset.USDTMarginedFutures {
		return fmt.Errorf("%w %v", asset.ErrNotSupported, a)
	}
	if collateralMode != collateral.MultiMode && collateralMode != collateral.SingleMode {
		return fmt.Errorf("%w %v", order.ErrCollateralInvalid, collateralMode)
	}
	return e.SetAssetsMode(ctx, collateralMode == collateral.MultiMode)
}

// GetCollateralMode returns the account's collateral mode for the asset type
func (e *Exchange) GetCollateralMode(ctx context.Context, a asset.Item) (collateral.Mode, error) {
	if a != asset.USDTMarginedFutures {
		return collateral.UnknownMode, fmt.Errorf("%w %v", asset.ErrNotSupported, a)
	}
	isMulti, err := e.GetAssetsMode(ctx)
	if err != nil {
		return collateral.UnknownMode, err
	}
	if isMulti {
		return collateral.MultiMode, nil
	}
	return collateral.SingleMode, nil
}

// SetMarginType sets the default margin type for when opening a new position
func (e *Exchange) SetMarginType(ctx context.Context, item asset.Item, pair currency.Pair, tp margin.Type) error {
	if item != asset.USDTMarginedFutures && item != asset.CoinMarginedFutures {
		return fmt.Errorf("%w %v", asset.ErrNotSupported, item)
	}
	if !tp.Valid() {
		return fmt.Errorf("%w %v", margin.ErrInvalidMarginType, tp)
	}
	mt, err := e.marginTypeToString(tp)
	if err != nil {
		return err
	}
	switch item {
	case asset.CoinMarginedFutures:
		_, err = e.FuturesChangeMarginType(ctx, pair, mt)
	case asset.USDTMarginedFutures:
		err = e.UChangeInitialMarginType(ctx, pair, mt)
	}
	if err != nil {
		return err
	}

	return nil
}

// ChangePositionMargin will modify a position/currencies margin parameters
func (e *Exchange) ChangePositionMargin(ctx context.Context, req *margin.PositionChangeRequest) (*margin.PositionChangeResponse, error) {
	if req == nil {
		return nil, fmt.Errorf("%w PositionChangeRequest", common.ErrNilPointer)
	}
	if req.Asset != asset.USDTMarginedFutures && req.Asset != asset.CoinMarginedFutures {
		return nil, fmt.Errorf("%w %v", asset.ErrNotSupported, req.Asset)
	}
	if req.NewAllocatedMargin == 0 {
		return nil, fmt.Errorf("%w %v %v", margin.ErrNewAllocatedMarginRequired, req.Asset, req.Pair)
	}
	if req.OriginalAllocatedMargin == 0 {
		return nil, fmt.Errorf("%w %v %v", margin.ErrOriginalPositionMarginRequired, req.Asset, req.Pair)
	}
	if req.MarginType == margin.Multi {
		return nil, fmt.Errorf("%w %v %v", margin.ErrMarginTypeUnsupported, req.Asset, req.Pair)
	}

	marginType := "add"
	if req.NewAllocatedMargin < req.OriginalAllocatedMargin {
		marginType = "reduce"
	}
	var side string
	if req.MarginSide != "" {
		side = req.MarginSide
	}
	var err error
	switch req.Asset {
	case asset.CoinMarginedFutures:
		_, err = e.ModifyIsolatedPositionMargin(ctx, req.Pair, side, marginType, req.NewAllocatedMargin)
	case asset.USDTMarginedFutures:
		_, err = e.UModifyIsolatedPositionMarginReq(ctx, req.Pair, side, marginType, req.NewAllocatedMargin)
	}
	if err != nil {
		return nil, err
	}

	return &margin.PositionChangeResponse{
		Exchange:        e.Name,
		Pair:            req.Pair,
		Asset:           req.Asset,
		MarginType:      req.MarginType,
		AllocatedMargin: req.NewAllocatedMargin,
	}, nil
}

// marginTypeToString converts the GCT margin type to Binance's string
func (e *Exchange) marginTypeToString(mt margin.Type) (string, error) {
	switch mt {
	case margin.Isolated:
		return margin.Isolated.Upper(), nil
	case margin.Multi:
		return "CROSSED", nil
	}
	return "", fmt.Errorf("%w %v", margin.ErrInvalidMarginType, mt)
}

// GetFuturesPositionSummary returns the account's position summary for the asset type and pair
// it can be used to calculate potential positions
func (e *Exchange) GetFuturesPositionSummary(ctx context.Context, req *futures.PositionSummaryRequest) (*futures.PositionSummary, error) {
	if req == nil {
		return nil, fmt.Errorf("%w GetFuturesPositionSummary", common.ErrNilPointer)
	}
	if req.CalculateOffline {
		return nil, common.ErrCannotCalculateOffline
	}
	fPair, err := e.FormatExchangeCurrency(req.Pair, req.Asset)
	if err != nil {
		return nil, err
	}
	switch req.Asset {
	case asset.USDTMarginedFutures:
		ai, err := e.UAccountInformationV2(ctx)
		if err != nil {
			return nil, err
		}
		collateralMode := collateral.SingleMode
		if ai.MultiAssetsMargin {
			collateralMode = collateral.MultiMode
		}
		var accountPosition *UPosition
		var leverage, maintenanceMargin, initialMargin,
			liquidationPrice, markPrice, positionSize,
			collateralTotal, collateralUsed, collateralAvailable,
			unrealisedPNL, openPrice, isolatedMargin float64

		for i := range ai.Positions {
			if ai.Positions[i].Symbol != fPair.String() {
				continue
			}
			accountPosition = &ai.Positions[i]
			break
		}
		if accountPosition == nil {
			return nil, fmt.Errorf("%w %v %v position info", currency.ErrCurrencyNotFound, req.Asset, req.Pair)
		}

		var usdtAsset, busdAsset *UAsset
		for i := range ai.Assets {
			if usdtAsset != nil && busdAsset != nil {
				break
			}
			if strings.EqualFold(ai.Assets[i].Asset, currency.USDT.Item.Symbol) {
				usdtAsset = &ai.Assets[i]
				continue
			}
			if strings.EqualFold(ai.Assets[i].Asset, currency.BUSD.Item.Symbol) {
				busdAsset = &ai.Assets[i]
			}
		}
		if usdtAsset == nil && busdAsset == nil {
			return nil, fmt.Errorf("%w %v %v asset info", currency.ErrCurrencyNotFound, req.Asset, req.Pair)
		}

		leverage = accountPosition.Leverage
		openPrice = accountPosition.EntryPrice
		maintenanceMargin = accountPosition.MaintenanceMargin
		initialMargin = accountPosition.PositionInitialMargin
		marginType := margin.Multi
		if accountPosition.Isolated {
			marginType = margin.Isolated
		}

		var contracts []futures.Contract
		contracts, err = e.GetFuturesContractDetails(ctx, req.Asset)
		if err != nil {
			return nil, err
		}
		var contractSettlementType futures.ContractSettlementType
		for i := range contracts {
			if !contracts[i].Name.Equal(fPair) {
				continue
			}
			contractSettlementType = contracts[i].SettlementType
			break
		}

		var c currency.Code

		switch collateralMode {
		case collateral.SingleMode:
			var collateralAsset *UAsset
			switch {
			case strings.Contains(accountPosition.Symbol, usdtAsset.Asset):
				collateralAsset = usdtAsset
			case strings.Contains(accountPosition.Symbol, busdAsset.Asset):
				collateralAsset = busdAsset
			}

			collateralTotal = collateralAsset.WalletBalance
			collateralAvailable = collateralAsset.AvailableBalance
			unrealisedPNL = collateralAsset.UnrealizedProfit
			c = currency.NewCode(collateralAsset.Asset)

			if marginType == margin.Multi {
				isolatedMargin = collateralAsset.CrossUnPnl
				collateralUsed = collateralTotal + isolatedMargin
			} else {
				isolatedMargin = accountPosition.IsolatedWallet
				collateralUsed = isolatedMargin
			}

		case collateral.MultiMode:
			collateralTotal = ai.TotalWalletBalance
			collateralUsed = ai.TotalWalletBalance - ai.AvailableBalance
			collateralAvailable = ai.AvailableBalance
			unrealisedPNL = accountPosition.UnrealisedProfit
		}

		var maintenanceMarginFraction decimal.Decimal
		if collateralTotal != 0 {
			maintenanceMarginFraction = decimal.NewFromFloat(maintenanceMargin).Div(decimal.NewFromFloat(collateralTotal)).Mul(decimal.NewFromInt32(100))
		}

		// binance so fun, some prices exclusively here
		positionsInfo, err := e.UPositionsInfoV2(ctx, fPair)
		if err != nil {
			return nil, err
		}
		var relevantPosition *UPositionInformationV2
		fps := fPair.String()
		for i := range positionsInfo {
			if positionsInfo[i].Symbol != fps {
				continue
			}
			relevantPosition = &positionsInfo[i]
		}
		if relevantPosition == nil {
			return nil, fmt.Errorf("%w %v %v", futures.ErrNoPositionsFound, req.Asset, req.Pair)
		}

		return &futures.PositionSummary{
			Pair:                         req.Pair,
			Asset:                        req.Asset,
			MarginType:                   marginType,
			CollateralMode:               collateralMode,
			Currency:                     c,
			ContractSettlementType:       contractSettlementType,
			IsolatedMargin:               decimal.NewFromFloat(isolatedMargin),
			Leverage:                     decimal.NewFromFloat(leverage),
			MaintenanceMarginRequirement: decimal.NewFromFloat(maintenanceMargin),
			InitialMarginRequirement:     decimal.NewFromFloat(initialMargin),
			EstimatedLiquidationPrice:    decimal.NewFromFloat(liquidationPrice),
			CollateralUsed:               decimal.NewFromFloat(collateralUsed),
			MarkPrice:                    decimal.NewFromFloat(markPrice),
			CurrentSize:                  decimal.NewFromFloat(positionSize),
			AverageOpenPrice:             decimal.NewFromFloat(openPrice),
			UnrealisedPNL:                decimal.NewFromFloat(unrealisedPNL),
			MaintenanceMarginFraction:    maintenanceMarginFraction,
			FreeCollateral:               decimal.NewFromFloat(collateralAvailable),
			TotalCollateral:              decimal.NewFromFloat(collateralTotal),
			NotionalSize:                 decimal.NewFromFloat(positionSize).Mul(decimal.NewFromFloat(markPrice)),
		}, nil
	case asset.CoinMarginedFutures:
		ai, err := e.GetFuturesAccountInfo(ctx)
		if err != nil {
			return nil, err
		}
		collateralMode := collateral.SingleMode
		var leverage, maintenanceMargin, initialMargin,
			liquidationPrice, markPrice, positionSize,
			collateralTotal, collateralUsed, collateralAvailable,
			pnl, openPrice, isolatedMargin float64

		var accountPosition *FuturesAccountInformationPosition
		fps := fPair.String()
		for i := range ai.Positions {
			if ai.Positions[i].Symbol != fps {
				continue
			}
			accountPosition = &ai.Positions[i]
			break
		}
		if accountPosition == nil {
			return nil, fmt.Errorf("%w %v %v position info", currency.ErrCurrencyNotFound, req.Asset, req.Pair)
		}
		var accountAsset *FuturesAccountAsset
		for i := range ai.Assets {
			// TODO: utilise contract data to discern the underlying currency
			// instead of having a user provide it
			if ai.Assets[i].Asset != req.UnderlyingPair.Base.Upper().String() {
				continue
			}
			accountAsset = &ai.Assets[i]
			break
		}
		if accountAsset == nil {
			return nil, fmt.Errorf("could not get asset info: %w %v %v, please verify underlying pair: '%v'", currency.ErrCurrencyNotFound, req.Asset, req.Pair, req.UnderlyingPair)
		}

		leverage = accountPosition.Leverage
		openPrice = accountPosition.EntryPrice
		maintenanceMargin = accountPosition.MaintenanceMargin
		initialMargin = accountPosition.PositionInitialMargin
		marginType := margin.Multi
		if accountPosition.Isolated {
			marginType = margin.Isolated
		}
		collateralTotal = accountAsset.WalletBalance
		frozenBalance := decimal.NewFromFloat(accountAsset.WalletBalance).Sub(decimal.NewFromFloat(accountAsset.AvailableBalance))
		collateralAvailable = accountAsset.AvailableBalance
		pnl = accountAsset.UnrealizedProfit
		if marginType == margin.Multi {
			isolatedMargin = accountAsset.CrossUnPNL
			collateralUsed = collateralTotal + isolatedMargin
		} else {
			isolatedMargin = accountPosition.IsolatedWallet
			collateralUsed = isolatedMargin
		}

		// binance so fun, some prices exclusively here
		positionsInfo, err := e.FuturesPositionsInfo(ctx, "", req.Pair.Base.String())
		if err != nil {
			return nil, err
		}
		if len(positionsInfo) == 0 {
			return nil, fmt.Errorf("%w %v", futures.ErrNoPositionsFound, fPair)
		}
		var relevantPosition *FuturesPositionInformation
		for i := range positionsInfo {
			if positionsInfo[i].Symbol != fps {
				continue
			}
			relevantPosition = &positionsInfo[i]
		}
		if relevantPosition == nil {
			return nil, fmt.Errorf("%w %v %v", futures.ErrNoPositionsFound, req.Asset, req.Pair)
		}
		liquidationPrice = relevantPosition.LiquidationPrice
		markPrice = relevantPosition.MarkPrice
		positionSize = relevantPosition.PositionAmount
		var mmf, tc decimal.Decimal
		if collateralTotal != 0 {
			tc = decimal.NewFromFloat(collateralTotal)
			mmf = decimal.NewFromFloat(maintenanceMargin).Div(tc).Mul(decimal.NewFromInt(100))
		}

		var contracts []futures.Contract
		contracts, err = e.GetFuturesContractDetails(ctx, req.Asset)
		if err != nil {
			return nil, err
		}
		var contractSettlementType futures.ContractSettlementType
		for i := range contracts {
			if !contracts[i].Name.Equal(fPair) {
				continue
			}
			contractSettlementType = contracts[i].SettlementType
			break
		}

		return &futures.PositionSummary{
			Pair:                         req.Pair,
			Asset:                        req.Asset,
			MarginType:                   marginType,
			CollateralMode:               collateralMode,
			ContractSettlementType:       contractSettlementType,
			Currency:                     currency.NewCode(accountAsset.Asset),
			IsolatedMargin:               decimal.NewFromFloat(isolatedMargin),
			NotionalSize:                 decimal.NewFromFloat(positionSize).Mul(decimal.NewFromFloat(markPrice)),
			Leverage:                     decimal.NewFromFloat(leverage),
			MaintenanceMarginRequirement: decimal.NewFromFloat(maintenanceMargin),
			InitialMarginRequirement:     decimal.NewFromFloat(initialMargin),
			EstimatedLiquidationPrice:    decimal.NewFromFloat(liquidationPrice),
			CollateralUsed:               decimal.NewFromFloat(collateralUsed),
			MarkPrice:                    decimal.NewFromFloat(markPrice),
			CurrentSize:                  decimal.NewFromFloat(positionSize),
			AverageOpenPrice:             decimal.NewFromFloat(openPrice),
			UnrealisedPNL:                decimal.NewFromFloat(pnl),
			MaintenanceMarginFraction:    mmf,
			FreeCollateral:               decimal.NewFromFloat(collateralAvailable),
			TotalCollateral:              tc,
			FrozenBalance:                frozenBalance,
		}, nil
	default:
		return nil, fmt.Errorf("%w %v", asset.ErrNotSupported, req.Asset)
	}
}

// GetFuturesPositionOrders returns the orders for futures positions
func (e *Exchange) GetFuturesPositionOrders(ctx context.Context, req *futures.PositionsRequest) ([]futures.PositionResponse, error) {
	if req == nil {
		return nil, fmt.Errorf("%w GetFuturesPositionOrders", common.ErrNilPointer)
	}
	if len(req.Pairs) == 0 {
		return nil, currency.ErrCurrencyPairsEmpty
	}
	if time.Since(req.StartDate) > e.Features.Supports.MaximumOrderHistory+time.Hour {
		if req.RespectOrderHistoryLimits {
			req.StartDate = time.Now().Add(-e.Features.Supports.MaximumOrderHistory)
		} else {
			return nil, fmt.Errorf("%w max lookup %v", futures.ErrOrderHistoryTooLarge, time.Now().Add(-e.Features.Supports.MaximumOrderHistory))
		}
	}
	if req.EndDate.IsZero() {
		req.EndDate = time.Now()
	}

	var resp []futures.PositionResponse
	sd := req.StartDate
	switch req.Asset {
	case asset.USDTMarginedFutures:
		orderLimit := 1000
		for x := range req.Pairs {
			fPair, err := e.FormatExchangeCurrency(req.Pairs[x], req.Asset)
			if err != nil {
				return nil, err
			}
			result, err := e.UPositionsInfoV2(ctx, fPair)
			if err != nil {
				return nil, err
			}
			for y := range result {
				currencyPosition := futures.PositionResponse{
					Asset: req.Asset,
					Pair:  req.Pairs[x],
				}
				for {
					var orders []UFuturesOrderData
					orders, err = e.UAllAccountOrders(ctx, fPair, 0, int64(orderLimit), sd, req.EndDate)
					if err != nil {
						return nil, err
					}
					for i := range orders {
						if orders[i].Time.Time().After(req.EndDate) {
							continue
						}
						orderVars := compatibleOrderVars(orders[i].Side, orders[i].Status, orders[i].OrderType)
						var mt margin.Type
						mt, err = margin.StringToMarginType(result[y].MarginType)
						if err != nil {
							if !errors.Is(err, margin.ErrInvalidMarginType) {
								return nil, err
							}
						}
						currencyPosition.Orders = append(currencyPosition.Orders, order.Detail{
							ReduceOnly:           orders[i].ClosePosition,
							Price:                orders[i].Price,
							Amount:               orders[i].ExecutedQty,
							TriggerPrice:         orders[i].ActivatePrice,
							AverageExecutedPrice: orders[i].AvgPrice,
							ExecutedAmount:       orders[i].ExecutedQty,
							RemainingAmount:      orders[i].OrigQty - orders[i].ExecutedQty,
							CostAsset:            req.Pairs[x].Quote,
							Leverage:             result[y].Leverage,
							Exchange:             e.Name,
							OrderID:              strconv.FormatInt(orders[i].OrderID, 10),
							ClientOrderID:        orders[i].ClientOrderID,
							Type:                 orderVars.OrderType,
							Side:                 orderVars.Side,
							Status:               orderVars.Status,
							AssetType:            asset.USDTMarginedFutures,
							Date:                 orders[i].Time.Time(),
							LastUpdated:          orders[i].UpdateTime.Time(),
							Pair:                 req.Pairs[x],
							MarginType:           mt,
						})
					}
					if len(orders) < orderLimit {
						break
					}
					sd = currencyPosition.Orders[len(currencyPosition.Orders)-1].Date
				}
				resp = append(resp, currencyPosition)
			}
		}
	case asset.CoinMarginedFutures:
		orderLimit := 100
		for x := range req.Pairs {
			fPair, err := e.FormatExchangeCurrency(req.Pairs[x], req.Asset)
			if err != nil {
				return nil, err
			}
			// "pair" for coinmarginedfutures is the pair.Base
			// eg ADAUSD_PERP the pair is ADAUSD
			result, err := e.FuturesPositionsInfo(ctx, "", fPair.Base.String())
			if err != nil {
				return nil, err
			}
			currencyPosition := futures.PositionResponse{
				Asset: req.Asset,
				Pair:  req.Pairs[x],
			}
			for y := range result {
				if result[y].PositionAmount == 0 {
					continue
				}
				for {
					var orders []FuturesOrderData
					orders, err = e.GetAllFuturesOrders(ctx, fPair, currency.EMPTYPAIR, sd, req.EndDate, 0, int64(orderLimit))
					if err != nil {
						return nil, err
					}
					for i := range orders {
						if orders[i].Time.Time().After(req.EndDate) {
							continue
						}
						var orderPair currency.Pair
						orderPair, err = currency.NewPairFromString(orders[i].Pair)
						if err != nil {
							return nil, err
						}
						orderVars := compatibleOrderVars(orders[i].Side, orders[i].Status, orders[i].OrderType)
						var mt margin.Type
						mt, err = margin.StringToMarginType(result[y].MarginType)
						if err != nil {
							if !errors.Is(err, margin.ErrInvalidMarginType) {
								return nil, err
							}
						}
						currencyPosition.Orders = append(currencyPosition.Orders, order.Detail{
							ReduceOnly:           orders[i].ClosePosition,
							Price:                orders[i].Price,
							Amount:               orders[i].ExecutedQty,
							TriggerPrice:         orders[i].ActivatePrice,
							AverageExecutedPrice: orders[i].AvgPrice,
							ExecutedAmount:       orders[i].ExecutedQty,
							RemainingAmount:      orders[i].OrigQty - orders[i].ExecutedQty,
							Leverage:             result[y].Leverage,
							CostAsset:            orderPair.Base,
							Exchange:             e.Name,
							OrderID:              strconv.FormatInt(orders[i].OrderID, 10),
							ClientOrderID:        orders[i].ClientOrderID,
							Type:                 orderVars.OrderType,
							Side:                 orderVars.Side,
							Status:               orderVars.Status,
							AssetType:            asset.CoinMarginedFutures,
							Date:                 orders[i].Time.Time(),
							LastUpdated:          orders[i].UpdateTime.Time(),
							Pair:                 req.Pairs[x],
							MarginType:           mt,
						})
					}
					if len(orders) < orderLimit {
						break
					}
					sd = currencyPosition.Orders[len(currencyPosition.Orders)-1].Date
				}
				resp = append(resp, currencyPosition)
			}
		}
	default:
		return nil, fmt.Errorf("%w %v", asset.ErrNotSupported, req.Asset)
	}
	return resp, nil
}

// SetLeverage sets the account's initial leverage for the asset type and pair
func (e *Exchange) SetLeverage(ctx context.Context, item asset.Item, pair currency.Pair, _ margin.Type, amount float64, _ order.Side) error {
	switch item {
	case asset.USDTMarginedFutures:
		_, err := e.UChangeInitialLeverageRequest(ctx, pair, amount)
		return err
	case asset.CoinMarginedFutures:
		_, err := e.FuturesChangeInitialLeverage(ctx, pair, amount)
		return err
	default:
		return fmt.Errorf("%w %v", asset.ErrNotSupported, item)
	}
}

// GetLeverage gets the account's initial leverage for the asset type and pair
func (e *Exchange) GetLeverage(ctx context.Context, item asset.Item, pair currency.Pair, _ margin.Type, _ order.Side) (float64, error) {
	if pair.IsEmpty() {
		return -1, currency.ErrCurrencyPairEmpty
	}
	switch item {
	case asset.USDTMarginedFutures:
		resp, err := e.UPositionsInfoV2(ctx, pair)
		if err != nil {
			return -1, err
		}
		if len(resp) == 0 {
			return -1, fmt.Errorf("%w %v %v", futures.ErrPositionNotFound, item, pair)
		}
		// leverage is the same across positions
		return resp[0].Leverage, nil
	case asset.CoinMarginedFutures:
		resp, err := e.FuturesPositionsInfo(ctx, "", pair.Base.String())
		if err != nil {
			return -1, err
		}
		if len(resp) == 0 {
			return -1, fmt.Errorf("%w %v %v", futures.ErrPositionNotFound, item, pair)
		}
		// leverage is the same across positions
		return resp[0].Leverage, nil
	default:
		return -1, fmt.Errorf("%w %v", asset.ErrNotSupported, item)
	}
}

// GetFuturesContractDetails returns details about futures contracts
func (e *Exchange) GetFuturesContractDetails(ctx context.Context, item asset.Item) ([]futures.Contract, error) {
	if !item.IsFutures() {
		return nil, futures.ErrNotFuturesAsset
	}
	switch item {
	case asset.USDTMarginedFutures:
		fri, err := e.UGetFundingRateInfo(ctx)
		if err != nil {
			return nil, err
		}
		ei, err := e.UExchangeInfo(ctx)
		if err != nil {
			return nil, err
		}
		resp := make([]futures.Contract, 0, len(ei.Symbols))
		for i := range ei.Symbols {
			var fundingRateFloor, fundingRateCeil decimal.Decimal
			for j := range fri {
				if fri[j].Symbol != ei.Symbols[i].Symbol {
					continue
				}
				fundingRateFloor = fri[j].AdjustedFundingRateFloor.Decimal()
				fundingRateCeil = fri[j].AdjustedFundingRateCap.Decimal()
				break
			}
			var cp currency.Pair
			cp, err = currency.NewPairFromStrings(ei.Symbols[i].BaseAsset, ei.Symbols[i].Symbol[len(ei.Symbols[i].BaseAsset):])
			if err != nil {
				return nil, err
			}
			var ct futures.ContractType
			var ed time.Time
			if cp.Quote.Equal(currency.USDT) || cp.Quote.Equal(currency.BUSD) {
				ct = futures.Perpetual
			} else {
				ct = futures.Quarterly
				ed = ei.Symbols[i].DeliveryDate.Time()
			}
			resp = append(resp, futures.Contract{
				Exchange:           e.Name,
				Name:               cp,
				Underlying:         currency.NewPair(currency.NewCode(ei.Symbols[i].BaseAsset), currency.NewCode(ei.Symbols[i].QuoteAsset)),
				Asset:              item,
				SettlementType:     futures.Linear,
				StartDate:          ei.Symbols[i].OnboardDate.Time(),
				EndDate:            ed,
				IsActive:           ei.Symbols[i].Status == "TRADING",
				Status:             ei.Symbols[i].Status,
				MarginCurrency:     currency.NewCode(ei.Symbols[i].MarginAsset),
				Type:               ct,
				FundingRateFloor:   fundingRateFloor,
				FundingRateCeiling: fundingRateCeil,
			})
		}
		return resp, nil
	case asset.CoinMarginedFutures:
		fri, err := e.GetFundingRateInfo(ctx)
		if err != nil {
			return nil, err
		}
		ei, err := e.FuturesExchangeInfo(ctx)
		if err != nil {
			return nil, err
		}

		resp := make([]futures.Contract, 0, len(ei.Symbols))
		for i := range ei.Symbols {
			var fundingRateFloor, fundingRateCeil decimal.Decimal
			for j := range fri {
				if fri[j].Symbol != ei.Symbols[i].Symbol {
					continue
				}
				fundingRateFloor = fri[j].AdjustedFundingRateFloor.Decimal()
				fundingRateCeil = fri[j].AdjustedFundingRateCap.Decimal()
				break
			}
			var cp currency.Pair
			cp, err = currency.NewPairFromString(ei.Symbols[i].Symbol)
			if err != nil {
				return nil, err
			}

			var ct futures.ContractType
			var ed time.Time
			if cp.Quote.Equal(currency.PERP) {
				ct = futures.Perpetual
			} else {
				ct = futures.Quarterly
				ed = ei.Symbols[i].DeliveryDate.Time()
			}
			resp = append(resp, futures.Contract{
				Exchange:           e.Name,
				Name:               cp,
				Underlying:         currency.NewPair(currency.NewCode(ei.Symbols[i].BaseAsset), currency.NewCode(ei.Symbols[i].QuoteAsset)),
				Asset:              item,
				StartDate:          ei.Symbols[i].OnboardDate.Time(),
				EndDate:            ed,
				IsActive:           ei.Symbols[i].ContractStatus == "TRADING",
				MarginCurrency:     currency.NewCode(ei.Symbols[i].MarginAsset),
				SettlementType:     futures.Inverse,
				Type:               ct,
				FundingRateFloor:   fundingRateFloor,
				FundingRateCeiling: fundingRateCeil,
			})
		}
		return resp, nil
	}
	return nil, fmt.Errorf("%w %v", asset.ErrNotSupported, item)
}

// GetOpenInterest returns the open interest rate for a given asset pair
func (e *Exchange) GetOpenInterest(ctx context.Context, k ...key.PairAsset) ([]futures.OpenInterest, error) {
	if len(k) == 0 {
		return nil, fmt.Errorf("%w requires pair", common.ErrFunctionNotSupported)
	}
	for i := range k {
		if k[i].Asset != asset.USDTMarginedFutures && k[i].Asset != asset.CoinMarginedFutures {
			// avoid API calls or returning errors after a successful retrieval
			return nil, fmt.Errorf("%w %v %v", asset.ErrNotSupported, k[i].Asset, k[i].Pair())
		}
	}
	result := make([]futures.OpenInterest, len(k))
	for i := range k {
		switch k[i].Asset {
		case asset.USDTMarginedFutures:
			oi, err := e.UOpenInterest(ctx, k[i].Pair())
			if err != nil {
				return nil, err
			}
			result[i] = futures.OpenInterest{
<<<<<<< HEAD
				Key:          key.NewExchangePairAssetKey(b.Name, k[i].Asset, k[i].Pair()),
=======
				Key: key.ExchangePairAsset{
					Exchange: e.Name,
					Base:     k[i].Base,
					Quote:    k[i].Quote,
					Asset:    k[i].Asset,
				},
>>>>>>> edf5d84d
				OpenInterest: oi.OpenInterest,
			}
		case asset.CoinMarginedFutures:
			oi, err := e.OpenInterest(ctx, k[i].Pair())
			if err != nil {
				return nil, err
			}
			result[i] = futures.OpenInterest{
<<<<<<< HEAD
				Key:          key.NewExchangePairAssetKey(b.Name, k[i].Asset, k[i].Pair()),
=======
				Key: key.ExchangePairAsset{
					Exchange: e.Name,
					Base:     k[i].Base,
					Quote:    k[i].Quote,
					Asset:    k[i].Asset,
				},
>>>>>>> edf5d84d
				OpenInterest: oi.OpenInterest,
			}
		}
	}
	return result, nil
}

// GetCurrencyTradeURL returns the URL to the exchange's trade page for the given asset and currency pair
func (e *Exchange) GetCurrencyTradeURL(ctx context.Context, a asset.Item, cp currency.Pair) (string, error) {
	_, err := e.CurrencyPairs.IsPairEnabled(cp, a)
	if err != nil {
		return "", err
	}
	symbol, err := e.FormatSymbol(cp, a)
	if err != nil {
		return "", err
	}
	switch a {
	case asset.USDTMarginedFutures:
		var ct string
		if !cp.Quote.Equal(currency.USDT) && !cp.Quote.Equal(currency.BUSD) {
			ei, err := e.UExchangeInfo(ctx)
			if err != nil {
				return "", err
			}
			for i := range ei.Symbols {
				if ei.Symbols[i].Symbol != symbol {
					continue
				}
				switch ei.Symbols[i].ContractType {
				case "CURRENT_QUARTER":
					ct = "_QUARTER"
				case "NEXT_QUARTER":
					ct = "_BI-QUARTER"
				}
				symbol = ei.Symbols[i].Pair
				break
			}
		}
		return tradeBaseURL + "futures/" + symbol + ct, nil
	case asset.CoinMarginedFutures:
		var ct string
		if !cp.Quote.Equal(currency.USDT) && !cp.Quote.Equal(currency.BUSD) {
			ei, err := e.FuturesExchangeInfo(ctx)
			if err != nil {
				return "", err
			}
			for i := range ei.Symbols {
				if ei.Symbols[i].Symbol != symbol {
					continue
				}
				switch ei.Symbols[i].ContractType {
				case "CURRENT_QUARTER":
					ct = "_QUARTER"
				case "NEXT_QUARTER":
					ct = "_BI-QUARTER"
				}
				symbol = ei.Symbols[i].Pair
				break
			}
		}
		return tradeBaseURL + "delivery/" + symbol + ct, nil
	case asset.Spot:
		return tradeBaseURL + "trade/" + symbol + "?type=spot", nil
	case asset.Margin:
		return tradeBaseURL + "trade/" + symbol + "?type=cross", nil
	default:
		return "", fmt.Errorf("%w %v", asset.ErrNotSupported, a)
	}
}<|MERGE_RESOLUTION|>--- conflicted
+++ resolved
@@ -1836,20 +1836,6 @@
 }
 
 // UpdateOrderExecutionLimits sets exchange executions for a required asset type
-<<<<<<< HEAD
-func (b *Binance) UpdateOrderExecutionLimits(ctx context.Context, a asset.Item) error {
-	var l []limits.MinMaxLevel
-	var err error
-	switch a {
-	case asset.Spot:
-		l, err = b.FetchExchangeLimits(ctx, asset.Spot)
-	case asset.USDTMarginedFutures:
-		l, err = b.FetchUSDTMarginExchangeLimits(ctx)
-	case asset.CoinMarginedFutures:
-		l, err = b.FetchCoinMarginExchangeLimits(ctx)
-	case asset.Margin:
-		l, err = b.FetchExchangeLimits(ctx, asset.Margin)
-=======
 func (e *Exchange) UpdateOrderExecutionLimits(ctx context.Context, a asset.Item) error {
 	var limits []order.MinMaxLevel
 	var err error
@@ -1862,18 +1848,13 @@
 		limits, err = e.FetchCoinMarginExchangeLimits(ctx)
 	case asset.Margin:
 		limits, err = e.FetchExchangeLimits(ctx, asset.Margin)
->>>>>>> edf5d84d
 	default:
 		err = fmt.Errorf("%w %v", asset.ErrNotSupported, a)
 	}
 	if err != nil {
 		return fmt.Errorf("cannot update exchange execution limits: %w", err)
 	}
-<<<<<<< HEAD
-	return limits.LoadLimits(l)
-=======
 	return e.LoadLimits(limits)
->>>>>>> edf5d84d
 }
 
 // GetAvailableTransferChains returns the available transfer blockchains for the specific cryptocurrency
@@ -3003,16 +2984,7 @@
 				return nil, err
 			}
 			result[i] = futures.OpenInterest{
-<<<<<<< HEAD
 				Key:          key.NewExchangePairAssetKey(b.Name, k[i].Asset, k[i].Pair()),
-=======
-				Key: key.ExchangePairAsset{
-					Exchange: e.Name,
-					Base:     k[i].Base,
-					Quote:    k[i].Quote,
-					Asset:    k[i].Asset,
-				},
->>>>>>> edf5d84d
 				OpenInterest: oi.OpenInterest,
 			}
 		case asset.CoinMarginedFutures:
@@ -3021,16 +2993,7 @@
 				return nil, err
 			}
 			result[i] = futures.OpenInterest{
-<<<<<<< HEAD
 				Key:          key.NewExchangePairAssetKey(b.Name, k[i].Asset, k[i].Pair()),
-=======
-				Key: key.ExchangePairAsset{
-					Exchange: e.Name,
-					Base:     k[i].Base,
-					Quote:    k[i].Quote,
-					Asset:    k[i].Asset,
-				},
->>>>>>> edf5d84d
 				OpenInterest: oi.OpenInterest,
 			}
 		}
