--- conflicted
+++ resolved
@@ -245,8 +245,7 @@
 		return err
 	}
 
-<<<<<<< HEAD
-	err = b.Websocket.SetupNewConnection(&stream.ConnectionSetup{
+	err = b.Websocket.SetupNewConnection(&websocket.ConnectionSetup{
 		ResponseCheckTimeout: exch.WebsocketResponseCheckTimeout,
 		ResponseMaxLimit:     exch.WebsocketResponseMaxLimit,
 		RateLimit:            request.NewWeightedRateLimitByDuration(250 * time.Millisecond),
@@ -257,10 +256,7 @@
 		return err
 	}
 
-	return b.Websocket.SetupNewConnection(&stream.ConnectionSetup{
-=======
 	return b.Websocket.SetupNewConnection(&websocket.ConnectionSetup{
->>>>>>> 19b42c80
 		ResponseCheckTimeout: exch.WebsocketResponseCheckTimeout,
 		ResponseMaxLimit:     exch.WebsocketResponseMaxLimit,
 		RateLimit:            request.NewWeightedRateLimitByDuration(250 * time.Millisecond),
