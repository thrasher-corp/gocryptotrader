package binance

import (
	"context"
	"errors"
	"fmt"
	"sort"
	"strconv"
	"strings"
	"sync"
	"time"

	"github.com/thrasher-corp/gocryptotrader/common"
	"github.com/thrasher-corp/gocryptotrader/config"
	"github.com/thrasher-corp/gocryptotrader/currency"
	exchange "github.com/thrasher-corp/gocryptotrader/exchanges"
	"github.com/thrasher-corp/gocryptotrader/exchanges/account"
	"github.com/thrasher-corp/gocryptotrader/exchanges/asset"
	"github.com/thrasher-corp/gocryptotrader/exchanges/deposit"
	"github.com/thrasher-corp/gocryptotrader/exchanges/kline"
	"github.com/thrasher-corp/gocryptotrader/exchanges/order"
	"github.com/thrasher-corp/gocryptotrader/exchanges/orderbook"
	"github.com/thrasher-corp/gocryptotrader/exchanges/protocol"
	"github.com/thrasher-corp/gocryptotrader/exchanges/request"
	"github.com/thrasher-corp/gocryptotrader/exchanges/stream"
	"github.com/thrasher-corp/gocryptotrader/exchanges/ticker"
	"github.com/thrasher-corp/gocryptotrader/exchanges/trade"
	"github.com/thrasher-corp/gocryptotrader/log"
	"github.com/thrasher-corp/gocryptotrader/portfolio/withdraw"
)

// GetDefaultConfig returns a default exchange config
func (b *Binance) GetDefaultConfig() (*config.ExchangeConfig, error) {
	b.SetDefaults()
	exchCfg := new(config.ExchangeConfig)
	exchCfg.Name = b.Name
	exchCfg.HTTPTimeout = exchange.DefaultHTTPTimeout
	exchCfg.BaseCurrencies = b.BaseCurrencies

	err := b.SetupDefaults(exchCfg)
	if err != nil {
		return nil, err
	}

	if b.Features.Supports.RESTCapabilities.AutoPairUpdates {
		err = b.UpdateTradablePairs(context.TODO(), true)
		if err != nil {
			return nil, err
		}
	}

	return exchCfg, nil
}

// SetDefaults sets the basic defaults for Binance
func (b *Binance) SetDefaults() {
	b.Name = "Binance"
	b.Enabled = true
	b.Verbose = true
	b.API.CredentialsValidator.RequiresKey = true
	b.API.CredentialsValidator.RequiresSecret = true
	b.SetValues()

	fmt1 := currency.PairStore{
		RequestFormat: &currency.PairFormat{Uppercase: true},
		ConfigFormat: &currency.PairFormat{
			Delimiter: currency.DashDelimiter,
			Uppercase: true,
		},
	}
	coinFutures := currency.PairStore{
		RequestFormat: &currency.PairFormat{
			Uppercase: true,
			Delimiter: currency.UnderscoreDelimiter,
		},
		ConfigFormat: &currency.PairFormat{
			Uppercase: true,
			Delimiter: currency.UnderscoreDelimiter,
		},
	}
	usdtFutures := currency.PairStore{
		RequestFormat: &currency.PairFormat{
			Uppercase: true,
		},
		ConfigFormat: &currency.PairFormat{
			Uppercase: true,
		},
	}
	err := b.StoreAssetPairFormat(asset.Spot, fmt1)
	if err != nil {
		log.Errorln(log.ExchangeSys, err)
	}
	err = b.StoreAssetPairFormat(asset.Margin, fmt1)
	if err != nil {
		log.Errorln(log.ExchangeSys, err)
	}
	err = b.DisableAssetWebsocketSupport(asset.Margin)
	if err != nil {
		log.Errorln(log.ExchangeSys, err)
	}
	err = b.StoreAssetPairFormat(asset.CoinMarginedFutures, coinFutures)
	if err != nil {
		log.Errorln(log.ExchangeSys, err)
	}
	err = b.DisableAssetWebsocketSupport(asset.CoinMarginedFutures)
	if err != nil {
		log.Errorln(log.ExchangeSys, err)
	}
	err = b.StoreAssetPairFormat(asset.USDTMarginedFutures, usdtFutures)
	if err != nil {
		log.Errorln(log.ExchangeSys, err)
	}
	err = b.DisableAssetWebsocketSupport(asset.USDTMarginedFutures)
	if err != nil {
		log.Errorln(log.ExchangeSys, err)
	}
	b.Features = exchange.Features{
		Supports: exchange.FeaturesSupported{
			REST:      true,
			Websocket: true,
			RESTCapabilities: protocol.Features{
				TickerBatching:        true,
				TickerFetching:        true,
				KlineFetching:         true,
				OrderbookFetching:     true,
				AutoPairUpdates:       true,
				AccountInfo:           true,
				CryptoDeposit:         true,
				CryptoWithdrawal:      true,
				GetOrder:              true,
				GetOrders:             true,
				CancelOrders:          true,
				CancelOrder:           true,
				SubmitOrder:           true,
				DepositHistory:        true,
				WithdrawalHistory:     true,
				TradeFetching:         true,
				UserTradeHistory:      true,
				TradeFee:              true,
				CryptoWithdrawalFee:   true,
				MultiChainDeposits:    true,
				MultiChainWithdrawals: true,
			},
			WebsocketCapabilities: protocol.Features{
				TradeFetching:          true,
				TickerFetching:         true,
				KlineFetching:          true,
				OrderbookFetching:      true,
				AuthenticatedEndpoints: true,
				AccountInfo:            true,
				GetOrder:               true,
				GetOrders:              true,
				Subscribe:              true,
				Unsubscribe:            true,
			},
			WithdrawPermissions: exchange.AutoWithdrawCrypto |
				exchange.NoFiatWithdrawals,
			Kline: kline.ExchangeCapabilitiesSupported{
				DateRanges: true,
				Intervals:  true,
			},
		},
		Enabled: exchange.FeaturesEnabled{
			AutoPairUpdates: true,
			Kline: kline.ExchangeCapabilitiesEnabled{
				Intervals: map[string]bool{
					kline.OneMin.Word():     true,
					kline.ThreeMin.Word():   true,
					kline.FiveMin.Word():    true,
					kline.FifteenMin.Word(): true,
					kline.ThirtyMin.Word():  true,
					kline.OneHour.Word():    true,
					kline.TwoHour.Word():    true,
					kline.FourHour.Word():   true,
					kline.SixHour.Word():    true,
					kline.EightHour.Word():  true,
					kline.TwelveHour.Word(): true,
					kline.OneDay.Word():     true,
					kline.ThreeDay.Word():   true,
					kline.OneWeek.Word():    true,
					kline.OneMonth.Word():   true,
				},
				ResultLimit: 1000,
			},
		},
	}

	b.Requester = request.New(b.Name,
		common.NewHTTPClientWithTimeout(exchange.DefaultHTTPTimeout),
		request.WithLimiter(SetRateLimit()))
	b.API.Endpoints = b.NewEndpoints()
	err = b.API.Endpoints.SetDefaultEndpoints(map[exchange.URL]string{
		exchange.RestSpot:              spotAPIURL,
		exchange.RestSpotSupplementary: apiURL,
		exchange.RestUSDTMargined:      ufuturesAPIURL,
		exchange.RestCoinMargined:      cfuturesAPIURL,
		exchange.EdgeCase1:             "https://www.binance.com",
		exchange.WebsocketSpot:         binanceDefaultWebsocketURL,
	})
	if err != nil {
		log.Errorln(log.ExchangeSys, err)
	}

	b.Websocket = stream.New()
	b.WebsocketResponseMaxLimit = exchange.DefaultWebsocketResponseMaxLimit
	b.WebsocketResponseCheckTimeout = exchange.DefaultWebsocketResponseCheckTimeout
}

// Setup takes in the supplied exchange configuration details and sets params
func (b *Binance) Setup(exch *config.ExchangeConfig) error {
	if !exch.Enabled {
		return nil
	}

	err := b.SetupDefaults(exch)
	if err != nil {
		return err
	}
	ePoint, err := b.API.Endpoints.GetURL(exchange.WebsocketSpot)
	if err != nil {
		return err
	}
	err = b.Websocket.Setup(&stream.WebsocketSetup{
		Enabled:                          exch.Features.Enabled.Websocket,
		Verbose:                          exch.Verbose,
		AuthenticatedWebsocketAPISupport: exch.API.AuthenticatedWebsocketSupport,
		WebsocketTimeout:                 exch.WebsocketTrafficTimeout,
		DefaultURL:                       binanceDefaultWebsocketURL,
		ExchangeName:                     exch.Name,
		RunningURL:                       ePoint,
		Connector:                        b.WsConnect,
		Subscriber:                       b.Subscribe,
		UnSubscriber:                     b.Unsubscribe,
		GenerateSubscriptions:            b.GenerateSubscriptions,
		Features:                         &b.Features.Supports.WebsocketCapabilities,
		OrderbookBufferLimit:             exch.OrderbookConfig.WebsocketBufferLimit,
		BufferEnabled:                    exch.OrderbookConfig.WebsocketBufferEnabled,
		SortBuffer:                       true,
		SortBufferByUpdateIDs:            true,
	})
	if err != nil {
		return err
	}

	return b.Websocket.SetupNewConnection(stream.ConnectionSetup{
		ResponseCheckTimeout: exch.WebsocketResponseCheckTimeout,
		ResponseMaxLimit:     exch.WebsocketResponseMaxLimit,
		RateLimit:            wsRateLimitMilliseconds,
	})
}

// Start starts the Binance go routine
func (b *Binance) Start(wg *sync.WaitGroup) {
	wg.Add(1)
	go func() {
		b.Run()
		wg.Done()
	}()
}

// Run implements the Binance wrapper
func (b *Binance) Run() {
	if b.Verbose {
		log.Debugf(log.ExchangeSys,
			"%s Websocket: %s. (url: %s).\n",
			b.Name,
			common.IsEnabled(b.Websocket.IsEnabled()),
			b.Websocket.GetWebsocketURL())
		b.PrintEnabledPairs()
	}

	forceUpdate := false
	format, err := b.GetPairFormat(asset.Spot, false)
	if err != nil {
		log.Errorf(log.ExchangeSys, "%s failed to get enabled currencies. Err %s\n",
			b.Name,
			err)
		return
	}
	pairs, err := b.GetEnabledPairs(asset.Spot)
	if err != nil {
		log.Errorf(log.ExchangeSys, "%s failed to get enabled currencies. Err %s\n",
			b.Name,
			err)
		return
	}

	avail, err := b.GetAvailablePairs(asset.Spot)
	if err != nil {
		log.Errorf(log.ExchangeSys, "%s failed to get available currencies. Err %s\n",
			b.Name,
			err)
		return
	}

	if !common.StringDataContains(pairs.Strings(), format.Delimiter) ||
		!common.StringDataContains(avail.Strings(), format.Delimiter) {
		var enabledPairs currency.Pairs
		enabledPairs, err = currency.NewPairsFromStrings([]string{
			currency.BTC.String() +
				format.Delimiter +
				currency.USDT.String()})
		if err != nil {
			log.Errorf(log.ExchangeSys, "%s failed to update currencies. Err %s\n",
				b.Name,
				err)
		} else {
			log.Warn(log.ExchangeSys,
				"Available pairs for Binance reset due to config upgrade, please enable the ones you would like to use again")
			forceUpdate = true

			err = b.UpdatePairs(enabledPairs, asset.Spot, true, true)
			if err != nil {
				log.Errorf(log.ExchangeSys,
					"%s failed to update currencies. Err: %s\n",
					b.Name,
					err)
			}
		}
	}

	a := b.GetAssetTypes(true)
	for x := range a {
		err = b.UpdateOrderExecutionLimits(context.TODO(), a[x])
		if err != nil {
			log.Errorf(log.ExchangeSys,
				"%s failed to set exchange order execution limits. Err: %v",
				b.Name,
				err)
		}
	}

	if !b.GetEnabledFeatures().AutoPairUpdates && !forceUpdate {
		return
	}
	err = b.UpdateTradablePairs(context.TODO(), forceUpdate)
	if err != nil {
		log.Errorf(log.ExchangeSys,
			"%s failed to update tradable pairs. Err: %s",
			b.Name,
			err)
	}
}

// FetchTradablePairs returns a list of the exchanges tradable pairs
func (b *Binance) FetchTradablePairs(ctx context.Context, a asset.Item) ([]string, error) {
	if !b.SupportsAsset(a) {
		return nil, fmt.Errorf("asset type of %s is not supported by %s", a, b.Name)
	}
	format, err := b.GetPairFormat(a, false)
	if err != nil {
		return nil, err
	}
	var pairs []string
	switch a {
	case asset.Spot, asset.Margin:
		info, err := b.GetExchangeInfo(ctx)
		if err != nil {
			return nil, err
		}
		for x := range info.Symbols {
			if info.Symbols[x].Status == "TRADING" {
				pair := info.Symbols[x].BaseAsset +
					format.Delimiter +
					info.Symbols[x].QuoteAsset
				if a == asset.Spot && info.Symbols[x].IsSpotTradingAllowed {
					pairs = append(pairs, pair)
				}
				if a == asset.Margin && info.Symbols[x].IsMarginTradingAllowed {
					pairs = append(pairs, pair)
				}
			}
		}
	case asset.CoinMarginedFutures:
		cInfo, err := b.FuturesExchangeInfo(ctx)
		if err != nil {
			return pairs, err
		}
		for z := range cInfo.Symbols {
			if cInfo.Symbols[z].ContractStatus == "TRADING" {
				curr, err := currency.NewPairFromString(cInfo.Symbols[z].Symbol)
				if err != nil {
					return nil, err
				}
				pairs = append(pairs, format.Format(curr))
			}
		}
	case asset.USDTMarginedFutures:
		uInfo, err := b.UExchangeInfo(ctx)
		if err != nil {
			return pairs, err
		}
		for u := range uInfo.Symbols {
			if uInfo.Symbols[u].Status == "TRADING" {
				curr, err := currency.NewPairFromString(uInfo.Symbols[u].Symbol)
				if err != nil {
					return nil, err
				}
				pairs = append(pairs, format.Format(curr))
			}
		}
	}
	return pairs, nil
}

// UpdateTradablePairs updates the exchanges available pairs and stores
// them in the exchanges config
func (b *Binance) UpdateTradablePairs(ctx context.Context, forceUpdate bool) error {
	assetTypes := b.GetAssetTypes(false)
	for i := range assetTypes {
		p, err := b.FetchTradablePairs(ctx, assetTypes[i])
		if err != nil {
			return err
		}

		pairs, err := currency.NewPairsFromStrings(p)
		if err != nil {
			return err
		}

		err = b.UpdatePairs(pairs, assetTypes[i], false, forceUpdate)
		if err != nil {
			return err
		}
	}
	return nil
}

// UpdateTickers updates the ticker for all currency pairs of a given asset type
func (b *Binance) UpdateTickers(ctx context.Context, a asset.Item) error {
	switch a {
	case asset.Spot, asset.Margin:
		tick, err := b.GetTickers(ctx)
		if err != nil {
			return err
		}

		pairs, err := b.GetEnabledPairs(a)
		if err != nil {
			return err
		}

		for i := range pairs {
			for y := range tick {
				pairFmt, err := b.FormatExchangeCurrency(pairs[i], a)
				if err != nil {
					return err
				}

				if tick[y].Symbol != pairFmt.String() {
					continue
				}

				err = ticker.ProcessTicker(&ticker.Price{
					Last:         tick[y].LastPrice,
					High:         tick[y].HighPrice,
					Low:          tick[y].LowPrice,
					Bid:          tick[y].BidPrice,
					Ask:          tick[y].AskPrice,
					Volume:       tick[y].Volume,
					QuoteVolume:  tick[y].QuoteVolume,
					Open:         tick[y].OpenPrice,
					Close:        tick[y].PrevClosePrice,
					Pair:         pairFmt,
					ExchangeName: b.Name,
					AssetType:    a,
				})
				if err != nil {
					return err
				}
			}
		}
	case asset.USDTMarginedFutures:
		tick, err := b.U24HTickerPriceChangeStats(ctx, currency.Pair{})
		if err != nil {
			return err
		}

		for y := range tick {
			cp, err := currency.NewPairFromString(tick[y].Symbol)
			if err != nil {
				return err
			}
			err = ticker.ProcessTicker(&ticker.Price{
				Last:         tick[y].LastPrice,
				High:         tick[y].HighPrice,
				Low:          tick[y].LowPrice,
				Volume:       tick[y].Volume,
				QuoteVolume:  tick[y].QuoteVolume,
				Open:         tick[y].OpenPrice,
				Close:        tick[y].PrevClosePrice,
				Pair:         cp,
				ExchangeName: b.Name,
				AssetType:    a,
			})
			if err != nil {
				return err
			}
		}
	case asset.CoinMarginedFutures:
		tick, err := b.GetFuturesSwapTickerChangeStats(ctx, currency.Pair{}, "")
		if err != nil {
			return err
		}

		for y := range tick {
			cp, err := currency.NewPairFromString(tick[y].Symbol)
			if err != nil {
				return err
			}
			err = ticker.ProcessTicker(&ticker.Price{
				Last:         tick[y].LastPrice,
				High:         tick[y].HighPrice,
				Low:          tick[y].LowPrice,
				Volume:       tick[y].Volume,
				QuoteVolume:  tick[y].QuoteVolume,
				Open:         tick[y].OpenPrice,
				Close:        tick[y].PrevClosePrice,
				Pair:         cp,
				ExchangeName: b.Name,
				AssetType:    a,
			})
			if err != nil {
				return err
			}
		}
	default:
		return fmt.Errorf("assetType not supported: %v", a)
	}
	return nil
}

// UpdateTicker updates and returns the ticker for a currency pair
func (b *Binance) UpdateTicker(ctx context.Context, p currency.Pair, a asset.Item) (*ticker.Price, error) {
	switch a {
	case asset.Spot, asset.Margin:
		tick, err := b.GetPriceChangeStats(ctx, p)
		if err != nil {
			return nil, err
		}
		err = ticker.ProcessTicker(&ticker.Price{
			Last:         tick.LastPrice,
			High:         tick.HighPrice,
			Low:          tick.LowPrice,
			Bid:          tick.BidPrice,
			Ask:          tick.AskPrice,
			Volume:       tick.Volume,
			QuoteVolume:  tick.QuoteVolume,
			Open:         tick.OpenPrice,
			Close:        tick.PrevClosePrice,
			Pair:         p,
			ExchangeName: b.Name,
			AssetType:    a,
		})
		if err != nil {
			return nil, err
		}
	case asset.USDTMarginedFutures:
		tick, err := b.U24HTickerPriceChangeStats(ctx, p)
		if err != nil {
			return nil, err
		}
		err = ticker.ProcessTicker(&ticker.Price{
			Last:         tick[0].LastPrice,
			High:         tick[0].HighPrice,
			Low:          tick[0].LowPrice,
			Volume:       tick[0].Volume,
			QuoteVolume:  tick[0].QuoteVolume,
			Open:         tick[0].OpenPrice,
			Close:        tick[0].PrevClosePrice,
			Pair:         p,
			ExchangeName: b.Name,
			AssetType:    a,
		})
		if err != nil {
			return nil, err
		}
	case asset.CoinMarginedFutures:
		tick, err := b.GetFuturesSwapTickerChangeStats(ctx, p, "")
		if err != nil {
			return nil, err
		}
		err = ticker.ProcessTicker(&ticker.Price{
			Last:         tick[0].LastPrice,
			High:         tick[0].HighPrice,
			Low:          tick[0].LowPrice,
			Volume:       tick[0].Volume,
			QuoteVolume:  tick[0].QuoteVolume,
			Open:         tick[0].OpenPrice,
			Close:        tick[0].PrevClosePrice,
			Pair:         p,
			ExchangeName: b.Name,
			AssetType:    a,
		})
		if err != nil {
			return nil, err
		}

	default:
		return nil, fmt.Errorf("assetType not supported: %v", a)
	}
	return ticker.GetTicker(b.Name, p, a)
}

// FetchTicker returns the ticker for a currency pair
func (b *Binance) FetchTicker(ctx context.Context, p currency.Pair, assetType asset.Item) (*ticker.Price, error) {
	fPair, err := b.FormatExchangeCurrency(p, assetType)
	if err != nil {
		return nil, err
	}

	tickerNew, err := ticker.GetTicker(b.Name, fPair, assetType)
	if err != nil {
		return b.UpdateTicker(ctx, p, assetType)
	}
	return tickerNew, nil
}

// FetchOrderbook returns orderbook base on the currency pair
func (b *Binance) FetchOrderbook(ctx context.Context, p currency.Pair, assetType asset.Item) (*orderbook.Base, error) {
	ob, err := orderbook.Get(b.Name, p, assetType)
	if err != nil {
		return b.UpdateOrderbook(ctx, p, assetType)
	}
	return ob, nil
}

// UpdateOrderbook updates and returns the orderbook for a currency pair
func (b *Binance) UpdateOrderbook(ctx context.Context, p currency.Pair, assetType asset.Item) (*orderbook.Base, error) {
	book := &orderbook.Base{
		Exchange:        b.Name,
		Pair:            p,
		Asset:           assetType,
		VerifyOrderbook: b.CanVerifyOrderbook,
	}
	var orderbookNew OrderBook
	var err error
	switch assetType {
	case asset.Spot, asset.Margin:
		orderbookNew, err = b.GetOrderBook(ctx,
			OrderBookDataRequestParams{
				Symbol: p,
				Limit:  1000})
	case asset.USDTMarginedFutures:
		orderbookNew, err = b.UFuturesOrderbook(ctx, p, 1000)
	case asset.CoinMarginedFutures:
		orderbookNew, err = b.GetFuturesOrderbook(ctx, p, 1000)
	}
	if err != nil {
		return book, err
	}
	for x := range orderbookNew.Bids {
		book.Bids = append(book.Bids, orderbook.Item{
			Amount: orderbookNew.Bids[x].Quantity,
			Price:  orderbookNew.Bids[x].Price,
		})
	}
	for x := range orderbookNew.Asks {
		book.Asks = append(book.Asks, orderbook.Item{
			Amount: orderbookNew.Asks[x].Quantity,
			Price:  orderbookNew.Asks[x].Price,
		})
	}

	err = book.Process()
	if err != nil {
		return book, err
	}
	return orderbook.Get(b.Name, p, assetType)
}

// UpdateAccountInfo retrieves balances for all enabled currencies for the
// Binance exchange
func (b *Binance) UpdateAccountInfo(ctx context.Context, assetType asset.Item) (account.Holdings, error) {
	var info account.Holdings
	var acc account.SubAccount
	info.Exchange = b.Name
	switch assetType {
	case asset.Spot:
		raw, err := b.GetAccount(ctx)
		if err != nil {
			return info, err
		}

		var currencyBalance []account.Balance
		for i := range raw.Balances {
			freeCurrency, parseErr := strconv.ParseFloat(raw.Balances[i].Free, 64)
			if parseErr != nil {
				return info, parseErr
			}

			lockedCurrency, parseErr := strconv.ParseFloat(raw.Balances[i].Locked, 64)
			if parseErr != nil {
				return info, parseErr
			}

			currencyBalance = append(currencyBalance, account.Balance{
				CurrencyName: currency.NewCode(raw.Balances[i].Asset),
				TotalValue:   freeCurrency + lockedCurrency,
				Hold:         lockedCurrency,
			})
		}

		acc.Currencies = currencyBalance

	case asset.CoinMarginedFutures:
		accData, err := b.GetFuturesAccountInfo(ctx)
		if err != nil {
			return info, err
		}
		var currencyDetails []account.Balance
		for i := range accData.Assets {
			currencyDetails = append(currencyDetails, account.Balance{
				CurrencyName: currency.NewCode(accData.Assets[i].Asset),
				TotalValue:   accData.Assets[i].WalletBalance,
				Hold:         accData.Assets[i].WalletBalance - accData.Assets[i].MarginBalance,
			})
		}

		acc.Currencies = currencyDetails

	case asset.USDTMarginedFutures:
		accData, err := b.UAccountBalanceV2(ctx)
		if err != nil {
			return info, err
		}
		var currencyDetails []account.Balance
		for i := range accData {
			currencyDetails = append(currencyDetails, account.Balance{
				CurrencyName: currency.NewCode(accData[i].Asset),
				TotalValue:   accData[i].Balance,
				Hold:         accData[i].Balance - accData[i].AvailableBalance,
			})
		}

		acc.Currencies = currencyDetails
	case asset.Margin:
		accData, err := b.GetMarginAccount(ctx)
		if err != nil {
			return info, err
		}
		var currencyDetails []account.Balance
		for i := range accData.UserAssets {
			currencyDetails = append(currencyDetails, account.Balance{
				CurrencyName: currency.NewCode(accData.UserAssets[i].Asset),
				TotalValue:   accData.UserAssets[i].Free + accData.UserAssets[i].Locked,
				Hold:         accData.UserAssets[i].Locked,
			})
		}

		acc.Currencies = currencyDetails

	default:
		return info, fmt.Errorf("%v assetType not supported", assetType)
	}
	acc.AssetType = assetType
	info.Accounts = append(info.Accounts, acc)
	if err := account.Process(&info); err != nil {
		return account.Holdings{}, err
	}
	return info, nil
}

// FetchAccountInfo retrieves balances for all enabled currencies
func (b *Binance) FetchAccountInfo(ctx context.Context, assetType asset.Item) (account.Holdings, error) {
	acc, err := account.GetHoldings(b.Name, assetType)
	if err != nil {
		return b.UpdateAccountInfo(ctx, assetType)
	}
	return acc, nil
}

// GetFundingHistory returns funding history, deposits and
// withdrawals
func (b *Binance) GetFundingHistory(ctx context.Context) ([]exchange.FundHistory, error) {
	return nil, common.ErrFunctionNotSupported
}

// GetWithdrawalsHistory returns previous withdrawals data
func (b *Binance) GetWithdrawalsHistory(ctx context.Context, c currency.Code) (resp []exchange.WithdrawalHistory, err error) {
	w, err := b.WithdrawHistory(ctx, c, "", time.Time{}, time.Time{}, 0, 10000)
	if err != nil {
		return nil, err
	}

	for i := range w {
		tm, err := time.Parse(binanceSAPITimeLayout, w[i].ApplyTime)
		if err != nil {
			return nil, err
		}
		resp = append(resp, exchange.WithdrawalHistory{
			Status:          strconv.FormatInt(w[i].Status, 10),
			TransferID:      w[i].ID,
			Currency:        w[i].Coin,
			Amount:          w[i].Amount,
			Fee:             w[i].TransactionFee,
			CryptoToAddress: w[i].Address,
			CryptoTxID:      w[i].TransactionID,
			CryptoChain:     w[i].Network,
			Timestamp:       tm,
		})
	}

	return resp, nil
}

// GetRecentTrades returns the most recent trades for a currency and asset
func (b *Binance) GetRecentTrades(ctx context.Context, p currency.Pair, assetType asset.Item) ([]trade.Data, error) {
	var resp []trade.Data
	limit := 1000
	tradeData, err := b.GetMostRecentTrades(ctx,
		RecentTradeRequestParams{p, limit})
	if err != nil {
		return nil, err
	}
	for i := range tradeData {
		resp = append(resp, trade.Data{
			TID:          strconv.FormatInt(tradeData[i].ID, 10),
			Exchange:     b.Name,
			CurrencyPair: p,
			AssetType:    assetType,
			Price:        tradeData[i].Price,
			Amount:       tradeData[i].Quantity,
			Timestamp:    tradeData[i].Time,
		})
	}
	if b.IsSaveTradeDataEnabled() {
		err := trade.AddTradesToBuffer(b.Name, resp...)
		if err != nil {
			return nil, err
		}
	}

	sort.Sort(trade.ByDate(resp))
	return resp, nil
}

// GetHistoricTrades returns historic trade data within the timeframe provided
func (b *Binance) GetHistoricTrades(ctx context.Context, p currency.Pair, a asset.Item, from, to time.Time) ([]trade.Data, error) {
	req := AggregatedTradeRequestParams{
		Symbol:    p,
		StartTime: from,
		EndTime:   to,
	}
	trades, err := b.GetAggregatedTrades(ctx, &req)
	if err != nil {
		return nil, err
	}
	var result []trade.Data
	exName := b.GetName()
	for i := range trades {
		t := trades[i].toTradeData(p, exName, a)
		result = append(result, *t)
	}
	return result, nil
}

func (a *AggregatedTrade) toTradeData(p currency.Pair, exchange string, aType asset.Item) *trade.Data {
	return &trade.Data{
		CurrencyPair: p,
		TID:          strconv.FormatInt(a.ATradeID, 10),
		Amount:       a.Quantity,
		Exchange:     exchange,
		Price:        a.Price,
		Timestamp:    a.TimeStamp,
		AssetType:    aType,
		Side:         order.AnySide,
	}
}

// SubmitOrder submits a new order
func (b *Binance) SubmitOrder(ctx context.Context, s *order.Submit) (order.SubmitResponse, error) {
	var submitOrderResponse order.SubmitResponse
	if err := s.Validate(); err != nil {
		return submitOrderResponse, err
	}
	switch s.AssetType {
	case asset.Spot, asset.Margin:
		var sideType string
		if s.Side == order.Buy {
			sideType = order.Buy.String()
		} else {
			sideType = order.Sell.String()
		}

		timeInForce := BinanceRequestParamsTimeGTC
		var requestParamsOrderType RequestParamsOrderType
		switch s.Type {
		case order.Market:
			timeInForce = ""
			requestParamsOrderType = BinanceRequestParamsOrderMarket
		case order.Limit:
			requestParamsOrderType = BinanceRequestParamsOrderLimit
		default:
			submitOrderResponse.IsOrderPlaced = false
			return submitOrderResponse, errors.New("unsupported order type")
		}

		var orderRequest = NewOrderRequest{
			Symbol:           s.Pair,
			Side:             sideType,
			Price:            s.Price,
			Quantity:         s.Amount,
			TradeType:        requestParamsOrderType,
			TimeInForce:      timeInForce,
			NewClientOrderID: s.ClientOrderID,
		}
		response, err := b.NewOrder(ctx, &orderRequest)
		if err != nil {
			return submitOrderResponse, err
		}

		if response.OrderID > 0 {
			submitOrderResponse.OrderID = strconv.FormatInt(response.OrderID, 10)
		}
		if response.ExecutedQty == response.OrigQty {
			submitOrderResponse.FullyMatched = true
		}
		submitOrderResponse.IsOrderPlaced = true

		for i := range response.Fills {
			submitOrderResponse.Trades = append(submitOrderResponse.Trades, order.TradeHistory{
				Price:    response.Fills[i].Price,
				Amount:   response.Fills[i].Qty,
				Fee:      response.Fills[i].Commission,
				FeeAsset: response.Fills[i].CommissionAsset,
			})
		}

	case asset.CoinMarginedFutures:
		var reqSide string
		switch s.Side {
		case order.Buy:
			reqSide = "BUY"
		case order.Sell:
			reqSide = "SELL"
		default:
			return submitOrderResponse, fmt.Errorf("invalid side")
		}

		var oType string
		switch s.Type {
		case order.Limit:
			oType = "LIMIT"
		case order.Market:
			oType = "MARKET"
		case order.Stop:
			oType = "STOP"
		case order.TakeProfit:
			oType = "TAKE_PROFIT"
		case order.StopMarket:
			oType = "STOP_MARKET"
		case order.TakeProfitMarket:
			oType = "TAKE_PROFIT_MARKET"
		case order.TrailingStop:
			oType = "TRAILING_STOP_MARKET"
		default:
			return submitOrderResponse, errors.New("invalid type, check api docs for updates")
		}
		o, err := b.FuturesNewOrder(ctx,
			s.Pair, reqSide,
			"", oType, "GTC", "",
			s.ClientOrderID, "", "",
			s.Amount, s.Price, 0, 0, 0, s.ReduceOnly)
		if err != nil {
			return submitOrderResponse, err
		}
		submitOrderResponse.OrderID = strconv.FormatInt(o.OrderID, 10)
		submitOrderResponse.IsOrderPlaced = true
	case asset.USDTMarginedFutures:
		var reqSide string
		switch s.Side {
		case order.Buy:
			reqSide = "BUY"
		case order.Sell:
			reqSide = "SELL"
		default:
			return submitOrderResponse, fmt.Errorf("invalid side")
		}
		var oType string
		switch s.Type {
		case order.Limit:
			oType = "LIMIT"
		case order.Market:
			oType = "MARKET"
		case order.Stop:
			oType = "STOP"
		case order.TakeProfit:
			oType = "TAKE_PROFIT"
		case order.StopMarket:
			oType = "STOP_MARKET"
		case order.TakeProfitMarket:
			oType = "TAKE_PROFIT_MARKET"
		case order.TrailingStop:
			oType = "TRAILING_STOP_MARKET"
		default:
			return submitOrderResponse, errors.New("invalid type, check api docs for updates")
		}
		order, err := b.UFuturesNewOrder(ctx,
			s.Pair, reqSide,
			"", oType, "GTC", "",
			s.ClientOrderID, "", "",
			s.Amount, s.Price, 0, 0, 0, s.ReduceOnly)
		if err != nil {
			return submitOrderResponse, err
		}
		submitOrderResponse.OrderID = strconv.FormatInt(order.OrderID, 10)
		submitOrderResponse.IsOrderPlaced = true
	default:
		return submitOrderResponse, fmt.Errorf("assetType not supported")
	}

	return submitOrderResponse, nil
}

// ModifyOrder will allow of changing orderbook placement and limit to
// market conversion
func (b *Binance) ModifyOrder(ctx context.Context, action *order.Modify) (order.Modify, error) {
	return order.Modify{}, common.ErrFunctionNotSupported
}

// CancelOrder cancels an order by its corresponding ID number
func (b *Binance) CancelOrder(ctx context.Context, o *order.Cancel) error {
	if err := o.Validate(o.StandardCancel()); err != nil {
		return err
	}
	switch o.AssetType {
	case asset.Spot, asset.Margin:
		orderIDInt, err := strconv.ParseInt(o.ID, 10, 64)
		if err != nil {
			return err
		}
		_, err = b.CancelExistingOrder(ctx,
			o.Pair,
			orderIDInt,
			o.AccountID)
		if err != nil {
			return err
		}
	case asset.CoinMarginedFutures:
		_, err := b.FuturesCancelOrder(ctx, o.Pair, o.ID, "")
		if err != nil {
			return err
		}
	case asset.USDTMarginedFutures:
		_, err := b.UCancelOrder(ctx, o.Pair, o.ID, "")
		if err != nil {
			return err
		}
	}
	return nil
}

// CancelBatchOrders cancels an orders by their corresponding ID numbers
func (b *Binance) CancelBatchOrders(ctx context.Context, o []order.Cancel) (order.CancelBatchResponse, error) {
	return order.CancelBatchResponse{}, common.ErrNotYetImplemented
}

// CancelAllOrders cancels all orders associated with a currency pair
func (b *Binance) CancelAllOrders(ctx context.Context, req *order.Cancel) (order.CancelAllResponse, error) {
	if err := req.Validate(); err != nil {
		return order.CancelAllResponse{}, err
	}
	var cancelAllOrdersResponse order.CancelAllResponse
	cancelAllOrdersResponse.Status = make(map[string]string)
	switch req.AssetType {
	case asset.Spot, asset.Margin:
		openOrders, err := b.OpenOrders(ctx, req.Pair)
		if err != nil {
			return cancelAllOrdersResponse, err
		}
		for i := range openOrders {
			_, err = b.CancelExistingOrder(ctx,
				req.Pair,
				openOrders[i].OrderID,
				"")
			if err != nil {
				cancelAllOrdersResponse.Status[strconv.FormatInt(openOrders[i].OrderID, 10)] = err.Error()
			}
		}
	case asset.CoinMarginedFutures:
		if req.Pair.IsEmpty() {
			enabledPairs, err := b.GetEnabledPairs(asset.CoinMarginedFutures)
			if err != nil {
				return cancelAllOrdersResponse, err
			}
			for i := range enabledPairs {
				_, err = b.FuturesCancelAllOpenOrders(ctx, enabledPairs[i])
				if err != nil {
					return cancelAllOrdersResponse, err
				}
			}
		} else {
			_, err := b.FuturesCancelAllOpenOrders(ctx, req.Pair)
			if err != nil {
				return cancelAllOrdersResponse, err
			}
		}
	case asset.USDTMarginedFutures:
		if req.Pair.IsEmpty() {
			enabledPairs, err := b.GetEnabledPairs(asset.USDTMarginedFutures)
			if err != nil {
				return cancelAllOrdersResponse, err
			}
			for i := range enabledPairs {
				_, err = b.UCancelAllOpenOrders(ctx, enabledPairs[i])
				if err != nil {
					return cancelAllOrdersResponse, err
				}
			}
		} else {
			_, err := b.UCancelAllOpenOrders(ctx, req.Pair)
			if err != nil {
				return cancelAllOrdersResponse, err
			}
		}
	default:
		return cancelAllOrdersResponse, fmt.Errorf("assetType not supported: %v", req.AssetType)
	}
	return cancelAllOrdersResponse, nil
}

// GetOrderInfo returns information on a current open order
func (b *Binance) GetOrderInfo(ctx context.Context, orderID string, pair currency.Pair, assetType asset.Item) (order.Detail, error) {
	var respData order.Detail
	orderIDInt, err := strconv.ParseInt(orderID, 10, 64)
	if err != nil {
		return respData, err
	}
	switch assetType {
	case asset.Spot:
		resp, err := b.QueryOrder(ctx, pair, "", orderIDInt)
		if err != nil {
			return respData, err
		}
		orderSide := order.Side(resp.Side)
		status, err := order.StringToOrderStatus(resp.Status)
		if err != nil {
			return respData, err
		}
		orderType := order.Limit
		if resp.Type == "MARKET" {
			orderType = order.Market
		}

		return order.Detail{
			Amount:         resp.OrigQty,
			Exchange:       b.Name,
			ID:             strconv.FormatInt(resp.OrderID, 10),
			ClientOrderID:  resp.ClientOrderID,
			Side:           orderSide,
			Type:           orderType,
			Pair:           pair,
			Cost:           resp.CummulativeQuoteQty,
			AssetType:      assetType,
			Status:         status,
			Price:          resp.Price,
			ExecutedAmount: resp.ExecutedQty,
			Date:           resp.Time,
			LastUpdated:    resp.UpdateTime,
		}, nil
	case asset.CoinMarginedFutures:
		orderData, err := b.FuturesOpenOrderData(ctx, pair, orderID, "")
		if err != nil {
			return respData, err
		}
		var feeBuilder exchange.FeeBuilder
		feeBuilder.Amount = orderData.ExecutedQuantity
		feeBuilder.PurchasePrice = orderData.AveragePrice
		feeBuilder.Pair = pair
		fee, err := b.GetFee(ctx, &feeBuilder)
		if err != nil {
			return respData, err
		}
		orderVars := compatibleOrderVars(orderData.Side, orderData.Status, orderData.OrderType)
		respData.Amount = orderData.OriginalQuantity
		respData.AssetType = assetType
		respData.ClientOrderID = orderData.ClientOrderID
		respData.Exchange = b.Name
		respData.ExecutedAmount = orderData.ExecutedQuantity
		respData.Fee = fee
		respData.ID = orderID
		respData.Pair = pair
		respData.Price = orderData.Price
		respData.RemainingAmount = orderData.OriginalQuantity - orderData.ExecutedQuantity
		respData.Side = orderVars.Side
		respData.Status = orderVars.Status
		respData.Type = orderVars.OrderType
		respData.Date = orderData.Time
		respData.LastUpdated = orderData.UpdateTime
	case asset.USDTMarginedFutures:
		orderData, err := b.UGetOrderData(ctx, pair, orderID, "")
		if err != nil {
			return respData, err
		}
		var feeBuilder exchange.FeeBuilder
		feeBuilder.Amount = orderData.ExecutedQuantity
		feeBuilder.PurchasePrice = orderData.AveragePrice
		feeBuilder.Pair = pair
		fee, err := b.GetFee(ctx, &feeBuilder)
		if err != nil {
			return respData, err
		}
		orderVars := compatibleOrderVars(orderData.Side, orderData.Status, orderData.OrderType)
		respData.Amount = orderData.OriginalQuantity
		respData.AssetType = assetType
		respData.ClientOrderID = orderData.ClientOrderID
		respData.Exchange = b.Name
		respData.ExecutedAmount = orderData.ExecutedQuantity
		respData.Fee = fee
		respData.ID = orderID
		respData.Pair = pair
		respData.Price = orderData.Price
		respData.RemainingAmount = orderData.OriginalQuantity - orderData.ExecutedQuantity
		respData.Side = orderVars.Side
		respData.Status = orderVars.Status
		respData.Type = orderVars.OrderType
		respData.Date = orderData.Time
		respData.LastUpdated = orderData.UpdateTime
	default:
		return respData, fmt.Errorf("assetType %s not supported", assetType)
	}
	return respData, nil
}

// GetDepositAddress returns a deposit address for a specified currency
func (b *Binance) GetDepositAddress(ctx context.Context, cryptocurrency currency.Code, _, chain string) (*deposit.Address, error) {
	addr, err := b.GetDepositAddressForCurrency(ctx, cryptocurrency.String(), chain)
	if err != nil {
		return nil, err
	}

	return &deposit.Address{
		Address: addr.Address,
		Tag:     addr.Tag,
	}, nil
}

// WithdrawCryptocurrencyFunds returns a withdrawal ID when a withdrawal is
// submitted
func (b *Binance) WithdrawCryptocurrencyFunds(ctx context.Context, withdrawRequest *withdraw.Request) (*withdraw.ExchangeResponse, error) {
	if err := withdrawRequest.Validate(); err != nil {
		return nil, err
	}
	amountStr := strconv.FormatFloat(withdrawRequest.Amount, 'f', -1, 64)
	v, err := b.WithdrawCrypto(ctx,
		withdrawRequest.Currency.String(),
		"", // withdrawal order ID
		withdrawRequest.Crypto.Chain,
		withdrawRequest.Crypto.Address,
		withdrawRequest.Crypto.AddressTag,
		withdrawRequest.Description,
		amountStr,
		false)
	if err != nil {
		return nil, err
	}
	return &withdraw.ExchangeResponse{
		ID: v,
	}, nil
}

// WithdrawFiatFunds returns a withdrawal ID when a
// withdrawal is submitted
func (b *Binance) WithdrawFiatFunds(_ context.Context, _ *withdraw.Request) (*withdraw.ExchangeResponse, error) {
	return nil, common.ErrFunctionNotSupported
}

// WithdrawFiatFundsToInternationalBank returns a withdrawal ID when a
// withdrawal is submitted
func (b *Binance) WithdrawFiatFundsToInternationalBank(_ context.Context, _ *withdraw.Request) (*withdraw.ExchangeResponse, error) {
	return nil, common.ErrFunctionNotSupported
}

// GetFeeByType returns an estimate of fee based on type of transaction
func (b *Binance) GetFeeByType(ctx context.Context, feeBuilder *exchange.FeeBuilder) (float64, error) {
	if (!b.AllowAuthenticatedRequest() || b.SkipAuthCheck) && // Todo check connection status
		feeBuilder.FeeType == exchange.CryptocurrencyTradeFee {
		feeBuilder.FeeType = exchange.OfflineTradeFee
	}
	return b.GetFee(ctx, feeBuilder)
}

// GetActiveOrders retrieves any orders that are active/open
func (b *Binance) GetActiveOrders(ctx context.Context, req *order.GetOrdersRequest) ([]order.Detail, error) {
	if err := req.Validate(); err != nil {
		return nil, err
	}
	if len(req.Pairs) == 0 || len(req.Pairs) >= 40 {
		// sending an empty currency pair retrieves data for all currencies
		req.Pairs = append(req.Pairs, currency.Pair{})
	}
	var orders []order.Detail
	for i := range req.Pairs {
		switch req.AssetType {
		case asset.Spot, asset.Margin:
			resp, err := b.OpenOrders(ctx, req.Pairs[i])
			if err != nil {
				return nil, err
			}
			for x := range resp {
				orderSide := order.Side(strings.ToUpper(resp[x].Side))
				orderType := order.Type(strings.ToUpper(resp[x].Type))
				orders = append(orders, order.Detail{
					Amount:        resp[x].OrigQty,
					Date:          resp[x].Time,
					Exchange:      b.Name,
					ID:            strconv.FormatInt(resp[x].OrderID, 10),
					ClientOrderID: resp[x].ClientOrderID,
					Side:          orderSide,
					Type:          orderType,
					Price:         resp[x].Price,
					Status:        order.Status(resp[x].Status),
					Pair:          req.Pairs[i],
					AssetType:     req.AssetType,
					LastUpdated:   resp[x].UpdateTime,
				})
			}
		case asset.CoinMarginedFutures:
			openOrders, err := b.GetFuturesAllOpenOrders(ctx, req.Pairs[i], "")
			if err != nil {
				return nil, err
			}
			for y := range openOrders {
				var feeBuilder exchange.FeeBuilder
				feeBuilder.Amount = openOrders[y].ExecutedQty
				feeBuilder.PurchasePrice = openOrders[y].AvgPrice
				feeBuilder.Pair = req.Pairs[i]
				fee, err := b.GetFee(ctx, &feeBuilder)
				if err != nil {
					return orders, err
				}
				orderVars := compatibleOrderVars(openOrders[y].Side, openOrders[y].Status, openOrders[y].OrderType)
				orders = append(orders, order.Detail{
					Price:           openOrders[y].Price,
					Amount:          openOrders[y].OrigQty,
					ExecutedAmount:  openOrders[y].ExecutedQty,
					RemainingAmount: openOrders[y].OrigQty - openOrders[y].ExecutedQty,
					Fee:             fee,
					Exchange:        b.Name,
					ID:              strconv.FormatInt(openOrders[y].OrderID, 10),
					ClientOrderID:   openOrders[y].ClientOrderID,
					Type:            orderVars.OrderType,
					Side:            orderVars.Side,
					Status:          orderVars.Status,
					Pair:            req.Pairs[i],
					AssetType:       asset.CoinMarginedFutures,
					Date:            openOrders[y].Time,
					LastUpdated:     openOrders[y].UpdateTime,
				})
			}
		case asset.USDTMarginedFutures:
			openOrders, err := b.UAllAccountOpenOrders(ctx, req.Pairs[i])
			if err != nil {
				return nil, err
			}
			for y := range openOrders {
				var feeBuilder exchange.FeeBuilder
				feeBuilder.Amount = openOrders[y].ExecutedQuantity
				feeBuilder.PurchasePrice = openOrders[y].AveragePrice
				feeBuilder.Pair = req.Pairs[i]
				fee, err := b.GetFee(ctx, &feeBuilder)
				if err != nil {
					return orders, err
				}
				orderVars := compatibleOrderVars(openOrders[y].Side, openOrders[y].Status, openOrders[y].OrderType)
				orders = append(orders, order.Detail{
					Price:           openOrders[y].Price,
					Amount:          openOrders[y].OriginalQuantity,
					ExecutedAmount:  openOrders[y].ExecutedQuantity,
					RemainingAmount: openOrders[y].OriginalQuantity - openOrders[y].ExecutedQuantity,
					Fee:             fee,
					Exchange:        b.Name,
					ID:              strconv.FormatInt(openOrders[y].OrderID, 10),
					ClientOrderID:   openOrders[y].ClientOrderID,
					Type:            orderVars.OrderType,
					Side:            orderVars.Side,
					Status:          orderVars.Status,
					Pair:            req.Pairs[i],
					AssetType:       asset.USDTMarginedFutures,
					Date:            openOrders[y].Time,
					LastUpdated:     openOrders[y].UpdateTime,
				})
			}
		default:
			return orders, fmt.Errorf("assetType not supported")
		}
	}
	order.FilterOrdersByCurrencies(&orders, req.Pairs)
	order.FilterOrdersByType(&orders, req.Type)
	order.FilterOrdersBySide(&orders, req.Side)
	order.FilterOrdersByTimeRange(&orders, req.StartTime, req.EndTime)
	return orders, nil
}

// GetOrderHistory retrieves account order information
// Can Limit response to specific order status
func (b *Binance) GetOrderHistory(ctx context.Context, req *order.GetOrdersRequest) ([]order.Detail, error) {
	if err := req.Validate(); err != nil {
		return nil, err
	}
	if len(req.Pairs) == 0 {
		return nil, errors.New("at least one currency is required to fetch order history")
	}
	var orders []order.Detail
	switch req.AssetType {
	case asset.Spot, asset.Margin:
		for x := range req.Pairs {
			resp, err := b.AllOrders(ctx,
				req.Pairs[x],
				"",
				"1000")
			if err != nil {
				return nil, err
			}

			for i := range resp {
				orderSide := order.Side(strings.ToUpper(resp[i].Side))
				orderType := order.Type(strings.ToUpper(resp[i].Type))
				// New orders are covered in GetOpenOrders
				if resp[i].Status == "NEW" {
					continue
				}

<<<<<<< HEAD
				pair, err := currency.NewPairFromString(resp[i].Symbol)
				if err != nil {
					return nil, err
				}
				var cost float64
				// For some historical orders cummulativeQuoteQty will be < 0,
				// meaning the data is not available at this time.
				if resp[i].CummulativeQuoteQty > 0 {
					cost = resp[i].CummulativeQuoteQty
				}
				orders = append(
					orders, order.InferAmountsCostsAndTimes(
						&order.Detail{
							Amount:         resp[i].OrigQty,
							ExecutedAmount: resp[i].ExecutedQty,
							Cost:           cost,
							CostAsset:      pair.Quote,
							Date:           resp[i].Time,
							LastUpdated:    resp[i].UpdateTime,
							Exchange:       b.Name,
							ID:             strconv.FormatInt(resp[i].OrderID, 10),
							Side:           orderSide,
							Type:           orderType,
							Price:          resp[i].Price,
							Pair:           pair,
							Status:         order.Status(resp[i].Status),
						},
					),
				)
=======
				orders = append(orders, order.Detail{
					Amount:   resp[i].OrigQty,
					Date:     resp[i].Time,
					Exchange: b.Name,
					ID:       strconv.FormatInt(resp[i].OrderID, 10),
					Side:     orderSide,
					Type:     orderType,
					Price:    resp[i].Price,
					Pair:     req.Pairs[x],
					Status:   order.Status(resp[i].Status),
				})
>>>>>>> 0c00b7e1
			}
		}
	case asset.CoinMarginedFutures:
		for i := range req.Pairs {
			var orderHistory []FuturesOrderData
			var err error
			switch {
			case !req.StartTime.IsZero() && !req.EndTime.IsZero() && req.OrderID == "":
				if req.EndTime.Before(req.StartTime) {
					return nil, errors.New("endTime cannot be before startTime")
				}
				if time.Since(req.StartTime) > time.Hour*24*30 {
					return nil, fmt.Errorf("can only fetch orders 30 days out")
				}
				orderHistory, err = b.GetAllFuturesOrders(ctx,
					req.Pairs[i], "", req.StartTime, req.EndTime, 0, 0)
				if err != nil {
					return nil, err
				}
			case req.OrderID != "" && req.StartTime.IsZero() && req.EndTime.IsZero():
				fromID, err := strconv.ParseInt(req.OrderID, 10, 64)
				if err != nil {
					return nil, err
				}
				orderHistory, err = b.GetAllFuturesOrders(ctx,
					req.Pairs[i], "", time.Time{}, time.Time{}, fromID, 0)
				if err != nil {
					return nil, err
				}
			default:
				return nil, fmt.Errorf("invalid combination of input params")
			}
			for y := range orderHistory {
				var feeBuilder exchange.FeeBuilder
				feeBuilder.Amount = orderHistory[y].ExecutedQty
				feeBuilder.PurchasePrice = orderHistory[y].AvgPrice
				feeBuilder.Pair = req.Pairs[i]
				fee, err := b.GetFee(ctx, &feeBuilder)
				if err != nil {
					return orders, err
				}
				orderVars := compatibleOrderVars(orderHistory[y].Side, orderHistory[y].Status, orderHistory[y].OrderType)
				orders = append(orders, order.Detail{
					Price:           orderHistory[y].Price,
					Amount:          orderHistory[y].OrigQty,
					ExecutedAmount:  orderHistory[y].ExecutedQty,
					RemainingAmount: orderHistory[y].OrigQty - orderHistory[y].ExecutedQty,
					Fee:             fee,
					Exchange:        b.Name,
					ID:              strconv.FormatInt(orderHistory[y].OrderID, 10),
					ClientOrderID:   orderHistory[y].ClientOrderID,
					Type:            orderVars.OrderType,
					Side:            orderVars.Side,
					Status:          orderVars.Status,
					Pair:            req.Pairs[i],
					AssetType:       asset.CoinMarginedFutures,
					Date:            orderHistory[y].Time,
				})
			}
		}
	case asset.USDTMarginedFutures:
		for i := range req.Pairs {
			var orderHistory []UFuturesOrderData
			var err error
			switch {
			case !req.StartTime.IsZero() && !req.EndTime.IsZero() && req.OrderID == "":
				if req.EndTime.Before(req.StartTime) {
					return nil, errors.New("endTime cannot be before startTime")
				}
				if time.Since(req.StartTime) > time.Hour*24*7 {
					return nil, fmt.Errorf("can only fetch orders 7 days out")
				}
				orderHistory, err = b.UAllAccountOrders(ctx,
					req.Pairs[i], 0, 0, req.StartTime, req.EndTime)
				if err != nil {
					return nil, err
				}
			case req.OrderID != "" && req.StartTime.IsZero() && req.EndTime.IsZero():
				fromID, err := strconv.ParseInt(req.OrderID, 10, 64)
				if err != nil {
					return nil, err
				}
				orderHistory, err = b.UAllAccountOrders(ctx,
					req.Pairs[i], fromID, 0, time.Time{}, time.Time{})
				if err != nil {
					return nil, err
				}
			default:
				return nil, fmt.Errorf("invalid combination of input params")
			}
			for y := range orderHistory {
				var feeBuilder exchange.FeeBuilder
				feeBuilder.Amount = orderHistory[y].ExecutedQty
				feeBuilder.PurchasePrice = orderHistory[y].AvgPrice
				feeBuilder.Pair = req.Pairs[i]
				fee, err := b.GetFee(ctx, &feeBuilder)
				if err != nil {
					return orders, err
				}
				orderVars := compatibleOrderVars(orderHistory[y].Side, orderHistory[y].Status, orderHistory[y].OrderType)
				orders = append(orders, order.Detail{
					Price:           orderHistory[y].Price,
					Amount:          orderHistory[y].OrigQty,
					ExecutedAmount:  orderHistory[y].ExecutedQty,
					RemainingAmount: orderHistory[y].OrigQty - orderHistory[y].ExecutedQty,
					Fee:             fee,
					Exchange:        b.Name,
					ID:              strconv.FormatInt(orderHistory[y].OrderID, 10),
					ClientOrderID:   orderHistory[y].ClientOrderID,
					Type:            orderVars.OrderType,
					Side:            orderVars.Side,
					Status:          orderVars.Status,
					Pair:            req.Pairs[i],
					AssetType:       asset.USDTMarginedFutures,
					Date:            orderHistory[y].Time,
				})
			}
		}
	default:
		return orders, fmt.Errorf("assetType not supported")
	}
	order.FilterOrdersByType(&orders, req.Type)
	order.FilterOrdersBySide(&orders, req.Side)
	order.FilterOrdersByTimeRange(&orders, req.StartTime, req.EndTime)
	return orders, nil
}

// ValidateCredentials validates current credentials used for wrapper
// functionality
func (b *Binance) ValidateCredentials(ctx context.Context, assetType asset.Item) error {
	_, err := b.UpdateAccountInfo(ctx, assetType)
	return b.CheckTransientError(err)
}

// FormatExchangeKlineInterval returns Interval to exchange formatted string
func (b *Binance) FormatExchangeKlineInterval(interval kline.Interval) string {
	switch interval {
	case kline.OneDay:
		return "1d"
	case kline.ThreeDay:
		return "3d"
	case kline.OneWeek:
		return "1w"
	case kline.OneMonth:
		return "1M"
	default:
		return interval.Short()
	}
}

// GetHistoricCandles returns candles between a time period for a set time interval
func (b *Binance) GetHistoricCandles(ctx context.Context, pair currency.Pair, a asset.Item, start, end time.Time, interval kline.Interval) (kline.Item, error) {
	if err := b.ValidateKline(pair, a, interval); err != nil {
		return kline.Item{}, err
	}
	if kline.TotalCandlesPerInterval(start, end, interval) > float64(b.Features.Enabled.Kline.ResultLimit) {
		return kline.Item{}, errors.New(kline.ErrRequestExceedsExchangeLimits)
	}
	req := KlinesRequestParams{
		Interval:  b.FormatExchangeKlineInterval(interval),
		Symbol:    pair,
		StartTime: start,
		EndTime:   end,
		Limit:     int(b.Features.Enabled.Kline.ResultLimit),
	}
	ret := kline.Item{
		Exchange: b.Name,
		Pair:     pair,
		Asset:    a,
		Interval: interval,
	}

	candles, err := b.GetSpotKline(ctx, &req)
	if err != nil {
		return kline.Item{}, err
	}
	for x := range candles {
		ret.Candles = append(ret.Candles, kline.Candle{
			Time:   candles[x].OpenTime,
			Open:   candles[x].Open,
			High:   candles[x].High,
			Low:    candles[x].Low,
			Close:  candles[x].Close,
			Volume: candles[x].Volume,
		})
	}
	ret.SortCandlesByTimestamp(false)
	return ret, nil
}

// GetHistoricCandlesExtended returns candles between a time period for a set time interval
func (b *Binance) GetHistoricCandlesExtended(ctx context.Context, pair currency.Pair, a asset.Item, start, end time.Time, interval kline.Interval) (kline.Item, error) {
	if err := b.ValidateKline(pair, a, interval); err != nil {
		return kline.Item{}, err
	}

	ret := kline.Item{
		Exchange: b.Name,
		Pair:     pair,
		Asset:    a,
		Interval: interval,
	}
	dates, err := kline.CalculateCandleDateRanges(start, end, interval, b.Features.Enabled.Kline.ResultLimit)
	if err != nil {
		return kline.Item{}, err
	}
	var candles []CandleStick
	for x := range dates.Ranges {
		req := KlinesRequestParams{
			Interval:  b.FormatExchangeKlineInterval(interval),
			Symbol:    pair,
			StartTime: dates.Ranges[x].Start.Time,
			EndTime:   dates.Ranges[x].End.Time,
			Limit:     int(b.Features.Enabled.Kline.ResultLimit),
		}

		candles, err = b.GetSpotKline(ctx, &req)
		if err != nil {
			return kline.Item{}, err
		}

		for i := range candles {
			for j := range ret.Candles {
				if ret.Candles[j].Time.Equal(candles[i].OpenTime) {
					continue
				}
			}
			ret.Candles = append(ret.Candles, kline.Candle{
				Time:   candles[i].OpenTime,
				Open:   candles[i].Open,
				High:   candles[i].High,
				Low:    candles[i].Low,
				Close:  candles[i].Close,
				Volume: candles[i].Volume,
			})
		}
	}

	dates.SetHasDataFromCandles(ret.Candles)
	summary := dates.DataSummary(false)
	if len(summary) > 0 {
		log.Warnf(log.ExchangeSys, "%v - %v", b.Name, summary)
	}
	ret.RemoveDuplicates()
	ret.RemoveOutsideRange(start, end)
	ret.SortCandlesByTimestamp(false)
	return ret, nil
}

func compatibleOrderVars(side, status, orderType string) OrderVars {
	var resp OrderVars
	switch side {
	case order.Buy.String():
		resp.Side = order.Buy
	case order.Sell.String():
		resp.Side = order.Sell
	default:
		resp.Side = order.UnknownSide
	}
	switch status {
	case "NEW":
		resp.Status = order.New
	case "PARTIALLY_FILLED":
		resp.Status = order.PartiallyFilled
	case "FILLED":
		resp.Status = order.Filled
	case "CANCELED":
		resp.Status = order.Cancelled
	case "EXPIRED":
		resp.Status = order.Expired
	case "NEW_ADL":
		resp.Status = order.AutoDeleverage
	default:
		resp.Status = order.UnknownStatus
	}
	switch orderType {
	case "MARKET":
		resp.OrderType = order.Market
	case "LIMIT":
		resp.OrderType = order.Limit
	case "STOP":
		resp.OrderType = order.Stop
	case "TAKE_PROFIT":
		resp.OrderType = order.TakeProfit
	case "LIQUIDATION":
		resp.OrderType = order.Liquidation
	default:
		resp.OrderType = order.UnknownType
	}
	return resp
}

// UpdateOrderExecutionLimits sets exchange executions for a required asset type
func (b *Binance) UpdateOrderExecutionLimits(ctx context.Context, a asset.Item) error {
	var limits []order.MinMaxLevel
	var err error
	switch a {
	case asset.Spot:
		limits, err = b.FetchSpotExchangeLimits(ctx)
	case asset.USDTMarginedFutures:
		limits, err = b.FetchUSDTMarginExchangeLimits(ctx)
	case asset.CoinMarginedFutures:
		limits, err = b.FetchCoinMarginExchangeLimits(ctx)
	case asset.Margin:
		if err = b.CurrencyPairs.IsAssetEnabled(asset.Spot); err != nil {
			limits, err = b.FetchSpotExchangeLimits(ctx)
		} else {
			return nil
		}
	default:
		err = fmt.Errorf("unhandled asset type %s", a)
	}
	if err != nil {
		return fmt.Errorf("cannot update exchange execution limits: %v", err)
	}
	return b.LoadLimits(limits)
}

// GetAvailableTransferChains returns the available transfer blockchains for the specific
// cryptocurrency
func (b *Binance) GetAvailableTransferChains(ctx context.Context, cryptocurrency currency.Code) ([]string, error) {
	coinInfo, err := b.GetAllCoinsInfo(ctx)
	if err != nil {
		return nil, err
	}

	var availableChains []string
	for x := range coinInfo {
		if strings.EqualFold(coinInfo[x].Coin, cryptocurrency.String()) {
			for y := range coinInfo[x].NetworkList {
				availableChains = append(availableChains, coinInfo[x].NetworkList[y].Network)
			}
		}
	}
	return availableChains, nil
}<|MERGE_RESOLUTION|>--- conflicted
+++ resolved
@@ -1422,11 +1422,6 @@
 					continue
 				}
 
-<<<<<<< HEAD
-				pair, err := currency.NewPairFromString(resp[i].Symbol)
-				if err != nil {
-					return nil, err
-				}
 				var cost float64
 				// For some historical orders cummulativeQuoteQty will be < 0,
 				// meaning the data is not available at this time.
@@ -1439,7 +1434,7 @@
 							Amount:         resp[i].OrigQty,
 							ExecutedAmount: resp[i].ExecutedQty,
 							Cost:           cost,
-							CostAsset:      pair.Quote,
+							CostAsset:      req.Pairs[x].Quote,
 							Date:           resp[i].Time,
 							LastUpdated:    resp[i].UpdateTime,
 							Exchange:       b.Name,
@@ -1447,24 +1442,11 @@
 							Side:           orderSide,
 							Type:           orderType,
 							Price:          resp[i].Price,
-							Pair:           pair,
+							Pair:           req.Pairs[x],
 							Status:         order.Status(resp[i].Status),
 						},
 					),
 				)
-=======
-				orders = append(orders, order.Detail{
-					Amount:   resp[i].OrigQty,
-					Date:     resp[i].Time,
-					Exchange: b.Name,
-					ID:       strconv.FormatInt(resp[i].OrderID, 10),
-					Side:     orderSide,
-					Type:     orderType,
-					Price:    resp[i].Price,
-					Pair:     req.Pairs[x],
-					Status:   order.Status(resp[i].Status),
-				})
->>>>>>> 0c00b7e1
 			}
 		}
 	case asset.CoinMarginedFutures:
