--- conflicted
+++ resolved
@@ -875,63 +875,47 @@
 }
 
 // CancelOrder cancels an order by its corresponding ID number
-<<<<<<< HEAD
-func (b *Binance) CancelOrder(order *order.Cancel) error {
-=======
 func (b *Binance) CancelOrder(o *order.Cancel) error {
 	if err := o.Validate(o.StandardCancel()); err != nil {
 		return err
 	}
 
-	orderIDInt, err := strconv.ParseInt(o.ID, 10, 64)
+	fpair, err := b.FormatExchangeCurrency(o.Pair, o.AssetType)
 	if err != nil {
 		return err
 	}
->>>>>>> f11c9047
-
-	fpair, err := b.FormatExchangeCurrency(o.Pair, o.AssetType)
-	if err != nil {
-		return err
-	}
-
-<<<<<<< HEAD
-	switch order.AssetType {
+
+	switch o.AssetType {
 	case asset.Spot:
 
-		orderIDInt, err := strconv.ParseInt(order.ID, 10, 64)
+		orderIDInt, err := strconv.ParseInt(o.ID, 10, 64)
 		if err != nil {
 			return err
 		}
 
 		_, err = b.CancelExistingOrder(fpair.String(),
 			orderIDInt,
-			order.AccountID)
+			o.AccountID)
 		if err != nil {
 			return err
 		}
 
 	case asset.CoinMarginedFutures:
 
-		_, err := b.FuturesCancelOrder(fpair.String(), order.ID, "")
+		_, err := b.FuturesCancelOrder(fpair.String(), o.ID, "")
 		if err != nil {
 			return err
 		}
 
 	case asset.USDTMarginedFutures:
 
-		_, err := b.UCancelOrder(fpair.String(), order.ID, "")
+		_, err := b.UCancelOrder(fpair.String(), o.ID, "")
 		if err != nil {
 			return err
 		}
 
 	}
 	return nil
-=======
-	_, err = b.CancelExistingOrder(fpair.String(),
-		orderIDInt,
-		o.AccountID)
-	return err
->>>>>>> f11c9047
 }
 
 // CancelAllOrders cancels all orders associated with a currency pair
