package binance

import (
	"context"
	"errors"
	"fmt"
	"sort"
	"strconv"
	"strings"
	"time"

	"github.com/shopspring/decimal"
	"github.com/thrasher-corp/gocryptotrader/common"
	"github.com/thrasher-corp/gocryptotrader/common/key"
	"github.com/thrasher-corp/gocryptotrader/config"
	"github.com/thrasher-corp/gocryptotrader/currency"
	exchange "github.com/thrasher-corp/gocryptotrader/exchanges"
	"github.com/thrasher-corp/gocryptotrader/exchanges/account"
	"github.com/thrasher-corp/gocryptotrader/exchanges/asset"
	"github.com/thrasher-corp/gocryptotrader/exchanges/collateral"
	"github.com/thrasher-corp/gocryptotrader/exchanges/deposit"
	"github.com/thrasher-corp/gocryptotrader/exchanges/fundingrate"
	"github.com/thrasher-corp/gocryptotrader/exchanges/futures"
	"github.com/thrasher-corp/gocryptotrader/exchanges/kline"
	"github.com/thrasher-corp/gocryptotrader/exchanges/margin"
	"github.com/thrasher-corp/gocryptotrader/exchanges/order"
	"github.com/thrasher-corp/gocryptotrader/exchanges/orderbook"
	"github.com/thrasher-corp/gocryptotrader/exchanges/protocol"
	"github.com/thrasher-corp/gocryptotrader/exchanges/request"
	"github.com/thrasher-corp/gocryptotrader/exchanges/stream"
	"github.com/thrasher-corp/gocryptotrader/exchanges/stream/buffer"
	"github.com/thrasher-corp/gocryptotrader/exchanges/subscription"
	"github.com/thrasher-corp/gocryptotrader/exchanges/ticker"
	"github.com/thrasher-corp/gocryptotrader/exchanges/trade"
	"github.com/thrasher-corp/gocryptotrader/log"
	"github.com/thrasher-corp/gocryptotrader/portfolio/withdraw"
)

// GetDefaultConfig returns a default exchange config
func (b *Binance) GetDefaultConfig(ctx context.Context) (*config.Exchange, error) {
	b.SetDefaults()
	exchCfg, err := b.GetStandardConfig()
	if err != nil {
		return nil, err
	}

	err = b.SetupDefaults(exchCfg)
	if err != nil {
		return nil, err
	}

	if b.Features.Supports.RESTCapabilities.AutoPairUpdates {
		err = b.UpdateTradablePairs(ctx, true)
		if err != nil {
			return nil, err
		}
	}

	return exchCfg, nil
}

// SetDefaults sets the basic defaults for Binance
func (b *Binance) SetDefaults() {
	b.Name = "Binance"
	b.Enabled = true
	b.Verbose = true
	b.API.CredentialsValidator.RequiresKey = true
	b.API.CredentialsValidator.RequiresSecret = true
	b.SetValues()

	fmt1 := currency.PairStore{
		RequestFormat: &currency.PairFormat{Uppercase: true},
		ConfigFormat: &currency.PairFormat{
			Delimiter: currency.DashDelimiter,
			Uppercase: true,
		},
	}
	coinFutures := currency.PairStore{
		RequestFormat: &currency.PairFormat{
			Uppercase: true,
			Delimiter: currency.UnderscoreDelimiter,
		},
		ConfigFormat: &currency.PairFormat{
			Uppercase: true,
			Delimiter: currency.UnderscoreDelimiter,
		},
	}
	usdtFutures := currency.PairStore{
		RequestFormat: &currency.PairFormat{
			Uppercase: true,
		},
		ConfigFormat: &currency.PairFormat{
			Uppercase: true,
			Delimiter: currency.UnderscoreDelimiter,
		},
	}
	europeanOptions := currency.PairStore{
		RequestFormat: &currency.PairFormat{
			Uppercase: true,
			Delimiter: currency.DashDelimiter,
		},
		ConfigFormat: &currency.PairFormat{
			Uppercase: true,
			Delimiter: currency.DashDelimiter,
		},
	}
	err := b.StoreAssetPairFormat(asset.Spot, fmt1)
	if err != nil {
		log.Errorln(log.ExchangeSys, err)
	}
	err = b.StoreAssetPairFormat(asset.Margin, fmt1)
	if err != nil {
		log.Errorln(log.ExchangeSys, err)
	}
	err = b.DisableAssetWebsocketSupport(asset.Margin)
	if err != nil {
		log.Errorln(log.ExchangeSys, err)
	}
	err = b.StoreAssetPairFormat(asset.CoinMarginedFutures, coinFutures)
	if err != nil {
		log.Errorln(log.ExchangeSys, err)
	}
	err = b.DisableAssetWebsocketSupport(asset.CoinMarginedFutures)
	if err != nil {
		log.Errorln(log.ExchangeSys, err)
	}
	err = b.StoreAssetPairFormat(asset.USDTMarginedFutures, usdtFutures)
	if err != nil {
		log.Errorln(log.ExchangeSys, err)
	}
	err = b.DisableAssetWebsocketSupport(asset.USDTMarginedFutures)
	if err != nil {
		log.Errorln(log.ExchangeSys, err)
	}
	err = b.StoreAssetPairFormat(asset.Options, europeanOptions)
	if err != nil {
		log.Errorln(log.ExchangeSys, err)
	}
	// err = b.DisableAssetWebsocketSupport(asset.Options)
	// if err != nil {
	// 	log.Errorln(log.ExchangeSys, err)
	// }
	b.Features = exchange.Features{
		Supports: exchange.FeaturesSupported{
			REST:                true,
			Websocket:           true,
			MaximumOrderHistory: kline.OneDay.Duration() * 7,
			RESTCapabilities: protocol.Features{
				TickerBatching:                 true,
				TickerFetching:                 true,
				KlineFetching:                  true,
				OrderbookFetching:              true,
				AutoPairUpdates:                true,
				AccountInfo:                    true,
				CryptoDeposit:                  true,
				CryptoWithdrawal:               true,
				GetOrder:                       true,
				GetOrders:                      true,
				CancelOrders:                   true,
				CancelOrder:                    true,
				SubmitOrder:                    true,
				DepositHistory:                 true,
				WithdrawalHistory:              true,
				TradeFetching:                  true,
				UserTradeHistory:               true,
				TradeFee:                       true,
				CryptoWithdrawalFee:            true,
				MultiChainDeposits:             true,
				MultiChainWithdrawals:          true,
				HasAssetTypeAccountSegregation: true,
				FundingRateFetching:            true,
			},
			WebsocketCapabilities: protocol.Features{
				TradeFetching:          true,
				TickerFetching:         true,
				KlineFetching:          true,
				OrderbookFetching:      true,
				AuthenticatedEndpoints: true,
				AccountInfo:            true,
				GetOrder:               true,
				GetOrders:              true,
				Subscribe:              true,
				Unsubscribe:            true,
				FundingRateFetching:    false, // supported but not implemented // TODO when multi-websocket support added
			},
			WithdrawPermissions: exchange.AutoWithdrawCrypto |
				exchange.NoFiatWithdrawals,
			Kline: kline.ExchangeCapabilitiesSupported{
				DateRanges: true,
				Intervals:  true,
			},
			FuturesCapabilities: exchange.FuturesCapabilities{
				Positions:      true,
				Leverage:       true,
				CollateralMode: true,
				FundingRates:   true,
				SupportedFundingRateFrequencies: map[kline.Interval]bool{
					kline.FourHour:  true,
					kline.EightHour: true,
				},
				FundingRateBatching: map[asset.Item]bool{
					asset.USDTMarginedFutures: true,
				},
				OpenInterest: exchange.OpenInterestSupport{
					Supported: true,
				},
			},
		},
		Enabled: exchange.FeaturesEnabled{
			AutoPairUpdates: true,
			Kline: kline.ExchangeCapabilitiesEnabled{
				Intervals: kline.DeployExchangeIntervals(
					kline.IntervalCapacity{Interval: kline.HundredMilliseconds},
					kline.IntervalCapacity{Interval: kline.FiveHundredMilliseconds},
					kline.IntervalCapacity{Interval: kline.ThousandMilliseconds},
					kline.IntervalCapacity{Interval: kline.OneMin},
					kline.IntervalCapacity{Interval: kline.ThreeMin},
					kline.IntervalCapacity{Interval: kline.FiveMin},
					kline.IntervalCapacity{Interval: kline.FifteenMin},
					kline.IntervalCapacity{Interval: kline.ThirtyMin},
					kline.IntervalCapacity{Interval: kline.OneHour},
					kline.IntervalCapacity{Interval: kline.TwoHour},
					kline.IntervalCapacity{Interval: kline.FourHour},
					kline.IntervalCapacity{Interval: kline.SixHour},
					kline.IntervalCapacity{Interval: kline.EightHour},
					kline.IntervalCapacity{Interval: kline.TwelveHour},
					kline.IntervalCapacity{Interval: kline.OneDay},
					kline.IntervalCapacity{Interval: kline.ThreeDay},
					kline.IntervalCapacity{Interval: kline.OneWeek},
					kline.IntervalCapacity{Interval: kline.OneMonth},
				),
				GlobalResultLimit: 1000,
			},
		},
		Subscriptions: []*subscription.Subscription{
			{Enabled: true, Channel: subscription.TickerChannel},
			{Enabled: true, Channel: subscription.AllTradesChannel},
			{Enabled: true, Channel: subscription.CandlesChannel, Interval: kline.OneMin},
			{Enabled: true, Channel: subscription.OrderbookChannel, Interval: kline.HundredMilliseconds},
		},
	}

	b.Requester, err = request.New(b.Name,
		common.NewHTTPClientWithTimeout(exchange.DefaultHTTPTimeout),
		request.WithLimiter(SetRateLimit()))
	if err != nil {
		log.Errorln(log.ExchangeSys, err)
	}
	b.API.Endpoints = b.NewEndpoints()
	err = b.API.Endpoints.SetDefaultEndpoints(map[exchange.URL]string{
		exchange.RestSpot:              spotAPIURL,
		exchange.RestOptions:           "https://eapi.binance.com",
		exchange.RestSpotSupplementary: apiURL,
		exchange.RestUSDTMargined:      ufuturesAPIURL,
		exchange.RestCoinMargined:      cfuturesAPIURL,
		exchange.RestOptions:           eOptionAPIURL,
		exchange.EdgeCase1:             "https://www.binance.com",
		exchange.WebsocketSpot:         binanceDefaultWebsocketURL,
	})
	if err != nil {
		log.Errorln(log.ExchangeSys, err)
	}

	b.Websocket = stream.NewWebsocket()
	b.WebsocketResponseMaxLimit = exchange.DefaultWebsocketResponseMaxLimit
	b.WebsocketResponseCheckTimeout = exchange.DefaultWebsocketResponseCheckTimeout
}

// Setup takes in the supplied exchange configuration details and sets params
func (b *Binance) Setup(exch *config.Exchange) error {
	err := exch.Validate()
	if err != nil {
		return err
	}
	if !exch.Enabled {
		b.SetEnabled(false)
		return nil
	}
	err = b.SetupDefaults(exch)
	if err != nil {
		return err
	}
	ePoint, err := b.API.Endpoints.GetURL(exchange.WebsocketSpot)
	if err != nil {
		return err
	}
	err = b.Websocket.Setup(&stream.WebsocketSetup{
		ExchangeConfig:        exch,
		DefaultURL:            binanceDefaultWebsocketURL,
		RunningURL:            ePoint,
		Connector:             b.WsConnect,
		Subscriber:            b.Subscribe,
		Unsubscriber:          b.Unsubscribe,
		GenerateSubscriptions: b.GenerateSubscriptions,
		Features:              &b.Features.Supports.WebsocketCapabilities,
		OrderbookBufferConfig: buffer.Config{
			SortBuffer:            true,
			SortBufferByUpdateIDs: true,
		},
		TradeFeed: b.Features.Enabled.TradeFeed,
	})
	if err != nil {
		return err
	}

	err = b.Websocket.SetupNewConnection(stream.ConnectionSetup{
		ResponseCheckTimeout: exch.WebsocketResponseCheckTimeout,
		ResponseMaxLimit:     exch.WebsocketResponseMaxLimit,
		RateLimit:            wsRateLimitMilliseconds,
		URL:                  binanceWebsocketAPIURL,
		Authenticated:        true,
	})
	if err != nil {
		return err
	}

	return b.Websocket.SetupNewConnection(stream.ConnectionSetup{
		ResponseCheckTimeout: exch.WebsocketResponseCheckTimeout,
		ResponseMaxLimit:     exch.WebsocketResponseMaxLimit,
		RateLimit:            wsRateLimitMilliseconds,
	})
}

// FetchTradablePairs returns a list of the exchanges tradable pairs
func (b *Binance) FetchTradablePairs(ctx context.Context, a asset.Item) (currency.Pairs, error) {
	if !b.SupportsAsset(a) {
		return nil, fmt.Errorf("%w %v", asset.ErrNotSupported, a)
	}
	tradingStatus := "TRADING"
	var pairs []currency.Pair
	switch a {
	case asset.Spot, asset.Margin:
		info, err := b.GetExchangeInfo(ctx)
		if err != nil {
			return nil, err
		}
		pairs = make([]currency.Pair, 0, len(info.Symbols))
		for x := range info.Symbols {
			if info.Symbols[x].Status != tradingStatus {
				continue
			}
			pair, err := currency.NewPairFromStrings(info.Symbols[x].BaseAsset,
				info.Symbols[x].QuoteAsset)
			if err != nil {
				return nil, err
			}
			if a == asset.Spot && info.Symbols[x].IsSpotTradingAllowed {
				pairs = append(pairs, pair)
			}
			if a == asset.Margin && info.Symbols[x].IsMarginTradingAllowed {
				pairs = append(pairs, pair)
			}
		}
	case asset.CoinMarginedFutures:
		cInfo, err := b.FuturesExchangeInfo(ctx)
		if err != nil {
			return nil, err
		}
		pairs = make([]currency.Pair, 0, len(cInfo.Symbols))
		for z := range cInfo.Symbols {
			if cInfo.Symbols[z].ContractStatus != tradingStatus {
				continue
			}
			pair, err := currency.NewPairFromString(cInfo.Symbols[z].Symbol)
			if err != nil {
				return nil, err
			}
			pairs = append(pairs, pair)
		}
	case asset.USDTMarginedFutures:
		uInfo, err := b.UExchangeInfo(ctx)
		if err != nil {
			return nil, err
		}
		pairs = make([]currency.Pair, 0, len(uInfo.Symbols))
		for u := range uInfo.Symbols {
			if uInfo.Symbols[u].Status != tradingStatus {
				continue
			}
			var pair currency.Pair
			if uInfo.Symbols[u].ContractType == "PERPETUAL" {
				pair, err = currency.NewPairFromStrings(uInfo.Symbols[u].BaseAsset,
					uInfo.Symbols[u].QuoteAsset)
			} else {
				pair, err = currency.NewPairFromString(uInfo.Symbols[u].Symbol)
			}
			if err != nil {
				return nil, err
			}
			pairs = append(pairs, pair)
		}
	case asset.Options:
		exchangeInformation, err := b.GetOptionsExchangeInformation(ctx)
		if err != nil {
			return nil, err
		}
		pairs = make([]currency.Pair, len(exchangeInformation.OptionSymbols))
		for a := range exchangeInformation.OptionSymbols {
			pairs[a], err = currency.NewPairFromString(exchangeInformation.OptionSymbols[a].Symbol)
			if err != nil {
				return nil, err
			}
		}
		return pairs, nil
	}
	return pairs, nil
}

// UpdateTradablePairs updates the exchanges available pairs and stores
// them in the exchanges config
func (b *Binance) UpdateTradablePairs(ctx context.Context, forceUpdate bool) error {
	assetTypes := b.GetAssetTypes(false)
	for i := range assetTypes {
		pairs, err := b.FetchTradablePairs(ctx, assetTypes[i])
		if err != nil {
			return err
		}

		err = b.UpdatePairs(pairs, assetTypes[i], false, forceUpdate)
		if err != nil {
			return err
		}
	}
	return b.EnsureOnePairEnabled()
}

// UpdateTickers updates the ticker for all currency pairs of a given asset type
func (b *Binance) UpdateTickers(ctx context.Context, a asset.Item) error {
	switch a {
	case asset.Spot, asset.Margin:
		format, err := b.GetPairFormat(a, true)
		if err != nil {
			return err
		}
		pairs, err := b.GetEnabledPairs(a)
		if err != nil {
			return err
		}
		pairs = pairs.Format(format)
		var tick []PriceChangeStats
		if b.IsAPIStreamConnected() {
			tick, err = b.GetWsTradingDayTickers(&PriceChangeRequestParam{
				Symbols:    pairs,
				TickerType: "FULL",
			})
		} else {
			tick, err = b.GetTickers(ctx)
		}
		if err != nil {
			return err
		}

		for i := range pairs {
			for y := range tick {
				pairFmt, err := b.FormatExchangeCurrency(pairs[i], a)
				if err != nil {
					return err
				}

				if tick[y].Symbol != pairFmt.String() {
					continue
				}

				err = ticker.ProcessTicker(&ticker.Price{
					Last:         tick[y].LastPrice.Float64(),
					High:         tick[y].HighPrice.Float64(),
					Low:          tick[y].LowPrice.Float64(),
					Bid:          tick[y].BidPrice.Float64(),
					Ask:          tick[y].AskPrice.Float64(),
					Volume:       tick[y].Volume.Float64(),
					QuoteVolume:  tick[y].QuoteVolume.Float64(),
					Open:         tick[y].OpenPrice.Float64(),
					Close:        tick[y].PrevClosePrice.Float64(),
					Pair:         pairFmt,
					ExchangeName: b.Name,
					AssetType:    a,
				})
				if err != nil {
					return err
				}
			}
		}
	case asset.USDTMarginedFutures:
		tick, err := b.U24HTickerPriceChangeStats(ctx, currency.EMPTYPAIR)
		if err != nil {
			return err
		}

		for y := range tick {
			cp, err := currency.NewPairFromString(tick[y].Symbol)
			if err != nil {
				return err
			}
			err = ticker.ProcessTicker(&ticker.Price{
				Last:         tick[y].LastPrice,
				High:         tick[y].HighPrice,
				Low:          tick[y].LowPrice,
				Volume:       tick[y].Volume,
				QuoteVolume:  tick[y].QuoteVolume,
				Open:         tick[y].OpenPrice,
				Close:        tick[y].PrevClosePrice,
				Pair:         cp,
				ExchangeName: b.Name,
				AssetType:    a,
			})
			if err != nil {
				return err
			}
		}
	case asset.CoinMarginedFutures:
		tick, err := b.GetFuturesSwapTickerChangeStats(ctx, currency.EMPTYPAIR, "")
		if err != nil {
			return err
		}

		for y := range tick {
			cp, err := currency.NewPairFromString(tick[y].Symbol)
			if err != nil {
				return err
			}
			err = ticker.ProcessTicker(&ticker.Price{
				Last:         tick[y].LastPrice.Float64(),
				High:         tick[y].HighPrice.Float64(),
				Low:          tick[y].LowPrice.Float64(),
				Volume:       tick[y].Volume.Float64(),
				QuoteVolume:  tick[y].QuoteVolume.Float64(),
				Open:         tick[y].OpenPrice.Float64(),
				Close:        tick[y].PrevClosePrice.Float64(),
				Pair:         cp,
				ExchangeName: b.Name,
				AssetType:    a,
			})
			if err != nil {
				return err
			}
		}
	default:
		return fmt.Errorf("%w %v", asset.ErrNotSupported, a)
	}
	return nil
}

// UpdateTicker updates and returns the ticker for a currency pair
func (b *Binance) UpdateTicker(ctx context.Context, p currency.Pair, a asset.Item) (*ticker.Price, error) {
	if p.IsEmpty() {
		return nil, currency.ErrCurrencyPairEmpty
	}
	var err error
	switch a {
	case asset.Spot, asset.Margin:
		p, err = b.FormatExchangeCurrency(p, a)
		if err != nil {
			return nil, err
		}
<<<<<<< HEAD
		var tick *PriceChangeStats
=======
		var tick PriceChangeStats
>>>>>>> 2c6a1e96
		if b.IsAPIStreamConnected() {
			var ticks []PriceChangeStats
			ticks, err = b.GetWsTradingDayTickers(&PriceChangeRequestParam{
				Symbol:     p.String(),
				TickerType: "FULL",
			})
			if err != nil {
				return nil, err
			}
<<<<<<< HEAD
			tick = &ticks[0]
=======
			tick = ticks[0]
>>>>>>> 2c6a1e96
		} else {
			tick, err = b.GetPriceChangeStats(ctx, p)
			if err != nil {
				return nil, err
			}
		}
		err = ticker.ProcessTicker(&ticker.Price{
			Last:         tick.LastPrice.Float64(),
			High:         tick.HighPrice.Float64(),
			Low:          tick.LowPrice.Float64(),
			Bid:          tick.BidPrice.Float64(),
			Ask:          tick.AskPrice.Float64(),
			Volume:       tick.Volume.Float64(),
			QuoteVolume:  tick.QuoteVolume.Float64(),
			Open:         tick.OpenPrice.Float64(),
			Close:        tick.PrevClosePrice.Float64(),
			Pair:         p,
			ExchangeName: b.Name,
			AssetType:    a,
		})
		if err != nil {
			return nil, err
		}
	case asset.USDTMarginedFutures:
		var tick []U24HrPriceChangeStats
		tick, err = b.U24HTickerPriceChangeStats(ctx, p)
		if err != nil {
			return nil, err
		}
		err = ticker.ProcessTicker(&ticker.Price{
			Last:         tick[0].LastPrice,
			High:         tick[0].HighPrice,
			Low:          tick[0].LowPrice,
			Volume:       tick[0].Volume,
			QuoteVolume:  tick[0].QuoteVolume,
			Open:         tick[0].OpenPrice,
			Close:        tick[0].PrevClosePrice,
			Pair:         p,
			ExchangeName: b.Name,
			AssetType:    a,
		})
		if err != nil {
			return nil, err
		}
	case asset.CoinMarginedFutures:
		var tick []PriceChangeStats
		tick, err = b.GetFuturesSwapTickerChangeStats(ctx, p, "")
		if err != nil {
			return nil, err
		}
		err = ticker.ProcessTicker(&ticker.Price{
			Last:         tick[0].LastPrice.Float64(),
			High:         tick[0].HighPrice.Float64(),
			Low:          tick[0].LowPrice.Float64(),
			Volume:       tick[0].Volume.Float64(),
			QuoteVolume:  tick[0].QuoteVolume.Float64(),
			Open:         tick[0].OpenPrice.Float64(),
			Close:        tick[0].PrevClosePrice.Float64(),
			Pair:         p,
			ExchangeName: b.Name,
			AssetType:    a,
		})
		if err != nil {
			return nil, err
		}

	default:
		return nil, fmt.Errorf("%w %v", asset.ErrNotSupported, a)
	}
	return ticker.GetTicker(b.Name, p, a)
}

// FetchTicker returns the ticker for a currency pair
func (b *Binance) FetchTicker(ctx context.Context, p currency.Pair, assetType asset.Item) (*ticker.Price, error) {
	fPair, err := b.FormatExchangeCurrency(p, assetType)
	if err != nil {
		return nil, err
	}

	tickerNew, err := ticker.GetTicker(b.Name, fPair, assetType)
	if err != nil {
		return b.UpdateTicker(ctx, p, assetType)
	}
	return tickerNew, nil
}

// FetchOrderbook returns orderbook base on the currency pair
func (b *Binance) FetchOrderbook(ctx context.Context, p currency.Pair, assetType asset.Item) (*orderbook.Base, error) {
	ob, err := orderbook.Get(b.Name, p, assetType)
	if err != nil {
		// TODO: Disconnect update orderbook functionality from fetch orderbook
		// functionality across all wrappers as this mutes potential errors.
		return b.UpdateOrderbook(ctx, p, assetType)
	}
	return ob, nil
}

// UpdateOrderbook updates and returns the orderbook for a currency pair
func (b *Binance) UpdateOrderbook(ctx context.Context, p currency.Pair, assetType asset.Item) (*orderbook.Base, error) {
	if p.IsEmpty() {
		return nil, currency.ErrCurrencyPairEmpty
	}
	if err := b.CurrencyPairs.IsAssetEnabled(assetType); err != nil {
		return nil, err
	}
	book := &orderbook.Base{
		Exchange:        b.Name,
		Pair:            p,
		Asset:           assetType,
		VerifyOrderbook: b.CanVerifyOrderbook,
	}
	var orderbookNew *OrderBook
	var err error

	switch assetType {
	case asset.Spot, asset.Margin:
		if b.IsAPIStreamConnected() {
			orderbookNew, err = b.GetWsOrderbook(
				&OrderBookDataRequestParams{
					Symbol: p,
					Limit:  1000})
		} else {
			orderbookNew, err = b.GetOrderBook(ctx,
				OrderBookDataRequestParams{
					Symbol: p,
					Limit:  1000})
		}

	case asset.USDTMarginedFutures:
		orderbookNew, err = b.UFuturesOrderbook(ctx, p, 1000)
	case asset.CoinMarginedFutures:
		orderbookNew, err = b.GetFuturesOrderbook(ctx, p, 1000)
	default:
		return nil, fmt.Errorf("[%s] %w", assetType, asset.ErrNotSupported)
	}
	if err != nil {
		return book, err
	}

	book.Bids = make(orderbook.Items, len(orderbookNew.Bids))
	for x := range orderbookNew.Bids {
		book.Bids[x] = orderbook.Item{
			Amount: orderbookNew.Bids[x].Quantity,
			Price:  orderbookNew.Bids[x].Price,
		}
	}
	book.Asks = make(orderbook.Items, len(orderbookNew.Asks))
	for x := range orderbookNew.Asks {
		book.Asks[x] = orderbook.Item{
			Amount: orderbookNew.Asks[x].Quantity,
			Price:  orderbookNew.Asks[x].Price,
		}
	}

	err = book.Process()
	if err != nil {
		return book, err
	}
	return orderbook.Get(b.Name, p, assetType)
}

// UpdateAccountInfo retrieves balances for all enabled currencies for the
// Binance exchange
func (b *Binance) UpdateAccountInfo(ctx context.Context, assetType asset.Item) (account.Holdings, error) {
	var info account.Holdings
	var acc account.SubAccount
	acc.AssetType = assetType
	info.Exchange = b.Name
	switch assetType {
	case asset.Spot:
		var raw *Account
		var err error
		if b.IsAPIStreamConnected() && b.Websocket.CanUseAuthenticatedEndpoints() && b.Websocket.CanUseAuthenticatedWebsocketForWrapper() {
			raw, err = b.GetWsAccountInfo(0)
		} else {
			raw, err = b.GetAccount(ctx)
		}
		if err != nil {
			return info, err
		}

		var currencyBalance []account.Balance
		for i := range raw.Balances {
			free := raw.Balances[i].Free.InexactFloat64()
			locked := raw.Balances[i].Locked.InexactFloat64()

			currencyBalance = append(currencyBalance, account.Balance{
				Currency: currency.NewCode(raw.Balances[i].Asset),
				Total:    free + locked,
				Hold:     locked,
				Free:     free,
			})
		}

		acc.Currencies = currencyBalance

	case asset.CoinMarginedFutures:
		accData, err := b.GetFuturesAccountInfo(ctx)
		if err != nil {
			return info, err
		}
		var currencyDetails []account.Balance
		for i := range accData.Assets {
			currencyDetails = append(currencyDetails, account.Balance{
				Currency: currency.NewCode(accData.Assets[i].Asset),
				Total:    accData.Assets[i].WalletBalance,
				Hold:     accData.Assets[i].WalletBalance - accData.Assets[i].AvailableBalance,
				Free:     accData.Assets[i].AvailableBalance,
			})
		}

		acc.Currencies = currencyDetails

	case asset.USDTMarginedFutures:
		accData, err := b.UAccountBalanceV2(ctx)
		if err != nil {
			return info, err
		}
		accountCurrencyDetails := make(map[string][]account.Balance)
		for i := range accData {
			currencyDetails := accountCurrencyDetails[accData[i].AccountAlias]
			accountCurrencyDetails[accData[i].AccountAlias] = append(
				currencyDetails, account.Balance{
					Currency: currency.NewCode(accData[i].Asset),
					Total:    accData[i].Balance,
					Hold:     accData[i].Balance - accData[i].AvailableBalance,
					Free:     accData[i].AvailableBalance,
				},
			)
		}

		if info.Accounts, err = account.CollectBalances(accountCurrencyDetails, assetType); err != nil {
			return account.Holdings{}, err
		}
	case asset.Margin:
		accData, err := b.GetMarginAccount(ctx)
		if err != nil {
			return info, err
		}
		var currencyDetails []account.Balance
		for i := range accData.UserAssets {
			currencyDetails = append(currencyDetails, account.Balance{
				Currency:               currency.NewCode(accData.UserAssets[i].Asset),
				Total:                  accData.UserAssets[i].Free + accData.UserAssets[i].Locked,
				Hold:                   accData.UserAssets[i].Locked,
				Free:                   accData.UserAssets[i].Free,
				AvailableWithoutBorrow: accData.UserAssets[i].Free - accData.UserAssets[i].Borrowed,
				Borrowed:               accData.UserAssets[i].Borrowed,
			})
		}

		acc.Currencies = currencyDetails

	default:
		return info, fmt.Errorf("%w %v", asset.ErrNotSupported, assetType)
	}
	acc.AssetType = assetType
	info.Accounts = append(info.Accounts, acc)
	creds, err := b.GetCredentials(ctx)
	if err != nil {
		return account.Holdings{}, err
	}
	if err := account.Process(&info, creds); err != nil {
		return account.Holdings{}, err
	}
	return info, nil
}

// FetchAccountInfo retrieves balances for all enabled currencies
func (b *Binance) FetchAccountInfo(ctx context.Context, assetType asset.Item) (account.Holdings, error) {
	creds, err := b.GetCredentials(ctx)
	if err != nil {
		return account.Holdings{}, err
	}
	acc, err := account.GetHoldings(b.Name, creds, assetType)
	if err != nil {
		return b.UpdateAccountInfo(ctx, assetType)
	}
	return acc, nil
}

// GetAccountFundingHistory returns funding history, deposits and
// withdrawals
func (b *Binance) GetAccountFundingHistory(_ context.Context) ([]exchange.FundingHistory, error) {
	return nil, common.ErrFunctionNotSupported
}

// GetWithdrawalsHistory returns previous withdrawals data
func (b *Binance) GetWithdrawalsHistory(ctx context.Context, c currency.Code, _ asset.Item) ([]exchange.WithdrawalHistory, error) {
	withdrawals, err := b.WithdrawHistory(ctx, c, "", time.Time{}, time.Time{}, 0, 10000)
	if err != nil {
		return nil, err
	}

	resp := make([]exchange.WithdrawalHistory, len(withdrawals))
	for i := range withdrawals {
		resp[i] = exchange.WithdrawalHistory{
			Status:          strconv.FormatInt(withdrawals[i].Status, 10),
			TransferID:      withdrawals[i].ID,
			Currency:        withdrawals[i].Coin,
			Amount:          withdrawals[i].Amount,
			Fee:             withdrawals[i].TransactionFee,
			CryptoToAddress: withdrawals[i].Address,
			CryptoTxID:      withdrawals[i].TransactionID,
			CryptoChain:     withdrawals[i].Network,
			Timestamp:       withdrawals[i].ApplyTime.Time(),
		}
	}

	return resp, nil
}

// GetRecentTrades returns the most recent trades for a currency and asset
func (b *Binance) GetRecentTrades(ctx context.Context, p currency.Pair, a asset.Item) ([]trade.Data, error) {
	const limit = 1000
	rFmt, err := b.GetPairFormat(a, true)
	if err != nil {
		return nil, err
	}
	pFmt := p.Format(rFmt)
	resp := make([]trade.Data, 0, limit)
	switch a {
	case asset.Spot:
		var tradeData []RecentTrade
		if b.IsAPIStreamConnected() {
			tradeData, err = b.GetWsMostRecentTrades(&RecentTradeRequestParams{Symbol: pFmt, Limit: limit})
		} else {
			tradeData, err = b.GetMostRecentTrades(ctx,
				RecentTradeRequestParams{Symbol: pFmt, Limit: limit})
		}
		if err != nil {
			return nil, err
		}

		for i := range tradeData {
			resp = append(resp, trade.Data{
				TID:          strconv.FormatInt(tradeData[i].ID, 10),
				Exchange:     b.Name,
				CurrencyPair: p,
				AssetType:    a,
				Price:        tradeData[i].Price,
				Amount:       tradeData[i].Quantity,
				Timestamp:    tradeData[i].Time.Time(),
			})
		}
	case asset.USDTMarginedFutures:
		tradeData, err := b.URecentTrades(ctx, pFmt, "", limit)
		if err != nil {
			return nil, err
		}

		for i := range tradeData {
			resp = append(resp, trade.Data{
				TID:          strconv.FormatInt(tradeData[i].ID, 10),
				Exchange:     b.Name,
				CurrencyPair: p,
				AssetType:    a,
				Price:        tradeData[i].Price,
				Amount:       tradeData[i].Qty,
				Timestamp:    tradeData[i].Time.Time(),
			})
		}
	case asset.CoinMarginedFutures:
		tradeData, err := b.GetFuturesPublicTrades(ctx, pFmt, limit)
		if err != nil {
			return nil, err
		}

		for i := range tradeData {
			resp = append(resp, trade.Data{
				TID:          strconv.FormatInt(tradeData[i].ID, 10),
				Exchange:     b.Name,
				CurrencyPair: p,
				AssetType:    a,
				Price:        tradeData[i].Price,
				Amount:       tradeData[i].Qty,
				Timestamp:    tradeData[i].Time.Time(),
			})
		}
	}

	if b.IsSaveTradeDataEnabled() {
		err := trade.AddTradesToBuffer(b.Name, resp...)
		if err != nil {
			return nil, err
		}
	}

	sort.Sort(trade.ByDate(resp))
	return resp, nil
}

// GetHistoricTrades returns historic trade data within the timeframe provided
func (b *Binance) GetHistoricTrades(ctx context.Context, p currency.Pair, a asset.Item, from, to time.Time) ([]trade.Data, error) {
	if err := b.CurrencyPairs.IsAssetEnabled(a); err != nil {
		return nil, err
	}
	if a != asset.Spot {
		return nil, fmt.Errorf("%w %v", asset.ErrNotSupported, a)
	}
	rFmt, err := b.GetPairFormat(a, true)
	if err != nil {
		return nil, err
	}
	pFmt := p.Format(rFmt)
	var trades []AggregatedTrade
	if b.IsAPIStreamConnected() {
		trades, err = b.GetWsAggregatedTrades(&WsAggregateTradeRequestParams{
			Symbol:    pFmt.String(),
			StartTime: from.UnixMilli(),
			EndTime:   to.UnixMilli(),
		})
	} else {
		req := AggregatedTradeRequestParams{
			Symbol:    pFmt.String(),
			StartTime: from,
			EndTime:   to,
		}
		trades, err = b.GetAggregatedTrades(ctx, &req)
	}
	if err != nil {
		return nil, fmt.Errorf("%w %v", err, pFmt)
	}
	result := make([]trade.Data, len(trades))
	for i := range trades {
		result[i] = trade.Data{
			CurrencyPair: p,
			TID:          strconv.FormatInt(trades[i].ATradeID, 10),
			Amount:       trades[i].Quantity,
			Exchange:     b.Name,
			Price:        trades[i].Price,
			Timestamp:    trades[i].TimeStamp.Time(),
			AssetType:    a,
			Side:         order.AnySide,
		}
	}
	return result, nil
}

// SubmitOrder submits a new order
func (b *Binance) SubmitOrder(ctx context.Context, s *order.Submit) (*order.SubmitResponse, error) {
	err := s.Validate()
	if err != nil {
		return nil, err
	}
	var orderID string
	status := order.New
	var trades []order.TradeHistory
	if s.Leverage != 0 && s.Leverage != 1 {
		return nil, fmt.Errorf("%w received '%v'", order.ErrSubmitLeverageNotSupported, s.Leverage)
	}
	switch s.AssetType {
	case asset.Spot, asset.Margin:
		var sideType string
		if s.Side.IsLong() {
			sideType = order.Buy.String()
		} else {
			sideType = order.Sell.String()
		}
		timeInForce := BinanceRequestParamsTimeGTC
		var requestParamsOrderType RequestParamsOrderType
		switch s.Type {
		case order.Market:
			timeInForce = ""
			requestParamsOrderType = BinanceRequestParamsOrderMarket
		case order.Limit:
			if s.ImmediateOrCancel {
				timeInForce = BinanceRequestParamsTimeIOC
			}
			requestParamsOrderType = BinanceRequestParamsOrderLimit
		default:
			return nil, fmt.Errorf("%w %v", order.ErrUnsupportedOrderType, s.Type)
		}

		if b.IsAPIStreamConnected() && b.Websocket.CanUseAuthenticatedEndpoints() && b.Websocket.CanUseAuthenticatedWebsocketForWrapper() {
			var results *TradeOrderResponse
			results, err = b.WsPlaceNewOrder(&TradeOrderRequestParam{
				Symbol:      s.Pair.String(),
				Side:        sideType,
				OrderType:   string(requestParamsOrderType),
				TimeInForce: string(timeInForce),
				Price:       s.Price,
				Quantity:    s.Amount,
			})
			if err != nil {
				return nil, err
			}
			orderID = strconv.FormatInt(results.OrderID, 10)
		} else {
			var response NewOrderResponse
			response, err = b.NewOrder(ctx, &NewOrderRequest{
				Symbol:           s.Pair,
				Side:             sideType,
				Price:            s.Price,
				Quantity:         s.Amount,
				TradeType:        requestParamsOrderType,
				TimeInForce:      timeInForce,
				NewClientOrderID: s.ClientOrderID,
			})
			if err != nil {
				return nil, err
			}

			orderID = strconv.FormatInt(response.OrderID, 10)
			if response.ExecutedQty == response.OrigQty {
				status = order.Filled
			}

			trades = make([]order.TradeHistory, len(response.Fills))
			for i := range response.Fills {
				trades[i] = order.TradeHistory{
					Price:    response.Fills[i].Price,
					Amount:   response.Fills[i].Quantity,
					Fee:      response.Fills[i].Commission,
					FeeAsset: response.Fills[i].CommissionAsset,
				}
			}
		}
	case asset.CoinMarginedFutures:
		var reqSide string
		switch s.Side {
		case order.Buy:
			reqSide = "BUY"
		case order.Sell:
			reqSide = "SELL"
		default:
			return nil, errors.New("invalid side")
		}

		var (
			oType       string
			timeInForce RequestParamsTimeForceType
		)

		switch s.Type {
		case order.Limit:
			oType = cfuturesLimit
			timeInForce = BinanceRequestParamsTimeGTC
		case order.Market:
			oType = cfuturesMarket
		case order.Stop:
			oType = cfuturesStop
		case order.TakeProfit:
			oType = cfuturesTakeProfit
		case order.StopMarket:
			oType = cfuturesStopMarket
		case order.TakeProfitMarket:
			oType = cfuturesTakeProfitMarket
		case order.TrailingStop:
			oType = cfuturesTrailingStopMarket
		default:
			return nil, errors.New("invalid type, check api docs for updates")
		}

<<<<<<< HEAD
		var o *FuturesOrderPlaceData
=======
		var o FuturesOrderPlaceData
>>>>>>> 2c6a1e96
		o, err = b.FuturesNewOrder(
			ctx,
			&FuturesNewOrderRequest{
				Symbol:           s.Pair,
				Side:             reqSide,
				OrderType:        oType,
				TimeInForce:      timeInForce,
				NewClientOrderID: s.ClientOrderID,
				Quantity:         s.Amount,
				Price:            s.Price,
				ReduceOnly:       s.ReduceOnly,
			},
		)
		if err != nil {
			return nil, err
		}
		orderID = strconv.FormatInt(o.OrderID, 10)
	case asset.USDTMarginedFutures:
		var reqSide string
		switch s.Side {
		case order.Buy:
			reqSide = "BUY"
		case order.Sell:
			reqSide = "SELL"
		default:
			return nil, errors.New("invalid side")
		}
		var oType string
		switch s.Type {
		case order.Limit:
			oType = "LIMIT"
		case order.Market:
			oType = "MARKET"
		case order.Stop:
			oType = "STOP"
		case order.TakeProfit:
			oType = "TAKE_PROFIT"
		case order.StopMarket:
			oType = "STOP_MARKET"
		case order.TakeProfitMarket:
			oType = "TAKE_PROFIT_MARKET"
		case order.TrailingStop:
			oType = "TRAILING_STOP_MARKET"
		default:
			return nil, errors.New("invalid type, check api docs for updates")
		}
<<<<<<< HEAD
		var o *UOrderData
=======
		var o UOrderData
>>>>>>> 2c6a1e96
		o, err = b.UFuturesNewOrder(ctx,
			&UFuturesNewOrderRequest{
				Symbol:           s.Pair,
				Side:             reqSide,
				OrderType:        oType,
				TimeInForce:      "GTC",
				NewClientOrderID: s.ClientOrderID,
				Quantity:         s.Amount,
				Price:            s.Price,
				ReduceOnly:       s.ReduceOnly,
			},
		)
		if err != nil {
			return nil, err
		}
		orderID = strconv.FormatInt(o.OrderID, 10)
	default:
		return nil, fmt.Errorf("%w %v", asset.ErrNotSupported, s.AssetType)
	}

	resp, err := s.DeriveSubmitResponse(orderID)
	if err != nil {
		return nil, err
	}
	resp.Trades = trades
	resp.Status = status
	return resp, nil
}

// ModifyOrder will allow of changing orderbook placement and limit to
// market conversion
func (b *Binance) ModifyOrder(_ context.Context, _ *order.Modify) (*order.ModifyResponse, error) {
	return nil, common.ErrFunctionNotSupported
}

// CancelOrder cancels an order by its corresponding ID number
func (b *Binance) CancelOrder(ctx context.Context, o *order.Cancel) error {
	err := o.Validate(o.StandardCancel())
	if err != nil {
		return err
	}
	switch o.AssetType {
	case asset.Spot, asset.Margin:
		var orderIDInt int64
		if b.IsAPIStreamConnected() && b.Websocket.CanUseAuthenticatedEndpoints() && b.Websocket.CanUseAuthenticatedWebsocketForWrapper() {
			orderIDInt, err = strconv.ParseInt(o.OrderID, 10, 64)
			if err != nil {
				return err
			}
			_, err = b.WsCancelOrder(&QueryOrderParam{
				Symbol:            o.Pair.String(),
				OrderID:           orderIDInt,
				OrigClientOrderID: o.ClientOrderID,
			})
		} else {
			orderIDInt, err = strconv.ParseInt(o.OrderID, 10, 64)
			if err != nil {
				return err
			}
			_, err = b.CancelExistingOrder(ctx,
				o.Pair,
				orderIDInt,
				o.AccountID)
		}
		if err != nil {
			return err
		}
	case asset.CoinMarginedFutures:
		_, err := b.FuturesCancelOrder(ctx, o.Pair, o.OrderID, "")
		if err != nil {
			return err
		}
	case asset.USDTMarginedFutures:
		_, err := b.UCancelOrder(ctx, o.Pair, o.OrderID, "")
		if err != nil {
			return err
		}
	}
	return nil
}

// CancelBatchOrders cancels an orders by their corresponding ID numbers
func (b *Binance) CancelBatchOrders(_ context.Context, _ []order.Cancel) (*order.CancelBatchResponse, error) {
	return nil, common.ErrFunctionNotSupported
}

// CancelAllOrders cancels all orders associated with a currency pair
func (b *Binance) CancelAllOrders(ctx context.Context, req *order.Cancel) (order.CancelAllResponse, error) {
	if err := req.Validate(); err != nil {
		return order.CancelAllResponse{}, err
	}
	var cancelAllOrdersResponse order.CancelAllResponse
	cancelAllOrdersResponse.Status = make(map[string]string)
	switch req.AssetType {
	case asset.Spot, asset.Margin:
		if b.IsAPIStreamConnected() && b.Websocket.CanUseAuthenticatedEndpoints() && b.Websocket.CanUseAuthenticatedWebsocketForWrapper() {
			openOrders, err := b.WsCurrentOpenOrders(req.Pair, 0)
			if err != nil {
				return cancelAllOrdersResponse, err
			}
			for i := range openOrders {
				_, err = b.WsCancelOpenOrders(req.Pair, 0)
				if err != nil {
					cancelAllOrdersResponse.Status[strconv.FormatInt(openOrders[i].OrderID, 10)] = err.Error()
				}
			}
		} else {
			openOrders, err := b.OpenOrders(ctx, req.Pair)
			if err != nil {
				return cancelAllOrdersResponse, err
			}
			for i := range openOrders {
				_, err = b.CancelExistingOrder(ctx,
					req.Pair,
					openOrders[i].OrderID,
					"")
				if err != nil {
					cancelAllOrdersResponse.Status[strconv.FormatInt(openOrders[i].OrderID, 10)] = err.Error()
				}
			}
		}
	case asset.CoinMarginedFutures:
		if req.Pair.IsEmpty() {
			enabledPairs, err := b.GetEnabledPairs(asset.CoinMarginedFutures)
			if err != nil {
				return cancelAllOrdersResponse, err
			}
			for i := range enabledPairs {
				_, err = b.FuturesCancelAllOpenOrders(ctx, enabledPairs[i])
				if err != nil {
					return cancelAllOrdersResponse, err
				}
			}
		} else {
			_, err := b.FuturesCancelAllOpenOrders(ctx, req.Pair)
			if err != nil {
				return cancelAllOrdersResponse, err
			}
		}
	case asset.USDTMarginedFutures:
		if req.Pair.IsEmpty() {
			enabledPairs, err := b.GetEnabledPairs(asset.USDTMarginedFutures)
			if err != nil {
				return cancelAllOrdersResponse, err
			}
			for i := range enabledPairs {
				_, err = b.UCancelAllOpenOrders(ctx, enabledPairs[i])
				if err != nil {
					return cancelAllOrdersResponse, err
				}
			}
		} else {
			_, err := b.UCancelAllOpenOrders(ctx, req.Pair)
			if err != nil {
				return cancelAllOrdersResponse, err
			}
		}
	default:
		return cancelAllOrdersResponse, fmt.Errorf("%w %v", asset.ErrNotSupported, req.AssetType)
	}
	return cancelAllOrdersResponse, nil
}

// GetOrderInfo returns information on a current open order
func (b *Binance) GetOrderInfo(ctx context.Context, orderID string, pair currency.Pair, assetType asset.Item) (*order.Detail, error) {
	if pair.IsEmpty() {
		return nil, currency.ErrCurrencyPairEmpty
	}
	if err := b.CurrencyPairs.IsAssetEnabled(assetType); err != nil {
		return nil, err
	}

	var respData order.Detail
	orderIDInt, err := strconv.ParseInt(orderID, 10, 64)
	if err != nil {
		return nil, err
	}
	switch assetType {
	case asset.Spot:
<<<<<<< HEAD
		var resp *TradeOrder
=======
		var resp TradeOrder
>>>>>>> 2c6a1e96
		if b.IsAPIStreamConnected() && b.Websocket.CanUseAuthenticatedEndpoints() && b.Websocket.CanUseAuthenticatedWebsocketForWrapper() {
			var trades []TradeOrder
			trades, err = b.WsQueryAccountOrderHistory(&AccountOrderRequestParam{
				Symbol:  pair.String(),
				OrderID: orderIDInt,
			})
			if err != nil {
				return nil, err
			}
<<<<<<< HEAD
			resp = &trades[0]
=======
			resp = trades[0]
>>>>>>> 2c6a1e96
		} else {
			resp, err = b.QueryOrder(ctx, pair, "", orderIDInt)
			if err != nil {
				return nil, err
			}
		}
		var side order.Side
		side, err = order.StringToOrderSide(resp.Side)
		if err != nil {
			return nil, err
		}
		status, err := order.StringToOrderStatus(resp.Status)
		if err != nil {
			log.Errorf(log.ExchangeSys, "%s %v", b.Name, err)
		}
		orderType := order.Limit
		if resp.Type == "MARKET" {
			orderType = order.Market
		}

		return &order.Detail{
			Amount:         resp.OrigQty.Float64(),
			Exchange:       b.Name,
			OrderID:        strconv.FormatInt(resp.OrderID, 10),
			ClientOrderID:  resp.ClientOrderID,
			Side:           side,
			Type:           orderType,
			Pair:           pair,
			Cost:           resp.CummulativeQuoteQty.Float64(),
			AssetType:      assetType,
			Status:         status,
			Price:          resp.Price.Float64(),
			ExecutedAmount: resp.ExecutedQty.Float64(),
			Date:           resp.Time.Time(),
			LastUpdated:    resp.UpdateTime.Time(),
		}, nil
	case asset.CoinMarginedFutures:
		orderData, err := b.FuturesOpenOrderData(ctx, pair, orderID, "")
		if err != nil {
			return nil, err
		}
		var feeBuilder exchange.FeeBuilder
		feeBuilder.Amount = orderData.ExecutedQuantity
		feeBuilder.PurchasePrice = orderData.AveragePrice
		feeBuilder.Pair = pair
		fee, err := b.GetFee(ctx, &feeBuilder)
		if err != nil {
			return nil, err
		}
		orderVars := compatibleOrderVars(orderData.Side, orderData.Status, orderData.OrderType)
		respData.Amount = orderData.OriginalQuantity
		respData.AssetType = assetType
		respData.ClientOrderID = orderData.ClientOrderID
		respData.Exchange = b.Name
		respData.ExecutedAmount = orderData.ExecutedQuantity
		respData.Fee = fee
		respData.OrderID = orderID
		respData.Pair = pair
		respData.Price = orderData.Price
		respData.RemainingAmount = orderData.OriginalQuantity - orderData.ExecutedQuantity
		respData.Side = orderVars.Side
		respData.Status = orderVars.Status
		respData.Type = orderVars.OrderType
		respData.Date = orderData.Time.Time()
		respData.LastUpdated = orderData.UpdateTime.Time()
	case asset.USDTMarginedFutures:
		orderData, err := b.UGetOrderData(ctx, pair, orderID, "")
		if err != nil {
			return nil, err
		}
		var feeBuilder exchange.FeeBuilder
		feeBuilder.Amount = orderData.ExecutedQuantity
		feeBuilder.PurchasePrice = orderData.AveragePrice
		feeBuilder.Pair = pair
		fee, err := b.GetFee(ctx, &feeBuilder)
		if err != nil {
			return nil, err
		}
		orderVars := compatibleOrderVars(orderData.Side, orderData.Status, orderData.OrderType)
		respData.Amount = orderData.OriginalQuantity
		respData.AssetType = assetType
		respData.ClientOrderID = orderData.ClientOrderID
		respData.Exchange = b.Name
		respData.ExecutedAmount = orderData.ExecutedQuantity
		respData.Fee = fee
		respData.OrderID = orderID
		respData.Pair = pair
		respData.Price = orderData.Price
		respData.RemainingAmount = orderData.OriginalQuantity - orderData.ExecutedQuantity
		respData.Side = orderVars.Side
		respData.Status = orderVars.Status
		respData.Type = orderVars.OrderType
		respData.Date = orderData.Time.Time()
		respData.LastUpdated = orderData.UpdateTime.Time()
	default:
		return nil, fmt.Errorf("%w %v", asset.ErrNotSupported, assetType)
	}
	return &respData, nil
}

// GetDepositAddress returns a deposit address for a specified currency
func (b *Binance) GetDepositAddress(ctx context.Context, cryptocurrency currency.Code, _, chain string) (*deposit.Address, error) {
	addr, err := b.GetDepositAddressForCurrency(ctx, cryptocurrency.String(), chain)
	if err != nil {
		return nil, err
	}

	return &deposit.Address{
		Address: addr.Address,
		Tag:     addr.Tag,
	}, nil
}

// WithdrawCryptocurrencyFunds returns a withdrawal ID when a withdrawal is
// submitted
func (b *Binance) WithdrawCryptocurrencyFunds(ctx context.Context, withdrawRequest *withdraw.Request) (*withdraw.ExchangeResponse, error) {
	if err := withdrawRequest.Validate(); err != nil {
		return nil, err
	}
	amountStr := strconv.FormatFloat(withdrawRequest.Amount, 'f', -1, 64)
	v, err := b.WithdrawCrypto(ctx,
		withdrawRequest.Currency.String(),
		"", // withdrawal order ID
		withdrawRequest.Crypto.Chain,
		withdrawRequest.Crypto.Address,
		withdrawRequest.Crypto.AddressTag,
		withdrawRequest.Description,
		amountStr,
		false)
	if err != nil {
		return nil, err
	}
	return &withdraw.ExchangeResponse{
		ID: v,
	}, nil
}

// WithdrawFiatFunds returns a withdrawal ID when a
// withdrawal is submitted
func (b *Binance) WithdrawFiatFunds(_ context.Context, _ *withdraw.Request) (*withdraw.ExchangeResponse, error) {
	return nil, common.ErrFunctionNotSupported
}

// WithdrawFiatFundsToInternationalBank returns a withdrawal ID when a
// withdrawal is submitted
func (b *Binance) WithdrawFiatFundsToInternationalBank(_ context.Context, _ *withdraw.Request) (*withdraw.ExchangeResponse, error) {
	return nil, common.ErrFunctionNotSupported
}

// GetFeeByType returns an estimate of fee based on type of transaction
func (b *Binance) GetFeeByType(ctx context.Context, feeBuilder *exchange.FeeBuilder) (float64, error) {
	if feeBuilder == nil {
		return 0, fmt.Errorf("%T %w", feeBuilder, common.ErrNilPointer)
	}
	if (!b.AreCredentialsValid(ctx) || b.SkipAuthCheck) && // Todo check connection status
		feeBuilder.FeeType == exchange.CryptocurrencyTradeFee {
		feeBuilder.FeeType = exchange.OfflineTradeFee
	}
	return b.GetFee(ctx, feeBuilder)
}

// GetActiveOrders retrieves any orders that are active/open
func (b *Binance) GetActiveOrders(ctx context.Context, req *order.MultiOrderRequest) (order.FilteredOrders, error) {
	err := req.Validate()
	if err != nil {
		return nil, err
	}
	if len(req.Pairs) == 0 || len(req.Pairs) >= 40 {
		// sending an empty currency pair retrieves data for all currencies
		req.Pairs = append(req.Pairs, currency.EMPTYPAIR)
	}
	var orders []order.Detail
	for i := range req.Pairs {
		switch req.AssetType {
		case asset.Spot, asset.Margin:
			var resp []TradeOrder
			if b.IsAPIStreamConnected() && b.Websocket.CanUseAuthenticatedEndpoints() && b.Websocket.CanUseAuthenticatedWebsocketForWrapper() {
				resp, err = b.WsCurrentOpenOrders(req.Pairs[i], 0)
			} else {
				resp, err = b.OpenOrders(ctx, req.Pairs[i])
			}
			if err != nil {
				return nil, err
			}
			for x := range resp {
				var side order.Side
				side, err = order.StringToOrderSide(resp[x].Side)
				if err != nil {
					log.Errorf(log.ExchangeSys, "%s %v", b.Name, err)
				}
				var orderType order.Type
				orderType, err = order.StringToOrderType(resp[x].Type)
				if err != nil {
					log.Errorf(log.ExchangeSys, "%s %v", b.Name, err)
				}
				orderStatus, err := order.StringToOrderStatus(resp[x].Status)
				if err != nil {
					log.Errorf(log.ExchangeSys, "%s %v", b.Name, err)
				}
				orders = append(orders, order.Detail{
					Amount:        resp[x].OrigQty.Float64(),
					Date:          resp[x].Time.Time(),
					Exchange:      b.Name,
					OrderID:       strconv.FormatInt(resp[x].OrderID, 10),
					ClientOrderID: resp[x].ClientOrderID,
					Side:          side,
					Type:          orderType,
					Price:         resp[x].Price.Float64(),
					Status:        orderStatus,
					Pair:          req.Pairs[i],
					AssetType:     req.AssetType,
					LastUpdated:   resp[x].UpdateTime.Time(),
				})
			}
		case asset.CoinMarginedFutures:
			openOrders, err := b.GetFuturesAllOpenOrders(ctx, req.Pairs[i], "")
			if err != nil {
				return nil, err
			}
			for y := range openOrders {
				var feeBuilder exchange.FeeBuilder
				feeBuilder.Amount = openOrders[y].ExecutedQty
				feeBuilder.PurchasePrice = openOrders[y].AvgPrice
				feeBuilder.Pair = req.Pairs[i]
				fee, err := b.GetFee(ctx, &feeBuilder)
				if err != nil {
					return orders, err
				}
				orderVars := compatibleOrderVars(openOrders[y].Side, openOrders[y].Status, openOrders[y].OrderType)
				orders = append(orders, order.Detail{
					Price:           openOrders[y].Price,
					Amount:          openOrders[y].OrigQty,
					ExecutedAmount:  openOrders[y].ExecutedQty,
					RemainingAmount: openOrders[y].OrigQty - openOrders[y].ExecutedQty,
					Fee:             fee,
					Exchange:        b.Name,
					OrderID:         strconv.FormatInt(openOrders[y].OrderID, 10),
					ClientOrderID:   openOrders[y].ClientOrderID,
					Type:            orderVars.OrderType,
					Side:            orderVars.Side,
					Status:          orderVars.Status,
					Pair:            req.Pairs[i],
					AssetType:       asset.CoinMarginedFutures,
					Date:            openOrders[y].Time.Time(),
					LastUpdated:     openOrders[y].UpdateTime.Time(),
				})
			}
		case asset.USDTMarginedFutures:
			openOrders, err := b.UAllAccountOpenOrders(ctx, req.Pairs[i])
			if err != nil {
				return nil, err
			}
			for y := range openOrders {
				var feeBuilder exchange.FeeBuilder
				feeBuilder.Amount = openOrders[y].ExecutedQuantity
				feeBuilder.PurchasePrice = openOrders[y].AveragePrice
				feeBuilder.Pair = req.Pairs[i]
				fee, err := b.GetFee(ctx, &feeBuilder)
				if err != nil {
					return orders, err
				}
				orderVars := compatibleOrderVars(openOrders[y].Side, openOrders[y].Status, openOrders[y].OrderType)
				orders = append(orders, order.Detail{
					Price:           openOrders[y].Price,
					Amount:          openOrders[y].OriginalQuantity,
					ExecutedAmount:  openOrders[y].ExecutedQuantity,
					RemainingAmount: openOrders[y].OriginalQuantity - openOrders[y].ExecutedQuantity,
					Fee:             fee,
					Exchange:        b.Name,
					OrderID:         strconv.FormatInt(openOrders[y].OrderID, 10),
					ClientOrderID:   openOrders[y].ClientOrderID,
					Type:            orderVars.OrderType,
					Side:            orderVars.Side,
					Status:          orderVars.Status,
					Pair:            req.Pairs[i],
					AssetType:       asset.USDTMarginedFutures,
					Date:            openOrders[y].Time.Time(),
					LastUpdated:     openOrders[y].UpdateTime.Time(),
				})
			}
		default:
			return orders, fmt.Errorf("%w %v", asset.ErrNotSupported, req.AssetType)
		}
	}
	return req.Filter(b.Name, orders), nil
}

// GetOrderHistory retrieves account order information
// Can Limit response to specific order status
func (b *Binance) GetOrderHistory(ctx context.Context, req *order.MultiOrderRequest) (order.FilteredOrders, error) {
	err := req.Validate()
	if err != nil {
		return nil, err
	}
	if len(req.Pairs) == 0 {
		return nil, errors.New("at least one currency is required to fetch order history")
	}
	var orders []order.Detail
	switch req.AssetType {
	case asset.Spot, asset.Margin:
		for x := range req.Pairs {
			resp, err := b.AllOrders(ctx,
				req.Pairs[x],
				"",
				"1000")
			if err != nil {
				return nil, err
			}

			for i := range resp {
				var side order.Side
				side, err = order.StringToOrderSide(resp[i].Side)
				if err != nil {
					log.Errorf(log.ExchangeSys, "%s %v", b.Name, err)
				}
				var orderType order.Type
				orderType, err = order.StringToOrderType(resp[i].Type)
				if err != nil {
					log.Errorf(log.ExchangeSys, "%s %v", b.Name, err)
				}
				orderStatus, err := order.StringToOrderStatus(resp[i].Status)
				if err != nil {
					log.Errorf(log.ExchangeSys, "%s %v", b.Name, err)
				}
				// New orders are covered in GetOpenOrders
				if orderStatus == order.New {
					continue
				}

				var cost float64
				// For some historical orders cummulativeQuoteQty will be < 0,
				// meaning the data is not available at this time.
				if resp[i].CummulativeQuoteQty > 0 {
					cost = resp[i].CummulativeQuoteQty.Float64()
				}
				detail := order.Detail{
					Amount:          resp[i].OrigQty.Float64(),
					ExecutedAmount:  resp[i].ExecutedQty.Float64(),
					RemainingAmount: resp[i].OrigQty.Float64() - resp[i].ExecutedQty.Float64(),
					Cost:            cost,
					CostAsset:       req.Pairs[x].Quote,
					Date:            resp[i].Time.Time(),
					LastUpdated:     resp[i].UpdateTime.Time(),
					Exchange:        b.Name,
					OrderID:         strconv.FormatInt(resp[i].OrderID, 10),
					Side:            side,
					Type:            orderType,
					Price:           resp[i].Price.Float64(),
					Pair:            req.Pairs[x],
					Status:          orderStatus,
				}
				detail.InferCostsAndTimes()
				orders = append(orders, detail)
			}
		}
	case asset.CoinMarginedFutures:
		for i := range req.Pairs {
			var orderHistory []FuturesOrderData
			var err error
			switch {
			case !req.StartTime.IsZero() && !req.EndTime.IsZero() && req.FromOrderID == "":
				if req.EndTime.Before(req.StartTime) {
					return nil, errors.New("endTime cannot be before startTime")
				}
				if time.Since(req.StartTime) > time.Hour*24*30 {
					return nil, errors.New("can only fetch orders 30 days out")
				}
				orderHistory, err = b.GetAllFuturesOrders(ctx,
					req.Pairs[i], currency.EMPTYPAIR, req.StartTime, req.EndTime, 0, 0)
				if err != nil {
					return nil, err
				}
			case req.FromOrderID != "" && req.StartTime.IsZero() && req.EndTime.IsZero():
				fromID, err := strconv.ParseInt(req.FromOrderID, 10, 64)
				if err != nil {
					return nil, err
				}
				orderHistory, err = b.GetAllFuturesOrders(ctx,
					req.Pairs[i], currency.EMPTYPAIR, time.Time{}, time.Time{}, fromID, 0)
				if err != nil {
					return nil, err
				}
			default:
				return nil, errors.New("invalid combination of input params")
			}
			for y := range orderHistory {
				var feeBuilder exchange.FeeBuilder
				feeBuilder.Amount = orderHistory[y].ExecutedQty
				feeBuilder.PurchasePrice = orderHistory[y].AvgPrice
				feeBuilder.Pair = req.Pairs[i]
				fee, err := b.GetFee(ctx, &feeBuilder)
				if err != nil {
					return orders, err
				}
				orderVars := compatibleOrderVars(orderHistory[y].Side, orderHistory[y].Status, orderHistory[y].OrderType)
				orders = append(orders, order.Detail{
					Price:           orderHistory[y].Price,
					Amount:          orderHistory[y].OrigQty,
					ExecutedAmount:  orderHistory[y].ExecutedQty,
					RemainingAmount: orderHistory[y].OrigQty - orderHistory[y].ExecutedQty,
					Fee:             fee,
					Exchange:        b.Name,
					OrderID:         strconv.FormatInt(orderHistory[y].OrderID, 10),
					ClientOrderID:   orderHistory[y].ClientOrderID,
					Type:            orderVars.OrderType,
					Side:            orderVars.Side,
					Status:          orderVars.Status,
					Pair:            req.Pairs[i],
					AssetType:       asset.CoinMarginedFutures,
					Date:            orderHistory[y].Time.Time(),
				})
			}
		}
	case asset.USDTMarginedFutures:
		for i := range req.Pairs {
			var orderHistory []UFuturesOrderData
			var err error
			switch {
			case !req.StartTime.IsZero() && !req.EndTime.IsZero() && req.FromOrderID == "":
				if req.EndTime.Before(req.StartTime) {
					return nil, errors.New("endTime cannot be before startTime")
				}
				if time.Since(req.StartTime) > time.Hour*24*7 {
					return nil, errors.New("can only fetch orders 7 days out")
				}
				orderHistory, err = b.UAllAccountOrders(ctx,
					req.Pairs[i], 0, 0, req.StartTime, req.EndTime)
				if err != nil {
					return nil, err
				}
			case req.FromOrderID != "" && req.StartTime.IsZero() && req.EndTime.IsZero():
				fromID, err := strconv.ParseInt(req.FromOrderID, 10, 64)
				if err != nil {
					return nil, err
				}
				orderHistory, err = b.UAllAccountOrders(ctx,
					req.Pairs[i], fromID, 0, time.Time{}, time.Time{})
				if err != nil {
					return nil, err
				}
			default:
				return nil, errors.New("invalid combination of input params")
			}
			for y := range orderHistory {
				var feeBuilder exchange.FeeBuilder
				feeBuilder.Amount = orderHistory[y].ExecutedQty
				feeBuilder.PurchasePrice = orderHistory[y].AvgPrice
				feeBuilder.Pair = req.Pairs[i]
				fee, err := b.GetFee(ctx, &feeBuilder)
				if err != nil {
					return orders, err
				}
				orderVars := compatibleOrderVars(orderHistory[y].Side, orderHistory[y].Status, orderHistory[y].OrderType)
				orders = append(orders, order.Detail{
					Price:           orderHistory[y].Price,
					Amount:          orderHistory[y].OrigQty,
					ExecutedAmount:  orderHistory[y].ExecutedQty,
					RemainingAmount: orderHistory[y].OrigQty - orderHistory[y].ExecutedQty,
					Fee:             fee,
					Exchange:        b.Name,
					OrderID:         strconv.FormatInt(orderHistory[y].OrderID, 10),
					ClientOrderID:   orderHistory[y].ClientOrderID,
					Type:            orderVars.OrderType,
					Side:            orderVars.Side,
					Status:          orderVars.Status,
					Pair:            req.Pairs[i],
					AssetType:       asset.USDTMarginedFutures,
					Date:            orderHistory[y].Time.Time(),
				})
			}
		}
	default:
		return orders, fmt.Errorf("%w %v", asset.ErrNotSupported, req.AssetType)
	}
	return req.Filter(b.Name, orders), nil
}

// ValidateAPICredentials validates current credentials used for wrapper
// functionality
func (b *Binance) ValidateAPICredentials(ctx context.Context, assetType asset.Item) error {
	_, err := b.UpdateAccountInfo(ctx, assetType)
	return b.CheckTransientError(err)
}

// FormatExchangeKlineInterval returns Interval to exchange formatted string
func (b *Binance) FormatExchangeKlineInterval(interval kline.Interval) string {
	switch interval {
	case kline.OneDay:
		return "1d"
	case kline.ThreeDay:
		return "3d"
	case kline.OneWeek:
		return "1w"
	case kline.OneMonth:
		return "1M"
	default:
		return interval.Short()
	}
}

// GetHistoricCandles returns candles between a time period for a set time interval
func (b *Binance) GetHistoricCandles(ctx context.Context, pair currency.Pair, a asset.Item, interval kline.Interval, start, end time.Time) (*kline.Item, error) {
	req, err := b.GetKlineRequest(pair, a, interval, start, end, false)
	if err != nil {
		return nil, err
	}

	timeSeries := make([]kline.Candle, 0, req.Size())
	switch a {
	case asset.Spot, asset.Margin:
		var candles []CandleStick
		if b.IsAPIStreamConnected() {
			candles, err = b.GetWsOptimizedCandlestick(&KlinesRequestParams{
				Interval:  b.FormatExchangeKlineInterval(req.ExchangeInterval),
				Symbol:    req.RequestFormatted,
				StartTime: req.Start,
				EndTime:   req.End,
				Limit:     req.RequestLimit,
			})
		} else {
			candles, err = b.GetSpotKline(ctx, &KlinesRequestParams{
				Interval:  b.FormatExchangeKlineInterval(req.ExchangeInterval),
				Symbol:    req.Pair,
				StartTime: req.Start,
				EndTime:   req.End,
				Limit:     req.RequestLimit,
			})
		}
		if err != nil {
			return nil, err
		}
		for i := range candles {
			timeSeries = append(timeSeries, kline.Candle{
				Time:   candles[i].OpenTime,
				Open:   candles[i].Open,
				High:   candles[i].High,
				Low:    candles[i].Low,
				Close:  candles[i].Close,
				Volume: candles[i].Volume,
			})
		}
	case asset.USDTMarginedFutures:
		var candles []FuturesCandleStick
		candles, err = b.UKlineData(ctx,
			req.RequestFormatted,
			b.FormatExchangeKlineInterval(interval),
			req.RequestLimit,
			req.Start,
			req.End)
		if err != nil {
			return nil, err
		}
		for i := range candles {
			timeSeries = append(timeSeries, kline.Candle{
				Time:   candles[i].OpenTime,
				Open:   candles[i].Open,
				High:   candles[i].High,
				Low:    candles[i].Low,
				Close:  candles[i].Close,
				Volume: candles[i].Volume,
			})
		}
	case asset.CoinMarginedFutures:
		var candles []FuturesCandleStick
		candles, err = b.GetFuturesKlineData(ctx,
			req.RequestFormatted,
			b.FormatExchangeKlineInterval(interval),
			req.RequestLimit,
			req.Start,
			req.End)
		if err != nil {
			return nil, err
		}
		for i := range candles {
			timeSeries = append(timeSeries, kline.Candle{
				Time:   candles[i].OpenTime,
				Open:   candles[i].Open,
				High:   candles[i].High,
				Low:    candles[i].Low,
				Close:  candles[i].Close,
				Volume: candles[i].Volume,
			})
		}
	default:
		return nil, fmt.Errorf("%w %v", asset.ErrNotSupported, a)
	}
	return req.ProcessResponse(timeSeries)
}

// GetHistoricCandlesExtended returns candles between a time period for a set
// time interval
func (b *Binance) GetHistoricCandlesExtended(ctx context.Context, pair currency.Pair, a asset.Item, interval kline.Interval, start, end time.Time) (*kline.Item, error) {
	req, err := b.GetKlineExtendedRequest(pair, a, interval, start, end)
	if err != nil {
		return nil, err
	}

	timeSeries := make([]kline.Candle, 0, req.Size())
	for x := range req.RangeHolder.Ranges {
		switch a {
		case asset.Spot, asset.Margin:
			var candles []CandleStick
			if b.IsAPIStreamConnected() {
				candles, err = b.GetWsCandlestick(&KlinesRequestParams{
					Interval:  b.FormatExchangeKlineInterval(req.ExchangeInterval),
					Symbol:    req.RequestFormatted,
					StartTime: req.RangeHolder.Ranges[x].Start.Time,
					EndTime:   req.RangeHolder.Ranges[x].End.Time,
					Limit:     req.RequestLimit,
				})
			} else {
				candles, err = b.GetSpotKline(ctx, &KlinesRequestParams{
					Interval:  b.FormatExchangeKlineInterval(req.ExchangeInterval),
					Symbol:    req.Pair,
					StartTime: req.RangeHolder.Ranges[x].Start.Time,
					EndTime:   req.RangeHolder.Ranges[x].End.Time,
					Limit:     req.RequestLimit,
				})
			}
			if err != nil {
				return nil, err
			}
			for i := range candles {
				timeSeries = append(timeSeries, kline.Candle{
					Time:   candles[i].OpenTime,
					Open:   candles[i].Open,
					High:   candles[i].High,
					Low:    candles[i].Low,
					Close:  candles[i].Close,
					Volume: candles[i].Volume,
				})
			}
		case asset.USDTMarginedFutures:
			var candles []FuturesCandleStick
			candles, err = b.UKlineData(ctx,
				req.RequestFormatted,
				b.FormatExchangeKlineInterval(interval),
				int64(req.RangeHolder.Limit),
				req.RangeHolder.Ranges[x].Start.Time,
				req.RangeHolder.Ranges[x].End.Time)
			if err != nil {
				return nil, err
			}
			for i := range candles {
				timeSeries = append(timeSeries, kline.Candle{
					Time:   candles[i].OpenTime,
					Open:   candles[i].Open,
					High:   candles[i].High,
					Low:    candles[i].Low,
					Close:  candles[i].Close,
					Volume: candles[i].Volume,
				})
			}
		case asset.CoinMarginedFutures:
			var candles []FuturesCandleStick
			candles, err = b.GetFuturesKlineData(ctx,
				req.RequestFormatted,
				b.FormatExchangeKlineInterval(interval),
				int64(req.RangeHolder.Limit),
				req.RangeHolder.Ranges[x].Start.Time,
				req.RangeHolder.Ranges[x].End.Time)
			if err != nil {
				return nil, err
			}
			for i := range candles {
				timeSeries = append(timeSeries, kline.Candle{
					Time:   candles[i].OpenTime,
					Open:   candles[i].Open,
					High:   candles[i].High,
					Low:    candles[i].Low,
					Close:  candles[i].Close,
					Volume: candles[i].Volume,
				})
			}
		default:
			return nil, fmt.Errorf("%w %v", asset.ErrNotSupported, a)
		}
	}
	return req.ProcessResponse(timeSeries)
}

func compatibleOrderVars(side, status, orderType string) OrderVars {
	var resp OrderVars
	switch side {
	case order.Buy.String():
		resp.Side = order.Buy
	case order.Sell.String():
		resp.Side = order.Sell
	default:
		resp.Side = order.UnknownSide
	}
	switch status {
	case "NEW":
		resp.Status = order.New
	case "PARTIALLY_FILLED":
		resp.Status = order.PartiallyFilled
	case "FILLED":
		resp.Status = order.Filled
	case "CANCELED":
		resp.Status = order.Cancelled
	case "EXPIRED":
		resp.Status = order.Expired
	case "NEW_ADL":
		resp.Status = order.AutoDeleverage
	default:
		resp.Status = order.UnknownStatus
	}
	switch orderType {
	case "MARKET":
		resp.OrderType = order.Market
	case "LIMIT":
		resp.OrderType = order.Limit
	case "STOP":
		resp.OrderType = order.Stop
	case "TAKE_PROFIT":
		resp.OrderType = order.TakeProfit
	case "LIQUIDATION":
		resp.OrderType = order.Liquidation
	default:
		resp.OrderType = order.UnknownType
	}
	return resp
}

// UpdateOrderExecutionLimits sets exchange executions for a required asset type
func (b *Binance) UpdateOrderExecutionLimits(ctx context.Context, a asset.Item) error {
	var limits []order.MinMaxLevel
	var err error
	switch a {
	case asset.Spot:
		limits, err = b.FetchExchangeLimits(ctx, asset.Spot)
	case asset.USDTMarginedFutures:
		limits, err = b.FetchUSDTMarginExchangeLimits(ctx)
	case asset.CoinMarginedFutures:
		limits, err = b.FetchCoinMarginExchangeLimits(ctx)
	case asset.Margin:
		limits, err = b.FetchExchangeLimits(ctx, asset.Margin)
	default:
		err = fmt.Errorf("%w %v", asset.ErrNotSupported, a)
	}
	if err != nil {
		return fmt.Errorf("cannot update exchange execution limits: %w", err)
	}
	return b.LoadLimits(limits)
}

// GetAvailableTransferChains returns the available transfer blockchains for the specific
// cryptocurrency
func (b *Binance) GetAvailableTransferChains(ctx context.Context, cryptocurrency currency.Code) ([]string, error) {
	coinInfo, err := b.GetAllCoinsInfo(ctx)
	if err != nil {
		return nil, err
	}

	var availableChains []string
	for x := range coinInfo {
		if strings.EqualFold(coinInfo[x].Coin, cryptocurrency.String()) {
			for y := range coinInfo[x].NetworkList {
				availableChains = append(availableChains, coinInfo[x].NetworkList[y].Network)
			}
		}
	}
	return availableChains, nil
}

// FormatExchangeCurrency is a method that formats and returns a currency pair
// based on the user currency display preferences
// overrides default implementation to use optional delimiter
func (b *Binance) FormatExchangeCurrency(p currency.Pair, a asset.Item) (currency.Pair, error) {
	pairFmt, err := b.GetPairFormat(a, true)
	if err != nil {
		return currency.EMPTYPAIR, err
	}
	if a == asset.USDTMarginedFutures {
		return b.formatUSDTMarginedFuturesPair(p, pairFmt), nil
	}
	return p.Format(pairFmt), nil
}

// FormatSymbol formats the given pair to a string suitable for exchange API requests
// overrides default implementation to use optional delimiter
func (b *Binance) FormatSymbol(p currency.Pair, a asset.Item) (string, error) {
	pairFmt, err := b.GetPairFormat(a, true)
	if err != nil {
		return p.String(), err
	}
	if a == asset.USDTMarginedFutures {
		p = b.formatUSDTMarginedFuturesPair(p, pairFmt)
		return p.String(), nil
	}
	return pairFmt.Format(p), nil
}

// formatUSDTMarginedFuturesPair Binance USDTMarginedFutures pairs have a delimiter
// only if the contract has an expiry date
func (b *Binance) formatUSDTMarginedFuturesPair(p currency.Pair, pairFmt currency.PairFormat) currency.Pair {
	quote := p.Quote.String()
	for _, c := range quote {
		if c < '0' || c > '9' {
			// character rune is alphabetic, cannot be expiring contract
			return p.Format(pairFmt)
		}
	}
	pairFmt.Delimiter = currency.UnderscoreDelimiter
	return p.Format(pairFmt)
}

// GetServerTime returns the current exchange server time.
func (b *Binance) GetServerTime(ctx context.Context, ai asset.Item) (time.Time, error) {
	switch ai {
	case asset.USDTMarginedFutures:
		return b.UServerTime(ctx)
	case asset.Spot:
		info, err := b.GetExchangeInfo(ctx)
		if err != nil {
			return time.Time{}, err
		}
		return info.ServerTime.Time(), nil
	case asset.CoinMarginedFutures:
		info, err := b.FuturesExchangeInfo(ctx)
		if err != nil {
			return time.Time{}, err
		}
		return time.UnixMilli(info.ServerTime), nil
	}
	return time.Time{}, fmt.Errorf("%s %w", ai, asset.ErrNotSupported)
}

// GetLatestFundingRates returns the latest funding rates data
func (b *Binance) GetLatestFundingRates(ctx context.Context, r *fundingrate.LatestRateRequest) ([]fundingrate.LatestRateResponse, error) {
	if r == nil {
		return nil, fmt.Errorf("%w LatestRateRequest", common.ErrNilPointer)
	}
	if r.IncludePredictedRate {
		return nil, fmt.Errorf("%w IncludePredictedRate", common.ErrFunctionNotSupported)
	}
	fPair := r.Pair
	var err error
	if !fPair.IsEmpty() {
		var format currency.PairFormat
		format, err = b.GetPairFormat(r.Asset, true)
		if err != nil {
			return nil, err
		}
		fPair = r.Pair.Format(format)
	}

	switch r.Asset {
	case asset.USDTMarginedFutures:
		var mp []UMarkPrice
		var fri []FundingRateInfoResponse
		fri, err = b.UGetFundingRateInfo(ctx)
		if err != nil {
			return nil, err
		}

		mp, err = b.UGetMarkPrice(ctx, fPair)
		if err != nil {
			return nil, err
		}
		resp := make([]fundingrate.LatestRateResponse, 0, len(mp))
		for i := range mp {
			var cp currency.Pair
			var isEnabled bool
			cp, isEnabled, err = b.MatchSymbolCheckEnabled(mp[i].Symbol, r.Asset, true)
			if err != nil && !errors.Is(err, currency.ErrPairNotFound) {
				return nil, err
			}
			if !isEnabled {
				continue
			}
			var isPerp bool
			isPerp, err = b.IsPerpetualFutureCurrency(r.Asset, cp)
			if err != nil {
				return nil, err
			}
			if !isPerp {
				continue
			}
			var fundingRateFrequency int64
			for x := range fri {
				if fri[x].Symbol != mp[i].Symbol {
					continue
				}
				fundingRateFrequency = fri[x].FundingIntervalHours
				break
			}
			nft := mp[i].NextFundingTime.Time()
			rate := fundingrate.LatestRateResponse{
				TimeChecked: time.Now(),
				Exchange:    b.Name,
				Asset:       r.Asset,
				Pair:        cp,
				LatestRate: fundingrate.Rate{
					Time: mp[i].Time.Time().Truncate(time.Hour * time.Duration(fundingRateFrequency)),
					Rate: decimal.NewFromFloat(mp[i].LastFundingRate),
				},
			}
			if nft.Year() == rate.TimeChecked.Year() {
				rate.TimeOfNextRate = nft
			}
			resp = append(resp, rate)
		}
		if len(resp) == 0 {
			return nil, fmt.Errorf("%w %v %v", futures.ErrNotPerpetualFuture, r.Asset, r.Pair)
		}
		return resp, nil
	case asset.CoinMarginedFutures:
		var mp []IndexMarkPrice
		mp, err = b.GetIndexAndMarkPrice(ctx, fPair.String(), "")
		if err != nil {
			return nil, err
		}
		var fri []FundingRateInfoResponse
		fri, err = b.GetFundingRateInfo(ctx)
		if err != nil {
			return nil, err
		}

		resp := make([]fundingrate.LatestRateResponse, 0, len(mp))
		for i := range mp {
			var cp currency.Pair
			cp, err = currency.NewPairFromString(mp[i].Symbol)
			if err != nil {
				return nil, err
			}
			var isPerp bool
			isPerp, err = b.IsPerpetualFutureCurrency(r.Asset, cp)
			if err != nil {
				return nil, err
			}
			if !isPerp {
				continue
			}
			var fundingRateFrequency int64
			for x := range fri {
				if fri[x].Symbol != mp[i].Symbol {
					continue
				}
				fundingRateFrequency = fri[x].FundingIntervalHours
				break
			}
			nft := mp[i].NextFundingTime.Time()
			rate := fundingrate.LatestRateResponse{
				TimeChecked: time.Now(),
				Exchange:    b.Name,
				Asset:       r.Asset,
				Pair:        cp,
				LatestRate: fundingrate.Rate{
					Time: mp[i].Time.Time().Truncate(time.Duration(fundingRateFrequency) * time.Hour),
					Rate: mp[i].LastFundingRate.Decimal(),
				},
			}
			if nft.Year() == rate.TimeChecked.Year() {
				rate.TimeOfNextRate = nft
			}
			resp = append(resp, rate)
		}
		if len(resp) == 0 {
			return nil, fmt.Errorf("%w %v %v", futures.ErrNotPerpetualFuture, r.Asset, r.Pair)
		}
		return resp, nil
	}
	return nil, fmt.Errorf("%s %w", r.Asset, asset.ErrNotSupported)
}

// GetHistoricalFundingRates returns funding rates for a given asset and currency for a time period
func (b *Binance) GetHistoricalFundingRates(ctx context.Context, r *fundingrate.HistoricalRatesRequest) (*fundingrate.HistoricalRates, error) {
	if r == nil {
		return nil, fmt.Errorf("%w HistoricalRatesRequest", common.ErrNilPointer)
	}
	if r.IncludePredictedRate {
		return nil, fmt.Errorf("%w GetFundingRates IncludePredictedRate", common.ErrFunctionNotSupported)
	}
	if !r.PaymentCurrency.IsEmpty() {
		return nil, fmt.Errorf("%w GetFundingRates PaymentCurrency", common.ErrFunctionNotSupported)
	}
	if err := common.StartEndTimeCheck(r.StartDate, r.EndDate); err != nil {
		return nil, err
	}
	format, err := b.GetPairFormat(r.Asset, true)
	if err != nil {
		return nil, err
	}
	fPair := r.Pair.Format(format)
	pairRate := fundingrate.HistoricalRates{
		Exchange:  b.Name,
		Asset:     r.Asset,
		Pair:      fPair,
		StartDate: r.StartDate,
		EndDate:   r.EndDate,
	}
	switch r.Asset {
	case asset.USDTMarginedFutures:
		requestLimit := 1000
		sd := r.StartDate
		var fri []FundingRateInfoResponse
		fri, err = b.UGetFundingRateInfo(ctx)
		if err != nil {
			return nil, err
		}
		var fundingRateFrequency int64
		fps := fPair.String()
		for x := range fri {
			if fri[x].Symbol != fps {
				continue
			}
			fundingRateFrequency = fri[x].FundingIntervalHours
			break
		}
		for {
			var frh []FundingRateHistory
			frh, err = b.UGetFundingHistory(ctx, fPair, int64(requestLimit), sd, r.EndDate)
			if err != nil {
				return nil, err
			}
			for j := range frh {
				pairRate.FundingRates = append(pairRate.FundingRates, fundingrate.Rate{
					Time: frh[j].FundingTime.Time(),
					Rate: decimal.NewFromFloat(frh[j].FundingRate),
				})
			}
			if len(frh) < requestLimit {
				break
			}
			sd = frh[len(frh)-1].FundingTime.Time()
		}
		var mp []UMarkPrice
		mp, err = b.UGetMarkPrice(ctx, fPair)
		if err != nil {
			return nil, err
		}
		pairRate.LatestRate = fundingrate.Rate{
			Time: mp[len(mp)-1].Time.Time().Truncate(time.Duration(fundingRateFrequency) * time.Hour),
			Rate: decimal.NewFromFloat(mp[len(mp)-1].LastFundingRate),
		}
		pairRate.TimeOfNextRate = mp[len(mp)-1].NextFundingTime.Time()
		if r.IncludePayments {
			var income []UAccountIncomeHistory
			income, err = b.UAccountIncomeHistory(ctx, fPair, "FUNDING_FEE", int64(requestLimit), r.StartDate, r.EndDate)
			if err != nil {
				return nil, err
			}
			for j := range income {
				for x := range pairRate.FundingRates {
					tt := income[j].Time.Time()
					tt = tt.Truncate(time.Duration(fundingRateFrequency) * time.Hour)
					if !tt.Equal(pairRate.FundingRates[x].Time) {
						continue
					}
					if pairRate.PaymentCurrency.IsEmpty() {
						pairRate.PaymentCurrency = currency.NewCode(income[j].Asset)
					}
					pairRate.FundingRates[x].Payment = decimal.NewFromFloat(income[j].Income)
					pairRate.PaymentSum = pairRate.PaymentSum.Add(pairRate.FundingRates[x].Payment)
					break
				}
			}
		}
	case asset.CoinMarginedFutures:
		requestLimit := 1000
		sd := r.StartDate
		var fri []FundingRateInfoResponse
		fri, err = b.GetFundingRateInfo(ctx)
		if err != nil {
			return nil, err
		}
		var fundingRateFrequency int64
		fps := fPair.String()
		for x := range fri {
			if fri[x].Symbol != fps {
				continue
			}
			fundingRateFrequency = fri[x].FundingIntervalHours
			break
		}
		for {
			var frh []FundingRateHistory
			frh, err = b.FuturesGetFundingHistory(ctx, fPair, int64(requestLimit), sd, r.EndDate)
			if err != nil {
				return nil, err
			}
			for j := range frh {
				pairRate.FundingRates = append(pairRate.FundingRates, fundingrate.Rate{
					Time: frh[j].FundingTime.Time(),
					Rate: decimal.NewFromFloat(frh[j].FundingRate),
				})
			}
			if len(frh) < requestLimit {
				break
			}
			sd = frh[len(frh)-1].FundingTime.Time()
		}
		var mp []IndexMarkPrice
		mp, err = b.GetIndexAndMarkPrice(ctx, fPair.String(), "")
		if err != nil {
			return nil, err
		}
		pairRate.LatestRate = fundingrate.Rate{
			Time: mp[len(mp)-1].Time.Time().Truncate(time.Duration(fundingRateFrequency) * time.Hour),
			Rate: mp[len(mp)-1].LastFundingRate.Decimal(),
		}
		pairRate.TimeOfNextRate = mp[len(mp)-1].NextFundingTime.Time()
		if r.IncludePayments {
			var income []FuturesIncomeHistoryData
			income, err = b.FuturesIncomeHistory(ctx, fPair, "FUNDING_FEE", r.StartDate, r.EndDate, int64(requestLimit))
			if err != nil {
				return nil, err
			}
			for j := range income {
				for x := range pairRate.FundingRates {
					tt := time.UnixMilli(income[j].Timestamp)
					tt = tt.Truncate(time.Duration(fundingRateFrequency) * time.Hour)
					if !tt.Equal(pairRate.FundingRates[x].Time) {
						continue
					}
					if pairRate.PaymentCurrency.IsEmpty() {
						pairRate.PaymentCurrency = currency.NewCode(income[j].Asset)
					}
					pairRate.FundingRates[x].Payment = decimal.NewFromFloat(income[j].Income)
					pairRate.PaymentSum = pairRate.PaymentSum.Add(pairRate.FundingRates[x].Payment)
					break
				}
			}
		}
	default:
		return nil, fmt.Errorf("%s %w", r.Asset, asset.ErrNotSupported)
	}
	return &pairRate, nil
}

// IsPerpetualFutureCurrency ensures a given asset and currency is a perpetual future
func (b *Binance) IsPerpetualFutureCurrency(a asset.Item, cp currency.Pair) (bool, error) {
	if a == asset.CoinMarginedFutures {
		return cp.Quote.Equal(currency.PERP), nil
	}
	if a == asset.USDTMarginedFutures {
		return cp.Quote.Equal(currency.USDT) || cp.Quote.Equal(currency.BUSD), nil
	}
	return false, nil
}

// SetCollateralMode sets the account's collateral mode for the asset type
func (b *Binance) SetCollateralMode(ctx context.Context, a asset.Item, collateralMode collateral.Mode) error {
	if a != asset.USDTMarginedFutures {
		return fmt.Errorf("%w %v", asset.ErrNotSupported, a)
	}
	if collateralMode != collateral.MultiMode && collateralMode != collateral.SingleMode {
		return fmt.Errorf("%w %v", order.ErrCollateralInvalid, collateralMode)
	}
	return b.SetAssetsMode(ctx, collateralMode == collateral.MultiMode)
}

// GetCollateralMode returns the account's collateral mode for the asset type
func (b *Binance) GetCollateralMode(ctx context.Context, a asset.Item) (collateral.Mode, error) {
	if a != asset.USDTMarginedFutures {
		return collateral.UnknownMode, fmt.Errorf("%w %v", asset.ErrNotSupported, a)
	}
	isMulti, err := b.GetAssetsMode(ctx)
	if err != nil {
		return collateral.UnknownMode, err
	}
	if isMulti {
		return collateral.MultiMode, nil
	}
	return collateral.SingleMode, nil
}

// SetMarginType sets the default margin type for when opening a new position
func (b *Binance) SetMarginType(ctx context.Context, item asset.Item, pair currency.Pair, tp margin.Type) error {
	if item != asset.USDTMarginedFutures && item != asset.CoinMarginedFutures {
		return fmt.Errorf("%w %v", asset.ErrNotSupported, item)
	}
	if !tp.Valid() {
		return fmt.Errorf("%w %v", margin.ErrInvalidMarginType, tp)
	}
	mt, err := b.marginTypeToString(tp)
	if err != nil {
		return err
	}
	switch item {
	case asset.CoinMarginedFutures:
		_, err = b.FuturesChangeMarginType(ctx, pair, mt)
	case asset.USDTMarginedFutures:
		err = b.UChangeInitialMarginType(ctx, pair, mt)
	}
	if err != nil {
		return err
	}

	return nil
}

// ChangePositionMargin will modify a position/currencies margin parameters
func (b *Binance) ChangePositionMargin(ctx context.Context, req *margin.PositionChangeRequest) (*margin.PositionChangeResponse, error) {
	if req == nil {
		return nil, fmt.Errorf("%w PositionChangeRequest", common.ErrNilPointer)
	}
	if req.Asset != asset.USDTMarginedFutures && req.Asset != asset.CoinMarginedFutures {
		return nil, fmt.Errorf("%w %v", asset.ErrNotSupported, req.Asset)
	}
	if req.NewAllocatedMargin == 0 {
		return nil, fmt.Errorf("%w %v %v", margin.ErrNewAllocatedMarginRequired, req.Asset, req.Pair)
	}
	if req.OriginalAllocatedMargin == 0 {
		return nil, fmt.Errorf("%w %v %v", margin.ErrOriginalPositionMarginRequired, req.Asset, req.Pair)
	}
	if req.MarginType == margin.Multi {
		return nil, fmt.Errorf("%w %v %v", margin.ErrMarginTypeUnsupported, req.Asset, req.Pair)
	}

	marginType := "add"
	if req.NewAllocatedMargin < req.OriginalAllocatedMargin {
		marginType = "reduce"
	}
	var side string
	if req.MarginSide != "" {
		side = req.MarginSide
	}
	var err error
	switch req.Asset {
	case asset.CoinMarginedFutures:
		_, err = b.ModifyIsolatedPositionMargin(ctx, req.Pair, side, marginType, req.NewAllocatedMargin)
	case asset.USDTMarginedFutures:
		_, err = b.UModifyIsolatedPositionMarginReq(ctx, req.Pair, side, marginType, req.NewAllocatedMargin)
	}
	if err != nil {
		return nil, err
	}

	return &margin.PositionChangeResponse{
		Exchange:        b.Name,
		Pair:            req.Pair,
		Asset:           req.Asset,
		MarginType:      req.MarginType,
		AllocatedMargin: req.NewAllocatedMargin,
	}, nil
}

// marginTypeToString converts the GCT margin type to Binance's string
func (b *Binance) marginTypeToString(mt margin.Type) (string, error) {
	switch mt {
	case margin.Isolated:
		return margin.Isolated.Upper(), nil
	case margin.Multi:
		return "CROSSED", nil
	}
	return "", fmt.Errorf("%w %v", margin.ErrInvalidMarginType, mt)
}

// GetFuturesPositionSummary returns the account's position summary for the asset type and pair
// it can be used to calculate potential positions
func (b *Binance) GetFuturesPositionSummary(ctx context.Context, req *futures.PositionSummaryRequest) (*futures.PositionSummary, error) {
	if req == nil {
		return nil, fmt.Errorf("%w GetFuturesPositionSummary", common.ErrNilPointer)
	}
	if req.CalculateOffline {
		return nil, common.ErrCannotCalculateOffline
	}
	fPair, err := b.FormatExchangeCurrency(req.Pair, req.Asset)
	if err != nil {
		return nil, err
	}
	switch req.Asset {
	case asset.USDTMarginedFutures:
		ai, err := b.UAccountInformationV2(ctx)
		if err != nil {
			return nil, err
		}
		collateralMode := collateral.SingleMode
		if ai.MultiAssetsMargin {
			collateralMode = collateral.MultiMode
		}
		var accountPosition *UPosition
		var leverage, maintenanceMargin, initialMargin,
			liquidationPrice, markPrice, positionSize,
			collateralTotal, collateralUsed, collateralAvailable,
			unrealisedPNL, openPrice, isolatedMargin float64

		for i := range ai.Positions {
			if ai.Positions[i].Symbol != fPair.String() {
				continue
			}
			accountPosition = &ai.Positions[i]
			break
		}
		if accountPosition == nil {
			return nil, fmt.Errorf("%w %v %v position info", currency.ErrCurrencyNotFound, req.Asset, req.Pair)
		}

		var usdtAsset, busdAsset *UAsset
		for i := range ai.Assets {
			if usdtAsset != nil && busdAsset != nil {
				break
			}
			if strings.EqualFold(ai.Assets[i].Asset, currency.USDT.Item.Symbol) {
				usdtAsset = &ai.Assets[i]
				continue
			}
			if strings.EqualFold(ai.Assets[i].Asset, currency.BUSD.Item.Symbol) {
				busdAsset = &ai.Assets[i]
			}
		}
		if usdtAsset == nil && busdAsset == nil {
			return nil, fmt.Errorf("%w %v %v asset info", currency.ErrCurrencyNotFound, req.Asset, req.Pair)
		}

		leverage = accountPosition.Leverage
		openPrice = accountPosition.EntryPrice
		maintenanceMargin = accountPosition.MaintenanceMargin
		initialMargin = accountPosition.PositionInitialMargin
		marginType := margin.Multi
		if accountPosition.Isolated {
			marginType = margin.Isolated
		}

		var contracts []futures.Contract
		contracts, err = b.GetFuturesContractDetails(ctx, req.Asset)
		if err != nil {
			return nil, err
		}
		var contractSettlementType futures.ContractSettlementType
		for i := range contracts {
			if !contracts[i].Name.Equal(fPair) {
				continue
			}
			contractSettlementType = contracts[i].SettlementType
			break
		}

		var c currency.Code
		if collateralMode == collateral.SingleMode {
			var collateralAsset *UAsset
			if strings.Contains(accountPosition.Symbol, usdtAsset.Asset) {
				collateralAsset = usdtAsset
			} else if strings.Contains(accountPosition.Symbol, busdAsset.Asset) {
				collateralAsset = busdAsset
			}
			collateralTotal = collateralAsset.WalletBalance
			collateralAvailable = collateralAsset.AvailableBalance
			unrealisedPNL = collateralAsset.UnrealizedProfit
			c = currency.NewCode(collateralAsset.Asset)
			if marginType == margin.Multi {
				isolatedMargin = collateralAsset.CrossUnPnl
				collateralUsed = collateralTotal + isolatedMargin
			} else {
				isolatedMargin = accountPosition.IsolatedWallet
				collateralUsed = isolatedMargin
			}
		} else if collateralMode == collateral.MultiMode {
			collateralTotal = ai.TotalWalletBalance
			collateralUsed = ai.TotalWalletBalance - ai.AvailableBalance
			collateralAvailable = ai.AvailableBalance
			unrealisedPNL = accountPosition.UnrealisedProfit
		}

		var maintenanceMarginFraction decimal.Decimal
		if collateralTotal != 0 {
			maintenanceMarginFraction = decimal.NewFromFloat(maintenanceMargin).Div(decimal.NewFromFloat(collateralTotal)).Mul(decimal.NewFromInt32(100))
		}

		// binance so fun, some prices exclusively here
		positionsInfo, err := b.UPositionsInfoV2(ctx, fPair)
		if err != nil {
			return nil, err
		}
		var relevantPosition *UPositionInformationV2
		fps := fPair.String()
		for i := range positionsInfo {
			if positionsInfo[i].Symbol != fps {
				continue
			}
			relevantPosition = &positionsInfo[i]
		}
		if relevantPosition == nil {
			return nil, fmt.Errorf("%w %v %v", futures.ErrNoPositionsFound, req.Asset, req.Pair)
		}

		return &futures.PositionSummary{
			Pair:                         req.Pair,
			Asset:                        req.Asset,
			MarginType:                   marginType,
			CollateralMode:               collateralMode,
			Currency:                     c,
			ContractSettlementType:       contractSettlementType,
			IsolatedMargin:               decimal.NewFromFloat(isolatedMargin),
			Leverage:                     decimal.NewFromFloat(leverage),
			MaintenanceMarginRequirement: decimal.NewFromFloat(maintenanceMargin),
			InitialMarginRequirement:     decimal.NewFromFloat(initialMargin),
			EstimatedLiquidationPrice:    decimal.NewFromFloat(liquidationPrice),
			CollateralUsed:               decimal.NewFromFloat(collateralUsed),
			MarkPrice:                    decimal.NewFromFloat(markPrice),
			CurrentSize:                  decimal.NewFromFloat(positionSize),
			AverageOpenPrice:             decimal.NewFromFloat(openPrice),
			UnrealisedPNL:                decimal.NewFromFloat(unrealisedPNL),
			MaintenanceMarginFraction:    maintenanceMarginFraction,
			FreeCollateral:               decimal.NewFromFloat(collateralAvailable),
			TotalCollateral:              decimal.NewFromFloat(collateralTotal),
			NotionalSize:                 decimal.NewFromFloat(positionSize).Mul(decimal.NewFromFloat(markPrice)),
		}, nil
	case asset.CoinMarginedFutures:
		ai, err := b.GetFuturesAccountInfo(ctx)
		if err != nil {
			return nil, err
		}
		collateralMode := collateral.SingleMode
		var leverage, maintenanceMargin, initialMargin,
			liquidationPrice, markPrice, positionSize,
			collateralTotal, collateralUsed, collateralAvailable,
			pnl, openPrice, isolatedMargin float64

		var accountPosition *FuturesAccountInformationPosition
		fps := fPair.String()
		for i := range ai.Positions {
			if ai.Positions[i].Symbol != fps {
				continue
			}
			accountPosition = &ai.Positions[i]
			break
		}
		if accountPosition == nil {
			return nil, fmt.Errorf("%w %v %v position info", currency.ErrCurrencyNotFound, req.Asset, req.Pair)
		}
		var accountAsset *FuturesAccountAsset
		for i := range ai.Assets {
			// TODO: utilise contract data to discern the underlying currency
			// instead of having a user provide it
			if ai.Assets[i].Asset != req.UnderlyingPair.Base.Upper().String() {
				continue
			}
			accountAsset = &ai.Assets[i]
			break
		}
		if accountAsset == nil {
			return nil, fmt.Errorf("could not get asset info: %w %v %v, please verify underlying pair: '%v'", currency.ErrCurrencyNotFound, req.Asset, req.Pair, req.UnderlyingPair)
		}

		leverage = accountPosition.Leverage
		openPrice = accountPosition.EntryPrice
		maintenanceMargin = accountPosition.MaintenanceMargin
		initialMargin = accountPosition.PositionInitialMargin
		marginType := margin.Multi
		if accountPosition.Isolated {
			marginType = margin.Isolated
		}
		collateralTotal = accountAsset.WalletBalance
		frozenBalance := decimal.NewFromFloat(accountAsset.WalletBalance).Sub(decimal.NewFromFloat(accountAsset.AvailableBalance))
		collateralAvailable = accountAsset.AvailableBalance
		pnl = accountAsset.UnrealizedProfit
		if marginType == margin.Multi {
			isolatedMargin = accountAsset.CrossUnPNL
			collateralUsed = collateralTotal + isolatedMargin
		} else {
			isolatedMargin = accountPosition.IsolatedWallet
			collateralUsed = isolatedMargin
		}

		// binance so fun, some prices exclusively here
		positionsInfo, err := b.FuturesPositionsInfo(ctx, "", req.Pair.Base.String())
		if err != nil {
			return nil, err
		}
		if len(positionsInfo) == 0 {
			return nil, fmt.Errorf("%w %v", futures.ErrNoPositionsFound, fPair)
		}
		var relevantPosition *FuturesPositionInformation
		for i := range positionsInfo {
			if positionsInfo[i].Symbol != fps {
				continue
			}
			relevantPosition = &positionsInfo[i]
		}
		if relevantPosition == nil {
			return nil, fmt.Errorf("%w %v %v", futures.ErrNoPositionsFound, req.Asset, req.Pair)
		}
		liquidationPrice = relevantPosition.LiquidationPrice
		markPrice = relevantPosition.MarkPrice
		positionSize = relevantPosition.PositionAmount
		var mmf, tc decimal.Decimal
		if collateralTotal != 0 {
			tc = decimal.NewFromFloat(collateralTotal)
			mmf = decimal.NewFromFloat(maintenanceMargin).Div(tc).Mul(decimal.NewFromInt(100))
		}

		var contracts []futures.Contract
		contracts, err = b.GetFuturesContractDetails(ctx, req.Asset)
		if err != nil {
			return nil, err
		}
		var contractSettlementType futures.ContractSettlementType
		for i := range contracts {
			if !contracts[i].Name.Equal(fPair) {
				continue
			}
			contractSettlementType = contracts[i].SettlementType
			break
		}

		return &futures.PositionSummary{
			Pair:                         req.Pair,
			Asset:                        req.Asset,
			MarginType:                   marginType,
			CollateralMode:               collateralMode,
			ContractSettlementType:       contractSettlementType,
			Currency:                     currency.NewCode(accountAsset.Asset),
			IsolatedMargin:               decimal.NewFromFloat(isolatedMargin),
			NotionalSize:                 decimal.NewFromFloat(positionSize).Mul(decimal.NewFromFloat(markPrice)),
			Leverage:                     decimal.NewFromFloat(leverage),
			MaintenanceMarginRequirement: decimal.NewFromFloat(maintenanceMargin),
			InitialMarginRequirement:     decimal.NewFromFloat(initialMargin),
			EstimatedLiquidationPrice:    decimal.NewFromFloat(liquidationPrice),
			CollateralUsed:               decimal.NewFromFloat(collateralUsed),
			MarkPrice:                    decimal.NewFromFloat(markPrice),
			CurrentSize:                  decimal.NewFromFloat(positionSize),
			AverageOpenPrice:             decimal.NewFromFloat(openPrice),
			UnrealisedPNL:                decimal.NewFromFloat(pnl),
			MaintenanceMarginFraction:    mmf,
			FreeCollateral:               decimal.NewFromFloat(collateralAvailable),
			TotalCollateral:              tc,
			FrozenBalance:                frozenBalance,
		}, nil
	default:
		return nil, fmt.Errorf("%w %v", asset.ErrNotSupported, req.Asset)
	}
}

// GetFuturesPositionOrders returns the orders for futures positions
func (b *Binance) GetFuturesPositionOrders(ctx context.Context, req *futures.PositionsRequest) ([]futures.PositionResponse, error) {
	if req == nil {
		return nil, fmt.Errorf("%w GetFuturesPositionOrders", common.ErrNilPointer)
	}
	if len(req.Pairs) == 0 {
		return nil, currency.ErrCurrencyPairsEmpty
	}
	if time.Since(req.StartDate) > b.Features.Supports.MaximumOrderHistory+time.Hour {
		if req.RespectOrderHistoryLimits {
			req.StartDate = time.Now().Add(-b.Features.Supports.MaximumOrderHistory)
		} else {
			return nil, fmt.Errorf("%w max lookup %v", futures.ErrOrderHistoryTooLarge, time.Now().Add(-b.Features.Supports.MaximumOrderHistory))
		}
	}
	if req.EndDate.IsZero() {
		req.EndDate = time.Now()
	}

	var resp []futures.PositionResponse
	sd := req.StartDate
	switch req.Asset {
	case asset.USDTMarginedFutures:
		var orderLimit = 1000
		for x := range req.Pairs {
			fPair, err := b.FormatExchangeCurrency(req.Pairs[x], req.Asset)
			if err != nil {
				return nil, err
			}
			result, err := b.UPositionsInfoV2(ctx, fPair)
			if err != nil {
				return nil, err
			}
			for y := range result {
				currencyPosition := futures.PositionResponse{
					Asset: req.Asset,
					Pair:  req.Pairs[x],
				}
				for {
					var orders []UFuturesOrderData
					orders, err = b.UAllAccountOrders(ctx, fPair, 0, int64(orderLimit), sd, req.EndDate)
					if err != nil {
						return nil, err
					}
					for i := range orders {
						if orders[i].Time.Time().After(req.EndDate) {
							continue
						}
						orderVars := compatibleOrderVars(orders[i].Side, orders[i].Status, orders[i].OrderType)
						var mt margin.Type
						mt, err = margin.StringToMarginType(result[y].MarginType)
						if err != nil {
							if !errors.Is(err, margin.ErrInvalidMarginType) {
								return nil, err
							}
						}
						currencyPosition.Orders = append(currencyPosition.Orders, order.Detail{
							ReduceOnly:           orders[i].ClosePosition,
							Price:                orders[i].Price,
							Amount:               orders[i].ExecutedQty,
							TriggerPrice:         orders[i].ActivatePrice,
							AverageExecutedPrice: orders[i].AvgPrice,
							ExecutedAmount:       orders[i].ExecutedQty,
							RemainingAmount:      orders[i].OrigQty - orders[i].ExecutedQty,
							CostAsset:            req.Pairs[x].Quote,
							Leverage:             result[y].Leverage,
							Exchange:             b.Name,
							OrderID:              strconv.FormatInt(orders[i].OrderID, 10),
							ClientOrderID:        orders[i].ClientOrderID,
							Type:                 orderVars.OrderType,
							Side:                 orderVars.Side,
							Status:               orderVars.Status,
							AssetType:            asset.USDTMarginedFutures,
							Date:                 orders[i].Time.Time(),
							LastUpdated:          orders[i].UpdateTime.Time(),
							Pair:                 req.Pairs[x],
							MarginType:           mt,
						})
					}
					if len(orders) < orderLimit {
						break
					}
					sd = currencyPosition.Orders[len(currencyPosition.Orders)-1].Date
				}
				resp = append(resp, currencyPosition)
			}
		}
	case asset.CoinMarginedFutures:
		var orderLimit = 100
		for x := range req.Pairs {
			fPair, err := b.FormatExchangeCurrency(req.Pairs[x], req.Asset)
			if err != nil {
				return nil, err
			}
			// "pair" for coinmarginedfutures is the pair.Base
			// eg ADAUSD_PERP the pair is ADAUSD
			result, err := b.FuturesPositionsInfo(ctx, "", fPair.Base.String())
			if err != nil {
				return nil, err
			}
			currencyPosition := futures.PositionResponse{
				Asset: req.Asset,
				Pair:  req.Pairs[x],
			}
			for y := range result {
				if result[y].PositionAmount == 0 {
					continue
				}
				for {
					var orders []FuturesOrderData
					orders, err = b.GetAllFuturesOrders(ctx, fPair, currency.EMPTYPAIR, sd, req.EndDate, 0, int64(orderLimit))
					if err != nil {
						return nil, err
					}
					for i := range orders {
						if orders[i].Time.Time().After(req.EndDate) {
							continue
						}
						var orderPair currency.Pair
						orderPair, err = currency.NewPairFromString(orders[i].Pair)
						if err != nil {
							return nil, err
						}
						orderVars := compatibleOrderVars(orders[i].Side, orders[i].Status, orders[i].OrderType)
						var mt margin.Type
						mt, err = margin.StringToMarginType(result[y].MarginType)
						if err != nil {
							if !errors.Is(err, margin.ErrInvalidMarginType) {
								return nil, err
							}
						}
						currencyPosition.Orders = append(currencyPosition.Orders, order.Detail{
							ReduceOnly:           orders[i].ClosePosition,
							Price:                orders[i].Price,
							Amount:               orders[i].ExecutedQty,
							TriggerPrice:         orders[i].ActivatePrice,
							AverageExecutedPrice: orders[i].AvgPrice,
							ExecutedAmount:       orders[i].ExecutedQty,
							RemainingAmount:      orders[i].OrigQty - orders[i].ExecutedQty,
							Leverage:             result[y].Leverage,
							CostAsset:            orderPair.Base,
							Exchange:             b.Name,
							OrderID:              strconv.FormatInt(orders[i].OrderID, 10),
							ClientOrderID:        orders[i].ClientOrderID,
							Type:                 orderVars.OrderType,
							Side:                 orderVars.Side,
							Status:               orderVars.Status,
							AssetType:            asset.CoinMarginedFutures,
							Date:                 orders[i].Time.Time(),
							LastUpdated:          orders[i].UpdateTime.Time(),
							Pair:                 req.Pairs[x],
							MarginType:           mt,
						})
					}
					if len(orders) < orderLimit {
						break
					}
					sd = currencyPosition.Orders[len(currencyPosition.Orders)-1].Date
				}
				resp = append(resp, currencyPosition)
			}
		}
	default:
		return nil, fmt.Errorf("%w %v", asset.ErrNotSupported, req.Asset)
	}
	return resp, nil
}

// SetLeverage sets the account's initial leverage for the asset type and pair
func (b *Binance) SetLeverage(ctx context.Context, item asset.Item, pair currency.Pair, _ margin.Type, amount float64, _ order.Side) error {
	switch item {
	case asset.USDTMarginedFutures:
		_, err := b.UChangeInitialLeverageRequest(ctx, pair, amount)
		return err
	case asset.CoinMarginedFutures:
		_, err := b.FuturesChangeInitialLeverage(ctx, pair, amount)
		return err
	default:
		return fmt.Errorf("%w %v", asset.ErrNotSupported, item)
	}
}

// GetLeverage gets the account's initial leverage for the asset type and pair
func (b *Binance) GetLeverage(ctx context.Context, item asset.Item, pair currency.Pair, _ margin.Type, _ order.Side) (float64, error) {
	if pair.IsEmpty() {
		return -1, currency.ErrCurrencyPairEmpty
	}
	switch item {
	case asset.USDTMarginedFutures:
		resp, err := b.UPositionsInfoV2(ctx, pair)
		if err != nil {
			return -1, err
		}
		if len(resp) == 0 {
			return -1, fmt.Errorf("%w %v %v", futures.ErrPositionNotFound, item, pair)
		}
		// leverage is the same across positions
		return resp[0].Leverage, nil
	case asset.CoinMarginedFutures:
		resp, err := b.FuturesPositionsInfo(ctx, "", pair.Base.String())
		if err != nil {
			return -1, err
		}
		if len(resp) == 0 {
			return -1, fmt.Errorf("%w %v %v", futures.ErrPositionNotFound, item, pair)
		}
		// leverage is the same across positions
		return resp[0].Leverage, nil
	default:
		return -1, fmt.Errorf("%w %v", asset.ErrNotSupported, item)
	}
}

// GetFuturesContractDetails returns details about futures contracts
func (b *Binance) GetFuturesContractDetails(ctx context.Context, item asset.Item) ([]futures.Contract, error) {
	if !item.IsFutures() {
		return nil, futures.ErrNotFuturesAsset
	}
	switch item {
	case asset.USDTMarginedFutures:
		fri, err := b.UGetFundingRateInfo(ctx)
		if err != nil {
			return nil, err
		}

		ei, err := b.UExchangeInfo(ctx)
		if err != nil {
			return nil, err
		}
		resp := make([]futures.Contract, 0, len(ei.Symbols))
		for i := range ei.Symbols {
			var fundingRateFloor, fundingRateCeil decimal.Decimal
			for j := range fri {
				if fri[j].Symbol != ei.Symbols[i].Symbol {
					continue
				}
				fundingRateFloor = fri[j].AdjustedFundingRateFloor.Decimal()
				fundingRateCeil = fri[j].AdjustedFundingRateCap.Decimal()
				break
			}
			var cp currency.Pair
			cp, err = currency.NewPairFromStrings(ei.Symbols[i].BaseAsset, ei.Symbols[i].Symbol[len(ei.Symbols[i].BaseAsset):])
			if err != nil {
				return nil, err
			}
			var ct futures.ContractType
			var ed time.Time
			if cp.Quote.Equal(currency.USDT) || cp.Quote.Equal(currency.BUSD) {
				ct = futures.Perpetual
			} else {
				ct = futures.Quarterly
				ed = ei.Symbols[i].DeliveryDate.Time()
			}
			resp = append(resp, futures.Contract{
				Exchange:           b.Name,
				Name:               cp,
				Underlying:         currency.NewPair(currency.NewCode(ei.Symbols[i].BaseAsset), currency.NewCode(ei.Symbols[i].QuoteAsset)),
				Asset:              item,
				SettlementType:     futures.Linear,
				StartDate:          ei.Symbols[i].OnboardDate.Time(),
				EndDate:            ed,
				IsActive:           ei.Symbols[i].Status == "TRADING",
				Status:             ei.Symbols[i].Status,
				MarginCurrency:     currency.NewCode(ei.Symbols[i].MarginAsset),
				Type:               ct,
				FundingRateFloor:   fundingRateFloor,
				FundingRateCeiling: fundingRateCeil,
			})
		}
		return resp, nil
	case asset.CoinMarginedFutures:
		fri, err := b.GetFundingRateInfo(ctx)
		if err != nil {
			return nil, err
		}
		ei, err := b.FuturesExchangeInfo(ctx)
		if err != nil {
			return nil, err
		}

		resp := make([]futures.Contract, 0, len(ei.Symbols))
		for i := range ei.Symbols {
			var fundingRateFloor, fundingRateCeil decimal.Decimal
			for j := range fri {
				if fri[j].Symbol != ei.Symbols[i].Symbol {
					continue
				}
				fundingRateFloor = fri[j].AdjustedFundingRateFloor.Decimal()
				fundingRateCeil = fri[j].AdjustedFundingRateCap.Decimal()
				break
			}
			var cp currency.Pair
			cp, err = currency.NewPairFromString(ei.Symbols[i].Symbol)
			if err != nil {
				return nil, err
			}

			var ct futures.ContractType
			var ed time.Time
			if cp.Quote.Equal(currency.PERP) {
				ct = futures.Perpetual
			} else {
				ct = futures.Quarterly
				ed = ei.Symbols[i].DeliveryDate.Time()
			}
			resp = append(resp, futures.Contract{
				Exchange:           b.Name,
				Name:               cp,
				Underlying:         currency.NewPair(currency.NewCode(ei.Symbols[i].BaseAsset), currency.NewCode(ei.Symbols[i].QuoteAsset)),
				Asset:              item,
				StartDate:          ei.Symbols[i].OnboardDate.Time(),
				EndDate:            ed,
				IsActive:           ei.Symbols[i].ContractStatus == "TRADING",
				MarginCurrency:     currency.NewCode(ei.Symbols[i].MarginAsset),
				SettlementType:     futures.Inverse,
				Type:               ct,
				FundingRateFloor:   fundingRateFloor,
				FundingRateCeiling: fundingRateCeil,
			})
		}
		return resp, nil
	}
	return nil, fmt.Errorf("%w %v", asset.ErrNotSupported, item)
}

// GetOpenInterest returns the open interest rate for a given asset pair
func (b *Binance) GetOpenInterest(ctx context.Context, k ...key.PairAsset) ([]futures.OpenInterest, error) {
	if len(k) == 0 {
		return nil, fmt.Errorf("%w requires pair", common.ErrFunctionNotSupported)
	}
	for i := range k {
		if k[i].Asset != asset.USDTMarginedFutures && k[i].Asset != asset.CoinMarginedFutures {
			// avoid API calls or returning errors after a successful retrieval
			return nil, fmt.Errorf("%w %v %v", asset.ErrNotSupported, k[i].Asset, k[i].Pair())
		}
	}
	result := make([]futures.OpenInterest, len(k))
	for i := range k {
		switch k[i].Asset {
		case asset.USDTMarginedFutures:
			oi, err := b.UOpenInterest(ctx, k[i].Pair())
			if err != nil {
				return nil, err
			}
			result[i] = futures.OpenInterest{
				Key: key.ExchangePairAsset{
					Exchange: b.Name,
					Base:     k[i].Base,
					Quote:    k[i].Quote,
					Asset:    k[i].Asset,
				},
				OpenInterest: oi.OpenInterest,
			}
		case asset.CoinMarginedFutures:
			oi, err := b.OpenInterest(ctx, k[i].Pair())
			if err != nil {
				return nil, err
			}
			result[i] = futures.OpenInterest{
				Key: key.ExchangePairAsset{
					Exchange: b.Name,
					Base:     k[i].Base,
					Quote:    k[i].Quote,
					Asset:    k[i].Asset,
				},
				OpenInterest: oi.OpenInterest,
			}
		}
	}
	return result, nil
}<|MERGE_RESOLUTION|>--- conflicted
+++ resolved
@@ -249,11 +249,10 @@
 	b.API.Endpoints = b.NewEndpoints()
 	err = b.API.Endpoints.SetDefaultEndpoints(map[exchange.URL]string{
 		exchange.RestSpot:              spotAPIURL,
-		exchange.RestOptions:           "https://eapi.binance.com",
+		exchange.RestOptions:           eOptionAPIURL,
 		exchange.RestSpotSupplementary: apiURL,
 		exchange.RestUSDTMargined:      ufuturesAPIURL,
 		exchange.RestCoinMargined:      cfuturesAPIURL,
-		exchange.RestOptions:           eOptionAPIURL,
 		exchange.EdgeCase1:             "https://www.binance.com",
 		exchange.WebsocketSpot:         binanceDefaultWebsocketURL,
 	})
@@ -552,11 +551,7 @@
 		if err != nil {
 			return nil, err
 		}
-<<<<<<< HEAD
 		var tick *PriceChangeStats
-=======
-		var tick PriceChangeStats
->>>>>>> 2c6a1e96
 		if b.IsAPIStreamConnected() {
 			var ticks []PriceChangeStats
 			ticks, err = b.GetWsTradingDayTickers(&PriceChangeRequestParam{
@@ -566,11 +561,7 @@
 			if err != nil {
 				return nil, err
 			}
-<<<<<<< HEAD
 			tick = &ticks[0]
-=======
-			tick = ticks[0]
->>>>>>> 2c6a1e96
 		} else {
 			tick, err = b.GetPriceChangeStats(ctx, p)
 			if err != nil {
@@ -1125,11 +1116,7 @@
 			return nil, errors.New("invalid type, check api docs for updates")
 		}
 
-<<<<<<< HEAD
 		var o *FuturesOrderPlaceData
-=======
-		var o FuturesOrderPlaceData
->>>>>>> 2c6a1e96
 		o, err = b.FuturesNewOrder(
 			ctx,
 			&FuturesNewOrderRequest{
@@ -1176,11 +1163,7 @@
 		default:
 			return nil, errors.New("invalid type, check api docs for updates")
 		}
-<<<<<<< HEAD
 		var o *UOrderData
-=======
-		var o UOrderData
->>>>>>> 2c6a1e96
 		o, err = b.UFuturesNewOrder(ctx,
 			&UFuturesNewOrderRequest{
 				Symbol:           s.Pair,
@@ -1360,11 +1343,7 @@
 	}
 	switch assetType {
 	case asset.Spot:
-<<<<<<< HEAD
 		var resp *TradeOrder
-=======
-		var resp TradeOrder
->>>>>>> 2c6a1e96
 		if b.IsAPIStreamConnected() && b.Websocket.CanUseAuthenticatedEndpoints() && b.Websocket.CanUseAuthenticatedWebsocketForWrapper() {
 			var trades []TradeOrder
 			trades, err = b.WsQueryAccountOrderHistory(&AccountOrderRequestParam{
@@ -1374,11 +1353,7 @@
 			if err != nil {
 				return nil, err
 			}
-<<<<<<< HEAD
 			resp = &trades[0]
-=======
-			resp = trades[0]
->>>>>>> 2c6a1e96
 		} else {
 			resp, err = b.QueryOrder(ctx, pair, "", orderIDInt)
 			if err != nil {
