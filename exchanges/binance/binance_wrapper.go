package binance

import (
	"errors"
	"fmt"
	"sort"
	"strconv"
	"strings"
	"sync"
	"time"

	"github.com/thrasher-corp/gocryptotrader/common"
	"github.com/thrasher-corp/gocryptotrader/common/convert"
	"github.com/thrasher-corp/gocryptotrader/config"
	"github.com/thrasher-corp/gocryptotrader/currency"
	exchange "github.com/thrasher-corp/gocryptotrader/exchanges"
	"github.com/thrasher-corp/gocryptotrader/exchanges/account"
	"github.com/thrasher-corp/gocryptotrader/exchanges/asset"
	"github.com/thrasher-corp/gocryptotrader/exchanges/kline"
	"github.com/thrasher-corp/gocryptotrader/exchanges/order"
	"github.com/thrasher-corp/gocryptotrader/exchanges/orderbook"
	"github.com/thrasher-corp/gocryptotrader/exchanges/protocol"
	"github.com/thrasher-corp/gocryptotrader/exchanges/request"
	"github.com/thrasher-corp/gocryptotrader/exchanges/stream"
	"github.com/thrasher-corp/gocryptotrader/exchanges/ticker"
	"github.com/thrasher-corp/gocryptotrader/exchanges/trade"
	"github.com/thrasher-corp/gocryptotrader/log"
	"github.com/thrasher-corp/gocryptotrader/portfolio/withdraw"
)

// GetDefaultConfig returns a default exchange config
func (b *Binance) GetDefaultConfig() (*config.ExchangeConfig, error) {
	b.SetDefaults()
	exchCfg := new(config.ExchangeConfig)
	exchCfg.Name = b.Name
	exchCfg.HTTPTimeout = exchange.DefaultHTTPTimeout
	exchCfg.BaseCurrencies = b.BaseCurrencies

	err := b.SetupDefaults(exchCfg)
	if err != nil {
		return nil, err
	}

	if b.Features.Supports.RESTCapabilities.AutoPairUpdates {
		err = b.UpdateTradablePairs(true)
		if err != nil {
			return nil, err
		}
	}

	return exchCfg, nil
}

// SetDefaults sets the basic defaults for Binance
func (b *Binance) SetDefaults() {
	b.Name = "Binance"
	b.Enabled = true
	b.Verbose = true
	b.API.CredentialsValidator.RequiresKey = true
	b.API.CredentialsValidator.RequiresSecret = true
	b.SetValues()

	fmt1 := currency.PairStore{
		RequestFormat: &currency.PairFormat{Uppercase: true},
		ConfigFormat: &currency.PairFormat{
			Delimiter: currency.DashDelimiter,
			Uppercase: true,
		},
	}
	coinFutures := currency.PairStore{
		RequestFormat: &currency.PairFormat{
			Uppercase: true,
			Delimiter: currency.UnderscoreDelimiter,
		},
		ConfigFormat: &currency.PairFormat{
			Uppercase: true,
			Delimiter: currency.UnderscoreDelimiter,
		},
	}
	usdtFutures := currency.PairStore{
		RequestFormat: &currency.PairFormat{
			Uppercase: true,
		},
		ConfigFormat: &currency.PairFormat{
			Uppercase: true,
		},
	}
	err := b.StoreAssetPairFormat(asset.Spot, fmt1)
	if err != nil {
		log.Errorln(log.ExchangeSys, err)
	}
	err = b.StoreAssetPairFormat(asset.Margin, fmt1)
	if err != nil {
		log.Errorln(log.ExchangeSys, err)
	}
	err = b.StoreAssetPairFormat(asset.CoinMarginedFutures, coinFutures)
	if err != nil {
		log.Errorln(log.ExchangeSys, err)
	}
	err = b.StoreAssetPairFormat(asset.USDTMarginedFutures, usdtFutures)
	if err != nil {
		log.Errorln(log.ExchangeSys, err)
	}
	b.Features = exchange.Features{
		Supports: exchange.FeaturesSupported{
			REST:      true,
			Websocket: true,
			RESTCapabilities: protocol.Features{
				TickerBatching:      true,
				TickerFetching:      true,
				KlineFetching:       true,
				OrderbookFetching:   true,
				AutoPairUpdates:     true,
				AccountInfo:         true,
				CryptoDeposit:       true,
				CryptoWithdrawal:    true,
				GetOrder:            true,
				GetOrders:           true,
				CancelOrders:        true,
				CancelOrder:         true,
				SubmitOrder:         true,
				DepositHistory:      true,
				WithdrawalHistory:   true,
				TradeFetching:       true,
				UserTradeHistory:    true,
				TradeFee:            true,
				CryptoWithdrawalFee: true,
			},
			WebsocketCapabilities: protocol.Features{
				TradeFetching:          true,
				TickerFetching:         true,
				KlineFetching:          true,
				OrderbookFetching:      true,
				AuthenticatedEndpoints: true,
				AccountInfo:            true,
				GetOrder:               true,
				GetOrders:              true,
				Subscribe:              true,
				Unsubscribe:            true,
			},
			WithdrawPermissions: exchange.AutoWithdrawCrypto |
				exchange.NoFiatWithdrawals,
			Kline: kline.ExchangeCapabilitiesSupported{
				DateRanges: true,
				Intervals:  true,
			},
		},
		Enabled: exchange.FeaturesEnabled{
			AutoPairUpdates: true,
			Kline: kline.ExchangeCapabilitiesEnabled{
				Intervals: map[string]bool{
					kline.OneMin.Word():     true,
					kline.ThreeMin.Word():   true,
					kline.FiveMin.Word():    true,
					kline.FifteenMin.Word(): true,
					kline.ThirtyMin.Word():  true,
					kline.OneHour.Word():    true,
					kline.TwoHour.Word():    true,
					kline.FourHour.Word():   true,
					kline.SixHour.Word():    true,
					kline.EightHour.Word():  true,
					kline.TwelveHour.Word(): true,
					kline.OneDay.Word():     true,
					kline.ThreeDay.Word():   true,
					kline.OneWeek.Word():    true,
					kline.OneMonth.Word():   true,
				},
				ResultLimit: 1000,
			},
		},
	}

	b.Requester = request.New(b.Name,
		common.NewHTTPClientWithTimeout(exchange.DefaultHTTPTimeout),
		request.WithLimiter(SetRateLimit()))
	b.API.Endpoints = b.NewEndpoints()
	b.API.Endpoints.CreateMap(map[exchange.URL]string{
		exchange.RestSpot:              spotAPIURL,
		exchange.RestSpotSupplementary: apiURL,
		exchange.RestUSDTMargined:      ufuturesAPIURL,
		exchange.RestCoinMargined:      cfuturesAPIURL,
		exchange.EdgeCase1:             "https://www.binance.com",
		exchange.WebsocketSpot:         binanceDefaultWebsocketURL,
	})

	b.Websocket = stream.New()
	b.WebsocketResponseMaxLimit = exchange.DefaultWebsocketResponseMaxLimit
	b.WebsocketResponseCheckTimeout = exchange.DefaultWebsocketResponseCheckTimeout
	b.WebsocketOrderbookBufferLimit = exchange.DefaultWebsocketOrderbookBufferLimit
}

// Setup takes in the supplied exchange configuration details and sets params
func (b *Binance) Setup(exch *config.ExchangeConfig) error {
	if !exch.Enabled {
		return nil
	}

	err := b.SetupDefaults(exch)
	if err != nil {
		return err
	}
	ePoint, err := b.API.Endpoints.GetURL(exchange.WebsocketSpot)
	if err != nil {
		return err
	}
	err = b.Websocket.Setup(&stream.WebsocketSetup{
		Enabled:                          exch.Features.Enabled.Websocket,
		Verbose:                          exch.Verbose,
		AuthenticatedWebsocketAPISupport: exch.API.AuthenticatedWebsocketSupport,
		WebsocketTimeout:                 exch.WebsocketTrafficTimeout,
		DefaultURL:                       binanceDefaultWebsocketURL,
		ExchangeName:                     exch.Name,
		RunningURL:                       ePoint,
		Connector:                        b.WsConnect,
		Subscriber:                       b.Subscribe,
		UnSubscriber:                     b.Unsubscribe,
		GenerateSubscriptions:            b.GenerateSubscriptions,
		Features:                         &b.Features.Supports.WebsocketCapabilities,
		OrderbookBufferLimit:             exch.WebsocketOrderbookBufferLimit,
		SortBuffer:                       true,
		SortBufferByUpdateIDs:            true,
	})
	if err != nil {
		return err
	}

	return b.Websocket.SetupNewConnection(stream.ConnectionSetup{
		ResponseCheckTimeout: exch.WebsocketResponseCheckTimeout,
		ResponseMaxLimit:     exch.WebsocketResponseMaxLimit,
	})
}

// Start starts the Binance go routine
func (b *Binance) Start(wg *sync.WaitGroup) {
	wg.Add(1)
	go func() {
		b.Run()
		wg.Done()
	}()
}

// Run implements the Binance wrapper
func (b *Binance) Run() {
	if b.Verbose {
		log.Debugf(log.ExchangeSys,
			"%s Websocket: %s. (url: %s).\n",
			b.Name,
			common.IsEnabled(b.Websocket.IsEnabled()),
			b.Websocket.GetWebsocketURL())
		b.PrintEnabledPairs()
	}

	forceUpdate := false
	format, err := b.GetPairFormat(asset.Spot, false)
	if err != nil {
		log.Errorf(log.ExchangeSys, "%s failed to get enabled currencies. Err %s\n",
			b.Name,
			err)
		return
	}
	pairs, err := b.GetEnabledPairs(asset.Spot)
	if err != nil {
		log.Errorf(log.ExchangeSys, "%s failed to get enabled currencies. Err %s\n",
			b.Name,
			err)
		return
	}

	avail, err := b.GetAvailablePairs(asset.Spot)
	if err != nil {
		log.Errorf(log.ExchangeSys, "%s failed to get available currencies. Err %s\n",
			b.Name,
			err)
		return
	}

	if !common.StringDataContains(pairs.Strings(), format.Delimiter) ||
		!common.StringDataContains(avail.Strings(), format.Delimiter) {
		var enabledPairs currency.Pairs
		enabledPairs, err = currency.NewPairsFromStrings([]string{
			currency.BTC.String() +
				format.Delimiter +
				currency.USDT.String()})
		if err != nil {
			log.Errorf(log.ExchangeSys, "%s failed to update currencies. Err %s\n",
				b.Name,
				err)
		} else {
			log.Warn(log.ExchangeSys,
				"Available pairs for Binance reset due to config upgrade, please enable the ones you would like to use again")
			forceUpdate = true

			err = b.UpdatePairs(enabledPairs, asset.Spot, true, true)
			if err != nil {
				log.Errorf(log.ExchangeSys,
					"%s failed to update currencies. Err: %s\n",
					b.Name,
					err)
			}
		}
	}

	if !b.GetEnabledFeatures().AutoPairUpdates && !forceUpdate {
		return
	}
	err = b.UpdateTradablePairs(forceUpdate)
	if err != nil {
		log.Errorf(log.ExchangeSys,
			"%s failed to update tradable pairs. Err: %s",
			b.Name,
			err)
	}
}

// FetchTradablePairs returns a list of the exchanges tradable pairs
func (b *Binance) FetchTradablePairs(a asset.Item) ([]string, error) {
	if !b.SupportsAsset(a) {
		return nil, fmt.Errorf("asset type of %s is not supported by %s", a, b.Name)
	}
	var pairs []string
	switch a {
	case asset.Spot, asset.Margin:
		info, err := b.GetExchangeInfo()
		if err != nil {
			return nil, err
		}
		format, err := b.GetPairFormat(a, false)
		if err != nil {
			return nil, err
		}
		for x := range info.Symbols {
			if info.Symbols[x].Status == "TRADING" {
				pair := info.Symbols[x].BaseAsset +
					format.Delimiter +
					info.Symbols[x].QuoteAsset
				if a == asset.Spot && info.Symbols[x].IsSpotTradingAllowed {
					pairs = append(pairs, pair)
				}
				if a == asset.Margin && info.Symbols[x].IsMarginTradingAllowed {
					pairs = append(pairs, pair)
				}
			}
		}
	case asset.CoinMarginedFutures:
		cInfo, err := b.FuturesExchangeInfo()
		if err != nil {
			return pairs, nil
		}
		for z := range cInfo.Symbols {
			if cInfo.Symbols[z].ContractStatus == "TRADING" {
				pairs = append(pairs, cInfo.Symbols[z].Symbol)
			}
		}
	case asset.USDTMarginedFutures:
		uInfo, err := b.UExchangeInfo()
		if err != nil {
			return pairs, nil
		}
		for u := range uInfo.Symbols {
			if uInfo.Symbols[u].Status == "TRADING" {
				pairs = append(pairs, uInfo.Symbols[u].Symbol)
			}
		}
	}
	return pairs, nil
}

// UpdateTradablePairs updates the exchanges available pairs and stores
// them in the exchanges config
func (b *Binance) UpdateTradablePairs(forceUpdate bool) error {
	assetTypes := b.GetAssetTypes()
	for i := range assetTypes {
		p, err := b.FetchTradablePairs(assetTypes[i])
		if err != nil {
			return err
		}

		pairs, err := currency.NewPairsFromStrings(p)
		if err != nil {
			return err
		}

		err = b.UpdatePairs(pairs, assetTypes[i], false, forceUpdate)
		if err != nil {
			return err
		}
	}
	return nil
}

// UpdateTicker updates and returns the ticker for a currency pair
func (b *Binance) UpdateTicker(p currency.Pair, assetType asset.Item) (*ticker.Price, error) {
	if !b.SupportsAsset(assetType) {
		return nil, fmt.Errorf("asset type of %s is not supported by %s", assetType, b.Name)
	}
	switch assetType {
	case asset.Spot, asset.Margin:
		tick, err := b.GetTickers()
		if err != nil {
			return nil, err
		}

		pairs, err := b.GetEnabledPairs(assetType)
		if err != nil {
			return nil, err
		}
		for i := range pairs {
			pairFmt, err := b.FormatExchangeCurrency(pairs[i], assetType)
			if err != nil {
				return nil, err
			}
			for y := range tick {
				if tick[y].Symbol != pairFmt.String() {
					continue
				}
				err = ticker.ProcessTicker(&ticker.Price{
					Last:         tick[y].LastPrice,
					High:         tick[y].HighPrice,
					Low:          tick[y].LowPrice,
					Bid:          tick[y].BidPrice,
					Ask:          tick[y].AskPrice,
					Volume:       tick[y].Volume,
					QuoteVolume:  tick[y].QuoteVolume,
					Open:         tick[y].OpenPrice,
					Close:        tick[y].PrevClosePrice,
					Pair:         pairs[i],
					ExchangeName: b.Name,
					AssetType:    assetType,
				})
				if err != nil {
					return nil, err
				}
			}
		}
	case asset.USDTMarginedFutures:
		tick, err := b.U24HTickerPriceChangeStats("")
		if err != nil {
			return nil, err
		}

		pairs, err := b.GetEnabledPairs(assetType)
		if err != nil {
			return nil, err
		}
		for i := range pairs {
			pairFmt, err := b.FormatExchangeCurrency(pairs[i], assetType)
			if err != nil {
				return nil, err
			}

			for y := range tick {
				if tick[y].Symbol != pairFmt.String() {
					continue
				}

				tickData, err := b.USymbolOrderbookTicker(tick[y].Symbol)
				if err != nil {
					return nil, err
				}

				if len(tickData) != 1 {
					return nil, fmt.Errorf("invalid tickData response: only requested tick data for the given symbol")
				}

				err = ticker.ProcessTicker(&ticker.Price{
					Last:         tick[y].LastPrice,
					High:         tick[y].HighPrice,
					Low:          tick[y].LowPrice,
					Bid:          tickData[0].BidPrice,
					Ask:          tickData[0].AskPrice,
					Volume:       tick[y].Volume,
					QuoteVolume:  tick[y].QuoteVolume,
					Open:         tick[y].OpenPrice,
					Close:        tick[y].PrevClosePrice,
					Pair:         pairs[i],
					ExchangeName: b.Name,
					AssetType:    assetType,
				})
				if err != nil {
					return nil, err
				}
			}
		}
	case asset.CoinMarginedFutures:
		tick, err := b.GetFuturesSwapTickerChangeStats("", "")
		if err != nil {
			return nil, err
		}

		pairs, err := b.GetEnabledPairs(assetType)
		if err != nil {
			return nil, err
		}

		for i := range pairs {
			pairFmt, err := b.FormatExchangeCurrency(pairs[i], assetType)
			if err != nil {
				return nil, err
			}

			for y := range tick {
				if tick[y].Symbol != pairFmt.String() {
					continue
				}

				tickData, err := b.GetFuturesOrderbookTicker(tick[y].Symbol, "")
				if err != nil {
					return nil, err
				}

				if len(tickData) != 1 {
					return nil, fmt.Errorf("invalid tickData response: only requested tick data for the given symbol")
				}

				err = ticker.ProcessTicker(&ticker.Price{
					Last:         tick[y].LastPrice,
					High:         tick[y].HighPrice,
					Low:          tick[y].LowPrice,
					Bid:          tickData[0].BidPrice,
					Ask:          tickData[0].AskPrice,
					Volume:       tick[y].Volume,
					QuoteVolume:  tick[y].QuoteVolume,
					Open:         tick[y].OpenPrice,
					Close:        tick[y].PrevClosePrice,
					Pair:         pairs[i],
					ExchangeName: b.Name,
					AssetType:    assetType,
				})
				if err != nil {
					return nil, err
				}
			}
		}
	default:
		return nil, fmt.Errorf("assetType not supported: %v", assetType)
	}
	return ticker.GetTicker(b.Name, p, assetType)
}

// FetchTicker returns the ticker for a currency pair
func (b *Binance) FetchTicker(p currency.Pair, assetType asset.Item) (*ticker.Price, error) {
	fPair, err := b.FormatExchangeCurrency(p, assetType)
	if err != nil {
		return nil, err
	}

	tickerNew, err := ticker.GetTicker(b.Name, fPair, assetType)
	if err != nil {
		return b.UpdateTicker(p, assetType)
	}
	return tickerNew, nil
}

// FetchOrderbook returns orderbook base on the currency pair
func (b *Binance) FetchOrderbook(p currency.Pair, assetType asset.Item) (*orderbook.Base, error) {
	ob, err := orderbook.Get(b.Name, p, assetType)
	if err != nil {
		return b.UpdateOrderbook(p, assetType)
	}
	return ob, nil
}

// UpdateOrderbook updates and returns the orderbook for a currency pair
func (b *Binance) UpdateOrderbook(p currency.Pair, assetType asset.Item) (*orderbook.Base, error) {
<<<<<<< HEAD
	fpair, err := b.FormatExchangeCurrency(p, assetType)
	if err != nil {
		return nil, err
	}
	orderBook := new(orderbook.Base)
	orderBook.Pair = p
	orderBook.ExchangeName = b.Name
	orderBook.AssetType = assetType
	var orderbookNew OrderBook
	switch assetType {
	case asset.Spot, asset.Margin:
		orderbookNew, err = b.GetOrderBook(OrderBookDataRequestParams{
			Symbol: fpair.String(),
			Limit:  1000})
	case asset.USDTMarginedFutures:
		orderbookNew, err = b.UFuturesOrderbook(fpair.String(), 1000)
	case asset.CoinMarginedFutures:
		orderbookNew, err = b.GetFuturesOrderbook(fpair.String(), 1000)
	}
=======
	orderbookNew, err := b.GetOrderBook(OrderBookDataRequestParams{
		Symbol: p,
		Limit:  1000})
>>>>>>> ddd19ab6
	if err != nil {
		return nil, err
	}
	for x := range orderbookNew.Bids {
		orderBook.Bids = append(orderBook.Bids,
			orderbook.Item{
				Amount: orderbookNew.Bids[x].Quantity,
				Price:  orderbookNew.Bids[x].Price,
			})
	}
	for x := range orderbookNew.Asks {
		orderBook.Asks = append(orderBook.Asks,
			orderbook.Item{
				Amount: orderbookNew.Asks[x].Quantity,
				Price:  orderbookNew.Asks[x].Price,
			})
	}
	err = orderBook.Process()
	if err != nil {
		return orderBook, err
	}
	return orderbook.Get(b.Name, p, assetType)
}

// UpdateAccountInfo retrieves balances for all enabled currencies for the
// Binance exchange
func (b *Binance) UpdateAccountInfo() (account.Holdings, error) {
	var info account.Holdings
	var acc account.SubAccount
	info.Exchange = b.Name
	assetTypes := b.GetAssetTypes()
	for x := range assetTypes {
		switch assetTypes[x] {
		case asset.Spot:
			raw, err := b.GetAccount()
			if err != nil {
				return info, err
			}

			var currencyBalance []account.Balance
			for i := range raw.Balances {
				freeCurrency, parseErr := strconv.ParseFloat(raw.Balances[i].Free, 64)
				if parseErr != nil {
					return info, parseErr
				}

				lockedCurrency, parseErr := strconv.ParseFloat(raw.Balances[i].Locked, 64)
				if parseErr != nil {
					return info, parseErr
				}

				currencyBalance = append(currencyBalance, account.Balance{
					CurrencyName: currency.NewCode(raw.Balances[i].Asset),
					TotalValue:   freeCurrency + lockedCurrency,
					Hold:         freeCurrency,
				})
			}

			acc.AssetType = asset.Spot
			acc.Currencies = currencyBalance
			info.Accounts = append(info.Accounts, acc)

		case asset.CoinMarginedFutures:
			accData, err := b.GetFuturesAccountInfo()
			if err != nil {
				return info, err
			}
			var currencyDetails []account.Balance
			for i := range accData.Assets {
				currencyDetails = append(currencyDetails, account.Balance{
					CurrencyName: currency.NewCode(accData.Assets[i].Asset),
					TotalValue:   accData.Assets[i].WalletBalance,
					Hold:         accData.Assets[i].WalletBalance - accData.Assets[i].MarginBalance,
				})
			}

			acc.AssetType = asset.CoinMarginedFutures
			acc.Currencies = currencyDetails
			info.Accounts = append(info.Accounts, acc)

		case asset.USDTMarginedFutures:
			accData, err := b.UAccountBalanceV2()
			if err != nil {
				return info, err
			}
			var currencyDetails []account.Balance
			for i := range accData {
				currencyDetails = append(currencyDetails, account.Balance{
					CurrencyName: currency.NewCode(accData[i].Asset),
					TotalValue:   accData[i].Balance,
					Hold:         accData[i].Balance - accData[i].AvailableBalance,
				})
			}

			acc.AssetType = asset.USDTMarginedFutures
			acc.Currencies = currencyDetails
			info.Accounts = append(info.Accounts, acc)

		default:
		}
	}
	err := account.Process(&info)
	if err != nil {
		return account.Holdings{}, err
	}
	return info, nil
}

// FetchAccountInfo retrieves balances for all enabled currencies
func (b *Binance) FetchAccountInfo() (account.Holdings, error) {
	acc, err := account.GetHoldings(b.Name)
	if err != nil {
		return b.UpdateAccountInfo()
	}

	return acc, nil
}

// GetFundingHistory returns funding history, deposits and
// withdrawals
func (b *Binance) GetFundingHistory() ([]exchange.FundHistory, error) {
	return nil, common.ErrFunctionNotSupported
}

// GetWithdrawalsHistory returns previous withdrawals data
func (b *Binance) GetWithdrawalsHistory(c currency.Code) (resp []exchange.WithdrawalHistory, err error) {
	w, err := b.WithdrawStatus(c, "", 0, 0)
	if err != nil {
		return nil, err
	}

	for i := range w {
		resp = append(resp, exchange.WithdrawalHistory{
			Status:          strconv.FormatInt(w[i].Status, 10),
			TransferID:      w[i].ID,
			Currency:        w[i].Asset,
			Amount:          w[i].Amount,
			Fee:             w[i].TransactionFee,
			CryptoToAddress: w[i].Address,
			CryptoTxID:      w[i].TxID,
			Timestamp:       time.Unix(w[i].ApplyTime/1000, 0),
		})
	}

	return resp, nil
}

// GetRecentTrades returns the most recent trades for a currency and asset
func (b *Binance) GetRecentTrades(p currency.Pair, assetType asset.Item) ([]trade.Data, error) {
	var resp []trade.Data
	limit := 1000
	tradeData, err := b.GetMostRecentTrades(RecentTradeRequestParams{p, limit})
	if err != nil {
		return nil, err
	}
	for i := range tradeData {
		resp = append(resp, trade.Data{
			TID:          strconv.FormatInt(tradeData[i].ID, 10),
			Exchange:     b.Name,
			CurrencyPair: p,
			AssetType:    assetType,
			Price:        tradeData[i].Price,
			Amount:       tradeData[i].Quantity,
			Timestamp:    tradeData[i].Time,
		})
	}
	if b.IsSaveTradeDataEnabled() {
		err := trade.AddTradesToBuffer(b.Name, resp...)
		if err != nil {
			return nil, err
		}
	}

	sort.Sort(trade.ByDate(resp))
	return resp, nil
}

// GetHistoricTrades returns historic trade data within the timeframe provided
func (b *Binance) GetHistoricTrades(p currency.Pair, a asset.Item, from, to time.Time) ([]trade.Data, error) {
	req := AggregatedTradeRequestParams{
		Symbol:    p,
		StartTime: from,
		EndTime:   to,
	}
	trades, err := b.GetAggregatedTrades(&req)
	if err != nil {
		return nil, err
	}
	var result []trade.Data
	exName := b.GetName()
	for i := range trades {
		t := trades[i].toTradeData(p, exName, a)
		result = append(result, *t)
	}
	return result, nil
}

func (a *AggregatedTrade) toTradeData(p currency.Pair, exchange string, aType asset.Item) *trade.Data {
	return &trade.Data{
		CurrencyPair: p,
		TID:          strconv.FormatInt(a.ATradeID, 10),
		Amount:       a.Quantity,
		Exchange:     exchange,
		Price:        a.Price,
		Timestamp:    a.TimeStamp,
		AssetType:    aType,
		Side:         order.AnySide,
	}
}

// SubmitOrder submits a new order
func (b *Binance) SubmitOrder(s *order.Submit) (order.SubmitResponse, error) {
	var submitOrderResponse order.SubmitResponse
	if err := s.Validate(); err != nil {
		return submitOrderResponse, err
	}
	switch s.AssetType {
	case asset.Spot:
		var sideType string
		if s.Side == order.Buy {
			sideType = order.Buy.String()
		} else {
			sideType = order.Sell.String()
		}

		timeInForce := BinanceRequestParamsTimeGTC
		var requestParamsOrderType RequestParamsOrderType
		switch s.Type {
		case order.Market:
			timeInForce = ""
			requestParamsOrderType = BinanceRequestParamsOrderMarket
		case order.Limit:
			requestParamsOrderType = BinanceRequestParamsOrderLimit
		default:
			submitOrderResponse.IsOrderPlaced = false
			return submitOrderResponse, errors.New("unsupported order type")
		}

		fPair, err := b.FormatExchangeCurrency(s.Pair, s.AssetType)
		if err != nil {
			return submitOrderResponse, err
		}

<<<<<<< HEAD
		var orderRequest = NewOrderRequest{
			Symbol:      fPair.String(),
			Side:        sideType,
			Price:       s.Price,
			Quantity:    s.Amount,
			TradeType:   requestParamsOrderType,
			TimeInForce: timeInForce,
		}
		response, err := b.NewOrder(&orderRequest)
		if err != nil {
			return submitOrderResponse, err
		}

		if response.OrderID > 0 {
			submitOrderResponse.OrderID = strconv.FormatInt(response.OrderID, 10)
		}
		if response.ExecutedQty == response.OrigQty {
			submitOrderResponse.FullyMatched = true
		}
		submitOrderResponse.IsOrderPlaced = true

		for i := range response.Fills {
			submitOrderResponse.Trades = append(submitOrderResponse.Trades, order.TradeHistory{
				Price:    response.Fills[i].Price,
				Amount:   response.Fills[i].Qty,
				Fee:      response.Fills[i].Commission,
				FeeAsset: response.Fills[i].CommissionAsset,
			})
		}
=======
	var orderRequest = NewOrderRequest{
		Symbol:      s.Pair,
		Side:        sideType,
		Price:       s.Price,
		Quantity:    s.Amount,
		TradeType:   requestParamsOrderType,
		TimeInForce: timeInForce,
	}
>>>>>>> ddd19ab6

	case asset.CoinMarginedFutures:
		fPair, err := b.FormatExchangeCurrency(s.Pair, asset.CoinMarginedFutures)
		if err != nil {
			return submitOrderResponse, err
		}

		var reqSide string
		switch s.Side {
		case order.Buy:
			reqSide = "BUY"
		case order.Sell:
			reqSide = "SELL"
		default:
			return submitOrderResponse, fmt.Errorf("invalid side")
		}

		var oType string
		switch s.Type {
		case order.Limit:
			oType = "LIMIT"
		case order.Market:
			oType = "MARKET"
		case order.Stop:
			oType = "STOP"
		case order.TakeProfit:
			oType = "TAKE_PROFIT"
		case order.StopMarket:
			oType = "STOP_MARKET"
		case order.TakeProfitMarket:
			oType = "TAKE_PROFIT_MARKET"
		case order.TrailingStop:
			oType = "TRAILING_STOP_MARKET"
		default:
			return submitOrderResponse, errors.New("invalid type, check api docs for updates")
		}
		order, err := b.FuturesNewOrder(fPair.String(), reqSide,
			"", oType, "GTC", "",
			s.ClientOrderID, "", "",
			s.Amount, s.Price, 0, 0, 0, s.ReduceOnly)
		if err != nil {
			return submitOrderResponse, err
		}
		submitOrderResponse.OrderID = strconv.FormatInt(order.OrderID, 10)
		submitOrderResponse.IsOrderPlaced = true
	case asset.USDTMarginedFutures:
		fPair, err := b.FormatExchangeCurrency(s.Pair, asset.USDTMarginedFutures)
		if err != nil {
			return submitOrderResponse, err
		}
		var reqSide string
		switch s.Side {
		case order.Buy:
			reqSide = "BUY"
		case order.Sell:
			reqSide = "SELL"
		default:
			return submitOrderResponse, fmt.Errorf("invalid side")
		}
		var oType string
		switch s.Type {
		case order.Limit:
			oType = "LIMIT"
		case order.Market:
			oType = "MARKET"
		case order.Stop:
			oType = "STOP"
		case order.TakeProfit:
			oType = "TAKE_PROFIT"
		case order.StopMarket:
			oType = "STOP_MARKET"
		case order.TakeProfitMarket:
			oType = "TAKE_PROFIT_MARKET"
		case order.TrailingStop:
			oType = "TRAILING_STOP_MARKET"
		default:
			return submitOrderResponse, errors.New("invalid type, check api docs for updates")
		}
		order, err := b.UFuturesNewOrder(fPair.String(), reqSide,
			"", oType, "GTC", "",
			s.ClientOrderID, "", "",
			s.Amount, s.Price, 0, 0, 0, s.ReduceOnly)
		if err != nil {
			return submitOrderResponse, err
		}
		submitOrderResponse.OrderID = strconv.FormatInt(order.OrderID, 10)
		submitOrderResponse.IsOrderPlaced = true
	default:
		return submitOrderResponse, fmt.Errorf("assetType not supported")
	}

	return submitOrderResponse, nil
}

// ModifyOrder will allow of changing orderbook placement and limit to
// market conversion
func (b *Binance) ModifyOrder(action *order.Modify) (string, error) {
	return "", common.ErrFunctionNotSupported
}

// CancelOrder cancels an order by its corresponding ID number
func (b *Binance) CancelOrder(o *order.Cancel) error {
	if err := o.Validate(o.StandardCancel()); err != nil {
		return err
	}
<<<<<<< HEAD
	fpair, err := b.FormatExchangeCurrency(o.Pair, o.AssetType)
	if err != nil {
		return err
	}
	switch o.AssetType {
	case asset.Spot:
		orderIDInt, err := strconv.ParseInt(o.ID, 10, 64)
		if err != nil {
			return err
		}
		_, err = b.CancelExistingOrder(fpair.String(),
			orderIDInt,
			o.AccountID)
		if err != nil {
			return err
		}
	case asset.CoinMarginedFutures:
		_, err := b.FuturesCancelOrder(fpair.String(), o.ID, "")
		if err != nil {
			return err
		}
	case asset.USDTMarginedFutures:
		_, err := b.UCancelOrder(fpair.String(), o.ID, "")
		if err != nil {
			return err
		}
	}
	return nil
=======

	orderIDInt, err := strconv.ParseInt(o.ID, 10, 64)
	if err != nil {
		return err
	}

	_, err = b.CancelExistingOrder(o.Pair,
		orderIDInt,
		o.AccountID)
	return err
>>>>>>> ddd19ab6
}

// CancelBatchOrders cancels an orders by their corresponding ID numbers
func (b *Binance) CancelBatchOrders(o []order.Cancel) (order.CancelBatchResponse, error) {
	return order.CancelBatchResponse{}, common.ErrNotYetImplemented
}

// CancelAllOrders cancels all orders associated with a currency pair
<<<<<<< HEAD
func (b *Binance) CancelAllOrders(req *order.Cancel) (order.CancelAllResponse, error) {
	var cancelAllOrdersResponse order.CancelAllResponse
	switch req.AssetType {
	case asset.Spot:
		openOrders, err := b.OpenOrders("")
=======
func (b *Binance) CancelAllOrders(_ *order.Cancel) (order.CancelAllResponse, error) {
	cancelAllOrdersResponse := order.CancelAllResponse{
		Status: make(map[string]string),
	}
	openOrders, err := b.OpenOrders(nil)
	if err != nil {
		return cancelAllOrdersResponse, err
	}

	for i := range openOrders {
		pair, _, err := b.GetRequestFormattedPairAndAssetType(openOrders[i].Symbol)
		if err != nil {
			cancelAllOrdersResponse.Status[strconv.FormatInt(openOrders[i].OrderID, 10)] = err.Error()
			continue
		}
		_, err = b.CancelExistingOrder(pair, openOrders[i].OrderID, "")
>>>>>>> ddd19ab6
		if err != nil {
			return cancelAllOrdersResponse, err
		}
		for i := range openOrders {
			_, err = b.CancelExistingOrder(openOrders[i].Symbol,
				openOrders[i].OrderID,
				"")
			if err != nil {
				cancelAllOrdersResponse.Status[strconv.FormatInt(openOrders[i].OrderID, 10)] = err.Error()
			}
		}
	case asset.CoinMarginedFutures:
		if req.Pair.IsEmpty() {
			enabledPairs, err := b.GetEnabledPairs(asset.CoinMarginedFutures)
			if err != nil {
				return cancelAllOrdersResponse, err
			}
			for i := range enabledPairs {
				fPair, err := b.FormatExchangeCurrency(enabledPairs[i], asset.CoinMarginedFutures)
				if err != nil {
					return cancelAllOrdersResponse, err
				}
				_, err = b.FuturesCancelAllOpenOrders(fPair.String())
				if err != nil {
					return cancelAllOrdersResponse, err
				}
			}
		} else {
			fPair, err := b.FormatExchangeCurrency(req.Pair, asset.CoinMarginedFutures)
			if err != nil {
				return cancelAllOrdersResponse, err
			}
			_, err = b.FuturesCancelAllOpenOrders(fPair.String())
			if err != nil {
				return cancelAllOrdersResponse, err
			}
		}
	case asset.USDTMarginedFutures:
		if req.Pair.IsEmpty() {
			enabledPairs, err := b.GetEnabledPairs(asset.USDTMarginedFutures)
			if err != nil {
				return cancelAllOrdersResponse, err
			}
			for i := range enabledPairs {
				fPair, err := b.FormatExchangeCurrency(enabledPairs[i], asset.CoinMarginedFutures)
				if err != nil {
					return cancelAllOrdersResponse, err
				}
				_, err = b.UCancelAllOpenOrders(fPair.String())
				if err != nil {
					return cancelAllOrdersResponse, err
				}
			}
		} else {
			fPair, err := b.FormatExchangeCurrency(req.Pair, asset.USDTMarginedFutures)
			if err != nil {
				return cancelAllOrdersResponse, err
			}
			_, err = b.UCancelAllOpenOrders(fPair.String())
			if err != nil {
				return cancelAllOrdersResponse, err
			}
		}
	default:
		return cancelAllOrdersResponse, fmt.Errorf("assetType not supported: %v", req.AssetType)
	}
	return cancelAllOrdersResponse, nil
}

<<<<<<< HEAD
// GetOrderInfo returns information on a current open order
func (b *Binance) GetOrderInfo(orderID string, pair currency.Pair, assetType asset.Item) (order.Detail, error) {
	var respData order.Detail
	orderIDInt, err := strconv.ParseInt(orderID, 10, 64)
	if err != nil {
		return respData, err
	}
	switch assetType {
	case asset.Spot:
		formattedPair, err := b.FormatExchangeCurrency(pair, assetType)
		if err != nil {
			return respData, err
		}

		orderIDInt64, err := convert.Int64FromString(orderID)
		if err != nil {
			return respData, err
		}

		resp, err := b.QueryOrder(formattedPair.String(), "", orderIDInt64)
		if err != nil {
			return respData, err
		}
=======
// GetOrderInfo returns order information based on order ID
func (b *Binance) GetOrderInfo(orderID string, pair currency.Pair, assetType asset.Item) (o order.Detail, err error) {
	if assetType == "" {
		assetType = asset.Spot
	}

	orderIDInt64, err := convert.Int64FromString(orderID)
	if err != nil {
		return
	}

	resp, err := b.QueryOrder(pair, "", orderIDInt64)
	if err != nil {
		return
	}
>>>>>>> ddd19ab6

		orderSide := order.Side(resp.Side)
		orderDate, err := convert.TimeFromUnixTimestampFloat(resp.Time)
		if err != nil {
			return respData, err
		}

		status, err := order.StringToOrderStatus(resp.Status)
		if err != nil {
			return respData, err
		}

<<<<<<< HEAD
		orderType := order.Limit
		if resp.Type == "MARKET" {
			orderType = order.Market
		}

		return order.Detail{
			Amount:         resp.OrigQty,
			Date:           orderDate,
			Exchange:       b.Name,
			ID:             strconv.FormatInt(resp.OrderID, 10),
			Side:           orderSide,
			Type:           orderType,
			Pair:           formattedPair,
			Cost:           resp.CummulativeQuoteQty,
			AssetType:      assetType,
			CloseTime:      resp.UpdateTime,
			Status:         status,
			Price:          resp.Price,
			ExecutedAmount: resp.ExecutedQty,
		}, nil
	case asset.CoinMarginedFutures:
		orderData, err := b.GetAllFuturesOrders("", "", time.Time{}, time.Time{}, orderIDInt, 0)
		if err != nil {
			return respData, err
		}
		if len(orderData) != 1 {
			return respData, fmt.Errorf("invalid data received")
		}
		p, err := currency.NewPairFromString(orderData[0].Pair)
		if err != nil {
			return respData, err
		}
		var feeBuilder exchange.FeeBuilder
		feeBuilder.Amount = orderData[0].ExecutedQty
		feeBuilder.PurchasePrice = orderData[0].AvgPrice
		feeBuilder.Pair = p
		fee, err := b.GetFee(&feeBuilder)
		if err != nil {
			return respData, err
		}
		orderVars := compatibleOrderVars(orderData[0].Side, orderData[0].Status, orderData[0].OrderType)
		respData.Amount = orderData[0].OrigQty
		respData.AssetType = assetType
		respData.ClientOrderID = orderData[0].ClientOrderID
		respData.Exchange = b.Name
		respData.ExecutedAmount = orderData[0].ExecutedQty
		respData.Fee = fee
		respData.ID = orderID
		respData.Pair = p
		respData.Price = orderData[0].Price
		respData.RemainingAmount = orderData[0].OrigQty - orderData[0].ExecutedQty
		respData.Side = orderVars.Side
		respData.Status = orderVars.Status
		respData.Type = orderVars.OrderType
	case asset.USDTMarginedFutures:
		orderData, err := b.UAllAccountOrders("", 0, 0, time.Time{}, time.Time{})
		if err != nil {
			return respData, err
		}
		if len(orderData) != 1 {
			return respData, fmt.Errorf("invalid data received")
		}
		p, err := currency.NewPairFromString(orderData[0].Symbol)
		if err != nil {
			return respData, err
		}
		var feeBuilder exchange.FeeBuilder
		feeBuilder.Amount = orderData[0].ExecutedQty
		feeBuilder.PurchasePrice = orderData[0].AvgPrice
		feeBuilder.Pair = p
		fee, err := b.GetFee(&feeBuilder)
		if err != nil {
			return respData, err
		}
		orderVars := compatibleOrderVars(orderData[0].Side, orderData[0].Status, orderData[0].OrderType)
		respData.Amount = orderData[0].OrigQty
		respData.AssetType = assetType
		respData.ClientOrderID = orderData[0].ClientOrderID
		respData.Exchange = b.Name
		respData.ExecutedAmount = orderData[0].ExecutedQty
		respData.Fee = fee
		respData.ID = orderID
		respData.Pair = p
		respData.Price = orderData[0].Price
		respData.RemainingAmount = orderData[0].OrigQty - orderData[0].ExecutedQty
		respData.Side = orderVars.Side
		respData.Status = orderVars.Status
		respData.Type = orderVars.OrderType
	}
	return respData, nil
=======
	orderType := order.Limit
	if resp.Type == "MARKET" {
		orderType = order.Market
	}

	return order.Detail{
		Amount:         resp.OrigQty,
		Date:           orderDate,
		Exchange:       b.Name,
		ID:             strconv.FormatInt(resp.OrderID, 10),
		Side:           orderSide,
		Type:           orderType,
		Pair:           pair,
		Cost:           resp.CummulativeQuoteQty,
		AssetType:      assetType,
		CloseTime:      resp.UpdateTime,
		Status:         status,
		Price:          resp.Price,
		ExecutedAmount: resp.ExecutedQty,
	}, nil
>>>>>>> ddd19ab6
}

// GetDepositAddress returns a deposit address for a specified currency
func (b *Binance) GetDepositAddress(cryptocurrency currency.Code, _ string) (string, error) {
	return b.GetDepositAddressForCurrency(cryptocurrency.String())
}

// WithdrawCryptocurrencyFunds returns a withdrawal ID when a withdrawal is
// submitted
func (b *Binance) WithdrawCryptocurrencyFunds(withdrawRequest *withdraw.Request) (*withdraw.ExchangeResponse, error) {
	if err := withdrawRequest.Validate(); err != nil {
		return nil, err
	}

	amountStr := strconv.FormatFloat(withdrawRequest.Amount, 'f', -1, 64)
	v, err := b.WithdrawCrypto(withdrawRequest.Currency.String(),
		withdrawRequest.Crypto.Address,
		withdrawRequest.Crypto.AddressTag,
		withdrawRequest.Description, amountStr)
	if err != nil {
		return nil, err
	}
	return &withdraw.ExchangeResponse{
		ID: v,
	}, nil
}

// WithdrawFiatFunds returns a withdrawal ID when a
// withdrawal is submitted
func (b *Binance) WithdrawFiatFunds(withdrawRequest *withdraw.Request) (*withdraw.ExchangeResponse, error) {
	return nil, common.ErrFunctionNotSupported
}

// WithdrawFiatFundsToInternationalBank returns a withdrawal ID when a
// withdrawal is submitted
func (b *Binance) WithdrawFiatFundsToInternationalBank(withdrawRequest *withdraw.Request) (*withdraw.ExchangeResponse, error) {
	return nil, common.ErrFunctionNotSupported
}

// GetFeeByType returns an estimate of fee based on type of transaction
func (b *Binance) GetFeeByType(feeBuilder *exchange.FeeBuilder) (float64, error) {
	if (!b.AllowAuthenticatedRequest() || b.SkipAuthCheck) && // Todo check connection status
		feeBuilder.FeeType == exchange.CryptocurrencyTradeFee {
		feeBuilder.FeeType = exchange.OfflineTradeFee
	}
	return b.GetFee(feeBuilder)
}

// GetActiveOrders retrieves any orders that are active/open
func (b *Binance) GetActiveOrders(req *order.GetOrdersRequest) ([]order.Detail, error) {
	if err := req.Validate(); err != nil {
		return nil, err
	}
	addAll := len(req.Pairs) == 0
	var orders []order.Detail
<<<<<<< HEAD
	switch req.AssetType {
	case asset.Spot:
		resp, err := b.OpenOrders("")
		if err != nil {
			return nil, err
		}
=======
	for x := range req.Pairs {
		resp, err := b.OpenOrders(&req.Pairs[x])
		if err != nil {
			return nil, err
		}

>>>>>>> ddd19ab6
		for i := range resp {
			pair, err := currency.NewPairFromString(resp[i].Symbol)
			if err != nil {
				return nil, err
			}
			if !addAll && !req.Pairs.Contains(pair, false) {
				continue
			}
			orderSide := order.Side(strings.ToUpper(resp[i].Side))
			orderType := order.Type(strings.ToUpper(resp[i].Type))
			orders = append(orders, order.Detail{
				Amount:    resp[i].OrigQty,
				Date:      resp[i].Time,
				Exchange:  b.Name,
				ID:        strconv.FormatInt(resp[i].OrderID, 10),
				Side:      orderSide,
				Type:      orderType,
				Price:     resp[i].Price,
				Status:    order.Status(resp[i].Status),
				Pair:      pair,
				AssetType: asset.Spot,
			})
		}
	case asset.CoinMarginedFutures:
		openOrders, err := b.GetFuturesAllOpenOrders("", "")
		if err != nil {
			return nil, err
		}
		for y := range openOrders {
			pair, err := currency.NewPairFromString(openOrders[y].Symbol)
			if err != nil {
				return nil, err
			}
			if !addAll && !req.Pairs.Contains(pair, false) {
				continue
			}
			var feeBuilder exchange.FeeBuilder
			feeBuilder.Amount = openOrders[y].ExecutedQty
			feeBuilder.PurchasePrice = openOrders[y].AvgPrice
			feeBuilder.Pair = pair
			fee, err := b.GetFee(&feeBuilder)
			if err != nil {
				return orders, err
			}
			orderVars := compatibleOrderVars(openOrders[y].Side, openOrders[y].Status, openOrders[y].OrderType)
			orders = append(orders, order.Detail{
				Price:           openOrders[y].Price,
				Amount:          openOrders[y].OrigQty,
				ExecutedAmount:  openOrders[y].ExecutedQty,
				RemainingAmount: openOrders[y].OrigQty - openOrders[y].ExecutedQty,
				Fee:             fee,
				Exchange:        b.Name,
				ID:              strconv.FormatInt(openOrders[y].OrderID, 10),
				ClientOrderID:   openOrders[y].ClientOrderID,
				Type:            orderVars.OrderType,
				Side:            orderVars.Side,
				Status:          orderVars.Status,
				Pair:            pair,
				AssetType:       asset.CoinMarginedFutures,
			})
		}
	case asset.USDTMarginedFutures:
		openOrders, err := b.UAllAccountOpenOrders("")
		if err != nil {
			return nil, err
		}
		for y := range openOrders {
			pair, err := currency.NewPairFromString(openOrders[y].Symbol)
			if err != nil {
				return nil, err
			}
			if !addAll && !req.Pairs.Contains(pair, false) {
				continue
			}
			var feeBuilder exchange.FeeBuilder
			feeBuilder.Amount = openOrders[y].ExecutedQty
			feeBuilder.PurchasePrice = openOrders[y].AvgPrice
			feeBuilder.Pair = pair
			fee, err := b.GetFee(&feeBuilder)
			if err != nil {
				return orders, err
			}
			orderVars := compatibleOrderVars(openOrders[y].Side, openOrders[y].Status, openOrders[y].OrderType)
			orders = append(orders, order.Detail{
				Price:           openOrders[y].Price,
				Amount:          openOrders[y].OrigQty,
				ExecutedAmount:  openOrders[y].ExecutedQty,
				RemainingAmount: openOrders[y].OrigQty - openOrders[y].ExecutedQty,
				Fee:             fee,
				Exchange:        b.Name,
				ID:              strconv.FormatInt(openOrders[y].OrderID, 10),
				ClientOrderID:   openOrders[y].ClientOrderID,
				Type:            orderVars.OrderType,
				Side:            orderVars.Side,
				Status:          orderVars.Status,
				Pair:            pair,
				AssetType:       asset.USDTMarginedFutures,
			})
		}
	default:
		return orders, fmt.Errorf("assetType not supported")
	}
	order.FilterOrdersByType(&orders, req.Type)
	order.FilterOrdersBySide(&orders, req.Side)
	order.FilterOrdersByTickRange(&orders, req.StartTicks, req.EndTicks)
	return orders, nil
}

// GetOrderHistory retrieves account order information
// Can Limit response to specific order status
func (b *Binance) GetOrderHistory(req *order.GetOrdersRequest) ([]order.Detail, error) {
	if err := req.Validate(); err != nil {
		return nil, err
	}
	if len(req.Pairs) == 0 {
		return nil, errors.New("at least one currency is required to fetch order history")
	}
	var orders []order.Detail
<<<<<<< HEAD
	switch req.AssetType {
	case asset.Spot:
		for x := range req.Pairs {
			fpair, err := b.FormatExchangeCurrency(req.Pairs[x], asset.Spot)
			if err != nil {
				return nil, err
=======
	for x := range req.Pairs {
		resp, err := b.AllOrders(req.Pairs[x],
			"",
			"1000")
		if err != nil {
			return nil, err
		}

		for i := range resp {
			orderSide := order.Side(strings.ToUpper(resp[i].Side))
			orderType := order.Type(strings.ToUpper(resp[i].Type))
			// New orders are covered in GetOpenOrders
			if resp[i].Status == "NEW" {
				continue
>>>>>>> ddd19ab6
			}
			resp, err := b.AllOrders(fpair.String(),
				"",
				"1000")
			if err != nil {
				return nil, err
			}

			for i := range resp {
				orderSide := order.Side(strings.ToUpper(resp[i].Side))
				orderType := order.Type(strings.ToUpper(resp[i].Type))
				// New orders are covered in GetOpenOrders
				if resp[i].Status == "NEW" {
					continue
				}

				pair, err := currency.NewPairFromString(resp[i].Symbol)
				if err != nil {
					return nil, err
				}

				orders = append(orders, order.Detail{
					Amount:   resp[i].OrigQty,
					Date:     resp[i].Time,
					Exchange: b.Name,
					ID:       strconv.FormatInt(resp[i].OrderID, 10),
					Side:     orderSide,
					Type:     orderType,
					Price:    resp[i].Price,
					Pair:     pair,
					Status:   order.Status(resp[i].Status),
				})
			}
		}
	case asset.CoinMarginedFutures:
		for i := range req.Pairs {
			fPair, err := b.FormatExchangeCurrency(req.Pairs[i], req.AssetType)
			if err != nil {
				return orders, err
			}
			switch {
			case !req.StartTicks.IsZero() && !req.EndTicks.IsZero() && req.OrderID == "":
				if req.EndTicks.After(req.StartTicks) {
					if time.Since(req.StartTicks) > time.Hour*24*30 {
						return nil, fmt.Errorf("can only fetch orders 7 days out")
					}
					orderHistory, err := b.GetAllFuturesOrders(fPair.String(), "", req.StartTicks, req.EndTicks, 0, 0)
					if err != nil {
						return nil, err
					}
					for y := range orderHistory {
						var feeBuilder exchange.FeeBuilder
						feeBuilder.Amount = orderHistory[y].ExecutedQty
						feeBuilder.PurchasePrice = orderHistory[y].AvgPrice
						feeBuilder.Pair = fPair
						fee, err := b.GetFee(&feeBuilder)
						if err != nil {
							return orders, err
						}
						orderVars := compatibleOrderVars(orderHistory[y].Side, orderHistory[y].Status, orderHistory[y].OrderType)
						orders = append(orders, order.Detail{
							Price:           orderHistory[y].Price,
							Amount:          orderHistory[y].OrigQty,
							ExecutedAmount:  orderHistory[y].ExecutedQty,
							RemainingAmount: orderHistory[y].OrigQty - orderHistory[y].ExecutedQty,
							Fee:             fee,
							Exchange:        b.Name,
							ID:              strconv.FormatInt(orderHistory[y].OrderID, 10),
							ClientOrderID:   orderHistory[y].ClientOrderID,
							Type:            orderVars.OrderType,
							Side:            orderVars.Side,
							Status:          orderVars.Status,
							Pair:            fPair,
							AssetType:       asset.CoinMarginedFutures,
						})
					}
				}
			case req.OrderID != "" && req.StartTicks.IsZero() && req.EndTicks.IsZero():
				fromID, err := strconv.ParseInt(req.OrderID, 10, 64)
				if err != nil {
					return nil, err
				}
				orderHistory, err := b.GetAllFuturesOrders(fPair.String(), "", time.Time{}, time.Time{}, fromID, 0)
				if err != nil {
					return nil, err
				}
				for y := range orderHistory {
					var feeBuilder exchange.FeeBuilder
					feeBuilder.Amount = orderHistory[y].ExecutedQty
					feeBuilder.PurchasePrice = orderHistory[y].AvgPrice
					feeBuilder.Pair = fPair
					fee, err := b.GetFee(&feeBuilder)
					if err != nil {
						return orders, err
					}
					orderVars := compatibleOrderVars(orderHistory[y].Side, orderHistory[y].Status, orderHistory[y].OrderType)
					orders = append(orders, order.Detail{
						Price:           orderHistory[y].Price,
						Amount:          orderHistory[y].OrigQty,
						ExecutedAmount:  orderHistory[y].ExecutedQty,
						RemainingAmount: orderHistory[y].OrigQty - orderHistory[y].ExecutedQty,
						Fee:             fee,
						Exchange:        b.Name,
						ID:              strconv.FormatInt(orderHistory[y].OrderID, 10),
						ClientOrderID:   orderHistory[y].ClientOrderID,
						Type:            orderVars.OrderType,
						Side:            orderVars.Side,
						Status:          orderVars.Status,
						Pair:            fPair,
						AssetType:       asset.CoinMarginedFutures,
					})
				}
			default:
				return nil, fmt.Errorf("invalid combination of input params")
			}
		}
	case asset.USDTMarginedFutures:
		for i := range req.Pairs {
			fPair, err := b.FormatExchangeCurrency(req.Pairs[i], req.AssetType)
			if err != nil {
				return orders, err
			}
			switch {
			case !req.StartTicks.IsZero() && !req.EndTicks.IsZero() && req.OrderID == "":
				if req.EndTicks.After(req.StartTicks) {
					if time.Since(req.StartTicks) > time.Hour*24*7 {
						return nil, fmt.Errorf("can only fetch orders 7 days out")
					}
					orderHistory, err := b.UAllAccountOrders(fPair.String(), 0, 0, req.StartTicks, req.EndTicks)
					if err != nil {
						return nil, err
					}
					for y := range orderHistory {
						var feeBuilder exchange.FeeBuilder
						feeBuilder.Amount = orderHistory[y].ExecutedQty
						feeBuilder.PurchasePrice = orderHistory[y].AvgPrice
						feeBuilder.Pair = fPair
						fee, err := b.GetFee(&feeBuilder)
						if err != nil {
							return orders, err
						}
						orderVars := compatibleOrderVars(orderHistory[y].Side, orderHistory[y].Status, orderHistory[y].OrderType)
						orders = append(orders, order.Detail{
							Price:           orderHistory[y].Price,
							Amount:          orderHistory[y].OrigQty,
							ExecutedAmount:  orderHistory[y].ExecutedQty,
							RemainingAmount: orderHistory[y].OrigQty - orderHistory[y].ExecutedQty,
							Fee:             fee,
							Exchange:        b.Name,
							ID:              strconv.FormatInt(orderHistory[y].OrderID, 10),
							ClientOrderID:   orderHistory[y].ClientOrderID,
							Type:            orderVars.OrderType,
							Side:            orderVars.Side,
							Status:          orderVars.Status,
							Pair:            fPair,
							AssetType:       asset.USDTMarginedFutures,
						})
					}
				}
			case req.OrderID != "" && req.StartTicks.IsZero() && req.EndTicks.IsZero():
				fromID, err := strconv.ParseInt(req.OrderID, 10, 64)
				if err != nil {
					return nil, err
				}
				orderHistory, err := b.UAllAccountOrders(fPair.String(), fromID, 0, time.Time{}, time.Time{})
				if err != nil {
					return nil, err
				}
				for y := range orderHistory {
					var feeBuilder exchange.FeeBuilder
					feeBuilder.Amount = orderHistory[y].ExecutedQty
					feeBuilder.PurchasePrice = orderHistory[y].AvgPrice
					feeBuilder.Pair = fPair
					fee, err := b.GetFee(&feeBuilder)
					if err != nil {
						return orders, err
					}
					orderVars := compatibleOrderVars(orderHistory[y].Side, orderHistory[y].Status, orderHistory[y].OrderType)
					orders = append(orders, order.Detail{
						Price:           orderHistory[y].Price,
						Amount:          orderHistory[y].OrigQty,
						ExecutedAmount:  orderHistory[y].ExecutedQty,
						RemainingAmount: orderHistory[y].OrigQty - orderHistory[y].ExecutedQty,
						Fee:             fee,
						Exchange:        b.Name,
						ID:              strconv.FormatInt(orderHistory[y].OrderID, 10),
						ClientOrderID:   orderHistory[y].ClientOrderID,
						Type:            orderVars.OrderType,
						Side:            orderVars.Side,
						Status:          orderVars.Status,
						Pair:            fPair,
						AssetType:       asset.USDTMarginedFutures,
					})
				}
			default:
				return nil, fmt.Errorf("invalid combination of input params")
			}
		}
	default:
		return orders, fmt.Errorf("assetType not supported")
	}
	order.FilterOrdersByType(&orders, req.Type)
	order.FilterOrdersBySide(&orders, req.Side)
	order.FilterOrdersByTickRange(&orders, req.StartTicks, req.EndTicks)
	return orders, nil
}

// ValidateCredentials validates current credentials used for wrapper
// functionality
func (b *Binance) ValidateCredentials() error {
	_, err := b.UpdateAccountInfo()
	return b.CheckTransientError(err)
}

// FormatExchangeKlineInterval returns Interval to exchange formatted string
func (b *Binance) FormatExchangeKlineInterval(in kline.Interval) string {
	if in == kline.OneDay {
		return "1d"
	}
	if in == kline.OneMonth {
		return "1M"
	}
	return in.Short()
}

// GetHistoricCandles returns candles between a time period for a set time interval
func (b *Binance) GetHistoricCandles(pair currency.Pair, a asset.Item, start, end time.Time, interval kline.Interval) (kline.Item, error) {
	if err := b.ValidateKline(pair, a, interval); err != nil {
		return kline.Item{}, err
	}
	if kline.TotalCandlesPerInterval(start, end, interval) > b.Features.Enabled.Kline.ResultLimit {
		return kline.Item{}, errors.New(kline.ErrRequestExceedsExchangeLimits)
	}
<<<<<<< HEAD
	fpair, err := b.FormatExchangeCurrency(pair, a)
	if err != nil {
		return kline.Item{}, err
	}
=======

>>>>>>> ddd19ab6
	req := KlinesRequestParams{
		Interval:  b.FormatExchangeKlineInterval(interval),
		Symbol:    pair,
		StartTime: start,
		EndTime:   end,
		Limit:     int(b.Features.Enabled.Kline.ResultLimit),
	}
	ret := kline.Item{
		Exchange: b.Name,
		Pair:     pair,
		Asset:    a,
		Interval: interval,
	}

	candles, err := b.GetSpotKline(&req)
	if err != nil {
		return kline.Item{}, err
	}
	for x := range candles {
		ret.Candles = append(ret.Candles, kline.Candle{
			Time:   candles[x].OpenTime,
			Open:   candles[x].Open,
			High:   candles[x].High,
			Low:    candles[x].Low,
			Close:  candles[x].Close,
			Volume: candles[x].Volume,
		})
	}
	ret.SortCandlesByTimestamp(false)
	return ret, nil
}

// GetHistoricCandlesExtended returns candles between a time period for a set time interval
func (b *Binance) GetHistoricCandlesExtended(pair currency.Pair, a asset.Item, start, end time.Time, interval kline.Interval) (kline.Item, error) {
	if err := b.ValidateKline(pair, a, interval); err != nil {
		return kline.Item{}, err
	}

	ret := kline.Item{
		Exchange: b.Name,
		Pair:     pair,
		Asset:    a,
		Interval: interval,
	}

	dates := kline.CalcDateRanges(start, end, interval, b.Features.Enabled.Kline.ResultLimit)
	for x := range dates {
		req := KlinesRequestParams{
			Interval:  b.FormatExchangeKlineInterval(interval),
			Symbol:    pair,
			StartTime: dates[x].Start,
			EndTime:   dates[x].End,
			Limit:     int(b.Features.Enabled.Kline.ResultLimit),
		}

		candles, err := b.GetSpotKline(&req)
		if err != nil {
			return kline.Item{}, err
		}

		for i := range candles {
			ret.Candles = append(ret.Candles, kline.Candle{
				Time:   candles[i].OpenTime,
				Open:   candles[i].Open,
				High:   candles[i].High,
				Low:    candles[i].Low,
				Close:  candles[i].Close,
				Volume: candles[i].Volume,
			})
		}
	}

	ret.SortCandlesByTimestamp(false)
	return ret, nil
}

func compatibleOrderVars(side, status, orderType string) OrderVars {
	var resp OrderVars
	switch side {
	case order.Buy.String():
		resp.Side = order.Buy
	case order.Sell.String():
		resp.Side = order.Sell
	default:
		resp.Side = order.UnknownSide
	}
	switch status {
	case "NEW":
		resp.Status = order.New
	case "PARTIALLY_FILLED":
		resp.Status = order.PartiallyFilled
	case "FILLED":
		resp.Status = order.Filled
	case "CANCELED":
		resp.Status = order.Cancelled
	case "EXPIRED":
		resp.Status = order.Expired
	case "NEW_ADL":
		resp.Status = order.AutoDeleverage
	default:
		resp.Status = order.UnknownStatus
	}
	switch orderType {
	case "MARKET":
		resp.OrderType = order.Market
	case "LIMIT":
		resp.OrderType = order.Limit
	case "STOP":
		resp.OrderType = order.Stop
	case "TAKE_PROFIT":
		resp.OrderType = order.TakeProfit
	case "LIQUIDATION":
		resp.OrderType = order.Liquidation
	default:
		resp.OrderType = order.UnknownType
	}
	return resp
}<|MERGE_RESOLUTION|>--- conflicted
+++ resolved
@@ -562,31 +562,22 @@
 
 // UpdateOrderbook updates and returns the orderbook for a currency pair
 func (b *Binance) UpdateOrderbook(p currency.Pair, assetType asset.Item) (*orderbook.Base, error) {
-<<<<<<< HEAD
-	fpair, err := b.FormatExchangeCurrency(p, assetType)
-	if err != nil {
-		return nil, err
-	}
 	orderBook := new(orderbook.Base)
 	orderBook.Pair = p
 	orderBook.ExchangeName = b.Name
 	orderBook.AssetType = assetType
 	var orderbookNew OrderBook
+	var err error
 	switch assetType {
 	case asset.Spot, asset.Margin:
 		orderbookNew, err = b.GetOrderBook(OrderBookDataRequestParams{
-			Symbol: fpair.String(),
+			Symbol: p,
 			Limit:  1000})
 	case asset.USDTMarginedFutures:
-		orderbookNew, err = b.UFuturesOrderbook(fpair.String(), 1000)
+		orderbookNew, err = b.UFuturesOrderbook(p.String(), 1000)
 	case asset.CoinMarginedFutures:
-		orderbookNew, err = b.GetFuturesOrderbook(fpair.String(), 1000)
-	}
-=======
-	orderbookNew, err := b.GetOrderBook(OrderBookDataRequestParams{
-		Symbol: p,
-		Limit:  1000})
->>>>>>> ddd19ab6
+		orderbookNew, err = b.GetFuturesOrderbook(p.String(), 1000)
+	}
 	if err != nil {
 		return nil, err
 	}
@@ -825,14 +816,8 @@
 			return submitOrderResponse, errors.New("unsupported order type")
 		}
 
-		fPair, err := b.FormatExchangeCurrency(s.Pair, s.AssetType)
-		if err != nil {
-			return submitOrderResponse, err
-		}
-
-<<<<<<< HEAD
 		var orderRequest = NewOrderRequest{
-			Symbol:      fPair.String(),
+			Symbol:      s.Pair,
 			Side:        sideType,
 			Price:       s.Price,
 			Quantity:    s.Amount,
@@ -860,16 +845,6 @@
 				FeeAsset: response.Fills[i].CommissionAsset,
 			})
 		}
-=======
-	var orderRequest = NewOrderRequest{
-		Symbol:      s.Pair,
-		Side:        sideType,
-		Price:       s.Price,
-		Quantity:    s.Amount,
-		TradeType:   requestParamsOrderType,
-		TimeInForce: timeInForce,
-	}
->>>>>>> ddd19ab6
 
 	case asset.CoinMarginedFutures:
 		fPair, err := b.FormatExchangeCurrency(s.Pair, asset.CoinMarginedFutures)
@@ -975,7 +950,6 @@
 	if err := o.Validate(o.StandardCancel()); err != nil {
 		return err
 	}
-<<<<<<< HEAD
 	fpair, err := b.FormatExchangeCurrency(o.Pair, o.AssetType)
 	if err != nil {
 		return err
@@ -986,7 +960,7 @@
 		if err != nil {
 			return err
 		}
-		_, err = b.CancelExistingOrder(fpair.String(),
+		_, err = b.CancelExistingOrder(o.Pair,
 			orderIDInt,
 			o.AccountID)
 		if err != nil {
@@ -1004,18 +978,6 @@
 		}
 	}
 	return nil
-=======
-
-	orderIDInt, err := strconv.ParseInt(o.ID, 10, 64)
-	if err != nil {
-		return err
-	}
-
-	_, err = b.CancelExistingOrder(o.Pair,
-		orderIDInt,
-		o.AccountID)
-	return err
->>>>>>> ddd19ab6
 }
 
 // CancelBatchOrders cancels an orders by their corresponding ID numbers
@@ -1024,35 +986,16 @@
 }
 
 // CancelAllOrders cancels all orders associated with a currency pair
-<<<<<<< HEAD
 func (b *Binance) CancelAllOrders(req *order.Cancel) (order.CancelAllResponse, error) {
 	var cancelAllOrdersResponse order.CancelAllResponse
 	switch req.AssetType {
 	case asset.Spot:
-		openOrders, err := b.OpenOrders("")
-=======
-func (b *Binance) CancelAllOrders(_ *order.Cancel) (order.CancelAllResponse, error) {
-	cancelAllOrdersResponse := order.CancelAllResponse{
-		Status: make(map[string]string),
-	}
-	openOrders, err := b.OpenOrders(nil)
-	if err != nil {
-		return cancelAllOrdersResponse, err
-	}
-
-	for i := range openOrders {
-		pair, _, err := b.GetRequestFormattedPairAndAssetType(openOrders[i].Symbol)
-		if err != nil {
-			cancelAllOrdersResponse.Status[strconv.FormatInt(openOrders[i].OrderID, 10)] = err.Error()
-			continue
-		}
-		_, err = b.CancelExistingOrder(pair, openOrders[i].OrderID, "")
->>>>>>> ddd19ab6
+		openOrders, err := b.OpenOrders(&req.Pair)
 		if err != nil {
 			return cancelAllOrdersResponse, err
 		}
 		for i := range openOrders {
-			_, err = b.CancelExistingOrder(openOrders[i].Symbol,
+			_, err = b.CancelExistingOrder(req.Pair,
 				openOrders[i].OrderID,
 				"")
 			if err != nil {
@@ -1117,7 +1060,6 @@
 	return cancelAllOrdersResponse, nil
 }
 
-<<<<<<< HEAD
 // GetOrderInfo returns information on a current open order
 func (b *Binance) GetOrderInfo(orderID string, pair currency.Pair, assetType asset.Item) (order.Detail, error) {
 	var respData order.Detail
@@ -1127,37 +1069,15 @@
 	}
 	switch assetType {
 	case asset.Spot:
-		formattedPair, err := b.FormatExchangeCurrency(pair, assetType)
+		orderIDInt64, err := convert.Int64FromString(orderID)
 		if err != nil {
 			return respData, err
 		}
 
-		orderIDInt64, err := convert.Int64FromString(orderID)
+		resp, err := b.QueryOrder(pair, "", orderIDInt64)
 		if err != nil {
 			return respData, err
 		}
-
-		resp, err := b.QueryOrder(formattedPair.String(), "", orderIDInt64)
-		if err != nil {
-			return respData, err
-		}
-=======
-// GetOrderInfo returns order information based on order ID
-func (b *Binance) GetOrderInfo(orderID string, pair currency.Pair, assetType asset.Item) (o order.Detail, err error) {
-	if assetType == "" {
-		assetType = asset.Spot
-	}
-
-	orderIDInt64, err := convert.Int64FromString(orderID)
-	if err != nil {
-		return
-	}
-
-	resp, err := b.QueryOrder(pair, "", orderIDInt64)
-	if err != nil {
-		return
-	}
->>>>>>> ddd19ab6
 
 		orderSide := order.Side(resp.Side)
 		orderDate, err := convert.TimeFromUnixTimestampFloat(resp.Time)
@@ -1170,7 +1090,6 @@
 			return respData, err
 		}
 
-<<<<<<< HEAD
 		orderType := order.Limit
 		if resp.Type == "MARKET" {
 			orderType = order.Market
@@ -1183,7 +1102,7 @@
 			ID:             strconv.FormatInt(resp.OrderID, 10),
 			Side:           orderSide,
 			Type:           orderType,
-			Pair:           formattedPair,
+			Pair:           pair,
 			Cost:           resp.CummulativeQuoteQty,
 			AssetType:      assetType,
 			CloseTime:      resp.UpdateTime,
@@ -1261,28 +1180,6 @@
 		respData.Type = orderVars.OrderType
 	}
 	return respData, nil
-=======
-	orderType := order.Limit
-	if resp.Type == "MARKET" {
-		orderType = order.Market
-	}
-
-	return order.Detail{
-		Amount:         resp.OrigQty,
-		Date:           orderDate,
-		Exchange:       b.Name,
-		ID:             strconv.FormatInt(resp.OrderID, 10),
-		Side:           orderSide,
-		Type:           orderType,
-		Pair:           pair,
-		Cost:           resp.CummulativeQuoteQty,
-		AssetType:      assetType,
-		CloseTime:      resp.UpdateTime,
-		Status:         status,
-		Price:          resp.Price,
-		ExecutedAmount: resp.ExecutedQty,
-	}, nil
->>>>>>> ddd19ab6
 }
 
 // GetDepositAddress returns a deposit address for a specified currency
@@ -1338,21 +1235,12 @@
 	}
 	addAll := len(req.Pairs) == 0
 	var orders []order.Detail
-<<<<<<< HEAD
 	switch req.AssetType {
 	case asset.Spot:
-		resp, err := b.OpenOrders("")
+		resp, err := b.OpenOrders(&currency.Pair{})
 		if err != nil {
 			return nil, err
 		}
-=======
-	for x := range req.Pairs {
-		resp, err := b.OpenOrders(&req.Pairs[x])
-		if err != nil {
-			return nil, err
-		}
-
->>>>>>> ddd19ab6
 		for i := range resp {
 			pair, err := currency.NewPairFromString(resp[i].Symbol)
 			if err != nil {
@@ -1471,31 +1359,10 @@
 		return nil, errors.New("at least one currency is required to fetch order history")
 	}
 	var orders []order.Detail
-<<<<<<< HEAD
 	switch req.AssetType {
 	case asset.Spot:
 		for x := range req.Pairs {
-			fpair, err := b.FormatExchangeCurrency(req.Pairs[x], asset.Spot)
-			if err != nil {
-				return nil, err
-=======
-	for x := range req.Pairs {
-		resp, err := b.AllOrders(req.Pairs[x],
-			"",
-			"1000")
-		if err != nil {
-			return nil, err
-		}
-
-		for i := range resp {
-			orderSide := order.Side(strings.ToUpper(resp[i].Side))
-			orderType := order.Type(strings.ToUpper(resp[i].Type))
-			// New orders are covered in GetOpenOrders
-			if resp[i].Status == "NEW" {
-				continue
->>>>>>> ddd19ab6
-			}
-			resp, err := b.AllOrders(fpair.String(),
+			resp, err := b.AllOrders(req.Pairs[x],
 				"",
 				"1000")
 			if err != nil {
@@ -1727,14 +1594,6 @@
 	if kline.TotalCandlesPerInterval(start, end, interval) > b.Features.Enabled.Kline.ResultLimit {
 		return kline.Item{}, errors.New(kline.ErrRequestExceedsExchangeLimits)
 	}
-<<<<<<< HEAD
-	fpair, err := b.FormatExchangeCurrency(pair, a)
-	if err != nil {
-		return kline.Item{}, err
-	}
-=======
-
->>>>>>> ddd19ab6
 	req := KlinesRequestParams{
 		Interval:  b.FormatExchangeKlineInterval(interval),
 		Symbol:    pair,
