--- conflicted
+++ resolved
@@ -531,17 +531,12 @@
 		return err
 	}
 
-<<<<<<< HEAD
 	fpair, err := b.FormatExchangeCurrency(order.Pair, order.AssetType)
 	if err != nil {
 		return err
 	}
 
 	_, err = b.CancelExistingOrder(fpair.String(),
-=======
-	_, err = b.CancelExistingOrder(b.FormatExchangeCurrency(order.Pair,
-		order.AssetType).String(),
->>>>>>> 1deeca99
 		orderIDInt,
 		order.AccountID)
 	return err
@@ -629,20 +624,14 @@
 	}
 
 	var orders []order.Detail
-<<<<<<< HEAD
-	for x := range req.Currencies {
-		fpair, err := b.FormatExchangeCurrency(req.Currencies[x],
+	for x := range req.Pairs {
+		fpair, err := b.FormatExchangeCurrency(req.Pairs[x],
 			asset.Spot)
 		if err != nil {
 			return nil, err
 		}
 
 		resp, err := b.OpenOrders(fpair.String())
-=======
-	for x := range req.Pairs {
-		resp, err := b.OpenOrders(b.FormatExchangeCurrency(req.Pairs[x],
-			asset.Spot).String())
->>>>>>> 1deeca99
 		if err != nil {
 			return nil, err
 		}
@@ -658,17 +647,6 @@
 			}
 
 			orders = append(orders, order.Detail{
-<<<<<<< HEAD
-				Amount:    resp[i].OrigQty,
-				OrderDate: orderDate,
-				Exchange:  b.Name,
-				ID:        strconv.FormatInt(resp[i].OrderID, 10),
-				OrderSide: orderSide,
-				OrderType: orderType,
-				Price:     resp[i].Price,
-				Status:    order.Status(resp[i].Status),
-				Pair:      pair,
-=======
 				Amount:   resp[i].OrigQty,
 				Date:     orderDate,
 				Exchange: b.Name,
@@ -677,8 +655,7 @@
 				Type:     orderType,
 				Price:    resp[i].Price,
 				Status:   order.Status(resp[i].Status),
-				Pair:     currency.NewPairFromString(resp[i].Symbol),
->>>>>>> 1deeca99
+				Pair:     pair,
 			})
 		}
 	}
@@ -697,18 +674,12 @@
 	}
 
 	var orders []order.Detail
-<<<<<<< HEAD
-	for x := range req.Currencies {
-		fpair, err := b.FormatExchangeCurrency(req.Currencies[x], asset.Spot)
+	for x := range req.Pairs {
+		fpair, err := b.FormatExchangeCurrency(req.Pairs[x], asset.Spot)
 		if err != nil {
 			return nil, err
 		}
 		resp, err := b.AllOrders(fpair.String(),
-=======
-	for x := range req.Pairs {
-		resp, err := b.AllOrders(b.FormatExchangeCurrency(req.Pairs[x],
-			asset.Spot).String(),
->>>>>>> 1deeca99
 			"",
 			"1000")
 		if err != nil {
@@ -730,17 +701,6 @@
 			}
 
 			orders = append(orders, order.Detail{
-<<<<<<< HEAD
-				Amount:    resp[i].OrigQty,
-				OrderDate: orderDate,
-				Exchange:  b.Name,
-				ID:        strconv.FormatInt(resp[i].OrderID, 10),
-				OrderSide: orderSide,
-				OrderType: orderType,
-				Price:     resp[i].Price,
-				Pair:      pair,
-				Status:    order.Status(resp[i].Status),
-=======
 				Amount:   resp[i].OrigQty,
 				Date:     orderDate,
 				Exchange: b.Name,
@@ -748,9 +708,8 @@
 				Side:     orderSide,
 				Type:     orderType,
 				Price:    resp[i].Price,
-				Pair:     currency.NewPairFromString(resp[i].Symbol),
+				Pair:     pair,
 				Status:   order.Status(resp[i].Status),
->>>>>>> 1deeca99
 			})
 		}
 	}
