//go:build mock_test_off

// This will build if build tag mock_test_off is parsed and will do live testing
// using all tests in (exchange)_test.go
package binance

import (
	"log"
	"os"
	"testing"

	"github.com/thrasher-corp/gocryptotrader/currency"
	exchange "github.com/thrasher-corp/gocryptotrader/exchanges"
	"github.com/thrasher-corp/gocryptotrader/exchanges/asset"
	"github.com/thrasher-corp/gocryptotrader/exchanges/sharedtestvalues"
	testexch "github.com/thrasher-corp/gocryptotrader/internal/testing/exchange"
)

var mockTests = false

func TestMain(m *testing.M) {
	b = new(Binance)
	if err := testexch.Setup(b); err != nil {
		log.Fatal(err)
	}

	if apiKey != "" && apiSecret != "" {
		b.API.AuthenticatedSupport = true
		b.API.CredentialsValidator.RequiresBase64DecodeSecret = false
		b.SetCredentials(apiKey, apiSecret, "", "", "", "")
	}
	if useTestNet {
		for k, v := range map[exchange.URL]string{
			exchange.RestUSDTMargined: "https://testnet.binancefuture.com",
			exchange.RestCoinMargined: "https://testnet.binancefuture.com",
			exchange.RestSpot:         "https://testnet.binance.vision/api",
		} {
			if err := b.API.Endpoints.SetRunning(k.String(), v); err != nil {
				log.Fatalf("Testnet %q URL error with %q: %s", k, v, err)
			}
		}
	}
<<<<<<< HEAD
	b.setupOrderbookManager()
	b.Websocket.DataHandler = sharedtestvalues.GetWebsocketInterfaceChannelOverride()
	log.Printf(sharedtestvalues.LiveTesting, b.Name)
	if err := b.populateTradablePairs(); err != nil {
		log.Fatal(err)
	}
	if err := b.populateTradablePairs(); err != nil {
		log.Fatal(err)
	}
	if mockTests {
		optionsTradablePair = currency.Pair{Base: currency.NewCode("ETH"), Quote: currency.NewCode("240927-3800-P"), Delimiter: currency.DashDelimiter}
		usdtmTradablePair = currency.NewPair(currency.NewCode("BTC"), currency.NewCode("USDT"))
	}
	assetToTradablePairMap = map[asset.Item]currency.Pair{
		asset.Spot:                spotTradablePair,
		asset.Options:             optionsTradablePair,
		asset.USDTMarginedFutures: usdtmTradablePair,
		asset.CoinMarginedFutures: coinmTradablePair,
		asset.Margin:              spotTradablePair,
	}
	assetToTradablePairMap = map[asset.Item]currency.Pair{
		asset.Spot:                spotTradablePair,
		asset.Options:             optionsTradablePair,
		asset.USDTMarginedFutures: usdtmTradablePair,
		asset.CoinMarginedFutures: coinmTradablePair,
		asset.Margin:              spotTradablePair,
=======

	ctx := context.Background()
	b.setupOrderbookManager(ctx)
	b.Websocket.DataHandler = sharedtestvalues.GetWebsocketInterfaceChannelOverride()
	log.Printf(sharedtestvalues.LiveTesting, b.Name)
	if err := b.UpdateTradablePairs(ctx, true); err != nil {
		log.Fatal("Binance setup error", err)
>>>>>>> f21a18fa
	}
	os.Exit(m.Run())
}<|MERGE_RESOLUTION|>--- conflicted
+++ resolved
@@ -5,6 +5,7 @@
 package binance
 
 import (
+	"context"
 	"log"
 	"os"
 	"testing"
@@ -40,8 +41,8 @@
 			}
 		}
 	}
-<<<<<<< HEAD
-	b.setupOrderbookManager()
+	ctx := context.Background()
+	b.setupOrderbookManager(ctx)
 	b.Websocket.DataHandler = sharedtestvalues.GetWebsocketInterfaceChannelOverride()
 	log.Printf(sharedtestvalues.LiveTesting, b.Name)
 	if err := b.populateTradablePairs(); err != nil {
@@ -61,21 +62,5 @@
 		asset.CoinMarginedFutures: coinmTradablePair,
 		asset.Margin:              spotTradablePair,
 	}
-	assetToTradablePairMap = map[asset.Item]currency.Pair{
-		asset.Spot:                spotTradablePair,
-		asset.Options:             optionsTradablePair,
-		asset.USDTMarginedFutures: usdtmTradablePair,
-		asset.CoinMarginedFutures: coinmTradablePair,
-		asset.Margin:              spotTradablePair,
-=======
-
-	ctx := context.Background()
-	b.setupOrderbookManager(ctx)
-	b.Websocket.DataHandler = sharedtestvalues.GetWebsocketInterfaceChannelOverride()
-	log.Printf(sharedtestvalues.LiveTesting, b.Name)
-	if err := b.UpdateTradablePairs(ctx, true); err != nil {
-		log.Fatal("Binance setup error", err)
->>>>>>> f21a18fa
-	}
 	os.Exit(m.Run())
 }