--- conflicted
+++ resolved
@@ -41,7 +41,6 @@
 			}
 		}
 	}
-<<<<<<< HEAD
 	ctx := context.Background()
 	b.setupOrderbookManager(ctx)
 	b.Websocket.DataHandler = sharedtestvalues.GetWebsocketInterfaceChannelOverride()
@@ -59,13 +58,6 @@
 		asset.USDTMarginedFutures: usdtmTradablePair,
 		asset.CoinMarginedFutures: coinmTradablePair,
 		asset.Margin:              spotTradablePair,
-=======
-
-	e.Websocket.DataHandler = sharedtestvalues.GetWebsocketInterfaceChannelOverride()
-	log.Printf(sharedtestvalues.LiveTesting, e.Name)
-	if err := e.UpdateTradablePairs(context.Background(), true); err != nil {
-		log.Fatalf("Binance UpdateTradablePairs error: %s", err)
->>>>>>> 2a9b8493
 	}
 	os.Exit(m.Run())
 }