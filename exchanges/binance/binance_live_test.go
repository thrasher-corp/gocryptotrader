--- conflicted
+++ resolved
@@ -41,14 +41,10 @@
 			}
 		}
 	}
-<<<<<<< HEAD
 	ctx := context.Background()
 	b.setupOrderbookManager(ctx)
 	b.Websocket.DataHandler = sharedtestvalues.GetWebsocketInterfaceChannelOverride()
 	log.Printf(sharedtestvalues.LiveTesting, b.Name)
-	if err := b.populateTradablePairs(); err != nil {
-		log.Fatal(err)
-	}
 	if err := b.populateTradablePairs(); err != nil {
 		log.Fatal(err)
 	}
@@ -62,13 +58,6 @@
 		asset.USDTMarginedFutures: usdtmTradablePair,
 		asset.CoinMarginedFutures: coinmTradablePair,
 		asset.Margin:              spotTradablePair,
-=======
-
-	b.Websocket.DataHandler = sharedtestvalues.GetWebsocketInterfaceChannelOverride()
-	log.Printf(sharedtestvalues.LiveTesting, b.Name)
-	if err := b.UpdateTradablePairs(context.Background(), true); err != nil {
-		log.Fatalf("Binance UpdateTradablePairs error: %s", err)
->>>>>>> 0be9b776
 	}
 	os.Exit(m.Run())
 }