--- conflicted
+++ resolved
@@ -1,11 +1,8 @@
 package binance
 
 import (
-<<<<<<< HEAD
 	"errors"
 
-=======
->>>>>>> e544e99c
 	"github.com/thrasher-corp/gocryptotrader/currency"
 	"github.com/thrasher-corp/gocryptotrader/exchanges/order"
 	"github.com/thrasher-corp/gocryptotrader/types"
@@ -194,7 +191,6 @@
 
 // UOrderData stores order data
 type UOrderData struct {
-<<<<<<< HEAD
 	ClientOrderID           string            `json:"clientOrderId"`
 	Time                    types.Time        `json:"time"`
 	CumulativeQuantity      float64           `json:"cumQty,string"`
@@ -224,41 +220,12 @@
 	PriceMatch              string            `json:"priceMatch"`
 	SelfTradePreventionMode string            `json:"selfTradePreventionMode"`
 	GoodTillDate            int64             `json:"goodTillDate"`
-
-	Code    int64  `json:"code"`
-	Message string `json:"msg"`
-=======
-	ClientOrderID      string     `json:"clientOrderId"`
-	Time               types.Time `json:"time"`
-	CumulativeQuantity float64    `json:"cumQty,string"`
-	CumulativeQuote    float64    `json:"cumQuote,string"`
-	ExecutedQuantity   float64    `json:"executedQty,string"`
-	OrderID            int64      `json:"orderId"`
-	AveragePrice       float64    `json:"avgPrice,string"`
-	OriginalQuantity   float64    `json:"origQty,string"`
-	Price              float64    `json:"price,string"`
-	ReduceOnly         bool       `json:"reduceOnly"`
-	Side               string     `json:"side"`
-	PositionSide       string     `json:"positionSide"`
-	Status             string     `json:"status"`
-	StopPrice          float64    `json:"stopPrice,string"`
-	ClosePosition      bool       `json:"closePosition"`
-	Symbol             string     `json:"symbol"`
-	TimeInForce        string     `json:"timeInForce"`
-	OrderType          string     `json:"type"`
-	OriginalType       string     `json:"origType"`
-	ActivatePrice      float64    `json:"activatePrice,string"`
-	PriceRate          float64    `json:"priceRate,string"`
-	UpdateTime         types.Time `json:"updateTime"`
-	WorkingType        string     `json:"workingType"`
-	Code               int64      `json:"code"`
-	Message            string     `json:"msg"`
->>>>>>> e544e99c
+	Code                    int64             `json:"code"`
+	Message                 string            `json:"msg"`
 }
 
 // UFuturesOrderData stores order data for ufutures
 type UFuturesOrderData struct {
-<<<<<<< HEAD
 	AvgPrice      float64           `json:"avgPrice,string"`
 	ClientOrderID string            `json:"clientOrderId"`
 	CumQuote      string            `json:"cumQuote"`
@@ -281,30 +248,6 @@
 	PriceRate     float64           `json:"priceRate,string"`
 	UpdateTime    types.Time        `json:"updateTime"`
 	WorkingType   string            `json:"workingType"`
-=======
-	AvgPrice      float64    `json:"avgPrice,string"`
-	ClientOrderID string     `json:"clientOrderId"`
-	CumQuote      string     `json:"cumQuote"`
-	ExecutedQty   float64    `json:"executedQty,string"`
-	OrderID       int64      `json:"orderId"`
-	OrigQty       float64    `json:"origQty,string"`
-	OrigType      string     `json:"origType"`
-	Price         float64    `json:"price,string"`
-	ReduceOnly    bool       `json:"reduceOnly"`
-	Side          string     `json:"side"`
-	PositionSide  string     `json:"positionSide"`
-	Status        string     `json:"status"`
-	StopPrice     float64    `json:"stopPrice,string"`
-	ClosePosition bool       `json:"closePosition"`
-	Symbol        string     `json:"symbol"`
-	Time          types.Time `json:"time"`
-	TimeInForce   string     `json:"timeInForce"`
-	OrderType     string     `json:"type"`
-	ActivatePrice float64    `json:"activatePrice,string"`
-	PriceRate     float64    `json:"priceRate,string"`
-	UpdateTime    types.Time `json:"updateTime"`
-	WorkingType   string     `json:"workingType"`
->>>>>>> e544e99c
 }
 
 // UAccountBalanceV2Data stores account balance data for ufutures
