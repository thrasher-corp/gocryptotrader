package binance

import (
	"errors"

	"github.com/thrasher-corp/gocryptotrader/currency"
	"github.com/thrasher-corp/gocryptotrader/exchanges/order"
	"github.com/thrasher-corp/gocryptotrader/types"
)

var (
	validFuturesIntervals = []string{
		"1m", "3m", "5m", "15m", "30m",
		"1h", "2h", "4h", "6h", "8h",
		"12h", "1d", "3d", "1w", "1M",
	}

	validContractType = []string{
		"ALL", "CURRENT_QUARTER", "NEXT_QUARTER",
	}

	validNewOrderRespType = []string{"ACK", "RESULT"}

	validWorkingType = []string{"MARK_PRICE", "CONTRACT_TYPE"}

	validPositionSide = []string{"BOTH", "LONG", "SHORT"}

	validMarginType = []string{"ISOLATED", "CROSSED"}

	validIncomeType = []string{"TRANSFER", "WELCOME_BONUS", "REALIZED_PNL", "FUNDING_FEE", "COMMISSION", "INSURANCE_CLEAR"}

	validAutoCloseTypes = []string{"LIQUIDATION", "ADL"}

	validMarginChange = map[string]int64{
		"add":    1,
		"reduce": 2,
	}

	uValidOBLimits = []string{"5", "10", "20", "50", "100", "500", "1000"}

	uValidPeriods = []string{"5m", "15m", "30m", "1h", "2h", "4h", "6h", "12h", "1d"}

	errContractTypeIsRequired  = errors.New("contract type is required")
	errInvalidPeriodOrInterval = errors.New("invalid period")
)

<<<<<<< HEAD
// USDT Margined Futures

=======
>>>>>>> bda9bbec
// UPublicTradesData stores trade data
type UPublicTradesData struct {
	ID           int64      `json:"id"`
	Price        float64    `json:"price,string"`
	Qty          float64    `json:"qty,string"`
	QuoteQty     float64    `json:"quoteQty,string"`
	Time         types.Time `json:"time"`
	IsBuyerMaker bool       `json:"isBuyerMaker"`
}

// UCompressedTradeData stores compressed trade data
type UCompressedTradeData struct {
	AggregateTradeID int64      `json:"a"`
	Price            float64    `json:"p,string"`
	Quantity         float64    `json:"q,string"`
	FirstTradeID     int64      `json:"f"`
	LastTradeID      int64      `json:"l"`
	Timestamp        types.Time `json:"t"`
	IsBuyerMaker     bool       `json:"m"`
}

// UMarkPrice stores mark price data
type UMarkPrice struct {
	Symbol               string     `json:"symbol"`
	MarkPrice            float64    `json:"markPrice,string"`
	IndexPrice           float64    `json:"indexPrice,string"`
	LastFundingRate      float64    `json:"lastFundingRate,string"`
	EstimatedSettlePrice float64    `json:"estimatedSettlePrice,string"`
	NextFundingTime      types.Time `json:"nextFundingTime"`
	Time                 types.Time `json:"time"`
}

// FundingRateInfoResponse stores funding rate info
type FundingRateInfoResponse struct {
	Symbol                   string       `json:"symbol"`
	AdjustedFundingRateCap   types.Number `json:"adjustedFundingRateCap"`
	AdjustedFundingRateFloor types.Number `json:"adjustedFundingRateFloor"`
	FundingIntervalHours     int64        `json:"fundingIntervalHours"`
	Disclaimer               bool         `json:"disclaimer"`
}

// FundingRateHistory stores funding rate history
type FundingRateHistory struct {
	Symbol      string     `json:"symbol"`
	FundingRate float64    `json:"fundingRate,string"`
	FundingTime types.Time `json:"fundingTime"`
}

// U24HrPriceChangeStats stores price change stats data
type U24HrPriceChangeStats struct {
	Symbol             string     `json:"symbol"`
	PriceChange        float64    `json:"priceChange,string"`
	PriceChangePercent float64    `json:"priceChangePercent,string"`
	WeightedAvgPrice   float64    `json:"weightedAvgPrice,string"`
	PrevClosePrice     float64    `json:"prevClosePrice,string"`
	LastPrice          float64    `json:"lastPrice,string"`
	LastQty            float64    `json:"lastQty,string"`
	OpenPrice          float64    `json:"openPrice,string"`
	HighPrice          float64    `json:"highPrice,string"`
	LowPrice           float64    `json:"lowPrice,string"`
	Volume             float64    `json:"volume,string"`
	QuoteVolume        float64    `json:"quoteVolume,string"`
	OpenTime           types.Time `json:"openTime"`
	CloseTime          types.Time `json:"closeTime"`
	FirstID            int64      `json:"firstId"`
	LastID             int64      `json:"lastId"`
	Count              int64      `json:"count"`
}

// USymbolPriceTicker stores symbol price ticker data
type USymbolPriceTicker struct {
	Symbol string     `json:"symbol"`
	Price  float64    `json:"price,string"`
	Time   types.Time `json:"time"`
}

// USymbolOrderbookTicker stores symbol orderbook ticker data
type USymbolOrderbookTicker struct {
	Symbol   string     `json:"symbol"`
	BidPrice float64    `json:"bidPrice,string"`
	BidQty   float64    `json:"bidQty,string"`
	AskPrice float64    `json:"askPrice,string"`
	AskQty   float64    `json:"askQty,string"`
	Time     types.Time `json:"time"`
}

// ULiquidationOrdersData stores liquidation orders data
type ULiquidationOrdersData struct {
	Symbol       string            `json:"symbol"`
	Price        float64           `json:"price,string"`
	OrigQty      float64           `json:"origQty,string"`
	ExecutedQty  float64           `json:"executedQty,string"`
	AveragePrice float64           `json:"averagePrice,string"`
	Status       string            `json:"status"`
	TimeInForce  order.TimeInForce `json:"timeInForce"`
	OrderType    string            `json:"type"`
	Side         string            `json:"side"`
	Time         types.Time        `json:"time"`
}

// UOpenInterestData stores open interest data
type UOpenInterestData struct {
	OpenInterest float64    `json:"openInterest,string"`
	Symbol       string     `json:"symbol"`
	Time         types.Time `json:"time"`
}

// UOpenInterestStats stores open interest stats data
type UOpenInterestStats struct {
	Symbol               string     `json:"symbol"`
	SumOpenInterest      float64    `json:"sumOpenInterest,string"`
	SumOpenInterestValue float64    `json:"sumOpenInterestValue,string"`
	Timestamp            types.Time `json:"timestamp"`
}

// ULongShortRatio stores top trader accounts' or positions' or global long/short ratio data
type ULongShortRatio struct {
	Symbol         string     `json:"symbol"`
	LongShortRatio float64    `json:"longShortRatio,string"`
	LongAccount    float64    `json:"longAccount,string"`
	ShortAccount   float64    `json:"shortAccount,string"`
	Timestamp      types.Time `json:"timestamp"`
}

// UTakerVolumeData stores volume data on buy/sell side from takers
type UTakerVolumeData struct {
	BuySellRatio float64    `json:"buySellRatio,string"`
	BuyVol       float64    `json:"buyVol,string"`
	SellVol      float64    `json:"sellVol,string"`
	Timestamp    types.Time `json:"timestamp"`
}

// UCompositeIndexInfoData stores composite index data for usdt margined futures
type UCompositeIndexInfoData struct {
	Symbol        string     `json:"symbol"`
	Time          types.Time `json:"time"`
	BaseAssetList []struct {
		BaseAsset          currency.Code `json:"baseAsset"`
		QuoteAsset         currency.Code `json:"quoteAsset"`
		WeightInQuantity   float64       `json:"weightInQuantity,string"`
		WeightInPercentage float64       `json:"weightInPercentage,string"`
	} `json:"baseAssetList"`
}

// UOrderData stores order data
type UOrderData struct {
	ClientOrderID           string            `json:"clientOrderId"`
	Time                    types.Time        `json:"time"`
	CumulativeQuantity      float64           `json:"cumQty,string"`
	CumulativeQuote         float64           `json:"cumQuote,string"`
	ExecutedQuantity        float64           `json:"executedQty,string"`
	OrderID                 int64             `json:"orderId"`
	AveragePrice            float64           `json:"avgPrice,string"`
	OriginalQuantity        float64           `json:"origQty,string"`
	Price                   float64           `json:"price,string"`
	ReduceOnly              bool              `json:"reduceOnly"`
	Side                    string            `json:"side"`
	PositionSide            string            `json:"positionSide"`
	Status                  string            `json:"status"`
	StopPrice               float64           `json:"stopPrice,string"`
	ClosePosition           bool              `json:"closePosition"`
	Symbol                  string            `json:"symbol"`
	TimeInForce             order.TimeInForce `json:"timeInForce"`
	OrderType               string            `json:"type"`
	OriginalType            string            `json:"origType"`
	ActivatePrice           float64           `json:"activatePrice,string"`
	PriceRate               float64           `json:"priceRate,string"`
	UpdateTime              types.Time        `json:"updateTime"`
	WorkingType             string            `json:"workingType"`
	Pair                    string            `json:"pair"`
	CumBase                 string            `json:"cumBase"`
	PriceProtect            bool              `json:"priceProtect"`
	PriceMatch              string            `json:"priceMatch"`
	SelfTradePreventionMode string            `json:"selfTradePreventionMode"`
	GoodTillDate            int64             `json:"goodTillDate"`
	Code                    int64             `json:"code"`
	Message                 string            `json:"msg"`
}

// UFuturesOrderData stores order data for ufutures
type UFuturesOrderData struct {
	AvgPrice      float64           `json:"avgPrice,string"`
	ClientOrderID string            `json:"clientOrderId"`
	CumQuote      string            `json:"cumQuote"`
	ExecutedQty   float64           `json:"executedQty,string"`
	OrderID       int64             `json:"orderId"`
	OrigQty       float64           `json:"origQty,string"`
	OrigType      string            `json:"origType"`
	Price         float64           `json:"price,string"`
	ReduceOnly    bool              `json:"reduceOnly"`
	Side          string            `json:"side"`
	PositionSide  string            `json:"positionSide"`
	Status        string            `json:"status"`
	StopPrice     float64           `json:"stopPrice,string"`
	ClosePosition bool              `json:"closePosition"`
	Symbol        string            `json:"symbol"`
	Time          types.Time        `json:"time"`
	TimeInForce   order.TimeInForce `json:"timeInForce"`
	OrderType     string            `json:"type"`
	ActivatePrice float64           `json:"activatePrice,string"`
	PriceRate     float64           `json:"priceRate,string"`
	UpdateTime    types.Time        `json:"updateTime"`
	WorkingType   string            `json:"workingType"`
}

// UAccountBalanceV2Data stores account balance data for ufutures
type UAccountBalanceV2Data struct {
	AccountAlias       string  `json:"accountAlias"`
	Asset              string  `json:"asset"`
	Balance            float64 `json:"balance,string"`
	CrossWalletBalance float64 `json:"crossWalletBalance,string"`
	CrossUnrealizedPNL float64 `json:"crossUnPnl,string"`
	AvailableBalance   float64 `json:"availableBalance,string"`
	MaxWithdrawAmount  float64 `json:"maxWithdrawAmount,string"`
}

// UAccountInformationV2Data stores account info for ufutures
type UAccountInformationV2Data struct {
	FeeTier                     int64       `json:"feeTier"`
	CanTrade                    bool        `json:"canTrade"`
	CanDeposit                  bool        `json:"canDeposit"`
	CanWithdraw                 bool        `json:"canWithdraw"`
	UpdateTime                  types.Time  `json:"updateTime"`
	MultiAssetsMargin           bool        `json:"multiAssetsMargin"`
	TotalInitialMargin          float64     `json:"totalInitialMargin,string"`
	TotalMaintenanceMargin      float64     `json:"totalMaintMargin,string"`
	TotalWalletBalance          float64     `json:"totalWalletBalance,string"`
	TotalUnrealizedProfit       float64     `json:"totalUnrealizedProfit,string"`
	TotalMarginBalance          float64     `json:"totalMarginBalance,string"`
	TotalPositionInitialMargin  float64     `json:"totalPositionInitialMargin,string"`
	TotalOpenOrderInitialMargin float64     `json:"totalOpenOrderInitialMargin,string"`
	TotalCrossWalletBalance     float64     `json:"totalCrossWalletBalance,string"`
	TotalCrossUnrealizedPNL     float64     `json:"totalCrossUnPnl,string"`
	AvailableBalance            float64     `json:"availableBalance,string"`
	MaxWithdrawAmount           float64     `json:"maxWithdrawAmount,string"`
	Assets                      []UAsset    `json:"assets"`
	Positions                   []UPosition `json:"positions"`
}

// UAsset holds account asset information
type UAsset struct {
	Asset                  string  `json:"asset"`
	WalletBalance          float64 `json:"walletBalance,string"`
	UnrealizedProfit       float64 `json:"unrealizedProfit,string"`
	MarginBalance          float64 `json:"marginBalance,string"`
	MaintenanceMargin      float64 `json:"maintMargin,string"`
	InitialMargin          float64 `json:"initialMargin,string"`
	PositionInitialMargin  float64 `json:"positionInitialMargin,string"`
	OpenOrderInitialMargin float64 `json:"openOrderInitialMargin,string"`
	CrossWalletBalance     float64 `json:"crossWalletBalance,string"`
	CrossUnPnl             float64 `json:"crossUnPnl,string"`
	AvailableBalance       float64 `json:"availableBalance,string"`
	MaxWithdrawAmount      float64 `json:"maxWithdrawAmount,string"`
}

// UPosition holds account position information
type UPosition struct {
	Symbol                 string     `json:"symbol"`
	InitialMargin          float64    `json:"initialMargin,string"`
	MaintenanceMargin      float64    `json:"maintMargin,string"`
	UnrealisedProfit       float64    `json:"unrealizedProfit,string"`
	PositionInitialMargin  float64    `json:"positionInitialMargin,string"`
	OpenOrderInitialMargin float64    `json:"openOrderInitialMargin,string"`
	Leverage               float64    `json:"leverage,string"`
	Isolated               bool       `json:"isolated"`
	IsolatedWallet         float64    `json:"isolatedWallet,string"`
	EntryPrice             float64    `json:"entryPrice,string"`
	MaxNotional            float64    `json:"maxNotional,string"`
	BidNotional            float64    `json:"bidNotional,string"`
	AskNotional            float64    `json:"askNotional,string"`
	PositionSide           string     `json:"positionSide"`
	PositionAmount         float64    `json:"positionAmt,string"`
	UpdateTime             types.Time `json:"updateTime"`
}

// UChangeInitialLeverage stores leverage change data
type UChangeInitialLeverage struct {
	Leverage         int64   `json:"leverage"`
	MaxNotionalValue float64 `json:"maxNotionalValue,string"`
	Symbol           string  `json:"symbol"`
}

// UModifyIsolatedPosMargin stores modified isolated margin positions' data
type UModifyIsolatedPosMargin struct {
	Amount     float64 `json:"amount,string"`
	MarginType int64   `json:"type"`
}

// UPositionMarginChangeHistoryData gets position margin change history data
type UPositionMarginChangeHistoryData struct {
	Amount       float64    `json:"amount,string"`
	Asset        string     `json:"asset"`
	Symbol       string     `json:"symbol"`
	Time         types.Time `json:"time"`
	MarginType   int64      `json:"type"`
	PositionSide string     `json:"positionSide"`
}

// UPositionInformationV2 stores positions data
type UPositionInformationV2 struct {
	Symbol           string     `json:"symbol"`
	PositionAmount   float64    `json:"positionAmt,string"`
	EntryPrice       float64    `json:"entryPrice,string"`
	MarkPrice        float64    `json:"markPrice,string"`
	UnrealizedProfit float64    `json:"unrealizedProfit,string"`
	LiquidationPrice float64    `json:"liquidationPrice,string"`
	Leverage         float64    `json:"leverage,string"`
	MaxNotionalValue float64    `json:"maxNotionalValue,string"`
	MarginType       string     `json:"marginType"`
	IsAutoAddMargin  bool       `json:"isAutoAddMargin,string"`
	PositionSide     string     `json:"positionSide"`
	Notional         float64    `json:"notional,string"`
	IsolatedWallet   float64    `json:"isolatedWallet,string"`
	IsolatedMargin   float64    `json:"isolatedMargin,string"`
	UpdateTime       types.Time `json:"updateTime"`
}

// UAccountTradeHistory stores trade data for the users account
type UAccountTradeHistory struct {
	Buyer           bool       `json:"buyer"`
	Commission      float64    `json:"commission,string"`
	CommissionAsset string     `json:"commissionAsset"`
	ID              int64      `json:"id"`
	Maker           bool       `json:"maker"`
	OrderID         int64      `json:"orderId"`
	Price           float64    `json:"price,string"`
	Qty             float64    `json:"qty,string"`
	QuoteQty        float64    `json:"quoteQty"`
	RealizedPNL     float64    `json:"realizedPnl,string"`
	Side            string     `json:"side"`
	PositionSide    string     `json:"positionSide"`
	Symbol          string     `json:"symbol"`
	Time            types.Time `json:"time"`
}

// UAccountIncomeHistory stores income history data
type UAccountIncomeHistory struct {
	Symbol     string     `json:"symbol"`
	IncomeType string     `json:"incomeType"`
	Income     float64    `json:"income,string"`
	Asset      string     `json:"asset"`
	Info       string     `json:"info"`
	Time       types.Time `json:"time"`
	TranID     int64      `json:"tranId"`
	TradeID    string     `json:"tradeId"`
}

// UNotionalLeverageAndBrakcetsData stores notional and leverage brackets data for the account
type UNotionalLeverageAndBrakcetsData struct {
	Symbol   string `json:"symbol"`
	Brackets []struct {
		Bracket                int64   `json:"bracket"`
		InitialLeverage        float64 `json:"initialLeverage"`
		NotionalCap            float64 `json:"notionalCap"`
		NotionalFloor          float64 `json:"notionalFloor"`
		MaintenanceMarginRatio float64 `json:"maintMarginRatio"`
		Cumulative             float64 `json:"cum"`
	} `json:"brackets"`
}

// UPositionADLEstimationData stores ADL estimation data for a position
type UPositionADLEstimationData struct {
	Symbol      string `json:"symbol"`
	ADLQuantile struct {
		Long  int64 `json:"LONG"`
		Short int64 `json:"SHORT"`
		Hedge int64 `json:"HEDGE"`
	} `json:"adlQuantile"`
}

// UForceOrdersData stores liquidation orders data for the account
type UForceOrdersData struct {
	OrderID       int64             `json:"orderId"`
	Symbol        string            `json:"symbol"`
	Status        string            `json:"status"`
	ClientOrderID string            `json:"clientOrderId"`
	Price         float64           `json:"price,string"`
	AvgPrice      float64           `json:"avgPrice,string"`
	OrigQty       float64           `json:"origQty,string"`
	ExecutedQty   float64           `json:"executedQty,string"`
	CumQuote      float64           `json:"cumQuote,string"`
	TimeInForce   order.TimeInForce `json:"timeInForce"`
	OrderType     string            `json:"type"`
	ReduceOnly    bool              `json:"reduceOnly"`
	ClosePosition bool              `json:"closePosition"`
	Side          string            `json:"side"`
	PositionSide  string            `json:"positionSide"`
	StopPrice     float64           `json:"stopPrice,string"`
	WorkingType   string            `json:"workingType"`
	PriceProtect  bool              `json:"priceProtect,string"`
	OrigType      string            `json:"origType"`
	Time          types.Time        `json:"time"`
	UpdateTime    types.Time        `json:"updateTime"`
}

// UFuturesNewOrderRequest stores order data for placing
type UFuturesNewOrderRequest struct {
	Symbol           currency.Pair `json:"symbol"`
	Side             string        `json:"side"`
	PositionSide     string        `json:"position_side,omitempty"`
	OrderType        string        `json:"order_type,omitempty"`
	TimeInForce      string        `json:"time_in_force,omitempty"`
	NewClientOrderID string        `json:"new_client_order_id,omitempty"`
	ClosePosition    string        `json:"close_position,omitempty"`
	WorkingType      string        `json:"working_type,omitempty"`
	NewOrderRespType string        `json:"new_order_resp_type,omitempty"`
	Quantity         float64       `json:"quantity,omitempty"`
	Price            float64       `json:"price,omitempty"`
	StopPrice        float64       `json:"stop_price,omitempty"`
	ActivationPrice  float64       `json:"activation_price,omitempty"`
	CallbackRate     float64       `json:"callback_rate,omitempty"`
	ReduceOnly       bool          `json:"reduce_only,omitempty"`
}

// WebsocketAPIError represents an error message sent through the websocket API.
type WebsocketAPIError struct {
	Code    int64  `json:"code"`
	Message string `json:"msg"`
}

// SettlementPrice represents a quarterly contract settlement price information
type SettlementPrice struct {
	DeliveryTime  types.Time `json:"deliveryTime"`
	DeliveryPrice float64    `json:"deliveryPrice"`
}

// BasisInfo represents a basis price difference information between index and futures
type BasisInfo struct {
	IndexPrice          types.Number `json:"indexPrice"`
	ContractType        string       `json:"contractType"`
	BasisRate           types.Number `json:"basisRate"`
	FuturesPrice        types.Number `json:"futuresPrice"`
	AnnualizedBasisRate types.Number `json:"annualizedBasisRate"`
	Basis               types.Number `json:"basis"`
	Pair                string       `json:"pair"`
	Timestamp           types.Time   `json:"timestamp"`
}

// AssetIndex holds asset index detail for multi-assets mode
type AssetIndex struct {
	Symbol                string       `json:"symbol"`
	Time                  types.Time   `json:"time"`
	Index                 types.Number `json:"index"`
	AskBuffer             types.Number `json:"askBuffer"`
	BidBuffer             types.Number `json:"bidBuffer"`
	BidRate               types.Number `json:"bidRate"`
	AskRate               types.Number `json:"askRate"`
	AutoExchangeBidBuffer types.Number `json:"autoExchangeBidBuffer"`
	AutoExchangeAskBuffer types.Number `json:"autoExchangeAskBuffer"`
	AutoExchangeBidRate   types.Number `json:"autoExchangeBidRate"`
	AutoExchangeAskRate   types.Number `json:"autoExchangeAskRate"`
}

// AssetIndexResponse represents a list of asset indexes
type AssetIndexResponse []AssetIndex

// IndexPriceConstituent represents an index price constituents
type IndexPriceConstituent struct {
	Symbol       string     `json:"symbol"`
	Time         types.Time `json:"time"`
	Constituents []struct {
		Exchange string `json:"exchange"`
		Symbol   string `json:"symbol"`
	} `json:"constituents"`
}

// PositionMode represents whether the position mode is 'hedge mode' or 'one-way mode'
type PositionMode struct {
	DualSidePosition bool `json:"dualSidePosition"` // "true": Hedge Mode; "false": One-way Mode
}

// USDTOrderUpdateParams represents an updating parameter of USDT margined futures orders.
type USDTOrderUpdateParams struct {
	OrderID           int64         `json:"orderID"`
	OrigClientOrderID string        `json:"origClientOrderID,omitempty"`
	Side              string        `json:"side,omitempty"`
	PriceMatch        string        `json:"priceMatch,omitempty"`
	Symbol            currency.Pair `json:"symbol,omitempty"`
	Amount            float64       `json:"amount,omitempty"`
	Price             float64       `json:"price,omitempty"`
}

// USDTAmendInfo represents a USDT margined futures order amendment history item.
type USDTAmendInfo struct {
	AmendmentID   int64      `json:"amendmentId"`
	Symbol        string     `json:"symbol"`
	Pair          string     `json:"pair"`
	OrderID       int64      `json:"orderId"`
	ClientOrderID string     `json:"clientOrderId"`
	Time          types.Time `json:"time"`
	Amendment     struct {
		Price struct {
			Before types.Number `json:"before"`
			After  types.Number `json:"after"`
		} `json:"price"`
		OrigQty struct {
			Before types.Number `json:"before"`
			After  types.Number `json:"after"`
		} `json:"origQty"`
		Count int64 `json:"count"`
	} `json:"amendment"`
	PriceMatch string `json:"priceMatch"`
}

// TradingQuantitativeRulesIndicators represents a trading quantity rules indicators instance.
type TradingQuantitativeRulesIndicators struct {
	Indicators map[string][]struct {
		IsLocked           bool       `json:"isLocked"`
		PlannedRecoverTime types.Time `json:"plannedRecoverTime"`
		Indicator          string     `json:"indicator"`
		Value              float64    `json:"value"`
		TriggerValue       float64    `json:"triggerValue"`
	} `json:"indicators"`
	UpdateTime types.Time `json:"updateTime"`
}

// RateLimitInfo represents users rate limit information
type RateLimitInfo struct {
	RateLimitType string `json:"rateLimitType"`
	Interval      string `json:"interval"`
	IntervalNum   int64  `json:"intervalNum"`
	Limit         int64  `json:"limit"`
}

// UTransactionDownloadID represents a future transaction download ID.
type UTransactionDownloadID struct {
	AvgCostTimestampOfLast30D int64  `json:"avgCostTimestampOfLast30d"`
	DownloadID                string `json:"downloadId"`
}

// UTransactionHistoryDownloadLink represents a futures transaction history download link
type UTransactionHistoryDownloadLink struct {
	DownloadID          string `json:"downloadId"`
	Status              string `json:"status"` // Enum：completed，processing
	URL                 string `json:"url"`
	Notified            bool   `json:"notified"`
	ExpirationTimestamp int64  `json:"expirationTimestamp"`
	IsExpired           any    `json:"isExpired"`
	S3Link              any    `json:"s3Link"`
}<|MERGE_RESOLUTION|>--- conflicted
+++ resolved
@@ -44,11 +44,8 @@
 	errInvalidPeriodOrInterval = errors.New("invalid period")
 )
 
-<<<<<<< HEAD
 // USDT Margined Futures
 
-=======
->>>>>>> bda9bbec
 // UPublicTradesData stores trade data
 type UPublicTradesData struct {
 	ID           int64      `json:"id"`
