package binance

import (
	"context"
	"fmt"
	"net/http"
	"net/url"
	"slices"
	"strconv"
	"strings"
	"time"

<<<<<<< HEAD
	"github.com/thrasher-corp/gocryptotrader/common"
=======
	"github.com/thrasher-corp/gocryptotrader/common/key"
>>>>>>> fd9aaf00
	"github.com/thrasher-corp/gocryptotrader/currency"
	"github.com/thrasher-corp/gocryptotrader/encoding/json"
	"github.com/thrasher-corp/gocryptotrader/exchange/order/limits"
	exchange "github.com/thrasher-corp/gocryptotrader/exchanges"
	"github.com/thrasher-corp/gocryptotrader/exchanges/asset"
	"github.com/thrasher-corp/gocryptotrader/exchanges/kline"
<<<<<<< HEAD
	"github.com/thrasher-corp/gocryptotrader/exchanges/margin"
	"github.com/thrasher-corp/gocryptotrader/exchanges/order"
=======
>>>>>>> fd9aaf00
	"github.com/thrasher-corp/gocryptotrader/exchanges/request"
)

// FuturesExchangeInfo stores CoinMarginedFutures, data
func (e *Exchange) FuturesExchangeInfo(ctx context.Context) (*CExchangeInfo, error) {
	var resp *CExchangeInfo
	return resp, e.SendHTTPRequest(ctx, exchange.RestCoinMargined, "/dapi/v1/exchangeInfo", cFuturesDefaultRate, &resp)
}

// GetFuturesOrderbook gets orderbook data for CoinMarginedFutures,
func (e *Exchange) GetFuturesOrderbook(ctx context.Context, symbol currency.Pair, limit uint64) (*OrderBook, error) {
	symbolValue, err := e.FormatSymbol(symbol, asset.CoinMarginedFutures)
	if err != nil {
		return nil, err
	}
	params := url.Values{}
	if limit > 0 {
		params.Set("limit", strconv.FormatUint(limit, 10))
	}
	rateBudget := cFuturesOrderbook1000Rate
	switch {
	case limit == 5, limit == 10, limit == 20, limit == 50:
		rateBudget = cFuturesOrderbook50Rate
	case limit >= 100 && limit < 500:
		rateBudget = cFuturesOrderbook100Rate
	case limit == 0, limit >= 500 && limit < 1000:
		rateBudget = cFuturesOrderbook500Rate
	}
	params.Set("symbol", symbolValue)
	var resp *OrderBook
	return resp, e.SendHTTPRequest(ctx, exchange.RestCoinMargined, common.EncodeURLValues("/dapi/v1/depth", params), rateBudget, &resp)
}

// GetFuturesPublicTrades gets recent public trades for CoinMarginedFutures,
func (e *Exchange) GetFuturesPublicTrades(ctx context.Context, symbol currency.Pair, limit uint64) ([]FuturesPublicTradesData, error) {
	symbolValue, err := e.FormatSymbol(symbol, asset.CoinMarginedFutures)
	if err != nil {
		return nil, err
	}
	params := url.Values{}
	params.Set("symbol", symbolValue)
	if limit > 0 {
		params.Set("limit", strconv.FormatUint(limit, 10))
	}
	var resp []FuturesPublicTradesData
	return resp, e.SendHTTPRequest(ctx, exchange.RestCoinMargined, common.EncodeURLValues("/dapi/v1/trades", params), cFuturesDefaultRate, &resp)
}

// GetFuturesHistoricalTrades gets historical public trades for CoinMarginedFutures,
func (e *Exchange) GetFuturesHistoricalTrades(ctx context.Context, symbol currency.Pair, fromID string, limit uint64) ([]UPublicTradesData, error) {
	symbolValue, err := e.FormatSymbol(symbol, asset.CoinMarginedFutures)
	if err != nil {
		return nil, err
	}
	params := url.Values{}
	params.Set("symbol", symbolValue)
	if fromID != "" {
		params.Set("fromID", fromID)
	}
	if limit > 0 {
		params.Set("limit", strconv.FormatUint(limit, 10))
	}
	var resp []UPublicTradesData
	return resp, e.SendAuthHTTPRequest(ctx, exchange.RestCoinMargined, http.MethodGet, "/dapi/v1/historicalTrades", params, cFuturesHistoricalTradesRate, nil, &resp)
}

// GetPastPublicTrades gets past public trades for CoinMarginedFutures,
func (e *Exchange) GetPastPublicTrades(ctx context.Context, symbol currency.Pair, limit, fromID uint64) ([]FuturesPublicTradesData, error) {
	symbolValue, err := e.FormatSymbol(symbol, asset.CoinMarginedFutures)
	if err != nil {
		return nil, err
	}
	params := url.Values{}
	params.Set("symbol", symbolValue)
	if limit > 0 {
		params.Set("limit", strconv.FormatUint(limit, 10))
	}
	if fromID != 0 {
		params.Set("fromID", strconv.FormatUint(fromID, 10))
	}
	var resp []FuturesPublicTradesData
	return resp, e.SendHTTPRequest(ctx, exchange.RestCoinMargined, common.EncodeURLValues("/dapi/v1/trades", params), cFuturesDefaultRate, &resp)
}

// GetFuturesAggregatedTradesList gets aggregated trades list for CoinMarginedFutures,
func (e *Exchange) GetFuturesAggregatedTradesList(ctx context.Context, symbol currency.Pair, fromID, limit uint64, startTime, endTime time.Time) ([]AggregatedTrade, error) {
	symbolValue, err := e.FormatSymbol(symbol, asset.CoinMarginedFutures)
	if err != nil {
		return nil, err
	}
	params := url.Values{}
	params.Set("symbol", symbolValue)
	if limit > 0 {
		params.Set("limit", strconv.FormatUint(limit, 10))
	}
	if fromID != 0 {
		params.Set("fromID", strconv.FormatUint(fromID, 10))
	}
	if !startTime.IsZero() && !endTime.IsZero() {
		if err := common.StartEndTimeCheck(startTime, endTime); err != nil {
			return nil, err
		}
		params.Set("startTime", strconv.FormatInt(startTime.UnixMilli(), 10))
		params.Set("endTime", strconv.FormatInt(endTime.UnixMilli(), 10))
	}
	var resp []AggregatedTrade
	return resp, e.SendHTTPRequest(ctx, exchange.RestCoinMargined, common.EncodeURLValues("/dapi/v1/aggTrades", params), cFuturesHistoricalTradesRate, &resp)
}

// GetIndexAndMarkPrice gets index and mark prices  for CoinMarginedFutures,
func (e *Exchange) GetIndexAndMarkPrice(ctx context.Context, symbol, pair string) ([]IndexMarkPrice, error) {
	params := url.Values{}
	if symbol != "" {
		params.Set("symbol", symbol)
	}
	if pair != "" {
		params.Set("pair", pair)
	}
	var resp []IndexMarkPrice
	return resp, e.SendHTTPRequest(ctx, exchange.RestCoinMargined, common.EncodeURLValues("/dapi/v1/premiumIndex", params), cFuturesIndexMarkPriceRate, &resp)
}

// GetFundingRateInfo retrieves funding rate info for symbols that had FundingRateCap/ FundingRateFloor / fundingIntervalHours adjustment
func (e *Exchange) GetFundingRateInfo(ctx context.Context) ([]FundingRateInfoResponse, error) {
	var resp []FundingRateInfoResponse
	return resp, e.SendHTTPRequest(ctx, exchange.RestCoinMargined, "/dapi/v1/fundingInfo", uFuturesDefaultRate, &resp)
}

// GetFuturesKlineData gets futures kline data for CoinMarginedFutures,
func (e *Exchange) GetFuturesKlineData(ctx context.Context, symbol currency.Pair, interval string, limit uint64, startTime, endTime time.Time) ([]CFuturesCandleStick, error) {
	if !slices.Contains(validFuturesIntervals, interval) {
		return nil, kline.ErrInvalidInterval
	}
	params := url.Values{}
	if !startTime.IsZero() && !endTime.IsZero() {
		if err := common.StartEndTimeCheck(startTime, endTime); err != nil {
			return nil, err
		}
		params.Set("startTime", strconv.FormatInt(startTime.UnixMilli(), 10))
		params.Set("endTime", strconv.FormatInt(endTime.UnixMilli(), 10))
	}
	if !symbol.IsEmpty() {
		symbolValue, err := e.FormatSymbol(symbol, asset.CoinMarginedFutures)
		if err != nil {
			return nil, err
		}
		params.Set("symbol", symbolValue)
	}
	if limit > 0 {
		params.Set("limit", strconv.FormatUint(limit, 10))
	}
	params.Set("interval", interval)
	var data []CFuturesCandleStick
	rateBudget := getKlineRateBudget(limit)
	return data, e.SendHTTPRequest(ctx, exchange.RestCoinMargined, common.EncodeURLValues("/dapi/v1/klines", params), rateBudget, &data)
}

// GetContinuousKlineData gets continuous kline data
func (e *Exchange) GetContinuousKlineData(ctx context.Context, pair, contractType, interval string, limit uint64, startTime, endTime time.Time) ([]CFuturesCandleStick, error) {
	if pair == "" {
		return nil, currency.ErrSymbolStringEmpty
	}
	if !slices.Contains(validContractType, contractType) {
		return nil, errContractTypeIsRequired
	}
	if !slices.Contains(validFuturesIntervals, interval) {
		return nil, kline.ErrInvalidInterval
	}
	params := url.Values{}
	if !startTime.IsZero() && !endTime.IsZero() {
		if err := common.StartEndTimeCheck(startTime, endTime); err != nil {
			return nil, err
		}
		params.Set("startTime", strconv.FormatInt(startTime.UnixMilli(), 10))
		params.Set("endTime", strconv.FormatInt(endTime.UnixMilli(), 10))
	}
	if limit > 0 {
		params.Set("limit", strconv.FormatUint(limit, 10))
	}
	params.Set("pair", pair)
	params.Set("contractType", contractType)
	params.Set("interval", interval)
	rateBudget := getKlineRateBudget(limit)
	var data []CFuturesCandleStick
	return data, e.SendHTTPRequest(ctx, exchange.RestCoinMargined, common.EncodeURLValues("/dapi/v1/continuousKlines", params), rateBudget, &data)
}

// GetIndexPriceKlines gets continuous kline data
func (e *Exchange) GetIndexPriceKlines(ctx context.Context, pair, interval string, limit uint64, startTime, endTime time.Time) ([]CFuturesCandleStick, error) {
	if !slices.Contains(validFuturesIntervals, interval) {
		return nil, kline.ErrInvalidInterval
	}
	params := url.Values{}
	if limit > 0 {
		params.Set("limit", strconv.FormatUint(limit, 10))
	}
	params.Set("interval", interval)
	if !startTime.IsZero() && !endTime.IsZero() {
		if err := common.StartEndTimeCheck(startTime, endTime); err != nil {
			return nil, err
		}
		params.Set("startTime", strconv.FormatInt(startTime.UnixMilli(), 10))
		params.Set("endTime", strconv.FormatInt(endTime.UnixMilli(), 10))
	}
	params.Set("pair", pair)
	rateBudget := getKlineRateBudget(limit)
	var data []CFuturesCandleStick
	return data, e.SendHTTPRequest(ctx, exchange.RestCoinMargined, common.EncodeURLValues("/dapi/v1/indexPriceKlines", params), rateBudget, &data)
}

// GetMarkPriceKline gets mark price kline data
func (e *Exchange) GetMarkPriceKline(ctx context.Context, symbol currency.Pair, interval string, limit uint64, startTime, endTime time.Time) ([]CFuturesCandleStick, error) {
	return e.getKline(ctx, symbol, interval, "/dapi/v1/markPriceKlines", limit, startTime, endTime)
}

// GetPremiumIndexKlineData premium index kline bars of a symbol.
// Klines are uniquely identified by their open time.
func (e *Exchange) GetPremiumIndexKlineData(ctx context.Context, symbol currency.Pair, interval string, limit uint64, startTime, endTime time.Time) ([]CFuturesCandleStick, error) {
	return e.getKline(ctx, symbol, interval, "/dapi/v1/premiumIndexKlines", limit, startTime, endTime)
}

func (e *Exchange) getKline(ctx context.Context, symbol currency.Pair, interval, path string, limit uint64, startTime, endTime time.Time) ([]CFuturesCandleStick, error) {
	symbolValue, err := e.FormatSymbol(symbol, asset.CoinMarginedFutures)
	if err != nil {
		return nil, err
	}
	if !slices.Contains(validFuturesIntervals, interval) {
		return nil, kline.ErrInvalidInterval
	}
	params := url.Values{}
	if limit > 0 {
		params.Set("limit", strconv.FormatUint(limit, 10))
	}
	params.Set("interval", interval)
	if !startTime.IsZero() && !endTime.IsZero() {
		err = common.StartEndTimeCheck(startTime, endTime)
		if err != nil {
			return nil, err
		}
		params.Set("startTime", strconv.FormatInt(startTime.UnixMilli(), 10))
		params.Set("endTime", strconv.FormatInt(endTime.UnixMilli(), 10))
	}
	params.Set("symbol", symbolValue)
	rateBudget := getKlineRateBudget(limit)
	var data []CFuturesCandleStick
	return data, e.SendHTTPRequest(ctx, exchange.RestCoinMargined, common.EncodeURLValues(path, params), rateBudget, &data)
}

func getKlineRateBudget(limit uint64) request.EndpointLimit {
	rateBudget := cFuturesDefaultRate
	switch {
	case limit > 0 && limit < 100:
		rateBudget = cFuturesKline100Rate
	case limit >= 100 && limit < 500:
		rateBudget = cFuturesKline500Rate
	case limit >= 500 && limit < 1000:
		rateBudget = cFuturesKline1000Rate
	case limit >= 1000:
		rateBudget = cFuturesKlineMaxRate
	}
	return rateBudget
}

// GetFuturesSwapTickerChangeStats gets 24hr ticker change stats for CoinMarginedFutures,
func (e *Exchange) GetFuturesSwapTickerChangeStats(ctx context.Context, symbol currency.Pair, pair string) ([]PriceChangeStats, error) {
	params := url.Values{}
	rateLimit := cFuturesTickerPriceHistoryRate
	if !symbol.IsEmpty() {
		rateLimit = cFuturesDefaultRate
		symbolValue, err := e.FormatSymbol(symbol, asset.CoinMarginedFutures)
		if err != nil {
			return nil, err
		}
		params.Set("symbol", symbolValue)
	}
	if pair != "" {
		params.Set("pair", pair)
	}
	var resp []PriceChangeStats
	return resp, e.SendHTTPRequest(ctx, exchange.RestCoinMargined, common.EncodeURLValues("/dapi/v1/ticker/24hr", params), rateLimit, &resp)
}

// FuturesGetFundingHistory gets funding history for CoinMarginedFutures,
func (e *Exchange) FuturesGetFundingHistory(ctx context.Context, symbol currency.Pair, limit int, startTime, endTime time.Time) ([]FundingRateHistory, error) {
	params := url.Values{}
	if !symbol.IsEmpty() {
		symbolValue, err := e.FormatSymbol(symbol, asset.CoinMarginedFutures)
		if err != nil {
			return nil, err
		}
		params.Set("symbol", symbolValue)
	}
	if limit > 0 {
		params.Set("limit", strconv.Itoa(limit))
	}
	if !startTime.IsZero() && !endTime.IsZero() {
		if err := common.StartEndTimeCheck(startTime, endTime); err != nil {
			return nil, err
		}
		params.Set("startTime", strconv.FormatInt(startTime.UnixMilli(), 10))
		params.Set("endTime", strconv.FormatInt(endTime.UnixMilli(), 10))
	}
	var resp []FundingRateHistory
	return resp, e.SendHTTPRequest(ctx, exchange.RestCoinMargined, common.EncodeURLValues("/dapi/v1/fundingRate", params), cFuturesDefaultRate, &resp)
}

// GetFuturesSymbolPriceTicker gets price ticker for symbol
func (e *Exchange) GetFuturesSymbolPriceTicker(ctx context.Context, symbol currency.Pair, pair string) ([]SymbolPriceTicker, error) {
	params := url.Values{}
	rateLimit := cFuturesOrderbookTickerAllRate
	if !symbol.IsEmpty() {
		rateLimit = cFuturesDefaultRate
		symbolValue, err := e.FormatSymbol(symbol, asset.CoinMarginedFutures)
		if err != nil {
			return nil, err
		}
		params.Set("symbol", symbolValue)
	}
	if pair != "" {
		params.Set("pair", pair)
	}
	var resp []SymbolPriceTicker
	return resp, e.SendHTTPRequest(ctx, exchange.RestCoinMargined, common.EncodeURLValues("/dapi/v1/ticker/price", params), rateLimit, &resp)
}

// GetFuturesOrderbookTicker gets orderbook ticker for symbol
func (e *Exchange) GetFuturesOrderbookTicker(ctx context.Context, symbol currency.Pair, pair string) ([]SymbolOrderBookTicker, error) {
	params := url.Values{}
	rateLimit := cFuturesOrderbookTickerAllRate
	if !symbol.IsEmpty() {
		rateLimit = cFuturesDefaultRate
		symbolValue, err := e.FormatSymbol(symbol, asset.CoinMarginedFutures)
		if err != nil {
			return nil, err
		}
		params.Set("symbol", symbolValue)
	}
	if pair != "" {
		params.Set("pair", pair)
	}
	var resp []SymbolOrderBookTicker
	return resp, e.SendHTTPRequest(ctx, exchange.RestCoinMargined, common.EncodeURLValues("/dapi/v1/ticker/bookTicker", params), rateLimit, &resp)
}

// GetCFuturesIndexPriceConstituents retrieved index price constituents detail
func (e *Exchange) GetCFuturesIndexPriceConstituents(ctx context.Context, symbol currency.Pair) (*CFuturesIndexPriceConstituents, error) {
	if symbol.IsEmpty() {
		return nil, currency.ErrSymbolStringEmpty
	}
	params := url.Values{}
	params.Set("symbol", symbol.String())
	var resp *CFuturesIndexPriceConstituents
	return resp, e.SendHTTPRequest(ctx, exchange.RestCoinMargined, common.EncodeURLValues("/dapi/v1/constituents", params), cFuturesDefaultRate, &resp)
}

// OpenInterest gets open interest data for a symbol
func (e *Exchange) OpenInterest(ctx context.Context, symbol currency.Pair) (*OpenInterestData, error) {
	symbolValue, err := e.FormatSymbol(symbol, asset.CoinMarginedFutures)
	if err != nil {
		return nil, err
	}
	var resp *OpenInterestData
	return resp, e.SendHTTPRequest(ctx, exchange.RestCoinMargined, "/dapi/v1/openInterest?symbol="+symbolValue, cFuturesDefaultRate, &resp)
}

// CFuturesQuarterlyContractSettlementPrice retrieves coin margined futures quarterly contract settlement price
func (e *Exchange) CFuturesQuarterlyContractSettlementPrice(ctx context.Context, pair currency.Pair) ([]SettlementPrice, error) {
	if pair.IsEmpty() {
		return nil, currency.ErrCurrencyPairEmpty
	}
	var resp []SettlementPrice
	return resp, e.SendHTTPRequest(ctx, exchange.RestCoinMargined, "/futures/data/delivery-price?pair="+pair.String(), cFuturesDefaultRate, &resp)
}

// GetOpenInterestStats gets open interest stats for a symbol
func (e *Exchange) GetOpenInterestStats(ctx context.Context, pair, contractType, period string, limit uint64, startTime, endTime time.Time) ([]OpenInterestStats, error) {
	if !slices.Contains(validContractType, contractType) {
		return nil, fmt.Errorf("%w: invalid interval %s", errContractTypeIsRequired, contractType)
	}
	if !slices.Contains(validFuturesIntervals, period) {
		return nil, errInvalidPeriodOrInterval
	}
	params := url.Values{}
	if !startTime.IsZero() && !endTime.IsZero() {
		if err := common.StartEndTimeCheck(startTime, endTime); err != nil {
			return nil, err
		}
		params.Set("startTime", strconv.FormatInt(startTime.UnixMilli(), 10))
		params.Set("endTime", strconv.FormatInt(endTime.UnixMilli(), 10))
	}
	params.Set("contractType", contractType)
	params.Set("period", period)
	if pair != "" {
		params.Set("pair", pair)
	}
	if limit > 0 {
		params.Set("limit", strconv.FormatUint(limit, 10))
	}
	var resp []OpenInterestStats
	return resp, e.SendHTTPRequest(ctx, exchange.RestCoinMargined, common.EncodeURLValues("/futures/data/openInterestHist", params), cFuturesDefaultRate, &resp)
}

// GetTraderFuturesAccountRatio gets a traders futures account long/short ratio
func (e *Exchange) GetTraderFuturesAccountRatio(ctx context.Context, pair currency.Pair, period string, limit uint64, startTime, endTime time.Time) ([]TopTraderAccountRatio, error) {
	if pair.IsEmpty() {
		return nil, currency.ErrCurrencyPairEmpty
	}
	if !slices.Contains(validFuturesIntervals, period) {
		return nil, errInvalidPeriodOrInterval
	}
	params := url.Values{}
	if !startTime.IsZero() && !endTime.IsZero() {
		if err := common.StartEndTimeCheck(startTime, endTime); err != nil {
			return nil, err
		}
		params.Set("startTime", strconv.FormatInt(startTime.UnixMilli(), 10))
		params.Set("endTime", strconv.FormatInt(endTime.UnixMilli(), 10))
	}
	params.Set("pair", pair.String())
	params.Set("period", period)
	if limit > 0 {
		params.Set("limit", strconv.FormatUint(limit, 10))
	}
	var resp []TopTraderAccountRatio
	return resp, e.SendHTTPRequest(ctx, exchange.RestCoinMargined, common.EncodeURLValues("/futures/data/topLongShortAccountRatio", params), cFuturesDefaultRate, &resp)
}

// GetTraderFuturesPositionsRatio gets a traders futures positions' long/short ratio
func (e *Exchange) GetTraderFuturesPositionsRatio(ctx context.Context, pair currency.Pair, period string, limit uint64, startTime, endTime time.Time) ([]TopTraderPositionRatio, error) {
	if pair.IsEmpty() {
		return nil, currency.ErrCurrencyCodeEmpty
	}
	if !slices.Contains(validFuturesIntervals, period) {
		return nil, errInvalidPeriodOrInterval
	}
	params := url.Values{}
	if !startTime.IsZero() && !endTime.IsZero() {
		if err := common.StartEndTimeCheck(startTime, endTime); err != nil {
			return nil, err
		}
		params.Set("startTime", strconv.FormatInt(startTime.UnixMilli(), 10))
		params.Set("endTime", strconv.FormatInt(endTime.UnixMilli(), 10))
	}
	params.Set("pair", pair.String())
	params.Set("period", period)
	if limit > 0 {
		params.Set("limit", strconv.FormatUint(limit, 10))
	}
	var resp []TopTraderPositionRatio
	return resp, e.SendHTTPRequest(ctx, exchange.RestCoinMargined, common.EncodeURLValues("/futures/data/topLongShortPositionRatio", params), cFuturesDefaultRate, &resp)
}

// GetMarketRatio gets global long/short ratio
func (e *Exchange) GetMarketRatio(ctx context.Context, pair currency.Pair, period string, limit uint64, startTime, endTime time.Time) ([]TopTraderPositionRatio, error) {
	if pair.IsEmpty() {
		return nil, currency.ErrCurrencyPairEmpty
	}
	if !slices.Contains(validFuturesIntervals, period) {
		return nil, errInvalidPeriodOrInterval
	}
	params := url.Values{}
	if !startTime.IsZero() && !endTime.IsZero() {
		if err := common.StartEndTimeCheck(startTime, endTime); err != nil {
			return nil, err
		}
		params.Set("startTime", strconv.FormatInt(startTime.UnixMilli(), 10))
		params.Set("endTime", strconv.FormatInt(endTime.UnixMilli(), 10))
	}
	params.Set("pair", pair.String())
	params.Set("period", period)
	if limit > 0 {
		params.Set("limit", strconv.FormatUint(limit, 10))
	}
	var resp []TopTraderPositionRatio
	return resp, e.SendHTTPRequest(ctx, exchange.RestCoinMargined, common.EncodeURLValues("/futures/data/globalLongShortAccountRatio", params), cFuturesDefaultRate, &resp)
}

// GetFuturesTakerVolume gets futures taker buy/sell volumes
func (e *Exchange) GetFuturesTakerVolume(ctx context.Context, pair currency.Pair, contractType, period string, limit uint64, startTime, endTime time.Time) ([]TakerBuySellVolume, error) {
	if pair.IsEmpty() {
		return nil, currency.ErrCurrencyPairEmpty
	}
	if !slices.Contains(validContractType, contractType) {
		return nil, errContractTypeIsRequired
	}
	if !slices.Contains(validFuturesIntervals, period) {
		return nil, kline.ErrInvalidInterval
	}
	params := url.Values{}
	if !startTime.IsZero() && !endTime.IsZero() {
		if err := common.StartEndTimeCheck(startTime, endTime); err != nil {
			return nil, err
		}
		params.Set("startTime", strconv.FormatInt(startTime.UnixMilli(), 10))
		params.Set("endTime", strconv.FormatInt(endTime.UnixMilli(), 10))
	}
	params.Set("pair", pair.String())
	params.Set("contractType", contractType)
	if limit > 0 {
		params.Set("limit", strconv.FormatUint(limit, 10))
	}
	params.Set("period", period)
	var resp []TakerBuySellVolume
	return resp, e.SendHTTPRequest(ctx, exchange.RestCoinMargined, common.EncodeURLValues("/futures/data/takerBuySellVol", params), cFuturesDefaultRate, &resp)
}

// GetFuturesBasisData gets futures basis data
func (e *Exchange) GetFuturesBasisData(ctx context.Context, pair currency.Pair, contractType, period string, limit uint64, startTime, endTime time.Time) ([]FuturesBasisData, error) {
	if pair.IsEmpty() {
		return nil, currency.ErrCurrencyPairEmpty
	}
	if !slices.Contains(validContractType, contractType) {
		return nil, errContractTypeIsRequired
	}
	if !slices.Contains(validFuturesIntervals, period) {
		return nil, errInvalidPeriodOrInterval
	}
	params := url.Values{}
	params.Set("pair", pair.String())
	params.Set("contractType", contractType)
	if limit > 0 {
		params.Set("limit", strconv.FormatUint(limit, 10))
	}
	params.Set("period", period)
	if !startTime.IsZero() && !endTime.IsZero() {
		if err := common.StartEndTimeCheck(startTime, endTime); err != nil {
			return nil, err
		}
		params.Set("startTime", strconv.FormatInt(startTime.UnixMilli(), 10))
		params.Set("endTime", strconv.FormatInt(endTime.UnixMilli(), 10))
	}
	var resp []FuturesBasisData
	return resp, e.SendHTTPRequest(ctx, exchange.RestCoinMargined, common.EncodeURLValues("/futures/data/basis", params), cFuturesDefaultRate, &resp)
}

// FuturesNewOrder sends a new futures order to the exchange
func (e *Exchange) FuturesNewOrder(ctx context.Context, x *FuturesNewOrderRequest) (*FuturesOrderPlaceData, error) {
	var err error
	x.Symbol, err = e.FormatExchangeCurrency(x.Symbol, asset.CoinMarginedFutures)
	if err != nil {
		return nil, err
	}
	if x.PositionSide != "" && !slices.Contains(validPositionSide, x.PositionSide) {
		return nil, fmt.Errorf("%w %s", errInvalidPositionSide, x.PositionSide)
	}
	if x.WorkingType != "" && !slices.Contains(validWorkingType, x.WorkingType) {
		return nil, errInvalidWorkingType
	}
	if x.NewOrderRespType != "" && !slices.Contains(validNewOrderRespType, x.NewOrderRespType) {
		return nil, errInvalidNewOrderResponseType
	}
	var resp *FuturesOrderPlaceData
	return resp, e.SendAuthHTTPRequest(ctx, exchange.RestCoinMargined, http.MethodPost, "/dapi/v1/order", nil, cFuturesOrdersDefaultRate, x, &resp)
}

// FuturesBatchOrder sends a batch order request
func (e *Exchange) FuturesBatchOrder(ctx context.Context, data []PlaceBatchOrderData) ([]FuturesOrderPlaceData, error) {
	if len(data) == 0 {
		return nil, common.ErrEmptyParams
	}
	var err error
	for x := range data {
		data[x].Symbol, err = e.FormatExchangeCurrency(data[x].Symbol, asset.CoinMarginedFutures)
		if err != nil {
			return nil, err
		}
		if data[x].PositionSide != "" && !slices.Contains(validPositionSide, data[x].PositionSide) {
			return nil, fmt.Errorf("%w %s", errInvalidPositionSide, data[x].PositionSide)
		}
		if data[x].WorkingType != "" && !slices.Contains(validWorkingType, data[x].WorkingType) {
			return nil, errInvalidWorkingType
		}
		if data[x].NewOrderRespType != "" && !slices.Contains(validNewOrderRespType, data[x].NewOrderRespType) {
			return nil, errInvalidNewOrderResponseType
		}
	}
	jsonData, err := json.Marshal(data)
	if err != nil {
		return nil, err
	}
	params := url.Values{}
	params.Set("batchOrders", string(jsonData))
	var resp []FuturesOrderPlaceData
	return resp, e.SendAuthHTTPRequest(ctx, exchange.RestCoinMargined, http.MethodPost, "/dapi/v1/batchOrders", params, cFuturesBatchOrdersRate, nil, &resp)
}

// FuturesBatchCancelOrders sends a batch request to cancel orders
func (e *Exchange) FuturesBatchCancelOrders(ctx context.Context, symbol currency.Pair, orderList, origClientOrderIDList []string) ([]BatchCancelOrderData, error) {
	symbolValue, err := e.FormatSymbol(symbol, asset.CoinMarginedFutures)
	if err != nil {
		return nil, err
	}
	params := url.Values{}
	params.Set("symbol", symbolValue)
	if len(orderList) != 0 {
		jsonOrderList, err := json.Marshal(orderList)
		if err != nil {
			return nil, err
		}
		params.Set("orderIdList", string(jsonOrderList))
	}
	if len(origClientOrderIDList) != 0 {
		jsonCliOrdIDList, err := json.Marshal(origClientOrderIDList)
		if err != nil {
			return nil, err
		}
		params.Set("origClientOrderIdList", string(jsonCliOrdIDList))
	}
	var resp []BatchCancelOrderData
	return resp, e.SendAuthHTTPRequest(ctx, exchange.RestCoinMargined, http.MethodDelete, "/dapi/v1/batchOrders", params, cFuturesOrdersDefaultRate, nil, &resp)
}

// FuturesGetOrderData gets futures order data
func (e *Exchange) FuturesGetOrderData(ctx context.Context, symbol currency.Pair, orderID, origClientOrderID string) (*FuturesOrderGetData, error) {
	symbolValue, err := e.FormatSymbol(symbol, asset.CoinMarginedFutures)
	if err != nil {
		return nil, err
	}
	params := url.Values{}
	params.Set("symbol", symbolValue)
	if orderID != "" {
		params.Set("orderId", orderID)
	}
	if origClientOrderID != "" {
		params.Set("origClientOrderId", origClientOrderID)
	}
	var resp *FuturesOrderGetData
	return resp, e.SendAuthHTTPRequest(ctx, exchange.RestCoinMargined, http.MethodGet, "/dapi/v1/order", params, cFuturesOrdersDefaultRate, nil, &resp)
}

// FuturesCancelOrder cancels a futures order
func (e *Exchange) FuturesCancelOrder(ctx context.Context, symbol currency.Pair, orderID, origClientOrderID string) (*FuturesOrderGetData, error) {
	symbolValue, err := e.FormatSymbol(symbol, asset.CoinMarginedFutures)
	if err != nil {
		return nil, err
	}
	params := url.Values{}
	params.Set("symbol", symbolValue)
	if orderID != "" {
		params.Set("orderId", orderID)
	}
	if origClientOrderID != "" {
		params.Set("origClientOrderId", origClientOrderID)
	}
	var resp *FuturesOrderGetData
	return resp, e.SendAuthHTTPRequest(ctx, exchange.RestCoinMargined, http.MethodDelete, "/dapi/v1/order", params, cFuturesOrdersDefaultRate, nil, &resp)
}

// FuturesCancelAllOpenOrders cancels a futures order
func (e *Exchange) FuturesCancelAllOpenOrders(ctx context.Context, symbol currency.Pair) (*GenericAuthResponse, error) {
	symbolValue, err := e.FormatSymbol(symbol, asset.CoinMarginedFutures)
	if err != nil {
		return nil, err
	}
	params := url.Values{}
	params.Set("symbol", symbolValue)
	var resp *GenericAuthResponse
	return resp, e.SendAuthHTTPRequest(ctx, exchange.RestCoinMargined, http.MethodDelete, "/dapi/v1/allOpenOrders", params, cFuturesOrdersDefaultRate, nil, &resp)
}

// AutoCancelAllOpenOrders cancels all open futures orders
// countdownTime 1000 = 1s, example - to cancel all orders after 30s (countdownTime: 30000)
func (e *Exchange) AutoCancelAllOpenOrders(ctx context.Context, symbol currency.Pair, countdownTime int64) (*AutoCancelAllOrdersData, error) {
	symbolValue, err := e.FormatSymbol(symbol, asset.CoinMarginedFutures)
	if err != nil {
		return nil, err
	}
	params := url.Values{}
	params.Set("symbol", symbolValue)
	params.Set("countdownTime", strconv.FormatInt(countdownTime, 10))
	var resp *AutoCancelAllOrdersData
	return resp, e.SendAuthHTTPRequest(ctx, exchange.RestCoinMargined, http.MethodPost, "/dapi/v1/countdownCancelAll", params, cFuturesCancelAllOrdersRate, nil, &resp)
}

// FuturesOpenOrderData gets open order data for CoinMarginedFutures
func (e *Exchange) FuturesOpenOrderData(ctx context.Context, symbol currency.Pair, orderID, origClientOrderID string) (*FuturesOrderGetData, error) {
	symbolValue, err := e.FormatSymbol(symbol, asset.CoinMarginedFutures)
	if err != nil {
		return nil, err
	}
	params := url.Values{}
	params.Set("symbol", symbolValue)
	if orderID != "" {
		params.Set("orderId", orderID)
	}
	if origClientOrderID != "" {
		params.Set("origClientOrderId", origClientOrderID)
	}
	var resp *FuturesOrderGetData
	return resp, e.SendAuthHTTPRequest(ctx, exchange.RestCoinMargined, http.MethodGet, "/dapi/v1/openOrder", params, cFuturesOrdersDefaultRate, nil, &resp)
}

// GetFuturesAllOpenOrders gets all open orders data for CoinMarginedFutures,
func (e *Exchange) GetFuturesAllOpenOrders(ctx context.Context, symbol currency.Pair, pair string) ([]FuturesOrderData, error) {
	var p string
	var err error
	rateLimit := cFuturesGetAllOpenOrdersRate
	params := url.Values{}
	if !symbol.IsEmpty() {
		rateLimit = cFuturesOrdersDefaultRate
		p, err = e.FormatSymbol(symbol, asset.CoinMarginedFutures)
		if err != nil {
			return nil, err
		}
		params.Set("symbol", p)
	} else {
		// extend the receive window when all currencies to prevent "recvwindow" error
		params.Set("recvWindow", "10000")
	}
	if pair != "" {
		params.Set("pair", pair)
	}
	var resp []FuturesOrderData
	return resp, e.SendAuthHTTPRequest(ctx, exchange.RestCoinMargined, http.MethodGet, "/dapi/v1/openOrders", params, rateLimit, nil, &resp)
}

// GetAllFuturesOrders gets all orders active cancelled or filled
func (e *Exchange) GetAllFuturesOrders(ctx context.Context, symbol, pair currency.Pair, startTime, endTime time.Time, orderID, limit uint64) ([]FuturesOrderData, error) {
	params := url.Values{}
	rateLimit := cFuturesPairOrdersRate
	if !symbol.IsEmpty() {
		rateLimit = cFuturesSymbolOrdersRate
		symbolValue, err := e.FormatSymbol(symbol, asset.CoinMarginedFutures)
		if err != nil {
			return nil, err
		}
		params.Set("symbol", symbolValue)
	}
	if !pair.IsEmpty() {
		params.Set("pair", pair.String())
	}
	if orderID != 0 {
		params.Set("orderID", strconv.FormatUint(orderID, 10))
	}
	if limit > 0 {
		params.Set("limit", strconv.FormatUint(limit, 10))
	}
	if !startTime.IsZero() && !endTime.IsZero() {
		if err := common.StartEndTimeCheck(startTime, endTime); err != nil {
			return nil, err
		}
		params.Set("startTime", strconv.FormatInt(startTime.UnixMilli(), 10))
		params.Set("endTime", strconv.FormatInt(endTime.UnixMilli(), 10))
	}
	var resp []FuturesOrderData
	return resp, e.SendAuthHTTPRequest(ctx, exchange.RestCoinMargined, http.MethodGet, "/dapi/v1/allOrders", params, rateLimit, nil, &resp)
}

// GetFuturesAccountBalance gets account balance data for CoinMarginedFutures, account
func (e *Exchange) GetFuturesAccountBalance(ctx context.Context) ([]FuturesAccountBalanceData, error) {
	var resp []FuturesAccountBalanceData
	return resp, e.SendAuthHTTPRequest(ctx, exchange.RestCoinMargined, http.MethodGet, "/dapi/v1/balance", nil, cFuturesDefaultRate, nil, &resp)
}

// GetFuturesAccountInfo gets account info data for CoinMarginedFutures, account
func (e *Exchange) GetFuturesAccountInfo(ctx context.Context) (*FuturesAccountInformation, error) {
	var resp *FuturesAccountInformation
	return resp, e.SendAuthHTTPRequest(ctx, exchange.RestCoinMargined, http.MethodGet, "/dapi/v1/account", nil, cFuturesAccountInformationRate, nil, &resp)
}

// FuturesChangeInitialLeverage changes initial leverage for the account
func (e *Exchange) FuturesChangeInitialLeverage(ctx context.Context, symbol currency.Pair, leverage float64) (*FuturesLeverageData, error) {
	symbolValue, err := e.FormatSymbol(symbol, asset.CoinMarginedFutures)
	if err != nil {
		return nil, err
	}
	if leverage < 1 || leverage > 125 {
		return nil, fmt.Errorf("%w: leverage value should range between 1 and 125", order.ErrSubmitLeverageNotSupported)
	}
	params := url.Values{}
	params.Set("symbol", symbolValue)
	params.Set("leverage", strconv.FormatFloat(leverage, 'f', -1, 64))
	var resp *FuturesLeverageData
	return resp, e.SendAuthHTTPRequest(ctx, exchange.RestCoinMargined, http.MethodPost, "/dapi/v1/leverage", params, cFuturesDefaultRate, nil, &resp)
}

// FuturesChangeMarginType changes margin type
func (e *Exchange) FuturesChangeMarginType(ctx context.Context, symbol currency.Pair, marginType string) (*GenericAuthResponse, error) {
	symbolValue, err := e.FormatSymbol(symbol, asset.CoinMarginedFutures)
	if err != nil {
		return nil, err
	}
	if !slices.Contains(validMarginType, marginType) {
		return nil, margin.ErrInvalidMarginType
	}
	params := url.Values{}
	params.Set("symbol", symbolValue)
	params.Set("marginType", marginType)
	var resp *GenericAuthResponse
	return resp, e.SendAuthHTTPRequest(ctx, exchange.RestCoinMargined, http.MethodPost, "/dapi/v1/marginType", params, cFuturesDefaultRate, nil, &resp)
}

// ModifyIsolatedPositionMargin changes margin for an isolated position
func (e *Exchange) ModifyIsolatedPositionMargin(ctx context.Context, symbol currency.Pair, positionSide, changeType string, amount float64) (*FuturesMarginUpdatedResponse, error) {
	symbolValue, err := e.FormatSymbol(symbol, asset.CoinMarginedFutures)
	if err != nil {
		return nil, err
	}
	params := url.Values{}
	params.Set("symbol", symbolValue)
	if changeType != "" {
		cType, ok := validMarginChange[changeType]
		if !ok {
			return nil, fmt.Errorf("%w: possible position margin are 1: add position margin 2: reduce position margin", errMarginChangeTypeInvalid)
		}
		params.Set("type", strconv.FormatInt(cType, 10))
	}
	if positionSide != "" {
		if !slices.Contains(validPositionSide, positionSide) {
			return nil, errInvalidPositionSide
		}
		params.Set("positionSide", positionSide)
	}
	params.Set("amount", strconv.FormatFloat(amount, 'f', -1, 64))
	var resp *FuturesMarginUpdatedResponse
	return resp, e.SendAuthHTTPRequest(ctx, exchange.RestCoinMargined, http.MethodPost, "/dapi/v1/positionMargin", params, cFuturesDefaultRate, nil, &resp)
}

// FuturesMarginChangeHistory gets past margin changes for positions
func (e *Exchange) FuturesMarginChangeHistory(ctx context.Context, symbol currency.Pair, changeType string, startTime, endTime time.Time, limit int64) ([]GetPositionMarginChangeHistoryData, error) {
	symbolValue, err := e.FormatSymbol(symbol, asset.CoinMarginedFutures)
	if err != nil {
		return nil, err
	}
	cType, ok := validMarginChange[changeType]
	if !ok {
		return nil, errMarginChangeTypeInvalid
	}
	params := url.Values{}
	params.Set("symbol", symbolValue)
	params.Set("type", strconv.FormatInt(cType, 10))
	if !startTime.IsZero() && !endTime.IsZero() {
		if err := common.StartEndTimeCheck(startTime, endTime); err != nil {
			return nil, err
		}
		params.Set("startTime", strconv.FormatInt(startTime.UnixMilli(), 10))
		params.Set("endTime", strconv.FormatInt(endTime.UnixMilli(), 10))
	}
	if limit != 0 {
		params.Set("limit", strconv.FormatInt(limit, 10))
	}
	var resp []GetPositionMarginChangeHistoryData
	return resp, e.SendAuthHTTPRequest(ctx, exchange.RestCoinMargined, http.MethodGet, "/dapi/v1/positionMargin/history", params, cFuturesDefaultRate, nil, &resp)
}

// FuturesPositionsInfo gets futures positions info
// "pair" for coinmarginedfutures in GCT terms is the pair base
// eg ADAUSD_PERP the "pair" parameter is ADAUSD
func (e *Exchange) FuturesPositionsInfo(ctx context.Context, marginAsset, pair string) ([]FuturesPositionInformation, error) {
	params := url.Values{}
	if marginAsset != "" {
		params.Set("marginAsset", marginAsset)
	}
	if pair != "" {
		params.Set("pair", pair)
	}
	var resp []FuturesPositionInformation
	return resp, e.SendAuthHTTPRequest(ctx, exchange.RestCoinMargined, http.MethodGet, "/dapi/v1/positionRisk", params, cFuturesDefaultRate, nil, &resp)
}

// FuturesTradeHistory gets trade history for CoinMarginedFutures, account
func (e *Exchange) FuturesTradeHistory(ctx context.Context, symbol currency.Pair, pair string, startTime, endTime time.Time, limit, fromID int64) ([]FuturesAccountTradeList, error) {
	params := url.Values{}
	rateLimit := cFuturesPairOrdersRate
	if !symbol.IsEmpty() {
		rateLimit = cFuturesSymbolOrdersRate
		symbolValue, err := e.FormatSymbol(symbol, asset.CoinMarginedFutures)
		if err != nil {
			return nil, err
		}
		params.Set("symbol", symbolValue)
	}
	if pair != "" {
		params.Set("pair", pair)
	}
	if !startTime.IsZero() && !endTime.IsZero() {
		if err := common.StartEndTimeCheck(startTime, endTime); err != nil {
			return nil, err
		}
		params.Set("startTime", strconv.FormatInt(startTime.UnixMilli(), 10))
		params.Set("endTime", strconv.FormatInt(endTime.UnixMilli(), 10))
	}
	if limit != 0 {
		params.Set("limit", strconv.FormatInt(limit, 10))
	}
	if fromID != 0 {
		params.Set("fromId", strconv.FormatInt(fromID, 10))
	}
	var resp []FuturesAccountTradeList
	return resp, e.SendAuthHTTPRequest(ctx, exchange.RestCoinMargined, http.MethodGet, "/dapi/v1/userTrades", params, rateLimit, nil, &resp)
}

// FuturesIncomeHistory gets income history for CoinMarginedFutures,
func (e *Exchange) FuturesIncomeHistory(ctx context.Context, symbol currency.Pair, incomeType string, startTime, endTime time.Time, limit int64) ([]FuturesIncomeHistoryData, error) {
	params := url.Values{}
	if !symbol.IsEmpty() {
		symbolValue, err := e.FormatSymbol(symbol, asset.CoinMarginedFutures)
		if err != nil {
			return nil, err
		}
		params.Set("symbol", symbolValue)
	}
	if incomeType != "" {
		if !slices.Contains(validIncomeType, incomeType) {
			return nil, fmt.Errorf("invalid incomeType: %v", incomeType)
		}
		params.Set("incomeType", incomeType)
	}
	if !startTime.IsZero() && !endTime.IsZero() {
		if err := common.StartEndTimeCheck(startTime, endTime); err != nil {
			return nil, err
		}
		params.Set("startTime", strconv.FormatInt(startTime.UnixMilli(), 10))
		params.Set("endTime", strconv.FormatInt(endTime.UnixMilli(), 10))
	}
	if limit != 0 {
		params.Set("limit", strconv.FormatInt(limit, 10))
	}
	var resp []FuturesIncomeHistoryData
	return resp, e.SendAuthHTTPRequest(ctx, exchange.RestCoinMargined, http.MethodGet, "/dapi/v1/income", params, cFuturesIncomeHistoryRate, nil, &resp)
}

// FuturesNotionalBracket gets futures notional bracket
func (e *Exchange) FuturesNotionalBracket(ctx context.Context, pair string) ([]NotionalBracketData, error) {
	params := url.Values{}
	if pair != "" {
		params.Set("pair", pair)
	}
	var resp []NotionalBracketData
	return resp, e.SendAuthHTTPRequest(ctx, exchange.RestCoinMargined, http.MethodGet, "/dapi/v1/leverageBracket", params, cFuturesDefaultRate, nil, &resp)
}

// FuturesForceOrders gets futures forced orders
func (e *Exchange) FuturesForceOrders(ctx context.Context, symbol currency.Pair, autoCloseType string, startTime, endTime time.Time) ([]ForcedOrdersData, error) {
	params := url.Values{}
	if !symbol.IsEmpty() {
		symbolValue, err := e.FormatSymbol(symbol, asset.CoinMarginedFutures)
		if err != nil {
			return nil, err
		}
		params.Set("symbol", symbolValue)
	}
	if autoCloseType != "" {
		if !slices.Contains(validAutoCloseTypes, autoCloseType) {
			return nil, errInvalidAutoCloseType
		}
		params.Set("autoCloseType", autoCloseType)
	}
	if !startTime.IsZero() && !endTime.IsZero() {
		if err := common.StartEndTimeCheck(startTime, endTime); err != nil {
			return nil, err
		}
		params.Set("startTime", strconv.FormatInt(startTime.UnixMilli(), 10))
		params.Set("endTime", strconv.FormatInt(endTime.UnixMilli(), 10))
	}
	var resp []ForcedOrdersData
	return resp, e.SendAuthHTTPRequest(ctx, exchange.RestCoinMargined, http.MethodGet, "/dapi/v1/forceOrders", params, cFuturesDefaultRate, nil, &resp)
}

// FuturesPositionsADLEstimate estimates ADL on positions
func (e *Exchange) FuturesPositionsADLEstimate(ctx context.Context, symbol currency.Pair) ([]ADLEstimateData, error) {
	params := url.Values{}
	if !symbol.IsEmpty() {
		symbolValue, err := e.FormatSymbol(symbol, asset.CoinMarginedFutures)
		if err != nil {
			return nil, err
		}
		params.Set("symbol", symbolValue)
	}
	var resp []ADLEstimateData
	return resp, e.SendAuthHTTPRequest(ctx, exchange.RestCoinMargined, http.MethodGet, "/dapi/v1/adlQuantile", params, cFuturesAccountInformationRate, nil, &resp)
}

// FetchCoinMarginExchangeLimits fetches coin margined order execution limits
func (e *Exchange) FetchCoinMarginExchangeLimits(ctx context.Context) ([]limits.MinMaxLevel, error) {
	coinFutures, err := e.FuturesExchangeInfo(ctx)
	if err != nil {
		return nil, err
	}
<<<<<<< HEAD
	limits := make([]order.MinMaxLevel, 0, len(coinFutures.Symbols))
=======

	l := make([]limits.MinMaxLevel, 0, len(coinFutures.Symbols))
>>>>>>> fd9aaf00
	for x := range coinFutures.Symbols {
		symbol := strings.Split(coinFutures.Symbols[x].Symbol, currency.UnderscoreDelimiter)
		var cp currency.Pair
		cp, err = currency.NewPairFromStrings(symbol[0], symbol[1])
		if err != nil {
			return nil, err
		}
		if len(coinFutures.Symbols[x].Filters) < 6 {
			continue
		}
<<<<<<< HEAD
		limits = append(limits, order.MinMaxLevel{
			Pair:                    cp,
			Asset:                   asset.CoinMarginedFutures,
=======

		l = append(l, limits.MinMaxLevel{
			Key:                     key.NewExchangeAssetPair(e.Name, asset.CoinMarginedFutures, cp),
>>>>>>> fd9aaf00
			MinPrice:                coinFutures.Symbols[x].Filters[0].MinPrice,
			MaxPrice:                coinFutures.Symbols[x].Filters[0].MaxPrice,
			PriceStepIncrementSize:  coinFutures.Symbols[x].Filters[0].TickSize,
			MaximumBaseAmount:       coinFutures.Symbols[x].Filters[1].MaxQty,
			MinimumBaseAmount:       coinFutures.Symbols[x].Filters[1].MinQty,
			AmountStepIncrementSize: coinFutures.Symbols[x].Filters[1].StepSize,
			MarketMinQty:            coinFutures.Symbols[x].Filters[2].MinQty,
			MarketMaxQty:            coinFutures.Symbols[x].Filters[2].MaxQty,
			MarketStepIncrementSize: coinFutures.Symbols[x].Filters[2].StepSize,
			MaxTotalOrders:          coinFutures.Symbols[x].Filters[3].Limit,
			MaxAlgoOrders:           coinFutures.Symbols[x].Filters[4].Limit,
			MultiplierUp:            coinFutures.Symbols[x].Filters[5].MultiplierUp,
			MultiplierDown:          coinFutures.Symbols[x].Filters[5].MultiplierDown,
			MultiplierDecimal:       coinFutures.Symbols[x].Filters[5].MultiplierDecimal,
		})
	}
	return l, nil
}<|MERGE_RESOLUTION|>--- conflicted
+++ resolved
@@ -10,22 +10,16 @@
 	"strings"
 	"time"
 
-<<<<<<< HEAD
 	"github.com/thrasher-corp/gocryptotrader/common"
-=======
 	"github.com/thrasher-corp/gocryptotrader/common/key"
->>>>>>> fd9aaf00
 	"github.com/thrasher-corp/gocryptotrader/currency"
 	"github.com/thrasher-corp/gocryptotrader/encoding/json"
 	"github.com/thrasher-corp/gocryptotrader/exchange/order/limits"
 	exchange "github.com/thrasher-corp/gocryptotrader/exchanges"
 	"github.com/thrasher-corp/gocryptotrader/exchanges/asset"
 	"github.com/thrasher-corp/gocryptotrader/exchanges/kline"
-<<<<<<< HEAD
 	"github.com/thrasher-corp/gocryptotrader/exchanges/margin"
 	"github.com/thrasher-corp/gocryptotrader/exchanges/order"
-=======
->>>>>>> fd9aaf00
 	"github.com/thrasher-corp/gocryptotrader/exchanges/request"
 )
 
@@ -1005,12 +999,8 @@
 	if err != nil {
 		return nil, err
 	}
-<<<<<<< HEAD
-	limits := make([]order.MinMaxLevel, 0, len(coinFutures.Symbols))
-=======
 
 	l := make([]limits.MinMaxLevel, 0, len(coinFutures.Symbols))
->>>>>>> fd9aaf00
 	for x := range coinFutures.Symbols {
 		symbol := strings.Split(coinFutures.Symbols[x].Symbol, currency.UnderscoreDelimiter)
 		var cp currency.Pair
@@ -1021,15 +1011,9 @@
 		if len(coinFutures.Symbols[x].Filters) < 6 {
 			continue
 		}
-<<<<<<< HEAD
-		limits = append(limits, order.MinMaxLevel{
-			Pair:                    cp,
-			Asset:                   asset.CoinMarginedFutures,
-=======
 
 		l = append(l, limits.MinMaxLevel{
 			Key:                     key.NewExchangeAssetPair(e.Name, asset.CoinMarginedFutures, cp),
->>>>>>> fd9aaf00
 			MinPrice:                coinFutures.Symbols[x].Filters[0].MinPrice,
 			MaxPrice:                coinFutures.Symbols[x].Filters[0].MaxPrice,
 			PriceStepIncrementSize:  coinFutures.Symbols[x].Filters[0].TickSize,
