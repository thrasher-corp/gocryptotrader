--- conflicted
+++ resolved
@@ -1096,13 +1096,8 @@
 }
 
 // FetchCoinMarginExchangeLimits fetches coin margined order execution limits
-<<<<<<< HEAD
-func (b *Binance) FetchCoinMarginExchangeLimits(ctx context.Context) ([]limits.MinMaxLevel, error) {
-	coinFutures, err := b.FuturesExchangeInfo(ctx)
-=======
 func (e *Exchange) FetchCoinMarginExchangeLimits(ctx context.Context) ([]order.MinMaxLevel, error) {
 	coinFutures, err := e.FuturesExchangeInfo(ctx)
->>>>>>> edf5d84d
 	if err != nil {
 		return nil, err
 	}
