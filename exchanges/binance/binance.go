--- conflicted
+++ resolved
@@ -372,74 +372,8 @@
 	if !arg.EndTime.IsZero() {
 		params.Set("endTime", strconv.FormatInt(arg.EndTime.UnixMilli(), 10))
 	}
-<<<<<<< HEAD
-
-	path := candleStick + "?" + params.Encode()
-	var resp any
-
-	err = e.SendHTTPRequest(ctx,
-		exchange.RestSpotSupplementary,
-		path,
-		spotDefaultRate,
-		&resp)
-	if err != nil {
-		return nil, err
-	}
-	responseData, ok := resp.([]any)
-	if !ok {
-		return nil, common.GetTypeAssertError("[]any", resp)
-	}
-
-	klineData := make([]CandleStick, len(responseData))
-	for x := range responseData {
-		individualData, ok := responseData[x].([]any)
-		if !ok {
-			return nil, common.GetTypeAssertError("[]any", responseData[x])
-		}
-		if len(individualData) != 12 {
-			return nil, errors.New("unexpected kline data length")
-		}
-		var candle CandleStick
-		if candle.OpenTime, err = convert.TimeFromUnixTimestampFloat(individualData[0]); err != nil {
-			return nil, err
-		}
-		if candle.Open, err = convert.FloatFromString(individualData[1]); err != nil {
-			return nil, err
-		}
-		if candle.High, err = convert.FloatFromString(individualData[2]); err != nil {
-			return nil, err
-		}
-		if candle.Low, err = convert.FloatFromString(individualData[3]); err != nil {
-			return nil, err
-		}
-		if candle.Close, err = convert.FloatFromString(individualData[4]); err != nil {
-			return nil, err
-		}
-		if candle.Volume, err = convert.FloatFromString(individualData[5]); err != nil {
-			return nil, err
-		}
-		if candle.CloseTime, err = convert.TimeFromUnixTimestampFloat(individualData[6]); err != nil {
-			return nil, err
-		}
-		if candle.QuoteAssetVolume, err = convert.FloatFromString(individualData[7]); err != nil {
-			return nil, err
-		}
-		if candle.TradeCount, ok = individualData[8].(float64); !ok {
-			return nil, common.GetTypeAssertError("float64", individualData[8])
-		}
-		if candle.TakerBuyAssetVolume, err = convert.FloatFromString(individualData[9]); err != nil {
-			return nil, err
-		}
-		if candle.TakerBuyQuoteAssetVolume, err = convert.FloatFromString(individualData[10]); err != nil {
-			return nil, err
-		}
-		klineData[x] = candle
-	}
-	return klineData, nil
-=======
 	var resp []CandleStick
-	return resp, b.SendHTTPRequest(ctx, exchange.RestSpotSupplementary, common.EncodeURLValues(candleStick, params), spotDefaultRate, &resp)
->>>>>>> 78b2bd42
+	return resp, e.SendHTTPRequest(ctx, exchange.RestSpotSupplementary, common.EncodeURLValues(candleStick, params), spotDefaultRate, &resp)
 }
 
 // GetAveragePrice returns current average price for a symbol.
