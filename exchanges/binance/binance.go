--- conflicted
+++ resolved
@@ -1934,17 +1934,14 @@
 
 // getMultiplier retrieves account based taker/maker fees
 func (e *Exchange) getMultiplier(ctx context.Context, isMaker bool) (float64, error) {
-	var multiplier float64
 	account, err := e.GetAccount(ctx, false)
 	if err != nil {
 		return 0, err
 	}
 	if isMaker {
-		multiplier = float64(account.MakerCommission)
-	} else {
-		multiplier = float64(account.TakerCommission)
-	}
-	return multiplier, nil
+		return float64(account.MakerCommission), nil
+	}
+	return float64(account.TakerCommission), nil
 }
 
 // calculateTradingFee returns the fee for trading any currency on Binance
@@ -6353,7 +6350,6 @@
 	return resp, e.SendAuthHTTPRequest(ctx, exchange.RestSpot, http.MethodPost, "/sapi/v1/giftcard/buyCode", params, sapiDefaultRate, nil, &resp)
 }
 
-<<<<<<< HEAD
 // RedeemBinanaceGiftCard redeeming a Binance Gift Card.
 // Once redeemed, the coins will be deposited in your funding wallet.
 // Redemption code of Binance Gift Card to be redeemed, supports both Plaintext & Encrypted code.
@@ -6369,18 +6365,6 @@
 	}
 	var resp *RedeemBinanceGiftCard
 	return resp, e.SendAuthHTTPRequest(ctx, exchange.RestSpot, http.MethodPost, "/sapi/v1/giftcard/redeemCode", params, sapiDefaultRate, nil, &resp)
-=======
-// getMultiplier retrieves account based taker/maker fees
-func (e *Exchange) getMultiplier(ctx context.Context, isMaker bool) (float64, error) {
-	a, err := e.GetAccount(ctx)
-	if err != nil {
-		return 0, err
-	}
-	if isMaker {
-		return float64(a.MakerCommission), nil
-	}
-	return float64(a.TakerCommission), nil
->>>>>>> 9441f33f
 }
 
 // VerifyBinanceGiftCardNumber verifying whether the Binance Gift Card is valid or not by entering Gift Card Number.
