--- conflicted
+++ resolved
@@ -43,12 +43,9 @@
 	apiURL         = "https://api4.binance.com"
 	cfuturesAPIURL = "https://dapi.binance.com"
 	ufuturesAPIURL = "https://fapi.binance.com"
-<<<<<<< HEAD
 	eOptionAPIURL  = "https://eapi.binance.com"
 	pMarginAPIURL  = "https://papi.binance.com"
-=======
 	tradeBaseURL   = "https://www.binance.com/en/"
->>>>>>> 2a92878a
 
 	testnetSpotURL = "https://testnet.binance.vision/api"
 	testnetFutures = "https://testnet.binancefuture.com"
