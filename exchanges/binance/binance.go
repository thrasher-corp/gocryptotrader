--- conflicted
+++ resolved
@@ -211,13 +211,8 @@
 
 	path := fmt.Sprintf("%s%s?%s", b.API.Endpoints.URL, candleStick, params.Encode())
 
-<<<<<<< HEAD
-	if err := b.SendHTTPRequest(path, &resp); err != nil {
+	if err := b.SendHTTPRequest(path, limitDefault, &resp); err != nil {
 		return klineData, err
-=======
-	if err := b.SendHTTPRequest(path, limitDefault, &resp); err != nil {
-		return kline, err
->>>>>>> 342b2680
 	}
 
 	for _, responseData := range resp.([]interface{}) {
