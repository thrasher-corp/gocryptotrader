--- conflicted
+++ resolved
@@ -2290,15 +2290,9 @@
 		// We would receive {"code":-1128,"msg":"Combination of optional parameters invalid."}
 		return nil, errors.New("please set StartTime or FromId, but not both")
 	}
-
-<<<<<<< HEAD
+	var resp []AggregatedTrade
 	path := aggregatedTrades + "?" + params.Encode()
 	return resp, b.SendHTTPRequest(exchange.RestSpotSupplementary, path, limitDefault, &resp)
-=======
-	var resp []AggregatedTrade
-	path := b.API.Endpoints.URL + aggregatedTrades + "?" + params.Encode()
-	return resp, b.SendHTTPRequest(path, limitDefault, &resp)
->>>>>>> ba4ac4f3
 }
 
 // batchAggregateTrades fetches trades in multiple requests
@@ -2323,8 +2317,8 @@
 			}
 			params.Set("startTime", timeString(start))
 			params.Set("endTime", timeString(start.Add(time.Hour)))
-			path := b.API.Endpoints.URL + aggregatedTrades + "?" + params.Encode()
-			err := b.SendHTTPRequest(path, limitDefault, &resp)
+			path := aggregatedTrades + "?" + params.Encode()
+			err := b.SendHTTPRequest(exchange.RestSpotSupplementary, path, limitDefault, &resp)
 			if err != nil {
 				log.Warn(log.ExchangeSys, err.Error())
 				return resp, err
@@ -2340,9 +2334,9 @@
 	for ; arg.Limit == 0 || len(resp) < arg.Limit; fromID = resp[len(resp)-1].ATradeID {
 		// Keep requesting new data after last retrieved trade
 		params.Set("fromId", strconv.FormatInt(fromID, 10))
-		path := b.API.Endpoints.URL + aggregatedTrades + "?" + params.Encode()
+		path := aggregatedTrades + "?" + params.Encode()
 		var additionalTrades []AggregatedTrade
-		err := b.SendHTTPRequest(path, limitDefault, &additionalTrades)
+		err := b.SendHTTPRequest(exchange.RestSpotSupplementary, path, limitDefault, &additionalTrades)
 		if err != nil {
 			return resp, err
 		}
