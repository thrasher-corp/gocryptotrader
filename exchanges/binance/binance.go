package binance

import (
	"context"
	"encoding/hex"
	"errors"
	"fmt"
	"net/http"
	"net/url"
	"slices"
	"sort"
	"strconv"
	"strings"
	"time"

	"github.com/thrasher-corp/gocryptotrader/common"
	"github.com/thrasher-corp/gocryptotrader/common/crypto"
	"github.com/thrasher-corp/gocryptotrader/common/key"
	"github.com/thrasher-corp/gocryptotrader/currency"
	"github.com/thrasher-corp/gocryptotrader/encoding/json"
	"github.com/thrasher-corp/gocryptotrader/exchange/order/limits"
	exchange "github.com/thrasher-corp/gocryptotrader/exchanges"
	"github.com/thrasher-corp/gocryptotrader/exchanges/asset"
	"github.com/thrasher-corp/gocryptotrader/exchanges/request"
)

// Exchange implements exchange.IBotExchange and contains additional specific api methods for interacting with Binance
type Exchange struct {
	exchange.Base
	obm *orderbookManager
}

const (
	apiURL         = "https://api.binance.com"
	spotAPIURL     = "https://sapi.binance.com"
	cfuturesAPIURL = "https://dapi.binance.com"
	ufuturesAPIURL = "https://fapi.binance.com"
	tradeBaseURL   = "https://www.binance.com/en/"

	testnetSpotURL = "https://testnet.binance.vision/api" //nolint:unused // Can be used for testing via setting useTestNet to true
	testnetFutures = "https://testnet.binancefuture.com"  //nolint:unused // Can be used for testing via setting useTestNet to true

	// Public endpoints
	exchangeInfo      = "/api/v3/exchangeInfo"
	orderBookDepth    = "/api/v3/depth"
	recentTrades      = "/api/v3/trades"
	aggregatedTrades  = "/api/v3/aggTrades"
	candleStick       = "/api/v3/klines"
	averagePrice      = "/api/v3/avgPrice"
	priceChange       = "/api/v3/ticker/24hr"
	symbolPrice       = "/api/v3/ticker/price"
	bestPrice         = "/api/v3/ticker/bookTicker"
	userAccountStream = "/api/v3/userDataStream"
	perpExchangeInfo  = "/fapi/v1/exchangeInfo"
	historicalTrades  = "/api/v3/historicalTrades"

	// Margin endpoints
	marginInterestHistory = "/sapi/v1/margin/interestHistory"

	// Authenticated endpoints
	newOrderTest      = "/api/v3/order/test"
	orderEndpoint     = "/api/v3/order"
	openOrders        = "/api/v3/openOrders"
	allOrders         = "/api/v3/allOrders"
	accountInfo       = "/api/v3/account"
	marginAccountInfo = "/sapi/v1/margin/account"

	// Wallet endpoints
	allCoinsInfo     = "/sapi/v1/capital/config/getall"
	withdrawEndpoint = "/sapi/v1/capital/withdraw/apply"
	depositHistory   = "/sapi/v1/capital/deposit/hisrec"
	withdrawHistory  = "/sapi/v1/capital/withdraw/history"
	depositAddress   = "/sapi/v1/capital/deposit/address"

	// Crypto loan endpoints
	loanIncomeHistory            = "/sapi/v1/loan/income"
	loanBorrow                   = "/sapi/v1/loan/borrow"
	loanBorrowHistory            = "/sapi/v1/loan/borrow/history"
	loanOngoingOrders            = "/sapi/v1/loan/ongoing/orders"
	loanRepay                    = "/sapi/v1/loan/repay"
	loanRepaymentHistory         = "/sapi/v1/loan/repay/history"
	loanAdjustLTV                = "/sapi/v1/loan/adjust/ltv"
	loanLTVAdjustmentHistory     = "/sapi/v1/loan/ltv/adjustment/history"
	loanableAssetsData           = "/sapi/v1/loan/loanable/data"
	loanCollateralAssetsData     = "/sapi/v1/loan/collateral/data"
	loanCheckCollateralRepayRate = "/sapi/v1/loan/repay/collateral/rate"
	loanCustomiseMarginCall      = "/sapi/v1/loan/customize/margin_call"

	// Flexible loan endpoints
	flexibleLoanBorrow               = "/sapi/v1/loan/flexible/borrow"
	flexibleLoanOngoingOrders        = "/sapi/v1/loan/flexible/ongoing/orders"
	flexibleLoanBorrowHistory        = "/sapi/v1/loan/flexible/borrow/history"
	flexibleLoanRepay                = "/sapi/v1/loan/flexible/repay"
	flexibleLoanRepayHistory         = "/sapi/v1/loan/flexible/repay/history"
	flexibleLoanAdjustLTV            = "/sapi/v1/loan/flexible/adjust/ltv"
	flexibleLoanLTVHistory           = "/sapi/v1/loan/flexible/ltv/adjustment/history"
	flexibleLoanAssetsData           = "/sapi/v1/loan/flexible/loanable/data"
	flexibleLoanCollateralAssetsData = "/sapi/v1/loan/flexible/collateral/data"

	defaultRecvWindow = 5 * time.Second
)

var (
	errLoanCoinMustBeSet                      = errors.New("loan coin must bet set")
	errLoanTermMustBeSet                      = errors.New("loan term must be set")
	errCollateralCoinMustBeSet                = errors.New("collateral coin must be set")
	errOrderIDMustBeSet                       = errors.New("orderID must be set")
	errAmountMustBeSet                        = errors.New("amount must not be <= 0")
	errEitherLoanOrCollateralAmountsMustBeSet = errors.New("either loan or collateral amounts must be set")
)

// GetExchangeInfo returns exchange information. Check binance_types for more
// information
func (e *Exchange) GetExchangeInfo(ctx context.Context) (ExchangeInfo, error) {
	var resp ExchangeInfo
	return resp, e.SendHTTPRequest(ctx,
		exchange.RestSpotSupplementary, exchangeInfo, spotExchangeInfo, &resp)
}

// GetOrderBook returns full orderbook information
//
// OrderBookDataRequestParams contains the following members
// symbol: string of currency pair
// limit: returned limit amount
func (e *Exchange) GetOrderBook(ctx context.Context, obd OrderBookDataRequestParams) (*OrderBook, error) {
	params := url.Values{}
	symbol, err := e.FormatSymbol(obd.Symbol, asset.Spot)
	if err != nil {
		return nil, err
	}
	params.Set("symbol", symbol)
	params.Set("limit", strconv.Itoa(obd.Limit))

	var resp *OrderBookData
	if err := e.SendHTTPRequest(ctx, exchange.RestSpotSupplementary, common.EncodeURLValues(orderBookDepth, params), orderbookLimit(obd.Limit), &resp); err != nil {
		return nil, err
	}

	ob := &OrderBook{
		Bids:         make([]OrderbookItem, len(resp.Bids)),
		Asks:         make([]OrderbookItem, len(resp.Asks)),
		LastUpdateID: resp.LastUpdateID,
	}
	for x := range resp.Bids {
		ob.Bids[x].Price = resp.Bids[x][0].Float64()
		ob.Bids[x].Quantity = resp.Bids[x][1].Float64()
	}

	for x := range resp.Asks {
		ob.Asks[x].Price = resp.Asks[x][0].Float64()
		ob.Asks[x].Quantity = resp.Asks[x][1].Float64()
	}

	return ob, nil
}

// GetMostRecentTrades returns recent trade activity
// limit: Up to 500 results returned
func (e *Exchange) GetMostRecentTrades(ctx context.Context, rtr RecentTradeRequestParams) ([]RecentTrade, error) {
	params := url.Values{}
	symbol, err := e.FormatSymbol(rtr.Symbol, asset.Spot)
	if err != nil {
		return nil, err
	}
	params.Set("symbol", symbol)
	params.Set("limit", strconv.Itoa(rtr.Limit))

	path := recentTrades + "?" + params.Encode()

	var resp []RecentTrade
	return resp, e.SendHTTPRequest(ctx,
		exchange.RestSpotSupplementary, path, spotDefaultRate, &resp)
}

// GetHistoricalTrades returns historical trade activity
//
// symbol: string of currency pair
// limit: Optional. Default 500; max 1000.
// fromID:
func (e *Exchange) GetHistoricalTrades(ctx context.Context, symbol string, limit int, fromID int64) ([]HistoricalTrade, error) {
	var resp []HistoricalTrade
	params := url.Values{}

	params.Set("symbol", symbol)
	params.Set("limit", strconv.Itoa(limit))
	// else return most recent trades
	if fromID > 0 {
		params.Set("fromId", strconv.FormatInt(fromID, 10))
	}

	path := historicalTrades + "?" + params.Encode()
	return resp,
		e.SendAPIKeyHTTPRequest(ctx, exchange.RestSpotSupplementary, path, spotDefaultRate, &resp)
}

// GetUserMarginInterestHistory returns margin interest history for the user
func (e *Exchange) GetUserMarginInterestHistory(ctx context.Context, assetCurrency currency.Code, isolatedSymbol currency.Pair, startTime, endTime time.Time, currentPage, size int64, archived bool) (*UserMarginInterestHistoryResponse, error) {
	params := url.Values{}

	if !assetCurrency.IsEmpty() {
		params.Set("asset", assetCurrency.String())
	}
	if !isolatedSymbol.IsEmpty() {
		fPair, err := e.FormatSymbol(isolatedSymbol, asset.Margin)
		if err != nil {
			return nil, err
		}
		params.Set("isolatedSymbol", fPair)
	}
	if !startTime.IsZero() {
		params.Set("startTime", strconv.FormatInt(startTime.UnixMilli(), 10))
	}
	if !endTime.IsZero() {
		params.Set("endTime", strconv.FormatInt(endTime.UnixMilli(), 10))
	}
	if currentPage > 0 {
		params.Set("current", strconv.FormatInt(currentPage, 10))
	}
	if size > 0 {
		params.Set("size", strconv.FormatInt(size, 10))
	}
	if archived {
		params.Set("archived", "true")
	}

	path := marginInterestHistory + "?" + params.Encode()
	var resp UserMarginInterestHistoryResponse
	return &resp, e.SendAPIKeyHTTPRequest(ctx, exchange.RestSpotSupplementary, path, spotDefaultRate, &resp)
}

// GetAggregatedTrades returns aggregated trade activity.
// If more than one hour of data is requested or asked limit is not supported by exchange
// then the trades are collected with multiple backend requests.
// https://binance-docs.github.io/apidocs/spot/en/#compressed-aggregate-trades-list
func (e *Exchange) GetAggregatedTrades(ctx context.Context, arg *AggregatedTradeRequestParams) ([]AggregatedTrade, error) {
	params := url.Values{}
	params.Set("symbol", arg.Symbol.String())
	// If the user request is directly not supported by the exchange, we might be able to fulfill it
	// by merging results from multiple API requests
	needBatch := true // Need to batch unless user has specified a limit
	if arg.Limit > 0 && arg.Limit <= 1000 {
		needBatch = false
		params.Set("limit", strconv.Itoa(arg.Limit))
	}
	if arg.FromID != 0 {
		params.Set("fromId", strconv.FormatInt(arg.FromID, 10))
	}
	if !arg.StartTime.IsZero() {
		params.Set("startTime", strconv.FormatInt(arg.StartTime.UnixMilli(), 10))
	}
	if !arg.EndTime.IsZero() {
		params.Set("endTime", strconv.FormatInt(arg.EndTime.UnixMilli(), 10))
	}

	// startTime and endTime are set and time between startTime and endTime is more than 1 hour
	needBatch = needBatch || (!arg.StartTime.IsZero() && !arg.EndTime.IsZero() && arg.EndTime.Sub(arg.StartTime) > time.Hour)
	// Fall back to batch requests, if possible and necessary
	if needBatch {
		// fromId or start time must be set
		canBatch := arg.FromID == 0 != arg.StartTime.IsZero()
		if canBatch {
			// Split the request into multiple
			return e.batchAggregateTrades(ctx, arg, params)
		}

		// Can't handle this request locally or remotely
		// We would receive {"code":-1128,"msg":"Combination of optional parameters invalid."}
		return nil, errors.New("please set StartTime or FromId, but not both")
	}
	var resp []AggregatedTrade
	path := aggregatedTrades + "?" + params.Encode()
	return resp, e.SendHTTPRequest(ctx,
		exchange.RestSpotSupplementary, path, spotDefaultRate, &resp)
}

// batchAggregateTrades fetches trades in multiple requests
// first phase, hourly requests until the first trade (or end time) is reached
// second phase, limit requests from previous trade until end time (or limit) is reached
func (e *Exchange) batchAggregateTrades(ctx context.Context, arg *AggregatedTradeRequestParams, params url.Values) ([]AggregatedTrade, error) {
	var resp []AggregatedTrade
	// prepare first request with only first hour and max limit
	if arg.Limit == 0 || arg.Limit > 1000 {
		// Extend from the default of 500
		params.Set("limit", "1000")
	}

	var fromID int64
	if arg.FromID > 0 {
		fromID = arg.FromID
	} else {
		// Only 10 seconds is used to prevent limit of 1000 being reached in the first request,
		// cutting off trades for high activity pairs
		increment := time.Second * 10
		for start := arg.StartTime; len(resp) == 0; start = start.Add(increment) {
			if !arg.EndTime.IsZero() && start.After(arg.EndTime) {
				// All requests returned empty
				return nil, nil
			}
			params.Set("startTime", strconv.FormatInt(start.UnixMilli(), 10))
			params.Set("endTime", strconv.FormatInt(start.Add(increment).UnixMilli(), 10))
			path := aggregatedTrades + "?" + params.Encode()
			err := e.SendHTTPRequest(ctx,
				exchange.RestSpotSupplementary, path, spotDefaultRate, &resp)
			if err != nil {
				return resp, fmt.Errorf("%w %v", err, arg.Symbol)
			}
		}
		fromID = resp[len(resp)-1].ATradeID
	}

	// other requests follow from the last aggregate trade id and have no time window
	params.Del("startTime")
	params.Del("endTime")
	// while we haven't reached the limit
	for ; arg.Limit == 0 || len(resp) < arg.Limit; fromID = resp[len(resp)-1].ATradeID {
		// Keep requesting new data after last retrieved trade
		params.Set("fromId", strconv.FormatInt(fromID, 10))
		path := aggregatedTrades + "?" + params.Encode()
		var additionalTrades []AggregatedTrade
		err := e.SendHTTPRequest(ctx,
			exchange.RestSpotSupplementary,
			path,
			spotDefaultRate,
			&additionalTrades)
		if err != nil {
			return resp, fmt.Errorf("%w %v", err, arg.Symbol)
		}
		lastIndex := len(additionalTrades)
		if !arg.EndTime.IsZero() {
			// get index for truncating to end time
			lastIndex = sort.Search(len(additionalTrades), func(i int) bool {
				return arg.EndTime.Before(additionalTrades[i].TimeStamp.Time())
			})
		}
		// don't include the first as the request was inclusive from last ATradeID
		resp = append(resp, additionalTrades[1:lastIndex]...)
		// If only the starting trade is returned or if we received trades after end time
		if len(additionalTrades) == 1 || lastIndex < len(additionalTrades) {
			// We found the end
			break
		}
	}
	// Truncate if necessary
	if arg.Limit > 0 && len(resp) > arg.Limit {
		resp = resp[:arg.Limit]
	}
	return resp, nil
}

// GetSpotKline returns kline data
//
// KlinesRequestParams supports 5 parameters
// symbol: the symbol to get the kline data for
// limit: optional
// interval: the interval time for the data
// startTime: startTime filter for kline data
// endTime: endTime filter for the kline data
func (e *Exchange) GetSpotKline(ctx context.Context, arg *KlinesRequestParams) ([]CandleStick, error) {
	symbol, err := e.FormatSymbol(arg.Symbol, asset.Spot)
	if err != nil {
		return nil, err
	}

	params := url.Values{}
	params.Set("symbol", symbol)
	params.Set("interval", arg.Interval)
	if arg.Limit != 0 {
		params.Set("limit", strconv.FormatUint(arg.Limit, 10))
	}
	if !arg.StartTime.IsZero() {
		params.Set("startTime", strconv.FormatInt(arg.StartTime.UnixMilli(), 10))
	}
	if !arg.EndTime.IsZero() {
		params.Set("endTime", strconv.FormatInt(arg.EndTime.UnixMilli(), 10))
	}
	var resp []CandleStick
	return resp, e.SendHTTPRequest(ctx, exchange.RestSpotSupplementary, common.EncodeURLValues(candleStick, params), spotDefaultRate, &resp)
}

// GetAveragePrice returns current average price for a symbol.
//
// symbol: string of currency pair
func (e *Exchange) GetAveragePrice(ctx context.Context, symbol currency.Pair) (AveragePrice, error) {
	resp := AveragePrice{}
	params := url.Values{}
	symbolValue, err := e.FormatSymbol(symbol, asset.Spot)
	if err != nil {
		return resp, err
	}
	params.Set("symbol", symbolValue)

	path := averagePrice + "?" + params.Encode()

	return resp, e.SendHTTPRequest(ctx,
		exchange.RestSpotSupplementary, path, spotDefaultRate, &resp)
}

// GetPriceChangeStats returns price change statistics for the last 24 hours
//
// symbol: string of currency pair
func (e *Exchange) GetPriceChangeStats(ctx context.Context, symbol currency.Pair) (*PriceChangeStats, error) {
	resp := PriceChangeStats{}
	params := url.Values{}
	rateLimit := spotTickerAllRate
	if !symbol.IsEmpty() {
		rateLimit = spotTicker1Rate
		symbolValue, err := e.FormatSymbol(symbol, asset.Spot)
		if err != nil {
			return nil, err
		}
		params.Set("symbol", symbolValue)
	}
	path := priceChange + "?" + params.Encode()

	return &resp, e.SendHTTPRequest(ctx, exchange.RestSpotSupplementary, path, rateLimit, &resp)
}

// GetTickers returns the ticker data for the last 24 hrs
func (e *Exchange) GetTickers(ctx context.Context, symbols ...currency.Pair) ([]PriceChangeStats, error) {
	var resp []PriceChangeStats
	symbolLength := len(symbols)
	params := url.Values{}
	var rl request.EndpointLimit
	switch {
	case symbolLength == 1:
		rl = spotTicker1Rate
	case symbolLength > 1 && symbolLength <= 20:
		rl = spotTicker20Rate
	case symbolLength > 20 && symbolLength <= 100:
		rl = spotTicker100Rate
	case symbolLength > 100, symbolLength == 0:
		rl = spotTickerAllRate
	}
	path := priceChange
	if symbolLength > 0 {
		symbolValues := make([]string, symbolLength)
		for i := range symbols {
			symbolValue, err := e.FormatSymbol(symbols[i], asset.Spot)
			if err != nil {
				return resp, err
			}
			symbolValues[i] = "\"" + symbolValue + "\""
		}
		params.Set("symbols", "["+strings.Join(symbolValues, ",")+"]")
		path += "?" + params.Encode()
	}
	return resp, e.SendHTTPRequest(ctx, exchange.RestSpotSupplementary, path, rl, &resp)
}

// GetLatestSpotPrice returns latest spot price of symbol
//
// symbol: string of currency pair
func (e *Exchange) GetLatestSpotPrice(ctx context.Context, symbol currency.Pair) (SymbolPrice, error) {
	resp := SymbolPrice{}
	params := url.Values{}
	rateLimit := spotTickerAllRate
	if !symbol.IsEmpty() {
		rateLimit = spotDefaultRate
		symbolValue, err := e.FormatSymbol(symbol, asset.Spot)
		if err != nil {
			return resp, err
		}
		params.Set("symbol", symbolValue)
	}
	path := symbolPrice + "?" + params.Encode()

	return resp,
		e.SendHTTPRequest(ctx, exchange.RestSpotSupplementary, path, rateLimit, &resp)
}

// GetBestPrice returns the latest best price for symbol
//
// symbol: string of currency pair
func (e *Exchange) GetBestPrice(ctx context.Context, symbol currency.Pair) (BestPrice, error) {
	resp := BestPrice{}
	params := url.Values{}
	rateLimit := spotOrderbookTickerAllRate
	if !symbol.IsEmpty() {
		rateLimit = spotDefaultRate
		symbolValue, err := e.FormatSymbol(symbol, asset.Spot)
		if err != nil {
			return resp, err
		}
		params.Set("symbol", symbolValue)
	}
	path := bestPrice + "?" + params.Encode()

	return resp,
		e.SendHTTPRequest(ctx, exchange.RestSpotSupplementary, path, rateLimit, &resp)
}

// NewOrder sends a new order to Binance
func (e *Exchange) NewOrder(ctx context.Context, o *NewOrderRequest) (NewOrderResponse, error) {
	var resp NewOrderResponse
	if err := e.newOrder(ctx, orderEndpoint, o, &resp); err != nil {
		return resp, err
	}

	if resp.Code != 0 {
		return resp, errors.New(resp.Msg)
	}

	return resp, nil
}

// NewOrderTest sends a new test order to Binance
func (e *Exchange) NewOrderTest(ctx context.Context, o *NewOrderRequest) error {
	var resp NewOrderResponse
	return e.newOrder(ctx, newOrderTest, o, &resp)
}

func (e *Exchange) newOrder(ctx context.Context, api string, o *NewOrderRequest, resp *NewOrderResponse) error {
	params := url.Values{}
	symbol, err := e.FormatSymbol(o.Symbol, asset.Spot)
	if err != nil {
		return err
	}
	params.Set("symbol", symbol)
	params.Set("side", o.Side)
	params.Set("type", string(o.TradeType))
	if o.QuoteOrderQty > 0 {
		params.Set("quoteOrderQty", strconv.FormatFloat(o.QuoteOrderQty, 'f', -1, 64))
	} else {
		params.Set("quantity", strconv.FormatFloat(o.Quantity, 'f', -1, 64))
	}
	if o.TradeType == BinanceRequestParamsOrderLimit {
		params.Set("price", strconv.FormatFloat(o.Price, 'f', -1, 64))
	}
	if o.TimeInForce != "" {
		params.Set("timeInForce", o.TimeInForce)
	}

	if o.NewClientOrderID != "" {
		params.Set("newClientOrderId", o.NewClientOrderID)
	}

	if o.StopPrice != 0 {
		params.Set("stopPrice", strconv.FormatFloat(o.StopPrice, 'f', -1, 64))
	}

	if o.IcebergQty != 0 {
		params.Set("icebergQty", strconv.FormatFloat(o.IcebergQty, 'f', -1, 64))
	}

	if o.NewOrderRespType != "" {
		params.Set("newOrderRespType", o.NewOrderRespType)
	}
	return e.SendAuthHTTPRequest(ctx, exchange.RestSpotSupplementary, http.MethodPost, api, params, spotOrderRate, resp)
}

// CancelExistingOrder sends a cancel order to Binance
func (e *Exchange) CancelExistingOrder(ctx context.Context, symbol currency.Pair, orderID int64, origClientOrderID string) (CancelOrderResponse, error) {
	var resp CancelOrderResponse

	symbolValue, err := e.FormatSymbol(symbol, asset.Spot)
	if err != nil {
		return resp, err
	}
	params := url.Values{}
	params.Set("symbol", symbolValue)

	if orderID != 0 {
		params.Set("orderId", strconv.FormatInt(orderID, 10))
	}

	if origClientOrderID != "" {
		params.Set("origClientOrderId", origClientOrderID)
	}
	return resp, e.SendAuthHTTPRequest(ctx, exchange.RestSpotSupplementary, http.MethodDelete, orderEndpoint, params, spotOrderRate, &resp)
}

// OpenOrders Current open orders. Get all open orders on a symbol.
// Careful when accessing this with no symbol: The number of requests counted
// against the rate limiter is significantly higher
func (e *Exchange) OpenOrders(ctx context.Context, pair currency.Pair) ([]QueryOrderData, error) {
	var resp []QueryOrderData
	params := url.Values{}
	var p string
	var err error
	if !pair.IsEmpty() {
		p, err = e.FormatSymbol(pair, asset.Spot)
		if err != nil {
			return nil, err
		}
		params.Add("symbol", p)
	} else {
		// extend the receive window when all currencies to prevent "recvwindow"
		// error
		params.Set("recvWindow", "10000")
	}
	if err := e.SendAuthHTTPRequest(ctx,
		exchange.RestSpotSupplementary,
		http.MethodGet,
		openOrders,
		params,
		openOrdersLimit(p),
		&resp); err != nil {
		return resp, err
	}

	return resp, nil
}

// AllOrders Get all account orders; active, canceled, or filled.
// orderId optional param
// limit optional param, default 500; max 500
func (e *Exchange) AllOrders(ctx context.Context, symbol currency.Pair, orderID, limit string) ([]QueryOrderData, error) {
	var resp []QueryOrderData

	params := url.Values{}
	symbolValue, err := e.FormatSymbol(symbol, asset.Spot)
	if err != nil {
		return resp, err
	}
	params.Set("symbol", symbolValue)
	if orderID != "" {
		params.Set("orderId", orderID)
	}
	if limit != "" {
		params.Set("limit", limit)
	}
	if err := e.SendAuthHTTPRequest(ctx,
		exchange.RestSpotSupplementary,
		http.MethodGet,
		allOrders,
		params,
		spotAllOrdersRate,
		&resp); err != nil {
		return resp, err
	}
	return resp, nil
}

// QueryOrder returns information on a past order
func (e *Exchange) QueryOrder(ctx context.Context, symbol currency.Pair, origClientOrderID string, orderID int64) (QueryOrderData, error) {
	var resp QueryOrderData

	params := url.Values{}
	symbolValue, err := e.FormatSymbol(symbol, asset.Spot)
	if err != nil {
		return resp, err
	}
	params.Set("symbol", symbolValue)
	if origClientOrderID != "" {
		params.Set("origClientOrderId", origClientOrderID)
	}
	if orderID != 0 {
		params.Set("orderId", strconv.FormatInt(orderID, 10))
	}

	if err := e.SendAuthHTTPRequest(ctx,
		exchange.RestSpotSupplementary,
		http.MethodGet, orderEndpoint,
		params, spotOrderQueryRate,
		&resp); err != nil {
		return resp, err
	}

	if resp.Code != 0 {
		return resp, errors.New(resp.Msg)
	}
	return resp, nil
}

// GetAccount returns binance user accounts
func (e *Exchange) GetAccount(ctx context.Context) (*Account, error) {
	type response struct {
		Response
		Account
	}

	var resp response
	params := url.Values{}

	if err := e.SendAuthHTTPRequest(ctx,
		exchange.RestSpotSupplementary,
		http.MethodGet, accountInfo,
		params, spotAccountInformationRate,
		&resp); err != nil {
		return &resp.Account, err
	}

	if resp.Code != 0 {
		return &resp.Account, errors.New(resp.Msg)
	}

	return &resp.Account, nil
}

// GetMarginAccount returns account information for margin accounts
func (e *Exchange) GetMarginAccount(ctx context.Context) (*MarginAccount, error) {
	var resp MarginAccount
	params := url.Values{}

	if err := e.SendAuthHTTPRequest(ctx,
		exchange.RestSpotSupplementary,
		http.MethodGet, marginAccountInfo,
		params, spotAccountInformationRate,
		&resp); err != nil {
		return &resp, err
	}

	return &resp, nil
}

// SendHTTPRequest sends an unauthenticated request
func (e *Exchange) SendHTTPRequest(ctx context.Context, ePath exchange.URL, path string, f request.EndpointLimit, result any) error {
	endpointPath, err := e.API.Endpoints.GetURL(ePath)
	if err != nil {
		return err
	}
	item := &request.Item{
		Method:        http.MethodGet,
		Path:          endpointPath + path,
		Result:        result,
		Verbose:       e.Verbose,
		HTTPDebugging: e.HTTPDebugging,
		HTTPRecording: e.HTTPRecording,
	}

	return e.SendPayload(ctx, f, func() (*request.Item, error) {
		return item, nil
	}, request.UnauthenticatedRequest)
}

// SendAPIKeyHTTPRequest is a special API request where the api key is
// appended to the headers without a secret
func (e *Exchange) SendAPIKeyHTTPRequest(ctx context.Context, ePath exchange.URL, path string, f request.EndpointLimit, result any) error {
	endpointPath, err := e.API.Endpoints.GetURL(ePath)
	if err != nil {
		return err
	}

	creds, err := e.GetCredentials(ctx)
	if err != nil {
		return err
	}

	headers := make(map[string]string)
	headers["X-MBX-APIKEY"] = creds.Key
	item := &request.Item{
		Method:        http.MethodGet,
		Path:          endpointPath + path,
		Headers:       headers,
		Result:        result,
		Verbose:       e.Verbose,
		HTTPDebugging: e.HTTPDebugging,
		HTTPRecording: e.HTTPRecording,
	}

	return e.SendPayload(ctx, f, func() (*request.Item, error) {
		return item, nil
	}, request.AuthenticatedRequest)
}

// SendAuthHTTPRequest sends an authenticated HTTP request
func (e *Exchange) SendAuthHTTPRequest(ctx context.Context, ePath exchange.URL, method, path string, params url.Values, f request.EndpointLimit, result any) error {
	creds, err := e.GetCredentials(ctx)
	if err != nil {
		return err
	}

	endpointPath, err := e.API.Endpoints.GetURL(ePath)
	if err != nil {
		return err
	}

	if params == nil {
		params = url.Values{}
	}

	if params.Get("recvWindow") == "" {
		params.Set("recvWindow", strconv.FormatInt(defaultRecvWindow.Milliseconds(), 10))
	}

	interim := json.RawMessage{}
	err = e.SendPayload(ctx, f, func() (*request.Item, error) {
		params.Set("timestamp", strconv.FormatInt(time.Now().UnixMilli(), 10))
		hmacSigned, err := crypto.GetHMAC(crypto.HashSHA256, []byte(params.Encode()), []byte(creds.Secret))
		if err != nil {
			return nil, err
		}
		headers := make(map[string]string)
		headers["X-MBX-APIKEY"] = creds.Key
		fullPath := common.EncodeURLValues(endpointPath+path, params) + "&signature=" + hex.EncodeToString(hmacSigned)
		return &request.Item{
			Method:        method,
			Path:          fullPath,
			Headers:       headers,
			Result:        &interim,
			Verbose:       e.Verbose,
			HTTPDebugging: e.HTTPDebugging,
			HTTPRecording: e.HTTPRecording,
		}, nil
	}, request.AuthenticatedRequest)
	if err != nil {
		return err
	}
	errCap := struct {
		Success bool   `json:"success"`
		Message string `json:"msg"`
		Code    int64  `json:"code"`
	}{}

	if err := json.Unmarshal(interim, &errCap); err == nil {
		if !errCap.Success && errCap.Message != "" && errCap.Code != 200 {
			return errors.New(errCap.Message)
		}
	}
	if result == nil {
		return nil
	}
	return json.Unmarshal(interim, result)
}

// GetFee returns an estimate of fee based on type of transaction
func (e *Exchange) GetFee(ctx context.Context, feeBuilder *exchange.FeeBuilder) (float64, error) {
	var fee float64

	switch feeBuilder.FeeType {
	case exchange.CryptocurrencyTradeFee:
		multiplier, err := e.getMultiplier(ctx, feeBuilder.IsMaker)
		if err != nil {
			return 0, err
		}
		fee = calculateTradingFee(feeBuilder.PurchasePrice, feeBuilder.Amount, multiplier)
	case exchange.CryptocurrencyWithdrawalFee:
		fee = getCryptocurrencyWithdrawalFee(feeBuilder.Pair.Base)
	case exchange.OfflineTradeFee:
		fee = getOfflineTradeFee(feeBuilder.PurchasePrice, feeBuilder.Amount)
	}
	if fee < 0 {
		fee = 0
	}
	return fee, nil
}

// getOfflineTradeFee calculates the worst case-scenario trading fee
func getOfflineTradeFee(price, amount float64) float64 {
	return 0.002 * price * amount
}

// getMultiplier retrieves account based taker/maker fees
func (e *Exchange) getMultiplier(ctx context.Context, isMaker bool) (float64, error) {
	var multiplier float64
	account, err := e.GetAccount(ctx)
	if err != nil {
		return 0, err
	}
	if isMaker {
		multiplier = float64(account.MakerCommission)
	} else {
		multiplier = float64(account.TakerCommission)
	}
	return multiplier, nil
}

// calculateTradingFee returns the fee for trading any currency on Binance
func calculateTradingFee(purchasePrice, amount, multiplier float64) float64 {
	return (multiplier / 100) * purchasePrice * amount
}

// getCryptocurrencyWithdrawalFee returns the fee for withdrawing from the exchange
func getCryptocurrencyWithdrawalFee(c currency.Code) float64 {
	return WithdrawalFees[c]
}

// GetAllCoinsInfo returns details about all supported coins
func (e *Exchange) GetAllCoinsInfo(ctx context.Context) ([]CoinInfo, error) {
	var resp []CoinInfo
	if err := e.SendAuthHTTPRequest(ctx,
		exchange.RestSpotSupplementary,
		http.MethodGet,
		allCoinsInfo,
		nil,
		spotDefaultRate,
		&resp); err != nil {
		return nil, err
	}
	return resp, nil
}

// WithdrawCrypto sends cryptocurrency to the address of your choosing
func (e *Exchange) WithdrawCrypto(ctx context.Context, cryptoAsset, withdrawOrderID, network, address, addressTag, name, amount string, transactionFeeFlag bool) (string, error) {
	if cryptoAsset == "" || address == "" || amount == "" {
		return "", errors.New("asset, address and amount must not be empty")
	}

	params := url.Values{}
	params.Set("coin", cryptoAsset)
	params.Set("address", address)
	params.Set("amount", amount)

	// optional params
	if withdrawOrderID != "" {
		params.Set("withdrawOrderId", withdrawOrderID)
	}
	if network != "" {
		params.Set("network", network)
	}
	if addressTag != "" {
		params.Set("addressTag", addressTag)
	}
	if transactionFeeFlag {
		params.Set("transactionFeeFlag", "true")
	}
	if name != "" {
		params.Set("name", url.QueryEscape(name))
	}

	var resp WithdrawResponse
	if err := e.SendAuthHTTPRequest(ctx,
		exchange.RestSpotSupplementary,
		http.MethodPost,
		withdrawEndpoint,
		params,
		spotDefaultRate,
		&resp); err != nil {
		return "", err
	}

	if resp.ID == "" {
		return "", errors.New("ID is nil")
	}

	return resp.ID, nil
}

// DepositHistory returns the deposit history based on the supplied params
// status `param` used as string to prevent default value 0 (for int) interpreting as EmailSent status
func (e *Exchange) DepositHistory(ctx context.Context, c currency.Code, status string, startTime, endTime time.Time, offset, limit int) ([]DepositHistory, error) {
	var response []DepositHistory

	params := url.Values{}
	if !c.IsEmpty() {
		params.Set("coin", c.String())
	}

	if status != "" {
		i, err := strconv.Atoi(status)
		if err != nil {
			return nil, fmt.Errorf("wrong param (status): %s. Error: %v", status, err)
		}

		switch i {
		case EmailSent, Cancelled, AwaitingApproval, Rejected, Processing, Failure, Completed:
		default:
			return nil, fmt.Errorf("wrong param (status): %s", status)
		}

		params.Set("status", status)
	}

	if !startTime.IsZero() {
		params.Set("startTime", strconv.FormatInt(startTime.UnixMilli(), 10))
	}

	if !endTime.IsZero() {
		params.Set("endTime", strconv.FormatInt(endTime.UnixMilli(), 10))
	}

	if offset != 0 {
		params.Set("offset", strconv.Itoa(offset))
	}

	if limit != 0 {
		params.Set("limit", strconv.Itoa(limit))
	}

	if err := e.SendAuthHTTPRequest(ctx,
		exchange.RestSpotSupplementary,
		http.MethodGet,
		depositHistory,
		params,
		spotDefaultRate,
		&response); err != nil {
		return nil, err
	}

	return response, nil
}

// WithdrawHistory gets the status of recent withdrawals
// status `param` used as string to prevent default value 0 (for int) interpreting as EmailSent status
func (e *Exchange) WithdrawHistory(ctx context.Context, c currency.Code, status string, startTime, endTime time.Time, offset, limit int) ([]WithdrawStatusResponse, error) {
	params := url.Values{}
	if !c.IsEmpty() {
		params.Set("coin", c.String())
	}

	if status != "" {
		i, err := strconv.Atoi(status)
		if err != nil {
			return nil, fmt.Errorf("wrong param (status): %s. Error: %v", status, err)
		}

		switch i {
		case EmailSent, Cancelled, AwaitingApproval, Rejected, Processing, Failure, Completed:
		default:
			return nil, fmt.Errorf("wrong param (status): %s", status)
		}

		params.Set("status", status)
	}

	if !startTime.IsZero() {
		params.Set("startTime", strconv.FormatInt(startTime.UnixMilli(), 10))
	}

	if !endTime.IsZero() {
		params.Set("endTime", strconv.FormatInt(endTime.UnixMilli(), 10))
	}

	if offset != 0 {
		params.Set("offset", strconv.Itoa(offset))
	}

	if limit != 0 {
		params.Set("limit", strconv.Itoa(limit))
	}

	var withdrawStatus []WithdrawStatusResponse
	if err := e.SendAuthHTTPRequest(ctx,
		exchange.RestSpotSupplementary,
		http.MethodGet,
		withdrawHistory,
		params,
		spotDefaultRate,
		&withdrawStatus); err != nil {
		return nil, err
	}

	return withdrawStatus, nil
}

// GetDepositAddressForCurrency retrieves the wallet address for a given currency
func (e *Exchange) GetDepositAddressForCurrency(ctx context.Context, currency, chain string) (*DepositAddress, error) {
	params := url.Values{}
	params.Set("coin", currency)
	if chain != "" {
		params.Set("network", chain)
	}
	params.Set("recvWindow", "10000")
	var d DepositAddress
	return &d,
		e.SendAuthHTTPRequest(ctx, exchange.RestSpotSupplementary, http.MethodGet, depositAddress, params, spotDefaultRate, &d)
}

// GetWsAuthStreamKey will retrieve a key to use for authorised WS streaming
func (e *Exchange) GetWsAuthStreamKey(ctx context.Context) (string, error) {
	endpointPath, err := e.API.Endpoints.GetURL(exchange.RestSpotSupplementary)
	if err != nil {
		return "", err
	}

	creds, err := e.GetCredentials(ctx)
	if err != nil {
		return "", err
	}

	var resp UserAccountStream
	headers := make(map[string]string)
	headers["X-MBX-APIKEY"] = creds.Key
	item := &request.Item{
		Method:        http.MethodPost,
		Path:          endpointPath + userAccountStream,
		Headers:       headers,
		Result:        &resp,
		Verbose:       e.Verbose,
		HTTPDebugging: e.HTTPDebugging,
		HTTPRecording: e.HTTPRecording,
	}

	err = e.SendPayload(ctx, request.Unset, func() (*request.Item, error) {
		return item, nil
	}, request.AuthenticatedRequest)
	if err != nil {
		return "", err
	}
	return resp.ListenKey, nil
}

// MaintainWsAuthStreamKey will keep the key alive
func (e *Exchange) MaintainWsAuthStreamKey(ctx context.Context) error {
	endpointPath, err := e.API.Endpoints.GetURL(exchange.RestSpotSupplementary)
	if err != nil {
		return err
	}
	if listenKey == "" {
		listenKey, err = e.GetWsAuthStreamKey(ctx)
		return err
	}

	creds, err := e.GetCredentials(ctx)
	if err != nil {
		return err
	}

	path := endpointPath + userAccountStream
	params := url.Values{}
	params.Set("listenKey", listenKey)
	path = common.EncodeURLValues(path, params)
	headers := make(map[string]string)
	headers["X-MBX-APIKEY"] = creds.Key
	item := &request.Item{
		Method:        http.MethodPut,
		Path:          path,
		Headers:       headers,
		Verbose:       e.Verbose,
		HTTPDebugging: e.HTTPDebugging,
		HTTPRecording: e.HTTPRecording,
	}

	return e.SendPayload(ctx, request.Unset, func() (*request.Item, error) {
		return item, nil
	}, request.AuthenticatedRequest)
}

// FetchExchangeLimits fetches order execution limits filtered by asset
<<<<<<< HEAD
func (b *Binance) FetchExchangeLimits(ctx context.Context, a asset.Item) ([]limits.MinMaxLevel, error) {
=======
func (e *Exchange) FetchExchangeLimits(ctx context.Context, a asset.Item) ([]order.MinMaxLevel, error) {
>>>>>>> edf5d84d
	if a != asset.Spot && a != asset.Margin {
		return nil, fmt.Errorf("%w %v", asset.ErrNotSupported, a)
	}

	resp, err := e.GetExchangeInfo(ctx)
	if err != nil {
		return nil, err
	}

	aUpper := strings.ToUpper(a.String())

	l := make([]limits.MinMaxLevel, 0, len(resp.Symbols))
	for _, s := range resp.Symbols {
		var cp currency.Pair
		cp, err = currency.NewPairFromStrings(s.BaseAsset, s.QuoteAsset)
		if err != nil {
			return nil, err
		}

		for i := range s.PermissionSets {
			if !slices.Contains(s.PermissionSets[i], aUpper) {
				continue
			}
			mml := limits.MinMaxLevel{
				Key: key.NewExchangePairAssetKey(b.Name, a, cp),
			}
			for _, f := range s.Filters {
				// TODO: Unhandled filters:
				// maxPosition, trailingDelta, percentPriceBySide, maxNumAlgoOrders
				switch f.FilterType {
				case priceFilter:
					mml.MinPrice = f.MinPrice
					mml.MaxPrice = f.MaxPrice
					mml.PriceStepIncrementSize = f.TickSize
				case percentPriceFilter:
					mml.MultiplierUp = f.MultiplierUp
					mml.MultiplierDown = f.MultiplierDown
					mml.AveragePriceMinutes = f.AvgPriceMinutes
				case lotSizeFilter:
					mml.MaximumBaseAmount = f.MaxQty
					mml.MinimumBaseAmount = f.MinQty
					mml.AmountStepIncrementSize = f.StepSize
				case notionalFilter:
					mml.MinNotional = f.MinNotional
				case icebergPartsFilter:
					mml.MaxIcebergParts = f.Limit
				case marketLotSizeFilter:
					mml.MarketMinQty = f.MinQty
					mml.MarketMaxQty = f.MaxQty
					mml.MarketStepIncrementSize = f.StepSize
				case maxNumOrdersFilter:
					mml.MaxTotalOrders = f.MaxNumOrders
					mml.MaxAlgoOrders = f.MaxNumAlgoOrders
				}
			}
			l = append(l, mml)
			break
		}
	}
	return l, nil
}

// CryptoLoanIncomeHistory returns crypto loan income history
func (e *Exchange) CryptoLoanIncomeHistory(ctx context.Context, curr currency.Code, loanType string, startTime, endTime time.Time, limit int64) ([]CryptoLoansIncomeHistory, error) {
	params := url.Values{}
	if !curr.IsEmpty() {
		params.Set("asset", curr.String())
	}
	if loanType != "" {
		params.Set("type", loanType)
	}
	if !startTime.IsZero() {
		params.Set("startTime", strconv.FormatInt(startTime.UnixMilli(), 10))
	}
	if !endTime.IsZero() {
		params.Set("endTime", strconv.FormatInt(endTime.UnixMilli(), 10))
	}
	if limit != 0 {
		params.Set("limit", strconv.FormatInt(limit, 10))
	}

	var resp []CryptoLoansIncomeHistory
	return resp, e.SendAuthHTTPRequest(ctx, exchange.RestSpotSupplementary, http.MethodGet, loanIncomeHistory, params, spotDefaultRate, &resp)
}

// CryptoLoanBorrow borrows crypto
func (e *Exchange) CryptoLoanBorrow(ctx context.Context, loanCoin currency.Code, loanAmount float64, collateralCoin currency.Code, collateralAmount float64, loanTerm int64) ([]CryptoLoanBorrow, error) {
	if loanCoin.IsEmpty() {
		return nil, errLoanCoinMustBeSet
	}
	if collateralCoin.IsEmpty() {
		return nil, errCollateralCoinMustBeSet
	}
	if loanTerm <= 0 {
		return nil, errLoanTermMustBeSet
	}
	if loanAmount == 0 && collateralAmount == 0 {
		return nil, errEitherLoanOrCollateralAmountsMustBeSet
	}

	params := url.Values{}
	params.Set("loanCoin", loanCoin.String())
	if loanAmount != 0 {
		params.Set("loanAmount", strconv.FormatFloat(loanAmount, 'f', -1, 64))
	}
	params.Set("collateralCoin", collateralCoin.String())
	if collateralAmount != 0 {
		params.Set("collateralAmount", strconv.FormatFloat(collateralAmount, 'f', -1, 64))
	}
	params.Set("loanTerm", strconv.FormatInt(loanTerm, 10))

	var resp []CryptoLoanBorrow
	return resp, e.SendAuthHTTPRequest(ctx, exchange.RestSpotSupplementary, http.MethodPost, loanBorrow, params, spotDefaultRate, &resp)
}

// CryptoLoanBorrowHistory gets loan borrow history
func (e *Exchange) CryptoLoanBorrowHistory(ctx context.Context, orderID int64, loanCoin, collateralCoin currency.Code, startTime, endTime time.Time, current, limit int64) (*LoanBorrowHistory, error) {
	params := url.Values{}
	if orderID != 0 {
		params.Set("orderId", strconv.FormatInt(orderID, 10))
	}
	if !loanCoin.IsEmpty() {
		params.Set("loanCoin", loanCoin.String())
	}
	if !collateralCoin.IsEmpty() {
		params.Set("collateralCoin", collateralCoin.String())
	}
	if !startTime.IsZero() {
		params.Set("startTime", strconv.FormatInt(startTime.UnixMilli(), 10))
	}
	if !endTime.IsZero() {
		params.Set("endTime", strconv.FormatInt(endTime.UnixMilli(), 10))
	}
	if current != 0 {
		params.Set("current", strconv.FormatInt(current, 10))
	}
	if limit != 0 {
		params.Set("limit", strconv.FormatInt(limit, 10))
	}

	var resp LoanBorrowHistory
	return &resp, e.SendAuthHTTPRequest(ctx, exchange.RestSpotSupplementary, http.MethodGet, loanBorrowHistory, params, spotDefaultRate, &resp)
}

// CryptoLoanOngoingOrders obtains ongoing loan orders
func (e *Exchange) CryptoLoanOngoingOrders(ctx context.Context, orderID int64, loanCoin, collateralCoin currency.Code, current, limit int64) (*CryptoLoanOngoingOrder, error) {
	params := url.Values{}
	if orderID != 0 {
		params.Set("orderId", strconv.FormatInt(orderID, 10))
	}
	if !loanCoin.IsEmpty() {
		params.Set("loanCoin", loanCoin.String())
	}
	if !collateralCoin.IsEmpty() {
		params.Set("collateralCoin", collateralCoin.String())
	}
	if current != 0 {
		params.Set("current", strconv.FormatInt(current, 10))
	}
	if limit != 0 {
		params.Set("limit", strconv.FormatInt(limit, 10))
	}

	var resp CryptoLoanOngoingOrder
	return &resp, e.SendAuthHTTPRequest(ctx, exchange.RestSpotSupplementary, http.MethodGet, loanOngoingOrders, params, spotDefaultRate, &resp)
}

// CryptoLoanRepay repays a crypto loan
func (e *Exchange) CryptoLoanRepay(ctx context.Context, orderID int64, amount float64, repayType int64, collateralReturn bool) ([]CryptoLoanRepay, error) {
	if orderID <= 0 {
		return nil, errOrderIDMustBeSet
	}
	if amount <= 0 {
		return nil, errAmountMustBeSet
	}

	params := url.Values{}
	params.Set("orderId", strconv.FormatInt(orderID, 10))
	params.Set("amount", strconv.FormatFloat(amount, 'f', -1, 64))
	if repayType != 0 {
		params.Set("type", strconv.FormatInt(repayType, 10))
	}
	params.Set("collateralReturn", strconv.FormatBool(collateralReturn))

	var resp []CryptoLoanRepay
	return resp, e.SendAuthHTTPRequest(ctx, exchange.RestSpotSupplementary, http.MethodPost, loanRepay, params, spotDefaultRate, &resp)
}

// CryptoLoanRepaymentHistory gets the crypto loan repayment history
func (e *Exchange) CryptoLoanRepaymentHistory(ctx context.Context, orderID int64, loanCoin, collateralCoin currency.Code, startTime, endTime time.Time, current, limit int64) (*CryptoLoanRepayHistory, error) {
	params := url.Values{}
	if orderID != 0 {
		params.Set("orderId", strconv.FormatInt(orderID, 10))
	}
	if !loanCoin.IsEmpty() {
		params.Set("loanCoin", loanCoin.String())
	}
	if !collateralCoin.IsEmpty() {
		params.Set("collateralCoin", collateralCoin.String())
	}
	if !startTime.IsZero() {
		params.Set("startTime", strconv.FormatInt(startTime.UnixMilli(), 10))
	}
	if !endTime.IsZero() {
		params.Set("endTime", strconv.FormatInt(endTime.UnixMilli(), 10))
	}
	if current != 0 {
		params.Set("current", strconv.FormatInt(current, 10))
	}
	if limit != 0 {
		params.Set("limit", strconv.FormatInt(limit, 10))
	}

	var resp CryptoLoanRepayHistory
	return &resp, e.SendAuthHTTPRequest(ctx, exchange.RestSpotSupplementary, http.MethodGet, loanRepaymentHistory, params, spotDefaultRate, &resp)
}

// CryptoLoanAdjustLTV adjusts the LTV of a crypto loan
func (e *Exchange) CryptoLoanAdjustLTV(ctx context.Context, orderID int64, reduce bool, amount float64) (*CryptoLoanAdjustLTV, error) {
	if orderID <= 0 {
		return nil, errOrderIDMustBeSet
	}
	if amount <= 0 {
		return nil, errAmountMustBeSet
	}

	params := url.Values{}
	params.Set("orderId", strconv.FormatInt(orderID, 10))
	params.Set("amount", strconv.FormatFloat(amount, 'f', -1, 64))
	direction := "ADDITIONAL"
	if reduce {
		direction = "REDUCED"
	}
	params.Set("direction", direction)

	var resp CryptoLoanAdjustLTV
	return &resp, e.SendAuthHTTPRequest(ctx, exchange.RestSpotSupplementary, http.MethodPost, loanAdjustLTV, params, spotDefaultRate, &resp)
}

// CryptoLoanLTVAdjustmentHistory gets the crypto loan LTV adjustment history
func (e *Exchange) CryptoLoanLTVAdjustmentHistory(ctx context.Context, orderID int64, loanCoin, collateralCoin currency.Code, startTime, endTime time.Time, current, limit int64) (*CryptoLoanLTVAdjustmentHistory, error) {
	params := url.Values{}
	if orderID != 0 {
		params.Set("orderId", strconv.FormatInt(orderID, 10))
	}
	if !loanCoin.IsEmpty() {
		params.Set("loanCoin", loanCoin.String())
	}
	if !collateralCoin.IsEmpty() {
		params.Set("collateralCoin", collateralCoin.String())
	}
	if !startTime.IsZero() {
		params.Set("startTime", strconv.FormatInt(startTime.UnixMilli(), 10))
	}
	if !endTime.IsZero() {
		params.Set("endTime", strconv.FormatInt(endTime.UnixMilli(), 10))
	}
	if current != 0 {
		params.Set("current", strconv.FormatInt(current, 10))
	}
	if limit != 0 {
		params.Set("limit", strconv.FormatInt(limit, 10))
	}

	var resp CryptoLoanLTVAdjustmentHistory
	return &resp, e.SendAuthHTTPRequest(ctx, exchange.RestSpotSupplementary, http.MethodGet, loanLTVAdjustmentHistory, params, spotDefaultRate, &resp)
}

// CryptoLoanAssetsData gets the loanable assets data
func (e *Exchange) CryptoLoanAssetsData(ctx context.Context, loanCoin currency.Code, vipLevel int64) (*LoanableAssetsData, error) {
	params := url.Values{}
	if !loanCoin.IsEmpty() {
		params.Set("loanCoin", loanCoin.String())
	}
	if vipLevel != 0 {
		params.Set("vipLevel", strconv.FormatInt(vipLevel, 10))
	}

	var resp LoanableAssetsData
	return &resp, e.SendAuthHTTPRequest(ctx, exchange.RestSpotSupplementary, http.MethodGet, loanableAssetsData, params, spotDefaultRate, &resp)
}

// CryptoLoanCollateralAssetsData gets the collateral assets data
func (e *Exchange) CryptoLoanCollateralAssetsData(ctx context.Context, collateralCoin currency.Code, vipLevel int64) (*CollateralAssetData, error) {
	params := url.Values{}
	if !collateralCoin.IsEmpty() {
		params.Set("collateralCoin", collateralCoin.String())
	}
	if vipLevel != 0 {
		params.Set("vipLevel", strconv.FormatInt(vipLevel, 10))
	}

	var resp CollateralAssetData
	return &resp, e.SendAuthHTTPRequest(ctx, exchange.RestSpotSupplementary, http.MethodGet, loanCollateralAssetsData, params, spotDefaultRate, &resp)
}

// CryptoLoanCheckCollateralRepayRate checks the collateral repay rate
func (e *Exchange) CryptoLoanCheckCollateralRepayRate(ctx context.Context, loanCoin, collateralCoin currency.Code, amount float64) (*CollateralRepayRate, error) {
	if loanCoin.IsEmpty() {
		return nil, errLoanCoinMustBeSet
	}
	if collateralCoin.IsEmpty() {
		return nil, errCollateralCoinMustBeSet
	}
	if amount <= 0 {
		return nil, errAmountMustBeSet
	}

	params := url.Values{}
	params.Set("loanCoin", loanCoin.String())
	params.Set("collateralCoin", collateralCoin.String())
	params.Set("repayAmount", strconv.FormatFloat(amount, 'f', -1, 64))

	var resp CollateralRepayRate
	return &resp, e.SendAuthHTTPRequest(ctx, exchange.RestSpotSupplementary, http.MethodGet, loanCheckCollateralRepayRate, params, spotDefaultRate, &resp)
}

// CryptoLoanCustomiseMarginCall customises a loan's margin call
func (e *Exchange) CryptoLoanCustomiseMarginCall(ctx context.Context, orderID int64, collateralCoin currency.Code, marginCallValue float64) (*CustomiseMarginCall, error) {
	if marginCallValue <= 0 {
		return nil, errors.New("marginCallValue must not be <= 0")
	}

	params := url.Values{}
	if orderID != 0 {
		params.Set("orderId", strconv.FormatInt(orderID, 10))
	}
	if !collateralCoin.IsEmpty() {
		params.Set("collateralCoin", collateralCoin.String())
	}
	params.Set("marginCall", strconv.FormatFloat(marginCallValue, 'f', -1, 64))

	var resp CustomiseMarginCall
	return &resp, e.SendAuthHTTPRequest(ctx, exchange.RestSpotSupplementary, http.MethodPost, loanCustomiseMarginCall, params, spotDefaultRate, &resp)
}

// FlexibleLoanBorrow creates a flexible loan
func (e *Exchange) FlexibleLoanBorrow(ctx context.Context, loanCoin, collateralCoin currency.Code, loanAmount, collateralAmount float64) (*FlexibleLoanBorrow, error) {
	if loanCoin.IsEmpty() {
		return nil, errLoanCoinMustBeSet
	}
	if collateralCoin.IsEmpty() {
		return nil, errCollateralCoinMustBeSet
	}
	if loanAmount == 0 && collateralAmount == 0 {
		return nil, errEitherLoanOrCollateralAmountsMustBeSet
	}

	params := url.Values{}
	params.Set("loanCoin", loanCoin.String())
	if loanAmount != 0 {
		params.Set("loanAmount", strconv.FormatFloat(loanAmount, 'f', -1, 64))
	}
	params.Set("collateralCoin", collateralCoin.String())
	if collateralAmount != 0 {
		params.Set("collateralAmount", strconv.FormatFloat(collateralAmount, 'f', -1, 64))
	}

	var resp FlexibleLoanBorrow
	return &resp, e.SendAuthHTTPRequest(ctx, exchange.RestSpotSupplementary, http.MethodPost, flexibleLoanBorrow, params, spotDefaultRate, &resp)
}

// FlexibleLoanOngoingOrders gets the flexible loan ongoing orders
func (e *Exchange) FlexibleLoanOngoingOrders(ctx context.Context, loanCoin, collateralCoin currency.Code, current, limit int64) (*FlexibleLoanOngoingOrder, error) {
	params := url.Values{}
	if !loanCoin.IsEmpty() {
		params.Set("loanCoin", loanCoin.String())
	}
	if !collateralCoin.IsEmpty() {
		params.Set("collateralCoin", collateralCoin.String())
	}
	if current != 0 {
		params.Set("current", strconv.FormatInt(current, 10))
	}
	if limit != 0 {
		params.Set("limit", strconv.FormatInt(limit, 10))
	}

	var resp FlexibleLoanOngoingOrder
	return &resp, e.SendAuthHTTPRequest(ctx, exchange.RestSpotSupplementary, http.MethodGet, flexibleLoanOngoingOrders, params, spotDefaultRate, &resp)
}

// FlexibleLoanBorrowHistory gets the flexible loan borrow history
func (e *Exchange) FlexibleLoanBorrowHistory(ctx context.Context, loanCoin, collateralCoin currency.Code, startTime, endTime time.Time, current, limit int64) (*FlexibleLoanBorrowHistory, error) {
	params := url.Values{}
	if !loanCoin.IsEmpty() {
		params.Set("loanCoin", loanCoin.String())
	}
	if !collateralCoin.IsEmpty() {
		params.Set("collateralCoin", collateralCoin.String())
	}
	if !startTime.IsZero() {
		params.Set("startTime", strconv.FormatInt(startTime.UnixMilli(), 10))
	}
	if !endTime.IsZero() {
		params.Set("endTime", strconv.FormatInt(endTime.UnixMilli(), 10))
	}
	if current != 0 {
		params.Set("current", strconv.FormatInt(current, 10))
	}
	if limit != 0 {
		params.Set("limit", strconv.FormatInt(limit, 10))
	}

	var resp FlexibleLoanBorrowHistory
	return &resp, e.SendAuthHTTPRequest(ctx, exchange.RestSpotSupplementary, http.MethodGet, flexibleLoanBorrowHistory, params, spotDefaultRate, &resp)
}

// FlexibleLoanRepay repays a flexible loan
func (e *Exchange) FlexibleLoanRepay(ctx context.Context, loanCoin, collateralCoin currency.Code, amount float64, collateralReturn, fullRepayment bool) (*FlexibleLoanRepay, error) {
	if loanCoin.IsEmpty() {
		return nil, errLoanCoinMustBeSet
	}
	if collateralCoin.IsEmpty() {
		return nil, errCollateralCoinMustBeSet
	}
	if amount <= 0 {
		return nil, errAmountMustBeSet
	}

	params := url.Values{}
	params.Set("loanCoin", loanCoin.String())
	params.Set("collateralCoin", collateralCoin.String())
	params.Set("repayAmount", strconv.FormatFloat(amount, 'f', -1, 64))
	params.Set("collateralReturn", strconv.FormatBool(collateralReturn))
	if fullRepayment {
		params.Set("fullRepayment", "true")
	}

	var resp FlexibleLoanRepay
	return &resp, e.SendAuthHTTPRequest(ctx, exchange.RestSpotSupplementary, http.MethodPost, flexibleLoanRepay, params, spotDefaultRate, &resp)
}

// FlexibleLoanRepayHistory gets the flexible loan repayment history
func (e *Exchange) FlexibleLoanRepayHistory(ctx context.Context, loanCoin, collateralCoin currency.Code, startTime, endTime time.Time, current, limit int64) (*FlexibleLoanRepayHistory, error) {
	params := url.Values{}
	if !loanCoin.IsEmpty() {
		params.Set("loanCoin", loanCoin.String())
	}
	if !collateralCoin.IsEmpty() {
		params.Set("collateralCoin", collateralCoin.String())
	}
	if !startTime.IsZero() {
		params.Set("startTime", strconv.FormatInt(startTime.UnixMilli(), 10))
	}
	if !endTime.IsZero() {
		params.Set("endTime", strconv.FormatInt(endTime.UnixMilli(), 10))
	}
	if current != 0 {
		params.Set("current", strconv.FormatInt(current, 10))
	}
	if limit != 0 {
		params.Set("limit", strconv.FormatInt(limit, 10))
	}

	var resp FlexibleLoanRepayHistory
	return &resp, e.SendAuthHTTPRequest(ctx, exchange.RestSpotSupplementary, http.MethodGet, flexibleLoanRepayHistory, params, spotDefaultRate, &resp)
}

// FlexibleLoanAdjustLTV adjusts the LTV of a flexible loan
func (e *Exchange) FlexibleLoanAdjustLTV(ctx context.Context, loanCoin, collateralCoin currency.Code, amount float64, reduce bool) (*FlexibleLoanAdjustLTV, error) {
	if loanCoin.IsEmpty() {
		return nil, errLoanCoinMustBeSet
	}
	if collateralCoin.IsEmpty() {
		return nil, errCollateralCoinMustBeSet
	}
	if amount <= 0 {
		return nil, errAmountMustBeSet
	}

	direction := "ADDITIONAL"
	if reduce {
		direction = "REDUCED"
	}

	params := url.Values{}
	params.Set("loanCoin", loanCoin.String())
	params.Set("collateralCoin", collateralCoin.String())
	params.Set("adjustmentAmount", strconv.FormatFloat(amount, 'f', -1, 64))
	params.Set("direction", direction)

	var resp FlexibleLoanAdjustLTV
	return &resp, e.SendAuthHTTPRequest(ctx, exchange.RestSpotSupplementary, http.MethodPost, flexibleLoanAdjustLTV, params, spotDefaultRate, &resp)
}

// FlexibleLoanLTVAdjustmentHistory gets the flexible loan LTV adjustment history
func (e *Exchange) FlexibleLoanLTVAdjustmentHistory(ctx context.Context, loanCoin, collateralCoin currency.Code, startTime, endTime time.Time, current, limit int64) (*FlexibleLoanLTVAdjustmentHistory, error) {
	params := url.Values{}
	if !loanCoin.IsEmpty() {
		params.Set("loanCoin", loanCoin.String())
	}
	if !collateralCoin.IsEmpty() {
		params.Set("collateralCoin", collateralCoin.String())
	}
	if !startTime.IsZero() {
		params.Set("startTime", strconv.FormatInt(startTime.UnixMilli(), 10))
	}
	if !endTime.IsZero() {
		params.Set("endTime", strconv.FormatInt(endTime.UnixMilli(), 10))
	}
	if current != 0 {
		params.Set("current", strconv.FormatInt(current, 10))
	}
	if limit != 0 {
		params.Set("limit", strconv.FormatInt(limit, 10))
	}

	var resp FlexibleLoanLTVAdjustmentHistory
	return &resp, e.SendAuthHTTPRequest(ctx, exchange.RestSpotSupplementary, http.MethodGet, flexibleLoanLTVHistory, params, spotDefaultRate, &resp)
}

// FlexibleLoanAssetsData gets the flexible loan assets data
func (e *Exchange) FlexibleLoanAssetsData(ctx context.Context, loanCoin currency.Code) (*FlexibleLoanAssetsData, error) {
	params := url.Values{}
	if !loanCoin.IsEmpty() {
		params.Set("loanCoin", loanCoin.String())
	}

	var resp FlexibleLoanAssetsData
	return &resp, e.SendAuthHTTPRequest(ctx, exchange.RestSpotSupplementary, http.MethodGet, flexibleLoanAssetsData, params, spotDefaultRate, &resp)
}

// FlexibleCollateralAssetsData gets the flexible loan collateral assets data
func (e *Exchange) FlexibleCollateralAssetsData(ctx context.Context, collateralCoin currency.Code) (*FlexibleCollateralAssetsData, error) {
	params := url.Values{}
	if !collateralCoin.IsEmpty() {
		params.Set("collateralCoin", collateralCoin.String())
	}

	var resp FlexibleCollateralAssetsData
	return &resp, e.SendAuthHTTPRequest(ctx, exchange.RestSpotSupplementary, http.MethodGet, flexibleLoanCollateralAssetsData, params, spotDefaultRate, &resp)
}<|MERGE_RESOLUTION|>--- conflicted
+++ resolved
@@ -1117,11 +1117,7 @@
 }
 
 // FetchExchangeLimits fetches order execution limits filtered by asset
-<<<<<<< HEAD
-func (b *Binance) FetchExchangeLimits(ctx context.Context, a asset.Item) ([]limits.MinMaxLevel, error) {
-=======
 func (e *Exchange) FetchExchangeLimits(ctx context.Context, a asset.Item) ([]order.MinMaxLevel, error) {
->>>>>>> edf5d84d
 	if a != asset.Spot && a != asset.Margin {
 		return nil, fmt.Errorf("%w %v", asset.ErrNotSupported, a)
 	}
