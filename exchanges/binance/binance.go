package binance

import (
	"context"
	"encoding/hex"
	"errors"
	"fmt"
	"net/http"
	"net/url"
	"slices"
	"sort"
	"strconv"
	"strings"
	"sync"
	"time"

	"github.com/thrasher-corp/gocryptotrader/common"
	"github.com/thrasher-corp/gocryptotrader/common/crypto"
	"github.com/thrasher-corp/gocryptotrader/currency"
	"github.com/thrasher-corp/gocryptotrader/encoding/json"
	exchange "github.com/thrasher-corp/gocryptotrader/exchanges"
	"github.com/thrasher-corp/gocryptotrader/exchanges/asset"
	"github.com/thrasher-corp/gocryptotrader/exchanges/margin"
	"github.com/thrasher-corp/gocryptotrader/exchanges/order"
	"github.com/thrasher-corp/gocryptotrader/exchanges/request"
	"github.com/thrasher-corp/gocryptotrader/types"
)

// Binance is the overarching type across the Binance package
type Binance struct {
	exchange.Base
	// Valid string list that is required by the exchange
	validLimits []int64
	obm         *orderbookManager

	// isAPIStreamConnected is true if the spot API stream websocket connection is established
	isAPIStreamConnected bool

	isAPIStreamConnectionLock sync.Mutex
}

const (
	apiURL         = "https://api4.binance.com"
	cfuturesAPIURL = "https://dapi.binance.com"
	ufuturesAPIURL = "https://fapi.binance.com"
	eOptionAPIURL  = "https://eapi.binance.com"
	pMarginAPIURL  = "https://papi.binance.com"
	tradeBaseURL   = "https://www.binance.com/en/"

	defaultRecvWindow = 5 * time.Second
)

// GetExchangeServerTime retrieves the server time.
func (b *Binance) GetExchangeServerTime(ctx context.Context) (types.Time, error) {
	resp := &struct {
		ServerTime types.Time `json:"serverTime"`
	}{}
	return resp.ServerTime, b.SendHTTPRequest(ctx, exchange.RestSpot, "/api/v3/time", spotDefaultRate, resp)
}

// GetExchangeInfo returns exchange information. Check binance_types for more
// information
func (b *Binance) GetExchangeInfo(ctx context.Context) (*ExchangeInfo, error) {
	var resp *ExchangeInfo
	return resp, b.SendHTTPRequest(ctx,
		exchange.RestSpot, "/api/v3/exchangeInfo", spotExchangeInfo, &resp)
}

// GetOrderBook returns full orderbook information
//
// OrderBookDataRequestParams contains the following members
// symbol: string of currency pair
// limit: returned limit amount
func (b *Binance) GetOrderBook(ctx context.Context, obd OrderBookDataRequestParams) (*OrderBook, error) {
	if err := b.CheckLimit(obd.Limit); err != nil {
		return nil, err
	}
	symbol, err := b.FormatSymbol(obd.Symbol, asset.Spot)
	if err != nil {
		return nil, err
	}
	params := url.Values{}
	params.Set("symbol", symbol)
	params.Set("limit", strconv.FormatInt(obd.Limit, 10))
	var resp *OrderBook
	return resp, b.SendHTTPRequest(ctx,
		exchange.RestSpot,
		common.EncodeURLValues("/api/v3/depth", params),
		orderbookLimit(obd.Limit), &resp)
}

// GetMostRecentTrades returns recent trade activity
// limit: Up to 500 results returned
func (b *Binance) GetMostRecentTrades(ctx context.Context, rtr *RecentTradeRequestParams) ([]RecentTrade, error) {
	if *rtr == (RecentTradeRequestParams{}) {
		return nil, common.ErrEmptyParams
	}
	symbol, err := b.FormatSymbol(rtr.Symbol, asset.Spot)
	if err != nil {
		return nil, err
	}
	params := url.Values{}
	params.Set("symbol", symbol)
	params.Set("limit", strconv.FormatInt(rtr.Limit, 10))
	var resp []RecentTrade
	return resp, b.SendHTTPRequest(ctx,
		exchange.RestSpot, common.EncodeURLValues("/api/v3/trades", params), getRecentTradesListRate, &resp)
}

// GetHistoricalTrades returns historical trade activity
//
// symbol: string of currency pair
// limit: Optional. Default 500; max 1000.
// fromID:
func (b *Binance) GetHistoricalTrades(ctx context.Context, symbol string, limit, fromID int64) ([]HistoricalTrade, error) {
	if symbol == "" {
		return nil, currency.ErrSymbolStringEmpty
	}
	params := url.Values{}
	params.Set("symbol", symbol)
	params.Set("limit", strconv.FormatInt(limit, 10))
	// else return most recent trades
	if fromID > 0 {
		params.Set("fromId", strconv.FormatInt(fromID, 10))
	}
	var resp []HistoricalTrade
	return resp,
		b.SendHTTPRequest(ctx, exchange.RestSpot, common.EncodeURLValues("/api/v3/historicalTrades", params), getOldTradeLookupRate, &resp)
}

// GetAggregatedTrades returns aggregated trade activity.
// If more than one hour of data is requested or asked limit is not supported by exchange
// then the trades are collected with multiple backend requests.
// https://binance-docs.github.io/apidocs/spot/en/#compressed-aggregate-trades-list
func (b *Binance) GetAggregatedTrades(ctx context.Context, arg *AggregatedTradeRequestParams) ([]AggregatedTrade, error) {
	if arg.Symbol == "" {
		return nil, currency.ErrSymbolStringEmpty
	}
	params := url.Values{}
	params.Set("symbol", arg.Symbol)
	// If the user request is directly not supported by the exchange, we might be able to fulfill it
	// by merging results from multiple API requests
	needBatch := true // Need to batch unless user has specified a limit
	if arg.Limit > 0 && arg.Limit <= 1000 {
		needBatch = false
		params.Set("limit", strconv.Itoa(arg.Limit))
	}
	if arg.FromID != 0 {
		params.Set("fromId", strconv.FormatInt(arg.FromID, 10))
	}
	if !arg.StartTime.IsZero() && !arg.EndTime.IsZero() {
		err := common.StartEndTimeCheck(arg.StartTime, arg.EndTime)
		if err != nil {
			return nil, err
		}
		params.Set("startTime", strconv.FormatInt(arg.StartTime.UnixMilli(), 10))
		params.Set("endTime", strconv.FormatInt(arg.EndTime.UnixMilli(), 10))
	}

	// startTime and endTime are set and time between startTime and endTime is more than 1 hour
	needBatch = needBatch || (!arg.StartTime.IsZero() && !arg.EndTime.IsZero() && arg.EndTime.Sub(arg.StartTime) > time.Hour)
	// Fall back to batch requests, if possible and necessary
	if needBatch {
		// fromId or start time must be set
		canBatch := (arg.FromID == 0) != arg.StartTime.IsZero()
		if canBatch {
			// Split the request into multiple
			return b.batchAggregateTrades(ctx, arg, params)
		}
		// Can not handle this request locally or remotely
		// We would receive {"code":-1128,"msg":"Combination of optional parameters invalid."}
		return nil, errors.New("either StartTime or FromId must be provided")
	}
	var resp []AggregatedTrade
	return resp, b.SendHTTPRequest(ctx, exchange.RestSpot, common.EncodeURLValues("/api/v3/aggTrades", params), aggTradesRate, &resp)
}

// batchAggregateTrades fetches trades in multiple requests
// first phase, hourly requests until the first trade (or end time) is reached
// second phase, limit requests from previous trade until end time (or limit) is reached
func (b *Binance) batchAggregateTrades(ctx context.Context, arg *AggregatedTradeRequestParams, params url.Values) ([]AggregatedTrade, error) {
	// prepare first request with only first hour and max limit
	if arg.Limit == 0 || arg.Limit > 1000 {
		// Extend from the default of 500
		params.Set("limit", "1000")
	}
	var resp []AggregatedTrade
	var fromID int64
	if arg.FromID > 0 {
		fromID = arg.FromID
	} else {
		// Only 10 seconds is used to prevent limit of 1000 being reached in the first request,
		// cutting off trades for high activity pairs
		increment := time.Second * 10
		for start := arg.StartTime; len(resp) == 0; start = start.Add(increment) {
			if !arg.EndTime.IsZero() && start.After(arg.EndTime) {
				// All requests returned empty
				return nil, nil
			}
			params.Set("startTime", timeString(start))
			params.Set("endTime", timeString(start.Add(increment)))
			err := b.SendHTTPRequest(ctx,
				exchange.RestSpot,
				common.EncodeURLValues("/api/v3/aggTrades", params),
				getAggregateTradeListRate, &resp)
			if err != nil {
				return resp, fmt.Errorf("%w %v", err, arg.Symbol)
			}
		}
		fromID = resp[len(resp)-1].ATradeID
	}

	// other requests follow from the last aggregate trade id and have no time window
	params.Del("startTime")
	params.Del("endTime")
	// while we haven't reached the limit
	for ; arg.Limit == 0 || len(resp) < arg.Limit; fromID = resp[len(resp)-1].ATradeID {
		// Keep requesting new data after last retrieved trade
		params.Set("fromId", strconv.FormatInt(fromID, 10))
		var additionalTrades []AggregatedTrade
		err := b.SendHTTPRequest(ctx,
			exchange.RestSpot,
			common.EncodeURLValues("/api/v3/aggTrades", params),
			spotDefaultRate,
			&additionalTrades)
		if err != nil {
			return resp, fmt.Errorf("%w %v", err, arg.Symbol)
		}
		lastIndex := len(additionalTrades)
		if !arg.EndTime.IsZero() {
			// get index for truncating to end time
			lastIndex = sort.Search(len(additionalTrades), func(i int) bool {
				return arg.EndTime.Before(additionalTrades[i].TimeStamp.Time())
			})
		}
		// don't include the first as the request was inclusive from last ATradeID
		resp = append(resp, additionalTrades[1:lastIndex]...)
		// If only the starting trade is returned or if we received trades after end time
		if len(additionalTrades) == 1 || lastIndex < len(additionalTrades) {
			// We found the end
			break
		}
	}
	// Truncate if necessary
	if arg.Limit > 0 && len(resp) > arg.Limit {
		resp = resp[:arg.Limit]
	}
	return resp, nil
}

// GetSpotKline returns kline data
//
// KlinesRequestParams supports 5 parameters
// symbol: the symbol to get the kline data for
// limit: optional
// interval: the interval time for the data
// startTime: startTime filter for kline data
// endTime: endTime filter for the kline data
func (b *Binance) GetSpotKline(ctx context.Context, arg *KlinesRequestParams) ([]CandleStick, error) {
	return b.retrieveSpotKline(ctx, arg, "/api/v3/klines")
}

// GetUIKline return modified kline data, optimized for presentation of candlestick charts.
func (b *Binance) GetUIKline(ctx context.Context, arg *KlinesRequestParams) ([]CandleStick, error) {
	return b.retrieveSpotKline(ctx, arg, "/api/v3/uiKlines")
}

func (b *Binance) retrieveSpotKline(ctx context.Context, arg *KlinesRequestParams, urlPath string) ([]CandleStick, error) {
	symbol, err := b.FormatSymbol(arg.Symbol, asset.Spot)
	if err != nil {
		return nil, err
	}
	params := url.Values{}
	params.Set("symbol", symbol)
	params.Set("interval", arg.Interval)
	if arg.Limit != 0 {
		params.Set("limit", strconv.FormatUint(arg.Limit, 10))
	}
	if !arg.StartTime.IsZero() {
		params.Set("startTime", strconv.FormatInt(arg.StartTime.UnixMilli(), 10))
	}
	if !arg.EndTime.IsZero() {
		params.Set("endTime", strconv.FormatInt(arg.EndTime.UnixMilli(), 10))
	}
	var resp []CandleStick
<<<<<<< HEAD
	return resp, b.SendHTTPRequest(ctx,
		exchange.RestSpot,
		common.EncodeURLValues(urlPath, params),
		getKlineRate,
		&resp)
=======
	return resp, b.SendHTTPRequest(ctx, exchange.RestSpotSupplementary, common.EncodeURLValues(candleStick, params), spotDefaultRate, &resp)
>>>>>>> 0be9b776
}

// GetAveragePrice returns current average price for a symbol.
//
// symbol: string of currency pair
func (b *Binance) GetAveragePrice(ctx context.Context, symbol currency.Pair) (*AveragePrice, error) {
	symbolValue, err := b.FormatSymbol(symbol, asset.Spot)
	if err != nil {
		return nil, err
	}
	params := url.Values{}
	params.Set("symbol", symbolValue)
	var resp *AveragePrice
	return resp, b.SendHTTPRequest(ctx,
		exchange.RestSpot, common.EncodeURLValues("/api/v3/avgPrice", params), getCurrentAveragePriceRate, &resp)
}

// GetPriceChangeStats returns price change statistics for the last 24 hours
//
// symbol: string of currency pair
func (b *Binance) GetPriceChangeStats(ctx context.Context, symbol currency.Pair, symbols currency.Pairs) ([]PriceChangeStats, error) {
	params := url.Values{}
	rateLimit := spotPriceChangeAllRate
	switch {
	case !symbol.IsEmpty(),
		symbol.IsEmpty() && len(symbols) == 1 && !symbols[0].IsEmpty():
		if symbol.IsEmpty() && len(symbols) == 1 {
			symbol = symbols[0]
		}
		rateLimit = get24HrTickerPriceChangeStatisticsRate
		symbolValue, err := b.FormatSymbol(symbol, asset.Spot)
		if err != nil {
			return nil, err
		}
		params.Set("symbol", symbolValue)
	case len(symbols) > 1:
		rateLimit = getTickers20Rate
		if len(symbols) > 100 {
			rateLimit = getTickersMoreThan100Rate
		} else if len(symbols) > 20 {
			rateLimit = getTickers100Rate
		}
		val, err := json.Marshal(symbols.Strings())
		if err != nil {
			return nil, err
		}
		params.Set("symbols", string(val))
	}
	var resp PriceChangesWrapper
	return resp, b.SendHTTPRequest(ctx, exchange.RestSpot, common.EncodeURLValues("/api/v3/ticker/24hr", params), rateLimit, &resp)
}

// GetTradingDayTicker retrieves the price change statistics for the trading day
// possible tickerType values: FULL or MINI
func (b *Binance) GetTradingDayTicker(ctx context.Context, symbols currency.Pairs, timeZone, tickerType string) ([]PriceChangeStats, error) {
	if len(symbols) == 0 {
		return nil, currency.ErrCurrencyPairsEmpty
	}
	params := url.Values{}
	switch {
	case len(symbols) > 1:
		params.Set("symbols", "["+strings.Join(symbols.Strings(), "")+"]")
	case len(symbols) == 1 && !symbols[0].IsEmpty():
		params.Set("symbol", symbols[0].String())
	default:
		return nil, currency.ErrCurrencyPairEmpty
	}
	if timeZone != "" {
		params.Set("timeZone", timeZone)
	}
	if tickerType != "" {
		params.Set("type", tickerType)
	}
	var resp PriceChangesWrapper
	return resp, b.SendHTTPRequest(ctx, exchange.RestSpot, common.EncodeURLValues("/api/v3/ticker/tradingDay", params), spotPriceChangeAllRate, &resp)
}

// GetLatestSpotPrice returns latest spot price of symbol
//
// symbol: string of currency pair
func (b *Binance) GetLatestSpotPrice(ctx context.Context, symbol currency.Pair, symbols currency.Pairs) (*SymbolPrice, error) {
	params := url.Values{}
	rateLimit := spotTickerAllRate
	if !symbol.IsEmpty() {
		rateLimit = spotSymbolPriceRate
		symbolValue, err := b.FormatSymbol(symbol, asset.Spot)
		if err != nil {
			return nil, err
		}
		params.Set("symbol", symbolValue)
	} else if len(symbols) > 0 {
		params.Set("symbols", "["+strings.Join(symbols.Strings(), "")+"]")
	}
	var resp *SymbolPrice
	return resp, b.SendHTTPRequest(ctx, exchange.RestSpot, common.EncodeURLValues("/api/v3/ticker/price", params), rateLimit, &resp)
}

// GetBestPrice returns the latest best price for symbol
//
// symbol: string of currency pair
func (b *Binance) GetBestPrice(ctx context.Context, symbol currency.Pair, symbols currency.Pairs) (*BestPrice, error) {
	params := url.Values{}
	rateLimit := spotOrderbookTickerAllRate
	if !symbol.IsEmpty() || (symbol.IsEmpty() && len(symbols) == 1 && !symbols[0].IsEmpty()) {
		if symbol.IsEmpty() && len(symbols) == 1 {
			symbol = symbols[0]
		}
		rateLimit = spotBookTickerRate
		symbolValue, err := b.FormatSymbol(symbol, asset.Spot)
		if err != nil {
			return nil, err
		}
		params.Set("symbol", symbolValue)
	} else if len(symbols) > 1 {
		params.Set("symbols", "["+strings.Join(symbols.Strings(), "")+"]")
	}
	var resp *BestPrice
	return resp, b.SendHTTPRequest(ctx, exchange.RestSpot, common.EncodeURLValues("/api/v3/ticker/bookTicker", params), rateLimit, &resp)
}

// GetTickerData openTime always starts on a minute, while the closeTime is the current time of the request.
// As such, the effective window will be up to 59999ms wider than windowSize.
// possible windowSize values are FULL and MINI
func (b *Binance) GetTickerData(ctx context.Context, symbols currency.Pairs, windowSize time.Duration, tickerType string) ([]PriceChangeStats, error) {
	if len(symbols) == 0 {
		return nil, currency.ErrCurrencyPairsEmpty
	}
	params := url.Values{}
	switch {
	case len(symbols) > 1:
		params.Set("symbols", "["+strings.Join(symbols.Strings(), "")+"]")
	case len(symbols) == 1 && !symbols[0].IsEmpty():
		params.Set("symbol", symbols[0].String())
	default:
		return nil, currency.ErrCurrencyPairEmpty
	}
	switch {
	case windowSize > time.Hour*24:
		params.Set("windowSize", strconv.FormatInt(int64(windowSize/(time.Hour*24)), 10)+"d")
	case windowSize >= time.Hour:
		params.Set("windowSize", strconv.FormatInt(int64(windowSize/(time.Hour)), 10)+"h")
	case windowSize >= time.Minute:
		params.Set("windowSize", strconv.FormatInt(int64(windowSize/time.Minute), 10)+"m")
	}
	if tickerType != "" {
		params.Set("type", tickerType)
	}
	var resp PriceChangesWrapper
	return resp, b.SendHTTPRequest(ctx, exchange.RestSpot, common.EncodeURLValues("/api/v3/ticker", params), spotDefaultRate, &resp)
}

// NewOrder sends a new order to Binance
func (b *Binance) NewOrder(ctx context.Context, o *NewOrderRequest) (NewOrderResponse, error) {
	var resp NewOrderResponse
	if err := b.newOrder(ctx, "/api/v3/order", o, &resp, false); err != nil {
		return resp, err
	}
	if resp.Code != 0 {
		return resp, errors.New(resp.Msg)
	}
	return resp, nil
}

// NewOrderTest sends a new test order to Binance
func (b *Binance) NewOrderTest(ctx context.Context, o *NewOrderRequest, computeCommisionRates bool) error {
	var resp NewOrderResponse
	return b.newOrder(ctx, "/api/v3/order/test", o, &resp, computeCommisionRates)
}

func (b *Binance) newOrder(ctx context.Context, api string, o *NewOrderRequest, resp *NewOrderResponse, computeCommissionRate bool) error {
	ratelimit := spotOrderRate
	if computeCommissionRate {
		ratelimit = testNewOrderWithCommissionRate
	}
	symbol, err := b.FormatSymbol(o.Symbol, asset.Spot)
	if err != nil {
		return err
	}
	params := url.Values{}
	params.Set("symbol", symbol)
	params.Set("side", o.Side)
	params.Set("type", o.TradeType)
	if o.QuoteOrderQty > 0 {
		params.Set("quoteOrderQty", strconv.FormatFloat(o.QuoteOrderQty, 'f', -1, 64))
	} else {
		params.Set("quantity", strconv.FormatFloat(o.Quantity, 'f', -1, 64))
	}
	if o.TradeType == order.Limit.String() {
		params.Set("price", strconv.FormatFloat(o.Price, 'f', -1, 64))
	}
	if o.TimeInForce != "" {
		params.Set("timeInForce", o.TimeInForce)
	}
	if o.NewClientOrderID != "" {
		params.Set("newClientOrderId", o.NewClientOrderID)
	}
	if o.StopPrice != 0 {
		params.Set("stopPrice", strconv.FormatFloat(o.StopPrice, 'f', -1, 64))
	}
	if o.IcebergQty != 0 {
		params.Set("icebergQty", strconv.FormatFloat(o.IcebergQty, 'f', -1, 64))
	}
	if o.NewOrderRespType != "" {
		params.Set("newOrderRespType", o.NewOrderRespType)
	}
	return b.SendAuthHTTPRequest(ctx, exchange.RestSpot, http.MethodPost, api, params, ratelimit, nil, resp)
}

// CancelExistingOrder sends a cancel order to Binance
func (b *Binance) CancelExistingOrder(ctx context.Context, symbol currency.Pair, orderID int64, origClientOrderID string) (*CancelOrderResponse, error) {
	symbolValue, err := b.FormatSymbol(symbol, asset.Spot)
	if err != nil {
		return nil, err
	}
	params := url.Values{}
	params.Set("symbol", symbolValue)
	if orderID != 0 {
		params.Set("orderId", strconv.FormatInt(orderID, 10))
	}
	if origClientOrderID != "" {
		params.Set("origClientOrderId", origClientOrderID)
	}
	var resp *CancelOrderResponse
	return resp, b.SendAuthHTTPRequest(ctx, exchange.RestSpot, http.MethodDelete, "/api/v3/order", params, spotOrderRate, nil, &resp)
}

// OpenOrders Current open orders. Get all open orders on a symbol.
// Careful when accessing this with no symbol: The number of requests counted
// against the rate limiter is significantly higher
func (b *Binance) OpenOrders(ctx context.Context, pair currency.Pair) ([]TradeOrder, error) {
	var (
		p   string
		err error
	)
	params := url.Values{}
	if !pair.IsEmpty() {
		p, err = b.FormatSymbol(pair, asset.Spot)
		if err != nil {
			return nil, err
		}
		params.Add("symbol", p)
	} else {
		// extend the receive window when all currencies to prevent "recvwindow"
		// error
		params.Set("recvWindow", "10000")
	}
	var resp []TradeOrder
	return resp, b.SendAuthHTTPRequest(ctx,
		exchange.RestSpot, http.MethodGet,
		"/api/v3/openOrders", params, openOrdersLimit(p), nil, &resp)
}

// CancelAllOpenOrderOnSymbol cancels all active orders on a symbol.
func (b *Binance) CancelAllOpenOrderOnSymbol(ctx context.Context, symbol string) ([]SymbolOrders, error) {
	if symbol == "" {
		return nil, currency.ErrSymbolStringEmpty
	}
	params := url.Values{}
	params.Set("symbol", symbol)
	var resp []SymbolOrders
	return resp, b.SendAuthHTTPRequest(ctx, exchange.RestSpot, http.MethodDelete, "/api/v3/openOrders", params, spotOrderRate, nil, &resp)
}

// AllOrders Get all account orders; active, canceled, or filled.
// orderId optional param
// limit optional param, default 500; max 500
func (b *Binance) AllOrders(ctx context.Context, symbol currency.Pair, orderID, limit string) ([]TradeOrder, error) {
	symbolValue, err := b.FormatSymbol(symbol, asset.Spot)
	if err != nil {
		return nil, err
	}
	params := url.Values{}
	params.Set("symbol", symbolValue)
	if orderID != "" {
		params.Set("orderId", orderID)
	}
	if limit != "" {
		params.Set("limit", limit)
	}
	var resp []TradeOrder
	return resp, b.SendAuthHTTPRequest(ctx,
		exchange.RestSpot, http.MethodGet, "/api/v3/allOrders",
		params, spotAllOrdersRate, nil, &resp)
}

// NewOCOOrder places a new one-cancel-other trade order.
func (b *Binance) NewOCOOrder(ctx context.Context, arg *OCOOrderParam) (*OCOOrder, error) {
	if *arg == (OCOOrderParam{}) {
		return nil, common.ErrEmptyParams
	}
	if arg.Symbol.IsEmpty() {
		return nil, currency.ErrCurrencyCodeEmpty
	}
	if arg.Side == "" {
		return nil, order.ErrSideIsInvalid
	}
	if arg.Amount <= 0 {
		return nil, order.ErrAmountBelowMin
	}
	if arg.Price <= 0 {
		return nil, order.ErrPriceBelowMin
	}
	if arg.StopPrice <= 0 {
		return nil, fmt.Errorf("%w stop price is required", order.ErrPriceBelowMin)
	}
	params := url.Values{}
	params.Set("quantity", strconv.FormatFloat(arg.Amount, 'f', -1, 64))
	params.Set("price", strconv.FormatFloat(arg.Price, 'f', -1, 64))
	params.Set("stopPrice", strconv.FormatFloat(arg.StopPrice, 'f', -1, 64))
	var resp *OCOOrder
	return resp, b.SendAuthHTTPRequest(ctx, exchange.RestSpot, http.MethodPost, "/api/v3/order/oco", params, spotDefaultRate, arg, &resp)
}

// NewOCOOrderList send in an one-cancels-the-other (OCO) pair, where activation of one order immediately cancels the other.
// An OCO has 2 legs called the above leg and below leg.
// One of the legs must be a LIMIT_MAKER order and the other leg must be STOP_LOSS or STOP_LOSS_LIMIT order.
// Price restrictions:
//
//	If the OCO is on the SELL side: LIMIT_MAKER price > Last Traded Price > stopPrice
//	If the OCO is on the BUY side: LIMIT_MAKER price < Last Traded Price < stopPrice
//
// OCO counts as 2 orders against the order rate limit.
func (b *Binance) NewOCOOrderList(ctx context.Context, arg *OCOOrderListParams) (*OCOListOrderResponse, error) {
	if *arg == (OCOOrderListParams{}) {
		return nil, common.ErrEmptyParams
	}
	if arg.Symbol == "" {
		return nil, currency.ErrSymbolStringEmpty
	}
	if arg.Side == "" {
		return nil, order.ErrSideIsInvalid
	}
	if arg.Quantity <= 0 {
		return nil, fmt.Errorf("%w: quantity must be greater than 0", order.ErrAmountBelowMin)
	}
	if arg.AboveType == "" {
		return nil, fmt.Errorf("%w: aboveType is required", order.ErrTypeIsInvalid)
	}
	if arg.BelowType == "" {
		return nil, fmt.Errorf("%w: belowType is required", order.ErrTypeIsInvalid)
	}
	var resp *OCOListOrderResponse
	return resp, b.SendAuthHTTPRequest(ctx, exchange.RestSpot, http.MethodPost, "/api/v3/orderList/oco", nil, spotOrderRate, arg, &resp)
}

// CancelOCOOrder cancels an entire Order List.
func (b *Binance) CancelOCOOrder(ctx context.Context, symbol, orderListID, listClientOrderID, newClientOrderID string) (*OCOOrder, error) {
	if symbol == "" {
		return nil, currency.ErrSymbolStringEmpty
	}
	if orderListID == "" && listClientOrderID == "" {
		return nil, order.ErrOrderIDNotSet
	}
	params := url.Values{}
	params.Set("symbol", symbol)
	if orderListID != "" {
		params.Set("orderListId", orderListID)
	}
	if listClientOrderID != "" {
		params.Set("listClientOrderId", listClientOrderID)
	}
	if newClientOrderID != "" {
		params.Set("newClientOrderId", newClientOrderID)
	}
	var resp *OCOOrder
	return resp, b.SendAuthHTTPRequest(ctx, exchange.RestSpot, http.MethodDelete, "/api/v3/orderList", params, spotDefaultRate, nil, &resp)
}

// GetOCOOrders retrieves a specific OCO based on provided optional parameters
func (b *Binance) GetOCOOrders(ctx context.Context, orderListID, origiClientOrderID string) (*OCOOrder, error) {
	if orderListID == "" && origiClientOrderID == "" {
		return nil, order.ErrOrderIDNotSet
	}
	params := url.Values{}
	if orderListID != "" {
		params.Set("orderListId", orderListID)
	}
	if origiClientOrderID != "" {
		params.Set("origClientOrderId", origiClientOrderID)
	}
	var resp *OCOOrder
	return resp, b.SendAuthHTTPRequest(ctx, exchange.RestSpot, http.MethodGet, "/api/v3/orderList", params, getOCOListRate, nil, &resp)
}

// GetAllOCOOrders retrieves all OCO based on provided optional parameters
func (b *Binance) GetAllOCOOrders(ctx context.Context, fromID string, startTime, endTime time.Time, limit int64) ([]OCOOrder, error) {
	params := url.Values{}
	if !startTime.IsZero() && !endTime.IsZero() {
		err := common.StartEndTimeCheck(startTime, endTime)
		if err != nil {
			return nil, err
		}
		params.Set("startTime", strconv.FormatInt(startTime.UnixMilli(), 10))
		params.Set("endTime", strconv.FormatInt(endTime.UnixMilli(), 10))
	}
	if fromID != "" {
		params.Set("fromId", fromID)
	}
	if limit > 0 {
		params.Set("limit", strconv.FormatInt(limit, 10))
	}
	var resp []OCOOrder
	return resp, b.SendAuthHTTPRequest(ctx, exchange.RestSpot, http.MethodGet, "/api/v3/allOrderList", params, getAllOCOOrdersRate, nil, &resp)
}

// GetOpenOCOList retrieves an open OCO orders.
func (b *Binance) GetOpenOCOList(ctx context.Context) ([]OCOOrder, error) {
	var resp []OCOOrder
	return resp, b.SendAuthHTTPRequest(ctx, exchange.RestSpot, http.MethodGet, "/api/v3/openOrderList", nil, getOpenOCOListRate, nil, &resp)
}

// ----------------------------------------------------- Smart Order Routing (SOR) -----------------------------------------------------------

// NewOrderUsingSOR places an order using smart order routing (SOR).
func (b *Binance) NewOrderUsingSOR(ctx context.Context, arg *SOROrderRequestParams) (*SOROrderResponse, error) {
	return b.newOrderUsingSOR(ctx, arg, "/api/v3/sor/order")
}

// NewOrderUsingSORTest test new order creation and signature/recvWindow using smart order routing (SOR).
// Creates and validates a new order but does not send it into the matching engine.
func (b *Binance) NewOrderUsingSORTest(ctx context.Context, arg *SOROrderRequestParams) (*SOROrderResponse, error) {
	return b.newOrderUsingSOR(ctx, arg, "/api/v3/sor/order/test")
}

func (b *Binance) newOrderUsingSOR(ctx context.Context, arg *SOROrderRequestParams, path string) (*SOROrderResponse, error) {
	if *arg == (SOROrderRequestParams{}) {
		return nil, common.ErrEmptyParams
	}
	if arg.Symbol.IsEmpty() {
		return nil, currency.ErrSymbolStringEmpty
	}
	if arg.Side == "" {
		return nil, order.ErrSideIsInvalid
	}
	if arg.OrderType == "" {
		return nil, order.ErrTypeIsInvalid
	}
	if arg.Quantity <= 0 {
		return nil, order.ErrAmountIsInvalid
	}
	params := url.Values{}
	params.Set("symbol", arg.Symbol.String())
	params.Set("side", arg.Side)
	params.Set("type", arg.OrderType)
	params.Set("quantity", strconv.FormatFloat(arg.Quantity, 'f', -1, 64))
	if arg.Price <= 0 {
		params.Set("price", strconv.FormatFloat(arg.Price, 'f', -1, 64))
	}
	if arg.IcebergQuantity != 0 {
		params.Set("icebergQty", strconv.FormatFloat(arg.IcebergQuantity, 'f', -1, 64))
	}
	var resp *SOROrderResponse
	return resp, b.SendAuthHTTPRequest(ctx, exchange.RestSpot, http.MethodPost, path, params, spotOrderRate, arg, &resp)
}

// QueryOrder returns information on a past order
func (b *Binance) QueryOrder(ctx context.Context, symbol currency.Pair, origClientOrderID string, orderID int64) (*TradeOrder, error) {
	symbolValue, err := b.FormatSymbol(symbol, asset.Spot)
	if err != nil {
		return nil, err
	}
	params := url.Values{}
	params.Set("symbol", symbolValue)
	if origClientOrderID != "" {
		params.Set("origClientOrderId", origClientOrderID)
	}
	if orderID != 0 {
		params.Set("orderId", strconv.FormatInt(orderID, 10))
	}
	var resp *TradeOrder
	if err := b.SendAuthHTTPRequest(ctx,
		exchange.RestSpot,
		http.MethodGet, "/api/v3/order",
		params, spotOrderQueryRate,
		nil, &resp); err != nil {
		return resp, err
	}
	if resp.Code != 0 {
		return resp, errors.New(resp.Msg)
	}
	return resp, nil
}

// CancelExistingOrderAndSendNewOrder cancels an existing order and places a new order on the same symbol.
// Filters and Order Count are evaluated before the processing of the cancellation and order placement occurs.
// A new order that was not attempted (i.e. when newOrderResult: NOT_ATTEMPTED), will still increase the order count by 1.
func (b *Binance) CancelExistingOrderAndSendNewOrder(ctx context.Context, arg *CancelReplaceOrderParams) (*CancelAndReplaceResponse, error) {
	if *arg == (CancelReplaceOrderParams{}) {
		return nil, common.ErrEmptyParams
	}
	if arg.Symbol == "" {
		return nil, currency.ErrSymbolStringEmpty
	}
	if arg.Side == "" {
		return nil, order.ErrSideIsInvalid
	}
	if arg.OrderType == "" {
		return nil, order.ErrTypeIsInvalid
	}
	if arg.CancelReplaceMode == "" {
		return nil, errCancelReplaceModeRequired
	}
	var resp *CancelAndReplaceResponse
	return resp, b.SendAuthHTTPRequest(ctx, exchange.RestSpot, http.MethodPost, "/api/v3/order/cancelReplace", nil, spotOrderRate, arg, &resp)
}

// GetAccount returns binance user accounts
func (b *Binance) GetAccount(ctx context.Context, omitZeroBalances bool) (*Account, error) {
	type response struct {
		Response
		Account
	}
	params := url.Values{}
	if omitZeroBalances {
		params.Set("omitZeroBalances", "true")
	}
	var resp response
	if err := b.SendAuthHTTPRequest(ctx,
		exchange.RestSpot,
		http.MethodGet, "/api/v3/account",
		params, spotAccountInformationRate,
		nil, &resp); err != nil {
		return &resp.Account, err
	}
	if resp.Code != 0 {
		return nil, errors.New(resp.Msg)
	}
	return &resp.Account, nil
}

// GetAccountTradeList retrieves trades for a specific account and symbol.
func (b *Binance) GetAccountTradeList(ctx context.Context, symbol, orderID string, startTime, endTime time.Time, fromID, limit int64) ([]AccountTradeItem, error) {
	if symbol == "" {
		return nil, currency.ErrSymbolStringEmpty
	}
	params := url.Values{}
	params.Set("symbol", symbol)
	if orderID != "" {
		params.Set("orderId", orderID)
	}
	if !startTime.IsZero() && !endTime.IsZero() {
		err := common.StartEndTimeCheck(startTime, endTime)
		if err != nil {
			return nil, err
		}
		params.Set("startTime", strconv.FormatInt(startTime.UnixMilli(), 10))
		params.Set("endTime", strconv.FormatInt(endTime.UnixMilli(), 10))
	}
	if fromID != 0 {
		params.Set("fromId", strconv.FormatInt(fromID, 10))
	}
	if limit > 0 {
		params.Set("limit", strconv.FormatInt(limit, 10))
	}
	var resp []AccountTradeItem
	return resp, b.SendAuthHTTPRequest(ctx, exchange.RestSpot, http.MethodGet, "/api/v3/myTrades", params, accountTradeListRate, nil, &resp)
}

// GetCurrentOrderCountUsage displays the user's current order count usage for all intervals.
func (b *Binance) GetCurrentOrderCountUsage(ctx context.Context) ([]CurrentOrderCountUsage, error) {
	var resp []CurrentOrderCountUsage
	return resp, b.SendAuthHTTPRequest(ctx, exchange.RestSpot, http.MethodGet, "/api/v3/rateLimit/order", nil, currentOrderCountUsageRate, nil, &resp)
}

// GetPreventedMatches displays the list of orders that were expired because of STP.
func (b *Binance) GetPreventedMatches(ctx context.Context, symbol string, preventedMatchID, orderID, fromPreventedMatchID, limit int64) ([]PreventedMatches, error) {
	if symbol == "" {
		return nil, currency.ErrSymbolStringEmpty
	}
	if preventedMatchID == 0 && orderID == 0 {
		return nil, fmt.Errorf("%w: either preventedMatchID or orderID", order.ErrOrderIDNotSet)
	}
	params := url.Values{}
	params.Set("symbol", symbol)
	rateLimit := queryPreventedMatchsWithRate
	if preventedMatchID != 0 {
		params.Set("preventedMatchId", strconv.FormatInt(preventedMatchID, 10))
	}
	if orderID != 0 {
		rateLimit = preventedMatchesByOrderIDRate
		params.Set("orderId", strconv.FormatInt(orderID, 10))
	}
	if fromPreventedMatchID != 0 {
		params.Set("fromPreventedMatchId", strconv.FormatInt(fromPreventedMatchID, 10))
	}
	if limit > 0 {
		params.Set("limit", strconv.FormatInt(limit, 10))
	}
	var resp []PreventedMatches
	return resp, b.SendAuthHTTPRequest(ctx, exchange.RestSpot, http.MethodGet, "/api/v3/myPreventedMatches", params, rateLimit, nil, &resp)
}

// GetAllocations retrieves allocations resulting from SOR order placement.
func (b *Binance) GetAllocations(ctx context.Context, symbol string, startTime, endTime time.Time, fromAllocationID, orderID, limit int64) ([]Allocation, error) {
	if symbol == "" {
		return nil, currency.ErrSymbolStringEmpty
	}
	params := url.Values{}
	params.Set("symbol", symbol)
	if !startTime.IsZero() && !endTime.IsZero() {
		err := common.StartEndTimeCheck(startTime, endTime)
		if err != nil {
			return nil, err
		}
		params.Set("startTime", strconv.FormatInt(startTime.UnixMilli(), 10))
		params.Set("endTime", strconv.FormatInt(endTime.UnixMilli(), 10))
	}
	if fromAllocationID > 0 {
		params.Set("fromAllocationId", strconv.FormatInt(fromAllocationID, 10))
	}
	if orderID > 0 {
		params.Set("orderId", strconv.FormatInt(orderID, 10))
	}
	if limit > 0 {
		params.Set("limit", strconv.FormatInt(limit, 10))
	}
	var resp []Allocation
	return resp, b.SendAuthHTTPRequest(ctx, exchange.RestSpot, http.MethodGet, "/api/v3/myAllocations", params, getAllocationsRate, nil, &resp)
}

// GetCommissionRates retrieves current account commission rates.
func (b *Binance) GetCommissionRates(ctx context.Context, symbol string) (*AccountCommissionRate, error) {
	if symbol == "" {
		return nil, currency.ErrSymbolStringEmpty
	}
	params := url.Values{}
	params.Set("symbol", symbol)
	var resp *AccountCommissionRate
	return resp, b.SendAuthHTTPRequest(ctx, exchange.RestSpot, http.MethodGet, "/api/v3/account/commission", params, getCommissionRate, nil, &resp)
}

// MarginAccountBorrowRepay represents a margin account borrow/repay
// lending type: possible values BORROW or REPAY
// Symbol is valid only for Isolated margin
func (b *Binance) MarginAccountBorrowRepay(ctx context.Context, assetName currency.Code, symbol, lendingType string, isIsolated bool, amount float64) (string, error) {
	if symbol == "" {
		return "", currency.ErrSymbolStringEmpty
	}
	if assetName.IsEmpty() {
		return "", currency.ErrCurrencyCodeEmpty
	}
	if lendingType == "" {
		return "", errLendingTypeRequired
	}
	if amount <= 0 {
		return "", order.ErrAmountBelowMin
	}
	params := url.Values{}
	params.Set("symbol", symbol)
	params.Set("asset", assetName.String())
	params.Set("amount", strconv.FormatFloat(amount, 'f', -1, 64))
	if isIsolated {
		params.Set("isIsolated", "TRUE")
		// Default is FALSE for Cross Margin
	}
	resp := &struct {
		TransactionID string `json:"tranId"`
	}{}
	return resp.TransactionID, b.SendAuthHTTPRequest(ctx, exchange.RestSpot, http.MethodPost, "/sapi/v1/margin/borrow-repay", params, marginAccountBorrowRepayRate, nil, &resp)
}

// GetBorrowOrRepayRecordsInMarginAccount retrieves borrow/repay records in Margin account.
// tranId in POST /sapi/v1/margin/loan
func (b *Binance) GetBorrowOrRepayRecordsInMarginAccount(ctx context.Context, assetName currency.Code, isolatedSymbol, lendingType string, transactionID, current, size int64, startTime, endTime time.Time) (*MarginAccountBorrowRepayRecords, error) {
	params := url.Values{}
	if !assetName.IsEmpty() {
		params.Set("asset", assetName.String())
	}
	if isolatedSymbol != "" {
		params.Set("isolatedSymbol", isolatedSymbol)
	}
	if transactionID != 0 {
		params.Set("txId", strconv.FormatInt(transactionID, 10))
	}
	if !startTime.IsZero() && !endTime.IsZero() {
		err := common.StartEndTimeCheck(startTime, endTime)
		if err != nil {
			return nil, err
		}
		params.Set("startTime", strconv.FormatInt(startTime.UnixMilli(), 10))
		params.Set("endTime", strconv.FormatInt(endTime.UnixMilli(), 10))
	}
	if current > 0 {
		params.Set("current", strconv.FormatInt(current, 10))
	}
	if size > 0 {
		params.Set("size", strconv.FormatInt(size, 10))
	}
	if lendingType != "" {
		params.Set("type", lendingType)
	}
	var resp *MarginAccountBorrowRepayRecords
	return resp, b.SendAuthHTTPRequest(ctx, exchange.RestSpot, http.MethodGet, "/sapi/v1/margin/borrow-repay", params, borrowRepayRecordsInMarginAccountRate, nil, &resp)
}

// GetAllMarginAssets retrieves all margin assets
func (b *Binance) GetAllMarginAssets(ctx context.Context, assetName currency.Code) ([]MarginAsset, error) {
	params := url.Values{}
	if !assetName.IsEmpty() {
		params.Set("asset", assetName.String())
	}
	var resp []MarginAsset
	return resp, b.SendAPIKeyHTTPRequest(ctx, exchange.RestSpot, http.MethodGet, common.EncodeURLValues("/sapi/v1/margin/allAssets", params), sapiDefaultRate, &resp)
}

// GetAllCrossMarginPairs retrieves all cross-margin pairs
func (b *Binance) GetAllCrossMarginPairs(ctx context.Context, symbol string) ([]CrossMarginPairInfo, error) {
	params := url.Values{}
	if symbol != "" {
		params.Set("symbol", symbol)
	}
	var resp []CrossMarginPairInfo
	return resp, b.SendAPIKeyHTTPRequest(ctx, exchange.RestSpot, http.MethodGet, common.EncodeURLValues("/sapi/v1/margin/allPairs", params), sapiDefaultRate, &resp)
}

// GetMarginPriceIndex retrieves margin price index
func (b *Binance) GetMarginPriceIndex(ctx context.Context, symbol string) (*MarginPriceIndex, error) {
	if symbol == "" {
		return nil, currency.ErrSymbolStringEmpty
	}
	params := url.Values{}
	params.Set("symbol", symbol)
	var resp *MarginPriceIndex
	return resp, b.SendAPIKeyHTTPRequest(ctx, exchange.RestSpot, http.MethodGet, common.EncodeURLValues("/sapi/v1/margin/priceIndex", params), getPriceMarginIndexRate, &resp)
}

// PostMarginAccountOrder post a new order for margin account.
// autoRepayAtCancel is suggested to set as “FALSE" to keep liability unrepaid under high frequent new order/cancel order execution
func (b *Binance) PostMarginAccountOrder(ctx context.Context, arg *MarginAccountOrderParam) (*MarginAccountOrder, error) {
	if *arg == (MarginAccountOrderParam{}) {
		return nil, common.ErrEmptyParams
	}
	if arg.Symbol.IsEmpty() {
		return nil, currency.ErrCurrencyPairEmpty
	}
	if arg.Side == "" {
		return nil, order.ErrSideIsInvalid
	}
	arg.Side = strings.ToUpper(arg.Side)
	if arg.OrderType == "" {
		return nil, order.ErrTypeIsInvalid
	}
	var resp *MarginAccountOrder
	return resp, b.SendAuthHTTPRequest(ctx, exchange.RestSpot, http.MethodPost, "/sapi/v1/margin/order", nil, marginAccountNewOrderRate, arg, &resp)
}

// CancelMarginAccountOrder cancels an active order for margin account.
func (b *Binance) CancelMarginAccountOrder(ctx context.Context, symbol, origClientOrderID, newClientOrderID string, isIsolated bool, orderID int64) (*MarginAccountOrder, error) {
	if symbol == "" {
		return nil, currency.ErrSymbolStringEmpty
	}
	if orderID == 0 && origClientOrderID == "" {
		return nil, order.ErrOrderIDNotSet
	}
	params := url.Values{}
	params.Set("symbol", symbol)
	if isIsolated {
		params.Set("isIsolated", "TRUE")
	}
	if orderID > 0 {
		params.Set("orderId", strconv.FormatInt(orderID, 10))
	}
	if newClientOrderID != "" {
		params.Set("newClientOrderId", newClientOrderID)
	}
	if origClientOrderID != "" {
		params.Set("origClientOrderId", origClientOrderID)
	}
	var resp *MarginAccountOrder
	return resp, b.SendAuthHTTPRequest(ctx, exchange.RestSpot, http.MethodDelete, "/sapi/v1/margin/order", params, marginAccountCancelOrderRate, nil, &resp)
}

// MarginAccountCancelAllOpenOrdersOnSymbol cancels all active orders on a symbol for margin account.
// This includes OCO orders.
func (b *Binance) MarginAccountCancelAllOpenOrdersOnSymbol(ctx context.Context, symbol string, isIsolated bool) ([]MarginAccountOrderDetail, error) {
	if symbol == "" {
		return nil, currency.ErrSymbolStringEmpty
	}
	params := url.Values{}
	params.Set("symbol", symbol)
	if isIsolated {
		params.Set("isIsolated", "TRUE")
	}
	var resp []MarginAccountOrderDetail
	return resp, b.SendAuthHTTPRequest(ctx, exchange.RestSpot, http.MethodDelete, "/sapi/v1/margin/openOrders", params, sapiDefaultRate, nil, &resp)
}

// AdjustCrossMarginMaxLeverage adjusts cross-margin account max leverage
// Can only adjust 3 , 5 or 10，Example:
// maxLeverage=10 for Cross Margin Pro ，
// maxLeverage = 5 or 3 for Cross Margin Classic
// The margin level need higher than the initial risk ratio of adjusted leverage, the initial risk ratio of 3x is 1.5 ,
// the initial risk ratio of 5x is 1.25, the initial risk ratio of 10x is 2.5.
func (b *Binance) AdjustCrossMarginMaxLeverage(ctx context.Context, maxLeverage int64) (bool, error) {
	if maxLeverage <= 0 {
		return false, fmt.Errorf("%w: possible leverage values are 3, 5 are 10", order.ErrSubmitLeverageNotSupported)
	}
	params := url.Values{}
	params.Set("maxLeverage", strconv.FormatInt(maxLeverage, 10))
	resp := &struct {
		Success bool `json:"success"`
	}{}
	return resp.Success, b.SendAuthHTTPRequest(ctx, exchange.RestSpot, http.MethodPost, "/sapi/v1/margin/max-leverage", params, adjustCrossMarginMaxLeverageRate, nil, &resp)
}

// GetCrossMarginTransferHistory retrieves cross-margin transfer history in a descending order.
//
// The max interval between startTime and endTime is 30 days.
// Returns data for last 7 days by default
// Transfer Type possible values: ROLL_IN, ROLL_OUT
func (b *Binance) GetCrossMarginTransferHistory(ctx context.Context, assetName currency.Code, transferType, isolatedSymbol string, startTime, endTime time.Time, current, size int64) (*CrossMarginTransferHistory, error) {
	params, err := fillMarginInterestAndTransferHistoryParams(assetName, transferType, isolatedSymbol, startTime, endTime, current, size)
	if err != nil {
		return nil, err
	}
	var resp *CrossMarginTransferHistory
	return resp, b.SendAuthHTTPRequest(ctx, exchange.RestSpot, http.MethodGet, "/sapi/v1/margin/transfer", params, sapiDefaultRate, nil, &resp)
}

func fillMarginInterestAndTransferHistoryParams(assetName currency.Code, transferType, isolatedSymbol string, startTime, endTime time.Time, current, size int64) (url.Values, error) {
	params := url.Values{}
	if !assetName.IsEmpty() {
		params.Set("asset", assetName.String())
	}
	if transferType != "" {
		params.Set("type", transferType)
	}
	if isolatedSymbol != "" {
		params.Set("isolatedSymbol", isolatedSymbol)
	}
	if !startTime.IsZero() && !endTime.IsZero() {
		err := common.StartEndTimeCheck(startTime, endTime)
		if err != nil {
			return nil, err
		}
		params.Set("startTime", strconv.FormatInt(startTime.UnixMilli(), 10))
		params.Set("endTime", strconv.FormatInt(endTime.UnixMilli(), 10))
	}
	if current > 0 {
		params.Set("current", strconv.FormatInt(current, 10))
	}
	if size > 0 {
		params.Set("size", strconv.FormatInt(size, 10))
	}
	return params, nil
}

// GetUserMarginInterestHistory returns margin interest history for the user
func (b *Binance) GetUserMarginInterestHistory(ctx context.Context, assetName currency.Code, isolatedSymbol string, startTime, endTime time.Time, current, size int64) (*UserMarginInterestHistoryResponse, error) {
	params, err := fillMarginInterestAndTransferHistoryParams(assetName, "", isolatedSymbol, startTime, endTime, current, size)
	if err != nil {
		return nil, err
	}
	var resp *UserMarginInterestHistoryResponse
	return resp, b.SendAuthHTTPRequest(ctx, exchange.RestSpot, http.MethodGet, "/sapi/v1/margin/interestHistory", params, sapiDefaultRate, nil, &resp)
}

// GetForceLiquidiationRecord retrieves force liquidiation records
func (b *Binance) GetForceLiquidiationRecord(ctx context.Context, startTime, endTime time.Time, isolatedSymbol string, current, size int64) (*LiquidiationRecord, error) {
	params := url.Values{}
	if isolatedSymbol != "" {
		params.Set("isolatedSymbol", isolatedSymbol)
	}
	if !startTime.IsZero() && !endTime.IsZero() {
		err := common.StartEndTimeCheck(startTime, endTime)
		if err != nil {
			return nil, err
		}
		params.Set("startTime", strconv.FormatInt(startTime.UnixMilli(), 10))
		params.Set("endTime", strconv.FormatInt(endTime.UnixMilli(), 10))
	}
	if current > 0 {
		params.Set("current", strconv.FormatInt(current, 10))
	}
	if size > 0 {
		params.Set("size", strconv.FormatInt(size, 10))
	}
	var resp *LiquidiationRecord
	return resp, b.SendAuthHTTPRequest(ctx, exchange.RestSpot, http.MethodGet, "/sapi/v1/margin/forceLiquidationRec", params, sapiDefaultRate, nil, &resp)
}

// GetCrossMarginAccountDetail retrieves cross-margin account details
func (b *Binance) GetCrossMarginAccountDetail(ctx context.Context) (*CrossMarginAccount, error) {
	var resp *CrossMarginAccount
	return resp, b.SendAuthHTTPRequest(ctx, exchange.RestSpot,
		http.MethodGet, "/sapi/v1/margin/account", nil,
		getCrossMarginAccountDetailRate, nil, &resp)
}

// GetMarginAccountsOrder retrieves margin account's order
//
// Either orderId or origClientOrderId must be sent.
// For some historical orders cummulativeQuoteQty will be < 0, meaning the data is not available at this time.
func (b *Binance) GetMarginAccountsOrder(ctx context.Context, symbol, origClientOrderID string, isIsolated bool, orderID int64) (*TradeOrder, error) {
	if symbol == "" {
		return nil, currency.ErrSymbolStringEmpty
	}
	if orderID == 0 && origClientOrderID == "" {
		return nil, order.ErrOrderIDNotSet
	}
	params := url.Values{}
	params.Set("symbol", symbol)
	if isIsolated {
		params.Set("isIsolated", "true")
	}
	if orderID > 0 {
		params.Set("orderId", strconv.FormatInt(orderID, 10))
	}
	if origClientOrderID != "" {
		params.Set("origClientOrderId", origClientOrderID)
	}
	var resp *TradeOrder
	return resp, b.SendAuthHTTPRequest(ctx, exchange.RestSpot, http.MethodGet, "/sapi/v1/margin/order ", params, getCrossMarginAccountOrderRate, nil, &resp)
}

// GetMarginAccountsOpenOrders retrieves margin account's open orders
func (b *Binance) GetMarginAccountsOpenOrders(ctx context.Context, symbol string, isIsolated bool) ([]TradeOrder, error) {
	params := url.Values{}
	if symbol != "" {
		params.Set("symbol", symbol)
	}
	if isIsolated {
		params.Set("isIsolated", "true")
	}
	var resp []TradeOrder
	return resp, b.SendAuthHTTPRequest(ctx, exchange.RestSpot, http.MethodGet, "/sapi/v1/margin/openOrders", nil, getMarginAccountsOpenOrdersRate, nil, &resp)
}

// GetMarginAccountAllOrders retrieves all margin account's orders.
func (b *Binance) GetMarginAccountAllOrders(ctx context.Context, symbol string, isIsolated bool, startTime, endTime time.Time, orderID, limit int64) ([]TradeOrder, error) {
	if symbol == "" {
		return nil, currency.ErrSymbolStringEmpty
	}
	params := url.Values{}
	params.Set("symbol", symbol)
	if isIsolated {
		params.Set("isIsolated", "TRUE")
	}
	if !startTime.IsZero() && !endTime.IsZero() {
		err := common.StartEndTimeCheck(startTime, endTime)
		if err != nil {
			return nil, err
		}
		params.Set("startTime", strconv.FormatInt(startTime.UnixMilli(), 10))
		params.Set("endTime", strconv.FormatInt(endTime.UnixMilli(), 10))
	}
	if orderID > 0 {
		params.Set("orderId", strconv.FormatInt(orderID, 10))
	}
	if limit > 0 {
		params.Set("limit", strconv.FormatInt(limit, 10))
	}
	var resp []TradeOrder
	return resp, b.SendAuthHTTPRequest(ctx, exchange.RestSpot, http.MethodGet, "/sapi/v1/margin/allOrders", nil, marginAccountsAllOrdersRate, nil, &resp)
}

// NewMarginAccountOCOOrder send in a new OCO for a margin account
//
// Price Restrictions:
// SELL: Limit Price > Last Price > Stop Price
// BUY: Limit Price < Last Price < Stop Price
// Quantity Restrictions:
// Both legs must have the same quantity
// ICEBERG quantities however do not have to be the same.
// Order Rate Limit
// OCO counts as 2 orders against the order rate limit.
// autoRepayAtCancel is suggested to set as “FALSE" to keep liability unrepaid under high frequent new order/cancel order execution
func (b *Binance) NewMarginAccountOCOOrder(ctx context.Context, arg *MarginOCOOrderParam) (*OCOOrder, error) {
	if *arg == (MarginOCOOrderParam{}) {
		return nil, common.ErrEmptyParams
	}
	if arg.Symbol.IsEmpty() {
		return nil, currency.ErrCurrencyPairEmpty
	}
	if arg.Side == "" {
		return nil, order.ErrSideIsInvalid
	}
	if arg.Quantity <= 0 {
		return nil, order.ErrAmountBelowMin
	}
	if arg.Price <= 0 {
		return nil, order.ErrPriceBelowMin
	}
	if arg.StopPrice <= 0 {
		return nil, fmt.Errorf("%w: stopPrice is required", order.ErrPriceBelowMin)
	}
	var resp *OCOOrder
	return resp, b.SendAuthHTTPRequest(ctx, exchange.RestSpot, http.MethodPost, "/sapi/v1/margin/order/oco", nil, marginOCOOrderRate, arg, &resp)
}

// CancelMarginAccountOCOOrder cancel an entire Order List for a margin account.
func (b *Binance) CancelMarginAccountOCOOrder(ctx context.Context, symbol, listClientOrderID, newClientOrderID string, isIsolated bool, orderListID int64) (*OCOOrder, error) {
	if symbol == "" {
		return nil, currency.ErrSymbolStringEmpty
	}
	params := url.Values{}
	params.Set("symbol", symbol)
	if isIsolated {
		params.Set("isIsolated", "TRUE")
	}
	if orderListID > 0 {
		params.Set("orderListId", strconv.FormatInt(orderListID, 10))
	}
	if listClientOrderID != "" {
		params.Set("listClientOrderId", listClientOrderID)
	}
	if newClientOrderID != "" {
		params.Set("newClientOrderId", newClientOrderID)
	}
	var resp *OCOOrder
	return resp, b.SendAuthHTTPRequest(ctx, exchange.RestSpot, http.MethodDelete, "/sapi/v1/margin/orderList", params, sapiDefaultRate, nil, &resp)
}

// GetMarginAccountOCOOrder retrieves a specific OCO based on provided optional parameters
func (b *Binance) GetMarginAccountOCOOrder(ctx context.Context, symbol, origClientOrderID string, orderListID int64, isIsolated bool) (*OCOOrder, error) {
	params := url.Values{}
	if symbol != "" {
		params.Set("symbol", symbol)
	}
	if isIsolated {
		params.Set("isIsolated", "TRUE")
	}
	if origClientOrderID != "" {
		params.Set("origClientOrderId", origClientOrderID)
	}
	if orderListID > 0 {
		params.Set("orderListId", strconv.FormatInt(orderListID, 10))
	}
	var resp *OCOOrder
	return resp, b.SendAuthHTTPRequest(ctx, exchange.RestSpot, http.MethodGet, "/sapi/v1/margin/orderList", params, getMarginAccountOCOOrderRate, nil, &resp)
}

func ocoOrdersAndTradeParams(symbol string, isIsolated bool, startTime, endTime time.Time, orderID, fromID, limit int64) (url.Values, error) {
	params := url.Values{}
	if symbol != "" {
		params.Set("symbol", symbol)
	}
	if isIsolated {
		params.Set("isIsolated", "TRUE")
	}
	if fromID > 0 {
		params.Set("fromId", strconv.FormatInt(fromID, 10))
	}
	if !startTime.IsZero() && !endTime.IsZero() {
		err := common.StartEndTimeCheck(startTime, endTime)
		if err != nil {
			return nil, err
		}
		params.Set("startTime", strconv.FormatInt(startTime.UnixMilli(), 10))
		params.Set("endTime", strconv.FormatInt(endTime.UnixMilli(), 10))
	}
	if limit > 0 {
		params.Set("limit", strconv.FormatInt(limit, 10))
	}
	if orderID > 0 {
		params.Set("orderId", strconv.FormatInt(orderID, 10))
	}
	return params, nil
}

// GetMarginAccountAllOCO retrieves all OCO for a specific margin account based on provided optional parameters
func (b *Binance) GetMarginAccountAllOCO(ctx context.Context, symbol string, isIsolated bool, startTime, endTime time.Time, fromID, limit int64) ([]OCOOrder, error) {
	params, err := ocoOrdersAndTradeParams(symbol, isIsolated, startTime, endTime, 0, fromID, limit)
	if err != nil {
		return nil, err
	}
	var resp []OCOOrder
	return resp, b.SendAuthHTTPRequest(ctx, exchange.RestSpot, http.MethodGet, "/sapi/v1/margin/allOrderList", params, getMarginAccountAllOCORate, nil, &resp)
}

// GetMarginAccountsOpenOCOOrder retrieves margin account's open OCO order
func (b *Binance) GetMarginAccountsOpenOCOOrder(ctx context.Context, isIsolated bool, symbol string) ([]OCOOrder, error) {
	if symbol == "" {
		return nil, currency.ErrSymbolStringEmpty
	}
	params := url.Values{}
	params.Set("symbol", symbol)
	if isIsolated {
		params.Set("isIsolated", "TRUE")
	}
	var resp []OCOOrder
	return resp, b.SendAuthHTTPRequest(ctx, exchange.RestSpot, http.MethodGet, "/sapi/v1/margin/openOrderList", params, marginAccountOpenOCOOrdersRate, nil, &resp)
}

// GetMarginAccountTradeList retrieves margin accounts trade list
func (b *Binance) GetMarginAccountTradeList(ctx context.Context, symbol string, isIsolated bool, startTime, endTime time.Time, orderID, fromID, limit int64) ([]TradeHistory, error) {
	if symbol == "" {
		return nil, currency.ErrSymbolStringEmpty
	}
	params, err := ocoOrdersAndTradeParams(symbol, isIsolated, startTime, endTime, orderID, fromID, limit)
	if err != nil {
		return nil, err
	}
	var resp []TradeHistory
	return resp, b.SendAuthHTTPRequest(ctx, exchange.RestSpot, http.MethodGet, "/sapi/v1/margin/myTrades", params, marginAccountTradeListRate, nil, &resp)
}

// GetMaxBorrow represents a maximum borrowable amount.
func (b *Binance) GetMaxBorrow(ctx context.Context, assetName currency.Code, isolatedSymbol string) (*MaxBorrow, error) {
	if assetName.IsEmpty() {
		return nil, currency.ErrCurrencyCodeEmpty
	}
	params := url.Values{}
	params.Set("asset", assetName.String())
	if isolatedSymbol != "" {
		params.Set("isolatedSymbol", isolatedSymbol)
	}
	var resp *MaxBorrow
	return resp, b.SendAuthHTTPRequest(ctx, exchange.RestSpot, http.MethodGet, "/sapi/v1/margin/maxBorrowable", params, marginMaxBorrowRate, nil, &resp)
}

// GetMaxTransferOutAmount retrieves the maximum amount to transfer out of margin account.
// If isolatedSymbol is not sent, crossed margin data will be sent.
func (b *Binance) GetMaxTransferOutAmount(ctx context.Context, assetName currency.Code, isolatedSymbol string) (float64, error) {
	if assetName.IsEmpty() {
		return 0, currency.ErrCurrencyCodeEmpty
	}
	params := url.Values{}
	params.Set("asset", assetName.String())
	if isolatedSymbol != "" {
		params.Set("isolatedSymbol", isolatedSymbol)
	}
	resp := &struct {
		Amount float64 `json:"amount"`
	}{}
	return resp.Amount, b.SendAuthHTTPRequest(ctx, exchange.RestSpot, http.MethodGet, "/sapi/v1/margin/maxTransferable", params, maxTransferOutRate, nil, &resp)
}

// GetSummaryOfMarginAccount retrieves a margin account summary
func (b *Binance) GetSummaryOfMarginAccount(ctx context.Context) (*MarginAccountSummary, error) {
	var resp *MarginAccountSummary
	return resp, b.SendAuthHTTPRequest(ctx, exchange.RestSpot, http.MethodGet, "/sapi/v1/margin/tradeCoeff", nil, marginAccountSummaryRate, nil, &resp)
}

// GetIsolatedMarginAccountInfo retrieves isolated margin account info
func (b *Binance) GetIsolatedMarginAccountInfo(ctx context.Context, symbols []string) (*IsolatedMarginAccountInfo, error) {
	params := url.Values{}
	if len(symbols) > 0 {
		params.Set("symbols", strings.Join(symbols, ","))
	}
	var resp *IsolatedMarginAccountInfo
	return resp, b.SendAuthHTTPRequest(ctx, exchange.RestSpot, http.MethodGet, "/sapi/v1/margin/isolated/account", params, getIsolatedMarginAccountInfoRate, nil, &resp)
}

// DisableIsolatedMarginAccount disable isolated margin account for a specific symbol. Each trading pair can only be deactivated once every 24 hours.
func (b *Binance) DisableIsolatedMarginAccount(ctx context.Context, symbol string) (*IsolatedMarginResponse, error) {
	if symbol == "" {
		return nil, currency.ErrSymbolStringEmpty
	}
	params := url.Values{}
	params.Set("symbol", symbol)
	var resp *IsolatedMarginResponse
	return resp, b.SendAuthHTTPRequest(ctx, exchange.RestSpot, http.MethodDelete, "/sapi/v1/margin/isolated/account", params, deleteIsolatedMarginAccountRate, nil, &resp)
}

// EnableIsolatedMarginAccount enable isolated margin account for a specific symbol(Only supports activation of previously disabled accounts).
func (b *Binance) EnableIsolatedMarginAccount(ctx context.Context, symbol string) (*IsolatedMarginResponse, error) {
	if symbol == "" {
		return nil, currency.ErrSymbolStringEmpty
	}
	params := url.Values{}
	params.Set("symbol", symbol)
	var resp *IsolatedMarginResponse
	return resp, b.SendAuthHTTPRequest(ctx, exchange.RestSpot, http.MethodPost, "/sapi/v1/margin/isolated/account", params, enableIsolatedMarginAccountRate, nil, &resp)
}

// GetEnabledIsolatedMarginAccountLimit retrieves enabled isolated margin account limit.
func (b *Binance) GetEnabledIsolatedMarginAccountLimit(ctx context.Context) (*IsolatedMarginAccountLimit, error) {
	var resp *IsolatedMarginAccountLimit
	return resp, b.SendAuthHTTPRequest(ctx, exchange.RestSpot, http.MethodGet, "/sapi/v1/margin/isolated/accountLimit", nil, sapiDefaultRate, nil, &resp)
}

// GetAllIsolatedMarginSymbols retrieves all isolated margin symbols
func (b *Binance) GetAllIsolatedMarginSymbols(ctx context.Context, symbol string) ([]IsolatedMarginAccount, error) {
	params := url.Values{}
	if symbol != "" {
		params.Set("symbol", symbol)
	}
	var resp []IsolatedMarginAccount
	return resp, b.SendAuthHTTPRequest(ctx, exchange.RestSpot, http.MethodGet, "/sapi/v1/margin/isolated/allPairs", params, allIsolatedMarginSymbol, nil, &resp)
}

// ToggleBNBBurn toggles BNB burn on spot trade and margin interest
func (b *Binance) ToggleBNBBurn(ctx context.Context, spotBNBBurn, interestBNBBurn bool) (*BNBBurnOnSpotAndMarginInterest, error) {
	params := url.Values{}
	if spotBNBBurn {
		params.Set("spotBNBBurn", "true")
	} else {
		params.Set("spotBNBBurn", "false")
	}
	if interestBNBBurn {
		params.Set("interestBNBBurn", "true")
	} else {
		params.Set("interestBNBBurn", "false")
	}
	var resp *BNBBurnOnSpotAndMarginInterest
	return resp, b.SendAuthHTTPRequest(ctx, exchange.RestSpot, http.MethodPost, "/sapi/v1/bnbBurn", params, sapiDefaultRate, nil, &resp)
}

// GetBNBBurnStatus retrieves BNB Burn status
func (b *Binance) GetBNBBurnStatus(ctx context.Context) (*BNBBurnOnSpotAndMarginInterest, error) {
	var resp *BNBBurnOnSpotAndMarginInterest
	return resp, b.SendAuthHTTPRequest(ctx, exchange.RestSpot, http.MethodGet, "/sapi/v1/bnbBurn", nil, sapiDefaultRate, nil, &resp)
}

// GetMarginInterestRateHistory retrieves margin interest rate history
func (b *Binance) GetMarginInterestRateHistory(ctx context.Context, assetName currency.Code, vipLevel int64, startTime, endTime time.Time) ([]MarginInterestRate, error) {
	if assetName.IsEmpty() {
		return nil, currency.ErrCurrencyCodeEmpty
	}
	params := url.Values{}
	params.Set("asset", assetName.String())
	if vipLevel > 0 {
		params.Set("vipLevel", strconv.FormatInt(vipLevel, 10))
	}
	if !startTime.IsZero() && !endTime.IsZero() {
		err := common.StartEndTimeCheck(startTime, endTime)
		if err != nil {
			return nil, err
		}
		params.Set("startTime", strconv.FormatInt(startTime.UnixMilli(), 10))
		params.Set("endTime", strconv.FormatInt(endTime.UnixMilli(), 10))
	}
	var resp []MarginInterestRate
	return resp, b.SendAuthHTTPRequest(ctx, exchange.RestSpot, http.MethodGet, "/sapi/v1/margin/interestRateHistory", params, sapiDefaultRate, nil, &resp)
}

// GetCrossMarginFeeData get cross margin fee data collection with any vip level or user's current specific data as https://www.binance.com/en/margin-fee
func (b *Binance) GetCrossMarginFeeData(ctx context.Context, vipLevel int64, coin currency.Code) ([]CrossMarginFeeData, error) {
	params := url.Values{}
	if vipLevel > 0 {
		params.Set("vipLevel", strconv.FormatInt(vipLevel, 10))
	}
	endpointLimiter := allCrossMarginFeeDataRate
	if !coin.IsEmpty() {
		endpointLimiter = sapiDefaultRate
		params.Set("coin", coin.String())
	}
	var resp []CrossMarginFeeData
	return resp, b.SendAuthHTTPRequest(ctx, exchange.RestSpot, http.MethodGet, "/sapi/v1/margin/crossMarginData", params, endpointLimiter, nil, &resp)
}

// GetIsolatedMaringFeeData represents an isolated margin fee data.
// get isolated margin fee data collection with any vip level or user's current specific data as https://www.binance.com/en/margin-fee
func (b *Binance) GetIsolatedMaringFeeData(ctx context.Context, vipLevel int64, symbol string) ([]IsolatedMarginFeeData, error) {
	endpointLimiter := allIsolatedMarginFeeDataRate
	params := url.Values{}
	if vipLevel > 0 {
		params.Set("vipLevel", strconv.FormatInt(vipLevel, 10))
	}
	if symbol != "" {
		endpointLimiter = sapiDefaultRate
		params.Set("symbol", symbol)
	}
	var resp []IsolatedMarginFeeData
	return resp, b.SendAuthHTTPRequest(ctx, exchange.RestSpot, http.MethodGet, "/sapi/v1/margin/isolatedMarginData", params, endpointLimiter, nil, &resp)
}

// GetIsolatedMarginTierData get isolated margin tier data collection with any tier as https://www.binance.com/en/margin-data
func (b *Binance) GetIsolatedMarginTierData(ctx context.Context, symbol string, tier int64) ([]IsolatedMarginTierInfo, error) {
	if symbol == "" {
		return nil, currency.ErrSymbolStringEmpty
	}
	params := url.Values{}
	params.Set("symbol", symbol)
	if tier > 0 {
		params.Set("tier", strconv.FormatInt(tier, 10))
	}
	var resp []IsolatedMarginTierInfo
	return resp, b.SendAuthHTTPRequest(ctx, exchange.RestSpot, http.MethodGet, "/sapi/v1/margin/isolatedMarginTier", params, sapiDefaultRate, nil, &resp)
}

// GetCurrencyMarginOrderCountUsage displays the user's current margin order count usage for all intervals.
func (b *Binance) GetCurrencyMarginOrderCountUsage(ctx context.Context, isIsolated bool, symbol string) ([]MarginOrderCount, error) {
	params := url.Values{}
	if isIsolated {
		params.Set("isIsolated", "TRUE")
	}
	if symbol != "" {
		params.Set("symbol", symbol)
	}
	var resp []MarginOrderCount
	return resp, b.SendAuthHTTPRequest(ctx, exchange.RestSpot, http.MethodGet, "/sapi/v1/margin/rateLimit/order", params, marginCurrentOrderCountUsageRate, nil, &resp)
}

// GetCrossMarginCollateralRatio retrieves collaterals for list of assets.
func (b *Binance) GetCrossMarginCollateralRatio(ctx context.Context) ([]CrossMarginCollateralRatio, error) {
	var resp []CrossMarginCollateralRatio
	return resp, b.SendAPIKeyHTTPRequest(ctx, exchange.RestSpot, http.MethodGet, "/sapi/v1/margin/crossMarginCollateralRatio", crossMarginCollateralRatioRate, &resp)
}

// GetSmallLiabilityExchangeCoinList query the coins which can be small liability exchange
func (b *Binance) GetSmallLiabilityExchangeCoinList(ctx context.Context) ([]SmallLiabilityCoin, error) {
	var resp []SmallLiabilityCoin
	return resp, b.SendAuthHTTPRequest(ctx, exchange.RestSpot, http.MethodGet, "/sapi/v1/margin/exchange-small-liability", nil, getSmallLiabilityExchangeCoinListRate, nil, &resp)
}

// MarginSmallLiabilityExchange set cross-margin small liability exchange
func (b *Binance) MarginSmallLiabilityExchange(ctx context.Context, assetNames []string) ([]SmallLiabilityCoin, error) {
	if len(assetNames) == 0 {
		return nil, errEmptyCurrencyCodes
	}
	params := url.Values{}
	params.Set("assetNames", strings.Join(assetNames, ","))
	var resp []SmallLiabilityCoin
	return resp, b.SendAuthHTTPRequest(ctx, exchange.RestSpot, http.MethodPost, "/sapi/v1/margin/exchange-small-liability", params, smallLiabilityExchangeCoinListRate, nil, &resp)
}

// GetSmallLiabilityExchangeHistory retrieves small liability exchange history
func (b *Binance) GetSmallLiabilityExchangeHistory(ctx context.Context, current, size int64, startTime, endTime time.Time) (*SmallLiabilityExchange, error) {
	if current <= 0 {
		return nil, fmt.Errorf("%w: current page is empty", errPageNumberRequired)
	}
	if size <= 0 {
		return nil, errPageSizeRequired
	}
	params := url.Values{}
	params.Set("current", strconv.FormatInt(current, 10))
	params.Set("size", strconv.FormatInt(size, 10))
	if !startTime.IsZero() && !endTime.IsZero() {
		err := common.StartEndTimeCheck(startTime, endTime)
		if err != nil {
			return nil, err
		}
		params.Set("startTime", strconv.FormatInt(startTime.UnixMilli(), 10))
		params.Set("endTime", strconv.FormatInt(endTime.UnixMilli(), 10))
	}
	var resp *SmallLiabilityExchange
	return resp, b.SendAuthHTTPRequest(ctx, exchange.RestSpot, http.MethodGet, "/sapi/v1/margin/exchange-small-liability-history", params, getSmallLiabilityExchangeRate, nil, &resp)
}

// GetFutureHourlyInterestRate retrieves user the next hourly estimate interest
// isIsolated: for isolated margin or not, "TRUE", "FALSE"
func (b *Binance) GetFutureHourlyInterestRate(ctx context.Context, assets []string, isIsolated bool) ([]HourlyInterestrate, error) {
	params := url.Values{}
	if len(assets) == 0 {
		params.Set("assets", strings.Join(assets, ","))
	}
	if isIsolated {
		params.Set("isIsolated", "TRUE")
	} else {
		params.Set("isIsolated", "FALSE")
	}
	var resp []HourlyInterestrate
	return resp, b.SendAuthHTTPRequest(ctx, exchange.RestSpot, http.MethodGet, "/sapi/v1/margin/next-hourly-interest-rate", params, marginHourlyInterestRate, nil, &resp)
}

// GetCrossOrIsolatedMarginCapitalFlow retrieves cross or isolated margin capital flow
// type: represents a capital flow type.
// Supported types:
//
//	TRANSFER("Transfer")
//	BORROW("Borrow")
//	REPAY("Repay")
//	BUY_INCOME("Buy-Trading Income")
//	BUY_EXPENSE("Buy-Trading Expense")
//	SELL_INCOME("Sell-Trading Income")
//	SELL_EXPENSE("Sell-Trading Expense")
//	TRADING_COMMISSION("Trading Commission")
//	BUY_LIQUIDATION("Buy by Liquidation")
//	SELL_LIQUIDATION("Sell by Liquidation")
//	REPAY_LIQUIDATION("Repay by Liquidation")
//	OTHER_LIQUIDATION("Other Liquidation")
//	LIQUIDATION_FEE("Liquidation Fee")
//	SMALL_BALANCE_CONVERT("Small Balance Convert")
//	COMMISSION_RETURN("Commission Return")
//	SMALL_CONVERT("Small Convert")
func (b *Binance) GetCrossOrIsolatedMarginCapitalFlow(ctx context.Context, assetName currency.Code, symbol, flowType string, startTime, endTime time.Time, fromID, limit int64) ([]MarginCapitalFlow, error) {
	params := url.Values{}
	if !assetName.IsEmpty() {
		params.Set("asset", assetName.String())
	}
	if symbol != "" {
		params.Set("symbol", symbol)
	}
	if flowType != "" {
		params.Set("type", flowType)
	}
	if !startTime.IsZero() && !endTime.IsZero() {
		err := common.StartEndTimeCheck(startTime, endTime)
		if err != nil {
			return nil, err
		}
		params.Set("startTime", strconv.FormatInt(startTime.UnixMilli(), 10))
		params.Set("endTime", strconv.FormatInt(endTime.UnixMilli(), 10))
	}
	if fromID > 0 {
		params.Set("fromId", strconv.FormatInt(fromID, 10))
	}
	if limit > 0 {
		params.Set("limit", strconv.FormatInt(limit, 10))
	}
	var resp []MarginCapitalFlow
	return resp, b.SendAuthHTTPRequest(ctx, exchange.RestSpot, http.MethodGet, "/sapi/v1/margin/capital-flow", params, marginCapitalFlowRate, nil, &resp)
}

// GetTokensOrSymbolsDelistSchedule retrieves tokens or symbols delist schedule for cross-margin and isolated-margin accounts.
func (b *Binance) GetTokensOrSymbolsDelistSchedule(ctx context.Context) ([]MarginDelistSchedule, error) {
	var resp []MarginDelistSchedule
	return resp, b.SendAuthHTTPRequest(ctx, exchange.RestSpot, http.MethodGet, "/sapi/v1/margin/delist-schedule", nil, marginTokensAndSymbolsDelistScheduleRate, nil, &resp)
}

// GetMarginAvailableInventory retrieves margin account available inventory
func (b *Binance) GetMarginAvailableInventory(ctx context.Context, marginType string) ([]MarginInventory, error) {
	if marginType == "" {
		return nil, margin.ErrInvalidMarginType
	}
	params := url.Values{}
	params.Set("type", marginType)
	var resp []MarginInventory
	return resp, b.SendAuthHTTPRequest(ctx, exchange.RestSpot, http.MethodGet, "/sapi/v1/margin/available-inventory", params, marginAvailableInventoryRate, nil, &resp)
}

// MarginManualLiquidiation margin manual liquidation
// marginType possible values are 'MARGIN','ISOLATED'
func (b *Binance) MarginManualLiquidiation(ctx context.Context, marginType, symbol string) ([]SmallLiabilityCoin, error) {
	if marginType == "" {
		return nil, margin.ErrInvalidMarginType
	}
	params := url.Values{}
	params.Set("type", marginType)
	if symbol != "" {
		params.Set("symbol", symbol)
	}
	var resp []SmallLiabilityCoin
	return resp, b.SendAuthHTTPRequest(ctx, exchange.RestSpot, http.MethodPost, "/sapi/v1/margin/manual-liquidation", params, marginManualLiquidiationRate, nil, &resp)
}

// GetLiabilityCoinLeverageBracketInCrossMarginProMode retrieve liability Coin Leverage Bracket in Cross Margin Pro Mode
func (b *Binance) GetLiabilityCoinLeverageBracketInCrossMarginProMode(ctx context.Context) ([]LiabilityCoinLeverageBracket, error) {
	var resp []LiabilityCoinLeverageBracket
	return resp, b.SendAuthHTTPRequest(ctx, exchange.RestSpot, http.MethodGet, "/sapi/v1/margin/leverageBracket", nil, sapiDefaultRate, nil, &resp)
}

// GetMarginAccount returns account information for margin accounts
func (b *Binance) GetMarginAccount(ctx context.Context) (*MarginAccount, error) {
	var resp *MarginAccount
	return resp, b.SendAuthHTTPRequest(ctx, exchange.RestSpot, http.MethodGet, "/sapi/v1/margin/account", nil, marginAccountInformationRate, nil, &resp)
}

// SendHTTPRequest sends an unauthenticated request
func (b *Binance) SendHTTPRequest(ctx context.Context, ePath exchange.URL, path string, f request.EndpointLimit, result any) error {
	endpointPath, err := b.API.Endpoints.GetURL(ePath)
	if err != nil {
		return err
	}
	var responseJSON json.RawMessage
	err = b.SendPayload(ctx, f, func() (*request.Item, error) {
		return &request.Item{
			Method:        http.MethodGet,
			Path:          endpointPath + path,
			Result:        &responseJSON,
			Verbose:       b.Verbose,
			HTTPDebugging: b.HTTPDebugging,
			HTTPRecording: b.HTTPRecording,
		}, nil
	}, request.UnauthenticatedRequest)
	if err != nil {
		var errorResponse *ErrResponse
		err = json.Unmarshal(responseJSON, &errorResponse)
		if err == nil && errorResponse.Code.Int64() != 0 {
			errorMsg, okay := errorCodeToErrorMap[errorResponse.Code.Int64()]
			if okay {
				return fmt.Errorf("err %w code: %d msg: %s", errorMsg, errorResponse.Code.Int64(), errorResponse.Message)
			}
			return fmt.Errorf("err code: %d msg: %s", errorResponse.Code.Int64(), errorResponse.Message)
		}
		return err
	}
	err = json.Unmarshal(responseJSON, result)
	if err != nil {
		return err
	}
	if result == nil {
		return common.ErrNoResponse
	}
	return nil
}

// errorCodeToErrorMap represents common error messages.
var errorCodeToErrorMap = map[int64]error{
	-1121: currency.ErrSymbolStringEmpty,
	-1002: request.ErrAuthRequestFailed,
}

// SendAPIKeyHTTPRequest is a special API request where the api key is
// appended to the headers without a secret
func (b *Binance) SendAPIKeyHTTPRequest(ctx context.Context, ePath exchange.URL, method, path string, f request.EndpointLimit, result interface{}) error {
	endpointPath, err := b.API.Endpoints.GetURL(ePath)
	if err != nil {
		return err
	}
	creds, err := b.GetCredentials(ctx)
	if err != nil {
		return err
	}
	headers := make(map[string]string)
	headers["X-MBX-APIKEY"] = creds.Key
	item := &request.Item{
		Method:        method,
		Path:          endpointPath + path,
		Headers:       headers,
		Result:        result,
		Verbose:       b.Verbose,
		HTTPDebugging: b.HTTPDebugging,
		HTTPRecording: b.HTTPRecording,
	}

	return b.SendPayload(ctx, f, func() (*request.Item, error) {
		return item, nil
	}, request.AuthenticatedRequest)
}

// interfaceToParams convert interface into url.Values instance.
func interfaceToParams(val interface{}) (url.Values, error) {
	dMap := make(map[string]interface{})
	data, err := json.Marshal(val)
	if err != nil {
		return nil, err
	}
	err = json.Unmarshal(data, &dMap)
	if err != nil {
		return nil, err
	}
	params := url.Values{}
	for key, value := range dMap {
		params.Set(key, fmt.Sprintf("%v", value))
	}
	return params, nil
}

// SendAuthHTTPRequest sends an authenticated HTTP request
func (b *Binance) SendAuthHTTPRequest(ctx context.Context, ePath exchange.URL, method, path string, params url.Values, f request.EndpointLimit, arg, result interface{}) error {
	creds, err := b.GetCredentials(ctx)
	if err != nil {
		return err
	}

	endpointPath, err := b.API.Endpoints.GetURL(ePath)
	if err != nil {
		return err
	}
	if params == nil {
		params = url.Values{}
	}
	if arg != nil && method == http.MethodPost {
		var newParams url.Values
		newParams, err = interfaceToParams(arg)
		if err != nil {
			return err
		}
		for k := range newParams {
			if !params.Has(k) {
				params.Set(k, newParams.Get(k))
			}
		}
	}
	if params.Get("recvWindow") == "" {
		params.Set("recvWindow", strconv.FormatInt(defaultRecvWindow.Milliseconds(), 10))
	}

	interim := json.RawMessage{}
	err = b.SendPayload(ctx, f, func() (*request.Item, error) {
		params.Set("timestamp", strconv.FormatInt(time.Now().UnixMilli(), 10))
		hmacSigned, err := crypto.GetHMAC(crypto.HashSHA256, []byte(params.Encode()), []byte(creds.Secret))
		if err != nil {
			return nil, err
		}
		headers := make(map[string]string)
		headers["X-MBX-APIKEY"] = creds.Key
		fullPath := common.EncodeURLValues(endpointPath+path, params) + "&signature=" + hex.EncodeToString(hmacSigned)
		return &request.Item{
			Method:        method,
			Path:          fullPath,
			Headers:       headers,
			Result:        &interim,
			Verbose:       b.Verbose,
			HTTPDebugging: b.HTTPDebugging,
			HTTPRecording: b.HTTPRecording,
		}, nil
	}, request.AuthenticatedRequest)
	if err != nil {
		return err
	}
	errCap := struct {
		Success bool   `json:"success"`
		Message string `json:"msg"`
		Code    int64  `json:"code"`
	}{}

	if err := json.Unmarshal(interim, &errCap); err == nil {
		if !errCap.Success && errCap.Message != "" && errCap.Code != 200 {
			return errors.New(errCap.Message)
		}
	}
	if result == nil {
		return nil
	}
	return json.Unmarshal(interim, result)
}

// CheckLimit checks value against a variable list
func (b *Binance) CheckLimit(limit int64) error {
	for x := range b.validLimits {
		if b.validLimits[x] == limit {
			return nil
		}
	}
	return fmt.Errorf("%w: incorrect limit values - valid values are 5, 10, 20, 50, 100, 500, 1000", errLimitNumberRequired)
}

// SetValues sets the default valid values
func (b *Binance) SetValues() {
	b.validLimits = []int64{5, 10, 20, 50, 100, 500, 1000, 5000}
}

// GetFee returns an estimate of fee based on type of transaction
func (b *Binance) GetFee(ctx context.Context, feeBuilder *exchange.FeeBuilder) (float64, error) {
	var fee float64
	switch feeBuilder.FeeType {
	case exchange.CryptocurrencyTradeFee:
		multiplier, err := b.getMultiplier(ctx, feeBuilder.IsMaker)
		if err != nil {
			return 0, err
		}
		fee = calculateTradingFee(feeBuilder.PurchasePrice, feeBuilder.Amount, multiplier)
	case exchange.CryptocurrencyWithdrawalFee:
		fee = getCryptocurrencyWithdrawalFee(feeBuilder.Pair.Base)
	case exchange.OfflineTradeFee:
		fee = getOfflineTradeFee(feeBuilder.PurchasePrice, feeBuilder.Amount)
	}
	if fee < 0 {
		fee = 0
	}
	return fee, nil
}

// getOfflineTradeFee calculates the worst case-scenario trading fee
func getOfflineTradeFee(price, amount float64) float64 {
	return 0.002 * price * amount
}

// getMultiplier retrieves account based taker/maker fees
func (b *Binance) getMultiplier(ctx context.Context, isMaker bool) (float64, error) {
	var multiplier float64
	account, err := b.GetAccount(ctx, false)
	if err != nil {
		return 0, err
	}
	if isMaker {
		multiplier = float64(account.MakerCommission)
	} else {
		multiplier = float64(account.TakerCommission)
	}
	return multiplier, nil
}

// calculateTradingFee returns the fee for trading any currency on Binance
func calculateTradingFee(purchasePrice, amount, multiplier float64) float64 {
	return (multiplier / 100) * purchasePrice * amount
}

// getCryptocurrencyWithdrawalFee returns the fee for withdrawing from the exchange
func getCryptocurrencyWithdrawalFee(c currency.Code) float64 {
	return WithdrawalFees[c]
}

// GetSystemStatus fetch system status.
// 0: normal，1：system maintenance
// "normal", "system_maintenance"
func (b *Binance) GetSystemStatus(ctx context.Context) (*SystemStatus, error) {
	var resp *SystemStatus
	return resp, b.SendHTTPRequest(ctx, exchange.RestSpot, "/sapi/v1/system/status", sapiDefaultRate, &resp)
}

// GetAllCoinsInfo returns details about all supported coins(available for deposit and withdraw)
func (b *Binance) GetAllCoinsInfo(ctx context.Context) ([]CoinInfo, error) {
	var resp []CoinInfo
	return resp, b.SendAuthHTTPRequest(ctx,
		exchange.RestSpot, http.MethodGet,
		"/sapi/v1/capital/config/getall",
		nil, allCoinInfoRate, nil, &resp)
}

// GetDailyAccountSnapshot retrieves daily account snapshot
func (b *Binance) GetDailyAccountSnapshot(ctx context.Context, tradeType string, startTime, endTime time.Time, limit int64) (*DailyAccountSnapshot, error) {
	if tradeType == "" {
		return nil, fmt.Errorf("%w type: %s", asset.ErrInvalidAsset, tradeType)
	}
	params := url.Values{}
	params.Set("type", tradeType)
	if !startTime.IsZero() && !endTime.IsZero() {
		err := common.StartEndTimeCheck(startTime, endTime)
		if err != nil {
			return nil, err
		}
		params.Set("startTime", strconv.FormatInt(startTime.UnixMilli(), 10))
		params.Set("endTime", strconv.FormatInt(endTime.UnixMilli(), 10))
	}
	if limit > 0 {
		params.Set("limit", strconv.FormatInt(limit, 10))
	}
	var resp *DailyAccountSnapshot
	return resp, b.SendAuthHTTPRequest(ctx, exchange.RestSpot, http.MethodGet, "/sapi/v1/accountSnapshot", params, dailyAccountSnapshotRate, nil, &resp)
}

// DisableFastWithdrawalSwitch disables fast withdrawal switch
// This request will disable fastwithdraw switch under your account.
// You need to enable "trade" option for the api key which requests this endpoint.
func (b *Binance) DisableFastWithdrawalSwitch(ctx context.Context) error {
	return b.SendAuthHTTPRequest(ctx, exchange.RestSpot, http.MethodPost, "/sapi/v1/account/disableFastWithdrawSwitch", nil, sapiDefaultRate, nil, &struct{}{})
}

// EnableFastWithdrawalSwitch enable fastwithdraw switch under your account.
func (b *Binance) EnableFastWithdrawalSwitch(ctx context.Context) error {
	return b.SendAuthHTTPRequest(ctx, exchange.RestSpot, http.MethodPost, "/sapi/v1/account/enableFastWithdrawSwitch", nil, sapiDefaultRate, nil, &struct{}{})
}

// WithdrawCrypto sends cryptocurrency to the address of your choosing
func (b *Binance) WithdrawCrypto(ctx context.Context, cryptoAsset currency.Code, withdrawOrderID, network, address, addressTag, name string, amount float64, transactionFeeFlag bool) (string, error) {
	if cryptoAsset.IsEmpty() {
		return "", currency.ErrCurrencyCodeEmpty
	}
	if address == "" {
		return "", errAddressRequired
	}
	if amount <= 0 {
		return "", order.ErrAmountBelowMin
	}
	params := url.Values{}
	params.Set("coin", cryptoAsset.String())
	params.Set("address", address)
	params.Set("amount", strconv.FormatFloat(amount, 'f', -1, 64))
	// optional params
	if withdrawOrderID != "" {
		params.Set("withdrawOrderId", withdrawOrderID)
	}
	if network != "" {
		params.Set("network", network)
	}
	if addressTag != "" {
		params.Set("addressTag", addressTag)
	}
	if transactionFeeFlag {
		params.Set("transactionFeeFlag", "true")
	}
	if name != "" {
		params.Set("name", url.QueryEscape(name))
	}
	var resp *WithdrawResponse
	return resp.ID, b.SendAuthHTTPRequest(ctx,
		exchange.RestSpot,
		http.MethodPost, "/sapi/v1/capital/withdraw/apply",
		params, fundWithdrawalRate, nil, &resp)
}

// DepositHistory returns the deposit history based on the supplied params
// status `param` used as string to prevent default value 0 (for int) interpreting as EmailSent status
func (b *Binance) DepositHistory(ctx context.Context, c currency.Code, status string, startTime, endTime time.Time, offset, limit int) ([]DepositHistory, error) {
	params := url.Values{}
	if status != "" {
		i, err := strconv.Atoi(status)
		if err != nil {
			return nil, fmt.Errorf("wrong param (status): %s. Error: %v", status, err)
		}
		switch i {
		case EmailSent, Cancelled, AwaitingApproval, Rejected, Processing, Failure, Completed:
		default:
			return nil, fmt.Errorf("wrong param (status): %s", status)
		}
		params.Set("status", status)
	}
	if !c.IsEmpty() {
		params.Set("coin", c.String())
	}
	if !startTime.IsZero() && !endTime.IsZero() {
		if err := common.StartEndTimeCheck(startTime, endTime); err != nil {
			return nil, err
		}
		params.Set("startTime", strconv.FormatInt(startTime.UTC().UnixMilli(), 10))
		params.Set("endTime", strconv.FormatInt(endTime.UTC().UnixMilli(), 10))
	}
	if offset != 0 {
		params.Set("offset", strconv.Itoa(offset))
	}
	if limit != 0 {
		params.Set("limit", strconv.Itoa(limit))
	}
	var response []DepositHistory
	return response, b.SendAuthHTTPRequest(ctx,
		exchange.RestSpot, http.MethodGet,
		"/sapi/v1/capital/deposit/hisrec",
		params, sapiDefaultRate, nil, &response)
}

// WithdrawHistory gets the status of recent withdrawals
// status `param` used as string to prevent default value 0 (for int) interpreting as EmailSent status
func (b *Binance) WithdrawHistory(ctx context.Context, c currency.Code, status string, startTime, endTime time.Time, offset, limit int) ([]WithdrawStatusResponse, error) {
	params := url.Values{}
	if !c.IsEmpty() {
		params.Set("coin", c.String())
	}

	if status != "" {
		i, err := strconv.Atoi(status)
		if err != nil {
			return nil, fmt.Errorf("wrong param (status): %s. Error: %v", status, err)
		}

		switch i {
		case EmailSent, Cancelled, AwaitingApproval, Rejected, Processing, Failure, Completed:
		default:
			return nil, fmt.Errorf("wrong param (status): %s", status)
		}
		params.Set("status", status)
	}

	if !startTime.IsZero() && !endTime.IsZero() {
		if err := common.StartEndTimeCheck(startTime, endTime); err != nil {
			return nil, err
		}
		params.Set("startTime", strconv.FormatInt(startTime.UTC().UnixMilli(), 10))
		params.Set("endTime", strconv.FormatInt(endTime.UTC().UnixMilli(), 10))
	}
	if offset != 0 {
		params.Set("offset", strconv.Itoa(offset))
	}
	if limit != 0 {
		params.Set("limit", strconv.Itoa(limit))
	}
	var withdrawStatus []WithdrawStatusResponse
	return withdrawStatus, b.SendAuthHTTPRequest(ctx,
		exchange.RestSpot, http.MethodGet,
		"/sapi/v1/capital/withdraw/history", params, withdrawalHistoryRate, nil, &withdrawStatus)
}

// GetDepositAddressForCurrency retrieves the wallet address for a given currency
func (b *Binance) GetDepositAddressForCurrency(ctx context.Context, coin currency.Code, chain string) (*DepositAddress, error) {
	if coin.IsEmpty() {
		return nil, currency.ErrCurrencyCodeEmpty
	}
	params := url.Values{}
	params.Set("coin", coin.String())
	if chain != "" {
		params.Set("network", chain)
	}
	params.Set("recvWindow", "10000")
	var d *DepositAddress
	return d, b.SendAuthHTTPRequest(ctx, exchange.RestSpot, http.MethodGet, "/sapi/v1/capital/deposit/address", params, depositAddressesRate, nil, &d)
}

// GetAssetsThatCanBeConvertedIntoBNB retrieves assets that can be converted into BNB
func (b *Binance) GetAssetsThatCanBeConvertedIntoBNB(ctx context.Context, accountType string) (*AssetsDust, error) {
	params := url.Values{}
	if accountType != "" {
		params.Set("accountType", accountType)
	}
	var resp *AssetsDust
	return resp, b.SendAuthHTTPRequest(ctx, exchange.RestSpot, http.MethodPost, "/sapi/v1/asset/dust-btc", params, sapiDefaultRate, nil, &resp)
}

// DustTransfer convert dust assets to BNB.
func (b *Binance) DustTransfer(ctx context.Context, assets []string, accountType string) (*Dusts, error) {
	if len(assets) == 0 {
		return nil, fmt.Errorf("%w: assets must not be empty", currency.ErrCurrencyCodeEmpty)
	}
	params := url.Values{}
	params.Set("assets", strings.Join(assets, ","))
	if accountType != "" {
		params.Set("accountType", accountType)
	}
	var resp *Dusts
	return resp, b.SendAuthHTTPRequest(ctx, exchange.RestSpot, http.MethodPost, "/sapi/v1/asset/dust", params, dustTransferRate, nil, &resp)
}

// GetAssetDevidendRecords query asset dividend record.
func (b *Binance) GetAssetDevidendRecords(ctx context.Context, asset currency.Code, startTime, endTime time.Time, limit int64) (interface{}, error) {
	if asset.IsEmpty() {
		return nil, currency.ErrCurrencyCodeEmpty
	}
	params := url.Values{}
	params.Set("asset", asset.String())
	if !startTime.IsZero() && !endTime.IsZero() {
		err := common.StartEndTimeCheck(startTime, endTime)
		if err != nil {
			return nil, err
		}
		params.Set("startTime", strconv.FormatInt(startTime.UnixMilli(), 10))
		params.Set("endTime", strconv.FormatInt(endTime.UnixMilli(), 10))
	}
	if limit > 0 {
		params.Set("limit", strconv.FormatInt(limit, 10))
	}
	var resp *AssetDividendRecord
	return resp, b.SendAuthHTTPRequest(ctx, exchange.RestSpot, http.MethodGet, "/sapi/v1/asset/assetDividend", params, assetDividendRecordRate, nil, &resp)
}

// GetAssetDetail fetches details of assets supported on Binance
func (b *Binance) GetAssetDetail(ctx context.Context) (map[string]DividendAsset, error) {
	var resp map[string]DividendAsset
	return resp, b.SendAuthHTTPRequest(ctx, exchange.RestSpot, http.MethodGet, "/sapi/v1/asset/assetDetail", nil, sapiDefaultRate, nil, &resp)
}

// GetTradeFees fetch trade fee
func (b *Binance) GetTradeFees(ctx context.Context, symbol currency.Pair) ([]TradeFee, error) {
	params := url.Values{}
	if !symbol.IsEmpty() {
		params.Set("symbol", symbol.String())
	}
	var resp []TradeFee
	return resp, b.SendAuthHTTPRequest(ctx, exchange.RestSpot, http.MethodGet, "/sapi/v1/asset/tradeFee", params, sapiDefaultRate, nil, &resp)
}

// UserUniversalTransfer transfers an asset
// You need to enable Permits Universal Transfer option for the API Key which requests this endpoint.
// fromSymbol must be sent when type are ISOLATEDMARGIN_MARGIN and ISOLATEDMARGIN_ISOLATEDMARGIN
// toSymbol must be sent when type are MARGIN_ISOLATEDMARGIN and ISOLATEDMARGIN_ISOLATEDMARGIN
func (b *Binance) UserUniversalTransfer(ctx context.Context, transferType TransferTypes, amount float64, asset currency.Code, fromSymbol, toSymbol string) (string, error) {
	if transferType == 0 {
		return "", errTransferTypeRequired
	}
	if asset.IsEmpty() {
		return "", fmt.Errorf("asset %w", currency.ErrCurrencyCodeEmpty)
	}
	if amount <= 0 {
		return "", order.ErrAmountBelowMin
	}
	params := url.Values{}
	params.Set("amount", strconv.FormatFloat(amount, 'f', -1, 64))
	params.Set("type", transferType.String())
	params.Set("asset", asset.String())
	if fromSymbol == "" {
		params.Set("fromSymbol", fromSymbol)
	}
	if toSymbol == "" {
		params.Set("toSymbol", toSymbol)
	}
	resp := &struct {
		TransferID string `json:"tranId"`
	}{}
	return resp.TransferID, b.SendAuthHTTPRequest(ctx, exchange.RestSpot, http.MethodPost, "/sapi/v1/asset/transfer", params, userUniversalTransferRate, nil, &resp)
}

// GetUserUniversalTransferHistory retrieves user universal transfer history
func (b *Binance) GetUserUniversalTransferHistory(ctx context.Context, transferType TransferTypes, startTime, endTime time.Time, current, size int64, fromSymbol, toSymbol string) (*UniversalTransferHistory, error) {
	if transferType == 0 {
		return nil, errTransferTypeRequired
	}
	if size <= 0 {
		return nil, fmt.Errorf("%w: 'size' is required", order.ErrAmountBelowMin)
	}
	params := url.Values{}
	params.Set("type", transferType.String())
	params.Set("size", strconv.FormatInt(size, 10))
	if !startTime.IsZero() && !endTime.IsZero() {
		err := common.StartEndTimeCheck(startTime, endTime)
		if err != nil {
			return nil, err
		}
		params.Set("startTime", strconv.FormatInt(startTime.UnixMilli(), 10))
		params.Set("endTime", strconv.FormatInt(endTime.UnixMilli(), 10))
	}
	if current != 0 {
		params.Set("current", strconv.FormatInt(current, 10))
	}
	if fromSymbol != "" {
		params.Set("fromSymbol", fromSymbol)
	}
	if toSymbol != "" {
		params.Set("toSymbol", toSymbol)
	}
	var resp *UniversalTransferHistory
	return resp, b.SendAuthHTTPRequest(ctx, exchange.RestSpot, http.MethodGet, "/sapi/v1/asset/transfer", params, sapiDefaultRate, nil, &resp)
}

// GetFundingAssets funding wallet
func (b *Binance) GetFundingAssets(ctx context.Context, asset currency.Code, needBTCValuation bool) ([]FundingAsset, error) {
	params := url.Values{}
	if !asset.IsEmpty() {
		params.Set("asset", asset.String())
	}
	if needBTCValuation {
		params.Set("needBtcValuation", "true")
	}
	var resp []FundingAsset
	return resp, b.SendAuthHTTPRequest(ctx, exchange.RestSpot, http.MethodPost, "/sapi/v1/asset/get-funding-asset", params, sapiDefaultRate, nil, &resp)
}

// GetUserAssets get user assets, just for positive data.
func (b *Binance) GetUserAssets(ctx context.Context, ccy currency.Code, needBTCValuation bool) ([]FundingAsset, error) {
	params := url.Values{}
	if !ccy.IsEmpty() {
		params.Set("asset", ccy.String())
	}
	if needBTCValuation {
		params.Set("needBtcValuation", "true")
	}
	var resp []FundingAsset
	return resp, b.SendAuthHTTPRequest(ctx, exchange.RestSpot, http.MethodPost, "/sapi/v3/asset/getUserAsset", params, userAssetsRate, nil, &resp)
}

// ConvertBUSD convert transfer, convert between BUSD and stablecoins.
// accountType: possible values are MAIN and CARD
func (b *Binance) ConvertBUSD(ctx context.Context, clientTransactionID, accountType string, assetCcy, targetAsset currency.Code, amount float64) (*AssetConverResponse, error) {
	if clientTransactionID == "" {
		return nil, errTransactionIDRequired
	}
	if assetCcy.IsEmpty() {
		return nil, fmt.Errorf("%w assetCcy is empty", currency.ErrCurrencyCodeEmpty)
	}
	if amount <= 0 {
		return nil, order.ErrAmountBelowMin
	}
	if targetAsset.IsEmpty() {
		return nil, fmt.Errorf("%w targetAsset is empty", currency.ErrCurrencyCodeEmpty)
	}
	params := url.Values{}
	params.Set("clientTranId", clientTransactionID)
	params.Set("asset", assetCcy.String())
	params.Set("amount", strconv.FormatFloat(amount, 'f', -1, 64))
	params.Set("targetAsset", targetAsset.String())
	if accountType != "" {
		params.Set("accountType", accountType)
	}
	var resp *AssetConverResponse
	return resp, b.SendAuthHTTPRequest(ctx, exchange.RestSpot, http.MethodPost, "/sapi/v1/asset/convert-transfer", params, busdConvertRate, nil, &resp)
}

// BUSDConvertHistory convert transfer, convert between BUSD and stablecoins.
func (b *Binance) BUSDConvertHistory(ctx context.Context, transactionID, clientTransactionID, accountType string, assetCcy currency.Code, startTime, endTime time.Time, current, size int64) (*BUSDConvertHistory, error) {
	err := common.StartEndTimeCheck(startTime, endTime)
	if err != nil {
		return nil, err
	}
	params := url.Values{}
	params.Set("startTime", strconv.FormatInt(startTime.UnixMilli(), 10))
	params.Set("endTime", strconv.FormatInt(endTime.UnixMilli(), 10))
	if transactionID != "" {
		params.Set("tranid", transactionID)
	}
	if clientTransactionID != "" {
		params.Set("clientTranId", clientTransactionID)
	}
	if !assetCcy.IsEmpty() {
		params.Set("asset", assetCcy.String())
	}
	if accountType != "" {
		params.Set("accountType", accountType)
	}
	if current > 0 {
		params.Set("current", strconv.FormatInt(current, 10))
	}
	if size > 0 {
		params.Set("size", strconv.FormatInt(size, 10))
	}
	var resp *BUSDConvertHistory
	return resp, b.SendAuthHTTPRequest(ctx, exchange.RestSpot, http.MethodGet, "/sapi/v1/asset/convert-transfer/queryByPage", params, busdConvertHistoryRate, nil, &resp)
}

// GetCloudMiningPaymentAndRefundHistory retrieves cloud-mining payment and refund history
func (b *Binance) GetCloudMiningPaymentAndRefundHistory(ctx context.Context, clientTransactionID string, assetCcy currency.Code, startTime, endTime time.Time, transactionID, size, current int64) (*CloudMiningPR, error) {
	err := common.StartEndTimeCheck(startTime, endTime)
	if err != nil {
		return nil, err
	}
	params := url.Values{}
	params.Set("startTime", strconv.FormatInt(startTime.UnixMilli(), 10))
	params.Set("endTime", strconv.FormatInt(endTime.UnixMilli(), 10))
	if transactionID != 0 {
		params.Set("tranId", strconv.FormatInt(transactionID, 10))
	}
	if clientTransactionID != "" {
		params.Set("clientTranId", clientTransactionID)
	}
	if !assetCcy.IsEmpty() {
		params.Set("asset", assetCcy.String())
	}
	if current > 0 {
		params.Set("current", strconv.FormatInt(current, 10))
	}
	if size > 0 {
		params.Set("size", strconv.FormatInt(size, 10))
	}
	var resp *CloudMiningPR
	return resp, b.SendAuthHTTPRequest(ctx, exchange.RestSpot, http.MethodGet, "/sapi/v1/asset/ledger-transfer/cloud-mining/queryByPage", params, cloudMiningPaymentAndRefundHistoryRate, nil, &resp)
}

// GetUserAccountInfo retrieves users account information
func (b *Binance) GetUserAccountInfo(ctx context.Context) (interface{}, error) {
	var resp *AccountInfo
	return resp, b.SendAuthHTTPRequest(ctx, exchange.RestSpot, http.MethodGet, "/sapi/v1/account/info", nil, request.Auth, nil, &resp)
}

// GetAPIKeyPermission retrieves API key ermissions detail.
func (b *Binance) GetAPIKeyPermission(ctx context.Context) (*APIKeyPermissions, error) {
	var resp *APIKeyPermissions
	return resp, b.SendAuthHTTPRequest(ctx, exchange.RestSpot, http.MethodGet, "/sapi/v1/account/apiRestrictions", nil, sapiDefaultRate, nil, &resp)
}

// GetAutoConvertingStableCoins a user's auto-conversion settings in deposit/withdrawal
func (b *Binance) GetAutoConvertingStableCoins(ctx context.Context) (*AutoConvertingStableCoins, error) {
	var resp *AutoConvertingStableCoins
	return resp, b.SendAuthHTTPRequest(ctx, exchange.RestSpot, http.MethodGet, "/sapi/v1/capital/contract/convertible-coins", nil, autoConvertingStableCoinsRate, nil, &resp)
}

// SwitchOnOffBUSDAndStableCoinsConversion user can use it to turn on or turn off the BUSD auto-conversion from/to a specific stable coin.
func (b *Binance) SwitchOnOffBUSDAndStableCoinsConversion(ctx context.Context, coin currency.Code, enable bool) error {
	if coin.IsEmpty() {
		return currency.ErrCurrencyCodeEmpty
	}
	params := url.Values{}
	params.Set("coin", coin.String())
	params.Set("enable", strconv.FormatBool(enable))
	return b.SendAuthHTTPRequest(ctx, exchange.RestSpot, http.MethodPost, "/sapi/v1/capital/contract/convertible-coins", params, autoConvertingStableCoinsRate, nil, &struct{}{})
}

// OneClickArrivalDepositApply apply deposit credit for expired address
func (b *Binance) OneClickArrivalDepositApply(ctx context.Context, transactionID string, subAccountID, subUserID, depositID int64) (bool, error) {
	params := map[string]string{}
	if transactionID != "" {
		params["txId"] = transactionID
	}
	if depositID != 0 {
		params["depositId"] = strconv.FormatInt(depositID, 10)
	}
	if subAccountID != 0 {
		params["subAccountId"] = strconv.FormatInt(subAccountID, 10)
	}
	if subUserID != 0 {
		params["subUserID"] = strconv.FormatInt(subUserID, 10)
	}
	var resp bool
	return resp, b.SendAuthHTTPRequest(ctx, exchange.RestSpot, http.MethodPost, "/sapi/v1/capital/deposit/credit-apply", nil, sapiDefaultRate, params, &resp)
}

// GetDepositAddressListWithNetwork fetch deposit address list with network.
func (b *Binance) GetDepositAddressListWithNetwork(ctx context.Context, coin currency.Code, network string) ([]DepositAddressAndNetwork, error) {
	if coin.IsEmpty() {
		return nil, currency.ErrCurrencyCodeEmpty
	}
	params := url.Values{}
	params.Set("coin", coin.String())
	if network != "" {
		params.Set("network", network)
	}
	var resp []DepositAddressAndNetwork
	return resp, b.SendAuthHTTPRequest(ctx, exchange.RestSpot, http.MethodGet, "/sapi/v1/capital/deposit/address/list", params, getDepositAddressListInNetworkRate, nil, &resp)
}

// GetUserWalletBalance retrieves user wallet balance.
func (b *Binance) GetUserWalletBalance(ctx context.Context, quoteAsset currency.Code) ([]UserWalletBalance, error) {
	params := url.Values{}
	if quoteAsset.IsEmpty() {
		params.Set("quoteAsset", quoteAsset.String())
	}
	var resp []UserWalletBalance
	return resp, b.SendAuthHTTPRequest(ctx, exchange.RestSpot, http.MethodGet, "/sapi/v1/asset/wallet/balance", params, getUserWalletBalanceRate, nil, &resp)
}

// GetUserDelegationHistory query User Delegation History for Master account.
// The delegation type has two values: delegated or undelegated.
func (b *Binance) GetUserDelegationHistory(ctx context.Context, email, delegation string, startTime, endTime time.Time, asset currency.Code, current int64, size float64) (*UserDelegationHistory, error) {
	if !common.MatchesEmailPattern(email) {
		return nil, errValidEmailRequired
	}
	err := common.StartEndTimeCheck(startTime, endTime)
	if err != nil {
		return nil, err
	}
	params := url.Values{}
	params.Set("email", email)
	params.Set("startTime", strconv.FormatInt(startTime.UnixMilli(), 10))
	params.Set("endTime", strconv.FormatInt(endTime.UnixMilli(), 10))
	if !asset.IsEmpty() {
		params.Set("asset", asset.String())
	}
	if delegation != "" {
		params.Set("type", delegation)
	}
	if current != 0 {
		params.Set("current", strconv.FormatInt(current, 10))
	}
	if size != 0 {
		params.Set("size", strconv.FormatFloat(size, 'f', -1, 64))
	}
	var resp *UserDelegationHistory
	return resp, b.SendAuthHTTPRequest(ctx, exchange.RestSpot, http.MethodGet, "/sapi/v1/asset/custody/transfer-history", params, getUserDelegationHistoryRate, nil, &resp)
}

// GetSymbolsDelistScheduleForSpot symbols delist schedule for spot
func (b *Binance) GetSymbolsDelistScheduleForSpot(ctx context.Context) ([]DelistSchedule, error) {
	var resp []DelistSchedule
	return resp, b.SendAuthHTTPRequest(ctx, exchange.RestSpot, http.MethodGet, "/sapi/v1/spot/delist-schedule", nil, symbolDelistScheduleForSpotRate, nil, &resp)
}

// GetWithdrawAddressList retrieves withdraw address list
func (b *Binance) GetWithdrawAddressList(ctx context.Context) ([]WithdrawAddress, error) {
	var resp []WithdrawAddress
	return resp, b.SendAuthHTTPRequest(ctx, exchange.RestSpot, http.MethodGet, "/sapi/v1/capital/withdraw/address/list", nil, withdrawAddressListRate, nil, &resp)
}

// --------------------------------------------------  Sub-Account Endpoints  --------------------------------------------------------------

// CreateVirtualSubAccount creates a virtual subaccount information.
func (b *Binance) CreateVirtualSubAccount(ctx context.Context, subAccountString string) (*VirtualSubAccount, error) {
	params := url.Values{}
	if subAccountString != "" {
		params.Set("subAccountString", subAccountString)
	}
	var resp *VirtualSubAccount
	return resp, b.SendAuthHTTPRequest(ctx, exchange.RestSpot, http.MethodPost, "/sapi/v1/sub-account/virtualSubAccount", params, sapiDefaultRate, nil, &resp)
}

// GetSubAccountList retrieves sub-account list for Master Account
func (b *Binance) GetSubAccountList(ctx context.Context, email string, isFreeze bool, page, limit int64) (*SubAccountList, error) {
	params := url.Values{}
	if common.MatchesEmailPattern(email) {
		params.Set("email", email)
	}
	if isFreeze {
		params.Set("isFreeze", "true")
	}
	if page > 0 {
		params.Set("page", strconv.FormatInt(page, 10))
	}
	if limit > 0 {
		params.Set("limit", strconv.FormatInt(limit, 10))
	}
	var resp *SubAccountList
	return resp, b.SendAuthHTTPRequest(ctx, exchange.RestSpot, http.MethodGet, "/sapi/v1/sub-account/list", params, sapiDefaultRate, nil, &resp)
}

// GetSubAccountSpotAssetTransferHistory represents sub-account spot asset transfer history for master account
func (b *Binance) GetSubAccountSpotAssetTransferHistory(ctx context.Context, fromEmail, toEmail string, startTime, endTime time.Time, page, limit int64) ([]SubAccountSpotAsset, error) {
	params := url.Values{}
	if common.MatchesEmailPattern(fromEmail) {
		params.Set("fromEmail", fromEmail)
	}
	if common.MatchesEmailPattern(toEmail) {
		params.Set("toEmail", toEmail)
	}
	if !startTime.IsZero() && !endTime.IsZero() {
		err := common.StartEndTimeCheck(startTime, endTime)
		if err != nil {
			return nil, err
		}
		params.Set("startTime", strconv.FormatInt(startTime.UnixMilli(), 10))
		params.Set("endTime", strconv.FormatInt(endTime.UnixMilli(), 10))
	}
	if page > 0 {
		params.Set("page", strconv.FormatInt(page, 10))
	}
	if limit > 0 {
		params.Set("limit", strconv.FormatInt(limit, 10))
	}
	var resp []SubAccountSpotAsset
	return resp, b.SendAuthHTTPRequest(ctx, exchange.RestSpot, http.MethodGet, "/sapi/v1/sub-account/sub/transfer/history", params, sapiDefaultRate, nil, &resp)
}

// GetSubAccountFuturesAssetTransferHistory Query Sub-account Futures Asset Transfer History For Master Account
func (b *Binance) GetSubAccountFuturesAssetTransferHistory(ctx context.Context, email string, startTime, endTime time.Time, futuresType, page, limit int64) (*AssetTransferHistory, error) {
	if !common.MatchesEmailPattern(email) {
		return nil, errValidEmailRequired
	}
	if futuresType != 1 && futuresType != 2 {
		return nil, errInvalidFuturesType
	}
	params := url.Values{}
	params.Set("email", email)
	params.Set("futuresType", strconv.FormatInt(futuresType, 10))
	if !startTime.IsZero() && !endTime.IsZero() {
		err := common.StartEndTimeCheck(startTime, endTime)
		if err != nil {
			return nil, err
		}
		params.Set("startTime", strconv.FormatInt(startTime.UnixMilli(), 10))
		params.Set("endTime", strconv.FormatInt(endTime.UnixMilli(), 10))
	}
	if page != 0 {
		params.Set("page", strconv.FormatInt(page, 10))
	}
	if limit != 0 {
		params.Set("limit", strconv.FormatInt(limit, 10))
	}
	var resp *AssetTransferHistory
	return resp, b.SendAuthHTTPRequest(ctx, exchange.RestSpot, http.MethodGet, "/sapi/v1/sub-account/futures/internalTransfer", params, sapiDefaultRate, nil, &resp)
}

// SubAccountFuturesAssetTransfer sub-account futures asset transfer for master account
// futuresType: 1:USDT-margined Futures，2: Coin-margined Futures
func (b *Binance) SubAccountFuturesAssetTransfer(ctx context.Context, fromEmail, toEmail string, futuresType int64, asset currency.Code, amount float64) (*FuturesAssetTransfer, error) {
	if !common.MatchesEmailPattern(fromEmail) {
		return nil, fmt.Errorf("%w: fromEmail=%s", errValidEmailRequired, fromEmail)
	}
	if !common.MatchesEmailPattern(toEmail) {
		return nil, fmt.Errorf("%w: toEmail=%s", errValidEmailRequired, toEmail)
	}
	if futuresType != 0 && futuresType != 1 {
		return nil, fmt.Errorf("%w 1: USDT-margined Futures or 2: Coin-margined Futures", errInvalidFuturesType)
	}
	if asset.IsEmpty() {
		return nil, currency.ErrCurrencyCodeEmpty
	}
	if amount <= 0 {
		return nil, order.ErrAmountBelowMin
	}
	params := url.Values{}
	params.Set("fromEmail", fromEmail)
	params.Set("toEmail", toEmail)
	params.Set("futuresType", strconv.FormatInt(futuresType, 10))
	params.Set("asset", asset.String())
	params.Set("amount", strconv.FormatFloat(amount, 'f', -1, 64))
	var resp *FuturesAssetTransfer
	return resp, b.SendAuthHTTPRequest(ctx, exchange.RestSpot, http.MethodPost, "/sapi/v1/sub-account/futures/internalTransfer", params, sapiDefaultRate, nil, &resp)
}

// GetSubAccountAssets sub-account assets for master account
func (b *Binance) GetSubAccountAssets(ctx context.Context, email string) (*SubAccountAssets, error) {
	if !common.MatchesEmailPattern(email) {
		return nil, errValidEmailRequired
	}
	params := url.Values{}
	params.Set("email", email)
	var resp *SubAccountAssets
	return resp, b.SendAuthHTTPRequest(ctx, exchange.RestSpot, http.MethodGet, "/sapi/v4/sub-account/assets", params, getSubAccountAssetRate, nil, &resp)
}

// GetManagedSubAccountList retrieves investor's managed sub-account list.
func (b *Binance) GetManagedSubAccountList(ctx context.Context, email string, page, limit int64) (*ManagedSubAccountList, error) {
	params := url.Values{}
	if common.MatchesEmailPattern(email) {
		params.Set("email", email)
	}
	if page > 0 {
		params.Set("page", strconv.FormatInt(page, 10))
	}
	if limit > 0 {
		params.Set("limit", strconv.FormatInt(limit, 10))
	}
	var resp *ManagedSubAccountList
	return resp, b.SendAuthHTTPRequest(ctx, exchange.RestSpot, http.MethodGet, "/sapi/v1/managed-subaccount/info", params, getManagedSubAccountListRate, nil, &resp)
}

// GetSubAccountTransactionStatistics retrieves sub-account Transaction statistics (For Master Account)(USER_DATA).
func (b *Binance) GetSubAccountTransactionStatistics(ctx context.Context, email string) ([]SubAccountTransactionStatistics, error) {
	if !common.MatchesEmailPattern(email) {
		return nil, errValidEmailRequired
	}
	params := url.Values{}
	params.Set("email", email)
	var resp []SubAccountTransactionStatistics
	return resp, b.SendAuthHTTPRequest(ctx, exchange.RestSpot, http.MethodGet, "/sapi/v1/sub-account/transaction-statistics", params, getSubAccountTransactionStatisticsRate, nil, &resp)
}

// GetManagedSubAccountDepositAddress retrieves investor's managed sub-account deposit address.
// get managed sub-account deposit address (For Investor Master Account) (USER_DATA)
// network: can be found in this endpoint /sapi/v1/capital/deposit/address
func (b *Binance) GetManagedSubAccountDepositAddress(ctx context.Context, coin currency.Code, email, network string) (*ManagedSubAccountDepositAddres, error) {
	if !common.MatchesEmailPattern(email) {
		return nil, errValidEmailRequired
	}
	if coin.IsEmpty() {
		return nil, currency.ErrCurrencyCodeEmpty
	}
	params := url.Values{}
	params.Set("coin", coin.String())
	params.Set("email", email)
	if network != "" {
		params.Set("network", network)
	}
	var resp *ManagedSubAccountDepositAddres
	return resp, b.SendAuthHTTPRequest(ctx, exchange.RestSpot, http.MethodGet, "/sapi/v1/managed-subaccount/deposit/address", params, sapiDefaultRate, nil, &resp)
}

// EnableOptionsForSubAccount enables options for sub-account(For master account)
func (b *Binance) EnableOptionsForSubAccount(ctx context.Context, email string) (*OptionsEnablingResponse, error) {
	if !common.MatchesEmailPattern(email) {
		return nil, errValidEmailRequired
	}
	params := url.Values{}
	params.Set("email", email)
	var resp *OptionsEnablingResponse
	return resp, b.SendAuthHTTPRequest(ctx, exchange.RestSpot, http.MethodPost, "/sapi/v1/sub-account/eoptions/enable", params, sapiDefaultRate, nil, &resp)
}

// GetManagedSubAccountTransferLog retrieves managed sub account transfer Log (For Trading Team Sub Account)
// transfers: Transfer Direction (FROM/TO)
// transferFunctionAccountType: Transfer function account type (SPOT/MARGIN/ISOLATED_MARGIN/USDT_FUTURE/COIN_FUTURE)
func (b *Binance) GetManagedSubAccountTransferLog(ctx context.Context, startTime, endTime time.Time, page, limit int64, transfers, transferFunctionAccountType string) (*ManagedSubAccountTransferLog, error) {
	err := common.StartEndTimeCheck(startTime, endTime)
	if err != nil {
		return nil, err
	}
	if page < 0 {
		return nil, errPageNumberRequired
	}
	if limit < 0 {
		return nil, errLimitNumberRequired
	}
	params := url.Values{}
	params.Set("startTime", strconv.FormatInt(startTime.UnixMilli(), 10))
	params.Set("endTime", strconv.FormatInt(endTime.UnixMilli(), 10))
	params.Set("page", strconv.FormatInt(page, 10))
	params.Set("limit", strconv.FormatInt(limit, 10))
	if transfers != "" {
		params.Set("transfers", transfers)
	}
	if transferFunctionAccountType != "" {
		params.Set("transferFunctionAccountType", transferFunctionAccountType)
	}
	var resp *ManagedSubAccountTransferLog
	return resp, b.SendAuthHTTPRequest(ctx, exchange.RestSpot, http.MethodGet, "/sapi/v1/managed-subaccount/query-trans-log", params, managedSubAccountTransferLogRate, nil, &resp)
}

// GetSubAccountSpotAssetsSummary retrieves BTC valued asset summary of subaccounts.
func (b *Binance) GetSubAccountSpotAssetsSummary(ctx context.Context, email string, page, size int64) (*SubAccountSpotSummary, error) {
	params := url.Values{}
	if common.MatchesEmailPattern(email) {
		params.Set("email", email)
	}
	if page > 0 {
		params.Set("page", strconv.FormatInt(page, 10))
	}
	if size > 0 {
		params.Set("size", strconv.FormatInt(size, 10))
	}
	var resp *SubAccountSpotSummary
	return resp, b.SendAuthHTTPRequest(ctx, exchange.RestSpot, http.MethodGet, "/sapi/v1/sub-account/spotSummary", params, sapiDefaultRate, nil, &resp)
}

// GetSubAccountDepositAddress sub-account deposit address
func (b *Binance) GetSubAccountDepositAddress(ctx context.Context, email, coin, network string, amount float64) (*SubAccountDepositAddress, error) {
	if !common.MatchesEmailPattern(email) {
		return nil, errValidEmailRequired
	}
	if coin == "" {
		return nil, fmt.Errorf("%w: coin=%s", currency.ErrCurrencyCodeEmpty, coin)
	}
	params := url.Values{}
	params.Set("email", email)
	params.Set("coin", coin)
	if network != "" {
		params.Set("network", network)
	}
	if amount > 0 {
		params.Set("amount", strconv.FormatFloat(amount, 'f', -1, 64))
	}
	var resp *SubAccountDepositAddress
	return resp, b.SendAuthHTTPRequest(ctx, exchange.RestSpot, http.MethodGet, "/sapi/v1/capital/deposit/subAddress", params, sapiDefaultRate, nil, &resp)
}

// GetSubAccountDepositHistory retrieves sub-account deposit history
func (b *Binance) GetSubAccountDepositHistory(ctx context.Context, email, coin string, startTime, endTime time.Time, status, offset, limit int64) (*SubAccountDepositHistory, error) {
	if !common.MatchesEmailPattern(email) {
		return nil, errValidEmailRequired
	}
	params := url.Values{}
	params.Set("email", email)
	if !startTime.IsZero() && !endTime.IsZero() {
		err := common.StartEndTimeCheck(startTime, endTime)
		if err != nil {
			return nil, err
		}
		params.Set("startTime", strconv.FormatInt(startTime.UnixMilli(), 10))
		params.Set("endTime", strconv.FormatInt(endTime.UnixMilli(), 10))
	}
	if coin != "" {
		params.Set("coin", coin)
	}
	if status != 0 {
		params.Set("status", strconv.FormatInt(status, 10))
	}
	if limit > 0 {
		params.Set("limit", strconv.FormatInt(limit, 10))
	}
	if offset > 0 {
		params.Set("offset", strconv.FormatInt(offset, 10))
	}
	var resp *SubAccountDepositHistory
	return resp, b.SendAuthHTTPRequest(ctx, exchange.RestSpot, http.MethodGet, "/sapi/v1/capital/deposit/subHisrec", params, sapiDefaultRate, nil, &resp)
}

// GetSubAccountStatusOnMarginFutures sub-account's status on Margin/Futures for master account
func (b *Binance) GetSubAccountStatusOnMarginFutures(ctx context.Context, email string) (*SubAccountStatus, error) {
	params := url.Values{}
	if common.MatchesEmailPattern(email) {
		params.Set("email", email)
	}
	var resp *SubAccountStatus
	return resp, b.SendAuthHTTPRequest(ctx, exchange.RestSpot, http.MethodGet, "/sapi/v1/sub-account/status", params, getSubAccountStatusOnMarginOrFuturesRate, nil, &resp)
}

// EnableMarginForSubAccount Enable Margin for Sub-account For Master Account
func (b *Binance) EnableMarginForSubAccount(ctx context.Context, email string) (*MarginEnablingResponse, error) {
	if !common.MatchesEmailPattern(email) {
		return nil, errValidEmailRequired
	}
	params := url.Values{}
	params.Set("email", email)
	var resp *MarginEnablingResponse
	return resp, b.SendAuthHTTPRequest(ctx, exchange.RestSpot, http.MethodPost, "/sapi/v1/sub-account/margin/enable", params, sapiDefaultRate, nil, &resp)
}

// GetDetailOnSubAccountMarginAccount retrieves Detail on Sub-account's Margin Account For Master Account
func (b *Binance) GetDetailOnSubAccountMarginAccount(ctx context.Context, email string) (*SubAccountMarginAccountDetail, error) {
	if !common.MatchesEmailPattern(email) {
		return nil, errValidEmailRequired
	}
	params := url.Values{}
	params.Set("email", email)
	var resp *SubAccountMarginAccountDetail
	return resp, b.SendAuthHTTPRequest(ctx, exchange.RestSpot, http.MethodGet, "/sapi/v1/sub-account/margin/account", params, subAccountMarginAccountDetailRate, nil, &resp)
}

// GetSummaryOfSubAccountMarginAccount retrieves summary of sub-account's margin account for master account
func (b *Binance) GetSummaryOfSubAccountMarginAccount(ctx context.Context) (*SubAccountMarginAccount, error) {
	var resp *SubAccountMarginAccount
	return resp, b.SendAuthHTTPRequest(ctx, exchange.RestSpot, http.MethodGet, "/sapi/v1/sub-account/margin/accountSummary", nil, getSubAccountSummaryOfMarginAccountRate, nil, &resp)
}

// EnableFuturesSubAccount enables futures for Sub-account for master account
func (b *Binance) EnableFuturesSubAccount(ctx context.Context, email string) (*FuturesEnablingResponse, error) {
	if !common.MatchesEmailPattern(email) {
		return nil, errValidEmailRequired
	}
	params := url.Values{}
	params.Set("email", email)
	var resp *FuturesEnablingResponse
	return resp, b.SendAuthHTTPRequest(ctx, exchange.RestSpot, http.MethodGet, "/sapi/v1/sub-account/futures/enable", params, sapiDefaultRate, nil, &resp)
}

// GetDetailSubAccountFuturesAccount retrieves detail on sub-account's futures account for master account
func (b *Binance) GetDetailSubAccountFuturesAccount(ctx context.Context, email string) (*SubAccountsFuturesAccount, error) {
	if !common.MatchesEmailPattern(email) {
		return nil, errValidEmailRequired
	}
	params := url.Values{}
	params.Set("email", email)
	var resp *SubAccountsFuturesAccount
	return resp, b.SendAuthHTTPRequest(ctx, exchange.RestSpot, http.MethodGet, "/sapi/v1/sub-account/futures/account", params, getDetailSubAccountFuturesAccountRate, nil, &resp)
}

// GetSummaryOfSubAccountFuturesAccount retrieves summary of sub-account's futures account for master account
func (b *Binance) GetSummaryOfSubAccountFuturesAccount(ctx context.Context) (*SubAccountsFuturesAccount, error) {
	var resp *SubAccountsFuturesAccount
	return resp, b.SendAuthHTTPRequest(ctx, exchange.RestSpot, http.MethodGet, "/sapi/v1/sub-account/futures/accountSummary", nil, sapiDefaultRate, nil, &resp)
}

// GetV1FuturesPositionRiskSubAccount retrieves V1 position-risk of sub-account's futures account.
func (b *Binance) GetV1FuturesPositionRiskSubAccount(ctx context.Context, email string) (*SubAccountFuturesPositionRisk, error) {
	return b.getFuturesPositionRiskSubAccount(ctx, email, "/sapi/v1/sub-account/futures/positionRisk", -1, getFuturesPositionRiskOfSubAccountV1Rate)
}

// GetV2FuturesPositionRiskSubAccount retrieves futures position-risk of sub-account for master account
func (b *Binance) GetV2FuturesPositionRiskSubAccount(ctx context.Context, email string, futuresType int64) (*SubAccountFuturesPositionRisk, error) {
	return b.getFuturesPositionRiskSubAccount(ctx, email, "/sapi/v2/sub-account/futures/positionRisk", futuresType, sapiDefaultRate)
}

func (b *Binance) getFuturesPositionRiskSubAccount(ctx context.Context, email, path string, futuresType int64, endpointLimit request.EndpointLimit) (*SubAccountFuturesPositionRisk, error) {
	if !common.MatchesEmailPattern(email) {
		return nil, errValidEmailRequired
	}
	if futuresType < 0 {
		return nil, errInvalidFuturesType
	}
	params := url.Values{}
	params.Set("email", email)
	var resp *SubAccountFuturesPositionRisk
	return resp, b.SendAuthHTTPRequest(ctx, exchange.RestSpot, http.MethodGet, path, params, endpointLimit, nil, &resp)
}

// EnableLeverageTokenForSubAccount enables leverage token sub-account form master account.
func (b *Binance) EnableLeverageTokenForSubAccount(ctx context.Context, email string, enableElvt bool) (*LeverageToken, error) {
	if !common.MatchesEmailPattern(email) {
		return nil, errValidEmailRequired
	}
	params := url.Values{}
	params.Set("email", email)
	if enableElvt {
		params.Set("enableElvt", "true")
	} else {
		params.Set("enableElvt", "false")
	}
	var resp *LeverageToken
	return resp, b.SendAuthHTTPRequest(ctx, exchange.RestSpot, http.MethodPost, "/sapi/v1/sub-account/blvt/enable", params, sapiDefaultRate, nil, &resp)
}

// GetIPRestrictionForSubAccountAPIKeyV2 retrieves list of IP addresses restricted for the sub account API key(for master account).
func (b *Binance) GetIPRestrictionForSubAccountAPIKeyV2(ctx context.Context, email, subAccountAPIKey string) (*APIRestrictions, error) {
	if !common.MatchesEmailPattern(email) {
		return nil, errValidEmailRequired
	}
	if subAccountAPIKey == "" {
		return nil, errEmptySubAccountAPIKey
	}
	params := url.Values{}
	params.Set("email", email)
	params.Set("subAccountApiKey", subAccountAPIKey)
	var resp *APIRestrictions
	return resp, b.SendAuthHTTPRequest(ctx, exchange.RestSpot, http.MethodGet, "/sapi/v1/sub-account/subAccountApi/ipRestriction", params, ipRestrictionForSubAccountAPIKeyRate, nil, &resp)
}

// DeleteIPListForSubAccountAPIKey delete IP list for a sub-account API key (For Master Account)
func (b *Binance) DeleteIPListForSubAccountAPIKey(ctx context.Context, email, subAccountAPIKey, ipAddress string) (*APIRestrictions, error) {
	if !common.MatchesEmailPattern(email) {
		return nil, errValidEmailRequired
	}
	if subAccountAPIKey == "" {
		return nil, errEmptySubAccountAPIKey
	}
	params := url.Values{}
	params.Set("email", email)
	params.Set("subAccountApiKey", subAccountAPIKey)
	if ipAddress != "" {
		params.Set("ipAddress", ipAddress)
	}
	var resp *APIRestrictions
	return resp, b.SendAuthHTTPRequest(ctx, exchange.RestSpot, http.MethodDelete, "/sapi/v1/sub-account/subAccountApi/ipRestriction/ipList", params, deleteIPListForSubAccountAPIKeyRate, nil, &resp)
}

// AddIPRestrictionForSubAccountAPIkey adds an IP address into the restricted IP addresses for the subaccount
func (b *Binance) AddIPRestrictionForSubAccountAPIkey(ctx context.Context, email, subAccountAPIKey, ipAddress string, restricted bool) (*APIRestrictions, error) {
	if !common.MatchesEmailPattern(email) {
		return nil, errValidEmailRequired
	}
	if subAccountAPIKey == "" {
		return nil, errEmptySubAccountAPIKey
	}
	params := url.Values{}
	if restricted {
		params.Set("status", "2")
	} else {
		params.Set("status", "1")
	}
	params.Set("email", email)
	params.Set("subAccountApiKey", subAccountAPIKey)
	if ipAddress != "" {
		params.Set("ipAddress", ipAddress)
	}
	var resp *APIRestrictions
	return resp, b.SendAuthHTTPRequest(ctx, exchange.RestSpot, http.MethodPost, "/sapi/v2/sub-account/subAccountApi/ipRestriction", params, addIPRestrictionSubAccountAPIKey, nil, &resp)
}

// DepositAssetsIntoTheManagedSubAccount deposits an asset into managed sub-account (for investor master account).
func (b *Binance) DepositAssetsIntoTheManagedSubAccount(ctx context.Context, toEmail string, asset currency.Code, amount float64) (string, error) {
	if !common.MatchesEmailPattern(toEmail) {
		return "", fmt.Errorf("%w: toEmail = %s", errValidEmailRequired, toEmail)
	}
	if asset.IsEmpty() {
		return "", currency.ErrCurrencyCodeEmpty
	}
	if amount <= 0 {
		return "", order.ErrAmountBelowMin
	}
	params := url.Values{}
	params.Set("toEmail", toEmail)
	params.Set("asset", asset.String())
	params.Set("amount", strconv.FormatFloat(amount, 'f', -1, 64))
	resp := &struct {
		TransactionID string `json:"tranId"`
	}{}
	return resp.TransactionID, b.SendAuthHTTPRequest(ctx, exchange.RestSpot, http.MethodPost, "/sapi/v1/managed-subaccount/deposit", params, sapiDefaultRate, nil, &resp)
}

// GetManagedSubAccountAssetsDetails retrieves managed sub-account assets details for investor master accounts.
func (b *Binance) GetManagedSubAccountAssetsDetails(ctx context.Context, email string) ([]ManagedSubAccountAssetInfo, error) {
	if !common.MatchesEmailPattern(email) {
		return nil, errValidEmailRequired
	}
	params := url.Values{}
	params.Set("email", email)
	var resp []ManagedSubAccountAssetInfo
	return resp, b.SendAuthHTTPRequest(ctx, exchange.RestSpot, http.MethodGet, "/sapi/v1/managed-subaccount/asset", params, sapiDefaultRate, nil, &resp)
}

// WithdrawAssetsFromManagedSubAccount withdraws an asset from managed sub-account(for investor master account).
func (b *Binance) WithdrawAssetsFromManagedSubAccount(ctx context.Context, fromEmail string, asset currency.Code, amount float64, transferDate time.Time) (string, error) {
	if !common.MatchesEmailPattern(fromEmail) {
		return "", fmt.Errorf("%w fromEmail=%s", errValidEmailRequired, fromEmail)
	}
	if asset.IsEmpty() {
		return "", currency.ErrCurrencyCodeEmpty
	}
	if amount <= 0 {
		return "", order.ErrAmountBelowMin
	}
	params := url.Values{}
	params.Set("fromEmail", fromEmail)
	params.Set("asset", asset.String())
	params.Set("amount", strconv.FormatFloat(amount, 'f', -1, 64))
	if !transferDate.IsZero() {
		params.Set("transferData", strconv.FormatInt(transferDate.UnixMilli(), 10))
	}
	resp := &struct {
		TransactionID string `json:"tranId"`
	}{}
	return resp.TransactionID, b.SendAuthHTTPRequest(ctx, exchange.RestSpot, http.MethodPost, "/sapi/v1/managed-subaccount/withdraw", params, sapiDefaultRate, nil, &resp)
}

// GetManagedSubAccountSnapshot retrieves managed sub-account snapshot for investor master account.
// assetType possible values: "SPOT", "MARGIN"（cross）, "FUTURES"（UM)
func (b *Binance) GetManagedSubAccountSnapshot(ctx context.Context, email, assetType string, startTime, endTime time.Time, limit int64) (*SubAccountAssetsSnapshot, error) {
	if !common.MatchesEmailPattern(email) {
		return nil, fmt.Errorf("%w email=%s", errValidEmailRequired, email)
	}
	if assetType == "" {
		return nil, asset.ErrInvalidAsset
	}
	params := url.Values{}
	params.Set("email", email)
	params.Set("type", assetType)
	if !startTime.IsZero() && !endTime.IsZero() {
		err := common.StartEndTimeCheck(startTime, endTime)
		if err != nil {
			return nil, err
		}
		params.Set("startTime", strconv.FormatInt(startTime.UnixMilli(), 10))
		params.Set("endTime", strconv.FormatInt(endTime.UnixMilli(), 10))
	}
	if limit > 0 {
		params.Set("limit", strconv.FormatInt(limit, 10))
	}
	var resp *SubAccountAssetsSnapshot
	return resp, b.SendAuthHTTPRequest(ctx, exchange.RestSpot, http.MethodGet, "/sapi/v1/managed-subaccount/accountSnapshot", params, getManagedSubAccountSnapshotRate, nil, &resp)
}

// GetManagedSubAccountTransferLogForInvestorMasterAccount retrieves managed sub account transfer log. This endpoint is available for investor of Managed Sub-Account.
// A Managed Sub-Account is an account type for investors who value flexibility in asset allocation and account application,
// while delegating trades to a professional trading team.
func (b *Binance) GetManagedSubAccountTransferLogForInvestorMasterAccount(ctx context.Context, email, transfers, transferFunctionAccountType string, startTime, endTime time.Time, page, limit int64) (*SubAccountTransferLog, error) {
	return b.getManagedSubAccountTransferLog(ctx, email, transfers, transferFunctionAccountType, "/sapi/v1/managed-subaccount/queryTransLogForInvestor", startTime, endTime, page, limit, sapiDefaultRate)
}

// GetManagedSubAccountTransferLogForTradingTeam retrieves managed sub account transfer log.
// This endpoint is available for investor of Managed Sub-Account. A Managed Sub-Account is an account type for investors who value flexibility in asset allocation and account application,
// while delegating trades to a professional trading team.
// transfers: Transfer Direction (FROM/TO)
// transferFunctionAccountType: Transfer function account type (SPOT/MARGIN/ISOLATED_MARGIN/USDT_FUTURE/COIN_FUTURE)
func (b *Binance) GetManagedSubAccountTransferLogForTradingTeam(ctx context.Context, email, transfers, transferFunctionAccountType string, startTime, endTime time.Time, page, limit int64) (*SubAccountTransferLog, error) {
	return b.getManagedSubAccountTransferLog(ctx, email, transfers, transferFunctionAccountType, "/sapi/v1/managed-subaccount/queryTransLogForTradeParent", startTime, endTime, page, limit, managedSubAccountTransferLogRate)
}

func (b *Binance) getManagedSubAccountTransferLog(ctx context.Context, email, transfers, transferFunctionAccountType, path string, startTime, endTime time.Time, page, limit int64, epl request.EndpointLimit) (*SubAccountTransferLog, error) {
	if !common.MatchesEmailPattern(email) {
		return nil, fmt.Errorf("%w: email = %s", errValidEmailRequired, email)
	}
	err := common.StartEndTimeCheck(startTime, endTime)
	if err != nil {
		return nil, err
	}
	if page < 0 {
		return nil, errPageNumberRequired
	}
	if limit <= 0 {
		return nil, errLimitNumberRequired
	}
	params := url.Values{}
	params.Set("email", email)
	params.Set("startTime", strconv.FormatInt(startTime.UnixMilli(), 10))
	params.Set("endTime", strconv.FormatInt(endTime.UnixMilli(), 10))
	params.Set("page", strconv.FormatInt(page, 10))
	params.Set("limit", strconv.FormatInt(limit, 10))
	if transfers != "" {
		params.Set("transfers", transfers)
	}
	if transferFunctionAccountType != "" {
		params.Set("transferFunctionAccountType", transferFunctionAccountType)
	}
	var resp *SubAccountTransferLog
	return resp, b.SendAuthHTTPRequest(ctx, exchange.RestSpot, http.MethodGet, path, params, epl, nil, &resp)
}

// GetManagedSubAccountFutureesAssetDetails retrieves managed sub account futures asset details(For Investor Master Account）(USER_DATA)
func (b *Binance) GetManagedSubAccountFutureesAssetDetails(ctx context.Context, email string) (*ManagedSubAccountFuturesAssetDetail, error) {
	if !common.MatchesEmailPattern(email) {
		return nil, errValidEmailRequired
	}
	params := url.Values{}
	params.Set("email", email)
	var resp *ManagedSubAccountFuturesAssetDetail
	return resp, b.SendAuthHTTPRequest(ctx, exchange.RestSpot, http.MethodGet, "/sapi/v1/managed-subaccount/fetch-future-asset", params, managedSubAccountFuturesAssetDetailRate, nil, &resp)
}

// GetManagedSubAccountMarginAssetDetails retrieves managed sub-account margin asset details.
func (b *Binance) GetManagedSubAccountMarginAssetDetails(ctx context.Context, email string) (*SubAccountMarginAsset, error) {
	if !common.MatchesEmailPattern(email) {
		return nil, errValidEmailRequired
	}
	params := url.Values{}
	params.Set("email", email)
	var resp *SubAccountMarginAsset
	return resp, b.SendAuthHTTPRequest(ctx, exchange.RestSpot, http.MethodGet, "/sapi/v1/managed-subaccount/marginAsset", params, sapiDefaultRate, nil, &resp)
}

// FuturesTransferSubAccount transfers futures for sub-account( from master account only)
// 1: transfer from subaccount's spot account to its USDT-margined futures account 2: transfer from subaccount's USDT-margined futures account to its spot account
// 3: transfer from subaccount's spot account to its COIN-margined futures account 4:transfer from subaccount's COIN-margined futures account to its spot account
func (b *Binance) FuturesTransferSubAccount(ctx context.Context, email string, asset currency.Code, amount float64, transferType int64) (string, error) {
	return b.transferSubAccount(ctx, email, "/sapi/v1/sub-account/futures/transfer", asset, amount, transferType)
}

// MarginTransferForSubAccount margin Transfer for Sub-account (For Master Account)
// transferType: 1: transfer from subaccount's spot account to margin account 2: transfer from subaccount's margin account to its spot account
func (b *Binance) MarginTransferForSubAccount(ctx context.Context, email string, asset currency.Code, amount float64, transferType int64) (string, error) {
	return b.transferSubAccount(ctx, email, "/sapi/v1/sub-account/margin/transfer", asset, amount, transferType)
}

func (b *Binance) transferSubAccount(ctx context.Context, email, path string, asset currency.Code, amount float64, transferType int64) (string, error) {
	if !common.MatchesEmailPattern(email) {
		return "", errValidEmailRequired
	}
	if asset.IsEmpty() {
		return "", currency.ErrCurrencyCodeEmpty
	}
	if amount <= 0 {
		return "", order.ErrAmountBelowMin
	}
	if transferType != 1 && transferType != 2 && transferType != 3 && transferType != 4 {
		return "", errTransferTypeRequired
	}
	params := url.Values{}
	params.Set("email", email)
	params.Set("asset", asset.String())
	params.Set("amount", strconv.FormatFloat(amount, 'f', -1, 64))
	params.Set("type", strconv.FormatInt(transferType, 10))
	resp := struct {
		TransactionID string `json:"txnId"`
	}{}
	return resp.TransactionID, b.SendAuthHTTPRequest(ctx, exchange.RestSpot, http.MethodPost, path, params, sapiDefaultRate, nil, &resp)
}

// GetSubAccountAssetsV3 retrieves sub-account assets
func (b *Binance) GetSubAccountAssetsV3(ctx context.Context, email string) (*SubAccountAssets, error) {
	if !common.MatchesEmailPattern(email) {
		return nil, fmt.Errorf("%w: provided %s", errValidEmailRequired, email)
	}
	params := url.Values{}
	params.Set("email", email)
	var resp *SubAccountAssets
	return resp, b.SendAuthHTTPRequest(ctx, exchange.RestSpot, http.MethodGet, "/sapi/v3/sub-account/assets", params, getV3SubAccountAssetsRate, nil, &resp)
}

// TransferToSubAccountOfSameMaster Transfer to Sub-account of Same Master (For Sub-account)
func (b *Binance) TransferToSubAccountOfSameMaster(ctx context.Context, toEmail string, asset currency.Code, amount float64) (string, error) {
	if !common.MatchesEmailPattern(toEmail) {
		return "", errValidEmailRequired
	}
	if asset.IsEmpty() {
		return "", currency.ErrCurrencyCodeEmpty
	}
	if amount <= 0 {
		return "", order.ErrAmountBelowMin
	}
	params := url.Values{}
	params.Set("toEmail", toEmail)
	params.Set("asset", asset.String())
	params.Set("amount", strconv.FormatFloat(amount, 'f', -1, 64))
	resp := &struct {
		TransactionID string `json:"txnId"`
	}{}
	return resp.TransactionID, b.SendAuthHTTPRequest(ctx, exchange.RestSpot, http.MethodPost, "/sapi/v1/sub-account/transfer/subToSub", params, sapiDefaultRate, nil, &resp)
}

// FromSubAccountTransferToMaster Transfer to Master (For Sub-account)
// need to open Enable Spot & Margin Trading permission for the API Key which requests this endpoint.
func (b *Binance) FromSubAccountTransferToMaster(ctx context.Context, asset currency.Code, amount float64) (string, error) {
	if asset.IsEmpty() {
		return "", currency.ErrCurrencyCodeEmpty
	}
	if amount <= 0 {
		return "", order.ErrAmountBelowMin
	}
	params := url.Values{}
	params.Set("asset", asset.String())
	params.Set("amount", strconv.FormatFloat(amount, 'f', -1, 64))
	resp := &struct {
		TransactionID string `json:"txnId"`
	}{}
	return resp.TransactionID, b.SendAuthHTTPRequest(ctx, exchange.RestSpot, http.MethodGet, "/sapi/v1/sub-account/transfer/subToMaster", params, sapiDefaultRate, nil, &resp)
}

// SubAccountTransferHistory retrieves Sub-account Transfer History (For Sub-account)
func (b *Binance) SubAccountTransferHistory(ctx context.Context, asset currency.Code, transferType, limit int64, startTime, endTime time.Time) (*SubAccountTransferHistory, error) {
	params := url.Values{}
	if !asset.IsEmpty() {
		params.Set("asset", asset.String())
	}
	if transferType != 1 && transferType != 2 {
		params.Set("type", strconv.FormatInt(transferType, 10))
	}
	if !startTime.IsZero() && !endTime.IsZero() {
		err := common.StartEndTimeCheck(startTime, endTime)
		if err != nil {
			return nil, err
		}
		params.Set("startTime", strconv.FormatInt(startTime.UnixMilli(), 10))
		params.Set("endTime", strconv.FormatInt(endTime.UnixMilli(), 10))
	}
	if limit > 0 {
		params.Set("limit", strconv.FormatInt(limit, 10))
	}
	var resp *SubAccountTransferHistory
	return resp, b.SendAuthHTTPRequest(ctx, exchange.RestSpot, http.MethodGet, "/sapi/v1/sub-account/transfer/subUserHistory", params, sapiDefaultRate, nil, &resp)
}

// SubAccountTransferHistoryForSubAccount represents a sub-account transfer history for sub accounts.
func (b *Binance) SubAccountTransferHistoryForSubAccount(ctx context.Context, asset currency.Code, transferType, limit int64, startTime, endTime time.Time, returnFailHistory bool) (*SubAccountTransferHistoryItem, error) {
	params := url.Values{}
	if !asset.IsEmpty() {
		params.Set("asset", asset.String())
	}
	if transferType != 0 {
		params.Set("type", strconv.FormatInt(transferType, 10))
	}
	if !startTime.IsZero() && !endTime.IsZero() {
		err := common.StartEndTimeCheck(startTime, endTime)
		if err != nil {
			return nil, err
		}
		params.Set("startTime", strconv.FormatInt(startTime.UnixMilli(), 10))
		params.Set("endTime", strconv.FormatInt(endTime.UnixMilli(), 10))
	}
	if limit > 0 {
		params.Set("limit", strconv.FormatInt(limit, 10))
	}
	if returnFailHistory {
		params.Set("returnFailHistory", "true")
	}
	var resp *SubAccountTransferHistoryItem
	return resp, b.SendAuthHTTPRequest(ctx, exchange.RestSpot, http.MethodGet, "/sapi/v1/sub-account/transfer/subUserHistory", params, sapiDefaultRate, nil, &resp)
}

// UniversalTransferForMasterAccount submits a universal transfer using the master account.
func (b *Binance) UniversalTransferForMasterAccount(ctx context.Context, arg *UniversalTransferParams) (*UniversalTransferResponse, error) {
	if *arg == (UniversalTransferParams{}) {
		return nil, common.ErrEmptyParams
	}
	if arg.FromAccountType == "" {
		return nil, fmt.Errorf("%w: fromAccountType=%s", errInvalidAccountType, arg.FromAccountType)
	}
	if arg.ToAccountType == "" {
		return nil, fmt.Errorf("%w: toAccountType = %s", errInvalidAccountType, arg.ToAccountType)
	}
	if arg.Asset.IsEmpty() {
		return nil, currency.ErrCurrencyCodeEmpty
	}
	if arg.Amount <= 0 {
		return nil, order.ErrAmountBelowMin
	}
	params := url.Values{}
	params.Set("fromAccountType", arg.FromAccountType)
	params.Set("toAccountType", arg.ToAccountType)
	params.Set("asset", arg.Asset.String())
	params.Set("amount", strconv.FormatFloat(arg.Amount, 'f', -1, 64))
	if arg.FromEmail != "" {
		params.Set("fromEmail", arg.FromEmail)
	}
	if arg.ToEmail != "" {
		params.Set("toEmail", arg.ToEmail)
	}
	if arg.ClientTransactionID != "" {
		params.Set("clientTranId", arg.ClientTransactionID)
	}
	if arg.Symbol != "" {
		params.Set("symbol", arg.Symbol)
	}
	var resp *UniversalTransferResponse
	return resp, b.SendAuthHTTPRequest(ctx, exchange.RestSpot, http.MethodPost, "/sapi/v1/sub-account/universalTransfer", params, sapiDefaultRate, nil, &resp)
}

// GetUniversalTransferHistoryForMasterAccount retrieves universal transfer history for master account.
func (b *Binance) GetUniversalTransferHistoryForMasterAccount(ctx context.Context, fromEmail, toEmail, clientTransactionID string, startTime, endTime time.Time, page, limit int64) (*UniversalTransfersDetail, error) {
	params := url.Values{}
	if fromEmail != "" {
		params.Set("fromEmail", fromEmail)
	}
	if toEmail != "" {
		params.Set("toEmail", toEmail)
	}
	if clientTransactionID != "" {
		params.Set("clientTranId", clientTransactionID)
	}
	if !startTime.IsZero() && !endTime.IsZero() {
		err := common.StartEndTimeCheck(startTime, endTime)
		if err != nil {
			return nil, err
		}
		params.Set("startTime", strconv.FormatInt(startTime.UnixMilli(), 10))
		params.Set("endTime", strconv.FormatInt(endTime.UnixMilli(), 10))
	}
	if page > 0 {
		params.Set("page", strconv.FormatInt(page, 10))
	}
	if limit > 0 {
		params.Set("limit", strconv.FormatInt(limit, 10))
	}
	var resp *UniversalTransfersDetail
	return resp, b.SendAuthHTTPRequest(ctx, exchange.RestSpot, http.MethodGet, "/sapi/v1/sub-account/universalTransfer", params, sapiDefaultRate, nil, &resp)
}

// GetDetailOnSubAccountsFuturesAccountV2 retrieves detail on sub-account's futures account V2 for master account
func (b *Binance) GetDetailOnSubAccountsFuturesAccountV2(ctx context.Context, email string, futuresType int64) (*MarginedFuturesAccount, error) {
	if !common.MatchesEmailPattern(email) {
		return nil, errValidEmailRequired
	}
	if futuresType == 0 {
		return nil, errInvalidFuturesType
	}
	params := url.Values{}
	params.Set("email", email)
	params.Set("futuresType", strconv.FormatInt(futuresType, 10))
	var resp *MarginedFuturesAccount
	return resp, b.SendAuthHTTPRequest(ctx, exchange.RestSpot, http.MethodGet, "/sapi/v2/sub-account/futures/account", params, sapiDefaultRate, nil, &resp)
}

// GetSummaryOfSubAccountsFuturesAccountV2 retrieves the summary of sub-account's futures account v2 for master account
func (b *Binance) GetSummaryOfSubAccountsFuturesAccountV2(ctx context.Context, futuresType, page, limit int64) (*AccountSummary, error) {
	if futuresType == 0 {
		return nil, errInvalidFuturesType
	}
	params := url.Values{}
	params.Set("futuresType", strconv.FormatInt(futuresType, 10))
	if page > 0 {
		params.Set("page", strconv.FormatInt(page, 10))
	}
	if limit > 0 {
		params.Set("limit", strconv.FormatInt(limit, 10))
	}
	var resp *AccountSummary
	return resp, b.SendAuthHTTPRequest(ctx, exchange.RestSpot, http.MethodGet, "/sapi/v2/sub-account/futures/accountSummary", params, getFuturesSubAccountSummaryV2Rate, nil, &resp)
}

// GetAccountStatus fetch account status detail.
func (b *Binance) GetAccountStatus(ctx context.Context) (string, error) {
	resp := &struct {
		Data string `json:"data"`
	}{}
	return resp.Data, b.SendAuthHTTPRequest(ctx, exchange.RestSpot, http.MethodGet, "/sapi/v1/account/status", nil, sapiDefaultRate, nil, &resp)
}

// GetAccountTradingAPIStatus fetch account api trading status detail.
func (b *Binance) GetAccountTradingAPIStatus(ctx context.Context) (*TradingAPIAccountStatus, error) {
	var resp *TradingAPIAccountStatus
	return resp, b.SendAuthHTTPRequest(ctx, exchange.RestSpot, http.MethodGet, "/sapi/v1/account/apiTradingStatus", nil, sapiDefaultRate, nil, &resp)
}

// GetDustLog retrieves record of small or fractional amounts of assets that accumulate in a user's account
func (b *Binance) GetDustLog(ctx context.Context, accountType string, startTime, endTime time.Time) (*DustLog, error) {
	params := url.Values{}
	if accountType == "" {
		params.Set("accountType", accountType)
	}
	if !startTime.IsZero() && !endTime.IsZero() {
		err := common.StartEndTimeCheck(startTime, endTime)
		if err != nil {
			return nil, err
		}
		params.Set("startTime", strconv.FormatInt(startTime.UnixMilli(), 10))
		params.Set("endTime", strconv.FormatInt(endTime.UnixMilli(), 10))
	}
	var resp *DustLog
	return resp, b.SendAuthHTTPRequest(ctx, exchange.RestSpot, http.MethodGet, "/sapi/v1/asset/dribblet", params, sapiDefaultRate, nil, &resp)
}

// GetWsAuthStreamKey will retrieve a key to use for authorised WS streaming
func (b *Binance) GetWsAuthStreamKey(ctx context.Context) (string, error) {
	endpointPath, err := b.API.Endpoints.GetURL(exchange.RestSpot)
	if err != nil {
		return "", err
	}

	creds, err := b.GetCredentials(ctx)
	if err != nil {
		return "", err
	}

	var resp UserAccountStream
	headers := make(map[string]string)
	headers["X-MBX-APIKEY"] = creds.Key
	item := &request.Item{
		Method:        http.MethodPost,
		Path:          endpointPath + "/api/v3/userDataStream",
		Headers:       headers,
		Result:        &resp,
		Verbose:       b.Verbose,
		HTTPDebugging: b.HTTPDebugging,
		HTTPRecording: b.HTTPRecording,
	}

	err = b.SendPayload(ctx, request.Unset, func() (*request.Item, error) {
		return item, nil
	}, request.AuthenticatedRequest)
	if err != nil {
		return "", err
	}
	return resp.ListenKey, nil
}

// MaintainWsAuthStreamKey will keep the key alive
func (b *Binance) MaintainWsAuthStreamKey(ctx context.Context) error {
	endpointPath, err := b.API.Endpoints.GetURL(exchange.RestSpot)
	if err != nil {
		return err
	}
	if listenKey == "" {
		listenKey, err = b.GetWsAuthStreamKey(ctx)
		return err
	}
	creds, err := b.GetCredentials(ctx)
	if err != nil {
		return err
	}
	path := endpointPath + "/api/v3/userDataStream"
	params := url.Values{}
	params.Set("listenKey", listenKey)
	path = common.EncodeURLValues(path, params)
	headers := make(map[string]string)
	headers["X-MBX-APIKEY"] = creds.Key
	item := &request.Item{
		Method:        http.MethodPut,
		Path:          path,
		Headers:       headers,
		Verbose:       b.Verbose,
		HTTPDebugging: b.HTTPDebugging,
		HTTPRecording: b.HTTPRecording,
	}
	return b.SendPayload(ctx, request.Unset, func() (*request.Item, error) {
		return item, nil
	}, request.AuthenticatedRequest)
}

// FetchExchangeLimits fetches order execution limits filtered by asset
func (b *Binance) FetchExchangeLimits(ctx context.Context, a asset.Item) ([]order.MinMaxLevel, error) {
	if a != asset.Spot && a != asset.Margin {
		return nil, fmt.Errorf("%w %v", asset.ErrNotSupported, a)
	}

	resp, err := b.GetExchangeInfo(ctx)
	if err != nil {
		return nil, err
	}

	aUpper := strings.ToUpper(a.String())

	limits := make([]order.MinMaxLevel, 0, len(resp.Symbols))
	for _, s := range resp.Symbols {
		var cp currency.Pair
		cp, err = currency.NewPairFromStrings(s.BaseAsset, s.QuoteAsset)
		if err != nil {
			return nil, err
		}
		var hasPermission bool
		for _, permissionSet := range s.PermissionSets {
			if slices.Contains(permissionSet, aUpper) {
				hasPermission = true
				break
			}
		}
		if !hasPermission {
			continue
		}

		l := order.MinMaxLevel{
			Pair:  cp,
			Asset: a,
		}

		for _, f := range s.Filters {
			// TODO: Unhandled filters:
			// maxPosition, trailingDelta, percentPriceBySide, maxNumAlgoOrders
			switch f.FilterType {
			case priceFilter:
				l.MinPrice = f.MinPrice
				l.MaxPrice = f.MaxPrice
				l.PriceStepIncrementSize = f.TickSize
			case percentPriceFilter:
				l.MultiplierUp = f.MultiplierUp
				l.MultiplierDown = f.MultiplierDown
				l.AveragePriceMinutes = f.AvgPriceMinutes
			case lotSizeFilter:
				l.MaximumBaseAmount = f.MaxQty
				l.MinimumBaseAmount = f.MinQty
				l.AmountStepIncrementSize = f.StepSize
			case notionalFilter:
				l.MinNotional = f.MinNotional
			case icebergPartsFilter:
				l.MaxIcebergParts = f.Limit
			case marketLotSizeFilter:
				l.MarketMinQty = f.MinQty
				l.MarketMaxQty = f.MaxQty
				l.MarketStepIncrementSize = f.StepSize
			case maxNumOrdersFilter:
				l.MaxTotalOrders = f.MaxNumOrders
				l.MaxAlgoOrders = f.MaxNumAlgoOrders
			}
		}

		limits = append(limits, l)
	}
	return limits, nil
}

// CryptoLoanIncomeHistory returns crypto loan income history
func (b *Binance) CryptoLoanIncomeHistory(ctx context.Context, curr currency.Code, loanType string, startTime, endTime time.Time, limit int64) ([]CryptoLoansIncomeHistory, error) {
	params := url.Values{}
	if !curr.IsEmpty() {
		params.Set("asset", curr.String())
	}
	if loanType != "" {
		params.Set("type", loanType)
	}
	if !startTime.IsZero() && !endTime.IsZero() {
		err := common.StartEndTimeCheck(startTime, endTime)
		if err != nil {
			return nil, err
		}
		params.Set("startTime", strconv.FormatInt(startTime.UnixMilli(), 10))
		params.Set("endTime", strconv.FormatInt(endTime.UnixMilli(), 10))
	}
	if limit != 0 {
		params.Set("limit", strconv.FormatInt(limit, 10))
	}
	var resp []CryptoLoansIncomeHistory
	return resp, b.SendAuthHTTPRequest(ctx, exchange.RestSpot, http.MethodGet, "/sapi/v1/loan/income", params, cryptoLoansIncomeHistory, nil, &resp)
}

// CryptoLoanBorrow borrows crypto
func (b *Binance) CryptoLoanBorrow(ctx context.Context, loanCoin currency.Code, loanAmount float64, collateralCoin currency.Code, collateralAmount float64, loanTerm int64) ([]CryptoLoanBorrow, error) {
	if loanCoin.IsEmpty() {
		return nil, errLoanCoinMustBeSet
	}
	if collateralCoin.IsEmpty() {
		return nil, errCollateralCoinMustBeSet
	}
	if loanTerm <= 0 {
		return nil, errLoanTermMustBeSet
	}
	if loanAmount == 0 && collateralAmount == 0 {
		return nil, fmt.Errorf("%w: either loan or collateral amounts must be set", order.ErrAmountBelowMin)
	}
	params := url.Values{}
	params.Set("loanCoin", loanCoin.String())
	if loanAmount != 0 {
		params.Set("loanAmount", strconv.FormatFloat(loanAmount, 'f', -1, 64))
	}
	params.Set("collateralCoin", collateralCoin.String())
	if collateralAmount != 0 {
		params.Set("collateralAmount", strconv.FormatFloat(collateralAmount, 'f', -1, 64))
	}
	params.Set("loanTerm", strconv.FormatInt(loanTerm, 10))
	var resp []CryptoLoanBorrow
	return resp, b.SendAuthHTTPRequest(ctx, exchange.RestSpot, http.MethodPost, "/sapi/v1/loan/borrow", params, sapiDefaultRate, nil, &resp)
}

// CryptoLoanBorrowHistory gets loan borrow history
func (b *Binance) CryptoLoanBorrowHistory(ctx context.Context, orderID int64, loanCoin, collateralCoin currency.Code, startTime, endTime time.Time, current, limit int64) (*LoanBorrowHistory, error) {
	params, err := fillHistoryParams(startTime, endTime, current, 0)
	if err != nil {
		return nil, err
	}
	if orderID != 0 {
		params.Set("orderId", strconv.FormatInt(orderID, 10))
	}
	if !loanCoin.IsEmpty() {
		params.Set("loanCoin", loanCoin.String())
	}
	if !collateralCoin.IsEmpty() {
		params.Set("collateralCoin", collateralCoin.String())
	}
	if limit != 0 {
		params.Set("limit", strconv.FormatInt(limit, 10))
	}
	var resp *LoanBorrowHistory
	return resp, b.SendAuthHTTPRequest(ctx, exchange.RestSpot, http.MethodGet, "/sapi/v1/loan/borrow/history", params, getLoanBorrowHistoryRate, nil, &resp)
}

// CryptoLoanOngoingOrders obtains ongoing loan orders
func (b *Binance) CryptoLoanOngoingOrders(ctx context.Context, orderID int64, loanCoin, collateralCoin currency.Code, current, limit int64) (*CryptoLoanOngoingOrder, error) {
	params := url.Values{}
	if orderID != 0 {
		params.Set("orderId", strconv.FormatInt(orderID, 10))
	}
	if !loanCoin.IsEmpty() {
		params.Set("loanCoin", loanCoin.String())
	}
	if !collateralCoin.IsEmpty() {
		params.Set("collateralCoin", collateralCoin.String())
	}
	if current != 0 {
		params.Set("current", strconv.FormatInt(current, 10))
	}
	if limit != 0 {
		params.Set("limit", strconv.FormatInt(limit, 10))
	}
	var resp *CryptoLoanOngoingOrder
	return resp, b.SendAuthHTTPRequest(ctx, exchange.RestSpot, http.MethodGet, "/sapi/v1/loan/ongoing/orders", params, getBorrowOngoingOrdersRate, nil, &resp)
}

// CryptoLoanRepay repays a crypto loan
func (b *Binance) CryptoLoanRepay(ctx context.Context, orderID int64, amount float64, repayType int64, collateralReturn bool) ([]CryptoLoanRepay, error) {
	if orderID <= 0 {
		return nil, order.ErrOrderIDNotSet
	}
	if amount <= 0 {
		return nil, order.ErrAmountBelowMin
	}
	params := url.Values{}
	params.Set("orderId", strconv.FormatInt(orderID, 10))
	params.Set("amount", strconv.FormatFloat(amount, 'f', -1, 64))
	if repayType != 0 {
		params.Set("type", strconv.FormatInt(repayType, 10))
	}
	params.Set("collateralReturn", strconv.FormatBool(collateralReturn))
	var resp []CryptoLoanRepay
	return resp, b.SendAuthHTTPRequest(ctx, exchange.RestSpot, http.MethodPost, "/sapi/v1/loan/repay", params, cryptoRepayLoanRate, nil, &resp)
}

// CryptoLoanRepaymentHistory gets the crypto loan repayment history
func (b *Binance) CryptoLoanRepaymentHistory(ctx context.Context, orderID int64, loanCoin, collateralCoin currency.Code, startTime, endTime time.Time, current, limit int64) (*CryptoLoanRepayHistory, error) {
	params, err := fillHistoryParams(startTime, endTime, current, 0)
	if err != nil {
		return nil, err
	}
	if orderID != 0 {
		params.Set("orderId", strconv.FormatInt(orderID, 10))
	}
	if !loanCoin.IsEmpty() {
		params.Set("loanCoin", loanCoin.String())
	}
	if !collateralCoin.IsEmpty() {
		params.Set("collateralCoin", collateralCoin.String())
	}
	if limit != 0 {
		params.Set("limit", strconv.FormatInt(limit, 10))
	}
	var resp *CryptoLoanRepayHistory
	return resp, b.SendAuthHTTPRequest(ctx, exchange.RestSpot, http.MethodGet, "/sapi/v1/loan/repay/history", params, repaymentHistoryRate, nil, &resp)
}

// CryptoLoanAdjustLTV adjusts the LTV of a crypto loan
func (b *Binance) CryptoLoanAdjustLTV(ctx context.Context, orderID int64, reduce bool, amount float64) (*CryptoLoanAdjustLTV, error) {
	if orderID <= 0 {
		return nil, order.ErrOrderIDNotSet
	}
	if amount <= 0 {
		return nil, order.ErrAmountBelowMin
	}
	params := url.Values{}
	params.Set("orderId", strconv.FormatInt(orderID, 10))
	params.Set("amount", strconv.FormatFloat(amount, 'f', -1, 64))
	direction := "ADDITIONAL"
	if reduce {
		direction = "REDUCED"
	}
	params.Set("direction", direction)
	var resp *CryptoLoanAdjustLTV
	return resp, b.SendAuthHTTPRequest(ctx, exchange.RestSpot, http.MethodPost, "/sapi/v1/loan/adjust/ltv", params, adjustLTVRate, nil, &resp)
}

// CryptoLoanLTVAdjustmentHistory gets the crypto loan LTV adjustment history
func (b *Binance) CryptoLoanLTVAdjustmentHistory(ctx context.Context, orderID int64, loanCoin, collateralCoin currency.Code, startTime, endTime time.Time, current, limit int64) (*CryptoLoanLTVAdjustmentHistory, error) {
	params, err := fillHistoryParams(startTime, endTime, current, 0)
	if err != nil {
		return nil, err
	}
	if orderID != 0 {
		params.Set("orderId", strconv.FormatInt(orderID, 10))
	}
	if !loanCoin.IsEmpty() {
		params.Set("loanCoin", loanCoin.String())
	}
	if !collateralCoin.IsEmpty() {
		params.Set("collateralCoin", collateralCoin.String())
	}
	if limit != 0 {
		params.Set("limit", strconv.FormatInt(limit, 10))
	}
	var resp *CryptoLoanLTVAdjustmentHistory
	return resp, b.SendAuthHTTPRequest(ctx, exchange.RestSpot, http.MethodGet, "/sapi/v1/loan/ltv/adjustment/history", params, getLoanLTVAdjustmentHistoryRate, nil, &resp)
}

// CryptoLoanAssetsData gets the loanable assets data
func (b *Binance) CryptoLoanAssetsData(ctx context.Context, loanCoin currency.Code, vipLevel int64) (*LoanableAssetsData, error) {
	params := url.Values{}
	if !loanCoin.IsEmpty() {
		params.Set("loanCoin", loanCoin.String())
	}
	if vipLevel != 0 {
		params.Set("vipLevel", strconv.FormatInt(vipLevel, 10))
	}
	var resp *LoanableAssetsData
	return resp, b.SendAuthHTTPRequest(ctx, exchange.RestSpot, http.MethodGet, "/sapi/v1/loan/loanable/data", params, getLoanableAssetsDataRate, nil, &resp)
}

// CryptoLoanCollateralAssetsData gets the collateral assets data
func (b *Binance) CryptoLoanCollateralAssetsData(ctx context.Context, collateralCoin currency.Code, vipLevel int64) (*CollateralAssetData, error) {
	params := url.Values{}
	if !collateralCoin.IsEmpty() {
		params.Set("collateralCoin", collateralCoin.String())
	}
	if vipLevel != 0 {
		params.Set("vipLevel", strconv.FormatInt(vipLevel, 10))
	}
	var resp *CollateralAssetData
	return resp, b.SendAuthHTTPRequest(ctx, exchange.RestSpot, http.MethodGet, "/sapi/v1/loan/collateral/data", params, collateralAssetsDataRate, nil, &resp)
}

// CryptoLoanCheckCollateralRepayRate checks the collateral repay rate
func (b *Binance) CryptoLoanCheckCollateralRepayRate(ctx context.Context, loanCoin, collateralCoin currency.Code, amount float64) (*CollateralRepayRate, error) {
	if loanCoin.IsEmpty() {
		return nil, errLoanCoinMustBeSet
	}
	if collateralCoin.IsEmpty() {
		return nil, errCollateralCoinMustBeSet
	}
	if amount <= 0 {
		return nil, order.ErrAmountBelowMin
	}
	params := url.Values{}
	params.Set("loanCoin", loanCoin.String())
	params.Set("collateralCoin", collateralCoin.String())
	params.Set("repayAmount", strconv.FormatFloat(amount, 'f', -1, 64))
	var resp *CollateralRepayRate
	return resp, b.SendAuthHTTPRequest(ctx, exchange.RestSpot, http.MethodGet, "/sapi/v1/loan/repay/collateral/rate", params, checkCollateralRepayRate, nil, &resp)
}

// CryptoLoanCustomiseMarginCall customises a loan's margin call
func (b *Binance) CryptoLoanCustomiseMarginCall(ctx context.Context, orderID int64, collateralCoin currency.Code, marginCallValue float64) (*CustomiseMarginCall, error) {
	if marginCallValue <= 0 {
		return nil, fmt.Errorf("%w: marginCallValue must not be <= 0", errMarginCallValueRequired)
	}
	params := url.Values{}
	if orderID != 0 {
		params.Set("orderId", strconv.FormatInt(orderID, 10))
	}
	if !collateralCoin.IsEmpty() {
		params.Set("collateralCoin", collateralCoin.String())
	}
	params.Set("marginCall", strconv.FormatFloat(marginCallValue, 'f', -1, 64))
	var resp *CustomiseMarginCall
	return resp, b.SendAuthHTTPRequest(ctx, exchange.RestSpot, http.MethodPost, "/sapi/v1/loan/customize/margin_call", params, cryptoLoanCustomizeMarginRate, nil, &resp)
}

// FlexibleLoanBorrow creates a flexible loan
func (b *Binance) FlexibleLoanBorrow(ctx context.Context, loanCoin, collateralCoin currency.Code, loanAmount, collateralAmount float64) (*FlexibleLoanBorrow, error) {
	if loanCoin.IsEmpty() {
		return nil, errLoanCoinMustBeSet
	}
	if collateralCoin.IsEmpty() {
		return nil, errCollateralCoinMustBeSet
	}
	if loanAmount == 0 && collateralAmount == 0 {
		return nil, fmt.Errorf("%w: either loan or collateral amounts must be set", order.ErrAmountBelowMin)
	}
	params := url.Values{}
	params.Set("loanCoin", loanCoin.String())
	if loanAmount != 0 {
		params.Set("loanAmount", strconv.FormatFloat(loanAmount, 'f', -1, 64))
	}
	params.Set("collateralCoin", collateralCoin.String())
	if collateralAmount != 0 {
		params.Set("collateralAmount", strconv.FormatFloat(collateralAmount, 'f', -1, 64))
	}
	var resp *FlexibleLoanBorrow
	return resp, b.SendAuthHTTPRequest(ctx, exchange.RestSpot, http.MethodPost, "/sapi/v2/loan/flexible/borrow", params, borrowFlexibleRate, nil, &resp)
}

// FlexibleLoanOngoingOrders gets the flexible loan ongoing orders
func (b *Binance) FlexibleLoanOngoingOrders(ctx context.Context, loanCoin, collateralCoin currency.Code, current, limit int64) (*FlexibleLoanOngoingOrder, error) {
	params := url.Values{}
	if !loanCoin.IsEmpty() {
		params.Set("loanCoin", loanCoin.String())
	}
	if !collateralCoin.IsEmpty() {
		params.Set("collateralCoin", collateralCoin.String())
	}
	if current != 0 {
		params.Set("current", strconv.FormatInt(current, 10))
	}
	if limit != 0 {
		params.Set("limit", strconv.FormatInt(limit, 10))
	}
	var resp *FlexibleLoanOngoingOrder
	return resp, b.SendAuthHTTPRequest(ctx, exchange.RestSpot, http.MethodGet, "/sapi/v2/loan/flexible/ongoing/orders", params, getFlexibleLoanOngoingOrdersRate, nil, &resp)
}

// FlexibleLoanBorrowHistory gets the flexible loan borrow history
func (b *Binance) FlexibleLoanBorrowHistory(ctx context.Context, loanCoin, collateralCoin currency.Code, startTime, endTime time.Time, current, limit int64) (*FlexibleLoanBorrowHistory, error) {
	params, err := fillHistoryParams(startTime, endTime, current, 0)
	if err != nil {
		return nil, err
	}
	if !loanCoin.IsEmpty() {
		params.Set("loanCoin", loanCoin.String())
	}
	if !collateralCoin.IsEmpty() {
		params.Set("collateralCoin", collateralCoin.String())
	}
	if limit != 0 {
		params.Set("limit", strconv.FormatInt(limit, 10))
	}
	var resp *FlexibleLoanBorrowHistory
	return resp, b.SendAuthHTTPRequest(ctx, exchange.RestSpot, http.MethodGet, "/sapi/v2/loan/flexible/borrow/history", params, flexibleBorrowHistoryRate, nil, &resp)
}

// FlexibleLoanRepay repays a flexible loan
func (b *Binance) FlexibleLoanRepay(ctx context.Context, loanCoin, collateralCoin currency.Code, amount float64, collateralReturn, fullRepayment bool) (*FlexibleLoanRepay, error) {
	if loanCoin.IsEmpty() {
		return nil, errLoanCoinMustBeSet
	}
	if collateralCoin.IsEmpty() {
		return nil, errCollateralCoinMustBeSet
	}
	if amount <= 0 {
		return nil, order.ErrAmountBelowMin
	}
	params := url.Values{}
	params.Set("loanCoin", loanCoin.String())
	params.Set("collateralCoin", collateralCoin.String())
	params.Set("repayAmount", strconv.FormatFloat(amount, 'f', -1, 64))
	params.Set("collateralReturn", strconv.FormatBool(collateralReturn))
	if fullRepayment {
		params.Set("fullRepayment", "true")
	}
	var resp *FlexibleLoanRepay
	return resp, b.SendAuthHTTPRequest(ctx, exchange.RestSpot, http.MethodPost, "/sapi/v2/loan/flexible/repay", params, repayFlexibleLoanHistoryRate, nil, &resp)
}

// FlexibleLoanRepayHistory gets the flexible loan repayment history
func (b *Binance) FlexibleLoanRepayHistory(ctx context.Context, loanCoin, collateralCoin currency.Code, startTime, endTime time.Time, current, limit int64) (*FlexibleLoanRepayHistory, error) {
	params, err := fillHistoryParams(startTime, endTime, current, 0)
	if err != nil {
		return nil, err
	}
	if !loanCoin.IsEmpty() {
		params.Set("loanCoin", loanCoin.String())
	}
	if !collateralCoin.IsEmpty() {
		params.Set("collateralCoin", collateralCoin.String())
	}
	if limit != 0 {
		params.Set("limit", strconv.FormatInt(limit, 10))
	}
	var resp *FlexibleLoanRepayHistory
	return resp, b.SendAuthHTTPRequest(ctx, exchange.RestSpot, http.MethodGet, "/sapi/v2/loan/flexible/repay/history", params, flexibleLoanRepaymentHistoryRate, nil, &resp)
}

// FlexibleLoanCollateralRepayment flexible loan collateral repayment
func (b *Binance) FlexibleLoanCollateralRepayment(ctx context.Context, loanCoin, collateralCoin currency.Code, repaymentAmount float64, fullRepayment bool) (*FlexibleLoanCollateralRepaymentResponse, error) {
	if loanCoin.IsEmpty() {
		return nil, errLoanCoinMustBeSet
	}
	if collateralCoin.IsEmpty() {
		return nil, errCollateralCoinMustBeSet
	}
	if repaymentAmount <= 0 {
		return nil, fmt.Errorf("%w: repayment amount is required", order.ErrAmountBelowMin)
	}
	params := url.Values{}
	params.Set("loanCoin", loanCoin.String())
	params.Set("collateralCoin", collateralCoin.String())
	params.Set("repaymentAmount", strconv.FormatFloat(repaymentAmount, 'f', -1, 64))
	if fullRepayment {
		params.Set("fullRepayment", "true")
	}
	var resp *FlexibleLoanCollateralRepaymentResponse
	return resp, b.SendAuthHTTPRequest(ctx, exchange.RestSpot, http.MethodPost, "/sapi/v2/loan/flexible/repay/collateral", params, flexibleLoanCollateralRepaymentRate, nil, &resp)
}

// CheckCollateralRepayRate checks collateral loan repayment rate of the account
func (b *Binance) CheckCollateralRepayRate(ctx context.Context, loanCoin, collateralCoin currency.Code) (*CollateralRepayRate, error) {
	if loanCoin.IsEmpty() {
		return nil, errLoanCoinMustBeSet
	}
	if collateralCoin.IsEmpty() {
		return nil, errCollateralCoinMustBeSet
	}
	params := url.Values{}
	params.Set("loanCoin", loanCoin.String())
	params.Set("collateralCoin", collateralCoin.String())
	var resp *CollateralRepayRate
	return resp, b.SendAuthHTTPRequest(ctx, exchange.RestSpot, http.MethodGet, "/sapi/v2/loan/flexible/repay/rate", params, checkCollateralRepayRate, nil, &resp)
}

// GetFlexibleLoanLiquidiationHistory retrieves flexible loan liquidiation history of an account
func (b *Binance) GetFlexibleLoanLiquidiationHistory(ctx context.Context, loanCoin, collateralCoin currency.Code, startTime, endTime time.Time, current, limit int64) (*FlexibleLoanLiquidiationhistory, error) {
	params, err := fillHistoryParams(startTime, endTime, current, 0)
	if err != nil {
		return nil, err
	}
	if !loanCoin.IsEmpty() {
		params.Set("loanCoin", loanCoin.String())
	}
	if !collateralCoin.IsEmpty() {
		params.Set("collateralCoin", collateralCoin.String())
	}
	if limit > 0 {
		params.Set("limit", strconv.FormatInt(limit, 10))
	}
	var resp *FlexibleLoanLiquidiationhistory
	return resp, b.SendAuthHTTPRequest(ctx, exchange.RestSpot, http.MethodGet, "/sapi/v2/loan/flexible/liquidation/history", params, flexibleLoanLiquidiationHistoryRate, nil, &resp)
}

// FlexibleLoanAdjustLTV adjusts the LTV of a flexible loan
func (b *Binance) FlexibleLoanAdjustLTV(ctx context.Context, loanCoin, collateralCoin currency.Code, amount float64, reduce bool) (*FlexibleLoanAdjustLTV, error) {
	if loanCoin.IsEmpty() {
		return nil, errLoanCoinMustBeSet
	}
	if collateralCoin.IsEmpty() {
		return nil, errCollateralCoinMustBeSet
	}
	if amount <= 0 {
		return nil, order.ErrAmountBelowMin
	}
	direction := "ADDITIONAL"
	if reduce {
		direction = "REDUCED"
	}
	params := url.Values{}
	params.Set("loanCoin", loanCoin.String())
	params.Set("collateralCoin", collateralCoin.String())
	params.Set("adjustmentAmount", strconv.FormatFloat(amount, 'f', -1, 64))
	params.Set("direction", direction)
	var resp *FlexibleLoanAdjustLTV
	return resp, b.SendAuthHTTPRequest(ctx, exchange.RestSpot, http.MethodPost, "/sapi/v2/loan/flexible/adjust/ltv", params, adjustFlexibleLoanRate, nil, &resp)
}

// FlexibleLoanLTVAdjustmentHistory gets the flexible loan LTV adjustment history
func (b *Binance) FlexibleLoanLTVAdjustmentHistory(ctx context.Context, loanCoin, collateralCoin currency.Code, startTime, endTime time.Time, current, limit int64) (*FlexibleLoanLTVAdjustmentHistory, error) {
	params, err := fillHistoryParams(startTime, endTime, current, 0)
	if err != nil {
		return nil, err
	}
	if !loanCoin.IsEmpty() {
		params.Set("loanCoin", loanCoin.String())
	}
	if !collateralCoin.IsEmpty() {
		params.Set("collateralCoin", collateralCoin.String())
	}
	if limit != 0 {
		params.Set("limit", strconv.FormatInt(limit, 10))
	}
	var resp *FlexibleLoanLTVAdjustmentHistory
	return resp, b.SendAuthHTTPRequest(ctx, exchange.RestSpot, http.MethodGet, "/sapi/v2/loan/flexible/ltv/adjustment/history", params, flexibleLoanAdjustLTVRate, nil, &resp)
}

// FlexibleLoanAssetsData gets the flexible loan assets data
func (b *Binance) FlexibleLoanAssetsData(ctx context.Context, loanCoin currency.Code) (*FlexibleLoanAssetsData, error) {
	params := url.Values{}
	if !loanCoin.IsEmpty() {
		params.Set("loanCoin", loanCoin.String())
	}
	var resp *FlexibleLoanAssetsData
	return resp, b.SendAuthHTTPRequest(ctx, exchange.RestSpot, http.MethodGet, "/sapi/v2/loan/flexible/loanable/data", params, flexibleLoanAssetDataRate, nil, &resp)
}

// FlexibleCollateralAssetsData gets the flexible loan collateral assets data
func (b *Binance) FlexibleCollateralAssetsData(ctx context.Context, collateralCoin currency.Code) (*FlexibleCollateralAssetsData, error) {
	params := url.Values{}
	if !collateralCoin.IsEmpty() {
		params.Set("collateralCoin", collateralCoin.String())
	}
	var resp *FlexibleCollateralAssetsData
	return resp, b.SendAuthHTTPRequest(ctx, exchange.RestSpot, http.MethodGet, "/sapi/v2/loan/flexible/collateral/data", params, flexibleLoanCollateralAssetRate, nil, &resp)
}

// ----------------------------------  Simple Earn Endpoints -------------------------------
// The endpoints below allow you to interact with Binance Simple Earn.

// GetSimpleEarnFlexibleProductList retrieves available simple earn flexible product list.
func (b *Binance) GetSimpleEarnFlexibleProductList(ctx context.Context, assetName currency.Code, current, size int64) (*SimpleEarnProducts, error) {
	params := url.Values{}
	if !assetName.IsEmpty() {
		params.Set("asset", assetName.String())
	}
	if current > 0 {
		params.Set("current", strconv.FormatInt(current, 10))
	}
	if size > 0 {
		params.Set("size", strconv.FormatInt(size, 10))
	}
	var resp *SimpleEarnProducts
	return resp, b.SendAuthHTTPRequest(ctx, exchange.RestSpot, http.MethodGet, "/sapi/v1/simple-earn/flexible/list", params, simpleEarnProductsRate, nil, &resp)
}

// GetSimpleEarnLockedProducts retrieves available Simple Earn locked product list
func (b *Binance) GetSimpleEarnLockedProducts(ctx context.Context, assetName currency.Code, current, size int64) (*LockedSimpleEarnProducts, error) {
	params := url.Values{}
	if !assetName.IsEmpty() {
		params.Set("asset", assetName.String())
	}
	if current > 0 {
		params.Set("current", strconv.FormatInt(current, 10))
	}
	if size > 0 {
		params.Set("size", strconv.FormatInt(size, 10))
	}
	var resp *LockedSimpleEarnProducts
	return resp, b.SendAuthHTTPRequest(ctx, exchange.RestSpot, http.MethodGet, "/sapi/v1/simple-earn/locked/list", params, simpleEarnProductsRate, nil, &resp)
}

// SubscribeToFlexibleProducts subscribe to simple earn flexible product instance.
// You need to open Enable Spot & Margin Trading permission for the API Key which requests this endpoint.
// sourceAccount: possible values are- SPOT, FUND, ALL, default SPOT
func (b *Binance) SubscribeToFlexibleProducts(ctx context.Context, productID, sourceAccount string, amount float64, autoSubscribe bool) (*SimpleEarnSubscriptionResponse, error) {
	if productID == "" {
		return nil, errProductIDRequired
	}
	return b.subscribeToFlexibleAndLockedProducts(ctx, productID, "", sourceAccount, "/sapi/v1/simple-earn/flexible/subscribe", amount, autoSubscribe)
}

// SubscribeToLockedProducts subscribes to locked products
func (b *Binance) SubscribeToLockedProducts(ctx context.Context, projectID, sourceAccount string, amount float64, autoSubscribe bool) (*SimpleEarnSubscriptionResponse, error) {
	if projectID == "" {
		return nil, errProjectIDRequired
	}
	return b.subscribeToFlexibleAndLockedProducts(ctx, "", projectID, sourceAccount, "/sapi/v1/simple-earn/locked/subscribe", amount, autoSubscribe)
}

func (b *Binance) subscribeToFlexibleAndLockedProducts(ctx context.Context, productID, projectID, sourceAccount, path string, amount float64, autoSubscribe bool) (*SimpleEarnSubscriptionResponse, error) {
	if amount <= 0 {
		return nil, order.ErrAmountBelowMin
	}
	params := url.Values{}
	if productID != "" {
		params.Set("productId", productID)
	}
	if projectID != "" {
		params.Set("projectId", projectID)
	}
	params.Set("amount", strconv.FormatFloat(amount, 'f', -1, 64))
	if autoSubscribe {
		params.Set("autoSubscribe", "true")
	}
	if sourceAccount != "" {
		params.Set("sourceAccount", sourceAccount)
	}
	var resp *SimpleEarnSubscriptionResponse
	return resp, b.SendAuthHTTPRequest(ctx, exchange.RestSpot, http.MethodPost, path, params, sapiDefaultRate, nil, &resp)
}

// RedeemFlexibleProduct redeems flexible products
// destinationAccount: possible values SPOT, FUND, default SPOT
func (b *Binance) RedeemFlexibleProduct(ctx context.Context, productID, destinationAccount string, redeemAll bool, amount float64) (*RedeemResponse, error) {
	if productID == "" {
		return nil, errProductIDRequired
	}
	params := url.Values{}
	params.Set("productId", productID)
	if destinationAccount != "" {
		params.Set("destAccount", destinationAccount)
	}
	if redeemAll {
		params.Set("redeemAll", "true")
	}
	if amount != 0 {
		params.Set("amount", strconv.FormatFloat(amount, 'f', -1, 64))
	}
	var resp *RedeemResponse
	return resp, b.SendAuthHTTPRequest(ctx, exchange.RestSpot, http.MethodPost, "/sapi/v1/simple-earn/flexible/redeem", params, sapiDefaultRate, nil, &resp)
}

// RedeemLockedProduct posts a redeem locked product
func (b *Binance) RedeemLockedProduct(ctx context.Context, positionID int64) (*RedeemResponse, error) {
	if positionID == 0 {
		return nil, errPositionIDRequired
	}
	params := url.Values{}
	params.Set("positionId", strconv.FormatInt(positionID, 10))
	var resp *RedeemResponse
	return resp, b.SendAuthHTTPRequest(ctx, exchange.RestSpot, http.MethodPost, "/sapi/v1/simple-earn/locked/redeem", params, sapiDefaultRate, nil, &resp)
}

// GetFlexibleProductPosition retrieves flexible product position
func (b *Binance) GetFlexibleProductPosition(ctx context.Context, assetName currency.Code, productID string, current, size int64) (*FlexibleProductPosition, error) {
	params := url.Values{}
	if !assetName.IsEmpty() {
		params.Set("asset", assetName.String())
	}
	if productID != "" {
		params.Set("productId", productID)
	}
	if current > 0 {
		params.Set("current", strconv.FormatInt(current, 10))
	}
	if size > 0 {
		params.Set("size", strconv.FormatInt(size, 10))
	}
	var resp *FlexibleProductPosition
	return resp, b.SendAuthHTTPRequest(ctx, exchange.RestSpot, http.MethodGet, "/sapi/v1/simple-earn/flexible/position", params, getFlexibleSimpleEarnProductPositionRate, nil, &resp)
}

// GetLockedProductPosition retrieves locked product positions.
func (b *Binance) GetLockedProductPosition(ctx context.Context, assetName currency.Code, positionID, projectID string, current, size int64) (*LockedProductPosition, error) {
	params := url.Values{}
	if !assetName.IsEmpty() {
		params.Set("asset", assetName.String())
	}
	if positionID != "" {
		params.Set("positionId", positionID)
	}
	if projectID != "" {
		params.Set("projectId", projectID)
	}
	if current > 0 {
		params.Set("current", strconv.FormatInt(current, 10))
	}
	if size > 0 {
		params.Set("size", strconv.FormatInt(size, 10))
	}
	var resp *LockedProductPosition
	return resp, b.SendAuthHTTPRequest(ctx, exchange.RestSpot, http.MethodGet, "/sapi/v1/simple-earn/locked/position", params, getSimpleEarnProductPositionRate, nil, &resp)
}

// SimpleAccount retrieves simple account instance.
func (b *Binance) SimpleAccount(ctx context.Context) (*SimpleAccount, error) {
	var resp *SimpleAccount
	return resp, b.SendAuthHTTPRequest(ctx, exchange.RestSpot, http.MethodGet, "/sapi/v1/simple-earn/account", nil, simpleAccountRate, nil, &resp)
}

// GetFlexibleSubscriptionRecord retrieves flexible subscription record.
func (b *Binance) GetFlexibleSubscriptionRecord(ctx context.Context, productID, purchaseID string, assetName currency.Code, startTime, endTime time.Time, current, size int64) (*FlexibleSubscriptionRecord, error) {
	params, err := fillSubscriptionAndRedemptionRecord(productID, purchaseID, "", "", assetName, startTime, endTime, current, size)
	if err != nil {
		return nil, err
	}
	var resp *FlexibleSubscriptionRecord
	return resp, b.SendAuthHTTPRequest(ctx, exchange.RestSpot, http.MethodGet, "/sapi/v1/simple-earn/flexible/history/subscriptionRecord", params, getFlexibleSubscriptionRecordRate, nil, &resp)
}

// GetLockedSubscriptionsRecords retrieves locked subscriptions records
func (b *Binance) GetLockedSubscriptionsRecords(ctx context.Context, purchaseID string, assetName currency.Code, startTime, endTime time.Time, current, size int64) (*LockedSubscriptions, error) {
	params, err := fillSubscriptionAndRedemptionRecord(purchaseID, "", "", "", assetName, startTime, endTime, current, size)
	if err != nil {
		return nil, err
	}
	var resp *LockedSubscriptions
	return resp, b.SendAuthHTTPRequest(ctx, exchange.RestSpot, http.MethodGet, "/sapi/v1/simple-earn/locked/history/subscriptionRecord", params, getLockedSubscriptionRecordsRate, nil, &resp)
}

// GetFlexibleRedemptionRecord retrieves flexible redemption record
func (b *Binance) GetFlexibleRedemptionRecord(ctx context.Context, productID, redeemID string, assetName currency.Code, startTime, endTime time.Time, current, size int64) (*RedemptionRecord, error) {
	params, err := fillSubscriptionAndRedemptionRecord(productID, "", redeemID, "", assetName, startTime, endTime, current, size)
	if err != nil {
		return nil, err
	}
	var resp *RedemptionRecord
	return resp, b.SendAuthHTTPRequest(ctx, exchange.RestSpot, http.MethodGet, "/sapi/v1/simple-earn/flexible/history/redemptionRecord", params, getRedemptionRecordRate, nil, &resp)
}

// GetLockedRedemptionRecord retrieves locked redemptions record list
func (b *Binance) GetLockedRedemptionRecord(ctx context.Context, productID, redeemID string, assetName currency.Code, startTime, endTime time.Time, current, size int64) (*LockedRedemptionRecord, error) {
	params, err := fillSubscriptionAndRedemptionRecord(productID, "", redeemID, "", assetName, startTime, endTime, current, size)
	if err != nil {
		return nil, err
	}
	var resp *LockedRedemptionRecord
	return resp, b.SendAuthHTTPRequest(ctx, exchange.RestSpot, http.MethodGet, "/sapi/v1/simple-earn/locked/history/redemptionRecord", params, getRedemptionRecordRate, nil, &resp)
}

func fillSubscriptionAndRedemptionRecord(productID, purchaseID, redeemID, rewardType string, assetName currency.Code, startTime, endTime time.Time, current, size int64) (url.Values, error) {
	params, err := fillHistoryParams(startTime, endTime, current, size)
	if err != nil {
		return nil, err
	}
	if productID != "" {
		params.Set("productId", productID)
	}
	if purchaseID != "" {
		params.Set("purchaseId", purchaseID)
	}
	if rewardType != "" {
		params.Set("rewardType", rewardType)
	}
	if redeemID != "" {
		params.Set("redeemId", redeemID)
	}
	if !assetName.IsEmpty() {
		params.Set("asset", assetName.String())
	}
	return params, nil
}

// GetFlexibleRewardHistory retrieves flexible rewards history
func (b *Binance) GetFlexibleRewardHistory(ctx context.Context, productID, rewardType string, assetName currency.Code, startTime, endTime time.Time, current, size int64) (*FlexibleReward, error) {
	params, err := fillSubscriptionAndRedemptionRecord(productID, "", "", rewardType, assetName, startTime, endTime, current, size)
	if err != nil {
		return nil, err
	}
	var resp *FlexibleReward
	return resp, b.SendAuthHTTPRequest(ctx, exchange.RestSpot, http.MethodGet, "/sapi/v1/simple-earn/flexible/history/rewardsRecord", params, getRewardHistoryRate, nil, &resp)
}

// GetLockedRewardHistory retrieves locked rewards history
func (b *Binance) GetLockedRewardHistory(ctx context.Context, positionID string, assetName currency.Code, startTime, endTime time.Time, current, size int64) (*LockedRewards, error) {
	params, err := fillSubscriptionAndRedemptionRecord(positionID, "", "", "", assetName, startTime, endTime, current, size)
	if err != nil {
		return nil, err
	}
	var resp *LockedRewards
	return resp, b.SendAuthHTTPRequest(ctx, exchange.RestSpot, http.MethodGet, "/sapi/v1/simple-earn/locked/history/rewardsRecord", params, getRewardHistoryRate, nil, &resp)
}

// SetFlexibleAutoSusbcribe sets auto subscribe on to flexible products
func (b *Binance) SetFlexibleAutoSusbcribe(ctx context.Context, productID string, autoSubscribe bool) (bool, error) {
	if productID == "" {
		return false, errProductIDRequired
	}
	params := url.Values{}
	params.Set("productId", productID)
	if autoSubscribe {
		params.Set("autoSubscribe", "true")
	} else {
		params.Set("autoSubscribe", "false")
	}
	resp := &struct {
		Success bool `json:"success"`
	}{}
	return resp.Success, b.SendAuthHTTPRequest(ctx, exchange.RestSpot, http.MethodPost, "/sapi/v1/simple-earn/flexible/setAutoSubscribe", params, setAutoSubscribeRate, nil, &resp)
}

// SetLockedAutoSubscribe sets auto subscribe to locked products
func (b *Binance) SetLockedAutoSubscribe(ctx context.Context, positionID string, autoSubscribe bool) (bool, error) {
	if positionID == "" {
		return false, errPositionIDRequired
	}
	params := url.Values{}
	params.Set("positionId", positionID)
	if autoSubscribe {
		params.Set("autoSubscribe", "true")
	} else {
		params.Set("autoSubscribe", "false")
	}
	resp := &struct {
		Success bool `json:"success"`
	}{}
	return resp.Success, b.SendAuthHTTPRequest(ctx, exchange.RestSpot, http.MethodPost, "/sapi/v1/simple-earn/locked/setAutoSubscribe", params, setAutoSubscribeRate, nil, &resp)
}

// GetFlexiblePersonalLeftQuota retrieves flexible personal left quota
func (b *Binance) GetFlexiblePersonalLeftQuota(ctx context.Context, productID string) (*PersonalLeftQuota, error) {
	params := url.Values{}
	if productID != "" {
		params.Set("productId", productID)
	}
	var resp *PersonalLeftQuota
	return resp, b.SendAuthHTTPRequest(ctx, exchange.RestSpot, http.MethodGet, "/sapi/v1/simple-earn/flexible/personalLeftQuota", params, personalLeftQuotaRate, nil, &resp)
}

// GetLockedPersonalLeftQuota retrieves flexible personal left quota
func (b *Binance) GetLockedPersonalLeftQuota(ctx context.Context, projectID string) (*PersonalLeftQuota, error) {
	params := url.Values{}
	if projectID != "" {
		params.Set("projectId", projectID)
	}
	var resp *PersonalLeftQuota
	return resp, b.SendAuthHTTPRequest(ctx, exchange.RestSpot, http.MethodGet, "/sapi/v1/simple-earn/locked/personalLeftQuota", params, personalLeftQuotaRate, nil, &resp)
}

// GetFlexibleSubscriptionPreview retrieves flexible subscription preview
func (b *Binance) GetFlexibleSubscriptionPreview(ctx context.Context, productID string, amount float64) (*FlexibleSubscriptionPreview, error) {
	if productID == "" {
		return nil, errProductIDRequired
	}
	if amount <= 0 {
		return nil, order.ErrAmountBelowMin
	}
	params := url.Values{}
	params.Set("productId", productID)
	params.Set("amount", strconv.FormatFloat(amount, 'f', -1, 64))
	var resp *FlexibleSubscriptionPreview
	return resp, b.SendAuthHTTPRequest(ctx, exchange.RestSpot, http.MethodGet, "/sapi/v1/simple-earn/flexible/subscriptionPreview", params, subscriptionPreviewRate, nil, &resp)
}

// GetLockedSubscriptionPreview retrieves locked subscription preview.
func (b *Binance) GetLockedSubscriptionPreview(ctx context.Context, projectID string, amount float64, autoSubscribe bool) ([]LockedSubscriptionPreview, error) {
	if projectID == "" {
		return nil, errProjectIDRequired
	}
	if amount <= 0 {
		return nil, order.ErrAmountBelowMin
	}
	params := url.Values{}
	params.Set("projectId", projectID)
	params.Set("amount", strconv.FormatFloat(amount, 'f', -1, 64))
	if autoSubscribe {
		params.Set("autoSubscribe", "true")
	} else {
		params.Set("autoSubscribe", "false")
	}
	var resp []LockedSubscriptionPreview
	return resp, b.SendAuthHTTPRequest(ctx, exchange.RestSpot, http.MethodGet, "/sapi/v1/simple-earn/locked/subscriptionPreview", params, subscriptionPreviewRate, nil, &resp)
}

// SetLockedProductRedeemOption possible values of redeemTo are 'SPOT' and 'FLEXIBLE'.
func (b *Binance) SetLockedProductRedeemOption(ctx context.Context, positionID, redeemTo string) (interface{}, error) {
	if positionID == "" {
		return nil, errPositionIDRequired
	}
	if redeemTo == "" {
		return nil, errRedemptionAccountRequired
	}
	params := url.Values{}
	params.Set("positionId", positionID)
	params.Set("redeemTo", redeemTo)
	resp := &struct {
		Success bool `json:"success"`
	}{}
	return resp.Success, b.SendAuthHTTPRequest(ctx, exchange.RestSpot, http.MethodPost, "/sapi/v1/simple-earn/locked/setRedeemOption", params, request.Auth, nil, &resp)
}

// GetSimpleEarnRatehistory retrieves rate history for simple-rean products
func (b *Binance) GetSimpleEarnRatehistory(ctx context.Context, projectID string, startTime, endTime time.Time, current, size int64) (*SimpleEarnRateHistory, error) {
	params, err := fillHistoryParams(startTime, endTime, current, size)
	if err != nil {
		return nil, err
	}
	if projectID != "" {
		params.Set("projectId", projectID)
	}
	var resp *SimpleEarnRateHistory
	return resp, b.SendAuthHTTPRequest(ctx, exchange.RestSpot, http.MethodGet, "/sapi/v1/simple-earn/flexible/history/rateHistory", params, simpleEarnRateHistoryRate, nil, &resp)
}

// GetSimpleEarnCollateralRecord retrieves simple earn collateral records
func (b *Binance) GetSimpleEarnCollateralRecord(ctx context.Context, productID string, startTime, endTime time.Time, current, size int64) (*SimpleEarnCollateralRecords, error) {
	params, err := fillHistoryParams(startTime, endTime, current, size)
	if err != nil {
		return nil, err
	}
	if productID != "" {
		params.Set("productId", productID)
	}
	var resp *SimpleEarnCollateralRecords
	return resp, b.SendAuthHTTPRequest(ctx, exchange.RestSpot, http.MethodGet, "/sapi/v1/simple-earn/flexible/history/collateralRecord", params, sapiDefaultRate, nil, &resp)
}

// ------------------------------------------- Dual Investment Endpoints  -----------------------------------------------------

// GetDualInvestmentProductList retrieves a dual investment product list
// possible optionType values: 'CALL' and 'PUT'
func (b *Binance) GetDualInvestmentProductList(ctx context.Context, optionType string, exerciseCoin, investCoin currency.Code, pageSize, pageIndex int64) (*DualInvestmentProduct, error) {
	if optionType == "" {
		return nil, errOptionTypeRequired
	}
	if exerciseCoin.IsEmpty() {
		return nil, fmt.Errorf("%w: exerciseCoin is required", currency.ErrCurrencyCodeEmpty)
	}
	if investCoin.IsEmpty() {
		return nil, fmt.Errorf("%w: investCoin is required", currency.ErrCurrencyCodeEmpty)
	}
	params := url.Values{}
	params.Set("optionType", optionType)
	params.Set("exerciseCoin", exerciseCoin.String())
	params.Set("investCoin", investCoin.String())
	if pageSize > 0 {
		params.Set("pageSize", strconv.FormatInt(pageSize, 10))
	}
	if pageIndex > 0 {
		params.Set("pageIndex", strconv.FormatInt(pageIndex, 10))
	}
	var resp *DualInvestmentProduct
	return resp, b.SendAuthHTTPRequest(ctx, exchange.RestSpot, http.MethodGet, "/sapi/v1/dci/product/list", params, sapiDefaultRate, nil, &resp)
}

// SubscribeDualInvestmentProducts represents dual investment products
// id: get id from /sapi/v1/dci/product/list
// orderId: get orderId from /sapi/v1/dci/product/list
// possible autoCompoundPlan values: NONE: switch off the plan, STANDARD:standard plan, ADVANCED:advanced plan
// Products are not available. // this means APR changes to lower value, or orders are not unavailable.
// Failed. This means System or network errors.
func (b *Binance) SubscribeDualInvestmentProducts(ctx context.Context, id, orderID, autoCompoundPlan string, depositAmount float64) (*DualInvestmentProductSubscription, error) {
	if id == "" {
		return nil, errProductIDRequired
	}
	if orderID == "" {
		return nil, order.ErrOrderIDNotSet
	}
	if depositAmount <= 0 {
		return nil, order.ErrAmountBelowMin
	}
	if autoCompoundPlan == "" {
		return nil, fmt.Errorf("%w: accountCompoundPlan is required", errPlanTypeRequired)
	}
	params := url.Values{}
	params.Set("id", id)
	params.Set("orderId", orderID)
	params.Set("depositAmount", strconv.FormatFloat(depositAmount, 'f', -1, 64))
	params.Set("autoCompoundPlan", autoCompoundPlan)
	var resp *DualInvestmentProductSubscription
	return resp, b.SendAuthHTTPRequest(ctx, exchange.RestSpot, http.MethodPost, "/sapi/v1/dci/product/subscribe", params, sapiDefaultRate, nil, &resp)
}

// GetDualInvestmentPositions get Dual Investment positions (batch)
// PENDING:Products are purchasing, will give results later;PURCHASE_SUCCESS:purchase successfully;SETTLED: Products are finish settling;PURCHASE_FAIL:fail to purchase;REFUNDING:refund ongoing;REFUND_SUCCESS:refund to spot account successfully; SETTLING:Products are settling.
// If don't fill this field, will response all the position status.
func (b *Binance) GetDualInvestmentPositions(ctx context.Context, status string, pageSize, pageIndex int64) (*DualInvestmentPositions, error) {
	params := url.Values{}
	if status != "" {
		params.Set("status", status)
	}
	if pageSize > 0 {
		params.Set("pageSize", strconv.FormatInt(pageSize, 10))
	}
	if pageIndex > 0 {
		params.Set("pageIndex", strconv.FormatInt(pageIndex, 10))
	}
	var resp *DualInvestmentPositions
	return resp, b.SendAuthHTTPRequest(ctx, exchange.RestSpot, http.MethodGet, "/sapi/v1/dci/product/positions", params, sapiDefaultRate, nil, &resp)
}

// CheckDualInvestmentAccounts checks dual investment accounts
func (b *Binance) CheckDualInvestmentAccounts(ctx context.Context) (*DualInvestmentAccount, error) {
	var resp *DualInvestmentAccount
	return resp, b.SendAuthHTTPRequest(ctx, exchange.RestSpot, http.MethodGet, "/sapi/v1/dci/product/accounts", nil, sapiDefaultRate, nil, &resp)
}

// ChangeAutoCompoundStatus change Auto-Compound status
// autoCompoundPlan possible values: NONE, STANDARD,ADVANCED
// get positionId from /sapi/v1/dci/product/positions
func (b *Binance) ChangeAutoCompoundStatus(ctx context.Context, positionID, autoCompoundPlan string) (*AutoCompoundStatus, error) {
	if positionID == "" {
		return nil, errPositionIDRequired
	}
	params := url.Values{}
	params.Set("positionId", positionID)
	if autoCompoundPlan != "" {
		params.Set("autoCompoundPlan", autoCompoundPlan)
	}
	var resp *AutoCompoundStatus
	return resp, b.SendAuthHTTPRequest(ctx, exchange.RestSpot, http.MethodPost, "/sapi/v1/dci/product/auto_compound/edit-status", params, sapiDefaultRate, nil, &resp)
}

// ------------------------------------------   Auto-Invest Endpoints  ----------------------------------------------------

// GetTargetAssetList retrieves auto-invest
func (b *Binance) GetTargetAssetList(ctx context.Context, targetAsset currency.Code, size, current int64) (*AutoInvestmentAsset, error) {
	params := url.Values{}
	if !targetAsset.IsEmpty() {
		params.Set("targetAsset", targetAsset.String())
	}
	if size > 0 {
		params.Set("size", strconv.FormatInt(size, 10))
	}
	if current > 0 {
		params.Set("current", strconv.FormatInt(current, 10))
	}
	var resp *AutoInvestmentAsset
	return resp, b.SendAuthHTTPRequest(ctx, exchange.RestSpot, http.MethodGet, "/sapi/v1/lending/auto-invest/target-asset/list", params, sapiDefaultRate, nil, &resp)
}

// GetTargetAssetROIData retrieves return-on-investment(ROI) return list for target asset
// FIVE_YEAR,THREE_YEAR,ONE_YEAR,SIX_MONTH,THREE_MONTH,SEVEN_DAY
func (b *Binance) GetTargetAssetROIData(ctx context.Context, targetAsset currency.Code, hisRoiType string) ([]ROIAssetData, error) {
	params := url.Values{}
	if !targetAsset.IsEmpty() {
		params.Set("targetAsset", targetAsset.String())
	}
	if hisRoiType != "" {
		params.Set("hisRoiType", hisRoiType)
	}
	var resp []ROIAssetData
	return resp, b.SendAuthHTTPRequest(ctx, exchange.RestSpot, http.MethodGet, "/sapi/v1/lending/auto-invest/target-asset/roi/list", params, sapiDefaultRate, nil, &resp)
}

// GetAllSourceAssetAndTargetAsset retrieves all source assets and target assets
func (b *Binance) GetAllSourceAssetAndTargetAsset(ctx context.Context) (*AutoInvestAssets, error) {
	var resp *AutoInvestAssets
	return resp, b.SendAuthHTTPRequest(ctx, exchange.RestSpot, http.MethodGet, "/sapi/v1/lending/auto-invest/all/asset", nil, sapiDefaultRate, nil, &resp)
}

// GetSourceAssetList retrieves assets to be used for investment
// usageType: "RECURRING", "ONE_TIME"
func (b *Binance) GetSourceAssetList(ctx context.Context, targetAsset currency.Code, indexID int64, usageType, sourceType string, flexibleAllowedToUse bool) (*SourceAssetsList, error) {
	if usageType == "" {
		return nil, errUsageTypeRequired
	}
	params := url.Values{}
	params.Set("usageType", usageType)
	if !targetAsset.IsEmpty() {
		params.Set("targetAsset", targetAsset.String())
	}
	if indexID > 0 {
		params.Set("indexId", strconv.FormatInt(indexID, 10))
	}
	if flexibleAllowedToUse {
		params.Set("flexibleAllowedToUse", "true")
	}
	if sourceType != "" {
		params.Set("sourceType", sourceType)
	}
	var resp *SourceAssetsList
	return resp, b.SendAuthHTTPRequest(ctx, exchange.RestSpot, http.MethodGet, "/sapi/v1/lending/auto-invest/source-asset/list", params, sapiDefaultRate, nil, &resp)
}

// InvestmentPlanCreation creates an investment plan
func (b *Binance) InvestmentPlanCreation(ctx context.Context, arg *InvestmentPlanParams) (*InvestmentPlanResponse, error) {
	if arg == nil {
		return nil, common.ErrEmptyParams
	}
	if arg.SourceType == "" {
		return nil, errSourceTypeRequired
	}
	if arg.PlanType == "" {
		return nil, errPlanTypeRequired
	}
	if arg.SubscriptionAmount <= 0 {
		return nil, fmt.Errorf("%w: subscriptionAmount valid is %f", order.ErrAmountBelowMin, arg.SubscriptionAmount)
	}
	if arg.SubscriptionStartDay <= 0 {
		return nil, errInvalidSubscriptionStartTime
	}
	if arg.SubscriptionStartTime < 0 {
		return nil, errInvalidSubscriptionStartTime
	}
	if arg.SourceAsset.IsEmpty() {
		return nil, currency.ErrCurrencyCodeEmpty
	}
	if len(arg.Details) == 0 {
		return nil, errPortfolioDetailRequired
	}
	params := url.Values{}
	for a := range arg.Details {
		if arg.Details[a].TargetAsset.IsEmpty() {
			return nil, fmt.Errorf("%w: targetAsset is required", currency.ErrCurrencyCodeEmpty)
		}
		if arg.Details[a].Percentage < 0 {
			return nil, errInvalidPercentageAmount
		}
		params.Add("targetAsset", arg.Details[a].TargetAsset.String())
		params.Add("percentage", strconv.FormatInt(arg.Details[a].Percentage, 10))
	}
	var resp *InvestmentPlanResponse
	return resp, b.SendAuthHTTPRequest(ctx, exchange.RestSpot, http.MethodPost, "/sapi/v1/lending/auto-invest/plan/add", params, sapiDefaultRate, arg, &resp)
}

// InvestmentPlanAdjustment query Source Asset to be used for investment
func (b *Binance) InvestmentPlanAdjustment(ctx context.Context, arg *AdjustInvestmentPlan) (*InvestmentPlanResponse, error) {
	if arg == nil {
		return nil, common.ErrEmptyParams
	}
	if arg.PlanID == 0 {
		return nil, errPlanIDRequired
	}
	if arg.SubscriptionAmount <= 0 {
		return nil, fmt.Errorf("%w: subscriptionAmount valid is %f", order.ErrAmountBelowMin, arg.SubscriptionAmount)
	}
	if !slices.Contains(subscriptionCycleList, arg.SubscriptionCycle) {
		return nil, fmt.Errorf("%w: subscription cycle %s", errInvalidSubscriptionCycle, arg.SubscriptionCycle)
	}
	if arg.SubscriptionStartTime < 0 {
		return nil, errInvalidSubscriptionStartTime
	}
	if arg.SourceAsset.IsEmpty() {
		return nil, currency.ErrCurrencyCodeEmpty
	}
	if len(arg.Details) == 0 {
		return nil, errPortfolioDetailRequired
	}
	params := url.Values{}
	for a := range arg.Details {
		if arg.Details[a].TargetAsset.IsEmpty() {
			return nil, fmt.Errorf("%w: targetAsset is required", currency.ErrCurrencyCodeEmpty)
		}
		if arg.Details[a].Percentage < 0 {
			return nil, errInvalidPercentageAmount
		}
		params.Add("targetAsset", arg.Details[a].TargetAsset.String())
		params.Add("percentage", strconv.FormatInt(arg.Details[a].Percentage, 10))
	}
	var resp *InvestmentPlanResponse
	return resp, b.SendAuthHTTPRequest(ctx, exchange.RestSpot, http.MethodPost, "/sapi/v1/lending/auto-invest/plan/edit", params, sapiDefaultRate, arg, &resp)
}

// ChangePlanStatus change Plan Status
// status: “ONGOING","PAUSED","REMOVED"
func (b *Binance) ChangePlanStatus(ctx context.Context, planID int64, status string) (*ChangePlanStatusResponse, error) {
	if planID == 0 {
		return nil, errPlanIDRequired
	}
	if status == "" {
		return nil, errPlanStatusRequired
	}
	params := url.Values{}
	params.Set("planId", strconv.FormatInt(planID, 10))
	params.Set("status", status)
	var resp *ChangePlanStatusResponse
	return resp, b.SendAuthHTTPRequest(ctx, exchange.RestSpot, http.MethodPost, "/sapi/v1/lending/auto-invest/plan/edit-status", params, sapiDefaultRate, nil, &resp)
}

// GetListOfPlans retrieves list of plans
func (b *Binance) GetListOfPlans(ctx context.Context, planType string) (*InvestmentPlans, error) {
	if planType == "" {
		return nil, errPlanTypeRequired
	}
	params := url.Values{}
	params.Set("planType", planType)
	var resp *InvestmentPlans
	return resp, b.SendAuthHTTPRequest(ctx, exchange.RestSpot, http.MethodGet, "/sapi/v1/lending/auto-invest/plan/list", params, sapiDefaultRate, nil, &resp)
}

// GetHoldingDetailsOfPlan query holding details of the plan
func (b *Binance) GetHoldingDetailsOfPlan(ctx context.Context, planID int64, requestID string) (*InvestmentPlanHoldingDetail, error) {
	params := url.Values{}
	if planID > 0 {
		params.Set("planId", strconv.FormatInt(planID, 10))
	}
	if requestID != "" {
		params.Set("requestId", requestID)
	}
	var resp *InvestmentPlanHoldingDetail
	return resp, b.SendAuthHTTPRequest(ctx, exchange.RestSpot, http.MethodGet, "/sapi/v1/lending/auto-invest/plan/id", params, sapiDefaultRate, nil, &resp)
}

// GetSubscriptionsTransactionHistory query subscription transaction history of a plan
// planType: SINGLE, PORTFOLIO, INDEX, ALL
func (b *Binance) GetSubscriptionsTransactionHistory(ctx context.Context, planID, size, current int64, startTime, endTime time.Time, targetAsset currency.Code, planType string) (*AutoInvestSubscriptionTransactionResponse, error) {
	params := url.Values{}
	if planID > 0 {
		params.Set("planId", strconv.FormatInt(planID, 10))
	}
	params, err := fillHistoryParams(startTime, endTime, current, size)
	if err != nil {
		return nil, err
	}
	if planType != "" {
		params.Set("planType", planType)
	}
	if !targetAsset.IsEmpty() {
		params.Set("targetAsset", targetAsset.String())
	}
	var resp *AutoInvestSubscriptionTransactionResponse
	return resp, b.SendAuthHTTPRequest(ctx, exchange.RestSpot, http.MethodGet, "/sapi/v1/lending/auto-invest/history/list", params, sapiDefaultRate, nil, &resp)
}

// GetIndexDetail retrieves index details
func (b *Binance) GetIndexDetail(ctx context.Context, indexID int64) (*AutoInvestmentIndexDetail, error) {
	if indexID == 0 {
		return nil, errIndexIDIsRequired
	}
	params := url.Values{}
	params.Set("indexId", strconv.FormatInt(indexID, 10))
	var resp *AutoInvestmentIndexDetail
	return resp, b.SendAuthHTTPRequest(ctx, exchange.RestSpot, http.MethodGet, "/sapi/v1/lending/auto-invest/index/info", params, sapiDefaultRate, nil, &resp)
}

// GetIndexLinkedPlanPositionDetails retrieves details on users Index-Linked plan position details
func (b *Binance) GetIndexLinkedPlanPositionDetails(ctx context.Context, indexID int64) (*IndexLinkedPlanPositionDetail, error) {
	if indexID == 0 {
		return nil, errIndexIDIsRequired
	}
	params := url.Values{}
	params.Set("indexId", strconv.FormatInt(indexID, 10))
	var resp *IndexLinkedPlanPositionDetail
	return resp, b.SendAuthHTTPRequest(ctx, exchange.RestSpot, http.MethodGet, "/sapi/v1/lending/auto-invest/index/user-summary", params, sapiDefaultRate, nil, &resp)
}

// OneTimeTransaction posts one time transactions
// sourceType possible values are "MAIN_SITE" for Binance,“TR" for Binance Turkey
func (b *Binance) OneTimeTransaction(ctx context.Context, arg *OneTimeTransactionParams) (*OneTimeTransactionResponse, error) {
	if arg == nil {
		return nil, common.ErrEmptyParams
	}
	if arg.SourceType == "" {
		return nil, errSourceTypeRequired
	}
	if arg.SubscriptionAmount <= 0 {
		return nil, order.ErrAmountBelowMin
	}
	if arg.SourceAsset.IsEmpty() {
		return nil, fmt.Errorf("%w: sourceAsset is required", currency.ErrCurrencyCodeEmpty)
	}
	if len(arg.Details) == 0 {
		return nil, errPortfolioDetailRequired
	}
	params := url.Values{}
	for a := range arg.Details {
		if arg.Details[a].TargetAsset.IsEmpty() {
			return nil, fmt.Errorf("%w: targetAsset is required", currency.ErrCurrencyCodeEmpty)
		}
		if arg.Details[a].Percentage <= 0 {
			return nil, errInvalidPercentageAmount
		}
		params.Add("targetAsset", arg.Details[a].TargetAsset.String())
		params.Add("percentage", strconv.FormatInt(arg.Details[a].Percentage, 10))
	}
	var resp *OneTimeTransactionResponse
	return resp, b.SendAuthHTTPRequest(ctx, exchange.RestSpot, http.MethodPost, "/sapi/v1/lending/auto-invest/one-off", params, sapiDefaultRate, arg, &resp)
}

// GetOneTimeTransactionStatus retrieves transaction status of one-time transaction
//
// transactionID: PORTFOLIO plan's Id
// requestID: sourceType + unique, transactionId and requestId cannot be empty at the same time
func (b *Binance) GetOneTimeTransactionStatus(ctx context.Context, transactionID int64, requestID string) (*OneTimeTransactionResponse, error) {
	if transactionID == 0 {
		return nil, errTransactionIDRequired
	}
	params := url.Values{}
	params.Set("transactionId", strconv.FormatInt(transactionID, 10))
	if requestID != "" {
		params.Set("requestId", requestID)
	}
	var resp *OneTimeTransactionResponse
	return resp, b.SendAuthHTTPRequest(ctx, exchange.RestSpot, http.MethodGet, "/sapi/v1/lending/auto-invest/one-off/status", params, sapiDefaultRate, nil, &resp)
}

// IndexLinkedPlanRedemption returns an identifier for this redemption after redeeming index-Linked plan holdings.
// redemptionPercentage: user redeem percentage,10/20/100..
func (b *Binance) IndexLinkedPlanRedemption(ctx context.Context, indexID, redemptionPercentage int64, requestID string) (int64, error) {
	if indexID == 0 {
		return 0, errIndexIDIsRequired
	}
	if redemptionPercentage <= 0 {
		return 0, fmt.Errorf("%w: invalid redemption percentage value %v", errInvalidPercentageAmount, redemptionPercentage)
	}
	params := url.Values{}
	params.Set("indexId", strconv.FormatInt(indexID, 10))
	params.Set("redemptionPercentage", strconv.FormatInt(redemptionPercentage, 10))
	if requestID != "" {
		params.Set("requestId", requestID)
	}
	resp := &struct {
		RedemptionID int64 `json:"redemptionId"`
	}{}
	return resp.RedemptionID, b.SendAuthHTTPRequest(ctx, exchange.RestSpot, http.MethodPost, "/sapi/v1/lending/auto-invest/redeem", params, sapiDefaultRate, nil, &resp)
}

// GetIndexLinkedPlanRedemption get the history of Index Linked Plan Redemption transactions
func (b *Binance) GetIndexLinkedPlanRedemption(ctx context.Context, requestID string, startTime, endTime time.Time, assetName currency.Code, current, size int64) ([]PlanRedemption, error) {
	if requestID == "" {
		return nil, errRequestIDRequired
	}
	params, err := fillHistoryParams(startTime, endTime, current, size)
	if err != nil {
		return nil, err
	}
	params.Set("requestId", requestID)
	if !assetName.IsEmpty() {
		params.Set("asset", assetName.String())
	}
	var resp []PlanRedemption
	return resp, b.SendAuthHTTPRequest(ctx, exchange.RestSpot, http.MethodGet, "/sapi/v1/lending/auto-invest/redeem/history", params, sapiDefaultRate, nil, &resp)
}

// GetIndexLinkedPlanRebalanceDetails retrieves the history of Index Linked Plan Redemption transactions
func (b *Binance) GetIndexLinkedPlanRebalanceDetails(ctx context.Context, startTime, endTime time.Time, current, size int64) ([]IndexLinkedPlanRebalanceDetail, error) {
	params, err := fillHistoryParams(startTime, endTime, current, size)
	if err != nil {
		return nil, err
	}
	var resp []IndexLinkedPlanRebalanceDetail
	return resp, b.SendAuthHTTPRequest(ctx, exchange.RestSpot, http.MethodGet, "/sapi/v1/lending/auto-invest/rebalance/history", params, sapiDefaultRate, nil, &resp)
}

// ---------------------------------------- Staking Endpoints  ------------------------------------------------------

// GetSubscribeETHStaking subscribes to staking endpoints.
// Amount in ETH, limit 4 decimals
func (b *Binance) GetSubscribeETHStaking(ctx context.Context, amount float64) (bool, error) {
	if amount <= 0 {
		return false, order.ErrAmountBelowMin
	}
	params := url.Values{}
	params.Set("amount", strconv.FormatFloat(amount, 'f', -1, 64))
	resp := &struct {
		Success bool `json:"success"`
	}{}
	return resp.Success, b.SendAuthHTTPRequest(ctx, exchange.RestSpot, http.MethodPost, "/sapi/v1/eth-staking/eth/stake", params, subscribeETHStakingRate, nil, &resp)
}

// SusbcribeETHStakingV2 stake ETH to get WBETH
func (b *Binance) SusbcribeETHStakingV2(ctx context.Context, amount float64) (*StakingSubscriptionResponse, error) {
	if amount <= 0 {
		return nil, order.ErrAmountBelowMin
	}
	params := url.Values{}
	params.Set("amount", strconv.FormatFloat(amount, 'f', -1, 64))
	var resp *StakingSubscriptionResponse
	return resp, b.SendAuthHTTPRequest(ctx, exchange.RestSpot, http.MethodGet, "/sapi/v2/eth-staking/eth/stake", params, subscribeETHStakingRate, nil, &resp)
}

// RedeemETH redeem WBETH or BETH and get ETH
func (b *Binance) RedeemETH(ctx context.Context, amount float64, assetName currency.Code) (*StakingRedemptionResponse, error) {
	if amount <= 0 {
		return nil, order.ErrAmountBelowMin
	}
	params := url.Values{}
	params.Set("amount", strconv.FormatFloat(amount, 'f', -1, 64))
	if !assetName.IsEmpty() {
		params.Set("asset", assetName.String())
	}
	var resp *StakingRedemptionResponse
	return resp, b.SendAuthHTTPRequest(ctx, exchange.RestSpot, http.MethodPost, "/sapi/v1/eth-staking/eth/redeem", params, etherumStakingRedemptionRate, nil, &resp)
}

// GetETHStakingHistory retrieves ETH staking history
func (b *Binance) GetETHStakingHistory(ctx context.Context, startTime, endTime time.Time, current, size int64) (*ETHStakingHistory, error) {
	params, err := fillHistoryParams(startTime, endTime, current, size)
	if err != nil {
		return nil, err
	}
	var resp *ETHStakingHistory
	return resp, b.SendAuthHTTPRequest(ctx, exchange.RestSpot, http.MethodGet, "/sapi/v1/eth-staking/eth/history/stakingHistory", params, ethStakingHistoryRate, nil, &resp)
}

// GetETHRedemptionHistory retrieves ETH redemption history
func (b *Binance) GetETHRedemptionHistory(ctx context.Context, startTime, endTime time.Time, current, size int64) (*ETHRedemptionHistory, error) {
	params, err := fillHistoryParams(startTime, endTime, current, size)
	if err != nil {
		return nil, err
	}
	var resp *ETHRedemptionHistory
	return resp, b.SendAuthHTTPRequest(ctx, exchange.RestSpot, http.MethodGet, "/sapi/v1/eth-staking/eth/history/redemptionHistory", params, ethRedemptionHistoryRate, nil, &resp)
}

// GetBETHRewardsDistributionHistory retrieves BETH reward distribution history
func (b *Binance) GetBETHRewardsDistributionHistory(ctx context.Context, startTime, endTime time.Time, current, size int64) (*BETHRewardDistribution, error) {
	params, err := fillHistoryParams(startTime, endTime, current, size)
	if err != nil {
		return nil, err
	}
	var resp *BETHRewardDistribution
	return resp, b.SendAuthHTTPRequest(ctx, exchange.RestSpot, http.MethodGet, "/sapi/v1/eth-staking/eth/history/rewardsHistory", params, bethRewardDistributionHistoryRate, nil, &resp)
}

// GetCurrentETHStakingQuota retrieves current ETH staking quota
func (b *Binance) GetCurrentETHStakingQuota(ctx context.Context) (*ETHStakingQuota, error) {
	var resp *ETHStakingQuota
	return resp, b.SendAuthHTTPRequest(ctx, exchange.RestSpot, http.MethodGet, "/sapi/v1/eth-staking/eth/quota", nil, currentETHStakingQuotaRate, nil, &resp)
}

// GetWBETHRateHistory retrieves WBETH rate history
func (b *Binance) GetWBETHRateHistory(ctx context.Context, startTime, endTime time.Time, current, size int64) (*WBETHRateHistory, error) {
	params, err := fillHistoryParams(startTime, endTime, current, size)
	if err != nil {
		return nil, err
	}
	var resp *WBETHRateHistory
	return resp, b.SendAuthHTTPRequest(ctx, exchange.RestSpot, http.MethodGet, "/sapi/v1/eth-staking/eth/history/rateHistory", params, getWBETHRateHistoryRate, nil, &resp)
}

func fillHistoryParams(startTime, endTime time.Time, current, size int64) (url.Values, error) {
	params := url.Values{}
	if !startTime.IsZero() && !endTime.IsZero() {
		err := common.StartEndTimeCheck(startTime, endTime)
		if err != nil {
			return nil, err
		}
		params.Set("startTime", strconv.FormatInt(startTime.UnixMilli(), 10))
		params.Set("endTime", strconv.FormatInt(endTime.UnixMilli(), 10))
	}
	if current > 0 {
		params.Set("current", strconv.FormatInt(current, 10))
	}
	if size > 0 {
		params.Set("size", strconv.FormatInt(size, 10))
	}
	return params, nil
}

// GetETHStakingAccount retrieves ETH staking account detail.
func (b *Binance) GetETHStakingAccount(ctx context.Context) (*ETHStakingAccountDetail, error) {
	var resp *ETHStakingAccountDetail
	return resp, b.SendAuthHTTPRequest(ctx, exchange.RestSpot, http.MethodGet, "/sapi/v1/eth-staking/account", nil, ethStakingAccountRate, nil, &resp)
}

// GetETHStakingAccountV2 retrieves V2 ETH staking account detail.
func (b *Binance) GetETHStakingAccountV2(ctx context.Context) (*StakingAccountV2Response, error) {
	var resp *StakingAccountV2Response
	return resp, b.SendAuthHTTPRequest(ctx, exchange.RestSpot, http.MethodGet, "/sapi/v2/eth-staking/account", nil, ethStakingAccountRate, nil, &resp)
}

// WrapBETH creates wrapped version of BETH
// amount: Amount in BETH, limit 4 decimals
func (b *Binance) WrapBETH(ctx context.Context, amount float64) (*WrapBETHResponse, error) {
	if amount <= 0 {
		return nil, order.ErrAmountBelowMin
	}
	params := url.Values{}
	params.Set("amount", strconv.FormatFloat(amount, 'f', -1, 64))
	var resp *WrapBETHResponse
	return resp, b.SendAuthHTTPRequest(ctx, exchange.RestSpot, http.MethodPost, "/sapi/v1/eth-staking/wbeth/wrap", params, wrapBETHRate, nil, &resp)
}

// GetWBETHWrapHistory retrieves a wrap BETH history
func (b *Binance) GetWBETHWrapHistory(ctx context.Context, startTime, endTime time.Time, current, size int64) (*WBETHWrapHistory, error) {
	return b.getWBETHWrapOrUnwrapHistory(ctx, startTime, endTime, current, size, "/sapi/v1/eth-staking/wbeth/history/wrapHistory")
}

// GetWBETHUnwrapHistory retrieves a WEBTH unwrap BETH history
func (b *Binance) GetWBETHUnwrapHistory(ctx context.Context, startTime, endTime time.Time, current, size int64) (*WBETHWrapHistory, error) {
	return b.getWBETHWrapOrUnwrapHistory(ctx, startTime, endTime, current, size, "/sapi/v1/eth-staking/wbeth/history/unwrapHistory")
}

func (b *Binance) getWBETHWrapOrUnwrapHistory(ctx context.Context, startTime, endTime time.Time, current, size int64, path string) (*WBETHWrapHistory, error) {
	params, err := fillHistoryParams(startTime, endTime, current, size)
	if err != nil {
		return nil, err
	}
	var resp *WBETHWrapHistory
	return resp, b.SendAuthHTTPRequest(ctx, exchange.RestSpot, http.MethodGet, path, params, wbethWrapOrUnwrapHistoryRate, nil, &resp)
}

// GetWBETHRewardHistory retrieves WBETH rewards history
func (b *Binance) GetWBETHRewardHistory(ctx context.Context, startTime, endTime time.Time, current, size int64) (*WBETHRewardHistory, error) {
	params, err := fillHistoryParams(startTime, endTime, current, size)
	if err != nil {
		return nil, err
	}
	var resp *WBETHRewardHistory
	return resp, b.SendAuthHTTPRequest(ctx, exchange.RestSpot, http.MethodGet, "/sapi/v1/eth-staking/eth/history/wbethRewardsHistory", params, wbethRewardsHistoryRate, nil, &resp)
}

// GetSOLStakingAccount retrieves SOL staking account
func (b *Binance) GetSOLStakingAccount(ctx context.Context) (*SOLStakingAccountDetail, error) {
	var resp *SOLStakingAccountDetail
	return resp, b.SendAuthHTTPRequest(ctx, exchange.RestSpot, http.MethodGet, "/sapi/v1/sol-staking/account", nil, solStakingAccountRate, nil, &resp)
}

// GetSOLStakingQuotaDetails retrieves SOL staking quota
func (b *Binance) GetSOLStakingQuotaDetails(ctx context.Context) (*SOLStakingQuotaDetail, error) {
	var resp *SOLStakingQuotaDetail
	return resp, b.SendAuthHTTPRequest(ctx, exchange.RestSpot, http.MethodGet, "/sapi/v1/sol-staking/sol/quota", nil, solStakingQuotaDetailsRate, nil, &resp)
}

// SubscribeToSOLStaking subscribes to SOL staking
func (b *Binance) SubscribeToSOLStaking(ctx context.Context, amount float64) (*SOLStakingSubscriptionResponse, error) {
	if amount <= 0 {
		return nil, order.ErrAmountBelowMin
	}
	params := url.Values{}
	params.Set("amount", strconv.FormatFloat(amount, 'f', -1, 64))
	var resp *SOLStakingSubscriptionResponse
	return resp, b.SendAuthHTTPRequest(ctx, exchange.RestSpot, http.MethodPost, "/sapi/v1/sol-staking/sol/stake", params, subscribeSOLStakingRate, nil, &resp)
}

// RedeemSOL redeem BNSOL and SOL
func (b *Binance) RedeemSOL(ctx context.Context, amount float64) (*SOLRedemptionResponse, error) {
	if amount <= 0 {
		return nil, order.ErrAmountBelowMin
	}
	params := url.Values{}
	params.Set("amount", strconv.FormatFloat(amount, 'f', -1, 64))
	var resp *SOLRedemptionResponse
	return resp, b.SendAuthHTTPRequest(ctx, exchange.RestSpot, http.MethodPost, "/sapi/v1/sol-staking/sol/redeem", nil, redeemSOLRate, nil, &resp)
}

// ClaimBoostRewards claim boost APR airdrop rewards
func (b *Binance) ClaimBoostRewards(ctx context.Context) (bool, error) {
	resp := &struct {
		Success bool `json:"success"`
	}{}
	return resp.Success, b.SendAuthHTTPRequest(ctx, exchange.RestSpot, http.MethodPost, "/sapi/v1/sol-staking/sol/claim", nil, claimbBoostReqardsRate, nil, &resp)
}

// GetSOLStakingHistory retrieves SOL staking history
func (b *Binance) GetSOLStakingHistory(ctx context.Context, startTime, endTime time.Time, current, size int64) (*SOLStakingHistory, error) {
	params, err := fillHistoryParams(startTime, endTime, current, size)
	if err != nil {
		return nil, err
	}
	var resp *SOLStakingHistory
	return resp, b.SendAuthHTTPRequest(ctx, exchange.RestSpot, http.MethodGet, "/sapi/v1/sol-staking/sol/history/stakingHistory", params, solStakingHistoryRate, nil, &resp)
}

// GetSOLRedemptionHistory retrieves SOL redemption history
func (b *Binance) GetSOLRedemptionHistory(ctx context.Context, startTime, endTime time.Time, current, size int64) (*SOLStakingHistory, error) {
	params, err := fillHistoryParams(startTime, endTime, current, size)
	if err != nil {
		return nil, err
	}
	var resp *SOLStakingHistory
	return resp, b.SendAuthHTTPRequest(ctx, exchange.RestSpot, http.MethodGet, "/sapi/v1/sol-staking/sol/history/redemptionHistory", params, solRedemptionHistoryRate, nil, &resp)
}

// GetBNSOLRewardsHistory retrieves a BNSOL rewards history
func (b *Binance) GetBNSOLRewardsHistory(ctx context.Context, startTime, endTime time.Time, current, size int64) (*BNSOLRewardHistory, error) {
	params, err := fillHistoryParams(startTime, endTime, current, size)
	if err != nil {
		return nil, err
	}
	var resp *BNSOLRewardHistory
	return resp, b.SendAuthHTTPRequest(ctx, exchange.RestSpot, http.MethodGet, "/sapi/v1/sol-staking/sol/history/bnsolRewardsHistory", params, bnsolRewardsHistoryRate, nil, &resp)
}

// GetBNSOLRateHistory retrieves BNSOL rate history
func (b *Binance) GetBNSOLRateHistory(ctx context.Context, startTime, endTime time.Time, current, size int64) (*BNSOLRewardHistory, error) {
	params, err := fillHistoryParams(startTime, endTime, current, size)
	if err != nil {
		return nil, err
	}
	var resp *BNSOLRewardHistory
	return resp, b.SendAuthHTTPRequest(ctx, exchange.RestSpot, http.MethodGet, "/sapi/v1/sol-staking/sol/history/rateHistory", params, bnsolRateHistory, nil, &resp)
}

// GetBoostRewardsHistory retrieves boosts reward history
func (b *Binance) GetBoostRewardsHistory(ctx context.Context, rewardType string, startTime, endTime time.Time, current, size int64) (*RewardBoostResponse, error) {
	if rewardType == "" {
		return nil, errRewardTypeMissing
	}
	params, err := fillHistoryParams(startTime, endTime, current, size)
	if err != nil {
		return nil, err
	}
	params.Set("type", rewardType)
	var resp *RewardBoostResponse
	return resp, b.SendAuthHTTPRequest(ctx, exchange.RestSpot, http.MethodGet, "/sapi/v1/sol-staking/sol/history/boostRewardsHistory", params, boostRewardsHistoryRate, nil, &resp)
}

// GetUnclaimedRewards get unclaimed rewards
func (b *Binance) GetUnclaimedRewards(ctx context.Context) ([]Reward, error) {
	var resp []Reward
	return resp, b.SendAuthHTTPRequest(ctx, exchange.RestSpot, http.MethodGet, "/sapi/v1/sol-staking/sol/history/unclaimedRewards", nil, unclaimedRewardsRate, nil, &resp)
}

// -----------------------------------  Mining Endpoints  -----------------------------
// The endpoints below allow to interact with Binance Pool.
// For more information on this, please refer to the Binance Pool page

// AcquiringAlgorithm retrieves list of algorithms
func (b *Binance) AcquiringAlgorithm(ctx context.Context) (*AlgorithmsList, error) {
	var resp *AlgorithmsList
	return resp, b.SendHTTPRequest(ctx, exchange.RestSpot, "/sapi/v1/mining/pub/algoList", sapiDefaultRate, &resp)
}

// GetCoinNames retrieves coin names
func (b *Binance) GetCoinNames(ctx context.Context) (*CoinNames, error) {
	var resp *CoinNames
	return resp, b.SendHTTPRequest(ctx, exchange.RestSpot, "/sapi/v1/mining/pub/coinList", sapiDefaultRate, &resp)
}

// GetDetailMinerList retrieves list of miners name and other details.
func (b *Binance) GetDetailMinerList(ctx context.Context, algorithm, userName, workerName string) (*MinersDetailList, error) {
	if workerName == "" {
		return nil, fmt.Errorf("%w: worker's name is required", errNameRequired)
	}
	params, err := fillMinersRetrivalParams(algorithm, userName, workerName)
	if err != nil {
		return nil, err
	}
	var resp *MinersDetailList
	return resp, b.SendAuthHTTPRequest(ctx, exchange.RestSpot, http.MethodGet, "/sapi/v1/mining/worker/detail", params, getMinersListRate, nil, &resp)
}

// GetMinersList retrieves miners info
func (b *Binance) GetMinersList(ctx context.Context, algorithm, userName string, sortInNegativeSequence bool, pageIndex, sortColumn, workerStatus int64) (*MinerLists, error) {
	params, err := fillMinersRetrivalParams(algorithm, userName, "")
	if err != nil {
		return nil, err
	}
	if sortInNegativeSequence {
		params.Set("sort", "1")
	}
	if pageIndex > 0 {
		params.Set("pageIndex", strconv.FormatInt(pageIndex, 10))
	}
	// Sort by( default 1):
	// 	1: miner name
	// 	2: real-time computing power
	// 	3: daily average computing power
	// 	4: real-time rejection rate
	// 	5: last submission time
	if sortColumn > 0 {
		params.Set("sortColumn", strconv.FormatInt(sortColumn, 10))
	}
	if workerStatus > 0 {
		params.Set("workerStatus", strconv.FormatInt(workerStatus, 10))
	}
	var resp *MinerLists
	return resp, b.SendAuthHTTPRequest(ctx, exchange.RestSpot, http.MethodGet, "/sapi/v1/mining/worker/list", params, getMinersListRate, nil, &resp)
}

func fillMinersRetrivalParams(algorithm, userName, workerName string) (url.Values, error) {
	if algorithm == "" {
		return nil, errTransferAlgorithmRequired
	}
	if userName == "" {
		return nil, fmt.Errorf("%w: mining account name is missing", errNameRequired)
	}
	params := url.Values{}
	params.Set("algo", algorithm)
	params.Set("userName", userName)
	if workerName != "" {
		params.Set("workerName", workerName)
	}
	return params, nil
}

func fillMiningParams(transferAlgorithm, userName string, coin currency.Code, startDate, endDate time.Time, pageIndex, pageSize int64) (url.Values, error) {
	if transferAlgorithm == "" {
		return nil, errTransferAlgorithmRequired
	}
	if userName == "" {
		return nil, errUsernameRequired
	}
	params := url.Values{}
	params.Set("algo", transferAlgorithm)
	params.Set("userName", userName)
	if !coin.IsEmpty() {
		params.Set("coin", coin.String())
	}
	if !startDate.IsZero() && !endDate.IsZero() {
		err := common.StartEndTimeCheck(startDate, endDate)
		if err != nil {
			return nil, err
		}
		params.Set("startDate", strconv.FormatInt(startDate.UnixMilli(), 10))
		params.Set("endDate", strconv.FormatInt(endDate.UnixMilli(), 10))
	}
	if pageIndex > 0 {
		params.Set("pageIndex", strconv.FormatInt(pageIndex, 10))
	}
	if pageSize > 0 {
		params.Set("pageSize", strconv.FormatInt(pageSize, 10))
	}
	return params, nil
}

// GetEarningList retrieves list of earning list
func (b *Binance) GetEarningList(ctx context.Context, transferAlgorithm, userName string, coin currency.Code, startDate, endDate time.Time, pageIndex, pageSize int64) (*EarningList, error) {
	params, err := fillMiningParams(transferAlgorithm, userName, coin, startDate, endDate, pageIndex, pageSize)
	if err != nil {
		return nil, err
	}
	var resp *EarningList
	return resp, b.SendAuthHTTPRequest(ctx, exchange.RestSpot, http.MethodGet, "/sapi/v1/mining/payment/list", params, getEarningsListRate, nil, &resp)
}

// ExtraBonousList retrieves extra bonus list
func (b *Binance) ExtraBonousList(ctx context.Context, transferAlgorithm, userName string, coin currency.Code, startDate, endDate time.Time, pageIndex, pageSize int64) (*ExtraBonus, error) {
	params, err := fillMiningParams(transferAlgorithm, userName, coin, startDate, endDate, pageIndex, pageSize)
	if err != nil {
		return nil, err
	}
	var resp *ExtraBonus
	return resp, b.SendAuthHTTPRequest(ctx, exchange.RestSpot, http.MethodGet, "/sapi/v1/mining/payment/other", params, extraBonusListRate, nil, &resp)
}

// GetHashrateRescaleList represents hashrate rescale list
func (b *Binance) GetHashrateRescaleList(ctx context.Context, pageIndex, pageSize int64) (*HashrateHashTransfers, error) {
	params := url.Values{}
	if pageIndex > 0 {
		params.Set("pageIndex", strconv.FormatInt(pageIndex, 10))
	}
	if pageSize > 0 {
		params.Set("pageSize", strconv.FormatInt(pageSize, 10))
	}
	var resp *HashrateHashTransfers
	return resp, b.SendAuthHTTPRequest(ctx, exchange.RestSpot, http.MethodGet, "/sapi/v1/mining/hash-transfer/config/details/list", params, getHashrateRescaleRate, nil, &resp)
}

// GetHashRateRescaleDetail retrieves a hashrate rescale detail
func (b *Binance) GetHashRateRescaleDetail(ctx context.Context, configID, userName string, pageIndex, pageSize int64) (*HashrateRescaleDetail, error) {
	if configID == "" {
		return nil, errConfigIDRequired
	}
	if userName == "" {
		return nil, errUsernameRequired
	}
	params := url.Values{}
	params.Set("configId", configID)
	params.Set("userName", userName)
	if pageIndex > 0 {
		params.Set("pageIndex", strconv.FormatInt(pageIndex, 10))
	}
	if pageSize > 0 {
		params.Set("pageSize", strconv.FormatInt(pageSize, 10))
	}
	var resp *HashrateRescaleDetail
	return resp, b.SendAuthHTTPRequest(ctx, exchange.RestSpot, http.MethodGet, "/sapi/v1/mining/hash-transfer/profit/details", params, getHashrateRescaleDetailRate, nil, &resp)
}

// HashRateRescaleRequest retrieves a hashrate rescale request
func (b *Binance) HashRateRescaleRequest(ctx context.Context, userName, algorithm, toPoolUser string, startTime, endTime time.Time, hashRate int64) (*HashrateRescalResponse, error) {
	if userName == "" {
		return nil, errUsernameRequired
	}
	if algorithm == "" {
		return nil, errTransferAlgorithmRequired
	}
	params := url.Values{}
	if !startTime.IsZero() && !endTime.IsZero() {
		err := common.StartEndTimeCheck(startTime, endTime)
		if err != nil {
			return nil, err
		}
		params.Set("startDate", strconv.FormatInt(startTime.UnixMilli(), 10))
		params.Set("endDate", strconv.FormatInt(endTime.UnixMilli(), 10))
	} else {
		return nil, fmt.Errorf("%w: start time and end time are required", common.ErrDateUnset)
	}
	if toPoolUser == "" {
		return nil, fmt.Errorf("%w: receiver mining account is required", errAccountRequired)
	}
	if hashRate <= 0 {
		return nil, errHashRateRequired
	}
	params.Set("userName", userName)
	params.Set("algo", algorithm)
	params.Set("toPoolUser", toPoolUser)
	params.Set("hashRate", strconv.FormatInt(hashRate, 10))
	var resp *HashrateRescalResponse
	return resp, b.SendAuthHTTPRequest(ctx, exchange.RestSpot, http.MethodPost, "/sapi/v1/mining/hash-transfer/config", params, getHasrateRescaleRequestRate, nil, &resp)
}

// CancelHashrateRescaleConfiguration retrieves cancel hashrate rescale configuration
func (b *Binance) CancelHashrateRescaleConfiguration(ctx context.Context, configID, userName string) (*HashrateRescalResponse, error) {
	if configID == "" {
		return nil, errConfigIDRequired
	}
	if userName == "" {
		return nil, errUsernameRequired
	}
	params := url.Values{}
	params.Set("configId", configID)
	params.Set("userName", userName)
	var resp *HashrateRescalResponse
	return resp, b.SendAuthHTTPRequest(ctx, exchange.RestSpot, http.MethodPost, "/sapi/v1/mining/hash-transfer/config/cancel", params, cancelHashrateResaleConfigurationRate, nil, &resp)
}

// StatisticsList represents a statistics list
func (b *Binance) StatisticsList(ctx context.Context, algorithm, userName string) (*UserStatistics, error) {
	if algorithm == "" {
		return nil, errTransferAlgorithmRequired
	}
	if userName == "" {
		return nil, errUsernameRequired
	}
	params := url.Values{}
	params.Set("algo", algorithm)
	params.Set("userName", userName)
	var resp *UserStatistics
	return resp, b.SendAuthHTTPRequest(ctx, exchange.RestSpot, http.MethodGet, "/sapi/v1/mining/statistics/user/status", params, statisticsListRate, nil, &resp)
}

// GetAccountList retrieves account list
func (b *Binance) GetAccountList(ctx context.Context, algorithm, userName string) (*MiningAccounts, error) {
	if algorithm == "" {
		return nil, errTransferAlgorithmRequired
	}
	if userName == "" {
		return nil, errUsernameRequired
	}
	params := url.Values{}
	params.Set("algo", algorithm)
	params.Set("userName", userName)
	var resp *MiningAccounts
	return resp, b.SendAuthHTTPRequest(ctx, exchange.RestSpot, http.MethodGet, "/sapi/v1/mining/statistics/user/list", params, miningAccountListRate, nil, &resp)
}

// GetMiningAccountEarningRate represents a mining account earning rate
func (b *Binance) GetMiningAccountEarningRate(ctx context.Context, algorithm string, startTime, endTime time.Time, pageIndex, pageSize int64) (*MiningAccountEarnings, error) {
	if algorithm == "" {
		return nil, errTransferAlgorithmRequired
	}
	params := url.Values{}
	params.Set("algo", algorithm)
	if !startTime.IsZero() && !endTime.IsZero() {
		err := common.StartEndTimeCheck(startTime, endTime)
		if err != nil {
			return nil, err
		}
		params.Set("startDate", strconv.FormatInt(startTime.UnixMilli(), 10))
		params.Set("endDate", strconv.FormatInt(endTime.UnixMilli(), 10))
	}
	if pageIndex > 0 {
		params.Set("pageIndex", strconv.FormatInt(pageIndex, 10))
	}
	if pageSize > 0 {
		params.Set("pageSize", strconv.FormatInt(pageSize, 10))
	}
	var resp *MiningAccountEarnings
	return resp, b.SendAuthHTTPRequest(ctx, exchange.RestSpot, http.MethodGet, "/sapi/v1/mining/payment/uid", params, miningAccountEarningRate, nil, &resp)
}

// ---------------------------------- Futures Endpoints --------------------------------

// NewFuturesAccountTransfer execute transfer between spot account and futures account.
// transferType
// 1: transfer from spot account to USDT-Ⓜ futures account.
// 2: transfer from USDT-Ⓜ futures account to spot account.
// 3: transfer from spot account to COIN-Ⓜ futures account.
// 4: transfer from COIN-Ⓜ futures account to spot account.
func (b *Binance) NewFuturesAccountTransfer(ctx context.Context, assetName currency.Code, amount float64, transferType int64) (*FundTransferResponse, error) {
	if assetName.IsEmpty() {
		return nil, fmt.Errorf("%w: assetName is required", currency.ErrCurrencyCodeEmpty)
	}
	if amount <= 0 {
		return nil, order.ErrAmountBelowMin
	}
	if transferType == 0 {
		return nil, errTransferTypeRequired
	}
	params := url.Values{}
	params.Set("asset", assetName.String())
	params.Set("amount", strconv.FormatFloat(amount, 'f', -1, 64))
	params.Set("type", strconv.FormatInt(transferType, 10))
	var resp *FundTransferResponse
	return resp, b.SendAuthHTTPRequest(ctx, exchange.RestSpot, http.MethodPost, "/sapi/v1/futures/transfer", params, sapiDefaultRate, nil, &resp)
}

// GetFuturesAccountTransactionHistoryList retrieves list of futures account transfer transactions.
//
// Support query within the last 6 months only
func (b *Binance) GetFuturesAccountTransactionHistoryList(ctx context.Context, assetName currency.Code, startTime, endTime time.Time, current, size int64) (*FutureFundTransfers, error) {
	if startTime.IsZero() {
		return nil, errStartTimeRequired
	}
	params, err := fillHistoryParams(startTime, endTime, current, size)
	if err != nil {
		return nil, err
	}
	if !assetName.IsEmpty() {
		params.Set("asset", assetName.String())
	}
	var resp *FutureFundTransfers
	return resp, b.SendAuthHTTPRequest(ctx, exchange.RestSpot, http.MethodGet, "/sapi/v1/futures/transfer", params, futuresFundTransfersFetchRate, nil, &resp)
}

// GetFutureTickLevelOrderbookHistoricalDataDownloadLink retrieves the orderbook historical data download link.
//
// dataType: possible values are 'T_DEPTH' for ticklevel orderbook data, 'S_DEPTH' for orderbook snapshot data
func (b *Binance) GetFutureTickLevelOrderbookHistoricalDataDownloadLink(ctx context.Context, symbol, dataType string, startTime, endTime time.Time) (*HistoricalOrderbookDownloadLink, error) {
	if symbol == "" {
		return nil, currency.ErrSymbolStringEmpty
	}
	if dataType == "" {
		return nil, errors.New("dataType is required, possible values are 'T_DEPTH', and 'S_DEPTH'")
	}
	params := url.Values{}
	params.Set("symbol", symbol)
	params.Set("dataType", dataType)
	if !startTime.IsZero() && !endTime.IsZero() {
		err := common.StartEndTimeCheck(startTime, endTime)
		if err != nil {
			return nil, err
		}
		params.Set("startTime", strconv.FormatInt(startTime.UnixMilli(), 10))
		params.Set("endTime", strconv.FormatInt(endTime.UnixMilli(), 10))
	} else {
		return nil, fmt.Errorf("%w: start time and end time are required", errStartTimeRequired)
	}
	var resp *HistoricalOrderbookDownloadLink
	return resp, b.SendAuthHTTPRequest(ctx, exchange.RestSpot, http.MethodGet, "/sapi/v1/futures/histDataLink", params, futureTickLevelOrderbookHistoricalDataDownloadLinkRate, nil, &resp)
}

// ------------------------------  Futures Algo Endpoints  ----------------------------------
//
// Binance Futures Execution Algorithm API solution aims to provide users ability to programmatically
// leverage Binance in-house algorithmic trading capability to automate order execution strategy,
// improve execution transparency and give users smart access to the available market liquidity.

// VolumeParticipationNewOrder send in a VP new order. Only support on USDⓈ-M Contracts.
//
// You need to enable Futures Trading Permission for the api key which requests this endpoint.
// Base URL: https://api.binance.com
func (b *Binance) VolumeParticipationNewOrder(ctx context.Context, arg *VolumeParticipationOrderParams) (*AlgoOrderResponse, error) {
	if *arg == (VolumeParticipationOrderParams{}) {
		return nil, common.ErrEmptyParams
	}
	if arg.Symbol == "" {
		return nil, currency.ErrSymbolStringEmpty
	}
	if arg.Side == "" {
		return nil, order.ErrSideIsInvalid
	}
	if arg.Quantity <= 0 {
		return nil, order.ErrAmountBelowMin
	}
	if arg.Urgency == "" {
		// Possible values of 'LOW', 'MEDIUM', and 'HIGH'
		return nil, errPossibleValuesRequired
	}
	var resp *AlgoOrderResponse
	return resp, b.SendAuthHTTPRequest(ctx, exchange.RestSpot, http.MethodPost, "/sapi/v1/algo/futures/newOrderVp", nil, placeVPOrderRate, arg, &resp)
}

// FuturesTWAPOrder placed futures time-weighted average price(TWAP) order.
func (b *Binance) FuturesTWAPOrder(ctx context.Context, arg *TWAPOrderParams) (*AlgoOrderResponse, error) {
	if *arg == (TWAPOrderParams{}) {
		return nil, common.ErrEmptyParams
	}
	if arg.Symbol == "" {
		return nil, currency.ErrSymbolStringEmpty
	}
	if arg.Side == "" {
		return nil, order.ErrSideIsInvalid
	}
	if arg.Quantity <= 0 {
		return nil, order.ErrAmountBelowMin
	}
	if arg.Duration == 0 {
		return nil, fmt.Errorf("%w: duration for TWAP orders in seconds. [300, 86400]", errDurationRequired)
	}
	var resp *AlgoOrderResponse
	return resp, b.SendAuthHTTPRequest(ctx, exchange.RestSpot, http.MethodPost, "/sapi/v1/algo/futures/newOrderTwap", nil, placeTWAveragePriceNewOrderRate, arg, &resp)
}

// CancelFuturesAlgoOrder cancels futures an active algo order.
//
// You need to enable Futures Trading Permission for the api key which requests this endpoint.
// Base URL: https://api.binance.com
func (b *Binance) CancelFuturesAlgoOrder(ctx context.Context, algoID int64) (*AlgoOrderResponse, error) {
	return b.cancelAlgoOrder(ctx, algoID, "/sapi/v1/algo/futures/order")
}

func (b *Binance) cancelAlgoOrder(ctx context.Context, algoID int64, path string) (*AlgoOrderResponse, error) {
	if algoID == 0 {
		return nil, fmt.Errorf("%w: algoId is required", order.ErrOrderIDNotSet)
	}
	params := url.Values{}
	params.Set("algoId", strconv.FormatInt(algoID, 10))
	var resp *AlgoOrderResponse
	return resp, b.SendAuthHTTPRequest(ctx, exchange.RestSpot, http.MethodDelete, path, params, sapiDefaultRate, nil, &resp)
}

// GetFuturesCurrentAlgoOpenOrders retrieves futures current algo open orders
//
// You need to enable Futures Trading Permission for the api key which requests this endpoint.
// Base URL: https://api.binance.com
func (b *Binance) GetFuturesCurrentAlgoOpenOrders(ctx context.Context) (*AlgoOrders, error) {
	var resp *AlgoOrders
	return resp, b.SendAuthHTTPRequest(ctx, exchange.RestSpot, http.MethodGet, "/sapi/v1/algo/futures/openOrders", nil, sapiDefaultRate, nil, &resp)
}

// GetFuturesHistoricalAlgoOrders represents a historical algo order instance.
func (b *Binance) GetFuturesHistoricalAlgoOrders(ctx context.Context, symbol, side string, startTime, endTime time.Time, page, pageSize int64) (*AlgoOrders, error) {
	return b.getHistoricalAlgoOrders(ctx, symbol, side, "/sapi/v1/algo/futures/historicalOrders", startTime, endTime, page, pageSize)
}

func (b *Binance) getHistoricalAlgoOrders(ctx context.Context, symbol, side, path string, startTime, endTime time.Time, page, pageSize int64) (*AlgoOrders, error) {
	params := url.Values{}
	if symbol != "" {
		params.Set("symbol", symbol)
	}
	if side != "" {
		params.Set("side", side)
	}
	if !startTime.IsZero() && !endTime.IsZero() {
		err := common.StartEndTimeCheck(startTime, endTime)
		if err != nil {
			return nil, err
		}
		params.Set("startTime", strconv.FormatInt(startTime.UnixMilli(), 10))
		params.Set("endTime", strconv.FormatInt(endTime.UnixMilli(), 10))
	}
	if page > 0 {
		params.Set("page", strconv.FormatInt(page, 10))
	}
	if pageSize > 0 {
		params.Set("pageSize", strconv.FormatInt(pageSize, 10))
	}
	var resp *AlgoOrders
	return resp, b.SendAuthHTTPRequest(ctx, exchange.RestSpot, http.MethodGet, path, params, sapiDefaultRate, nil, &resp)
}

// GetFuturesSubOrders get respective sub orders for a specified algoId
//
// You need to enable Futures Trading Permission for the api key which requests this endpoint.
// Base URL: https://api.binance.com
func (b *Binance) GetFuturesSubOrders(ctx context.Context, algoID, page, pageSize int64) (*AlgoSubOrders, error) {
	return b.getSubOrders(ctx, algoID, page, pageSize, "/sapi/v1/algo/futures/subOrders")
}

func (b *Binance) getSubOrders(ctx context.Context, algoID, page, pageSize int64, path string) (*AlgoSubOrders, error) {
	if algoID == 0 {
		return nil, fmt.Errorf("%w: algoId is required", order.ErrOrderIDNotSet)
	}
	params := url.Values{}
	params.Set("algoId", strconv.FormatInt(algoID, 10))
	if page > 0 {
		params.Set("page", strconv.FormatInt(page, 10))
	}
	if pageSize > 0 {
		params.Set("pageSize", strconv.FormatInt(pageSize, 10))
	}
	var resp *AlgoSubOrders
	return resp, b.SendAuthHTTPRequest(ctx, exchange.RestSpot, http.MethodGet, path, params, sapiDefaultRate, nil, &resp)
}

// -----------------------------------------  Spot Algo Endpoints  --------------------------------------------
// Binance Spot Execution Algorithm API solution aims to provide users ability to programmatically leverage Binance in-house algorithmic trading capability to automate order execution strategy,
// improve execution transparency and give users smart access to the available market liquidity. During the introductory period, there will be no additional fees for TWAP orders.
// Standard trading fees apply. Order size exceeds to maximum API supported size (100,000 USDT). Please contact liquidity@binance.com for larger sizes.

// SpotTWAPNewOrder puts spot Time-Weighted Average Price(TWAP) orders
func (b *Binance) SpotTWAPNewOrder(ctx context.Context, arg *SpotTWAPOrderParam) (*AlgoOrderResponse, error) {
	if *arg == (SpotTWAPOrderParam{}) {
		return nil, common.ErrEmptyParams
	}
	if arg.Symbol == "" {
		return nil, currency.ErrSymbolStringEmpty
	}
	if arg.Side == "" {
		return nil, order.ErrSideIsInvalid
	}
	if arg.Quantity <= 0 {
		return nil, order.ErrAmountBelowMin
	}
	if arg.Duration == 0 {
		return nil, fmt.Errorf("%w: duration for TWAP orders in seconds. [300, 86400]", errDurationRequired)
	}
	var resp *AlgoOrderResponse
	return resp, b.SendAuthHTTPRequest(ctx, exchange.RestSpot, http.MethodGet, "/sapi/v1/algo/spot/newOrderTwap", nil, spotTwapNewOrderRate, arg, &resp)
}

// CancelSpotAlgoOrder cancels an open spot TWAP order
func (b *Binance) CancelSpotAlgoOrder(ctx context.Context, algoID int64) (*AlgoOrderResponse, error) {
	return b.cancelAlgoOrder(ctx, algoID, "/sapi/v1/algo/spot/order")
}

// GetCurrentSpotAlgoOpenOrder retrieves all open SPOT TWAP orders.
func (b *Binance) GetCurrentSpotAlgoOpenOrder(ctx context.Context) (*AlgoOrders, error) {
	var resp *AlgoOrders
	return resp, b.SendAuthHTTPRequest(ctx, exchange.RestSpot, http.MethodGet, "/sapi/v1/algo/spot/openOrders", nil, sapiDefaultRate, nil, &resp)
}

// GetSpotHistoricalAlgoOrders retrieves all historical SPOT TWAP Orders
func (b *Binance) GetSpotHistoricalAlgoOrders(ctx context.Context, symbol, side string, startTime, endTime time.Time, page, pageSize int64) (*AlgoOrders, error) {
	return b.getHistoricalAlgoOrders(ctx, symbol, side, "/sapi/v1/algo/spot/historicalOrders", startTime, endTime, page, pageSize)
}

// GetSpotSubOrders get respective sub orders for a specified algoId
func (b *Binance) GetSpotSubOrders(ctx context.Context, algoID, page, pageSize int64) (*AlgoSubOrders, error) {
	return b.getSubOrders(ctx, algoID, page, pageSize, "/sapi/v1/algo/spot/subOrders")
}

// -------------------------------------- Classic Portfolio Margin Endpoints -------------------------------------------
// The Binance Classic Portfolio Margin Program is a cross-asset margin program supporting consolidated margin balance across trading products with over 200+ effective crypto collaterals.
// It is designed for professional traders, market makers, and institutional users looking to actively trade & hedge cross-asset and optimize risk-management in a consolidated setup.
// Only Classic Portfolio Margin Account is accessible to these endpoints.

// GetClassicPortfolioMarginAccountInfo retrieves classic portfolio margin account information.
func (b *Binance) GetClassicPortfolioMarginAccountInfo(ctx context.Context) (*ClassicPMAccountInfo, error) {
	var resp *ClassicPMAccountInfo
	return resp, b.SendAuthHTTPRequest(ctx, exchange.RestSpot, http.MethodGet, "/sapi/v1/portfolio/account", nil, classicPMAccountInfoRate, nil, &resp)
}

// GetClassicPortfolioMarginCollateralRate retrieves classic Portfolio Margin Collateral Rate
func (b *Binance) GetClassicPortfolioMarginCollateralRate(ctx context.Context) ([]PMCollateralRate, error) {
	var resp []PMCollateralRate
	return resp, b.SendAuthHTTPRequest(ctx, exchange.RestSpot, http.MethodGet, "/sapi/v1/portfolio/collateralRate", nil, classicPMCollateralRate, nil, &resp)
}

// GetClassicPortfolioMarginBankruptacyLoanAmount query Classic Portfolio Margin Bankruptcy Loan Amount
func (b *Binance) GetClassicPortfolioMarginBankruptacyLoanAmount(ctx context.Context) (*PMBankruptacyLoanAmount, error) {
	var resp *PMBankruptacyLoanAmount
	return resp, b.SendAuthHTTPRequest(ctx, exchange.RestSpot, http.MethodGet, "/sapi/v1/portfolio/pmLoan", nil, getClassicPMBankruptacyLoanAmountRate, nil, &resp)
}

// RepayClassicPMBankruptacyLoan repay Classic Portfolio Margin Bankruptcy Loan
// from: SPOT or MARGIN，default SPOT
func (b *Binance) RepayClassicPMBankruptacyLoan(ctx context.Context, from string) (*FundTransferResponse, error) {
	params := url.Values{}
	if from != "" {
		params.Set("from", from)
	}
	var resp *FundTransferResponse
	return resp, b.SendAuthHTTPRequest(ctx, exchange.RestSpot, http.MethodPost, "/sapi/v1/portfolio/repay", params, repayClassicPMBankruptacyLoanRate, nil, &resp)
}

// GetClassicPMNegativeBalanceInterestHistory query interest history of negative balance for portfolio margin.
func (b *Binance) GetClassicPMNegativeBalanceInterestHistory(ctx context.Context, assetName currency.Code, startTime, endTime time.Time, size int64) ([]PMNegativeBalaceInterestHistory, error) {
	params := url.Values{}
	if !assetName.IsEmpty() {
		params.Set("asset", assetName.String())
	}
	if !startTime.IsZero() && !endTime.IsZero() {
		err := common.StartEndTimeCheck(startTime, endTime)
		if err != nil {
			return nil, err
		}
		params.Set("startTime", strconv.FormatInt(startTime.UnixMilli(), 10))
		params.Set("endTime", strconv.FormatInt(endTime.UnixMilli(), 10))
	}
	if size > 0 {
		params.Set("size", strconv.FormatInt(size, 10))
	}
	var resp []PMNegativeBalaceInterestHistory
	return resp, b.SendAuthHTTPRequest(ctx, exchange.RestSpot, http.MethodGet, "/sapi/v1/portfolio/interest-history", params, classicPMNegativeBalanceInterestHistory, nil, &resp)
}

// GetPMAssetIndexPrice query Portfolio Margin Asset Index Price
func (b *Binance) GetPMAssetIndexPrice(ctx context.Context, assetName currency.Code) ([]PMIndexPrice, error) {
	params := url.Values{}
	endpointLimit := pmAssetIndexPriceRate
	if !assetName.IsEmpty() {
		endpointLimit = sapiDefaultRate
		params.Set("asset", assetName.String())
	}
	var resp []PMIndexPrice
	return resp, b.SendAPIKeyHTTPRequest(ctx, exchange.RestSpot, http.MethodGet, common.EncodeURLValues("/sapi/v1/portfolio/asset-index-price", params), endpointLimit, &resp)
}

// ClassicPMFundAutoCollection transfers all assets from Futures Account to Margin account
//
// The BNB would not be collected from UM-PM account to the Portfolio Margin account.
// You can only use this function 500 times per hour in a rolling manner.
func (b *Binance) ClassicPMFundAutoCollection(ctx context.Context) (*FundAutoCollectionResponse, error) {
	var resp *FundAutoCollectionResponse
	return resp, b.SendAuthHTTPRequest(ctx, exchange.RestSpot, http.MethodPost, "/sapi/v1/portfolio/auto-collection", nil, fundAutoCollectionRate, nil, &resp)
}

// ClassicFundCollectionByAsset transfers specific asset from Futures Account to Margin account
func (b *Binance) ClassicFundCollectionByAsset(ctx context.Context, assetName currency.Code) (*FundAutoCollectionResponse, error) {
	if assetName.IsEmpty() {
		return nil, currency.ErrCurrencyCodeEmpty
	}
	params := url.Values{}
	params.Set("asset", assetName.String())
	var resp *FundAutoCollectionResponse
	return resp, b.SendAuthHTTPRequest(ctx, exchange.RestSpot, http.MethodPost, "/sapi/v1/portfolio/asset-collection", params, fundCollectionByAssetRate, nil, &resp)
}

// BNBTransferClassic BNB transfer can be between Margin Account and USDM Account
// transferSide: "TO_UM","FROM_UM"
func (b *Binance) BNBTransferClassic(ctx context.Context, amount float64, transferSide string) (int64, error) {
	return b.bnbTransfer(ctx, amount, transferSide, "/sapi/v1/portfolio/bnb-transfer", transferBNBRate, exchange.RestSpot)
}

// ChangeAutoRepayFuturesStatusClassic change Auto-repay-futures Status
func (b *Binance) ChangeAutoRepayFuturesStatusClassic(ctx context.Context, autoRepay bool) (string, error) {
	return b.changeAutoRepayFuturesStatus(ctx, autoRepay, exchange.RestSpot, "/sapi/v1/portfolio/repay-futures-switch", changeAutoRepayFuturesStatusRate)
}

// GetAutoRepayFuturesStatusClassic get Auto-repay-futures Status
func (b *Binance) GetAutoRepayFuturesStatusClassic(ctx context.Context) (*AutoRepayStatus, error) {
	var resp *AutoRepayStatus
	return resp, b.SendAuthHTTPRequest(ctx, exchange.RestSpot, http.MethodGet, "/sapi/v1/portfolio/repay-futures-switch", nil, getAutoRepayFuturesStatusRate, nil, &resp)
}

// RepayFuturesNegativeBalanceClassic represents a classic repay futures negative balance
func (b *Binance) RepayFuturesNegativeBalanceClassic(ctx context.Context) (string, error) {
	resp := &struct {
		Message string `json:"msg"`
	}{}
	return resp.Message, b.SendAuthHTTPRequest(ctx, exchange.RestSpot, http.MethodPost, "/sapi/v1/portfolio/repay-futures-negative-balance", nil, repayFuturesNegativeBalanceRate, nil, &resp)
}

// GetPortfolioMarginAssetLeverage retrieves portfolio margin asset leverage classic
func (b *Binance) GetPortfolioMarginAssetLeverage(ctx context.Context) ([]PMAssetLeverage, error) {
	var resp []PMAssetLeverage
	return resp, b.SendAuthHTTPRequest(ctx, exchange.RestSpot, http.MethodGet, "/sapi/v1/portfolio/margin-asset-leverage", nil, pmAssetLeverageRate, nil, &resp)
}

// GetUserNegativeBalanceAutoExchangeRecord retrieves user negative balance auto exchange record
func (b *Binance) GetUserNegativeBalanceAutoExchangeRecord(ctx context.Context, startTime, endTime time.Time) (*UserNegativeBalanceRecord, error) {
	params := url.Values{}
	if !startTime.IsZero() && !endTime.IsZero() {
		err := common.StartEndTimeCheck(startTime, endTime)
		if err != nil {
			return nil, err
		}
		params.Set("startTime", strconv.FormatInt(startTime.UnixMilli(), 10))
		params.Set("endTime", strconv.FormatInt(endTime.UnixMilli(), 10))
	} else {
		return nil, errStartAndEndTimeRequired
	}
	var resp *UserNegativeBalanceRecord
	return resp, b.SendAuthHTTPRequest(ctx, exchange.RestSpot, http.MethodGet, "/papi/v1/portfolio/negative-balance-exchange-record", params, request.UnAuth, nil, &resp)
}

// ----------------------------------  Binance Leverate Token(BLVT) Endpoints  ------------------------------

// GetBLVTInfo retrieves details of binance leverage tokens.
func (b *Binance) GetBLVTInfo(ctx context.Context, tokenName string) ([]BLVTTokenDetail, error) {
	params := url.Values{}
	if tokenName != "" {
		params.Set("tokenName", tokenName)
	}
	var resp []BLVTTokenDetail
	return resp, b.SendAPIKeyHTTPRequest(ctx, exchange.RestSpot, http.MethodGet, common.EncodeURLValues("/sapi/v1/blvt/tokenInfo", params), sapiDefaultRate, &resp)
}

// SubscribeBLVT subscribe to BLVT token
func (b *Binance) SubscribeBLVT(ctx context.Context, tokenName string, cost float64) (*BLVTSubscriptionResponse, error) {
	if tokenName == "" {
		return nil, fmt.Errorf("%w: tokenName is missing", errNameRequired)
	}
	if cost <= 0 {
		return nil, errCostRequired
	}
	params := url.Values{}
	params.Set("tokenName", tokenName)
	params.Set("cost", strconv.FormatFloat(cost, 'f', -1, 64))
	var resp *BLVTSubscriptionResponse
	return resp, b.SendAuthHTTPRequest(ctx, exchange.RestSpot, http.MethodPost, "/sapi/v1/blvt/subscribe", params, sapiDefaultRate, nil, &resp)
}

// GetSusbcriptionRecords retrieves BLVT tokens subscriptions
func (b *Binance) GetSusbcriptionRecords(ctx context.Context, tokenName string, startTime, endTime time.Time, id, limit int64) ([]BLVTTokenSubscriptionItem, error) {
	params := url.Values{}
	if tokenName != "" {
		params.Set("tokenName", tokenName)
	}
	if id > 0 {
		params.Set("id", strconv.FormatInt(id, 10))
	}
	if !startTime.IsZero() && !endTime.IsZero() {
		err := common.StartEndTimeCheck(startTime, endTime)
		if err != nil {
			return nil, err
		}
		params.Set("startTime", strconv.FormatInt(startTime.UnixMilli(), 10))
		params.Set("endTime", strconv.FormatInt(endTime.UnixMilli(), 10))
	}
	if limit > 0 {
		params.Set("limit", strconv.FormatInt(limit, 10))
	}
	var resp []BLVTTokenSubscriptionItem
	return resp, b.SendAuthHTTPRequest(ctx, exchange.RestSpot, http.MethodGet, "/sapi/v1/blvt/subscribe/record", params, sapiDefaultRate, nil, &resp)
}

// RedeemBLVT redeems a BLVT token
// You need to openEnable Spot&Margin Trading permission for the API Key which requests this endpoint.
func (b *Binance) RedeemBLVT(ctx context.Context, symbol string, amount float64) (*BLVTRedemption, error) {
	if symbol == "" {
		return nil, fmt.Errorf("%w: tokenName is missing", currency.ErrSymbolStringEmpty)
	}
	if amount <= 0 {
		return nil, order.ErrAmountBelowMin
	}
	params := url.Values{}
	params.Set("tokenName", symbol)
	params.Set("amount", strconv.FormatFloat(amount, 'f', -1, 64))
	var resp *BLVTRedemption
	return resp, b.SendAuthHTTPRequest(ctx, exchange.RestSpot, http.MethodPost, "/sapi/v1/blvt/redeem", params, sapiDefaultRate, nil, &resp)
}

// GetRedemptionRecord retrieves BLVT redemption records
func (b *Binance) GetRedemptionRecord(ctx context.Context, tokenName string, startTime, endTime time.Time, id, limit int64) ([]BLVTRedemptionItem, error) {
	params := url.Values{}
	if tokenName != "" {
		params.Set("tokenName", tokenName)
	}
	if !startTime.IsZero() && !endTime.IsZero() {
		err := common.StartEndTimeCheck(startTime, endTime)
		if err != nil {
			return nil, err
		}
		params.Set("startTime", strconv.FormatInt(startTime.UnixMilli(), 10))
		params.Set("endTime", strconv.FormatInt(endTime.UnixMilli(), 10))
	}
	if id > 0 {
		params.Set("id", strconv.FormatInt(id, 10))
	}
	if limit > 0 {
		params.Set("limit", strconv.FormatInt(limit, 10))
	}
	var resp []BLVTRedemptionItem
	return resp, b.SendAuthHTTPRequest(ctx, exchange.RestSpot, http.MethodGet, "/sapi/v1/blvt/redeem/record", params, sapiDefaultRate, nil, &resp)
}

// GetBLVTUserLimitInfo represents a BLVT user limit information.
func (b *Binance) GetBLVTUserLimitInfo(ctx context.Context, tokenName string) ([]BLVTUserLimitInfo, error) {
	params := url.Values{}
	if tokenName != "" {
		params.Set("tokenName", tokenName)
	}
	var resp []BLVTUserLimitInfo
	return resp, b.SendAuthHTTPRequest(ctx, exchange.RestSpot, http.MethodGet, "/sapi/v1/blvt/userLimit", params, sapiDefaultRate, nil, &resp)
}

// TODO: Websocket BLVT Info Streams
// https://binance-docs.github.io/apidocs/spot/en/#get-blvt-user-limit-info-user_data

// --------------------------------------------  Fiat Endpoints  ----------------------------------------------

func fillFiatFetchParams(beginTime, endTime time.Time, transactionType, page, rows int64) (url.Values, error) {
	params := url.Values{}
	params.Set("transactionType", strconv.FormatInt(transactionType, 10))
	if !beginTime.IsZero() && !endTime.IsZero() {
		err := common.StartEndTimeCheck(beginTime, endTime)
		if err != nil {
			return nil, err
		}
		params.Set("beginTime", strconv.FormatInt(beginTime.UnixMilli(), 10))
		params.Set("endTime", strconv.FormatInt(endTime.UnixMilli(), 10))
	}
	if page > 0 {
		params.Set("page", strconv.FormatInt(page, 10))
	}
	if rows > 0 {
		params.Set("rows", strconv.FormatInt(rows, 10))
	}
	return params, nil
}

// ---------------------------------------------------------------- Fiat endpoints ----------------------------------------------------------------

// GetFiatDepositAndWithdrawalHistory represents a fiat deposit and withdrawal history
// transactionType possible values are 0 for deposit and 1 for withdrawal
func (b *Binance) GetFiatDepositAndWithdrawalHistory(ctx context.Context, beginTime, endTime time.Time, transactionType, page, rows int64) (*FiatTransactionHistory, error) {
	if transactionType != 0 && transactionType != 1 {
		return nil, fmt.Errorf("%w: possible values are 0 for 'deposit' and '1' for withdrawal", errInvalidTransactionType)
	}
	params, err := fillFiatFetchParams(beginTime, endTime, transactionType, page, rows)
	if err != nil {
		return nil, err
	}
	var resp *FiatTransactionHistory
	return resp, b.SendAuthHTTPRequest(ctx, exchange.RestSpot, http.MethodGet, "/sapi/v1/fiat/orders", params, fiatDepositWithdrawHistRate, nil, &resp)
}

// GetFiatPaymentHistory represents a fiat payment history.
//
// paymentMethod: Only when requesting payments history for buy (transactionType=0), response contains paymentMethod representing the way of purchase. Now we have:
// - Cash Balance
// - Credit Card
// - Online Banking
// - Bank Transfer
func (b *Binance) GetFiatPaymentHistory(ctx context.Context, beginTime, endTime time.Time, transactionType, page, rows int64) (*FiatPaymentHistory, error) {
	if transactionType != 0 && transactionType != 1 {
		return nil, fmt.Errorf("%w: possible values are 0 for 'buy' and 1 for 'sell'", errInvalidTransactionType)
	}
	params, err := fillFiatFetchParams(beginTime, endTime, transactionType, page, rows)
	if err != nil {
		return nil, err
	}
	var resp *FiatPaymentHistory
	return resp, b.SendAuthHTTPRequest(ctx, exchange.RestSpot, http.MethodGet, "/sapi/v1/fiat/payments", params, sapiDefaultRate, nil, &resp)
}

// ------------------------------------------------------  Peer-To-Peer(C2C) Endpoints  --------------------------------------------------------------

// GetC2CTradeHistory represents a peer-to-peer trade history
// To view the complete P2P order history, you can download it from https://c2c.binance.com/en/fiatOrder
// possible trade type values: SELL or BUY
func (b *Binance) GetC2CTradeHistory(ctx context.Context, tradeType string, startTime, endTime time.Time, page, rows int64) (*C2CTransaction, error) {
	if tradeType == "" {
		return nil, errTradeTypeRequired
	}
	params := url.Values{}
	params.Set("tradeType", tradeType)
	if !startTime.IsZero() && !endTime.IsZero() {
		err := common.StartEndTimeCheck(startTime, endTime)
		if err != nil {
			return nil, err
		}
		params.Set("startTimestamp", strconv.FormatInt(startTime.UnixMilli(), 10))
		params.Set("endTimestamp", strconv.FormatInt(endTime.UnixMilli(), 10))
	}
	if page > 0 {
		params.Set("page", strconv.FormatInt(page, 10))
	}
	if rows > 0 {
		params.Set("rows", strconv.FormatInt(rows, 10))
	}
	var resp *C2CTransaction
	return resp, b.SendAuthHTTPRequest(ctx, exchange.RestSpot, http.MethodGet, "/sapi/v1/c2c/orderMatch/listUserOrderHistory", params, sapiDefaultRate, nil, &resp)
}

// ------------------------------------------  VIP Loan endpoints ------------------------------------------------

// GetVIPLoanOngoingOrders retrieves VIP loan is available for VIP users only.
func (b *Binance) GetVIPLoanOngoingOrders(ctx context.Context, orderID, collateralAccountID, current, limit int64, loanCoin, collateralCoin currency.Code) (*VIPLoanOngoingOrders, error) {
	params := url.Values{}
	if orderID != 0 {
		params.Set("orderId", strconv.FormatInt(orderID, 10))
	}
	if collateralAccountID != 0 {
		params.Set("collateralAccountId", strconv.FormatInt(collateralAccountID, 10))
	}
	if loanCoin.IsEmpty() {
		params.Set("loanCoin", loanCoin.String())
	}
	if collateralCoin.IsEmpty() {
		params.Set("collateralCoin", collateralCoin.String())
	}
	if current > 0 {
		params.Set("current", strconv.FormatInt(current, 10))
	}
	if limit > 0 {
		params.Set("limit", strconv.FormatInt(limit, 10))
	}
	var resp *VIPLoanOngoingOrders
	return resp, b.SendAuthHTTPRequest(ctx, exchange.RestSpot, http.MethodGet, "/sapi/v1/loan/vip/ongoing/orders", params, getVIPLoanOngoingOrdersRate, nil, &resp)
}

// VIPLoanRepay VIP loan is available for VIP users only.
func (b *Binance) VIPLoanRepay(ctx context.Context, orderID int64, amount float64) (*VIPLoanRepayResponse, error) {
	if orderID == 0 {
		return nil, order.ErrOrderIDNotSet
	}
	if amount <= 0 {
		return nil, order.ErrAmountBelowMin
	}
	params := url.Values{}
	params.Set("orderId", strconv.FormatInt(orderID, 10))
	params.Set("amount", strconv.FormatFloat(amount, 'f', -1, 64))
	var resp *VIPLoanRepayResponse
	return resp, b.SendAuthHTTPRequest(ctx, exchange.RestSpot, http.MethodPost, "/sapi/v1/loan/vip/repay", params, vipLoanRepayRate, nil, &resp)
}

// GetVIPLoanRepaymentHistory retrieves VIP loan repayment history
func (b *Binance) GetVIPLoanRepaymentHistory(ctx context.Context, loanCoin currency.Code, startTime, endTime time.Time, orderID, current, limit int64) (*VIPLoanRepaymentHistoryResponse, error) {
	params, err := fillHistoryParams(startTime, endTime, current, 0)
	if err != nil {
		return nil, err
	}
	if orderID != 0 {
		params.Set("orderId", strconv.FormatInt(orderID, 10))
	}
	if !loanCoin.IsEmpty() {
		params.Set("loanCoin", loanCoin.String())
	}
	if limit > 0 {
		params.Set("limit", strconv.FormatInt(limit, 10))
	}
	var resp *VIPLoanRepaymentHistoryResponse
	return resp, b.SendAuthHTTPRequest(ctx, exchange.RestSpot, http.MethodGet, "/sapi/v1/loan/vip/repay/history", params, getVIPLoanRepaymentHistoryRate, nil, &resp)
}

// GetVIPLoanAccruedInterest retrieves VIP loan accrued interest
func (b *Binance) GetVIPLoanAccruedInterest(ctx context.Context, orderID string, loanCoin currency.Code, startTime, endTime time.Time, current, limit int64) (*VIPLoanAccruedInterests, error) {
	params, err := fillHistoryParams(startTime, endTime, current, 0)
	if err != nil {
		return nil, err
	}
	if orderID != "" {
		params.Set("orderId", orderID)
	}
	if !loanCoin.IsEmpty() {
		params.Set("loanCoin", loanCoin.String())
	}
	if limit > 0 {
		params.Set("limit", strconv.FormatInt(limit, 10))
	}
	var resp *VIPLoanAccruedInterests
	return resp, b.SendAuthHTTPRequest(ctx, exchange.RestSpot, http.MethodGet, "/sapi/v1/loan/vip/accruedInterest", params, getVIPLoanAccruedInterest, nil, &resp)
}

// VIPLoanRenew represents VIP loan is available for VIP users only.
func (b *Binance) VIPLoanRenew(ctx context.Context, orderID, longTerm int64) (*LoanRenewResponse, error) {
	if orderID == 0 {
		return nil, order.ErrOrderIDNotSet
	}
	params := url.Values{}
	params.Set("orderId", strconv.FormatInt(orderID, 10))
	if longTerm != 0 {
		params.Set("longTerm", strconv.FormatInt(longTerm, 10))
	}
	var resp *LoanRenewResponse
	return resp, b.SendAuthHTTPRequest(ctx, exchange.RestSpot, http.MethodPost, "/sapi/v1/loan/vip/renew", params, vipLoanRenewRate, nil, &resp)
}

// CheckLockedValueVIPCollateralAccount VIP loan is available for VIP users only.
func (b *Binance) CheckLockedValueVIPCollateralAccount(ctx context.Context, orderID, collateralAccountID int64) (*LockedValueVIPCollateralAccount, error) {
	if orderID == 0 {
		return nil, order.ErrOrderIDNotSet
	}
	if collateralAccountID == 0 {
		return nil, fmt.Errorf("%w: collateral Account ID is missing", errAccountIDRequired)
	}
	params := url.Values{}
	params.Set("orderId", strconv.FormatInt(orderID, 10))
	params.Set("collateralAccountId", strconv.FormatInt(collateralAccountID, 10))
	var resp *LockedValueVIPCollateralAccount
	return resp, b.SendAuthHTTPRequest(ctx, exchange.RestSpot, http.MethodGet, "/sapi/v1/loan/vip/collateral/account", params, checkLockedValueVIPCollateralAccountRate, nil, &resp)
}

// VIPLoanBorrow VIP loan is available for VIP users only.
func (b *Binance) VIPLoanBorrow(ctx context.Context, loanAccountID, loanTerm int64, loanCoin, collateralCoin currency.Code, loanAmount float64, collateralAccountID string, isFlexibleRate bool) ([]VIPLoanBorrow, error) {
	if loanAccountID == 0 {
		return nil, fmt.Errorf("%w: loanAccountId is required", errAccountIDRequired)
	}
	if loanCoin.IsEmpty() {
		return nil, fmt.Errorf("%w: loanCoin is required", currency.ErrCurrencyCodeEmpty)
	}
	if loanAmount <= 0 {
		return nil, fmt.Errorf("%w: loanAmount is required", order.ErrAmountBelowMin)
	}
	if collateralAccountID == "" {
		return nil, fmt.Errorf("%w: collateralAccountID is required", errAccountIDRequired)
	}
	if collateralCoin.IsEmpty() {
		return nil, fmt.Errorf("%w: collateralCoin is required", currency.ErrCurrencyCodeEmpty)
	}
	if loanTerm == 0 {
		return nil, errLoanTermMustBeSet
	}
	params := url.Values{}
	params.Set("loanAccountId", strconv.FormatInt(loanAccountID, 10))
	params.Set("loanCoin", loanCoin.String())
	params.Set("loanAmount", strconv.FormatFloat(loanAmount, 'f', -1, 64))
	params.Set("loanTerm", strconv.FormatInt(loanTerm, 10))
	params.Set("collateralAccountId", collateralAccountID)
	params.Set("collateralCoin", collateralCoin.String())
	if isFlexibleRate {
		params.Set("isFlexible", "TRUE")
	} else {
		params.Set("isFlexible", "FALSE")
	}
	var resp []VIPLoanBorrow
	return resp, b.SendAuthHTTPRequest(ctx, exchange.RestSpot, http.MethodPost, "/sapi/v1/loan/vip/borrow", params, vipLoanBorrowRate, nil, &resp)
}

// GetVIPLoanableAssetsData get interest rate and borrow limit of loanable assets. The borrow limit is shown in USD value.
func (b *Binance) GetVIPLoanableAssetsData(ctx context.Context, loanCoin currency.Code, vipLevel int64) (*VIPLoanableAssetsData, error) {
	params := url.Values{}
	if !loanCoin.IsEmpty() {
		params.Set("loanCoin", loanCoin.String())
	}
	if vipLevel > 0 {
		params.Set("vipLevel", strconv.FormatInt(vipLevel, 10))
	}
	var resp *VIPLoanableAssetsData
	return resp, b.SendAuthHTTPRequest(ctx, exchange.RestSpot, http.MethodGet, "/sapi/v1/loan/vip/loanable/data", params, getVIPLoanableAssetsRate, nil, &resp)
}

// GetVIPCollateralAssetData retrieves Collateral Asset Data
func (b *Binance) GetVIPCollateralAssetData(ctx context.Context, collateralCoin currency.Code) (*VIPCollateralAssetData, error) {
	params := url.Values{}
	if !collateralCoin.IsEmpty() {
		params.Set("collateralCoin", collateralCoin.String())
	}
	var resp *VIPCollateralAssetData
	return resp, b.SendAuthHTTPRequest(ctx, exchange.RestSpot, http.MethodGet, "/sapi/v1/loan/vip/collateral/data", params, getCollateralAssetDataRate, nil, &resp)
}

// GetVIPApplicationStatus retrieves a loan application status
func (b *Binance) GetVIPApplicationStatus(ctx context.Context, current, limit int64) (*LoanApplicationStatus, error) {
	params := url.Values{}
	if current > 0 {
		params.Set("current", strconv.FormatInt(current, 10))
	}
	if limit > 0 {
		params.Set("limit", strconv.FormatInt(limit, 10))
	}
	var resp *LoanApplicationStatus
	return resp, b.SendAuthHTTPRequest(ctx, exchange.RestSpot, http.MethodGet, "/sapi/v1/loan/vip/request/data", params, getApplicationStatusRate, nil, &resp)
}

// GetVIPBorrowInterestRate represents an interest rates of loaned coin.
func (b *Binance) GetVIPBorrowInterestRate(ctx context.Context, loanCoin currency.Code) ([]BorrowInterestRate, error) {
	if loanCoin.IsEmpty() {
		return nil, fmt.Errorf("%w: loanCoin is required", currency.ErrCurrencyCodeEmpty)
	}
	params := url.Values{}
	params.Set("loanCoin", loanCoin.String())
	var resp []BorrowInterestRate
	return resp, b.SendAuthHTTPRequest(ctx, exchange.RestSpot, http.MethodGet, "/sapi/v1/loan/vip/request/interestRate", params, getVIPBorrowInterestRate, nil, &resp)
}

// GetVIPLoanInterestRateHistory retrieves VIP Loan Interest Rate History
func (b *Binance) GetVIPLoanInterestRateHistory(ctx context.Context, coin currency.Code, startTime, endTime time.Time, current, limit int64) (*VIPLoanInterestRate, error) {
	if coin.IsEmpty() {
		return nil, currency.ErrCurrencyCodeEmpty
	}
	params, err := fillHistoryParams(startTime, endTime, current, 0)
	if err != nil {
		return nil, err
	}
	params.Set("coin", coin.String())
	if limit > 0 {
		params.Set("limit", strconv.FormatInt(limit, 10))
	}
	var resp *VIPLoanInterestRate
	return resp, b.SendAuthHTTPRequest(ctx, exchange.RestSpot, http.MethodGet, "/sapi/v1/loan/vip/interestRateHistory", params, vipLoanInterestRateHistoryRate, nil, &resp)
}

// ------------------------------------------------ Pay Endpoints ----------------------------------------------

// GetPayTradeHistory retrieves pay trade history
// Detail found here: https://binance-docs.github.io/apidocs/spot/en/#pay-endpoints
func (b *Binance) GetPayTradeHistory(ctx context.Context, startTime, endTime time.Time, limit int64) (*PayTradeHistory, error) {
	params := url.Values{}
	if !startTime.IsZero() && !endTime.IsZero() {
		err := common.StartEndTimeCheck(startTime, endTime)
		if err != nil {
			return nil, err
		}
		params.Set("startTimestamp", strconv.FormatInt(startTime.UnixMilli(), 10))
		params.Set("endTimestamp", strconv.FormatInt(endTime.UnixMilli(), 10))
	}
	if limit > 0 {
		params.Set("limit", strconv.FormatInt(limit, 10))
	}
	var resp *PayTradeHistory
	return resp, b.SendAuthHTTPRequest(ctx, exchange.RestSpot, http.MethodGet, "/sapi/v1/pay/transactions", params, payTradeEndpointsRate, nil, &resp)
}

// ---------------------------------------------------------  Convert Endpoints  -------------------------------------------------------

// GetAllConvertPairs query for all convertible token pairs and the tokens’ respective upper/lower limits
// If not defined for both fromAsset and toAsset, only partial token pairs will be return
func (b *Binance) GetAllConvertPairs(ctx context.Context, fromAsset, toAsset currency.Code) ([]ConvertPairInfo, error) {
	if fromAsset.IsEmpty() && toAsset.IsEmpty() {
		return nil, fmt.Errorf("%w: either fromAsset or toAsset is required", currency.ErrCurrencyCodeEmpty)
	}
	params := url.Values{}
	if !fromAsset.IsEmpty() {
		params.Set("fromAsset", fromAsset.String())
	}
	if !toAsset.IsEmpty() {
		params.Set("toAsset", toAsset.String())
	}
	var resp []ConvertPairInfo
	return resp, b.SendHTTPRequest(ctx, exchange.RestSpot, common.EncodeURLValues("/sapi/v1/convert/exchangeInfo", params), getAllConvertPairsRate, &resp)
}

// GetOrderQuantityPrecisionPerAsset query for supported asset’s precision information
func (b *Binance) GetOrderQuantityPrecisionPerAsset(ctx context.Context) ([]OrderQuantityPrecision, error) {
	var resp []OrderQuantityPrecision
	return resp, b.SendAuthHTTPRequest(ctx, exchange.RestSpot, http.MethodGet, "/sapi/v1/convert/assetInfo", nil, getOrderQuantityPrecisionPerAssetRate, nil, &resp)
}

// SendQuoteRequest request a quote for the requested token pairs
// validTime possible values: 10s, 30s, 1m, 2m, default 10s
// quoteId will be returned only if you have enough funds to convert
func (b *Binance) SendQuoteRequest(ctx context.Context, fromAsset, toAsset currency.Code, fromAmount, toAmount float64, walletType, validTime string) (*ConvertQuoteResponse, error) {
	if fromAsset.IsEmpty() {
		return nil, fmt.Errorf("%w: fromAsset is required", currency.ErrCurrencyCodeEmpty)
	}
	if toAsset.IsEmpty() {
		return nil, fmt.Errorf("%w: toAsset is required", currency.ErrCurrencyCodeEmpty)
	}
	if fromAmount <= 0 && toAmount <= 0 {
		return nil, fmt.Errorf("%w: fromAmount or toAmount is required", order.ErrAmountIsInvalid)
	}
	params := url.Values{}
	params.Set("fromAsset", fromAsset.String())
	params.Set("toAsset", toAsset.String())
	if fromAmount > 0 {
		params.Set("fromAmount", strconv.FormatFloat(fromAmount, 'f', -1, 64))
	}
	if toAmount > 0 {
		params.Set("toAmount", strconv.FormatFloat(toAmount, 'f', -1, 64))
	}
	if walletType != "" {
		params.Set("walletType", walletType)
	}
	if validTime != "" {
		params.Set("validTime", validTime)
	}
	var resp *ConvertQuoteResponse
	return resp, b.SendAuthHTTPRequest(ctx, exchange.RestSpot, http.MethodPost, "/sapi/v1/convert/getQuote", params, sendQuoteRequestRate, nil, &resp)
}

// AcceptQuote accept the offered quote by quote ID.
func (b *Binance) AcceptQuote(ctx context.Context, quoteID string) (*QuoteOrderStatus, error) {
	if quoteID == "" {
		return nil, errQuoteIDRequired
	}
	params := url.Values{}
	params.Set("quoteId", quoteID)
	var resp *QuoteOrderStatus
	return resp, b.SendAuthHTTPRequest(ctx, exchange.RestSpot, http.MethodPost, "/sapi/v1/convert/acceptQuote", params, acceptQuoteRate, nil, &resp)
}

// GetConvertOrderStatus retrieves order status by order ID.
func (b *Binance) GetConvertOrderStatus(ctx context.Context, orderID, quoteID string) (*ConvertOrderStatus, error) {
	params := url.Values{}
	if orderID != "" {
		params.Set("orderId", orderID)
	}
	if quoteID != "" {
		params.Set("quoteId", quoteID)
	}
	var resp *ConvertOrderStatus
	return resp, b.SendAuthHTTPRequest(ctx, exchange.RestSpot, http.MethodGet, "/sapi/v1/convert/orderStatus", params, orderStatusRate, nil, &resp)
}

// PlaceLimitOrder enable users to place a limit order
func (b *Binance) PlaceLimitOrder(ctx context.Context, arg *ConvertPlaceLimitOrderParam) (*OrderStatusResponse, error) {
	if *arg == (ConvertPlaceLimitOrderParam{}) {
		return nil, common.ErrEmptyParams
	}
	if arg.BaseAsset.IsEmpty() {
		return nil, fmt.Errorf("%w: baseAsset is required", currency.ErrCurrencyCodeEmpty)
	}
	if arg.QuoteAsset.IsEmpty() {
		return nil, fmt.Errorf("%w: quoteAsset is required", currency.ErrCurrencyCodeEmpty)
	}
	if arg.LimitPrice <= 0 {
		return nil, fmt.Errorf("%w: limitPrice is required", order.ErrPriceBelowMin)
	}
	if arg.Side == "" {
		return nil, order.ErrSideIsInvalid
	}
	if arg.ExpiredType == "" {
		return nil, errExpiredTypeRequired
	}
	var resp *OrderStatusResponse
	return resp, b.SendAuthHTTPRequest(ctx, exchange.RestSpot, http.MethodPost, "/sapi/v1/convert/limit/placeOrder", nil, placeLimitOrderRate, arg, &resp)
}

// CancelLimitOrder cancels a limit order
func (b *Binance) CancelLimitOrder(ctx context.Context, orderID string) (*OrderStatusResponse, error) {
	if orderID == "" {
		return nil, order.ErrOrderIDNotSet
	}
	params := url.Values{}
	params.Set("orderId", orderID)
	var resp *OrderStatusResponse
	return resp, b.SendAuthHTTPRequest(ctx, exchange.RestSpot, http.MethodPost, "/sapi/v1/convert/limit/cancelOrder", params, cancelLimitOrderRate, nil, &resp)
}

// GetLimitOpenOrders represents users to query for all existing limit orders
func (b *Binance) GetLimitOpenOrders(ctx context.Context) (*LimitOrderHistory, error) {
	var resp *LimitOrderHistory
	return resp, b.SendAuthHTTPRequest(ctx, exchange.RestSpot, http.MethodGet, "/sapi/v1/convert/limit/queryOpenOrders", nil, getLimitOpenOrdersRate, nil, &resp)
}

// GetConvertTradeHistory represents a convert trade history
func (b *Binance) GetConvertTradeHistory(ctx context.Context, startTime, endTime time.Time, limit int64) (*ConvertTradeHistory, error) {
	params := url.Values{}
	if !startTime.IsZero() && !endTime.IsZero() {
		err := common.StartEndTimeCheck(startTime, endTime)
		if err != nil {
			return nil, err
		}
		params.Set("startTime", strconv.FormatInt(startTime.UnixMilli(), 10))
		params.Set("endTime", strconv.FormatInt(endTime.UnixMilli(), 10))
	}
	if limit > 0 {
		params.Set("limit", strconv.FormatInt(limit, 10))
	}
	var resp *ConvertTradeHistory
	return resp, b.SendAuthHTTPRequest(ctx, exchange.RestSpot, http.MethodGet, "/sapi/v1/convert/tradeFlow", params, convertTradeFlowHistoryRate, nil, &resp)
}

// -----------------------------------------------  Rebate Endpoints  -------------------------------------------------

// GetSpotRebateHistoryRecords represents a rebate history records
func (b *Binance) GetSpotRebateHistoryRecords(ctx context.Context, startTime, endTime time.Time, page int64) (*RebateHistory, error) {
	params := url.Values{}
	if !startTime.IsZero() && !endTime.IsZero() {
		err := common.StartEndTimeCheck(startTime, endTime)
		if err != nil {
			return nil, err
		}
		params.Set("startTime", strconv.FormatInt(startTime.UnixMilli(), 10))
		params.Set("endTime", strconv.FormatInt(endTime.UnixMilli(), 10))
	}
	if page > 0 {
		params.Set("page", strconv.FormatInt(page, 10))
	}
	var resp *RebateHistory
	return resp, b.SendAuthHTTPRequest(ctx, exchange.RestSpot, http.MethodGet, "/sapi/v1/rebate/taxQuery", params, spotRebateHistoryRate, nil, &resp)
}

// -----------------------------------------  NFT Endpoints ------------------------------------------------

func fillNFTFetchParams(startTime, endTime time.Time, limit, page int64) (url.Values, error) {
	params := url.Values{}
	if !startTime.IsZero() && !endTime.IsZero() {
		err := common.StartEndTimeCheck(startTime, endTime)
		if err != nil {
			return nil, err
		}
		params.Set("startTime", strconv.FormatInt(startTime.UnixMilli(), 10))
		params.Set("endTime", strconv.FormatInt(endTime.UnixMilli(), 10))
	}
	if limit > 0 {
		params.Set("limit", strconv.FormatInt(limit, 10))
	}
	if page > 0 {
		params.Set("page", strconv.FormatInt(page, 10))
	}
	return params, nil
}

// GetNFTTransactionHistory represents an NFT transaction history
// orderType: 0: purchase order, 1: sell order, 2: royalty income, 3: primary market order, 4: mint fee
func (b *Binance) GetNFTTransactionHistory(ctx context.Context, orderType int64, startTime, endTime time.Time, limit, page int64) (*NFTTransactionHistory, error) {
	if orderType < 0 || orderType > 4 {
		return nil, fmt.Errorf("%w 0: purchase order, 1: sell order, 2: royalty income, 3: primary market order, 4: mint fee", order.ErrUnsupportedOrderType)
	}
	params, err := fillNFTFetchParams(startTime, endTime, limit, page)
	if err != nil {
		return nil, err
	}
	params.Set("orderType", strconv.FormatInt(orderType, 10))
	var resp *NFTTransactionHistory
	return resp, b.SendAuthHTTPRequest(ctx, exchange.RestSpot, http.MethodGet, "/sapi/v1/nft/history/transactions", params, nftRate, nil, &resp)
}

// ----------------- NFT endpoints ----------------

// GetNFTDepositHistory retrieves list of deposit history
func (b *Binance) GetNFTDepositHistory(ctx context.Context, startTime, endTime time.Time, limit, page int64) (*NFTDepositHistory, error) {
	params, err := fillNFTFetchParams(startTime, endTime, limit, page)
	if err != nil {
		return nil, err
	}
	var resp *NFTDepositHistory
	return resp, b.SendAuthHTTPRequest(ctx, exchange.RestSpot, http.MethodGet, "/sapi/v1/nft/history/deposit", params, nftRate, nil, &resp)
}

// GetNFTWithdrawalHistory retrieves list of withdrawal history
func (b *Binance) GetNFTWithdrawalHistory(ctx context.Context, startTime, endTime time.Time, limit, page int64) (*NFTWithdrawalHistory, error) {
	params, err := fillNFTFetchParams(startTime, endTime, limit, page)
	if err != nil {
		return nil, err
	}
	var resp *NFTWithdrawalHistory
	return resp, b.SendAuthHTTPRequest(ctx, exchange.RestSpot, http.MethodGet, "/sapi/v1/nft/history/withdraw", params, nftRate, nil, &resp)
}

// GetNFTAsset retrieves an NFT assets
func (b *Binance) GetNFTAsset(ctx context.Context, limit, page int64) (*NFTAssets, error) {
	params := url.Values{}
	if limit > 0 {
		params.Set("limit", strconv.FormatInt(limit, 10))
	}
	if page > 0 {
		params.Set("page", strconv.FormatInt(page, 10))
	}
	var resp *NFTAssets
	return resp, b.SendAuthHTTPRequest(ctx, exchange.RestSpot, http.MethodGet, "/sapi/v1/nft/user/getAsset", params, nftRate, nil, &resp)
}

// --------------------------------------------------- Binance Gift Card Endpoints --------------------------------------------------
// Binance Gift Card allows simple crypto transfer and exchange through secured and prepaid codes.
// Binance Gift Card API solution is to facilitate instant creation, redemption and value-checking for Binance Gift Card.
// Binance Gift Card product feature consists of two parts: “Gift Card Number" and “Binance Gift Card Redemption Code".
// The Gift Card Number can be circulated in public, and it is used to verify the validity of the Binance Gift Card;
// Binance Gift Card Redemption Code should be kept confidential, because as long as someone knows the redemption code, that person can redeem it anytime.

// CreateSingleTokenGiftCard creating a Binance Gift Card.
//
// Daily creation volume: 2 BTC / 24H / account
// Daily creation quantity: 200 Gift Cards / 24H / account
func (b *Binance) CreateSingleTokenGiftCard(ctx context.Context, token currency.Code, amount float64) (*GiftCard, error) {
	if token.IsEmpty() {
		return nil, currency.ErrCurrencyCodeEmpty
	}
	if amount <= 0 {
		return nil, order.ErrAmountBelowMin
	}
	params := url.Values{}
	params.Set("token", token.String())
	params.Set("amount", strconv.FormatFloat(amount, 'f', -1, 64))
	var resp *GiftCard
	return resp, b.SendAuthHTTPRequest(ctx, exchange.RestSpot, http.MethodPost, "/sapi/v1/giftcard/createCode", params, sapiDefaultRate, nil, &resp)
}

// CreateDualTokenGiftCard creating a dual-token ( stablecoin-denominated) Binance Gift Card.
func (b *Binance) CreateDualTokenGiftCard(ctx context.Context, baseToken, faceToken currency.Code, baseTokenAmount, discount float64) (*DualTokenGiftCard, error) {
	if baseToken.IsEmpty() {
		return nil, fmt.Errorf("%w: baseToken is empty", currency.ErrCurrencyCodeEmpty)
	}
	if faceToken.IsEmpty() {
		return nil, fmt.Errorf("%w: faceToken is empty", currency.ErrCurrencyCodeEmpty)
	}
	if baseTokenAmount <= 0 {
		return nil, fmt.Errorf("%w: baseTokenAmount is %f", order.ErrAmountBelowMin, baseTokenAmount)
	}
	if discount <= 0 {
		return nil, fmt.Errorf("%w: discount must be greater than zero", order.ErrAmountBelowMin)
	}
	params := url.Values{}
	params.Set("baseToken", baseToken.String())
	params.Set("faceToken", faceToken.String())
	params.Set("baseTokenAmount", strconv.FormatFloat(baseTokenAmount, 'f', -1, 64))
	params.Set("discount", strconv.FormatFloat(discount, 'f', -1, 64))
	var resp *DualTokenGiftCard
	return resp, b.SendAuthHTTPRequest(ctx, exchange.RestSpot, http.MethodPost, "/sapi/v1/giftcard/buyCode", params, sapiDefaultRate, nil, &resp)
}

// RedeemBinanaceGiftCard redeeming a Binance Gift Card.
// Once redeemed, the coins will be deposited in your funding wallet.
// Redemption code of Binance Gift Card to be redeemed, supports both Plaintext & Encrypted code.
// Each external unique ID represents a unique user on the partner platform.
func (b *Binance) RedeemBinanaceGiftCard(ctx context.Context, code, externalUID string) (*RedeemBinanceGiftCard, error) {
	if code == "" {
		return nil, errCodeRequired
	}
	params := url.Values{}
	params.Set("code", code)
	if externalUID != "" {
		params.Set("expternalUid", externalUID)
	}
	var resp *RedeemBinanceGiftCard
	return resp, b.SendAuthHTTPRequest(ctx, exchange.RestSpot, http.MethodPost, "/sapi/v1/giftcard/redeemCode", params, sapiDefaultRate, nil, &resp)
}

// VerifyBinanceGiftCardNumber verifying whether the Binance Gift Card is valid or not by entering Gift Card Number.
func (b *Binance) VerifyBinanceGiftCardNumber(ctx context.Context, referenceNumber string) (*GiftCardVerificationResponse, error) {
	if referenceNumber == "" {
		return nil, errReferenceNumberRequired
	}
	params := url.Values{}
	params.Set("referenceNo", referenceNumber)
	var resp *GiftCardVerificationResponse
	return resp, b.SendAuthHTTPRequest(ctx, exchange.RestSpot, http.MethodGet, "/sapi/v1/giftcard/verify", params, sapiDefaultRate, nil, &resp)
}

// FetchRSAPublicKey this API is for fetching the RSA Public Key.
// This RSA Public key will be used to encrypt the card code.
func (b *Binance) FetchRSAPublicKey(ctx context.Context) (*RSAPublicKeyResponse, error) {
	var resp *RSAPublicKeyResponse
	return resp, b.SendAuthHTTPRequest(ctx, exchange.RestSpot, http.MethodGet, "/sapi/v1/giftcard/cryptography/rsa-public-key", nil, sapiDefaultRate, nil, &resp)
}

// FetchTokenLimit this API is to help you verify which tokens are available for
// you to create Stablecoin-Denominated gift cards as mentioned in section 2 and its’ limitation.
func (b *Binance) FetchTokenLimit(ctx context.Context, baseToken currency.Code) (*TokenLimitInfo, error) {
	if baseToken.IsEmpty() {
		return nil, fmt.Errorf("%w: baseToken is empty", currency.ErrCurrencyCodeEmpty)
	}
	params := url.Values{}
	params.Set("baseToken", baseToken.String())
	var resp *TokenLimitInfo
	return resp, b.SendAuthHTTPRequest(ctx, exchange.RestSpot, http.MethodGet, "/sapi/v1/giftcard/buyCode/token-limit", params, sapiDefaultRate, nil, &resp)
}

// ------------------------------------------------- User Data Stream Endpoints -----------------------------------------------

// CreateSpotListenKey start a new user data stream. The stream will close after 60 minutes unless a keepalive is sent.
// If the account has an active listenKey, that listenKey will be returned and its validity will be extended for 60 minutes.
func (b *Binance) CreateSpotListenKey(ctx context.Context) (*ListenKeyResponse, error) {
	var resp *ListenKeyResponse
	return resp, b.SendAPIKeyHTTPRequest(ctx, exchange.RestSpot, http.MethodPost, "/api/v3/userDataStream", listenKeyRate, &resp)
}

// CreateMarginListenKey start a margin new user data stream.
func (b *Binance) CreateMarginListenKey(ctx context.Context) (*ListenKeyResponse, error) {
	var resp *ListenKeyResponse
	return resp, b.SendAPIKeyHTTPRequest(ctx, exchange.RestSpot, http.MethodPost, "/sapi/v1/userDataStream", listenKeyRate, &resp)
}

// KeepSpotListenKeyAlive keepalive a user data stream to prevent a time out. User data streams will close after 60 minutes. It's recommended to send a ping about every 30 minutes.
func (b *Binance) KeepSpotListenKeyAlive(ctx context.Context, listenKey string) error {
	if listenKey == "" {
		return errListenKeyIsRequired
	}
	params := url.Values{}
	params.Set("listenKey", listenKey)
	return b.SendAPIKeyHTTPRequest(ctx, exchange.RestSpot, http.MethodPut, common.EncodeURLValues("/api/v3/userDataStream", params), listenKeyRate, &struct{}{})
}

// KeepMarginListenKeyAlive Keep-alive a margin ListenKey
func (b *Binance) KeepMarginListenKeyAlive(ctx context.Context, listenKey string) error {
	if listenKey == "" {
		return errListenKeyIsRequired
	}
	params := url.Values{}
	params.Set("listenKey", listenKey)
	return b.SendAPIKeyHTTPRequest(ctx, exchange.RestSpot, http.MethodPut, common.EncodeURLValues("/sapi/v1/userDataStream", params), sapiDefaultRate, &struct{}{})
}

// CloseSpotListenKey close out a user data stream.
func (b *Binance) CloseSpotListenKey(ctx context.Context, listenKey string) error {
	if listenKey == "" {
		return errListenKeyIsRequired
	}
	params := url.Values{}
	params.Set("listenKey", listenKey)
	return b.SendAPIKeyHTTPRequest(ctx, exchange.RestSpot, http.MethodDelete, common.EncodeURLValues("/api/v3/userDataStream", params), listenKeyRate, &struct{}{})
}

// CloseMarginListenKey closes a margin account listen key
func (b *Binance) CloseMarginListenKey(ctx context.Context, listenKey string) error {
	if listenKey == "" {
		return errListenKeyIsRequired
	}
	params := url.Values{}
	params.Set("listenKey", listenKey)
	return b.SendAPIKeyHTTPRequest(ctx, exchange.RestSpot, http.MethodDelete, common.EncodeURLValues("/sapi/v1/userDataStream", params), sapiDefaultRate, &struct{}{})
}

<<<<<<< HEAD
// CreateCrossMarginListenKey start a cross-margin new user data stream.
func (b *Binance) CreateCrossMarginListenKey(ctx context.Context, symbol string) (*ListenKeyResponse, error) {
	if symbol == "" {
		return nil, currency.ErrSymbolStringEmpty
=======
	if !startTime.IsZero() {
		params.Set("startTime", strconv.FormatInt(startTime.UnixMilli(), 10))
>>>>>>> 0be9b776
	}
	params := url.Values{}
	params.Set("symbol", symbol)
	var resp *ListenKeyResponse
	return resp, b.SendAPIKeyHTTPRequest(ctx, exchange.RestSpot, http.MethodPost, common.EncodeURLValues("/sapi/v1/userDataStream/isolated", params), listenKeyRate, &resp)
}

<<<<<<< HEAD
// KeepCrossMarginListenKeyAlive keepalive a user data stream to prevent a time out. User data streams will close after 60 minutes. It's recommended to send a ping about every 30 minutes.
func (b *Binance) KeepCrossMarginListenKeyAlive(ctx context.Context, symbol, listenKey string) error {
	if listenKey == "" {
		return errListenKeyIsRequired
	}
	if symbol == "" {
		return currency.ErrSymbolStringEmpty
=======
	if !endTime.IsZero() {
		params.Set("endTime", strconv.FormatInt(endTime.UnixMilli(), 10))
>>>>>>> 0be9b776
	}
	params := url.Values{}
	params.Set("listenKey", listenKey)
	params.Set("symbol", symbol)
	return b.SendAPIKeyHTTPRequest(ctx, exchange.RestSpot, http.MethodPut, common.EncodeURLValues("/sapi/v1/userDataStream/isolated", params), listenKeyRate, &struct{}{})
}

// CloseCrossMarginListenKey closed a cross-margin listen key
func (b *Binance) CloseCrossMarginListenKey(ctx context.Context, symbol, listenKey string) error {
	if listenKey == "" {
		return errListenKeyIsRequired
	}
	if symbol == "" {
		return currency.ErrSymbolStringEmpty
	}
	params := url.Values{}
	params.Set("listenKey", listenKey)
	params.Set("symbol", symbol)
	return b.SendAPIKeyHTTPRequest(ctx, exchange.RestSpot, http.MethodDelete, common.EncodeURLValues("/sapi/v1/userDataStream/isolated", params), sapiDefaultRate, &struct{}{})
}

// WithdrawalHistoryV1 fetch withdraw history for local entities that required travel rule through the V1 API.
// for local entities that require travel rule
func (b *Binance) WithdrawalHistoryV1(ctx context.Context, travelRuleRecordIDs, transactionIDs, withdrawalOrderIDs []string, network, travelRuleStatus string, offset, limit int64, startTime, endTime time.Time) ([]LocalEntityWithdrawalDetail, error) {
	return b.withdrawalHistory(ctx, travelRuleRecordIDs, transactionIDs, withdrawalOrderIDs, network, travelRuleStatus, "/sapi/v1/localentity/withdraw/history", offset, limit, startTime, endTime)
}

// WithdrawalHistoryV2 fetch withdraw history for local entities that required travel rule through the V2 API.
func (b *Binance) WithdrawalHistoryV2(ctx context.Context, travelRuleRecordIDs, transactionIDs, withdrawalOrderIDs []string, network, travelRuleStatus string, offset, limit int64, startTime, endTime time.Time) ([]LocalEntityWithdrawalDetail, error) {
	return b.withdrawalHistory(ctx, travelRuleRecordIDs, transactionIDs, withdrawalOrderIDs, network, travelRuleStatus, "/sapi/v2/localentity/withdraw/history", offset, limit, startTime, endTime)
}

// GetOnboardedVASPList retrieves the onboarded virtual asset service provider(VASP) list for local entities that required travel rule.
func (b *Binance) GetOnboardedVASPList(ctx context.Context) ([]VASPItemInfo, error) {
	var resp []VASPItemInfo
	return resp, b.SendAuthHTTPRequest(ctx, exchange.RestSpot, http.MethodGet, "/sapi/v1/localentity/vasp", nil, request.Auth, nil, &resp)
}

func (b *Binance) withdrawalHistory(ctx context.Context, travelRuleRecordIDs, transactionIDs, withdrawalOrderIDs []string, network, travelRuleStatus, path string, offset, limit int64, startTime, endTime time.Time) ([]LocalEntityWithdrawalDetail, error) {
	params := url.Values{}
	if len(travelRuleRecordIDs) != 0 {
		params.Set("trId", strings.Join(travelRuleRecordIDs, ","))
	}
	if len(transactionIDs) != 0 {
		params.Set("txId", strings.Join(transactionIDs, ","))
	}
	if len(withdrawalOrderIDs) != 0 {
		params.Set("withdrawOrderId", strings.Join(withdrawalOrderIDs, ","))
	}
	if network != "" {
		params.Set("network", network)
	}
	if travelRuleStatus != "" {
		params.Set("travelRuleStatus", travelRuleStatus)
	}
	if offset > 0 {
		params.Set("offset", strconv.FormatInt(offset, 10))
	}
	if limit > 0 {
		params.Set("limit", strconv.FormatInt(limit, 10))
	}
	if !startTime.IsZero() && !endTime.IsZero() {
		err := common.StartEndTimeCheck(startTime, endTime)
		if err != nil {
			return nil, err
		}
		params.Set("startTime", strconv.FormatInt(startTime.UnixMilli(), 10))
		params.Set("endTime", strconv.FormatInt(endTime.UnixMilli(), 10))
	}
	var resp []LocalEntityWithdrawalDetail
	return resp, b.SendAuthHTTPRequest(ctx, exchange.RestSpot, http.MethodGet, path, params, request.Auth, nil, &resp)
}

// SubmitDepositQuestionnaire submit questionnaire for local entities that require travel rule.
// The questionnaire is only applies to transactions from unhosted wallets or VASPs that are not yet onboarded with GTR.
// details of key and values of questionnaire for each country can be found here: https://developers.binance.com/docs/wallet/travel-rule/withdraw-questionnaire
func (b *Binance) SubmitDepositQuestionnaire(ctx context.Context, walletTransactionID string, questionnaire any) (*QuestionnaireDepositResponse, error) {
	if walletTransactionID == "" {
		return nil, fmt.Errorf("%w: WalletTransactionID is required", errTransactionIDRequired)
	}
	if questionnaire == "" {
		return nil, errQuestionnaireRequired
	}
	questionnaireJSON, err := json.Marshal(questionnaire)
	if err != nil {
		return nil, err
	}
	params := url.Values{}
	params.Set("tranId", walletTransactionID)
	params.Set("questionnaire", string(questionnaireJSON))
	var resp *QuestionnaireDepositResponse
	return resp, b.SendAuthHTTPRequest(ctx, exchange.RestSpot, http.MethodPut, "/sapi/v1/localentity/deposit/provide-info", params, request.Auth, nil, &resp)
}

// GetLocalEntitiesDepositHistory fetch deposit history for local entities that required travel rule.
func (b *Binance) GetLocalEntitiesDepositHistory(ctx context.Context, travelRuleRecordIDs, transactionIDs, walletTransactionIDs []string, network string, coin currency.Code, travelRuleStatus string, pendingQuestionnaire bool, startTime, endTime time.Time, offset, limit int64) ([]LocalEntityDepositDetail, error) {
	params := url.Values{}
	if len(travelRuleRecordIDs) != 0 {
		params.Set("trId", strings.Join(travelRuleRecordIDs, ","))
	}
	if len(transactionIDs) != 0 {
		params.Set("txId", strings.Join(transactionIDs, ","))
	}
	if len(walletTransactionIDs) != 0 {
		params.Set("withdrawOrderId", strings.Join(walletTransactionIDs, ","))
	}
	if network != "" {
		params.Set("network", network)
	}
	if !coin.IsEmpty() {
		params.Set("coin", coin.String())
	}
	if travelRuleStatus != "" {
		params.Set("travelRuleStatus", travelRuleStatus)
	}
	if offset > 0 {
		params.Set("offset", strconv.FormatInt(offset, 10))
	}
	if limit > 0 {
		params.Set("limit", strconv.FormatInt(limit, 10))
	}
	if !startTime.IsZero() && !endTime.IsZero() {
		err := common.StartEndTimeCheck(startTime, endTime)
		if err != nil {
			return nil, err
		}
		params.Set("startTime", strconv.FormatInt(startTime.UnixMilli(), 10))
		params.Set("endTime", strconv.FormatInt(endTime.UnixMilli(), 10))
	}
	if pendingQuestionnaire {
		params.Set("pendingQuestionnaire", "true")
	}
	var resp []LocalEntityDepositDetail
	return resp, b.SendAuthHTTPRequest(ctx, exchange.RestSpot, http.MethodGet, "/sapi/v1/localentity/deposit/history", params, request.Auth, nil, &resp)
}

// --------------------------------- Sub Account endpoints --------------------------------

// CreateSubAccount creates a link sub-account
func (b *Binance) CreateSubAccount(ctx context.Context, tag string) (*CreatesSubAccount, error) {
	params := url.Values{}
	if tag != "" {
		params.Set("tag", tag)
	}
	var resp *CreatesSubAccount
	return resp, b.SendAuthHTTPRequest(ctx, exchange.RestSpot, http.MethodPost, "/sapi/v1/broker/subAccount", nil, createSubAccountRate, nil, &resp)
}

<<<<<<< HEAD
// GetSubAccounts retrieves sub-accounts of the given account
func (b *Binance) GetSubAccounts(ctx context.Context, subAccountID string, page, size int64) ([]SubAccountInstance, error) {
	params := url.Values{}
	if subAccountID != "" {
		params.Set("subAccountId", subAccountID)
	}
	if page > 0 {
		params.Set("page", strconv.FormatInt(page, 10))
	}
	if size > 0 {
		params.Set("size", strconv.FormatInt(size, 10))
=======
	if !startTime.IsZero() {
		params.Set("startTime", strconv.FormatInt(startTime.UnixMilli(), 10))
>>>>>>> 0be9b776
	}
	var resp []SubAccountInstance
	return resp, b.SendAuthHTTPRequest(ctx, exchange.RestSpot, http.MethodGet, "/sapi/v1/broker/subAccount", params, getSubAccountRate, nil, &resp)
}

<<<<<<< HEAD
// EnableFuturesForSubAccount enabled futures for sub-account
func (b *Binance) EnableFuturesForSubAccount(ctx context.Context, subAccountID string, futures bool) (*FuturesSubAccountEnableResponse, error) {
	if subAccountID == "" {
		return nil, errSubAccountIDMissing
=======
	if !endTime.IsZero() {
		params.Set("endTime", strconv.FormatInt(endTime.UnixMilli(), 10))
>>>>>>> 0be9b776
	}
	params := url.Values{}
	params.Set("subAccountId", subAccountID)
	if futures {
		params.Set("futures", "true")
	}
	var resp *FuturesSubAccountEnableResponse
	return resp, b.SendAuthHTTPRequest(ctx, exchange.RestSpot, http.MethodPost, "/sapi/v1/broker/subAccount/futures", params, enableFuturesForSubAccountRate, nil, &resp)
}

// CreateAPIKeyForSubAccount creates a new API key for the specified subaccount
func (b *Binance) CreateAPIKeyForSubAccount(ctx context.Context, subAccountID string, canTrade, marginTrade, futuresTrade bool) (*SubAccountAPIKey, error) {
	if subAccountID == "" {
		return nil, errSubAccountIDMissing
	}
	params := url.Values{}
	if canTrade {
		params.Set("canTrade", "true")
	} else {
		params.Set("canTrade", "false")
	}
	if marginTrade {
		params.Set("marginTrade", "true")
	}
	if futuresTrade {
		params.Set("futuresTrade", "true")
	}
	var resp *SubAccountAPIKey
	return resp, b.SendAuthHTTPRequest(ctx, exchange.RestSpot, http.MethodPost, "/sapi/v1/broker/subAccountApi", params, createAPIKeyForSubAccountRate, nil, &resp)
}

// ChangeSubAccountAPIPermission changes sub-account's api permission
func (b *Binance) ChangeSubAccountAPIPermission(ctx context.Context, subAccountID, subAccountAPIKey string, canTrade, marginTrade, futuresTrade bool) (*SubAccountAPIKey, error) {
	if subAccountID == "" {
		return nil, errSubAccountIDMissing
	}
	if subAccountAPIKey == "" {
		return nil, errEmptySubAccountAPIKey
	}
	params := url.Values{}
	params.Set("subAccountId", subAccountID)
	params.Set("subAccountApiKey", subAccountAPIKey)
	if canTrade {
		params.Set("canTrade", "true")
	}
	if marginTrade {
		params.Set("marginTrade", "true")
	}
	if futuresTrade {
		params.Set("futuresTrade", "true")
	}
	var resp *SubAccountAPIKey
	return resp, b.SendAuthHTTPRequest(ctx, exchange.RestSpot, http.MethodPost, "/sapi/v1/broker/subAccountApi/permission", params, request.Auth, nil, &resp)
}

// EnableUniversalTransferPermissionForSubAccountAPIKey enables universal transfer permission for subaccount API key
func (b *Binance) EnableUniversalTransferPermissionForSubAccountAPIKey(ctx context.Context, subAccountID, subAccountAPIKey string, canUniversalTransfer bool) (*SubAccountUniversalTransferEnableResponse, error) {
	if subAccountID == "" {
		return nil, errSubAccountIDMissing
	}
	if subAccountAPIKey == "" {
		return nil, errEmptySubAccountAPIKey
	}
	params := url.Values{}
	params.Set("subAccountId", subAccountID)
	params.Set("subAccountApiKey", subAccountAPIKey)
	if canUniversalTransfer {
		params.Set("canUniversalTransfer", "true")
	} else {
		params.Set("canUniversalTransfer", "false")
	}
	var resp *SubAccountUniversalTransferEnableResponse
	return resp, b.SendAuthHTTPRequest(ctx, exchange.RestSpot, http.MethodPost, "/sapi/v1/broker/subAccountApi/permission/universalTransfer", params, request.Auth, nil, &resp)
}

// UpdateIPRestrictionForSubAccountAPIKey updates IP restriction for sub-account api key
func (b *Binance) UpdateIPRestrictionForSubAccountAPIKey(ctx context.Context, subAccountID, subAccountAPIKey, status, ipAddress string) (*SubAccountIPRestrictioin, error) {
	if subAccountID == "" {
		return nil, errSubAccountIDMissing
	}
	if subAccountAPIKey == "" {
		return nil, errEmptySubAccountAPIKey
	}
	if status == "" {
		return nil, errSubAccountStatusMissing
	}
	params := url.Values{}
	params.Set("subAccountId", subAccountID)
	params.Set("subAccountApiKey", subAccountAPIKey)
	params.Set("status", status)
	if ipAddress != "" {
		params.Set("ipAddress", ipAddress)
	}
	var resp *SubAccountIPRestrictioin
	return resp, b.SendAuthHTTPRequest(ctx, exchange.RestSpot, http.MethodGet, "/sapi/v2/broker/subAccountApi/ipRestriction", params, request.Auth, nil, &resp)
}

// DeleteIPRestrictionForSubAccountAPIKey deletes an IP restriction for sub account api key
func (b *Binance) DeleteIPRestrictionForSubAccountAPIKey(ctx context.Context, subAccountID, subAccountAPIKey, ipAddress string) (*SubAccountIPRestrictioin, error) {
	if subAccountID == "" {
		return nil, errSubAccountIDMissing
	}
	if subAccountAPIKey == "" {
		return nil, errEmptySubAccountAPIKey
	}
	params := url.Values{}
	params.Set("subAccountId", subAccountID)
	params.Set("subAccountApiKey", subAccountAPIKey)
	if ipAddress != "" {
		params.Set("ipAddress", ipAddress)
	}
	var resp *SubAccountIPRestrictioin
	return resp, b.SendAuthHTTPRequest(ctx, exchange.RestSpot, http.MethodGet, "/sapi/v1/broker/subAccountApi/ipRestriction/ipList", nil, request.Auth, nil, &resp)
}

// DeleteSubAccountAPIKey delete sub account api key
func (b *Binance) DeleteSubAccountAPIKey(ctx context.Context, subAccountID, subAccountAPIKey string) (interface{}, error) {
	if subAccountID == "" {
		return nil, errSubAccountIDMissing
	}
	if subAccountAPIKey == "" {
		return nil, errEmptySubAccountAPIKey
	}
	params := url.Values{}
	params.Set("subAccountId", subAccountID)
	params.Set("subAccountApiKey", subAccountAPIKey)
	var resp interface{}
	return resp, b.SendAuthHTTPRequest(ctx, exchange.RestSpot, http.MethodGet, "/sapi/v1/broker/subAccountApi", params, request.Auth, nil, &resp)
}

// LinkAccountInformation link account information
func (b *Binance) LinkAccountInformation(ctx context.Context) (*LinkAccountInformation, error) {
	var resp *LinkAccountInformation
	return resp, b.SendAuthHTTPRequest(ctx, exchange.RestSpot, http.MethodGet, "/sapi/v1/broker/info", nil, request.Auth, nil, &resp)
}

// EnableOrDisableBNBBurnForSubAccountSpotAndMargin enables or disables BNB burn for spot and margin subaccounts
func (b *Binance) EnableOrDisableBNBBurnForSubAccountSpotAndMargin(ctx context.Context, subAccountID string, spotBNBBurn bool) (*BNBBurnToggleSpot, error) {
	params := url.Values{}
	if subAccountID == "" {
		return nil, errSubAccountIDMissing
	}
	params.Set("subAccountId", subAccountID)
	if spotBNBBurn {
		params.Set("spotBNBBurn", "true")
	} else {
		params.Set("spotBNBBurn", "false")
	}
	var resp *BNBBurnToggleSpot
	return resp, b.SendAuthHTTPRequest(ctx, exchange.RestSpot, http.MethodGet, "/sapi/v1/broker/subAccount/bnbBurn/spot", params, request.Auth, nil, &resp)
}

// EnableOrDisableBNBBurnForSubAccountMarginInterest toggles to enable or disable BNB burn for sub-account margin interest
// subaccount must be enabled margin before using this switch
func (b *Binance) EnableOrDisableBNBBurnForSubAccountMarginInterest(ctx context.Context, subAccountID string, interestBNBburn bool) (*BNBBurnToggleResponse, error) {
	if subAccountID == "" {
		return nil, errSubAccountIDMissing
	}
	params := url.Values{}
	params.Set("subAccountId", subAccountID)
	if interestBNBburn {
		params.Set("interestBNBBurn", "true")
	} else {
		params.Set("interestBNBBurn", "false")
	}
	var resp *BNBBurnToggleResponse
	return resp, b.SendAuthHTTPRequest(ctx, exchange.RestSpot, http.MethodGet, "/sapi/v1/broker/subAccount/bnbBurn/marginInterest", params, request.Auth, nil, &resp)
}

// GetBNBBurnStatusForSubAccount retrieves BNB burn status for sub-account
func (b *Binance) GetBNBBurnStatusForSubAccount(ctx context.Context, subAccountID string) (*BNBBurnStatus, error) {
	if subAccountID == "" {
		return nil, errSubAccountIDMissing
	}
	params := url.Values{}
	params.Set("subAccountId", subAccountID)
	var resp *BNBBurnStatus
	return resp, b.SendAuthHTTPRequest(ctx, exchange.RestSpot, http.MethodGet, "/sapi/v1/broker/subAccount/bnbBurn/status", params, request.Auth, nil, &resp)
}

// SubAccountTransferWithSpotBroker applies a subaccount transfer through a broker on spot account
func (b *Binance) SubAccountTransferWithSpotBroker(ctx context.Context, asset currency.Code, fromID, toID, clientTransferID string, amount float64) (*BrokerSubAccountTransfer, error) {
	if asset.IsEmpty() {
		return nil, currency.ErrCurrencyCodeEmpty
	}
	if amount <= 0 {
		return nil, order.ErrAmountBelowMin
	}
	params := url.Values{}
	params.Set("asset", asset.String())
	params.Set("amount", strconv.FormatFloat(amount, 'f', -1, 64))
	if fromID != "" {
		params.Set("fromId", fromID)
	}
	if toID != "" {
		params.Set("toId", toID)
	}
	if clientTransferID != "" {
		params.Set("clientTranId", clientTransferID)
	}
	var resp *BrokerSubAccountTransfer
	return resp, b.SendAuthHTTPRequest(ctx, exchange.RestSpot, http.MethodPost, "/sapi/v1/broker/transfer", params, request.Auth, nil, &resp)
}

// GetSpotBrokerSubAccountTransferHistory retrieves sub-account assets transfers of spot account through a broker account
func (b *Binance) GetSpotBrokerSubAccountTransferHistory(ctx context.Context, fromID, toID, clientTransferID string, showAllStatus bool, startTime, endTime time.Time, page, limit int64) ([]SubAccountTransferRecord, error) {
	params := url.Values{}
	if fromID != "" {
		params.Set("fromId", fromID)
	}
	if toID != "" {
		params.Set("toId", toID)
	}
	if clientTransferID != "" {
		params.Set("clientTranId", clientTransferID)
	}
	if showAllStatus {
		params.Set("showAllStatus", "true")
	}
	if !startTime.IsZero() && !endTime.IsZero() {
		if err := common.StartEndTimeCheck(startTime, endTime); err != nil {
			return nil, err
		}
		params.Set("startTime", strconv.FormatInt(startTime.UnixMilli(), 10))
		params.Set("endTime", strconv.FormatInt(endTime.UnixMilli(), 10))
	}
	if limit > 0 {
		params.Set("limit", strconv.FormatInt(limit, 10))
	}
	if page > 0 {
		params.Set("page", strconv.FormatInt(page, 10))
	}
	var resp []SubAccountTransferRecord
	return resp, b.SendAuthHTTPRequest(ctx, exchange.RestSpot, http.MethodGet, "/sapi/v1/broker/transfer", params, request.Auth, nil, &resp)
}

// SubAccountTransferWithFuturesBroker applies a subaccount transfer through a broker on futures account
func (b *Binance) SubAccountTransferWithFuturesBroker(ctx context.Context, asset currency.Code, fromID, toID, clientTransferID string, futuresType int, amount float64) (*BrokerSubAccountTransfer, error) {
	if asset.IsEmpty() {
		return nil, currency.ErrCurrencyCodeEmpty
	}
	if amount <= 0 {
		return nil, order.ErrAmountBelowMin
	}
	params := url.Values{}
	params.Set("asset", asset.String())
	params.Set("amount", strconv.FormatFloat(amount, 'f', -1, 64))
	if futuresType != 0 {
		params.Set("futuresType", strconv.Itoa(futuresType))
	}
	if fromID != "" {
		params.Set("fromId", fromID)
	}
	if toID != "" {
		params.Set("toId", toID)
	}
	if clientTransferID != "" {
		params.Set("clientTranId", clientTransferID)
	}
	var resp *BrokerSubAccountTransfer
	return resp, b.SendAuthHTTPRequest(ctx, exchange.RestSpot, http.MethodPost, "/sapi/v1/broker/transfer/futures", params, request.Auth, nil, &resp)
}

// GetFuturesBrokerSubAccountTransferHistory retrieves sub-account assets transfers of futures account through a broker account
func (b *Binance) GetFuturesBrokerSubAccountTransferHistory(ctx context.Context, coinMargined bool, subAccountID, clientTransferID string, startTime, endTime time.Time, page, limit int64) (*FuturesSubAccountTransfers, error) {
	if subAccountID == "" {
		return nil, errSubAccountIDMissing
	}
	params := url.Values{}
	if coinMargined {
		params.Set("futuresType", "2")
	} else {
		params.Set("futuresType", "1")
	}
	if clientTransferID != "" {
		params.Set("clientTranId", clientTransferID)
	}
	if !startTime.IsZero() && !endTime.IsZero() {
		if err := common.StartEndTimeCheck(startTime, endTime); err != nil {
			return nil, err
		}
		params.Set("startTime", strconv.FormatInt(startTime.UnixMilli(), 10))
		params.Set("endTime", strconv.FormatInt(endTime.UnixMilli(), 10))
	}
	if limit > 0 {
		params.Set("limit", strconv.FormatInt(limit, 10))
	}
	if page > 0 {
		params.Set("page", strconv.FormatInt(page, 10))
	}
	var resp *FuturesSubAccountTransfers
	return resp, b.SendAuthHTTPRequest(ctx, exchange.RestSpot, http.MethodGet, "/sapi/v1/broker/transfer/futures", params, request.Auth, nil, &resp)
}

// GetSubAccountDepositHistoryWithBroker holds a sub-account deposit history through broker
func (b *Binance) GetSubAccountDepositHistoryWithBroker(ctx context.Context, subAccountID string, coin currency.Code, startTime, endTime time.Time, status, limit, offset int64) ([]SubAccountTransferWithBroker, error) {
	params := url.Values{}
	if subAccountID != "" {
		params.Set("subAccountId", subAccountID)
	}
	if !coin.IsEmpty() {
		params.Set("coin", coin.String())
	}
	if status >= 0 {
		params.Set("status", strconv.FormatInt(status, 10))
	}
	if !startTime.IsZero() && !endTime.IsZero() {
		if err := common.StartEndTimeCheck(startTime, endTime); err != nil {
			return nil, err
		}
		params.Set("startTime", strconv.FormatInt(startTime.UnixMilli(), 10))
		params.Set("endTime", strconv.FormatInt(endTime.UnixMilli(), 10))
	}
	if limit > 0 {
		params.Set("limit", strconv.FormatInt(limit, 10))
	}
	if offset > 0 {
		params.Set("offset", strconv.FormatInt(offset, 10))
	}
	var resp []SubAccountTransferWithBroker
	return resp, b.SendAuthHTTPRequest(ctx, exchange.RestSpot, http.MethodGet, "/sapi/v1/broker/subAccount/depositHist", params, request.Auth, nil, &resp)
}

// GetSubAccountSpotAssetInfo retrieves a spot accounts sub-account asset information
func (b *Binance) GetSubAccountSpotAssetInfo(ctx context.Context, subAccountID string, page, size int64) (*SpotSubAccountAssetInfo, error) {
	params := url.Values{}
	if subAccountID != "" {
		params.Set("subAccountId", subAccountID)
	}
	if page > 0 {
		params.Set("page", strconv.FormatInt(page, 10))
	}
	if size > 0 {
		params.Set("size", strconv.FormatInt(size, 10))
	}
	var resp *SpotSubAccountAssetInfo
	return resp, b.SendAuthHTTPRequest(ctx, exchange.RestSpot, http.MethodGet, "/sapi/v1/broker/subAccount/spotSummary", params, request.Auth, nil, &resp)
}

// GetSubAccountMarginAssetInfo retrieves a margin account sub-account asset information
func (b *Binance) GetSubAccountMarginAssetInfo(ctx context.Context, subAccountID string, page, size int64) (*MarginSubAccountAssetInfo, error) {
	params := url.Values{}
	if subAccountID != "" {
		params.Set("subAccountId", subAccountID)
	}
	if page > 0 {
		params.Set("page", strconv.FormatInt(page, 10))
	}
	if size > 0 {
		params.Set("size", strconv.FormatInt(size, 10))
	}
	var resp *MarginSubAccountAssetInfo
	return resp, b.SendAuthHTTPRequest(ctx, exchange.RestSpot, http.MethodGet, "/sapi/v1/broker/subAccount/marginSummary", params, request.Auth, nil, &resp)
}

// GetSubAccountFuturesAssetInfo holds a futures sub-account asset information
func (b *Binance) GetSubAccountFuturesAssetInfo(ctx context.Context, subAccountID string, coinMargined bool, page, size int64) (*FuturesSubAccountAssetInfo, error) {
	params := url.Values{}
	if subAccountID != "" {
		params.Set("subAccountId", subAccountID)
	}
	if coinMargined {
		params.Set("futuresType", "2")
	} else {
		params.Set("futuresType", "1")
	}
	if page > 0 {
		params.Set("page", strconv.FormatInt(page, 10))
	}
	if size > 0 {
		params.Set("size", strconv.FormatInt(size, 10))
	}
	var resp *FuturesSubAccountAssetInfo
	return resp, b.SendAuthHTTPRequest(ctx, exchange.RestSpot, http.MethodGet, "/sapi/v3/broker/subAccount/futuresSummary", params, request.Auth, nil, &resp)
}

// UniversalTransferWithBroker retrieves a universal transfer history with broker
func (b *Binance) UniversalTransferWithBroker(ctx context.Context, fromAccountType, toAccountType, fromID, toID, clientTransferID string, asset currency.Code, amount float64) (*UniversalTransferResponse, error) {
	if fromAccountType == "" {
		return nil, fmt.Errorf("%w: fromAccountType=%s", errInvalidAccountType, fromAccountType)
	}
	if toAccountType == "" {
		return nil, fmt.Errorf("%w: toAccountType=%s", errInvalidAccountType, toAccountType)
	}
	if asset.IsEmpty() {
		return nil, fmt.Errorf("%w: asset is required", currency.ErrCurrencyCodeEmpty)
	}
	if amount <= 0 {
		return nil, order.ErrAmountBelowMin
	}
	params := url.Values{}
	params.Set("fromAccountType", fromAccountType)
	params.Set("toAccountType", toAccountType)
	params.Set("asset", asset.String())
	params.Set("amount", strconv.FormatFloat(amount, 'f', -1, 64))
	if fromID != "" {
		params.Set("fromId", fromID)
	}
	if toID != "" {
		params.Set("toId", toID)
	}
	if clientTransferID != "" {
		params.Set("clientTranId", clientTransferID)
	}
	var resp *UniversalTransferResponse
	return resp, b.SendAuthHTTPRequest(ctx, exchange.RestSpot, http.MethodGet, "/sapi/v1/broker/universalTransfer", params, request.Auth, nil, &resp)
}

// GetUniversalTransferHistoryThroughBroker retrieves a universal asset transfer history thought broker
func (b *Binance) GetUniversalTransferHistoryThroughBroker(ctx context.Context, fromID, toID, clientTransferID string, startTime, endTime time.Time, page, limit int64) ([]AssetUniversalTransferDetail, error) {
	params := url.Values{}
	if fromID != "" {
		params.Set("fromId", fromID)
	}
	if toID != "" {
		params.Set("toId", toID)
	}
	if clientTransferID != "" {
		params.Set("clientTranId", clientTransferID)
	}
	if !startTime.IsZero() && !endTime.IsZero() {
		if err := common.StartEndTimeCheck(startTime, endTime); err != nil {
			return nil, err
		}
		params.Set("startTime", strconv.FormatInt(startTime.UnixMilli(), 10))
		params.Set("endTime", strconv.FormatInt(endTime.UnixMilli(), 10))
	}
	if page > 0 {
		params.Set("page", strconv.FormatInt(page, 10))
	}
	if limit > 0 {
		params.Set("limit", strconv.FormatInt(limit, 10))
	}
	var resp []AssetUniversalTransferDetail
	return resp, b.SendAuthHTTPRequest(ctx, exchange.RestSpot, http.MethodGet, "/sapi/v1/broker/universalTransfer", params, request.Auth, nil, &resp)
}

// CreateBrokerSubAccount creates a new sub-account through broker
func (b *Binance) CreateBrokerSubAccount(ctx context.Context, tag string) (*BrokerCreateSubAccount, error) {
	params := url.Values{}
	if tag != "" {
		params.Set("tag", tag)
	}
	var resp *BrokerCreateSubAccount
	return resp, b.SendAuthHTTPRequest(ctx, exchange.RestSpot, http.MethodPost, "/sapi/v1/broker/subAccount", params, request.Auth, nil, &resp)
}

// GetBrokerSubAccounts retrieves sub-accounts of a user created by broker
func (b *Binance) GetBrokerSubAccounts(ctx context.Context, subAccountID string, page, size int64) ([]BrokerCreatedSubAccountDetail, error) {
	params := url.Values{}
	if subAccountID != "" {
		params.Set("subAccountId", subAccountID)
	}
	if page > 0 {
		params.Set("page", strconv.FormatInt(page, 10))
	}
	if size > 0 {
		params.Set("size", strconv.FormatInt(size, 10))
	}
	var resp []BrokerCreatedSubAccountDetail
	return resp, b.SendAuthHTTPRequest(ctx, exchange.RestSpot, http.MethodGet, "/sapi/v1/broker/subAccount", params, request.Auth, nil, &resp)
}

// ChangeSubAccountCommission changes subaccount commission
func (b *Binance) ChangeSubAccountCommission(ctx context.Context, subAccountID string, makerCommission, takerCommission, marginMakerCommission, marginTakerCommission float64) (*SubAccountCommission, error) {
	if subAccountID == "" {
		return nil, errSubAccountIDMissing
	}
	if makerCommission <= 0 {
		return nil, fmt.Errorf("%w: makerCommission is required", errCommissionValueRequired)
	}
	if takerCommission <= 0 {
		return nil, fmt.Errorf("%w: takerCommission is required", errCommissionValueRequired)
	}
	params := url.Values{}
	params.Set("makerCommission", strconv.FormatFloat(makerCommission, 'f', -1, 64))
	params.Set("takerCommission", strconv.FormatFloat(takerCommission, 'f', -1, 64))
	if marginMakerCommission <= 0 {
		params.Set("marginMakerCommission", strconv.FormatFloat(marginMakerCommission, 'f', -1, 64))
	}
	if marginTakerCommission <= 0 {
		params.Set("marginTakerCommission", strconv.FormatFloat(marginTakerCommission, 'f', -1, 64))
	}
	var resp *SubAccountCommission
	return resp, b.SendAuthHTTPRequest(ctx, exchange.RestSpot, http.MethodPost, "/sapi/v1/broker/subAccountApi/commission", params, request.Auth, nil, &resp)
}

// ChangeSubAccountUSDTMarginedFuturesCommissionAdjustment changes subaccount USDT margined futures commission adjustment
func (b *Binance) ChangeSubAccountUSDTMarginedFuturesCommissionAdjustment(ctx context.Context, subAccountID, symbol string, makerAdjustment, takerAdjustment int64) (*SubAccountFuturesUSDMarginedCommissionAdjustment, error) {
	if subAccountID == "" {
		return nil, errSubAccountIDMissing
	}
	if symbol == "" {
		return nil, currency.ErrSymbolStringEmpty
	}
	if makerAdjustment <= 0 {
		return nil, fmt.Errorf("%w: makerAdjustment", order.ErrAmountBelowMin)
	}
	if takerAdjustment <= 0 {
		return nil, fmt.Errorf("%w: takerAdjustment", order.ErrAmountBelowMin)
	}
	params := url.Values{}
	params.Set("subAccountId", subAccountID)
	params.Set("symbol", symbol)
	params.Set("makerAdjustment", strconv.FormatInt(makerAdjustment, 10))
	params.Set("takerAdjustment", strconv.FormatInt(takerAdjustment, 10))
	var resp *SubAccountFuturesUSDMarginedCommissionAdjustment
	return resp, b.SendAuthHTTPRequest(ctx, exchange.RestSpot, http.MethodPost, "/sapi/v1/broker/subAccountApi/commission/futures", params, request.Auth, nil, &resp)
}

// GetSubAccountUSDMarginedFuturesCommissionAdjustment retrieves subaccount USDT margined futures commission adjustment
func (b *Binance) GetSubAccountUSDMarginedFuturesCommissionAdjustment(ctx context.Context, subAccountID, symbol string) ([]FuturesSubAccountCommissionAdjustments, error) {
	if subAccountID == "" {
		return nil, errSubAccountIDMissing
	}
	params := url.Values{}
	params.Set("subAccountId", subAccountID)
	if symbol != "" {
		params.Set("symbol", symbol)
	}
	var resp []FuturesSubAccountCommissionAdjustments
	return resp, b.SendAuthHTTPRequest(ctx, exchange.RestSpot, http.MethodGet, "/sapi/v1/broker/subAccountApi/commission/futures", params, request.Auth, nil, &resp)
}

// ChangeSubAccountCoinMarginedFuturesCommissionAdjustment changes subaccount coind margined futures commission adjustments
func (b *Binance) ChangeSubAccountCoinMarginedFuturesCommissionAdjustment(ctx context.Context, subAccountID, symbol string, makerAdjustment, takerAdjustment int64) ([]FSubAccountCommissionAdjustment, error) {
	if subAccountID == "" {
		return nil, errSubAccountIDMissing
	}
	if symbol == "" {
		return nil, currency.ErrSymbolStringEmpty
	}
	if makerAdjustment <= 0 {
		return nil, fmt.Errorf("%w: makerAdjustment is required", order.ErrAmountBelowMin)
	}
	if takerAdjustment <= 0 {
		return nil, fmt.Errorf("%w: takerAdjustment is required", order.ErrAmountBelowMin)
	}
	params := url.Values{}
	params.Set("subAccountId", subAccountID)
	params.Set("pair", symbol)
	params.Set("makerAdjustment", strconv.FormatInt(makerAdjustment, 10))
	params.Set("takerAdjustment", strconv.FormatInt(takerAdjustment, 10))
	var resp []FSubAccountCommissionAdjustment
	return resp, b.SendAuthHTTPRequest(ctx, exchange.RestSpot, http.MethodPost, "/sapi/v1/broker/subAccountApi/commission/coinFutures", params, request.Auth, nil, &resp)
}

// GetSubAccountCoinMarginedFuturesCommissionAdjustment sub-account's COIN-Ⓜ futures commission of a symbol equals to the base commission of the symbol on the sub-account's fee tier plus the commission adjustment.
func (b *Binance) GetSubAccountCoinMarginedFuturesCommissionAdjustment(ctx context.Context, subAccountID, symbol string) ([]FSubAccountCommissionAdjustment, error) {
	if subAccountID == "" {
		return nil, errSubAccountIDMissing
	}
	params := url.Values{}
	params.Set("subAccountId", subAccountID)
	if symbol != "" {
		params.Set("pair", symbol)
	}
	var resp []FSubAccountCommissionAdjustment
	return resp, b.SendAuthHTTPRequest(ctx, exchange.RestSpot, http.MethodGet, "/sapi/v1/broker/subAccountApi/commission/coinFutures", params, request.Auth, nil, &resp)
}

// GetSpotBrokerCommissionRebateRecentRecord retrieves broker commission rebate recent records spot
func (b *Binance) GetSpotBrokerCommissionRebateRecentRecord(ctx context.Context, subAccountID string, startTime, endTime time.Time, page, limit int64) ([]CommissionRebateRecord, error) {
	params := url.Values{}
	if subAccountID != "" {
		params.Set("subAccountId", subAccountID)
	}
	if !startTime.IsZero() && !endTime.IsZero() {
		if err := common.StartEndTimeCheck(startTime, endTime); err != nil {
			return nil, err
		}
		params.Set("startTime", strconv.FormatInt(startTime.UnixMilli(), 10))
		params.Set("endTime", strconv.FormatInt(endTime.UnixMilli(), 10))
	}
	if page > 0 {
		params.Set("page", strconv.FormatInt(page, 10))
	}
	if limit > 0 {
		params.Set("limit", strconv.FormatInt(limit, 10))
	}
	var resp []CommissionRebateRecord
	return resp, b.SendAuthHTTPRequest(ctx, exchange.RestSpot, http.MethodGet, "/sapi/v1/broker/rebate/recentRecord", params, request.Auth, nil, &resp)
}

// GetFuturesBrokerCommissionRebateRecentRecord retrieves a broker futures commission rebate record
func (b *Binance) GetFuturesBrokerCommissionRebateRecentRecord(ctx context.Context, coinMargined, filterResult bool, startTime, endTime time.Time, page, size int64) ([]CommissionRebateRecord, error) {
	params := url.Values{}
	if coinMargined {
		params.Set("futuresType", "2")
	} else {
		params.Set("futuresType", "1")
	}
	if !startTime.IsZero() && !endTime.IsZero() {
		if err := common.StartEndTimeCheck(startTime, endTime); err != nil {
			return nil, err
		}
		params.Set("startTime", strconv.FormatInt(startTime.UnixMilli(), 10))
		params.Set("endTime", strconv.FormatInt(endTime.UnixMilli(), 10))
	}
	if page > 0 {
		params.Set("page", strconv.FormatInt(page, 10))
	}
	if size > 0 {
		params.Set("size", strconv.FormatInt(size, 10))
	}
	if page > 0 {
		params.Set("page", strconv.FormatInt(page, 10))
	}
	if filterResult {
		params.Set("filterResult", "true")
	}
	var resp []CommissionRebateRecord
	return resp, b.SendAuthHTTPRequest(ctx, exchange.RestSpot, http.MethodGet, "/sapi/v1/broker/rebate/futures/recentRecord", params, request.Auth, nil, &resp)
}

// ---------------------------------------------------------------- Binance Link endpoints ----------------------------------------------------------------

// GetSpotInfoAboutIfUserIsNew retrieves client details including information about whether the client is new or not
func (b *Binance) GetSpotInfoAboutIfUserIsNew(ctx context.Context, apiAgentCode string) (*UserIsNewUserDetail, error) {
	if apiAgentCode == "" {
		return nil, fmt.Errorf("%w: apiAgentCode is required", errCodeRequired)
	}
	params := url.Values{}
	params.Set("apiAgentCode", apiAgentCode)
	var resp *UserIsNewUserDetail
	return resp, b.SendAuthHTTPRequest(ctx, exchange.RestSpot, http.MethodGet, "/sapi/v1/apiReferral/ifNewUser", params, request.Auth, nil, &resp)
}

// CustomizeSpotPartnerClientID customizes partner's customer ID by user email
func (b *Binance) CustomizeSpotPartnerClientID(ctx context.Context, customerID, email string) (*CustomerIDResult, error) {
	return b.customizePartnerClientID(ctx, customerID, email, "/sapi/v1/apiReferral/customization")
}

func (b *Binance) customizePartnerClientID(ctx context.Context, customerID, email, path string) (*CustomerIDResult, error) {
	if customerID == "" {
		return nil, fmt.Errorf("%w: customerID required", order.ErrOrderIDNotSet)
	}
	if !common.MatchesEmailPattern(email) {
		return nil, errValidEmailRequired
	}
	params := url.Values{}
	params.Set("email", email)
	params.Set("customerId", customerID)
	var resp *CustomerIDResult
	return resp, b.SendAuthHTTPRequest(ctx, exchange.RestSpot, http.MethodPost, path, params, request.Auth, nil, &resp)
}

// GetSpotClientEmailCustomizedID retrieves client email customized ID details
func (b *Binance) GetSpotClientEmailCustomizedID(ctx context.Context, customerID, email string) ([]CustomerIDResult, error) {
	return b.getClientEmailCustomizedID(ctx, customerID, email, "/sapi/v1/apiReferral/customization")
}

func (b *Binance) getClientEmailCustomizedID(ctx context.Context, customerID, email, path string) ([]CustomerIDResult, error) {
	params := url.Values{}
	if customerID != "" {
		params.Set("customerId", customerID)
	}
	if common.MatchesEmailPattern(email) {
		params.Set("email", email)
	}
	var resp []CustomerIDResult
	return resp, b.SendAuthHTTPRequest(ctx, exchange.RestSpot, http.MethodGet, path, params, request.Auth, nil, &resp)
}

// CustomizeSpotOwnClientID customize your own customer ID by broker ID
func (b *Binance) CustomizeSpotOwnClientID(ctx context.Context, customerID, apiAgentCode string) (*CustomerIDResult, error) {
	return b.customizeOwnClientID(ctx, customerID, apiAgentCode, "/sapi/v1/apiReferral/userCustomization")
}

func (b *Binance) customizeOwnClientID(ctx context.Context, customerID, apiAgentCode, path string) (*CustomerIDResult, error) {
	if customerID == "" {
		return nil, fmt.Errorf("%w: customerID required", order.ErrOrderIDNotSet)
	}
	if apiAgentCode == "" {
		return nil, fmt.Errorf("%w: apiAgentCode is required", errCodeRequired)
	}
	params := url.Values{}
	params.Set("customerId", customerID)
	params.Set("apiAgentCode", apiAgentCode)
	var resp *CustomerIDResult
	return resp, b.SendAuthHTTPRequest(ctx, exchange.RestSpot, http.MethodPost, path, params, request.Auth, nil, &resp)
}

// GetSpotUsersCustomizedID retrieves user's customized ID
func (b *Binance) GetSpotUsersCustomizedID(ctx context.Context, apiAgentCode string) (*CustomerIDResult, error) {
	if apiAgentCode == "" {
		return nil, fmt.Errorf("%w: apiAgentCode is required", errCodeRequired)
	}
	params := url.Values{}
	params.Set("apiAgentCode", apiAgentCode)
	var resp *CustomerIDResult
	return resp, b.SendAuthHTTPRequest(ctx, exchange.RestSpot, http.MethodGet, "/sapi/v1/apiReferral/userCustomization", params, request.Auth, nil, &resp)
}

// GetSpotOthersRebateRecentRecord retrieves a list of recent rabate records by customer ID
func (b *Binance) GetSpotOthersRebateRecentRecord(ctx context.Context, customerID string, startTime, endTime time.Time, limit int64) ([]CustomerRabateRecord, error) {
	if customerID == "" {
		return nil, fmt.Errorf("%w: customerID required", order.ErrOrderIDNotSet)
	}
	params := url.Values{}
	params.Set("customerId", customerID)
	if !startTime.IsZero() && !endTime.IsZero() {
		if err := common.StartEndTimeCheck(startTime, endTime); err != nil {
			return nil, err
		}
		params.Set("startTime", strconv.FormatInt(startTime.UnixMilli(), 10))
		params.Set("endTime", strconv.FormatInt(endTime.UnixMilli(), 10))
	}
	if limit > 0 {
		params.Set("limit", strconv.FormatInt(limit, 10))
	}
	var resp []CustomerRabateRecord
	return resp, b.SendAuthHTTPRequest(ctx, exchange.RestSpot, http.MethodGet, "/sapi/v1/apiReferral/rebate/recentRecord", params, request.Auth, nil, &resp)
}

// GetSpotOwnRebateRecentRecords retrieves own recent rebate records
func (b *Binance) GetSpotOwnRebateRecentRecords(ctx context.Context, startTime, endTime time.Time, limit int64) ([]CustomerRabateRecord, error) {
	params := url.Values{}
	if !startTime.IsZero() && !endTime.IsZero() {
		if err := common.StartEndTimeCheck(startTime, endTime); err != nil {
			return nil, err
		}
		params.Set("startTime", strconv.FormatInt(startTime.UnixMilli(), 10))
		params.Set("endTime", strconv.FormatInt(endTime.UnixMilli(), 10))
	}
	if limit > 0 {
		params.Set("limit", strconv.FormatInt(limit, 10))
	}
	var resp []CustomerRabateRecord
	return resp, b.SendAuthHTTPRequest(ctx, exchange.RestSpot, http.MethodGet, "/sapi/v1/apiReferral/kickback/recentRecord", params, request.Auth, nil, &resp)
}

// GetFuturesClientIfNewUser retrieves client if the new user is margin type(mType) value of 1:USDT-margined Futures，2: Coin-margined Futures
func (b *Binance) GetFuturesClientIfNewUser(ctx context.Context, brokerID string, mType int) (*FuturesNewUserDetail, error) {
	if brokerID == "" {
		return nil, fmt.Errorf("%w: brokerID is required", order.ErrOrderIDNotSet)
	}
	params := url.Values{}
	params.Set("brokerId", brokerID)
	if mType != 0 {
		params.Set("type", strconv.Itoa(mType))
	}
	var resp *FuturesNewUserDetail
	return resp, b.SendAuthHTTPRequest(ctx, exchange.RestSpot, http.MethodGet, "/fapi/v1/apiReferral/ifNewUser", params, request.Auth, nil, &resp)
}

// CustomizeFuturesPartnerClientID customizes partner's customer ID by user email
func (b *Binance) CustomizeFuturesPartnerClientID(ctx context.Context, customerID, email string) (*CustomerIDResult, error) {
	return b.customizePartnerClientID(ctx, customerID, email, "/fapi/v1/apiReferral/customization")
}

// GetFuturesClientEmailCustomizedID retrieves client email customized ID details for futures account
func (b *Binance) GetFuturesClientEmailCustomizedID(ctx context.Context, customerID, email string) ([]CustomerIDResult, error) {
	return b.getClientEmailCustomizedID(ctx, customerID, email, "/fapi/v1/apiReferral/customization")
}

// CustomizeFuturesOwnClientID customize your own customer ID by broker ID for futures account
func (b *Binance) CustomizeFuturesOwnClientID(ctx context.Context, customerID, apiAgentCode string) (*CustomerIDResult, error) {
	return b.customizeOwnClientID(ctx, customerID, apiAgentCode, "/fapi/v1/apiReferral/userCustomization")
}

// GetFuturesUsersCustomizedID retrieves user's customized ID for futures account
func (b *Binance) GetFuturesUsersCustomizedID(ctx context.Context, brokerID string) (*FuturesCustomerID, error) {
	if brokerID == "" {
		return nil, fmt.Errorf("%w: brokerId is required", order.ErrOrderIDNotSet)
	}
	params := url.Values{}
	params.Set("brokerId", brokerID)
	var resp *FuturesCustomerID
	return resp, b.SendAuthHTTPRequest(ctx, exchange.RestSpot, http.MethodGet, "/fapi/v1/apiReferral/userCustomization", params, request.Auth, nil, &resp)
}

// GetFuturesUserIncomeHistory retrieves a futures user's income history
func (b *Binance) GetFuturesUserIncomeHistory(ctx context.Context, symbol, incomeType string, startTime, endTime time.Time, limit int64) (interface{}, error) {
	params := url.Values{}
	if symbol != "" {
		params.Set("symbol", symbol)
	}
	if incomeType != "" {
		params.Set("incomeType", incomeType)
	}
	if !startTime.IsZero() && !endTime.IsZero() {
		if err := common.StartEndTimeCheck(startTime, endTime); err != nil {
			return nil, err
		}
		params.Set("startTime", strconv.FormatInt(startTime.UnixMilli(), 10))
		params.Set("endTime", strconv.FormatInt(endTime.UnixMilli(), 10))
	}
	if limit > 0 {
		params.Set("limit", strconv.FormatInt(limit, 10))
	}
	var resp []FuturesUserIncomeDetail
	return resp, b.SendAuthHTTPRequest(ctx, exchange.RestSpot, http.MethodGet, "/fapi/v1/income", params, request.Auth, nil, &resp)
}

// GetFuturesReferredTradersNumber retrieve the number of new and existing traders associated with their referral program over specific time periods.
// coinMargined is true if the type coin margined futures and false if it is usdt margined futures
func (b *Binance) GetFuturesReferredTradersNumber(ctx context.Context, coinMargined bool, startTime, endTime time.Time, limit int64) ([]BrokerTradersNumber, error) {
	params := url.Values{}
	if coinMargined {
		params.Set("type", "2")
	}
	if !startTime.IsZero() && !endTime.IsZero() {
		if err := common.StartEndTimeCheck(startTime, endTime); err != nil {
			return nil, err
		}
		params.Set("startTime", strconv.FormatInt(startTime.UnixMilli(), 10))
		params.Set("endTime", strconv.FormatInt(endTime.UnixMilli(), 10))
	}
	if limit > 0 {
		params.Set("limit", strconv.FormatInt(limit, 10))
	}
	var resp []BrokerTradersNumber
	return resp, b.SendAuthHTTPRequest(ctx, exchange.RestSpot, http.MethodGet, "/fapi/v1/apiReferral/traderNum", params, request.Auth, nil, &resp)
}

// GetFuturesRebateDataOverview retrieves an overview of rebate data for brokers, including details like the number of new and existing traders referred, total trading volume, and total rebates earned.
func (b *Binance) GetFuturesRebateDataOverview(ctx context.Context, coinMargined bool) (*RebateOverview, error) {
	params := url.Values{}
	if coinMargined {
		params.Set("type", "2")
	}
	var resp *RebateOverview
	return resp, b.SendAuthHTTPRequest(ctx, exchange.RestSpot, http.MethodGet, "/fapi/v1/apiReferral/overview", params, request.Auth, nil, &resp)
}

// GetUserTradeVolume retrieves user's trade volume at different timestamps
func (b *Binance) GetUserTradeVolume(ctx context.Context, coinMargined bool, startTime, endTime time.Time, limit int64) ([]UserTradeVolume, error) {
	params := url.Values{}
	if coinMargined {
		params.Set("type", "2")
	}
	if !startTime.IsZero() && !endTime.IsZero() {
		if err := common.StartEndTimeCheck(startTime, endTime); err != nil {
			return nil, err
		}
		params.Set("startTime", strconv.FormatInt(startTime.UnixMilli(), 10))
		params.Set("endTime", strconv.FormatInt(endTime.UnixMilli(), 10))
	}
	if limit > 0 {
		params.Set("limit", strconv.FormatInt(limit, 10))
	}
	var resp []UserTradeVolume
	return resp, b.SendAuthHTTPRequest(ctx, exchange.RestSpot, http.MethodGet, "/fapi/v1/apiReferral/tradeVol", params, request.Auth, nil, &resp)
}

// GetRebateVolume retrieve rebate volume data for a user's futures trading account
func (b *Binance) GetRebateVolume(ctx context.Context, coinMargined bool, startTime, endTime time.Time, limit int64) (interface{}, error) {
	params := url.Values{}
	if coinMargined {
		params.Set("type", "2")
	}
	if !startTime.IsZero() && !endTime.IsZero() {
		if err := common.StartEndTimeCheck(startTime, endTime); err != nil {
			return nil, err
		}
		params.Set("startTime", strconv.FormatInt(startTime.UnixMilli(), 10))
		params.Set("endTime", strconv.FormatInt(endTime.UnixMilli(), 10))
	}
	if limit > 0 {
		params.Set("limit", strconv.FormatInt(limit, 10))
	}
	var resp []UserRebateVolume
	return resp, b.SendAuthHTTPRequest(ctx, exchange.RestSpot, http.MethodGet, "/fapi/v1/apiReferral/rebateVol", params, request.Auth, nil, &resp)
}

// GetTraderDetail retrieves detailed trading and rebate volume data for referred traders under the Binance Futures Referral Program
func (b *Binance) GetTraderDetail(ctx context.Context, customerID string, coinMargined bool, startTime, endTime time.Time, limit int64) ([]TradingAndRebateVolumeData, error) {
	params := url.Values{}
	if customerID != "" {
		params.Set("customerId", customerID)
	}
	if coinMargined {
		params.Set("type", "2")
	}
	if !startTime.IsZero() && !endTime.IsZero() {
		if err := common.StartEndTimeCheck(startTime, endTime); err != nil {
			return nil, err
		}
		params.Set("startTime", strconv.FormatInt(startTime.UnixMilli(), 10))
		params.Set("endTime", strconv.FormatInt(endTime.UnixMilli(), 10))
	}
	if limit > 0 {
		params.Set("limit", strconv.FormatInt(limit, 10))
	}
	var resp []TradingAndRebateVolumeData
	return resp, b.SendAuthHTTPRequest(ctx, exchange.RestSpot, http.MethodGet, "/fapi/v1/apiReferral/traderSummary", params, request.Auth, nil, &resp)
}

// GetFuturesClientifNewUser retrieves futures client detail if new user
func (b *Binance) GetFuturesClientifNewUser(ctx context.Context, brokerID string, coinMargined bool) (*FuturesClientIfNewUser, error) {
	if brokerID == "" {
		return nil, fmt.Errorf("%w: brokerId is required", order.ErrOrderIDNotSet)
	}
	params := url.Values{}
	params.Set("brokerId", brokerID)
	if coinMargined {
		params.Set("type", "2")
	}
	var resp *FuturesClientIfNewUser
	return resp, b.SendAuthHTTPRequest(ctx, exchange.RestSpot, http.MethodGet, "/papi/v1/apiReferral/ifNewUser", params, request.Auth, nil, &resp)
}

// CustomizeIDForClientToReferredUser allows a broker (referrer) to assign a custom unique identifier (customerId) to a referred user.
func (b *Binance) CustomizeIDForClientToReferredUser(ctx context.Context, customerID, brokerID string) (*BrokerAndCustomerID, error) {
	if customerID == "" {
		return nil, fmt.Errorf("%w: customerID is required", order.ErrOrderIDNotSet)
	}
	if brokerID == "" {
		return nil, fmt.Errorf("%w: brokerID is required", order.ErrOrderIDNotSet)
	}
	params := url.Values{}
	params.Set("customerId", customerID)
	params.Set("brokerId", brokerID)
	var resp *BrokerAndCustomerID
	return resp, b.SendAuthHTTPRequest(ctx, exchange.RestSpot, http.MethodPost, "/papi/v1/apiReferral/userCustomization", params, request.Auth, nil, &resp)
}

// GetUsersCustomizeIDs retrieves user's customize ID
func (b *Binance) GetUsersCustomizeIDs(ctx context.Context, brokerID string) (*BrokerAndCustomerID, error) {
	if brokerID == "" {
		return nil, fmt.Errorf("%w: brokerID is required", order.ErrOrderIDNotSet)
	}
	params := url.Values{}
	params.Set("brokerId", brokerID)
	var resp *BrokerAndCustomerID
	return resp, b.SendAuthHTTPRequest(ctx, exchange.RestSpot, http.MethodGet, "/papi/v1/apiReferral/userCustomization", params, request.Auth, nil, &resp)
}

// GetFastAPIUserStatus retrieves whether user's futures account is new or existing
func (b *Binance) GetFastAPIUserStatus(ctx context.Context) (*FuturesUserStatus, error) {
	var resp *FuturesUserStatus
	return resp, b.SendAuthHTTPRequest(ctx, exchange.RestSpot, http.MethodGet, "/v1/api-key/user-status", nil, request.Auth, nil, &resp)
}

// CreateAPIKey creates a new API key
func (b *Binance) CreateAPIKey(ctx context.Context, apiName, publicKey, status, ipAddress, thirdPartyName string, enableTrade, enableFutureTrade, enableMargin, enableEuropeanOptions bool) (*UserAPIKeyCreationResponse, error) {
	if apiName == "" {
		return nil, errAPIKeyNameRequired
	}
	if publicKey == "" {
		return nil, fmt.Errorf("%w: publicKey is required", errEmptySubAccountAPIKey)
	}
	params := url.Values{}
	params.Set("apiName", apiName)
	params.Set("publicKey", publicKey)
	if enableTrade {
		params.Set("enableTrade", "true")
	} else {
		params.Set("enableTrade", "false")
	}
	if enableFutureTrade {
		params.Set("enableFutureTrade", "true")
	} else {
		params.Set("enableFutureTrade", "false")
	}
	if enableMargin {
		params.Set("enableMargin", "true")
	} else {
		params.Set("enableMargin", "false")
	}
	if enableEuropeanOptions {
		params.Set("enableEuropeanOptions", "true")
	} else {
		params.Set("enableEuropeanOptions", "false")
	}
	if status != "" {
		params.Set("status", status)
	}
	if ipAddress != "" {
		params.Set("ipAddress", ipAddress)
	}
	if thirdPartyName != "" {
		params.Set("thirdPartyName", thirdPartyName)
	}
	var resp *UserAPIKeyCreationResponse
	return resp, b.SendAuthHTTPRequest(ctx, exchange.RestSpot, http.MethodPost, "/v1/api-key/create", params, request.Auth, nil, &resp)
}<|MERGE_RESOLUTION|>--- conflicted
+++ resolved
@@ -283,15 +283,7 @@
 		params.Set("endTime", strconv.FormatInt(arg.EndTime.UnixMilli(), 10))
 	}
 	var resp []CandleStick
-<<<<<<< HEAD
-	return resp, b.SendHTTPRequest(ctx,
-		exchange.RestSpot,
-		common.EncodeURLValues(urlPath, params),
-		getKlineRate,
-		&resp)
-=======
-	return resp, b.SendHTTPRequest(ctx, exchange.RestSpotSupplementary, common.EncodeURLValues(candleStick, params), spotDefaultRate, &resp)
->>>>>>> 0be9b776
+	return resp, b.SendHTTPRequest(ctx, exchange.RestSpot, common.EncodeURLValues(urlPath, params), getKlineRate, &resp)
 }
 
 // GetAveragePrice returns current average price for a symbol.
@@ -6456,15 +6448,10 @@
 	return b.SendAPIKeyHTTPRequest(ctx, exchange.RestSpot, http.MethodDelete, common.EncodeURLValues("/sapi/v1/userDataStream", params), sapiDefaultRate, &struct{}{})
 }
 
-<<<<<<< HEAD
 // CreateCrossMarginListenKey start a cross-margin new user data stream.
 func (b *Binance) CreateCrossMarginListenKey(ctx context.Context, symbol string) (*ListenKeyResponse, error) {
 	if symbol == "" {
 		return nil, currency.ErrSymbolStringEmpty
-=======
-	if !startTime.IsZero() {
-		params.Set("startTime", strconv.FormatInt(startTime.UnixMilli(), 10))
->>>>>>> 0be9b776
 	}
 	params := url.Values{}
 	params.Set("symbol", symbol)
@@ -6472,7 +6459,6 @@
 	return resp, b.SendAPIKeyHTTPRequest(ctx, exchange.RestSpot, http.MethodPost, common.EncodeURLValues("/sapi/v1/userDataStream/isolated", params), listenKeyRate, &resp)
 }
 
-<<<<<<< HEAD
 // KeepCrossMarginListenKeyAlive keepalive a user data stream to prevent a time out. User data streams will close after 60 minutes. It's recommended to send a ping about every 30 minutes.
 func (b *Binance) KeepCrossMarginListenKeyAlive(ctx context.Context, symbol, listenKey string) error {
 	if listenKey == "" {
@@ -6480,10 +6466,6 @@
 	}
 	if symbol == "" {
 		return currency.ErrSymbolStringEmpty
-=======
-	if !endTime.IsZero() {
-		params.Set("endTime", strconv.FormatInt(endTime.UnixMilli(), 10))
->>>>>>> 0be9b776
 	}
 	params := url.Values{}
 	params.Set("listenKey", listenKey)
@@ -6632,7 +6614,6 @@
 	return resp, b.SendAuthHTTPRequest(ctx, exchange.RestSpot, http.MethodPost, "/sapi/v1/broker/subAccount", nil, createSubAccountRate, nil, &resp)
 }
 
-<<<<<<< HEAD
 // GetSubAccounts retrieves sub-accounts of the given account
 func (b *Binance) GetSubAccounts(ctx context.Context, subAccountID string, page, size int64) ([]SubAccountInstance, error) {
 	params := url.Values{}
@@ -6644,24 +6625,15 @@
 	}
 	if size > 0 {
 		params.Set("size", strconv.FormatInt(size, 10))
-=======
-	if !startTime.IsZero() {
-		params.Set("startTime", strconv.FormatInt(startTime.UnixMilli(), 10))
->>>>>>> 0be9b776
 	}
 	var resp []SubAccountInstance
 	return resp, b.SendAuthHTTPRequest(ctx, exchange.RestSpot, http.MethodGet, "/sapi/v1/broker/subAccount", params, getSubAccountRate, nil, &resp)
 }
 
-<<<<<<< HEAD
 // EnableFuturesForSubAccount enabled futures for sub-account
 func (b *Binance) EnableFuturesForSubAccount(ctx context.Context, subAccountID string, futures bool) (*FuturesSubAccountEnableResponse, error) {
 	if subAccountID == "" {
 		return nil, errSubAccountIDMissing
-=======
-	if !endTime.IsZero() {
-		params.Set("endTime", strconv.FormatInt(endTime.UnixMilli(), 10))
->>>>>>> 0be9b776
 	}
 	params := url.Values{}
 	params.Set("subAccountId", subAccountID)
