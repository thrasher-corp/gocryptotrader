--- conflicted
+++ resolved
@@ -81,38 +81,12 @@
 	}
 	params := url.Values{}
 	params.Set("symbol", symbol)
-<<<<<<< HEAD
 	params.Set("limit", strconv.FormatInt(obd.Limit, 10))
 	var resp *OrderBook
 	return resp, b.SendHTTPRequest(ctx,
 		exchange.RestSpot,
 		common.EncodeURLValues("/api/v3/depth", params),
 		orderbookLimit(obd.Limit), &resp)
-=======
-	params.Set("limit", strconv.Itoa(obd.Limit))
-
-	var resp *OrderBookData
-	if err := b.SendHTTPRequest(ctx, exchange.RestSpotSupplementary, common.EncodeURLValues(orderBookDepth, params), orderbookLimit(obd.Limit), &resp); err != nil {
-		return nil, err
-	}
-
-	ob := &OrderBook{
-		Bids:         make([]OrderbookItem, len(resp.Bids)),
-		Asks:         make([]OrderbookItem, len(resp.Asks)),
-		LastUpdateID: resp.LastUpdateID,
-	}
-	for x := range resp.Bids {
-		ob.Bids[x].Price = resp.Bids[x][0].Float64()
-		ob.Bids[x].Quantity = resp.Bids[x][1].Float64()
-	}
-
-	for x := range resp.Asks {
-		ob.Asks[x].Price = resp.Asks[x][0].Float64()
-		ob.Asks[x].Quantity = resp.Asks[x][1].Float64()
-	}
-
-	return ob, nil
->>>>>>> ef8cb7b1
 }
 
 // GetMostRecentTrades returns recent trade activity
@@ -1229,7 +1203,6 @@
 	return resp, b.SendAuthHTTPRequest(ctx, exchange.RestSpot, http.MethodGet, "/sapi/v1/margin/order ", params, getCrossMarginAccountOrderRate, nil, &resp)
 }
 
-<<<<<<< HEAD
 // GetMarginAccountsOpenOrders retrieves margin account's open orders
 func (b *Binance) GetMarginAccountsOpenOrders(ctx context.Context, symbol string, isIsolated bool) ([]TradeOrder, error) {
 	params := url.Values{}
@@ -1878,24 +1851,6 @@
 
 	interim := json.RawMessage{}
 	err = b.SendPayload(ctx, f, func() (*request.Item, error) {
-		fullPath := endpointPath + path
-		params.Set("timestamp", strconv.FormatInt(time.Now().UnixMilli(), 10))
-		signature := params.Encode()
-		var hmacSigned []byte
-		hmacSigned, err = crypto.GetHMAC(crypto.HashSHA256,
-			[]byte(signature),
-			[]byte(creds.Secret))
-		if err != nil {
-			return nil, err
-		}
-		hmacSignedStr := crypto.HexEncodeToString(hmacSigned)
-		headers := make(map[string]string)
-		headers["X-MBX-APIKEY"] = creds.Key
-		fullPath = common.EncodeURLValues(fullPath, params)
-		fullPath += "&signature=" + hmacSignedStr
-=======
-	interim := json.RawMessage{}
-	err = b.SendPayload(ctx, f, func() (*request.Item, error) {
 		params.Set("timestamp", strconv.FormatInt(time.Now().UnixMilli(), 10))
 		hmacSigned, err := crypto.GetHMAC(crypto.HashSHA256, []byte(params.Encode()), []byte(creds.Secret))
 		if err != nil {
@@ -1904,7 +1859,6 @@
 		headers := make(map[string]string)
 		headers["X-MBX-APIKEY"] = creds.Key
 		fullPath := common.EncodeURLValues(endpointPath+path, params) + "&signature=" + hex.EncodeToString(hmacSigned)
->>>>>>> ef8cb7b1
 		return &request.Item{
 			Method:        method,
 			Path:          fullPath,
@@ -1915,7 +1869,6 @@
 			HTTPRecording: b.HTTPRecording,
 		}, nil
 	}, request.AuthenticatedRequest)
-<<<<<<< HEAD
 	if err != nil {
 		return err
 	}
@@ -6319,8 +6272,6 @@
 // GetNFTDepositHistory retrieves list of deposit history
 func (b *Binance) GetNFTDepositHistory(ctx context.Context, startTime, endTime time.Time, limit, page int64) (*NFTDepositHistory, error) {
 	params, err := fillNFTFetchParams(startTime, endTime, limit, page)
-=======
->>>>>>> ef8cb7b1
 	if err != nil {
 		return nil, err
 	}
