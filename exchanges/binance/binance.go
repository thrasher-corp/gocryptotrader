--- conflicted
+++ resolved
@@ -22,11 +22,8 @@
 	"github.com/thrasher-corp/gocryptotrader/exchange/order/limits"
 	exchange "github.com/thrasher-corp/gocryptotrader/exchanges"
 	"github.com/thrasher-corp/gocryptotrader/exchanges/asset"
-<<<<<<< HEAD
 	"github.com/thrasher-corp/gocryptotrader/exchanges/margin"
 	"github.com/thrasher-corp/gocryptotrader/exchanges/order"
-=======
->>>>>>> fd9aaf00
 	"github.com/thrasher-corp/gocryptotrader/exchanges/request"
 	"github.com/thrasher-corp/gocryptotrader/types"
 )
@@ -837,22 +834,11 @@
 		params.Set("startTime", strconv.FormatInt(startTime.UnixMilli(), 10))
 		params.Set("endTime", strconv.FormatInt(endTime.UnixMilli(), 10))
 	}
-<<<<<<< HEAD
 	if fromID != 0 {
 		params.Set("fromId", strconv.FormatInt(fromID, 10))
 	}
 	if limit > 0 {
 		params.Set("limit", strconv.FormatInt(limit, 10))
-=======
-	item := &request.Item{
-		Method:                 http.MethodGet,
-		Path:                   endpointPath + path,
-		Result:                 result,
-		Verbose:                e.Verbose,
-		HTTPDebugging:          e.HTTPDebugging,
-		HTTPRecording:          e.HTTPRecording,
-		HTTPMockDataSliceLimit: e.HTTPMockDataSliceLimit,
->>>>>>> fd9aaf00
 	}
 	var resp []AccountTradeItem
 	return resp, e.SendAuthHTTPRequest(ctx, exchange.RestSpot, http.MethodGet, "/api/v3/myTrades", params, accountTradeListRate, nil, &resp)
@@ -1749,12 +1735,13 @@
 	var responseJSON json.RawMessage
 	err = e.SendPayload(ctx, f, func() (*request.Item, error) {
 		return &request.Item{
-			Method:        http.MethodGet,
-			Path:          endpointPath + path,
-			Result:        &responseJSON,
-			Verbose:       e.Verbose,
-			HTTPDebugging: e.HTTPDebugging,
-			HTTPRecording: e.HTTPRecording,
+			Method:                 http.MethodGet,
+			Path:                   endpointPath + path,
+			Result:                 &responseJSON,
+			Verbose:                e.Verbose,
+			HTTPDebugging:          e.HTTPDebugging,
+			HTTPRecording:          e.HTTPRecording,
+			HTTPMockDataSliceLimit: e.HTTPMockDataSliceLimit,
 		}, nil
 	}, request.UnauthenticatedRequest)
 	if err != nil {
@@ -1799,4032 +1786,7 @@
 	headers := make(map[string]string)
 	headers["X-MBX-APIKEY"] = creds.Key
 	item := &request.Item{
-		Method:        method,
-		Path:          endpointPath + path,
-		Headers:       headers,
-		Result:        result,
-		Verbose:       e.Verbose,
-		HTTPDebugging: e.HTTPDebugging,
-		HTTPRecording: e.HTTPRecording,
-	}
-
-	return e.SendPayload(ctx, f, func() (*request.Item, error) {
-		return item, nil
-	}, request.AuthenticatedRequest)
-}
-
-// interfaceToParams convert interface into url.Values instance.
-func interfaceToParams(val interface{}) (url.Values, error) {
-	dMap := make(map[string]interface{})
-	data, err := json.Marshal(val)
-	if err != nil {
-		return nil, err
-	}
-	err = json.Unmarshal(data, &dMap)
-	if err != nil {
-		return nil, err
-	}
-	params := url.Values{}
-	for key, value := range dMap {
-		params.Set(key, fmt.Sprintf("%v", value))
-	}
-	return params, nil
-}
-
-// SendAuthHTTPRequest sends an authenticated HTTP request
-func (e *Exchange) SendAuthHTTPRequest(ctx context.Context, ePath exchange.URL, method, path string, params url.Values, f request.EndpointLimit, arg, result interface{}) error {
-	creds, err := e.GetCredentials(ctx)
-	if err != nil {
-		return err
-	}
-
-	endpointPath, err := e.API.Endpoints.GetURL(ePath)
-	if err != nil {
-		return err
-	}
-	if params == nil {
-		params = url.Values{}
-	}
-	if arg != nil && method == http.MethodPost {
-		var newParams url.Values
-		newParams, err = interfaceToParams(arg)
-		if err != nil {
-			return err
-		}
-		for k := range newParams {
-			if !params.Has(k) {
-				params.Set(k, newParams.Get(k))
-			}
-		}
-	}
-	if params.Get("recvWindow") == "" {
-		params.Set("recvWindow", strconv.FormatInt(defaultRecvWindow.Milliseconds(), 10))
-	}
-
-	interim := json.RawMessage{}
-	err = e.SendPayload(ctx, f, func() (*request.Item, error) {
-		params.Set("timestamp", strconv.FormatInt(time.Now().UnixMilli(), 10))
-		hmacSigned, err := crypto.GetHMAC(crypto.HashSHA256, []byte(params.Encode()), []byte(creds.Secret))
-		if err != nil {
-			return nil, err
-		}
-		headers := make(map[string]string)
-		headers["X-MBX-APIKEY"] = creds.Key
-		fullPath := common.EncodeURLValues(endpointPath+path, params) + "&signature=" + hex.EncodeToString(hmacSigned)
-		return &request.Item{
-			Method:        method,
-			Path:          fullPath,
-			Headers:       headers,
-			Result:        &interim,
-			Verbose:       e.Verbose,
-			HTTPDebugging: e.HTTPDebugging,
-			HTTPRecording: e.HTTPRecording,
-		}, nil
-	}, request.AuthenticatedRequest)
-	if err != nil {
-		return err
-	}
-	errCap := struct {
-		Success bool   `json:"success"`
-		Message string `json:"msg"`
-		Code    int64  `json:"code"`
-	}{}
-
-	if err := json.Unmarshal(interim, &errCap); err == nil {
-		if !errCap.Success && errCap.Message != "" && errCap.Code != 200 {
-			return errors.New(errCap.Message)
-		}
-	}
-	if result == nil {
-		return nil
-	}
-	return json.Unmarshal(interim, result)
-}
-
-// CheckLimit checks value against a variable list
-func (e *Exchange) CheckLimit(limit int64) error {
-	for x := range e.validLimits {
-		if e.validLimits[x] == limit {
-			return nil
-		}
-	}
-	return fmt.Errorf("%w: incorrect limit values - valid values are 5, 10, 20, 50, 100, 500, 1000", errLimitNumberRequired)
-}
-
-// SetValues sets the default valid values
-func (e *Exchange) SetValues() {
-	e.validLimits = []int64{5, 10, 20, 50, 100, 500, 1000, 5000}
-}
-
-// GetFee returns an estimate of fee based on type of transaction
-func (e *Exchange) GetFee(ctx context.Context, feeBuilder *exchange.FeeBuilder) (float64, error) {
-	var fee float64
-	switch feeBuilder.FeeType {
-	case exchange.CryptocurrencyTradeFee:
-		multiplier, err := e.getMultiplier(ctx, feeBuilder.IsMaker)
-		if err != nil {
-			return 0, err
-		}
-		fee = calculateTradingFee(feeBuilder.PurchasePrice, feeBuilder.Amount, multiplier)
-	case exchange.CryptocurrencyWithdrawalFee:
-		fee = getCryptocurrencyWithdrawalFee(feeBuilder.Pair.Base)
-	case exchange.OfflineTradeFee:
-		fee = getOfflineTradeFee(feeBuilder.PurchasePrice, feeBuilder.Amount)
-	}
-	if fee < 0 {
-		fee = 0
-	}
-	return fee, nil
-}
-
-// getOfflineTradeFee calculates the worst case-scenario trading fee
-func getOfflineTradeFee(price, amount float64) float64 {
-	return 0.002 * price * amount
-}
-
-// getMultiplier retrieves account based taker/maker fees
-func (e *Exchange) getMultiplier(ctx context.Context, isMaker bool) (float64, error) {
-	var multiplier float64
-	account, err := e.GetAccount(ctx, false)
-	if err != nil {
-		return 0, err
-	}
-	if isMaker {
-		multiplier = float64(account.MakerCommission)
-	} else {
-		multiplier = float64(account.TakerCommission)
-	}
-	return multiplier, nil
-}
-
-// calculateTradingFee returns the fee for trading any currency on Binance
-func calculateTradingFee(purchasePrice, amount, multiplier float64) float64 {
-	return (multiplier / 100) * purchasePrice * amount
-}
-
-// getCryptocurrencyWithdrawalFee returns the fee for withdrawing from the exchange
-func getCryptocurrencyWithdrawalFee(c currency.Code) float64 {
-	return WithdrawalFees[c]
-}
-
-// GetSystemStatus fetch system status.
-// 0: normal，1：system maintenance
-// "normal", "system_maintenance"
-func (e *Exchange) GetSystemStatus(ctx context.Context) (*SystemStatus, error) {
-	var resp *SystemStatus
-	return resp, e.SendHTTPRequest(ctx, exchange.RestSpot, "/sapi/v1/system/status", sapiDefaultRate, &resp)
-}
-
-// GetAllCoinsInfo returns details about all supported coins(available for deposit and withdraw)
-func (e *Exchange) GetAllCoinsInfo(ctx context.Context) ([]CoinInfo, error) {
-	var resp []CoinInfo
-	return resp, e.SendAuthHTTPRequest(ctx,
-		exchange.RestSpot, http.MethodGet,
-		"/sapi/v1/capital/config/getall",
-		nil, allCoinInfoRate, nil, &resp)
-}
-
-// GetDailyAccountSnapshot retrieves daily account snapshot
-func (e *Exchange) GetDailyAccountSnapshot(ctx context.Context, tradeType string, startTime, endTime time.Time, limit int64) (*DailyAccountSnapshot, error) {
-	if tradeType == "" {
-		return nil, fmt.Errorf("%w type: %s", asset.ErrInvalidAsset, tradeType)
-	}
-	params := url.Values{}
-	params.Set("type", tradeType)
-	if !startTime.IsZero() && !endTime.IsZero() {
-		err := common.StartEndTimeCheck(startTime, endTime)
-		if err != nil {
-			return nil, err
-		}
-		params.Set("startTime", strconv.FormatInt(startTime.UnixMilli(), 10))
-		params.Set("endTime", strconv.FormatInt(endTime.UnixMilli(), 10))
-	}
-	if limit > 0 {
-		params.Set("limit", strconv.FormatInt(limit, 10))
-	}
-	var resp *DailyAccountSnapshot
-	return resp, e.SendAuthHTTPRequest(ctx, exchange.RestSpot, http.MethodGet, "/sapi/v1/accountSnapshot", params, dailyAccountSnapshotRate, nil, &resp)
-}
-
-// DisableFastWithdrawalSwitch disables fast withdrawal switch
-// This request will disable fastwithdraw switch under your account.
-// You need to enable "trade" option for the api key which requests this endpoint.
-func (e *Exchange) DisableFastWithdrawalSwitch(ctx context.Context) error {
-	return e.SendAuthHTTPRequest(ctx, exchange.RestSpot, http.MethodPost, "/sapi/v1/account/disableFastWithdrawSwitch", nil, sapiDefaultRate, nil, &struct{}{})
-}
-
-// EnableFastWithdrawalSwitch enable fastwithdraw switch under your account.
-func (e *Exchange) EnableFastWithdrawalSwitch(ctx context.Context) error {
-	return e.SendAuthHTTPRequest(ctx, exchange.RestSpot, http.MethodPost, "/sapi/v1/account/enableFastWithdrawSwitch", nil, sapiDefaultRate, nil, &struct{}{})
-}
-
-// WithdrawCrypto sends cryptocurrency to the address of your choosing
-func (e *Exchange) WithdrawCrypto(ctx context.Context, cryptoAsset currency.Code, withdrawOrderID, network, address, addressTag, name string, amount float64, transactionFeeFlag bool) (string, error) {
-	if cryptoAsset.IsEmpty() {
-		return "", currency.ErrCurrencyCodeEmpty
-	}
-	if address == "" {
-		return "", errAddressRequired
-	}
-	if amount <= 0 {
-		return "", order.ErrAmountBelowMin
-	}
-	params := url.Values{}
-	params.Set("coin", cryptoAsset.String())
-	params.Set("address", address)
-	params.Set("amount", strconv.FormatFloat(amount, 'f', -1, 64))
-	// optional params
-	if withdrawOrderID != "" {
-		params.Set("withdrawOrderId", withdrawOrderID)
-	}
-	if network != "" {
-		params.Set("network", network)
-	}
-	if addressTag != "" {
-		params.Set("addressTag", addressTag)
-	}
-	if transactionFeeFlag {
-		params.Set("transactionFeeFlag", "true")
-	}
-	if name != "" {
-		params.Set("name", url.QueryEscape(name))
-	}
-	var resp *WithdrawResponse
-	return resp.ID, e.SendAuthHTTPRequest(ctx,
-		exchange.RestSpot,
-		http.MethodPost, "/sapi/v1/capital/withdraw/apply",
-		params, fundWithdrawalRate, nil, &resp)
-}
-
-// DepositHistory returns the deposit history based on the supplied params
-// status `param` used as string to prevent default value 0 (for int) interpreting as EmailSent status
-func (e *Exchange) DepositHistory(ctx context.Context, c currency.Code, status string, startTime, endTime time.Time, offset, limit int) ([]DepositHistory, error) {
-	params := url.Values{}
-	if status != "" {
-		i, err := strconv.Atoi(status)
-		if err != nil {
-			return nil, fmt.Errorf("wrong param (status): %s. Error: %v", status, err)
-		}
-		switch i {
-		case EmailSent, Cancelled, AwaitingApproval, Rejected, Processing, Failure, Completed:
-		default:
-			return nil, fmt.Errorf("wrong param (status): %s", status)
-		}
-		params.Set("status", status)
-	}
-	if !c.IsEmpty() {
-		params.Set("coin", c.String())
-	}
-	if !startTime.IsZero() && !endTime.IsZero() {
-		if err := common.StartEndTimeCheck(startTime, endTime); err != nil {
-			return nil, err
-		}
-		params.Set("startTime", strconv.FormatInt(startTime.UTC().UnixMilli(), 10))
-		params.Set("endTime", strconv.FormatInt(endTime.UTC().UnixMilli(), 10))
-	}
-	if offset != 0 {
-		params.Set("offset", strconv.Itoa(offset))
-	}
-	if limit != 0 {
-		params.Set("limit", strconv.Itoa(limit))
-	}
-	var response []DepositHistory
-	return response, e.SendAuthHTTPRequest(ctx,
-		exchange.RestSpot, http.MethodGet,
-		"/sapi/v1/capital/deposit/hisrec",
-		params, sapiDefaultRate, nil, &response)
-}
-
-// WithdrawHistory gets the status of recent withdrawals
-// status `param` used as string to prevent default value 0 (for int) interpreting as EmailSent status
-func (e *Exchange) WithdrawHistory(ctx context.Context, c currency.Code, status string, startTime, endTime time.Time, offset, limit int) ([]WithdrawStatusResponse, error) {
-	params := url.Values{}
-	if !c.IsEmpty() {
-		params.Set("coin", c.String())
-	}
-
-	if status != "" {
-		i, err := strconv.Atoi(status)
-		if err != nil {
-			return nil, fmt.Errorf("wrong param (status): %s. Error: %v", status, err)
-		}
-
-		switch i {
-		case EmailSent, Cancelled, AwaitingApproval, Rejected, Processing, Failure, Completed:
-		default:
-			return nil, fmt.Errorf("wrong param (status): %s", status)
-		}
-		params.Set("status", status)
-	}
-
-	if !startTime.IsZero() && !endTime.IsZero() {
-		if err := common.StartEndTimeCheck(startTime, endTime); err != nil {
-			return nil, err
-		}
-		params.Set("startTime", strconv.FormatInt(startTime.UTC().UnixMilli(), 10))
-		params.Set("endTime", strconv.FormatInt(endTime.UTC().UnixMilli(), 10))
-	}
-	if offset != 0 {
-		params.Set("offset", strconv.Itoa(offset))
-	}
-	if limit != 0 {
-		params.Set("limit", strconv.Itoa(limit))
-	}
-	var withdrawStatus []WithdrawStatusResponse
-	return withdrawStatus, e.SendAuthHTTPRequest(ctx,
-		exchange.RestSpot, http.MethodGet,
-		"/sapi/v1/capital/withdraw/history", params, withdrawalHistoryRate, nil, &withdrawStatus)
-}
-
-// GetDepositAddressForCurrency retrieves the wallet address for a given currency
-func (e *Exchange) GetDepositAddressForCurrency(ctx context.Context, coin currency.Code, chain string) (*DepositAddress, error) {
-	if coin.IsEmpty() {
-		return nil, currency.ErrCurrencyCodeEmpty
-	}
-	params := url.Values{}
-	params.Set("coin", coin.String())
-	if chain != "" {
-		params.Set("network", chain)
-	}
-	params.Set("recvWindow", "10000")
-	var d *DepositAddress
-	return d, e.SendAuthHTTPRequest(ctx, exchange.RestSpot, http.MethodGet, "/sapi/v1/capital/deposit/address", params, depositAddressesRate, nil, &d)
-}
-
-// GetAssetsThatCanBeConvertedIntoBNB retrieves assets that can be converted into BNB
-func (e *Exchange) GetAssetsThatCanBeConvertedIntoBNB(ctx context.Context, accountType string) (*AssetsDust, error) {
-	params := url.Values{}
-	if accountType != "" {
-		params.Set("accountType", accountType)
-	}
-	var resp *AssetsDust
-	return resp, e.SendAuthHTTPRequest(ctx, exchange.RestSpot, http.MethodPost, "/sapi/v1/asset/dust-btc", params, sapiDefaultRate, nil, &resp)
-}
-
-// DustTransfer convert dust assets to BNB.
-func (e *Exchange) DustTransfer(ctx context.Context, assets []string, accountType string) (*Dusts, error) {
-	if len(assets) == 0 {
-		return nil, fmt.Errorf("%w: assets must not be empty", currency.ErrCurrencyCodeEmpty)
-	}
-	params := url.Values{}
-	params.Set("assets", strings.Join(assets, ","))
-	if accountType != "" {
-		params.Set("accountType", accountType)
-	}
-	var resp *Dusts
-	return resp, e.SendAuthHTTPRequest(ctx, exchange.RestSpot, http.MethodPost, "/sapi/v1/asset/dust", params, dustTransferRate, nil, &resp)
-}
-
-// GetAssetDevidendRecords query asset dividend record.
-func (e *Exchange) GetAssetDevidendRecords(ctx context.Context, asset currency.Code, startTime, endTime time.Time, limit int64) (interface{}, error) {
-	if asset.IsEmpty() {
-		return nil, currency.ErrCurrencyCodeEmpty
-	}
-	params := url.Values{}
-	params.Set("asset", asset.String())
-	if !startTime.IsZero() && !endTime.IsZero() {
-		err := common.StartEndTimeCheck(startTime, endTime)
-		if err != nil {
-			return nil, err
-		}
-		params.Set("startTime", strconv.FormatInt(startTime.UnixMilli(), 10))
-		params.Set("endTime", strconv.FormatInt(endTime.UnixMilli(), 10))
-	}
-	if limit > 0 {
-		params.Set("limit", strconv.FormatInt(limit, 10))
-	}
-	var resp *AssetDividendRecord
-	return resp, e.SendAuthHTTPRequest(ctx, exchange.RestSpot, http.MethodGet, "/sapi/v1/asset/assetDividend", params, assetDividendRecordRate, nil, &resp)
-}
-
-// GetAssetDetail fetches details of assets supported on Binance
-func (e *Exchange) GetAssetDetail(ctx context.Context) (map[string]DividendAsset, error) {
-	var resp map[string]DividendAsset
-	return resp, e.SendAuthHTTPRequest(ctx, exchange.RestSpot, http.MethodGet, "/sapi/v1/asset/assetDetail", nil, sapiDefaultRate, nil, &resp)
-}
-
-// GetTradeFees fetch trade fee
-func (e *Exchange) GetTradeFees(ctx context.Context, symbol currency.Pair) ([]TradeFee, error) {
-	params := url.Values{}
-	if !symbol.IsEmpty() {
-		params.Set("symbol", symbol.String())
-	}
-	var resp []TradeFee
-	return resp, e.SendAuthHTTPRequest(ctx, exchange.RestSpot, http.MethodGet, "/sapi/v1/asset/tradeFee", params, sapiDefaultRate, nil, &resp)
-}
-
-// UserUniversalTransfer transfers an asset
-// You need to enable Permits Universal Transfer option for the API Key which requests this endpoint.
-// fromSymbol must be sent when type are ISOLATEDMARGIN_MARGIN and ISOLATEDMARGIN_ISOLATEDMARGIN
-// toSymbol must be sent when type are MARGIN_ISOLATEDMARGIN and ISOLATEDMARGIN_ISOLATEDMARGIN
-func (e *Exchange) UserUniversalTransfer(ctx context.Context, transferType TransferTypes, amount float64, asset currency.Code, fromSymbol, toSymbol string) (string, error) {
-	if transferType == 0 {
-		return "", errTransferTypeRequired
-	}
-	if asset.IsEmpty() {
-		return "", fmt.Errorf("asset %w", currency.ErrCurrencyCodeEmpty)
-	}
-	if amount <= 0 {
-		return "", order.ErrAmountBelowMin
-	}
-	params := url.Values{}
-	params.Set("amount", strconv.FormatFloat(amount, 'f', -1, 64))
-	params.Set("type", transferType.String())
-	params.Set("asset", asset.String())
-	if fromSymbol == "" {
-		params.Set("fromSymbol", fromSymbol)
-	}
-	if toSymbol == "" {
-		params.Set("toSymbol", toSymbol)
-	}
-	resp := &struct {
-		TransferID string `json:"tranId"`
-	}{}
-	return resp.TransferID, e.SendAuthHTTPRequest(ctx, exchange.RestSpot, http.MethodPost, "/sapi/v1/asset/transfer", params, userUniversalTransferRate, nil, &resp)
-}
-
-// GetUserUniversalTransferHistory retrieves user universal transfer history
-func (e *Exchange) GetUserUniversalTransferHistory(ctx context.Context, transferType TransferTypes, startTime, endTime time.Time, current, size int64, fromSymbol, toSymbol string) (*UniversalTransferHistory, error) {
-	if transferType == 0 {
-		return nil, errTransferTypeRequired
-	}
-	if size <= 0 {
-		return nil, fmt.Errorf("%w: 'size' is required", order.ErrAmountBelowMin)
-	}
-	params := url.Values{}
-	params.Set("type", transferType.String())
-	params.Set("size", strconv.FormatInt(size, 10))
-	if !startTime.IsZero() && !endTime.IsZero() {
-		err := common.StartEndTimeCheck(startTime, endTime)
-		if err != nil {
-			return nil, err
-		}
-		params.Set("startTime", strconv.FormatInt(startTime.UnixMilli(), 10))
-		params.Set("endTime", strconv.FormatInt(endTime.UnixMilli(), 10))
-	}
-	if current != 0 {
-		params.Set("current", strconv.FormatInt(current, 10))
-	}
-	if fromSymbol != "" {
-		params.Set("fromSymbol", fromSymbol)
-	}
-	if toSymbol != "" {
-		params.Set("toSymbol", toSymbol)
-	}
-	var resp *UniversalTransferHistory
-	return resp, e.SendAuthHTTPRequest(ctx, exchange.RestSpot, http.MethodGet, "/sapi/v1/asset/transfer", params, sapiDefaultRate, nil, &resp)
-}
-
-// GetFundingAssets funding wallet
-func (e *Exchange) GetFundingAssets(ctx context.Context, asset currency.Code, needBTCValuation bool) ([]FundingAsset, error) {
-	params := url.Values{}
-	if !asset.IsEmpty() {
-		params.Set("asset", asset.String())
-	}
-	if needBTCValuation {
-		params.Set("needBtcValuation", "true")
-	}
-	var resp []FundingAsset
-	return resp, e.SendAuthHTTPRequest(ctx, exchange.RestSpot, http.MethodPost, "/sapi/v1/asset/get-funding-asset", params, sapiDefaultRate, nil, &resp)
-}
-
-// GetUserAssets get user assets, just for positive data.
-func (e *Exchange) GetUserAssets(ctx context.Context, ccy currency.Code, needBTCValuation bool) ([]FundingAsset, error) {
-	params := url.Values{}
-	if !ccy.IsEmpty() {
-		params.Set("asset", ccy.String())
-	}
-	if needBTCValuation {
-		params.Set("needBtcValuation", "true")
-	}
-	var resp []FundingAsset
-	return resp, e.SendAuthHTTPRequest(ctx, exchange.RestSpot, http.MethodPost, "/sapi/v3/asset/getUserAsset", params, userAssetsRate, nil, &resp)
-}
-
-// ConvertBUSD convert transfer, convert between BUSD and stablecoins.
-// accountType: possible values are MAIN and CARD
-func (e *Exchange) ConvertBUSD(ctx context.Context, clientTransactionID, accountType string, assetCcy, targetAsset currency.Code, amount float64) (*AssetConverResponse, error) {
-	if clientTransactionID == "" {
-		return nil, errTransactionIDRequired
-	}
-	if assetCcy.IsEmpty() {
-		return nil, fmt.Errorf("%w assetCcy is empty", currency.ErrCurrencyCodeEmpty)
-	}
-	if amount <= 0 {
-		return nil, order.ErrAmountBelowMin
-	}
-	if targetAsset.IsEmpty() {
-		return nil, fmt.Errorf("%w targetAsset is empty", currency.ErrCurrencyCodeEmpty)
-	}
-	params := url.Values{}
-	params.Set("clientTranId", clientTransactionID)
-	params.Set("asset", assetCcy.String())
-	params.Set("amount", strconv.FormatFloat(amount, 'f', -1, 64))
-	params.Set("targetAsset", targetAsset.String())
-	if accountType != "" {
-		params.Set("accountType", accountType)
-	}
-	var resp *AssetConverResponse
-	return resp, e.SendAuthHTTPRequest(ctx, exchange.RestSpot, http.MethodPost, "/sapi/v1/asset/convert-transfer", params, busdConvertRate, nil, &resp)
-}
-
-// BUSDConvertHistory convert transfer, convert between BUSD and stablecoins.
-func (e *Exchange) BUSDConvertHistory(ctx context.Context, transactionID, clientTransactionID, accountType string, assetCcy currency.Code, startTime, endTime time.Time, current, size int64) (*BUSDConvertHistory, error) {
-	err := common.StartEndTimeCheck(startTime, endTime)
-	if err != nil {
-		return nil, err
-	}
-	params := url.Values{}
-	params.Set("startTime", strconv.FormatInt(startTime.UnixMilli(), 10))
-	params.Set("endTime", strconv.FormatInt(endTime.UnixMilli(), 10))
-	if transactionID != "" {
-		params.Set("tranid", transactionID)
-	}
-	if clientTransactionID != "" {
-		params.Set("clientTranId", clientTransactionID)
-	}
-	if !assetCcy.IsEmpty() {
-		params.Set("asset", assetCcy.String())
-	}
-	if accountType != "" {
-		params.Set("accountType", accountType)
-	}
-	if current > 0 {
-		params.Set("current", strconv.FormatInt(current, 10))
-	}
-	if size > 0 {
-		params.Set("size", strconv.FormatInt(size, 10))
-	}
-	var resp *BUSDConvertHistory
-	return resp, e.SendAuthHTTPRequest(ctx, exchange.RestSpot, http.MethodGet, "/sapi/v1/asset/convert-transfer/queryByPage", params, busdConvertHistoryRate, nil, &resp)
-}
-
-// GetCloudMiningPaymentAndRefundHistory retrieves cloud-mining payment and refund history
-func (e *Exchange) GetCloudMiningPaymentAndRefundHistory(ctx context.Context, clientTransactionID string, assetCcy currency.Code, startTime, endTime time.Time, transactionID, size, current int64) (*CloudMiningPR, error) {
-	err := common.StartEndTimeCheck(startTime, endTime)
-	if err != nil {
-		return nil, err
-	}
-	params := url.Values{}
-	params.Set("startTime", strconv.FormatInt(startTime.UnixMilli(), 10))
-	params.Set("endTime", strconv.FormatInt(endTime.UnixMilli(), 10))
-	if transactionID != 0 {
-		params.Set("tranId", strconv.FormatInt(transactionID, 10))
-	}
-	if clientTransactionID != "" {
-		params.Set("clientTranId", clientTransactionID)
-	}
-	if !assetCcy.IsEmpty() {
-		params.Set("asset", assetCcy.String())
-	}
-	if current > 0 {
-		params.Set("current", strconv.FormatInt(current, 10))
-	}
-	if size > 0 {
-		params.Set("size", strconv.FormatInt(size, 10))
-	}
-	var resp *CloudMiningPR
-	return resp, e.SendAuthHTTPRequest(ctx, exchange.RestSpot, http.MethodGet, "/sapi/v1/asset/ledger-transfer/cloud-mining/queryByPage", params, cloudMiningPaymentAndRefundHistoryRate, nil, &resp)
-}
-
-// GetUserAccountInfo retrieves users account information
-func (e *Exchange) GetUserAccountInfo(ctx context.Context) (interface{}, error) {
-	var resp *AccountInfo
-	return resp, e.SendAuthHTTPRequest(ctx, exchange.RestSpot, http.MethodGet, "/sapi/v1/account/info", nil, request.Auth, nil, &resp)
-}
-
-// GetAPIKeyPermission retrieves API key ermissions detail.
-func (e *Exchange) GetAPIKeyPermission(ctx context.Context) (*APIKeyPermissions, error) {
-	var resp *APIKeyPermissions
-	return resp, e.SendAuthHTTPRequest(ctx, exchange.RestSpot, http.MethodGet, "/sapi/v1/account/apiRestrictions", nil, sapiDefaultRate, nil, &resp)
-}
-
-// GetAutoConvertingStableCoins a user's auto-conversion settings in deposit/withdrawal
-func (e *Exchange) GetAutoConvertingStableCoins(ctx context.Context) (*AutoConvertingStableCoins, error) {
-	var resp *AutoConvertingStableCoins
-	return resp, e.SendAuthHTTPRequest(ctx, exchange.RestSpot, http.MethodGet, "/sapi/v1/capital/contract/convertible-coins", nil, autoConvertingStableCoinsRate, nil, &resp)
-}
-
-// SwitchOnOffBUSDAndStableCoinsConversion user can use it to turn on or turn off the BUSD auto-conversion from/to a specific stable coin.
-func (e *Exchange) SwitchOnOffBUSDAndStableCoinsConversion(ctx context.Context, coin currency.Code, enable bool) error {
-	if coin.IsEmpty() {
-		return currency.ErrCurrencyCodeEmpty
-	}
-	params := url.Values{}
-	params.Set("coin", coin.String())
-	params.Set("enable", strconv.FormatBool(enable))
-	return e.SendAuthHTTPRequest(ctx, exchange.RestSpot, http.MethodPost, "/sapi/v1/capital/contract/convertible-coins", params, autoConvertingStableCoinsRate, nil, &struct{}{})
-}
-
-// OneClickArrivalDepositApply apply deposit credit for expired address
-func (e *Exchange) OneClickArrivalDepositApply(ctx context.Context, transactionID string, subAccountID, subUserID, depositID int64) (bool, error) {
-	params := map[string]string{}
-	if transactionID != "" {
-		params["txId"] = transactionID
-	}
-	if depositID != 0 {
-		params["depositId"] = strconv.FormatInt(depositID, 10)
-	}
-	if subAccountID != 0 {
-		params["subAccountId"] = strconv.FormatInt(subAccountID, 10)
-	}
-	if subUserID != 0 {
-		params["subUserID"] = strconv.FormatInt(subUserID, 10)
-	}
-	var resp bool
-	return resp, e.SendAuthHTTPRequest(ctx, exchange.RestSpot, http.MethodPost, "/sapi/v1/capital/deposit/credit-apply", nil, sapiDefaultRate, params, &resp)
-}
-
-// GetDepositAddressListWithNetwork fetch deposit address list with network.
-func (e *Exchange) GetDepositAddressListWithNetwork(ctx context.Context, coin currency.Code, network string) ([]DepositAddressAndNetwork, error) {
-	if coin.IsEmpty() {
-		return nil, currency.ErrCurrencyCodeEmpty
-	}
-	params := url.Values{}
-	params.Set("coin", coin.String())
-	if network != "" {
-		params.Set("network", network)
-	}
-	var resp []DepositAddressAndNetwork
-	return resp, e.SendAuthHTTPRequest(ctx, exchange.RestSpot, http.MethodGet, "/sapi/v1/capital/deposit/address/list", params, getDepositAddressListInNetworkRate, nil, &resp)
-}
-
-// GetUserWalletBalance retrieves user wallet balance.
-func (e *Exchange) GetUserWalletBalance(ctx context.Context, quoteAsset currency.Code) ([]UserWalletBalance, error) {
-	params := url.Values{}
-	if quoteAsset.IsEmpty() {
-		params.Set("quoteAsset", quoteAsset.String())
-	}
-	var resp []UserWalletBalance
-	return resp, e.SendAuthHTTPRequest(ctx, exchange.RestSpot, http.MethodGet, "/sapi/v1/asset/wallet/balance", params, getUserWalletBalanceRate, nil, &resp)
-}
-
-// GetUserDelegationHistory query User Delegation History for Master account.
-// The delegation type has two values: delegated or undelegated.
-func (e *Exchange) GetUserDelegationHistory(ctx context.Context, email, delegation string, startTime, endTime time.Time, asset currency.Code, current int64, size float64) (*UserDelegationHistory, error) {
-	if !common.MatchesEmailPattern(email) {
-		return nil, errValidEmailRequired
-	}
-	err := common.StartEndTimeCheck(startTime, endTime)
-	if err != nil {
-		return nil, err
-	}
-	params := url.Values{}
-	params.Set("email", email)
-	params.Set("startTime", strconv.FormatInt(startTime.UnixMilli(), 10))
-	params.Set("endTime", strconv.FormatInt(endTime.UnixMilli(), 10))
-	if !asset.IsEmpty() {
-		params.Set("asset", asset.String())
-	}
-	if delegation != "" {
-		params.Set("type", delegation)
-	}
-	if current != 0 {
-		params.Set("current", strconv.FormatInt(current, 10))
-	}
-	if size != 0 {
-		params.Set("size", strconv.FormatFloat(size, 'f', -1, 64))
-	}
-	var resp *UserDelegationHistory
-	return resp, e.SendAuthHTTPRequest(ctx, exchange.RestSpot, http.MethodGet, "/sapi/v1/asset/custody/transfer-history", params, getUserDelegationHistoryRate, nil, &resp)
-}
-
-// GetSymbolsDelistScheduleForSpot symbols delist schedule for spot
-func (e *Exchange) GetSymbolsDelistScheduleForSpot(ctx context.Context) ([]DelistSchedule, error) {
-	var resp []DelistSchedule
-	return resp, e.SendAuthHTTPRequest(ctx, exchange.RestSpot, http.MethodGet, "/sapi/v1/spot/delist-schedule", nil, symbolDelistScheduleForSpotRate, nil, &resp)
-}
-
-// GetWithdrawAddressList retrieves withdraw address list
-func (e *Exchange) GetWithdrawAddressList(ctx context.Context) ([]WithdrawAddress, error) {
-	var resp []WithdrawAddress
-	return resp, e.SendAuthHTTPRequest(ctx, exchange.RestSpot, http.MethodGet, "/sapi/v1/capital/withdraw/address/list", nil, withdrawAddressListRate, nil, &resp)
-}
-
-// --------------------------------------------------  Sub-Account Endpoints  --------------------------------------------------------------
-
-// CreateVirtualSubAccount creates a virtual subaccount information.
-func (e *Exchange) CreateVirtualSubAccount(ctx context.Context, subAccountString string) (*VirtualSubAccount, error) {
-	params := url.Values{}
-	if subAccountString != "" {
-		params.Set("subAccountString", subAccountString)
-	}
-	var resp *VirtualSubAccount
-	return resp, e.SendAuthHTTPRequest(ctx, exchange.RestSpot, http.MethodPost, "/sapi/v1/sub-account/virtualSubAccount", params, sapiDefaultRate, nil, &resp)
-}
-
-// GetSubAccountList retrieves sub-account list for Master Account
-func (e *Exchange) GetSubAccountList(ctx context.Context, email string, isFreeze bool, page, limit int64) (*SubAccountList, error) {
-	params := url.Values{}
-	if common.MatchesEmailPattern(email) {
-		params.Set("email", email)
-	}
-	if isFreeze {
-		params.Set("isFreeze", "true")
-	}
-	if page > 0 {
-		params.Set("page", strconv.FormatInt(page, 10))
-	}
-	if limit > 0 {
-		params.Set("limit", strconv.FormatInt(limit, 10))
-	}
-	var resp *SubAccountList
-	return resp, e.SendAuthHTTPRequest(ctx, exchange.RestSpot, http.MethodGet, "/sapi/v1/sub-account/list", params, sapiDefaultRate, nil, &resp)
-}
-
-// GetSubAccountSpotAssetTransferHistory represents sub-account spot asset transfer history for master account
-func (e *Exchange) GetSubAccountSpotAssetTransferHistory(ctx context.Context, fromEmail, toEmail string, startTime, endTime time.Time, page, limit int64) ([]SubAccountSpotAsset, error) {
-	params := url.Values{}
-	if common.MatchesEmailPattern(fromEmail) {
-		params.Set("fromEmail", fromEmail)
-	}
-	if common.MatchesEmailPattern(toEmail) {
-		params.Set("toEmail", toEmail)
-	}
-	if !startTime.IsZero() && !endTime.IsZero() {
-		err := common.StartEndTimeCheck(startTime, endTime)
-		if err != nil {
-			return nil, err
-		}
-		params.Set("startTime", strconv.FormatInt(startTime.UnixMilli(), 10))
-		params.Set("endTime", strconv.FormatInt(endTime.UnixMilli(), 10))
-	}
-	if page > 0 {
-		params.Set("page", strconv.FormatInt(page, 10))
-	}
-	if limit > 0 {
-		params.Set("limit", strconv.FormatInt(limit, 10))
-	}
-	var resp []SubAccountSpotAsset
-	return resp, e.SendAuthHTTPRequest(ctx, exchange.RestSpot, http.MethodGet, "/sapi/v1/sub-account/sub/transfer/history", params, sapiDefaultRate, nil, &resp)
-}
-
-// GetSubAccountFuturesAssetTransferHistory Query Sub-account Futures Asset Transfer History For Master Account
-func (e *Exchange) GetSubAccountFuturesAssetTransferHistory(ctx context.Context, email string, startTime, endTime time.Time, futuresType, page, limit int64) (*AssetTransferHistory, error) {
-	if !common.MatchesEmailPattern(email) {
-		return nil, errValidEmailRequired
-	}
-	if futuresType != 1 && futuresType != 2 {
-		return nil, errInvalidFuturesType
-	}
-	params := url.Values{}
-	params.Set("email", email)
-	params.Set("futuresType", strconv.FormatInt(futuresType, 10))
-	if !startTime.IsZero() && !endTime.IsZero() {
-		err := common.StartEndTimeCheck(startTime, endTime)
-		if err != nil {
-			return nil, err
-		}
-		params.Set("startTime", strconv.FormatInt(startTime.UnixMilli(), 10))
-		params.Set("endTime", strconv.FormatInt(endTime.UnixMilli(), 10))
-	}
-	if page != 0 {
-		params.Set("page", strconv.FormatInt(page, 10))
-	}
-	if limit != 0 {
-		params.Set("limit", strconv.FormatInt(limit, 10))
-	}
-	var resp *AssetTransferHistory
-	return resp, e.SendAuthHTTPRequest(ctx, exchange.RestSpot, http.MethodGet, "/sapi/v1/sub-account/futures/internalTransfer", params, sapiDefaultRate, nil, &resp)
-}
-
-// SubAccountFuturesAssetTransfer sub-account futures asset transfer for master account
-// futuresType: 1:USDT-margined Futures，2: Coin-margined Futures
-func (e *Exchange) SubAccountFuturesAssetTransfer(ctx context.Context, fromEmail, toEmail string, futuresType int64, asset currency.Code, amount float64) (*FuturesAssetTransfer, error) {
-	if !common.MatchesEmailPattern(fromEmail) {
-		return nil, fmt.Errorf("%w: fromEmail=%s", errValidEmailRequired, fromEmail)
-	}
-	if !common.MatchesEmailPattern(toEmail) {
-		return nil, fmt.Errorf("%w: toEmail=%s", errValidEmailRequired, toEmail)
-	}
-	if futuresType != 0 && futuresType != 1 {
-		return nil, fmt.Errorf("%w 1: USDT-margined Futures or 2: Coin-margined Futures", errInvalidFuturesType)
-	}
-	if asset.IsEmpty() {
-		return nil, currency.ErrCurrencyCodeEmpty
-	}
-	if amount <= 0 {
-		return nil, order.ErrAmountBelowMin
-	}
-	params := url.Values{}
-	params.Set("fromEmail", fromEmail)
-	params.Set("toEmail", toEmail)
-	params.Set("futuresType", strconv.FormatInt(futuresType, 10))
-	params.Set("asset", asset.String())
-	params.Set("amount", strconv.FormatFloat(amount, 'f', -1, 64))
-	var resp *FuturesAssetTransfer
-	return resp, e.SendAuthHTTPRequest(ctx, exchange.RestSpot, http.MethodPost, "/sapi/v1/sub-account/futures/internalTransfer", params, sapiDefaultRate, nil, &resp)
-}
-
-// GetSubAccountAssets sub-account assets for master account
-func (e *Exchange) GetSubAccountAssets(ctx context.Context, email string) (*SubAccountAssets, error) {
-	if !common.MatchesEmailPattern(email) {
-		return nil, errValidEmailRequired
-	}
-	params := url.Values{}
-	params.Set("email", email)
-	var resp *SubAccountAssets
-	return resp, e.SendAuthHTTPRequest(ctx, exchange.RestSpot, http.MethodGet, "/sapi/v4/sub-account/assets", params, getSubAccountAssetRate, nil, &resp)
-}
-
-// GetManagedSubAccountList retrieves investor's managed sub-account list.
-func (e *Exchange) GetManagedSubAccountList(ctx context.Context, email string, page, limit int64) (*ManagedSubAccountList, error) {
-	params := url.Values{}
-	if common.MatchesEmailPattern(email) {
-		params.Set("email", email)
-	}
-	if page > 0 {
-		params.Set("page", strconv.FormatInt(page, 10))
-	}
-	if limit > 0 {
-		params.Set("limit", strconv.FormatInt(limit, 10))
-	}
-	var resp *ManagedSubAccountList
-	return resp, e.SendAuthHTTPRequest(ctx, exchange.RestSpot, http.MethodGet, "/sapi/v1/managed-subaccount/info", params, getManagedSubAccountListRate, nil, &resp)
-}
-
-// GetSubAccountTransactionStatistics retrieves sub-account Transaction statistics (For Master Account)(USER_DATA).
-func (e *Exchange) GetSubAccountTransactionStatistics(ctx context.Context, email string) ([]SubAccountTransactionStatistics, error) {
-	if !common.MatchesEmailPattern(email) {
-		return nil, errValidEmailRequired
-	}
-	params := url.Values{}
-	params.Set("email", email)
-	var resp []SubAccountTransactionStatistics
-	return resp, e.SendAuthHTTPRequest(ctx, exchange.RestSpot, http.MethodGet, "/sapi/v1/sub-account/transaction-statistics", params, getSubAccountTransactionStatisticsRate, nil, &resp)
-}
-
-// GetManagedSubAccountDepositAddress retrieves investor's managed sub-account deposit address.
-// get managed sub-account deposit address (For Investor Master Account) (USER_DATA)
-// network: can be found in this endpoint /sapi/v1/capital/deposit/address
-func (e *Exchange) GetManagedSubAccountDepositAddress(ctx context.Context, coin currency.Code, email, network string) (*ManagedSubAccountDepositAddres, error) {
-	if !common.MatchesEmailPattern(email) {
-		return nil, errValidEmailRequired
-	}
-	if coin.IsEmpty() {
-		return nil, currency.ErrCurrencyCodeEmpty
-	}
-	params := url.Values{}
-	params.Set("coin", coin.String())
-	params.Set("email", email)
-	if network != "" {
-		params.Set("network", network)
-	}
-	var resp *ManagedSubAccountDepositAddres
-	return resp, e.SendAuthHTTPRequest(ctx, exchange.RestSpot, http.MethodGet, "/sapi/v1/managed-subaccount/deposit/address", params, sapiDefaultRate, nil, &resp)
-}
-
-// EnableOptionsForSubAccount enables options for sub-account(For master account)
-func (e *Exchange) EnableOptionsForSubAccount(ctx context.Context, email string) (*OptionsEnablingResponse, error) {
-	if !common.MatchesEmailPattern(email) {
-		return nil, errValidEmailRequired
-	}
-	params := url.Values{}
-	params.Set("email", email)
-	var resp *OptionsEnablingResponse
-	return resp, e.SendAuthHTTPRequest(ctx, exchange.RestSpot, http.MethodPost, "/sapi/v1/sub-account/eoptions/enable", params, sapiDefaultRate, nil, &resp)
-}
-
-// GetManagedSubAccountTransferLog retrieves managed sub account transfer Log (For Trading Team Sub Account)
-// transfers: Transfer Direction (FROM/TO)
-// transferFunctionAccountType: Transfer function account type (SPOT/MARGIN/ISOLATED_MARGIN/USDT_FUTURE/COIN_FUTURE)
-func (e *Exchange) GetManagedSubAccountTransferLog(ctx context.Context, startTime, endTime time.Time, page, limit int64, transfers, transferFunctionAccountType string) (*ManagedSubAccountTransferLog, error) {
-	err := common.StartEndTimeCheck(startTime, endTime)
-	if err != nil {
-		return nil, err
-	}
-	if page < 0 {
-		return nil, errPageNumberRequired
-	}
-	if limit < 0 {
-		return nil, errLimitNumberRequired
-	}
-	params := url.Values{}
-	params.Set("startTime", strconv.FormatInt(startTime.UnixMilli(), 10))
-	params.Set("endTime", strconv.FormatInt(endTime.UnixMilli(), 10))
-	params.Set("page", strconv.FormatInt(page, 10))
-	params.Set("limit", strconv.FormatInt(limit, 10))
-	if transfers != "" {
-		params.Set("transfers", transfers)
-	}
-	if transferFunctionAccountType != "" {
-		params.Set("transferFunctionAccountType", transferFunctionAccountType)
-	}
-	var resp *ManagedSubAccountTransferLog
-	return resp, e.SendAuthHTTPRequest(ctx, exchange.RestSpot, http.MethodGet, "/sapi/v1/managed-subaccount/query-trans-log", params, managedSubAccountTransferLogRate, nil, &resp)
-}
-
-// GetSubAccountSpotAssetsSummary retrieves BTC valued asset summary of subaccounts.
-func (e *Exchange) GetSubAccountSpotAssetsSummary(ctx context.Context, email string, page, size int64) (*SubAccountSpotSummary, error) {
-	params := url.Values{}
-	if common.MatchesEmailPattern(email) {
-		params.Set("email", email)
-	}
-	if page > 0 {
-		params.Set("page", strconv.FormatInt(page, 10))
-	}
-	if size > 0 {
-		params.Set("size", strconv.FormatInt(size, 10))
-	}
-	var resp *SubAccountSpotSummary
-	return resp, e.SendAuthHTTPRequest(ctx, exchange.RestSpot, http.MethodGet, "/sapi/v1/sub-account/spotSummary", params, sapiDefaultRate, nil, &resp)
-}
-
-// GetSubAccountDepositAddress sub-account deposit address
-func (e *Exchange) GetSubAccountDepositAddress(ctx context.Context, email, coin, network string, amount float64) (*SubAccountDepositAddress, error) {
-	if !common.MatchesEmailPattern(email) {
-		return nil, errValidEmailRequired
-	}
-	if coin == "" {
-		return nil, fmt.Errorf("%w: coin=%s", currency.ErrCurrencyCodeEmpty, coin)
-	}
-	params := url.Values{}
-	params.Set("email", email)
-	params.Set("coin", coin)
-	if network != "" {
-		params.Set("network", network)
-	}
-	if amount > 0 {
-		params.Set("amount", strconv.FormatFloat(amount, 'f', -1, 64))
-	}
-	var resp *SubAccountDepositAddress
-	return resp, e.SendAuthHTTPRequest(ctx, exchange.RestSpot, http.MethodGet, "/sapi/v1/capital/deposit/subAddress", params, sapiDefaultRate, nil, &resp)
-}
-
-// GetSubAccountDepositHistory retrieves sub-account deposit history
-func (e *Exchange) GetSubAccountDepositHistory(ctx context.Context, email, coin string, startTime, endTime time.Time, status, offset, limit int64) (*SubAccountDepositHistory, error) {
-	if !common.MatchesEmailPattern(email) {
-		return nil, errValidEmailRequired
-	}
-	params := url.Values{}
-	params.Set("email", email)
-	if !startTime.IsZero() && !endTime.IsZero() {
-		err := common.StartEndTimeCheck(startTime, endTime)
-		if err != nil {
-			return nil, err
-		}
-		params.Set("startTime", strconv.FormatInt(startTime.UnixMilli(), 10))
-		params.Set("endTime", strconv.FormatInt(endTime.UnixMilli(), 10))
-	}
-	if coin != "" {
-		params.Set("coin", coin)
-	}
-	if status != 0 {
-		params.Set("status", strconv.FormatInt(status, 10))
-	}
-	if limit > 0 {
-		params.Set("limit", strconv.FormatInt(limit, 10))
-	}
-	if offset > 0 {
-		params.Set("offset", strconv.FormatInt(offset, 10))
-	}
-	var resp *SubAccountDepositHistory
-	return resp, e.SendAuthHTTPRequest(ctx, exchange.RestSpot, http.MethodGet, "/sapi/v1/capital/deposit/subHisrec", params, sapiDefaultRate, nil, &resp)
-}
-
-// GetSubAccountStatusOnMarginFutures sub-account's status on Margin/Futures for master account
-func (e *Exchange) GetSubAccountStatusOnMarginFutures(ctx context.Context, email string) (*SubAccountStatus, error) {
-	params := url.Values{}
-	if common.MatchesEmailPattern(email) {
-		params.Set("email", email)
-	}
-	var resp *SubAccountStatus
-	return resp, e.SendAuthHTTPRequest(ctx, exchange.RestSpot, http.MethodGet, "/sapi/v1/sub-account/status", params, getSubAccountStatusOnMarginOrFuturesRate, nil, &resp)
-}
-
-// EnableMarginForSubAccount Enable Margin for Sub-account For Master Account
-func (e *Exchange) EnableMarginForSubAccount(ctx context.Context, email string) (*MarginEnablingResponse, error) {
-	if !common.MatchesEmailPattern(email) {
-		return nil, errValidEmailRequired
-	}
-	params := url.Values{}
-	params.Set("email", email)
-	var resp *MarginEnablingResponse
-	return resp, e.SendAuthHTTPRequest(ctx, exchange.RestSpot, http.MethodPost, "/sapi/v1/sub-account/margin/enable", params, sapiDefaultRate, nil, &resp)
-}
-
-// GetDetailOnSubAccountMarginAccount retrieves Detail on Sub-account's Margin Account For Master Account
-func (e *Exchange) GetDetailOnSubAccountMarginAccount(ctx context.Context, email string) (*SubAccountMarginAccountDetail, error) {
-	if !common.MatchesEmailPattern(email) {
-		return nil, errValidEmailRequired
-	}
-	params := url.Values{}
-	params.Set("email", email)
-	var resp *SubAccountMarginAccountDetail
-	return resp, e.SendAuthHTTPRequest(ctx, exchange.RestSpot, http.MethodGet, "/sapi/v1/sub-account/margin/account", params, subAccountMarginAccountDetailRate, nil, &resp)
-}
-
-// GetSummaryOfSubAccountMarginAccount retrieves summary of sub-account's margin account for master account
-func (e *Exchange) GetSummaryOfSubAccountMarginAccount(ctx context.Context) (*SubAccountMarginAccount, error) {
-	var resp *SubAccountMarginAccount
-	return resp, e.SendAuthHTTPRequest(ctx, exchange.RestSpot, http.MethodGet, "/sapi/v1/sub-account/margin/accountSummary", nil, getSubAccountSummaryOfMarginAccountRate, nil, &resp)
-}
-
-// EnableFuturesSubAccount enables futures for Sub-account for master account
-func (e *Exchange) EnableFuturesSubAccount(ctx context.Context, email string) (*FuturesEnablingResponse, error) {
-	if !common.MatchesEmailPattern(email) {
-		return nil, errValidEmailRequired
-	}
-	params := url.Values{}
-	params.Set("email", email)
-	var resp *FuturesEnablingResponse
-	return resp, e.SendAuthHTTPRequest(ctx, exchange.RestSpot, http.MethodGet, "/sapi/v1/sub-account/futures/enable", params, sapiDefaultRate, nil, &resp)
-}
-
-// GetDetailSubAccountFuturesAccount retrieves detail on sub-account's futures account for master account
-func (e *Exchange) GetDetailSubAccountFuturesAccount(ctx context.Context, email string) (*SubAccountsFuturesAccount, error) {
-	if !common.MatchesEmailPattern(email) {
-		return nil, errValidEmailRequired
-	}
-	params := url.Values{}
-	params.Set("email", email)
-	var resp *SubAccountsFuturesAccount
-	return resp, e.SendAuthHTTPRequest(ctx, exchange.RestSpot, http.MethodGet, "/sapi/v1/sub-account/futures/account", params, getDetailSubAccountFuturesAccountRate, nil, &resp)
-}
-
-// GetSummaryOfSubAccountFuturesAccount retrieves summary of sub-account's futures account for master account
-func (e *Exchange) GetSummaryOfSubAccountFuturesAccount(ctx context.Context) (*SubAccountsFuturesAccount, error) {
-	var resp *SubAccountsFuturesAccount
-	return resp, e.SendAuthHTTPRequest(ctx, exchange.RestSpot, http.MethodGet, "/sapi/v1/sub-account/futures/accountSummary", nil, sapiDefaultRate, nil, &resp)
-}
-
-// GetV1FuturesPositionRiskSubAccount retrieves V1 position-risk of sub-account's futures account.
-func (e *Exchange) GetV1FuturesPositionRiskSubAccount(ctx context.Context, email string) (*SubAccountFuturesPositionRisk, error) {
-	return e.getFuturesPositionRiskSubAccount(ctx, email, "/sapi/v1/sub-account/futures/positionRisk", -1, getFuturesPositionRiskOfSubAccountV1Rate)
-}
-
-// GetV2FuturesPositionRiskSubAccount retrieves futures position-risk of sub-account for master account
-func (e *Exchange) GetV2FuturesPositionRiskSubAccount(ctx context.Context, email string, futuresType int64) (*SubAccountFuturesPositionRisk, error) {
-	return e.getFuturesPositionRiskSubAccount(ctx, email, "/sapi/v2/sub-account/futures/positionRisk", futuresType, sapiDefaultRate)
-}
-
-func (e *Exchange) getFuturesPositionRiskSubAccount(ctx context.Context, email, path string, futuresType int64, endpointLimit request.EndpointLimit) (*SubAccountFuturesPositionRisk, error) {
-	if !common.MatchesEmailPattern(email) {
-		return nil, errValidEmailRequired
-	}
-	if futuresType < 0 {
-		return nil, errInvalidFuturesType
-	}
-	params := url.Values{}
-	params.Set("email", email)
-	var resp *SubAccountFuturesPositionRisk
-	return resp, e.SendAuthHTTPRequest(ctx, exchange.RestSpot, http.MethodGet, path, params, endpointLimit, nil, &resp)
-}
-
-// EnableLeverageTokenForSubAccount enables leverage token sub-account form master account.
-func (e *Exchange) EnableLeverageTokenForSubAccount(ctx context.Context, email string, enableElvt bool) (*LeverageToken, error) {
-	if !common.MatchesEmailPattern(email) {
-		return nil, errValidEmailRequired
-	}
-	params := url.Values{}
-	params.Set("email", email)
-	if enableElvt {
-		params.Set("enableElvt", "true")
-	} else {
-		params.Set("enableElvt", "false")
-	}
-	var resp *LeverageToken
-	return resp, e.SendAuthHTTPRequest(ctx, exchange.RestSpot, http.MethodPost, "/sapi/v1/sub-account/blvt/enable", params, sapiDefaultRate, nil, &resp)
-}
-
-// GetIPRestrictionForSubAccountAPIKeyV2 retrieves list of IP addresses restricted for the sub account API key(for master account).
-func (e *Exchange) GetIPRestrictionForSubAccountAPIKeyV2(ctx context.Context, email, subAccountAPIKey string) (*APIRestrictions, error) {
-	if !common.MatchesEmailPattern(email) {
-		return nil, errValidEmailRequired
-	}
-	if subAccountAPIKey == "" {
-		return nil, errEmptySubAccountAPIKey
-	}
-	params := url.Values{}
-	params.Set("email", email)
-	params.Set("subAccountApiKey", subAccountAPIKey)
-	var resp *APIRestrictions
-	return resp, e.SendAuthHTTPRequest(ctx, exchange.RestSpot, http.MethodGet, "/sapi/v1/sub-account/subAccountApi/ipRestriction", params, ipRestrictionForSubAccountAPIKeyRate, nil, &resp)
-}
-
-// DeleteIPListForSubAccountAPIKey delete IP list for a sub-account API key (For Master Account)
-func (e *Exchange) DeleteIPListForSubAccountAPIKey(ctx context.Context, email, subAccountAPIKey, ipAddress string) (*APIRestrictions, error) {
-	if !common.MatchesEmailPattern(email) {
-		return nil, errValidEmailRequired
-	}
-	if subAccountAPIKey == "" {
-		return nil, errEmptySubAccountAPIKey
-	}
-	params := url.Values{}
-	params.Set("email", email)
-	params.Set("subAccountApiKey", subAccountAPIKey)
-	if ipAddress != "" {
-		params.Set("ipAddress", ipAddress)
-	}
-	var resp *APIRestrictions
-	return resp, e.SendAuthHTTPRequest(ctx, exchange.RestSpot, http.MethodDelete, "/sapi/v1/sub-account/subAccountApi/ipRestriction/ipList", params, deleteIPListForSubAccountAPIKeyRate, nil, &resp)
-}
-
-// AddIPRestrictionForSubAccountAPIkey adds an IP address into the restricted IP addresses for the subaccount
-func (e *Exchange) AddIPRestrictionForSubAccountAPIkey(ctx context.Context, email, subAccountAPIKey, ipAddress string, restricted bool) (*APIRestrictions, error) {
-	if !common.MatchesEmailPattern(email) {
-		return nil, errValidEmailRequired
-	}
-	if subAccountAPIKey == "" {
-		return nil, errEmptySubAccountAPIKey
-	}
-	params := url.Values{}
-	if restricted {
-		params.Set("status", "2")
-	} else {
-		params.Set("status", "1")
-	}
-	params.Set("email", email)
-	params.Set("subAccountApiKey", subAccountAPIKey)
-	if ipAddress != "" {
-		params.Set("ipAddress", ipAddress)
-	}
-	var resp *APIRestrictions
-	return resp, e.SendAuthHTTPRequest(ctx, exchange.RestSpot, http.MethodPost, "/sapi/v2/sub-account/subAccountApi/ipRestriction", params, addIPRestrictionSubAccountAPIKey, nil, &resp)
-}
-
-// DepositAssetsIntoTheManagedSubAccount deposits an asset into managed sub-account (for investor master account).
-func (e *Exchange) DepositAssetsIntoTheManagedSubAccount(ctx context.Context, toEmail string, asset currency.Code, amount float64) (string, error) {
-	if !common.MatchesEmailPattern(toEmail) {
-		return "", fmt.Errorf("%w: toEmail = %s", errValidEmailRequired, toEmail)
-	}
-	if asset.IsEmpty() {
-		return "", currency.ErrCurrencyCodeEmpty
-	}
-	if amount <= 0 {
-		return "", order.ErrAmountBelowMin
-	}
-	params := url.Values{}
-	params.Set("toEmail", toEmail)
-	params.Set("asset", asset.String())
-	params.Set("amount", strconv.FormatFloat(amount, 'f', -1, 64))
-	resp := &struct {
-		TransactionID string `json:"tranId"`
-	}{}
-	return resp.TransactionID, e.SendAuthHTTPRequest(ctx, exchange.RestSpot, http.MethodPost, "/sapi/v1/managed-subaccount/deposit", params, sapiDefaultRate, nil, &resp)
-}
-
-// GetManagedSubAccountAssetsDetails retrieves managed sub-account assets details for investor master accounts.
-func (e *Exchange) GetManagedSubAccountAssetsDetails(ctx context.Context, email string) ([]ManagedSubAccountAssetInfo, error) {
-	if !common.MatchesEmailPattern(email) {
-		return nil, errValidEmailRequired
-	}
-	params := url.Values{}
-	params.Set("email", email)
-	var resp []ManagedSubAccountAssetInfo
-	return resp, e.SendAuthHTTPRequest(ctx, exchange.RestSpot, http.MethodGet, "/sapi/v1/managed-subaccount/asset", params, sapiDefaultRate, nil, &resp)
-}
-
-// WithdrawAssetsFromManagedSubAccount withdraws an asset from managed sub-account(for investor master account).
-func (e *Exchange) WithdrawAssetsFromManagedSubAccount(ctx context.Context, fromEmail string, asset currency.Code, amount float64, transferDate time.Time) (string, error) {
-	if !common.MatchesEmailPattern(fromEmail) {
-		return "", fmt.Errorf("%w fromEmail=%s", errValidEmailRequired, fromEmail)
-	}
-	if asset.IsEmpty() {
-		return "", currency.ErrCurrencyCodeEmpty
-	}
-	if amount <= 0 {
-		return "", order.ErrAmountBelowMin
-	}
-	params := url.Values{}
-	params.Set("fromEmail", fromEmail)
-	params.Set("asset", asset.String())
-	params.Set("amount", strconv.FormatFloat(amount, 'f', -1, 64))
-	if !transferDate.IsZero() {
-		params.Set("transferData", strconv.FormatInt(transferDate.UnixMilli(), 10))
-	}
-	resp := &struct {
-		TransactionID string `json:"tranId"`
-	}{}
-	return resp.TransactionID, e.SendAuthHTTPRequest(ctx, exchange.RestSpot, http.MethodPost, "/sapi/v1/managed-subaccount/withdraw", params, sapiDefaultRate, nil, &resp)
-}
-
-// GetManagedSubAccountSnapshot retrieves managed sub-account snapshot for investor master account.
-// assetType possible values: "SPOT", "MARGIN"（cross）, "FUTURES"（UM)
-func (e *Exchange) GetManagedSubAccountSnapshot(ctx context.Context, email, assetType string, startTime, endTime time.Time, limit int64) (*SubAccountAssetsSnapshot, error) {
-	if !common.MatchesEmailPattern(email) {
-		return nil, fmt.Errorf("%w email=%s", errValidEmailRequired, email)
-	}
-	if assetType == "" {
-		return nil, asset.ErrInvalidAsset
-	}
-	params := url.Values{}
-	params.Set("email", email)
-	params.Set("type", assetType)
-	if !startTime.IsZero() && !endTime.IsZero() {
-		err := common.StartEndTimeCheck(startTime, endTime)
-		if err != nil {
-			return nil, err
-		}
-		params.Set("startTime", strconv.FormatInt(startTime.UnixMilli(), 10))
-		params.Set("endTime", strconv.FormatInt(endTime.UnixMilli(), 10))
-	}
-	if limit > 0 {
-		params.Set("limit", strconv.FormatInt(limit, 10))
-	}
-	var resp *SubAccountAssetsSnapshot
-	return resp, e.SendAuthHTTPRequest(ctx, exchange.RestSpot, http.MethodGet, "/sapi/v1/managed-subaccount/accountSnapshot", params, getManagedSubAccountSnapshotRate, nil, &resp)
-}
-
-// GetManagedSubAccountTransferLogForInvestorMasterAccount retrieves managed sub account transfer log. This endpoint is available for investor of Managed Sub-Account.
-// A Managed Sub-Account is an account type for investors who value flexibility in asset allocation and account application,
-// while delegating trades to a professional trading team.
-func (e *Exchange) GetManagedSubAccountTransferLogForInvestorMasterAccount(ctx context.Context, email, transfers, transferFunctionAccountType string, startTime, endTime time.Time, page, limit int64) (*SubAccountTransferLog, error) {
-	return e.getManagedSubAccountTransferLog(ctx, email, transfers, transferFunctionAccountType, "/sapi/v1/managed-subaccount/queryTransLogForInvestor", startTime, endTime, page, limit, sapiDefaultRate)
-}
-
-// GetManagedSubAccountTransferLogForTradingTeam retrieves managed sub account transfer log.
-// This endpoint is available for investor of Managed Sub-Account. A Managed Sub-Account is an account type for investors who value flexibility in asset allocation and account application,
-// while delegating trades to a professional trading team.
-// transfers: Transfer Direction (FROM/TO)
-// transferFunctionAccountType: Transfer function account type (SPOT/MARGIN/ISOLATED_MARGIN/USDT_FUTURE/COIN_FUTURE)
-func (e *Exchange) GetManagedSubAccountTransferLogForTradingTeam(ctx context.Context, email, transfers, transferFunctionAccountType string, startTime, endTime time.Time, page, limit int64) (*SubAccountTransferLog, error) {
-	return e.getManagedSubAccountTransferLog(ctx, email, transfers, transferFunctionAccountType, "/sapi/v1/managed-subaccount/queryTransLogForTradeParent", startTime, endTime, page, limit, managedSubAccountTransferLogRate)
-}
-
-func (e *Exchange) getManagedSubAccountTransferLog(ctx context.Context, email, transfers, transferFunctionAccountType, path string, startTime, endTime time.Time, page, limit int64, epl request.EndpointLimit) (*SubAccountTransferLog, error) {
-	if !common.MatchesEmailPattern(email) {
-		return nil, fmt.Errorf("%w: email = %s", errValidEmailRequired, email)
-	}
-	err := common.StartEndTimeCheck(startTime, endTime)
-	if err != nil {
-		return nil, err
-	}
-	if page < 0 {
-		return nil, errPageNumberRequired
-	}
-	if limit <= 0 {
-		return nil, errLimitNumberRequired
-	}
-	params := url.Values{}
-	params.Set("email", email)
-	params.Set("startTime", strconv.FormatInt(startTime.UnixMilli(), 10))
-	params.Set("endTime", strconv.FormatInt(endTime.UnixMilli(), 10))
-	params.Set("page", strconv.FormatInt(page, 10))
-	params.Set("limit", strconv.FormatInt(limit, 10))
-	if transfers != "" {
-		params.Set("transfers", transfers)
-	}
-	if transferFunctionAccountType != "" {
-		params.Set("transferFunctionAccountType", transferFunctionAccountType)
-	}
-	var resp *SubAccountTransferLog
-	return resp, e.SendAuthHTTPRequest(ctx, exchange.RestSpot, http.MethodGet, path, params, epl, nil, &resp)
-}
-
-// GetManagedSubAccountFutureesAssetDetails retrieves managed sub account futures asset details(For Investor Master Account）(USER_DATA)
-func (e *Exchange) GetManagedSubAccountFutureesAssetDetails(ctx context.Context, email string) (*ManagedSubAccountFuturesAssetDetail, error) {
-	if !common.MatchesEmailPattern(email) {
-		return nil, errValidEmailRequired
-	}
-	params := url.Values{}
-	params.Set("email", email)
-	var resp *ManagedSubAccountFuturesAssetDetail
-	return resp, e.SendAuthHTTPRequest(ctx, exchange.RestSpot, http.MethodGet, "/sapi/v1/managed-subaccount/fetch-future-asset", params, managedSubAccountFuturesAssetDetailRate, nil, &resp)
-}
-
-// GetManagedSubAccountMarginAssetDetails retrieves managed sub-account margin asset details.
-func (e *Exchange) GetManagedSubAccountMarginAssetDetails(ctx context.Context, email string) (*SubAccountMarginAsset, error) {
-	if !common.MatchesEmailPattern(email) {
-		return nil, errValidEmailRequired
-	}
-	params := url.Values{}
-	params.Set("email", email)
-	var resp *SubAccountMarginAsset
-	return resp, e.SendAuthHTTPRequest(ctx, exchange.RestSpot, http.MethodGet, "/sapi/v1/managed-subaccount/marginAsset", params, sapiDefaultRate, nil, &resp)
-}
-
-// FuturesTransferSubAccount transfers futures for sub-account( from master account only)
-// 1: transfer from subaccount's spot account to its USDT-margined futures account 2: transfer from subaccount's USDT-margined futures account to its spot account
-// 3: transfer from subaccount's spot account to its COIN-margined futures account 4:transfer from subaccount's COIN-margined futures account to its spot account
-func (e *Exchange) FuturesTransferSubAccount(ctx context.Context, email string, asset currency.Code, amount float64, transferType int64) (string, error) {
-	return e.transferSubAccount(ctx, email, "/sapi/v1/sub-account/futures/transfer", asset, amount, transferType)
-}
-
-// MarginTransferForSubAccount margin Transfer for Sub-account (For Master Account)
-// transferType: 1: transfer from subaccount's spot account to margin account 2: transfer from subaccount's margin account to its spot account
-func (e *Exchange) MarginTransferForSubAccount(ctx context.Context, email string, asset currency.Code, amount float64, transferType int64) (string, error) {
-	return e.transferSubAccount(ctx, email, "/sapi/v1/sub-account/margin/transfer", asset, amount, transferType)
-}
-
-func (e *Exchange) transferSubAccount(ctx context.Context, email, path string, asset currency.Code, amount float64, transferType int64) (string, error) {
-	if !common.MatchesEmailPattern(email) {
-		return "", errValidEmailRequired
-	}
-	if asset.IsEmpty() {
-		return "", currency.ErrCurrencyCodeEmpty
-	}
-	if amount <= 0 {
-		return "", order.ErrAmountBelowMin
-	}
-	if transferType != 1 && transferType != 2 && transferType != 3 && transferType != 4 {
-		return "", errTransferTypeRequired
-	}
-	params := url.Values{}
-	params.Set("email", email)
-	params.Set("asset", asset.String())
-	params.Set("amount", strconv.FormatFloat(amount, 'f', -1, 64))
-	params.Set("type", strconv.FormatInt(transferType, 10))
-	resp := struct {
-		TransactionID string `json:"txnId"`
-	}{}
-	return resp.TransactionID, e.SendAuthHTTPRequest(ctx, exchange.RestSpot, http.MethodPost, path, params, sapiDefaultRate, nil, &resp)
-}
-
-// GetSubAccountAssetsV3 retrieves sub-account assets
-func (e *Exchange) GetSubAccountAssetsV3(ctx context.Context, email string) (*SubAccountAssets, error) {
-	if !common.MatchesEmailPattern(email) {
-		return nil, fmt.Errorf("%w: provided %s", errValidEmailRequired, email)
-	}
-	params := url.Values{}
-	params.Set("email", email)
-	var resp *SubAccountAssets
-	return resp, e.SendAuthHTTPRequest(ctx, exchange.RestSpot, http.MethodGet, "/sapi/v3/sub-account/assets", params, getV3SubAccountAssetsRate, nil, &resp)
-}
-
-// TransferToSubAccountOfSameMaster Transfer to Sub-account of Same Master (For Sub-account)
-func (e *Exchange) TransferToSubAccountOfSameMaster(ctx context.Context, toEmail string, asset currency.Code, amount float64) (string, error) {
-	if !common.MatchesEmailPattern(toEmail) {
-		return "", errValidEmailRequired
-	}
-	if asset.IsEmpty() {
-		return "", currency.ErrCurrencyCodeEmpty
-	}
-	if amount <= 0 {
-		return "", order.ErrAmountBelowMin
-	}
-	params := url.Values{}
-	params.Set("toEmail", toEmail)
-	params.Set("asset", asset.String())
-	params.Set("amount", strconv.FormatFloat(amount, 'f', -1, 64))
-	resp := &struct {
-		TransactionID string `json:"txnId"`
-	}{}
-	return resp.TransactionID, e.SendAuthHTTPRequest(ctx, exchange.RestSpot, http.MethodPost, "/sapi/v1/sub-account/transfer/subToSub", params, sapiDefaultRate, nil, &resp)
-}
-
-// FromSubAccountTransferToMaster Transfer to Master (For Sub-account)
-// need to open Enable Spot & Margin Trading permission for the API Key which requests this endpoint.
-func (e *Exchange) FromSubAccountTransferToMaster(ctx context.Context, asset currency.Code, amount float64) (string, error) {
-	if asset.IsEmpty() {
-		return "", currency.ErrCurrencyCodeEmpty
-	}
-	if amount <= 0 {
-		return "", order.ErrAmountBelowMin
-	}
-	params := url.Values{}
-	params.Set("asset", asset.String())
-	params.Set("amount", strconv.FormatFloat(amount, 'f', -1, 64))
-	resp := &struct {
-		TransactionID string `json:"txnId"`
-	}{}
-	return resp.TransactionID, e.SendAuthHTTPRequest(ctx, exchange.RestSpot, http.MethodGet, "/sapi/v1/sub-account/transfer/subToMaster", params, sapiDefaultRate, nil, &resp)
-}
-
-// SubAccountTransferHistory retrieves Sub-account Transfer History (For Sub-account)
-func (e *Exchange) SubAccountTransferHistory(ctx context.Context, asset currency.Code, transferType, limit int64, startTime, endTime time.Time) (*SubAccountTransferHistory, error) {
-	params := url.Values{}
-	if !asset.IsEmpty() {
-		params.Set("asset", asset.String())
-	}
-	if transferType != 1 && transferType != 2 {
-		params.Set("type", strconv.FormatInt(transferType, 10))
-	}
-	if !startTime.IsZero() && !endTime.IsZero() {
-		err := common.StartEndTimeCheck(startTime, endTime)
-		if err != nil {
-			return nil, err
-		}
-		params.Set("startTime", strconv.FormatInt(startTime.UnixMilli(), 10))
-		params.Set("endTime", strconv.FormatInt(endTime.UnixMilli(), 10))
-	}
-	if limit > 0 {
-		params.Set("limit", strconv.FormatInt(limit, 10))
-	}
-	var resp *SubAccountTransferHistory
-	return resp, e.SendAuthHTTPRequest(ctx, exchange.RestSpot, http.MethodGet, "/sapi/v1/sub-account/transfer/subUserHistory", params, sapiDefaultRate, nil, &resp)
-}
-
-// SubAccountTransferHistoryForSubAccount represents a sub-account transfer history for sub accounts.
-func (e *Exchange) SubAccountTransferHistoryForSubAccount(ctx context.Context, asset currency.Code, transferType, limit int64, startTime, endTime time.Time, returnFailHistory bool) (*SubAccountTransferHistoryItem, error) {
-	params := url.Values{}
-	if !asset.IsEmpty() {
-		params.Set("asset", asset.String())
-	}
-	if transferType != 0 {
-		params.Set("type", strconv.FormatInt(transferType, 10))
-	}
-	if !startTime.IsZero() && !endTime.IsZero() {
-		err := common.StartEndTimeCheck(startTime, endTime)
-		if err != nil {
-			return nil, err
-		}
-		params.Set("startTime", strconv.FormatInt(startTime.UnixMilli(), 10))
-		params.Set("endTime", strconv.FormatInt(endTime.UnixMilli(), 10))
-	}
-	if limit > 0 {
-		params.Set("limit", strconv.FormatInt(limit, 10))
-	}
-	if returnFailHistory {
-		params.Set("returnFailHistory", "true")
-	}
-	var resp *SubAccountTransferHistoryItem
-	return resp, e.SendAuthHTTPRequest(ctx, exchange.RestSpot, http.MethodGet, "/sapi/v1/sub-account/transfer/subUserHistory", params, sapiDefaultRate, nil, &resp)
-}
-
-// UniversalTransferForMasterAccount submits a universal transfer using the master account.
-func (e *Exchange) UniversalTransferForMasterAccount(ctx context.Context, arg *UniversalTransferParams) (*UniversalTransferResponse, error) {
-	if *arg == (UniversalTransferParams{}) {
-		return nil, common.ErrEmptyParams
-	}
-	if arg.FromAccountType == "" {
-		return nil, fmt.Errorf("%w: fromAccountType=%s", errInvalidAccountType, arg.FromAccountType)
-	}
-	if arg.ToAccountType == "" {
-		return nil, fmt.Errorf("%w: toAccountType = %s", errInvalidAccountType, arg.ToAccountType)
-	}
-	if arg.Asset.IsEmpty() {
-		return nil, currency.ErrCurrencyCodeEmpty
-	}
-	if arg.Amount <= 0 {
-		return nil, order.ErrAmountBelowMin
-	}
-	params := url.Values{}
-	params.Set("fromAccountType", arg.FromAccountType)
-	params.Set("toAccountType", arg.ToAccountType)
-	params.Set("asset", arg.Asset.String())
-	params.Set("amount", strconv.FormatFloat(arg.Amount, 'f', -1, 64))
-	if arg.FromEmail != "" {
-		params.Set("fromEmail", arg.FromEmail)
-	}
-	if arg.ToEmail != "" {
-		params.Set("toEmail", arg.ToEmail)
-	}
-	if arg.ClientTransactionID != "" {
-		params.Set("clientTranId", arg.ClientTransactionID)
-	}
-	if arg.Symbol != "" {
-		params.Set("symbol", arg.Symbol)
-	}
-	var resp *UniversalTransferResponse
-	return resp, e.SendAuthHTTPRequest(ctx, exchange.RestSpot, http.MethodPost, "/sapi/v1/sub-account/universalTransfer", params, sapiDefaultRate, nil, &resp)
-}
-
-// GetUniversalTransferHistoryForMasterAccount retrieves universal transfer history for master account.
-func (e *Exchange) GetUniversalTransferHistoryForMasterAccount(ctx context.Context, fromEmail, toEmail, clientTransactionID string, startTime, endTime time.Time, page, limit int64) (*UniversalTransfersDetail, error) {
-	params := url.Values{}
-	if fromEmail != "" {
-		params.Set("fromEmail", fromEmail)
-	}
-	if toEmail != "" {
-		params.Set("toEmail", toEmail)
-	}
-	if clientTransactionID != "" {
-		params.Set("clientTranId", clientTransactionID)
-	}
-	if !startTime.IsZero() && !endTime.IsZero() {
-		err := common.StartEndTimeCheck(startTime, endTime)
-		if err != nil {
-			return nil, err
-		}
-		params.Set("startTime", strconv.FormatInt(startTime.UnixMilli(), 10))
-		params.Set("endTime", strconv.FormatInt(endTime.UnixMilli(), 10))
-	}
-	if page > 0 {
-		params.Set("page", strconv.FormatInt(page, 10))
-	}
-	if limit > 0 {
-		params.Set("limit", strconv.FormatInt(limit, 10))
-	}
-	var resp *UniversalTransfersDetail
-	return resp, e.SendAuthHTTPRequest(ctx, exchange.RestSpot, http.MethodGet, "/sapi/v1/sub-account/universalTransfer", params, sapiDefaultRate, nil, &resp)
-}
-
-// GetDetailOnSubAccountsFuturesAccountV2 retrieves detail on sub-account's futures account V2 for master account
-func (e *Exchange) GetDetailOnSubAccountsFuturesAccountV2(ctx context.Context, email string, futuresType int64) (*MarginedFuturesAccount, error) {
-	if !common.MatchesEmailPattern(email) {
-		return nil, errValidEmailRequired
-	}
-	if futuresType == 0 {
-		return nil, errInvalidFuturesType
-	}
-	params := url.Values{}
-	params.Set("email", email)
-	params.Set("futuresType", strconv.FormatInt(futuresType, 10))
-	var resp *MarginedFuturesAccount
-	return resp, e.SendAuthHTTPRequest(ctx, exchange.RestSpot, http.MethodGet, "/sapi/v2/sub-account/futures/account", params, sapiDefaultRate, nil, &resp)
-}
-
-// GetSummaryOfSubAccountsFuturesAccountV2 retrieves the summary of sub-account's futures account v2 for master account
-func (e *Exchange) GetSummaryOfSubAccountsFuturesAccountV2(ctx context.Context, futuresType, page, limit int64) (*AccountSummary, error) {
-	if futuresType == 0 {
-		return nil, errInvalidFuturesType
-	}
-	params := url.Values{}
-	params.Set("futuresType", strconv.FormatInt(futuresType, 10))
-	if page > 0 {
-		params.Set("page", strconv.FormatInt(page, 10))
-	}
-	if limit > 0 {
-		params.Set("limit", strconv.FormatInt(limit, 10))
-	}
-	var resp *AccountSummary
-	return resp, e.SendAuthHTTPRequest(ctx, exchange.RestSpot, http.MethodGet, "/sapi/v2/sub-account/futures/accountSummary", params, getFuturesSubAccountSummaryV2Rate, nil, &resp)
-}
-
-// GetAccountStatus fetch account status detail.
-func (e *Exchange) GetAccountStatus(ctx context.Context) (string, error) {
-	resp := &struct {
-		Data string `json:"data"`
-	}{}
-	return resp.Data, e.SendAuthHTTPRequest(ctx, exchange.RestSpot, http.MethodGet, "/sapi/v1/account/status", nil, sapiDefaultRate, nil, &resp)
-}
-
-// GetAccountTradingAPIStatus fetch account api trading status detail.
-func (e *Exchange) GetAccountTradingAPIStatus(ctx context.Context) (*TradingAPIAccountStatus, error) {
-	var resp *TradingAPIAccountStatus
-	return resp, e.SendAuthHTTPRequest(ctx, exchange.RestSpot, http.MethodGet, "/sapi/v1/account/apiTradingStatus", nil, sapiDefaultRate, nil, &resp)
-}
-
-// GetDustLog retrieves record of small or fractional amounts of assets that accumulate in a user's account
-func (e *Exchange) GetDustLog(ctx context.Context, accountType string, startTime, endTime time.Time) (*DustLog, error) {
-	params := url.Values{}
-	if accountType == "" {
-		params.Set("accountType", accountType)
-	}
-	if !startTime.IsZero() && !endTime.IsZero() {
-		err := common.StartEndTimeCheck(startTime, endTime)
-		if err != nil {
-			return nil, err
-		}
-		params.Set("startTime", strconv.FormatInt(startTime.UnixMilli(), 10))
-		params.Set("endTime", strconv.FormatInt(endTime.UnixMilli(), 10))
-	}
-	var resp *DustLog
-	return resp, e.SendAuthHTTPRequest(ctx, exchange.RestSpot, http.MethodGet, "/sapi/v1/asset/dribblet", params, sapiDefaultRate, nil, &resp)
-}
-
-// GetWsAuthStreamKey will retrieve a key to use for authorised WS streaming
-func (e *Exchange) GetWsAuthStreamKey(ctx context.Context) (string, error) {
-	endpointPath, err := e.API.Endpoints.GetURL(exchange.RestSpot)
-	if err != nil {
-		return "", err
-	}
-
-	creds, err := e.GetCredentials(ctx)
-	if err != nil {
-		return "", err
-	}
-
-	var resp UserAccountStream
-	headers := make(map[string]string)
-	headers["X-MBX-APIKEY"] = creds.Key
-	item := &request.Item{
-		Method:        http.MethodPost,
-		Path:          endpointPath + "/api/v3/userDataStream",
-		Headers:       headers,
-		Result:        &resp,
-		Verbose:       e.Verbose,
-		HTTPDebugging: e.HTTPDebugging,
-		HTTPRecording: e.HTTPRecording,
-	}
-
-	err = e.SendPayload(ctx, request.Unset, func() (*request.Item, error) {
-		return item, nil
-	}, request.AuthenticatedRequest)
-	if err != nil {
-		return "", err
-	}
-	return resp.ListenKey, nil
-}
-
-// MaintainWsAuthStreamKey will keep the key alive
-func (e *Exchange) MaintainWsAuthStreamKey(ctx context.Context) error {
-	endpointPath, err := e.API.Endpoints.GetURL(exchange.RestSpot)
-	if err != nil {
-		return err
-	}
-	if listenKey == "" {
-		listenKey, err = e.GetWsAuthStreamKey(ctx)
-		return err
-	}
-	creds, err := e.GetCredentials(ctx)
-	if err != nil {
-		return err
-	}
-	path := endpointPath + "/api/v3/userDataStream"
-	params := url.Values{}
-	params.Set("listenKey", listenKey)
-	path = common.EncodeURLValues(path, params)
-	headers := make(map[string]string)
-	headers["X-MBX-APIKEY"] = creds.Key
-	item := &request.Item{
-		Method:        http.MethodPut,
-		Path:          path,
-		Headers:       headers,
-		Verbose:       e.Verbose,
-		HTTPDebugging: e.HTTPDebugging,
-		HTTPRecording: e.HTTPRecording,
-	}
-	return e.SendPayload(ctx, request.Unset, func() (*request.Item, error) {
-		return item, nil
-	}, request.AuthenticatedRequest)
-}
-
-// FetchExchangeLimits fetches order execution limits filtered by asset
-func (e *Exchange) FetchExchangeLimits(ctx context.Context, a asset.Item) ([]order.MinMaxLevel, error) {
-	if a != asset.Spot && a != asset.Margin {
-		return nil, fmt.Errorf("%w %v", asset.ErrNotSupported, a)
-	}
-
-	resp, err := e.GetExchangeInfo(ctx)
-	if err != nil {
-		return nil, err
-	}
-
-	aUpper := strings.ToUpper(a.String())
-
-	limits := make([]order.MinMaxLevel, 0, len(resp.Symbols))
-	for _, s := range resp.Symbols {
-		var cp currency.Pair
-		cp, err = currency.NewPairFromStrings(s.BaseAsset, s.QuoteAsset)
-		if err != nil {
-			return nil, err
-		}
-		var hasPermission bool
-		for _, permissionSet := range s.PermissionSets {
-			if slices.Contains(permissionSet, aUpper) {
-				hasPermission = true
-				break
-			}
-		}
-		if !hasPermission {
-			continue
-		}
-
-		l := order.MinMaxLevel{
-			Pair:  cp,
-			Asset: a,
-		}
-
-		for _, f := range s.Filters {
-			// TODO: Unhandled filters:
-			// maxPosition, trailingDelta, percentPriceBySide, maxNumAlgoOrders
-			switch f.FilterType {
-			case priceFilter:
-				l.MinPrice = f.MinPrice
-				l.MaxPrice = f.MaxPrice
-				l.PriceStepIncrementSize = f.TickSize
-			case percentPriceFilter:
-				l.MultiplierUp = f.MultiplierUp
-				l.MultiplierDown = f.MultiplierDown
-				l.AveragePriceMinutes = f.AvgPriceMinutes
-			case lotSizeFilter:
-				l.MaximumBaseAmount = f.MaxQty
-				l.MinimumBaseAmount = f.MinQty
-				l.AmountStepIncrementSize = f.StepSize
-			case notionalFilter:
-				l.MinNotional = f.MinNotional
-			case icebergPartsFilter:
-				l.MaxIcebergParts = f.Limit
-			case marketLotSizeFilter:
-				l.MarketMinQty = f.MinQty
-				l.MarketMaxQty = f.MaxQty
-				l.MarketStepIncrementSize = f.StepSize
-			case maxNumOrdersFilter:
-				l.MaxTotalOrders = f.MaxNumOrders
-				l.MaxAlgoOrders = f.MaxNumAlgoOrders
-			}
-		}
-
-		limits = append(limits, l)
-	}
-	return limits, nil
-}
-
-// CryptoLoanIncomeHistory returns crypto loan income history
-func (e *Exchange) CryptoLoanIncomeHistory(ctx context.Context, curr currency.Code, loanType string, startTime, endTime time.Time, limit int64) ([]CryptoLoansIncomeHistory, error) {
-	params := url.Values{}
-	if !curr.IsEmpty() {
-		params.Set("asset", curr.String())
-	}
-	if loanType != "" {
-		params.Set("type", loanType)
-	}
-	if !startTime.IsZero() && !endTime.IsZero() {
-		err := common.StartEndTimeCheck(startTime, endTime)
-		if err != nil {
-			return nil, err
-		}
-		params.Set("startTime", strconv.FormatInt(startTime.UnixMilli(), 10))
-		params.Set("endTime", strconv.FormatInt(endTime.UnixMilli(), 10))
-	}
-	if limit != 0 {
-		params.Set("limit", strconv.FormatInt(limit, 10))
-	}
-	var resp []CryptoLoansIncomeHistory
-	return resp, e.SendAuthHTTPRequest(ctx, exchange.RestSpot, http.MethodGet, "/sapi/v1/loan/income", params, cryptoLoansIncomeHistory, nil, &resp)
-}
-
-// CryptoLoanBorrow borrows crypto
-func (e *Exchange) CryptoLoanBorrow(ctx context.Context, loanCoin currency.Code, loanAmount float64, collateralCoin currency.Code, collateralAmount float64, loanTerm int64) ([]CryptoLoanBorrow, error) {
-	if loanCoin.IsEmpty() {
-		return nil, errLoanCoinMustBeSet
-	}
-	if collateralCoin.IsEmpty() {
-		return nil, errCollateralCoinMustBeSet
-	}
-	if loanTerm <= 0 {
-		return nil, errLoanTermMustBeSet
-	}
-	if loanAmount == 0 && collateralAmount == 0 {
-		return nil, fmt.Errorf("%w: either loan or collateral amounts must be set", order.ErrAmountBelowMin)
-	}
-	params := url.Values{}
-	params.Set("loanCoin", loanCoin.String())
-	if loanAmount != 0 {
-		params.Set("loanAmount", strconv.FormatFloat(loanAmount, 'f', -1, 64))
-	}
-	params.Set("collateralCoin", collateralCoin.String())
-	if collateralAmount != 0 {
-		params.Set("collateralAmount", strconv.FormatFloat(collateralAmount, 'f', -1, 64))
-	}
-	params.Set("loanTerm", strconv.FormatInt(loanTerm, 10))
-	var resp []CryptoLoanBorrow
-	return resp, e.SendAuthHTTPRequest(ctx, exchange.RestSpot, http.MethodPost, "/sapi/v1/loan/borrow", params, sapiDefaultRate, nil, &resp)
-}
-
-// CryptoLoanBorrowHistory gets loan borrow history
-func (e *Exchange) CryptoLoanBorrowHistory(ctx context.Context, orderID int64, loanCoin, collateralCoin currency.Code, startTime, endTime time.Time, current, limit int64) (*LoanBorrowHistory, error) {
-	params, err := fillHistoryParams(startTime, endTime, current, 0)
-	if err != nil {
-		return nil, err
-	}
-	if orderID != 0 {
-		params.Set("orderId", strconv.FormatInt(orderID, 10))
-	}
-	if !loanCoin.IsEmpty() {
-		params.Set("loanCoin", loanCoin.String())
-	}
-	if !collateralCoin.IsEmpty() {
-		params.Set("collateralCoin", collateralCoin.String())
-	}
-	if limit != 0 {
-		params.Set("limit", strconv.FormatInt(limit, 10))
-	}
-	var resp *LoanBorrowHistory
-	return resp, e.SendAuthHTTPRequest(ctx, exchange.RestSpot, http.MethodGet, "/sapi/v1/loan/borrow/history", params, getLoanBorrowHistoryRate, nil, &resp)
-}
-
-// CryptoLoanOngoingOrders obtains ongoing loan orders
-func (e *Exchange) CryptoLoanOngoingOrders(ctx context.Context, orderID int64, loanCoin, collateralCoin currency.Code, current, limit int64) (*CryptoLoanOngoingOrder, error) {
-	params := url.Values{}
-	if orderID != 0 {
-		params.Set("orderId", strconv.FormatInt(orderID, 10))
-	}
-	if !loanCoin.IsEmpty() {
-		params.Set("loanCoin", loanCoin.String())
-	}
-	if !collateralCoin.IsEmpty() {
-		params.Set("collateralCoin", collateralCoin.String())
-	}
-	if current != 0 {
-		params.Set("current", strconv.FormatInt(current, 10))
-	}
-	if limit != 0 {
-		params.Set("limit", strconv.FormatInt(limit, 10))
-	}
-	var resp *CryptoLoanOngoingOrder
-	return resp, e.SendAuthHTTPRequest(ctx, exchange.RestSpot, http.MethodGet, "/sapi/v1/loan/ongoing/orders", params, getBorrowOngoingOrdersRate, nil, &resp)
-}
-
-// CryptoLoanRepay repays a crypto loan
-func (e *Exchange) CryptoLoanRepay(ctx context.Context, orderID int64, amount float64, repayType int64, collateralReturn bool) ([]CryptoLoanRepay, error) {
-	if orderID <= 0 {
-		return nil, order.ErrOrderIDNotSet
-	}
-	if amount <= 0 {
-		return nil, order.ErrAmountBelowMin
-	}
-	params := url.Values{}
-	params.Set("orderId", strconv.FormatInt(orderID, 10))
-	params.Set("amount", strconv.FormatFloat(amount, 'f', -1, 64))
-	if repayType != 0 {
-		params.Set("type", strconv.FormatInt(repayType, 10))
-	}
-	params.Set("collateralReturn", strconv.FormatBool(collateralReturn))
-	var resp []CryptoLoanRepay
-	return resp, e.SendAuthHTTPRequest(ctx, exchange.RestSpot, http.MethodPost, "/sapi/v1/loan/repay", params, cryptoRepayLoanRate, nil, &resp)
-}
-
-// CryptoLoanRepaymentHistory gets the crypto loan repayment history
-func (e *Exchange) CryptoLoanRepaymentHistory(ctx context.Context, orderID int64, loanCoin, collateralCoin currency.Code, startTime, endTime time.Time, current, limit int64) (*CryptoLoanRepayHistory, error) {
-	params, err := fillHistoryParams(startTime, endTime, current, 0)
-	if err != nil {
-		return nil, err
-	}
-	if orderID != 0 {
-		params.Set("orderId", strconv.FormatInt(orderID, 10))
-	}
-	if !loanCoin.IsEmpty() {
-		params.Set("loanCoin", loanCoin.String())
-	}
-	if !collateralCoin.IsEmpty() {
-		params.Set("collateralCoin", collateralCoin.String())
-	}
-	if limit != 0 {
-		params.Set("limit", strconv.FormatInt(limit, 10))
-	}
-	var resp *CryptoLoanRepayHistory
-	return resp, e.SendAuthHTTPRequest(ctx, exchange.RestSpot, http.MethodGet, "/sapi/v1/loan/repay/history", params, repaymentHistoryRate, nil, &resp)
-}
-
-// CryptoLoanAdjustLTV adjusts the LTV of a crypto loan
-func (e *Exchange) CryptoLoanAdjustLTV(ctx context.Context, orderID int64, reduce bool, amount float64) (*CryptoLoanAdjustLTV, error) {
-	if orderID <= 0 {
-		return nil, order.ErrOrderIDNotSet
-	}
-	if amount <= 0 {
-		return nil, order.ErrAmountBelowMin
-	}
-	params := url.Values{}
-	params.Set("orderId", strconv.FormatInt(orderID, 10))
-	params.Set("amount", strconv.FormatFloat(amount, 'f', -1, 64))
-	direction := "ADDITIONAL"
-	if reduce {
-		direction = "REDUCED"
-	}
-	params.Set("direction", direction)
-	var resp *CryptoLoanAdjustLTV
-	return resp, e.SendAuthHTTPRequest(ctx, exchange.RestSpot, http.MethodPost, "/sapi/v1/loan/adjust/ltv", params, adjustLTVRate, nil, &resp)
-}
-
-// CryptoLoanLTVAdjustmentHistory gets the crypto loan LTV adjustment history
-func (e *Exchange) CryptoLoanLTVAdjustmentHistory(ctx context.Context, orderID int64, loanCoin, collateralCoin currency.Code, startTime, endTime time.Time, current, limit int64) (*CryptoLoanLTVAdjustmentHistory, error) {
-	params, err := fillHistoryParams(startTime, endTime, current, 0)
-	if err != nil {
-		return nil, err
-	}
-	if orderID != 0 {
-		params.Set("orderId", strconv.FormatInt(orderID, 10))
-	}
-	if !loanCoin.IsEmpty() {
-		params.Set("loanCoin", loanCoin.String())
-	}
-	if !collateralCoin.IsEmpty() {
-		params.Set("collateralCoin", collateralCoin.String())
-	}
-	if limit != 0 {
-		params.Set("limit", strconv.FormatInt(limit, 10))
-	}
-	var resp *CryptoLoanLTVAdjustmentHistory
-	return resp, e.SendAuthHTTPRequest(ctx, exchange.RestSpot, http.MethodGet, "/sapi/v1/loan/ltv/adjustment/history", params, getLoanLTVAdjustmentHistoryRate, nil, &resp)
-}
-
-// CryptoLoanAssetsData gets the loanable assets data
-func (e *Exchange) CryptoLoanAssetsData(ctx context.Context, loanCoin currency.Code, vipLevel int64) (*LoanableAssetsData, error) {
-	params := url.Values{}
-	if !loanCoin.IsEmpty() {
-		params.Set("loanCoin", loanCoin.String())
-	}
-	if vipLevel != 0 {
-		params.Set("vipLevel", strconv.FormatInt(vipLevel, 10))
-	}
-	var resp *LoanableAssetsData
-	return resp, e.SendAuthHTTPRequest(ctx, exchange.RestSpot, http.MethodGet, "/sapi/v1/loan/loanable/data", params, getLoanableAssetsDataRate, nil, &resp)
-}
-
-// CryptoLoanCollateralAssetsData gets the collateral assets data
-func (e *Exchange) CryptoLoanCollateralAssetsData(ctx context.Context, collateralCoin currency.Code, vipLevel int64) (*CollateralAssetData, error) {
-	params := url.Values{}
-	if !collateralCoin.IsEmpty() {
-		params.Set("collateralCoin", collateralCoin.String())
-	}
-	if vipLevel != 0 {
-		params.Set("vipLevel", strconv.FormatInt(vipLevel, 10))
-	}
-	var resp *CollateralAssetData
-	return resp, e.SendAuthHTTPRequest(ctx, exchange.RestSpot, http.MethodGet, "/sapi/v1/loan/collateral/data", params, collateralAssetsDataRate, nil, &resp)
-}
-
-// CryptoLoanCheckCollateralRepayRate checks the collateral repay rate
-func (e *Exchange) CryptoLoanCheckCollateralRepayRate(ctx context.Context, loanCoin, collateralCoin currency.Code, amount float64) (*CollateralRepayRate, error) {
-	if loanCoin.IsEmpty() {
-		return nil, errLoanCoinMustBeSet
-	}
-	if collateralCoin.IsEmpty() {
-		return nil, errCollateralCoinMustBeSet
-	}
-	if amount <= 0 {
-		return nil, order.ErrAmountBelowMin
-	}
-	params := url.Values{}
-	params.Set("loanCoin", loanCoin.String())
-	params.Set("collateralCoin", collateralCoin.String())
-	params.Set("repayAmount", strconv.FormatFloat(amount, 'f', -1, 64))
-	var resp *CollateralRepayRate
-	return resp, e.SendAuthHTTPRequest(ctx, exchange.RestSpot, http.MethodGet, "/sapi/v1/loan/repay/collateral/rate", params, checkCollateralRepayRate, nil, &resp)
-}
-
-// CryptoLoanCustomiseMarginCall customises a loan's margin call
-func (e *Exchange) CryptoLoanCustomiseMarginCall(ctx context.Context, orderID int64, collateralCoin currency.Code, marginCallValue float64) (*CustomiseMarginCall, error) {
-	if marginCallValue <= 0 {
-		return nil, fmt.Errorf("%w: marginCallValue must not be <= 0", errMarginCallValueRequired)
-	}
-	params := url.Values{}
-	if orderID != 0 {
-		params.Set("orderId", strconv.FormatInt(orderID, 10))
-	}
-	if !collateralCoin.IsEmpty() {
-		params.Set("collateralCoin", collateralCoin.String())
-	}
-	params.Set("marginCall", strconv.FormatFloat(marginCallValue, 'f', -1, 64))
-	var resp *CustomiseMarginCall
-	return resp, e.SendAuthHTTPRequest(ctx, exchange.RestSpot, http.MethodPost, "/sapi/v1/loan/customize/margin_call", params, cryptoLoanCustomizeMarginRate, nil, &resp)
-}
-
-// FlexibleLoanBorrow creates a flexible loan
-func (e *Exchange) FlexibleLoanBorrow(ctx context.Context, loanCoin, collateralCoin currency.Code, loanAmount, collateralAmount float64) (*FlexibleLoanBorrow, error) {
-	if loanCoin.IsEmpty() {
-		return nil, errLoanCoinMustBeSet
-	}
-	if collateralCoin.IsEmpty() {
-		return nil, errCollateralCoinMustBeSet
-	}
-	if loanAmount == 0 && collateralAmount == 0 {
-		return nil, fmt.Errorf("%w: either loan or collateral amounts must be set", order.ErrAmountBelowMin)
-	}
-	params := url.Values{}
-	params.Set("loanCoin", loanCoin.String())
-	if loanAmount != 0 {
-		params.Set("loanAmount", strconv.FormatFloat(loanAmount, 'f', -1, 64))
-	}
-	params.Set("collateralCoin", collateralCoin.String())
-	if collateralAmount != 0 {
-		params.Set("collateralAmount", strconv.FormatFloat(collateralAmount, 'f', -1, 64))
-	}
-	var resp *FlexibleLoanBorrow
-	return resp, e.SendAuthHTTPRequest(ctx, exchange.RestSpot, http.MethodPost, "/sapi/v2/loan/flexible/borrow", params, borrowFlexibleRate, nil, &resp)
-}
-
-// FlexibleLoanOngoingOrders gets the flexible loan ongoing orders
-func (e *Exchange) FlexibleLoanOngoingOrders(ctx context.Context, loanCoin, collateralCoin currency.Code, current, limit int64) (*FlexibleLoanOngoingOrder, error) {
-	params := url.Values{}
-	if !loanCoin.IsEmpty() {
-		params.Set("loanCoin", loanCoin.String())
-	}
-	if !collateralCoin.IsEmpty() {
-		params.Set("collateralCoin", collateralCoin.String())
-	}
-	if current != 0 {
-		params.Set("current", strconv.FormatInt(current, 10))
-	}
-	if limit != 0 {
-		params.Set("limit", strconv.FormatInt(limit, 10))
-	}
-	var resp *FlexibleLoanOngoingOrder
-	return resp, e.SendAuthHTTPRequest(ctx, exchange.RestSpot, http.MethodGet, "/sapi/v2/loan/flexible/ongoing/orders", params, getFlexibleLoanOngoingOrdersRate, nil, &resp)
-}
-
-// FlexibleLoanBorrowHistory gets the flexible loan borrow history
-func (e *Exchange) FlexibleLoanBorrowHistory(ctx context.Context, loanCoin, collateralCoin currency.Code, startTime, endTime time.Time, current, limit int64) (*FlexibleLoanBorrowHistory, error) {
-	params, err := fillHistoryParams(startTime, endTime, current, 0)
-	if err != nil {
-		return nil, err
-	}
-	if !loanCoin.IsEmpty() {
-		params.Set("loanCoin", loanCoin.String())
-	}
-	if !collateralCoin.IsEmpty() {
-		params.Set("collateralCoin", collateralCoin.String())
-	}
-	if limit != 0 {
-		params.Set("limit", strconv.FormatInt(limit, 10))
-	}
-	var resp *FlexibleLoanBorrowHistory
-	return resp, e.SendAuthHTTPRequest(ctx, exchange.RestSpot, http.MethodGet, "/sapi/v2/loan/flexible/borrow/history", params, flexibleBorrowHistoryRate, nil, &resp)
-}
-
-// FlexibleLoanRepay repays a flexible loan
-func (e *Exchange) FlexibleLoanRepay(ctx context.Context, loanCoin, collateralCoin currency.Code, amount float64, collateralReturn, fullRepayment bool) (*FlexibleLoanRepay, error) {
-	if loanCoin.IsEmpty() {
-		return nil, errLoanCoinMustBeSet
-	}
-	if collateralCoin.IsEmpty() {
-		return nil, errCollateralCoinMustBeSet
-	}
-	if amount <= 0 {
-		return nil, order.ErrAmountBelowMin
-	}
-	params := url.Values{}
-	params.Set("loanCoin", loanCoin.String())
-	params.Set("collateralCoin", collateralCoin.String())
-	params.Set("repayAmount", strconv.FormatFloat(amount, 'f', -1, 64))
-	params.Set("collateralReturn", strconv.FormatBool(collateralReturn))
-	if fullRepayment {
-		params.Set("fullRepayment", "true")
-	}
-	var resp *FlexibleLoanRepay
-	return resp, e.SendAuthHTTPRequest(ctx, exchange.RestSpot, http.MethodPost, "/sapi/v2/loan/flexible/repay", params, repayFlexibleLoanHistoryRate, nil, &resp)
-}
-
-// FlexibleLoanRepayHistory gets the flexible loan repayment history
-func (e *Exchange) FlexibleLoanRepayHistory(ctx context.Context, loanCoin, collateralCoin currency.Code, startTime, endTime time.Time, current, limit int64) (*FlexibleLoanRepayHistory, error) {
-	params, err := fillHistoryParams(startTime, endTime, current, 0)
-	if err != nil {
-		return nil, err
-	}
-	if !loanCoin.IsEmpty() {
-		params.Set("loanCoin", loanCoin.String())
-	}
-	if !collateralCoin.IsEmpty() {
-		params.Set("collateralCoin", collateralCoin.String())
-	}
-	if limit != 0 {
-		params.Set("limit", strconv.FormatInt(limit, 10))
-	}
-	var resp *FlexibleLoanRepayHistory
-	return resp, e.SendAuthHTTPRequest(ctx, exchange.RestSpot, http.MethodGet, "/sapi/v2/loan/flexible/repay/history", params, flexibleLoanRepaymentHistoryRate, nil, &resp)
-}
-
-// FlexibleLoanCollateralRepayment flexible loan collateral repayment
-func (e *Exchange) FlexibleLoanCollateralRepayment(ctx context.Context, loanCoin, collateralCoin currency.Code, repaymentAmount float64, fullRepayment bool) (*FlexibleLoanCollateralRepaymentResponse, error) {
-	if loanCoin.IsEmpty() {
-		return nil, errLoanCoinMustBeSet
-	}
-	if collateralCoin.IsEmpty() {
-		return nil, errCollateralCoinMustBeSet
-	}
-	if repaymentAmount <= 0 {
-		return nil, fmt.Errorf("%w: repayment amount is required", order.ErrAmountBelowMin)
-	}
-	params := url.Values{}
-	params.Set("loanCoin", loanCoin.String())
-	params.Set("collateralCoin", collateralCoin.String())
-	params.Set("repaymentAmount", strconv.FormatFloat(repaymentAmount, 'f', -1, 64))
-	if fullRepayment {
-		params.Set("fullRepayment", "true")
-	}
-	var resp *FlexibleLoanCollateralRepaymentResponse
-	return resp, e.SendAuthHTTPRequest(ctx, exchange.RestSpot, http.MethodPost, "/sapi/v2/loan/flexible/repay/collateral", params, flexibleLoanCollateralRepaymentRate, nil, &resp)
-}
-
-// CheckCollateralRepayRate checks collateral loan repayment rate of the account
-func (e *Exchange) CheckCollateralRepayRate(ctx context.Context, loanCoin, collateralCoin currency.Code) (*CollateralRepayRate, error) {
-	if loanCoin.IsEmpty() {
-		return nil, errLoanCoinMustBeSet
-	}
-	if collateralCoin.IsEmpty() {
-		return nil, errCollateralCoinMustBeSet
-	}
-	params := url.Values{}
-	params.Set("loanCoin", loanCoin.String())
-	params.Set("collateralCoin", collateralCoin.String())
-	var resp *CollateralRepayRate
-	return resp, e.SendAuthHTTPRequest(ctx, exchange.RestSpot, http.MethodGet, "/sapi/v2/loan/flexible/repay/rate", params, checkCollateralRepayRate, nil, &resp)
-}
-
-// GetFlexibleLoanLiquidiationHistory retrieves flexible loan liquidiation history of an account
-func (e *Exchange) GetFlexibleLoanLiquidiationHistory(ctx context.Context, loanCoin, collateralCoin currency.Code, startTime, endTime time.Time, current, limit int64) (*FlexibleLoanLiquidiationhistory, error) {
-	params, err := fillHistoryParams(startTime, endTime, current, 0)
-	if err != nil {
-		return nil, err
-	}
-	if !loanCoin.IsEmpty() {
-		params.Set("loanCoin", loanCoin.String())
-	}
-	if !collateralCoin.IsEmpty() {
-		params.Set("collateralCoin", collateralCoin.String())
-	}
-	if limit > 0 {
-		params.Set("limit", strconv.FormatInt(limit, 10))
-	}
-	var resp *FlexibleLoanLiquidiationhistory
-	return resp, e.SendAuthHTTPRequest(ctx, exchange.RestSpot, http.MethodGet, "/sapi/v2/loan/flexible/liquidation/history", params, flexibleLoanLiquidiationHistoryRate, nil, &resp)
-}
-
-// FlexibleLoanAdjustLTV adjusts the LTV of a flexible loan
-func (e *Exchange) FlexibleLoanAdjustLTV(ctx context.Context, loanCoin, collateralCoin currency.Code, amount float64, reduce bool) (*FlexibleLoanAdjustLTV, error) {
-	if loanCoin.IsEmpty() {
-		return nil, errLoanCoinMustBeSet
-	}
-	if collateralCoin.IsEmpty() {
-		return nil, errCollateralCoinMustBeSet
-	}
-	if amount <= 0 {
-		return nil, order.ErrAmountBelowMin
-	}
-	direction := "ADDITIONAL"
-	if reduce {
-		direction = "REDUCED"
-	}
-	params := url.Values{}
-	params.Set("loanCoin", loanCoin.String())
-	params.Set("collateralCoin", collateralCoin.String())
-	params.Set("adjustmentAmount", strconv.FormatFloat(amount, 'f', -1, 64))
-	params.Set("direction", direction)
-	var resp *FlexibleLoanAdjustLTV
-	return resp, e.SendAuthHTTPRequest(ctx, exchange.RestSpot, http.MethodPost, "/sapi/v2/loan/flexible/adjust/ltv", params, adjustFlexibleLoanRate, nil, &resp)
-}
-
-// FlexibleLoanLTVAdjustmentHistory gets the flexible loan LTV adjustment history
-func (e *Exchange) FlexibleLoanLTVAdjustmentHistory(ctx context.Context, loanCoin, collateralCoin currency.Code, startTime, endTime time.Time, current, limit int64) (*FlexibleLoanLTVAdjustmentHistory, error) {
-	params, err := fillHistoryParams(startTime, endTime, current, 0)
-	if err != nil {
-		return nil, err
-	}
-	if !loanCoin.IsEmpty() {
-		params.Set("loanCoin", loanCoin.String())
-	}
-	if !collateralCoin.IsEmpty() {
-		params.Set("collateralCoin", collateralCoin.String())
-	}
-	if limit != 0 {
-		params.Set("limit", strconv.FormatInt(limit, 10))
-	}
-	var resp *FlexibleLoanLTVAdjustmentHistory
-	return resp, e.SendAuthHTTPRequest(ctx, exchange.RestSpot, http.MethodGet, "/sapi/v2/loan/flexible/ltv/adjustment/history", params, flexibleLoanAdjustLTVRate, nil, &resp)
-}
-
-// FlexibleLoanAssetsData gets the flexible loan assets data
-func (e *Exchange) FlexibleLoanAssetsData(ctx context.Context, loanCoin currency.Code) (*FlexibleLoanAssetsData, error) {
-	params := url.Values{}
-	if !loanCoin.IsEmpty() {
-		params.Set("loanCoin", loanCoin.String())
-	}
-	var resp *FlexibleLoanAssetsData
-	return resp, e.SendAuthHTTPRequest(ctx, exchange.RestSpot, http.MethodGet, "/sapi/v2/loan/flexible/loanable/data", params, flexibleLoanAssetDataRate, nil, &resp)
-}
-
-// FlexibleCollateralAssetsData gets the flexible loan collateral assets data
-func (e *Exchange) FlexibleCollateralAssetsData(ctx context.Context, collateralCoin currency.Code) (*FlexibleCollateralAssetsData, error) {
-	params := url.Values{}
-	if !collateralCoin.IsEmpty() {
-		params.Set("collateralCoin", collateralCoin.String())
-	}
-	var resp *FlexibleCollateralAssetsData
-	return resp, e.SendAuthHTTPRequest(ctx, exchange.RestSpot, http.MethodGet, "/sapi/v2/loan/flexible/collateral/data", params, flexibleLoanCollateralAssetRate, nil, &resp)
-}
-
-// ----------------------------------  Simple Earn Endpoints -------------------------------
-// The endpoints below allow you to interact with Binance Simple Earn.
-
-// GetSimpleEarnFlexibleProductList retrieves available simple earn flexible product list.
-func (e *Exchange) GetSimpleEarnFlexibleProductList(ctx context.Context, assetName currency.Code, current, size int64) (*SimpleEarnProducts, error) {
-	params := url.Values{}
-	if !assetName.IsEmpty() {
-		params.Set("asset", assetName.String())
-	}
-	if current > 0 {
-		params.Set("current", strconv.FormatInt(current, 10))
-	}
-	if size > 0 {
-		params.Set("size", strconv.FormatInt(size, 10))
-	}
-	var resp *SimpleEarnProducts
-	return resp, e.SendAuthHTTPRequest(ctx, exchange.RestSpot, http.MethodGet, "/sapi/v1/simple-earn/flexible/list", params, simpleEarnProductsRate, nil, &resp)
-}
-
-// GetSimpleEarnLockedProducts retrieves available Simple Earn locked product list
-func (e *Exchange) GetSimpleEarnLockedProducts(ctx context.Context, assetName currency.Code, current, size int64) (*LockedSimpleEarnProducts, error) {
-	params := url.Values{}
-	if !assetName.IsEmpty() {
-		params.Set("asset", assetName.String())
-	}
-	if current > 0 {
-		params.Set("current", strconv.FormatInt(current, 10))
-	}
-	if size > 0 {
-		params.Set("size", strconv.FormatInt(size, 10))
-	}
-	var resp *LockedSimpleEarnProducts
-	return resp, e.SendAuthHTTPRequest(ctx, exchange.RestSpot, http.MethodGet, "/sapi/v1/simple-earn/locked/list", params, simpleEarnProductsRate, nil, &resp)
-}
-
-// SubscribeToFlexibleProducts subscribe to simple earn flexible product instance.
-// You need to open Enable Spot & Margin Trading permission for the API Key which requests this endpoint.
-// sourceAccount: possible values are- SPOT, FUND, ALL, default SPOT
-func (e *Exchange) SubscribeToFlexibleProducts(ctx context.Context, productID, sourceAccount string, amount float64, autoSubscribe bool) (*SimpleEarnSubscriptionResponse, error) {
-	if productID == "" {
-		return nil, errProductIDRequired
-	}
-	return e.subscribeToFlexibleAndLockedProducts(ctx, productID, "", sourceAccount, "/sapi/v1/simple-earn/flexible/subscribe", amount, autoSubscribe)
-}
-
-// SubscribeToLockedProducts subscribes to locked products
-func (e *Exchange) SubscribeToLockedProducts(ctx context.Context, projectID, sourceAccount string, amount float64, autoSubscribe bool) (*SimpleEarnSubscriptionResponse, error) {
-	if projectID == "" {
-		return nil, errProjectIDRequired
-	}
-	return e.subscribeToFlexibleAndLockedProducts(ctx, "", projectID, sourceAccount, "/sapi/v1/simple-earn/locked/subscribe", amount, autoSubscribe)
-}
-
-func (e *Exchange) subscribeToFlexibleAndLockedProducts(ctx context.Context, productID, projectID, sourceAccount, path string, amount float64, autoSubscribe bool) (*SimpleEarnSubscriptionResponse, error) {
-	if amount <= 0 {
-		return nil, order.ErrAmountBelowMin
-	}
-	params := url.Values{}
-	if productID != "" {
-		params.Set("productId", productID)
-	}
-	if projectID != "" {
-		params.Set("projectId", projectID)
-	}
-	params.Set("amount", strconv.FormatFloat(amount, 'f', -1, 64))
-	if autoSubscribe {
-		params.Set("autoSubscribe", "true")
-	}
-	if sourceAccount != "" {
-		params.Set("sourceAccount", sourceAccount)
-	}
-	var resp *SimpleEarnSubscriptionResponse
-	return resp, e.SendAuthHTTPRequest(ctx, exchange.RestSpot, http.MethodPost, path, params, sapiDefaultRate, nil, &resp)
-}
-
-// RedeemFlexibleProduct redeems flexible products
-// destinationAccount: possible values SPOT, FUND, default SPOT
-func (e *Exchange) RedeemFlexibleProduct(ctx context.Context, productID, destinationAccount string, redeemAll bool, amount float64) (*RedeemResponse, error) {
-	if productID == "" {
-		return nil, errProductIDRequired
-	}
-	params := url.Values{}
-	params.Set("productId", productID)
-	if destinationAccount != "" {
-		params.Set("destAccount", destinationAccount)
-	}
-	if redeemAll {
-		params.Set("redeemAll", "true")
-	}
-	if amount != 0 {
-		params.Set("amount", strconv.FormatFloat(amount, 'f', -1, 64))
-	}
-	var resp *RedeemResponse
-	return resp, e.SendAuthHTTPRequest(ctx, exchange.RestSpot, http.MethodPost, "/sapi/v1/simple-earn/flexible/redeem", params, sapiDefaultRate, nil, &resp)
-}
-
-// RedeemLockedProduct posts a redeem locked product
-func (e *Exchange) RedeemLockedProduct(ctx context.Context, positionID int64) (*RedeemResponse, error) {
-	if positionID == 0 {
-		return nil, errPositionIDRequired
-	}
-	params := url.Values{}
-	params.Set("positionId", strconv.FormatInt(positionID, 10))
-	var resp *RedeemResponse
-	return resp, e.SendAuthHTTPRequest(ctx, exchange.RestSpot, http.MethodPost, "/sapi/v1/simple-earn/locked/redeem", params, sapiDefaultRate, nil, &resp)
-}
-
-// GetFlexibleProductPosition retrieves flexible product position
-func (e *Exchange) GetFlexibleProductPosition(ctx context.Context, assetName currency.Code, productID string, current, size int64) (*FlexibleProductPosition, error) {
-	params := url.Values{}
-	if !assetName.IsEmpty() {
-		params.Set("asset", assetName.String())
-	}
-	if productID != "" {
-		params.Set("productId", productID)
-	}
-	if current > 0 {
-		params.Set("current", strconv.FormatInt(current, 10))
-	}
-	if size > 0 {
-		params.Set("size", strconv.FormatInt(size, 10))
-	}
-	var resp *FlexibleProductPosition
-	return resp, e.SendAuthHTTPRequest(ctx, exchange.RestSpot, http.MethodGet, "/sapi/v1/simple-earn/flexible/position", params, getFlexibleSimpleEarnProductPositionRate, nil, &resp)
-}
-
-// GetLockedProductPosition retrieves locked product positions.
-func (e *Exchange) GetLockedProductPosition(ctx context.Context, assetName currency.Code, positionID, projectID string, current, size int64) (*LockedProductPosition, error) {
-	params := url.Values{}
-	if !assetName.IsEmpty() {
-		params.Set("asset", assetName.String())
-	}
-	if positionID != "" {
-		params.Set("positionId", positionID)
-	}
-	if projectID != "" {
-		params.Set("projectId", projectID)
-	}
-	if current > 0 {
-		params.Set("current", strconv.FormatInt(current, 10))
-	}
-	if size > 0 {
-		params.Set("size", strconv.FormatInt(size, 10))
-	}
-	var resp *LockedProductPosition
-	return resp, e.SendAuthHTTPRequest(ctx, exchange.RestSpot, http.MethodGet, "/sapi/v1/simple-earn/locked/position", params, getSimpleEarnProductPositionRate, nil, &resp)
-}
-
-// SimpleAccount retrieves simple account instance.
-func (e *Exchange) SimpleAccount(ctx context.Context) (*SimpleAccount, error) {
-	var resp *SimpleAccount
-	return resp, e.SendAuthHTTPRequest(ctx, exchange.RestSpot, http.MethodGet, "/sapi/v1/simple-earn/account", nil, simpleAccountRate, nil, &resp)
-}
-
-// GetFlexibleSubscriptionRecord retrieves flexible subscription record.
-func (e *Exchange) GetFlexibleSubscriptionRecord(ctx context.Context, productID, purchaseID string, assetName currency.Code, startTime, endTime time.Time, current, size int64) (*FlexibleSubscriptionRecord, error) {
-	params, err := fillSubscriptionAndRedemptionRecord(productID, purchaseID, "", "", assetName, startTime, endTime, current, size)
-	if err != nil {
-		return nil, err
-	}
-	var resp *FlexibleSubscriptionRecord
-	return resp, e.SendAuthHTTPRequest(ctx, exchange.RestSpot, http.MethodGet, "/sapi/v1/simple-earn/flexible/history/subscriptionRecord", params, getFlexibleSubscriptionRecordRate, nil, &resp)
-}
-
-// GetLockedSubscriptionsRecords retrieves locked subscriptions records
-func (e *Exchange) GetLockedSubscriptionsRecords(ctx context.Context, purchaseID string, assetName currency.Code, startTime, endTime time.Time, current, size int64) (*LockedSubscriptions, error) {
-	params, err := fillSubscriptionAndRedemptionRecord(purchaseID, "", "", "", assetName, startTime, endTime, current, size)
-	if err != nil {
-		return nil, err
-	}
-	var resp *LockedSubscriptions
-	return resp, e.SendAuthHTTPRequest(ctx, exchange.RestSpot, http.MethodGet, "/sapi/v1/simple-earn/locked/history/subscriptionRecord", params, getLockedSubscriptionRecordsRate, nil, &resp)
-}
-
-// GetFlexibleRedemptionRecord retrieves flexible redemption record
-func (e *Exchange) GetFlexibleRedemptionRecord(ctx context.Context, productID, redeemID string, assetName currency.Code, startTime, endTime time.Time, current, size int64) (*RedemptionRecord, error) {
-	params, err := fillSubscriptionAndRedemptionRecord(productID, "", redeemID, "", assetName, startTime, endTime, current, size)
-	if err != nil {
-		return nil, err
-	}
-	var resp *RedemptionRecord
-	return resp, e.SendAuthHTTPRequest(ctx, exchange.RestSpot, http.MethodGet, "/sapi/v1/simple-earn/flexible/history/redemptionRecord", params, getRedemptionRecordRate, nil, &resp)
-}
-
-// GetLockedRedemptionRecord retrieves locked redemptions record list
-func (e *Exchange) GetLockedRedemptionRecord(ctx context.Context, productID, redeemID string, assetName currency.Code, startTime, endTime time.Time, current, size int64) (*LockedRedemptionRecord, error) {
-	params, err := fillSubscriptionAndRedemptionRecord(productID, "", redeemID, "", assetName, startTime, endTime, current, size)
-	if err != nil {
-		return nil, err
-	}
-	var resp *LockedRedemptionRecord
-	return resp, e.SendAuthHTTPRequest(ctx, exchange.RestSpot, http.MethodGet, "/sapi/v1/simple-earn/locked/history/redemptionRecord", params, getRedemptionRecordRate, nil, &resp)
-}
-
-func fillSubscriptionAndRedemptionRecord(productID, purchaseID, redeemID, rewardType string, assetName currency.Code, startTime, endTime time.Time, current, size int64) (url.Values, error) {
-	params, err := fillHistoryParams(startTime, endTime, current, size)
-	if err != nil {
-		return nil, err
-	}
-	if productID != "" {
-		params.Set("productId", productID)
-	}
-	if purchaseID != "" {
-		params.Set("purchaseId", purchaseID)
-	}
-	if rewardType != "" {
-		params.Set("rewardType", rewardType)
-	}
-	if redeemID != "" {
-		params.Set("redeemId", redeemID)
-	}
-	if !assetName.IsEmpty() {
-		params.Set("asset", assetName.String())
-	}
-	return params, nil
-}
-
-// GetFlexibleRewardHistory retrieves flexible rewards history
-func (e *Exchange) GetFlexibleRewardHistory(ctx context.Context, productID, rewardType string, assetName currency.Code, startTime, endTime time.Time, current, size int64) (*FlexibleReward, error) {
-	params, err := fillSubscriptionAndRedemptionRecord(productID, "", "", rewardType, assetName, startTime, endTime, current, size)
-	if err != nil {
-		return nil, err
-	}
-	var resp *FlexibleReward
-	return resp, e.SendAuthHTTPRequest(ctx, exchange.RestSpot, http.MethodGet, "/sapi/v1/simple-earn/flexible/history/rewardsRecord", params, getRewardHistoryRate, nil, &resp)
-}
-
-// GetLockedRewardHistory retrieves locked rewards history
-func (e *Exchange) GetLockedRewardHistory(ctx context.Context, positionID string, assetName currency.Code, startTime, endTime time.Time, current, size int64) (*LockedRewards, error) {
-	params, err := fillSubscriptionAndRedemptionRecord(positionID, "", "", "", assetName, startTime, endTime, current, size)
-	if err != nil {
-		return nil, err
-	}
-	var resp *LockedRewards
-	return resp, e.SendAuthHTTPRequest(ctx, exchange.RestSpot, http.MethodGet, "/sapi/v1/simple-earn/locked/history/rewardsRecord", params, getRewardHistoryRate, nil, &resp)
-}
-
-// SetFlexibleAutoSusbcribe sets auto subscribe on to flexible products
-func (e *Exchange) SetFlexibleAutoSusbcribe(ctx context.Context, productID string, autoSubscribe bool) (bool, error) {
-	if productID == "" {
-		return false, errProductIDRequired
-	}
-	params := url.Values{}
-	params.Set("productId", productID)
-	if autoSubscribe {
-		params.Set("autoSubscribe", "true")
-	} else {
-		params.Set("autoSubscribe", "false")
-	}
-	resp := &struct {
-		Success bool `json:"success"`
-	}{}
-	return resp.Success, e.SendAuthHTTPRequest(ctx, exchange.RestSpot, http.MethodPost, "/sapi/v1/simple-earn/flexible/setAutoSubscribe", params, setAutoSubscribeRate, nil, &resp)
-}
-
-// SetLockedAutoSubscribe sets auto subscribe to locked products
-func (e *Exchange) SetLockedAutoSubscribe(ctx context.Context, positionID string, autoSubscribe bool) (bool, error) {
-	if positionID == "" {
-		return false, errPositionIDRequired
-	}
-	params := url.Values{}
-	params.Set("positionId", positionID)
-	if autoSubscribe {
-		params.Set("autoSubscribe", "true")
-	} else {
-		params.Set("autoSubscribe", "false")
-	}
-	resp := &struct {
-		Success bool `json:"success"`
-	}{}
-	return resp.Success, e.SendAuthHTTPRequest(ctx, exchange.RestSpot, http.MethodPost, "/sapi/v1/simple-earn/locked/setAutoSubscribe", params, setAutoSubscribeRate, nil, &resp)
-}
-
-// GetFlexiblePersonalLeftQuota retrieves flexible personal left quota
-func (e *Exchange) GetFlexiblePersonalLeftQuota(ctx context.Context, productID string) (*PersonalLeftQuota, error) {
-	params := url.Values{}
-	if productID != "" {
-		params.Set("productId", productID)
-	}
-	var resp *PersonalLeftQuota
-	return resp, e.SendAuthHTTPRequest(ctx, exchange.RestSpot, http.MethodGet, "/sapi/v1/simple-earn/flexible/personalLeftQuota", params, personalLeftQuotaRate, nil, &resp)
-}
-
-// GetLockedPersonalLeftQuota retrieves flexible personal left quota
-func (e *Exchange) GetLockedPersonalLeftQuota(ctx context.Context, projectID string) (*PersonalLeftQuota, error) {
-	params := url.Values{}
-	if projectID != "" {
-		params.Set("projectId", projectID)
-	}
-	var resp *PersonalLeftQuota
-	return resp, e.SendAuthHTTPRequest(ctx, exchange.RestSpot, http.MethodGet, "/sapi/v1/simple-earn/locked/personalLeftQuota", params, personalLeftQuotaRate, nil, &resp)
-}
-
-// GetFlexibleSubscriptionPreview retrieves flexible subscription preview
-func (e *Exchange) GetFlexibleSubscriptionPreview(ctx context.Context, productID string, amount float64) (*FlexibleSubscriptionPreview, error) {
-	if productID == "" {
-		return nil, errProductIDRequired
-	}
-	if amount <= 0 {
-		return nil, order.ErrAmountBelowMin
-	}
-	params := url.Values{}
-	params.Set("productId", productID)
-	params.Set("amount", strconv.FormatFloat(amount, 'f', -1, 64))
-	var resp *FlexibleSubscriptionPreview
-	return resp, e.SendAuthHTTPRequest(ctx, exchange.RestSpot, http.MethodGet, "/sapi/v1/simple-earn/flexible/subscriptionPreview", params, subscriptionPreviewRate, nil, &resp)
-}
-
-// GetLockedSubscriptionPreview retrieves locked subscription preview.
-func (e *Exchange) GetLockedSubscriptionPreview(ctx context.Context, projectID string, amount float64, autoSubscribe bool) ([]LockedSubscriptionPreview, error) {
-	if projectID == "" {
-		return nil, errProjectIDRequired
-	}
-	if amount <= 0 {
-		return nil, order.ErrAmountBelowMin
-	}
-	params := url.Values{}
-	params.Set("projectId", projectID)
-	params.Set("amount", strconv.FormatFloat(amount, 'f', -1, 64))
-	if autoSubscribe {
-		params.Set("autoSubscribe", "true")
-	} else {
-		params.Set("autoSubscribe", "false")
-	}
-	var resp []LockedSubscriptionPreview
-	return resp, e.SendAuthHTTPRequest(ctx, exchange.RestSpot, http.MethodGet, "/sapi/v1/simple-earn/locked/subscriptionPreview", params, subscriptionPreviewRate, nil, &resp)
-}
-
-// SetLockedProductRedeemOption possible values of redeemTo are 'SPOT' and 'FLEXIBLE'.
-func (e *Exchange) SetLockedProductRedeemOption(ctx context.Context, positionID, redeemTo string) (interface{}, error) {
-	if positionID == "" {
-		return nil, errPositionIDRequired
-	}
-	if redeemTo == "" {
-		return nil, errRedemptionAccountRequired
-	}
-	params := url.Values{}
-	params.Set("positionId", positionID)
-	params.Set("redeemTo", redeemTo)
-	resp := &struct {
-		Success bool `json:"success"`
-	}{}
-	return resp.Success, e.SendAuthHTTPRequest(ctx, exchange.RestSpot, http.MethodPost, "/sapi/v1/simple-earn/locked/setRedeemOption", params, request.Auth, nil, &resp)
-}
-
-// GetSimpleEarnRatehistory retrieves rate history for simple-rean products
-func (e *Exchange) GetSimpleEarnRatehistory(ctx context.Context, projectID string, startTime, endTime time.Time, current, size int64) (*SimpleEarnRateHistory, error) {
-	params, err := fillHistoryParams(startTime, endTime, current, size)
-	if err != nil {
-		return nil, err
-	}
-	if projectID != "" {
-		params.Set("projectId", projectID)
-	}
-	var resp *SimpleEarnRateHistory
-	return resp, e.SendAuthHTTPRequest(ctx, exchange.RestSpot, http.MethodGet, "/sapi/v1/simple-earn/flexible/history/rateHistory", params, simpleEarnRateHistoryRate, nil, &resp)
-}
-
-// GetSimpleEarnCollateralRecord retrieves simple earn collateral records
-func (e *Exchange) GetSimpleEarnCollateralRecord(ctx context.Context, productID string, startTime, endTime time.Time, current, size int64) (*SimpleEarnCollateralRecords, error) {
-	params, err := fillHistoryParams(startTime, endTime, current, size)
-	if err != nil {
-		return nil, err
-	}
-	if productID != "" {
-		params.Set("productId", productID)
-	}
-	var resp *SimpleEarnCollateralRecords
-	return resp, e.SendAuthHTTPRequest(ctx, exchange.RestSpot, http.MethodGet, "/sapi/v1/simple-earn/flexible/history/collateralRecord", params, sapiDefaultRate, nil, &resp)
-}
-
-// ------------------------------------------- Dual Investment Endpoints  -----------------------------------------------------
-
-// GetDualInvestmentProductList retrieves a dual investment product list
-// possible optionType values: 'CALL' and 'PUT'
-func (e *Exchange) GetDualInvestmentProductList(ctx context.Context, optionType string, exerciseCoin, investCoin currency.Code, pageSize, pageIndex int64) (*DualInvestmentProduct, error) {
-	if optionType == "" {
-		return nil, errOptionTypeRequired
-	}
-	if exerciseCoin.IsEmpty() {
-		return nil, fmt.Errorf("%w: exerciseCoin is required", currency.ErrCurrencyCodeEmpty)
-	}
-	if investCoin.IsEmpty() {
-		return nil, fmt.Errorf("%w: investCoin is required", currency.ErrCurrencyCodeEmpty)
-	}
-	params := url.Values{}
-	params.Set("optionType", optionType)
-	params.Set("exerciseCoin", exerciseCoin.String())
-	params.Set("investCoin", investCoin.String())
-	if pageSize > 0 {
-		params.Set("pageSize", strconv.FormatInt(pageSize, 10))
-	}
-	if pageIndex > 0 {
-		params.Set("pageIndex", strconv.FormatInt(pageIndex, 10))
-	}
-	var resp *DualInvestmentProduct
-	return resp, e.SendAuthHTTPRequest(ctx, exchange.RestSpot, http.MethodGet, "/sapi/v1/dci/product/list", params, sapiDefaultRate, nil, &resp)
-}
-
-// SubscribeDualInvestmentProducts represents dual investment products
-// id: get id from /sapi/v1/dci/product/list
-// orderId: get orderId from /sapi/v1/dci/product/list
-// possible autoCompoundPlan values: NONE: switch off the plan, STANDARD:standard plan, ADVANCED:advanced plan
-// Products are not available. // this means APR changes to lower value, or orders are not unavailable.
-// Failed. This means System or network errors.
-func (e *Exchange) SubscribeDualInvestmentProducts(ctx context.Context, id, orderID, autoCompoundPlan string, depositAmount float64) (*DualInvestmentProductSubscription, error) {
-	if id == "" {
-		return nil, errProductIDRequired
-	}
-	if orderID == "" {
-		return nil, order.ErrOrderIDNotSet
-	}
-	if depositAmount <= 0 {
-		return nil, order.ErrAmountBelowMin
-	}
-	if autoCompoundPlan == "" {
-		return nil, fmt.Errorf("%w: accountCompoundPlan is required", errPlanTypeRequired)
-	}
-	params := url.Values{}
-	params.Set("id", id)
-	params.Set("orderId", orderID)
-	params.Set("depositAmount", strconv.FormatFloat(depositAmount, 'f', -1, 64))
-	params.Set("autoCompoundPlan", autoCompoundPlan)
-	var resp *DualInvestmentProductSubscription
-	return resp, e.SendAuthHTTPRequest(ctx, exchange.RestSpot, http.MethodPost, "/sapi/v1/dci/product/subscribe", params, sapiDefaultRate, nil, &resp)
-}
-
-// GetDualInvestmentPositions get Dual Investment positions (batch)
-// PENDING:Products are purchasing, will give results later;PURCHASE_SUCCESS:purchase successfully;SETTLED: Products are finish settling;PURCHASE_FAIL:fail to purchase;REFUNDING:refund ongoing;REFUND_SUCCESS:refund to spot account successfully; SETTLING:Products are settling.
-// If don't fill this field, will response all the position status.
-func (e *Exchange) GetDualInvestmentPositions(ctx context.Context, status string, pageSize, pageIndex int64) (*DualInvestmentPositions, error) {
-	params := url.Values{}
-	if status != "" {
-		params.Set("status", status)
-	}
-	if pageSize > 0 {
-		params.Set("pageSize", strconv.FormatInt(pageSize, 10))
-	}
-	if pageIndex > 0 {
-		params.Set("pageIndex", strconv.FormatInt(pageIndex, 10))
-	}
-	var resp *DualInvestmentPositions
-	return resp, e.SendAuthHTTPRequest(ctx, exchange.RestSpot, http.MethodGet, "/sapi/v1/dci/product/positions", params, sapiDefaultRate, nil, &resp)
-}
-
-// CheckDualInvestmentAccounts checks dual investment accounts
-func (e *Exchange) CheckDualInvestmentAccounts(ctx context.Context) (*DualInvestmentAccount, error) {
-	var resp *DualInvestmentAccount
-	return resp, e.SendAuthHTTPRequest(ctx, exchange.RestSpot, http.MethodGet, "/sapi/v1/dci/product/accounts", nil, sapiDefaultRate, nil, &resp)
-}
-
-// ChangeAutoCompoundStatus change Auto-Compound status
-// autoCompoundPlan possible values: NONE, STANDARD,ADVANCED
-// get positionId from /sapi/v1/dci/product/positions
-func (e *Exchange) ChangeAutoCompoundStatus(ctx context.Context, positionID, autoCompoundPlan string) (*AutoCompoundStatus, error) {
-	if positionID == "" {
-		return nil, errPositionIDRequired
-	}
-	params := url.Values{}
-	params.Set("positionId", positionID)
-	if autoCompoundPlan != "" {
-		params.Set("autoCompoundPlan", autoCompoundPlan)
-	}
-	var resp *AutoCompoundStatus
-	return resp, e.SendAuthHTTPRequest(ctx, exchange.RestSpot, http.MethodPost, "/sapi/v1/dci/product/auto_compound/edit-status", params, sapiDefaultRate, nil, &resp)
-}
-
-// ------------------------------------------   Auto-Invest Endpoints  ----------------------------------------------------
-
-// GetTargetAssetList retrieves auto-invest
-func (e *Exchange) GetTargetAssetList(ctx context.Context, targetAsset currency.Code, size, current int64) (*AutoInvestmentAsset, error) {
-	params := url.Values{}
-	if !targetAsset.IsEmpty() {
-		params.Set("targetAsset", targetAsset.String())
-	}
-	if size > 0 {
-		params.Set("size", strconv.FormatInt(size, 10))
-	}
-	if current > 0 {
-		params.Set("current", strconv.FormatInt(current, 10))
-	}
-	var resp *AutoInvestmentAsset
-	return resp, e.SendAuthHTTPRequest(ctx, exchange.RestSpot, http.MethodGet, "/sapi/v1/lending/auto-invest/target-asset/list", params, sapiDefaultRate, nil, &resp)
-}
-
-// GetTargetAssetROIData retrieves return-on-investment(ROI) return list for target asset
-// FIVE_YEAR,THREE_YEAR,ONE_YEAR,SIX_MONTH,THREE_MONTH,SEVEN_DAY
-func (e *Exchange) GetTargetAssetROIData(ctx context.Context, targetAsset currency.Code, hisRoiType string) ([]ROIAssetData, error) {
-	params := url.Values{}
-	if !targetAsset.IsEmpty() {
-		params.Set("targetAsset", targetAsset.String())
-	}
-	if hisRoiType != "" {
-		params.Set("hisRoiType", hisRoiType)
-	}
-	var resp []ROIAssetData
-	return resp, e.SendAuthHTTPRequest(ctx, exchange.RestSpot, http.MethodGet, "/sapi/v1/lending/auto-invest/target-asset/roi/list", params, sapiDefaultRate, nil, &resp)
-}
-
-// GetAllSourceAssetAndTargetAsset retrieves all source assets and target assets
-func (e *Exchange) GetAllSourceAssetAndTargetAsset(ctx context.Context) (*AutoInvestAssets, error) {
-	var resp *AutoInvestAssets
-	return resp, e.SendAuthHTTPRequest(ctx, exchange.RestSpot, http.MethodGet, "/sapi/v1/lending/auto-invest/all/asset", nil, sapiDefaultRate, nil, &resp)
-}
-
-// GetSourceAssetList retrieves assets to be used for investment
-// usageType: "RECURRING", "ONE_TIME"
-func (e *Exchange) GetSourceAssetList(ctx context.Context, targetAsset currency.Code, indexID int64, usageType, sourceType string, flexibleAllowedToUse bool) (*SourceAssetsList, error) {
-	if usageType == "" {
-		return nil, errUsageTypeRequired
-	}
-	params := url.Values{}
-	params.Set("usageType", usageType)
-	if !targetAsset.IsEmpty() {
-		params.Set("targetAsset", targetAsset.String())
-	}
-	if indexID > 0 {
-		params.Set("indexId", strconv.FormatInt(indexID, 10))
-	}
-	if flexibleAllowedToUse {
-		params.Set("flexibleAllowedToUse", "true")
-	}
-	if sourceType != "" {
-		params.Set("sourceType", sourceType)
-	}
-	var resp *SourceAssetsList
-	return resp, e.SendAuthHTTPRequest(ctx, exchange.RestSpot, http.MethodGet, "/sapi/v1/lending/auto-invest/source-asset/list", params, sapiDefaultRate, nil, &resp)
-}
-
-// InvestmentPlanCreation creates an investment plan
-func (e *Exchange) InvestmentPlanCreation(ctx context.Context, arg *InvestmentPlanParams) (*InvestmentPlanResponse, error) {
-	if arg == nil {
-		return nil, common.ErrEmptyParams
-	}
-	if arg.SourceType == "" {
-		return nil, errSourceTypeRequired
-	}
-	if arg.PlanType == "" {
-		return nil, errPlanTypeRequired
-	}
-	if arg.SubscriptionAmount <= 0 {
-		return nil, fmt.Errorf("%w: subscriptionAmount valid is %f", order.ErrAmountBelowMin, arg.SubscriptionAmount)
-	}
-	if arg.SubscriptionStartDay <= 0 {
-		return nil, errInvalidSubscriptionStartTime
-	}
-	if arg.SubscriptionStartTime < 0 {
-		return nil, errInvalidSubscriptionStartTime
-	}
-	if arg.SourceAsset.IsEmpty() {
-		return nil, currency.ErrCurrencyCodeEmpty
-	}
-	if len(arg.Details) == 0 {
-		return nil, errPortfolioDetailRequired
-	}
-	params := url.Values{}
-	for a := range arg.Details {
-		if arg.Details[a].TargetAsset.IsEmpty() {
-			return nil, fmt.Errorf("%w: targetAsset is required", currency.ErrCurrencyCodeEmpty)
-		}
-		if arg.Details[a].Percentage < 0 {
-			return nil, errInvalidPercentageAmount
-		}
-		params.Add("targetAsset", arg.Details[a].TargetAsset.String())
-		params.Add("percentage", strconv.FormatInt(arg.Details[a].Percentage, 10))
-	}
-	var resp *InvestmentPlanResponse
-	return resp, e.SendAuthHTTPRequest(ctx, exchange.RestSpot, http.MethodPost, "/sapi/v1/lending/auto-invest/plan/add", params, sapiDefaultRate, arg, &resp)
-}
-
-// InvestmentPlanAdjustment query Source Asset to be used for investment
-func (e *Exchange) InvestmentPlanAdjustment(ctx context.Context, arg *AdjustInvestmentPlan) (*InvestmentPlanResponse, error) {
-	if arg == nil {
-		return nil, common.ErrEmptyParams
-	}
-	if arg.PlanID == 0 {
-		return nil, errPlanIDRequired
-	}
-	if arg.SubscriptionAmount <= 0 {
-		return nil, fmt.Errorf("%w: subscriptionAmount valid is %f", order.ErrAmountBelowMin, arg.SubscriptionAmount)
-	}
-	if !slices.Contains(subscriptionCycleList, arg.SubscriptionCycle) {
-		return nil, fmt.Errorf("%w: subscription cycle %s", errInvalidSubscriptionCycle, arg.SubscriptionCycle)
-	}
-	if arg.SubscriptionStartTime < 0 {
-		return nil, errInvalidSubscriptionStartTime
-	}
-	if arg.SourceAsset.IsEmpty() {
-		return nil, currency.ErrCurrencyCodeEmpty
-	}
-	if len(arg.Details) == 0 {
-		return nil, errPortfolioDetailRequired
-	}
-	params := url.Values{}
-	for a := range arg.Details {
-		if arg.Details[a].TargetAsset.IsEmpty() {
-			return nil, fmt.Errorf("%w: targetAsset is required", currency.ErrCurrencyCodeEmpty)
-		}
-		if arg.Details[a].Percentage < 0 {
-			return nil, errInvalidPercentageAmount
-		}
-		params.Add("targetAsset", arg.Details[a].TargetAsset.String())
-		params.Add("percentage", strconv.FormatInt(arg.Details[a].Percentage, 10))
-	}
-	var resp *InvestmentPlanResponse
-	return resp, e.SendAuthHTTPRequest(ctx, exchange.RestSpot, http.MethodPost, "/sapi/v1/lending/auto-invest/plan/edit", params, sapiDefaultRate, arg, &resp)
-}
-
-// ChangePlanStatus change Plan Status
-// status: “ONGOING","PAUSED","REMOVED"
-func (e *Exchange) ChangePlanStatus(ctx context.Context, planID int64, status string) (*ChangePlanStatusResponse, error) {
-	if planID == 0 {
-		return nil, errPlanIDRequired
-	}
-	if status == "" {
-		return nil, errPlanStatusRequired
-	}
-	params := url.Values{}
-	params.Set("planId", strconv.FormatInt(planID, 10))
-	params.Set("status", status)
-	var resp *ChangePlanStatusResponse
-	return resp, e.SendAuthHTTPRequest(ctx, exchange.RestSpot, http.MethodPost, "/sapi/v1/lending/auto-invest/plan/edit-status", params, sapiDefaultRate, nil, &resp)
-}
-
-// GetListOfPlans retrieves list of plans
-func (e *Exchange) GetListOfPlans(ctx context.Context, planType string) (*InvestmentPlans, error) {
-	if planType == "" {
-		return nil, errPlanTypeRequired
-	}
-	params := url.Values{}
-	params.Set("planType", planType)
-	var resp *InvestmentPlans
-	return resp, e.SendAuthHTTPRequest(ctx, exchange.RestSpot, http.MethodGet, "/sapi/v1/lending/auto-invest/plan/list", params, sapiDefaultRate, nil, &resp)
-}
-
-// GetHoldingDetailsOfPlan query holding details of the plan
-func (e *Exchange) GetHoldingDetailsOfPlan(ctx context.Context, planID int64, requestID string) (*InvestmentPlanHoldingDetail, error) {
-	params := url.Values{}
-	if planID > 0 {
-		params.Set("planId", strconv.FormatInt(planID, 10))
-	}
-	if requestID != "" {
-		params.Set("requestId", requestID)
-	}
-	var resp *InvestmentPlanHoldingDetail
-	return resp, e.SendAuthHTTPRequest(ctx, exchange.RestSpot, http.MethodGet, "/sapi/v1/lending/auto-invest/plan/id", params, sapiDefaultRate, nil, &resp)
-}
-
-// GetSubscriptionsTransactionHistory query subscription transaction history of a plan
-// planType: SINGLE, PORTFOLIO, INDEX, ALL
-func (e *Exchange) GetSubscriptionsTransactionHistory(ctx context.Context, planID, size, current int64, startTime, endTime time.Time, targetAsset currency.Code, planType string) (*AutoInvestSubscriptionTransactionResponse, error) {
-	params := url.Values{}
-	if planID > 0 {
-		params.Set("planId", strconv.FormatInt(planID, 10))
-	}
-	params, err := fillHistoryParams(startTime, endTime, current, size)
-	if err != nil {
-		return nil, err
-	}
-	if planType != "" {
-		params.Set("planType", planType)
-	}
-	if !targetAsset.IsEmpty() {
-		params.Set("targetAsset", targetAsset.String())
-	}
-	var resp *AutoInvestSubscriptionTransactionResponse
-	return resp, e.SendAuthHTTPRequest(ctx, exchange.RestSpot, http.MethodGet, "/sapi/v1/lending/auto-invest/history/list", params, sapiDefaultRate, nil, &resp)
-}
-
-// GetIndexDetail retrieves index details
-func (e *Exchange) GetIndexDetail(ctx context.Context, indexID int64) (*AutoInvestmentIndexDetail, error) {
-	if indexID == 0 {
-		return nil, errIndexIDIsRequired
-	}
-	params := url.Values{}
-	params.Set("indexId", strconv.FormatInt(indexID, 10))
-	var resp *AutoInvestmentIndexDetail
-	return resp, e.SendAuthHTTPRequest(ctx, exchange.RestSpot, http.MethodGet, "/sapi/v1/lending/auto-invest/index/info", params, sapiDefaultRate, nil, &resp)
-}
-
-// GetIndexLinkedPlanPositionDetails retrieves details on users Index-Linked plan position details
-func (e *Exchange) GetIndexLinkedPlanPositionDetails(ctx context.Context, indexID int64) (*IndexLinkedPlanPositionDetail, error) {
-	if indexID == 0 {
-		return nil, errIndexIDIsRequired
-	}
-	params := url.Values{}
-	params.Set("indexId", strconv.FormatInt(indexID, 10))
-	var resp *IndexLinkedPlanPositionDetail
-	return resp, e.SendAuthHTTPRequest(ctx, exchange.RestSpot, http.MethodGet, "/sapi/v1/lending/auto-invest/index/user-summary", params, sapiDefaultRate, nil, &resp)
-}
-
-// OneTimeTransaction posts one time transactions
-// sourceType possible values are "MAIN_SITE" for Binance,“TR" for Binance Turkey
-func (e *Exchange) OneTimeTransaction(ctx context.Context, arg *OneTimeTransactionParams) (*OneTimeTransactionResponse, error) {
-	if arg == nil {
-		return nil, common.ErrEmptyParams
-	}
-	if arg.SourceType == "" {
-		return nil, errSourceTypeRequired
-	}
-	if arg.SubscriptionAmount <= 0 {
-		return nil, order.ErrAmountBelowMin
-	}
-	if arg.SourceAsset.IsEmpty() {
-		return nil, fmt.Errorf("%w: sourceAsset is required", currency.ErrCurrencyCodeEmpty)
-	}
-	if len(arg.Details) == 0 {
-		return nil, errPortfolioDetailRequired
-	}
-	params := url.Values{}
-	for a := range arg.Details {
-		if arg.Details[a].TargetAsset.IsEmpty() {
-			return nil, fmt.Errorf("%w: targetAsset is required", currency.ErrCurrencyCodeEmpty)
-		}
-		if arg.Details[a].Percentage <= 0 {
-			return nil, errInvalidPercentageAmount
-		}
-		params.Add("targetAsset", arg.Details[a].TargetAsset.String())
-		params.Add("percentage", strconv.FormatInt(arg.Details[a].Percentage, 10))
-	}
-	var resp *OneTimeTransactionResponse
-	return resp, e.SendAuthHTTPRequest(ctx, exchange.RestSpot, http.MethodPost, "/sapi/v1/lending/auto-invest/one-off", params, sapiDefaultRate, arg, &resp)
-}
-
-// GetOneTimeTransactionStatus retrieves transaction status of one-time transaction
-//
-// transactionID: PORTFOLIO plan's Id
-// requestID: sourceType + unique, transactionId and requestId cannot be empty at the same time
-func (e *Exchange) GetOneTimeTransactionStatus(ctx context.Context, transactionID int64, requestID string) (*OneTimeTransactionResponse, error) {
-	if transactionID == 0 {
-		return nil, errTransactionIDRequired
-	}
-	params := url.Values{}
-	params.Set("transactionId", strconv.FormatInt(transactionID, 10))
-	if requestID != "" {
-		params.Set("requestId", requestID)
-	}
-	var resp *OneTimeTransactionResponse
-	return resp, e.SendAuthHTTPRequest(ctx, exchange.RestSpot, http.MethodGet, "/sapi/v1/lending/auto-invest/one-off/status", params, sapiDefaultRate, nil, &resp)
-}
-
-// IndexLinkedPlanRedemption returns an identifier for this redemption after redeeming index-Linked plan holdings.
-// redemptionPercentage: user redeem percentage,10/20/100..
-func (e *Exchange) IndexLinkedPlanRedemption(ctx context.Context, indexID, redemptionPercentage int64, requestID string) (int64, error) {
-	if indexID == 0 {
-		return 0, errIndexIDIsRequired
-	}
-	if redemptionPercentage <= 0 {
-		return 0, fmt.Errorf("%w: invalid redemption percentage value %v", errInvalidPercentageAmount, redemptionPercentage)
-	}
-	params := url.Values{}
-	params.Set("indexId", strconv.FormatInt(indexID, 10))
-	params.Set("redemptionPercentage", strconv.FormatInt(redemptionPercentage, 10))
-	if requestID != "" {
-		params.Set("requestId", requestID)
-	}
-	resp := &struct {
-		RedemptionID int64 `json:"redemptionId"`
-	}{}
-	return resp.RedemptionID, e.SendAuthHTTPRequest(ctx, exchange.RestSpot, http.MethodPost, "/sapi/v1/lending/auto-invest/redeem", params, sapiDefaultRate, nil, &resp)
-}
-
-// GetIndexLinkedPlanRedemption get the history of Index Linked Plan Redemption transactions
-func (e *Exchange) GetIndexLinkedPlanRedemption(ctx context.Context, requestID string, startTime, endTime time.Time, assetName currency.Code, current, size int64) ([]PlanRedemption, error) {
-	if requestID == "" {
-		return nil, errRequestIDRequired
-	}
-	params, err := fillHistoryParams(startTime, endTime, current, size)
-	if err != nil {
-		return nil, err
-	}
-	params.Set("requestId", requestID)
-	if !assetName.IsEmpty() {
-		params.Set("asset", assetName.String())
-	}
-	var resp []PlanRedemption
-	return resp, e.SendAuthHTTPRequest(ctx, exchange.RestSpot, http.MethodGet, "/sapi/v1/lending/auto-invest/redeem/history", params, sapiDefaultRate, nil, &resp)
-}
-
-// GetIndexLinkedPlanRebalanceDetails retrieves the history of Index Linked Plan Redemption transactions
-func (e *Exchange) GetIndexLinkedPlanRebalanceDetails(ctx context.Context, startTime, endTime time.Time, current, size int64) ([]IndexLinkedPlanRebalanceDetail, error) {
-	params, err := fillHistoryParams(startTime, endTime, current, size)
-	if err != nil {
-		return nil, err
-	}
-	var resp []IndexLinkedPlanRebalanceDetail
-	return resp, e.SendAuthHTTPRequest(ctx, exchange.RestSpot, http.MethodGet, "/sapi/v1/lending/auto-invest/rebalance/history", params, sapiDefaultRate, nil, &resp)
-}
-
-// ---------------------------------------- Staking Endpoints  ------------------------------------------------------
-
-// GetSubscribeETHStaking subscribes to staking endpoints.
-// Amount in ETH, limit 4 decimals
-func (e *Exchange) GetSubscribeETHStaking(ctx context.Context, amount float64) (bool, error) {
-	if amount <= 0 {
-		return false, order.ErrAmountBelowMin
-	}
-	params := url.Values{}
-	params.Set("amount", strconv.FormatFloat(amount, 'f', -1, 64))
-	resp := &struct {
-		Success bool `json:"success"`
-	}{}
-	return resp.Success, e.SendAuthHTTPRequest(ctx, exchange.RestSpot, http.MethodPost, "/sapi/v1/eth-staking/eth/stake", params, subscribeETHStakingRate, nil, &resp)
-}
-
-// SusbcribeETHStakingV2 stake ETH to get WBETH
-func (e *Exchange) SusbcribeETHStakingV2(ctx context.Context, amount float64) (*StakingSubscriptionResponse, error) {
-	if amount <= 0 {
-		return nil, order.ErrAmountBelowMin
-	}
-	params := url.Values{}
-	params.Set("amount", strconv.FormatFloat(amount, 'f', -1, 64))
-	var resp *StakingSubscriptionResponse
-	return resp, e.SendAuthHTTPRequest(ctx, exchange.RestSpot, http.MethodGet, "/sapi/v2/eth-staking/eth/stake", params, subscribeETHStakingRate, nil, &resp)
-}
-
-// RedeemETH redeem WBETH or BETH and get ETH
-func (e *Exchange) RedeemETH(ctx context.Context, amount float64, assetName currency.Code) (*StakingRedemptionResponse, error) {
-	if amount <= 0 {
-		return nil, order.ErrAmountBelowMin
-	}
-	params := url.Values{}
-	params.Set("amount", strconv.FormatFloat(amount, 'f', -1, 64))
-	if !assetName.IsEmpty() {
-		params.Set("asset", assetName.String())
-	}
-	var resp *StakingRedemptionResponse
-	return resp, e.SendAuthHTTPRequest(ctx, exchange.RestSpot, http.MethodPost, "/sapi/v1/eth-staking/eth/redeem", params, etherumStakingRedemptionRate, nil, &resp)
-}
-
-// GetETHStakingHistory retrieves ETH staking history
-func (e *Exchange) GetETHStakingHistory(ctx context.Context, startTime, endTime time.Time, current, size int64) (*ETHStakingHistory, error) {
-	params, err := fillHistoryParams(startTime, endTime, current, size)
-	if err != nil {
-		return nil, err
-	}
-	var resp *ETHStakingHistory
-	return resp, e.SendAuthHTTPRequest(ctx, exchange.RestSpot, http.MethodGet, "/sapi/v1/eth-staking/eth/history/stakingHistory", params, ethStakingHistoryRate, nil, &resp)
-}
-
-// GetETHRedemptionHistory retrieves ETH redemption history
-func (e *Exchange) GetETHRedemptionHistory(ctx context.Context, startTime, endTime time.Time, current, size int64) (*ETHRedemptionHistory, error) {
-	params, err := fillHistoryParams(startTime, endTime, current, size)
-	if err != nil {
-		return nil, err
-	}
-	var resp *ETHRedemptionHistory
-	return resp, e.SendAuthHTTPRequest(ctx, exchange.RestSpot, http.MethodGet, "/sapi/v1/eth-staking/eth/history/redemptionHistory", params, ethRedemptionHistoryRate, nil, &resp)
-}
-
-// GetBETHRewardsDistributionHistory retrieves BETH reward distribution history
-func (e *Exchange) GetBETHRewardsDistributionHistory(ctx context.Context, startTime, endTime time.Time, current, size int64) (*BETHRewardDistribution, error) {
-	params, err := fillHistoryParams(startTime, endTime, current, size)
-	if err != nil {
-		return nil, err
-	}
-	var resp *BETHRewardDistribution
-	return resp, e.SendAuthHTTPRequest(ctx, exchange.RestSpot, http.MethodGet, "/sapi/v1/eth-staking/eth/history/rewardsHistory", params, bethRewardDistributionHistoryRate, nil, &resp)
-}
-
-// GetCurrentETHStakingQuota retrieves current ETH staking quota
-func (e *Exchange) GetCurrentETHStakingQuota(ctx context.Context) (*ETHStakingQuota, error) {
-	var resp *ETHStakingQuota
-	return resp, e.SendAuthHTTPRequest(ctx, exchange.RestSpot, http.MethodGet, "/sapi/v1/eth-staking/eth/quota", nil, currentETHStakingQuotaRate, nil, &resp)
-}
-
-// GetWBETHRateHistory retrieves WBETH rate history
-func (e *Exchange) GetWBETHRateHistory(ctx context.Context, startTime, endTime time.Time, current, size int64) (*WBETHRateHistory, error) {
-	params, err := fillHistoryParams(startTime, endTime, current, size)
-	if err != nil {
-		return nil, err
-	}
-	var resp *WBETHRateHistory
-	return resp, e.SendAuthHTTPRequest(ctx, exchange.RestSpot, http.MethodGet, "/sapi/v1/eth-staking/eth/history/rateHistory", params, getWBETHRateHistoryRate, nil, &resp)
-}
-
-func fillHistoryParams(startTime, endTime time.Time, current, size int64) (url.Values, error) {
-	params := url.Values{}
-	if !startTime.IsZero() && !endTime.IsZero() {
-		err := common.StartEndTimeCheck(startTime, endTime)
-		if err != nil {
-			return nil, err
-		}
-		params.Set("startTime", strconv.FormatInt(startTime.UnixMilli(), 10))
-		params.Set("endTime", strconv.FormatInt(endTime.UnixMilli(), 10))
-	}
-	if current > 0 {
-		params.Set("current", strconv.FormatInt(current, 10))
-	}
-	if size > 0 {
-		params.Set("size", strconv.FormatInt(size, 10))
-	}
-	return params, nil
-}
-
-// GetETHStakingAccount retrieves ETH staking account detail.
-func (e *Exchange) GetETHStakingAccount(ctx context.Context) (*ETHStakingAccountDetail, error) {
-	var resp *ETHStakingAccountDetail
-	return resp, e.SendAuthHTTPRequest(ctx, exchange.RestSpot, http.MethodGet, "/sapi/v1/eth-staking/account", nil, ethStakingAccountRate, nil, &resp)
-}
-
-// GetETHStakingAccountV2 retrieves V2 ETH staking account detail.
-func (e *Exchange) GetETHStakingAccountV2(ctx context.Context) (*StakingAccountV2Response, error) {
-	var resp *StakingAccountV2Response
-	return resp, e.SendAuthHTTPRequest(ctx, exchange.RestSpot, http.MethodGet, "/sapi/v2/eth-staking/account", nil, ethStakingAccountRate, nil, &resp)
-}
-
-// WrapBETH creates wrapped version of BETH
-// amount: Amount in BETH, limit 4 decimals
-func (e *Exchange) WrapBETH(ctx context.Context, amount float64) (*WrapBETHResponse, error) {
-	if amount <= 0 {
-		return nil, order.ErrAmountBelowMin
-	}
-	params := url.Values{}
-	params.Set("amount", strconv.FormatFloat(amount, 'f', -1, 64))
-	var resp *WrapBETHResponse
-	return resp, e.SendAuthHTTPRequest(ctx, exchange.RestSpot, http.MethodPost, "/sapi/v1/eth-staking/wbeth/wrap", params, wrapBETHRate, nil, &resp)
-}
-
-// GetWBETHWrapHistory retrieves a wrap BETH history
-func (e *Exchange) GetWBETHWrapHistory(ctx context.Context, startTime, endTime time.Time, current, size int64) (*WBETHWrapHistory, error) {
-	return e.getWBETHWrapOrUnwrapHistory(ctx, startTime, endTime, current, size, "/sapi/v1/eth-staking/wbeth/history/wrapHistory")
-}
-
-// GetWBETHUnwrapHistory retrieves a WEBTH unwrap BETH history
-func (e *Exchange) GetWBETHUnwrapHistory(ctx context.Context, startTime, endTime time.Time, current, size int64) (*WBETHWrapHistory, error) {
-	return e.getWBETHWrapOrUnwrapHistory(ctx, startTime, endTime, current, size, "/sapi/v1/eth-staking/wbeth/history/unwrapHistory")
-}
-
-func (e *Exchange) getWBETHWrapOrUnwrapHistory(ctx context.Context, startTime, endTime time.Time, current, size int64, path string) (*WBETHWrapHistory, error) {
-	params, err := fillHistoryParams(startTime, endTime, current, size)
-	if err != nil {
-		return nil, err
-	}
-	var resp *WBETHWrapHistory
-	return resp, e.SendAuthHTTPRequest(ctx, exchange.RestSpot, http.MethodGet, path, params, wbethWrapOrUnwrapHistoryRate, nil, &resp)
-}
-
-// GetWBETHRewardHistory retrieves WBETH rewards history
-func (e *Exchange) GetWBETHRewardHistory(ctx context.Context, startTime, endTime time.Time, current, size int64) (*WBETHRewardHistory, error) {
-	params, err := fillHistoryParams(startTime, endTime, current, size)
-	if err != nil {
-		return nil, err
-	}
-	var resp *WBETHRewardHistory
-	return resp, e.SendAuthHTTPRequest(ctx, exchange.RestSpot, http.MethodGet, "/sapi/v1/eth-staking/eth/history/wbethRewardsHistory", params, wbethRewardsHistoryRate, nil, &resp)
-}
-
-// GetSOLStakingAccount retrieves SOL staking account
-func (e *Exchange) GetSOLStakingAccount(ctx context.Context) (*SOLStakingAccountDetail, error) {
-	var resp *SOLStakingAccountDetail
-	return resp, e.SendAuthHTTPRequest(ctx, exchange.RestSpot, http.MethodGet, "/sapi/v1/sol-staking/account", nil, solStakingAccountRate, nil, &resp)
-}
-
-// GetSOLStakingQuotaDetails retrieves SOL staking quota
-func (e *Exchange) GetSOLStakingQuotaDetails(ctx context.Context) (*SOLStakingQuotaDetail, error) {
-	var resp *SOLStakingQuotaDetail
-	return resp, e.SendAuthHTTPRequest(ctx, exchange.RestSpot, http.MethodGet, "/sapi/v1/sol-staking/sol/quota", nil, solStakingQuotaDetailsRate, nil, &resp)
-}
-
-// SubscribeToSOLStaking subscribes to SOL staking
-func (e *Exchange) SubscribeToSOLStaking(ctx context.Context, amount float64) (*SOLStakingSubscriptionResponse, error) {
-	if amount <= 0 {
-		return nil, order.ErrAmountBelowMin
-	}
-	params := url.Values{}
-	params.Set("amount", strconv.FormatFloat(amount, 'f', -1, 64))
-	var resp *SOLStakingSubscriptionResponse
-	return resp, e.SendAuthHTTPRequest(ctx, exchange.RestSpot, http.MethodPost, "/sapi/v1/sol-staking/sol/stake", params, subscribeSOLStakingRate, nil, &resp)
-}
-
-// RedeemSOL redeem BNSOL and SOL
-func (e *Exchange) RedeemSOL(ctx context.Context, amount float64) (*SOLRedemptionResponse, error) {
-	if amount <= 0 {
-		return nil, order.ErrAmountBelowMin
-	}
-	params := url.Values{}
-	params.Set("amount", strconv.FormatFloat(amount, 'f', -1, 64))
-	var resp *SOLRedemptionResponse
-	return resp, e.SendAuthHTTPRequest(ctx, exchange.RestSpot, http.MethodPost, "/sapi/v1/sol-staking/sol/redeem", nil, redeemSOLRate, nil, &resp)
-}
-
-// ClaimBoostRewards claim boost APR airdrop rewards
-func (e *Exchange) ClaimBoostRewards(ctx context.Context) (bool, error) {
-	resp := &struct {
-		Success bool `json:"success"`
-	}{}
-	return resp.Success, e.SendAuthHTTPRequest(ctx, exchange.RestSpot, http.MethodPost, "/sapi/v1/sol-staking/sol/claim", nil, claimbBoostReqardsRate, nil, &resp)
-}
-
-// GetSOLStakingHistory retrieves SOL staking history
-func (e *Exchange) GetSOLStakingHistory(ctx context.Context, startTime, endTime time.Time, current, size int64) (*SOLStakingHistory, error) {
-	params, err := fillHistoryParams(startTime, endTime, current, size)
-	if err != nil {
-		return nil, err
-	}
-	var resp *SOLStakingHistory
-	return resp, e.SendAuthHTTPRequest(ctx, exchange.RestSpot, http.MethodGet, "/sapi/v1/sol-staking/sol/history/stakingHistory", params, solStakingHistoryRate, nil, &resp)
-}
-
-// GetSOLRedemptionHistory retrieves SOL redemption history
-func (e *Exchange) GetSOLRedemptionHistory(ctx context.Context, startTime, endTime time.Time, current, size int64) (*SOLStakingHistory, error) {
-	params, err := fillHistoryParams(startTime, endTime, current, size)
-	if err != nil {
-		return nil, err
-	}
-	var resp *SOLStakingHistory
-	return resp, e.SendAuthHTTPRequest(ctx, exchange.RestSpot, http.MethodGet, "/sapi/v1/sol-staking/sol/history/redemptionHistory", params, solRedemptionHistoryRate, nil, &resp)
-}
-
-// GetBNSOLRewardsHistory retrieves a BNSOL rewards history
-func (e *Exchange) GetBNSOLRewardsHistory(ctx context.Context, startTime, endTime time.Time, current, size int64) (*BNSOLRewardHistory, error) {
-	params, err := fillHistoryParams(startTime, endTime, current, size)
-	if err != nil {
-		return nil, err
-	}
-	var resp *BNSOLRewardHistory
-	return resp, e.SendAuthHTTPRequest(ctx, exchange.RestSpot, http.MethodGet, "/sapi/v1/sol-staking/sol/history/bnsolRewardsHistory", params, bnsolRewardsHistoryRate, nil, &resp)
-}
-
-// GetBNSOLRateHistory retrieves BNSOL rate history
-func (e *Exchange) GetBNSOLRateHistory(ctx context.Context, startTime, endTime time.Time, current, size int64) (*BNSOLRewardHistory, error) {
-	params, err := fillHistoryParams(startTime, endTime, current, size)
-	if err != nil {
-		return nil, err
-	}
-	var resp *BNSOLRewardHistory
-	return resp, e.SendAuthHTTPRequest(ctx, exchange.RestSpot, http.MethodGet, "/sapi/v1/sol-staking/sol/history/rateHistory", params, bnsolRateHistory, nil, &resp)
-}
-
-// GetBoostRewardsHistory retrieves boosts reward history
-func (e *Exchange) GetBoostRewardsHistory(ctx context.Context, rewardType string, startTime, endTime time.Time, current, size int64) (*RewardBoostResponse, error) {
-	if rewardType == "" {
-		return nil, errRewardTypeMissing
-	}
-	params, err := fillHistoryParams(startTime, endTime, current, size)
-	if err != nil {
-		return nil, err
-	}
-	params.Set("type", rewardType)
-	var resp *RewardBoostResponse
-	return resp, e.SendAuthHTTPRequest(ctx, exchange.RestSpot, http.MethodGet, "/sapi/v1/sol-staking/sol/history/boostRewardsHistory", params, boostRewardsHistoryRate, nil, &resp)
-}
-
-// GetUnclaimedRewards get unclaimed rewards
-func (e *Exchange) GetUnclaimedRewards(ctx context.Context) ([]Reward, error) {
-	var resp []Reward
-	return resp, e.SendAuthHTTPRequest(ctx, exchange.RestSpot, http.MethodGet, "/sapi/v1/sol-staking/sol/history/unclaimedRewards", nil, unclaimedRewardsRate, nil, &resp)
-}
-
-// -----------------------------------  Mining Endpoints  -----------------------------
-// The endpoints below allow to interact with Binance Pool.
-// For more information on this, please refer to the Binance Pool page
-
-// AcquiringAlgorithm retrieves list of algorithms
-func (e *Exchange) AcquiringAlgorithm(ctx context.Context) (*AlgorithmsList, error) {
-	var resp *AlgorithmsList
-	return resp, e.SendHTTPRequest(ctx, exchange.RestSpot, "/sapi/v1/mining/pub/algoList", sapiDefaultRate, &resp)
-}
-
-// GetCoinNames retrieves coin names
-func (e *Exchange) GetCoinNames(ctx context.Context) (*CoinNames, error) {
-	var resp *CoinNames
-	return resp, e.SendHTTPRequest(ctx, exchange.RestSpot, "/sapi/v1/mining/pub/coinList", sapiDefaultRate, &resp)
-}
-
-// GetDetailMinerList retrieves list of miners name and other details.
-func (e *Exchange) GetDetailMinerList(ctx context.Context, algorithm, userName, workerName string) (*MinersDetailList, error) {
-	if workerName == "" {
-		return nil, fmt.Errorf("%w: worker's name is required", errNameRequired)
-	}
-	params, err := fillMinersRetrivalParams(algorithm, userName, workerName)
-	if err != nil {
-		return nil, err
-	}
-	var resp *MinersDetailList
-	return resp, e.SendAuthHTTPRequest(ctx, exchange.RestSpot, http.MethodGet, "/sapi/v1/mining/worker/detail", params, getMinersListRate, nil, &resp)
-}
-
-// GetMinersList retrieves miners info
-func (e *Exchange) GetMinersList(ctx context.Context, algorithm, userName string, sortInNegativeSequence bool, pageIndex, sortColumn, workerStatus int64) (*MinerLists, error) {
-	params, err := fillMinersRetrivalParams(algorithm, userName, "")
-	if err != nil {
-		return nil, err
-	}
-	if sortInNegativeSequence {
-		params.Set("sort", "1")
-	}
-	if pageIndex > 0 {
-		params.Set("pageIndex", strconv.FormatInt(pageIndex, 10))
-	}
-	// Sort by( default 1):
-	// 	1: miner name
-	// 	2: real-time computing power
-	// 	3: daily average computing power
-	// 	4: real-time rejection rate
-	// 	5: last submission time
-	if sortColumn > 0 {
-		params.Set("sortColumn", strconv.FormatInt(sortColumn, 10))
-	}
-	if workerStatus > 0 {
-		params.Set("workerStatus", strconv.FormatInt(workerStatus, 10))
-	}
-	var resp *MinerLists
-	return resp, e.SendAuthHTTPRequest(ctx, exchange.RestSpot, http.MethodGet, "/sapi/v1/mining/worker/list", params, getMinersListRate, nil, &resp)
-}
-
-func fillMinersRetrivalParams(algorithm, userName, workerName string) (url.Values, error) {
-	if algorithm == "" {
-		return nil, errTransferAlgorithmRequired
-	}
-	if userName == "" {
-		return nil, fmt.Errorf("%w: mining account name is missing", errNameRequired)
-	}
-	params := url.Values{}
-	params.Set("algo", algorithm)
-	params.Set("userName", userName)
-	if workerName != "" {
-		params.Set("workerName", workerName)
-	}
-	return params, nil
-}
-
-func fillMiningParams(transferAlgorithm, userName string, coin currency.Code, startDate, endDate time.Time, pageIndex, pageSize int64) (url.Values, error) {
-	if transferAlgorithm == "" {
-		return nil, errTransferAlgorithmRequired
-	}
-	if userName == "" {
-		return nil, errUsernameRequired
-	}
-	params := url.Values{}
-	params.Set("algo", transferAlgorithm)
-	params.Set("userName", userName)
-	if !coin.IsEmpty() {
-		params.Set("coin", coin.String())
-	}
-	if !startDate.IsZero() && !endDate.IsZero() {
-		err := common.StartEndTimeCheck(startDate, endDate)
-		if err != nil {
-			return nil, err
-		}
-		params.Set("startDate", strconv.FormatInt(startDate.UnixMilli(), 10))
-		params.Set("endDate", strconv.FormatInt(endDate.UnixMilli(), 10))
-	}
-	if pageIndex > 0 {
-		params.Set("pageIndex", strconv.FormatInt(pageIndex, 10))
-	}
-	if pageSize > 0 {
-		params.Set("pageSize", strconv.FormatInt(pageSize, 10))
-	}
-	return params, nil
-}
-
-// GetEarningList retrieves list of earning list
-func (e *Exchange) GetEarningList(ctx context.Context, transferAlgorithm, userName string, coin currency.Code, startDate, endDate time.Time, pageIndex, pageSize int64) (*EarningList, error) {
-	params, err := fillMiningParams(transferAlgorithm, userName, coin, startDate, endDate, pageIndex, pageSize)
-	if err != nil {
-		return nil, err
-	}
-	var resp *EarningList
-	return resp, e.SendAuthHTTPRequest(ctx, exchange.RestSpot, http.MethodGet, "/sapi/v1/mining/payment/list", params, getEarningsListRate, nil, &resp)
-}
-
-// ExtraBonousList retrieves extra bonus list
-func (e *Exchange) ExtraBonousList(ctx context.Context, transferAlgorithm, userName string, coin currency.Code, startDate, endDate time.Time, pageIndex, pageSize int64) (*ExtraBonus, error) {
-	params, err := fillMiningParams(transferAlgorithm, userName, coin, startDate, endDate, pageIndex, pageSize)
-	if err != nil {
-		return nil, err
-	}
-	var resp *ExtraBonus
-	return resp, e.SendAuthHTTPRequest(ctx, exchange.RestSpot, http.MethodGet, "/sapi/v1/mining/payment/other", params, extraBonusListRate, nil, &resp)
-}
-
-// GetHashrateRescaleList represents hashrate rescale list
-func (e *Exchange) GetHashrateRescaleList(ctx context.Context, pageIndex, pageSize int64) (*HashrateHashTransfers, error) {
-	params := url.Values{}
-	if pageIndex > 0 {
-		params.Set("pageIndex", strconv.FormatInt(pageIndex, 10))
-	}
-	if pageSize > 0 {
-		params.Set("pageSize", strconv.FormatInt(pageSize, 10))
-	}
-	var resp *HashrateHashTransfers
-	return resp, e.SendAuthHTTPRequest(ctx, exchange.RestSpot, http.MethodGet, "/sapi/v1/mining/hash-transfer/config/details/list", params, getHashrateRescaleRate, nil, &resp)
-}
-
-// GetHashRateRescaleDetail retrieves a hashrate rescale detail
-func (e *Exchange) GetHashRateRescaleDetail(ctx context.Context, configID, userName string, pageIndex, pageSize int64) (*HashrateRescaleDetail, error) {
-	if configID == "" {
-		return nil, errConfigIDRequired
-	}
-	if userName == "" {
-		return nil, errUsernameRequired
-	}
-	params := url.Values{}
-	params.Set("configId", configID)
-	params.Set("userName", userName)
-	if pageIndex > 0 {
-		params.Set("pageIndex", strconv.FormatInt(pageIndex, 10))
-	}
-	if pageSize > 0 {
-		params.Set("pageSize", strconv.FormatInt(pageSize, 10))
-	}
-	var resp *HashrateRescaleDetail
-	return resp, e.SendAuthHTTPRequest(ctx, exchange.RestSpot, http.MethodGet, "/sapi/v1/mining/hash-transfer/profit/details", params, getHashrateRescaleDetailRate, nil, &resp)
-}
-
-// HashRateRescaleRequest retrieves a hashrate rescale request
-func (e *Exchange) HashRateRescaleRequest(ctx context.Context, userName, algorithm, toPoolUser string, startTime, endTime time.Time, hashRate int64) (*HashrateRescalResponse, error) {
-	if userName == "" {
-		return nil, errUsernameRequired
-	}
-	if algorithm == "" {
-		return nil, errTransferAlgorithmRequired
-	}
-	params := url.Values{}
-	if !startTime.IsZero() && !endTime.IsZero() {
-		err := common.StartEndTimeCheck(startTime, endTime)
-		if err != nil {
-			return nil, err
-		}
-		params.Set("startDate", strconv.FormatInt(startTime.UnixMilli(), 10))
-		params.Set("endDate", strconv.FormatInt(endTime.UnixMilli(), 10))
-	} else {
-		return nil, fmt.Errorf("%w: start time and end time are required", common.ErrDateUnset)
-	}
-	if toPoolUser == "" {
-		return nil, fmt.Errorf("%w: receiver mining account is required", errAccountRequired)
-	}
-	if hashRate <= 0 {
-		return nil, errHashRateRequired
-	}
-	params.Set("userName", userName)
-	params.Set("algo", algorithm)
-	params.Set("toPoolUser", toPoolUser)
-	params.Set("hashRate", strconv.FormatInt(hashRate, 10))
-	var resp *HashrateRescalResponse
-	return resp, e.SendAuthHTTPRequest(ctx, exchange.RestSpot, http.MethodPost, "/sapi/v1/mining/hash-transfer/config", params, getHasrateRescaleRequestRate, nil, &resp)
-}
-
-// CancelHashrateRescaleConfiguration retrieves cancel hashrate rescale configuration
-func (e *Exchange) CancelHashrateRescaleConfiguration(ctx context.Context, configID, userName string) (*HashrateRescalResponse, error) {
-	if configID == "" {
-		return nil, errConfigIDRequired
-	}
-	if userName == "" {
-		return nil, errUsernameRequired
-	}
-	params := url.Values{}
-	params.Set("configId", configID)
-	params.Set("userName", userName)
-	var resp *HashrateRescalResponse
-	return resp, e.SendAuthHTTPRequest(ctx, exchange.RestSpot, http.MethodPost, "/sapi/v1/mining/hash-transfer/config/cancel", params, cancelHashrateResaleConfigurationRate, nil, &resp)
-}
-
-// StatisticsList represents a statistics list
-func (e *Exchange) StatisticsList(ctx context.Context, algorithm, userName string) (*UserStatistics, error) {
-	if algorithm == "" {
-		return nil, errTransferAlgorithmRequired
-	}
-	if userName == "" {
-		return nil, errUsernameRequired
-	}
-	params := url.Values{}
-	params.Set("algo", algorithm)
-	params.Set("userName", userName)
-	var resp *UserStatistics
-	return resp, e.SendAuthHTTPRequest(ctx, exchange.RestSpot, http.MethodGet, "/sapi/v1/mining/statistics/user/status", params, statisticsListRate, nil, &resp)
-}
-
-// GetAccountList retrieves account list
-func (e *Exchange) GetAccountList(ctx context.Context, algorithm, userName string) (*MiningAccounts, error) {
-	if algorithm == "" {
-		return nil, errTransferAlgorithmRequired
-	}
-	if userName == "" {
-		return nil, errUsernameRequired
-	}
-	params := url.Values{}
-	params.Set("algo", algorithm)
-	params.Set("userName", userName)
-	var resp *MiningAccounts
-	return resp, e.SendAuthHTTPRequest(ctx, exchange.RestSpot, http.MethodGet, "/sapi/v1/mining/statistics/user/list", params, miningAccountListRate, nil, &resp)
-}
-
-// GetMiningAccountEarningRate represents a mining account earning rate
-func (e *Exchange) GetMiningAccountEarningRate(ctx context.Context, algorithm string, startTime, endTime time.Time, pageIndex, pageSize int64) (*MiningAccountEarnings, error) {
-	if algorithm == "" {
-		return nil, errTransferAlgorithmRequired
-	}
-	params := url.Values{}
-	params.Set("algo", algorithm)
-	if !startTime.IsZero() && !endTime.IsZero() {
-		err := common.StartEndTimeCheck(startTime, endTime)
-		if err != nil {
-			return nil, err
-		}
-		params.Set("startDate", strconv.FormatInt(startTime.UnixMilli(), 10))
-		params.Set("endDate", strconv.FormatInt(endTime.UnixMilli(), 10))
-	}
-	if pageIndex > 0 {
-		params.Set("pageIndex", strconv.FormatInt(pageIndex, 10))
-	}
-	if pageSize > 0 {
-		params.Set("pageSize", strconv.FormatInt(pageSize, 10))
-	}
-	var resp *MiningAccountEarnings
-	return resp, e.SendAuthHTTPRequest(ctx, exchange.RestSpot, http.MethodGet, "/sapi/v1/mining/payment/uid", params, miningAccountEarningRate, nil, &resp)
-}
-
-// ---------------------------------- Futures Endpoints --------------------------------
-
-// NewFuturesAccountTransfer execute transfer between spot account and futures account.
-// transferType
-// 1: transfer from spot account to USDT-Ⓜ futures account.
-// 2: transfer from USDT-Ⓜ futures account to spot account.
-// 3: transfer from spot account to COIN-Ⓜ futures account.
-// 4: transfer from COIN-Ⓜ futures account to spot account.
-func (e *Exchange) NewFuturesAccountTransfer(ctx context.Context, assetName currency.Code, amount float64, transferType int64) (*FundTransferResponse, error) {
-	if assetName.IsEmpty() {
-		return nil, fmt.Errorf("%w: assetName is required", currency.ErrCurrencyCodeEmpty)
-	}
-	if amount <= 0 {
-		return nil, order.ErrAmountBelowMin
-	}
-	if transferType == 0 {
-		return nil, errTransferTypeRequired
-	}
-	params := url.Values{}
-	params.Set("asset", assetName.String())
-	params.Set("amount", strconv.FormatFloat(amount, 'f', -1, 64))
-	params.Set("type", strconv.FormatInt(transferType, 10))
-	var resp *FundTransferResponse
-	return resp, e.SendAuthHTTPRequest(ctx, exchange.RestSpot, http.MethodPost, "/sapi/v1/futures/transfer", params, sapiDefaultRate, nil, &resp)
-}
-
-// GetFuturesAccountTransactionHistoryList retrieves list of futures account transfer transactions.
-//
-// Support query within the last 6 months only
-func (e *Exchange) GetFuturesAccountTransactionHistoryList(ctx context.Context, assetName currency.Code, startTime, endTime time.Time, current, size int64) (*FutureFundTransfers, error) {
-	if startTime.IsZero() {
-		return nil, errStartTimeRequired
-	}
-	params, err := fillHistoryParams(startTime, endTime, current, size)
-	if err != nil {
-		return nil, err
-	}
-	if !assetName.IsEmpty() {
-		params.Set("asset", assetName.String())
-	}
-	var resp *FutureFundTransfers
-	return resp, e.SendAuthHTTPRequest(ctx, exchange.RestSpot, http.MethodGet, "/sapi/v1/futures/transfer", params, futuresFundTransfersFetchRate, nil, &resp)
-}
-
-// GetFutureTickLevelOrderbookHistoricalDataDownloadLink retrieves the orderbook historical data download link.
-//
-// dataType: possible values are 'T_DEPTH' for ticklevel orderbook data, 'S_DEPTH' for orderbook snapshot data
-func (e *Exchange) GetFutureTickLevelOrderbookHistoricalDataDownloadLink(ctx context.Context, symbol, dataType string, startTime, endTime time.Time) (*HistoricalOrderbookDownloadLink, error) {
-	if symbol == "" {
-		return nil, currency.ErrSymbolStringEmpty
-	}
-	if dataType == "" {
-		return nil, errors.New("dataType is required, possible values are 'T_DEPTH', and 'S_DEPTH'")
-	}
-	params := url.Values{}
-	params.Set("symbol", symbol)
-	params.Set("dataType", dataType)
-	if !startTime.IsZero() && !endTime.IsZero() {
-		err := common.StartEndTimeCheck(startTime, endTime)
-		if err != nil {
-			return nil, err
-		}
-		params.Set("startTime", strconv.FormatInt(startTime.UnixMilli(), 10))
-		params.Set("endTime", strconv.FormatInt(endTime.UnixMilli(), 10))
-	} else {
-		return nil, fmt.Errorf("%w: start time and end time are required", errStartTimeRequired)
-	}
-	var resp *HistoricalOrderbookDownloadLink
-	return resp, e.SendAuthHTTPRequest(ctx, exchange.RestSpot, http.MethodGet, "/sapi/v1/futures/histDataLink", params, futureTickLevelOrderbookHistoricalDataDownloadLinkRate, nil, &resp)
-}
-
-// ------------------------------  Futures Algo Endpoints  ----------------------------------
-//
-// Binance Futures Execution Algorithm API solution aims to provide users ability to programmatically
-// leverage Binance in-house algorithmic trading capability to automate order execution strategy,
-// improve execution transparency and give users smart access to the available market liquidity.
-
-// VolumeParticipationNewOrder send in a VP new order. Only support on USDⓈ-M Contracts.
-//
-// You need to enable Futures Trading Permission for the api key which requests this endpoint.
-// Base URL: https://api.binance.com
-func (e *Exchange) VolumeParticipationNewOrder(ctx context.Context, arg *VolumeParticipationOrderParams) (*AlgoOrderResponse, error) {
-	if *arg == (VolumeParticipationOrderParams{}) {
-		return nil, common.ErrEmptyParams
-	}
-	if arg.Symbol == "" {
-		return nil, currency.ErrSymbolStringEmpty
-	}
-	if arg.Side == "" {
-		return nil, order.ErrSideIsInvalid
-	}
-	if arg.Quantity <= 0 {
-		return nil, order.ErrAmountBelowMin
-	}
-	if arg.Urgency == "" {
-		// Possible values of 'LOW', 'MEDIUM', and 'HIGH'
-		return nil, errPossibleValuesRequired
-	}
-	var resp *AlgoOrderResponse
-	return resp, e.SendAuthHTTPRequest(ctx, exchange.RestSpot, http.MethodPost, "/sapi/v1/algo/futures/newOrderVp", nil, placeVPOrderRate, arg, &resp)
-}
-
-// FuturesTWAPOrder placed futures time-weighted average price(TWAP) order.
-func (e *Exchange) FuturesTWAPOrder(ctx context.Context, arg *TWAPOrderParams) (*AlgoOrderResponse, error) {
-	if *arg == (TWAPOrderParams{}) {
-		return nil, common.ErrEmptyParams
-	}
-	if arg.Symbol == "" {
-		return nil, currency.ErrSymbolStringEmpty
-	}
-	if arg.Side == "" {
-		return nil, order.ErrSideIsInvalid
-	}
-	if arg.Quantity <= 0 {
-		return nil, order.ErrAmountBelowMin
-	}
-	if arg.Duration == 0 {
-		return nil, fmt.Errorf("%w: duration for TWAP orders in seconds. [300, 86400]", errDurationRequired)
-	}
-	var resp *AlgoOrderResponse
-	return resp, e.SendAuthHTTPRequest(ctx, exchange.RestSpot, http.MethodPost, "/sapi/v1/algo/futures/newOrderTwap", nil, placeTWAveragePriceNewOrderRate, arg, &resp)
-}
-
-// CancelFuturesAlgoOrder cancels futures an active algo order.
-//
-// You need to enable Futures Trading Permission for the api key which requests this endpoint.
-// Base URL: https://api.binance.com
-func (e *Exchange) CancelFuturesAlgoOrder(ctx context.Context, algoID int64) (*AlgoOrderResponse, error) {
-	return e.cancelAlgoOrder(ctx, algoID, "/sapi/v1/algo/futures/order")
-}
-
-func (e *Exchange) cancelAlgoOrder(ctx context.Context, algoID int64, path string) (*AlgoOrderResponse, error) {
-	if algoID == 0 {
-		return nil, fmt.Errorf("%w: algoId is required", order.ErrOrderIDNotSet)
-	}
-	params := url.Values{}
-	params.Set("algoId", strconv.FormatInt(algoID, 10))
-	var resp *AlgoOrderResponse
-	return resp, e.SendAuthHTTPRequest(ctx, exchange.RestSpot, http.MethodDelete, path, params, sapiDefaultRate, nil, &resp)
-}
-
-// GetFuturesCurrentAlgoOpenOrders retrieves futures current algo open orders
-//
-// You need to enable Futures Trading Permission for the api key which requests this endpoint.
-// Base URL: https://api.binance.com
-func (e *Exchange) GetFuturesCurrentAlgoOpenOrders(ctx context.Context) (*AlgoOrders, error) {
-	var resp *AlgoOrders
-	return resp, e.SendAuthHTTPRequest(ctx, exchange.RestSpot, http.MethodGet, "/sapi/v1/algo/futures/openOrders", nil, sapiDefaultRate, nil, &resp)
-}
-
-// GetFuturesHistoricalAlgoOrders represents a historical algo order instance.
-func (e *Exchange) GetFuturesHistoricalAlgoOrders(ctx context.Context, symbol, side string, startTime, endTime time.Time, page, pageSize int64) (*AlgoOrders, error) {
-	return e.getHistoricalAlgoOrders(ctx, symbol, side, "/sapi/v1/algo/futures/historicalOrders", startTime, endTime, page, pageSize)
-}
-
-func (e *Exchange) getHistoricalAlgoOrders(ctx context.Context, symbol, side, path string, startTime, endTime time.Time, page, pageSize int64) (*AlgoOrders, error) {
-	params := url.Values{}
-	if symbol != "" {
-		params.Set("symbol", symbol)
-	}
-	if side != "" {
-		params.Set("side", side)
-	}
-	if !startTime.IsZero() && !endTime.IsZero() {
-		err := common.StartEndTimeCheck(startTime, endTime)
-		if err != nil {
-			return nil, err
-		}
-		params.Set("startTime", strconv.FormatInt(startTime.UnixMilli(), 10))
-		params.Set("endTime", strconv.FormatInt(endTime.UnixMilli(), 10))
-	}
-	if page > 0 {
-		params.Set("page", strconv.FormatInt(page, 10))
-	}
-	if pageSize > 0 {
-		params.Set("pageSize", strconv.FormatInt(pageSize, 10))
-	}
-	var resp *AlgoOrders
-	return resp, e.SendAuthHTTPRequest(ctx, exchange.RestSpot, http.MethodGet, path, params, sapiDefaultRate, nil, &resp)
-}
-
-// GetFuturesSubOrders get respective sub orders for a specified algoId
-//
-// You need to enable Futures Trading Permission for the api key which requests this endpoint.
-// Base URL: https://api.binance.com
-func (e *Exchange) GetFuturesSubOrders(ctx context.Context, algoID, page, pageSize int64) (*AlgoSubOrders, error) {
-	return e.getSubOrders(ctx, algoID, page, pageSize, "/sapi/v1/algo/futures/subOrders")
-}
-
-func (e *Exchange) getSubOrders(ctx context.Context, algoID, page, pageSize int64, path string) (*AlgoSubOrders, error) {
-	if algoID == 0 {
-		return nil, fmt.Errorf("%w: algoId is required", order.ErrOrderIDNotSet)
-	}
-	params := url.Values{}
-	params.Set("algoId", strconv.FormatInt(algoID, 10))
-	if page > 0 {
-		params.Set("page", strconv.FormatInt(page, 10))
-	}
-	if pageSize > 0 {
-		params.Set("pageSize", strconv.FormatInt(pageSize, 10))
-	}
-	var resp *AlgoSubOrders
-	return resp, e.SendAuthHTTPRequest(ctx, exchange.RestSpot, http.MethodGet, path, params, sapiDefaultRate, nil, &resp)
-}
-
-// -----------------------------------------  Spot Algo Endpoints  --------------------------------------------
-// Binance Spot Execution Algorithm API solution aims to provide users ability to programmatically leverage Binance in-house algorithmic trading capability to automate order execution strategy,
-// improve execution transparency and give users smart access to the available market liquidity. During the introductory period, there will be no additional fees for TWAP orders.
-// Standard trading fees apply. Order size exceeds to maximum API supported size (100,000 USDT). Please contact liquidity@binance.com for larger sizes.
-
-// SpotTWAPNewOrder puts spot Time-Weighted Average Price(TWAP) orders
-func (e *Exchange) SpotTWAPNewOrder(ctx context.Context, arg *SpotTWAPOrderParam) (*AlgoOrderResponse, error) {
-	if *arg == (SpotTWAPOrderParam{}) {
-		return nil, common.ErrEmptyParams
-	}
-	if arg.Symbol == "" {
-		return nil, currency.ErrSymbolStringEmpty
-	}
-	if arg.Side == "" {
-		return nil, order.ErrSideIsInvalid
-	}
-	if arg.Quantity <= 0 {
-		return nil, order.ErrAmountBelowMin
-	}
-	if arg.Duration == 0 {
-		return nil, fmt.Errorf("%w: duration for TWAP orders in seconds. [300, 86400]", errDurationRequired)
-	}
-	var resp *AlgoOrderResponse
-	return resp, e.SendAuthHTTPRequest(ctx, exchange.RestSpot, http.MethodGet, "/sapi/v1/algo/spot/newOrderTwap", nil, spotTwapNewOrderRate, arg, &resp)
-}
-
-// CancelSpotAlgoOrder cancels an open spot TWAP order
-func (e *Exchange) CancelSpotAlgoOrder(ctx context.Context, algoID int64) (*AlgoOrderResponse, error) {
-	return e.cancelAlgoOrder(ctx, algoID, "/sapi/v1/algo/spot/order")
-}
-
-// GetCurrentSpotAlgoOpenOrder retrieves all open SPOT TWAP orders.
-func (e *Exchange) GetCurrentSpotAlgoOpenOrder(ctx context.Context) (*AlgoOrders, error) {
-	var resp *AlgoOrders
-	return resp, e.SendAuthHTTPRequest(ctx, exchange.RestSpot, http.MethodGet, "/sapi/v1/algo/spot/openOrders", nil, sapiDefaultRate, nil, &resp)
-}
-
-// GetSpotHistoricalAlgoOrders retrieves all historical SPOT TWAP Orders
-func (e *Exchange) GetSpotHistoricalAlgoOrders(ctx context.Context, symbol, side string, startTime, endTime time.Time, page, pageSize int64) (*AlgoOrders, error) {
-	return e.getHistoricalAlgoOrders(ctx, symbol, side, "/sapi/v1/algo/spot/historicalOrders", startTime, endTime, page, pageSize)
-}
-
-// GetSpotSubOrders get respective sub orders for a specified algoId
-func (e *Exchange) GetSpotSubOrders(ctx context.Context, algoID, page, pageSize int64) (*AlgoSubOrders, error) {
-	return e.getSubOrders(ctx, algoID, page, pageSize, "/sapi/v1/algo/spot/subOrders")
-}
-
-// -------------------------------------- Classic Portfolio Margin Endpoints -------------------------------------------
-// The Binance Classic Portfolio Margin Program is a cross-asset margin program supporting consolidated margin balance across trading products with over 200+ effective crypto collaterals.
-// It is designed for professional traders, market makers, and institutional users looking to actively trade & hedge cross-asset and optimize risk-management in a consolidated setup.
-// Only Classic Portfolio Margin Account is accessible to these endpoints.
-
-// GetClassicPortfolioMarginAccountInfo retrieves classic portfolio margin account information.
-func (e *Exchange) GetClassicPortfolioMarginAccountInfo(ctx context.Context) (*ClassicPMAccountInfo, error) {
-	var resp *ClassicPMAccountInfo
-	return resp, e.SendAuthHTTPRequest(ctx, exchange.RestSpot, http.MethodGet, "/sapi/v1/portfolio/account", nil, classicPMAccountInfoRate, nil, &resp)
-}
-
-// GetClassicPortfolioMarginCollateralRate retrieves classic Portfolio Margin Collateral Rate
-func (e *Exchange) GetClassicPortfolioMarginCollateralRate(ctx context.Context) ([]PMCollateralRate, error) {
-	var resp []PMCollateralRate
-	return resp, e.SendAuthHTTPRequest(ctx, exchange.RestSpot, http.MethodGet, "/sapi/v1/portfolio/collateralRate", nil, classicPMCollateralRate, nil, &resp)
-}
-
-// GetClassicPortfolioMarginBankruptacyLoanAmount query Classic Portfolio Margin Bankruptcy Loan Amount
-func (e *Exchange) GetClassicPortfolioMarginBankruptacyLoanAmount(ctx context.Context) (*PMBankruptacyLoanAmount, error) {
-	var resp *PMBankruptacyLoanAmount
-	return resp, e.SendAuthHTTPRequest(ctx, exchange.RestSpot, http.MethodGet, "/sapi/v1/portfolio/pmLoan", nil, getClassicPMBankruptacyLoanAmountRate, nil, &resp)
-}
-
-// RepayClassicPMBankruptacyLoan repay Classic Portfolio Margin Bankruptcy Loan
-// from: SPOT or MARGIN，default SPOT
-func (e *Exchange) RepayClassicPMBankruptacyLoan(ctx context.Context, from string) (*FundTransferResponse, error) {
-	params := url.Values{}
-	if from != "" {
-		params.Set("from", from)
-	}
-	var resp *FundTransferResponse
-	return resp, e.SendAuthHTTPRequest(ctx, exchange.RestSpot, http.MethodPost, "/sapi/v1/portfolio/repay", params, repayClassicPMBankruptacyLoanRate, nil, &resp)
-}
-
-// GetClassicPMNegativeBalanceInterestHistory query interest history of negative balance for portfolio margin.
-func (e *Exchange) GetClassicPMNegativeBalanceInterestHistory(ctx context.Context, assetName currency.Code, startTime, endTime time.Time, size int64) ([]PMNegativeBalaceInterestHistory, error) {
-	params := url.Values{}
-	if !assetName.IsEmpty() {
-		params.Set("asset", assetName.String())
-	}
-	if !startTime.IsZero() && !endTime.IsZero() {
-		err := common.StartEndTimeCheck(startTime, endTime)
-		if err != nil {
-			return nil, err
-		}
-		params.Set("startTime", strconv.FormatInt(startTime.UnixMilli(), 10))
-		params.Set("endTime", strconv.FormatInt(endTime.UnixMilli(), 10))
-	}
-	if size > 0 {
-		params.Set("size", strconv.FormatInt(size, 10))
-	}
-	var resp []PMNegativeBalaceInterestHistory
-	return resp, e.SendAuthHTTPRequest(ctx, exchange.RestSpot, http.MethodGet, "/sapi/v1/portfolio/interest-history", params, classicPMNegativeBalanceInterestHistory, nil, &resp)
-}
-
-// GetPMAssetIndexPrice query Portfolio Margin Asset Index Price
-func (e *Exchange) GetPMAssetIndexPrice(ctx context.Context, assetName currency.Code) ([]PMIndexPrice, error) {
-	params := url.Values{}
-	endpointLimit := pmAssetIndexPriceRate
-	if !assetName.IsEmpty() {
-		endpointLimit = sapiDefaultRate
-		params.Set("asset", assetName.String())
-	}
-	var resp []PMIndexPrice
-	return resp, e.SendAPIKeyHTTPRequest(ctx, exchange.RestSpot, http.MethodGet, common.EncodeURLValues("/sapi/v1/portfolio/asset-index-price", params), endpointLimit, &resp)
-}
-
-// ClassicPMFundAutoCollection transfers all assets from Futures Account to Margin account
-//
-// The BNB would not be collected from UM-PM account to the Portfolio Margin account.
-// You can only use this function 500 times per hour in a rolling manner.
-func (e *Exchange) ClassicPMFundAutoCollection(ctx context.Context) (*FundAutoCollectionResponse, error) {
-	var resp *FundAutoCollectionResponse
-	return resp, e.SendAuthHTTPRequest(ctx, exchange.RestSpot, http.MethodPost, "/sapi/v1/portfolio/auto-collection", nil, fundAutoCollectionRate, nil, &resp)
-}
-
-// ClassicFundCollectionByAsset transfers specific asset from Futures Account to Margin account
-func (e *Exchange) ClassicFundCollectionByAsset(ctx context.Context, assetName currency.Code) (*FundAutoCollectionResponse, error) {
-	if assetName.IsEmpty() {
-		return nil, currency.ErrCurrencyCodeEmpty
-	}
-	params := url.Values{}
-	params.Set("asset", assetName.String())
-	var resp *FundAutoCollectionResponse
-	return resp, e.SendAuthHTTPRequest(ctx, exchange.RestSpot, http.MethodPost, "/sapi/v1/portfolio/asset-collection", params, fundCollectionByAssetRate, nil, &resp)
-}
-
-// BNBTransferClassic BNB transfer can be between Margin Account and USDM Account
-// transferSide: "TO_UM","FROM_UM"
-func (e *Exchange) BNBTransferClassic(ctx context.Context, amount float64, transferSide string) (int64, error) {
-	return e.bnbTransfer(ctx, amount, transferSide, "/sapi/v1/portfolio/bnb-transfer", transferBNBRate, exchange.RestSpot)
-}
-
-// ChangeAutoRepayFuturesStatusClassic change Auto-repay-futures Status
-func (e *Exchange) ChangeAutoRepayFuturesStatusClassic(ctx context.Context, autoRepay bool) (string, error) {
-	return e.changeAutoRepayFuturesStatus(ctx, autoRepay, exchange.RestSpot, "/sapi/v1/portfolio/repay-futures-switch", changeAutoRepayFuturesStatusRate)
-}
-
-// GetAutoRepayFuturesStatusClassic get Auto-repay-futures Status
-func (e *Exchange) GetAutoRepayFuturesStatusClassic(ctx context.Context) (*AutoRepayStatus, error) {
-	var resp *AutoRepayStatus
-	return resp, e.SendAuthHTTPRequest(ctx, exchange.RestSpot, http.MethodGet, "/sapi/v1/portfolio/repay-futures-switch", nil, getAutoRepayFuturesStatusRate, nil, &resp)
-}
-
-// RepayFuturesNegativeBalanceClassic represents a classic repay futures negative balance
-func (e *Exchange) RepayFuturesNegativeBalanceClassic(ctx context.Context) (string, error) {
-	resp := &struct {
-		Message string `json:"msg"`
-	}{}
-	return resp.Message, e.SendAuthHTTPRequest(ctx, exchange.RestSpot, http.MethodPost, "/sapi/v1/portfolio/repay-futures-negative-balance", nil, repayFuturesNegativeBalanceRate, nil, &resp)
-}
-
-// GetPortfolioMarginAssetLeverage retrieves portfolio margin asset leverage classic
-func (e *Exchange) GetPortfolioMarginAssetLeverage(ctx context.Context) ([]PMAssetLeverage, error) {
-	var resp []PMAssetLeverage
-	return resp, e.SendAuthHTTPRequest(ctx, exchange.RestSpot, http.MethodGet, "/sapi/v1/portfolio/margin-asset-leverage", nil, pmAssetLeverageRate, nil, &resp)
-}
-
-// GetUserNegativeBalanceAutoExchangeRecord retrieves user negative balance auto exchange record
-func (e *Exchange) GetUserNegativeBalanceAutoExchangeRecord(ctx context.Context, startTime, endTime time.Time) (*UserNegativeBalanceRecord, error) {
-	params := url.Values{}
-	if !startTime.IsZero() && !endTime.IsZero() {
-		err := common.StartEndTimeCheck(startTime, endTime)
-		if err != nil {
-			return nil, err
-		}
-		params.Set("startTime", strconv.FormatInt(startTime.UnixMilli(), 10))
-		params.Set("endTime", strconv.FormatInt(endTime.UnixMilli(), 10))
-	} else {
-		return nil, errStartAndEndTimeRequired
-	}
-	var resp *UserNegativeBalanceRecord
-	return resp, e.SendAuthHTTPRequest(ctx, exchange.RestSpot, http.MethodGet, "/papi/v1/portfolio/negative-balance-exchange-record", params, request.UnAuth, nil, &resp)
-}
-
-// ----------------------------------  Binance Leverate Token(BLVT) Endpoints  ------------------------------
-
-// GetBLVTInfo retrieves details of binance leverage tokens.
-func (e *Exchange) GetBLVTInfo(ctx context.Context, tokenName string) ([]BLVTTokenDetail, error) {
-	params := url.Values{}
-	if tokenName != "" {
-		params.Set("tokenName", tokenName)
-	}
-	var resp []BLVTTokenDetail
-	return resp, e.SendAPIKeyHTTPRequest(ctx, exchange.RestSpot, http.MethodGet, common.EncodeURLValues("/sapi/v1/blvt/tokenInfo", params), sapiDefaultRate, &resp)
-}
-
-// SubscribeBLVT subscribe to BLVT token
-func (e *Exchange) SubscribeBLVT(ctx context.Context, tokenName string, cost float64) (*BLVTSubscriptionResponse, error) {
-	if tokenName == "" {
-		return nil, fmt.Errorf("%w: tokenName is missing", errNameRequired)
-	}
-	if cost <= 0 {
-		return nil, errCostRequired
-	}
-	params := url.Values{}
-	params.Set("tokenName", tokenName)
-	params.Set("cost", strconv.FormatFloat(cost, 'f', -1, 64))
-	var resp *BLVTSubscriptionResponse
-	return resp, e.SendAuthHTTPRequest(ctx, exchange.RestSpot, http.MethodPost, "/sapi/v1/blvt/subscribe", params, sapiDefaultRate, nil, &resp)
-}
-
-// GetSusbcriptionRecords retrieves BLVT tokens subscriptions
-func (e *Exchange) GetSusbcriptionRecords(ctx context.Context, tokenName string, startTime, endTime time.Time, id, limit int64) ([]BLVTTokenSubscriptionItem, error) {
-	params := url.Values{}
-	if tokenName != "" {
-		params.Set("tokenName", tokenName)
-	}
-	if id > 0 {
-		params.Set("id", strconv.FormatInt(id, 10))
-	}
-	if !startTime.IsZero() && !endTime.IsZero() {
-		err := common.StartEndTimeCheck(startTime, endTime)
-		if err != nil {
-			return nil, err
-		}
-		params.Set("startTime", strconv.FormatInt(startTime.UnixMilli(), 10))
-		params.Set("endTime", strconv.FormatInt(endTime.UnixMilli(), 10))
-	}
-	if limit > 0 {
-		params.Set("limit", strconv.FormatInt(limit, 10))
-	}
-	var resp []BLVTTokenSubscriptionItem
-	return resp, e.SendAuthHTTPRequest(ctx, exchange.RestSpot, http.MethodGet, "/sapi/v1/blvt/subscribe/record", params, sapiDefaultRate, nil, &resp)
-}
-
-// RedeemBLVT redeems a BLVT token
-// You need to openEnable Spot&Margin Trading permission for the API Key which requests this endpoint.
-func (e *Exchange) RedeemBLVT(ctx context.Context, symbol string, amount float64) (*BLVTRedemption, error) {
-	if symbol == "" {
-		return nil, fmt.Errorf("%w: tokenName is missing", currency.ErrSymbolStringEmpty)
-	}
-	if amount <= 0 {
-		return nil, order.ErrAmountBelowMin
-	}
-	params := url.Values{}
-	params.Set("tokenName", symbol)
-	params.Set("amount", strconv.FormatFloat(amount, 'f', -1, 64))
-	var resp *BLVTRedemption
-	return resp, e.SendAuthHTTPRequest(ctx, exchange.RestSpot, http.MethodPost, "/sapi/v1/blvt/redeem", params, sapiDefaultRate, nil, &resp)
-}
-
-// GetRedemptionRecord retrieves BLVT redemption records
-func (e *Exchange) GetRedemptionRecord(ctx context.Context, tokenName string, startTime, endTime time.Time, id, limit int64) ([]BLVTRedemptionItem, error) {
-	params := url.Values{}
-	if tokenName != "" {
-		params.Set("tokenName", tokenName)
-	}
-	if !startTime.IsZero() && !endTime.IsZero() {
-		err := common.StartEndTimeCheck(startTime, endTime)
-		if err != nil {
-			return nil, err
-		}
-		params.Set("startTime", strconv.FormatInt(startTime.UnixMilli(), 10))
-		params.Set("endTime", strconv.FormatInt(endTime.UnixMilli(), 10))
-	}
-	if id > 0 {
-		params.Set("id", strconv.FormatInt(id, 10))
-	}
-	if limit > 0 {
-		params.Set("limit", strconv.FormatInt(limit, 10))
-	}
-	var resp []BLVTRedemptionItem
-	return resp, e.SendAuthHTTPRequest(ctx, exchange.RestSpot, http.MethodGet, "/sapi/v1/blvt/redeem/record", params, sapiDefaultRate, nil, &resp)
-}
-
-// GetBLVTUserLimitInfo represents a BLVT user limit information.
-func (e *Exchange) GetBLVTUserLimitInfo(ctx context.Context, tokenName string) ([]BLVTUserLimitInfo, error) {
-	params := url.Values{}
-	if tokenName != "" {
-		params.Set("tokenName", tokenName)
-	}
-	var resp []BLVTUserLimitInfo
-	return resp, e.SendAuthHTTPRequest(ctx, exchange.RestSpot, http.MethodGet, "/sapi/v1/blvt/userLimit", params, sapiDefaultRate, nil, &resp)
-}
-
-// TODO: Websocket BLVT Info Streams
-// https://binance-docs.github.io/apidocs/spot/en/#get-blvt-user-limit-info-user_data
-
-// --------------------------------------------  Fiat Endpoints  ----------------------------------------------
-
-func fillFiatFetchParams(beginTime, endTime time.Time, transactionType, page, rows int64) (url.Values, error) {
-	params := url.Values{}
-	params.Set("transactionType", strconv.FormatInt(transactionType, 10))
-	if !beginTime.IsZero() && !endTime.IsZero() {
-		err := common.StartEndTimeCheck(beginTime, endTime)
-		if err != nil {
-			return nil, err
-		}
-		params.Set("beginTime", strconv.FormatInt(beginTime.UnixMilli(), 10))
-		params.Set("endTime", strconv.FormatInt(endTime.UnixMilli(), 10))
-	}
-	if page > 0 {
-		params.Set("page", strconv.FormatInt(page, 10))
-	}
-	if rows > 0 {
-		params.Set("rows", strconv.FormatInt(rows, 10))
-	}
-	return params, nil
-}
-
-// ---------------------------------------------------------------- Fiat endpoints ----------------------------------------------------------------
-
-// GetFiatDepositAndWithdrawalHistory represents a fiat deposit and withdrawal history
-// transactionType possible values are 0 for deposit and 1 for withdrawal
-func (e *Exchange) GetFiatDepositAndWithdrawalHistory(ctx context.Context, beginTime, endTime time.Time, transactionType, page, rows int64) (*FiatTransactionHistory, error) {
-	if transactionType != 0 && transactionType != 1 {
-		return nil, fmt.Errorf("%w: possible values are 0 for 'deposit' and '1' for withdrawal", errInvalidTransactionType)
-	}
-	params, err := fillFiatFetchParams(beginTime, endTime, transactionType, page, rows)
-	if err != nil {
-		return nil, err
-	}
-	var resp *FiatTransactionHistory
-	return resp, e.SendAuthHTTPRequest(ctx, exchange.RestSpot, http.MethodGet, "/sapi/v1/fiat/orders", params, fiatDepositWithdrawHistRate, nil, &resp)
-}
-
-<<<<<<< HEAD
-// GetFiatPaymentHistory represents a fiat payment history.
-//
-// paymentMethod: Only when requesting payments history for buy (transactionType=0), response contains paymentMethod representing the way of purchase. Now we have:
-// - Cash Balance
-// - Credit Card
-// - Online Banking
-// - Bank Transfer
-func (e *Exchange) GetFiatPaymentHistory(ctx context.Context, beginTime, endTime time.Time, transactionType, page, rows int64) (*FiatPaymentHistory, error) {
-	if transactionType != 0 && transactionType != 1 {
-		return nil, fmt.Errorf("%w: possible values are 0 for 'buy' and 1 for 'sell'", errInvalidTransactionType)
-	}
-	params, err := fillFiatFetchParams(beginTime, endTime, transactionType, page, rows)
-	if err != nil {
-		return nil, err
-=======
-	headers := make(map[string]string)
-	headers["X-MBX-APIKEY"] = creds.Key
-	item := &request.Item{
-		Method:                 http.MethodGet,
+		Method:                 method,
 		Path:                   endpointPath + path,
 		Headers:                headers,
 		Result:                 result,
@@ -5832,474 +1794,68 @@
 		HTTPDebugging:          e.HTTPDebugging,
 		HTTPRecording:          e.HTTPRecording,
 		HTTPMockDataSliceLimit: e.HTTPMockDataSliceLimit,
->>>>>>> fd9aaf00
-	}
-	var resp *FiatPaymentHistory
-	return resp, e.SendAuthHTTPRequest(ctx, exchange.RestSpot, http.MethodGet, "/sapi/v1/fiat/payments", params, sapiDefaultRate, nil, &resp)
-}
-
-// ------------------------------------------------------  Peer-To-Peer(C2C) Endpoints  --------------------------------------------------------------
-
-// GetC2CTradeHistory represents a peer-to-peer trade history
-// To view the complete P2P order history, you can download it from https://c2c.binance.com/en/fiatOrder
-// possible trade type values: SELL or BUY
-func (e *Exchange) GetC2CTradeHistory(ctx context.Context, tradeType string, startTime, endTime time.Time, page, rows int64) (*C2CTransaction, error) {
-	if tradeType == "" {
-		return nil, errTradeTypeRequired
-	}
-	params := url.Values{}
-	params.Set("tradeType", tradeType)
-	if !startTime.IsZero() && !endTime.IsZero() {
-		err := common.StartEndTimeCheck(startTime, endTime)
+	}
+
+	return e.SendPayload(ctx, f, func() (*request.Item, error) {
+		return item, nil
+	}, request.AuthenticatedRequest)
+}
+
+// interfaceToParams convert interface into url.Values instance.
+func interfaceToParams(val interface{}) (url.Values, error) {
+	dMap := make(map[string]interface{})
+	data, err := json.Marshal(val)
+	if err != nil {
+		return nil, err
+	}
+	err = json.Unmarshal(data, &dMap)
+	if err != nil {
+		return nil, err
+	}
+	params := url.Values{}
+	for key, value := range dMap {
+		params.Set(key, fmt.Sprintf("%v", value))
+	}
+	return params, nil
+}
+
+// SendAuthHTTPRequest sends an authenticated HTTP request
+func (e *Exchange) SendAuthHTTPRequest(ctx context.Context, ePath exchange.URL, method, path string, params url.Values, f request.EndpointLimit, arg, result interface{}) error {
+	creds, err := e.GetCredentials(ctx)
+	if err != nil {
+		return err
+	}
+
+	endpointPath, err := e.API.Endpoints.GetURL(ePath)
+	if err != nil {
+		return err
+	}
+	if params == nil {
+		params = url.Values{}
+	}
+	if arg != nil && method == http.MethodPost {
+		var newParams url.Values
+		newParams, err = interfaceToParams(arg)
+		if err != nil {
+			return err
+		}
+		for k := range newParams {
+			if !params.Has(k) {
+				params.Set(k, newParams.Get(k))
+			}
+		}
+	}
+	if params.Get("recvWindow") == "" {
+		params.Set("recvWindow", strconv.FormatInt(defaultRecvWindow.Milliseconds(), 10))
+	}
+
+	interim := json.RawMessage{}
+	err = e.SendPayload(ctx, f, func() (*request.Item, error) {
+		params.Set("timestamp", strconv.FormatInt(time.Now().UnixMilli(), 10))
+		hmacSigned, err := crypto.GetHMAC(crypto.HashSHA256, []byte(params.Encode()), []byte(creds.Secret))
 		if err != nil {
 			return nil, err
 		}
-		params.Set("startTimestamp", strconv.FormatInt(startTime.UnixMilli(), 10))
-		params.Set("endTimestamp", strconv.FormatInt(endTime.UnixMilli(), 10))
-	}
-	if page > 0 {
-		params.Set("page", strconv.FormatInt(page, 10))
-	}
-	if rows > 0 {
-		params.Set("rows", strconv.FormatInt(rows, 10))
-	}
-	var resp *C2CTransaction
-	return resp, e.SendAuthHTTPRequest(ctx, exchange.RestSpot, http.MethodGet, "/sapi/v1/c2c/orderMatch/listUserOrderHistory", params, sapiDefaultRate, nil, &resp)
-}
-
-// ------------------------------------------  VIP Loan endpoints ------------------------------------------------
-
-// GetVIPLoanOngoingOrders retrieves VIP loan is available for VIP users only.
-func (e *Exchange) GetVIPLoanOngoingOrders(ctx context.Context, orderID, collateralAccountID, current, limit int64, loanCoin, collateralCoin currency.Code) (*VIPLoanOngoingOrders, error) {
-	params := url.Values{}
-	if orderID != 0 {
-		params.Set("orderId", strconv.FormatInt(orderID, 10))
-	}
-	if collateralAccountID != 0 {
-		params.Set("collateralAccountId", strconv.FormatInt(collateralAccountID, 10))
-	}
-	if loanCoin.IsEmpty() {
-		params.Set("loanCoin", loanCoin.String())
-	}
-	if collateralCoin.IsEmpty() {
-		params.Set("collateralCoin", collateralCoin.String())
-	}
-	if current > 0 {
-		params.Set("current", strconv.FormatInt(current, 10))
-	}
-	if limit > 0 {
-		params.Set("limit", strconv.FormatInt(limit, 10))
-	}
-	var resp *VIPLoanOngoingOrders
-	return resp, e.SendAuthHTTPRequest(ctx, exchange.RestSpot, http.MethodGet, "/sapi/v1/loan/vip/ongoing/orders", params, getVIPLoanOngoingOrdersRate, nil, &resp)
-}
-
-// VIPLoanRepay VIP loan is available for VIP users only.
-func (e *Exchange) VIPLoanRepay(ctx context.Context, orderID int64, amount float64) (*VIPLoanRepayResponse, error) {
-	if orderID == 0 {
-		return nil, order.ErrOrderIDNotSet
-	}
-	if amount <= 0 {
-		return nil, order.ErrAmountBelowMin
-	}
-	params := url.Values{}
-	params.Set("orderId", strconv.FormatInt(orderID, 10))
-	params.Set("amount", strconv.FormatFloat(amount, 'f', -1, 64))
-	var resp *VIPLoanRepayResponse
-	return resp, e.SendAuthHTTPRequest(ctx, exchange.RestSpot, http.MethodPost, "/sapi/v1/loan/vip/repay", params, vipLoanRepayRate, nil, &resp)
-}
-
-// GetVIPLoanRepaymentHistory retrieves VIP loan repayment history
-func (e *Exchange) GetVIPLoanRepaymentHistory(ctx context.Context, loanCoin currency.Code, startTime, endTime time.Time, orderID, current, limit int64) (*VIPLoanRepaymentHistoryResponse, error) {
-	params, err := fillHistoryParams(startTime, endTime, current, 0)
-	if err != nil {
-		return nil, err
-	}
-	if orderID != 0 {
-		params.Set("orderId", strconv.FormatInt(orderID, 10))
-	}
-	if !loanCoin.IsEmpty() {
-		params.Set("loanCoin", loanCoin.String())
-	}
-	if limit > 0 {
-		params.Set("limit", strconv.FormatInt(limit, 10))
-	}
-	var resp *VIPLoanRepaymentHistoryResponse
-	return resp, e.SendAuthHTTPRequest(ctx, exchange.RestSpot, http.MethodGet, "/sapi/v1/loan/vip/repay/history", params, getVIPLoanRepaymentHistoryRate, nil, &resp)
-}
-
-// GetVIPLoanAccruedInterest retrieves VIP loan accrued interest
-func (e *Exchange) GetVIPLoanAccruedInterest(ctx context.Context, orderID string, loanCoin currency.Code, startTime, endTime time.Time, current, limit int64) (*VIPLoanAccruedInterests, error) {
-	params, err := fillHistoryParams(startTime, endTime, current, 0)
-	if err != nil {
-		return nil, err
-	}
-	if orderID != "" {
-		params.Set("orderId", orderID)
-	}
-	if !loanCoin.IsEmpty() {
-		params.Set("loanCoin", loanCoin.String())
-	}
-	if limit > 0 {
-		params.Set("limit", strconv.FormatInt(limit, 10))
-	}
-	var resp *VIPLoanAccruedInterests
-	return resp, e.SendAuthHTTPRequest(ctx, exchange.RestSpot, http.MethodGet, "/sapi/v1/loan/vip/accruedInterest", params, getVIPLoanAccruedInterest, nil, &resp)
-}
-
-// VIPLoanRenew represents VIP loan is available for VIP users only.
-func (e *Exchange) VIPLoanRenew(ctx context.Context, orderID, longTerm int64) (*LoanRenewResponse, error) {
-	if orderID == 0 {
-		return nil, order.ErrOrderIDNotSet
-	}
-	params := url.Values{}
-	params.Set("orderId", strconv.FormatInt(orderID, 10))
-	if longTerm != 0 {
-		params.Set("longTerm", strconv.FormatInt(longTerm, 10))
-	}
-	var resp *LoanRenewResponse
-	return resp, e.SendAuthHTTPRequest(ctx, exchange.RestSpot, http.MethodPost, "/sapi/v1/loan/vip/renew", params, vipLoanRenewRate, nil, &resp)
-}
-
-// CheckLockedValueVIPCollateralAccount VIP loan is available for VIP users only.
-func (e *Exchange) CheckLockedValueVIPCollateralAccount(ctx context.Context, orderID, collateralAccountID int64) (*LockedValueVIPCollateralAccount, error) {
-	if orderID == 0 {
-		return nil, order.ErrOrderIDNotSet
-	}
-	if collateralAccountID == 0 {
-		return nil, fmt.Errorf("%w: collateral Account ID is missing", errAccountIDRequired)
-	}
-	params := url.Values{}
-	params.Set("orderId", strconv.FormatInt(orderID, 10))
-	params.Set("collateralAccountId", strconv.FormatInt(collateralAccountID, 10))
-	var resp *LockedValueVIPCollateralAccount
-	return resp, e.SendAuthHTTPRequest(ctx, exchange.RestSpot, http.MethodGet, "/sapi/v1/loan/vip/collateral/account", params, checkLockedValueVIPCollateralAccountRate, nil, &resp)
-}
-
-// VIPLoanBorrow VIP loan is available for VIP users only.
-func (e *Exchange) VIPLoanBorrow(ctx context.Context, loanAccountID, loanTerm int64, loanCoin, collateralCoin currency.Code, loanAmount float64, collateralAccountID string, isFlexibleRate bool) ([]VIPLoanBorrow, error) {
-	if loanAccountID == 0 {
-		return nil, fmt.Errorf("%w: loanAccountId is required", errAccountIDRequired)
-	}
-	if loanCoin.IsEmpty() {
-		return nil, fmt.Errorf("%w: loanCoin is required", currency.ErrCurrencyCodeEmpty)
-	}
-	if loanAmount <= 0 {
-		return nil, fmt.Errorf("%w: loanAmount is required", order.ErrAmountBelowMin)
-	}
-	if collateralAccountID == "" {
-		return nil, fmt.Errorf("%w: collateralAccountID is required", errAccountIDRequired)
-	}
-	if collateralCoin.IsEmpty() {
-		return nil, fmt.Errorf("%w: collateralCoin is required", currency.ErrCurrencyCodeEmpty)
-	}
-	if loanTerm == 0 {
-		return nil, errLoanTermMustBeSet
-	}
-	params := url.Values{}
-	params.Set("loanAccountId", strconv.FormatInt(loanAccountID, 10))
-	params.Set("loanCoin", loanCoin.String())
-	params.Set("loanAmount", strconv.FormatFloat(loanAmount, 'f', -1, 64))
-	params.Set("loanTerm", strconv.FormatInt(loanTerm, 10))
-	params.Set("collateralAccountId", collateralAccountID)
-	params.Set("collateralCoin", collateralCoin.String())
-	if isFlexibleRate {
-		params.Set("isFlexible", "TRUE")
-	} else {
-		params.Set("isFlexible", "FALSE")
-	}
-	var resp []VIPLoanBorrow
-	return resp, e.SendAuthHTTPRequest(ctx, exchange.RestSpot, http.MethodPost, "/sapi/v1/loan/vip/borrow", params, vipLoanBorrowRate, nil, &resp)
-}
-
-// GetVIPLoanableAssetsData get interest rate and borrow limit of loanable assets. The borrow limit is shown in USD value.
-func (e *Exchange) GetVIPLoanableAssetsData(ctx context.Context, loanCoin currency.Code, vipLevel int64) (*VIPLoanableAssetsData, error) {
-	params := url.Values{}
-	if !loanCoin.IsEmpty() {
-		params.Set("loanCoin", loanCoin.String())
-	}
-	if vipLevel > 0 {
-		params.Set("vipLevel", strconv.FormatInt(vipLevel, 10))
-	}
-	var resp *VIPLoanableAssetsData
-	return resp, e.SendAuthHTTPRequest(ctx, exchange.RestSpot, http.MethodGet, "/sapi/v1/loan/vip/loanable/data", params, getVIPLoanableAssetsRate, nil, &resp)
-}
-
-// GetVIPCollateralAssetData retrieves Collateral Asset Data
-func (e *Exchange) GetVIPCollateralAssetData(ctx context.Context, collateralCoin currency.Code) (*VIPCollateralAssetData, error) {
-	params := url.Values{}
-	if !collateralCoin.IsEmpty() {
-		params.Set("collateralCoin", collateralCoin.String())
-	}
-	var resp *VIPCollateralAssetData
-	return resp, e.SendAuthHTTPRequest(ctx, exchange.RestSpot, http.MethodGet, "/sapi/v1/loan/vip/collateral/data", params, getCollateralAssetDataRate, nil, &resp)
-}
-
-// GetVIPApplicationStatus retrieves a loan application status
-func (e *Exchange) GetVIPApplicationStatus(ctx context.Context, current, limit int64) (*LoanApplicationStatus, error) {
-	params := url.Values{}
-	if current > 0 {
-		params.Set("current", strconv.FormatInt(current, 10))
-	}
-	if limit > 0 {
-		params.Set("limit", strconv.FormatInt(limit, 10))
-	}
-	var resp *LoanApplicationStatus
-	return resp, e.SendAuthHTTPRequest(ctx, exchange.RestSpot, http.MethodGet, "/sapi/v1/loan/vip/request/data", params, getApplicationStatusRate, nil, &resp)
-}
-
-// GetVIPBorrowInterestRate represents an interest rates of loaned coin.
-func (e *Exchange) GetVIPBorrowInterestRate(ctx context.Context, loanCoin currency.Code) ([]BorrowInterestRate, error) {
-	if loanCoin.IsEmpty() {
-		return nil, fmt.Errorf("%w: loanCoin is required", currency.ErrCurrencyCodeEmpty)
-	}
-	params := url.Values{}
-	params.Set("loanCoin", loanCoin.String())
-	var resp []BorrowInterestRate
-	return resp, e.SendAuthHTTPRequest(ctx, exchange.RestSpot, http.MethodGet, "/sapi/v1/loan/vip/request/interestRate", params, getVIPBorrowInterestRate, nil, &resp)
-}
-
-// GetVIPLoanInterestRateHistory retrieves VIP Loan Interest Rate History
-func (e *Exchange) GetVIPLoanInterestRateHistory(ctx context.Context, coin currency.Code, startTime, endTime time.Time, current, limit int64) (*VIPLoanInterestRate, error) {
-	if coin.IsEmpty() {
-		return nil, currency.ErrCurrencyCodeEmpty
-	}
-	params, err := fillHistoryParams(startTime, endTime, current, 0)
-	if err != nil {
-		return nil, err
-	}
-	params.Set("coin", coin.String())
-	if limit > 0 {
-		params.Set("limit", strconv.FormatInt(limit, 10))
-	}
-	var resp *VIPLoanInterestRate
-	return resp, e.SendAuthHTTPRequest(ctx, exchange.RestSpot, http.MethodGet, "/sapi/v1/loan/vip/interestRateHistory", params, vipLoanInterestRateHistoryRate, nil, &resp)
-}
-
-// ------------------------------------------------ Pay Endpoints ----------------------------------------------
-
-// GetPayTradeHistory retrieves pay trade history
-// Detail found here: https://binance-docs.github.io/apidocs/spot/en/#pay-endpoints
-func (e *Exchange) GetPayTradeHistory(ctx context.Context, startTime, endTime time.Time, limit int64) (*PayTradeHistory, error) {
-	params := url.Values{}
-	if !startTime.IsZero() && !endTime.IsZero() {
-		err := common.StartEndTimeCheck(startTime, endTime)
-		if err != nil {
-			return nil, err
-		}
-<<<<<<< HEAD
-		params.Set("startTimestamp", strconv.FormatInt(startTime.UnixMilli(), 10))
-		params.Set("endTimestamp", strconv.FormatInt(endTime.UnixMilli(), 10))
-	}
-	if limit > 0 {
-		params.Set("limit", strconv.FormatInt(limit, 10))
-	}
-	var resp *PayTradeHistory
-	return resp, e.SendAuthHTTPRequest(ctx, exchange.RestSpot, http.MethodGet, "/sapi/v1/pay/transactions", params, payTradeEndpointsRate, nil, &resp)
-}
-
-// ---------------------------------------------------------  Convert Endpoints  -------------------------------------------------------
-
-// GetAllConvertPairs query for all convertible token pairs and the tokens’ respective upper/lower limits
-// If not defined for both fromAsset and toAsset, only partial token pairs will be return
-func (e *Exchange) GetAllConvertPairs(ctx context.Context, fromAsset, toAsset currency.Code) ([]ConvertPairInfo, error) {
-	if fromAsset.IsEmpty() && toAsset.IsEmpty() {
-		return nil, fmt.Errorf("%w: either fromAsset or toAsset is required", currency.ErrCurrencyCodeEmpty)
-	}
-	params := url.Values{}
-	if !fromAsset.IsEmpty() {
-		params.Set("fromAsset", fromAsset.String())
-	}
-	if !toAsset.IsEmpty() {
-		params.Set("toAsset", toAsset.String())
-	}
-	var resp []ConvertPairInfo
-	return resp, e.SendHTTPRequest(ctx, exchange.RestSpot, common.EncodeURLValues("/sapi/v1/convert/exchangeInfo", params), getAllConvertPairsRate, &resp)
-}
-
-// GetOrderQuantityPrecisionPerAsset query for supported asset’s precision information
-func (e *Exchange) GetOrderQuantityPrecisionPerAsset(ctx context.Context) ([]OrderQuantityPrecision, error) {
-	var resp []OrderQuantityPrecision
-	return resp, e.SendAuthHTTPRequest(ctx, exchange.RestSpot, http.MethodGet, "/sapi/v1/convert/assetInfo", nil, getOrderQuantityPrecisionPerAssetRate, nil, &resp)
-}
-
-// SendQuoteRequest request a quote for the requested token pairs
-// validTime possible values: 10s, 30s, 1m, 2m, default 10s
-// quoteId will be returned only if you have enough funds to convert
-func (e *Exchange) SendQuoteRequest(ctx context.Context, fromAsset, toAsset currency.Code, fromAmount, toAmount float64, walletType, validTime string) (*ConvertQuoteResponse, error) {
-	if fromAsset.IsEmpty() {
-		return nil, fmt.Errorf("%w: fromAsset is required", currency.ErrCurrencyCodeEmpty)
-	}
-	if toAsset.IsEmpty() {
-		return nil, fmt.Errorf("%w: toAsset is required", currency.ErrCurrencyCodeEmpty)
-	}
-	if fromAmount <= 0 && toAmount <= 0 {
-		return nil, fmt.Errorf("%w: fromAmount or toAmount is required", order.ErrAmountIsInvalid)
-	}
-	params := url.Values{}
-	params.Set("fromAsset", fromAsset.String())
-	params.Set("toAsset", toAsset.String())
-	if fromAmount > 0 {
-		params.Set("fromAmount", strconv.FormatFloat(fromAmount, 'f', -1, 64))
-	}
-	if toAmount > 0 {
-		params.Set("toAmount", strconv.FormatFloat(toAmount, 'f', -1, 64))
-	}
-	if walletType != "" {
-		params.Set("walletType", walletType)
-	}
-	if validTime != "" {
-		params.Set("validTime", validTime)
-	}
-	var resp *ConvertQuoteResponse
-	return resp, e.SendAuthHTTPRequest(ctx, exchange.RestSpot, http.MethodPost, "/sapi/v1/convert/getQuote", params, sendQuoteRequestRate, nil, &resp)
-}
-
-// AcceptQuote accept the offered quote by quote ID.
-func (e *Exchange) AcceptQuote(ctx context.Context, quoteID string) (*QuoteOrderStatus, error) {
-	if quoteID == "" {
-		return nil, errQuoteIDRequired
-	}
-	params := url.Values{}
-	params.Set("quoteId", quoteID)
-	var resp *QuoteOrderStatus
-	return resp, e.SendAuthHTTPRequest(ctx, exchange.RestSpot, http.MethodPost, "/sapi/v1/convert/acceptQuote", params, acceptQuoteRate, nil, &resp)
-}
-
-// GetConvertOrderStatus retrieves order status by order ID.
-func (e *Exchange) GetConvertOrderStatus(ctx context.Context, orderID, quoteID string) (*ConvertOrderStatus, error) {
-	params := url.Values{}
-	if orderID != "" {
-		params.Set("orderId", orderID)
-	}
-	if quoteID != "" {
-		params.Set("quoteId", quoteID)
-	}
-	var resp *ConvertOrderStatus
-	return resp, e.SendAuthHTTPRequest(ctx, exchange.RestSpot, http.MethodGet, "/sapi/v1/convert/orderStatus", params, orderStatusRate, nil, &resp)
-}
-
-// PlaceLimitOrder enable users to place a limit order
-func (e *Exchange) PlaceLimitOrder(ctx context.Context, arg *ConvertPlaceLimitOrderParam) (*OrderStatusResponse, error) {
-	if *arg == (ConvertPlaceLimitOrderParam{}) {
-		return nil, common.ErrEmptyParams
-	}
-	if arg.BaseAsset.IsEmpty() {
-		return nil, fmt.Errorf("%w: baseAsset is required", currency.ErrCurrencyCodeEmpty)
-	}
-	if arg.QuoteAsset.IsEmpty() {
-		return nil, fmt.Errorf("%w: quoteAsset is required", currency.ErrCurrencyCodeEmpty)
-	}
-	if arg.LimitPrice <= 0 {
-		return nil, fmt.Errorf("%w: limitPrice is required", order.ErrPriceBelowMin)
-	}
-	if arg.Side == "" {
-		return nil, order.ErrSideIsInvalid
-	}
-	if arg.ExpiredType == "" {
-		return nil, errExpiredTypeRequired
-	}
-	var resp *OrderStatusResponse
-	return resp, e.SendAuthHTTPRequest(ctx, exchange.RestSpot, http.MethodPost, "/sapi/v1/convert/limit/placeOrder", nil, placeLimitOrderRate, arg, &resp)
-}
-
-// CancelLimitOrder cancels a limit order
-func (e *Exchange) CancelLimitOrder(ctx context.Context, orderID string) (*OrderStatusResponse, error) {
-	if orderID == "" {
-		return nil, order.ErrOrderIDNotSet
-	}
-	params := url.Values{}
-	params.Set("orderId", orderID)
-	var resp *OrderStatusResponse
-	return resp, e.SendAuthHTTPRequest(ctx, exchange.RestSpot, http.MethodPost, "/sapi/v1/convert/limit/cancelOrder", params, cancelLimitOrderRate, nil, &resp)
-}
-
-// GetLimitOpenOrders represents users to query for all existing limit orders
-func (e *Exchange) GetLimitOpenOrders(ctx context.Context) (*LimitOrderHistory, error) {
-	var resp *LimitOrderHistory
-	return resp, e.SendAuthHTTPRequest(ctx, exchange.RestSpot, http.MethodGet, "/sapi/v1/convert/limit/queryOpenOrders", nil, getLimitOpenOrdersRate, nil, &resp)
-}
-
-// GetConvertTradeHistory represents a convert trade history
-func (e *Exchange) GetConvertTradeHistory(ctx context.Context, startTime, endTime time.Time, limit int64) (*ConvertTradeHistory, error) {
-	params := url.Values{}
-	if !startTime.IsZero() && !endTime.IsZero() {
-		err := common.StartEndTimeCheck(startTime, endTime)
-		if err != nil {
-			return nil, err
-		}
-		params.Set("startTime", strconv.FormatInt(startTime.UnixMilli(), 10))
-		params.Set("endTime", strconv.FormatInt(endTime.UnixMilli(), 10))
-	}
-	if limit > 0 {
-		params.Set("limit", strconv.FormatInt(limit, 10))
-	}
-	var resp *ConvertTradeHistory
-	return resp, e.SendAuthHTTPRequest(ctx, exchange.RestSpot, http.MethodGet, "/sapi/v1/convert/tradeFlow", params, convertTradeFlowHistoryRate, nil, &resp)
-}
-
-// -----------------------------------------------  Rebate Endpoints  -------------------------------------------------
-
-// GetSpotRebateHistoryRecords represents a rebate history records
-func (e *Exchange) GetSpotRebateHistoryRecords(ctx context.Context, startTime, endTime time.Time, page int64) (*RebateHistory, error) {
-	params := url.Values{}
-	if !startTime.IsZero() && !endTime.IsZero() {
-		err := common.StartEndTimeCheck(startTime, endTime)
-		if err != nil {
-			return nil, err
-		}
-		params.Set("startTime", strconv.FormatInt(startTime.UnixMilli(), 10))
-		params.Set("endTime", strconv.FormatInt(endTime.UnixMilli(), 10))
-	}
-	if page > 0 {
-		params.Set("page", strconv.FormatInt(page, 10))
-	}
-	var resp *RebateHistory
-	return resp, e.SendAuthHTTPRequest(ctx, exchange.RestSpot, http.MethodGet, "/sapi/v1/rebate/taxQuery", params, spotRebateHistoryRate, nil, &resp)
-}
-
-// -----------------------------------------  NFT Endpoints ------------------------------------------------
-
-func fillNFTFetchParams(startTime, endTime time.Time, limit, page int64) (url.Values, error) {
-	params := url.Values{}
-	if !startTime.IsZero() && !endTime.IsZero() {
-		err := common.StartEndTimeCheck(startTime, endTime)
-		if err != nil {
-			return nil, err
-		}
-		params.Set("startTime", strconv.FormatInt(startTime.UnixMilli(), 10))
-		params.Set("endTime", strconv.FormatInt(endTime.UnixMilli(), 10))
-	}
-	if limit > 0 {
-		params.Set("limit", strconv.FormatInt(limit, 10))
-	}
-	if page > 0 {
-		params.Set("page", strconv.FormatInt(page, 10))
-	}
-	return params, nil
-}
-
-// GetNFTTransactionHistory represents an NFT transaction history
-// orderType: 0: purchase order, 1: sell order, 2: royalty income, 3: primary market order, 4: mint fee
-func (e *Exchange) GetNFTTransactionHistory(ctx context.Context, orderType int64, startTime, endTime time.Time, limit, page int64) (*NFTTransactionHistory, error) {
-	if orderType < 0 || orderType > 4 {
-		return nil, fmt.Errorf("%w 0: purchase order, 1: sell order, 2: royalty income, 3: primary market order, 4: mint fee", order.ErrUnsupportedOrderType)
-	}
-	params, err := fillNFTFetchParams(startTime, endTime, limit, page)
-	if err != nil {
-		return nil, err
-	}
-	params.Set("orderType", strconv.FormatInt(orderType, 10))
-	var resp *NFTTransactionHistory
-	return resp, e.SendAuthHTTPRequest(ctx, exchange.RestSpot, http.MethodGet, "/sapi/v1/nft/history/transactions", params, nftRate, nil, &resp)
-}
-
-// ----------------- NFT endpoints ----------------
-
-// GetNFTDepositHistory retrieves list of deposit history
-func (e *Exchange) GetNFTDepositHistory(ctx context.Context, startTime, endTime time.Time, limit, page int64) (*NFTDepositHistory, error) {
-	params, err := fillNFTFetchParams(startTime, endTime, limit, page)
-=======
 		headers := make(map[string]string)
 		headers["X-MBX-APIKEY"] = creds.Key
 		fullPath := common.EncodeURLValues(endpointPath+path, params) + "&signature=" + hex.EncodeToString(hmacSigned)
@@ -6314,266 +1870,116 @@
 			HTTPMockDataSliceLimit: e.HTTPMockDataSliceLimit,
 		}, nil
 	}, request.AuthenticatedRequest)
->>>>>>> fd9aaf00
-	if err != nil {
-		return nil, err
-	}
-	var resp *NFTDepositHistory
-	return resp, e.SendAuthHTTPRequest(ctx, exchange.RestSpot, http.MethodGet, "/sapi/v1/nft/history/deposit", params, nftRate, nil, &resp)
-}
-
-// GetNFTWithdrawalHistory retrieves list of withdrawal history
-func (e *Exchange) GetNFTWithdrawalHistory(ctx context.Context, startTime, endTime time.Time, limit, page int64) (*NFTWithdrawalHistory, error) {
-	params, err := fillNFTFetchParams(startTime, endTime, limit, page)
-	if err != nil {
-		return nil, err
-	}
-	var resp *NFTWithdrawalHistory
-	return resp, e.SendAuthHTTPRequest(ctx, exchange.RestSpot, http.MethodGet, "/sapi/v1/nft/history/withdraw", params, nftRate, nil, &resp)
-}
-
-// GetNFTAsset retrieves an NFT assets
-func (e *Exchange) GetNFTAsset(ctx context.Context, limit, page int64) (*NFTAssets, error) {
-	params := url.Values{}
-	if limit > 0 {
-		params.Set("limit", strconv.FormatInt(limit, 10))
-	}
-	if page > 0 {
-		params.Set("page", strconv.FormatInt(page, 10))
-	}
-	var resp *NFTAssets
-	return resp, e.SendAuthHTTPRequest(ctx, exchange.RestSpot, http.MethodGet, "/sapi/v1/nft/user/getAsset", params, nftRate, nil, &resp)
-}
-
-// --------------------------------------------------- Binance Gift Card Endpoints --------------------------------------------------
-// Binance Gift Card allows simple crypto transfer and exchange through secured and prepaid codes.
-// Binance Gift Card API solution is to facilitate instant creation, redemption and value-checking for Binance Gift Card.
-// Binance Gift Card product feature consists of two parts: “Gift Card Number" and “Binance Gift Card Redemption Code".
-// The Gift Card Number can be circulated in public, and it is used to verify the validity of the Binance Gift Card;
-// Binance Gift Card Redemption Code should be kept confidential, because as long as someone knows the redemption code, that person can redeem it anytime.
-
-// CreateSingleTokenGiftCard creating a Binance Gift Card.
-//
-// Daily creation volume: 2 BTC / 24H / account
-// Daily creation quantity: 200 Gift Cards / 24H / account
-func (e *Exchange) CreateSingleTokenGiftCard(ctx context.Context, token currency.Code, amount float64) (*GiftCard, error) {
-	if token.IsEmpty() {
-		return nil, currency.ErrCurrencyCodeEmpty
-	}
-	if amount <= 0 {
-		return nil, order.ErrAmountBelowMin
-	}
-	params := url.Values{}
-	params.Set("token", token.String())
-	params.Set("amount", strconv.FormatFloat(amount, 'f', -1, 64))
-	var resp *GiftCard
-	return resp, e.SendAuthHTTPRequest(ctx, exchange.RestSpot, http.MethodPost, "/sapi/v1/giftcard/createCode", params, sapiDefaultRate, nil, &resp)
-}
-
-// CreateDualTokenGiftCard creating a dual-token ( stablecoin-denominated) Binance Gift Card.
-func (e *Exchange) CreateDualTokenGiftCard(ctx context.Context, baseToken, faceToken currency.Code, baseTokenAmount, discount float64) (*DualTokenGiftCard, error) {
-	if baseToken.IsEmpty() {
-		return nil, fmt.Errorf("%w: baseToken is empty", currency.ErrCurrencyCodeEmpty)
-	}
-	if faceToken.IsEmpty() {
-		return nil, fmt.Errorf("%w: faceToken is empty", currency.ErrCurrencyCodeEmpty)
-	}
-	if baseTokenAmount <= 0 {
-		return nil, fmt.Errorf("%w: baseTokenAmount is %f", order.ErrAmountBelowMin, baseTokenAmount)
-	}
-	if discount <= 0 {
-		return nil, fmt.Errorf("%w: discount must be greater than zero", order.ErrAmountBelowMin)
-	}
-	params := url.Values{}
-	params.Set("baseToken", baseToken.String())
-	params.Set("faceToken", faceToken.String())
-	params.Set("baseTokenAmount", strconv.FormatFloat(baseTokenAmount, 'f', -1, 64))
-	params.Set("discount", strconv.FormatFloat(discount, 'f', -1, 64))
-	var resp *DualTokenGiftCard
-	return resp, e.SendAuthHTTPRequest(ctx, exchange.RestSpot, http.MethodPost, "/sapi/v1/giftcard/buyCode", params, sapiDefaultRate, nil, &resp)
-}
-
-// RedeemBinanaceGiftCard redeeming a Binance Gift Card.
-// Once redeemed, the coins will be deposited in your funding wallet.
-// Redemption code of Binance Gift Card to be redeemed, supports both Plaintext & Encrypted code.
-// Each external unique ID represents a unique user on the partner platform.
-func (e *Exchange) RedeemBinanaceGiftCard(ctx context.Context, code, externalUID string) (*RedeemBinanceGiftCard, error) {
-	if code == "" {
-		return nil, errCodeRequired
-	}
-	params := url.Values{}
-	params.Set("code", code)
-	if externalUID != "" {
-		params.Set("expternalUid", externalUID)
-	}
-	var resp *RedeemBinanceGiftCard
-	return resp, e.SendAuthHTTPRequest(ctx, exchange.RestSpot, http.MethodPost, "/sapi/v1/giftcard/redeemCode", params, sapiDefaultRate, nil, &resp)
-}
-
-// VerifyBinanceGiftCardNumber verifying whether the Binance Gift Card is valid or not by entering Gift Card Number.
-func (e *Exchange) VerifyBinanceGiftCardNumber(ctx context.Context, referenceNumber string) (*GiftCardVerificationResponse, error) {
-	if referenceNumber == "" {
-		return nil, errReferenceNumberRequired
-	}
-	params := url.Values{}
-	params.Set("referenceNo", referenceNumber)
-	var resp *GiftCardVerificationResponse
-	return resp, e.SendAuthHTTPRequest(ctx, exchange.RestSpot, http.MethodGet, "/sapi/v1/giftcard/verify", params, sapiDefaultRate, nil, &resp)
-}
-
-// FetchRSAPublicKey this API is for fetching the RSA Public Key.
-// This RSA Public key will be used to encrypt the card code.
-func (e *Exchange) FetchRSAPublicKey(ctx context.Context) (*RSAPublicKeyResponse, error) {
-	var resp *RSAPublicKeyResponse
-	return resp, e.SendAuthHTTPRequest(ctx, exchange.RestSpot, http.MethodGet, "/sapi/v1/giftcard/cryptography/rsa-public-key", nil, sapiDefaultRate, nil, &resp)
-}
-
-// FetchTokenLimit this API is to help you verify which tokens are available for
-// you to create Stablecoin-Denominated gift cards as mentioned in section 2 and its’ limitation.
-func (e *Exchange) FetchTokenLimit(ctx context.Context, baseToken currency.Code) (*TokenLimitInfo, error) {
-	if baseToken.IsEmpty() {
-		return nil, fmt.Errorf("%w: baseToken is empty", currency.ErrCurrencyCodeEmpty)
-	}
-	params := url.Values{}
-	params.Set("baseToken", baseToken.String())
-	var resp *TokenLimitInfo
-	return resp, e.SendAuthHTTPRequest(ctx, exchange.RestSpot, http.MethodGet, "/sapi/v1/giftcard/buyCode/token-limit", params, sapiDefaultRate, nil, &resp)
-}
-
-// ------------------------------------------------- User Data Stream Endpoints -----------------------------------------------
-
-// CreateSpotListenKey start a new user data stream. The stream will close after 60 minutes unless a keepalive is sent.
-// If the account has an active listenKey, that listenKey will be returned and its validity will be extended for 60 minutes.
-func (e *Exchange) CreateSpotListenKey(ctx context.Context) (*ListenKeyResponse, error) {
-	var resp *ListenKeyResponse
-	return resp, e.SendAPIKeyHTTPRequest(ctx, exchange.RestSpot, http.MethodPost, "/api/v3/userDataStream", listenKeyRate, &resp)
-}
-
-// CreateMarginListenKey start a margin new user data stream.
-func (e *Exchange) CreateMarginListenKey(ctx context.Context) (*ListenKeyResponse, error) {
-	var resp *ListenKeyResponse
-	return resp, e.SendAPIKeyHTTPRequest(ctx, exchange.RestSpot, http.MethodPost, "/sapi/v1/userDataStream", listenKeyRate, &resp)
-}
-
-// KeepSpotListenKeyAlive keepalive a user data stream to prevent a time out. User data streams will close after 60 minutes. It's recommended to send a ping about every 30 minutes.
-func (e *Exchange) KeepSpotListenKeyAlive(ctx context.Context, listenKey string) error {
-	if listenKey == "" {
-		return errListenKeyIsRequired
-	}
-	params := url.Values{}
-	params.Set("listenKey", listenKey)
-	return e.SendAPIKeyHTTPRequest(ctx, exchange.RestSpot, http.MethodPut, common.EncodeURLValues("/api/v3/userDataStream", params), listenKeyRate, &struct{}{})
-}
-
-// KeepMarginListenKeyAlive Keep-alive a margin ListenKey
-func (e *Exchange) KeepMarginListenKeyAlive(ctx context.Context, listenKey string) error {
-	if listenKey == "" {
-		return errListenKeyIsRequired
-	}
-	params := url.Values{}
-	params.Set("listenKey", listenKey)
-	return e.SendAPIKeyHTTPRequest(ctx, exchange.RestSpot, http.MethodPut, common.EncodeURLValues("/sapi/v1/userDataStream", params), sapiDefaultRate, &struct{}{})
-}
-
-// CloseSpotListenKey close out a user data stream.
-func (e *Exchange) CloseSpotListenKey(ctx context.Context, listenKey string) error {
-	if listenKey == "" {
-		return errListenKeyIsRequired
-	}
-	params := url.Values{}
-	params.Set("listenKey", listenKey)
-	return e.SendAPIKeyHTTPRequest(ctx, exchange.RestSpot, http.MethodDelete, common.EncodeURLValues("/api/v3/userDataStream", params), listenKeyRate, &struct{}{})
-}
-
-// CloseMarginListenKey closes a margin account listen key
-func (e *Exchange) CloseMarginListenKey(ctx context.Context, listenKey string) error {
-	if listenKey == "" {
-		return errListenKeyIsRequired
-	}
-	params := url.Values{}
-	params.Set("listenKey", listenKey)
-	return e.SendAPIKeyHTTPRequest(ctx, exchange.RestSpot, http.MethodDelete, common.EncodeURLValues("/sapi/v1/userDataStream", params), sapiDefaultRate, &struct{}{})
-}
-
-// CreateCrossMarginListenKey start a cross-margin new user data stream.
-func (e *Exchange) CreateCrossMarginListenKey(ctx context.Context, symbol string) (*ListenKeyResponse, error) {
-	if symbol == "" {
-		return nil, currency.ErrSymbolStringEmpty
-	}
-	params := url.Values{}
-	params.Set("symbol", symbol)
-	var resp *ListenKeyResponse
-	return resp, e.SendAPIKeyHTTPRequest(ctx, exchange.RestSpot, http.MethodPost, common.EncodeURLValues("/sapi/v1/userDataStream/isolated", params), listenKeyRate, &resp)
-}
-
-// KeepCrossMarginListenKeyAlive keepalive a user data stream to prevent a time out. User data streams will close after 60 minutes. It's recommended to send a ping about every 30 minutes.
-func (e *Exchange) KeepCrossMarginListenKeyAlive(ctx context.Context, symbol, listenKey string) error {
-	if listenKey == "" {
-		return errListenKeyIsRequired
-	}
-	if symbol == "" {
-		return currency.ErrSymbolStringEmpty
-	}
-	params := url.Values{}
-	params.Set("listenKey", listenKey)
-	params.Set("symbol", symbol)
-	return e.SendAPIKeyHTTPRequest(ctx, exchange.RestSpot, http.MethodPut, common.EncodeURLValues("/sapi/v1/userDataStream/isolated", params), listenKeyRate, &struct{}{})
-}
-
-// CloseCrossMarginListenKey closed a cross-margin listen key
-func (e *Exchange) CloseCrossMarginListenKey(ctx context.Context, symbol, listenKey string) error {
-	if listenKey == "" {
-		return errListenKeyIsRequired
-	}
-	if symbol == "" {
-		return currency.ErrSymbolStringEmpty
-	}
-	params := url.Values{}
-	params.Set("listenKey", listenKey)
-	params.Set("symbol", symbol)
-	return e.SendAPIKeyHTTPRequest(ctx, exchange.RestSpot, http.MethodDelete, common.EncodeURLValues("/sapi/v1/userDataStream/isolated", params), sapiDefaultRate, &struct{}{})
-}
-
-// WithdrawalHistoryV1 fetch withdraw history for local entities that required travel rule through the V1 API.
-// for local entities that require travel rule
-func (e *Exchange) WithdrawalHistoryV1(ctx context.Context, travelRuleRecordIDs, transactionIDs, withdrawalOrderIDs []string, network, travelRuleStatus string, offset, limit int64, startTime, endTime time.Time) ([]LocalEntityWithdrawalDetail, error) {
-	return e.withdrawalHistory(ctx, travelRuleRecordIDs, transactionIDs, withdrawalOrderIDs, network, travelRuleStatus, "/sapi/v1/localentity/withdraw/history", offset, limit, startTime, endTime)
-}
-
-// WithdrawalHistoryV2 fetch withdraw history for local entities that required travel rule through the V2 API.
-func (e *Exchange) WithdrawalHistoryV2(ctx context.Context, travelRuleRecordIDs, transactionIDs, withdrawalOrderIDs []string, network, travelRuleStatus string, offset, limit int64, startTime, endTime time.Time) ([]LocalEntityWithdrawalDetail, error) {
-	return e.withdrawalHistory(ctx, travelRuleRecordIDs, transactionIDs, withdrawalOrderIDs, network, travelRuleStatus, "/sapi/v2/localentity/withdraw/history", offset, limit, startTime, endTime)
-}
-
-// GetOnboardedVASPList retrieves the onboarded virtual asset service provider(VASP) list for local entities that required travel rule.
-func (e *Exchange) GetOnboardedVASPList(ctx context.Context) ([]VASPItemInfo, error) {
-	var resp []VASPItemInfo
-	return resp, e.SendAuthHTTPRequest(ctx, exchange.RestSpot, http.MethodGet, "/sapi/v1/localentity/vasp", nil, request.Auth, nil, &resp)
-}
-
-func (e *Exchange) withdrawalHistory(ctx context.Context, travelRuleRecordIDs, transactionIDs, withdrawalOrderIDs []string, network, travelRuleStatus, path string, offset, limit int64, startTime, endTime time.Time) ([]LocalEntityWithdrawalDetail, error) {
-	params := url.Values{}
-	if len(travelRuleRecordIDs) != 0 {
-		params.Set("trId", strings.Join(travelRuleRecordIDs, ","))
-	}
-	if len(transactionIDs) != 0 {
-		params.Set("txId", strings.Join(transactionIDs, ","))
-	}
-	if len(withdrawalOrderIDs) != 0 {
-		params.Set("withdrawOrderId", strings.Join(withdrawalOrderIDs, ","))
-	}
-	if network != "" {
-		params.Set("network", network)
-	}
-	if travelRuleStatus != "" {
-		params.Set("travelRuleStatus", travelRuleStatus)
-	}
-	if offset > 0 {
-		params.Set("offset", strconv.FormatInt(offset, 10))
-	}
-	if limit > 0 {
-		params.Set("limit", strconv.FormatInt(limit, 10))
-	}
+	if err != nil {
+		return err
+	}
+	errCap := struct {
+		Success bool   `json:"success"`
+		Message string `json:"msg"`
+		Code    int64  `json:"code"`
+	}{}
+
+	if err := json.Unmarshal(interim, &errCap); err == nil {
+		if !errCap.Success && errCap.Message != "" && errCap.Code != 200 {
+			return errors.New(errCap.Message)
+		}
+	}
+	if result == nil {
+		return nil
+	}
+	return json.Unmarshal(interim, result)
+}
+
+// CheckLimit checks value against a variable list
+func (e *Exchange) CheckLimit(limit int64) error {
+	for x := range e.validLimits {
+		if e.validLimits[x] == limit {
+			return nil
+		}
+	}
+	return fmt.Errorf("%w: incorrect limit values - valid values are 5, 10, 20, 50, 100, 500, 1000", errLimitNumberRequired)
+}
+
+// SetValues sets the default valid values
+func (e *Exchange) SetValues() {
+	e.validLimits = []int64{5, 10, 20, 50, 100, 500, 1000, 5000}
+}
+
+// GetFee returns an estimate of fee based on type of transaction
+func (e *Exchange) GetFee(ctx context.Context, feeBuilder *exchange.FeeBuilder) (float64, error) {
+	var fee float64
+	switch feeBuilder.FeeType {
+	case exchange.CryptocurrencyTradeFee:
+		multiplier, err := e.getMultiplier(ctx, feeBuilder.IsMaker)
+		if err != nil {
+			return 0, err
+		}
+		fee = calculateTradingFee(feeBuilder.PurchasePrice, feeBuilder.Amount, multiplier)
+	case exchange.CryptocurrencyWithdrawalFee:
+		fee = getCryptocurrencyWithdrawalFee(feeBuilder.Pair.Base)
+	case exchange.OfflineTradeFee:
+		fee = getOfflineTradeFee(feeBuilder.PurchasePrice, feeBuilder.Amount)
+	}
+	if fee < 0 {
+		fee = 0
+	}
+	return fee, nil
+}
+
+// getOfflineTradeFee calculates the worst case-scenario trading fee
+func getOfflineTradeFee(price, amount float64) float64 {
+	return 0.002 * price * amount
+}
+
+// getMultiplier retrieves account based taker/maker fees
+func (e *Exchange) getMultiplier(ctx context.Context, isMaker bool) (float64, error) {
+	var multiplier float64
+	account, err := e.GetAccount(ctx, false)
+	if err != nil {
+		return 0, err
+	}
+	if isMaker {
+		multiplier = float64(account.MakerCommission)
+	} else {
+		multiplier = float64(account.TakerCommission)
+	}
+	return multiplier, nil
+}
+
+// calculateTradingFee returns the fee for trading any currency on Binance
+func calculateTradingFee(purchasePrice, amount, multiplier float64) float64 {
+	return (multiplier / 100) * purchasePrice * amount
+}
+
+// getCryptocurrencyWithdrawalFee returns the fee for withdrawing from the exchange
+func getCryptocurrencyWithdrawalFee(c currency.Code) float64 {
+	return WithdrawalFees[c]
+}
+
+// GetSystemStatus fetch system status.
+// 0: normal，1：system maintenance
+// "normal", "system_maintenance"
+func (e *Exchange) GetSystemStatus(ctx context.Context) (*SystemStatus, error) {
+	var resp *SystemStatus
+	return resp, e.SendHTTPRequest(ctx, exchange.RestSpot, "/sapi/v1/system/status", sapiDefaultRate, &resp)
+}
+
+// GetAllCoinsInfo returns details about all supported coins(available for deposit and withdraw)
+func (e *Exchange) GetAllCoinsInfo(ctx context.Context) ([]CoinInfo, error) {
+	var resp []CoinInfo
+	return resp, e.SendAuthHTTPRequest(ctx,
+		exchange.RestSpot, http.MethodGet,
+		"/sapi/v1/capital/config/getall",
+		nil, allCoinInfoRate, nil, &resp)
+}
+
+// GetDailyAccountSnapshot retrieves daily account snapshot
+func (e *Exchange) GetDailyAccountSnapshot(ctx context.Context, tradeType string, startTime, endTime time.Time, limit int64) (*DailyAccountSnapshot, error) {
+	if tradeType == "" {
+		return nil, fmt.Errorf("%w type: %s", asset.ErrInvalidAsset, tradeType)
+	}
+	params := url.Values{}
+	params.Set("type", tradeType)
 	if !startTime.IsZero() && !endTime.IsZero() {
 		err := common.StartEndTimeCheck(startTime, endTime)
 		if err != nil {
@@ -6582,58 +1988,189 @@
 		params.Set("startTime", strconv.FormatInt(startTime.UnixMilli(), 10))
 		params.Set("endTime", strconv.FormatInt(endTime.UnixMilli(), 10))
 	}
-	var resp []LocalEntityWithdrawalDetail
-	return resp, e.SendAuthHTTPRequest(ctx, exchange.RestSpot, http.MethodGet, path, params, request.Auth, nil, &resp)
-}
-
-// SubmitDepositQuestionnaire submit questionnaire for local entities that require travel rule.
-// The questionnaire is only applies to transactions from unhosted wallets or VASPs that are not yet onboarded with GTR.
-// details of key and values of questionnaire for each country can be found here: https://developers.binance.com/docs/wallet/travel-rule/withdraw-questionnaire
-func (e *Exchange) SubmitDepositQuestionnaire(ctx context.Context, walletTransactionID string, questionnaire any) (*QuestionnaireDepositResponse, error) {
-	if walletTransactionID == "" {
-		return nil, fmt.Errorf("%w: WalletTransactionID is required", errTransactionIDRequired)
-	}
-	if questionnaire == "" {
-		return nil, errQuestionnaireRequired
-	}
-	questionnaireJSON, err := json.Marshal(questionnaire)
-	if err != nil {
-		return nil, err
-	}
-	params := url.Values{}
-	params.Set("tranId", walletTransactionID)
-	params.Set("questionnaire", string(questionnaireJSON))
-	var resp *QuestionnaireDepositResponse
-	return resp, e.SendAuthHTTPRequest(ctx, exchange.RestSpot, http.MethodPut, "/sapi/v1/localentity/deposit/provide-info", params, request.Auth, nil, &resp)
-}
-
-// GetLocalEntitiesDepositHistory fetch deposit history for local entities that required travel rule.
-func (e *Exchange) GetLocalEntitiesDepositHistory(ctx context.Context, travelRuleRecordIDs, transactionIDs, walletTransactionIDs []string, network string, coin currency.Code, travelRuleStatus string, pendingQuestionnaire bool, startTime, endTime time.Time, offset, limit int64) ([]LocalEntityDepositDetail, error) {
-	params := url.Values{}
-	if len(travelRuleRecordIDs) != 0 {
-		params.Set("trId", strings.Join(travelRuleRecordIDs, ","))
-	}
-	if len(transactionIDs) != 0 {
-		params.Set("txId", strings.Join(transactionIDs, ","))
-	}
-	if len(walletTransactionIDs) != 0 {
-		params.Set("withdrawOrderId", strings.Join(walletTransactionIDs, ","))
+	if limit > 0 {
+		params.Set("limit", strconv.FormatInt(limit, 10))
+	}
+	var resp *DailyAccountSnapshot
+	return resp, e.SendAuthHTTPRequest(ctx, exchange.RestSpot, http.MethodGet, "/sapi/v1/accountSnapshot", params, dailyAccountSnapshotRate, nil, &resp)
+}
+
+// DisableFastWithdrawalSwitch disables fast withdrawal switch
+// This request will disable fastwithdraw switch under your account.
+// You need to enable "trade" option for the api key which requests this endpoint.
+func (e *Exchange) DisableFastWithdrawalSwitch(ctx context.Context) error {
+	return e.SendAuthHTTPRequest(ctx, exchange.RestSpot, http.MethodPost, "/sapi/v1/account/disableFastWithdrawSwitch", nil, sapiDefaultRate, nil, &struct{}{})
+}
+
+// EnableFastWithdrawalSwitch enable fastwithdraw switch under your account.
+func (e *Exchange) EnableFastWithdrawalSwitch(ctx context.Context) error {
+	return e.SendAuthHTTPRequest(ctx, exchange.RestSpot, http.MethodPost, "/sapi/v1/account/enableFastWithdrawSwitch", nil, sapiDefaultRate, nil, &struct{}{})
+}
+
+// WithdrawCrypto sends cryptocurrency to the address of your choosing
+func (e *Exchange) WithdrawCrypto(ctx context.Context, cryptoAsset currency.Code, withdrawOrderID, network, address, addressTag, name string, amount float64, transactionFeeFlag bool) (string, error) {
+	if cryptoAsset.IsEmpty() {
+		return "", currency.ErrCurrencyCodeEmpty
+	}
+	if address == "" {
+		return "", errAddressRequired
+	}
+	if amount <= 0 {
+		return "", order.ErrAmountBelowMin
+	}
+	params := url.Values{}
+	params.Set("coin", cryptoAsset.String())
+	params.Set("address", address)
+	params.Set("amount", strconv.FormatFloat(amount, 'f', -1, 64))
+	// optional params
+	if withdrawOrderID != "" {
+		params.Set("withdrawOrderId", withdrawOrderID)
 	}
 	if network != "" {
 		params.Set("network", network)
 	}
-	if !coin.IsEmpty() {
-		params.Set("coin", coin.String())
-	}
-	if travelRuleStatus != "" {
-		params.Set("travelRuleStatus", travelRuleStatus)
-	}
-	if offset > 0 {
-		params.Set("offset", strconv.FormatInt(offset, 10))
-	}
-	if limit > 0 {
-		params.Set("limit", strconv.FormatInt(limit, 10))
-	}
+	if addressTag != "" {
+		params.Set("addressTag", addressTag)
+	}
+	if transactionFeeFlag {
+		params.Set("transactionFeeFlag", "true")
+	}
+	if name != "" {
+		params.Set("name", url.QueryEscape(name))
+	}
+	var resp *WithdrawResponse
+	return resp.ID, e.SendAuthHTTPRequest(ctx,
+		exchange.RestSpot,
+		http.MethodPost, "/sapi/v1/capital/withdraw/apply",
+		params, fundWithdrawalRate, nil, &resp)
+}
+
+// DepositHistory returns the deposit history based on the supplied params
+// status `param` used as string to prevent default value 0 (for int) interpreting as EmailSent status
+func (e *Exchange) DepositHistory(ctx context.Context, c currency.Code, status string, startTime, endTime time.Time, offset, limit int) ([]DepositHistory, error) {
+	params := url.Values{}
+	if status != "" {
+		i, err := strconv.Atoi(status)
+		if err != nil {
+			return nil, fmt.Errorf("wrong param (status): %s. Error: %v", status, err)
+		}
+		switch i {
+		case EmailSent, Cancelled, AwaitingApproval, Rejected, Processing, Failure, Completed:
+		default:
+			return nil, fmt.Errorf("wrong param (status): %s", status)
+		}
+		params.Set("status", status)
+	}
+	if !c.IsEmpty() {
+		params.Set("coin", c.String())
+	}
+	if !startTime.IsZero() && !endTime.IsZero() {
+		if err := common.StartEndTimeCheck(startTime, endTime); err != nil {
+			return nil, err
+		}
+		params.Set("startTime", strconv.FormatInt(startTime.UTC().UnixMilli(), 10))
+		params.Set("endTime", strconv.FormatInt(endTime.UTC().UnixMilli(), 10))
+	}
+	if offset != 0 {
+		params.Set("offset", strconv.Itoa(offset))
+	}
+	if limit != 0 {
+		params.Set("limit", strconv.Itoa(limit))
+	}
+	var response []DepositHistory
+	return response, e.SendAuthHTTPRequest(ctx,
+		exchange.RestSpot, http.MethodGet,
+		"/sapi/v1/capital/deposit/hisrec",
+		params, sapiDefaultRate, nil, &response)
+}
+
+// WithdrawHistory gets the status of recent withdrawals
+// status `param` used as string to prevent default value 0 (for int) interpreting as EmailSent status
+func (e *Exchange) WithdrawHistory(ctx context.Context, c currency.Code, status string, startTime, endTime time.Time, offset, limit int) ([]WithdrawStatusResponse, error) {
+	params := url.Values{}
+	if !c.IsEmpty() {
+		params.Set("coin", c.String())
+	}
+
+	if status != "" {
+		i, err := strconv.Atoi(status)
+		if err != nil {
+			return nil, fmt.Errorf("wrong param (status): %s. Error: %v", status, err)
+		}
+
+		switch i {
+		case EmailSent, Cancelled, AwaitingApproval, Rejected, Processing, Failure, Completed:
+		default:
+			return nil, fmt.Errorf("wrong param (status): %s", status)
+		}
+		params.Set("status", status)
+	}
+
+	if !startTime.IsZero() && !endTime.IsZero() {
+		if err := common.StartEndTimeCheck(startTime, endTime); err != nil {
+			return nil, err
+		}
+		params.Set("startTime", strconv.FormatInt(startTime.UTC().UnixMilli(), 10))
+		params.Set("endTime", strconv.FormatInt(endTime.UTC().UnixMilli(), 10))
+	}
+	if offset != 0 {
+		params.Set("offset", strconv.Itoa(offset))
+	}
+	if limit != 0 {
+		params.Set("limit", strconv.Itoa(limit))
+	}
+	var withdrawStatus []WithdrawStatusResponse
+	return withdrawStatus, e.SendAuthHTTPRequest(ctx,
+		exchange.RestSpot, http.MethodGet,
+		"/sapi/v1/capital/withdraw/history", params, withdrawalHistoryRate, nil, &withdrawStatus)
+}
+
+// GetDepositAddressForCurrency retrieves the wallet address for a given currency
+func (e *Exchange) GetDepositAddressForCurrency(ctx context.Context, coin currency.Code, chain string) (*DepositAddress, error) {
+	if coin.IsEmpty() {
+		return nil, currency.ErrCurrencyCodeEmpty
+	}
+	params := url.Values{}
+	params.Set("coin", coin.String())
+	if chain != "" {
+		params.Set("network", chain)
+	}
+	params.Set("recvWindow", "10000")
+	var d *DepositAddress
+	return d, e.SendAuthHTTPRequest(ctx, exchange.RestSpot, http.MethodGet, "/sapi/v1/capital/deposit/address", params, depositAddressesRate, nil, &d)
+}
+
+// GetAssetsThatCanBeConvertedIntoBNB retrieves assets that can be converted into BNB
+func (e *Exchange) GetAssetsThatCanBeConvertedIntoBNB(ctx context.Context, accountType string) (*AssetsDust, error) {
+	params := url.Values{}
+	if accountType != "" {
+		params.Set("accountType", accountType)
+	}
+	var resp *AssetsDust
+	return resp, e.SendAuthHTTPRequest(ctx, exchange.RestSpot, http.MethodPost, "/sapi/v1/asset/dust-btc", params, sapiDefaultRate, nil, &resp)
+}
+
+// DustTransfer convert dust assets to BNB.
+func (e *Exchange) DustTransfer(ctx context.Context, assets []string, accountType string) (*Dusts, error) {
+	if len(assets) == 0 {
+		return nil, fmt.Errorf("%w: assets must not be empty", currency.ErrCurrencyCodeEmpty)
+	}
+	params := url.Values{}
+	params.Set("assets", strings.Join(assets, ","))
+	if accountType != "" {
+		params.Set("accountType", accountType)
+	}
+	var resp *Dusts
+	return resp, e.SendAuthHTTPRequest(ctx, exchange.RestSpot, http.MethodPost, "/sapi/v1/asset/dust", params, dustTransferRate, nil, &resp)
+}
+
+// GetAssetDevidendRecords query asset dividend record.
+func (e *Exchange) GetAssetDevidendRecords(ctx context.Context, asset currency.Code, startTime, endTime time.Time, limit int64) (interface{}, error) {
+	if asset.IsEmpty() {
+		return nil, currency.ErrCurrencyCodeEmpty
+	}
+	params := url.Values{}
+	params.Set("asset", asset.String())
 	if !startTime.IsZero() && !endTime.IsZero() {
 		err := common.StartEndTimeCheck(startTime, endTime)
 		if err != nil {
@@ -6642,311 +2179,1231 @@
 		params.Set("startTime", strconv.FormatInt(startTime.UnixMilli(), 10))
 		params.Set("endTime", strconv.FormatInt(endTime.UnixMilli(), 10))
 	}
-	if pendingQuestionnaire {
-		params.Set("pendingQuestionnaire", "true")
-	}
-	var resp []LocalEntityDepositDetail
-	return resp, e.SendAuthHTTPRequest(ctx, exchange.RestSpot, http.MethodGet, "/sapi/v1/localentity/deposit/history", params, request.Auth, nil, &resp)
-}
-
-// --------------------------------- Sub Account endpoints --------------------------------
-
-// CreateSubAccount creates a link sub-account
-func (e *Exchange) CreateSubAccount(ctx context.Context, tag string) (*CreatesSubAccount, error) {
-	params := url.Values{}
-	if tag != "" {
-		params.Set("tag", tag)
-	}
-	var resp *CreatesSubAccount
-	return resp, e.SendAuthHTTPRequest(ctx, exchange.RestSpot, http.MethodPost, "/sapi/v1/broker/subAccount", nil, createSubAccountRate, nil, &resp)
-}
-
-// GetSubAccounts retrieves sub-accounts of the given account
-func (e *Exchange) GetSubAccounts(ctx context.Context, subAccountID string, page, size int64) ([]SubAccountInstance, error) {
-	params := url.Values{}
-	if subAccountID != "" {
-		params.Set("subAccountId", subAccountID)
+	if limit > 0 {
+		params.Set("limit", strconv.FormatInt(limit, 10))
+	}
+	var resp *AssetDividendRecord
+	return resp, e.SendAuthHTTPRequest(ctx, exchange.RestSpot, http.MethodGet, "/sapi/v1/asset/assetDividend", params, assetDividendRecordRate, nil, &resp)
+}
+
+// GetAssetDetail fetches details of assets supported on Binance
+func (e *Exchange) GetAssetDetail(ctx context.Context) (map[string]DividendAsset, error) {
+	var resp map[string]DividendAsset
+	return resp, e.SendAuthHTTPRequest(ctx, exchange.RestSpot, http.MethodGet, "/sapi/v1/asset/assetDetail", nil, sapiDefaultRate, nil, &resp)
+}
+
+// GetTradeFees fetch trade fee
+func (e *Exchange) GetTradeFees(ctx context.Context, symbol currency.Pair) ([]TradeFee, error) {
+	params := url.Values{}
+	if !symbol.IsEmpty() {
+		params.Set("symbol", symbol.String())
+	}
+	var resp []TradeFee
+	return resp, e.SendAuthHTTPRequest(ctx, exchange.RestSpot, http.MethodGet, "/sapi/v1/asset/tradeFee", params, sapiDefaultRate, nil, &resp)
+}
+
+// UserUniversalTransfer transfers an asset
+// You need to enable Permits Universal Transfer option for the API Key which requests this endpoint.
+// fromSymbol must be sent when type are ISOLATEDMARGIN_MARGIN and ISOLATEDMARGIN_ISOLATEDMARGIN
+// toSymbol must be sent when type are MARGIN_ISOLATEDMARGIN and ISOLATEDMARGIN_ISOLATEDMARGIN
+func (e *Exchange) UserUniversalTransfer(ctx context.Context, transferType TransferTypes, amount float64, asset currency.Code, fromSymbol, toSymbol string) (string, error) {
+	if transferType == 0 {
+		return "", errTransferTypeRequired
+	}
+	if asset.IsEmpty() {
+		return "", fmt.Errorf("asset %w", currency.ErrCurrencyCodeEmpty)
+	}
+	if amount <= 0 {
+		return "", order.ErrAmountBelowMin
+	}
+	params := url.Values{}
+	params.Set("amount", strconv.FormatFloat(amount, 'f', -1, 64))
+	params.Set("type", transferType.String())
+	params.Set("asset", asset.String())
+	if fromSymbol == "" {
+		params.Set("fromSymbol", fromSymbol)
+	}
+	if toSymbol == "" {
+		params.Set("toSymbol", toSymbol)
+	}
+	resp := &struct {
+		TransferID string `json:"tranId"`
+	}{}
+	return resp.TransferID, e.SendAuthHTTPRequest(ctx, exchange.RestSpot, http.MethodPost, "/sapi/v1/asset/transfer", params, userUniversalTransferRate, nil, &resp)
+}
+
+// GetUserUniversalTransferHistory retrieves user universal transfer history
+func (e *Exchange) GetUserUniversalTransferHistory(ctx context.Context, transferType TransferTypes, startTime, endTime time.Time, current, size int64, fromSymbol, toSymbol string) (*UniversalTransferHistory, error) {
+	if transferType == 0 {
+		return nil, errTransferTypeRequired
+	}
+	if size <= 0 {
+		return nil, fmt.Errorf("%w: 'size' is required", order.ErrAmountBelowMin)
+	}
+	params := url.Values{}
+	params.Set("type", transferType.String())
+	params.Set("size", strconv.FormatInt(size, 10))
+	if !startTime.IsZero() && !endTime.IsZero() {
+		err := common.StartEndTimeCheck(startTime, endTime)
+		if err != nil {
+			return nil, err
+		}
+		params.Set("startTime", strconv.FormatInt(startTime.UnixMilli(), 10))
+		params.Set("endTime", strconv.FormatInt(endTime.UnixMilli(), 10))
+	}
+	if current != 0 {
+		params.Set("current", strconv.FormatInt(current, 10))
+	}
+	if fromSymbol != "" {
+		params.Set("fromSymbol", fromSymbol)
+	}
+	if toSymbol != "" {
+		params.Set("toSymbol", toSymbol)
+	}
+	var resp *UniversalTransferHistory
+	return resp, e.SendAuthHTTPRequest(ctx, exchange.RestSpot, http.MethodGet, "/sapi/v1/asset/transfer", params, sapiDefaultRate, nil, &resp)
+}
+
+// GetFundingAssets funding wallet
+func (e *Exchange) GetFundingAssets(ctx context.Context, asset currency.Code, needBTCValuation bool) ([]FundingAsset, error) {
+	params := url.Values{}
+	if !asset.IsEmpty() {
+		params.Set("asset", asset.String())
+	}
+	if needBTCValuation {
+		params.Set("needBtcValuation", "true")
+	}
+	var resp []FundingAsset
+	return resp, e.SendAuthHTTPRequest(ctx, exchange.RestSpot, http.MethodPost, "/sapi/v1/asset/get-funding-asset", params, sapiDefaultRate, nil, &resp)
+}
+
+// GetUserAssets get user assets, just for positive data.
+func (e *Exchange) GetUserAssets(ctx context.Context, ccy currency.Code, needBTCValuation bool) ([]FundingAsset, error) {
+	params := url.Values{}
+	if !ccy.IsEmpty() {
+		params.Set("asset", ccy.String())
+	}
+	if needBTCValuation {
+		params.Set("needBtcValuation", "true")
+	}
+	var resp []FundingAsset
+	return resp, e.SendAuthHTTPRequest(ctx, exchange.RestSpot, http.MethodPost, "/sapi/v3/asset/getUserAsset", params, userAssetsRate, nil, &resp)
+}
+
+// ConvertBUSD convert transfer, convert between BUSD and stablecoins.
+// accountType: possible values are MAIN and CARD
+func (e *Exchange) ConvertBUSD(ctx context.Context, clientTransactionID, accountType string, assetCcy, targetAsset currency.Code, amount float64) (*AssetConverResponse, error) {
+	if clientTransactionID == "" {
+		return nil, errTransactionIDRequired
+	}
+	if assetCcy.IsEmpty() {
+		return nil, fmt.Errorf("%w assetCcy is empty", currency.ErrCurrencyCodeEmpty)
+	}
+	if amount <= 0 {
+		return nil, order.ErrAmountBelowMin
+	}
+	if targetAsset.IsEmpty() {
+		return nil, fmt.Errorf("%w targetAsset is empty", currency.ErrCurrencyCodeEmpty)
+	}
+	params := url.Values{}
+	params.Set("clientTranId", clientTransactionID)
+	params.Set("asset", assetCcy.String())
+	params.Set("amount", strconv.FormatFloat(amount, 'f', -1, 64))
+	params.Set("targetAsset", targetAsset.String())
+	if accountType != "" {
+		params.Set("accountType", accountType)
+	}
+	var resp *AssetConverResponse
+	return resp, e.SendAuthHTTPRequest(ctx, exchange.RestSpot, http.MethodPost, "/sapi/v1/asset/convert-transfer", params, busdConvertRate, nil, &resp)
+}
+
+// BUSDConvertHistory convert transfer, convert between BUSD and stablecoins.
+func (e *Exchange) BUSDConvertHistory(ctx context.Context, transactionID, clientTransactionID, accountType string, assetCcy currency.Code, startTime, endTime time.Time, current, size int64) (*BUSDConvertHistory, error) {
+	err := common.StartEndTimeCheck(startTime, endTime)
+	if err != nil {
+		return nil, err
+	}
+	params := url.Values{}
+	params.Set("startTime", strconv.FormatInt(startTime.UnixMilli(), 10))
+	params.Set("endTime", strconv.FormatInt(endTime.UnixMilli(), 10))
+	if transactionID != "" {
+		params.Set("tranid", transactionID)
+	}
+	if clientTransactionID != "" {
+		params.Set("clientTranId", clientTransactionID)
+	}
+	if !assetCcy.IsEmpty() {
+		params.Set("asset", assetCcy.String())
+	}
+	if accountType != "" {
+		params.Set("accountType", accountType)
+	}
+	if current > 0 {
+		params.Set("current", strconv.FormatInt(current, 10))
+	}
+	if size > 0 {
+		params.Set("size", strconv.FormatInt(size, 10))
+	}
+	var resp *BUSDConvertHistory
+	return resp, e.SendAuthHTTPRequest(ctx, exchange.RestSpot, http.MethodGet, "/sapi/v1/asset/convert-transfer/queryByPage", params, busdConvertHistoryRate, nil, &resp)
+}
+
+// GetCloudMiningPaymentAndRefundHistory retrieves cloud-mining payment and refund history
+func (e *Exchange) GetCloudMiningPaymentAndRefundHistory(ctx context.Context, clientTransactionID string, assetCcy currency.Code, startTime, endTime time.Time, transactionID, size, current int64) (*CloudMiningPR, error) {
+	err := common.StartEndTimeCheck(startTime, endTime)
+	if err != nil {
+		return nil, err
+	}
+	params := url.Values{}
+	params.Set("startTime", strconv.FormatInt(startTime.UnixMilli(), 10))
+	params.Set("endTime", strconv.FormatInt(endTime.UnixMilli(), 10))
+	if transactionID != 0 {
+		params.Set("tranId", strconv.FormatInt(transactionID, 10))
+	}
+	if clientTransactionID != "" {
+		params.Set("clientTranId", clientTransactionID)
+	}
+	if !assetCcy.IsEmpty() {
+		params.Set("asset", assetCcy.String())
+	}
+	if current > 0 {
+		params.Set("current", strconv.FormatInt(current, 10))
+	}
+	if size > 0 {
+		params.Set("size", strconv.FormatInt(size, 10))
+	}
+	var resp *CloudMiningPR
+	return resp, e.SendAuthHTTPRequest(ctx, exchange.RestSpot, http.MethodGet, "/sapi/v1/asset/ledger-transfer/cloud-mining/queryByPage", params, cloudMiningPaymentAndRefundHistoryRate, nil, &resp)
+}
+
+// GetUserAccountInfo retrieves users account information
+func (e *Exchange) GetUserAccountInfo(ctx context.Context) (interface{}, error) {
+	var resp *AccountInfo
+	return resp, e.SendAuthHTTPRequest(ctx, exchange.RestSpot, http.MethodGet, "/sapi/v1/account/info", nil, request.Auth, nil, &resp)
+}
+
+// GetAPIKeyPermission retrieves API key ermissions detail.
+func (e *Exchange) GetAPIKeyPermission(ctx context.Context) (*APIKeyPermissions, error) {
+	var resp *APIKeyPermissions
+	return resp, e.SendAuthHTTPRequest(ctx, exchange.RestSpot, http.MethodGet, "/sapi/v1/account/apiRestrictions", nil, sapiDefaultRate, nil, &resp)
+}
+
+// GetAutoConvertingStableCoins a user's auto-conversion settings in deposit/withdrawal
+func (e *Exchange) GetAutoConvertingStableCoins(ctx context.Context) (*AutoConvertingStableCoins, error) {
+	var resp *AutoConvertingStableCoins
+	return resp, e.SendAuthHTTPRequest(ctx, exchange.RestSpot, http.MethodGet, "/sapi/v1/capital/contract/convertible-coins", nil, autoConvertingStableCoinsRate, nil, &resp)
+}
+
+// SwitchOnOffBUSDAndStableCoinsConversion user can use it to turn on or turn off the BUSD auto-conversion from/to a specific stable coin.
+func (e *Exchange) SwitchOnOffBUSDAndStableCoinsConversion(ctx context.Context, coin currency.Code, enable bool) error {
+	if coin.IsEmpty() {
+		return currency.ErrCurrencyCodeEmpty
+	}
+	params := url.Values{}
+	params.Set("coin", coin.String())
+	params.Set("enable", strconv.FormatBool(enable))
+	return e.SendAuthHTTPRequest(ctx, exchange.RestSpot, http.MethodPost, "/sapi/v1/capital/contract/convertible-coins", params, autoConvertingStableCoinsRate, nil, &struct{}{})
+}
+
+// OneClickArrivalDepositApply apply deposit credit for expired address
+func (e *Exchange) OneClickArrivalDepositApply(ctx context.Context, transactionID string, subAccountID, subUserID, depositID int64) (bool, error) {
+	params := map[string]string{}
+	if transactionID != "" {
+		params["txId"] = transactionID
+	}
+	if depositID != 0 {
+		params["depositId"] = strconv.FormatInt(depositID, 10)
+	}
+	if subAccountID != 0 {
+		params["subAccountId"] = strconv.FormatInt(subAccountID, 10)
+	}
+	if subUserID != 0 {
+		params["subUserID"] = strconv.FormatInt(subUserID, 10)
+	}
+	var resp bool
+	return resp, e.SendAuthHTTPRequest(ctx, exchange.RestSpot, http.MethodPost, "/sapi/v1/capital/deposit/credit-apply", nil, sapiDefaultRate, params, &resp)
+}
+
+// GetDepositAddressListWithNetwork fetch deposit address list with network.
+func (e *Exchange) GetDepositAddressListWithNetwork(ctx context.Context, coin currency.Code, network string) ([]DepositAddressAndNetwork, error) {
+	if coin.IsEmpty() {
+		return nil, currency.ErrCurrencyCodeEmpty
+	}
+	params := url.Values{}
+	params.Set("coin", coin.String())
+	if network != "" {
+		params.Set("network", network)
+	}
+	var resp []DepositAddressAndNetwork
+	return resp, e.SendAuthHTTPRequest(ctx, exchange.RestSpot, http.MethodGet, "/sapi/v1/capital/deposit/address/list", params, getDepositAddressListInNetworkRate, nil, &resp)
+}
+
+// GetUserWalletBalance retrieves user wallet balance.
+func (e *Exchange) GetUserWalletBalance(ctx context.Context, quoteAsset currency.Code) ([]UserWalletBalance, error) {
+	params := url.Values{}
+	if quoteAsset.IsEmpty() {
+		params.Set("quoteAsset", quoteAsset.String())
+	}
+	var resp []UserWalletBalance
+	return resp, e.SendAuthHTTPRequest(ctx, exchange.RestSpot, http.MethodGet, "/sapi/v1/asset/wallet/balance", params, getUserWalletBalanceRate, nil, &resp)
+}
+
+// GetUserDelegationHistory query User Delegation History for Master account.
+// The delegation type has two values: delegated or undelegated.
+func (e *Exchange) GetUserDelegationHistory(ctx context.Context, email, delegation string, startTime, endTime time.Time, asset currency.Code, current int64, size float64) (*UserDelegationHistory, error) {
+	if !common.MatchesEmailPattern(email) {
+		return nil, errValidEmailRequired
+	}
+	err := common.StartEndTimeCheck(startTime, endTime)
+	if err != nil {
+		return nil, err
+	}
+	params := url.Values{}
+	params.Set("email", email)
+	params.Set("startTime", strconv.FormatInt(startTime.UnixMilli(), 10))
+	params.Set("endTime", strconv.FormatInt(endTime.UnixMilli(), 10))
+	if !asset.IsEmpty() {
+		params.Set("asset", asset.String())
+	}
+	if delegation != "" {
+		params.Set("type", delegation)
+	}
+	if current != 0 {
+		params.Set("current", strconv.FormatInt(current, 10))
+	}
+	if size != 0 {
+		params.Set("size", strconv.FormatFloat(size, 'f', -1, 64))
+	}
+	var resp *UserDelegationHistory
+	return resp, e.SendAuthHTTPRequest(ctx, exchange.RestSpot, http.MethodGet, "/sapi/v1/asset/custody/transfer-history", params, getUserDelegationHistoryRate, nil, &resp)
+}
+
+// GetSymbolsDelistScheduleForSpot symbols delist schedule for spot
+func (e *Exchange) GetSymbolsDelistScheduleForSpot(ctx context.Context) ([]DelistSchedule, error) {
+	var resp []DelistSchedule
+	return resp, e.SendAuthHTTPRequest(ctx, exchange.RestSpot, http.MethodGet, "/sapi/v1/spot/delist-schedule", nil, symbolDelistScheduleForSpotRate, nil, &resp)
+}
+
+// GetWithdrawAddressList retrieves withdraw address list
+func (e *Exchange) GetWithdrawAddressList(ctx context.Context) ([]WithdrawAddress, error) {
+	var resp []WithdrawAddress
+	return resp, e.SendAuthHTTPRequest(ctx, exchange.RestSpot, http.MethodGet, "/sapi/v1/capital/withdraw/address/list", nil, withdrawAddressListRate, nil, &resp)
+}
+
+// --------------------------------------------------  Sub-Account Endpoints  --------------------------------------------------------------
+
+// CreateVirtualSubAccount creates a virtual subaccount information.
+func (e *Exchange) CreateVirtualSubAccount(ctx context.Context, subAccountString string) (*VirtualSubAccount, error) {
+	params := url.Values{}
+	if subAccountString != "" {
+		params.Set("subAccountString", subAccountString)
+	}
+	var resp *VirtualSubAccount
+	return resp, e.SendAuthHTTPRequest(ctx, exchange.RestSpot, http.MethodPost, "/sapi/v1/sub-account/virtualSubAccount", params, sapiDefaultRate, nil, &resp)
+}
+
+// GetSubAccountList retrieves sub-account list for Master Account
+func (e *Exchange) GetSubAccountList(ctx context.Context, email string, isFreeze bool, page, limit int64) (*SubAccountList, error) {
+	params := url.Values{}
+	if common.MatchesEmailPattern(email) {
+		params.Set("email", email)
+	}
+	if isFreeze {
+		params.Set("isFreeze", "true")
 	}
 	if page > 0 {
 		params.Set("page", strconv.FormatInt(page, 10))
 	}
+	if limit > 0 {
+		params.Set("limit", strconv.FormatInt(limit, 10))
+	}
+	var resp *SubAccountList
+	return resp, e.SendAuthHTTPRequest(ctx, exchange.RestSpot, http.MethodGet, "/sapi/v1/sub-account/list", params, sapiDefaultRate, nil, &resp)
+}
+
+// GetSubAccountSpotAssetTransferHistory represents sub-account spot asset transfer history for master account
+func (e *Exchange) GetSubAccountSpotAssetTransferHistory(ctx context.Context, fromEmail, toEmail string, startTime, endTime time.Time, page, limit int64) ([]SubAccountSpotAsset, error) {
+	params := url.Values{}
+	if common.MatchesEmailPattern(fromEmail) {
+		params.Set("fromEmail", fromEmail)
+	}
+	if common.MatchesEmailPattern(toEmail) {
+		params.Set("toEmail", toEmail)
+	}
+	if !startTime.IsZero() && !endTime.IsZero() {
+		err := common.StartEndTimeCheck(startTime, endTime)
+		if err != nil {
+			return nil, err
+		}
+		params.Set("startTime", strconv.FormatInt(startTime.UnixMilli(), 10))
+		params.Set("endTime", strconv.FormatInt(endTime.UnixMilli(), 10))
+	}
+	if page > 0 {
+		params.Set("page", strconv.FormatInt(page, 10))
+	}
+	if limit > 0 {
+		params.Set("limit", strconv.FormatInt(limit, 10))
+	}
+	var resp []SubAccountSpotAsset
+	return resp, e.SendAuthHTTPRequest(ctx, exchange.RestSpot, http.MethodGet, "/sapi/v1/sub-account/sub/transfer/history", params, sapiDefaultRate, nil, &resp)
+}
+
+// GetSubAccountFuturesAssetTransferHistory Query Sub-account Futures Asset Transfer History For Master Account
+func (e *Exchange) GetSubAccountFuturesAssetTransferHistory(ctx context.Context, email string, startTime, endTime time.Time, futuresType, page, limit int64) (*AssetTransferHistory, error) {
+	if !common.MatchesEmailPattern(email) {
+		return nil, errValidEmailRequired
+	}
+	if futuresType != 1 && futuresType != 2 {
+		return nil, errInvalidFuturesType
+	}
+	params := url.Values{}
+	params.Set("email", email)
+	params.Set("futuresType", strconv.FormatInt(futuresType, 10))
+	if !startTime.IsZero() && !endTime.IsZero() {
+		err := common.StartEndTimeCheck(startTime, endTime)
+		if err != nil {
+			return nil, err
+		}
+		params.Set("startTime", strconv.FormatInt(startTime.UnixMilli(), 10))
+		params.Set("endTime", strconv.FormatInt(endTime.UnixMilli(), 10))
+	}
+	if page != 0 {
+		params.Set("page", strconv.FormatInt(page, 10))
+	}
+	if limit != 0 {
+		params.Set("limit", strconv.FormatInt(limit, 10))
+	}
+	var resp *AssetTransferHistory
+	return resp, e.SendAuthHTTPRequest(ctx, exchange.RestSpot, http.MethodGet, "/sapi/v1/sub-account/futures/internalTransfer", params, sapiDefaultRate, nil, &resp)
+}
+
+// SubAccountFuturesAssetTransfer sub-account futures asset transfer for master account
+// futuresType: 1:USDT-margined Futures，2: Coin-margined Futures
+func (e *Exchange) SubAccountFuturesAssetTransfer(ctx context.Context, fromEmail, toEmail string, futuresType int64, asset currency.Code, amount float64) (*FuturesAssetTransfer, error) {
+	if !common.MatchesEmailPattern(fromEmail) {
+		return nil, fmt.Errorf("%w: fromEmail=%s", errValidEmailRequired, fromEmail)
+	}
+	if !common.MatchesEmailPattern(toEmail) {
+		return nil, fmt.Errorf("%w: toEmail=%s", errValidEmailRequired, toEmail)
+	}
+	if futuresType != 0 && futuresType != 1 {
+		return nil, fmt.Errorf("%w 1: USDT-margined Futures or 2: Coin-margined Futures", errInvalidFuturesType)
+	}
+	if asset.IsEmpty() {
+		return nil, currency.ErrCurrencyCodeEmpty
+	}
+	if amount <= 0 {
+		return nil, order.ErrAmountBelowMin
+	}
+	params := url.Values{}
+	params.Set("fromEmail", fromEmail)
+	params.Set("toEmail", toEmail)
+	params.Set("futuresType", strconv.FormatInt(futuresType, 10))
+	params.Set("asset", asset.String())
+	params.Set("amount", strconv.FormatFloat(amount, 'f', -1, 64))
+	var resp *FuturesAssetTransfer
+	return resp, e.SendAuthHTTPRequest(ctx, exchange.RestSpot, http.MethodPost, "/sapi/v1/sub-account/futures/internalTransfer", params, sapiDefaultRate, nil, &resp)
+}
+
+// GetSubAccountAssets sub-account assets for master account
+func (e *Exchange) GetSubAccountAssets(ctx context.Context, email string) (*SubAccountAssets, error) {
+	if !common.MatchesEmailPattern(email) {
+		return nil, errValidEmailRequired
+	}
+	params := url.Values{}
+	params.Set("email", email)
+	var resp *SubAccountAssets
+	return resp, e.SendAuthHTTPRequest(ctx, exchange.RestSpot, http.MethodGet, "/sapi/v4/sub-account/assets", params, getSubAccountAssetRate, nil, &resp)
+}
+
+// GetManagedSubAccountList retrieves investor's managed sub-account list.
+func (e *Exchange) GetManagedSubAccountList(ctx context.Context, email string, page, limit int64) (*ManagedSubAccountList, error) {
+	params := url.Values{}
+	if common.MatchesEmailPattern(email) {
+		params.Set("email", email)
+	}
+	if page > 0 {
+		params.Set("page", strconv.FormatInt(page, 10))
+	}
+	if limit > 0 {
+		params.Set("limit", strconv.FormatInt(limit, 10))
+	}
+	var resp *ManagedSubAccountList
+	return resp, e.SendAuthHTTPRequest(ctx, exchange.RestSpot, http.MethodGet, "/sapi/v1/managed-subaccount/info", params, getManagedSubAccountListRate, nil, &resp)
+}
+
+// GetSubAccountTransactionStatistics retrieves sub-account Transaction statistics (For Master Account)(USER_DATA).
+func (e *Exchange) GetSubAccountTransactionStatistics(ctx context.Context, email string) ([]SubAccountTransactionStatistics, error) {
+	if !common.MatchesEmailPattern(email) {
+		return nil, errValidEmailRequired
+	}
+	params := url.Values{}
+	params.Set("email", email)
+	var resp []SubAccountTransactionStatistics
+	return resp, e.SendAuthHTTPRequest(ctx, exchange.RestSpot, http.MethodGet, "/sapi/v1/sub-account/transaction-statistics", params, getSubAccountTransactionStatisticsRate, nil, &resp)
+}
+
+// GetManagedSubAccountDepositAddress retrieves investor's managed sub-account deposit address.
+// get managed sub-account deposit address (For Investor Master Account) (USER_DATA)
+// network: can be found in this endpoint /sapi/v1/capital/deposit/address
+func (e *Exchange) GetManagedSubAccountDepositAddress(ctx context.Context, coin currency.Code, email, network string) (*ManagedSubAccountDepositAddres, error) {
+	if !common.MatchesEmailPattern(email) {
+		return nil, errValidEmailRequired
+	}
+	if coin.IsEmpty() {
+		return nil, currency.ErrCurrencyCodeEmpty
+	}
+	params := url.Values{}
+	params.Set("coin", coin.String())
+	params.Set("email", email)
+	if network != "" {
+		params.Set("network", network)
+	}
+	var resp *ManagedSubAccountDepositAddres
+	return resp, e.SendAuthHTTPRequest(ctx, exchange.RestSpot, http.MethodGet, "/sapi/v1/managed-subaccount/deposit/address", params, sapiDefaultRate, nil, &resp)
+}
+
+// EnableOptionsForSubAccount enables options for sub-account(For master account)
+func (e *Exchange) EnableOptionsForSubAccount(ctx context.Context, email string) (*OptionsEnablingResponse, error) {
+	if !common.MatchesEmailPattern(email) {
+		return nil, errValidEmailRequired
+	}
+	params := url.Values{}
+	params.Set("email", email)
+	var resp *OptionsEnablingResponse
+	return resp, e.SendAuthHTTPRequest(ctx, exchange.RestSpot, http.MethodPost, "/sapi/v1/sub-account/eoptions/enable", params, sapiDefaultRate, nil, &resp)
+}
+
+// GetManagedSubAccountTransferLog retrieves managed sub account transfer Log (For Trading Team Sub Account)
+// transfers: Transfer Direction (FROM/TO)
+// transferFunctionAccountType: Transfer function account type (SPOT/MARGIN/ISOLATED_MARGIN/USDT_FUTURE/COIN_FUTURE)
+func (e *Exchange) GetManagedSubAccountTransferLog(ctx context.Context, startTime, endTime time.Time, page, limit int64, transfers, transferFunctionAccountType string) (*ManagedSubAccountTransferLog, error) {
+	err := common.StartEndTimeCheck(startTime, endTime)
+	if err != nil {
+		return nil, err
+	}
+	if page < 0 {
+		return nil, errPageNumberRequired
+	}
+	if limit < 0 {
+		return nil, errLimitNumberRequired
+	}
+	params := url.Values{}
+	params.Set("startTime", strconv.FormatInt(startTime.UnixMilli(), 10))
+	params.Set("endTime", strconv.FormatInt(endTime.UnixMilli(), 10))
+	params.Set("page", strconv.FormatInt(page, 10))
+	params.Set("limit", strconv.FormatInt(limit, 10))
+	if transfers != "" {
+		params.Set("transfers", transfers)
+	}
+	if transferFunctionAccountType != "" {
+		params.Set("transferFunctionAccountType", transferFunctionAccountType)
+	}
+	var resp *ManagedSubAccountTransferLog
+	return resp, e.SendAuthHTTPRequest(ctx, exchange.RestSpot, http.MethodGet, "/sapi/v1/managed-subaccount/query-trans-log", params, managedSubAccountTransferLogRate, nil, &resp)
+}
+
+// GetSubAccountSpotAssetsSummary retrieves BTC valued asset summary of subaccounts.
+func (e *Exchange) GetSubAccountSpotAssetsSummary(ctx context.Context, email string, page, size int64) (*SubAccountSpotSummary, error) {
+	params := url.Values{}
+	if common.MatchesEmailPattern(email) {
+		params.Set("email", email)
+	}
+	if page > 0 {
+		params.Set("page", strconv.FormatInt(page, 10))
+	}
 	if size > 0 {
 		params.Set("size", strconv.FormatInt(size, 10))
 	}
-	var resp []SubAccountInstance
-	return resp, e.SendAuthHTTPRequest(ctx, exchange.RestSpot, http.MethodGet, "/sapi/v1/broker/subAccount", params, getSubAccountRate, nil, &resp)
-}
-
-// EnableFuturesForSubAccount enabled futures for sub-account
-func (e *Exchange) EnableFuturesForSubAccount(ctx context.Context, subAccountID string, futures bool) (*FuturesSubAccountEnableResponse, error) {
-	if subAccountID == "" {
-		return nil, errSubAccountIDMissing
-	}
-	params := url.Values{}
-	params.Set("subAccountId", subAccountID)
-	if futures {
-		params.Set("futures", "true")
-	}
-	var resp *FuturesSubAccountEnableResponse
-	return resp, e.SendAuthHTTPRequest(ctx, exchange.RestSpot, http.MethodPost, "/sapi/v1/broker/subAccount/futures", params, enableFuturesForSubAccountRate, nil, &resp)
-}
-
-// CreateAPIKeyForSubAccount creates a new API key for the specified subaccount
-func (e *Exchange) CreateAPIKeyForSubAccount(ctx context.Context, subAccountID string, canTrade, marginTrade, futuresTrade bool) (*SubAccountAPIKey, error) {
-	if subAccountID == "" {
-		return nil, errSubAccountIDMissing
-	}
-	params := url.Values{}
-	if canTrade {
-		params.Set("canTrade", "true")
+	var resp *SubAccountSpotSummary
+	return resp, e.SendAuthHTTPRequest(ctx, exchange.RestSpot, http.MethodGet, "/sapi/v1/sub-account/spotSummary", params, sapiDefaultRate, nil, &resp)
+}
+
+// GetSubAccountDepositAddress sub-account deposit address
+func (e *Exchange) GetSubAccountDepositAddress(ctx context.Context, email, coin, network string, amount float64) (*SubAccountDepositAddress, error) {
+	if !common.MatchesEmailPattern(email) {
+		return nil, errValidEmailRequired
+	}
+	if coin == "" {
+		return nil, fmt.Errorf("%w: coin=%s", currency.ErrCurrencyCodeEmpty, coin)
+	}
+	params := url.Values{}
+	params.Set("email", email)
+	params.Set("coin", coin)
+	if network != "" {
+		params.Set("network", network)
+	}
+	if amount > 0 {
+		params.Set("amount", strconv.FormatFloat(amount, 'f', -1, 64))
+	}
+	var resp *SubAccountDepositAddress
+	return resp, e.SendAuthHTTPRequest(ctx, exchange.RestSpot, http.MethodGet, "/sapi/v1/capital/deposit/subAddress", params, sapiDefaultRate, nil, &resp)
+}
+
+// GetSubAccountDepositHistory retrieves sub-account deposit history
+func (e *Exchange) GetSubAccountDepositHistory(ctx context.Context, email, coin string, startTime, endTime time.Time, status, offset, limit int64) (*SubAccountDepositHistory, error) {
+	if !common.MatchesEmailPattern(email) {
+		return nil, errValidEmailRequired
+	}
+	params := url.Values{}
+	params.Set("email", email)
+	if !startTime.IsZero() && !endTime.IsZero() {
+		err := common.StartEndTimeCheck(startTime, endTime)
+		if err != nil {
+			return nil, err
+		}
+		params.Set("startTime", strconv.FormatInt(startTime.UnixMilli(), 10))
+		params.Set("endTime", strconv.FormatInt(endTime.UnixMilli(), 10))
+	}
+	if coin != "" {
+		params.Set("coin", coin)
+	}
+	if status != 0 {
+		params.Set("status", strconv.FormatInt(status, 10))
+	}
+	if limit > 0 {
+		params.Set("limit", strconv.FormatInt(limit, 10))
+	}
+	if offset > 0 {
+		params.Set("offset", strconv.FormatInt(offset, 10))
+	}
+	var resp *SubAccountDepositHistory
+	return resp, e.SendAuthHTTPRequest(ctx, exchange.RestSpot, http.MethodGet, "/sapi/v1/capital/deposit/subHisrec", params, sapiDefaultRate, nil, &resp)
+}
+
+// GetSubAccountStatusOnMarginFutures sub-account's status on Margin/Futures for master account
+func (e *Exchange) GetSubAccountStatusOnMarginFutures(ctx context.Context, email string) (*SubAccountStatus, error) {
+	params := url.Values{}
+	if common.MatchesEmailPattern(email) {
+		params.Set("email", email)
+	}
+	var resp *SubAccountStatus
+	return resp, e.SendAuthHTTPRequest(ctx, exchange.RestSpot, http.MethodGet, "/sapi/v1/sub-account/status", params, getSubAccountStatusOnMarginOrFuturesRate, nil, &resp)
+}
+
+// EnableMarginForSubAccount Enable Margin for Sub-account For Master Account
+func (e *Exchange) EnableMarginForSubAccount(ctx context.Context, email string) (*MarginEnablingResponse, error) {
+	if !common.MatchesEmailPattern(email) {
+		return nil, errValidEmailRequired
+	}
+	params := url.Values{}
+	params.Set("email", email)
+	var resp *MarginEnablingResponse
+	return resp, e.SendAuthHTTPRequest(ctx, exchange.RestSpot, http.MethodPost, "/sapi/v1/sub-account/margin/enable", params, sapiDefaultRate, nil, &resp)
+}
+
+// GetDetailOnSubAccountMarginAccount retrieves Detail on Sub-account's Margin Account For Master Account
+func (e *Exchange) GetDetailOnSubAccountMarginAccount(ctx context.Context, email string) (*SubAccountMarginAccountDetail, error) {
+	if !common.MatchesEmailPattern(email) {
+		return nil, errValidEmailRequired
+	}
+	params := url.Values{}
+	params.Set("email", email)
+	var resp *SubAccountMarginAccountDetail
+	return resp, e.SendAuthHTTPRequest(ctx, exchange.RestSpot, http.MethodGet, "/sapi/v1/sub-account/margin/account", params, subAccountMarginAccountDetailRate, nil, &resp)
+}
+
+// GetSummaryOfSubAccountMarginAccount retrieves summary of sub-account's margin account for master account
+func (e *Exchange) GetSummaryOfSubAccountMarginAccount(ctx context.Context) (*SubAccountMarginAccount, error) {
+	var resp *SubAccountMarginAccount
+	return resp, e.SendAuthHTTPRequest(ctx, exchange.RestSpot, http.MethodGet, "/sapi/v1/sub-account/margin/accountSummary", nil, getSubAccountSummaryOfMarginAccountRate, nil, &resp)
+}
+
+// EnableFuturesSubAccount enables futures for Sub-account for master account
+func (e *Exchange) EnableFuturesSubAccount(ctx context.Context, email string) (*FuturesEnablingResponse, error) {
+	if !common.MatchesEmailPattern(email) {
+		return nil, errValidEmailRequired
+	}
+	params := url.Values{}
+	params.Set("email", email)
+	var resp *FuturesEnablingResponse
+	return resp, e.SendAuthHTTPRequest(ctx, exchange.RestSpot, http.MethodGet, "/sapi/v1/sub-account/futures/enable", params, sapiDefaultRate, nil, &resp)
+}
+
+// GetDetailSubAccountFuturesAccount retrieves detail on sub-account's futures account for master account
+func (e *Exchange) GetDetailSubAccountFuturesAccount(ctx context.Context, email string) (*SubAccountsFuturesAccount, error) {
+	if !common.MatchesEmailPattern(email) {
+		return nil, errValidEmailRequired
+	}
+	params := url.Values{}
+	params.Set("email", email)
+	var resp *SubAccountsFuturesAccount
+	return resp, e.SendAuthHTTPRequest(ctx, exchange.RestSpot, http.MethodGet, "/sapi/v1/sub-account/futures/account", params, getDetailSubAccountFuturesAccountRate, nil, &resp)
+}
+
+// GetSummaryOfSubAccountFuturesAccount retrieves summary of sub-account's futures account for master account
+func (e *Exchange) GetSummaryOfSubAccountFuturesAccount(ctx context.Context) (*SubAccountsFuturesAccount, error) {
+	var resp *SubAccountsFuturesAccount
+	return resp, e.SendAuthHTTPRequest(ctx, exchange.RestSpot, http.MethodGet, "/sapi/v1/sub-account/futures/accountSummary", nil, sapiDefaultRate, nil, &resp)
+}
+
+// GetV1FuturesPositionRiskSubAccount retrieves V1 position-risk of sub-account's futures account.
+func (e *Exchange) GetV1FuturesPositionRiskSubAccount(ctx context.Context, email string) (*SubAccountFuturesPositionRisk, error) {
+	return e.getFuturesPositionRiskSubAccount(ctx, email, "/sapi/v1/sub-account/futures/positionRisk", -1, getFuturesPositionRiskOfSubAccountV1Rate)
+}
+
+// GetV2FuturesPositionRiskSubAccount retrieves futures position-risk of sub-account for master account
+func (e *Exchange) GetV2FuturesPositionRiskSubAccount(ctx context.Context, email string, futuresType int64) (*SubAccountFuturesPositionRisk, error) {
+	return e.getFuturesPositionRiskSubAccount(ctx, email, "/sapi/v2/sub-account/futures/positionRisk", futuresType, sapiDefaultRate)
+}
+
+func (e *Exchange) getFuturesPositionRiskSubAccount(ctx context.Context, email, path string, futuresType int64, endpointLimit request.EndpointLimit) (*SubAccountFuturesPositionRisk, error) {
+	if !common.MatchesEmailPattern(email) {
+		return nil, errValidEmailRequired
+	}
+	if futuresType < 0 {
+		return nil, errInvalidFuturesType
+	}
+	params := url.Values{}
+	params.Set("email", email)
+	var resp *SubAccountFuturesPositionRisk
+	return resp, e.SendAuthHTTPRequest(ctx, exchange.RestSpot, http.MethodGet, path, params, endpointLimit, nil, &resp)
+}
+
+// EnableLeverageTokenForSubAccount enables leverage token sub-account form master account.
+func (e *Exchange) EnableLeverageTokenForSubAccount(ctx context.Context, email string, enableElvt bool) (*LeverageToken, error) {
+	if !common.MatchesEmailPattern(email) {
+		return nil, errValidEmailRequired
+	}
+	params := url.Values{}
+	params.Set("email", email)
+	if enableElvt {
+		params.Set("enableElvt", "true")
 	} else {
-		params.Set("canTrade", "false")
-	}
-	if marginTrade {
-		params.Set("marginTrade", "true")
-	}
-	if futuresTrade {
-		params.Set("futuresTrade", "true")
-	}
-	var resp *SubAccountAPIKey
-	return resp, e.SendAuthHTTPRequest(ctx, exchange.RestSpot, http.MethodPost, "/sapi/v1/broker/subAccountApi", params, createAPIKeyForSubAccountRate, nil, &resp)
-}
-
-// ChangeSubAccountAPIPermission changes sub-account's api permission
-func (e *Exchange) ChangeSubAccountAPIPermission(ctx context.Context, subAccountID, subAccountAPIKey string, canTrade, marginTrade, futuresTrade bool) (*SubAccountAPIKey, error) {
-	if subAccountID == "" {
-		return nil, errSubAccountIDMissing
+		params.Set("enableElvt", "false")
+	}
+	var resp *LeverageToken
+	return resp, e.SendAuthHTTPRequest(ctx, exchange.RestSpot, http.MethodPost, "/sapi/v1/sub-account/blvt/enable", params, sapiDefaultRate, nil, &resp)
+}
+
+// GetIPRestrictionForSubAccountAPIKeyV2 retrieves list of IP addresses restricted for the sub account API key(for master account).
+func (e *Exchange) GetIPRestrictionForSubAccountAPIKeyV2(ctx context.Context, email, subAccountAPIKey string) (*APIRestrictions, error) {
+	if !common.MatchesEmailPattern(email) {
+		return nil, errValidEmailRequired
 	}
 	if subAccountAPIKey == "" {
 		return nil, errEmptySubAccountAPIKey
 	}
 	params := url.Values{}
-	params.Set("subAccountId", subAccountID)
+	params.Set("email", email)
 	params.Set("subAccountApiKey", subAccountAPIKey)
-	if canTrade {
-		params.Set("canTrade", "true")
-	}
-	if marginTrade {
-		params.Set("marginTrade", "true")
-	}
-	if futuresTrade {
-		params.Set("futuresTrade", "true")
-	}
-	var resp *SubAccountAPIKey
-	return resp, e.SendAuthHTTPRequest(ctx, exchange.RestSpot, http.MethodPost, "/sapi/v1/broker/subAccountApi/permission", params, request.Auth, nil, &resp)
-}
-
-// EnableUniversalTransferPermissionForSubAccountAPIKey enables universal transfer permission for subaccount API key
-func (e *Exchange) EnableUniversalTransferPermissionForSubAccountAPIKey(ctx context.Context, subAccountID, subAccountAPIKey string, canUniversalTransfer bool) (*SubAccountUniversalTransferEnableResponse, error) {
-	if subAccountID == "" {
-		return nil, errSubAccountIDMissing
+	var resp *APIRestrictions
+	return resp, e.SendAuthHTTPRequest(ctx, exchange.RestSpot, http.MethodGet, "/sapi/v1/sub-account/subAccountApi/ipRestriction", params, ipRestrictionForSubAccountAPIKeyRate, nil, &resp)
+}
+
+// DeleteIPListForSubAccountAPIKey delete IP list for a sub-account API key (For Master Account)
+func (e *Exchange) DeleteIPListForSubAccountAPIKey(ctx context.Context, email, subAccountAPIKey, ipAddress string) (*APIRestrictions, error) {
+	if !common.MatchesEmailPattern(email) {
+		return nil, errValidEmailRequired
 	}
 	if subAccountAPIKey == "" {
 		return nil, errEmptySubAccountAPIKey
 	}
 	params := url.Values{}
-	params.Set("subAccountId", subAccountID)
-	params.Set("subAccountApiKey", subAccountAPIKey)
-	if canUniversalTransfer {
-		params.Set("canUniversalTransfer", "true")
-	} else {
-		params.Set("canUniversalTransfer", "false")
-	}
-	var resp *SubAccountUniversalTransferEnableResponse
-	return resp, e.SendAuthHTTPRequest(ctx, exchange.RestSpot, http.MethodPost, "/sapi/v1/broker/subAccountApi/permission/universalTransfer", params, request.Auth, nil, &resp)
-}
-
-// UpdateIPRestrictionForSubAccountAPIKey updates IP restriction for sub-account api key
-func (e *Exchange) UpdateIPRestrictionForSubAccountAPIKey(ctx context.Context, subAccountID, subAccountAPIKey, status, ipAddress string) (*SubAccountIPRestrictioin, error) {
-	if subAccountID == "" {
-		return nil, errSubAccountIDMissing
-	}
-	if subAccountAPIKey == "" {
-		return nil, errEmptySubAccountAPIKey
-	}
-	if status == "" {
-		return nil, errSubAccountStatusMissing
-	}
-	params := url.Values{}
-	params.Set("subAccountId", subAccountID)
-	params.Set("subAccountApiKey", subAccountAPIKey)
-	params.Set("status", status)
-	if ipAddress != "" {
-		params.Set("ipAddress", ipAddress)
-	}
-	var resp *SubAccountIPRestrictioin
-	return resp, e.SendAuthHTTPRequest(ctx, exchange.RestSpot, http.MethodGet, "/sapi/v2/broker/subAccountApi/ipRestriction", params, request.Auth, nil, &resp)
-}
-
-// DeleteIPRestrictionForSubAccountAPIKey deletes an IP restriction for sub account api key
-func (e *Exchange) DeleteIPRestrictionForSubAccountAPIKey(ctx context.Context, subAccountID, subAccountAPIKey, ipAddress string) (*SubAccountIPRestrictioin, error) {
-	if subAccountID == "" {
-		return nil, errSubAccountIDMissing
-	}
-	if subAccountAPIKey == "" {
-		return nil, errEmptySubAccountAPIKey
-	}
-	params := url.Values{}
-	params.Set("subAccountId", subAccountID)
+	params.Set("email", email)
 	params.Set("subAccountApiKey", subAccountAPIKey)
 	if ipAddress != "" {
 		params.Set("ipAddress", ipAddress)
 	}
-	var resp *SubAccountIPRestrictioin
-	return resp, e.SendAuthHTTPRequest(ctx, exchange.RestSpot, http.MethodGet, "/sapi/v1/broker/subAccountApi/ipRestriction/ipList", nil, request.Auth, nil, &resp)
-}
-
-// DeleteSubAccountAPIKey delete sub account api key
-func (e *Exchange) DeleteSubAccountAPIKey(ctx context.Context, subAccountID, subAccountAPIKey string) (interface{}, error) {
-	if subAccountID == "" {
-		return nil, errSubAccountIDMissing
+	var resp *APIRestrictions
+	return resp, e.SendAuthHTTPRequest(ctx, exchange.RestSpot, http.MethodDelete, "/sapi/v1/sub-account/subAccountApi/ipRestriction/ipList", params, deleteIPListForSubAccountAPIKeyRate, nil, &resp)
+}
+
+// AddIPRestrictionForSubAccountAPIkey adds an IP address into the restricted IP addresses for the subaccount
+func (e *Exchange) AddIPRestrictionForSubAccountAPIkey(ctx context.Context, email, subAccountAPIKey, ipAddress string, restricted bool) (*APIRestrictions, error) {
+	if !common.MatchesEmailPattern(email) {
+		return nil, errValidEmailRequired
 	}
 	if subAccountAPIKey == "" {
 		return nil, errEmptySubAccountAPIKey
 	}
 	params := url.Values{}
-	params.Set("subAccountId", subAccountID)
+	if restricted {
+		params.Set("status", "2")
+	} else {
+		params.Set("status", "1")
+	}
+	params.Set("email", email)
 	params.Set("subAccountApiKey", subAccountAPIKey)
-	var resp interface{}
-	return resp, e.SendAuthHTTPRequest(ctx, exchange.RestSpot, http.MethodGet, "/sapi/v1/broker/subAccountApi", params, request.Auth, nil, &resp)
-}
-
-// LinkAccountInformation link account information
-func (e *Exchange) LinkAccountInformation(ctx context.Context) (*LinkAccountInformation, error) {
-	var resp *LinkAccountInformation
-	return resp, e.SendAuthHTTPRequest(ctx, exchange.RestSpot, http.MethodGet, "/sapi/v1/broker/info", nil, request.Auth, nil, &resp)
-}
-
-// EnableOrDisableBNBBurnForSubAccountSpotAndMargin enables or disables BNB burn for spot and margin subaccounts
-func (e *Exchange) EnableOrDisableBNBBurnForSubAccountSpotAndMargin(ctx context.Context, subAccountID string, spotBNBBurn bool) (*BNBBurnToggleSpot, error) {
-	params := url.Values{}
-	if subAccountID == "" {
-		return nil, errSubAccountIDMissing
-	}
-	params.Set("subAccountId", subAccountID)
-	if spotBNBBurn {
-		params.Set("spotBNBBurn", "true")
-	} else {
-		params.Set("spotBNBBurn", "false")
-	}
-	var resp *BNBBurnToggleSpot
-	return resp, e.SendAuthHTTPRequest(ctx, exchange.RestSpot, http.MethodGet, "/sapi/v1/broker/subAccount/bnbBurn/spot", params, request.Auth, nil, &resp)
-}
-
-// EnableOrDisableBNBBurnForSubAccountMarginInterest toggles to enable or disable BNB burn for sub-account margin interest
-// subaccount must be enabled margin before using this switch
-func (e *Exchange) EnableOrDisableBNBBurnForSubAccountMarginInterest(ctx context.Context, subAccountID string, interestBNBburn bool) (*BNBBurnToggleResponse, error) {
-	if subAccountID == "" {
-		return nil, errSubAccountIDMissing
-	}
-	params := url.Values{}
-	params.Set("subAccountId", subAccountID)
-	if interestBNBburn {
-		params.Set("interestBNBBurn", "true")
-	} else {
-		params.Set("interestBNBBurn", "false")
-	}
-	var resp *BNBBurnToggleResponse
-	return resp, e.SendAuthHTTPRequest(ctx, exchange.RestSpot, http.MethodGet, "/sapi/v1/broker/subAccount/bnbBurn/marginInterest", params, request.Auth, nil, &resp)
-}
-
-<<<<<<< HEAD
-// GetBNBBurnStatusForSubAccount retrieves BNB burn status for sub-account
-func (e *Exchange) GetBNBBurnStatusForSubAccount(ctx context.Context, subAccountID string) (*BNBBurnStatus, error) {
-	if subAccountID == "" {
-		return nil, errSubAccountIDMissing
-=======
+	if ipAddress != "" {
+		params.Set("ipAddress", ipAddress)
+	}
+	var resp *APIRestrictions
+	return resp, e.SendAuthHTTPRequest(ctx, exchange.RestSpot, http.MethodPost, "/sapi/v2/sub-account/subAccountApi/ipRestriction", params, addIPRestrictionSubAccountAPIKey, nil, &resp)
+}
+
+// DepositAssetsIntoTheManagedSubAccount deposits an asset into managed sub-account (for investor master account).
+func (e *Exchange) DepositAssetsIntoTheManagedSubAccount(ctx context.Context, toEmail string, asset currency.Code, amount float64) (string, error) {
+	if !common.MatchesEmailPattern(toEmail) {
+		return "", fmt.Errorf("%w: toEmail = %s", errValidEmailRequired, toEmail)
+	}
+	if asset.IsEmpty() {
+		return "", currency.ErrCurrencyCodeEmpty
+	}
+	if amount <= 0 {
+		return "", order.ErrAmountBelowMin
+	}
+	params := url.Values{}
+	params.Set("toEmail", toEmail)
+	params.Set("asset", asset.String())
+	params.Set("amount", strconv.FormatFloat(amount, 'f', -1, 64))
+	resp := &struct {
+		TransactionID string `json:"tranId"`
+	}{}
+	return resp.TransactionID, e.SendAuthHTTPRequest(ctx, exchange.RestSpot, http.MethodPost, "/sapi/v1/managed-subaccount/deposit", params, sapiDefaultRate, nil, &resp)
+}
+
+// GetManagedSubAccountAssetsDetails retrieves managed sub-account assets details for investor master accounts.
+func (e *Exchange) GetManagedSubAccountAssetsDetails(ctx context.Context, email string) ([]ManagedSubAccountAssetInfo, error) {
+	if !common.MatchesEmailPattern(email) {
+		return nil, errValidEmailRequired
+	}
+	params := url.Values{}
+	params.Set("email", email)
+	var resp []ManagedSubAccountAssetInfo
+	return resp, e.SendAuthHTTPRequest(ctx, exchange.RestSpot, http.MethodGet, "/sapi/v1/managed-subaccount/asset", params, sapiDefaultRate, nil, &resp)
+}
+
+// WithdrawAssetsFromManagedSubAccount withdraws an asset from managed sub-account(for investor master account).
+func (e *Exchange) WithdrawAssetsFromManagedSubAccount(ctx context.Context, fromEmail string, asset currency.Code, amount float64, transferDate time.Time) (string, error) {
+	if !common.MatchesEmailPattern(fromEmail) {
+		return "", fmt.Errorf("%w fromEmail=%s", errValidEmailRequired, fromEmail)
+	}
+	if asset.IsEmpty() {
+		return "", currency.ErrCurrencyCodeEmpty
+	}
+	if amount <= 0 {
+		return "", order.ErrAmountBelowMin
+	}
+	params := url.Values{}
+	params.Set("fromEmail", fromEmail)
+	params.Set("asset", asset.String())
+	params.Set("amount", strconv.FormatFloat(amount, 'f', -1, 64))
+	if !transferDate.IsZero() {
+		params.Set("transferData", strconv.FormatInt(transferDate.UnixMilli(), 10))
+	}
+	resp := &struct {
+		TransactionID string `json:"tranId"`
+	}{}
+	return resp.TransactionID, e.SendAuthHTTPRequest(ctx, exchange.RestSpot, http.MethodPost, "/sapi/v1/managed-subaccount/withdraw", params, sapiDefaultRate, nil, &resp)
+}
+
+// GetManagedSubAccountSnapshot retrieves managed sub-account snapshot for investor master account.
+// assetType possible values: "SPOT", "MARGIN"（cross）, "FUTURES"（UM)
+func (e *Exchange) GetManagedSubAccountSnapshot(ctx context.Context, email, assetType string, startTime, endTime time.Time, limit int64) (*SubAccountAssetsSnapshot, error) {
+	if !common.MatchesEmailPattern(email) {
+		return nil, fmt.Errorf("%w email=%s", errValidEmailRequired, email)
+	}
+	if assetType == "" {
+		return nil, asset.ErrInvalidAsset
+	}
+	params := url.Values{}
+	params.Set("email", email)
+	params.Set("type", assetType)
+	if !startTime.IsZero() && !endTime.IsZero() {
+		err := common.StartEndTimeCheck(startTime, endTime)
+		if err != nil {
+			return nil, err
+		}
+		params.Set("startTime", strconv.FormatInt(startTime.UnixMilli(), 10))
+		params.Set("endTime", strconv.FormatInt(endTime.UnixMilli(), 10))
+	}
+	if limit > 0 {
+		params.Set("limit", strconv.FormatInt(limit, 10))
+	}
+	var resp *SubAccountAssetsSnapshot
+	return resp, e.SendAuthHTTPRequest(ctx, exchange.RestSpot, http.MethodGet, "/sapi/v1/managed-subaccount/accountSnapshot", params, getManagedSubAccountSnapshotRate, nil, &resp)
+}
+
+// GetManagedSubAccountTransferLogForInvestorMasterAccount retrieves managed sub account transfer log. This endpoint is available for investor of Managed Sub-Account.
+// A Managed Sub-Account is an account type for investors who value flexibility in asset allocation and account application,
+// while delegating trades to a professional trading team.
+func (e *Exchange) GetManagedSubAccountTransferLogForInvestorMasterAccount(ctx context.Context, email, transfers, transferFunctionAccountType string, startTime, endTime time.Time, page, limit int64) (*SubAccountTransferLog, error) {
+	return e.getManagedSubAccountTransferLog(ctx, email, transfers, transferFunctionAccountType, "/sapi/v1/managed-subaccount/queryTransLogForInvestor", startTime, endTime, page, limit, sapiDefaultRate)
+}
+
+// GetManagedSubAccountTransferLogForTradingTeam retrieves managed sub account transfer log.
+// This endpoint is available for investor of Managed Sub-Account. A Managed Sub-Account is an account type for investors who value flexibility in asset allocation and account application,
+// while delegating trades to a professional trading team.
+// transfers: Transfer Direction (FROM/TO)
+// transferFunctionAccountType: Transfer function account type (SPOT/MARGIN/ISOLATED_MARGIN/USDT_FUTURE/COIN_FUTURE)
+func (e *Exchange) GetManagedSubAccountTransferLogForTradingTeam(ctx context.Context, email, transfers, transferFunctionAccountType string, startTime, endTime time.Time, page, limit int64) (*SubAccountTransferLog, error) {
+	return e.getManagedSubAccountTransferLog(ctx, email, transfers, transferFunctionAccountType, "/sapi/v1/managed-subaccount/queryTransLogForTradeParent", startTime, endTime, page, limit, managedSubAccountTransferLogRate)
+}
+
+func (e *Exchange) getManagedSubAccountTransferLog(ctx context.Context, email, transfers, transferFunctionAccountType, path string, startTime, endTime time.Time, page, limit int64, epl request.EndpointLimit) (*SubAccountTransferLog, error) {
+	if !common.MatchesEmailPattern(email) {
+		return nil, fmt.Errorf("%w: email = %s", errValidEmailRequired, email)
+	}
+	err := common.StartEndTimeCheck(startTime, endTime)
+	if err != nil {
+		return nil, err
+	}
+	if page < 0 {
+		return nil, errPageNumberRequired
+	}
+	if limit <= 0 {
+		return nil, errLimitNumberRequired
+	}
+	params := url.Values{}
+	params.Set("email", email)
+	params.Set("startTime", strconv.FormatInt(startTime.UnixMilli(), 10))
+	params.Set("endTime", strconv.FormatInt(endTime.UnixMilli(), 10))
+	params.Set("page", strconv.FormatInt(page, 10))
+	params.Set("limit", strconv.FormatInt(limit, 10))
+	if transfers != "" {
+		params.Set("transfers", transfers)
+	}
+	if transferFunctionAccountType != "" {
+		params.Set("transferFunctionAccountType", transferFunctionAccountType)
+	}
+	var resp *SubAccountTransferLog
+	return resp, e.SendAuthHTTPRequest(ctx, exchange.RestSpot, http.MethodGet, path, params, epl, nil, &resp)
+}
+
+// GetManagedSubAccountFutureesAssetDetails retrieves managed sub account futures asset details(For Investor Master Account）(USER_DATA)
+func (e *Exchange) GetManagedSubAccountFutureesAssetDetails(ctx context.Context, email string) (*ManagedSubAccountFuturesAssetDetail, error) {
+	if !common.MatchesEmailPattern(email) {
+		return nil, errValidEmailRequired
+	}
+	params := url.Values{}
+	params.Set("email", email)
+	var resp *ManagedSubAccountFuturesAssetDetail
+	return resp, e.SendAuthHTTPRequest(ctx, exchange.RestSpot, http.MethodGet, "/sapi/v1/managed-subaccount/fetch-future-asset", params, managedSubAccountFuturesAssetDetailRate, nil, &resp)
+}
+
+// GetManagedSubAccountMarginAssetDetails retrieves managed sub-account margin asset details.
+func (e *Exchange) GetManagedSubAccountMarginAssetDetails(ctx context.Context, email string) (*SubAccountMarginAsset, error) {
+	if !common.MatchesEmailPattern(email) {
+		return nil, errValidEmailRequired
+	}
+	params := url.Values{}
+	params.Set("email", email)
+	var resp *SubAccountMarginAsset
+	return resp, e.SendAuthHTTPRequest(ctx, exchange.RestSpot, http.MethodGet, "/sapi/v1/managed-subaccount/marginAsset", params, sapiDefaultRate, nil, &resp)
+}
+
+// FuturesTransferSubAccount transfers futures for sub-account( from master account only)
+// 1: transfer from subaccount's spot account to its USDT-margined futures account 2: transfer from subaccount's USDT-margined futures account to its spot account
+// 3: transfer from subaccount's spot account to its COIN-margined futures account 4:transfer from subaccount's COIN-margined futures account to its spot account
+func (e *Exchange) FuturesTransferSubAccount(ctx context.Context, email string, asset currency.Code, amount float64, transferType int64) (string, error) {
+	return e.transferSubAccount(ctx, email, "/sapi/v1/sub-account/futures/transfer", asset, amount, transferType)
+}
+
+// MarginTransferForSubAccount margin Transfer for Sub-account (For Master Account)
+// transferType: 1: transfer from subaccount's spot account to margin account 2: transfer from subaccount's margin account to its spot account
+func (e *Exchange) MarginTransferForSubAccount(ctx context.Context, email string, asset currency.Code, amount float64, transferType int64) (string, error) {
+	return e.transferSubAccount(ctx, email, "/sapi/v1/sub-account/margin/transfer", asset, amount, transferType)
+}
+
+func (e *Exchange) transferSubAccount(ctx context.Context, email, path string, asset currency.Code, amount float64, transferType int64) (string, error) {
+	if !common.MatchesEmailPattern(email) {
+		return "", errValidEmailRequired
+	}
+	if asset.IsEmpty() {
+		return "", currency.ErrCurrencyCodeEmpty
+	}
+	if amount <= 0 {
+		return "", order.ErrAmountBelowMin
+	}
+	if transferType != 1 && transferType != 2 && transferType != 3 && transferType != 4 {
+		return "", errTransferTypeRequired
+	}
+	params := url.Values{}
+	params.Set("email", email)
+	params.Set("asset", asset.String())
+	params.Set("amount", strconv.FormatFloat(amount, 'f', -1, 64))
+	params.Set("type", strconv.FormatInt(transferType, 10))
+	resp := struct {
+		TransactionID string `json:"txnId"`
+	}{}
+	return resp.TransactionID, e.SendAuthHTTPRequest(ctx, exchange.RestSpot, http.MethodPost, path, params, sapiDefaultRate, nil, &resp)
+}
+
+// GetSubAccountAssetsV3 retrieves sub-account assets
+func (e *Exchange) GetSubAccountAssetsV3(ctx context.Context, email string) (*SubAccountAssets, error) {
+	if !common.MatchesEmailPattern(email) {
+		return nil, fmt.Errorf("%w: provided %s", errValidEmailRequired, email)
+	}
+	params := url.Values{}
+	params.Set("email", email)
+	var resp *SubAccountAssets
+	return resp, e.SendAuthHTTPRequest(ctx, exchange.RestSpot, http.MethodGet, "/sapi/v3/sub-account/assets", params, getV3SubAccountAssetsRate, nil, &resp)
+}
+
+// TransferToSubAccountOfSameMaster Transfer to Sub-account of Same Master (For Sub-account)
+func (e *Exchange) TransferToSubAccountOfSameMaster(ctx context.Context, toEmail string, asset currency.Code, amount float64) (string, error) {
+	if !common.MatchesEmailPattern(toEmail) {
+		return "", errValidEmailRequired
+	}
+	if asset.IsEmpty() {
+		return "", currency.ErrCurrencyCodeEmpty
+	}
+	if amount <= 0 {
+		return "", order.ErrAmountBelowMin
+	}
+	params := url.Values{}
+	params.Set("toEmail", toEmail)
+	params.Set("asset", asset.String())
+	params.Set("amount", strconv.FormatFloat(amount, 'f', -1, 64))
+	resp := &struct {
+		TransactionID string `json:"txnId"`
+	}{}
+	return resp.TransactionID, e.SendAuthHTTPRequest(ctx, exchange.RestSpot, http.MethodPost, "/sapi/v1/sub-account/transfer/subToSub", params, sapiDefaultRate, nil, &resp)
+}
+
+// FromSubAccountTransferToMaster Transfer to Master (For Sub-account)
+// need to open Enable Spot & Margin Trading permission for the API Key which requests this endpoint.
+func (e *Exchange) FromSubAccountTransferToMaster(ctx context.Context, asset currency.Code, amount float64) (string, error) {
+	if asset.IsEmpty() {
+		return "", currency.ErrCurrencyCodeEmpty
+	}
+	if amount <= 0 {
+		return "", order.ErrAmountBelowMin
+	}
+	params := url.Values{}
+	params.Set("asset", asset.String())
+	params.Set("amount", strconv.FormatFloat(amount, 'f', -1, 64))
+	resp := &struct {
+		TransactionID string `json:"txnId"`
+	}{}
+	return resp.TransactionID, e.SendAuthHTTPRequest(ctx, exchange.RestSpot, http.MethodGet, "/sapi/v1/sub-account/transfer/subToMaster", params, sapiDefaultRate, nil, &resp)
+}
+
+// SubAccountTransferHistory retrieves Sub-account Transfer History (For Sub-account)
+func (e *Exchange) SubAccountTransferHistory(ctx context.Context, asset currency.Code, transferType, limit int64, startTime, endTime time.Time) (*SubAccountTransferHistory, error) {
+	params := url.Values{}
+	if !asset.IsEmpty() {
+		params.Set("asset", asset.String())
+	}
+	if transferType != 1 && transferType != 2 {
+		params.Set("type", strconv.FormatInt(transferType, 10))
+	}
+	if !startTime.IsZero() && !endTime.IsZero() {
+		err := common.StartEndTimeCheck(startTime, endTime)
+		if err != nil {
+			return nil, err
+		}
+		params.Set("startTime", strconv.FormatInt(startTime.UnixMilli(), 10))
+		params.Set("endTime", strconv.FormatInt(endTime.UnixMilli(), 10))
+	}
+	if limit > 0 {
+		params.Set("limit", strconv.FormatInt(limit, 10))
+	}
+	var resp *SubAccountTransferHistory
+	return resp, e.SendAuthHTTPRequest(ctx, exchange.RestSpot, http.MethodGet, "/sapi/v1/sub-account/transfer/subUserHistory", params, sapiDefaultRate, nil, &resp)
+}
+
+// SubAccountTransferHistoryForSubAccount represents a sub-account transfer history for sub accounts.
+func (e *Exchange) SubAccountTransferHistoryForSubAccount(ctx context.Context, asset currency.Code, transferType, limit int64, startTime, endTime time.Time, returnFailHistory bool) (*SubAccountTransferHistoryItem, error) {
+	params := url.Values{}
+	if !asset.IsEmpty() {
+		params.Set("asset", asset.String())
+	}
+	if transferType != 0 {
+		params.Set("type", strconv.FormatInt(transferType, 10))
+	}
+	if !startTime.IsZero() && !endTime.IsZero() {
+		err := common.StartEndTimeCheck(startTime, endTime)
+		if err != nil {
+			return nil, err
+		}
+		params.Set("startTime", strconv.FormatInt(startTime.UnixMilli(), 10))
+		params.Set("endTime", strconv.FormatInt(endTime.UnixMilli(), 10))
+	}
+	if limit > 0 {
+		params.Set("limit", strconv.FormatInt(limit, 10))
+	}
+	if returnFailHistory {
+		params.Set("returnFailHistory", "true")
+	}
+	var resp *SubAccountTransferHistoryItem
+	return resp, e.SendAuthHTTPRequest(ctx, exchange.RestSpot, http.MethodGet, "/sapi/v1/sub-account/transfer/subUserHistory", params, sapiDefaultRate, nil, &resp)
+}
+
+// UniversalTransferForMasterAccount submits a universal transfer using the master account.
+func (e *Exchange) UniversalTransferForMasterAccount(ctx context.Context, arg *UniversalTransferParams) (*UniversalTransferResponse, error) {
+	if *arg == (UniversalTransferParams{}) {
+		return nil, common.ErrEmptyParams
+	}
+	if arg.FromAccountType == "" {
+		return nil, fmt.Errorf("%w: fromAccountType=%s", errInvalidAccountType, arg.FromAccountType)
+	}
+	if arg.ToAccountType == "" {
+		return nil, fmt.Errorf("%w: toAccountType = %s", errInvalidAccountType, arg.ToAccountType)
+	}
+	if arg.Asset.IsEmpty() {
+		return nil, currency.ErrCurrencyCodeEmpty
+	}
+	if arg.Amount <= 0 {
+		return nil, order.ErrAmountBelowMin
+	}
+	params := url.Values{}
+	params.Set("fromAccountType", arg.FromAccountType)
+	params.Set("toAccountType", arg.ToAccountType)
+	params.Set("asset", arg.Asset.String())
+	params.Set("amount", strconv.FormatFloat(arg.Amount, 'f', -1, 64))
+	if arg.FromEmail != "" {
+		params.Set("fromEmail", arg.FromEmail)
+	}
+	if arg.ToEmail != "" {
+		params.Set("toEmail", arg.ToEmail)
+	}
+	if arg.ClientTransactionID != "" {
+		params.Set("clientTranId", arg.ClientTransactionID)
+	}
+	if arg.Symbol != "" {
+		params.Set("symbol", arg.Symbol)
+	}
+	var resp *UniversalTransferResponse
+	return resp, e.SendAuthHTTPRequest(ctx, exchange.RestSpot, http.MethodPost, "/sapi/v1/sub-account/universalTransfer", params, sapiDefaultRate, nil, &resp)
+}
+
+// GetUniversalTransferHistoryForMasterAccount retrieves universal transfer history for master account.
+func (e *Exchange) GetUniversalTransferHistoryForMasterAccount(ctx context.Context, fromEmail, toEmail, clientTransactionID string, startTime, endTime time.Time, page, limit int64) (*UniversalTransfersDetail, error) {
+	params := url.Values{}
+	if fromEmail != "" {
+		params.Set("fromEmail", fromEmail)
+	}
+	if toEmail != "" {
+		params.Set("toEmail", toEmail)
+	}
+	if clientTransactionID != "" {
+		params.Set("clientTranId", clientTransactionID)
+	}
+	if !startTime.IsZero() && !endTime.IsZero() {
+		err := common.StartEndTimeCheck(startTime, endTime)
+		if err != nil {
+			return nil, err
+		}
+		params.Set("startTime", strconv.FormatInt(startTime.UnixMilli(), 10))
+		params.Set("endTime", strconv.FormatInt(endTime.UnixMilli(), 10))
+	}
+	if page > 0 {
+		params.Set("page", strconv.FormatInt(page, 10))
+	}
+	if limit > 0 {
+		params.Set("limit", strconv.FormatInt(limit, 10))
+	}
+	var resp *UniversalTransfersDetail
+	return resp, e.SendAuthHTTPRequest(ctx, exchange.RestSpot, http.MethodGet, "/sapi/v1/sub-account/universalTransfer", params, sapiDefaultRate, nil, &resp)
+}
+
+// GetDetailOnSubAccountsFuturesAccountV2 retrieves detail on sub-account's futures account V2 for master account
+func (e *Exchange) GetDetailOnSubAccountsFuturesAccountV2(ctx context.Context, email string, futuresType int64) (*MarginedFuturesAccount, error) {
+	if !common.MatchesEmailPattern(email) {
+		return nil, errValidEmailRequired
+	}
+	if futuresType == 0 {
+		return nil, errInvalidFuturesType
+	}
+	params := url.Values{}
+	params.Set("email", email)
+	params.Set("futuresType", strconv.FormatInt(futuresType, 10))
+	var resp *MarginedFuturesAccount
+	return resp, e.SendAuthHTTPRequest(ctx, exchange.RestSpot, http.MethodGet, "/sapi/v2/sub-account/futures/account", params, sapiDefaultRate, nil, &resp)
+}
+
+// GetSummaryOfSubAccountsFuturesAccountV2 retrieves the summary of sub-account's futures account v2 for master account
+func (e *Exchange) GetSummaryOfSubAccountsFuturesAccountV2(ctx context.Context, futuresType, page, limit int64) (*AccountSummary, error) {
+	if futuresType == 0 {
+		return nil, errInvalidFuturesType
+	}
+	params := url.Values{}
+	params.Set("futuresType", strconv.FormatInt(futuresType, 10))
+	if page > 0 {
+		params.Set("page", strconv.FormatInt(page, 10))
+	}
+	if limit > 0 {
+		params.Set("limit", strconv.FormatInt(limit, 10))
+	}
+	var resp *AccountSummary
+	return resp, e.SendAuthHTTPRequest(ctx, exchange.RestSpot, http.MethodGet, "/sapi/v2/sub-account/futures/accountSummary", params, getFuturesSubAccountSummaryV2Rate, nil, &resp)
+}
+
+// GetAccountStatus fetch account status detail.
+func (e *Exchange) GetAccountStatus(ctx context.Context) (string, error) {
+	resp := &struct {
+		Data string `json:"data"`
+	}{}
+	return resp.Data, e.SendAuthHTTPRequest(ctx, exchange.RestSpot, http.MethodGet, "/sapi/v1/account/status", nil, sapiDefaultRate, nil, &resp)
+}
+
+// GetAccountTradingAPIStatus fetch account api trading status detail.
+func (e *Exchange) GetAccountTradingAPIStatus(ctx context.Context) (*TradingAPIAccountStatus, error) {
+	var resp *TradingAPIAccountStatus
+	return resp, e.SendAuthHTTPRequest(ctx, exchange.RestSpot, http.MethodGet, "/sapi/v1/account/apiTradingStatus", nil, sapiDefaultRate, nil, &resp)
+}
+
+// GetDustLog retrieves record of small or fractional amounts of assets that accumulate in a user's account
+func (e *Exchange) GetDustLog(ctx context.Context, accountType string, startTime, endTime time.Time) (*DustLog, error) {
+	params := url.Values{}
+	if accountType == "" {
+		params.Set("accountType", accountType)
+	}
+	if !startTime.IsZero() && !endTime.IsZero() {
+		err := common.StartEndTimeCheck(startTime, endTime)
+		if err != nil {
+			return nil, err
+		}
+		params.Set("startTime", strconv.FormatInt(startTime.UnixMilli(), 10))
+		params.Set("endTime", strconv.FormatInt(endTime.UnixMilli(), 10))
+	}
+	var resp *DustLog
+	return resp, e.SendAuthHTTPRequest(ctx, exchange.RestSpot, http.MethodGet, "/sapi/v1/asset/dribblet", params, sapiDefaultRate, nil, &resp)
+}
+
+// GetWsAuthStreamKey will retrieve a key to use for authorised WS streaming
+func (e *Exchange) GetWsAuthStreamKey(ctx context.Context) (string, error) {
+	endpointPath, err := e.API.Endpoints.GetURL(exchange.RestSpot)
+	if err != nil {
+		return "", err
+	}
+
+	creds, err := e.GetCredentials(ctx)
+	if err != nil {
+		return "", err
+	}
+
 	var resp UserAccountStream
 	headers := make(map[string]string)
 	headers["X-MBX-APIKEY"] = creds.Key
 	item := &request.Item{
 		Method:                 http.MethodPost,
-		Path:                   endpointPath + userAccountStream,
+		Path:                   endpointPath + "/api/v3/userDataStream",
 		Headers:                headers,
 		Result:                 &resp,
 		Verbose:                e.Verbose,
 		HTTPDebugging:          e.HTTPDebugging,
 		HTTPRecording:          e.HTTPRecording,
 		HTTPMockDataSliceLimit: e.HTTPMockDataSliceLimit,
->>>>>>> fd9aaf00
-	}
-	params := url.Values{}
-	params.Set("subAccountId", subAccountID)
-	var resp *BNBBurnStatus
-	return resp, e.SendAuthHTTPRequest(ctx, exchange.RestSpot, http.MethodGet, "/sapi/v1/broker/subAccount/bnbBurn/status", params, request.Auth, nil, &resp)
-}
-
-// SubAccountTransferWithSpotBroker applies a subaccount transfer through a broker on spot account
-func (e *Exchange) SubAccountTransferWithSpotBroker(ctx context.Context, asset currency.Code, fromID, toID, clientTransferID string, amount float64) (*BrokerSubAccountTransfer, error) {
-	if asset.IsEmpty() {
-		return nil, currency.ErrCurrencyCodeEmpty
-	}
-	if amount <= 0 {
-		return nil, order.ErrAmountBelowMin
-	}
-	params := url.Values{}
-	params.Set("asset", asset.String())
-	params.Set("amount", strconv.FormatFloat(amount, 'f', -1, 64))
-	if fromID != "" {
-		params.Set("fromId", fromID)
-	}
-	if toID != "" {
-		params.Set("toId", toID)
-	}
-	if clientTransferID != "" {
-		params.Set("clientTranId", clientTransferID)
-	}
-	var resp *BrokerSubAccountTransfer
-	return resp, e.SendAuthHTTPRequest(ctx, exchange.RestSpot, http.MethodPost, "/sapi/v1/broker/transfer", params, request.Auth, nil, &resp)
-}
-
-// GetSpotBrokerSubAccountTransferHistory retrieves sub-account assets transfers of spot account through a broker account
-func (e *Exchange) GetSpotBrokerSubAccountTransferHistory(ctx context.Context, fromID, toID, clientTransferID string, showAllStatus bool, startTime, endTime time.Time, page, limit int64) ([]SubAccountTransferRecord, error) {
-	params := url.Values{}
-	if fromID != "" {
-		params.Set("fromId", fromID)
-	}
-	if toID != "" {
-		params.Set("toId", toID)
-	}
-	if clientTransferID != "" {
-		params.Set("clientTranId", clientTransferID)
-	}
-	if showAllStatus {
-		params.Set("showAllStatus", "true")
-	}
-	if !startTime.IsZero() && !endTime.IsZero() {
-		if err := common.StartEndTimeCheck(startTime, endTime); err != nil {
-			return nil, err
-		}
-		params.Set("startTime", strconv.FormatInt(startTime.UnixMilli(), 10))
-		params.Set("endTime", strconv.FormatInt(endTime.UnixMilli(), 10))
-	}
-	if limit > 0 {
-		params.Set("limit", strconv.FormatInt(limit, 10))
-	}
-	if page > 0 {
-		params.Set("page", strconv.FormatInt(page, 10))
-	}
-	var resp []SubAccountTransferRecord
-	return resp, e.SendAuthHTTPRequest(ctx, exchange.RestSpot, http.MethodGet, "/sapi/v1/broker/transfer", params, request.Auth, nil, &resp)
-}
-
-// SubAccountTransferWithFuturesBroker applies a subaccount transfer through a broker on futures account
-func (e *Exchange) SubAccountTransferWithFuturesBroker(ctx context.Context, asset currency.Code, fromID, toID, clientTransferID string, futuresType int, amount float64) (*BrokerSubAccountTransfer, error) {
-	if asset.IsEmpty() {
-		return nil, currency.ErrCurrencyCodeEmpty
-	}
-	if amount <= 0 {
-		return nil, order.ErrAmountBelowMin
-	}
-	params := url.Values{}
-<<<<<<< HEAD
-	params.Set("asset", asset.String())
-	params.Set("amount", strconv.FormatFloat(amount, 'f', -1, 64))
-	if futuresType != 0 {
-		params.Set("futuresType", strconv.Itoa(futuresType))
-=======
+	}
+
+	err = e.SendPayload(ctx, request.Unset, func() (*request.Item, error) {
+		return item, nil
+	}, request.AuthenticatedRequest)
+	if err != nil {
+		return "", err
+	}
+	return resp.ListenKey, nil
+}
+
+// MaintainWsAuthStreamKey will keep the key alive
+func (e *Exchange) MaintainWsAuthStreamKey(ctx context.Context) error {
+	endpointPath, err := e.API.Endpoints.GetURL(exchange.RestSpot)
+	if err != nil {
+		return err
+	}
+	if listenKey == "" {
+		listenKey, err = e.GetWsAuthStreamKey(ctx)
+		return err
+	}
+	creds, err := e.GetCredentials(ctx)
+	if err != nil {
+		return err
+	}
+	path := endpointPath + "/api/v3/userDataStream"
+	params := url.Values{}
 	params.Set("listenKey", listenKey)
 	path = common.EncodeURLValues(path, params)
 	headers := make(map[string]string)
@@ -6959,59 +3416,22 @@
 		HTTPDebugging:          e.HTTPDebugging,
 		HTTPRecording:          e.HTTPRecording,
 		HTTPMockDataSliceLimit: e.HTTPMockDataSliceLimit,
->>>>>>> fd9aaf00
-	}
-	if fromID != "" {
-		params.Set("fromId", fromID)
-	}
-	if toID != "" {
-		params.Set("toId", toID)
-	}
-	if clientTransferID != "" {
-		params.Set("clientTranId", clientTransferID)
-	}
-	var resp *BrokerSubAccountTransfer
-	return resp, e.SendAuthHTTPRequest(ctx, exchange.RestSpot, http.MethodPost, "/sapi/v1/broker/transfer/futures", params, request.Auth, nil, &resp)
-}
-
-<<<<<<< HEAD
-// GetFuturesBrokerSubAccountTransferHistory retrieves sub-account assets transfers of futures account through a broker account
-func (e *Exchange) GetFuturesBrokerSubAccountTransferHistory(ctx context.Context, coinMargined bool, subAccountID, clientTransferID string, startTime, endTime time.Time, page, limit int64) (*FuturesSubAccountTransfers, error) {
-	if subAccountID == "" {
-		return nil, errSubAccountIDMissing
-=======
+	}
+	return e.SendPayload(ctx, request.Unset, func() (*request.Item, error) {
+		return item, nil
+	}, request.AuthenticatedRequest)
+}
+
 // FetchExchangeLimits fetches order execution limits filtered by asset
 func (e *Exchange) FetchExchangeLimits(ctx context.Context, a asset.Item) ([]limits.MinMaxLevel, error) {
 	if a != asset.Spot && a != asset.Margin {
 		return nil, fmt.Errorf("%w %q", asset.ErrNotSupported, a)
->>>>>>> fd9aaf00
-	}
-	params := url.Values{}
-	if coinMargined {
-		params.Set("futuresType", "2")
-	} else {
-		params.Set("futuresType", "1")
-	}
-<<<<<<< HEAD
-	if clientTransferID != "" {
-		params.Set("clientTranId", clientTransferID)
-	}
-	if !startTime.IsZero() && !endTime.IsZero() {
-		if err := common.StartEndTimeCheck(startTime, endTime); err != nil {
-			return nil, err
-		}
-		params.Set("startTime", strconv.FormatInt(startTime.UnixMilli(), 10))
-		params.Set("endTime", strconv.FormatInt(endTime.UnixMilli(), 10))
-	}
-	if limit > 0 {
-		params.Set("limit", strconv.FormatInt(limit, 10))
-	}
-	if page > 0 {
-		params.Set("page", strconv.FormatInt(page, 10))
-	}
-	var resp *FuturesSubAccountTransfers
-	return resp, e.SendAuthHTTPRequest(ctx, exchange.RestSpot, http.MethodGet, "/sapi/v1/broker/transfer/futures", params, request.Auth, nil, &resp)
-=======
+	}
+
+	resp, err := e.GetExchangeInfo(ctx)
+	if err != nil {
+		return nil, err
+	}
 
 	aUpper := strings.ToUpper(a.String())
 
@@ -7022,49 +3442,3496 @@
 		if err != nil {
 			return nil, err
 		}
-
-		for i := range s.PermissionSets {
-			if !slices.Contains(s.PermissionSets[i], aUpper) {
-				continue
+		var hasPermission bool
+		for _, permissionSet := range s.PermissionSets {
+			if slices.Contains(permissionSet, aUpper) {
+				hasPermission = true
+				break
 			}
-			mml := limits.MinMaxLevel{
-				Key: key.NewExchangeAssetPair(e.Name, a, cp),
+		}
+		if !hasPermission {
+			continue
+		}
+
+		mml := limits.MinMaxLevel{
+			Key: key.NewExchangeAssetPair(e.Name, a, cp),
+		}
+
+		for _, f := range s.Filters {
+			// TODO: Unhandled filters:
+			// maxPosition, trailingDelta, percentPriceBySide, maxNumAlgoOrders
+			switch f.FilterType {
+			case priceFilter:
+				mml.MinPrice = f.MinPrice
+				mml.MaxPrice = f.MaxPrice
+				mml.PriceStepIncrementSize = f.TickSize
+			case percentPriceFilter:
+				mml.MultiplierUp = f.MultiplierUp
+				mml.MultiplierDown = f.MultiplierDown
+				mml.AveragePriceMinutes = f.AvgPriceMinutes
+			case lotSizeFilter:
+				mml.MaximumBaseAmount = f.MaxQty
+				mml.MinimumBaseAmount = f.MinQty
+				mml.AmountStepIncrementSize = f.StepSize
+			case notionalFilter:
+				mml.MinNotional = f.MinNotional
+			case icebergPartsFilter:
+				mml.MaxIcebergParts = f.Limit
+			case marketLotSizeFilter:
+				mml.MarketMinQty = f.MinQty
+				mml.MarketMaxQty = f.MaxQty
+				mml.MarketStepIncrementSize = f.StepSize
+			case maxNumOrdersFilter:
+				mml.MaxTotalOrders = f.MaxNumOrders
+				mml.MaxAlgoOrders = f.MaxNumAlgoOrders
 			}
-			for _, f := range s.Filters {
-				// TODO: Unhandled filters:
-				// maxPosition, trailingDelta, percentPriceBySide, maxNumAlgoOrders
-				switch f.FilterType {
-				case priceFilter:
-					mml.MinPrice = f.MinPrice
-					mml.MaxPrice = f.MaxPrice
-					mml.PriceStepIncrementSize = f.TickSize
-				case percentPriceFilter:
-					mml.MultiplierUp = f.MultiplierUp
-					mml.MultiplierDown = f.MultiplierDown
-					mml.AveragePriceMinutes = f.AvgPriceMinutes
-				case lotSizeFilter:
-					mml.MaximumBaseAmount = f.MaxQty
-					mml.MinimumBaseAmount = f.MinQty
-					mml.AmountStepIncrementSize = f.StepSize
-				case notionalFilter:
-					mml.MinNotional = f.MinNotional
-				case icebergPartsFilter:
-					mml.MaxIcebergParts = f.Limit
-				case marketLotSizeFilter:
-					mml.MarketMinQty = f.MinQty
-					mml.MarketMaxQty = f.MaxQty
-					mml.MarketStepIncrementSize = f.StepSize
-				case maxNumOrdersFilter:
-					mml.MaxTotalOrders = f.MaxNumOrders
-					mml.MaxAlgoOrders = f.MaxNumAlgoOrders
-				}
-			}
-			l = append(l, mml)
-			break
-		}
+		}
+
+		l = append(l, mml)
 	}
 	return l, nil
->>>>>>> fd9aaf00
+}
+
+// CryptoLoanIncomeHistory returns crypto loan income history
+func (e *Exchange) CryptoLoanIncomeHistory(ctx context.Context, curr currency.Code, loanType string, startTime, endTime time.Time, limit int64) ([]CryptoLoansIncomeHistory, error) {
+	params := url.Values{}
+	if !curr.IsEmpty() {
+		params.Set("asset", curr.String())
+	}
+	if loanType != "" {
+		params.Set("type", loanType)
+	}
+	if !startTime.IsZero() && !endTime.IsZero() {
+		err := common.StartEndTimeCheck(startTime, endTime)
+		if err != nil {
+			return nil, err
+		}
+		params.Set("startTime", strconv.FormatInt(startTime.UnixMilli(), 10))
+		params.Set("endTime", strconv.FormatInt(endTime.UnixMilli(), 10))
+	}
+	if limit != 0 {
+		params.Set("limit", strconv.FormatInt(limit, 10))
+	}
+	var resp []CryptoLoansIncomeHistory
+	return resp, e.SendAuthHTTPRequest(ctx, exchange.RestSpot, http.MethodGet, "/sapi/v1/loan/income", params, cryptoLoansIncomeHistory, nil, &resp)
+}
+
+// CryptoLoanBorrow borrows crypto
+func (e *Exchange) CryptoLoanBorrow(ctx context.Context, loanCoin currency.Code, loanAmount float64, collateralCoin currency.Code, collateralAmount float64, loanTerm int64) ([]CryptoLoanBorrow, error) {
+	if loanCoin.IsEmpty() {
+		return nil, errLoanCoinMustBeSet
+	}
+	if collateralCoin.IsEmpty() {
+		return nil, errCollateralCoinMustBeSet
+	}
+	if loanTerm <= 0 {
+		return nil, errLoanTermMustBeSet
+	}
+	if loanAmount == 0 && collateralAmount == 0 {
+		return nil, fmt.Errorf("%w: either loan or collateral amounts must be set", order.ErrAmountBelowMin)
+	}
+	params := url.Values{}
+	params.Set("loanCoin", loanCoin.String())
+	if loanAmount != 0 {
+		params.Set("loanAmount", strconv.FormatFloat(loanAmount, 'f', -1, 64))
+	}
+	params.Set("collateralCoin", collateralCoin.String())
+	if collateralAmount != 0 {
+		params.Set("collateralAmount", strconv.FormatFloat(collateralAmount, 'f', -1, 64))
+	}
+	params.Set("loanTerm", strconv.FormatInt(loanTerm, 10))
+	var resp []CryptoLoanBorrow
+	return resp, e.SendAuthHTTPRequest(ctx, exchange.RestSpot, http.MethodPost, "/sapi/v1/loan/borrow", params, sapiDefaultRate, nil, &resp)
+}
+
+// CryptoLoanBorrowHistory gets loan borrow history
+func (e *Exchange) CryptoLoanBorrowHistory(ctx context.Context, orderID int64, loanCoin, collateralCoin currency.Code, startTime, endTime time.Time, current, limit int64) (*LoanBorrowHistory, error) {
+	params, err := fillHistoryParams(startTime, endTime, current, 0)
+	if err != nil {
+		return nil, err
+	}
+	if orderID != 0 {
+		params.Set("orderId", strconv.FormatInt(orderID, 10))
+	}
+	if !loanCoin.IsEmpty() {
+		params.Set("loanCoin", loanCoin.String())
+	}
+	if !collateralCoin.IsEmpty() {
+		params.Set("collateralCoin", collateralCoin.String())
+	}
+	if limit != 0 {
+		params.Set("limit", strconv.FormatInt(limit, 10))
+	}
+	var resp *LoanBorrowHistory
+	return resp, e.SendAuthHTTPRequest(ctx, exchange.RestSpot, http.MethodGet, "/sapi/v1/loan/borrow/history", params, getLoanBorrowHistoryRate, nil, &resp)
+}
+
+// CryptoLoanOngoingOrders obtains ongoing loan orders
+func (e *Exchange) CryptoLoanOngoingOrders(ctx context.Context, orderID int64, loanCoin, collateralCoin currency.Code, current, limit int64) (*CryptoLoanOngoingOrder, error) {
+	params := url.Values{}
+	if orderID != 0 {
+		params.Set("orderId", strconv.FormatInt(orderID, 10))
+	}
+	if !loanCoin.IsEmpty() {
+		params.Set("loanCoin", loanCoin.String())
+	}
+	if !collateralCoin.IsEmpty() {
+		params.Set("collateralCoin", collateralCoin.String())
+	}
+	if current != 0 {
+		params.Set("current", strconv.FormatInt(current, 10))
+	}
+	if limit != 0 {
+		params.Set("limit", strconv.FormatInt(limit, 10))
+	}
+	var resp *CryptoLoanOngoingOrder
+	return resp, e.SendAuthHTTPRequest(ctx, exchange.RestSpot, http.MethodGet, "/sapi/v1/loan/ongoing/orders", params, getBorrowOngoingOrdersRate, nil, &resp)
+}
+
+// CryptoLoanRepay repays a crypto loan
+func (e *Exchange) CryptoLoanRepay(ctx context.Context, orderID int64, amount float64, repayType int64, collateralReturn bool) ([]CryptoLoanRepay, error) {
+	if orderID <= 0 {
+		return nil, order.ErrOrderIDNotSet
+	}
+	if amount <= 0 {
+		return nil, order.ErrAmountBelowMin
+	}
+	params := url.Values{}
+	params.Set("orderId", strconv.FormatInt(orderID, 10))
+	params.Set("amount", strconv.FormatFloat(amount, 'f', -1, 64))
+	if repayType != 0 {
+		params.Set("type", strconv.FormatInt(repayType, 10))
+	}
+	params.Set("collateralReturn", strconv.FormatBool(collateralReturn))
+	var resp []CryptoLoanRepay
+	return resp, e.SendAuthHTTPRequest(ctx, exchange.RestSpot, http.MethodPost, "/sapi/v1/loan/repay", params, cryptoRepayLoanRate, nil, &resp)
+}
+
+// CryptoLoanRepaymentHistory gets the crypto loan repayment history
+func (e *Exchange) CryptoLoanRepaymentHistory(ctx context.Context, orderID int64, loanCoin, collateralCoin currency.Code, startTime, endTime time.Time, current, limit int64) (*CryptoLoanRepayHistory, error) {
+	params, err := fillHistoryParams(startTime, endTime, current, 0)
+	if err != nil {
+		return nil, err
+	}
+	if orderID != 0 {
+		params.Set("orderId", strconv.FormatInt(orderID, 10))
+	}
+	if !loanCoin.IsEmpty() {
+		params.Set("loanCoin", loanCoin.String())
+	}
+	if !collateralCoin.IsEmpty() {
+		params.Set("collateralCoin", collateralCoin.String())
+	}
+	if limit != 0 {
+		params.Set("limit", strconv.FormatInt(limit, 10))
+	}
+	var resp *CryptoLoanRepayHistory
+	return resp, e.SendAuthHTTPRequest(ctx, exchange.RestSpot, http.MethodGet, "/sapi/v1/loan/repay/history", params, repaymentHistoryRate, nil, &resp)
+}
+
+// CryptoLoanAdjustLTV adjusts the LTV of a crypto loan
+func (e *Exchange) CryptoLoanAdjustLTV(ctx context.Context, orderID int64, reduce bool, amount float64) (*CryptoLoanAdjustLTV, error) {
+	if orderID <= 0 {
+		return nil, order.ErrOrderIDNotSet
+	}
+	if amount <= 0 {
+		return nil, order.ErrAmountBelowMin
+	}
+	params := url.Values{}
+	params.Set("orderId", strconv.FormatInt(orderID, 10))
+	params.Set("amount", strconv.FormatFloat(amount, 'f', -1, 64))
+	direction := "ADDITIONAL"
+	if reduce {
+		direction = "REDUCED"
+	}
+	params.Set("direction", direction)
+	var resp *CryptoLoanAdjustLTV
+	return resp, e.SendAuthHTTPRequest(ctx, exchange.RestSpot, http.MethodPost, "/sapi/v1/loan/adjust/ltv", params, adjustLTVRate, nil, &resp)
+}
+
+// CryptoLoanLTVAdjustmentHistory gets the crypto loan LTV adjustment history
+func (e *Exchange) CryptoLoanLTVAdjustmentHistory(ctx context.Context, orderID int64, loanCoin, collateralCoin currency.Code, startTime, endTime time.Time, current, limit int64) (*CryptoLoanLTVAdjustmentHistory, error) {
+	params, err := fillHistoryParams(startTime, endTime, current, 0)
+	if err != nil {
+		return nil, err
+	}
+	if orderID != 0 {
+		params.Set("orderId", strconv.FormatInt(orderID, 10))
+	}
+	if !loanCoin.IsEmpty() {
+		params.Set("loanCoin", loanCoin.String())
+	}
+	if !collateralCoin.IsEmpty() {
+		params.Set("collateralCoin", collateralCoin.String())
+	}
+	if limit != 0 {
+		params.Set("limit", strconv.FormatInt(limit, 10))
+	}
+	var resp *CryptoLoanLTVAdjustmentHistory
+	return resp, e.SendAuthHTTPRequest(ctx, exchange.RestSpot, http.MethodGet, "/sapi/v1/loan/ltv/adjustment/history", params, getLoanLTVAdjustmentHistoryRate, nil, &resp)
+}
+
+// CryptoLoanAssetsData gets the loanable assets data
+func (e *Exchange) CryptoLoanAssetsData(ctx context.Context, loanCoin currency.Code, vipLevel int64) (*LoanableAssetsData, error) {
+	params := url.Values{}
+	if !loanCoin.IsEmpty() {
+		params.Set("loanCoin", loanCoin.String())
+	}
+	if vipLevel != 0 {
+		params.Set("vipLevel", strconv.FormatInt(vipLevel, 10))
+	}
+	var resp *LoanableAssetsData
+	return resp, e.SendAuthHTTPRequest(ctx, exchange.RestSpot, http.MethodGet, "/sapi/v1/loan/loanable/data", params, getLoanableAssetsDataRate, nil, &resp)
+}
+
+// CryptoLoanCollateralAssetsData gets the collateral assets data
+func (e *Exchange) CryptoLoanCollateralAssetsData(ctx context.Context, collateralCoin currency.Code, vipLevel int64) (*CollateralAssetData, error) {
+	params := url.Values{}
+	if !collateralCoin.IsEmpty() {
+		params.Set("collateralCoin", collateralCoin.String())
+	}
+	if vipLevel != 0 {
+		params.Set("vipLevel", strconv.FormatInt(vipLevel, 10))
+	}
+	var resp *CollateralAssetData
+	return resp, e.SendAuthHTTPRequest(ctx, exchange.RestSpot, http.MethodGet, "/sapi/v1/loan/collateral/data", params, collateralAssetsDataRate, nil, &resp)
+}
+
+// CryptoLoanCheckCollateralRepayRate checks the collateral repay rate
+func (e *Exchange) CryptoLoanCheckCollateralRepayRate(ctx context.Context, loanCoin, collateralCoin currency.Code, amount float64) (*CollateralRepayRate, error) {
+	if loanCoin.IsEmpty() {
+		return nil, errLoanCoinMustBeSet
+	}
+	if collateralCoin.IsEmpty() {
+		return nil, errCollateralCoinMustBeSet
+	}
+	if amount <= 0 {
+		return nil, order.ErrAmountBelowMin
+	}
+	params := url.Values{}
+	params.Set("loanCoin", loanCoin.String())
+	params.Set("collateralCoin", collateralCoin.String())
+	params.Set("repayAmount", strconv.FormatFloat(amount, 'f', -1, 64))
+	var resp *CollateralRepayRate
+	return resp, e.SendAuthHTTPRequest(ctx, exchange.RestSpot, http.MethodGet, "/sapi/v1/loan/repay/collateral/rate", params, checkCollateralRepayRate, nil, &resp)
+}
+
+// CryptoLoanCustomiseMarginCall customises a loan's margin call
+func (e *Exchange) CryptoLoanCustomiseMarginCall(ctx context.Context, orderID int64, collateralCoin currency.Code, marginCallValue float64) (*CustomiseMarginCall, error) {
+	if marginCallValue <= 0 {
+		return nil, fmt.Errorf("%w: marginCallValue must not be <= 0", errMarginCallValueRequired)
+	}
+	params := url.Values{}
+	if orderID != 0 {
+		params.Set("orderId", strconv.FormatInt(orderID, 10))
+	}
+	if !collateralCoin.IsEmpty() {
+		params.Set("collateralCoin", collateralCoin.String())
+	}
+	params.Set("marginCall", strconv.FormatFloat(marginCallValue, 'f', -1, 64))
+	var resp *CustomiseMarginCall
+	return resp, e.SendAuthHTTPRequest(ctx, exchange.RestSpot, http.MethodPost, "/sapi/v1/loan/customize/margin_call", params, cryptoLoanCustomizeMarginRate, nil, &resp)
+}
+
+// FlexibleLoanBorrow creates a flexible loan
+func (e *Exchange) FlexibleLoanBorrow(ctx context.Context, loanCoin, collateralCoin currency.Code, loanAmount, collateralAmount float64) (*FlexibleLoanBorrow, error) {
+	if loanCoin.IsEmpty() {
+		return nil, errLoanCoinMustBeSet
+	}
+	if collateralCoin.IsEmpty() {
+		return nil, errCollateralCoinMustBeSet
+	}
+	if loanAmount == 0 && collateralAmount == 0 {
+		return nil, fmt.Errorf("%w: either loan or collateral amounts must be set", order.ErrAmountBelowMin)
+	}
+	params := url.Values{}
+	params.Set("loanCoin", loanCoin.String())
+	if loanAmount != 0 {
+		params.Set("loanAmount", strconv.FormatFloat(loanAmount, 'f', -1, 64))
+	}
+	params.Set("collateralCoin", collateralCoin.String())
+	if collateralAmount != 0 {
+		params.Set("collateralAmount", strconv.FormatFloat(collateralAmount, 'f', -1, 64))
+	}
+	var resp *FlexibleLoanBorrow
+	return resp, e.SendAuthHTTPRequest(ctx, exchange.RestSpot, http.MethodPost, "/sapi/v2/loan/flexible/borrow", params, borrowFlexibleRate, nil, &resp)
+}
+
+// FlexibleLoanOngoingOrders gets the flexible loan ongoing orders
+func (e *Exchange) FlexibleLoanOngoingOrders(ctx context.Context, loanCoin, collateralCoin currency.Code, current, limit int64) (*FlexibleLoanOngoingOrder, error) {
+	params := url.Values{}
+	if !loanCoin.IsEmpty() {
+		params.Set("loanCoin", loanCoin.String())
+	}
+	if !collateralCoin.IsEmpty() {
+		params.Set("collateralCoin", collateralCoin.String())
+	}
+	if current != 0 {
+		params.Set("current", strconv.FormatInt(current, 10))
+	}
+	if limit != 0 {
+		params.Set("limit", strconv.FormatInt(limit, 10))
+	}
+	var resp *FlexibleLoanOngoingOrder
+	return resp, e.SendAuthHTTPRequest(ctx, exchange.RestSpot, http.MethodGet, "/sapi/v2/loan/flexible/ongoing/orders", params, getFlexibleLoanOngoingOrdersRate, nil, &resp)
+}
+
+// FlexibleLoanBorrowHistory gets the flexible loan borrow history
+func (e *Exchange) FlexibleLoanBorrowHistory(ctx context.Context, loanCoin, collateralCoin currency.Code, startTime, endTime time.Time, current, limit int64) (*FlexibleLoanBorrowHistory, error) {
+	params, err := fillHistoryParams(startTime, endTime, current, 0)
+	if err != nil {
+		return nil, err
+	}
+	if !loanCoin.IsEmpty() {
+		params.Set("loanCoin", loanCoin.String())
+	}
+	if !collateralCoin.IsEmpty() {
+		params.Set("collateralCoin", collateralCoin.String())
+	}
+	if limit != 0 {
+		params.Set("limit", strconv.FormatInt(limit, 10))
+	}
+	var resp *FlexibleLoanBorrowHistory
+	return resp, e.SendAuthHTTPRequest(ctx, exchange.RestSpot, http.MethodGet, "/sapi/v2/loan/flexible/borrow/history", params, flexibleBorrowHistoryRate, nil, &resp)
+}
+
+// FlexibleLoanRepay repays a flexible loan
+func (e *Exchange) FlexibleLoanRepay(ctx context.Context, loanCoin, collateralCoin currency.Code, amount float64, collateralReturn, fullRepayment bool) (*FlexibleLoanRepay, error) {
+	if loanCoin.IsEmpty() {
+		return nil, errLoanCoinMustBeSet
+	}
+	if collateralCoin.IsEmpty() {
+		return nil, errCollateralCoinMustBeSet
+	}
+	if amount <= 0 {
+		return nil, order.ErrAmountBelowMin
+	}
+	params := url.Values{}
+	params.Set("loanCoin", loanCoin.String())
+	params.Set("collateralCoin", collateralCoin.String())
+	params.Set("repayAmount", strconv.FormatFloat(amount, 'f', -1, 64))
+	params.Set("collateralReturn", strconv.FormatBool(collateralReturn))
+	if fullRepayment {
+		params.Set("fullRepayment", "true")
+	}
+	var resp *FlexibleLoanRepay
+	return resp, e.SendAuthHTTPRequest(ctx, exchange.RestSpot, http.MethodPost, "/sapi/v2/loan/flexible/repay", params, repayFlexibleLoanHistoryRate, nil, &resp)
+}
+
+// FlexibleLoanRepayHistory gets the flexible loan repayment history
+func (e *Exchange) FlexibleLoanRepayHistory(ctx context.Context, loanCoin, collateralCoin currency.Code, startTime, endTime time.Time, current, limit int64) (*FlexibleLoanRepayHistory, error) {
+	params, err := fillHistoryParams(startTime, endTime, current, 0)
+	if err != nil {
+		return nil, err
+	}
+	if !loanCoin.IsEmpty() {
+		params.Set("loanCoin", loanCoin.String())
+	}
+	if !collateralCoin.IsEmpty() {
+		params.Set("collateralCoin", collateralCoin.String())
+	}
+	if limit != 0 {
+		params.Set("limit", strconv.FormatInt(limit, 10))
+	}
+	var resp *FlexibleLoanRepayHistory
+	return resp, e.SendAuthHTTPRequest(ctx, exchange.RestSpot, http.MethodGet, "/sapi/v2/loan/flexible/repay/history", params, flexibleLoanRepaymentHistoryRate, nil, &resp)
+}
+
+// FlexibleLoanCollateralRepayment flexible loan collateral repayment
+func (e *Exchange) FlexibleLoanCollateralRepayment(ctx context.Context, loanCoin, collateralCoin currency.Code, repaymentAmount float64, fullRepayment bool) (*FlexibleLoanCollateralRepaymentResponse, error) {
+	if loanCoin.IsEmpty() {
+		return nil, errLoanCoinMustBeSet
+	}
+	if collateralCoin.IsEmpty() {
+		return nil, errCollateralCoinMustBeSet
+	}
+	if repaymentAmount <= 0 {
+		return nil, fmt.Errorf("%w: repayment amount is required", order.ErrAmountBelowMin)
+	}
+	params := url.Values{}
+	params.Set("loanCoin", loanCoin.String())
+	params.Set("collateralCoin", collateralCoin.String())
+	params.Set("repaymentAmount", strconv.FormatFloat(repaymentAmount, 'f', -1, 64))
+	if fullRepayment {
+		params.Set("fullRepayment", "true")
+	}
+	var resp *FlexibleLoanCollateralRepaymentResponse
+	return resp, e.SendAuthHTTPRequest(ctx, exchange.RestSpot, http.MethodPost, "/sapi/v2/loan/flexible/repay/collateral", params, flexibleLoanCollateralRepaymentRate, nil, &resp)
+}
+
+// CheckCollateralRepayRate checks collateral loan repayment rate of the account
+func (e *Exchange) CheckCollateralRepayRate(ctx context.Context, loanCoin, collateralCoin currency.Code) (*CollateralRepayRate, error) {
+	if loanCoin.IsEmpty() {
+		return nil, errLoanCoinMustBeSet
+	}
+	if collateralCoin.IsEmpty() {
+		return nil, errCollateralCoinMustBeSet
+	}
+	params := url.Values{}
+	params.Set("loanCoin", loanCoin.String())
+	params.Set("collateralCoin", collateralCoin.String())
+	var resp *CollateralRepayRate
+	return resp, e.SendAuthHTTPRequest(ctx, exchange.RestSpot, http.MethodGet, "/sapi/v2/loan/flexible/repay/rate", params, checkCollateralRepayRate, nil, &resp)
+}
+
+// GetFlexibleLoanLiquidiationHistory retrieves flexible loan liquidiation history of an account
+func (e *Exchange) GetFlexibleLoanLiquidiationHistory(ctx context.Context, loanCoin, collateralCoin currency.Code, startTime, endTime time.Time, current, limit int64) (*FlexibleLoanLiquidiationhistory, error) {
+	params, err := fillHistoryParams(startTime, endTime, current, 0)
+	if err != nil {
+		return nil, err
+	}
+	if !loanCoin.IsEmpty() {
+		params.Set("loanCoin", loanCoin.String())
+	}
+	if !collateralCoin.IsEmpty() {
+		params.Set("collateralCoin", collateralCoin.String())
+	}
+	if limit > 0 {
+		params.Set("limit", strconv.FormatInt(limit, 10))
+	}
+	var resp *FlexibleLoanLiquidiationhistory
+	return resp, e.SendAuthHTTPRequest(ctx, exchange.RestSpot, http.MethodGet, "/sapi/v2/loan/flexible/liquidation/history", params, flexibleLoanLiquidiationHistoryRate, nil, &resp)
+}
+
+// FlexibleLoanAdjustLTV adjusts the LTV of a flexible loan
+func (e *Exchange) FlexibleLoanAdjustLTV(ctx context.Context, loanCoin, collateralCoin currency.Code, amount float64, reduce bool) (*FlexibleLoanAdjustLTV, error) {
+	if loanCoin.IsEmpty() {
+		return nil, errLoanCoinMustBeSet
+	}
+	if collateralCoin.IsEmpty() {
+		return nil, errCollateralCoinMustBeSet
+	}
+	if amount <= 0 {
+		return nil, order.ErrAmountBelowMin
+	}
+	direction := "ADDITIONAL"
+	if reduce {
+		direction = "REDUCED"
+	}
+	params := url.Values{}
+	params.Set("loanCoin", loanCoin.String())
+	params.Set("collateralCoin", collateralCoin.String())
+	params.Set("adjustmentAmount", strconv.FormatFloat(amount, 'f', -1, 64))
+	params.Set("direction", direction)
+	var resp *FlexibleLoanAdjustLTV
+	return resp, e.SendAuthHTTPRequest(ctx, exchange.RestSpot, http.MethodPost, "/sapi/v2/loan/flexible/adjust/ltv", params, adjustFlexibleLoanRate, nil, &resp)
+}
+
+// FlexibleLoanLTVAdjustmentHistory gets the flexible loan LTV adjustment history
+func (e *Exchange) FlexibleLoanLTVAdjustmentHistory(ctx context.Context, loanCoin, collateralCoin currency.Code, startTime, endTime time.Time, current, limit int64) (*FlexibleLoanLTVAdjustmentHistory, error) {
+	params, err := fillHistoryParams(startTime, endTime, current, 0)
+	if err != nil {
+		return nil, err
+	}
+	if !loanCoin.IsEmpty() {
+		params.Set("loanCoin", loanCoin.String())
+	}
+	if !collateralCoin.IsEmpty() {
+		params.Set("collateralCoin", collateralCoin.String())
+	}
+	if limit != 0 {
+		params.Set("limit", strconv.FormatInt(limit, 10))
+	}
+	var resp *FlexibleLoanLTVAdjustmentHistory
+	return resp, e.SendAuthHTTPRequest(ctx, exchange.RestSpot, http.MethodGet, "/sapi/v2/loan/flexible/ltv/adjustment/history", params, flexibleLoanAdjustLTVRate, nil, &resp)
+}
+
+// FlexibleLoanAssetsData gets the flexible loan assets data
+func (e *Exchange) FlexibleLoanAssetsData(ctx context.Context, loanCoin currency.Code) (*FlexibleLoanAssetsData, error) {
+	params := url.Values{}
+	if !loanCoin.IsEmpty() {
+		params.Set("loanCoin", loanCoin.String())
+	}
+	var resp *FlexibleLoanAssetsData
+	return resp, e.SendAuthHTTPRequest(ctx, exchange.RestSpot, http.MethodGet, "/sapi/v2/loan/flexible/loanable/data", params, flexibleLoanAssetDataRate, nil, &resp)
+}
+
+// FlexibleCollateralAssetsData gets the flexible loan collateral assets data
+func (e *Exchange) FlexibleCollateralAssetsData(ctx context.Context, collateralCoin currency.Code) (*FlexibleCollateralAssetsData, error) {
+	params := url.Values{}
+	if !collateralCoin.IsEmpty() {
+		params.Set("collateralCoin", collateralCoin.String())
+	}
+	var resp *FlexibleCollateralAssetsData
+	return resp, e.SendAuthHTTPRequest(ctx, exchange.RestSpot, http.MethodGet, "/sapi/v2/loan/flexible/collateral/data", params, flexibleLoanCollateralAssetRate, nil, &resp)
+}
+
+// ----------------------------------  Simple Earn Endpoints -------------------------------
+// The endpoints below allow you to interact with Binance Simple Earn.
+
+// GetSimpleEarnFlexibleProductList retrieves available simple earn flexible product list.
+func (e *Exchange) GetSimpleEarnFlexibleProductList(ctx context.Context, assetName currency.Code, current, size int64) (*SimpleEarnProducts, error) {
+	params := url.Values{}
+	if !assetName.IsEmpty() {
+		params.Set("asset", assetName.String())
+	}
+	if current > 0 {
+		params.Set("current", strconv.FormatInt(current, 10))
+	}
+	if size > 0 {
+		params.Set("size", strconv.FormatInt(size, 10))
+	}
+	var resp *SimpleEarnProducts
+	return resp, e.SendAuthHTTPRequest(ctx, exchange.RestSpot, http.MethodGet, "/sapi/v1/simple-earn/flexible/list", params, simpleEarnProductsRate, nil, &resp)
+}
+
+// GetSimpleEarnLockedProducts retrieves available Simple Earn locked product list
+func (e *Exchange) GetSimpleEarnLockedProducts(ctx context.Context, assetName currency.Code, current, size int64) (*LockedSimpleEarnProducts, error) {
+	params := url.Values{}
+	if !assetName.IsEmpty() {
+		params.Set("asset", assetName.String())
+	}
+	if current > 0 {
+		params.Set("current", strconv.FormatInt(current, 10))
+	}
+	if size > 0 {
+		params.Set("size", strconv.FormatInt(size, 10))
+	}
+	var resp *LockedSimpleEarnProducts
+	return resp, e.SendAuthHTTPRequest(ctx, exchange.RestSpot, http.MethodGet, "/sapi/v1/simple-earn/locked/list", params, simpleEarnProductsRate, nil, &resp)
+}
+
+// SubscribeToFlexibleProducts subscribe to simple earn flexible product instance.
+// You need to open Enable Spot & Margin Trading permission for the API Key which requests this endpoint.
+// sourceAccount: possible values are- SPOT, FUND, ALL, default SPOT
+func (e *Exchange) SubscribeToFlexibleProducts(ctx context.Context, productID, sourceAccount string, amount float64, autoSubscribe bool) (*SimpleEarnSubscriptionResponse, error) {
+	if productID == "" {
+		return nil, errProductIDRequired
+	}
+	return e.subscribeToFlexibleAndLockedProducts(ctx, productID, "", sourceAccount, "/sapi/v1/simple-earn/flexible/subscribe", amount, autoSubscribe)
+}
+
+// SubscribeToLockedProducts subscribes to locked products
+func (e *Exchange) SubscribeToLockedProducts(ctx context.Context, projectID, sourceAccount string, amount float64, autoSubscribe bool) (*SimpleEarnSubscriptionResponse, error) {
+	if projectID == "" {
+		return nil, errProjectIDRequired
+	}
+	return e.subscribeToFlexibleAndLockedProducts(ctx, "", projectID, sourceAccount, "/sapi/v1/simple-earn/locked/subscribe", amount, autoSubscribe)
+}
+
+func (e *Exchange) subscribeToFlexibleAndLockedProducts(ctx context.Context, productID, projectID, sourceAccount, path string, amount float64, autoSubscribe bool) (*SimpleEarnSubscriptionResponse, error) {
+	if amount <= 0 {
+		return nil, order.ErrAmountBelowMin
+	}
+	params := url.Values{}
+	if productID != "" {
+		params.Set("productId", productID)
+	}
+	if projectID != "" {
+		params.Set("projectId", projectID)
+	}
+	params.Set("amount", strconv.FormatFloat(amount, 'f', -1, 64))
+	if autoSubscribe {
+		params.Set("autoSubscribe", "true")
+	}
+	if sourceAccount != "" {
+		params.Set("sourceAccount", sourceAccount)
+	}
+	var resp *SimpleEarnSubscriptionResponse
+	return resp, e.SendAuthHTTPRequest(ctx, exchange.RestSpot, http.MethodPost, path, params, sapiDefaultRate, nil, &resp)
+}
+
+// RedeemFlexibleProduct redeems flexible products
+// destinationAccount: possible values SPOT, FUND, default SPOT
+func (e *Exchange) RedeemFlexibleProduct(ctx context.Context, productID, destinationAccount string, redeemAll bool, amount float64) (*RedeemResponse, error) {
+	if productID == "" {
+		return nil, errProductIDRequired
+	}
+	params := url.Values{}
+	params.Set("productId", productID)
+	if destinationAccount != "" {
+		params.Set("destAccount", destinationAccount)
+	}
+	if redeemAll {
+		params.Set("redeemAll", "true")
+	}
+	if amount != 0 {
+		params.Set("amount", strconv.FormatFloat(amount, 'f', -1, 64))
+	}
+	var resp *RedeemResponse
+	return resp, e.SendAuthHTTPRequest(ctx, exchange.RestSpot, http.MethodPost, "/sapi/v1/simple-earn/flexible/redeem", params, sapiDefaultRate, nil, &resp)
+}
+
+// RedeemLockedProduct posts a redeem locked product
+func (e *Exchange) RedeemLockedProduct(ctx context.Context, positionID int64) (*RedeemResponse, error) {
+	if positionID == 0 {
+		return nil, errPositionIDRequired
+	}
+	params := url.Values{}
+	params.Set("positionId", strconv.FormatInt(positionID, 10))
+	var resp *RedeemResponse
+	return resp, e.SendAuthHTTPRequest(ctx, exchange.RestSpot, http.MethodPost, "/sapi/v1/simple-earn/locked/redeem", params, sapiDefaultRate, nil, &resp)
+}
+
+// GetFlexibleProductPosition retrieves flexible product position
+func (e *Exchange) GetFlexibleProductPosition(ctx context.Context, assetName currency.Code, productID string, current, size int64) (*FlexibleProductPosition, error) {
+	params := url.Values{}
+	if !assetName.IsEmpty() {
+		params.Set("asset", assetName.String())
+	}
+	if productID != "" {
+		params.Set("productId", productID)
+	}
+	if current > 0 {
+		params.Set("current", strconv.FormatInt(current, 10))
+	}
+	if size > 0 {
+		params.Set("size", strconv.FormatInt(size, 10))
+	}
+	var resp *FlexibleProductPosition
+	return resp, e.SendAuthHTTPRequest(ctx, exchange.RestSpot, http.MethodGet, "/sapi/v1/simple-earn/flexible/position", params, getFlexibleSimpleEarnProductPositionRate, nil, &resp)
+}
+
+// GetLockedProductPosition retrieves locked product positions.
+func (e *Exchange) GetLockedProductPosition(ctx context.Context, assetName currency.Code, positionID, projectID string, current, size int64) (*LockedProductPosition, error) {
+	params := url.Values{}
+	if !assetName.IsEmpty() {
+		params.Set("asset", assetName.String())
+	}
+	if positionID != "" {
+		params.Set("positionId", positionID)
+	}
+	if projectID != "" {
+		params.Set("projectId", projectID)
+	}
+	if current > 0 {
+		params.Set("current", strconv.FormatInt(current, 10))
+	}
+	if size > 0 {
+		params.Set("size", strconv.FormatInt(size, 10))
+	}
+	var resp *LockedProductPosition
+	return resp, e.SendAuthHTTPRequest(ctx, exchange.RestSpot, http.MethodGet, "/sapi/v1/simple-earn/locked/position", params, getSimpleEarnProductPositionRate, nil, &resp)
+}
+
+// SimpleAccount retrieves simple account instance.
+func (e *Exchange) SimpleAccount(ctx context.Context) (*SimpleAccount, error) {
+	var resp *SimpleAccount
+	return resp, e.SendAuthHTTPRequest(ctx, exchange.RestSpot, http.MethodGet, "/sapi/v1/simple-earn/account", nil, simpleAccountRate, nil, &resp)
+}
+
+// GetFlexibleSubscriptionRecord retrieves flexible subscription record.
+func (e *Exchange) GetFlexibleSubscriptionRecord(ctx context.Context, productID, purchaseID string, assetName currency.Code, startTime, endTime time.Time, current, size int64) (*FlexibleSubscriptionRecord, error) {
+	params, err := fillSubscriptionAndRedemptionRecord(productID, purchaseID, "", "", assetName, startTime, endTime, current, size)
+	if err != nil {
+		return nil, err
+	}
+	var resp *FlexibleSubscriptionRecord
+	return resp, e.SendAuthHTTPRequest(ctx, exchange.RestSpot, http.MethodGet, "/sapi/v1/simple-earn/flexible/history/subscriptionRecord", params, getFlexibleSubscriptionRecordRate, nil, &resp)
+}
+
+// GetLockedSubscriptionsRecords retrieves locked subscriptions records
+func (e *Exchange) GetLockedSubscriptionsRecords(ctx context.Context, purchaseID string, assetName currency.Code, startTime, endTime time.Time, current, size int64) (*LockedSubscriptions, error) {
+	params, err := fillSubscriptionAndRedemptionRecord(purchaseID, "", "", "", assetName, startTime, endTime, current, size)
+	if err != nil {
+		return nil, err
+	}
+	var resp *LockedSubscriptions
+	return resp, e.SendAuthHTTPRequest(ctx, exchange.RestSpot, http.MethodGet, "/sapi/v1/simple-earn/locked/history/subscriptionRecord", params, getLockedSubscriptionRecordsRate, nil, &resp)
+}
+
+// GetFlexibleRedemptionRecord retrieves flexible redemption record
+func (e *Exchange) GetFlexibleRedemptionRecord(ctx context.Context, productID, redeemID string, assetName currency.Code, startTime, endTime time.Time, current, size int64) (*RedemptionRecord, error) {
+	params, err := fillSubscriptionAndRedemptionRecord(productID, "", redeemID, "", assetName, startTime, endTime, current, size)
+	if err != nil {
+		return nil, err
+	}
+	var resp *RedemptionRecord
+	return resp, e.SendAuthHTTPRequest(ctx, exchange.RestSpot, http.MethodGet, "/sapi/v1/simple-earn/flexible/history/redemptionRecord", params, getRedemptionRecordRate, nil, &resp)
+}
+
+// GetLockedRedemptionRecord retrieves locked redemptions record list
+func (e *Exchange) GetLockedRedemptionRecord(ctx context.Context, productID, redeemID string, assetName currency.Code, startTime, endTime time.Time, current, size int64) (*LockedRedemptionRecord, error) {
+	params, err := fillSubscriptionAndRedemptionRecord(productID, "", redeemID, "", assetName, startTime, endTime, current, size)
+	if err != nil {
+		return nil, err
+	}
+	var resp *LockedRedemptionRecord
+	return resp, e.SendAuthHTTPRequest(ctx, exchange.RestSpot, http.MethodGet, "/sapi/v1/simple-earn/locked/history/redemptionRecord", params, getRedemptionRecordRate, nil, &resp)
+}
+
+func fillSubscriptionAndRedemptionRecord(productID, purchaseID, redeemID, rewardType string, assetName currency.Code, startTime, endTime time.Time, current, size int64) (url.Values, error) {
+	params, err := fillHistoryParams(startTime, endTime, current, size)
+	if err != nil {
+		return nil, err
+	}
+	if productID != "" {
+		params.Set("productId", productID)
+	}
+	if purchaseID != "" {
+		params.Set("purchaseId", purchaseID)
+	}
+	if rewardType != "" {
+		params.Set("rewardType", rewardType)
+	}
+	if redeemID != "" {
+		params.Set("redeemId", redeemID)
+	}
+	if !assetName.IsEmpty() {
+		params.Set("asset", assetName.String())
+	}
+	return params, nil
+}
+
+// GetFlexibleRewardHistory retrieves flexible rewards history
+func (e *Exchange) GetFlexibleRewardHistory(ctx context.Context, productID, rewardType string, assetName currency.Code, startTime, endTime time.Time, current, size int64) (*FlexibleReward, error) {
+	params, err := fillSubscriptionAndRedemptionRecord(productID, "", "", rewardType, assetName, startTime, endTime, current, size)
+	if err != nil {
+		return nil, err
+	}
+	var resp *FlexibleReward
+	return resp, e.SendAuthHTTPRequest(ctx, exchange.RestSpot, http.MethodGet, "/sapi/v1/simple-earn/flexible/history/rewardsRecord", params, getRewardHistoryRate, nil, &resp)
+}
+
+// GetLockedRewardHistory retrieves locked rewards history
+func (e *Exchange) GetLockedRewardHistory(ctx context.Context, positionID string, assetName currency.Code, startTime, endTime time.Time, current, size int64) (*LockedRewards, error) {
+	params, err := fillSubscriptionAndRedemptionRecord(positionID, "", "", "", assetName, startTime, endTime, current, size)
+	if err != nil {
+		return nil, err
+	}
+	var resp *LockedRewards
+	return resp, e.SendAuthHTTPRequest(ctx, exchange.RestSpot, http.MethodGet, "/sapi/v1/simple-earn/locked/history/rewardsRecord", params, getRewardHistoryRate, nil, &resp)
+}
+
+// SetFlexibleAutoSusbcribe sets auto subscribe on to flexible products
+func (e *Exchange) SetFlexibleAutoSusbcribe(ctx context.Context, productID string, autoSubscribe bool) (bool, error) {
+	if productID == "" {
+		return false, errProductIDRequired
+	}
+	params := url.Values{}
+	params.Set("productId", productID)
+	if autoSubscribe {
+		params.Set("autoSubscribe", "true")
+	} else {
+		params.Set("autoSubscribe", "false")
+	}
+	resp := &struct {
+		Success bool `json:"success"`
+	}{}
+	return resp.Success, e.SendAuthHTTPRequest(ctx, exchange.RestSpot, http.MethodPost, "/sapi/v1/simple-earn/flexible/setAutoSubscribe", params, setAutoSubscribeRate, nil, &resp)
+}
+
+// SetLockedAutoSubscribe sets auto subscribe to locked products
+func (e *Exchange) SetLockedAutoSubscribe(ctx context.Context, positionID string, autoSubscribe bool) (bool, error) {
+	if positionID == "" {
+		return false, errPositionIDRequired
+	}
+	params := url.Values{}
+	params.Set("positionId", positionID)
+	if autoSubscribe {
+		params.Set("autoSubscribe", "true")
+	} else {
+		params.Set("autoSubscribe", "false")
+	}
+	resp := &struct {
+		Success bool `json:"success"`
+	}{}
+	return resp.Success, e.SendAuthHTTPRequest(ctx, exchange.RestSpot, http.MethodPost, "/sapi/v1/simple-earn/locked/setAutoSubscribe", params, setAutoSubscribeRate, nil, &resp)
+}
+
+// GetFlexiblePersonalLeftQuota retrieves flexible personal left quota
+func (e *Exchange) GetFlexiblePersonalLeftQuota(ctx context.Context, productID string) (*PersonalLeftQuota, error) {
+	params := url.Values{}
+	if productID != "" {
+		params.Set("productId", productID)
+	}
+	var resp *PersonalLeftQuota
+	return resp, e.SendAuthHTTPRequest(ctx, exchange.RestSpot, http.MethodGet, "/sapi/v1/simple-earn/flexible/personalLeftQuota", params, personalLeftQuotaRate, nil, &resp)
+}
+
+// GetLockedPersonalLeftQuota retrieves flexible personal left quota
+func (e *Exchange) GetLockedPersonalLeftQuota(ctx context.Context, projectID string) (*PersonalLeftQuota, error) {
+	params := url.Values{}
+	if projectID != "" {
+		params.Set("projectId", projectID)
+	}
+	var resp *PersonalLeftQuota
+	return resp, e.SendAuthHTTPRequest(ctx, exchange.RestSpot, http.MethodGet, "/sapi/v1/simple-earn/locked/personalLeftQuota", params, personalLeftQuotaRate, nil, &resp)
+}
+
+// GetFlexibleSubscriptionPreview retrieves flexible subscription preview
+func (e *Exchange) GetFlexibleSubscriptionPreview(ctx context.Context, productID string, amount float64) (*FlexibleSubscriptionPreview, error) {
+	if productID == "" {
+		return nil, errProductIDRequired
+	}
+	if amount <= 0 {
+		return nil, order.ErrAmountBelowMin
+	}
+	params := url.Values{}
+	params.Set("productId", productID)
+	params.Set("amount", strconv.FormatFloat(amount, 'f', -1, 64))
+	var resp *FlexibleSubscriptionPreview
+	return resp, e.SendAuthHTTPRequest(ctx, exchange.RestSpot, http.MethodGet, "/sapi/v1/simple-earn/flexible/subscriptionPreview", params, subscriptionPreviewRate, nil, &resp)
+}
+
+// GetLockedSubscriptionPreview retrieves locked subscription preview.
+func (e *Exchange) GetLockedSubscriptionPreview(ctx context.Context, projectID string, amount float64, autoSubscribe bool) ([]LockedSubscriptionPreview, error) {
+	if projectID == "" {
+		return nil, errProjectIDRequired
+	}
+	if amount <= 0 {
+		return nil, order.ErrAmountBelowMin
+	}
+	params := url.Values{}
+	params.Set("projectId", projectID)
+	params.Set("amount", strconv.FormatFloat(amount, 'f', -1, 64))
+	if autoSubscribe {
+		params.Set("autoSubscribe", "true")
+	} else {
+		params.Set("autoSubscribe", "false")
+	}
+	var resp []LockedSubscriptionPreview
+	return resp, e.SendAuthHTTPRequest(ctx, exchange.RestSpot, http.MethodGet, "/sapi/v1/simple-earn/locked/subscriptionPreview", params, subscriptionPreviewRate, nil, &resp)
+}
+
+// SetLockedProductRedeemOption possible values of redeemTo are 'SPOT' and 'FLEXIBLE'.
+func (e *Exchange) SetLockedProductRedeemOption(ctx context.Context, positionID, redeemTo string) (interface{}, error) {
+	if positionID == "" {
+		return nil, errPositionIDRequired
+	}
+	if redeemTo == "" {
+		return nil, errRedemptionAccountRequired
+	}
+	params := url.Values{}
+	params.Set("positionId", positionID)
+	params.Set("redeemTo", redeemTo)
+	resp := &struct {
+		Success bool `json:"success"`
+	}{}
+	return resp.Success, e.SendAuthHTTPRequest(ctx, exchange.RestSpot, http.MethodPost, "/sapi/v1/simple-earn/locked/setRedeemOption", params, request.Auth, nil, &resp)
+}
+
+// GetSimpleEarnRatehistory retrieves rate history for simple-rean products
+func (e *Exchange) GetSimpleEarnRatehistory(ctx context.Context, projectID string, startTime, endTime time.Time, current, size int64) (*SimpleEarnRateHistory, error) {
+	params, err := fillHistoryParams(startTime, endTime, current, size)
+	if err != nil {
+		return nil, err
+	}
+	if projectID != "" {
+		params.Set("projectId", projectID)
+	}
+	var resp *SimpleEarnRateHistory
+	return resp, e.SendAuthHTTPRequest(ctx, exchange.RestSpot, http.MethodGet, "/sapi/v1/simple-earn/flexible/history/rateHistory", params, simpleEarnRateHistoryRate, nil, &resp)
+}
+
+// GetSimpleEarnCollateralRecord retrieves simple earn collateral records
+func (e *Exchange) GetSimpleEarnCollateralRecord(ctx context.Context, productID string, startTime, endTime time.Time, current, size int64) (*SimpleEarnCollateralRecords, error) {
+	params, err := fillHistoryParams(startTime, endTime, current, size)
+	if err != nil {
+		return nil, err
+	}
+	if productID != "" {
+		params.Set("productId", productID)
+	}
+	var resp *SimpleEarnCollateralRecords
+	return resp, e.SendAuthHTTPRequest(ctx, exchange.RestSpot, http.MethodGet, "/sapi/v1/simple-earn/flexible/history/collateralRecord", params, sapiDefaultRate, nil, &resp)
+}
+
+// ------------------------------------------- Dual Investment Endpoints  -----------------------------------------------------
+
+// GetDualInvestmentProductList retrieves a dual investment product list
+// possible optionType values: 'CALL' and 'PUT'
+func (e *Exchange) GetDualInvestmentProductList(ctx context.Context, optionType string, exerciseCoin, investCoin currency.Code, pageSize, pageIndex int64) (*DualInvestmentProduct, error) {
+	if optionType == "" {
+		return nil, errOptionTypeRequired
+	}
+	if exerciseCoin.IsEmpty() {
+		return nil, fmt.Errorf("%w: exerciseCoin is required", currency.ErrCurrencyCodeEmpty)
+	}
+	if investCoin.IsEmpty() {
+		return nil, fmt.Errorf("%w: investCoin is required", currency.ErrCurrencyCodeEmpty)
+	}
+	params := url.Values{}
+	params.Set("optionType", optionType)
+	params.Set("exerciseCoin", exerciseCoin.String())
+	params.Set("investCoin", investCoin.String())
+	if pageSize > 0 {
+		params.Set("pageSize", strconv.FormatInt(pageSize, 10))
+	}
+	if pageIndex > 0 {
+		params.Set("pageIndex", strconv.FormatInt(pageIndex, 10))
+	}
+	var resp *DualInvestmentProduct
+	return resp, e.SendAuthHTTPRequest(ctx, exchange.RestSpot, http.MethodGet, "/sapi/v1/dci/product/list", params, sapiDefaultRate, nil, &resp)
+}
+
+// SubscribeDualInvestmentProducts represents dual investment products
+// id: get id from /sapi/v1/dci/product/list
+// orderId: get orderId from /sapi/v1/dci/product/list
+// possible autoCompoundPlan values: NONE: switch off the plan, STANDARD:standard plan, ADVANCED:advanced plan
+// Products are not available. // this means APR changes to lower value, or orders are not unavailable.
+// Failed. This means System or network errors.
+func (e *Exchange) SubscribeDualInvestmentProducts(ctx context.Context, id, orderID, autoCompoundPlan string, depositAmount float64) (*DualInvestmentProductSubscription, error) {
+	if id == "" {
+		return nil, errProductIDRequired
+	}
+	if orderID == "" {
+		return nil, order.ErrOrderIDNotSet
+	}
+	if depositAmount <= 0 {
+		return nil, order.ErrAmountBelowMin
+	}
+	if autoCompoundPlan == "" {
+		return nil, fmt.Errorf("%w: accountCompoundPlan is required", errPlanTypeRequired)
+	}
+	params := url.Values{}
+	params.Set("id", id)
+	params.Set("orderId", orderID)
+	params.Set("depositAmount", strconv.FormatFloat(depositAmount, 'f', -1, 64))
+	params.Set("autoCompoundPlan", autoCompoundPlan)
+	var resp *DualInvestmentProductSubscription
+	return resp, e.SendAuthHTTPRequest(ctx, exchange.RestSpot, http.MethodPost, "/sapi/v1/dci/product/subscribe", params, sapiDefaultRate, nil, &resp)
+}
+
+// GetDualInvestmentPositions get Dual Investment positions (batch)
+// PENDING:Products are purchasing, will give results later;PURCHASE_SUCCESS:purchase successfully;SETTLED: Products are finish settling;PURCHASE_FAIL:fail to purchase;REFUNDING:refund ongoing;REFUND_SUCCESS:refund to spot account successfully; SETTLING:Products are settling.
+// If don't fill this field, will response all the position status.
+func (e *Exchange) GetDualInvestmentPositions(ctx context.Context, status string, pageSize, pageIndex int64) (*DualInvestmentPositions, error) {
+	params := url.Values{}
+	if status != "" {
+		params.Set("status", status)
+	}
+	if pageSize > 0 {
+		params.Set("pageSize", strconv.FormatInt(pageSize, 10))
+	}
+	if pageIndex > 0 {
+		params.Set("pageIndex", strconv.FormatInt(pageIndex, 10))
+	}
+	var resp *DualInvestmentPositions
+	return resp, e.SendAuthHTTPRequest(ctx, exchange.RestSpot, http.MethodGet, "/sapi/v1/dci/product/positions", params, sapiDefaultRate, nil, &resp)
+}
+
+// CheckDualInvestmentAccounts checks dual investment accounts
+func (e *Exchange) CheckDualInvestmentAccounts(ctx context.Context) (*DualInvestmentAccount, error) {
+	var resp *DualInvestmentAccount
+	return resp, e.SendAuthHTTPRequest(ctx, exchange.RestSpot, http.MethodGet, "/sapi/v1/dci/product/accounts", nil, sapiDefaultRate, nil, &resp)
+}
+
+// ChangeAutoCompoundStatus change Auto-Compound status
+// autoCompoundPlan possible values: NONE, STANDARD,ADVANCED
+// get positionId from /sapi/v1/dci/product/positions
+func (e *Exchange) ChangeAutoCompoundStatus(ctx context.Context, positionID, autoCompoundPlan string) (*AutoCompoundStatus, error) {
+	if positionID == "" {
+		return nil, errPositionIDRequired
+	}
+	params := url.Values{}
+	params.Set("positionId", positionID)
+	if autoCompoundPlan != "" {
+		params.Set("autoCompoundPlan", autoCompoundPlan)
+	}
+	var resp *AutoCompoundStatus
+	return resp, e.SendAuthHTTPRequest(ctx, exchange.RestSpot, http.MethodPost, "/sapi/v1/dci/product/auto_compound/edit-status", params, sapiDefaultRate, nil, &resp)
+}
+
+// ------------------------------------------   Auto-Invest Endpoints  ----------------------------------------------------
+
+// GetTargetAssetList retrieves auto-invest
+func (e *Exchange) GetTargetAssetList(ctx context.Context, targetAsset currency.Code, size, current int64) (*AutoInvestmentAsset, error) {
+	params := url.Values{}
+	if !targetAsset.IsEmpty() {
+		params.Set("targetAsset", targetAsset.String())
+	}
+	if size > 0 {
+		params.Set("size", strconv.FormatInt(size, 10))
+	}
+	if current > 0 {
+		params.Set("current", strconv.FormatInt(current, 10))
+	}
+	var resp *AutoInvestmentAsset
+	return resp, e.SendAuthHTTPRequest(ctx, exchange.RestSpot, http.MethodGet, "/sapi/v1/lending/auto-invest/target-asset/list", params, sapiDefaultRate, nil, &resp)
+}
+
+// GetTargetAssetROIData retrieves return-on-investment(ROI) return list for target asset
+// FIVE_YEAR,THREE_YEAR,ONE_YEAR,SIX_MONTH,THREE_MONTH,SEVEN_DAY
+func (e *Exchange) GetTargetAssetROIData(ctx context.Context, targetAsset currency.Code, hisRoiType string) ([]ROIAssetData, error) {
+	params := url.Values{}
+	if !targetAsset.IsEmpty() {
+		params.Set("targetAsset", targetAsset.String())
+	}
+	if hisRoiType != "" {
+		params.Set("hisRoiType", hisRoiType)
+	}
+	var resp []ROIAssetData
+	return resp, e.SendAuthHTTPRequest(ctx, exchange.RestSpot, http.MethodGet, "/sapi/v1/lending/auto-invest/target-asset/roi/list", params, sapiDefaultRate, nil, &resp)
+}
+
+// GetAllSourceAssetAndTargetAsset retrieves all source assets and target assets
+func (e *Exchange) GetAllSourceAssetAndTargetAsset(ctx context.Context) (*AutoInvestAssets, error) {
+	var resp *AutoInvestAssets
+	return resp, e.SendAuthHTTPRequest(ctx, exchange.RestSpot, http.MethodGet, "/sapi/v1/lending/auto-invest/all/asset", nil, sapiDefaultRate, nil, &resp)
+}
+
+// GetSourceAssetList retrieves assets to be used for investment
+// usageType: "RECURRING", "ONE_TIME"
+func (e *Exchange) GetSourceAssetList(ctx context.Context, targetAsset currency.Code, indexID int64, usageType, sourceType string, flexibleAllowedToUse bool) (*SourceAssetsList, error) {
+	if usageType == "" {
+		return nil, errUsageTypeRequired
+	}
+	params := url.Values{}
+	params.Set("usageType", usageType)
+	if !targetAsset.IsEmpty() {
+		params.Set("targetAsset", targetAsset.String())
+	}
+	if indexID > 0 {
+		params.Set("indexId", strconv.FormatInt(indexID, 10))
+	}
+	if flexibleAllowedToUse {
+		params.Set("flexibleAllowedToUse", "true")
+	}
+	if sourceType != "" {
+		params.Set("sourceType", sourceType)
+	}
+	var resp *SourceAssetsList
+	return resp, e.SendAuthHTTPRequest(ctx, exchange.RestSpot, http.MethodGet, "/sapi/v1/lending/auto-invest/source-asset/list", params, sapiDefaultRate, nil, &resp)
+}
+
+// InvestmentPlanCreation creates an investment plan
+func (e *Exchange) InvestmentPlanCreation(ctx context.Context, arg *InvestmentPlanParams) (*InvestmentPlanResponse, error) {
+	if arg == nil {
+		return nil, common.ErrEmptyParams
+	}
+	if arg.SourceType == "" {
+		return nil, errSourceTypeRequired
+	}
+	if arg.PlanType == "" {
+		return nil, errPlanTypeRequired
+	}
+	if arg.SubscriptionAmount <= 0 {
+		return nil, fmt.Errorf("%w: subscriptionAmount valid is %f", order.ErrAmountBelowMin, arg.SubscriptionAmount)
+	}
+	if arg.SubscriptionStartDay <= 0 {
+		return nil, errInvalidSubscriptionStartTime
+	}
+	if arg.SubscriptionStartTime < 0 {
+		return nil, errInvalidSubscriptionStartTime
+	}
+	if arg.SourceAsset.IsEmpty() {
+		return nil, currency.ErrCurrencyCodeEmpty
+	}
+	if len(arg.Details) == 0 {
+		return nil, errPortfolioDetailRequired
+	}
+	params := url.Values{}
+	for a := range arg.Details {
+		if arg.Details[a].TargetAsset.IsEmpty() {
+			return nil, fmt.Errorf("%w: targetAsset is required", currency.ErrCurrencyCodeEmpty)
+		}
+		if arg.Details[a].Percentage < 0 {
+			return nil, errInvalidPercentageAmount
+		}
+		params.Add("targetAsset", arg.Details[a].TargetAsset.String())
+		params.Add("percentage", strconv.FormatInt(arg.Details[a].Percentage, 10))
+	}
+	var resp *InvestmentPlanResponse
+	return resp, e.SendAuthHTTPRequest(ctx, exchange.RestSpot, http.MethodPost, "/sapi/v1/lending/auto-invest/plan/add", params, sapiDefaultRate, arg, &resp)
+}
+
+// InvestmentPlanAdjustment query Source Asset to be used for investment
+func (e *Exchange) InvestmentPlanAdjustment(ctx context.Context, arg *AdjustInvestmentPlan) (*InvestmentPlanResponse, error) {
+	if arg == nil {
+		return nil, common.ErrEmptyParams
+	}
+	if arg.PlanID == 0 {
+		return nil, errPlanIDRequired
+	}
+	if arg.SubscriptionAmount <= 0 {
+		return nil, fmt.Errorf("%w: subscriptionAmount valid is %f", order.ErrAmountBelowMin, arg.SubscriptionAmount)
+	}
+	if !slices.Contains(subscriptionCycleList, arg.SubscriptionCycle) {
+		return nil, fmt.Errorf("%w: subscription cycle %s", errInvalidSubscriptionCycle, arg.SubscriptionCycle)
+	}
+	if arg.SubscriptionStartTime < 0 {
+		return nil, errInvalidSubscriptionStartTime
+	}
+	if arg.SourceAsset.IsEmpty() {
+		return nil, currency.ErrCurrencyCodeEmpty
+	}
+	if len(arg.Details) == 0 {
+		return nil, errPortfolioDetailRequired
+	}
+	params := url.Values{}
+	for a := range arg.Details {
+		if arg.Details[a].TargetAsset.IsEmpty() {
+			return nil, fmt.Errorf("%w: targetAsset is required", currency.ErrCurrencyCodeEmpty)
+		}
+		if arg.Details[a].Percentage < 0 {
+			return nil, errInvalidPercentageAmount
+		}
+		params.Add("targetAsset", arg.Details[a].TargetAsset.String())
+		params.Add("percentage", strconv.FormatInt(arg.Details[a].Percentage, 10))
+	}
+	var resp *InvestmentPlanResponse
+	return resp, e.SendAuthHTTPRequest(ctx, exchange.RestSpot, http.MethodPost, "/sapi/v1/lending/auto-invest/plan/edit", params, sapiDefaultRate, arg, &resp)
+}
+
+// ChangePlanStatus change Plan Status
+// status: “ONGOING","PAUSED","REMOVED"
+func (e *Exchange) ChangePlanStatus(ctx context.Context, planID int64, status string) (*ChangePlanStatusResponse, error) {
+	if planID == 0 {
+		return nil, errPlanIDRequired
+	}
+	if status == "" {
+		return nil, errPlanStatusRequired
+	}
+	params := url.Values{}
+	params.Set("planId", strconv.FormatInt(planID, 10))
+	params.Set("status", status)
+	var resp *ChangePlanStatusResponse
+	return resp, e.SendAuthHTTPRequest(ctx, exchange.RestSpot, http.MethodPost, "/sapi/v1/lending/auto-invest/plan/edit-status", params, sapiDefaultRate, nil, &resp)
+}
+
+// GetListOfPlans retrieves list of plans
+func (e *Exchange) GetListOfPlans(ctx context.Context, planType string) (*InvestmentPlans, error) {
+	if planType == "" {
+		return nil, errPlanTypeRequired
+	}
+	params := url.Values{}
+	params.Set("planType", planType)
+	var resp *InvestmentPlans
+	return resp, e.SendAuthHTTPRequest(ctx, exchange.RestSpot, http.MethodGet, "/sapi/v1/lending/auto-invest/plan/list", params, sapiDefaultRate, nil, &resp)
+}
+
+// GetHoldingDetailsOfPlan query holding details of the plan
+func (e *Exchange) GetHoldingDetailsOfPlan(ctx context.Context, planID int64, requestID string) (*InvestmentPlanHoldingDetail, error) {
+	params := url.Values{}
+	if planID > 0 {
+		params.Set("planId", strconv.FormatInt(planID, 10))
+	}
+	if requestID != "" {
+		params.Set("requestId", requestID)
+	}
+	var resp *InvestmentPlanHoldingDetail
+	return resp, e.SendAuthHTTPRequest(ctx, exchange.RestSpot, http.MethodGet, "/sapi/v1/lending/auto-invest/plan/id", params, sapiDefaultRate, nil, &resp)
+}
+
+// GetSubscriptionsTransactionHistory query subscription transaction history of a plan
+// planType: SINGLE, PORTFOLIO, INDEX, ALL
+func (e *Exchange) GetSubscriptionsTransactionHistory(ctx context.Context, planID, size, current int64, startTime, endTime time.Time, targetAsset currency.Code, planType string) (*AutoInvestSubscriptionTransactionResponse, error) {
+	params := url.Values{}
+	if planID > 0 {
+		params.Set("planId", strconv.FormatInt(planID, 10))
+	}
+	params, err := fillHistoryParams(startTime, endTime, current, size)
+	if err != nil {
+		return nil, err
+	}
+	if planType != "" {
+		params.Set("planType", planType)
+	}
+	if !targetAsset.IsEmpty() {
+		params.Set("targetAsset", targetAsset.String())
+	}
+	var resp *AutoInvestSubscriptionTransactionResponse
+	return resp, e.SendAuthHTTPRequest(ctx, exchange.RestSpot, http.MethodGet, "/sapi/v1/lending/auto-invest/history/list", params, sapiDefaultRate, nil, &resp)
+}
+
+// GetIndexDetail retrieves index details
+func (e *Exchange) GetIndexDetail(ctx context.Context, indexID int64) (*AutoInvestmentIndexDetail, error) {
+	if indexID == 0 {
+		return nil, errIndexIDIsRequired
+	}
+	params := url.Values{}
+	params.Set("indexId", strconv.FormatInt(indexID, 10))
+	var resp *AutoInvestmentIndexDetail
+	return resp, e.SendAuthHTTPRequest(ctx, exchange.RestSpot, http.MethodGet, "/sapi/v1/lending/auto-invest/index/info", params, sapiDefaultRate, nil, &resp)
+}
+
+// GetIndexLinkedPlanPositionDetails retrieves details on users Index-Linked plan position details
+func (e *Exchange) GetIndexLinkedPlanPositionDetails(ctx context.Context, indexID int64) (*IndexLinkedPlanPositionDetail, error) {
+	if indexID == 0 {
+		return nil, errIndexIDIsRequired
+	}
+	params := url.Values{}
+	params.Set("indexId", strconv.FormatInt(indexID, 10))
+	var resp *IndexLinkedPlanPositionDetail
+	return resp, e.SendAuthHTTPRequest(ctx, exchange.RestSpot, http.MethodGet, "/sapi/v1/lending/auto-invest/index/user-summary", params, sapiDefaultRate, nil, &resp)
+}
+
+// OneTimeTransaction posts one time transactions
+// sourceType possible values are "MAIN_SITE" for Binance,“TR" for Binance Turkey
+func (e *Exchange) OneTimeTransaction(ctx context.Context, arg *OneTimeTransactionParams) (*OneTimeTransactionResponse, error) {
+	if arg == nil {
+		return nil, common.ErrEmptyParams
+	}
+	if arg.SourceType == "" {
+		return nil, errSourceTypeRequired
+	}
+	if arg.SubscriptionAmount <= 0 {
+		return nil, order.ErrAmountBelowMin
+	}
+	if arg.SourceAsset.IsEmpty() {
+		return nil, fmt.Errorf("%w: sourceAsset is required", currency.ErrCurrencyCodeEmpty)
+	}
+	if len(arg.Details) == 0 {
+		return nil, errPortfolioDetailRequired
+	}
+	params := url.Values{}
+	for a := range arg.Details {
+		if arg.Details[a].TargetAsset.IsEmpty() {
+			return nil, fmt.Errorf("%w: targetAsset is required", currency.ErrCurrencyCodeEmpty)
+		}
+		if arg.Details[a].Percentage <= 0 {
+			return nil, errInvalidPercentageAmount
+		}
+		params.Add("targetAsset", arg.Details[a].TargetAsset.String())
+		params.Add("percentage", strconv.FormatInt(arg.Details[a].Percentage, 10))
+	}
+	var resp *OneTimeTransactionResponse
+	return resp, e.SendAuthHTTPRequest(ctx, exchange.RestSpot, http.MethodPost, "/sapi/v1/lending/auto-invest/one-off", params, sapiDefaultRate, arg, &resp)
+}
+
+// GetOneTimeTransactionStatus retrieves transaction status of one-time transaction
+//
+// transactionID: PORTFOLIO plan's Id
+// requestID: sourceType + unique, transactionId and requestId cannot be empty at the same time
+func (e *Exchange) GetOneTimeTransactionStatus(ctx context.Context, transactionID int64, requestID string) (*OneTimeTransactionResponse, error) {
+	if transactionID == 0 {
+		return nil, errTransactionIDRequired
+	}
+	params := url.Values{}
+	params.Set("transactionId", strconv.FormatInt(transactionID, 10))
+	if requestID != "" {
+		params.Set("requestId", requestID)
+	}
+	var resp *OneTimeTransactionResponse
+	return resp, e.SendAuthHTTPRequest(ctx, exchange.RestSpot, http.MethodGet, "/sapi/v1/lending/auto-invest/one-off/status", params, sapiDefaultRate, nil, &resp)
+}
+
+// IndexLinkedPlanRedemption returns an identifier for this redemption after redeeming index-Linked plan holdings.
+// redemptionPercentage: user redeem percentage,10/20/100..
+func (e *Exchange) IndexLinkedPlanRedemption(ctx context.Context, indexID, redemptionPercentage int64, requestID string) (int64, error) {
+	if indexID == 0 {
+		return 0, errIndexIDIsRequired
+	}
+	if redemptionPercentage <= 0 {
+		return 0, fmt.Errorf("%w: invalid redemption percentage value %v", errInvalidPercentageAmount, redemptionPercentage)
+	}
+	params := url.Values{}
+	params.Set("indexId", strconv.FormatInt(indexID, 10))
+	params.Set("redemptionPercentage", strconv.FormatInt(redemptionPercentage, 10))
+	if requestID != "" {
+		params.Set("requestId", requestID)
+	}
+	resp := &struct {
+		RedemptionID int64 `json:"redemptionId"`
+	}{}
+	return resp.RedemptionID, e.SendAuthHTTPRequest(ctx, exchange.RestSpot, http.MethodPost, "/sapi/v1/lending/auto-invest/redeem", params, sapiDefaultRate, nil, &resp)
+}
+
+// GetIndexLinkedPlanRedemption get the history of Index Linked Plan Redemption transactions
+func (e *Exchange) GetIndexLinkedPlanRedemption(ctx context.Context, requestID string, startTime, endTime time.Time, assetName currency.Code, current, size int64) ([]PlanRedemption, error) {
+	if requestID == "" {
+		return nil, errRequestIDRequired
+	}
+	params, err := fillHistoryParams(startTime, endTime, current, size)
+	if err != nil {
+		return nil, err
+	}
+	params.Set("requestId", requestID)
+	if !assetName.IsEmpty() {
+		params.Set("asset", assetName.String())
+	}
+	var resp []PlanRedemption
+	return resp, e.SendAuthHTTPRequest(ctx, exchange.RestSpot, http.MethodGet, "/sapi/v1/lending/auto-invest/redeem/history", params, sapiDefaultRate, nil, &resp)
+}
+
+// GetIndexLinkedPlanRebalanceDetails retrieves the history of Index Linked Plan Redemption transactions
+func (e *Exchange) GetIndexLinkedPlanRebalanceDetails(ctx context.Context, startTime, endTime time.Time, current, size int64) ([]IndexLinkedPlanRebalanceDetail, error) {
+	params, err := fillHistoryParams(startTime, endTime, current, size)
+	if err != nil {
+		return nil, err
+	}
+	var resp []IndexLinkedPlanRebalanceDetail
+	return resp, e.SendAuthHTTPRequest(ctx, exchange.RestSpot, http.MethodGet, "/sapi/v1/lending/auto-invest/rebalance/history", params, sapiDefaultRate, nil, &resp)
+}
+
+// ---------------------------------------- Staking Endpoints  ------------------------------------------------------
+
+// GetSubscribeETHStaking subscribes to staking endpoints.
+// Amount in ETH, limit 4 decimals
+func (e *Exchange) GetSubscribeETHStaking(ctx context.Context, amount float64) (bool, error) {
+	if amount <= 0 {
+		return false, order.ErrAmountBelowMin
+	}
+	params := url.Values{}
+	params.Set("amount", strconv.FormatFloat(amount, 'f', -1, 64))
+	resp := &struct {
+		Success bool `json:"success"`
+	}{}
+	return resp.Success, e.SendAuthHTTPRequest(ctx, exchange.RestSpot, http.MethodPost, "/sapi/v1/eth-staking/eth/stake", params, subscribeETHStakingRate, nil, &resp)
+}
+
+// SusbcribeETHStakingV2 stake ETH to get WBETH
+func (e *Exchange) SusbcribeETHStakingV2(ctx context.Context, amount float64) (*StakingSubscriptionResponse, error) {
+	if amount <= 0 {
+		return nil, order.ErrAmountBelowMin
+	}
+	params := url.Values{}
+	params.Set("amount", strconv.FormatFloat(amount, 'f', -1, 64))
+	var resp *StakingSubscriptionResponse
+	return resp, e.SendAuthHTTPRequest(ctx, exchange.RestSpot, http.MethodGet, "/sapi/v2/eth-staking/eth/stake", params, subscribeETHStakingRate, nil, &resp)
+}
+
+// RedeemETH redeem WBETH or BETH and get ETH
+func (e *Exchange) RedeemETH(ctx context.Context, amount float64, assetName currency.Code) (*StakingRedemptionResponse, error) {
+	if amount <= 0 {
+		return nil, order.ErrAmountBelowMin
+	}
+	params := url.Values{}
+	params.Set("amount", strconv.FormatFloat(amount, 'f', -1, 64))
+	if !assetName.IsEmpty() {
+		params.Set("asset", assetName.String())
+	}
+	var resp *StakingRedemptionResponse
+	return resp, e.SendAuthHTTPRequest(ctx, exchange.RestSpot, http.MethodPost, "/sapi/v1/eth-staking/eth/redeem", params, etherumStakingRedemptionRate, nil, &resp)
+}
+
+// GetETHStakingHistory retrieves ETH staking history
+func (e *Exchange) GetETHStakingHistory(ctx context.Context, startTime, endTime time.Time, current, size int64) (*ETHStakingHistory, error) {
+	params, err := fillHistoryParams(startTime, endTime, current, size)
+	if err != nil {
+		return nil, err
+	}
+	var resp *ETHStakingHistory
+	return resp, e.SendAuthHTTPRequest(ctx, exchange.RestSpot, http.MethodGet, "/sapi/v1/eth-staking/eth/history/stakingHistory", params, ethStakingHistoryRate, nil, &resp)
+}
+
+// GetETHRedemptionHistory retrieves ETH redemption history
+func (e *Exchange) GetETHRedemptionHistory(ctx context.Context, startTime, endTime time.Time, current, size int64) (*ETHRedemptionHistory, error) {
+	params, err := fillHistoryParams(startTime, endTime, current, size)
+	if err != nil {
+		return nil, err
+	}
+	var resp *ETHRedemptionHistory
+	return resp, e.SendAuthHTTPRequest(ctx, exchange.RestSpot, http.MethodGet, "/sapi/v1/eth-staking/eth/history/redemptionHistory", params, ethRedemptionHistoryRate, nil, &resp)
+}
+
+// GetBETHRewardsDistributionHistory retrieves BETH reward distribution history
+func (e *Exchange) GetBETHRewardsDistributionHistory(ctx context.Context, startTime, endTime time.Time, current, size int64) (*BETHRewardDistribution, error) {
+	params, err := fillHistoryParams(startTime, endTime, current, size)
+	if err != nil {
+		return nil, err
+	}
+	var resp *BETHRewardDistribution
+	return resp, e.SendAuthHTTPRequest(ctx, exchange.RestSpot, http.MethodGet, "/sapi/v1/eth-staking/eth/history/rewardsHistory", params, bethRewardDistributionHistoryRate, nil, &resp)
+}
+
+// GetCurrentETHStakingQuota retrieves current ETH staking quota
+func (e *Exchange) GetCurrentETHStakingQuota(ctx context.Context) (*ETHStakingQuota, error) {
+	var resp *ETHStakingQuota
+	return resp, e.SendAuthHTTPRequest(ctx, exchange.RestSpot, http.MethodGet, "/sapi/v1/eth-staking/eth/quota", nil, currentETHStakingQuotaRate, nil, &resp)
+}
+
+// GetWBETHRateHistory retrieves WBETH rate history
+func (e *Exchange) GetWBETHRateHistory(ctx context.Context, startTime, endTime time.Time, current, size int64) (*WBETHRateHistory, error) {
+	params, err := fillHistoryParams(startTime, endTime, current, size)
+	if err != nil {
+		return nil, err
+	}
+	var resp *WBETHRateHistory
+	return resp, e.SendAuthHTTPRequest(ctx, exchange.RestSpot, http.MethodGet, "/sapi/v1/eth-staking/eth/history/rateHistory", params, getWBETHRateHistoryRate, nil, &resp)
+}
+
+func fillHistoryParams(startTime, endTime time.Time, current, size int64) (url.Values, error) {
+	params := url.Values{}
+	if !startTime.IsZero() && !endTime.IsZero() {
+		err := common.StartEndTimeCheck(startTime, endTime)
+		if err != nil {
+			return nil, err
+		}
+		params.Set("startTime", strconv.FormatInt(startTime.UnixMilli(), 10))
+		params.Set("endTime", strconv.FormatInt(endTime.UnixMilli(), 10))
+	}
+	if current > 0 {
+		params.Set("current", strconv.FormatInt(current, 10))
+	}
+	if size > 0 {
+		params.Set("size", strconv.FormatInt(size, 10))
+	}
+	return params, nil
+}
+
+// GetETHStakingAccount retrieves ETH staking account detail.
+func (e *Exchange) GetETHStakingAccount(ctx context.Context) (*ETHStakingAccountDetail, error) {
+	var resp *ETHStakingAccountDetail
+	return resp, e.SendAuthHTTPRequest(ctx, exchange.RestSpot, http.MethodGet, "/sapi/v1/eth-staking/account", nil, ethStakingAccountRate, nil, &resp)
+}
+
+// GetETHStakingAccountV2 retrieves V2 ETH staking account detail.
+func (e *Exchange) GetETHStakingAccountV2(ctx context.Context) (*StakingAccountV2Response, error) {
+	var resp *StakingAccountV2Response
+	return resp, e.SendAuthHTTPRequest(ctx, exchange.RestSpot, http.MethodGet, "/sapi/v2/eth-staking/account", nil, ethStakingAccountRate, nil, &resp)
+}
+
+// WrapBETH creates wrapped version of BETH
+// amount: Amount in BETH, limit 4 decimals
+func (e *Exchange) WrapBETH(ctx context.Context, amount float64) (*WrapBETHResponse, error) {
+	if amount <= 0 {
+		return nil, order.ErrAmountBelowMin
+	}
+	params := url.Values{}
+	params.Set("amount", strconv.FormatFloat(amount, 'f', -1, 64))
+	var resp *WrapBETHResponse
+	return resp, e.SendAuthHTTPRequest(ctx, exchange.RestSpot, http.MethodPost, "/sapi/v1/eth-staking/wbeth/wrap", params, wrapBETHRate, nil, &resp)
+}
+
+// GetWBETHWrapHistory retrieves a wrap BETH history
+func (e *Exchange) GetWBETHWrapHistory(ctx context.Context, startTime, endTime time.Time, current, size int64) (*WBETHWrapHistory, error) {
+	return e.getWBETHWrapOrUnwrapHistory(ctx, startTime, endTime, current, size, "/sapi/v1/eth-staking/wbeth/history/wrapHistory")
+}
+
+// GetWBETHUnwrapHistory retrieves a WEBTH unwrap BETH history
+func (e *Exchange) GetWBETHUnwrapHistory(ctx context.Context, startTime, endTime time.Time, current, size int64) (*WBETHWrapHistory, error) {
+	return e.getWBETHWrapOrUnwrapHistory(ctx, startTime, endTime, current, size, "/sapi/v1/eth-staking/wbeth/history/unwrapHistory")
+}
+
+func (e *Exchange) getWBETHWrapOrUnwrapHistory(ctx context.Context, startTime, endTime time.Time, current, size int64, path string) (*WBETHWrapHistory, error) {
+	params, err := fillHistoryParams(startTime, endTime, current, size)
+	if err != nil {
+		return nil, err
+	}
+	var resp *WBETHWrapHistory
+	return resp, e.SendAuthHTTPRequest(ctx, exchange.RestSpot, http.MethodGet, path, params, wbethWrapOrUnwrapHistoryRate, nil, &resp)
+}
+
+// GetWBETHRewardHistory retrieves WBETH rewards history
+func (e *Exchange) GetWBETHRewardHistory(ctx context.Context, startTime, endTime time.Time, current, size int64) (*WBETHRewardHistory, error) {
+	params, err := fillHistoryParams(startTime, endTime, current, size)
+	if err != nil {
+		return nil, err
+	}
+	var resp *WBETHRewardHistory
+	return resp, e.SendAuthHTTPRequest(ctx, exchange.RestSpot, http.MethodGet, "/sapi/v1/eth-staking/eth/history/wbethRewardsHistory", params, wbethRewardsHistoryRate, nil, &resp)
+}
+
+// GetSOLStakingAccount retrieves SOL staking account
+func (e *Exchange) GetSOLStakingAccount(ctx context.Context) (*SOLStakingAccountDetail, error) {
+	var resp *SOLStakingAccountDetail
+	return resp, e.SendAuthHTTPRequest(ctx, exchange.RestSpot, http.MethodGet, "/sapi/v1/sol-staking/account", nil, solStakingAccountRate, nil, &resp)
+}
+
+// GetSOLStakingQuotaDetails retrieves SOL staking quota
+func (e *Exchange) GetSOLStakingQuotaDetails(ctx context.Context) (*SOLStakingQuotaDetail, error) {
+	var resp *SOLStakingQuotaDetail
+	return resp, e.SendAuthHTTPRequest(ctx, exchange.RestSpot, http.MethodGet, "/sapi/v1/sol-staking/sol/quota", nil, solStakingQuotaDetailsRate, nil, &resp)
+}
+
+// SubscribeToSOLStaking subscribes to SOL staking
+func (e *Exchange) SubscribeToSOLStaking(ctx context.Context, amount float64) (*SOLStakingSubscriptionResponse, error) {
+	if amount <= 0 {
+		return nil, order.ErrAmountBelowMin
+	}
+	params := url.Values{}
+	params.Set("amount", strconv.FormatFloat(amount, 'f', -1, 64))
+	var resp *SOLStakingSubscriptionResponse
+	return resp, e.SendAuthHTTPRequest(ctx, exchange.RestSpot, http.MethodPost, "/sapi/v1/sol-staking/sol/stake", params, subscribeSOLStakingRate, nil, &resp)
+}
+
+// RedeemSOL redeem BNSOL and SOL
+func (e *Exchange) RedeemSOL(ctx context.Context, amount float64) (*SOLRedemptionResponse, error) {
+	if amount <= 0 {
+		return nil, order.ErrAmountBelowMin
+	}
+	params := url.Values{}
+	params.Set("amount", strconv.FormatFloat(amount, 'f', -1, 64))
+	var resp *SOLRedemptionResponse
+	return resp, e.SendAuthHTTPRequest(ctx, exchange.RestSpot, http.MethodPost, "/sapi/v1/sol-staking/sol/redeem", nil, redeemSOLRate, nil, &resp)
+}
+
+// ClaimBoostRewards claim boost APR airdrop rewards
+func (e *Exchange) ClaimBoostRewards(ctx context.Context) (bool, error) {
+	resp := &struct {
+		Success bool `json:"success"`
+	}{}
+	return resp.Success, e.SendAuthHTTPRequest(ctx, exchange.RestSpot, http.MethodPost, "/sapi/v1/sol-staking/sol/claim", nil, claimbBoostReqardsRate, nil, &resp)
+}
+
+// GetSOLStakingHistory retrieves SOL staking history
+func (e *Exchange) GetSOLStakingHistory(ctx context.Context, startTime, endTime time.Time, current, size int64) (*SOLStakingHistory, error) {
+	params, err := fillHistoryParams(startTime, endTime, current, size)
+	if err != nil {
+		return nil, err
+	}
+	var resp *SOLStakingHistory
+	return resp, e.SendAuthHTTPRequest(ctx, exchange.RestSpot, http.MethodGet, "/sapi/v1/sol-staking/sol/history/stakingHistory", params, solStakingHistoryRate, nil, &resp)
+}
+
+// GetSOLRedemptionHistory retrieves SOL redemption history
+func (e *Exchange) GetSOLRedemptionHistory(ctx context.Context, startTime, endTime time.Time, current, size int64) (*SOLStakingHistory, error) {
+	params, err := fillHistoryParams(startTime, endTime, current, size)
+	if err != nil {
+		return nil, err
+	}
+	var resp *SOLStakingHistory
+	return resp, e.SendAuthHTTPRequest(ctx, exchange.RestSpot, http.MethodGet, "/sapi/v1/sol-staking/sol/history/redemptionHistory", params, solRedemptionHistoryRate, nil, &resp)
+}
+
+// GetBNSOLRewardsHistory retrieves a BNSOL rewards history
+func (e *Exchange) GetBNSOLRewardsHistory(ctx context.Context, startTime, endTime time.Time, current, size int64) (*BNSOLRewardHistory, error) {
+	params, err := fillHistoryParams(startTime, endTime, current, size)
+	if err != nil {
+		return nil, err
+	}
+	var resp *BNSOLRewardHistory
+	return resp, e.SendAuthHTTPRequest(ctx, exchange.RestSpot, http.MethodGet, "/sapi/v1/sol-staking/sol/history/bnsolRewardsHistory", params, bnsolRewardsHistoryRate, nil, &resp)
+}
+
+// GetBNSOLRateHistory retrieves BNSOL rate history
+func (e *Exchange) GetBNSOLRateHistory(ctx context.Context, startTime, endTime time.Time, current, size int64) (*BNSOLRewardHistory, error) {
+	params, err := fillHistoryParams(startTime, endTime, current, size)
+	if err != nil {
+		return nil, err
+	}
+	var resp *BNSOLRewardHistory
+	return resp, e.SendAuthHTTPRequest(ctx, exchange.RestSpot, http.MethodGet, "/sapi/v1/sol-staking/sol/history/rateHistory", params, bnsolRateHistory, nil, &resp)
+}
+
+// GetBoostRewardsHistory retrieves boosts reward history
+func (e *Exchange) GetBoostRewardsHistory(ctx context.Context, rewardType string, startTime, endTime time.Time, current, size int64) (*RewardBoostResponse, error) {
+	if rewardType == "" {
+		return nil, errRewardTypeMissing
+	}
+	params, err := fillHistoryParams(startTime, endTime, current, size)
+	if err != nil {
+		return nil, err
+	}
+	params.Set("type", rewardType)
+	var resp *RewardBoostResponse
+	return resp, e.SendAuthHTTPRequest(ctx, exchange.RestSpot, http.MethodGet, "/sapi/v1/sol-staking/sol/history/boostRewardsHistory", params, boostRewardsHistoryRate, nil, &resp)
+}
+
+// GetUnclaimedRewards get unclaimed rewards
+func (e *Exchange) GetUnclaimedRewards(ctx context.Context) ([]Reward, error) {
+	var resp []Reward
+	return resp, e.SendAuthHTTPRequest(ctx, exchange.RestSpot, http.MethodGet, "/sapi/v1/sol-staking/sol/history/unclaimedRewards", nil, unclaimedRewardsRate, nil, &resp)
+}
+
+// -----------------------------------  Mining Endpoints  -----------------------------
+// The endpoints below allow to interact with Binance Pool.
+// For more information on this, please refer to the Binance Pool page
+
+// AcquiringAlgorithm retrieves list of algorithms
+func (e *Exchange) AcquiringAlgorithm(ctx context.Context) (*AlgorithmsList, error) {
+	var resp *AlgorithmsList
+	return resp, e.SendHTTPRequest(ctx, exchange.RestSpot, "/sapi/v1/mining/pub/algoList", sapiDefaultRate, &resp)
+}
+
+// GetCoinNames retrieves coin names
+func (e *Exchange) GetCoinNames(ctx context.Context) (*CoinNames, error) {
+	var resp *CoinNames
+	return resp, e.SendHTTPRequest(ctx, exchange.RestSpot, "/sapi/v1/mining/pub/coinList", sapiDefaultRate, &resp)
+}
+
+// GetDetailMinerList retrieves list of miners name and other details.
+func (e *Exchange) GetDetailMinerList(ctx context.Context, algorithm, userName, workerName string) (*MinersDetailList, error) {
+	if workerName == "" {
+		return nil, fmt.Errorf("%w: worker's name is required", errNameRequired)
+	}
+	params, err := fillMinersRetrivalParams(algorithm, userName, workerName)
+	if err != nil {
+		return nil, err
+	}
+	var resp *MinersDetailList
+	return resp, e.SendAuthHTTPRequest(ctx, exchange.RestSpot, http.MethodGet, "/sapi/v1/mining/worker/detail", params, getMinersListRate, nil, &resp)
+}
+
+// GetMinersList retrieves miners info
+func (e *Exchange) GetMinersList(ctx context.Context, algorithm, userName string, sortInNegativeSequence bool, pageIndex, sortColumn, workerStatus int64) (*MinerLists, error) {
+	params, err := fillMinersRetrivalParams(algorithm, userName, "")
+	if err != nil {
+		return nil, err
+	}
+	if sortInNegativeSequence {
+		params.Set("sort", "1")
+	}
+	if pageIndex > 0 {
+		params.Set("pageIndex", strconv.FormatInt(pageIndex, 10))
+	}
+	// Sort by( default 1):
+	// 	1: miner name
+	// 	2: real-time computing power
+	// 	3: daily average computing power
+	// 	4: real-time rejection rate
+	// 	5: last submission time
+	if sortColumn > 0 {
+		params.Set("sortColumn", strconv.FormatInt(sortColumn, 10))
+	}
+	if workerStatus > 0 {
+		params.Set("workerStatus", strconv.FormatInt(workerStatus, 10))
+	}
+	var resp *MinerLists
+	return resp, e.SendAuthHTTPRequest(ctx, exchange.RestSpot, http.MethodGet, "/sapi/v1/mining/worker/list", params, getMinersListRate, nil, &resp)
+}
+
+func fillMinersRetrivalParams(algorithm, userName, workerName string) (url.Values, error) {
+	if algorithm == "" {
+		return nil, errTransferAlgorithmRequired
+	}
+	if userName == "" {
+		return nil, fmt.Errorf("%w: mining account name is missing", errNameRequired)
+	}
+	params := url.Values{}
+	params.Set("algo", algorithm)
+	params.Set("userName", userName)
+	if workerName != "" {
+		params.Set("workerName", workerName)
+	}
+	return params, nil
+}
+
+func fillMiningParams(transferAlgorithm, userName string, coin currency.Code, startDate, endDate time.Time, pageIndex, pageSize int64) (url.Values, error) {
+	if transferAlgorithm == "" {
+		return nil, errTransferAlgorithmRequired
+	}
+	if userName == "" {
+		return nil, errUsernameRequired
+	}
+	params := url.Values{}
+	params.Set("algo", transferAlgorithm)
+	params.Set("userName", userName)
+	if !coin.IsEmpty() {
+		params.Set("coin", coin.String())
+	}
+	if !startDate.IsZero() && !endDate.IsZero() {
+		err := common.StartEndTimeCheck(startDate, endDate)
+		if err != nil {
+			return nil, err
+		}
+		params.Set("startDate", strconv.FormatInt(startDate.UnixMilli(), 10))
+		params.Set("endDate", strconv.FormatInt(endDate.UnixMilli(), 10))
+	}
+	if pageIndex > 0 {
+		params.Set("pageIndex", strconv.FormatInt(pageIndex, 10))
+	}
+	if pageSize > 0 {
+		params.Set("pageSize", strconv.FormatInt(pageSize, 10))
+	}
+	return params, nil
+}
+
+// GetEarningList retrieves list of earning list
+func (e *Exchange) GetEarningList(ctx context.Context, transferAlgorithm, userName string, coin currency.Code, startDate, endDate time.Time, pageIndex, pageSize int64) (*EarningList, error) {
+	params, err := fillMiningParams(transferAlgorithm, userName, coin, startDate, endDate, pageIndex, pageSize)
+	if err != nil {
+		return nil, err
+	}
+	var resp *EarningList
+	return resp, e.SendAuthHTTPRequest(ctx, exchange.RestSpot, http.MethodGet, "/sapi/v1/mining/payment/list", params, getEarningsListRate, nil, &resp)
+}
+
+// ExtraBonousList retrieves extra bonus list
+func (e *Exchange) ExtraBonousList(ctx context.Context, transferAlgorithm, userName string, coin currency.Code, startDate, endDate time.Time, pageIndex, pageSize int64) (*ExtraBonus, error) {
+	params, err := fillMiningParams(transferAlgorithm, userName, coin, startDate, endDate, pageIndex, pageSize)
+	if err != nil {
+		return nil, err
+	}
+	var resp *ExtraBonus
+	return resp, e.SendAuthHTTPRequest(ctx, exchange.RestSpot, http.MethodGet, "/sapi/v1/mining/payment/other", params, extraBonusListRate, nil, &resp)
+}
+
+// GetHashrateRescaleList represents hashrate rescale list
+func (e *Exchange) GetHashrateRescaleList(ctx context.Context, pageIndex, pageSize int64) (*HashrateHashTransfers, error) {
+	params := url.Values{}
+	if pageIndex > 0 {
+		params.Set("pageIndex", strconv.FormatInt(pageIndex, 10))
+	}
+	if pageSize > 0 {
+		params.Set("pageSize", strconv.FormatInt(pageSize, 10))
+	}
+	var resp *HashrateHashTransfers
+	return resp, e.SendAuthHTTPRequest(ctx, exchange.RestSpot, http.MethodGet, "/sapi/v1/mining/hash-transfer/config/details/list", params, getHashrateRescaleRate, nil, &resp)
+}
+
+// GetHashRateRescaleDetail retrieves a hashrate rescale detail
+func (e *Exchange) GetHashRateRescaleDetail(ctx context.Context, configID, userName string, pageIndex, pageSize int64) (*HashrateRescaleDetail, error) {
+	if configID == "" {
+		return nil, errConfigIDRequired
+	}
+	if userName == "" {
+		return nil, errUsernameRequired
+	}
+	params := url.Values{}
+	params.Set("configId", configID)
+	params.Set("userName", userName)
+	if pageIndex > 0 {
+		params.Set("pageIndex", strconv.FormatInt(pageIndex, 10))
+	}
+	if pageSize > 0 {
+		params.Set("pageSize", strconv.FormatInt(pageSize, 10))
+	}
+	var resp *HashrateRescaleDetail
+	return resp, e.SendAuthHTTPRequest(ctx, exchange.RestSpot, http.MethodGet, "/sapi/v1/mining/hash-transfer/profit/details", params, getHashrateRescaleDetailRate, nil, &resp)
+}
+
+// HashRateRescaleRequest retrieves a hashrate rescale request
+func (e *Exchange) HashRateRescaleRequest(ctx context.Context, userName, algorithm, toPoolUser string, startTime, endTime time.Time, hashRate int64) (*HashrateRescalResponse, error) {
+	if userName == "" {
+		return nil, errUsernameRequired
+	}
+	if algorithm == "" {
+		return nil, errTransferAlgorithmRequired
+	}
+	params := url.Values{}
+	if !startTime.IsZero() && !endTime.IsZero() {
+		err := common.StartEndTimeCheck(startTime, endTime)
+		if err != nil {
+			return nil, err
+		}
+		params.Set("startDate", strconv.FormatInt(startTime.UnixMilli(), 10))
+		params.Set("endDate", strconv.FormatInt(endTime.UnixMilli(), 10))
+	} else {
+		return nil, fmt.Errorf("%w: start time and end time are required", common.ErrDateUnset)
+	}
+	if toPoolUser == "" {
+		return nil, fmt.Errorf("%w: receiver mining account is required", errAccountRequired)
+	}
+	if hashRate <= 0 {
+		return nil, errHashRateRequired
+	}
+	params.Set("userName", userName)
+	params.Set("algo", algorithm)
+	params.Set("toPoolUser", toPoolUser)
+	params.Set("hashRate", strconv.FormatInt(hashRate, 10))
+	var resp *HashrateRescalResponse
+	return resp, e.SendAuthHTTPRequest(ctx, exchange.RestSpot, http.MethodPost, "/sapi/v1/mining/hash-transfer/config", params, getHasrateRescaleRequestRate, nil, &resp)
+}
+
+// CancelHashrateRescaleConfiguration retrieves cancel hashrate rescale configuration
+func (e *Exchange) CancelHashrateRescaleConfiguration(ctx context.Context, configID, userName string) (*HashrateRescalResponse, error) {
+	if configID == "" {
+		return nil, errConfigIDRequired
+	}
+	if userName == "" {
+		return nil, errUsernameRequired
+	}
+	params := url.Values{}
+	params.Set("configId", configID)
+	params.Set("userName", userName)
+	var resp *HashrateRescalResponse
+	return resp, e.SendAuthHTTPRequest(ctx, exchange.RestSpot, http.MethodPost, "/sapi/v1/mining/hash-transfer/config/cancel", params, cancelHashrateResaleConfigurationRate, nil, &resp)
+}
+
+// StatisticsList represents a statistics list
+func (e *Exchange) StatisticsList(ctx context.Context, algorithm, userName string) (*UserStatistics, error) {
+	if algorithm == "" {
+		return nil, errTransferAlgorithmRequired
+	}
+	if userName == "" {
+		return nil, errUsernameRequired
+	}
+	params := url.Values{}
+	params.Set("algo", algorithm)
+	params.Set("userName", userName)
+	var resp *UserStatistics
+	return resp, e.SendAuthHTTPRequest(ctx, exchange.RestSpot, http.MethodGet, "/sapi/v1/mining/statistics/user/status", params, statisticsListRate, nil, &resp)
+}
+
+// GetAccountList retrieves account list
+func (e *Exchange) GetAccountList(ctx context.Context, algorithm, userName string) (*MiningAccounts, error) {
+	if algorithm == "" {
+		return nil, errTransferAlgorithmRequired
+	}
+	if userName == "" {
+		return nil, errUsernameRequired
+	}
+	params := url.Values{}
+	params.Set("algo", algorithm)
+	params.Set("userName", userName)
+	var resp *MiningAccounts
+	return resp, e.SendAuthHTTPRequest(ctx, exchange.RestSpot, http.MethodGet, "/sapi/v1/mining/statistics/user/list", params, miningAccountListRate, nil, &resp)
+}
+
+// GetMiningAccountEarningRate represents a mining account earning rate
+func (e *Exchange) GetMiningAccountEarningRate(ctx context.Context, algorithm string, startTime, endTime time.Time, pageIndex, pageSize int64) (*MiningAccountEarnings, error) {
+	if algorithm == "" {
+		return nil, errTransferAlgorithmRequired
+	}
+	params := url.Values{}
+	params.Set("algo", algorithm)
+	if !startTime.IsZero() && !endTime.IsZero() {
+		err := common.StartEndTimeCheck(startTime, endTime)
+		if err != nil {
+			return nil, err
+		}
+		params.Set("startDate", strconv.FormatInt(startTime.UnixMilli(), 10))
+		params.Set("endDate", strconv.FormatInt(endTime.UnixMilli(), 10))
+	}
+	if pageIndex > 0 {
+		params.Set("pageIndex", strconv.FormatInt(pageIndex, 10))
+	}
+	if pageSize > 0 {
+		params.Set("pageSize", strconv.FormatInt(pageSize, 10))
+	}
+	var resp *MiningAccountEarnings
+	return resp, e.SendAuthHTTPRequest(ctx, exchange.RestSpot, http.MethodGet, "/sapi/v1/mining/payment/uid", params, miningAccountEarningRate, nil, &resp)
+}
+
+// ---------------------------------- Futures Endpoints --------------------------------
+
+// NewFuturesAccountTransfer execute transfer between spot account and futures account.
+// transferType
+// 1: transfer from spot account to USDT-Ⓜ futures account.
+// 2: transfer from USDT-Ⓜ futures account to spot account.
+// 3: transfer from spot account to COIN-Ⓜ futures account.
+// 4: transfer from COIN-Ⓜ futures account to spot account.
+func (e *Exchange) NewFuturesAccountTransfer(ctx context.Context, assetName currency.Code, amount float64, transferType int64) (*FundTransferResponse, error) {
+	if assetName.IsEmpty() {
+		return nil, fmt.Errorf("%w: assetName is required", currency.ErrCurrencyCodeEmpty)
+	}
+	if amount <= 0 {
+		return nil, order.ErrAmountBelowMin
+	}
+	if transferType == 0 {
+		return nil, errTransferTypeRequired
+	}
+	params := url.Values{}
+	params.Set("asset", assetName.String())
+	params.Set("amount", strconv.FormatFloat(amount, 'f', -1, 64))
+	params.Set("type", strconv.FormatInt(transferType, 10))
+	var resp *FundTransferResponse
+	return resp, e.SendAuthHTTPRequest(ctx, exchange.RestSpot, http.MethodPost, "/sapi/v1/futures/transfer", params, sapiDefaultRate, nil, &resp)
+}
+
+// GetFuturesAccountTransactionHistoryList retrieves list of futures account transfer transactions.
+//
+// Support query within the last 6 months only
+func (e *Exchange) GetFuturesAccountTransactionHistoryList(ctx context.Context, assetName currency.Code, startTime, endTime time.Time, current, size int64) (*FutureFundTransfers, error) {
+	if startTime.IsZero() {
+		return nil, errStartTimeRequired
+	}
+	params, err := fillHistoryParams(startTime, endTime, current, size)
+	if err != nil {
+		return nil, err
+	}
+	if !assetName.IsEmpty() {
+		params.Set("asset", assetName.String())
+	}
+	var resp *FutureFundTransfers
+	return resp, e.SendAuthHTTPRequest(ctx, exchange.RestSpot, http.MethodGet, "/sapi/v1/futures/transfer", params, futuresFundTransfersFetchRate, nil, &resp)
+}
+
+// GetFutureTickLevelOrderbookHistoricalDataDownloadLink retrieves the orderbook historical data download link.
+//
+// dataType: possible values are 'T_DEPTH' for ticklevel orderbook data, 'S_DEPTH' for orderbook snapshot data
+func (e *Exchange) GetFutureTickLevelOrderbookHistoricalDataDownloadLink(ctx context.Context, symbol, dataType string, startTime, endTime time.Time) (*HistoricalOrderbookDownloadLink, error) {
+	if symbol == "" {
+		return nil, currency.ErrSymbolStringEmpty
+	}
+	if dataType == "" {
+		return nil, errors.New("dataType is required, possible values are 'T_DEPTH', and 'S_DEPTH'")
+	}
+	params := url.Values{}
+	params.Set("symbol", symbol)
+	params.Set("dataType", dataType)
+	if !startTime.IsZero() && !endTime.IsZero() {
+		err := common.StartEndTimeCheck(startTime, endTime)
+		if err != nil {
+			return nil, err
+		}
+		params.Set("startTime", strconv.FormatInt(startTime.UnixMilli(), 10))
+		params.Set("endTime", strconv.FormatInt(endTime.UnixMilli(), 10))
+	} else {
+		return nil, fmt.Errorf("%w: start time and end time are required", errStartTimeRequired)
+	}
+	var resp *HistoricalOrderbookDownloadLink
+	return resp, e.SendAuthHTTPRequest(ctx, exchange.RestSpot, http.MethodGet, "/sapi/v1/futures/histDataLink", params, futureTickLevelOrderbookHistoricalDataDownloadLinkRate, nil, &resp)
+}
+
+// ------------------------------  Futures Algo Endpoints  ----------------------------------
+//
+// Binance Futures Execution Algorithm API solution aims to provide users ability to programmatically
+// leverage Binance in-house algorithmic trading capability to automate order execution strategy,
+// improve execution transparency and give users smart access to the available market liquidity.
+
+// VolumeParticipationNewOrder send in a VP new order. Only support on USDⓈ-M Contracts.
+//
+// You need to enable Futures Trading Permission for the api key which requests this endpoint.
+// Base URL: https://api.binance.com
+func (e *Exchange) VolumeParticipationNewOrder(ctx context.Context, arg *VolumeParticipationOrderParams) (*AlgoOrderResponse, error) {
+	if *arg == (VolumeParticipationOrderParams{}) {
+		return nil, common.ErrEmptyParams
+	}
+	if arg.Symbol == "" {
+		return nil, currency.ErrSymbolStringEmpty
+	}
+	if arg.Side == "" {
+		return nil, order.ErrSideIsInvalid
+	}
+	if arg.Quantity <= 0 {
+		return nil, order.ErrAmountBelowMin
+	}
+	if arg.Urgency == "" {
+		// Possible values of 'LOW', 'MEDIUM', and 'HIGH'
+		return nil, errPossibleValuesRequired
+	}
+	var resp *AlgoOrderResponse
+	return resp, e.SendAuthHTTPRequest(ctx, exchange.RestSpot, http.MethodPost, "/sapi/v1/algo/futures/newOrderVp", nil, placeVPOrderRate, arg, &resp)
+}
+
+// FuturesTWAPOrder placed futures time-weighted average price(TWAP) order.
+func (e *Exchange) FuturesTWAPOrder(ctx context.Context, arg *TWAPOrderParams) (*AlgoOrderResponse, error) {
+	if *arg == (TWAPOrderParams{}) {
+		return nil, common.ErrEmptyParams
+	}
+	if arg.Symbol == "" {
+		return nil, currency.ErrSymbolStringEmpty
+	}
+	if arg.Side == "" {
+		return nil, order.ErrSideIsInvalid
+	}
+	if arg.Quantity <= 0 {
+		return nil, order.ErrAmountBelowMin
+	}
+	if arg.Duration == 0 {
+		return nil, fmt.Errorf("%w: duration for TWAP orders in seconds. [300, 86400]", errDurationRequired)
+	}
+	var resp *AlgoOrderResponse
+	return resp, e.SendAuthHTTPRequest(ctx, exchange.RestSpot, http.MethodPost, "/sapi/v1/algo/futures/newOrderTwap", nil, placeTWAveragePriceNewOrderRate, arg, &resp)
+}
+
+// CancelFuturesAlgoOrder cancels futures an active algo order.
+//
+// You need to enable Futures Trading Permission for the api key which requests this endpoint.
+// Base URL: https://api.binance.com
+func (e *Exchange) CancelFuturesAlgoOrder(ctx context.Context, algoID int64) (*AlgoOrderResponse, error) {
+	return e.cancelAlgoOrder(ctx, algoID, "/sapi/v1/algo/futures/order")
+}
+
+func (e *Exchange) cancelAlgoOrder(ctx context.Context, algoID int64, path string) (*AlgoOrderResponse, error) {
+	if algoID == 0 {
+		return nil, fmt.Errorf("%w: algoId is required", order.ErrOrderIDNotSet)
+	}
+	params := url.Values{}
+	params.Set("algoId", strconv.FormatInt(algoID, 10))
+	var resp *AlgoOrderResponse
+	return resp, e.SendAuthHTTPRequest(ctx, exchange.RestSpot, http.MethodDelete, path, params, sapiDefaultRate, nil, &resp)
+}
+
+// GetFuturesCurrentAlgoOpenOrders retrieves futures current algo open orders
+//
+// You need to enable Futures Trading Permission for the api key which requests this endpoint.
+// Base URL: https://api.binance.com
+func (e *Exchange) GetFuturesCurrentAlgoOpenOrders(ctx context.Context) (*AlgoOrders, error) {
+	var resp *AlgoOrders
+	return resp, e.SendAuthHTTPRequest(ctx, exchange.RestSpot, http.MethodGet, "/sapi/v1/algo/futures/openOrders", nil, sapiDefaultRate, nil, &resp)
+}
+
+// GetFuturesHistoricalAlgoOrders represents a historical algo order instance.
+func (e *Exchange) GetFuturesHistoricalAlgoOrders(ctx context.Context, symbol, side string, startTime, endTime time.Time, page, pageSize int64) (*AlgoOrders, error) {
+	return e.getHistoricalAlgoOrders(ctx, symbol, side, "/sapi/v1/algo/futures/historicalOrders", startTime, endTime, page, pageSize)
+}
+
+func (e *Exchange) getHistoricalAlgoOrders(ctx context.Context, symbol, side, path string, startTime, endTime time.Time, page, pageSize int64) (*AlgoOrders, error) {
+	params := url.Values{}
+	if symbol != "" {
+		params.Set("symbol", symbol)
+	}
+	if side != "" {
+		params.Set("side", side)
+	}
+	if !startTime.IsZero() && !endTime.IsZero() {
+		err := common.StartEndTimeCheck(startTime, endTime)
+		if err != nil {
+			return nil, err
+		}
+		params.Set("startTime", strconv.FormatInt(startTime.UnixMilli(), 10))
+		params.Set("endTime", strconv.FormatInt(endTime.UnixMilli(), 10))
+	}
+	if page > 0 {
+		params.Set("page", strconv.FormatInt(page, 10))
+	}
+	if pageSize > 0 {
+		params.Set("pageSize", strconv.FormatInt(pageSize, 10))
+	}
+	var resp *AlgoOrders
+	return resp, e.SendAuthHTTPRequest(ctx, exchange.RestSpot, http.MethodGet, path, params, sapiDefaultRate, nil, &resp)
+}
+
+// GetFuturesSubOrders get respective sub orders for a specified algoId
+//
+// You need to enable Futures Trading Permission for the api key which requests this endpoint.
+// Base URL: https://api.binance.com
+func (e *Exchange) GetFuturesSubOrders(ctx context.Context, algoID, page, pageSize int64) (*AlgoSubOrders, error) {
+	return e.getSubOrders(ctx, algoID, page, pageSize, "/sapi/v1/algo/futures/subOrders")
+}
+
+func (e *Exchange) getSubOrders(ctx context.Context, algoID, page, pageSize int64, path string) (*AlgoSubOrders, error) {
+	if algoID == 0 {
+		return nil, fmt.Errorf("%w: algoId is required", order.ErrOrderIDNotSet)
+	}
+	params := url.Values{}
+	params.Set("algoId", strconv.FormatInt(algoID, 10))
+	if page > 0 {
+		params.Set("page", strconv.FormatInt(page, 10))
+	}
+	if pageSize > 0 {
+		params.Set("pageSize", strconv.FormatInt(pageSize, 10))
+	}
+	var resp *AlgoSubOrders
+	return resp, e.SendAuthHTTPRequest(ctx, exchange.RestSpot, http.MethodGet, path, params, sapiDefaultRate, nil, &resp)
+}
+
+// -----------------------------------------  Spot Algo Endpoints  --------------------------------------------
+// Binance Spot Execution Algorithm API solution aims to provide users ability to programmatically leverage Binance in-house algorithmic trading capability to automate order execution strategy,
+// improve execution transparency and give users smart access to the available market liquidity. During the introductory period, there will be no additional fees for TWAP orders.
+// Standard trading fees apply. Order size exceeds to maximum API supported size (100,000 USDT). Please contact liquidity@binance.com for larger sizes.
+
+// SpotTWAPNewOrder puts spot Time-Weighted Average Price(TWAP) orders
+func (e *Exchange) SpotTWAPNewOrder(ctx context.Context, arg *SpotTWAPOrderParam) (*AlgoOrderResponse, error) {
+	if *arg == (SpotTWAPOrderParam{}) {
+		return nil, common.ErrEmptyParams
+	}
+	if arg.Symbol == "" {
+		return nil, currency.ErrSymbolStringEmpty
+	}
+	if arg.Side == "" {
+		return nil, order.ErrSideIsInvalid
+	}
+	if arg.Quantity <= 0 {
+		return nil, order.ErrAmountBelowMin
+	}
+	if arg.Duration == 0 {
+		return nil, fmt.Errorf("%w: duration for TWAP orders in seconds. [300, 86400]", errDurationRequired)
+	}
+	var resp *AlgoOrderResponse
+	return resp, e.SendAuthHTTPRequest(ctx, exchange.RestSpot, http.MethodGet, "/sapi/v1/algo/spot/newOrderTwap", nil, spotTwapNewOrderRate, arg, &resp)
+}
+
+// CancelSpotAlgoOrder cancels an open spot TWAP order
+func (e *Exchange) CancelSpotAlgoOrder(ctx context.Context, algoID int64) (*AlgoOrderResponse, error) {
+	return e.cancelAlgoOrder(ctx, algoID, "/sapi/v1/algo/spot/order")
+}
+
+// GetCurrentSpotAlgoOpenOrder retrieves all open SPOT TWAP orders.
+func (e *Exchange) GetCurrentSpotAlgoOpenOrder(ctx context.Context) (*AlgoOrders, error) {
+	var resp *AlgoOrders
+	return resp, e.SendAuthHTTPRequest(ctx, exchange.RestSpot, http.MethodGet, "/sapi/v1/algo/spot/openOrders", nil, sapiDefaultRate, nil, &resp)
+}
+
+// GetSpotHistoricalAlgoOrders retrieves all historical SPOT TWAP Orders
+func (e *Exchange) GetSpotHistoricalAlgoOrders(ctx context.Context, symbol, side string, startTime, endTime time.Time, page, pageSize int64) (*AlgoOrders, error) {
+	return e.getHistoricalAlgoOrders(ctx, symbol, side, "/sapi/v1/algo/spot/historicalOrders", startTime, endTime, page, pageSize)
+}
+
+// GetSpotSubOrders get respective sub orders for a specified algoId
+func (e *Exchange) GetSpotSubOrders(ctx context.Context, algoID, page, pageSize int64) (*AlgoSubOrders, error) {
+	return e.getSubOrders(ctx, algoID, page, pageSize, "/sapi/v1/algo/spot/subOrders")
+}
+
+// -------------------------------------- Classic Portfolio Margin Endpoints -------------------------------------------
+// The Binance Classic Portfolio Margin Program is a cross-asset margin program supporting consolidated margin balance across trading products with over 200+ effective crypto collaterals.
+// It is designed for professional traders, market makers, and institutional users looking to actively trade & hedge cross-asset and optimize risk-management in a consolidated setup.
+// Only Classic Portfolio Margin Account is accessible to these endpoints.
+
+// GetClassicPortfolioMarginAccountInfo retrieves classic portfolio margin account information.
+func (e *Exchange) GetClassicPortfolioMarginAccountInfo(ctx context.Context) (*ClassicPMAccountInfo, error) {
+	var resp *ClassicPMAccountInfo
+	return resp, e.SendAuthHTTPRequest(ctx, exchange.RestSpot, http.MethodGet, "/sapi/v1/portfolio/account", nil, classicPMAccountInfoRate, nil, &resp)
+}
+
+// GetClassicPortfolioMarginCollateralRate retrieves classic Portfolio Margin Collateral Rate
+func (e *Exchange) GetClassicPortfolioMarginCollateralRate(ctx context.Context) ([]PMCollateralRate, error) {
+	var resp []PMCollateralRate
+	return resp, e.SendAuthHTTPRequest(ctx, exchange.RestSpot, http.MethodGet, "/sapi/v1/portfolio/collateralRate", nil, classicPMCollateralRate, nil, &resp)
+}
+
+// GetClassicPortfolioMarginBankruptacyLoanAmount query Classic Portfolio Margin Bankruptcy Loan Amount
+func (e *Exchange) GetClassicPortfolioMarginBankruptacyLoanAmount(ctx context.Context) (*PMBankruptacyLoanAmount, error) {
+	var resp *PMBankruptacyLoanAmount
+	return resp, e.SendAuthHTTPRequest(ctx, exchange.RestSpot, http.MethodGet, "/sapi/v1/portfolio/pmLoan", nil, getClassicPMBankruptacyLoanAmountRate, nil, &resp)
+}
+
+// RepayClassicPMBankruptacyLoan repay Classic Portfolio Margin Bankruptcy Loan
+// from: SPOT or MARGIN，default SPOT
+func (e *Exchange) RepayClassicPMBankruptacyLoan(ctx context.Context, from string) (*FundTransferResponse, error) {
+	params := url.Values{}
+	if from != "" {
+		params.Set("from", from)
+	}
+	var resp *FundTransferResponse
+	return resp, e.SendAuthHTTPRequest(ctx, exchange.RestSpot, http.MethodPost, "/sapi/v1/portfolio/repay", params, repayClassicPMBankruptacyLoanRate, nil, &resp)
+}
+
+// GetClassicPMNegativeBalanceInterestHistory query interest history of negative balance for portfolio margin.
+func (e *Exchange) GetClassicPMNegativeBalanceInterestHistory(ctx context.Context, assetName currency.Code, startTime, endTime time.Time, size int64) ([]PMNegativeBalaceInterestHistory, error) {
+	params := url.Values{}
+	if !assetName.IsEmpty() {
+		params.Set("asset", assetName.String())
+	}
+	if !startTime.IsZero() && !endTime.IsZero() {
+		err := common.StartEndTimeCheck(startTime, endTime)
+		if err != nil {
+			return nil, err
+		}
+		params.Set("startTime", strconv.FormatInt(startTime.UnixMilli(), 10))
+		params.Set("endTime", strconv.FormatInt(endTime.UnixMilli(), 10))
+	}
+	if size > 0 {
+		params.Set("size", strconv.FormatInt(size, 10))
+	}
+	var resp []PMNegativeBalaceInterestHistory
+	return resp, e.SendAuthHTTPRequest(ctx, exchange.RestSpot, http.MethodGet, "/sapi/v1/portfolio/interest-history", params, classicPMNegativeBalanceInterestHistory, nil, &resp)
+}
+
+// GetPMAssetIndexPrice query Portfolio Margin Asset Index Price
+func (e *Exchange) GetPMAssetIndexPrice(ctx context.Context, assetName currency.Code) ([]PMIndexPrice, error) {
+	params := url.Values{}
+	endpointLimit := pmAssetIndexPriceRate
+	if !assetName.IsEmpty() {
+		endpointLimit = sapiDefaultRate
+		params.Set("asset", assetName.String())
+	}
+	var resp []PMIndexPrice
+	return resp, e.SendAPIKeyHTTPRequest(ctx, exchange.RestSpot, http.MethodGet, common.EncodeURLValues("/sapi/v1/portfolio/asset-index-price", params), endpointLimit, &resp)
+}
+
+// ClassicPMFundAutoCollection transfers all assets from Futures Account to Margin account
+//
+// The BNB would not be collected from UM-PM account to the Portfolio Margin account.
+// You can only use this function 500 times per hour in a rolling manner.
+func (e *Exchange) ClassicPMFundAutoCollection(ctx context.Context) (*FundAutoCollectionResponse, error) {
+	var resp *FundAutoCollectionResponse
+	return resp, e.SendAuthHTTPRequest(ctx, exchange.RestSpot, http.MethodPost, "/sapi/v1/portfolio/auto-collection", nil, fundAutoCollectionRate, nil, &resp)
+}
+
+// ClassicFundCollectionByAsset transfers specific asset from Futures Account to Margin account
+func (e *Exchange) ClassicFundCollectionByAsset(ctx context.Context, assetName currency.Code) (*FundAutoCollectionResponse, error) {
+	if assetName.IsEmpty() {
+		return nil, currency.ErrCurrencyCodeEmpty
+	}
+	params := url.Values{}
+	params.Set("asset", assetName.String())
+	var resp *FundAutoCollectionResponse
+	return resp, e.SendAuthHTTPRequest(ctx, exchange.RestSpot, http.MethodPost, "/sapi/v1/portfolio/asset-collection", params, fundCollectionByAssetRate, nil, &resp)
+}
+
+// BNBTransferClassic BNB transfer can be between Margin Account and USDM Account
+// transferSide: "TO_UM","FROM_UM"
+func (e *Exchange) BNBTransferClassic(ctx context.Context, amount float64, transferSide string) (int64, error) {
+	return e.bnbTransfer(ctx, amount, transferSide, "/sapi/v1/portfolio/bnb-transfer", transferBNBRate, exchange.RestSpot)
+}
+
+// ChangeAutoRepayFuturesStatusClassic change Auto-repay-futures Status
+func (e *Exchange) ChangeAutoRepayFuturesStatusClassic(ctx context.Context, autoRepay bool) (string, error) {
+	return e.changeAutoRepayFuturesStatus(ctx, autoRepay, exchange.RestSpot, "/sapi/v1/portfolio/repay-futures-switch", changeAutoRepayFuturesStatusRate)
+}
+
+// GetAutoRepayFuturesStatusClassic get Auto-repay-futures Status
+func (e *Exchange) GetAutoRepayFuturesStatusClassic(ctx context.Context) (*AutoRepayStatus, error) {
+	var resp *AutoRepayStatus
+	return resp, e.SendAuthHTTPRequest(ctx, exchange.RestSpot, http.MethodGet, "/sapi/v1/portfolio/repay-futures-switch", nil, getAutoRepayFuturesStatusRate, nil, &resp)
+}
+
+// RepayFuturesNegativeBalanceClassic represents a classic repay futures negative balance
+func (e *Exchange) RepayFuturesNegativeBalanceClassic(ctx context.Context) (string, error) {
+	resp := &struct {
+		Message string `json:"msg"`
+	}{}
+	return resp.Message, e.SendAuthHTTPRequest(ctx, exchange.RestSpot, http.MethodPost, "/sapi/v1/portfolio/repay-futures-negative-balance", nil, repayFuturesNegativeBalanceRate, nil, &resp)
+}
+
+// GetPortfolioMarginAssetLeverage retrieves portfolio margin asset leverage classic
+func (e *Exchange) GetPortfolioMarginAssetLeverage(ctx context.Context) ([]PMAssetLeverage, error) {
+	var resp []PMAssetLeverage
+	return resp, e.SendAuthHTTPRequest(ctx, exchange.RestSpot, http.MethodGet, "/sapi/v1/portfolio/margin-asset-leverage", nil, pmAssetLeverageRate, nil, &resp)
+}
+
+// GetUserNegativeBalanceAutoExchangeRecord retrieves user negative balance auto exchange record
+func (e *Exchange) GetUserNegativeBalanceAutoExchangeRecord(ctx context.Context, startTime, endTime time.Time) (*UserNegativeBalanceRecord, error) {
+	params := url.Values{}
+	if !startTime.IsZero() && !endTime.IsZero() {
+		err := common.StartEndTimeCheck(startTime, endTime)
+		if err != nil {
+			return nil, err
+		}
+		params.Set("startTime", strconv.FormatInt(startTime.UnixMilli(), 10))
+		params.Set("endTime", strconv.FormatInt(endTime.UnixMilli(), 10))
+	} else {
+		return nil, errStartAndEndTimeRequired
+	}
+	var resp *UserNegativeBalanceRecord
+	return resp, e.SendAuthHTTPRequest(ctx, exchange.RestSpot, http.MethodGet, "/papi/v1/portfolio/negative-balance-exchange-record", params, request.UnAuth, nil, &resp)
+}
+
+// ----------------------------------  Binance Leverate Token(BLVT) Endpoints  ------------------------------
+
+// GetBLVTInfo retrieves details of binance leverage tokens.
+func (e *Exchange) GetBLVTInfo(ctx context.Context, tokenName string) ([]BLVTTokenDetail, error) {
+	params := url.Values{}
+	if tokenName != "" {
+		params.Set("tokenName", tokenName)
+	}
+	var resp []BLVTTokenDetail
+	return resp, e.SendAPIKeyHTTPRequest(ctx, exchange.RestSpot, http.MethodGet, common.EncodeURLValues("/sapi/v1/blvt/tokenInfo", params), sapiDefaultRate, &resp)
+}
+
+// SubscribeBLVT subscribe to BLVT token
+func (e *Exchange) SubscribeBLVT(ctx context.Context, tokenName string, cost float64) (*BLVTSubscriptionResponse, error) {
+	if tokenName == "" {
+		return nil, fmt.Errorf("%w: tokenName is missing", errNameRequired)
+	}
+	if cost <= 0 {
+		return nil, errCostRequired
+	}
+	params := url.Values{}
+	params.Set("tokenName", tokenName)
+	params.Set("cost", strconv.FormatFloat(cost, 'f', -1, 64))
+	var resp *BLVTSubscriptionResponse
+	return resp, e.SendAuthHTTPRequest(ctx, exchange.RestSpot, http.MethodPost, "/sapi/v1/blvt/subscribe", params, sapiDefaultRate, nil, &resp)
+}
+
+// GetSusbcriptionRecords retrieves BLVT tokens subscriptions
+func (e *Exchange) GetSusbcriptionRecords(ctx context.Context, tokenName string, startTime, endTime time.Time, id, limit int64) ([]BLVTTokenSubscriptionItem, error) {
+	params := url.Values{}
+	if tokenName != "" {
+		params.Set("tokenName", tokenName)
+	}
+	if id > 0 {
+		params.Set("id", strconv.FormatInt(id, 10))
+	}
+	if !startTime.IsZero() && !endTime.IsZero() {
+		err := common.StartEndTimeCheck(startTime, endTime)
+		if err != nil {
+			return nil, err
+		}
+		params.Set("startTime", strconv.FormatInt(startTime.UnixMilli(), 10))
+		params.Set("endTime", strconv.FormatInt(endTime.UnixMilli(), 10))
+	}
+	if limit > 0 {
+		params.Set("limit", strconv.FormatInt(limit, 10))
+	}
+	var resp []BLVTTokenSubscriptionItem
+	return resp, e.SendAuthHTTPRequest(ctx, exchange.RestSpot, http.MethodGet, "/sapi/v1/blvt/subscribe/record", params, sapiDefaultRate, nil, &resp)
+}
+
+// RedeemBLVT redeems a BLVT token
+// You need to openEnable Spot&Margin Trading permission for the API Key which requests this endpoint.
+func (e *Exchange) RedeemBLVT(ctx context.Context, symbol string, amount float64) (*BLVTRedemption, error) {
+	if symbol == "" {
+		return nil, fmt.Errorf("%w: tokenName is missing", currency.ErrSymbolStringEmpty)
+	}
+	if amount <= 0 {
+		return nil, order.ErrAmountBelowMin
+	}
+	params := url.Values{}
+	params.Set("tokenName", symbol)
+	params.Set("amount", strconv.FormatFloat(amount, 'f', -1, 64))
+	var resp *BLVTRedemption
+	return resp, e.SendAuthHTTPRequest(ctx, exchange.RestSpot, http.MethodPost, "/sapi/v1/blvt/redeem", params, sapiDefaultRate, nil, &resp)
+}
+
+// GetRedemptionRecord retrieves BLVT redemption records
+func (e *Exchange) GetRedemptionRecord(ctx context.Context, tokenName string, startTime, endTime time.Time, id, limit int64) ([]BLVTRedemptionItem, error) {
+	params := url.Values{}
+	if tokenName != "" {
+		params.Set("tokenName", tokenName)
+	}
+	if !startTime.IsZero() && !endTime.IsZero() {
+		err := common.StartEndTimeCheck(startTime, endTime)
+		if err != nil {
+			return nil, err
+		}
+		params.Set("startTime", strconv.FormatInt(startTime.UnixMilli(), 10))
+		params.Set("endTime", strconv.FormatInt(endTime.UnixMilli(), 10))
+	}
+	if id > 0 {
+		params.Set("id", strconv.FormatInt(id, 10))
+	}
+	if limit > 0 {
+		params.Set("limit", strconv.FormatInt(limit, 10))
+	}
+	var resp []BLVTRedemptionItem
+	return resp, e.SendAuthHTTPRequest(ctx, exchange.RestSpot, http.MethodGet, "/sapi/v1/blvt/redeem/record", params, sapiDefaultRate, nil, &resp)
+}
+
+// GetBLVTUserLimitInfo represents a BLVT user limit information.
+func (e *Exchange) GetBLVTUserLimitInfo(ctx context.Context, tokenName string) ([]BLVTUserLimitInfo, error) {
+	params := url.Values{}
+	if tokenName != "" {
+		params.Set("tokenName", tokenName)
+	}
+	var resp []BLVTUserLimitInfo
+	return resp, e.SendAuthHTTPRequest(ctx, exchange.RestSpot, http.MethodGet, "/sapi/v1/blvt/userLimit", params, sapiDefaultRate, nil, &resp)
+}
+
+// TODO: Websocket BLVT Info Streams
+// https://binance-docs.github.io/apidocs/spot/en/#get-blvt-user-limit-info-user_data
+
+// --------------------------------------------  Fiat Endpoints  ----------------------------------------------
+
+func fillFiatFetchParams(beginTime, endTime time.Time, transactionType, page, rows int64) (url.Values, error) {
+	params := url.Values{}
+	params.Set("transactionType", strconv.FormatInt(transactionType, 10))
+	if !beginTime.IsZero() && !endTime.IsZero() {
+		err := common.StartEndTimeCheck(beginTime, endTime)
+		if err != nil {
+			return nil, err
+		}
+		params.Set("beginTime", strconv.FormatInt(beginTime.UnixMilli(), 10))
+		params.Set("endTime", strconv.FormatInt(endTime.UnixMilli(), 10))
+	}
+	if page > 0 {
+		params.Set("page", strconv.FormatInt(page, 10))
+	}
+	if rows > 0 {
+		params.Set("rows", strconv.FormatInt(rows, 10))
+	}
+	return params, nil
+}
+
+// ---------------------------------------------------------------- Fiat endpoints ----------------------------------------------------------------
+
+// GetFiatDepositAndWithdrawalHistory represents a fiat deposit and withdrawal history
+// transactionType possible values are 0 for deposit and 1 for withdrawal
+func (e *Exchange) GetFiatDepositAndWithdrawalHistory(ctx context.Context, beginTime, endTime time.Time, transactionType, page, rows int64) (*FiatTransactionHistory, error) {
+	if transactionType != 0 && transactionType != 1 {
+		return nil, fmt.Errorf("%w: possible values are 0 for 'deposit' and '1' for withdrawal", errInvalidTransactionType)
+	}
+	params, err := fillFiatFetchParams(beginTime, endTime, transactionType, page, rows)
+	if err != nil {
+		return nil, err
+	}
+	var resp *FiatTransactionHistory
+	return resp, e.SendAuthHTTPRequest(ctx, exchange.RestSpot, http.MethodGet, "/sapi/v1/fiat/orders", params, fiatDepositWithdrawHistRate, nil, &resp)
+}
+
+// GetFiatPaymentHistory represents a fiat payment history.
+//
+// paymentMethod: Only when requesting payments history for buy (transactionType=0), response contains paymentMethod representing the way of purchase. Now we have:
+// - Cash Balance
+// - Credit Card
+// - Online Banking
+// - Bank Transfer
+func (e *Exchange) GetFiatPaymentHistory(ctx context.Context, beginTime, endTime time.Time, transactionType, page, rows int64) (*FiatPaymentHistory, error) {
+	if transactionType != 0 && transactionType != 1 {
+		return nil, fmt.Errorf("%w: possible values are 0 for 'buy' and 1 for 'sell'", errInvalidTransactionType)
+	}
+	params, err := fillFiatFetchParams(beginTime, endTime, transactionType, page, rows)
+	if err != nil {
+		return nil, err
+	}
+	var resp *FiatPaymentHistory
+	return resp, e.SendAuthHTTPRequest(ctx, exchange.RestSpot, http.MethodGet, "/sapi/v1/fiat/payments", params, sapiDefaultRate, nil, &resp)
+}
+
+// ------------------------------------------------------  Peer-To-Peer(C2C) Endpoints  --------------------------------------------------------------
+
+// GetC2CTradeHistory represents a peer-to-peer trade history
+// To view the complete P2P order history, you can download it from https://c2c.binance.com/en/fiatOrder
+// possible trade type values: SELL or BUY
+func (e *Exchange) GetC2CTradeHistory(ctx context.Context, tradeType string, startTime, endTime time.Time, page, rows int64) (*C2CTransaction, error) {
+	if tradeType == "" {
+		return nil, errTradeTypeRequired
+	}
+	params := url.Values{}
+	params.Set("tradeType", tradeType)
+	if !startTime.IsZero() && !endTime.IsZero() {
+		err := common.StartEndTimeCheck(startTime, endTime)
+		if err != nil {
+			return nil, err
+		}
+		params.Set("startTimestamp", strconv.FormatInt(startTime.UnixMilli(), 10))
+		params.Set("endTimestamp", strconv.FormatInt(endTime.UnixMilli(), 10))
+	}
+	if page > 0 {
+		params.Set("page", strconv.FormatInt(page, 10))
+	}
+	if rows > 0 {
+		params.Set("rows", strconv.FormatInt(rows, 10))
+	}
+	var resp *C2CTransaction
+	return resp, e.SendAuthHTTPRequest(ctx, exchange.RestSpot, http.MethodGet, "/sapi/v1/c2c/orderMatch/listUserOrderHistory", params, sapiDefaultRate, nil, &resp)
+}
+
+// ------------------------------------------  VIP Loan endpoints ------------------------------------------------
+
+// GetVIPLoanOngoingOrders retrieves VIP loan is available for VIP users only.
+func (e *Exchange) GetVIPLoanOngoingOrders(ctx context.Context, orderID, collateralAccountID, current, limit int64, loanCoin, collateralCoin currency.Code) (*VIPLoanOngoingOrders, error) {
+	params := url.Values{}
+	if orderID != 0 {
+		params.Set("orderId", strconv.FormatInt(orderID, 10))
+	}
+	if collateralAccountID != 0 {
+		params.Set("collateralAccountId", strconv.FormatInt(collateralAccountID, 10))
+	}
+	if loanCoin.IsEmpty() {
+		params.Set("loanCoin", loanCoin.String())
+	}
+	if collateralCoin.IsEmpty() {
+		params.Set("collateralCoin", collateralCoin.String())
+	}
+	if current > 0 {
+		params.Set("current", strconv.FormatInt(current, 10))
+	}
+	if limit > 0 {
+		params.Set("limit", strconv.FormatInt(limit, 10))
+	}
+	var resp *VIPLoanOngoingOrders
+	return resp, e.SendAuthHTTPRequest(ctx, exchange.RestSpot, http.MethodGet, "/sapi/v1/loan/vip/ongoing/orders", params, getVIPLoanOngoingOrdersRate, nil, &resp)
+}
+
+// VIPLoanRepay VIP loan is available for VIP users only.
+func (e *Exchange) VIPLoanRepay(ctx context.Context, orderID int64, amount float64) (*VIPLoanRepayResponse, error) {
+	if orderID == 0 {
+		return nil, order.ErrOrderIDNotSet
+	}
+	if amount <= 0 {
+		return nil, order.ErrAmountBelowMin
+	}
+	params := url.Values{}
+	params.Set("orderId", strconv.FormatInt(orderID, 10))
+	params.Set("amount", strconv.FormatFloat(amount, 'f', -1, 64))
+	var resp *VIPLoanRepayResponse
+	return resp, e.SendAuthHTTPRequest(ctx, exchange.RestSpot, http.MethodPost, "/sapi/v1/loan/vip/repay", params, vipLoanRepayRate, nil, &resp)
+}
+
+// GetVIPLoanRepaymentHistory retrieves VIP loan repayment history
+func (e *Exchange) GetVIPLoanRepaymentHistory(ctx context.Context, loanCoin currency.Code, startTime, endTime time.Time, orderID, current, limit int64) (*VIPLoanRepaymentHistoryResponse, error) {
+	params, err := fillHistoryParams(startTime, endTime, current, 0)
+	if err != nil {
+		return nil, err
+	}
+	if orderID != 0 {
+		params.Set("orderId", strconv.FormatInt(orderID, 10))
+	}
+	if !loanCoin.IsEmpty() {
+		params.Set("loanCoin", loanCoin.String())
+	}
+	if limit > 0 {
+		params.Set("limit", strconv.FormatInt(limit, 10))
+	}
+	var resp *VIPLoanRepaymentHistoryResponse
+	return resp, e.SendAuthHTTPRequest(ctx, exchange.RestSpot, http.MethodGet, "/sapi/v1/loan/vip/repay/history", params, getVIPLoanRepaymentHistoryRate, nil, &resp)
+}
+
+// GetVIPLoanAccruedInterest retrieves VIP loan accrued interest
+func (e *Exchange) GetVIPLoanAccruedInterest(ctx context.Context, orderID string, loanCoin currency.Code, startTime, endTime time.Time, current, limit int64) (*VIPLoanAccruedInterests, error) {
+	params, err := fillHistoryParams(startTime, endTime, current, 0)
+	if err != nil {
+		return nil, err
+	}
+	if orderID != "" {
+		params.Set("orderId", orderID)
+	}
+	if !loanCoin.IsEmpty() {
+		params.Set("loanCoin", loanCoin.String())
+	}
+	if limit > 0 {
+		params.Set("limit", strconv.FormatInt(limit, 10))
+	}
+	var resp *VIPLoanAccruedInterests
+	return resp, e.SendAuthHTTPRequest(ctx, exchange.RestSpot, http.MethodGet, "/sapi/v1/loan/vip/accruedInterest", params, getVIPLoanAccruedInterest, nil, &resp)
+}
+
+// VIPLoanRenew represents VIP loan is available for VIP users only.
+func (e *Exchange) VIPLoanRenew(ctx context.Context, orderID, longTerm int64) (*LoanRenewResponse, error) {
+	if orderID == 0 {
+		return nil, order.ErrOrderIDNotSet
+	}
+	params := url.Values{}
+	params.Set("orderId", strconv.FormatInt(orderID, 10))
+	if longTerm != 0 {
+		params.Set("longTerm", strconv.FormatInt(longTerm, 10))
+	}
+	var resp *LoanRenewResponse
+	return resp, e.SendAuthHTTPRequest(ctx, exchange.RestSpot, http.MethodPost, "/sapi/v1/loan/vip/renew", params, vipLoanRenewRate, nil, &resp)
+}
+
+// CheckLockedValueVIPCollateralAccount VIP loan is available for VIP users only.
+func (e *Exchange) CheckLockedValueVIPCollateralAccount(ctx context.Context, orderID, collateralAccountID int64) (*LockedValueVIPCollateralAccount, error) {
+	if orderID == 0 {
+		return nil, order.ErrOrderIDNotSet
+	}
+	if collateralAccountID == 0 {
+		return nil, fmt.Errorf("%w: collateral Account ID is missing", errAccountIDRequired)
+	}
+	params := url.Values{}
+	params.Set("orderId", strconv.FormatInt(orderID, 10))
+	params.Set("collateralAccountId", strconv.FormatInt(collateralAccountID, 10))
+	var resp *LockedValueVIPCollateralAccount
+	return resp, e.SendAuthHTTPRequest(ctx, exchange.RestSpot, http.MethodGet, "/sapi/v1/loan/vip/collateral/account", params, checkLockedValueVIPCollateralAccountRate, nil, &resp)
+}
+
+// VIPLoanBorrow VIP loan is available for VIP users only.
+func (e *Exchange) VIPLoanBorrow(ctx context.Context, loanAccountID, loanTerm int64, loanCoin, collateralCoin currency.Code, loanAmount float64, collateralAccountID string, isFlexibleRate bool) ([]VIPLoanBorrow, error) {
+	if loanAccountID == 0 {
+		return nil, fmt.Errorf("%w: loanAccountId is required", errAccountIDRequired)
+	}
+	if loanCoin.IsEmpty() {
+		return nil, fmt.Errorf("%w: loanCoin is required", currency.ErrCurrencyCodeEmpty)
+	}
+	if loanAmount <= 0 {
+		return nil, fmt.Errorf("%w: loanAmount is required", order.ErrAmountBelowMin)
+	}
+	if collateralAccountID == "" {
+		return nil, fmt.Errorf("%w: collateralAccountID is required", errAccountIDRequired)
+	}
+	if collateralCoin.IsEmpty() {
+		return nil, fmt.Errorf("%w: collateralCoin is required", currency.ErrCurrencyCodeEmpty)
+	}
+	if loanTerm == 0 {
+		return nil, errLoanTermMustBeSet
+	}
+	params := url.Values{}
+	params.Set("loanAccountId", strconv.FormatInt(loanAccountID, 10))
+	params.Set("loanCoin", loanCoin.String())
+	params.Set("loanAmount", strconv.FormatFloat(loanAmount, 'f', -1, 64))
+	params.Set("loanTerm", strconv.FormatInt(loanTerm, 10))
+	params.Set("collateralAccountId", collateralAccountID)
+	params.Set("collateralCoin", collateralCoin.String())
+	if isFlexibleRate {
+		params.Set("isFlexible", "TRUE")
+	} else {
+		params.Set("isFlexible", "FALSE")
+	}
+	var resp []VIPLoanBorrow
+	return resp, e.SendAuthHTTPRequest(ctx, exchange.RestSpot, http.MethodPost, "/sapi/v1/loan/vip/borrow", params, vipLoanBorrowRate, nil, &resp)
+}
+
+// GetVIPLoanableAssetsData get interest rate and borrow limit of loanable assets. The borrow limit is shown in USD value.
+func (e *Exchange) GetVIPLoanableAssetsData(ctx context.Context, loanCoin currency.Code, vipLevel int64) (*VIPLoanableAssetsData, error) {
+	params := url.Values{}
+	if !loanCoin.IsEmpty() {
+		params.Set("loanCoin", loanCoin.String())
+	}
+	if vipLevel > 0 {
+		params.Set("vipLevel", strconv.FormatInt(vipLevel, 10))
+	}
+	var resp *VIPLoanableAssetsData
+	return resp, e.SendAuthHTTPRequest(ctx, exchange.RestSpot, http.MethodGet, "/sapi/v1/loan/vip/loanable/data", params, getVIPLoanableAssetsRate, nil, &resp)
+}
+
+// GetVIPCollateralAssetData retrieves Collateral Asset Data
+func (e *Exchange) GetVIPCollateralAssetData(ctx context.Context, collateralCoin currency.Code) (*VIPCollateralAssetData, error) {
+	params := url.Values{}
+	if !collateralCoin.IsEmpty() {
+		params.Set("collateralCoin", collateralCoin.String())
+	}
+	var resp *VIPCollateralAssetData
+	return resp, e.SendAuthHTTPRequest(ctx, exchange.RestSpot, http.MethodGet, "/sapi/v1/loan/vip/collateral/data", params, getCollateralAssetDataRate, nil, &resp)
+}
+
+// GetVIPApplicationStatus retrieves a loan application status
+func (e *Exchange) GetVIPApplicationStatus(ctx context.Context, current, limit int64) (*LoanApplicationStatus, error) {
+	params := url.Values{}
+	if current > 0 {
+		params.Set("current", strconv.FormatInt(current, 10))
+	}
+	if limit > 0 {
+		params.Set("limit", strconv.FormatInt(limit, 10))
+	}
+	var resp *LoanApplicationStatus
+	return resp, e.SendAuthHTTPRequest(ctx, exchange.RestSpot, http.MethodGet, "/sapi/v1/loan/vip/request/data", params, getApplicationStatusRate, nil, &resp)
+}
+
+// GetVIPBorrowInterestRate represents an interest rates of loaned coin.
+func (e *Exchange) GetVIPBorrowInterestRate(ctx context.Context, loanCoin currency.Code) ([]BorrowInterestRate, error) {
+	if loanCoin.IsEmpty() {
+		return nil, fmt.Errorf("%w: loanCoin is required", currency.ErrCurrencyCodeEmpty)
+	}
+	params := url.Values{}
+	params.Set("loanCoin", loanCoin.String())
+	var resp []BorrowInterestRate
+	return resp, e.SendAuthHTTPRequest(ctx, exchange.RestSpot, http.MethodGet, "/sapi/v1/loan/vip/request/interestRate", params, getVIPBorrowInterestRate, nil, &resp)
+}
+
+// GetVIPLoanInterestRateHistory retrieves VIP Loan Interest Rate History
+func (e *Exchange) GetVIPLoanInterestRateHistory(ctx context.Context, coin currency.Code, startTime, endTime time.Time, current, limit int64) (*VIPLoanInterestRate, error) {
+	if coin.IsEmpty() {
+		return nil, currency.ErrCurrencyCodeEmpty
+	}
+	params, err := fillHistoryParams(startTime, endTime, current, 0)
+	if err != nil {
+		return nil, err
+	}
+	params.Set("coin", coin.String())
+	if limit > 0 {
+		params.Set("limit", strconv.FormatInt(limit, 10))
+	}
+	var resp *VIPLoanInterestRate
+	return resp, e.SendAuthHTTPRequest(ctx, exchange.RestSpot, http.MethodGet, "/sapi/v1/loan/vip/interestRateHistory", params, vipLoanInterestRateHistoryRate, nil, &resp)
+}
+
+// ------------------------------------------------ Pay Endpoints ----------------------------------------------
+
+// GetPayTradeHistory retrieves pay trade history
+// Detail found here: https://binance-docs.github.io/apidocs/spot/en/#pay-endpoints
+func (e *Exchange) GetPayTradeHistory(ctx context.Context, startTime, endTime time.Time, limit int64) (*PayTradeHistory, error) {
+	params := url.Values{}
+	if !startTime.IsZero() && !endTime.IsZero() {
+		err := common.StartEndTimeCheck(startTime, endTime)
+		if err != nil {
+			return nil, err
+		}
+		params.Set("startTimestamp", strconv.FormatInt(startTime.UnixMilli(), 10))
+		params.Set("endTimestamp", strconv.FormatInt(endTime.UnixMilli(), 10))
+	}
+	if limit > 0 {
+		params.Set("limit", strconv.FormatInt(limit, 10))
+	}
+	var resp *PayTradeHistory
+	return resp, e.SendAuthHTTPRequest(ctx, exchange.RestSpot, http.MethodGet, "/sapi/v1/pay/transactions", params, payTradeEndpointsRate, nil, &resp)
+}
+
+// ---------------------------------------------------------  Convert Endpoints  -------------------------------------------------------
+
+// GetAllConvertPairs query for all convertible token pairs and the tokens’ respective upper/lower limits
+// If not defined for both fromAsset and toAsset, only partial token pairs will be return
+func (e *Exchange) GetAllConvertPairs(ctx context.Context, fromAsset, toAsset currency.Code) ([]ConvertPairInfo, error) {
+	if fromAsset.IsEmpty() && toAsset.IsEmpty() {
+		return nil, fmt.Errorf("%w: either fromAsset or toAsset is required", currency.ErrCurrencyCodeEmpty)
+	}
+	params := url.Values{}
+	if !fromAsset.IsEmpty() {
+		params.Set("fromAsset", fromAsset.String())
+	}
+	if !toAsset.IsEmpty() {
+		params.Set("toAsset", toAsset.String())
+	}
+	var resp []ConvertPairInfo
+	return resp, e.SendHTTPRequest(ctx, exchange.RestSpot, common.EncodeURLValues("/sapi/v1/convert/exchangeInfo", params), getAllConvertPairsRate, &resp)
+}
+
+// GetOrderQuantityPrecisionPerAsset query for supported asset’s precision information
+func (e *Exchange) GetOrderQuantityPrecisionPerAsset(ctx context.Context) ([]OrderQuantityPrecision, error) {
+	var resp []OrderQuantityPrecision
+	return resp, e.SendAuthHTTPRequest(ctx, exchange.RestSpot, http.MethodGet, "/sapi/v1/convert/assetInfo", nil, getOrderQuantityPrecisionPerAssetRate, nil, &resp)
+}
+
+// SendQuoteRequest request a quote for the requested token pairs
+// validTime possible values: 10s, 30s, 1m, 2m, default 10s
+// quoteId will be returned only if you have enough funds to convert
+func (e *Exchange) SendQuoteRequest(ctx context.Context, fromAsset, toAsset currency.Code, fromAmount, toAmount float64, walletType, validTime string) (*ConvertQuoteResponse, error) {
+	if fromAsset.IsEmpty() {
+		return nil, fmt.Errorf("%w: fromAsset is required", currency.ErrCurrencyCodeEmpty)
+	}
+	if toAsset.IsEmpty() {
+		return nil, fmt.Errorf("%w: toAsset is required", currency.ErrCurrencyCodeEmpty)
+	}
+	if fromAmount <= 0 && toAmount <= 0 {
+		return nil, fmt.Errorf("%w: fromAmount or toAmount is required", order.ErrAmountIsInvalid)
+	}
+	params := url.Values{}
+	params.Set("fromAsset", fromAsset.String())
+	params.Set("toAsset", toAsset.String())
+	if fromAmount > 0 {
+		params.Set("fromAmount", strconv.FormatFloat(fromAmount, 'f', -1, 64))
+	}
+	if toAmount > 0 {
+		params.Set("toAmount", strconv.FormatFloat(toAmount, 'f', -1, 64))
+	}
+	if walletType != "" {
+		params.Set("walletType", walletType)
+	}
+	if validTime != "" {
+		params.Set("validTime", validTime)
+	}
+	var resp *ConvertQuoteResponse
+	return resp, e.SendAuthHTTPRequest(ctx, exchange.RestSpot, http.MethodPost, "/sapi/v1/convert/getQuote", params, sendQuoteRequestRate, nil, &resp)
+}
+
+// AcceptQuote accept the offered quote by quote ID.
+func (e *Exchange) AcceptQuote(ctx context.Context, quoteID string) (*QuoteOrderStatus, error) {
+	if quoteID == "" {
+		return nil, errQuoteIDRequired
+	}
+	params := url.Values{}
+	params.Set("quoteId", quoteID)
+	var resp *QuoteOrderStatus
+	return resp, e.SendAuthHTTPRequest(ctx, exchange.RestSpot, http.MethodPost, "/sapi/v1/convert/acceptQuote", params, acceptQuoteRate, nil, &resp)
+}
+
+// GetConvertOrderStatus retrieves order status by order ID.
+func (e *Exchange) GetConvertOrderStatus(ctx context.Context, orderID, quoteID string) (*ConvertOrderStatus, error) {
+	params := url.Values{}
+	if orderID != "" {
+		params.Set("orderId", orderID)
+	}
+	if quoteID != "" {
+		params.Set("quoteId", quoteID)
+	}
+	var resp *ConvertOrderStatus
+	return resp, e.SendAuthHTTPRequest(ctx, exchange.RestSpot, http.MethodGet, "/sapi/v1/convert/orderStatus", params, orderStatusRate, nil, &resp)
+}
+
+// PlaceLimitOrder enable users to place a limit order
+func (e *Exchange) PlaceLimitOrder(ctx context.Context, arg *ConvertPlaceLimitOrderParam) (*OrderStatusResponse, error) {
+	if *arg == (ConvertPlaceLimitOrderParam{}) {
+		return nil, common.ErrEmptyParams
+	}
+	if arg.BaseAsset.IsEmpty() {
+		return nil, fmt.Errorf("%w: baseAsset is required", currency.ErrCurrencyCodeEmpty)
+	}
+	if arg.QuoteAsset.IsEmpty() {
+		return nil, fmt.Errorf("%w: quoteAsset is required", currency.ErrCurrencyCodeEmpty)
+	}
+	if arg.LimitPrice <= 0 {
+		return nil, fmt.Errorf("%w: limitPrice is required", order.ErrPriceBelowMin)
+	}
+	if arg.Side == "" {
+		return nil, order.ErrSideIsInvalid
+	}
+	if arg.ExpiredType == "" {
+		return nil, errExpiredTypeRequired
+	}
+	var resp *OrderStatusResponse
+	return resp, e.SendAuthHTTPRequest(ctx, exchange.RestSpot, http.MethodPost, "/sapi/v1/convert/limit/placeOrder", nil, placeLimitOrderRate, arg, &resp)
+}
+
+// CancelLimitOrder cancels a limit order
+func (e *Exchange) CancelLimitOrder(ctx context.Context, orderID string) (*OrderStatusResponse, error) {
+	if orderID == "" {
+		return nil, order.ErrOrderIDNotSet
+	}
+	params := url.Values{}
+	params.Set("orderId", orderID)
+	var resp *OrderStatusResponse
+	return resp, e.SendAuthHTTPRequest(ctx, exchange.RestSpot, http.MethodPost, "/sapi/v1/convert/limit/cancelOrder", params, cancelLimitOrderRate, nil, &resp)
+}
+
+// GetLimitOpenOrders represents users to query for all existing limit orders
+func (e *Exchange) GetLimitOpenOrders(ctx context.Context) (*LimitOrderHistory, error) {
+	var resp *LimitOrderHistory
+	return resp, e.SendAuthHTTPRequest(ctx, exchange.RestSpot, http.MethodGet, "/sapi/v1/convert/limit/queryOpenOrders", nil, getLimitOpenOrdersRate, nil, &resp)
+}
+
+// GetConvertTradeHistory represents a convert trade history
+func (e *Exchange) GetConvertTradeHistory(ctx context.Context, startTime, endTime time.Time, limit int64) (*ConvertTradeHistory, error) {
+	params := url.Values{}
+	if !startTime.IsZero() && !endTime.IsZero() {
+		err := common.StartEndTimeCheck(startTime, endTime)
+		if err != nil {
+			return nil, err
+		}
+		params.Set("startTime", strconv.FormatInt(startTime.UnixMilli(), 10))
+		params.Set("endTime", strconv.FormatInt(endTime.UnixMilli(), 10))
+	}
+	if limit > 0 {
+		params.Set("limit", strconv.FormatInt(limit, 10))
+	}
+	var resp *ConvertTradeHistory
+	return resp, e.SendAuthHTTPRequest(ctx, exchange.RestSpot, http.MethodGet, "/sapi/v1/convert/tradeFlow", params, convertTradeFlowHistoryRate, nil, &resp)
+}
+
+// -----------------------------------------------  Rebate Endpoints  -------------------------------------------------
+
+// GetSpotRebateHistoryRecords represents a rebate history records
+func (e *Exchange) GetSpotRebateHistoryRecords(ctx context.Context, startTime, endTime time.Time, page int64) (*RebateHistory, error) {
+	params := url.Values{}
+	if !startTime.IsZero() && !endTime.IsZero() {
+		err := common.StartEndTimeCheck(startTime, endTime)
+		if err != nil {
+			return nil, err
+		}
+		params.Set("startTime", strconv.FormatInt(startTime.UnixMilli(), 10))
+		params.Set("endTime", strconv.FormatInt(endTime.UnixMilli(), 10))
+	}
+	if page > 0 {
+		params.Set("page", strconv.FormatInt(page, 10))
+	}
+	var resp *RebateHistory
+	return resp, e.SendAuthHTTPRequest(ctx, exchange.RestSpot, http.MethodGet, "/sapi/v1/rebate/taxQuery", params, spotRebateHistoryRate, nil, &resp)
+}
+
+// -----------------------------------------  NFT Endpoints ------------------------------------------------
+
+func fillNFTFetchParams(startTime, endTime time.Time, limit, page int64) (url.Values, error) {
+	params := url.Values{}
+	if !startTime.IsZero() && !endTime.IsZero() {
+		err := common.StartEndTimeCheck(startTime, endTime)
+		if err != nil {
+			return nil, err
+		}
+		params.Set("startTime", strconv.FormatInt(startTime.UnixMilli(), 10))
+		params.Set("endTime", strconv.FormatInt(endTime.UnixMilli(), 10))
+	}
+	if limit > 0 {
+		params.Set("limit", strconv.FormatInt(limit, 10))
+	}
+	if page > 0 {
+		params.Set("page", strconv.FormatInt(page, 10))
+	}
+	return params, nil
+}
+
+// GetNFTTransactionHistory represents an NFT transaction history
+// orderType: 0: purchase order, 1: sell order, 2: royalty income, 3: primary market order, 4: mint fee
+func (e *Exchange) GetNFTTransactionHistory(ctx context.Context, orderType int64, startTime, endTime time.Time, limit, page int64) (*NFTTransactionHistory, error) {
+	if orderType < 0 || orderType > 4 {
+		return nil, fmt.Errorf("%w 0: purchase order, 1: sell order, 2: royalty income, 3: primary market order, 4: mint fee", order.ErrUnsupportedOrderType)
+	}
+	params, err := fillNFTFetchParams(startTime, endTime, limit, page)
+	if err != nil {
+		return nil, err
+	}
+	params.Set("orderType", strconv.FormatInt(orderType, 10))
+	var resp *NFTTransactionHistory
+	return resp, e.SendAuthHTTPRequest(ctx, exchange.RestSpot, http.MethodGet, "/sapi/v1/nft/history/transactions", params, nftRate, nil, &resp)
+}
+
+// ----------------- NFT endpoints ----------------
+
+// GetNFTDepositHistory retrieves list of deposit history
+func (e *Exchange) GetNFTDepositHistory(ctx context.Context, startTime, endTime time.Time, limit, page int64) (*NFTDepositHistory, error) {
+	params, err := fillNFTFetchParams(startTime, endTime, limit, page)
+	if err != nil {
+		return nil, err
+	}
+	var resp *NFTDepositHistory
+	return resp, e.SendAuthHTTPRequest(ctx, exchange.RestSpot, http.MethodGet, "/sapi/v1/nft/history/deposit", params, nftRate, nil, &resp)
+}
+
+// GetNFTWithdrawalHistory retrieves list of withdrawal history
+func (e *Exchange) GetNFTWithdrawalHistory(ctx context.Context, startTime, endTime time.Time, limit, page int64) (*NFTWithdrawalHistory, error) {
+	params, err := fillNFTFetchParams(startTime, endTime, limit, page)
+	if err != nil {
+		return nil, err
+	}
+	var resp *NFTWithdrawalHistory
+	return resp, e.SendAuthHTTPRequest(ctx, exchange.RestSpot, http.MethodGet, "/sapi/v1/nft/history/withdraw", params, nftRate, nil, &resp)
+}
+
+// GetNFTAsset retrieves an NFT assets
+func (e *Exchange) GetNFTAsset(ctx context.Context, limit, page int64) (*NFTAssets, error) {
+	params := url.Values{}
+	if limit > 0 {
+		params.Set("limit", strconv.FormatInt(limit, 10))
+	}
+	if page > 0 {
+		params.Set("page", strconv.FormatInt(page, 10))
+	}
+	var resp *NFTAssets
+	return resp, e.SendAuthHTTPRequest(ctx, exchange.RestSpot, http.MethodGet, "/sapi/v1/nft/user/getAsset", params, nftRate, nil, &resp)
+}
+
+// --------------------------------------------------- Binance Gift Card Endpoints --------------------------------------------------
+// Binance Gift Card allows simple crypto transfer and exchange through secured and prepaid codes.
+// Binance Gift Card API solution is to facilitate instant creation, redemption and value-checking for Binance Gift Card.
+// Binance Gift Card product feature consists of two parts: “Gift Card Number" and “Binance Gift Card Redemption Code".
+// The Gift Card Number can be circulated in public, and it is used to verify the validity of the Binance Gift Card;
+// Binance Gift Card Redemption Code should be kept confidential, because as long as someone knows the redemption code, that person can redeem it anytime.
+
+// CreateSingleTokenGiftCard creating a Binance Gift Card.
+//
+// Daily creation volume: 2 BTC / 24H / account
+// Daily creation quantity: 200 Gift Cards / 24H / account
+func (e *Exchange) CreateSingleTokenGiftCard(ctx context.Context, token currency.Code, amount float64) (*GiftCard, error) {
+	if token.IsEmpty() {
+		return nil, currency.ErrCurrencyCodeEmpty
+	}
+	if amount <= 0 {
+		return nil, order.ErrAmountBelowMin
+	}
+	params := url.Values{}
+	params.Set("token", token.String())
+	params.Set("amount", strconv.FormatFloat(amount, 'f', -1, 64))
+	var resp *GiftCard
+	return resp, e.SendAuthHTTPRequest(ctx, exchange.RestSpot, http.MethodPost, "/sapi/v1/giftcard/createCode", params, sapiDefaultRate, nil, &resp)
+}
+
+// CreateDualTokenGiftCard creating a dual-token ( stablecoin-denominated) Binance Gift Card.
+func (e *Exchange) CreateDualTokenGiftCard(ctx context.Context, baseToken, faceToken currency.Code, baseTokenAmount, discount float64) (*DualTokenGiftCard, error) {
+	if baseToken.IsEmpty() {
+		return nil, fmt.Errorf("%w: baseToken is empty", currency.ErrCurrencyCodeEmpty)
+	}
+	if faceToken.IsEmpty() {
+		return nil, fmt.Errorf("%w: faceToken is empty", currency.ErrCurrencyCodeEmpty)
+	}
+	if baseTokenAmount <= 0 {
+		return nil, fmt.Errorf("%w: baseTokenAmount is %f", order.ErrAmountBelowMin, baseTokenAmount)
+	}
+	if discount <= 0 {
+		return nil, fmt.Errorf("%w: discount must be greater than zero", order.ErrAmountBelowMin)
+	}
+	params := url.Values{}
+	params.Set("baseToken", baseToken.String())
+	params.Set("faceToken", faceToken.String())
+	params.Set("baseTokenAmount", strconv.FormatFloat(baseTokenAmount, 'f', -1, 64))
+	params.Set("discount", strconv.FormatFloat(discount, 'f', -1, 64))
+	var resp *DualTokenGiftCard
+	return resp, e.SendAuthHTTPRequest(ctx, exchange.RestSpot, http.MethodPost, "/sapi/v1/giftcard/buyCode", params, sapiDefaultRate, nil, &resp)
+}
+
+// RedeemBinanaceGiftCard redeeming a Binance Gift Card.
+// Once redeemed, the coins will be deposited in your funding wallet.
+// Redemption code of Binance Gift Card to be redeemed, supports both Plaintext & Encrypted code.
+// Each external unique ID represents a unique user on the partner platform.
+func (e *Exchange) RedeemBinanaceGiftCard(ctx context.Context, code, externalUID string) (*RedeemBinanceGiftCard, error) {
+	if code == "" {
+		return nil, errCodeRequired
+	}
+	params := url.Values{}
+	params.Set("code", code)
+	if externalUID != "" {
+		params.Set("expternalUid", externalUID)
+	}
+	var resp *RedeemBinanceGiftCard
+	return resp, e.SendAuthHTTPRequest(ctx, exchange.RestSpot, http.MethodPost, "/sapi/v1/giftcard/redeemCode", params, sapiDefaultRate, nil, &resp)
+}
+
+// VerifyBinanceGiftCardNumber verifying whether the Binance Gift Card is valid or not by entering Gift Card Number.
+func (e *Exchange) VerifyBinanceGiftCardNumber(ctx context.Context, referenceNumber string) (*GiftCardVerificationResponse, error) {
+	if referenceNumber == "" {
+		return nil, errReferenceNumberRequired
+	}
+	params := url.Values{}
+	params.Set("referenceNo", referenceNumber)
+	var resp *GiftCardVerificationResponse
+	return resp, e.SendAuthHTTPRequest(ctx, exchange.RestSpot, http.MethodGet, "/sapi/v1/giftcard/verify", params, sapiDefaultRate, nil, &resp)
+}
+
+// FetchRSAPublicKey this API is for fetching the RSA Public Key.
+// This RSA Public key will be used to encrypt the card code.
+func (e *Exchange) FetchRSAPublicKey(ctx context.Context) (*RSAPublicKeyResponse, error) {
+	var resp *RSAPublicKeyResponse
+	return resp, e.SendAuthHTTPRequest(ctx, exchange.RestSpot, http.MethodGet, "/sapi/v1/giftcard/cryptography/rsa-public-key", nil, sapiDefaultRate, nil, &resp)
+}
+
+// FetchTokenLimit this API is to help you verify which tokens are available for
+// you to create Stablecoin-Denominated gift cards as mentioned in section 2 and its’ limitation.
+func (e *Exchange) FetchTokenLimit(ctx context.Context, baseToken currency.Code) (*TokenLimitInfo, error) {
+	if baseToken.IsEmpty() {
+		return nil, fmt.Errorf("%w: baseToken is empty", currency.ErrCurrencyCodeEmpty)
+	}
+	params := url.Values{}
+	params.Set("baseToken", baseToken.String())
+	var resp *TokenLimitInfo
+	return resp, e.SendAuthHTTPRequest(ctx, exchange.RestSpot, http.MethodGet, "/sapi/v1/giftcard/buyCode/token-limit", params, sapiDefaultRate, nil, &resp)
+}
+
+// ------------------------------------------------- User Data Stream Endpoints -----------------------------------------------
+
+// CreateSpotListenKey start a new user data stream. The stream will close after 60 minutes unless a keepalive is sent.
+// If the account has an active listenKey, that listenKey will be returned and its validity will be extended for 60 minutes.
+func (e *Exchange) CreateSpotListenKey(ctx context.Context) (*ListenKeyResponse, error) {
+	var resp *ListenKeyResponse
+	return resp, e.SendAPIKeyHTTPRequest(ctx, exchange.RestSpot, http.MethodPost, "/api/v3/userDataStream", listenKeyRate, &resp)
+}
+
+// CreateMarginListenKey start a margin new user data stream.
+func (e *Exchange) CreateMarginListenKey(ctx context.Context) (*ListenKeyResponse, error) {
+	var resp *ListenKeyResponse
+	return resp, e.SendAPIKeyHTTPRequest(ctx, exchange.RestSpot, http.MethodPost, "/sapi/v1/userDataStream", listenKeyRate, &resp)
+}
+
+// KeepSpotListenKeyAlive keepalive a user data stream to prevent a time out. User data streams will close after 60 minutes. It's recommended to send a ping about every 30 minutes.
+func (e *Exchange) KeepSpotListenKeyAlive(ctx context.Context, listenKey string) error {
+	if listenKey == "" {
+		return errListenKeyIsRequired
+	}
+	params := url.Values{}
+	params.Set("listenKey", listenKey)
+	return e.SendAPIKeyHTTPRequest(ctx, exchange.RestSpot, http.MethodPut, common.EncodeURLValues("/api/v3/userDataStream", params), listenKeyRate, &struct{}{})
+}
+
+// KeepMarginListenKeyAlive Keep-alive a margin ListenKey
+func (e *Exchange) KeepMarginListenKeyAlive(ctx context.Context, listenKey string) error {
+	if listenKey == "" {
+		return errListenKeyIsRequired
+	}
+	params := url.Values{}
+	params.Set("listenKey", listenKey)
+	return e.SendAPIKeyHTTPRequest(ctx, exchange.RestSpot, http.MethodPut, common.EncodeURLValues("/sapi/v1/userDataStream", params), sapiDefaultRate, &struct{}{})
+}
+
+// CloseSpotListenKey close out a user data stream.
+func (e *Exchange) CloseSpotListenKey(ctx context.Context, listenKey string) error {
+	if listenKey == "" {
+		return errListenKeyIsRequired
+	}
+	params := url.Values{}
+	params.Set("listenKey", listenKey)
+	return e.SendAPIKeyHTTPRequest(ctx, exchange.RestSpot, http.MethodDelete, common.EncodeURLValues("/api/v3/userDataStream", params), listenKeyRate, &struct{}{})
+}
+
+// CloseMarginListenKey closes a margin account listen key
+func (e *Exchange) CloseMarginListenKey(ctx context.Context, listenKey string) error {
+	if listenKey == "" {
+		return errListenKeyIsRequired
+	}
+	params := url.Values{}
+	params.Set("listenKey", listenKey)
+	return e.SendAPIKeyHTTPRequest(ctx, exchange.RestSpot, http.MethodDelete, common.EncodeURLValues("/sapi/v1/userDataStream", params), sapiDefaultRate, &struct{}{})
+}
+
+// CreateCrossMarginListenKey start a cross-margin new user data stream.
+func (e *Exchange) CreateCrossMarginListenKey(ctx context.Context, symbol string) (*ListenKeyResponse, error) {
+	if symbol == "" {
+		return nil, currency.ErrSymbolStringEmpty
+	}
+	params := url.Values{}
+	params.Set("symbol", symbol)
+	var resp *ListenKeyResponse
+	return resp, e.SendAPIKeyHTTPRequest(ctx, exchange.RestSpot, http.MethodPost, common.EncodeURLValues("/sapi/v1/userDataStream/isolated", params), listenKeyRate, &resp)
+}
+
+// KeepCrossMarginListenKeyAlive keepalive a user data stream to prevent a time out. User data streams will close after 60 minutes. It's recommended to send a ping about every 30 minutes.
+func (e *Exchange) KeepCrossMarginListenKeyAlive(ctx context.Context, symbol, listenKey string) error {
+	if listenKey == "" {
+		return errListenKeyIsRequired
+	}
+	if symbol == "" {
+		return currency.ErrSymbolStringEmpty
+	}
+	params := url.Values{}
+	params.Set("listenKey", listenKey)
+	params.Set("symbol", symbol)
+	return e.SendAPIKeyHTTPRequest(ctx, exchange.RestSpot, http.MethodPut, common.EncodeURLValues("/sapi/v1/userDataStream/isolated", params), listenKeyRate, &struct{}{})
+}
+
+// CloseCrossMarginListenKey closed a cross-margin listen key
+func (e *Exchange) CloseCrossMarginListenKey(ctx context.Context, symbol, listenKey string) error {
+	if listenKey == "" {
+		return errListenKeyIsRequired
+	}
+	if symbol == "" {
+		return currency.ErrSymbolStringEmpty
+	}
+	params := url.Values{}
+	params.Set("listenKey", listenKey)
+	params.Set("symbol", symbol)
+	return e.SendAPIKeyHTTPRequest(ctx, exchange.RestSpot, http.MethodDelete, common.EncodeURLValues("/sapi/v1/userDataStream/isolated", params), sapiDefaultRate, &struct{}{})
+}
+
+// WithdrawalHistoryV1 fetch withdraw history for local entities that required travel rule through the V1 API.
+// for local entities that require travel rule
+func (e *Exchange) WithdrawalHistoryV1(ctx context.Context, travelRuleRecordIDs, transactionIDs, withdrawalOrderIDs []string, network, travelRuleStatus string, offset, limit int64, startTime, endTime time.Time) ([]LocalEntityWithdrawalDetail, error) {
+	return e.withdrawalHistory(ctx, travelRuleRecordIDs, transactionIDs, withdrawalOrderIDs, network, travelRuleStatus, "/sapi/v1/localentity/withdraw/history", offset, limit, startTime, endTime)
+}
+
+// WithdrawalHistoryV2 fetch withdraw history for local entities that required travel rule through the V2 API.
+func (e *Exchange) WithdrawalHistoryV2(ctx context.Context, travelRuleRecordIDs, transactionIDs, withdrawalOrderIDs []string, network, travelRuleStatus string, offset, limit int64, startTime, endTime time.Time) ([]LocalEntityWithdrawalDetail, error) {
+	return e.withdrawalHistory(ctx, travelRuleRecordIDs, transactionIDs, withdrawalOrderIDs, network, travelRuleStatus, "/sapi/v2/localentity/withdraw/history", offset, limit, startTime, endTime)
+}
+
+// GetOnboardedVASPList retrieves the onboarded virtual asset service provider(VASP) list for local entities that required travel rule.
+func (e *Exchange) GetOnboardedVASPList(ctx context.Context) ([]VASPItemInfo, error) {
+	var resp []VASPItemInfo
+	return resp, e.SendAuthHTTPRequest(ctx, exchange.RestSpot, http.MethodGet, "/sapi/v1/localentity/vasp", nil, request.Auth, nil, &resp)
+}
+
+func (e *Exchange) withdrawalHistory(ctx context.Context, travelRuleRecordIDs, transactionIDs, withdrawalOrderIDs []string, network, travelRuleStatus, path string, offset, limit int64, startTime, endTime time.Time) ([]LocalEntityWithdrawalDetail, error) {
+	params := url.Values{}
+	if len(travelRuleRecordIDs) != 0 {
+		params.Set("trId", strings.Join(travelRuleRecordIDs, ","))
+	}
+	if len(transactionIDs) != 0 {
+		params.Set("txId", strings.Join(transactionIDs, ","))
+	}
+	if len(withdrawalOrderIDs) != 0 {
+		params.Set("withdrawOrderId", strings.Join(withdrawalOrderIDs, ","))
+	}
+	if network != "" {
+		params.Set("network", network)
+	}
+	if travelRuleStatus != "" {
+		params.Set("travelRuleStatus", travelRuleStatus)
+	}
+	if offset > 0 {
+		params.Set("offset", strconv.FormatInt(offset, 10))
+	}
+	if limit > 0 {
+		params.Set("limit", strconv.FormatInt(limit, 10))
+	}
+	if !startTime.IsZero() && !endTime.IsZero() {
+		err := common.StartEndTimeCheck(startTime, endTime)
+		if err != nil {
+			return nil, err
+		}
+		params.Set("startTime", strconv.FormatInt(startTime.UnixMilli(), 10))
+		params.Set("endTime", strconv.FormatInt(endTime.UnixMilli(), 10))
+	}
+	var resp []LocalEntityWithdrawalDetail
+	return resp, e.SendAuthHTTPRequest(ctx, exchange.RestSpot, http.MethodGet, path, params, request.Auth, nil, &resp)
+}
+
+// SubmitDepositQuestionnaire submit questionnaire for local entities that require travel rule.
+// The questionnaire is only applies to transactions from unhosted wallets or VASPs that are not yet onboarded with GTR.
+// details of key and values of questionnaire for each country can be found here: https://developers.binance.com/docs/wallet/travel-rule/withdraw-questionnaire
+func (e *Exchange) SubmitDepositQuestionnaire(ctx context.Context, walletTransactionID string, questionnaire any) (*QuestionnaireDepositResponse, error) {
+	if walletTransactionID == "" {
+		return nil, fmt.Errorf("%w: WalletTransactionID is required", errTransactionIDRequired)
+	}
+	if questionnaire == "" {
+		return nil, errQuestionnaireRequired
+	}
+	questionnaireJSON, err := json.Marshal(questionnaire)
+	if err != nil {
+		return nil, err
+	}
+	params := url.Values{}
+	params.Set("tranId", walletTransactionID)
+	params.Set("questionnaire", string(questionnaireJSON))
+	var resp *QuestionnaireDepositResponse
+	return resp, e.SendAuthHTTPRequest(ctx, exchange.RestSpot, http.MethodPut, "/sapi/v1/localentity/deposit/provide-info", params, request.Auth, nil, &resp)
+}
+
+// GetLocalEntitiesDepositHistory fetch deposit history for local entities that required travel rule.
+func (e *Exchange) GetLocalEntitiesDepositHistory(ctx context.Context, travelRuleRecordIDs, transactionIDs, walletTransactionIDs []string, network string, coin currency.Code, travelRuleStatus string, pendingQuestionnaire bool, startTime, endTime time.Time, offset, limit int64) ([]LocalEntityDepositDetail, error) {
+	params := url.Values{}
+	if len(travelRuleRecordIDs) != 0 {
+		params.Set("trId", strings.Join(travelRuleRecordIDs, ","))
+	}
+	if len(transactionIDs) != 0 {
+		params.Set("txId", strings.Join(transactionIDs, ","))
+	}
+	if len(walletTransactionIDs) != 0 {
+		params.Set("withdrawOrderId", strings.Join(walletTransactionIDs, ","))
+	}
+	if network != "" {
+		params.Set("network", network)
+	}
+	if !coin.IsEmpty() {
+		params.Set("coin", coin.String())
+	}
+	if travelRuleStatus != "" {
+		params.Set("travelRuleStatus", travelRuleStatus)
+	}
+	if offset > 0 {
+		params.Set("offset", strconv.FormatInt(offset, 10))
+	}
+	if limit > 0 {
+		params.Set("limit", strconv.FormatInt(limit, 10))
+	}
+	if !startTime.IsZero() && !endTime.IsZero() {
+		err := common.StartEndTimeCheck(startTime, endTime)
+		if err != nil {
+			return nil, err
+		}
+		params.Set("startTime", strconv.FormatInt(startTime.UnixMilli(), 10))
+		params.Set("endTime", strconv.FormatInt(endTime.UnixMilli(), 10))
+	}
+	if pendingQuestionnaire {
+		params.Set("pendingQuestionnaire", "true")
+	}
+	var resp []LocalEntityDepositDetail
+	return resp, e.SendAuthHTTPRequest(ctx, exchange.RestSpot, http.MethodGet, "/sapi/v1/localentity/deposit/history", params, request.Auth, nil, &resp)
+}
+
+// --------------------------------- Sub Account endpoints --------------------------------
+
+// CreateSubAccount creates a link sub-account
+func (e *Exchange) CreateSubAccount(ctx context.Context, tag string) (*CreatesSubAccount, error) {
+	params := url.Values{}
+	if tag != "" {
+		params.Set("tag", tag)
+	}
+	var resp *CreatesSubAccount
+	return resp, e.SendAuthHTTPRequest(ctx, exchange.RestSpot, http.MethodPost, "/sapi/v1/broker/subAccount", nil, createSubAccountRate, nil, &resp)
+}
+
+// GetSubAccounts retrieves sub-accounts of the given account
+func (e *Exchange) GetSubAccounts(ctx context.Context, subAccountID string, page, size int64) ([]SubAccountInstance, error) {
+	params := url.Values{}
+	if subAccountID != "" {
+		params.Set("subAccountId", subAccountID)
+	}
+	if page > 0 {
+		params.Set("page", strconv.FormatInt(page, 10))
+	}
+	if size > 0 {
+		params.Set("size", strconv.FormatInt(size, 10))
+	}
+	var resp []SubAccountInstance
+	return resp, e.SendAuthHTTPRequest(ctx, exchange.RestSpot, http.MethodGet, "/sapi/v1/broker/subAccount", params, getSubAccountRate, nil, &resp)
+}
+
+// EnableFuturesForSubAccount enabled futures for sub-account
+func (e *Exchange) EnableFuturesForSubAccount(ctx context.Context, subAccountID string, futures bool) (*FuturesSubAccountEnableResponse, error) {
+	if subAccountID == "" {
+		return nil, errSubAccountIDMissing
+	}
+	params := url.Values{}
+	params.Set("subAccountId", subAccountID)
+	if futures {
+		params.Set("futures", "true")
+	}
+	var resp *FuturesSubAccountEnableResponse
+	return resp, e.SendAuthHTTPRequest(ctx, exchange.RestSpot, http.MethodPost, "/sapi/v1/broker/subAccount/futures", params, enableFuturesForSubAccountRate, nil, &resp)
+}
+
+// CreateAPIKeyForSubAccount creates a new API key for the specified subaccount
+func (e *Exchange) CreateAPIKeyForSubAccount(ctx context.Context, subAccountID string, canTrade, marginTrade, futuresTrade bool) (*SubAccountAPIKey, error) {
+	if subAccountID == "" {
+		return nil, errSubAccountIDMissing
+	}
+	params := url.Values{}
+	if canTrade {
+		params.Set("canTrade", "true")
+	} else {
+		params.Set("canTrade", "false")
+	}
+	if marginTrade {
+		params.Set("marginTrade", "true")
+	}
+	if futuresTrade {
+		params.Set("futuresTrade", "true")
+	}
+	var resp *SubAccountAPIKey
+	return resp, e.SendAuthHTTPRequest(ctx, exchange.RestSpot, http.MethodPost, "/sapi/v1/broker/subAccountApi", params, createAPIKeyForSubAccountRate, nil, &resp)
+}
+
+// ChangeSubAccountAPIPermission changes sub-account's api permission
+func (e *Exchange) ChangeSubAccountAPIPermission(ctx context.Context, subAccountID, subAccountAPIKey string, canTrade, marginTrade, futuresTrade bool) (*SubAccountAPIKey, error) {
+	if subAccountID == "" {
+		return nil, errSubAccountIDMissing
+	}
+	if subAccountAPIKey == "" {
+		return nil, errEmptySubAccountAPIKey
+	}
+	params := url.Values{}
+	params.Set("subAccountId", subAccountID)
+	params.Set("subAccountApiKey", subAccountAPIKey)
+	if canTrade {
+		params.Set("canTrade", "true")
+	}
+	if marginTrade {
+		params.Set("marginTrade", "true")
+	}
+	if futuresTrade {
+		params.Set("futuresTrade", "true")
+	}
+	var resp *SubAccountAPIKey
+	return resp, e.SendAuthHTTPRequest(ctx, exchange.RestSpot, http.MethodPost, "/sapi/v1/broker/subAccountApi/permission", params, request.Auth, nil, &resp)
+}
+
+// EnableUniversalTransferPermissionForSubAccountAPIKey enables universal transfer permission for subaccount API key
+func (e *Exchange) EnableUniversalTransferPermissionForSubAccountAPIKey(ctx context.Context, subAccountID, subAccountAPIKey string, canUniversalTransfer bool) (*SubAccountUniversalTransferEnableResponse, error) {
+	if subAccountID == "" {
+		return nil, errSubAccountIDMissing
+	}
+	if subAccountAPIKey == "" {
+		return nil, errEmptySubAccountAPIKey
+	}
+	params := url.Values{}
+	params.Set("subAccountId", subAccountID)
+	params.Set("subAccountApiKey", subAccountAPIKey)
+	if canUniversalTransfer {
+		params.Set("canUniversalTransfer", "true")
+	} else {
+		params.Set("canUniversalTransfer", "false")
+	}
+	var resp *SubAccountUniversalTransferEnableResponse
+	return resp, e.SendAuthHTTPRequest(ctx, exchange.RestSpot, http.MethodPost, "/sapi/v1/broker/subAccountApi/permission/universalTransfer", params, request.Auth, nil, &resp)
+}
+
+// UpdateIPRestrictionForSubAccountAPIKey updates IP restriction for sub-account api key
+func (e *Exchange) UpdateIPRestrictionForSubAccountAPIKey(ctx context.Context, subAccountID, subAccountAPIKey, status, ipAddress string) (*SubAccountIPRestrictioin, error) {
+	if subAccountID == "" {
+		return nil, errSubAccountIDMissing
+	}
+	if subAccountAPIKey == "" {
+		return nil, errEmptySubAccountAPIKey
+	}
+	if status == "" {
+		return nil, errSubAccountStatusMissing
+	}
+	params := url.Values{}
+	params.Set("subAccountId", subAccountID)
+	params.Set("subAccountApiKey", subAccountAPIKey)
+	params.Set("status", status)
+	if ipAddress != "" {
+		params.Set("ipAddress", ipAddress)
+	}
+	var resp *SubAccountIPRestrictioin
+	return resp, e.SendAuthHTTPRequest(ctx, exchange.RestSpot, http.MethodGet, "/sapi/v2/broker/subAccountApi/ipRestriction", params, request.Auth, nil, &resp)
+}
+
+// DeleteIPRestrictionForSubAccountAPIKey deletes an IP restriction for sub account api key
+func (e *Exchange) DeleteIPRestrictionForSubAccountAPIKey(ctx context.Context, subAccountID, subAccountAPIKey, ipAddress string) (*SubAccountIPRestrictioin, error) {
+	if subAccountID == "" {
+		return nil, errSubAccountIDMissing
+	}
+	if subAccountAPIKey == "" {
+		return nil, errEmptySubAccountAPIKey
+	}
+	params := url.Values{}
+	params.Set("subAccountId", subAccountID)
+	params.Set("subAccountApiKey", subAccountAPIKey)
+	if ipAddress != "" {
+		params.Set("ipAddress", ipAddress)
+	}
+	var resp *SubAccountIPRestrictioin
+	return resp, e.SendAuthHTTPRequest(ctx, exchange.RestSpot, http.MethodGet, "/sapi/v1/broker/subAccountApi/ipRestriction/ipList", nil, request.Auth, nil, &resp)
+}
+
+// DeleteSubAccountAPIKey delete sub account api key
+func (e *Exchange) DeleteSubAccountAPIKey(ctx context.Context, subAccountID, subAccountAPIKey string) (interface{}, error) {
+	if subAccountID == "" {
+		return nil, errSubAccountIDMissing
+	}
+	if subAccountAPIKey == "" {
+		return nil, errEmptySubAccountAPIKey
+	}
+	params := url.Values{}
+	params.Set("subAccountId", subAccountID)
+	params.Set("subAccountApiKey", subAccountAPIKey)
+	var resp interface{}
+	return resp, e.SendAuthHTTPRequest(ctx, exchange.RestSpot, http.MethodGet, "/sapi/v1/broker/subAccountApi", params, request.Auth, nil, &resp)
+}
+
+// LinkAccountInformation link account information
+func (e *Exchange) LinkAccountInformation(ctx context.Context) (*LinkAccountInformation, error) {
+	var resp *LinkAccountInformation
+	return resp, e.SendAuthHTTPRequest(ctx, exchange.RestSpot, http.MethodGet, "/sapi/v1/broker/info", nil, request.Auth, nil, &resp)
+}
+
+// EnableOrDisableBNBBurnForSubAccountSpotAndMargin enables or disables BNB burn for spot and margin subaccounts
+func (e *Exchange) EnableOrDisableBNBBurnForSubAccountSpotAndMargin(ctx context.Context, subAccountID string, spotBNBBurn bool) (*BNBBurnToggleSpot, error) {
+	params := url.Values{}
+	if subAccountID == "" {
+		return nil, errSubAccountIDMissing
+	}
+	params.Set("subAccountId", subAccountID)
+	if spotBNBBurn {
+		params.Set("spotBNBBurn", "true")
+	} else {
+		params.Set("spotBNBBurn", "false")
+	}
+	var resp *BNBBurnToggleSpot
+	return resp, e.SendAuthHTTPRequest(ctx, exchange.RestSpot, http.MethodGet, "/sapi/v1/broker/subAccount/bnbBurn/spot", params, request.Auth, nil, &resp)
+}
+
+// EnableOrDisableBNBBurnForSubAccountMarginInterest toggles to enable or disable BNB burn for sub-account margin interest
+// subaccount must be enabled margin before using this switch
+func (e *Exchange) EnableOrDisableBNBBurnForSubAccountMarginInterest(ctx context.Context, subAccountID string, interestBNBburn bool) (*BNBBurnToggleResponse, error) {
+	if subAccountID == "" {
+		return nil, errSubAccountIDMissing
+	}
+	params := url.Values{}
+	params.Set("subAccountId", subAccountID)
+	if interestBNBburn {
+		params.Set("interestBNBBurn", "true")
+	} else {
+		params.Set("interestBNBBurn", "false")
+	}
+	var resp *BNBBurnToggleResponse
+	return resp, e.SendAuthHTTPRequest(ctx, exchange.RestSpot, http.MethodGet, "/sapi/v1/broker/subAccount/bnbBurn/marginInterest", params, request.Auth, nil, &resp)
+}
+
+// GetBNBBurnStatusForSubAccount retrieves BNB burn status for sub-account
+func (e *Exchange) GetBNBBurnStatusForSubAccount(ctx context.Context, subAccountID string) (*BNBBurnStatus, error) {
+	if subAccountID == "" {
+		return nil, errSubAccountIDMissing
+	}
+	params := url.Values{}
+	params.Set("subAccountId", subAccountID)
+	var resp *BNBBurnStatus
+	return resp, e.SendAuthHTTPRequest(ctx, exchange.RestSpot, http.MethodGet, "/sapi/v1/broker/subAccount/bnbBurn/status", params, request.Auth, nil, &resp)
+}
+
+// SubAccountTransferWithSpotBroker applies a subaccount transfer through a broker on spot account
+func (e *Exchange) SubAccountTransferWithSpotBroker(ctx context.Context, asset currency.Code, fromID, toID, clientTransferID string, amount float64) (*BrokerSubAccountTransfer, error) {
+	if asset.IsEmpty() {
+		return nil, currency.ErrCurrencyCodeEmpty
+	}
+	if amount <= 0 {
+		return nil, order.ErrAmountBelowMin
+	}
+	params := url.Values{}
+	params.Set("asset", asset.String())
+	params.Set("amount", strconv.FormatFloat(amount, 'f', -1, 64))
+	if fromID != "" {
+		params.Set("fromId", fromID)
+	}
+	if toID != "" {
+		params.Set("toId", toID)
+	}
+	if clientTransferID != "" {
+		params.Set("clientTranId", clientTransferID)
+	}
+	var resp *BrokerSubAccountTransfer
+	return resp, e.SendAuthHTTPRequest(ctx, exchange.RestSpot, http.MethodPost, "/sapi/v1/broker/transfer", params, request.Auth, nil, &resp)
+}
+
+// GetSpotBrokerSubAccountTransferHistory retrieves sub-account assets transfers of spot account through a broker account
+func (e *Exchange) GetSpotBrokerSubAccountTransferHistory(ctx context.Context, fromID, toID, clientTransferID string, showAllStatus bool, startTime, endTime time.Time, page, limit int64) ([]SubAccountTransferRecord, error) {
+	params := url.Values{}
+	if fromID != "" {
+		params.Set("fromId", fromID)
+	}
+	if toID != "" {
+		params.Set("toId", toID)
+	}
+	if clientTransferID != "" {
+		params.Set("clientTranId", clientTransferID)
+	}
+	if showAllStatus {
+		params.Set("showAllStatus", "true")
+	}
+	if !startTime.IsZero() && !endTime.IsZero() {
+		if err := common.StartEndTimeCheck(startTime, endTime); err != nil {
+			return nil, err
+		}
+		params.Set("startTime", strconv.FormatInt(startTime.UnixMilli(), 10))
+		params.Set("endTime", strconv.FormatInt(endTime.UnixMilli(), 10))
+	}
+	if limit > 0 {
+		params.Set("limit", strconv.FormatInt(limit, 10))
+	}
+	if page > 0 {
+		params.Set("page", strconv.FormatInt(page, 10))
+	}
+	var resp []SubAccountTransferRecord
+	return resp, e.SendAuthHTTPRequest(ctx, exchange.RestSpot, http.MethodGet, "/sapi/v1/broker/transfer", params, request.Auth, nil, &resp)
+}
+
+// SubAccountTransferWithFuturesBroker applies a subaccount transfer through a broker on futures account
+func (e *Exchange) SubAccountTransferWithFuturesBroker(ctx context.Context, asset currency.Code, fromID, toID, clientTransferID string, futuresType int, amount float64) (*BrokerSubAccountTransfer, error) {
+	if asset.IsEmpty() {
+		return nil, currency.ErrCurrencyCodeEmpty
+	}
+	if amount <= 0 {
+		return nil, order.ErrAmountBelowMin
+	}
+	params := url.Values{}
+	params.Set("asset", asset.String())
+	params.Set("amount", strconv.FormatFloat(amount, 'f', -1, 64))
+	if futuresType != 0 {
+		params.Set("futuresType", strconv.Itoa(futuresType))
+	}
+	if fromID != "" {
+		params.Set("fromId", fromID)
+	}
+	if toID != "" {
+		params.Set("toId", toID)
+	}
+	if clientTransferID != "" {
+		params.Set("clientTranId", clientTransferID)
+	}
+	var resp *BrokerSubAccountTransfer
+	return resp, e.SendAuthHTTPRequest(ctx, exchange.RestSpot, http.MethodPost, "/sapi/v1/broker/transfer/futures", params, request.Auth, nil, &resp)
+}
+
+// GetFuturesBrokerSubAccountTransferHistory retrieves sub-account assets transfers of futures account through a broker account
+func (e *Exchange) GetFuturesBrokerSubAccountTransferHistory(ctx context.Context, coinMargined bool, subAccountID, clientTransferID string, startTime, endTime time.Time, page, limit int64) (*FuturesSubAccountTransfers, error) {
+	if subAccountID == "" {
+		return nil, errSubAccountIDMissing
+	}
+	params := url.Values{}
+	if coinMargined {
+		params.Set("futuresType", "2")
+	} else {
+		params.Set("futuresType", "1")
+	}
+	if clientTransferID != "" {
+		params.Set("clientTranId", clientTransferID)
+	}
+	if !startTime.IsZero() && !endTime.IsZero() {
+		if err := common.StartEndTimeCheck(startTime, endTime); err != nil {
+			return nil, err
+		}
+		params.Set("startTime", strconv.FormatInt(startTime.UnixMilli(), 10))
+		params.Set("endTime", strconv.FormatInt(endTime.UnixMilli(), 10))
+	}
+	if limit > 0 {
+		params.Set("limit", strconv.FormatInt(limit, 10))
+	}
+	if page > 0 {
+		params.Set("page", strconv.FormatInt(page, 10))
+	}
+	var resp *FuturesSubAccountTransfers
+	return resp, e.SendAuthHTTPRequest(ctx, exchange.RestSpot, http.MethodGet, "/sapi/v1/broker/transfer/futures", params, request.Auth, nil, &resp)
 }
 
 // GetSubAccountDepositHistoryWithBroker holds a sub-account deposit history through broker
