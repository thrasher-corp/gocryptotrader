package binance

import (
	"bytes"
	"context"
	"encoding/json"
	"errors"
	"fmt"
	"net/http"
	"net/url"
	"strconv"
	"strings"
	"time"

	"github.com/thrasher-corp/gocryptotrader/common"
	"github.com/thrasher-corp/gocryptotrader/common/convert"
	"github.com/thrasher-corp/gocryptotrader/common/crypto"
	"github.com/thrasher-corp/gocryptotrader/currency"
	exchange "github.com/thrasher-corp/gocryptotrader/exchanges"
	"github.com/thrasher-corp/gocryptotrader/exchanges/request"
	"github.com/thrasher-corp/gocryptotrader/exchanges/stream"
	"github.com/thrasher-corp/gocryptotrader/log"
)

const (
	apiURL         = "https://api.binance.com"
	spotAPIURL     = "https://sapi.binance.com"
	cfuturesAPIURL = "https://dapi.binance.com"
	ufuturesAPIURL = "https://fapi.binance.com"

	// Public endpoints

	// Futures
	cfuturesExchangeInfo       = "/dapi/v1/exchangeInfo?"
	cfuturesOrderbook          = "/dapi/v1/depth?"
	cfuturesRecentTrades       = "/dapi/v1/trades?"
	cfuturesHistoricalTrades   = "/dapi/v1/historicalTrades?"
	cfuturesCompressedTrades   = "/dapi/v1/aggTrades?"
	cfuturesKlineData          = "/dapi/v1/klines?"
	cfuturesContinuousKline    = "/dapi/v1/continuousKlines?"
	cfuturesIndexKline         = "/dapi/v1/indexPriceKlines?"
	cfuturesMarkPriceKline     = "/dapi/v1/markPriceKlines?"
	cfuturesMarkPrice          = "/dapi/v1/premiumIndex?"
	cfuturesFundingRateHistory = "/dapi/v1/fundingRate?"
	cfuturesTickerPriceStats   = "/dapi/v1/ticker/24hr?"
	cfuturesSymbolPriceTicker  = "/dapi/v1/ticker/price?"
	cfuturesSymbolOrderbook    = "/dapi/v1/ticker/bookTicker?"
	cfuturesLiquidationOrders  = "/dapi/v1/allForceOrders?"
	cfuturesOpenInterest       = "/dapi/v1/openInterest?"
	cfuturesOpenInterestStats  = "/futures/data/openInterestHist?"
	cfuturesTopAccountsRatio   = "/futures/data/topLongShortAccountRatio?"
	cfuturesTopPositionsRatio  = "/futures/data/topLongShortPositionRatio?"
	cfuturesLongShortRatio     = "/futures/data/globalLongShortAccountRatio?"
	cfuturesBuySellVolume      = "/futures/data/takerBuySellVol?"
	cfuturesBasis              = "/futures/data/basis?"

	ufuturesExchangeInfo       = "/fapi/v1/exchangeInfo?"
	ufuturesOrderbook          = "/fapi/v1/depth?"
	ufuturesRecentTrades       = "/fapi/v1/trades?"
	ufuturesHistoricalTrades   = "/fapi/v1/historicalTrades?"
	ufuturesCompressedTrades   = "/fapi/v1/aggTrades?"
	ufuturesKlineData          = "/fapi/v1/klines?"
	ufuturesMarkPrice          = "/fapi/v1/premiumIndex?"
	ufuturesFundingRateHistory = "/fapi/v1/fundingRate?"
	ufuturesTickerPriceStats   = "/fapi/v1/ticker/24hr?"
	ufuturesSymbolPriceTicker  = "/fapi/v1/ticker/price?"
	ufuturesSymbolOrderbook    = "/fapi/v1/ticker/bookTicker?"
	ufuturesLiquidationOrders  = "/fapi/v1/allForceOrders?"
	ufuturesOpenInterest       = "/fapi/v1/openInterest?"
	ufuturesOpenInterestStats  = "/futures/data/openInterestHist?"
	ufuturesTopAccountsRatio   = "/futures/data/topLongShortAccountRatio?"
	ufuturesTopPositionsRatio  = "/futures/data/topLongShortPositionRatio?"
	ufuturesLongShortRatio     = "/futures/data/globalLongShortAccountRatio?"
	ufuturesBuySellVolume      = "/futures/data/takerBuySellVol?"

	// Spot
	exchangeInfo      = "/api/v3/exchangeInfo"
	orderBookDepth    = "/api/v3/depth"
	recentTrades      = "/api/v3/trades"
	historicalTrades  = "/api/v3/historicalTrades"
	aggregatedTrades  = "/api/v3/aggTrades"
	candleStick       = "/api/v3/klines"
	averagePrice      = "/api/v3/avgPrice"
	priceChange       = "/api/v3/ticker/24hr"
	symbolPrice       = "/api/v3/ticker/price"
	bestPrice         = "/api/v3/ticker/bookTicker"
	accountInfo       = "/api/v3/account"
	userAccountStream = "/api/v3/userDataStream"
	fundingRate       = "/fapi/v1/fundingRate?"
	perpExchangeInfo  = "/fapi/v1/exchangeInfo"

	// Authenticated endpoints

	// coin margined futures
	cfuturesCurrentPositionMode   = "/dapi/v1/positionSide/dual"
	cfuturesOrder                 = "/dapi/v1/order"
	cfuturesBatchOrder            = "/dapi/v1/batchOrders"
	cfuturesCancelAllOrders       = "/dapi/v1/allOpenOrders"
	cfuturesCountdownCancel       = "/dapi/v1/countdownCancelAll"
	cfuturesOpenOrder             = "/dapi/v1/openOrder"
	cfuturesAllOpenOrders         = "/dapi/v1/openOrders"
	cfuturesAllOrders             = "/dapi/v1/allOrders"
	cfuturesAccountBalance        = "/dapi/v1/balance"
	cfuturesAccountInfo           = "/dapi/v1/account"
	cfuturesChangeInitialLeverage = "/dapi/v1/leverage"
	cfuturesChangeMarginType      = "/dapi/v1/marginType"
	cfuturesModifyMargin          = "/dapi/v1/positionMargin"
	cfuturesMarginChangeHistory   = "/dapi/v1/positionMargin/history"
	cfuturesPositionInfo          = "/dapi/v1/positionRisk"
	cfuturesAccountTradeList      = "/dapi/v1/userTrades"
	cfuturesIncomeHistory         = "/dapi/v1/income"
	cfuturesNotionalBracket       = "/dapi/v1/leverageBracket"
	cfuturesUsersForceOrders      = "/dapi/v1/forceOrders"
	cfuturesADLQuantile           = "/dapi/v1/adlQuantile"

	// usdt margined futures
	ufuturesCurrentPositionMode   = "/fapi/v1/positionSide/dual"
	ufuturesOrder                 = "/fapi/v1/order"
	ufuturesBatchOrder            = "/fapi/v1/batchOrders"
	ufuturesCancelAllOrders       = "/fapi/v1/allOpenOrders"
	ufuturesCountdownCancel       = "/fapi/v1/countdownCancelAll"
	ufuturesOpenOrder             = "/fapi/v1/openOrder"
	ufuturesAllOpenOrders         = "/fapi/v1/openOrders"
	ufuturesAllOrders             = "/fapi/v1/allOrders"
	ufuturesAccountBalance        = "/fapi/v2/balance"
	ufuturesAccountInfo           = "/fapi/v2/account"
	ufuturesChangeInitialLeverage = "/fapi/v1/leverage"
	ufuturesChangeMarginType      = "/fapi/v1/marginType"
	ufuturesModifyMargin          = "/fapi/v1/positionMargin"
	ufuturesMarginChangeHistory   = "/fapi/v1/positionMargin/history"
	ufuturesPositionInfo          = "/fapi/v2/positionRisk"
	ufuturesAccountTradeList      = "/fapi/v1/userTrades"
	ufuturesIncomeHistory         = "/fapi/v1/income"
	ufuturesNotionalBracket       = "/fapi/v1/leverageBracket"
	ufuturesUsersForceOrders      = "/fapi/v1/forceOrders"
	ufuturesADLQuantile           = "/fapi/v1/adlQuantile"

	// spot
	newOrderTest  = "/api/v3/order/test"
	orderEndpoint = "/api/v3/order"
	openOrders    = "/api/v3/openOrders"
	allOrders     = "/api/v3/allOrders"

	// Withdraw API endpoints
	withdrawEndpoint            = "/wapi/v3/withdraw.html"
	depositHistory              = "/wapi/v3/depositHistory.html"
	withdrawalHistory           = "/wapi/v3/withdrawHistory.html"
	depositAddress              = "/wapi/v3/depositAddress.html"
	accountStatus               = "/wapi/v3/accountStatus.html"
	systemStatus                = "/wapi/v3/systemStatus.html"
	dustLog                     = "/wapi/v3/userAssetDribbletLog.html"
	tradeFee                    = "/wapi/v3/tradeFee.html"
	assetDetail                 = "/wapi/v3/assetDetail.html"
	undocumentedInterestHistory = "/gateway-api/v1/public/isolated-margin/pair/vip-level"
)

var validFuturesIntervals = []string{
	"1m", "3m", "5m", "15m", "30m",
	"1h", "2h", "4h", "6h", "8h",
	"12h", "1d", "3d", "1w", "1M",
}

var validContractType = []string{
	"ALL", "CURRENT_QUARTER", "NEXT_QUARTER",
}

var validOrderType = []string{
	"LIMIT", "MARKET", "STOP", "TAKE_PROFIT",
	"STOP_MARKET", "TAKE_PROFIT_MARKET", "TRAILING_STOP_MARKET",
}

var validNewOrderRespType = []string{"ACK", "RESULT"}

var validWorkingType = []string{"MARK_PRICE", "CONTRACT_TYPE"}

var validBoolString = []string{"true", "false"}

var validPositionSide = []string{"BOTH", "LONG", "SHORT"}

var validMarginType = []string{"ISOLATED", "CROSSED"}

var validIncomeType = []string{"TRANSFER", "WELCOME_BONUS", "REALIZED_PNL", "FUNDING_FEE", "COMMISSION", "INSURANCE_CLEAR"}

var validAutoCloseTypes = []string{"LIQUIDATION", "ADL"}

var validMarginChange = map[string]int64{
	"add":    1,
	"reduce": 2,
}

var uValidOBLimits = []string{"5", "10", "20", "50", "100", "500", "1000"}

var uValidPeriods = []string{"5m", "15m", "30m", "1h", "2h", "4h", "6h", "12h", "1d"}

// UExchangeInfo stores futures data
func (b *Binance) UExchangeInfo() (UFuturesExchangeInfo, error) {
	var resp UFuturesExchangeInfo
	return resp, b.SendHTTPRequest(b.API.Endpoints.URL+ufuturesExchangeInfo, limitDefault, &resp)
}

// UFuturesOrderbook gets orderbook data for uFutures
func (b *Binance) UFuturesOrderbook(symbol string, limit int64) (OrderBook, error) {
	var resp OrderBook
	var data UOBData
	params := url.Values{}
	params.Set("symbol", symbol)
	strLimit := strconv.FormatInt(limit, 10)
	if strLimit != "" {
		if !common.StringDataCompare(uValidOBLimits, strLimit) {
			return resp, fmt.Errorf("invalid limit: %v", limit)
		}
		params.Set("limit", strLimit)
	}
	err := b.SendHTTPRequest(b.API.Endpoints.URL+ufuturesOrderbook+params.Encode(), limitDefault, &data)
	if err != nil {
		return resp, err
	}
	resp.Symbol = symbol
	resp.LastUpdateID = data.LastUpdateID
	var price, quantity float64
	for x := range data.Asks {
		price, err = strconv.ParseFloat(data.Asks[x][0], 64)
		if err != nil {
			return resp, err
		}
		quantity, err = strconv.ParseFloat(data.Asks[x][1], 64)
		if err != nil {
			return resp, err
		}
		resp.Asks = append(resp.Asks, OrderbookItem{
			Price:    price,
			Quantity: quantity,
		})
	}
	for y := range data.Bids {
		price, err = strconv.ParseFloat(data.Bids[y][0], 64)
		if err != nil {
			return resp, err
		}
		quantity, err = strconv.ParseFloat(data.Bids[y][1], 64)
		if err != nil {
			return resp, err
		}
		resp.Bids = append(resp.Bids, OrderbookItem{
			Price:    price,
			Quantity: quantity,
		})
	}
	return resp, nil
}

// URecentTrades gets recent trades for uFutures
func (b *Binance) URecentTrades(symbol, fromID string, limit int64) ([]UPublicTradesData, error) {
	var resp []UPublicTradesData
	params := url.Values{}
	params.Set("symbol", symbol)
	if fromID != "" {
		params.Set("fromID", fromID)
	}
	if limit > 0 && limit < 1000 {
		params.Set("limit", strconv.FormatInt(limit, 10))
	}
	return resp, b.SendHTTPRequest(b.API.Endpoints.URL+ufuturesRecentTrades+params.Encode(), limitDefault, &resp)
}

// UHistoricalTrades gets historical public trades for uFutures
func (b *Binance) UHistoricalTrades(symbol, fromID string, limit int64) ([]UPublicTradesData, error) {
	var resp []UPublicTradesData
	params := url.Values{}
	params.Set("symbol", symbol)
	if fromID != "" {
		params.Set("fromID", fromID)
	}
	if limit > 0 && limit < 1000 {
		params.Set("limit", strconv.FormatInt(limit, 10))
	}
	return resp, b.SendHTTPRequest(b.API.Endpoints.URL+ufuturesHistoricalTrades+params.Encode(), limitDefault, &resp)
}

// UCompressedTrades gets compressed public trades for uFutures
func (b *Binance) UCompressedTrades(symbol, fromID string, limit int64, startTime, endTime time.Time) ([]UCompressedTradeData, error) {
	var resp []UCompressedTradeData
	params := url.Values{}
	params.Set("symbol", symbol)
	if fromID != "" {
		params.Set("fromID", fromID)
	}
	if limit > 0 && limit < 1000 {
		params.Set("limit", strconv.FormatInt(limit, 10))
	}
	if !startTime.IsZero() && !endTime.IsZero() {
		if startTime.After(endTime) {
			return resp, errors.New("startTime cannot be after endTime")
		}
		params.Set("start_time", strconv.FormatInt(startTime.Unix(), 10))
		params.Set("end_time", strconv.FormatInt(endTime.Unix(), 10))
	}
	return resp, b.SendHTTPRequest(b.API.Endpoints.URL+ufuturesCompressedTrades+params.Encode(), limitDefault, &resp)
}

// UKlineData gets kline data for uFutures
func (b *Binance) UKlineData(symbol, interval string, limit int64, startTime, endTime time.Time) ([]FuturesCandleStick, error) {
	var data [][]interface{}
	var resp []FuturesCandleStick
	params := url.Values{}
	params.Set("symbol", symbol)
	if !common.StringDataCompare(uValidPeriods, interval) {
		return resp, errors.New("invalid interval")
	}
	params.Set("interval", interval)
	if limit > 0 && limit < 1000 {
		params.Set("limit", strconv.FormatInt(limit, 10))
	}
	if !startTime.IsZero() && !endTime.IsZero() {
		if startTime.After(endTime) {
			return resp, errors.New("startTime cannot be after endTime")
		}
		params.Set("start_time", strconv.FormatInt(startTime.Unix(), 10))
		params.Set("end_time", strconv.FormatInt(endTime.Unix(), 10))
	}
	err := b.SendHTTPRequest(b.API.Endpoints.URL+ufuturesKlineData+params.Encode(), limitDefault, &data)
	if err != nil {
		return resp, err
	}
	var tempData FuturesCandleStick
	var floatData float64
	var strData string
	var ok bool
	for x := range data {
		floatData, ok = data[x][0].(float64)
		if !ok {
			return resp, errors.New("type casting failed for opentime")
		}
		tempData.OpenTime = time.Unix(int64(floatData), 0)
		strData, ok = data[x][1].(string)
		if !ok {
			return resp, errors.New("type casting failed for open")
		}
		floatData, err = strconv.ParseFloat(strData, 64)
		if err != nil {
			return resp, err
		}
		tempData.Open = floatData
		strData, ok = data[x][2].(string)
		if !ok {
			return resp, errors.New("type casting failed for high")
		}
		floatData, err = strconv.ParseFloat(strData, 64)
		if err != nil {
			return resp, err
		}
		tempData.High = floatData
		strData, ok = data[x][3].(string)
		if !ok {
			return resp, errors.New("type casting failed for low")
		}
		floatData, err = strconv.ParseFloat(strData, 64)
		if err != nil {
			return resp, err
		}
		tempData.Low = floatData
		strData, ok = data[x][4].(string)
		if !ok {
			return resp, errors.New("type casting failed for close")
		}
		floatData, err = strconv.ParseFloat(strData, 64)
		if err != nil {
			return resp, err
		}
		tempData.Close = floatData
		strData, ok = data[x][5].(string)
		if !ok {
			return resp, errors.New("type casting failed for volume")
		}
		floatData, err = strconv.ParseFloat(strData, 64)
		if err != nil {
			return resp, err
		}
		tempData.Volume = floatData
		floatData, ok = data[x][6].(float64)
		if !ok {
			return resp, errors.New("type casting failed for ")
		}
		tempData.CloseTime = time.Unix(int64(floatData), 0)
		strData, ok = data[x][7].(string)
		if !ok {
			return resp, errors.New("type casting failed base asset volume")
		}
		floatData, err = strconv.ParseFloat(strData, 64)
		if err != nil {
			return resp, err
		}
		tempData.BaseAssetVolume = floatData
		floatData, ok = data[x][8].(float64)
		if !ok {
			return resp, errors.New("type casting failed for taker buy volume")
		}
		tempData.TakerBuyVolume = floatData
		strData, ok = data[x][9].(string)
		if !ok {
			return resp, errors.New("type casting failed for taker buy base asset volume")
		}
		floatData, err = strconv.ParseFloat(strData, 64)
		if err != nil {
			return resp, err
		}
		tempData.TakerBuyBaseAssetVolume = floatData
		resp = append(resp, tempData)
	}
	return resp, nil
}

// UGetMarkPrice gets mark price data for USDTMarginedFutures
func (b *Binance) UGetMarkPrice(symbol string) ([]UMarkPrice, error) {
	var data json.RawMessage
	var resp []UMarkPrice
	var singleResp bool
	params := url.Values{}
	if symbol != "" {
		params.Set("symbol", symbol)
		singleResp = true
	}
	err := b.SendHTTPRequest(b.API.Endpoints.URL+ufuturesMarkPrice+params.Encode(), limitDefault, &data)
	if err != nil {
		return resp, err
	}
	if singleResp {
		var tempResp UMarkPrice
		err := json.Unmarshal(data, &tempResp)
		if err != nil {
			return resp, err
		}
		resp = append(resp, tempResp)
	} else {
		err := json.Unmarshal(data, &resp)
		if err != nil {
			return resp, err
		}
	}
	return resp, nil
}

// UGetFundingHistory gets funding history for USDTMarginedFutures
func (b *Binance) UGetFundingHistory(symbol string, limit int64, startTime, endTime time.Time) ([]UFundingRateHistory, error) {
	var resp []UFundingRateHistory
	params := url.Values{}
	if symbol != "" {
		params.Set("symbol", symbol)
	}
	if limit > 0 && limit < 1000 {
		params.Set("limit", strconv.FormatInt(limit, 10))
	}
	if !startTime.IsZero() && !endTime.IsZero() {
		if startTime.After(endTime) {
			return resp, errors.New("startTime cannot be after endTime")
		}
		params.Set("start_time", strconv.FormatInt(startTime.Unix(), 10))
		params.Set("end_time", strconv.FormatInt(endTime.Unix(), 10))
	}
	return resp, b.SendHTTPRequest(b.API.Endpoints.URL+ufuturesFundingRateHistory+params.Encode(), limitDefault, &resp)
}

// U24HTickerPriceChangeStats gets 24hr ticker price change stats for USDTMarginedFutures
func (b *Binance) U24HTickerPriceChangeStats(symbol string) ([]U24HrPriceChangeStats, error) {
	var data json.RawMessage
	var resp []U24HrPriceChangeStats
	var singleResp bool
	params := url.Values{}
	if symbol != "" {
		params.Set("symbol", symbol)
		singleResp = true
	}
	err := b.SendHTTPRequest(b.API.Endpoints.URL+ufuturesTickerPriceStats+params.Encode(), limitDefault, &data)
	if err != nil {
		return resp, err
	}
	if singleResp {
		var tempResp U24HrPriceChangeStats
		err := json.Unmarshal(data, &tempResp)
		if err != nil {
			return resp, err
		}
		resp = append(resp, tempResp)
	} else {
		err := json.Unmarshal(data, &resp)
		if err != nil {
			return resp, err
		}
	}
	return resp, nil
}

// USymbolPriceTicker gets symbol price ticker for USDTMarginedFutures
func (b *Binance) USymbolPriceTicker(symbol string) ([]USymbolPriceTicker, error) {
	var resp []USymbolPriceTicker
	var data json.RawMessage
	var singleResp bool
	params := url.Values{}
	if symbol != "" {
		params.Set("symbol", symbol)
		singleResp = true
	}
	err := b.SendHTTPRequest(b.API.Endpoints.URL+ufuturesSymbolPriceTicker+params.Encode(), limitDefault, &data)
	if err != nil {
		return resp, err
	}
	if singleResp {
		var tempResp USymbolPriceTicker
		err := json.Unmarshal(data, &tempResp)
		if err != nil {
			return resp, err
		}
		resp = append(resp, tempResp)
	} else {
		err := json.Unmarshal(data, &resp)
		if err != nil {
			return resp, err
		}
	}
	return resp, nil
}

// USymbolOrderbookTicker gets symbol orderbook ticker
func (b *Binance) USymbolOrderbookTicker(symbol string) ([]USymbolOrderbookTicker, error) {
	var resp []USymbolOrderbookTicker
	var singleResp bool
	var data json.RawMessage
	params := url.Values{}
	if symbol != "" {
		params.Set("symbol", symbol)
		singleResp = true
	}
	err := b.SendHTTPRequest(b.API.Endpoints.URL+ufuturesSymbolOrderbook+params.Encode(), limitDefault, &data)
	if err != nil {
		return resp, err
	}
	if singleResp {
		var tempResp USymbolOrderbookTicker
		err := json.Unmarshal(data, &tempResp)
		if err != nil {
			return resp, err
		}
		resp = append(resp, tempResp)
	} else {
		err := json.Unmarshal(data, &resp)
		if err != nil {
			return resp, err
		}
	}
	return resp, nil
}

// ULiquidationOrders gets public liquidation orders
func (b *Binance) ULiquidationOrders(symbol string, limit int64, startTime, endTime time.Time) ([]ULiquidationOrdersData, error) {
	var resp []ULiquidationOrdersData
	params := url.Values{}
	if symbol != "" {
		params.Set("symbol", symbol)
	}
	if limit > 0 && limit < 1000 {
		params.Set("limit", strconv.FormatInt(limit, 10))
	}
	if !startTime.IsZero() && !endTime.IsZero() {
		if startTime.After(endTime) {
			return resp, errors.New("startTime cannot be after endTime")
		}
		params.Set("start_time", strconv.FormatInt(startTime.Unix(), 10))
		params.Set("end_time", strconv.FormatInt(endTime.Unix(), 10))
	}
	return resp, b.SendHTTPRequest(b.API.Endpoints.URL+ufuturesLiquidationOrders+params.Encode(), limitDefault, &resp)
}

// UOpenInterest gets open interest data for USDTMarginedFutures
func (b *Binance) UOpenInterest(symbol string) (UOpenInterestData, error) {
	var resp UOpenInterestData
	params := url.Values{}
	params.Set("symbol", symbol)
	return resp, b.SendHTTPRequest(b.API.Endpoints.URL+ufuturesOpenInterest+params.Encode(), limitDefault, &resp)
}

// UOpenInterestStats gets open interest stats for USDTMarginedFutures
func (b *Binance) UOpenInterestStats(symbol, period string, limit int64, startTime, endTime time.Time) ([]UOpenInterestStats, error) {
	var resp []UOpenInterestStats
	params := url.Values{}
	params.Set("symbol", symbol)
	if !common.StringDataCompare(uValidPeriods, period) {
		return resp, errors.New("invalid period")
	}
	params.Set("period", period)
	if limit > 0 && limit < 1000 {
		params.Set("limit", strconv.FormatInt(limit, 10))
	}
	if !startTime.IsZero() && !endTime.IsZero() {
		if startTime.After(endTime) {
			return resp, errors.New("startTime cannot be after endTime")
		}
		params.Set("start_time", strconv.FormatInt(startTime.Unix(), 10))
		params.Set("end_time", strconv.FormatInt(endTime.Unix(), 10))
	}
	return resp, b.SendHTTPRequest(b.API.Endpoints.URL+ufuturesOpenInterestStats+params.Encode(), limitDefault, &resp)
}

// UTopAcccountsLongShortRatio gets long/short ratio data for top trader accounts in ufutures
func (b *Binance) UTopAcccountsLongShortRatio(symbol, period string, limit int64, startTime, endTime time.Time) ([]ULongShortRatio, error) {
	var resp []ULongShortRatio
	params := url.Values{}
	params.Set("symbol", symbol)
	if !common.StringDataCompare(uValidPeriods, period) {
		return resp, errors.New("invalid period")
	}
	params.Set("period", period)
	if limit > 0 && limit < 500 {
		params.Set("limit", strconv.FormatInt(limit, 10))
	}
	if !startTime.IsZero() && !endTime.IsZero() {
		if startTime.After(endTime) {
			return resp, errors.New("startTime cannot be after endTime")
		}
		params.Set("start_time", strconv.FormatInt(startTime.Unix(), 10))
		params.Set("end_time", strconv.FormatInt(endTime.Unix(), 10))
	}
	return resp, b.SendHTTPRequest(b.API.Endpoints.URL+ufuturesTopAccountsRatio+params.Encode(), limitDefault, &resp)
}

// UTopPostionsLongShortRatio gets long/short ratio data for top positions' in ufutures
func (b *Binance) UTopPostionsLongShortRatio(symbol, period string, limit int64, startTime, endTime time.Time) ([]ULongShortRatio, error) {
	var resp []ULongShortRatio
	params := url.Values{}
	params.Set("symbol", symbol)
	if !common.StringDataCompare(uValidPeriods, period) {
		return resp, errors.New("invalid period")
	}
	params.Set("period", period)
	if limit > 0 && limit < 500 {
		params.Set("limit", strconv.FormatInt(limit, 10))
	}
	if !startTime.IsZero() && !endTime.IsZero() {
		if startTime.After(endTime) {
			return resp, errors.New("startTime cannot be after endTime")
		}
		params.Set("start_time", strconv.FormatInt(startTime.Unix(), 10))
		params.Set("end_time", strconv.FormatInt(endTime.Unix(), 10))
	}
	return resp, b.SendHTTPRequest(b.API.Endpoints.URL+ufuturesTopPositionsRatio+params.Encode(), limitDefault, &resp)
}

// UGlobalLongShortRatio gets the global long/short ratio data for USDTMarginedFutures
func (b *Binance) UGlobalLongShortRatio(symbol, period string, limit int64, startTime, endTime time.Time) ([]ULongShortRatio, error) {
	var resp []ULongShortRatio
	params := url.Values{}
	params.Set("symbol", symbol)
	if !common.StringDataCompare(uValidPeriods, period) {
		return resp, errors.New("invalid period")
	}
	params.Set("period", period)
	if limit > 0 && limit < 500 {
		params.Set("limit", strconv.FormatInt(limit, 10))
	}
	if !startTime.IsZero() && !endTime.IsZero() {
		if startTime.After(endTime) {
			return resp, errors.New("startTime cannot be after endTime")
		}
		params.Set("start_time", strconv.FormatInt(startTime.Unix(), 10))
		params.Set("end_time", strconv.FormatInt(endTime.Unix(), 10))
	}
	return resp, b.SendHTTPRequest(b.API.Endpoints.URL+ufuturesLongShortRatio+params.Encode(), limitDefault, &resp)
}

// UTakerBuySellVol gets takers' buy/sell ratio for USDTMarginedFutures
func (b *Binance) UTakerBuySellVol(symbol, period string, limit int64, startTime, endTime time.Time) ([]UTakerVolumeData, error) {
	var resp []UTakerVolumeData
	params := url.Values{}
	params.Set("symbol", symbol)
	if !common.StringDataCompare(uValidPeriods, period) {
		return resp, errors.New("invalid period")
	}
	params.Set("period", period)
	if limit > 0 && limit < 500 {
		params.Set("limit", strconv.FormatInt(limit, 10))
	}
	if !startTime.IsZero() && !endTime.IsZero() {
		if startTime.After(endTime) {
			return resp, errors.New("startTime cannot be after endTime")
		}
		params.Set("start_time", strconv.FormatInt(startTime.Unix(), 10))
		params.Set("end_time", strconv.FormatInt(endTime.Unix(), 10))
	}
	return resp, b.SendHTTPRequest(b.API.Endpoints.URL+ufuturesLongShortRatio+params.Encode(), limitDefault, &resp)
}

// UFuturesNewOrder sends a new order for USDTMarginedFutures
func (b *Binance) UFuturesNewOrder(symbol, side, positionSide, orderType, timeInForce,
	reduceOnly, newClientOrderID, closePosition, workingType, newOrderRespType string,
	quantity, price, stopPrice, activationPrice, callbackRate float64) (UOrderData, error) {
	var resp UOrderData
	params := url.Values{}
	params.Set("symbol", symbol)
	params.Set("side", side)
	if positionSide != "" {
		if !common.StringDataCompare(validPositionSide, positionSide) {
			return resp, errors.New("invalid positionSide")
		}
		params.Set("positionSide", positionSide)
	}
	params.Set("type", orderType)
	params.Set("timeInForce", timeInForce)
	if reduceOnly != "" {
		if !common.StringDataCompare(validBoolString, reduceOnly) {
			return resp, errors.New("invalid reduceOnly")
		}
		params.Set("reduceOnly", reduceOnly)
	}
	if newClientOrderID != "" {
		params.Set("newClientOrderID", newClientOrderID)
	}
	if closePosition != "" {
		params.Set("closePosition", closePosition)
	}
	if workingType != "" {
		if !common.StringDataCompare(validWorkingType, workingType) {
			return resp, errors.New("invalid workingType")
		}
		params.Set("workingType", workingType)
	}
	if newOrderRespType != "" {
		if !common.StringDataCompare(validNewOrderRespType, newOrderRespType) {
			return resp, errors.New("invalid newOrderRespType")
		}
		params.Set("newOrderRespType", newOrderRespType)
	}
	if quantity != 0 {
		params.Set("quantity", strconv.FormatFloat(quantity, 'f', -1, 64))
	}
	if price != 0 {
		params.Set("price", strconv.FormatFloat(price, 'f', -1, 64))
	}
	if stopPrice != 0 {
		params.Set("stopPrice", strconv.FormatFloat(stopPrice, 'f', -1, 64))
	}
	if activationPrice != 0 {
		params.Set("activationPrice", strconv.FormatFloat(activationPrice, 'f', -1, 64))
	}
	if callbackRate != 0 {
		params.Set("callbackRate", strconv.FormatFloat(callbackRate, 'f', -1, 64))
	}
	return resp, b.SendAuthHTTPRequest(http.MethodPost, b.API.Endpoints.URL+ufuturesOrder, params, limitDefault, &resp)
}

// UPlaceBatchOrders places batch orders
func (b *Binance) UPlaceBatchOrders(data []PlaceBatchOrderData) ([]UOrderData, error) {
	var resp []UOrderData
	params := url.Values{}
	for x := range data {
		if data[x].PositionSide != "" {
			if !common.StringDataCompare(validPositionSide, data[x].PositionSide) {
				return resp, errors.New("invalid positionSide")
			}
		}
		if data[x].ReduceOnly != "" {
			if !common.StringDataCompare(validBoolString, data[x].ReduceOnly) {
				return resp, errors.New("invalid reduceOnly")
			}
		}
		if data[x].WorkingType != "" {
			if !common.StringDataCompare(validWorkingType, data[x].WorkingType) {
				return resp, errors.New("invalid workingType")
			}
		}
		if data[x].NewOrderRespType != "" {
			if !common.StringDataCompare(validNewOrderRespType, data[x].NewOrderRespType) {
				return resp, errors.New("invalid newOrderRespType")
			}
		}
	}
	jsonData, err := json.Marshal(data)
	if err != nil {
		return resp, err
	}
	params.Set("batchOrders", string(jsonData))
	return resp, b.SendAuthHTTPRequest(http.MethodPost, b.API.Endpoints.URL+ufuturesBatchOrder, params, limitDefault, &resp)
}

// UGetOrderData gets order data for USDTMarginedFutures
func (b *Binance) UGetOrderData(symbol, orderID, cliOrderID string) (UOrderData, error) {
	var resp UOrderData
	params := url.Values{}
	params.Set("symbol", symbol)
	if orderID != "" {
		params.Set("orderId", orderID)
	}
	if cliOrderID != "" {
		params.Set("origClientOrderId", cliOrderID)
	}
	return resp, b.SendAuthHTTPRequest(http.MethodGet, b.API.Endpoints.URL+ufuturesOrder, params, limitDefault, &resp)
}

// UCancelOrder cancel an order for USDTMarginedFutures
func (b *Binance) UCancelOrder(symbol, orderID, cliOrderID string) (UOrderData, error) {
	var resp UOrderData
	params := url.Values{}
	params.Set("symbol", symbol)
	if orderID != "" {
		params.Set("orderId", orderID)
	}
	if cliOrderID != "" {
		params.Set("origClientOrderId", cliOrderID)
	}
	return resp, b.SendAuthHTTPRequest(http.MethodDelete, b.API.Endpoints.URL+ufuturesOrder, params, limitDefault, &resp)
}

// UCancelAllOpenOrders cancels all open orders for a symbol ufutures
func (b *Binance) UCancelAllOpenOrders(symbol string) (GenericAuthResponse, error) {
	var resp GenericAuthResponse
	params := url.Values{}
	params.Set("symbol", symbol)
	return resp, b.SendAuthHTTPRequest(http.MethodDelete, b.API.Endpoints.URL+ufuturesCancelAllOrders, params, limitDefault, &resp)
}

// UCancelBatchOrders cancel batch order for USDTMarginedFutures
func (b *Binance) UCancelBatchOrders(symbol string, orderIDList, origCliOrdIDList []string) ([]UOrderData, error) {
	var resp []UOrderData
	params := url.Values{}
	params.Set("symbol", symbol)
	if len(orderIDList) != 0 {
		jsonOrders, err := json.Marshal(orderIDList)
		if err != nil {
			return resp, err
		}
		params.Set("orderIdList", string(jsonOrders))
	}
	if len(origCliOrdIDList) != 0 {
		jsonCliOrders, err := json.Marshal(origCliOrdIDList)
		if err != nil {
			return resp, err
		}
		params.Set("origClientOrderIdList", string(jsonCliOrders))
	}
	return resp, b.SendAuthHTTPRequest(http.MethodDelete, b.API.Endpoints.URL+ufuturesBatchOrder, params, limitDefault, &resp)
}

// UAutoCancelAllOpenOrders auto cancels all ufutures open orders for a symbol after the set countdown time
func (b *Binance) UAutoCancelAllOpenOrders(symbol string, countdownTime int64) (AutoCancelAllOrdersData, error) {
	var resp AutoCancelAllOrdersData
	params := url.Values{}
	params.Set("symbol", symbol)
	params.Set("countdownTime", strconv.FormatInt(countdownTime, 10))
	return resp, b.SendAuthHTTPRequest(http.MethodPost, b.API.Endpoints.URL+ufuturesCountdownCancel, params, limitDefault, &resp)
}

// UFetchOpenOrder sends a request to fetch open order data for USDTMarginedFutures
func (b *Binance) UFetchOpenOrder(symbol, orderID, origClientOrderID string) (UOrderData, error) {
	var resp UOrderData
	params := url.Values{}
	if symbol != "" {
		params.Set("symbol", symbol)
	}
	if orderID != "" {
		params.Set("orderId", orderID)
	}
	if origClientOrderID != "" {
		params.Set("origClientOrderId", origClientOrderID)
	}
	return resp, b.SendAuthHTTPRequest(http.MethodGet, b.API.Endpoints.URL+ufuturesOpenOrder, params, limitDefault, &resp)
}

// UAllAccountOpenOrders gets all account's orders for USDTMarginedFutures
func (b *Binance) UAllAccountOpenOrders(symbol string) ([]UOrderData, error) {
	var resp []UOrderData
	params := url.Values{}
	if symbol != "" {
		params.Set("symbol", symbol)
	}
	return resp, b.SendAuthHTTPRequest(http.MethodGet, b.API.Endpoints.URL+ufuturesAllOpenOrders, params, limitDefault, &resp)
}

// UAllAccountOrders gets all account's orders for USDTMarginedFutures
func (b *Binance) UAllAccountOrders(symbol string, orderID, limit int64, startTime, endTime time.Time) ([]UFuturesOrderData, error) {
	var resp []UFuturesOrderData
	params := url.Values{}
	if symbol != "" {
		params.Set("symbol", symbol)
	}
	if limit > 0 && limit < 500 {
		params.Set("limit", strconv.FormatInt(limit, 10))
	}
	if !startTime.IsZero() && !endTime.IsZero() {
		if startTime.After(endTime) {
			return resp, errors.New("startTime cannot be after endTime")
		}
		params.Set("start_time", strconv.FormatInt(startTime.Unix(), 10))
		params.Set("end_time", strconv.FormatInt(endTime.Unix(), 10))
	}
	return resp, b.SendAuthHTTPRequest(http.MethodGet, b.API.Endpoints.URL+ufuturesAllOrders, params, limitDefault, &resp)
}

// UAccountBalanceV2 gets V2 account balance data
func (b *Binance) UAccountBalanceV2() ([]UAccountBalanceV2Data, error) {
	var resp []UAccountBalanceV2Data
	return resp, b.SendAuthHTTPRequest(http.MethodGet, b.API.Endpoints.URL+ufuturesAccountBalance, nil, limitDefault, &resp)
}

// UAccountInformationV2 gets V2 account balance data
func (b *Binance) UAccountInformationV2() (UAccountInformationV2Data, error) {
	var resp UAccountInformationV2Data
	return resp, b.SendAuthHTTPRequest(http.MethodGet, b.API.Endpoints.URL+ufuturesAccountInfo, nil, limitDefault, &resp)
}

// UChangeInitialLeverageRequest sends a request to change account's initial leverage
func (b *Binance) UChangeInitialLeverageRequest(symbol string, leverage int64) (UChangeInitialLeverage, error) {
	var resp UChangeInitialLeverage
	params := url.Values{}
	params.Set("symbol", symbol)
	if !(leverage > 0 && leverage < 25) {
		return resp, errors.New("invalid leverage")
	}
	params.Set("leverage", strconv.FormatInt(leverage, 10))
	return resp, b.SendAuthHTTPRequest(http.MethodPost, b.API.Endpoints.URL+ufuturesChangeInitialLeverage, params, limitDefault, &resp)
}

// UChangeInitialMarginType sends a request to change account's initial margin type
func (b *Binance) UChangeInitialMarginType(symbol, marginType string) error {
	var resp UAccountInformationV2Data
	params := url.Values{}
	params.Set("symbol", symbol)
	if !common.StringDataCompare(validMarginType, marginType) {
		return errors.New("invalid marginType")
	}
	params.Set("marginType", marginType)
	return b.SendAuthHTTPRequest(http.MethodPost, b.API.Endpoints.URL+ufuturesChangeMarginType, params, limitDefault, &resp)
}

// UModifyIsolatedPositionMarginReq sends a request to modify isolated margin for USDTMarginedFutures
func (b *Binance) UModifyIsolatedPositionMarginReq(symbol, positionSide, changeType string, amount float64) (UModifyIsolatedPosMargin, error) {
	var resp UModifyIsolatedPosMargin
	params := url.Values{}
	params.Set("symbol", symbol)
	if positionSide != "" {
		if !common.StringDataCompare(validPositionSide, positionSide) {
			return resp, errors.New("invalid margin changeType")
		}
	}
	cType, ok := validMarginChange[changeType]
	if !ok {
		return resp, errors.New("invalid margin changeType")
	}
	params.Set("type", strconv.FormatInt(cType, 10))
	params.Set("amount", strconv.FormatFloat(amount, 'f', -1, 64))
	return resp, b.SendAuthHTTPRequest(http.MethodPost, b.API.Endpoints.URL+ufuturesModifyMargin, params, limitDefault, &resp)
}

// UPositionMarginChangeHistory gets margin change history for USDTMarginedFutures
func (b *Binance) UPositionMarginChangeHistory(symbol, changeType string, limit int64, startTime, endTime time.Time) ([]UPositionMarginChangeHistoryData, error) {
	var resp []UPositionMarginChangeHistoryData
	params := url.Values{}
	params.Set("symbol", symbol)
	cType, ok := validMarginChange[changeType]
	if !ok {
		return resp, errors.New("invalid margin changeType")
	}
	params.Set("type", strconv.FormatInt(cType, 10))
	if limit > 0 && limit < 500 {
		params.Set("limit", strconv.FormatInt(limit, 10))
	}
	if !startTime.IsZero() && !endTime.IsZero() {
		if startTime.After(endTime) {
			return resp, errors.New("startTime cannot be after endTime")
		}
		params.Set("start_time", strconv.FormatInt(startTime.Unix(), 10))
		params.Set("end_time", strconv.FormatInt(endTime.Unix(), 10))
	}
	return resp, b.SendAuthHTTPRequest(http.MethodGet, b.API.Endpoints.URL+ufuturesMarginChangeHistory, params, limitDefault, &resp)
}

// UPositionsInfoV2 gets positions' info for USDTMarginedFutures
func (b *Binance) UPositionsInfoV2(symbol string) ([]UChangeInitialLeverage, error) {
	var resp []UChangeInitialLeverage
	params := url.Values{}
	if symbol != "" {
		params.Set("symbol", symbol)
	}
	return resp, b.SendAuthHTTPRequest(http.MethodGet, b.API.Endpoints.URL+ufuturesPositionInfo, params, limitDefault, &resp)
}

// UAccountTradesHistory gets account's trade history data for USDTMarginedFutures
func (b *Binance) UAccountTradesHistory(symbol, fromID string, limit int64, startTime, endTime time.Time) ([]UAccountTradeHistory, error) {
	var resp []UAccountTradeHistory
	params := url.Values{}
	params.Set("symbol", symbol)
	if fromID != "" {
		params.Set("fromID", fromID)
	}
	if limit > 0 && limit < 1000 {
		params.Set("limit", strconv.FormatInt(limit, 10))
	}
	if !startTime.IsZero() && !endTime.IsZero() {
		if startTime.After(endTime) {
			return resp, errors.New("startTime cannot be after endTime")
		}
		params.Set("start_time", strconv.FormatInt(startTime.Unix(), 10))
		params.Set("end_time", strconv.FormatInt(endTime.Unix(), 10))
	}
	return resp, b.SendAuthHTTPRequest(http.MethodGet, b.API.Endpoints.URL+ufuturesAccountTradeList, params, limitDefault, &resp)
}

// UAccountIncomeHistory gets account's income history data for USDTMarginedFutures
func (b *Binance) UAccountIncomeHistory(symbol, incomeType string, limit int64, startTime, endTime time.Time) ([]UAccountIncomeHistory, error) {
	var resp []UAccountIncomeHistory
	params := url.Values{}
	params.Set("symbol", symbol)
	if incomeType != "" {
		if !common.StringDataCompare(validIncomeType, incomeType) {
			return resp, errors.New("invalid incomeType")
		}
		params.Set("incomeType", incomeType)
	}
	if limit > 0 && limit < 1000 {
		params.Set("limit", strconv.FormatInt(limit, 10))
	}
	if !startTime.IsZero() && !endTime.IsZero() {
		if startTime.After(endTime) {
			return resp, errors.New("startTime cannot be after endTime")
		}
		params.Set("start_time", strconv.FormatInt(startTime.Unix(), 10))
		params.Set("end_time", strconv.FormatInt(endTime.Unix(), 10))
	}
	return resp, b.SendAuthHTTPRequest(http.MethodGet, b.API.Endpoints.URL+ufuturesIncomeHistory, params, limitDefault, &resp)
}

// UGetNotionalAndLeverageBrackets gets account's notional and leverage brackets for USDTMarginedFutures
func (b *Binance) UGetNotionalAndLeverageBrackets(symbol string) ([]UNotionalLeverageAndBrakcetsData, error) {
	var resp []UNotionalLeverageAndBrakcetsData
	params := url.Values{}
	if symbol != "" {
		params.Set("symbol", symbol)
	}
	return resp, b.SendAuthHTTPRequest(http.MethodGet, b.API.Endpoints.URL+ufuturesNotionalBracket, params, limitDefault, &resp)
}

// UPositionsADLEstimate gets estimated ADL data for USDTMarginedFutures positions
func (b *Binance) UPositionsADLEstimate(symbol string) (UPositionADLEstimationData, error) {
	var resp UPositionADLEstimationData
	params := url.Values{}
	if symbol != "" {
		params.Set("symbol", symbol)
	}
	return resp, b.SendAuthHTTPRequest(http.MethodGet, b.API.Endpoints.URL+ufuturesADLQuantile, params, limitDefault, &resp)
}

// UAccountForcedOrders gets account's forced (liquidation) orders for USDTMarginedFutures
func (b *Binance) UAccountForcedOrders(symbol, autoCloseType string, limit int64, startTime, endTime time.Time) ([]UForceOrdersData, error) {
	var resp []UForceOrdersData
	params := url.Values{}
	if symbol != "" {
		params.Set("symbol", symbol)
	}
	if autoCloseType != "" {
		if !common.StringDataCompare(validAutoCloseTypes, autoCloseType) {
			return resp, errors.New("invalid incomeType")
		}
		params.Set("autoCloseType", autoCloseType)
	}
	if limit > 0 && limit < 1000 {
		params.Set("limit", strconv.FormatInt(limit, 10))
	}
	if !startTime.IsZero() && !endTime.IsZero() {
		if startTime.After(endTime) {
			return resp, errors.New("startTime cannot be after endTime")
		}
		params.Set("start_time", strconv.FormatInt(startTime.Unix(), 10))
		params.Set("end_time", strconv.FormatInt(endTime.Unix(), 10))
	}
	return resp, b.SendAuthHTTPRequest(http.MethodGet, b.API.Endpoints.URL+ufuturesUsersForceOrders, params, limitDefault, &resp)
}

// Coin Margined Futures

// FuturesExchangeInfo stores futures data
func (b *Binance) FuturesExchangeInfo() (CExchangeInfo, error) {
	var resp CExchangeInfo
	return resp, b.SendHTTPRequest(b.API.Endpoints.URL+cfuturesExchangeInfo, limitDefault, &resp)
}

// GetFuturesOrderbook gets orderbook data for CoinMarginedFutures
func (b *Binance) GetFuturesOrderbook(symbol string, limit int64) (OrderBook, error) {
	var resp OrderBook
	var data FuturesOBData
	params := url.Values{}
	params.Set("symbol", symbol)
	if limit > 0 && limit <= 1000 {
		params.Set("limit", strconv.FormatInt(limit, 10))
	}
	err := b.SendHTTPRequest(b.API.Endpoints.URL+cfuturesOrderbook+params.Encode(), limitDefault, &data)
	if err != nil {
		return resp, err
	}
	var price, quantity float64
	for x := range data.Asks {
		price, err = strconv.ParseFloat(data.Asks[x][0], 64)
		if err != nil {
			return resp, err
		}
		quantity, err = strconv.ParseFloat(data.Asks[x][1], 64)
		if err != nil {
			return resp, err
		}
		resp.Asks = append(resp.Asks, OrderbookItem{
			Price:    price,
			Quantity: quantity,
		})
	}
	for y := range data.Bids {
		price, err = strconv.ParseFloat(data.Bids[y][0], 64)
		if err != nil {
			return resp, err
		}
		quantity, err = strconv.ParseFloat(data.Bids[y][1], 64)
		if err != nil {
			return resp, err
		}
		resp.Bids = append(resp.Bids, OrderbookItem{
			Price:    price,
			Quantity: quantity,
		})
	}
	return resp, nil
}

// GetFuturesPublicTrades gets recent public trades for CoinMarginedFutures
func (b *Binance) GetFuturesPublicTrades(symbol string, limit int64) ([]FuturesPublicTradesData, error) {
	var resp []FuturesPublicTradesData
	params := url.Values{}
	params.Set("symbol", symbol)
	if limit > 0 && limit <= 1000 {
		params.Set("limit", strconv.FormatInt(limit, 10))
	}
	return resp, b.SendHTTPRequest(b.API.Endpoints.URL+cfuturesRecentTrades+params.Encode(), limitDefault, &resp)
}

// GetPastPublicTrades gets past public trades for CoinMarginedFutures
func (b *Binance) GetPastPublicTrades(symbol string, limit, fromID int64) ([]FuturesPublicTradesData, error) {
	var resp []FuturesPublicTradesData
	params := url.Values{}
	params.Set("symbol", symbol)
	if limit > 0 && limit <= 1000 {
		params.Set("limit", strconv.FormatInt(limit, 10))
	}
	if fromID != 0 {
		params.Set("fromID", strconv.FormatInt(fromID, 10))
	}
	return resp, b.SendHTTPRequest(b.API.Endpoints.URL+cfuturesRecentTrades+params.Encode(), limitDefault, &resp)
}

// GetFuturesAggregatedTradesList gets aggregated trades list for CoinMarginedFutures
func (b *Binance) GetFuturesAggregatedTradesList(symbol string, fromID, limit int64, startTime, endTime time.Time) ([]AggregatedTrade, error) {
	var resp []AggregatedTrade
	params := url.Values{}
	params.Set("symbol", symbol)
	if limit > 0 && limit <= 1000 {
		params.Set("limit", strconv.FormatInt(limit, 10))
	}
	if fromID != 0 {
		params.Set("fromID", strconv.FormatInt(fromID, 10))
	}
	if !startTime.IsZero() && !endTime.IsZero() {
		if startTime.After(endTime) {
			return resp, errors.New("startTime cannot be after endTime")
		}
		params.Set("start_time", strconv.FormatInt(startTime.Unix(), 10))
		params.Set("end_time", strconv.FormatInt(endTime.Unix(), 10))
	}
	return resp, b.SendHTTPRequest(b.API.Endpoints.URL+cfuturesCompressedTrades+params.Encode(), limitDefault, &resp)
}

// GetIndexAndMarkPrice gets index and mark prices  for CoinMarginedFutures
func (b *Binance) GetIndexAndMarkPrice(symbol, pair string) ([]IndexMarkPrice, error) {
	var resp []IndexMarkPrice
	params := url.Values{}
	if symbol != "" {
		params.Set("symbol", symbol)
	}
	if pair != "" {
		params.Set("pair", pair)
	}
	return resp, b.SendHTTPRequest(b.API.Endpoints.URL+cfuturesMarkPrice+params.Encode(), limitDefault, &resp)
}

// GetFuturesKlineData gets futures kline data for CoinMarginedFutures
func (b *Binance) GetFuturesKlineData(symbol, interval string, limit int64, startTime, endTime time.Time) ([]FuturesCandleStick, error) {
	var data [][]interface{}
	var resp []FuturesCandleStick
	params := url.Values{}
	if symbol != "" {
		params.Set("symbol", symbol)
	}
	if limit > 0 && limit <= 1000 {
		params.Set("limit", strconv.FormatInt(limit, 10))
	}
	if !common.StringDataCompare(validFuturesIntervals, interval) {
		return resp, errors.New("invalid interval parsed")
	}
	params.Set("interval", interval)
	if !startTime.IsZero() && !endTime.IsZero() {
		if startTime.After(endTime) {
			return resp, errors.New("startTime cannot be after endTime")
		}
		params.Set("start_time", strconv.FormatInt(startTime.Unix(), 10))
		params.Set("end_time", strconv.FormatInt(endTime.Unix(), 10))
	}
	err := b.SendHTTPRequest(b.API.Endpoints.URL+cfuturesKlineData+params.Encode(), limitDefault, &data)
	if err != nil {
		return resp, err
	}
	var floatData float64
	var strData string
	var ok bool
	var tempData FuturesCandleStick
	for x := range data {
		floatData, ok = data[x][0].(float64)
		if !ok {
			return resp, errors.New("type casting failed")
		}
		tempData.OpenTime = time.Unix(int64(floatData), 0)
		strData, ok = data[x][1].(string)
		if !ok {
			return resp, errors.New("type casting failed")
		}
		floatData, err = strconv.ParseFloat(strData, 64)
		if err != nil {
			return resp, err
		}
		tempData.Open = floatData
		strData, ok = data[x][2].(string)
		if !ok {
			return resp, errors.New("type casting failed")
		}
		floatData, err = strconv.ParseFloat(strData, 64)
		if err != nil {
			return resp, err
		}
		tempData.High = floatData
		strData, ok = data[x][3].(string)
		if !ok {
			return resp, errors.New("type casting failed")
		}
		floatData, err = strconv.ParseFloat(strData, 64)
		if err != nil {
			return resp, err
		}
		tempData.Low = floatData
		strData, ok = data[x][4].(string)
		if !ok {
			return resp, errors.New("type casting failed")
		}
		floatData, err = strconv.ParseFloat(strData, 64)
		if err != nil {
			return resp, err
		}
		tempData.Close = floatData
		strData, ok = data[x][5].(string)
		if !ok {
			return resp, errors.New("type casting failed")
		}
		floatData, err = strconv.ParseFloat(strData, 64)
		if err != nil {
			return resp, err
		}
		tempData.Volume = floatData
		floatData, ok = data[x][6].(float64)
		if !ok {
			return resp, errors.New("type casting failed")
		}
		tempData.CloseTime = time.Unix(int64(floatData), 0)
		strData, ok = data[x][7].(string)
		if !ok {
			return resp, errors.New("type casting failed")
		}
		floatData, err = strconv.ParseFloat(strData, 64)
		if err != nil {
			return resp, err
		}
		tempData.BaseAssetVolume = floatData
		floatData, ok = data[x][8].(float64)
		if !ok {
			return resp, errors.New("type casting failed")
		}
		tempData.TakerBuyVolume = floatData
		strData, ok = data[x][9].(string)
		if !ok {
			return resp, errors.New("type casting failed")
		}
		floatData, err = strconv.ParseFloat(strData, 64)
		if err != nil {
			return resp, err
		}
		tempData.TakerBuyBaseAssetVolume = floatData
		resp = append(resp, tempData)
	}
	return resp, nil
}

// GetContinuousKlineData gets continuous kline data
func (b *Binance) GetContinuousKlineData(pair, contractType, interval string, limit int64, startTime, endTime time.Time) ([]FuturesCandleStick, error) {
	var data [][]interface{}
	var resp []FuturesCandleStick
	params := url.Values{}
	params.Set("pair", pair)
	if !common.StringDataCompare(validContractType, contractType) {
		return resp, errors.New("invalid contractType")
	}
	params.Set("contractType", contractType)
	if limit > 0 && limit <= 1000 {
		params.Set("limit", strconv.FormatInt(limit, 10))
	}
	if !common.StringDataCompare(validFuturesIntervals, interval) {
		return resp, errors.New("invalid interval parsed")
	}
	params.Set("interval", interval)
	if !startTime.IsZero() && !endTime.IsZero() {
		if startTime.After(endTime) {
			return resp, errors.New("startTime cannot be after endTime")
		}
		params.Set("start_time", strconv.FormatInt(startTime.Unix(), 10))
		params.Set("end_time", strconv.FormatInt(endTime.Unix(), 10))
	}
	err := b.SendHTTPRequest(b.API.Endpoints.URL+cfuturesContinuousKline+params.Encode(), limitDefault, &data)
	if err != nil {
		return resp, err
	}
	var floatData float64
	var tempData FuturesCandleStick
	for x := range data {
		tempData.OpenTime = time.Unix(int64(data[x][0].(float64)), 0)
		floatData, err = strconv.ParseFloat(data[x][1].(string), 64)
		if err != nil {
			return resp, err
		}
		tempData.Open = floatData
		floatData, err = strconv.ParseFloat(data[x][2].(string), 64)
		if err != nil {
			return resp, err
		}
		tempData.High = floatData
		floatData, err = strconv.ParseFloat(data[x][3].(string), 64)
		if err != nil {
			return resp, err
		}
		tempData.Low = floatData
		floatData, err = strconv.ParseFloat(data[x][4].(string), 64)
		if err != nil {
			return resp, err
		}
		tempData.Close = floatData
		floatData, err = strconv.ParseFloat(data[x][5].(string), 64)
		if err != nil {
			return resp, err
		}
		tempData.Volume = floatData
		tempData.CloseTime = time.Unix(int64(data[x][6].(float64)), 0)
		floatData, err = strconv.ParseFloat(data[x][7].(string), 64)
		if err != nil {
			return resp, err
		}
		tempData.BaseAssetVolume = floatData
		tempData.TakerBuyVolume = data[x][8].(float64)
		floatData, err = strconv.ParseFloat(data[x][9].(string), 64)
		if err != nil {
			return resp, err
		}
		tempData.TakerBuyBaseAssetVolume = floatData
		resp = append(resp, tempData)
	}
	return resp, nil
}

// GetIndexPriceKlines gets continuous kline data
func (b *Binance) GetIndexPriceKlines(pair, interval string, limit int64, startTime, endTime time.Time) ([]FuturesCandleStick, error) {
	var data [][]interface{}
	var resp []FuturesCandleStick
	params := url.Values{}
	params.Set("pair", pair)
	if limit > 0 && limit <= 1000 {
		params.Set("limit", strconv.FormatInt(limit, 10))
	}
	if !common.StringDataCompare(validFuturesIntervals, interval) {
		return resp, errors.New("invalid interval parsed")
	}
	params.Set("interval", interval)
	if !startTime.IsZero() && !endTime.IsZero() {
		if startTime.After(endTime) {
			return resp, errors.New("startTime cannot be after endTime")
		}
		params.Set("start_time", strconv.FormatInt(startTime.Unix(), 10))
		params.Set("end_time", strconv.FormatInt(endTime.Unix(), 10))
	}
	err := b.SendHTTPRequest(b.API.Endpoints.URL+cfuturesIndexKline+params.Encode(), limitDefault, &data)
	if err != nil {
		return resp, err
	}
	var floatData float64
	var tempData FuturesCandleStick
	for x := range data {
		tempData.OpenTime = time.Unix(int64(data[x][0].(float64)), 0)
		floatData, err = strconv.ParseFloat(data[x][1].(string), 64)
		if err != nil {
			return resp, err
		}
		tempData.Open = floatData
		floatData, err = strconv.ParseFloat(data[x][2].(string), 64)
		if err != nil {
			return resp, err
		}
		tempData.High = floatData
		floatData, err = strconv.ParseFloat(data[x][3].(string), 64)
		if err != nil {
			return resp, err
		}
		tempData.Low = floatData
		floatData, err = strconv.ParseFloat(data[x][4].(string), 64)
		if err != nil {
			return resp, err
		}
		tempData.Close = floatData
		floatData, err = strconv.ParseFloat(data[x][5].(string), 64)
		if err != nil {
			return resp, err
		}
		tempData.Volume = floatData
		tempData.CloseTime = time.Unix(int64(data[x][6].(float64)), 0)
		floatData, err = strconv.ParseFloat(data[x][7].(string), 64)
		if err != nil {
			return resp, err
		}
		tempData.BaseAssetVolume = floatData
		tempData.TakerBuyVolume = data[x][8].(float64)
		floatData, err = strconv.ParseFloat(data[x][9].(string), 64)
		if err != nil {
			return resp, err
		}
		tempData.TakerBuyBaseAssetVolume = floatData
		resp = append(resp, tempData)
	}
	return resp, nil
}

// GetMarkPriceKline gets mark price kline data
func (b *Binance) GetMarkPriceKline(symbol, interval string, limit int64, startTime, endTime time.Time) ([]FuturesCandleStick, error) {
	var data [][]interface{}
	var resp []FuturesCandleStick
	params := url.Values{}
	params.Set("symbol", symbol)
	if limit > 0 && limit <= 1000 {
		params.Set("limit", strconv.FormatInt(limit, 10))
	}
	if !common.StringDataCompare(validFuturesIntervals, interval) {
		return resp, errors.New("invalid interval parsed")
	}
	params.Set("interval", interval)
	if !startTime.IsZero() && !endTime.IsZero() {
		if startTime.After(endTime) {
			return resp, errors.New("startTime cannot be after endTime")
		}
		params.Set("start_time", strconv.FormatInt(startTime.Unix(), 10))
		params.Set("end_time", strconv.FormatInt(endTime.Unix(), 10))
	}
	err := b.SendHTTPRequest(b.API.Endpoints.URL+cfuturesMarkPriceKline+params.Encode(), limitDefault, &data)
	if err != nil {
		return resp, err
	}
	var floatData float64
	var tempData FuturesCandleStick
	for x := range data {
		tempData.OpenTime = time.Unix(int64(data[x][0].(float64)), 0)
		floatData, err = strconv.ParseFloat(data[x][1].(string), 64)
		if err != nil {
			return resp, err
		}
		tempData.Open = floatData
		floatData, err = strconv.ParseFloat(data[x][2].(string), 64)
		if err != nil {
			return resp, err
		}
		tempData.High = floatData
		floatData, err = strconv.ParseFloat(data[x][3].(string), 64)
		if err != nil {
			return resp, err
		}
		tempData.Low = floatData
		floatData, err = strconv.ParseFloat(data[x][4].(string), 64)
		if err != nil {
			return resp, err
		}
		tempData.Close = floatData
		floatData, err = strconv.ParseFloat(data[x][5].(string), 64)
		if err != nil {
			return resp, err
		}
		tempData.Volume = floatData
		tempData.CloseTime = time.Unix(int64(data[x][6].(float64)), 0)
		floatData, err = strconv.ParseFloat(data[x][7].(string), 64)
		if err != nil {
			return resp, err
		}
		tempData.BaseAssetVolume = floatData
		tempData.TakerBuyVolume = data[x][8].(float64)
		floatData, err = strconv.ParseFloat(data[x][9].(string), 64)
		if err != nil {
			return resp, err
		}
		tempData.TakerBuyBaseAssetVolume = floatData
		resp = append(resp, tempData)
	}
	return resp, nil
}

// GetFuturesSwapTickerChangeStats gets 24hr ticker change stats for CoinMarginedFutures
func (b *Binance) GetFuturesSwapTickerChangeStats(symbol, pair string) ([]PriceChangeStats, error) {
	var resp []PriceChangeStats
	params := url.Values{}
	if symbol != "" {
		params.Set("symbol", symbol)
	}
	if pair != "" {
		params.Set("pair", pair)
	}
	return resp, b.SendHTTPRequest(b.API.Endpoints.URL+cfuturesTickerPriceStats+params.Encode(), limitDefault, &resp)
}

// GetFuturesSymbolPriceTicker gets price ticker for symbol
func (b *Binance) GetFuturesSymbolPriceTicker(symbol, pair string) ([]SymbolPriceTicker, error) {
	var resp []SymbolPriceTicker
	params := url.Values{}
	if symbol != "" {
		params.Set("symbol", symbol)
	}
	if pair != "" {
		params.Set("pair", pair)
	}
	return resp, b.SendHTTPRequest(b.API.Endpoints.URL+cfuturesSymbolPriceTicker+params.Encode(), limitDefault, &resp)
}

// GetFuturesOrderbookTicker gets orderbook ticker for symbol
func (b *Binance) GetFuturesOrderbookTicker(symbol, pair string) ([]SymbolOrderBookTicker, error) {
	var resp []SymbolOrderBookTicker
	params := url.Values{}
	if symbol != "" {
		params.Set("symbol", symbol)
	}
	if pair != "" {
		params.Set("pair", pair)
	}
	return resp, b.SendHTTPRequest(b.API.Endpoints.URL+cfuturesSymbolOrderbook+params.Encode(), limitDefault, &resp)
}

// GetFuturesLiquidationOrders gets orderbook ticker for symbol
func (b *Binance) GetFuturesLiquidationOrders(symbol, pair string, limit int64, startTime, endTime time.Time) ([]AllLiquidationOrders, error) {
	var resp []AllLiquidationOrders
	params := url.Values{}
	if symbol != "" {
		params.Set("symbol", symbol)
	}
	if pair != "" {
		params.Set("pair", pair)
	}
	if limit > 0 && limit <= 1000 {
		params.Set("limit", strconv.FormatInt(limit, 10))
	}
	if !startTime.IsZero() && !endTime.IsZero() {
		if startTime.After(endTime) {
			return resp, errors.New("startTime cannot be after endTime")
		}
		params.Set("start_time", strconv.FormatInt(startTime.Unix(), 10))
		params.Set("end_time", strconv.FormatInt(endTime.Unix(), 10))
	}
	return resp, b.SendHTTPRequest(b.API.Endpoints.URL+cfuturesLiquidationOrders+params.Encode(), limitDefault, &resp)
}

<<<<<<< HEAD
// GetOpenInterest gets open interest data for a symbol
func (b *Binance) GetOpenInterest(symbol string) (OpenInterestData, error) {
	var resp OpenInterestData
	params := url.Values{}
	params.Set("symbol", symbol)
	return resp, b.SendHTTPRequest(b.API.Endpoints.URL+cfuturesOpenInterest+params.Encode(), limitDefault, &resp)
}
=======
	// Authenticated endpoints
	newOrderTest = "/api/v3/order/test"
	newOrder     = "/api/v3/order"
	cancelOrder  = "/api/v3/order"
	queryOrder   = "/api/v3/order"
	openOrders   = "/api/v3/openOrders"
	allOrders    = "/api/v3/allOrders"
	myTrades     = "/api/v3/myTrades"
>>>>>>> 220245c5

// GetOpenInterestStats gets open interest stats for a symbol
func (b *Binance) GetOpenInterestStats(pair, contractType, period string, limit int64, startTime, endTime time.Time) ([]OpenInterestStats, error) {
	var resp []OpenInterestStats
	params := url.Values{}
	if pair != "" {
		params.Set("pair", pair)
	}
	if !common.StringDataCompare(validContractType, contractType) {
		return resp, errors.New("invalid contractType")
	}
	params.Set("contractType", contractType)
	if !common.StringDataCompare(validFuturesIntervals, period) {
		return resp, errors.New("invalid period")
	}
	params.Set("period", period)
	if limit > 0 && limit <= 1000 {
		params.Set("limit", strconv.FormatInt(limit, 10))
	}
	if !startTime.IsZero() && !endTime.IsZero() {
		if startTime.After(endTime) {
			return resp, errors.New("startTime cannot be after endTime")
		}
		params.Set("start_time", strconv.FormatInt(startTime.Unix(), 10))
		params.Set("end_time", strconv.FormatInt(endTime.Unix(), 10))
	}
	return resp, b.SendHTTPRequest(b.API.Endpoints.URL+cfuturesOpenInterestStats+params.Encode(), limitDefault, &resp)
}

// GetTraderFuturesAccountRatio gets a traders futures account long/short ratio
func (b *Binance) GetTraderFuturesAccountRatio(pair, period string, limit int64, startTime, endTime time.Time) ([]TopTraderAccountRatio, error) {
	var resp []TopTraderAccountRatio
	params := url.Values{}
	params.Set("pair", pair)
	if !common.StringDataCompare(validFuturesIntervals, period) {
		return resp, errors.New("invalid period")
	}
	params.Set("period", period)
	if limit > 0 && limit <= 1000 {
		params.Set("limit", strconv.FormatInt(limit, 10))
	}
	if !startTime.IsZero() && !endTime.IsZero() {
		if startTime.After(endTime) {
			return resp, errors.New("startTime cannot be after endTime")
		}
		params.Set("start_time", strconv.FormatInt(startTime.Unix(), 10))
		params.Set("end_time", strconv.FormatInt(endTime.Unix(), 10))
	}
	return resp, b.SendHTTPRequest(b.API.Endpoints.URL+cfuturesTopAccountsRatio+params.Encode(), limitDefault, &resp)
}

// GetTraderFuturesPositionsRatio gets a traders futures positions' long/short ratio
func (b *Binance) GetTraderFuturesPositionsRatio(pair, period string, limit int64, startTime, endTime time.Time) ([]TopTraderPositionRatio, error) {
	var resp []TopTraderPositionRatio
	params := url.Values{}
	params.Set("pair", pair)
	if !common.StringDataCompare(validFuturesIntervals, period) {
		return resp, errors.New("invalid period")
	}
	params.Set("period", period)
	if limit > 0 && limit <= 1000 {
		params.Set("limit", strconv.FormatInt(limit, 10))
	}
	if !startTime.IsZero() && !endTime.IsZero() {
		if startTime.After(endTime) {
			return resp, errors.New("startTime cannot be after endTime")
		}
		params.Set("start_time", strconv.FormatInt(startTime.Unix(), 10))
		params.Set("end_time", strconv.FormatInt(endTime.Unix(), 10))
	}
	return resp, b.SendHTTPRequest(b.API.Endpoints.URL+cfuturesTopPositionsRatio+params.Encode(), limitDefault, &resp)
}

// GetMarketRatio gets global long/short ratio
func (b *Binance) GetMarketRatio(pair, period string, limit int64, startTime, endTime time.Time) ([]TopTraderPositionRatio, error) {
	var resp []TopTraderPositionRatio
	params := url.Values{}
	params.Set("pair", pair)
	if !common.StringDataCompare(validFuturesIntervals, period) {
		return resp, errors.New("invalid period")
	}
	params.Set("period", period)
	if limit > 0 && limit <= 1000 {
		params.Set("limit", strconv.FormatInt(limit, 10))
	}
	if !startTime.IsZero() && !endTime.IsZero() {
		if startTime.After(endTime) {
			return resp, errors.New("startTime cannot be after endTime")
		}
		params.Set("start_time", strconv.FormatInt(startTime.Unix(), 10))
		params.Set("end_time", strconv.FormatInt(endTime.Unix(), 10))
	}
	return resp, b.SendHTTPRequest(b.API.Endpoints.URL+cfuturesLongShortRatio+params.Encode(), limitDefault, &resp)
}

// GetFuturesTakerVolume gets futures taker buy/sell volumes
func (b *Binance) GetFuturesTakerVolume(pair, contractType, period string, limit int64, startTime, endTime time.Time) ([]TakerBuySellVolume, error) {
	var resp []TakerBuySellVolume
	params := url.Values{}
	params.Set("pair", pair)
	if !common.StringDataCompare(validContractType, contractType) {
		return resp, errors.New("invalid contractType")
	}
	params.Set("contractType", contractType)
	if limit > 0 && limit <= 1000 {
		params.Set("limit", strconv.FormatInt(limit, 10))
	}
	if !common.StringDataCompare(validFuturesIntervals, period) {
		return resp, errors.New("invalid period parsed")
	}
	params.Set("period", period)
	if !startTime.IsZero() && !endTime.IsZero() {
		if startTime.After(endTime) {
			return resp, errors.New("startTime cannot be after endTime")
		}
		params.Set("start_time", strconv.FormatInt(startTime.Unix(), 10))
		params.Set("end_time", strconv.FormatInt(endTime.Unix(), 10))
	}
	return resp, b.SendHTTPRequest(b.API.Endpoints.URL+cfuturesBuySellVolume+params.Encode(), limitDefault, &resp)
}

// GetFuturesBasisData gets futures basis data
func (b *Binance) GetFuturesBasisData(pair, contractType, period string, limit int64, startTime, endTime time.Time) ([]FuturesBasisData, error) {
	var resp []FuturesBasisData
	params := url.Values{}
	params.Set("pair", pair)
	if !common.StringDataCompare(validContractType, contractType) {
		return resp, errors.New("invalid contractType")
	}
	params.Set("contractType", contractType)
	if limit > 0 && limit <= 1000 {
		params.Set("limit", strconv.FormatInt(limit, 10))
	}
	if !common.StringDataCompare(validFuturesIntervals, period) {
		return resp, errors.New("invalid period parsed")
	}
	params.Set("period", period)
	if !startTime.IsZero() && !endTime.IsZero() {
		if startTime.After(endTime) {
			return resp, errors.New("startTime cannot be after endTime")
		}
		params.Set("start_time", strconv.FormatInt(startTime.Unix(), 10))
		params.Set("end_time", strconv.FormatInt(endTime.Unix(), 10))
	}
	return resp, b.SendHTTPRequest(b.API.Endpoints.URL+cfuturesBasis+params.Encode(), limitDefault, &resp)
}

// FuturesNewOrder sends a new futures order to the exchange
func (b *Binance) FuturesNewOrder(symbol, side, positionSide, orderType, timeInForce,
	reduceOnly, newClientOrderID, closePosition, workingType, newOrderRespType string,
	quantity, price, stopPrice, activationPrice, callbackRate float64) (FuturesOrderPlaceData, error) {
	var resp FuturesOrderPlaceData
	params := url.Values{}
	params.Set("symbol", symbol)
	params.Set("side", side)
	if positionSide != "" {
		if !common.StringDataCompare(validPositionSide, positionSide) {
			return resp, errors.New("invalid positionSide")
		}
		params.Set("positionSide", positionSide)
	}
	params.Set("type", orderType)
	params.Set("timeInForce", timeInForce)
	if reduceOnly != "" {
		if !common.StringDataCompare(validBoolString, reduceOnly) {
			return resp, errors.New("invalid reduceOnly")
		}
		params.Set("reduceOnly", reduceOnly)
	}
	if newClientOrderID != "" {
		params.Set("newClientOrderID", newClientOrderID)
	}
	if closePosition != "" {
		params.Set("closePosition", closePosition)
	}
	if workingType != "" {
		if !common.StringDataCompare(validWorkingType, workingType) {
			return resp, errors.New("invalid workingType")
		}
		params.Set("workingType", workingType)
	}
	if newOrderRespType != "" {
		if !common.StringDataCompare(validNewOrderRespType, newOrderRespType) {
			return resp, errors.New("invalid newOrderRespType")
		}
		params.Set("newOrderRespType", newOrderRespType)
	}
	if quantity != 0 {
		params.Set("quantity", strconv.FormatFloat(quantity, 'f', -1, 64))
	}
	if price != 0 {
		params.Set("price", strconv.FormatFloat(price, 'f', -1, 64))
	}
	if stopPrice != 0 {
		params.Set("stopPrice", strconv.FormatFloat(stopPrice, 'f', -1, 64))
	}
	if activationPrice != 0 {
		params.Set("activationPrice", strconv.FormatFloat(activationPrice, 'f', -1, 64))
	}
	if callbackRate != 0 {
		params.Set("callbackRate", strconv.FormatFloat(callbackRate, 'f', -1, 64))
	}
	return resp, b.SendAuthHTTPRequest(http.MethodPost, b.API.Endpoints.URL+cfuturesOrder, params, limitDefault, &resp)
}

// FuturesBatchOrder sends a batch order request
func (b *Binance) FuturesBatchOrder(data []PlaceBatchOrderData) ([]FuturesOrderPlaceData, error) {
	var resp []FuturesOrderPlaceData
	params := url.Values{}
	for x := range data {
		if data[x].PositionSide != "" {
			if !common.StringDataCompare(validPositionSide, data[x].PositionSide) {
				return resp, errors.New("invalid positionSide")
			}
		}
		if data[x].ReduceOnly != "" {
			if !common.StringDataCompare(validBoolString, data[x].ReduceOnly) {
				return resp, errors.New("invalid reduceOnly")
			}
		}
		if data[x].WorkingType != "" {
			if !common.StringDataCompare(validWorkingType, data[x].WorkingType) {
				return resp, errors.New("invalid workingType")
			}
		}
		if data[x].NewOrderRespType != "" {
			if !common.StringDataCompare(validNewOrderRespType, data[x].NewOrderRespType) {
				return resp, errors.New("invalid newOrderRespType")
			}
		}
	}
	jsonData, err := json.Marshal(data)
	if err != nil {
		return resp, err
	}
	params.Set("batchOrders", string(jsonData))
	return resp, b.SendAuthHTTPRequest(http.MethodPost, b.API.Endpoints.URL+cfuturesBatchOrder, params, limitDefault, &resp)
}

// FuturesBatchCancelOrders sends a batch request to cancel orders
func (b *Binance) FuturesBatchCancelOrders(symbol string, orderList, origClientOrderIDList []string) ([]BatchCancelOrderData, error) {
	var resp []BatchCancelOrderData
	params := url.Values{}
	params.Set("symbol", symbol)
	if len(orderList) != 0 {
		jsonOrderList, err := json.Marshal(orderList)
		if err != nil {
			return resp, err
		}
		params.Set("orderIdList", string(jsonOrderList))
	}
	if len(origClientOrderIDList) != 0 {
		jsonCliOrdIDList, err := json.Marshal(origClientOrderIDList)
		if err != nil {
			return resp, err
		}
		params.Set("origClientOrderIdList", string(jsonCliOrdIDList))
	}
	return resp, b.SendAuthHTTPRequest(http.MethodDelete, b.API.Endpoints.URL+cfuturesBatchOrder, params, limitDefault, &resp)
}

// FuturesGetOrderData gets futures order data
func (b *Binance) FuturesGetOrderData(symbol, orderID, origClientOrderID string) (FuturesOrderGetData, error) {
	var resp FuturesOrderGetData
	params := url.Values{}
	params.Set("symbol", symbol)
	if orderID != "" {
		params.Set("orderId", orderID)
	}
	if origClientOrderID != "" {
		params.Set("origClientOrderId", origClientOrderID)
	}
	return resp, b.SendAuthHTTPRequest(http.MethodGet, b.API.Endpoints.URL+cfuturesOrder, params, limitDefault, &resp)
}

// FuturesCancelOrder cancels a futures order
func (b *Binance) FuturesCancelOrder(symbol, orderID, origClientOrderID string) (FuturesOrderGetData, error) {
	var resp FuturesOrderGetData
	params := url.Values{}
	params.Set("symbol", symbol)
	if orderID != "" {
		params.Set("orderId", orderID)
	}
	if origClientOrderID != "" {
		params.Set("origClientOrderId", origClientOrderID)
	}
	return resp, b.SendAuthHTTPRequest(http.MethodDelete, b.API.Endpoints.URL+cfuturesOrder, params, limitDefault, &resp)
}

// CancelAllOpenOrders cancels a futures order
func (b *Binance) CancelAllOpenOrders(symbol string) (GenericAuthResponse, error) {
	var resp GenericAuthResponse
	params := url.Values{}
	params.Set("symbol", symbol)
	return resp, b.SendAuthHTTPRequest(http.MethodDelete, b.API.Endpoints.URL+cfuturesCancelAllOrders, params, limitDefault, &resp)
}

// AutoCancelAllOpenOrders cancels all open futures orders
// countdownTime 1000 = 1s, example - to cancel all orders after 30s (countdownTime: 30000)
func (b *Binance) AutoCancelAllOpenOrders(symbol string, countdownTime int64) (AutoCancelAllOrdersData, error) {
	var resp AutoCancelAllOrdersData
	params := url.Values{}
	params.Set("symbol", symbol)
	params.Set("countdownTime", strconv.FormatInt(countdownTime, 10))
	return resp, b.SendAuthHTTPRequest(http.MethodPost, b.API.Endpoints.URL+cfuturesCountdownCancel, params, limitDefault, &resp)
}

// FuturesOpenOrderData gets open order data for CoinMarginedFutures
func (b *Binance) FuturesOpenOrderData(symbol, orderID, origClientOrderID string) (FuturesOrderGetData, error) {
	var resp FuturesOrderGetData
	params := url.Values{}
	params.Set("symbol", symbol)
	if orderID != "" {
		params.Set("orderId", orderID)
	}
	if origClientOrderID != "" {
		params.Set("origClientOrderId", origClientOrderID)
	}
	return resp, b.SendAuthHTTPRequest(http.MethodGet, b.API.Endpoints.URL+cfuturesOpenOrder, params, limitDefault, &resp)
}

// GetFuturesAllOpenOrders gets all open orders data for CoinMarginedFutures
func (b *Binance) GetFuturesAllOpenOrders(symbol, pair string) ([]FuturesOrderData, error) {
	var resp []FuturesOrderData
	params := url.Values{}
	if symbol != "" {
		params.Set("symbol", symbol)
	}
	if pair != "" {
		params.Set("pair", pair)
	}
	return resp, b.SendAuthHTTPRequest(http.MethodGet, b.API.Endpoints.URL+cfuturesAllOpenOrders, params, limitDefault, &resp)
}

// GetAllFuturesOrders gets all orders active cancelled or filled
func (b *Binance) GetAllFuturesOrders(symbol, pair string, startTime, endTime time.Time, orderID, limit int64) ([]FuturesOrderData, error) {
	var resp []FuturesOrderData
	params := url.Values{}
	if symbol != "" {
		params.Set("symbol", symbol)
	}
	if pair != "" {
		params.Set("pair", pair)
	}
	if orderID != 0 {
		params.Set("orderID", strconv.FormatInt(orderID, 10))
	}
	if limit > 0 && limit <= 100 {
		params.Set("limit", strconv.FormatInt(limit, 10))
	}
	if !startTime.IsZero() && !endTime.IsZero() {
		if startTime.After(endTime) {
			return resp, errors.New("startTime cannot be after endTime")
		}
		params.Set("start_time", strconv.FormatInt(startTime.Unix(), 10))
		params.Set("end_time", strconv.FormatInt(endTime.Unix(), 10))
	}
	return resp, b.SendAuthHTTPRequest(http.MethodGet, b.API.Endpoints.URL+cfuturesAllOrders, params, limitDefault, &resp)
}

// GetFuturesAccountBalance gets account balance data for CoinMarginedFutures account
func (b *Binance) GetFuturesAccountBalance() ([]FuturesAccountBalanceData, error) {
	var resp []FuturesAccountBalanceData
	return resp, b.SendAuthHTTPRequest(http.MethodGet, b.API.Endpoints.URL+cfuturesAccountBalance, nil, limitDefault, &resp)
}

// GetFuturesAccountInfo gets account info data for CoinMarginedFutures account
func (b *Binance) GetFuturesAccountInfo() (FuturesAccountInformation, error) {
	var resp FuturesAccountInformation
	return resp, b.SendAuthHTTPRequest(http.MethodGet, b.API.Endpoints.URL+cfuturesAccountInfo, nil, limitDefault, &resp)
}

// FuturesChangeInitialLeverage changes initial leverage for the account
func (b *Binance) FuturesChangeInitialLeverage(symbol string, leverage int64) (FuturesLeverageData, error) {
	var resp FuturesLeverageData
	params := url.Values{}
	params.Set("symbol", symbol)
	if !(leverage >= 1 && leverage <= 125) {
		return resp, errors.New("invalid leverage")
	}
	params.Set("leverage", strconv.FormatInt(leverage, 10))
	return resp, b.SendAuthHTTPRequest(http.MethodPost, b.API.Endpoints.URL+cfuturesChangeInitialLeverage, params, limitDefault, &resp)
}

// FuturesChangeMarginType changes margin type
func (b *Binance) FuturesChangeMarginType(symbol, marginType string) (GenericAuthResponse, error) {
	var resp GenericAuthResponse
	params := url.Values{}
	params.Set("symbol", symbol)
	if !common.StringDataCompare(validMarginType, marginType) {
		return resp, errors.New("invalid marginType")
	}
	params.Set("marginType", marginType)
	return resp, b.SendAuthHTTPRequest(http.MethodPost, b.API.Endpoints.URL+cfuturesChangeMarginType, params, limitDefault, &resp)
}

// ModifyIsolatedPositionMargin changes margin for an isolated position
func (b *Binance) ModifyIsolatedPositionMargin(symbol, positionSide, changeType string, amount float64) (GenericAuthResponse, error) {
	var resp GenericAuthResponse
	params := url.Values{}
	params.Set("symbol", symbol)
	if !common.StringDataCompare(validPositionSide, positionSide) {
		return resp, errors.New("invalid positionSide")
	}
	params.Set("positionSide", positionSide)
	cType, ok := validMarginChange[changeType]
	if !ok {
		return resp, errors.New("invalid changeType")
	}
	params.Set("type", strconv.FormatInt(cType, 10))
	params.Set("amount", strconv.FormatFloat(amount, 'f', -1, 64))
	return resp, b.SendAuthHTTPRequest(http.MethodPost, b.API.Endpoints.URL+cfuturesModifyMargin, params, limitDefault, &resp)
}

// FuturesMarginChangeHistory gets past margin changes for positions
func (b *Binance) FuturesMarginChangeHistory(symbol, changeType string, startTime, endTime time.Time, limit int64) ([]GetPositionMarginChangeHistoryData, error) {
	var resp []GetPositionMarginChangeHistoryData
	params := url.Values{}
	params.Set("symbol", symbol)
	cType, ok := validMarginChange[changeType]
	if !ok {
		return resp, errors.New("invalid changeType")
	}
	params.Set("type", strconv.FormatInt(cType, 10))
	if !startTime.IsZero() && !endTime.IsZero() {
		if startTime.After(endTime) {
			return resp, errors.New("startTime cannot be after endTime")
		}
		params.Set("start_time", strconv.FormatInt(startTime.Unix(), 10))
		params.Set("end_time", strconv.FormatInt(endTime.Unix(), 10))
	}
	if limit != 0 {
		params.Set("limit", strconv.FormatInt(limit, 10))
	}
	return resp, b.SendAuthHTTPRequest(http.MethodGet, b.API.Endpoints.URL+cfuturesMarginChangeHistory, params, limitDefault, &resp)
}

// FuturesPositionsInfo gets futures positions info
func (b *Binance) FuturesPositionsInfo(marginAsset, pair string) ([]FuturesPositionInformation, error) {
	var resp []FuturesPositionInformation
	params := url.Values{}
	if marginAsset != "" {
		params.Set("marginAsset", marginAsset)
	}
	if pair != "" {
		params.Set("pair", pair)
	}
	return resp, b.SendAuthHTTPRequest(http.MethodGet, b.API.Endpoints.URL+cfuturesPositionInfo, params, limitDefault, &resp)
}

// FuturesTradeHistory gets trade history for CoinMarginedFutures account
func (b *Binance) FuturesTradeHistory(symbol, pair string, startTime, endTime time.Time, limit, fromID int64) ([]FuturesAccountTradeList, error) {
	var resp []FuturesAccountTradeList
	params := url.Values{}
	if symbol != "" {
		params.Set("symbol", symbol)
	}
	if pair != "" {
		params.Set("pair", pair)
	}
	if !startTime.IsZero() && !endTime.IsZero() {
		if startTime.After(endTime) {
			return resp, errors.New("startTime cannot be after endTime")
		}
		params.Set("start_time", strconv.FormatInt(startTime.Unix(), 10))
		params.Set("end_time", strconv.FormatInt(endTime.Unix(), 10))
	}
	if limit != 0 {
		params.Set("limit", strconv.FormatInt(limit, 10))
	}
	if fromID != 0 {
		params.Set("fromId", strconv.FormatInt(fromID, 10))
	}
	return resp, b.SendAuthHTTPRequest(http.MethodGet, b.API.Endpoints.URL+cfuturesAccountTradeList, params, limitDefault, &resp)
}

// FuturesIncomeHistory gets income history for CoinMarginedFutures
func (b *Binance) FuturesIncomeHistory(symbol, incomeType string, startTime, endTime time.Time, limit int64) ([]FuturesIncomeHistoryData, error) {
	var resp []FuturesIncomeHistoryData
	params := url.Values{}
	if symbol != "" {
		params.Set("symbol", symbol)
	}
	if incomeType != "" {
		if !common.StringDataCompare(validIncomeType, incomeType) {
			return resp, fmt.Errorf("invalid incomeType: %v", incomeType)
		}
		params.Set("incomeType", incomeType)
	}
	if !startTime.IsZero() && !endTime.IsZero() {
		if startTime.After(endTime) {
			return resp, errors.New("startTime cannot be after endTime")
		}
		params.Set("start_time", strconv.FormatInt(startTime.Unix(), 10))
		params.Set("end_time", strconv.FormatInt(endTime.Unix(), 10))
	}
	if limit != 0 {
		params.Set("limit", strconv.FormatInt(limit, 10))
	}
	return resp, b.SendAuthHTTPRequest(http.MethodGet, b.API.Endpoints.URL+cfuturesIncomeHistory, params, limitDefault, &resp)
}

// FuturesNotionalBracket gets futures notional bracket
func (b *Binance) FuturesNotionalBracket(pair string) ([]NotionalBracketData, error) {
	var resp []NotionalBracketData
	params := url.Values{}
	if pair != "" {
		params.Set("pair", pair)
	}
	return resp, b.SendAuthHTTPRequest(http.MethodPost, b.API.Endpoints.URL+cfuturesNotionalBracket, params, limitDefault, &resp)
}

// FuturesForceOrders gets futures forced orders
func (b *Binance) FuturesForceOrders(symbol, autoCloseType string, startTime, endTime time.Time) ([]ForcedOrdersData, error) {
	var resp []ForcedOrdersData
	params := url.Values{}
	if symbol != "" {
		params.Set("symbol", symbol)
	}
	if autoCloseType != "" {
		if !common.StringDataCompare(validAutoCloseTypes, autoCloseType) {
			return resp, errors.New("invalid autoCloseType")
		}
		params.Set("autoCloseType", autoCloseType)
	}
	return resp, b.SendAuthHTTPRequest(http.MethodGet, b.API.Endpoints.URL+cfuturesUsersForceOrders, params, limitDefault, &resp)
}

// FuturesPositionsADLEstimate estimates ADL on positions
func (b *Binance) FuturesPositionsADLEstimate(symbol string) ([]ADLEstimateData, error) {
	var resp []ADLEstimateData
	params := url.Values{}
	if symbol != "" {
		params.Set("symbol", symbol)
	}
	return resp, b.SendAuthHTTPRequest(http.MethodGet, b.API.Endpoints.URL+cfuturesADLQuantile, params, limitDefault, &resp)
}

// GetInterestHistory gets interest history for currency/currencies provided
func (b *Binance) GetInterestHistory() (MarginInfoData, error) {
	var resp MarginInfoData
	if err := b.SendHTTPRequest(b.API.Endpoints.URLSecondary+undocumentedInterestHistory, limitDefault, &resp); err != nil {
		return resp, err
	}
	return resp, nil
}

// GetPerpMarkets returns exchange information. Check binance_types for more
// information
func (b *Binance) GetPerpMarkets() (PerpsExchangeInfo, error) {
	var resp PerpsExchangeInfo
	path := b.API.Endpoints.URL + perpExchangeInfo
	return resp, b.SendHTTPRequest(path, limitDefault, &resp)
}

// GetMarginMarkets returns exchange information. Check binance_types for more
// information
func (b *Binance) GetMarginMarkets() (PerpsExchangeInfo, error) {
	var resp PerpsExchangeInfo
	path := b.API.Endpoints.URL + perpExchangeInfo
	return resp, b.SendHTTPRequest(path, limitDefault, &resp)
}

// GetFundingRates gets funding rate history for perpetual contracts
func (b *Binance) GetFundingRates(symbol, limit string, startTime, endTime time.Time) ([]FundingRateData, error) {
	var resp []FundingRateData
	params := url.Values{}
	params.Set("symbol", symbol)
	if limit != "" {
		params.Set("limit", limit)
	}
	if !startTime.IsZero() {
		params.Set("startTime", strconv.FormatInt(startTime.UnixNano(), 10))
	}
	if !endTime.IsZero() {
		params.Set("endTime", strconv.FormatInt(endTime.UnixNano(), 10))
	}
	path := b.API.Endpoints.URL + fundingRate + params.Encode()
	return resp, b.SendHTTPRequest(path, limitDefault, &resp)
}

// Binance is the overarching type across the Bithumb package
type Binance struct {
	exchange.Base
	USDTWS              stream.WebsocketConnection
	CoinMarginFuturesWS stream.WebsocketConnection
	// Valid string list that is required by the exchange
	validLimits []int
}

// GetExchangeInfo returns exchange information. Check binance_types for more
// information
func (b *Binance) GetExchangeInfo() (ExchangeInfo, error) {
	var resp ExchangeInfo
	path := b.API.Endpoints.URL + exchangeInfo

	return resp, b.SendHTTPRequest(path, limitDefault, &resp)
}

// GetOrderBook returns full orderbook information
//
// OrderBookDataRequestParams contains the following members
// symbol: string of currency pair
// limit: returned limit amount
func (b *Binance) GetOrderBook(obd OrderBookDataRequestParams) (OrderBook, error) {
	var orderbook OrderBook
	if err := b.CheckLimit(obd.Limit); err != nil {
		return orderbook, err
	}

	params := url.Values{}
	params.Set("symbol", strings.ToUpper(obd.Symbol))
	params.Set("limit", fmt.Sprintf("%d", obd.Limit))

	var resp OrderBookData
	path := common.EncodeURLValues(b.API.Endpoints.URL+orderBookDepth, params)
	if err := b.SendHTTPRequest(path, orderbookLimit(obd.Limit), &resp); err != nil {
		return orderbook, err
	}

	for x := range resp.Bids {
		price, err := strconv.ParseFloat(resp.Bids[x][0], 64)
		if err != nil {
			return orderbook, err
		}

		amount, err := strconv.ParseFloat(resp.Bids[x][1], 64)
		if err != nil {
			return orderbook, err
		}

		orderbook.Bids = append(orderbook.Bids, OrderbookItem{
			Price:    price,
			Quantity: amount,
		})
	}

	for x := range resp.Asks {
		price, err := strconv.ParseFloat(resp.Asks[x][0], 64)
		if err != nil {
			return orderbook, err
		}

		amount, err := strconv.ParseFloat(resp.Asks[x][1], 64)
		if err != nil {
			return orderbook, err
		}

		orderbook.Asks = append(orderbook.Asks, OrderbookItem{
			Price:    price,
			Quantity: amount,
		})
	}

	orderbook.LastUpdateID = resp.LastUpdateID
	return orderbook, nil
}

// GetRecentTrades returns recent trade activity
// limit: Up to 500 results returned
func (b *Binance) GetRecentTrades(rtr RecentTradeRequestParams) ([]RecentTrade, error) {
	var resp []RecentTrade

	params := url.Values{}
	params.Set("symbol", strings.ToUpper(rtr.Symbol))
	params.Set("limit", fmt.Sprintf("%d", rtr.Limit))

	path := fmt.Sprintf("%s%s?%s", b.API.Endpoints.URL, recentTrades, params.Encode())

	return resp, b.SendHTTPRequest(path, limitDefault, &resp)
}

// GetHistoricalTrades returns historical trade activity
//
// symbol: string of currency pair
// limit: Optional. Default 500; max 1000.
// fromID:
func (b *Binance) GetHistoricalTrades(symbol string, limit int, fromID int64) ([]HistoricalTrade, error) {
	// Dropping support due to response for market data is always
	// {"code":-2014,"msg":"API-key format invalid."}
	// TODO: replace with newer API vs REST endpoint
	return nil, common.ErrFunctionNotSupported
}

// GetAggregatedTrades returns aggregated trade activity
//
// symbol: string of currency pair
// limit: Optional. Default 500; max 1000.
func (b *Binance) GetAggregatedTrades(symbol string, limit int) ([]AggregatedTrade, error) {
	var resp []AggregatedTrade

	if err := b.CheckLimit(limit); err != nil {
		return resp, err
	}

	params := url.Values{}
	params.Set("symbol", strings.ToUpper(symbol))
	if limit > 0 {
		params.Set("limit", strconv.Itoa(limit))
	}

	path := b.API.Endpoints.URL + aggregatedTrades + "?" + params.Encode()
	return resp, b.SendHTTPRequest(path, limitDefault, &resp)
}

// GetSpotKline returns kline data
//
// KlinesRequestParams supports 5 parameters
// symbol: the symbol to get the kline data for
// limit: optinal
// interval: the interval time for the data
// startTime: startTime filter for kline data
// endTime: endTime filter for the kline data
func (b *Binance) GetSpotKline(arg KlinesRequestParams) ([]CandleStick, error) {
	var resp interface{}
	var klineData []CandleStick

	params := url.Values{}
	params.Set("symbol", arg.Symbol)
	params.Set("interval", arg.Interval)
	if arg.Limit != 0 {
		params.Set("limit", strconv.Itoa(arg.Limit))
	}
	if arg.StartTime != 0 {
		params.Set("startTime", strconv.FormatInt(arg.StartTime, 10))
	}
	if arg.EndTime != 0 {
		params.Set("endTime", strconv.FormatInt(arg.EndTime, 10))
	}

	path := fmt.Sprintf("%s%s?%s", b.API.Endpoints.URL, candleStick, params.Encode())

	if err := b.SendHTTPRequest(path, limitDefault, &resp); err != nil {
		return klineData, err
	}

	for _, responseData := range resp.([]interface{}) {
		var candle CandleStick
		for i, individualData := range responseData.([]interface{}) {
			switch i {
			case 0:
				tempTime := individualData.(float64)
				var err error
				candle.OpenTime, err = convert.TimeFromUnixTimestampFloat(tempTime)
				if err != nil {
					return klineData, err
				}
			case 1:
				candle.Open, _ = strconv.ParseFloat(individualData.(string), 64)
			case 2:
				candle.High, _ = strconv.ParseFloat(individualData.(string), 64)
			case 3:
				candle.Low, _ = strconv.ParseFloat(individualData.(string), 64)
			case 4:
				candle.Close, _ = strconv.ParseFloat(individualData.(string), 64)
			case 5:
				candle.Volume, _ = strconv.ParseFloat(individualData.(string), 64)
			case 6:
				tempTime := individualData.(float64)
				var err error
				candle.CloseTime, err = convert.TimeFromUnixTimestampFloat(tempTime)
				if err != nil {
					return klineData, err
				}
			case 7:
				candle.QuoteAssetVolume, _ = strconv.ParseFloat(individualData.(string), 64)
			case 8:
				candle.TradeCount = individualData.(float64)
			case 9:
				candle.TakerBuyAssetVolume, _ = strconv.ParseFloat(individualData.(string), 64)
			case 10:
				candle.TakerBuyQuoteAssetVolume, _ = strconv.ParseFloat(individualData.(string), 64)
			}
		}
		klineData = append(klineData, candle)
	}
	return klineData, nil
}

// GetAveragePrice returns current average price for a symbol.
//
// symbol: string of currency pair
func (b *Binance) GetAveragePrice(symbol string) (AveragePrice, error) {
	resp := AveragePrice{}
	params := url.Values{}
	params.Set("symbol", strings.ToUpper(symbol))

	path := fmt.Sprintf("%s%s?%s", b.API.Endpoints.URL, averagePrice, params.Encode())

	return resp, b.SendHTTPRequest(path, limitDefault, &resp)
}

// GetPriceChangeStats returns price change statistics for the last 24 hours
//
// symbol: string of currency pair
func (b *Binance) GetPriceChangeStats(symbol string) (PriceChangeStats, error) {
	resp := PriceChangeStats{}
	params := url.Values{}
	params.Set("symbol", strings.ToUpper(symbol))

	path := fmt.Sprintf("%s%s?%s", b.API.Endpoints.URL, priceChange, params.Encode())

	return resp, b.SendHTTPRequest(path, limitDefault, &resp)
}

// GetTickers returns the ticker data for the last 24 hrs
func (b *Binance) GetTickers() ([]PriceChangeStats, error) {
	var resp []PriceChangeStats
	path := b.API.Endpoints.URL + priceChange
	return resp, b.SendHTTPRequest(path, limitPriceChangeAll, &resp)
}

// GetLatestSpotPrice returns latest spot price of symbol
//
// symbol: string of currency pair
func (b *Binance) GetLatestSpotPrice(symbol string) (SymbolPrice, error) {
	resp := SymbolPrice{}
	params := url.Values{}
	params.Set("symbol", strings.ToUpper(symbol))

	path := fmt.Sprintf("%s%s?%s", b.API.Endpoints.URL, symbolPrice, params.Encode())

	return resp, b.SendHTTPRequest(path, symbolPriceLimit(symbol), &resp)
}

// GetBestPrice returns the latest best price for symbol
//
// symbol: string of currency pair
func (b *Binance) GetBestPrice(symbol string) (BestPrice, error) {
	resp := BestPrice{}
	params := url.Values{}
	params.Set("symbol", strings.ToUpper(symbol))

	path := fmt.Sprintf("%s%s?%s", b.API.Endpoints.URL, bestPrice, params.Encode())

	return resp, b.SendHTTPRequest(path, bestPriceLimit(symbol), &resp)
}

// NewOrder sends a new order to Binance
func (b *Binance) NewOrder(o *NewOrderRequest) (NewOrderResponse, error) {
	var resp NewOrderResponse
	if err := b.newOrder(orderEndpoint, o, &resp); err != nil {
		return resp, err
	}

	if resp.Code != 0 {
		return resp, errors.New(resp.Msg)
	}

	return resp, nil
}

// NewOrderTest sends a new test order to Binance
func (b *Binance) NewOrderTest(o *NewOrderRequest) error {
	var resp NewOrderResponse
	return b.newOrder(newOrderTest, o, &resp)
}

func (b *Binance) newOrder(api string, o *NewOrderRequest, resp *NewOrderResponse) error {
	path := b.API.Endpoints.URL + api

	params := url.Values{}
	params.Set("symbol", o.Symbol)
	params.Set("side", o.Side)
	params.Set("type", string(o.TradeType))
	if o.QuoteOrderQty > 0 {
		params.Set("quoteOrderQty", strconv.FormatFloat(o.QuoteOrderQty, 'f', -1, 64))
	} else {
		params.Set("quantity", strconv.FormatFloat(o.Quantity, 'f', -1, 64))
	}
	if o.TradeType == BinanceRequestParamsOrderLimit {
		params.Set("price", strconv.FormatFloat(o.Price, 'f', -1, 64))
	}
	if o.TimeInForce != "" {
		params.Set("timeInForce", string(o.TimeInForce))
	}

	if o.NewClientOrderID != "" {
		params.Set("newClientOrderID", o.NewClientOrderID)
	}

	if o.StopPrice != 0 {
		params.Set("stopPrice", strconv.FormatFloat(o.StopPrice, 'f', -1, 64))
	}

	if o.IcebergQty != 0 {
		params.Set("icebergQty", strconv.FormatFloat(o.IcebergQty, 'f', -1, 64))
	}

	if o.NewOrderRespType != "" {
		params.Set("newOrderRespType", o.NewOrderRespType)
	}
	return b.SendAuthHTTPRequest(http.MethodPost, path, params, limitOrder, resp)
}

// CancelExistingOrder sends a cancel order to Binance
func (b *Binance) CancelExistingOrder(symbol string, orderID int64, origClientOrderID string) (CancelOrderResponse, error) {
	var resp CancelOrderResponse

	path := b.API.Endpoints.URL + orderEndpoint

	params := url.Values{}
	params.Set("symbol", symbol)

	if orderID != 0 {
		params.Set("orderId", strconv.FormatInt(orderID, 10))
	}

	if origClientOrderID != "" {
		params.Set("origClientOrderId", origClientOrderID)
	}

	return resp, b.SendAuthHTTPRequest(http.MethodDelete, path, params, limitOrder, &resp)
}

// OpenOrders Current open orders. Get all open orders on a symbol.
// Careful when accessing this with no symbol: The number of requests counted against the rate limiter
// is significantly higher
func (b *Binance) OpenOrders(symbol string) ([]QueryOrderData, error) {
	var resp []QueryOrderData

	path := b.API.Endpoints.URL + openOrders

	params := url.Values{}

	if symbol != "" {
		params.Set("symbol", strings.ToUpper(symbol))
	}

	if err := b.SendAuthHTTPRequest(http.MethodGet, path, params, openOrdersLimit(symbol), &resp); err != nil {
		return resp, err
	}

	return resp, nil
}

// AllOrders Get all account orders; active, canceled, or filled.
// orderId optional param
// limit optional param, default 500; max 500
func (b *Binance) AllOrders(symbol, orderID, limit string) ([]QueryOrderData, error) {
	var resp []QueryOrderData

	path := b.API.Endpoints.URL + allOrders

	params := url.Values{}
	params.Set("symbol", strings.ToUpper(symbol))
	if orderID != "" {
		params.Set("orderId", orderID)
	}
	if limit != "" {
		params.Set("limit", limit)
	}
	if err := b.SendAuthHTTPRequest(http.MethodGet, path, params, limitOrdersAll, &resp); err != nil {
		return resp, err
	}

	return resp, nil
}

// QueryOrder returns information on a past order
func (b *Binance) QueryOrder(symbol, origClientOrderID string, orderID int64) (QueryOrderData, error) {
	var resp QueryOrderData

	path := b.API.Endpoints.URL + orderEndpoint

	params := url.Values{}
	params.Set("symbol", strings.ToUpper(symbol))
	if origClientOrderID != "" {
		params.Set("origClientOrderId", origClientOrderID)
	}
	if orderID != 0 {
		params.Set("orderId", strconv.FormatInt(orderID, 10))
	}

	if err := b.SendAuthHTTPRequest(http.MethodGet, path, params, limitOrder, &resp); err != nil {
		return resp, err
	}

	if resp.Code != 0 {
		return resp, errors.New(resp.Msg)
	}
	return resp, nil
}

// GetAccount returns binance user accounts
func (b *Binance) GetAccount() (*Account, error) {
	type response struct {
		Response
		Account
	}

	var resp response
	b.API.Endpoints.URL = apiURL
	path := b.API.Endpoints.URL + accountInfo
	params := url.Values{}

	if err := b.SendAuthHTTPRequest(http.MethodGet, path, params, request.Unset, &resp); err != nil {
		return &resp.Account, err
	}

	if resp.Code != 0 {
		return &resp.Account, errors.New(resp.Msg)
	}

	return &resp.Account, nil
}

// SendHTTPRequest sends an unauthenticated request
func (b *Binance) SendHTTPRequest(path string, f request.EndpointLimit, result interface{}) error {
	return b.SendPayload(context.Background(), &request.Item{
		Method:        http.MethodGet,
		Path:          path,
		Result:        result,
		Verbose:       b.Verbose,
		HTTPDebugging: b.HTTPDebugging,
		HTTPRecording: b.HTTPRecording,
		Endpoint:      f})
}

// SendAuthHTTPRequest sends an authenticated HTTP request
func (b *Binance) SendAuthHTTPRequest(method, path string, params url.Values, f request.EndpointLimit, result interface{}) error {
	if !b.AllowAuthenticatedRequest() {
		return fmt.Errorf(exchange.WarningAuthenticatedRequestWithoutCredentialsSet, b.Name)
	}
	if params == nil {
		params = url.Values{}
	}
	recvWindow := 5 * time.Second
	params.Set("recvWindow", strconv.FormatInt(convert.RecvWindow(recvWindow), 10))
	params.Set("timestamp", strconv.FormatInt(time.Now().Unix()*1000, 10))
	signature := params.Encode()
	hmacSigned := crypto.GetHMAC(crypto.HashSHA256, []byte(signature), []byte(b.API.Credentials.Secret))
	hmacSignedStr := crypto.HexEncodeToString(hmacSigned)
	headers := make(map[string]string)
	headers["X-MBX-APIKEY"] = b.API.Credentials.Key
	if b.Verbose {
		log.Debugf(log.ExchangeSys, "sent path: %s", path)
	}

	path = common.EncodeURLValues(path, params)
	path += "&signature=" + hmacSignedStr
	interim := json.RawMessage{}
	errCap := struct {
		Success bool   `json:"success"`
		Message string `json:"msg"`
		Code    int64  `json:"code"`
	}{}
	ctx, cancel := context.WithTimeout(context.Background(), recvWindow)
	defer cancel()
	err := b.SendPayload(ctx, &request.Item{
		Method:        method,
		Path:          path,
		Headers:       headers,
		Body:          bytes.NewBuffer(nil),
		Result:        &interim,
		AuthRequest:   true,
		Verbose:       b.Verbose,
		HTTPDebugging: b.HTTPDebugging,
		HTTPRecording: b.HTTPRecording,
		Endpoint:      f})
	if err != nil {
		return err
	}
	if err := json.Unmarshal(interim, &errCap); err == nil {
		if !errCap.Success && errCap.Message != "" && errCap.Code != 200 {
			return errors.New(errCap.Message)
		}
	}
	return json.Unmarshal(interim, result)
}

// CheckLimit checks value against a variable list
func (b *Binance) CheckLimit(limit int) error {
	for x := range b.validLimits {
		if b.validLimits[x] == limit {
			return nil
		}
	}
	return errors.New("incorrect limit values - valid values are 5, 10, 20, 50, 100, 500, 1000")
}

// SetValues sets the default valid values
func (b *Binance) SetValues() {
	b.validLimits = []int{5, 10, 20, 50, 100, 500, 1000, 5000}
}

// GetFee returns an estimate of fee based on type of transaction
func (b *Binance) GetFee(feeBuilder *exchange.FeeBuilder) (float64, error) {
	var fee float64

	switch feeBuilder.FeeType {
	case exchange.CryptocurrencyTradeFee:
		multiplier, err := b.getMultiplier(feeBuilder.IsMaker)
		if err != nil {
			return 0, err
		}
		fee = calculateTradingFee(feeBuilder.PurchasePrice, feeBuilder.Amount, multiplier)
	case exchange.CryptocurrencyWithdrawalFee:
		fee = getCryptocurrencyWithdrawalFee(feeBuilder.Pair.Base)
	case exchange.OfflineTradeFee:
		fee = getOfflineTradeFee(feeBuilder.PurchasePrice, feeBuilder.Amount)
	}
	if fee < 0 {
		fee = 0
	}
	return fee, nil
}

// getOfflineTradeFee calculates the worst case-scenario trading fee
func getOfflineTradeFee(price, amount float64) float64 {
	return 0.002 * price * amount
}

// getMultiplier retrieves account based taker/maker fees
func (b *Binance) getMultiplier(isMaker bool) (float64, error) {
	var multiplier float64
	account, err := b.GetAccount()
	if err != nil {
		return 0, err
	}
	if isMaker {
		multiplier = float64(account.MakerCommission)
	} else {
		multiplier = float64(account.TakerCommission)
	}
	return multiplier, nil
}

// calculateTradingFee returns the fee for trading any currency on Bittrex
func calculateTradingFee(purchasePrice, amount, multiplier float64) float64 {
	return (multiplier / 100) * purchasePrice * amount
}

// getCryptocurrencyWithdrawalFee returns the fee for withdrawing from the exchange
func getCryptocurrencyWithdrawalFee(c currency.Code) float64 {
	return WithdrawalFees[c]
}

// WithdrawCrypto sends cryptocurrency to the address of your choosing
func (b *Binance) WithdrawCrypto(asset, address, addressTag, name, amount string) (string, error) {
	var resp WithdrawResponse
	path := b.API.Endpoints.URL + withdrawEndpoint

	params := url.Values{}
	params.Set("asset", asset)
	params.Set("address", address)
	params.Set("amount", amount)
	if len(name) > 0 {
		params.Set("name", name)
	}
	if len(addressTag) > 0 {
		params.Set("addressTag", addressTag)
	}

	if err := b.SendAuthHTTPRequest(http.MethodPost, path, params, request.Unset, &resp); err != nil {
		return "", err
	}

	if !resp.Success {
		return resp.ID, errors.New(resp.Msg)
	}

	return resp.ID, nil
}

// GetDepositAddressForCurrency retrieves the wallet address for a given currency
func (b *Binance) GetDepositAddressForCurrency(currency string) (string, error) {
	path := b.API.Endpoints.URL + depositAddress

	resp := struct {
		Address    string `json:"address"`
		Success    bool   `json:"success"`
		AddressTag string `json:"addressTag"`
	}{}

	params := url.Values{}
	params.Set("asset", currency)
	params.Set("status", "true")

	return resp.Address,
		b.SendAuthHTTPRequest(http.MethodGet, path, params, request.Unset, &resp)
}

// GetWsAuthStreamKey will retrieve a key to use for authorised WS streaming
func (b *Binance) GetWsAuthStreamKey() (string, error) {
	var resp UserAccountStream
	path := b.API.Endpoints.URL + userAccountStream
	headers := make(map[string]string)
	headers["X-MBX-APIKEY"] = b.API.Credentials.Key
	err := b.SendPayload(context.Background(), &request.Item{
		Method:        http.MethodPost,
		Path:          path,
		Headers:       headers,
		Body:          bytes.NewBuffer(nil),
		Result:        &resp,
		AuthRequest:   true,
		Verbose:       b.Verbose,
		HTTPDebugging: b.HTTPDebugging,
		HTTPRecording: b.HTTPRecording,
	})
	if err != nil {
		return "", err
	}
	return resp.ListenKey, nil
}

// MaintainWsAuthStreamKey will keep the key alive
func (b *Binance) MaintainWsAuthStreamKey() error {
	var err error
	if listenKey == "" {
		listenKey, err = b.GetWsAuthStreamKey()
		return err
	}
	path := b.API.Endpoints.URL + userAccountStream
	params := url.Values{}
	params.Set("listenKey", listenKey)
	path = common.EncodeURLValues(path, params)
	headers := make(map[string]string)
	headers["X-MBX-APIKEY"] = b.API.Credentials.Key
	return b.SendPayload(context.Background(), &request.Item{
		Method:        http.MethodPut,
		Path:          path,
		Headers:       headers,
		Body:          bytes.NewBuffer(nil),
		AuthRequest:   true,
		Verbose:       b.Verbose,
		HTTPDebugging: b.HTTPDebugging,
		HTTPRecording: b.HTTPRecording,
	})
}<|MERGE_RESOLUTION|>--- conflicted
+++ resolved
@@ -1574,7 +1574,6 @@
 	return resp, b.SendHTTPRequest(b.API.Endpoints.URL+cfuturesLiquidationOrders+params.Encode(), limitDefault, &resp)
 }
 
-<<<<<<< HEAD
 // GetOpenInterest gets open interest data for a symbol
 func (b *Binance) GetOpenInterest(symbol string) (OpenInterestData, error) {
 	var resp OpenInterestData
@@ -1582,16 +1581,6 @@
 	params.Set("symbol", symbol)
 	return resp, b.SendHTTPRequest(b.API.Endpoints.URL+cfuturesOpenInterest+params.Encode(), limitDefault, &resp)
 }
-=======
-	// Authenticated endpoints
-	newOrderTest = "/api/v3/order/test"
-	newOrder     = "/api/v3/order"
-	cancelOrder  = "/api/v3/order"
-	queryOrder   = "/api/v3/order"
-	openOrders   = "/api/v3/openOrders"
-	allOrders    = "/api/v3/allOrders"
-	myTrades     = "/api/v3/myTrades"
->>>>>>> 220245c5
 
 // GetOpenInterestStats gets open interest stats for a symbol
 func (b *Binance) GetOpenInterestStats(pair, contractType, period string, limit int64, startTime, endTime time.Time) ([]OpenInterestStats, error) {
@@ -2503,7 +2492,6 @@
 	if origClientOrderID != "" {
 		params.Set("origClientOrderId", origClientOrderID)
 	}
-
 	return resp, b.SendAuthHTTPRequest(http.MethodDelete, path, params, limitOrder, &resp)
 }
 
