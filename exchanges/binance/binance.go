package binance

import (
	"context"
	"encoding/hex"
	"errors"
	"fmt"
	"net/http"
	"net/url"
	"slices"
	"sort"
	"strconv"
	"strings"
	"sync"
	"time"

	"github.com/thrasher-corp/gocryptotrader/common"
	"github.com/thrasher-corp/gocryptotrader/common/crypto"
	"github.com/thrasher-corp/gocryptotrader/common/key"
	"github.com/thrasher-corp/gocryptotrader/currency"
	"github.com/thrasher-corp/gocryptotrader/encoding/json"
	"github.com/thrasher-corp/gocryptotrader/exchange/order/limits"
	exchange "github.com/thrasher-corp/gocryptotrader/exchanges"
	"github.com/thrasher-corp/gocryptotrader/exchanges/asset"
	"github.com/thrasher-corp/gocryptotrader/exchanges/margin"
	"github.com/thrasher-corp/gocryptotrader/exchanges/order"
	"github.com/thrasher-corp/gocryptotrader/exchanges/request"
	"github.com/thrasher-corp/gocryptotrader/types"
)

// Exchange implements exchange.IBotExchange and contains additional specific api methods for interacting with Binance
type Exchange struct {
	exchange.Base
	// Valid string list that is required by the exchange
	validLimits []int64
	obm         *orderbookManager

	// isAPIStreamConnected is true if the spot API stream websocket connection is established
	isAPIStreamConnected bool

	isAPIStreamConnectionLock sync.Mutex
}

const (
	apiURL         = "https://api4.binance.com"
	cfuturesAPIURL = "https://dapi.binance.com"
	ufuturesAPIURL = "https://fapi.binance.com"
	eOptionAPIURL  = "https://eapi.binance.com"
	pMarginAPIURL  = "https://papi.binance.com"
	tradeBaseURL   = "https://www.binance.com/en/"

	defaultRecvWindow = 5 * time.Second
)

// GetExchangeServerTime retrieves the server time.
func (e *Exchange) GetExchangeServerTime(ctx context.Context) (types.Time, error) {
	resp := &struct {
		ServerTime types.Time `json:"serverTime"`
	}{}
	return resp.ServerTime, e.SendHTTPRequest(ctx, exchange.RestSpot, "/api/v3/time", spotDefaultRate, resp)
}

// GetExchangeInfo returns exchange information. Check binance_types for more
// information
func (e *Exchange) GetExchangeInfo(ctx context.Context) (*ExchangeInfo, error) {
	var resp *ExchangeInfo
	return resp, e.SendHTTPRequest(ctx,
		exchange.RestSpot, "/api/v3/exchangeInfo", spotExchangeInfo, &resp)
}

// GetOrderBook returns full orderbook information
<<<<<<< HEAD
//
// OrderBookDataRequestParams contains the following members
// symbol: string of currency pair
// limit: returned limit amount
func (e *Exchange) GetOrderBook(ctx context.Context, obd OrderBookDataRequestParams) (*OrderBook, error) {
	if err := e.CheckLimit(obd.Limit); err != nil {
		return nil, err
	}
	symbol, err := e.FormatSymbol(obd.Symbol, asset.Spot)
=======
func (e *Exchange) GetOrderBook(ctx context.Context, pair currency.Pair, limit uint64) (*OrderBookResponse, error) {
	symbol, err := e.FormatSymbol(pair, asset.Spot)
>>>>>>> bda9bbec
	if err != nil {
		return nil, err
	}
	params := url.Values{}
	params.Set("symbol", symbol)
<<<<<<< HEAD
	params.Set("limit", strconv.FormatInt(obd.Limit, 10))
	var resp *OrderBook
	return resp, e.SendHTTPRequest(ctx,
		exchange.RestSpot,
		common.EncodeURLValues("/api/v3/depth", params),
		orderbookLimit(obd.Limit), &resp)
=======
	params.Set("limit", strconv.FormatUint(limit, 10))

	var resp *OrderBookResponse
	return resp, e.SendHTTPRequest(ctx, exchange.RestSpotSupplementary, common.EncodeURLValues(orderBookDepth, params), orderbookLimit(limit), &resp)
>>>>>>> bda9bbec
}

// GetMostRecentTrades returns recent trade activity
// limit: Up to 500 results returned
func (e *Exchange) GetMostRecentTrades(ctx context.Context, rtr *RecentTradeRequestParams) ([]RecentTrade, error) {
	if *rtr == (RecentTradeRequestParams{}) {
		return nil, common.ErrEmptyParams
	}
	symbol, err := e.FormatSymbol(rtr.Symbol, asset.Spot)
	if err != nil {
		return nil, err
	}
	params := url.Values{}
	params.Set("symbol", symbol)
	params.Set("limit", strconv.FormatInt(rtr.Limit, 10))
	var resp []RecentTrade
	return resp, e.SendHTTPRequest(ctx,
		exchange.RestSpot, common.EncodeURLValues("/api/v3/trades", params), getRecentTradesListRate, &resp)
}

// GetHistoricalTrades returns historical trade activity
//
// symbol: string of currency pair
// limit: Optional. Default 500; max 1000.
// fromID:
func (e *Exchange) GetHistoricalTrades(ctx context.Context, symbol string, limit, fromID int64) ([]HistoricalTrade, error) {
	if symbol == "" {
		return nil, currency.ErrSymbolStringEmpty
	}
	params := url.Values{}
	params.Set("symbol", symbol)
	params.Set("limit", strconv.FormatInt(limit, 10))
	// else return most recent trades
	if fromID > 0 {
		params.Set("fromId", strconv.FormatInt(fromID, 10))
	}
	var resp []HistoricalTrade
	return resp,
		e.SendHTTPRequest(ctx, exchange.RestSpot, common.EncodeURLValues("/api/v3/historicalTrades", params), getOldTradeLookupRate, &resp)
}

// GetAggregatedTrades returns aggregated trade activity.
// If more than one hour of data is requested or asked limit is not supported by exchange
// then the trades are collected with multiple backend requests.
// https://binance-docs.github.io/apidocs/spot/en/#compressed-aggregate-trades-list
func (e *Exchange) GetAggregatedTrades(ctx context.Context, arg *AggregatedTradeRequestParams) ([]AggregatedTrade, error) {
	if arg.Symbol == "" {
		return nil, currency.ErrSymbolStringEmpty
	}
	params := url.Values{}
	params.Set("symbol", arg.Symbol)
	// If the user request is directly not supported by the exchange, we might be able to fulfill it
	// by merging results from multiple API requests
	needBatch := true // Need to batch unless user has specified a limit
	if arg.Limit > 0 && arg.Limit <= 1000 {
		needBatch = false
		params.Set("limit", strconv.Itoa(arg.Limit))
	}
	if arg.FromID != 0 {
		params.Set("fromId", strconv.FormatInt(arg.FromID, 10))
	}
	if !arg.StartTime.IsZero() && !arg.EndTime.IsZero() {
		err := common.StartEndTimeCheck(arg.StartTime, arg.EndTime)
		if err != nil {
			return nil, err
		}
		params.Set("startTime", strconv.FormatInt(arg.StartTime.UnixMilli(), 10))
		params.Set("endTime", strconv.FormatInt(arg.EndTime.UnixMilli(), 10))
	}

	// startTime and endTime are set and time between startTime and endTime is more than 1 hour
	needBatch = needBatch || (!arg.StartTime.IsZero() && !arg.EndTime.IsZero() && arg.EndTime.Sub(arg.StartTime) > time.Hour)
	// Fall back to batch requests, if possible and necessary
	if needBatch {
		// fromId or start time must be set
		canBatch := (arg.FromID == 0) != arg.StartTime.IsZero()
		if canBatch {
			// Split the request into multiple
			return e.batchAggregateTrades(ctx, arg, params)
		}
		// Can not handle this request locally or remotely
		// We would receive {"code":-1128,"msg":"Combination of optional parameters invalid."}
		return nil, errors.New("either StartTime or FromId must be provided")
	}
	var resp []AggregatedTrade
<<<<<<< HEAD
	return resp, e.SendHTTPRequest(ctx, exchange.RestSpot, common.EncodeURLValues("/api/v3/aggTrades", params), aggTradesRate, &resp)
}

// batchAggregateTrades fetches trades in multiple requests
// first phase, hourly requests until the first trade (or end time) is reached
// second phase, limit requests from previous trade until end time (or limit) is reached
func (e *Exchange) batchAggregateTrades(ctx context.Context, arg *AggregatedTradeRequestParams, params url.Values) ([]AggregatedTrade, error) {
=======
	path := aggregatedTrades + "?" + params.Encode()
	return resp, e.SendHTTPRequest(ctx, exchange.RestSpotSupplementary, path, spotDefaultRate, &resp)
}

// batchAggregateTrades fetches trades in multiple requests
// If no args.FromID is passed, requests are made intervals doubling from 10s until we get a viable starting position.
// Once the starting set is found, we continue scanning until we have all the trades in the time window
func (e *Exchange) batchAggregateTrades(ctx context.Context, args *AggregatedTradeRequestParams, params url.Values) ([]AggregatedTrade, error) {
	var resp []AggregatedTrade
>>>>>>> bda9bbec
	// prepare first request with only first hour and max limit
	if args.Limit == 0 || args.Limit > 1000 {
		// Extend from the default of 500
		params.Set("limit", "1000")
	}
	var resp []AggregatedTrade
	var fromID int64
	if args.FromID > 0 {
		fromID = args.FromID
	} else {
		// Only 10 seconds is used to prevent limit of 1000 being reached in the first request, cutting off trades for high activity pairs
		// If we don't find anything we keep increasing the window by doubling the interval and scanning again
		increment := time.Second * 10
		for start := args.StartTime; len(resp) == 0; start, increment = start.Add(increment), increment*2 {
			if !args.EndTime.IsZero() && start.After(args.EndTime) || increment <= 0 {
				// All requests returned empty or we searched until increment overflowed
				return nil, nil
			}
<<<<<<< HEAD
			params.Set("startTime", timeString(start))
			params.Set("endTime", timeString(start.Add(increment)))
			err := e.SendHTTPRequest(ctx,
				exchange.RestSpot,
				common.EncodeURLValues("/api/v3/aggTrades", params),
				getAggregateTradeListRate, &resp)
=======
			params.Set("startTime", strconv.FormatInt(start.UnixMilli(), 10))
			end := start.Add(increment)
			if !args.EndTime.IsZero() && end.After(args.EndTime) {
				end = args.EndTime
			}
			params.Set("endTime", strconv.FormatInt(end.UnixMilli(), 10))
			path := aggregatedTrades + "?" + params.Encode()
			err := e.SendHTTPRequest(ctx, exchange.RestSpotSupplementary, path, spotDefaultRate, &resp)
>>>>>>> bda9bbec
			if err != nil {
				return resp, fmt.Errorf("%w %v", err, args.Symbol)
			}
		}
		fromID = resp[len(resp)-1].ATradeID
	}

	// other requests follow from the last aggregate trade id and have no time window
	params.Del("startTime")
	params.Del("endTime")
outer:
	for ; args.Limit == 0 || len(resp) < args.Limit; fromID = resp[len(resp)-1].ATradeID {
		// Keep requesting new data after last retrieved trade
		params.Set("fromId", strconv.FormatInt(fromID, 10))
		var additionalTrades []AggregatedTrade
<<<<<<< HEAD
		err := e.SendHTTPRequest(ctx,
			exchange.RestSpot,
			common.EncodeURLValues("/api/v3/aggTrades", params),
			spotDefaultRate,
			&additionalTrades)
		if err != nil {
			return resp, fmt.Errorf("%w %v", err, arg.Symbol)
=======
		if err := e.SendHTTPRequest(ctx, exchange.RestSpotSupplementary, path, spotDefaultRate, &additionalTrades); err != nil {
			return resp, fmt.Errorf("%w %v", err, args.Symbol)
>>>>>>> bda9bbec
		}
		switch len(additionalTrades) {
		case 0, 1:
			break outer // We only got the one we already have
		default:
			additionalTrades = additionalTrades[1:] // Remove the record we already have
		}
		if !args.EndTime.IsZero() {
			// Check if only some of the results are before EndTime
			if afterEnd := sort.Search(len(additionalTrades), func(i int) bool {
				return args.EndTime.Before(additionalTrades[i].TimeStamp.Time())
			}); afterEnd < len(additionalTrades) {
				resp = append(resp, additionalTrades[:afterEnd]...)
				break
			}
		}
		resp = append(resp, additionalTrades...)
	}
	if args.Limit > 0 && len(resp) > args.Limit {
		resp = resp[:args.Limit]
	}
	return resp, nil
}

// GetSpotKline returns kline data
//
// KlinesRequestParams supports 5 parameters
// symbol: the symbol to get the kline data for
// limit: optional
// interval: the interval time for the data
// startTime: startTime filter for kline data
// endTime: endTime filter for the kline data
func (e *Exchange) GetSpotKline(ctx context.Context, arg *KlinesRequestParams) ([]CandleStick, error) {
	return e.retrieveSpotKline(ctx, arg, "/api/v3/klines")
}

// GetUIKline return modified kline data, optimized for presentation of candlestick charts.
func (e *Exchange) GetUIKline(ctx context.Context, arg *KlinesRequestParams) ([]CandleStick, error) {
	return e.retrieveSpotKline(ctx, arg, "/api/v3/uiKlines")
}

func (e *Exchange) retrieveSpotKline(ctx context.Context, arg *KlinesRequestParams, urlPath string) ([]CandleStick, error) {
	symbol, err := e.FormatSymbol(arg.Symbol, asset.Spot)
	if err != nil {
		return nil, err
	}
	params := url.Values{}
	params.Set("symbol", symbol)
	params.Set("interval", arg.Interval)
	if arg.Limit != 0 {
		params.Set("limit", strconv.FormatUint(arg.Limit, 10))
	}
	if !arg.StartTime.IsZero() {
		params.Set("startTime", strconv.FormatInt(arg.StartTime.UnixMilli(), 10))
	}
	if !arg.EndTime.IsZero() {
		params.Set("endTime", strconv.FormatInt(arg.EndTime.UnixMilli(), 10))
	}
	var resp []CandleStick
	return resp, e.SendHTTPRequest(ctx, exchange.RestSpot, common.EncodeURLValues(urlPath, params), getKlineRate, &resp)
}

// GetAveragePrice returns current average price for a symbol.
//
// symbol: string of currency pair
func (e *Exchange) GetAveragePrice(ctx context.Context, symbol currency.Pair) (*AveragePrice, error) {
	symbolValue, err := e.FormatSymbol(symbol, asset.Spot)
	if err != nil {
		return nil, err
	}
	params := url.Values{}
	params.Set("symbol", symbolValue)
	var resp *AveragePrice
	return resp, e.SendHTTPRequest(ctx,
		exchange.RestSpot, common.EncodeURLValues("/api/v3/avgPrice", params), getCurrentAveragePriceRate, &resp)
}

// GetPriceChangeStats returns price change statistics for the last 24 hours
//
// symbol: string of currency pair
func (e *Exchange) GetPriceChangeStats(ctx context.Context, symbol currency.Pair, symbols currency.Pairs) ([]PriceChangeStats, error) {
	params := url.Values{}
	rateLimit := spotPriceChangeAllRate
	switch {
	case !symbol.IsEmpty(),
		symbol.IsEmpty() && len(symbols) == 1 && !symbols[0].IsEmpty():
		if symbol.IsEmpty() && len(symbols) == 1 {
			symbol = symbols[0]
		}
		rateLimit = get24HrTickerPriceChangeStatisticsRate
		symbolValue, err := e.FormatSymbol(symbol, asset.Spot)
		if err != nil {
			return nil, err
		}
		params.Set("symbol", symbolValue)
	case len(symbols) > 1:
		rateLimit = getTickers20Rate
		if len(symbols) > 100 {
			rateLimit = getTickersMoreThan100Rate
		} else if len(symbols) > 20 {
			rateLimit = getTickers100Rate
		}
		val, err := json.Marshal(symbols.Strings())
		if err != nil {
			return nil, err
		}
		params.Set("symbols", string(val))
	}
	var resp PriceChangesWrapper
	return resp, e.SendHTTPRequest(ctx, exchange.RestSpot, common.EncodeURLValues("/api/v3/ticker/24hr", params), rateLimit, &resp)
}

// GetTradingDayTicker retrieves the price change statistics for the trading day
// possible tickerType values: FULL or MINI
func (e *Exchange) GetTradingDayTicker(ctx context.Context, symbols currency.Pairs, timeZone, tickerType string) ([]PriceChangeStats, error) {
	if len(symbols) == 0 {
		return nil, currency.ErrCurrencyPairsEmpty
	}
	params := url.Values{}
	switch {
	case len(symbols) > 1:
		params.Set("symbols", "["+strings.Join(symbols.Strings(), "")+"]")
	case len(symbols) == 1 && !symbols[0].IsEmpty():
		params.Set("symbol", symbols[0].String())
	default:
		return nil, currency.ErrCurrencyPairEmpty
	}
	if timeZone != "" {
		params.Set("timeZone", timeZone)
	}
	if tickerType != "" {
		params.Set("type", tickerType)
	}
	var resp PriceChangesWrapper
	return resp, e.SendHTTPRequest(ctx, exchange.RestSpot, common.EncodeURLValues("/api/v3/ticker/tradingDay", params), spotPriceChangeAllRate, &resp)
}

// GetLatestSpotPrice returns latest spot price of symbol
//
// symbol: string of currency pair
func (e *Exchange) GetLatestSpotPrice(ctx context.Context, symbol currency.Pair, symbols currency.Pairs) (*SymbolPrice, error) {
	params := url.Values{}
	rateLimit := spotTickerAllRate
	if !symbol.IsEmpty() {
		rateLimit = spotSymbolPriceRate
		symbolValue, err := e.FormatSymbol(symbol, asset.Spot)
		if err != nil {
			return nil, err
		}
		params.Set("symbol", symbolValue)
	} else if len(symbols) > 0 {
		params.Set("symbols", "["+strings.Join(symbols.Strings(), "")+"]")
	}
	var resp *SymbolPrice
	return resp, e.SendHTTPRequest(ctx, exchange.RestSpot, common.EncodeURLValues("/api/v3/ticker/price", params), rateLimit, &resp)
}

// GetBestPrice returns the latest best price for symbol
//
// symbol: string of currency pair
func (e *Exchange) GetBestPrice(ctx context.Context, symbol currency.Pair, symbols currency.Pairs) (*BestPrice, error) {
	params := url.Values{}
	rateLimit := spotOrderbookTickerAllRate
	if !symbol.IsEmpty() || (symbol.IsEmpty() && len(symbols) == 1 && !symbols[0].IsEmpty()) {
		if symbol.IsEmpty() && len(symbols) == 1 {
			symbol = symbols[0]
		}
		rateLimit = spotBookTickerRate
		symbolValue, err := e.FormatSymbol(symbol, asset.Spot)
		if err != nil {
			return nil, err
		}
		params.Set("symbol", symbolValue)
	} else if len(symbols) > 1 {
		params.Set("symbols", "["+strings.Join(symbols.Strings(), "")+"]")
	}
	var resp *BestPrice
	return resp, e.SendHTTPRequest(ctx, exchange.RestSpot, common.EncodeURLValues("/api/v3/ticker/bookTicker", params), rateLimit, &resp)
}

// GetTickerData openTime always starts on a minute, while the closeTime is the current time of the request.
// As such, the effective window will be up to 59999ms wider than windowSize.
// possible windowSize values are FULL and MINI
func (e *Exchange) GetTickerData(ctx context.Context, symbols currency.Pairs, windowSize time.Duration, tickerType string) ([]PriceChangeStats, error) {
	if len(symbols) == 0 {
		return nil, currency.ErrCurrencyPairsEmpty
	}
	params := url.Values{}
	switch {
	case len(symbols) > 1:
		params.Set("symbols", "["+strings.Join(symbols.Strings(), "")+"]")
	case len(symbols) == 1 && !symbols[0].IsEmpty():
		params.Set("symbol", symbols[0].String())
	default:
		return nil, currency.ErrCurrencyPairEmpty
	}
	switch {
	case windowSize > time.Hour*24:
		params.Set("windowSize", strconv.FormatInt(int64(windowSize/(time.Hour*24)), 10)+"d")
	case windowSize >= time.Hour:
		params.Set("windowSize", strconv.FormatInt(int64(windowSize/(time.Hour)), 10)+"h")
	case windowSize >= time.Minute:
		params.Set("windowSize", strconv.FormatInt(int64(windowSize/time.Minute), 10)+"m")
	}
	if tickerType != "" {
		params.Set("type", tickerType)
	}
	var resp PriceChangesWrapper
	return resp, e.SendHTTPRequest(ctx, exchange.RestSpot, common.EncodeURLValues("/api/v3/ticker", params), spotDefaultRate, &resp)
}

// NewOrder sends a new order to Binance
func (e *Exchange) NewOrder(ctx context.Context, o *NewOrderRequest) (NewOrderResponse, error) {
	var resp NewOrderResponse
	if err := e.newOrder(ctx, "/api/v3/order", o, &resp, false); err != nil {
		return resp, err
	}
	if resp.Code != 0 {
		return resp, errors.New(resp.Msg)
	}
	return resp, nil
}

// NewOrderTest sends a new test order to Binance
func (e *Exchange) NewOrderTest(ctx context.Context, o *NewOrderRequest, computeCommisionRates bool) error {
	var resp NewOrderResponse
	return e.newOrder(ctx, "/api/v3/order/test", o, &resp, computeCommisionRates)
}

func (e *Exchange) newOrder(ctx context.Context, api string, o *NewOrderRequest, resp *NewOrderResponse, computeCommissionRate bool) error {
	ratelimit := spotOrderRate
	if computeCommissionRate {
		ratelimit = testNewOrderWithCommissionRate
	}
	symbol, err := e.FormatSymbol(o.Symbol, asset.Spot)
	if err != nil {
		return err
	}
	params := url.Values{}
	params.Set("symbol", symbol)
	params.Set("side", o.Side)
	params.Set("type", o.TradeType)
	if o.QuoteOrderQty > 0 {
		params.Set("quoteOrderQty", strconv.FormatFloat(o.QuoteOrderQty, 'f', -1, 64))
	} else {
		params.Set("quantity", strconv.FormatFloat(o.Quantity, 'f', -1, 64))
	}
	if o.TradeType == order.Limit.String() {
		params.Set("price", strconv.FormatFloat(o.Price, 'f', -1, 64))
	}
	if o.TimeInForce != "" {
		params.Set("timeInForce", o.TimeInForce)
	}
	if o.NewClientOrderID != "" {
		params.Set("newClientOrderId", o.NewClientOrderID)
	}
	if o.StopPrice != 0 {
		params.Set("stopPrice", strconv.FormatFloat(o.StopPrice, 'f', -1, 64))
	}
	if o.IcebergQty != 0 {
		params.Set("icebergQty", strconv.FormatFloat(o.IcebergQty, 'f', -1, 64))
	}
	if o.NewOrderRespType != "" {
		params.Set("newOrderRespType", o.NewOrderRespType)
	}
	return e.SendAuthHTTPRequest(ctx, exchange.RestSpot, http.MethodPost, api, params, ratelimit, nil, resp)
}

// CancelExistingOrder sends a cancel order to Binance
func (e *Exchange) CancelExistingOrder(ctx context.Context, symbol currency.Pair, orderID int64, origClientOrderID string) (*CancelOrderResponse, error) {
	symbolValue, err := e.FormatSymbol(symbol, asset.Spot)
	if err != nil {
		return nil, err
	}
	params := url.Values{}
	params.Set("symbol", symbolValue)
	if orderID != 0 {
		params.Set("orderId", strconv.FormatInt(orderID, 10))
	}
	if origClientOrderID != "" {
		params.Set("origClientOrderId", origClientOrderID)
	}
	var resp *CancelOrderResponse
	return resp, e.SendAuthHTTPRequest(ctx, exchange.RestSpot, http.MethodDelete, "/api/v3/order", params, spotOrderRate, nil, &resp)
}

// OpenOrders Current open orders. Get all open orders on a symbol.
// Careful when accessing this with no symbol: The number of requests counted
// against the rate limiter is significantly higher
func (e *Exchange) OpenOrders(ctx context.Context, pair currency.Pair) ([]TradeOrder, error) {
	var (
		p   string
		err error
	)
	params := url.Values{}
	if !pair.IsEmpty() {
		p, err = e.FormatSymbol(pair, asset.Spot)
		if err != nil {
			return nil, err
		}
		params.Add("symbol", p)
	} else {
		// extend the receive window when all currencies to prevent "recvwindow"
		// error
		params.Set("recvWindow", "10000")
	}
	var resp []TradeOrder
	return resp, e.SendAuthHTTPRequest(ctx,
		exchange.RestSpot, http.MethodGet,
		"/api/v3/openOrders", params, openOrdersLimit(p), nil, &resp)
}

// CancelAllOpenOrderOnSymbol cancels all active orders on a symbol.
func (e *Exchange) CancelAllOpenOrderOnSymbol(ctx context.Context, symbol string) ([]SymbolOrders, error) {
	if symbol == "" {
		return nil, currency.ErrSymbolStringEmpty
	}
	params := url.Values{}
	params.Set("symbol", symbol)
	var resp []SymbolOrders
	return resp, e.SendAuthHTTPRequest(ctx, exchange.RestSpot, http.MethodDelete, "/api/v3/openOrders", params, spotOrderRate, nil, &resp)
}

// AllOrders Get all account orders; active, canceled, or filled.
// orderId optional param
// limit optional param, default 500; max 500
func (e *Exchange) AllOrders(ctx context.Context, symbol currency.Pair, orderID, limit string) ([]TradeOrder, error) {
	symbolValue, err := e.FormatSymbol(symbol, asset.Spot)
	if err != nil {
		return nil, err
	}
	params := url.Values{}
	params.Set("symbol", symbolValue)
	if orderID != "" {
		params.Set("orderId", orderID)
	}
	if limit != "" {
		params.Set("limit", limit)
	}
	var resp []TradeOrder
	return resp, e.SendAuthHTTPRequest(ctx,
		exchange.RestSpot, http.MethodGet, "/api/v3/allOrders",
		params, spotAllOrdersRate, nil, &resp)
}

// NewOCOOrder places a new one-cancel-other trade order.
func (e *Exchange) NewOCOOrder(ctx context.Context, arg *OCOOrderParam) (*OCOOrder, error) {
	if *arg == (OCOOrderParam{}) {
		return nil, common.ErrEmptyParams
	}
	if arg.Symbol.IsEmpty() {
		return nil, currency.ErrCurrencyCodeEmpty
	}
	if arg.Side == "" {
		return nil, order.ErrSideIsInvalid
	}
	if arg.Amount <= 0 {
		return nil, limits.ErrAmountBelowMin
	}
	if arg.Price <= 0 {
		return nil, limits.ErrPriceBelowMin
	}
	if arg.StopPrice <= 0 {
		return nil, fmt.Errorf("%w stop price is required", limits.ErrPriceBelowMin)
	}
	params := url.Values{}
	params.Set("quantity", strconv.FormatFloat(arg.Amount, 'f', -1, 64))
	params.Set("price", strconv.FormatFloat(arg.Price, 'f', -1, 64))
	params.Set("stopPrice", strconv.FormatFloat(arg.StopPrice, 'f', -1, 64))
	var resp *OCOOrder
	return resp, e.SendAuthHTTPRequest(ctx, exchange.RestSpot, http.MethodPost, "/api/v3/order/oco", params, spotDefaultRate, arg, &resp)
}

// NewOCOOrderList send in an one-cancels-the-other (OCO) pair, where activation of one order immediately cancels the other.
// An OCO has 2 legs called the above leg and below leg.
// One of the legs must be a LIMIT_MAKER order and the other leg must be STOP_LOSS or STOP_LOSS_LIMIT order.
// Price restrictions:
//
//	If the OCO is on the SELL side: LIMIT_MAKER price > Last Traded Price > stopPrice
//	If the OCO is on the BUY side: LIMIT_MAKER price < Last Traded Price < stopPrice
//
// OCO counts as 2 orders against the order rate limit.
func (e *Exchange) NewOCOOrderList(ctx context.Context, arg *OCOOrderListParams) (*OCOListOrderResponse, error) {
	if *arg == (OCOOrderListParams{}) {
		return nil, common.ErrEmptyParams
	}
	if arg.Symbol == "" {
		return nil, currency.ErrSymbolStringEmpty
	}
	if arg.Side == "" {
		return nil, order.ErrSideIsInvalid
	}
	if arg.Quantity <= 0 {
		return nil, fmt.Errorf("%w: quantity must be greater than 0", limits.ErrAmountBelowMin)
	}
	if arg.AboveType == "" {
		return nil, fmt.Errorf("%w: aboveType is required", order.ErrTypeIsInvalid)
	}
	if arg.BelowType == "" {
		return nil, fmt.Errorf("%w: belowType is required", order.ErrTypeIsInvalid)
	}
	var resp *OCOListOrderResponse
	return resp, e.SendAuthHTTPRequest(ctx, exchange.RestSpot, http.MethodPost, "/api/v3/orderList/oco", nil, spotOrderRate, arg, &resp)
}

// CancelOCOOrder cancels an entire Order List.
func (e *Exchange) CancelOCOOrder(ctx context.Context, symbol, orderListID, listClientOrderID, newClientOrderID string) (*OCOOrder, error) {
	if symbol == "" {
		return nil, currency.ErrSymbolStringEmpty
	}
	if orderListID == "" && listClientOrderID == "" {
		return nil, order.ErrOrderIDNotSet
	}
	params := url.Values{}
	params.Set("symbol", symbol)
	if orderListID != "" {
		params.Set("orderListId", orderListID)
	}
	if listClientOrderID != "" {
		params.Set("listClientOrderId", listClientOrderID)
	}
	if newClientOrderID != "" {
		params.Set("newClientOrderId", newClientOrderID)
	}
	var resp *OCOOrder
	return resp, e.SendAuthHTTPRequest(ctx, exchange.RestSpot, http.MethodDelete, "/api/v3/orderList", params, spotDefaultRate, nil, &resp)
}

// GetOCOOrders retrieves a specific OCO based on provided optional parameters
func (e *Exchange) GetOCOOrders(ctx context.Context, orderListID, origiClientOrderID string) (*OCOOrder, error) {
	if orderListID == "" && origiClientOrderID == "" {
		return nil, order.ErrOrderIDNotSet
	}
	params := url.Values{}
	if orderListID != "" {
		params.Set("orderListId", orderListID)
	}
	if origiClientOrderID != "" {
		params.Set("origClientOrderId", origiClientOrderID)
	}
	var resp *OCOOrder
	return resp, e.SendAuthHTTPRequest(ctx, exchange.RestSpot, http.MethodGet, "/api/v3/orderList", params, getOCOListRate, nil, &resp)
}

// GetAllOCOOrders retrieves all OCO based on provided optional parameters
func (e *Exchange) GetAllOCOOrders(ctx context.Context, fromID string, startTime, endTime time.Time, limit int64) ([]OCOOrder, error) {
	params := url.Values{}
	if !startTime.IsZero() && !endTime.IsZero() {
		err := common.StartEndTimeCheck(startTime, endTime)
		if err != nil {
			return nil, err
		}
		params.Set("startTime", strconv.FormatInt(startTime.UnixMilli(), 10))
		params.Set("endTime", strconv.FormatInt(endTime.UnixMilli(), 10))
	}
	if fromID != "" {
		params.Set("fromId", fromID)
	}
	if limit > 0 {
		params.Set("limit", strconv.FormatInt(limit, 10))
	}
	var resp []OCOOrder
	return resp, e.SendAuthHTTPRequest(ctx, exchange.RestSpot, http.MethodGet, "/api/v3/allOrderList", params, getAllOCOOrdersRate, nil, &resp)
}

// GetOpenOCOList retrieves an open OCO orders.
func (e *Exchange) GetOpenOCOList(ctx context.Context) ([]OCOOrder, error) {
	var resp []OCOOrder
	return resp, e.SendAuthHTTPRequest(ctx, exchange.RestSpot, http.MethodGet, "/api/v3/openOrderList", nil, getOpenOCOListRate, nil, &resp)
}

// ----------------------------------------------------- Smart Order Routing (SOR) -----------------------------------------------------------

// NewOrderUsingSOR places an order using smart order routing (SOR).
func (e *Exchange) NewOrderUsingSOR(ctx context.Context, arg *SOROrderRequestParams) (*SOROrderResponse, error) {
	return e.newOrderUsingSOR(ctx, arg, "/api/v3/sor/order")
}

// NewOrderUsingSORTest test new order creation and signature/recvWindow using smart order routing (SOR).
// Creates and validates a new order but does not send it into the matching engine.
func (e *Exchange) NewOrderUsingSORTest(ctx context.Context, arg *SOROrderRequestParams) (*SOROrderResponse, error) {
	return e.newOrderUsingSOR(ctx, arg, "/api/v3/sor/order/test")
}

func (e *Exchange) newOrderUsingSOR(ctx context.Context, arg *SOROrderRequestParams, path string) (*SOROrderResponse, error) {
	if *arg == (SOROrderRequestParams{}) {
		return nil, common.ErrEmptyParams
	}
	if arg.Symbol.IsEmpty() {
		return nil, currency.ErrSymbolStringEmpty
	}
	if arg.Side == "" {
		return nil, order.ErrSideIsInvalid
	}
	if arg.OrderType == "" {
		return nil, order.ErrTypeIsInvalid
	}
	if arg.Quantity <= 0 {
		return nil, order.ErrAmountIsInvalid
	}
	params := url.Values{}
	params.Set("symbol", arg.Symbol.String())
	params.Set("side", arg.Side)
	params.Set("type", arg.OrderType)
	params.Set("quantity", strconv.FormatFloat(arg.Quantity, 'f', -1, 64))
	if arg.Price <= 0 {
		params.Set("price", strconv.FormatFloat(arg.Price, 'f', -1, 64))
	}
	if arg.IcebergQuantity != 0 {
		params.Set("icebergQty", strconv.FormatFloat(arg.IcebergQuantity, 'f', -1, 64))
	}
	var resp *SOROrderResponse
	return resp, e.SendAuthHTTPRequest(ctx, exchange.RestSpot, http.MethodPost, path, params, spotOrderRate, arg, &resp)
}

// QueryOrder returns information on a past order
func (e *Exchange) QueryOrder(ctx context.Context, symbol currency.Pair, origClientOrderID string, orderID int64) (*TradeOrder, error) {
	symbolValue, err := e.FormatSymbol(symbol, asset.Spot)
	if err != nil {
		return nil, err
	}
	params := url.Values{}
	params.Set("symbol", symbolValue)
	if origClientOrderID != "" {
		params.Set("origClientOrderId", origClientOrderID)
	}
	if orderID != 0 {
		params.Set("orderId", strconv.FormatInt(orderID, 10))
	}
	var resp *TradeOrder
	if err := e.SendAuthHTTPRequest(ctx,
		exchange.RestSpot,
		http.MethodGet, "/api/v3/order",
		params, spotOrderQueryRate,
		nil, &resp); err != nil {
		return resp, err
	}
	if resp.Code != 0 {
		return resp, errors.New(resp.Msg)
	}
	return resp, nil
}

// CancelExistingOrderAndSendNewOrder cancels an existing order and places a new order on the same symbol.
// Filters and Order Count are evaluated before the processing of the cancellation and order placement occurs.
// A new order that was not attempted (i.e. when newOrderResult: NOT_ATTEMPTED), will still increase the order count by 1.
func (e *Exchange) CancelExistingOrderAndSendNewOrder(ctx context.Context, arg *CancelReplaceOrderParams) (*CancelAndReplaceResponse, error) {
	if *arg == (CancelReplaceOrderParams{}) {
		return nil, common.ErrEmptyParams
	}
	if arg.Symbol == "" {
		return nil, currency.ErrSymbolStringEmpty
	}
	if arg.Side == "" {
		return nil, order.ErrSideIsInvalid
	}
	if arg.OrderType == "" {
		return nil, order.ErrTypeIsInvalid
	}
	if arg.CancelReplaceMode == "" {
		return nil, errCancelReplaceModeRequired
	}
	var resp *CancelAndReplaceResponse
	return resp, e.SendAuthHTTPRequest(ctx, exchange.RestSpot, http.MethodPost, "/api/v3/order/cancelReplace", nil, spotOrderRate, arg, &resp)
}

// GetAccount returns binance user accounts
func (e *Exchange) GetAccount(ctx context.Context, omitZeroBalances bool) (*Account, error) {
	type response struct {
		Response
		Account
	}
	params := url.Values{}
	if omitZeroBalances {
		params.Set("omitZeroBalances", "true")
	}
	var resp response
	if err := e.SendAuthHTTPRequest(ctx,
		exchange.RestSpot,
		http.MethodGet, "/api/v3/account",
		params, spotAccountInformationRate,
		nil, &resp); err != nil {
		return &resp.Account, err
	}
	if resp.Code != 0 {
		return nil, errors.New(resp.Msg)
	}
	return &resp.Account, nil
}

// GetAccountTradeList retrieves trades for a specific account and symbol.
func (e *Exchange) GetAccountTradeList(ctx context.Context, symbol, orderID string, startTime, endTime time.Time, fromID, limit int64) ([]AccountTradeItem, error) {
	if symbol == "" {
		return nil, currency.ErrSymbolStringEmpty
	}
	params := url.Values{}
	params.Set("symbol", symbol)
	if orderID != "" {
		params.Set("orderId", orderID)
	}
	if !startTime.IsZero() && !endTime.IsZero() {
		err := common.StartEndTimeCheck(startTime, endTime)
		if err != nil {
			return nil, err
		}
		params.Set("startTime", strconv.FormatInt(startTime.UnixMilli(), 10))
		params.Set("endTime", strconv.FormatInt(endTime.UnixMilli(), 10))
	}
	if fromID != 0 {
		params.Set("fromId", strconv.FormatInt(fromID, 10))
	}
	if limit > 0 {
		params.Set("limit", strconv.FormatInt(limit, 10))
	}
	var resp []AccountTradeItem
	return resp, e.SendAuthHTTPRequest(ctx, exchange.RestSpot, http.MethodGet, "/api/v3/myTrades", params, accountTradeListRate, nil, &resp)
}

// GetCurrentOrderCountUsage displays the user's current order count usage for all intervals.
func (e *Exchange) GetCurrentOrderCountUsage(ctx context.Context) ([]CurrentOrderCountUsage, error) {
	var resp []CurrentOrderCountUsage
	return resp, e.SendAuthHTTPRequest(ctx, exchange.RestSpot, http.MethodGet, "/api/v3/rateLimit/order", nil, currentOrderCountUsageRate, nil, &resp)
}

// GetPreventedMatches displays the list of orders that were expired because of STP.
func (e *Exchange) GetPreventedMatches(ctx context.Context, symbol string, preventedMatchID, orderID, fromPreventedMatchID, limit int64) ([]PreventedMatches, error) {
	if symbol == "" {
		return nil, currency.ErrSymbolStringEmpty
	}
	if preventedMatchID == 0 && orderID == 0 {
		return nil, fmt.Errorf("%w: either preventedMatchID or orderID", order.ErrOrderIDNotSet)
	}
	params := url.Values{}
	params.Set("symbol", symbol)
	rateLimit := queryPreventedMatchsWithRate
	if preventedMatchID != 0 {
		params.Set("preventedMatchId", strconv.FormatInt(preventedMatchID, 10))
	}
	if orderID != 0 {
		rateLimit = preventedMatchesByOrderIDRate
		params.Set("orderId", strconv.FormatInt(orderID, 10))
	}
	if fromPreventedMatchID != 0 {
		params.Set("fromPreventedMatchId", strconv.FormatInt(fromPreventedMatchID, 10))
	}
	if limit > 0 {
		params.Set("limit", strconv.FormatInt(limit, 10))
	}
	var resp []PreventedMatches
	return resp, e.SendAuthHTTPRequest(ctx, exchange.RestSpot, http.MethodGet, "/api/v3/myPreventedMatches", params, rateLimit, nil, &resp)
}

// GetAllocations retrieves allocations resulting from SOR order placement.
func (e *Exchange) GetAllocations(ctx context.Context, symbol string, startTime, endTime time.Time, fromAllocationID, orderID, limit int64) ([]Allocation, error) {
	if symbol == "" {
		return nil, currency.ErrSymbolStringEmpty
	}
	params := url.Values{}
	params.Set("symbol", symbol)
	if !startTime.IsZero() && !endTime.IsZero() {
		err := common.StartEndTimeCheck(startTime, endTime)
		if err != nil {
			return nil, err
		}
		params.Set("startTime", strconv.FormatInt(startTime.UnixMilli(), 10))
		params.Set("endTime", strconv.FormatInt(endTime.UnixMilli(), 10))
	}
	if fromAllocationID > 0 {
		params.Set("fromAllocationId", strconv.FormatInt(fromAllocationID, 10))
	}
	if orderID > 0 {
		params.Set("orderId", strconv.FormatInt(orderID, 10))
	}
	if limit > 0 {
		params.Set("limit", strconv.FormatInt(limit, 10))
	}
	var resp []Allocation
	return resp, e.SendAuthHTTPRequest(ctx, exchange.RestSpot, http.MethodGet, "/api/v3/myAllocations", params, getAllocationsRate, nil, &resp)
}

// GetCommissionRates retrieves current account commission rates.
func (e *Exchange) GetCommissionRates(ctx context.Context, symbol string) (*AccountCommissionRate, error) {
	if symbol == "" {
		return nil, currency.ErrSymbolStringEmpty
	}
	params := url.Values{}
	params.Set("symbol", symbol)
	var resp *AccountCommissionRate
	return resp, e.SendAuthHTTPRequest(ctx, exchange.RestSpot, http.MethodGet, "/api/v3/account/commission", params, getCommissionRate, nil, &resp)
}

// MarginAccountBorrowRepay represents a margin account borrow/repay
// lending type: possible values BORROW or REPAY
// Symbol is valid only for Isolated margin
func (e *Exchange) MarginAccountBorrowRepay(ctx context.Context, assetName currency.Code, symbol, lendingType string, isIsolated bool, amount float64) (string, error) {
	if symbol == "" {
		return "", currency.ErrSymbolStringEmpty
	}
	if assetName.IsEmpty() {
		return "", currency.ErrCurrencyCodeEmpty
	}
	if lendingType == "" {
		return "", errLendingTypeRequired
	}
	if amount <= 0 {
		return "", limits.ErrAmountBelowMin
	}
	params := url.Values{}
	params.Set("symbol", symbol)
	params.Set("asset", assetName.String())
	params.Set("amount", strconv.FormatFloat(amount, 'f', -1, 64))
	if isIsolated {
		params.Set("isIsolated", "TRUE")
		// Default is FALSE for Cross Margin
	}
	resp := &struct {
		TransactionID string `json:"tranId"`
	}{}
	return resp.TransactionID, e.SendAuthHTTPRequest(ctx, exchange.RestSpot, http.MethodPost, "/sapi/v1/margin/borrow-repay", params, marginAccountBorrowRepayRate, nil, &resp)
}

// GetBorrowOrRepayRecordsInMarginAccount retrieves borrow/repay records in Margin account.
// tranId in POST /sapi/v1/margin/loan
func (e *Exchange) GetBorrowOrRepayRecordsInMarginAccount(ctx context.Context, assetName currency.Code, isolatedSymbol, lendingType string, transactionID, current, size int64, startTime, endTime time.Time) (*MarginAccountBorrowRepayRecords, error) {
	params := url.Values{}
	if !assetName.IsEmpty() {
		params.Set("asset", assetName.String())
	}
	if isolatedSymbol != "" {
		params.Set("isolatedSymbol", isolatedSymbol)
	}
	if transactionID != 0 {
		params.Set("txId", strconv.FormatInt(transactionID, 10))
	}
	if !startTime.IsZero() && !endTime.IsZero() {
		err := common.StartEndTimeCheck(startTime, endTime)
		if err != nil {
			return nil, err
		}
		params.Set("startTime", strconv.FormatInt(startTime.UnixMilli(), 10))
		params.Set("endTime", strconv.FormatInt(endTime.UnixMilli(), 10))
	}
	if current > 0 {
		params.Set("current", strconv.FormatInt(current, 10))
	}
	if size > 0 {
		params.Set("size", strconv.FormatInt(size, 10))
	}
	if lendingType != "" {
		params.Set("type", lendingType)
	}
	var resp *MarginAccountBorrowRepayRecords
	return resp, e.SendAuthHTTPRequest(ctx, exchange.RestSpot, http.MethodGet, "/sapi/v1/margin/borrow-repay", params, borrowRepayRecordsInMarginAccountRate, nil, &resp)
}

// GetAllMarginAssets retrieves all margin assets
func (e *Exchange) GetAllMarginAssets(ctx context.Context, assetName currency.Code) ([]MarginAsset, error) {
	params := url.Values{}
	if !assetName.IsEmpty() {
		params.Set("asset", assetName.String())
	}
	var resp []MarginAsset
	return resp, e.SendAPIKeyHTTPRequest(ctx, exchange.RestSpot, http.MethodGet, common.EncodeURLValues("/sapi/v1/margin/allAssets", params), sapiDefaultRate, &resp)
}

// GetAllCrossMarginPairs retrieves all cross-margin pairs
func (e *Exchange) GetAllCrossMarginPairs(ctx context.Context, symbol string) ([]CrossMarginPairInfo, error) {
	params := url.Values{}
	if symbol != "" {
		params.Set("symbol", symbol)
	}
	var resp []CrossMarginPairInfo
	return resp, e.SendAPIKeyHTTPRequest(ctx, exchange.RestSpot, http.MethodGet, common.EncodeURLValues("/sapi/v1/margin/allPairs", params), sapiDefaultRate, &resp)
}

// GetMarginPriceIndex retrieves margin price index
func (e *Exchange) GetMarginPriceIndex(ctx context.Context, symbol string) (*MarginPriceIndex, error) {
	if symbol == "" {
		return nil, currency.ErrSymbolStringEmpty
	}
	params := url.Values{}
	params.Set("symbol", symbol)
	var resp *MarginPriceIndex
	return resp, e.SendAPIKeyHTTPRequest(ctx, exchange.RestSpot, http.MethodGet, common.EncodeURLValues("/sapi/v1/margin/priceIndex", params), getPriceMarginIndexRate, &resp)
}

// PostMarginAccountOrder post a new order for margin account.
// autoRepayAtCancel is suggested to set as “FALSE" to keep liability unrepaid under high frequent new order/cancel order execution
func (e *Exchange) PostMarginAccountOrder(ctx context.Context, arg *MarginAccountOrderParam) (*MarginAccountOrder, error) {
	if *arg == (MarginAccountOrderParam{}) {
		return nil, common.ErrEmptyParams
	}
	if arg.Symbol.IsEmpty() {
		return nil, currency.ErrCurrencyPairEmpty
	}
	if arg.Side == "" {
		return nil, order.ErrSideIsInvalid
	}
	arg.Side = strings.ToUpper(arg.Side)
	if arg.OrderType == "" {
		return nil, order.ErrTypeIsInvalid
	}
	var resp *MarginAccountOrder
	return resp, e.SendAuthHTTPRequest(ctx, exchange.RestSpot, http.MethodPost, "/sapi/v1/margin/order", nil, marginAccountNewOrderRate, arg, &resp)
}

// CancelMarginAccountOrder cancels an active order for margin account.
func (e *Exchange) CancelMarginAccountOrder(ctx context.Context, symbol, origClientOrderID, newClientOrderID string, isIsolated bool, orderID int64) (*MarginAccountOrder, error) {
	if symbol == "" {
		return nil, currency.ErrSymbolStringEmpty
	}
	if orderID == 0 && origClientOrderID == "" {
		return nil, order.ErrOrderIDNotSet
	}
	params := url.Values{}
	params.Set("symbol", symbol)
	if isIsolated {
		params.Set("isIsolated", "TRUE")
	}
	if orderID > 0 {
		params.Set("orderId", strconv.FormatInt(orderID, 10))
	}
	if newClientOrderID != "" {
		params.Set("newClientOrderId", newClientOrderID)
	}
	if origClientOrderID != "" {
		params.Set("origClientOrderId", origClientOrderID)
	}
	var resp *MarginAccountOrder
	return resp, e.SendAuthHTTPRequest(ctx, exchange.RestSpot, http.MethodDelete, "/sapi/v1/margin/order", params, marginAccountCancelOrderRate, nil, &resp)
}

// MarginAccountCancelAllOpenOrdersOnSymbol cancels all active orders on a symbol for margin account.
// This includes OCO orders.
func (e *Exchange) MarginAccountCancelAllOpenOrdersOnSymbol(ctx context.Context, symbol string, isIsolated bool) ([]MarginAccountOrderDetail, error) {
	if symbol == "" {
		return nil, currency.ErrSymbolStringEmpty
	}
	params := url.Values{}
	params.Set("symbol", symbol)
	if isIsolated {
		params.Set("isIsolated", "TRUE")
	}
	var resp []MarginAccountOrderDetail
	return resp, e.SendAuthHTTPRequest(ctx, exchange.RestSpot, http.MethodDelete, "/sapi/v1/margin/openOrders", params, sapiDefaultRate, nil, &resp)
}

// AdjustCrossMarginMaxLeverage adjusts cross-margin account max leverage
// Can only adjust 3 , 5 or 10，Example:
// maxLeverage=10 for Cross Margin Pro ，
// maxLeverage = 5 or 3 for Cross Margin Classic
// The margin level need higher than the initial risk ratio of adjusted leverage, the initial risk ratio of 3x is 1.5 ,
// the initial risk ratio of 5x is 1.25, the initial risk ratio of 10x is 2.5.
func (e *Exchange) AdjustCrossMarginMaxLeverage(ctx context.Context, maxLeverage int64) (bool, error) {
	if maxLeverage <= 0 {
		return false, fmt.Errorf("%w: possible leverage values are 3, 5 are 10", order.ErrSubmitLeverageNotSupported)
	}
	params := url.Values{}
	params.Set("maxLeverage", strconv.FormatInt(maxLeverage, 10))
	resp := &struct {
		Success bool `json:"success"`
	}{}
	return resp.Success, e.SendAuthHTTPRequest(ctx, exchange.RestSpot, http.MethodPost, "/sapi/v1/margin/max-leverage", params, adjustCrossMarginMaxLeverageRate, nil, &resp)
}

// GetCrossMarginTransferHistory retrieves cross-margin transfer history in a descending order.
//
// The max interval between startTime and endTime is 30 days.
// Returns data for last 7 days by default
// Transfer Type possible values: ROLL_IN, ROLL_OUT
func (e *Exchange) GetCrossMarginTransferHistory(ctx context.Context, assetName currency.Code, transferType, isolatedSymbol string, startTime, endTime time.Time, current, size int64) (*CrossMarginTransferHistory, error) {
	params, err := fillMarginInterestAndTransferHistoryParams(assetName, transferType, isolatedSymbol, startTime, endTime, current, size)
	if err != nil {
		return nil, err
	}
	var resp *CrossMarginTransferHistory
	return resp, e.SendAuthHTTPRequest(ctx, exchange.RestSpot, http.MethodGet, "/sapi/v1/margin/transfer", params, sapiDefaultRate, nil, &resp)
}

func fillMarginInterestAndTransferHistoryParams(assetName currency.Code, transferType, isolatedSymbol string, startTime, endTime time.Time, current, size int64) (url.Values, error) {
	params := url.Values{}
	if !assetName.IsEmpty() {
		params.Set("asset", assetName.String())
	}
	if transferType != "" {
		params.Set("type", transferType)
	}
	if isolatedSymbol != "" {
		params.Set("isolatedSymbol", isolatedSymbol)
	}
	if !startTime.IsZero() && !endTime.IsZero() {
		err := common.StartEndTimeCheck(startTime, endTime)
		if err != nil {
			return nil, err
		}
		params.Set("startTime", strconv.FormatInt(startTime.UnixMilli(), 10))
		params.Set("endTime", strconv.FormatInt(endTime.UnixMilli(), 10))
	}
	if current > 0 {
		params.Set("current", strconv.FormatInt(current, 10))
	}
	if size > 0 {
		params.Set("size", strconv.FormatInt(size, 10))
	}
	return params, nil
}

// GetUserMarginInterestHistory returns margin interest history for the user
func (e *Exchange) GetUserMarginInterestHistory(ctx context.Context, assetName currency.Code, isolatedSymbol string, startTime, endTime time.Time, current, size int64) (*UserMarginInterestHistoryResponse, error) {
	params, err := fillMarginInterestAndTransferHistoryParams(assetName, "", isolatedSymbol, startTime, endTime, current, size)
	if err != nil {
		return nil, err
	}
	var resp *UserMarginInterestHistoryResponse
	return resp, e.SendAuthHTTPRequest(ctx, exchange.RestSpot, http.MethodGet, "/sapi/v1/margin/interestHistory", params, sapiDefaultRate, nil, &resp)
}

// GetForceLiquidiationRecord retrieves force liquidiation records
func (e *Exchange) GetForceLiquidiationRecord(ctx context.Context, startTime, endTime time.Time, isolatedSymbol string, current, size int64) (*LiquidiationRecord, error) {
	params := url.Values{}
	if isolatedSymbol != "" {
		params.Set("isolatedSymbol", isolatedSymbol)
	}
	if !startTime.IsZero() && !endTime.IsZero() {
		err := common.StartEndTimeCheck(startTime, endTime)
		if err != nil {
			return nil, err
		}
		params.Set("startTime", strconv.FormatInt(startTime.UnixMilli(), 10))
		params.Set("endTime", strconv.FormatInt(endTime.UnixMilli(), 10))
	}
	if current > 0 {
		params.Set("current", strconv.FormatInt(current, 10))
	}
	if size > 0 {
		params.Set("size", strconv.FormatInt(size, 10))
	}
	var resp *LiquidiationRecord
	return resp, e.SendAuthHTTPRequest(ctx, exchange.RestSpot, http.MethodGet, "/sapi/v1/margin/forceLiquidationRec", params, sapiDefaultRate, nil, &resp)
}

// GetCrossMarginAccountDetail retrieves cross-margin account details
func (e *Exchange) GetCrossMarginAccountDetail(ctx context.Context) (*CrossMarginAccount, error) {
	var resp *CrossMarginAccount
	return resp, e.SendAuthHTTPRequest(ctx, exchange.RestSpot,
		http.MethodGet, "/sapi/v1/margin/account", nil,
		getCrossMarginAccountDetailRate, nil, &resp)
}

// GetMarginAccountsOrder retrieves margin account's order
//
// Either orderId or origClientOrderId must be sent.
// For some historical orders cummulativeQuoteQty will be < 0, meaning the data is not available at this time.
func (e *Exchange) GetMarginAccountsOrder(ctx context.Context, symbol, origClientOrderID string, isIsolated bool, orderID int64) (*TradeOrder, error) {
	if symbol == "" {
		return nil, currency.ErrSymbolStringEmpty
	}
	if orderID == 0 && origClientOrderID == "" {
		return nil, order.ErrOrderIDNotSet
	}
	params := url.Values{}
	params.Set("symbol", symbol)
	if isIsolated {
		params.Set("isIsolated", "true")
	}
	if orderID > 0 {
		params.Set("orderId", strconv.FormatInt(orderID, 10))
	}
	if origClientOrderID != "" {
		params.Set("origClientOrderId", origClientOrderID)
	}
	var resp *TradeOrder
	return resp, e.SendAuthHTTPRequest(ctx, exchange.RestSpot, http.MethodGet, "/sapi/v1/margin/order ", params, getCrossMarginAccountOrderRate, nil, &resp)
}

// GetMarginAccountsOpenOrders retrieves margin account's open orders
func (e *Exchange) GetMarginAccountsOpenOrders(ctx context.Context, symbol string, isIsolated bool) ([]TradeOrder, error) {
	params := url.Values{}
	if symbol != "" {
		params.Set("symbol", symbol)
	}
	if isIsolated {
		params.Set("isIsolated", "true")
	}
	var resp []TradeOrder
	return resp, e.SendAuthHTTPRequest(ctx, exchange.RestSpot, http.MethodGet, "/sapi/v1/margin/openOrders", nil, getMarginAccountsOpenOrdersRate, nil, &resp)
}

// GetMarginAccountAllOrders retrieves all margin account's orders.
func (e *Exchange) GetMarginAccountAllOrders(ctx context.Context, symbol string, isIsolated bool, startTime, endTime time.Time, orderID, limit int64) ([]TradeOrder, error) {
	if symbol == "" {
		return nil, currency.ErrSymbolStringEmpty
	}
	params := url.Values{}
	params.Set("symbol", symbol)
	if isIsolated {
		params.Set("isIsolated", "TRUE")
	}
	if !startTime.IsZero() && !endTime.IsZero() {
		err := common.StartEndTimeCheck(startTime, endTime)
		if err != nil {
			return nil, err
		}
		params.Set("startTime", strconv.FormatInt(startTime.UnixMilli(), 10))
		params.Set("endTime", strconv.FormatInt(endTime.UnixMilli(), 10))
	}
	if orderID > 0 {
		params.Set("orderId", strconv.FormatInt(orderID, 10))
	}
	if limit > 0 {
		params.Set("limit", strconv.FormatInt(limit, 10))
	}
	var resp []TradeOrder
	return resp, e.SendAuthHTTPRequest(ctx, exchange.RestSpot, http.MethodGet, "/sapi/v1/margin/allOrders", nil, marginAccountsAllOrdersRate, nil, &resp)
}

// NewMarginAccountOCOOrder send in a new OCO for a margin account
//
// Price Restrictions:
// SELL: Limit Price > Last Price > Stop Price
// BUY: Limit Price < Last Price < Stop Price
// Quantity Restrictions:
// Both legs must have the same quantity
// ICEBERG quantities however do not have to be the same.
// Order Rate Limit
// OCO counts as 2 orders against the order rate limit.
// autoRepayAtCancel is suggested to set as “FALSE" to keep liability unrepaid under high frequent new order/cancel order execution
func (e *Exchange) NewMarginAccountOCOOrder(ctx context.Context, arg *MarginOCOOrderParam) (*OCOOrder, error) {
	if *arg == (MarginOCOOrderParam{}) {
		return nil, common.ErrEmptyParams
	}
	if arg.Symbol.IsEmpty() {
		return nil, currency.ErrCurrencyPairEmpty
	}
	if arg.Side == "" {
		return nil, order.ErrSideIsInvalid
	}
	if arg.Quantity <= 0 {
		return nil, limits.ErrAmountBelowMin
	}
	if arg.Price <= 0 {
		return nil, limits.ErrPriceBelowMin
	}
	if arg.StopPrice <= 0 {
		return nil, fmt.Errorf("%w: stopPrice is required", limits.ErrPriceBelowMin)
	}
	var resp *OCOOrder
	return resp, e.SendAuthHTTPRequest(ctx, exchange.RestSpot, http.MethodPost, "/sapi/v1/margin/order/oco", nil, marginOCOOrderRate, arg, &resp)
}

// CancelMarginAccountOCOOrder cancel an entire Order List for a margin account.
func (e *Exchange) CancelMarginAccountOCOOrder(ctx context.Context, symbol, listClientOrderID, newClientOrderID string, isIsolated bool, orderListID int64) (*OCOOrder, error) {
	if symbol == "" {
		return nil, currency.ErrSymbolStringEmpty
	}
	params := url.Values{}
	params.Set("symbol", symbol)
	if isIsolated {
		params.Set("isIsolated", "TRUE")
	}
	if orderListID > 0 {
		params.Set("orderListId", strconv.FormatInt(orderListID, 10))
	}
	if listClientOrderID != "" {
		params.Set("listClientOrderId", listClientOrderID)
	}
	if newClientOrderID != "" {
		params.Set("newClientOrderId", newClientOrderID)
	}
	var resp *OCOOrder
	return resp, e.SendAuthHTTPRequest(ctx, exchange.RestSpot, http.MethodDelete, "/sapi/v1/margin/orderList", params, sapiDefaultRate, nil, &resp)
}

// GetMarginAccountOCOOrder retrieves a specific OCO based on provided optional parameters
func (e *Exchange) GetMarginAccountOCOOrder(ctx context.Context, symbol, origClientOrderID string, orderListID int64, isIsolated bool) (*OCOOrder, error) {
	params := url.Values{}
	if symbol != "" {
		params.Set("symbol", symbol)
	}
	if isIsolated {
		params.Set("isIsolated", "TRUE")
	}
	if origClientOrderID != "" {
		params.Set("origClientOrderId", origClientOrderID)
	}
	if orderListID > 0 {
		params.Set("orderListId", strconv.FormatInt(orderListID, 10))
	}
	var resp *OCOOrder
	return resp, e.SendAuthHTTPRequest(ctx, exchange.RestSpot, http.MethodGet, "/sapi/v1/margin/orderList", params, getMarginAccountOCOOrderRate, nil, &resp)
}

func ocoOrdersAndTradeParams(symbol string, isIsolated bool, startTime, endTime time.Time, orderID, fromID, limit int64) (url.Values, error) {
	params := url.Values{}
	if symbol != "" {
		params.Set("symbol", symbol)
	}
	if isIsolated {
		params.Set("isIsolated", "TRUE")
	}
	if fromID > 0 {
		params.Set("fromId", strconv.FormatInt(fromID, 10))
	}
	if !startTime.IsZero() && !endTime.IsZero() {
		err := common.StartEndTimeCheck(startTime, endTime)
		if err != nil {
			return nil, err
		}
		params.Set("startTime", strconv.FormatInt(startTime.UnixMilli(), 10))
		params.Set("endTime", strconv.FormatInt(endTime.UnixMilli(), 10))
	}
	if limit > 0 {
		params.Set("limit", strconv.FormatInt(limit, 10))
	}
	if orderID > 0 {
		params.Set("orderId", strconv.FormatInt(orderID, 10))
	}
	return params, nil
}

// GetMarginAccountAllOCO retrieves all OCO for a specific margin account based on provided optional parameters
func (e *Exchange) GetMarginAccountAllOCO(ctx context.Context, symbol string, isIsolated bool, startTime, endTime time.Time, fromID, limit int64) ([]OCOOrder, error) {
	params, err := ocoOrdersAndTradeParams(symbol, isIsolated, startTime, endTime, 0, fromID, limit)
	if err != nil {
		return nil, err
	}
	var resp []OCOOrder
	return resp, e.SendAuthHTTPRequest(ctx, exchange.RestSpot, http.MethodGet, "/sapi/v1/margin/allOrderList", params, getMarginAccountAllOCORate, nil, &resp)
}

// GetMarginAccountsOpenOCOOrder retrieves margin account's open OCO order
func (e *Exchange) GetMarginAccountsOpenOCOOrder(ctx context.Context, isIsolated bool, symbol string) ([]OCOOrder, error) {
	if symbol == "" {
		return nil, currency.ErrSymbolStringEmpty
	}
	params := url.Values{}
	params.Set("symbol", symbol)
	if isIsolated {
		params.Set("isIsolated", "TRUE")
	}
	var resp []OCOOrder
	return resp, e.SendAuthHTTPRequest(ctx, exchange.RestSpot, http.MethodGet, "/sapi/v1/margin/openOrderList", params, marginAccountOpenOCOOrdersRate, nil, &resp)
}

// GetMarginAccountTradeList retrieves margin accounts trade list
func (e *Exchange) GetMarginAccountTradeList(ctx context.Context, symbol string, isIsolated bool, startTime, endTime time.Time, orderID, fromID, limit int64) ([]TradeHistory, error) {
	if symbol == "" {
		return nil, currency.ErrSymbolStringEmpty
	}
	params, err := ocoOrdersAndTradeParams(symbol, isIsolated, startTime, endTime, orderID, fromID, limit)
	if err != nil {
		return nil, err
	}
	var resp []TradeHistory
	return resp, e.SendAuthHTTPRequest(ctx, exchange.RestSpot, http.MethodGet, "/sapi/v1/margin/myTrades", params, marginAccountTradeListRate, nil, &resp)
}

// GetMaxBorrow represents a maximum borrowable amount.
func (e *Exchange) GetMaxBorrow(ctx context.Context, assetName currency.Code, isolatedSymbol string) (*MaxBorrow, error) {
	if assetName.IsEmpty() {
		return nil, currency.ErrCurrencyCodeEmpty
	}
	params := url.Values{}
	params.Set("asset", assetName.String())
	if isolatedSymbol != "" {
		params.Set("isolatedSymbol", isolatedSymbol)
	}
	var resp *MaxBorrow
	return resp, e.SendAuthHTTPRequest(ctx, exchange.RestSpot, http.MethodGet, "/sapi/v1/margin/maxBorrowable", params, marginMaxBorrowRate, nil, &resp)
}

// GetMaxTransferOutAmount retrieves the maximum amount to transfer out of margin account.
// If isolatedSymbol is not sent, crossed margin data will be sent.
func (e *Exchange) GetMaxTransferOutAmount(ctx context.Context, assetName currency.Code, isolatedSymbol string) (float64, error) {
	if assetName.IsEmpty() {
		return 0, currency.ErrCurrencyCodeEmpty
	}
	params := url.Values{}
	params.Set("asset", assetName.String())
	if isolatedSymbol != "" {
		params.Set("isolatedSymbol", isolatedSymbol)
	}
	resp := &struct {
		Amount float64 `json:"amount"`
	}{}
	return resp.Amount, e.SendAuthHTTPRequest(ctx, exchange.RestSpot, http.MethodGet, "/sapi/v1/margin/maxTransferable", params, maxTransferOutRate, nil, &resp)
}

// GetSummaryOfMarginAccount retrieves a margin account summary
func (e *Exchange) GetSummaryOfMarginAccount(ctx context.Context) (*MarginAccountSummary, error) {
	var resp *MarginAccountSummary
	return resp, e.SendAuthHTTPRequest(ctx, exchange.RestSpot, http.MethodGet, "/sapi/v1/margin/tradeCoeff", nil, marginAccountSummaryRate, nil, &resp)
}

// GetIsolatedMarginAccountInfo retrieves isolated margin account info
func (e *Exchange) GetIsolatedMarginAccountInfo(ctx context.Context, symbols []string) (*IsolatedMarginAccountInfo, error) {
	params := url.Values{}
	if len(symbols) > 0 {
		params.Set("symbols", strings.Join(symbols, ","))
	}
	var resp *IsolatedMarginAccountInfo
	return resp, e.SendAuthHTTPRequest(ctx, exchange.RestSpot, http.MethodGet, "/sapi/v1/margin/isolated/account", params, getIsolatedMarginAccountInfoRate, nil, &resp)
}

// DisableIsolatedMarginAccount disable isolated margin account for a specific symbol. Each trading pair can only be deactivated once every 24 hours.
func (e *Exchange) DisableIsolatedMarginAccount(ctx context.Context, symbol string) (*IsolatedMarginResponse, error) {
	if symbol == "" {
		return nil, currency.ErrSymbolStringEmpty
	}
	params := url.Values{}
	params.Set("symbol", symbol)
	var resp *IsolatedMarginResponse
	return resp, e.SendAuthHTTPRequest(ctx, exchange.RestSpot, http.MethodDelete, "/sapi/v1/margin/isolated/account", params, deleteIsolatedMarginAccountRate, nil, &resp)
}

// EnableIsolatedMarginAccount enable isolated margin account for a specific symbol(Only supports activation of previously disabled accounts).
func (e *Exchange) EnableIsolatedMarginAccount(ctx context.Context, symbol string) (*IsolatedMarginResponse, error) {
	if symbol == "" {
		return nil, currency.ErrSymbolStringEmpty
	}
	params := url.Values{}
	params.Set("symbol", symbol)
	var resp *IsolatedMarginResponse
	return resp, e.SendAuthHTTPRequest(ctx, exchange.RestSpot, http.MethodPost, "/sapi/v1/margin/isolated/account", params, enableIsolatedMarginAccountRate, nil, &resp)
}

// GetEnabledIsolatedMarginAccountLimit retrieves enabled isolated margin account limit.
func (e *Exchange) GetEnabledIsolatedMarginAccountLimit(ctx context.Context) (*IsolatedMarginAccountLimit, error) {
	var resp *IsolatedMarginAccountLimit
	return resp, e.SendAuthHTTPRequest(ctx, exchange.RestSpot, http.MethodGet, "/sapi/v1/margin/isolated/accountLimit", nil, sapiDefaultRate, nil, &resp)
}

// GetAllIsolatedMarginSymbols retrieves all isolated margin symbols
func (e *Exchange) GetAllIsolatedMarginSymbols(ctx context.Context, symbol string) ([]IsolatedMarginAccount, error) {
	params := url.Values{}
	if symbol != "" {
		params.Set("symbol", symbol)
	}
	var resp []IsolatedMarginAccount
	return resp, e.SendAuthHTTPRequest(ctx, exchange.RestSpot, http.MethodGet, "/sapi/v1/margin/isolated/allPairs", params, allIsolatedMarginSymbol, nil, &resp)
}

// ToggleBNBBurn toggles BNB burn on spot trade and margin interest
func (e *Exchange) ToggleBNBBurn(ctx context.Context, spotBNBBurn, interestBNBBurn bool) (*BNBBurnOnSpotAndMarginInterest, error) {
	params := url.Values{}
	if spotBNBBurn {
		params.Set("spotBNBBurn", "true")
	} else {
		params.Set("spotBNBBurn", "false")
	}
	if interestBNBBurn {
		params.Set("interestBNBBurn", "true")
	} else {
		params.Set("interestBNBBurn", "false")
	}
	var resp *BNBBurnOnSpotAndMarginInterest
	return resp, e.SendAuthHTTPRequest(ctx, exchange.RestSpot, http.MethodPost, "/sapi/v1/bnbBurn", params, sapiDefaultRate, nil, &resp)
}

// GetBNBBurnStatus retrieves BNB Burn status
func (e *Exchange) GetBNBBurnStatus(ctx context.Context) (*BNBBurnOnSpotAndMarginInterest, error) {
	var resp *BNBBurnOnSpotAndMarginInterest
	return resp, e.SendAuthHTTPRequest(ctx, exchange.RestSpot, http.MethodGet, "/sapi/v1/bnbBurn", nil, sapiDefaultRate, nil, &resp)
}

// GetMarginInterestRateHistory retrieves margin interest rate history
func (e *Exchange) GetMarginInterestRateHistory(ctx context.Context, assetName currency.Code, vipLevel int64, startTime, endTime time.Time) ([]MarginInterestRate, error) {
	if assetName.IsEmpty() {
		return nil, currency.ErrCurrencyCodeEmpty
	}
	params := url.Values{}
	params.Set("asset", assetName.String())
	if vipLevel > 0 {
		params.Set("vipLevel", strconv.FormatInt(vipLevel, 10))
	}
	if !startTime.IsZero() && !endTime.IsZero() {
		err := common.StartEndTimeCheck(startTime, endTime)
		if err != nil {
			return nil, err
		}
		params.Set("startTime", strconv.FormatInt(startTime.UnixMilli(), 10))
		params.Set("endTime", strconv.FormatInt(endTime.UnixMilli(), 10))
	}
	var resp []MarginInterestRate
	return resp, e.SendAuthHTTPRequest(ctx, exchange.RestSpot, http.MethodGet, "/sapi/v1/margin/interestRateHistory", params, sapiDefaultRate, nil, &resp)
}

// GetCrossMarginFeeData get cross margin fee data collection with any vip level or user's current specific data as https://www.binance.com/en/margin-fee
func (e *Exchange) GetCrossMarginFeeData(ctx context.Context, vipLevel int64, coin currency.Code) ([]CrossMarginFeeData, error) {
	params := url.Values{}
	if vipLevel > 0 {
		params.Set("vipLevel", strconv.FormatInt(vipLevel, 10))
	}
	endpointLimiter := allCrossMarginFeeDataRate
	if !coin.IsEmpty() {
		endpointLimiter = sapiDefaultRate
		params.Set("coin", coin.String())
	}
	var resp []CrossMarginFeeData
	return resp, e.SendAuthHTTPRequest(ctx, exchange.RestSpot, http.MethodGet, "/sapi/v1/margin/crossMarginData", params, endpointLimiter, nil, &resp)
}

// GetIsolatedMaringFeeData represents an isolated margin fee data.
// get isolated margin fee data collection with any vip level or user's current specific data as https://www.binance.com/en/margin-fee
func (e *Exchange) GetIsolatedMaringFeeData(ctx context.Context, vipLevel int64, symbol string) ([]IsolatedMarginFeeData, error) {
	endpointLimiter := allIsolatedMarginFeeDataRate
	params := url.Values{}
	if vipLevel > 0 {
		params.Set("vipLevel", strconv.FormatInt(vipLevel, 10))
	}
	if symbol != "" {
		endpointLimiter = sapiDefaultRate
		params.Set("symbol", symbol)
	}
	var resp []IsolatedMarginFeeData
	return resp, e.SendAuthHTTPRequest(ctx, exchange.RestSpot, http.MethodGet, "/sapi/v1/margin/isolatedMarginData", params, endpointLimiter, nil, &resp)
}

// GetIsolatedMarginTierData get isolated margin tier data collection with any tier as https://www.binance.com/en/margin-data
func (e *Exchange) GetIsolatedMarginTierData(ctx context.Context, symbol string, tier int64) ([]IsolatedMarginTierInfo, error) {
	if symbol == "" {
		return nil, currency.ErrSymbolStringEmpty
	}
	params := url.Values{}
	params.Set("symbol", symbol)
	if tier > 0 {
		params.Set("tier", strconv.FormatInt(tier, 10))
	}
	var resp []IsolatedMarginTierInfo
	return resp, e.SendAuthHTTPRequest(ctx, exchange.RestSpot, http.MethodGet, "/sapi/v1/margin/isolatedMarginTier", params, sapiDefaultRate, nil, &resp)
}

// GetCurrencyMarginOrderCountUsage displays the user's current margin order count usage for all intervals.
func (e *Exchange) GetCurrencyMarginOrderCountUsage(ctx context.Context, isIsolated bool, symbol string) ([]MarginOrderCount, error) {
	params := url.Values{}
	if isIsolated {
		params.Set("isIsolated", "TRUE")
	}
	if symbol != "" {
		params.Set("symbol", symbol)
	}
	var resp []MarginOrderCount
	return resp, e.SendAuthHTTPRequest(ctx, exchange.RestSpot, http.MethodGet, "/sapi/v1/margin/rateLimit/order", params, marginCurrentOrderCountUsageRate, nil, &resp)
}

// GetCrossMarginCollateralRatio retrieves collaterals for list of assets.
func (e *Exchange) GetCrossMarginCollateralRatio(ctx context.Context) ([]CrossMarginCollateralRatio, error) {
	var resp []CrossMarginCollateralRatio
	return resp, e.SendAPIKeyHTTPRequest(ctx, exchange.RestSpot, http.MethodGet, "/sapi/v1/margin/crossMarginCollateralRatio", crossMarginCollateralRatioRate, &resp)
}

// GetSmallLiabilityExchangeCoinList query the coins which can be small liability exchange
func (e *Exchange) GetSmallLiabilityExchangeCoinList(ctx context.Context) ([]SmallLiabilityCoin, error) {
	var resp []SmallLiabilityCoin
	return resp, e.SendAuthHTTPRequest(ctx, exchange.RestSpot, http.MethodGet, "/sapi/v1/margin/exchange-small-liability", nil, getSmallLiabilityExchangeCoinListRate, nil, &resp)
}

// MarginSmallLiabilityExchange set cross-margin small liability exchange
func (e *Exchange) MarginSmallLiabilityExchange(ctx context.Context, assetNames []string) ([]SmallLiabilityCoin, error) {
	if len(assetNames) == 0 {
		return nil, errEmptyCurrencyCodes
	}
	params := url.Values{}
	params.Set("assetNames", strings.Join(assetNames, ","))
	var resp []SmallLiabilityCoin
	return resp, e.SendAuthHTTPRequest(ctx, exchange.RestSpot, http.MethodPost, "/sapi/v1/margin/exchange-small-liability", params, smallLiabilityExchangeCoinListRate, nil, &resp)
}

// GetSmallLiabilityExchangeHistory retrieves small liability exchange history
func (e *Exchange) GetSmallLiabilityExchangeHistory(ctx context.Context, current, size int64, startTime, endTime time.Time) (*SmallLiabilityExchange, error) {
	if current <= 0 {
		return nil, fmt.Errorf("%w: current page is empty", errPageNumberRequired)
	}
	if size <= 0 {
		return nil, errPageSizeRequired
	}
	params := url.Values{}
	params.Set("current", strconv.FormatInt(current, 10))
	params.Set("size", strconv.FormatInt(size, 10))
	if !startTime.IsZero() && !endTime.IsZero() {
		err := common.StartEndTimeCheck(startTime, endTime)
		if err != nil {
			return nil, err
		}
		params.Set("startTime", strconv.FormatInt(startTime.UnixMilli(), 10))
		params.Set("endTime", strconv.FormatInt(endTime.UnixMilli(), 10))
	}
	var resp *SmallLiabilityExchange
	return resp, e.SendAuthHTTPRequest(ctx, exchange.RestSpot, http.MethodGet, "/sapi/v1/margin/exchange-small-liability-history", params, getSmallLiabilityExchangeRate, nil, &resp)
}

// GetFutureHourlyInterestRate retrieves user the next hourly estimate interest
// isIsolated: for isolated margin or not, "TRUE", "FALSE"
func (e *Exchange) GetFutureHourlyInterestRate(ctx context.Context, assets []string, isIsolated bool) ([]HourlyInterestrate, error) {
	params := url.Values{}
	if len(assets) == 0 {
		params.Set("assets", strings.Join(assets, ","))
	}
	if isIsolated {
		params.Set("isIsolated", "TRUE")
	} else {
		params.Set("isIsolated", "FALSE")
	}
	var resp []HourlyInterestrate
	return resp, e.SendAuthHTTPRequest(ctx, exchange.RestSpot, http.MethodGet, "/sapi/v1/margin/next-hourly-interest-rate", params, marginHourlyInterestRate, nil, &resp)
}

// GetCrossOrIsolatedMarginCapitalFlow retrieves cross or isolated margin capital flow
// type: represents a capital flow type.
// Supported types:
//
//	TRANSFER("Transfer")
//	BORROW("Borrow")
//	REPAY("Repay")
//	BUY_INCOME("Buy-Trading Income")
//	BUY_EXPENSE("Buy-Trading Expense")
//	SELL_INCOME("Sell-Trading Income")
//	SELL_EXPENSE("Sell-Trading Expense")
//	TRADING_COMMISSION("Trading Commission")
//	BUY_LIQUIDATION("Buy by Liquidation")
//	SELL_LIQUIDATION("Sell by Liquidation")
//	REPAY_LIQUIDATION("Repay by Liquidation")
//	OTHER_LIQUIDATION("Other Liquidation")
//	LIQUIDATION_FEE("Liquidation Fee")
//	SMALL_BALANCE_CONVERT("Small Balance Convert")
//	COMMISSION_RETURN("Commission Return")
//	SMALL_CONVERT("Small Convert")
func (e *Exchange) GetCrossOrIsolatedMarginCapitalFlow(ctx context.Context, assetName currency.Code, symbol, flowType string, startTime, endTime time.Time, fromID, limit int64) ([]MarginCapitalFlow, error) {
	params := url.Values{}
	if !assetName.IsEmpty() {
		params.Set("asset", assetName.String())
	}
	if symbol != "" {
		params.Set("symbol", symbol)
	}
	if flowType != "" {
		params.Set("type", flowType)
	}
	if !startTime.IsZero() && !endTime.IsZero() {
		err := common.StartEndTimeCheck(startTime, endTime)
		if err != nil {
			return nil, err
		}
		params.Set("startTime", strconv.FormatInt(startTime.UnixMilli(), 10))
		params.Set("endTime", strconv.FormatInt(endTime.UnixMilli(), 10))
	}
	if fromID > 0 {
		params.Set("fromId", strconv.FormatInt(fromID, 10))
	}
	if limit > 0 {
		params.Set("limit", strconv.FormatInt(limit, 10))
	}
	var resp []MarginCapitalFlow
	return resp, e.SendAuthHTTPRequest(ctx, exchange.RestSpot, http.MethodGet, "/sapi/v1/margin/capital-flow", params, marginCapitalFlowRate, nil, &resp)
}

// GetTokensOrSymbolsDelistSchedule retrieves tokens or symbols delist schedule for cross-margin and isolated-margin accounts.
func (e *Exchange) GetTokensOrSymbolsDelistSchedule(ctx context.Context) ([]MarginDelistSchedule, error) {
	var resp []MarginDelistSchedule
	return resp, e.SendAuthHTTPRequest(ctx, exchange.RestSpot, http.MethodGet, "/sapi/v1/margin/delist-schedule", nil, marginTokensAndSymbolsDelistScheduleRate, nil, &resp)
}

// GetMarginAvailableInventory retrieves margin account available inventory
func (e *Exchange) GetMarginAvailableInventory(ctx context.Context, marginType string) ([]MarginInventory, error) {
	if marginType == "" {
		return nil, margin.ErrInvalidMarginType
	}
	params := url.Values{}
	params.Set("type", marginType)
	var resp []MarginInventory
	return resp, e.SendAuthHTTPRequest(ctx, exchange.RestSpot, http.MethodGet, "/sapi/v1/margin/available-inventory", params, marginAvailableInventoryRate, nil, &resp)
}

// MarginManualLiquidiation margin manual liquidation
// marginType possible values are 'MARGIN','ISOLATED'
func (e *Exchange) MarginManualLiquidiation(ctx context.Context, marginType, symbol string) ([]SmallLiabilityCoin, error) {
	if marginType == "" {
		return nil, margin.ErrInvalidMarginType
	}
	params := url.Values{}
	params.Set("type", marginType)
	if symbol != "" {
		params.Set("symbol", symbol)
	}
	var resp []SmallLiabilityCoin
	return resp, e.SendAuthHTTPRequest(ctx, exchange.RestSpot, http.MethodPost, "/sapi/v1/margin/manual-liquidation", params, marginManualLiquidiationRate, nil, &resp)
}

// GetLiabilityCoinLeverageBracketInCrossMarginProMode retrieve liability Coin Leverage Bracket in Cross Margin Pro Mode
func (e *Exchange) GetLiabilityCoinLeverageBracketInCrossMarginProMode(ctx context.Context) ([]LiabilityCoinLeverageBracket, error) {
	var resp []LiabilityCoinLeverageBracket
	return resp, e.SendAuthHTTPRequest(ctx, exchange.RestSpot, http.MethodGet, "/sapi/v1/margin/leverageBracket", nil, sapiDefaultRate, nil, &resp)
}

// GetMarginAccount returns account information for margin accounts
func (e *Exchange) GetMarginAccount(ctx context.Context) (*MarginAccount, error) {
	var resp *MarginAccount
	return resp, e.SendAuthHTTPRequest(ctx, exchange.RestSpot, http.MethodGet, "/sapi/v1/margin/account", nil, marginAccountInformationRate, nil, &resp)
}

// SendHTTPRequest sends an unauthenticated request
func (e *Exchange) SendHTTPRequest(ctx context.Context, ePath exchange.URL, path string, f request.EndpointLimit, result any) error {
	endpointPath, err := e.API.Endpoints.GetURL(ePath)
	if err != nil {
		return err
	}
	var responseJSON json.RawMessage
	err = e.SendPayload(ctx, f, func() (*request.Item, error) {
		return &request.Item{
			Method:                 http.MethodGet,
			Path:                   endpointPath + path,
			Result:                 &responseJSON,
			Verbose:                e.Verbose,
			HTTPDebugging:          e.HTTPDebugging,
			HTTPRecording:          e.HTTPRecording,
			HTTPMockDataSliceLimit: e.HTTPMockDataSliceLimit,
		}, nil
	}, request.UnauthenticatedRequest)
	if err != nil {
		var errorResponse *ErrResponse
		err = json.Unmarshal(responseJSON, &errorResponse)
		if err == nil && errorResponse.Code.Int64() != 0 {
			errorMsg, okay := errorCodeToErrorMap[errorResponse.Code.Int64()]
			if okay {
				return fmt.Errorf("err %w code: %d msg: %s", errorMsg, errorResponse.Code.Int64(), errorResponse.Message)
			}
			return fmt.Errorf("err code: %d msg: %s", errorResponse.Code.Int64(), errorResponse.Message)
		}
		return err
	}
	err = json.Unmarshal(responseJSON, result)
	if err != nil {
		return err
	}
	if result == nil {
		return common.ErrNoResponse
	}
	return nil
}

// errorCodeToErrorMap represents common error messages.
var errorCodeToErrorMap = map[int64]error{
	-1121: currency.ErrSymbolStringEmpty,
	-1002: request.ErrAuthRequestFailed,
}

// SendAPIKeyHTTPRequest is a special API request where the api key is
// appended to the headers without a secret
func (e *Exchange) SendAPIKeyHTTPRequest(ctx context.Context, ePath exchange.URL, method, path string, f request.EndpointLimit, result interface{}) error {
	endpointPath, err := e.API.Endpoints.GetURL(ePath)
	if err != nil {
		return err
	}
	creds, err := e.GetCredentials(ctx)
	if err != nil {
		return err
	}
	headers := make(map[string]string)
	headers["X-MBX-APIKEY"] = creds.Key
	item := &request.Item{
		Method:                 method,
		Path:                   endpointPath + path,
		Headers:                headers,
		Result:                 result,
		Verbose:                e.Verbose,
		HTTPDebugging:          e.HTTPDebugging,
		HTTPRecording:          e.HTTPRecording,
		HTTPMockDataSliceLimit: e.HTTPMockDataSliceLimit,
	}

	return e.SendPayload(ctx, f, func() (*request.Item, error) {
		return item, nil
	}, request.AuthenticatedRequest)
}

// interfaceToParams convert interface into url.Values instance.
func interfaceToParams(val interface{}) (url.Values, error) {
	dMap := make(map[string]interface{})
	data, err := json.Marshal(val)
	if err != nil {
		return nil, err
	}
	err = json.Unmarshal(data, &dMap)
	if err != nil {
		return nil, err
	}
	params := url.Values{}
	for key, value := range dMap {
		params.Set(key, fmt.Sprintf("%v", value))
	}
	return params, nil
}

// SendAuthHTTPRequest sends an authenticated HTTP request
func (e *Exchange) SendAuthHTTPRequest(ctx context.Context, ePath exchange.URL, method, path string, params url.Values, f request.EndpointLimit, arg, result interface{}) error {
	creds, err := e.GetCredentials(ctx)
	if err != nil {
		return err
	}

	endpointPath, err := e.API.Endpoints.GetURL(ePath)
	if err != nil {
		return err
	}
	if params == nil {
		params = url.Values{}
	}
	if arg != nil && method == http.MethodPost {
		var newParams url.Values
		newParams, err = interfaceToParams(arg)
		if err != nil {
			return err
		}
		for k := range newParams {
			if !params.Has(k) {
				params.Set(k, newParams.Get(k))
			}
		}
	}
	if params.Get("recvWindow") == "" {
		params.Set("recvWindow", strconv.FormatInt(defaultRecvWindow.Milliseconds(), 10))
	}

	interim := json.RawMessage{}
	err = e.SendPayload(ctx, f, func() (*request.Item, error) {
		params.Set("timestamp", strconv.FormatInt(time.Now().UnixMilli(), 10))
		hmacSigned, err := crypto.GetHMAC(crypto.HashSHA256, []byte(params.Encode()), []byte(creds.Secret))
		if err != nil {
			return nil, err
		}
		headers := make(map[string]string)
		headers["X-MBX-APIKEY"] = creds.Key
		fullPath := common.EncodeURLValues(endpointPath+path, params) + "&signature=" + hex.EncodeToString(hmacSigned)
		return &request.Item{
			Method:                 method,
			Path:                   fullPath,
			Headers:                headers,
			Result:                 &interim,
			Verbose:                e.Verbose,
			HTTPDebugging:          e.HTTPDebugging,
			HTTPRecording:          e.HTTPRecording,
			HTTPMockDataSliceLimit: e.HTTPMockDataSliceLimit,
		}, nil
	}, request.AuthenticatedRequest)
	if err != nil {
		return err
	}
	errCap := struct {
		Success bool   `json:"success"`
		Message string `json:"msg"`
		Code    int64  `json:"code"`
	}{}

	if err := json.Unmarshal(interim, &errCap); err == nil {
		if !errCap.Success && errCap.Message != "" && errCap.Code != 200 {
			return errors.New(errCap.Message)
		}
	}
	if result == nil {
		return nil
	}
	return json.Unmarshal(interim, result)
}

// CheckLimit checks value against a variable list
func (e *Exchange) CheckLimit(limit int64) error {
	for x := range e.validLimits {
		if e.validLimits[x] == limit {
			return nil
		}
	}
	return fmt.Errorf("%w: incorrect limit values - valid values are 5, 10, 20, 50, 100, 500, 1000", errLimitNumberRequired)
}

// SetValues sets the default valid values
func (e *Exchange) SetValues() {
	e.validLimits = []int64{5, 10, 20, 50, 100, 500, 1000, 5000}
}

// GetFee returns an estimate of fee based on type of transaction
func (e *Exchange) GetFee(ctx context.Context, feeBuilder *exchange.FeeBuilder) (float64, error) {
	var fee float64
	switch feeBuilder.FeeType {
	case exchange.CryptocurrencyTradeFee:
		multiplier, err := e.getMultiplier(ctx, feeBuilder.IsMaker)
		if err != nil {
			return 0, err
		}
		fee = calculateTradingFee(feeBuilder.PurchasePrice, feeBuilder.Amount, multiplier)
	case exchange.CryptocurrencyWithdrawalFee:
		fee = getCryptocurrencyWithdrawalFee(feeBuilder.Pair.Base)
	case exchange.OfflineTradeFee:
		fee = getOfflineTradeFee(feeBuilder.PurchasePrice, feeBuilder.Amount)
	}
	if fee < 0 {
		fee = 0
	}
	return fee, nil
}

// getOfflineTradeFee calculates the worst case-scenario trading fee
func getOfflineTradeFee(price, amount float64) float64 {
	return 0.002 * price * amount
}

// getMultiplier retrieves account based taker/maker fees
func (e *Exchange) getMultiplier(ctx context.Context, isMaker bool) (float64, error) {
	var multiplier float64
	account, err := e.GetAccount(ctx, false)
	if err != nil {
		return 0, err
	}
	if isMaker {
		multiplier = float64(account.MakerCommission)
	} else {
		multiplier = float64(account.TakerCommission)
	}
	return multiplier, nil
}

// calculateTradingFee returns the fee for trading any currency on Binance
func calculateTradingFee(purchasePrice, amount, multiplier float64) float64 {
	return (multiplier / 100) * purchasePrice * amount
}

// getCryptocurrencyWithdrawalFee returns the fee for withdrawing from the exchange
func getCryptocurrencyWithdrawalFee(c currency.Code) float64 {
	return WithdrawalFees[c]
}

// GetSystemStatus fetch system status.
// 0: normal，1：system maintenance
// "normal", "system_maintenance"
func (e *Exchange) GetSystemStatus(ctx context.Context) (*SystemStatus, error) {
	var resp *SystemStatus
	return resp, e.SendHTTPRequest(ctx, exchange.RestSpot, "/sapi/v1/system/status", sapiDefaultRate, &resp)
}

// GetAllCoinsInfo returns details about all supported coins(available for deposit and withdraw)
func (e *Exchange) GetAllCoinsInfo(ctx context.Context) ([]CoinInfo, error) {
	var resp []CoinInfo
	return resp, e.SendAuthHTTPRequest(ctx,
		exchange.RestSpot, http.MethodGet,
		"/sapi/v1/capital/config/getall",
		nil, allCoinInfoRate, nil, &resp)
}

// GetDailyAccountSnapshot retrieves daily account snapshot
func (e *Exchange) GetDailyAccountSnapshot(ctx context.Context, tradeType string, startTime, endTime time.Time, limit int64) (*DailyAccountSnapshot, error) {
	if tradeType == "" {
		return nil, fmt.Errorf("%w type: %s", asset.ErrInvalidAsset, tradeType)
	}
	params := url.Values{}
	params.Set("type", tradeType)
	if !startTime.IsZero() && !endTime.IsZero() {
		err := common.StartEndTimeCheck(startTime, endTime)
		if err != nil {
			return nil, err
		}
		params.Set("startTime", strconv.FormatInt(startTime.UnixMilli(), 10))
		params.Set("endTime", strconv.FormatInt(endTime.UnixMilli(), 10))
	}
	if limit > 0 {
		params.Set("limit", strconv.FormatInt(limit, 10))
	}
	var resp *DailyAccountSnapshot
	return resp, e.SendAuthHTTPRequest(ctx, exchange.RestSpot, http.MethodGet, "/sapi/v1/accountSnapshot", params, dailyAccountSnapshotRate, nil, &resp)
}

// DisableFastWithdrawalSwitch disables fast withdrawal switch
// This request will disable fastwithdraw switch under your account.
// You need to enable "trade" option for the api key which requests this endpoint.
func (e *Exchange) DisableFastWithdrawalSwitch(ctx context.Context) error {
	return e.SendAuthHTTPRequest(ctx, exchange.RestSpot, http.MethodPost, "/sapi/v1/account/disableFastWithdrawSwitch", nil, sapiDefaultRate, nil, &struct{}{})
}

// EnableFastWithdrawalSwitch enable fastwithdraw switch under your account.
func (e *Exchange) EnableFastWithdrawalSwitch(ctx context.Context) error {
	return e.SendAuthHTTPRequest(ctx, exchange.RestSpot, http.MethodPost, "/sapi/v1/account/enableFastWithdrawSwitch", nil, sapiDefaultRate, nil, &struct{}{})
}

// WithdrawCrypto sends cryptocurrency to the address of your choosing
func (e *Exchange) WithdrawCrypto(ctx context.Context, cryptoAsset currency.Code, withdrawOrderID, network, address, addressTag, name string, amount float64, transactionFeeFlag bool) (string, error) {
	if cryptoAsset.IsEmpty() {
		return "", currency.ErrCurrencyCodeEmpty
	}
	if address == "" {
		return "", errAddressRequired
	}
	if amount <= 0 {
		return "", limits.ErrAmountBelowMin
	}
	params := url.Values{}
	params.Set("coin", cryptoAsset.String())
	params.Set("address", address)
	params.Set("amount", strconv.FormatFloat(amount, 'f', -1, 64))
	// optional params
	if withdrawOrderID != "" {
		params.Set("withdrawOrderId", withdrawOrderID)
	}
	if network != "" {
		params.Set("network", network)
	}
	if addressTag != "" {
		params.Set("addressTag", addressTag)
	}
	if transactionFeeFlag {
		params.Set("transactionFeeFlag", "true")
	}
	if name != "" {
		params.Set("name", url.QueryEscape(name))
	}
	var resp *WithdrawResponse
	return resp.ID, e.SendAuthHTTPRequest(ctx,
		exchange.RestSpot,
		http.MethodPost, "/sapi/v1/capital/withdraw/apply",
		params, fundWithdrawalRate, nil, &resp)
}

// DepositHistory returns the deposit history based on the supplied params
// status `param` used as string to prevent default value 0 (for int) interpreting as EmailSent status
func (e *Exchange) DepositHistory(ctx context.Context, c currency.Code, status string, startTime, endTime time.Time, offset, limit int) ([]DepositHistory, error) {
	params := url.Values{}
	if status != "" {
		i, err := strconv.Atoi(status)
		if err != nil {
			return nil, fmt.Errorf("wrong param (status): %s. Error: %v", status, err)
		}
		switch i {
		case EmailSent, Cancelled, AwaitingApproval, Rejected, Processing, Failure, Completed:
		default:
			return nil, fmt.Errorf("wrong param (status): %s", status)
		}
		params.Set("status", status)
	}
	if !c.IsEmpty() {
		params.Set("coin", c.String())
	}
	if !startTime.IsZero() && !endTime.IsZero() {
		if err := common.StartEndTimeCheck(startTime, endTime); err != nil {
			return nil, err
		}
		params.Set("startTime", strconv.FormatInt(startTime.UTC().UnixMilli(), 10))
		params.Set("endTime", strconv.FormatInt(endTime.UTC().UnixMilli(), 10))
	}
	if offset != 0 {
		params.Set("offset", strconv.Itoa(offset))
	}
	if limit != 0 {
		params.Set("limit", strconv.Itoa(limit))
	}
	var response []DepositHistory
	return response, e.SendAuthHTTPRequest(ctx,
		exchange.RestSpot, http.MethodGet,
		"/sapi/v1/capital/deposit/hisrec",
		params, sapiDefaultRate, nil, &response)
}

// WithdrawHistory gets the status of recent withdrawals
// status `param` used as string to prevent default value 0 (for int) interpreting as EmailSent status
func (e *Exchange) WithdrawHistory(ctx context.Context, c currency.Code, status string, startTime, endTime time.Time, offset, limit int) ([]WithdrawStatusResponse, error) {
	params := url.Values{}
	if !c.IsEmpty() {
		params.Set("coin", c.String())
	}

	if status != "" {
		i, err := strconv.Atoi(status)
		if err != nil {
			return nil, fmt.Errorf("wrong param (status): %s. Error: %v", status, err)
		}

		switch i {
		case EmailSent, Cancelled, AwaitingApproval, Rejected, Processing, Failure, Completed:
		default:
			return nil, fmt.Errorf("wrong param (status): %s", status)
		}
		params.Set("status", status)
	}

	if !startTime.IsZero() && !endTime.IsZero() {
		if err := common.StartEndTimeCheck(startTime, endTime); err != nil {
			return nil, err
		}
		params.Set("startTime", strconv.FormatInt(startTime.UTC().UnixMilli(), 10))
		params.Set("endTime", strconv.FormatInt(endTime.UTC().UnixMilli(), 10))
	}
	if offset != 0 {
		params.Set("offset", strconv.Itoa(offset))
	}
	if limit != 0 {
		params.Set("limit", strconv.Itoa(limit))
	}
	var withdrawStatus []WithdrawStatusResponse
	return withdrawStatus, e.SendAuthHTTPRequest(ctx,
		exchange.RestSpot, http.MethodGet,
		"/sapi/v1/capital/withdraw/history", params, withdrawalHistoryRate, nil, &withdrawStatus)
}

// GetDepositAddressForCurrency retrieves the wallet address for a given currency
func (e *Exchange) GetDepositAddressForCurrency(ctx context.Context, coin currency.Code, chain string) (*DepositAddress, error) {
	if coin.IsEmpty() {
		return nil, currency.ErrCurrencyCodeEmpty
	}
	params := url.Values{}
	params.Set("coin", coin.String())
	if chain != "" {
		params.Set("network", chain)
	}
	params.Set("recvWindow", "10000")
	var d *DepositAddress
	return d, e.SendAuthHTTPRequest(ctx, exchange.RestSpot, http.MethodGet, "/sapi/v1/capital/deposit/address", params, depositAddressesRate, nil, &d)
}

// GetAssetsThatCanBeConvertedIntoBNB retrieves assets that can be converted into BNB
func (e *Exchange) GetAssetsThatCanBeConvertedIntoBNB(ctx context.Context, accountType string) (*AssetsDust, error) {
	params := url.Values{}
	if accountType != "" {
		params.Set("accountType", accountType)
	}
	var resp *AssetsDust
	return resp, e.SendAuthHTTPRequest(ctx, exchange.RestSpot, http.MethodPost, "/sapi/v1/asset/dust-btc", params, sapiDefaultRate, nil, &resp)
}

// DustTransfer convert dust assets to BNB.
func (e *Exchange) DustTransfer(ctx context.Context, assets []string, accountType string) (*Dusts, error) {
	if len(assets) == 0 {
		return nil, fmt.Errorf("%w: assets must not be empty", currency.ErrCurrencyCodeEmpty)
	}
	params := url.Values{}
	params.Set("assets", strings.Join(assets, ","))
	if accountType != "" {
		params.Set("accountType", accountType)
	}
	var resp *Dusts
	return resp, e.SendAuthHTTPRequest(ctx, exchange.RestSpot, http.MethodPost, "/sapi/v1/asset/dust", params, dustTransferRate, nil, &resp)
}

// GetAssetDevidendRecords query asset dividend record.
func (e *Exchange) GetAssetDevidendRecords(ctx context.Context, ccy currency.Code, startTime, endTime time.Time, limit int64) (interface{}, error) {
	if ccy.IsEmpty() {
		return nil, currency.ErrCurrencyCodeEmpty
	}
	params := url.Values{}
	params.Set("asset", ccy.String())
	if !startTime.IsZero() && !endTime.IsZero() {
		err := common.StartEndTimeCheck(startTime, endTime)
		if err != nil {
			return nil, err
		}
		params.Set("startTime", strconv.FormatInt(startTime.UnixMilli(), 10))
		params.Set("endTime", strconv.FormatInt(endTime.UnixMilli(), 10))
	}
	if limit > 0 {
		params.Set("limit", strconv.FormatInt(limit, 10))
	}
	var resp *AssetDividendRecord
	return resp, e.SendAuthHTTPRequest(ctx, exchange.RestSpot, http.MethodGet, "/sapi/v1/asset/assetDividend", params, assetDividendRecordRate, nil, &resp)
}

// GetAssetDetail fetches details of assets supported on Binance
func (e *Exchange) GetAssetDetail(ctx context.Context) (map[string]DividendAsset, error) {
	var resp map[string]DividendAsset
	return resp, e.SendAuthHTTPRequest(ctx, exchange.RestSpot, http.MethodGet, "/sapi/v1/asset/assetDetail", nil, sapiDefaultRate, nil, &resp)
}

// GetTradeFees fetch trade fee
func (e *Exchange) GetTradeFees(ctx context.Context, symbol currency.Pair) ([]TradeFee, error) {
	params := url.Values{}
	if !symbol.IsEmpty() {
		params.Set("symbol", symbol.String())
	}
	var resp []TradeFee
	return resp, e.SendAuthHTTPRequest(ctx, exchange.RestSpot, http.MethodGet, "/sapi/v1/asset/tradeFee", params, sapiDefaultRate, nil, &resp)
}

// UserUniversalTransfer transfers an asset
// You need to enable Permits Universal Transfer option for the API Key which requests this endpoint.
// fromSymbol must be sent when type are ISOLATEDMARGIN_MARGIN and ISOLATEDMARGIN_ISOLATEDMARGIN
// toSymbol must be sent when type are MARGIN_ISOLATEDMARGIN and ISOLATEDMARGIN_ISOLATEDMARGIN
func (e *Exchange) UserUniversalTransfer(ctx context.Context, transferType TransferTypes, amount float64, ccy currency.Code, fromSymbol, toSymbol string) (string, error) {
	if transferType == 0 {
		return "", errTransferTypeRequired
	}
	if ccy.IsEmpty() {
		return "", fmt.Errorf("asset %w", currency.ErrCurrencyCodeEmpty)
	}
	if amount <= 0 {
		return "", limits.ErrAmountBelowMin
	}
	params := url.Values{}
	params.Set("amount", strconv.FormatFloat(amount, 'f', -1, 64))
	params.Set("type", transferType.String())
	params.Set("asset", ccy.String())
	if fromSymbol == "" {
		params.Set("fromSymbol", fromSymbol)
	}
	if toSymbol == "" {
		params.Set("toSymbol", toSymbol)
	}
	resp := &struct {
		TransferID string `json:"tranId"`
	}{}
	return resp.TransferID, e.SendAuthHTTPRequest(ctx, exchange.RestSpot, http.MethodPost, "/sapi/v1/asset/transfer", params, userUniversalTransferRate, nil, &resp)
}

// GetUserUniversalTransferHistory retrieves user universal transfer history
func (e *Exchange) GetUserUniversalTransferHistory(ctx context.Context, transferType TransferTypes, startTime, endTime time.Time, current, size int64, fromSymbol, toSymbol string) (*UniversalTransferHistory, error) {
	if transferType == 0 {
		return nil, errTransferTypeRequired
	}
	if size <= 0 {
		return nil, fmt.Errorf("%w: 'size' is required", limits.ErrAmountBelowMin)
	}
	params := url.Values{}
	params.Set("type", transferType.String())
	params.Set("size", strconv.FormatInt(size, 10))
	if !startTime.IsZero() && !endTime.IsZero() {
		err := common.StartEndTimeCheck(startTime, endTime)
		if err != nil {
			return nil, err
		}
		params.Set("startTime", strconv.FormatInt(startTime.UnixMilli(), 10))
		params.Set("endTime", strconv.FormatInt(endTime.UnixMilli(), 10))
	}
	if current != 0 {
		params.Set("current", strconv.FormatInt(current, 10))
	}
	if fromSymbol != "" {
		params.Set("fromSymbol", fromSymbol)
	}
	if toSymbol != "" {
		params.Set("toSymbol", toSymbol)
	}
	var resp *UniversalTransferHistory
	return resp, e.SendAuthHTTPRequest(ctx, exchange.RestSpot, http.MethodGet, "/sapi/v1/asset/transfer", params, sapiDefaultRate, nil, &resp)
}

// GetFundingAssets funding wallet
func (e *Exchange) GetFundingAssets(ctx context.Context, ccy currency.Code, needBTCValuation bool) ([]FundingAsset, error) {
	params := url.Values{}
	if !ccy.IsEmpty() {
		params.Set("asset", ccy.String())
	}
	if needBTCValuation {
		params.Set("needBtcValuation", "true")
	}
	var resp []FundingAsset
	return resp, e.SendAuthHTTPRequest(ctx, exchange.RestSpot, http.MethodPost, "/sapi/v1/asset/get-funding-asset", params, sapiDefaultRate, nil, &resp)
}

// GetUserAssets get user assets, just for positive data.
func (e *Exchange) GetUserAssets(ctx context.Context, ccy currency.Code, needBTCValuation bool) ([]FundingAsset, error) {
	params := url.Values{}
	if !ccy.IsEmpty() {
		params.Set("asset", ccy.String())
	}
	if needBTCValuation {
		params.Set("needBtcValuation", "true")
	}
	var resp []FundingAsset
	return resp, e.SendAuthHTTPRequest(ctx, exchange.RestSpot, http.MethodPost, "/sapi/v3/asset/getUserAsset", params, userAssetsRate, nil, &resp)
}

// ConvertBUSD convert transfer, convert between BUSD and stablecoins.
// accountType: possible values are MAIN and CARD
func (e *Exchange) ConvertBUSD(ctx context.Context, clientTransactionID, accountType string, assetCcy, targetAsset currency.Code, amount float64) (*AssetConverResponse, error) {
	if clientTransactionID == "" {
		return nil, errTransactionIDRequired
	}
	if assetCcy.IsEmpty() {
		return nil, fmt.Errorf("%w assetCcy is empty", currency.ErrCurrencyCodeEmpty)
	}
	if amount <= 0 {
		return nil, limits.ErrAmountBelowMin
	}
	if targetAsset.IsEmpty() {
		return nil, fmt.Errorf("%w targetAsset is empty", currency.ErrCurrencyCodeEmpty)
	}
	params := url.Values{}
	params.Set("clientTranId", clientTransactionID)
	params.Set("asset", assetCcy.String())
	params.Set("amount", strconv.FormatFloat(amount, 'f', -1, 64))
	params.Set("targetAsset", targetAsset.String())
	if accountType != "" {
		params.Set("accountType", accountType)
	}
	var resp *AssetConverResponse
	return resp, e.SendAuthHTTPRequest(ctx, exchange.RestSpot, http.MethodPost, "/sapi/v1/asset/convert-transfer", params, busdConvertRate, nil, &resp)
}

// BUSDConvertHistory convert transfer, convert between BUSD and stablecoins.
func (e *Exchange) BUSDConvertHistory(ctx context.Context, transactionID, clientTransactionID, accountType string, assetCcy currency.Code, startTime, endTime time.Time, current, size int64) (*BUSDConvertHistory, error) {
	err := common.StartEndTimeCheck(startTime, endTime)
	if err != nil {
		return nil, err
	}
	params := url.Values{}
	params.Set("startTime", strconv.FormatInt(startTime.UnixMilli(), 10))
	params.Set("endTime", strconv.FormatInt(endTime.UnixMilli(), 10))
	if transactionID != "" {
		params.Set("tranid", transactionID)
	}
	if clientTransactionID != "" {
		params.Set("clientTranId", clientTransactionID)
	}
	if !assetCcy.IsEmpty() {
		params.Set("asset", assetCcy.String())
	}
	if accountType != "" {
		params.Set("accountType", accountType)
	}
	if current > 0 {
		params.Set("current", strconv.FormatInt(current, 10))
	}
	if size > 0 {
		params.Set("size", strconv.FormatInt(size, 10))
	}
	var resp *BUSDConvertHistory
	return resp, e.SendAuthHTTPRequest(ctx, exchange.RestSpot, http.MethodGet, "/sapi/v1/asset/convert-transfer/queryByPage", params, busdConvertHistoryRate, nil, &resp)
}

// GetCloudMiningPaymentAndRefundHistory retrieves cloud-mining payment and refund history
func (e *Exchange) GetCloudMiningPaymentAndRefundHistory(ctx context.Context, clientTransactionID string, assetCcy currency.Code, startTime, endTime time.Time, transactionID, size, current int64) (*CloudMiningPR, error) {
	err := common.StartEndTimeCheck(startTime, endTime)
	if err != nil {
		return nil, err
	}
	params := url.Values{}
	params.Set("startTime", strconv.FormatInt(startTime.UnixMilli(), 10))
	params.Set("endTime", strconv.FormatInt(endTime.UnixMilli(), 10))
	if transactionID != 0 {
		params.Set("tranId", strconv.FormatInt(transactionID, 10))
	}
	if clientTransactionID != "" {
		params.Set("clientTranId", clientTransactionID)
	}
	if !assetCcy.IsEmpty() {
		params.Set("asset", assetCcy.String())
	}
	if current > 0 {
		params.Set("current", strconv.FormatInt(current, 10))
	}
	if size > 0 {
		params.Set("size", strconv.FormatInt(size, 10))
	}
	var resp *CloudMiningPR
	return resp, e.SendAuthHTTPRequest(ctx, exchange.RestSpot, http.MethodGet, "/sapi/v1/asset/ledger-transfer/cloud-mining/queryByPage", params, cloudMiningPaymentAndRefundHistoryRate, nil, &resp)
}

// GetUserAccountInfo retrieves users account information
func (e *Exchange) GetUserAccountInfo(ctx context.Context) (interface{}, error) {
	var resp *AccountInfo
	return resp, e.SendAuthHTTPRequest(ctx, exchange.RestSpot, http.MethodGet, "/sapi/v1/account/info", nil, request.Auth, nil, &resp)
}

// GetAPIKeyPermission retrieves API key ermissions detail.
func (e *Exchange) GetAPIKeyPermission(ctx context.Context) (*APIKeyPermissions, error) {
	var resp *APIKeyPermissions
	return resp, e.SendAuthHTTPRequest(ctx, exchange.RestSpot, http.MethodGet, "/sapi/v1/account/apiRestrictions", nil, sapiDefaultRate, nil, &resp)
}

// GetAutoConvertingStableCoins a user's auto-conversion settings in deposit/withdrawal
func (e *Exchange) GetAutoConvertingStableCoins(ctx context.Context) (*AutoConvertingStableCoins, error) {
	var resp *AutoConvertingStableCoins
	return resp, e.SendAuthHTTPRequest(ctx, exchange.RestSpot, http.MethodGet, "/sapi/v1/capital/contract/convertible-coins", nil, autoConvertingStableCoinsRate, nil, &resp)
}

// SwitchOnOffBUSDAndStableCoinsConversion user can use it to turn on or turn off the BUSD auto-conversion from/to a specific stable coin.
func (e *Exchange) SwitchOnOffBUSDAndStableCoinsConversion(ctx context.Context, coin currency.Code, enable bool) error {
	if coin.IsEmpty() {
		return currency.ErrCurrencyCodeEmpty
	}
	params := url.Values{}
	params.Set("coin", coin.String())
	params.Set("enable", strconv.FormatBool(enable))
	return e.SendAuthHTTPRequest(ctx, exchange.RestSpot, http.MethodPost, "/sapi/v1/capital/contract/convertible-coins", params, autoConvertingStableCoinsRate, nil, &struct{}{})
}

// OneClickArrivalDepositApply apply deposit credit for expired address
func (e *Exchange) OneClickArrivalDepositApply(ctx context.Context, transactionID string, subAccountID, subUserID, depositID int64) (bool, error) {
	params := map[string]string{}
	if transactionID != "" {
		params["txId"] = transactionID
	}
	if depositID != 0 {
		params["depositId"] = strconv.FormatInt(depositID, 10)
	}
	if subAccountID != 0 {
		params["subAccountId"] = strconv.FormatInt(subAccountID, 10)
	}
	if subUserID != 0 {
		params["subUserID"] = strconv.FormatInt(subUserID, 10)
	}
	var resp bool
	return resp, e.SendAuthHTTPRequest(ctx, exchange.RestSpot, http.MethodPost, "/sapi/v1/capital/deposit/credit-apply", nil, sapiDefaultRate, params, &resp)
}

// GetDepositAddressListWithNetwork fetch deposit address list with network.
func (e *Exchange) GetDepositAddressListWithNetwork(ctx context.Context, coin currency.Code, network string) ([]DepositAddressAndNetwork, error) {
	if coin.IsEmpty() {
		return nil, currency.ErrCurrencyCodeEmpty
	}
	params := url.Values{}
	params.Set("coin", coin.String())
	if network != "" {
		params.Set("network", network)
	}
	var resp []DepositAddressAndNetwork
	return resp, e.SendAuthHTTPRequest(ctx, exchange.RestSpot, http.MethodGet, "/sapi/v1/capital/deposit/address/list", params, getDepositAddressListInNetworkRate, nil, &resp)
}

// GetUserWalletBalance retrieves user wallet balance.
func (e *Exchange) GetUserWalletBalance(ctx context.Context, quoteAsset currency.Code) ([]UserWalletBalance, error) {
	params := url.Values{}
	if quoteAsset.IsEmpty() {
		params.Set("quoteAsset", quoteAsset.String())
	}
	var resp []UserWalletBalance
	return resp, e.SendAuthHTTPRequest(ctx, exchange.RestSpot, http.MethodGet, "/sapi/v1/asset/wallet/balance", params, getUserWalletBalanceRate, nil, &resp)
}

// GetUserDelegationHistory query User Delegation History for Master account.
// The delegation type has two values: delegated or undelegated.
func (e *Exchange) GetUserDelegationHistory(ctx context.Context, email, delegation string, startTime, endTime time.Time, ccy currency.Code, current int64, size float64) (*UserDelegationHistory, error) {
	if !common.MatchesEmailPattern(email) {
		return nil, errValidEmailRequired
	}
	err := common.StartEndTimeCheck(startTime, endTime)
	if err != nil {
		return nil, err
	}
	params := url.Values{}
	params.Set("email", email)
	params.Set("startTime", strconv.FormatInt(startTime.UnixMilli(), 10))
	params.Set("endTime", strconv.FormatInt(endTime.UnixMilli(), 10))
	if !ccy.IsEmpty() {
		params.Set("asset", ccy.String())
	}
	if delegation != "" {
		params.Set("type", delegation)
	}
	if current != 0 {
		params.Set("current", strconv.FormatInt(current, 10))
	}
	if size != 0 {
		params.Set("size", strconv.FormatFloat(size, 'f', -1, 64))
	}
	var resp *UserDelegationHistory
	return resp, e.SendAuthHTTPRequest(ctx, exchange.RestSpot, http.MethodGet, "/sapi/v1/asset/custody/transfer-history", params, getUserDelegationHistoryRate, nil, &resp)
}

// GetSymbolsDelistScheduleForSpot symbols delist schedule for spot
func (e *Exchange) GetSymbolsDelistScheduleForSpot(ctx context.Context) ([]DelistSchedule, error) {
	var resp []DelistSchedule
	return resp, e.SendAuthHTTPRequest(ctx, exchange.RestSpot, http.MethodGet, "/sapi/v1/spot/delist-schedule", nil, symbolDelistScheduleForSpotRate, nil, &resp)
}

// GetWithdrawAddressList retrieves withdraw address list
func (e *Exchange) GetWithdrawAddressList(ctx context.Context) ([]WithdrawAddress, error) {
	var resp []WithdrawAddress
	return resp, e.SendAuthHTTPRequest(ctx, exchange.RestSpot, http.MethodGet, "/sapi/v1/capital/withdraw/address/list", nil, withdrawAddressListRate, nil, &resp)
}

// --------------------------------------------------  Sub-Account Endpoints  --------------------------------------------------------------

// CreateVirtualSubAccount creates a virtual subaccount information.
func (e *Exchange) CreateVirtualSubAccount(ctx context.Context, subAccountString string) (*VirtualSubAccount, error) {
	params := url.Values{}
	if subAccountString != "" {
		params.Set("subAccountString", subAccountString)
	}
	var resp *VirtualSubAccount
	return resp, e.SendAuthHTTPRequest(ctx, exchange.RestSpot, http.MethodPost, "/sapi/v1/sub-account/virtualSubAccount", params, sapiDefaultRate, nil, &resp)
}

// GetSubAccountList retrieves sub-account list for Master Account
func (e *Exchange) GetSubAccountList(ctx context.Context, email string, isFreeze bool, page, limit int64) (*SubAccountList, error) {
	params := url.Values{}
	if common.MatchesEmailPattern(email) {
		params.Set("email", email)
	}
	if isFreeze {
		params.Set("isFreeze", "true")
	}
	if page > 0 {
		params.Set("page", strconv.FormatInt(page, 10))
	}
	if limit > 0 {
		params.Set("limit", strconv.FormatInt(limit, 10))
	}
	var resp *SubAccountList
	return resp, e.SendAuthHTTPRequest(ctx, exchange.RestSpot, http.MethodGet, "/sapi/v1/sub-account/list", params, sapiDefaultRate, nil, &resp)
}

// GetSubAccountSpotAssetTransferHistory represents sub-account spot asset transfer history for master account
func (e *Exchange) GetSubAccountSpotAssetTransferHistory(ctx context.Context, fromEmail, toEmail string, startTime, endTime time.Time, page, limit int64) ([]SubAccountSpotAsset, error) {
	params := url.Values{}
	if common.MatchesEmailPattern(fromEmail) {
		params.Set("fromEmail", fromEmail)
	}
	if common.MatchesEmailPattern(toEmail) {
		params.Set("toEmail", toEmail)
	}
	if !startTime.IsZero() && !endTime.IsZero() {
		err := common.StartEndTimeCheck(startTime, endTime)
		if err != nil {
			return nil, err
		}
		params.Set("startTime", strconv.FormatInt(startTime.UnixMilli(), 10))
		params.Set("endTime", strconv.FormatInt(endTime.UnixMilli(), 10))
	}
	if page > 0 {
		params.Set("page", strconv.FormatInt(page, 10))
	}
	if limit > 0 {
		params.Set("limit", strconv.FormatInt(limit, 10))
	}
	var resp []SubAccountSpotAsset
	return resp, e.SendAuthHTTPRequest(ctx, exchange.RestSpot, http.MethodGet, "/sapi/v1/sub-account/sub/transfer/history", params, sapiDefaultRate, nil, &resp)
}

// GetSubAccountFuturesAssetTransferHistory Query Sub-account Futures Asset Transfer History For Master Account
func (e *Exchange) GetSubAccountFuturesAssetTransferHistory(ctx context.Context, email string, startTime, endTime time.Time, futuresType, page, limit int64) (*AssetTransferHistory, error) {
	if !common.MatchesEmailPattern(email) {
		return nil, errValidEmailRequired
	}
	if futuresType != 1 && futuresType != 2 {
		return nil, errInvalidFuturesType
	}
	params := url.Values{}
	params.Set("email", email)
	params.Set("futuresType", strconv.FormatInt(futuresType, 10))
	if !startTime.IsZero() && !endTime.IsZero() {
		err := common.StartEndTimeCheck(startTime, endTime)
		if err != nil {
			return nil, err
		}
		params.Set("startTime", strconv.FormatInt(startTime.UnixMilli(), 10))
		params.Set("endTime", strconv.FormatInt(endTime.UnixMilli(), 10))
	}
	if page != 0 {
		params.Set("page", strconv.FormatInt(page, 10))
	}
	if limit != 0 {
		params.Set("limit", strconv.FormatInt(limit, 10))
	}
	var resp *AssetTransferHistory
	return resp, e.SendAuthHTTPRequest(ctx, exchange.RestSpot, http.MethodGet, "/sapi/v1/sub-account/futures/internalTransfer", params, sapiDefaultRate, nil, &resp)
}

// SubAccountFuturesAssetTransfer sub-account futures asset transfer for master account
// futuresType: 1:USDT-margined Futures，2: Coin-margined Futures
func (e *Exchange) SubAccountFuturesAssetTransfer(ctx context.Context, fromEmail, toEmail string, futuresType int64, ccy currency.Code, amount float64) (*FuturesAssetTransfer, error) {
	if !common.MatchesEmailPattern(fromEmail) {
		return nil, fmt.Errorf("%w: fromEmail=%s", errValidEmailRequired, fromEmail)
	}
	if !common.MatchesEmailPattern(toEmail) {
		return nil, fmt.Errorf("%w: toEmail=%s", errValidEmailRequired, toEmail)
	}
	if futuresType != 0 && futuresType != 1 {
		return nil, fmt.Errorf("%w 1: USDT-margined Futures or 2: Coin-margined Futures", errInvalidFuturesType)
	}
	if ccy.IsEmpty() {
		return nil, currency.ErrCurrencyCodeEmpty
	}
	if amount <= 0 {
		return nil, limits.ErrAmountBelowMin
	}
	params := url.Values{}
	params.Set("fromEmail", fromEmail)
	params.Set("toEmail", toEmail)
	params.Set("futuresType", strconv.FormatInt(futuresType, 10))
	params.Set("asset", ccy.String())
	params.Set("amount", strconv.FormatFloat(amount, 'f', -1, 64))
	var resp *FuturesAssetTransfer
	return resp, e.SendAuthHTTPRequest(ctx, exchange.RestSpot, http.MethodPost, "/sapi/v1/sub-account/futures/internalTransfer", params, sapiDefaultRate, nil, &resp)
}

// GetSubAccountAssets sub-account assets for master account
func (e *Exchange) GetSubAccountAssets(ctx context.Context, email string) (*SubAccountAssets, error) {
	if !common.MatchesEmailPattern(email) {
		return nil, errValidEmailRequired
	}
	params := url.Values{}
	params.Set("email", email)
	var resp *SubAccountAssets
	return resp, e.SendAuthHTTPRequest(ctx, exchange.RestSpot, http.MethodGet, "/sapi/v4/sub-account/assets", params, getSubAccountAssetRate, nil, &resp)
}

// GetManagedSubAccountList retrieves investor's managed sub-account list.
func (e *Exchange) GetManagedSubAccountList(ctx context.Context, email string, page, limit int64) (*ManagedSubAccountList, error) {
	params := url.Values{}
	if common.MatchesEmailPattern(email) {
		params.Set("email", email)
	}
	if page > 0 {
		params.Set("page", strconv.FormatInt(page, 10))
	}
	if limit > 0 {
		params.Set("limit", strconv.FormatInt(limit, 10))
	}
	var resp *ManagedSubAccountList
	return resp, e.SendAuthHTTPRequest(ctx, exchange.RestSpot, http.MethodGet, "/sapi/v1/managed-subaccount/info", params, getManagedSubAccountListRate, nil, &resp)
}

// GetSubAccountTransactionStatistics retrieves sub-account Transaction statistics (For Master Account)(USER_DATA).
func (e *Exchange) GetSubAccountTransactionStatistics(ctx context.Context, email string) ([]SubAccountTransactionStatistics, error) {
	if !common.MatchesEmailPattern(email) {
		return nil, errValidEmailRequired
	}
	params := url.Values{}
	params.Set("email", email)
	var resp []SubAccountTransactionStatistics
	return resp, e.SendAuthHTTPRequest(ctx, exchange.RestSpot, http.MethodGet, "/sapi/v1/sub-account/transaction-statistics", params, getSubAccountTransactionStatisticsRate, nil, &resp)
}

// GetManagedSubAccountDepositAddress retrieves investor's managed sub-account deposit address.
// get managed sub-account deposit address (For Investor Master Account) (USER_DATA)
// network: can be found in this endpoint /sapi/v1/capital/deposit/address
func (e *Exchange) GetManagedSubAccountDepositAddress(ctx context.Context, coin currency.Code, email, network string) (*ManagedSubAccountDepositAddres, error) {
	if !common.MatchesEmailPattern(email) {
		return nil, errValidEmailRequired
	}
	if coin.IsEmpty() {
		return nil, currency.ErrCurrencyCodeEmpty
	}
	params := url.Values{}
	params.Set("coin", coin.String())
	params.Set("email", email)
	if network != "" {
		params.Set("network", network)
	}
	var resp *ManagedSubAccountDepositAddres
	return resp, e.SendAuthHTTPRequest(ctx, exchange.RestSpot, http.MethodGet, "/sapi/v1/managed-subaccount/deposit/address", params, sapiDefaultRate, nil, &resp)
}

// EnableOptionsForSubAccount enables options for sub-account(For master account)
func (e *Exchange) EnableOptionsForSubAccount(ctx context.Context, email string) (*OptionsEnablingResponse, error) {
	if !common.MatchesEmailPattern(email) {
		return nil, errValidEmailRequired
	}
	params := url.Values{}
	params.Set("email", email)
	var resp *OptionsEnablingResponse
	return resp, e.SendAuthHTTPRequest(ctx, exchange.RestSpot, http.MethodPost, "/sapi/v1/sub-account/eoptions/enable", params, sapiDefaultRate, nil, &resp)
}

// GetManagedSubAccountTransferLog retrieves managed sub account transfer Log (For Trading Team Sub Account)
// transfers: Transfer Direction (FROM/TO)
// transferFunctionAccountType: Transfer function account type (SPOT/MARGIN/ISOLATED_MARGIN/USDT_FUTURE/COIN_FUTURE)
func (e *Exchange) GetManagedSubAccountTransferLog(ctx context.Context, startTime, endTime time.Time, page, limit int64, transfers, transferFunctionAccountType string) (*ManagedSubAccountTransferLog, error) {
	err := common.StartEndTimeCheck(startTime, endTime)
	if err != nil {
		return nil, err
	}
	if page < 0 {
		return nil, errPageNumberRequired
	}
	if limit < 0 {
		return nil, errLimitNumberRequired
	}
	params := url.Values{}
	params.Set("startTime", strconv.FormatInt(startTime.UnixMilli(), 10))
	params.Set("endTime", strconv.FormatInt(endTime.UnixMilli(), 10))
	params.Set("page", strconv.FormatInt(page, 10))
	params.Set("limit", strconv.FormatInt(limit, 10))
	if transfers != "" {
		params.Set("transfers", transfers)
	}
	if transferFunctionAccountType != "" {
		params.Set("transferFunctionAccountType", transferFunctionAccountType)
	}
	var resp *ManagedSubAccountTransferLog
	return resp, e.SendAuthHTTPRequest(ctx, exchange.RestSpot, http.MethodGet, "/sapi/v1/managed-subaccount/query-trans-log", params, managedSubAccountTransferLogRate, nil, &resp)
}

// GetSubAccountSpotAssetsSummary retrieves BTC valued asset summary of subaccounts.
func (e *Exchange) GetSubAccountSpotAssetsSummary(ctx context.Context, email string, page, size int64) (*SubAccountSpotSummary, error) {
	params := url.Values{}
	if common.MatchesEmailPattern(email) {
		params.Set("email", email)
	}
	if page > 0 {
		params.Set("page", strconv.FormatInt(page, 10))
	}
	if size > 0 {
		params.Set("size", strconv.FormatInt(size, 10))
	}
	var resp *SubAccountSpotSummary
	return resp, e.SendAuthHTTPRequest(ctx, exchange.RestSpot, http.MethodGet, "/sapi/v1/sub-account/spotSummary", params, sapiDefaultRate, nil, &resp)
}

// GetSubAccountDepositAddress sub-account deposit address
func (e *Exchange) GetSubAccountDepositAddress(ctx context.Context, email, coin, network string, amount float64) (*SubAccountDepositAddress, error) {
	if !common.MatchesEmailPattern(email) {
		return nil, errValidEmailRequired
	}
	if coin == "" {
		return nil, fmt.Errorf("%w: coin=%s", currency.ErrCurrencyCodeEmpty, coin)
	}
	params := url.Values{}
	params.Set("email", email)
	params.Set("coin", coin)
	if network != "" {
		params.Set("network", network)
	}
	if amount > 0 {
		params.Set("amount", strconv.FormatFloat(amount, 'f', -1, 64))
	}
	var resp *SubAccountDepositAddress
	return resp, e.SendAuthHTTPRequest(ctx, exchange.RestSpot, http.MethodGet, "/sapi/v1/capital/deposit/subAddress", params, sapiDefaultRate, nil, &resp)
}

// GetSubAccountDepositHistory retrieves sub-account deposit history
func (e *Exchange) GetSubAccountDepositHistory(ctx context.Context, email, coin string, startTime, endTime time.Time, status, offset, limit int64) (*SubAccountDepositHistory, error) {
	if !common.MatchesEmailPattern(email) {
		return nil, errValidEmailRequired
	}
	params := url.Values{}
	params.Set("email", email)
	if !startTime.IsZero() && !endTime.IsZero() {
		err := common.StartEndTimeCheck(startTime, endTime)
		if err != nil {
			return nil, err
		}
		params.Set("startTime", strconv.FormatInt(startTime.UnixMilli(), 10))
		params.Set("endTime", strconv.FormatInt(endTime.UnixMilli(), 10))
	}
	if coin != "" {
		params.Set("coin", coin)
	}
	if status != 0 {
		params.Set("status", strconv.FormatInt(status, 10))
	}
	if limit > 0 {
		params.Set("limit", strconv.FormatInt(limit, 10))
	}
	if offset > 0 {
		params.Set("offset", strconv.FormatInt(offset, 10))
	}
	var resp *SubAccountDepositHistory
	return resp, e.SendAuthHTTPRequest(ctx, exchange.RestSpot, http.MethodGet, "/sapi/v1/capital/deposit/subHisrec", params, sapiDefaultRate, nil, &resp)
}

// GetSubAccountStatusOnMarginFutures sub-account's status on Margin/Futures for master account
func (e *Exchange) GetSubAccountStatusOnMarginFutures(ctx context.Context, email string) (*SubAccountStatus, error) {
	params := url.Values{}
	if common.MatchesEmailPattern(email) {
		params.Set("email", email)
	}
	var resp *SubAccountStatus
	return resp, e.SendAuthHTTPRequest(ctx, exchange.RestSpot, http.MethodGet, "/sapi/v1/sub-account/status", params, getSubAccountStatusOnMarginOrFuturesRate, nil, &resp)
}

// EnableMarginForSubAccount Enable Margin for Sub-account For Master Account
func (e *Exchange) EnableMarginForSubAccount(ctx context.Context, email string) (*MarginEnablingResponse, error) {
	if !common.MatchesEmailPattern(email) {
		return nil, errValidEmailRequired
	}
	params := url.Values{}
	params.Set("email", email)
	var resp *MarginEnablingResponse
	return resp, e.SendAuthHTTPRequest(ctx, exchange.RestSpot, http.MethodPost, "/sapi/v1/sub-account/margin/enable", params, sapiDefaultRate, nil, &resp)
}

// GetDetailOnSubAccountMarginAccount retrieves Detail on Sub-account's Margin Account For Master Account
func (e *Exchange) GetDetailOnSubAccountMarginAccount(ctx context.Context, email string) (*SubAccountMarginAccountDetail, error) {
	if !common.MatchesEmailPattern(email) {
		return nil, errValidEmailRequired
	}
	params := url.Values{}
	params.Set("email", email)
	var resp *SubAccountMarginAccountDetail
	return resp, e.SendAuthHTTPRequest(ctx, exchange.RestSpot, http.MethodGet, "/sapi/v1/sub-account/margin/account", params, subAccountMarginAccountDetailRate, nil, &resp)
}

// GetSummaryOfSubAccountMarginAccount retrieves summary of sub-account's margin account for master account
func (e *Exchange) GetSummaryOfSubAccountMarginAccount(ctx context.Context) (*SubAccountMarginAccount, error) {
	var resp *SubAccountMarginAccount
	return resp, e.SendAuthHTTPRequest(ctx, exchange.RestSpot, http.MethodGet, "/sapi/v1/sub-account/margin/accountSummary", nil, getSubAccountSummaryOfMarginAccountRate, nil, &resp)
}

// EnableFuturesSubAccount enables futures for Sub-account for master account
func (e *Exchange) EnableFuturesSubAccount(ctx context.Context, email string) (*FuturesEnablingResponse, error) {
	if !common.MatchesEmailPattern(email) {
		return nil, errValidEmailRequired
	}
	params := url.Values{}
	params.Set("email", email)
	var resp *FuturesEnablingResponse
	return resp, e.SendAuthHTTPRequest(ctx, exchange.RestSpot, http.MethodGet, "/sapi/v1/sub-account/futures/enable", params, sapiDefaultRate, nil, &resp)
}

// GetDetailSubAccountFuturesAccount retrieves detail on sub-account's futures account for master account
func (e *Exchange) GetDetailSubAccountFuturesAccount(ctx context.Context, email string) (*SubAccountsFuturesAccount, error) {
	if !common.MatchesEmailPattern(email) {
		return nil, errValidEmailRequired
	}
	params := url.Values{}
	params.Set("email", email)
	var resp *SubAccountsFuturesAccount
	return resp, e.SendAuthHTTPRequest(ctx, exchange.RestSpot, http.MethodGet, "/sapi/v1/sub-account/futures/account", params, getDetailSubAccountFuturesAccountRate, nil, &resp)
}

// GetSummaryOfSubAccountFuturesAccount retrieves summary of sub-account's futures account for master account
func (e *Exchange) GetSummaryOfSubAccountFuturesAccount(ctx context.Context) (*SubAccountsFuturesAccount, error) {
	var resp *SubAccountsFuturesAccount
	return resp, e.SendAuthHTTPRequest(ctx, exchange.RestSpot, http.MethodGet, "/sapi/v1/sub-account/futures/accountSummary", nil, sapiDefaultRate, nil, &resp)
}

// GetV1FuturesPositionRiskSubAccount retrieves V1 position-risk of sub-account's futures account.
func (e *Exchange) GetV1FuturesPositionRiskSubAccount(ctx context.Context, email string) (*SubAccountFuturesPositionRisk, error) {
	return e.getFuturesPositionRiskSubAccount(ctx, email, "/sapi/v1/sub-account/futures/positionRisk", -1, getFuturesPositionRiskOfSubAccountV1Rate)
}

// GetV2FuturesPositionRiskSubAccount retrieves futures position-risk of sub-account for master account
func (e *Exchange) GetV2FuturesPositionRiskSubAccount(ctx context.Context, email string, futuresType int64) (*SubAccountFuturesPositionRisk, error) {
	return e.getFuturesPositionRiskSubAccount(ctx, email, "/sapi/v2/sub-account/futures/positionRisk", futuresType, sapiDefaultRate)
}

func (e *Exchange) getFuturesPositionRiskSubAccount(ctx context.Context, email, path string, futuresType int64, endpointLimit request.EndpointLimit) (*SubAccountFuturesPositionRisk, error) {
	if !common.MatchesEmailPattern(email) {
		return nil, errValidEmailRequired
	}
	if futuresType < 0 {
		return nil, errInvalidFuturesType
	}
	params := url.Values{}
	params.Set("email", email)
	var resp *SubAccountFuturesPositionRisk
	return resp, e.SendAuthHTTPRequest(ctx, exchange.RestSpot, http.MethodGet, path, params, endpointLimit, nil, &resp)
}

// EnableLeverageTokenForSubAccount enables leverage token sub-account form master account.
func (e *Exchange) EnableLeverageTokenForSubAccount(ctx context.Context, email string, enableElvt bool) (*LeverageToken, error) {
	if !common.MatchesEmailPattern(email) {
		return nil, errValidEmailRequired
	}
	params := url.Values{}
	params.Set("email", email)
	if enableElvt {
		params.Set("enableElvt", "true")
	} else {
		params.Set("enableElvt", "false")
	}
	var resp *LeverageToken
	return resp, e.SendAuthHTTPRequest(ctx, exchange.RestSpot, http.MethodPost, "/sapi/v1/sub-account/blvt/enable", params, sapiDefaultRate, nil, &resp)
}

// GetIPRestrictionForSubAccountAPIKeyV2 retrieves list of IP addresses restricted for the sub account API key(for master account).
func (e *Exchange) GetIPRestrictionForSubAccountAPIKeyV2(ctx context.Context, email, subAccountAPIKey string) (*APIRestrictions, error) {
	if !common.MatchesEmailPattern(email) {
		return nil, errValidEmailRequired
	}
	if subAccountAPIKey == "" {
		return nil, errEmptySubAccountAPIKey
	}
	params := url.Values{}
	params.Set("email", email)
	params.Set("subAccountApiKey", subAccountAPIKey)
	var resp *APIRestrictions
	return resp, e.SendAuthHTTPRequest(ctx, exchange.RestSpot, http.MethodGet, "/sapi/v1/sub-account/subAccountApi/ipRestriction", params, ipRestrictionForSubAccountAPIKeyRate, nil, &resp)
}

// DeleteIPListForSubAccountAPIKey delete IP list for a sub-account API key (For Master Account)
func (e *Exchange) DeleteIPListForSubAccountAPIKey(ctx context.Context, email, subAccountAPIKey, ipAddress string) (*APIRestrictions, error) {
	if !common.MatchesEmailPattern(email) {
		return nil, errValidEmailRequired
	}
	if subAccountAPIKey == "" {
		return nil, errEmptySubAccountAPIKey
	}
	params := url.Values{}
	params.Set("email", email)
	params.Set("subAccountApiKey", subAccountAPIKey)
	if ipAddress != "" {
		params.Set("ipAddress", ipAddress)
	}
	var resp *APIRestrictions
	return resp, e.SendAuthHTTPRequest(ctx, exchange.RestSpot, http.MethodDelete, "/sapi/v1/sub-account/subAccountApi/ipRestriction/ipList", params, deleteIPListForSubAccountAPIKeyRate, nil, &resp)
}

// AddIPRestrictionForSubAccountAPIkey adds an IP address into the restricted IP addresses for the subaccount
func (e *Exchange) AddIPRestrictionForSubAccountAPIkey(ctx context.Context, email, subAccountAPIKey, ipAddress string, restricted bool) (*APIRestrictions, error) {
	if !common.MatchesEmailPattern(email) {
		return nil, errValidEmailRequired
	}
	if subAccountAPIKey == "" {
		return nil, errEmptySubAccountAPIKey
	}
	params := url.Values{}
	if restricted {
		params.Set("status", "2")
	} else {
		params.Set("status", "1")
	}
	params.Set("email", email)
	params.Set("subAccountApiKey", subAccountAPIKey)
	if ipAddress != "" {
		params.Set("ipAddress", ipAddress)
	}
	var resp *APIRestrictions
	return resp, e.SendAuthHTTPRequest(ctx, exchange.RestSpot, http.MethodPost, "/sapi/v2/sub-account/subAccountApi/ipRestriction", params, addIPRestrictionSubAccountAPIKey, nil, &resp)
}

// DepositAssetsIntoTheManagedSubAccount deposits an asset into managed sub-account (for investor master account).
func (e *Exchange) DepositAssetsIntoTheManagedSubAccount(ctx context.Context, toEmail string, ccy currency.Code, amount float64) (string, error) {
	if !common.MatchesEmailPattern(toEmail) {
		return "", fmt.Errorf("%w: toEmail = %s", errValidEmailRequired, toEmail)
	}
	if ccy.IsEmpty() {
		return "", currency.ErrCurrencyCodeEmpty
	}
	if amount <= 0 {
		return "", limits.ErrAmountBelowMin
	}
	params := url.Values{}
	params.Set("toEmail", toEmail)
	params.Set("asset", ccy.String())
	params.Set("amount", strconv.FormatFloat(amount, 'f', -1, 64))
	resp := &struct {
		TransactionID string `json:"tranId"`
	}{}
	return resp.TransactionID, e.SendAuthHTTPRequest(ctx, exchange.RestSpot, http.MethodPost, "/sapi/v1/managed-subaccount/deposit", params, sapiDefaultRate, nil, &resp)
}

// GetManagedSubAccountAssetsDetails retrieves managed sub-account assets details for investor master accounts.
func (e *Exchange) GetManagedSubAccountAssetsDetails(ctx context.Context, email string) ([]ManagedSubAccountAssetInfo, error) {
	if !common.MatchesEmailPattern(email) {
		return nil, errValidEmailRequired
	}
	params := url.Values{}
	params.Set("email", email)
	var resp []ManagedSubAccountAssetInfo
	return resp, e.SendAuthHTTPRequest(ctx, exchange.RestSpot, http.MethodGet, "/sapi/v1/managed-subaccount/asset", params, sapiDefaultRate, nil, &resp)
}

// WithdrawAssetsFromManagedSubAccount withdraws an asset from managed sub-account(for investor master account).
func (e *Exchange) WithdrawAssetsFromManagedSubAccount(ctx context.Context, fromEmail string, ccy currency.Code, amount float64, transferDate time.Time) (string, error) {
	if !common.MatchesEmailPattern(fromEmail) {
		return "", fmt.Errorf("%w fromEmail=%s", errValidEmailRequired, fromEmail)
	}
	if ccy.IsEmpty() {
		return "", currency.ErrCurrencyCodeEmpty
	}
	if amount <= 0 {
		return "", limits.ErrAmountBelowMin
	}
	params := url.Values{}
	params.Set("fromEmail", fromEmail)
	params.Set("asset", ccy.String())
	params.Set("amount", strconv.FormatFloat(amount, 'f', -1, 64))
	if !transferDate.IsZero() {
		params.Set("transferData", strconv.FormatInt(transferDate.UnixMilli(), 10))
	}
	resp := &struct {
		TransactionID string `json:"tranId"`
	}{}
	return resp.TransactionID, e.SendAuthHTTPRequest(ctx, exchange.RestSpot, http.MethodPost, "/sapi/v1/managed-subaccount/withdraw", params, sapiDefaultRate, nil, &resp)
}

// GetManagedSubAccountSnapshot retrieves managed sub-account snapshot for investor master account.
// assetType possible values: "SPOT", "MARGIN"（cross）, "FUTURES"（UM)
func (e *Exchange) GetManagedSubAccountSnapshot(ctx context.Context, email, assetType string, startTime, endTime time.Time, limit int64) (*SubAccountAssetsSnapshot, error) {
	if !common.MatchesEmailPattern(email) {
		return nil, fmt.Errorf("%w email=%s", errValidEmailRequired, email)
	}
	if assetType == "" {
		return nil, asset.ErrInvalidAsset
	}
	params := url.Values{}
	params.Set("email", email)
	params.Set("type", assetType)
	if !startTime.IsZero() && !endTime.IsZero() {
		err := common.StartEndTimeCheck(startTime, endTime)
		if err != nil {
			return nil, err
		}
		params.Set("startTime", strconv.FormatInt(startTime.UnixMilli(), 10))
		params.Set("endTime", strconv.FormatInt(endTime.UnixMilli(), 10))
	}
	if limit > 0 {
		params.Set("limit", strconv.FormatInt(limit, 10))
	}
	var resp *SubAccountAssetsSnapshot
	return resp, e.SendAuthHTTPRequest(ctx, exchange.RestSpot, http.MethodGet, "/sapi/v1/managed-subaccount/accountSnapshot", params, getManagedSubAccountSnapshotRate, nil, &resp)
}

// GetManagedSubAccountTransferLogForInvestorMasterAccount retrieves managed sub account transfer log. This endpoint is available for investor of Managed Sub-Account.
// A Managed Sub-Account is an account type for investors who value flexibility in asset allocation and account application,
// while delegating trades to a professional trading team.
func (e *Exchange) GetManagedSubAccountTransferLogForInvestorMasterAccount(ctx context.Context, email, transfers, transferFunctionAccountType string, startTime, endTime time.Time, page, limit int64) (*SubAccountTransferLog, error) {
	return e.getManagedSubAccountTransferLog(ctx, email, transfers, transferFunctionAccountType, "/sapi/v1/managed-subaccount/queryTransLogForInvestor", startTime, endTime, page, limit, sapiDefaultRate)
}

// GetManagedSubAccountTransferLogForTradingTeam retrieves managed sub account transfer log.
// This endpoint is available for investor of Managed Sub-Account. A Managed Sub-Account is an account type for investors who value flexibility in asset allocation and account application,
// while delegating trades to a professional trading team.
// transfers: Transfer Direction (FROM/TO)
// transferFunctionAccountType: Transfer function account type (SPOT/MARGIN/ISOLATED_MARGIN/USDT_FUTURE/COIN_FUTURE)
func (e *Exchange) GetManagedSubAccountTransferLogForTradingTeam(ctx context.Context, email, transfers, transferFunctionAccountType string, startTime, endTime time.Time, page, limit int64) (*SubAccountTransferLog, error) {
	return e.getManagedSubAccountTransferLog(ctx, email, transfers, transferFunctionAccountType, "/sapi/v1/managed-subaccount/queryTransLogForTradeParent", startTime, endTime, page, limit, managedSubAccountTransferLogRate)
}

func (e *Exchange) getManagedSubAccountTransferLog(ctx context.Context, email, transfers, transferFunctionAccountType, path string, startTime, endTime time.Time, page, limit int64, epl request.EndpointLimit) (*SubAccountTransferLog, error) {
	if !common.MatchesEmailPattern(email) {
		return nil, fmt.Errorf("%w: email = %s", errValidEmailRequired, email)
	}
	err := common.StartEndTimeCheck(startTime, endTime)
	if err != nil {
		return nil, err
	}
	if page < 0 {
		return nil, errPageNumberRequired
	}
	if limit <= 0 {
		return nil, errLimitNumberRequired
	}
	params := url.Values{}
	params.Set("email", email)
	params.Set("startTime", strconv.FormatInt(startTime.UnixMilli(), 10))
	params.Set("endTime", strconv.FormatInt(endTime.UnixMilli(), 10))
	params.Set("page", strconv.FormatInt(page, 10))
	params.Set("limit", strconv.FormatInt(limit, 10))
	if transfers != "" {
		params.Set("transfers", transfers)
	}
	if transferFunctionAccountType != "" {
		params.Set("transferFunctionAccountType", transferFunctionAccountType)
	}
	var resp *SubAccountTransferLog
	return resp, e.SendAuthHTTPRequest(ctx, exchange.RestSpot, http.MethodGet, path, params, epl, nil, &resp)
}

// GetManagedSubAccountFutureesAssetDetails retrieves managed sub account futures asset details(For Investor Master Account）(USER_DATA)
func (e *Exchange) GetManagedSubAccountFutureesAssetDetails(ctx context.Context, email string) (*ManagedSubAccountFuturesAssetDetail, error) {
	if !common.MatchesEmailPattern(email) {
		return nil, errValidEmailRequired
	}
	params := url.Values{}
	params.Set("email", email)
	var resp *ManagedSubAccountFuturesAssetDetail
	return resp, e.SendAuthHTTPRequest(ctx, exchange.RestSpot, http.MethodGet, "/sapi/v1/managed-subaccount/fetch-future-asset", params, managedSubAccountFuturesAssetDetailRate, nil, &resp)
}

// GetManagedSubAccountMarginAssetDetails retrieves managed sub-account margin asset details.
func (e *Exchange) GetManagedSubAccountMarginAssetDetails(ctx context.Context, email string) (*SubAccountMarginAsset, error) {
	if !common.MatchesEmailPattern(email) {
		return nil, errValidEmailRequired
	}
	params := url.Values{}
	params.Set("email", email)
	var resp *SubAccountMarginAsset
	return resp, e.SendAuthHTTPRequest(ctx, exchange.RestSpot, http.MethodGet, "/sapi/v1/managed-subaccount/marginAsset", params, sapiDefaultRate, nil, &resp)
}

// FuturesTransferSubAccount transfers futures for sub-account( from master account only)
// 1: transfer from subaccount's spot account to its USDT-margined futures account 2: transfer from subaccount's USDT-margined futures account to its spot account
// 3: transfer from subaccount's spot account to its COIN-margined futures account 4:transfer from subaccount's COIN-margined futures account to its spot account
func (e *Exchange) FuturesTransferSubAccount(ctx context.Context, email string, ccy currency.Code, amount float64, transferType int64) (string, error) {
	return e.transferSubAccount(ctx, email, "/sapi/v1/sub-account/futures/transfer", ccy, amount, transferType)
}

// MarginTransferForSubAccount margin Transfer for Sub-account (For Master Account)
// transferType: 1: transfer from subaccount's spot account to margin account 2: transfer from subaccount's margin account to its spot account
func (e *Exchange) MarginTransferForSubAccount(ctx context.Context, email string, ccy currency.Code, amount float64, transferType int64) (string, error) {
	return e.transferSubAccount(ctx, email, "/sapi/v1/sub-account/margin/transfer", ccy, amount, transferType)
}

func (e *Exchange) transferSubAccount(ctx context.Context, email, path string, ccy currency.Code, amount float64, transferType int64) (string, error) {
	if !common.MatchesEmailPattern(email) {
		return "", errValidEmailRequired
	}
	if ccy.IsEmpty() {
		return "", currency.ErrCurrencyCodeEmpty
	}
	if amount <= 0 {
		return "", limits.ErrAmountBelowMin
	}
	if transferType != 1 && transferType != 2 && transferType != 3 && transferType != 4 {
		return "", errTransferTypeRequired
	}
	params := url.Values{}
	params.Set("email", email)
	params.Set("asset", ccy.String())
	params.Set("amount", strconv.FormatFloat(amount, 'f', -1, 64))
	params.Set("type", strconv.FormatInt(transferType, 10))
	resp := struct {
		TransactionID string `json:"txnId"`
	}{}
	return resp.TransactionID, e.SendAuthHTTPRequest(ctx, exchange.RestSpot, http.MethodPost, path, params, sapiDefaultRate, nil, &resp)
}

// GetSubAccountAssetsV3 retrieves sub-account assets
func (e *Exchange) GetSubAccountAssetsV3(ctx context.Context, email string) (*SubAccountAssets, error) {
	if !common.MatchesEmailPattern(email) {
		return nil, fmt.Errorf("%w: provided %s", errValidEmailRequired, email)
	}
	params := url.Values{}
	params.Set("email", email)
	var resp *SubAccountAssets
	return resp, e.SendAuthHTTPRequest(ctx, exchange.RestSpot, http.MethodGet, "/sapi/v3/sub-account/assets", params, getV3SubAccountAssetsRate, nil, &resp)
}

// TransferToSubAccountOfSameMaster Transfer to Sub-account of Same Master (For Sub-account)
func (e *Exchange) TransferToSubAccountOfSameMaster(ctx context.Context, toEmail string, ccy currency.Code, amount float64) (string, error) {
	if !common.MatchesEmailPattern(toEmail) {
		return "", errValidEmailRequired
	}
	if ccy.IsEmpty() {
		return "", currency.ErrCurrencyCodeEmpty
	}
	if amount <= 0 {
		return "", limits.ErrAmountBelowMin
	}
	params := url.Values{}
	params.Set("toEmail", toEmail)
	params.Set("asset", ccy.String())
	params.Set("amount", strconv.FormatFloat(amount, 'f', -1, 64))
	resp := &struct {
		TransactionID string `json:"txnId"`
	}{}
	return resp.TransactionID, e.SendAuthHTTPRequest(ctx, exchange.RestSpot, http.MethodPost, "/sapi/v1/sub-account/transfer/subToSub", params, sapiDefaultRate, nil, &resp)
}

// FromSubAccountTransferToMaster Transfer to Master (For Sub-account)
// need to open Enable Spot & Margin Trading permission for the API Key which requests this endpoint.
func (e *Exchange) FromSubAccountTransferToMaster(ctx context.Context, ccy currency.Code, amount float64) (string, error) {
	if ccy.IsEmpty() {
		return "", currency.ErrCurrencyCodeEmpty
	}
	if amount <= 0 {
		return "", limits.ErrAmountBelowMin
	}
	params := url.Values{}
	params.Set("asset", ccy.String())
	params.Set("amount", strconv.FormatFloat(amount, 'f', -1, 64))
	resp := &struct {
		TransactionID string `json:"txnId"`
	}{}
	return resp.TransactionID, e.SendAuthHTTPRequest(ctx, exchange.RestSpot, http.MethodGet, "/sapi/v1/sub-account/transfer/subToMaster", params, sapiDefaultRate, nil, &resp)
}

// SubAccountTransferHistory retrieves Sub-account Transfer History (For Sub-account)
func (e *Exchange) SubAccountTransferHistory(ctx context.Context, ccy currency.Code, transferType, limit int64, startTime, endTime time.Time) (*SubAccountTransferHistory, error) {
	params := url.Values{}
	if !ccy.IsEmpty() {
		params.Set("asset", ccy.String())
	}
	if transferType != 1 && transferType != 2 {
		params.Set("type", strconv.FormatInt(transferType, 10))
	}
	if !startTime.IsZero() && !endTime.IsZero() {
		err := common.StartEndTimeCheck(startTime, endTime)
		if err != nil {
			return nil, err
		}
		params.Set("startTime", strconv.FormatInt(startTime.UnixMilli(), 10))
		params.Set("endTime", strconv.FormatInt(endTime.UnixMilli(), 10))
	}
	if limit > 0 {
		params.Set("limit", strconv.FormatInt(limit, 10))
	}
	var resp *SubAccountTransferHistory
	return resp, e.SendAuthHTTPRequest(ctx, exchange.RestSpot, http.MethodGet, "/sapi/v1/sub-account/transfer/subUserHistory", params, sapiDefaultRate, nil, &resp)
}

// SubAccountTransferHistoryForSubAccount represents a sub-account transfer history for sub accounts.
func (e *Exchange) SubAccountTransferHistoryForSubAccount(ctx context.Context, ccy currency.Code, transferType, limit int64, startTime, endTime time.Time, returnFailHistory bool) (*SubAccountTransferHistoryItem, error) {
	params := url.Values{}
	if !ccy.IsEmpty() {
		params.Set("asset", ccy.String())
	}
	if transferType != 0 {
		params.Set("type", strconv.FormatInt(transferType, 10))
	}
	if !startTime.IsZero() && !endTime.IsZero() {
		err := common.StartEndTimeCheck(startTime, endTime)
		if err != nil {
			return nil, err
		}
		params.Set("startTime", strconv.FormatInt(startTime.UnixMilli(), 10))
		params.Set("endTime", strconv.FormatInt(endTime.UnixMilli(), 10))
	}
	if limit > 0 {
		params.Set("limit", strconv.FormatInt(limit, 10))
	}
	if returnFailHistory {
		params.Set("returnFailHistory", "true")
	}
	var resp *SubAccountTransferHistoryItem
	return resp, e.SendAuthHTTPRequest(ctx, exchange.RestSpot, http.MethodGet, "/sapi/v1/sub-account/transfer/subUserHistory", params, sapiDefaultRate, nil, &resp)
}

// UniversalTransferForMasterAccount submits a universal transfer using the master account.
func (e *Exchange) UniversalTransferForMasterAccount(ctx context.Context, arg *UniversalTransferParams) (*UniversalTransferResponse, error) {
	if *arg == (UniversalTransferParams{}) {
		return nil, common.ErrEmptyParams
	}
	if arg.FromAccountType == "" {
		return nil, fmt.Errorf("%w: fromAccountType=%s", errInvalidAccountType, arg.FromAccountType)
	}
	if arg.ToAccountType == "" {
		return nil, fmt.Errorf("%w: toAccountType = %s", errInvalidAccountType, arg.ToAccountType)
	}
	if arg.Asset.IsEmpty() {
		return nil, currency.ErrCurrencyCodeEmpty
	}
	if arg.Amount <= 0 {
		return nil, limits.ErrAmountBelowMin
	}
	params := url.Values{}
	params.Set("fromAccountType", arg.FromAccountType)
	params.Set("toAccountType", arg.ToAccountType)
	params.Set("asset", arg.Asset.String())
	params.Set("amount", strconv.FormatFloat(arg.Amount, 'f', -1, 64))
	if arg.FromEmail != "" {
		params.Set("fromEmail", arg.FromEmail)
	}
	if arg.ToEmail != "" {
		params.Set("toEmail", arg.ToEmail)
	}
	if arg.ClientTransactionID != "" {
		params.Set("clientTranId", arg.ClientTransactionID)
	}
	if arg.Symbol != "" {
		params.Set("symbol", arg.Symbol)
	}
	var resp *UniversalTransferResponse
	return resp, e.SendAuthHTTPRequest(ctx, exchange.RestSpot, http.MethodPost, "/sapi/v1/sub-account/universalTransfer", params, sapiDefaultRate, nil, &resp)
}

// GetUniversalTransferHistoryForMasterAccount retrieves universal transfer history for master account.
func (e *Exchange) GetUniversalTransferHistoryForMasterAccount(ctx context.Context, fromEmail, toEmail, clientTransactionID string, startTime, endTime time.Time, page, limit int64) (*UniversalTransfersDetail, error) {
	params := url.Values{}
	if fromEmail != "" {
		params.Set("fromEmail", fromEmail)
	}
	if toEmail != "" {
		params.Set("toEmail", toEmail)
	}
	if clientTransactionID != "" {
		params.Set("clientTranId", clientTransactionID)
	}
	if !startTime.IsZero() && !endTime.IsZero() {
		err := common.StartEndTimeCheck(startTime, endTime)
		if err != nil {
			return nil, err
		}
		params.Set("startTime", strconv.FormatInt(startTime.UnixMilli(), 10))
		params.Set("endTime", strconv.FormatInt(endTime.UnixMilli(), 10))
	}
	if page > 0 {
		params.Set("page", strconv.FormatInt(page, 10))
	}
	if limit > 0 {
		params.Set("limit", strconv.FormatInt(limit, 10))
	}
	var resp *UniversalTransfersDetail
	return resp, e.SendAuthHTTPRequest(ctx, exchange.RestSpot, http.MethodGet, "/sapi/v1/sub-account/universalTransfer", params, sapiDefaultRate, nil, &resp)
}

// GetDetailOnSubAccountsFuturesAccountV2 retrieves detail on sub-account's futures account V2 for master account
func (e *Exchange) GetDetailOnSubAccountsFuturesAccountV2(ctx context.Context, email string, futuresType int64) (*MarginedFuturesAccount, error) {
	if !common.MatchesEmailPattern(email) {
		return nil, errValidEmailRequired
	}
	if futuresType == 0 {
		return nil, errInvalidFuturesType
	}
	params := url.Values{}
	params.Set("email", email)
	params.Set("futuresType", strconv.FormatInt(futuresType, 10))
	var resp *MarginedFuturesAccount
	return resp, e.SendAuthHTTPRequest(ctx, exchange.RestSpot, http.MethodGet, "/sapi/v2/sub-account/futures/account", params, sapiDefaultRate, nil, &resp)
}

// GetSummaryOfSubAccountsFuturesAccountV2 retrieves the summary of sub-account's futures account v2 for master account
func (e *Exchange) GetSummaryOfSubAccountsFuturesAccountV2(ctx context.Context, futuresType, page, limit int64) (*AccountSummary, error) {
	if futuresType == 0 {
		return nil, errInvalidFuturesType
	}
	params := url.Values{}
	params.Set("futuresType", strconv.FormatInt(futuresType, 10))
	if page > 0 {
		params.Set("page", strconv.FormatInt(page, 10))
	}
	if limit > 0 {
		params.Set("limit", strconv.FormatInt(limit, 10))
	}
	var resp *AccountSummary
	return resp, e.SendAuthHTTPRequest(ctx, exchange.RestSpot, http.MethodGet, "/sapi/v2/sub-account/futures/accountSummary", params, getFuturesSubAccountSummaryV2Rate, nil, &resp)
}

// GetAccountStatus fetch account status detail.
func (e *Exchange) GetAccountStatus(ctx context.Context) (string, error) {
	resp := &struct {
		Data string `json:"data"`
	}{}
	return resp.Data, e.SendAuthHTTPRequest(ctx, exchange.RestSpot, http.MethodGet, "/sapi/v1/account/status", nil, sapiDefaultRate, nil, &resp)
}

// GetAccountTradingAPIStatus fetch account api trading status detail.
func (e *Exchange) GetAccountTradingAPIStatus(ctx context.Context) (*TradingAPIAccountStatus, error) {
	var resp *TradingAPIAccountStatus
	return resp, e.SendAuthHTTPRequest(ctx, exchange.RestSpot, http.MethodGet, "/sapi/v1/account/apiTradingStatus", nil, sapiDefaultRate, nil, &resp)
}

// GetDustLog retrieves record of small or fractional amounts of assets that accumulate in a user's account
func (e *Exchange) GetDustLog(ctx context.Context, accountType string, startTime, endTime time.Time) (*DustLog, error) {
	params := url.Values{}
	if accountType == "" {
		params.Set("accountType", accountType)
	}
	if !startTime.IsZero() && !endTime.IsZero() {
		err := common.StartEndTimeCheck(startTime, endTime)
		if err != nil {
			return nil, err
		}
		params.Set("startTime", strconv.FormatInt(startTime.UnixMilli(), 10))
		params.Set("endTime", strconv.FormatInt(endTime.UnixMilli(), 10))
	}
	var resp *DustLog
	return resp, e.SendAuthHTTPRequest(ctx, exchange.RestSpot, http.MethodGet, "/sapi/v1/asset/dribblet", params, sapiDefaultRate, nil, &resp)
}

// GetWsAuthStreamKey will retrieve a key to use for authorised WS streaming
func (e *Exchange) GetWsAuthStreamKey(ctx context.Context) (string, error) {
	endpointPath, err := e.API.Endpoints.GetURL(exchange.RestSpot)
	if err != nil {
		return "", err
	}

	creds, err := e.GetCredentials(ctx)
	if err != nil {
		return "", err
	}

	var resp UserAccountStream
	headers := make(map[string]string)
	headers["X-MBX-APIKEY"] = creds.Key
	item := &request.Item{
		Method:                 http.MethodPost,
		Path:                   endpointPath + "/api/v3/userDataStream",
		Headers:                headers,
		Result:                 &resp,
		Verbose:                e.Verbose,
		HTTPDebugging:          e.HTTPDebugging,
		HTTPRecording:          e.HTTPRecording,
		HTTPMockDataSliceLimit: e.HTTPMockDataSliceLimit,
	}

	err = e.SendPayload(ctx, request.Unset, func() (*request.Item, error) {
		return item, nil
	}, request.AuthenticatedRequest)
	if err != nil {
		return "", err
	}
	return resp.ListenKey, nil
}

// MaintainWsAuthStreamKey will keep the key alive
func (e *Exchange) MaintainWsAuthStreamKey(ctx context.Context) error {
	endpointPath, err := e.API.Endpoints.GetURL(exchange.RestSpot)
	if err != nil {
		return err
	}
	if listenKey == "" {
		listenKey, err = e.GetWsAuthStreamKey(ctx)
		return err
	}
	creds, err := e.GetCredentials(ctx)
	if err != nil {
		return err
	}
	path := endpointPath + "/api/v3/userDataStream"
	params := url.Values{}
	params.Set("listenKey", listenKey)
	path = common.EncodeURLValues(path, params)
	headers := make(map[string]string)
	headers["X-MBX-APIKEY"] = creds.Key
	item := &request.Item{
		Method:                 http.MethodPut,
		Path:                   path,
		Headers:                headers,
		Verbose:                e.Verbose,
		HTTPDebugging:          e.HTTPDebugging,
		HTTPRecording:          e.HTTPRecording,
		HTTPMockDataSliceLimit: e.HTTPMockDataSliceLimit,
	}
	return e.SendPayload(ctx, request.Unset, func() (*request.Item, error) {
		return item, nil
	}, request.AuthenticatedRequest)
}

// FetchExchangeLimits fetches order execution limits filtered by asset
func (e *Exchange) FetchExchangeLimits(ctx context.Context, a asset.Item) ([]limits.MinMaxLevel, error) {
	if a != asset.Spot && a != asset.Margin {
		return nil, fmt.Errorf("%w %q", asset.ErrNotSupported, a)
	}

	resp, err := e.GetExchangeInfo(ctx)
	if err != nil {
		return nil, err
	}

	aUpper := strings.ToUpper(a.String())

	l := make([]limits.MinMaxLevel, 0, len(resp.Symbols))
	for _, s := range resp.Symbols {
		var cp currency.Pair
		cp, err = currency.NewPairFromStrings(s.BaseAsset, s.QuoteAsset)
		if err != nil {
			return nil, err
		}
		var hasPermission bool
		for _, permissionSet := range s.PermissionSets {
			if slices.Contains(permissionSet, aUpper) {
				hasPermission = true
				break
			}
		}
		if !hasPermission {
			continue
		}

		mml := limits.MinMaxLevel{
			Key: key.NewExchangeAssetPair(e.Name, a, cp),
		}

		for _, f := range s.Filters {
			// TODO: Unhandled filters:
			// maxPosition, trailingDelta, percentPriceBySide, maxNumAlgoOrders
			switch f.FilterType {
			case priceFilter:
				mml.MinPrice = f.MinPrice
				mml.MaxPrice = f.MaxPrice
				mml.PriceStepIncrementSize = f.TickSize
			case percentPriceFilter:
				mml.MultiplierUp = f.MultiplierUp
				mml.MultiplierDown = f.MultiplierDown
				mml.AveragePriceMinutes = f.AvgPriceMinutes
			case lotSizeFilter:
				mml.MaximumBaseAmount = f.MaxQty
				mml.MinimumBaseAmount = f.MinQty
				mml.AmountStepIncrementSize = f.StepSize
			case notionalFilter:
				mml.MinNotional = f.MinNotional
			case icebergPartsFilter:
				mml.MaxIcebergParts = f.Limit
			case marketLotSizeFilter:
				mml.MarketMinQty = f.MinQty
				mml.MarketMaxQty = f.MaxQty
				mml.MarketStepIncrementSize = f.StepSize
			case maxNumOrdersFilter:
				mml.MaxTotalOrders = f.MaxNumOrders
				mml.MaxAlgoOrders = f.MaxNumAlgoOrders
			}
		}

		l = append(l, mml)
	}
	return l, nil
}

// CryptoLoanIncomeHistory returns crypto loan income history
func (e *Exchange) CryptoLoanIncomeHistory(ctx context.Context, curr currency.Code, loanType string, startTime, endTime time.Time, limit int64) ([]CryptoLoansIncomeHistory, error) {
	params := url.Values{}
	if !curr.IsEmpty() {
		params.Set("asset", curr.String())
	}
	if loanType != "" {
		params.Set("type", loanType)
	}
	if !startTime.IsZero() && !endTime.IsZero() {
		err := common.StartEndTimeCheck(startTime, endTime)
		if err != nil {
			return nil, err
		}
		params.Set("startTime", strconv.FormatInt(startTime.UnixMilli(), 10))
		params.Set("endTime", strconv.FormatInt(endTime.UnixMilli(), 10))
	}
	if limit != 0 {
		params.Set("limit", strconv.FormatInt(limit, 10))
	}
	var resp []CryptoLoansIncomeHistory
	return resp, e.SendAuthHTTPRequest(ctx, exchange.RestSpot, http.MethodGet, "/sapi/v1/loan/income", params, cryptoLoansIncomeHistory, nil, &resp)
}

// CryptoLoanBorrow borrows crypto
func (e *Exchange) CryptoLoanBorrow(ctx context.Context, loanCoin currency.Code, loanAmount float64, collateralCoin currency.Code, collateralAmount float64, loanTerm int64) ([]CryptoLoanBorrow, error) {
	if loanCoin.IsEmpty() {
		return nil, errLoanCoinMustBeSet
	}
	if collateralCoin.IsEmpty() {
		return nil, errCollateralCoinMustBeSet
	}
	if loanTerm <= 0 {
		return nil, errLoanTermMustBeSet
	}
	if loanAmount == 0 && collateralAmount == 0 {
		return nil, fmt.Errorf("%w: either loan or collateral amounts must be set", limits.ErrAmountBelowMin)
	}
	params := url.Values{}
	params.Set("loanCoin", loanCoin.String())
	if loanAmount != 0 {
		params.Set("loanAmount", strconv.FormatFloat(loanAmount, 'f', -1, 64))
	}
	params.Set("collateralCoin", collateralCoin.String())
	if collateralAmount != 0 {
		params.Set("collateralAmount", strconv.FormatFloat(collateralAmount, 'f', -1, 64))
	}
	params.Set("loanTerm", strconv.FormatInt(loanTerm, 10))
	var resp []CryptoLoanBorrow
	return resp, e.SendAuthHTTPRequest(ctx, exchange.RestSpot, http.MethodPost, "/sapi/v1/loan/borrow", params, sapiDefaultRate, nil, &resp)
}

// CryptoLoanBorrowHistory gets loan borrow history
func (e *Exchange) CryptoLoanBorrowHistory(ctx context.Context, orderID int64, loanCoin, collateralCoin currency.Code, startTime, endTime time.Time, current, limit int64) (*LoanBorrowHistory, error) {
	params, err := fillHistoryParams(startTime, endTime, current, 0)
	if err != nil {
		return nil, err
	}
	if orderID != 0 {
		params.Set("orderId", strconv.FormatInt(orderID, 10))
	}
	if !loanCoin.IsEmpty() {
		params.Set("loanCoin", loanCoin.String())
	}
	if !collateralCoin.IsEmpty() {
		params.Set("collateralCoin", collateralCoin.String())
	}
	if limit != 0 {
		params.Set("limit", strconv.FormatInt(limit, 10))
	}
	var resp *LoanBorrowHistory
	return resp, e.SendAuthHTTPRequest(ctx, exchange.RestSpot, http.MethodGet, "/sapi/v1/loan/borrow/history", params, getLoanBorrowHistoryRate, nil, &resp)
}

// CryptoLoanOngoingOrders obtains ongoing loan orders
func (e *Exchange) CryptoLoanOngoingOrders(ctx context.Context, orderID int64, loanCoin, collateralCoin currency.Code, current, limit int64) (*CryptoLoanOngoingOrder, error) {
	params := url.Values{}
	if orderID != 0 {
		params.Set("orderId", strconv.FormatInt(orderID, 10))
	}
	if !loanCoin.IsEmpty() {
		params.Set("loanCoin", loanCoin.String())
	}
	if !collateralCoin.IsEmpty() {
		params.Set("collateralCoin", collateralCoin.String())
	}
	if current != 0 {
		params.Set("current", strconv.FormatInt(current, 10))
	}
	if limit != 0 {
		params.Set("limit", strconv.FormatInt(limit, 10))
	}
	var resp *CryptoLoanOngoingOrder
	return resp, e.SendAuthHTTPRequest(ctx, exchange.RestSpot, http.MethodGet, "/sapi/v1/loan/ongoing/orders", params, getBorrowOngoingOrdersRate, nil, &resp)
}

// CryptoLoanRepay repays a crypto loan
func (e *Exchange) CryptoLoanRepay(ctx context.Context, orderID int64, amount float64, repayType int64, collateralReturn bool) ([]CryptoLoanRepay, error) {
	if orderID <= 0 {
		return nil, order.ErrOrderIDNotSet
	}
	if amount <= 0 {
		return nil, limits.ErrAmountBelowMin
	}
	params := url.Values{}
	params.Set("orderId", strconv.FormatInt(orderID, 10))
	params.Set("amount", strconv.FormatFloat(amount, 'f', -1, 64))
	if repayType != 0 {
		params.Set("type", strconv.FormatInt(repayType, 10))
	}
	params.Set("collateralReturn", strconv.FormatBool(collateralReturn))
	var resp []CryptoLoanRepay
	return resp, e.SendAuthHTTPRequest(ctx, exchange.RestSpot, http.MethodPost, "/sapi/v1/loan/repay", params, cryptoRepayLoanRate, nil, &resp)
}

// CryptoLoanRepaymentHistory gets the crypto loan repayment history
func (e *Exchange) CryptoLoanRepaymentHistory(ctx context.Context, orderID int64, loanCoin, collateralCoin currency.Code, startTime, endTime time.Time, current, limit int64) (*CryptoLoanRepayHistory, error) {
	params, err := fillHistoryParams(startTime, endTime, current, 0)
	if err != nil {
		return nil, err
	}
	if orderID != 0 {
		params.Set("orderId", strconv.FormatInt(orderID, 10))
	}
	if !loanCoin.IsEmpty() {
		params.Set("loanCoin", loanCoin.String())
	}
	if !collateralCoin.IsEmpty() {
		params.Set("collateralCoin", collateralCoin.String())
	}
	if limit != 0 {
		params.Set("limit", strconv.FormatInt(limit, 10))
	}
	var resp *CryptoLoanRepayHistory
	return resp, e.SendAuthHTTPRequest(ctx, exchange.RestSpot, http.MethodGet, "/sapi/v1/loan/repay/history", params, repaymentHistoryRate, nil, &resp)
}

// CryptoLoanAdjustLTV adjusts the LTV of a crypto loan
func (e *Exchange) CryptoLoanAdjustLTV(ctx context.Context, orderID int64, reduce bool, amount float64) (*CryptoLoanAdjustLTV, error) {
	if orderID <= 0 {
		return nil, order.ErrOrderIDNotSet
	}
	if amount <= 0 {
		return nil, limits.ErrAmountBelowMin
	}
	params := url.Values{}
	params.Set("orderId", strconv.FormatInt(orderID, 10))
	params.Set("amount", strconv.FormatFloat(amount, 'f', -1, 64))
	direction := "ADDITIONAL"
	if reduce {
		direction = "REDUCED"
	}
	params.Set("direction", direction)
	var resp *CryptoLoanAdjustLTV
	return resp, e.SendAuthHTTPRequest(ctx, exchange.RestSpot, http.MethodPost, "/sapi/v1/loan/adjust/ltv", params, adjustLTVRate, nil, &resp)
}

// CryptoLoanLTVAdjustmentHistory gets the crypto loan LTV adjustment history
func (e *Exchange) CryptoLoanLTVAdjustmentHistory(ctx context.Context, orderID int64, loanCoin, collateralCoin currency.Code, startTime, endTime time.Time, current, limit int64) (*CryptoLoanLTVAdjustmentHistory, error) {
	params, err := fillHistoryParams(startTime, endTime, current, 0)
	if err != nil {
		return nil, err
	}
	if orderID != 0 {
		params.Set("orderId", strconv.FormatInt(orderID, 10))
	}
	if !loanCoin.IsEmpty() {
		params.Set("loanCoin", loanCoin.String())
	}
	if !collateralCoin.IsEmpty() {
		params.Set("collateralCoin", collateralCoin.String())
	}
	if limit != 0 {
		params.Set("limit", strconv.FormatInt(limit, 10))
	}
	var resp *CryptoLoanLTVAdjustmentHistory
	return resp, e.SendAuthHTTPRequest(ctx, exchange.RestSpot, http.MethodGet, "/sapi/v1/loan/ltv/adjustment/history", params, getLoanLTVAdjustmentHistoryRate, nil, &resp)
}

// CryptoLoanAssetsData gets the loanable assets data
func (e *Exchange) CryptoLoanAssetsData(ctx context.Context, loanCoin currency.Code, vipLevel int64) (*LoanableAssetsData, error) {
	params := url.Values{}
	if !loanCoin.IsEmpty() {
		params.Set("loanCoin", loanCoin.String())
	}
	if vipLevel != 0 {
		params.Set("vipLevel", strconv.FormatInt(vipLevel, 10))
	}
	var resp *LoanableAssetsData
	return resp, e.SendAuthHTTPRequest(ctx, exchange.RestSpot, http.MethodGet, "/sapi/v1/loan/loanable/data", params, getLoanableAssetsDataRate, nil, &resp)
}

// CryptoLoanCollateralAssetsData gets the collateral assets data
func (e *Exchange) CryptoLoanCollateralAssetsData(ctx context.Context, collateralCoin currency.Code, vipLevel int64) (*CollateralAssetData, error) {
	params := url.Values{}
	if !collateralCoin.IsEmpty() {
		params.Set("collateralCoin", collateralCoin.String())
	}
	if vipLevel != 0 {
		params.Set("vipLevel", strconv.FormatInt(vipLevel, 10))
	}
	var resp *CollateralAssetData
	return resp, e.SendAuthHTTPRequest(ctx, exchange.RestSpot, http.MethodGet, "/sapi/v1/loan/collateral/data", params, collateralAssetsDataRate, nil, &resp)
}

// CryptoLoanCheckCollateralRepayRate checks the collateral repay rate
func (e *Exchange) CryptoLoanCheckCollateralRepayRate(ctx context.Context, loanCoin, collateralCoin currency.Code, amount float64) (*CollateralRepayRate, error) {
	if loanCoin.IsEmpty() {
		return nil, errLoanCoinMustBeSet
	}
	if collateralCoin.IsEmpty() {
		return nil, errCollateralCoinMustBeSet
	}
	if amount <= 0 {
		return nil, limits.ErrAmountBelowMin
	}
	params := url.Values{}
	params.Set("loanCoin", loanCoin.String())
	params.Set("collateralCoin", collateralCoin.String())
	params.Set("repayAmount", strconv.FormatFloat(amount, 'f', -1, 64))
	var resp *CollateralRepayRate
	return resp, e.SendAuthHTTPRequest(ctx, exchange.RestSpot, http.MethodGet, "/sapi/v1/loan/repay/collateral/rate", params, checkCollateralRepayRate, nil, &resp)
}

// CryptoLoanCustomiseMarginCall customises a loan's margin call
func (e *Exchange) CryptoLoanCustomiseMarginCall(ctx context.Context, orderID int64, collateralCoin currency.Code, marginCallValue float64) (*CustomiseMarginCall, error) {
	if marginCallValue <= 0 {
		return nil, fmt.Errorf("%w: marginCallValue must not be <= 0", errMarginCallValueRequired)
	}
	params := url.Values{}
	if orderID != 0 {
		params.Set("orderId", strconv.FormatInt(orderID, 10))
	}
	if !collateralCoin.IsEmpty() {
		params.Set("collateralCoin", collateralCoin.String())
	}
	params.Set("marginCall", strconv.FormatFloat(marginCallValue, 'f', -1, 64))
	var resp *CustomiseMarginCall
	return resp, e.SendAuthHTTPRequest(ctx, exchange.RestSpot, http.MethodPost, "/sapi/v1/loan/customize/margin_call", params, cryptoLoanCustomizeMarginRate, nil, &resp)
}

// FlexibleLoanBorrow creates a flexible loan
func (e *Exchange) FlexibleLoanBorrow(ctx context.Context, loanCoin, collateralCoin currency.Code, loanAmount, collateralAmount float64) (*FlexibleLoanBorrow, error) {
	if loanCoin.IsEmpty() {
		return nil, errLoanCoinMustBeSet
	}
	if collateralCoin.IsEmpty() {
		return nil, errCollateralCoinMustBeSet
	}
	if loanAmount == 0 && collateralAmount == 0 {
		return nil, fmt.Errorf("%w: either loan or collateral amounts must be set", limits.ErrAmountBelowMin)
	}
	params := url.Values{}
	params.Set("loanCoin", loanCoin.String())
	if loanAmount != 0 {
		params.Set("loanAmount", strconv.FormatFloat(loanAmount, 'f', -1, 64))
	}
	params.Set("collateralCoin", collateralCoin.String())
	if collateralAmount != 0 {
		params.Set("collateralAmount", strconv.FormatFloat(collateralAmount, 'f', -1, 64))
	}
	var resp *FlexibleLoanBorrow
	return resp, e.SendAuthHTTPRequest(ctx, exchange.RestSpot, http.MethodPost, "/sapi/v2/loan/flexible/borrow", params, borrowFlexibleRate, nil, &resp)
}

// FlexibleLoanOngoingOrders gets the flexible loan ongoing orders
func (e *Exchange) FlexibleLoanOngoingOrders(ctx context.Context, loanCoin, collateralCoin currency.Code, current, limit int64) (*FlexibleLoanOngoingOrder, error) {
	params := url.Values{}
	if !loanCoin.IsEmpty() {
		params.Set("loanCoin", loanCoin.String())
	}
	if !collateralCoin.IsEmpty() {
		params.Set("collateralCoin", collateralCoin.String())
	}
	if current != 0 {
		params.Set("current", strconv.FormatInt(current, 10))
	}
	if limit != 0 {
		params.Set("limit", strconv.FormatInt(limit, 10))
	}
	var resp *FlexibleLoanOngoingOrder
	return resp, e.SendAuthHTTPRequest(ctx, exchange.RestSpot, http.MethodGet, "/sapi/v2/loan/flexible/ongoing/orders", params, getFlexibleLoanOngoingOrdersRate, nil, &resp)
}

// FlexibleLoanBorrowHistory gets the flexible loan borrow history
func (e *Exchange) FlexibleLoanBorrowHistory(ctx context.Context, loanCoin, collateralCoin currency.Code, startTime, endTime time.Time, current, limit int64) (*FlexibleLoanBorrowHistory, error) {
	params, err := fillHistoryParams(startTime, endTime, current, 0)
	if err != nil {
		return nil, err
	}
	if !loanCoin.IsEmpty() {
		params.Set("loanCoin", loanCoin.String())
	}
	if !collateralCoin.IsEmpty() {
		params.Set("collateralCoin", collateralCoin.String())
	}
	if limit != 0 {
		params.Set("limit", strconv.FormatInt(limit, 10))
	}
	var resp *FlexibleLoanBorrowHistory
	return resp, e.SendAuthHTTPRequest(ctx, exchange.RestSpot, http.MethodGet, "/sapi/v2/loan/flexible/borrow/history", params, flexibleBorrowHistoryRate, nil, &resp)
}

// FlexibleLoanRepay repays a flexible loan
func (e *Exchange) FlexibleLoanRepay(ctx context.Context, loanCoin, collateralCoin currency.Code, amount float64, collateralReturn, fullRepayment bool) (*FlexibleLoanRepay, error) {
	if loanCoin.IsEmpty() {
		return nil, errLoanCoinMustBeSet
	}
	if collateralCoin.IsEmpty() {
		return nil, errCollateralCoinMustBeSet
	}
	if amount <= 0 {
		return nil, limits.ErrAmountBelowMin
	}
	params := url.Values{}
	params.Set("loanCoin", loanCoin.String())
	params.Set("collateralCoin", collateralCoin.String())
	params.Set("repayAmount", strconv.FormatFloat(amount, 'f', -1, 64))
	params.Set("collateralReturn", strconv.FormatBool(collateralReturn))
	if fullRepayment {
		params.Set("fullRepayment", "true")
	}
	var resp *FlexibleLoanRepay
	return resp, e.SendAuthHTTPRequest(ctx, exchange.RestSpot, http.MethodPost, "/sapi/v2/loan/flexible/repay", params, repayFlexibleLoanHistoryRate, nil, &resp)
}

// FlexibleLoanRepayHistory gets the flexible loan repayment history
func (e *Exchange) FlexibleLoanRepayHistory(ctx context.Context, loanCoin, collateralCoin currency.Code, startTime, endTime time.Time, current, limit int64) (*FlexibleLoanRepayHistory, error) {
	params, err := fillHistoryParams(startTime, endTime, current, 0)
	if err != nil {
		return nil, err
	}
	if !loanCoin.IsEmpty() {
		params.Set("loanCoin", loanCoin.String())
	}
	if !collateralCoin.IsEmpty() {
		params.Set("collateralCoin", collateralCoin.String())
	}
	if limit != 0 {
		params.Set("limit", strconv.FormatInt(limit, 10))
	}
	var resp *FlexibleLoanRepayHistory
	return resp, e.SendAuthHTTPRequest(ctx, exchange.RestSpot, http.MethodGet, "/sapi/v2/loan/flexible/repay/history", params, flexibleLoanRepaymentHistoryRate, nil, &resp)
}

// FlexibleLoanCollateralRepayment flexible loan collateral repayment
func (e *Exchange) FlexibleLoanCollateralRepayment(ctx context.Context, loanCoin, collateralCoin currency.Code, repaymentAmount float64, fullRepayment bool) (*FlexibleLoanCollateralRepaymentResponse, error) {
	if loanCoin.IsEmpty() {
		return nil, errLoanCoinMustBeSet
	}
	if collateralCoin.IsEmpty() {
		return nil, errCollateralCoinMustBeSet
	}
	if repaymentAmount <= 0 {
		return nil, fmt.Errorf("%w: repayment amount is required", limits.ErrAmountBelowMin)
	}
	params := url.Values{}
	params.Set("loanCoin", loanCoin.String())
	params.Set("collateralCoin", collateralCoin.String())
	params.Set("repaymentAmount", strconv.FormatFloat(repaymentAmount, 'f', -1, 64))
	if fullRepayment {
		params.Set("fullRepayment", "true")
	}
	var resp *FlexibleLoanCollateralRepaymentResponse
	return resp, e.SendAuthHTTPRequest(ctx, exchange.RestSpot, http.MethodPost, "/sapi/v2/loan/flexible/repay/collateral", params, flexibleLoanCollateralRepaymentRate, nil, &resp)
}

// CheckCollateralRepayRate checks collateral loan repayment rate of the account
func (e *Exchange) CheckCollateralRepayRate(ctx context.Context, loanCoin, collateralCoin currency.Code) (*CollateralRepayRate, error) {
	if loanCoin.IsEmpty() {
		return nil, errLoanCoinMustBeSet
	}
	if collateralCoin.IsEmpty() {
		return nil, errCollateralCoinMustBeSet
	}
	params := url.Values{}
	params.Set("loanCoin", loanCoin.String())
	params.Set("collateralCoin", collateralCoin.String())
	var resp *CollateralRepayRate
	return resp, e.SendAuthHTTPRequest(ctx, exchange.RestSpot, http.MethodGet, "/sapi/v2/loan/flexible/repay/rate", params, checkCollateralRepayRate, nil, &resp)
}

// GetFlexibleLoanLiquidiationHistory retrieves flexible loan liquidiation history of an account
func (e *Exchange) GetFlexibleLoanLiquidiationHistory(ctx context.Context, loanCoin, collateralCoin currency.Code, startTime, endTime time.Time, current, limit int64) (*FlexibleLoanLiquidiationhistory, error) {
	params, err := fillHistoryParams(startTime, endTime, current, 0)
	if err != nil {
		return nil, err
	}
	if !loanCoin.IsEmpty() {
		params.Set("loanCoin", loanCoin.String())
	}
	if !collateralCoin.IsEmpty() {
		params.Set("collateralCoin", collateralCoin.String())
	}
	if limit > 0 {
		params.Set("limit", strconv.FormatInt(limit, 10))
	}
	var resp *FlexibleLoanLiquidiationhistory
	return resp, e.SendAuthHTTPRequest(ctx, exchange.RestSpot, http.MethodGet, "/sapi/v2/loan/flexible/liquidation/history", params, flexibleLoanLiquidiationHistoryRate, nil, &resp)
}

// FlexibleLoanAdjustLTV adjusts the LTV of a flexible loan
func (e *Exchange) FlexibleLoanAdjustLTV(ctx context.Context, loanCoin, collateralCoin currency.Code, amount float64, reduce bool) (*FlexibleLoanAdjustLTV, error) {
	if loanCoin.IsEmpty() {
		return nil, errLoanCoinMustBeSet
	}
	if collateralCoin.IsEmpty() {
		return nil, errCollateralCoinMustBeSet
	}
	if amount <= 0 {
		return nil, limits.ErrAmountBelowMin
	}
	direction := "ADDITIONAL"
	if reduce {
		direction = "REDUCED"
	}
	params := url.Values{}
	params.Set("loanCoin", loanCoin.String())
	params.Set("collateralCoin", collateralCoin.String())
	params.Set("adjustmentAmount", strconv.FormatFloat(amount, 'f', -1, 64))
	params.Set("direction", direction)
	var resp *FlexibleLoanAdjustLTV
	return resp, e.SendAuthHTTPRequest(ctx, exchange.RestSpot, http.MethodPost, "/sapi/v2/loan/flexible/adjust/ltv", params, adjustFlexibleLoanRate, nil, &resp)
}

// FlexibleLoanLTVAdjustmentHistory gets the flexible loan LTV adjustment history
func (e *Exchange) FlexibleLoanLTVAdjustmentHistory(ctx context.Context, loanCoin, collateralCoin currency.Code, startTime, endTime time.Time, current, limit int64) (*FlexibleLoanLTVAdjustmentHistory, error) {
	params, err := fillHistoryParams(startTime, endTime, current, 0)
	if err != nil {
		return nil, err
	}
	if !loanCoin.IsEmpty() {
		params.Set("loanCoin", loanCoin.String())
	}
	if !collateralCoin.IsEmpty() {
		params.Set("collateralCoin", collateralCoin.String())
	}
	if limit != 0 {
		params.Set("limit", strconv.FormatInt(limit, 10))
	}
	var resp *FlexibleLoanLTVAdjustmentHistory
	return resp, e.SendAuthHTTPRequest(ctx, exchange.RestSpot, http.MethodGet, "/sapi/v2/loan/flexible/ltv/adjustment/history", params, flexibleLoanAdjustLTVRate, nil, &resp)
}

// FlexibleLoanAssetsData gets the flexible loan assets data
func (e *Exchange) FlexibleLoanAssetsData(ctx context.Context, loanCoin currency.Code) (*FlexibleLoanAssetsData, error) {
	params := url.Values{}
	if !loanCoin.IsEmpty() {
		params.Set("loanCoin", loanCoin.String())
	}
	var resp *FlexibleLoanAssetsData
	return resp, e.SendAuthHTTPRequest(ctx, exchange.RestSpot, http.MethodGet, "/sapi/v2/loan/flexible/loanable/data", params, flexibleLoanAssetDataRate, nil, &resp)
}

// FlexibleCollateralAssetsData gets the flexible loan collateral assets data
func (e *Exchange) FlexibleCollateralAssetsData(ctx context.Context, collateralCoin currency.Code) (*FlexibleCollateralAssetsData, error) {
	params := url.Values{}
	if !collateralCoin.IsEmpty() {
		params.Set("collateralCoin", collateralCoin.String())
	}
	var resp *FlexibleCollateralAssetsData
	return resp, e.SendAuthHTTPRequest(ctx, exchange.RestSpot, http.MethodGet, "/sapi/v2/loan/flexible/collateral/data", params, flexibleLoanCollateralAssetRate, nil, &resp)
}

// ----------------------------------  Simple Earn Endpoints -------------------------------
// The endpoints below allow you to interact with Binance Simple Earn.

// GetSimpleEarnFlexibleProductList retrieves available simple earn flexible product list.
func (e *Exchange) GetSimpleEarnFlexibleProductList(ctx context.Context, assetName currency.Code, current, size int64) (*SimpleEarnProducts, error) {
	params := url.Values{}
	if !assetName.IsEmpty() {
		params.Set("asset", assetName.String())
	}
	if current > 0 {
		params.Set("current", strconv.FormatInt(current, 10))
	}
	if size > 0 {
		params.Set("size", strconv.FormatInt(size, 10))
	}
	var resp *SimpleEarnProducts
	return resp, e.SendAuthHTTPRequest(ctx, exchange.RestSpot, http.MethodGet, "/sapi/v1/simple-earn/flexible/list", params, simpleEarnProductsRate, nil, &resp)
}

// GetSimpleEarnLockedProducts retrieves available Simple Earn locked product list
func (e *Exchange) GetSimpleEarnLockedProducts(ctx context.Context, assetName currency.Code, current, size int64) (*LockedSimpleEarnProducts, error) {
	params := url.Values{}
	if !assetName.IsEmpty() {
		params.Set("asset", assetName.String())
	}
	if current > 0 {
		params.Set("current", strconv.FormatInt(current, 10))
	}
	if size > 0 {
		params.Set("size", strconv.FormatInt(size, 10))
	}
	var resp *LockedSimpleEarnProducts
	return resp, e.SendAuthHTTPRequest(ctx, exchange.RestSpot, http.MethodGet, "/sapi/v1/simple-earn/locked/list", params, simpleEarnProductsRate, nil, &resp)
}

// SubscribeToFlexibleProducts subscribe to simple earn flexible product instance.
// You need to open Enable Spot & Margin Trading permission for the API Key which requests this endpoint.
// sourceAccount: possible values are- SPOT, FUND, ALL, default SPOT
func (e *Exchange) SubscribeToFlexibleProducts(ctx context.Context, productID, sourceAccount string, amount float64, autoSubscribe bool) (*SimpleEarnSubscriptionResponse, error) {
	if productID == "" {
		return nil, errProductIDRequired
	}
	return e.subscribeToFlexibleAndLockedProducts(ctx, productID, "", sourceAccount, "/sapi/v1/simple-earn/flexible/subscribe", amount, autoSubscribe)
}

// SubscribeToLockedProducts subscribes to locked products
func (e *Exchange) SubscribeToLockedProducts(ctx context.Context, projectID, sourceAccount string, amount float64, autoSubscribe bool) (*SimpleEarnSubscriptionResponse, error) {
	if projectID == "" {
		return nil, errProjectIDRequired
	}
	return e.subscribeToFlexibleAndLockedProducts(ctx, "", projectID, sourceAccount, "/sapi/v1/simple-earn/locked/subscribe", amount, autoSubscribe)
}

func (e *Exchange) subscribeToFlexibleAndLockedProducts(ctx context.Context, productID, projectID, sourceAccount, path string, amount float64, autoSubscribe bool) (*SimpleEarnSubscriptionResponse, error) {
	if amount <= 0 {
		return nil, limits.ErrAmountBelowMin
	}
	params := url.Values{}
	if productID != "" {
		params.Set("productId", productID)
	}
	if projectID != "" {
		params.Set("projectId", projectID)
	}
	params.Set("amount", strconv.FormatFloat(amount, 'f', -1, 64))
	if autoSubscribe {
		params.Set("autoSubscribe", "true")
	}
	if sourceAccount != "" {
		params.Set("sourceAccount", sourceAccount)
	}
	var resp *SimpleEarnSubscriptionResponse
	return resp, e.SendAuthHTTPRequest(ctx, exchange.RestSpot, http.MethodPost, path, params, sapiDefaultRate, nil, &resp)
}

// RedeemFlexibleProduct redeems flexible products
// destinationAccount: possible values SPOT, FUND, default SPOT
func (e *Exchange) RedeemFlexibleProduct(ctx context.Context, productID, destinationAccount string, redeemAll bool, amount float64) (*RedeemResponse, error) {
	if productID == "" {
		return nil, errProductIDRequired
	}
	params := url.Values{}
	params.Set("productId", productID)
	if destinationAccount != "" {
		params.Set("destAccount", destinationAccount)
	}
	if redeemAll {
		params.Set("redeemAll", "true")
	}
	if amount != 0 {
		params.Set("amount", strconv.FormatFloat(amount, 'f', -1, 64))
	}
	var resp *RedeemResponse
	return resp, e.SendAuthHTTPRequest(ctx, exchange.RestSpot, http.MethodPost, "/sapi/v1/simple-earn/flexible/redeem", params, sapiDefaultRate, nil, &resp)
}

// RedeemLockedProduct posts a redeem locked product
func (e *Exchange) RedeemLockedProduct(ctx context.Context, positionID int64) (*RedeemResponse, error) {
	if positionID == 0 {
		return nil, errPositionIDRequired
	}
	params := url.Values{}
	params.Set("positionId", strconv.FormatInt(positionID, 10))
	var resp *RedeemResponse
	return resp, e.SendAuthHTTPRequest(ctx, exchange.RestSpot, http.MethodPost, "/sapi/v1/simple-earn/locked/redeem", params, sapiDefaultRate, nil, &resp)
}

// GetFlexibleProductPosition retrieves flexible product position
func (e *Exchange) GetFlexibleProductPosition(ctx context.Context, assetName currency.Code, productID string, current, size int64) (*FlexibleProductPosition, error) {
	params := url.Values{}
	if !assetName.IsEmpty() {
		params.Set("asset", assetName.String())
	}
	if productID != "" {
		params.Set("productId", productID)
	}
	if current > 0 {
		params.Set("current", strconv.FormatInt(current, 10))
	}
	if size > 0 {
		params.Set("size", strconv.FormatInt(size, 10))
	}
	var resp *FlexibleProductPosition
	return resp, e.SendAuthHTTPRequest(ctx, exchange.RestSpot, http.MethodGet, "/sapi/v1/simple-earn/flexible/position", params, getFlexibleSimpleEarnProductPositionRate, nil, &resp)
}

// GetLockedProductPosition retrieves locked product positions.
func (e *Exchange) GetLockedProductPosition(ctx context.Context, assetName currency.Code, positionID, projectID string, current, size int64) (*LockedProductPosition, error) {
	params := url.Values{}
	if !assetName.IsEmpty() {
		params.Set("asset", assetName.String())
	}
	if positionID != "" {
		params.Set("positionId", positionID)
	}
	if projectID != "" {
		params.Set("projectId", projectID)
	}
	if current > 0 {
		params.Set("current", strconv.FormatInt(current, 10))
	}
	if size > 0 {
		params.Set("size", strconv.FormatInt(size, 10))
	}
	var resp *LockedProductPosition
	return resp, e.SendAuthHTTPRequest(ctx, exchange.RestSpot, http.MethodGet, "/sapi/v1/simple-earn/locked/position", params, getSimpleEarnProductPositionRate, nil, &resp)
}

// SimpleAccount retrieves simple account instance.
func (e *Exchange) SimpleAccount(ctx context.Context) (*SimpleAccount, error) {
	var resp *SimpleAccount
	return resp, e.SendAuthHTTPRequest(ctx, exchange.RestSpot, http.MethodGet, "/sapi/v1/simple-earn/account", nil, simpleAccountRate, nil, &resp)
}

// GetFlexibleSubscriptionRecord retrieves flexible subscription record.
func (e *Exchange) GetFlexibleSubscriptionRecord(ctx context.Context, productID, purchaseID string, assetName currency.Code, startTime, endTime time.Time, current, size int64) (*FlexibleSubscriptionRecord, error) {
	params, err := fillSubscriptionAndRedemptionRecord(productID, purchaseID, "", "", assetName, startTime, endTime, current, size)
	if err != nil {
		return nil, err
	}
	var resp *FlexibleSubscriptionRecord
	return resp, e.SendAuthHTTPRequest(ctx, exchange.RestSpot, http.MethodGet, "/sapi/v1/simple-earn/flexible/history/subscriptionRecord", params, getFlexibleSubscriptionRecordRate, nil, &resp)
}

// GetLockedSubscriptionsRecords retrieves locked subscriptions records
func (e *Exchange) GetLockedSubscriptionsRecords(ctx context.Context, purchaseID string, assetName currency.Code, startTime, endTime time.Time, current, size int64) (*LockedSubscriptions, error) {
	params, err := fillSubscriptionAndRedemptionRecord(purchaseID, "", "", "", assetName, startTime, endTime, current, size)
	if err != nil {
		return nil, err
	}
	var resp *LockedSubscriptions
	return resp, e.SendAuthHTTPRequest(ctx, exchange.RestSpot, http.MethodGet, "/sapi/v1/simple-earn/locked/history/subscriptionRecord", params, getLockedSubscriptionRecordsRate, nil, &resp)
}

// GetFlexibleRedemptionRecord retrieves flexible redemption record
func (e *Exchange) GetFlexibleRedemptionRecord(ctx context.Context, productID, redeemID string, assetName currency.Code, startTime, endTime time.Time, current, size int64) (*RedemptionRecord, error) {
	params, err := fillSubscriptionAndRedemptionRecord(productID, "", redeemID, "", assetName, startTime, endTime, current, size)
	if err != nil {
		return nil, err
	}
	var resp *RedemptionRecord
	return resp, e.SendAuthHTTPRequest(ctx, exchange.RestSpot, http.MethodGet, "/sapi/v1/simple-earn/flexible/history/redemptionRecord", params, getRedemptionRecordRate, nil, &resp)
}

// GetLockedRedemptionRecord retrieves locked redemptions record list
func (e *Exchange) GetLockedRedemptionRecord(ctx context.Context, productID, redeemID string, assetName currency.Code, startTime, endTime time.Time, current, size int64) (*LockedRedemptionRecord, error) {
	params, err := fillSubscriptionAndRedemptionRecord(productID, "", redeemID, "", assetName, startTime, endTime, current, size)
	if err != nil {
		return nil, err
	}
	var resp *LockedRedemptionRecord
	return resp, e.SendAuthHTTPRequest(ctx, exchange.RestSpot, http.MethodGet, "/sapi/v1/simple-earn/locked/history/redemptionRecord", params, getRedemptionRecordRate, nil, &resp)
}

func fillSubscriptionAndRedemptionRecord(productID, purchaseID, redeemID, rewardType string, assetName currency.Code, startTime, endTime time.Time, current, size int64) (url.Values, error) {
	params, err := fillHistoryParams(startTime, endTime, current, size)
	if err != nil {
		return nil, err
	}
	if productID != "" {
		params.Set("productId", productID)
	}
	if purchaseID != "" {
		params.Set("purchaseId", purchaseID)
	}
	if rewardType != "" {
		params.Set("rewardType", rewardType)
	}
	if redeemID != "" {
		params.Set("redeemId", redeemID)
	}
	if !assetName.IsEmpty() {
		params.Set("asset", assetName.String())
	}
	return params, nil
}

// GetFlexibleRewardHistory retrieves flexible rewards history
func (e *Exchange) GetFlexibleRewardHistory(ctx context.Context, productID, rewardType string, assetName currency.Code, startTime, endTime time.Time, current, size int64) (*FlexibleReward, error) {
	params, err := fillSubscriptionAndRedemptionRecord(productID, "", "", rewardType, assetName, startTime, endTime, current, size)
	if err != nil {
		return nil, err
	}
	var resp *FlexibleReward
	return resp, e.SendAuthHTTPRequest(ctx, exchange.RestSpot, http.MethodGet, "/sapi/v1/simple-earn/flexible/history/rewardsRecord", params, getRewardHistoryRate, nil, &resp)
}

// GetLockedRewardHistory retrieves locked rewards history
func (e *Exchange) GetLockedRewardHistory(ctx context.Context, positionID string, assetName currency.Code, startTime, endTime time.Time, current, size int64) (*LockedRewards, error) {
	params, err := fillSubscriptionAndRedemptionRecord(positionID, "", "", "", assetName, startTime, endTime, current, size)
	if err != nil {
		return nil, err
	}
	var resp *LockedRewards
	return resp, e.SendAuthHTTPRequest(ctx, exchange.RestSpot, http.MethodGet, "/sapi/v1/simple-earn/locked/history/rewardsRecord", params, getRewardHistoryRate, nil, &resp)
}

// SetFlexibleAutoSusbcribe sets auto subscribe on to flexible products
func (e *Exchange) SetFlexibleAutoSusbcribe(ctx context.Context, productID string, autoSubscribe bool) (bool, error) {
	if productID == "" {
		return false, errProductIDRequired
	}
	params := url.Values{}
	params.Set("productId", productID)
	if autoSubscribe {
		params.Set("autoSubscribe", "true")
	} else {
		params.Set("autoSubscribe", "false")
	}
	resp := &struct {
		Success bool `json:"success"`
	}{}
	return resp.Success, e.SendAuthHTTPRequest(ctx, exchange.RestSpot, http.MethodPost, "/sapi/v1/simple-earn/flexible/setAutoSubscribe", params, setAutoSubscribeRate, nil, &resp)
}

// SetLockedAutoSubscribe sets auto subscribe to locked products
func (e *Exchange) SetLockedAutoSubscribe(ctx context.Context, positionID string, autoSubscribe bool) (bool, error) {
	if positionID == "" {
		return false, errPositionIDRequired
	}
	params := url.Values{}
	params.Set("positionId", positionID)
	if autoSubscribe {
		params.Set("autoSubscribe", "true")
	} else {
		params.Set("autoSubscribe", "false")
	}
	resp := &struct {
		Success bool `json:"success"`
	}{}
	return resp.Success, e.SendAuthHTTPRequest(ctx, exchange.RestSpot, http.MethodPost, "/sapi/v1/simple-earn/locked/setAutoSubscribe", params, setAutoSubscribeRate, nil, &resp)
}

// GetFlexiblePersonalLeftQuota retrieves flexible personal left quota
func (e *Exchange) GetFlexiblePersonalLeftQuota(ctx context.Context, productID string) (*PersonalLeftQuota, error) {
	params := url.Values{}
	if productID != "" {
		params.Set("productId", productID)
	}
	var resp *PersonalLeftQuota
	return resp, e.SendAuthHTTPRequest(ctx, exchange.RestSpot, http.MethodGet, "/sapi/v1/simple-earn/flexible/personalLeftQuota", params, personalLeftQuotaRate, nil, &resp)
}

// GetLockedPersonalLeftQuota retrieves flexible personal left quota
func (e *Exchange) GetLockedPersonalLeftQuota(ctx context.Context, projectID string) (*PersonalLeftQuota, error) {
	params := url.Values{}
	if projectID != "" {
		params.Set("projectId", projectID)
	}
	var resp *PersonalLeftQuota
	return resp, e.SendAuthHTTPRequest(ctx, exchange.RestSpot, http.MethodGet, "/sapi/v1/simple-earn/locked/personalLeftQuota", params, personalLeftQuotaRate, nil, &resp)
}

// GetFlexibleSubscriptionPreview retrieves flexible subscription preview
func (e *Exchange) GetFlexibleSubscriptionPreview(ctx context.Context, productID string, amount float64) (*FlexibleSubscriptionPreview, error) {
	if productID == "" {
		return nil, errProductIDRequired
	}
	if amount <= 0 {
		return nil, limits.ErrAmountBelowMin
	}
	params := url.Values{}
	params.Set("productId", productID)
	params.Set("amount", strconv.FormatFloat(amount, 'f', -1, 64))
	var resp *FlexibleSubscriptionPreview
	return resp, e.SendAuthHTTPRequest(ctx, exchange.RestSpot, http.MethodGet, "/sapi/v1/simple-earn/flexible/subscriptionPreview", params, subscriptionPreviewRate, nil, &resp)
}

// GetLockedSubscriptionPreview retrieves locked subscription preview.
func (e *Exchange) GetLockedSubscriptionPreview(ctx context.Context, projectID string, amount float64, autoSubscribe bool) ([]LockedSubscriptionPreview, error) {
	if projectID == "" {
		return nil, errProjectIDRequired
	}
	if amount <= 0 {
		return nil, limits.ErrAmountBelowMin
	}
	params := url.Values{}
	params.Set("projectId", projectID)
	params.Set("amount", strconv.FormatFloat(amount, 'f', -1, 64))
	if autoSubscribe {
		params.Set("autoSubscribe", "true")
	} else {
		params.Set("autoSubscribe", "false")
	}
	var resp []LockedSubscriptionPreview
	return resp, e.SendAuthHTTPRequest(ctx, exchange.RestSpot, http.MethodGet, "/sapi/v1/simple-earn/locked/subscriptionPreview", params, subscriptionPreviewRate, nil, &resp)
}

// SetLockedProductRedeemOption possible values of redeemTo are 'SPOT' and 'FLEXIBLE'.
func (e *Exchange) SetLockedProductRedeemOption(ctx context.Context, positionID, redeemTo string) (interface{}, error) {
	if positionID == "" {
		return nil, errPositionIDRequired
	}
	if redeemTo == "" {
		return nil, errRedemptionAccountRequired
	}
	params := url.Values{}
	params.Set("positionId", positionID)
	params.Set("redeemTo", redeemTo)
	resp := &struct {
		Success bool `json:"success"`
	}{}
	return resp.Success, e.SendAuthHTTPRequest(ctx, exchange.RestSpot, http.MethodPost, "/sapi/v1/simple-earn/locked/setRedeemOption", params, request.Auth, nil, &resp)
}

// GetSimpleEarnRatehistory retrieves rate history for simple-rean products
func (e *Exchange) GetSimpleEarnRatehistory(ctx context.Context, projectID string, startTime, endTime time.Time, current, size int64) (*SimpleEarnRateHistory, error) {
	params, err := fillHistoryParams(startTime, endTime, current, size)
	if err != nil {
		return nil, err
	}
	if projectID != "" {
		params.Set("projectId", projectID)
	}
	var resp *SimpleEarnRateHistory
	return resp, e.SendAuthHTTPRequest(ctx, exchange.RestSpot, http.MethodGet, "/sapi/v1/simple-earn/flexible/history/rateHistory", params, simpleEarnRateHistoryRate, nil, &resp)
}

// GetSimpleEarnCollateralRecord retrieves simple earn collateral records
func (e *Exchange) GetSimpleEarnCollateralRecord(ctx context.Context, productID string, startTime, endTime time.Time, current, size int64) (*SimpleEarnCollateralRecords, error) {
	params, err := fillHistoryParams(startTime, endTime, current, size)
	if err != nil {
		return nil, err
	}
	if productID != "" {
		params.Set("productId", productID)
	}
	var resp *SimpleEarnCollateralRecords
	return resp, e.SendAuthHTTPRequest(ctx, exchange.RestSpot, http.MethodGet, "/sapi/v1/simple-earn/flexible/history/collateralRecord", params, sapiDefaultRate, nil, &resp)
}

// ------------------------------------------- Dual Investment Endpoints  -----------------------------------------------------

// GetDualInvestmentProductList retrieves a dual investment product list
// possible optionType values: 'CALL' and 'PUT'
func (e *Exchange) GetDualInvestmentProductList(ctx context.Context, optionType string, exerciseCoin, investCoin currency.Code, pageSize, pageIndex int64) (*DualInvestmentProduct, error) {
	if optionType == "" {
		return nil, errOptionTypeRequired
	}
	if exerciseCoin.IsEmpty() {
		return nil, fmt.Errorf("%w: exerciseCoin is required", currency.ErrCurrencyCodeEmpty)
	}
	if investCoin.IsEmpty() {
		return nil, fmt.Errorf("%w: investCoin is required", currency.ErrCurrencyCodeEmpty)
	}
	params := url.Values{}
	params.Set("optionType", optionType)
	params.Set("exerciseCoin", exerciseCoin.String())
	params.Set("investCoin", investCoin.String())
	if pageSize > 0 {
		params.Set("pageSize", strconv.FormatInt(pageSize, 10))
	}
	if pageIndex > 0 {
		params.Set("pageIndex", strconv.FormatInt(pageIndex, 10))
	}
	var resp *DualInvestmentProduct
	return resp, e.SendAuthHTTPRequest(ctx, exchange.RestSpot, http.MethodGet, "/sapi/v1/dci/product/list", params, sapiDefaultRate, nil, &resp)
}

// SubscribeDualInvestmentProducts represents dual investment products
// id: get id from /sapi/v1/dci/product/list
// orderId: get orderId from /sapi/v1/dci/product/list
// possible autoCompoundPlan values: NONE: switch off the plan, STANDARD:standard plan, ADVANCED:advanced plan
// Products are not available. // this means APR changes to lower value, or orders are not unavailable.
// Failed. This means System or network errors.
func (e *Exchange) SubscribeDualInvestmentProducts(ctx context.Context, id, orderID, autoCompoundPlan string, depositAmount float64) (*DualInvestmentProductSubscription, error) {
	if id == "" {
		return nil, errProductIDRequired
	}
	if orderID == "" {
		return nil, order.ErrOrderIDNotSet
	}
	if depositAmount <= 0 {
		return nil, limits.ErrAmountBelowMin
	}
	if autoCompoundPlan == "" {
		return nil, fmt.Errorf("%w: accountCompoundPlan is required", errPlanTypeRequired)
	}
	params := url.Values{}
	params.Set("id", id)
	params.Set("orderId", orderID)
	params.Set("depositAmount", strconv.FormatFloat(depositAmount, 'f', -1, 64))
	params.Set("autoCompoundPlan", autoCompoundPlan)
	var resp *DualInvestmentProductSubscription
	return resp, e.SendAuthHTTPRequest(ctx, exchange.RestSpot, http.MethodPost, "/sapi/v1/dci/product/subscribe", params, sapiDefaultRate, nil, &resp)
}

// GetDualInvestmentPositions get Dual Investment positions (batch)
// PENDING:Products are purchasing, will give results later;PURCHASE_SUCCESS:purchase successfully;SETTLED: Products are finish settling;PURCHASE_FAIL:fail to purchase;REFUNDING:refund ongoing;REFUND_SUCCESS:refund to spot account successfully; SETTLING:Products are settling.
// If don't fill this field, will response all the position status.
func (e *Exchange) GetDualInvestmentPositions(ctx context.Context, status string, pageSize, pageIndex int64) (*DualInvestmentPositions, error) {
	params := url.Values{}
	if status != "" {
		params.Set("status", status)
	}
	if pageSize > 0 {
		params.Set("pageSize", strconv.FormatInt(pageSize, 10))
	}
	if pageIndex > 0 {
		params.Set("pageIndex", strconv.FormatInt(pageIndex, 10))
	}
	var resp *DualInvestmentPositions
	return resp, e.SendAuthHTTPRequest(ctx, exchange.RestSpot, http.MethodGet, "/sapi/v1/dci/product/positions", params, sapiDefaultRate, nil, &resp)
}

// CheckDualInvestmentAccounts checks dual investment accounts
func (e *Exchange) CheckDualInvestmentAccounts(ctx context.Context) (*DualInvestmentAccount, error) {
	var resp *DualInvestmentAccount
	return resp, e.SendAuthHTTPRequest(ctx, exchange.RestSpot, http.MethodGet, "/sapi/v1/dci/product/accounts", nil, sapiDefaultRate, nil, &resp)
}

// ChangeAutoCompoundStatus change Auto-Compound status
// autoCompoundPlan possible values: NONE, STANDARD,ADVANCED
// get positionId from /sapi/v1/dci/product/positions
func (e *Exchange) ChangeAutoCompoundStatus(ctx context.Context, positionID, autoCompoundPlan string) (*AutoCompoundStatus, error) {
	if positionID == "" {
		return nil, errPositionIDRequired
	}
	params := url.Values{}
	params.Set("positionId", positionID)
	if autoCompoundPlan != "" {
		params.Set("autoCompoundPlan", autoCompoundPlan)
	}
	var resp *AutoCompoundStatus
	return resp, e.SendAuthHTTPRequest(ctx, exchange.RestSpot, http.MethodPost, "/sapi/v1/dci/product/auto_compound/edit-status", params, sapiDefaultRate, nil, &resp)
}

// ------------------------------------------   Auto-Invest Endpoints  ----------------------------------------------------

// GetTargetAssetList retrieves auto-invest
func (e *Exchange) GetTargetAssetList(ctx context.Context, targetAsset currency.Code, size, current int64) (*AutoInvestmentAsset, error) {
	params := url.Values{}
	if !targetAsset.IsEmpty() {
		params.Set("targetAsset", targetAsset.String())
	}
	if size > 0 {
		params.Set("size", strconv.FormatInt(size, 10))
	}
	if current > 0 {
		params.Set("current", strconv.FormatInt(current, 10))
	}
	var resp *AutoInvestmentAsset
	return resp, e.SendAuthHTTPRequest(ctx, exchange.RestSpot, http.MethodGet, "/sapi/v1/lending/auto-invest/target-asset/list", params, sapiDefaultRate, nil, &resp)
}

// GetTargetAssetROIData retrieves return-on-investment(ROI) return list for target asset
// FIVE_YEAR,THREE_YEAR,ONE_YEAR,SIX_MONTH,THREE_MONTH,SEVEN_DAY
func (e *Exchange) GetTargetAssetROIData(ctx context.Context, targetAsset currency.Code, hisRoiType string) ([]ROIAssetData, error) {
	params := url.Values{}
	if !targetAsset.IsEmpty() {
		params.Set("targetAsset", targetAsset.String())
	}
	if hisRoiType != "" {
		params.Set("hisRoiType", hisRoiType)
	}
	var resp []ROIAssetData
	return resp, e.SendAuthHTTPRequest(ctx, exchange.RestSpot, http.MethodGet, "/sapi/v1/lending/auto-invest/target-asset/roi/list", params, sapiDefaultRate, nil, &resp)
}

// GetAllSourceAssetAndTargetAsset retrieves all source assets and target assets
func (e *Exchange) GetAllSourceAssetAndTargetAsset(ctx context.Context) (*AutoInvestAssets, error) {
	var resp *AutoInvestAssets
	return resp, e.SendAuthHTTPRequest(ctx, exchange.RestSpot, http.MethodGet, "/sapi/v1/lending/auto-invest/all/asset", nil, sapiDefaultRate, nil, &resp)
}

// GetSourceAssetList retrieves assets to be used for investment
// usageType: "RECURRING", "ONE_TIME"
func (e *Exchange) GetSourceAssetList(ctx context.Context, targetAsset currency.Code, indexID int64, usageType, sourceType string, flexibleAllowedToUse bool) (*SourceAssetsList, error) {
	if usageType == "" {
		return nil, errUsageTypeRequired
	}
	params := url.Values{}
	params.Set("usageType", usageType)
	if !targetAsset.IsEmpty() {
		params.Set("targetAsset", targetAsset.String())
	}
	if indexID > 0 {
		params.Set("indexId", strconv.FormatInt(indexID, 10))
	}
	if flexibleAllowedToUse {
		params.Set("flexibleAllowedToUse", "true")
	}
	if sourceType != "" {
		params.Set("sourceType", sourceType)
	}
	var resp *SourceAssetsList
	return resp, e.SendAuthHTTPRequest(ctx, exchange.RestSpot, http.MethodGet, "/sapi/v1/lending/auto-invest/source-asset/list", params, sapiDefaultRate, nil, &resp)
}

// InvestmentPlanCreation creates an investment plan
func (e *Exchange) InvestmentPlanCreation(ctx context.Context, arg *InvestmentPlanParams) (*InvestmentPlanResponse, error) {
	if arg == nil {
		return nil, common.ErrEmptyParams
	}
	if arg.SourceType == "" {
		return nil, errSourceTypeRequired
	}
	if arg.PlanType == "" {
		return nil, errPlanTypeRequired
	}
	if arg.SubscriptionAmount <= 0 {
		return nil, fmt.Errorf("%w: subscriptionAmount valid is %f", limits.ErrAmountBelowMin, arg.SubscriptionAmount)
	}
	if arg.SubscriptionStartDay <= 0 {
		return nil, errInvalidSubscriptionStartTime
	}
	if arg.SubscriptionStartTime < 0 {
		return nil, errInvalidSubscriptionStartTime
	}
	if arg.SourceAsset.IsEmpty() {
		return nil, currency.ErrCurrencyCodeEmpty
	}
	if len(arg.Details) == 0 {
		return nil, errPortfolioDetailRequired
	}
	params := url.Values{}
	for a := range arg.Details {
		if arg.Details[a].TargetAsset.IsEmpty() {
			return nil, fmt.Errorf("%w: targetAsset is required", currency.ErrCurrencyCodeEmpty)
		}
		if arg.Details[a].Percentage < 0 {
			return nil, errInvalidPercentageAmount
		}
		params.Add("targetAsset", arg.Details[a].TargetAsset.String())
		params.Add("percentage", strconv.FormatInt(arg.Details[a].Percentage, 10))
	}
	var resp *InvestmentPlanResponse
	return resp, e.SendAuthHTTPRequest(ctx, exchange.RestSpot, http.MethodPost, "/sapi/v1/lending/auto-invest/plan/add", params, sapiDefaultRate, arg, &resp)
}

// InvestmentPlanAdjustment query Source Asset to be used for investment
func (e *Exchange) InvestmentPlanAdjustment(ctx context.Context, arg *AdjustInvestmentPlan) (*InvestmentPlanResponse, error) {
	if arg == nil {
		return nil, common.ErrEmptyParams
	}
	if arg.PlanID == 0 {
		return nil, errPlanIDRequired
	}
	if arg.SubscriptionAmount <= 0 {
		return nil, fmt.Errorf("%w: subscriptionAmount valid is %f", limits.ErrAmountBelowMin, arg.SubscriptionAmount)
	}
	if !slices.Contains(subscriptionCycleList, arg.SubscriptionCycle) {
		return nil, fmt.Errorf("%w: subscription cycle %s", errInvalidSubscriptionCycle, arg.SubscriptionCycle)
	}
	if arg.SubscriptionStartTime < 0 {
		return nil, errInvalidSubscriptionStartTime
	}
	if arg.SourceAsset.IsEmpty() {
		return nil, currency.ErrCurrencyCodeEmpty
	}
	if len(arg.Details) == 0 {
		return nil, errPortfolioDetailRequired
	}
	params := url.Values{}
	for a := range arg.Details {
		if arg.Details[a].TargetAsset.IsEmpty() {
			return nil, fmt.Errorf("%w: targetAsset is required", currency.ErrCurrencyCodeEmpty)
		}
		if arg.Details[a].Percentage < 0 {
			return nil, errInvalidPercentageAmount
		}
		params.Add("targetAsset", arg.Details[a].TargetAsset.String())
		params.Add("percentage", strconv.FormatInt(arg.Details[a].Percentage, 10))
	}
	var resp *InvestmentPlanResponse
	return resp, e.SendAuthHTTPRequest(ctx, exchange.RestSpot, http.MethodPost, "/sapi/v1/lending/auto-invest/plan/edit", params, sapiDefaultRate, arg, &resp)
}

// ChangePlanStatus change Plan Status
// status: “ONGOING","PAUSED","REMOVED"
func (e *Exchange) ChangePlanStatus(ctx context.Context, planID int64, status string) (*ChangePlanStatusResponse, error) {
	if planID == 0 {
		return nil, errPlanIDRequired
	}
	if status == "" {
		return nil, errPlanStatusRequired
	}
	params := url.Values{}
	params.Set("planId", strconv.FormatInt(planID, 10))
	params.Set("status", status)
	var resp *ChangePlanStatusResponse
	return resp, e.SendAuthHTTPRequest(ctx, exchange.RestSpot, http.MethodPost, "/sapi/v1/lending/auto-invest/plan/edit-status", params, sapiDefaultRate, nil, &resp)
}

// GetListOfPlans retrieves list of plans
func (e *Exchange) GetListOfPlans(ctx context.Context, planType string) (*InvestmentPlans, error) {
	if planType == "" {
		return nil, errPlanTypeRequired
	}
	params := url.Values{}
	params.Set("planType", planType)
	var resp *InvestmentPlans
	return resp, e.SendAuthHTTPRequest(ctx, exchange.RestSpot, http.MethodGet, "/sapi/v1/lending/auto-invest/plan/list", params, sapiDefaultRate, nil, &resp)
}

// GetHoldingDetailsOfPlan query holding details of the plan
func (e *Exchange) GetHoldingDetailsOfPlan(ctx context.Context, planID int64, requestID string) (*InvestmentPlanHoldingDetail, error) {
	params := url.Values{}
	if planID > 0 {
		params.Set("planId", strconv.FormatInt(planID, 10))
	}
	if requestID != "" {
		params.Set("requestId", requestID)
	}
	var resp *InvestmentPlanHoldingDetail
	return resp, e.SendAuthHTTPRequest(ctx, exchange.RestSpot, http.MethodGet, "/sapi/v1/lending/auto-invest/plan/id", params, sapiDefaultRate, nil, &resp)
}

// GetSubscriptionsTransactionHistory query subscription transaction history of a plan
// planType: SINGLE, PORTFOLIO, INDEX, ALL
func (e *Exchange) GetSubscriptionsTransactionHistory(ctx context.Context, planID, size, current int64, startTime, endTime time.Time, targetAsset currency.Code, planType string) (*AutoInvestSubscriptionTransactionResponse, error) {
	params := url.Values{}
	if planID > 0 {
		params.Set("planId", strconv.FormatInt(planID, 10))
	}
	params, err := fillHistoryParams(startTime, endTime, current, size)
	if err != nil {
		return nil, err
	}
	if planType != "" {
		params.Set("planType", planType)
	}
	if !targetAsset.IsEmpty() {
		params.Set("targetAsset", targetAsset.String())
	}
	var resp *AutoInvestSubscriptionTransactionResponse
	return resp, e.SendAuthHTTPRequest(ctx, exchange.RestSpot, http.MethodGet, "/sapi/v1/lending/auto-invest/history/list", params, sapiDefaultRate, nil, &resp)
}

// GetIndexDetail retrieves index details
func (e *Exchange) GetIndexDetail(ctx context.Context, indexID int64) (*AutoInvestmentIndexDetail, error) {
	if indexID == 0 {
		return nil, errIndexIDIsRequired
	}
	params := url.Values{}
	params.Set("indexId", strconv.FormatInt(indexID, 10))
	var resp *AutoInvestmentIndexDetail
	return resp, e.SendAuthHTTPRequest(ctx, exchange.RestSpot, http.MethodGet, "/sapi/v1/lending/auto-invest/index/info", params, sapiDefaultRate, nil, &resp)
}

// GetIndexLinkedPlanPositionDetails retrieves details on users Index-Linked plan position details
func (e *Exchange) GetIndexLinkedPlanPositionDetails(ctx context.Context, indexID int64) (*IndexLinkedPlanPositionDetail, error) {
	if indexID == 0 {
		return nil, errIndexIDIsRequired
	}
	params := url.Values{}
	params.Set("indexId", strconv.FormatInt(indexID, 10))
	var resp *IndexLinkedPlanPositionDetail
	return resp, e.SendAuthHTTPRequest(ctx, exchange.RestSpot, http.MethodGet, "/sapi/v1/lending/auto-invest/index/user-summary", params, sapiDefaultRate, nil, &resp)
}

// OneTimeTransaction posts one time transactions
// sourceType possible values are "MAIN_SITE" for Binance,“TR" for Binance Turkey
func (e *Exchange) OneTimeTransaction(ctx context.Context, arg *OneTimeTransactionParams) (*OneTimeTransactionResponse, error) {
	if arg == nil {
		return nil, common.ErrEmptyParams
	}
	if arg.SourceType == "" {
		return nil, errSourceTypeRequired
	}
	if arg.SubscriptionAmount <= 0 {
		return nil, limits.ErrAmountBelowMin
	}
	if arg.SourceAsset.IsEmpty() {
		return nil, fmt.Errorf("%w: sourceAsset is required", currency.ErrCurrencyCodeEmpty)
	}
	if len(arg.Details) == 0 {
		return nil, errPortfolioDetailRequired
	}
	params := url.Values{}
	for a := range arg.Details {
		if arg.Details[a].TargetAsset.IsEmpty() {
			return nil, fmt.Errorf("%w: targetAsset is required", currency.ErrCurrencyCodeEmpty)
		}
		if arg.Details[a].Percentage <= 0 {
			return nil, errInvalidPercentageAmount
		}
		params.Add("targetAsset", arg.Details[a].TargetAsset.String())
		params.Add("percentage", strconv.FormatInt(arg.Details[a].Percentage, 10))
	}
	var resp *OneTimeTransactionResponse
	return resp, e.SendAuthHTTPRequest(ctx, exchange.RestSpot, http.MethodPost, "/sapi/v1/lending/auto-invest/one-off", params, sapiDefaultRate, arg, &resp)
}

// GetOneTimeTransactionStatus retrieves transaction status of one-time transaction
//
// transactionID: PORTFOLIO plan's Id
// requestID: sourceType + unique, transactionId and requestId cannot be empty at the same time
func (e *Exchange) GetOneTimeTransactionStatus(ctx context.Context, transactionID int64, requestID string) (*OneTimeTransactionResponse, error) {
	if transactionID == 0 {
		return nil, errTransactionIDRequired
	}
	params := url.Values{}
	params.Set("transactionId", strconv.FormatInt(transactionID, 10))
	if requestID != "" {
		params.Set("requestId", requestID)
	}
	var resp *OneTimeTransactionResponse
	return resp, e.SendAuthHTTPRequest(ctx, exchange.RestSpot, http.MethodGet, "/sapi/v1/lending/auto-invest/one-off/status", params, sapiDefaultRate, nil, &resp)
}

// IndexLinkedPlanRedemption returns an identifier for this redemption after redeeming index-Linked plan holdings.
// redemptionPercentage: user redeem percentage,10/20/100..
func (e *Exchange) IndexLinkedPlanRedemption(ctx context.Context, indexID, redemptionPercentage int64, requestID string) (int64, error) {
	if indexID == 0 {
		return 0, errIndexIDIsRequired
	}
	if redemptionPercentage <= 0 {
		return 0, fmt.Errorf("%w: invalid redemption percentage value %v", errInvalidPercentageAmount, redemptionPercentage)
	}
	params := url.Values{}
	params.Set("indexId", strconv.FormatInt(indexID, 10))
	params.Set("redemptionPercentage", strconv.FormatInt(redemptionPercentage, 10))
	if requestID != "" {
		params.Set("requestId", requestID)
	}
	resp := &struct {
		RedemptionID int64 `json:"redemptionId"`
	}{}
	return resp.RedemptionID, e.SendAuthHTTPRequest(ctx, exchange.RestSpot, http.MethodPost, "/sapi/v1/lending/auto-invest/redeem", params, sapiDefaultRate, nil, &resp)
}

// GetIndexLinkedPlanRedemption get the history of Index Linked Plan Redemption transactions
func (e *Exchange) GetIndexLinkedPlanRedemption(ctx context.Context, requestID string, startTime, endTime time.Time, assetName currency.Code, current, size int64) ([]PlanRedemption, error) {
	if requestID == "" {
		return nil, errRequestIDRequired
	}
	params, err := fillHistoryParams(startTime, endTime, current, size)
	if err != nil {
		return nil, err
	}
	params.Set("requestId", requestID)
	if !assetName.IsEmpty() {
		params.Set("asset", assetName.String())
	}
	var resp []PlanRedemption
	return resp, e.SendAuthHTTPRequest(ctx, exchange.RestSpot, http.MethodGet, "/sapi/v1/lending/auto-invest/redeem/history", params, sapiDefaultRate, nil, &resp)
}

// GetIndexLinkedPlanRebalanceDetails retrieves the history of Index Linked Plan Redemption transactions
func (e *Exchange) GetIndexLinkedPlanRebalanceDetails(ctx context.Context, startTime, endTime time.Time, current, size int64) ([]IndexLinkedPlanRebalanceDetail, error) {
	params, err := fillHistoryParams(startTime, endTime, current, size)
	if err != nil {
		return nil, err
	}
	var resp []IndexLinkedPlanRebalanceDetail
	return resp, e.SendAuthHTTPRequest(ctx, exchange.RestSpot, http.MethodGet, "/sapi/v1/lending/auto-invest/rebalance/history", params, sapiDefaultRate, nil, &resp)
}

// ---------------------------------------- Staking Endpoints  ------------------------------------------------------

// GetSubscribeETHStaking subscribes to staking endpoints.
// Amount in ETH, limit 4 decimals
func (e *Exchange) GetSubscribeETHStaking(ctx context.Context, amount float64) (bool, error) {
	if amount <= 0 {
		return false, limits.ErrAmountBelowMin
	}
	params := url.Values{}
	params.Set("amount", strconv.FormatFloat(amount, 'f', -1, 64))
	resp := &struct {
		Success bool `json:"success"`
	}{}
	return resp.Success, e.SendAuthHTTPRequest(ctx, exchange.RestSpot, http.MethodPost, "/sapi/v1/eth-staking/eth/stake", params, subscribeETHStakingRate, nil, &resp)
}

// SusbcribeETHStakingV2 stake ETH to get WBETH
func (e *Exchange) SusbcribeETHStakingV2(ctx context.Context, amount float64) (*StakingSubscriptionResponse, error) {
	if amount <= 0 {
		return nil, limits.ErrAmountBelowMin
	}
	params := url.Values{}
	params.Set("amount", strconv.FormatFloat(amount, 'f', -1, 64))
	var resp *StakingSubscriptionResponse
	return resp, e.SendAuthHTTPRequest(ctx, exchange.RestSpot, http.MethodGet, "/sapi/v2/eth-staking/eth/stake", params, subscribeETHStakingRate, nil, &resp)
}

// RedeemETH redeem WBETH or BETH and get ETH
func (e *Exchange) RedeemETH(ctx context.Context, amount float64, assetName currency.Code) (*StakingRedemptionResponse, error) {
	if amount <= 0 {
		return nil, limits.ErrAmountBelowMin
	}
	params := url.Values{}
	params.Set("amount", strconv.FormatFloat(amount, 'f', -1, 64))
	if !assetName.IsEmpty() {
		params.Set("asset", assetName.String())
	}
	var resp *StakingRedemptionResponse
	return resp, e.SendAuthHTTPRequest(ctx, exchange.RestSpot, http.MethodPost, "/sapi/v1/eth-staking/eth/redeem", params, etherumStakingRedemptionRate, nil, &resp)
}

// GetETHStakingHistory retrieves ETH staking history
func (e *Exchange) GetETHStakingHistory(ctx context.Context, startTime, endTime time.Time, current, size int64) (*ETHStakingHistory, error) {
	params, err := fillHistoryParams(startTime, endTime, current, size)
	if err != nil {
		return nil, err
	}
	var resp *ETHStakingHistory
	return resp, e.SendAuthHTTPRequest(ctx, exchange.RestSpot, http.MethodGet, "/sapi/v1/eth-staking/eth/history/stakingHistory", params, ethStakingHistoryRate, nil, &resp)
}

// GetETHRedemptionHistory retrieves ETH redemption history
func (e *Exchange) GetETHRedemptionHistory(ctx context.Context, startTime, endTime time.Time, current, size int64) (*ETHRedemptionHistory, error) {
	params, err := fillHistoryParams(startTime, endTime, current, size)
	if err != nil {
		return nil, err
	}
	var resp *ETHRedemptionHistory
	return resp, e.SendAuthHTTPRequest(ctx, exchange.RestSpot, http.MethodGet, "/sapi/v1/eth-staking/eth/history/redemptionHistory", params, ethRedemptionHistoryRate, nil, &resp)
}

// GetBETHRewardsDistributionHistory retrieves BETH reward distribution history
func (e *Exchange) GetBETHRewardsDistributionHistory(ctx context.Context, startTime, endTime time.Time, current, size int64) (*BETHRewardDistribution, error) {
	params, err := fillHistoryParams(startTime, endTime, current, size)
	if err != nil {
		return nil, err
	}
	var resp *BETHRewardDistribution
	return resp, e.SendAuthHTTPRequest(ctx, exchange.RestSpot, http.MethodGet, "/sapi/v1/eth-staking/eth/history/rewardsHistory", params, bethRewardDistributionHistoryRate, nil, &resp)
}

// GetCurrentETHStakingQuota retrieves current ETH staking quota
func (e *Exchange) GetCurrentETHStakingQuota(ctx context.Context) (*ETHStakingQuota, error) {
	var resp *ETHStakingQuota
	return resp, e.SendAuthHTTPRequest(ctx, exchange.RestSpot, http.MethodGet, "/sapi/v1/eth-staking/eth/quota", nil, currentETHStakingQuotaRate, nil, &resp)
}

// GetWBETHRateHistory retrieves WBETH rate history
func (e *Exchange) GetWBETHRateHistory(ctx context.Context, startTime, endTime time.Time, current, size int64) (*WBETHRateHistory, error) {
	params, err := fillHistoryParams(startTime, endTime, current, size)
	if err != nil {
		return nil, err
	}
	var resp *WBETHRateHistory
	return resp, e.SendAuthHTTPRequest(ctx, exchange.RestSpot, http.MethodGet, "/sapi/v1/eth-staking/eth/history/rateHistory", params, getWBETHRateHistoryRate, nil, &resp)
}

func fillHistoryParams(startTime, endTime time.Time, current, size int64) (url.Values, error) {
	params := url.Values{}
	if !startTime.IsZero() && !endTime.IsZero() {
		err := common.StartEndTimeCheck(startTime, endTime)
		if err != nil {
			return nil, err
		}
		params.Set("startTime", strconv.FormatInt(startTime.UnixMilli(), 10))
		params.Set("endTime", strconv.FormatInt(endTime.UnixMilli(), 10))
	}
	if current > 0 {
		params.Set("current", strconv.FormatInt(current, 10))
	}
	if size > 0 {
		params.Set("size", strconv.FormatInt(size, 10))
	}
	return params, nil
}

// GetETHStakingAccount retrieves ETH staking account detail.
func (e *Exchange) GetETHStakingAccount(ctx context.Context) (*ETHStakingAccountDetail, error) {
	var resp *ETHStakingAccountDetail
	return resp, e.SendAuthHTTPRequest(ctx, exchange.RestSpot, http.MethodGet, "/sapi/v1/eth-staking/account", nil, ethStakingAccountRate, nil, &resp)
}

// GetETHStakingAccountV2 retrieves V2 ETH staking account detail.
func (e *Exchange) GetETHStakingAccountV2(ctx context.Context) (*StakingAccountV2Response, error) {
	var resp *StakingAccountV2Response
	return resp, e.SendAuthHTTPRequest(ctx, exchange.RestSpot, http.MethodGet, "/sapi/v2/eth-staking/account", nil, ethStakingAccountRate, nil, &resp)
}

// WrapBETH creates wrapped version of BETH
// amount: Amount in BETH, limit 4 decimals
func (e *Exchange) WrapBETH(ctx context.Context, amount float64) (*WrapBETHResponse, error) {
	if amount <= 0 {
		return nil, limits.ErrAmountBelowMin
	}
	params := url.Values{}
	params.Set("amount", strconv.FormatFloat(amount, 'f', -1, 64))
	var resp *WrapBETHResponse
	return resp, e.SendAuthHTTPRequest(ctx, exchange.RestSpot, http.MethodPost, "/sapi/v1/eth-staking/wbeth/wrap", params, wrapBETHRate, nil, &resp)
}

// GetWBETHWrapHistory retrieves a wrap BETH history
func (e *Exchange) GetWBETHWrapHistory(ctx context.Context, startTime, endTime time.Time, current, size int64) (*WBETHWrapHistory, error) {
	return e.getWBETHWrapOrUnwrapHistory(ctx, startTime, endTime, current, size, "/sapi/v1/eth-staking/wbeth/history/wrapHistory")
}

// GetWBETHUnwrapHistory retrieves a WEBTH unwrap BETH history
func (e *Exchange) GetWBETHUnwrapHistory(ctx context.Context, startTime, endTime time.Time, current, size int64) (*WBETHWrapHistory, error) {
	return e.getWBETHWrapOrUnwrapHistory(ctx, startTime, endTime, current, size, "/sapi/v1/eth-staking/wbeth/history/unwrapHistory")
}

func (e *Exchange) getWBETHWrapOrUnwrapHistory(ctx context.Context, startTime, endTime time.Time, current, size int64, path string) (*WBETHWrapHistory, error) {
	params, err := fillHistoryParams(startTime, endTime, current, size)
	if err != nil {
		return nil, err
	}
	var resp *WBETHWrapHistory
	return resp, e.SendAuthHTTPRequest(ctx, exchange.RestSpot, http.MethodGet, path, params, wbethWrapOrUnwrapHistoryRate, nil, &resp)
}

// GetWBETHRewardHistory retrieves WBETH rewards history
func (e *Exchange) GetWBETHRewardHistory(ctx context.Context, startTime, endTime time.Time, current, size int64) (*WBETHRewardHistory, error) {
	params, err := fillHistoryParams(startTime, endTime, current, size)
	if err != nil {
		return nil, err
	}
	var resp *WBETHRewardHistory
	return resp, e.SendAuthHTTPRequest(ctx, exchange.RestSpot, http.MethodGet, "/sapi/v1/eth-staking/eth/history/wbethRewardsHistory", params, wbethRewardsHistoryRate, nil, &resp)
}

// GetSOLStakingAccount retrieves SOL staking account
func (e *Exchange) GetSOLStakingAccount(ctx context.Context) (*SOLStakingAccountDetail, error) {
	var resp *SOLStakingAccountDetail
	return resp, e.SendAuthHTTPRequest(ctx, exchange.RestSpot, http.MethodGet, "/sapi/v1/sol-staking/account", nil, solStakingAccountRate, nil, &resp)
}

// GetSOLStakingQuotaDetails retrieves SOL staking quota
func (e *Exchange) GetSOLStakingQuotaDetails(ctx context.Context) (*SOLStakingQuotaDetail, error) {
	var resp *SOLStakingQuotaDetail
	return resp, e.SendAuthHTTPRequest(ctx, exchange.RestSpot, http.MethodGet, "/sapi/v1/sol-staking/sol/quota", nil, solStakingQuotaDetailsRate, nil, &resp)
}

// SubscribeToSOLStaking subscribes to SOL staking
func (e *Exchange) SubscribeToSOLStaking(ctx context.Context, amount float64) (*SOLStakingSubscriptionResponse, error) {
	if amount <= 0 {
		return nil, limits.ErrAmountBelowMin
	}
	params := url.Values{}
	params.Set("amount", strconv.FormatFloat(amount, 'f', -1, 64))
	var resp *SOLStakingSubscriptionResponse
	return resp, e.SendAuthHTTPRequest(ctx, exchange.RestSpot, http.MethodPost, "/sapi/v1/sol-staking/sol/stake", params, subscribeSOLStakingRate, nil, &resp)
}

// RedeemSOL redeem BNSOL and SOL
func (e *Exchange) RedeemSOL(ctx context.Context, amount float64) (*SOLRedemptionResponse, error) {
	if amount <= 0 {
		return nil, limits.ErrAmountBelowMin
	}
	params := url.Values{}
	params.Set("amount", strconv.FormatFloat(amount, 'f', -1, 64))
	var resp *SOLRedemptionResponse
	return resp, e.SendAuthHTTPRequest(ctx, exchange.RestSpot, http.MethodPost, "/sapi/v1/sol-staking/sol/redeem", nil, redeemSOLRate, nil, &resp)
}

// ClaimBoostRewards claim boost APR airdrop rewards
func (e *Exchange) ClaimBoostRewards(ctx context.Context) (bool, error) {
	resp := &struct {
		Success bool `json:"success"`
	}{}
	return resp.Success, e.SendAuthHTTPRequest(ctx, exchange.RestSpot, http.MethodPost, "/sapi/v1/sol-staking/sol/claim", nil, claimbBoostReqardsRate, nil, &resp)
}

// GetSOLStakingHistory retrieves SOL staking history
func (e *Exchange) GetSOLStakingHistory(ctx context.Context, startTime, endTime time.Time, current, size int64) (*SOLStakingHistory, error) {
	params, err := fillHistoryParams(startTime, endTime, current, size)
	if err != nil {
		return nil, err
	}
	var resp *SOLStakingHistory
	return resp, e.SendAuthHTTPRequest(ctx, exchange.RestSpot, http.MethodGet, "/sapi/v1/sol-staking/sol/history/stakingHistory", params, solStakingHistoryRate, nil, &resp)
}

// GetSOLRedemptionHistory retrieves SOL redemption history
func (e *Exchange) GetSOLRedemptionHistory(ctx context.Context, startTime, endTime time.Time, current, size int64) (*SOLStakingHistory, error) {
	params, err := fillHistoryParams(startTime, endTime, current, size)
	if err != nil {
		return nil, err
	}
	var resp *SOLStakingHistory
	return resp, e.SendAuthHTTPRequest(ctx, exchange.RestSpot, http.MethodGet, "/sapi/v1/sol-staking/sol/history/redemptionHistory", params, solRedemptionHistoryRate, nil, &resp)
}

// GetBNSOLRewardsHistory retrieves a BNSOL rewards history
func (e *Exchange) GetBNSOLRewardsHistory(ctx context.Context, startTime, endTime time.Time, current, size int64) (*BNSOLRewardHistory, error) {
	params, err := fillHistoryParams(startTime, endTime, current, size)
	if err != nil {
		return nil, err
	}
	var resp *BNSOLRewardHistory
	return resp, e.SendAuthHTTPRequest(ctx, exchange.RestSpot, http.MethodGet, "/sapi/v1/sol-staking/sol/history/bnsolRewardsHistory", params, bnsolRewardsHistoryRate, nil, &resp)
}

// GetBNSOLRateHistory retrieves BNSOL rate history
func (e *Exchange) GetBNSOLRateHistory(ctx context.Context, startTime, endTime time.Time, current, size int64) (*BNSOLRewardHistory, error) {
	params, err := fillHistoryParams(startTime, endTime, current, size)
	if err != nil {
		return nil, err
	}
	var resp *BNSOLRewardHistory
	return resp, e.SendAuthHTTPRequest(ctx, exchange.RestSpot, http.MethodGet, "/sapi/v1/sol-staking/sol/history/rateHistory", params, bnsolRateHistory, nil, &resp)
}

// GetBoostRewardsHistory retrieves boosts reward history
func (e *Exchange) GetBoostRewardsHistory(ctx context.Context, rewardType string, startTime, endTime time.Time, current, size int64) (*RewardBoostResponse, error) {
	if rewardType == "" {
		return nil, errRewardTypeMissing
	}
	params, err := fillHistoryParams(startTime, endTime, current, size)
	if err != nil {
		return nil, err
	}
	params.Set("type", rewardType)
	var resp *RewardBoostResponse
	return resp, e.SendAuthHTTPRequest(ctx, exchange.RestSpot, http.MethodGet, "/sapi/v1/sol-staking/sol/history/boostRewardsHistory", params, boostRewardsHistoryRate, nil, &resp)
}

// GetUnclaimedRewards get unclaimed rewards
func (e *Exchange) GetUnclaimedRewards(ctx context.Context) ([]Reward, error) {
	var resp []Reward
	return resp, e.SendAuthHTTPRequest(ctx, exchange.RestSpot, http.MethodGet, "/sapi/v1/sol-staking/sol/history/unclaimedRewards", nil, unclaimedRewardsRate, nil, &resp)
}

// -----------------------------------  Mining Endpoints  -----------------------------
// The endpoints below allow to interact with Binance Pool.
// For more information on this, please refer to the Binance Pool page

// AcquiringAlgorithm retrieves list of algorithms
func (e *Exchange) AcquiringAlgorithm(ctx context.Context) (*AlgorithmsList, error) {
	var resp *AlgorithmsList
	return resp, e.SendHTTPRequest(ctx, exchange.RestSpot, "/sapi/v1/mining/pub/algoList", sapiDefaultRate, &resp)
}

// GetCoinNames retrieves coin names
func (e *Exchange) GetCoinNames(ctx context.Context) (*CoinNames, error) {
	var resp *CoinNames
	return resp, e.SendHTTPRequest(ctx, exchange.RestSpot, "/sapi/v1/mining/pub/coinList", sapiDefaultRate, &resp)
}

// GetDetailMinerList retrieves list of miners name and other details.
func (e *Exchange) GetDetailMinerList(ctx context.Context, algorithm, userName, workerName string) (*MinersDetailList, error) {
	if workerName == "" {
		return nil, fmt.Errorf("%w: worker's name is required", errNameRequired)
	}
	params, err := fillMinersRetrivalParams(algorithm, userName, workerName)
	if err != nil {
		return nil, err
	}
	var resp *MinersDetailList
	return resp, e.SendAuthHTTPRequest(ctx, exchange.RestSpot, http.MethodGet, "/sapi/v1/mining/worker/detail", params, getMinersListRate, nil, &resp)
}

// GetMinersList retrieves miners info
func (e *Exchange) GetMinersList(ctx context.Context, algorithm, userName string, sortInNegativeSequence bool, pageIndex, sortColumn, workerStatus int64) (*MinerLists, error) {
	params, err := fillMinersRetrivalParams(algorithm, userName, "")
	if err != nil {
		return nil, err
	}
	if sortInNegativeSequence {
		params.Set("sort", "1")
	}
	if pageIndex > 0 {
		params.Set("pageIndex", strconv.FormatInt(pageIndex, 10))
	}
	// Sort by( default 1):
	// 	1: miner name
	// 	2: real-time computing power
	// 	3: daily average computing power
	// 	4: real-time rejection rate
	// 	5: last submission time
	if sortColumn > 0 {
		params.Set("sortColumn", strconv.FormatInt(sortColumn, 10))
	}
	if workerStatus > 0 {
		params.Set("workerStatus", strconv.FormatInt(workerStatus, 10))
	}
	var resp *MinerLists
	return resp, e.SendAuthHTTPRequest(ctx, exchange.RestSpot, http.MethodGet, "/sapi/v1/mining/worker/list", params, getMinersListRate, nil, &resp)
}

func fillMinersRetrivalParams(algorithm, userName, workerName string) (url.Values, error) {
	if algorithm == "" {
		return nil, errTransferAlgorithmRequired
	}
	if userName == "" {
		return nil, fmt.Errorf("%w: mining account name is missing", errNameRequired)
	}
	params := url.Values{}
	params.Set("algo", algorithm)
	params.Set("userName", userName)
	if workerName != "" {
		params.Set("workerName", workerName)
	}
	return params, nil
}

func fillMiningParams(transferAlgorithm, userName string, coin currency.Code, startDate, endDate time.Time, pageIndex, pageSize int64) (url.Values, error) {
	if transferAlgorithm == "" {
		return nil, errTransferAlgorithmRequired
	}
	if userName == "" {
		return nil, errUsernameRequired
	}
	params := url.Values{}
	params.Set("algo", transferAlgorithm)
	params.Set("userName", userName)
	if !coin.IsEmpty() {
		params.Set("coin", coin.String())
	}
	if !startDate.IsZero() && !endDate.IsZero() {
		err := common.StartEndTimeCheck(startDate, endDate)
		if err != nil {
			return nil, err
		}
		params.Set("startDate", strconv.FormatInt(startDate.UnixMilli(), 10))
		params.Set("endDate", strconv.FormatInt(endDate.UnixMilli(), 10))
	}
	if pageIndex > 0 {
		params.Set("pageIndex", strconv.FormatInt(pageIndex, 10))
	}
	if pageSize > 0 {
		params.Set("pageSize", strconv.FormatInt(pageSize, 10))
	}
	return params, nil
}

// GetEarningList retrieves list of earning list
func (e *Exchange) GetEarningList(ctx context.Context, transferAlgorithm, userName string, coin currency.Code, startDate, endDate time.Time, pageIndex, pageSize int64) (*EarningList, error) {
	params, err := fillMiningParams(transferAlgorithm, userName, coin, startDate, endDate, pageIndex, pageSize)
	if err != nil {
		return nil, err
	}
	var resp *EarningList
	return resp, e.SendAuthHTTPRequest(ctx, exchange.RestSpot, http.MethodGet, "/sapi/v1/mining/payment/list", params, getEarningsListRate, nil, &resp)
}

// ExtraBonousList retrieves extra bonus list
func (e *Exchange) ExtraBonousList(ctx context.Context, transferAlgorithm, userName string, coin currency.Code, startDate, endDate time.Time, pageIndex, pageSize int64) (*ExtraBonus, error) {
	params, err := fillMiningParams(transferAlgorithm, userName, coin, startDate, endDate, pageIndex, pageSize)
	if err != nil {
		return nil, err
	}
	var resp *ExtraBonus
	return resp, e.SendAuthHTTPRequest(ctx, exchange.RestSpot, http.MethodGet, "/sapi/v1/mining/payment/other", params, extraBonusListRate, nil, &resp)
}

// GetHashrateRescaleList represents hashrate rescale list
func (e *Exchange) GetHashrateRescaleList(ctx context.Context, pageIndex, pageSize int64) (*HashrateHashTransfers, error) {
	params := url.Values{}
	if pageIndex > 0 {
		params.Set("pageIndex", strconv.FormatInt(pageIndex, 10))
	}
	if pageSize > 0 {
		params.Set("pageSize", strconv.FormatInt(pageSize, 10))
	}
	var resp *HashrateHashTransfers
	return resp, e.SendAuthHTTPRequest(ctx, exchange.RestSpot, http.MethodGet, "/sapi/v1/mining/hash-transfer/config/details/list", params, getHashrateRescaleRate, nil, &resp)
}

// GetHashRateRescaleDetail retrieves a hashrate rescale detail
func (e *Exchange) GetHashRateRescaleDetail(ctx context.Context, configID, userName string, pageIndex, pageSize int64) (*HashrateRescaleDetail, error) {
	if configID == "" {
		return nil, errConfigIDRequired
	}
	if userName == "" {
		return nil, errUsernameRequired
	}
	params := url.Values{}
	params.Set("configId", configID)
	params.Set("userName", userName)
	if pageIndex > 0 {
		params.Set("pageIndex", strconv.FormatInt(pageIndex, 10))
	}
	if pageSize > 0 {
		params.Set("pageSize", strconv.FormatInt(pageSize, 10))
	}
	var resp *HashrateRescaleDetail
	return resp, e.SendAuthHTTPRequest(ctx, exchange.RestSpot, http.MethodGet, "/sapi/v1/mining/hash-transfer/profit/details", params, getHashrateRescaleDetailRate, nil, &resp)
}

// HashRateRescaleRequest retrieves a hashrate rescale request
func (e *Exchange) HashRateRescaleRequest(ctx context.Context, userName, algorithm, toPoolUser string, startTime, endTime time.Time, hashRate int64) (*HashrateRescalResponse, error) {
	if userName == "" {
		return nil, errUsernameRequired
	}
	if algorithm == "" {
		return nil, errTransferAlgorithmRequired
	}
	params := url.Values{}
	if !startTime.IsZero() && !endTime.IsZero() {
		err := common.StartEndTimeCheck(startTime, endTime)
		if err != nil {
			return nil, err
		}
		params.Set("startDate", strconv.FormatInt(startTime.UnixMilli(), 10))
		params.Set("endDate", strconv.FormatInt(endTime.UnixMilli(), 10))
	} else {
		return nil, fmt.Errorf("%w: start time and end time are required", common.ErrDateUnset)
	}
	if toPoolUser == "" {
		return nil, fmt.Errorf("%w: receiver mining account is required", errAccountRequired)
	}
	if hashRate <= 0 {
		return nil, errHashRateRequired
	}
	params.Set("userName", userName)
	params.Set("algo", algorithm)
	params.Set("toPoolUser", toPoolUser)
	params.Set("hashRate", strconv.FormatInt(hashRate, 10))
	var resp *HashrateRescalResponse
	return resp, e.SendAuthHTTPRequest(ctx, exchange.RestSpot, http.MethodPost, "/sapi/v1/mining/hash-transfer/config", params, getHasrateRescaleRequestRate, nil, &resp)
}

// CancelHashrateRescaleConfiguration retrieves cancel hashrate rescale configuration
func (e *Exchange) CancelHashrateRescaleConfiguration(ctx context.Context, configID, userName string) (*HashrateRescalResponse, error) {
	if configID == "" {
		return nil, errConfigIDRequired
	}
	if userName == "" {
		return nil, errUsernameRequired
	}
	params := url.Values{}
	params.Set("configId", configID)
	params.Set("userName", userName)
	var resp *HashrateRescalResponse
	return resp, e.SendAuthHTTPRequest(ctx, exchange.RestSpot, http.MethodPost, "/sapi/v1/mining/hash-transfer/config/cancel", params, cancelHashrateResaleConfigurationRate, nil, &resp)
}

// StatisticsList represents a statistics list
func (e *Exchange) StatisticsList(ctx context.Context, algorithm, userName string) (*UserStatistics, error) {
	if algorithm == "" {
		return nil, errTransferAlgorithmRequired
	}
	if userName == "" {
		return nil, errUsernameRequired
	}
	params := url.Values{}
	params.Set("algo", algorithm)
	params.Set("userName", userName)
	var resp *UserStatistics
	return resp, e.SendAuthHTTPRequest(ctx, exchange.RestSpot, http.MethodGet, "/sapi/v1/mining/statistics/user/status", params, statisticsListRate, nil, &resp)
}

// GetAccountList retrieves account list
func (e *Exchange) GetAccountList(ctx context.Context, algorithm, userName string) (*MiningAccounts, error) {
	if algorithm == "" {
		return nil, errTransferAlgorithmRequired
	}
	if userName == "" {
		return nil, errUsernameRequired
	}
	params := url.Values{}
	params.Set("algo", algorithm)
	params.Set("userName", userName)
	var resp *MiningAccounts
	return resp, e.SendAuthHTTPRequest(ctx, exchange.RestSpot, http.MethodGet, "/sapi/v1/mining/statistics/user/list", params, miningAccountListRate, nil, &resp)
}

// GetMiningAccountEarningRate represents a mining account earning rate
func (e *Exchange) GetMiningAccountEarningRate(ctx context.Context, algorithm string, startTime, endTime time.Time, pageIndex, pageSize int64) (*MiningAccountEarnings, error) {
	if algorithm == "" {
		return nil, errTransferAlgorithmRequired
	}
	params := url.Values{}
	params.Set("algo", algorithm)
	if !startTime.IsZero() && !endTime.IsZero() {
		err := common.StartEndTimeCheck(startTime, endTime)
		if err != nil {
			return nil, err
		}
		params.Set("startDate", strconv.FormatInt(startTime.UnixMilli(), 10))
		params.Set("endDate", strconv.FormatInt(endTime.UnixMilli(), 10))
	}
	if pageIndex > 0 {
		params.Set("pageIndex", strconv.FormatInt(pageIndex, 10))
	}
	if pageSize > 0 {
		params.Set("pageSize", strconv.FormatInt(pageSize, 10))
	}
	var resp *MiningAccountEarnings
	return resp, e.SendAuthHTTPRequest(ctx, exchange.RestSpot, http.MethodGet, "/sapi/v1/mining/payment/uid", params, miningAccountEarningRate, nil, &resp)
}

// ---------------------------------- Futures Endpoints --------------------------------

// NewFuturesAccountTransfer execute transfer between spot account and futures account.
// transferType
// 1: transfer from spot account to USDT-Ⓜ futures account.
// 2: transfer from USDT-Ⓜ futures account to spot account.
// 3: transfer from spot account to COIN-Ⓜ futures account.
// 4: transfer from COIN-Ⓜ futures account to spot account.
func (e *Exchange) NewFuturesAccountTransfer(ctx context.Context, assetName currency.Code, amount float64, transferType int64) (*FundTransferResponse, error) {
	if assetName.IsEmpty() {
		return nil, fmt.Errorf("%w: assetName is required", currency.ErrCurrencyCodeEmpty)
	}
	if amount <= 0 {
		return nil, limits.ErrAmountBelowMin
	}
	if transferType == 0 {
		return nil, errTransferTypeRequired
	}
	params := url.Values{}
	params.Set("asset", assetName.String())
	params.Set("amount", strconv.FormatFloat(amount, 'f', -1, 64))
	params.Set("type", strconv.FormatInt(transferType, 10))
	var resp *FundTransferResponse
	return resp, e.SendAuthHTTPRequest(ctx, exchange.RestSpot, http.MethodPost, "/sapi/v1/futures/transfer", params, sapiDefaultRate, nil, &resp)
}

// GetFuturesAccountTransactionHistoryList retrieves list of futures account transfer transactions.
//
// Support query within the last 6 months only
func (e *Exchange) GetFuturesAccountTransactionHistoryList(ctx context.Context, assetName currency.Code, startTime, endTime time.Time, current, size int64) (*FutureFundTransfers, error) {
	if startTime.IsZero() {
		return nil, errStartTimeRequired
	}
	params, err := fillHistoryParams(startTime, endTime, current, size)
	if err != nil {
		return nil, err
	}
	if !assetName.IsEmpty() {
		params.Set("asset", assetName.String())
	}
	var resp *FutureFundTransfers
	return resp, e.SendAuthHTTPRequest(ctx, exchange.RestSpot, http.MethodGet, "/sapi/v1/futures/transfer", params, futuresFundTransfersFetchRate, nil, &resp)
}

// GetFutureTickLevelOrderbookHistoricalDataDownloadLink retrieves the orderbook historical data download link.
//
// dataType: possible values are 'T_DEPTH' for ticklevel orderbook data, 'S_DEPTH' for orderbook snapshot data
func (e *Exchange) GetFutureTickLevelOrderbookHistoricalDataDownloadLink(ctx context.Context, symbol, dataType string, startTime, endTime time.Time) (*HistoricalOrderbookDownloadLink, error) {
	if symbol == "" {
		return nil, currency.ErrSymbolStringEmpty
	}
	if dataType == "" {
		return nil, errors.New("dataType is required, possible values are 'T_DEPTH', and 'S_DEPTH'")
	}
	params := url.Values{}
	params.Set("symbol", symbol)
	params.Set("dataType", dataType)
	if !startTime.IsZero() && !endTime.IsZero() {
		err := common.StartEndTimeCheck(startTime, endTime)
		if err != nil {
			return nil, err
		}
		params.Set("startTime", strconv.FormatInt(startTime.UnixMilli(), 10))
		params.Set("endTime", strconv.FormatInt(endTime.UnixMilli(), 10))
	} else {
		return nil, fmt.Errorf("%w: start time and end time are required", errStartTimeRequired)
	}
	var resp *HistoricalOrderbookDownloadLink
	return resp, e.SendAuthHTTPRequest(ctx, exchange.RestSpot, http.MethodGet, "/sapi/v1/futures/histDataLink", params, futureTickLevelOrderbookHistoricalDataDownloadLinkRate, nil, &resp)
}

// ------------------------------  Futures Algo Endpoints  ----------------------------------
//
// Binance Futures Execution Algorithm API solution aims to provide users ability to programmatically
// leverage Binance in-house algorithmic trading capability to automate order execution strategy,
// improve execution transparency and give users smart access to the available market liquidity.

// VolumeParticipationNewOrder send in a VP new order. Only support on USDⓈ-M Contracts.
//
// You need to enable Futures Trading Permission for the api key which requests this endpoint.
// Base URL: https://api.binance.com
func (e *Exchange) VolumeParticipationNewOrder(ctx context.Context, arg *VolumeParticipationOrderParams) (*AlgoOrderResponse, error) {
	if *arg == (VolumeParticipationOrderParams{}) {
		return nil, common.ErrEmptyParams
	}
	if arg.Symbol == "" {
		return nil, currency.ErrSymbolStringEmpty
	}
	if arg.Side == "" {
		return nil, order.ErrSideIsInvalid
	}
	if arg.Quantity <= 0 {
		return nil, limits.ErrAmountBelowMin
	}
	if arg.Urgency == "" {
		// Possible values of 'LOW', 'MEDIUM', and 'HIGH'
		return nil, errPossibleValuesRequired
	}
	var resp *AlgoOrderResponse
	return resp, e.SendAuthHTTPRequest(ctx, exchange.RestSpot, http.MethodPost, "/sapi/v1/algo/futures/newOrderVp", nil, placeVPOrderRate, arg, &resp)
}

// FuturesTWAPOrder placed futures time-weighted average price(TWAP) order.
func (e *Exchange) FuturesTWAPOrder(ctx context.Context, arg *TWAPOrderParams) (*AlgoOrderResponse, error) {
	if *arg == (TWAPOrderParams{}) {
		return nil, common.ErrEmptyParams
	}
	if arg.Symbol == "" {
		return nil, currency.ErrSymbolStringEmpty
	}
	if arg.Side == "" {
		return nil, order.ErrSideIsInvalid
	}
	if arg.Quantity <= 0 {
		return nil, limits.ErrAmountBelowMin
	}
	if arg.Duration == 0 {
		return nil, fmt.Errorf("%w: duration for TWAP orders in seconds. [300, 86400]", errDurationRequired)
	}
	var resp *AlgoOrderResponse
	return resp, e.SendAuthHTTPRequest(ctx, exchange.RestSpot, http.MethodPost, "/sapi/v1/algo/futures/newOrderTwap", nil, placeTWAveragePriceNewOrderRate, arg, &resp)
}

// CancelFuturesAlgoOrder cancels futures an active algo order.
//
// You need to enable Futures Trading Permission for the api key which requests this endpoint.
// Base URL: https://api.binance.com
func (e *Exchange) CancelFuturesAlgoOrder(ctx context.Context, algoID int64) (*AlgoOrderResponse, error) {
	return e.cancelAlgoOrder(ctx, algoID, "/sapi/v1/algo/futures/order")
}

func (e *Exchange) cancelAlgoOrder(ctx context.Context, algoID int64, path string) (*AlgoOrderResponse, error) {
	if algoID == 0 {
		return nil, fmt.Errorf("%w: algoId is required", order.ErrOrderIDNotSet)
	}
	params := url.Values{}
	params.Set("algoId", strconv.FormatInt(algoID, 10))
	var resp *AlgoOrderResponse
	return resp, e.SendAuthHTTPRequest(ctx, exchange.RestSpot, http.MethodDelete, path, params, sapiDefaultRate, nil, &resp)
}

// GetFuturesCurrentAlgoOpenOrders retrieves futures current algo open orders
//
// You need to enable Futures Trading Permission for the api key which requests this endpoint.
// Base URL: https://api.binance.com
func (e *Exchange) GetFuturesCurrentAlgoOpenOrders(ctx context.Context) (*AlgoOrders, error) {
	var resp *AlgoOrders
	return resp, e.SendAuthHTTPRequest(ctx, exchange.RestSpot, http.MethodGet, "/sapi/v1/algo/futures/openOrders", nil, sapiDefaultRate, nil, &resp)
}

// GetFuturesHistoricalAlgoOrders represents a historical algo order instance.
func (e *Exchange) GetFuturesHistoricalAlgoOrders(ctx context.Context, symbol, side string, startTime, endTime time.Time, page, pageSize int64) (*AlgoOrders, error) {
	return e.getHistoricalAlgoOrders(ctx, symbol, side, "/sapi/v1/algo/futures/historicalOrders", startTime, endTime, page, pageSize)
}

func (e *Exchange) getHistoricalAlgoOrders(ctx context.Context, symbol, side, path string, startTime, endTime time.Time, page, pageSize int64) (*AlgoOrders, error) {
	params := url.Values{}
	if symbol != "" {
		params.Set("symbol", symbol)
	}
	if side != "" {
		params.Set("side", side)
	}
	if !startTime.IsZero() && !endTime.IsZero() {
		err := common.StartEndTimeCheck(startTime, endTime)
		if err != nil {
			return nil, err
		}
		params.Set("startTime", strconv.FormatInt(startTime.UnixMilli(), 10))
		params.Set("endTime", strconv.FormatInt(endTime.UnixMilli(), 10))
	}
	if page > 0 {
		params.Set("page", strconv.FormatInt(page, 10))
	}
	if pageSize > 0 {
		params.Set("pageSize", strconv.FormatInt(pageSize, 10))
	}
	var resp *AlgoOrders
	return resp, e.SendAuthHTTPRequest(ctx, exchange.RestSpot, http.MethodGet, path, params, sapiDefaultRate, nil, &resp)
}

// GetFuturesSubOrders get respective sub orders for a specified algoId
//
// You need to enable Futures Trading Permission for the api key which requests this endpoint.
// Base URL: https://api.binance.com
func (e *Exchange) GetFuturesSubOrders(ctx context.Context, algoID, page, pageSize int64) (*AlgoSubOrders, error) {
	return e.getSubOrders(ctx, algoID, page, pageSize, "/sapi/v1/algo/futures/subOrders")
}

func (e *Exchange) getSubOrders(ctx context.Context, algoID, page, pageSize int64, path string) (*AlgoSubOrders, error) {
	if algoID == 0 {
		return nil, fmt.Errorf("%w: algoId is required", order.ErrOrderIDNotSet)
	}
	params := url.Values{}
	params.Set("algoId", strconv.FormatInt(algoID, 10))
	if page > 0 {
		params.Set("page", strconv.FormatInt(page, 10))
	}
	if pageSize > 0 {
		params.Set("pageSize", strconv.FormatInt(pageSize, 10))
	}
	var resp *AlgoSubOrders
	return resp, e.SendAuthHTTPRequest(ctx, exchange.RestSpot, http.MethodGet, path, params, sapiDefaultRate, nil, &resp)
}

// -----------------------------------------  Spot Algo Endpoints  --------------------------------------------
// Binance Spot Execution Algorithm API solution aims to provide users ability to programmatically leverage Binance in-house algorithmic trading capability to automate order execution strategy,
// improve execution transparency and give users smart access to the available market liquidity. During the introductory period, there will be no additional fees for TWAP orders.
// Standard trading fees apply. Order size exceeds to maximum API supported size (100,000 USDT). Please contact liquidity@binance.com for larger sizes.

// SpotTWAPNewOrder puts spot Time-Weighted Average Price(TWAP) orders
func (e *Exchange) SpotTWAPNewOrder(ctx context.Context, arg *SpotTWAPOrderParam) (*AlgoOrderResponse, error) {
	if *arg == (SpotTWAPOrderParam{}) {
		return nil, common.ErrEmptyParams
	}
	if arg.Symbol == "" {
		return nil, currency.ErrSymbolStringEmpty
	}
	if arg.Side == "" {
		return nil, order.ErrSideIsInvalid
	}
	if arg.Quantity <= 0 {
		return nil, limits.ErrAmountBelowMin
	}
	if arg.Duration == 0 {
		return nil, fmt.Errorf("%w: duration for TWAP orders in seconds. [300, 86400]", errDurationRequired)
	}
	var resp *AlgoOrderResponse
	return resp, e.SendAuthHTTPRequest(ctx, exchange.RestSpot, http.MethodGet, "/sapi/v1/algo/spot/newOrderTwap", nil, spotTwapNewOrderRate, arg, &resp)
}

// CancelSpotAlgoOrder cancels an open spot TWAP order
func (e *Exchange) CancelSpotAlgoOrder(ctx context.Context, algoID int64) (*AlgoOrderResponse, error) {
	return e.cancelAlgoOrder(ctx, algoID, "/sapi/v1/algo/spot/order")
}

// GetCurrentSpotAlgoOpenOrder retrieves all open SPOT TWAP orders.
func (e *Exchange) GetCurrentSpotAlgoOpenOrder(ctx context.Context) (*AlgoOrders, error) {
	var resp *AlgoOrders
	return resp, e.SendAuthHTTPRequest(ctx, exchange.RestSpot, http.MethodGet, "/sapi/v1/algo/spot/openOrders", nil, sapiDefaultRate, nil, &resp)
}

// GetSpotHistoricalAlgoOrders retrieves all historical SPOT TWAP Orders
func (e *Exchange) GetSpotHistoricalAlgoOrders(ctx context.Context, symbol, side string, startTime, endTime time.Time, page, pageSize int64) (*AlgoOrders, error) {
	return e.getHistoricalAlgoOrders(ctx, symbol, side, "/sapi/v1/algo/spot/historicalOrders", startTime, endTime, page, pageSize)
}

// GetSpotSubOrders get respective sub orders for a specified algoId
func (e *Exchange) GetSpotSubOrders(ctx context.Context, algoID, page, pageSize int64) (*AlgoSubOrders, error) {
	return e.getSubOrders(ctx, algoID, page, pageSize, "/sapi/v1/algo/spot/subOrders")
}

// -------------------------------------- Classic Portfolio Margin Endpoints -------------------------------------------
// The Binance Classic Portfolio Margin Program is a cross-asset margin program supporting consolidated margin balance across trading products with over 200+ effective crypto collaterals.
// It is designed for professional traders, market makers, and institutional users looking to actively trade & hedge cross-asset and optimize risk-management in a consolidated setup.
// Only Classic Portfolio Margin Account is accessible to these endpoints.

// GetClassicPortfolioMarginAccountInfo retrieves classic portfolio margin account information.
func (e *Exchange) GetClassicPortfolioMarginAccountInfo(ctx context.Context) (*ClassicPMAccountInfo, error) {
	var resp *ClassicPMAccountInfo
	return resp, e.SendAuthHTTPRequest(ctx, exchange.RestSpot, http.MethodGet, "/sapi/v1/portfolio/account", nil, classicPMAccountInfoRate, nil, &resp)
}

// GetClassicPortfolioMarginCollateralRate retrieves classic Portfolio Margin Collateral Rate
func (e *Exchange) GetClassicPortfolioMarginCollateralRate(ctx context.Context) ([]PMCollateralRate, error) {
	var resp []PMCollateralRate
	return resp, e.SendAuthHTTPRequest(ctx, exchange.RestSpot, http.MethodGet, "/sapi/v1/portfolio/collateralRate", nil, classicPMCollateralRate, nil, &resp)
}

// GetClassicPortfolioMarginBankruptacyLoanAmount query Classic Portfolio Margin Bankruptcy Loan Amount
func (e *Exchange) GetClassicPortfolioMarginBankruptacyLoanAmount(ctx context.Context) (*PMBankruptacyLoanAmount, error) {
	var resp *PMBankruptacyLoanAmount
	return resp, e.SendAuthHTTPRequest(ctx, exchange.RestSpot, http.MethodGet, "/sapi/v1/portfolio/pmLoan", nil, getClassicPMBankruptacyLoanAmountRate, nil, &resp)
}

// RepayClassicPMBankruptacyLoan repay Classic Portfolio Margin Bankruptcy Loan
// from: SPOT or MARGIN，default SPOT
func (e *Exchange) RepayClassicPMBankruptacyLoan(ctx context.Context, from string) (*FundTransferResponse, error) {
	params := url.Values{}
	if from != "" {
		params.Set("from", from)
	}
	var resp *FundTransferResponse
	return resp, e.SendAuthHTTPRequest(ctx, exchange.RestSpot, http.MethodPost, "/sapi/v1/portfolio/repay", params, repayClassicPMBankruptacyLoanRate, nil, &resp)
}

// GetClassicPMNegativeBalanceInterestHistory query interest history of negative balance for portfolio margin.
func (e *Exchange) GetClassicPMNegativeBalanceInterestHistory(ctx context.Context, assetName currency.Code, startTime, endTime time.Time, size int64) ([]PMNegativeBalaceInterestHistory, error) {
	params := url.Values{}
	if !assetName.IsEmpty() {
		params.Set("asset", assetName.String())
	}
	if !startTime.IsZero() && !endTime.IsZero() {
		err := common.StartEndTimeCheck(startTime, endTime)
		if err != nil {
			return nil, err
		}
		params.Set("startTime", strconv.FormatInt(startTime.UnixMilli(), 10))
		params.Set("endTime", strconv.FormatInt(endTime.UnixMilli(), 10))
	}
	if size > 0 {
		params.Set("size", strconv.FormatInt(size, 10))
	}
	var resp []PMNegativeBalaceInterestHistory
	return resp, e.SendAuthHTTPRequest(ctx, exchange.RestSpot, http.MethodGet, "/sapi/v1/portfolio/interest-history", params, classicPMNegativeBalanceInterestHistory, nil, &resp)
}

// GetPMAssetIndexPrice query Portfolio Margin Asset Index Price
func (e *Exchange) GetPMAssetIndexPrice(ctx context.Context, assetName currency.Code) ([]PMIndexPrice, error) {
	params := url.Values{}
	endpointLimit := pmAssetIndexPriceRate
	if !assetName.IsEmpty() {
		endpointLimit = sapiDefaultRate
		params.Set("asset", assetName.String())
	}
	var resp []PMIndexPrice
	return resp, e.SendAPIKeyHTTPRequest(ctx, exchange.RestSpot, http.MethodGet, common.EncodeURLValues("/sapi/v1/portfolio/asset-index-price", params), endpointLimit, &resp)
}

// ClassicPMFundAutoCollection transfers all assets from Futures Account to Margin account
//
// The BNB would not be collected from UM-PM account to the Portfolio Margin account.
// You can only use this function 500 times per hour in a rolling manner.
func (e *Exchange) ClassicPMFundAutoCollection(ctx context.Context) (*FundAutoCollectionResponse, error) {
	var resp *FundAutoCollectionResponse
	return resp, e.SendAuthHTTPRequest(ctx, exchange.RestSpot, http.MethodPost, "/sapi/v1/portfolio/auto-collection", nil, fundAutoCollectionRate, nil, &resp)
}

// ClassicFundCollectionByAsset transfers specific asset from Futures Account to Margin account
func (e *Exchange) ClassicFundCollectionByAsset(ctx context.Context, assetName currency.Code) (*FundAutoCollectionResponse, error) {
	if assetName.IsEmpty() {
		return nil, currency.ErrCurrencyCodeEmpty
	}
	params := url.Values{}
	params.Set("asset", assetName.String())
	var resp *FundAutoCollectionResponse
	return resp, e.SendAuthHTTPRequest(ctx, exchange.RestSpot, http.MethodPost, "/sapi/v1/portfolio/asset-collection", params, fundCollectionByAssetRate, nil, &resp)
}

// BNBTransferClassic BNB transfer can be between Margin Account and USDM Account
// transferSide: "TO_UM","FROM_UM"
func (e *Exchange) BNBTransferClassic(ctx context.Context, amount float64, transferSide string) (int64, error) {
	return e.bnbTransfer(ctx, amount, transferSide, "/sapi/v1/portfolio/bnb-transfer", transferBNBRate, exchange.RestSpot)
}

// ChangeAutoRepayFuturesStatusClassic change Auto-repay-futures Status
func (e *Exchange) ChangeAutoRepayFuturesStatusClassic(ctx context.Context, autoRepay bool) (string, error) {
	return e.changeAutoRepayFuturesStatus(ctx, autoRepay, exchange.RestSpot, "/sapi/v1/portfolio/repay-futures-switch", changeAutoRepayFuturesStatusRate)
}

// GetAutoRepayFuturesStatusClassic get Auto-repay-futures Status
func (e *Exchange) GetAutoRepayFuturesStatusClassic(ctx context.Context) (*AutoRepayStatus, error) {
	var resp *AutoRepayStatus
	return resp, e.SendAuthHTTPRequest(ctx, exchange.RestSpot, http.MethodGet, "/sapi/v1/portfolio/repay-futures-switch", nil, getAutoRepayFuturesStatusRate, nil, &resp)
}

// RepayFuturesNegativeBalanceClassic represents a classic repay futures negative balance
func (e *Exchange) RepayFuturesNegativeBalanceClassic(ctx context.Context) (string, error) {
	resp := &struct {
		Message string `json:"msg"`
	}{}
	return resp.Message, e.SendAuthHTTPRequest(ctx, exchange.RestSpot, http.MethodPost, "/sapi/v1/portfolio/repay-futures-negative-balance", nil, repayFuturesNegativeBalanceRate, nil, &resp)
}

// GetPortfolioMarginAssetLeverage retrieves portfolio margin asset leverage classic
func (e *Exchange) GetPortfolioMarginAssetLeverage(ctx context.Context) ([]PMAssetLeverage, error) {
	var resp []PMAssetLeverage
	return resp, e.SendAuthHTTPRequest(ctx, exchange.RestSpot, http.MethodGet, "/sapi/v1/portfolio/margin-asset-leverage", nil, pmAssetLeverageRate, nil, &resp)
}

// GetUserNegativeBalanceAutoExchangeRecord retrieves user negative balance auto exchange record
func (e *Exchange) GetUserNegativeBalanceAutoExchangeRecord(ctx context.Context, startTime, endTime time.Time) (*UserNegativeBalanceRecord, error) {
	params := url.Values{}
	if !startTime.IsZero() && !endTime.IsZero() {
		err := common.StartEndTimeCheck(startTime, endTime)
		if err != nil {
			return nil, err
		}
		params.Set("startTime", strconv.FormatInt(startTime.UnixMilli(), 10))
		params.Set("endTime", strconv.FormatInt(endTime.UnixMilli(), 10))
	} else {
		return nil, errStartAndEndTimeRequired
	}
	var resp *UserNegativeBalanceRecord
	return resp, e.SendAuthHTTPRequest(ctx, exchange.RestSpot, http.MethodGet, "/papi/v1/portfolio/negative-balance-exchange-record", params, request.UnAuth, nil, &resp)
}

// ----------------------------------  Binance Leverate Token(BLVT) Endpoints  ------------------------------

// GetBLVTInfo retrieves details of binance leverage tokens.
func (e *Exchange) GetBLVTInfo(ctx context.Context, tokenName string) ([]BLVTTokenDetail, error) {
	params := url.Values{}
	if tokenName != "" {
		params.Set("tokenName", tokenName)
	}
	var resp []BLVTTokenDetail
	return resp, e.SendAPIKeyHTTPRequest(ctx, exchange.RestSpot, http.MethodGet, common.EncodeURLValues("/sapi/v1/blvt/tokenInfo", params), sapiDefaultRate, &resp)
}

// SubscribeBLVT subscribe to BLVT token
func (e *Exchange) SubscribeBLVT(ctx context.Context, tokenName string, cost float64) (*BLVTSubscriptionResponse, error) {
	if tokenName == "" {
		return nil, fmt.Errorf("%w: tokenName is missing", errNameRequired)
	}
	if cost <= 0 {
		return nil, errCostRequired
	}
	params := url.Values{}
	params.Set("tokenName", tokenName)
	params.Set("cost", strconv.FormatFloat(cost, 'f', -1, 64))
	var resp *BLVTSubscriptionResponse
	return resp, e.SendAuthHTTPRequest(ctx, exchange.RestSpot, http.MethodPost, "/sapi/v1/blvt/subscribe", params, sapiDefaultRate, nil, &resp)
}

// GetSusbcriptionRecords retrieves BLVT tokens subscriptions
func (e *Exchange) GetSusbcriptionRecords(ctx context.Context, tokenName string, startTime, endTime time.Time, id, limit int64) ([]BLVTTokenSubscriptionItem, error) {
	params := url.Values{}
	if tokenName != "" {
		params.Set("tokenName", tokenName)
	}
	if id > 0 {
		params.Set("id", strconv.FormatInt(id, 10))
	}
	if !startTime.IsZero() && !endTime.IsZero() {
		err := common.StartEndTimeCheck(startTime, endTime)
		if err != nil {
			return nil, err
		}
		params.Set("startTime", strconv.FormatInt(startTime.UnixMilli(), 10))
		params.Set("endTime", strconv.FormatInt(endTime.UnixMilli(), 10))
	}
	if limit > 0 {
		params.Set("limit", strconv.FormatInt(limit, 10))
	}
	var resp []BLVTTokenSubscriptionItem
	return resp, e.SendAuthHTTPRequest(ctx, exchange.RestSpot, http.MethodGet, "/sapi/v1/blvt/subscribe/record", params, sapiDefaultRate, nil, &resp)
}

// RedeemBLVT redeems a BLVT token
// You need to openEnable Spot&Margin Trading permission for the API Key which requests this endpoint.
func (e *Exchange) RedeemBLVT(ctx context.Context, symbol string, amount float64) (*BLVTRedemption, error) {
	if symbol == "" {
		return nil, fmt.Errorf("%w: tokenName is missing", currency.ErrSymbolStringEmpty)
	}
	if amount <= 0 {
		return nil, limits.ErrAmountBelowMin
	}
	params := url.Values{}
	params.Set("tokenName", symbol)
	params.Set("amount", strconv.FormatFloat(amount, 'f', -1, 64))
	var resp *BLVTRedemption
	return resp, e.SendAuthHTTPRequest(ctx, exchange.RestSpot, http.MethodPost, "/sapi/v1/blvt/redeem", params, sapiDefaultRate, nil, &resp)
}

// GetRedemptionRecord retrieves BLVT redemption records
func (e *Exchange) GetRedemptionRecord(ctx context.Context, tokenName string, startTime, endTime time.Time, id, limit int64) ([]BLVTRedemptionItem, error) {
	params := url.Values{}
	if tokenName != "" {
		params.Set("tokenName", tokenName)
	}
	if !startTime.IsZero() && !endTime.IsZero() {
		err := common.StartEndTimeCheck(startTime, endTime)
		if err != nil {
			return nil, err
		}
		params.Set("startTime", strconv.FormatInt(startTime.UnixMilli(), 10))
		params.Set("endTime", strconv.FormatInt(endTime.UnixMilli(), 10))
	}
	if id > 0 {
		params.Set("id", strconv.FormatInt(id, 10))
	}
	if limit > 0 {
		params.Set("limit", strconv.FormatInt(limit, 10))
	}
	var resp []BLVTRedemptionItem
	return resp, e.SendAuthHTTPRequest(ctx, exchange.RestSpot, http.MethodGet, "/sapi/v1/blvt/redeem/record", params, sapiDefaultRate, nil, &resp)
}

// GetBLVTUserLimitInfo represents a BLVT user limit information.
func (e *Exchange) GetBLVTUserLimitInfo(ctx context.Context, tokenName string) ([]BLVTUserLimitInfo, error) {
	params := url.Values{}
	if tokenName != "" {
		params.Set("tokenName", tokenName)
	}
	var resp []BLVTUserLimitInfo
	return resp, e.SendAuthHTTPRequest(ctx, exchange.RestSpot, http.MethodGet, "/sapi/v1/blvt/userLimit", params, sapiDefaultRate, nil, &resp)
}

// TODO: Websocket BLVT Info Streams
// https://binance-docs.github.io/apidocs/spot/en/#get-blvt-user-limit-info-user_data

// --------------------------------------------  Fiat Endpoints  ----------------------------------------------

func fillFiatFetchParams(beginTime, endTime time.Time, transactionType, page, rows int64) (url.Values, error) {
	params := url.Values{}
	params.Set("transactionType", strconv.FormatInt(transactionType, 10))
	if !beginTime.IsZero() && !endTime.IsZero() {
		err := common.StartEndTimeCheck(beginTime, endTime)
		if err != nil {
			return nil, err
		}
		params.Set("beginTime", strconv.FormatInt(beginTime.UnixMilli(), 10))
		params.Set("endTime", strconv.FormatInt(endTime.UnixMilli(), 10))
	}
	if page > 0 {
		params.Set("page", strconv.FormatInt(page, 10))
	}
	if rows > 0 {
		params.Set("rows", strconv.FormatInt(rows, 10))
	}
	return params, nil
}

// ---------------------------------------------------------------- Fiat endpoints ----------------------------------------------------------------

// GetFiatDepositAndWithdrawalHistory represents a fiat deposit and withdrawal history
// transactionType possible values are 0 for deposit and 1 for withdrawal
func (e *Exchange) GetFiatDepositAndWithdrawalHistory(ctx context.Context, beginTime, endTime time.Time, transactionType, page, rows int64) (*FiatTransactionHistory, error) {
	if transactionType != 0 && transactionType != 1 {
		return nil, fmt.Errorf("%w: possible values are 0 for 'deposit' and '1' for withdrawal", errInvalidTransactionType)
	}
	params, err := fillFiatFetchParams(beginTime, endTime, transactionType, page, rows)
	if err != nil {
		return nil, err
	}
	var resp *FiatTransactionHistory
	return resp, e.SendAuthHTTPRequest(ctx, exchange.RestSpot, http.MethodGet, "/sapi/v1/fiat/orders", params, fiatDepositWithdrawHistRate, nil, &resp)
}

// GetFiatPaymentHistory represents a fiat payment history.
//
// paymentMethod: Only when requesting payments history for buy (transactionType=0), response contains paymentMethod representing the way of purchase. Now we have:
// - Cash Balance
// - Credit Card
// - Online Banking
// - Bank Transfer
func (e *Exchange) GetFiatPaymentHistory(ctx context.Context, beginTime, endTime time.Time, transactionType, page, rows int64) (*FiatPaymentHistory, error) {
	if transactionType != 0 && transactionType != 1 {
		return nil, fmt.Errorf("%w: possible values are 0 for 'buy' and 1 for 'sell'", errInvalidTransactionType)
	}
	params, err := fillFiatFetchParams(beginTime, endTime, transactionType, page, rows)
	if err != nil {
		return nil, err
	}
	var resp *FiatPaymentHistory
	return resp, e.SendAuthHTTPRequest(ctx, exchange.RestSpot, http.MethodGet, "/sapi/v1/fiat/payments", params, sapiDefaultRate, nil, &resp)
}

// ------------------------------------------------------  Peer-To-Peer(C2C) Endpoints  --------------------------------------------------------------

// GetC2CTradeHistory represents a peer-to-peer trade history
// To view the complete P2P order history, you can download it from https://c2c.binance.com/en/fiatOrder
// possible trade type values: SELL or BUY
func (e *Exchange) GetC2CTradeHistory(ctx context.Context, tradeType string, startTime, endTime time.Time, page, rows int64) (*C2CTransaction, error) {
	if tradeType == "" {
		return nil, errTradeTypeRequired
	}
	params := url.Values{}
	params.Set("tradeType", tradeType)
	if !startTime.IsZero() && !endTime.IsZero() {
		err := common.StartEndTimeCheck(startTime, endTime)
		if err != nil {
			return nil, err
		}
		params.Set("startTimestamp", strconv.FormatInt(startTime.UnixMilli(), 10))
		params.Set("endTimestamp", strconv.FormatInt(endTime.UnixMilli(), 10))
	}
	if page > 0 {
		params.Set("page", strconv.FormatInt(page, 10))
	}
	if rows > 0 {
		params.Set("rows", strconv.FormatInt(rows, 10))
	}
	var resp *C2CTransaction
	return resp, e.SendAuthHTTPRequest(ctx, exchange.RestSpot, http.MethodGet, "/sapi/v1/c2c/orderMatch/listUserOrderHistory", params, sapiDefaultRate, nil, &resp)
}

// ------------------------------------------  VIP Loan endpoints ------------------------------------------------

// GetVIPLoanOngoingOrders retrieves VIP loan is available for VIP users only.
func (e *Exchange) GetVIPLoanOngoingOrders(ctx context.Context, orderID, collateralAccountID, current, limit int64, loanCoin, collateralCoin currency.Code) (*VIPLoanOngoingOrders, error) {
	params := url.Values{}
	if orderID != 0 {
		params.Set("orderId", strconv.FormatInt(orderID, 10))
	}
	if collateralAccountID != 0 {
		params.Set("collateralAccountId", strconv.FormatInt(collateralAccountID, 10))
	}
	if loanCoin.IsEmpty() {
		params.Set("loanCoin", loanCoin.String())
	}
	if collateralCoin.IsEmpty() {
		params.Set("collateralCoin", collateralCoin.String())
	}
	if current > 0 {
		params.Set("current", strconv.FormatInt(current, 10))
	}
	if limit > 0 {
		params.Set("limit", strconv.FormatInt(limit, 10))
	}
	var resp *VIPLoanOngoingOrders
	return resp, e.SendAuthHTTPRequest(ctx, exchange.RestSpot, http.MethodGet, "/sapi/v1/loan/vip/ongoing/orders", params, getVIPLoanOngoingOrdersRate, nil, &resp)
}

// VIPLoanRepay VIP loan is available for VIP users only.
func (e *Exchange) VIPLoanRepay(ctx context.Context, orderID int64, amount float64) (*VIPLoanRepayResponse, error) {
	if orderID == 0 {
		return nil, order.ErrOrderIDNotSet
	}
	if amount <= 0 {
		return nil, limits.ErrAmountBelowMin
	}
	params := url.Values{}
	params.Set("orderId", strconv.FormatInt(orderID, 10))
	params.Set("amount", strconv.FormatFloat(amount, 'f', -1, 64))
	var resp *VIPLoanRepayResponse
	return resp, e.SendAuthHTTPRequest(ctx, exchange.RestSpot, http.MethodPost, "/sapi/v1/loan/vip/repay", params, vipLoanRepayRate, nil, &resp)
}

// GetVIPLoanRepaymentHistory retrieves VIP loan repayment history
func (e *Exchange) GetVIPLoanRepaymentHistory(ctx context.Context, loanCoin currency.Code, startTime, endTime time.Time, orderID, current, limit int64) (*VIPLoanRepaymentHistoryResponse, error) {
	params, err := fillHistoryParams(startTime, endTime, current, 0)
	if err != nil {
		return nil, err
	}
	if orderID != 0 {
		params.Set("orderId", strconv.FormatInt(orderID, 10))
	}
	if !loanCoin.IsEmpty() {
		params.Set("loanCoin", loanCoin.String())
	}
	if limit > 0 {
		params.Set("limit", strconv.FormatInt(limit, 10))
	}
	var resp *VIPLoanRepaymentHistoryResponse
	return resp, e.SendAuthHTTPRequest(ctx, exchange.RestSpot, http.MethodGet, "/sapi/v1/loan/vip/repay/history", params, getVIPLoanRepaymentHistoryRate, nil, &resp)
}

// GetVIPLoanAccruedInterest retrieves VIP loan accrued interest
func (e *Exchange) GetVIPLoanAccruedInterest(ctx context.Context, orderID string, loanCoin currency.Code, startTime, endTime time.Time, current, limit int64) (*VIPLoanAccruedInterests, error) {
	params, err := fillHistoryParams(startTime, endTime, current, 0)
	if err != nil {
		return nil, err
	}
	if orderID != "" {
		params.Set("orderId", orderID)
	}
	if !loanCoin.IsEmpty() {
		params.Set("loanCoin", loanCoin.String())
	}
	if limit > 0 {
		params.Set("limit", strconv.FormatInt(limit, 10))
	}
	var resp *VIPLoanAccruedInterests
	return resp, e.SendAuthHTTPRequest(ctx, exchange.RestSpot, http.MethodGet, "/sapi/v1/loan/vip/accruedInterest", params, getVIPLoanAccruedInterest, nil, &resp)
}

// VIPLoanRenew represents VIP loan is available for VIP users only.
func (e *Exchange) VIPLoanRenew(ctx context.Context, orderID, longTerm int64) (*LoanRenewResponse, error) {
	if orderID == 0 {
		return nil, order.ErrOrderIDNotSet
	}
	params := url.Values{}
	params.Set("orderId", strconv.FormatInt(orderID, 10))
	if longTerm != 0 {
		params.Set("longTerm", strconv.FormatInt(longTerm, 10))
	}
	var resp *LoanRenewResponse
	return resp, e.SendAuthHTTPRequest(ctx, exchange.RestSpot, http.MethodPost, "/sapi/v1/loan/vip/renew", params, vipLoanRenewRate, nil, &resp)
}

// CheckLockedValueVIPCollateralAccount VIP loan is available for VIP users only.
func (e *Exchange) CheckLockedValueVIPCollateralAccount(ctx context.Context, orderID, collateralAccountID int64) (*LockedValueVIPCollateralAccount, error) {
	if orderID == 0 {
		return nil, order.ErrOrderIDNotSet
	}
	if collateralAccountID == 0 {
		return nil, fmt.Errorf("%w: collateral Account ID is missing", errAccountIDRequired)
	}
	params := url.Values{}
	params.Set("orderId", strconv.FormatInt(orderID, 10))
	params.Set("collateralAccountId", strconv.FormatInt(collateralAccountID, 10))
	var resp *LockedValueVIPCollateralAccount
	return resp, e.SendAuthHTTPRequest(ctx, exchange.RestSpot, http.MethodGet, "/sapi/v1/loan/vip/collateral/account", params, checkLockedValueVIPCollateralAccountRate, nil, &resp)
}

// VIPLoanBorrow VIP loan is available for VIP users only.
func (e *Exchange) VIPLoanBorrow(ctx context.Context, loanAccountID, loanTerm int64, loanCoin, collateralCoin currency.Code, loanAmount float64, collateralAccountID string, isFlexibleRate bool) ([]VIPLoanBorrow, error) {
	if loanAccountID == 0 {
		return nil, fmt.Errorf("%w: loanAccountId is required", errAccountIDRequired)
	}
	if loanCoin.IsEmpty() {
		return nil, fmt.Errorf("%w: loanCoin is required", currency.ErrCurrencyCodeEmpty)
	}
	if loanAmount <= 0 {
		return nil, fmt.Errorf("%w: loanAmount is required", limits.ErrAmountBelowMin)
	}
	if collateralAccountID == "" {
		return nil, fmt.Errorf("%w: collateralAccountID is required", errAccountIDRequired)
	}
	if collateralCoin.IsEmpty() {
		return nil, fmt.Errorf("%w: collateralCoin is required", currency.ErrCurrencyCodeEmpty)
	}
	if loanTerm == 0 {
		return nil, errLoanTermMustBeSet
	}
	params := url.Values{}
	params.Set("loanAccountId", strconv.FormatInt(loanAccountID, 10))
	params.Set("loanCoin", loanCoin.String())
	params.Set("loanAmount", strconv.FormatFloat(loanAmount, 'f', -1, 64))
	params.Set("loanTerm", strconv.FormatInt(loanTerm, 10))
	params.Set("collateralAccountId", collateralAccountID)
	params.Set("collateralCoin", collateralCoin.String())
	if isFlexibleRate {
		params.Set("isFlexible", "TRUE")
	} else {
		params.Set("isFlexible", "FALSE")
	}
	var resp []VIPLoanBorrow
	return resp, e.SendAuthHTTPRequest(ctx, exchange.RestSpot, http.MethodPost, "/sapi/v1/loan/vip/borrow", params, vipLoanBorrowRate, nil, &resp)
}

// GetVIPLoanableAssetsData get interest rate and borrow limit of loanable assets. The borrow limit is shown in USD value.
func (e *Exchange) GetVIPLoanableAssetsData(ctx context.Context, loanCoin currency.Code, vipLevel int64) (*VIPLoanableAssetsData, error) {
	params := url.Values{}
	if !loanCoin.IsEmpty() {
		params.Set("loanCoin", loanCoin.String())
	}
	if vipLevel > 0 {
		params.Set("vipLevel", strconv.FormatInt(vipLevel, 10))
	}
	var resp *VIPLoanableAssetsData
	return resp, e.SendAuthHTTPRequest(ctx, exchange.RestSpot, http.MethodGet, "/sapi/v1/loan/vip/loanable/data", params, getVIPLoanableAssetsRate, nil, &resp)
}

// GetVIPCollateralAssetData retrieves Collateral Asset Data
func (e *Exchange) GetVIPCollateralAssetData(ctx context.Context, collateralCoin currency.Code) (*VIPCollateralAssetData, error) {
	params := url.Values{}
	if !collateralCoin.IsEmpty() {
		params.Set("collateralCoin", collateralCoin.String())
	}
	var resp *VIPCollateralAssetData
	return resp, e.SendAuthHTTPRequest(ctx, exchange.RestSpot, http.MethodGet, "/sapi/v1/loan/vip/collateral/data", params, getCollateralAssetDataRate, nil, &resp)
}

// GetVIPApplicationStatus retrieves a loan application status
func (e *Exchange) GetVIPApplicationStatus(ctx context.Context, current, limit int64) (*LoanApplicationStatus, error) {
	params := url.Values{}
	if current > 0 {
		params.Set("current", strconv.FormatInt(current, 10))
	}
	if limit > 0 {
		params.Set("limit", strconv.FormatInt(limit, 10))
	}
	var resp *LoanApplicationStatus
	return resp, e.SendAuthHTTPRequest(ctx, exchange.RestSpot, http.MethodGet, "/sapi/v1/loan/vip/request/data", params, getApplicationStatusRate, nil, &resp)
}

// GetVIPBorrowInterestRate represents an interest rates of loaned coin.
func (e *Exchange) GetVIPBorrowInterestRate(ctx context.Context, loanCoin currency.Code) ([]BorrowInterestRate, error) {
	if loanCoin.IsEmpty() {
		return nil, fmt.Errorf("%w: loanCoin is required", currency.ErrCurrencyCodeEmpty)
	}
	params := url.Values{}
	params.Set("loanCoin", loanCoin.String())
	var resp []BorrowInterestRate
	return resp, e.SendAuthHTTPRequest(ctx, exchange.RestSpot, http.MethodGet, "/sapi/v1/loan/vip/request/interestRate", params, getVIPBorrowInterestRate, nil, &resp)
}

// GetVIPLoanInterestRateHistory retrieves VIP Loan Interest Rate History
func (e *Exchange) GetVIPLoanInterestRateHistory(ctx context.Context, coin currency.Code, startTime, endTime time.Time, current, limit int64) (*VIPLoanInterestRate, error) {
	if coin.IsEmpty() {
		return nil, currency.ErrCurrencyCodeEmpty
	}
	params, err := fillHistoryParams(startTime, endTime, current, 0)
	if err != nil {
		return nil, err
	}
	params.Set("coin", coin.String())
	if limit > 0 {
		params.Set("limit", strconv.FormatInt(limit, 10))
	}
	var resp *VIPLoanInterestRate
	return resp, e.SendAuthHTTPRequest(ctx, exchange.RestSpot, http.MethodGet, "/sapi/v1/loan/vip/interestRateHistory", params, vipLoanInterestRateHistoryRate, nil, &resp)
}

// ------------------------------------------------ Pay Endpoints ----------------------------------------------

// GetPayTradeHistory retrieves pay trade history
// Detail found here: https://binance-docs.github.io/apidocs/spot/en/#pay-endpoints
func (e *Exchange) GetPayTradeHistory(ctx context.Context, startTime, endTime time.Time, limit int64) (*PayTradeHistory, error) {
	params := url.Values{}
	if !startTime.IsZero() && !endTime.IsZero() {
		err := common.StartEndTimeCheck(startTime, endTime)
		if err != nil {
			return nil, err
		}
		params.Set("startTimestamp", strconv.FormatInt(startTime.UnixMilli(), 10))
		params.Set("endTimestamp", strconv.FormatInt(endTime.UnixMilli(), 10))
	}
	if limit > 0 {
		params.Set("limit", strconv.FormatInt(limit, 10))
	}
	var resp *PayTradeHistory
	return resp, e.SendAuthHTTPRequest(ctx, exchange.RestSpot, http.MethodGet, "/sapi/v1/pay/transactions", params, payTradeEndpointsRate, nil, &resp)
}

// ---------------------------------------------------------  Convert Endpoints  -------------------------------------------------------

// GetAllConvertPairs query for all convertible token pairs and the tokens’ respective upper/lower limits
// If not defined for both fromAsset and toAsset, only partial token pairs will be return
func (e *Exchange) GetAllConvertPairs(ctx context.Context, fromAsset, toAsset currency.Code) ([]ConvertPairInfo, error) {
	if fromAsset.IsEmpty() && toAsset.IsEmpty() {
		return nil, fmt.Errorf("%w: either fromAsset or toAsset is required", currency.ErrCurrencyCodeEmpty)
	}
	params := url.Values{}
	if !fromAsset.IsEmpty() {
		params.Set("fromAsset", fromAsset.String())
	}
	if !toAsset.IsEmpty() {
		params.Set("toAsset", toAsset.String())
	}
	var resp []ConvertPairInfo
	return resp, e.SendHTTPRequest(ctx, exchange.RestSpot, common.EncodeURLValues("/sapi/v1/convert/exchangeInfo", params), getAllConvertPairsRate, &resp)
}

// GetOrderQuantityPrecisionPerAsset query for supported asset’s precision information
func (e *Exchange) GetOrderQuantityPrecisionPerAsset(ctx context.Context) ([]OrderQuantityPrecision, error) {
	var resp []OrderQuantityPrecision
	return resp, e.SendAuthHTTPRequest(ctx, exchange.RestSpot, http.MethodGet, "/sapi/v1/convert/assetInfo", nil, getOrderQuantityPrecisionPerAssetRate, nil, &resp)
}

// SendQuoteRequest request a quote for the requested token pairs
// validTime possible values: 10s, 30s, 1m, 2m, default 10s
// quoteId will be returned only if you have enough funds to convert
func (e *Exchange) SendQuoteRequest(ctx context.Context, fromAsset, toAsset currency.Code, fromAmount, toAmount float64, walletType, validTime string) (*ConvertQuoteResponse, error) {
	if fromAsset.IsEmpty() {
		return nil, fmt.Errorf("%w: fromAsset is required", currency.ErrCurrencyCodeEmpty)
	}
	if toAsset.IsEmpty() {
		return nil, fmt.Errorf("%w: toAsset is required", currency.ErrCurrencyCodeEmpty)
	}
	if fromAmount <= 0 && toAmount <= 0 {
		return nil, fmt.Errorf("%w: fromAmount or toAmount is required", order.ErrAmountIsInvalid)
	}
	params := url.Values{}
	params.Set("fromAsset", fromAsset.String())
	params.Set("toAsset", toAsset.String())
	if fromAmount > 0 {
		params.Set("fromAmount", strconv.FormatFloat(fromAmount, 'f', -1, 64))
	}
	if toAmount > 0 {
		params.Set("toAmount", strconv.FormatFloat(toAmount, 'f', -1, 64))
	}
	if walletType != "" {
		params.Set("walletType", walletType)
	}
	if validTime != "" {
		params.Set("validTime", validTime)
	}
	var resp *ConvertQuoteResponse
	return resp, e.SendAuthHTTPRequest(ctx, exchange.RestSpot, http.MethodPost, "/sapi/v1/convert/getQuote", params, sendQuoteRequestRate, nil, &resp)
}

// AcceptQuote accept the offered quote by quote ID.
func (e *Exchange) AcceptQuote(ctx context.Context, quoteID string) (*QuoteOrderStatus, error) {
	if quoteID == "" {
		return nil, errQuoteIDRequired
	}
	params := url.Values{}
	params.Set("quoteId", quoteID)
	var resp *QuoteOrderStatus
	return resp, e.SendAuthHTTPRequest(ctx, exchange.RestSpot, http.MethodPost, "/sapi/v1/convert/acceptQuote", params, acceptQuoteRate, nil, &resp)
}

// GetConvertOrderStatus retrieves order status by order ID.
func (e *Exchange) GetConvertOrderStatus(ctx context.Context, orderID, quoteID string) (*ConvertOrderStatus, error) {
	params := url.Values{}
	if orderID != "" {
		params.Set("orderId", orderID)
	}
	if quoteID != "" {
		params.Set("quoteId", quoteID)
	}
	var resp *ConvertOrderStatus
	return resp, e.SendAuthHTTPRequest(ctx, exchange.RestSpot, http.MethodGet, "/sapi/v1/convert/orderStatus", params, orderStatusRate, nil, &resp)
}

// PlaceLimitOrder enable users to place a limit order
func (e *Exchange) PlaceLimitOrder(ctx context.Context, arg *ConvertPlaceLimitOrderParam) (*OrderStatusResponse, error) {
	if *arg == (ConvertPlaceLimitOrderParam{}) {
		return nil, common.ErrEmptyParams
	}
	if arg.BaseAsset.IsEmpty() {
		return nil, fmt.Errorf("%w: baseAsset is required", currency.ErrCurrencyCodeEmpty)
	}
	if arg.QuoteAsset.IsEmpty() {
		return nil, fmt.Errorf("%w: quoteAsset is required", currency.ErrCurrencyCodeEmpty)
	}
	if arg.LimitPrice <= 0 {
		return nil, fmt.Errorf("%w: limitPrice is required", limits.ErrPriceBelowMin)
	}
	if arg.Side == "" {
		return nil, order.ErrSideIsInvalid
	}
	if arg.ExpiredType == "" {
		return nil, errExpiredTypeRequired
	}
	var resp *OrderStatusResponse
	return resp, e.SendAuthHTTPRequest(ctx, exchange.RestSpot, http.MethodPost, "/sapi/v1/convert/limit/placeOrder", nil, placeLimitOrderRate, arg, &resp)
}

// CancelLimitOrder cancels a limit order
func (e *Exchange) CancelLimitOrder(ctx context.Context, orderID string) (*OrderStatusResponse, error) {
	if orderID == "" {
		return nil, order.ErrOrderIDNotSet
	}
	params := url.Values{}
	params.Set("orderId", orderID)
	var resp *OrderStatusResponse
	return resp, e.SendAuthHTTPRequest(ctx, exchange.RestSpot, http.MethodPost, "/sapi/v1/convert/limit/cancelOrder", params, cancelLimitOrderRate, nil, &resp)
}

// GetLimitOpenOrders represents users to query for all existing limit orders
func (e *Exchange) GetLimitOpenOrders(ctx context.Context) (*LimitOrderHistory, error) {
	var resp *LimitOrderHistory
	return resp, e.SendAuthHTTPRequest(ctx, exchange.RestSpot, http.MethodGet, "/sapi/v1/convert/limit/queryOpenOrders", nil, getLimitOpenOrdersRate, nil, &resp)
}

// GetConvertTradeHistory represents a convert trade history
func (e *Exchange) GetConvertTradeHistory(ctx context.Context, startTime, endTime time.Time, limit int64) (*ConvertTradeHistory, error) {
	params := url.Values{}
	if !startTime.IsZero() && !endTime.IsZero() {
		err := common.StartEndTimeCheck(startTime, endTime)
		if err != nil {
			return nil, err
		}
		params.Set("startTime", strconv.FormatInt(startTime.UnixMilli(), 10))
		params.Set("endTime", strconv.FormatInt(endTime.UnixMilli(), 10))
	}
	if limit > 0 {
		params.Set("limit", strconv.FormatInt(limit, 10))
	}
	var resp *ConvertTradeHistory
	return resp, e.SendAuthHTTPRequest(ctx, exchange.RestSpot, http.MethodGet, "/sapi/v1/convert/tradeFlow", params, convertTradeFlowHistoryRate, nil, &resp)
}

// -----------------------------------------------  Rebate Endpoints  -------------------------------------------------

// GetSpotRebateHistoryRecords represents a rebate history records
func (e *Exchange) GetSpotRebateHistoryRecords(ctx context.Context, startTime, endTime time.Time, page int64) (*RebateHistory, error) {
	params := url.Values{}
	if !startTime.IsZero() && !endTime.IsZero() {
		err := common.StartEndTimeCheck(startTime, endTime)
		if err != nil {
			return nil, err
		}
		params.Set("startTime", strconv.FormatInt(startTime.UnixMilli(), 10))
		params.Set("endTime", strconv.FormatInt(endTime.UnixMilli(), 10))
	}
	if page > 0 {
		params.Set("page", strconv.FormatInt(page, 10))
	}
	var resp *RebateHistory
	return resp, e.SendAuthHTTPRequest(ctx, exchange.RestSpot, http.MethodGet, "/sapi/v1/rebate/taxQuery", params, spotRebateHistoryRate, nil, &resp)
}

// -----------------------------------------  NFT Endpoints ------------------------------------------------

func fillNFTFetchParams(startTime, endTime time.Time, limit, page int64) (url.Values, error) {
	params := url.Values{}
	if !startTime.IsZero() && !endTime.IsZero() {
		err := common.StartEndTimeCheck(startTime, endTime)
		if err != nil {
			return nil, err
		}
		params.Set("startTime", strconv.FormatInt(startTime.UnixMilli(), 10))
		params.Set("endTime", strconv.FormatInt(endTime.UnixMilli(), 10))
	}
	if limit > 0 {
		params.Set("limit", strconv.FormatInt(limit, 10))
	}
	if page > 0 {
		params.Set("page", strconv.FormatInt(page, 10))
	}
	return params, nil
}

// GetNFTTransactionHistory represents an NFT transaction history
// orderType: 0: purchase order, 1: sell order, 2: royalty income, 3: primary market order, 4: mint fee
func (e *Exchange) GetNFTTransactionHistory(ctx context.Context, orderType int64, startTime, endTime time.Time, limit, page int64) (*NFTTransactionHistory, error) {
	if orderType < 0 || orderType > 4 {
		return nil, fmt.Errorf("%w 0: purchase order, 1: sell order, 2: royalty income, 3: primary market order, 4: mint fee", order.ErrUnsupportedOrderType)
	}
	params, err := fillNFTFetchParams(startTime, endTime, limit, page)
	if err != nil {
		return nil, err
	}
	params.Set("orderType", strconv.FormatInt(orderType, 10))
	var resp *NFTTransactionHistory
	return resp, e.SendAuthHTTPRequest(ctx, exchange.RestSpot, http.MethodGet, "/sapi/v1/nft/history/transactions", params, nftRate, nil, &resp)
}

// ----------------- NFT endpoints ----------------

// GetNFTDepositHistory retrieves list of deposit history
func (e *Exchange) GetNFTDepositHistory(ctx context.Context, startTime, endTime time.Time, limit, page int64) (*NFTDepositHistory, error) {
	params, err := fillNFTFetchParams(startTime, endTime, limit, page)
	if err != nil {
		return nil, err
	}
	var resp *NFTDepositHistory
	return resp, e.SendAuthHTTPRequest(ctx, exchange.RestSpot, http.MethodGet, "/sapi/v1/nft/history/deposit", params, nftRate, nil, &resp)
}

// GetNFTWithdrawalHistory retrieves list of withdrawal history
func (e *Exchange) GetNFTWithdrawalHistory(ctx context.Context, startTime, endTime time.Time, limit, page int64) (*NFTWithdrawalHistory, error) {
	params, err := fillNFTFetchParams(startTime, endTime, limit, page)
	if err != nil {
		return nil, err
	}
	var resp *NFTWithdrawalHistory
	return resp, e.SendAuthHTTPRequest(ctx, exchange.RestSpot, http.MethodGet, "/sapi/v1/nft/history/withdraw", params, nftRate, nil, &resp)
}

// GetNFTAsset retrieves an NFT assets
func (e *Exchange) GetNFTAsset(ctx context.Context, limit, page int64) (*NFTAssets, error) {
	params := url.Values{}
	if limit > 0 {
		params.Set("limit", strconv.FormatInt(limit, 10))
	}
	if page > 0 {
		params.Set("page", strconv.FormatInt(page, 10))
	}
	var resp *NFTAssets
	return resp, e.SendAuthHTTPRequest(ctx, exchange.RestSpot, http.MethodGet, "/sapi/v1/nft/user/getAsset", params, nftRate, nil, &resp)
}

// --------------------------------------------------- Binance Gift Card Endpoints --------------------------------------------------
// Binance Gift Card allows simple crypto transfer and exchange through secured and prepaid codes.
// Binance Gift Card API solution is to facilitate instant creation, redemption and value-checking for Binance Gift Card.
// Binance Gift Card product feature consists of two parts: “Gift Card Number" and “Binance Gift Card Redemption Code".
// The Gift Card Number can be circulated in public, and it is used to verify the validity of the Binance Gift Card;
// Binance Gift Card Redemption Code should be kept confidential, because as long as someone knows the redemption code, that person can redeem it anytime.

// CreateSingleTokenGiftCard creating a Binance Gift Card.
//
// Daily creation volume: 2 BTC / 24H / account
// Daily creation quantity: 200 Gift Cards / 24H / account
func (e *Exchange) CreateSingleTokenGiftCard(ctx context.Context, token currency.Code, amount float64) (*GiftCard, error) {
	if token.IsEmpty() {
		return nil, currency.ErrCurrencyCodeEmpty
	}
	if amount <= 0 {
		return nil, limits.ErrAmountBelowMin
	}
	params := url.Values{}
	params.Set("token", token.String())
	params.Set("amount", strconv.FormatFloat(amount, 'f', -1, 64))
	var resp *GiftCard
	return resp, e.SendAuthHTTPRequest(ctx, exchange.RestSpot, http.MethodPost, "/sapi/v1/giftcard/createCode", params, sapiDefaultRate, nil, &resp)
}

// CreateDualTokenGiftCard creating a dual-token ( stablecoin-denominated) Binance Gift Card.
func (e *Exchange) CreateDualTokenGiftCard(ctx context.Context, baseToken, faceToken currency.Code, baseTokenAmount, discount float64) (*DualTokenGiftCard, error) {
	if baseToken.IsEmpty() {
		return nil, fmt.Errorf("%w: baseToken is empty", currency.ErrCurrencyCodeEmpty)
	}
	if faceToken.IsEmpty() {
		return nil, fmt.Errorf("%w: faceToken is empty", currency.ErrCurrencyCodeEmpty)
	}
	if baseTokenAmount <= 0 {
		return nil, fmt.Errorf("%w: baseTokenAmount is %f", limits.ErrAmountBelowMin, baseTokenAmount)
	}
	if discount <= 0 {
		return nil, fmt.Errorf("%w: discount must be greater than zero", limits.ErrAmountBelowMin)
	}
	params := url.Values{}
	params.Set("baseToken", baseToken.String())
	params.Set("faceToken", faceToken.String())
	params.Set("baseTokenAmount", strconv.FormatFloat(baseTokenAmount, 'f', -1, 64))
	params.Set("discount", strconv.FormatFloat(discount, 'f', -1, 64))
	var resp *DualTokenGiftCard
	return resp, e.SendAuthHTTPRequest(ctx, exchange.RestSpot, http.MethodPost, "/sapi/v1/giftcard/buyCode", params, sapiDefaultRate, nil, &resp)
}

// RedeemBinanaceGiftCard redeeming a Binance Gift Card.
// Once redeemed, the coins will be deposited in your funding wallet.
// Redemption code of Binance Gift Card to be redeemed, supports both Plaintext & Encrypted code.
// Each external unique ID represents a unique user on the partner platform.
func (e *Exchange) RedeemBinanaceGiftCard(ctx context.Context, code, externalUID string) (*RedeemBinanceGiftCard, error) {
	if code == "" {
		return nil, errCodeRequired
	}
	params := url.Values{}
	params.Set("code", code)
	if externalUID != "" {
		params.Set("expternalUid", externalUID)
	}
	var resp *RedeemBinanceGiftCard
	return resp, e.SendAuthHTTPRequest(ctx, exchange.RestSpot, http.MethodPost, "/sapi/v1/giftcard/redeemCode", params, sapiDefaultRate, nil, &resp)
}

// VerifyBinanceGiftCardNumber verifying whether the Binance Gift Card is valid or not by entering Gift Card Number.
func (e *Exchange) VerifyBinanceGiftCardNumber(ctx context.Context, referenceNumber string) (*GiftCardVerificationResponse, error) {
	if referenceNumber == "" {
		return nil, errReferenceNumberRequired
	}
	params := url.Values{}
	params.Set("referenceNo", referenceNumber)
	var resp *GiftCardVerificationResponse
	return resp, e.SendAuthHTTPRequest(ctx, exchange.RestSpot, http.MethodGet, "/sapi/v1/giftcard/verify", params, sapiDefaultRate, nil, &resp)
}

// FetchRSAPublicKey this API is for fetching the RSA Public Key.
// This RSA Public key will be used to encrypt the card code.
func (e *Exchange) FetchRSAPublicKey(ctx context.Context) (*RSAPublicKeyResponse, error) {
	var resp *RSAPublicKeyResponse
	return resp, e.SendAuthHTTPRequest(ctx, exchange.RestSpot, http.MethodGet, "/sapi/v1/giftcard/cryptography/rsa-public-key", nil, sapiDefaultRate, nil, &resp)
}

// FetchTokenLimit this API is to help you verify which tokens are available for
// you to create Stablecoin-Denominated gift cards as mentioned in section 2 and its’ limitation.
func (e *Exchange) FetchTokenLimit(ctx context.Context, baseToken currency.Code) (*TokenLimitInfo, error) {
	if baseToken.IsEmpty() {
		return nil, fmt.Errorf("%w: baseToken is empty", currency.ErrCurrencyCodeEmpty)
	}
	params := url.Values{}
	params.Set("baseToken", baseToken.String())
	var resp *TokenLimitInfo
	return resp, e.SendAuthHTTPRequest(ctx, exchange.RestSpot, http.MethodGet, "/sapi/v1/giftcard/buyCode/token-limit", params, sapiDefaultRate, nil, &resp)
}

// ------------------------------------------------- User Data Stream Endpoints -----------------------------------------------

// CreateSpotListenKey start a new user data stream. The stream will close after 60 minutes unless a keepalive is sent.
// If the account has an active listenKey, that listenKey will be returned and its validity will be extended for 60 minutes.
func (e *Exchange) CreateSpotListenKey(ctx context.Context) (*ListenKeyResponse, error) {
	var resp *ListenKeyResponse
	return resp, e.SendAPIKeyHTTPRequest(ctx, exchange.RestSpot, http.MethodPost, "/api/v3/userDataStream", listenKeyRate, &resp)
}

// CreateMarginListenKey start a margin new user data stream.
func (e *Exchange) CreateMarginListenKey(ctx context.Context) (*ListenKeyResponse, error) {
	var resp *ListenKeyResponse
	return resp, e.SendAPIKeyHTTPRequest(ctx, exchange.RestSpot, http.MethodPost, "/sapi/v1/userDataStream", listenKeyRate, &resp)
}

// KeepSpotListenKeyAlive keepalive a user data stream to prevent a time out. User data streams will close after 60 minutes. It's recommended to send a ping about every 30 minutes.
func (e *Exchange) KeepSpotListenKeyAlive(ctx context.Context, listenKey string) error {
	if listenKey == "" {
		return errListenKeyIsRequired
	}
	params := url.Values{}
	params.Set("listenKey", listenKey)
	return e.SendAPIKeyHTTPRequest(ctx, exchange.RestSpot, http.MethodPut, common.EncodeURLValues("/api/v3/userDataStream", params), listenKeyRate, &struct{}{})
}

// KeepMarginListenKeyAlive Keep-alive a margin ListenKey
func (e *Exchange) KeepMarginListenKeyAlive(ctx context.Context, listenKey string) error {
	if listenKey == "" {
		return errListenKeyIsRequired
	}
	params := url.Values{}
	params.Set("listenKey", listenKey)
	return e.SendAPIKeyHTTPRequest(ctx, exchange.RestSpot, http.MethodPut, common.EncodeURLValues("/sapi/v1/userDataStream", params), sapiDefaultRate, &struct{}{})
}

// CloseSpotListenKey close out a user data stream.
func (e *Exchange) CloseSpotListenKey(ctx context.Context, listenKey string) error {
	if listenKey == "" {
		return errListenKeyIsRequired
	}
	params := url.Values{}
	params.Set("listenKey", listenKey)
	return e.SendAPIKeyHTTPRequest(ctx, exchange.RestSpot, http.MethodDelete, common.EncodeURLValues("/api/v3/userDataStream", params), listenKeyRate, &struct{}{})
}

// CloseMarginListenKey closes a margin account listen key
func (e *Exchange) CloseMarginListenKey(ctx context.Context, listenKey string) error {
	if listenKey == "" {
		return errListenKeyIsRequired
	}
	params := url.Values{}
	params.Set("listenKey", listenKey)
	return e.SendAPIKeyHTTPRequest(ctx, exchange.RestSpot, http.MethodDelete, common.EncodeURLValues("/sapi/v1/userDataStream", params), sapiDefaultRate, &struct{}{})
}

// CreateCrossMarginListenKey start a cross-margin new user data stream.
func (e *Exchange) CreateCrossMarginListenKey(ctx context.Context, symbol string) (*ListenKeyResponse, error) {
	if symbol == "" {
		return nil, currency.ErrSymbolStringEmpty
	}
	params := url.Values{}
	params.Set("symbol", symbol)
	var resp *ListenKeyResponse
	return resp, e.SendAPIKeyHTTPRequest(ctx, exchange.RestSpot, http.MethodPost, common.EncodeURLValues("/sapi/v1/userDataStream/isolated", params), listenKeyRate, &resp)
}

// KeepCrossMarginListenKeyAlive keepalive a user data stream to prevent a time out. User data streams will close after 60 minutes. It's recommended to send a ping about every 30 minutes.
func (e *Exchange) KeepCrossMarginListenKeyAlive(ctx context.Context, symbol, listenKey string) error {
	if listenKey == "" {
		return errListenKeyIsRequired
	}
	if symbol == "" {
		return currency.ErrSymbolStringEmpty
	}
	params := url.Values{}
	params.Set("listenKey", listenKey)
	params.Set("symbol", symbol)
	return e.SendAPIKeyHTTPRequest(ctx, exchange.RestSpot, http.MethodPut, common.EncodeURLValues("/sapi/v1/userDataStream/isolated", params), listenKeyRate, &struct{}{})
}

// CloseCrossMarginListenKey closed a cross-margin listen key
func (e *Exchange) CloseCrossMarginListenKey(ctx context.Context, symbol, listenKey string) error {
	if listenKey == "" {
		return errListenKeyIsRequired
	}
	if symbol == "" {
		return currency.ErrSymbolStringEmpty
	}
	params := url.Values{}
	params.Set("listenKey", listenKey)
	params.Set("symbol", symbol)
	return e.SendAPIKeyHTTPRequest(ctx, exchange.RestSpot, http.MethodDelete, common.EncodeURLValues("/sapi/v1/userDataStream/isolated", params), sapiDefaultRate, &struct{}{})
}

// WithdrawalHistoryV1 fetch withdraw history for local entities that required travel rule through the V1 API.
// for local entities that require travel rule
func (e *Exchange) WithdrawalHistoryV1(ctx context.Context, travelRuleRecordIDs, transactionIDs, withdrawalOrderIDs []string, network, travelRuleStatus string, offset, limit int64, startTime, endTime time.Time) ([]LocalEntityWithdrawalDetail, error) {
	return e.withdrawalHistory(ctx, travelRuleRecordIDs, transactionIDs, withdrawalOrderIDs, network, travelRuleStatus, "/sapi/v1/localentity/withdraw/history", offset, limit, startTime, endTime)
}

// WithdrawalHistoryV2 fetch withdraw history for local entities that required travel rule through the V2 API.
func (e *Exchange) WithdrawalHistoryV2(ctx context.Context, travelRuleRecordIDs, transactionIDs, withdrawalOrderIDs []string, network, travelRuleStatus string, offset, limit int64, startTime, endTime time.Time) ([]LocalEntityWithdrawalDetail, error) {
	return e.withdrawalHistory(ctx, travelRuleRecordIDs, transactionIDs, withdrawalOrderIDs, network, travelRuleStatus, "/sapi/v2/localentity/withdraw/history", offset, limit, startTime, endTime)
}

// GetOnboardedVASPList retrieves the onboarded virtual asset service provider(VASP) list for local entities that required travel rule.
func (e *Exchange) GetOnboardedVASPList(ctx context.Context) ([]VASPItemInfo, error) {
	var resp []VASPItemInfo
	return resp, e.SendAuthHTTPRequest(ctx, exchange.RestSpot, http.MethodGet, "/sapi/v1/localentity/vasp", nil, request.Auth, nil, &resp)
}

func (e *Exchange) withdrawalHistory(ctx context.Context, travelRuleRecordIDs, transactionIDs, withdrawalOrderIDs []string, network, travelRuleStatus, path string, offset, limit int64, startTime, endTime time.Time) ([]LocalEntityWithdrawalDetail, error) {
	params := url.Values{}
	if len(travelRuleRecordIDs) != 0 {
		params.Set("trId", strings.Join(travelRuleRecordIDs, ","))
	}
	if len(transactionIDs) != 0 {
		params.Set("txId", strings.Join(transactionIDs, ","))
	}
	if len(withdrawalOrderIDs) != 0 {
		params.Set("withdrawOrderId", strings.Join(withdrawalOrderIDs, ","))
	}
	if network != "" {
		params.Set("network", network)
	}
	if travelRuleStatus != "" {
		params.Set("travelRuleStatus", travelRuleStatus)
	}
	if offset > 0 {
		params.Set("offset", strconv.FormatInt(offset, 10))
	}
	if limit > 0 {
		params.Set("limit", strconv.FormatInt(limit, 10))
	}
	if !startTime.IsZero() && !endTime.IsZero() {
		err := common.StartEndTimeCheck(startTime, endTime)
		if err != nil {
			return nil, err
		}
		params.Set("startTime", strconv.FormatInt(startTime.UnixMilli(), 10))
		params.Set("endTime", strconv.FormatInt(endTime.UnixMilli(), 10))
	}
	var resp []LocalEntityWithdrawalDetail
	return resp, e.SendAuthHTTPRequest(ctx, exchange.RestSpot, http.MethodGet, path, params, request.Auth, nil, &resp)
}

// SubmitDepositQuestionnaire submit questionnaire for local entities that require travel rule.
// The questionnaire is only applies to transactions from unhosted wallets or VASPs that are not yet onboarded with GTR.
// details of key and values of questionnaire for each country can be found here: https://developers.binance.com/docs/wallet/travel-rule/withdraw-questionnaire
func (e *Exchange) SubmitDepositQuestionnaire(ctx context.Context, walletTransactionID string, questionnaire any) (*QuestionnaireDepositResponse, error) {
	if walletTransactionID == "" {
		return nil, fmt.Errorf("%w: WalletTransactionID is required", errTransactionIDRequired)
	}
	if questionnaire == "" {
		return nil, errQuestionnaireRequired
	}
	questionnaireJSON, err := json.Marshal(questionnaire)
	if err != nil {
		return nil, err
	}
	params := url.Values{}
	params.Set("tranId", walletTransactionID)
	params.Set("questionnaire", string(questionnaireJSON))
	var resp *QuestionnaireDepositResponse
	return resp, e.SendAuthHTTPRequest(ctx, exchange.RestSpot, http.MethodPut, "/sapi/v1/localentity/deposit/provide-info", params, request.Auth, nil, &resp)
}

// GetLocalEntitiesDepositHistory fetch deposit history for local entities that required travel rule.
func (e *Exchange) GetLocalEntitiesDepositHistory(ctx context.Context, travelRuleRecordIDs, transactionIDs, walletTransactionIDs []string, network string, coin currency.Code, travelRuleStatus string, pendingQuestionnaire bool, startTime, endTime time.Time, offset, limit int64) ([]LocalEntityDepositDetail, error) {
	params := url.Values{}
	if len(travelRuleRecordIDs) != 0 {
		params.Set("trId", strings.Join(travelRuleRecordIDs, ","))
	}
	if len(transactionIDs) != 0 {
		params.Set("txId", strings.Join(transactionIDs, ","))
	}
	if len(walletTransactionIDs) != 0 {
		params.Set("withdrawOrderId", strings.Join(walletTransactionIDs, ","))
	}
	if network != "" {
		params.Set("network", network)
	}
	if !coin.IsEmpty() {
		params.Set("coin", coin.String())
	}
	if travelRuleStatus != "" {
		params.Set("travelRuleStatus", travelRuleStatus)
	}
	if offset > 0 {
		params.Set("offset", strconv.FormatInt(offset, 10))
	}
	if limit > 0 {
		params.Set("limit", strconv.FormatInt(limit, 10))
	}
	if !startTime.IsZero() && !endTime.IsZero() {
		err := common.StartEndTimeCheck(startTime, endTime)
		if err != nil {
			return nil, err
		}
		params.Set("startTime", strconv.FormatInt(startTime.UnixMilli(), 10))
		params.Set("endTime", strconv.FormatInt(endTime.UnixMilli(), 10))
	}
	if pendingQuestionnaire {
		params.Set("pendingQuestionnaire", "true")
	}
	var resp []LocalEntityDepositDetail
	return resp, e.SendAuthHTTPRequest(ctx, exchange.RestSpot, http.MethodGet, "/sapi/v1/localentity/deposit/history", params, request.Auth, nil, &resp)
}

// --------------------------------- Sub Account endpoints --------------------------------

// CreateSubAccount creates a link sub-account
func (e *Exchange) CreateSubAccount(ctx context.Context, tag string) (*CreatesSubAccount, error) {
	params := url.Values{}
	if tag != "" {
		params.Set("tag", tag)
	}
	var resp *CreatesSubAccount
	return resp, e.SendAuthHTTPRequest(ctx, exchange.RestSpot, http.MethodPost, "/sapi/v1/broker/subAccount", nil, createSubAccountRate, nil, &resp)
}

// GetSubAccounts retrieves sub-accounts of the given account
func (e *Exchange) GetSubAccounts(ctx context.Context, subAccountID string, page, size int64) ([]SubAccountInstance, error) {
	params := url.Values{}
	if subAccountID != "" {
		params.Set("subAccountId", subAccountID)
	}
	if page > 0 {
		params.Set("page", strconv.FormatInt(page, 10))
	}
	if size > 0 {
		params.Set("size", strconv.FormatInt(size, 10))
	}
	var resp []SubAccountInstance
	return resp, e.SendAuthHTTPRequest(ctx, exchange.RestSpot, http.MethodGet, "/sapi/v1/broker/subAccount", params, getSubAccountRate, nil, &resp)
}

// EnableFuturesForSubAccount enabled futures for sub-account
func (e *Exchange) EnableFuturesForSubAccount(ctx context.Context, subAccountID string, futures bool) (*FuturesSubAccountEnableResponse, error) {
	if subAccountID == "" {
		return nil, errSubAccountIDMissing
	}
	params := url.Values{}
	params.Set("subAccountId", subAccountID)
	if futures {
		params.Set("futures", "true")
	}
	var resp *FuturesSubAccountEnableResponse
	return resp, e.SendAuthHTTPRequest(ctx, exchange.RestSpot, http.MethodPost, "/sapi/v1/broker/subAccount/futures", params, enableFuturesForSubAccountRate, nil, &resp)
}

// CreateAPIKeyForSubAccount creates a new API key for the specified subaccount
func (e *Exchange) CreateAPIKeyForSubAccount(ctx context.Context, subAccountID string, canTrade, marginTrade, futuresTrade bool) (*SubAccountAPIKey, error) {
	if subAccountID == "" {
		return nil, errSubAccountIDMissing
	}
	params := url.Values{}
	if canTrade {
		params.Set("canTrade", "true")
	} else {
		params.Set("canTrade", "false")
	}
	if marginTrade {
		params.Set("marginTrade", "true")
	}
	if futuresTrade {
		params.Set("futuresTrade", "true")
	}
	var resp *SubAccountAPIKey
	return resp, e.SendAuthHTTPRequest(ctx, exchange.RestSpot, http.MethodPost, "/sapi/v1/broker/subAccountApi", params, createAPIKeyForSubAccountRate, nil, &resp)
}

// ChangeSubAccountAPIPermission changes sub-account's api permission
func (e *Exchange) ChangeSubAccountAPIPermission(ctx context.Context, subAccountID, subAccountAPIKey string, canTrade, marginTrade, futuresTrade bool) (*SubAccountAPIKey, error) {
	if subAccountID == "" {
		return nil, errSubAccountIDMissing
	}
	if subAccountAPIKey == "" {
		return nil, errEmptySubAccountAPIKey
	}
	params := url.Values{}
	params.Set("subAccountId", subAccountID)
	params.Set("subAccountApiKey", subAccountAPIKey)
	if canTrade {
		params.Set("canTrade", "true")
	}
	if marginTrade {
		params.Set("marginTrade", "true")
	}
	if futuresTrade {
		params.Set("futuresTrade", "true")
	}
	var resp *SubAccountAPIKey
	return resp, e.SendAuthHTTPRequest(ctx, exchange.RestSpot, http.MethodPost, "/sapi/v1/broker/subAccountApi/permission", params, request.Auth, nil, &resp)
}

// EnableUniversalTransferPermissionForSubAccountAPIKey enables universal transfer permission for subaccount API key
func (e *Exchange) EnableUniversalTransferPermissionForSubAccountAPIKey(ctx context.Context, subAccountID, subAccountAPIKey string, canUniversalTransfer bool) (*SubAccountUniversalTransferEnableResponse, error) {
	if subAccountID == "" {
		return nil, errSubAccountIDMissing
	}
	if subAccountAPIKey == "" {
		return nil, errEmptySubAccountAPIKey
	}
	params := url.Values{}
	params.Set("subAccountId", subAccountID)
	params.Set("subAccountApiKey", subAccountAPIKey)
	if canUniversalTransfer {
		params.Set("canUniversalTransfer", "true")
	} else {
		params.Set("canUniversalTransfer", "false")
	}
	var resp *SubAccountUniversalTransferEnableResponse
	return resp, e.SendAuthHTTPRequest(ctx, exchange.RestSpot, http.MethodPost, "/sapi/v1/broker/subAccountApi/permission/universalTransfer", params, request.Auth, nil, &resp)
}

// UpdateIPRestrictionForSubAccountAPIKey updates IP restriction for sub-account api key
func (e *Exchange) UpdateIPRestrictionForSubAccountAPIKey(ctx context.Context, subAccountID, subAccountAPIKey, status, ipAddress string) (*SubAccountIPRestrictioin, error) {
	if subAccountID == "" {
		return nil, errSubAccountIDMissing
	}
	if subAccountAPIKey == "" {
		return nil, errEmptySubAccountAPIKey
	}
	if status == "" {
		return nil, errSubAccountStatusMissing
	}
	params := url.Values{}
	params.Set("subAccountId", subAccountID)
	params.Set("subAccountApiKey", subAccountAPIKey)
	params.Set("status", status)
	if ipAddress != "" {
		params.Set("ipAddress", ipAddress)
	}
	var resp *SubAccountIPRestrictioin
	return resp, e.SendAuthHTTPRequest(ctx, exchange.RestSpot, http.MethodGet, "/sapi/v2/broker/subAccountApi/ipRestriction", params, request.Auth, nil, &resp)
}

// DeleteIPRestrictionForSubAccountAPIKey deletes an IP restriction for sub account api key
func (e *Exchange) DeleteIPRestrictionForSubAccountAPIKey(ctx context.Context, subAccountID, subAccountAPIKey, ipAddress string) (*SubAccountIPRestrictioin, error) {
	if subAccountID == "" {
		return nil, errSubAccountIDMissing
	}
	if subAccountAPIKey == "" {
		return nil, errEmptySubAccountAPIKey
	}
	params := url.Values{}
	params.Set("subAccountId", subAccountID)
	params.Set("subAccountApiKey", subAccountAPIKey)
	if ipAddress != "" {
		params.Set("ipAddress", ipAddress)
	}
	var resp *SubAccountIPRestrictioin
	return resp, e.SendAuthHTTPRequest(ctx, exchange.RestSpot, http.MethodGet, "/sapi/v1/broker/subAccountApi/ipRestriction/ipList", nil, request.Auth, nil, &resp)
}

// DeleteSubAccountAPIKey delete sub account api key
func (e *Exchange) DeleteSubAccountAPIKey(ctx context.Context, subAccountID, subAccountAPIKey string) (interface{}, error) {
	if subAccountID == "" {
		return nil, errSubAccountIDMissing
	}
	if subAccountAPIKey == "" {
		return nil, errEmptySubAccountAPIKey
	}
	params := url.Values{}
	params.Set("subAccountId", subAccountID)
	params.Set("subAccountApiKey", subAccountAPIKey)
	var resp interface{}
	return resp, e.SendAuthHTTPRequest(ctx, exchange.RestSpot, http.MethodGet, "/sapi/v1/broker/subAccountApi", params, request.Auth, nil, &resp)
}

// LinkAccountInformation link account information
func (e *Exchange) LinkAccountInformation(ctx context.Context) (*LinkAccountInformation, error) {
	var resp *LinkAccountInformation
	return resp, e.SendAuthHTTPRequest(ctx, exchange.RestSpot, http.MethodGet, "/sapi/v1/broker/info", nil, request.Auth, nil, &resp)
}

// EnableOrDisableBNBBurnForSubAccountSpotAndMargin enables or disables BNB burn for spot and margin subaccounts
func (e *Exchange) EnableOrDisableBNBBurnForSubAccountSpotAndMargin(ctx context.Context, subAccountID string, spotBNBBurn bool) (*BNBBurnToggleSpot, error) {
	params := url.Values{}
	if subAccountID == "" {
		return nil, errSubAccountIDMissing
	}
	params.Set("subAccountId", subAccountID)
	if spotBNBBurn {
		params.Set("spotBNBBurn", "true")
	} else {
		params.Set("spotBNBBurn", "false")
	}
	var resp *BNBBurnToggleSpot
	return resp, e.SendAuthHTTPRequest(ctx, exchange.RestSpot, http.MethodGet, "/sapi/v1/broker/subAccount/bnbBurn/spot", params, request.Auth, nil, &resp)
}

// EnableOrDisableBNBBurnForSubAccountMarginInterest toggles to enable or disable BNB burn for sub-account margin interest
// subaccount must be enabled margin before using this switch
func (e *Exchange) EnableOrDisableBNBBurnForSubAccountMarginInterest(ctx context.Context, subAccountID string, interestBNBburn bool) (*BNBBurnToggleResponse, error) {
	if subAccountID == "" {
		return nil, errSubAccountIDMissing
	}
	params := url.Values{}
	params.Set("subAccountId", subAccountID)
	if interestBNBburn {
		params.Set("interestBNBBurn", "true")
	} else {
		params.Set("interestBNBBurn", "false")
	}
	var resp *BNBBurnToggleResponse
	return resp, e.SendAuthHTTPRequest(ctx, exchange.RestSpot, http.MethodGet, "/sapi/v1/broker/subAccount/bnbBurn/marginInterest", params, request.Auth, nil, &resp)
}

// GetBNBBurnStatusForSubAccount retrieves BNB burn status for sub-account
func (e *Exchange) GetBNBBurnStatusForSubAccount(ctx context.Context, subAccountID string) (*BNBBurnStatus, error) {
	if subAccountID == "" {
		return nil, errSubAccountIDMissing
	}
	params := url.Values{}
	params.Set("subAccountId", subAccountID)
	var resp *BNBBurnStatus
	return resp, e.SendAuthHTTPRequest(ctx, exchange.RestSpot, http.MethodGet, "/sapi/v1/broker/subAccount/bnbBurn/status", params, request.Auth, nil, &resp)
}

// SubAccountTransferWithSpotBroker applies a subaccount transfer through a broker on spot account
func (e *Exchange) SubAccountTransferWithSpotBroker(ctx context.Context, ccy currency.Code, fromID, toID, clientTransferID string, amount float64) (*BrokerSubAccountTransfer, error) {
	if ccy.IsEmpty() {
		return nil, currency.ErrCurrencyCodeEmpty
	}
	if amount <= 0 {
		return nil, limits.ErrAmountBelowMin
	}
	params := url.Values{}
	params.Set("asset", ccy.String())
	params.Set("amount", strconv.FormatFloat(amount, 'f', -1, 64))
	if fromID != "" {
		params.Set("fromId", fromID)
	}
	if toID != "" {
		params.Set("toId", toID)
	}
	if clientTransferID != "" {
		params.Set("clientTranId", clientTransferID)
	}
	var resp *BrokerSubAccountTransfer
	return resp, e.SendAuthHTTPRequest(ctx, exchange.RestSpot, http.MethodPost, "/sapi/v1/broker/transfer", params, request.Auth, nil, &resp)
}

// GetSpotBrokerSubAccountTransferHistory retrieves sub-account assets transfers of spot account through a broker account
func (e *Exchange) GetSpotBrokerSubAccountTransferHistory(ctx context.Context, fromID, toID, clientTransferID string, showAllStatus bool, startTime, endTime time.Time, page, limit int64) ([]SubAccountTransferRecord, error) {
	params := url.Values{}
	if fromID != "" {
		params.Set("fromId", fromID)
	}
	if toID != "" {
		params.Set("toId", toID)
	}
	if clientTransferID != "" {
		params.Set("clientTranId", clientTransferID)
	}
	if showAllStatus {
		params.Set("showAllStatus", "true")
	}
	if !startTime.IsZero() && !endTime.IsZero() {
		if err := common.StartEndTimeCheck(startTime, endTime); err != nil {
			return nil, err
		}
		params.Set("startTime", strconv.FormatInt(startTime.UnixMilli(), 10))
		params.Set("endTime", strconv.FormatInt(endTime.UnixMilli(), 10))
	}
	if limit > 0 {
		params.Set("limit", strconv.FormatInt(limit, 10))
	}
	if page > 0 {
		params.Set("page", strconv.FormatInt(page, 10))
	}
	var resp []SubAccountTransferRecord
	return resp, e.SendAuthHTTPRequest(ctx, exchange.RestSpot, http.MethodGet, "/sapi/v1/broker/transfer", params, request.Auth, nil, &resp)
}

// SubAccountTransferWithFuturesBroker applies a subaccount transfer through a broker on futures account
func (e *Exchange) SubAccountTransferWithFuturesBroker(ctx context.Context, ccy currency.Code, fromID, toID, clientTransferID string, futuresType int, amount float64) (*BrokerSubAccountTransfer, error) {
	if ccy.IsEmpty() {
		return nil, currency.ErrCurrencyCodeEmpty
	}
	if amount <= 0 {
		return nil, limits.ErrAmountBelowMin
	}
	params := url.Values{}
	params.Set("asset", ccy.String())
	params.Set("amount", strconv.FormatFloat(amount, 'f', -1, 64))
	if futuresType != 0 {
		params.Set("futuresType", strconv.Itoa(futuresType))
	}
	if fromID != "" {
		params.Set("fromId", fromID)
	}
	if toID != "" {
		params.Set("toId", toID)
	}
	if clientTransferID != "" {
		params.Set("clientTranId", clientTransferID)
	}
	var resp *BrokerSubAccountTransfer
	return resp, e.SendAuthHTTPRequest(ctx, exchange.RestSpot, http.MethodPost, "/sapi/v1/broker/transfer/futures", params, request.Auth, nil, &resp)
}

// GetFuturesBrokerSubAccountTransferHistory retrieves sub-account assets transfers of futures account through a broker account
func (e *Exchange) GetFuturesBrokerSubAccountTransferHistory(ctx context.Context, coinMargined bool, subAccountID, clientTransferID string, startTime, endTime time.Time, page, limit int64) (*FuturesSubAccountTransfers, error) {
	if subAccountID == "" {
		return nil, errSubAccountIDMissing
	}
	params := url.Values{}
	if coinMargined {
		params.Set("futuresType", "2")
	} else {
		params.Set("futuresType", "1")
	}
	if clientTransferID != "" {
		params.Set("clientTranId", clientTransferID)
	}
	if !startTime.IsZero() && !endTime.IsZero() {
		if err := common.StartEndTimeCheck(startTime, endTime); err != nil {
			return nil, err
		}
		params.Set("startTime", strconv.FormatInt(startTime.UnixMilli(), 10))
		params.Set("endTime", strconv.FormatInt(endTime.UnixMilli(), 10))
	}
	if limit > 0 {
		params.Set("limit", strconv.FormatInt(limit, 10))
	}
	if page > 0 {
		params.Set("page", strconv.FormatInt(page, 10))
	}
	var resp *FuturesSubAccountTransfers
	return resp, e.SendAuthHTTPRequest(ctx, exchange.RestSpot, http.MethodGet, "/sapi/v1/broker/transfer/futures", params, request.Auth, nil, &resp)
}

// GetSubAccountDepositHistoryWithBroker holds a sub-account deposit history through broker
func (e *Exchange) GetSubAccountDepositHistoryWithBroker(ctx context.Context, subAccountID string, coin currency.Code, startTime, endTime time.Time, status, limit, offset int64) ([]SubAccountTransferWithBroker, error) {
	params := url.Values{}
	if subAccountID != "" {
		params.Set("subAccountId", subAccountID)
	}
	if !coin.IsEmpty() {
		params.Set("coin", coin.String())
	}
	if status >= 0 {
		params.Set("status", strconv.FormatInt(status, 10))
	}
	if !startTime.IsZero() && !endTime.IsZero() {
		if err := common.StartEndTimeCheck(startTime, endTime); err != nil {
			return nil, err
		}
		params.Set("startTime", strconv.FormatInt(startTime.UnixMilli(), 10))
		params.Set("endTime", strconv.FormatInt(endTime.UnixMilli(), 10))
	}
	if limit > 0 {
		params.Set("limit", strconv.FormatInt(limit, 10))
	}
	if offset > 0 {
		params.Set("offset", strconv.FormatInt(offset, 10))
	}
	var resp []SubAccountTransferWithBroker
	return resp, e.SendAuthHTTPRequest(ctx, exchange.RestSpot, http.MethodGet, "/sapi/v1/broker/subAccount/depositHist", params, request.Auth, nil, &resp)
}

// GetSubAccountSpotAssetInfo retrieves a spot accounts sub-account asset information
func (e *Exchange) GetSubAccountSpotAssetInfo(ctx context.Context, subAccountID string, page, size int64) (*SpotSubAccountAssetInfo, error) {
	params := url.Values{}
	if subAccountID != "" {
		params.Set("subAccountId", subAccountID)
	}
	if page > 0 {
		params.Set("page", strconv.FormatInt(page, 10))
	}
	if size > 0 {
		params.Set("size", strconv.FormatInt(size, 10))
	}
	var resp *SpotSubAccountAssetInfo
	return resp, e.SendAuthHTTPRequest(ctx, exchange.RestSpot, http.MethodGet, "/sapi/v1/broker/subAccount/spotSummary", params, request.Auth, nil, &resp)
}

// GetSubAccountMarginAssetInfo retrieves a margin account sub-account asset information
func (e *Exchange) GetSubAccountMarginAssetInfo(ctx context.Context, subAccountID string, page, size int64) (*MarginSubAccountAssetInfo, error) {
	params := url.Values{}
	if subAccountID != "" {
		params.Set("subAccountId", subAccountID)
	}
	if page > 0 {
		params.Set("page", strconv.FormatInt(page, 10))
	}
	if size > 0 {
		params.Set("size", strconv.FormatInt(size, 10))
	}
	var resp *MarginSubAccountAssetInfo
	return resp, e.SendAuthHTTPRequest(ctx, exchange.RestSpot, http.MethodGet, "/sapi/v1/broker/subAccount/marginSummary", params, request.Auth, nil, &resp)
}

// GetSubAccountFuturesAssetInfo holds a futures sub-account asset information
func (e *Exchange) GetSubAccountFuturesAssetInfo(ctx context.Context, subAccountID string, coinMargined bool, page, size int64) (*FuturesSubAccountAssetInfo, error) {
	params := url.Values{}
	if subAccountID != "" {
		params.Set("subAccountId", subAccountID)
	}
	if coinMargined {
		params.Set("futuresType", "2")
	} else {
		params.Set("futuresType", "1")
	}
	if page > 0 {
		params.Set("page", strconv.FormatInt(page, 10))
	}
	if size > 0 {
		params.Set("size", strconv.FormatInt(size, 10))
	}
	var resp *FuturesSubAccountAssetInfo
	return resp, e.SendAuthHTTPRequest(ctx, exchange.RestSpot, http.MethodGet, "/sapi/v3/broker/subAccount/futuresSummary", params, request.Auth, nil, &resp)
}

// UniversalTransferWithBroker retrieves a universal transfer history with broker
func (e *Exchange) UniversalTransferWithBroker(ctx context.Context, fromAccountType, toAccountType, fromID, toID, clientTransferID string, ccy currency.Code, amount float64) (*UniversalTransferResponse, error) {
	if fromAccountType == "" {
		return nil, fmt.Errorf("%w: fromAccountType=%s", errInvalidAccountType, fromAccountType)
	}
	if toAccountType == "" {
		return nil, fmt.Errorf("%w: toAccountType=%s", errInvalidAccountType, toAccountType)
	}
	if ccy.IsEmpty() {
		return nil, fmt.Errorf("%w: asset is required", currency.ErrCurrencyCodeEmpty)
	}
	if amount <= 0 {
		return nil, limits.ErrAmountBelowMin
	}
	params := url.Values{}
	params.Set("fromAccountType", fromAccountType)
	params.Set("toAccountType", toAccountType)
	params.Set("asset", ccy.String())
	params.Set("amount", strconv.FormatFloat(amount, 'f', -1, 64))
	if fromID != "" {
		params.Set("fromId", fromID)
	}
	if toID != "" {
		params.Set("toId", toID)
	}
	if clientTransferID != "" {
		params.Set("clientTranId", clientTransferID)
	}
	var resp *UniversalTransferResponse
	return resp, e.SendAuthHTTPRequest(ctx, exchange.RestSpot, http.MethodGet, "/sapi/v1/broker/universalTransfer", params, request.Auth, nil, &resp)
}

// GetUniversalTransferHistoryThroughBroker retrieves a universal asset transfer history thought broker
func (e *Exchange) GetUniversalTransferHistoryThroughBroker(ctx context.Context, fromID, toID, clientTransferID string, startTime, endTime time.Time, page, limit int64) ([]AssetUniversalTransferDetail, error) {
	params := url.Values{}
	if fromID != "" {
		params.Set("fromId", fromID)
	}
	if toID != "" {
		params.Set("toId", toID)
	}
	if clientTransferID != "" {
		params.Set("clientTranId", clientTransferID)
	}
	if !startTime.IsZero() && !endTime.IsZero() {
		if err := common.StartEndTimeCheck(startTime, endTime); err != nil {
			return nil, err
		}
		params.Set("startTime", strconv.FormatInt(startTime.UnixMilli(), 10))
		params.Set("endTime", strconv.FormatInt(endTime.UnixMilli(), 10))
	}
	if page > 0 {
		params.Set("page", strconv.FormatInt(page, 10))
	}
	if limit > 0 {
		params.Set("limit", strconv.FormatInt(limit, 10))
	}
	var resp []AssetUniversalTransferDetail
	return resp, e.SendAuthHTTPRequest(ctx, exchange.RestSpot, http.MethodGet, "/sapi/v1/broker/universalTransfer", params, request.Auth, nil, &resp)
}

// CreateBrokerSubAccount creates a new sub-account through broker
func (e *Exchange) CreateBrokerSubAccount(ctx context.Context, tag string) (*BrokerCreateSubAccount, error) {
	params := url.Values{}
	if tag != "" {
		params.Set("tag", tag)
	}
	var resp *BrokerCreateSubAccount
	return resp, e.SendAuthHTTPRequest(ctx, exchange.RestSpot, http.MethodPost, "/sapi/v1/broker/subAccount", params, request.Auth, nil, &resp)
}

// GetBrokerSubAccounts retrieves sub-accounts of a user created by broker
func (e *Exchange) GetBrokerSubAccounts(ctx context.Context, subAccountID string, page, size int64) ([]BrokerCreatedSubAccountDetail, error) {
	params := url.Values{}
	if subAccountID != "" {
		params.Set("subAccountId", subAccountID)
	}
	if page > 0 {
		params.Set("page", strconv.FormatInt(page, 10))
	}
	if size > 0 {
		params.Set("size", strconv.FormatInt(size, 10))
	}
	var resp []BrokerCreatedSubAccountDetail
	return resp, e.SendAuthHTTPRequest(ctx, exchange.RestSpot, http.MethodGet, "/sapi/v1/broker/subAccount", params, request.Auth, nil, &resp)
}

// ChangeSubAccountCommission changes subaccount commission
func (e *Exchange) ChangeSubAccountCommission(ctx context.Context, subAccountID string, makerCommission, takerCommission, marginMakerCommission, marginTakerCommission float64) (*SubAccountCommission, error) {
	if subAccountID == "" {
		return nil, errSubAccountIDMissing
	}
	if makerCommission <= 0 {
		return nil, fmt.Errorf("%w: makerCommission is required", errCommissionValueRequired)
	}
	if takerCommission <= 0 {
		return nil, fmt.Errorf("%w: takerCommission is required", errCommissionValueRequired)
	}
	params := url.Values{}
	params.Set("makerCommission", strconv.FormatFloat(makerCommission, 'f', -1, 64))
	params.Set("takerCommission", strconv.FormatFloat(takerCommission, 'f', -1, 64))
	if marginMakerCommission <= 0 {
		params.Set("marginMakerCommission", strconv.FormatFloat(marginMakerCommission, 'f', -1, 64))
	}
	if marginTakerCommission <= 0 {
		params.Set("marginTakerCommission", strconv.FormatFloat(marginTakerCommission, 'f', -1, 64))
	}
	var resp *SubAccountCommission
	return resp, e.SendAuthHTTPRequest(ctx, exchange.RestSpot, http.MethodPost, "/sapi/v1/broker/subAccountApi/commission", params, request.Auth, nil, &resp)
}

// ChangeSubAccountUSDTMarginedFuturesCommissionAdjustment changes subaccount USDT margined futures commission adjustment
func (e *Exchange) ChangeSubAccountUSDTMarginedFuturesCommissionAdjustment(ctx context.Context, subAccountID, symbol string, makerAdjustment, takerAdjustment int64) (*SubAccountFuturesUSDMarginedCommissionAdjustment, error) {
	if subAccountID == "" {
		return nil, errSubAccountIDMissing
	}
	if symbol == "" {
		return nil, currency.ErrSymbolStringEmpty
	}
	if makerAdjustment <= 0 {
		return nil, fmt.Errorf("%w: makerAdjustment", limits.ErrAmountBelowMin)
	}
	if takerAdjustment <= 0 {
		return nil, fmt.Errorf("%w: takerAdjustment", limits.ErrAmountBelowMin)
	}
	params := url.Values{}
	params.Set("subAccountId", subAccountID)
	params.Set("symbol", symbol)
	params.Set("makerAdjustment", strconv.FormatInt(makerAdjustment, 10))
	params.Set("takerAdjustment", strconv.FormatInt(takerAdjustment, 10))
	var resp *SubAccountFuturesUSDMarginedCommissionAdjustment
	return resp, e.SendAuthHTTPRequest(ctx, exchange.RestSpot, http.MethodPost, "/sapi/v1/broker/subAccountApi/commission/futures", params, request.Auth, nil, &resp)
}

// GetSubAccountUSDMarginedFuturesCommissionAdjustment retrieves subaccount USDT margined futures commission adjustment
func (e *Exchange) GetSubAccountUSDMarginedFuturesCommissionAdjustment(ctx context.Context, subAccountID, symbol string) ([]FuturesSubAccountCommissionAdjustments, error) {
	if subAccountID == "" {
		return nil, errSubAccountIDMissing
	}
	params := url.Values{}
	params.Set("subAccountId", subAccountID)
	if symbol != "" {
		params.Set("symbol", symbol)
	}
	var resp []FuturesSubAccountCommissionAdjustments
	return resp, e.SendAuthHTTPRequest(ctx, exchange.RestSpot, http.MethodGet, "/sapi/v1/broker/subAccountApi/commission/futures", params, request.Auth, nil, &resp)
}

// ChangeSubAccountCoinMarginedFuturesCommissionAdjustment changes subaccount coind margined futures commission adjustments
func (e *Exchange) ChangeSubAccountCoinMarginedFuturesCommissionAdjustment(ctx context.Context, subAccountID, symbol string, makerAdjustment, takerAdjustment int64) ([]FSubAccountCommissionAdjustment, error) {
	if subAccountID == "" {
		return nil, errSubAccountIDMissing
	}
	if symbol == "" {
		return nil, currency.ErrSymbolStringEmpty
	}
	if makerAdjustment <= 0 {
		return nil, fmt.Errorf("%w: makerAdjustment is required", limits.ErrAmountBelowMin)
	}
	if takerAdjustment <= 0 {
		return nil, fmt.Errorf("%w: takerAdjustment is required", limits.ErrAmountBelowMin)
	}
	params := url.Values{}
	params.Set("subAccountId", subAccountID)
	params.Set("pair", symbol)
	params.Set("makerAdjustment", strconv.FormatInt(makerAdjustment, 10))
	params.Set("takerAdjustment", strconv.FormatInt(takerAdjustment, 10))
	var resp []FSubAccountCommissionAdjustment
	return resp, e.SendAuthHTTPRequest(ctx, exchange.RestSpot, http.MethodPost, "/sapi/v1/broker/subAccountApi/commission/coinFutures", params, request.Auth, nil, &resp)
}

// GetSubAccountCoinMarginedFuturesCommissionAdjustment sub-account's COIN-Ⓜ futures commission of a symbol equals to the base commission of the symbol on the sub-account's fee tier plus the commission adjustment.
func (e *Exchange) GetSubAccountCoinMarginedFuturesCommissionAdjustment(ctx context.Context, subAccountID, symbol string) ([]FSubAccountCommissionAdjustment, error) {
	if subAccountID == "" {
		return nil, errSubAccountIDMissing
	}
	params := url.Values{}
	params.Set("subAccountId", subAccountID)
	if symbol != "" {
		params.Set("pair", symbol)
	}
	var resp []FSubAccountCommissionAdjustment
	return resp, e.SendAuthHTTPRequest(ctx, exchange.RestSpot, http.MethodGet, "/sapi/v1/broker/subAccountApi/commission/coinFutures", params, request.Auth, nil, &resp)
}

// GetSpotBrokerCommissionRebateRecentRecord retrieves broker commission rebate recent records spot
func (e *Exchange) GetSpotBrokerCommissionRebateRecentRecord(ctx context.Context, subAccountID string, startTime, endTime time.Time, page, limit int64) ([]CommissionRebateRecord, error) {
	params := url.Values{}
	if subAccountID != "" {
		params.Set("subAccountId", subAccountID)
	}
	if !startTime.IsZero() && !endTime.IsZero() {
		if err := common.StartEndTimeCheck(startTime, endTime); err != nil {
			return nil, err
		}
		params.Set("startTime", strconv.FormatInt(startTime.UnixMilli(), 10))
		params.Set("endTime", strconv.FormatInt(endTime.UnixMilli(), 10))
	}
	if page > 0 {
		params.Set("page", strconv.FormatInt(page, 10))
	}
	if limit > 0 {
		params.Set("limit", strconv.FormatInt(limit, 10))
	}
	var resp []CommissionRebateRecord
	return resp, e.SendAuthHTTPRequest(ctx, exchange.RestSpot, http.MethodGet, "/sapi/v1/broker/rebate/recentRecord", params, request.Auth, nil, &resp)
}

// GetFuturesBrokerCommissionRebateRecentRecord retrieves a broker futures commission rebate record
func (e *Exchange) GetFuturesBrokerCommissionRebateRecentRecord(ctx context.Context, coinMargined, filterResult bool, startTime, endTime time.Time, page, size int64) ([]CommissionRebateRecord, error) {
	params := url.Values{}
	if coinMargined {
		params.Set("futuresType", "2")
	} else {
		params.Set("futuresType", "1")
	}
	if !startTime.IsZero() && !endTime.IsZero() {
		if err := common.StartEndTimeCheck(startTime, endTime); err != nil {
			return nil, err
		}
		params.Set("startTime", strconv.FormatInt(startTime.UnixMilli(), 10))
		params.Set("endTime", strconv.FormatInt(endTime.UnixMilli(), 10))
	}
	if page > 0 {
		params.Set("page", strconv.FormatInt(page, 10))
	}
	if size > 0 {
		params.Set("size", strconv.FormatInt(size, 10))
	}
	if page > 0 {
		params.Set("page", strconv.FormatInt(page, 10))
	}
	if filterResult {
		params.Set("filterResult", "true")
	}
	var resp []CommissionRebateRecord
	return resp, e.SendAuthHTTPRequest(ctx, exchange.RestSpot, http.MethodGet, "/sapi/v1/broker/rebate/futures/recentRecord", params, request.Auth, nil, &resp)
}

// ---------------------------------------------------------------- Binance Link endpoints ----------------------------------------------------------------

// GetSpotInfoAboutIfUserIsNew retrieves client details including information about whether the client is new or not
func (e *Exchange) GetSpotInfoAboutIfUserIsNew(ctx context.Context, apiAgentCode string) (*UserIsNewUserDetail, error) {
	if apiAgentCode == "" {
		return nil, fmt.Errorf("%w: apiAgentCode is required", errCodeRequired)
	}
	params := url.Values{}
	params.Set("apiAgentCode", apiAgentCode)
	var resp *UserIsNewUserDetail
	return resp, e.SendAuthHTTPRequest(ctx, exchange.RestSpot, http.MethodGet, "/sapi/v1/apiReferral/ifNewUser", params, request.Auth, nil, &resp)
}

// CustomizeSpotPartnerClientID customizes partner's customer ID by user email
func (e *Exchange) CustomizeSpotPartnerClientID(ctx context.Context, customerID, email string) (*CustomerIDResult, error) {
	return e.customizePartnerClientID(ctx, customerID, email, "/sapi/v1/apiReferral/customization")
}

func (e *Exchange) customizePartnerClientID(ctx context.Context, customerID, email, path string) (*CustomerIDResult, error) {
	if customerID == "" {
		return nil, fmt.Errorf("%w: customerID required", order.ErrOrderIDNotSet)
	}
	if !common.MatchesEmailPattern(email) {
		return nil, errValidEmailRequired
	}
	params := url.Values{}
	params.Set("email", email)
	params.Set("customerId", customerID)
	var resp *CustomerIDResult
	return resp, e.SendAuthHTTPRequest(ctx, exchange.RestSpot, http.MethodPost, path, params, request.Auth, nil, &resp)
}

// GetSpotClientEmailCustomizedID retrieves client email customized ID details
func (e *Exchange) GetSpotClientEmailCustomizedID(ctx context.Context, customerID, email string) ([]CustomerIDResult, error) {
	return e.getClientEmailCustomizedID(ctx, customerID, email, "/sapi/v1/apiReferral/customization")
}

func (e *Exchange) getClientEmailCustomizedID(ctx context.Context, customerID, email, path string) ([]CustomerIDResult, error) {
	params := url.Values{}
	if customerID != "" {
		params.Set("customerId", customerID)
	}
	if common.MatchesEmailPattern(email) {
		params.Set("email", email)
	}
	var resp []CustomerIDResult
	return resp, e.SendAuthHTTPRequest(ctx, exchange.RestSpot, http.MethodGet, path, params, request.Auth, nil, &resp)
}

// CustomizeSpotOwnClientID customize your own customer ID by broker ID
func (e *Exchange) CustomizeSpotOwnClientID(ctx context.Context, customerID, apiAgentCode string) (*CustomerIDResult, error) {
	return e.customizeOwnClientID(ctx, customerID, apiAgentCode, "/sapi/v1/apiReferral/userCustomization")
}

func (e *Exchange) customizeOwnClientID(ctx context.Context, customerID, apiAgentCode, path string) (*CustomerIDResult, error) {
	if customerID == "" {
		return nil, fmt.Errorf("%w: customerID required", order.ErrOrderIDNotSet)
	}
	if apiAgentCode == "" {
		return nil, fmt.Errorf("%w: apiAgentCode is required", errCodeRequired)
	}
	params := url.Values{}
	params.Set("customerId", customerID)
	params.Set("apiAgentCode", apiAgentCode)
	var resp *CustomerIDResult
	return resp, e.SendAuthHTTPRequest(ctx, exchange.RestSpot, http.MethodPost, path, params, request.Auth, nil, &resp)
}

// GetSpotUsersCustomizedID retrieves user's customized ID
func (e *Exchange) GetSpotUsersCustomizedID(ctx context.Context, apiAgentCode string) (*CustomerIDResult, error) {
	if apiAgentCode == "" {
		return nil, fmt.Errorf("%w: apiAgentCode is required", errCodeRequired)
	}
	params := url.Values{}
	params.Set("apiAgentCode", apiAgentCode)
	var resp *CustomerIDResult
	return resp, e.SendAuthHTTPRequest(ctx, exchange.RestSpot, http.MethodGet, "/sapi/v1/apiReferral/userCustomization", params, request.Auth, nil, &resp)
}

// GetSpotOthersRebateRecentRecord retrieves a list of recent rabate records by customer ID
func (e *Exchange) GetSpotOthersRebateRecentRecord(ctx context.Context, customerID string, startTime, endTime time.Time, limit int64) ([]CustomerRabateRecord, error) {
	if customerID == "" {
		return nil, fmt.Errorf("%w: customerID required", order.ErrOrderIDNotSet)
	}
	params := url.Values{}
	params.Set("customerId", customerID)
	if !startTime.IsZero() && !endTime.IsZero() {
		if err := common.StartEndTimeCheck(startTime, endTime); err != nil {
			return nil, err
		}
		params.Set("startTime", strconv.FormatInt(startTime.UnixMilli(), 10))
		params.Set("endTime", strconv.FormatInt(endTime.UnixMilli(), 10))
	}
	if limit > 0 {
		params.Set("limit", strconv.FormatInt(limit, 10))
	}
	var resp []CustomerRabateRecord
	return resp, e.SendAuthHTTPRequest(ctx, exchange.RestSpot, http.MethodGet, "/sapi/v1/apiReferral/rebate/recentRecord", params, request.Auth, nil, &resp)
}

// GetSpotOwnRebateRecentRecords retrieves own recent rebate records
func (e *Exchange) GetSpotOwnRebateRecentRecords(ctx context.Context, startTime, endTime time.Time, limit int64) ([]CustomerRabateRecord, error) {
	params := url.Values{}
	if !startTime.IsZero() && !endTime.IsZero() {
		if err := common.StartEndTimeCheck(startTime, endTime); err != nil {
			return nil, err
		}
		params.Set("startTime", strconv.FormatInt(startTime.UnixMilli(), 10))
		params.Set("endTime", strconv.FormatInt(endTime.UnixMilli(), 10))
	}
	if limit > 0 {
		params.Set("limit", strconv.FormatInt(limit, 10))
	}
	var resp []CustomerRabateRecord
	return resp, e.SendAuthHTTPRequest(ctx, exchange.RestSpot, http.MethodGet, "/sapi/v1/apiReferral/kickback/recentRecord", params, request.Auth, nil, &resp)
}

// GetFuturesClientIfNewUser retrieves client if the new user is margin type(mType) value of 1:USDT-margined Futures，2: Coin-margined Futures
func (e *Exchange) GetFuturesClientIfNewUser(ctx context.Context, brokerID string, mType int) (*FuturesNewUserDetail, error) {
	if brokerID == "" {
		return nil, fmt.Errorf("%w: brokerID is required", order.ErrOrderIDNotSet)
	}
	params := url.Values{}
	params.Set("brokerId", brokerID)
	if mType != 0 {
		params.Set("type", strconv.Itoa(mType))
	}
	var resp *FuturesNewUserDetail
	return resp, e.SendAuthHTTPRequest(ctx, exchange.RestSpot, http.MethodGet, "/fapi/v1/apiReferral/ifNewUser", params, request.Auth, nil, &resp)
}

// CustomizeFuturesPartnerClientID customizes partner's customer ID by user email
func (e *Exchange) CustomizeFuturesPartnerClientID(ctx context.Context, customerID, email string) (*CustomerIDResult, error) {
	return e.customizePartnerClientID(ctx, customerID, email, "/fapi/v1/apiReferral/customization")
}

// GetFuturesClientEmailCustomizedID retrieves client email customized ID details for futures account
func (e *Exchange) GetFuturesClientEmailCustomizedID(ctx context.Context, customerID, email string) ([]CustomerIDResult, error) {
	return e.getClientEmailCustomizedID(ctx, customerID, email, "/fapi/v1/apiReferral/customization")
}

// CustomizeFuturesOwnClientID customize your own customer ID by broker ID for futures account
func (e *Exchange) CustomizeFuturesOwnClientID(ctx context.Context, customerID, apiAgentCode string) (*CustomerIDResult, error) {
	return e.customizeOwnClientID(ctx, customerID, apiAgentCode, "/fapi/v1/apiReferral/userCustomization")
}

// GetFuturesUsersCustomizedID retrieves user's customized ID for futures account
func (e *Exchange) GetFuturesUsersCustomizedID(ctx context.Context, brokerID string) (*FuturesCustomerID, error) {
	if brokerID == "" {
		return nil, fmt.Errorf("%w: brokerId is required", order.ErrOrderIDNotSet)
	}
	params := url.Values{}
	params.Set("brokerId", brokerID)
	var resp *FuturesCustomerID
	return resp, e.SendAuthHTTPRequest(ctx, exchange.RestSpot, http.MethodGet, "/fapi/v1/apiReferral/userCustomization", params, request.Auth, nil, &resp)
}

// GetFuturesUserIncomeHistory retrieves a futures user's income history
func (e *Exchange) GetFuturesUserIncomeHistory(ctx context.Context, symbol, incomeType string, startTime, endTime time.Time, limit int64) (interface{}, error) {
	params := url.Values{}
	if symbol != "" {
		params.Set("symbol", symbol)
	}
	if incomeType != "" {
		params.Set("incomeType", incomeType)
	}
	if !startTime.IsZero() && !endTime.IsZero() {
		if err := common.StartEndTimeCheck(startTime, endTime); err != nil {
			return nil, err
		}
		params.Set("startTime", strconv.FormatInt(startTime.UnixMilli(), 10))
		params.Set("endTime", strconv.FormatInt(endTime.UnixMilli(), 10))
	}
	if limit > 0 {
		params.Set("limit", strconv.FormatInt(limit, 10))
	}
	var resp []FuturesUserIncomeDetail
	return resp, e.SendAuthHTTPRequest(ctx, exchange.RestSpot, http.MethodGet, "/fapi/v1/income", params, request.Auth, nil, &resp)
}

// GetFuturesReferredTradersNumber retrieve the number of new and existing traders associated with their referral program over specific time periods.
// coinMargined is true if the type coin margined futures and false if it is usdt margined futures
func (e *Exchange) GetFuturesReferredTradersNumber(ctx context.Context, coinMargined bool, startTime, endTime time.Time, limit int64) ([]BrokerTradersNumber, error) {
	params := url.Values{}
	if coinMargined {
		params.Set("type", "2")
	}
	if !startTime.IsZero() && !endTime.IsZero() {
		if err := common.StartEndTimeCheck(startTime, endTime); err != nil {
			return nil, err
		}
		params.Set("startTime", strconv.FormatInt(startTime.UnixMilli(), 10))
		params.Set("endTime", strconv.FormatInt(endTime.UnixMilli(), 10))
	}
	if limit > 0 {
		params.Set("limit", strconv.FormatInt(limit, 10))
	}
	var resp []BrokerTradersNumber
	return resp, e.SendAuthHTTPRequest(ctx, exchange.RestSpot, http.MethodGet, "/fapi/v1/apiReferral/traderNum", params, request.Auth, nil, &resp)
}

// GetFuturesRebateDataOverview retrieves an overview of rebate data for brokers, including details like the number of new and existing traders referred, total trading volume, and total rebates earned.
func (e *Exchange) GetFuturesRebateDataOverview(ctx context.Context, coinMargined bool) (*RebateOverview, error) {
	params := url.Values{}
	if coinMargined {
		params.Set("type", "2")
	}
	var resp *RebateOverview
	return resp, e.SendAuthHTTPRequest(ctx, exchange.RestSpot, http.MethodGet, "/fapi/v1/apiReferral/overview", params, request.Auth, nil, &resp)
}

// GetUserTradeVolume retrieves user's trade volume at different timestamps
func (e *Exchange) GetUserTradeVolume(ctx context.Context, coinMargined bool, startTime, endTime time.Time, limit int64) ([]UserTradeVolume, error) {
	params := url.Values{}
	if coinMargined {
		params.Set("type", "2")
	}
	if !startTime.IsZero() && !endTime.IsZero() {
		if err := common.StartEndTimeCheck(startTime, endTime); err != nil {
			return nil, err
		}
		params.Set("startTime", strconv.FormatInt(startTime.UnixMilli(), 10))
		params.Set("endTime", strconv.FormatInt(endTime.UnixMilli(), 10))
	}
	if limit > 0 {
		params.Set("limit", strconv.FormatInt(limit, 10))
	}
	var resp []UserTradeVolume
	return resp, e.SendAuthHTTPRequest(ctx, exchange.RestSpot, http.MethodGet, "/fapi/v1/apiReferral/tradeVol", params, request.Auth, nil, &resp)
}

// GetRebateVolume retrieve rebate volume data for a user's futures trading account
func (e *Exchange) GetRebateVolume(ctx context.Context, coinMargined bool, startTime, endTime time.Time, limit int64) (interface{}, error) {
	params := url.Values{}
	if coinMargined {
		params.Set("type", "2")
	}
	if !startTime.IsZero() && !endTime.IsZero() {
		if err := common.StartEndTimeCheck(startTime, endTime); err != nil {
			return nil, err
		}
		params.Set("startTime", strconv.FormatInt(startTime.UnixMilli(), 10))
		params.Set("endTime", strconv.FormatInt(endTime.UnixMilli(), 10))
	}
	if limit > 0 {
		params.Set("limit", strconv.FormatInt(limit, 10))
	}
	var resp []UserRebateVolume
	return resp, e.SendAuthHTTPRequest(ctx, exchange.RestSpot, http.MethodGet, "/fapi/v1/apiReferral/rebateVol", params, request.Auth, nil, &resp)
}

// GetTraderDetail retrieves detailed trading and rebate volume data for referred traders under the Binance Futures Referral Program
func (e *Exchange) GetTraderDetail(ctx context.Context, customerID string, coinMargined bool, startTime, endTime time.Time, limit int64) ([]TradingAndRebateVolumeData, error) {
	params := url.Values{}
	if customerID != "" {
		params.Set("customerId", customerID)
	}
	if coinMargined {
		params.Set("type", "2")
	}
	if !startTime.IsZero() && !endTime.IsZero() {
		if err := common.StartEndTimeCheck(startTime, endTime); err != nil {
			return nil, err
		}
		params.Set("startTime", strconv.FormatInt(startTime.UnixMilli(), 10))
		params.Set("endTime", strconv.FormatInt(endTime.UnixMilli(), 10))
	}
	if limit > 0 {
		params.Set("limit", strconv.FormatInt(limit, 10))
	}
	var resp []TradingAndRebateVolumeData
	return resp, e.SendAuthHTTPRequest(ctx, exchange.RestSpot, http.MethodGet, "/fapi/v1/apiReferral/traderSummary", params, request.Auth, nil, &resp)
}

// GetFuturesClientifNewUser retrieves futures client detail if new user
func (e *Exchange) GetFuturesClientifNewUser(ctx context.Context, brokerID string, coinMargined bool) (*FuturesClientIfNewUser, error) {
	if brokerID == "" {
		return nil, fmt.Errorf("%w: brokerId is required", order.ErrOrderIDNotSet)
	}
	params := url.Values{}
	params.Set("brokerId", brokerID)
	if coinMargined {
		params.Set("type", "2")
	}
	var resp *FuturesClientIfNewUser
	return resp, e.SendAuthHTTPRequest(ctx, exchange.RestSpot, http.MethodGet, "/papi/v1/apiReferral/ifNewUser", params, request.Auth, nil, &resp)
}

// CustomizeIDForClientToReferredUser allows a broker (referrer) to assign a custom unique identifier (customerId) to a referred user.
func (e *Exchange) CustomizeIDForClientToReferredUser(ctx context.Context, customerID, brokerID string) (*BrokerAndCustomerID, error) {
	if customerID == "" {
		return nil, fmt.Errorf("%w: customerID is required", order.ErrOrderIDNotSet)
	}
	if brokerID == "" {
		return nil, fmt.Errorf("%w: brokerID is required", order.ErrOrderIDNotSet)
	}
	params := url.Values{}
	params.Set("customerId", customerID)
	params.Set("brokerId", brokerID)
	var resp *BrokerAndCustomerID
	return resp, e.SendAuthHTTPRequest(ctx, exchange.RestSpot, http.MethodPost, "/papi/v1/apiReferral/userCustomization", params, request.Auth, nil, &resp)
}

// GetUsersCustomizeIDs retrieves user's customize ID
func (e *Exchange) GetUsersCustomizeIDs(ctx context.Context, brokerID string) (*BrokerAndCustomerID, error) {
	if brokerID == "" {
		return nil, fmt.Errorf("%w: brokerID is required", order.ErrOrderIDNotSet)
	}
	params := url.Values{}
	params.Set("brokerId", brokerID)
	var resp *BrokerAndCustomerID
	return resp, e.SendAuthHTTPRequest(ctx, exchange.RestSpot, http.MethodGet, "/papi/v1/apiReferral/userCustomization", params, request.Auth, nil, &resp)
}

// GetFastAPIUserStatus retrieves whether user's futures account is new or existing
func (e *Exchange) GetFastAPIUserStatus(ctx context.Context) (*FuturesUserStatus, error) {
	var resp *FuturesUserStatus
	return resp, e.SendAuthHTTPRequest(ctx, exchange.RestSpot, http.MethodGet, "/v1/api-key/user-status", nil, request.Auth, nil, &resp)
}

// CreateAPIKey creates a new API key
func (e *Exchange) CreateAPIKey(ctx context.Context, apiName, publicKey, status, ipAddress, thirdPartyName string, enableTrade, enableFutureTrade, enableMargin, enableEuropeanOptions bool) (*UserAPIKeyCreationResponse, error) {
	if apiName == "" {
		return nil, errAPIKeyNameRequired
	}
	if publicKey == "" {
		return nil, fmt.Errorf("%w: publicKey is required", errEmptySubAccountAPIKey)
	}
	params := url.Values{}
	params.Set("apiName", apiName)
	params.Set("publicKey", publicKey)
	if enableTrade {
		params.Set("enableTrade", "true")
	} else {
		params.Set("enableTrade", "false")
	}
	if enableFutureTrade {
		params.Set("enableFutureTrade", "true")
	} else {
		params.Set("enableFutureTrade", "false")
	}
	if enableMargin {
		params.Set("enableMargin", "true")
	} else {
		params.Set("enableMargin", "false")
	}
	if enableEuropeanOptions {
		params.Set("enableEuropeanOptions", "true")
	} else {
		params.Set("enableEuropeanOptions", "false")
	}
	if status != "" {
		params.Set("status", status)
	}
	if ipAddress != "" {
		params.Set("ipAddress", ipAddress)
	}
	if thirdPartyName != "" {
		params.Set("thirdPartyName", thirdPartyName)
	}
	var resp *UserAPIKeyCreationResponse
	return resp, e.SendAuthHTTPRequest(ctx, exchange.RestSpot, http.MethodPost, "/v1/api-key/create", params, request.Auth, nil, &resp)
}<|MERGE_RESOLUTION|>--- conflicted
+++ resolved
@@ -69,38 +69,26 @@
 }
 
 // GetOrderBook returns full orderbook information
-<<<<<<< HEAD
 //
 // OrderBookDataRequestParams contains the following members
 // symbol: string of currency pair
 // limit: returned limit amount
 func (e *Exchange) GetOrderBook(ctx context.Context, obd OrderBookDataRequestParams) (*OrderBook, error) {
-	if err := e.CheckLimit(obd.Limit); err != nil {
+	if err := e.CheckLimit(int64(obd.Limit)); err != nil {
 		return nil, err
 	}
 	symbol, err := e.FormatSymbol(obd.Symbol, asset.Spot)
-=======
-func (e *Exchange) GetOrderBook(ctx context.Context, pair currency.Pair, limit uint64) (*OrderBookResponse, error) {
-	symbol, err := e.FormatSymbol(pair, asset.Spot)
->>>>>>> bda9bbec
 	if err != nil {
 		return nil, err
 	}
 	params := url.Values{}
 	params.Set("symbol", symbol)
-<<<<<<< HEAD
-	params.Set("limit", strconv.FormatInt(obd.Limit, 10))
+	params.Set("limit", strconv.FormatUint(obd.Limit, 10))
 	var resp *OrderBook
 	return resp, e.SendHTTPRequest(ctx,
 		exchange.RestSpot,
 		common.EncodeURLValues("/api/v3/depth", params),
 		orderbookLimit(obd.Limit), &resp)
-=======
-	params.Set("limit", strconv.FormatUint(limit, 10))
-
-	var resp *OrderBookResponse
-	return resp, e.SendHTTPRequest(ctx, exchange.RestSpotSupplementary, common.EncodeURLValues(orderBookDepth, params), orderbookLimit(limit), &resp)
->>>>>>> bda9bbec
 }
 
 // GetMostRecentTrades returns recent trade activity
@@ -186,7 +174,6 @@
 		return nil, errors.New("either StartTime or FromId must be provided")
 	}
 	var resp []AggregatedTrade
-<<<<<<< HEAD
 	return resp, e.SendHTTPRequest(ctx, exchange.RestSpot, common.EncodeURLValues("/api/v3/aggTrades", params), aggTradesRate, &resp)
 }
 
@@ -194,54 +181,32 @@
 // first phase, hourly requests until the first trade (or end time) is reached
 // second phase, limit requests from previous trade until end time (or limit) is reached
 func (e *Exchange) batchAggregateTrades(ctx context.Context, arg *AggregatedTradeRequestParams, params url.Values) ([]AggregatedTrade, error) {
-=======
-	path := aggregatedTrades + "?" + params.Encode()
-	return resp, e.SendHTTPRequest(ctx, exchange.RestSpotSupplementary, path, spotDefaultRate, &resp)
-}
-
-// batchAggregateTrades fetches trades in multiple requests
-// If no args.FromID is passed, requests are made intervals doubling from 10s until we get a viable starting position.
-// Once the starting set is found, we continue scanning until we have all the trades in the time window
-func (e *Exchange) batchAggregateTrades(ctx context.Context, args *AggregatedTradeRequestParams, params url.Values) ([]AggregatedTrade, error) {
-	var resp []AggregatedTrade
->>>>>>> bda9bbec
 	// prepare first request with only first hour and max limit
-	if args.Limit == 0 || args.Limit > 1000 {
+	if arg.Limit == 0 || arg.Limit > 1000 {
 		// Extend from the default of 500
 		params.Set("limit", "1000")
 	}
 	var resp []AggregatedTrade
 	var fromID int64
-	if args.FromID > 0 {
-		fromID = args.FromID
+	if arg.FromID > 0 {
+		fromID = arg.FromID
 	} else {
 		// Only 10 seconds is used to prevent limit of 1000 being reached in the first request, cutting off trades for high activity pairs
 		// If we don't find anything we keep increasing the window by doubling the interval and scanning again
 		increment := time.Second * 10
-		for start := args.StartTime; len(resp) == 0; start, increment = start.Add(increment), increment*2 {
-			if !args.EndTime.IsZero() && start.After(args.EndTime) || increment <= 0 {
+		for start := arg.StartTime; len(resp) == 0; start, increment = start.Add(increment), increment*2 {
+			if !arg.EndTime.IsZero() && start.After(arg.EndTime) || increment <= 0 {
 				// All requests returned empty or we searched until increment overflowed
 				return nil, nil
 			}
-<<<<<<< HEAD
 			params.Set("startTime", timeString(start))
 			params.Set("endTime", timeString(start.Add(increment)))
 			err := e.SendHTTPRequest(ctx,
 				exchange.RestSpot,
 				common.EncodeURLValues("/api/v3/aggTrades", params),
 				getAggregateTradeListRate, &resp)
-=======
-			params.Set("startTime", strconv.FormatInt(start.UnixMilli(), 10))
-			end := start.Add(increment)
-			if !args.EndTime.IsZero() && end.After(args.EndTime) {
-				end = args.EndTime
-			}
-			params.Set("endTime", strconv.FormatInt(end.UnixMilli(), 10))
-			path := aggregatedTrades + "?" + params.Encode()
-			err := e.SendHTTPRequest(ctx, exchange.RestSpotSupplementary, path, spotDefaultRate, &resp)
->>>>>>> bda9bbec
 			if err != nil {
-				return resp, fmt.Errorf("%w %v", err, args.Symbol)
+				return resp, fmt.Errorf("%w %v", err, arg.Symbol)
 			}
 		}
 		fromID = resp[len(resp)-1].ATradeID
@@ -251,11 +216,10 @@
 	params.Del("startTime")
 	params.Del("endTime")
 outer:
-	for ; args.Limit == 0 || len(resp) < args.Limit; fromID = resp[len(resp)-1].ATradeID {
+	for ; arg.Limit == 0 || len(resp) < arg.Limit; fromID = resp[len(resp)-1].ATradeID {
 		// Keep requesting new data after last retrieved trade
 		params.Set("fromId", strconv.FormatInt(fromID, 10))
 		var additionalTrades []AggregatedTrade
-<<<<<<< HEAD
 		err := e.SendHTTPRequest(ctx,
 			exchange.RestSpot,
 			common.EncodeURLValues("/api/v3/aggTrades", params),
@@ -263,10 +227,6 @@
 			&additionalTrades)
 		if err != nil {
 			return resp, fmt.Errorf("%w %v", err, arg.Symbol)
-=======
-		if err := e.SendHTTPRequest(ctx, exchange.RestSpotSupplementary, path, spotDefaultRate, &additionalTrades); err != nil {
-			return resp, fmt.Errorf("%w %v", err, args.Symbol)
->>>>>>> bda9bbec
 		}
 		switch len(additionalTrades) {
 		case 0, 1:
@@ -274,10 +234,10 @@
 		default:
 			additionalTrades = additionalTrades[1:] // Remove the record we already have
 		}
-		if !args.EndTime.IsZero() {
+		if !arg.EndTime.IsZero() {
 			// Check if only some of the results are before EndTime
 			if afterEnd := sort.Search(len(additionalTrades), func(i int) bool {
-				return args.EndTime.Before(additionalTrades[i].TimeStamp.Time())
+				return arg.EndTime.Before(additionalTrades[i].TimeStamp.Time())
 			}); afterEnd < len(additionalTrades) {
 				resp = append(resp, additionalTrades[:afterEnd]...)
 				break
@@ -285,8 +245,8 @@
 		}
 		resp = append(resp, additionalTrades...)
 	}
-	if args.Limit > 0 && len(resp) > args.Limit {
-		resp = resp[:args.Limit]
+	if arg.Limit > 0 && len(resp) > arg.Limit {
+		resp = resp[:arg.Limit]
 	}
 	return resp, nil
 }
