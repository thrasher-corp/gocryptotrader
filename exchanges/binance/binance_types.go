package binance

import (
	"time"

	"github.com/thrasher-corp/gocryptotrader/currency"
	"github.com/thrasher-corp/gocryptotrader/exchanges/order"
)

<<<<<<< HEAD
var (
	validFuturesIntervals = []string{
		"1m", "3m", "5m", "15m", "30m",
		"1h", "2h", "4h", "6h", "8h",
		"12h", "1d", "3d", "1w", "1M",
	}

	validContractType = []string{
		"ALL", "CURRENT_QUARTER", "NEXT_QUARTER",
	}

	validOrderType = []string{
		"LIMIT", "MARKET", "STOP", "TAKE_PROFIT",
		"STOP_MARKET", "TAKE_PROFIT_MARKET", "TRAILING_STOP_MARKET",
	}

	validNewOrderRespType = []string{"ACK", "RESULT"}

	validWorkingType = []string{"MARK_PRICE", "CONTRACT_TYPE"}

	validPositionSide = []string{"BOTH", "LONG", "SHORT"}

	validMarginType = []string{"ISOLATED", "CROSSED"}

	validIncomeType = []string{"TRANSFER", "WELCOME_BONUS", "REALIZED_PNL", "FUNDING_FEE", "COMMISSION", "INSURANCE_CLEAR"}

	validAutoCloseTypes = []string{"LIQUIDATION", "ADL"}

	validMarginChange = map[string]int64{
		"add":    1,
		"reduce": 2,
	}

	uValidOBLimits = []string{"5", "10", "20", "50", "100", "500", "1000"}

	uValidPeriods = []string{"5m", "15m", "30m", "1h", "2h", "4h", "6h", "12h", "1d"}
)

// USDT Margined Futures

// OrderbookData stores ob data for umargined and cmargined futures
type OrderbookData struct {
	LastUpdateID int64      `json:"lastUpdateID"`
	Timestamp    int64      `json:"T"`
	Bids         [][]string `json:"bids"`
	Asks         [][]string `json:"asks"`
}

// UPublicTradesData stores trade data
type UPublicTradesData struct {
	ID           int64   `json:"id"`
	Price        float64 `json:"price,string"`
	Qty          float64 `json:"qty,string"`
	QuoteQty     float64 `json:"quoteQty,string"`
	Time         int64   `json:"time"`
	IsBuyerMaker bool    `json:"isBuyerMaker"`
}

// UCompressedTradeData stores compressed trade data
type UCompressedTradeData struct {
	AggregateTradeID int64   `json:"a"`
	Price            float64 `json:"p,string"`
	Quantity         float64 `json:"q,string"`
	FirstTradeID     int64   `json:"f"`
	LastTradeID      int64   `json:"l"`
	Timestamp        int64   `json:"t"`
	IsBuyerMaker     bool    `json:"m"`
}

// UMarkPrice stores mark price data
type UMarkPrice struct {
	Symbol          string  `json:"symbol"`
	MarkPrice       float64 `json:"markPrice,string"`
	IndexPrice      float64 `json:"indexPrice,string"`
	LastFundingRate float64 `json:"lastFundingRate,string"`
	NextFundingTime int64   `json:"nextFundingTime"`
	Time            int64   `json:"time"`
}

// FundingRateHistory stores funding rate history
type FundingRateHistory struct {
	Symbol      string  `json:"symbol"`
	FundingRate float64 `json:"fundingRate,string"`
	FundingTime int64   `json:"fundingTime"`
}

// U24HrPriceChangeStats stores price change stats data
type U24HrPriceChangeStats struct {
	Symbol             string  `json:"symbol"`
	PriceChange        float64 `json:"priceChange,string"`
	PriceChangePercent float64 `json:"priceChangePercent,string"`
	WeightedAvgPrice   float64 `json:"weightedAvgPrice,string"`
	PrevClosePrice     float64 `json:"prevClosePrice,string"`
	LastPrice          float64 `json:"lastPrice,string"`
	LastQty            float64 `json:"lastQty,string"`
	OpenPrice          float64 `json:"openPrice,string"`
	HighPrice          float64 `json:"highPrice,string"`
	LowPrice           float64 `json:"lowPrice,string"`
	Volume             float64 `json:"volume,string"`
	QuoteVolume        float64 `json:"quoteVolume,string"`
	OpenTime           int64   `json:"openTime"`
	CloseTime          int64   `json:"closeTime"`
	FirstID            int64   `json:"firstId"`
	LastID             int64   `json:"lastId"`
	Count              int64   `json:"count"`
}

// USymbolPriceTicker stores symbol price ticker data
type USymbolPriceTicker struct {
	Symbol string  `json:"symbol"`
	Price  float64 `json:"price,string"`
	Time   int64   `json:"time"`
}

// USymbolOrderbookTicker stores symbol orderbook ticker data
type USymbolOrderbookTicker struct {
	Symbol   string  `json:"symbol"`
	BidPrice float64 `json:"bidPrice,string"`
	BidQty   float64 `json:"bidQty,string"`
	AskPrice float64 `json:"askPrice,string"`
	AskQty   float64 `json:"askQty,string"`
	Time     int64   `json:"time"`
}

// ULiquidationOrdersData stores liquidation orders data
type ULiquidationOrdersData struct {
	Symbol       string  `json:"symbol"`
	Price        float64 `json:"price,string"`
	OrigQty      float64 `json:"origQty,string"`
	ExecutedQty  float64 `json:"executedQty,string"`
	AveragePrice float64 `json:"averagePrice,string"`
	Status       string  `json:"status"`
	TimeInForce  string  `json:"timeInForce"`
	OrderType    string  `json:"type"`
	Side         string  `json:"side"`
	Time         int64   `json:"time"`
}

// UOpenInterestData stores open interest data
type UOpenInterestData struct {
	OpenInterest float64 `json:"openInterest,string"`
	Symbol       string  `json:"symbol"`
	Time         int64   `json:"time"`
}

// UOpenInterestStats stores open interest stats data
type UOpenInterestStats struct {
	Symbol               string  `json:"symbol"`
	SumOpenInterest      float64 `json:"sumOpenInterest,string"`
	SumOpenInterestValue float64 `json:"sumOpenInterestValue,string"`
	Timestamp            int64   `json:"timestamp"`
}

// ULongShortRatio stores top trader accounts' or positions' or global long/short ratio data
type ULongShortRatio struct {
	Symbol         string  `json:"symbol"`
	LongShortRatio float64 `json:"longShortRatio,string"`
	LongAccount    float64 `json:"longAccount,string"`
	ShortAccount   float64 `json:"shortAccount,string"`
	Timestamp      int64   `json:"timestamp"`
}

// UTakerVolumeData stores volume data on buy/sell side from takers
type UTakerVolumeData struct {
	BuySellRatio float64 `json:"buySellRatio,string"`
	BuyVol       float64 `json:"buyVol,string"`
	SellVol      float64 `json:"sellVol,string"`
	Timestamp    int64   `json:"timestamp"`
}

// UOrderData stores order data
type UOrderData struct {
	ClientOrderID string  `json:"clientOrderId"`
	CumQty        float64 `json:"cumQty,string"`
	CumQuote      float64 `json:"cumQuote,string"`
	ExecutedQty   float64 `json:"executedQty,string"`
	OrderID       int64   `json:"orderId"`
	AvgPrice      float64 `json:"avgPrice,string"`
	OrigQty       float64 `json:"origQty,string"`
	Price         float64 `json:"price,string"`
	ReduceOnly    bool    `json:"reduceOnly"`
	Side          string  `json:"side"`
	PositionSide  string  `json:"positionSide"`
	Status        string  `json:"status"`
	StopPrice     float64 `json:"stopPrice,string"`
	ClosePosition bool    `json:"closePosition"`
	Symbol        string  `json:"symbol"`
	TimeInForce   string  `json:"timeInForce"`
	OrderType     string  `json:"type"`
	OrigType      string  `json:"origType"`
	ActivatePrice float64 `json:"activatePrice,string"`
	PriceRate     float64 `json:"priceRate,string"`
	UpdateTime    int64   `json:"updateTime"`
	WorkingType   string  `json:"workingType"`
	Code          int64   `json:"code"`
	Msg           string  `json:"msg"`
}

// UFuturesOrderData stores order data for ufutures
type UFuturesOrderData struct {
	AvgPrice      float64 `json:"avgPrice,string"`
	ClientOrderID string  `json:"clientOrderId"`
	CumQuote      string  `json:"cumQuote"`
	ExecutedQty   float64 `json:"executedQty,string"`
	OrderID       int64   `json:"orderId"`
	OrigQty       float64 `json:"origQty,string"`
	OrigType      string  `json:"origType"`
	Price         float64 `json:"price,string"`
	ReduceOnly    bool    `json:"reduceOnly"`
	Side          string  `json:"side"`
	PositionSide  string  `json:"positionSide"`
	Status        string  `json:"status"`
	StopPrice     float64 `json:"stopPrice,string"`
	ClosePosition bool    `json:"closePosition"`
	Symbol        string  `json:"symbol"`
	Time          int64   `json:"time"`
	TimeInForce   string  `json:"timeInForce"`
	OrderType     string  `json:"type"`
	ActivatePrice float64 `json:"activatePrice,string"`
	PriceRate     float64 `json:"priceRate,string"`
	UpdateTime    int64   `json:"updateTime"`
	WorkingType   string  `json:"workingType"`
}

// UAccountBalanceV2Data stores account balance data for ufutures
type UAccountBalanceV2Data struct {
	AccountAlias       string  `json:"accountAlias"`
	Asset              string  `json:"asset"`
	Balance            float64 `json:"balance,string"`
	CrossWalletBalance float64 `json:"crossWalletBalance,string"`
	CrossUnrealizedPNL float64 `json:"crossUnPnl,string"`
	AvailableBalance   float64 `json:"availableBalance,string"`
	MaxWithdrawAmount  float64 `json:"maxWithdrawAmount,string"`
}

// UAccountInformationV2Data stores account info for ufutures
type UAccountInformationV2Data struct {
	FeeTier                     int64   `json:"feeTier"`
	CanTrade                    bool    `json:"canTrade"`
	CanDeposit                  bool    `json:"canDeposit"`
	CanWithdraw                 bool    `json:"canWithdraw"`
	UpdateTime                  int64   `json:"updateTime"`
	TotalInitialMargin          float64 `json:"totalInitialMargin,string"`
	TotalMaintenance            float64 `json:"totalMaintMargin,string"`
	TotalWalletBalance          float64 `json:"totalWalletBalance,string"`
	TotalUnrealizedProfit       float64 `json:"totalUnrealizedProfit,string"`
	TotalMarginBalance          float64 `json:"totalMarginBalance,string"`
	TotalPositionInitialMargin  float64 `json:"totalPositionInitialMargin,string"`
	TotalOpenOrderInitialMargin float64 `json:"totalOpenOrderInitialMargin,string"`
	TotalCrossWalletBalance     float64 `json:"totalCrossWalletBalance,string"`
	TotalCrossUnrealizedPNL     float64 `json:"totalCrossUnPnl,string"`
	AvailableBalance            float64 `json:"availableBalance,string"`
	MaxWithdrawAmount           float64 `json:"maxWithdrawAmount,string"`
	Assets                      []struct {
		Asset                  string  `json:"asset"`
		WalletBalance          float64 `json:"walletBalance,string"`
		UnrealizedProfit       float64 `json:"unrealizedProfit,string"`
		MarginBalance          float64 `json:"marginBalance,string"`
		MaintMargin            float64 `json:"maintMargin,string"`
		InitialMargin          float64 `json:"initialMargin,string"`
		PositionInitialMargin  float64 `json:"positionInitialMargin,string"`
		OpenOrderInitialMargin float64 `json:"openOrderInitialMargin,string"`
		CrossWalletBalance     float64 `json:"crossWalletBalance,string"`
		CrossUnPnl             float64 `json:"crossUnPnl,string"`
		AvailableBalance       float64 `json:"availableBalance,string"`
		MaxWithdrawAmount      float64 `json:"maxWithdrawAmount,string"`
	} `json:"assets"`
	Positions []struct {
		Symbol                 string  `json:"symbol"`
		InitialMargin          float64 `json:"initialMargin,string"`
		MaintenanceMargin      float64 `json:"maintMargin,string"`
		UnrealizedProfit       float64 `json:"unrealizedProfit,string"`
		PositionInitialMargin  float64 `json:"positionInitialMargin,string"`
		OpenOrderInitialMargin float64 `json:"openOrderInitialMargin,string"`
		Leverage               float64 `json:"leverage,string"`
		Isolated               bool    `json:"isolated"`
		EntryPrice             float64 `json:"entryPrice,string"`
		MaxNotional            float64 `json:"maxNotional,string"`
		PositionSide           string  `json:"positionSide"`
	} `json:"positions"`
}

// UChangeInitialLeverage stores leverage change data
type UChangeInitialLeverage struct {
	Leverage         int64   `json:"leverage"`
	MaxNotionalValue float64 `json:"maxNotionalValue,string"`
	Symbol           string  `json:"symbol"`
}

// UModifyIsolatedPosMargin stores modified isolated margin positions' data
type UModifyIsolatedPosMargin struct {
	Amount     float64 `json:"amount,string"`
	MarginType int64   `json:"type"`
}

// UPositionMarginChangeHistoryData gets position margin change history data
type UPositionMarginChangeHistoryData struct {
	Amount       float64 `json:"amount,string"`
	Asset        string  `json:"asset"`
	Symbol       string  `json:"symbol"`
	Time         int64   `json:"time"`
	MarginType   int64   `json:"type"`
	PositionSide string  `json:"positionSide"`
}

// UPositionInformationV2 stores positions' data
type UPositionInformationV2 struct {
	EntryPrice           float64 `json:"entryPrice,string"`
	MarginType           string  `json:"marginType"`
	AutoAddMarginEnabled bool    `json:"isAutoAddMargin"`
	IsolatedMargin       float64 `json:"isolatedMargin,string"`
	Leverage             float64 `json:"leverage,string"`
	LiquidationPrice     float64 `json:"liquidationPrice,string"`
	MarkPrice            float64 `json:"markPrice,string"`
	MaxNotionalValue     float64 `json:"maxNotionalValue,string"`
	PositionAmount       float64 `json:"positionAmt,string"`
	Symbol               string  `json:"symbol"`
	UnrealizedProfit     float64 `json:"unrealizedProfit,string"`
	PositionSide         string  `json:"positionSide"`
}

// UAccountTradeHistory stores trade data for the users account
type UAccountTradeHistory struct {
	Buyer           bool    `json:"buyer"`
	Commission      float64 `json:"commission,string"`
	CommissionAsset string  `json:"commissionAsset"`
	ID              int64   `json:"id"`
	Maker           bool    `json:"maker"`
	OrderID         int64   `json:"orderId"`
	Price           float64 `json:"price,string"`
	Qty             float64 `json:"qty,string"`
	QuoteQty        float64 `json:"quoteQty"`
	RealizedPNL     float64 `json:"realizedPnl,string"`
	Side            string  `json:"side"`
	PositionSide    string  `json:"positionSide"`
	Symbol          string  `json:"symbol"`
	Time            int64   `json:"time"`
}

// UAccountIncomeHistory stores income history data
type UAccountIncomeHistory struct {
	Symbol     string  `json:"symbol"`
	IncomeType string  `json:"incomeType"`
	Income     float64 `json:"income,string"`
	Asset      string  `json:"asset"`
	Info       string  `json:"info"`
	Time       int64   `json:"time"`
	TranID     int64   `json:"tranId"`
	TradeID    string  `json:"tradeId"`
}

// UNotionalLeverageAndBrakcetsData stores notional and leverage brackets data for the account
type UNotionalLeverageAndBrakcetsData struct {
	Symbol   string `json:"symbol"`
	Brackets []struct {
		Bracket                int64   `json:"bracket"`
		InitialLeverage        float64 `json:"initialLeverage,string"`
		NotionalCap            float64 `json:"notionalCap,string"`
		NotionalFloor          float64 `json:"notionalFloor,string"`
		MaintenanceMarginRatio float64 `json:"maintMarginRatio,string"`
	} `json:"brackets"`
}

// UPositionADLEstimationData stores ADL estimation data for a position
type UPositionADLEstimationData struct {
	Symbol      string `json:"symbol"`
	ADLQuantile struct {
		Long  int64 `json:"LONG"`
		Short int64 `json:"SHORT"`
		Hedge int64 `json:"HEDGE"`
	} `json:"adlQuantile"`
}

// UForceOrdersData stores liquidation orders data for the account
type UForceOrdersData struct {
	OrderID       int64   `json:"orderId"`
	Symbol        string  `json:"symbol"`
	Status        string  `json:"status"`
	ClientOrderID string  `json:"clientOrderId"`
	Price         float64 `json:"price,string"`
	AvgPrice      float64 `json:"avgPrice,string"`
	OrigQty       float64 `json:"origQty,string"`
	ExecutedQty   float64 `json:"executedQty,string"`
	CumQuote      float64 `json:"cumQuote,string"`
	TimeInForce   string  `json:"timeInForce"`
	OrderType     string  `json:"type"`
	ReduceOnly    bool    `json:"reduceOnly"`
	ClosePosition bool    `json:"closePosition"`
	Side          string  `json:"side"`
	PositionSide  string  `json:"positionSide"`
	StopPrice     float64 `json:"stopPrice,string"`
	WorkingType   string  `json:"workingType"`
	PriceProtect  bool    `json:"priceProtect,string"`
	OrigType      string  `json:"origType"`
	Time          int64   `json:"time"`
	UpdateTime    int64   `json:"updateTime"`
}

// Coin Margined Futures

=======
// withdrawals status codes description
const (
	EmailSent = iota
	Cancelled
	AwaitingApproval
	Rejected
	Processing
	Failure
	Completed
)

>>>>>>> f3da99bf
// Response holds basic binance api response data
type Response struct {
	Code int    `json:"code"`
	Msg  string `json:"msg"`
}

// FuturesPublicTradesData stores recent public trades for futures
type FuturesPublicTradesData struct {
	ID           int64   `json:"id"`
	Price        float64 `json:"price,string"`
	Qty          float64 `json:"qty,string"`
	QuoteQty     float64 `json:"quoteQty,string"`
	Time         int64   `json:"time"`
	IsBuyerMaker bool    `json:"isBuyerMaker"`
}

// CompressedTradesData stores futures trades data in a compressed format
type CompressedTradesData struct {
	TradeID      int64   `json:"a"`
	Price        float64 `json:"p"`
	Quantity     float64 `json:"q"`
	FirstTradeID int64   `json:"f"`
	LastTradeID  int64   `json:"l"`
	Timestamp    int64   `json:"t"`
	BuyerMaker   bool    `json:"b"`
}

// MarkPriceData stores mark price data for futures
type MarkPriceData struct {
	Symbol          string  `json:"symbol"`
	MarkPrice       float64 `json:"markPrice"`
	LastFundingRate float64 `json:"lastFundingRate"`
	NextFundingTime int64   `json:"nextFundingTime"`
	Time            int64   `json:"time"`
}

// SymbolPriceTicker stores ticker price stats
type SymbolPriceTicker struct {
	Symbol string  `json:"symbol"`
	Price  float64 `json:"price,string"`
	Time   int64   `json:"time"`
}

// SymbolOrderBookTicker stores orderbook ticker data
type SymbolOrderBookTicker struct {
	Symbol   string  `json:"symbol"`
	BidPrice float64 `json:"bidPrice,string"`
	AskPrice float64 `json:"askPrice,string"`
	BidQty   float64 `json:"bidQty,string"`
	AskQty   float64 `json:"askQty,string"`
	Time     int64   `json:"time"`
}

// FuturesCandleStick holds kline data
type FuturesCandleStick struct {
	OpenTime                time.Time
	Open                    float64
	High                    float64
	Low                     float64
	Close                   float64
	Volume                  float64
	CloseTime               time.Time
	BaseAssetVolume         float64
	NumberOfTrades          int64
	TakerBuyVolume          float64
	TakerBuyBaseAssetVolume float64
}

// AllLiquidationOrders gets all liquidation orders
type AllLiquidationOrders struct {
	Symbol       string  `json:"symbol"`
	Price        float64 `json:"price,string"`
	OrigQty      float64 `json:"origQty,string"`
	ExecutedQty  float64 `json:"executedQty,string"`
	AveragePrice float64 `json:"averagePrice,string"`
	Status       string  `json:"status"`
	TimeInForce  string  `json:"timeInForce"`
	OrderType    string  `json:"type"`
	Side         string  `json:"side"`
	Time         int64   `json:"time"`
}

// OpenInterestData stores open interest data
type OpenInterestData struct {
	Symbol       string  `json:"symbol"`
	Pair         string  `json:"pair"`
	OpenInterest float64 `json:"openInterest,string"`
	ContractType string  `json:"contractType"`
	Time         int64   `json:"time"`
}

// OpenInterestStats stores stats for open interest data
type OpenInterestStats struct {
	Pair                 string  `json:"pair"`
	ContractType         string  `json:"contractType"`
	SumOpenInterest      float64 `json:"sumOpenInterest,string"`
	SumOpenInterestValue float64 `json:"sumOpenInterestValue,string"`
	Timestamp            int64   `json:"timestamp"`
}

// TopTraderAccountRatio stores account ratio data for top traders
type TopTraderAccountRatio struct {
	Pair           string  `json:"pair"`
	LongShortRatio float64 `json:"longShortRatio,string"`
	LongAccount    float64 `json:"longAccount,string"`
	ShortAccount   float64 `json:"shortAccount,string"`
	Timestamp      int64   `json:"timestamp"`
}

// TopTraderPositionRatio stores position ratio for top trader accounts
type TopTraderPositionRatio struct {
	Pair           string  `json:"pair"`
	LongShortRatio float64 `json:"longShortRatio,string"`
	LongPosition   float64 `json:"longPosition,string"`
	ShortPosition  float64 `json:"shortPosition,string"`
	Timestamp      int64   `json:"timestamp"`
}

// GlobalLongShortRatio stores ratio data of all longs vs shorts
type GlobalLongShortRatio struct {
	Symbol         string  `json:"symbol"`
	LongShortRatio float64 `json:"longShortRatio"`
	LongAccount    float64 `json:"longAccount"`
	ShortAccount   float64 `json:"shortAccount"`
	Timestamp      string  `json:"timestamp"`
}

// TakerBuySellVolume stores taker buy sell volume
type TakerBuySellVolume struct {
	Pair           string  `json:"pair"`
	ContractType   string  `json:"contractType"`
	TakerBuyVolume float64 `json:"takerBuyVol,string"`
	BuySellRatio   float64 `json:"takerSellVol,string"`
	BuyVol         float64 `json:"takerBuyVolValue,string"`
	SellVol        float64 `json:"takerSellVolValue,string"`
	Timestamp      int64   `json:"timestamp"`
}

// FuturesBasisData gets futures basis data
type FuturesBasisData struct {
	Pair         string  `json:"pair"`
	ContractType string  `json:"contractType"`
	FuturesPrice float64 `json:"futuresPrice,string"`
	IndexPrice   float64 `json:"indexPrice,string"`
	Basis        float64 `json:"basis,string"`
	BasisRate    float64 `json:"basisRate,string"`
	Timestamp    int64   `json:"timestamp"`
}

// PlaceBatchOrderData stores batch order data for placing
type PlaceBatchOrderData struct {
	Symbol           string  `json:"symbol"`
	Side             string  `json:"side"`
	PositionSide     string  `json:"positionSide,omitempty"`
	OrderType        string  `json:"type"`
	TimeInForce      string  `json:"timeInForce,omitempty"`
	Quantity         float64 `json:"quantity"`
	ReduceOnly       string  `json:"reduceOnly,omitempty"`
	Price            float64 `json:"price"`
	NewClientOrderID string  `json:"newClientOrderId,omitempty"`
	StopPrice        float64 `json:"stopPrice,omitempty"`
	ActivationPrice  float64 `json:"activationPrice,omitempty"`
	CallbackRate     float64 `json:"callbackRate,omitempty"`
	WorkingType      string  `json:"workingType,omitempty"`
	PriceProtect     string  `json:"priceProtect,omitempty"`
	NewOrderRespType string  `json:"newOrderRespType,omitempty"`
}

// BatchCancelOrderData stores batch cancel order data
type BatchCancelOrderData struct {
	ClientOrderID string  `json:"clientOrderID"`
	CumQty        float64 `json:"cumQty,string"`
	CumBase       float64 `json:"cumBase,string"`
	ExecuteQty    float64 `json:"executeQty,string"`
	OrderID       int64   `json:"orderID,string"`
	AvgPrice      float64 `json:"avgPrice,string"`
	OrigQty       float64 `json:"origQty,string"`
	Price         float64 `json:"price,string"`
	ReduceOnly    bool    `json:"reduceOnly"`
	Side          string  `json:"side"`
	PositionSide  string  `json:"positionSide"`
	Status        string  `json:"status"`
	StopPrice     int64   `json:"stopPrice"`
	ClosePosition bool    `json:"closePosition"`
	Symbol        string  `json:"symbol"`
	Pair          string  `json:"pair"`
	TimeInForce   string  `json:"TimeInForce"`
	OrderType     string  `json:"type"`
	OrigType      string  `json:"origType"`
	ActivatePrice float64 `json:"activatePrice,string"`
	PriceRate     float64 `json:"priceRate,string"`
	UpdateTime    int64   `json:"updateTime"`
	WorkingType   string  `json:"workingType"`
	PriceProtect  bool    `json:"priceProtect"`
	Code          int64   `json:"code"`
	Msg           string  `json:"msg"`
}

// FuturesOrderPlaceData stores futures order data
type FuturesOrderPlaceData struct {
	ClientOrderID string  `json:"clientOrderID"`
	CumQty        float64 `json:"cumQty,string"`
	CumBase       float64 `json:"cumBase,string"`
	ExecuteQty    float64 `json:"executeQty,string"`
	OrderID       int64   `json:"orderID,string"`
	AvgPrice      float64 `json:"avgPrice,string"`
	OrigQty       float64 `json:"origQty,string"`
	Price         float64 `json:"price,string"`
	ReduceOnly    bool    `json:"reduceOnly"`
	Side          string  `json:"side"`
	PositionSide  string  `json:"positionSide"`
	Status        string  `json:"status"`
	StopPrice     int64   `json:"stopPrice"`
	ClosePosition bool    `json:"closePosition"`
	Symbol        string  `json:"symbol"`
	Pair          string  `json:"pair"`
	TimeInForce   string  `json:"TimeInForce"`
	OrderType     string  `json:"type"`
	OrigType      string  `json:"origType"`
	ActivatePrice float64 `json:"activatePrice,string"`
	PriceRate     float64 `json:"priceRate,string"`
	UpdateTime    int64   `json:"updateTime"`
	WorkingType   string  `json:"workingType"`
	PriceProtect  bool    `json:"priceProtect"`
}

// FuturesOrderGetData stores futures order data for get requests
type FuturesOrderGetData struct {
	AvgPrice      float64 `json:"avgPrice,string"`
	ClientOrderID string  `json:"clientOrderID"`
	CumQty        float64 `json:"cumQty,string"`
	CumBase       float64 `json:"cumBase,string"`
	ExecutedQty   float64 `json:"executedQty,string"`
	OrderID       int64   `json:"orderId"`
	OrigQty       float64 `json:"origQty,string"`
	OrigType      string  `json:"origType"`
	Price         float64 `json:"price,string"`
	ReduceOnly    bool    `json:"reduceOnly"`
	Side          string  `json:"buy"`
	PositionSide  string  `json:"positionSide"`
	Status        string  `json:"status"`
	StopPrice     float64 `json:"stopPrice,string"`
	ClosePosition bool    `json:"closePosition"`
	Symbol        string  `json:"symbol"`
	Pair          string  `json:"pair"`
	TimeInForce   string  `json:"timeInForce"`
	OrderType     string  `json:"type"`
	ActivatePrice float64 `json:"activatePrice,string"`
	PriceRate     float64 `json:"priceRate,string"`
	UpdateTime    int64   `json:"updateTime"`
	WorkingType   string  `json:"workingType"`
	PriceProtect  bool    `json:"priceProtect"`
}

// FuturesOrderData stores order data for futures
type FuturesOrderData struct {
	AvgPrice      float64 `json:"avgPrice,string"`
	ClientOrderID string  `json:"clientOrderId"`
	CumBase       string  `json:"cumBase"`
	ExecutedQty   float64 `json:"executedQty,string"`
	OrderID       int64   `json:"orderId"`
	OrigQty       float64 `json:"origQty,string"`
	OrigType      string  `json:"origType"`
	Price         float64 `json:"price,string"`
	ReduceOnly    bool    `json:"reduceOnly"`
	Side          string  `json:"side"`
	PositionSide  string  `json:"positionSide"`
	Status        string  `json:"status"`
	StopPrice     float64 `json:"stopPrice,string"`
	ClosePosition bool    `json:"closePosition"`
	Symbol        string  `json:"symbol"`
	Pair          string  `json:"pair"`
	Time          int64   `json:"time"`
	TimeInForce   string  `json:"timeInForce"`
	OrderType     string  `json:"type"`
	ActivatePrice float64 `json:"activatePrice,string"`
	PriceRate     float64 `json:"priceRate,string"`
	UpdateTime    int64   `json:"updateTime"`
	WorkingType   string  `json:"workingType"`
	PriceProtect  bool    `json:"priceProtect"`
}

// OrderVars stores side, status and type for any order/trade
type OrderVars struct {
	Side      order.Side
	Status    order.Status
	OrderType order.Type
	Fee       float64
}

// AutoCancelAllOrdersData gives data of auto cancelling all open orders
type AutoCancelAllOrdersData struct {
	Symbol        string `json:"symbol"`
	CountdownTime int64  `json:"countdownTime,string"`
}

// LevelDetail stores level detail data
type LevelDetail struct {
	Level         string  `json:"level"`
	MaxBorrowable float64 `json:"maxBorrowable,string"`
	InterestRate  float64 `json:"interestRate,string"`
}

// MarginInfoData stores margin info data
type MarginInfoData struct {
	Data []struct {
		MarginRatio string `json:"marginRatio"`
		Base        struct {
			AssetName    string        `json:"assetName"`
			LevelDetails []LevelDetail `json:"levelDetails"`
		} `json:"base"`
		Quote struct {
			AssetName    string        `json:"assetName"`
			LevelDetails []LevelDetail `json:"levelDetails"`
		} `json:"quote"`
	} `json:"data"`
}

// FuturesAccountBalanceData stores account balance data for futures
type FuturesAccountBalanceData struct {
	AccountAlias       string  `json:"accountAlias"`
	Asset              string  `json:"asset"`
	Balance            float64 `json:"balance,string"`
	WithdrawAvailable  float64 `json:"withdrawAvailable,string"`
	CrossWalletBalance float64 `json:"crossWalletBalance,string"`
	CrossUnPNL         float64 `json:"crossUnPNL,string"`
	AvailableBalance   float64 `json:"availableBalance,string"`
	UpdateTime         int64   `json:"updateTime"`
}

// FuturesAccountInformation stores account information for futures account
type FuturesAccountInformation struct {
	Assets []struct {
		Asset                  string  `json:"asset"`
		WalletBalance          float64 `json:"walletBalance,string"`
		UnrealizedProfit       float64 `json:"unrealizedProfit,string"`
		MarginBalance          float64 `json:"marginBalance,string"`
		MaintMargin            float64 `json:"maintMargin,string"`
		InitialMargin          float64 `json:"initialMargin,string"`
		PositionInitialMargin  float64 `json:"positionInitialMargin,string"`
		OpenOrderInitialMargin float64 `json:"openOrderInitialMargin,string"`
		Leverage               float64 `json:"leverage,string"`
		Isolated               bool    `json:"isolated"`
		PositionSide           string  `json:"positionSide"`
		EntryPrice             float64 `json:"entryPrice,string"`
		MaxQty                 float64 `json:"maxQty,string"`
	} `json:"assets"`
	Positions []struct {
		Symbol                 string  `json:"symbol"`
		InitialMargin          float64 `json:"initialMargin,string"`
		MaintMargin            float64 `json:"maintMargin,string"`
		UnrealizedProfit       float64 `json:"unrealizedProfit,string"`
		PositionInitialMargin  float64 `json:"positionInitialMargin,string"`
		OpenOrderInitialMargin float64 `json:"openOrderInitialMargin,string"`
		Leverage               float64 `json:"leverage,string"`
		Isolated               bool    `json:"isolated"`
		PositionSide           string  `json:"positionSide"`
		EntryPrice             float64 `json:"entryPrice,string"`
		MaxQty                 float64 `json:"maxQty,string"`
	} `json:"positions"`
	CanDeposit  bool  `json:"canDeposit"`
	CanTrade    bool  `json:"canTrade"`
	CanWithdraw bool  `json:"canWithdraw"`
	FeeTier     int64 `json:"feeTier"`
	UpdateTime  int64 `json:"updateTime"`
}

// GenericAuthResponse is a general data response for a post auth request
type GenericAuthResponse struct {
	Code int64  `json:"code"`
	Msg  string `json:"msg"`
}

// FuturesLeverageData stores leverage data for futures
type FuturesLeverageData struct {
	Leverage int64   `json:"leverage"`
	MaxQty   float64 `json:"maxQty,string"`
	Symbol   string  `json:"symbol"`
}

// ModifyIsolatedMarginData stores margin modification data
type ModifyIsolatedMarginData struct {
	Amount  float64 `json:"amount"`
	Code    int64   `json:"code"`
	Msg     string  `json:"msg"`
	ModType string  `json:"modType"`
}

// GetPositionMarginChangeHistoryData gets margin change history for positions
type GetPositionMarginChangeHistoryData struct {
	Amount           float64 `json:"amount"`
	Asset            string  `json:"asset"`
	Symbol           string  `json:"symbol"`
	Timestamp        int64   `json:"time"`
	MarginChangeType int64   `json:"type"`
	PositionSide     string  `json:"positionSide"`
}

// FuturesPositionInformation stores futures position info
type FuturesPositionInformation struct {
	Symbol           string  `json:"symbol"`
	PositionAmount   float64 `json:"positionAmt,string"`
	EntryPrice       float64 `json:"entryPrice,string"`
	MarkPrice        float64 `json:"markPrice,string"`
	UnrealizedProfit float64 `json:"unRealizedProfit,string"`
	LiquidationPrice float64 `json:"liquidation,string"`
	Leverage         int64   `json:"leverage"`
	MaxQty           float64 `json:"maxQty"`
	MarginType       string  `json:"marginType"`
	IsolatedMargin   float64 `json:"isolatedMargin,string"`
	IsAutoAddMargin  bool    `json:"isAutoAddMargin"`
	PositionSide     string  `json:"positionSide"`
}

// FuturesAccountTradeList stores account trade list data
type FuturesAccountTradeList struct {
	Symbol          string  `json:"symbol"`
	ID              int64   `json:"id"`
	OrderID         int64   `json:"orderID"`
	Pair            string  `json:"pair"`
	Side            string  `json:"side"`
	Price           string  `json:"price"`
	Qty             float64 `json:"qty"`
	RealizedPNL     float64 `json:"realizedPNL"`
	MarginAsset     string  `json:"marginAsset"`
	BaseQty         float64 `json:"baseQty"`
	Commission      float64 `json:"commission"`
	CommissionAsset string  `json:"commissionAsset"`
	Timestamp       int64   `json:"timestamp"`
	PositionSide    string  `json:"positionSide"`
	Buyer           bool    `json:"buyer"`
	Maker           bool    `json:"maker"`
}

// FuturesIncomeHistoryData stores futures income history data
type FuturesIncomeHistoryData struct {
	Symbol     string  `json:"symbol"`
	IncomeType string  `json:"incomeType"`
	Income     float64 `json:"income,string"`
	Asset      string  `json:"asset"`
	Info       string  `json:"info"`
	Timestamp  int64   `json:"time"`
}

// NotionalBracketData stores notional bracket data
type NotionalBracketData struct {
	Pair     string `json:"pair"`
	Brackets []struct {
		Bracket          int64   `json:"bracket"`
		InitialLeverage  float64 `json:"initialLeverage"`
		QtyCap           float64 `json:"qtyCap"`
		QtylFloor        float64 `json:"qtyFloor"`
		MaintMarginRatio float64 `json:"maintMarginRatio"`
	}
}

// ForcedOrdersData stores forced orders data
type ForcedOrdersData struct {
	OrderID       int64   `json:"orderId"`
	Symbol        string  `json:"symbol"`
	Status        string  `json:"status"`
	ClientOrderID string  `json:"clientOrderId"`
	Price         float64 `json:"price,string"`
	AvgPrice      float64 `json:"avgPrice,string"`
	OrigQty       float64 `json:"origQty,string"`
	ExecutedQty   float64 `json:"executedQty,string"`
	CumQuote      float64 `json:"cumQuote,string"`
	TimeInForce   string  `json:"timeInForce"`
	OrderType     string  `json:"orderType"`
	ReduceOnly    bool    `json:"reduceOnly"`
	ClosePosition bool    `json:"closePosition"`
	Side          string  `json:"side"`
	PositionSide  string  `json:"positionSide"`
	StopPrice     float64 `json:"stopPrice,string"`
	WorkingType   string  `json:"workingType"`
	PriceProtect  float64 `json:"priceProtect,string"`
	OrigType      string  `json:"origType"`
	Time          int64   `json:"time"`
	UpdateTime    int64   `json:"updateTime"`
}

// ADLEstimateData stores data for ADL estimates
type ADLEstimateData struct {
	Symbol      string `json:"symbol"`
	ADLQuantile struct {
		Long  float64 `json:"LONG"`
		Short float64 `json:"SHORT"`
		Hedge float64 `json:"HEDGE"`
	} `json:"adlQuantile"`
}

// InterestHistoryData gets interest history data
type InterestHistoryData struct {
	Asset       string  `json:"asset"`
	Interest    float64 `json:"interest"`
	LendingType string  `json:"lendingType"`
	ProductName string  `json:"productName"`
	Time        string  `json:"time"`
}

// FundingRateData stores funding rates data
type FundingRateData struct {
	Symbol      string  `json:"symbol"`
	FundingRate float64 `json:"fundingRate,string"`
	FundingTime int64   `json:"fundingTime"`
}

// SymbolsData stores perp futures' symbols
type SymbolsData struct {
	Symbol string `json:"symbol"`
}

// PerpsExchangeInfo stores data for perps
type PerpsExchangeInfo struct {
	Symbols []SymbolsData `json:"symbols"`
}

// UFuturesExchangeInfo stores exchange info for ufutures
type UFuturesExchangeInfo struct {
	RateLimits []struct {
		Interval      string `json:"interval"`
		IntervalNum   int64  `json:"intervalNum"`
		Limit         int64  `json:"limit"`
		RateLimitType string `json:"rateLimitType"`
	} `json:"rateLimits"`
	ServerTime int64 `json:"serverTime"`
	Symbols    []struct {
		Symbol                   string  `json:"symbol"`
		Status                   string  `json:"status"`
		MaintenanceMarginPercent float64 `json:"maintMarginPercent,string"`
		RequiredMarginPercent    float64 `json:"requiredMarginPercent,string"`
		BaseAsset                string  `json:"baseAsset"`
		QuoteAsset               string  `json:"quoteAsset"`
		PricePrecision           int64   `json:"pricePrecision"`
		QuantityPrecision        int64   `json:"quantityPrecision"`
		BaseAssetPrecision       int64   `json:"baseAssetPrecision"`
		QuotePrecision           int64   `json:"quotePrecision"`
		Filters                  []struct {
			MinPrice          float64 `json:"minPrice,string"`
			MaxPrice          float64 `json:"maxPrice,string"`
			FilterType        string  `json:"filterType"`
			TickSize          float64 `json:"tickSize,string"`
			StepSize          float64 `json:"stepSize,string"`
			MaxQty            float64 `json:"maxQty,string"`
			MinQty            float64 `json:"minQty,string"`
			Limit             int64   `json:"limit"`
			MultiplierDown    float64 `json:"multiplierDown,string"`
			MultiplierUp      float64 `json:"multiplierUp,string"`
			MultiplierDecimal float64 `json:"multiplierDecimal,string"`
		} `json:"filters"`
		OrderTypes  []string `json:"orderTypes"`
		TimeInForce []string `json:"timeInForce"`
	} `json:"symbols"`
	Timezone string `json:"timezone"`
}

// CExchangeInfo stores exchange info for cfutures
type CExchangeInfo struct {
	ExchangeFilters []interface{} `json:"exchangeFilters"`
	RateLimits      []struct {
		Interval      string `json:"interval"`
		IntervalNum   int64  `json:"intervalNul"`
		Limit         int64  `json:"limit"`
		RateLimitType string `json:"rateLimitType"`
	} `json:"rateLimits"`
	ServerTime int64 `json:"serverTime"`
	Symbols    []struct {
		Filters []struct {
			FilterType        string  `json:"filterType"`
			MinPrice          float64 `json:"minPrice,string"`
			MaxPrice          float64 `json:"maxPrice,string"`
			StepSize          float64 `json:"stepSize,string"`
			MaxQty            float64 `json:"maxQty,string"`
			MinQty            float64 `json:"minQty,string"`
			Limit             int64   `json:"limit"`
			MultiplierDown    float64 `json:"multiplierDown,string"`
			MultiplierUp      float64 `json:"multiplierUp,string"`
			MultiplierDecimal float64 `json:"multiplierDecimal,string"`
		} `json:"filters"`
		OrderTypes            []string `json:"orderType"`
		TimeInForce           []string `json:"timeInForce"`
		Symbol                string   `json:"symbol"`
		Pair                  string   `json:"pair"`
		ContractType          string   `json:"contractType"`
		DeliveryDate          int64    `json:"deliveryDate"`
		OnboardDate           int64    `json:"onboardDate"`
		ContractStatus        string   `json:"contractStatus"`
		ContractSize          int64    `json:"contractSize"`
		QuoteAsset            string   `json:"quoteAsset"`
		BaseAsset             string   `json:"baseAsset"`
		MarginAsset           string   `json:"marginAsset"`
		PricePrecision        int64    `json:"pricePrecision"`
		QuantityPrecision     int64    `json:"quantityPrecision"`
		BaseAssetPrecision    int64    `json:"baseAssetPrecision"`
		QuotePrecision        int64    `json:"quotePrecision"`
		MaintMarginPercent    float64  `json:"maintMarginPercent,string"`
		RequiredMarginPercent float64  `json:"requiredMarginPercent,string"`
	} `json:"symbols"`
	Timezone string `json:"timezone"`
}

// ExchangeInfo holds the full exchange information type
type ExchangeInfo struct {
	Code       int       `json:"code"`
	Msg        string    `json:"msg"`
	Timezone   string    `json:"timezone"`
	Servertime time.Time `json:"serverTime"`
	RateLimits []struct {
		RateLimitType string `json:"rateLimitType"`
		Interval      string `json:"interval"`
		Limit         int    `json:"limit"`
	} `json:"rateLimits"`
	ExchangeFilters interface{} `json:"exchangeFilters"`
	Symbols         []struct {
		Symbol                     string   `json:"symbol"`
		Status                     string   `json:"status"`
		BaseAsset                  string   `json:"baseAsset"`
		BaseAssetPrecision         int      `json:"baseAssetPrecision"`
		QuoteAsset                 string   `json:"quoteAsset"`
		QuotePrecision             int      `json:"quotePrecision"`
		OrderTypes                 []string `json:"orderTypes"`
		IcebergAllowed             bool     `json:"icebergAllowed"`
		OCOAllowed                 bool     `json:"ocoAllowed"`
		QuoteOrderQtyMarketAllowed bool     `json:"quoteOrderQtyMarketAllowed"`
		IsSpotTradingAllowed       bool     `json:"isSpotTradingAllowed"`
		IsMarginTradingAllowed     bool     `json:"isMarginTradingAllowed"`
		Filters                    []struct {
			FilterType          string  `json:"filterType"`
			MinPrice            float64 `json:"minPrice,string"`
			MaxPrice            float64 `json:"maxPrice,string"`
			TickSize            float64 `json:"tickSize,string"`
			MultiplierUp        float64 `json:"multiplierUp,string"`
			MultiplierDown      float64 `json:"multiplierDown,string"`
			AvgPriceMins        int64   `json:"avgPriceMins"`
			MinQty              float64 `json:"minQty,string"`
			MaxQty              float64 `json:"maxQty,string"`
			StepSize            float64 `json:"stepSize,string"`
			MinNotional         float64 `json:"minNotional,string"`
			ApplyToMarket       bool    `json:"applyToMarket"`
			Limit               int64   `json:"limit"`
			MaxNumAlgoOrders    int64   `json:"maxNumAlgoOrders"`
			MaxNumIcebergOrders int64   `json:"maxNumIcebergOrders"`
		} `json:"filters"`
	} `json:"symbols"`
}

// OrderBookDataRequestParams represents Klines request data.
type OrderBookDataRequestParams struct {
	Symbol string `json:"symbol"` // Required field; example LTCBTC,BTCUSDT
	Limit  int    `json:"limit"`  // Default 100; max 1000. Valid limits:[5, 10, 20, 50, 100, 500, 1000]
}

// OrderbookItem stores an individual orderbook item
type OrderbookItem struct {
	Price    float64
	Quantity float64
}

// OrderBookData is resp data from orderbook endpoint
type OrderBookData struct {
	Code         int         `json:"code"`
	Msg          string      `json:"msg"`
	LastUpdateID int64       `json:"lastUpdateId"`
	Bids         [][2]string `json:"bids"`
	Asks         [][2]string `json:"asks"`
}

// OrderBook actual structured data that can be used for orderbook
type OrderBook struct {
	Symbol       string
	LastUpdateID int64
	Code         int
	Msg          string
	Bids         []OrderbookItem
	Asks         []OrderbookItem
}

// DepthUpdateParams is used as an embedded type for WebsocketDepthStream
type DepthUpdateParams []struct {
	PriceLevel float64
	Quantity   float64
	ingnore    []interface{}
}

// WebsocketDepthStream is the difference for the update depth stream
type WebsocketDepthStream struct {
	Event         string          `json:"e"`
	Timestamp     time.Time       `json:"E"`
	Pair          string          `json:"s"`
	FirstUpdateID int64           `json:"U"`
	LastUpdateID  int64           `json:"u"`
	UpdateBids    [][]interface{} `json:"b"`
	UpdateAsks    [][]interface{} `json:"a"`
}

// RecentTradeRequestParams represents Klines request data.
type RecentTradeRequestParams struct {
	Symbol string `json:"symbol"` // Required field. example LTCBTC, BTCUSDT
	Limit  int    `json:"limit"`  // Default 500; max 500.
}

// RecentTrade holds recent trade data
type RecentTrade struct {
	ID           int64     `json:"id"`
	Price        float64   `json:"price,string"`
	Quantity     float64   `json:"qty,string"`
	Time         time.Time `json:"time"`
	IsBuyerMaker bool      `json:"isBuyerMaker"`
	IsBestMatch  bool      `json:"isBestMatch"`
}

// TradeStream holds the trade stream data
type TradeStream struct {
	EventType      string    `json:"e"`
	EventTime      time.Time `json:"E"`
	Symbol         string    `json:"s"`
	TradeID        int64     `json:"t"`
	Price          string    `json:"p"`
	Quantity       string    `json:"q"`
	BuyerOrderID   int64     `json:"b"`
	SellerOrderID  int64     `json:"a"`
	TimeStamp      time.Time `json:"T"`
	Maker          bool      `json:"m"`
	BestMatchPrice bool      `json:"M"`
}

// KlineStream holds the kline stream data
type KlineStream struct {
	EventType string    `json:"e"`
	EventTime time.Time `json:"E"`
	Symbol    string    `json:"s"`
	Kline     struct {
		StartTime                time.Time `json:"t"`
		CloseTime                time.Time `json:"T"`
		Symbol                   string    `json:"s"`
		Interval                 string    `json:"i"`
		FirstTradeID             int64     `json:"f"`
		LastTradeID              int64     `json:"L"`
		OpenPrice                float64   `json:"o,string"`
		ClosePrice               float64   `json:"c,string"`
		HighPrice                float64   `json:"h,string"`
		LowPrice                 float64   `json:"l,string"`
		Volume                   float64   `json:"v,string"`
		NumberOfTrades           int64     `json:"n"`
		KlineClosed              bool      `json:"x"`
		Quote                    float64   `json:"q,string"`
		TakerBuyBaseAssetVolume  float64   `json:"V,string"`
		TakerBuyQuoteAssetVolume float64   `json:"Q,string"`
	} `json:"k"`
}

// TickerStream holds the ticker stream data
type TickerStream struct {
	EventType              string    `json:"e"`
	EventTime              time.Time `json:"E"`
	Symbol                 string    `json:"s"`
	PriceChange            float64   `json:"p,string"`
	PriceChangePercent     float64   `json:"P,string"`
	WeightedAvgPrice       float64   `json:"w,string"`
	ClosePrice             float64   `json:"x,string"`
	LastPrice              float64   `json:"c,string"`
	LastPriceQuantity      float64   `json:"Q,string"`
	BestBidPrice           float64   `json:"b,string"`
	BestBidQuantity        float64   `json:"B,string"`
	BestAskPrice           float64   `json:"a,string"`
	BestAskQuantity        float64   `json:"A,string"`
	OpenPrice              float64   `json:"o,string"`
	HighPrice              float64   `json:"h,string"`
	LowPrice               float64   `json:"l,string"`
	TotalTradedVolume      float64   `json:"v,string"`
	TotalTradedQuoteVolume float64   `json:"q,string"`
	OpenTime               time.Time `json:"O"`
	CloseTime              time.Time `json:"C"`
	FirstTradeID           int64     `json:"F"`
	LastTradeID            int64     `json:"L"`
	NumberOfTrades         int64     `json:"n"`
}

// HistoricalTrade holds recent trade data
type HistoricalTrade struct {
	Code         int       `json:"code"`
	Msg          string    `json:"msg"`
	ID           int64     `json:"id"`
	Price        float64   `json:"price,string"`
	Quantity     float64   `json:"qty,string"`
	Time         time.Time `json:"time"`
	IsBuyerMaker bool      `json:"isBuyerMaker"`
	IsBestMatch  bool      `json:"isBestMatch"`
}

// AggregatedTradeRequestParams holds request params
type AggregatedTradeRequestParams struct {
	Symbol string // Required field; example LTCBTC, BTCUSDT
	// The first trade to retrieve
	FromID int64
	// The API seems to accept (start and end time) or FromID and no other combinations
	StartTime time.Time
	EndTime   time.Time
	// Default 500; max 1000.
	Limit int
}

// AggregatedTrade holds aggregated trade information
type AggregatedTrade struct {
	ATradeID       int64     `json:"a"`
	Price          float64   `json:"p,string"`
	Quantity       float64   `json:"q,string"`
	FirstTradeID   int64     `json:"f"`
	LastTradeID    int64     `json:"l"`
	TimeStamp      time.Time `json:"T"`
	Maker          bool      `json:"m"`
	BestMatchPrice bool      `json:"M"`
}

// IndexMarkPrice stores data for index and mark prices
type IndexMarkPrice struct {
	Symbol               string  `json:"symbol"`
	Pair                 string  `json:"pair"`
	MarkPrice            float64 `json:"markPrice,string"`
	IndexPrice           float64 `json:"indexPrice,string"`
	EstimatedSettlePrice float64 `json:"estimatedSettlePrice,string"`
	LastFundingRate      string  `json:"lastFundingRate"`
	NextFundingTime      int64   `json:"nextFundingTime"`
	Time                 int64   `json:"time"`
}

// CandleStick holds kline data
type CandleStick struct {
	OpenTime                 time.Time
	Open                     float64
	High                     float64
	Low                      float64
	Close                    float64
	Volume                   float64
	CloseTime                time.Time
	QuoteAssetVolume         float64
	TradeCount               float64
	TakerBuyAssetVolume      float64
	TakerBuyQuoteAssetVolume float64
}

// AveragePrice holds current average symbol price
type AveragePrice struct {
	Mins  int64   `json:"mins"`
	Price float64 `json:"price,string"`
}

// PriceChangeStats contains statistics for the last 24 hours trade
type PriceChangeStats struct {
	Symbol             string    `json:"symbol"`
	PriceChange        float64   `json:"priceChange,string"`
	PriceChangePercent float64   `json:"priceChangePercent,string"`
	WeightedAvgPrice   float64   `json:"weightedAvgPrice,string"`
	PrevClosePrice     float64   `json:"prevClosePrice,string"`
	LastPrice          float64   `json:"lastPrice,string"`
	LastQty            float64   `json:"lastQty,string"`
	BidPrice           float64   `json:"bidPrice,string"`
	AskPrice           float64   `json:"askPrice,string"`
	OpenPrice          float64   `json:"openPrice,string"`
	HighPrice          float64   `json:"highPrice,string"`
	LowPrice           float64   `json:"lowPrice,string"`
	Volume             float64   `json:"volume,string"`
	QuoteVolume        float64   `json:"quoteVolume,string"`
	OpenTime           time.Time `json:"openTime"`
	CloseTime          time.Time `json:"closeTime"`
	FirstID            int64     `json:"firstId"`
	LastID             int64     `json:"lastId"`
	Count              int64     `json:"count"`
}

// SymbolPrice holds basic symbol price
type SymbolPrice struct {
	Symbol string  `json:"symbol"`
	Price  float64 `json:"price,string"`
}

// BestPrice holds best price data
type BestPrice struct {
	Symbol   string  `json:"symbol"`
	BidPrice float64 `json:"bidPrice,string"`
	BidQty   float64 `json:"bidQty,string"`
	AskPrice float64 `json:"askPrice,string"`
	AskQty   float64 `json:"askQty,string"`
}

// NewOrderRequest request type
type NewOrderRequest struct {
	// Symbol (currency pair to trade)
	Symbol string
	// Side Buy or Sell
	Side string
	// TradeType (market or limit order)
	TradeType RequestParamsOrderType
	// TimeInForce specifies how long the order remains in effect.
	// Examples are (Good Till Cancel (GTC), Immediate or Cancel (IOC) and Fill Or Kill (FOK))
	TimeInForce RequestParamsTimeForceType
	// Quantity is the total base qty spent or received in an order.
	Quantity float64
	// QuoteOrderQty is the total quote qty spent or received in a MARKET order.
	QuoteOrderQty    float64
	Price            float64
	NewClientOrderID string
	StopPrice        float64 // Used with STOP_LOSS, STOP_LOSS_LIMIT, TAKE_PROFIT, and TAKE_PROFIT_LIMIT orders.
	IcebergQty       float64 // Used with LIMIT, STOP_LOSS_LIMIT, and TAKE_PROFIT_LIMIT to create an iceberg order.
	NewOrderRespType string
}

// NewOrderResponse is the return structured response from the exchange
type NewOrderResponse struct {
	Code            int       `json:"code"`
	Msg             string    `json:"msg"`
	Symbol          string    `json:"symbol"`
	OrderID         int64     `json:"orderId"`
	ClientOrderID   string    `json:"clientOrderId"`
	TransactionTime time.Time `json:"transactTime"`
	Price           float64   `json:"price,string"`
	OrigQty         float64   `json:"origQty,string"`
	ExecutedQty     float64   `json:"executedQty,string"`
	// The cumulative amount of the quote that has been spent (with a BUY order) or received (with a SELL order).
	CumulativeQuoteQty float64 `json:"cummulativeQuoteQty,string"`
	Status             string  `json:"status"`
	TimeInForce        string  `json:"timeInForce"`
	Type               string  `json:"type"`
	Side               string  `json:"side"`
	Fills              []struct {
		Price           float64 `json:"price,string"`
		Qty             float64 `json:"qty,string"`
		Commission      float64 `json:"commission,string"`
		CommissionAsset string  `json:"commissionAsset"`
	} `json:"fills"`
}

// CancelOrderResponse is the return structured response from the exchange
type CancelOrderResponse struct {
	Symbol            string `json:"symbol"`
	OrigClientOrderID string `json:"origClientOrderId"`
	OrderID           int64  `json:"orderId"`
	ClientOrderID     string `json:"clientOrderId"`
}

// QueryOrderData holds query order data
type QueryOrderData struct {
	Code                int       `json:"code"`
	Msg                 string    `json:"msg"`
	Symbol              string    `json:"symbol"`
	OrderID             int64     `json:"orderId"`
	ClientOrderID       string    `json:"clientOrderId"`
	Price               float64   `json:"price,string"`
	OrigQty             float64   `json:"origQty,string"`
	ExecutedQty         float64   `json:"executedQty,string"`
	Status              string    `json:"status"`
	TimeInForce         string    `json:"timeInForce"`
	Type                string    `json:"type"`
	Side                string    `json:"side"`
	StopPrice           float64   `json:"stopPrice,string"`
	IcebergQty          float64   `json:"icebergQty,string"`
	Time                time.Time `json:"time"`
	IsWorking           bool      `json:"isWorking"`
	CummulativeQuoteQty float64   `json:"cummulativeQuoteQty,string"`
	OrderListID         int64     `json:"orderListId"`
	OrigQuoteOrderQty   float64   `json:"origQuoteOrderQty,string"`
	UpdateTime          time.Time `json:"updateTime"`
}

// Balance holds query order data
type Balance struct {
	Asset  string `json:"asset"`
	Free   string `json:"free"`
	Locked string `json:"locked"`
}

// Account holds the account data
type Account struct {
	MakerCommission  int       `json:"makerCommission"`
	TakerCommission  int       `json:"takerCommission"`
	BuyerCommission  int       `json:"buyerCommission"`
	SellerCommission int       `json:"sellerCommission"`
	CanTrade         bool      `json:"canTrade"`
	CanWithdraw      bool      `json:"canWithdraw"`
	CanDeposit       bool      `json:"canDeposit"`
	UpdateTime       time.Time `json:"updateTime"`
	Balances         []Balance `json:"balances"`
}

// RequestParamsTimeForceType Time in force
type RequestParamsTimeForceType string

var (
	// BinanceRequestParamsTimeGTC GTC
	BinanceRequestParamsTimeGTC = RequestParamsTimeForceType("GTC")

	// BinanceRequestParamsTimeIOC IOC
	BinanceRequestParamsTimeIOC = RequestParamsTimeForceType("IOC")

	// BinanceRequestParamsTimeFOK FOK
	BinanceRequestParamsTimeFOK = RequestParamsTimeForceType("FOK")
)

// RequestParamsOrderType trade order type
type RequestParamsOrderType string

var (
	// BinanceRequestParamsOrderLimit Limit order
	BinanceRequestParamsOrderLimit = RequestParamsOrderType("LIMIT")

	// BinanceRequestParamsOrderMarket Market order
	BinanceRequestParamsOrderMarket = RequestParamsOrderType("MARKET")

	// BinanceRequestParamsOrderStopLoss STOP_LOSS
	BinanceRequestParamsOrderStopLoss = RequestParamsOrderType("STOP_LOSS")

	// BinanceRequestParamsOrderStopLossLimit STOP_LOSS_LIMIT
	BinanceRequestParamsOrderStopLossLimit = RequestParamsOrderType("STOP_LOSS_LIMIT")

	// BinanceRequestParamsOrderTakeProfit TAKE_PROFIT
	BinanceRequestParamsOrderTakeProfit = RequestParamsOrderType("TAKE_PROFIT")

	// BinanceRequestParamsOrderTakeProfitLimit TAKE_PROFIT_LIMIT
	BinanceRequestParamsOrderTakeProfitLimit = RequestParamsOrderType("TAKE_PROFIT_LIMIT")

	// BinanceRequestParamsOrderLimitMarker LIMIT_MAKER
	BinanceRequestParamsOrderLimitMarker = RequestParamsOrderType("LIMIT_MAKER")
)

// KlinesRequestParams represents Klines request data.
type KlinesRequestParams struct {
	Symbol    string // Required field; example LTCBTC, BTCUSDT
	Interval  string // Time interval period
	Limit     int    // Default 500; max 500.
	StartTime time.Time
	EndTime   time.Time
}

// WithdrawalFees the large list of predefined withdrawal fees
// Prone to change
var WithdrawalFees = map[currency.Code]float64{
	currency.BNB:     0.13,
	currency.BTC:     0.0005,
	currency.NEO:     0,
	currency.ETH:     0.01,
	currency.LTC:     0.001,
	currency.QTUM:    0.01,
	currency.EOS:     0.1,
	currency.SNT:     35,
	currency.BNT:     1,
	currency.GAS:     0,
	currency.BCC:     0.001,
	currency.BTM:     5,
	currency.USDT:    3.4,
	currency.HCC:     0.0005,
	currency.OAX:     6.5,
	currency.DNT:     54,
	currency.MCO:     0.31,
	currency.ICN:     3.5,
	currency.ZRX:     1.9,
	currency.OMG:     0.4,
	currency.WTC:     0.5,
	currency.LRC:     12.3,
	currency.LLT:     67.8,
	currency.YOYO:    1,
	currency.TRX:     1,
	currency.STRAT:   0.1,
	currency.SNGLS:   54,
	currency.BQX:     3.9,
	currency.KNC:     3.5,
	currency.SNM:     25,
	currency.FUN:     86,
	currency.LINK:    4,
	currency.XVG:     0.1,
	currency.CTR:     35,
	currency.SALT:    2.3,
	currency.MDA:     2.3,
	currency.IOTA:    0.5,
	currency.SUB:     11.4,
	currency.ETC:     0.01,
	currency.MTL:     2,
	currency.MTH:     45,
	currency.ENG:     2.2,
	currency.AST:     14.4,
	currency.DASH:    0.002,
	currency.BTG:     0.001,
	currency.EVX:     2.8,
	currency.REQ:     29.9,
	currency.VIB:     30,
	currency.POWR:    8.2,
	currency.ARK:     0.2,
	currency.XRP:     0.25,
	currency.MOD:     2,
	currency.ENJ:     26,
	currency.STORJ:   5.1,
	currency.KMD:     0.002,
	currency.RCN:     47,
	currency.NULS:    0.01,
	currency.RDN:     2.5,
	currency.XMR:     0.04,
	currency.DLT:     19.8,
	currency.AMB:     8.9,
	currency.BAT:     8,
	currency.ZEC:     0.005,
	currency.BCPT:    14.5,
	currency.ARN:     3,
	currency.GVT:     0.13,
	currency.CDT:     81,
	currency.GXS:     0.3,
	currency.POE:     134,
	currency.QSP:     36,
	currency.BTS:     1,
	currency.XZC:     0.02,
	currency.LSK:     0.1,
	currency.TNT:     47,
	currency.FUEL:    79,
	currency.MANA:    18,
	currency.BCD:     0.01,
	currency.DGD:     0.04,
	currency.ADX:     6.3,
	currency.ADA:     1,
	currency.PPT:     0.41,
	currency.CMT:     12,
	currency.XLM:     0.01,
	currency.CND:     58,
	currency.LEND:    84,
	currency.WABI:    6.6,
	currency.SBTC:    0.0005,
	currency.BCX:     0.5,
	currency.WAVES:   0.002,
	currency.TNB:     139,
	currency.GTO:     20,
	currency.ICX:     0.02,
	currency.OST:     32,
	currency.ELF:     3.9,
	currency.AION:    3.2,
	currency.CVC:     10.9,
	currency.REP:     0.2,
	currency.GNT:     8.9,
	currency.DATA:    37,
	currency.ETF:     1,
	currency.BRD:     3.8,
	currency.NEBL:    0.01,
	currency.VIBE:    17.3,
	currency.LUN:     0.36,
	currency.CHAT:    60.7,
	currency.RLC:     3.4,
	currency.INS:     3.5,
	currency.IOST:    105.6,
	currency.STEEM:   0.01,
	currency.NANO:    0.01,
	currency.AE:      1.3,
	currency.VIA:     0.01,
	currency.BLZ:     10.3,
	currency.SYS:     1,
	currency.NCASH:   247.6,
	currency.POA:     0.01,
	currency.ONT:     1,
	currency.ZIL:     37.2,
	currency.STORM:   152,
	currency.XEM:     4,
	currency.WAN:     0.1,
	currency.WPR:     43.4,
	currency.QLC:     1,
	currency.GRS:     0.2,
	currency.CLOAK:   0.02,
	currency.LOOM:    11.9,
	currency.BCN:     1,
	currency.TUSD:    1.35,
	currency.ZEN:     0.002,
	currency.SKY:     0.01,
	currency.THETA:   24,
	currency.IOTX:    90.5,
	currency.QKC:     24.6,
	currency.AGI:     29.81,
	currency.NXS:     0.02,
	currency.SC:      0.1,
	currency.EON:     10,
	currency.NPXS:    897,
	currency.KEY:     223,
	currency.NAS:     0.1,
	currency.ADD:     100,
	currency.MEETONE: 300,
	currency.ATD:     100,
	currency.MFT:     175,
	currency.EOP:     5,
	currency.DENT:    596,
	currency.IQ:      50,
	currency.ARDR:    2,
	currency.HOT:     1210,
	currency.VET:     100,
	currency.DOCK:    68,
	currency.POLY:    7,
	currency.VTHO:    21,
	currency.ONG:     0.1,
	currency.PHX:     1,
	currency.HC:      0.005,
	currency.GO:      0.01,
	currency.PAX:     1.4,
	currency.EDO:     1.3,
	currency.WINGS:   8.9,
	currency.NAV:     0.2,
	currency.TRIG:    49.1,
	currency.APPC:    12.4,
	currency.PIVX:    0.02,
}

// WithdrawResponse contains status of withdrawal request
type WithdrawResponse struct {
	Success bool   `json:"success"`
	Msg     string `json:"msg"`
	ID      string `json:"id"`
}

// WithdrawStatusResponse defines a withdrawal status response
type WithdrawStatusResponse struct {
	Amount         float64 `json:"amount"`
	TransactionFee float64 `json:"transactionFee"`
	Address        string  `json:"address"`
	TxID           string  `json:"txId"`
	ID             string  `json:"id"`
	Asset          string  `json:"asset"`
	ApplyTime      int64   `json:"applyTime"`
	Status         int64   `json:"status"`
	Network        string  `json:"network"`
}

// UserAccountStream contains a key to maintain an authorised
// websocket connection
type UserAccountStream struct {
	ListenKey string `json:"listenKey"`
}

type wsAccountInfo struct {
	Stream string `json:"stream"`
	Data   struct {
		CanDeposit       bool      `json:"D"`
		CanTrade         bool      `json:"T"`
		CanWithdraw      bool      `json:"W"`
		EventTime        time.Time `json:"E"`
		LastUpdated      time.Time `json:"u"`
		BuyerCommission  float64   `json:"b"`
		MakerCommission  float64   `json:"m"`
		SellerCommission float64   `json:"s"`
		TakerCommission  float64   `json:"t"`
		EventType        string    `json:"e"`
		Currencies       []struct {
			Asset     string  `json:"a"`
			Available float64 `json:"f,string"`
			Locked    float64 `json:"l,string"`
		} `json:"B"`
	} `json:"data"`
}

type wsAccountPosition struct {
	Stream string `json:"stream"`
	Data   struct {
		Currencies []struct {
			Asset     string  `json:"a"`
			Available float64 `json:"f,string"`
			Locked    float64 `json:"l,string"`
		} `json:"B"`
		EventTime   time.Time `json:"E"`
		LastUpdated time.Time `json:"u"`
		EventType   string    `json:"e"`
	} `json:"data"`
}

type wsBalanceUpdate struct {
	Stream string `json:"stream"`
	Data   struct {
		EventTime    time.Time `json:"E"`
		ClearTime    time.Time `json:"T"`
		BalanceDelta float64   `json:"d,string"`
		Asset        string    `json:"a"`
		EventType    string    `json:"e"`
	} `json:"data"`
}

type wsOrderUpdate struct {
	Stream string `json:"stream"`
	Data   struct {
		ClientOrderID                     string    `json:"C"`
		EventTime                         time.Time `json:"E"`
		IcebergQuantity                   float64   `json:"F,string"`
		LastExecutedPrice                 float64   `json:"L,string"`
		CommissionAsset                   float64   `json:"N"`
		OrderCreationTime                 time.Time `json:"O"`
		StopPrice                         float64   `json:"P,string"`
		QuoteOrderQuantity                float64   `json:"Q,string"`
		Side                              string    `json:"S"`
		TransactionTime                   time.Time `json:"T"`
		OrderStatus                       string    `json:"X"`
		LastQuoteAssetTransactedQuantity  float64   `json:"Y,string"`
		CumulativeQuoteTransactedQuantity float64   `json:"Z,string"`
		CancelledClientOrderID            string    `json:"c"`
		EventType                         string    `json:"e"`
		TimeInForce                       string    `json:"f"`
		OrderListID                       int64     `json:"g"`
		OrderID                           int64     `json:"i"`
		LastExecutedQuantity              float64   `json:"l,string"`
		IsMaker                           bool      `json:"m"`
		Commission                        float64   `json:"n,string"`
		OrderType                         string    `json:"o"`
		Price                             float64   `json:"p,string"`
		Quantity                          float64   `json:"q,string"`
		RejectionReason                   string    `json:"r"`
		Symbol                            string    `json:"s"`
		TradeID                           int64     `json:"t"`
		IsOnOrderBook                     bool      `json:"w"`
		CurrentExecutionType              string    `json:"x"`
		CumulativeFilledQuantity          float64   `json:"z,string"`
	} `json:"data"`
}

type wsListStatus struct {
	Stream string `json:"stream"`
	Data   struct {
		ListClientOrderID string    `json:"C"`
		EventTime         time.Time `json:"E"`
		ListOrderStatus   string    `json:"L"`
		Orders            []struct {
			ClientOrderID string `json:"c"`
			OrderID       int64  `json:"i"`
			Symbol        string `json:"s"`
		} `json:"O"`
		TransactionTime time.Time `json:"T"`
		ContingencyType string    `json:"c"`
		EventType       string    `json:"e"`
		OrderListID     int64     `json:"g"`
		ListStatusType  string    `json:"l"`
		RejectionReason string    `json:"r"`
		Symbol          string    `json:"s"`
	} `json:"data"`
}

// WsPayload defines the payload through the websocket connection
type WsPayload struct {
	Method string   `json:"method"`
	Params []string `json:"params"`
	ID     int64    `json:"id"`
}<|MERGE_RESOLUTION|>--- conflicted
+++ resolved
@@ -7,7 +7,17 @@
 	"github.com/thrasher-corp/gocryptotrader/exchanges/order"
 )
 
-<<<<<<< HEAD
+// withdrawals status codes description
+const (
+	EmailSent = iota
+	Cancelled
+	AwaitingApproval
+	Rejected
+	Processing
+	Failure
+	Completed
+)
+
 var (
 	validFuturesIntervals = []string{
 		"1m", "3m", "5m", "15m", "30m",
@@ -408,19 +418,6 @@
 
 // Coin Margined Futures
 
-=======
-// withdrawals status codes description
-const (
-	EmailSent = iota
-	Cancelled
-	AwaitingApproval
-	Rejected
-	Processing
-	Failure
-	Completed
-)
-
->>>>>>> f3da99bf
 // Response holds basic binance api response data
 type Response struct {
 	Code int    `json:"code"`
