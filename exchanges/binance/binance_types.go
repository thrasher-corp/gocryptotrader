package binance

import (
	"time"

	"github.com/thrasher-corp/gocryptotrader/currency"
	"github.com/thrasher-corp/gocryptotrader/exchanges/order"
)

var (
	validFuturesIntervals = []string{
		"1m", "3m", "5m", "15m", "30m",
		"1h", "2h", "4h", "6h", "8h",
		"12h", "1d", "3d", "1w", "1M",
	}

	validContractType = []string{
		"ALL", "CURRENT_QUARTER", "NEXT_QUARTER",
	}

	validOrderType = []string{
		"LIMIT", "MARKET", "STOP", "TAKE_PROFIT",
		"STOP_MARKET", "TAKE_PROFIT_MARKET", "TRAILING_STOP_MARKET",
	}

	validNewOrderRespType = []string{"ACK", "RESULT"}

	validWorkingType = []string{"MARK_PRICE", "CONTRACT_TYPE"}

	validPositionSide = []string{"BOTH", "LONG", "SHORT"}

	validMarginType = []string{"ISOLATED", "CROSSED"}

	validIncomeType = []string{"TRANSFER", "WELCOME_BONUS", "REALIZED_PNL", "FUNDING_FEE", "COMMISSION", "INSURANCE_CLEAR"}

	validAutoCloseTypes = []string{"LIQUIDATION", "ADL"}

	validMarginChange = map[string]int64{
		"add":    1,
		"reduce": 2,
	}

	uValidOBLimits = []string{"5", "10", "20", "50", "100", "500", "1000"}

	uValidPeriods = []string{"5m", "15m", "30m", "1h", "2h", "4h", "6h", "12h", "1d"}
)

// USDT Margined Futures

// OrderbookData stores ob data for umargined and cmargined futures
type OrderbookData struct {
	LastUpdateID int64      `json:"lastUpdateID"`
	Timestamp    int64      `json:"T"`
	Bids         [][]string `json:"bids"`
	Asks         [][]string `json:"asks"`
}

// UPublicTradesData stores trade data
type UPublicTradesData struct {
	ID           int64   `json:"id"`
	Price        float64 `json:"price,string"`
	Qty          float64 `json:"qty,string"`
	QuoteQty     float64 `json:"quoteQty,string"`
	Time         int64   `json:"time"`
	IsBuyerMaker bool    `json:"isBuyerMaker"`
}

// UCompressedTradeData stores compressed trade data
type UCompressedTradeData struct {
	AggregateTradeID int64   `json:"a"`
	Price            float64 `json:"p,string"`
	Quantity         float64 `json:"q,string"`
	FirstTradeID     int64   `json:"f"`
	LastTradeID      int64   `json:"l"`
	Timestamp        int64   `json:"t"`
	IsBuyerMaker     bool    `json:"m"`
}

// UMarkPrice stores mark price data
type UMarkPrice struct {
	Symbol          string  `json:"symbol"`
	MarkPrice       float64 `json:"markPrice,string"`
	IndexPrice      float64 `json:"indexPrice,string"`
	LastFundingRate float64 `json:"lastFundingRate,string"`
	NextFundingTime int64   `json:"nextFundingTime"`
	Time            int64   `json:"time"`
}

// FundingRateHistory stores funding rate history
type FundingRateHistory struct {
	Symbol      string  `json:"symbol"`
	FundingRate float64 `json:"fundingRate,string"`
	FundingTime int64   `json:"fundingTime"`
}

// U24HrPriceChangeStats stores price change stats data
type U24HrPriceChangeStats struct {
	Symbol             string  `json:"symbol"`
	PriceChange        float64 `json:"priceChange,string"`
	PriceChangePercent float64 `json:"priceChangePercent,string"`
	WeightedAvgPrice   float64 `json:"weightedAvgPrice,string"`
	PrevClosePrice     float64 `json:"prevClosePrice,string"`
	LastPrice          float64 `json:"lastPrice,string"`
	LastQty            float64 `json:"lastQty,string"`
	OpenPrice          float64 `json:"openPrice,string"`
	HighPrice          float64 `json:"highPrice,string"`
	LowPrice           float64 `json:"lowPrice,string"`
	Volume             float64 `json:"volume,string"`
	QuoteVolume        float64 `json:"quoteVolume,string"`
	OpenTime           int64   `json:"openTime"`
	CloseTime          int64   `json:"closeTime"`
	FirstID            int64   `json:"firstId"`
	LastID             int64   `json:"lastId"`
	Count              int64   `json:"count"`
}

// USymbolPriceTicker stores symbol price ticker data
type USymbolPriceTicker struct {
	Symbol string  `json:"symbol"`
	Price  float64 `json:"price,string"`
	Time   int64   `json:"time"`
}

// USymbolOrderbookTicker stores symbol orderbook ticker data
type USymbolOrderbookTicker struct {
	Symbol   string  `json:"symbol"`
	BidPrice float64 `json:"bidPrice,string"`
	BidQty   float64 `json:"bidQty,string"`
	AskPrice float64 `json:"askPrice,string"`
	AskQty   float64 `json:"askQty,string"`
	Time     int64   `json:"time"`
}

// ULiquidationOrdersData stores liquidation orders data
type ULiquidationOrdersData struct {
	Symbol       string  `json:"symbol"`
	Price        float64 `json:"price,string"`
	OrigQty      float64 `json:"origQty,string"`
	ExecutedQty  float64 `json:"executedQty,string"`
	AveragePrice float64 `json:"averagePrice,string"`
	Status       string  `json:"status"`
	TimeInForce  string  `json:"timeInForce"`
	OrderType    string  `json:"type"`
	Side         string  `json:"side"`
	Time         int64   `json:"time"`
}

// UOpenInterestData stores open interest data
type UOpenInterestData struct {
	OpenInterest float64 `json:"openInterest,string"`
	Symbol       string  `json:"symbol"`
	Time         int64   `json:"time"`
}

// UOpenInterestStats stores open interest stats data
type UOpenInterestStats struct {
	Symbol               string  `json:"symbol"`
	SumOpenInterest      float64 `json:"sumOpenInterest,string"`
	SumOpenInterestValue float64 `json:"sumOpenInterestValue,string"`
	Timestamp            int64   `json:"timestamp"`
}

// ULongShortRatio stores top trader accounts' or positions' or global long/short ratio data
type ULongShortRatio struct {
	Symbol         string  `json:"symbol"`
	LongShortRatio float64 `json:"longShortRatio,string"`
	LongAccount    float64 `json:"longAccount,string"`
	ShortAccount   float64 `json:"shortAccount,string"`
	Timestamp      int64   `json:"timestamp"`
}

// UTakerVolumeData stores volume data on buy/sell side from takers
type UTakerVolumeData struct {
	BuySellRatio float64 `json:"buySellRatio,string"`
	BuyVol       float64 `json:"buyVol,string"`
	SellVol      float64 `json:"sellVol,string"`
	Timestamp    int64   `json:"timestamp"`
}

// UOrderData stores order data
type UOrderData struct {
	ClientOrderID string  `json:"clientOrderId"`
	CumQty        float64 `json:"cumQty,string"`
	CumQuote      float64 `json:"cumQuote,string"`
	ExecutedQty   float64 `json:"executedQty,string"`
	OrderID       int64   `json:"orderId"`
	AvgPrice      float64 `json:"avgPrice,string"`
	OrigQty       float64 `json:"origQty,string"`
	Price         float64 `json:"price,string"`
	ReduceOnly    bool    `json:"reduceOnly"`
	Side          string  `json:"side"`
	PositionSide  string  `json:"positionSide"`
	Status        string  `json:"status"`
	StopPrice     float64 `json:"stopPrice,string"`
	ClosePosition bool    `json:"closePosition"`
	Symbol        string  `json:"symbol"`
	TimeInForce   string  `json:"timeInForce"`
	OrderType     string  `json:"type"`
	OrigType      string  `json:"origType"`
	ActivatePrice float64 `json:"activatePrice,string"`
	PriceRate     float64 `json:"priceRate,string"`
	UpdateTime    int64   `json:"updateTime"`
	WorkingType   string  `json:"workingType"`
	Code          int64   `json:"code"`
	Msg           string  `json:"msg"`
}

// UFuturesOrderData stores order data for ufutures
type UFuturesOrderData struct {
	AvgPrice      float64 `json:"avgPrice,string"`
	ClientOrderID string  `json:"clientOrderId"`
	CumQuote      string  `json:"cumQuote"`
	ExecutedQty   float64 `json:"executedQty,string"`
	OrderID       int64   `json:"orderId"`
	OrigQty       float64 `json:"origQty,string"`
	OrigType      string  `json:"origType"`
	Price         float64 `json:"price,string"`
	ReduceOnly    bool    `json:"reduceOnly"`
	Side          string  `json:"side"`
	PositionSide  string  `json:"positionSide"`
	Status        string  `json:"status"`
	StopPrice     float64 `json:"stopPrice,string"`
	ClosePosition bool    `json:"closePosition"`
	Symbol        string  `json:"symbol"`
	Time          int64   `json:"time"`
	TimeInForce   string  `json:"timeInForce"`
	OrderType     string  `json:"type"`
	ActivatePrice float64 `json:"activatePrice,string"`
	PriceRate     float64 `json:"priceRate,string"`
	UpdateTime    int64   `json:"updateTime"`
	WorkingType   string  `json:"workingType"`
}

// UAccountBalanceV2Data stores account balance data for ufutures
type UAccountBalanceV2Data struct {
	AccountAlias       string  `json:"accountAlias"`
	Asset              string  `json:"asset"`
	Balance            float64 `json:"balance,string"`
	CrossWalletBalance float64 `json:"crossWalletBalance,string"`
	CrossUnrealizedPNL float64 `json:"crossUnPnl,string"`
	AvailableBalance   float64 `json:"availableBalance,string"`
	MaxWithdrawAmount  float64 `json:"maxWithdrawAmount,string"`
}

// UAccountInformationV2Data stores account info for ufutures
type UAccountInformationV2Data struct {
	FeeTier                     int64   `json:"feeTier"`
	CanTrade                    bool    `json:"canTrade"`
	CanDeposit                  bool    `json:"canDeposit"`
	CanWithdraw                 bool    `json:"canWithdraw"`
	UpdateTime                  int64   `json:"updateTime"`
	TotalInitialMargin          float64 `json:"totalInitialMargin,string"`
	TotalMaintenance            float64 `json:"totalMaintMargin,string"`
	TotalWalletBalance          float64 `json:"totalWalletBalance,string"`
	TotalUnrealizedProfit       float64 `json:"totalUnrealizedProfit,string"`
	TotalMarginBalance          float64 `json:"totalMarginBalance,string"`
	TotalPositionInitialMargin  float64 `json:"totalPositionInitialMargin,string"`
	TotalOpenOrderInitialMargin float64 `json:"totalOpenOrderInitialMargin,string"`
	TotalCrossWalletBalance     float64 `json:"totalCrossWalletBalance,string"`
	TotalCrossUnrealizedPNL     float64 `json:"totalCrossUnPnl,string"`
	AvailableBalance            float64 `json:"availableBalance,string"`
	MaxWithdrawAmount           float64 `json:"maxWithdrawAmount,string"`
	Assets                      []struct {
		Asset                  string  `json:"asset"`
		WalletBalance          float64 `json:"walletBalance,string"`
		UnrealizedProfit       float64 `json:"unrealizedProfit,string"`
		MarginBalance          float64 `json:"marginBalance,string"`
		MaintMargin            float64 `json:"maintMargin,string"`
		InitialMargin          float64 `json:"initialMargin,string"`
		PositionInitialMargin  float64 `json:"positionInitialMargin,string"`
		OpenOrderInitialMargin float64 `json:"openOrderInitialMargin,string"`
		CrossWalletBalance     float64 `json:"crossWalletBalance,string"`
		CrossUnPnl             float64 `json:"crossUnPnl,string"`
		AvailableBalance       float64 `json:"availableBalance,string"`
		MaxWithdrawAmount      float64 `json:"maxWithdrawAmount,string"`
	} `json:"assets"`
	Positions []struct {
		Symbol                 string  `json:"symbol"`
		InitialMargin          float64 `json:"initialMargin,string"`
		MaintenanceMargin      float64 `json:"maintMargin,string"`
		UnrealizedProfit       float64 `json:"unrealizedProfit,string"`
		PositionInitialMargin  float64 `json:"positionInitialMargin,string"`
		OpenOrderInitialMargin float64 `json:"openOrderInitialMargin,string"`
		Leverage               float64 `json:"leverage,string"`
		Isolated               bool    `json:"isolated"`
		EntryPrice             float64 `json:"entryPrice,string"`
		MaxNotional            float64 `json:"maxNotional,string"`
		PositionSide           string  `json:"positionSide"`
	} `json:"positions"`
}

// UChangeInitialLeverage stores leverage change data
type UChangeInitialLeverage struct {
	Leverage         int64   `json:"leverage"`
	MaxNotionalValue float64 `json:"maxNotionalValue,string"`
	Symbol           string  `json:"symbol"`
}

// UModifyIsolatedPosMargin stores modified isolated margin positions' data
type UModifyIsolatedPosMargin struct {
	Amount     float64 `json:"amount,string"`
	MarginType int64   `json:"type"`
}

// UPositionMarginChangeHistoryData gets position margin change history data
type UPositionMarginChangeHistoryData struct {
	Amount       float64 `json:"amount,string"`
	Asset        string  `json:"asset"`
	Symbol       string  `json:"symbol"`
	Time         int64   `json:"time"`
	MarginType   int64   `json:"type"`
	PositionSide string  `json:"positionSide"`
}

// UPositionInformationV2 stores positions' data
type UPositionInformationV2 struct {
	EntryPrice           float64 `json:"entryPrice,string"`
	MarginType           string  `json:"marginType"`
	AutoAddMarginEnabled bool    `json:"isAutoAddMargin"`
	IsolatedMargin       float64 `json:"isolatedMargin,string"`
	Leverage             float64 `json:"leverage,string"`
	LiquidationPrice     float64 `json:"liquidationPrice,string"`
	MarkPrice            float64 `json:"markPrice,string"`
	MaxNotionalValue     float64 `json:"maxNotionalValue,string"`
	PositionAmount       float64 `json:"positionAmt,string"`
	Symbol               string  `json:"symbol"`
	UnrealizedProfit     float64 `json:"unrealizedProfit,string"`
	PositionSide         string  `json:"positionSide"`
}

// UAccountTradeHistory stores trade data for the users account
type UAccountTradeHistory struct {
	Buyer           bool    `json:"buyer"`
	Commission      float64 `json:"commission,string"`
	CommissionAsset string  `json:"commissionAsset"`
	ID              int64   `json:"id"`
	Maker           bool    `json:"maker"`
	OrderID         int64   `json:"orderId"`
	Price           float64 `json:"price,string"`
	Qty             float64 `json:"qty,string"`
	QuoteQty        float64 `json:"quoteQty"`
	RealizedPNL     float64 `json:"realizedPnl,string"`
	Side            string  `json:"side"`
	PositionSide    string  `json:"positionSide"`
	Symbol          string  `json:"symbol"`
	Time            int64   `json:"time"`
}

// UAccountIncomeHistory stores income history data
type UAccountIncomeHistory struct {
	Symbol     string  `json:"symbol"`
	IncomeType string  `json:"incomeType"`
	Income     float64 `json:"income,string"`
	Asset      string  `json:"asset"`
	Info       string  `json:"info"`
	Time       int64   `json:"time"`
	TranID     int64   `json:"tranId"`
	TradeID    string  `json:"tradeId"`
}

// UNotionalLeverageAndBrakcetsData stores notional and leverage brackets data for the account
type UNotionalLeverageAndBrakcetsData struct {
	Symbol   string `json:"symbol"`
	Brackets []struct {
		Bracket                int64   `json:"bracket"`
		InitialLeverage        float64 `json:"initialLeverage,string"`
		NotionalCap            float64 `json:"notionalCap,string"`
		NotionalFloor          float64 `json:"notionalFloor,string"`
		MaintenanceMarginRatio float64 `json:"maintMarginRatio,string"`
	} `json:"brackets"`
}

// UPositionADLEstimationData stores ADL estimation data for a position
type UPositionADLEstimationData struct {
	Symbol      string `json:"symbol"`
	ADLQuantile struct {
		Long  int64 `json:"LONG"`
		Short int64 `json:"SHORT"`
		Hedge int64 `json:"HEDGE"`
	} `json:"adlQuantile"`
}

// UForceOrdersData stores liquidation orders data for the account
type UForceOrdersData struct {
	OrderID       int64   `json:"orderId"`
	Symbol        string  `json:"symbol"`
	Status        string  `json:"status"`
	ClientOrderID string  `json:"clientOrderId"`
	Price         float64 `json:"price,string"`
	AvgPrice      float64 `json:"avgPrice,string"`
	OrigQty       float64 `json:"origQty,string"`
	ExecutedQty   float64 `json:"executedQty,string"`
	CumQuote      float64 `json:"cumQuote,string"`
	TimeInForce   string  `json:"timeInForce"`
	OrderType     string  `json:"type"`
	ReduceOnly    bool    `json:"reduceOnly"`
	ClosePosition bool    `json:"closePosition"`
	Side          string  `json:"side"`
	PositionSide  string  `json:"positionSide"`
	StopPrice     float64 `json:"stopPrice,string"`
	WorkingType   string  `json:"workingType"`
	PriceProtect  bool    `json:"priceProtect,string"`
	OrigType      string  `json:"origType"`
	Time          int64   `json:"time"`
	UpdateTime    int64   `json:"updateTime"`
}

// Coin Margined Futures

// Response holds basic binance api response data
type Response struct {
	Code int    `json:"code"`
	Msg  string `json:"msg"`
}

// FuturesPublicTradesData stores recent public trades for futures
type FuturesPublicTradesData struct {
	ID           int64   `json:"id"`
	Price        float64 `json:"price,string"`
	Qty          float64 `json:"qty,string"`
	QuoteQty     float64 `json:"quoteQty,string"`
	Time         int64   `json:"time"`
	IsBuyerMaker bool    `json:"isBuyerMaker"`
}

// CompressedTradesData stores futures trades data in a compressed format
type CompressedTradesData struct {
	TradeID      int64   `json:"a"`
	Price        float64 `json:"p"`
	Quantity     float64 `json:"q"`
	FirstTradeID int64   `json:"f"`
	LastTradeID  int64   `json:"l"`
	Timestamp    int64   `json:"t"`
	BuyerMaker   bool    `json:"b"`
}

// MarkPriceData stores mark price data for futures
type MarkPriceData struct {
	Symbol          string  `json:"symbol"`
	MarkPrice       float64 `json:"markPrice"`
	LastFundingRate float64 `json:"lastFundingRate"`
	NextFundingTime int64   `json:"nextFundingTime"`
	Time            int64   `json:"time"`
}

// SymbolPriceTicker stores ticker price stats
type SymbolPriceTicker struct {
	Symbol string  `json:"symbol"`
	Price  float64 `json:"price,string"`
	Time   int64   `json:"time"`
}

// SymbolOrderBookTicker stores orderbook ticker data
type SymbolOrderBookTicker struct {
	Symbol   string  `json:"symbol"`
	BidPrice float64 `json:"bidPrice,string"`
	AskPrice float64 `json:"askPrice,string"`
	BidQty   float64 `json:"bidQty,string"`
	AskQty   float64 `json:"askQty,string"`
	Time     int64   `json:"time"`
}

// FuturesCandleStick holds kline data
type FuturesCandleStick struct {
	OpenTime                time.Time
	Open                    float64
	High                    float64
	Low                     float64
	Close                   float64
	Volume                  float64
	CloseTime               time.Time
	BaseAssetVolume         float64
	NumberOfTrades          int64
	TakerBuyVolume          float64
	TakerBuyBaseAssetVolume float64
}

// AllLiquidationOrders gets all liquidation orders
type AllLiquidationOrders struct {
	Symbol       string  `json:"symbol"`
	Price        float64 `json:"price,string"`
	OrigQty      float64 `json:"origQty,string"`
	ExecutedQty  float64 `json:"executedQty,string"`
	AveragePrice float64 `json:"averagePrice,string"`
	Status       string  `json:"status"`
	TimeInForce  string  `json:"timeInForce"`
	OrderType    string  `json:"type"`
	Side         string  `json:"side"`
	Time         int64   `json:"time"`
}

// OpenInterestData stores open interest data
type OpenInterestData struct {
	Symbol       string  `json:"symbol"`
	Pair         string  `json:"pair"`
	OpenInterest float64 `json:"openInterest,string"`
	ContractType string  `json:"contractType"`
	Time         int64   `json:"time"`
}

// OpenInterestStats stores stats for open interest data
type OpenInterestStats struct {
	Pair                 string  `json:"pair"`
	ContractType         string  `json:"contractType"`
	SumOpenInterest      float64 `json:"sumOpenInterest,string"`
	SumOpenInterestValue float64 `json:"sumOpenInterestValue,string"`
	Timestamp            int64   `json:"timestamp"`
}

// TopTraderAccountRatio stores account ratio data for top traders
type TopTraderAccountRatio struct {
	Pair           string  `json:"pair"`
	LongShortRatio float64 `json:"longShortRatio,string"`
	LongAccount    float64 `json:"longAccount,string"`
	ShortAccount   float64 `json:"shortAccount,string"`
	Timestamp      int64   `json:"timestamp"`
}

// TopTraderPositionRatio stores position ratio for top trader accounts
type TopTraderPositionRatio struct {
	Pair           string  `json:"pair"`
	LongShortRatio float64 `json:"longShortRatio,string"`
	LongPosition   float64 `json:"longPosition,string"`
	ShortPosition  float64 `json:"shortPosition,string"`
	Timestamp      int64   `json:"timestamp"`
}

// GlobalLongShortRatio stores ratio data of all longs vs shorts
type GlobalLongShortRatio struct {
	Symbol         string  `json:"symbol"`
	LongShortRatio float64 `json:"longShortRatio"`
	LongAccount    float64 `json:"longAccount"`
	ShortAccount   float64 `json:"shortAccount"`
	Timestamp      string  `json:"timestamp"`
}

// TakerBuySellVolume stores taker buy sell volume
type TakerBuySellVolume struct {
	Pair           string  `json:"pair"`
	ContractType   string  `json:"contractType"`
	TakerBuyVolume float64 `json:"takerBuyVol,string"`
	BuySellRatio   float64 `json:"takerSellVol,string"`
	BuyVol         float64 `json:"takerBuyVolValue,string"`
	SellVol        float64 `json:"takerSellVolValue,string"`
	Timestamp      int64   `json:"timestamp"`
}

// FuturesBasisData gets futures basis data
type FuturesBasisData struct {
	Pair         string  `json:"pair"`
	ContractType string  `json:"contractType"`
	FuturesPrice float64 `json:"futuresPrice,string"`
	IndexPrice   float64 `json:"indexPrice,string"`
	Basis        float64 `json:"basis,string"`
	BasisRate    float64 `json:"basisRate,string"`
	Timestamp    int64   `json:"timestamp"`
}

// PlaceBatchOrderData stores batch order data for placing
type PlaceBatchOrderData struct {
	Symbol           string  `json:"symbol"`
	Side             string  `json:"side"`
	PositionSide     string  `json:"positionSide,omitempty"`
	OrderType        string  `json:"type"`
	TimeInForce      string  `json:"timeInForce,omitempty"`
	Quantity         float64 `json:"quantity"`
	ReduceOnly       string  `json:"reduceOnly,omitempty"`
	Price            float64 `json:"price"`
	NewClientOrderID string  `json:"newClientOrderId,omitempty"`
	StopPrice        float64 `json:"stopPrice,omitempty"`
	ActivationPrice  float64 `json:"activationPrice,omitempty"`
	CallbackRate     float64 `json:"callbackRate,omitempty"`
	WorkingType      string  `json:"workingType,omitempty"`
	PriceProtect     string  `json:"priceProtect,omitempty"`
	NewOrderRespType string  `json:"newOrderRespType,omitempty"`
}

// BatchCancelOrderData stores batch cancel order data
type BatchCancelOrderData struct {
	ClientOrderID string  `json:"clientOrderID"`
	CumQty        float64 `json:"cumQty,string"`
	CumBase       float64 `json:"cumBase,string"`
	ExecuteQty    float64 `json:"executeQty,string"`
	OrderID       int64   `json:"orderID,string"`
	AvgPrice      float64 `json:"avgPrice,string"`
	OrigQty       float64 `json:"origQty,string"`
	Price         float64 `json:"price,string"`
	ReduceOnly    bool    `json:"reduceOnly"`
	Side          string  `json:"side"`
	PositionSide  string  `json:"positionSide"`
	Status        string  `json:"status"`
	StopPrice     int64   `json:"stopPrice"`
	ClosePosition bool    `json:"closePosition"`
	Symbol        string  `json:"symbol"`
	Pair          string  `json:"pair"`
	TimeInForce   string  `json:"TimeInForce"`
	OrderType     string  `json:"type"`
	OrigType      string  `json:"origType"`
	ActivatePrice float64 `json:"activatePrice,string"`
	PriceRate     float64 `json:"priceRate,string"`
	UpdateTime    int64   `json:"updateTime"`
	WorkingType   string  `json:"workingType"`
	PriceProtect  bool    `json:"priceProtect"`
	Code          int64   `json:"code"`
	Msg           string  `json:"msg"`
}

// FuturesOrderPlaceData stores futures order data
type FuturesOrderPlaceData struct {
	ClientOrderID string  `json:"clientOrderID"`
	CumQty        float64 `json:"cumQty,string"`
	CumBase       float64 `json:"cumBase,string"`
	ExecuteQty    float64 `json:"executeQty,string"`
	OrderID       int64   `json:"orderID,string"`
	AvgPrice      float64 `json:"avgPrice,string"`
	OrigQty       float64 `json:"origQty,string"`
	Price         float64 `json:"price,string"`
	ReduceOnly    bool    `json:"reduceOnly"`
	Side          string  `json:"side"`
	PositionSide  string  `json:"positionSide"`
	Status        string  `json:"status"`
	StopPrice     int64   `json:"stopPrice"`
	ClosePosition bool    `json:"closePosition"`
	Symbol        string  `json:"symbol"`
	Pair          string  `json:"pair"`
	TimeInForce   string  `json:"TimeInForce"`
	OrderType     string  `json:"type"`
	OrigType      string  `json:"origType"`
	ActivatePrice float64 `json:"activatePrice,string"`
	PriceRate     float64 `json:"priceRate,string"`
	UpdateTime    int64   `json:"updateTime"`
	WorkingType   string  `json:"workingType"`
	PriceProtect  bool    `json:"priceProtect"`
}

// FuturesOrderGetData stores futures order data for get requests
type FuturesOrderGetData struct {
	AvgPrice      float64 `json:"avgPrice,string"`
	ClientOrderID string  `json:"clientOrderID"`
	CumQty        float64 `json:"cumQty,string"`
	CumBase       float64 `json:"cumBase,string"`
	ExecutedQty   float64 `json:"executedQty,string"`
	OrderID       int64   `json:"orderId"`
	OrigQty       float64 `json:"origQty,string"`
	OrigType      string  `json:"origType"`
	Price         float64 `json:"price,string"`
	ReduceOnly    bool    `json:"reduceOnly"`
	Side          string  `json:"buy"`
	PositionSide  string  `json:"positionSide"`
	Status        string  `json:"status"`
	StopPrice     float64 `json:"stopPrice,string"`
	ClosePosition bool    `json:"closePosition"`
	Symbol        string  `json:"symbol"`
	Pair          string  `json:"pair"`
	TimeInForce   string  `json:"timeInForce"`
	OrderType     string  `json:"type"`
	ActivatePrice float64 `json:"activatePrice,string"`
	PriceRate     float64 `json:"priceRate,string"`
	UpdateTime    int64   `json:"updateTime"`
	WorkingType   string  `json:"workingType"`
	PriceProtect  bool    `json:"priceProtect"`
}

// FuturesOrderData stores order data for futures
type FuturesOrderData struct {
	AvgPrice      float64 `json:"avgPrice,string"`
	ClientOrderID string  `json:"clientOrderId"`
	CumBase       string  `json:"cumBase"`
	ExecutedQty   float64 `json:"executedQty,string"`
	OrderID       int64   `json:"orderId"`
	OrigQty       float64 `json:"origQty,string"`
	OrigType      string  `json:"origType"`
	Price         float64 `json:"price,string"`
	ReduceOnly    bool    `json:"reduceOnly"`
	Side          string  `json:"side"`
	PositionSide  string  `json:"positionSide"`
	Status        string  `json:"status"`
	StopPrice     float64 `json:"stopPrice,string"`
	ClosePosition bool    `json:"closePosition"`
	Symbol        string  `json:"symbol"`
	Pair          string  `json:"pair"`
	Time          int64   `json:"time"`
	TimeInForce   string  `json:"timeInForce"`
	OrderType     string  `json:"type"`
	ActivatePrice float64 `json:"activatePrice,string"`
	PriceRate     float64 `json:"priceRate,string"`
	UpdateTime    int64   `json:"updateTime"`
	WorkingType   string  `json:"workingType"`
	PriceProtect  bool    `json:"priceProtect"`
}

// OrderVars stores side, status and type for any order/trade
type OrderVars struct {
	Side      order.Side
	Status    order.Status
	OrderType order.Type
	Fee       float64
}

// AutoCancelAllOrdersData gives data of auto cancelling all open orders
type AutoCancelAllOrdersData struct {
	Symbol        string `json:"symbol"`
	CountdownTime int64  `json:"countdownTime,string"`
}

// LevelDetail stores level detail data
type LevelDetail struct {
	Level         string  `json:"level"`
	MaxBorrowable float64 `json:"maxBorrowable,string"`
	InterestRate  float64 `json:"interestRate,string"`
}

// MarginInfoData stores margin info data
type MarginInfoData struct {
	Data []struct {
		MarginRatio string `json:"marginRatio"`
		Base        struct {
			AssetName    string        `json:"assetName"`
			LevelDetails []LevelDetail `json:"levelDetails"`
		} `json:"base"`
		Quote struct {
			AssetName    string        `json:"assetName"`
			LevelDetails []LevelDetail `json:"levelDetails"`
		} `json:"quote"`
	} `json:"data"`
}

// FuturesAccountBalanceData stores account balance data for futures
type FuturesAccountBalanceData struct {
	AccountAlias       string  `json:"accountAlias"`
	Asset              string  `json:"asset"`
	Balance            float64 `json:"balance,string"`
	WithdrawAvailable  float64 `json:"withdrawAvailable,string"`
	CrossWalletBalance float64 `json:"crossWalletBalance,string"`
	CrossUnPNL         float64 `json:"crossUnPNL,string"`
	AvailableBalance   float64 `json:"availableBalance,string"`
	UpdateTime         int64   `json:"updateTime"`
}

// FuturesAccountInformation stores account information for futures account
type FuturesAccountInformation struct {
	Assets []struct {
		Asset                  string  `json:"asset"`
		WalletBalance          float64 `json:"walletBalance,string"`
		UnrealizedProfit       float64 `json:"unrealizedProfit,string"`
		MarginBalance          float64 `json:"marginBalance,string"`
		MaintMargin            float64 `json:"maintMargin,string"`
		InitialMargin          float64 `json:"initialMargin,string"`
		PositionInitialMargin  float64 `json:"positionInitialMargin,string"`
		OpenOrderInitialMargin float64 `json:"openOrderInitialMargin,string"`
		Leverage               float64 `json:"leverage,string"`
		Isolated               bool    `json:"isolated"`
		PositionSide           string  `json:"positionSide"`
		EntryPrice             float64 `json:"entryPrice,string"`
		MaxQty                 float64 `json:"maxQty,string"`
	} `json:"assets"`
	Positions []struct {
		Symbol                 string  `json:"symbol"`
		InitialMargin          float64 `json:"initialMargin,string"`
		MaintMargin            float64 `json:"maintMargin,string"`
		UnrealizedProfit       float64 `json:"unrealizedProfit,string"`
		PositionInitialMargin  float64 `json:"positionInitialMargin,string"`
		OpenOrderInitialMargin float64 `json:"openOrderInitialMargin,string"`
		Leverage               float64 `json:"leverage,string"`
		Isolated               bool    `json:"isolated"`
		PositionSide           string  `json:"positionSide"`
		EntryPrice             float64 `json:"entryPrice,string"`
		MaxQty                 float64 `json:"maxQty,string"`
	} `json:"positions"`
	CanDeposit  bool  `json:"canDeposit"`
	CanTrade    bool  `json:"canTrade"`
	CanWithdraw bool  `json:"canWithdraw"`
	FeeTier     int64 `json:"feeTier"`
	UpdateTime  int64 `json:"updateTime"`
}

// GenericAuthResponse is a general data response for a post auth request
type GenericAuthResponse struct {
	Code int64  `json:"code"`
	Msg  string `json:"msg"`
}

// FuturesLeverageData stores leverage data for futures
type FuturesLeverageData struct {
	Leverage int64   `json:"leverage"`
	MaxQty   float64 `json:"maxQty,string"`
	Symbol   string  `json:"symbol"`
}

// ModifyIsolatedMarginData stores margin modification data
type ModifyIsolatedMarginData struct {
	Amount  float64 `json:"amount"`
	Code    int64   `json:"code"`
	Msg     string  `json:"msg"`
	ModType string  `json:"modType"`
}

// GetPositionMarginChangeHistoryData gets margin change history for positions
type GetPositionMarginChangeHistoryData struct {
	Amount           float64 `json:"amount"`
	Asset            string  `json:"asset"`
	Symbol           string  `json:"symbol"`
	Timestamp        int64   `json:"time"`
	MarginChangeType int64   `json:"type"`
	PositionSide     string  `json:"positionSide"`
}

// FuturesPositionInformation stores futures position info
type FuturesPositionInformation struct {
	Symbol           string  `json:"symbol"`
	PositionAmount   float64 `json:"positionAmt,string"`
	EntryPrice       float64 `json:"entryPrice,string"`
	MarkPrice        float64 `json:"markPrice,string"`
	UnrealizedProfit float64 `json:"unRealizedProfit,string"`
	LiquidationPrice float64 `json:"liquidation,string"`
	Leverage         int64   `json:"leverage"`
	MaxQty           float64 `json:"maxQty"`
	MarginType       string  `json:"marginType"`
	IsolatedMargin   float64 `json:"isolatedMargin,string"`
	IsAutoAddMargin  bool    `json:"isAutoAddMargin"`
	PositionSide     string  `json:"positionSide"`
}

// FuturesAccountTradeList stores account trade list data
type FuturesAccountTradeList struct {
	Symbol          string  `json:"symbol"`
	ID              int64   `json:"id"`
	OrderID         int64   `json:"orderID"`
	Pair            string  `json:"pair"`
	Side            string  `json:"side"`
	Price           string  `json:"price"`
	Qty             float64 `json:"qty"`
	RealizedPNL     float64 `json:"realizedPNL"`
	MarginAsset     string  `json:"marginAsset"`
	BaseQty         float64 `json:"baseQty"`
	Commission      float64 `json:"commission"`
	CommissionAsset string  `json:"commissionAsset"`
	Timestamp       int64   `json:"timestamp"`
	PositionSide    string  `json:"positionSide"`
	Buyer           bool    `json:"buyer"`
	Maker           bool    `json:"maker"`
}

// FuturesIncomeHistoryData stores futures income history data
type FuturesIncomeHistoryData struct {
	Symbol     string  `json:"symbol"`
	IncomeType string  `json:"incomeType"`
	Income     float64 `json:"income,string"`
	Asset      string  `json:"asset"`
	Info       string  `json:"info"`
	Timestamp  int64   `json:"time"`
}

// NotionalBracketData stores notional bracket data
type NotionalBracketData struct {
	Pair     string `json:"pair"`
	Brackets []struct {
		Bracket          int64   `json:"bracket"`
		InitialLeverage  float64 `json:"initialLeverage"`
		QtyCap           float64 `json:"qtyCap"`
		QtylFloor        float64 `json:"qtyFloor"`
		MaintMarginRatio float64 `json:"maintMarginRatio"`
	}
}

// ForcedOrdersData stores forced orders data
type ForcedOrdersData struct {
	OrderID       int64   `json:"orderId"`
	Symbol        string  `json:"symbol"`
	Status        string  `json:"status"`
	ClientOrderID string  `json:"clientOrderId"`
	Price         float64 `json:"price,string"`
	AvgPrice      float64 `json:"avgPrice,string"`
	OrigQty       float64 `json:"origQty,string"`
	ExecutedQty   float64 `json:"executedQty,string"`
	CumQuote      float64 `json:"cumQuote,string"`
	TimeInForce   string  `json:"timeInForce"`
	OrderType     string  `json:"orderType"`
	ReduceOnly    bool    `json:"reduceOnly"`
	ClosePosition bool    `json:"closePosition"`
	Side          string  `json:"side"`
	PositionSide  string  `json:"positionSide"`
	StopPrice     float64 `json:"stopPrice,string"`
	WorkingType   string  `json:"workingType"`
	PriceProtect  float64 `json:"priceProtect,string"`
	OrigType      string  `json:"origType"`
	Time          int64   `json:"time"`
	UpdateTime    int64   `json:"updateTime"`
}

// ADLEstimateData stores data for ADL estimates
type ADLEstimateData struct {
	Symbol      string `json:"symbol"`
	ADLQuantile struct {
		Long  float64 `json:"LONG"`
		Short float64 `json:"SHORT"`
		Hedge float64 `json:"HEDGE"`
	} `json:"adlQuantile"`
}

// InterestHistoryData gets interest history data
type InterestHistoryData struct {
	Asset       string  `json:"asset"`
	Interest    float64 `json:"interest"`
	LendingType string  `json:"lendingType"`
	ProductName string  `json:"productName"`
	Time        string  `json:"time"`
}

// FundingRateData stores funding rates data
type FundingRateData struct {
	Symbol      string  `json:"symbol"`
	FundingRate float64 `json:"fundingRate,string"`
	FundingTime int64   `json:"fundingTime"`
}

// SymbolsData stores perp futures' symbols
type SymbolsData struct {
	Symbol string `json:"symbol"`
}

// PerpsExchangeInfo stores data for perps
type PerpsExchangeInfo struct {
	Symbols []SymbolsData `json:"symbols"`
}

// UFuturesExchangeInfo stores exchange info for ufutures
type UFuturesExchangeInfo struct {
	RateLimits []struct {
		Interval      string `json:"interval"`
		IntervalNum   int64  `json:"intervalNum"`
		Limit         int64  `json:"limit"`
		RateLimitType string `json:"rateLimitType"`
	} `json:"rateLimits"`
	ServerTime int64 `json:"serverTime"`
	Symbols    []struct {
		Symbol                   string  `json:"symbol"`
		Status                   string  `json:"status"`
		MaintenanceMarginPercent float64 `json:"maintMarginPercent,string"`
		RequiredMarginPercent    float64 `json:"requiredMarginPercent,string"`
		BaseAsset                string  `json:"baseAsset"`
		QuoteAsset               string  `json:"quoteAsset"`
		PricePrecision           int64   `json:"pricePrecision"`
		QuantityPrecision        int64   `json:"quantityPrecision"`
		BaseAssetPrecision       int64   `json:"baseAssetPrecision"`
		QuotePrecision           int64   `json:"quotePrecision"`
		Filters                  []struct {
			MinPrice          float64 `json:"minPrice,string"`
			MaxPrice          float64 `json:"maxPrice,string"`
			FilterType        string  `json:"filterType"`
			TickSize          float64 `json:"tickSize,string"`
			StepSize          float64 `json:"stepSize,string"`
			MaxQty            float64 `json:"maxQty,string"`
			MinQty            float64 `json:"minQty,string"`
			Limit             int64   `json:"limit"`
			MultiplierDown    float64 `json:"multiplierDown,string"`
			MultiplierUp      float64 `json:"multiplierUp,string"`
			MultiplierDecimal float64 `json:"multiplierDecimal,string"`
		} `json:"filters"`
		OrderTypes  []string `json:"orderTypes"`
		TimeInForce []string `json:"timeInForce"`
	} `json:"symbols"`
	Timezone string `json:"timezone"`
}

// CExchangeInfo stores exchange info for cfutures
type CExchangeInfo struct {
	ExchangeFilters []interface{} `json:"exchangeFilters"`
	RateLimits      []struct {
		Interval      string `json:"interval"`
		IntervalNum   int64  `json:"intervalNul"`
		Limit         int64  `json:"limit"`
		RateLimitType string `json:"rateLimitType"`
	} `json:"rateLimits"`
	ServerTime int64 `json:"serverTime"`
	Symbols    []struct {
		Filters []struct {
			FilterType        string  `json:"filterType"`
			MinPrice          float64 `json:"minPrice,string"`
			MaxPrice          float64 `json:"maxPrice,string"`
			StepSize          float64 `json:"stepSize,string"`
			MaxQty            float64 `json:"maxQty,string"`
			MinQty            float64 `json:"minQty,string"`
			Limit             int64   `json:"limit"`
			MultiplierDown    float64 `json:"multiplierDown,string"`
			MultiplierUp      float64 `json:"multiplierUp,string"`
			MultiplierDecimal float64 `json:"multiplierDecimal,string"`
		} `json:"filters"`
		OrderTypes            []string `json:"orderType"`
		TimeInForce           []string `json:"timeInForce"`
		Symbol                string   `json:"symbol"`
		Pair                  string   `json:"pair"`
		ContractType          string   `json:"contractType"`
		DeliveryDate          int64    `json:"deliveryDate"`
		OnboardDate           int64    `json:"onboardDate"`
		ContractStatus        string   `json:"contractStatus"`
		ContractSize          int64    `json:"contractSize"`
		QuoteAsset            string   `json:"quoteAsset"`
		BaseAsset             string   `json:"baseAsset"`
		MarginAsset           string   `json:"marginAsset"`
		PricePrecision        int64    `json:"pricePrecision"`
		QuantityPrecision     int64    `json:"quantityPrecision"`
		BaseAssetPrecision    int64    `json:"baseAssetPrecision"`
		QuotePrecision        int64    `json:"quotePrecision"`
		MaintMarginPercent    float64  `json:"maintMarginPercent,string"`
		RequiredMarginPercent float64  `json:"requiredMarginPercent,string"`
	} `json:"symbols"`
	Timezone string `json:"timezone"`
}

// ExchangeInfo holds the full exchange information type
type ExchangeInfo struct {
	Code       int       `json:"code"`
	Msg        string    `json:"msg"`
	Timezone   string    `json:"timezone"`
	Servertime time.Time `json:"serverTime"`
	RateLimits []struct {
		RateLimitType string `json:"rateLimitType"`
		Interval      string `json:"interval"`
		Limit         int    `json:"limit"`
	} `json:"rateLimits"`
	ExchangeFilters interface{} `json:"exchangeFilters"`
	Symbols         []struct {
		Symbol                     string   `json:"symbol"`
		Status                     string   `json:"status"`
		BaseAsset                  string   `json:"baseAsset"`
		BaseAssetPrecision         int      `json:"baseAssetPrecision"`
		QuoteAsset                 string   `json:"quoteAsset"`
		QuotePrecision             int      `json:"quotePrecision"`
		OrderTypes                 []string `json:"orderTypes"`
		IcebergAllowed             bool     `json:"icebergAllowed"`
		OCOAllowed                 bool     `json:"ocoAllowed"`
		QuoteOrderQtyMarketAllowed bool     `json:"quoteOrderQtyMarketAllowed"`
		IsSpotTradingAllowed       bool     `json:"isSpotTradingAllowed"`
		IsMarginTradingAllowed     bool     `json:"isMarginTradingAllowed"`
		Filters                    []struct {
			FilterType          string  `json:"filterType"`
			MinPrice            float64 `json:"minPrice,string"`
			MaxPrice            float64 `json:"maxPrice,string"`
			TickSize            float64 `json:"tickSize,string"`
			MultiplierUp        float64 `json:"multiplierUp,string"`
			MultiplierDown      float64 `json:"multiplierDown,string"`
			AvgPriceMins        int64   `json:"avgPriceMins"`
			MinQty              float64 `json:"minQty,string"`
			MaxQty              float64 `json:"maxQty,string"`
			StepSize            float64 `json:"stepSize,string"`
			MinNotional         float64 `json:"minNotional,string"`
			ApplyToMarket       bool    `json:"applyToMarket"`
			Limit               int64   `json:"limit"`
			MaxNumAlgoOrders    int64   `json:"maxNumAlgoOrders"`
			MaxNumIcebergOrders int64   `json:"maxNumIcebergOrders"`
		} `json:"filters"`
	} `json:"symbols"`
}

// OrderBookDataRequestParams represents Klines request data.
type OrderBookDataRequestParams struct {
	Symbol string `json:"symbol"` // Required field; example LTCBTC,BTCUSDT
	Limit  int    `json:"limit"`  // Default 100; max 1000. Valid limits:[5, 10, 20, 50, 100, 500, 1000]
}

// OrderbookItem stores an individual orderbook item
type OrderbookItem struct {
	Price    float64
	Quantity float64
}

// OrderBookData is resp data from orderbook endpoint
type OrderBookData struct {
	Code         int         `json:"code"`
	Msg          string      `json:"msg"`
	LastUpdateID int64       `json:"lastUpdateId"`
	Bids         [][2]string `json:"bids"`
	Asks         [][2]string `json:"asks"`
}

// OrderBook actual structured data that can be used for orderbook
type OrderBook struct {
	Symbol       string
	LastUpdateID int64
	Code         int
	Msg          string
	Bids         []OrderbookItem
	Asks         []OrderbookItem
}

// DepthUpdateParams is used as an embedded type for WebsocketDepthStream
type DepthUpdateParams []struct {
	PriceLevel float64
	Quantity   float64
	ingnore    []interface{}
}

// WebsocketDepthStream is the difference for the update depth stream
type WebsocketDepthStream struct {
	Event         string          `json:"e"`
	Timestamp     time.Time       `json:"E"`
	Pair          string          `json:"s"`
	FirstUpdateID int64           `json:"U"`
	LastUpdateID  int64           `json:"u"`
	UpdateBids    [][]interface{} `json:"b"`
	UpdateAsks    [][]interface{} `json:"a"`
}

// RecentTradeRequestParams represents Klines request data.
type RecentTradeRequestParams struct {
	Symbol string `json:"symbol"` // Required field. example LTCBTC, BTCUSDT
	Limit  int    `json:"limit"`  // Default 500; max 500.
}

// RecentTrade holds recent trade data
type RecentTrade struct {
	ID           int64     `json:"id"`
	Price        float64   `json:"price,string"`
	Quantity     float64   `json:"qty,string"`
	Time         time.Time `json:"time"`
	IsBuyerMaker bool      `json:"isBuyerMaker"`
	IsBestMatch  bool      `json:"isBestMatch"`
}

// TradeStream holds the trade stream data
type TradeStream struct {
	EventType      string    `json:"e"`
	EventTime      time.Time `json:"E"`
	Symbol         string    `json:"s"`
	TradeID        int64     `json:"t"`
	Price          string    `json:"p"`
	Quantity       string    `json:"q"`
	BuyerOrderID   int64     `json:"b"`
	SellerOrderID  int64     `json:"a"`
	TimeStamp      time.Time `json:"T"`
	Maker          bool      `json:"m"`
	BestMatchPrice bool      `json:"M"`
}

// KlineStream holds the kline stream data
type KlineStream struct {
	EventType string    `json:"e"`
	EventTime time.Time `json:"E"`
	Symbol    string    `json:"s"`
	Kline     struct {
		StartTime                time.Time `json:"t"`
		CloseTime                time.Time `json:"T"`
		Symbol                   string    `json:"s"`
		Interval                 string    `json:"i"`
		FirstTradeID             int64     `json:"f"`
		LastTradeID              int64     `json:"L"`
		OpenPrice                float64   `json:"o,string"`
		ClosePrice               float64   `json:"c,string"`
		HighPrice                float64   `json:"h,string"`
		LowPrice                 float64   `json:"l,string"`
		Volume                   float64   `json:"v,string"`
		NumberOfTrades           int64     `json:"n"`
		KlineClosed              bool      `json:"x"`
		Quote                    float64   `json:"q,string"`
		TakerBuyBaseAssetVolume  float64   `json:"V,string"`
		TakerBuyQuoteAssetVolume float64   `json:"Q,string"`
	} `json:"k"`
}

// TickerStream holds the ticker stream data
type TickerStream struct {
	EventType              string    `json:"e"`
	EventTime              time.Time `json:"E"`
	Symbol                 string    `json:"s"`
	PriceChange            float64   `json:"p,string"`
	PriceChangePercent     float64   `json:"P,string"`
	WeightedAvgPrice       float64   `json:"w,string"`
	ClosePrice             float64   `json:"x,string"`
	LastPrice              float64   `json:"c,string"`
	LastPriceQuantity      float64   `json:"Q,string"`
	BestBidPrice           float64   `json:"b,string"`
	BestBidQuantity        float64   `json:"B,string"`
	BestAskPrice           float64   `json:"a,string"`
	BestAskQuantity        float64   `json:"A,string"`
	OpenPrice              float64   `json:"o,string"`
	HighPrice              float64   `json:"h,string"`
	LowPrice               float64   `json:"l,string"`
	TotalTradedVolume      float64   `json:"v,string"`
	TotalTradedQuoteVolume float64   `json:"q,string"`
	OpenTime               time.Time `json:"O"`
	CloseTime              time.Time `json:"C"`
	FirstTradeID           int64     `json:"F"`
	LastTradeID            int64     `json:"L"`
	NumberOfTrades         int64     `json:"n"`
}

// HistoricalTrade holds recent trade data
type HistoricalTrade struct {
	Code         int       `json:"code"`
	Msg          string    `json:"msg"`
	ID           int64     `json:"id"`
	Price        float64   `json:"price,string"`
	Quantity     float64   `json:"qty,string"`
	Time         time.Time `json:"time"`
	IsBuyerMaker bool      `json:"isBuyerMaker"`
	IsBestMatch  bool      `json:"isBestMatch"`
}

// AggregatedTradeRequestParams holds request params
type AggregatedTradeRequestParams struct {
	Symbol string // Required field; example LTCBTC, BTCUSDT
	// The first trade to retrieve
	FromID int64
	// The API seems to accept (start and end time) or FromID and no other combinations
	StartTime time.Time
	EndTime   time.Time
	// Default 500; max 1000.
	Limit int
}

// AggregatedTrade holds aggregated trade information
type AggregatedTrade struct {
<<<<<<< HEAD
	ATradeID       int64   `json:"a"`
	Price          float64 `json:"p,string"`
	Quantity       float64 `json:"q,string"`
	FirstTradeID   int64   `json:"f"`
	LastTradeID    int64   `json:"l"`
	TimeStamp      int64   `json:"T"`
	BuyerMaker     bool    `json:"m"`
	BestMatchPrice bool    `json:"M"`
=======
	ATradeID       int64     `json:"a"`
	Price          float64   `json:"p,string"`
	Quantity       float64   `json:"q,string"`
	FirstTradeID   int64     `json:"f"`
	LastTradeID    int64     `json:"l"`
	TimeStamp      time.Time `json:"T"`
	Maker          bool      `json:"m"`
	BestMatchPrice bool      `json:"M"`
>>>>>>> ba4ac4f3
}

// IndexMarkPrice stores data for index and mark prices
type IndexMarkPrice struct {
	Symbol               string  `json:"symbol"`
	Pair                 string  `json:"pair"`
	MarkPrice            float64 `json:"markPrice,string"`
	IndexPrice           float64 `json:"indexPrice,string"`
	EstimatedSettlePrice float64 `json:"estimatedSettlePrice,string"`
	LastFundingRate      string  `json:"lastFundingRate"`
	NextFundingTime      int64   `json:"nextFundingTime"`
	Time                 int64   `json:"time"`
}

// CandleStick holds kline data
type CandleStick struct {
	OpenTime                 time.Time
	Open                     float64
	High                     float64
	Low                      float64
	Close                    float64
	Volume                   float64
	CloseTime                time.Time
	QuoteAssetVolume         float64
	TradeCount               float64
	TakerBuyAssetVolume      float64
	TakerBuyQuoteAssetVolume float64
}

// AveragePrice holds current average symbol price
type AveragePrice struct {
	Mins  int64   `json:"mins"`
	Price float64 `json:"price,string"`
}

// PriceChangeStats contains statistics for the last 24 hours trade
type PriceChangeStats struct {
	Symbol             string    `json:"symbol"`
	PriceChange        float64   `json:"priceChange,string"`
	PriceChangePercent float64   `json:"priceChangePercent,string"`
	WeightedAvgPrice   float64   `json:"weightedAvgPrice,string"`
	PrevClosePrice     float64   `json:"prevClosePrice,string"`
	LastPrice          float64   `json:"lastPrice,string"`
	LastQty            float64   `json:"lastQty,string"`
	BidPrice           float64   `json:"bidPrice,string"`
	AskPrice           float64   `json:"askPrice,string"`
	OpenPrice          float64   `json:"openPrice,string"`
	HighPrice          float64   `json:"highPrice,string"`
	LowPrice           float64   `json:"lowPrice,string"`
	Volume             float64   `json:"volume,string"`
	QuoteVolume        float64   `json:"quoteVolume,string"`
	OpenTime           time.Time `json:"openTime"`
	CloseTime          time.Time `json:"closeTime"`
	FirstID            int64     `json:"firstId"`
	LastID             int64     `json:"lastId"`
	Count              int64     `json:"count"`
}

// SymbolPrice holds basic symbol price
type SymbolPrice struct {
	Symbol string  `json:"symbol"`
	Price  float64 `json:"price,string"`
}

// BestPrice holds best price data
type BestPrice struct {
	Symbol   string  `json:"symbol"`
	BidPrice float64 `json:"bidPrice,string"`
	BidQty   float64 `json:"bidQty,string"`
	AskPrice float64 `json:"askPrice,string"`
	AskQty   float64 `json:"askQty,string"`
}

// NewOrderRequest request type
type NewOrderRequest struct {
	// Symbol (currency pair to trade)
	Symbol string
	// Side Buy or Sell
	Side string
	// TradeType (market or limit order)
	TradeType RequestParamsOrderType
	// TimeInForce specifies how long the order remains in effect.
	// Examples are (Good Till Cancel (GTC), Immediate or Cancel (IOC) and Fill Or Kill (FOK))
	TimeInForce RequestParamsTimeForceType
	// Quantity is the total base qty spent or received in an order.
	Quantity float64
	// QuoteOrderQty is the total quote qty spent or received in a MARKET order.
	QuoteOrderQty    float64
	Price            float64
	NewClientOrderID string
	StopPrice        float64 // Used with STOP_LOSS, STOP_LOSS_LIMIT, TAKE_PROFIT, and TAKE_PROFIT_LIMIT orders.
	IcebergQty       float64 // Used with LIMIT, STOP_LOSS_LIMIT, and TAKE_PROFIT_LIMIT to create an iceberg order.
	NewOrderRespType string
}

// NewOrderResponse is the return structured response from the exchange
type NewOrderResponse struct {
	Code            int       `json:"code"`
	Msg             string    `json:"msg"`
	Symbol          string    `json:"symbol"`
	OrderID         int64     `json:"orderId"`
	ClientOrderID   string    `json:"clientOrderId"`
	TransactionTime time.Time `json:"transactTime"`
	Price           float64   `json:"price,string"`
	OrigQty         float64   `json:"origQty,string"`
	ExecutedQty     float64   `json:"executedQty,string"`
	// The cumulative amount of the quote that has been spent (with a BUY order) or received (with a SELL order).
	CumulativeQuoteQty float64 `json:"cummulativeQuoteQty,string"`
	Status             string  `json:"status"`
	TimeInForce        string  `json:"timeInForce"`
	Type               string  `json:"type"`
	Side               string  `json:"side"`
	Fills              []struct {
		Price           float64 `json:"price,string"`
		Qty             float64 `json:"qty,string"`
		Commission      float64 `json:"commission,string"`
		CommissionAsset string  `json:"commissionAsset"`
	} `json:"fills"`
}

// CancelOrderResponse is the return structured response from the exchange
type CancelOrderResponse struct {
	Symbol            string `json:"symbol"`
	OrigClientOrderID string `json:"origClientOrderId"`
	OrderID           int64  `json:"orderId"`
	ClientOrderID     string `json:"clientOrderId"`
}

// QueryOrderData holds query order data
type QueryOrderData struct {
	Code                int       `json:"code"`
	Msg                 string    `json:"msg"`
	Symbol              string    `json:"symbol"`
	OrderID             int64     `json:"orderId"`
	ClientOrderID       string    `json:"clientOrderId"`
	Price               float64   `json:"price,string"`
	OrigQty             float64   `json:"origQty,string"`
	ExecutedQty         float64   `json:"executedQty,string"`
	Status              string    `json:"status"`
	TimeInForce         string    `json:"timeInForce"`
	Type                string    `json:"type"`
	Side                string    `json:"side"`
	StopPrice           float64   `json:"stopPrice,string"`
	IcebergQty          float64   `json:"icebergQty,string"`
	Time                time.Time `json:"time"`
	IsWorking           bool      `json:"isWorking"`
	CummulativeQuoteQty float64   `json:"cummulativeQuoteQty,string"`
	OrderListID         int64     `json:"orderListId"`
	OrigQuoteOrderQty   float64   `json:"origQuoteOrderQty,string"`
	UpdateTime          time.Time `json:"updateTime"`
}

// Balance holds query order data
type Balance struct {
	Asset  string `json:"asset"`
	Free   string `json:"free"`
	Locked string `json:"locked"`
}

// Account holds the account data
type Account struct {
	MakerCommission  int       `json:"makerCommission"`
	TakerCommission  int       `json:"takerCommission"`
	BuyerCommission  int       `json:"buyerCommission"`
	SellerCommission int       `json:"sellerCommission"`
	CanTrade         bool      `json:"canTrade"`
	CanWithdraw      bool      `json:"canWithdraw"`
	CanDeposit       bool      `json:"canDeposit"`
	UpdateTime       time.Time `json:"updateTime"`
	Balances         []Balance `json:"balances"`
}

// RequestParamsTimeForceType Time in force
type RequestParamsTimeForceType string

var (
	// BinanceRequestParamsTimeGTC GTC
	BinanceRequestParamsTimeGTC = RequestParamsTimeForceType("GTC")

	// BinanceRequestParamsTimeIOC IOC
	BinanceRequestParamsTimeIOC = RequestParamsTimeForceType("IOC")

	// BinanceRequestParamsTimeFOK FOK
	BinanceRequestParamsTimeFOK = RequestParamsTimeForceType("FOK")
)

// RequestParamsOrderType trade order type
type RequestParamsOrderType string

var (
	// BinanceRequestParamsOrderLimit Limit order
	BinanceRequestParamsOrderLimit = RequestParamsOrderType("LIMIT")

	// BinanceRequestParamsOrderMarket Market order
	BinanceRequestParamsOrderMarket = RequestParamsOrderType("MARKET")

	// BinanceRequestParamsOrderStopLoss STOP_LOSS
	BinanceRequestParamsOrderStopLoss = RequestParamsOrderType("STOP_LOSS")

	// BinanceRequestParamsOrderStopLossLimit STOP_LOSS_LIMIT
	BinanceRequestParamsOrderStopLossLimit = RequestParamsOrderType("STOP_LOSS_LIMIT")

	// BinanceRequestParamsOrderTakeProfit TAKE_PROFIT
	BinanceRequestParamsOrderTakeProfit = RequestParamsOrderType("TAKE_PROFIT")

	// BinanceRequestParamsOrderTakeProfitLimit TAKE_PROFIT_LIMIT
	BinanceRequestParamsOrderTakeProfitLimit = RequestParamsOrderType("TAKE_PROFIT_LIMIT")

	// BinanceRequestParamsOrderLimitMarker LIMIT_MAKER
	BinanceRequestParamsOrderLimitMarker = RequestParamsOrderType("LIMIT_MAKER")
)

// KlinesRequestParams represents Klines request data.
type KlinesRequestParams struct {
	Symbol    string // Required field; example LTCBTC, BTCUSDT
	Interval  string // Time interval period
	Limit     int    // Default 500; max 500.
	StartTime time.Time
	EndTime   time.Time
}

// WithdrawalFees the large list of predefined withdrawal fees
// Prone to change
var WithdrawalFees = map[currency.Code]float64{
	currency.BNB:     0.13,
	currency.BTC:     0.0005,
	currency.NEO:     0,
	currency.ETH:     0.01,
	currency.LTC:     0.001,
	currency.QTUM:    0.01,
	currency.EOS:     0.1,
	currency.SNT:     35,
	currency.BNT:     1,
	currency.GAS:     0,
	currency.BCC:     0.001,
	currency.BTM:     5,
	currency.USDT:    3.4,
	currency.HCC:     0.0005,
	currency.OAX:     6.5,
	currency.DNT:     54,
	currency.MCO:     0.31,
	currency.ICN:     3.5,
	currency.ZRX:     1.9,
	currency.OMG:     0.4,
	currency.WTC:     0.5,
	currency.LRC:     12.3,
	currency.LLT:     67.8,
	currency.YOYO:    1,
	currency.TRX:     1,
	currency.STRAT:   0.1,
	currency.SNGLS:   54,
	currency.BQX:     3.9,
	currency.KNC:     3.5,
	currency.SNM:     25,
	currency.FUN:     86,
	currency.LINK:    4,
	currency.XVG:     0.1,
	currency.CTR:     35,
	currency.SALT:    2.3,
	currency.MDA:     2.3,
	currency.IOTA:    0.5,
	currency.SUB:     11.4,
	currency.ETC:     0.01,
	currency.MTL:     2,
	currency.MTH:     45,
	currency.ENG:     2.2,
	currency.AST:     14.4,
	currency.DASH:    0.002,
	currency.BTG:     0.001,
	currency.EVX:     2.8,
	currency.REQ:     29.9,
	currency.VIB:     30,
	currency.POWR:    8.2,
	currency.ARK:     0.2,
	currency.XRP:     0.25,
	currency.MOD:     2,
	currency.ENJ:     26,
	currency.STORJ:   5.1,
	currency.KMD:     0.002,
	currency.RCN:     47,
	currency.NULS:    0.01,
	currency.RDN:     2.5,
	currency.XMR:     0.04,
	currency.DLT:     19.8,
	currency.AMB:     8.9,
	currency.BAT:     8,
	currency.ZEC:     0.005,
	currency.BCPT:    14.5,
	currency.ARN:     3,
	currency.GVT:     0.13,
	currency.CDT:     81,
	currency.GXS:     0.3,
	currency.POE:     134,
	currency.QSP:     36,
	currency.BTS:     1,
	currency.XZC:     0.02,
	currency.LSK:     0.1,
	currency.TNT:     47,
	currency.FUEL:    79,
	currency.MANA:    18,
	currency.BCD:     0.01,
	currency.DGD:     0.04,
	currency.ADX:     6.3,
	currency.ADA:     1,
	currency.PPT:     0.41,
	currency.CMT:     12,
	currency.XLM:     0.01,
	currency.CND:     58,
	currency.LEND:    84,
	currency.WABI:    6.6,
	currency.SBTC:    0.0005,
	currency.BCX:     0.5,
	currency.WAVES:   0.002,
	currency.TNB:     139,
	currency.GTO:     20,
	currency.ICX:     0.02,
	currency.OST:     32,
	currency.ELF:     3.9,
	currency.AION:    3.2,
	currency.CVC:     10.9,
	currency.REP:     0.2,
	currency.GNT:     8.9,
	currency.DATA:    37,
	currency.ETF:     1,
	currency.BRD:     3.8,
	currency.NEBL:    0.01,
	currency.VIBE:    17.3,
	currency.LUN:     0.36,
	currency.CHAT:    60.7,
	currency.RLC:     3.4,
	currency.INS:     3.5,
	currency.IOST:    105.6,
	currency.STEEM:   0.01,
	currency.NANO:    0.01,
	currency.AE:      1.3,
	currency.VIA:     0.01,
	currency.BLZ:     10.3,
	currency.SYS:     1,
	currency.NCASH:   247.6,
	currency.POA:     0.01,
	currency.ONT:     1,
	currency.ZIL:     37.2,
	currency.STORM:   152,
	currency.XEM:     4,
	currency.WAN:     0.1,
	currency.WPR:     43.4,
	currency.QLC:     1,
	currency.GRS:     0.2,
	currency.CLOAK:   0.02,
	currency.LOOM:    11.9,
	currency.BCN:     1,
	currency.TUSD:    1.35,
	currency.ZEN:     0.002,
	currency.SKY:     0.01,
	currency.THETA:   24,
	currency.IOTX:    90.5,
	currency.QKC:     24.6,
	currency.AGI:     29.81,
	currency.NXS:     0.02,
	currency.SC:      0.1,
	currency.EON:     10,
	currency.NPXS:    897,
	currency.KEY:     223,
	currency.NAS:     0.1,
	currency.ADD:     100,
	currency.MEETONE: 300,
	currency.ATD:     100,
	currency.MFT:     175,
	currency.EOP:     5,
	currency.DENT:    596,
	currency.IQ:      50,
	currency.ARDR:    2,
	currency.HOT:     1210,
	currency.VET:     100,
	currency.DOCK:    68,
	currency.POLY:    7,
	currency.VTHO:    21,
	currency.ONG:     0.1,
	currency.PHX:     1,
	currency.HC:      0.005,
	currency.GO:      0.01,
	currency.PAX:     1.4,
	currency.EDO:     1.3,
	currency.WINGS:   8.9,
	currency.NAV:     0.2,
	currency.TRIG:    49.1,
	currency.APPC:    12.4,
	currency.PIVX:    0.02,
}

// WithdrawResponse contains status of withdrawal request
type WithdrawResponse struct {
	Success bool   `json:"success"`
	Msg     string `json:"msg"`
	ID      string `json:"id"`
}

// UserAccountStream contains a key to maintain an authorised
// websocket connection
type UserAccountStream struct {
	ListenKey string `json:"listenKey"`
}

type wsAccountInfo struct {
	Stream string `json:"stream"`
	Data   struct {
		CanDeposit       bool      `json:"D"`
		CanTrade         bool      `json:"T"`
		CanWithdraw      bool      `json:"W"`
		EventTime        time.Time `json:"E"`
		LastUpdated      time.Time `json:"u"`
		BuyerCommission  float64   `json:"b"`
		MakerCommission  float64   `json:"m"`
		SellerCommission float64   `json:"s"`
		TakerCommission  float64   `json:"t"`
		EventType        string    `json:"e"`
		Currencies       []struct {
			Asset     string  `json:"a"`
			Available float64 `json:"f,string"`
			Locked    float64 `json:"l,string"`
		} `json:"B"`
	} `json:"data"`
}

type wsAccountPosition struct {
	Stream string `json:"stream"`
	Data   struct {
		Currencies []struct {
			Asset     string  `json:"a"`
			Available float64 `json:"f,string"`
			Locked    float64 `json:"l,string"`
		} `json:"B"`
		EventTime   time.Time `json:"E"`
		LastUpdated time.Time `json:"u"`
		EventType   string    `json:"e"`
	} `json:"data"`
}

type wsBalanceUpdate struct {
	Stream string `json:"stream"`
	Data   struct {
		EventTime    time.Time `json:"E"`
		ClearTime    time.Time `json:"T"`
		BalanceDelta float64   `json:"d,string"`
		Asset        string    `json:"a"`
		EventType    string    `json:"e"`
	} `json:"data"`
}

type wsOrderUpdate struct {
	Stream string `json:"stream"`
	Data   struct {
		ClientOrderID                     string    `json:"C"`
		EventTime                         time.Time `json:"E"`
		IcebergQuantity                   float64   `json:"F,string"`
		LastExecutedPrice                 float64   `json:"L,string"`
		CommissionAsset                   float64   `json:"N"`
		OrderCreationTime                 time.Time `json:"O"`
		StopPrice                         float64   `json:"P,string"`
		QuoteOrderQuantity                float64   `json:"Q,string"`
		Side                              string    `json:"S"`
		TransactionTime                   time.Time `json:"T"`
		OrderStatus                       string    `json:"X"`
		LastQuoteAssetTransactedQuantity  float64   `json:"Y,string"`
		CumulativeQuoteTransactedQuantity float64   `json:"Z,string"`
		CancelledClientOrderID            string    `json:"c"`
		EventType                         string    `json:"e"`
		TimeInForce                       string    `json:"f"`
		OrderListID                       int64     `json:"g"`
		OrderID                           int64     `json:"i"`
		LastExecutedQuantity              float64   `json:"l,string"`
		IsMaker                           bool      `json:"m"`
		Commission                        float64   `json:"n,string"`
		OrderType                         string    `json:"o"`
		Price                             float64   `json:"p,string"`
		Quantity                          float64   `json:"q,string"`
		RejectionReason                   string    `json:"r"`
		Symbol                            string    `json:"s"`
		TradeID                           int64     `json:"t"`
		IsOnOrderBook                     bool      `json:"w"`
		CurrentExecutionType              string    `json:"x"`
		CumulativeFilledQuantity          float64   `json:"z,string"`
	} `json:"data"`
}

type wsListStatus struct {
	Stream string `json:"stream"`
	Data   struct {
		ListClientOrderID string    `json:"C"`
		EventTime         time.Time `json:"E"`
		ListOrderStatus   string    `json:"L"`
		Orders            []struct {
			ClientOrderID string `json:"c"`
			OrderID       int64  `json:"i"`
			Symbol        string `json:"s"`
		} `json:"O"`
		TransactionTime time.Time `json:"T"`
		ContingencyType string    `json:"c"`
		EventType       string    `json:"e"`
		OrderListID     int64     `json:"g"`
		ListStatusType  string    `json:"l"`
		RejectionReason string    `json:"r"`
		Symbol          string    `json:"s"`
	} `json:"data"`
}

// WsPayload defines the payload through the websocket connection
type WsPayload struct {
	Method string   `json:"method"`
	Params []string `json:"params"`
	ID     int64    `json:"id"`
}<|MERGE_RESOLUTION|>--- conflicted
+++ resolved
@@ -1211,16 +1211,6 @@
 
 // AggregatedTrade holds aggregated trade information
 type AggregatedTrade struct {
-<<<<<<< HEAD
-	ATradeID       int64   `json:"a"`
-	Price          float64 `json:"p,string"`
-	Quantity       float64 `json:"q,string"`
-	FirstTradeID   int64   `json:"f"`
-	LastTradeID    int64   `json:"l"`
-	TimeStamp      int64   `json:"T"`
-	BuyerMaker     bool    `json:"m"`
-	BestMatchPrice bool    `json:"M"`
-=======
 	ATradeID       int64     `json:"a"`
 	Price          float64   `json:"p,string"`
 	Quantity       float64   `json:"q,string"`
@@ -1229,7 +1219,6 @@
 	TimeStamp      time.Time `json:"T"`
 	Maker          bool      `json:"m"`
 	BestMatchPrice bool      `json:"M"`
->>>>>>> ba4ac4f3
 }
 
 // IndexMarkPrice stores data for index and mark prices
