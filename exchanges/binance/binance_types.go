--- conflicted
+++ resolved
@@ -3,7 +3,7 @@
 import (
 	"encoding/json"
 
-	"github.com/kempeng/gocryptotrader/decimal"
+	"github.com/thrasher-/gocryptotrader/decimal"
 )
 
 // Response holds basic binance api response data
@@ -83,16 +83,6 @@
 
 // RecentTrade holds recent trade data
 type RecentTrade struct {
-<<<<<<< HEAD
-	Code         int     `json:"code"`
-	Msg          string  `json:"msg"`
-	ID           int64   `json:"id"`
-	Price        float64 `json:"price,string"`
-	Quantity     float64 `json:"qty,string"`
-	Time         float64 `json:"time"`
-	IsBuyerMaker bool    `json:"isBuyerMaker"`
-	IsBestMatch  bool    `json:"isBestMatch"`
-=======
 	Code         int             `json:"code"`
 	Msg          string          `json:"msg"`
 	ID           int64           `json:"id"`
@@ -101,7 +91,6 @@
 	Time         int64           `json:"time"`
 	IsBuyerMaker bool            `json:"isBuyerMaker"`
 	IsBestMatch  bool            `json:"isBestMatch"`
->>>>>>> 3bb7af00
 }
 
 // MultiStreamData holds stream data
@@ -256,7 +245,6 @@
 
 // NewOrderRequest request type
 type NewOrderRequest struct {
-<<<<<<< HEAD
 	// Symbol (currency pair to trade)
 	Symbol string
 	// Side Buy or Sell
@@ -267,22 +255,11 @@
 	// Examples are (Good Till Cancel (GTC), Immediate or Cancel (IOC) and Fill Or Kill (FOK))
 	TimeInForce RequestParamsTimeForceType
 	// Quantity
-	Quantity         float64
-	Price            float64
-	NewClientOrderID string
-	StopPrice        float64 //Used with STOP_LOSS, STOP_LOSS_LIMIT, TAKE_PROFIT, and TAKE_PROFIT_LIMIT orders.
-	IcebergQty       float64 //Used with LIMIT, STOP_LOSS_LIMIT, and TAKE_PROFIT_LIMIT to create an iceberg order.
-=======
-	Symbol           string
-	Side             string
-	TradeType        string
-	TimeInForce      string
 	Quantity         decimal.Decimal
 	Price            decimal.Decimal
 	NewClientOrderID string
-	StopPrice        decimal.Decimal
-	IcebergQty       decimal.Decimal
->>>>>>> 3bb7af00
+	StopPrice        decimal.Decimal //Used with STOP_LOSS, STOP_LOSS_LIMIT, TAKE_PROFIT, and TAKE_PROFIT_LIMIT orders.
+	IcebergQty       decimal.Decimal //Used with LIMIT, STOP_LOSS_LIMIT, and TAKE_PROFIT_LIMIT to create an iceberg order.
 	NewOrderRespType string
 }
 
@@ -319,24 +296,6 @@
 
 // QueryOrderData holds query order data
 type QueryOrderData struct {
-<<<<<<< HEAD
-	Code          int     `json:"code"`
-	Msg           string  `json:"msg"`
-	Symbol        string  `json:"symbol"`
-	OrderID       int64   `json:"orderId"`
-	ClientOrderID string  `json:"clientOrderId"`
-	Price         float64 `json:"price,string"`
-	OrigQty       float64 `json:"origQty,string"`
-	ExecutedQty   float64 `json:"executedQty,string"`
-	Status        string  `json:"status"`
-	TimeInForce   string  `json:"timeInForce"`
-	Type          string  `json:"type"`
-	Side          string  `json:"side"`
-	StopPrice     float64 `json:"stopPrice,string"`
-	IcebergQty    float64 `json:"icebergQty,string"`
-	Time          float64 `json:"time"`
-	IsWorking     bool    `json:"isWorking"`
-=======
 	Code          int             `json:"code"`
 	Msg           string          `json:"msg"`
 	Symbol        string          `json:"symbol"`
@@ -353,7 +312,6 @@
 	IcebergQty    decimal.Decimal `json:"icebergQty,string"`
 	Time          int64           `json:"time"`
 	IsWorking     bool            `json:"isWorking"`
->>>>>>> 3bb7af00
 }
 
 // Balance holds query order data
