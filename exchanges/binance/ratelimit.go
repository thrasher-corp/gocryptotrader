package binance

import (
	"time"

	"github.com/thrasher-corp/gocryptotrader/exchanges/request"
)

const (
	// Binance limit rates
	// Global dictates the max rate limit for general request items which is
	// 1200 requests per minute
	spotInterval    = time.Minute
	spotRequestRate = 1200
	// Order related limits which are segregated from the global rate limits
	// 100 requests per 10 seconds and max 100000 requests per day.
	spotOrderInterval        = 10 * time.Second
	spotOrderRequestRate     = 100
	cFuturesInterval         = time.Minute
	cFuturesRequestRate      = 6000
	cFuturesOrderInterval    = time.Minute
	cFuturesOrderRequestRate = 1200
	uFuturesInterval         = time.Minute
	uFuturesRequestRate      = 2400
	uFuturesOrderInterval    = time.Minute
	uFuturesOrderRequestRate = 1200
	portfolioMarginRate      = 1200
	portfolioMarginInterval  = time.Minute
)

// Binance Spot rate limits
const (
	spotDefaultRate request.EndpointLimit = iota
	aggTradesRate
	listenKeyRate
	sapiDefaultRate
	allCoinInfoRate
	dailyAccountSnapshotRate
	fundWithdrawalRate
	withdrawalHistoryRate
	spotExchangeInfo
	spotHistoricalTradesRate
	spotOrderbookDepth100Rate
	spotOrderbookDepth500Rate
	spotOrderbookDepth1000Rate
	spotOrderbookDepth5000Rate
	getRecentTradesListRate
	getOldTradeLookupRate
	spotOrderbookTickerAllRate
	spotBookTickerRate
	spotSymbolPriceAllRate
	spotSymbolPriceRate
	getAggregateTradeListRate
	getKlineRate
	getCurrentAveragePriceRate
	get24HrTickerPriceChangeStatisticsRate
	getTickers20Rate
	getTickers100Rate
	getTickersMoreThan100Rate
	spotPriceChangeAllRate
	spotOpenOrdersAllRate
	allCrossMarginFeeDataRate
	allIsolatedMarginFeeDataRate
	marginCurrentOrderCountUsageRate
	depositAddressesRate
	dustTransferRate
	assetDividendRecordRate
	userUniversalTransferRate
	userAssetsRate
	busdConvertHistoryRate
	busdConvertRate
	cloudMiningPaymentAndRefundHistoryRate
	autoConvertingStableCoinsRate
	getMinersListRate
	getEarningsListRate
	extraBonusListRate
	getHashrateRescaleRate
	getHashrateRescaleDetailRate
	getHasrateRescaleRequestRate
	cancelHashrateResaleConfigurationRate
	statisticsListRate
	miningAccountListRate
	miningAccountEarningRate
	getDepositAddressListInNetworkRate
	getUserWalletBalanceRate
	getUserDelegationHistoryRate
	symbolDelistScheduleForSpotRate
	withdrawAddressListRate
	crossMarginCollateralRatioRate
	smallLiabilityExchangeCoinListRate
	getSmallLiabilityExchangeCoinListRate
	getSmallLiabilityExchangeRate
	marginHourlyInterestRate
	marginCapitalFlowRate
	marginTokensAndSymbolsDelistScheduleRate
	marginAvailableInventoryRate
	marginManualLiquidiationRate
	getSubAccountAssetRate
	getSubAccountStatusOnMarginOrFuturesRate
	subAccountMarginAccountDetailRate
	getSubAccountSummaryOfMarginAccountRate
	getDetailSubAccountFuturesAccountRate
	getFuturesPositionRiskOfSubAccountV1Rate
	getFuturesSubAccountSummaryV2Rate
	ipRestrictionForSubAccountAPIKeyRate
	deleteIPListForSubAccountAPIKeyRate
	addIPRestrictionSubAccountAPIKey
	getManagedSubAccountSnapshotRate
	managedSubAccountTransferLogRate
	managedSubAccountFuturesAssetDetailRate
	getManagedSubAccountListRate
	getSubAccountTransactionStatisticsRate
	marginAccountBorrowRepayRate
	getCrossMarginAccountDetailRate
	getCrossMarginAccountOrderRate
	getMarginAccountsOpenOrdersRate
	marginAccountsAllOrdersRate
	marginAccountOpenOCOOrdersRate
	marginAccountTradeListRate
	marginMaxBorrowRate
	maxTransferOutRate
	marginAccountSummaryRate
	getIsolatedMarginAccountInfoRate
	deleteIsolatedMarginAccountRate
	enableIsolatedMarginAccountRate
	allIsolatedMarginSymbol
	marginOCOOrderRate
	getMarginAccountOCOOrderRate
	getMarginAccountAllOCORate
	getOCOListRate
	getAllOCOOrdersRate
	getOpenOCOListRate

	simpleEarnProductsRate
	getSimpleEarnProductPositionRate
	simpleAccountRate
	getFlexibleSubscriptionRecordRate
	nftRate
	spotRebateHistoryRate
	convertTradeFlowHistoryRate
	getLimitOpenOrdersRate
	cancelLimitOrderRate
	placeLimitOrderRate
	orderStatusRate
	acceptQuoteRate
	sendQuoteRequestRate
	getLockedSubscriptionRecordsRate
	getRedemptionRecordRate
	getRewardHistoryRate
	setAutoSubscribeRate
	personalLeftQuotaRate
	subscriptionPreviewRate
	simpleEarnRateHistoryRate
	etherumStakingRedemptionRate
	ethStakingHistoryRate
	ethRedemptionHistoryRate
	bethRewardDistributionHistoryRate
	currentETHStakingQuotaRate
	getWBETHRateHistoryRate
	ethStakingAccountRate
	wrapBETHRate
	wbethWrapOrUnwrapHistoryRate
	wbethRewardsHistoryRate

	futuresFundTransfersFetchRate
	futureTickLevelOrderbookHistoricalDataDownloadLinkRate
	fundAutoCollectionRate
	getAutoRepayFuturesStatusRate
	pmAssetLeverageRate

	getVIPLoanOngoingOrdersRate
	vipLoanRepayRate
	vipLoanRenewRate
	getVIPLoanRepaymentHistoryRate
	checkLockedValueVIPCollateralAccountRate
	vipLoanBorrowRate
	getVIPLoanableAssetsRate
	getCollateralAssetDataRate
	getApplicationStatusRate
	getVIPBorrowInterestRate

	fiatDepositWithdrawHistRate

	getAllConvertPairsRate
	getOrderQuantityPrecisionPerAssetRate
	testNewOrderWithCommissionRate
	payTradeEndpointsRate

	// Classic Portfolio Rate
	classicPMAccountInfoRate
	classicPMCollateralRate
	getClassicPMBankruptacyLoanAmountRate
	repayClassicPMBankruptacyLoanRate
	classicPMNegativeBalanceInterestHistory
	pmAssetIndexPriceRate
	fundCollectionByAssetRate
	transferBNBRate
	changeAutoRepayFuturesStatusRate
	repayFuturesNegativeBalanceRate

	// Spot Algo Endpoints
	spotTwapNewOrderRate

	// Staking Endpoints
	subscribeETHStakingRate

	// Futures Algo
	placeVPOrderRate
	placeTWAveragePriceNewOrderRate

	spotOpenOrdersSpecificRate
	spotOrderRate
	spotOrderQueryRate
	spotAllOrdersRate
	spotAccountInformationRate
	accountTradeListRate
	currentOrderCountUsageRate
	queryPreventedMatchsWithRate
	getAllocationsRate
	preventedMatchesByOrderIDRate
	getCommissionRate
	borrowRepayRecordsInMarginAccountRate
	getPriceMarginIndexRate
	marginAccountNewOrderRate
	marginAccountCancelOrderRate
	adjustCrossMarginMaxLeverageRate
	uFuturesDefaultRate
	uFuturesHistoricalTradesRate
	uFuturesSymbolOrdersRate
	uFuturesPairOrdersRate
	uFuturesCurrencyForceOrdersRate
	uFuturesAllForceOrdersRate
	uFuturesIncomeHistoryRate
	uFuturesOrderbook50Rate
	uFuturesOrderbook100Rate
	uFuturesOrderbook500Rate
	uFuturesOrderbook1000Rate
	uFuturesKline100Rate
	uFuturesKline500Rate
	uFuturesKline1000Rate
	uFuturesKlineMaxRate
	uFuturesTickerPriceHistoryRate
	uFuturesOrdersDefaultRate
	uFuturesGetAllOrdersRate
	uFuturesAccountInformationRate
	uFuturesOrderbookTickerAllRate
	uFuturesCountdownCancelRate
	uFuturesBatchOrdersRate
	uFuturesGetAllOpenOrdersRate
	cFuturesDefaultRate
	cFuturesHistoricalTradesRate
	cFuturesTickerPriceHistoryRate
	cFuturesIncomeHistoryRate
	cFuturesOrderbook50Rate
	cFuturesOrderbook100Rate
	cFuturesOrderbook500Rate
	cFuturesOrderbook1000Rate
	cFuturesKline500Rate
	cFuturesKline1000Rate
	cFuturesKlineMaxRate
	cFuturesIndexMarkPriceRate
	cFuturesBatchOrdersRate
	cFuturesCancelAllOrdersRate
	cFuturesGetAllOpenOrdersRate
	cFuturesAllForceOrdersRate
	cFuturesCurrencyForceOrdersRate
	cFuturesPairOrdersRate
	cFuturesSymbolOrdersRate
	cFuturesAccountInformationRate
	cFuturesOrderbookTickerAllRate
	cFuturesOrdersDefaultRate
	uFuturesMultiAssetMarginRate
	uFuturesSetMultiAssetMarginRate
	optionsDefaultRate
	optionsRecentTradesRate
	optionsHistoricalTradesRate
	optionsMarkPriceRate
	optionsAllTickerPriceStatistics
	optionsHistoricalExerciseRecordsRate
	optionsAccountInfoRate
	optionsDefaultOrderRate
	optionsBatchOrderRate
	optionsAllQueryOpenOrdersRate
	optionsGetOrderHistory
	optionsPositionInformationRate
	optionsAccountTradeListRate
	optionsUserExerciseRecordRate
	optionsDownloadIDForOptionTrasactionHistoryRate
	optionsGetTransHistoryDownloadLinkByIDRate
	optionsMarginAccountInfoRate
	optionsAutoCancelAllOpenOrdersHeartbeatRate

	// the following are portfolio margin endpoint rates
	pmDefaultRate
	pmMarginAccountLoanAndRepayRate
	pmCancelMarginAccountOpenOrdersOnSymbolRate
	pmCancelMarginAccountOCORate
	pmRetrieveAllUMOpenOrdersForAllSymbolRate
	pmGetAllUMOrdersRate
	pmRetrieveAllCMOpenOrdersForAllSymbolRate
	pmAllCMOrderWithSymbolRate
	pmAllCMOrderWithoutSymbolRate
	pmUMOpenConditionalOrdersRate
	pmAllUMConditionalOrdersWithoutSymbolRate
	pmAllCMOpenConditionalOrdersWithoutSymbolRate
	pmAllCMConditionalOrderWithoutSymbolRate
	pmGetMarginAccountOrderRate
	pmCurrentMarginOpenOrderRate
	pmAllMarginAccountOrdersRate
	pmGetMarginAccountOCORate
	pmGetMarginAccountsAllOCOOrdersRate
	pmGetMarginAccountsOpenOCOOrdersRate
	pmGetMarginAccountTradeListRate
	pmGetAccountBalancesRate
	pmGetAccountInformationRate
	pmMarginMaxBorrowRate
	pmGetMarginMaxWithdrawalRate
	pmGetUMPositionInformationRate
	pmGetUMCurrentPositionModeRate
	pmGetCMCurrentPositionModeRate
	pmGetUMAccountTradeListRate
	pmGetCMAccountTradeListWithSymbolRate
	pmGetCMAccountTradeListWithPairRate
	pmGetUserUMForceOrdersWithSymbolRate
	pmGetUserUMForceOrdersWithoutSymbolRate
	pmGetUserCMForceOrdersWithSymbolRate
	pmGetUserCMForceOrdersWithoutSymbolRate
	pmUMTradingQuantitativeRulesIndicatorsRate
	pmGetUMUserCommissionRate
	pmGetCMUserCommissionRate
	pmGetMarginLoanRecordRate
	pmGetMarginRepayRecordRate
	pmGetPortfolioMarginNegativeBalanceInterestHistoryRate
	pmFundAutoCollectionRate
	pmFundCollectionByAssetRate
	pmBNBTransferRate
	pmGetUMIncomeHistoryRate
	pmGetCMIncomeHistoryRate
	pmGetUMAccountDetailRate
	pmGetCMAccountDetailRate
	pmChangeAutoRepayFuturesStatusRate
	pmGetAutoRepayFuturesStatusRate
	pmRepayFuturesNegativeBalanceRate
	pmGetUMPositionADLQuantileEstimationRate
	pmGetCMPositionADLQuantileEstimationRate

	getFlexibleSimpleEarnProductPositionRate

	cryptoLoansIncomeHistory
	getLoanBorrowHistoryRate
	getBorrowOngoingOrdersRate
	cryptoRepayLoanRate
	repaymentHistoryRate
	adjustLTVRate
	getLoanLTVAdjustmentHistoryRate
	getLoanableAssetsDataRate
	collateralAssetsDataRate
	checkCollateralRepayRate
	cryptoLoanCustomizeMarginRate
	borrowFlexibleRate
	getFlexibleLoanOngoingOrdersRate
	flexibleBorrowHistoryRate
	repayFlexibleLoanHistoryRate
	flexibleLoanRepaymentHistoryRate
	adjustFlexibleLoanRate
	flexibleLoanAdjustLTVRate
	flexibleLoanAssetDataRate
	flexibleLoanCollateralAssetRate
)

<<<<<<< HEAD
// RateLimit implements the request.Limiter interface
type RateLimit struct {
	SpotRate            *rate.Limiter
	SpotOrdersRate      *rate.Limiter
	UFuturesRate        *rate.Limiter
	UFuturesOrdersRate  *rate.Limiter
	CFuturesRate        *rate.Limiter
	CFuturesOrdersRate  *rate.Limiter
	EOptionsRate        *rate.Limiter
	EOptionsOrderRate   *rate.Limiter
	PortfolioMarginRate *rate.Limiter

	// SAPI default rate

	SapiDefaultRate        *rate.Limiter
	MarginAccountTradeRate *rate.Limiter
	CryptoLoanRate         *rate.Limiter

	WalletRate     *rate.Limiter
	SubAccountRate *rate.Limiter
	ConvertRate    *rate.Limiter

	SimpleEarnRate              *rate.Limiter
	NFTRate                     *rate.Limiter
	SpotRebateHistoryRate       *rate.Limiter
	PayTradeEndpointsRate       *rate.Limiter
	VIPLoanEndpointsRate        *rate.Limiter
	FiatDepositWithdrawHistRate *rate.Limiter

	ClassicPM                     *rate.Limiter
	SpotAlgoRate                  *rate.Limiter
	PlaceVPOrderRate              *rate.Limiter
	MiningRate                    *rate.Limiter
	FuturesFundTransfersFetchRate *rate.Limiter
	StakingRate                   *rate.Limiter
}

// Limit executes rate limiting functionality for Binance
func (r *RateLimit) Limit(ctx context.Context, f request.EndpointLimit) error {
	var limiter *rate.Limiter
	var tokens int
	switch f {
	case spotDefaultRate:
		limiter, tokens = r.SpotRate, 1
	case spotBookTickerRate,
		spotSymbolPriceRate,
		getAggregateTradeListRate,
		getKlineRate,
		getCurrentAveragePriceRate,
		get24HrTickerPriceChangeStatisticsRate,
		getTickers20Rate,
		queryPreventedMatchsWithRate,
		aggTradesRate,
		listenKeyRate:
		limiter, tokens = r.SpotRate, 2
	case spotOrderbookTickerAllRate,
		spotSymbolPriceAllRate,
		getOCOListRate:
		limiter, tokens = r.SpotRate, 4
	case spotHistoricalTradesRate,
		spotOrderbookDepth100Rate,
		getHashrateRescaleRate:
		limiter, tokens = r.SpotRate, 5

	case spotOrderbookDepth500Rate,
		getRecentTradesListRate,
		getOldTradeLookupRate:
		limiter, tokens = r.SpotRate, 25
	case accountTradeListRate,
		spotExchangeInfo,
		testNewOrderWithCommissionRate,
		getAllOCOOrdersRate:
		limiter, tokens = r.SpotRate, 20

	case getAutoRepayFuturesStatusRate:
		limiter, tokens = r.SpotRate, 30
	case spotOrderbookDepth1000Rate,
		pmAssetLeverageRate:
		limiter, tokens = r.SpotRate, 50
	case spotPriceChangeAllRate,
		getTickersMoreThan100Rate:
		limiter, tokens = r.SpotRate, 80

	case spotOrderbookDepth5000Rate:
		limiter, tokens = r.SpotRate, 250
	case spotOrderRate:
		limiter, tokens = r.SpotOrdersRate, 1
	case spotOpenOrdersSpecificRate:
		limiter, tokens = r.SpotOrdersRate, 6
	case getOpenOCOListRate:
		limiter, tokens = r.SpotRate, 6
	case spotOrderQueryRate:
		limiter, tokens = r.SpotOrdersRate, 4
	case spotAllOrdersRate:
		limiter, tokens = r.SpotOrdersRate, 20
	case spotOpenOrdersAllRate:
		limiter, tokens = r.SpotOrdersRate, 80

	case currentOrderCountUsageRate,
		getTickers100Rate:
		limiter, tokens = r.SpotRate, 40
	case getAllocationsRate,
		preventedMatchesByOrderIDRate,
		getCommissionRate:
		limiter, tokens = r.SpotRate, 20
	case uFuturesDefaultRate,
		uFuturesKline100Rate:
		limiter, tokens = r.UFuturesRate, 1
	case uFuturesOrderbook50Rate,
		uFuturesKline500Rate,
		uFuturesOrderbookTickerAllRate:
		limiter, tokens = r.UFuturesRate, 2
	case uFuturesOrderbook100Rate,
		uFuturesKline1000Rate,
		uFuturesAccountInformationRate:
		limiter, tokens = r.UFuturesRate, 5
	case uFuturesOrderbook500Rate,
		uFuturesKlineMaxRate:
		limiter, tokens = r.UFuturesRate, 10
	case uFuturesOrderbook1000Rate,
		uFuturesHistoricalTradesRate:
		limiter, tokens = r.UFuturesRate, 20
	case uFuturesTickerPriceHistoryRate:
		limiter, tokens = r.UFuturesRate, 40
	case uFuturesOrdersDefaultRate:
		limiter, tokens = r.UFuturesOrdersRate, 1
	case uFuturesBatchOrdersRate,
		uFuturesGetAllOrdersRate:
		limiter, tokens = r.UFuturesOrdersRate, 5
	case uFuturesCountdownCancelRate:
		limiter, tokens = r.UFuturesOrdersRate, 10
	case uFuturesCurrencyForceOrdersRate,
		uFuturesSymbolOrdersRate:
		limiter, tokens = r.UFuturesOrdersRate, 20
	case uFuturesIncomeHistoryRate:
		limiter, tokens = r.UFuturesOrdersRate, 30
	case uFuturesPairOrdersRate,
		uFuturesGetAllOpenOrdersRate:
		limiter, tokens = r.UFuturesOrdersRate, 40
	case uFuturesAllForceOrdersRate:
		limiter, tokens = r.UFuturesOrdersRate, 50
	case cFuturesKline100Rate:
		limiter, tokens = r.CFuturesRate, 1
	case cFuturesKline500Rate,
		cFuturesOrderbookTickerAllRate:
		limiter, tokens = r.CFuturesRate, 2
	case cFuturesKline1000Rate,
		cFuturesAccountInformationRate:
		limiter, tokens = r.CFuturesRate, 5
	case cFuturesKlineMaxRate,
		cFuturesIndexMarkPriceRate:
		limiter, tokens = r.CFuturesRate, 10
	case cFuturesHistoricalTradesRate,
		cFuturesCurrencyForceOrdersRate:
		limiter, tokens = r.CFuturesRate, 20
	case cFuturesTickerPriceHistoryRate:
		limiter, tokens = r.CFuturesRate, 40
	case cFuturesAllForceOrdersRate:
		limiter, tokens = r.CFuturesRate, 50
	case cFuturesOrdersDefaultRate:
		limiter, tokens = r.CFuturesOrdersRate, 1
	case cFuturesBatchOrdersRate,
		cFuturesGetAllOpenOrdersRate:
		limiter, tokens = r.CFuturesOrdersRate, 5
	case cFuturesCancelAllOrdersRate:
		limiter, tokens = r.CFuturesOrdersRate, 10
	case cFuturesIncomeHistoryRate,
		cFuturesSymbolOrdersRate:
		limiter, tokens = r.CFuturesOrdersRate, 20
	case cFuturesPairOrdersRate:
		limiter, tokens = r.CFuturesOrdersRate, 40
	case cFuturesOrderbook50Rate:
		limiter, tokens = r.CFuturesRate, 2
	case cFuturesOrderbook100Rate:
		limiter, tokens = r.CFuturesRate, 5
	case cFuturesOrderbook500Rate:
		limiter, tokens = r.CFuturesRate, 10
	case cFuturesOrderbook1000Rate:
		limiter, tokens = r.CFuturesRate, 20
	case cFuturesDefaultRate:
		limiter, tokens = r.CFuturesRate, 1
	case uFuturesMultiAssetMarginRate:
		limiter, tokens = r.UFuturesRate, 30
	case uFuturesSetMultiAssetMarginRate:
		limiter, tokens = r.UFuturesRate, 1

		// Options Rate Limits
	case optionsDefaultRate:
		limiter, tokens = r.EOptionsRate, 1
	case optionsRecentTradesRate,
		optionsMarkPriceRate,
		optionsAllTickerPriceStatistics,
		optionsPositionInformationRate,
		optionsAccountTradeListRate,
		optionsUserExerciseRecordRate,
		optionsDownloadIDForOptionTrasactionHistoryRate,
		optionsGetTransHistoryDownloadLinkByIDRate:
		limiter, tokens = r.EOptionsRate, 5
	case optionsHistoricalTradesRate:
		limiter, tokens = r.EOptionsRate, 20
	case optionsHistoricalExerciseRecordsRate,
		optionsMarginAccountInfoRate:
		limiter, tokens = r.EOptionsRate, 3
	case optionsAccountInfoRate,
		optionsBatchOrderRate:
		limiter, tokens = r.EOptionsOrderRate, 5
	case optionsDefaultOrderRate:
		limiter, tokens = r.EOptionsOrderRate, 1
	case optionsAllQueryOpenOrdersRate:
		limiter, tokens = r.EOptionsOrderRate, 40
	case optionsGetOrderHistory:
		limiter, tokens = r.EOptionsOrderRate, 3
	case optionsAutoCancelAllOpenOrdersHeartbeatRate:
		limiter, tokens = r.EOptionsRate, 10

	case pmDefaultRate:
		limiter, tokens = r.PortfolioMarginRate, 1
	case pmMarginAccountLoanAndRepayRate,
		pmAllMarginAccountOrdersRate,
		pmGetMarginAccountsAllOCOOrdersRate:
		limiter, tokens = r.PortfolioMarginRate, 100
	case pmCancelMarginAccountOpenOrdersOnSymbolRate,
		pmGetAllUMOrdersRate,
		pmGetMarginAccountOrderRate,
		pmCurrentMarginOpenOrderRate,
		pmGetMarginAccountOCORate,
		pmGetMarginAccountsOpenOCOOrdersRate,
		pmGetMarginAccountTradeListRate,
		pmMarginMaxBorrowRate,
		pmGetMarginMaxWithdrawalRate,
		pmGetUMPositionInformationRate,
		pmGetUMAccountTradeListRate,
		pmGetUMAccountDetailRate,
		pmGetCMAccountDetailRate,
		pmGetUMPositionADLQuantileEstimationRate,
		pmGetCMPositionADLQuantileEstimationRate:
		limiter, tokens = r.PortfolioMarginRate, 5
	case pmCancelMarginAccountOCORate:
		limiter, tokens = r.PortfolioMarginRate, 2
	case pmRetrieveAllUMOpenOrdersForAllSymbolRate,
		pmRetrieveAllCMOpenOrdersForAllSymbolRate,
		pmAllCMOrderWithoutSymbolRate,
		pmUMOpenConditionalOrdersRate,
		pmAllUMConditionalOrdersWithoutSymbolRate,
		pmAllCMOpenConditionalOrdersWithoutSymbolRate,
		pmAllCMConditionalOrderWithoutSymbolRate,
		pmGetCMAccountTradeListWithPairRate:
		limiter, tokens = r.PortfolioMarginRate, 40
	case pmAllCMOrderWithSymbolRate,
		pmGetAccountBalancesRate,
		pmGetAccountInformationRate,
		pmGetCMAccountTradeListWithSymbolRate,
		pmGetUserUMForceOrdersWithSymbolRate,
		pmGetUserCMForceOrdersWithSymbolRate,
		pmGetUMUserCommissionRate,
		pmGetCMUserCommissionRate:
		limiter, tokens = r.PortfolioMarginRate, 20
	case pmGetUMCurrentPositionModeRate,
		pmGetCMCurrentPositionModeRate,
		pmFundCollectionByAssetRate,
		pmGetUMIncomeHistoryRate,
		pmGetCMIncomeHistoryRate,
		pmGetAutoRepayFuturesStatusRate:
		limiter, tokens = r.PortfolioMarginRate, 30
	case pmGetUserUMForceOrdersWithoutSymbolRate,
		pmGetUserCMForceOrdersWithoutSymbolRate,
		pmGetPortfolioMarginNegativeBalanceInterestHistoryRate:
		limiter, tokens = r.PortfolioMarginRate, 50
	case pmUMTradingQuantitativeRulesIndicatorsRate,
		pmGetMarginLoanRecordRate,
		pmGetMarginRepayRecordRate:
		limiter, tokens = r.PortfolioMarginRate, 10
	case pmFundAutoCollectionRate,
		pmBNBTransferRate,
		pmChangeAutoRepayFuturesStatusRate,
		pmRepayFuturesNegativeBalanceRate:
		limiter, tokens = r.PortfolioMarginRate, 750

		// /sapi/* endpoints

	case sapiDefaultRate:
		limiter, tokens = r.SapiDefaultRate, 1

		// Wallet Endpoints
	case userAssetsRate,
		busdConvertHistoryRate,
		busdConvertRate:
		limiter, tokens = r.WalletRate, 5
	case allCoinInfoRate,
		depositAddressesRate,
		dustTransferRate,
		assetDividendRecordRate,
		getDepositAddressListInNetworkRate,
		withdrawAddressListRate:
		limiter, tokens = r.WalletRate, 10
	case getUserWalletBalanceRate,
		getUserDelegationHistoryRate:
		limiter, tokens = r.WalletRate, 60
	case symbolDelistScheduleForSpotRate:
		limiter, tokens = r.WalletRate, 100
	case fundWithdrawalRate,
		cloudMiningPaymentAndRefundHistoryRate,
		autoConvertingStableCoinsRate:
		limiter, tokens = r.WalletRate, 600
	case userUniversalTransferRate:
		limiter, tokens = r.WalletRate, 900
	case dailyAccountSnapshotRate:
		limiter, tokens = r.WalletRate, 2400
	case withdrawalHistoryRate:
		limiter, tokens = r.WalletRate, 18000

		// Sub-Account Rate
	case getSubAccountStatusOnMarginOrFuturesRate,
		subAccountMarginAccountDetailRate,
		getSubAccountSummaryOfMarginAccountRate,
		getDetailSubAccountFuturesAccountRate,
		getFuturesPositionRiskOfSubAccountV1Rate,
		getFuturesSubAccountSummaryV2Rate: // 60
		limiter, tokens = r.SubAccountRate, 10
	case getSubAccountAssetRate,
		managedSubAccountTransferLogRate,
		managedSubAccountFuturesAssetDetailRate,
		getManagedSubAccountListRate,
		getSubAccountTransactionStatisticsRate: // 360
		limiter, tokens = r.SubAccountRate, 60
	case getManagedSubAccountSnapshotRate: // 2400
		limiter, tokens = r.SubAccountRate, 2400
	case ipRestrictionForSubAccountAPIKeyRate,
		deleteIPListForSubAccountAPIKeyRate,
		addIPRestrictionSubAccountAPIKey:
		limiter, tokens = r.SubAccountRate, 3000

		// NFT Endpoints
	case nftRate:
		limiter, tokens = r.NFTRate, 3000

		// Spot Rebate History
	case spotRebateHistoryRate:
		return r.SpotRebateHistoryRate.Wait(ctx)

		// Convert Rate
	case getAllConvertPairsRate:
		limiter, tokens = r.ConvertRate, 20
	case getOrderQuantityPrecisionPerAssetRate,
		orderStatusRate:
		limiter, tokens = r.ConvertRate, 100
	case sendQuoteRequestRate,
		cancelLimitOrderRate:
		limiter, tokens = r.ConvertRate, 200
	case acceptQuoteRate,
		placeLimitOrderRate:
		limiter, tokens = r.ConvertRate, 500
	case getLimitOpenOrdersRate,
		convertTradeFlowHistoryRate:
		limiter, tokens = r.ConvertRate, 3000

		// Pay Endpoints
	case payTradeEndpointsRate:
		return r.PayTradeEndpointsRate.Wait(ctx)

	case fiatDepositWithdrawHistRate:
		return r.FiatDepositWithdrawHistRate.Wait(ctx)

	// VIP Endpoints
	case getVIPLoanOngoingOrdersRate,
		getVIPLoanRepaymentHistoryRate,
		getVIPLoanableAssetsRate,
		getCollateralAssetDataRate,
		getApplicationStatusRate,
		getVIPBorrowInterestRate:
		limiter, tokens = r.VIPLoanEndpointsRate, 400
	case vipLoanRepayRate,
		vipLoanRenewRate,
		checkLockedValueVIPCollateralAccountRate,
		vipLoanBorrowRate:
		limiter, tokens = r.VIPLoanEndpointsRate, 6000

		// Classic Portfolio Margin
	case classicPMAccountInfoRate:
		limiter, tokens = r.ClassicPM, 5
	case changeAutoRepayFuturesStatusRate:
		limiter, tokens = r.ClassicPM, 30
	case classicPMCollateralRate,
		classicPMNegativeBalanceInterestHistory,
		pmAssetIndexPriceRate:
		limiter, tokens = r.ClassicPM, 50
	case fundCollectionByAssetRate:
		limiter, tokens = r.ClassicPM, 60
	case getClassicPMBankruptacyLoanAmountRate:
		limiter, tokens = r.ClassicPM, 500
	case fundAutoCollectionRate,
		transferBNBRate,
		repayFuturesNegativeBalanceRate:
		limiter, tokens = r.ClassicPM, 1500
	case repayClassicPMBankruptacyLoanRate:
		limiter, tokens = r.ClassicPM, 3000

		// Spot-Algo Endpoints
	case spotTwapNewOrderRate:
		return r.SpotAlgoRate.Wait(ctx)

		// Futures-Algo Endpoints
	case placeVPOrderRate,
		placeTWAveragePriceNewOrderRate:
		limiter, tokens = r.PlaceVPOrderRate, 3000

	// Mining Endpoints
	case getMinersListRate,
		getEarningsListRate,
		extraBonusListRate,
		getHashrateRescaleDetailRate,
		getHasrateRescaleRequestRate,
		cancelHashrateResaleConfigurationRate,
		statisticsListRate,
		miningAccountListRate,
		miningAccountEarningRate:
		limiter, tokens = r.MiningRate, 5

	// Staking Endpoints
	case subscribeETHStakingRate,
		etherumStakingRedemptionRate,
		ethStakingHistoryRate,
		ethRedemptionHistoryRate,
		bethRewardDistributionHistoryRate,
		currentETHStakingQuotaRate,
		getWBETHRateHistoryRate,
		ethStakingAccountRate,
		wrapBETHRate,
		wbethWrapOrUnwrapHistoryRate,
		wbethRewardsHistoryRate:
		limiter, tokens = r.StakingRate, 150

		// Futures
	case futuresFundTransfersFetchRate:
		limiter, tokens = r.FuturesFundTransfersFetchRate, 10
	case futureTickLevelOrderbookHistoricalDataDownloadLinkRate:
		limiter, tokens = r.FuturesFundTransfersFetchRate, 200

		// Simple Earn endpoints.
	case simpleEarnProductsRate,
		getFlexibleSimpleEarnProductPositionRate,
		getSimpleEarnProductPositionRate,
		simpleAccountRate,
		getFlexibleSubscriptionRecordRate,
		getLockedSubscriptionRecordsRate,
		getRedemptionRecordRate,
		getRewardHistoryRate,
		setAutoSubscribeRate,
		personalLeftQuotaRate,
		subscriptionPreviewRate,
		simpleEarnRateHistoryRate:
		limiter, tokens = r.SimpleEarnRate, 150

		// Margin Account/Trade endpoints
	case allCrossMarginFeeDataRate:
		limiter, tokens = r.MarginAccountTradeRate, 5
	case marginAccountNewOrderRate,
		marginOCOOrderRate:
		limiter, tokens = r.MarginAccountTradeRate, 6
	case borrowRepayRecordsInMarginAccountRate,
		marginAccountCancelOrderRate,
		getCrossMarginAccountDetailRate,
		getPriceMarginIndexRate,
		getCrossMarginAccountOrderRate,
		getMarginAccountsOpenOrdersRate,
		getMarginAccountOCOOrderRate,
		marginAccountOpenOCOOrdersRate,
		marginAccountTradeListRate,
		marginAccountSummaryRate,
		getIsolatedMarginAccountInfoRate,
		allIsolatedMarginSymbol,
		allIsolatedMarginFeeDataRate:
		limiter, tokens = r.MarginAccountTradeRate, 10
	case marginCurrentOrderCountUsageRate:
		limiter, tokens = r.MarginAccountTradeRate, 20
	case marginMaxBorrowRate,
		maxTransferOutRate,
		marginAvailableInventoryRate:
		limiter, tokens = r.MarginAccountTradeRate, 50
	case crossMarginCollateralRatioRate,
		getSmallLiabilityExchangeCoinListRate,
		getSmallLiabilityExchangeRate,
		marginHourlyInterestRate,
		marginCapitalFlowRate,
		marginTokensAndSymbolsDelistScheduleRate:
		limiter, tokens = r.MarginAccountTradeRate, 100
	case marginAccountsAllOrdersRate,
		getMarginAccountAllOCORate:
		limiter, tokens = r.MarginAccountTradeRate, 200
	case deleteIsolatedMarginAccountRate,
		enableIsolatedMarginAccountRate:
		limiter, tokens = r.MarginAccountTradeRate, 300
	case marginAccountBorrowRepayRate,
		adjustCrossMarginMaxLeverageRate,
		smallLiabilityExchangeCoinListRate,
		marginManualLiquidiationRate:
		limiter, tokens = r.MarginAccountTradeRate, 3000

		// Crypto-Loan Endpoints.

	case cryptoLoansIncomeHistory,
		cryptoRepayLoanRate,
		adjustLTVRate,
		checkCollateralRepayRate,
		cryptoLoanCustomizeMarginRate,
		borrowFlexibleRate,
		repayFlexibleLoanHistoryRate,
		adjustFlexibleLoanRate:
		limiter, tokens = r.CryptoLoanRate, 6000
	case getLoanBorrowHistoryRate,
		repaymentHistoryRate,
		getLoanLTVAdjustmentHistoryRate,
		getLoanableAssetsDataRate,
		collateralAssetsDataRate,
		flexibleBorrowHistoryRate,
		flexibleLoanRepaymentHistoryRate,
		flexibleLoanAdjustLTVRate,
		flexibleLoanAssetDataRate,
		flexibleLoanCollateralAssetRate:
		limiter, tokens = r.CryptoLoanRate, 400
	case getBorrowOngoingOrdersRate,
		getFlexibleLoanOngoingOrdersRate:
		limiter, tokens = r.CryptoLoanRate, 300

	default:
		limiter, tokens = r.SpotRate, 1
	}

	var finalDelay time.Duration
	var reserves = make([]*rate.Reservation, tokens)
	for i := 0; i < tokens; i++ {
		// Consume tokens 1 at a time as this avoids needing burst capacity in the limiter,
		// which would otherwise allow the rate limit to be exceeded over short periods
		reserves[i] = limiter.Reserve()
		finalDelay = reserves[i].Delay()
	}

	if dl, ok := ctx.Deadline(); ok && dl.Before(time.Now().Add(finalDelay)) {
		// Cancel all potential reservations to free up rate limiter if deadline
		// is exceeded.
		for x := range reserves {
			reserves[x].Cancel()
		}
		return fmt.Errorf("rate limit delay of %s will exceed deadline: %w",
			finalDelay,
			context.DeadlineExceeded)
	}

	time.Sleep(finalDelay)
	return nil
}

// SetRateLimit returns the rate limit for the exchange
func SetRateLimit() *RateLimit {
	return &RateLimit{
		SpotRate:            request.NewRateLimit(spotInterval, spotRequestRate),
		SpotOrdersRate:      request.NewRateLimit(spotOrderInterval, spotOrderRequestRate),
		UFuturesRate:        request.NewRateLimit(uFuturesInterval, uFuturesRequestRate),
		UFuturesOrdersRate:  request.NewRateLimit(uFuturesOrderInterval, uFuturesOrderRequestRate),
		CFuturesRate:        request.NewRateLimit(cFuturesInterval, cFuturesRequestRate),
		CFuturesOrdersRate:  request.NewRateLimit(cFuturesOrderInterval, cFuturesOrderRequestRate),
		EOptionsRate:        request.NewRateLimit(time.Minute, 400),
		EOptionsOrderRate:   request.NewRateLimit(time.Minute, 100),
		PortfolioMarginRate: request.NewRateLimit(portfolioMarginInterval, portfolioMarginRate),

		// Sapi Endpoints
		//
		// Endpoints are marked according to IP or UID limit and their corresponding weight value.
		// Each endpoint with IP limits has an independent 12000 per minute limit, or per second limit if specified explicitly
		// Each endpoint with UID limits has an independent 180000 per minute limit, or per second limit if specified explicitly
		SapiDefaultRate:        request.NewRateLimit(time.Second, 110),
		MarginAccountTradeRate: request.NewRateLimit(time.Second, 16917),

		WalletRate:     request.NewRateLimit(time.Second, 23995),
		SubAccountRate: request.NewRateLimit(time.Second, 11820),
		ConvertRate:    request.NewRateLimit(time.Second, 7620),

		SimpleEarnRate:              request.NewRateLimit(time.Second, 2700),
		NFTRate:                     request.NewRateLimit(time.Second, 12000),
		SpotRebateHistoryRate:       request.NewRateLimit(time.Second, 12000),
		PayTradeEndpointsRate:       request.NewRateLimit(time.Second, 3000),
		VIPLoanEndpointsRate:        request.NewRateLimit(time.Second, 26600),
		FiatDepositWithdrawHistRate: request.NewRateLimit(time.Second, 90000),

		ClassicPM:                     request.NewRateLimit(time.Second, 5145),
		SpotAlgoRate:                  request.NewRateLimit(time.Second, 3000),
		PlaceVPOrderRate:              request.NewRateLimit(time.Second, 6000),
		FuturesFundTransfersFetchRate: request.NewRateLimit(time.Second, 210),
		MiningRate:                    request.NewRateLimit(time.Second, 55),
		StakingRate:                   request.NewRateLimit(time.Second, 1500),
		CryptoLoanRate:                request.NewRateLimit(time.Second, 52900),
	}
}

func bestPriceLimit(symbol string) request.EndpointLimit {
	if symbol == "" {
		return spotOrderbookTickerAllRate
	}

	return spotDefaultRate
=======
// GetRateLimits returns the rate limit for the exchange
func GetRateLimits() request.RateLimitDefinitions {
	spotDefaultLimiter := request.NewRateLimit(spotInterval, spotRequestRate)
	spotOrderLimiter := request.NewRateLimit(spotOrderInterval, spotOrderRequestRate)
	usdMarginedFuturesLimiter := request.NewRateLimit(uFuturesInterval, uFuturesRequestRate)
	usdMarginedFuturesOrdersLimiter := request.NewRateLimit(uFuturesOrderInterval, uFuturesOrderRequestRate)
	coinMarginedFuturesLimiter := request.NewRateLimit(cFuturesInterval, cFuturesRequestRate)
	coinMarginedFuturesOrdersLimiter := request.NewRateLimit(cFuturesOrderInterval, cFuturesOrderRequestRate)

	return request.RateLimitDefinitions{
		spotDefaultRate:                 request.GetRateLimiterWithWeight(spotDefaultLimiter, 1),
		spotOrderbookTickerAllRate:      request.GetRateLimiterWithWeight(spotDefaultLimiter, 2),
		spotSymbolPriceAllRate:          request.GetRateLimiterWithWeight(spotDefaultLimiter, 2),
		spotHistoricalTradesRate:        request.GetRateLimiterWithWeight(spotDefaultLimiter, 5),
		spotOrderbookDepth500Rate:       request.GetRateLimiterWithWeight(spotDefaultLimiter, 5),
		spotOrderbookDepth1000Rate:      request.GetRateLimiterWithWeight(spotDefaultLimiter, 10),
		spotAccountInformationRate:      request.GetRateLimiterWithWeight(spotDefaultLimiter, 10),
		spotExchangeInfo:                request.GetRateLimiterWithWeight(spotDefaultLimiter, 10),
		spotPriceChangeAllRate:          request.GetRateLimiterWithWeight(spotDefaultLimiter, 40),
		spotOrderbookDepth5000Rate:      request.GetRateLimiterWithWeight(spotDefaultLimiter, 50),
		spotOrderRate:                   request.GetRateLimiterWithWeight(spotOrderLimiter, 1),
		spotOrderQueryRate:              request.GetRateLimiterWithWeight(spotOrderLimiter, 2),
		spotOpenOrdersSpecificRate:      request.GetRateLimiterWithWeight(spotOrderLimiter, 3),
		spotAllOrdersRate:               request.GetRateLimiterWithWeight(spotOrderLimiter, 10),
		spotOpenOrdersAllRate:           request.GetRateLimiterWithWeight(spotOrderLimiter, 40),
		uFuturesDefaultRate:             request.GetRateLimiterWithWeight(usdMarginedFuturesLimiter, 1),
		uFuturesKline100Rate:            request.GetRateLimiterWithWeight(usdMarginedFuturesLimiter, 1),
		uFuturesOrderbook50Rate:         request.GetRateLimiterWithWeight(usdMarginedFuturesLimiter, 2),
		uFuturesKline500Rate:            request.GetRateLimiterWithWeight(usdMarginedFuturesLimiter, 2),
		uFuturesOrderbookTickerAllRate:  request.GetRateLimiterWithWeight(usdMarginedFuturesLimiter, 2),
		uFuturesOrderbook100Rate:        request.GetRateLimiterWithWeight(usdMarginedFuturesLimiter, 5),
		uFuturesKline1000Rate:           request.GetRateLimiterWithWeight(usdMarginedFuturesLimiter, 5),
		uFuturesAccountInformationRate:  request.GetRateLimiterWithWeight(usdMarginedFuturesLimiter, 5),
		uFuturesOrderbook500Rate:        request.GetRateLimiterWithWeight(usdMarginedFuturesLimiter, 10),
		uFuturesKlineMaxRate:            request.GetRateLimiterWithWeight(usdMarginedFuturesLimiter, 10),
		uFuturesOrderbook1000Rate:       request.GetRateLimiterWithWeight(usdMarginedFuturesLimiter, 20),
		uFuturesHistoricalTradesRate:    request.GetRateLimiterWithWeight(usdMarginedFuturesLimiter, 20),
		uFuturesTickerPriceHistoryRate:  request.GetRateLimiterWithWeight(usdMarginedFuturesLimiter, 40),
		uFuturesOrdersDefaultRate:       request.GetRateLimiterWithWeight(usdMarginedFuturesOrdersLimiter, 1),
		uFuturesBatchOrdersRate:         request.GetRateLimiterWithWeight(usdMarginedFuturesOrdersLimiter, 5),
		uFuturesGetAllOrdersRate:        request.GetRateLimiterWithWeight(usdMarginedFuturesOrdersLimiter, 5),
		uFuturesCountdownCancelRate:     request.GetRateLimiterWithWeight(usdMarginedFuturesOrdersLimiter, 10),
		uFuturesCurrencyForceOrdersRate: request.GetRateLimiterWithWeight(usdMarginedFuturesOrdersLimiter, 20),
		uFuturesSymbolOrdersRate:        request.GetRateLimiterWithWeight(usdMarginedFuturesOrdersLimiter, 20),
		uFuturesIncomeHistoryRate:       request.GetRateLimiterWithWeight(usdMarginedFuturesOrdersLimiter, 30),
		uFuturesPairOrdersRate:          request.GetRateLimiterWithWeight(usdMarginedFuturesOrdersLimiter, 40),
		uFuturesGetAllOpenOrdersRate:    request.GetRateLimiterWithWeight(usdMarginedFuturesOrdersLimiter, 40),
		uFuturesAllForceOrdersRate:      request.GetRateLimiterWithWeight(usdMarginedFuturesOrdersLimiter, 50),
		cFuturesDefaultRate:             request.GetRateLimiterWithWeight(coinMarginedFuturesLimiter, 1),
		cFuturesKline500Rate:            request.GetRateLimiterWithWeight(coinMarginedFuturesLimiter, 2),
		cFuturesOrderbookTickerAllRate:  request.GetRateLimiterWithWeight(coinMarginedFuturesLimiter, 2),
		cFuturesKline1000Rate:           request.GetRateLimiterWithWeight(coinMarginedFuturesLimiter, 5),
		cFuturesAccountInformationRate:  request.GetRateLimiterWithWeight(coinMarginedFuturesLimiter, 5),
		cFuturesKlineMaxRate:            request.GetRateLimiterWithWeight(coinMarginedFuturesLimiter, 10),
		cFuturesIndexMarkPriceRate:      request.GetRateLimiterWithWeight(coinMarginedFuturesLimiter, 10),
		cFuturesHistoricalTradesRate:    request.GetRateLimiterWithWeight(coinMarginedFuturesLimiter, 20),
		cFuturesCurrencyForceOrdersRate: request.GetRateLimiterWithWeight(coinMarginedFuturesLimiter, 20),
		cFuturesTickerPriceHistoryRate:  request.GetRateLimiterWithWeight(coinMarginedFuturesLimiter, 40),
		cFuturesAllForceOrdersRate:      request.GetRateLimiterWithWeight(coinMarginedFuturesOrdersLimiter, 50),
		cFuturesOrdersDefaultRate:       request.GetRateLimiterWithWeight(coinMarginedFuturesOrdersLimiter, 1),
		cFuturesBatchOrdersRate:         request.GetRateLimiterWithWeight(coinMarginedFuturesOrdersLimiter, 5),
		cFuturesGetAllOpenOrdersRate:    request.GetRateLimiterWithWeight(coinMarginedFuturesOrdersLimiter, 5),
		cFuturesCancelAllOrdersRate:     request.GetRateLimiterWithWeight(coinMarginedFuturesOrdersLimiter, 10),
		cFuturesIncomeHistoryRate:       request.GetRateLimiterWithWeight(coinMarginedFuturesOrdersLimiter, 20),
		cFuturesSymbolOrdersRate:        request.GetRateLimiterWithWeight(coinMarginedFuturesOrdersLimiter, 20),
		cFuturesPairOrdersRate:          request.GetRateLimiterWithWeight(coinMarginedFuturesOrdersLimiter, 40),
		cFuturesOrderbook50Rate:         request.GetRateLimiterWithWeight(coinMarginedFuturesOrdersLimiter, 2),
		cFuturesOrderbook100Rate:        request.GetRateLimiterWithWeight(coinMarginedFuturesOrdersLimiter, 5),
		cFuturesOrderbook500Rate:        request.GetRateLimiterWithWeight(coinMarginedFuturesOrdersLimiter, 10),
		cFuturesOrderbook1000Rate:       request.GetRateLimiterWithWeight(coinMarginedFuturesOrdersLimiter, 20),
		uFuturesMultiAssetMarginRate:    request.GetRateLimiterWithWeight(usdMarginedFuturesLimiter, 30),
		uFuturesSetMultiAssetMarginRate: request.GetRateLimiterWithWeight(usdMarginedFuturesLimiter, 1),
	}
>>>>>>> afb6f75d
}

func openOrdersLimit(symbol string) request.EndpointLimit {
	if symbol == "" {
		return spotOpenOrdersAllRate
	}

	return spotOpenOrdersSpecificRate
}

func orderbookLimit(depth int64) request.EndpointLimit {
	switch {
	case depth <= 100:
		return spotOrderbookDepth100Rate
	case depth <= 500:
		return spotOrderbookDepth500Rate
	case depth <= 1000:
		return spotOrderbookDepth1000Rate
	}

	return spotOrderbookDepth5000Rate
}<|MERGE_RESOLUTION|>--- conflicted
+++ resolved
@@ -1,9 +1,12 @@
 package binance
 
 import (
+	"context"
+	"fmt"
 	"time"
 
 	"github.com/thrasher-corp/gocryptotrader/exchanges/request"
+	"golang.org/x/time/rate"
 )
 
 const (
@@ -255,6 +258,7 @@
 	cFuturesOrderbook100Rate
 	cFuturesOrderbook500Rate
 	cFuturesOrderbook1000Rate
+	cFuturesKline100Rate
 	cFuturesKline500Rate
 	cFuturesKline1000Rate
 	cFuturesKlineMaxRate
@@ -368,7 +372,6 @@
 	flexibleLoanCollateralAssetRate
 )
 
-<<<<<<< HEAD
 // RateLimit implements the request.Limiter interface
 type RateLimit struct {
 	SpotRate            *rate.Limiter
@@ -969,7 +972,8 @@
 	}
 
 	return spotDefaultRate
-=======
+}
+
 // GetRateLimits returns the rate limit for the exchange
 func GetRateLimits() request.RateLimitDefinitions {
 	spotDefaultLimiter := request.NewRateLimit(spotInterval, spotRequestRate)
@@ -1043,7 +1047,6 @@
 		uFuturesMultiAssetMarginRate:    request.GetRateLimiterWithWeight(usdMarginedFuturesLimiter, 30),
 		uFuturesSetMultiAssetMarginRate: request.GetRateLimiterWithWeight(usdMarginedFuturesLimiter, 1),
 	}
->>>>>>> afb6f75d
 }
 
 func openOrdersLimit(symbol string) request.EndpointLimit {
