--- conflicted
+++ resolved
@@ -827,11 +827,7 @@
 	return spotOpenOrdersSpecificRate
 }
 
-<<<<<<< HEAD
-func orderbookLimit(depth int64) request.EndpointLimit {
-=======
 func orderbookLimit(depth uint64) request.EndpointLimit {
->>>>>>> bda9bbec
 	switch {
 	case depth <= 100:
 		return spotOrderbookDepth100Rate
