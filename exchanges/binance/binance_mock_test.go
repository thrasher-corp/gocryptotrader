--- conflicted
+++ resolved
@@ -24,21 +24,9 @@
 	if err := testexch.Setup(b); err != nil {
 		log.Fatal(err)
 	}
-<<<<<<< HEAD
-	b.SkipAuthCheck = true
-	binanceConfig.API.AuthenticatedSupport = true
-	binanceConfig.API.Credentials.Key = apiKey
-	binanceConfig.API.Credentials.Secret = apiSecret
-	b.SetDefaults()
-	b.Websocket = sharedtestvalues.NewTestWrapperWebsocket()
-	err = b.Setup(binanceConfig)
-	if err != nil {
-		log.Fatal("Binance setup error", err)
-=======
 
 	if err := testexch.MockHTTPInstance(b); err != nil {
 		log.Fatal(err)
->>>>>>> 59469331
 	}
 
 	b.setupOrderbookManager()
