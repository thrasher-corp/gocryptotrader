//go:build !mock_test_off

// This will build if build tag mock_test_off is not parsed and will try to mock
// all tests in _test.go
package binance

import (
	"context"
	"log"
	"os"
	"testing"

	testexch "github.com/thrasher-corp/gocryptotrader/internal/testing/exchange"
)

var mockTests = true

func TestMain(m *testing.M) {
	if useTestNet {
		log.Fatal("cannot use testnet with mock tests")
	}

	b = new(Binance)
	if err := testexch.TestInstance(b); err != nil {
		log.Fatal(err)
	}

	if err := testexch.MockHTTPInstance(b); err != nil {
		log.Fatal(err)
	}

	b.setupOrderbookManager()
	if err := b.UpdateTradablePairs(context.Background(), true); err != nil {
		log.Fatal(err)
	}
<<<<<<< HEAD
	setupWs()
=======

>>>>>>> 6a425e69
	os.Exit(m.Run())
}<|MERGE_RESOLUTION|>--- conflicted
+++ resolved
@@ -33,10 +33,7 @@
 	if err := b.UpdateTradablePairs(context.Background(), true); err != nil {
 		log.Fatal(err)
 	}
-<<<<<<< HEAD
 	setupWs()
-=======
 
->>>>>>> 6a425e69
 	os.Exit(m.Run())
 }