package orderbook

import (
	"log"
	"math/rand"
	"os"
	"slices"
	"strconv"
	"sync"
	"testing"
	"time"

	"github.com/stretchr/testify/assert"
	"github.com/stretchr/testify/require"
	"github.com/thrasher-corp/gocryptotrader/currency"
	"github.com/thrasher-corp/gocryptotrader/dispatch"
	"github.com/thrasher-corp/gocryptotrader/exchanges/asset"
)

func TestMain(m *testing.M) {
	err := dispatch.Start(dispatch.DefaultMaxWorkers, dispatch.DefaultJobsLimit*10)
	if err != nil {
		log.Fatal(err)
	}
	os.Exit(m.Run())
}

func TestSubscribeToExchangeOrderbooks(t *testing.T) {
	t.Parallel()
	_, err := SubscribeToExchangeOrderbooks("")
	assert.ErrorIs(t, err, ErrOrderbookNotFound)

	p := currency.NewBTCUSD()

	b := Book{
		Pair:     p,
		Asset:    asset.Spot,
		Exchange: "SubscribeToExchangeOrderbooks",
		Bids:     []Level{{Price: 100, Amount: 1}, {Price: 99, Amount: 1}},
	}

	require.NoError(t, b.Process(), "process must not error")

	_, err = SubscribeToExchangeOrderbooks("SubscribeToExchangeOrderbooks")
	assert.NoError(t, err, "SubscribeToExchangeOrderbooks should not error")
}

func TestVerify(t *testing.T) {
	t.Parallel()
	b := Book{
		Exchange:        "TestExchange",
		Asset:           asset.Spot,
		Pair:            currency.NewBTCUSD(),
		VerifyOrderbook: true,
	}

	err := b.Verify()
	if err != nil {
		t.Fatalf("expecting %v error but received %v", nil, err)
	}

	b.Asks = []Level{{ID: 1337, Price: 99, Amount: 1}, {ID: 1337, Price: 100, Amount: 1}}
	err = b.Verify()
	require.ErrorIs(t, err, errIDDuplication)

	b.Asks = []Level{{Price: 100, Amount: 1}, {Price: 100, Amount: 1}}
	err = b.Verify()
	require.ErrorIs(t, err, errDuplication)

	b.Asks = []Level{{Price: 100, Amount: 1}, {Price: 99, Amount: 1}}
	b.IsFundingRate = true
	err = b.Verify()
	require.ErrorIs(t, err, errPeriodUnset)

	b.IsFundingRate = false

	err = b.Verify()
	require.ErrorIs(t, err, errPriceOutOfOrder)

	b.Asks = []Level{{Price: 100, Amount: 1}, {Price: 100, Amount: 0}}
	err = b.Verify()
	require.ErrorIs(t, err, errAmountInvalid)

	b.Asks = []Level{{Price: 100, Amount: 1}, {Price: 0, Amount: 100}}
	err = b.Verify()
	require.ErrorIs(t, err, ErrPriceZero)

	b.Bids = []Level{{ID: 1337, Price: 100, Amount: 1}, {ID: 1337, Price: 99, Amount: 1}}
	err = b.Verify()
	require.ErrorIs(t, err, errIDDuplication)

	b.Bids = []Level{{Price: 100, Amount: 1}, {Price: 100, Amount: 1}}
	err = b.Verify()
	require.ErrorIs(t, err, errDuplication)

	b.Bids = []Level{{Price: 99, Amount: 1}, {Price: 100, Amount: 1}}
	b.IsFundingRate = true
	err = b.Verify()
	require.ErrorIs(t, err, errPeriodUnset)

	b.IsFundingRate = false

	err = b.Verify()
	require.ErrorIs(t, err, errPriceOutOfOrder)

	b.Bids = []Level{{Price: 100, Amount: 1}, {Price: 100, Amount: 0}}
	err = b.Verify()
	require.ErrorIs(t, err, errAmountInvalid)

	b.Bids = []Level{{Price: 100, Amount: 1}, {Price: 0, Amount: 100}}
	err = b.Verify()
	require.ErrorIs(t, err, ErrPriceZero)
}

func TestTotalBidsAmount(t *testing.T) {
	t.Parallel()
	b := Book{Pair: currency.NewBTCUSD(), Bids: []Level{{Price: 100, Amount: 10}}, LastUpdated: time.Now()}
	ac, total := b.TotalBidsAmount()
	assert.Equal(t, 10.0, ac, "should return amount")
	assert.Equal(t, 1000.0, total, "should return total")
}

func TestTotalAsksAmount(t *testing.T) {
	t.Parallel()
	b := Book{Pair: currency.NewBTCUSD(), Asks: []Level{{Price: 100, Amount: 10}}}
	ac, total := b.TotalAsksAmount()
	assert.Equal(t, 10.0, ac, "should return correct amount")
	assert.Equal(t, 1000.0, total, "should return correct total")
}

func TestGetOrderbook(t *testing.T) {
	t.Parallel()

	pair := currency.NewBTCUSD()
	b := &Book{
		Pair:     pair,
		Asks:     []Level{{Price: 100, Amount: 10}},
		Bids:     []Level{{Price: 200, Amount: 10}},
		Exchange: "Exchange",
		Asset:    asset.Spot,
	}

	require.NoError(t, b.Process(), "Process must not error")

	result, err := Get("Exchange", pair, asset.Spot)
	require.NoError(t, err, "Get must not error")
	assert.True(t, result.Pair.Equal(pair))

	_, err = Get("nonexistent", pair, asset.Spot)
	assert.ErrorIs(t, err, ErrOrderbookNotFound)

	pair.Base = currency.NewCode("blah")
	_, err = Get("Exchange", pair, asset.Spot)
	assert.ErrorIs(t, err, ErrOrderbookNotFound)

	newCurrency := currency.NewPair(currency.BTC, currency.AUD)
	_, err = Get("Exchange", newCurrency, asset.Spot)
	assert.ErrorIs(t, err, ErrOrderbookNotFound)

	b.Pair = newCurrency
	require.NoError(t, b.Process(), "Process must not error")

	got, err := Get("Exchange", newCurrency, asset.Spot)
	require.NoError(t, err, "Get must not error")
	assert.True(t, got.Pair.Equal(newCurrency))
}

func TestGetDepth(t *testing.T) {
	t.Parallel()

	pair := currency.NewBTCUSD()
	b := &Book{
		Pair:     pair,
		Asks:     []Level{{Price: 100, Amount: 10}},
		Bids:     []Level{{Price: 200, Amount: 10}},
		Exchange: "Exchange",
		Asset:    asset.Spot,
	}

	require.NoError(t, b.Process(), "Process must not error")

	result, err := GetDepth("Exchange", pair, asset.Spot)
	require.NoError(t, err, "GetDepth must not error")
	assert.True(t, result.pair.Equal(pair))

	_, err = GetDepth("nonexistent", pair, asset.Spot)
	assert.ErrorIs(t, err, ErrOrderbookNotFound)

	pair.Base = currency.NewCode("blah")
	_, err = GetDepth("Exchange", pair, asset.Spot)
	assert.ErrorIs(t, err, ErrOrderbookNotFound)

	newCurrency := currency.NewPair(currency.BTC, currency.DOGE)
	_, err = GetDepth("Exchange", newCurrency, asset.Futures)
	assert.ErrorIs(t, err, ErrOrderbookNotFound)

	b.Pair = newCurrency
	require.NoError(t, b.Process(), "Process must not error")

	_, err = GetDepth("Exchange", newCurrency, asset.Empty)
	assert.ErrorIs(t, err, ErrOrderbookNotFound)
}

func TestBookGetDepth(t *testing.T) {
	t.Parallel()

	pair := currency.NewPair(currency.BTC, currency.UST)
	b := &Book{
		Pair:     pair,
		Asks:     []Level{{Price: 100, Amount: 10}},
		Bids:     []Level{{Price: 200, Amount: 10}},
		Exchange: "Exchange",
		Asset:    asset.Spot,
	}

	_, err := b.GetDepth()
	assert.ErrorIs(t, err, ErrOrderbookNotFound)

	require.NoError(t, b.Process(), "Process must not error")

	result, err := b.GetDepth()
	require.NoError(t, err, "GetDepth must not error")
	assert.True(t, result.pair.Equal(pair))
}

func TestDeployDepth(t *testing.T) {
<<<<<<< HEAD
	c := currency.NewBTCUSD()
	_, err := DeployDepth("", c, asset.Spot)
	require.ErrorIs(t, err, ErrExchangeNameEmpty)
=======
	pair := currency.NewBTCUSD()
	_, err := DeployDepth("", pair, asset.Spot)
	require.ErrorIs(t, err, errExchangeNameUnset)
>>>>>>> 2958e64a
	_, err = DeployDepth("test", currency.EMPTYPAIR, asset.Spot)
	require.ErrorIs(t, err, errPairNotSet)
	_, err = DeployDepth("test", pair, asset.Empty)
	require.ErrorIs(t, err, errAssetTypeNotSet)
	d, err := DeployDepth("test", pair, asset.Spot)
	require.NoError(t, err)
	require.NotNil(t, d)
	_, err = DeployDepth("test", pair, asset.Spot)
	require.NoError(t, err)
}

func TestProcessOrderbook(t *testing.T) {
	b := Book{
		Asks:     []Level{{Price: 100, Amount: 10}},
		Bids:     []Level{{Price: 200, Amount: 10}},
		Exchange: "ProcessOrderbook",
	}

	// test for empty pair
	err := b.Process()
	assert.ErrorIs(t, err, errPairNotSet)

	// test for empty asset type
	pair := currency.NewBTCUSD()
	b.Pair = pair
	err = b.Process()
	require.ErrorIs(t, err, errAssetTypeNotSet)

	// now process a valid orderbook
	b.Asset = asset.Spot
	require.NoError(t, b.Process(), "Process must not error")

	result, err := Get("ProcessOrderbook", currency.NewBTCUSD(), asset.Spot)
	require.NoError(t, err, "Get must not error")
	assert.True(t, result.Pair.Equal(pair))

	// now test for processing a pair with a different quote currency
	pair, err = currency.NewPairFromStrings("BTC", "GBP")
	require.NoError(t, err)

	b.Pair = pair
	require.NoError(t, b.Process(), "Process must not error")

	result, err = Get("ProcessOrderbook", pair, asset.Spot)
	require.NoError(t, err, "Get must not error")
	assert.True(t, result.Pair.Equal(pair))

	// now test for processing a pair which has a different base currency
	pair, err = currency.NewPairFromStrings("LTC", "GBP")
	require.NoError(t, err, "NewPairFromStrings must not error")

	b.Pair = pair
	require.NoError(t, b.Process(), "Process must not error")

	result, err = Get("ProcessOrderbook", pair, asset.Spot)
	require.NoError(t, err, "Get must not error")
	assert.True(t, result.Pair.Equal(pair))

	b.Asks = []Level{{Price: 200, Amount: 200}}
	b.Asset = asset.Spot
	require.NoError(t, b.Process(), "Process must not error")

	result, err = Get("ProcessOrderbook", pair, asset.Spot)
	require.NoError(t, err, "Get must not error")

	ac, total := result.TotalAsksAmount()
	assert.Equal(t, 200.0, ac, "TotalAsksAmount should return 200")
	assert.Equal(t, 40000.0, total, "TotalAsksAmount should return 40000")

	b.Bids = []Level{{Price: 420, Amount: 200}}
	b.Exchange = "Blah"
	b.Asset = asset.CoinMarginedFutures

	require.NoError(t, b.Process(), "Process must not error")

	result, err = Get("Blah", pair, asset.CoinMarginedFutures)
	require.NoError(t, err, "Get must not error")

	ac, total = result.TotalBidsAmount()
	assert.Equal(t, 200.0, ac, "TotalBidsAmount should return 200")
	assert.Equal(t, 84000.0, total, "TotalBidsAmount should return 84000")

	type quick struct {
		Name string
		P    currency.Pair
		Bids []Level
		Asks []Level
	}

	var testArray []quick

	_ = rand.NewSource(time.Now().Unix())

	var wg sync.WaitGroup
	var m sync.Mutex

	var catastrophicFailure bool

	for range 500 {
		m.Lock()
		if catastrophicFailure {
			m.Unlock()
			break
		}
		m.Unlock()
		wg.Add(1)
		go func() {
			newName := "Exchange" + strconv.FormatInt(rand.Int63(), 10) //nolint:gosec // no need to import crypo/rand for testing
			newPairs := currency.NewPair(currency.NewCode("BTC"+strconv.FormatInt(rand.Int63(), 10)),
				currency.NewCode("USD"+strconv.FormatInt(rand.Int63(), 10))) //nolint:gosec // no need to import crypo/rand for testing

			asks := []Level{{Price: rand.Float64(), Amount: rand.Float64()}} //nolint:gosec // no need to import crypo/rand for testing
			bids := []Level{{Price: rand.Float64(), Amount: rand.Float64()}} //nolint:gosec // no need to import crypo/rand for testing
			b := &Book{
				Pair:     newPairs,
				Asks:     asks,
				Bids:     bids,
				Exchange: newName,
				Asset:    asset.Spot,
			}

			m.Lock()
			err = b.Process()
			if err != nil {
				t.Error(err)
				catastrophicFailure = true
				m.Unlock()
				wg.Done()
				return
			}
			testArray = append(testArray, quick{Name: newName, P: newPairs, Bids: bids, Asks: asks})
			m.Unlock()
			wg.Done()
		}()
	}

	wg.Wait()
	if catastrophicFailure {
		t.Fatal("Process() error", err)
	}

	for _, test := range testArray {
		wg.Add(1)
		fatalErr := false
		go func(q quick) {
			result, err := Get(q.Name, q.P, asset.Spot)
			if err != nil {
				fatalErr = true
				return
			}

			if result.Asks[0] != q.Asks[0] {
				t.Error("TestProcessOrderbook failed bad values")
			}

			if result.Bids[0] != q.Bids[0] {
				t.Error("TestProcessOrderbook failed bad values")
			}

			wg.Done()
		}(test)

		if fatalErr {
			t.Fatal("TestProcessOrderbook failed to retrieve new orderbook")
		}
	}
	wg.Wait()
}

func levelsFixtureRandom() Levels {
	lvls := make([]Level, 1000)
	for x := range 1000 {
		lvls[x] = Level{Amount: 1, Price: rand.Float64(), ID: rand.Int63()} //nolint:gosec // Not needed in tests
	}
	return lvls
}

func TestSorting(t *testing.T) {
	var b Book
	b.VerifyOrderbook = true

	b.Asks = levelsFixtureRandom()
	err := b.Verify()
	require.ErrorIs(t, err, errPriceOutOfOrder)

	b.Asks.SortAsks()
	err = b.Verify()
	if err != nil {
		t.Fatal(err)
	}

	b.Bids = levelsFixtureRandom()
	err = b.Verify()
	require.ErrorIs(t, err, errPriceOutOfOrder)

	b.Bids.SortBids()
	err = b.Verify()
	if err != nil {
		t.Fatal(err)
	}
}

func levelsFixture() Levels {
	lvls := make(Levels, 1000)
	for i := range 1000 {
		lvls[i] = Level{Amount: 1, Price: float64(i + 1), ID: rand.Int63()} //nolint:gosec // Not needed in tests
	}
	return lvls
}

func TestReverse(t *testing.T) {
	b := Book{VerifyOrderbook: true, Bids: levelsFixture()}
	assert.ErrorIs(t, b.Verify(), errPriceOutOfOrder)

	b.Bids.Reverse()
	assert.NoError(t, b.Verify())

	b.Asks = slices.Clone(b.Bids)
	assert.ErrorIs(t, b.Verify(), errPriceOutOfOrder)

	b.Asks.Reverse()
	assert.NoError(t, b.Verify())
}

// 705985	      1856 ns/op	       0 B/op	       0 allocs/op
func BenchmarkReverse(b *testing.B) {
	lvls := levelsFixture()
	if len(lvls) != 1000 {
		b.Fatal("incorrect length")
	}

	for b.Loop() {
		lvls.Reverse()
	}
}

// 361266	      3556 ns/op	      24 B/op	       1 allocs/op (old)
// 385783	      3000 ns/op	     152 B/op	       3 allocs/op (new)
func BenchmarkSortAsksDecending(b *testing.B) {
	lvls := levelsFixture()
	bucket := make(Levels, len(lvls))
	for b.Loop() {
		copy(bucket, lvls)
		bucket.SortAsks()
	}
}

// 266998	      4292 ns/op	      40 B/op	       2 allocs/op (old)
// 372396	      3001 ns/op	     152 B/op	       3 allocs/op (new)
func BenchmarkSortBidsAscending(b *testing.B) {
	lvls := levelsFixture()
	lvls.Reverse()
	bucket := make(Levels, len(lvls))
	for b.Loop() {
		copy(bucket, lvls)
		bucket.SortBids()
	}
}

// 22119	     46532 ns/op	      35 B/op	       1 allocs/op (old)
// 16233	     76951 ns/op	     167 B/op	       3 allocs/op (new)
func BenchmarkSortAsksStandard(b *testing.B) {
	lvls := levelsFixtureRandom()
	bucket := make(Levels, len(lvls))
	for b.Loop() {
		copy(bucket, lvls)
		bucket.SortAsks()
	}
}

// 19504	     62518 ns/op	      53 B/op	       2 allocs/op (old)
// 15698	     72859 ns/op	     168 B/op	       3 allocs/op (new)
func BenchmarkSortBidsStandard(b *testing.B) {
	lvls := levelsFixtureRandom()
	bucket := make(Levels, len(lvls))
	for b.Loop() {
		copy(bucket, lvls)
		bucket.SortBids()
	}
}

// 376708	      3559 ns/op	      24 B/op 		   1 allocs/op (old)
// 377113	      3020 ns/op	     152 B/op	       3 allocs/op (new)
func BenchmarkSortAsksAscending(b *testing.B) {
	lvls := levelsFixture()
	bucket := make(Levels, len(lvls))
	for b.Loop() {
		copy(bucket, lvls)
		bucket.SortAsks()
	}
}

// 262874	      4364 ns/op	      40 B/op	       2 allocs/op (old)
// 401788	      3348 ns/op	     152 B/op	       3 allocs/op (new)
func BenchmarkSortBidsDescending(b *testing.B) {
	lvls := levelsFixture()
	lvls.Reverse()
	bucket := make(Levels, len(lvls))
	for b.Loop() {
		copy(bucket, lvls)
		bucket.SortBids()
	}
}

func TestCheckAlignment(t *testing.T) {
	t.Parallel()
	itemWithFunding := Levels{{Amount: 1337, Price: 0, Period: 1337}}
	err := checkAlignment(itemWithFunding, true, true, false, false, dsc, "Bitfinex")
	if err != nil {
		t.Error(err)
	}
	err = checkAlignment(itemWithFunding, false, true, false, false, dsc, "Bitfinex")
	require.ErrorIs(t, err, ErrPriceZero)

	err = checkAlignment(itemWithFunding, true, true, false, false, dsc, "Binance")
	require.ErrorIs(t, err, ErrPriceZero)

	itemWithFunding[0].Price = 1337
	err = checkAlignment(itemWithFunding, true, true, false, true, dsc, "Binance")
	require.ErrorIs(t, err, errChecksumStringNotSet)

	itemWithFunding[0].StrAmount = "1337.0000000"
	itemWithFunding[0].StrPrice = "1337.0000000"
	err = checkAlignment(itemWithFunding, true, true, false, true, dsc, "Binance")
	require.NoError(t, err)
}

// 5572401	       210.9 ns/op	       0 B/op	       0 allocs/op (current)
// 3748009	       312.7 ns/op	      32 B/op	       1 allocs/op (previous)
func BenchmarkProcess(b *testing.B) {
	book := &Book{
		Pair:     currency.NewBTCUSD(),
		Asks:     make(Levels, 100),
		Bids:     make(Levels, 100),
		Exchange: "BenchmarkProcessOrderbook",
		Asset:    asset.Spot,
	}

	for b.Loop() {
		if err := book.Process(); err != nil {
			b.Fatal(err)
		}
	}
}<|MERGE_RESOLUTION|>--- conflicted
+++ resolved
@@ -224,15 +224,9 @@
 }
 
 func TestDeployDepth(t *testing.T) {
-<<<<<<< HEAD
-	c := currency.NewBTCUSD()
-	_, err := DeployDepth("", c, asset.Spot)
-	require.ErrorIs(t, err, ErrExchangeNameEmpty)
-=======
 	pair := currency.NewBTCUSD()
 	_, err := DeployDepth("", pair, asset.Spot)
-	require.ErrorIs(t, err, errExchangeNameUnset)
->>>>>>> 2958e64a
+	require.ErrorIs(t, err, ErrExchangeNameEmpty)
 	_, err = DeployDepth("test", currency.EMPTYPAIR, asset.Spot)
 	require.ErrorIs(t, err, errPairNotSet)
 	_, err = DeployDepth("test", pair, asset.Empty)
