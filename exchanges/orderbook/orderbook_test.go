package orderbook

import (
	"errors"
	"log"
	"math/rand"
	"os"
	"slices"
	"strconv"
	"sync"
	"testing"
	"time"

	"github.com/stretchr/testify/assert"
	"github.com/stretchr/testify/require"
	"github.com/thrasher-corp/gocryptotrader/currency"
	"github.com/thrasher-corp/gocryptotrader/dispatch"
	"github.com/thrasher-corp/gocryptotrader/exchanges/asset"
)

func TestMain(m *testing.M) {
	err := dispatch.Start(dispatch.DefaultMaxWorkers, dispatch.DefaultJobsLimit*10)
	if err != nil {
		log.Fatal(err)
	}
	os.Exit(m.Run())
}

func TestSubscribeToExchangeOrderbooks(t *testing.T) {
	t.Parallel()
	_, err := SubscribeToExchangeOrderbooks("")
	assert.ErrorIs(t, err, ErrOrderbookNotFound)

	p := currency.NewBTCUSD()

	b := Base{
		Pair:     p,
		Asset:    asset.Spot,
		Exchange: "SubscribeToExchangeOrderbooks",
		Bids:     []Tranche{{Price: 100, Amount: 1}, {Price: 99, Amount: 1}},
	}

	require.NoError(t, b.Process(), "process must not error")

	_, err = SubscribeToExchangeOrderbooks("SubscribeToExchangeOrderbooks")
	assert.NoError(t, err, "SubscribeToExchangeOrderbooks should not error")
}

func TestVerify(t *testing.T) {
	t.Parallel()
	b := Base{
		Exchange:        "TestExchange",
		Asset:           asset.Spot,
		Pair:            currency.NewBTCUSD(),
		VerifyOrderbook: true,
	}

	err := b.Verify()
	if err != nil {
		t.Fatalf("expecting %v error but received %v", nil, err)
	}

	b.Asks = []Tranche{{ID: 1337, Price: 99, Amount: 1}, {ID: 1337, Price: 100, Amount: 1}}
	err = b.Verify()
	if !errors.Is(err, errIDDuplication) {
		t.Fatalf("expecting %s error but received %v", errIDDuplication, err)
	}

	b.Asks = []Tranche{{Price: 100, Amount: 1}, {Price: 100, Amount: 1}}
	err = b.Verify()
	if !errors.Is(err, errDuplication) {
		t.Fatalf("expecting %s error but received %v", errDuplication, err)
	}

	b.Asks = []Tranche{{Price: 100, Amount: 1}, {Price: 99, Amount: 1}}
	b.IsFundingRate = true
	err = b.Verify()
	if !errors.Is(err, errPeriodUnset) {
		t.Fatalf("expecting %s error but received %v", errPeriodUnset, err)
	}
	b.IsFundingRate = false

	err = b.Verify()
	if !errors.Is(err, errPriceOutOfOrder) {
		t.Fatalf("expecting %s error but received %v", errPriceOutOfOrder, err)
	}

	b.Asks = []Tranche{{Price: 100, Amount: 1}, {Price: 100, Amount: 0}}
	err = b.Verify()
	if !errors.Is(err, errAmountInvalid) {
		t.Fatalf("expecting %s error but received %v", errAmountInvalid, err)
	}

	b.Asks = []Tranche{{Price: 100, Amount: 1}, {Price: 0, Amount: 100}}
	err = b.Verify()
	if !errors.Is(err, errPriceNotSet) {
		t.Fatalf("expecting %s error but received %v", errPriceNotSet, err)
	}

	b.Bids = []Tranche{{ID: 1337, Price: 100, Amount: 1}, {ID: 1337, Price: 99, Amount: 1}}
	err = b.Verify()
	if !errors.Is(err, errIDDuplication) {
		t.Fatalf("expecting %s error but received %v", errIDDuplication, err)
	}

	b.Bids = []Tranche{{Price: 100, Amount: 1}, {Price: 100, Amount: 1}}
	err = b.Verify()
	if !errors.Is(err, errDuplication) {
		t.Fatalf("expecting %s error but received %v", errDuplication, err)
	}

	b.Bids = []Tranche{{Price: 99, Amount: 1}, {Price: 100, Amount: 1}}
	b.IsFundingRate = true
	err = b.Verify()
	if !errors.Is(err, errPeriodUnset) {
		t.Fatalf("expecting %s error but received %v", errPeriodUnset, err)
	}
	b.IsFundingRate = false

	err = b.Verify()
	if !errors.Is(err, errPriceOutOfOrder) {
		t.Fatalf("expecting %s error but received %v", errPriceOutOfOrder, err)
	}

	b.Bids = []Tranche{{Price: 100, Amount: 1}, {Price: 100, Amount: 0}}
	err = b.Verify()
	if !errors.Is(err, errAmountInvalid) {
		t.Fatalf("expecting %s error but received %v", errAmountInvalid, err)
	}

	b.Bids = []Tranche{{Price: 100, Amount: 1}, {Price: 0, Amount: 100}}
	err = b.Verify()
	if !errors.Is(err, errPriceNotSet) {
		t.Fatalf("expecting %s error but received %v", errPriceNotSet, err)
	}
}

func TestCalculateTotalBids(t *testing.T) {
	t.Parallel()
	curr, err := currency.NewPairFromStrings("BTC", "USD")
	if err != nil {
		t.Fatal(err)
	}
	base := Base{
		Pair:        curr,
		Bids:        []Tranche{{Price: 100, Amount: 10}},
		LastUpdated: time.Now(),
	}

	a, b := base.TotalBidsAmount()
	if a != 10 && b != 1000 {
		t.Fatal("TestCalculateTotalBids expected a = 10 and b = 1000")
	}
}

func TestCalculateTotalAsks(t *testing.T) {
	t.Parallel()
	curr, err := currency.NewPairFromStrings("BTC", "USD")
	if err != nil {
		t.Fatal(err)
	}
	base := Base{
		Pair: curr,
		Asks: []Tranche{{Price: 100, Amount: 10}},
	}

	a, b := base.TotalAsksAmount()
	if a != 10 && b != 1000 {
		t.Fatal("TestCalculateTotalAsks expected a = 10 and b = 1000")
	}
}

func TestGetOrderbook(t *testing.T) {
	t.Parallel()

	c, err := currency.NewPairFromStrings("BTC", "USD")
	require.NoError(t, err, "NewPairFromStrings must not error")

	base := &Base{
		Pair:     c,
		Asks:     []Tranche{{Price: 100, Amount: 10}},
		Bids:     []Tranche{{Price: 200, Amount: 10}},
		Exchange: "Exchange",
		Asset:    asset.Spot,
	}

	require.NoError(t, base.Process(), "Process must not error")

	result, err := Get("Exchange", c, asset.Spot)
	require.NoError(t, err, "Get must not error")
	assert.True(t, result.Pair.Equal(c))

	_, err = Get("nonexistent", c, asset.Spot)
	assert.ErrorIs(t, err, ErrOrderbookNotFound)

	c.Base = currency.NewCode("blah")
	_, err = Get("Exchange", c, asset.Spot)
	assert.ErrorIs(t, err, ErrOrderbookNotFound)

	newCurrency, err := currency.NewPairFromStrings("BTC", "AUD")
	require.NoError(t, err, "NewPairFromStrings must not error")

	_, err = Get("Exchange", newCurrency, asset.Spot)
	assert.ErrorIs(t, err, ErrOrderbookNotFound)

	base.Pair = newCurrency
	require.NoError(t, base.Process(), "Process must not error")

	got, err := Get("Exchange", newCurrency, asset.Spot)
	require.NoError(t, err, "Get must not error")
	assert.True(t, got.Pair.Equal(newCurrency))
}

func TestGetDepth(t *testing.T) {
	t.Parallel()

	c, err := currency.NewPairFromStrings("BTC", "USD")
	require.NoError(t, err, "NewPairFromStrings must not error")

	base := &Base{
		Pair:     c,
		Asks:     []Tranche{{Price: 100, Amount: 10}},
		Bids:     []Tranche{{Price: 200, Amount: 10}},
		Exchange: "Exchange",
		Asset:    asset.Spot,
	}

	require.NoError(t, base.Process(), "Process must not error")

	result, err := GetDepth("Exchange", c, asset.Spot)
	require.NoError(t, err, "GetDepth must not error")
	assert.True(t, result.pair.Equal(c))

	_, err = GetDepth("nonexistent", c, asset.Spot)
	assert.ErrorIs(t, err, ErrOrderbookNotFound)

	c.Base = currency.NewCode("blah")
	_, err = GetDepth("Exchange", c, asset.Spot)
	assert.ErrorIs(t, err, ErrOrderbookNotFound)

	newCurrency, err := currency.NewPairFromStrings("BTC", "DOGE")
	require.NoError(t, err, "NewPairFromStrings must not error")

	_, err = GetDepth("Exchange", newCurrency, asset.Futures)
	assert.ErrorIs(t, err, ErrOrderbookNotFound)

	base.Pair = newCurrency
	require.NoError(t, base.Process(), "Process must not error")

	_, err = GetDepth("Exchange", newCurrency, asset.Empty)
	assert.ErrorIs(t, err, ErrOrderbookNotFound)
}

func TestBaseGetDepth(t *testing.T) {
	t.Parallel()

	c, err := currency.NewPairFromStrings("BTC", "UST")
	require.NoError(t, err, "NewPairFromStrings must not error")

	base := &Base{
		Pair:     c,
		Asks:     []Tranche{{Price: 100, Amount: 10}},
		Bids:     []Tranche{{Price: 200, Amount: 10}},
		Exchange: "Exchange",
		Asset:    asset.Spot,
	}

	_, err = base.GetDepth()
	assert.ErrorIs(t, err, ErrOrderbookNotFound)

	require.NoError(t, base.Process(), "Process must not error")

	result, err := base.GetDepth()
	require.NoError(t, err, "GetDepth must not error")
	assert.True(t, result.pair.Equal(c))
}

func TestDeployDepth(t *testing.T) {
	c, err := currency.NewPairFromStrings("BTC", "USD")
	require.NoError(t, err)
	_, err = DeployDepth("", c, asset.Spot)
	require.ErrorIs(t, err, errExchangeNameUnset)
	_, err = DeployDepth("test", currency.EMPTYPAIR, asset.Spot)
	require.ErrorIs(t, err, errPairNotSet)
	_, err = DeployDepth("test", c, asset.Empty)
	require.ErrorIs(t, err, errAssetTypeNotSet)
	d, err := DeployDepth("test", c, asset.Spot)
	require.NoError(t, err)
	require.NotNil(t, d)
	_, err = DeployDepth("test", c, asset.Spot)
	require.NoError(t, err)
}

func TestCreateNewOrderbook(t *testing.T) {
	c, err := currency.NewPairFromStrings("BTC", "USD")
	if err != nil {
		t.Fatal(err)
	}
	base := &Base{
		Pair:     c,
		Asks:     []Tranche{{Price: 100, Amount: 10}},
		Bids:     []Tranche{{Price: 200, Amount: 10}},
		Exchange: "testCreateNewOrderbook",
		Asset:    asset.Spot,
	}

	err = base.Process()
	if err != nil {
		t.Fatal(err)
	}

	result, err := Get("testCreateNewOrderbook", c, asset.Spot)
	if err != nil {
		t.Fatal("TestCreateNewOrderbook failed to create new orderbook", err)
	}

	if !result.Pair.Equal(c) {
		t.Fatal("TestCreateNewOrderbook result pair is incorrect")
	}

	a, b := result.TotalAsksAmount()
	if a != 10 && b != 1000 {
		t.Fatal("TestCreateNewOrderbook CalculateTotalAsks value is incorrect")
	}

	a, b = result.TotalBidsAmount()
	if a != 10 && b != 2000 {
		t.Fatal("TestCreateNewOrderbook CalculateTotalBids value is incorrect")
	}
}

func TestProcessOrderbook(t *testing.T) {
	c, err := currency.NewPairFromStrings("BTC", "USD")
	if err != nil {
		t.Fatal(err)
	}
	base := Base{
		Asks:     []Tranche{{Price: 100, Amount: 10}},
		Bids:     []Tranche{{Price: 200, Amount: 10}},
		Exchange: "ProcessOrderbook",
	}

	// test for empty pair
	base.Pair = currency.EMPTYPAIR
	err = base.Process()
	if err == nil {
		t.Error("empty pair should throw an err")
	}

	// test for empty asset type
	base.Pair = c
	err = base.Process()
	if err == nil {
		t.Error("empty asset type should throw an err")
	}

	// now process a valid orderbook
	base.Asset = asset.Spot
	err = base.Process()
	if err != nil {
		t.Error("unexpected result: ", err)
	}
	result, err := Get("ProcessOrderbook", c, asset.Spot)
	if err != nil {
		t.Fatal("TestProcessOrderbook failed to create new orderbook")
	}
	if !result.Pair.Equal(c) {
		t.Fatal("TestProcessOrderbook result pair is incorrect")
	}

	// now test for processing a pair with a different quote currency
	c, err = currency.NewPairFromStrings("BTC", "GBP")
	if err != nil {
		t.Fatal(err)
	}
	base.Pair = c
	err = base.Process()
	if err != nil {
		t.Error("Process() error", err)
	}
	result, err = Get("ProcessOrderbook", c, asset.Spot)
	if err != nil {
		t.Fatal("TestProcessOrderbook failed to retrieve new orderbook")
	}
	if !result.Pair.Equal(c) {
		t.Fatal("TestProcessOrderbook result pair is incorrect")
	}

	// now test for processing a pair which has a different base currency
	c, err = currency.NewPairFromStrings("LTC", "GBP")
	if err != nil {
		t.Fatal(err)
	}
	base.Pair = c
	err = base.Process()
	if err != nil {
		t.Error("Process() error", err)
	}
	result, err = Get("ProcessOrderbook", c, asset.Spot)
	if err != nil {
		t.Fatal("TestProcessOrderbook failed to retrieve new orderbook")
	}
	if !result.Pair.Equal(c) {
		t.Fatal("TestProcessOrderbook result pair is incorrect")
	}

	base.Asks = []Tranche{{Price: 200, Amount: 200}}
	base.Asset = asset.Spot
	err = base.Process()
	if err != nil {
		t.Error("Process() error", err)
	}

	result, err = Get("ProcessOrderbook", c, asset.Spot)
	if err != nil {
		t.Fatal("TestProcessOrderbook failed to retrieve new orderbook")
	}

	a, b := result.TotalAsksAmount()
	if a != 200 && b != 40000 {
		t.Fatal("TestProcessOrderbook CalculateTotalsAsks incorrect values")
	}

	base.Bids = []Tranche{{Price: 420, Amount: 200}}
	base.Exchange = "Blah"
	base.Asset = asset.CoinMarginedFutures
	err = base.Process()
	if err != nil {
		t.Error("Process() error", err)
	}

	_, err = Get("Blah", c, asset.CoinMarginedFutures)
	if err != nil {
		t.Fatal("TestProcessOrderbook failed to create new orderbook")
	}

	if a != 200 && b != 84000 {
		t.Fatal("TestProcessOrderbook CalculateTotalsBids incorrect values")
	}

	type quick struct {
		Name string
		P    currency.Pair
		Bids []Tranche
		Asks []Tranche
	}

	var testArray []quick

	_ = rand.NewSource(time.Now().Unix())

	var wg sync.WaitGroup
	var m sync.Mutex

	var catastrophicFailure bool

	for range 500 {
		m.Lock()
		if catastrophicFailure {
			m.Unlock()
			break
		}
		m.Unlock()
		wg.Add(1)
		go func() {
			newName := "Exchange" + strconv.FormatInt(rand.Int63(), 10) //nolint:gosec // no need to import crypo/rand for testing
			newPairs := currency.NewPair(currency.NewCode("BTC"+strconv.FormatInt(rand.Int63(), 10)),
				currency.NewCode("USD"+strconv.FormatInt(rand.Int63(), 10))) //nolint:gosec // no need to import crypo/rand for testing

			asks := []Tranche{{Price: rand.Float64(), Amount: rand.Float64()}} //nolint:gosec // no need to import crypo/rand for testing
			bids := []Tranche{{Price: rand.Float64(), Amount: rand.Float64()}} //nolint:gosec // no need to import crypo/rand for testing
			base := &Base{
				Pair:     newPairs,
				Asks:     asks,
				Bids:     bids,
				Exchange: newName,
				Asset:    asset.Spot,
			}

			m.Lock()
			err = base.Process()
			if err != nil {
				t.Error(err)
				catastrophicFailure = true
				m.Unlock()
				wg.Done()
				return
			}
			testArray = append(testArray, quick{Name: newName, P: newPairs, Bids: bids, Asks: asks})
			m.Unlock()
			wg.Done()
		}()
	}

	wg.Wait()
	if catastrophicFailure {
		t.Fatal("Process() error", err)
	}

	for _, test := range testArray {
		wg.Add(1)
		fatalErr := false
		go func(q quick) {
			result, err := Get(q.Name, q.P, asset.Spot)
			if err != nil {
				fatalErr = true
				return
			}

			if result.Asks[0] != q.Asks[0] {
				t.Error("TestProcessOrderbook failed bad values")
			}

			if result.Bids[0] != q.Bids[0] {
				t.Error("TestProcessOrderbook failed bad values")
			}

			wg.Done()
		}(test)

		if fatalErr {
			t.Fatal("TestProcessOrderbook failed to retrieve new orderbook")
		}
	}
	wg.Wait()
}

func deployUnorderedSlice() Tranches {
	ts := make([]Tranche, 1000)
	for x := range 1000 {
		ts[x] = Tranche{Amount: 1, Price: rand.Float64(), ID: rand.Int63()} //nolint:gosec // Not needed in tests
	}
	return ts
}

func TestSorting(t *testing.T) {
	var b Base
	b.VerifyOrderbook = true

	b.Asks = deployUnorderedSlice()
	err := b.Verify()
	if !errors.Is(err, errPriceOutOfOrder) {
		t.Fatalf("error expected %v received %v", errPriceOutOfOrder, err)
	}

	b.Asks.SortAsks()
	err = b.Verify()
	if err != nil {
		t.Fatal(err)
	}

	b.Bids = deployUnorderedSlice()
	err = b.Verify()
	if !errors.Is(err, errPriceOutOfOrder) {
		t.Fatalf("error expected %v received %v", errPriceOutOfOrder, err)
	}

	b.Bids.SortBids()
	err = b.Verify()
	if err != nil {
		t.Fatal(err)
	}
}

func deploySliceOrdered() Tranches {
	ts := make([]Tranche, 1000)
	for i := range 1000 {
		ts[i] = Tranche{Amount: 1, Price: float64(i + 1), ID: rand.Int63()} //nolint:gosec // Not needed in tests
	}
	return ts
}

func TestReverse(t *testing.T) {
	b := Base{
		VerifyOrderbook: true,
	}

	b.Bids = deploySliceOrdered()
	require.Len(t, b.Bids, 1000)
	assert.ErrorIs(t, b.Verify(), errPriceOutOfOrder)

	b.Bids.Reverse()
	assert.NoError(t, b.Verify())

	b.Asks = slices.Clone(b.Bids)
	assert.ErrorIs(t, b.Verify(), errPriceOutOfOrder)

	b.Asks.Reverse()
	assert.NoError(t, b.Verify())
}

// 705985	      1856 ns/op	       0 B/op	       0 allocs/op
func BenchmarkReverse(b *testing.B) {
	s := deploySliceOrdered()
	if len(s) != 1000 {
		b.Fatal("incorrect length")
	}

	for b.Loop() {
		s.Reverse()
	}
}

// 361266	      3556 ns/op	      24 B/op	       1 allocs/op (old)
// 385783	      3000 ns/op	     152 B/op	       3 allocs/op (new)
func BenchmarkSortAsksDecending(b *testing.B) {
	s := deploySliceOrdered()
	bucket := make(Tranches, len(s))
	for b.Loop() {
		copy(bucket, s)
		bucket.SortAsks()
	}
}

// 266998	      4292 ns/op	      40 B/op	       2 allocs/op (old)
// 372396	      3001 ns/op	     152 B/op	       3 allocs/op (new)
func BenchmarkSortBidsAscending(b *testing.B) {
	s := deploySliceOrdered()
	s.Reverse()
	bucket := make(Tranches, len(s))
	for b.Loop() {
		copy(bucket, s)
		bucket.SortBids()
	}
}

// 22119	     46532 ns/op	      35 B/op	       1 allocs/op (old)
// 16233	     76951 ns/op	     167 B/op	       3 allocs/op (new)
func BenchmarkSortAsksStandard(b *testing.B) {
	s := deployUnorderedSlice()
	bucket := make(Tranches, len(s))
	for b.Loop() {
		copy(bucket, s)
		bucket.SortAsks()
	}
}

// 19504	     62518 ns/op	      53 B/op	       2 allocs/op (old)
// 15698	     72859 ns/op	     168 B/op	       3 allocs/op (new)
func BenchmarkSortBidsStandard(b *testing.B) {
	s := deployUnorderedSlice()
	bucket := make(Tranches, len(s))
	for b.Loop() {
		copy(bucket, s)
		bucket.SortBids()
	}
}

// 376708	      3559 ns/op	      24 B/op 		   1 allocs/op (old)
// 377113	      3020 ns/op	     152 B/op	       3 allocs/op (new)
func BenchmarkSortAsksAscending(b *testing.B) {
	s := deploySliceOrdered()
	bucket := make(Tranches, len(s))
	for b.Loop() {
		copy(bucket, s)
		bucket.SortAsks()
	}
}

// 262874	      4364 ns/op	      40 B/op	       2 allocs/op (old)
// 401788	      3348 ns/op	     152 B/op	       3 allocs/op (new)
func BenchmarkSortBidsDescending(b *testing.B) {
	s := deploySliceOrdered()
	s.Reverse()
	bucket := make(Tranches, len(s))
	for b.Loop() {
		copy(bucket, s)
		bucket.SortBids()
	}
}

func TestCheckAlignment(t *testing.T) {
	t.Parallel()
	itemWithFunding := Tranches{{Amount: 1337, Price: 0, Period: 1337}}
	err := checkAlignment(itemWithFunding, true, true, false, false, dsc, "Bitfinex")
	if err != nil {
		t.Error(err)
	}
	err = checkAlignment(itemWithFunding, false, true, false, false, dsc, "Bitfinex")
	if !errors.Is(err, errPriceNotSet) {
		t.Fatalf("received: %v but expected: %v", err, errPriceNotSet)
	}
	err = checkAlignment(itemWithFunding, true, true, false, false, dsc, "Binance")
	if !errors.Is(err, errPriceNotSet) {
		t.Fatalf("received: %v but expected: %v", err, errPriceNotSet)
	}

	itemWithFunding[0].Price = 1337
	err = checkAlignment(itemWithFunding, true, true, false, true, dsc, "Binance")
	if !errors.Is(err, errChecksumStringNotSet) {
		t.Fatalf("received: %v but expected: %v", err, errChecksumStringNotSet)
	}

	itemWithFunding[0].StrAmount = "1337.0000000"
	itemWithFunding[0].StrPrice = "1337.0000000"
	err = checkAlignment(itemWithFunding, true, true, false, true, dsc, "Binance")
<<<<<<< HEAD
	if !errors.Is(err, nil) {
		t.Fatalf("received: %v but expected: %v", err, nil)
	}
}

// 5572401	       210.9 ns/op	       0 B/op	       0 allocs/op (current)
// 3748009	       312.7 ns/op	      32 B/op	       1 allocs/op (previous)
func BenchmarkProcess(b *testing.B) {
	base := &Base{
		Pair:     currency.NewBTCUSD(),
		Asks:     make(Tranches, 100),
		Bids:     make(Tranches, 100),
		Exchange: "BenchmarkProcessOrderbook",
		Asset:    asset.Spot,
	}

	for b.Loop() {
		if err := base.Process(); err != nil {
			b.Fatal(err)
		}
	}
=======
	require.NoError(t, err)
>>>>>>> a5b638bf
}<|MERGE_RESOLUTION|>--- conflicted
+++ resolved
@@ -694,10 +694,7 @@
 	itemWithFunding[0].StrAmount = "1337.0000000"
 	itemWithFunding[0].StrPrice = "1337.0000000"
 	err = checkAlignment(itemWithFunding, true, true, false, true, dsc, "Binance")
-<<<<<<< HEAD
-	if !errors.Is(err, nil) {
-		t.Fatalf("received: %v but expected: %v", err, nil)
-	}
+	require.NoError(t, err)
 }
 
 // 5572401	       210.9 ns/op	       0 B/op	       0 allocs/op (current)
@@ -716,7 +713,4 @@
 			b.Fatal(err)
 		}
 	}
-=======
-	require.NoError(t, err)
->>>>>>> a5b638bf
 }