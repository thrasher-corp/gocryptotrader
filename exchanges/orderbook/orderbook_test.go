package orderbook

import (
	"errors"
	"log"
	"math/rand"
	"os"
	"strconv"
	"sync"
	"testing"
	"time"

	"github.com/stretchr/testify/require"
	"github.com/thrasher-corp/gocryptotrader/currency"
	"github.com/thrasher-corp/gocryptotrader/dispatch"
	"github.com/thrasher-corp/gocryptotrader/exchanges/asset"
)

func TestMain(m *testing.M) {
	err := dispatch.Start(dispatch.DefaultMaxWorkers, dispatch.DefaultJobsLimit*10)
	if err != nil {
		log.Fatal(err)
	}
	os.Exit(m.Run())
}

func TestSubscribeToExchangeOrderbooks(t *testing.T) {
	_, err := SubscribeToExchangeOrderbooks("")
	if !errors.Is(err, errCannotFindOrderbook) {
		t.Fatalf("expected: %v but received: %v", errCannotFindOrderbook, err)
	}

	p := currency.NewPair(currency.BTC, currency.USD)

	b := Base{
		Pair:     p,
		Asset:    asset.Spot,
		Exchange: "SubscribeToExchangeOrderbooks",
		Bids:     []Tranche{{Price: 100, Amount: 1}, {Price: 99, Amount: 1}},
	}

	err = b.Process()
	if err != nil {
		t.Error(err)
	}

	_, err = SubscribeToExchangeOrderbooks("SubscribeToExchangeOrderbooks")
	if err != nil {
		t.Error(err)
	}
}

func TestVerify(t *testing.T) {
	t.Parallel()
	b := Base{
		Exchange:        "TestExchange",
		Asset:           asset.Spot,
		Pair:            currency.NewPair(currency.BTC, currency.USD),
		VerifyOrderbook: true,
	}

	err := b.Verify()
	if err != nil {
		t.Fatalf("expecting %v error but received %v", nil, err)
	}

	b.Asks = []Tranche{{ID: 1337, Price: 99, Amount: 1}, {ID: 1337, Price: 100, Amount: 1}}
	err = b.Verify()
	if !errors.Is(err, errIDDuplication) {
		t.Fatalf("expecting %s error but received %v", errIDDuplication, err)
	}

	b.Asks = []Tranche{{Price: 100, Amount: 1}, {Price: 100, Amount: 1}}
	err = b.Verify()
	if !errors.Is(err, errDuplication) {
		t.Fatalf("expecting %s error but received %v", errDuplication, err)
	}

	b.Asks = []Tranche{{Price: 100, Amount: 1}, {Price: 99, Amount: 1}}
	b.IsFundingRate = true
	err = b.Verify()
	if !errors.Is(err, errPeriodUnset) {
		t.Fatalf("expecting %s error but received %v", errPeriodUnset, err)
	}
	b.IsFundingRate = false

	err = b.Verify()
	if !errors.Is(err, errPriceOutOfOrder) {
		t.Fatalf("expecting %s error but received %v", errPriceOutOfOrder, err)
	}

	b.Asks = []Tranche{{Price: 100, Amount: 1}, {Price: 100, Amount: 0}}
	err = b.Verify()
	if !errors.Is(err, errAmountInvalid) {
		t.Fatalf("expecting %s error but received %v", errAmountInvalid, err)
	}

	b.Asks = []Tranche{{Price: 100, Amount: 1}, {Price: 0, Amount: 100}}
	err = b.Verify()
	if !errors.Is(err, errPriceNotSet) {
		t.Fatalf("expecting %s error but received %v", errPriceNotSet, err)
	}

	b.Bids = []Tranche{{ID: 1337, Price: 100, Amount: 1}, {ID: 1337, Price: 99, Amount: 1}}
	err = b.Verify()
	if !errors.Is(err, errIDDuplication) {
		t.Fatalf("expecting %s error but received %v", errIDDuplication, err)
	}

	b.Bids = []Tranche{{Price: 100, Amount: 1}, {Price: 100, Amount: 1}}
	err = b.Verify()
	if !errors.Is(err, errDuplication) {
		t.Fatalf("expecting %s error but received %v", errDuplication, err)
	}

	b.Bids = []Tranche{{Price: 99, Amount: 1}, {Price: 100, Amount: 1}}
	b.IsFundingRate = true
	err = b.Verify()
	if !errors.Is(err, errPeriodUnset) {
		t.Fatalf("expecting %s error but received %v", errPeriodUnset, err)
	}
	b.IsFundingRate = false

	err = b.Verify()
	if !errors.Is(err, errPriceOutOfOrder) {
		t.Fatalf("expecting %s error but received %v", errPriceOutOfOrder, err)
	}

	b.Bids = []Tranche{{Price: 100, Amount: 1}, {Price: 100, Amount: 0}}
	err = b.Verify()
	if !errors.Is(err, errAmountInvalid) {
		t.Fatalf("expecting %s error but received %v", errAmountInvalid, err)
	}

	b.Bids = []Tranche{{Price: 100, Amount: 1}, {Price: 0, Amount: 100}}
	err = b.Verify()
	if !errors.Is(err, errPriceNotSet) {
		t.Fatalf("expecting %s error but received %v", errPriceNotSet, err)
	}
}

func TestCalculateTotalBids(t *testing.T) {
	t.Parallel()
	curr, err := currency.NewPairFromStrings("BTC", "USD")
	if err != nil {
		t.Fatal(err)
	}
	base := Base{
		Pair:        curr,
		Bids:        []Tranche{{Price: 100, Amount: 10}},
		LastUpdated: time.Now(),
	}

	a, b := base.TotalBidsAmount()
	if a != 10 && b != 1000 {
		t.Fatal("TestCalculateTotalBids expected a = 10 and b = 1000")
	}
}

func TestCalculateTotalAsks(t *testing.T) {
	t.Parallel()
	curr, err := currency.NewPairFromStrings("BTC", "USD")
	if err != nil {
		t.Fatal(err)
	}
	base := Base{
		Pair: curr,
		Asks: []Tranche{{Price: 100, Amount: 10}},
	}

	a, b := base.TotalAsksAmount()
	if a != 10 && b != 1000 {
		t.Fatal("TestCalculateTotalAsks expected a = 10 and b = 1000")
	}
}

func TestGetOrderbook(t *testing.T) {
	c, err := currency.NewPairFromStrings("BTC", "USD")
	if err != nil {
		t.Fatal(err)
	}
	base := &Base{
		Pair:     c,
		Asks:     []Tranche{{Price: 100, Amount: 10}},
		Bids:     []Tranche{{Price: 200, Amount: 10}},
		Exchange: "Exchange",
		Asset:    asset.Spot,
	}

	err = base.Process()
	if err != nil {
		t.Fatal(err)
	}

	result, err := Get("Exchange", c, asset.Spot)
	if err != nil {
		t.Fatalf("TestGetOrderbook failed to get orderbook. Error %s",
			err)
	}
	if !result.Pair.Equal(c) {
		t.Fatal("TestGetOrderbook failed. Mismatched pairs")
	}

	_, err = Get("nonexistent", c, asset.Spot)
	if !errors.Is(err, errCannotFindOrderbook) {
		t.Fatalf("received '%v', expected '%v'", err, errCannotFindOrderbook)
	}

	c.Base = currency.NewCode("blah")
	_, err = Get("Exchange", c, asset.Spot)
	if !errors.Is(err, errCannotFindOrderbook) {
		t.Fatalf("received '%v', expected '%v', using invalid first currency", err, errCannotFindOrderbook)
	}

	newCurrency, err := currency.NewPairFromStrings("BTC", "AUD")
	if err != nil {
		t.Fatal(err)
	}
	_, err = Get("Exchange", newCurrency, asset.Spot)
	if !errors.Is(err, errCannotFindOrderbook) {
		t.Fatalf("received '%v', expected '%v', using invalid second currency", err, errCannotFindOrderbook)
	}

	base.Pair = newCurrency
	err = base.Process()
	if err != nil {
		t.Error(err)
	}

	_, err = Get("Exchange", newCurrency, asset.Empty)
	if err == nil {
		t.Error("error cannot be nil")
	}
}

func TestGetDepth(t *testing.T) {
	c, err := currency.NewPairFromStrings("BTC", "USD")
	if err != nil {
		t.Fatal(err)
	}
	base := &Base{
		Pair:     c,
		Asks:     []Tranche{{Price: 100, Amount: 10}},
		Bids:     []Tranche{{Price: 200, Amount: 10}},
		Exchange: "Exchange",
		Asset:    asset.Spot,
	}

	err = base.Process()
	if err != nil {
		t.Fatal(err)
	}

	result, err := GetDepth("Exchange", c, asset.Spot)
	if err != nil {
		t.Fatalf("TestGetOrderbook failed to get orderbook. Error %s",
			err)
	}
	if !result.pair.Equal(c) {
		t.Fatal("TestGetOrderbook failed. Mismatched pairs")
	}

	_, err = GetDepth("nonexistent", c, asset.Spot)
	if !errors.Is(err, errCannotFindOrderbook) {
		t.Fatalf("expecting %s error but received %v", errCannotFindOrderbook, err)
	}

	c.Base = currency.NewCode("blah")
	_, err = GetDepth("Exchange", c, asset.Spot)
	if !errors.Is(err, errCannotFindOrderbook) {
		t.Fatalf("expecting %s error but received %v", errCannotFindOrderbook, err)
	}

	newCurrency, err := currency.NewPairFromStrings("BTC", "DOGE")
	if err != nil {
		t.Fatal(err)
	}
	_, err = GetDepth("Exchange", newCurrency, asset.Futures)
	if !errors.Is(err, errCannotFindOrderbook) {
		t.Fatalf("expecting %s error but received %v", errCannotFindOrderbook, err)
	}

	base.Pair = newCurrency
	err = base.Process()
	if err != nil {
		t.Error(err)
	}

	_, err = GetDepth("Exchange", newCurrency, asset.Empty)
	if !errors.Is(err, errCannotFindOrderbook) {
		t.Fatalf("expecting %s error but received %v", errCannotFindOrderbook, err)
	}
}

func TestBaseGetDepth(t *testing.T) {
	c, err := currency.NewPairFromStrings("BTC", "UST")
	if err != nil {
		t.Error(err)
	}
	base := &Base{
		Pair:     c,
		Asks:     []Tranche{{Price: 100, Amount: 10}},
		Bids:     []Tranche{{Price: 200, Amount: 10}},
		Exchange: "Exchange",
		Asset:    asset.Spot,
	}

	if _, err = base.GetDepth(); !errors.Is(err, errCannotFindOrderbook) {
		t.Errorf("expecting %s error but received %v", errCannotFindOrderbook, err)
	}

	if err = base.Process(); err != nil {
		t.Error(err)
	}

	if result, err := base.GetDepth(); err != nil {
		t.Errorf("failed to get orderbook. Error %s", err)
	} else if !result.pair.Equal(c) {
		t.Errorf("Mismatched pairs: %v %v", result.pair, c)
	}
}

func TestDeployDepth(t *testing.T) {
	c, err := currency.NewPairFromStrings("BTC", "USD")
	require.NoError(t, err)
	_, err = DeployDepth("", c, asset.Spot)
	require.ErrorIs(t, err, errExchangeNameUnset)
	_, err = DeployDepth("test", currency.EMPTYPAIR, asset.Spot)
	require.ErrorIs(t, err, errPairNotSet)
	_, err = DeployDepth("test", c, asset.Empty)
<<<<<<< HEAD
	if !errors.Is(err, ErrAssetTypeNotSet) {
		t.Fatalf("expecting %s error but received %v", ErrAssetTypeNotSet, err)
	}
=======
	require.ErrorIs(t, err, errAssetTypeNotSet)
>>>>>>> 291b7b58
	d, err := DeployDepth("test", c, asset.Spot)
	require.NoError(t, err)
	require.NotNil(t, d)
	_, err = DeployDepth("test", c, asset.Spot)
	require.NoError(t, err)
}

func TestCreateNewOrderbook(t *testing.T) {
	c, err := currency.NewPairFromStrings("BTC", "USD")
	if err != nil {
		t.Fatal(err)
	}
	base := &Base{
		Pair:     c,
		Asks:     []Tranche{{Price: 100, Amount: 10}},
		Bids:     []Tranche{{Price: 200, Amount: 10}},
		Exchange: "testCreateNewOrderbook",
		Asset:    asset.Spot,
	}

	err = base.Process()
	if err != nil {
		t.Fatal(err)
	}

	result, err := Get("testCreateNewOrderbook", c, asset.Spot)
	if err != nil {
		t.Fatal("TestCreateNewOrderbook failed to create new orderbook", err)
	}

	if !result.Pair.Equal(c) {
		t.Fatal("TestCreateNewOrderbook result pair is incorrect")
	}

	a, b := result.TotalAsksAmount()
	if a != 10 && b != 1000 {
		t.Fatal("TestCreateNewOrderbook CalculateTotalAsks value is incorrect")
	}

	a, b = result.TotalBidsAmount()
	if a != 10 && b != 2000 {
		t.Fatal("TestCreateNewOrderbook CalculateTotalBids value is incorrect")
	}
}

func TestProcessOrderbook(t *testing.T) {
	c, err := currency.NewPairFromStrings("BTC", "USD")
	if err != nil {
		t.Fatal(err)
	}
	base := Base{
		Asks:     []Tranche{{Price: 100, Amount: 10}},
		Bids:     []Tranche{{Price: 200, Amount: 10}},
		Exchange: "ProcessOrderbook",
	}

	// test for empty pair
	base.Pair = currency.EMPTYPAIR
	err = base.Process()
	if err == nil {
		t.Error("empty pair should throw an err")
	}

	// test for empty asset type
	base.Pair = c
	err = base.Process()
	if err == nil {
		t.Error("empty asset type should throw an err")
	}

	// now process a valid orderbook
	base.Asset = asset.Spot
	err = base.Process()
	if err != nil {
		t.Error("unexpected result: ", err)
	}
	result, err := Get("ProcessOrderbook", c, asset.Spot)
	if err != nil {
		t.Fatal("TestProcessOrderbook failed to create new orderbook")
	}
	if !result.Pair.Equal(c) {
		t.Fatal("TestProcessOrderbook result pair is incorrect")
	}

	// now test for processing a pair with a different quote currency
	c, err = currency.NewPairFromStrings("BTC", "GBP")
	if err != nil {
		t.Fatal(err)
	}
	base.Pair = c
	err = base.Process()
	if err != nil {
		t.Error("Process() error", err)
	}
	result, err = Get("ProcessOrderbook", c, asset.Spot)
	if err != nil {
		t.Fatal("TestProcessOrderbook failed to retrieve new orderbook")
	}
	if !result.Pair.Equal(c) {
		t.Fatal("TestProcessOrderbook result pair is incorrect")
	}

	// now test for processing a pair which has a different base currency
	c, err = currency.NewPairFromStrings("LTC", "GBP")
	if err != nil {
		t.Fatal(err)
	}
	base.Pair = c
	err = base.Process()
	if err != nil {
		t.Error("Process() error", err)
	}
	result, err = Get("ProcessOrderbook", c, asset.Spot)
	if err != nil {
		t.Fatal("TestProcessOrderbook failed to retrieve new orderbook")
	}
	if !result.Pair.Equal(c) {
		t.Fatal("TestProcessOrderbook result pair is incorrect")
	}

	base.Asks = []Tranche{{Price: 200, Amount: 200}}
	base.Asset = asset.Spot
	err = base.Process()
	if err != nil {
		t.Error("Process() error", err)
	}

	result, err = Get("ProcessOrderbook", c, asset.Spot)
	if err != nil {
		t.Fatal("TestProcessOrderbook failed to retrieve new orderbook")
	}

	a, b := result.TotalAsksAmount()
	if a != 200 && b != 40000 {
		t.Fatal("TestProcessOrderbook CalculateTotalsAsks incorrect values")
	}

	base.Bids = []Tranche{{Price: 420, Amount: 200}}
	base.Exchange = "Blah"
	base.Asset = asset.CoinMarginedFutures
	err = base.Process()
	if err != nil {
		t.Error("Process() error", err)
	}

	_, err = Get("Blah", c, asset.CoinMarginedFutures)
	if err != nil {
		t.Fatal("TestProcessOrderbook failed to create new orderbook")
	}

	if a != 200 && b != 84000 {
		t.Fatal("TestProcessOrderbook CalculateTotalsBids incorrect values")
	}

	type quick struct {
		Name string
		P    currency.Pair
		Bids []Tranche
		Asks []Tranche
	}

	var testArray []quick

	_ = rand.NewSource(time.Now().Unix())

	var wg sync.WaitGroup
	var m sync.Mutex

	var catastrophicFailure bool

	for range 500 {
		m.Lock()
		if catastrophicFailure {
			m.Unlock()
			break
		}
		m.Unlock()
		wg.Add(1)
		go func() {
			newName := "Exchange" + strconv.FormatInt(rand.Int63(), 10) //nolint:gosec // no need to import crypo/rand for testing
			newPairs := currency.NewPair(currency.NewCode("BTC"+strconv.FormatInt(rand.Int63(), 10)),
				currency.NewCode("USD"+strconv.FormatInt(rand.Int63(), 10))) //nolint:gosec // no need to import crypo/rand for testing

			asks := []Tranche{{Price: rand.Float64(), Amount: rand.Float64()}} //nolint:gosec // no need to import crypo/rand for testing
			bids := []Tranche{{Price: rand.Float64(), Amount: rand.Float64()}} //nolint:gosec // no need to import crypo/rand for testing
			base := &Base{
				Pair:     newPairs,
				Asks:     asks,
				Bids:     bids,
				Exchange: newName,
				Asset:    asset.Spot,
			}

			m.Lock()
			err = base.Process()
			if err != nil {
				t.Error(err)
				catastrophicFailure = true
				m.Unlock()
				wg.Done()
				return
			}
			testArray = append(testArray, quick{Name: newName, P: newPairs, Bids: bids, Asks: asks})
			m.Unlock()
			wg.Done()
		}()
	}

	wg.Wait()
	if catastrophicFailure {
		t.Fatal("Process() error", err)
	}

	for _, test := range testArray {
		wg.Add(1)
		fatalErr := false
		go func(q quick) {
			result, err := Get(q.Name, q.P, asset.Spot)
			if err != nil {
				fatalErr = true
				return
			}

			if result.Asks[0] != q.Asks[0] {
				t.Error("TestProcessOrderbook failed bad values")
			}

			if result.Bids[0] != q.Bids[0] {
				t.Error("TestProcessOrderbook failed bad values")
			}

			wg.Done()
		}(test)

		if fatalErr {
			t.Fatal("TestProcessOrderbook failed to retrieve new orderbook")
		}
	}
	wg.Wait()
}

func deployUnorderedSlice() Tranches {
	ts := make([]Tranche, 1000)
	for x := range 1000 {
		ts[x] = Tranche{Amount: 1, Price: rand.Float64(), ID: rand.Int63()} //nolint:gosec // Not needed in tests
	}
	return ts
}

func TestSorting(t *testing.T) {
	var b Base
	b.VerifyOrderbook = true

	b.Asks = deployUnorderedSlice()
	err := b.Verify()
	if !errors.Is(err, errPriceOutOfOrder) {
		t.Fatalf("error expected %v received %v", errPriceOutOfOrder, err)
	}

	b.Asks.SortAsks()
	err = b.Verify()
	if err != nil {
		t.Fatal(err)
	}

	b.Bids = deployUnorderedSlice()
	err = b.Verify()
	if !errors.Is(err, errPriceOutOfOrder) {
		t.Fatalf("error expected %v received %v", errPriceOutOfOrder, err)
	}

	b.Bids.SortBids()
	err = b.Verify()
	if err != nil {
		t.Fatal(err)
	}
}

func deploySliceOrdered() Tranches {
	ts := make([]Tranche, 1000)
	for i := range 1000 {
		ts[i] = Tranche{Amount: 1, Price: float64(i + 1), ID: rand.Int63()} //nolint:gosec // Not needed in tests
	}
	return ts
}

func TestReverse(t *testing.T) {
	var b Base
	b.VerifyOrderbook = true

	if b.Bids = deploySliceOrdered(); len(b.Bids) != 1000 {
		t.Fatal("incorrect length")
	}

	err := b.Verify()
	if !errors.Is(err, errPriceOutOfOrder) {
		t.Fatalf("error expected %v received %v", errPriceOutOfOrder, err)
	}

	b.Bids.Reverse()
	err = b.Verify()
	if err != nil {
		t.Fatal(err)
	}

	b.Asks = append(b.Bids[:0:0], b.Bids...) //nolint:gocritic //  Short hand
	err = b.Verify()
	if !errors.Is(err, errPriceOutOfOrder) {
		t.Fatalf("error expected %v received %v", errPriceOutOfOrder, err)
	}

	b.Asks.Reverse()
	err = b.Verify()
	if err != nil {
		t.Fatal(err)
	}
}

// 705985	      1856 ns/op	       0 B/op	       0 allocs/op
func BenchmarkReverse(b *testing.B) {
	s := deploySliceOrdered()
	if len(s) != 1000 {
		b.Fatal("incorrect length")
	}

	for i := 0; i < b.N; i++ {
		s.Reverse()
	}
}

// 361266	      3556 ns/op	      24 B/op	       1 allocs/op (old)
// 385783	      3000 ns/op	     152 B/op	       3 allocs/op (new)
func BenchmarkSortAsksDecending(b *testing.B) {
	s := deploySliceOrdered()
	bucket := make(Tranches, len(s))
	for i := 0; i < b.N; i++ {
		copy(bucket, s)
		bucket.SortAsks()
	}
}

// 266998	      4292 ns/op	      40 B/op	       2 allocs/op (old)
// 372396	      3001 ns/op	     152 B/op	       3 allocs/op (new)
func BenchmarkSortBidsAscending(b *testing.B) {
	s := deploySliceOrdered()
	s.Reverse()
	bucket := make(Tranches, len(s))
	for i := 0; i < b.N; i++ {
		copy(bucket, s)
		bucket.SortBids()
	}
}

// 22119	     46532 ns/op	      35 B/op	       1 allocs/op (old)
// 16233	     76951 ns/op	     167 B/op	       3 allocs/op (new)
func BenchmarkSortAsksStandard(b *testing.B) {
	s := deployUnorderedSlice()
	bucket := make(Tranches, len(s))
	for i := 0; i < b.N; i++ {
		copy(bucket, s)
		bucket.SortAsks()
	}
}

// 19504	     62518 ns/op	      53 B/op	       2 allocs/op (old)
// 15698	     72859 ns/op	     168 B/op	       3 allocs/op (new)
func BenchmarkSortBidsStandard(b *testing.B) {
	s := deployUnorderedSlice()
	bucket := make(Tranches, len(s))
	for i := 0; i < b.N; i++ {
		copy(bucket, s)
		bucket.SortBids()
	}
}

// 376708	      3559 ns/op	      24 B/op 		   1 allocs/op (old)
// 377113	      3020 ns/op	     152 B/op	       3 allocs/op (new)
func BenchmarkSortAsksAscending(b *testing.B) {
	s := deploySliceOrdered()
	bucket := make(Tranches, len(s))
	for i := 0; i < b.N; i++ {
		copy(bucket, s)
		bucket.SortAsks()
	}
}

// 262874	      4364 ns/op	      40 B/op	       2 allocs/op (old)
// 401788	      3348 ns/op	     152 B/op	       3 allocs/op (new)
func BenchmarkSortBidsDescending(b *testing.B) {
	s := deploySliceOrdered()
	s.Reverse()
	bucket := make(Tranches, len(s))
	for i := 0; i < b.N; i++ {
		copy(bucket, s)
		bucket.SortBids()
	}
}

func TestCheckAlignment(t *testing.T) {
	t.Parallel()
	itemWithFunding := Tranches{{Amount: 1337, Price: 0, Period: 1337}}
	err := checkAlignment(itemWithFunding, true, true, false, false, dsc, "Bitfinex")
	if err != nil {
		t.Error(err)
	}
	err = checkAlignment(itemWithFunding, false, true, false, false, dsc, "Bitfinex")
	if !errors.Is(err, errPriceNotSet) {
		t.Fatalf("received: %v but expected: %v", err, errPriceNotSet)
	}
	err = checkAlignment(itemWithFunding, true, true, false, false, dsc, "Binance")
	if !errors.Is(err, errPriceNotSet) {
		t.Fatalf("received: %v but expected: %v", err, errPriceNotSet)
	}

	itemWithFunding[0].Price = 1337
	err = checkAlignment(itemWithFunding, true, true, false, true, dsc, "Binance")
	if !errors.Is(err, errChecksumStringNotSet) {
		t.Fatalf("received: %v but expected: %v", err, errChecksumStringNotSet)
	}

	itemWithFunding[0].StrAmount = "1337.0000000"
	itemWithFunding[0].StrPrice = "1337.0000000"
	err = checkAlignment(itemWithFunding, true, true, false, true, dsc, "Binance")
	if !errors.Is(err, nil) {
		t.Fatalf("received: %v but expected: %v", err, nil)
	}
}<|MERGE_RESOLUTION|>--- conflicted
+++ resolved
@@ -328,13 +328,7 @@
 	_, err = DeployDepth("test", currency.EMPTYPAIR, asset.Spot)
 	require.ErrorIs(t, err, errPairNotSet)
 	_, err = DeployDepth("test", c, asset.Empty)
-<<<<<<< HEAD
-	if !errors.Is(err, ErrAssetTypeNotSet) {
-		t.Fatalf("expecting %s error but received %v", ErrAssetTypeNotSet, err)
-	}
-=======
-	require.ErrorIs(t, err, errAssetTypeNotSet)
->>>>>>> 291b7b58
+	require.ErrorIs(t, err, ErrAssetTypeNotSet)
 	d, err := DeployDepth("test", c, asset.Spot)
 	require.NoError(t, err)
 	require.NotNil(t, d)
