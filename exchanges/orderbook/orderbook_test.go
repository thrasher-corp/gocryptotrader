package orderbook

import (
	"log"
	"math/rand"
	"os"
	"slices"
	"strconv"
	"sync"
	"testing"
	"time"

	"github.com/stretchr/testify/assert"
	"github.com/stretchr/testify/require"
	"github.com/thrasher-corp/gocryptotrader/currency"
	"github.com/thrasher-corp/gocryptotrader/dispatch"
	"github.com/thrasher-corp/gocryptotrader/exchanges/asset"
)

func TestMain(m *testing.M) {
	err := dispatch.Start(dispatch.DefaultMaxWorkers, dispatch.DefaultJobsLimit*10)
	if err != nil {
		log.Fatal(err)
	}
	os.Exit(m.Run())
}

func TestSubscribeToExchangeOrderbooks(t *testing.T) {
	t.Parallel()
	_, err := SubscribeToExchangeOrderbooks("")
	assert.ErrorIs(t, err, ErrOrderbookNotFound)

	p := currency.NewBTCUSD()

	b := Book{
		Pair:     p,
		Asset:    asset.Spot,
		Exchange: "SubscribeToExchangeOrderbooks",
		Bids:     []Level{{Price: 100, Amount: 1}, {Price: 99, Amount: 1}},
	}

	require.NoError(t, b.Process(), "process must not error")

	_, err = SubscribeToExchangeOrderbooks("SubscribeToExchangeOrderbooks")
	assert.NoError(t, err, "SubscribeToExchangeOrderbooks should not error")
}

func TestVerify(t *testing.T) {
	t.Parallel()
	b := Book{
		Exchange:        "TestExchange",
		Asset:           asset.Spot,
		Pair:            currency.NewBTCUSD(),
		VerifyOrderbook: true,
	}

	err := b.Verify()
	if err != nil {
		t.Fatalf("expecting %v error but received %v", nil, err)
	}

	b.Asks = []Level{{ID: 1337, Price: 99, Amount: 1}, {ID: 1337, Price: 100, Amount: 1}}
	err = b.Verify()
	require.ErrorIs(t, err, errIDDuplication)

	b.Asks = []Level{{Price: 100, Amount: 1}, {Price: 100, Amount: 1}}
	err = b.Verify()
	require.ErrorIs(t, err, errDuplication)

	b.Asks = []Level{{Price: 100, Amount: 1}, {Price: 99, Amount: 1}}
	b.IsFundingRate = true
	err = b.Verify()
	require.ErrorIs(t, err, errPeriodUnset)

	b.IsFundingRate = false

	err = b.Verify()
	require.ErrorIs(t, err, errPriceOutOfOrder)

	b.Asks = []Level{{Price: 100, Amount: 1}, {Price: 100, Amount: 0}}
	err = b.Verify()
	require.ErrorIs(t, err, errAmountInvalid)

	b.Asks = []Level{{Price: 100, Amount: 1}, {Price: 0, Amount: 100}}
	err = b.Verify()
	require.ErrorIs(t, err, errPriceNotSet)

	b.Bids = []Level{{ID: 1337, Price: 100, Amount: 1}, {ID: 1337, Price: 99, Amount: 1}}
	err = b.Verify()
	require.ErrorIs(t, err, errIDDuplication)

	b.Bids = []Level{{Price: 100, Amount: 1}, {Price: 100, Amount: 1}}
	err = b.Verify()
	require.ErrorIs(t, err, errDuplication)

	b.Bids = []Level{{Price: 99, Amount: 1}, {Price: 100, Amount: 1}}
	b.IsFundingRate = true
	err = b.Verify()
	require.ErrorIs(t, err, errPeriodUnset)

	b.IsFundingRate = false

	err = b.Verify()
	require.ErrorIs(t, err, errPriceOutOfOrder)

	b.Bids = []Level{{Price: 100, Amount: 1}, {Price: 100, Amount: 0}}
	err = b.Verify()
	require.ErrorIs(t, err, errAmountInvalid)

	b.Bids = []Level{{Price: 100, Amount: 1}, {Price: 0, Amount: 100}}
	err = b.Verify()
	require.ErrorIs(t, err, errPriceNotSet)
}

func TestTotalBidsAmount(t *testing.T) {
	t.Parallel()
	b := Book{Pair: currency.NewBTCUSD(), Bids: []Level{{Price: 100, Amount: 10}}, LastUpdated: time.Now()}
	ac, total := b.TotalBidsAmount()
	assert.Equal(t, 10.0, ac, "should return amount")
	assert.Equal(t, 1000.0, total, "should return total")
}

func TestTotalAsksAmount(t *testing.T) {
	t.Parallel()
	b := Book{Pair: currency.NewBTCUSD(), Asks: []Level{{Price: 100, Amount: 10}}}
	ac, total := b.TotalAsksAmount()
	assert.Equal(t, 10.0, ac, "should return correct amount")
	assert.Equal(t, 1000.0, total, "should return correct total")
}

func TestGetOrderbook(t *testing.T) {
	t.Parallel()

	pair := currency.NewBTCUSD()
	b := &Book{
		Pair:     pair,
		Asks:     []Level{{Price: 100, Amount: 10}},
		Bids:     []Level{{Price: 200, Amount: 10}},
		Exchange: "Exchange",
		Asset:    asset.Spot,
	}

	require.NoError(t, b.Process(), "Process must not error")

	result, err := Get("Exchange", pair, asset.Spot)
	require.NoError(t, err, "Get must not error")
	assert.True(t, result.Pair.Equal(pair))

	_, err = Get("nonexistent", pair, asset.Spot)
	assert.ErrorIs(t, err, ErrOrderbookNotFound)

	pair.Base = currency.NewCode("blah")
	_, err = Get("Exchange", pair, asset.Spot)
	assert.ErrorIs(t, err, ErrOrderbookNotFound)

	newCurrency := currency.NewPair(currency.BTC, currency.AUD)
	_, err = Get("Exchange", newCurrency, asset.Spot)
	assert.ErrorIs(t, err, ErrOrderbookNotFound)

	b.Pair = newCurrency
	require.NoError(t, b.Process(), "Process must not error")

	got, err := Get("Exchange", newCurrency, asset.Spot)
	require.NoError(t, err, "Get must not error")
	assert.True(t, got.Pair.Equal(newCurrency))
}

func TestGetDepth(t *testing.T) {
	t.Parallel()

	pair := currency.NewBTCUSD()
	b := &Book{
		Pair:     pair,
		Asks:     []Level{{Price: 100, Amount: 10}},
		Bids:     []Level{{Price: 200, Amount: 10}},
		Exchange: "Exchange",
		Asset:    asset.Spot,
	}

	require.NoError(t, b.Process(), "Process must not error")

	result, err := GetDepth("Exchange", pair, asset.Spot)
	require.NoError(t, err, "GetDepth must not error")
	assert.True(t, result.pair.Equal(pair))

	_, err = GetDepth("nonexistent", pair, asset.Spot)
	assert.ErrorIs(t, err, ErrOrderbookNotFound)

	pair.Base = currency.NewCode("blah")
	_, err = GetDepth("Exchange", pair, asset.Spot)
	assert.ErrorIs(t, err, ErrOrderbookNotFound)

	newCurrency := currency.NewPair(currency.BTC, currency.DOGE)
	_, err = GetDepth("Exchange", newCurrency, asset.Futures)
	assert.ErrorIs(t, err, ErrOrderbookNotFound)

	b.Pair = newCurrency
	require.NoError(t, b.Process(), "Process must not error")

	_, err = GetDepth("Exchange", newCurrency, asset.Empty)
	assert.ErrorIs(t, err, ErrOrderbookNotFound)
}

func TestBookGetDepth(t *testing.T) {
	t.Parallel()

	pair := currency.NewPair(currency.BTC, currency.UST)
	b := &Book{
		Pair:     pair,
		Asks:     []Level{{Price: 100, Amount: 10}},
		Bids:     []Level{{Price: 200, Amount: 10}},
		Exchange: "Exchange",
		Asset:    asset.Spot,
	}

	_, err := b.GetDepth()
	assert.ErrorIs(t, err, ErrOrderbookNotFound)

	require.NoError(t, b.Process(), "Process must not error")

	result, err := b.GetDepth()
	require.NoError(t, err, "GetDepth must not error")
	assert.True(t, result.pair.Equal(pair))
}

func TestDeployDepth(t *testing.T) {
	pair := currency.NewBTCUSD()
	_, err := DeployDepth("", pair, asset.Spot)
	require.ErrorIs(t, err, errExchangeNameUnset)
	_, err = DeployDepth("test", currency.EMPTYPAIR, asset.Spot)
	require.ErrorIs(t, err, errPairNotSet)
<<<<<<< HEAD
	_, err = DeployDepth("test", c, asset.Empty)
	require.ErrorIs(t, err, ErrAssetTypeNotSet)
	d, err := DeployDepth("test", c, asset.Spot)
=======
	_, err = DeployDepth("test", pair, asset.Empty)
	require.ErrorIs(t, err, errAssetTypeNotSet)
	d, err := DeployDepth("test", pair, asset.Spot)
>>>>>>> 3e80f1b9
	require.NoError(t, err)
	require.NotNil(t, d)
	_, err = DeployDepth("test", pair, asset.Spot)
	require.NoError(t, err)
}

func TestProcessOrderbook(t *testing.T) {
	b := Book{
		Asks:     []Level{{Price: 100, Amount: 10}},
		Bids:     []Level{{Price: 200, Amount: 10}},
		Exchange: "ProcessOrderbook",
	}

	// test for empty pair
	err := b.Process()
	assert.ErrorIs(t, err, errPairNotSet)

	// test for empty asset type
	pair := currency.NewBTCUSD()
	b.Pair = pair
	err = b.Process()
	require.ErrorIs(t, err, errAssetTypeNotSet)

	// now process a valid orderbook
	b.Asset = asset.Spot
	require.NoError(t, b.Process(), "Process must not error")

	result, err := Get("ProcessOrderbook", currency.NewBTCUSD(), asset.Spot)
	require.NoError(t, err, "Get must not error")
	assert.True(t, result.Pair.Equal(pair))

	// now test for processing a pair with a different quote currency
	pair, err = currency.NewPairFromStrings("BTC", "GBP")
	require.NoError(t, err)

	b.Pair = pair
	require.NoError(t, b.Process(), "Process must not error")

	result, err = Get("ProcessOrderbook", pair, asset.Spot)
	require.NoError(t, err, "Get must not error")
	assert.True(t, result.Pair.Equal(pair))

	// now test for processing a pair which has a different base currency
	pair, err = currency.NewPairFromStrings("LTC", "GBP")
	require.NoError(t, err, "NewPairFromStrings must not error")

	b.Pair = pair
	require.NoError(t, b.Process(), "Process must not error")

	result, err = Get("ProcessOrderbook", pair, asset.Spot)
	require.NoError(t, err, "Get must not error")
	assert.True(t, result.Pair.Equal(pair))

	b.Asks = []Level{{Price: 200, Amount: 200}}
	b.Asset = asset.Spot
	require.NoError(t, b.Process(), "Process must not error")

	result, err = Get("ProcessOrderbook", pair, asset.Spot)
	require.NoError(t, err, "Get must not error")

	ac, total := result.TotalAsksAmount()
	assert.Equal(t, 200.0, ac, "TotalAsksAmount should return 200")
	assert.Equal(t, 40000.0, total, "TotalAsksAmount should return 40000")

	b.Bids = []Level{{Price: 420, Amount: 200}}
	b.Exchange = "Blah"
	b.Asset = asset.CoinMarginedFutures

	require.NoError(t, b.Process(), "Process must not error")

	result, err = Get("Blah", pair, asset.CoinMarginedFutures)
	require.NoError(t, err, "Get must not error")

	ac, total = result.TotalBidsAmount()
	assert.Equal(t, 200.0, ac, "TotalBidsAmount should return 200")
	assert.Equal(t, 84000.0, total, "TotalBidsAmount should return 84000")

	type quick struct {
		Name string
		P    currency.Pair
		Bids []Level
		Asks []Level
	}

	var testArray []quick

	_ = rand.NewSource(time.Now().Unix())

	var wg sync.WaitGroup
	var m sync.Mutex

	var catastrophicFailure bool

	for range 500 {
		m.Lock()
		if catastrophicFailure {
			m.Unlock()
			break
		}
		m.Unlock()
		wg.Add(1)
		go func() {
			newName := "Exchange" + strconv.FormatInt(rand.Int63(), 10) //nolint:gosec // no need to import crypo/rand for testing
			newPairs := currency.NewPair(currency.NewCode("BTC"+strconv.FormatInt(rand.Int63(), 10)),
				currency.NewCode("USD"+strconv.FormatInt(rand.Int63(), 10))) //nolint:gosec // no need to import crypo/rand for testing

			asks := []Level{{Price: rand.Float64(), Amount: rand.Float64()}} //nolint:gosec // no need to import crypo/rand for testing
			bids := []Level{{Price: rand.Float64(), Amount: rand.Float64()}} //nolint:gosec // no need to import crypo/rand for testing
			b := &Book{
				Pair:     newPairs,
				Asks:     asks,
				Bids:     bids,
				Exchange: newName,
				Asset:    asset.Spot,
			}

			m.Lock()
			err = b.Process()
			if err != nil {
				t.Error(err)
				catastrophicFailure = true
				m.Unlock()
				wg.Done()
				return
			}
			testArray = append(testArray, quick{Name: newName, P: newPairs, Bids: bids, Asks: asks})
			m.Unlock()
			wg.Done()
		}()
	}

	wg.Wait()
	if catastrophicFailure {
		t.Fatal("Process() error", err)
	}

	for _, test := range testArray {
		wg.Add(1)
		fatalErr := false
		go func(q quick) {
			result, err := Get(q.Name, q.P, asset.Spot)
			if err != nil {
				fatalErr = true
				return
			}

			if result.Asks[0] != q.Asks[0] {
				t.Error("TestProcessOrderbook failed bad values")
			}

			if result.Bids[0] != q.Bids[0] {
				t.Error("TestProcessOrderbook failed bad values")
			}

			wg.Done()
		}(test)

		if fatalErr {
			t.Fatal("TestProcessOrderbook failed to retrieve new orderbook")
		}
	}
	wg.Wait()
}

func levelsFixtureRandom() Levels {
	lvls := make([]Level, 1000)
	for x := range 1000 {
		lvls[x] = Level{Amount: 1, Price: rand.Float64(), ID: rand.Int63()} //nolint:gosec // Not needed in tests
	}
	return lvls
}

func TestSorting(t *testing.T) {
	var b Book
	b.VerifyOrderbook = true

	b.Asks = levelsFixtureRandom()
	err := b.Verify()
	require.ErrorIs(t, err, errPriceOutOfOrder)

	b.Asks.SortAsks()
	err = b.Verify()
	if err != nil {
		t.Fatal(err)
	}

	b.Bids = levelsFixtureRandom()
	err = b.Verify()
	require.ErrorIs(t, err, errPriceOutOfOrder)

	b.Bids.SortBids()
	err = b.Verify()
	if err != nil {
		t.Fatal(err)
	}
}

func levelsFixture() Levels {
	lvls := make(Levels, 1000)
	for i := range 1000 {
		lvls[i] = Level{Amount: 1, Price: float64(i + 1), ID: rand.Int63()} //nolint:gosec // Not needed in tests
	}
	return lvls
}

func TestReverse(t *testing.T) {
	b := Book{VerifyOrderbook: true, Bids: levelsFixture()}
	assert.ErrorIs(t, b.Verify(), errPriceOutOfOrder)

	b.Bids.Reverse()
	assert.NoError(t, b.Verify())

	b.Asks = slices.Clone(b.Bids)
	assert.ErrorIs(t, b.Verify(), errPriceOutOfOrder)

	b.Asks.Reverse()
	assert.NoError(t, b.Verify())
}

// 705985	      1856 ns/op	       0 B/op	       0 allocs/op
func BenchmarkReverse(b *testing.B) {
	lvls := levelsFixture()
	if len(lvls) != 1000 {
		b.Fatal("incorrect length")
	}

	for b.Loop() {
		lvls.Reverse()
	}
}

// 361266	      3556 ns/op	      24 B/op	       1 allocs/op (old)
// 385783	      3000 ns/op	     152 B/op	       3 allocs/op (new)
func BenchmarkSortAsksDecending(b *testing.B) {
	lvls := levelsFixture()
	bucket := make(Levels, len(lvls))
	for b.Loop() {
		copy(bucket, lvls)
		bucket.SortAsks()
	}
}

// 266998	      4292 ns/op	      40 B/op	       2 allocs/op (old)
// 372396	      3001 ns/op	     152 B/op	       3 allocs/op (new)
func BenchmarkSortBidsAscending(b *testing.B) {
	lvls := levelsFixture()
	lvls.Reverse()
	bucket := make(Levels, len(lvls))
	for b.Loop() {
		copy(bucket, lvls)
		bucket.SortBids()
	}
}

// 22119	     46532 ns/op	      35 B/op	       1 allocs/op (old)
// 16233	     76951 ns/op	     167 B/op	       3 allocs/op (new)
func BenchmarkSortAsksStandard(b *testing.B) {
	lvls := levelsFixtureRandom()
	bucket := make(Levels, len(lvls))
	for b.Loop() {
		copy(bucket, lvls)
		bucket.SortAsks()
	}
}

// 19504	     62518 ns/op	      53 B/op	       2 allocs/op (old)
// 15698	     72859 ns/op	     168 B/op	       3 allocs/op (new)
func BenchmarkSortBidsStandard(b *testing.B) {
	lvls := levelsFixtureRandom()
	bucket := make(Levels, len(lvls))
	for b.Loop() {
		copy(bucket, lvls)
		bucket.SortBids()
	}
}

// 376708	      3559 ns/op	      24 B/op 		   1 allocs/op (old)
// 377113	      3020 ns/op	     152 B/op	       3 allocs/op (new)
func BenchmarkSortAsksAscending(b *testing.B) {
	lvls := levelsFixture()
	bucket := make(Levels, len(lvls))
	for b.Loop() {
		copy(bucket, lvls)
		bucket.SortAsks()
	}
}

// 262874	      4364 ns/op	      40 B/op	       2 allocs/op (old)
// 401788	      3348 ns/op	     152 B/op	       3 allocs/op (new)
func BenchmarkSortBidsDescending(b *testing.B) {
	lvls := levelsFixture()
	lvls.Reverse()
	bucket := make(Levels, len(lvls))
	for b.Loop() {
		copy(bucket, lvls)
		bucket.SortBids()
	}
}

func TestCheckAlignment(t *testing.T) {
	t.Parallel()
	itemWithFunding := Levels{{Amount: 1337, Price: 0, Period: 1337}}
	err := checkAlignment(itemWithFunding, true, true, false, false, dsc, "Bitfinex")
	if err != nil {
		t.Error(err)
	}
	err = checkAlignment(itemWithFunding, false, true, false, false, dsc, "Bitfinex")
	require.ErrorIs(t, err, errPriceNotSet)

	err = checkAlignment(itemWithFunding, true, true, false, false, dsc, "Binance")
	require.ErrorIs(t, err, errPriceNotSet)

	itemWithFunding[0].Price = 1337
	err = checkAlignment(itemWithFunding, true, true, false, true, dsc, "Binance")
	require.ErrorIs(t, err, errChecksumStringNotSet)

	itemWithFunding[0].StrAmount = "1337.0000000"
	itemWithFunding[0].StrPrice = "1337.0000000"
	err = checkAlignment(itemWithFunding, true, true, false, true, dsc, "Binance")
	require.NoError(t, err)
}

// 5572401	       210.9 ns/op	       0 B/op	       0 allocs/op (current)
// 3748009	       312.7 ns/op	      32 B/op	       1 allocs/op (previous)
func BenchmarkProcess(b *testing.B) {
	book := &Book{
		Pair:     currency.NewBTCUSD(),
		Asks:     make(Levels, 100),
		Bids:     make(Levels, 100),
		Exchange: "BenchmarkProcessOrderbook",
		Asset:    asset.Spot,
	}

	for b.Loop() {
		if err := book.Process(); err != nil {
			b.Fatal(err)
		}
	}
}<|MERGE_RESOLUTION|>--- conflicted
+++ resolved
@@ -229,15 +229,9 @@
 	require.ErrorIs(t, err, errExchangeNameUnset)
 	_, err = DeployDepth("test", currency.EMPTYPAIR, asset.Spot)
 	require.ErrorIs(t, err, errPairNotSet)
-<<<<<<< HEAD
-	_, err = DeployDepth("test", c, asset.Empty)
+	_, err = DeployDepth("test", pair, asset.Empty)
 	require.ErrorIs(t, err, ErrAssetTypeNotSet)
-	d, err := DeployDepth("test", c, asset.Spot)
-=======
-	_, err = DeployDepth("test", pair, asset.Empty)
-	require.ErrorIs(t, err, errAssetTypeNotSet)
 	d, err := DeployDepth("test", pair, asset.Spot)
->>>>>>> 3e80f1b9
 	require.NoError(t, err)
 	require.NotNil(t, d)
 	_, err = DeployDepth("test", pair, asset.Spot)
@@ -259,7 +253,7 @@
 	pair := currency.NewBTCUSD()
 	b.Pair = pair
 	err = b.Process()
-	require.ErrorIs(t, err, errAssetTypeNotSet)
+	require.ErrorIs(t, err, ErrAssetTypeNotSet)
 
 	// now process a valid orderbook
 	b.Asset = asset.Spot
