--- conflicted
+++ resolved
@@ -52,20 +52,8 @@
 			return err
 		}
 	}
-<<<<<<< HEAD
-	book, ok := m1.m[mapKey]
-	if !ok {
-		book = NewDepth(m1.ID)
-		book.AssignOptions(b)
-		m1.m[mapKey] = book
-	}
 	b.RestSnapshot = true
-	err := book.LoadSnapshot(b)
-	s.mu.Unlock()
-	if err != nil {
-=======
-	if err := book.Depth.LoadSnapshot(b.Bids, b.Asks, b.LastUpdateID, b.LastUpdated, b.UpdatePushedAt, true); err != nil {
->>>>>>> 8fa6179f
+	if err := book.Depth.LoadSnapshot(b); err != nil {
 		return err
 	}
 	return s.signalMux.Publish(book.Depth, book.RouterID)
