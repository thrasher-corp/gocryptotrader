--- conflicted
+++ resolved
@@ -154,24 +154,16 @@
 	return amountCollated, total
 }
 
-<<<<<<< HEAD
 // Verify ensures that the orderbook items are correctly sorted and all fields are valid
 // Bids should always go from a high price to a low price and Asks should always go from a low price to a higher price
-func (b *Base) Verify() error {
-=======
-// Verify ensures that the orderbook items are correctly sorted prior to being
-// set and will reject any book with incorrect values.
-// Bids should always go from a high price to a low price and
-// Asks should always go from a low price to a higher price
 func (b *Book) Verify() error {
->>>>>>> 2958e64a
 	if !b.VerifyOrderbook {
 		return nil
 	}
 	return verify(b)
 }
 
-func verify(b *Base) error {
+func verify(b *Book) error {
 	// Checking for both ask and bid lengths being zero has been removed and
 	// a warning has been put in place for some exchanges that return zero
 	// level books. In the event that there is a massive liquidity change where
