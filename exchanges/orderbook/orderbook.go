--- conflicted
+++ resolved
@@ -81,11 +81,7 @@
 // DeployDepth used for subsystem deployment creates a depth item in the struct then returns a ptr to that Depth item
 func (s *store) DeployDepth(exchange string, p currency.Pair, a asset.Item) (*Depth, error) {
 	if exchange == "" {
-<<<<<<< HEAD
 		return nil, common.ErrExchangeNameUnset
-=======
-		return nil, ErrExchangeNameEmpty
->>>>>>> 78b2bd42
 	}
 	if p.IsEmpty() {
 		return nil, errPairNotSet
@@ -162,11 +158,7 @@
 // list
 func (b *Book) Process() error {
 	if b.Exchange == "" {
-<<<<<<< HEAD
 		return common.ErrExchangeNameUnset
-=======
-		return ErrExchangeNameEmpty
->>>>>>> 78b2bd42
 	}
 
 	if b.Pair.IsEmpty() {
