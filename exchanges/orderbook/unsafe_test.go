--- conflicted
+++ resolved
@@ -30,8 +30,6 @@
 	ob.UnlockWith(ob2)
 }
 
-<<<<<<< HEAD
-=======
 func TestGetLiquidity(t *testing.T) {
 	t.Parallel()
 	d := NewDepth(unsafeID)
@@ -62,7 +60,6 @@
 	}
 }
 
->>>>>>> e05073c9
 func TestCheckBidLiquidity(t *testing.T) {
 	t.Parallel()
 	d := NewDepth(unsafeID)
@@ -99,12 +96,7 @@
 	t.Parallel()
 	d := NewDepth(unsafeID)
 	unsafe := d.GetUnsafe()
-<<<<<<< HEAD
-	_, err := unsafe.GetBestBid()
-	if !errors.Is(err, errNoLiquidity) {
-=======
 	if _, err := unsafe.GetBestBid(); !errors.Is(err, errNoLiquidity) {
->>>>>>> e05073c9
 		t.Fatalf("received: '%v' but expected: '%v'", err, errNoLiquidity)
 	}
 
@@ -123,12 +115,7 @@
 	t.Parallel()
 	d := NewDepth(unsafeID)
 	unsafe := d.GetUnsafe()
-<<<<<<< HEAD
-	_, err := unsafe.GetBestAsk()
-	if !errors.Is(err, errNoLiquidity) {
-=======
 	if _, err := unsafe.GetBestAsk(); !errors.Is(err, errNoLiquidity) {
->>>>>>> e05073c9
 		t.Fatalf("received: '%v' but expected: '%v'", err, errNoLiquidity)
 	}
 
@@ -147,12 +134,7 @@
 	t.Parallel()
 	d := NewDepth(unsafeID)
 	unsafe := d.GetUnsafe()
-<<<<<<< HEAD
-	_, err := unsafe.GetMidPrice()
-	if !errors.Is(err, errNoLiquidity) {
-=======
 	if _, err := unsafe.GetMidPrice(); !errors.Is(err, errNoLiquidity) {
->>>>>>> e05073c9
 		t.Fatalf("received: '%v' but expected: '%v'", err, errNoLiquidity)
 	}
 
@@ -171,12 +153,7 @@
 	t.Parallel()
 	d := NewDepth(unsafeID)
 	unsafe := d.GetUnsafe()
-<<<<<<< HEAD
-	_, err := unsafe.GetSpread()
-	if !errors.Is(err, errNoLiquidity) {
-=======
 	if _, err := unsafe.GetSpread(); !errors.Is(err, errNoLiquidity) {
->>>>>>> e05073c9
 		t.Fatalf("received: '%v' but expected: '%v'", err, errNoLiquidity)
 	}
 
@@ -200,8 +177,6 @@
 		t.Fatalf("received: '%v' but expected: '%v'", err, errNoLiquidity)
 	}
 
-<<<<<<< HEAD
-=======
 	// unlikely event zero amounts
 	d.LoadSnapshot([]Item{{Price: 1, Amount: 0}}, []Item{{Price: 2, Amount: 0}}, 0, time.Time{}, false)
 	_, err = unsafe.GetImbalance()
@@ -209,7 +184,6 @@
 		t.Fatalf("received: '%v' but expected: '%v'", err, errNoLiquidity)
 	}
 
->>>>>>> e05073c9
 	// balance skewed to asks
 	d.LoadSnapshot([]Item{{Price: 1, Amount: 1}}, []Item{{Price: 2, Amount: 1000}}, 0, time.Time{}, false)
 	imbalance, err := unsafe.GetImbalance()
@@ -242,8 +216,6 @@
 	if imbalance != 0 {
 		t.Fatal("unexpected value")
 	}
-<<<<<<< HEAD
-=======
 }
 
 func TestIsStreaming(t *testing.T) {
@@ -262,5 +234,4 @@
 	if !unsafe.IsStreaming() {
 		t.Fatalf("received: '%v' but expected: '%v'", unsafe.IsStreaming(), true)
 	}
->>>>>>> e05073c9
 }