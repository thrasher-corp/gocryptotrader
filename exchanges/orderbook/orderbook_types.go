package orderbook

import (
	"errors"
	"sync"
	"time"

	"github.com/gofrs/uuid"
	"github.com/thrasher-corp/gocryptotrader/common/key"
	"github.com/thrasher-corp/gocryptotrader/currency"
	"github.com/thrasher-corp/gocryptotrader/dispatch"
	"github.com/thrasher-corp/gocryptotrader/exchanges/asset"
)

const (
	bidLoadBookFailure = "cannot load book for exchange %s pair %s asset %s for Bids: %w"
	askLoadBookFailure = "cannot load book for exchange %s pair %s asset %s for Asks: %w"
	bookLengthIssue    = "Potential book issue for exchange %s pair %s asset %s length Bids %d length Asks %d"
)

// Public errors
var (
	ErrOrderbookNotFound = errors.New("cannot find orderbook(s)")
	ErrPriceZero         = errors.New("price cannot be zero")
	ErrExchangeNameEmpty = errors.New("empty orderbook exchange name")
)

var (
	errPairNotSet           = errors.New("orderbook currency pair not set")
	errAssetTypeNotSet      = errors.New("orderbook asset type not set")
	errAmountInvalid        = errors.New("amount cannot be less or equal to zero")
	errPriceOutOfOrder      = errors.New("pricing out of order")
	errIDOutOfOrder         = errors.New("ID out of order")
	errDuplication          = errors.New("price duplication")
	errIDDuplication        = errors.New("id duplication")
	errPeriodUnset          = errors.New("funding rate period is unset")
	errNotEnoughLiquidity   = errors.New("not enough liquidity")
	errChecksumStringNotSet = errors.New("checksum string not set")
)

var s = store{
	orderbooks:      make(map[key.ExchangePairAsset]book),
	exchangeRouters: make(map[string]uuid.UUID),
	signalMux:       dispatch.GetNewMux(nil),
}

type book struct {
	RouterID uuid.UUID
	Depth    *Depth
}

// store provides a centralised store for orderbooks
type store struct {
	orderbooks      map[key.ExchangePairAsset]book
	exchangeRouters map[string]uuid.UUID
	signalMux       *dispatch.Mux
	m               sync.RWMutex
}

// Tranche defines a segmented portions of an order or options book
type Tranche struct {
	Amount float64
	// StrAmount is a string representation of the amount. e.g. 0.00000100 this
	// parsed as a float will constrict comparison to 1e-6 not 1e-8 or
	// potentially will round value which is not ideal.
	StrAmount string
	Price     float64
	// StrPrice is a string representation of the price. e.g. 0.00000100 this
	// parsed as a float will constrict comparison to 1e-6 not 1e-8 or
	// potentially will round value which is not ideal.
	StrPrice string
	ID       int64

	// Funding rate field
	Period int64

	// Contract variables
	LiquidationOrders int64
	OrderCount        int64
}

// Base holds the fields for the orderbook base
type Base struct {
	Bids Tranches
	Asks Tranches

	Exchange string
	Pair     currency.Pair
	Asset    asset.Item

	// LastUpdated is the time when a change occurred on the exchange books.
	// Note: This does not necessarily indicate the change is out of sync with
	// the exchange. It represents the last known update time from the exchange,
	// which could be stale if there have been no recent changes.
	LastUpdated time.Time

	// LastPushed is the time the exchange pushed this update. This helps
	// determine factors like distance from exchange (latency) and routing
	// time, which can affect the time it takes for an update to reach the user
	// from the exchange.
	LastPushed time.Time

	// InsertedAt is the time the update was inserted into the orderbook
	// management system. This field is used to calculate round-trip times and
	// processing delays, e.g., InsertedAt.Sub(LastPushed) represents the
	// total processing time including network latency.
	InsertedAt time.Time

	LastUpdateID int64
	// PriceDuplication defines whether an orderbook can contain duplicate
	// prices in a payload
	PriceDuplication bool
	IsFundingRate    bool
	// VerifyOrderbook allows for a toggle between orderbook verification set by
	// user configuration, this allows for a potential processing boost but
	// a potential for orderbook integrity being deminished.
	VerifyOrderbook bool
	// RestSnapshot defines if the depth was applied via the REST protocol thus
	// an update cannot be applied via websocket mechanics and a resubscription
	// would need to take place to maintain book integrity
	RestSnapshot bool
	// Checks if the orderbook needs ID alignment as well as price alignment
	IDAlignment bool
	// Determines if there is a max depth of orderbooks and after an append we
	// should remove any items that are outside of this scope. Kraken utilises
	// this field.
	MaxDepth int
	// ChecksumStringRequired defines if the checksum is built from the raw
	// string representations of the price and amount. This helps alleviate any
	// potential rounding issues.
	ChecksumStringRequired bool
}

type options struct {
	exchange               string
	pair                   currency.Pair
	asset                  asset.Item
	lastUpdated            time.Time
	lastPushed             time.Time
	insertedAt             time.Time
	lastUpdateID           int64
	priceDuplication       bool
	isFundingRate          bool
	verifyOrderbook        bool
	restSnapshot           bool
	idAligned              bool
	checksumStringRequired bool
	maxDepth               int
}

<<<<<<< HEAD
=======
// Action defines a set of differing states required to implement an incoming
// orderbook update used in conjunction with UpdateEntriesByID
type Action uint8

const (
	// Amend applies amount adjustment by ID
	Amend Action = iota + 1
	// Delete removes price level from book by ID
	Delete
	// Insert adds price level to book
	Insert
	// UpdateInsert on conflict applies amount adjustment or appends new amount
	// to book
	UpdateInsert
)

// Update and things and stuff
type Update struct {
	UpdateID   int64
	UpdateTime time.Time
	LastPushed time.Time
	Asset      asset.Item
	Action
	Bids []Tranche
	Asks []Tranche
	Pair currency.Pair
	// Checksum defines the expected value when the books have been verified
	Checksum uint32
	// AllowEmpty, when true, permits loading an empty order book update to set an UpdateID without including actual data.
	AllowEmpty bool
}

>>>>>>> 062ee2a7
// Movement defines orderbook traversal details from either hitting the bids or
// lifting the asks.
type Movement struct {
	// NominalPercentage (real-world) defines how far in percentage terms is
	// your average order price away from the reference price.
	NominalPercentage float64
	// ImpactPercentage defines how far the price has moved on the order book
	// from the reference price.
	ImpactPercentage float64
	// SlippageCost is the cost of the slippage. This is priced in quotation.
	SlippageCost float64
	// StartPrice defines the reference price or the head of the orderbook side.
	StartPrice float64
	// EndPrice defines where the price has ended on the orderbook side.
	EndPrice float64
	// Sold defines the amount of currency sold.
	Sold float64
	// Purchases defines the amount of currency purchased.
	Purchased float64
	// AverageOrderCost defines the average order cost of position as it slips
	// through the orderbook tranches.
	AverageOrderCost float64
	// FullBookSideConsumed defines if the orderbook liquidty has been consumed
	// by the requested amount. This might not represent the actual book on the
	// exchange as they might restrict the amount of information being passed
	// back from either a REST request or websocket update
	FullBookSideConsumed bool
}

// SideAmounts define the amounts total for the tranches, total value in
// quotation and the cumulative base amounts.
type SideAmounts struct {
	Tranches   int64
	QuoteValue float64
	BaseAmount float64
}<|MERGE_RESOLUTION|>--- conflicted
+++ resolved
@@ -148,41 +148,6 @@
 	maxDepth               int
 }
 
-<<<<<<< HEAD
-=======
-// Action defines a set of differing states required to implement an incoming
-// orderbook update used in conjunction with UpdateEntriesByID
-type Action uint8
-
-const (
-	// Amend applies amount adjustment by ID
-	Amend Action = iota + 1
-	// Delete removes price level from book by ID
-	Delete
-	// Insert adds price level to book
-	Insert
-	// UpdateInsert on conflict applies amount adjustment or appends new amount
-	// to book
-	UpdateInsert
-)
-
-// Update and things and stuff
-type Update struct {
-	UpdateID   int64
-	UpdateTime time.Time
-	LastPushed time.Time
-	Asset      asset.Item
-	Action
-	Bids []Tranche
-	Asks []Tranche
-	Pair currency.Pair
-	// Checksum defines the expected value when the books have been verified
-	Checksum uint32
-	// AllowEmpty, when true, permits loading an empty order book update to set an UpdateID without including actual data.
-	AllowEmpty bool
-}
-
->>>>>>> 062ee2a7
 // Movement defines orderbook traversal details from either hitting the bids or
 // lifting the asks.
 type Movement struct {
