--- conflicted
+++ resolved
@@ -1803,26 +1803,13 @@
 func TestGetHeadPrice(t *testing.T) {
 	t.Parallel()
 	depth := NewDepth(id)
-<<<<<<< HEAD
-	if _, err := depth.bidTranches.getHeadPriceNoLock(); !errors.Is(err, errNoLiquidity) {
-		t.Fatalf("received: '%v' but expected: '%v'", err, errNoLiquidity)
-	}
-	if _, err := depth.askTranches.getHeadPriceNoLock(); !errors.Is(err, errNoLiquidity) {
-		t.Fatalf("received: '%v' but expected: '%v'", err, errNoLiquidity)
-	}
-	err := depth.LoadSnapshot(&Base{Bids: bid, Asks: ask, LastUpdated: time.Now(), UpdatePushedAt: time.Now(), RestSnapshot: true})
-	if err != nil {
-		t.Fatalf("failed to load snapshot: %s", err)
-	}
-=======
 	_, err := depth.bidTranches.getHeadPriceNoLock()
 	require.ErrorIs(t, err, errNoLiquidity)
 	_, err = depth.askTranches.getHeadPriceNoLock()
 	require.ErrorIs(t, err, errNoLiquidity)
 
-	err = depth.LoadSnapshot(bid, ask, 0, time.Now(), time.Now(), true)
+	err = depth.LoadSnapshot(&Base{Bids: bid, Asks: ask, LastUpdated: time.Now(), UpdatePushedAt: time.Now(), RestSnapshot: true})
 	require.NoError(t, err, "LoadSnapshot must not error")
->>>>>>> ef8cb7b1
 
 	val, err := depth.bidTranches.getHeadPriceNoLock()
 	require.NoError(t, err)
