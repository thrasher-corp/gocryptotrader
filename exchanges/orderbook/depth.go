package orderbook

import (
	"errors"
	"fmt"
	"sync"
	"time"

	"github.com/gofrs/uuid"
	"github.com/thrasher-corp/gocryptotrader/common"
	"github.com/thrasher-corp/gocryptotrader/common/key"
	"github.com/thrasher-corp/gocryptotrader/currency"
	"github.com/thrasher-corp/gocryptotrader/dispatch"
	"github.com/thrasher-corp/gocryptotrader/exchanges/alert"
	"github.com/thrasher-corp/gocryptotrader/exchanges/asset"
	"github.com/thrasher-corp/gocryptotrader/log"
)

// Public errors
var (
	ErrOrderbookInvalid  = errors.New("orderbook data integrity compromised")
	ErrInvalidAction     = errors.New("invalid action")
	ErrLastUpdatedNotSet = errors.New("last updated not set")
)

var errInvalidBookDepth = errors.New("invalid book depth")

// Outbound restricts outbound usage of depth. NOTE: Type assert to
// *orderbook.Depth.
type Outbound interface {
	Retrieve() (*Base, error)
}

// Depth defines a store of orderbook tranches
type Depth struct {
	askTranches
	bidTranches

	alert.Notice

	mux *dispatch.Mux
	id  uuid.UUID

	options

	// validationError defines current book state and why it was invalidated.
	validationError error

	m sync.RWMutex
}

// NewDepth returns a new orderbook depth
func NewDepth(id uuid.UUID) *Depth {
	return &Depth{id: id, mux: s.signalMux}
}

// Publish alerts any subscribed routines using a dispatch mux
func (d *Depth) Publish() {
	if err := d.mux.Publish(Outbound(d), d.id); err != nil {
		log.Errorf(log.ExchangeSys, "Cannot publish orderbook update to mux %v", err)
	}
}

// Retrieve returns the orderbook base a copy of the underlying linked list
// spread
func (d *Depth) Retrieve() (*Base, error) {
	d.m.RLock()
	defer d.m.RUnlock()
	if d.validationError != nil {
		return nil, d.validationError
	}
	return &Base{
		Bids:                   d.bidTranches.retrieve(0),
		Asks:                   d.askTranches.retrieve(0),
		Exchange:               d.exchange,
		Asset:                  d.asset,
		Pair:                   d.pair,
		LastUpdated:            d.lastUpdated,
		LastPushed:             d.lastPushed,
		InsertedAt:             d.insertedAt,
		LastUpdateID:           d.lastUpdateID,
		PriceDuplication:       d.priceDuplication,
		IsFundingRate:          d.isFundingRate,
		VerifyOrderbook:        d.verifyOrderbook,
		MaxDepth:               d.maxDepth,
		ChecksumStringRequired: d.checksumStringRequired,
		RestSnapshot:           d.restSnapshot,
		IDAlignment:            d.idAligned,
	}, nil
}

// LoadSnapshot flushes the bids and asks with a snapshot
<<<<<<< HEAD
func (d *Depth) LoadSnapshot(incoming *Base) error {
	d.m.Lock()
	defer d.m.Unlock()
	if incoming.LastUpdated.IsZero() {
		return fmt.Errorf("error loading orderbook snapshot: %s %s %s - %w", d.exchange, d.pair, d.asset, ErrLastUpdatedNotSet)
	}
	d.lastUpdateID = incoming.LastUpdateID
	d.lastUpdated = incoming.LastUpdated
	d.updatePushedAt = incoming.UpdatePushedAt
=======
func (d *Depth) LoadSnapshot(bids, asks []Tranche, lastUpdateID int64, lastUpdated, lastPushed time.Time, updateByREST bool) error {
	d.m.Lock()
	defer d.m.Unlock()
	if lastUpdated.IsZero() {
		return fmt.Errorf("%s %s %s %w",
			d.exchange,
			d.pair,
			d.asset,
			errLastUpdatedNotSet)
	}
	d.lastUpdateID = lastUpdateID
	d.lastUpdated = lastUpdated
	d.lastPushed = lastPushed
>>>>>>> 062ee2a7
	d.insertedAt = time.Now()
	d.restSnapshot = incoming.RestSnapshot
	d.bidTranches.load(incoming.Bids)
	d.askTranches.load(incoming.Asks)
	d.validationError = nil
	d.Alert()
	return nil
}

// Invalidate initialises the Depth, with a error to explain why it was invalid
func (d *Depth) Invalidate(withReason error) error {
	d.m.Lock()
	defer d.m.Unlock()
	return d.invalidate(withReason)
}

// invalidate initialises the Depth, with a error to explain why it was invalid
// NOTE: This requires locking.
func (d *Depth) invalidate(withReason error) error {
	d.lastUpdateID = 0
	d.lastUpdated = time.Time{}
	d.bidTranches.load(nil)
	d.askTranches.load(nil)
	d.validationError = fmt.Errorf("%s %s %s Reason: [%w]", d.exchange, d.pair, d.asset, common.AppendError(ErrOrderbookInvalid, withReason))
	d.Alert()
	return d.validationError
}

// IsValid returns if the underlying book is valid.
func (d *Depth) IsValid() bool {
	d.m.RLock()
	defer d.m.RUnlock()
	return d.validationError == nil
}

// AssignOptions assigns the initial options for the depth instance
func (d *Depth) AssignOptions(b *Base) {
	d.m.Lock()
	d.options = options{
		exchange:               b.Exchange,
		pair:                   b.Pair,
		asset:                  b.Asset,
		lastUpdated:            b.LastUpdated,
		lastUpdateID:           b.LastUpdateID,
		priceDuplication:       b.PriceDuplication,
		isFundingRate:          b.IsFundingRate,
		verifyOrderbook:        b.VerifyOrderbook,
		restSnapshot:           b.RestSnapshot,
		idAligned:              b.IDAlignment,
		maxDepth:               b.MaxDepth,
		checksumStringRequired: b.ChecksumStringRequired,
	}
	d.m.Unlock()
}

// GetName returns name of exchange
func (d *Depth) GetName() string {
	d.m.RLock()
	defer d.m.RUnlock()
	return d.exchange
}

// IsRESTSnapshot returns if the depth was updated via REST
func (d *Depth) IsRESTSnapshot() (bool, error) {
	d.m.RLock()
	defer d.m.RUnlock()
	if d.validationError != nil {
		return false, d.validationError
	}
	return d.restSnapshot, nil
}

// LastUpdateID returns the last Update ID
func (d *Depth) LastUpdateID() (int64, error) {
	d.m.RLock()
	defer d.m.RUnlock()
	if d.validationError != nil {
		return 0, d.validationError
	}
	return d.lastUpdateID, nil
}

// IsFundingRate returns if the depth is a funding rate
func (d *Depth) IsFundingRate() bool {
	d.m.RLock()
	defer d.m.RUnlock()
	return d.isFundingRate
}

// VerifyOrderbook returns if the verify orderbook option is set
func (d *Depth) VerifyOrderbook() bool {
	d.m.RLock()
	defer d.m.RUnlock()
	return d.verifyOrderbook
}

// GetAskLength returns length of asks
func (d *Depth) GetAskLength() (int, error) {
	d.m.RLock()
	defer d.m.RUnlock()
	if d.validationError != nil {
		return 0, d.validationError
	}
	return len(d.askTranches.Tranches), nil
}

// GetBidLength returns length of bids
func (d *Depth) GetBidLength() (int, error) {
	d.m.RLock()
	defer d.m.RUnlock()
	if d.validationError != nil {
		return 0, d.validationError
	}
	return len(d.bidTranches.Tranches), nil
}

// TotalBidAmounts returns the total amount of bids and the total orderbook
// bids value
func (d *Depth) TotalBidAmounts() (liquidity, value float64, err error) {
	d.m.RLock()
	defer d.m.RUnlock()
	if d.validationError != nil {
		return 0, 0, d.validationError
	}
	liquidity, value = d.bidTranches.amount()
	return liquidity, value, nil
}

// TotalAskAmounts returns the total amount of asks and the total orderbook
// asks value
func (d *Depth) TotalAskAmounts() (liquidity, value float64, err error) {
	d.m.RLock()
	defer d.m.RUnlock()
	if d.validationError != nil {
		return 0, 0, d.validationError
	}
	liquidity, value = d.askTranches.amount()
	return liquidity, value, nil
}

// updateAndAlert updates the last updated ID and when it was updated to the
// recent update. Then alerts all pending routines. NOTE: This requires locking.
func (d *Depth) updateAndAlert(update *Update) {
	d.lastUpdateID = update.UpdateID
	d.lastUpdated = update.UpdateTime
	d.lastPushed = update.LastPushed
	d.insertedAt = time.Now()
	d.Alert()
}

// HitTheBidsByNominalSlippage hits the bids by the required nominal slippage
// percentage, calculated from the reference price and returns orderbook
// movement details for the bid side.
func (d *Depth) HitTheBidsByNominalSlippage(maxSlippage, refPrice float64) (*Movement, error) {
	d.m.Lock()
	defer d.m.Unlock()
	if d.validationError != nil {
		return nil, d.validationError
	}
	return d.bidTranches.hitBidsByNominalSlippage(maxSlippage, refPrice)
}

// HitTheBidsByNominalSlippageFromMid hits the bids by the required nominal
// slippage percentage, calculated from the mid price and returns orderbook
// movement details for the bid side.
func (d *Depth) HitTheBidsByNominalSlippageFromMid(maxSlippage float64) (*Movement, error) {
	d.m.Lock()
	defer d.m.Unlock()
	if d.validationError != nil {
		return nil, d.validationError
	}
	mid, err := d.getMidPriceNoLock()
	if err != nil {
		return nil, err
	}
	return d.bidTranches.hitBidsByNominalSlippage(maxSlippage, mid)
}

// HitTheBidsByNominalSlippageFromBest hits the bids by the required nominal
// slippage percentage, calculated from the best bid price and returns orderbook
// movement details for the bid side.
func (d *Depth) HitTheBidsByNominalSlippageFromBest(maxSlippage float64) (*Movement, error) {
	d.m.Lock()
	defer d.m.Unlock()
	if d.validationError != nil {
		return nil, d.validationError
	}
	head, err := d.bidTranches.getHeadPriceNoLock()
	if err != nil {
		return nil, err
	}
	return d.bidTranches.hitBidsByNominalSlippage(maxSlippage, head)
}

// LiftTheAsksByNominalSlippage lifts the asks by the required nominal slippage
// percentage, calculated from the reference price and returns orderbook
// movement details for the ask side.
func (d *Depth) LiftTheAsksByNominalSlippage(maxSlippage, refPrice float64) (*Movement, error) {
	d.m.Lock()
	defer d.m.Unlock()
	if d.validationError != nil {
		return nil, d.validationError
	}
	return d.askTranches.liftAsksByNominalSlippage(maxSlippage, refPrice)
}

// LiftTheAsksByNominalSlippageFromMid lifts the asks by the required nominal
// slippage percentage, calculated from the mid price and returns orderbook
// movement details for the ask side.
func (d *Depth) LiftTheAsksByNominalSlippageFromMid(maxSlippage float64) (*Movement, error) {
	d.m.Lock()
	defer d.m.Unlock()
	if d.validationError != nil {
		return nil, d.validationError
	}
	mid, err := d.getMidPriceNoLock()
	if err != nil {
		return nil, err
	}
	return d.askTranches.liftAsksByNominalSlippage(maxSlippage, mid)
}

// LiftTheAsksByNominalSlippageFromBest lifts the asks by the required nominal
// slippage percentage, calculated from the best ask price and returns orderbook
// movement details for the ask side.
func (d *Depth) LiftTheAsksByNominalSlippageFromBest(maxSlippage float64) (*Movement, error) {
	d.m.Lock()
	defer d.m.Unlock()
	if d.validationError != nil {
		return nil, d.validationError
	}
	head, err := d.askTranches.getHeadPriceNoLock()
	if err != nil {
		return nil, err
	}
	return d.askTranches.liftAsksByNominalSlippage(maxSlippage, head)
}

// HitTheBidsByImpactSlippage hits the bids by the required impact slippage
// percentage, calculated from the reference price and returns orderbook
// movement details for the bid side.
func (d *Depth) HitTheBidsByImpactSlippage(maxSlippage, refPrice float64) (*Movement, error) {
	d.m.Lock()
	defer d.m.Unlock()
	if d.validationError != nil {
		return nil, d.validationError
	}
	return d.bidTranches.hitBidsByImpactSlippage(maxSlippage, refPrice)
}

// HitTheBidsByImpactSlippageFromMid hits the bids by the required impact
// slippage percentage, calculated from the mid price and returns orderbook
// movement details for the bid side.
func (d *Depth) HitTheBidsByImpactSlippageFromMid(maxSlippage float64) (*Movement, error) {
	d.m.Lock()
	defer d.m.Unlock()
	if d.validationError != nil {
		return nil, d.validationError
	}
	mid, err := d.getMidPriceNoLock()
	if err != nil {
		return nil, err
	}
	return d.bidTranches.hitBidsByImpactSlippage(maxSlippage, mid)
}

// HitTheBidsByImpactSlippageFromBest hits the bids by the required impact
// slippage percentage, calculated from the best bid price and returns orderbook
// movement details for the bid side.
func (d *Depth) HitTheBidsByImpactSlippageFromBest(maxSlippage float64) (*Movement, error) {
	d.m.Lock()
	defer d.m.Unlock()
	if d.validationError != nil {
		return nil, d.validationError
	}
	head, err := d.bidTranches.getHeadPriceNoLock()
	if err != nil {
		return nil, err
	}
	return d.bidTranches.hitBidsByImpactSlippage(maxSlippage, head)
}

// LiftTheAsksByImpactSlippage lifts the asks by the required impact slippage
// percentage, calculated from the reference price and returns orderbook
// movement details for the ask side.
func (d *Depth) LiftTheAsksByImpactSlippage(maxSlippage, refPrice float64) (*Movement, error) {
	d.m.Lock()
	defer d.m.Unlock()
	if d.validationError != nil {
		return nil, d.validationError
	}
	return d.askTranches.liftAsksByImpactSlippage(maxSlippage, refPrice)
}

// LiftTheAsksByImpactSlippageFromMid lifts the asks by the required impact
// slippage percentage, calculated from the mid price and returns orderbook
// movement details for the ask side.
func (d *Depth) LiftTheAsksByImpactSlippageFromMid(maxSlippage float64) (*Movement, error) {
	d.m.Lock()
	defer d.m.Unlock()
	if d.validationError != nil {
		return nil, d.validationError
	}
	mid, err := d.getMidPriceNoLock()
	if err != nil {
		return nil, err
	}
	return d.askTranches.liftAsksByImpactSlippage(maxSlippage, mid)
}

// LiftTheAsksByImpactSlippageFromBest lifts the asks by the required impact
// slippage percentage, calculated from the best ask price and returns orderbook
// movement details for the ask side.
func (d *Depth) LiftTheAsksByImpactSlippageFromBest(maxSlippage float64) (*Movement, error) {
	d.m.Lock()
	defer d.m.Unlock()
	if d.validationError != nil {
		return nil, d.validationError
	}
	head, err := d.askTranches.getHeadPriceNoLock()
	if err != nil {
		return nil, err
	}
	return d.askTranches.liftAsksByImpactSlippage(maxSlippage, head)
}

// HitTheBids derives full orderbook slippage information from reference price
// using an amount. Purchase refers to how much quote currency is desired else
// the amount would refer to base currency deployed to orderbook bid side.
func (d *Depth) HitTheBids(amount, refPrice float64, purchase bool) (*Movement, error) {
	d.m.Lock()
	defer d.m.Unlock()
	if d.validationError != nil {
		return nil, d.validationError
	}
	if purchase {
		return d.bidTranches.getMovementByQuotation(amount, refPrice, false)
	}
	return d.bidTranches.getMovementByBase(amount, refPrice, false)
}

// HitTheBidsFromMid derives full orderbook slippage information from mid price
// using an amount. Purchase refers to how much quote currency is desired else
// the amount would refer to base currency deployed to orderbook bid side.
func (d *Depth) HitTheBidsFromMid(amount float64, purchase bool) (*Movement, error) {
	d.m.Lock()
	defer d.m.Unlock()
	if d.validationError != nil {
		return nil, d.validationError
	}
	mid, err := d.getMidPriceNoLock()
	if err != nil {
		return nil, err
	}
	if purchase {
		return d.bidTranches.getMovementByQuotation(amount, mid, false)
	}
	return d.bidTranches.getMovementByBase(amount, mid, false)
}

// HitTheBidsFromBest derives full orderbook slippage information from best bid
// price using an amount. Purchase refers to how much quote currency is desired
// else the amount would refer to base currency deployed to orderbook bid side.
func (d *Depth) HitTheBidsFromBest(amount float64, purchase bool) (*Movement, error) {
	d.m.Lock()
	defer d.m.Unlock()
	if d.validationError != nil {
		return nil, d.validationError
	}
	head, err := d.bidTranches.getHeadPriceNoLock()
	if err != nil {
		return nil, err
	}
	if purchase {
		return d.bidTranches.getMovementByQuotation(amount, head, false)
	}
	return d.bidTranches.getMovementByBase(amount, head, false)
}

// LiftTheAsks derives full orderbook slippage information from reference price
// using an amount. Purchase refers to how much base currency is desired else
// the amount would refer to quote currency deployed to orderbook ask side.
func (d *Depth) LiftTheAsks(amount, refPrice float64, purchase bool) (*Movement, error) {
	d.m.Lock()
	defer d.m.Unlock()
	if d.validationError != nil {
		return nil, d.validationError
	}
	if purchase {
		return d.askTranches.getMovementByBase(amount, refPrice, true)
	}
	return d.askTranches.getMovementByQuotation(amount, refPrice, true)
}

// LiftTheAsksFromMid derives full orderbook slippage information from mid price
// using an amount. Purchase refers to how much base currency is desired else
// the amount would refer to quote currency deployed to orderbook ask side.
func (d *Depth) LiftTheAsksFromMid(amount float64, purchase bool) (*Movement, error) {
	d.m.Lock()
	defer d.m.Unlock()
	if d.validationError != nil {
		return nil, d.validationError
	}
	mid, err := d.getMidPriceNoLock()
	if err != nil {
		return nil, err
	}
	if purchase {
		return d.askTranches.getMovementByBase(amount, mid, true)
	}
	return d.askTranches.getMovementByQuotation(amount, mid, true)
}

// LiftTheAsksFromBest derives full orderbook slippage information from best ask
// price using an amount. Purchase refers to how much base currency is desired
// else the amount would refer to quote currency deployed to orderbook ask side.
func (d *Depth) LiftTheAsksFromBest(amount float64, purchase bool) (*Movement, error) {
	d.m.Lock()
	defer d.m.Unlock()
	if d.validationError != nil {
		return nil, d.validationError
	}
	head, err := d.askTranches.getHeadPriceNoLock()
	if err != nil {
		return nil, err
	}
	if purchase {
		return d.askTranches.getMovementByBase(amount, head, true)
	}
	return d.askTranches.getMovementByQuotation(amount, head, true)
}

// GetMidPrice returns the mid price between the ask and bid spread
func (d *Depth) GetMidPrice() (float64, error) {
	d.m.RLock()
	defer d.m.RUnlock()
	if d.validationError != nil {
		return 0, d.validationError
	}
	return d.getMidPriceNoLock()
}

// getMidPriceNoLock is an unprotected helper that gets mid price
func (d *Depth) getMidPriceNoLock() (float64, error) {
	bidHead, err := d.bidTranches.getHeadPriceNoLock()
	if err != nil {
		return 0, err
	}
	askHead, err := d.askTranches.getHeadPriceNoLock()
	if err != nil {
		return 0, err
	}
	return (bidHead + askHead) / 2, nil
}

// GetBestBid returns the best bid price
func (d *Depth) GetBestBid() (float64, error) {
	d.m.RLock()
	defer d.m.RUnlock()
	if d.validationError != nil {
		return 0, d.validationError
	}
	return d.bidTranches.getHeadPriceNoLock()
}

// GetBestAsk returns the best ask price
func (d *Depth) GetBestAsk() (float64, error) {
	d.m.RLock()
	defer d.m.RUnlock()
	if d.validationError != nil {
		return 0, d.validationError
	}
	return d.askTranches.getHeadPriceNoLock()
}

// GetSpreadAmount returns the spread as a quotation amount
func (d *Depth) GetSpreadAmount() (float64, error) {
	d.m.RLock()
	defer d.m.RUnlock()
	if d.validationError != nil {
		return 0, d.validationError
	}
	askHead, err := d.askTranches.getHeadPriceNoLock()
	if err != nil {
		return 0, err
	}
	bidHead, err := d.bidTranches.getHeadPriceNoLock()
	if err != nil {
		return 0, err
	}
	return askHead - bidHead, nil
}

// GetSpreadPercentage returns the spread as a percentage
func (d *Depth) GetSpreadPercentage() (float64, error) {
	d.m.RLock()
	defer d.m.RUnlock()
	if d.validationError != nil {
		return 0, d.validationError
	}
	askHead, err := d.askTranches.getHeadPriceNoLock()
	if err != nil {
		return 0, err
	}
	bidHead, err := d.bidTranches.getHeadPriceNoLock()
	if err != nil {
		return 0, err
	}
	return (askHead - bidHead) / askHead * 100, nil
}

// GetImbalance returns top orderbook imbalance
func (d *Depth) GetImbalance() (float64, error) {
	d.m.RLock()
	defer d.m.RUnlock()
	if d.validationError != nil {
		return 0, d.validationError
	}
	askVolume, err := d.askTranches.getHeadVolumeNoLock()
	if err != nil {
		return 0, err
	}
	bidVolume, err := d.bidTranches.getHeadVolumeNoLock()
	if err != nil {
		return 0, err
	}
	return (bidVolume - askVolume) / (bidVolume + askVolume), nil
}

// GetTranches returns the desired tranche for the required depth count. If
// count is 0, it will return the entire orderbook. Count == 1 will retrieve the
// best bid and ask. If the required count exceeds the orderbook depth, it will
// return the entire orderbook.
func (d *Depth) GetTranches(count int) (ask, bid []Tranche, err error) {
	if count < 0 {
		return nil, nil, errInvalidBookDepth
	}
	d.m.RLock()
	defer d.m.RUnlock()
	if d.validationError != nil {
		return nil, nil, d.validationError
	}
	return d.askTranches.retrieve(count), d.bidTranches.retrieve(count), nil
}

// Pair returns the pair associated with the depth
func (d *Depth) Pair() currency.Pair {
	d.m.RLock()
	defer d.m.RUnlock()
	return d.pair
}

// Asset returns the asset associated with the depth
func (d *Depth) Asset() asset.Item {
	d.m.RLock()
	defer d.m.RUnlock()
	return d.asset
}

// Exchange returns the exchange associated with the depth
func (d *Depth) Exchange() string {
	d.m.RLock()
	defer d.m.RUnlock()
	return d.exchange
}

// Key returns a combined key for the depth
func (d *Depth) Key() key.ExchangePairAsset {
	d.m.RLock()
	defer d.m.RUnlock()
	return key.ExchangePairAsset{Exchange: d.exchange, Base: d.pair.Base.Item, Quote: d.pair.Quote.Item, Asset: d.asset}
}<|MERGE_RESOLUTION|>--- conflicted
+++ resolved
@@ -90,7 +90,6 @@
 }
 
 // LoadSnapshot flushes the bids and asks with a snapshot
-<<<<<<< HEAD
 func (d *Depth) LoadSnapshot(incoming *Base) error {
 	d.m.Lock()
 	defer d.m.Unlock()
@@ -99,22 +98,7 @@
 	}
 	d.lastUpdateID = incoming.LastUpdateID
 	d.lastUpdated = incoming.LastUpdated
-	d.updatePushedAt = incoming.UpdatePushedAt
-=======
-func (d *Depth) LoadSnapshot(bids, asks []Tranche, lastUpdateID int64, lastUpdated, lastPushed time.Time, updateByREST bool) error {
-	d.m.Lock()
-	defer d.m.Unlock()
-	if lastUpdated.IsZero() {
-		return fmt.Errorf("%s %s %s %w",
-			d.exchange,
-			d.pair,
-			d.asset,
-			errLastUpdatedNotSet)
-	}
-	d.lastUpdateID = lastUpdateID
-	d.lastUpdated = lastUpdated
-	d.lastPushed = lastPushed
->>>>>>> 062ee2a7
+	d.lastPushed = incoming.LastPushed
 	d.insertedAt = time.Now()
 	d.restSnapshot = incoming.RestSnapshot
 	d.bidTranches.load(incoming.Bids)
