--- conflicted
+++ resolved
@@ -90,8 +90,7 @@
 }
 
 // LoadSnapshot flushes the bids and asks with a snapshot
-<<<<<<< HEAD
-func (d *Depth) LoadSnapshot(incoming *Base) error {
+func (d *Depth) LoadSnapshot(incoming *Book) error {
 	d.m.Lock()
 	defer d.m.Unlock()
 	if incoming.LastUpdated.IsZero() {
@@ -102,23 +101,8 @@
 	d.lastPushed = incoming.LastPushed
 	d.insertedAt = time.Now()
 	d.restSnapshot = incoming.RestSnapshot
-	d.bidTranches.load(incoming.Bids)
-	d.askTranches.load(incoming.Asks)
-=======
-func (d *Depth) LoadSnapshot(bids, asks []Level, lastUpdateID int64, lastUpdated, lastPushed time.Time, updateByREST bool) error {
-	d.m.Lock()
-	defer d.m.Unlock()
-	if lastUpdated.IsZero() {
-		return fmt.Errorf("%s %s %s %w", d.exchange, d.pair, d.asset, errLastUpdatedNotSet)
-	}
-	d.lastUpdateID = lastUpdateID
-	d.lastUpdated = lastUpdated
-	d.lastPushed = lastPushed
-	d.insertedAt = time.Now()
-	d.restSnapshot = updateByREST
-	d.bidLevels.load(bids)
-	d.askLevels.load(asks)
->>>>>>> 2958e64a
+	d.bidLevels.load(incoming.Bids)
+	d.askLevels.load(incoming.Asks)
 	d.validationError = nil
 	d.Alert()
 	return nil
@@ -136,13 +120,8 @@
 func (d *Depth) invalidate(withReason error) error {
 	d.lastUpdateID = 0
 	d.lastUpdated = time.Time{}
-<<<<<<< HEAD
-	d.bidTranches.load(nil)
-	d.askTranches.load(nil)
-=======
 	d.bidLevels.load(nil)
 	d.askLevels.load(nil)
->>>>>>> 2958e64a
 	d.validationError = fmt.Errorf("%s %s %s Reason: [%w]", d.exchange, d.pair, d.asset, common.AppendError(ErrOrderbookInvalid, withReason))
 	d.Alert()
 	return d.validationError
@@ -155,121 +134,6 @@
 	return d.validationError == nil
 }
 
-<<<<<<< HEAD
-=======
-// UpdateBidAskByPrice updates the bid and ask spread by supplied updates, this
-// will trim total length of depth level to a specified supplied number
-func (d *Depth) UpdateBidAskByPrice(update *Update) error {
-	d.m.Lock()
-	defer d.m.Unlock()
-	if update.UpdateTime.IsZero() {
-		return fmt.Errorf("%s %s %s %w", d.exchange, d.pair, d.asset, errLastUpdatedNotSet)
-	}
-	if len(update.Bids) != 0 {
-		d.bidLevels.updateInsertByPrice(update.Bids, d.options.maxDepth)
-	}
-	if len(update.Asks) != 0 {
-		d.askLevels.updateInsertByPrice(update.Asks, d.options.maxDepth)
-	}
-	d.updateAndAlert(update)
-	return nil
-}
-
-// UpdateBidAskByID amends details by ID
-func (d *Depth) UpdateBidAskByID(update *Update) error {
-	d.m.Lock()
-	defer d.m.Unlock()
-
-	if update.UpdateTime.IsZero() {
-		return fmt.Errorf("%s %s %s %w", d.exchange, d.pair, d.asset, errLastUpdatedNotSet)
-	}
-
-	if len(update.Bids) != 0 {
-		err := d.bidLevels.updateByID(update.Bids)
-		if err != nil {
-			return d.invalidate(err)
-		}
-	}
-	if len(update.Asks) != 0 {
-		err := d.askLevels.updateByID(update.Asks)
-		if err != nil {
-			return d.invalidate(err)
-		}
-	}
-	d.updateAndAlert(update)
-	return nil
-}
-
-// DeleteBidAskByID deletes a price level by ID
-func (d *Depth) DeleteBidAskByID(update *Update, bypassErr bool) error {
-	d.m.Lock()
-	defer d.m.Unlock()
-	if update.UpdateTime.IsZero() {
-		return fmt.Errorf("%s %s %s %w", d.exchange, d.pair, d.asset, errLastUpdatedNotSet)
-	}
-	if len(update.Bids) != 0 {
-		err := d.bidLevels.deleteByID(update.Bids, bypassErr)
-		if err != nil {
-			return d.invalidate(err)
-		}
-	}
-	if len(update.Asks) != 0 {
-		err := d.askLevels.deleteByID(update.Asks, bypassErr)
-		if err != nil {
-			return d.invalidate(err)
-		}
-	}
-	d.updateAndAlert(update)
-	return nil
-}
-
-// InsertBidAskByID inserts new updates
-func (d *Depth) InsertBidAskByID(update *Update) error {
-	d.m.Lock()
-	defer d.m.Unlock()
-	if update.UpdateTime.IsZero() {
-		return fmt.Errorf("%s %s %s %w", d.exchange, d.pair, d.asset, errLastUpdatedNotSet)
-	}
-	if len(update.Bids) != 0 {
-		err := d.bidLevels.insertUpdates(update.Bids)
-		if err != nil {
-			return d.invalidate(err)
-		}
-	}
-	if len(update.Asks) != 0 {
-		err := d.askLevels.insertUpdates(update.Asks)
-		if err != nil {
-			return d.invalidate(err)
-		}
-	}
-	d.updateAndAlert(update)
-	return nil
-}
-
-// UpdateInsertByID updates or inserts by ID at current price level.
-func (d *Depth) UpdateInsertByID(update *Update) error {
-	d.m.Lock()
-	defer d.m.Unlock()
-	if update.UpdateTime.IsZero() {
-		return fmt.Errorf("%s %s %s %w", d.exchange, d.pair, d.asset, errLastUpdatedNotSet)
-	}
-	if len(update.Bids) != 0 {
-		err := d.bidLevels.updateInsertByID(update.Bids)
-		if err != nil {
-			return d.invalidate(err)
-		}
-	}
-	if len(update.Asks) != 0 {
-		err := d.askLevels.updateInsertByID(update.Asks)
-		if err != nil {
-			return d.invalidate(err)
-		}
-	}
-	d.updateAndAlert(update)
-	return nil
-}
-
->>>>>>> 2958e64a
 // AssignOptions assigns the initial options for the depth instance
 func (d *Depth) AssignOptions(b *Book) {
 	d.m.Lock()
