--- conflicted
+++ resolved
@@ -774,10 +774,6 @@
 		{"TRAILING_STOP", TrailingStop, nil},
 		{"tRaIlInG_sToP", TrailingStop, nil},
 		{"tRaIlInG sToP", TrailingStop, nil},
-		{"trailing_stop_limit", TrailingStopLimit, nil},
-		{"TRAILING_STOP_LIMIT", TrailingStopLimit, nil},
-		{"tRaIlInG_sToP_LimIt", TrailingStopLimit, nil},
-		{"tRaIlInG sToP LIMIt", TrailingStopLimit, nil},
 		{"ios", IOS, nil},
 		{"any", AnyType, nil},
 		{"ANY", AnyType, nil},
@@ -793,7 +789,6 @@
 		{"TWAP", TWAP, nil},
 		{"woahMan", UnknownType, errUnrecognisedOrderType},
 		{"chase", Chase, nil},
-		{"limit_maker", LimitMaker, nil},
 		{"MOVE_ORDER_STOP", TrailingStop, nil},
 		{"mOVe_OrdeR_StoP", TrailingStop, nil},
 		{"optimal_limit_IoC", OptimalLimitIOC, nil},
@@ -976,7 +971,6 @@
 	require.ErrorIs(t, err, ErrOrderDetailIsNil)
 
 	om := &Detail{
-<<<<<<< HEAD
 		TimeInForce:     GoodTillCancel | PostOnly,
 		HiddenOrder:     true,
 		Leverage:        1,
@@ -995,7 +989,6 @@
 		AccountID:       "1",
 		ClientID:        "1",
 		ClientOrderID:   "DukeOfWombleton",
-		WalletAddress:   "1",
 		Type:            1,
 		Side:            1,
 		Status:          1,
@@ -1003,35 +996,6 @@
 		LastUpdated:     updated,
 		Pair:            pair,
 		Trades:          []TradeHistory{},
-=======
-		ImmediateOrCancel: true,
-		HiddenOrder:       true,
-		FillOrKill:        true,
-		PostOnly:          true,
-		Leverage:          1,
-		Price:             1,
-		Amount:            1,
-		LimitPriceUpper:   1,
-		LimitPriceLower:   1,
-		TriggerPrice:      1,
-		QuoteAmount:       1,
-		ExecutedAmount:    1,
-		RemainingAmount:   1,
-		Fee:               1,
-		Exchange:          "1",
-		InternalOrderID:   id,
-		OrderID:           "1",
-		AccountID:         "1",
-		ClientID:          "1",
-		ClientOrderID:     "DukeOfWombleton",
-		Type:              1,
-		Side:              1,
-		Status:            1,
-		AssetType:         1,
-		LastUpdated:       updated,
-		Pair:              pair,
-		Trades:            []TradeHistory{},
->>>>>>> bea16af3
 	}
 
 	od = &Detail{Exchange: "test"}
@@ -1040,7 +1004,6 @@
 	require.ErrorIs(t, err, ErrOrderDetailIsNil)
 
 	err = od.UpdateOrderFromDetail(om)
-<<<<<<< HEAD
 	require.NoError(t, err)
 
 	assert.Equal(t, od.InternalOrderID, id)
@@ -1061,7 +1024,6 @@
 	assert.Equal(t, "1", od.OrderID)
 	assert.Equal(t, "1", od.ClientID)
 	assert.Equal(t, "DukeOfWombleton", od.ClientOrderID)
-	assert.Equal(t, "1", od.WalletAddress)
 	assert.Equal(t, Type(1), od.Type)
 	assert.Equal(t, Side(1), od.Side)
 	assert.Equal(t, Status(1), od.Status)
@@ -1069,89 +1031,6 @@
 	assert.Equal(t, updated, od.LastUpdated)
 	assert.Equal(t, "BTCUSD", od.Pair.String())
 	assert.Nil(t, od.Trades)
-=======
-	if !errors.Is(err, nil) {
-		t.Fatalf("received: '%v' but expected: '%v'", err, nil)
-	}
-	if od.InternalOrderID != id {
-		t.Error("Failed to initialize the internal order ID")
-	}
-	if !od.ImmediateOrCancel {
-		t.Error("Failed to update")
-	}
-	if !od.HiddenOrder {
-		t.Error("Failed to update")
-	}
-	if !od.FillOrKill {
-		t.Error("Failed to update")
-	}
-	if !od.PostOnly {
-		t.Error("Failed to update")
-	}
-	if od.Leverage != 1 {
-		t.Error("Failed to update")
-	}
-	if od.Price != 1 {
-		t.Error("Failed to update")
-	}
-	if od.Amount != 1 {
-		t.Error("Failed to update")
-	}
-	if od.LimitPriceLower != 1 {
-		t.Error("Failed to update")
-	}
-	if od.LimitPriceUpper != 1 {
-		t.Error("Failed to update")
-	}
-	if od.TriggerPrice != 1 {
-		t.Error("Failed to update")
-	}
-	if od.QuoteAmount != 1 {
-		t.Error("Failed to update")
-	}
-	if od.ExecutedAmount != 1 {
-		t.Error("Failed to update")
-	}
-	if od.RemainingAmount != 1 {
-		t.Error("Failed to update")
-	}
-	if od.Fee != 1 {
-		t.Error("Failed to update")
-	}
-	if od.Exchange != "test" {
-		t.Error("Should not be able to update exchange via modify")
-	}
-	if od.OrderID != "1" {
-		t.Error("Failed to update")
-	}
-	if od.ClientID != "1" {
-		t.Error("Failed to update")
-	}
-	if od.ClientOrderID != "DukeOfWombleton" {
-		t.Error("Failed to update")
-	}
-	if od.Type != 1 {
-		t.Error("Failed to update")
-	}
-	if od.Side != 1 {
-		t.Error("Failed to update")
-	}
-	if od.Status != 1 {
-		t.Error("Failed to update")
-	}
-	if od.AssetType != 1 {
-		t.Error("Failed to update")
-	}
-	if od.LastUpdated != updated {
-		t.Error("Failed to update")
-	}
-	if od.Pair.String() != "BTCUSD" {
-		t.Error("Failed to update")
-	}
-	if od.Trades != nil {
-		t.Error("Failed to update")
-	}
->>>>>>> bea16af3
 
 	om.Trades = append(om.Trades, TradeHistory{TID: "1"}, TradeHistory{TID: "2"})
 	err = od.UpdateOrderFromDetail(om)
@@ -1274,60 +1153,10 @@
 
 func TestMatchFilter(t *testing.T) {
 	t.Parallel()
-<<<<<<< HEAD
-	id, err := uuid.NewV4()
-	require.NoError(t, err)
-	filters := map[int]*Filter{
-		0:  {},
-		1:  {Exchange: "Binance"},
-		2:  {InternalOrderID: id},
-		3:  {OrderID: "2222"},
-		4:  {ClientOrderID: "3333"},
-		5:  {ClientID: "4444"},
-		6:  {WalletAddress: "5555"},
-		7:  {Type: AnyType},
-		8:  {Type: Limit},
-		9:  {Side: AnySide},
-		10: {Side: Sell},
-		11: {Status: AnyStatus},
-		12: {Status: New},
-		13: {AssetType: asset.Spot},
-		14: {Pair: currency.NewPair(currency.BTC, currency.USD)},
-		15: {Exchange: "Binance", Type: Limit, Status: New},
-		16: {Exchange: "Binance", Type: AnyType},
-		17: {AccountID: "8888"},
-	}
-
-	orders := map[int]Detail{
-		0:  {},
-		1:  {Exchange: "Binance"},
-		2:  {InternalOrderID: id},
-		3:  {OrderID: "2222"},
-		4:  {ClientOrderID: "3333"},
-		5:  {ClientID: "4444"},
-		6:  {WalletAddress: "5555"},
-		7:  {Type: AnyType},
-		8:  {Type: Limit},
-		9:  {Side: AnySide},
-		10: {Side: Sell},
-		11: {Status: AnyStatus},
-		12: {Status: New},
-		13: {AssetType: asset.Spot},
-		14: {Pair: currency.NewPair(currency.BTC, currency.USD)},
-		15: {Exchange: "Binance", Type: Limit, Status: New},
-		16: {AccountID: "8888"},
-	}
-	// empty filter tests
-	emptyFilter := filters[0]
-	for _, o := range orders {
-		assert.True(t, o.MatchFilter(emptyFilter), "empty filter should match everything")
-	}
-=======
 	id := uuid.Must(uuid.NewV4())
 
 	assert.True(t, new(Detail).MatchFilter(&Filter{}), "an empty filter should match an empty order")
 	assert.True(t, (&Detail{Exchange: "E", OrderID: "A", Side: Sell, Pair: currency.NewBTCUSD()}).MatchFilter(&Filter{}), "an empty filter should match any order")
->>>>>>> bea16af3
 
 	tests := []struct {
 		description string
@@ -1372,11 +1201,7 @@
 	for _, tt := range tests {
 		t.Run(tt.description, func(t *testing.T) {
 			t.Parallel()
-<<<<<<< HEAD
-			assert.Equalf(t, tt.expectedResult, tt.o.MatchFilter(tt.f), "tests[%v] failed", num)
-=======
 			require.Equal(t, tt.result, tt.order.MatchFilter(&tt.filter), "MatchFilter must return correctly")
->>>>>>> bea16af3
 		})
 	}
 }
@@ -1831,101 +1656,6 @@
 	assert.ErrorAs(t, s.UnmarshalJSON([]byte(`14`)), &jErr, "non-string valid json is rejected")
 }
 
-func TestIsValid(t *testing.T) {
-	t.Parallel()
-	timeInForceValidityMap := map[TimeInForce]bool{
-		TimeInForce(1):    false,
-		ImmediateOrCancel: true,
-		GoodTillTime:      true,
-		GoodTillCancel:    true,
-		GoodTillDay:       true,
-		FillOrKill:        true,
-		PostOnly:          true,
-		UnsetTIF:          true,
-		UnknownTIF:        false,
-	}
-	var tif TimeInForce
-	for tif = range timeInForceValidityMap {
-		assert.Equalf(t, timeInForceValidityMap[tif], tif.IsValid(), "got %v, expected %v for %v with id %d", tif.IsValid(), timeInForceValidityMap[tif], tif, tif)
-	}
-}
-
-var timeInForceStringToValueMap = map[string]struct {
-	TIF   TimeInForce
-	Error error
-}{
-	"Unknown":                      {TIF: UnknownTIF, Error: ErrInvalidTimeInForce},
-	"GoodTillCancel":               {TIF: GoodTillCancel},
-	"GOOD_TILL_CANCELED":           {TIF: GoodTillCancel},
-	"GTT":                          {TIF: GoodTillTime},
-	"GOOD_TIL_TIME":                {TIF: GoodTillTime},
-	"FILLORKILL":                   {TIF: FillOrKill},
-	"POST_ONLY_GOOD_TIL_CANCELLED": {TIF: GoodTillCancel | PostOnly},
-	"immedIate_Or_Cancel":          {TIF: ImmediateOrCancel},
-	"":                             {TIF: UnsetTIF},
-	"IOC":                          {TIF: ImmediateOrCancel},
-	"immediate_or_cancel":          {TIF: ImmediateOrCancel},
-	"IMMEDIATE_OR_CANCEL":          {TIF: ImmediateOrCancel},
-	"IMMEDIATEORCANCEL":            {TIF: ImmediateOrCancel},
-	"GOOD_TILL_CANCELLED":          {TIF: GoodTillCancel},
-	"good_till_day":                {TIF: GoodTillDay},
-	"GOOD_TILL_DAY":                {TIF: GoodTillDay},
-	"GTD":                          {TIF: GoodTillDay},
-	"GOODtillday":                  {TIF: GoodTillDay},
-	"abcdfeg":                      {TIF: UnknownTIF, Error: ErrInvalidTimeInForce},
-	"PoC":                          {TIF: PostOnly},
-	"PendingORCANCEL":              {TIF: PostOnly},
-	"GTX":                          {TIF: GoodTillCrossing},
-	"GOOD_TILL_CROSSING":           {TIF: GoodTillCrossing},
-	"Good Til crossing":            {TIF: GoodTillCrossing},
-}
-
-func TestStringToTimeInForce(t *testing.T) {
-	t.Parallel()
-	for tk := range timeInForceStringToValueMap {
-		result, err := StringToTimeInForce(tk)
-		assert.ErrorIsf(t, err, timeInForceStringToValueMap[tk].Error, "got %v, expected %v", err, timeInForceStringToValueMap[tk].Error)
-		assert.Equalf(t, result, timeInForceStringToValueMap[tk].TIF, "got %v, expected %v", result, timeInForceStringToValueMap[tk].TIF)
-	}
-}
-
-func TestString(t *testing.T) {
-	t.Parallel()
-	valMap := map[TimeInForce]string{
-		ImmediateOrCancel:              "IOC",
-		GoodTillCancel:                 "GTC",
-		GoodTillTime:                   "GTT",
-		GoodTillDay:                    "GTD",
-		FillOrKill:                     "FOK",
-		UnknownTIF:                     "UNKNOWN",
-		UnsetTIF:                       "",
-		PostOnly:                       "POSTONLY",
-		GoodTillCancel | PostOnly:      "GTC,POSTONLY",
-		GoodTillTime | PostOnly:        "GTT,POSTONLY",
-		GoodTillDay | PostOnly:         "GTD,POSTONLY",
-		FillOrKill | ImmediateOrCancel: "IOC,FOK",
-	}
-	for x := range valMap {
-		result := x.String()
-		assert.Equalf(t, valMap[x], result, "expected %v, got %v", x, result)
-	}
-}
-
-func TestUnmarshalJSON(t *testing.T) {
-	t.Parallel()
-	targets := []TimeInForce{
-		GoodTillCancel | PostOnly | ImmediateOrCancel, GoodTillCancel | PostOnly, GoodTillCancel, UnsetTIF, PostOnly | ImmediateOrCancel,
-		GoodTillCancel, GoodTillCancel, PostOnly, PostOnly, ImmediateOrCancel, GoodTillDay, GoodTillDay, GoodTillTime, FillOrKill, FillOrKill,
-	}
-	data := `{"tifs": ["GTC,POSTONLY,IOC", "GTC,POSTONLY", "GTC", "", "POSTONLY,IOC", "GoodTilCancel", "GoodTILLCANCEL", "POST_ONLY", "POC","IOC", "GTD", "gtd","gtt", "fok", "fillOrKill"]}`
-	target := &struct {
-		TIFs []TimeInForce `json:"tifs"`
-	}{}
-	err := json.Unmarshal([]byte(data), &target)
-	require.NoError(t, err)
-	require.Equal(t, targets, target.TIFs)
-}
-
 func TestSideMarshalJSON(t *testing.T) {
 	t.Parallel()
 	b, err := Buy.MarshalJSON()
@@ -2000,31 +1730,4 @@
 	require.NoError(t, err, "json.Marshal must not error")
 	exp := []byte(`{"Exchange":"test","Type":4,"Side":"BUY","Pair":"BTC-USDT","AssetType":"spot","TimeInForce":"","ReduceOnly":false,"Leverage":0,"Price":1000,"Amount":1,"QuoteAmount":0,"TriggerPrice":0,"TriggerPriceType":0,"ClientID":"","ClientOrderID":"","AutoBorrow":false,"MarginType":"multi","RetrieveFees":false,"RetrieveFeeDelay":0,"RiskManagementModes":{"Mode":"","TakeProfit":{"Enabled":false,"TriggerPriceType":0,"Price":0,"LimitPrice":0,"OrderType":0},"StopLoss":{"Enabled":false,"TriggerPriceType":0,"Price":0,"LimitPrice":0,"OrderType":0},"StopEntry":{"Enabled":false,"TriggerPriceType":0,"Price":0,"LimitPrice":0,"OrderType":0}},"Hidden":false,"Iceberg":false,"TrackingMode":0,"TrackingValue":0}`)
 	assert.Equal(t, exp, j)
-}
-
-func TestMarshalJSON(t *testing.T) {
-	t.Parallel()
-	data, err := json.Marshal(GoodTillCrossing)
-	require.NoError(t, err)
-	assert.Equal(t, []byte(`"GTX"`), data)
-
-	data = []byte(`{"tif":"IOC"}`)
-	target := &struct {
-		TimeInForce TimeInForce `json:"tif"`
-	}{}
-	err = json.Unmarshal(data, &target)
-	require.NoError(t, err)
-	assert.Equal(t, "IOC", target.TimeInForce.String())
-}
-
-func BenchmarkStringToTimeInForceA(b *testing.B) {
-	var result TimeInForce
-	var err error
-	for b.Loop() {
-		for k := range timeInForceStringToValueMap {
-			result, err = StringToTimeInForce(k)
-			assert.ErrorIs(b, err, timeInForceStringToValueMap[k].Error)
-			assert.Equal(b, timeInForceStringToValueMap[k].TIF, result)
-		}
-	}
 }