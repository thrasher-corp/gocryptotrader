package order

import (
	"errors"
	"fmt"
	"reflect"
	"strconv"
	"testing"
	"time"

	"github.com/gofrs/uuid"
	"github.com/stretchr/testify/assert"
	"github.com/stretchr/testify/require"
	"github.com/thrasher-corp/gocryptotrader/common"
	"github.com/thrasher-corp/gocryptotrader/currency"
	"github.com/thrasher-corp/gocryptotrader/encoding/json"
	"github.com/thrasher-corp/gocryptotrader/exchanges/asset"
	"github.com/thrasher-corp/gocryptotrader/exchanges/margin"
	"github.com/thrasher-corp/gocryptotrader/exchanges/protocol"
	"github.com/thrasher-corp/gocryptotrader/exchanges/validate"
)

var errValidationCheckFailed = errors.New("validation check failed")

func TestSubmitValidate(t *testing.T) {
	t.Parallel()
	testPair := currency.NewPair(currency.BTC, currency.LTC)
	tester := []struct {
		ExpectedErr                     error
		Submit                          *Submit
		ValidOpts                       validate.Checker
		HasToPurchaseWithQuoteAmountSet bool
		HasToSellWithBaseAmountSet      bool
		RequiresID                      bool
	}{
		{
			ExpectedErr: ErrSubmissionIsNil,
			Submit:      nil,
		}, // nil struct
		{
			ExpectedErr: errExchangeNameUnset,
			Submit:      &Submit{},
		}, // empty exchange
		{
			ExpectedErr: ErrPairIsEmpty,
			Submit:      &Submit{Exchange: "test"},
		}, // empty pair
		{
			ExpectedErr: ErrAssetNotSet,
			Submit:      &Submit{Exchange: "test", Pair: testPair},
		}, // valid pair but invalid asset
		{
			ExpectedErr: asset.ErrNotSupported,
			Submit: &Submit{
				Exchange:  "test",
				Pair:      testPair,
				AssetType: asset.All,
			},
		}, // valid pair but invalid asset
		{
			ExpectedErr: ErrSideIsInvalid,
			Submit: &Submit{
				Exchange:  "test",
				Pair:      testPair,
				AssetType: asset.Spot,
			},
		}, // valid pair but invalid order side
		{
			ExpectedErr: ErrInvalidTimeInForce,
			Submit: &Submit{
				Exchange:    "test",
				Pair:        testPair,
				AssetType:   asset.Spot,
				Side:        Ask,
				Type:        Market,
				TimeInForce: TimeInForce(89),
			},
		},
		{
			ExpectedErr: ErrTypeIsInvalid,
			Submit: &Submit{
				Exchange:  "test",
				Pair:      testPair,
				Side:      Buy,
				AssetType: asset.Spot,
			},
		}, // valid pair and order side but invalid order type
		{
			ExpectedErr: ErrTypeIsInvalid,
			Submit: &Submit{
				Exchange:  "test",
				Pair:      testPair,
				Side:      Sell,
				AssetType: asset.Spot,
			},
		}, // valid pair and order side but invalid order type
		{
			ExpectedErr: ErrTypeIsInvalid,
			Submit: &Submit{
				Exchange:  "test",
				Pair:      testPair,
				Side:      Bid,
				AssetType: asset.Spot,
			},
		}, // valid pair and order side but invalid order type
		{
			ExpectedErr: ErrTypeIsInvalid,
			Submit: &Submit{
				Exchange:  "test",
				Pair:      testPair,
				Side:      Ask,
				AssetType: asset.Spot,
			},
		}, // valid pair and order side but invalid order type
		{
			ExpectedErr: ErrAmountIsInvalid,
			Submit: &Submit{
				Exchange:  "test",
				Pair:      testPair,
				Side:      Ask,
				Type:      Market,
				AssetType: asset.Spot,
			},
		}, // valid pair, order side, type but invalid amount
		{
			ExpectedErr: ErrAmountIsInvalid,
			Submit: &Submit{
				Exchange:  "test",
				Pair:      testPair,
				Side:      Ask,
				Type:      Market,
				AssetType: asset.Spot,
				Amount:    -1,
			},
		}, // valid pair, order side, type but invalid amount
		{
			ExpectedErr: ErrAmountIsInvalid,
			Submit: &Submit{
				Exchange:    "test",
				Pair:        testPair,
				Side:        Ask,
				Type:        Market,
				AssetType:   asset.Spot,
				QuoteAmount: -1,
			},
		}, // valid pair, order side, type but invalid amount
		{
			ExpectedErr: ErrPriceMustBeSetIfLimitOrder,
			Submit: &Submit{
				Exchange:  "test",
				Pair:      testPair,
				Side:      Ask,
				Type:      Limit,
				Amount:    1,
				AssetType: asset.Spot,
			},
		}, // valid pair, order side, type, amount but invalid price
		{
			ExpectedErr: errValidationCheckFailed,
			Submit: &Submit{
				Exchange:  "test",
				Pair:      testPair,
				Side:      Ask,
				Type:      Limit,
				Amount:    1,
				Price:     1000,
				AssetType: asset.Spot,
			},
			ValidOpts: validate.Check(func() error { return errValidationCheckFailed }),
		}, // custom validation error check
		{
			ExpectedErr: nil,
			Submit: &Submit{
				Exchange:  "test",
				Pair:      testPair,
				Side:      Ask,
				Type:      Limit,
				Amount:    1,
				Price:     1000,
				AssetType: asset.Spot,
			},
			ValidOpts: validate.Check(func() error { return nil }),
		}, // valid order!
		{
			ExpectedErr: ErrAmountMustBeSet,
			Submit: &Submit{
				Exchange:  "test",
				Pair:      testPair,
				Side:      Buy,
				Type:      Market,
				Amount:    1,
				AssetType: asset.Spot,
			},
			HasToPurchaseWithQuoteAmountSet: true,
			ValidOpts:                       validate.Check(func() error { return nil }),
		},
		{
			ExpectedErr: ErrAmountMustBeSet,
			Submit: &Submit{
				Exchange:    "test",
				Pair:        testPair,
				Side:        Sell,
				Type:        Market,
				QuoteAmount: 1,
				AssetType:   asset.Spot,
			},
			HasToSellWithBaseAmountSet: true,
			ValidOpts:                  validate.Check(func() error { return nil }),
		},
		{
			ExpectedErr: ErrClientOrderIDMustBeSet,
			Submit: &Submit{
				Exchange:  "test",
				Pair:      testPair,
				Side:      Buy,
				Type:      Market,
				Amount:    1,
				AssetType: asset.Spot,
			},
			RequiresID: true,
			ValidOpts:  validate.Check(func() error { return nil }),
		},
		{
			ExpectedErr: nil,
			Submit: &Submit{
				Exchange:      "test",
				Pair:          testPair,
				Side:          Buy,
				Type:          Market,
				Amount:        1,
				AssetType:     asset.Spot,
				ClientOrderID: "69420",
			},
			RequiresID: true,
			ValidOpts:  validate.Check(func() error { return nil }),
		},
	}

	for x, tc := range tester {
		t.Run(strconv.Itoa(x), func(t *testing.T) {
			t.Parallel()
			requirements := protocol.TradingRequirements{
				SpotMarketOrderAmountPurchaseQuotationOnly: tc.HasToPurchaseWithQuoteAmountSet,
				SpotMarketOrderAmountSellBaseOnly:          tc.HasToSellWithBaseAmountSet,
				ClientOrderID:                              tc.RequiresID,
			}
			err := tc.Submit.Validate(requirements, tc.ValidOpts)
			assert.ErrorIs(t, err, tc.ExpectedErr)
		})
	}
}

func TestSubmit_DeriveSubmitResponse(t *testing.T) {
	t.Parallel()
	var s *Submit
	_, err := s.DeriveSubmitResponse("")
	require.ErrorIs(t, err, errOrderSubmitIsNil)

	s = &Submit{}
	_, err = s.DeriveSubmitResponse("")
	require.ErrorIs(t, err, ErrOrderIDNotSet)

	resp, err := s.DeriveSubmitResponse("1337")
	require.NoError(t, err)
	require.Equal(t, "1337", resp.OrderID)
	require.Equal(t, New, resp.Status)
	require.False(t, resp.Date.IsZero())
	assert.False(t, resp.LastUpdated.IsZero())
}

func TestSubmitResponse_DeriveDetail(t *testing.T) {
	t.Parallel()
	var s *SubmitResponse
	_, err := s.DeriveDetail(uuid.Nil)
	require.ErrorIs(t, err, errOrderSubmitResponseIsNil)

	id, err := uuid.NewV4()
	require.NoError(t, err)

	s = &SubmitResponse{}
	deets, err := s.DeriveDetail(id)
	require.NoError(t, err)
	assert.Equal(t, id, deets.InternalOrderID)
}

func TestOrderSides(t *testing.T) {
	t.Parallel()
	os := Buy
	assert.Equal(t, "BUY", os.String())
	assert.Equal(t, "buy", os.Lower())
	assert.Equal(t, "Buy", os.Title())
}

func TestTitle(t *testing.T) {
	t.Parallel()
	orderType := Limit
	require.Equal(t, "Limit", orderType.Title())
<<<<<<< HEAD
=======
}

func TestOrderIs(t *testing.T) {
	t.Parallel()
	orderComparisonList := []struct {
		Type    Type
		Targets []Type
	}{
		{Type: Limit | TakeProfit, Targets: []Type{TakeProfit, Limit}},
		{Type: IOS, Targets: []Type{IOS}},
		{Type: Stop, Targets: []Type{Stop}},
		{Type: AnyType, Targets: []Type{AnyType}},
		{Type: StopLimit, Targets: []Type{Stop, Limit}},
		{Type: TakeProfit, Targets: []Type{TakeProfit}},
		{Type: StopMarket, Targets: []Type{Stop, Market}},
		{Type: TrailingStop, Targets: []Type{TrailingStop}},
		{Type: UnknownType | Limit, Targets: []Type{Limit}},
		{Type: TakeProfitMarket, Targets: []Type{TakeProfit, Market}},
	}
	for _, oType := range orderComparisonList {
		t.Run(oType.Type.String(), func(t *testing.T) {
			t.Parallel()
			for _, target := range oType.Targets {
				assert.Truef(t, oType.Type.Is(target), "expected %v, got %q", target, oType.Type.String())
			}
		})
	}
>>>>>>> 062ee2a7
}

func TestOrderTypes(t *testing.T) {
	t.Parallel()
	var orderType Type
	assert.Equal(t, "UNKNOWN", orderType.String())
	assert.Equal(t, "unknown", orderType.Lower())
	assert.Equal(t, "Unknown", orderType.Title())
<<<<<<< HEAD
=======
}

func TestOrderTypeToString(t *testing.T) {
	t.Parallel()
	orderToToStringsList := []struct {
		OrderType Type
		String    string
	}{
		{StopMarket, "STOP MARKET"},
		{StopLimit, "STOP LIMIT"},
		{Limit, "LIMIT"},
		{Market, "MARKET"},
		{Stop, "STOP"},
		{ConditionalStop, "CONDITIONAL"},
		{TWAP, "TWAP"},
		{Chase, "CHASE"},
		{TakeProfit, "TAKE PROFIT"},
		{TakeProfitMarket, "TAKE PROFIT MARKET"},
		{TrailingStop, "TRAILING_STOP"},
		{IOS, "IOS"},
		{Liquidation, "LIQUIDATION"},
		{Trigger, "TRIGGER"},
		{OCO, "OCO"},
		{OptimalLimit, "OPTIMAL_LIMIT"},
		{MarketMakerProtection, "MMP"},
		{AnyType, "ANY"},
		{UnknownType | Limit, "LIMIT"},
		{StopMarket | ConditionalStop, "UNKNOWN"},
	}
	for _, tt := range orderToToStringsList {
		t.Run(tt.String, func(t *testing.T) {
			t.Parallel()
			assert.Equal(t, tt.String, tt.OrderType.String())
		})
	}
>>>>>>> 062ee2a7
}

func TestInferCostsAndTimes(t *testing.T) {
	t.Parallel()
	var detail Detail
	detail.InferCostsAndTimes()
	assert.Zero(t, detail.Amount, "InferCostsAndTimes on empty details should set correct Amount")

	detail.CloseTime = time.Now()
	detail.InferCostsAndTimes()
	assert.Equal(t, detail.CloseTime, detail.LastUpdated, "Order last updated not equals close time")

	detail.Amount = 1
	detail.ExecutedAmount = 1
	detail.InferCostsAndTimes()
	assert.Zero(t, detail.AverageExecutedPrice, "InferCostsAndTimes should set AverageExecutedPrice correctly")

	detail.Amount = 1
	detail.ExecutedAmount = 1
	detail.InferCostsAndTimes()
	assert.Zero(t, detail.Cost, "InferCostsAndTimes should set Cost correctly")

	detail.ExecutedAmount = 0

	detail.Amount = 1
	detail.RemainingAmount = 1
	detail.InferCostsAndTimes()
	assert.Equal(t, detail.ExecutedAmount+detail.RemainingAmount, detail.Amount)
	detail.RemainingAmount = 0

	detail.Amount = 1
	detail.ExecutedAmount = 1
	detail.Price = 2
	detail.InferCostsAndTimes()
<<<<<<< HEAD
	assert.Equal(t, 2., detail.AverageExecutedPrice)
=======
	assert.Equal(t, 2.0, detail.AverageExecutedPrice)
>>>>>>> 062ee2a7

	detail = Detail{Amount: 1, ExecutedAmount: 2, Cost: 3, Price: 0}
	detail.InferCostsAndTimes()
	assert.Equal(t, 1.5, detail.AverageExecutedPrice)

	detail = Detail{Amount: 1, ExecutedAmount: 2, AverageExecutedPrice: 3}
	detail.InferCostsAndTimes()
<<<<<<< HEAD
	assert.Equal(t, 6., detail.Cost)
=======
	assert.Equal(t, 6.0, detail.Cost)
>>>>>>> 062ee2a7
}

func TestFilterOrdersByType(t *testing.T) {
	t.Parallel()

	orders := []Detail{
		{
			Type: Limit,
		},
		{}, // Unpopulated fields are preserved for API differences
	}

	FilterOrdersByType(&orders, AnyType)
<<<<<<< HEAD
	assert.Lenf(t, orders, 2, "Orders failed to be filtered. Expected %v, received %v", 2, len(orders))

	FilterOrdersByType(&orders, Limit)
	assert.Lenf(t, orders, 2, "Orders failed to be filtered. Expected %v, received %v", 2, len(orders))

	FilterOrdersByType(&orders, Stop)
	assert.Lenf(t, orders, 1, "Orders failed to be filtered. Expected %v, received %v", 1, len(orders))
=======
	assert.Len(t, orders, 2, "Orders should be filtered correctly")

	FilterOrdersByType(&orders, Limit)
	assert.Len(t, orders, 2, "Orders should be filtered correctly")

	FilterOrdersByType(&orders, Stop)
	assert.Len(t, orders, 1, "Orders should be filtered correctly")
>>>>>>> 062ee2a7
}

var filterOrdersByTypeBenchmark = &[]Detail{
	{Type: Limit},
	{Type: Limit},
	{Type: Limit},
	{Type: Limit},
	{Type: Limit},
	{Type: Limit},
	{Type: Limit},
	{Type: Limit},
	{Type: Limit},
	{Type: Limit},
}

// BenchmarkFilterOrdersByType benchmark
//
// 392455	      3226 ns/op	   15840 B/op	       5 allocs/op // PREV
// 9486490	       109.5 ns/op	       0 B/op	       0 allocs/op // CURRENT
func BenchmarkFilterOrdersByType(b *testing.B) {
	for b.Loop() {
		FilterOrdersByType(filterOrdersByTypeBenchmark, Limit)
	}
}

func TestFilterOrdersBySide(t *testing.T) {
	t.Parallel()

	orders := []Detail{
		{
			Side: Buy,
		},
		{
			Side: Sell,
		},
		{}, // Unpopulated fields are preserved for API differences
	}

	FilterOrdersBySide(&orders, AnySide)
<<<<<<< HEAD
	assert.Lenf(t, orders, 3, "Orders failed to be filtered. Expected %v, received %v", 3, len(orders))

	FilterOrdersBySide(&orders, Buy)
	assert.Lenf(t, orders, 2, "Orders failed to be filtered. Expected %v, received %v", 1, len(orders))

	FilterOrdersBySide(&orders, Sell)
	assert.Lenf(t, orders, 1, "Orders failed to be filtered. Expected %v, received %v", 0, len(orders))
=======
	assert.Len(t, orders, 3, "Orders should be filtered correctly")

	FilterOrdersBySide(&orders, Buy)
	assert.Len(t, orders, 2, "Orders should be filtered correctly")

	FilterOrdersBySide(&orders, Sell)
	assert.Len(t, orders, 1, "Orders should be filtered correctly")
>>>>>>> 062ee2a7
}

var filterOrdersBySideBenchmark = &[]Detail{
	{Side: Ask},
	{Side: Ask},
	{Side: Ask},
	{Side: Ask},
	{Side: Ask},
	{Side: Ask},
	{Side: Ask},
	{Side: Ask},
	{Side: Ask},
	{Side: Ask},
}

// BenchmarkFilterOrdersBySide benchmark
//
// 372594	      3049 ns/op	   15840 B/op	       5 allocs/op // PREV
// 7412187	       148.8 ns/op	       0 B/op	       0 allocs/op // CURRENT
func BenchmarkFilterOrdersBySide(b *testing.B) {
	for b.Loop() {
		FilterOrdersBySide(filterOrdersBySideBenchmark, Ask)
	}
}

func TestFilterOrdersByTimeRange(t *testing.T) {
	t.Parallel()

	orders := []Detail{
		{
			Date: time.Unix(100, 0),
		},
		{
			Date: time.Unix(110, 0),
		},
		{
			Date: time.Unix(111, 0),
		},
	}

	err := FilterOrdersByTimeRange(&orders, time.Unix(0, 0), time.Unix(0, 0))
	require.NoError(t, err)
<<<<<<< HEAD
	assert.Lenf(t, orders, 3, "Orders failed to be filtered. Expected %d, received %d", 3, len(orders))

	err = FilterOrdersByTimeRange(&orders, time.Unix(100, 0), time.Unix(111, 0))
	require.NoError(t, err)
	assert.Lenf(t, orders, 3, "Orders failed to be filtered. Expected %d, received %d", 3, len(orders))

	err = FilterOrdersByTimeRange(&orders, time.Unix(101, 0), time.Unix(111, 0))
	require.NoError(t, err)
	assert.Lenf(t, orders, 2, "Orders failed to be filtered. Expected %d, received %d", 2, len(orders))

	err = FilterOrdersByTimeRange(&orders, time.Unix(200, 0), time.Unix(300, 0))
	require.NoError(t, err)
	assert.Emptyf(t, orders, "Orders failed to be filtered. Expected 0, received %d", len(orders))
=======
	assert.Len(t, orders, 3, "Orders should be filtered correctly")

	err = FilterOrdersByTimeRange(&orders, time.Unix(100, 0), time.Unix(111, 0))
	require.NoError(t, err)
	assert.Len(t, orders, 3, "Orders should be filtered correctly")

	err = FilterOrdersByTimeRange(&orders, time.Unix(101, 0), time.Unix(111, 0))
	require.NoError(t, err)
	assert.Len(t, orders, 2, "Orders should be filtered correctly")

	err = FilterOrdersByTimeRange(&orders, time.Unix(200, 0), time.Unix(300, 0))
	require.NoError(t, err)
	assert.Empty(t, orders, "Orders should be filtered correctly")
>>>>>>> 062ee2a7

	orders = append(orders, Detail{})
	// test for event no timestamp is set on an order, best to include it
	err = FilterOrdersByTimeRange(&orders, time.Unix(200, 0), time.Unix(300, 0))
	require.NoError(t, err)
<<<<<<< HEAD
	assert.Lenf(t, orders, 1, "Orders failed to be filtered. Expected %d, received %d", 1, len(orders))
=======
	assert.Len(t, orders, 1, "Orders should be filtered correctly")
>>>>>>> 062ee2a7

	err = FilterOrdersByTimeRange(&orders, time.Unix(300, 0), time.Unix(50, 0))
	require.ErrorIs(t, err, common.ErrStartAfterEnd)
}

var filterOrdersByTimeRangeBenchmark = &[]Detail{
	{Date: time.Unix(100, 0)},
	{Date: time.Unix(100, 0)},
	{Date: time.Unix(100, 0)},
	{Date: time.Unix(100, 0)},
	{Date: time.Unix(100, 0)},
	{Date: time.Unix(100, 0)},
	{Date: time.Unix(100, 0)},
	{Date: time.Unix(100, 0)},
	{Date: time.Unix(100, 0)},
	{Date: time.Unix(100, 0)},
}

// BenchmarkFilterOrdersByTimeRange benchmark
//
// 390822	      3335 ns/op	   15840 B/op	       5 allocs/op // PREV
// 6201034	       172.1 ns/op	       0 B/op	       0 allocs/op // CURRENT
func BenchmarkFilterOrdersByTimeRange(b *testing.B) {
	for b.Loop() {
		err := FilterOrdersByTimeRange(filterOrdersByTimeRangeBenchmark, time.Unix(50, 0), time.Unix(150, 0))
		require.NoError(b, err)
	}
}

func TestFilterOrdersByPairs(t *testing.T) {
	t.Parallel()

	orders := []Detail{
		{
			Pair: currency.NewBTCUSD(),
		},
		{
			Pair: currency.NewPair(currency.LTC, currency.EUR),
		},
		{
			Pair: currency.NewPair(currency.DOGE, currency.RUB),
		},
		{}, // Unpopulated fields are preserved for API differences
	}

	currencies := []currency.Pair{
		currency.NewBTCUSD(),
		currency.NewPair(currency.LTC, currency.EUR),
		currency.NewPair(currency.DOGE, currency.RUB),
	}
	FilterOrdersByPairs(&orders, currencies)
<<<<<<< HEAD
	assert.Lenf(t, orders, 4, "Orders failed to be filtered. Expected %v, received %v", 3, len(orders))
=======
	assert.Len(t, orders, 4, "Orders should be filtered correctly")
>>>>>>> 062ee2a7

	currencies = []currency.Pair{
		currency.NewBTCUSD(),
		currency.NewPair(currency.LTC, currency.EUR),
	}
	FilterOrdersByPairs(&orders, currencies)
<<<<<<< HEAD
	assert.Lenf(t, orders, 3, "Orders failed to be filtered. Expected %v, received %v", 2, len(orders))

	currencies = []currency.Pair{currency.NewBTCUSD()}
	FilterOrdersByPairs(&orders, currencies)
	assert.Lenf(t, orders, 2, "Orders failed to be filtered. Expected %v, received %v", 1, len(orders))

	currencies = []currency.Pair{currency.NewPair(currency.USD, currency.BTC)}
	FilterOrdersByPairs(&orders, currencies)
	assert.Lenf(t, orders, 2, "Reverse Orders failed to be filtered. Expected %v, received %v", 1, len(orders))

	currencies = []currency.Pair{}
	FilterOrdersByPairs(&orders, currencies)
	assert.Lenf(t, orders, 2, "Orders failed to be filtered. Expected %v, received %v", 1, len(orders))

	currencies = append(currencies, currency.EMPTYPAIR)
	FilterOrdersByPairs(&orders, currencies)
	assert.Lenf(t, orders, 2, "Orders failed to be filtered. Expected %v, received %v", 1, len(orders))
=======
	assert.Len(t, orders, 3, "Orders should be filtered correctly")

	currencies = []currency.Pair{currency.NewBTCUSD()}
	FilterOrdersByPairs(&orders, currencies)
	assert.Len(t, orders, 2, "Orders should be filtered correctly")

	currencies = []currency.Pair{currency.NewPair(currency.USD, currency.BTC)}
	FilterOrdersByPairs(&orders, currencies)
	assert.Len(t, orders, 2, "Reverse Orders should be filtered correctly")

	currencies = []currency.Pair{}
	FilterOrdersByPairs(&orders, currencies)
	assert.Len(t, orders, 2, "Orders should be filtered correctly")

	currencies = append(currencies, currency.EMPTYPAIR)
	FilterOrdersByPairs(&orders, currencies)
	assert.Len(t, orders, 2, "Orders should be filtered correctly")
>>>>>>> 062ee2a7
}

var filterOrdersByPairsBenchmark = &[]Detail{
	{Pair: currency.NewBTCUSD()},
	{Pair: currency.NewBTCUSD()},
	{Pair: currency.NewBTCUSD()},
	{Pair: currency.NewBTCUSD()},
	{Pair: currency.NewBTCUSD()},
	{Pair: currency.NewBTCUSD()},
	{Pair: currency.NewBTCUSD()},
	{Pair: currency.NewBTCUSD()},
	{Pair: currency.NewBTCUSD()},
	{Pair: currency.NewBTCUSD()},
}

// BenchmarkFilterOrdersByPairs benchmark
//
// 400032	      2977 ns/op	   15840 B/op	       5 allocs/op // PREV
// 6977242	       172.8 ns/op	       0 B/op	       0 allocs/op // CURRENT
func BenchmarkFilterOrdersByPairs(b *testing.B) {
	pairs := []currency.Pair{currency.NewBTCUSD()}
	for b.Loop() {
		FilterOrdersByPairs(filterOrdersByPairsBenchmark, pairs)
	}
}

func TestSortOrdersByPrice(t *testing.T) {
	t.Parallel()

	orders := []Detail{
		{
			Price: 100,
		}, {
			Price: 0,
		}, {
			Price: 50,
		},
	}

	SortOrdersByPrice(&orders, false)
<<<<<<< HEAD
	assert.Equalf(t, float64(0), orders[0].Price, "Expected: '%v', received: '%v'", 0, orders[0].Price)

	SortOrdersByPrice(&orders, true)
	assert.Equalf(t, float64(100), orders[0].Price, "Expected: '%v', received: '%v'", 100, orders[0].Price)
=======
	assert.Zero(t, orders[0].Price, "Price should be correct")

	SortOrdersByPrice(&orders, true)
	assert.Equal(t, 100.0, orders[0].Price, "Price should be correct")
>>>>>>> 062ee2a7
}

func TestSortOrdersByDate(t *testing.T) {
	t.Parallel()

	orders := []Detail{
		{
			Date: time.Unix(0, 0),
		}, {
			Date: time.Unix(1, 0),
		}, {
			Date: time.Unix(2, 0),
		},
	}

	SortOrdersByDate(&orders, false)
	assert.Equal(t, orders[0].Date.Unix(), time.Unix(0, 0).Unix())

	SortOrdersByDate(&orders, true)
	assert.Equal(t, orders[0].Date, time.Unix(2, 0))
}

func TestSortOrdersByCurrency(t *testing.T) {
	t.Parallel()

	orders := []Detail{
		{
			Pair: currency.NewPairWithDelimiter(currency.BTC.String(),
				currency.USD.String(),
				"-"),
		}, {
			Pair: currency.NewPairWithDelimiter(currency.DOGE.String(),
				currency.USD.String(),
				"-"),
		}, {
			Pair: currency.NewPairWithDelimiter(currency.BTC.String(),
				currency.RUB.String(),
				"-"),
		}, {
			Pair: currency.NewPairWithDelimiter(currency.LTC.String(),
				currency.EUR.String(),
				"-"),
		}, {
			Pair: currency.NewPairWithDelimiter(currency.LTC.String(),
				currency.AUD.String(),
				"-"),
		},
	}

	SortOrdersByCurrency(&orders, false)
	assert.Equal(t, currency.BTC.String()+"-"+currency.RUB.String(), orders[0].Pair.String())

	SortOrdersByCurrency(&orders, true)
	assert.Equal(t, currency.LTC.String()+"-"+currency.EUR.String(), orders[0].Pair.String())
}

func TestSortOrdersByOrderSide(t *testing.T) {
	t.Parallel()

	orders := []Detail{
		{
			Side: Buy,
		}, {
			Side: Sell,
		}, {
			Side: Sell,
		}, {
			Side: Buy,
		},
	}

	SortOrdersBySide(&orders, false)
<<<<<<< HEAD
	assert.Truef(t, strings.EqualFold(orders[0].Side.String(), Buy.String()), "Expected: '%v', received: '%v'", Buy, orders[0].Side)

	SortOrdersBySide(&orders, true)
	assert.Truef(t, strings.EqualFold(orders[0].Side.String(), Sell.String()), "Expected: '%v', received: '%v'", Sell, orders[0].Side)
=======
	assert.Equal(t, Buy.String(), orders[0].Side.String())

	SortOrdersBySide(&orders, true)
	assert.Equal(t, Sell.String(), orders[0].Side.String())
>>>>>>> 062ee2a7
}

func TestSortOrdersByOrderType(t *testing.T) {
	t.Parallel()

	orders := []Detail{
		{
			Type: Market,
		}, {
			Type: Limit,
		}, {
			Type: TrailingStop,
		},
	}

	SortOrdersByType(&orders, false)
<<<<<<< HEAD
	assert.Truef(t, strings.EqualFold(orders[0].Type.String(), Limit.String()), "Expected: '%v', received: '%v'", Limit, orders[0].Type)
=======
	assert.Equal(t, Limit.String(), orders[0].Type.String())

	SortOrdersByType(&orders, true)
	assert.Equal(t, TrailingStop.String(), orders[0].Type.String())
>>>>>>> 062ee2a7
}

func TestStringToOrderSide(t *testing.T) {
	cases := []struct {
		in  string
		out Side
		err error
	}{
		{"buy", Buy, nil},
		{"BUY", Buy, nil},
		{"bUy", Buy, nil},
		{"sell", Sell, nil},
		{"SELL", Sell, nil},
		{"sElL", Sell, nil},
		{"bid", Bid, nil},
		{"BID", Bid, nil},
		{"bId", Bid, nil},
		{"ask", Ask, nil},
		{"ASK", Ask, nil},
		{"aSk", Ask, nil},
		{"lOnG", Long, nil},
		{"ShoRt", Short, nil},
		{"any", AnySide, nil},
		{"ANY", AnySide, nil},
		{"aNy", AnySide, nil},
		{"woahMan", UnknownSide, ErrSideIsInvalid},
	}
	for i := range cases {
		testData := &cases[i]
		t.Run(testData.in, func(t *testing.T) {
			out, err := StringToOrderSide(testData.in)
			require.ErrorIs(t, err, testData.err)
			require.Equal(t, out, testData.out)
		})
	}
}

var sideBenchmark Side

// 9756914	       126.7 ns/op	       0 B/op	       0 allocs/op // PREV
// 25200660	        57.63 ns/op	       3 B/op	       1 allocs/op // CURRENT
func BenchmarkStringToOrderSide(b *testing.B) {
	for b.Loop() {
		sideBenchmark, _ = StringToOrderSide("any")
	}
}

func TestStringToOrderType(t *testing.T) {
	t.Parallel()
	cases := []struct {
		in  string
		out Type
		err error
	}{
		{"limit", Limit, nil},
		{"LIMIT", Limit, nil},
		{"lImIt", Limit, nil},
		{"market", Market, nil},
		{"MARKET", Market, nil},
		{"mArKeT", Market, nil},
		{"stop", Stop, nil},
		{"STOP", Stop, nil},
		{"sToP", Stop, nil},
		{"sToP LiMit", StopLimit, nil},
		{"ExchangE sToP Limit", StopLimit, nil},
		{"trailing_stop", TrailingStop, nil},
		{"TRAILING_STOP", TrailingStop, nil},
		{"tRaIlInG_sToP", TrailingStop, nil},
		{"tRaIlInG sToP", TrailingStop, nil},
		{"ios", IOS, nil},
		{"any", AnyType, nil},
		{"ANY", AnyType, nil},
		{"aNy", AnyType, nil},
		{"trigger", Trigger, nil},
		{"TRIGGER", Trigger, nil},
		{"tRiGgEr", Trigger, nil},
		{"conDitiOnal", ConditionalStop, nil},
		{"oCo", OCO, nil},
		{"mMp", MarketMakerProtection, nil},
		{"tWaP", TWAP, nil},
		{"TWAP", TWAP, nil},
		{"woahMan", UnknownType, errUnrecognisedOrderType},
		{"chase", Chase, nil},
		{"MOVE_ORDER_STOP", TrailingStop, nil},
		{"mOVe_OrdeR_StoP", TrailingStop, nil},
		{"Stop_market", StopMarket, nil},
		{"liquidation", Liquidation, nil},
		{"LiQuidation", Liquidation, nil},
		{"take_profit", TakeProfit, nil},
		{"Take ProfIt", TakeProfit, nil},
		{"TAKE PROFIT MARkEt", TakeProfitMarket, nil},
		{"TAKE_PROFIT_MARkEt", TakeProfitMarket, nil},
		{"optimal_limit", OptimalLimit, nil},
		{"OPTIMAL_LIMIT", OptimalLimit, nil},
	}
	for i := range cases {
		testData := &cases[i]
		t.Run(testData.in, func(t *testing.T) {
			t.Parallel()
			out, err := StringToOrderType(testData.in)
			require.ErrorIs(t, err, testData.err)
			assert.Equal(t, testData.out, out)
		})
	}
}

var typeBenchmark Type

// 5703705	       299.9 ns/op	       0 B/op	       0 allocs/op // PREV
// 16353608	        81.23 ns/op	       8 B/op	       1 allocs/op // CURRENT
func BenchmarkStringToOrderType(b *testing.B) {
	for b.Loop() {
		typeBenchmark, _ = StringToOrderType("trigger")
	}
}

var stringsToOrderStatus = []struct {
	in  string
	out Status
	err error
}{
	{"any", AnyStatus, nil},
	{"ANY", AnyStatus, nil},
	{"aNy", AnyStatus, nil},
	{"new", New, nil},
	{"NEW", New, nil},
	{"nEw", New, nil},
	{"active", Active, nil},
	{"ACTIVE", Active, nil},
	{"aCtIvE", Active, nil},
	{"partially_filled", PartiallyFilled, nil},
	{"PARTIALLY_FILLED", PartiallyFilled, nil},
	{"pArTiAlLy_FiLlEd", PartiallyFilled, nil},
	{"filled", Filled, nil},
	{"FILLED", Filled, nil},
	{"fIlLeD", Filled, nil},
	{"cancelled", Cancelled, nil},
	{"CANCELlED", Cancelled, nil},
	{"cAnCellEd", Cancelled, nil},
	{"pending_cancel", PendingCancel, nil},
	{"PENDING_CANCEL", PendingCancel, nil},
	{"pENdInG_cAnCeL", PendingCancel, nil},
	{"rejected", Rejected, nil},
	{"REJECTED", Rejected, nil},
	{"rEjEcTeD", Rejected, nil},
	{"expired", Expired, nil},
	{"EXPIRED", Expired, nil},
	{"eXpIrEd", Expired, nil},
	{"hidden", Hidden, nil},
	{"HIDDEN", Hidden, nil},
	{"hIdDeN", Hidden, nil},
	{"market_unavailable", MarketUnavailable, nil},
	{"MARKET_UNAVAILABLE", MarketUnavailable, nil},
	{"mArKeT_uNaVaIlAbLe", MarketUnavailable, nil},
	{"insufficient_balance", InsufficientBalance, nil},
	{"INSUFFICIENT_BALANCE", InsufficientBalance, nil},
	{"iNsUfFiCiEnT_bAlAnCe", InsufficientBalance, nil},
	{"PARTIALLY_CANCELLEd", PartiallyCancelled, nil},
	{"partially canceLLed", PartiallyCancelled, nil},
	{"opeN", Open, nil},
	{"cLosEd", Closed, nil},
	{"cancellinG", Cancelling, nil},
	{"woahMan", UnknownStatus, errUnrecognisedOrderStatus},
	{"PLAcED", New, nil},
	{"ACCePTED", New, nil},
	{"FAILeD", Rejected, nil},
}

func TestStringToOrderStatus(t *testing.T) {
	for i := range stringsToOrderStatus {
		testData := &stringsToOrderStatus[i]
		t.Run(testData.in, func(t *testing.T) {
			out, err := StringToOrderStatus(testData.in)
			require.ErrorIs(t, err, testData.err)
			assert.Equal(t, testData.out, out)
		})
	}
}

var statusBenchmark Status

// 3569052	       351.8 ns/op	       0 B/op	       0 allocs/op // PREV
// 11126791	       101.9 ns/op	      24 B/op	       1 allocs/op // CURRENT
func BenchmarkStringToOrderStatus(b *testing.B) {
	for b.Loop() {
		statusBenchmark, _ = StringToOrderStatus("market_unavailable")
	}
}

func TestUpdateOrderFromModifyResponse(t *testing.T) {
	od := Detail{OrderID: "1"}
	updated := time.Now()

<<<<<<< HEAD
	pair, err := currency.NewPairFromString("BTCUSD")
	require.NoError(t, err)

=======
>>>>>>> 062ee2a7
	om := ModifyResponse{
		TimeInForce:     PostOnly | GoodTillTime,
		Price:           1,
		Amount:          1,
		TriggerPrice:    1,
		RemainingAmount: 1,
		Exchange:        "1",
		Type:            1,
		Side:            1,
		Status:          1,
		AssetType:       1,
		LastUpdated:     updated,
<<<<<<< HEAD
		Pair:            pair,
	}

	od.UpdateOrderFromModifyResponse(&om)
	assert.NotEqual(t, UnknownTIF, od.TimeInForce)
	assert.True(t, od.TimeInForce.Is(GoodTillTime))
	assert.True(t, od.TimeInForce.Is(PostOnly))
	assert.Equal(t, 1., od.Price)
	assert.Equal(t, 1., od.Amount)
	assert.Equal(t, 1., od.TriggerPrice)
	assert.Equal(t, 1., od.RemainingAmount)
=======
		Pair:            currency.NewBTCUSD(),
	}

	od.UpdateOrderFromModifyResponse(&om)
	require.NotEqual(t, UnknownTIF, od.TimeInForce)
	assert.True(t, od.TimeInForce.Is(GoodTillTime))
	assert.True(t, od.TimeInForce.Is(PostOnly))
	assert.Equal(t, 1.0, od.Price)
	assert.Equal(t, 1.0, od.Amount)
	assert.Equal(t, 1.0, od.TriggerPrice)
	assert.Equal(t, 1.0, od.RemainingAmount)
>>>>>>> 062ee2a7
	assert.Empty(t, od.Exchange, "Should not be able to update exchange via modify")
	assert.Equal(t, "1", od.OrderID)
	assert.Equal(t, Type(1), od.Type)
	assert.Equal(t, Side(1), od.Side)
	assert.Equal(t, Status(1), od.Status)
	assert.Equal(t, asset.Item(1), od.AssetType)
	assert.Equal(t, od.LastUpdated, updated)
	assert.Equal(t, "BTCUSD", od.Pair.String())
	assert.Nil(t, od.Trades)
<<<<<<< HEAD
}

func TestTimeInForceIs(t *testing.T) {
	t.Parallel()
	tifValuesMap := map[TimeInForce][]TimeInForce{
		GoodTillCancel | PostOnly:   {GoodTillCancel, PostOnly},
		GoodTillCancel:              {GoodTillCancel},
		GoodTillCrossing | PostOnly: {GoodTillCrossing, PostOnly},
		GoodTillDay:                 {GoodTillDay},
		GoodTillTime:                {GoodTillTime},
		GoodTillTime | PostOnly:     {GoodTillTime, PostOnly},
		ImmediateOrCancel:           {ImmediateOrCancel},
		FillOrKill:                  {FillOrKill},
		PostOnly:                    {PostOnly},
		GoodTillCrossing:            {GoodTillCrossing},
	}
	for tif := range tifValuesMap {
		for _, v := range tifValuesMap[tif] {
			require.True(t, tif.Is(v))
		}
	}
=======
>>>>>>> 062ee2a7
}

func TestUpdateOrderFromDetail(t *testing.T) {
	t.Parallel()

<<<<<<< HEAD
	pair, err := currency.NewPairFromString("BTCUSD")
	require.NoError(t, err)

	id, err := uuid.NewV4()
	require.NoError(t, err)

	var od *Detail
	err = od.UpdateOrderFromDetail(nil)
	require.ErrorIs(t, err, ErrOrderDetailIsNil)
=======
	var od *Detail
	err := od.UpdateOrderFromDetail(nil)
	require.ErrorIs(t, err, ErrOrderDetailIsNil)

	id, err := uuid.NewV4()
	require.NoError(t, err)
	const leet = "1337"
	updated := time.Now()
>>>>>>> 062ee2a7

	om := &Detail{
		TimeInForce:     GoodTillCancel | PostOnly,
		HiddenOrder:     true,
		Leverage:        1,
		Price:           1,
		Amount:          1,
		LimitPriceUpper: 1,
		LimitPriceLower: 1,
		TriggerPrice:    1,
		QuoteAmount:     1,
		ExecutedAmount:  1,
		RemainingAmount: 1,
		Fee:             1,
		Exchange:        "1",
		InternalOrderID: id,
		OrderID:         "1",
		AccountID:       "1",
		ClientID:        "1",
		ClientOrderID:   "DukeOfWombleton",
		Type:            1,
		Side:            1,
		Status:          1,
		AssetType:       1,
		LastUpdated:     updated,
<<<<<<< HEAD
		Pair:            pair,
=======
		Pair:            currency.NewBTCUSD(),
>>>>>>> 062ee2a7
		Trades:          []TradeHistory{},
	}

	od = &Detail{Exchange: "test"}

	err = od.UpdateOrderFromDetail(nil)
	require.ErrorIs(t, err, ErrOrderDetailIsNil)

	err = od.UpdateOrderFromDetail(om)
	require.NoError(t, err)

	assert.Equal(t, od.InternalOrderID, id)
	assert.True(t, od.TimeInForce.Is(GoodTillCancel))
	assert.True(t, od.TimeInForce.Is(PostOnly))
	require.True(t, od.HiddenOrder)
<<<<<<< HEAD
	assert.Equal(t, 1., od.Leverage)
	assert.Equal(t, 1., od.Price)
	assert.Equal(t, 1., od.Amount)
	assert.Equal(t, 1., od.LimitPriceLower)
	assert.Equal(t, 1., od.LimitPriceUpper)
	assert.Equal(t, 1., od.TriggerPrice)
	assert.Equal(t, 1., od.QuoteAmount)
	assert.Equal(t, 1., od.ExecutedAmount)
	assert.Equal(t, 1., od.RemainingAmount)
	assert.Equal(t, 1., od.Fee)
=======
	assert.Equal(t, 1.0, od.Leverage)
	assert.Equal(t, 1.0, od.Price)
	assert.Equal(t, 1.0, od.Amount)
	assert.Equal(t, 1.0, od.LimitPriceLower)
	assert.Equal(t, 1.0, od.LimitPriceUpper)
	assert.Equal(t, 1.0, od.TriggerPrice)
	assert.Equal(t, 1.0, od.QuoteAmount)
	assert.Equal(t, 1.0, od.ExecutedAmount)
	assert.Equal(t, 1.0, od.RemainingAmount)
	assert.Equal(t, 1.0, od.Fee)
>>>>>>> 062ee2a7
	assert.Equal(t, "test", od.Exchange, "Should not be able to update exchange via modify")
	assert.Equal(t, "1", od.OrderID)
	assert.Equal(t, "1", od.ClientID)
	assert.Equal(t, "DukeOfWombleton", od.ClientOrderID)
	assert.Equal(t, Type(1), od.Type)
	assert.Equal(t, Side(1), od.Side)
	assert.Equal(t, Status(1), od.Status)
	assert.Equal(t, asset.Item(1), od.AssetType)
	assert.Equal(t, updated, od.LastUpdated)
	assert.Equal(t, "BTCUSD", od.Pair.String())
	assert.Nil(t, od.Trades)

	om.Trades = append(om.Trades, TradeHistory{TID: "1"}, TradeHistory{TID: "2"})
	err = od.UpdateOrderFromDetail(om)
	require.NoError(t, err)
	assert.Len(t, od.Trades, 2)
	om.Trades[0].Exchange = leet
	om.Trades[0].Price = 1337
	om.Trades[0].Fee = 1337
	om.Trades[0].IsMaker = true
	om.Trades[0].Timestamp = updated
	om.Trades[0].Description = leet
	om.Trades[0].Side = UnknownSide
	om.Trades[0].Type = UnknownType
	om.Trades[0].Amount = 1337
	err = od.UpdateOrderFromDetail(om)
	require.NoError(t, err)
	assert.NotEqual(t, leet, od.Trades[0].Exchange, "Should not be able to update exchange from update")
<<<<<<< HEAD
	assert.Equal(t, 1337., od.Trades[0].Price)
	assert.Equal(t, 1337., od.Trades[0].Fee)
=======
	assert.Equal(t, 1337.0, od.Trades[0].Price)
	assert.Equal(t, 1337.0, od.Trades[0].Fee)
>>>>>>> 062ee2a7
	assert.True(t, od.Trades[0].IsMaker)
	assert.Equal(t, updated, od.Trades[0].Timestamp)
	assert.Equal(t, leet, od.Trades[0].Description)
	assert.Equal(t, UnknownSide, od.Trades[0].Side)
	assert.Equal(t, UnknownType, od.Trades[0].Type)
<<<<<<< HEAD
	assert.Equal(t, 1337., od.Trades[0].Amount)
=======
	assert.Equal(t, 1337.0, od.Trades[0].Amount)
>>>>>>> 062ee2a7

	id, err = uuid.NewV4()
	require.NoError(t, err)

	om = &Detail{
		InternalOrderID: id,
	}

	err = od.UpdateOrderFromDetail(om)
	require.NoError(t, err)
	assert.NotEqual(t, id, od.InternalOrderID, "Should not be able to update the internal order ID after initialization")
}

func TestClassificationError_Error(t *testing.T) {
	class := ClassificationError{OrderID: "1337", Exchange: "test", Err: errors.New("test error")}
	require.Equal(t, "Exchange test: OrderID: 1337 classification error: test error", class.Error())
	class.OrderID = ""
	assert.Equal(t, "Exchange test: classification error: test error", class.Error())
}

func TestValidationOnOrderTypes(t *testing.T) {
	var cancelMe *Cancel
	require.ErrorIs(t, cancelMe.Validate(), ErrCancelOrderIsNil)

	cancelMe = new(Cancel)
	err := cancelMe.Validate()
	assert.NoError(t, err)

	err = cancelMe.Validate(cancelMe.PairAssetRequired())
	assert.ErrorIs(t, err, ErrPairIsEmpty)

	cancelMe.Pair = currency.NewBTCUSDT()
	err = cancelMe.Validate(cancelMe.PairAssetRequired())
<<<<<<< HEAD
	assert.Falsef(t, err == nil || err.Error() != ErrAssetNotSet.Error(), "received '%v' expected '%v'", err, ErrAssetNotSet)
=======
	assert.ErrorIs(t, err, ErrAssetNotSet)
>>>>>>> 062ee2a7

	cancelMe.AssetType = asset.Spot
	err = cancelMe.Validate(cancelMe.PairAssetRequired())
	assert.NoError(t, err)
	require.Error(t, cancelMe.Validate(cancelMe.StandardCancel()))

	require.NoError(t, cancelMe.Validate(validate.Check(func() error {
		return nil
	})))
	cancelMe.OrderID = "1337"
	require.NoError(t, cancelMe.Validate(cancelMe.StandardCancel()))

	var getOrders *MultiOrderRequest
	err = getOrders.Validate()
	require.ErrorIs(t, err, ErrGetOrdersRequestIsNil)

	getOrders = new(MultiOrderRequest)
	err = getOrders.Validate()
	require.ErrorIs(t, err, asset.ErrNotSupported)

	getOrders.AssetType = asset.Spot
	err = getOrders.Validate()
	require.ErrorIs(t, err, ErrSideIsInvalid)

	getOrders.Side = AnySide
	err = getOrders.Validate()
	require.ErrorIs(t, err, errUnrecognisedOrderType)

	errTestError := errors.New("test error")
	getOrders.Type = AnyType
	err = getOrders.Validate(validate.Check(func() error {
		return errTestError
	}))
	require.ErrorIs(t, err, errTestError)

	err = getOrders.Validate(validate.Check(func() error {
		return nil
	}))
	require.NoError(t, err)

	var modifyOrder *Modify
	require.ErrorIs(t, modifyOrder.Validate(), ErrModifyOrderIsNil)

	modifyOrder = new(Modify)
	require.ErrorIs(t, modifyOrder.Validate(), ErrPairIsEmpty)

<<<<<<< HEAD
	p, err := currency.NewPairFromString("BTC-USD")
	require.NoError(t, err)

	modifyOrder.Pair = p
=======
	modifyOrder.Pair = currency.NewBTCUSD()
>>>>>>> 062ee2a7
	require.ErrorIs(t, modifyOrder.Validate(), ErrAssetNotSet)

	modifyOrder.AssetType = asset.Spot
	require.ErrorIs(t, modifyOrder.Validate(), ErrOrderIDNotSet)

	modifyOrder.ClientOrderID = "1337"
	require.NoError(t, modifyOrder.Validate())
<<<<<<< HEAD
	require.Error(t, modifyOrder.Validate(validate.Check(func() error { return errors.New("this should error") })))
=======
	require.Error(t, modifyOrder.Validate(validate.Check(func() error { return errors.New("this must error") })))
>>>>>>> 062ee2a7
	require.NoError(t, modifyOrder.Validate(validate.Check(func() error { return nil })))
}

func TestMatchFilter(t *testing.T) {
	t.Parallel()
	id := uuid.Must(uuid.NewV4())

	assert.True(t, new(Detail).MatchFilter(&Filter{}), "an empty filter should match an empty order")
	assert.True(t, (&Detail{Exchange: "E", OrderID: "A", Side: Sell, Pair: currency.NewBTCUSD()}).MatchFilter(&Filter{}), "an empty filter should match any order")

	tests := []struct {
		description string
		filter      Filter
		order       Detail
		result      bool
	}{
		{"Exchange ✓", Filter{Exchange: "A"}, Detail{Exchange: "A"}, true},
		{"Exchange 𐄂", Filter{Exchange: "A"}, Detail{Exchange: "B"}, false},
		{"Exchange Empty", Filter{Exchange: "A"}, Detail{}, false},
		{"InternalOrderID ✓", Filter{InternalOrderID: id}, Detail{InternalOrderID: id}, true},
		{"InternalOrderID 𐄂", Filter{InternalOrderID: id}, Detail{InternalOrderID: uuid.Must(uuid.NewV4())}, false},
		{"InternalOrderID Empty", Filter{InternalOrderID: id}, Detail{}, false},
		{"OrderID ✓", Filter{OrderID: "A"}, Detail{OrderID: "A"}, true},
		{"OrderID 𐄂", Filter{OrderID: "A"}, Detail{OrderID: "B"}, false},
		{"OrderID Empty", Filter{OrderID: "A"}, Detail{}, false},
		{"ClientOrderID ✓", Filter{ClientOrderID: "A"}, Detail{ClientOrderID: "A"}, true},
		{"ClientOrderID 𐄂", Filter{ClientOrderID: "A"}, Detail{ClientOrderID: "B"}, false},
		{"ClientOrderID Empty", Filter{ClientOrderID: "A"}, Detail{}, false},
		{"ClientID ✓", Filter{ClientID: "A"}, Detail{ClientID: "A"}, true},
		{"ClientID 𐄂", Filter{ClientID: "A"}, Detail{ClientID: "B"}, false},
		{"ClientID Empty", Filter{ClientID: "A"}, Detail{}, false},
		{"AnySide Buy", Filter{Side: AnySide}, Detail{Side: Buy}, true},
		{"AnySide Sell", Filter{Side: AnySide}, Detail{Side: Sell}, true},
		{"AnySide Empty", Filter{Side: AnySide}, Detail{}, true},
		{"Side ✓", Filter{Side: Buy}, Detail{Side: Buy}, true},
		{"Side 𐄂", Filter{Side: Buy}, Detail{Side: Sell}, false},
		{"Side Empty", Filter{Side: Buy}, Detail{}, false},
		{"Status ✓", Filter{Status: Open}, Detail{Status: Open}, true},
		{"Status 𐄂", Filter{Status: Open}, Detail{Status: New}, false},
		{"Status Empty", Filter{Status: Open}, Detail{}, false},
		{"AssetType ✓", Filter{AssetType: asset.Spot}, Detail{AssetType: asset.Spot}, true},
		{"AssetType 𐄂", Filter{AssetType: asset.Spot}, Detail{AssetType: asset.Index}, false},
		{"AssetType Empty", Filter{AssetType: asset.Spot}, Detail{}, false},
		{"Pair ✓", Filter{Pair: currency.NewBTCUSDT()}, Detail{Pair: currency.NewBTCUSDT()}, true},
		{"Pair 𐄂", Filter{Pair: currency.NewBTCUSDT()}, Detail{Pair: currency.NewBTCUSD()}, false},
		{"Pair Empty", Filter{Pair: currency.NewBTCUSDT()}, Detail{}, false},
		{"AccountID ✓", Filter{AccountID: "A"}, Detail{AccountID: "A"}, true},
		{"AccountID 𐄂", Filter{AccountID: "A"}, Detail{AccountID: "B"}, false},
		{"AccountID Empty", Filter{AccountID: "A"}, Detail{}, false},
	}
	for _, tt := range tests {
		t.Run(tt.description, func(t *testing.T) {
			t.Parallel()
			require.Equal(t, tt.result, tt.order.MatchFilter(&tt.filter), "MatchFilter must return correctly")
		})
	}
}

func TestIsActive(t *testing.T) {
	orders := map[int]Detail{
		0: {Amount: 0.0, Status: Active},
		1: {Amount: 1.0, ExecutedAmount: 0.9, Status: Active},
		2: {Amount: 1.0, ExecutedAmount: 1.0, Status: Active},
		3: {Amount: 1.0, ExecutedAmount: 1.1, Status: Active},
	}

	amountTests := map[int]struct {
		o              Detail
		expectedResult bool
	}{
		0: {orders[0], false},
		1: {orders[1], true},
		2: {orders[2], false},
		3: {orders[3], false},
	}
	// specific tests
	for num, tt := range amountTests {
		assert.Equalf(t, tt.expectedResult, tt.o.IsActive(), "amountTests[%v] failed", num)
	}

	statusTests := map[int]struct {
		o              Detail
		expectedResult bool
	}{
		// For now force inactive on any status
		0:  {Detail{Amount: 1.0, ExecutedAmount: 0.0, Status: AnyStatus}, false},
		1:  {Detail{Amount: 1.0, ExecutedAmount: 0.0, Status: New}, true},
		2:  {Detail{Amount: 1.0, ExecutedAmount: 0.0, Status: Active}, true},
		3:  {Detail{Amount: 1.0, ExecutedAmount: 0.0, Status: PartiallyCancelled}, false},
		4:  {Detail{Amount: 1.0, ExecutedAmount: 0.0, Status: PartiallyFilled}, true},
		5:  {Detail{Amount: 1.0, ExecutedAmount: 0.0, Status: Filled}, false},
		6:  {Detail{Amount: 1.0, ExecutedAmount: 0.0, Status: Cancelled}, false},
		7:  {Detail{Amount: 1.0, ExecutedAmount: 0.0, Status: PendingCancel}, true},
		8:  {Detail{Amount: 1.0, ExecutedAmount: 0.0, Status: InsufficientBalance}, false},
		9:  {Detail{Amount: 1.0, ExecutedAmount: 0.0, Status: MarketUnavailable}, false},
		10: {Detail{Amount: 1.0, ExecutedAmount: 0.0, Status: Rejected}, false},
		11: {Detail{Amount: 1.0, ExecutedAmount: 0.0, Status: Expired}, false},
		12: {Detail{Amount: 1.0, ExecutedAmount: 0.0, Status: Hidden}, true},
		// For now force inactive on unknown status
		13: {Detail{Amount: 1.0, ExecutedAmount: 0.0, Status: UnknownStatus}, false},
		14: {Detail{Amount: 1.0, ExecutedAmount: 0.0, Status: Open}, true},
		15: {Detail{Amount: 1.0, ExecutedAmount: 0.0, Status: AutoDeleverage}, true},
		16: {Detail{Amount: 1.0, ExecutedAmount: 0.0, Status: Closed}, false},
		17: {Detail{Amount: 1.0, ExecutedAmount: 0.0, Status: Pending}, true},
	}
	// specific tests
	for num, tt := range statusTests {
		require.Equalf(t, tt.expectedResult, tt.o.IsActive(), "statusTests[%v] failed", num)
	}
}

var activeBenchmark = Detail{Status: Pending, Amount: 1}

// 610732089	         2.414 ns/op	       0 B/op	       0 allocs/op // PREV
// 1000000000	         1.188 ns/op	       0 B/op	       0 allocs/op // CURRENT
func BenchmarkIsActive(b *testing.B) {
	for b.Loop() {
		if !activeBenchmark.IsActive() {
			b.Fatal("expected true")
		}
	}
}

func TestIsInactive(t *testing.T) {
	orders := map[int]Detail{
		0: {Amount: 0.0, Status: Active},
		1: {Amount: 1.0, ExecutedAmount: 0.9, Status: Active},
		2: {Amount: 1.0, ExecutedAmount: 1.0, Status: Active},
		3: {Amount: 1.0, ExecutedAmount: 1.1, Status: Active},
	}

	amountTests := map[int]struct {
		o              Detail
		expectedResult bool
	}{
		0: {orders[0], true},
		1: {orders[1], false},
		2: {orders[2], true},
		3: {orders[3], true},
	}
	// specific tests
	for num, tt := range amountTests {
		assert.Equalf(t, tt.expectedResult, tt.o.IsInactive(), "amountTests[%v] failed", num)
	}

	statusTests := map[int]struct {
		o              Detail
		expectedResult bool
	}{
		// For now force inactive on any status
		0:  {Detail{Amount: 1.0, ExecutedAmount: 0.0, Status: AnyStatus}, true},
		1:  {Detail{Amount: 1.0, ExecutedAmount: 0.0, Status: New}, false},
		2:  {Detail{Amount: 1.0, ExecutedAmount: 0.0, Status: Active}, false},
		3:  {Detail{Amount: 1.0, ExecutedAmount: 0.0, Status: PartiallyCancelled}, true},
		4:  {Detail{Amount: 1.0, ExecutedAmount: 0.0, Status: PartiallyFilled}, false},
		5:  {Detail{Amount: 1.0, ExecutedAmount: 0.0, Status: Filled}, true},
		6:  {Detail{Amount: 1.0, ExecutedAmount: 0.0, Status: Cancelled}, true},
		7:  {Detail{Amount: 1.0, ExecutedAmount: 0.0, Status: PendingCancel}, false},
		8:  {Detail{Amount: 1.0, ExecutedAmount: 0.0, Status: InsufficientBalance}, true},
		9:  {Detail{Amount: 1.0, ExecutedAmount: 0.0, Status: MarketUnavailable}, true},
		10: {Detail{Amount: 1.0, ExecutedAmount: 0.0, Status: Rejected}, true},
		11: {Detail{Amount: 1.0, ExecutedAmount: 0.0, Status: Expired}, true},
		12: {Detail{Amount: 1.0, ExecutedAmount: 0.0, Status: Hidden}, false},
		// For now force inactive on unknown status
		13: {Detail{Amount: 1.0, ExecutedAmount: 0.0, Status: UnknownStatus}, true},
		14: {Detail{Amount: 1.0, ExecutedAmount: 0.0, Status: Open}, false},
		15: {Detail{Amount: 1.0, ExecutedAmount: 0.0, Status: AutoDeleverage}, false},
		16: {Detail{Amount: 1.0, ExecutedAmount: 0.0, Status: Closed}, true},
		17: {Detail{Amount: 1.0, ExecutedAmount: 0.0, Status: Pending}, false},
	}
	// specific tests
	for num, tt := range statusTests {
		assert.Equalf(t, tt.expectedResult, tt.o.IsInactive(), "statusTests[%v] failed", num)
	}
}

var inactiveBenchmark = Detail{Status: Closed, Amount: 1}

// 1000000000	         1.043 ns/op	       0 B/op	       0 allocs/op // CURRENT
func BenchmarkIsInactive(b *testing.B) {
	for b.Loop() {
		require.True(b, inactiveBenchmark.IsInactive())
	}
}

func TestIsOrderPlaced(t *testing.T) {
	t.Parallel()
	statusTests := map[int]struct {
		o              Detail
		expectedResult bool
	}{
		0:  {Detail{Amount: 1.0, ExecutedAmount: 0.0, Status: AnyStatus}, false},
		1:  {Detail{Amount: 1.0, ExecutedAmount: 0.0, Status: New}, true},
		2:  {Detail{Amount: 1.0, ExecutedAmount: 0.0, Status: Active}, true},
		3:  {Detail{Amount: 1.0, ExecutedAmount: 0.0, Status: PartiallyCancelled}, true},
		4:  {Detail{Amount: 1.0, ExecutedAmount: 0.0, Status: PartiallyFilled}, true},
		5:  {Detail{Amount: 1.0, ExecutedAmount: 0.0, Status: Filled}, true},
		6:  {Detail{Amount: 1.0, ExecutedAmount: 0.0, Status: Cancelled}, true},
		7:  {Detail{Amount: 1.0, ExecutedAmount: 0.0, Status: PendingCancel}, true},
		8:  {Detail{Amount: 1.0, ExecutedAmount: 0.0, Status: InsufficientBalance}, false},
		9:  {Detail{Amount: 1.0, ExecutedAmount: 0.0, Status: MarketUnavailable}, false},
		10: {Detail{Amount: 1.0, ExecutedAmount: 0.0, Status: Rejected}, false},
		11: {Detail{Amount: 1.0, ExecutedAmount: 0.0, Status: Expired}, true},
		12: {Detail{Amount: 1.0, ExecutedAmount: 0.0, Status: Hidden}, true},
		13: {Detail{Amount: 1.0, ExecutedAmount: 0.0, Status: UnknownStatus}, false},
		14: {Detail{Amount: 1.0, ExecutedAmount: 0.0, Status: Open}, true},
		15: {Detail{Amount: 1.0, ExecutedAmount: 0.0, Status: AutoDeleverage}, true},
		16: {Detail{Amount: 1.0, ExecutedAmount: 0.0, Status: Closed}, true},
		17: {Detail{Amount: 1.0, ExecutedAmount: 0.0, Status: Pending}, true},
	}
	// specific tests
	for num, tt := range statusTests {
		t.Run(fmt.Sprintf("TEST CASE: %d", num), func(t *testing.T) {
			t.Parallel()
			assert.Equalf(t, tt.expectedResult, tt.o.WasOrderPlaced(), "statusTests[%v] failed", num)
		})
	}
}

func TestGenerateInternalOrderID(t *testing.T) {
	id, err := uuid.NewV4()
	assert.NoError(t, err)
	od := Detail{
		InternalOrderID: id,
	}
	od.GenerateInternalOrderID()
	assert.Equal(t, id, od.InternalOrderID, "Should not be able to generate a new internal order ID")

	od = Detail{}
	od.GenerateInternalOrderID()
	assert.False(t, od.InternalOrderID.IsNil(), "unable to generate internal order ID")
}

func TestDetail_Copy(t *testing.T) {
	t.Parallel()
	d := []Detail{
		{
			Exchange: "Binance",
		},
		{
			Exchange: "Binance",
			Trades: []TradeHistory{
				{Price: 1},
			},
		},
	}
	for i := range d {
		r := d[i].Copy()
<<<<<<< HEAD
		assert.True(t, reflect.DeepEqual(d[i], r), "[%d] Copy does not contain same elements, expected: %v\ngot:%v", i, d[i], r)
=======
		assert.Truef(t, reflect.DeepEqual(d[i], r), "[%d] Copy does not contain same elements, expected: %v\ngot:%v", i, d[i], r)
>>>>>>> 062ee2a7
		if len(d[i].Trades) > 0 {
			assert.NotSamef(t, &d[i].Trades[0], &r.Trades[0], "[%d]Trades point to the same data elements", i)
		}
	}
}

func TestDetail_CopyToPointer(t *testing.T) {
	t.Parallel()
	d := []Detail{
		{
			Exchange: "Binance",
		},
		{
			Exchange: "Binance",
			Trades: []TradeHistory{
				{Price: 1},
			},
		},
	}
	for i := range d {
		r := d[i].CopyToPointer()
		assert.Truef(t, reflect.DeepEqual(d[i], *r), "[%d] Copy does not contain same elements, expected: %v\ngot:%v", i, d[i], r)
		if len(d[i].Trades) > 0 {
			assert.NotSamef(t, &d[i].Trades[0], &r.Trades[0], "[%d]Trades point to the same data elements", i)
		}
	}
}

func TestDetail_CopyPointerOrderSlice(t *testing.T) {
	t.Parallel()
	d := []*Detail{
		{
			Exchange: "Binance",
		},
		{
			Exchange: "Binance",
			Trades: []TradeHistory{
				{Price: 1},
			},
		},
	}

	sliceCopy := CopyPointerOrderSlice(d)
	for i := range sliceCopy {
		assert.Truef(t, reflect.DeepEqual(*sliceCopy[i], *d[i]), "[%d] Copy does not contain same elements, expected: %v\ngot:%v", i, sliceCopy[i], d[i])
		if len(sliceCopy[i].Trades) > 0 {
			assert.NotSamef(t, &sliceCopy[i].Trades[0], &d[i].Trades[0], "[%d]Trades point to the same data elements", i)
		}
	}
}

func TestDeriveModify(t *testing.T) {
	t.Parallel()
	var o *Detail
	_, err := o.DeriveModify()
	require.ErrorIs(t, err, errOrderDetailIsNil)

	pair := currency.NewPair(currency.BTC, currency.AUD)

	o = &Detail{
		Exchange:      "wow",
		OrderID:       "wow2",
		ClientOrderID: "wow3",
		Type:          Market,
		Side:          Long,
		AssetType:     asset.Futures,
		Pair:          pair,
	}

	mod, err := o.DeriveModify()
	require.NoError(t, err)
	require.NotNil(t, mod)

	exp := &Modify{
		Exchange:      "wow",
		OrderID:       "wow2",
		ClientOrderID: "wow3",
		Type:          Market,
		Side:          Long,
		AssetType:     asset.Futures,
		Pair:          pair,
	}
	assert.Equal(t, exp, mod)
}

func TestDeriveModifyResponse(t *testing.T) {
	t.Parallel()
	var mod *Modify
	_, err := mod.DeriveModifyResponse()
	require.ErrorIs(t, err, errOrderDetailIsNil)

	pair := currency.NewPair(currency.BTC, currency.AUD)

	mod = &Modify{
		Exchange:      "wow",
		OrderID:       "wow2",
		ClientOrderID: "wow3",
		Type:          Market,
		Side:          Long,
		AssetType:     asset.Futures,
		Pair:          pair,
	}

	modresp, err := mod.DeriveModifyResponse()
	require.NoError(t, err, "DeriveModifyResponse must not error")
	require.NotNil(t, modresp)

	exp := &ModifyResponse{
		Exchange:      "wow",
		OrderID:       "wow2",
		ClientOrderID: "wow3",
		Type:          Market,
		Side:          Long,
		AssetType:     asset.Futures,
		Pair:          pair,
	}
	assert.Equal(t, exp, modresp)
}

func TestDeriveCancel(t *testing.T) {
	t.Parallel()
	var o *Detail
	_, err := o.DeriveCancel()
	require.ErrorIs(t, err, errOrderDetailIsNil)

	pair := currency.NewPair(currency.BTC, currency.AUD)

	o = &Detail{
		Exchange:      "wow",
		OrderID:       "wow1",
		AccountID:     "wow2",
		ClientID:      "wow3",
		ClientOrderID: "wow4",
		Type:          Market,
		Side:          Long,
		Pair:          pair,
		AssetType:     asset.Futures,
	}
	cancel, err := o.DeriveCancel()
	require.NoError(t, err)
<<<<<<< HEAD

	assert.False(t, cancel.Exchange != "wow" ||
		cancel.OrderID != "wow1" ||
		cancel.AccountID != "wow2" ||
		cancel.ClientID != "wow3" ||
		cancel.ClientOrderID != "wow4" ||
		cancel.Type != Market ||
		cancel.Side != Long ||
		!cancel.Pair.Equal(pair) ||
		cancel.AssetType != asset.Futures)
=======
	assert.Equal(t, "wow", cancel.Exchange, "DeriveCancel should set Exchange correctly")
	assert.Equal(t, "wow1", cancel.OrderID, "DeriveCancel should set OrderID correctly")
	assert.Equal(t, "wow2", cancel.AccountID, "DeriveCancel should set AccountID correctly")
	assert.Equal(t, "wow3", cancel.ClientID, "DeriveCancel should set ClientID correctly")
	assert.Equal(t, "wow4", cancel.ClientOrderID, "DeriveCancel should set ClientOrderID correctly")
	assert.Equal(t, Market, cancel.Type, "DeriveCancel should set Type correctly")
	assert.Equal(t, Long, cancel.Side, "DeriveCancel should set Side correctly")
	assert.True(t, pair.Equal(cancel.Pair), "DeriveCancel should set Pair correctly")
	assert.Equal(t, asset.Futures, cancel.AssetType, "DeriveCancel should set AssetType correctly")
>>>>>>> 062ee2a7
}

func TestGetOrdersRequest_Filter(t *testing.T) {
	request := new(MultiOrderRequest)
	request.AssetType = asset.Spot
	request.Type = AnyType
	request.Side = AnySide

	orders := []Detail{
		{OrderID: "0", Pair: btcusd, AssetType: asset.Spot, Type: Limit, Side: Buy},
		{OrderID: "1", Pair: btcusd, AssetType: asset.Spot, Type: Limit, Side: Sell},
		{OrderID: "2", Pair: btcusd, AssetType: asset.Spot, Type: Market, Side: Buy},
		{OrderID: "3", Pair: btcusd, AssetType: asset.Spot, Type: Market, Side: Sell},
		{OrderID: "4", Pair: btcusd, AssetType: asset.Futures, Type: Limit, Side: Buy},
		{OrderID: "5", Pair: btcusd, AssetType: asset.Futures, Type: Limit, Side: Sell},
		{OrderID: "6", Pair: btcusd, AssetType: asset.Futures, Type: Market, Side: Buy},
		{OrderID: "7", Pair: btcusd, AssetType: asset.Futures, Type: Market, Side: Sell},
		{OrderID: "8", Pair: btcltc, AssetType: asset.Spot, Type: Limit, Side: Buy},
		{OrderID: "9", Pair: btcltc, AssetType: asset.Spot, Type: Limit, Side: Sell},
		{OrderID: "10", Pair: btcltc, AssetType: asset.Spot, Type: Market, Side: Buy},
		{OrderID: "11", Pair: btcltc, AssetType: asset.Spot, Type: Market, Side: Sell},
		{OrderID: "12", Pair: btcltc, AssetType: asset.Futures, Type: Limit, Side: Buy},
		{OrderID: "13", Pair: btcltc, AssetType: asset.Futures, Type: Limit, Side: Sell},
		{OrderID: "14", Pair: btcltc, AssetType: asset.Futures, Type: Market, Side: Buy},
		{OrderID: "15", Pair: btcltc, AssetType: asset.Futures, Type: Market, Side: Sell},
	}

	shinyAndClean := request.Filter("test", orders)
	require.Len(t, shinyAndClean, 16)

	for x := range shinyAndClean {
		require.Equal(t, strconv.FormatInt(int64(x), 10), shinyAndClean[x].OrderID)
	}

	request.Pairs = []currency.Pair{btcltc}

	// Kicks off time error
	request.EndTime = time.Unix(1336, 0)
	request.StartTime = time.Unix(1337, 0)

	shinyAndClean = request.Filter("test", orders)
	require.Len(t, shinyAndClean, 8)

	for x := range shinyAndClean {
		require.Equal(t, strconv.FormatInt(int64(x)+8, 10), shinyAndClean[x].OrderID)
	}
}

func TestIsValidOrderSubmissionSide(t *testing.T) {
	t.Parallel()
	assert.False(t, IsValidOrderSubmissionSide(UnknownSide))
	assert.True(t, IsValidOrderSubmissionSide(Buy))
	assert.False(t, IsValidOrderSubmissionSide(CouldNotBuy))
}

func TestAdjustBaseAmount(t *testing.T) {
	t.Parallel()

	var s *SubmitResponse
	err := s.AdjustBaseAmount(0)
	require.ErrorIs(t, err, errOrderSubmitResponseIsNil)

	s = &SubmitResponse{}
	err = s.AdjustBaseAmount(0)
	require.ErrorIs(t, err, errAmountIsZero)

	s.Amount = 1.7777777777
	err = s.AdjustBaseAmount(1.7777777777)
	require.NoError(t, err)
	require.Equal(t, 1.7777777777, s.Amount)

	s.Amount = 1.7777777777
	err = s.AdjustBaseAmount(1.777)
	require.NoError(t, err)
	assert.Equal(t, 1.777, s.Amount)
}

func TestAdjustQuoteAmount(t *testing.T) {
	t.Parallel()

	var s *SubmitResponse
	err := s.AdjustQuoteAmount(0)
	require.ErrorIs(t, err, errOrderSubmitResponseIsNil)

	s = &SubmitResponse{}
	err = s.AdjustQuoteAmount(0)
	require.ErrorIs(t, err, errAmountIsZero)

	s.QuoteAmount = 5.222222222222
	err = s.AdjustQuoteAmount(5.222222222222)
	require.NoError(t, err)
	require.Equal(t, 5.222222222222, s.QuoteAmount)

	s.QuoteAmount = 5.222222222222
	err = s.AdjustQuoteAmount(5.22222222)
	require.NoError(t, err)
	assert.Equal(t, 5.22222222, s.QuoteAmount)
}

func TestSideUnmarshal(t *testing.T) {
	t.Parallel()
	var s Side
	assert.NoError(t, s.UnmarshalJSON([]byte(`"SELL"`)), "Quoted valid side okay")
	assert.Equal(t, Sell, s, "Correctly set order Side")
	assert.ErrorIs(t, s.UnmarshalJSON([]byte(`"STEAL"`)), ErrSideIsInvalid, "Quoted invalid side errors")
	var jErr *json.UnmarshalTypeError
	assert.ErrorAs(t, s.UnmarshalJSON([]byte(`14`)), &jErr, "non-string valid json is rejected")
}

func TestSideMarshalJSON(t *testing.T) {
	t.Parallel()
	b, err := Buy.MarshalJSON()
	assert.NoError(t, err)
	assert.Equal(t, `"BUY"`, string(b))
	b, err = UnknownSide.MarshalJSON()
	assert.NoError(t, err)
	assert.Equal(t, `"UNKNOWN"`, string(b))
}

func TestGetTradeAmount(t *testing.T) {
	t.Parallel()
	var s *Submit
	require.Zero(t, s.GetTradeAmount(protocol.TradingRequirements{}))
	baseAmount := 420.0
	quoteAmount := 69.0
	s = &Submit{Amount: baseAmount, QuoteAmount: quoteAmount}
	// below will default to base amount with nothing set
	require.Equal(t, baseAmount, s.GetTradeAmount(protocol.TradingRequirements{}))
	require.Equal(t, baseAmount, s.GetTradeAmount(protocol.TradingRequirements{SpotMarketOrderAmountPurchaseQuotationOnly: true}))
	s.AssetType = asset.Spot
	s.Type = Market
	s.Side = Buy
	require.Equal(t, quoteAmount, s.GetTradeAmount(protocol.TradingRequirements{SpotMarketOrderAmountPurchaseQuotationOnly: true}))
	require.Equal(t, baseAmount, s.GetTradeAmount(protocol.TradingRequirements{SpotMarketOrderAmountSellBaseOnly: true}))
	s.Side = Sell
	require.Equal(t, baseAmount, s.GetTradeAmount(protocol.TradingRequirements{SpotMarketOrderAmountSellBaseOnly: true}))
}

func TestStringToTrackingMode(t *testing.T) {
	t.Parallel()
	inputs := map[string]TrackingMode{
		"diStance":   Distance,
		"distance":   Distance,
		"Percentage": Percentage,
		"percentage": Percentage,
		"":           UnknownTrackingMode,
	}
	for k, v := range inputs {
		assert.Equal(t, v, StringToTrackingMode(k))
	}
}

func TestTrackingModeString(t *testing.T) {
	t.Parallel()
	inputs := map[TrackingMode]string{
		Distance:            "distance",
		Percentage:          "percentage",
		UnknownTrackingMode: "",
	}
	for k, v := range inputs {
		require.Equal(t, v, k.String())
	}
}

func TestMarshalOrder(t *testing.T) {
	t.Parallel()
	btx := currency.NewBTCUSDT()
	btx.Delimiter = "-"
	orderSubmit := Submit{
		Exchange:   "test",
		Pair:       btx,
		AssetType:  asset.Spot,
		MarginType: margin.Multi,
		Side:       Buy,
		Type:       Market,
		Amount:     1,
		Price:      1000,
	}
	j, err := json.Marshal(orderSubmit)
	require.NoError(t, err, "json.Marshal must not error")
	exp := []byte(`{"Exchange":"test","Type":4,"Side":"BUY","Pair":"BTC-USDT","AssetType":"spot","TimeInForce":"","ReduceOnly":false,"Leverage":0,"Price":1000,"Amount":1,"QuoteAmount":0,"TriggerPrice":0,"TriggerPriceType":0,"ClientID":"","ClientOrderID":"","AutoBorrow":false,"MarginType":"multi","RetrieveFees":false,"RetrieveFeeDelay":0,"RiskManagementModes":{"Mode":"","TakeProfit":{"Enabled":false,"TriggerPriceType":0,"Price":0,"LimitPrice":0,"OrderType":0},"StopLoss":{"Enabled":false,"TriggerPriceType":0,"Price":0,"LimitPrice":0,"OrderType":0},"StopEntry":{"Enabled":false,"TriggerPriceType":0,"Price":0,"LimitPrice":0,"OrderType":0}},"Hidden":false,"Iceberg":false,"TrackingMode":0,"TrackingValue":0}`)
	assert.Equal(t, exp, j)
}<|MERGE_RESOLUTION|>--- conflicted
+++ resolved
@@ -295,8 +295,6 @@
 	t.Parallel()
 	orderType := Limit
 	require.Equal(t, "Limit", orderType.Title())
-<<<<<<< HEAD
-=======
 }
 
 func TestOrderIs(t *testing.T) {
@@ -324,7 +322,6 @@
 			}
 		})
 	}
->>>>>>> 062ee2a7
 }
 
 func TestOrderTypes(t *testing.T) {
@@ -333,8 +330,6 @@
 	assert.Equal(t, "UNKNOWN", orderType.String())
 	assert.Equal(t, "unknown", orderType.Lower())
 	assert.Equal(t, "Unknown", orderType.Title())
-<<<<<<< HEAD
-=======
 }
 
 func TestOrderTypeToString(t *testing.T) {
@@ -370,7 +365,6 @@
 			assert.Equal(t, tt.String, tt.OrderType.String())
 		})
 	}
->>>>>>> 062ee2a7
 }
 
 func TestInferCostsAndTimes(t *testing.T) {
@@ -405,11 +399,7 @@
 	detail.ExecutedAmount = 1
 	detail.Price = 2
 	detail.InferCostsAndTimes()
-<<<<<<< HEAD
-	assert.Equal(t, 2., detail.AverageExecutedPrice)
-=======
 	assert.Equal(t, 2.0, detail.AverageExecutedPrice)
->>>>>>> 062ee2a7
 
 	detail = Detail{Amount: 1, ExecutedAmount: 2, Cost: 3, Price: 0}
 	detail.InferCostsAndTimes()
@@ -417,11 +407,7 @@
 
 	detail = Detail{Amount: 1, ExecutedAmount: 2, AverageExecutedPrice: 3}
 	detail.InferCostsAndTimes()
-<<<<<<< HEAD
-	assert.Equal(t, 6., detail.Cost)
-=======
 	assert.Equal(t, 6.0, detail.Cost)
->>>>>>> 062ee2a7
 }
 
 func TestFilterOrdersByType(t *testing.T) {
@@ -435,15 +421,6 @@
 	}
 
 	FilterOrdersByType(&orders, AnyType)
-<<<<<<< HEAD
-	assert.Lenf(t, orders, 2, "Orders failed to be filtered. Expected %v, received %v", 2, len(orders))
-
-	FilterOrdersByType(&orders, Limit)
-	assert.Lenf(t, orders, 2, "Orders failed to be filtered. Expected %v, received %v", 2, len(orders))
-
-	FilterOrdersByType(&orders, Stop)
-	assert.Lenf(t, orders, 1, "Orders failed to be filtered. Expected %v, received %v", 1, len(orders))
-=======
 	assert.Len(t, orders, 2, "Orders should be filtered correctly")
 
 	FilterOrdersByType(&orders, Limit)
@@ -451,7 +428,6 @@
 
 	FilterOrdersByType(&orders, Stop)
 	assert.Len(t, orders, 1, "Orders should be filtered correctly")
->>>>>>> 062ee2a7
 }
 
 var filterOrdersByTypeBenchmark = &[]Detail{
@@ -491,15 +467,6 @@
 	}
 
 	FilterOrdersBySide(&orders, AnySide)
-<<<<<<< HEAD
-	assert.Lenf(t, orders, 3, "Orders failed to be filtered. Expected %v, received %v", 3, len(orders))
-
-	FilterOrdersBySide(&orders, Buy)
-	assert.Lenf(t, orders, 2, "Orders failed to be filtered. Expected %v, received %v", 1, len(orders))
-
-	FilterOrdersBySide(&orders, Sell)
-	assert.Lenf(t, orders, 1, "Orders failed to be filtered. Expected %v, received %v", 0, len(orders))
-=======
 	assert.Len(t, orders, 3, "Orders should be filtered correctly")
 
 	FilterOrdersBySide(&orders, Buy)
@@ -507,7 +474,6 @@
 
 	FilterOrdersBySide(&orders, Sell)
 	assert.Len(t, orders, 1, "Orders should be filtered correctly")
->>>>>>> 062ee2a7
 }
 
 var filterOrdersBySideBenchmark = &[]Detail{
@@ -550,45 +516,25 @@
 
 	err := FilterOrdersByTimeRange(&orders, time.Unix(0, 0), time.Unix(0, 0))
 	require.NoError(t, err)
-<<<<<<< HEAD
-	assert.Lenf(t, orders, 3, "Orders failed to be filtered. Expected %d, received %d", 3, len(orders))
+	assert.Len(t, orders, 3, "Orders should be filtered correctly")
 
 	err = FilterOrdersByTimeRange(&orders, time.Unix(100, 0), time.Unix(111, 0))
 	require.NoError(t, err)
-	assert.Lenf(t, orders, 3, "Orders failed to be filtered. Expected %d, received %d", 3, len(orders))
+	assert.Len(t, orders, 3, "Orders should be filtered correctly")
 
 	err = FilterOrdersByTimeRange(&orders, time.Unix(101, 0), time.Unix(111, 0))
 	require.NoError(t, err)
-	assert.Lenf(t, orders, 2, "Orders failed to be filtered. Expected %d, received %d", 2, len(orders))
+	assert.Len(t, orders, 2, "Orders should be filtered correctly")
 
 	err = FilterOrdersByTimeRange(&orders, time.Unix(200, 0), time.Unix(300, 0))
 	require.NoError(t, err)
-	assert.Emptyf(t, orders, "Orders failed to be filtered. Expected 0, received %d", len(orders))
-=======
-	assert.Len(t, orders, 3, "Orders should be filtered correctly")
-
-	err = FilterOrdersByTimeRange(&orders, time.Unix(100, 0), time.Unix(111, 0))
-	require.NoError(t, err)
-	assert.Len(t, orders, 3, "Orders should be filtered correctly")
-
-	err = FilterOrdersByTimeRange(&orders, time.Unix(101, 0), time.Unix(111, 0))
-	require.NoError(t, err)
-	assert.Len(t, orders, 2, "Orders should be filtered correctly")
-
-	err = FilterOrdersByTimeRange(&orders, time.Unix(200, 0), time.Unix(300, 0))
-	require.NoError(t, err)
 	assert.Empty(t, orders, "Orders should be filtered correctly")
->>>>>>> 062ee2a7
 
 	orders = append(orders, Detail{})
 	// test for event no timestamp is set on an order, best to include it
 	err = FilterOrdersByTimeRange(&orders, time.Unix(200, 0), time.Unix(300, 0))
 	require.NoError(t, err)
-<<<<<<< HEAD
-	assert.Lenf(t, orders, 1, "Orders failed to be filtered. Expected %d, received %d", 1, len(orders))
-=======
 	assert.Len(t, orders, 1, "Orders should be filtered correctly")
->>>>>>> 062ee2a7
 
 	err = FilterOrdersByTimeRange(&orders, time.Unix(300, 0), time.Unix(50, 0))
 	require.ErrorIs(t, err, common.ErrStartAfterEnd)
@@ -640,36 +586,13 @@
 		currency.NewPair(currency.DOGE, currency.RUB),
 	}
 	FilterOrdersByPairs(&orders, currencies)
-<<<<<<< HEAD
-	assert.Lenf(t, orders, 4, "Orders failed to be filtered. Expected %v, received %v", 3, len(orders))
-=======
 	assert.Len(t, orders, 4, "Orders should be filtered correctly")
->>>>>>> 062ee2a7
 
 	currencies = []currency.Pair{
 		currency.NewBTCUSD(),
 		currency.NewPair(currency.LTC, currency.EUR),
 	}
 	FilterOrdersByPairs(&orders, currencies)
-<<<<<<< HEAD
-	assert.Lenf(t, orders, 3, "Orders failed to be filtered. Expected %v, received %v", 2, len(orders))
-
-	currencies = []currency.Pair{currency.NewBTCUSD()}
-	FilterOrdersByPairs(&orders, currencies)
-	assert.Lenf(t, orders, 2, "Orders failed to be filtered. Expected %v, received %v", 1, len(orders))
-
-	currencies = []currency.Pair{currency.NewPair(currency.USD, currency.BTC)}
-	FilterOrdersByPairs(&orders, currencies)
-	assert.Lenf(t, orders, 2, "Reverse Orders failed to be filtered. Expected %v, received %v", 1, len(orders))
-
-	currencies = []currency.Pair{}
-	FilterOrdersByPairs(&orders, currencies)
-	assert.Lenf(t, orders, 2, "Orders failed to be filtered. Expected %v, received %v", 1, len(orders))
-
-	currencies = append(currencies, currency.EMPTYPAIR)
-	FilterOrdersByPairs(&orders, currencies)
-	assert.Lenf(t, orders, 2, "Orders failed to be filtered. Expected %v, received %v", 1, len(orders))
-=======
 	assert.Len(t, orders, 3, "Orders should be filtered correctly")
 
 	currencies = []currency.Pair{currency.NewBTCUSD()}
@@ -687,7 +610,6 @@
 	currencies = append(currencies, currency.EMPTYPAIR)
 	FilterOrdersByPairs(&orders, currencies)
 	assert.Len(t, orders, 2, "Orders should be filtered correctly")
->>>>>>> 062ee2a7
 }
 
 var filterOrdersByPairsBenchmark = &[]Detail{
@@ -728,17 +650,10 @@
 	}
 
 	SortOrdersByPrice(&orders, false)
-<<<<<<< HEAD
-	assert.Equalf(t, float64(0), orders[0].Price, "Expected: '%v', received: '%v'", 0, orders[0].Price)
-
-	SortOrdersByPrice(&orders, true)
-	assert.Equalf(t, float64(100), orders[0].Price, "Expected: '%v', received: '%v'", 100, orders[0].Price)
-=======
 	assert.Zero(t, orders[0].Price, "Price should be correct")
 
 	SortOrdersByPrice(&orders, true)
 	assert.Equal(t, 100.0, orders[0].Price, "Price should be correct")
->>>>>>> 062ee2a7
 }
 
 func TestSortOrdersByDate(t *testing.T) {
@@ -811,17 +726,10 @@
 	}
 
 	SortOrdersBySide(&orders, false)
-<<<<<<< HEAD
-	assert.Truef(t, strings.EqualFold(orders[0].Side.String(), Buy.String()), "Expected: '%v', received: '%v'", Buy, orders[0].Side)
-
-	SortOrdersBySide(&orders, true)
-	assert.Truef(t, strings.EqualFold(orders[0].Side.String(), Sell.String()), "Expected: '%v', received: '%v'", Sell, orders[0].Side)
-=======
 	assert.Equal(t, Buy.String(), orders[0].Side.String())
 
 	SortOrdersBySide(&orders, true)
 	assert.Equal(t, Sell.String(), orders[0].Side.String())
->>>>>>> 062ee2a7
 }
 
 func TestSortOrdersByOrderType(t *testing.T) {
@@ -838,14 +746,10 @@
 	}
 
 	SortOrdersByType(&orders, false)
-<<<<<<< HEAD
-	assert.Truef(t, strings.EqualFold(orders[0].Type.String(), Limit.String()), "Expected: '%v', received: '%v'", Limit, orders[0].Type)
-=======
 	assert.Equal(t, Limit.String(), orders[0].Type.String())
 
 	SortOrdersByType(&orders, true)
 	assert.Equal(t, TrailingStop.String(), orders[0].Type.String())
->>>>>>> 062ee2a7
 }
 
 func TestStringToOrderSide(t *testing.T) {
@@ -1039,12 +943,6 @@
 	od := Detail{OrderID: "1"}
 	updated := time.Now()
 
-<<<<<<< HEAD
-	pair, err := currency.NewPairFromString("BTCUSD")
-	require.NoError(t, err)
-
-=======
->>>>>>> 062ee2a7
 	om := ModifyResponse{
 		TimeInForce:     PostOnly | GoodTillTime,
 		Price:           1,
@@ -1057,19 +955,6 @@
 		Status:          1,
 		AssetType:       1,
 		LastUpdated:     updated,
-<<<<<<< HEAD
-		Pair:            pair,
-	}
-
-	od.UpdateOrderFromModifyResponse(&om)
-	assert.NotEqual(t, UnknownTIF, od.TimeInForce)
-	assert.True(t, od.TimeInForce.Is(GoodTillTime))
-	assert.True(t, od.TimeInForce.Is(PostOnly))
-	assert.Equal(t, 1., od.Price)
-	assert.Equal(t, 1., od.Amount)
-	assert.Equal(t, 1., od.TriggerPrice)
-	assert.Equal(t, 1., od.RemainingAmount)
-=======
 		Pair:            currency.NewBTCUSD(),
 	}
 
@@ -1081,7 +966,6 @@
 	assert.Equal(t, 1.0, od.Amount)
 	assert.Equal(t, 1.0, od.TriggerPrice)
 	assert.Equal(t, 1.0, od.RemainingAmount)
->>>>>>> 062ee2a7
 	assert.Empty(t, od.Exchange, "Should not be able to update exchange via modify")
 	assert.Equal(t, "1", od.OrderID)
 	assert.Equal(t, Type(1), od.Type)
@@ -1091,46 +975,11 @@
 	assert.Equal(t, od.LastUpdated, updated)
 	assert.Equal(t, "BTCUSD", od.Pair.String())
 	assert.Nil(t, od.Trades)
-<<<<<<< HEAD
-}
-
-func TestTimeInForceIs(t *testing.T) {
-	t.Parallel()
-	tifValuesMap := map[TimeInForce][]TimeInForce{
-		GoodTillCancel | PostOnly:   {GoodTillCancel, PostOnly},
-		GoodTillCancel:              {GoodTillCancel},
-		GoodTillCrossing | PostOnly: {GoodTillCrossing, PostOnly},
-		GoodTillDay:                 {GoodTillDay},
-		GoodTillTime:                {GoodTillTime},
-		GoodTillTime | PostOnly:     {GoodTillTime, PostOnly},
-		ImmediateOrCancel:           {ImmediateOrCancel},
-		FillOrKill:                  {FillOrKill},
-		PostOnly:                    {PostOnly},
-		GoodTillCrossing:            {GoodTillCrossing},
-	}
-	for tif := range tifValuesMap {
-		for _, v := range tifValuesMap[tif] {
-			require.True(t, tif.Is(v))
-		}
-	}
-=======
->>>>>>> 062ee2a7
 }
 
 func TestUpdateOrderFromDetail(t *testing.T) {
 	t.Parallel()
 
-<<<<<<< HEAD
-	pair, err := currency.NewPairFromString("BTCUSD")
-	require.NoError(t, err)
-
-	id, err := uuid.NewV4()
-	require.NoError(t, err)
-
-	var od *Detail
-	err = od.UpdateOrderFromDetail(nil)
-	require.ErrorIs(t, err, ErrOrderDetailIsNil)
-=======
 	var od *Detail
 	err := od.UpdateOrderFromDetail(nil)
 	require.ErrorIs(t, err, ErrOrderDetailIsNil)
@@ -1139,7 +988,6 @@
 	require.NoError(t, err)
 	const leet = "1337"
 	updated := time.Now()
->>>>>>> 062ee2a7
 
 	om := &Detail{
 		TimeInForce:     GoodTillCancel | PostOnly,
@@ -1165,11 +1013,7 @@
 		Status:          1,
 		AssetType:       1,
 		LastUpdated:     updated,
-<<<<<<< HEAD
-		Pair:            pair,
-=======
 		Pair:            currency.NewBTCUSD(),
->>>>>>> 062ee2a7
 		Trades:          []TradeHistory{},
 	}
 
@@ -1185,18 +1029,6 @@
 	assert.True(t, od.TimeInForce.Is(GoodTillCancel))
 	assert.True(t, od.TimeInForce.Is(PostOnly))
 	require.True(t, od.HiddenOrder)
-<<<<<<< HEAD
-	assert.Equal(t, 1., od.Leverage)
-	assert.Equal(t, 1., od.Price)
-	assert.Equal(t, 1., od.Amount)
-	assert.Equal(t, 1., od.LimitPriceLower)
-	assert.Equal(t, 1., od.LimitPriceUpper)
-	assert.Equal(t, 1., od.TriggerPrice)
-	assert.Equal(t, 1., od.QuoteAmount)
-	assert.Equal(t, 1., od.ExecutedAmount)
-	assert.Equal(t, 1., od.RemainingAmount)
-	assert.Equal(t, 1., od.Fee)
-=======
 	assert.Equal(t, 1.0, od.Leverage)
 	assert.Equal(t, 1.0, od.Price)
 	assert.Equal(t, 1.0, od.Amount)
@@ -1207,7 +1039,6 @@
 	assert.Equal(t, 1.0, od.ExecutedAmount)
 	assert.Equal(t, 1.0, od.RemainingAmount)
 	assert.Equal(t, 1.0, od.Fee)
->>>>>>> 062ee2a7
 	assert.Equal(t, "test", od.Exchange, "Should not be able to update exchange via modify")
 	assert.Equal(t, "1", od.OrderID)
 	assert.Equal(t, "1", od.ClientID)
@@ -1236,23 +1067,14 @@
 	err = od.UpdateOrderFromDetail(om)
 	require.NoError(t, err)
 	assert.NotEqual(t, leet, od.Trades[0].Exchange, "Should not be able to update exchange from update")
-<<<<<<< HEAD
-	assert.Equal(t, 1337., od.Trades[0].Price)
-	assert.Equal(t, 1337., od.Trades[0].Fee)
-=======
 	assert.Equal(t, 1337.0, od.Trades[0].Price)
 	assert.Equal(t, 1337.0, od.Trades[0].Fee)
->>>>>>> 062ee2a7
 	assert.True(t, od.Trades[0].IsMaker)
 	assert.Equal(t, updated, od.Trades[0].Timestamp)
 	assert.Equal(t, leet, od.Trades[0].Description)
 	assert.Equal(t, UnknownSide, od.Trades[0].Side)
 	assert.Equal(t, UnknownType, od.Trades[0].Type)
-<<<<<<< HEAD
-	assert.Equal(t, 1337., od.Trades[0].Amount)
-=======
 	assert.Equal(t, 1337.0, od.Trades[0].Amount)
->>>>>>> 062ee2a7
 
 	id, err = uuid.NewV4()
 	require.NoError(t, err)
@@ -1286,11 +1108,7 @@
 
 	cancelMe.Pair = currency.NewBTCUSDT()
 	err = cancelMe.Validate(cancelMe.PairAssetRequired())
-<<<<<<< HEAD
-	assert.Falsef(t, err == nil || err.Error() != ErrAssetNotSet.Error(), "received '%v' expected '%v'", err, ErrAssetNotSet)
-=======
 	assert.ErrorIs(t, err, ErrAssetNotSet)
->>>>>>> 062ee2a7
 
 	cancelMe.AssetType = asset.Spot
 	err = cancelMe.Validate(cancelMe.PairAssetRequired())
@@ -1337,14 +1155,7 @@
 	modifyOrder = new(Modify)
 	require.ErrorIs(t, modifyOrder.Validate(), ErrPairIsEmpty)
 
-<<<<<<< HEAD
-	p, err := currency.NewPairFromString("BTC-USD")
-	require.NoError(t, err)
-
-	modifyOrder.Pair = p
-=======
 	modifyOrder.Pair = currency.NewBTCUSD()
->>>>>>> 062ee2a7
 	require.ErrorIs(t, modifyOrder.Validate(), ErrAssetNotSet)
 
 	modifyOrder.AssetType = asset.Spot
@@ -1352,11 +1163,7 @@
 
 	modifyOrder.ClientOrderID = "1337"
 	require.NoError(t, modifyOrder.Validate())
-<<<<<<< HEAD
-	require.Error(t, modifyOrder.Validate(validate.Check(func() error { return errors.New("this should error") })))
-=======
 	require.Error(t, modifyOrder.Validate(validate.Check(func() error { return errors.New("this must error") })))
->>>>>>> 062ee2a7
 	require.NoError(t, modifyOrder.Validate(validate.Check(func() error { return nil })))
 }
 
@@ -1605,11 +1412,7 @@
 	}
 	for i := range d {
 		r := d[i].Copy()
-<<<<<<< HEAD
-		assert.True(t, reflect.DeepEqual(d[i], r), "[%d] Copy does not contain same elements, expected: %v\ngot:%v", i, d[i], r)
-=======
 		assert.Truef(t, reflect.DeepEqual(d[i], r), "[%d] Copy does not contain same elements, expected: %v\ngot:%v", i, d[i], r)
->>>>>>> 062ee2a7
 		if len(d[i].Trades) > 0 {
 			assert.NotSamef(t, &d[i].Trades[0], &r.Trades[0], "[%d]Trades point to the same data elements", i)
 		}
@@ -1750,18 +1553,6 @@
 	}
 	cancel, err := o.DeriveCancel()
 	require.NoError(t, err)
-<<<<<<< HEAD
-
-	assert.False(t, cancel.Exchange != "wow" ||
-		cancel.OrderID != "wow1" ||
-		cancel.AccountID != "wow2" ||
-		cancel.ClientID != "wow3" ||
-		cancel.ClientOrderID != "wow4" ||
-		cancel.Type != Market ||
-		cancel.Side != Long ||
-		!cancel.Pair.Equal(pair) ||
-		cancel.AssetType != asset.Futures)
-=======
 	assert.Equal(t, "wow", cancel.Exchange, "DeriveCancel should set Exchange correctly")
 	assert.Equal(t, "wow1", cancel.OrderID, "DeriveCancel should set OrderID correctly")
 	assert.Equal(t, "wow2", cancel.AccountID, "DeriveCancel should set AccountID correctly")
@@ -1771,7 +1562,6 @@
 	assert.Equal(t, Long, cancel.Side, "DeriveCancel should set Side correctly")
 	assert.True(t, pair.Equal(cancel.Pair), "DeriveCancel should set Pair correctly")
 	assert.Equal(t, asset.Futures, cancel.AssetType, "DeriveCancel should set AssetType correctly")
->>>>>>> 062ee2a7
 }
 
 func TestGetOrdersRequest_Filter(t *testing.T) {
