--- conflicted
+++ resolved
@@ -979,7 +979,6 @@
 	require.ErrorIs(t, err, ErrOrderDetailIsNil)
 
 	om := &Detail{
-<<<<<<< HEAD
 		TimeInForce:     GoodTillCancel | PostOnly,
 		HiddenOrder:     true,
 		Leverage:        1,
@@ -998,7 +997,6 @@
 		AccountID:       "1",
 		ClientID:        "1",
 		ClientOrderID:   "DukeOfWombleton",
-		WalletAddress:   "1",
 		Type:            1,
 		Side:            1,
 		Status:          1,
@@ -1006,35 +1004,6 @@
 		LastUpdated:     updated,
 		Pair:            pair,
 		Trades:          []TradeHistory{},
-=======
-		ImmediateOrCancel: true,
-		HiddenOrder:       true,
-		FillOrKill:        true,
-		PostOnly:          true,
-		Leverage:          1,
-		Price:             1,
-		Amount:            1,
-		LimitPriceUpper:   1,
-		LimitPriceLower:   1,
-		TriggerPrice:      1,
-		QuoteAmount:       1,
-		ExecutedAmount:    1,
-		RemainingAmount:   1,
-		Fee:               1,
-		Exchange:          "1",
-		InternalOrderID:   id,
-		OrderID:           "1",
-		AccountID:         "1",
-		ClientID:          "1",
-		ClientOrderID:     "DukeOfWombleton",
-		Type:              1,
-		Side:              1,
-		Status:            1,
-		AssetType:         1,
-		LastUpdated:       updated,
-		Pair:              pair,
-		Trades:            []TradeHistory{},
->>>>>>> 05880d62
 	}
 
 	od = &Detail{Exchange: "test"}
@@ -1043,7 +1012,6 @@
 	require.ErrorIs(t, err, ErrOrderDetailIsNil)
 
 	err = od.UpdateOrderFromDetail(om)
-<<<<<<< HEAD
 	require.NoError(t, err)
 
 	assert.Equal(t, od.InternalOrderID, id)
@@ -1064,7 +1032,6 @@
 	assert.Equal(t, "1", od.OrderID)
 	assert.Equal(t, "1", od.ClientID)
 	assert.Equal(t, "DukeOfWombleton", od.ClientOrderID)
-	assert.Equal(t, "1", od.WalletAddress)
 	assert.Equal(t, Type(1), od.Type)
 	assert.Equal(t, Side(1), od.Side)
 	assert.Equal(t, Status(1), od.Status)
@@ -1072,89 +1039,6 @@
 	assert.Equal(t, updated, od.LastUpdated)
 	assert.Equal(t, "BTCUSD", od.Pair.String())
 	assert.Nil(t, od.Trades)
-=======
-	if !errors.Is(err, nil) {
-		t.Fatalf("received: '%v' but expected: '%v'", err, nil)
-	}
-	if od.InternalOrderID != id {
-		t.Error("Failed to initialize the internal order ID")
-	}
-	if !od.ImmediateOrCancel {
-		t.Error("Failed to update")
-	}
-	if !od.HiddenOrder {
-		t.Error("Failed to update")
-	}
-	if !od.FillOrKill {
-		t.Error("Failed to update")
-	}
-	if !od.PostOnly {
-		t.Error("Failed to update")
-	}
-	if od.Leverage != 1 {
-		t.Error("Failed to update")
-	}
-	if od.Price != 1 {
-		t.Error("Failed to update")
-	}
-	if od.Amount != 1 {
-		t.Error("Failed to update")
-	}
-	if od.LimitPriceLower != 1 {
-		t.Error("Failed to update")
-	}
-	if od.LimitPriceUpper != 1 {
-		t.Error("Failed to update")
-	}
-	if od.TriggerPrice != 1 {
-		t.Error("Failed to update")
-	}
-	if od.QuoteAmount != 1 {
-		t.Error("Failed to update")
-	}
-	if od.ExecutedAmount != 1 {
-		t.Error("Failed to update")
-	}
-	if od.RemainingAmount != 1 {
-		t.Error("Failed to update")
-	}
-	if od.Fee != 1 {
-		t.Error("Failed to update")
-	}
-	if od.Exchange != "test" {
-		t.Error("Should not be able to update exchange via modify")
-	}
-	if od.OrderID != "1" {
-		t.Error("Failed to update")
-	}
-	if od.ClientID != "1" {
-		t.Error("Failed to update")
-	}
-	if od.ClientOrderID != "DukeOfWombleton" {
-		t.Error("Failed to update")
-	}
-	if od.Type != 1 {
-		t.Error("Failed to update")
-	}
-	if od.Side != 1 {
-		t.Error("Failed to update")
-	}
-	if od.Status != 1 {
-		t.Error("Failed to update")
-	}
-	if od.AssetType != 1 {
-		t.Error("Failed to update")
-	}
-	if od.LastUpdated != updated {
-		t.Error("Failed to update")
-	}
-	if od.Pair.String() != "BTCUSD" {
-		t.Error("Failed to update")
-	}
-	if od.Trades != nil {
-		t.Error("Failed to update")
-	}
->>>>>>> 05880d62
 
 	om.Trades = append(om.Trades, TradeHistory{TID: "1"}, TradeHistory{TID: "2"})
 	err = od.UpdateOrderFromDetail(om)
@@ -1277,7 +1161,6 @@
 
 func TestMatchFilter(t *testing.T) {
 	t.Parallel()
-<<<<<<< HEAD
 	id, err := uuid.NewV4()
 	require.NoError(t, err)
 	filters := map[int]*Filter{
@@ -1287,7 +1170,6 @@
 		3:  {OrderID: "2222"},
 		4:  {ClientOrderID: "3333"},
 		5:  {ClientID: "4444"},
-		6:  {WalletAddress: "5555"},
 		7:  {Type: AnyType},
 		8:  {Type: Limit},
 		9:  {Side: AnySide},
@@ -1308,7 +1190,6 @@
 		3:  {OrderID: "2222"},
 		4:  {ClientOrderID: "3333"},
 		5:  {ClientID: "4444"},
-		6:  {WalletAddress: "5555"},
 		7:  {Type: AnyType},
 		8:  {Type: Limit},
 		9:  {Side: AnySide},
@@ -1325,12 +1206,6 @@
 	for _, o := range orders {
 		assert.True(t, o.MatchFilter(emptyFilter), "empty filter should match everything")
 	}
-=======
-	id := uuid.Must(uuid.NewV4())
-
-	assert.True(t, new(Detail).MatchFilter(&Filter{}), "an empty filter should match an empty order")
-	assert.True(t, (&Detail{Exchange: "E", OrderID: "A", Side: Sell, Pair: currency.NewBTCUSD()}).MatchFilter(&Filter{}), "an empty filter should match any order")
->>>>>>> 05880d62
 
 	tests := []struct {
 		description string
@@ -1375,11 +1250,7 @@
 	for _, tt := range tests {
 		t.Run(tt.description, func(t *testing.T) {
 			t.Parallel()
-<<<<<<< HEAD
-			assert.Equalf(t, tt.expectedResult, tt.o.MatchFilter(tt.f), "tests[%v] failed", num)
-=======
 			require.Equal(t, tt.result, tt.order.MatchFilter(&tt.filter), "MatchFilter must return correctly")
->>>>>>> 05880d62
 		})
 	}
 }
