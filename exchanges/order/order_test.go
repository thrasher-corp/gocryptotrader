package order

import (
	"errors"
	"fmt"
	"reflect"
	"strconv"
	"strings"
	"testing"
	"time"

	"github.com/gofrs/uuid"
	"github.com/stretchr/testify/assert"
	"github.com/stretchr/testify/require"
	"github.com/thrasher-corp/gocryptotrader/common"
	"github.com/thrasher-corp/gocryptotrader/currency"
	"github.com/thrasher-corp/gocryptotrader/encoding/json"
	"github.com/thrasher-corp/gocryptotrader/exchanges/asset"
	"github.com/thrasher-corp/gocryptotrader/exchanges/margin"
	"github.com/thrasher-corp/gocryptotrader/exchanges/protocol"
	"github.com/thrasher-corp/gocryptotrader/exchanges/validate"
)

var errValidationCheckFailed = errors.New("validation check failed")

func TestSubmitValidate(t *testing.T) {
	t.Parallel()
	testPair := currency.NewPair(currency.BTC, currency.LTC)
	tester := []struct {
		ExpectedErr                     error
		Submit                          *Submit
		ValidOpts                       validate.Checker
		HasToPurchaseWithQuoteAmountSet bool
		HasToSellWithBaseAmountSet      bool
		RequiresID                      bool
	}{
		{
			ExpectedErr: ErrSubmissionIsNil,
			Submit:      nil,
		}, // nil struct
		{
			ExpectedErr: errExchangeNameUnset,
			Submit:      &Submit{},
		}, // empty exchange
		{
			ExpectedErr: ErrPairIsEmpty,
			Submit:      &Submit{Exchange: "test"},
		}, // empty pair
		{
			ExpectedErr: ErrAssetNotSet,
			Submit:      &Submit{Exchange: "test", Pair: testPair},
		}, // valid pair but invalid asset
		{
			ExpectedErr: asset.ErrNotSupported,
			Submit: &Submit{
				Exchange:  "test",
				Pair:      testPair,
				AssetType: asset.All,
			},
		}, // valid pair but invalid asset
		{
			ExpectedErr: ErrSideIsInvalid,
			Submit: &Submit{
				Exchange:  "test",
				Pair:      testPair,
				AssetType: asset.Spot,
			},
		}, // valid pair but invalid order side
		{
			ExpectedErr: ErrInvalidTimeInForce,
			Submit: &Submit{
				Exchange:    "test",
				Pair:        testPair,
				AssetType:   asset.Spot,
				Side:        Ask,
				Type:        Market,
				TimeInForce: TimeInForce(89),
			},
		},
		{
			ExpectedErr: ErrTypeIsInvalid,
			Submit: &Submit{
				Exchange:  "test",
				Pair:      testPair,
				Side:      Buy,
				AssetType: asset.Spot,
			},
		}, // valid pair and order side but invalid order type
		{
			ExpectedErr: ErrTypeIsInvalid,
			Submit: &Submit{
				Exchange:  "test",
				Pair:      testPair,
				Side:      Sell,
				AssetType: asset.Spot,
			},
		}, // valid pair and order side but invalid order type
		{
			ExpectedErr: ErrTypeIsInvalid,
			Submit: &Submit{
				Exchange:  "test",
				Pair:      testPair,
				Side:      Bid,
				AssetType: asset.Spot,
			},
		}, // valid pair and order side but invalid order type
		{
			ExpectedErr: ErrTypeIsInvalid,
			Submit: &Submit{
				Exchange:  "test",
				Pair:      testPair,
				Side:      Ask,
				AssetType: asset.Spot,
			},
		}, // valid pair and order side but invalid order type
		{
			ExpectedErr: ErrAmountIsInvalid,
			Submit: &Submit{
				Exchange:  "test",
				Pair:      testPair,
				Side:      Ask,
				Type:      Market,
				AssetType: asset.Spot,
			},
		}, // valid pair, order side, type but invalid amount
		{
			ExpectedErr: ErrAmountIsInvalid,
			Submit: &Submit{
				Exchange:  "test",
				Pair:      testPair,
				Side:      Ask,
				Type:      Market,
				AssetType: asset.Spot,
				Amount:    -1,
			},
		}, // valid pair, order side, type but invalid amount
		{
			ExpectedErr: ErrAmountIsInvalid,
			Submit: &Submit{
				Exchange:    "test",
				Pair:        testPair,
				Side:        Ask,
				Type:        Market,
				AssetType:   asset.Spot,
				QuoteAmount: -1,
			},
		}, // valid pair, order side, type but invalid amount
		{
			ExpectedErr: ErrPriceMustBeSetIfLimitOrder,
			Submit: &Submit{
				Exchange:  "test",
				Pair:      testPair,
				Side:      Ask,
				Type:      Limit,
				Amount:    1,
				AssetType: asset.Spot,
			},
		}, // valid pair, order side, type, amount but invalid price
		{
			ExpectedErr: errValidationCheckFailed,
			Submit: &Submit{
				Exchange:  "test",
				Pair:      testPair,
				Side:      Ask,
				Type:      Limit,
				Amount:    1,
				Price:     1000,
				AssetType: asset.Spot,
			},
			ValidOpts: validate.Check(func() error { return errValidationCheckFailed }),
		}, // custom validation error check
		{
			ExpectedErr: nil,
			Submit: &Submit{
				Exchange:  "test",
				Pair:      testPair,
				Side:      Ask,
				Type:      Limit,
				Amount:    1,
				Price:     1000,
				AssetType: asset.Spot,
			},
			ValidOpts: validate.Check(func() error { return nil }),
		}, // valid order!
		{
			ExpectedErr: ErrAmountMustBeSet,
			Submit: &Submit{
				Exchange:  "test",
				Pair:      testPair,
				Side:      Buy,
				Type:      Market,
				Amount:    1,
				AssetType: asset.Spot,
			},
			HasToPurchaseWithQuoteAmountSet: true,
			ValidOpts:                       validate.Check(func() error { return nil }),
		},
		{
			ExpectedErr: ErrAmountMustBeSet,
			Submit: &Submit{
				Exchange:    "test",
				Pair:        testPair,
				Side:        Sell,
				Type:        Market,
				QuoteAmount: 1,
				AssetType:   asset.Spot,
			},
			HasToSellWithBaseAmountSet: true,
			ValidOpts:                  validate.Check(func() error { return nil }),
		},
		{
			ExpectedErr: ErrClientOrderIDMustBeSet,
			Submit: &Submit{
				Exchange:  "test",
				Pair:      testPair,
				Side:      Buy,
				Type:      Market,
				Amount:    1,
				AssetType: asset.Spot,
			},
			RequiresID: true,
			ValidOpts:  validate.Check(func() error { return nil }),
		},
		{
			ExpectedErr: nil,
			Submit: &Submit{
				Exchange:      "test",
				Pair:          testPair,
				Side:          Buy,
				Type:          Market,
				Amount:        1,
				AssetType:     asset.Spot,
				ClientOrderID: "69420",
			},
			RequiresID: true,
			ValidOpts:  validate.Check(func() error { return nil }),
		},
	}

	for x, tc := range tester {
		t.Run(strconv.Itoa(x), func(t *testing.T) {
			t.Parallel()
			requirements := protocol.TradingRequirements{
				SpotMarketOrderAmountPurchaseQuotationOnly: tc.HasToPurchaseWithQuoteAmountSet,
				SpotMarketOrderAmountSellBaseOnly:          tc.HasToSellWithBaseAmountSet,
				ClientOrderID:                              tc.RequiresID,
			}
			err := tc.Submit.Validate(requirements, tc.ValidOpts)
			assert.ErrorIs(t, err, tc.ExpectedErr)
		})
	}
}

func TestSubmit_DeriveSubmitResponse(t *testing.T) {
	t.Parallel()
	var s *Submit
	_, err := s.DeriveSubmitResponse("")
	require.ErrorIs(t, err, errOrderSubmitIsNil)

	s = &Submit{}
	_, err = s.DeriveSubmitResponse("")
	require.ErrorIs(t, err, ErrOrderIDNotSet)

	resp, err := s.DeriveSubmitResponse("1337")
	require.NoError(t, err)
	require.Equal(t, "1337", resp.OrderID)
	require.Equal(t, New, resp.Status)
	require.False(t, resp.Date.IsZero())
	assert.False(t, resp.LastUpdated.IsZero())
}

func TestSubmitResponse_DeriveDetail(t *testing.T) {
	t.Parallel()
	var s *SubmitResponse
	_, err := s.DeriveDetail(uuid.Nil)
	require.ErrorIs(t, err, errOrderSubmitResponseIsNil)

	id, err := uuid.NewV4()
	require.NoError(t, err)

	s = &SubmitResponse{}
	deets, err := s.DeriveDetail(id)
	require.NoError(t, err)
	assert.Equal(t, id, deets.InternalOrderID)
}

func TestOrderSides(t *testing.T) {
	t.Parallel()
<<<<<<< HEAD
	var os = Buy
	assert.Equal(t, "BUY", os.String())
	assert.Equal(t, "buy", os.Lower())
	assert.Equal(t, "Buy", os.Title())
=======

	os := Buy
	if os.String() != "BUY" {
		t.Errorf("unexpected string %s", os.String())
	}

	if os.Lower() != "buy" {
		t.Errorf("unexpected string %s", os.Lower())
	}

	if os.Title() != "Buy" {
		t.Errorf("unexpected string %s", os.Title())
	}
>>>>>>> f5faca2e
}

func TestTitle(t *testing.T) {
	t.Parallel()
	orderType := Limit
	require.Equal(t, "Limit", orderType.Title())
}

func TestOrderTypes(t *testing.T) {
	t.Parallel()
	var orderType Type
	assert.Equal(t, "UNKNOWN", orderType.String())
	assert.Equal(t, "unknown", orderType.Lower())
	assert.Equal(t, "Unknown", orderType.Title())
}

func TestInferCostsAndTimes(t *testing.T) {
	t.Parallel()
	var detail Detail
	detail.InferCostsAndTimes()
	if detail.Amount != detail.ExecutedAmount+detail.RemainingAmount {
		t.Errorf(
			"Order detail amounts not equals. Expected 0, received %f",
			detail.Amount-(detail.ExecutedAmount+detail.RemainingAmount),
		)
	}

	detail.CloseTime = time.Now()
	detail.InferCostsAndTimes()
	if detail.LastUpdated != detail.CloseTime {
		t.Errorf(
			"Order last updated not equals close time. Expected %s, received %s",
			detail.CloseTime,
			detail.LastUpdated,
		)
	}

	detail.Amount = 1
	detail.ExecutedAmount = 1
	detail.InferCostsAndTimes()
	if detail.AverageExecutedPrice != 0 {
		t.Errorf(
			"Unexpected AverageExecutedPrice. Expected 0, received %f",
			detail.AverageExecutedPrice,
		)
	}

	detail.Amount = 1
	detail.ExecutedAmount = 1
	detail.InferCostsAndTimes()
	if detail.Cost != 0 {
		t.Errorf(
			"Unexpected Cost. Expected 0, received %f",
			detail.Cost,
		)
	}
	detail.ExecutedAmount = 0

	detail.Amount = 1
	detail.RemainingAmount = 1
	detail.InferCostsAndTimes()
	assert.Equal(t, detail.ExecutedAmount+detail.RemainingAmount, detail.Amount)
	detail.RemainingAmount = 0

	detail.Amount = 1
	detail.ExecutedAmount = 1
	detail.Price = 2
	detail.InferCostsAndTimes()
	assert.Equal(t, 2., detail.AverageExecutedPrice)

	detail = Detail{Amount: 1, ExecutedAmount: 2, Cost: 3, Price: 0}
	detail.InferCostsAndTimes()
	assert.Equal(t, 1.5, detail.AverageExecutedPrice)

	detail = Detail{Amount: 1, ExecutedAmount: 2, AverageExecutedPrice: 3}
	detail.InferCostsAndTimes()
	assert.Equal(t, 6., detail.Cost)
}

func TestFilterOrdersByType(t *testing.T) {
	t.Parallel()

	orders := []Detail{
		{
			Type: Limit,
		},
		{}, // Unpopulated fields are preserved for API differences
	}

	FilterOrdersByType(&orders, AnyType)
	assert.Lenf(t, orders, 2, "Orders failed to be filtered. Expected %v, received %v", 2, len(orders))

	FilterOrdersByType(&orders, Limit)
	assert.Lenf(t, orders, 2, "Orders failed to be filtered. Expected %v, received %v", 1, len(orders))

	FilterOrdersByType(&orders, Stop)
	assert.Lenf(t, orders, 1, "Orders failed to be filtered. Expected %v, received %v", 0, len(orders))
}

var filterOrdersByTypeBenchmark = &[]Detail{
	{Type: Limit},
	{Type: Limit},
	{Type: Limit},
	{Type: Limit},
	{Type: Limit},
	{Type: Limit},
	{Type: Limit},
	{Type: Limit},
	{Type: Limit},
	{Type: Limit},
}

// BenchmarkFilterOrdersByType benchmark
//
// 392455	      3226 ns/op	   15840 B/op	       5 allocs/op // PREV
// 9486490	       109.5 ns/op	       0 B/op	       0 allocs/op // CURRENT
func BenchmarkFilterOrdersByType(b *testing.B) {
	for b.Loop() {
		FilterOrdersByType(filterOrdersByTypeBenchmark, Limit)
	}
}

func TestFilterOrdersBySide(t *testing.T) {
	t.Parallel()

	orders := []Detail{
		{
			Side: Buy,
		},
		{
			Side: Sell,
		},
		{}, // Unpopulated fields are preserved for API differences
	}

	FilterOrdersBySide(&orders, AnySide)
	assert.Lenf(t, orders, 3, "Orders failed to be filtered. Expected %v, received %v", 3, len(orders))

	FilterOrdersBySide(&orders, Buy)
	assert.Lenf(t, orders, 2, "Orders failed to be filtered. Expected %v, received %v", 1, len(orders))

	FilterOrdersBySide(&orders, Sell)
	assert.Lenf(t, orders, 1, "Orders failed to be filtered. Expected %v, received %v", 0, len(orders))
}

var filterOrdersBySideBenchmark = &[]Detail{
	{Side: Ask},
	{Side: Ask},
	{Side: Ask},
	{Side: Ask},
	{Side: Ask},
	{Side: Ask},
	{Side: Ask},
	{Side: Ask},
	{Side: Ask},
	{Side: Ask},
}

// BenchmarkFilterOrdersBySide benchmark
//
// 372594	      3049 ns/op	   15840 B/op	       5 allocs/op // PREV
// 7412187	       148.8 ns/op	       0 B/op	       0 allocs/op // CURRENT
func BenchmarkFilterOrdersBySide(b *testing.B) {
	for b.Loop() {
		FilterOrdersBySide(filterOrdersBySideBenchmark, Ask)
	}
}

func TestFilterOrdersByTimeRange(t *testing.T) {
	t.Parallel()

	orders := []Detail{
		{
			Date: time.Unix(100, 0),
		},
		{
			Date: time.Unix(110, 0),
		},
		{
			Date: time.Unix(111, 0),
		},
	}

	err := FilterOrdersByTimeRange(&orders, time.Unix(0, 0), time.Unix(0, 0))
	require.NoError(t, err)
	assert.Lenf(t, orders, 3, "Orders failed to be filtered. Expected %d, received %d", 3, len(orders))

	err = FilterOrdersByTimeRange(&orders, time.Unix(100, 0), time.Unix(111, 0))
	require.NoError(t, err)
	assert.Lenf(t, orders, 3, "Orders failed to be filtered. Expected %d, received %d", 3, len(orders))

	err = FilterOrdersByTimeRange(&orders, time.Unix(101, 0), time.Unix(111, 0))
	require.NoError(t, err)
	assert.Lenf(t, orders, 2, "Orders failed to be filtered. Expected %d, received %d", 2, len(orders))

	err = FilterOrdersByTimeRange(&orders, time.Unix(200, 0), time.Unix(300, 0))
	require.NoError(t, err)
	assert.Emptyf(t, orders, "Orders failed to be filtered. Expected 0, received %d", len(orders))

	orders = append(orders, Detail{})
	// test for event no timestamp is set on an order, best to include it
	err = FilterOrdersByTimeRange(&orders, time.Unix(200, 0), time.Unix(300, 0))
	require.NoError(t, err)
	assert.Lenf(t, orders, 1, "Orders failed to be filtered. Expected %d, received %d", 1, len(orders))

	err = FilterOrdersByTimeRange(&orders, time.Unix(300, 0), time.Unix(50, 0))
	require.ErrorIs(t, err, common.ErrStartAfterEnd)
}

var filterOrdersByTimeRangeBenchmark = &[]Detail{
	{Date: time.Unix(100, 0)},
	{Date: time.Unix(100, 0)},
	{Date: time.Unix(100, 0)},
	{Date: time.Unix(100, 0)},
	{Date: time.Unix(100, 0)},
	{Date: time.Unix(100, 0)},
	{Date: time.Unix(100, 0)},
	{Date: time.Unix(100, 0)},
	{Date: time.Unix(100, 0)},
	{Date: time.Unix(100, 0)},
}

// BenchmarkFilterOrdersByTimeRange benchmark
//
// 390822	      3335 ns/op	   15840 B/op	       5 allocs/op // PREV
// 6201034	       172.1 ns/op	       0 B/op	       0 allocs/op // CURRENT
func BenchmarkFilterOrdersByTimeRange(b *testing.B) {
	for b.Loop() {
		err := FilterOrdersByTimeRange(filterOrdersByTimeRangeBenchmark, time.Unix(50, 0), time.Unix(150, 0))
		require.NoError(b, err)
	}
}

func TestFilterOrdersByPairs(t *testing.T) {
	t.Parallel()

	orders := []Detail{
		{
			Pair: currency.NewPair(currency.BTC, currency.USD),
		},
		{
			Pair: currency.NewPair(currency.LTC, currency.EUR),
		},
		{
			Pair: currency.NewPair(currency.DOGE, currency.RUB),
		},
		{}, // Unpopulated fields are preserved for API differences
	}

	currencies := []currency.Pair{
		currency.NewPair(currency.BTC, currency.USD),
		currency.NewPair(currency.LTC, currency.EUR),
		currency.NewPair(currency.DOGE, currency.RUB),
	}
	FilterOrdersByPairs(&orders, currencies)
	assert.Lenf(t, orders, 4, "Orders failed to be filtered. Expected %v, received %v", 3, len(orders))

	currencies = []currency.Pair{
		currency.NewPair(currency.BTC, currency.USD),
		currency.NewPair(currency.LTC, currency.EUR),
	}
	FilterOrdersByPairs(&orders, currencies)
	assert.Lenf(t, orders, 3, "Orders failed to be filtered. Expected %v, received %v", 2, len(orders))

	currencies = []currency.Pair{currency.NewPair(currency.BTC, currency.USD)}
	FilterOrdersByPairs(&orders, currencies)
	assert.Lenf(t, orders, 2, "Orders failed to be filtered. Expected %v, received %v", 1, len(orders))

	currencies = []currency.Pair{currency.NewPair(currency.USD, currency.BTC)}
	FilterOrdersByPairs(&orders, currencies)
	assert.Lenf(t, orders, 2, "Reverse Orders failed to be filtered. Expected %v, received %v", 1, len(orders))

	currencies = []currency.Pair{}
	FilterOrdersByPairs(&orders, currencies)
	assert.Lenf(t, orders, 2, "Orders failed to be filtered. Expected %v, received %v", 1, len(orders))

	currencies = append(currencies, currency.EMPTYPAIR)
	FilterOrdersByPairs(&orders, currencies)
	assert.Lenf(t, orders, 2, "Orders failed to be filtered. Expected %v, received %v", 1, len(orders))
}

var filterOrdersByPairsBenchmark = &[]Detail{
	{Pair: currency.NewPair(currency.BTC, currency.USD)},
	{Pair: currency.NewPair(currency.BTC, currency.USD)},
	{Pair: currency.NewPair(currency.BTC, currency.USD)},
	{Pair: currency.NewPair(currency.BTC, currency.USD)},
	{Pair: currency.NewPair(currency.BTC, currency.USD)},
	{Pair: currency.NewPair(currency.BTC, currency.USD)},
	{Pair: currency.NewPair(currency.BTC, currency.USD)},
	{Pair: currency.NewPair(currency.BTC, currency.USD)},
	{Pair: currency.NewPair(currency.BTC, currency.USD)},
	{Pair: currency.NewPair(currency.BTC, currency.USD)},
}

// BenchmarkFilterOrdersByPairs benchmark
//
// 400032	      2977 ns/op	   15840 B/op	       5 allocs/op // PREV
// 6977242	       172.8 ns/op	       0 B/op	       0 allocs/op // CURRENT
func BenchmarkFilterOrdersByPairs(b *testing.B) {
	pairs := []currency.Pair{currency.NewPair(currency.BTC, currency.USD)}
	for b.Loop() {
		FilterOrdersByPairs(filterOrdersByPairsBenchmark, pairs)
	}
}

func TestSortOrdersByPrice(t *testing.T) {
	t.Parallel()

	orders := []Detail{
		{
			Price: 100,
		}, {
			Price: 0,
		}, {
			Price: 50,
		},
	}

	SortOrdersByPrice(&orders, false)
	assert.Equalf(t, 0., orders[0].Price, "Expected: '%v', received: '%v'", 0, orders[0].Price)

	SortOrdersByPrice(&orders, true)
	assert.Equalf(t, 100., orders[0].Price, "Expected: '%v', received: '%v'", 100, orders[0].Price)
}

func TestSortOrdersByDate(t *testing.T) {
	t.Parallel()

	orders := []Detail{
		{
			Date: time.Unix(0, 0),
		}, {
			Date: time.Unix(1, 0),
		}, {
			Date: time.Unix(2, 0),
		},
	}

	SortOrdersByDate(&orders, false)
	assert.Equal(t, orders[0].Date.Unix(), time.Unix(0, 0).Unix())

	SortOrdersByDate(&orders, true)
	assert.Equal(t, orders[0].Date, time.Unix(2, 0))
}

func TestSortOrdersByCurrency(t *testing.T) {
	t.Parallel()

	orders := []Detail{
		{
			Pair: currency.NewPairWithDelimiter(currency.BTC.String(),
				currency.USD.String(),
				"-"),
		}, {
			Pair: currency.NewPairWithDelimiter(currency.DOGE.String(),
				currency.USD.String(),
				"-"),
		}, {
			Pair: currency.NewPairWithDelimiter(currency.BTC.String(),
				currency.RUB.String(),
				"-"),
		}, {
			Pair: currency.NewPairWithDelimiter(currency.LTC.String(),
				currency.EUR.String(),
				"-"),
		}, {
			Pair: currency.NewPairWithDelimiter(currency.LTC.String(),
				currency.AUD.String(),
				"-"),
		},
	}

	SortOrdersByCurrency(&orders, false)
	assert.Equal(t, currency.BTC.String()+"-"+currency.RUB.String(), orders[0].Pair.String())

	SortOrdersByCurrency(&orders, true)
	assert.Equal(t, currency.LTC.String()+"-"+currency.EUR.String(), orders[0].Pair.String())
}

func TestSortOrdersByOrderSide(t *testing.T) {
	t.Parallel()

	orders := []Detail{
		{
			Side: Buy,
		}, {
			Side: Sell,
		}, {
			Side: Sell,
		}, {
			Side: Buy,
		},
	}

	SortOrdersBySide(&orders, false)
	assert.Truef(t, strings.EqualFold(orders[0].Side.String(), Buy.String()), "Expected: '%v', received: '%v'", Buy, orders[0].Side)

	SortOrdersBySide(&orders, true)
	assert.Truef(t, strings.EqualFold(orders[0].Side.String(), Sell.String()), "Expected: '%v', received: '%v'", Sell, orders[0].Side)
}

func TestSortOrdersByOrderType(t *testing.T) {
	t.Parallel()

	orders := []Detail{
		{
			Type: Market,
		}, {
			Type: Limit,
		}, {
			Type: TrailingStop,
		},
	}

	SortOrdersByType(&orders, true)
	assert.Truef(t, strings.EqualFold(orders[0].Type.String(), TrailingStop.String()), "Expected: '%v', received: '%v'", TrailingStop, orders[0].Type)
}

func TestStringToOrderSide(t *testing.T) {
	cases := []struct {
		in  string
		out Side
		err error
	}{
		{"buy", Buy, nil},
		{"BUY", Buy, nil},
		{"bUy", Buy, nil},
		{"sell", Sell, nil},
		{"SELL", Sell, nil},
		{"sElL", Sell, nil},
		{"bid", Bid, nil},
		{"BID", Bid, nil},
		{"bId", Bid, nil},
		{"ask", Ask, nil},
		{"ASK", Ask, nil},
		{"aSk", Ask, nil},
		{"lOnG", Long, nil},
		{"ShoRt", Short, nil},
		{"any", AnySide, nil},
		{"ANY", AnySide, nil},
		{"aNy", AnySide, nil},
		{"woahMan", UnknownSide, ErrSideIsInvalid},
	}
	for i := range cases {
		testData := &cases[i]
		t.Run(testData.in, func(t *testing.T) {
			out, err := StringToOrderSide(testData.in)
			require.ErrorIs(t, err, testData.err)
			require.Equal(t, out, testData.out)
		})
	}
}

var sideBenchmark Side

// 9756914	       126.7 ns/op	       0 B/op	       0 allocs/op // PREV
// 25200660	        57.63 ns/op	       3 B/op	       1 allocs/op // CURRENT
func BenchmarkStringToOrderSide(b *testing.B) {
	for b.Loop() {
		sideBenchmark, _ = StringToOrderSide("any")
	}
}

func TestStringToOrderType(t *testing.T) {
	cases := []struct {
		in  string
		out Type
		err error
	}{
		{"limit", Limit, nil},
		{"LIMIT", Limit, nil},
		{"lImIt", Limit, nil},
		{"market", Market, nil},
		{"MARKET", Market, nil},
		{"mArKeT", Market, nil},
		{"stop", Stop, nil},
		{"STOP", Stop, nil},
		{"sToP", Stop, nil},
		{"sToP LiMit", StopLimit, nil},
		{"ExchangE sToP Limit", StopLimit, nil},
		{"trailing_stop", TrailingStop, nil},
		{"TRAILING_STOP", TrailingStop, nil},
		{"tRaIlInG_sToP", TrailingStop, nil},
		{"tRaIlInG sToP", TrailingStop, nil},
		{"ios", IOS, nil},
		{"any", AnyType, nil},
		{"ANY", AnyType, nil},
		{"aNy", AnyType, nil},
		{"trigger", Trigger, nil},
		{"TRIGGER", Trigger, nil},
		{"tRiGgEr", Trigger, nil},
		{"conDitiOnal", ConditionalStop, nil},
		{"oCo", OCO, nil},
		{"mMp", MarketMakerProtection, nil},
		{"Mmp_And_Post_oNly", MarketMakerProtectionAndPostOnly, nil},
		{"tWaP", TWAP, nil},
		{"TWAP", TWAP, nil},
		{"woahMan", UnknownType, errUnrecognisedOrderType},
		{"chase", Chase, nil},
		{"MOVE_ORDER_STOP", TrailingStop, nil},
		{"mOVe_OrdeR_StoP", TrailingStop, nil},
		{"optimal_limit_IoC", OptimalLimitIOC, nil},
		{"Stop_market", StopMarket, nil},
		{"liquidation", Liquidation, nil},
		{"LiQuidation", Liquidation, nil},
		{"take_profit", TakeProfit, nil},
		{"Take ProfIt", TakeProfit, nil},
		{"TAKE PROFIT MARkEt", TakeProfitMarket, nil},
		{"TAKE_PROFIT_MARkEt", TakeProfitMarket, nil},
	}
	for i := range cases {
		testData := &cases[i]
		t.Run(testData.in, func(t *testing.T) {
			out, err := StringToOrderType(testData.in)
			require.ErrorIs(t, err, testData.err)
			assert.Equal(t, testData.out, out)
		})
	}
}

var typeBenchmark Type

// 5703705	       299.9 ns/op	       0 B/op	       0 allocs/op // PREV
// 16353608	        81.23 ns/op	       8 B/op	       1 allocs/op // CURRENT
func BenchmarkStringToOrderType(b *testing.B) {
	for b.Loop() {
		typeBenchmark, _ = StringToOrderType("trigger")
	}
}

var stringsToOrderStatus = []struct {
	in  string
	out Status
	err error
}{
	{"any", AnyStatus, nil},
	{"ANY", AnyStatus, nil},
	{"aNy", AnyStatus, nil},
	{"new", New, nil},
	{"NEW", New, nil},
	{"nEw", New, nil},
	{"active", Active, nil},
	{"ACTIVE", Active, nil},
	{"aCtIvE", Active, nil},
	{"partially_filled", PartiallyFilled, nil},
	{"PARTIALLY_FILLED", PartiallyFilled, nil},
	{"pArTiAlLy_FiLlEd", PartiallyFilled, nil},
	{"filled", Filled, nil},
	{"FILLED", Filled, nil},
	{"fIlLeD", Filled, nil},
	{"cancelled", Cancelled, nil},
	{"CANCELlED", Cancelled, nil},
	{"cAnCellEd", Cancelled, nil},
	{"pending_cancel", PendingCancel, nil},
	{"PENDING_CANCEL", PendingCancel, nil},
	{"pENdInG_cAnCeL", PendingCancel, nil},
	{"rejected", Rejected, nil},
	{"REJECTED", Rejected, nil},
	{"rEjEcTeD", Rejected, nil},
	{"expired", Expired, nil},
	{"EXPIRED", Expired, nil},
	{"eXpIrEd", Expired, nil},
	{"hidden", Hidden, nil},
	{"HIDDEN", Hidden, nil},
	{"hIdDeN", Hidden, nil},
	{"market_unavailable", MarketUnavailable, nil},
	{"MARKET_UNAVAILABLE", MarketUnavailable, nil},
	{"mArKeT_uNaVaIlAbLe", MarketUnavailable, nil},
	{"insufficient_balance", InsufficientBalance, nil},
	{"INSUFFICIENT_BALANCE", InsufficientBalance, nil},
	{"iNsUfFiCiEnT_bAlAnCe", InsufficientBalance, nil},
	{"PARTIALLY_CANCELLEd", PartiallyCancelled, nil},
	{"partially canceLLed", PartiallyCancelled, nil},
	{"opeN", Open, nil},
	{"cLosEd", Closed, nil},
	{"cancellinG", Cancelling, nil},
	{"woahMan", UnknownStatus, errUnrecognisedOrderStatus},
	{"PLAcED", New, nil},
	{"ACCePTED", New, nil},
	{"FAILeD", Rejected, nil},
}

func TestStringToOrderStatus(t *testing.T) {
	for i := range stringsToOrderStatus {
		testData := &stringsToOrderStatus[i]
		t.Run(testData.in, func(t *testing.T) {
			out, err := StringToOrderStatus(testData.in)
			require.ErrorIs(t, err, testData.err)
			assert.Equal(t, testData.out, out)
		})
	}
}

var statusBenchmark Status

// 3569052	       351.8 ns/op	       0 B/op	       0 allocs/op // PREV
// 11126791	       101.9 ns/op	      24 B/op	       1 allocs/op // CURRENT
func BenchmarkStringToOrderStatus(b *testing.B) {
	for b.Loop() {
		statusBenchmark, _ = StringToOrderStatus("market_unavailable")
	}
}

func TestUpdateOrderFromModifyResponse(t *testing.T) {
	od := Detail{OrderID: "1"}
	updated := time.Now()

	pair, err := currency.NewPairFromString("BTCUSD")
	require.NoError(t, err)

	om := ModifyResponse{
		TimeInForce:     PostOnly | GoodTillTime,
		Price:           1,
		Amount:          1,
		TriggerPrice:    1,
		RemainingAmount: 1,
		Exchange:        "1",
		Type:            1,
		Side:            1,
		Status:          1,
		AssetType:       1,
		LastUpdated:     updated,
		Pair:            pair,
	}

	od.UpdateOrderFromModifyResponse(&om)
	assert.NotEqual(t, UnknownTIF, od.TimeInForce)
	assert.True(t, od.TimeInForce.Is(GoodTillTime))
	assert.True(t, od.TimeInForce.Is(PostOnly))
	assert.Equal(t, 1., od.Price)
	assert.Equal(t, 1., od.Amount)
	assert.Equal(t, 1., od.TriggerPrice)
	assert.Equal(t, 1., od.RemainingAmount)
	assert.Equal(t, "", od.Exchange, "Should not be able to update exchange via modify")
	assert.Equal(t, "1", od.OrderID)
	assert.Equal(t, Type(1), od.Type)
	assert.Equal(t, Side(1), od.Side)
	assert.Equal(t, Status(1), od.Status)
	assert.Equal(t, asset.Item(1), od.AssetType)
	assert.Equal(t, od.LastUpdated, updated)
	assert.Equal(t, "BTCUSD", od.Pair.String())
	assert.Nil(t, od.Trades)
}

func TestTimeInForceIs(t *testing.T) {
	t.Parallel()
	tifValuesMap := map[TimeInForce][]TimeInForce{
		GoodTillCancel | PostOnly:    {GoodTillCancel, PostOnly},
		GoodTillCancel:               {GoodTillCancel},
		GoodTillCrossing | PostOnly:  {GoodTillCrossing, PostOnly},
		ImmediateOrCancel | PostOnly: {ImmediateOrCancel, PostOnly},
		GoodTillDay:                  {GoodTillDay},
		FillOrKill | PostOnly:        {FillOrKill, PostOnly},
		FillOrKill:                   {FillOrKill},
		PostOnly:                     {PostOnly},
		GoodTillCrossing:             {GoodTillCrossing},
	}
	for tif := range tifValuesMap {
		for _, v := range tifValuesMap[tif] {
			require.True(t, tif.Is(v))
		}
	}
}

func TestUpdateOrderFromDetail(t *testing.T) {
	leet := "1337"

	updated := time.Now()

	pair, err := currency.NewPairFromString("BTCUSD")
	require.NoError(t, err)

	id, err := uuid.NewV4()
	require.NoError(t, err)

	var od *Detail
	err = od.UpdateOrderFromDetail(nil)
	require.ErrorIs(t, err, ErrOrderDetailIsNil)

	om := &Detail{
		TimeInForce:     GoodTillCancel | PostOnly,
		HiddenOrder:     true,
		Leverage:        1,
		Price:           1,
		Amount:          1,
		LimitPriceUpper: 1,
		LimitPriceLower: 1,
		TriggerPrice:    1,
		QuoteAmount:     1,
		ExecutedAmount:  1,
		RemainingAmount: 1,
		Fee:             1,
		Exchange:        "1",
		InternalOrderID: id,
		OrderID:         "1",
		AccountID:       "1",
		ClientID:        "1",
		ClientOrderID:   "DukeOfWombleton",
		WalletAddress:   "1",
		Type:            1,
		Side:            1,
		Status:          1,
		AssetType:       1,
		LastUpdated:     updated,
		Pair:            pair,
		Trades:          []TradeHistory{},
	}

	od = &Detail{Exchange: "test"}

	err = od.UpdateOrderFromDetail(nil)
	require.ErrorIs(t, err, ErrOrderDetailIsNil)

	err = od.UpdateOrderFromDetail(om)
	require.NoError(t, err)

	assert.Equal(t, od.InternalOrderID, id)
	assert.True(t, od.TimeInForce.Is(GoodTillCancel))
	assert.True(t, od.TimeInForce.Is(PostOnly))
	require.True(t, od.HiddenOrder)
	assert.Equal(t, 1., od.Leverage)
	assert.Equal(t, 1., od.Price)
	assert.Equal(t, 1., od.Amount)
	assert.Equal(t, 1., od.LimitPriceLower)
	assert.Equal(t, 1., od.LimitPriceUpper)
	assert.Equal(t, 1., od.TriggerPrice)
	assert.Equal(t, 1., od.QuoteAmount)
	assert.Equal(t, 1., od.ExecutedAmount)
	assert.Equal(t, 1., od.RemainingAmount)
	assert.Equal(t, 1., od.Fee)
	assert.Equal(t, "test", od.Exchange, "Should not be able to update exchange via modify")
	assert.Equal(t, "1", od.OrderID)
	assert.Equal(t, "1", od.ClientID)
	assert.Equal(t, "DukeOfWombleton", od.ClientOrderID)
	assert.Equal(t, "1", od.WalletAddress)
	assert.Equal(t, Type(1), od.Type)
	assert.Equal(t, Side(1), od.Side)
	assert.Equal(t, Status(1), od.Status)
	assert.Equal(t, asset.Item(1), od.AssetType)
	assert.Equal(t, updated, od.LastUpdated)
	assert.Equal(t, "BTCUSD", od.Pair.String())
	assert.Nil(t, od.Trades)

	om.Trades = append(om.Trades, TradeHistory{TID: "1"}, TradeHistory{TID: "2"})
	err = od.UpdateOrderFromDetail(om)
	require.NoError(t, err)
	assert.Len(t, od.Trades, 2)
	om.Trades[0].Exchange = leet
	om.Trades[0].Price = 1337
	om.Trades[0].Fee = 1337
	om.Trades[0].IsMaker = true
	om.Trades[0].Timestamp = updated
	om.Trades[0].Description = leet
	om.Trades[0].Side = UnknownSide
	om.Trades[0].Type = UnknownType
	om.Trades[0].Amount = 1337
	err = od.UpdateOrderFromDetail(om)
	require.NoError(t, err)
	assert.NotEqual(t, leet, od.Trades[0].Exchange, "Should not be able to update exchange from update")
	assert.Equal(t, 1337., od.Trades[0].Price)
	assert.Equal(t, 1337., od.Trades[0].Fee)
	assert.True(t, od.Trades[0].IsMaker)
	assert.Equal(t, updated, od.Trades[0].Timestamp)
	assert.Equal(t, leet, od.Trades[0].Description)
	assert.Equal(t, UnknownSide, od.Trades[0].Side)
	assert.Equal(t, UnknownType, od.Trades[0].Type)
	assert.Equal(t, 1337., od.Trades[0].Amount)

	id, err = uuid.NewV4()
	require.NoError(t, err)

	om = &Detail{
		InternalOrderID: id,
	}

	err = od.UpdateOrderFromDetail(om)
	require.NoError(t, err)
	assert.NotEqual(t, id, od.InternalOrderID, "Should not be able to update the internal order ID after initialization")
}

func TestClassificationError_Error(t *testing.T) {
	class := ClassificationError{OrderID: "1337", Exchange: "test", Err: errors.New("test error")}
	require.Equal(t, "Exchange test: OrderID: 1337 classification error: test error", class.Error())
	class.OrderID = ""
	assert.Equal(t, "Exchange test: classification error: test error", class.Error())
}

func TestValidationOnOrderTypes(t *testing.T) {
	var cancelMe *Cancel
	require.ErrorIs(t, cancelMe.Validate(), ErrCancelOrderIsNil)

	cancelMe = new(Cancel)
	err := cancelMe.Validate()
	assert.NoError(t, err)

	err = cancelMe.Validate(cancelMe.PairAssetRequired())
	assert.Falsef(t, err == nil || err.Error() != ErrPairIsEmpty.Error(), "received '%v' expected '%v'", err, ErrPairIsEmpty)

	cancelMe.Pair = currency.NewPair(currency.BTC, currency.USDT)
	err = cancelMe.Validate(cancelMe.PairAssetRequired())
	assert.Falsef(t, err == nil || err.Error() != ErrAssetNotSet.Error(), "received '%v' expected '%v'", err, ErrAssetNotSet)

	cancelMe.AssetType = asset.Spot
	err = cancelMe.Validate(cancelMe.PairAssetRequired())
	assert.NoError(t, err)
	require.Error(t, cancelMe.Validate(cancelMe.StandardCancel()))

	require.NoError(t, cancelMe.Validate(validate.Check(func() error {
		return nil
	})))
	cancelMe.OrderID = "1337"
	require.NoError(t, cancelMe.Validate(cancelMe.StandardCancel()))

	var getOrders *MultiOrderRequest
	err = getOrders.Validate()
	require.ErrorIs(t, err, ErrGetOrdersRequestIsNil)

	getOrders = new(MultiOrderRequest)
	err = getOrders.Validate()
	require.ErrorIs(t, err, asset.ErrNotSupported)

	getOrders.AssetType = asset.Spot
	err = getOrders.Validate()
	require.ErrorIs(t, err, ErrSideIsInvalid)

	getOrders.Side = AnySide
	err = getOrders.Validate()
	require.ErrorIs(t, err, errUnrecognisedOrderType)

	errTestError := errors.New("test error")
	getOrders.Type = AnyType
	err = getOrders.Validate(validate.Check(func() error {
		return errTestError
	}))
	require.ErrorIs(t, err, errTestError)

	err = getOrders.Validate(validate.Check(func() error {
		return nil
	}))
	require.NoError(t, err)

	var modifyOrder *Modify
	require.ErrorIs(t, modifyOrder.Validate(), ErrModifyOrderIsNil)

	modifyOrder = new(Modify)
	require.ErrorIs(t, modifyOrder.Validate(), ErrPairIsEmpty)

	p, err := currency.NewPairFromString("BTC-USD")
	require.NoError(t, err)

	modifyOrder.Pair = p
	require.ErrorIs(t, modifyOrder.Validate(), ErrAssetNotSet)

	modifyOrder.AssetType = asset.Spot
	require.ErrorIs(t, modifyOrder.Validate(), ErrOrderIDNotSet)

	modifyOrder.ClientOrderID = "1337"
	require.NoError(t, modifyOrder.Validate())
	require.Error(t, modifyOrder.Validate(validate.Check(func() error { return errors.New("this should error") })))
	require.NoError(t, modifyOrder.Validate(validate.Check(func() error { return nil })))
}

func TestMatchFilter(t *testing.T) {
	t.Parallel()
	id, err := uuid.NewV4()
	require.NoError(t, err)
	filters := map[int]*Filter{
		0:  {},
		1:  {Exchange: "Binance"},
		2:  {InternalOrderID: id},
		3:  {OrderID: "2222"},
		4:  {ClientOrderID: "3333"},
		5:  {ClientID: "4444"},
		6:  {WalletAddress: "5555"},
		7:  {Type: AnyType},
		8:  {Type: Limit},
		9:  {Side: AnySide},
		10: {Side: Sell},
		11: {Status: AnyStatus},
		12: {Status: New},
		13: {AssetType: asset.Spot},
		14: {Pair: currency.NewPair(currency.BTC, currency.USD)},
		15: {Exchange: "Binance", Type: Limit, Status: New},
		16: {Exchange: "Binance", Type: AnyType},
		17: {AccountID: "8888"},
	}

	orders := map[int]Detail{
		0:  {},
		1:  {Exchange: "Binance"},
		2:  {InternalOrderID: id},
		3:  {OrderID: "2222"},
		4:  {ClientOrderID: "3333"},
		5:  {ClientID: "4444"},
		6:  {WalletAddress: "5555"},
		7:  {Type: AnyType},
		8:  {Type: Limit},
		9:  {Side: AnySide},
		10: {Side: Sell},
		11: {Status: AnyStatus},
		12: {Status: New},
		13: {AssetType: asset.Spot},
		14: {Pair: currency.NewPair(currency.BTC, currency.USD)},
		15: {Exchange: "Binance", Type: Limit, Status: New},
		16: {AccountID: "8888"},
	}
	// empty filter tests
	emptyFilter := filters[0]
	for _, o := range orders {
		assert.True(t, o.MatchFilter(emptyFilter), "empty filter should match everything")
	}

	tests := map[int]struct {
		f              *Filter
		o              Detail
		expectedResult bool
	}{
		0:  {filters[1], orders[1], true},
		1:  {filters[1], orders[0], false},
		2:  {filters[2], orders[2], true},
		3:  {filters[2], orders[3], false},
		4:  {filters[3], orders[3], true},
		5:  {filters[3], orders[4], false},
		6:  {filters[4], orders[4], true},
		7:  {filters[4], orders[5], false},
		8:  {filters[5], orders[5], true},
		9:  {filters[5], orders[6], false},
		10: {filters[6], orders[6], true},
		11: {filters[6], orders[7], false},
		12: {filters[7], orders[7], true},
		13: {filters[7], orders[8], true},
		14: {filters[7], orders[9], true},
		15: {filters[8], orders[7], false},
		16: {filters[8], orders[8], true},
		17: {filters[8], orders[9], false},
		18: {filters[9], orders[9], true},
		19: {filters[9], orders[10], true},
		20: {filters[9], orders[11], true},
		21: {filters[10], orders[10], true},
		22: {filters[10], orders[11], false},
		23: {filters[10], orders[9], false},
		24: {filters[11], orders[11], true},
		25: {filters[11], orders[12], true},
		26: {filters[11], orders[10], true},
		27: {filters[12], orders[12], true},
		28: {filters[12], orders[13], false},
		29: {filters[12], orders[11], false},
		30: {filters[13], orders[13], true},
		31: {filters[13], orders[12], false},
		32: {filters[14], orders[14], true},
		33: {filters[14], orders[13], false},
		34: {filters[15], orders[15], true},
		35: {filters[16], orders[15], true},
		36: {filters[17], orders[16], true},
		37: {filters[17], orders[15], false},
	}
	// specific tests
	for num, tt := range tests {
		t.Run(strconv.Itoa(num), func(t *testing.T) {
			t.Parallel()
			assert.Equalf(t, tt.expectedResult, tt.o.MatchFilter(tt.f), "tests[%v] failed", num)
		})
	}
}

func TestIsActive(t *testing.T) {
	orders := map[int]Detail{
		0: {Amount: 0.0, Status: Active},
		1: {Amount: 1.0, ExecutedAmount: 0.9, Status: Active},
		2: {Amount: 1.0, ExecutedAmount: 1.0, Status: Active},
		3: {Amount: 1.0, ExecutedAmount: 1.1, Status: Active},
	}

	amountTests := map[int]struct {
		o              Detail
		expectedResult bool
	}{
		0: {orders[0], false},
		1: {orders[1], true},
		2: {orders[2], false},
		3: {orders[3], false},
	}
	// specific tests
	for num, tt := range amountTests {
		assert.Equalf(t, tt.expectedResult, tt.o.IsActive(), "amountTests[%v] failed", num)
	}

	statusTests := map[int]struct {
		o              Detail
		expectedResult bool
	}{
		// For now force inactive on any status
		0:  {Detail{Amount: 1.0, ExecutedAmount: 0.0, Status: AnyStatus}, false},
		1:  {Detail{Amount: 1.0, ExecutedAmount: 0.0, Status: New}, true},
		2:  {Detail{Amount: 1.0, ExecutedAmount: 0.0, Status: Active}, true},
		3:  {Detail{Amount: 1.0, ExecutedAmount: 0.0, Status: PartiallyCancelled}, false},
		4:  {Detail{Amount: 1.0, ExecutedAmount: 0.0, Status: PartiallyFilled}, true},
		5:  {Detail{Amount: 1.0, ExecutedAmount: 0.0, Status: Filled}, false},
		6:  {Detail{Amount: 1.0, ExecutedAmount: 0.0, Status: Cancelled}, false},
		7:  {Detail{Amount: 1.0, ExecutedAmount: 0.0, Status: PendingCancel}, true},
		8:  {Detail{Amount: 1.0, ExecutedAmount: 0.0, Status: InsufficientBalance}, false},
		9:  {Detail{Amount: 1.0, ExecutedAmount: 0.0, Status: MarketUnavailable}, false},
		10: {Detail{Amount: 1.0, ExecutedAmount: 0.0, Status: Rejected}, false},
		11: {Detail{Amount: 1.0, ExecutedAmount: 0.0, Status: Expired}, false},
		12: {Detail{Amount: 1.0, ExecutedAmount: 0.0, Status: Hidden}, true},
		// For now force inactive on unknown status
		13: {Detail{Amount: 1.0, ExecutedAmount: 0.0, Status: UnknownStatus}, false},
		14: {Detail{Amount: 1.0, ExecutedAmount: 0.0, Status: Open}, true},
		15: {Detail{Amount: 1.0, ExecutedAmount: 0.0, Status: AutoDeleverage}, true},
		16: {Detail{Amount: 1.0, ExecutedAmount: 0.0, Status: Closed}, false},
		17: {Detail{Amount: 1.0, ExecutedAmount: 0.0, Status: Pending}, true},
	}
	// specific tests
	for num, tt := range statusTests {
		require.Equalf(t, tt.expectedResult, tt.o.IsActive(), "statusTests[%v] failed", num)
	}
}

var activeBenchmark = Detail{Status: Pending, Amount: 1}

// 610732089	         2.414 ns/op	       0 B/op	       0 allocs/op // PREV
// 1000000000	         1.188 ns/op	       0 B/op	       0 allocs/op // CURRENT
func BenchmarkIsActive(b *testing.B) {
	for b.Loop() {
		if !activeBenchmark.IsActive() {
			b.Fatal("expected true")
		}
	}
}

func TestIsInactive(t *testing.T) {
	orders := map[int]Detail{
		0: {Amount: 0.0, Status: Active},
		1: {Amount: 1.0, ExecutedAmount: 0.9, Status: Active},
		2: {Amount: 1.0, ExecutedAmount: 1.0, Status: Active},
		3: {Amount: 1.0, ExecutedAmount: 1.1, Status: Active},
	}

	amountTests := map[int]struct {
		o              Detail
		expectedResult bool
	}{
		0: {orders[0], true},
		1: {orders[1], false},
		2: {orders[2], true},
		3: {orders[3], true},
	}
	// specific tests
	for num, tt := range amountTests {
		assert.Equalf(t, tt.expectedResult, tt.o.IsInactive(), "amountTests[%v] failed", num)
	}

	statusTests := map[int]struct {
		o              Detail
		expectedResult bool
	}{
		// For now force inactive on any status
		0:  {Detail{Amount: 1.0, ExecutedAmount: 0.0, Status: AnyStatus}, true},
		1:  {Detail{Amount: 1.0, ExecutedAmount: 0.0, Status: New}, false},
		2:  {Detail{Amount: 1.0, ExecutedAmount: 0.0, Status: Active}, false},
		3:  {Detail{Amount: 1.0, ExecutedAmount: 0.0, Status: PartiallyCancelled}, true},
		4:  {Detail{Amount: 1.0, ExecutedAmount: 0.0, Status: PartiallyFilled}, false},
		5:  {Detail{Amount: 1.0, ExecutedAmount: 0.0, Status: Filled}, true},
		6:  {Detail{Amount: 1.0, ExecutedAmount: 0.0, Status: Cancelled}, true},
		7:  {Detail{Amount: 1.0, ExecutedAmount: 0.0, Status: PendingCancel}, false},
		8:  {Detail{Amount: 1.0, ExecutedAmount: 0.0, Status: InsufficientBalance}, true},
		9:  {Detail{Amount: 1.0, ExecutedAmount: 0.0, Status: MarketUnavailable}, true},
		10: {Detail{Amount: 1.0, ExecutedAmount: 0.0, Status: Rejected}, true},
		11: {Detail{Amount: 1.0, ExecutedAmount: 0.0, Status: Expired}, true},
		12: {Detail{Amount: 1.0, ExecutedAmount: 0.0, Status: Hidden}, false},
		// For now force inactive on unknown status
		13: {Detail{Amount: 1.0, ExecutedAmount: 0.0, Status: UnknownStatus}, true},
		14: {Detail{Amount: 1.0, ExecutedAmount: 0.0, Status: Open}, false},
		15: {Detail{Amount: 1.0, ExecutedAmount: 0.0, Status: AutoDeleverage}, false},
		16: {Detail{Amount: 1.0, ExecutedAmount: 0.0, Status: Closed}, true},
		17: {Detail{Amount: 1.0, ExecutedAmount: 0.0, Status: Pending}, false},
	}
	// specific tests
	for num, tt := range statusTests {
		assert.Equalf(t, tt.expectedResult, tt.o.IsInactive(), "statusTests[%v] failed", num)
	}
}

var inactiveBenchmark = Detail{Status: Closed, Amount: 1}

// 1000000000	         1.043 ns/op	       0 B/op	       0 allocs/op // CURRENT
func BenchmarkIsInactive(b *testing.B) {
	for b.Loop() {
		require.True(b, inactiveBenchmark.IsInactive())
	}
}

func TestIsOrderPlaced(t *testing.T) {
	t.Parallel()
	statusTests := map[int]struct {
		o              Detail
		expectedResult bool
	}{
		0:  {Detail{Amount: 1.0, ExecutedAmount: 0.0, Status: AnyStatus}, false},
		1:  {Detail{Amount: 1.0, ExecutedAmount: 0.0, Status: New}, true},
		2:  {Detail{Amount: 1.0, ExecutedAmount: 0.0, Status: Active}, true},
		3:  {Detail{Amount: 1.0, ExecutedAmount: 0.0, Status: PartiallyCancelled}, true},
		4:  {Detail{Amount: 1.0, ExecutedAmount: 0.0, Status: PartiallyFilled}, true},
		5:  {Detail{Amount: 1.0, ExecutedAmount: 0.0, Status: Filled}, true},
		6:  {Detail{Amount: 1.0, ExecutedAmount: 0.0, Status: Cancelled}, true},
		7:  {Detail{Amount: 1.0, ExecutedAmount: 0.0, Status: PendingCancel}, true},
		8:  {Detail{Amount: 1.0, ExecutedAmount: 0.0, Status: InsufficientBalance}, false},
		9:  {Detail{Amount: 1.0, ExecutedAmount: 0.0, Status: MarketUnavailable}, false},
		10: {Detail{Amount: 1.0, ExecutedAmount: 0.0, Status: Rejected}, false},
		11: {Detail{Amount: 1.0, ExecutedAmount: 0.0, Status: Expired}, true},
		12: {Detail{Amount: 1.0, ExecutedAmount: 0.0, Status: Hidden}, true},
		13: {Detail{Amount: 1.0, ExecutedAmount: 0.0, Status: UnknownStatus}, false},
		14: {Detail{Amount: 1.0, ExecutedAmount: 0.0, Status: Open}, true},
		15: {Detail{Amount: 1.0, ExecutedAmount: 0.0, Status: AutoDeleverage}, true},
		16: {Detail{Amount: 1.0, ExecutedAmount: 0.0, Status: Closed}, true},
		17: {Detail{Amount: 1.0, ExecutedAmount: 0.0, Status: Pending}, true},
	}
	// specific tests
	for num, tt := range statusTests {
		t.Run(fmt.Sprintf("TEST CASE: %d", num), func(t *testing.T) {
			t.Parallel()
			assert.Equalf(t, tt.expectedResult, tt.o.WasOrderPlaced(), "statusTests[%v] failed", num)
		})
	}
}

func TestGenerateInternalOrderID(t *testing.T) {
	id, err := uuid.NewV4()
	assert.NoError(t, err)
	od := Detail{
		InternalOrderID: id,
	}
	od.GenerateInternalOrderID()
	assert.Equal(t, id, od.InternalOrderID, "Should not be able to generate a new internal order ID")

	od = Detail{}
	od.GenerateInternalOrderID()
	assert.False(t, od.InternalOrderID.IsNil(), "unable to generate internal order ID")
}

func TestDetail_Copy(t *testing.T) {
	t.Parallel()
	d := []Detail{
		{
			Exchange: "Binance",
		},
		{
			Exchange: "Binance",
			Trades: []TradeHistory{
				{Price: 1},
			},
		},
	}
	for i := range d {
		r := d[i].Copy()
		assert.True(t, reflect.DeepEqual(d[i], r), "[%d] Copy does not contain same elements, expected: %v\ngot:%v", i, d[i], r)
		if len(d[i].Trades) > 0 {
			assert.Equalf(t, &d[i].Trades[0], &r.Trades[0], "[%d]Trades point to the same data elements", i)
		}
	}
}

func TestDetail_CopyToPointer(t *testing.T) {
	t.Parallel()
	d := []Detail{
		{
			Exchange: "Binance",
		},
		{
			Exchange: "Binance",
			Trades: []TradeHistory{
				{Price: 1},
			},
		},
	}
	for i := range d {
		r := d[i].CopyToPointer()
		assert.Truef(t, reflect.DeepEqual(d[i], *r), "[%d] Copy does not contain same elements, expected: %v\ngot:%v", i, d[i], r)
		if len(d[i].Trades) > 0 {
			assert.Equalf(t, &d[i].Trades[0], &r.Trades[0], "[%d]Trades point to the same data elements", i)
		}
	}
}

func TestDetail_CopyPointerOrderSlice(t *testing.T) {
	t.Parallel()
	d := []*Detail{
		{
			Exchange: "Binance",
		},
		{
			Exchange: "Binance",
			Trades: []TradeHistory{
				{Price: 1},
			},
		},
	}

	sliceCopy := CopyPointerOrderSlice(d)
	for i := range sliceCopy {
		assert.Truef(t, reflect.DeepEqual(*sliceCopy[i], *d[i]), "[%d] Copy does not contain same elements, expected: %v\ngot:%v", i, sliceCopy[i], d[i])
		if len(sliceCopy[i].Trades) > 0 {
			assert.Equalf(t, &sliceCopy[i].Trades[0], &d[i].Trades[0], "[%d]Trades point to the same data elements", i)
		}
	}
}

func TestDeriveModify(t *testing.T) {
	t.Parallel()
	var o *Detail
	_, err := o.DeriveModify()
	require.ErrorIs(t, err, errOrderDetailIsNil)

	pair := currency.NewPair(currency.BTC, currency.AUD)

	o = &Detail{
		Exchange:      "wow",
		OrderID:       "wow2",
		ClientOrderID: "wow3",
		Type:          Market,
		Side:          Long,
		AssetType:     asset.Futures,
		Pair:          pair,
	}

	mod, err := o.DeriveModify()
	require.NoError(t, err)
	require.NotNil(t, mod)

	exp := &Modify{
		Exchange:      "wow",
		OrderID:       "wow2",
		ClientOrderID: "wow3",
		Type:          Market,
		Side:          Long,
		AssetType:     asset.Futures,
		Pair:          pair,
	}
	assert.Equal(t, exp, mod)
}

func TestDeriveModifyResponse(t *testing.T) {
	t.Parallel()
	var mod *Modify
	_, err := mod.DeriveModifyResponse()
	require.ErrorIs(t, err, errOrderDetailIsNil)

	pair := currency.NewPair(currency.BTC, currency.AUD)

	mod = &Modify{
		Exchange:      "wow",
		OrderID:       "wow2",
		ClientOrderID: "wow3",
		Type:          Market,
		Side:          Long,
		AssetType:     asset.Futures,
		Pair:          pair,
	}

	modresp, err := mod.DeriveModifyResponse()
	require.NoError(t, err, "DeriveModifyResponse must not error")
	require.NotNil(t, modresp)

	exp := &ModifyResponse{
		Exchange:      "wow",
		OrderID:       "wow2",
		ClientOrderID: "wow3",
		Type:          Market,
		Side:          Long,
		AssetType:     asset.Futures,
		Pair:          pair,
	}
	assert.Equal(t, exp, modresp)
}

func TestDeriveCancel(t *testing.T) {
	t.Parallel()
	var o *Detail
	_, err := o.DeriveCancel()
	require.ErrorIs(t, err, errOrderDetailIsNil)

	pair := currency.NewPair(currency.BTC, currency.AUD)

	o = &Detail{
		Exchange:      "wow",
		OrderID:       "wow1",
		AccountID:     "wow2",
		ClientID:      "wow3",
		ClientOrderID: "wow4",
		WalletAddress: "wow5",
		Type:          Market,
		Side:          Long,
		Pair:          pair,
		AssetType:     asset.Futures,
	}
	cancel, err := o.DeriveCancel()
	require.NoError(t, err)

	assert.False(t, cancel.Exchange != "wow" ||
		cancel.OrderID != "wow1" ||
		cancel.AccountID != "wow2" ||
		cancel.ClientID != "wow3" ||
		cancel.ClientOrderID != "wow4" ||
		cancel.WalletAddress != "wow5" ||
		cancel.Type != Market ||
		cancel.Side != Long ||
		!cancel.Pair.Equal(pair) ||
		cancel.AssetType != asset.Futures)
}

func TestGetOrdersRequest_Filter(t *testing.T) {
	request := new(MultiOrderRequest)
	request.AssetType = asset.Spot
	request.Type = AnyType
	request.Side = AnySide

	orders := []Detail{
		{OrderID: "0", Pair: btcusd, AssetType: asset.Spot, Type: Limit, Side: Buy},
		{OrderID: "1", Pair: btcusd, AssetType: asset.Spot, Type: Limit, Side: Sell},
		{OrderID: "2", Pair: btcusd, AssetType: asset.Spot, Type: Market, Side: Buy},
		{OrderID: "3", Pair: btcusd, AssetType: asset.Spot, Type: Market, Side: Sell},
		{OrderID: "4", Pair: btcusd, AssetType: asset.Futures, Type: Limit, Side: Buy},
		{OrderID: "5", Pair: btcusd, AssetType: asset.Futures, Type: Limit, Side: Sell},
		{OrderID: "6", Pair: btcusd, AssetType: asset.Futures, Type: Market, Side: Buy},
		{OrderID: "7", Pair: btcusd, AssetType: asset.Futures, Type: Market, Side: Sell},
		{OrderID: "8", Pair: btcltc, AssetType: asset.Spot, Type: Limit, Side: Buy},
		{OrderID: "9", Pair: btcltc, AssetType: asset.Spot, Type: Limit, Side: Sell},
		{OrderID: "10", Pair: btcltc, AssetType: asset.Spot, Type: Market, Side: Buy},
		{OrderID: "11", Pair: btcltc, AssetType: asset.Spot, Type: Market, Side: Sell},
		{OrderID: "12", Pair: btcltc, AssetType: asset.Futures, Type: Limit, Side: Buy},
		{OrderID: "13", Pair: btcltc, AssetType: asset.Futures, Type: Limit, Side: Sell},
		{OrderID: "14", Pair: btcltc, AssetType: asset.Futures, Type: Market, Side: Buy},
		{OrderID: "15", Pair: btcltc, AssetType: asset.Futures, Type: Market, Side: Sell},
	}

	shinyAndClean := request.Filter("test", orders)
	require.Len(t, shinyAndClean, 16)

	for x := range shinyAndClean {
		require.Equal(t, strconv.FormatInt(int64(x), 10), shinyAndClean[x].OrderID)
	}

	request.Pairs = []currency.Pair{btcltc}

	// Kicks off time error
	request.EndTime = time.Unix(1336, 0)
	request.StartTime = time.Unix(1337, 0)

	shinyAndClean = request.Filter("test", orders)
	require.Len(t, shinyAndClean, 8)

	for x := range shinyAndClean {
		require.Equal(t, strconv.FormatInt(int64(x)+8, 10), shinyAndClean[x].OrderID)
	}
}

func TestIsValidOrderSubmissionSide(t *testing.T) {
	t.Parallel()
	assert.False(t, IsValidOrderSubmissionSide(UnknownSide))
	assert.True(t, IsValidOrderSubmissionSide(Buy))
	assert.False(t, IsValidOrderSubmissionSide(CouldNotBuy))
}

func TestAdjustBaseAmount(t *testing.T) {
	t.Parallel()

	var s *SubmitResponse
	err := s.AdjustBaseAmount(0)
	require.ErrorIs(t, err, errOrderSubmitResponseIsNil)

	s = &SubmitResponse{}
	err = s.AdjustBaseAmount(0)
	require.ErrorIs(t, err, errAmountIsZero)

	s.Amount = 1.7777777777
	err = s.AdjustBaseAmount(1.7777777777)
	require.NoError(t, err)
	require.Equal(t, 1.7777777777, s.Amount)

	s.Amount = 1.7777777777
	err = s.AdjustBaseAmount(1.777)
	require.NoError(t, err)
	assert.Equal(t, 1.777, s.Amount)
}

func TestAdjustQuoteAmount(t *testing.T) {
	t.Parallel()

	var s *SubmitResponse
	err := s.AdjustQuoteAmount(0)
	require.ErrorIs(t, err, errOrderSubmitResponseIsNil)

	s = &SubmitResponse{}
	err = s.AdjustQuoteAmount(0)
	require.ErrorIs(t, err, errAmountIsZero)

	s.QuoteAmount = 5.222222222222
	err = s.AdjustQuoteAmount(5.222222222222)
	require.NoError(t, err)
	require.Equal(t, 5.222222222222, s.QuoteAmount)

	s.QuoteAmount = 5.222222222222
	err = s.AdjustQuoteAmount(5.22222222)
	require.NoError(t, err)
	assert.Equal(t, 5.22222222, s.QuoteAmount)
}

func TestSideUnmarshal(t *testing.T) {
	t.Parallel()
	var s Side
	assert.NoError(t, s.UnmarshalJSON([]byte(`"SELL"`)), "Quoted valid side okay")
	assert.Equal(t, Sell, s, "Correctly set order Side")
	assert.ErrorIs(t, s.UnmarshalJSON([]byte(`"STEAL"`)), ErrSideIsInvalid, "Quoted invalid side errors")
	var jErr *json.UnmarshalTypeError
	assert.ErrorAs(t, s.UnmarshalJSON([]byte(`14`)), &jErr, "non-string valid json is rejected")
}

func TestIsValid(t *testing.T) {
	t.Parallel()
	var timeInForceValidityMap = map[TimeInForce]bool{
		TimeInForce(1):    false,
		ImmediateOrCancel: true,
		GoodTillTime:      true,
		GoodTillCancel:    true,
		GoodTillDay:       true,
		FillOrKill:        true,
		PostOnly:          true,
		UnsetTIF:          true,
		UnknownTIF:        false,
	}
	var tif TimeInForce
	for tif = range timeInForceValidityMap {
		assert.Equalf(t, timeInForceValidityMap[tif], tif.IsValid(), "got %v, expected %v for %v with id %d", tif.IsValid(), timeInForceValidityMap[tif], tif, tif)
	}
}

func TestStringToTimeInForce(t *testing.T) {
	t.Parallel()
	var timeInForceStringToValueMap = map[string]struct {
		TIF   TimeInForce
		Error error
	}{
		"Unknown":                      {TIF: UnknownTIF, Error: ErrInvalidTimeInForce},
		"GoodTillCancel":               {TIF: GoodTillCancel},
		"GOOD_TILL_CANCELED":           {TIF: GoodTillCancel},
		"GTT":                          {TIF: GoodTillTime},
		"GOOD_TIL_TIME":                {TIF: GoodTillTime},
		"FILLORKILL":                   {TIF: FillOrKill},
		"POST_ONLY_GOOD_TIL_CANCELLED": {TIF: GoodTillCancel},
		"immedIate_Or_Cancel":          {TIF: ImmediateOrCancel},
		"":                             {TIF: UnsetTIF},
		"IOC":                          {TIF: ImmediateOrCancel},
		"immediate_or_cancel":          {TIF: ImmediateOrCancel},
		"IMMEDIATE_OR_CANCEL":          {TIF: ImmediateOrCancel},
		"IMMEDIATEORCANCEL":            {TIF: ImmediateOrCancel},
		"GOOD_TILL_CANCELLED":          {TIF: GoodTillCancel},
		"good_till_day":                {TIF: GoodTillDay},
		"GOOD_TILL_DAY":                {TIF: GoodTillDay},
		"GTD":                          {TIF: GoodTillDay},
		"GOODtillday":                  {TIF: GoodTillDay},
		"abcdfeg":                      {TIF: UnknownTIF, Error: ErrInvalidTimeInForce},
		"PoC":                          {TIF: PostOnly},
		"PendingORCANCEL":              {TIF: PostOnly},
		"GTX":                          {TIF: GoodTillCrossing},
		"GOOD_TILL_CROSSING":           {TIF: GoodTillCrossing},
		"Good Til crossing":            {TIF: GoodTillCrossing},
	}

	for tk := range timeInForceStringToValueMap {
		result, err := StringToTimeInForce(tk)
		assert.ErrorIsf(t, err, timeInForceStringToValueMap[tk].Error, "got %v, expected %v", err, timeInForceStringToValueMap[tk].Error)
		assert.Equalf(t, result, timeInForceStringToValueMap[tk].TIF, "got %v, expected %v", result, timeInForceStringToValueMap[tk].TIF)
	}
}

func TestString(t *testing.T) {
	t.Parallel()
	valMap := map[TimeInForce]string{
		ImmediateOrCancel:              "IOC",
		GoodTillCancel:                 "GTC",
		GoodTillTime:                   "GTT",
		GoodTillDay:                    "GTD",
		FillOrKill:                     "FOK",
		PostOnly:                       "POSTONLY",
		UnknownTIF:                     "UNKNOWN",
		UnsetTIF:                       "",
		ImmediateOrCancel | PostOnly:   "IOC,POSTONLY",
		GoodTillCancel | PostOnly:      "GTC,POSTONLY",
		GoodTillTime | PostOnly:        "GTT,POSTONLY",
		GoodTillDay | PostOnly:         "GTD,POSTONLY",
		FillOrKill | PostOnly:          "FOK,POSTONLY",
		FillOrKill | ImmediateOrCancel: "IOC,FOK",
	}
	for x := range valMap {
		result := x.String()
		assert.Equalf(t, valMap[x], result, "expected %v, got %v", x, result)
	}
}

func TestUnmarshalJSON(t *testing.T) {
	t.Parallel()
	targets := []TimeInForce{
		GoodTillCancel | PostOnly | ImmediateOrCancel, GoodTillCancel | PostOnly, GoodTillCancel, UnsetTIF, PostOnly | ImmediateOrCancel,
		GoodTillCancel, GoodTillCancel, PostOnly, PostOnly, ImmediateOrCancel, GoodTillDay, GoodTillDay, GoodTillTime, FillOrKill, FillOrKill,
	}
	data := `{"tifs": ["GTC,POSTONLY,IOC", "GTC,POSTONLY", "GTC", "", "POSTONLY,IOC", "GoodTilCancel", "GoodTILLCANCEL", "POST_ONLY", "POC","IOC", "GTD", "gtd","gtt", "fok", "fillOrKill"]}`
	target := &struct {
		TIFs []TimeInForce `json:"tifs"`
	}{}
	err := json.Unmarshal([]byte(data), &target)
	require.NoError(t, err)
	require.EqualValues(t, targets, target.TIFs)
}

func TestSideMarshalJSON(t *testing.T) {
	t.Parallel()
	b, err := Buy.MarshalJSON()
	assert.NoError(t, err)
	assert.Equal(t, `"BUY"`, string(b))

	b, err = UnknownSide.MarshalJSON()
	assert.NoError(t, err)
	assert.Equal(t, `"UNKNOWN"`, string(b))
}

func TestGetTradeAmount(t *testing.T) {
	t.Parallel()
	var s *Submit
	require.Zero(t, s.GetTradeAmount(protocol.TradingRequirements{}))
	baseAmount := 420.0
	quoteAmount := 69.0
	s = &Submit{Amount: baseAmount, QuoteAmount: quoteAmount}
	// below will default to base amount with nothing set
	require.Equal(t, baseAmount, s.GetTradeAmount(protocol.TradingRequirements{}))
	require.Equal(t, baseAmount, s.GetTradeAmount(protocol.TradingRequirements{SpotMarketOrderAmountPurchaseQuotationOnly: true}))
	s.AssetType = asset.Spot
	s.Type = Market
	s.Side = Buy
	require.Equal(t, quoteAmount, s.GetTradeAmount(protocol.TradingRequirements{SpotMarketOrderAmountPurchaseQuotationOnly: true}))
	require.Equal(t, baseAmount, s.GetTradeAmount(protocol.TradingRequirements{SpotMarketOrderAmountSellBaseOnly: true}))
	s.Side = Sell
	require.Equal(t, baseAmount, s.GetTradeAmount(protocol.TradingRequirements{SpotMarketOrderAmountSellBaseOnly: true}))
}

func TestStringToTrackingMode(t *testing.T) {
	t.Parallel()
	inputs := map[string]TrackingMode{
		"diStance":   Distance,
		"distance":   Distance,
		"Percentage": Percentage,
		"percentage": Percentage,
		"":           UnknownTrackingMode,
	}
	for k, v := range inputs {
		assert.Equal(t, v, StringToTrackingMode(k))
	}
}

func TestTrackingModeString(t *testing.T) {
	t.Parallel()
	inputs := map[TrackingMode]string{
		Distance:            "distance",
		Percentage:          "percentage",
		UnknownTrackingMode: "",
	}
	for k, v := range inputs {
		require.Equal(t, v, k.String())
	}
}

func TestMarshalOrder(t *testing.T) {
	t.Parallel()
	btx := currency.NewBTCUSDT()
	btx.Delimiter = "-"
	orderSubmit := Submit{
		Exchange:   "test",
		Pair:       btx,
		AssetType:  asset.Spot,
		MarginType: margin.Multi,
		Side:       Buy,
		Type:       Market,
		Amount:     1,
		Price:      1000,
	}
	j, err := json.Marshal(orderSubmit)
	require.NoError(t, err, "json.Marshal must not error")
	exp := []byte(`{"Exchange":"test","Type":4,"Side":"BUY","Pair":"BTC-USDT","AssetType":"spot","TimeInForce":"","ReduceOnly":false,"Leverage":0,"Price":1000,"Amount":1,"QuoteAmount":0,"TriggerPrice":0,"TriggerPriceType":0,"ClientID":"","ClientOrderID":"","AutoBorrow":false,"MarginType":"multi","RetrieveFees":false,"RetrieveFeeDelay":0,"RiskManagementModes":{"Mode":"","TakeProfit":{"Enabled":false,"TriggerPriceType":0,"Price":0,"LimitPrice":0,"OrderType":0},"StopLoss":{"Enabled":false,"TriggerPriceType":0,"Price":0,"LimitPrice":0,"OrderType":0},"StopEntry":{"Enabled":false,"TriggerPriceType":0,"Price":0,"LimitPrice":0,"OrderType":0}},"Hidden":false,"Iceberg":false,"TrackingMode":0,"TrackingValue":0}`)
	assert.Equal(t, exp, j)
}

func TestMarshalJSON(t *testing.T) {
	t.Parallel()
	data, err := json.Marshal(GoodTillCrossing)
	require.NoError(t, err)
	assert.Equal(t, []byte(`"GTX"`), data)

	data = []byte(`{"tif":"IOC"}`)
	target := &struct {
		TimeInForce TimeInForce `json:"tif"`
	}{}
	err = json.Unmarshal(data, &target)
	require.NoError(t, err)
	assert.Equal(t, "IOC", target.TimeInForce.String())
}<|MERGE_RESOLUTION|>--- conflicted
+++ resolved
@@ -286,26 +286,10 @@
 
 func TestOrderSides(t *testing.T) {
 	t.Parallel()
-<<<<<<< HEAD
 	var os = Buy
 	assert.Equal(t, "BUY", os.String())
 	assert.Equal(t, "buy", os.Lower())
 	assert.Equal(t, "Buy", os.Title())
-=======
-
-	os := Buy
-	if os.String() != "BUY" {
-		t.Errorf("unexpected string %s", os.String())
-	}
-
-	if os.Lower() != "buy" {
-		t.Errorf("unexpected string %s", os.Lower())
-	}
-
-	if os.Title() != "Buy" {
-		t.Errorf("unexpected string %s", os.Title())
-	}
->>>>>>> f5faca2e
 }
 
 func TestTitle(t *testing.T) {
