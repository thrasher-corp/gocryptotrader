--- conflicted
+++ resolved
@@ -685,12 +685,9 @@
 
 	SortOrdersByType(&orders, false)
 	assert.Equal(t, Limit.String(), orders[0].Type.String())
-<<<<<<< HEAD
-=======
 
 	SortOrdersByType(&orders, true)
 	assert.Equal(t, TrailingStop.String(), orders[0].Type.String())
->>>>>>> 9f659e71
 }
 
 func TestStringToOrderSide(t *testing.T) {
@@ -901,11 +898,7 @@
 	}
 
 	od.UpdateOrderFromModifyResponse(&om)
-<<<<<<< HEAD
-	assert.NotEqual(t, UnknownTIF, od.TimeInForce)
-=======
 	require.NotEqual(t, UnknownTIF, od.TimeInForce)
->>>>>>> 9f659e71
 	assert.True(t, od.TimeInForce.Is(GoodTillTime))
 	assert.True(t, od.TimeInForce.Is(PostOnly))
 	assert.Equal(t, 1.0, od.Price)
@@ -921,30 +914,6 @@
 	assert.Equal(t, od.LastUpdated, updated)
 	assert.Equal(t, "BTCUSD", od.Pair.String())
 	assert.Nil(t, od.Trades)
-<<<<<<< HEAD
-}
-
-func TestTimeInForceIs(t *testing.T) {
-	t.Parallel()
-	tifValuesMap := map[TimeInForce][]TimeInForce{
-		GoodTillCancel | PostOnly:   {GoodTillCancel, PostOnly},
-		GoodTillCancel:              {GoodTillCancel},
-		GoodTillCrossing | PostOnly: {GoodTillCrossing, PostOnly},
-		GoodTillDay:                 {GoodTillDay},
-		GoodTillTime:                {GoodTillTime},
-		GoodTillTime | PostOnly:     {GoodTillTime, PostOnly},
-		ImmediateOrCancel:           {ImmediateOrCancel},
-		FillOrKill:                  {FillOrKill},
-		PostOnly:                    {PostOnly},
-		GoodTillCrossing:            {GoodTillCrossing},
-	}
-	for tif := range tifValuesMap {
-		for _, v := range tifValuesMap[tif] {
-			require.True(t, tif.Is(v))
-		}
-	}
-=======
->>>>>>> 9f659e71
 }
 
 func TestUpdateOrderFromDetail(t *testing.T) {
@@ -1536,11 +1505,7 @@
 	assert.Equal(t, "wow4", cancel.ClientOrderID, "DeriveCancel should set ClientOrderID correctly")
 	assert.Equal(t, Market, cancel.Type, "DeriveCancel should set Type correctly")
 	assert.Equal(t, Long, cancel.Side, "DeriveCancel should set Side correctly")
-<<<<<<< HEAD
-	assert.Equal(t, pair, cancel.Pair, "DeriveCancel should set Pair correctly")
-=======
 	assert.True(t, pair.Equal(cancel.Pair), "DeriveCancel should set Pair correctly")
->>>>>>> 9f659e71
 	assert.Equal(t, asset.Futures, cancel.AssetType, "DeriveCancel should set AssetType correctly")
 }
 
