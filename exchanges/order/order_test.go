--- conflicted
+++ resolved
@@ -1547,17 +1547,10 @@
 	}
 }
 
-<<<<<<< HEAD
 func TestDeriveModify(t *testing.T) {
 	t.Parallel()
 	var o *Detail
 	if _, err := o.DeriveModify(); !errors.Is(err, errOrderDetailIsNil) {
-=======
-func TestDeriveCancel(t *testing.T) {
-	t.Parallel()
-	var o *Detail
-	if _, err := o.DeriveCancel(); !errors.Is(err, errOrderDetailIsNil) {
->>>>>>> c492e660
 		t.Fatalf("received: '%v' but expected: '%v'", err, errOrderDetailIsNil)
 	}
 
@@ -1565,7 +1558,6 @@
 
 	o = &Detail{
 		Exchange:      "wow",
-<<<<<<< HEAD
 		ID:            "wow2",
 		ClientOrderID: "wow3",
 		Type:          Market,
@@ -1614,7 +1606,36 @@
 	}
 
 	modresp, err := mod.DeriveModifyResponse()
-=======
+	if !errors.Is(err, nil) {
+		t.Fatalf("received: '%v' but expected: '%v'", err, nil)
+	}
+
+	if modresp == nil {
+		t.Fatal("should not be nil")
+	}
+
+	if modresp.Exchange != "wow" ||
+		modresp.OrderID != "wow2" ||
+		modresp.ClientOrderID != "wow3" ||
+		modresp.Type != Market ||
+		modresp.Side != Long ||
+		modresp.AssetType != asset.Futures ||
+		!modresp.Pair.Equal(pair) {
+		t.Fatal("unexpected values")
+	}
+}
+
+func TestDeriveCancel(t *testing.T) {
+	t.Parallel()
+	var o *Detail
+	if _, err := o.DeriveCancel(); !errors.Is(err, errOrderDetailIsNil) {
+		t.Fatalf("received: '%v' but expected: '%v'", err, errOrderDetailIsNil)
+	}
+
+	pair := currency.NewPair(currency.BTC, currency.AUD)
+
+	o = &Detail{
+		Exchange:      "wow",
 		ID:            "wow1",
 		AccountID:     "wow2",
 		ClientID:      "wow3",
@@ -1626,24 +1647,9 @@
 		AssetType:     asset.Futures,
 	}
 	cancel, err := o.DeriveCancel()
->>>>>>> c492e660
 	if !errors.Is(err, nil) {
 		t.Fatalf("received: '%v' but expected: '%v'", err, nil)
 	}
-
-<<<<<<< HEAD
-	if modresp == nil {
-		t.Fatal("should not be nil")
-	}
-
-	if modresp.Exchange != "wow" ||
-		modresp.OrderID != "wow2" ||
-		modresp.ClientOrderID != "wow3" ||
-		modresp.Type != Market ||
-		modresp.Side != Long ||
-		modresp.AssetType != asset.Futures ||
-		!modresp.Pair.Equal(pair) {
-=======
 	if cancel.Exchange != "wow" ||
 		cancel.ID != "wow1" ||
 		cancel.AccountID != "wow2" ||
@@ -1654,7 +1660,6 @@
 		cancel.Side != Long ||
 		!cancel.Pair.Equal(pair) ||
 		cancel.AssetType != asset.Futures {
->>>>>>> c492e660
-		t.Fatal("unexpected values")
+		t.Fatalf("unexpected values %+v", cancel)
 	}
 }