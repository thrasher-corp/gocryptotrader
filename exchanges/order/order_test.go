--- conflicted
+++ resolved
@@ -1579,7 +1579,59 @@
 	}
 }
 
-<<<<<<< HEAD
+func TestDetail_CopyToPointer(t *testing.T) {
+	t.Parallel()
+	d := []Detail{
+		{
+			Exchange: "Binance",
+		},
+		{
+			Exchange: "Binance",
+			Trades: []TradeHistory{
+				{Price: 1},
+			},
+		},
+	}
+	for i := range d {
+		r := d[i].CopyToPointer()
+		if !reflect.DeepEqual(d[i], *r) {
+			t.Errorf("[%d] Copy does not contain same elements, expected: %v\ngot:%v", i, d[i], r)
+		}
+		if len(d[i].Trades) > 0 {
+			if &d[i].Trades[0] == &r.Trades[0] {
+				t.Errorf("[%d]Trades point to the same data elements", i)
+			}
+		}
+	}
+}
+
+func TestDetail_CopyPointerOrderSlice(t *testing.T) {
+	t.Parallel()
+	d := []*Detail{
+		{
+			Exchange: "Binance",
+		},
+		{
+			Exchange: "Binance",
+			Trades: []TradeHistory{
+				{Price: 1},
+			},
+		},
+	}
+
+	sliceCopy := CopyPointerOrderSlice(d)
+	for i := range sliceCopy {
+		if !reflect.DeepEqual(*sliceCopy[i], *d[i]) {
+			t.Errorf("[%d] Copy does not contain same elements, expected: %v\ngot:%v", i, sliceCopy[i], d[i])
+		}
+		if len(sliceCopy[i].Trades) > 0 {
+			if &sliceCopy[i].Trades[0] == &d[i].Trades[0] {
+				t.Errorf("[%d]Trades point to the same data elements", i)
+			}
+		}
+	}
+}
+
 func TestDeriveCancel(t *testing.T) {
 	var o *Detail
 	if _, err := o.DeriveCancel(); !errors.Is(err, errOrderDetailIsNil) {
@@ -1616,57 +1668,5 @@
 		!cancel.Pair.Equal(pair) ||
 		cancel.AssetType != asset.Futures {
 		t.Fatal("unexpected values")
-=======
-func TestDetail_CopyToPointer(t *testing.T) {
-	t.Parallel()
-	d := []Detail{
-		{
-			Exchange: "Binance",
-		},
-		{
-			Exchange: "Binance",
-			Trades: []TradeHistory{
-				{Price: 1},
-			},
-		},
-	}
-	for i := range d {
-		r := d[i].CopyToPointer()
-		if !reflect.DeepEqual(d[i], *r) {
-			t.Errorf("[%d] Copy does not contain same elements, expected: %v\ngot:%v", i, d[i], r)
-		}
-		if len(d[i].Trades) > 0 {
-			if &d[i].Trades[0] == &r.Trades[0] {
-				t.Errorf("[%d]Trades point to the same data elements", i)
-			}
-		}
-	}
-}
-
-func TestDetail_CopyPointerOrderSlice(t *testing.T) {
-	t.Parallel()
-	d := []*Detail{
-		{
-			Exchange: "Binance",
-		},
-		{
-			Exchange: "Binance",
-			Trades: []TradeHistory{
-				{Price: 1},
-			},
-		},
-	}
-
-	sliceCopy := CopyPointerOrderSlice(d)
-	for i := range sliceCopy {
-		if !reflect.DeepEqual(*sliceCopy[i], *d[i]) {
-			t.Errorf("[%d] Copy does not contain same elements, expected: %v\ngot:%v", i, sliceCopy[i], d[i])
-		}
-		if len(sliceCopy[i].Trades) > 0 {
-			if &sliceCopy[i].Trades[0] == &d[i].Trades[0] {
-				t.Errorf("[%d]Trades point to the same data elements", i)
-			}
-		}
->>>>>>> 5cb26e7e
 	}
 }