--- conflicted
+++ resolved
@@ -844,17 +844,14 @@
 		{"Take ProfIt", TakeProfit, nil},
 		{"TAKE PROFIT MARkEt", TakeProfitMarket, nil},
 		{"TAKE_PROFIT_MARkEt", TakeProfitMarket, nil},
-<<<<<<< HEAD
 		{"LIMIT_MAKER", LimitMaker, nil},
 		{"LIMIT MAKER", LimitMaker, nil},
 		{"OtO", OTO, nil},
 		{"OTO", OTO, nil},
 		{"TAKE PROFIT LIMIT", TakeProfitLimit, nil},
 		{"take_profit_limit", TakeProfitLimit, nil},
-=======
 		{"optimal_limit", OptimalLimit, nil},
 		{"OPTIMAL_LIMIT", OptimalLimit, nil},
->>>>>>> ef8cb7b1
 	}
 	for i := range cases {
 		testData := &cases[i]
