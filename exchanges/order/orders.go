--- conflicted
+++ resolved
@@ -45,11 +45,7 @@
 )
 
 var (
-<<<<<<< HEAD
-	errTimeInForceConflict      = errors.New("multiple time in force options applied")
-=======
 	errUnrecognisedOrderType    = errors.New("unrecognised order type")
->>>>>>> 2c04c191
 	errUnrecognisedOrderStatus  = errors.New("unrecognised order status")
 	errOrderSubmitIsNil         = errors.New("order submit is nil")
 	errOrderSubmitResponseIsNil = errors.New("order submit response is nil")
