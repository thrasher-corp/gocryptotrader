--- conflicted
+++ resolved
@@ -523,11 +523,7 @@
 
 // Title returns the type titleized, eg "Limit"
 func (t Type) Title() string {
-<<<<<<< HEAD
-	return strings.Title(strings.ToLower(t.String()))
-=======
-	return strings.Title(strings.ToLower(string(t))) // nolint:staticcheck // Ignore Title usage warning
->>>>>>> b45fbb80
+	return strings.Title(strings.ToLower(t.String())) // nolint:staticcheck // Ignore Title usage warning
 }
 
 // String implements the stringer interface
@@ -570,11 +566,7 @@
 
 // Title returns the side titleized, eg "Buy"
 func (s Side) Title() string {
-<<<<<<< HEAD
-	return strings.Title(strings.ToLower(s.String()))
-=======
-	return strings.Title(strings.ToLower(string(s))) // nolint:staticcheck // Ignore Title usage warning
->>>>>>> b45fbb80
+	return strings.Title(strings.ToLower(s.String())) // nolint:staticcheck // Ignore Title usage warning
 }
 
 // IsShort returns if the side is short
