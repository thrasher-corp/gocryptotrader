package order

import (
	"errors"
	"fmt"
	"sort"
	"strings"
	"time"

	"github.com/gofrs/uuid"
	"github.com/thrasher-corp/gocryptotrader/common"
	"github.com/thrasher-corp/gocryptotrader/currency"
	"github.com/thrasher-corp/gocryptotrader/exchanges/asset"
	"github.com/thrasher-corp/gocryptotrader/exchanges/validate"
)

const (
	orderSubmissionValidSides = Buy | Sell | Bid | Ask | Long | Short
	shortSide                 = Short | Sell | Ask
	longSide                  = Long | Buy | Bid
	inactiveStatuses          = Filled | Cancelled | InsufficientBalance | MarketUnavailable | Rejected | PartiallyCancelled | Expired | Closed | AnyStatus | Cancelling
	activeStatuses            = Active | Open | PartiallyFilled | New | PendingCancel | Hidden | AutoDeleverage | Pending
	bypassSideFilter          = UnknownSide | AnySide
	bypassTypeFilter          = UnknownType | AnyType
)

var (
	errTimeInForceConflict     = errors.New("multiple time in force options applied")
	errUnrecognisedOrderSide   = errors.New("unrecognised order side")
	errUnrecognisedOrderType   = errors.New("unrecognised order type")
	errUnrecognisedOrderStatus = errors.New("unrecognised order status")
	errOrderDetailIsNil        = errors.New("order detail is nil")
)

// Validate checks the supplied data and returns whether or not it's valid
func (s *Submit) Validate(opt ...validate.Checker) error {
	if s == nil {
		return ErrSubmissionIsNil
	}

	if s.Pair.IsEmpty() {
		return ErrPairIsEmpty
	}

	if s.AssetType == asset.Empty {
		return ErrAssetNotSet
	}

	if s.Side == UnknownSide || orderSubmissionValidSides&s.Side != s.Side {
		return ErrSideIsInvalid
	}

	if s.Type != Market && s.Type != Limit {
		return ErrTypeIsInvalid
	}

	if s.ImmediateOrCancel && s.FillOrKill {
		return errTimeInForceConflict
	}

	if s.Amount == 0 && s.QuoteAmount == 0 {
		return fmt.Errorf("submit validation error %w, amount and quote amount cannot be zero", ErrAmountIsInvalid)
	}

	if s.Amount < 0 {
		return fmt.Errorf("submit validation error base %w, suppled: %v", ErrAmountIsInvalid, s.Amount)
	}

	if s.QuoteAmount < 0 {
		return fmt.Errorf("submit validation error quote %w, suppled: %v", ErrAmountIsInvalid, s.QuoteAmount)
	}

	if s.Type == Limit && s.Price <= 0 {
		return ErrPriceMustBeSetIfLimitOrder
	}

	for _, o := range opt {
		err := o.Check()
		if err != nil {
			return err
		}
	}

	return nil
}

// UpdateOrderFromDetail Will update an order detail (used in order management)
// by comparing passed in and existing values
func (d *Detail) UpdateOrderFromDetail(m *Detail) {
	var updated bool
	if d.ImmediateOrCancel != m.ImmediateOrCancel {
		d.ImmediateOrCancel = m.ImmediateOrCancel
		updated = true
	}
	if d.HiddenOrder != m.HiddenOrder {
		d.HiddenOrder = m.HiddenOrder
		updated = true
	}
	if d.FillOrKill != m.FillOrKill {
		d.FillOrKill = m.FillOrKill
		updated = true
	}
	if m.Price > 0 && m.Price != d.Price {
		d.Price = m.Price
		updated = true
	}
	if m.Amount > 0 && m.Amount != d.Amount {
		d.Amount = m.Amount
		updated = true
	}
	if m.LimitPriceUpper > 0 && m.LimitPriceUpper != d.LimitPriceUpper {
		d.LimitPriceUpper = m.LimitPriceUpper
		updated = true
	}
	if m.LimitPriceLower > 0 && m.LimitPriceLower != d.LimitPriceLower {
		d.LimitPriceLower = m.LimitPriceLower
		updated = true
	}
	if m.TriggerPrice > 0 && m.TriggerPrice != d.TriggerPrice {
		d.TriggerPrice = m.TriggerPrice
		updated = true
	}
	if m.QuoteAmount > 0 && m.QuoteAmount != d.QuoteAmount {
		d.QuoteAmount = m.QuoteAmount
		updated = true
	}
	if m.ExecutedAmount > 0 && m.ExecutedAmount != d.ExecutedAmount {
		d.ExecutedAmount = m.ExecutedAmount
		updated = true
	}
	if m.Fee > 0 && m.Fee != d.Fee {
		d.Fee = m.Fee
		updated = true
	}
	if m.AccountID != "" && m.AccountID != d.AccountID {
		d.AccountID = m.AccountID
		updated = true
	}
	if m.PostOnly != d.PostOnly {
		d.PostOnly = m.PostOnly
		updated = true
	}
	if !m.Pair.IsEmpty() && !m.Pair.Equal(d.Pair) {
		// TODO: Add a check to see if the original pair is empty as well, but
		// error if it is changing from BTC-USD -> LTC-USD.
		d.Pair = m.Pair
		updated = true
	}
	if m.Leverage != 0 && m.Leverage != d.Leverage {
		d.Leverage = m.Leverage
		updated = true
	}
	if m.ClientID != "" && m.ClientID != d.ClientID {
		d.ClientID = m.ClientID
		updated = true
	}
	if m.WalletAddress != "" && m.WalletAddress != d.WalletAddress {
		d.WalletAddress = m.WalletAddress
		updated = true
	}
	if m.Type != UnknownType && m.Type != d.Type {
		d.Type = m.Type
		updated = true
	}
	if m.Side != UnknownSide && m.Side != d.Side {
		d.Side = m.Side
		updated = true
	}
	if m.Status != UnknownStatus && m.Status != d.Status {
		d.Status = m.Status
		updated = true
	}
	if m.AssetType != asset.Empty && m.AssetType != d.AssetType {
		d.AssetType = m.AssetType
		updated = true
	}
	for x := range m.Trades {
		var found bool
		for y := range d.Trades {
			if d.Trades[y].TID != m.Trades[x].TID {
				continue
			}
			found = true
			if d.Trades[y].Fee != m.Trades[x].Fee {
				d.Trades[y].Fee = m.Trades[x].Fee
				updated = true
			}
			if m.Trades[x].Price != 0 && d.Trades[y].Price != m.Trades[x].Price {
				d.Trades[y].Price = m.Trades[x].Price
				updated = true
			}
			if d.Trades[y].Side != m.Trades[x].Side {
				d.Trades[y].Side = m.Trades[x].Side
				updated = true
			}
			if d.Trades[y].Type != m.Trades[x].Type {
				d.Trades[y].Type = m.Trades[x].Type
				updated = true
			}
			if d.Trades[y].Description != m.Trades[x].Description {
				d.Trades[y].Description = m.Trades[x].Description
				updated = true
			}
			if m.Trades[x].Amount != 0 && d.Trades[y].Amount != m.Trades[x].Amount {
				d.Trades[y].Amount = m.Trades[x].Amount
				updated = true
			}
			if d.Trades[y].Timestamp != m.Trades[x].Timestamp {
				d.Trades[y].Timestamp = m.Trades[x].Timestamp
				updated = true
			}
			if d.Trades[y].IsMaker != m.Trades[x].IsMaker {
				d.Trades[y].IsMaker = m.Trades[x].IsMaker
				updated = true
			}
		}
		if !found {
			d.Trades = append(d.Trades, m.Trades[x])
			updated = true
		}
		m.RemainingAmount -= m.Trades[x].Amount
	}
	if m.RemainingAmount > 0 && m.RemainingAmount != d.RemainingAmount {
		d.RemainingAmount = m.RemainingAmount
		updated = true
	}
	if updated {
		if d.LastUpdated.Equal(m.LastUpdated) {
			d.LastUpdated = time.Now()
		} else {
			d.LastUpdated = m.LastUpdated
		}
	}
	if d.Exchange == "" {
		d.Exchange = m.Exchange
	}
	if d.ID == "" {
		d.ID = m.ID
	}
	if d.InternalOrderID == "" {
		d.InternalOrderID = m.InternalOrderID
	}
}

// UpdateOrderFromModify Will update an order detail (used in order management)
// by comparing passed in and existing values
func (d *Detail) UpdateOrderFromModify(m *ModifyResponse) {
	var updated bool
	if m.OrderID != "" && d.ID != m.OrderID {
		d.ID = m.OrderID
		updated = true
	}
	if d.ImmediateOrCancel != m.ImmediateOrCancel {
		d.ImmediateOrCancel = m.ImmediateOrCancel
		updated = true
	}
	if m.Price > 0 && m.Price != d.Price {
		d.Price = m.Price
		updated = true
	}
	if m.Amount > 0 && m.Amount != d.Amount {
		d.Amount = m.Amount
		updated = true
	}
	if m.TriggerPrice > 0 && m.TriggerPrice != d.TriggerPrice {
		d.TriggerPrice = m.TriggerPrice
		updated = true
	}
	if m.PostOnly != d.PostOnly {
		d.PostOnly = m.PostOnly
		updated = true
	}
	if !m.Pair.IsEmpty() && !m.Pair.Equal(d.Pair) {
		// TODO: Add a check to see if the original pair is empty as well, but
		// error if it is changing from BTC-USD -> LTC-USD.
		d.Pair = m.Pair
		updated = true
	}
	if m.Type != UnknownType && m.Type != d.Type {
		d.Type = m.Type
		updated = true
	}
	if m.Side != UnknownSide && m.Side != d.Side {
		d.Side = m.Side
		updated = true
	}
	if m.Status != UnknownStatus && m.Status != d.Status {
		d.Status = m.Status
		updated = true
	}
	if m.AssetType != asset.Empty && m.AssetType != d.AssetType {
		d.AssetType = m.AssetType
		updated = true
	}
	if m.RemainingAmount > 0 && m.RemainingAmount != d.RemainingAmount {
		d.RemainingAmount = m.RemainingAmount
		updated = true
	}
	if updated {
		if d.LastUpdated.Equal(m.LastUpdated) {
			d.LastUpdated = time.Now()
		} else {
			d.LastUpdated = m.LastUpdated
		}
	}
}

// MatchFilter will return true if a detail matches the filter criteria
// empty elements are ignored
func (d *Detail) MatchFilter(f *Filter) bool {
	if f.Exchange != "" && !strings.EqualFold(d.Exchange, f.Exchange) {
		return false
	}
	if f.AssetType != asset.Empty && d.AssetType != f.AssetType {
		return false
	}
	if !f.Pair.IsEmpty() && !d.Pair.Equal(f.Pair) {
		return false
	}
	if f.ID != "" && d.ID != f.ID {
		return false
	}
	if f.Type != UnknownType && f.Type != AnyType && d.Type != f.Type {
		return false
	}
	if f.Side != UnknownSide && f.Side != AnySide && d.Side != f.Side {
		return false
	}
	if f.Status != UnknownStatus && f.Status != AnyStatus && d.Status != f.Status {
		return false
	}
	if f.ClientOrderID != "" && d.ClientOrderID != f.ClientOrderID {
		return false
	}
	if f.ClientID != "" && d.ClientID != f.ClientID {
		return false
	}
	if f.InternalOrderID != "" && d.InternalOrderID != f.InternalOrderID {
		return false
	}
	if f.AccountID != "" && d.AccountID != f.AccountID {
		return false
	}
	if f.WalletAddress != "" && d.WalletAddress != f.WalletAddress {
		return false
	}
	return true
}

// IsActive returns true if an order has a status that indicates it is currently
// available on the exchange
func (d *Detail) IsActive() bool {
	return d.Status != UnknownStatus &&
		d.Amount > 0 &&
		d.Amount > d.ExecutedAmount &&
		activeStatuses&d.Status == d.Status
}

// IsInactive returns true if an order has a status that indicates it is
// currently not available on the exchange
func (d *Detail) IsInactive() bool {
	return d.Amount <= 0 ||
		d.Amount <= d.ExecutedAmount ||
		inactiveStatuses&d.Status == d.Status
}

// GenerateInternalOrderID sets a new V4 order ID or a V5 order ID if
// the V4 function returns an error
func (d *Detail) GenerateInternalOrderID() {
	if d.InternalOrderID == "" {
		var id uuid.UUID
		id, err := uuid.NewV4()
		if err != nil {
			id = uuid.NewV5(uuid.UUID{}, d.ID)
		}
		d.InternalOrderID = id.String()
	}
}

// CopyToPointer will return the address of a new copy of the order Detail
// WARNING: DO NOT DEREFERENCE USE METHOD Copy().
func (d *Detail) CopyToPointer() *Detail {
	c := d.Copy()
	return &c
}

// Copy makes a full copy of underlying details NOTE: This is Addressable.
func (d *Detail) Copy() Detail {
	c := *d
	if len(d.Trades) > 0 {
		c.Trades = make([]TradeHistory, len(d.Trades))
		copy(c.Trades, d.Trades)
	}
	return c
}

<<<<<<< HEAD
// DeriveModify populates a modify struct by the managed order details. Note:
// Price, Amount, Trigger price and order execution bools need to be changed
// in scope. This only derives identifiers for ease.
func (d *Detail) DeriveModify() (*Modify, error) {
	if d == nil {
		return nil, errOrderDetailIsNil
	}
	return &Modify{
		Exchange:      d.Exchange,
		ID:            d.ID,
		ClientOrderID: d.ClientOrderID,
		Type:          d.Type,
		Side:          d.Side,
		AssetType:     d.AssetType,
		Pair:          d.Pair,
	}, nil
}

// DeriveModifyResponse populates a modify response with its identifiers for
// cross exchange standard. NOTE: New OrderID and/or ClientOrderID plus any
// changes *might* need to be populated in scope.
func (m *Modify) DeriveModifyResponse() (*ModifyResponse, error) {
	if m == nil {
		return nil, errOrderDetailIsNil
	}
	return &ModifyResponse{
		Exchange:          m.Exchange,
		OrderID:           m.ID,
		ClientOrderID:     m.ClientOrderID,
		Type:              m.Type,
		Side:              m.Side,
		AssetType:         m.AssetType,
		Pair:              m.Pair,
		ImmediateOrCancel: m.ImmediateOrCancel,
		PostOnly:          m.PostOnly,
		Price:             m.Price,
		Amount:            m.Amount,
		TriggerPrice:      m.TriggerPrice,
	}, nil
=======
// CopyPointerOrderSlice returns a copy of all order detail and returns a slice
// of pointers.
func CopyPointerOrderSlice(old []*Detail) []*Detail {
	copySlice := make([]*Detail, len(old))
	for x := range old {
		copySlice[x] = old[x].CopyToPointer()
	}
	return copySlice
>>>>>>> 5cb26e7e
}

// String implements the stringer interface
func (t Type) String() string {
	switch t {
	case AnyType:
		return "ANY"
	case Limit:
		return "LIMIT"
	case Market:
		return "MARKET"
	case PostOnly:
		return "POST_ONLY"
	case ImmediateOrCancel:
		return "IMMEDIATE_OR_CANCEL"
	case Stop:
		return "STOP"
	case StopLimit:
		return "STOP LIMIT"
	case StopMarket:
		return "STOP MARKET"
	case TakeProfit:
		return "TAKE PROFIT"
	case TakeProfitMarket:
		return "TAKE PROFIT MARKET"
	case TrailingStop:
		return "TRAILING_STOP"
	case FillOrKill:
		return "FOK"
	case IOS:
		return "IOS"
	case Liquidation:
		return "LIQUIDATION"
	case Trigger:
		return "TRIGGER"
	default:
		return "UNKNOWN"
	}
}

// Lower returns the type lower case string
func (t Type) Lower() string {
	return strings.ToLower(t.String())
}

// Title returns the type titleized, eg "Limit"
func (t Type) Title() string {
	return strings.Title(strings.ToLower(t.String())) // nolint:staticcheck // Ignore Title usage warning
}

// String implements the stringer interface
func (s Side) String() string {
	switch s {
	case Buy:
		return "BUY"
	case Sell:
		return "SELL"
	case Bid:
		return "BID"
	case Ask:
		return "ASK"
	case Long:
		return "LONG"
	case Short:
		return "SHORT"
	case AnySide:
		return "ANY"
		// Backtester signal types below.
	case DoNothing:
		return "DO NOTHING"
	case TransferredFunds:
		return "TRANSFERRED FUNDS"
	case CouldNotBuy:
		return "COULD NOT BUY"
	case CouldNotSell:
		return "COULD NOT SELL"
	case MissingData:
		return "MISSING DATA"
	default:
		return "UNKNOWN"
	}
}

// Lower returns the side lower case string
func (s Side) Lower() string {
	return strings.ToLower(s.String())
}

// Title returns the side titleized, eg "Buy"
func (s Side) Title() string {
	return strings.Title(strings.ToLower(s.String())) // nolint:staticcheck // Ignore Title usage warning
}

// IsShort returns if the side is short
func (s Side) IsShort() bool {
	return s != UnknownSide && shortSide&s == s
}

// IsLong returns if the side is long
func (s Side) IsLong() bool {
	return s != UnknownSide && longSide&s == s
}

// String implements the stringer interface
func (s Status) String() string {
	switch s {
	case AnyStatus:
		return "ANY"
	case New:
		return "NEW"
	case Active:
		return "ACTIVE"
	case PartiallyCancelled:
		return "PARTIALLY_CANCELLED"
	case PartiallyFilled:
		return "PARTIALLY_FILLED"
	case Filled:
		return "FILLED"
	case Cancelled:
		return "CANCELLED"
	case PendingCancel:
		return "PENDING_CANCEL"
	case InsufficientBalance:
		return "INSUFFICIENT_BALANCE"
	case MarketUnavailable:
		return "MARKET_UNAVAILABLE"
	case Rejected:
		return "REJECTED"
	case Expired:
		return "EXPIRED"
	case Hidden:
		return "HIDDEN"
	case Open:
		return "OPEN"
	case AutoDeleverage:
		return "ADL"
	case Closed:
		return "CLOSED"
	case Pending:
		return "PENDING"
	case Cancelling:
		return "CANCELLING"
	default:
		return "UNKNOWN"
	}
}

// InferCostsAndTimes infer order costs using execution information and times
// when available
func (d *Detail) InferCostsAndTimes() {
	if d.CostAsset.IsEmpty() {
		d.CostAsset = d.Pair.Quote
	}

	if d.LastUpdated.IsZero() {
		if d.CloseTime.IsZero() {
			d.LastUpdated = d.Date
		} else {
			d.LastUpdated = d.CloseTime
		}
	}

	if d.ExecutedAmount <= 0 {
		return
	}

	if d.AverageExecutedPrice == 0 {
		if d.Cost != 0 {
			d.AverageExecutedPrice = d.Cost / d.ExecutedAmount
		} else {
			d.AverageExecutedPrice = d.Price
		}
	}
	if d.Cost == 0 {
		d.Cost = d.AverageExecutedPrice * d.ExecutedAmount
	}
}

// FilterOrdersBySide removes any order details that don't match the order
// status provided
func FilterOrdersBySide(orders *[]Detail, side Side) {
	if bypassSideFilter&side == side || len(*orders) == 0 {
		return
	}

	target := 0
	for i := range *orders {
		if (*orders)[i].Side == side {
			(*orders)[target] = (*orders)[i]
			target++
		}
	}
	*orders = (*orders)[:target]
}

// FilterOrdersByType removes any order details that don't match the order type
// provided
func FilterOrdersByType(orders *[]Detail, orderType Type) {
	if bypassTypeFilter&orderType == orderType || len(*orders) == 0 {
		return
	}

	target := 0
	for i := range *orders {
		if (*orders)[i].Type == orderType {
			(*orders)[target] = (*orders)[i]
			target++
		}
	}
	*orders = (*orders)[:target]
}

// FilterOrdersByTimeRange removes any OrderDetails outside of the time range
func FilterOrdersByTimeRange(orders *[]Detail, startTime, endTime time.Time) error {
	if len(*orders) == 0 {
		return nil
	}

	if err := common.StartEndTimeCheck(startTime, endTime); err != nil {
		if errors.Is(err, common.ErrDateUnset) {
			return nil
		}
		return fmt.Errorf("cannot filter orders by time range %w", err)
	}

	target := 0
	for i := range *orders {
		if ((*orders)[i].Date.Unix() >= startTime.Unix() && (*orders)[i].Date.Unix() <= endTime.Unix()) ||
			(*orders)[i].Date.IsZero() {
			(*orders)[target] = (*orders)[i]
			target++
		}
	}
	*orders = (*orders)[:target]
	return nil
}

// FilterOrdersByPairs removes any order details that do not match the
// provided currency pairs list. It is forgiving in that the provided pairs can
// match quote or base pairs
func FilterOrdersByPairs(orders *[]Detail, pairs []currency.Pair) {
	if len(pairs) == 0 ||
		(len(pairs) == 1 && pairs[0].IsEmpty()) ||
		len(*orders) == 0 {
		return
	}

	target := 0
	for x := range *orders {
		for y := range pairs {
			if (*orders)[x].Pair.EqualIncludeReciprocal(pairs[y]) {
				(*orders)[target] = (*orders)[x]
				target++
				break
			}
		}
	}
	*orders = (*orders)[:target]
}

func (b ByPrice) Len() int {
	return len(b)
}

func (b ByPrice) Less(i, j int) bool {
	return b[i].Price < b[j].Price
}

func (b ByPrice) Swap(i, j int) {
	b[i], b[j] = b[j], b[i]
}

// SortOrdersByPrice the caller function to sort orders
func SortOrdersByPrice(orders *[]Detail, reverse bool) {
	if reverse {
		sort.Sort(sort.Reverse(ByPrice(*orders)))
	} else {
		sort.Sort(ByPrice(*orders))
	}
}

func (b ByOrderType) Len() int {
	return len(b)
}

func (b ByOrderType) Less(i, j int) bool {
	return b[i].Type.String() < b[j].Type.String()
}

func (b ByOrderType) Swap(i, j int) {
	b[i], b[j] = b[j], b[i]
}

// SortOrdersByType the caller function to sort orders
func SortOrdersByType(orders *[]Detail, reverse bool) {
	if reverse {
		sort.Sort(sort.Reverse(ByOrderType(*orders)))
	} else {
		sort.Sort(ByOrderType(*orders))
	}
}

func (b ByCurrency) Len() int {
	return len(b)
}

func (b ByCurrency) Less(i, j int) bool {
	return b[i].Pair.String() < b[j].Pair.String()
}

func (b ByCurrency) Swap(i, j int) {
	b[i], b[j] = b[j], b[i]
}

// SortOrdersByCurrency the caller function to sort orders
func SortOrdersByCurrency(orders *[]Detail, reverse bool) {
	if reverse {
		sort.Sort(sort.Reverse(ByCurrency(*orders)))
	} else {
		sort.Sort(ByCurrency(*orders))
	}
}

func (b ByDate) Len() int {
	return len(b)
}

func (b ByDate) Less(i, j int) bool {
	return b[i].Date.Unix() < b[j].Date.Unix()
}

func (b ByDate) Swap(i, j int) {
	b[i], b[j] = b[j], b[i]
}

// SortOrdersByDate the caller function to sort orders
func SortOrdersByDate(orders *[]Detail, reverse bool) {
	if reverse {
		sort.Sort(sort.Reverse(ByDate(*orders)))
	} else {
		sort.Sort(ByDate(*orders))
	}
}

func (b ByOrderSide) Len() int {
	return len(b)
}

func (b ByOrderSide) Less(i, j int) bool {
	return b[i].Side.String() < b[j].Side.String()
}

func (b ByOrderSide) Swap(i, j int) {
	b[i], b[j] = b[j], b[i]
}

// SortOrdersBySide the caller function to sort orders
func SortOrdersBySide(orders *[]Detail, reverse bool) {
	if reverse {
		sort.Sort(sort.Reverse(ByOrderSide(*orders)))
	} else {
		sort.Sort(ByOrderSide(*orders))
	}
}

// StringToOrderSide for converting case insensitive order side
// and returning a real Side
func StringToOrderSide(side string) (Side, error) {
	side = strings.ToUpper(side)
	switch side {
	case Buy.String():
		return Buy, nil
	case Sell.String():
		return Sell, nil
	case Bid.String():
		return Bid, nil
	case Ask.String():
		return Ask, nil
	case Long.String():
		return Long, nil
	case Short.String():
		return Short, nil
	case AnySide.String():
		return AnySide, nil
	default:
		return UnknownSide, fmt.Errorf("'%s' %w", side, errUnrecognisedOrderSide)
	}
}

// StringToOrderType for converting case insensitive order type
// and returning a real Type
func StringToOrderType(oType string) (Type, error) {
	oType = strings.ToUpper(oType)
	switch oType {
	case Limit.String(), "EXCHANGE LIMIT":
		return Limit, nil
	case Market.String(), "EXCHANGE MARKET":
		return Market, nil
	case ImmediateOrCancel.String(), "IMMEDIATE OR CANCEL", "IOC", "EXCHANGE IOC":
		return ImmediateOrCancel, nil
	case Stop.String(), "STOP LOSS", "STOP_LOSS", "EXCHANGE STOP":
		return Stop, nil
	case StopLimit.String(), "EXCHANGE STOP LIMIT":
		return StopLimit, nil
	case TrailingStop.String(), "TRAILING STOP", "EXCHANGE TRAILING STOP":
		return TrailingStop, nil
	case FillOrKill.String(), "EXCHANGE FOK":
		return FillOrKill, nil
	case IOS.String():
		return IOS, nil
	case PostOnly.String():
		return PostOnly, nil
	case AnyType.String():
		return AnyType, nil
	case Trigger.String():
		return Trigger, nil
	default:
		return UnknownType, fmt.Errorf("'%v' %w", oType, errUnrecognisedOrderType)
	}
}

// StringToOrderStatus for converting case insensitive order status
// and returning a real Status
func StringToOrderStatus(status string) (Status, error) {
	status = strings.ToUpper(status)
	switch status {
	case AnyStatus.String():
		return AnyStatus, nil
	case New.String(), "PLACED":
		return New, nil
	case Active.String(), "STATUS_ACTIVE":
		return Active, nil
	case PartiallyFilled.String(), "PARTIALLY MATCHED", "PARTIALLY FILLED":
		return PartiallyFilled, nil
	case Filled.String(), "FULLY MATCHED", "FULLY FILLED", "ORDER_FULLY_TRANSACTED":
		return Filled, nil
	case PartiallyCancelled.String(), "PARTIALLY CANCELLED", "ORDER_PARTIALLY_TRANSACTED":
		return PartiallyCancelled, nil
	case Open.String():
		return Open, nil
	case Closed.String():
		return Closed, nil
	case Cancelled.String(), "CANCELED", "ORDER_CANCELLED":
		return Cancelled, nil
	case PendingCancel.String(), "PENDING CANCEL", "PENDING CANCELLATION":
		return PendingCancel, nil
	case Rejected.String():
		return Rejected, nil
	case Expired.String():
		return Expired, nil
	case Hidden.String():
		return Hidden, nil
	case InsufficientBalance.String():
		return InsufficientBalance, nil
	case MarketUnavailable.String():
		return MarketUnavailable, nil
	case Cancelling.String():
		return Cancelling, nil
	default:
		return UnknownStatus, fmt.Errorf("'%s' %w", status, errUnrecognisedOrderStatus)
	}
}

func (o *ClassificationError) Error() string {
	if o.OrderID != "" {
		return fmt.Sprintf("%s - OrderID: %s classification error: %v",
			o.Exchange,
			o.OrderID,
			o.Err)
	}
	return fmt.Sprintf("%s - classification error: %v",
		o.Exchange,
		o.Err)
}

// StandardCancel defines an option in the validator to make sure an ID is set
// for a standard cancel
func (c *Cancel) StandardCancel() validate.Checker {
	return validate.Check(func() error {
		if c.ID == "" {
			return errors.New("ID not set")
		}
		return nil
	})
}

// PairAssetRequired is a validation check for when a cancel request
// requires an asset type and currency pair to be present
func (c *Cancel) PairAssetRequired() validate.Checker {
	return validate.Check(func() error {
		if c.Pair.IsEmpty() {
			return ErrPairIsEmpty
		}

		if c.AssetType == asset.Empty {
			return ErrAssetNotSet
		}
		return nil
	})
}

// Validate checks internal struct requirements
func (c *Cancel) Validate(opt ...validate.Checker) error {
	if c == nil {
		return ErrCancelOrderIsNil
	}

	var errs common.Errors
	for _, o := range opt {
		err := o.Check()
		if err != nil {
			errs = append(errs, err)
		}
	}

	if errs != nil {
		return errs
	}
	return nil
}

// Validate checks internal struct requirements
func (g *GetOrdersRequest) Validate(opt ...validate.Checker) error {
	if g == nil {
		return ErrGetOrdersRequestIsNil
	}
	if !g.AssetType.IsValid() {
		return fmt.Errorf("%v %w", g.AssetType, asset.ErrNotSupported)
	}
	var errs common.Errors
	for _, o := range opt {
		err := o.Check()
		if err != nil {
			errs = append(errs, err)
		}
	}

	if errs != nil {
		return errs
	}
	return nil
}

// Validate checks internal struct requirements
func (m *Modify) Validate(opt ...validate.Checker) error {
	if m == nil {
		return ErrModifyOrderIsNil
	}

	if m.Pair.IsEmpty() {
		return ErrPairIsEmpty
	}

	if m.AssetType == asset.Empty {
		return ErrAssetNotSet
	}

	var errs common.Errors
	for _, o := range opt {
		err := o.Check()
		if err != nil {
			errs = append(errs, err)
		}
	}

	if errs != nil {
		return errs
	}
	if m.ClientOrderID == "" && m.ID == "" {
		return ErrOrderIDNotSet
	}
	return nil
}<|MERGE_RESOLUTION|>--- conflicted
+++ resolved
@@ -394,7 +394,16 @@
 	return c
 }
 
-<<<<<<< HEAD
+// CopyPointerOrderSlice returns a copy of all order detail and returns a slice
+// of pointers.
+func CopyPointerOrderSlice(old []*Detail) []*Detail {
+	copySlice := make([]*Detail, len(old))
+	for x := range old {
+		copySlice[x] = old[x].CopyToPointer()
+	}
+	return copySlice
+}
+
 // DeriveModify populates a modify struct by the managed order details. Note:
 // Price, Amount, Trigger price and order execution bools need to be changed
 // in scope. This only derives identifiers for ease.
@@ -434,16 +443,6 @@
 		Amount:            m.Amount,
 		TriggerPrice:      m.TriggerPrice,
 	}, nil
-=======
-// CopyPointerOrderSlice returns a copy of all order detail and returns a slice
-// of pointers.
-func CopyPointerOrderSlice(old []*Detail) []*Detail {
-	copySlice := make([]*Detail, len(old))
-	for x := range old {
-		copySlice[x] = old[x].CopyToPointer()
-	}
-	return copySlice
->>>>>>> 5cb26e7e
 }
 
 // String implements the stringer interface
