package order

import (
	"bytes"
	"errors"
	"fmt"
	"reflect"
	"sort"
	"strings"
	"time"

	"github.com/gofrs/uuid"
	"github.com/thrasher-corp/gocryptotrader/common"
	"github.com/thrasher-corp/gocryptotrader/currency"
	"github.com/thrasher-corp/gocryptotrader/encoding/json"
	"github.com/thrasher-corp/gocryptotrader/exchanges/asset"
	"github.com/thrasher-corp/gocryptotrader/exchanges/protocol"
	"github.com/thrasher-corp/gocryptotrader/exchanges/validate"
	"github.com/thrasher-corp/gocryptotrader/log"
	"golang.org/x/text/cases"
	"golang.org/x/text/language"
)

const (
	orderSubmissionValidSides = Buy | Sell | Bid | Ask | Long | Short
	shortSide                 = Short | Sell | Ask
	longSide                  = Long | Buy | Bid

	inactiveStatuses = Filled | Cancelled | InsufficientBalance | MarketUnavailable | Rejected | PartiallyCancelled | PartiallyFilledCancelled | Expired | Closed | AnyStatus | Cancelling | Liquidated
	activeStatuses   = Active | Open | PartiallyFilled | New | PendingCancel | Hidden | AutoDeleverage | Pending
	notPlaced        = InsufficientBalance | MarketUnavailable | Rejected
)

// Public error vars for order package
var (
	ErrUnableToPlaceOrder          = errors.New("order not placed")
	ErrOrderNotFound               = errors.New("order not found")
	ErrUnknownPriceType            = errors.New("unknown price type")
	ErrAmountMustBeSet             = errors.New("amount must be set")
	ErrClientOrderIDMustBeSet      = errors.New("client order ID must be set")
	ErrUnknownSubmissionAmountType = errors.New("unknown submission amount type")
<<<<<<< HEAD
	ErrInvalidTimeInForce          = errors.New("invalid time in force value")
=======
	ErrInvalidTimeInForce          = errors.New("invalid time in force value provided")
>>>>>>> 9b73f05a
)

var (
	errUnrecognisedOrderType    = errors.New("unrecognised order type")
	errUnrecognisedOrderStatus  = errors.New("unrecognised order status")
	errExchangeNameUnset        = errors.New("exchange name unset")
	errOrderSubmitIsNil         = errors.New("order submit is nil")
	errOrderSubmitResponseIsNil = errors.New("order submit response is nil")
	errOrderDetailIsNil         = errors.New("order detail is nil")
	errAmountIsZero             = errors.New("amount is zero")
)

// IsValidOrderSubmissionSide validates that the order side is a valid submission direction
func IsValidOrderSubmissionSide(s Side) bool {
	return s != UnknownSide && orderSubmissionValidSides&s == s
}

// Validate checks the supplied data and returns whether it's valid
func (s *Submit) Validate(requirements protocol.TradingRequirements, opt ...validate.Checker) error {
	if s == nil {
		return ErrSubmissionIsNil
	}

	if s.Exchange == "" {
		return errExchangeNameUnset
	}

	if s.Pair.IsEmpty() {
		return ErrPairIsEmpty
	}

	if s.AssetType == asset.Empty {
		return ErrAssetNotSet
	}

	if !s.AssetType.IsValid() {
		return fmt.Errorf("'%s' %w", s.AssetType, asset.ErrNotSupported)
	}

	if !IsValidOrderSubmissionSide(s.Side) {
		return fmt.Errorf("%w %v", ErrSideIsInvalid, s.Side)
	}

	if s.Type != Market && s.Type != Limit {
		return ErrTypeIsInvalid
	}

	if !s.TimeInForce.IsValid() {
		return ErrInvalidTimeInForce
	}

	if s.Amount == 0 && s.QuoteAmount == 0 {
		return fmt.Errorf("submit validation error %w, amount and quote amount cannot be zero", ErrAmountIsInvalid)
	}

	if s.Amount < 0 {
		return fmt.Errorf("submit validation error base %w, suppled: %v", ErrAmountIsInvalid, s.Amount)
	}

	if s.QuoteAmount < 0 {
		return fmt.Errorf("submit validation error quote %w, suppled: %v", ErrAmountIsInvalid, s.QuoteAmount)
	}

	if s.Type == Limit && s.Price <= 0 {
		return ErrPriceMustBeSetIfLimitOrder
	}

	if requirements.ClientOrderID && s.ClientOrderID == "" {
		return fmt.Errorf("submit validation error %w, client order ID must be set to satisfy submission requirements", ErrClientOrderIDMustBeSet)
	}

	if requirements.SpotMarketOrderAmountPurchaseQuotationOnly && s.QuoteAmount == 0 && s.Type == Market && s.AssetType == asset.Spot && s.Side.IsLong() {
		return fmt.Errorf("submit validation error %w, quote amount to be sold must be set to 'QuoteAmount' field to satisfy trading requirements", ErrAmountMustBeSet)
	}

	if requirements.SpotMarketOrderAmountSellBaseOnly && s.Amount == 0 && s.Type == Market && s.AssetType == asset.Spot && s.Side.IsShort() {
		return fmt.Errorf("submit validation error %w, base amount being sold must be set to 'Amount' field to satisfy trading requirements", ErrAmountMustBeSet)
	}

	for _, o := range opt {
		err := o.Check()
		if err != nil {
			return err
		}
	}

	return nil
}

// GetTradeAmount returns the trade amount based on the exchange's trading
// requirements. Some exchanges depending on direction and order type use
// quotation (funds in balance) or base amounts. If the exchange does not have
// any specific requirements it will return the base amount.
func (s *Submit) GetTradeAmount(tr protocol.TradingRequirements) float64 {
	if s == nil {
		return 0
	}
	switch {
	case tr.SpotMarketOrderAmountPurchaseQuotationOnly && s.AssetType == asset.Spot && s.Type == Market && s.Side.IsLong():
		return s.QuoteAmount
	case tr.SpotMarketOrderAmountSellBaseOnly && s.AssetType == asset.Spot && s.Type == Market && s.Side.IsShort():
		return s.Amount
	}
	return s.Amount
}

// UpdateOrderFromDetail Will update an order detail (used in order management)
// by comparing passed in and existing values
func (d *Detail) UpdateOrderFromDetail(m *Detail) error {
	if d == nil {
		return ErrOrderDetailIsNil
	}

	if m == nil {
		return fmt.Errorf("incoming %w", ErrOrderDetailIsNil)
	}

	var updated bool
	if d.TimeInForce != m.TimeInForce {
		d.TimeInForce = m.TimeInForce
		updated = true
	}
	if d.HiddenOrder != m.HiddenOrder {
		d.HiddenOrder = m.HiddenOrder
		updated = true
	}
	if m.Price > 0 && m.Price != d.Price {
		d.Price = m.Price
		updated = true
	}
	if m.Amount > 0 && m.Amount != d.Amount {
		d.Amount = m.Amount
		updated = true
	}
	if m.LimitPriceUpper > 0 && m.LimitPriceUpper != d.LimitPriceUpper {
		d.LimitPriceUpper = m.LimitPriceUpper
		updated = true
	}
	if m.LimitPriceLower > 0 && m.LimitPriceLower != d.LimitPriceLower {
		d.LimitPriceLower = m.LimitPriceLower
		updated = true
	}
	if m.TriggerPrice > 0 && m.TriggerPrice != d.TriggerPrice {
		d.TriggerPrice = m.TriggerPrice
		updated = true
	}
	if m.QuoteAmount > 0 && m.QuoteAmount != d.QuoteAmount {
		d.QuoteAmount = m.QuoteAmount
		updated = true
	}
	if m.ExecutedAmount > 0 && m.ExecutedAmount != d.ExecutedAmount {
		d.ExecutedAmount = m.ExecutedAmount
		updated = true
	}
	if m.Fee > 0 && m.Fee != d.Fee {
		d.Fee = m.Fee
		updated = true
	}
	if m.AccountID != "" && m.AccountID != d.AccountID {
		d.AccountID = m.AccountID
		updated = true
	}
	if !m.Pair.IsEmpty() && !m.Pair.Equal(d.Pair) {
		// TODO: Add a check to see if the original pair is empty as well, but
		// error if it is changing from BTC-USD -> LTC-USD.
		d.Pair = m.Pair
		updated = true
	}
	if m.Leverage != 0 && m.Leverage != d.Leverage {
		d.Leverage = m.Leverage
		updated = true
	}
	if m.ClientID != "" && m.ClientID != d.ClientID {
		d.ClientID = m.ClientID
		updated = true
	}
	if m.ClientOrderID != "" && m.ClientOrderID != d.ClientOrderID {
		d.ClientOrderID = m.ClientOrderID
		updated = true
	}
	if m.WalletAddress != "" && m.WalletAddress != d.WalletAddress {
		d.WalletAddress = m.WalletAddress
		updated = true
	}
	if m.Type != UnknownType && m.Type != d.Type {
		d.Type = m.Type
		updated = true
	}
	if m.Side != UnknownSide && m.Side != d.Side {
		d.Side = m.Side
		updated = true
	}
	if m.Status != UnknownStatus && m.Status != d.Status {
		d.Status = m.Status
		updated = true
	}
	if m.AssetType != asset.Empty && m.AssetType != d.AssetType {
		d.AssetType = m.AssetType
		updated = true
	}
	for x := range m.Trades {
		var found bool
		for y := range d.Trades {
			if d.Trades[y].TID != m.Trades[x].TID {
				continue
			}
			found = true
			if d.Trades[y].Fee != m.Trades[x].Fee {
				d.Trades[y].Fee = m.Trades[x].Fee
				updated = true
			}
			if m.Trades[x].Price != 0 && d.Trades[y].Price != m.Trades[x].Price {
				d.Trades[y].Price = m.Trades[x].Price
				updated = true
			}
			if d.Trades[y].Side != m.Trades[x].Side {
				d.Trades[y].Side = m.Trades[x].Side
				updated = true
			}
			if d.Trades[y].Type != m.Trades[x].Type {
				d.Trades[y].Type = m.Trades[x].Type
				updated = true
			}
			if d.Trades[y].Description != m.Trades[x].Description {
				d.Trades[y].Description = m.Trades[x].Description
				updated = true
			}
			if m.Trades[x].Amount != 0 && d.Trades[y].Amount != m.Trades[x].Amount {
				d.Trades[y].Amount = m.Trades[x].Amount
				updated = true
			}
			if d.Trades[y].Timestamp != m.Trades[x].Timestamp {
				d.Trades[y].Timestamp = m.Trades[x].Timestamp
				updated = true
			}
			if d.Trades[y].IsMaker != m.Trades[x].IsMaker {
				d.Trades[y].IsMaker = m.Trades[x].IsMaker
				updated = true
			}
		}
		if !found {
			d.Trades = append(d.Trades, m.Trades[x])
			updated = true
		}
		m.RemainingAmount -= m.Trades[x].Amount
	}
	if m.RemainingAmount > 0 && m.RemainingAmount != d.RemainingAmount {
		d.RemainingAmount = m.RemainingAmount
		updated = true
	}
	if updated {
		if d.LastUpdated.Equal(m.LastUpdated) {
			d.LastUpdated = time.Now()
		} else {
			d.LastUpdated = m.LastUpdated
		}
	}
	if d.Exchange == "" {
		d.Exchange = m.Exchange
	}
	if d.OrderID == "" {
		d.OrderID = m.OrderID
	}
	if d.InternalOrderID.IsNil() {
		d.InternalOrderID = m.InternalOrderID
	}
	return nil
}

// UpdateOrderFromModifyResponse Will update an order detail (used in order management)
// by comparing passed in and existing values
func (d *Detail) UpdateOrderFromModifyResponse(m *ModifyResponse) {
	var updated bool
	if m.OrderID != "" && d.OrderID != m.OrderID {
		d.OrderID = m.OrderID
		updated = true
	}
	if d.TimeInForce != m.TimeInForce && m.TimeInForce != UnsetTIF {
		d.TimeInForce = m.TimeInForce
		updated = true
	}
	if m.Price > 0 && m.Price != d.Price {
		d.Price = m.Price
		updated = true
	}
	if m.Amount > 0 && m.Amount != d.Amount {
		d.Amount = m.Amount
		updated = true
	}
	if m.TriggerPrice > 0 && m.TriggerPrice != d.TriggerPrice {
		d.TriggerPrice = m.TriggerPrice
		updated = true
	}
	if !m.Pair.IsEmpty() && !m.Pair.Equal(d.Pair) {
		// TODO: Add a check to see if the original pair is empty as well, but
		// error if it is changing from BTC-USD -> LTC-USD.
		d.Pair = m.Pair
		updated = true
	}
	if m.Type != UnknownType && m.Type != d.Type {
		d.Type = m.Type
		updated = true
	}
	if m.Side != UnknownSide && m.Side != d.Side {
		d.Side = m.Side
		updated = true
	}
	if m.Status != UnknownStatus && m.Status != d.Status {
		d.Status = m.Status
		updated = true
	}
	if m.AssetType != asset.Empty && m.AssetType != d.AssetType {
		d.AssetType = m.AssetType
		updated = true
	}
	if m.RemainingAmount > 0 && m.RemainingAmount != d.RemainingAmount {
		d.RemainingAmount = m.RemainingAmount
		updated = true
	}
	if updated {
		if d.LastUpdated.Equal(m.LastUpdated) {
			d.LastUpdated = time.Now()
		} else {
			d.LastUpdated = m.LastUpdated
		}
	}
}

// MatchFilter will return true if a detail matches the filter criteria
// empty elements are ignored
func (d *Detail) MatchFilter(f *Filter) bool {
	switch {
	case f.Exchange != "" && !strings.EqualFold(d.Exchange, f.Exchange):
		return false
	case f.AssetType != asset.Empty && d.AssetType != f.AssetType:
		return false
	case !f.Pair.IsEmpty() && !d.Pair.Equal(f.Pair):
		return false
	case f.OrderID != "" && d.OrderID != f.OrderID:
		return false
	case f.Type != UnknownType && f.Type != AnyType && d.Type != f.Type:
		return false
	case f.Side != UnknownSide && f.Side != AnySide && d.Side != f.Side:
		return false
	case f.Status != UnknownStatus && f.Status != AnyStatus && d.Status != f.Status:
		return false
	case f.ClientOrderID != "" && d.ClientOrderID != f.ClientOrderID:
		return false
	case f.ClientID != "" && d.ClientID != f.ClientID:
		return false
	case !f.InternalOrderID.IsNil() && d.InternalOrderID != f.InternalOrderID:
		return false
	case f.AccountID != "" && d.AccountID != f.AccountID:
		return false
	case f.WalletAddress != "" && d.WalletAddress != f.WalletAddress:
		return false
	default:
		return true
	}
}

// IsActive returns true if an order has a status that indicates it is currently
// available on the exchange
func (d *Detail) IsActive() bool {
	return d.Status != UnknownStatus &&
		d.Amount > 0 &&
		d.Amount > d.ExecutedAmount &&
		activeStatuses&d.Status == d.Status
}

// IsInactive returns true if an order has a status that indicates it is
// currently not available on the exchange
func (d *Detail) IsInactive() bool {
	return d.Amount <= 0 ||
		d.Amount <= d.ExecutedAmount ||
		d.Status.IsInactive()
}

// IsInactive returns true if the status indicates it is
// currently not available on the exchange
func (s Status) IsInactive() bool {
	return inactiveStatuses&s == s
}

// WasOrderPlaced returns true if an order has a status that indicates that it
// was accepted by an exchange.
func (d *Detail) WasOrderPlaced() bool {
	if d.Status == UnknownStatus || d.Status == AnyStatus {
		return false
	}
	return notPlaced&d.Status != d.Status
}

// GenerateInternalOrderID sets a new V4 order ID or a V5 order ID if
// the V4 function returns an error
func (d *Detail) GenerateInternalOrderID() {
	if !d.InternalOrderID.IsNil() {
		return
	}
	var err error
	d.InternalOrderID, err = uuid.NewV4()
	if err != nil {
		d.InternalOrderID = uuid.NewV5(uuid.UUID{}, d.OrderID)
	}
}

// CopyToPointer will return the address of a new copy of the order Detail
// WARNING: DO NOT DEREFERENCE USE METHOD Copy().
func (d *Detail) CopyToPointer() *Detail {
	c := d.Copy()
	return &c
}

// Copy makes a full copy of underlying details NOTE: This is Addressable.
func (d *Detail) Copy() Detail {
	c := *d
	if len(d.Trades) > 0 {
		c.Trades = make([]TradeHistory, len(d.Trades))
		copy(c.Trades, d.Trades)
	}
	return c
}

// DeriveSubmitResponse will construct an order SubmitResponse when a successful
// submission has occurred. NOTE: order status is populated as order.Filled for a
// market order else order.New if an order is accepted as default, date and
// lastupdated fields have been populated as time.Now(). All fields can be
// customized in caller scope if needed.
func (s *Submit) DeriveSubmitResponse(orderID string) (*SubmitResponse, error) {
	if s == nil {
		return nil, errOrderSubmitIsNil
	}

	if orderID == "" {
		return nil, ErrOrderIDNotSet
	}

	status := New
	if s.Type == Market { // NOTE: This will need to be scrutinized.
		status = Filled
	}

	return &SubmitResponse{
		Exchange:  s.Exchange,
		Type:      s.Type,
		Side:      s.Side,
		Pair:      s.Pair,
		AssetType: s.AssetType,

		TimeInForce:   s.TimeInForce,
<<<<<<< HEAD
		PostOnly:      s.PostOnly,
=======
>>>>>>> 9b73f05a
		ReduceOnly:    s.ReduceOnly,
		Leverage:      s.Leverage,
		Price:         s.Price,
		Amount:        s.Amount,
		QuoteAmount:   s.QuoteAmount,
		TriggerPrice:  s.TriggerPrice,
		ClientID:      s.ClientID,
		ClientOrderID: s.ClientOrderID,
		MarginType:    s.MarginType,

		LastUpdated: time.Now(),
		Date:        time.Now(),
		Status:      status,
		OrderID:     orderID,
	}, nil
}

// AdjustBaseAmount will adjust the base amount of a submit response if the
// exchange has modified the amount. This is usually due to decimal place
// restrictions or rounding. This will return an error if the amount is zero
// or the submit response is nil.
func (s *SubmitResponse) AdjustBaseAmount(a float64) error {
	if s == nil {
		return errOrderSubmitResponseIsNil
	}

	if a <= 0 {
		return errAmountIsZero
	}

	if s.Amount == a {
		return nil
	}

	// Warning because amounts should conform to exchange requirements prior to
	// call but this is not fatal.
	log.Warnf(log.ExchangeSys, "Exchange %s: has adjusted OrderID: %s requested base amount from %v to %v",
		s.Exchange,
		s.OrderID,
		s.Amount,
		a)

	s.Amount = a
	return nil
}

// AdjustQuoteAmount will adjust the quote amount of a submit response if the
// exchange has modified the amount. This is usually due to decimal place
// restrictions or rounding. This will return an error if the amount is zero
// or the submit response is nil.
func (s *SubmitResponse) AdjustQuoteAmount(a float64) error {
	if s == nil {
		return errOrderSubmitResponseIsNil
	}

	if a <= 0 {
		return errAmountIsZero
	}

	if s.QuoteAmount == a {
		return nil
	}

	// Warning because amounts should conform to exchange requirements prior to
	// call but this is not fatal.
	log.Warnf(log.ExchangeSys, "Exchange %s: has adjusted OrderID: %s requested quote amount from %v to %v",
		s.Exchange,
		s.OrderID,
		s.Amount,
		a)

	s.QuoteAmount = a
	return nil
}

// DeriveDetail will construct an order detail when a successful submission
// has occurred. Has an optional parameter field internal uuid for internal
// management.
func (s *SubmitResponse) DeriveDetail(internal uuid.UUID) (*Detail, error) {
	if s == nil {
		return nil, errOrderSubmitResponseIsNil
	}

	return &Detail{
		Exchange:  s.Exchange,
		Type:      s.Type,
		Side:      s.Side,
		Pair:      s.Pair,
		AssetType: s.AssetType,

		TimeInForce:   s.TimeInForce,
		ReduceOnly:    s.ReduceOnly,
		Leverage:      s.Leverage,
		Price:         s.Price,
		Amount:        s.Amount,
		QuoteAmount:   s.QuoteAmount,
		TriggerPrice:  s.TriggerPrice,
		ClientID:      s.ClientID,
		ClientOrderID: s.ClientOrderID,

		InternalOrderID: internal,

		LastUpdated: s.LastUpdated,
		Date:        s.Date,
		Status:      s.Status,
		OrderID:     s.OrderID,
		Trades:      s.Trades,
		Fee:         s.Fee,
		Cost:        s.Cost,
	}, nil
}

// CopyPointerOrderSlice returns a copy of all order detail and returns a slice
// of pointers.
func CopyPointerOrderSlice(old []*Detail) []*Detail {
	copySlice := make([]*Detail, len(old))
	for x := range old {
		copySlice[x] = old[x].CopyToPointer()
	}
	return copySlice
}

// DeriveModify populates a modify struct by the managed order details. Note:
// Price, Amount, Trigger price and order execution bools need to be changed
// in scope. This only derives identifiers for ease.
func (d *Detail) DeriveModify() (*Modify, error) {
	if d == nil {
		return nil, errOrderDetailIsNil
	}
	return &Modify{
		Exchange:      d.Exchange,
		OrderID:       d.OrderID,
		ClientOrderID: d.ClientOrderID,
		Type:          d.Type,
		Side:          d.Side,
		AssetType:     d.AssetType,
		Pair:          d.Pair,
	}, nil
}

// DeriveModifyResponse populates a modify response with its identifiers for
// cross exchange standard. NOTE: New OrderID and/or ClientOrderID plus any
// changes *might* need to be populated in scope.
func (m *Modify) DeriveModifyResponse() (*ModifyResponse, error) {
	if m == nil {
		return nil, errOrderDetailIsNil
	}
	return &ModifyResponse{
		Exchange:      m.Exchange,
		OrderID:       m.OrderID,
		ClientOrderID: m.ClientOrderID,
		Type:          m.Type,
		Side:          m.Side,
		AssetType:     m.AssetType,
		Pair:          m.Pair,
		TimeInForce:   m.TimeInForce,
		Price:         m.Price,
		Amount:        m.Amount,
		TriggerPrice:  m.TriggerPrice,
	}, nil
}

// DeriveCancel populates a cancel struct by the managed order details
func (d *Detail) DeriveCancel() (*Cancel, error) {
	if d == nil {
		return nil, errOrderDetailIsNil
	}
	return &Cancel{
		Exchange:      d.Exchange,
		OrderID:       d.OrderID,
		AccountID:     d.AccountID,
		ClientID:      d.ClientID,
		ClientOrderID: d.ClientOrderID,
		WalletAddress: d.WalletAddress,
		Type:          d.Type,
		Side:          d.Side,
		Pair:          d.Pair,
		AssetType:     d.AssetType,
	}, nil
}

// String implements the stringer interface
func (t Type) String() string {
	switch t {
	case AnyType:
		return "ANY"
	case Limit:
		return "LIMIT"
	case Market:
		return "MARKET"
	case Stop:
		return "STOP"
	case ConditionalStop:
		return "CONDITIONAL"
	case MarketMakerProtection:
		return "MMP"
	case MarketMakerProtectionAndPostOnly:
		return "MMP_AND_POST_ONLY"
	case TWAP:
		return "TWAP"
	case Chase:
		return "CHASE"
	case StopLimit:
		return "STOP LIMIT"
	case StopMarket:
		return "STOP MARKET"
	case TakeProfit:
		return "TAKE PROFIT"
	case TakeProfitLimit:
		return "TAKE_PROFIT_LIMIT"
	case StopLoss:
		return "STOP_LOSS"
	case TakeProfitMarket:
		return "TAKE PROFIT MARKET"
	case TrailingStop:
		return "TRAILING_STOP"
	case IOS:
		return "IOS"
	case Liquidation:
		return "LIQUIDATION"
	case Trigger:
		return "TRIGGER"
	case OptimalLimitIOC:
		return "OPTIMAL_LIMIT_IOC"
	case OCO:
		return "OCO"
	default:
		return "UNKNOWN"
	}
}

// String implements the stringer interface.
func (t TimeInForce) String() string {
	var tifStrings []string
<<<<<<< HEAD

=======
>>>>>>> 9b73f05a
	if t.Is(ImmediateOrCancel) {
		tifStrings = append(tifStrings, "IOC")
	}
	if t.Is(GoodTillCancel) {
		tifStrings = append(tifStrings, "GTC")
	}
	if t.Is(GoodTillDay) {
		tifStrings = append(tifStrings, "GTD")
	}
	if t.Is(GoodTillTime) {
		tifStrings = append(tifStrings, "GTT")
	}
<<<<<<< HEAD
=======
	if t.Is(GoodTillCrossing) {
		tifStrings = append(tifStrings, "GTX")
	}
>>>>>>> 9b73f05a
	if t.Is(FillOrKill) {
		tifStrings = append(tifStrings, "FOK")
	}
	if t.Is(PostOnly) {
		tifStrings = append(tifStrings, "POSTONLY")
	}
	if t == UnsetTIF {
		return ""
	}
	if len(tifStrings) == 0 {
		return "UNKNOWN"
	}
	return strings.Join(tifStrings, ",")
}

// UnmarshalJSON deserializes a string data into TimeInForce instance.
func (t *TimeInForce) UnmarshalJSON(data []byte) error {
	tifStrings := strings.Split(strings.Trim(string(data), `"`), ",")
	for _, val := range tifStrings {
		tif, err := StringToTimeInForce(val)
		if err != nil {
			return err
		}
		*t |= tif
	}
	return nil
}

<<<<<<< HEAD
=======
// MarshalJSON returns the JSON-encoded order time-in-force value
func (t TimeInForce) MarshalJSON() ([]byte, error) {
	return []byte(`"` + t.String() + `"`), nil
}

>>>>>>> 9b73f05a
// Lower returns the type lower case string
func (t Type) Lower() string {
	return strings.ToLower(t.String())
}

// Title returns the type titleized, eg "Limit"
func (t Type) Title() string {
	return cases.Title(language.English).String(t.String())
}

// String implements the stringer interface
func (s Side) String() string {
	switch s {
	case Buy:
		return "BUY"
	case Sell:
		return "SELL"
	case Bid:
		return "BID"
	case Ask:
		return "ASK"
	case Long:
		return "LONG"
	case Short:
		return "SHORT"
	case AnySide:
		return "ANY"
	case ClosePosition:
		return "CLOSE POSITION"
		// Backtester signal types below.
	case DoNothing:
		return "DO NOTHING"
	case TransferredFunds:
		return "TRANSFERRED FUNDS"
	case CouldNotBuy:
		return "COULD NOT BUY"
	case CouldNotSell:
		return "COULD NOT SELL"
	case CouldNotShort:
		return "COULD NOT SHORT"
	case CouldNotLong:
		return "COULD NOT LONG"
	case CouldNotCloseShort:
		return "COULD NOT CLOSE SHORT"
	case CouldNotCloseLong:
		return "COULD NOT CLOSE LONG"
	case MissingData:
		return "MISSING DATA"
	default:
		return "UNKNOWN"
	}
}

// Lower returns the side lower case string
func (s Side) Lower() string {
	return strings.ToLower(s.String())
}

// Title returns the side titleized, eg "Buy"
func (s Side) Title() string {
	return cases.Title(language.English).String(s.String())
}

// IsShort returns if the side is short
func (s Side) IsShort() bool {
	return s != UnknownSide && shortSide&s == s
}

// IsLong returns if the side is long
func (s Side) IsLong() bool {
	return s != UnknownSide && longSide&s == s
}

// String implements the stringer interface
func (s Status) String() string {
	switch s {
	case AnyStatus:
		return "ANY"
	case New:
		return "NEW"
	case Active:
		return "ACTIVE"
	case PartiallyCancelled:
		return "PARTIALLY_CANCELLED"
	case PartiallyFilled:
		return "PARTIALLY_FILLED"
	case PartiallyFilledCancelled:
		return "PARTIALLY_FILLED_CANCELED"
	case Filled:
		return "FILLED"
	case Cancelled:
		return "CANCELLED"
	case PendingCancel:
		return "PENDING_CANCEL"
	case InsufficientBalance:
		return "INSUFFICIENT_BALANCE"
	case MarketUnavailable:
		return "MARKET_UNAVAILABLE"
	case Rejected:
		return "REJECTED"
	case Expired:
		return "EXPIRED"
	case Hidden:
		return "HIDDEN"
	case Open:
		return "OPEN"
	case AutoDeleverage:
		return "ADL"
	case Closed:
		return "CLOSED"
	case Pending:
		return "PENDING"
	case Cancelling:
		return "CANCELLING"
	case Liquidated:
		return "LIQUIDATED"
	case STP:
		return "SELF_TRADE_PREVENTION"
	default:
		return "UNKNOWN"
	}
}

// InferCostsAndTimes infer order costs using execution information and times
// when available
func (d *Detail) InferCostsAndTimes() {
	if d.CostAsset.IsEmpty() {
		d.CostAsset = d.Pair.Quote
	}

	if d.LastUpdated.IsZero() {
		if d.CloseTime.IsZero() {
			d.LastUpdated = d.Date
		} else {
			d.LastUpdated = d.CloseTime
		}
	}

	if d.ExecutedAmount <= 0 {
		return
	}

	if d.AverageExecutedPrice == 0 {
		if d.Cost != 0 {
			d.AverageExecutedPrice = d.Cost / d.ExecutedAmount
		} else {
			d.AverageExecutedPrice = d.Price
		}
	}
	if d.Cost == 0 {
		d.Cost = d.AverageExecutedPrice * d.ExecutedAmount
	}
}

// FilterOrdersBySide removes any order details that don't match the order
// status provided
func FilterOrdersBySide(orders *[]Detail, side Side) {
	if AnySide == side || len(*orders) == 0 {
		return
	}

	target := 0
	for i := range *orders {
		if (*orders)[i].Side == UnknownSide || (*orders)[i].Side == side {
			(*orders)[target] = (*orders)[i]
			target++
		}
	}
	*orders = (*orders)[:target]
}

// FilterOrdersByType removes any order details that don't match the order type
// provided
func FilterOrdersByType(orders *[]Detail, orderType Type) {
	if AnyType == orderType || len(*orders) == 0 {
		return
	}

	target := 0
	for i := range *orders {
		if (*orders)[i].Type == UnknownType || (*orders)[i].Type == orderType {
			(*orders)[target] = (*orders)[i]
			target++
		}
	}
	*orders = (*orders)[:target]
}

// FilterOrdersByTimeRange removes any OrderDetails outside of the time range
func FilterOrdersByTimeRange(orders *[]Detail, startTime, endTime time.Time) error {
	if len(*orders) == 0 {
		return nil
	}

	if err := common.StartEndTimeCheck(startTime, endTime); err != nil {
		if errors.Is(err, common.ErrDateUnset) {
			return nil
		}
		return fmt.Errorf("cannot filter orders by time range %w", err)
	}

	target := 0
	for i := range *orders {
		if ((*orders)[i].Date.Unix() >= startTime.Unix() && (*orders)[i].Date.Unix() <= endTime.Unix()) ||
			(*orders)[i].Date.IsZero() {
			(*orders)[target] = (*orders)[i]
			target++
		}
	}
	*orders = (*orders)[:target]
	return nil
}

// FilterOrdersByPairs removes any order details that do not match the
// provided currency pairs list. It is forgiving in that the provided pairs can
// match quote or base pairs
func FilterOrdersByPairs(orders *[]Detail, pairs []currency.Pair) {
	if len(pairs) == 0 ||
		(len(pairs) == 1 && pairs[0].IsEmpty()) ||
		len(*orders) == 0 {
		return
	}

	target := 0
	for x := range *orders {
		if (*orders)[x].Pair.IsEmpty() { // If pair not set then keep
			(*orders)[target] = (*orders)[x]
			target++
			continue
		}

		for y := range pairs {
			if (*orders)[x].Pair.EqualIncludeReciprocal(pairs[y]) {
				(*orders)[target] = (*orders)[x]
				target++
				break
			}
		}
	}
	*orders = (*orders)[:target]
}

func (b ByPrice) Len() int {
	return len(b)
}

func (b ByPrice) Less(i, j int) bool {
	return b[i].Price < b[j].Price
}

func (b ByPrice) Swap(i, j int) {
	b[i], b[j] = b[j], b[i]
}

// SortOrdersByPrice the caller function to sort orders
func SortOrdersByPrice(orders *[]Detail, reverse bool) {
	if reverse {
		sort.Sort(sort.Reverse(ByPrice(*orders)))
	} else {
		sort.Sort(ByPrice(*orders))
	}
}

func (b ByOrderType) Len() int {
	return len(b)
}

func (b ByOrderType) Less(i, j int) bool {
	return b[i].Type.String() < b[j].Type.String()
}

func (b ByOrderType) Swap(i, j int) {
	b[i], b[j] = b[j], b[i]
}

// SortOrdersByType the caller function to sort orders
func SortOrdersByType(orders *[]Detail, reverse bool) {
	if reverse {
		sort.Sort(sort.Reverse(ByOrderType(*orders)))
	} else {
		sort.Sort(ByOrderType(*orders))
	}
}

func (b ByCurrency) Len() int {
	return len(b)
}

func (b ByCurrency) Less(i, j int) bool {
	return b[i].Pair.String() < b[j].Pair.String()
}

func (b ByCurrency) Swap(i, j int) {
	b[i], b[j] = b[j], b[i]
}

// SortOrdersByCurrency the caller function to sort orders
func SortOrdersByCurrency(orders *[]Detail, reverse bool) {
	if reverse {
		sort.Sort(sort.Reverse(ByCurrency(*orders)))
	} else {
		sort.Sort(ByCurrency(*orders))
	}
}

func (b ByDate) Len() int {
	return len(b)
}

func (b ByDate) Less(i, j int) bool {
	return b[i].Date.Unix() < b[j].Date.Unix()
}

func (b ByDate) Swap(i, j int) {
	b[i], b[j] = b[j], b[i]
}

// SortOrdersByDate the caller function to sort orders
func SortOrdersByDate(orders *[]Detail, reverse bool) {
	if reverse {
		sort.Sort(sort.Reverse(ByDate(*orders)))
	} else {
		sort.Sort(ByDate(*orders))
	}
}

func (b ByOrderSide) Len() int {
	return len(b)
}

func (b ByOrderSide) Less(i, j int) bool {
	return b[i].Side.String() < b[j].Side.String()
}

func (b ByOrderSide) Swap(i, j int) {
	b[i], b[j] = b[j], b[i]
}

// SortOrdersBySide the caller function to sort orders
func SortOrdersBySide(orders *[]Detail, reverse bool) {
	if reverse {
		sort.Sort(sort.Reverse(ByOrderSide(*orders)))
	} else {
		sort.Sort(ByOrderSide(*orders))
	}
}

// StringToOrderSide for converting case insensitive order side
// and returning a real Side
func StringToOrderSide(side string) (Side, error) {
	side = strings.ToUpper(side)
	switch side {
	case Buy.String():
		return Buy, nil
	case Sell.String():
		return Sell, nil
	case Bid.String():
		return Bid, nil
	case Ask.String():
		return Ask, nil
	case Long.String():
		return Long, nil
	case Short.String():
		return Short, nil
	case AnySide.String():
		return AnySide, nil
	default:
		return UnknownSide, fmt.Errorf("'%s' %w", side, ErrSideIsInvalid)
	}
}

// UnmarshalJSON parses the JSON-encoded order side and stores the result
// It expects a quoted string input, and uses StringToOrderSide to parse it
func (s *Side) UnmarshalJSON(data []byte) (err error) {
	if !bytes.HasPrefix(data, []byte(`"`)) {
		// Note that we don't need to worry about invalid JSON here, it wouldn't have made it past the deserialiser far
		// TODO: Can use reflect.TypeFor[s]() when it's released, probably 1.21
		return &json.UnmarshalTypeError{Value: string(data), Type: reflect.TypeOf(s), Offset: 1}
	}
	*s, err = StringToOrderSide(string(data[1 : len(data)-1])) // Remove quotes
	return
}

// MarshalJSON returns the JSON-encoded order side
func (s Side) MarshalJSON() ([]byte, error) {
	return []byte(`"` + s.String() + `"`), nil
}

// StringToOrderType for converting case insensitive order type
// and returning a real Type
func StringToOrderType(oType string) (Type, error) {
	oType = strings.ToUpper(oType)
	switch oType {
	case Limit.String(), "EXCHANGE LIMIT":
		return Limit, nil
	case Market.String(), "EXCHANGE MARKET":
		return Market, nil
	case Stop.String(), "STOP LOSS", "STOP_LOSS", "EXCHANGE STOP":
		return Stop, nil
	case StopLimit.String(), "EXCHANGE STOP LIMIT", "STOP_LIMIT":
		return StopLimit, nil
	case StopMarket.String(), "STOP_MARKET":
		return StopMarket, nil
	case TrailingStop.String(), "TRAILING STOP", "EXCHANGE TRAILING STOP", "MOVE_ORDER_STOP":
		return TrailingStop, nil
	case IOS.String():
		return IOS, nil
	case AnyType.String():
		return AnyType, nil
	case Trigger.String():
		return Trigger, nil
	case OptimalLimitIOC.String():
		return OptimalLimitIOC, nil
	case TakeProfitLimit.String():
		return TakeProfitLimit, nil
	case StopLoss.String():
		return StopLoss, nil
	case OCO.String():
		return OCO, nil
	case ConditionalStop.String():
		return ConditionalStop, nil
	case MarketMakerProtection.String():
		return MarketMakerProtection, nil
	case MarketMakerProtectionAndPostOnly.String():
		return MarketMakerProtectionAndPostOnly, nil
	case TWAP.String():
		return TWAP, nil
	case Chase.String():
		return Chase, nil
	case TakeProfitMarket.String(), "TAKE_PROFIT_MARKET":
		return TakeProfitMarket, nil
	case TakeProfit.String(), "TAKE_PROFIT":
		return TakeProfit, nil
	case Liquidation.String():
		return Liquidation, nil
	default:
		return UnknownType, fmt.Errorf("'%v' %w", oType, errUnrecognisedOrderType)
	}
}

// StringToOrderStatus for converting case insensitive order status
// and returning a real Status
func StringToOrderStatus(status string) (Status, error) {
	status = strings.ToUpper(status)
	switch status {
	case AnyStatus.String():
		return AnyStatus, nil
	case New.String(), "PLACED", "ACCEPTED", "SUBMITTED":
		return New, nil
	case Active.String(), "STATUS_ACTIVE", "LIVE":
		return Active, nil
	case PartiallyFilled.String(), "PARTIAL-FILLED", "PARTIALLY MATCHED", "PARTIALLY FILLED":
		return PartiallyFilled, nil
	case Filled.String(), "FULLY MATCHED", "FULLY FILLED", "ORDER_FULLY_TRANSACTED", "EFFECTIVE":
		return Filled, nil
	case PartiallyCancelled.String(), "PARTIAL-CANCELED", "PARTIALLY CANCELLED", "ORDER_PARTIALLY_TRANSACTED":
		return PartiallyCancelled, nil
	case PartiallyFilledCancelled.String(), "PARTIALLYFILLEDCANCELED":
		return PartiallyFilledCancelled, nil
	case Open.String():
		return Open, nil
	case Closed.String(), "POSITION_CLOSED":
		return Closed, nil
	case Cancelled.String(), "CANCELED", "ORDER_CANCELLED":
		return Cancelled, nil
	case Pending.String():
		return Pending, nil
	case PendingCancel.String(), "PENDING CANCEL", "PENDING CANCELLATION":
		return PendingCancel, nil
	case Rejected.String(), "FAILED", "ORDER_FAILED":
		return Rejected, nil
	case Expired.String():
		return Expired, nil
	case Hidden.String():
		return Hidden, nil
	case InsufficientBalance.String():
		return InsufficientBalance, nil
	case MarketUnavailable.String():
		return MarketUnavailable, nil
	case Cancelling.String():
		return Cancelling, nil
	case Liquidated.String():
		return Liquidated, nil
	case AutoDeleverage.String(), "AUTO_DELEVERAGED":
		return AutoDeleverage, nil
	case STP.String(), "STP":
		return STP, nil
	default:
		return UnknownStatus, fmt.Errorf("'%s' %w", status, errUnrecognisedOrderStatus)
	}
}

// StringToTimeInForce converts time in force string value to TimeInForce instance.
func StringToTimeInForce(timeInForce string) (TimeInForce, error) {
	timeInForce = strings.ToUpper(timeInForce)
	switch timeInForce {
	case "IMMEDIATEORCANCEL", "IMMEDIATE_OR_CANCEL", ImmediateOrCancel.String():
		return ImmediateOrCancel, nil
	case "GOODTILLCANCEL", "GOODTILCANCEL", "GOOD_TIL_CANCELLED", "GOOD_TILL_CANCELLED", "GOOD_TILL_CANCELED", GoodTillCancel.String(), "POST_ONLY_GOOD_TIL_CANCELLED":
		return GoodTillCancel, nil
	case "GOODTILLDAY", GoodTillDay.String(), "GOOD_TIL_DAY", "GOOD_TILL_DAY":
		return GoodTillDay, nil
	case "GOODTILLTIME", "GOOD_TIL_TIME", GoodTillTime.String():
		return GoodTillTime, nil
<<<<<<< HEAD
=======
	case "GOODTILLCROSSING", "GOOD_TIL_CROSSING", "GOOD TIL CROSSING", GoodTillCrossing.String(), "GOOD_TILL_CROSSING":
		return GoodTillCrossing, nil
>>>>>>> 9b73f05a
	case "FILLORKILL", "FILL_OR_KILL", FillOrKill.String():
		return FillOrKill, nil
	case "POST_ONLY_GOOD_TILL_CANCELLED", PostOnly.String(), "POC", "POST_ONLY", "PENDINGORCANCEL":
		return PostOnly, nil
	case "":
		return UnsetTIF, nil
	default:
		return UnknownTIF, fmt.Errorf("%w: tif=%s", ErrInvalidTimeInForce, timeInForce)
	}
}

// IsValid returns whether or not the supplied time in force value is valid or
// not
func (t TimeInForce) IsValid() bool {
	return t == UnsetTIF || supportedTimeInForceFlag&t == t
}

func (o *ClassificationError) Error() string {
	if o.OrderID != "" {
		return fmt.Sprintf("Exchange %s: OrderID: %s classification error: %v",
			o.Exchange,
			o.OrderID,
			o.Err)
	}
	return fmt.Sprintf("Exchange %s: classification error: %v",
		o.Exchange,
		o.Err)
}

// StandardCancel defines an option in the validator to make sure an ID is set
// for a standard cancel
func (c *Cancel) StandardCancel() validate.Checker {
	return validate.Check(func() error {
		if c.OrderID == "" {
			return errors.New("ID not set")
		}
		return nil
	})
}

// PairAssetRequired is a validation check for when a cancel request
// requires an asset type and currency pair to be present
func (c *Cancel) PairAssetRequired() validate.Checker {
	return validate.Check(func() error {
		if c.Pair.IsEmpty() {
			return ErrPairIsEmpty
		}

		if c.AssetType == asset.Empty {
			return ErrAssetNotSet
		}
		return nil
	})
}

// Validate checks internal struct requirements
func (c *Cancel) Validate(opt ...validate.Checker) error {
	if c == nil {
		return ErrCancelOrderIsNil
	}

	var errs error
	for _, o := range opt {
		err := o.Check()
		if err != nil {
			errs = common.AppendError(errs, err)
		}
	}
	return errs
}

// Validate checks internal struct requirements and returns filter requirement
// options for wrapper standardization procedures.
func (g *MultiOrderRequest) Validate(opt ...validate.Checker) error {
	if g == nil {
		return ErrGetOrdersRequestIsNil
	}

	if !g.AssetType.IsValid() {
		return fmt.Errorf("%v %w", g.AssetType, asset.ErrNotSupported)
	}

	if g.Side == UnknownSide {
		return ErrSideIsInvalid
	}

	if g.Type == UnknownType {
		return errUnrecognisedOrderType
	}

	var errs error
	for _, o := range opt {
		err := o.Check()
		if err != nil {
			errs = common.AppendError(errs, err)
		}
	}
	return errs
}

// Filter reduces slice by optional fields
func (g *MultiOrderRequest) Filter(exch string, orders []Detail) FilteredOrders {
	filtered := make([]Detail, len(orders))
	copy(filtered, orders)
	FilterOrdersByPairs(&filtered, g.Pairs)
	FilterOrdersByType(&filtered, g.Type)
	FilterOrdersBySide(&filtered, g.Side)
	err := FilterOrdersByTimeRange(&filtered, g.StartTime, g.EndTime)
	if err != nil {
		log.Errorf(log.ExchangeSys, "%s %v", exch, err)
	}
	return filtered
}

// Validate checks internal struct requirements
func (m *Modify) Validate(opt ...validate.Checker) error {
	if m == nil {
		return ErrModifyOrderIsNil
	}

	if m.Pair.IsEmpty() {
		return ErrPairIsEmpty
	}

	if m.AssetType == asset.Empty {
		return ErrAssetNotSet
	}

	var errs error
	for _, o := range opt {
		err := o.Check()
		if err != nil {
			errs = common.AppendError(errs, err)
		}
	}
	if errs != nil {
		return errs
	}
	if m.ClientOrderID == "" && m.OrderID == "" {
		return ErrOrderIDNotSet
	}
	return nil
}

// String implements the stringer interface
func (t PriceType) String() string {
	switch t {
	case LastPrice:
		return "LastPrice"
	case IndexPrice:
		return "IndexPrice"
	case MarkPrice:
		return "MarkPrice"
	default:
		return ""
	}
}

// StringToPriceType for converting case insensitive order side
// and returning a real Side
func (t PriceType) StringToPriceType(priceType string) (PriceType, error) {
	priceType = strings.ToLower(priceType)
	switch priceType {
	case "lastprice", "":
		return LastPrice, nil
	case "indexprice":
		return IndexPrice, nil
	case "markprice":
		return MarkPrice, nil
	default:
		return UnknownPriceType, ErrUnknownPriceType
	}
}

// String implements the stringer interface
func (t TrackingMode) String() string {
	switch t {
	case Distance:
		return "distance"
	case Percentage:
		return "percentage"
	default:
		return ""
	}
}

// StringToTrackingMode converts TrackingMode instance from string
func StringToTrackingMode(mode string) TrackingMode {
	mode = strings.ToLower(mode)
	switch mode {
	case "distance":
		return Distance
	case "percentage":
		return Percentage
	default:
		return UnknownTrackingMode
	}
}<|MERGE_RESOLUTION|>--- conflicted
+++ resolved
@@ -39,11 +39,7 @@
 	ErrAmountMustBeSet             = errors.New("amount must be set")
 	ErrClientOrderIDMustBeSet      = errors.New("client order ID must be set")
 	ErrUnknownSubmissionAmountType = errors.New("unknown submission amount type")
-<<<<<<< HEAD
 	ErrInvalidTimeInForce          = errors.New("invalid time in force value")
-=======
-	ErrInvalidTimeInForce          = errors.New("invalid time in force value provided")
->>>>>>> 9b73f05a
 )
 
 var (
@@ -494,10 +490,6 @@
 		AssetType: s.AssetType,
 
 		TimeInForce:   s.TimeInForce,
-<<<<<<< HEAD
-		PostOnly:      s.PostOnly,
-=======
->>>>>>> 9b73f05a
 		ReduceOnly:    s.ReduceOnly,
 		Leverage:      s.Leverage,
 		Price:         s.Price,
@@ -732,10 +724,6 @@
 // String implements the stringer interface.
 func (t TimeInForce) String() string {
 	var tifStrings []string
-<<<<<<< HEAD
-
-=======
->>>>>>> 9b73f05a
 	if t.Is(ImmediateOrCancel) {
 		tifStrings = append(tifStrings, "IOC")
 	}
@@ -748,12 +736,9 @@
 	if t.Is(GoodTillTime) {
 		tifStrings = append(tifStrings, "GTT")
 	}
-<<<<<<< HEAD
-=======
 	if t.Is(GoodTillCrossing) {
 		tifStrings = append(tifStrings, "GTX")
 	}
->>>>>>> 9b73f05a
 	if t.Is(FillOrKill) {
 		tifStrings = append(tifStrings, "FOK")
 	}
@@ -782,14 +767,11 @@
 	return nil
 }
 
-<<<<<<< HEAD
-=======
 // MarshalJSON returns the JSON-encoded order time-in-force value
 func (t TimeInForce) MarshalJSON() ([]byte, error) {
 	return []byte(`"` + t.String() + `"`), nil
 }
 
->>>>>>> 9b73f05a
 // Lower returns the type lower case string
 func (t Type) Lower() string {
 	return strings.ToLower(t.String())
@@ -1294,11 +1276,8 @@
 		return GoodTillDay, nil
 	case "GOODTILLTIME", "GOOD_TIL_TIME", GoodTillTime.String():
 		return GoodTillTime, nil
-<<<<<<< HEAD
-=======
 	case "GOODTILLCROSSING", "GOOD_TIL_CROSSING", "GOOD TIL CROSSING", GoodTillCrossing.String(), "GOOD_TILL_CROSSING":
 		return GoodTillCrossing, nil
->>>>>>> 9b73f05a
 	case "FILLORKILL", "FILL_OR_KILL", FillOrKill.String():
 		return FillOrKill, nil
 	case "POST_ONLY_GOOD_TILL_CANCELLED", PostOnly.String(), "POC", "POST_ONLY", "PENDINGORCANCEL":
