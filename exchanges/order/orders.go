package order

import (
	"bytes"
	"errors"
	"fmt"
	"reflect"
	"slices"
	"sort"
	"strings"
	"time"

	"github.com/gofrs/uuid"
	"github.com/thrasher-corp/gocryptotrader/common"
	"github.com/thrasher-corp/gocryptotrader/currency"
	"github.com/thrasher-corp/gocryptotrader/encoding/json"
	"github.com/thrasher-corp/gocryptotrader/exchanges/asset"
	"github.com/thrasher-corp/gocryptotrader/exchanges/protocol"
	"github.com/thrasher-corp/gocryptotrader/exchanges/validate"
	"github.com/thrasher-corp/gocryptotrader/log"
	"golang.org/x/text/cases"
	"golang.org/x/text/language"
)

const (
	orderSubmissionValidSides = Buy | Sell | Bid | Ask | Long | Short
	shortSide                 = Short | Sell | Ask
	longSide                  = Long | Buy | Bid

	inactiveStatuses = Filled | Cancelled | InsufficientBalance | MarketUnavailable | Rejected | PartiallyCancelled | PartiallyFilledCancelled | Expired | Closed | AnyStatus | Cancelling | Liquidated
	activeStatuses   = Active | Open | PartiallyFilled | New | PendingCancel | Hidden | AutoDeleverage | Pending
	notPlaced        = InsufficientBalance | MarketUnavailable | Rejected
)

// Public error vars for order package
var (
	ErrUnableToPlaceOrder          = errors.New("order not placed")
	ErrOrderNotFound               = errors.New("order not found")
	ErrUnknownPriceType            = errors.New("unknown price type")
	ErrAmountMustBeSet             = errors.New("amount must be set")
	ErrClientOrderIDMustBeSet      = errors.New("client order ID must be set")
	ErrUnknownSubmissionAmountType = errors.New("unknown submission amount type")
<<<<<<< HEAD
	ErrInvalidTimeInForce          = errors.New("invalid time in force value")
=======
	ErrInvalidTimeInForce          = errors.New("invalid time in force value provided")
>>>>>>> 7a52b706
)

var (
	errUnrecognisedOrderType    = errors.New("unrecognised order type")
	errUnrecognisedOrderStatus  = errors.New("unrecognised order status")
	errExchangeNameUnset        = errors.New("exchange name unset")
	errOrderSubmitIsNil         = errors.New("order submit is nil")
	errOrderSubmitResponseIsNil = errors.New("order submit response is nil")
	errOrderDetailIsNil         = errors.New("order detail is nil")
	errAmountIsZero             = errors.New("amount is zero")
)

// IsValidOrderSubmissionSide validates that the order side is a valid submission direction
func IsValidOrderSubmissionSide(s Side) bool {
	return s != UnknownSide && orderSubmissionValidSides&s == s
}

// Validate checks the supplied data and returns whether it's valid
func (s *Submit) Validate(requirements protocol.TradingRequirements, opt ...validate.Checker) error {
	if s == nil {
		return ErrSubmissionIsNil
	}

	if s.Exchange == "" {
		return errExchangeNameUnset
	}

	if s.Pair.IsEmpty() {
		return ErrPairIsEmpty
	}

	if s.AssetType == asset.Empty {
		return ErrAssetNotSet
	}

	if !s.AssetType.IsValid() {
		return fmt.Errorf("'%s' %w", s.AssetType, asset.ErrNotSupported)
	}

	if !IsValidOrderSubmissionSide(s.Side) {
		return fmt.Errorf("%w %v", ErrSideIsInvalid, s.Side)
	}

	if s.Type != Market && s.Type != Limit {
		return ErrTypeIsInvalid
	}

	if !s.TimeInForce.IsValid() {
		return ErrInvalidTimeInForce
	}

	if s.Amount == 0 && s.QuoteAmount == 0 {
		return fmt.Errorf("submit validation error %w, amount and quote amount cannot be zero", ErrAmountIsInvalid)
	}

	if s.Amount < 0 {
		return fmt.Errorf("submit validation error base %w, suppled: %v", ErrAmountIsInvalid, s.Amount)
	}

	if s.QuoteAmount < 0 {
		return fmt.Errorf("submit validation error quote %w, suppled: %v", ErrAmountIsInvalid, s.QuoteAmount)
	}

	if s.Type == Limit && s.Price <= 0 {
		return ErrPriceMustBeSetIfLimitOrder
	}

	if requirements.ClientOrderID && s.ClientOrderID == "" {
		return fmt.Errorf("submit validation error %w, client order ID must be set to satisfy submission requirements", ErrClientOrderIDMustBeSet)
	}

	if requirements.SpotMarketOrderAmountPurchaseQuotationOnly && s.QuoteAmount == 0 && s.Type == Market && s.AssetType == asset.Spot && s.Side.IsLong() {
		return fmt.Errorf("submit validation error %w, quote amount to be sold must be set to 'QuoteAmount' field to satisfy trading requirements", ErrAmountMustBeSet)
	}

	if requirements.SpotMarketOrderAmountSellBaseOnly && s.Amount == 0 && s.Type == Market && s.AssetType == asset.Spot && s.Side.IsShort() {
		return fmt.Errorf("submit validation error %w, base amount being sold must be set to 'Amount' field to satisfy trading requirements", ErrAmountMustBeSet)
	}

	for _, o := range opt {
		err := o.Check()
		if err != nil {
			return err
		}
	}

	return nil
}

// GetTradeAmount returns the trade amount based on the exchange's trading
// requirements. Some exchanges depending on direction and order type use
// quotation (funds in balance) or base amounts. If the exchange does not have
// any specific requirements it will return the base amount.
func (s *Submit) GetTradeAmount(tr protocol.TradingRequirements) float64 {
	if s == nil {
		return 0
	}
	switch {
	case tr.SpotMarketOrderAmountPurchaseQuotationOnly && s.AssetType == asset.Spot && s.Type == Market && s.Side.IsLong():
		return s.QuoteAmount
	case tr.SpotMarketOrderAmountSellBaseOnly && s.AssetType == asset.Spot && s.Type == Market && s.Side.IsShort():
		return s.Amount
	}
	return s.Amount
}

// UpdateOrderFromDetail Will update an order detail (used in order management)
// by comparing passed in and existing values
func (d *Detail) UpdateOrderFromDetail(m *Detail) error {
	if d == nil {
		return ErrOrderDetailIsNil
	}

	if m == nil {
		return fmt.Errorf("incoming %w", ErrOrderDetailIsNil)
	}

	var updated bool
	if d.TimeInForce != m.TimeInForce {
		d.TimeInForce = m.TimeInForce
		updated = true
	}
	if d.HiddenOrder != m.HiddenOrder {
		d.HiddenOrder = m.HiddenOrder
		updated = true
	}
	if m.Price > 0 && m.Price != d.Price {
		d.Price = m.Price
		updated = true
	}
	if m.Amount > 0 && m.Amount != d.Amount {
		d.Amount = m.Amount
		updated = true
	}
	if m.LimitPriceUpper > 0 && m.LimitPriceUpper != d.LimitPriceUpper {
		d.LimitPriceUpper = m.LimitPriceUpper
		updated = true
	}
	if m.LimitPriceLower > 0 && m.LimitPriceLower != d.LimitPriceLower {
		d.LimitPriceLower = m.LimitPriceLower
		updated = true
	}
	if m.TriggerPrice > 0 && m.TriggerPrice != d.TriggerPrice {
		d.TriggerPrice = m.TriggerPrice
		updated = true
	}
	if m.QuoteAmount > 0 && m.QuoteAmount != d.QuoteAmount {
		d.QuoteAmount = m.QuoteAmount
		updated = true
	}
	if m.ExecutedAmount > 0 && m.ExecutedAmount != d.ExecutedAmount {
		d.ExecutedAmount = m.ExecutedAmount
		updated = true
	}
	if m.Fee > 0 && m.Fee != d.Fee {
		d.Fee = m.Fee
		updated = true
	}
	if m.AccountID != "" && m.AccountID != d.AccountID {
		d.AccountID = m.AccountID
		updated = true
	}
	if !m.Pair.IsEmpty() && !m.Pair.Equal(d.Pair) {
		// TODO: Add a check to see if the original pair is empty as well, but
		// error if it is changing from BTC-USD -> LTC-USD.
		d.Pair = m.Pair
		updated = true
	}
	if m.Leverage != 0 && m.Leverage != d.Leverage {
		d.Leverage = m.Leverage
		updated = true
	}
	if m.ClientID != "" && m.ClientID != d.ClientID {
		d.ClientID = m.ClientID
		updated = true
	}
	if m.ClientOrderID != "" && m.ClientOrderID != d.ClientOrderID {
		d.ClientOrderID = m.ClientOrderID
		updated = true
	}
	if m.WalletAddress != "" && m.WalletAddress != d.WalletAddress {
		d.WalletAddress = m.WalletAddress
		updated = true
	}
	if m.Type != UnknownType && m.Type != d.Type {
		d.Type = m.Type
		updated = true
	}
	if m.Side != UnknownSide && m.Side != d.Side {
		d.Side = m.Side
		updated = true
	}
	if m.Status != UnknownStatus && m.Status != d.Status {
		d.Status = m.Status
		updated = true
	}
	if m.AssetType != asset.Empty && m.AssetType != d.AssetType {
		d.AssetType = m.AssetType
		updated = true
	}
	for x := range m.Trades {
		var found bool
		for y := range d.Trades {
			if d.Trades[y].TID != m.Trades[x].TID {
				continue
			}
			found = true
			if d.Trades[y].Fee != m.Trades[x].Fee {
				d.Trades[y].Fee = m.Trades[x].Fee
				updated = true
			}
			if m.Trades[x].Price != 0 && d.Trades[y].Price != m.Trades[x].Price {
				d.Trades[y].Price = m.Trades[x].Price
				updated = true
			}
			if d.Trades[y].Side != m.Trades[x].Side {
				d.Trades[y].Side = m.Trades[x].Side
				updated = true
			}
			if d.Trades[y].Type != m.Trades[x].Type {
				d.Trades[y].Type = m.Trades[x].Type
				updated = true
			}
			if d.Trades[y].Description != m.Trades[x].Description {
				d.Trades[y].Description = m.Trades[x].Description
				updated = true
			}
			if m.Trades[x].Amount != 0 && d.Trades[y].Amount != m.Trades[x].Amount {
				d.Trades[y].Amount = m.Trades[x].Amount
				updated = true
			}
			if d.Trades[y].Timestamp != m.Trades[x].Timestamp {
				d.Trades[y].Timestamp = m.Trades[x].Timestamp
				updated = true
			}
			if d.Trades[y].IsMaker != m.Trades[x].IsMaker {
				d.Trades[y].IsMaker = m.Trades[x].IsMaker
				updated = true
			}
		}
		if !found {
			d.Trades = append(d.Trades, m.Trades[x])
			updated = true
		}
		m.RemainingAmount -= m.Trades[x].Amount
	}
	if m.RemainingAmount > 0 && m.RemainingAmount != d.RemainingAmount {
		d.RemainingAmount = m.RemainingAmount
		updated = true
	}
	if updated {
		if d.LastUpdated.Equal(m.LastUpdated) {
			d.LastUpdated = time.Now()
		} else {
			d.LastUpdated = m.LastUpdated
		}
	}
	if d.Exchange == "" {
		d.Exchange = m.Exchange
	}
	if d.OrderID == "" {
		d.OrderID = m.OrderID
	}
	if d.InternalOrderID.IsNil() {
		d.InternalOrderID = m.InternalOrderID
	}
	return nil
}

// UpdateOrderFromModifyResponse Will update an order detail (used in order management)
// by comparing passed in and existing values
func (d *Detail) UpdateOrderFromModifyResponse(m *ModifyResponse) {
	var updated bool
	if m.OrderID != "" && d.OrderID != m.OrderID {
		d.OrderID = m.OrderID
		updated = true
	}
	if d.TimeInForce != m.TimeInForce && m.TimeInForce != UnsetTIF {
		d.TimeInForce = m.TimeInForce
		updated = true
	}
	if m.Price > 0 && m.Price != d.Price {
		d.Price = m.Price
		updated = true
	}
	if m.Amount > 0 && m.Amount != d.Amount {
		d.Amount = m.Amount
		updated = true
	}
	if m.TriggerPrice > 0 && m.TriggerPrice != d.TriggerPrice {
		d.TriggerPrice = m.TriggerPrice
		updated = true
	}
	if !m.Pair.IsEmpty() && !m.Pair.Equal(d.Pair) {
		// TODO: Add a check to see if the original pair is empty as well, but
		// error if it is changing from BTC-USD -> LTC-USD.
		d.Pair = m.Pair
		updated = true
	}
	if m.Type != UnknownType && m.Type != d.Type {
		d.Type = m.Type
		updated = true
	}
	if m.Side != UnknownSide && m.Side != d.Side {
		d.Side = m.Side
		updated = true
	}
	if m.Status != UnknownStatus && m.Status != d.Status {
		d.Status = m.Status
		updated = true
	}
	if m.AssetType != asset.Empty && m.AssetType != d.AssetType {
		d.AssetType = m.AssetType
		updated = true
	}
	if m.RemainingAmount > 0 && m.RemainingAmount != d.RemainingAmount {
		d.RemainingAmount = m.RemainingAmount
		updated = true
	}
	if updated {
		if d.LastUpdated.Equal(m.LastUpdated) {
			d.LastUpdated = time.Now()
		} else {
			d.LastUpdated = m.LastUpdated
		}
	}
}

// MatchFilter will return true if a detail matches the filter criteria
// empty elements are ignored
func (d *Detail) MatchFilter(f *Filter) bool {
	switch {
	case f.Exchange != "" && !strings.EqualFold(d.Exchange, f.Exchange):
		return false
	case f.AssetType != asset.Empty && d.AssetType != f.AssetType:
		return false
	case !f.Pair.IsEmpty() && !d.Pair.Equal(f.Pair):
		return false
	case f.OrderID != "" && d.OrderID != f.OrderID:
		return false
	case f.Type != UnknownType && f.Type != AnyType && d.Type != f.Type:
		return false
	case f.Side != UnknownSide && f.Side != AnySide && d.Side != f.Side:
		return false
	case f.Status != UnknownStatus && f.Status != AnyStatus && d.Status != f.Status:
		return false
	case f.ClientOrderID != "" && d.ClientOrderID != f.ClientOrderID:
		return false
	case f.ClientID != "" && d.ClientID != f.ClientID:
		return false
	case !f.InternalOrderID.IsNil() && d.InternalOrderID != f.InternalOrderID:
		return false
	case f.AccountID != "" && d.AccountID != f.AccountID:
		return false
	case f.WalletAddress != "" && d.WalletAddress != f.WalletAddress:
		return false
	default:
		return true
	}
}

// IsActive returns true if an order has a status that indicates it is currently
// available on the exchange
func (d *Detail) IsActive() bool {
	return d.Status != UnknownStatus &&
		d.Amount > 0 &&
		d.Amount > d.ExecutedAmount &&
		activeStatuses&d.Status == d.Status
}

// IsInactive returns true if an order has a status that indicates it is
// currently not available on the exchange
func (d *Detail) IsInactive() bool {
	return d.Amount <= 0 ||
		d.Amount <= d.ExecutedAmount ||
		d.Status.IsInactive()
}

// IsInactive returns true if the status indicates it is
// currently not available on the exchange
func (s Status) IsInactive() bool {
	return inactiveStatuses&s == s
}

// WasOrderPlaced returns true if an order has a status that indicates that it
// was accepted by an exchange.
func (d *Detail) WasOrderPlaced() bool {
	if d.Status == UnknownStatus || d.Status == AnyStatus {
		return false
	}
	return notPlaced&d.Status != d.Status
}

// GenerateInternalOrderID sets a new V4 order ID or a V5 order ID if
// the V4 function returns an error
func (d *Detail) GenerateInternalOrderID() {
	if !d.InternalOrderID.IsNil() {
		return
	}
	var err error
	d.InternalOrderID, err = uuid.NewV4()
	if err != nil {
		d.InternalOrderID = uuid.NewV5(uuid.UUID{}, d.OrderID)
	}
}

// CopyToPointer will return the address of a new copy of the order Detail
// WARNING: DO NOT DEREFERENCE USE METHOD Copy().
func (d *Detail) CopyToPointer() *Detail {
	c := d.Copy()
	return &c
}

// Copy makes a full copy of underlying details NOTE: This is Addressable.
func (d *Detail) Copy() Detail {
	c := *d
	if len(d.Trades) > 0 {
		c.Trades = make([]TradeHistory, len(d.Trades))
		copy(c.Trades, d.Trades)
	}
	return c
}

// DeriveSubmitResponse will construct an order SubmitResponse when a successful
// submission has occurred. NOTE: order status is populated as order.Filled for a
// market order else order.New if an order is accepted as default, date and
// lastupdated fields have been populated as time.Now(). All fields can be
// customized in caller scope if needed.
func (s *Submit) DeriveSubmitResponse(orderID string) (*SubmitResponse, error) {
	if s == nil {
		return nil, errOrderSubmitIsNil
	}

	if orderID == "" {
		return nil, ErrOrderIDNotSet
	}

	status := New
	if s.Type == Market { // NOTE: This will need to be scrutinized.
		status = Filled
	}

	return &SubmitResponse{
		Exchange:  s.Exchange,
		Type:      s.Type,
		Side:      s.Side,
		Pair:      s.Pair,
		AssetType: s.AssetType,

		TimeInForce:   s.TimeInForce,
		ReduceOnly:    s.ReduceOnly,
		Leverage:      s.Leverage,
		Price:         s.Price,
		Amount:        s.Amount,
		QuoteAmount:   s.QuoteAmount,
		TriggerPrice:  s.TriggerPrice,
		ClientID:      s.ClientID,
		ClientOrderID: s.ClientOrderID,
		MarginType:    s.MarginType,

		LastUpdated: time.Now(),
		Date:        time.Now(),
		Status:      status,
		OrderID:     orderID,
	}, nil
}

// AdjustBaseAmount will adjust the base amount of a submit response if the
// exchange has modified the amount. This is usually due to decimal place
// restrictions or rounding. This will return an error if the amount is zero
// or the submit response is nil.
func (s *SubmitResponse) AdjustBaseAmount(a float64) error {
	if s == nil {
		return errOrderSubmitResponseIsNil
	}

	if a <= 0 {
		return errAmountIsZero
	}

	if s.Amount == a {
		return nil
	}

	// Warning because amounts should conform to exchange requirements prior to
	// call but this is not fatal.
	log.Warnf(log.ExchangeSys, "Exchange %s: has adjusted OrderID: %s requested base amount from %v to %v",
		s.Exchange,
		s.OrderID,
		s.Amount,
		a)

	s.Amount = a
	return nil
}

// AdjustQuoteAmount will adjust the quote amount of a submit response if the
// exchange has modified the amount. This is usually due to decimal place
// restrictions or rounding. This will return an error if the amount is zero
// or the submit response is nil.
func (s *SubmitResponse) AdjustQuoteAmount(a float64) error {
	if s == nil {
		return errOrderSubmitResponseIsNil
	}

	if a <= 0 {
		return errAmountIsZero
	}

	if s.QuoteAmount == a {
		return nil
	}

	// Warning because amounts should conform to exchange requirements prior to
	// call but this is not fatal.
	log.Warnf(log.ExchangeSys, "Exchange %s: has adjusted OrderID: %s requested quote amount from %v to %v",
		s.Exchange,
		s.OrderID,
		s.Amount,
		a)

	s.QuoteAmount = a
	return nil
}

// DeriveDetail will construct an order detail when a successful submission
// has occurred. Has an optional parameter field internal uuid for internal
// management.
func (s *SubmitResponse) DeriveDetail(internal uuid.UUID) (*Detail, error) {
	if s == nil {
		return nil, errOrderSubmitResponseIsNil
	}

	return &Detail{
		Exchange:  s.Exchange,
		Type:      s.Type,
		Side:      s.Side,
		Pair:      s.Pair,
		AssetType: s.AssetType,

		TimeInForce:   s.TimeInForce,
		ReduceOnly:    s.ReduceOnly,
		Leverage:      s.Leverage,
		Price:         s.Price,
		Amount:        s.Amount,
		QuoteAmount:   s.QuoteAmount,
		TriggerPrice:  s.TriggerPrice,
		ClientID:      s.ClientID,
		ClientOrderID: s.ClientOrderID,

		InternalOrderID: internal,

		LastUpdated: s.LastUpdated,
		Date:        s.Date,
		Status:      s.Status,
		OrderID:     s.OrderID,
		Trades:      s.Trades,
		Fee:         s.Fee,
		Cost:        s.Cost,
	}, nil
}

// CopyPointerOrderSlice returns a copy of all order detail and returns a slice
// of pointers.
func CopyPointerOrderSlice(old []*Detail) []*Detail {
	copySlice := make([]*Detail, len(old))
	for x := range old {
		copySlice[x] = old[x].CopyToPointer()
	}
	return copySlice
}

// DeriveModify populates a modify struct by the managed order details. Note:
// Price, Amount, Trigger price and order execution bools need to be changed
// in scope. This only derives identifiers for ease.
func (d *Detail) DeriveModify() (*Modify, error) {
	if d == nil {
		return nil, errOrderDetailIsNil
	}
	return &Modify{
		Exchange:      d.Exchange,
		OrderID:       d.OrderID,
		ClientOrderID: d.ClientOrderID,
		Type:          d.Type,
		Side:          d.Side,
		AssetType:     d.AssetType,
		Pair:          d.Pair,
	}, nil
}

// DeriveModifyResponse populates a modify response with its identifiers for
// cross exchange standard. NOTE: New OrderID and/or ClientOrderID plus any
// changes *might* need to be populated in scope.
func (m *Modify) DeriveModifyResponse() (*ModifyResponse, error) {
	if m == nil {
		return nil, errOrderDetailIsNil
	}
	return &ModifyResponse{
		Exchange:      m.Exchange,
		OrderID:       m.OrderID,
		ClientOrderID: m.ClientOrderID,
		Type:          m.Type,
		Side:          m.Side,
		AssetType:     m.AssetType,
		Pair:          m.Pair,
		TimeInForce:   m.TimeInForce,
		Price:         m.Price,
		Amount:        m.Amount,
		TriggerPrice:  m.TriggerPrice,
	}, nil
}

// DeriveCancel populates a cancel struct by the managed order details
func (d *Detail) DeriveCancel() (*Cancel, error) {
	if d == nil {
		return nil, errOrderDetailIsNil
	}
	return &Cancel{
		Exchange:      d.Exchange,
		OrderID:       d.OrderID,
		AccountID:     d.AccountID,
		ClientID:      d.ClientID,
		ClientOrderID: d.ClientOrderID,
		WalletAddress: d.WalletAddress,
		Type:          d.Type,
		Side:          d.Side,
		Pair:          d.Pair,
		AssetType:     d.AssetType,
	}, nil
}

// String implements the stringer interface
func (t Type) String() string {
	switch t {
	case AnyType:
		return "ANY"
	case Limit:
		return "LIMIT"
	case Market:
		return "MARKET"
	case Stop:
		return "STOP"
	case ConditionalStop:
		return "CONDITIONAL"
	case MarketMakerProtection:
		return "MMP"
	case MarketMakerProtectionAndPostOnly:
		return "MMP_AND_POST_ONLY"
	case TWAP:
		return "TWAP"
	case Chase:
		return "CHASE"
	case StopLimit:
		return "STOP LIMIT"
	case StopMarket:
		return "STOP MARKET"
	case TakeProfit:
		return "TAKE PROFIT"
	case TakeProfitLimit:
		return "TAKE_PROFIT_LIMIT"
	case StopLoss:
		return "STOP_LOSS"
	case TakeProfitMarket:
		return "TAKE PROFIT MARKET"
	case TrailingStop:
		return "TRAILING_STOP"
	case IOS:
		return "IOS"
	case Liquidation:
		return "LIQUIDATION"
	case Trigger:
		return "TRIGGER"
	case OptimalLimitIOC:
		return "OPTIMAL_LIMIT_IOC"
	case OCO:
		return "OCO"
	default:
		return "UNKNOWN"
	}
}

// String implements the stringer interface.
func (t TimeInForce) String() string {
	var tifStrings []string
	if t.Is(ImmediateOrCancel) {
		tifStrings = append(tifStrings, "IOC")
	}
	if t.Is(GoodTillCancel) {
		tifStrings = append(tifStrings, "GTC")
	}
	if t.Is(GoodTillDay) {
		tifStrings = append(tifStrings, "GTD")
	}
	if t.Is(GoodTillTime) {
		tifStrings = append(tifStrings, "GTT")
	}
	if t.Is(GoodTillCrossing) {
		tifStrings = append(tifStrings, "GTX")
	}
	if t.Is(FillOrKill) {
		tifStrings = append(tifStrings, "FOK")
	}
	if t.Is(PostOnly) {
		tifStrings = append(tifStrings, "POSTONLY")
	}
	if t == UnsetTIF {
		return ""
	}
	if len(tifStrings) == 0 {
		return "UNKNOWN"
	}
	return strings.Join(tifStrings, ",")
}

// UnmarshalJSON deserializes a string data into TimeInForce instance.
func (t *TimeInForce) UnmarshalJSON(data []byte) error {
	tifStrings := strings.Split(strings.Trim(string(data), `"`), ",")
	for _, val := range tifStrings {
		tif, err := StringToTimeInForce(val)
		if err != nil {
			return err
		}
		*t |= tif
	}
	return nil
}

// MarshalJSON returns the JSON-encoded order time-in-force value
func (t TimeInForce) MarshalJSON() ([]byte, error) {
	return []byte(`"` + t.String() + `"`), nil
}

// Lower returns the type lower case string
func (t Type) Lower() string {
	return strings.ToLower(t.String())
}

// Title returns the type titleized, eg "Limit"
func (t Type) Title() string {
	return cases.Title(language.English).String(t.String())
}

// String implements the stringer interface
func (s Side) String() string {
	switch s {
	case Buy:
		return "BUY"
	case Sell:
		return "SELL"
	case Bid:
		return "BID"
	case Ask:
		return "ASK"
	case Long:
		return "LONG"
	case Short:
		return "SHORT"
	case AnySide:
		return "ANY"
	case ClosePosition:
		return "CLOSE POSITION"
		// Backtester signal types below.
	case DoNothing:
		return "DO NOTHING"
	case TransferredFunds:
		return "TRANSFERRED FUNDS"
	case CouldNotBuy:
		return "COULD NOT BUY"
	case CouldNotSell:
		return "COULD NOT SELL"
	case CouldNotShort:
		return "COULD NOT SHORT"
	case CouldNotLong:
		return "COULD NOT LONG"
	case CouldNotCloseShort:
		return "COULD NOT CLOSE SHORT"
	case CouldNotCloseLong:
		return "COULD NOT CLOSE LONG"
	case MissingData:
		return "MISSING DATA"
	default:
		return "UNKNOWN"
	}
}

// Lower returns the side lower case string
func (s Side) Lower() string {
	return strings.ToLower(s.String())
}

// Title returns the side titleized, eg "Buy"
func (s Side) Title() string {
	return cases.Title(language.English).String(s.String())
}

// IsShort returns if the side is short
func (s Side) IsShort() bool {
	return s != UnknownSide && shortSide&s == s
}

// IsLong returns if the side is long
func (s Side) IsLong() bool {
	return s != UnknownSide && longSide&s == s
}

// String implements the stringer interface
func (s Status) String() string {
	switch s {
	case AnyStatus:
		return "ANY"
	case New:
		return "NEW"
	case Active:
		return "ACTIVE"
	case PartiallyCancelled:
		return "PARTIALLY_CANCELLED"
	case PartiallyFilled:
		return "PARTIALLY_FILLED"
	case PartiallyFilledCancelled:
		return "PARTIALLY_FILLED_CANCELED"
	case Filled:
		return "FILLED"
	case Cancelled:
		return "CANCELLED"
	case PendingCancel:
		return "PENDING_CANCEL"
	case InsufficientBalance:
		return "INSUFFICIENT_BALANCE"
	case MarketUnavailable:
		return "MARKET_UNAVAILABLE"
	case Rejected:
		return "REJECTED"
	case Expired:
		return "EXPIRED"
	case Hidden:
		return "HIDDEN"
	case Open:
		return "OPEN"
	case AutoDeleverage:
		return "ADL"
	case Closed:
		return "CLOSED"
	case Pending:
		return "PENDING"
	case Cancelling:
		return "CANCELLING"
	case Liquidated:
		return "LIQUIDATED"
	case STP:
		return "SELF_TRADE_PREVENTION"
	default:
		return "UNKNOWN"
	}
}

// InferCostsAndTimes infer order costs using execution information and times
// when available
func (d *Detail) InferCostsAndTimes() {
	if d.CostAsset.IsEmpty() {
		d.CostAsset = d.Pair.Quote
	}

	if d.LastUpdated.IsZero() {
		if d.CloseTime.IsZero() {
			d.LastUpdated = d.Date
		} else {
			d.LastUpdated = d.CloseTime
		}
	}

	if d.ExecutedAmount <= 0 {
		return
	}

	if d.AverageExecutedPrice == 0 {
		if d.Cost != 0 {
			d.AverageExecutedPrice = d.Cost / d.ExecutedAmount
		} else {
			d.AverageExecutedPrice = d.Price
		}
	}
	if d.Cost == 0 {
		d.Cost = d.AverageExecutedPrice * d.ExecutedAmount
	}
}

// FilterOrdersBySide removes any order details that don't match the order
// status provided
func FilterOrdersBySide(orders *[]Detail, side Side) {
	if AnySide == side || len(*orders) == 0 {
		return
	}

	target := 0
	for i := range *orders {
		if (*orders)[i].Side == UnknownSide || (*orders)[i].Side == side {
			(*orders)[target] = (*orders)[i]
			target++
		}
	}
	*orders = (*orders)[:target]
}

// FilterOrdersByType removes any order details that don't match the order type
// provided
func FilterOrdersByType(orders *[]Detail, orderType Type) {
	if AnyType == orderType || len(*orders) == 0 {
		return
	}

	target := 0
	for i := range *orders {
		if (*orders)[i].Type == UnknownType || (*orders)[i].Type == orderType {
			(*orders)[target] = (*orders)[i]
			target++
		}
	}
	*orders = (*orders)[:target]
}

// FilterOrdersByTimeRange removes any OrderDetails outside of the time range
func FilterOrdersByTimeRange(orders *[]Detail, startTime, endTime time.Time) error {
	if len(*orders) == 0 {
		return nil
	}

	if err := common.StartEndTimeCheck(startTime, endTime); err != nil {
		if errors.Is(err, common.ErrDateUnset) {
			return nil
		}
		return fmt.Errorf("cannot filter orders by time range %w", err)
	}

	target := 0
	for i := range *orders {
		if ((*orders)[i].Date.Unix() >= startTime.Unix() && (*orders)[i].Date.Unix() <= endTime.Unix()) ||
			(*orders)[i].Date.IsZero() {
			(*orders)[target] = (*orders)[i]
			target++
		}
	}
	*orders = (*orders)[:target]
	return nil
}

// FilterOrdersByPairs removes any order details that do not match the
// provided currency pairs list. It is forgiving in that the provided pairs can
// match quote or base pairs
func FilterOrdersByPairs(orders *[]Detail, pairs []currency.Pair) {
	if len(pairs) == 0 ||
		(len(pairs) == 1 && pairs[0].IsEmpty()) ||
		len(*orders) == 0 {
		return
	}

	target := 0
	for x := range *orders {
		if (*orders)[x].Pair.IsEmpty() { // If pair not set then keep
			(*orders)[target] = (*orders)[x]
			target++
			continue
		}

		if slices.ContainsFunc(pairs, func(p currency.Pair) bool {
			return (*orders)[x].Pair.EqualIncludeReciprocal(p)
		}) {
			(*orders)[target] = (*orders)[x]
			target++
		}
	}
	*orders = (*orders)[:target]
}

func (b ByPrice) Len() int {
	return len(b)
}

func (b ByPrice) Less(i, j int) bool {
	return b[i].Price < b[j].Price
}

func (b ByPrice) Swap(i, j int) {
	b[i], b[j] = b[j], b[i]
}

// SortOrdersByPrice the caller function to sort orders
func SortOrdersByPrice(orders *[]Detail, reverse bool) {
	if reverse {
		sort.Sort(sort.Reverse(ByPrice(*orders)))
	} else {
		sort.Sort(ByPrice(*orders))
	}
}

func (b ByOrderType) Len() int {
	return len(b)
}

func (b ByOrderType) Less(i, j int) bool {
	return b[i].Type.String() < b[j].Type.String()
}

func (b ByOrderType) Swap(i, j int) {
	b[i], b[j] = b[j], b[i]
}

// SortOrdersByType the caller function to sort orders
func SortOrdersByType(orders *[]Detail, reverse bool) {
	if reverse {
		sort.Sort(sort.Reverse(ByOrderType(*orders)))
	} else {
		sort.Sort(ByOrderType(*orders))
	}
}

func (b ByCurrency) Len() int {
	return len(b)
}

func (b ByCurrency) Less(i, j int) bool {
	return b[i].Pair.String() < b[j].Pair.String()
}

func (b ByCurrency) Swap(i, j int) {
	b[i], b[j] = b[j], b[i]
}

// SortOrdersByCurrency the caller function to sort orders
func SortOrdersByCurrency(orders *[]Detail, reverse bool) {
	if reverse {
		sort.Sort(sort.Reverse(ByCurrency(*orders)))
	} else {
		sort.Sort(ByCurrency(*orders))
	}
}

func (b ByDate) Len() int {
	return len(b)
}

func (b ByDate) Less(i, j int) bool {
	return b[i].Date.Unix() < b[j].Date.Unix()
}

func (b ByDate) Swap(i, j int) {
	b[i], b[j] = b[j], b[i]
}

// SortOrdersByDate the caller function to sort orders
func SortOrdersByDate(orders *[]Detail, reverse bool) {
	if reverse {
		sort.Sort(sort.Reverse(ByDate(*orders)))
	} else {
		sort.Sort(ByDate(*orders))
	}
}

func (b ByOrderSide) Len() int {
	return len(b)
}

func (b ByOrderSide) Less(i, j int) bool {
	return b[i].Side.String() < b[j].Side.String()
}

func (b ByOrderSide) Swap(i, j int) {
	b[i], b[j] = b[j], b[i]
}

// SortOrdersBySide the caller function to sort orders
func SortOrdersBySide(orders *[]Detail, reverse bool) {
	if reverse {
		sort.Sort(sort.Reverse(ByOrderSide(*orders)))
	} else {
		sort.Sort(ByOrderSide(*orders))
	}
}

// StringToOrderSide for converting case insensitive order side
// and returning a real Side
func StringToOrderSide(side string) (Side, error) {
	side = strings.ToUpper(side)
	switch side {
	case Buy.String():
		return Buy, nil
	case Sell.String():
		return Sell, nil
	case Bid.String():
		return Bid, nil
	case Ask.String():
		return Ask, nil
	case Long.String():
		return Long, nil
	case Short.String():
		return Short, nil
	case AnySide.String():
		return AnySide, nil
	default:
		return UnknownSide, fmt.Errorf("'%s' %w", side, ErrSideIsInvalid)
	}
}

// UnmarshalJSON parses the JSON-encoded order side and stores the result
// It expects a quoted string input, and uses StringToOrderSide to parse it
func (s *Side) UnmarshalJSON(data []byte) (err error) {
	if !bytes.HasPrefix(data, []byte(`"`)) {
		// Note that we don't need to worry about invalid JSON here, it wouldn't have made it past the deserialiser far
		// TODO: Can use reflect.TypeFor[s]() when it's released, probably 1.21
		return &json.UnmarshalTypeError{Value: string(data), Type: reflect.TypeOf(s), Offset: 1}
	}
	*s, err = StringToOrderSide(string(data[1 : len(data)-1])) // Remove quotes
	return
}

// MarshalJSON returns the JSON-encoded order side
func (s Side) MarshalJSON() ([]byte, error) {
	return []byte(`"` + s.String() + `"`), nil
}

// StringToOrderType for converting case insensitive order type
// and returning a real Type
func StringToOrderType(oType string) (Type, error) {
	oType = strings.ToUpper(oType)
	switch oType {
	case Limit.String(), "EXCHANGE LIMIT":
		return Limit, nil
	case Market.String(), "EXCHANGE MARKET":
		return Market, nil
	case Stop.String(), "STOP LOSS", "STOP_LOSS", "EXCHANGE STOP":
		return Stop, nil
	case StopLimit.String(), "EXCHANGE STOP LIMIT", "STOP_LIMIT":
		return StopLimit, nil
	case StopMarket.String(), "STOP_MARKET":
		return StopMarket, nil
	case TrailingStop.String(), "TRAILING STOP", "EXCHANGE TRAILING STOP", "MOVE_ORDER_STOP":
		return TrailingStop, nil
	case IOS.String():
		return IOS, nil
	case AnyType.String():
		return AnyType, nil
	case Trigger.String():
		return Trigger, nil
	case OptimalLimitIOC.String():
		return OptimalLimitIOC, nil
	case TakeProfitLimit.String():
		return TakeProfitLimit, nil
	case StopLoss.String():
		return StopLoss, nil
	case OCO.String():
		return OCO, nil
	case ConditionalStop.String():
		return ConditionalStop, nil
	case MarketMakerProtection.String():
		return MarketMakerProtection, nil
	case MarketMakerProtectionAndPostOnly.String():
		return MarketMakerProtectionAndPostOnly, nil
	case TWAP.String():
		return TWAP, nil
	case Chase.String():
		return Chase, nil
	case TakeProfitMarket.String(), "TAKE_PROFIT_MARKET":
		return TakeProfitMarket, nil
	case TakeProfit.String(), "TAKE_PROFIT":
		return TakeProfit, nil
	case Liquidation.String():
		return Liquidation, nil
	default:
		return UnknownType, fmt.Errorf("'%v' %w", oType, errUnrecognisedOrderType)
	}
}

// StringToOrderStatus for converting case insensitive order status
// and returning a real Status
func StringToOrderStatus(status string) (Status, error) {
	status = strings.ToUpper(status)
	switch status {
	case AnyStatus.String():
		return AnyStatus, nil
	case New.String(), "PLACED", "ACCEPTED", "SUBMITTED":
		return New, nil
	case Active.String(), "STATUS_ACTIVE", "LIVE":
		return Active, nil
	case PartiallyFilled.String(), "PARTIAL-FILLED", "PARTIALLY MATCHED", "PARTIALLY FILLED":
		return PartiallyFilled, nil
	case Filled.String(), "FULLY MATCHED", "FULLY FILLED", "ORDER_FULLY_TRANSACTED", "EFFECTIVE":
		return Filled, nil
	case PartiallyCancelled.String(), "PARTIAL-CANCELED", "PARTIALLY CANCELLED", "ORDER_PARTIALLY_TRANSACTED":
		return PartiallyCancelled, nil
	case PartiallyFilledCancelled.String(), "PARTIALLYFILLEDCANCELED":
		return PartiallyFilledCancelled, nil
	case Open.String():
		return Open, nil
	case Closed.String(), "POSITION_CLOSED":
		return Closed, nil
	case Cancelled.String(), "CANCELED", "ORDER_CANCELLED":
		return Cancelled, nil
	case Pending.String():
		return Pending, nil
	case PendingCancel.String(), "PENDING CANCEL", "PENDING CANCELLATION":
		return PendingCancel, nil
	case Rejected.String(), "FAILED", "ORDER_FAILED":
		return Rejected, nil
	case Expired.String():
		return Expired, nil
	case Hidden.String():
		return Hidden, nil
	case InsufficientBalance.String():
		return InsufficientBalance, nil
	case MarketUnavailable.String():
		return MarketUnavailable, nil
	case Cancelling.String():
		return Cancelling, nil
	case Liquidated.String():
		return Liquidated, nil
	case AutoDeleverage.String(), "AUTO_DELEVERAGED":
		return AutoDeleverage, nil
	case STP.String(), "STP":
		return STP, nil
	default:
		return UnknownStatus, fmt.Errorf("'%s' %w", status, errUnrecognisedOrderStatus)
	}
}

// StringToTimeInForce converts time in force string value to TimeInForce instance.
func StringToTimeInForce(timeInForce string) (TimeInForce, error) {
<<<<<<< HEAD
	timeInForce = strings.ToUpper(timeInForce)
	switch timeInForce {
	case "IMMEDIATEORCANCEL", "IMMEDIATE_OR_CANCEL", ImmediateOrCancel.String():
		return ImmediateOrCancel, nil
	case "GOODTILLCANCEL", "GOODTILCANCEL", "GOOD_TIL_CANCELLED", "GOOD_TILL_CANCELLED", "GOOD_TILL_CANCELED", GoodTillCancel.String(), "POST_ONLY_GOOD_TIL_CANCELLED":
		return GoodTillCancel, nil
	case "GOODTILLDAY", GoodTillDay.String(), "GOOD_TIL_DAY", "GOOD_TILL_DAY":
		return GoodTillDay, nil
	case "GOODTILLTIME", "GOOD_TIL_TIME", GoodTillTime.String():
		return GoodTillTime, nil
	case "GOODTILLCROSSING", "GOOD_TIL_CROSSING", "GOOD TIL CROSSING", GoodTillCrossing.String(), "GOOD_TILL_CROSSING":
		return GoodTillCrossing, nil
	case "FILLORKILL", "FILL_OR_KILL", FillOrKill.String():
		return FillOrKill, nil
	case "POST_ONLY_GOOD_TILL_CANCELLED", PostOnly.String(), "POC", "POST_ONLY", "PENDINGORCANCEL":
		return PostOnly, nil
	case "":
		return UnsetTIF, nil
	default:
		return UnknownTIF, fmt.Errorf("%w: tif=%s", ErrInvalidTimeInForce, timeInForce)
	}
=======
	var result TimeInForce
	timeInForce = strings.ToUpper(timeInForce)
	switch timeInForce {
	case "IMMEDIATEORCANCEL", "IMMEDIATE_OR_CANCEL", ImmediateOrCancel.String():
		result |= ImmediateOrCancel
	}
	switch timeInForce {
	case "GOODTILLCANCEL", "GOODTILCANCEL", "GOOD_TIL_CANCELLED", "GOOD_TILL_CANCELLED", "GOOD_TILL_CANCELED", GoodTillCancel.String(), "POST_ONLY_GOOD_TIL_CANCELLED":
		result |= GoodTillCancel
	}
	switch timeInForce {
	case "GOODTILLDAY", GoodTillDay.String(), "GOOD_TIL_DAY", "GOOD_TILL_DAY":
		result |= GoodTillDay
	}
	switch timeInForce {
	case "GOODTILLTIME", "GOOD_TIL_TIME", GoodTillTime.String():
		result |= GoodTillTime
	}
	switch timeInForce {
	case "GOODTILLCROSSING", "GOOD_TIL_CROSSING", "GOOD TIL CROSSING", GoodTillCrossing.String(), "GOOD_TILL_CROSSING":
		result |= GoodTillCrossing
	}
	switch timeInForce {
	case "FILLORKILL", "FILL_OR_KILL", FillOrKill.String():
		result |= FillOrKill
	}
	switch timeInForce {
	case PostOnly.String(), "POC", "POST_ONLY", "PENDINGORCANCEL", "POST_ONLY_GOOD_TIL_CANCELLED":
		result |= PostOnly
	}
	if result == UnsetTIF && timeInForce != "" {
		return UnknownTIF, fmt.Errorf("%w: tif=%s", ErrInvalidTimeInForce, timeInForce)
	}
	return result, nil
>>>>>>> 7a52b706
}

// IsValid returns whether or not the supplied time in force value is valid or
// not
func (t TimeInForce) IsValid() bool {
	return t == UnsetTIF || supportedTimeInForceFlag&t == t
}

func (o *ClassificationError) Error() string {
	if o.OrderID != "" {
		return fmt.Sprintf("Exchange %s: OrderID: %s classification error: %v",
			o.Exchange,
			o.OrderID,
			o.Err)
	}
	return fmt.Sprintf("Exchange %s: classification error: %v",
		o.Exchange,
		o.Err)
}

// StandardCancel defines an option in the validator to make sure an ID is set
// for a standard cancel
func (c *Cancel) StandardCancel() validate.Checker {
	return validate.Check(func() error {
		if c.OrderID == "" {
			return ErrOrderIDNotSet
		}
		return nil
	})
}

// PairAssetRequired is a validation check for when a cancel request
// requires an asset type and currency pair to be present
func (c *Cancel) PairAssetRequired() validate.Checker {
	return validate.Check(func() error {
		if c.Pair.IsEmpty() {
			return ErrPairIsEmpty
		}

		if c.AssetType == asset.Empty {
			return ErrAssetNotSet
		}
		return nil
	})
}

// Validate checks internal struct requirements
func (c *Cancel) Validate(opt ...validate.Checker) error {
	if c == nil {
		return ErrCancelOrderIsNil
	}

	var errs error
	for _, o := range opt {
		err := o.Check()
		if err != nil {
			errs = common.AppendError(errs, err)
		}
	}
	return errs
}

// Validate checks internal struct requirements and returns filter requirement
// options for wrapper standardization procedures.
func (g *MultiOrderRequest) Validate(opt ...validate.Checker) error {
	if g == nil {
		return ErrGetOrdersRequestIsNil
	}

	if !g.AssetType.IsValid() {
		return fmt.Errorf("%v %w", g.AssetType, asset.ErrNotSupported)
	}

	if g.Side == UnknownSide {
		return ErrSideIsInvalid
	}

	if g.Type == UnknownType {
		return errUnrecognisedOrderType
	}

	var errs error
	for _, o := range opt {
		err := o.Check()
		if err != nil {
			errs = common.AppendError(errs, err)
		}
	}
	return errs
}

// Filter reduces slice by optional fields
func (g *MultiOrderRequest) Filter(exch string, orders []Detail) FilteredOrders {
	filtered := make([]Detail, len(orders))
	copy(filtered, orders)
	FilterOrdersByPairs(&filtered, g.Pairs)
	FilterOrdersByType(&filtered, g.Type)
	FilterOrdersBySide(&filtered, g.Side)
	err := FilterOrdersByTimeRange(&filtered, g.StartTime, g.EndTime)
	if err != nil {
		log.Errorf(log.ExchangeSys, "%s %v", exch, err)
	}
	return filtered
}

// Validate checks internal struct requirements
func (m *Modify) Validate(opt ...validate.Checker) error {
	if m == nil {
		return ErrModifyOrderIsNil
	}

	if m.Pair.IsEmpty() {
		return ErrPairIsEmpty
	}

	if m.AssetType == asset.Empty {
		return ErrAssetNotSet
	}

	var errs error
	for _, o := range opt {
		err := o.Check()
		if err != nil {
			errs = common.AppendError(errs, err)
		}
	}
	if errs != nil {
		return errs
	}
	if m.ClientOrderID == "" && m.OrderID == "" {
		return ErrOrderIDNotSet
	}
	return nil
}

// String implements the stringer interface
func (t PriceType) String() string {
	switch t {
	case LastPrice:
		return "LastPrice"
	case IndexPrice:
		return "IndexPrice"
	case MarkPrice:
		return "MarkPrice"
	default:
		return ""
	}
}

// StringToPriceType for converting case insensitive order side
// and returning a real Side
func (t PriceType) StringToPriceType(priceType string) (PriceType, error) {
	priceType = strings.ToLower(priceType)
	switch priceType {
	case "lastprice", "":
		return LastPrice, nil
	case "indexprice":
		return IndexPrice, nil
	case "markprice":
		return MarkPrice, nil
	default:
		return UnknownPriceType, ErrUnknownPriceType
	}
}

// String implements the stringer interface
func (t TrackingMode) String() string {
	switch t {
	case Distance:
		return "distance"
	case Percentage:
		return "percentage"
	default:
		return ""
	}
}

// StringToTrackingMode converts TrackingMode instance from string
func StringToTrackingMode(mode string) TrackingMode {
	mode = strings.ToLower(mode)
	switch mode {
	case "distance":
		return Distance
	case "percentage":
		return Percentage
	default:
		return UnknownTrackingMode
	}
}<|MERGE_RESOLUTION|>--- conflicted
+++ resolved
@@ -40,11 +40,7 @@
 	ErrAmountMustBeSet             = errors.New("amount must be set")
 	ErrClientOrderIDMustBeSet      = errors.New("client order ID must be set")
 	ErrUnknownSubmissionAmountType = errors.New("unknown submission amount type")
-<<<<<<< HEAD
 	ErrInvalidTimeInForce          = errors.New("invalid time in force value")
-=======
-	ErrInvalidTimeInForce          = errors.New("invalid time in force value provided")
->>>>>>> 7a52b706
 )
 
 var (
@@ -1270,29 +1266,6 @@
 
 // StringToTimeInForce converts time in force string value to TimeInForce instance.
 func StringToTimeInForce(timeInForce string) (TimeInForce, error) {
-<<<<<<< HEAD
-	timeInForce = strings.ToUpper(timeInForce)
-	switch timeInForce {
-	case "IMMEDIATEORCANCEL", "IMMEDIATE_OR_CANCEL", ImmediateOrCancel.String():
-		return ImmediateOrCancel, nil
-	case "GOODTILLCANCEL", "GOODTILCANCEL", "GOOD_TIL_CANCELLED", "GOOD_TILL_CANCELLED", "GOOD_TILL_CANCELED", GoodTillCancel.String(), "POST_ONLY_GOOD_TIL_CANCELLED":
-		return GoodTillCancel, nil
-	case "GOODTILLDAY", GoodTillDay.String(), "GOOD_TIL_DAY", "GOOD_TILL_DAY":
-		return GoodTillDay, nil
-	case "GOODTILLTIME", "GOOD_TIL_TIME", GoodTillTime.String():
-		return GoodTillTime, nil
-	case "GOODTILLCROSSING", "GOOD_TIL_CROSSING", "GOOD TIL CROSSING", GoodTillCrossing.String(), "GOOD_TILL_CROSSING":
-		return GoodTillCrossing, nil
-	case "FILLORKILL", "FILL_OR_KILL", FillOrKill.String():
-		return FillOrKill, nil
-	case "POST_ONLY_GOOD_TILL_CANCELLED", PostOnly.String(), "POC", "POST_ONLY", "PENDINGORCANCEL":
-		return PostOnly, nil
-	case "":
-		return UnsetTIF, nil
-	default:
-		return UnknownTIF, fmt.Errorf("%w: tif=%s", ErrInvalidTimeInForce, timeInForce)
-	}
-=======
 	var result TimeInForce
 	timeInForce = strings.ToUpper(timeInForce)
 	switch timeInForce {
@@ -1327,7 +1300,6 @@
 		return UnknownTIF, fmt.Errorf("%w: tif=%s", ErrInvalidTimeInForce, timeInForce)
 	}
 	return result, nil
->>>>>>> 7a52b706
 }
 
 // IsValid returns whether or not the supplied time in force value is valid or
