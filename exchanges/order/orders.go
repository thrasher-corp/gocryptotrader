--- conflicted
+++ resolved
@@ -696,19 +696,15 @@
 	case Trigger:
 		return orderTrigger
 	case OCO:
-<<<<<<< HEAD
-		return "OCO"
+		return orderOCO
 	case Bracket:
-		return "BRACKET"
-=======
-		return orderOCO
+		return orderBracket
 	case OptimalLimit:
 		return orderOptimalLimit
 	case MarketMakerProtection:
 		return orderMarketMakerProtection
 	case AnyType:
 		return orderAnyType
->>>>>>> 78b2bd42
 	default:
 		return "UNKNOWN"
 	}
