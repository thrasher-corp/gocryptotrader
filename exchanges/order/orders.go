--- conflicted
+++ resolved
@@ -684,15 +684,7 @@
 	case Chase:
 		return orderChase
 	case TakeProfit:
-<<<<<<< HEAD
-		return "TAKE PROFIT"
-	case TakeProfitLimit:
-		return "TAKE_PROFIT_LIMIT"
-	case StopLoss:
-		return "STOP_LOSS"
-=======
 		return orderTakeProfit
->>>>>>> 062ee2a7
 	case TakeProfitMarket:
 		return orderTakeProfitMarket
 	case TrailingStop:
@@ -1126,19 +1118,9 @@
 		return AnyType, nil
 	case orderTrigger:
 		return Trigger, nil
-<<<<<<< HEAD
-	case OptimalLimitIOC.String():
-		return OptimalLimitIOC, nil
-	case TakeProfitLimit.String():
-		return TakeProfitLimit, nil
-	case StopLoss.String():
-		return StopLoss, nil
-	case OCO.String():
-=======
 	case orderOptimalLimit:
 		return OptimalLimit, nil
 	case orderOCO:
->>>>>>> 062ee2a7
 		return OCO, nil
 	case orderConditionalStop:
 		return ConditionalStop, nil
