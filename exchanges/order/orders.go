package order

import (
	"bytes"
	"errors"
	"fmt"
	"reflect"
	"slices"
	"sort"
	"strings"
	"time"

	"github.com/gofrs/uuid"
	"github.com/thrasher-corp/gocryptotrader/common"
	"github.com/thrasher-corp/gocryptotrader/currency"
	"github.com/thrasher-corp/gocryptotrader/encoding/json"
	"github.com/thrasher-corp/gocryptotrader/exchanges/asset"
	"github.com/thrasher-corp/gocryptotrader/exchanges/protocol"
	"github.com/thrasher-corp/gocryptotrader/exchanges/validate"
	"github.com/thrasher-corp/gocryptotrader/log"
	"golang.org/x/text/cases"
	"golang.org/x/text/language"
)

const (
	orderSubmissionValidSides = Buy | Sell | Bid | Ask | Long | Short
	shortSide                 = Short | Sell | Ask
	longSide                  = Long | Buy | Bid

	inactiveStatuses = Filled | Cancelled | InsufficientBalance | MarketUnavailable | Rejected | PartiallyCancelled | PartiallyFilledCancelled | Expired | Closed | AnyStatus | Cancelling | Liquidated
	activeStatuses   = Active | Open | PartiallyFilled | New | PendingCancel | Hidden | AutoDeleverage | Pending
	notPlaced        = InsufficientBalance | MarketUnavailable | Rejected
)

// Public error vars for order package
var (
	ErrUnableToPlaceOrder          = errors.New("order not placed")
	ErrOrderNotFound               = errors.New("order not found")
	ErrUnknownPriceType            = errors.New("unknown price type")
	ErrAmountMustBeSet             = errors.New("amount must be set")
	ErrClientOrderIDMustBeSet      = errors.New("client order ID must be set")
	ErrUnknownSubmissionAmountType = errors.New("unknown submission amount type")
	ErrIDNotSet                    = errors.New("ID not set")
	ErrUnrecognisedOrderType       = errors.New("unrecognised order type")
)

var (
	errTimeInForceConflict      = errors.New("multiple time in force options applied")
	errUnrecognisedOrderStatus  = errors.New("unrecognised order status")
	errOrderSubmitIsNil         = errors.New("order submit is nil")
	errOrderSubmitResponseIsNil = errors.New("order submit response is nil")
	errOrderDetailIsNil         = errors.New("order detail is nil")
	errAmountIsZero             = errors.New("amount is zero")
)

// IsValidOrderSubmissionSide validates that the order side is a valid submission direction
func IsValidOrderSubmissionSide(s Side) bool {
	return s != UnknownSide && orderSubmissionValidSides&s == s
}

// Validate checks the supplied data and returns whether it's valid
func (s *Submit) Validate(requirements protocol.TradingRequirements, opt ...validate.Checker) error {
	if s == nil {
		return ErrSubmissionIsNil
	}

	if s.Exchange == "" {
		return common.ErrExchangeNameUnset
	}

	if s.Pair.IsEmpty() {
		return ErrPairIsEmpty
	}

	if s.AssetType == asset.Empty {
		return ErrAssetNotSet
	}

	if !s.AssetType.IsValid() {
		return fmt.Errorf("'%s' %w", s.AssetType, asset.ErrNotSupported)
	}

	if !IsValidOrderSubmissionSide(s.Side) {
		return fmt.Errorf("%w %v", ErrSideIsInvalid, s.Side)
	}

	if AllOrderTypes&s.Type != s.Type || s.Type == UnknownType {
		return ErrTypeIsInvalid
	}

	if s.ImmediateOrCancel && s.FillOrKill {
		return errTimeInForceConflict
	}

	if s.Amount == 0 && s.QuoteAmount == 0 {
		return fmt.Errorf("submit validation error %w, amount and quote amount cannot be zero", ErrAmountIsInvalid)
	}

	if s.Amount < 0 {
		return fmt.Errorf("submit validation error base %w, suppled: %v", ErrAmountIsInvalid, s.Amount)
	}

	if s.QuoteAmount < 0 {
		return fmt.Errorf("submit validation error quote %w, suppled: %v", ErrAmountIsInvalid, s.QuoteAmount)
	}

	if s.Type == Limit && s.Price <= 0 {
		return ErrPriceMustBeSetIfLimitOrder
	}

	if requirements.ClientOrderID && s.ClientOrderID == "" {
		return fmt.Errorf("submit validation error %w, client order ID must be set to satisfy submission requirements", ErrClientOrderIDMustBeSet)
	}

	if requirements.SpotMarketOrderAmountPurchaseQuotationOnly && s.QuoteAmount == 0 && s.Type == Market && s.AssetType == asset.Spot && s.Side.IsLong() {
		return fmt.Errorf("submit validation error %w, quote amount to be sold must be set to 'QuoteAmount' field to satisfy trading requirements", ErrAmountMustBeSet)
	}

	if requirements.SpotMarketOrderAmountSellBaseOnly && s.Amount == 0 && s.Type == Market && s.AssetType == asset.Spot && s.Side.IsShort() {
		return fmt.Errorf("submit validation error %w, base amount being sold must be set to 'Amount' field to satisfy trading requirements", ErrAmountMustBeSet)
	}

	for _, o := range opt {
		err := o.Check()
		if err != nil {
			return err
		}
	}

	return nil
}

// GetTradeAmount returns the trade amount based on the exchange's trading
// requirements. Some exchanges depending on direction and order type use
// quotation (funds in balance) or base amounts. If the exchange does not have
// any specific requirements it will return the base amount.
func (s *Submit) GetTradeAmount(tr protocol.TradingRequirements) float64 {
	if s == nil {
		return 0
	}
	switch {
	case tr.SpotMarketOrderAmountPurchaseQuotationOnly && s.AssetType == asset.Spot && s.Type == Market && s.Side.IsLong():
		return s.QuoteAmount
	case tr.SpotMarketOrderAmountSellBaseOnly && s.AssetType == asset.Spot && s.Type == Market && s.Side.IsShort():
		return s.Amount
	}
	return s.Amount
}

// UpdateOrderFromDetail Will update an order detail (used in order management)
// by comparing passed in and existing values
func (d *Detail) UpdateOrderFromDetail(m *Detail) error {
	if d == nil {
		return ErrOrderDetailIsNil
	}

	if m == nil {
		return fmt.Errorf("incoming %w", ErrOrderDetailIsNil)
	}

	var updated bool
	if d.ImmediateOrCancel != m.ImmediateOrCancel {
		d.ImmediateOrCancel = m.ImmediateOrCancel
		updated = true
	}
	if d.HiddenOrder != m.HiddenOrder {
		d.HiddenOrder = m.HiddenOrder
		updated = true
	}
	if d.FillOrKill != m.FillOrKill {
		d.FillOrKill = m.FillOrKill
		updated = true
	}
	if m.Price > 0 && m.Price != d.Price {
		d.Price = m.Price
		updated = true
	}
	if m.Amount > 0 && m.Amount != d.Amount {
		d.Amount = m.Amount
		updated = true
	}
	if m.LimitPriceUpper > 0 && m.LimitPriceUpper != d.LimitPriceUpper {
		d.LimitPriceUpper = m.LimitPriceUpper
		updated = true
	}
	if m.LimitPriceLower > 0 && m.LimitPriceLower != d.LimitPriceLower {
		d.LimitPriceLower = m.LimitPriceLower
		updated = true
	}
	if m.TriggerPrice > 0 && m.TriggerPrice != d.TriggerPrice {
		d.TriggerPrice = m.TriggerPrice
		updated = true
	}
	if m.QuoteAmount > 0 && m.QuoteAmount != d.QuoteAmount {
		d.QuoteAmount = m.QuoteAmount
		updated = true
	}
	if m.ExecutedAmount > 0 && m.ExecutedAmount != d.ExecutedAmount {
		d.ExecutedAmount = m.ExecutedAmount
		updated = true
	}
	if m.Fee > 0 && m.Fee != d.Fee {
		d.Fee = m.Fee
		updated = true
	}
	if m.AccountID != "" && m.AccountID != d.AccountID {
		d.AccountID = m.AccountID
		updated = true
	}
	if m.PostOnly != d.PostOnly {
		d.PostOnly = m.PostOnly
		updated = true
	}
	if !m.Pair.IsEmpty() && !m.Pair.Equal(d.Pair) {
		// TODO: Add a check to see if the original pair is empty as well, but
		// error if it is changing from BTC-USD -> LTC-USD.
		d.Pair = m.Pair
		updated = true
	}
	if m.Leverage != 0 && m.Leverage != d.Leverage {
		d.Leverage = m.Leverage
		updated = true
	}
	if m.ClientID != "" && m.ClientID != d.ClientID {
		d.ClientID = m.ClientID
		updated = true
	}
	if m.ClientOrderID != "" && m.ClientOrderID != d.ClientOrderID {
		d.ClientOrderID = m.ClientOrderID
		updated = true
	}
	if m.WalletAddress != "" && m.WalletAddress != d.WalletAddress {
		d.WalletAddress = m.WalletAddress
		updated = true
	}
	if m.Type != UnknownType && m.Type != d.Type {
		d.Type = m.Type
		updated = true
	}
	if m.Side != UnknownSide && m.Side != d.Side {
		d.Side = m.Side
		updated = true
	}
	if m.Status != UnknownStatus && m.Status != d.Status {
		d.Status = m.Status
		updated = true
	}
	if m.AssetType != asset.Empty && m.AssetType != d.AssetType {
		d.AssetType = m.AssetType
		updated = true
	}
	for x := range m.Trades {
		var found bool
		for y := range d.Trades {
			if d.Trades[y].TID != m.Trades[x].TID {
				continue
			}
			found = true
			if d.Trades[y].Fee != m.Trades[x].Fee {
				d.Trades[y].Fee = m.Trades[x].Fee
				updated = true
			}
			if m.Trades[x].Price != 0 && d.Trades[y].Price != m.Trades[x].Price {
				d.Trades[y].Price = m.Trades[x].Price
				updated = true
			}
			if d.Trades[y].Side != m.Trades[x].Side {
				d.Trades[y].Side = m.Trades[x].Side
				updated = true
			}
			if d.Trades[y].Type != m.Trades[x].Type {
				d.Trades[y].Type = m.Trades[x].Type
				updated = true
			}
			if d.Trades[y].Description != m.Trades[x].Description {
				d.Trades[y].Description = m.Trades[x].Description
				updated = true
			}
			if m.Trades[x].Amount != 0 && d.Trades[y].Amount != m.Trades[x].Amount {
				d.Trades[y].Amount = m.Trades[x].Amount
				updated = true
			}
			if d.Trades[y].Timestamp != m.Trades[x].Timestamp {
				d.Trades[y].Timestamp = m.Trades[x].Timestamp
				updated = true
			}
			if d.Trades[y].IsMaker != m.Trades[x].IsMaker {
				d.Trades[y].IsMaker = m.Trades[x].IsMaker
				updated = true
			}
		}
		if !found {
			d.Trades = append(d.Trades, m.Trades[x])
			updated = true
		}
		m.RemainingAmount -= m.Trades[x].Amount
	}
	if m.RemainingAmount > 0 && m.RemainingAmount != d.RemainingAmount {
		d.RemainingAmount = m.RemainingAmount
		updated = true
	}
	if updated {
		if d.LastUpdated.Equal(m.LastUpdated) {
			d.LastUpdated = time.Now()
		} else {
			d.LastUpdated = m.LastUpdated
		}
	}
	if d.Exchange == "" {
		d.Exchange = m.Exchange
	}
	if d.OrderID == "" {
		d.OrderID = m.OrderID
	}
	if d.InternalOrderID.IsNil() {
		d.InternalOrderID = m.InternalOrderID
	}
	return nil
}

// UpdateOrderFromModifyResponse Will update an order detail (used in order management)
// by comparing passed in and existing values
func (d *Detail) UpdateOrderFromModifyResponse(m *ModifyResponse) {
	var updated bool
	if m.OrderID != "" && d.OrderID != m.OrderID {
		d.OrderID = m.OrderID
		updated = true
	}
	if d.ImmediateOrCancel != m.ImmediateOrCancel {
		d.ImmediateOrCancel = m.ImmediateOrCancel
		updated = true
	}
	if m.Price > 0 && m.Price != d.Price {
		d.Price = m.Price
		updated = true
	}
	if m.Amount > 0 && m.Amount != d.Amount {
		d.Amount = m.Amount
		updated = true
	}
	if m.TriggerPrice > 0 && m.TriggerPrice != d.TriggerPrice {
		d.TriggerPrice = m.TriggerPrice
		updated = true
	}
	if m.PostOnly != d.PostOnly {
		d.PostOnly = m.PostOnly
		updated = true
	}
	if !m.Pair.IsEmpty() && !m.Pair.Equal(d.Pair) {
		// TODO: Add a check to see if the original pair is empty as well, but
		// error if it is changing from BTC-USD -> LTC-USD.
		d.Pair = m.Pair
		updated = true
	}
	if m.Type != UnknownType && m.Type != d.Type {
		d.Type = m.Type
		updated = true
	}
	if m.Side != UnknownSide && m.Side != d.Side {
		d.Side = m.Side
		updated = true
	}
	if m.Status != UnknownStatus && m.Status != d.Status {
		d.Status = m.Status
		updated = true
	}
	if m.AssetType != asset.Empty && m.AssetType != d.AssetType {
		d.AssetType = m.AssetType
		updated = true
	}
	if m.RemainingAmount > 0 && m.RemainingAmount != d.RemainingAmount {
		d.RemainingAmount = m.RemainingAmount
		updated = true
	}
	if updated {
		if d.LastUpdated.Equal(m.LastUpdated) {
			d.LastUpdated = time.Now()
		} else {
			d.LastUpdated = m.LastUpdated
		}
	}
}

// MatchFilter will return true if a detail matches the filter criteria
// empty elements are ignored
func (d *Detail) MatchFilter(f *Filter) bool {
	switch {
	case f.Exchange != "" && !strings.EqualFold(d.Exchange, f.Exchange):
		return false
	case f.AssetType != asset.Empty && d.AssetType != f.AssetType:
		return false
	case !f.Pair.IsEmpty() && !d.Pair.Equal(f.Pair):
		return false
	case f.OrderID != "" && d.OrderID != f.OrderID:
		return false
	case f.Type != UnknownType && f.Type != AnyType && d.Type != f.Type:
		return false
	case f.Side != UnknownSide && f.Side != AnySide && d.Side != f.Side:
		return false
	case f.Status != UnknownStatus && f.Status != AnyStatus && d.Status != f.Status:
		return false
	case f.ClientOrderID != "" && d.ClientOrderID != f.ClientOrderID:
		return false
	case f.ClientID != "" && d.ClientID != f.ClientID:
		return false
	case !f.InternalOrderID.IsNil() && d.InternalOrderID != f.InternalOrderID:
		return false
	case f.AccountID != "" && d.AccountID != f.AccountID:
		return false
	case f.WalletAddress != "" && d.WalletAddress != f.WalletAddress:
		return false
	default:
		return true
	}
}

// IsActive returns true if an order has a status that indicates it is currently
// available on the exchange
func (d *Detail) IsActive() bool {
	return d.Status != UnknownStatus &&
		d.Amount > 0 &&
		d.Amount > d.ExecutedAmount &&
		activeStatuses&d.Status == d.Status
}

// IsInactive returns true if an order has a status that indicates it is
// currently not available on the exchange
func (d *Detail) IsInactive() bool {
	return d.Amount <= 0 ||
		d.Amount <= d.ExecutedAmount ||
		d.Status.IsInactive()
}

// IsInactive returns true if the status indicates it is
// currently not available on the exchange
func (s Status) IsInactive() bool {
	return inactiveStatuses&s == s
}

// WasOrderPlaced returns true if an order has a status that indicates that it
// was accepted by an exchange.
func (d *Detail) WasOrderPlaced() bool {
	if d.Status == UnknownStatus || d.Status == AnyStatus {
		return false
	}
	return notPlaced&d.Status != d.Status
}

// GenerateInternalOrderID sets a new V4 order ID or a V5 order ID if
// the V4 function returns an error
func (d *Detail) GenerateInternalOrderID() {
	if !d.InternalOrderID.IsNil() {
		return
	}
	var err error
	d.InternalOrderID, err = uuid.NewV4()
	if err != nil {
		d.InternalOrderID = uuid.NewV5(uuid.UUID{}, d.OrderID)
	}
}

// CopyToPointer will return the address of a new copy of the order Detail
// WARNING: DO NOT DEREFERENCE USE METHOD Copy().
func (d *Detail) CopyToPointer() *Detail {
	c := d.Copy()
	return &c
}

// Copy makes a full copy of underlying details NOTE: This is Addressable.
func (d *Detail) Copy() Detail {
	c := *d
	if len(d.Trades) > 0 {
		c.Trades = make([]TradeHistory, len(d.Trades))
		copy(c.Trades, d.Trades)
	}
	return c
}

// DeriveSubmitResponse will construct an order SubmitResponse when a successful
// submission has occurred. NOTE: order status is populated as order.Filled for a
// market order else order.New if an order is accepted as default, date and
// lastupdated fields have been populated as time.Now(). All fields can be
// customized in caller scope if needed.
func (s *Submit) DeriveSubmitResponse(orderID string) (*SubmitResponse, error) {
	if s == nil {
		return nil, errOrderSubmitIsNil
	}

	if orderID == "" {
		return nil, ErrOrderIDNotSet
	}

	status := New
	if s.Type == Market { // NOTE: This will need to be scrutinized.
		status = Filled
	}

	return &SubmitResponse{
		Exchange:  s.Exchange,
		Type:      s.Type,
		Side:      s.Side,
		Pair:      s.Pair,
		AssetType: s.AssetType,

		ImmediateOrCancel: s.ImmediateOrCancel,
		FillOrKill:        s.FillOrKill,
		PostOnly:          s.PostOnly,
		ReduceOnly:        s.ReduceOnly,
		Leverage:          s.Leverage,
		Price:             s.Price,
		Amount:            s.Amount,
		QuoteAmount:       s.QuoteAmount,
		TriggerPrice:      s.TriggerPrice,
		ClientID:          s.ClientID,
		ClientOrderID:     s.ClientOrderID,
		MarginType:        s.MarginType,

		LastUpdated: time.Now(),
		Date:        time.Now(),
		Status:      status,
		OrderID:     orderID,
	}, nil
}

// AdjustBaseAmount will adjust the base amount of a submit response if the
// exchange has modified the amount. This is usually due to decimal place
// restrictions or rounding. This will return an error if the amount is zero
// or the submit response is nil.
func (s *SubmitResponse) AdjustBaseAmount(a float64) error {
	if s == nil {
		return errOrderSubmitResponseIsNil
	}

	if a <= 0 {
		return errAmountIsZero
	}

	if s.Amount == a {
		return nil
	}

	// Warning because amounts should conform to exchange requirements prior to
	// call but this is not fatal.
	log.Warnf(log.ExchangeSys, "Exchange %s: has adjusted OrderID: %s requested base amount from %v to %v",
		s.Exchange,
		s.OrderID,
		s.Amount,
		a)

	s.Amount = a
	return nil
}

// AdjustQuoteAmount will adjust the quote amount of a submit response if the
// exchange has modified the amount. This is usually due to decimal place
// restrictions or rounding. This will return an error if the amount is zero
// or the submit response is nil.
func (s *SubmitResponse) AdjustQuoteAmount(a float64) error {
	if s == nil {
		return errOrderSubmitResponseIsNil
	}

	if a <= 0 {
		return errAmountIsZero
	}

	if s.QuoteAmount == a {
		return nil
	}

	// Warning because amounts should conform to exchange requirements prior to
	// call but this is not fatal.
	log.Warnf(log.ExchangeSys, "Exchange %s: has adjusted OrderID: %s requested quote amount from %v to %v",
		s.Exchange,
		s.OrderID,
		s.Amount,
		a)

	s.QuoteAmount = a
	return nil
}

// DeriveDetail will construct an order detail when a successful submission
// has occurred. Has an optional parameter field internal uuid for internal
// management.
func (s *SubmitResponse) DeriveDetail(internal uuid.UUID) (*Detail, error) {
	if s == nil {
		return nil, errOrderSubmitResponseIsNil
	}

	return &Detail{
		Exchange:  s.Exchange,
		Type:      s.Type,
		Side:      s.Side,
		Pair:      s.Pair,
		AssetType: s.AssetType,

		ImmediateOrCancel: s.ImmediateOrCancel,
		FillOrKill:        s.FillOrKill,
		PostOnly:          s.PostOnly,
		ReduceOnly:        s.ReduceOnly,
		Leverage:          s.Leverage,
		Price:             s.Price,
		Amount:            s.Amount,
		QuoteAmount:       s.QuoteAmount,
		TriggerPrice:      s.TriggerPrice,
		ClientID:          s.ClientID,
		ClientOrderID:     s.ClientOrderID,

		InternalOrderID: internal,

		LastUpdated: s.LastUpdated,
		Date:        s.Date,
		Status:      s.Status,
		OrderID:     s.OrderID,
		Trades:      s.Trades,
		Fee:         s.Fee,
		Cost:        s.Cost,
	}, nil
}

// CopyPointerOrderSlice returns a copy of all order detail and returns a slice
// of pointers.
func CopyPointerOrderSlice(old []*Detail) []*Detail {
	copySlice := make([]*Detail, len(old))
	for x := range old {
		copySlice[x] = old[x].CopyToPointer()
	}
	return copySlice
}

// DeriveModify populates a modify struct by the managed order details. Note:
// Price, Amount, Trigger price and order execution bools need to be changed
// in scope. This only derives identifiers for ease.
func (d *Detail) DeriveModify() (*Modify, error) {
	if d == nil {
		return nil, errOrderDetailIsNil
	}
	return &Modify{
		Exchange:      d.Exchange,
		OrderID:       d.OrderID,
		ClientOrderID: d.ClientOrderID,
		Type:          d.Type,
		Side:          d.Side,
		AssetType:     d.AssetType,
		Pair:          d.Pair,
	}, nil
}

// DeriveModifyResponse populates a modify response with its identifiers for
// cross exchange standard. NOTE: New OrderID and/or ClientOrderID plus any
// changes *might* need to be populated in scope.
func (m *Modify) DeriveModifyResponse() (*ModifyResponse, error) {
	if m == nil {
		return nil, errOrderDetailIsNil
	}
	return &ModifyResponse{
		Exchange:          m.Exchange,
		OrderID:           m.OrderID,
		ClientOrderID:     m.ClientOrderID,
		Type:              m.Type,
		Side:              m.Side,
		AssetType:         m.AssetType,
		Pair:              m.Pair,
		ImmediateOrCancel: m.ImmediateOrCancel,
		PostOnly:          m.PostOnly,
		Price:             m.Price,
		Amount:            m.Amount,
		TriggerPrice:      m.TriggerPrice,
	}, nil
}

// DeriveCancel populates a cancel struct by the managed order details
func (d *Detail) DeriveCancel() (*Cancel, error) {
	if d == nil {
		return nil, errOrderDetailIsNil
	}
	return &Cancel{
		Exchange:      d.Exchange,
		OrderID:       d.OrderID,
		AccountID:     d.AccountID,
		ClientID:      d.ClientID,
		ClientOrderID: d.ClientOrderID,
		WalletAddress: d.WalletAddress,
		Type:          d.Type,
		Side:          d.Side,
		Pair:          d.Pair,
		AssetType:     d.AssetType,
	}, nil
}

// String implements the stringer interface
func (t Type) String() string {
	switch t {
	case AnyType:
		return "ANY"
	case Limit:
		return "LIMIT"
	case Market:
		return "MARKET"
	case PostOnly:
		return "POST_ONLY"
	case ImmediateOrCancel:
		return "IMMEDIATE_OR_CANCEL"
	case Stop:
		return "STOP"
	case ConditionalStop:
		return "CONDITIONAL"
	case MarketMakerProtection:
		return "MMP"
	case MarketMakerProtectionAndPostOnly:
		return "MMP_AND_POST_ONLY"
	case TWAP:
		return "TWAP"
	case Chase:
		return "CHASE"
	case StopLimit:
		return "STOP LIMIT"
	case StopMarket:
		return "STOP MARKET"
	case TakeProfit:
		return "TAKE PROFIT"
	case TakeProfitMarket:
		return "TAKE PROFIT MARKET"
	case TrailingStop:
		return "TRAILING_STOP"
	case FillOrKill:
		return "FOK"
	case IOS:
		return "IOS"
	case Liquidation:
		return "LIQUIDATION"
	case Trigger:
		return "TRIGGER"
	case OptimalLimitIOC:
		return "OPTIMAL_LIMIT_IOC"
	case OCO:
		return "OCO"
	default:
		return "UNKNOWN"
	}
}

// Lower returns the type lower case string
func (t Type) Lower() string {
	return strings.ToLower(t.String())
}

// Title returns the type titleized, eg "Limit"
func (t Type) Title() string {
	return cases.Title(language.English).String(t.String())
}

// String implements the stringer interface
func (s Side) String() string {
	switch s {
	case Buy:
		return "BUY"
	case Sell:
		return "SELL"
	case Bid:
		return "BID"
	case Ask:
		return "ASK"
	case Long:
		return "LONG"
	case Short:
		return "SHORT"
	case AnySide:
		return "ANY"
	case ClosePosition:
		return "CLOSE POSITION"
		// Backtester signal types below.
	case DoNothing:
		return "DO NOTHING"
	case TransferredFunds:
		return "TRANSFERRED FUNDS"
	case CouldNotBuy:
		return "COULD NOT BUY"
	case CouldNotSell:
		return "COULD NOT SELL"
	case CouldNotShort:
		return "COULD NOT SHORT"
	case CouldNotLong:
		return "COULD NOT LONG"
	case CouldNotCloseShort:
		return "COULD NOT CLOSE SHORT"
	case CouldNotCloseLong:
		return "COULD NOT CLOSE LONG"
	case MissingData:
		return "MISSING DATA"
	default:
		return "UNKNOWN"
	}
}

// Lower returns the side lower case string
func (s Side) Lower() string {
	return strings.ToLower(s.String())
}

// Title returns the side titleized, eg "Buy"
func (s Side) Title() string {
	return cases.Title(language.English).String(s.String())
}

// IsShort returns if the side is short
func (s Side) IsShort() bool {
	return s != UnknownSide && shortSide&s == s
}

// IsLong returns if the side is long
func (s Side) IsLong() bool {
	return s != UnknownSide && longSide&s == s
}

// String implements the stringer interface
func (s Status) String() string {
	switch s {
	case AnyStatus:
		return "ANY"
	case New:
		return "NEW"
	case Active:
		return "ACTIVE"
	case PartiallyCancelled:
		return "PARTIALLY_CANCELLED"
	case PartiallyFilled:
		return "PARTIALLY_FILLED"
	case PartiallyFilledCancelled:
		return "PARTIALLY_FILLED_CANCELED"
	case Filled:
		return "FILLED"
	case Cancelled:
		return "CANCELLED"
	case PendingCancel:
		return "PENDING_CANCEL"
	case InsufficientBalance:
		return "INSUFFICIENT_BALANCE"
	case MarketUnavailable:
		return "MARKET_UNAVAILABLE"
	case Rejected:
		return "REJECTED"
	case Expired:
		return "EXPIRED"
	case Hidden:
		return "HIDDEN"
	case Open:
		return "OPEN"
	case AutoDeleverage:
		return "ADL"
	case Closed:
		return "CLOSED"
	case Pending:
		return "PENDING"
	case Cancelling:
		return "CANCELLING"
	case Liquidated:
		return "LIQUIDATED"
	case STP:
		return "SELF_TRADE_PREVENTION"
	default:
		return "UNKNOWN"
	}
}

// InferCostsAndTimes infer order costs using execution information and times
// when available
func (d *Detail) InferCostsAndTimes() {
	if d.CostAsset.IsEmpty() {
		d.CostAsset = d.Pair.Quote
	}

	if d.LastUpdated.IsZero() {
		if d.CloseTime.IsZero() {
			d.LastUpdated = d.Date
		} else {
			d.LastUpdated = d.CloseTime
		}
	}

	if d.ExecutedAmount <= 0 {
		return
	}

	if d.AverageExecutedPrice == 0 {
		if d.Cost != 0 {
			d.AverageExecutedPrice = d.Cost / d.ExecutedAmount
		} else {
			d.AverageExecutedPrice = d.Price
		}
	}
	if d.Cost == 0 {
		d.Cost = d.AverageExecutedPrice * d.ExecutedAmount
	}
}

// FilterOrdersBySide removes any order details that don't match the order
// status provided
func FilterOrdersBySide(orders *[]Detail, side Side) {
	if AnySide == side || len(*orders) == 0 {
		return
	}

	target := 0
	for i := range *orders {
		if (*orders)[i].Side == UnknownSide || (*orders)[i].Side == side {
			(*orders)[target] = (*orders)[i]
			target++
		}
	}
	*orders = (*orders)[:target]
}

// FilterOrdersByType removes any order details that don't match the order type
// provided
func FilterOrdersByType(orders *[]Detail, orderType Type) {
	if AnyType == orderType || len(*orders) == 0 {
		return
	}

	target := 0
	for i := range *orders {
		if (*orders)[i].Type == UnknownType || (*orders)[i].Type == orderType {
			(*orders)[target] = (*orders)[i]
			target++
		}
	}
	*orders = (*orders)[:target]
}

// FilterOrdersByTimeRange removes any OrderDetails outside of the time range
func FilterOrdersByTimeRange(orders *[]Detail, startTime, endTime time.Time) error {
	if len(*orders) == 0 {
		return nil
	}

	if err := common.StartEndTimeCheck(startTime, endTime); err != nil {
		if errors.Is(err, common.ErrDateUnset) {
			return nil
		}
		return fmt.Errorf("cannot filter orders by time range %w", err)
	}

	target := 0
	for i := range *orders {
		if ((*orders)[i].Date.Unix() >= startTime.Unix() && (*orders)[i].Date.Unix() <= endTime.Unix()) ||
			(*orders)[i].Date.IsZero() {
			(*orders)[target] = (*orders)[i]
			target++
		}
	}
	*orders = (*orders)[:target]
	return nil
}

// FilterOrdersByPairs removes any order details that do not match the
// provided currency pairs list. It is forgiving in that the provided pairs can
// match quote or base pairs
func FilterOrdersByPairs(orders *[]Detail, pairs []currency.Pair) {
	if len(pairs) == 0 ||
		(len(pairs) == 1 && pairs[0].IsEmpty()) ||
		len(*orders) == 0 {
		return
	}

	target := 0
	for x := range *orders {
		if (*orders)[x].Pair.IsEmpty() { // If pair not set then keep
			(*orders)[target] = (*orders)[x]
			target++
			continue
		}

		if slices.ContainsFunc(pairs, func(p currency.Pair) bool {
			return (*orders)[x].Pair.EqualIncludeReciprocal(p)
		}) {
			(*orders)[target] = (*orders)[x]
			target++
		}
	}
	*orders = (*orders)[:target]
}

func (b ByPrice) Len() int {
	return len(b)
}

func (b ByPrice) Less(i, j int) bool {
	return b[i].Price < b[j].Price
}

func (b ByPrice) Swap(i, j int) {
	b[i], b[j] = b[j], b[i]
}

// SortOrdersByPrice the caller function to sort orders
func SortOrdersByPrice(orders *[]Detail, reverse bool) {
	if reverse {
		sort.Sort(sort.Reverse(ByPrice(*orders)))
	} else {
		sort.Sort(ByPrice(*orders))
	}
}

func (b ByOrderType) Len() int {
	return len(b)
}

func (b ByOrderType) Less(i, j int) bool {
	return b[i].Type.String() < b[j].Type.String()
}

func (b ByOrderType) Swap(i, j int) {
	b[i], b[j] = b[j], b[i]
}

// SortOrdersByType the caller function to sort orders
func SortOrdersByType(orders *[]Detail, reverse bool) {
	if reverse {
		sort.Sort(sort.Reverse(ByOrderType(*orders)))
	} else {
		sort.Sort(ByOrderType(*orders))
	}
}

func (b ByCurrency) Len() int {
	return len(b)
}

func (b ByCurrency) Less(i, j int) bool {
	return b[i].Pair.String() < b[j].Pair.String()
}

func (b ByCurrency) Swap(i, j int) {
	b[i], b[j] = b[j], b[i]
}

// SortOrdersByCurrency the caller function to sort orders
func SortOrdersByCurrency(orders *[]Detail, reverse bool) {
	if reverse {
		sort.Sort(sort.Reverse(ByCurrency(*orders)))
	} else {
		sort.Sort(ByCurrency(*orders))
	}
}

func (b ByDate) Len() int {
	return len(b)
}

func (b ByDate) Less(i, j int) bool {
	return b[i].Date.Unix() < b[j].Date.Unix()
}

func (b ByDate) Swap(i, j int) {
	b[i], b[j] = b[j], b[i]
}

// SortOrdersByDate the caller function to sort orders
func SortOrdersByDate(orders *[]Detail, reverse bool) {
	if reverse {
		sort.Sort(sort.Reverse(ByDate(*orders)))
	} else {
		sort.Sort(ByDate(*orders))
	}
}

func (b ByOrderSide) Len() int {
	return len(b)
}

func (b ByOrderSide) Less(i, j int) bool {
	return b[i].Side.String() < b[j].Side.String()
}

func (b ByOrderSide) Swap(i, j int) {
	b[i], b[j] = b[j], b[i]
}

// SortOrdersBySide the caller function to sort orders
func SortOrdersBySide(orders *[]Detail, reverse bool) {
	if reverse {
		sort.Sort(sort.Reverse(ByOrderSide(*orders)))
	} else {
		sort.Sort(ByOrderSide(*orders))
	}
}

// StringToOrderSide for converting case insensitive order side
// and returning a real Side
func StringToOrderSide(side string) (Side, error) {
	side = strings.ToUpper(side)
	switch side {
	case Buy.String():
		return Buy, nil
	case Sell.String():
		return Sell, nil
	case Bid.String():
		return Bid, nil
	case Ask.String():
		return Ask, nil
	case Long.String():
		return Long, nil
	case Short.String():
		return Short, nil
	case AnySide.String():
		return AnySide, nil
	default:
		return UnknownSide, fmt.Errorf("'%s' %w", side, ErrSideIsInvalid)
	}
}

// UnmarshalJSON parses the JSON-encoded order side and stores the result
// It expects a quoted string input, and uses StringToOrderSide to parse it
func (s *Side) UnmarshalJSON(data []byte) (err error) {
	if !bytes.HasPrefix(data, []byte(`"`)) {
		// Note that we don't need to worry about invalid JSON here, it wouldn't have made it past the deserialiser far
		// TODO: Can use reflect.TypeFor[s]() when it's released, probably 1.21
		return &json.UnmarshalTypeError{Value: string(data), Type: reflect.TypeOf(s), Offset: 1}
	}
	*s, err = StringToOrderSide(string(data[1 : len(data)-1])) // Remove quotes
	return
}

// MarshalJSON returns the JSON-encoded order side
func (s Side) MarshalJSON() ([]byte, error) {
	return []byte(`"` + s.String() + `"`), nil
}

// StringToOrderType for converting case insensitive order type
// and returning a real Type
func StringToOrderType(oType string) (Type, error) {
	oType = strings.ToUpper(oType)
	switch oType {
	case Limit.String(), "EXCHANGE LIMIT":
		return Limit, nil
	case Market.String(), "EXCHANGE MARKET":
		return Market, nil
	case ImmediateOrCancel.String(), "IMMEDIATE OR CANCEL", "IOC", "EXCHANGE IOC":
		return ImmediateOrCancel, nil
	case Stop.String(), "STOP LOSS", "STOP_LOSS", "EXCHANGE STOP":
		return Stop, nil
	case StopLimit.String(), "EXCHANGE STOP LIMIT", "STOP_LIMIT":
		return StopLimit, nil
	case StopMarket.String(), "STOP_MARKET":
		return StopMarket, nil
	case TrailingStop.String(), "TRAILING STOP", "EXCHANGE TRAILING STOP", "MOVE_ORDER_STOP":
		return TrailingStop, nil
	case FillOrKill.String(), "EXCHANGE FOK":
		return FillOrKill, nil
	case IOS.String():
		return IOS, nil
	case PostOnly.String():
		return PostOnly, nil
	case AnyType.String():
		return AnyType, nil
	case Trigger.String():
		return Trigger, nil
	case OptimalLimitIOC.String():
		return OptimalLimitIOC, nil
	case OCO.String():
		return OCO, nil
	case ConditionalStop.String():
		return ConditionalStop, nil
	case MarketMakerProtection.String():
		return MarketMakerProtection, nil
	case MarketMakerProtectionAndPostOnly.String():
		return MarketMakerProtectionAndPostOnly, nil
	case TWAP.String():
		return TWAP, nil
	case Chase.String():
		return Chase, nil
	case TakeProfitMarket.String(), "TAKE_PROFIT_MARKET":
		return TakeProfitMarket, nil
	case TakeProfit.String(), "TAKE_PROFIT":
		return TakeProfit, nil
	case Liquidation.String():
		return Liquidation, nil
	default:
		return UnknownType, fmt.Errorf("'%v' %w", oType, ErrUnrecognisedOrderType)
	}
}

// StringToOrderStatus for converting case insensitive order status
// and returning a real Status
func StringToOrderStatus(status string) (Status, error) {
	status = strings.ToUpper(status)
	switch status {
	case AnyStatus.String():
		return AnyStatus, nil
	case New.String(), "PLACED", "ACCEPTED", "SUBMITTED":
		return New, nil
	case Active.String(), "STATUS_ACTIVE", "LIVE":
		return Active, nil
	case PartiallyFilled.String(), "PARTIAL-FILLED", "PARTIALLY MATCHED", "PARTIALLY FILLED":
		return PartiallyFilled, nil
	case Filled.String(), "FULLY MATCHED", "FULLY FILLED", "ORDER_FULLY_TRANSACTED", "EFFECTIVE":
		return Filled, nil
	case PartiallyCancelled.String(), "PARTIAL-CANCELED", "PARTIALLY CANCELLED", "ORDER_PARTIALLY_TRANSACTED":
		return PartiallyCancelled, nil
	case PartiallyFilledCancelled.String(), "PARTIALLYFILLEDCANCELED":
		return PartiallyFilledCancelled, nil
	case Open.String():
		return Open, nil
	case Closed.String(), "POSITION_CLOSED":
		return Closed, nil
	case Cancelled.String(), "CANCELED", "ORDER_CANCELLED":
		return Cancelled, nil
	case Pending.String():
		return Pending, nil
	case PendingCancel.String(), "PENDING CANCEL", "PENDING CANCELLATION":
		return PendingCancel, nil
	case Rejected.String(), "FAILED", "ORDER_FAILED":
		return Rejected, nil
	case Expired.String():
		return Expired, nil
	case Hidden.String():
		return Hidden, nil
	case InsufficientBalance.String():
		return InsufficientBalance, nil
	case MarketUnavailable.String():
		return MarketUnavailable, nil
	case Cancelling.String():
		return Cancelling, nil
	case Liquidated.String():
		return Liquidated, nil
	case AutoDeleverage.String(), "AUTO_DELEVERAGED":
		return AutoDeleverage, nil
	case STP.String(), "STP":
		return STP, nil
	default:
		return UnknownStatus, fmt.Errorf("'%s' %w", status, errUnrecognisedOrderStatus)
	}
}

func (o *ClassificationError) Error() string {
	if o.OrderID != "" {
		return fmt.Sprintf("Exchange %s: OrderID: %s classification error: %v",
			o.Exchange,
			o.OrderID,
			o.Err)
	}
	return fmt.Sprintf("Exchange %s: classification error: %v",
		o.Exchange,
		o.Err)
}

// StandardCancel defines an option in the validator to make sure an ID is set
// for a standard cancel
func (c *Cancel) StandardCancel() validate.Checker {
	return validate.Check(func() error {
		if c.OrderID == "" {
<<<<<<< HEAD
			return ErrIDNotSet
=======
			return ErrOrderIDNotSet
>>>>>>> 179519a3
		}
		return nil
	})
}

// PairAssetRequired is a validation check for when a cancel request
// requires an asset type and currency pair to be present
func (c *Cancel) PairAssetRequired() validate.Checker {
	return validate.Check(func() error {
		if c.Pair.IsEmpty() {
			return ErrPairIsEmpty
		}

		if c.AssetType == asset.Empty {
			return ErrAssetNotSet
		}
		return nil
	})
}

// Validate checks internal struct requirements
func (c *Cancel) Validate(opt ...validate.Checker) error {
	if c == nil {
		return ErrCancelOrderIsNil
	}

	var errs error
	for _, o := range opt {
		err := o.Check()
		if err != nil {
			errs = common.AppendError(errs, err)
		}
	}
	return errs
}

// Validate checks internal struct requirements and returns filter requirement
// options for wrapper standardization procedures.
func (g *MultiOrderRequest) Validate(opt ...validate.Checker) error {
	if g == nil {
		return ErrGetOrdersRequestIsNil
	}

	if !g.AssetType.IsValid() {
		return fmt.Errorf("%v %w", g.AssetType, asset.ErrNotSupported)
	}

	if g.Side == UnknownSide {
		return ErrSideIsInvalid
	}

	if g.Type == UnknownType {
		return ErrUnrecognisedOrderType
	}

	var errs error
	for _, o := range opt {
		err := o.Check()
		if err != nil {
			errs = common.AppendError(errs, err)
		}
	}
	return errs
}

// Filter reduces slice by optional fields
func (g *MultiOrderRequest) Filter(exch string, orders []Detail) FilteredOrders {
	filtered := make([]Detail, len(orders))
	copy(filtered, orders)
	FilterOrdersByPairs(&filtered, g.Pairs)
	FilterOrdersByType(&filtered, g.Type)
	FilterOrdersBySide(&filtered, g.Side)
	err := FilterOrdersByTimeRange(&filtered, g.StartTime, g.EndTime)
	if err != nil {
		log.Errorf(log.ExchangeSys, "%s %v", exch, err)
	}
	return filtered
}

// Validate checks internal struct requirements
func (m *Modify) Validate(opt ...validate.Checker) error {
	if m == nil {
		return ErrModifyOrderIsNil
	}

	if m.Pair.IsEmpty() {
		return ErrPairIsEmpty
	}

	if m.AssetType == asset.Empty {
		return ErrAssetNotSet
	}

	var errs error
	for _, o := range opt {
		err := o.Check()
		if err != nil {
			errs = common.AppendError(errs, err)
		}
	}
	if errs != nil {
		return errs
	}
	if m.ClientOrderID == "" && m.OrderID == "" {
		return ErrOrderIDNotSet
	}
	return nil
}

// String implements the stringer interface
func (t PriceType) String() string {
	switch t {
	case LastPrice:
		return "LastPrice"
	case IndexPrice:
		return "IndexPrice"
	case MarkPrice:
		return "MarkPrice"
	default:
		return ""
	}
}

// StringToPriceType for converting case insensitive order side
// and returning a real Side
func (t PriceType) StringToPriceType(priceType string) (PriceType, error) {
	priceType = strings.ToLower(priceType)
	switch priceType {
	case "lastprice", "":
		return LastPrice, nil
	case "indexprice":
		return IndexPrice, nil
	case "markprice":
		return MarkPrice, nil
	default:
		return UnknownPriceType, ErrUnknownPriceType
	}
}

// String implements the stringer interface
func (t TrackingMode) String() string {
	switch t {
	case Distance:
		return "distance"
	case Percentage:
		return "percentage"
	default:
		return ""
	}
}

// StringToTrackingMode converts TrackingMode instance from string
func StringToTrackingMode(mode string) TrackingMode {
	mode = strings.ToLower(mode)
	switch mode {
	case "distance":
		return Distance
	case "percentage":
		return Percentage
	default:
		return UnknownTrackingMode
	}
}<|MERGE_RESOLUTION|>--- conflicted
+++ resolved
@@ -1251,11 +1251,7 @@
 func (c *Cancel) StandardCancel() validate.Checker {
 	return validate.Check(func() error {
 		if c.OrderID == "" {
-<<<<<<< HEAD
-			return ErrIDNotSet
-=======
 			return ErrOrderIDNotSet
->>>>>>> 179519a3
 		}
 		return nil
 	})
