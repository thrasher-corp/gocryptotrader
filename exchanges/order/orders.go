package order

import (
	"bytes"
	"errors"
	"fmt"
	"reflect"
	"slices"
	"sort"
	"strings"
	"time"

	"github.com/gofrs/uuid"
	"github.com/thrasher-corp/gocryptotrader/common"
	"github.com/thrasher-corp/gocryptotrader/currency"
	"github.com/thrasher-corp/gocryptotrader/encoding/json"
	"github.com/thrasher-corp/gocryptotrader/exchanges/asset"
	"github.com/thrasher-corp/gocryptotrader/exchanges/protocol"
	"github.com/thrasher-corp/gocryptotrader/exchanges/validate"
	"github.com/thrasher-corp/gocryptotrader/log"
	"golang.org/x/text/cases"
	"golang.org/x/text/language"
)

const (
	orderSubmissionValidSides = Buy | Sell | Bid | Ask | Long | Short
	shortSide                 = Short | Sell | Ask
	longSide                  = Long | Buy | Bid

	inactiveStatuses = Filled | Cancelled | InsufficientBalance | MarketUnavailable | Rejected | PartiallyCancelled | PartiallyFilledCancelled | Expired | Closed | AnyStatus | Cancelling | Liquidated
	activeStatuses   = Active | Open | PartiallyFilled | New | PendingCancel | Hidden | AutoDeleverage | Pending
	notPlaced        = InsufficientBalance | MarketUnavailable | Rejected
)

// Public error vars for order package
var (
	ErrUnableToPlaceOrder          = errors.New("order not placed")
	ErrOrderNotFound               = errors.New("order not found")
	ErrUnknownPriceType            = errors.New("unknown price type")
	ErrAmountMustBeSet             = errors.New("amount must be set")
	ErrClientOrderIDMustBeSet      = errors.New("client order ID must be set")
	ErrUnknownSubmissionAmountType = errors.New("unknown submission amount type")
)

var (
	errUnrecognisedOrderType    = errors.New("unrecognised order type")
	errUnrecognisedOrderStatus  = errors.New("unrecognised order status")
	errExchangeNameUnset        = errors.New("exchange name unset")
	errOrderSubmitIsNil         = errors.New("order submit is nil")
	errOrderSubmitResponseIsNil = errors.New("order submit response is nil")
	errOrderDetailIsNil         = errors.New("order detail is nil")
	errAmountIsZero             = errors.New("amount is zero")
)

// IsValidOrderSubmissionSide validates that the order side is a valid submission direction
func IsValidOrderSubmissionSide(s Side) bool {
	return s != UnknownSide && orderSubmissionValidSides&s == s
}

// Validate checks the supplied data and returns whether it's valid
func (s *Submit) Validate(requirements protocol.TradingRequirements, opt ...validate.Checker) error {
	if s == nil {
		return ErrSubmissionIsNil
	}

	if s.Exchange == "" {
		return errExchangeNameUnset
	}

	if s.Pair.IsEmpty() {
		return ErrPairIsEmpty
	}

	if s.AssetType == asset.Empty {
		return ErrAssetNotSet
	}

	if !s.AssetType.IsValid() {
		return fmt.Errorf("%q %w", s.AssetType, asset.ErrNotSupported)
	}

	if !IsValidOrderSubmissionSide(s.Side) {
		return fmt.Errorf("%w %v", ErrSideIsInvalid, s.Side)
	}

	if s.Type != Market && s.Type != Limit {
		return ErrTypeIsInvalid
	}

	if !s.TimeInForce.IsValid() {
		return ErrInvalidTimeInForce
	}

	if s.Amount == 0 && s.QuoteAmount == 0 {
		return fmt.Errorf("submit validation error %w, amount and quote amount cannot be zero", ErrAmountIsInvalid)
	}

	if s.Amount < 0 {
		return fmt.Errorf("submit validation error base %w, suppled: %v", ErrAmountIsInvalid, s.Amount)
	}

	if s.QuoteAmount < 0 {
		return fmt.Errorf("submit validation error quote %w, suppled: %v", ErrAmountIsInvalid, s.QuoteAmount)
	}

	if s.Type == Limit && s.Price <= 0 {
		return ErrPriceMustBeSetIfLimitOrder
	}

	if requirements.ClientOrderID && s.ClientOrderID == "" {
		return fmt.Errorf("submit validation error %w, client order ID must be set to satisfy submission requirements", ErrClientOrderIDMustBeSet)
	}

	if requirements.SpotMarketOrderAmountPurchaseQuotationOnly && s.QuoteAmount == 0 && s.Type == Market && s.AssetType == asset.Spot && s.Side.IsLong() {
		return fmt.Errorf("submit validation error %w, quote amount to be sold must be set to 'QuoteAmount' field to satisfy trading requirements", ErrAmountMustBeSet)
	}

	if requirements.SpotMarketOrderAmountSellBaseOnly && s.Amount == 0 && s.Type == Market && s.AssetType == asset.Spot && s.Side.IsShort() {
		return fmt.Errorf("submit validation error %w, base amount being sold must be set to 'Amount' field to satisfy trading requirements", ErrAmountMustBeSet)
	}

	for _, o := range opt {
		err := o.Check()
		if err != nil {
			return err
		}
	}

	return nil
}

// GetTradeAmount returns the trade amount based on the exchange's trading
// requirements. Some exchanges depending on direction and order type use
// quotation (funds in balance) or base amounts. If the exchange does not have
// any specific requirements it will return the base amount.
func (s *Submit) GetTradeAmount(tr protocol.TradingRequirements) float64 {
	if s == nil {
		return 0
	}
	switch {
	case tr.SpotMarketOrderAmountPurchaseQuotationOnly && s.AssetType == asset.Spot && s.Type == Market && s.Side.IsLong():
		return s.QuoteAmount
	case tr.SpotMarketOrderAmountSellBaseOnly && s.AssetType == asset.Spot && s.Type == Market && s.Side.IsShort():
		return s.Amount
	}
	return s.Amount
}

// UpdateOrderFromDetail Will update an order detail (used in order management)
// by comparing passed in and existing values
func (d *Detail) UpdateOrderFromDetail(m *Detail) error {
	if d == nil {
		return ErrOrderDetailIsNil
	}

	if m == nil {
		return fmt.Errorf("incoming %w", ErrOrderDetailIsNil)
	}

	var updated bool
	if m.TimeInForce != UnknownTIF && d.TimeInForce != m.TimeInForce {
		d.TimeInForce = m.TimeInForce
		updated = true
	}
	if d.HiddenOrder != m.HiddenOrder {
		d.HiddenOrder = m.HiddenOrder
		updated = true
	}
	if m.Price > 0 && m.Price != d.Price {
		d.Price = m.Price
		updated = true
	}
	if m.Amount > 0 && m.Amount != d.Amount {
		d.Amount = m.Amount
		updated = true
	}
	if m.LimitPriceUpper > 0 && m.LimitPriceUpper != d.LimitPriceUpper {
		d.LimitPriceUpper = m.LimitPriceUpper
		updated = true
	}
	if m.LimitPriceLower > 0 && m.LimitPriceLower != d.LimitPriceLower {
		d.LimitPriceLower = m.LimitPriceLower
		updated = true
	}
	if m.TriggerPrice > 0 && m.TriggerPrice != d.TriggerPrice {
		d.TriggerPrice = m.TriggerPrice
		updated = true
	}
	if m.QuoteAmount > 0 && m.QuoteAmount != d.QuoteAmount {
		d.QuoteAmount = m.QuoteAmount
		updated = true
	}
	if m.ExecutedAmount > 0 && m.ExecutedAmount != d.ExecutedAmount {
		d.ExecutedAmount = m.ExecutedAmount
		updated = true
	}
	if m.Fee > 0 && m.Fee != d.Fee {
		d.Fee = m.Fee
		updated = true
	}
	if m.AccountID != "" && m.AccountID != d.AccountID {
		d.AccountID = m.AccountID
		updated = true
	}
	if !m.Pair.IsEmpty() && !m.Pair.Equal(d.Pair) {
		// TODO: Add a check to see if the original pair is empty as well, but
		// error if it is changing from BTC-USD -> LTC-USD.
		d.Pair = m.Pair
		updated = true
	}
	if m.Leverage != 0 && m.Leverage != d.Leverage {
		d.Leverage = m.Leverage
		updated = true
	}
	if m.ClientID != "" && m.ClientID != d.ClientID {
		d.ClientID = m.ClientID
		updated = true
	}
	if m.ClientOrderID != "" && m.ClientOrderID != d.ClientOrderID {
		d.ClientOrderID = m.ClientOrderID
		updated = true
	}
	if m.Type != UnknownType && m.Type != d.Type {
		d.Type = m.Type
		updated = true
	}
	if m.Side != UnknownSide && m.Side != d.Side {
		d.Side = m.Side
		updated = true
	}
	if m.Status != UnknownStatus && m.Status != d.Status {
		d.Status = m.Status
		updated = true
	}
	if m.AssetType != asset.Empty && m.AssetType != d.AssetType {
		d.AssetType = m.AssetType
		updated = true
	}
	for x := range m.Trades {
		var found bool
		for y := range d.Trades {
			if d.Trades[y].TID != m.Trades[x].TID {
				continue
			}
			found = true
			if d.Trades[y].Fee != m.Trades[x].Fee {
				d.Trades[y].Fee = m.Trades[x].Fee
				updated = true
			}
			if m.Trades[x].Price != 0 && d.Trades[y].Price != m.Trades[x].Price {
				d.Trades[y].Price = m.Trades[x].Price
				updated = true
			}
			if d.Trades[y].Side != m.Trades[x].Side {
				d.Trades[y].Side = m.Trades[x].Side
				updated = true
			}
			if d.Trades[y].Type != m.Trades[x].Type {
				d.Trades[y].Type = m.Trades[x].Type
				updated = true
			}
			if d.Trades[y].Description != m.Trades[x].Description {
				d.Trades[y].Description = m.Trades[x].Description
				updated = true
			}
			if m.Trades[x].Amount != 0 && d.Trades[y].Amount != m.Trades[x].Amount {
				d.Trades[y].Amount = m.Trades[x].Amount
				updated = true
			}
			if d.Trades[y].Timestamp != m.Trades[x].Timestamp {
				d.Trades[y].Timestamp = m.Trades[x].Timestamp
				updated = true
			}
			if d.Trades[y].IsMaker != m.Trades[x].IsMaker {
				d.Trades[y].IsMaker = m.Trades[x].IsMaker
				updated = true
			}
		}
		if !found {
			d.Trades = append(d.Trades, m.Trades[x])
			updated = true
		}
		m.RemainingAmount -= m.Trades[x].Amount
	}
	if m.RemainingAmount > 0 && m.RemainingAmount != d.RemainingAmount {
		d.RemainingAmount = m.RemainingAmount
		updated = true
	}
	if updated {
		if d.LastUpdated.Equal(m.LastUpdated) {
			d.LastUpdated = time.Now()
		} else {
			d.LastUpdated = m.LastUpdated
		}
	}
	if d.Exchange == "" {
		d.Exchange = m.Exchange
	}
	if d.OrderID == "" {
		d.OrderID = m.OrderID
	}
	if d.InternalOrderID.IsNil() {
		d.InternalOrderID = m.InternalOrderID
	}
	return nil
}

// UpdateOrderFromModifyResponse Will update an order detail (used in order management)
// by comparing passed in and existing values
func (d *Detail) UpdateOrderFromModifyResponse(m *ModifyResponse) {
	var updated bool
	if m.OrderID != "" && d.OrderID != m.OrderID {
		d.OrderID = m.OrderID
		updated = true
	}
	if d.TimeInForce != m.TimeInForce && m.TimeInForce != UnknownTIF {
		d.TimeInForce = m.TimeInForce
		updated = true
	}
	if m.Price > 0 && m.Price != d.Price {
		d.Price = m.Price
		updated = true
	}
	if m.Amount > 0 && m.Amount != d.Amount {
		d.Amount = m.Amount
		updated = true
	}
	if m.TriggerPrice > 0 && m.TriggerPrice != d.TriggerPrice {
		d.TriggerPrice = m.TriggerPrice
		updated = true
	}
	if !m.Pair.IsEmpty() && !m.Pair.Equal(d.Pair) {
		// TODO: Add a check to see if the original pair is empty as well, but
		// error if it is changing from BTC-USD -> LTC-USD.
		d.Pair = m.Pair
		updated = true
	}
	if m.Type != UnknownType && m.Type != d.Type {
		d.Type = m.Type
		updated = true
	}
	if m.Side != UnknownSide && m.Side != d.Side {
		d.Side = m.Side
		updated = true
	}
	if m.Status != UnknownStatus && m.Status != d.Status {
		d.Status = m.Status
		updated = true
	}
	if m.AssetType != asset.Empty && m.AssetType != d.AssetType {
		d.AssetType = m.AssetType
		updated = true
	}
	if m.RemainingAmount > 0 && m.RemainingAmount != d.RemainingAmount {
		d.RemainingAmount = m.RemainingAmount
		updated = true
	}
	if updated {
		if d.LastUpdated.Equal(m.LastUpdated) {
			d.LastUpdated = time.Now()
		} else {
			d.LastUpdated = m.LastUpdated
		}
	}
}

// MatchFilter will return true if a detail matches the filter criteria
// empty elements are ignored
func (d *Detail) MatchFilter(f *Filter) bool {
	switch {
	case f.Exchange != "" && d.Exchange != f.Exchange:
		return false
	case f.AssetType != asset.Empty && d.AssetType != f.AssetType:
		return false
	case !f.Pair.IsEmpty() && !d.Pair.Equal(f.Pair):
		return false
	case f.OrderID != "" && d.OrderID != f.OrderID:
		return false
	case f.Type != UnknownType && f.Type != AnyType && d.Type != f.Type:
		return false
	case f.Side != UnknownSide && f.Side != AnySide && d.Side != f.Side:
		return false
	case f.Status != UnknownStatus && f.Status != AnyStatus && d.Status != f.Status:
		return false
	case f.ClientOrderID != "" && d.ClientOrderID != f.ClientOrderID:
		return false
	case f.ClientID != "" && d.ClientID != f.ClientID:
		return false
	case !f.InternalOrderID.IsNil() && d.InternalOrderID != f.InternalOrderID:
		return false
	case f.AccountID != "" && d.AccountID != f.AccountID:
		return false
	default:
		return true
	}
}

// IsActive returns true if an order has a status that indicates it is currently
// available on the exchange
func (d *Detail) IsActive() bool {
	return d.Status != UnknownStatus &&
		d.Amount > 0 &&
		d.Amount > d.ExecutedAmount &&
		activeStatuses&d.Status == d.Status
}

// IsInactive returns true if an order has a status that indicates it is
// currently not available on the exchange
func (d *Detail) IsInactive() bool {
	return d.Amount <= 0 ||
		d.Amount <= d.ExecutedAmount ||
		d.Status.IsInactive()
}

// IsInactive returns true if the status indicates it is
// currently not available on the exchange
func (s Status) IsInactive() bool {
	return inactiveStatuses&s == s
}

// WasOrderPlaced returns true if an order has a status that indicates that it
// was accepted by an exchange.
func (d *Detail) WasOrderPlaced() bool {
	if d.Status == UnknownStatus || d.Status == AnyStatus {
		return false
	}
	return notPlaced&d.Status != d.Status
}

// GenerateInternalOrderID sets a new V4 order ID or a V5 order ID if
// the V4 function returns an error
func (d *Detail) GenerateInternalOrderID() {
	if !d.InternalOrderID.IsNil() {
		return
	}
	var err error
	d.InternalOrderID, err = uuid.NewV4()
	if err != nil {
		d.InternalOrderID = uuid.NewV5(uuid.UUID{}, d.OrderID)
	}
}

// CopyToPointer will return the address of a new copy of the order Detail
// WARNING: DO NOT DEREFERENCE USE METHOD Copy().
func (d *Detail) CopyToPointer() *Detail {
	c := d.Copy()
	return &c
}

// Copy makes a full copy of underlying details NOTE: This is Addressable.
func (d *Detail) Copy() Detail {
	c := *d
	if len(d.Trades) > 0 {
		c.Trades = make([]TradeHistory, len(d.Trades))
		copy(c.Trades, d.Trades)
	}
	return c
}

// DeriveSubmitResponse will construct an order SubmitResponse when a successful
// submission has occurred. NOTE: order status is populated as order.Filled for a
// market order else order.New if an order is accepted as default, date and
// lastupdated fields have been populated as time.Now(). All fields can be
// customized in caller scope if needed.
func (s *Submit) DeriveSubmitResponse(orderID string) (*SubmitResponse, error) {
	if s == nil {
		return nil, errOrderSubmitIsNil
	}

	if orderID == "" {
		return nil, ErrOrderIDNotSet
	}

	status := New
	if s.Type == Market { // NOTE: This will need to be scrutinized.
		status = Filled
	}

	return &SubmitResponse{
		Exchange:  s.Exchange,
		Type:      s.Type,
		Side:      s.Side,
		Pair:      s.Pair,
		AssetType: s.AssetType,

		TimeInForce:   s.TimeInForce,
		ReduceOnly:    s.ReduceOnly,
		Leverage:      s.Leverage,
		Price:         s.Price,
		Amount:        s.Amount,
		QuoteAmount:   s.QuoteAmount,
		TriggerPrice:  s.TriggerPrice,
		ClientID:      s.ClientID,
		ClientOrderID: s.ClientOrderID,
		MarginType:    s.MarginType,

		LastUpdated: time.Now(),
		Date:        time.Now(),
		Status:      status,
		OrderID:     orderID,
	}, nil
}

// AdjustBaseAmount will adjust the base amount of a submit response if the
// exchange has modified the amount. This is usually due to decimal place
// restrictions or rounding. This will return an error if the amount is zero
// or the submit response is nil.
func (s *SubmitResponse) AdjustBaseAmount(a float64) error {
	if s == nil {
		return errOrderSubmitResponseIsNil
	}

	if a <= 0 {
		return errAmountIsZero
	}

	if s.Amount == a {
		return nil
	}

	// Warning because amounts should conform to exchange requirements prior to
	// call but this is not fatal.
	log.Warnf(log.ExchangeSys, "Exchange %s: has adjusted OrderID: %s requested base amount from %v to %v",
		s.Exchange,
		s.OrderID,
		s.Amount,
		a)

	s.Amount = a
	return nil
}

// AdjustQuoteAmount will adjust the quote amount of a submit response if the
// exchange has modified the amount. This is usually due to decimal place
// restrictions or rounding. This will return an error if the amount is zero
// or the submit response is nil.
func (s *SubmitResponse) AdjustQuoteAmount(a float64) error {
	if s == nil {
		return errOrderSubmitResponseIsNil
	}

	if a <= 0 {
		return errAmountIsZero
	}

	if s.QuoteAmount == a {
		return nil
	}

	// Warning because amounts should conform to exchange requirements prior to
	// call but this is not fatal.
	log.Warnf(log.ExchangeSys, "Exchange %s: has adjusted OrderID: %s requested quote amount from %v to %v",
		s.Exchange,
		s.OrderID,
		s.Amount,
		a)

	s.QuoteAmount = a
	return nil
}

// DeriveDetail will construct an order detail when a successful submission
// has occurred. Has an optional parameter field internal uuid for internal
// management.
func (s *SubmitResponse) DeriveDetail(internal uuid.UUID) (*Detail, error) {
	if s == nil {
		return nil, errOrderSubmitResponseIsNil
	}

	return &Detail{
		Exchange:  s.Exchange,
		Type:      s.Type,
		Side:      s.Side,
		Pair:      s.Pair,
		AssetType: s.AssetType,

		TimeInForce:   s.TimeInForce,
		ReduceOnly:    s.ReduceOnly,
		Leverage:      s.Leverage,
		Price:         s.Price,
		Amount:        s.Amount,
		QuoteAmount:   s.QuoteAmount,
		TriggerPrice:  s.TriggerPrice,
		ClientID:      s.ClientID,
		ClientOrderID: s.ClientOrderID,

		InternalOrderID: internal,

		LastUpdated: s.LastUpdated,
		Date:        s.Date,
		Status:      s.Status,
		OrderID:     s.OrderID,
		Trades:      s.Trades,
		Fee:         s.Fee,
		Cost:        s.Cost,
	}, nil
}

// CopyPointerOrderSlice returns a copy of all order detail and returns a slice
// of pointers.
func CopyPointerOrderSlice(old []*Detail) []*Detail {
	copySlice := make([]*Detail, len(old))
	for x := range old {
		copySlice[x] = old[x].CopyToPointer()
	}
	return copySlice
}

// DeriveModify populates a modify struct by the managed order details. Note:
// Price, Amount, Trigger price and order execution bools need to be changed
// in scope. This only derives identifiers for ease.
func (d *Detail) DeriveModify() (*Modify, error) {
	if d == nil {
		return nil, errOrderDetailIsNil
	}
	return &Modify{
		Exchange:      d.Exchange,
		OrderID:       d.OrderID,
		ClientOrderID: d.ClientOrderID,
		Type:          d.Type,
		Side:          d.Side,
		AssetType:     d.AssetType,
		Pair:          d.Pair,
	}, nil
}

// DeriveModifyResponse populates a modify response with its identifiers for
// cross exchange standard. NOTE: New OrderID and/or ClientOrderID plus any
// changes *might* need to be populated in scope.
func (m *Modify) DeriveModifyResponse() (*ModifyResponse, error) {
	if m == nil {
		return nil, errOrderDetailIsNil
	}
	return &ModifyResponse{
		Exchange:      m.Exchange,
		OrderID:       m.OrderID,
		ClientOrderID: m.ClientOrderID,
		Type:          m.Type,
		Side:          m.Side,
		AssetType:     m.AssetType,
		Pair:          m.Pair,
		TimeInForce:   m.TimeInForce,
		Price:         m.Price,
		Amount:        m.Amount,
		TriggerPrice:  m.TriggerPrice,
	}, nil
}

// DeriveCancel populates a cancel struct by the managed order details
func (d *Detail) DeriveCancel() (*Cancel, error) {
	if d == nil {
		return nil, errOrderDetailIsNil
	}
	return &Cancel{
		Exchange:      d.Exchange,
		OrderID:       d.OrderID,
		AccountID:     d.AccountID,
		ClientID:      d.ClientID,
		ClientOrderID: d.ClientOrderID,
		Type:          d.Type,
		Side:          d.Side,
		Pair:          d.Pair,
		AssetType:     d.AssetType,
	}, nil
}

// String implements the stringer interface
func (t Type) String() string {
	switch t {
	case StopMarket:
		return orderStopMarket
	case StopLimit:
		return orderStopLimit
	case Limit:
<<<<<<< HEAD
		return "LIMIT"
	case LimitMaker:
		return "LIMIT_MAKER"
	case Market:
		return "MARKET"
=======
		return orderLimit
	case Market:
		return orderMarket
>>>>>>> 062ee2a7
	case Stop:
		return orderStop
	case ConditionalStop:
		return orderConditionalStop
	case TWAP:
		return orderTWAP
	case Chase:
		return orderChase
	case TakeProfit:
		return orderTakeProfit
	case TakeProfitMarket:
		return orderTakeProfitMarket
	case TrailingStop:
<<<<<<< HEAD
		return "TRAILING_STOP"
	case TrailingStopLimit:
		return "TRAILING_STOP_LIMIT"
=======
		return orderTrailingStop
>>>>>>> 062ee2a7
	case IOS:
		return orderIOS
	case Liquidation:
		return orderLiquidation
	case Trigger:
		return orderTrigger
	case OCO:
		return orderOCO
	case OptimalLimit:
		return orderOptimalLimit
	case MarketMakerProtection:
		return orderMarketMakerProtection
	case AnyType:
		return orderAnyType
	default:
		return "UNKNOWN"
	}
}

// Lower returns the type lower case string
func (t Type) Lower() string {
	return strings.ToLower(t.String())
}

// Title returns the type titleized, eg "Limit"
func (t Type) Title() string {
	return cases.Title(language.English).String(t.String())
}

// String implements the stringer interface
func (s Side) String() string {
	switch s {
	case Buy:
		return "BUY"
	case Sell:
		return "SELL"
	case Bid:
		return "BID"
	case Ask:
		return "ASK"
	case Long:
		return "LONG"
	case Short:
		return "SHORT"
	case AnySide:
		return "ANY"
	case ClosePosition:
		return "CLOSE POSITION"
		// Backtester signal types below.
	case DoNothing:
		return "DO NOTHING"
	case TransferredFunds:
		return "TRANSFERRED FUNDS"
	case CouldNotBuy:
		return "COULD NOT BUY"
	case CouldNotSell:
		return "COULD NOT SELL"
	case CouldNotShort:
		return "COULD NOT SHORT"
	case CouldNotLong:
		return "COULD NOT LONG"
	case CouldNotCloseShort:
		return "COULD NOT CLOSE SHORT"
	case CouldNotCloseLong:
		return "COULD NOT CLOSE LONG"
	case MissingData:
		return "MISSING DATA"
	default:
		return "UNKNOWN"
	}
}

// Lower returns the side lower case string
func (s Side) Lower() string {
	return strings.ToLower(s.String())
}

// Title returns the side titleized, eg "Buy"
func (s Side) Title() string {
	return cases.Title(language.English).String(s.String())
}

// IsShort returns if the side is short
func (s Side) IsShort() bool {
	return s != UnknownSide && shortSide&s == s
}

// IsLong returns if the side is long
func (s Side) IsLong() bool {
	return s != UnknownSide && longSide&s == s
}

// String implements the stringer interface
func (s Status) String() string {
	switch s {
	case AnyStatus:
		return "ANY"
	case New:
		return "NEW"
	case Active:
		return "ACTIVE"
	case PartiallyCancelled:
		return "PARTIALLY_CANCELLED"
	case PartiallyFilled:
		return "PARTIALLY_FILLED"
	case PartiallyFilledCancelled:
		return "PARTIALLY_FILLED_CANCELED"
	case Filled:
		return "FILLED"
	case Cancelled:
		return "CANCELLED"
	case PendingCancel:
		return "PENDING_CANCEL"
	case InsufficientBalance:
		return "INSUFFICIENT_BALANCE"
	case MarketUnavailable:
		return "MARKET_UNAVAILABLE"
	case Rejected:
		return "REJECTED"
	case Expired:
		return "EXPIRED"
	case Hidden:
		return "HIDDEN"
	case Open:
		return "OPEN"
	case AutoDeleverage:
		return "ADL"
	case Closed:
		return "CLOSED"
	case Pending:
		return "PENDING"
	case Cancelling:
		return "CANCELLING"
	case Liquidated:
		return "LIQUIDATED"
	case STP:
		return "SELF_TRADE_PREVENTION"
	default:
		return "UNKNOWN"
	}
}

// InferCostsAndTimes infer order costs using execution information and times
// when available
func (d *Detail) InferCostsAndTimes() {
	if d.CostAsset.IsEmpty() {
		d.CostAsset = d.Pair.Quote
	}

	if d.LastUpdated.IsZero() {
		if d.CloseTime.IsZero() {
			d.LastUpdated = d.Date
		} else {
			d.LastUpdated = d.CloseTime
		}
	}

	if d.ExecutedAmount <= 0 {
		return
	}

	if d.AverageExecutedPrice == 0 {
		if d.Cost != 0 {
			d.AverageExecutedPrice = d.Cost / d.ExecutedAmount
		} else {
			d.AverageExecutedPrice = d.Price
		}
	}
	if d.Cost == 0 {
		d.Cost = d.AverageExecutedPrice * d.ExecutedAmount
	}
}

// FilterOrdersBySide removes any order details that don't match the order
// status provided
func FilterOrdersBySide(orders *[]Detail, side Side) {
	if AnySide == side || len(*orders) == 0 {
		return
	}

	target := 0
	for i := range *orders {
		if (*orders)[i].Side == UnknownSide || (*orders)[i].Side == side {
			(*orders)[target] = (*orders)[i]
			target++
		}
	}
	*orders = (*orders)[:target]
}

// FilterOrdersByType removes any order details that don't match the order type
// provided
func FilterOrdersByType(orders *[]Detail, orderType Type) {
	if AnyType == orderType || len(*orders) == 0 {
		return
	}

	target := 0
	for i := range *orders {
		if (*orders)[i].Type == UnknownType || (*orders)[i].Type == orderType {
			(*orders)[target] = (*orders)[i]
			target++
		}
	}
	*orders = (*orders)[:target]
}

// FilterOrdersByTimeRange removes any OrderDetails outside of the time range
func FilterOrdersByTimeRange(orders *[]Detail, startTime, endTime time.Time) error {
	if len(*orders) == 0 {
		return nil
	}

	if err := common.StartEndTimeCheck(startTime, endTime); err != nil {
		if errors.Is(err, common.ErrDateUnset) {
			return nil
		}
		return fmt.Errorf("cannot filter orders by time range %w", err)
	}

	target := 0
	for i := range *orders {
		if ((*orders)[i].Date.Unix() >= startTime.Unix() && (*orders)[i].Date.Unix() <= endTime.Unix()) ||
			(*orders)[i].Date.IsZero() {
			(*orders)[target] = (*orders)[i]
			target++
		}
	}
	*orders = (*orders)[:target]
	return nil
}

// FilterOrdersByPairs removes any order details that do not match the
// provided currency pairs list. It is forgiving in that the provided pairs can
// match quote or base pairs
func FilterOrdersByPairs(orders *[]Detail, pairs []currency.Pair) {
	if len(pairs) == 0 ||
		(len(pairs) == 1 && pairs[0].IsEmpty()) ||
		len(*orders) == 0 {
		return
	}

	target := 0
	for x := range *orders {
		if (*orders)[x].Pair.IsEmpty() { // If pair not set then keep
			(*orders)[target] = (*orders)[x]
			target++
			continue
		}

		if slices.ContainsFunc(pairs, func(p currency.Pair) bool {
			return (*orders)[x].Pair.EqualIncludeReciprocal(p)
		}) {
			(*orders)[target] = (*orders)[x]
			target++
		}
	}
	*orders = (*orders)[:target]
}

func (b ByPrice) Len() int {
	return len(b)
}

func (b ByPrice) Less(i, j int) bool {
	return b[i].Price < b[j].Price
}

func (b ByPrice) Swap(i, j int) {
	b[i], b[j] = b[j], b[i]
}

// SortOrdersByPrice the caller function to sort orders
func SortOrdersByPrice(orders *[]Detail, reverse bool) {
	if reverse {
		sort.Sort(sort.Reverse(ByPrice(*orders)))
	} else {
		sort.Sort(ByPrice(*orders))
	}
}

func (b ByOrderType) Len() int {
	return len(b)
}

func (b ByOrderType) Less(i, j int) bool {
	return b[i].Type.String() < b[j].Type.String()
}

func (b ByOrderType) Swap(i, j int) {
	b[i], b[j] = b[j], b[i]
}

// SortOrdersByType the caller function to sort orders
func SortOrdersByType(orders *[]Detail, reverse bool) {
	if reverse {
		sort.Sort(sort.Reverse(ByOrderType(*orders)))
	} else {
		sort.Sort(ByOrderType(*orders))
	}
}

func (b ByCurrency) Len() int {
	return len(b)
}

func (b ByCurrency) Less(i, j int) bool {
	return b[i].Pair.String() < b[j].Pair.String()
}

func (b ByCurrency) Swap(i, j int) {
	b[i], b[j] = b[j], b[i]
}

// SortOrdersByCurrency the caller function to sort orders
func SortOrdersByCurrency(orders *[]Detail, reverse bool) {
	if reverse {
		sort.Sort(sort.Reverse(ByCurrency(*orders)))
	} else {
		sort.Sort(ByCurrency(*orders))
	}
}

func (b ByDate) Len() int {
	return len(b)
}

func (b ByDate) Less(i, j int) bool {
	return b[i].Date.Unix() < b[j].Date.Unix()
}

func (b ByDate) Swap(i, j int) {
	b[i], b[j] = b[j], b[i]
}

// SortOrdersByDate the caller function to sort orders
func SortOrdersByDate(orders *[]Detail, reverse bool) {
	if reverse {
		sort.Sort(sort.Reverse(ByDate(*orders)))
	} else {
		sort.Sort(ByDate(*orders))
	}
}

func (b ByOrderSide) Len() int {
	return len(b)
}

func (b ByOrderSide) Less(i, j int) bool {
	return b[i].Side.String() < b[j].Side.String()
}

func (b ByOrderSide) Swap(i, j int) {
	b[i], b[j] = b[j], b[i]
}

// SortOrdersBySide the caller function to sort orders
func SortOrdersBySide(orders *[]Detail, reverse bool) {
	if reverse {
		sort.Sort(sort.Reverse(ByOrderSide(*orders)))
	} else {
		sort.Sort(ByOrderSide(*orders))
	}
}

// StringToOrderSide for converting case insensitive order side
// and returning a real Side
func StringToOrderSide(side string) (Side, error) {
	side = strings.ToUpper(side)
	switch side {
	case Buy.String():
		return Buy, nil
	case Sell.String():
		return Sell, nil
	case Bid.String():
		return Bid, nil
	case Ask.String():
		return Ask, nil
	case Long.String():
		return Long, nil
	case Short.String():
		return Short, nil
	case AnySide.String():
		return AnySide, nil
	default:
		return UnknownSide, fmt.Errorf("%q %w", side, ErrSideIsInvalid)
	}
}

// UnmarshalJSON parses the JSON-encoded order side and stores the result
// It expects a quoted string input, and uses StringToOrderSide to parse it
func (s *Side) UnmarshalJSON(data []byte) (err error) {
	if !bytes.HasPrefix(data, []byte(`"`)) {
		// Note that we don't need to worry about invalid JSON here, it wouldn't have made it past the deserialiser far
		// TODO: Can use reflect.TypeFor[s]() when it's released, probably 1.21
		return &json.UnmarshalTypeError{Value: string(data), Type: reflect.TypeOf(s), Offset: 1}
	}
	*s, err = StringToOrderSide(string(data[1 : len(data)-1])) // Remove quotes
	return
}

// MarshalJSON returns the JSON-encoded order side
func (s Side) MarshalJSON() ([]byte, error) {
	return []byte(`"` + s.String() + `"`), nil
}

// StringToOrderType for converting case insensitive order type
// and returning a real Type
func StringToOrderType(oType string) (Type, error) {
	oType = strings.ToUpper(oType)
	switch oType {
	case orderLimit, "EXCHANGE LIMIT":
		return Limit, nil
<<<<<<< HEAD
	case LimitMaker.String():
		return LimitMaker, nil
	case Market.String(), "EXCHANGE MARKET":
		return Market, nil
	case Stop.String(), "STOP LOSS", "STOP_LOSS", "EXCHANGE STOP":
=======
	case orderMarket, "EXCHANGE MARKET":
		return Market, nil
	case orderStop, "STOP LOSS", "STOP_LOSS", "EXCHANGE STOP":
>>>>>>> 062ee2a7
		return Stop, nil
	case orderStopLimit, "EXCHANGE STOP LIMIT", "STOP_LIMIT":
		return StopLimit, nil
	case orderStopMarket, "STOP_MARKET":
		return StopMarket, nil
	case orderTrailingStop, "TRAILING STOP", "EXCHANGE TRAILING STOP", "MOVE_ORDER_STOP":
		return TrailingStop, nil
<<<<<<< HEAD
	case TrailingStopLimit.String(), "TRAILING STOP LIMIT":
		return TrailingStopLimit, nil
	case IOS.String():
		return IOS, nil
	case AnyType.String():
=======
	case orderIOS:
		return IOS, nil
	case orderAnyType:
>>>>>>> 062ee2a7
		return AnyType, nil
	case orderTrigger:
		return Trigger, nil
	case orderOptimalLimit:
		return OptimalLimit, nil
	case orderOCO:
		return OCO, nil
	case orderConditionalStop:
		return ConditionalStop, nil
	case orderMarketMakerProtection:
		return MarketMakerProtection, nil
	case orderTWAP:
		return TWAP, nil
	case orderChase:
		return Chase, nil
	case orderTakeProfitMarket, "TAKE_PROFIT_MARKET":
		return TakeProfitMarket, nil
	case orderTakeProfit, "TAKE_PROFIT":
		return TakeProfit, nil
	case orderLiquidation:
		return Liquidation, nil
	default:
		return UnknownType, fmt.Errorf("'%v' %w", oType, errUnrecognisedOrderType)
	}
}

// StringToOrderStatus for converting case insensitive order status
// and returning a real Status
func StringToOrderStatus(status string) (Status, error) {
	status = strings.ToUpper(status)
	switch status {
	case AnyStatus.String():
		return AnyStatus, nil
	case New.String(), "PLACED", "ACCEPTED", "SUBMITTED":
		return New, nil
	case Active.String(), "STATUS_ACTIVE", "LIVE":
		return Active, nil
	case PartiallyFilled.String(), "PARTIAL-FILLED", "PARTIALLY MATCHED", "PARTIALLY FILLED":
		return PartiallyFilled, nil
	case Filled.String(), "FULLY MATCHED", "FULLY FILLED", "ORDER_FULLY_TRANSACTED", "EFFECTIVE":
		return Filled, nil
	case PartiallyCancelled.String(), "PARTIAL-CANCELED", "PARTIALLY CANCELLED", "ORDER_PARTIALLY_TRANSACTED":
		return PartiallyCancelled, nil
	case PartiallyFilledCancelled.String(), "PARTIALLYFILLEDCANCELED":
		return PartiallyFilledCancelled, nil
	case Open.String():
		return Open, nil
	case Closed.String(), "POSITION_CLOSED":
		return Closed, nil
	case Cancelled.String(), "CANCELED", "ORDER_CANCELLED":
		return Cancelled, nil
	case Pending.String():
		return Pending, nil
	case PendingCancel.String(), "PENDING CANCEL", "PENDING CANCELLATION":
		return PendingCancel, nil
	case Rejected.String(), "FAILED", "ORDER_FAILED":
		return Rejected, nil
	case Expired.String():
		return Expired, nil
	case Hidden.String():
		return Hidden, nil
	case InsufficientBalance.String():
		return InsufficientBalance, nil
	case MarketUnavailable.String():
		return MarketUnavailable, nil
	case Cancelling.String():
		return Cancelling, nil
	case Liquidated.String():
		return Liquidated, nil
	case AutoDeleverage.String(), "AUTO_DELEVERAGED":
		return AutoDeleverage, nil
	case STP.String(), "STP":
		return STP, nil
	default:
		return UnknownStatus, fmt.Errorf("%q %w", status, errUnrecognisedOrderStatus)
	}
}

func (o *ClassificationError) Error() string {
	if o.OrderID != "" {
		return fmt.Sprintf("Exchange %s: OrderID: %s classification error: %v",
			o.Exchange,
			o.OrderID,
			o.Err)
	}
	return fmt.Sprintf("Exchange %s: classification error: %v",
		o.Exchange,
		o.Err)
}

// StandardCancel defines an option in the validator to make sure an ID is set
// for a standard cancel
func (c *Cancel) StandardCancel() validate.Checker {
	return validate.Check(func() error {
		if c.OrderID == "" {
			return ErrOrderIDNotSet
		}
		return nil
	})
}

// PairAssetRequired is a validation check for when a cancel request
// requires an asset type and currency pair to be present
func (c *Cancel) PairAssetRequired() validate.Checker {
	return validate.Check(func() error {
		if c.Pair.IsEmpty() {
			return ErrPairIsEmpty
		}

		if c.AssetType == asset.Empty {
			return ErrAssetNotSet
		}
		return nil
	})
}

// Validate checks internal struct requirements
func (c *Cancel) Validate(opt ...validate.Checker) error {
	if c == nil {
		return ErrCancelOrderIsNil
	}

	var errs error
	for _, o := range opt {
		err := o.Check()
		if err != nil {
			errs = common.AppendError(errs, err)
		}
	}
	return errs
}

// Validate checks internal struct requirements and returns filter requirement
// options for wrapper standardization procedures.
func (g *MultiOrderRequest) Validate(opt ...validate.Checker) error {
	if g == nil {
		return ErrGetOrdersRequestIsNil
	}

	if !g.AssetType.IsValid() {
		return fmt.Errorf("%v %w", g.AssetType, asset.ErrNotSupported)
	}

	if g.Side == UnknownSide {
		return ErrSideIsInvalid
	}

	if g.Type == UnknownType {
		return errUnrecognisedOrderType
	}

	var errs error
	for _, o := range opt {
		err := o.Check()
		if err != nil {
			errs = common.AppendError(errs, err)
		}
	}
	return errs
}

// Filter reduces slice by optional fields
func (g *MultiOrderRequest) Filter(exch string, orders []Detail) FilteredOrders {
	filtered := make([]Detail, len(orders))
	copy(filtered, orders)
	FilterOrdersByPairs(&filtered, g.Pairs)
	FilterOrdersByType(&filtered, g.Type)
	FilterOrdersBySide(&filtered, g.Side)
	err := FilterOrdersByTimeRange(&filtered, g.StartTime, g.EndTime)
	if err != nil {
		log.Errorf(log.ExchangeSys, "%s %v", exch, err)
	}
	return filtered
}

// Validate checks internal struct requirements
func (m *Modify) Validate(opt ...validate.Checker) error {
	if m == nil {
		return ErrModifyOrderIsNil
	}

	if m.Pair.IsEmpty() {
		return ErrPairIsEmpty
	}

	if m.AssetType == asset.Empty {
		return ErrAssetNotSet
	}

	var errs error
	for _, o := range opt {
		err := o.Check()
		if err != nil {
			errs = common.AppendError(errs, err)
		}
	}
	if errs != nil {
		return errs
	}
	if m.ClientOrderID == "" && m.OrderID == "" {
		return ErrOrderIDNotSet
	}
	return nil
}

// String implements the stringer interface
func (t PriceType) String() string {
	switch t {
	case LastPrice:
		return "LastPrice"
	case IndexPrice:
		return "IndexPrice"
	case MarkPrice:
		return "MarkPrice"
	default:
		return ""
	}
}

// StringToPriceType for converting case insensitive order side
// and returning a real Side
func (t PriceType) StringToPriceType(priceType string) (PriceType, error) {
	priceType = strings.ToLower(priceType)
	switch priceType {
	case "lastprice", "":
		return LastPrice, nil
	case "indexprice":
		return IndexPrice, nil
	case "markprice":
		return MarkPrice, nil
	default:
		return UnknownPriceType, ErrUnknownPriceType
	}
}

// String implements the stringer interface
func (t TrackingMode) String() string {
	switch t {
	case Distance:
		return "distance"
	case Percentage:
		return "percentage"
	default:
		return ""
	}
}

// StringToTrackingMode converts TrackingMode instance from string
func StringToTrackingMode(mode string) TrackingMode {
	mode = strings.ToLower(mode)
	switch mode {
	case "distance":
		return Distance
	case "percentage":
		return Percentage
	default:
		return UnknownTrackingMode
	}
}<|MERGE_RESOLUTION|>--- conflicted
+++ resolved
@@ -672,17 +672,9 @@
 	case StopLimit:
 		return orderStopLimit
 	case Limit:
-<<<<<<< HEAD
-		return "LIMIT"
-	case LimitMaker:
-		return "LIMIT_MAKER"
-	case Market:
-		return "MARKET"
-=======
 		return orderLimit
 	case Market:
 		return orderMarket
->>>>>>> 062ee2a7
 	case Stop:
 		return orderStop
 	case ConditionalStop:
@@ -696,19 +688,15 @@
 	case TakeProfitMarket:
 		return orderTakeProfitMarket
 	case TrailingStop:
-<<<<<<< HEAD
-		return "TRAILING_STOP"
-	case TrailingStopLimit:
-		return "TRAILING_STOP_LIMIT"
-=======
 		return orderTrailingStop
->>>>>>> 062ee2a7
 	case IOS:
 		return orderIOS
 	case Liquidation:
 		return orderLiquidation
 	case Trigger:
 		return orderTrigger
+	case LimitMaker:
+		return orderLimitMaker
 	case OCO:
 		return orderOCO
 	case OptimalLimit:
@@ -1116,17 +1104,9 @@
 	switch oType {
 	case orderLimit, "EXCHANGE LIMIT":
 		return Limit, nil
-<<<<<<< HEAD
-	case LimitMaker.String():
-		return LimitMaker, nil
-	case Market.String(), "EXCHANGE MARKET":
-		return Market, nil
-	case Stop.String(), "STOP LOSS", "STOP_LOSS", "EXCHANGE STOP":
-=======
 	case orderMarket, "EXCHANGE MARKET":
 		return Market, nil
 	case orderStop, "STOP LOSS", "STOP_LOSS", "EXCHANGE STOP":
->>>>>>> 062ee2a7
 		return Stop, nil
 	case orderStopLimit, "EXCHANGE STOP LIMIT", "STOP_LIMIT":
 		return StopLimit, nil
@@ -1134,18 +1114,12 @@
 		return StopMarket, nil
 	case orderTrailingStop, "TRAILING STOP", "EXCHANGE TRAILING STOP", "MOVE_ORDER_STOP":
 		return TrailingStop, nil
-<<<<<<< HEAD
-	case TrailingStopLimit.String(), "TRAILING STOP LIMIT":
-		return TrailingStopLimit, nil
-	case IOS.String():
-		return IOS, nil
-	case AnyType.String():
-=======
 	case orderIOS:
 		return IOS, nil
 	case orderAnyType:
->>>>>>> 062ee2a7
 		return AnyType, nil
+	case orderLimitMaker:
+		return LimitMaker, nil
 	case orderTrigger:
 		return Trigger, nil
 	case orderOptimalLimit:
