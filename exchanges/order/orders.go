package order

import (
	"bytes"
	"errors"
	"fmt"
	"reflect"
	"slices"
	"sort"
	"strings"
	"time"

	"github.com/gofrs/uuid"
	"github.com/thrasher-corp/gocryptotrader/common"
	"github.com/thrasher-corp/gocryptotrader/currency"
	"github.com/thrasher-corp/gocryptotrader/encoding/json"
	"github.com/thrasher-corp/gocryptotrader/exchanges/asset"
	"github.com/thrasher-corp/gocryptotrader/exchanges/protocol"
	"github.com/thrasher-corp/gocryptotrader/exchanges/validate"
	"github.com/thrasher-corp/gocryptotrader/log"
	"golang.org/x/text/cases"
	"golang.org/x/text/language"
)

const (
	orderSubmissionValidSides = Buy | Sell | Bid | Ask | Long | Short
	shortSide                 = Short | Sell | Ask
	longSide                  = Long | Buy | Bid

	inactiveStatuses = Filled | Cancelled | InsufficientBalance | MarketUnavailable | Rejected | PartiallyCancelled | PartiallyFilledCancelled | Expired | Closed | AnyStatus | Cancelling | Liquidated
	activeStatuses   = Active | Open | PartiallyFilled | New | PendingCancel | Hidden | AutoDeleverage | Pending
	notPlaced        = InsufficientBalance | MarketUnavailable | Rejected
)

// Public error vars for order package
var (
	ErrUnableToPlaceOrder          = errors.New("order not placed")
	ErrOrderNotFound               = errors.New("order not found")
	ErrUnknownPriceType            = errors.New("unknown price type")
	ErrAmountMustBeSet             = errors.New("amount must be set")
	ErrClientOrderIDMustBeSet      = errors.New("client order ID must be set")
	ErrUnknownSubmissionAmountType = errors.New("unknown submission amount type")
)

var (
	errUnrecognisedOrderType    = errors.New("unrecognised order type")
	errUnrecognisedOrderStatus  = errors.New("unrecognised order status")
	errExchangeNameUnset        = errors.New("exchange name unset")
	errOrderSubmitIsNil         = errors.New("order submit is nil")
	errOrderSubmitResponseIsNil = errors.New("order submit response is nil")
	errOrderDetailIsNil         = errors.New("order detail is nil")
	errAmountIsZero             = errors.New("amount is zero")
)

// IsValidOrderSubmissionSide validates that the order side is a valid submission direction
func IsValidOrderSubmissionSide(s Side) bool {
	return s != UnknownSide && orderSubmissionValidSides&s == s
}

// Validate checks the supplied data and returns whether it's valid
func (s *Submit) Validate(requirements protocol.TradingRequirements, opt ...validate.Checker) error {
	if s == nil {
		return ErrSubmissionIsNil
	}

	if s.Exchange == "" {
		return errExchangeNameUnset
	}

	if s.Pair.IsEmpty() {
		return ErrPairIsEmpty
	}

	if s.AssetType == asset.Empty {
		return ErrAssetNotSet
	}

	if !s.AssetType.IsValid() {
		return fmt.Errorf("%q %w", s.AssetType, asset.ErrNotSupported)
	}

	if !IsValidOrderSubmissionSide(s.Side) {
		return fmt.Errorf("%w %v", ErrSideIsInvalid, s.Side)
	}

	if s.Type != Market && s.Type != Limit {
		return ErrTypeIsInvalid
	}

	if !s.TimeInForce.IsValid() {
		return ErrInvalidTimeInForce
	}

	if s.Amount == 0 && s.QuoteAmount == 0 {
		return fmt.Errorf("submit validation error %w, amount and quote amount cannot be zero", ErrAmountIsInvalid)
	}

	if s.Amount < 0 {
		return fmt.Errorf("submit validation error base %w, suppled: %v", ErrAmountIsInvalid, s.Amount)
	}

	if s.QuoteAmount < 0 {
		return fmt.Errorf("submit validation error quote %w, suppled: %v", ErrAmountIsInvalid, s.QuoteAmount)
	}

	if s.Type == Limit && s.Price <= 0 {
		return ErrPriceMustBeSetIfLimitOrder
	}

	if requirements.ClientOrderID && s.ClientOrderID == "" {
		return fmt.Errorf("submit validation error %w, client order ID must be set to satisfy submission requirements", ErrClientOrderIDMustBeSet)
	}

	if requirements.SpotMarketOrderAmountPurchaseQuotationOnly && s.QuoteAmount == 0 && s.Type == Market && s.AssetType == asset.Spot && s.Side.IsLong() {
		return fmt.Errorf("submit validation error %w, quote amount to be sold must be set to 'QuoteAmount' field to satisfy trading requirements", ErrAmountMustBeSet)
	}

	if requirements.SpotMarketOrderAmountSellBaseOnly && s.Amount == 0 && s.Type == Market && s.AssetType == asset.Spot && s.Side.IsShort() {
		return fmt.Errorf("submit validation error %w, base amount being sold must be set to 'Amount' field to satisfy trading requirements", ErrAmountMustBeSet)
	}

	for _, o := range opt {
		err := o.Check()
		if err != nil {
			return err
		}
	}

	return nil
}

// GetTradeAmount returns the trade amount based on the exchange's trading
// requirements. Some exchanges depending on direction and order type use
// quotation (funds in balance) or base amounts. If the exchange does not have
// any specific requirements it will return the base amount.
func (s *Submit) GetTradeAmount(tr protocol.TradingRequirements) float64 {
	if s == nil {
		return 0
	}
	switch {
	case tr.SpotMarketOrderAmountPurchaseQuotationOnly && s.AssetType == asset.Spot && s.Type == Market && s.Side.IsLong():
		return s.QuoteAmount
	case tr.SpotMarketOrderAmountSellBaseOnly && s.AssetType == asset.Spot && s.Type == Market && s.Side.IsShort():
		return s.Amount
	}
	return s.Amount
}

// UpdateOrderFromDetail Will update an order detail (used in order management)
// by comparing passed in and existing values
func (d *Detail) UpdateOrderFromDetail(m *Detail) error {
	if d == nil {
		return ErrOrderDetailIsNil
	}

	if m == nil {
		return fmt.Errorf("incoming %w", ErrOrderDetailIsNil)
	}

	var updated bool
	if m.TimeInForce != UnknownTIF && d.TimeInForce != m.TimeInForce {
		d.TimeInForce = m.TimeInForce
		updated = true
	}
	if d.HiddenOrder != m.HiddenOrder {
		d.HiddenOrder = m.HiddenOrder
		updated = true
	}
	if m.Price > 0 && m.Price != d.Price {
		d.Price = m.Price
		updated = true
	}
	if m.Amount > 0 && m.Amount != d.Amount {
		d.Amount = m.Amount
		updated = true
	}
	if m.LimitPriceUpper > 0 && m.LimitPriceUpper != d.LimitPriceUpper {
		d.LimitPriceUpper = m.LimitPriceUpper
		updated = true
	}
	if m.LimitPriceLower > 0 && m.LimitPriceLower != d.LimitPriceLower {
		d.LimitPriceLower = m.LimitPriceLower
		updated = true
	}
	if m.TriggerPrice > 0 && m.TriggerPrice != d.TriggerPrice {
		d.TriggerPrice = m.TriggerPrice
		updated = true
	}
	if m.QuoteAmount > 0 && m.QuoteAmount != d.QuoteAmount {
		d.QuoteAmount = m.QuoteAmount
		updated = true
	}
	if m.ExecutedAmount > 0 && m.ExecutedAmount != d.ExecutedAmount {
		d.ExecutedAmount = m.ExecutedAmount
		updated = true
	}
	if m.Fee > 0 && m.Fee != d.Fee {
		d.Fee = m.Fee
		updated = true
	}
	if m.AccountID != "" && m.AccountID != d.AccountID {
		d.AccountID = m.AccountID
		updated = true
	}
	if !m.Pair.IsEmpty() && !m.Pair.Equal(d.Pair) {
		// TODO: Add a check to see if the original pair is empty as well, but
		// error if it is changing from BTC-USD -> LTC-USD.
		d.Pair = m.Pair
		updated = true
	}
	if m.Leverage != 0 && m.Leverage != d.Leverage {
		d.Leverage = m.Leverage
		updated = true
	}
	if m.ClientID != "" && m.ClientID != d.ClientID {
		d.ClientID = m.ClientID
		updated = true
	}
	if m.ClientOrderID != "" && m.ClientOrderID != d.ClientOrderID {
		d.ClientOrderID = m.ClientOrderID
		updated = true
	}
	if m.Type != UnknownType && m.Type != d.Type {
		d.Type = m.Type
		updated = true
	}
	if m.Side != UnknownSide && m.Side != d.Side {
		d.Side = m.Side
		updated = true
	}
	if m.Status != UnknownStatus && m.Status != d.Status {
		d.Status = m.Status
		updated = true
	}
	if m.AssetType != asset.Empty && m.AssetType != d.AssetType {
		d.AssetType = m.AssetType
		updated = true
	}
	for x := range m.Trades {
		var found bool
		for y := range d.Trades {
			if d.Trades[y].TID != m.Trades[x].TID {
				continue
			}
			found = true
			if d.Trades[y].Fee != m.Trades[x].Fee {
				d.Trades[y].Fee = m.Trades[x].Fee
				updated = true
			}
			if m.Trades[x].Price != 0 && d.Trades[y].Price != m.Trades[x].Price {
				d.Trades[y].Price = m.Trades[x].Price
				updated = true
			}
			if d.Trades[y].Side != m.Trades[x].Side {
				d.Trades[y].Side = m.Trades[x].Side
				updated = true
			}
			if d.Trades[y].Type != m.Trades[x].Type {
				d.Trades[y].Type = m.Trades[x].Type
				updated = true
			}
			if d.Trades[y].Description != m.Trades[x].Description {
				d.Trades[y].Description = m.Trades[x].Description
				updated = true
			}
			if m.Trades[x].Amount != 0 && d.Trades[y].Amount != m.Trades[x].Amount {
				d.Trades[y].Amount = m.Trades[x].Amount
				updated = true
			}
			if d.Trades[y].Timestamp != m.Trades[x].Timestamp {
				d.Trades[y].Timestamp = m.Trades[x].Timestamp
				updated = true
			}
			if d.Trades[y].IsMaker != m.Trades[x].IsMaker {
				d.Trades[y].IsMaker = m.Trades[x].IsMaker
				updated = true
			}
		}
		if !found {
			d.Trades = append(d.Trades, m.Trades[x])
			updated = true
		}
		m.RemainingAmount -= m.Trades[x].Amount
	}
	if m.RemainingAmount > 0 && m.RemainingAmount != d.RemainingAmount {
		d.RemainingAmount = m.RemainingAmount
		updated = true
	}
	if updated {
		if d.LastUpdated.Equal(m.LastUpdated) {
			d.LastUpdated = time.Now()
		} else {
			d.LastUpdated = m.LastUpdated
		}
	}
	if d.Exchange == "" {
		d.Exchange = m.Exchange
	}
	if d.OrderID == "" {
		d.OrderID = m.OrderID
	}
	if d.InternalOrderID.IsNil() {
		d.InternalOrderID = m.InternalOrderID
	}
	return nil
}

// UpdateOrderFromModifyResponse Will update an order detail (used in order management)
// by comparing passed in and existing values
func (d *Detail) UpdateOrderFromModifyResponse(m *ModifyResponse) {
	var updated bool
	if m.OrderID != "" && d.OrderID != m.OrderID {
		d.OrderID = m.OrderID
		updated = true
	}
	if d.TimeInForce != m.TimeInForce && m.TimeInForce != UnknownTIF {
		d.TimeInForce = m.TimeInForce
		updated = true
	}
	if m.Price > 0 && m.Price != d.Price {
		d.Price = m.Price
		updated = true
	}
	if m.Amount > 0 && m.Amount != d.Amount {
		d.Amount = m.Amount
		updated = true
	}
	if m.TriggerPrice > 0 && m.TriggerPrice != d.TriggerPrice {
		d.TriggerPrice = m.TriggerPrice
		updated = true
	}
	if !m.Pair.IsEmpty() && !m.Pair.Equal(d.Pair) {
		// TODO: Add a check to see if the original pair is empty as well, but
		// error if it is changing from BTC-USD -> LTC-USD.
		d.Pair = m.Pair
		updated = true
	}
	if m.Type != UnknownType && m.Type != d.Type {
		d.Type = m.Type
		updated = true
	}
	if m.Side != UnknownSide && m.Side != d.Side {
		d.Side = m.Side
		updated = true
	}
	if m.Status != UnknownStatus && m.Status != d.Status {
		d.Status = m.Status
		updated = true
	}
	if m.AssetType != asset.Empty && m.AssetType != d.AssetType {
		d.AssetType = m.AssetType
		updated = true
	}
	if m.RemainingAmount > 0 && m.RemainingAmount != d.RemainingAmount {
		d.RemainingAmount = m.RemainingAmount
		updated = true
	}
	if updated {
		if d.LastUpdated.Equal(m.LastUpdated) {
			d.LastUpdated = time.Now()
		} else {
			d.LastUpdated = m.LastUpdated
		}
	}
}

// MatchFilter will return true if a detail matches the filter criteria
// empty elements are ignored
func (d *Detail) MatchFilter(f *Filter) bool {
	switch {
	case f.Exchange != "" && d.Exchange != f.Exchange:
		return false
	case f.AssetType != asset.Empty && d.AssetType != f.AssetType:
		return false
	case !f.Pair.IsEmpty() && !d.Pair.Equal(f.Pair):
		return false
	case f.OrderID != "" && d.OrderID != f.OrderID:
		return false
	case f.Type != UnknownType && f.Type != AnyType && d.Type != f.Type:
		return false
	case f.Side != UnknownSide && f.Side != AnySide && d.Side != f.Side:
		return false
	case f.Status != UnknownStatus && f.Status != AnyStatus && d.Status != f.Status:
		return false
	case f.ClientOrderID != "" && d.ClientOrderID != f.ClientOrderID:
		return false
	case f.ClientID != "" && d.ClientID != f.ClientID:
		return false
	case !f.InternalOrderID.IsNil() && d.InternalOrderID != f.InternalOrderID:
		return false
	case f.AccountID != "" && d.AccountID != f.AccountID:
		return false
	default:
		return true
	}
}

// IsActive returns true if an order has a status that indicates it is currently
// available on the exchange
func (d *Detail) IsActive() bool {
	return d.Status != UnknownStatus &&
		d.Amount > 0 &&
		d.Amount > d.ExecutedAmount &&
		activeStatuses&d.Status == d.Status
}

// IsInactive returns true if an order has a status that indicates it is
// currently not available on the exchange
func (d *Detail) IsInactive() bool {
	return d.Amount <= 0 ||
		d.Amount <= d.ExecutedAmount ||
		d.Status.IsInactive()
}

// IsInactive returns true if the status indicates it is
// currently not available on the exchange
func (s Status) IsInactive() bool {
	return inactiveStatuses&s == s
}

// WasOrderPlaced returns true if an order has a status that indicates that it
// was accepted by an exchange.
func (d *Detail) WasOrderPlaced() bool {
	if d.Status == UnknownStatus || d.Status == AnyStatus {
		return false
	}
	return notPlaced&d.Status != d.Status
}

// GenerateInternalOrderID sets a new V4 order ID or a V5 order ID if
// the V4 function returns an error
func (d *Detail) GenerateInternalOrderID() {
	if !d.InternalOrderID.IsNil() {
		return
	}
	var err error
	d.InternalOrderID, err = uuid.NewV4()
	if err != nil {
		d.InternalOrderID = uuid.NewV5(uuid.UUID{}, d.OrderID)
	}
}

// CopyToPointer will return the address of a new copy of the order Detail
// WARNING: DO NOT DEREFERENCE USE METHOD Copy().
func (d *Detail) CopyToPointer() *Detail {
	c := d.Copy()
	return &c
}

// Copy makes a full copy of underlying details NOTE: This is Addressable.
func (d *Detail) Copy() Detail {
	c := *d
	if len(d.Trades) > 0 {
		c.Trades = make([]TradeHistory, len(d.Trades))
		copy(c.Trades, d.Trades)
	}
	return c
}

// DeriveSubmitResponse will construct an order SubmitResponse when a successful
// submission has occurred. NOTE: order status is populated as order.Filled for a
// market order else order.New if an order is accepted as default, date and
// lastupdated fields have been populated as time.Now(). All fields can be
// customized in caller scope if needed.
func (s *Submit) DeriveSubmitResponse(orderID string) (*SubmitResponse, error) {
	if s == nil {
		return nil, errOrderSubmitIsNil
	}

	if orderID == "" {
		return nil, ErrOrderIDNotSet
	}

	status := New
	if s.Type == Market { // NOTE: This will need to be scrutinized.
		status = Filled
	}

	return &SubmitResponse{
		Exchange:  s.Exchange,
		Type:      s.Type,
		Side:      s.Side,
		Pair:      s.Pair,
		AssetType: s.AssetType,

		TimeInForce:   s.TimeInForce,
		ReduceOnly:    s.ReduceOnly,
		Leverage:      s.Leverage,
		Price:         s.Price,
		Amount:        s.Amount,
		QuoteAmount:   s.QuoteAmount,
		TriggerPrice:  s.TriggerPrice,
		ClientID:      s.ClientID,
		ClientOrderID: s.ClientOrderID,
		MarginType:    s.MarginType,

		LastUpdated: time.Now(),
		Date:        time.Now(),
		Status:      status,
		OrderID:     orderID,
	}, nil
}

// AdjustBaseAmount will adjust the base amount of a submit response if the
// exchange has modified the amount. This is usually due to decimal place
// restrictions or rounding. This will return an error if the amount is zero
// or the submit response is nil.
func (s *SubmitResponse) AdjustBaseAmount(a float64) error {
	if s == nil {
		return errOrderSubmitResponseIsNil
	}

	if a <= 0 {
		return errAmountIsZero
	}

	if s.Amount == a {
		return nil
	}

	// Warning because amounts should conform to exchange requirements prior to
	// call but this is not fatal.
	log.Warnf(log.ExchangeSys, "Exchange %s: has adjusted OrderID: %s requested base amount from %v to %v",
		s.Exchange,
		s.OrderID,
		s.Amount,
		a)

	s.Amount = a
	return nil
}

// AdjustQuoteAmount will adjust the quote amount of a submit response if the
// exchange has modified the amount. This is usually due to decimal place
// restrictions or rounding. This will return an error if the amount is zero
// or the submit response is nil.
func (s *SubmitResponse) AdjustQuoteAmount(a float64) error {
	if s == nil {
		return errOrderSubmitResponseIsNil
	}

	if a <= 0 {
		return errAmountIsZero
	}

	if s.QuoteAmount == a {
		return nil
	}

	// Warning because amounts should conform to exchange requirements prior to
	// call but this is not fatal.
	log.Warnf(log.ExchangeSys, "Exchange %s: has adjusted OrderID: %s requested quote amount from %v to %v",
		s.Exchange,
		s.OrderID,
		s.Amount,
		a)

	s.QuoteAmount = a
	return nil
}

// DeriveDetail will construct an order detail when a successful submission
// has occurred. Has an optional parameter field internal uuid for internal
// management.
func (s *SubmitResponse) DeriveDetail(internal uuid.UUID) (*Detail, error) {
	if s == nil {
		return nil, errOrderSubmitResponseIsNil
	}

	return &Detail{
		Exchange:  s.Exchange,
		Type:      s.Type,
		Side:      s.Side,
		Pair:      s.Pair,
		AssetType: s.AssetType,

		TimeInForce:   s.TimeInForce,
		ReduceOnly:    s.ReduceOnly,
		Leverage:      s.Leverage,
		Price:         s.Price,
		Amount:        s.Amount,
		QuoteAmount:   s.QuoteAmount,
		TriggerPrice:  s.TriggerPrice,
		ClientID:      s.ClientID,
		ClientOrderID: s.ClientOrderID,

		InternalOrderID: internal,

		LastUpdated: s.LastUpdated,
		Date:        s.Date,
		Status:      s.Status,
		OrderID:     s.OrderID,
		Trades:      s.Trades,
		Fee:         s.Fee,
		Cost:        s.Cost,
	}, nil
}

// CopyPointerOrderSlice returns a copy of all order detail and returns a slice
// of pointers.
func CopyPointerOrderSlice(old []*Detail) []*Detail {
	copySlice := make([]*Detail, len(old))
	for x := range old {
		copySlice[x] = old[x].CopyToPointer()
	}
	return copySlice
}

// DeriveModify populates a modify struct by the managed order details. Note:
// Price, Amount, Trigger price and order execution bools need to be changed
// in scope. This only derives identifiers for ease.
func (d *Detail) DeriveModify() (*Modify, error) {
	if d == nil {
		return nil, errOrderDetailIsNil
	}
	return &Modify{
		Exchange:      d.Exchange,
		OrderID:       d.OrderID,
		ClientOrderID: d.ClientOrderID,
		Type:          d.Type,
		Side:          d.Side,
		AssetType:     d.AssetType,
		Pair:          d.Pair,
	}, nil
}

// DeriveModifyResponse populates a modify response with its identifiers for
// cross exchange standard. NOTE: New OrderID and/or ClientOrderID plus any
// changes *might* need to be populated in scope.
func (m *Modify) DeriveModifyResponse() (*ModifyResponse, error) {
	if m == nil {
		return nil, errOrderDetailIsNil
	}
	return &ModifyResponse{
		Exchange:      m.Exchange,
		OrderID:       m.OrderID,
		ClientOrderID: m.ClientOrderID,
		Type:          m.Type,
		Side:          m.Side,
		AssetType:     m.AssetType,
		Pair:          m.Pair,
		TimeInForce:   m.TimeInForce,
		Price:         m.Price,
		Amount:        m.Amount,
		TriggerPrice:  m.TriggerPrice,
	}, nil
}

// DeriveCancel populates a cancel struct by the managed order details
func (d *Detail) DeriveCancel() (*Cancel, error) {
	if d == nil {
		return nil, errOrderDetailIsNil
	}
	return &Cancel{
		Exchange:      d.Exchange,
		OrderID:       d.OrderID,
		AccountID:     d.AccountID,
		ClientID:      d.ClientID,
		ClientOrderID: d.ClientOrderID,
		Type:          d.Type,
		Side:          d.Side,
		Pair:          d.Pair,
		AssetType:     d.AssetType,
	}, nil
}

// String implements the stringer interface
func (t Type) String() string {
	switch t {
	case StopMarket:
		return orderStopMarket
	case StopLimit:
		return orderStopLimit
	case Limit:
<<<<<<< HEAD
		return "LIMIT"
	case LimitMaker:
		return "LIMIT_MAKER"
=======
		return orderLimit
>>>>>>> ef8cb7b1
	case Market:
		return orderMarket
	case Stop:
		return orderStop
	case ConditionalStop:
		return orderConditionalStop
	case TWAP:
		return orderTWAP
	case Chase:
		return orderChase
	case TakeProfit:
		return orderTakeProfit
	case TakeProfitMarket:
<<<<<<< HEAD
		return "TAKE PROFIT MARKET"
	case TakeProfitLimit:
		return "TAKE PROFIT LIMIT"
=======
		return orderTakeProfitMarket
>>>>>>> ef8cb7b1
	case TrailingStop:
		return orderTrailingStop
	case IOS:
		return orderIOS
	case Liquidation:
		return orderLiquidation
	case Trigger:
<<<<<<< HEAD
		return "TRIGGER"
	case OptimalLimitIOC:
		return "OPTIMAL_LIMIT_IOC"
	case OTO:
		return "OTO"
	case OCO:
		return "OCO"
	case SOR:
		return "SOR"
=======
		return orderTrigger
	case OCO:
		return orderOCO
	case OptimalLimit:
		return orderOptimalLimit
	case MarketMakerProtection:
		return orderMarketMakerProtection
	case AnyType:
		return orderAnyType
>>>>>>> ef8cb7b1
	default:
		return "UNKNOWN"
	}
}

// Lower returns the type lower case string
func (t Type) Lower() string {
	return strings.ToLower(t.String())
}

// Title returns the type titleized, eg "Limit"
func (t Type) Title() string {
	return cases.Title(language.English).String(t.String())
}

// String implements the stringer interface
func (s Side) String() string {
	switch s {
	case Buy:
		return "BUY"
	case Sell:
		return "SELL"
	case Bid:
		return "BID"
	case Ask:
		return "ASK"
	case Long:
		return "LONG"
	case Short:
		return "SHORT"
	case AnySide:
		return "ANY"
	case ClosePosition:
		return "CLOSE POSITION"
		// Backtester signal types below.
	case DoNothing:
		return "DO NOTHING"
	case TransferredFunds:
		return "TRANSFERRED FUNDS"
	case CouldNotBuy:
		return "COULD NOT BUY"
	case CouldNotSell:
		return "COULD NOT SELL"
	case CouldNotShort:
		return "COULD NOT SHORT"
	case CouldNotLong:
		return "COULD NOT LONG"
	case CouldNotCloseShort:
		return "COULD NOT CLOSE SHORT"
	case CouldNotCloseLong:
		return "COULD NOT CLOSE LONG"
	case MissingData:
		return "MISSING DATA"
	default:
		return "UNKNOWN"
	}
}

// Lower returns the side lower case string
func (s Side) Lower() string {
	return strings.ToLower(s.String())
}

// Title returns the side titleized, eg "Buy"
func (s Side) Title() string {
	return cases.Title(language.English).String(s.String())
}

// IsShort returns if the side is short
func (s Side) IsShort() bool {
	return s != UnknownSide && shortSide&s == s
}

// IsLong returns if the side is long
func (s Side) IsLong() bool {
	return s != UnknownSide && longSide&s == s
}

// String implements the stringer interface
func (s Status) String() string {
	switch s {
	case AnyStatus:
		return "ANY"
	case New:
		return "NEW"
	case Active:
		return "ACTIVE"
	case PartiallyCancelled:
		return "PARTIALLY_CANCELLED"
	case PartiallyFilled:
		return "PARTIALLY_FILLED"
	case PartiallyFilledCancelled:
		return "PARTIALLY_FILLED_CANCELED"
	case Filled:
		return "FILLED"
	case Cancelled:
		return "CANCELLED"
	case PendingCancel:
		return "PENDING_CANCEL"
	case InsufficientBalance:
		return "INSUFFICIENT_BALANCE"
	case MarketUnavailable:
		return "MARKET_UNAVAILABLE"
	case Rejected:
		return "REJECTED"
	case Expired:
		return "EXPIRED"
	case Hidden:
		return "HIDDEN"
	case Open:
		return "OPEN"
	case AutoDeleverage:
		return "ADL"
	case Closed:
		return "CLOSED"
	case Pending:
		return "PENDING"
	case Cancelling:
		return "CANCELLING"
	case Liquidated:
		return "LIQUIDATED"
	case STP:
		return "SELF_TRADE_PREVENTION"
	default:
		return "UNKNOWN"
	}
}

// InferCostsAndTimes infer order costs using execution information and times
// when available
func (d *Detail) InferCostsAndTimes() {
	if d.CostAsset.IsEmpty() {
		d.CostAsset = d.Pair.Quote
	}

	if d.LastUpdated.IsZero() {
		if d.CloseTime.IsZero() {
			d.LastUpdated = d.Date
		} else {
			d.LastUpdated = d.CloseTime
		}
	}

	if d.ExecutedAmount <= 0 {
		return
	}

	if d.AverageExecutedPrice == 0 {
		if d.Cost != 0 {
			d.AverageExecutedPrice = d.Cost / d.ExecutedAmount
		} else {
			d.AverageExecutedPrice = d.Price
		}
	}
	if d.Cost == 0 {
		d.Cost = d.AverageExecutedPrice * d.ExecutedAmount
	}
}

// FilterOrdersBySide removes any order details that don't match the order
// status provided
func FilterOrdersBySide(orders *[]Detail, side Side) {
	if AnySide == side || len(*orders) == 0 {
		return
	}

	target := 0
	for i := range *orders {
		if (*orders)[i].Side == UnknownSide || (*orders)[i].Side == side {
			(*orders)[target] = (*orders)[i]
			target++
		}
	}
	*orders = (*orders)[:target]
}

// FilterOrdersByType removes any order details that don't match the order type
// provided
func FilterOrdersByType(orders *[]Detail, orderType Type) {
	if AnyType == orderType || len(*orders) == 0 {
		return
	}

	target := 0
	for i := range *orders {
		if (*orders)[i].Type == UnknownType || (*orders)[i].Type == orderType {
			(*orders)[target] = (*orders)[i]
			target++
		}
	}
	*orders = (*orders)[:target]
}

// FilterOrdersByTimeRange removes any OrderDetails outside of the time range
func FilterOrdersByTimeRange(orders *[]Detail, startTime, endTime time.Time) error {
	if len(*orders) == 0 {
		return nil
	}

	if err := common.StartEndTimeCheck(startTime, endTime); err != nil {
		if errors.Is(err, common.ErrDateUnset) {
			return nil
		}
		return fmt.Errorf("cannot filter orders by time range %w", err)
	}

	target := 0
	for i := range *orders {
		if ((*orders)[i].Date.Unix() >= startTime.Unix() && (*orders)[i].Date.Unix() <= endTime.Unix()) ||
			(*orders)[i].Date.IsZero() {
			(*orders)[target] = (*orders)[i]
			target++
		}
	}
	*orders = (*orders)[:target]
	return nil
}

// FilterOrdersByPairs removes any order details that do not match the
// provided currency pairs list. It is forgiving in that the provided pairs can
// match quote or base pairs
func FilterOrdersByPairs(orders *[]Detail, pairs []currency.Pair) {
	if len(pairs) == 0 ||
		(len(pairs) == 1 && pairs[0].IsEmpty()) ||
		len(*orders) == 0 {
		return
	}

	target := 0
	for x := range *orders {
		if (*orders)[x].Pair.IsEmpty() { // If pair not set then keep
			(*orders)[target] = (*orders)[x]
			target++
			continue
		}

		if slices.ContainsFunc(pairs, func(p currency.Pair) bool {
			return (*orders)[x].Pair.EqualIncludeReciprocal(p)
		}) {
			(*orders)[target] = (*orders)[x]
			target++
		}
	}
	*orders = (*orders)[:target]
}

func (b ByPrice) Len() int {
	return len(b)
}

func (b ByPrice) Less(i, j int) bool {
	return b[i].Price < b[j].Price
}

func (b ByPrice) Swap(i, j int) {
	b[i], b[j] = b[j], b[i]
}

// SortOrdersByPrice the caller function to sort orders
func SortOrdersByPrice(orders *[]Detail, reverse bool) {
	if reverse {
		sort.Sort(sort.Reverse(ByPrice(*orders)))
	} else {
		sort.Sort(ByPrice(*orders))
	}
}

func (b ByOrderType) Len() int {
	return len(b)
}

func (b ByOrderType) Less(i, j int) bool {
	return b[i].Type.String() < b[j].Type.String()
}

func (b ByOrderType) Swap(i, j int) {
	b[i], b[j] = b[j], b[i]
}

// SortOrdersByType the caller function to sort orders
func SortOrdersByType(orders *[]Detail, reverse bool) {
	if reverse {
		sort.Sort(sort.Reverse(ByOrderType(*orders)))
	} else {
		sort.Sort(ByOrderType(*orders))
	}
}

func (b ByCurrency) Len() int {
	return len(b)
}

func (b ByCurrency) Less(i, j int) bool {
	return b[i].Pair.String() < b[j].Pair.String()
}

func (b ByCurrency) Swap(i, j int) {
	b[i], b[j] = b[j], b[i]
}

// SortOrdersByCurrency the caller function to sort orders
func SortOrdersByCurrency(orders *[]Detail, reverse bool) {
	if reverse {
		sort.Sort(sort.Reverse(ByCurrency(*orders)))
	} else {
		sort.Sort(ByCurrency(*orders))
	}
}

func (b ByDate) Len() int {
	return len(b)
}

func (b ByDate) Less(i, j int) bool {
	return b[i].Date.Unix() < b[j].Date.Unix()
}

func (b ByDate) Swap(i, j int) {
	b[i], b[j] = b[j], b[i]
}

// SortOrdersByDate the caller function to sort orders
func SortOrdersByDate(orders *[]Detail, reverse bool) {
	if reverse {
		sort.Sort(sort.Reverse(ByDate(*orders)))
	} else {
		sort.Sort(ByDate(*orders))
	}
}

func (b ByOrderSide) Len() int {
	return len(b)
}

func (b ByOrderSide) Less(i, j int) bool {
	return b[i].Side.String() < b[j].Side.String()
}

func (b ByOrderSide) Swap(i, j int) {
	b[i], b[j] = b[j], b[i]
}

// SortOrdersBySide the caller function to sort orders
func SortOrdersBySide(orders *[]Detail, reverse bool) {
	if reverse {
		sort.Sort(sort.Reverse(ByOrderSide(*orders)))
	} else {
		sort.Sort(ByOrderSide(*orders))
	}
}

// StringToOrderSide for converting case insensitive order side
// and returning a real Side
func StringToOrderSide(side string) (Side, error) {
	side = strings.ToUpper(side)
	switch side {
	case Buy.String():
		return Buy, nil
	case Sell.String():
		return Sell, nil
	case Bid.String():
		return Bid, nil
	case Ask.String():
		return Ask, nil
	case Long.String():
		return Long, nil
	case Short.String():
		return Short, nil
	case AnySide.String():
		return AnySide, nil
	default:
		return UnknownSide, fmt.Errorf("%q %w", side, ErrSideIsInvalid)
	}
}

// UnmarshalJSON parses the JSON-encoded order side and stores the result
// It expects a quoted string input, and uses StringToOrderSide to parse it
func (s *Side) UnmarshalJSON(data []byte) (err error) {
	if !bytes.HasPrefix(data, []byte(`"`)) {
		// Note that we don't need to worry about invalid JSON here, it wouldn't have made it past the deserialiser far
		// TODO: Can use reflect.TypeFor[s]() when it's released, probably 1.21
		return &json.UnmarshalTypeError{Value: string(data), Type: reflect.TypeOf(s), Offset: 1}
	}
	*s, err = StringToOrderSide(string(data[1 : len(data)-1])) // Remove quotes
	return
}

// MarshalJSON returns the JSON-encoded order side
func (s Side) MarshalJSON() ([]byte, error) {
	return []byte(`"` + s.String() + `"`), nil
}

// StringToOrderType for converting case insensitive order type
// and returning a real Type
func StringToOrderType(oType string) (Type, error) {
	oType = strings.ToUpper(oType)
	switch oType {
	case orderLimit, "EXCHANGE LIMIT":
		return Limit, nil
<<<<<<< HEAD
	case LimitMaker.String(), "LIMIT MAKER":
		return LimitMaker, nil
	case Market.String(), "EXCHANGE MARKET":
=======
	case orderMarket, "EXCHANGE MARKET":
>>>>>>> ef8cb7b1
		return Market, nil
	case orderStop, "STOP LOSS", "STOP_LOSS", "EXCHANGE STOP":
		return Stop, nil
	case orderStopLimit, "EXCHANGE STOP LIMIT", "STOP_LIMIT":
		return StopLimit, nil
	case orderStopMarket, "STOP_MARKET":
		return StopMarket, nil
	case orderTrailingStop, "TRAILING STOP", "EXCHANGE TRAILING STOP", "MOVE_ORDER_STOP":
		return TrailingStop, nil
	case orderIOS:
		return IOS, nil
	case orderAnyType:
		return AnyType, nil
	case orderTrigger:
		return Trigger, nil
<<<<<<< HEAD
	case OptimalLimitIOC.String():
		return OptimalLimitIOC, nil
	case OTO.String():
		return OTO, nil
	case OCO.String():
		return OCO, nil
	case "sor", SOR.String():
		return SOR, nil
	case ConditionalStop.String():
=======
	case orderOptimalLimit:
		return OptimalLimit, nil
	case orderOCO:
		return OCO, nil
	case orderConditionalStop:
>>>>>>> ef8cb7b1
		return ConditionalStop, nil
	case orderMarketMakerProtection:
		return MarketMakerProtection, nil
	case orderTWAP:
		return TWAP, nil
	case orderChase:
		return Chase, nil
	case orderTakeProfitMarket, "TAKE_PROFIT_MARKET":
		return TakeProfitMarket, nil
<<<<<<< HEAD
	case TakeProfitLimit.String(), "TAKE_PROFIT_LIMIT":
		return TakeProfitLimit, nil
	case TakeProfit.String(), "TAKE_PROFIT":
=======
	case orderTakeProfit, "TAKE_PROFIT":
>>>>>>> ef8cb7b1
		return TakeProfit, nil
	case orderLiquidation:
		return Liquidation, nil
	default:
		return UnknownType, fmt.Errorf("'%v' %w", oType, errUnrecognisedOrderType)
	}
}

// StringToOrderStatus for converting case insensitive order status
// and returning a real Status
func StringToOrderStatus(status string) (Status, error) {
	status = strings.ToUpper(status)
	switch status {
	case AnyStatus.String():
		return AnyStatus, nil
	case New.String(), "PLACED", "ACCEPTED", "SUBMITTED":
		return New, nil
	case Active.String(), "STATUS_ACTIVE", "LIVE":
		return Active, nil
	case PartiallyFilled.String(), "PARTIAL-FILLED", "PARTIALLY MATCHED", "PARTIALLY FILLED":
		return PartiallyFilled, nil
	case Filled.String(), "FULLY MATCHED", "FULLY FILLED", "ORDER_FULLY_TRANSACTED", "EFFECTIVE":
		return Filled, nil
	case PartiallyCancelled.String(), "PARTIAL-CANCELED", "PARTIALLY CANCELLED", "ORDER_PARTIALLY_TRANSACTED":
		return PartiallyCancelled, nil
	case PartiallyFilledCancelled.String(), "PARTIALLYFILLEDCANCELED":
		return PartiallyFilledCancelled, nil
	case Open.String():
		return Open, nil
	case Closed.String(), "POSITION_CLOSED":
		return Closed, nil
	case Cancelled.String(), "CANCELED", "ORDER_CANCELLED":
		return Cancelled, nil
	case Pending.String():
		return Pending, nil
	case PendingCancel.String(), "PENDING CANCEL", "PENDING CANCELLATION":
		return PendingCancel, nil
	case Rejected.String(), "FAILED", "ORDER_FAILED":
		return Rejected, nil
	case Expired.String():
		return Expired, nil
	case Hidden.String():
		return Hidden, nil
	case InsufficientBalance.String():
		return InsufficientBalance, nil
	case MarketUnavailable.String():
		return MarketUnavailable, nil
	case Cancelling.String():
		return Cancelling, nil
	case Liquidated.String():
		return Liquidated, nil
	case AutoDeleverage.String(), "AUTO_DELEVERAGED":
		return AutoDeleverage, nil
	case STP.String(), "STP":
		return STP, nil
	default:
		return UnknownStatus, fmt.Errorf("%q %w", status, errUnrecognisedOrderStatus)
	}
}

func (o *ClassificationError) Error() string {
	if o.OrderID != "" {
		return fmt.Sprintf("Exchange %s: OrderID: %s classification error: %v",
			o.Exchange,
			o.OrderID,
			o.Err)
	}
	return fmt.Sprintf("Exchange %s: classification error: %v",
		o.Exchange,
		o.Err)
}

// StandardCancel defines an option in the validator to make sure an ID is set
// for a standard cancel
func (c *Cancel) StandardCancel() validate.Checker {
	return validate.Check(func() error {
		if c.OrderID == "" {
			return ErrOrderIDNotSet
		}
		return nil
	})
}

// PairAssetRequired is a validation check for when a cancel request
// requires an asset type and currency pair to be present
func (c *Cancel) PairAssetRequired() validate.Checker {
	return validate.Check(func() error {
		if c.Pair.IsEmpty() {
			return ErrPairIsEmpty
		}

		if c.AssetType == asset.Empty {
			return ErrAssetNotSet
		}
		return nil
	})
}

// Validate checks internal struct requirements
func (c *Cancel) Validate(opt ...validate.Checker) error {
	if c == nil {
		return ErrCancelOrderIsNil
	}

	var errs error
	for _, o := range opt {
		err := o.Check()
		if err != nil {
			errs = common.AppendError(errs, err)
		}
	}
	return errs
}

// Validate checks internal struct requirements and returns filter requirement
// options for wrapper standardization procedures.
func (g *MultiOrderRequest) Validate(opt ...validate.Checker) error {
	if g == nil {
		return ErrGetOrdersRequestIsNil
	}

	if !g.AssetType.IsValid() {
		return fmt.Errorf("%v %w", g.AssetType, asset.ErrNotSupported)
	}

	if g.Side == UnknownSide {
		return ErrSideIsInvalid
	}

	if g.Type == UnknownType {
		return errUnrecognisedOrderType
	}

	var errs error
	for _, o := range opt {
		err := o.Check()
		if err != nil {
			errs = common.AppendError(errs, err)
		}
	}
	return errs
}

// Filter reduces slice by optional fields
func (g *MultiOrderRequest) Filter(exch string, orders []Detail) FilteredOrders {
	filtered := make([]Detail, len(orders))
	copy(filtered, orders)
	FilterOrdersByPairs(&filtered, g.Pairs)
	FilterOrdersByType(&filtered, g.Type)
	FilterOrdersBySide(&filtered, g.Side)
	err := FilterOrdersByTimeRange(&filtered, g.StartTime, g.EndTime)
	if err != nil {
		log.Errorf(log.ExchangeSys, "%s %v", exch, err)
	}
	return filtered
}

// Validate checks internal struct requirements
func (m *Modify) Validate(opt ...validate.Checker) error {
	if m == nil {
		return ErrModifyOrderIsNil
	}

	if m.Pair.IsEmpty() {
		return ErrPairIsEmpty
	}

	if m.AssetType == asset.Empty {
		return ErrAssetNotSet
	}

	var errs error
	for _, o := range opt {
		err := o.Check()
		if err != nil {
			errs = common.AppendError(errs, err)
		}
	}
	if errs != nil {
		return errs
	}
	if m.ClientOrderID == "" && m.OrderID == "" {
		return ErrOrderIDNotSet
	}
	return nil
}

// String implements the stringer interface
func (t PriceType) String() string {
	switch t {
	case LastPrice:
		return "LastPrice"
	case IndexPrice:
		return "IndexPrice"
	case MarkPrice:
		return "MarkPrice"
	default:
		return ""
	}
}

// StringToPriceType for converting case insensitive order side
// and returning a real Side
func (t PriceType) StringToPriceType(priceType string) (PriceType, error) {
	priceType = strings.ToLower(priceType)
	switch priceType {
	case "lastprice", "":
		return LastPrice, nil
	case "indexprice":
		return IndexPrice, nil
	case "markprice":
		return MarkPrice, nil
	default:
		return UnknownPriceType, ErrUnknownPriceType
	}
}

// String implements the stringer interface
func (t TrackingMode) String() string {
	switch t {
	case Distance:
		return "distance"
	case Percentage:
		return "percentage"
	default:
		return ""
	}
}

// StringToTrackingMode converts TrackingMode instance from string
func StringToTrackingMode(mode string) TrackingMode {
	mode = strings.ToLower(mode)
	switch mode {
	case "distance":
		return Distance
	case "percentage":
		return Percentage
	default:
		return UnknownTrackingMode
	}
}<|MERGE_RESOLUTION|>--- conflicted
+++ resolved
@@ -667,18 +667,14 @@
 // String implements the stringer interface
 func (t Type) String() string {
 	switch t {
+	case LimitMaker:
+		return "LIMIT_MAKER"
 	case StopMarket:
 		return orderStopMarket
 	case StopLimit:
 		return orderStopLimit
 	case Limit:
-<<<<<<< HEAD
-		return "LIMIT"
-	case LimitMaker:
-		return "LIMIT_MAKER"
-=======
 		return orderLimit
->>>>>>> ef8cb7b1
 	case Market:
 		return orderMarket
 	case Stop:
@@ -692,13 +688,9 @@
 	case TakeProfit:
 		return orderTakeProfit
 	case TakeProfitMarket:
-<<<<<<< HEAD
-		return "TAKE PROFIT MARKET"
+		return orderTakeProfitMarket
 	case TakeProfitLimit:
 		return "TAKE PROFIT LIMIT"
-=======
-		return orderTakeProfitMarket
->>>>>>> ef8cb7b1
 	case TrailingStop:
 		return orderTrailingStop
 	case IOS:
@@ -706,18 +698,11 @@
 	case Liquidation:
 		return orderLiquidation
 	case Trigger:
-<<<<<<< HEAD
-		return "TRIGGER"
-	case OptimalLimitIOC:
-		return "OPTIMAL_LIMIT_IOC"
+		return orderTrigger
 	case OTO:
 		return "OTO"
-	case OCO:
-		return "OCO"
 	case SOR:
 		return "SOR"
-=======
-		return orderTrigger
 	case OCO:
 		return orderOCO
 	case OptimalLimit:
@@ -726,7 +711,6 @@
 		return orderMarketMakerProtection
 	case AnyType:
 		return orderAnyType
->>>>>>> ef8cb7b1
 	default:
 		return "UNKNOWN"
 	}
@@ -1126,13 +1110,9 @@
 	switch oType {
 	case orderLimit, "EXCHANGE LIMIT":
 		return Limit, nil
-<<<<<<< HEAD
 	case LimitMaker.String(), "LIMIT MAKER":
 		return LimitMaker, nil
-	case Market.String(), "EXCHANGE MARKET":
-=======
 	case orderMarket, "EXCHANGE MARKET":
->>>>>>> ef8cb7b1
 		return Market, nil
 	case orderStop, "STOP LOSS", "STOP_LOSS", "EXCHANGE STOP":
 		return Stop, nil
@@ -1148,23 +1128,17 @@
 		return AnyType, nil
 	case orderTrigger:
 		return Trigger, nil
-<<<<<<< HEAD
-	case OptimalLimitIOC.String():
-		return OptimalLimitIOC, nil
 	case OTO.String():
 		return OTO, nil
 	case OCO.String():
 		return OCO, nil
 	case "sor", SOR.String():
 		return SOR, nil
-	case ConditionalStop.String():
-=======
 	case orderOptimalLimit:
 		return OptimalLimit, nil
 	case orderOCO:
 		return OCO, nil
 	case orderConditionalStop:
->>>>>>> ef8cb7b1
 		return ConditionalStop, nil
 	case orderMarketMakerProtection:
 		return MarketMakerProtection, nil
@@ -1174,13 +1148,9 @@
 		return Chase, nil
 	case orderTakeProfitMarket, "TAKE_PROFIT_MARKET":
 		return TakeProfitMarket, nil
-<<<<<<< HEAD
 	case TakeProfitLimit.String(), "TAKE_PROFIT_LIMIT":
 		return TakeProfitLimit, nil
-	case TakeProfit.String(), "TAKE_PROFIT":
-=======
 	case orderTakeProfit, "TAKE_PROFIT":
->>>>>>> ef8cb7b1
 		return TakeProfit, nil
 	case orderLiquidation:
 		return Liquidation, nil
