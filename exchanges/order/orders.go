--- conflicted
+++ resolved
@@ -33,27 +33,15 @@
 
 // Public error vars for order package
 var (
-<<<<<<< HEAD
-	// ErrUnableToPlaceOrder defines an error when an order submission has
-	// failed.
-	ErrUnableToPlaceOrder = errors.New("order not placed")
-	// ErrOrderNotFound is returned when no order is found
-	ErrOrderNotFound = errors.New("order not found")
-	// ErrUnknownPriceType is returned when price type is unknown
-	ErrUnknownPriceType = errors.New("unknown price type")
-	// ErrIDNotSet is returned when an order ID is not set
-	ErrIDNotSet = errors.New("ID not set")
-	// ErrUnrecognisedOrderType is returned when an order type is not recognised
-	ErrUnrecognisedOrderType = errors.New("unrecognised order type")
-=======
 	ErrUnableToPlaceOrder          = errors.New("order not placed")
 	ErrOrderNotFound               = errors.New("order not found")
 	ErrUnknownPriceType            = errors.New("unknown price type")
 	ErrAmountMustBeSet             = errors.New("amount must be set")
 	ErrClientOrderIDMustBeSet      = errors.New("client order ID must be set")
 	ErrUnknownSubmissionAmountType = errors.New("unknown submission amount type")
+	ErrIDNotSet                    = errors.New("ID not set")
+	ErrUnrecognisedOrderType       = errors.New("unrecognised order type")
 )
->>>>>>> deaee80f
 
 var (
 	errTimeInForceConflict      = errors.New("multiple time in force options applied")
