package order

import (
	"testing"

	"github.com/shopspring/decimal"
	"github.com/stretchr/testify/assert"
	"github.com/stretchr/testify/require"
	"github.com/thrasher-corp/gocryptotrader/currency"
	"github.com/thrasher-corp/gocryptotrader/exchanges/asset"
)

var (
	btcusd = currency.NewBTCUSD()
	ltcusd = currency.NewPair(currency.LTC, currency.USD)
	btcltc = currency.NewPair(currency.BTC, currency.LTC)
)

func TestLoadLimits(t *testing.T) {
	t.Parallel()
	e := ExecutionLimits{}
	err := e.LoadLimits(nil)
	assert.ErrorIs(t, err, errCannotLoadLimit)

	invalidAsset := []MinMaxLevel{
		{
			Pair:              btcusd,
			MinPrice:          100000,
			MaxPrice:          1000000,
			MinimumBaseAmount: 1,
			MaximumBaseAmount: 10,
		},
	}
	err = e.LoadLimits(invalidAsset)
	require.ErrorIs(t, err, asset.ErrNotSupported)

	invalidPairLoading := []MinMaxLevel{
		{
			Asset:             asset.Spot,
			MinPrice:          100000,
			MaxPrice:          1000000,
			MinimumBaseAmount: 1,
			MaximumBaseAmount: 10,
		},
	}

	err = e.LoadLimits(invalidPairLoading)
	assert.ErrorIs(t, err, currency.ErrCurrencyPairEmpty)

	newLimits := []MinMaxLevel{
		{
			Pair:              btcusd,
			Asset:             asset.Spot,
			MinPrice:          100000,
			MaxPrice:          1000000,
			MinimumBaseAmount: 1,
			MaximumBaseAmount: 10,
		},
	}

	err = e.LoadLimits(newLimits)
	require.NoError(t, err)

	badLimit := []MinMaxLevel{
		{
			Pair:              btcusd,
			Asset:             asset.Spot,
			MinPrice:          2,
			MaxPrice:          1,
			MinimumBaseAmount: 1,
			MaximumBaseAmount: 10,
		},
	}

	err = e.LoadLimits(badLimit)
	require.ErrorIs(t, err, errInvalidPriceLevels)

	badLimit = []MinMaxLevel{
		{
			Pair:              btcusd,
			Asset:             asset.Spot,
			MinPrice:          1,
			MaxPrice:          2,
			MinimumBaseAmount: 10,
			MaximumBaseAmount: 9,
		},
	}

	err = e.LoadLimits(badLimit)
	require.ErrorIs(t, err, errInvalidAmountLevels)

	goodLimit := []MinMaxLevel{
		{
			Pair:  btcusd,
			Asset: asset.Spot,
		},
	}

	err = e.LoadLimits(goodLimit)
	require.NoError(t, err)

	noCompare := []MinMaxLevel{
		{
			Pair:              btcusd,
			Asset:             asset.Spot,
			MinimumBaseAmount: 10,
		},
	}

	err = e.LoadLimits(noCompare)
	require.NoError(t, err)

	noCompare = []MinMaxLevel{
		{
			Pair:     btcusd,
			Asset:    asset.Spot,
			MinPrice: 10,
		},
	}

	err = e.LoadLimits(noCompare)
	assert.NoError(t, err)
}

func TestGetOrderExecutionLimits(t *testing.T) {
	t.Parallel()
	e := ExecutionLimits{}
	_, err := e.GetOrderExecutionLimits(asset.Spot, btcusd)
	require.ErrorIs(t, err, ErrExchangeLimitNotLoaded)

	newLimits := []MinMaxLevel{
		{
			Pair:              btcusd,
			Asset:             asset.Spot,
			MinPrice:          100000,
			MaxPrice:          1000000,
			MinimumBaseAmount: 1,
			MaximumBaseAmount: 10,
		},
	}

	err = e.LoadLimits(newLimits)
	require.NoError(t, err)

	_, err = e.GetOrderExecutionLimits(asset.Futures, ltcusd)
	require.ErrorIs(t, err, ErrCannotValidateAsset)

	_, err = e.GetOrderExecutionLimits(asset.Spot, ltcusd)
	require.ErrorIs(t, err, errExchangeLimitBase)

	_, err = e.GetOrderExecutionLimits(asset.Spot, btcltc)
	require.ErrorIs(t, err, errExchangeLimitQuote)

	tt, err := e.GetOrderExecutionLimits(asset.Spot, btcusd)
	require.NoError(t, err)
	assert.Equal(t, newLimits[0].MaximumBaseAmount, tt.MaximumBaseAmount)
	assert.Equal(t, newLimits[0].MinimumBaseAmount, tt.MinimumBaseAmount)
	assert.Equal(t, newLimits[0].MaxPrice, tt.MaxPrice)
	assert.Equal(t, newLimits[0].MinPrice, tt.MinPrice)
}

func TestCheckLimit(t *testing.T) {
	t.Parallel()
	e := ExecutionLimits{}
	err := e.CheckOrderExecutionLimits(asset.Spot, btcusd, 1337, 1337, Limit)
	require.NoError(t, err)

	newLimits := []MinMaxLevel{
		{
			Pair:              btcusd,
			Asset:             asset.Spot,
			MinPrice:          100000,
			MaxPrice:          1000000,
			MinimumBaseAmount: 1,
			MaximumBaseAmount: 10,
		},
	}

	err = e.LoadLimits(newLimits)
	require.NoError(t, err)

	err = e.CheckOrderExecutionLimits(asset.Futures, ltcusd, 1337, 1337, Limit)
	require.ErrorIs(t, err, ErrCannotValidateAsset)

	err = e.CheckOrderExecutionLimits(asset.Spot, ltcusd, 1337, 1337, Limit)
	require.ErrorIs(t, err, ErrCannotValidateBaseCurrency)

	err = e.CheckOrderExecutionLimits(asset.Spot, btcltc, 1337, 1337, Limit)
	require.ErrorIs(t, err, ErrCannotValidateQuoteCurrency)

	err = e.CheckOrderExecutionLimits(asset.Spot, btcusd, 1337, 9, Limit)
	require.ErrorIs(t, err, ErrPriceBelowMin)

	err = e.CheckOrderExecutionLimits(asset.Spot, btcusd, 1000001, 9, Limit)
	require.ErrorIs(t, err, ErrPriceExceedsMax)

	err = e.CheckOrderExecutionLimits(asset.Spot, btcusd, 999999, .5, Limit)
	require.ErrorIs(t, err, ErrAmountBelowMin)

	err = e.CheckOrderExecutionLimits(asset.Spot, btcusd, 999999, 11, Limit)
	require.ErrorIs(t, err, ErrAmountExceedsMax)

	err = e.CheckOrderExecutionLimits(asset.Spot, btcusd, 999999, 7, Limit)
	require.NoError(t, err)

	err = e.CheckOrderExecutionLimits(asset.Spot, btcusd, 999999, 7, Market)
	assert.NoError(t, err)
}

func TestConforms(t *testing.T) {
	t.Parallel()
	var tt MinMaxLevel
	err := tt.Conforms(0, 0, Limit)
	require.NoError(t, err)

	tt = MinMaxLevel{
		MinNotional: 100,
	}

	err = tt.Conforms(1, 1, Limit)
	require.ErrorIs(t, err, ErrNotionalValue)

	err = tt.Conforms(200, .5, Limit)
	require.NoError(t, err)

	tt.PriceStepIncrementSize = 0.001
	err = tt.Conforms(200.0001, .5, Limit)
	require.ErrorIs(t, err, ErrPriceExceedsStep)
	err = tt.Conforms(200.004, .5, Limit)
	require.NoError(t, err)

	tt.AmountStepIncrementSize = 0.001
	err = tt.Conforms(200, .0002, Limit)
	require.ErrorIs(t, err, ErrAmountExceedsStep)
	err = tt.Conforms(200000, .003, Limit)
	require.NoError(t, err)

	tt.MinimumBaseAmount = 1
	tt.MaximumBaseAmount = 10
	tt.MarketMinQty = 1.1
	tt.MarketMaxQty = 9.9

	err = tt.Conforms(200000, 1, Market)
	require.ErrorIs(t, err, ErrMarketAmountBelowMin)

	err = tt.Conforms(200000, 10, Market)
	require.ErrorIs(t, err, ErrMarketAmountExceedsMax)

	tt.MarketStepIncrementSize = 10
	err = tt.Conforms(200000, 9.1, Market)
	require.ErrorIs(t, err, ErrMarketAmountExceedsStep)
	tt.MarketStepIncrementSize = 1
	err = tt.Conforms(200000, 9.1, Market)
	assert.NoError(t, err)
}

func TestConformToDecimalAmount(t *testing.T) {
	t.Parallel()
	var tt MinMaxLevel
	require.True(t, tt.ConformToDecimalAmount(decimal.NewFromFloat(1.001)).Equal(decimal.NewFromFloat(1.001)))

	tt = MinMaxLevel{}
	val := tt.ConformToDecimalAmount(decimal.NewFromInt(1))
	assert.True(t, val.Equal(decimal.NewFromInt(1))) // If there is no step amount set, this should not change the inputted amount

	tt.AmountStepIncrementSize = 0.001
	val = tt.ConformToDecimalAmount(decimal.NewFromFloat(1.001))
	assert.True(t, val.Equal(decimal.NewFromFloat(1.001)))

	val = tt.ConformToDecimalAmount(decimal.NewFromFloat(0.0001))
	assert.True(t, val.IsZero())

	val = tt.ConformToDecimalAmount(decimal.NewFromFloat(0.7777))
	assert.True(t, val.Equal(decimal.NewFromFloat(0.777)))

	tt.AmountStepIncrementSize = 100
	val = tt.ConformToDecimalAmount(decimal.NewFromInt(100))
	assert.True(t, val.Equal(decimal.NewFromInt(100)))

	val = tt.ConformToDecimalAmount(decimal.NewFromInt(200))
	assert.True(t, val.Equal(decimal.NewFromInt(200)))
	val = tt.ConformToDecimalAmount(decimal.NewFromInt(150))
	assert.True(t, val.Equal(decimal.NewFromInt(100)))
}

func TestConformToAmount(t *testing.T) {
	t.Parallel()
	var tt MinMaxLevel
	require.Equal(t, 1.001, tt.ConformToAmount(1.001))

	tt = MinMaxLevel{}
	val := tt.ConformToAmount(1)
<<<<<<< HEAD
	assert.Equal(t, 1., val) // If there is no step amount set this should not change
=======
	assert.Equal(t, 1.0, val) // If there is no step amount set this should not change
>>>>>>> 2ca7a71a

	tt.AmountStepIncrementSize = 0.001
	val = tt.ConformToAmount(1.001)
	assert.Equal(t, 1.001, val)

	val = tt.ConformToAmount(0.0001)
	assert.Zero(t, val)

	val = tt.ConformToAmount(0.7777)
	assert.Equal(t, 0.777, val)

	tt.AmountStepIncrementSize = 100
	val = tt.ConformToAmount(100)
<<<<<<< HEAD
	assert.Equal(t, 100., val)

	val = tt.ConformToAmount(200)
	require.Equal(t, 200., val)
	val = tt.ConformToAmount(150)
	assert.Equal(t, 100., val)
=======
	assert.Equal(t, 100.0, val)

	val = tt.ConformToAmount(200)
	require.Equal(t, 200.0, val)
	val = tt.ConformToAmount(150)
	assert.Equal(t, 100.0, val)
>>>>>>> 2ca7a71a
}<|MERGE_RESOLUTION|>--- conflicted
+++ resolved
@@ -290,11 +290,7 @@
 
 	tt = MinMaxLevel{}
 	val := tt.ConformToAmount(1)
-<<<<<<< HEAD
-	assert.Equal(t, 1., val) // If there is no step amount set this should not change
-=======
 	assert.Equal(t, 1.0, val) // If there is no step amount set this should not change
->>>>>>> 2ca7a71a
 
 	tt.AmountStepIncrementSize = 0.001
 	val = tt.ConformToAmount(1.001)
@@ -308,19 +304,10 @@
 
 	tt.AmountStepIncrementSize = 100
 	val = tt.ConformToAmount(100)
-<<<<<<< HEAD
-	assert.Equal(t, 100., val)
-
-	val = tt.ConformToAmount(200)
-	require.Equal(t, 200., val)
-	val = tt.ConformToAmount(150)
-	assert.Equal(t, 100., val)
-=======
 	assert.Equal(t, 100.0, val)
 
 	val = tt.ConformToAmount(200)
 	require.Equal(t, 200.0, val)
 	val = tt.ConformToAmount(150)
 	assert.Equal(t, 100.0, val)
->>>>>>> 2ca7a71a
 }