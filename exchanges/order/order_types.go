package order

import (
	"errors"
	"time"

	"github.com/gofrs/uuid"
	"github.com/thrasher-corp/gocryptotrader/currency"
	"github.com/thrasher-corp/gocryptotrader/exchanges/asset"
)

// var error definitions
var (
	ErrSubmissionIsNil            = errors.New("order submission is nil")
	ErrCancelOrderIsNil           = errors.New("cancel order is nil")
	ErrOrderDetailIsNil           = errors.New("order detail is nil")
	ErrGetOrdersRequestIsNil      = errors.New("get order request is nil")
	ErrModifyOrderIsNil           = errors.New("modify order request is nil")
	ErrPairIsEmpty                = errors.New("order pair is empty")
	ErrAssetNotSet                = errors.New("order asset type is not set")
	ErrSideIsInvalid              = errors.New("order side is invalid")
	ErrTypeIsInvalid              = errors.New("order type is invalid")
	ErrAmountIsInvalid            = errors.New("order amount is equal or less than zero")
	ErrPriceMustBeSetIfLimitOrder = errors.New("order price must be set if limit order type is desired")
	ErrOrderIDNotSet              = errors.New("order id or client order id is not set")
)

// Submit contains all properties of an order that may be required
// for an order to be created on an exchange
// Each exchange has their own requirements, so not all fields
// are required to be populated
type Submit struct {
	Exchange  string
	Type      Type
	Side      Side
	Pair      currency.Pair
	AssetType asset.Item

	// Time in force values ------ TODO: Time In Force uint8
	ImmediateOrCancel bool
	FillOrKill        bool

	PostOnly bool
	// ReduceOnly reduces a position instead of opening an opposing
	// position; this also equates to closing the position in huobi_wrapper.go
	// swaps.
	ReduceOnly bool
	// Leverage is the amount of leverage that will be used: see huobi_wrapper.go
	Leverage float64
	Price    float64
	// Amount in base terms
	Amount float64
	// QuoteAmount is the max amount in quote currency when purchasing base.
	// This is only used in Market orders.
	QuoteAmount float64
	// TriggerPrice is mandatory if order type `Stop, Stop Limit or Take Profit`
	// See btcmarkets_wrapper.go.
	TriggerPrice  float64
	ClientID      string // TODO: Shift to credentials
	ClientOrderID string
}

// SubmitResponse is what is returned after submitting an order to an exchange
type SubmitResponse struct {
	Exchange  string
	Type      Type
	Side      Side
	Pair      currency.Pair
	AssetType asset.Item

	ImmediateOrCancel bool
	FillOrKill        bool
	PostOnly          bool
	ReduceOnly        bool
	Leverage          float64
	Price             float64
	Amount            float64
	QuoteAmount       float64
	TriggerPrice      float64
	ClientID          string
	ClientOrderID     string

	LastUpdated time.Time
	Date        time.Time
	Status      Status
	OrderID     string
	Trades      []TradeHistory
	Fee         float64
	Cost        float64
}

// Modify contains all properties of an order
// that may be updated after it has been created
// Each exchange has their own requirements, so not all fields
// are required to be populated
type Modify struct {
	// Order Identifiers
	Exchange      string
	ID            string
	ClientOrderID string
	Type          Type
	Side          Side
	AssetType     asset.Item
	Pair          currency.Pair

	// Change fields
	ImmediateOrCancel bool
	PostOnly          bool
	Price             float64
	Amount            float64
	TriggerPrice      float64
<<<<<<< HEAD
	QuoteAmount       float64
	ExecutedAmount    float64
	RemainingAmount   float64
	Fee               float64
	Exchange          string
	InternalOrderID   uuid.UUID
	OrderID           string
	ClientOrderID     string
	AccountID         string
	ClientID          string
	WalletAddress     string
	Type              Type
	Side              Side
	Status            Status
	AssetType         asset.Item
	Date              time.Time
	LastUpdated       time.Time
	Pair              currency.Pair
	Trades            []TradeHistory
=======
>>>>>>> 60fa695e
}

// ModifyResponse is an order modifying return type
type ModifyResponse struct {
	// Order Identifiers
	Exchange      string
	OrderID       string
	ClientOrderID string
	Pair          currency.Pair
	Type          Type
	Side          Side
	Status        Status
	AssetType     asset.Item

	// Fields that will be copied over from Modify
	ImmediateOrCancel bool
	PostOnly          bool
	Price             float64
	Amount            float64
	TriggerPrice      float64

	// Fields that need to be handled in scope after DeriveModifyResponse()
	// if applicable
	RemainingAmount float64
	Date            time.Time
	LastUpdated     time.Time
}

// Detail contains all properties of an order
// Each exchange has their own requirements, so not all fields
// are required to be populated
type Detail struct {
	ImmediateOrCancel    bool
	HiddenOrder          bool
	FillOrKill           bool
	PostOnly             bool
	ReduceOnly           bool
	Leverage             float64
	Price                float64
	Amount               float64
	LimitPriceUpper      float64
	LimitPriceLower      float64
	TriggerPrice         float64
	AverageExecutedPrice float64
	QuoteAmount          float64
	ExecutedAmount       float64
	RemainingAmount      float64
	Cost                 float64
	CostAsset            currency.Code
	Fee                  float64
	FeeAsset             currency.Code
	Exchange             string
	InternalOrderID      uuid.UUID
	OrderID              string
	ClientOrderID        string
	AccountID            string
	ClientID             string
	WalletAddress        string
	Type                 Type
	Side                 Side
	Status               Status
	AssetType            asset.Item
	Date                 time.Time
	CloseTime            time.Time
	LastUpdated          time.Time
	Pair                 currency.Pair
	Trades               []TradeHistory
}

// Filter contains all properties an order can be filtered for
// empty strings indicate to ignore the property otherwise all need to match
type Filter struct {
	Exchange        string
	InternalOrderID uuid.UUID
	OrderID         string
	ClientOrderID   string
	AccountID       string
	ClientID        string
	WalletAddress   string
	Type            Type
	Side            Side
	Status          Status
	AssetType       asset.Item
	Pair            currency.Pair
}

// Cancel contains all properties that may be required
// to cancel an order on an exchange
// Each exchange has their own requirements, so not all fields
// are required to be populated
type Cancel struct {
	Exchange      string
	OrderID       string
	ClientOrderID string
	AccountID     string
	ClientID      string
	WalletAddress string
	Type          Type
	Side          Side
	AssetType     asset.Item
	Pair          currency.Pair
}

// CancelAllResponse returns the status from attempting to
// cancel all orders on an exchange
type CancelAllResponse struct {
	Status map[string]string
	Count  int64
}

// CancelBatchResponse returns the status of orders
// that have been requested for cancellation
type CancelBatchResponse struct {
	Status map[string]string
}

// TradeHistory holds exchange history data
type TradeHistory struct {
	Price       float64
	Amount      float64
	Fee         float64
	Exchange    string
	TID         string
	Description string
	Type        Type
	Side        Side
	Timestamp   time.Time
	IsMaker     bool
	FeeAsset    string
	Total       float64
}

// GetOrdersRequest used for GetOrderHistory and GetOpenOrders wrapper functions
type GetOrdersRequest struct {
	Type      Type
	Side      Side
	StartTime time.Time
	EndTime   time.Time
	OrderID   string
	// Currencies Empty array = all currencies. Some endpoints only support
	// singular currency enquiries
	Pairs     currency.Pairs
	AssetType asset.Item
}

// Status defines order status types
type Status uint32

// All order status types
const (
	UnknownStatus Status = 0
	AnyStatus     Status = 1 << iota
	New
	Active
	PartiallyCancelled
	PartiallyFilled
	Filled
	Cancelled
	PendingCancel
	InsufficientBalance
	MarketUnavailable
	Rejected
	Expired
	Hidden
	Open
	AutoDeleverage
	Closed
	Pending
	Cancelling
)

// Type enforces a standard for order types across the code base
type Type uint16

// Defined package order types
const (
	UnknownType Type = 0
	Limit       Type = 1 << iota
	Market
	PostOnly
	ImmediateOrCancel
	Stop
	StopLimit
	StopMarket
	TakeProfit
	TakeProfitMarket
	TrailingStop
	FillOrKill
	IOS
	AnyType
	Liquidation
	Trigger
)

// Side enforces a standard for order sides across the code base
type Side uint16

// Order side types
const (
	UnknownSide Side = 0
	Buy         Side = 1 << iota
	Sell
	Bid
	Ask
	AnySide
	Long
	Short
	// Backtester signal types
	DoNothing
	TransferredFunds
	CouldNotBuy
	CouldNotSell
	MissingData
)

// ByPrice used for sorting orders by price
type ByPrice []Detail

// ByOrderType used for sorting orders by order type
type ByOrderType []Detail

// ByCurrency used for sorting orders by order currency
type ByCurrency []Detail

// ByDate used for sorting orders by order date
type ByDate []Detail

// ByOrderSide used for sorting orders by order side (buy sell)
type ByOrderSide []Detail

// ClassificationError returned when an order status
// side or type cannot be recognised
type ClassificationError struct {
	Exchange string
	OrderID  string
	Err      error
}<|MERGE_RESOLUTION|>--- conflicted
+++ resolved
@@ -96,7 +96,7 @@
 type Modify struct {
 	// Order Identifiers
 	Exchange      string
-	ID            string
+	OrderID       string
 	ClientOrderID string
 	Type          Type
 	Side          Side
@@ -109,28 +109,6 @@
 	Price             float64
 	Amount            float64
 	TriggerPrice      float64
-<<<<<<< HEAD
-	QuoteAmount       float64
-	ExecutedAmount    float64
-	RemainingAmount   float64
-	Fee               float64
-	Exchange          string
-	InternalOrderID   uuid.UUID
-	OrderID           string
-	ClientOrderID     string
-	AccountID         string
-	ClientID          string
-	WalletAddress     string
-	Type              Type
-	Side              Side
-	Status            Status
-	AssetType         asset.Item
-	Date              time.Time
-	LastUpdated       time.Time
-	Pair              currency.Pair
-	Trades            []TradeHistory
-=======
->>>>>>> 60fa695e
 }
 
 // ModifyResponse is an order modifying return type
