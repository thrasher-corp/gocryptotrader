package order

import (
	"errors"
	"time"

	"github.com/gofrs/uuid"
	"github.com/thrasher-corp/gocryptotrader/currency"
	"github.com/thrasher-corp/gocryptotrader/exchanges/asset"
	"github.com/thrasher-corp/gocryptotrader/exchanges/margin"
)

// var error definitions
var (
	ErrSubmissionIsNil            = errors.New("order submission is nil")
	ErrCancelOrderIsNil           = errors.New("cancel order is nil")
	ErrOrderDetailIsNil           = errors.New("order detail is nil")
	ErrGetOrdersRequestIsNil      = errors.New("get order request is nil")
	ErrModifyOrderIsNil           = errors.New("modify order request is nil")
	ErrPairIsEmpty                = errors.New("order pair is empty")
	ErrAssetNotSet                = errors.New("order asset type is not set")
	ErrSideIsInvalid              = errors.New("order side is invalid")
	ErrCollateralInvalid          = errors.New("collateral type is invalid")
	ErrTypeIsInvalid              = errors.New("order type is invalid")
	ErrAmountIsInvalid            = errors.New("order amount is equal or less than zero")
	ErrPriceMustBeSetIfLimitOrder = errors.New("order price must be set if limit order type is desired")
	ErrOrderIDNotSet              = errors.New("order id or client order id is not set")
	ErrSubmitLeverageNotSupported = errors.New("leverage is not supported via order submission")
	ErrClientOrderIDNotSupported  = errors.New("client order id not supported")
	ErrUnsupportedOrderType       = errors.New("unsupported order type")
	ErrUnsupportedStatusType      = errors.New("unsupported status type")
	// ErrNoRates is returned when no margin rates are returned when they are expected
	ErrNoRates         = errors.New("no rates")
	ErrCannotLiquidate = errors.New("cannot liquidate position")

	ErrUnknownTrackingMode = errors.New("unknown tracking mode")
)

// Submit contains all properties of an order that may be required
// for an order to be created on an exchange
// Each exchange has their own requirements, so not all fields
// need to be populated
type Submit struct {
	Exchange  string
	Type      Type
	Side      Side
	Pair      currency.Pair
	AssetType asset.Item

	// TimeInForce holds time in force values
	TimeInForce TimeInForce

	// ReduceOnly reduces a position instead of opening an opposing
	// position; this also equates to closing the position in huobi_wrapper.go
	// swaps.
	ReduceOnly bool
	// Leverage is the amount of leverage that will be used: see huobi_wrapper.go
	Leverage float64
	Price    float64
	// Amount in base terms
	Amount float64
	// QuoteAmount is the max amount in quote currency when purchasing base.
	// This is only used in Market orders.
	QuoteAmount float64
	// TriggerPrice is mandatory if order type `Stop, Stop Limit or Take Profit`
	// See btcmarkets_wrapper.go.
	TriggerPrice float64

	// added to represent a unified trigger price type information such as LastPrice, MarkPrice, and IndexPrice
	// https://bybit-exchange.github.io/docs/v5/order/create-order
	TriggerPriceType PriceType
	ClientID         string // TODO: Shift to credentials
	ClientOrderID    string

	// The system will first borrow you funds at the optimal interest rate and then place an order for you.
	// see kucoin_wrapper.go
	AutoBorrow bool

	// MarginType such as isolated or cross margin for when an exchange
	// supports margin type definition when submitting an order eg okx
	MarginType margin.Type
	// RetrieveFees use if an API submit order response does not return fees
	// enabling this will perform additional request(s) to retrieve them
	// and set it in the SubmitResponse
	RetrieveFees bool
	// RetrieveFeeDelay some exchanges take time to properly save order data
	// and cannot retrieve fees data immediately
	RetrieveFeeDelay    time.Duration
	RiskManagementModes RiskManagementModes

	// Hidden when enabled orders not displaying in order book.
	Hidden bool

	// Iceberg specifies whether or not only visible portions of orders are shown in iceberg orders
	Iceberg bool

	// EndTime is the moment which a good til date order is valid until
	EndTime time.Time

	// StopDirection is the direction from which the stop order will trigger
	StopDirection StopDirection
	// TrackingMode specifies the way trailing stop and chase orders follow the market price or ask/bid prices.
	// See: https://www.okx.com/docs-v5/en/#order-book-trading-algo-trading-post-place-algo-order
	TrackingMode  TrackingMode
	TrackingValue float64

	// RFQDisabled, when set, attempts to route the order to the exchange CLOB. Currently only supported by Coinbase
	RFQDisabled bool
}

// SubmitResponse is what is returned after submitting an order to an exchange
type SubmitResponse struct {
	Exchange             string
	Type                 Type
	Side                 Side
	Pair                 currency.Pair
	AssetType            asset.Item
	TimeInForce          TimeInForce
	ReduceOnly           bool
	Leverage             float64
	Price                float64
	Amount               float64
	QuoteAmount          float64
	RemainingAmount      float64
	TriggerPrice         float64
	ClientID             string
	ClientOrderID        string
	AverageExecutedPrice float64
	LastUpdated          time.Time
	Date                 time.Time
	Status               Status
	OrderID              string
	Trades               []TradeHistory
	Fee                  float64
	FeeAsset             currency.Code
	Cost                 float64
	Purchased            float64 // Buy in base currency, Sell in quote
	BorrowSize           float64
	LoanApplyID          string
	MarginType           margin.Type
	SubmissionError      error
}

// TrackingMode defines how the stop price follows the market price.
type TrackingMode uint8

// Defined package tracking modes
const (
	UnknownTrackingMode TrackingMode = iota
	Distance                         // Distance fixed amount away from the market price
	Percentage                       // Percentage fixed percentage away from the market price
)

// Modify contains all properties of an order
// that may be updated after it has been created
// Each exchange has their own requirements, so not all fields
// are required to be populated
type Modify struct {
	// Order Identifiers
	Exchange      string
	OrderID       string
	ClientOrderID string
	Type          Type
	Side          Side
	AssetType     asset.Item
	Pair          currency.Pair

	// Change fields
	TimeInForce  TimeInForce
	Price        float64
	Amount       float64
	TriggerPrice float64

	// added to represent a unified trigger price type information such as LastPrice, MarkPrice, and IndexPrice
	// https://bybit-exchange.github.io/docs/v5/order/create-order
	TriggerPriceType PriceType

	RiskManagementModes RiskManagementModes
}

// ModifyResponse is an order modifying return type
type ModifyResponse struct {
	// Order Identifiers
	Exchange      string
	OrderID       string
	ClientOrderID string
	Pair          currency.Pair
	Type          Type
	Side          Side
	Status        Status
	AssetType     asset.Item

	// Fields that will be copied over from Modify
	TimeInForce  TimeInForce
	Price        float64
	Amount       float64
	TriggerPrice float64

	// Fields that need to be handled in scope after DeriveModifyResponse()
	// if applicable
	RemainingAmount float64
	Date            time.Time
	LastUpdated     time.Time
}

// Detail contains all properties of an order
// Each exchange has their own requirements, so not all fields are required to be populated
type Detail struct {
	HiddenOrder          bool
	TimeInForce          TimeInForce
	ReduceOnly           bool
	Leverage             float64
	Price                float64
	Amount               float64
	ContractAmount       float64
	LimitPriceUpper      float64
	LimitPriceLower      float64
	TriggerPrice         float64
	AverageExecutedPrice float64
	QuoteAmount          float64
	ExecutedAmount       float64
	RemainingAmount      float64
	Cost                 float64
	CostAsset            currency.Code
	Fee                  float64
	FeeAsset             currency.Code
	Exchange             string
	InternalOrderID      uuid.UUID
	OrderID              string
	ClientOrderID        string
	AccountID            string
	ClientID             string
	Type                 Type
	Side                 Side
	Status               Status
	AssetType            asset.Item
	Date                 time.Time
	CloseTime            time.Time
	LastUpdated          time.Time
	Pair                 currency.Pair
	MarginType           margin.Type
	Trades               []TradeHistory
	SettlementCurrency   currency.Code
}

// Filter contains all properties an order can be filtered for
// empty strings indicate to ignore the property otherwise all need to match
type Filter struct {
	Exchange        string
	InternalOrderID uuid.UUID
	OrderID         string
	ClientOrderID   string
	AccountID       string
	ClientID        string
	Type            Type
	Side            Side
	Status          Status
	AssetType       asset.Item
	Pair            currency.Pair
}

// Cancel contains all properties that may be required
// to cancel an order on an exchange
// Each exchange has their own requirements, so not all fields
// are required to be populated
type Cancel struct {
	Exchange      string
	OrderID       string
	ClientOrderID string
	AccountID     string
	ClientID      string
	Type          Type
	Side          Side
	AssetType     asset.Item
	Pair          currency.Pair
	MarginType    margin.Type
	TimeInForce   TimeInForce
}

// CancelAllResponse returns the status from attempting to
// cancel all orders on an exchange
type CancelAllResponse struct {
	Status map[string]string
	Count  int64
}

// CancelBatchResponse returns the status of orders
// that have been requested for cancellation
type CancelBatchResponse struct {
	Status map[string]string
}

// TradeHistory holds exchange history data
type TradeHistory struct {
	Price       float64
	Amount      float64
	Fee         float64
	Exchange    string
	TID         string
	Description string
	Type        Type
	Side        Side
	Timestamp   time.Time
	IsMaker     bool
	FeeAsset    string
	Total       float64
}

// MultiOrderRequest used for GetOrderHistory and GetOpenOrders wrapper functions
type MultiOrderRequest struct {
	// Currencies Empty array = all currencies. Some endpoints only support
	// singular currency enquiries
	Pairs       currency.Pairs
	AssetType   asset.Item
	Type        Type
	Side        Side
	TimeInForce TimeInForce
	StartTime   time.Time
	EndTime     time.Time
	// FromOrderID for some APIs require order history searching
	// from a specific orderID rather than via timestamps
	FromOrderID string

	MarginType margin.Type
}

// Status defines order status types
type Status uint32

// All order status types
const (
	UnknownStatus Status = 0
	AnyStatus     Status = 1 << iota
	New
	Active
	PartiallyCancelled
	PartiallyFilled
	PartiallyFilledCancelled
	Filled
	Cancelled
	PendingCancel
	InsufficientBalance
	MarketUnavailable
	Rejected
	Expired
	Hidden
	Open
	AutoDeleverage
	Closed
	Pending
	Cancelling
	Liquidated
	STP
)

// Type enforces a standard for order types across the code base
type Type uint64

// Is checks to see if the Type contains the Type cmp
func (t Type) Is(cmp Type) bool {
	return cmp != 0 && t&cmp == cmp
}

// Defined package order types
const (
	UnknownType Type = 0
	Limit       Type = 1 << iota
	Market
	Stop
	TakeProfit
	TrailingStop
	IOS
	AnyType
	Liquidation
	Trigger
	LimitMaker
	OCO             // One-cancels-the-other order
	ConditionalStop // One-way stop order
	TWAP            // time-weighted average price
	Chase           // chase limit order
	OptimalLimit
	MarketMakerProtection

	// Hybrid order types
<<<<<<< HEAD
	StopLimit         = Stop | Limit
	StopMarket        = Stop | Market
	TakeProfitMarket  = TakeProfit | Market
	TrailingStopLimit = TakeProfit | Limit
=======
	StopLimit        = Stop | Limit
	StopMarket       = Stop | Market
	TakeProfitMarket = TakeProfit | Market
	Bracket          = Stop | TakeProfit
>>>>>>> 9725191b
)

// order-type string representations
const (
	orderStopMarket            = "STOP MARKET"
	orderStopLimit             = "STOP LIMIT"
	orderLimit                 = "LIMIT"
	orderMarket                = "MARKET"
	orderStop                  = "STOP"
	orderConditionalStop       = "CONDITIONAL"
	orderTWAP                  = "TWAP"
	orderChase                 = "CHASE"
	orderTakeProfit            = "TAKE PROFIT"
	orderTakeProfitMarket      = "TAKE PROFIT MARKET"
	orderTrailingStop          = "TRAILING_STOP"
	orderIOS                   = "IOS"
	orderLiquidation           = "LIQUIDATION"
	orderTrigger               = "TRIGGER"
	orderLimitMaker            = "LIMIT_MAKER"
	orderOCO                   = "OCO"
	orderOptimalLimit          = "OPTIMAL_LIMIT"
	orderMarketMakerProtection = "MMP"
	orderBracket               = "BRACKET"
	orderAnyType               = "ANY"
)

// AllOrderTypes collects all order types for easy and consistent comparisons
var AllOrderTypes = Limit |
	Market |
	Stop |
	StopLimit |
	StopMarket |
	TakeProfit |
	TakeProfitMarket |
	TrailingStop |
	IOS |
	AnyType |
	Liquidation |
	Trigger |
	OCO |
	ConditionalStop |
	TWAP |
	Chase |
	OptimalLimit |
	MarketMakerProtection |
	Bracket

// Side enforces a standard for order sides across the code base
type Side uint32

// Order side types
const (
	UnknownSide Side = 0
	Buy         Side = 1 << iota
	Sell
	Bid
	Ask
	AnySide
	Long
	Short
	ClosePosition
	// Backtester signal types
	DoNothing
	TransferredFunds
	CouldNotBuy
	CouldNotSell
	CouldNotShort
	CouldNotLong
	CouldNotCloseShort
	CouldNotCloseLong
	MissingData
)

// ByPrice used for sorting orders by price
type ByPrice []Detail

// ByOrderType used for sorting orders by order type
type ByOrderType []Detail

// ByCurrency used for sorting orders by order currency
type ByCurrency []Detail

// ByDate used for sorting orders by order date
type ByDate []Detail

// ByOrderSide used for sorting orders by order side (buy sell)
type ByOrderSide []Detail

// ClassificationError returned when an order status
// side or type cannot be recognised
type ClassificationError struct {
	Exchange string
	OrderID  string
	Err      error
}

// FilteredOrders defines orders that have been filtered at the wrapper level
// forcing required filter operations when calling method Filter() on
// MultiOrderRequest.
type FilteredOrders []Detail

// StopDirection is the direction from which the stop order will trigger; Up will have the order trigger
// when the last trade price goes above the TriggerPrice; Down will have the order trigger when the
// last trade price goes below the TriggerPrice
type StopDirection bool

// StopDirection types
const (
	StopUp   StopDirection = true
	StopDown StopDirection = false
)

// RiskManagement represents a risk management detail information.
type RiskManagement struct {
	Enabled          bool
	TriggerPriceType PriceType
	Price            float64

	// LimitPrice limit order price when stop-loss or take-profit risk management method is triggered
	LimitPrice float64
	// OrderType order type when stop-loss or take-profit risk management method is triggered.
	OrderType Type
}

// RiskManagementModes represents take-profit and stop-loss risk management methods.
type RiskManagementModes struct {
	// Mode take-profit/stop-loss mode
	Mode       string
	TakeProfit RiskManagement
	StopLoss   RiskManagement

	// StopEntry stop: 'entry': Triggers when the last trade price changes to a value at or above the stopPrice.
	// see: https://www.kucoin.com/docs/rest/spot-trading/stop-order/introduction
	StopEntry RiskManagement
}

// PriceType enforces a standard for price types used for take-profit and stop-loss trigger types
type PriceType uint8

// price types
const (
	LastPrice  PriceType = 0
	IndexPrice PriceType = 1 << iota
	MarkPrice
	UnknownPriceType
)<|MERGE_RESOLUTION|>--- conflicted
+++ resolved
@@ -382,17 +382,11 @@
 	MarketMakerProtection
 
 	// Hybrid order types
-<<<<<<< HEAD
 	StopLimit         = Stop | Limit
 	StopMarket        = Stop | Market
 	TakeProfitMarket  = TakeProfit | Market
 	TrailingStopLimit = TakeProfit | Limit
-=======
-	StopLimit        = Stop | Limit
-	StopMarket       = Stop | Market
-	TakeProfitMarket = TakeProfit | Market
-	Bracket          = Stop | TakeProfit
->>>>>>> 9725191b
+	Bracket           = Stop | TakeProfit
 )
 
 // order-type string representations
