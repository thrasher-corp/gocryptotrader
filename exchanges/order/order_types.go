--- conflicted
+++ resolved
@@ -25,12 +25,9 @@
 	ErrAmountIsInvalid            = errors.New("order amount is equal or less than zero")
 	ErrPriceMustBeSetIfLimitOrder = errors.New("order price must be set if limit order type is desired")
 	ErrOrderIDNotSet              = errors.New("order id or client order id is not set")
-<<<<<<< HEAD
 	ErrSubmitLeverageNotSupported = errors.New("leverage is not supported via order submission")
-=======
 	ErrClientOrderIDNotSupported  = errors.New("client order id not supported")
 	ErrUnsupportedOrderType       = errors.New("unsupported order type")
->>>>>>> fcc5ad45
 	// ErrNoRates is returned when no margin rates are returned when they are expected
 	ErrNoRates = errors.New("no rates")
 
