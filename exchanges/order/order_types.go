--- conflicted
+++ resolved
@@ -140,25 +140,17 @@
 	Pair          currency.Pair
 
 	// Change fields
-<<<<<<< HEAD
 	TimeInForce  TimeInForce
 	PostOnly     bool
 	Price        float64
 	Amount       float64
 	TriggerPrice float64
-=======
-	ImmediateOrCancel bool
-	PostOnly          bool
-	Price             float64
-	Amount            float64
-	TriggerPrice      float64
 
 	// added to represent a unified trigger price type information such as LastPrice, MarkPrice, and IndexPrice
 	// https://bybit-exchange.github.io/docs/v5/order/create-order
 	TriggerPriceType PriceType
 
 	RiskManagementModes RiskManagementModes
->>>>>>> 59916a78
 }
 
 // ModifyResponse is an order modifying return type
