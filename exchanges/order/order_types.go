--- conflicted
+++ resolved
@@ -192,21 +192,6 @@
 
 // All order status types
 const (
-<<<<<<< HEAD
-	AnyStatus          Status = "ANY"
-	New                Status = "NEW"
-	Active             Status = "ACTIVE"
-	PartiallyCancelled Status = "PARTIALLY_CANCELLED"
-	PartiallyFilled    Status = "PARTIALLY_FILLED"
-	Filled             Status = "FILLED"
-	Open               Status = "OPEN"
-	Cancelled          Status = "CANCELLED"
-	PendingCancel      Status = "PENDING_CANCEL"
-	Rejected           Status = "REJECTED"
-	Expired            Status = "EXPIRED"
-	Hidden             Status = "HIDDEN"
-	UnknownStatus      Status = "UNKNOWN"
-=======
 	AnyStatus           Status = "ANY"
 	New                 Status = "NEW"
 	Active              Status = "ACTIVE"
@@ -221,6 +206,7 @@
 	Expired             Status = "EXPIRED"
 	Hidden              Status = "HIDDEN"
 	UnknownStatus       Status = "UNKNOWN"
+	Open                Status = "OPEN"
 )
 
 // Type enforces a standard for order types across the code base
@@ -248,7 +234,6 @@
 	Bid         Side = "BID"
 	Ask         Side = "ASK"
 	UnknownSide Side = "UNKNOWN"
->>>>>>> b686cf2e
 )
 
 // ByPrice used for sorting orders by price
