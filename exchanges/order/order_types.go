--- conflicted
+++ resolved
@@ -373,22 +373,13 @@
 	AnyType
 	Liquidation
 	Trigger
-<<<<<<< HEAD
-	OptimalLimitIOC
-	OCO                              // One-cancels-the-other order
-	ConditionalStop                  // One-way stop order
-	MarketMakerProtection            // market-maker-protection used with portfolio margin mode. See https://www.okx.com/docs-v5/en/#order-book-trading-trade-post-place-order
-	MarketMakerProtectionAndPostOnly // market-maker-protection and post-only mode. Used in Okx exchange orders.
-	TWAP                             // time-weighted average price.
-	Chase                            // chase order. See https://www.okx.com/docs-v5/en/#order-book-trading-algo-trading-post-place-algo-order
-	Bracket                          // Sets both a profit target and a stop loss simultaneously.
-=======
 	OCO             // One-cancels-the-other order
 	ConditionalStop // One-way stop order
 	TWAP            // time-weighted average price
 	Chase           // chase limit order
 	OptimalLimit
 	MarketMakerProtection
+	Bracket // Sets both a profit target and a stop loss simultaneously.
 
 	// Hybrid order types
 	StopLimit        = Stop | Limit
@@ -415,8 +406,8 @@
 	orderOCO                   = "OCO"
 	orderOptimalLimit          = "OPTIMAL_LIMIT"
 	orderMarketMakerProtection = "MMP"
+	orderBracket               = "BRACKET"
 	orderAnyType               = "ANY"
->>>>>>> 78b2bd42
 )
 
 // AllOrderTypes collects all order types for easy and consistent comparisons
@@ -432,13 +423,12 @@
 	AnyType |
 	Liquidation |
 	Trigger |
-	OptimalLimitIOC |
 	OCO |
 	ConditionalStop |
-	MarketMakerProtection |
-	MarketMakerProtectionAndPostOnly |
 	TWAP |
 	Chase |
+	OptimalLimit |
+	MarketMakerProtection |
 	Bracket
 
 // Side enforces a standard for order sides across the code base
