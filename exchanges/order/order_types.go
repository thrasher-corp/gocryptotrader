package order

import (
	"errors"
	"time"

	"github.com/gofrs/uuid"
	"github.com/thrasher-corp/gocryptotrader/currency"
	"github.com/thrasher-corp/gocryptotrader/exchanges/asset"
	"github.com/thrasher-corp/gocryptotrader/exchanges/margin"
)

// var error definitions
var (
	ErrSubmissionIsNil            = errors.New("order submission is nil")
	ErrCancelOrderIsNil           = errors.New("cancel order is nil")
	ErrOrderDetailIsNil           = errors.New("order detail is nil")
	ErrGetOrdersRequestIsNil      = errors.New("get order request is nil")
	ErrModifyOrderIsNil           = errors.New("modify order request is nil")
	ErrPairIsEmpty                = errors.New("order pair is empty")
	ErrAssetNotSet                = errors.New("order asset type is not set")
	ErrSideIsInvalid              = errors.New("order side is invalid")
	ErrCollateralInvalid          = errors.New("collateral type is invalid")
	ErrTypeIsInvalid              = errors.New("order type is invalid")
	ErrAmountIsInvalid            = errors.New("order amount is equal or less than zero")
	ErrPriceMustBeSetIfLimitOrder = errors.New("order price must be set if limit order type is desired")
	ErrOrderIDNotSet              = errors.New("order id or client order id is not set")
	ErrSubmitLeverageNotSupported = errors.New("leverage is not supported via order submission")
	ErrClientOrderIDNotSupported  = errors.New("client order id not supported")
	ErrUnsupportedOrderType       = errors.New("unsupported order type")
	// ErrNoRates is returned when no margin rates are returned when they are expected
	ErrNoRates         = errors.New("no rates")
	ErrCannotLiquidate = errors.New("cannot liquidate position")

	ErrUnknownTrackingMode = errors.New("unknown tracking mode")
)

// Submit contains all properties of an order that may be required
// for an order to be created on an exchange
// Each exchange has their own requirements, so not all fields
// need to be populated
type Submit struct {
	Exchange  string
	Type      Type
	Side      Side
	Pair      currency.Pair
	AssetType asset.Item

	// TimeInForce holds time in force values
	TimeInForce TimeInForce

	// ReduceOnly reduces a position instead of opening an opposing
	// position; this also equates to closing the position in huobi_wrapper.go
	// swaps.
	ReduceOnly bool
	// Leverage is the amount of leverage that will be used: see huobi_wrapper.go
	Leverage float64
	Price    float64
	// Amount in base terms
	Amount float64
	// QuoteAmount is the max amount in quote currency when purchasing base.
	// This is only used in Market orders.
	QuoteAmount float64
	// TriggerPrice is mandatory if order type `Stop, Stop Limit or Take Profit`
	// See btcmarkets_wrapper.go.
	TriggerPrice float64

	// added to represent a unified trigger price type information such as LastPrice, MarkPrice, and IndexPrice
	// https://bybit-exchange.github.io/docs/v5/order/create-order
	TriggerPriceType PriceType
	ClientID         string // TODO: Shift to credentials
	ClientOrderID    string

	// The system will first borrow you funds at the optimal interest rate and then place an order for you.
	// see kucoin_wrapper.go
	AutoBorrow bool

	// MarginType such as isolated or cross margin for when an exchange
	// supports margin type definition when submitting an order eg okx
	MarginType margin.Type
	// RetrieveFees use if an API submit order response does not return fees
	// enabling this will perform additional request(s) to retrieve them
	// and set it in the SubmitResponse
	RetrieveFees bool
	// RetrieveFeeDelay some exchanges take time to properly save order data
	// and cannot retrieve fees data immediately
	RetrieveFeeDelay    time.Duration
	RiskManagementModes RiskManagementModes

	// Hidden when enabled orders not displaying in order book.
	Hidden bool

	// Iceberg specifies whether or not only visible portions of orders are shown in iceberg orders
	Iceberg bool

	// TrackingMode specifies the way trailing stop and chase orders follow the market price or ask/bid prices.
	// See: https://www.okx.com/docs-v5/en/#order-book-trading-algo-trading-post-place-algo-order
	TrackingMode  TrackingMode
	TrackingValue float64
}

// SubmitResponse is what is returned after submitting an order to an exchange
type SubmitResponse struct {
	Exchange  string
	Type      Type
	Side      Side
	Pair      currency.Pair
	AssetType asset.Item

	TimeInForce          TimeInForce
	ReduceOnly           bool
	Leverage             float64
	Price                float64
	Amount               float64
	QuoteAmount          float64
	RemainingAmount      float64
	TriggerPrice         float64
	ClientID             string
	ClientOrderID        string
	AverageExecutedPrice float64

	LastUpdated time.Time
	Date        time.Time
	Status      Status
	OrderID     string
	Trades      []TradeHistory
	Fee         float64
	FeeAsset    currency.Code

	Cost      float64
	Purchased float64 // Buy in base currency, Sell in quote

	BorrowSize  float64
	LoanApplyID string
	MarginType  margin.Type
}

// TrackingMode defines how the stop price follows the market price.
type TrackingMode uint8

// Defined package tracking modes
const (
	UnknownTrackingMode TrackingMode = iota
	Distance                         // Distance fixed amount away from the market price
	Percentage                       // Percentage fixed percentage away from the market price
)

// Modify contains all properties of an order
// that may be updated after it has been created
// Each exchange has their own requirements, so not all fields
// are required to be populated
type Modify struct {
	// Order Identifiers
	Exchange      string
	OrderID       string
	ClientOrderID string
	Type          Type
	Side          Side
	AssetType     asset.Item
	Pair          currency.Pair

	// Change fields
	TimeInForce  TimeInForce
	Price        float64
	Amount       float64
	TriggerPrice float64

	// added to represent a unified trigger price type information such as LastPrice, MarkPrice, and IndexPrice
	// https://bybit-exchange.github.io/docs/v5/order/create-order
	TriggerPriceType PriceType

	RiskManagementModes RiskManagementModes
}

// ModifyResponse is an order modifying return type
type ModifyResponse struct {
	// Order Identifiers
	Exchange      string
	OrderID       string
	ClientOrderID string
	Pair          currency.Pair
	Type          Type
	Side          Side
	Status        Status
	AssetType     asset.Item

	// Fields that will be copied over from Modify
	TimeInForce  TimeInForce
	Price        float64
	Amount       float64
	TriggerPrice float64

	// Fields that need to be handled in scope after DeriveModifyResponse()
	// if applicable
	RemainingAmount float64
	Date            time.Time
	LastUpdated     time.Time
}

// Detail contains all properties of an order
// Each exchange has their own requirements, so not all fields are required to be populated
type Detail struct {
	HiddenOrder          bool
	TimeInForce          TimeInForce
	ReduceOnly           bool
	Leverage             float64
	Price                float64
	Amount               float64
	ContractAmount       float64
	LimitPriceUpper      float64
	LimitPriceLower      float64
	TriggerPrice         float64
	AverageExecutedPrice float64
	QuoteAmount          float64
	ExecutedAmount       float64
	RemainingAmount      float64
	Cost                 float64
	CostAsset            currency.Code
	Fee                  float64
	FeeAsset             currency.Code
	Exchange             string
	InternalOrderID      uuid.UUID
	OrderID              string
	ClientOrderID        string
	AccountID            string
	ClientID             string
	Type                 Type
	Side                 Side
	Status               Status
	AssetType            asset.Item
	Date                 time.Time
	CloseTime            time.Time
	LastUpdated          time.Time
	Pair                 currency.Pair
	MarginType           margin.Type
	Trades               []TradeHistory
	SettlementCurrency   currency.Code
}

// Filter contains all properties an order can be filtered for
// empty strings indicate to ignore the property otherwise all need to match
type Filter struct {
	Exchange        string
	InternalOrderID uuid.UUID
	OrderID         string
	ClientOrderID   string
	AccountID       string
	ClientID        string
	Type            Type
	Side            Side
	Status          Status
	AssetType       asset.Item
	Pair            currency.Pair
}

// Cancel contains all properties that may be required
// to cancel an order on an exchange
// Each exchange has their own requirements, so not all fields
// are required to be populated
type Cancel struct {
	Exchange      string
	OrderID       string
	ClientOrderID string
	AccountID     string
	ClientID      string
	Type          Type
	Side          Side
	AssetType     asset.Item
	Pair          currency.Pair
	MarginType    margin.Type
	TimeInForce   TimeInForce
}

// CancelAllResponse returns the status from attempting to
// cancel all orders on an exchange
type CancelAllResponse struct {
	Status map[string]string
	Count  int64
}

// CancelBatchResponse returns the status of orders
// that have been requested for cancellation
type CancelBatchResponse struct {
	Status map[string]string
}

// TradeHistory holds exchange history data
type TradeHistory struct {
	Price       float64
	Amount      float64
	Fee         float64
	Exchange    string
	TID         string
	Description string
	Type        Type
	Side        Side
	Timestamp   time.Time
	IsMaker     bool
	FeeAsset    string
	Total       float64
}

// MultiOrderRequest used for GetOrderHistory and GetOpenOrders wrapper functions
type MultiOrderRequest struct {
	// Currencies Empty array = all currencies. Some endpoints only support
	// singular currency enquiries
	Pairs       currency.Pairs
	AssetType   asset.Item
	Type        Type
	Side        Side
	TimeInForce TimeInForce
	StartTime   time.Time
	EndTime     time.Time
	// FromOrderID for some APIs require order history searching
	// from a specific orderID rather than via timestamps
	FromOrderID string

	MarginType margin.Type
}

// Status defines order status types
type Status uint32

// All order status types
const (
	UnknownStatus Status = 0
	AnyStatus     Status = 1 << iota
	New
	Active
	PartiallyCancelled
	PartiallyFilled
	PartiallyFilledCancelled
	Filled
	Cancelled
	PendingCancel
	InsufficientBalance
	MarketUnavailable
	Rejected
	Expired
	Hidden
	Open
	AutoDeleverage
	Closed
	Pending
	Cancelling
	Liquidated
	STP
)

// Type enforces a standard for order types across the code base
type Type uint64

// Is checks to see if the Type contains the Type cmp
func (t Type) Is(cmp Type) bool {
	return cmp != 0 && t&cmp == cmp
}

// Defined package order types
const (
	UnknownType Type = 0
	Limit       Type = 1 << iota
	Market
	LimitMaker
	Stop
	TakeProfit
<<<<<<< HEAD
	TakeProfitMarket
	TakeProfitLimit
=======
>>>>>>> ef8cb7b1
	TrailingStop
	IOS
	AnyType
	Liquidation
	Trigger
<<<<<<< HEAD
	OptimalLimitIOC
	SOR                              // smart-order-routine(SOR) used in Binance
	OTO                              // one-trigger-other used in Binance: https://developers.binance.com/docs/binance-spot-api-docs/enums#contingencytype
	OCO                              // One-cancels-the-other order
	ConditionalStop                  // One-way stop order
	MarketMakerProtection            // market-maker-protection used with portfolio margin mode. See https://www.okx.com/docs-v5/en/#order-book-trading-trade-post-place-order
	MarketMakerProtectionAndPostOnly // market-maker-protection and post-only mode. Used in Okx exchange orders.
	TWAP                             // time-weighted average price.
	Chase                            // chase order. See https://www.okx.com/docs-v5/en/#order-book-trading-algo-trading-post-place-algo-order
=======
	OCO             // One-cancels-the-other order
	ConditionalStop // One-way stop order
	TWAP            // time-weighted average price
	Chase           // chase limit order
	OptimalLimit
	MarketMakerProtection

	// Hybrid order types
	StopLimit        = Stop | Limit
	StopMarket       = Stop | Market
	TakeProfitMarket = TakeProfit | Market
)

// order-type string representations
const (
	orderStopMarket            = "STOP MARKET"
	orderStopLimit             = "STOP LIMIT"
	orderLimit                 = "LIMIT"
	orderMarket                = "MARKET"
	orderStop                  = "STOP"
	orderConditionalStop       = "CONDITIONAL"
	orderTWAP                  = "TWAP"
	orderChase                 = "CHASE"
	orderTakeProfit            = "TAKE PROFIT"
	orderTakeProfitMarket      = "TAKE PROFIT MARKET"
	orderTrailingStop          = "TRAILING_STOP"
	orderIOS                   = "IOS"
	orderLiquidation           = "LIQUIDATION"
	orderTrigger               = "TRIGGER"
	orderOCO                   = "OCO"
	orderOptimalLimit          = "OPTIMAL_LIMIT"
	orderMarketMakerProtection = "MMP"
	orderAnyType               = "ANY"
>>>>>>> ef8cb7b1
)

// Side enforces a standard for order sides across the code base
type Side uint32

// Order side types
const (
	UnknownSide Side = 0
	Buy         Side = 1 << iota
	Sell
	Bid
	Ask
	AnySide
	Long
	Short
	ClosePosition
	// Backtester signal types
	DoNothing
	TransferredFunds
	CouldNotBuy
	CouldNotSell
	CouldNotShort
	CouldNotLong
	CouldNotCloseShort
	CouldNotCloseLong
	MissingData
)

// ByPrice used for sorting orders by price
type ByPrice []Detail

// ByOrderType used for sorting orders by order type
type ByOrderType []Detail

// ByCurrency used for sorting orders by order currency
type ByCurrency []Detail

// ByDate used for sorting orders by order date
type ByDate []Detail

// ByOrderSide used for sorting orders by order side (buy sell)
type ByOrderSide []Detail

// ClassificationError returned when an order status
// side or type cannot be recognised
type ClassificationError struct {
	Exchange string
	OrderID  string
	Err      error
}

// FilteredOrders defines orders that have been filtered at the wrapper level
// forcing required filter operations when calling method Filter() on
// MultiOrderRequest.
type FilteredOrders []Detail

// RiskManagement represents a risk management detail information.
type RiskManagement struct {
	Enabled          bool
	TriggerPriceType PriceType
	Price            float64

	// LimitPrice limit order price when stop-loss or take-profit risk management method is triggered
	LimitPrice float64
	// OrderType order type when stop-loss or take-profit risk management method is triggered.
	OrderType Type
}

// RiskManagementModes represents take-profit and stop-loss risk management methods.
type RiskManagementModes struct {
	// Mode take-profit/stop-loss mode
	Mode       string
	TakeProfit RiskManagement
	StopLoss   RiskManagement

	// StopEntry stop: 'entry': Triggers when the last trade price changes to a value at or above the stopPrice.
	// see: https://www.kucoin.com/docs/rest/spot-trading/stop-order/introduction
	StopEntry RiskManagement
}

// PriceType enforces a standard for price types used for take-profit and stop-loss trigger types
type PriceType uint8

// price types
const (
	LastPrice  PriceType = 0
	IndexPrice PriceType = 1 << iota
	MarkPrice
	UnknownPriceType
)<|MERGE_RESOLUTION|>--- conflicted
+++ resolved
@@ -363,27 +363,13 @@
 	LimitMaker
 	Stop
 	TakeProfit
-<<<<<<< HEAD
-	TakeProfitMarket
-	TakeProfitLimit
-=======
->>>>>>> ef8cb7b1
 	TrailingStop
 	IOS
 	AnyType
 	Liquidation
 	Trigger
-<<<<<<< HEAD
-	OptimalLimitIOC
-	SOR                              // smart-order-routine(SOR) used in Binance
-	OTO                              // one-trigger-other used in Binance: https://developers.binance.com/docs/binance-spot-api-docs/enums#contingencytype
-	OCO                              // One-cancels-the-other order
-	ConditionalStop                  // One-way stop order
-	MarketMakerProtection            // market-maker-protection used with portfolio margin mode. See https://www.okx.com/docs-v5/en/#order-book-trading-trade-post-place-order
-	MarketMakerProtectionAndPostOnly // market-maker-protection and post-only mode. Used in Okx exchange orders.
-	TWAP                             // time-weighted average price.
-	Chase                            // chase order. See https://www.okx.com/docs-v5/en/#order-book-trading-algo-trading-post-place-algo-order
-=======
+	SOR             // smart-order-routine(SOR) used in Binance
+	OTO             // one-trigger-other used in Binance: https://developers.binance.com/docs/binance-spot-api-docs/enums#contingencytype
 	OCO             // One-cancels-the-other order
 	ConditionalStop // One-way stop order
 	TWAP            // time-weighted average price
@@ -395,6 +381,7 @@
 	StopLimit        = Stop | Limit
 	StopMarket       = Stop | Market
 	TakeProfitMarket = TakeProfit | Market
+	TakeProfitLimit  = TakeProfit | Limit
 )
 
 // order-type string representations
@@ -417,7 +404,6 @@
 	orderOptimalLimit          = "OPTIMAL_LIMIT"
 	orderMarketMakerProtection = "MMP"
 	orderAnyType               = "ANY"
->>>>>>> ef8cb7b1
 )
 
 // Side enforces a standard for order sides across the code base
