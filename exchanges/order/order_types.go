--- conflicted
+++ resolved
@@ -62,12 +62,10 @@
 	TriggerPrice  float64
 	ClientID      string // TODO: Shift to credentials
 	ClientOrderID string
-<<<<<<< HEAD
-
-	// Margin Mode for Margint trades
+
+	// Margin Mode for margin trades
 	MarginMode string
 	AutoBorrow bool
-=======
 	// RetrieveFees use if an API submit order response does not return fees
 	// enabling this will perform additional request(s) to retrieve them
 	// and set it in the SubmitResponse
@@ -75,7 +73,6 @@
 	// RetrieveFeeDelay some exchanges take time to properly save order data
 	// and cannot retrieve fees data immediately
 	RetrieveFeeDelay time.Duration
->>>>>>> 6c4ea129
 }
 
 // SubmitResponse is what is returned after submitting an order to an exchange
