--- conflicted
+++ resolved
@@ -384,11 +384,8 @@
 	StopLimit        = Stop | Limit
 	StopMarket       = Stop | Market
 	TakeProfitMarket = TakeProfit | Market
-<<<<<<< HEAD
 	TakeProfitLimit  = TakeProfit | Limit
-=======
 	Bracket          = Stop | TakeProfit
->>>>>>> fd9aaf00
 )
 
 // order-type string representations
