--- conflicted
+++ resolved
@@ -89,17 +89,15 @@
 
 	// Hidden when enabled orders not displaying in order book.
 	Hidden bool
-<<<<<<< HEAD
+
+	// Iceberg specifies whether or not only visible portions of orders are shown in iceberg orders
+	Iceberg bool
+
 	// EndTime is the moment which a good til date order is valid until
 	EndTime time.Time
 
 	// StopDirection is the direction from which the stop order will trigger
 	StopDirection StopDirection
-=======
-
-	// Iceberg specifies whether or not only visible portions of orders are shown in iceberg orders
-	Iceberg bool
->>>>>>> aef8a1f1
 }
 
 // SubmitResponse is what is returned after submitting an order to an exchange
