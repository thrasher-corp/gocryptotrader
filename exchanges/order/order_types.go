--- conflicted
+++ resolved
@@ -247,27 +247,6 @@
 
 // All order status types
 const (
-<<<<<<< HEAD
-	AnyStatus           Status = "ANY"
-	New                 Status = "NEW"
-	Active              Status = "ACTIVE"
-	PartiallyCancelled  Status = "PARTIALLY_CANCELLED"
-	PartiallyFilled     Status = "PARTIALLY_FILLED"
-	Filled              Status = "FILLED"
-	Cancelled           Status = "CANCELLED"
-	PendingCancel       Status = "PENDING_CANCEL"
-	InsufficientBalance Status = "INSUFFICIENT_BALANCE"
-	MarketUnavailable   Status = "MARKET_UNAVAILABLE"
-	Rejected            Status = "REJECTED"
-	Expired             Status = "EXPIRED"
-	Hidden              Status = "HIDDEN"
-	UnknownStatus       Status = "UNKNOWN"
-	Open                Status = "OPEN"
-	AutoDeleverage      Status = "ADL"
-	Closed              Status = "CLOSED"
-	Pending             Status = "PENDING"
-	Liquidated          Status = "LIQUIDATED"
-=======
 	UnknownStatus Status = 0
 	AnyStatus     Status = 1 << iota
 	New
@@ -287,7 +266,7 @@
 	Closed
 	Pending
 	Cancelling
->>>>>>> cdcc9630
+	Liquidated          Status = "LIQUIDATED"
 )
 
 // Type enforces a standard for order types across the code base
@@ -318,17 +297,6 @@
 
 // Order side types
 const (
-<<<<<<< HEAD
-	AnySide     Side = "ANY"
-	Buy         Side = "BUY"
-	Sell        Side = "SELL"
-	Bid         Side = "BID"
-	Ask         Side = "ASK"
-	UnknownSide Side = "UNKNOWN"
-	Long        Side = "LONG"
-	Short       Side = "SHORT"
-	SideNA      Side = "N/A"
-=======
 	UnknownSide Side = 0
 	Buy         Side = 1 << iota
 	Sell
@@ -343,7 +311,7 @@
 	CouldNotBuy
 	CouldNotSell
 	MissingData
->>>>>>> cdcc9630
+	SideNA      Side = "N/A"
 )
 
 // ByPrice used for sorting orders by price
