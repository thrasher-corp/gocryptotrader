--- conflicted
+++ resolved
@@ -75,14 +75,11 @@
 	// RetrieveFeeDelay some exchanges take time to properly save order data
 	// and cannot retrieve fees data immediately
 	RetrieveFeeDelay time.Duration
-<<<<<<< HEAD
 
 	// Hidden when enabled orders not displaying in order book.
 	Hidden bool
-=======
 	// TradeMode specifies the trading mode for margin and non-margin orders: see okcoin_wrapper.go
 	TradeMode string
->>>>>>> c5240153
 }
 
 // SubmitResponse is what is returned after submitting an order to an exchange
