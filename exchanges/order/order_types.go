package order

import (
	"errors"
	"time"

	"github.com/gofrs/uuid"
	"github.com/thrasher-corp/gocryptotrader/currency"
	"github.com/thrasher-corp/gocryptotrader/exchanges/asset"
	"github.com/thrasher-corp/gocryptotrader/exchanges/margin"
)

// var error definitions
var (
	ErrSubmissionIsNil            = errors.New("order submission is nil")
	ErrCancelOrderIsNil           = errors.New("cancel order is nil")
	ErrOrderDetailIsNil           = errors.New("order detail is nil")
	ErrGetOrdersRequestIsNil      = errors.New("get order request is nil")
	ErrModifyOrderIsNil           = errors.New("modify order request is nil")
	ErrPairIsEmpty                = errors.New("order pair is empty")
	ErrAssetNotSet                = errors.New("order asset type is not set")
	ErrSideIsInvalid              = errors.New("order side is invalid")
	ErrCollateralInvalid          = errors.New("collateral type is invalid")
	ErrTypeIsInvalid              = errors.New("order type is invalid")
	ErrAmountIsInvalid            = errors.New("order amount is equal or less than zero")
	ErrPriceMustBeSetIfLimitOrder = errors.New("order price must be set if limit order type is desired")
	ErrOrderIDNotSet              = errors.New("order id or client order id is not set")
	ErrSubmitLeverageNotSupported = errors.New("leverage is not supported via order submission")
	ErrClientOrderIDNotSupported  = errors.New("client order id not supported")
	ErrUnsupportedOrderType       = errors.New("unsupported order type")
	// ErrNoRates is returned when no margin rates are returned when they are expected
	ErrNoRates         = errors.New("no rates")
	ErrCannotLiquidate = errors.New("cannot liquidate position")

	ErrUnknownTrackingMode = errors.New("unknown tracking mode")
)

// Submit contains all properties of an order that may be required
// for an order to be created on an exchange
// Each exchange has their own requirements, so not all fields
// need to be populated
type Submit struct {
	Exchange  string
	Type      Type
	Side      Side
	Pair      currency.Pair
	AssetType asset.Item

	// TimeInForce holds time in force values
	TimeInForce TimeInForce

	// ReduceOnly reduces a position instead of opening an opposing
	// position; this also equates to closing the position in huobi_wrapper.go
	// swaps.
	ReduceOnly bool
	// Leverage is the amount of leverage that will be used: see huobi_wrapper.go
	Leverage float64
	Price    float64
	// Amount in base terms
	Amount float64
	// QuoteAmount is the max amount in quote currency when purchasing base.
	// This is only used in Market orders.
	QuoteAmount float64
	// TriggerPrice is mandatory if order type `Stop, Stop Limit or Take Profit`
	// See btcmarkets_wrapper.go.
	TriggerPrice float64

	// added to represent a unified trigger price type information such as LastPrice, MarkPrice, and IndexPrice
	// https://bybit-exchange.github.io/docs/v5/order/create-order
	TriggerPriceType PriceType
	ClientID         string // TODO: Shift to credentials
	ClientOrderID    string

	// The system will first borrow you funds at the optimal interest rate and then place an order for you.
	// see kucoin_wrapper.go
	AutoBorrow bool

	// MarginType such as isolated or cross margin for when an exchange
	// supports margin type definition when submitting an order eg okx
	MarginType margin.Type
	// RetrieveFees use if an API submit order response does not return fees
	// enabling this will perform additional request(s) to retrieve them
	// and set it in the SubmitResponse
	RetrieveFees bool
	// RetrieveFeeDelay some exchanges take time to properly save order data
	// and cannot retrieve fees data immediately
	RetrieveFeeDelay    time.Duration
	RiskManagementModes RiskManagementModes

	// Hidden when enabled orders not displaying in order book.
	Hidden bool

	// Iceberg specifies whether or not only visible portions of orders are shown in iceberg orders
	Iceberg bool

	// TrackingMode specifies the way trailing stop and chase orders follow the market price or ask/bid prices.
	// See: https://www.okx.com/docs-v5/en/#order-book-trading-algo-trading-post-place-algo-order
	TrackingMode  TrackingMode
	TrackingValue float64
}

// SubmitResponse is what is returned after submitting an order to an exchange
type SubmitResponse struct {
	Exchange  string
	Type      Type
	Side      Side
	Pair      currency.Pair
	AssetType asset.Item

	TimeInForce          TimeInForce
	ReduceOnly           bool
	Leverage             float64
	Price                float64
	Amount               float64
	QuoteAmount          float64
	RemainingAmount      float64
	TriggerPrice         float64
	ClientID             string
	ClientOrderID        string
	AverageExecutedPrice float64

	LastUpdated time.Time
	Date        time.Time
	Status      Status
	OrderID     string
	Trades      []TradeHistory
	Fee         float64
	FeeAsset    currency.Code

	Cost      float64
	Purchased float64 // Buy in base currency, Sell in quote

	BorrowSize  float64
	LoanApplyID string
	MarginType  margin.Type
}

// TrackingMode defines how the stop price follows the market price.
type TrackingMode uint8

// Defined package tracking modes
const (
	UnknownTrackingMode TrackingMode = iota
	Distance                         // Distance fixed amount away from the market price
	Percentage                       // Percentage fixed percentage away from the market price
)

// Modify contains all properties of an order
// that may be updated after it has been created
// Each exchange has their own requirements, so not all fields
// are required to be populated
type Modify struct {
	// Order Identifiers
	Exchange      string
	OrderID       string
	ClientOrderID string
	Type          Type
	Side          Side
	AssetType     asset.Item
	Pair          currency.Pair

	// Change fields
	TimeInForce  TimeInForce
	Price        float64
	Amount       float64
	TriggerPrice float64

	// added to represent a unified trigger price type information such as LastPrice, MarkPrice, and IndexPrice
	// https://bybit-exchange.github.io/docs/v5/order/create-order
	TriggerPriceType PriceType

	RiskManagementModes RiskManagementModes
}

// ModifyResponse is an order modifying return type
type ModifyResponse struct {
	// Order Identifiers
	Exchange      string
	OrderID       string
	ClientOrderID string
	Pair          currency.Pair
	Type          Type
	Side          Side
	Status        Status
	AssetType     asset.Item

	// Fields that will be copied over from Modify
	TimeInForce  TimeInForce
	Price        float64
	Amount       float64
	TriggerPrice float64

	// Fields that need to be handled in scope after DeriveModifyResponse()
	// if applicable
	RemainingAmount float64
	Date            time.Time
	LastUpdated     time.Time
}

// Detail contains all properties of an order
// Each exchange has their own requirements, so not all fields are required to be populated
type Detail struct {
	HiddenOrder          bool
	TimeInForce          TimeInForce
	ReduceOnly           bool
	Leverage             float64
	Price                float64
	Amount               float64
	ContractAmount       float64
	LimitPriceUpper      float64
	LimitPriceLower      float64
	TriggerPrice         float64
	AverageExecutedPrice float64
	QuoteAmount          float64
	ExecutedAmount       float64
	RemainingAmount      float64
	Cost                 float64
	CostAsset            currency.Code
	Fee                  float64
	FeeAsset             currency.Code
	Exchange             string
	InternalOrderID      uuid.UUID
	OrderID              string
	ClientOrderID        string
	AccountID            string
	ClientID             string
	Type                 Type
	Side                 Side
	Status               Status
	AssetType            asset.Item
	Date                 time.Time
	CloseTime            time.Time
	LastUpdated          time.Time
	Pair                 currency.Pair
	MarginType           margin.Type
	Trades               []TradeHistory
	SettlementCurrency   currency.Code
}

// Filter contains all properties an order can be filtered for
// empty strings indicate to ignore the property otherwise all need to match
type Filter struct {
	Exchange        string
	InternalOrderID uuid.UUID
	OrderID         string
	ClientOrderID   string
	AccountID       string
	ClientID        string
	Type            Type
	Side            Side
	Status          Status
	AssetType       asset.Item
	Pair            currency.Pair
}

// Cancel contains all properties that may be required
// to cancel an order on an exchange
// Each exchange has their own requirements, so not all fields
// are required to be populated
type Cancel struct {
	Exchange      string
	OrderID       string
	ClientOrderID string
	AccountID     string
	ClientID      string
	Type          Type
	Side          Side
	AssetType     asset.Item
	Pair          currency.Pair
	MarginType    margin.Type
	TimeInForce   TimeInForce
}

// CancelAllResponse returns the status from attempting to
// cancel all orders on an exchange
type CancelAllResponse struct {
	Status map[string]string
	Count  int64
}

// CancelBatchResponse returns the status of orders
// that have been requested for cancellation
type CancelBatchResponse struct {
	Status map[string]string
}

// TradeHistory holds exchange history data
type TradeHistory struct {
	Price       float64
	Amount      float64
	Fee         float64
	Exchange    string
	TID         string
	Description string
	Type        Type
	Side        Side
	Timestamp   time.Time
	IsMaker     bool
	FeeAsset    string
	Total       float64
}

// MultiOrderRequest used for GetOrderHistory and GetOpenOrders wrapper functions
type MultiOrderRequest struct {
	// Currencies Empty array = all currencies. Some endpoints only support
	// singular currency enquiries
	Pairs       currency.Pairs
	AssetType   asset.Item
	Type        Type
	Side        Side
	TimeInForce TimeInForce
	StartTime   time.Time
	EndTime     time.Time
	// FromOrderID for some APIs require order history searching
	// from a specific orderID rather than via timestamps
	FromOrderID string

	MarginType margin.Type
}

// Status defines order status types
type Status uint32

// All order status types
const (
	UnknownStatus Status = 0
	AnyStatus     Status = 1 << iota
	New
	Active
	PartiallyCancelled
	PartiallyFilled
	PartiallyFilledCancelled
	Filled
	Cancelled
	PendingCancel
	InsufficientBalance
	MarketUnavailable
	Rejected
	Expired
	Hidden
	Open
	AutoDeleverage
	Closed
	Pending
	Cancelling
	Liquidated
	STP
)

// Type enforces a standard for order types across the code base
type Type uint32

// Defined package order types
const (
	UnknownType Type = 0
	Limit       Type = 1 << iota
	Market
<<<<<<< HEAD
	LimitMaker
=======
>>>>>>> 764eb37c
	Stop
	StopLimit
	StopMarket
	TakeProfit
	TakeProfitMarket
	TakeProfitLimit
	TrailingStop
	IOS
	AnyType
	Liquidation
	Trigger
	OptimalLimitIOC
	SOR                              // smart-order-routine(SOR) used in Binance
	OTO                              // one-trigger-other used in Binance: https://developers.binance.com/docs/binance-spot-api-docs/enums#contingencytype
	OCO                              // One-cancels-the-other order
	ConditionalStop                  // One-way stop order
	MarketMakerProtection            // market-maker-protection used with portfolio margin mode. See https://www.okx.com/docs-v5/en/#order-book-trading-trade-post-place-order
	MarketMakerProtectionAndPostOnly // market-maker-protection and post-only mode. Used in Okx exchange orders.
	TWAP                             // time-weighted average price.
	Chase                            // chase order. See https://www.okx.com/docs-v5/en/#order-book-trading-algo-trading-post-place-algo-order
)

// Side enforces a standard for order sides across the code base
type Side uint32

// Order side types
const (
	UnknownSide Side = 0
	Buy         Side = 1 << iota
	Sell
	Bid
	Ask
	AnySide
	Long
	Short
	ClosePosition
	// Backtester signal types
	DoNothing
	TransferredFunds
	CouldNotBuy
	CouldNotSell
	CouldNotShort
	CouldNotLong
	CouldNotCloseShort
	CouldNotCloseLong
	MissingData
)

// TimeInForce enforces a standard for time-in-force values across the code base.
type TimeInForce uint16

// Is checks to see if the enum contains the flag
func (t TimeInForce) Is(in TimeInForce) bool {
	return in != 0 && t&in == in
}

// TimeInForce types
const (
	UnsetTIF       TimeInForce = 0
	GoodTillCancel TimeInForce = 1 << iota
	GoodTillDay
	GoodTillTime
	GoodTillCrossing
	FillOrKill
	ImmediateOrCancel
	PostOnly
	UnknownTIF

	supportedTimeInForceFlag = GoodTillCancel | GoodTillDay | GoodTillTime | GoodTillCrossing | FillOrKill | ImmediateOrCancel | PostOnly
)

// ByPrice used for sorting orders by price
type ByPrice []Detail

// ByOrderType used for sorting orders by order type
type ByOrderType []Detail

// ByCurrency used for sorting orders by order currency
type ByCurrency []Detail

// ByDate used for sorting orders by order date
type ByDate []Detail

// ByOrderSide used for sorting orders by order side (buy sell)
type ByOrderSide []Detail

// ClassificationError returned when an order status
// side or type cannot be recognised
type ClassificationError struct {
	Exchange string
	OrderID  string
	Err      error
}

// FilteredOrders defines orders that have been filtered at the wrapper level
// forcing required filter operations when calling method Filter() on
// MultiOrderRequest.
type FilteredOrders []Detail

// RiskManagement represents a risk management detail information.
type RiskManagement struct {
	Enabled          bool
	TriggerPriceType PriceType
	Price            float64

	// LimitPrice limit order price when stop-loss or take-profit risk management method is triggered
	LimitPrice float64
	// OrderType order type when stop-loss or take-profit risk management method is triggered.
	OrderType Type
}

// RiskManagementModes represents take-profit and stop-loss risk management methods.
type RiskManagementModes struct {
	// Mode take-profit/stop-loss mode
	Mode       string
	TakeProfit RiskManagement
	StopLoss   RiskManagement

	// StopEntry stop: 'entry': Triggers when the last trade price changes to a value at or above the stopPrice.
	// see: https://www.kucoin.com/docs/rest/spot-trading/stop-order/introduction
	StopEntry RiskManagement
}

// PriceType enforces a standard for price types used for take-profit and stop-loss trigger types
type PriceType uint8

// price types
const (
	LastPrice  PriceType = 0
	IndexPrice PriceType = 1 << iota
	MarkPrice
	UnknownPriceType
)<|MERGE_RESOLUTION|>--- conflicted
+++ resolved
@@ -355,10 +355,7 @@
 	UnknownType Type = 0
 	Limit       Type = 1 << iota
 	Market
-<<<<<<< HEAD
 	LimitMaker
-=======
->>>>>>> 764eb37c
 	Stop
 	StopLimit
 	StopMarket
@@ -407,29 +404,6 @@
 	MissingData
 )
 
-// TimeInForce enforces a standard for time-in-force values across the code base.
-type TimeInForce uint16
-
-// Is checks to see if the enum contains the flag
-func (t TimeInForce) Is(in TimeInForce) bool {
-	return in != 0 && t&in == in
-}
-
-// TimeInForce types
-const (
-	UnsetTIF       TimeInForce = 0
-	GoodTillCancel TimeInForce = 1 << iota
-	GoodTillDay
-	GoodTillTime
-	GoodTillCrossing
-	FillOrKill
-	ImmediateOrCancel
-	PostOnly
-	UnknownTIF
-
-	supportedTimeInForceFlag = GoodTillCancel | GoodTillDay | GoodTillTime | GoodTillCrossing | FillOrKill | ImmediateOrCancel | PostOnly
-)
-
 // ByPrice used for sorting orders by price
 type ByPrice []Detail
 
