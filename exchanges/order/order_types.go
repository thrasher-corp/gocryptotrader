package order

import (
	"errors"
	"time"

	"github.com/gofrs/uuid"
	"github.com/thrasher-corp/gocryptotrader/currency"
	"github.com/thrasher-corp/gocryptotrader/exchanges/asset"
	"github.com/thrasher-corp/gocryptotrader/exchanges/margin"
)

// var error definitions
var (
	ErrSubmissionIsNil            = errors.New("order submission is nil")
	ErrCancelOrderIsNil           = errors.New("cancel order is nil")
	ErrOrderDetailIsNil           = errors.New("order detail is nil")
	ErrGetOrdersRequestIsNil      = errors.New("get order request is nil")
	ErrModifyOrderIsNil           = errors.New("modify order request is nil")
	ErrPairIsEmpty                = errors.New("order pair is empty")
	ErrAssetNotSet                = errors.New("order asset type is not set")
	ErrSideIsInvalid              = errors.New("order side is invalid")
	ErrCollateralInvalid          = errors.New("collateral type is invalid")
	ErrTypeIsInvalid              = errors.New("order type is invalid")
	ErrAmountIsInvalid            = errors.New("order amount is equal or less than zero")
	ErrPriceMustBeSetIfLimitOrder = errors.New("order price must be set if limit order type is desired")
	ErrOrderIDNotSet              = errors.New("order id or client order id is not set")
	ErrSubmitLeverageNotSupported = errors.New("leverage is not supported via order submission")
	ErrClientOrderIDNotSupported  = errors.New("client order id not supported")
	ErrUnsupportedOrderType       = errors.New("unsupported order type")
	// ErrNoRates is returned when no margin rates are returned when they are expected
	ErrNoRates = errors.New("no rates")

	errCannotLiquidate = errors.New("cannot liquidate position")
)

// Submit contains all properties of an order that may be required
// for an order to be created on an exchange
// Each exchange has their own requirements, so not all fields
// need to be populated
type Submit struct {
	Exchange  string
	Type      Type
	Side      Side
	Pair      currency.Pair
	AssetType asset.Item

	// Time in force values ------ TODO: Time In Force uint8
	ImmediateOrCancel bool
	FillOrKill        bool

	PostOnly bool
	// ReduceOnly reduces a position instead of opening an opposing
	// position; this also equates to closing the position in huobi_wrapper.go
	// swaps.
	ReduceOnly bool
	// Leverage is the amount of leverage that will be used: see huobi_wrapper.go
	Leverage float64
	Price    float64
	// Amount in base terms
	Amount float64
	// QuoteAmount is the max amount in quote currency when purchasing base.
	// This is only used in Market orders.
	QuoteAmount float64
	// TriggerPrice is mandatory if order type `Stop, Stop Limit or Take Profit`
	// See btcmarkets_wrapper.go.
	TriggerPrice  float64
	ClientID      string // TODO: Shift to credentials
	ClientOrderID string
<<<<<<< HEAD

	// Margin Mode for margin trades
	MarginMode string
	AutoBorrow bool
=======
	// MarginType such as isolated or cross margin for when an exchange
	// supports margin type definition when submitting an order eg okx
	MarginType margin.Type
>>>>>>> 5f2f6f88
	// RetrieveFees use if an API submit order response does not return fees
	// enabling this will perform additional request(s) to retrieve them
	// and set it in the SubmitResponse
	RetrieveFees bool
	// RetrieveFeeDelay some exchanges take time to properly save order data
	// and cannot retrieve fees data immediately
	RetrieveFeeDelay time.Duration

	// Hidden when enabled orders not displaying in order book.
	Hidden bool
	// TradeMode specifies the trading mode for margin and non-margin orders: see okcoin_wrapper.go
	TradeMode string
}

// SubmitResponse is what is returned after submitting an order to an exchange
type SubmitResponse struct {
	Exchange  string
	Type      Type
	Side      Side
	Pair      currency.Pair
	AssetType asset.Item

	ImmediateOrCancel bool
	FillOrKill        bool
	PostOnly          bool
	ReduceOnly        bool
	Leverage          float64
	Price             float64
	Amount            float64
	QuoteAmount       float64
	TriggerPrice      float64
	ClientID          string
	ClientOrderID     string

	LastUpdated time.Time
	Date        time.Time
	Status      Status
	OrderID     string
	Trades      []TradeHistory
	Fee         float64
	FeeAsset    currency.Code
	Cost        float64
<<<<<<< HEAD

	BorrowSize  float64
	LoanApplyID string
=======
	MarginType  margin.Type
>>>>>>> 5f2f6f88
}

// Modify contains all properties of an order
// that may be updated after it has been created
// Each exchange has their own requirements, so not all fields
// are required to be populated
type Modify struct {
	// Order Identifiers
	Exchange      string
	OrderID       string
	ClientOrderID string
	Type          Type
	Side          Side
	AssetType     asset.Item
	Pair          currency.Pair

	// Change fields
	ImmediateOrCancel bool
	PostOnly          bool
	Price             float64
	Amount            float64
	TriggerPrice      float64
}

// ModifyResponse is an order modifying return type
type ModifyResponse struct {
	// Order Identifiers
	Exchange      string
	OrderID       string
	ClientOrderID string
	Pair          currency.Pair
	Type          Type
	Side          Side
	Status        Status
	AssetType     asset.Item

	// Fields that will be copied over from Modify
	ImmediateOrCancel bool
	PostOnly          bool
	Price             float64
	Amount            float64
	TriggerPrice      float64

	// Fields that need to be handled in scope after DeriveModifyResponse()
	// if applicable
	RemainingAmount float64
	Date            time.Time
	LastUpdated     time.Time
}

// Detail contains all properties of an order
// Each exchange has their own requirements, so not all fields
// are required to be populated
type Detail struct {
	ImmediateOrCancel    bool
	HiddenOrder          bool
	FillOrKill           bool
	PostOnly             bool
	ReduceOnly           bool
	Leverage             float64
	Price                float64
	Amount               float64
	LimitPriceUpper      float64
	LimitPriceLower      float64
	TriggerPrice         float64
	AverageExecutedPrice float64
	QuoteAmount          float64
	ExecutedAmount       float64
	RemainingAmount      float64
	Cost                 float64
	CostAsset            currency.Code
	Fee                  float64
	FeeAsset             currency.Code
	Exchange             string
	InternalOrderID      uuid.UUID
	OrderID              string
	ClientOrderID        string
	AccountID            string
	ClientID             string
	WalletAddress        string
	Type                 Type
	Side                 Side
	Status               Status
	AssetType            asset.Item
	Date                 time.Time
	CloseTime            time.Time
	LastUpdated          time.Time
	Pair                 currency.Pair
	MarginType           margin.Type
	Trades               []TradeHistory
}

// Filter contains all properties an order can be filtered for
// empty strings indicate to ignore the property otherwise all need to match
type Filter struct {
	Exchange        string
	InternalOrderID uuid.UUID
	OrderID         string
	ClientOrderID   string
	AccountID       string
	ClientID        string
	WalletAddress   string
	Type            Type
	Side            Side
	Status          Status
	AssetType       asset.Item
	Pair            currency.Pair
}

// Cancel contains all properties that may be required
// to cancel an order on an exchange
// Each exchange has their own requirements, so not all fields
// are required to be populated
type Cancel struct {
	Exchange      string
	OrderID       string
	ClientOrderID string
	AccountID     string
	ClientID      string
	WalletAddress string
	Type          Type
	Side          Side
	AssetType     asset.Item
	Pair          currency.Pair
<<<<<<< HEAD

	MarginMode string
=======
	MarginType    margin.Type
>>>>>>> 5f2f6f88
}

// CancelAllResponse returns the status from attempting to
// cancel all orders on an exchange
type CancelAllResponse struct {
	Status map[string]string
	Count  int64
}

// CancelBatchResponse returns the status of orders
// that have been requested for cancellation
type CancelBatchResponse struct {
	Status map[string]string
}

// TradeHistory holds exchange history data
type TradeHistory struct {
	Price       float64
	Amount      float64
	Fee         float64
	Exchange    string
	TID         string
	Description string
	Type        Type
	Side        Side
	Timestamp   time.Time
	IsMaker     bool
	FeeAsset    string
	Total       float64
}

// MultiOrderRequest used for GetOrderHistory and GetOpenOrders wrapper functions
type MultiOrderRequest struct {
	// Currencies Empty array = all currencies. Some endpoints only support
	// singular currency enquiries
	Pairs     currency.Pairs
	AssetType asset.Item
	Type      Type
	Side      Side
	StartTime time.Time
	EndTime   time.Time
	// FromOrderID for some APIs require order history searching
	// from a specific orderID rather than via timestamps
	FromOrderID string
}

// Status defines order status types
type Status uint32

// All order status types
const (
	UnknownStatus Status = 0
	AnyStatus     Status = 1 << iota
	New
	Active
	PartiallyCancelled
	PartiallyFilled
	Filled
	Cancelled
	PendingCancel
	InsufficientBalance
	MarketUnavailable
	Rejected
	Expired
	Hidden
	Open
	AutoDeleverage
	Closed
	Pending
	Cancelling
	Liquidated
)

// Type enforces a standard for order types across the code base
type Type uint32

// Defined package order types
const (
	UnknownType Type = 0
	Limit       Type = 1 << iota
	Market
	PostOnly
	ImmediateOrCancel
	Stop
	StopLimit
	StopMarket
	TakeProfit
	TakeProfitMarket
	TrailingStop
	FillOrKill
	IOS
	AnyType
	Liquidation
	Trigger
	OptimalLimitIOC
	OCO             // One-cancels-the-other order
	ConditionalStop // One-way stop order
)

// Side enforces a standard for order sides across the code base
type Side uint32

// Order side types
const (
	UnknownSide Side = 0
	Buy         Side = 1 << iota
	Sell
	Bid
	Ask
	AnySide
	Long
	Short
	ClosePosition
	// Backtester signal types
	DoNothing
	TransferredFunds
	CouldNotBuy
	CouldNotSell
	CouldNotShort
	CouldNotLong
	CouldNotCloseShort
	CouldNotCloseLong
	MissingData
)

// ByPrice used for sorting orders by price
type ByPrice []Detail

// ByOrderType used for sorting orders by order type
type ByOrderType []Detail

// ByCurrency used for sorting orders by order currency
type ByCurrency []Detail

// ByDate used for sorting orders by order date
type ByDate []Detail

// ByOrderSide used for sorting orders by order side (buy sell)
type ByOrderSide []Detail

// ClassificationError returned when an order status
// side or type cannot be recognised
type ClassificationError struct {
	Exchange string
	OrderID  string
	Err      error
}

// FilteredOrders defines orders that have been filtered at the wrapper level
// forcing required filter operations when calling method Filter() on
// MultiOrderRequest.
type FilteredOrders []Detail<|MERGE_RESOLUTION|>--- conflicted
+++ resolved
@@ -67,16 +67,14 @@
 	TriggerPrice  float64
 	ClientID      string // TODO: Shift to credentials
 	ClientOrderID string
-<<<<<<< HEAD
-
-	// Margin Mode for margin trades
-	MarginMode string
+
+	// The system will first borrow you funds at the optimal interest rate and then place an order for you.
+	// see kucoin_wrapper.go
 	AutoBorrow bool
-=======
+
 	// MarginType such as isolated or cross margin for when an exchange
 	// supports margin type definition when submitting an order eg okx
 	MarginType margin.Type
->>>>>>> 5f2f6f88
 	// RetrieveFees use if an API submit order response does not return fees
 	// enabling this will perform additional request(s) to retrieve them
 	// and set it in the SubmitResponse
@@ -119,13 +117,10 @@
 	Fee         float64
 	FeeAsset    currency.Code
 	Cost        float64
-<<<<<<< HEAD
 
 	BorrowSize  float64
 	LoanApplyID string
-=======
 	MarginType  margin.Type
->>>>>>> 5f2f6f88
 }
 
 // Modify contains all properties of an order
@@ -250,12 +245,7 @@
 	Side          Side
 	AssetType     asset.Item
 	Pair          currency.Pair
-<<<<<<< HEAD
-
-	MarginMode string
-=======
 	MarginType    margin.Type
->>>>>>> 5f2f6f88
 }
 
 // CancelAllResponse returns the status from attempting to
