package order

import (
	"errors"
	"time"

	"github.com/gofrs/uuid"
	"github.com/thrasher-corp/gocryptotrader/currency"
	"github.com/thrasher-corp/gocryptotrader/exchanges/asset"
	"github.com/thrasher-corp/gocryptotrader/exchanges/margin"
)

// var error definitions
var (
	ErrSubmissionIsNil            = errors.New("order submission is nil")
	ErrCancelOrderIsNil           = errors.New("cancel order is nil")
	ErrOrderDetailIsNil           = errors.New("order detail is nil")
	ErrGetOrdersRequestIsNil      = errors.New("get order request is nil")
	ErrModifyOrderIsNil           = errors.New("modify order request is nil")
	ErrPairIsEmpty                = errors.New("order pair is empty")
	ErrAssetNotSet                = errors.New("order asset type is not set")
	ErrSideIsInvalid              = errors.New("order side is invalid")
	ErrCollateralInvalid          = errors.New("collateral type is invalid")
	ErrTypeIsInvalid              = errors.New("order type is invalid")
	ErrAmountIsInvalid            = errors.New("order amount is equal or less than zero")
	ErrPriceMustBeSetIfLimitOrder = errors.New("order price must be set if limit order type is desired")
	ErrOrderIDNotSet              = errors.New("order id or client order id is not set")
	ErrSubmitLeverageNotSupported = errors.New("leverage is not supported via order submission")
	ErrClientOrderIDNotSupported  = errors.New("client order id not supported")
	ErrUnsupportedOrderType       = errors.New("unsupported order type")
	// ErrNoRates is returned when no margin rates are returned when they are expected
	ErrNoRates         = errors.New("no rates")
	ErrCannotLiquidate = errors.New("cannot liquidate position")

	ErrUnknownTrackingMode = errors.New("unknown tracking mode")
)

// Submit contains all properties of an order that may be required
// for an order to be created on an exchange
// Each exchange has their own requirements, so not all fields
// need to be populated
type Submit struct {
	Exchange  string
	Type      Type
	Side      Side
	Pair      currency.Pair
	AssetType asset.Item

	// TimeInForce holds time in force values
	TimeInForce TimeInForce

	// ReduceOnly reduces a position instead of opening an opposing
	// position; this also equates to closing the position in huobi_wrapper.go
	// swaps.
	ReduceOnly bool
	// Leverage is the amount of leverage that will be used: see huobi_wrapper.go
	Leverage float64
	Price    float64
	// Amount in base terms
	Amount float64
	// QuoteAmount is the max amount in quote currency when purchasing base.
	// This is only used in Market orders.
	QuoteAmount float64
	// TriggerPrice is mandatory if order type `Stop, Stop Limit or Take Profit`
	// See btcmarkets_wrapper.go.
	TriggerPrice float64

	// added to represent a unified trigger price type information such as LastPrice, MarkPrice, and IndexPrice
	// https://bybit-exchange.github.io/docs/v5/order/create-order
	TriggerPriceType PriceType
	ClientID         string // TODO: Shift to credentials
	ClientOrderID    string

	// The system will first borrow you funds at the optimal interest rate and then place an order for you.
	// see kucoin_wrapper.go
	AutoBorrow bool

	// MarginType such as isolated or cross margin for when an exchange
	// supports margin type definition when submitting an order eg okx
	MarginType margin.Type
	// RetrieveFees use if an API submit order response does not return fees
	// enabling this will perform additional request(s) to retrieve them
	// and set it in the SubmitResponse
	RetrieveFees bool
	// RetrieveFeeDelay some exchanges take time to properly save order data
	// and cannot retrieve fees data immediately
	RetrieveFeeDelay    time.Duration
	RiskManagementModes RiskManagementModes

	// Hidden when enabled orders not displaying in order book.
	Hidden bool

	// Iceberg specifies whether or not only visible portions of orders are shown in iceberg orders
	Iceberg bool

	// TrackingMode specifies the way trailing stop and chase orders follow the market price or ask/bid prices.
	// See: https://www.okx.com/docs-v5/en/#order-book-trading-algo-trading-post-place-algo-order
	TrackingMode  TrackingMode
	TrackingValue float64
}

// SubmitResponse is what is returned after submitting an order to an exchange
type SubmitResponse struct {
	Exchange  string
	Type      Type
	Side      Side
	Pair      currency.Pair
	AssetType asset.Item

	TimeInForce          TimeInForce
	ReduceOnly           bool
	Leverage             float64
	Price                float64
	Amount               float64
	QuoteAmount          float64
	RemainingAmount      float64
	TriggerPrice         float64
	ClientID             string
	ClientOrderID        string
	AverageExecutedPrice float64

	LastUpdated time.Time
	Date        time.Time
	Status      Status
	OrderID     string
	Trades      []TradeHistory
	Fee         float64
	FeeAsset    currency.Code

	Cost      float64
	Purchased float64 // Buy in base currency, Sell in quote

	BorrowSize  float64
	LoanApplyID string
	MarginType  margin.Type
}

// TrackingMode defines how the stop price follows the market price.
type TrackingMode uint8

// Defined package tracking modes
const (
	UnknownTrackingMode TrackingMode = iota
	Distance                         // Distance fixed amount away from the market price
	Percentage                       // Percentage fixed percentage away from the market price
)

// Modify contains all properties of an order
// that may be updated after it has been created
// Each exchange has their own requirements, so not all fields
// are required to be populated
type Modify struct {
	// Order Identifiers
	Exchange      string
	OrderID       string
	ClientOrderID string
	Type          Type
	Side          Side
	AssetType     asset.Item
	Pair          currency.Pair

	// Change fields
	TimeInForce  TimeInForce
	Price        float64
	Amount       float64
	TriggerPrice float64

	// added to represent a unified trigger price type information such as LastPrice, MarkPrice, and IndexPrice
	// https://bybit-exchange.github.io/docs/v5/order/create-order
	TriggerPriceType PriceType

	RiskManagementModes RiskManagementModes
}

// ModifyResponse is an order modifying return type
type ModifyResponse struct {
	// Order Identifiers
	Exchange      string
	OrderID       string
	ClientOrderID string
	Pair          currency.Pair
	Type          Type
	Side          Side
	Status        Status
	AssetType     asset.Item

	// Fields that will be copied over from Modify
	TimeInForce  TimeInForce
	Price        float64
	Amount       float64
	TriggerPrice float64

	// Fields that need to be handled in scope after DeriveModifyResponse()
	// if applicable
	RemainingAmount float64
	Date            time.Time
	LastUpdated     time.Time
}

// Detail contains all properties of an order
// Each exchange has their own requirements, so not all fields are required to be populated
type Detail struct {
	HiddenOrder          bool
	TimeInForce          TimeInForce
	ReduceOnly           bool
	Leverage             float64
	Price                float64
	Amount               float64
	ContractAmount       float64
	LimitPriceUpper      float64
	LimitPriceLower      float64
	TriggerPrice         float64
	AverageExecutedPrice float64
	QuoteAmount          float64
	ExecutedAmount       float64
	RemainingAmount      float64
	Cost                 float64
	CostAsset            currency.Code
	Fee                  float64
	FeeAsset             currency.Code
	Exchange             string
	InternalOrderID      uuid.UUID
	OrderID              string
	ClientOrderID        string
	AccountID            string
	ClientID             string
	Type                 Type
	Side                 Side
	Status               Status
	AssetType            asset.Item
	Date                 time.Time
	CloseTime            time.Time
	LastUpdated          time.Time
	Pair                 currency.Pair
	MarginType           margin.Type
	Trades               []TradeHistory
	SettlementCurrency   currency.Code
}

// Filter contains all properties an order can be filtered for
// empty strings indicate to ignore the property otherwise all need to match
type Filter struct {
	Exchange        string
	InternalOrderID uuid.UUID
	OrderID         string
	ClientOrderID   string
	AccountID       string
	ClientID        string
	Type            Type
	Side            Side
	Status          Status
	AssetType       asset.Item
	Pair            currency.Pair
}

// Cancel contains all properties that may be required
// to cancel an order on an exchange
// Each exchange has their own requirements, so not all fields
// are required to be populated
type Cancel struct {
	Exchange      string
	OrderID       string
	ClientOrderID string
	AccountID     string
	ClientID      string
	Type          Type
	Side          Side
	AssetType     asset.Item
	Pair          currency.Pair
	MarginType    margin.Type
	TimeInForce   TimeInForce
}

// CancelAllResponse returns the status from attempting to
// cancel all orders on an exchange
type CancelAllResponse struct {
	Status map[string]string
	Count  int64
}

// CancelBatchResponse returns the status of orders
// that have been requested for cancellation
type CancelBatchResponse struct {
	Status map[string]string
}

// TradeHistory holds exchange history data
type TradeHistory struct {
	Price       float64
	Amount      float64
	Fee         float64
	Exchange    string
	TID         string
	Description string
	Type        Type
	Side        Side
	Timestamp   time.Time
	IsMaker     bool
	FeeAsset    string
	Total       float64
}

// MultiOrderRequest used for GetOrderHistory and GetOpenOrders wrapper functions
type MultiOrderRequest struct {
	// Currencies Empty array = all currencies. Some endpoints only support
	// singular currency enquiries
	Pairs       currency.Pairs
	AssetType   asset.Item
	Type        Type
	Side        Side
	TimeInForce TimeInForce
	StartTime   time.Time
	EndTime     time.Time
	// FromOrderID for some APIs require order history searching
	// from a specific orderID rather than via timestamps
	FromOrderID string

	MarginType margin.Type
}

// Status defines order status types
type Status uint32

// All order status types
const (
	UnknownStatus Status = 0
	AnyStatus     Status = 1 << iota
	New
	Active
	PartiallyCancelled
	PartiallyFilled
	PartiallyFilledCancelled
	Filled
	Cancelled
	PendingCancel
	InsufficientBalance
	MarketUnavailable
	Rejected
	Expired
	Hidden
	Open
	AutoDeleverage
	Closed
	Pending
	Cancelling
	Liquidated
	STP
)

// Type enforces a standard for order types across the code base
type Type uint64

// Is checks to see if the Type contains the Type cmp
func (t Type) Is(cmp Type) bool {
	return cmp != 0 && t&cmp == cmp
}

// Defined package order types
const (
	UnknownType Type = 0
	Limit       Type = 1 << iota
	Market
	Stop
	TakeProfit
<<<<<<< HEAD
	TakeProfitLimit
	StopLoss
	TakeProfitMarket
=======
>>>>>>> 062ee2a7
	TrailingStop
	IOS
	AnyType
	Liquidation
	Trigger
	OCO             // One-cancels-the-other order
	ConditionalStop // One-way stop order
	TWAP            // time-weighted average price
	Chase           // chase limit order
	OptimalLimit
	MarketMakerProtection

	// Hybrid order types
	StopLimit        = Stop | Limit
	StopMarket       = Stop | Market
	TakeProfitMarket = TakeProfit | Market
)

// order-type string representations
const (
	orderStopMarket            = "STOP MARKET"
	orderStopLimit             = "STOP LIMIT"
	orderLimit                 = "LIMIT"
	orderMarket                = "MARKET"
	orderStop                  = "STOP"
	orderConditionalStop       = "CONDITIONAL"
	orderTWAP                  = "TWAP"
	orderChase                 = "CHASE"
	orderTakeProfit            = "TAKE PROFIT"
	orderTakeProfitMarket      = "TAKE PROFIT MARKET"
	orderTrailingStop          = "TRAILING_STOP"
	orderIOS                   = "IOS"
	orderLiquidation           = "LIQUIDATION"
	orderTrigger               = "TRIGGER"
	orderOCO                   = "OCO"
	orderOptimalLimit          = "OPTIMAL_LIMIT"
	orderMarketMakerProtection = "MMP"
	orderAnyType               = "ANY"
)

// Side enforces a standard for order sides across the code base
type Side uint32

// Order side types
const (
	UnknownSide Side = 0
	Buy         Side = 1 << iota
	Sell
	Bid
	Ask
	AnySide
	Long
	Short
	ClosePosition
	// Backtester signal types
	DoNothing
	TransferredFunds
	CouldNotBuy
	CouldNotSell
	CouldNotShort
	CouldNotLong
	CouldNotCloseShort
	CouldNotCloseLong
	MissingData
)

// ByPrice used for sorting orders by price
type ByPrice []Detail

// ByOrderType used for sorting orders by order type
type ByOrderType []Detail

// ByCurrency used for sorting orders by order currency
type ByCurrency []Detail

// ByDate used for sorting orders by order date
type ByDate []Detail

// ByOrderSide used for sorting orders by order side (buy sell)
type ByOrderSide []Detail

// ClassificationError returned when an order status
// side or type cannot be recognised
type ClassificationError struct {
	Exchange string
	OrderID  string
	Err      error
}

// FilteredOrders defines orders that have been filtered at the wrapper level
// forcing required filter operations when calling method Filter() on
// MultiOrderRequest.
type FilteredOrders []Detail

// RiskManagement represents a risk management detail information.
type RiskManagement struct {
	Enabled          bool
	TriggerPriceType PriceType
	Price            float64

	// LimitPrice limit order price when stop-loss or take-profit risk management method is triggered
	LimitPrice float64
	// OrderType order type when stop-loss or take-profit risk management method is triggered.
	OrderType Type
}

// RiskManagementModes represents take-profit and stop-loss risk management methods.
type RiskManagementModes struct {
	// Mode take-profit/stop-loss mode
	Mode       string
	TakeProfit RiskManagement
	StopLoss   RiskManagement

	// StopEntry stop: 'entry': Triggers when the last trade price changes to a value at or above the stopPrice.
	// see: https://www.kucoin.com/docs/rest/spot-trading/stop-order/introduction
	StopEntry RiskManagement
}

// PriceType enforces a standard for price types used for take-profit and stop-loss trigger types
type PriceType uint8

// price types
const (
	UnsetPriceType PriceType = 0
	LastPrice      PriceType = 1 << iota
	IndexPrice
	MarkPrice
	UnknownPriceType
)<|MERGE_RESOLUTION|>--- conflicted
+++ resolved
@@ -362,12 +362,6 @@
 	Market
 	Stop
 	TakeProfit
-<<<<<<< HEAD
-	TakeProfitLimit
-	StopLoss
-	TakeProfitMarket
-=======
->>>>>>> 062ee2a7
 	TrailingStop
 	IOS
 	AnyType
@@ -384,6 +378,7 @@
 	StopLimit        = Stop | Limit
 	StopMarket       = Stop | Market
 	TakeProfitMarket = TakeProfit | Market
+	TakeProfitLimit  = TakeProfit | Limit
 )
 
 // order-type string representations
