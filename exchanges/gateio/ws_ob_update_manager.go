package gateio

import (
	"context"
	"errors"
	"fmt"
	"sync"
	"time"

	"github.com/thrasher-corp/gocryptotrader/common/key"
	"github.com/thrasher-corp/gocryptotrader/currency"
	"github.com/thrasher-corp/gocryptotrader/exchange/websocket/buffer"
	"github.com/thrasher-corp/gocryptotrader/exchanges/asset"
	"github.com/thrasher-corp/gocryptotrader/exchanges/orderbook"
	"github.com/thrasher-corp/gocryptotrader/exchanges/subscription"
)

const defaultWSSnapshotSyncDelay = 2 * time.Second

var errOrderbookSnapshotOutdated = errors.New("orderbook snapshot is outdated")

type wsOBUpdateManager struct {
	lookup            map[key.PairAsset]*updateCache
	snapshotSyncDelay time.Duration
	mtx               sync.RWMutex
}

type updateCache struct {
	updates  []pendingUpdate
	updating bool
	mtx      sync.Mutex
}

type pendingUpdate struct {
	update        *orderbook.Update
	firstUpdateID int64
}

func newWsOBUpdateManager(snapshotSyncDelay time.Duration) *wsOBUpdateManager {
	return &wsOBUpdateManager{lookup: make(map[key.PairAsset]*updateCache), snapshotSyncDelay: snapshotSyncDelay}
}

<<<<<<< HEAD
// ProcessUpdate processes an orderbook update by syncing snapshot, caching updates and applying them
func (m *wsOBUpdateManager) ProcessUpdate(ctx context.Context, g *Exchange, firstUpdateID int64, update *orderbook.Update) error {
=======
// ProcessOrderbookUpdate processes an orderbook update by syncing snapshot, caching updates and applying them
func (m *wsOBUpdateManager) ProcessOrderbookUpdate(ctx context.Context, g *Gateio, firstUpdateID int64, update *orderbook.Update) error {
>>>>>>> ef8cb7b1
	cache := m.LoadCache(update.Pair, update.Asset)
	cache.mtx.Lock()
	defer cache.mtx.Unlock()

	if cache.updating {
		cache.updates = append(cache.updates, pendingUpdate{update: update, firstUpdateID: firstUpdateID})
		return nil
	}

	lastUpdateID, err := g.Websocket.Orderbook.LastUpdateID(update.Pair, update.Asset)
	if err != nil && !errors.Is(err, buffer.ErrDepthNotFound) {
		return err
	}

	if lastUpdateID+1 >= firstUpdateID {
		return applyOrderbookUpdate(g, update)
	}

	// Orderbook is behind notifications, flush store to prevent trading on stale data
	if err := g.Websocket.Orderbook.FlushOrderbook(update.Pair, update.Asset); err != nil && !errors.Is(err, buffer.ErrDepthNotFound) {
		return err
	}

	cache.updating = true
	cache.updates = append(cache.updates, pendingUpdate{update: update, firstUpdateID: firstUpdateID})

	go func() {
		select {
		case <-ctx.Done():
			return
		case <-time.After(m.snapshotSyncDelay):
			if err := cache.SyncOrderbook(ctx, g, update.Pair, update.Asset); err != nil {
				g.Websocket.DataHandler <- fmt.Errorf("failed to sync orderbook for %v %v: %w", update.Pair, update.Asset, err)
			}
		}
	}()

	return nil
}

// LoadCache loads the cache for the given pair and asset. If the cache does not exist, it creates a new one.
func (m *wsOBUpdateManager) LoadCache(p currency.Pair, a asset.Item) *updateCache {
	m.mtx.RLock()
	cache, ok := m.lookup[key.PairAsset{Base: p.Base.Item, Quote: p.Quote.Item, Asset: a}]
	m.mtx.RUnlock()
	if !ok {
		m.mtx.Lock()
		cache = &updateCache{}
		m.lookup[key.PairAsset{Base: p.Base.Item, Quote: p.Quote.Item, Asset: a}] = cache
		m.mtx.Unlock()
	}
	return cache
}

// SyncOrderbook fetches and synchronises an orderbook snapshot to the limit size so that pending updates can be
// applied to the orderbook.
func (c *updateCache) SyncOrderbook(ctx context.Context, g *Exchange, pair currency.Pair, a asset.Item) error {
	// TODO: When subscription config is added for all assets update limits to use sub.Levels
	var limit uint64
	switch a {
	case asset.Spot:
		sub := g.Websocket.GetSubscription(spotOrderbookUpdateKey)
		if sub == nil {
			return fmt.Errorf("no subscription found for %q", spotOrderbookUpdateKey)
		}
		// There is no way to set levels when we subscribe for this specific subscription case.
		// Extract limit from interval e.g. 20ms == 20 limit book and 100ms == 100 limit book.
		limit = uint64(sub.Interval.Duration().Milliseconds()) //nolint:gosec // No overflow risk
	case asset.USDTMarginedFutures, asset.USDCMarginedFutures:
		limit = futuresOrderbookUpdateLimit
	case asset.DeliveryFutures:
		limit = deliveryFuturesUpdateLimit
	case asset.Options:
		limit = optionOrderbookUpdateLimit
	}

	book, err := g.UpdateOrderbookWithLimit(ctx, pair, a, limit)

	c.mtx.Lock() // lock here to prevent ws handle data interference with REST request above
	defer func() {
		c.updates = nil
		c.updating = false
		c.mtx.Unlock()
	}()

	if err != nil {
		return err
	}

	if a != asset.Spot {
		if err := g.Websocket.Orderbook.LoadSnapshot(book); err != nil {
			return err
		}
	} else {
		// Spot, Margin, and Cross Margin books are all classified as spot
		for i := range standardMarginAssetTypes {
			if enabled, _ := g.IsPairEnabled(pair, standardMarginAssetTypes[i]); !enabled {
				continue
			}
			book.Asset = standardMarginAssetTypes[i]
			if err := g.Websocket.Orderbook.LoadSnapshot(book); err != nil {
				return err
			}
		}
	}
	return c.applyPendingUpdates(g, a)
}

// ApplyPendingUpdates applies all pending updates to the orderbook
func (c *updateCache) applyPendingUpdates(g *Exchange, a asset.Item) error {
	for _, data := range c.updates {
		lastUpdateID, err := g.Websocket.Orderbook.LastUpdateID(data.update.Pair, a)
		if err != nil {
			return err
		}
		nextID := lastUpdateID + 1
		if data.firstUpdateID > nextID {
			return errOrderbookSnapshotOutdated
		}
		if data.update.UpdateID < nextID {
			continue // skip updates that are behind the current orderbook
		}
		if err := applyOrderbookUpdate(g, data.update); err != nil {
			return err
		}
	}
	return nil
}

// applyOrderbookUpdate applies an orderbook update to the orderbook
func applyOrderbookUpdate(g *Exchange, update *orderbook.Update) error {
	if update.Asset != asset.Spot {
		return g.Websocket.Orderbook.Update(update)
	}

	for i := range standardMarginAssetTypes {
		if enabled, _ := g.IsPairEnabled(update.Pair, standardMarginAssetTypes[i]); !enabled {
			continue
		}
		update.Asset = standardMarginAssetTypes[i]
		if err := g.Websocket.Orderbook.Update(update); err != nil {
			return err
		}
	}

	return nil
}

var spotOrderbookUpdateKey = channelKey{&subscription.Subscription{Channel: subscription.OrderbookChannel}}

var _ subscription.MatchableKey = channelKey{}

type channelKey struct {
	*subscription.Subscription
}

func (k channelKey) Match(eachKey subscription.MatchableKey) bool {
	return k.Subscription.Channel == eachKey.GetSubscription().Channel
}

func (k channelKey) GetSubscription() *subscription.Subscription {
	return k.Subscription
}<|MERGE_RESOLUTION|>--- conflicted
+++ resolved
@@ -40,13 +40,8 @@
 	return &wsOBUpdateManager{lookup: make(map[key.PairAsset]*updateCache), snapshotSyncDelay: snapshotSyncDelay}
 }
 
-<<<<<<< HEAD
-// ProcessUpdate processes an orderbook update by syncing snapshot, caching updates and applying them
-func (m *wsOBUpdateManager) ProcessUpdate(ctx context.Context, g *Exchange, firstUpdateID int64, update *orderbook.Update) error {
-=======
 // ProcessOrderbookUpdate processes an orderbook update by syncing snapshot, caching updates and applying them
-func (m *wsOBUpdateManager) ProcessOrderbookUpdate(ctx context.Context, g *Gateio, firstUpdateID int64, update *orderbook.Update) error {
->>>>>>> ef8cb7b1
+func (m *wsOBUpdateManager) ProcessOrderbookUpdate(ctx context.Context, g *Exchange, firstUpdateID int64, update *orderbook.Update) error {
 	cache := m.LoadCache(update.Pair, update.Asset)
 	cache.mtx.Lock()
 	defer cache.mtx.Unlock()
