package gateio

import (
	"context"
	"errors"
	"fmt"
	"sync"
	"time"

	"github.com/thrasher-corp/gocryptotrader/common/key"
	"github.com/thrasher-corp/gocryptotrader/currency"
	"github.com/thrasher-corp/gocryptotrader/exchanges/asset"
	"github.com/thrasher-corp/gocryptotrader/exchanges/orderbook"
	"github.com/thrasher-corp/gocryptotrader/exchanges/subscription"
	"github.com/thrasher-corp/gocryptotrader/log"
)

var (
	errOrderbookSnapshotOutdated      = errors.New("orderbook snapshot is outdated")
	errPendingUpdatesNotApplied       = errors.New("pending updates not applied")
	errInvalidOrderbookUpdateInterval = errors.New("invalid orderbook update interval")

	defaultWSOrderbookUpdateDeadline  = time.Minute * 2
	defaultWsOrderbookUpdateTimeDelay = time.Second * 2
	spotOrderbookUpdateKey            = subscription.MustChannelKey(subscription.OrderbookChannel)
	errUnhandledCacheState            = errors.New("unhandled cache state")
)

type wsOBUpdateManager struct {
	lookup   map[key.PairAsset]*updateCache
	deadline time.Duration
	delay    time.Duration
	m        sync.RWMutex
}

type updateCache struct {
	updates []pendingUpdate
	ch      chan int64
	m       sync.Mutex
	state   cacheState
}

type cacheState uint32

const (
	cacheStateUninitialised cacheState = iota
	cacheStateInitialised
	cacheStateQueuing
	cacheStateSynced
)

type pendingUpdate struct {
	update        *orderbook.Update
	firstUpdateID int64
}

func newWsOBUpdateManager(delay, deadline time.Duration) *wsOBUpdateManager {
	return &wsOBUpdateManager{lookup: make(map[key.PairAsset]*updateCache), deadline: deadline, delay: delay}
}

// ProcessOrderbookUpdate processes an orderbook update by syncing snapshot, caching updates and applying them
func (m *wsOBUpdateManager) ProcessOrderbookUpdate(ctx context.Context, e *Exchange, firstUpdateID int64, update *orderbook.Update) error {
	cache, err := m.LoadCache(update.Pair, update.Asset)
	if err != nil {
		return err
	}

	cache.m.Lock()
	defer cache.m.Unlock()
	switch cache.state {
	case cacheStateSynced:
		return m.applyUpdate(ctx, e, cache, firstUpdateID, update)
	case cacheStateInitialised:
		m.initialiseOrderbookCache(ctx, e, firstUpdateID, update, cache)
	case cacheStateQueuing:
		cache.updates = append(cache.updates, pendingUpdate{update: update, firstUpdateID: firstUpdateID})
		select {
		case cache.ch <- update.UpdateID: // Notify SyncOrderbook of most recent update ID for inspection
		default:
		}
	default:
		return fmt.Errorf("%w: %d for %v %v", errUnhandledCacheState, cache.state, update.Pair, update.Asset)
	}
	return nil
}

// applyUpdate verifies and applies an orderbook update
// Invalidates the cache on error
// Does not benefit from concurrent lock protection
func (m *wsOBUpdateManager) applyUpdate(ctx context.Context, e *Exchange, cache *updateCache, firstUpdateID int64, update *orderbook.Update) error {
	lastUpdateID, err := e.Websocket.Orderbook.LastUpdateID(update.Pair, update.Asset)
	if err != nil {
		log.Errorf(log.ExchangeSys, "%s websocket orderbook manager: failed to sync orderbook for %v %v: %v", e.Name, update.Pair, update.Asset, err)
		return m.invalidateCache(ctx, e, firstUpdateID, update, cache)
	}
	if lastUpdateID+1 != firstUpdateID {
		if e.Verbose { // disconnection will pollute logs
			log.Warnf(log.ExchangeSys, "%s websocket orderbook manager: failed to sync orderbook for %v %v: desync detected", e.Name, update.Pair, update.Asset)
		}
		return m.invalidateCache(ctx, e, firstUpdateID, update, cache)
	}
	if err := e.Websocket.Orderbook.Update(update); err != nil {
		log.Errorf(log.ExchangeSys, "%s websocket orderbook manager: failed to sync orderbook for %v %v: %v", e.Name, update.Pair, update.Asset, err)
		return m.invalidateCache(ctx, e, firstUpdateID, update, cache)
	}
	return nil
}

// invalidateCache invalidates the existing orderbook, clears the update queue and reinitialises the orderbook cache
// assumes lock already active on cache
func (m *wsOBUpdateManager) invalidateCache(ctx context.Context, e *Exchange, firstUpdateID int64, update *orderbook.Update, cache *updateCache) error {
	if err := e.Websocket.Orderbook.InvalidateOrderbook(update.Pair, update.Asset); err != nil {
		return err
	}
	m.initialiseOrderbookCache(ctx, e, firstUpdateID, update, cache)
	return nil
}

// initialiseOrderbookCache sets the cache state to queuing, appends the update to the cache and spawns a goroutine
// to fetch and synchronise the orderbook snapshot
// assumes lock already active on cache
func (m *wsOBUpdateManager) initialiseOrderbookCache(ctx context.Context, e *Exchange, firstUpdateID int64, update *orderbook.Update, cache *updateCache) {
	cache.state = cacheStateQueuing
	cache.updates = append(cache.updates, pendingUpdate{update: update, firstUpdateID: firstUpdateID})
	go func() {
<<<<<<< HEAD
		select {
		case <-ctx.Done():
			return
		case <-time.After(m.snapshotSyncDelay):
			if err := cache.SyncOrderbook(ctx, g, update.Pair, update.Asset); err != nil {
				err = fmt.Errorf("failed to sync orderbook for %v %v: %w", update.Pair, update.Asset, err)
				if errSend := g.Websocket.DataHandler.Send(ctx, err); errSend != nil {
					log.Errorf(log.WebsocketMgr, "%s: %s %s", g.Name, errSend, err)
				}
			}
=======
		if err := cache.SyncOrderbook(ctx, e, update.Pair, update.Asset, m.delay, m.deadline); err != nil {
			log.Errorf(log.ExchangeSys, "%s websocket orderbook manager: failed to sync orderbook for %v %v: %v", e.Name, update.Pair, update.Asset, err)
>>>>>>> cf54764c
		}
	}()
}

// LoadCache loads the cache for the given pair and asset. If the cache does not exist, it creates a new one.
func (m *wsOBUpdateManager) LoadCache(p currency.Pair, a asset.Item) (*updateCache, error) {
	if p.IsEmpty() {
		return nil, currency.ErrCurrencyPairEmpty
	}
	if !a.IsValid() {
		return nil, fmt.Errorf("%w: %q", asset.ErrInvalidAsset, a)
	}
	m.m.RLock()
	cache, ok := m.lookup[key.PairAsset{Base: p.Base.Item, Quote: p.Quote.Item, Asset: a}]
	m.m.RUnlock()
	if !ok {
		cache = &updateCache{ch: make(chan int64), state: cacheStateInitialised}
		m.m.Lock()
		m.lookup[key.PairAsset{Base: p.Base.Item, Quote: p.Quote.Item, Asset: a}] = cache
		m.m.Unlock()
	}
	return cache, nil
}

// SyncOrderbook fetches and synchronises an orderbook snapshot to the limit size so that pending updates can be
// applied to the orderbook.
func (c *updateCache) SyncOrderbook(ctx context.Context, e *Exchange, pair currency.Pair, a asset.Item, delay, deadline time.Duration) error {
	limit, err := e.extractOrderbookLimit(a)
	if err != nil {
		c.clearWithLock()
		return err
	}

	// REST requests can be behind websocket updates by a large margin, so we wait here to allow the cache to fill with
	// updates before we fetch the orderbook snapshot.
	select {
	case <-ctx.Done():
		c.clearWithLock()
		return ctx.Err()
	case <-time.After(delay):
	}

	// Setting deadline to error out instead of waiting for rate limiter delay which excessively builds a backlog of
	// pending updates.
	ctx, cancel := context.WithDeadline(ctx, time.Now().Add(deadline))
	defer cancel()

	book, err := e.fetchOrderbook(ctx, pair, a, limit)
	if err != nil {
		c.clearWithLock()
		return err
	}

	if err := c.waitForUpdate(ctx, book.LastUpdateID+1); err != nil {
		c.clearWithLock()
		return err
	}

	c.m.Lock() // Lock here to prevent ws handle data interference with REST request above.
	defer func() {
		c.clearNoLock()
		c.m.Unlock()
	}()

	if err := e.Websocket.Orderbook.LoadSnapshot(book); err != nil {
		return err
	}

	return c.applyPendingUpdates(e)
}

// waitForUpdate waits for an update with an ID >= nextUpdateID
func (c *updateCache) waitForUpdate(ctx context.Context, nextUpdateID int64) error {
	c.m.Lock()
	updateListLastUpdateID := c.updates[len(c.updates)-1].update.UpdateID
	c.m.Unlock()
	if updateListLastUpdateID >= nextUpdateID {
		return nil
	}

	for {
		select {
		case <-ctx.Done():
			return ctx.Err()
		case recentPendingUpdateID := <-c.ch:
			if recentPendingUpdateID >= nextUpdateID {
				return nil
			}
		}
	}
}

// applyPendingUpdates applies all pending updates to the orderbook
// assumes lock already active on cache
func (c *updateCache) applyPendingUpdates(e *Exchange) error {
	var updated bool
	for _, data := range c.updates {
		bookLastUpdateID, err := e.Websocket.Orderbook.LastUpdateID(data.update.Pair, data.update.Asset)
		if err != nil {
			return err
		}

		nextUpdateID := bookLastUpdateID + 1 // From docs: `baseId+1`

		// From docs: Dump all notifications which satisfy `u` < `baseId+1`
		if data.update.UpdateID < nextUpdateID {
			continue
		}

		pendingFirstUpdateID := data.firstUpdateID // `U`
		// From docs: `baseID+1` < first notification `U` current base order book falls behind notifications
		if nextUpdateID < pendingFirstUpdateID {
			return errOrderbookSnapshotOutdated
		}

		if err := e.Websocket.Orderbook.Update(data.update); err != nil {
			return err
		}

		updated = true
	}

	if !updated {
		return errPendingUpdatesNotApplied
	}
	c.state = cacheStateSynced
	return nil
}

func (c *updateCache) clearWithLock() {
	c.m.Lock()
	defer c.m.Unlock()
	c.clearNoLock()
}

func (c *updateCache) clearNoLock() {
	c.updates = nil
}<|MERGE_RESOLUTION|>--- conflicted
+++ resolved
@@ -123,21 +123,8 @@
 	cache.state = cacheStateQueuing
 	cache.updates = append(cache.updates, pendingUpdate{update: update, firstUpdateID: firstUpdateID})
 	go func() {
-<<<<<<< HEAD
-		select {
-		case <-ctx.Done():
-			return
-		case <-time.After(m.snapshotSyncDelay):
-			if err := cache.SyncOrderbook(ctx, g, update.Pair, update.Asset); err != nil {
-				err = fmt.Errorf("failed to sync orderbook for %v %v: %w", update.Pair, update.Asset, err)
-				if errSend := g.Websocket.DataHandler.Send(ctx, err); errSend != nil {
-					log.Errorf(log.WebsocketMgr, "%s: %s %s", g.Name, errSend, err)
-				}
-			}
-=======
 		if err := cache.SyncOrderbook(ctx, e, update.Pair, update.Asset, m.delay, m.deadline); err != nil {
 			log.Errorf(log.ExchangeSys, "%s websocket orderbook manager: failed to sync orderbook for %v %v: %v", e.Name, update.Pair, update.Asset, err)
->>>>>>> cf54764c
 		}
 	}()
 }
