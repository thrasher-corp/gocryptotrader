package gateio

import (
	"context"
	"errors"
	"net/http"
	"strconv"
	"strings"
	"time"

	gws "github.com/gorilla/websocket"
	"github.com/thrasher-corp/gocryptotrader/currency"
	"github.com/thrasher-corp/gocryptotrader/encoding/json"
	"github.com/thrasher-corp/gocryptotrader/exchange/websocket"
	"github.com/thrasher-corp/gocryptotrader/exchanges/account"
	"github.com/thrasher-corp/gocryptotrader/exchanges/asset"
	"github.com/thrasher-corp/gocryptotrader/exchanges/fill"
	"github.com/thrasher-corp/gocryptotrader/exchanges/kline"
	"github.com/thrasher-corp/gocryptotrader/exchanges/order"
	"github.com/thrasher-corp/gocryptotrader/exchanges/orderbook"
	"github.com/thrasher-corp/gocryptotrader/exchanges/subscription"
	"github.com/thrasher-corp/gocryptotrader/exchanges/ticker"
	"github.com/thrasher-corp/gocryptotrader/exchanges/trade"
)

const (
	btcFuturesWebsocketURL  = "wss://fx-ws.gateio.ws/v4/ws/btc"
	usdtFuturesWebsocketURL = "wss://fx-ws.gateio.ws/v4/ws/usdt"

	futuresPingChannel            = "futures.ping"
	futuresTickersChannel         = "futures.tickers"
	futuresTradesChannel          = "futures.trades"
	futuresOrderbookChannel       = "futures.order_book"
	futuresOrderbookTickerChannel = "futures.book_ticker"
	futuresOrderbookUpdateChannel = "futures.order_book_update"
	futuresCandlesticksChannel    = "futures.candlesticks"
	futuresOrdersChannel          = "futures.orders"

	//  authenticated channels
	futuresUserTradesChannel        = "futures.usertrades"
	futuresLiquidatesChannel        = "futures.liquidates"
	futuresAutoDeleveragesChannel   = "futures.auto_deleverages"
	futuresAutoPositionCloseChannel = "futures.position_closes"
	futuresBalancesChannel          = "futures.balances"
	futuresReduceRiskLimitsChannel  = "futures.reduce_risk_limits"
	futuresPositionsChannel         = "futures.positions"
	futuresAutoOrdersChannel        = "futures.autoorders"

	futuresOrderbookUpdateLimit uint64 = 20
)

var defaultFuturesSubscriptions = []string{
	futuresTickersChannel,
	futuresTradesChannel,
	futuresOrderbookUpdateChannel,
	futuresCandlesticksChannel,
}

// WsFuturesConnect initiates a websocket connection for futures account
func (g *Gateio) WsFuturesConnect(ctx context.Context, conn websocket.Connection) error {
	a := asset.USDTMarginedFutures
	if conn.GetURL() == btcFuturesWebsocketURL {
		a = asset.CoinMarginedFutures
	}
	if err := g.CurrencyPairs.IsAssetEnabled(a); err != nil {
		return err
	}
	if err := conn.DialContext(ctx, &gws.Dialer{}, http.Header{}); err != nil {
		return err
	}
	pingMessage, err := json.Marshal(WsInput{
		ID:      conn.GenerateMessageID(false),
		Time:    time.Now().Unix(), // TODO: Func for dynamic time as this will be the same time for every ping message.
		Channel: futuresPingChannel,
	})
	if err != nil {
		return err
	}
	conn.SetupPingHandler(websocketRateLimitNotNeededEPL, websocket.PingHandler{
		Websocket:   true,
		MessageType: gws.PingMessage,
		Delay:       time.Second * 15,
		Message:     pingMessage,
	})
	return nil
}

// GenerateFuturesDefaultSubscriptions returns default subscriptions information.
// TODO: Update to use the new subscription template system
func (g *Gateio) GenerateFuturesDefaultSubscriptions(a asset.Item) (subscription.List, error) {
	channelsToSubscribe := defaultFuturesSubscriptions
	if g.Websocket.CanUseAuthenticatedEndpoints() {
		channelsToSubscribe = append(channelsToSubscribe, futuresOrdersChannel, futuresUserTradesChannel, futuresBalancesChannel)
	}

	pairs, err := g.GetEnabledPairs(a)
	if err != nil {
		if errors.Is(err, asset.ErrNotEnabled) {
			return nil, nil // no enabled pairs, subscriptions require an associated pair.
		}
		return nil, err
	}

	var subscriptions subscription.List
	for i := range channelsToSubscribe {
		for j := range pairs {
			params := make(map[string]any)
			switch channelsToSubscribe[i] {
			case futuresOrderbookChannel:
				params["limit"] = 100
				params["interval"] = "0"
			case futuresCandlesticksChannel:
				params["interval"] = kline.FiveMin
			case futuresOrderbookUpdateChannel:
				// This is the fastest frequency available for futures orderbook updates 20 levels every 20ms
				params["frequency"] = kline.TwentyMilliseconds
				params["level"] = strconv.FormatUint(futuresOrderbookUpdateLimit, 10)
			}
			fPair, err := g.FormatExchangeCurrency(pairs[j], a)
			if err != nil {
				return nil, err
			}
			subscriptions = append(subscriptions, &subscription.Subscription{
				Channel: channelsToSubscribe[i],
				Pairs:   currency.Pairs{fPair.Upper()},
				Params:  params,
				Asset:   a,
			})
		}
	}
	return subscriptions, nil
}

// FuturesSubscribe sends a websocket message to stop receiving data from the channel
func (g *Gateio) FuturesSubscribe(ctx context.Context, conn websocket.Connection, channelsToUnsubscribe subscription.List) error {
	return g.handleSubscription(ctx, conn, subscribeEvent, channelsToUnsubscribe, g.generateFuturesPayload)
}

// FuturesUnsubscribe sends a websocket message to stop receiving data from the channel
func (g *Gateio) FuturesUnsubscribe(ctx context.Context, conn websocket.Connection, channelsToUnsubscribe subscription.List) error {
	return g.handleSubscription(ctx, conn, unsubscribeEvent, channelsToUnsubscribe, g.generateFuturesPayload)
}

// WsHandleFuturesData handles futures websocket data
<<<<<<< HEAD
func (g *Gateio) WsHandleFuturesData(_ context.Context, conn websocket.Connection, respRaw []byte, a asset.Item) error {
=======
func (g *Gateio) WsHandleFuturesData(ctx context.Context, respRaw []byte, a asset.Item) error {
>>>>>>> 8fa6179f
	push, err := parseWSHeader(respRaw)
	if err != nil {
		return err
	}

	if push.RequestID != "" {
		return conn.RequireMatchWithData(push.RequestID, respRaw)
	}

	if push.Event == subscribeEvent || push.Event == unsubscribeEvent {
		return conn.RequireMatchWithData(push.ID, respRaw)
	}

	switch push.Channel {
	case futuresTickersChannel:
		return g.processFuturesTickers(respRaw, a)
	case futuresTradesChannel:
		return g.processFuturesTrades(respRaw, a)
	case futuresOrderbookChannel:
		return g.processFuturesOrderbookSnapshot(push.Event, push.Result, a, push.Time)
	case futuresOrderbookTickerChannel:
		return g.processFuturesOrderbookTicker(push.Result)
	case futuresOrderbookUpdateChannel:
		return g.processFuturesOrderbookUpdate(ctx, push.Result, a, push.Time)
	case futuresCandlesticksChannel:
		return g.processFuturesCandlesticks(respRaw, a)
	case futuresOrdersChannel:
		processed, err := g.processFuturesOrdersPushData(respRaw, a)
		if err != nil {
			return err
		}
		g.Websocket.DataHandler <- processed
		return nil
	case futuresUserTradesChannel:
		return g.procesFuturesUserTrades(respRaw, a)
	case futuresLiquidatesChannel:
		return g.processFuturesLiquidatesNotification(respRaw)
	case futuresAutoDeleveragesChannel:
		return g.processFuturesAutoDeleveragesNotification(respRaw)
	case futuresAutoPositionCloseChannel:
		return g.processPositionCloseData(respRaw)
	case futuresBalancesChannel:
		return g.processBalancePushData(ctx, respRaw, a)
	case futuresReduceRiskLimitsChannel:
		return g.processFuturesReduceRiskLimitNotification(respRaw)
	case futuresPositionsChannel:
		return g.processFuturesPositionsNotification(respRaw)
	case futuresAutoOrdersChannel:
		return g.processFuturesAutoOrderPushData(respRaw)
	default:
		g.Websocket.DataHandler <- websocket.UnhandledMessageWarning{
			Message: g.Name + websocket.UnhandledMessage + string(respRaw),
		}
		return errors.New(websocket.UnhandledMessage)
	}
}

func (g *Gateio) generateFuturesPayload(ctx context.Context, conn websocket.Connection, event string, channelsToSubscribe subscription.List) ([]WsInput, error) {
	if len(channelsToSubscribe) == 0 {
		return nil, errors.New("cannot generate payload, no channels supplied")
	}
	var creds *account.Credentials
	var err error
	if g.Websocket.CanUseAuthenticatedEndpoints() {
		creds, err = g.GetCredentials(ctx)
		if err != nil {
			g.Websocket.SetCanUseAuthenticatedEndpoints(false)
		}
	}

	outbound := make([]WsInput, 0, len(channelsToSubscribe))
	for i := range channelsToSubscribe {
		if len(channelsToSubscribe[i].Pairs) != 1 {
			return nil, subscription.ErrNotSinglePair
		}
		var auth *WsAuthInput
		timestamp := time.Now()
		var params []string
		params = []string{channelsToSubscribe[i].Pairs[0].String()}
		if g.Websocket.CanUseAuthenticatedEndpoints() {
			switch channelsToSubscribe[i].Channel {
			case futuresOrdersChannel, futuresUserTradesChannel,
				futuresLiquidatesChannel, futuresAutoDeleveragesChannel,
				futuresAutoPositionCloseChannel, futuresBalancesChannel,
				futuresReduceRiskLimitsChannel, futuresPositionsChannel,
				futuresAutoOrdersChannel:
				value, ok := channelsToSubscribe[i].Params["user"].(string)
				if ok {
					params = append(
						[]string{value},
						params...)
				}
				var sigTemp string
				sigTemp, err = g.generateWsSignature(creds.Secret, event, channelsToSubscribe[i].Channel, timestamp.Unix())
				if err != nil {
					return nil, err
				}
				auth = &WsAuthInput{
					Method: "api_key",
					Key:    creds.Key,
					Sign:   sigTemp,
				}
			}
		}
		frequency, okay := channelsToSubscribe[i].Params["frequency"].(kline.Interval)
		if okay {
			var frequencyString string
			frequencyString, err = getIntervalString(frequency)
			if err != nil {
				return nil, err
			}
			params = append(params, frequencyString)
		}
		levelString, okay := channelsToSubscribe[i].Params["level"].(string)
		if okay {
			params = append(params, levelString)
		}
		limit, okay := channelsToSubscribe[i].Params["limit"].(int)
		if okay {
			params = append(params, strconv.Itoa(limit))
		}
		accuracy, okay := channelsToSubscribe[i].Params["accuracy"].(string)
		if okay {
			params = append(params, accuracy)
		}
		switch channelsToSubscribe[i].Channel {
		case futuresCandlesticksChannel:
			interval, okay := channelsToSubscribe[i].Params["interval"].(kline.Interval)
			if okay {
				var intervalString string
				intervalString, err = getIntervalString(interval)
				if err != nil {
					return nil, err
				}
				params = append([]string{intervalString}, params...)
			}
		case futuresOrderbookChannel:
			intervalString, okay := channelsToSubscribe[i].Params["interval"].(string)
			if okay {
				params = append(params, intervalString)
			}
		}
		outbound = append(outbound, WsInput{
			ID:      conn.GenerateMessageID(false),
			Event:   event,
			Channel: channelsToSubscribe[i].Channel,
			Payload: params,
			Auth:    auth,
			Time:    timestamp.Unix(),
		})
	}
	return outbound, nil
}

func (g *Gateio) processFuturesTickers(data []byte, assetType asset.Item) error {
	resp := struct {
		Time    int64            `json:"time"`
		Channel string           `json:"channel"`
		Event   string           `json:"event"`
		Result  []WsFutureTicker `json:"result"`
	}{}
	err := json.Unmarshal(data, &resp)
	if err != nil {
		return err
	}
	tickerPriceDatas := make([]ticker.Price, len(resp.Result))
	for x := range resp.Result {
		tickerPriceDatas[x] = ticker.Price{
			ExchangeName: g.Name,
			Volume:       resp.Result[x].Volume24HBase.Float64(),
			QuoteVolume:  resp.Result[x].Volume24HQuote.Float64(),
			High:         resp.Result[x].High24H.Float64(),
			Low:          resp.Result[x].Low24H.Float64(),
			Last:         resp.Result[x].Last.Float64(),
			AssetType:    assetType,
			Pair:         resp.Result[x].Contract,
			LastUpdated:  time.Unix(resp.Time, 0),
		}
	}
	g.Websocket.DataHandler <- tickerPriceDatas
	return nil
}

func (g *Gateio) processFuturesTrades(data []byte, assetType asset.Item) error {
	saveTradeData := g.IsSaveTradeDataEnabled()
	if !saveTradeData && !g.IsTradeFeedEnabled() {
		return nil
	}

	resp := struct {
		Time    int64             `json:"time"`
		Channel string            `json:"channel"`
		Event   string            `json:"event"`
		Result  []WsFuturesTrades `json:"result"`
	}{}
	err := json.Unmarshal(data, &resp)
	if err != nil {
		return err
	}

	trades := make([]trade.Data, len(resp.Result))
	for x := range resp.Result {
		trades[x] = trade.Data{
			Timestamp:    resp.Result[x].CreateTime.Time(),
			CurrencyPair: resp.Result[x].Contract,
			AssetType:    assetType,
			Exchange:     g.Name,
			Price:        resp.Result[x].Price.Float64(),
			Amount:       resp.Result[x].Size,
			TID:          strconv.FormatInt(resp.Result[x].ID, 10),
		}
	}
	return g.Websocket.Trade.Update(saveTradeData, trades...)
}

func (g *Gateio) processFuturesCandlesticks(data []byte, assetType asset.Item) error {
	resp := struct {
		Time    int64                `json:"time"`
		Channel string               `json:"channel"`
		Event   string               `json:"event"`
		Result  []FuturesCandlestick `json:"result"`
	}{}
	err := json.Unmarshal(data, &resp)
	if err != nil {
		return err
	}
	klineDatas := make([]websocket.KlineData, len(resp.Result))
	for x := range resp.Result {
		icp := strings.Split(resp.Result[x].Name, currency.UnderscoreDelimiter)
		if len(icp) < 3 {
			return errors.New("malformed futures candlestick websocket push data")
		}
		currencyPair, err := currency.NewPairFromString(strings.Join(icp[1:], currency.UnderscoreDelimiter))
		if err != nil {
			return err
		}
		klineDatas[x] = websocket.KlineData{
			Pair:       currencyPair,
			AssetType:  assetType,
			Exchange:   g.Name,
			StartTime:  resp.Result[x].Timestamp.Time(),
			Interval:   icp[0],
			OpenPrice:  resp.Result[x].OpenPrice.Float64(),
			ClosePrice: resp.Result[x].ClosePrice.Float64(),
			HighPrice:  resp.Result[x].HighestPrice.Float64(),
			LowPrice:   resp.Result[x].LowestPrice.Float64(),
			Volume:     resp.Result[x].Volume,
		}
	}
	g.Websocket.DataHandler <- klineDatas
	return nil
}

func (g *Gateio) processFuturesOrderbookTicker(incoming []byte) error {
	var data WsFuturesOrderbookTicker
	err := json.Unmarshal(incoming, &data)
	if err != nil {
		return err
	}
	g.Websocket.DataHandler <- data
	return nil
}

func (g *Gateio) processFuturesOrderbookUpdate(ctx context.Context, incoming []byte, a asset.Item, pushTime time.Time) error {
	var data WsFuturesAndOptionsOrderbookUpdate
	if err := json.Unmarshal(incoming, &data); err != nil {
		return err
	}
	asks := make([]orderbook.Tranche, len(data.Asks))
	for x := range data.Asks {
		asks[x].Price = data.Asks[x].Price.Float64()
		asks[x].Amount = data.Asks[x].Size
	}
	bids := make([]orderbook.Tranche, len(data.Bids))
	for x := range data.Bids {
		bids[x].Price = data.Bids[x].Price.Float64()
		bids[x].Amount = data.Bids[x].Size
	}

	return g.wsOBUpdateMgr.ProcessUpdate(ctx, g, data.FirstUpdatedID, &orderbook.Update{
		UpdateID:       data.LastUpdatedID,
		UpdateTime:     data.Timestamp.Time(),
		UpdatePushedAt: pushTime,
		Pair:           data.ContractName,
		Asset:          a,
		Asks:           asks,
		Bids:           bids,
		AllowEmpty:     true,
	})
}

func (g *Gateio) processFuturesOrderbookSnapshot(event string, incoming []byte, assetType asset.Item, updatePushedAt time.Time) error {
	if event == "all" {
		var data WsFuturesOrderbookSnapshot
		err := json.Unmarshal(incoming, &data)
		if err != nil {
			return err
		}
		base := orderbook.Base{
			Asset:           assetType,
			Exchange:        g.Name,
			Pair:            data.Contract,
			LastUpdated:     data.Timestamp.Time(),
			UpdatePushedAt:  updatePushedAt,
			VerifyOrderbook: g.CanVerifyOrderbook,
		}
		base.Asks = make([]orderbook.Tranche, len(data.Asks))
		for x := range data.Asks {
			base.Asks[x].Amount = data.Asks[x].Size
			base.Asks[x].Price = data.Asks[x].Price.Float64()
		}
		base.Bids = make([]orderbook.Tranche, len(data.Bids))
		for x := range data.Bids {
			base.Bids[x].Amount = data.Bids[x].Size
			base.Bids[x].Price = data.Bids[x].Price.Float64()
		}
		return g.Websocket.Orderbook.LoadSnapshot(&base)
	}
	var data []WsFuturesOrderbookUpdateEvent
	err := json.Unmarshal(incoming, &data)
	if err != nil {
		return err
	}
	dataMap := map[string][2][]orderbook.Tranche{}
	for x := range data {
		ab, ok := dataMap[data[x].CurrencyPair]
		if !ok {
			ab = [2][]orderbook.Tranche{}
		}
		if data[x].Amount > 0 {
			ab[1] = append(ab[1], orderbook.Tranche{
				Price:  data[x].Price.Float64(),
				Amount: data[x].Amount,
			})
		} else {
			ab[0] = append(ab[0], orderbook.Tranche{
				Price:  data[x].Price.Float64(),
				Amount: -data[x].Amount,
			})
		}
		if !ok {
			dataMap[data[x].CurrencyPair] = ab
		}
	}
	if len(dataMap) == 0 {
		return errors.New("missing orderbook ask and bid data")
	}
	for key, ab := range dataMap {
		currencyPair, err := currency.NewPairFromString(key)
		if err != nil {
			return err
		}
		err = g.Websocket.Orderbook.LoadSnapshot(&orderbook.Base{
			Asks:            ab[0],
			Bids:            ab[1],
			Asset:           assetType,
			Exchange:        g.Name,
			Pair:            currencyPair,
			LastUpdated:     updatePushedAt,
			UpdatePushedAt:  updatePushedAt,
			VerifyOrderbook: g.CanVerifyOrderbook,
		})
		if err != nil {
			return err
		}
	}
	return nil
}

func (g *Gateio) processFuturesOrdersPushData(data []byte, assetType asset.Item) ([]order.Detail, error) {
	resp := struct {
		Time    int64            `json:"time"`
		Channel string           `json:"channel"`
		Event   string           `json:"event"`
		Result  []WsFuturesOrder `json:"result"`
	}{}
	err := json.Unmarshal(data, &resp)
	if err != nil {
		return nil, err
	}
	orderDetails := make([]order.Detail, len(resp.Result))
	for x := range resp.Result {
		var status order.Status
		if resp.Result[x].Status == "finished" {
			if resp.Result[x].FinishAs == "ioc" || resp.Result[x].FinishAs == "reduce_only" {
				status = order.Cancelled
			} else {
				status, err = order.StringToOrderStatus(resp.Result[x].FinishAs)
			}
		} else {
			status, err = order.StringToOrderStatus(resp.Result[x].Status)
		}
		if err != nil {
			g.Websocket.DataHandler <- order.ClassificationError{
				Exchange: g.Name,
				OrderID:  strconv.FormatInt(resp.Result[x].ID, 10),
				Err:      err,
			}
		}

		orderDetails[x] = order.Detail{
			Amount:         resp.Result[x].Size,
			Exchange:       g.Name,
			OrderID:        strconv.FormatInt(resp.Result[x].ID, 10),
			Status:         status,
			Pair:           resp.Result[x].Contract,
			LastUpdated:    resp.Result[x].FinishTime.Time(),
			Date:           resp.Result[x].CreateTime.Time(),
			ExecutedAmount: resp.Result[x].Size - resp.Result[x].Left,
			Price:          resp.Result[x].Price,
			AssetType:      assetType,
			AccountID:      resp.Result[x].User,
			CloseTime:      resp.Result[x].FinishTime.Time(),
		}
	}
	return orderDetails, nil
}

func (g *Gateio) procesFuturesUserTrades(data []byte, assetType asset.Item) error {
	if !g.IsFillsFeedEnabled() {
		return nil
	}

	resp := struct {
		Time    int64                `json:"time"`
		Channel string               `json:"channel"`
		Event   string               `json:"event"`
		Result  []WsFuturesUserTrade `json:"result"`
	}{}
	err := json.Unmarshal(data, &resp)
	if err != nil {
		return err
	}
	fills := make([]fill.Data, len(resp.Result))
	for x := range resp.Result {
		fills[x] = fill.Data{
			Timestamp:    resp.Result[x].CreateTime.Time(),
			Exchange:     g.Name,
			CurrencyPair: resp.Result[x].Contract,
			OrderID:      resp.Result[x].OrderID,
			TradeID:      resp.Result[x].ID,
			Price:        resp.Result[x].Price.Float64(),
			Amount:       resp.Result[x].Size,
			AssetType:    assetType,
		}
	}
	return g.Websocket.Fills.Update(fills...)
}

func (g *Gateio) processFuturesLiquidatesNotification(data []byte) error {
	resp := struct {
		Time    int64                              `json:"time"`
		Channel string                             `json:"channel"`
		Event   string                             `json:"event"`
		Result  []WsFuturesLiquidationNotification `json:"result"`
	}{}
	err := json.Unmarshal(data, &resp)
	if err != nil {
		return err
	}
	g.Websocket.DataHandler <- &resp
	return nil
}

func (g *Gateio) processFuturesAutoDeleveragesNotification(data []byte) error {
	resp := struct {
		Time    int64                                  `json:"time"`
		Channel string                                 `json:"channel"`
		Event   string                                 `json:"event"`
		Result  []WsFuturesAutoDeleveragesNotification `json:"result"`
	}{}
	err := json.Unmarshal(data, &resp)
	if err != nil {
		return err
	}
	g.Websocket.DataHandler <- &resp
	return nil
}

func (g *Gateio) processPositionCloseData(data []byte) error {
	resp := struct {
		Time    int64             `json:"time"`
		Channel string            `json:"channel"`
		Event   string            `json:"event"`
		Result  []WsPositionClose `json:"result"`
	}{}
	err := json.Unmarshal(data, &resp)
	if err != nil {
		return err
	}
	g.Websocket.DataHandler <- &resp
	return nil
}

func (g *Gateio) processBalancePushData(ctx context.Context, data []byte, assetType asset.Item) error {
	resp := struct {
		Time    int64       `json:"time"`
		Channel string      `json:"channel"`
		Event   string      `json:"event"`
		Result  []WsBalance `json:"result"`
	}{}
	err := json.Unmarshal(data, &resp)
	if err != nil {
		return err
	}
	creds, err := g.GetCredentials(ctx)
	if err != nil {
		return err
	}
	changes := make([]account.Change, len(resp.Result))
	for x, bal := range resp.Result {
		info := strings.Split(bal.Text, currency.UnderscoreDelimiter)
		if len(info) != 2 {
			return errors.New("malformed text")
		}
		changes[x] = account.Change{
			AssetType: assetType,
			Account:   bal.User,
			Balance: &account.Balance{
				Currency:  currency.NewCode(info[0]),
				Total:     bal.Balance,
				Free:      bal.Balance,
				UpdatedAt: bal.Time.Time(),
			},
		}
	}
	g.Websocket.DataHandler <- changes
	return account.ProcessChange(g.Name, changes, creds)
}

func (g *Gateio) processFuturesReduceRiskLimitNotification(data []byte) error {
	resp := struct {
		Time    int64                                  `json:"time"`
		Channel string                                 `json:"channel"`
		Event   string                                 `json:"event"`
		Result  []WsFuturesReduceRiskLimitNotification `json:"result"`
	}{}
	err := json.Unmarshal(data, &resp)
	if err != nil {
		return err
	}
	g.Websocket.DataHandler <- &resp
	return nil
}

func (g *Gateio) processFuturesPositionsNotification(data []byte) error {
	resp := struct {
		Time    int64               `json:"time"`
		Channel string              `json:"channel"`
		Event   string              `json:"event"`
		Result  []WsFuturesPosition `json:"result"`
	}{}
	err := json.Unmarshal(data, &resp)
	if err != nil {
		return err
	}
	g.Websocket.DataHandler <- &resp
	return nil
}

func (g *Gateio) processFuturesAutoOrderPushData(data []byte) error {
	resp := struct {
		Time    int64                `json:"time"`
		Channel string               `json:"channel"`
		Event   string               `json:"event"`
		Result  []WsFuturesAutoOrder `json:"result"`
	}{}
	err := json.Unmarshal(data, &resp)
	if err != nil {
		return err
	}
	g.Websocket.DataHandler <- &resp
	return nil
}<|MERGE_RESOLUTION|>--- conflicted
+++ resolved
@@ -142,11 +142,7 @@
 }
 
 // WsHandleFuturesData handles futures websocket data
-<<<<<<< HEAD
-func (g *Gateio) WsHandleFuturesData(_ context.Context, conn websocket.Connection, respRaw []byte, a asset.Item) error {
-=======
-func (g *Gateio) WsHandleFuturesData(ctx context.Context, respRaw []byte, a asset.Item) error {
->>>>>>> 8fa6179f
+func (g *Gateio) WsHandleFuturesData(ctx context.Context, conn websocket.Connection, respRaw []byte, a asset.Item) error {
 	push, err := parseWSHeader(respRaw)
 	if err != nil {
 		return err
