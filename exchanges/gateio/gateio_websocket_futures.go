package gateio

import (
	"context"
	"errors"
	"net/http"
	"strconv"
	"strings"
	"time"

	gws "github.com/gorilla/websocket"
	"github.com/thrasher-corp/gocryptotrader/currency"
	"github.com/thrasher-corp/gocryptotrader/encoding/json"
	"github.com/thrasher-corp/gocryptotrader/exchange/accounts"
	"github.com/thrasher-corp/gocryptotrader/exchange/websocket"
	"github.com/thrasher-corp/gocryptotrader/exchanges/asset"
	"github.com/thrasher-corp/gocryptotrader/exchanges/fill"
	"github.com/thrasher-corp/gocryptotrader/exchanges/kline"
	"github.com/thrasher-corp/gocryptotrader/exchanges/order"
	"github.com/thrasher-corp/gocryptotrader/exchanges/orderbook"
	"github.com/thrasher-corp/gocryptotrader/exchanges/subscription"
	"github.com/thrasher-corp/gocryptotrader/exchanges/ticker"
	"github.com/thrasher-corp/gocryptotrader/exchanges/trade"
	"github.com/thrasher-corp/gocryptotrader/types"
)

const (
	btcFuturesWebsocketURL  = "wss://fx-ws.gateio.ws/v4/ws/btc"
	usdtFuturesWebsocketURL = "wss://fx-ws.gateio.ws/v4/ws/usdt"

	futuresPingChannel            = "futures.ping"
	futuresTickersChannel         = "futures.tickers"
	futuresTradesChannel          = "futures.trades"
	futuresOrderbookChannel       = "futures.order_book"
	futuresOrderbookTickerChannel = "futures.book_ticker"
	futuresOrderbookUpdateChannel = "futures.order_book_update"
	futuresCandlesticksChannel    = "futures.candlesticks"
	futuresOrdersChannel          = "futures.orders"

	//  authenticated channels
	futuresUserTradesChannel        = "futures.usertrades"
	futuresLiquidatesChannel        = "futures.liquidates"
	futuresAutoDeleveragesChannel   = "futures.auto_deleverages"
	futuresAutoPositionCloseChannel = "futures.position_closes"
	futuresBalancesChannel          = "futures.balances"
	futuresReduceRiskLimitsChannel  = "futures.reduce_risk_limits"
	futuresPositionsChannel         = "futures.positions"
	futuresAutoOrdersChannel        = "futures.autoorders"

	futuresOrderbookUpdateLimit uint64 = 20
)

var defaultFuturesSubscriptions = []string{
	futuresTickersChannel,
	futuresTradesChannel,
	futuresOrderbookUpdateChannel,
	futuresCandlesticksChannel,
}

// WsFuturesConnect initiates a websocket connection for futures account
func (e *Exchange) WsFuturesConnect(ctx context.Context, conn websocket.Connection) error {
	a := asset.USDTMarginedFutures
	if conn.GetURL() == btcFuturesWebsocketURL {
		a = asset.CoinMarginedFutures
	}
	if err := e.CurrencyPairs.IsAssetEnabled(a); err != nil {
		return err
	}
	if err := conn.Dial(ctx, &gws.Dialer{}, http.Header{}); err != nil {
		return err
	}
	pingHandler, err := getWSPingHandler(futuresPingChannel)
	if err != nil {
		return err
	}
	conn.SetupPingHandler(websocketRateLimitNotNeededEPL, pingHandler)
	return nil
}

// GenerateFuturesDefaultSubscriptions returns default subscriptions information.
// TODO: Update to use the new subscription template system
func (e *Exchange) GenerateFuturesDefaultSubscriptions(a asset.Item) (subscription.List, error) {
	channelsToSubscribe := defaultFuturesSubscriptions
	if e.Websocket.CanUseAuthenticatedEndpoints() {
		channelsToSubscribe = append(channelsToSubscribe, futuresOrdersChannel, futuresUserTradesChannel, futuresBalancesChannel)
	}

	pairs, err := e.GetEnabledPairs(a)
	if err != nil {
		if errors.Is(err, asset.ErrNotEnabled) {
			return nil, nil // no enabled pairs, subscriptions require an associated pair.
		}
		return nil, err
	}

	var subscriptions subscription.List
	for i := range channelsToSubscribe {
		for j := range pairs {
			params := make(map[string]any)
			switch channelsToSubscribe[i] {
			case futuresOrderbookChannel:
				params["limit"] = 100
				params["interval"] = "0"
			case futuresCandlesticksChannel:
				params["interval"] = kline.FiveMin
			case futuresOrderbookUpdateChannel:
				// This is the fastest frequency available for futures orderbook updates 20 levels every 20ms
				params["frequency"] = kline.TwentyMilliseconds
				params["level"] = strconv.FormatUint(futuresOrderbookUpdateLimit, 10)
			}
			fPair, err := e.FormatExchangeCurrency(pairs[j], a)
			if err != nil {
				return nil, err
			}
			subscriptions = append(subscriptions, &subscription.Subscription{
				Channel: channelsToSubscribe[i],
				Pairs:   currency.Pairs{fPair.Upper()},
				Params:  params,
				Asset:   a,
			})
		}
	}
	return subscriptions, nil
}

// FuturesSubscribe sends a websocket message to stop receiving data from the channel
func (e *Exchange) FuturesSubscribe(ctx context.Context, conn websocket.Connection, channelsToUnsubscribe subscription.List) error {
	return e.handleSubscription(ctx, conn, subscribeEvent, channelsToUnsubscribe, e.generateFuturesPayload)
}

// FuturesUnsubscribe sends a websocket message to stop receiving data from the channel
func (e *Exchange) FuturesUnsubscribe(ctx context.Context, conn websocket.Connection, channelsToUnsubscribe subscription.List) error {
	return e.handleSubscription(ctx, conn, unsubscribeEvent, channelsToUnsubscribe, e.generateFuturesPayload)
}

// WsHandleFuturesData handles futures websocket data
func (e *Exchange) WsHandleFuturesData(ctx context.Context, conn websocket.Connection, respRaw []byte, a asset.Item) error {
	push, err := parseWSHeader(respRaw)
	if err != nil {
		return err
	}

	if push.RequestID != "" {
		return conn.RequireMatchWithData(push.RequestID, respRaw)
	}

	if push.Event == subscribeEvent || push.Event == unsubscribeEvent {
		return conn.RequireMatchWithData(push.ID, respRaw)
	}

	switch push.Channel {
	case futuresTickersChannel:
		return e.processFuturesTickers(ctx, respRaw, a)
	case futuresTradesChannel:
		return e.processFuturesTrades(respRaw, a)
	case futuresOrderbookChannel:
		return e.processFuturesOrderbookSnapshot(push.Event, push.Result, a, push.Time)
	case futuresOrderbookTickerChannel:
		return e.processFuturesOrderbookTicker(ctx, push.Result)
	case futuresOrderbookUpdateChannel:
		return e.processFuturesOrderbookUpdate(ctx, push.Result, a, push.Time)
	case futuresCandlesticksChannel:
		return e.processFuturesCandlesticks(ctx, respRaw, a)
	case futuresOrdersChannel:
		processed, err := e.processFuturesOrdersPushData(respRaw, a)
		if err != nil {
			return err
		}
		return e.Websocket.DataHandler.Send(ctx, processed)
	case futuresUserTradesChannel:
		return e.procesFuturesUserTrades(respRaw, a)
	case futuresLiquidatesChannel:
		return e.processFuturesLiquidatesNotification(ctx, respRaw)
	case futuresAutoDeleveragesChannel:
		return e.processFuturesAutoDeleveragesNotification(ctx, respRaw)
	case futuresAutoPositionCloseChannel:
		return e.processPositionCloseData(ctx, respRaw)
	case futuresBalancesChannel:
		return e.processBalancePushData(ctx, push.Result, a)
	case futuresReduceRiskLimitsChannel:
		return e.processFuturesReduceRiskLimitNotification(ctx, respRaw)
	case futuresPositionsChannel:
		return e.processFuturesPositionsNotification(ctx, respRaw)
	case futuresAutoOrdersChannel:
		return e.processFuturesAutoOrderPushData(ctx, respRaw)
	case "futures.pong":
		return nil
	default:
		return e.Websocket.DataHandler.Send(ctx, websocket.UnhandledMessageWarning{
			Message: e.Name + websocket.UnhandledMessage + string(respRaw),
		})
	}
}

func (e *Exchange) generateFuturesPayload(ctx context.Context, event string, channelsToSubscribe subscription.List) ([]WsInput, error) {
	if len(channelsToSubscribe) == 0 {
		return nil, errors.New("cannot generate payload, no channels supplied")
	}
	var creds *accounts.Credentials
	var err error
	if e.Websocket.CanUseAuthenticatedEndpoints() {
		creds, err = e.GetCredentials(ctx)
		if err != nil {
			e.Websocket.SetCanUseAuthenticatedEndpoints(false)
		}
	}

	outbound := make([]WsInput, 0, len(channelsToSubscribe))
	for i := range channelsToSubscribe {
		if len(channelsToSubscribe[i].Pairs) != 1 {
			return nil, subscription.ErrNotSinglePair
		}
		var auth *WsAuthInput
		timestamp := time.Now()
		var params []string
		params = []string{channelsToSubscribe[i].Pairs[0].String()}
		if e.Websocket.CanUseAuthenticatedEndpoints() {
			switch channelsToSubscribe[i].Channel {
			case futuresOrdersChannel, futuresUserTradesChannel,
				futuresLiquidatesChannel, futuresAutoDeleveragesChannel,
				futuresAutoPositionCloseChannel, futuresBalancesChannel,
				futuresReduceRiskLimitsChannel, futuresPositionsChannel,
				futuresAutoOrdersChannel:
				value, ok := channelsToSubscribe[i].Params["user"].(string)
				if ok {
					params = append(
						[]string{value},
						params...)
				}
				var sigTemp string
				sigTemp, err = e.generateWsSignature(creds.Secret, event, channelsToSubscribe[i].Channel, timestamp.Unix())
				if err != nil {
					return nil, err
				}
				auth = &WsAuthInput{
					Method: "api_key",
					Key:    creds.Key,
					Sign:   sigTemp,
				}
			}
		}
		frequency, okay := channelsToSubscribe[i].Params["frequency"].(kline.Interval)
		if okay {
			var frequencyString string
			frequencyString, err = getIntervalString(frequency)
			if err != nil {
				return nil, err
			}
			params = append(params, frequencyString)
		}
		levelString, okay := channelsToSubscribe[i].Params["level"].(string)
		if okay {
			params = append(params, levelString)
		}
		limit, okay := channelsToSubscribe[i].Params["limit"].(int)
		if okay {
			params = append(params, strconv.Itoa(limit))
		}
		accuracy, okay := channelsToSubscribe[i].Params["accuracy"].(string)
		if okay {
			params = append(params, accuracy)
		}
		switch channelsToSubscribe[i].Channel {
		case futuresCandlesticksChannel:
			interval, okay := channelsToSubscribe[i].Params["interval"].(kline.Interval)
			if okay {
				var intervalString string
				intervalString, err = getIntervalString(interval)
				if err != nil {
					return nil, err
				}
				params = append([]string{intervalString}, params...)
			}
		case futuresOrderbookChannel:
			intervalString, okay := channelsToSubscribe[i].Params["interval"].(string)
			if okay {
				params = append(params, intervalString)
			}
		}
		outbound = append(outbound, WsInput{
			ID:      e.MessageSequence(),
			Event:   event,
			Channel: channelsToSubscribe[i].Channel,
			Payload: params,
			Auth:    auth,
			Time:    timestamp.Unix(),
		})
	}
	return outbound, nil
}

func (e *Exchange) processFuturesTickers(ctx context.Context, data []byte, assetType asset.Item) error {
	resp := struct {
		Time    types.Time       `json:"time"`
		Channel string           `json:"channel"`
		Event   string           `json:"event"`
		Result  []WsFutureTicker `json:"result"`
	}{}
	err := json.Unmarshal(data, &resp)
	if err != nil {
		return err
	}
	tickerPriceDatas := make([]ticker.Price, len(resp.Result))
	for x := range resp.Result {
		tickerPriceDatas[x] = ticker.Price{
			ExchangeName: e.Name,
			Volume:       resp.Result[x].Volume24HBase.Float64(),
			QuoteVolume:  resp.Result[x].Volume24HQuote.Float64(),
			High:         resp.Result[x].High24H.Float64(),
			Low:          resp.Result[x].Low24H.Float64(),
			Last:         resp.Result[x].Last.Float64(),
			AssetType:    assetType,
			Pair:         resp.Result[x].Contract,
			LastUpdated:  resp.Time.Time(),
		}
	}
	return e.Websocket.DataHandler.Send(ctx, tickerPriceDatas)
}

func (e *Exchange) processFuturesTrades(data []byte, assetType asset.Item) error {
	saveTradeData := e.IsSaveTradeDataEnabled()
	if !saveTradeData && !e.IsTradeFeedEnabled() {
		return nil
	}

	resp := struct {
		Time    types.Time        `json:"time"`
		Channel string            `json:"channel"`
		Event   string            `json:"event"`
		Result  []WsFuturesTrades `json:"result"`
	}{}
	err := json.Unmarshal(data, &resp)
	if err != nil {
		return err
	}

	trades := make([]trade.Data, len(resp.Result))
	for x := range resp.Result {
		trades[x] = trade.Data{
			Timestamp:    resp.Result[x].CreateTime.Time(),
			CurrencyPair: resp.Result[x].Contract,
			AssetType:    assetType,
			Exchange:     e.Name,
			Price:        resp.Result[x].Price.Float64(),
			Amount:       resp.Result[x].Size,
			TID:          strconv.FormatInt(resp.Result[x].ID, 10),
		}
	}
	return e.Websocket.Trade.Update(saveTradeData, trades...)
}

func (e *Exchange) processFuturesCandlesticks(ctx context.Context, data []byte, assetType asset.Item) error {
	resp := struct {
		Time    types.Time           `json:"time"`
		Channel string               `json:"channel"`
		Event   string               `json:"event"`
		Result  []FuturesCandlestick `json:"result"`
	}{}
	err := json.Unmarshal(data, &resp)
	if err != nil {
		return err
	}
	klineDatas := make([]websocket.KlineData, len(resp.Result))
	for x := range resp.Result {
		icp := strings.Split(resp.Result[x].Name, currency.UnderscoreDelimiter)
		if len(icp) < 3 {
			return errors.New("malformed futures candlestick websocket push data")
		}
		currencyPair, err := currency.NewPairFromString(strings.Join(icp[1:], currency.UnderscoreDelimiter))
		if err != nil {
			return err
		}
		klineDatas[x] = websocket.KlineData{
			Pair:       currencyPair,
			AssetType:  assetType,
			Exchange:   e.Name,
			StartTime:  resp.Result[x].Timestamp.Time(),
			Interval:   icp[0],
			OpenPrice:  resp.Result[x].OpenPrice.Float64(),
			ClosePrice: resp.Result[x].ClosePrice.Float64(),
			HighPrice:  resp.Result[x].HighestPrice.Float64(),
			LowPrice:   resp.Result[x].LowestPrice.Float64(),
			Volume:     resp.Result[x].Volume,
		}
	}
	return e.Websocket.DataHandler.Send(ctx, klineDatas)
}

func (e *Exchange) processFuturesOrderbookTicker(ctx context.Context, incoming []byte) error {
	var data WsFuturesOrderbookTicker
	err := json.Unmarshal(incoming, &data)
	if err != nil {
		return err
	}
	return e.Websocket.DataHandler.Send(ctx, data)
}

func (e *Exchange) processFuturesOrderbookUpdate(ctx context.Context, incoming []byte, a asset.Item, pushTime time.Time) error {
	var data WsFuturesAndOptionsOrderbookUpdate
	if err := json.Unmarshal(incoming, &data); err != nil {
		return err
	}
	asks := make([]orderbook.Level, len(data.Asks))
	for x := range data.Asks {
		asks[x].Price = data.Asks[x].Price.Float64()
		asks[x].Amount = data.Asks[x].Size
	}
	bids := make([]orderbook.Level, len(data.Bids))
	for x := range data.Bids {
		bids[x].Price = data.Bids[x].Price.Float64()
		bids[x].Amount = data.Bids[x].Size
	}

	return e.wsOBUpdateMgr.ProcessOrderbookUpdate(ctx, e, data.FirstUpdatedID, &orderbook.Update{
		UpdateID:   data.LastUpdatedID,
		UpdateTime: data.Timestamp.Time(),
		LastPushed: pushTime,
		Pair:       data.ContractName,
		Asset:      a,
		Asks:       asks,
		Bids:       bids,
		AllowEmpty: true,
	})
}

func (e *Exchange) processFuturesOrderbookSnapshot(event string, incoming []byte, assetType asset.Item, lastPushed time.Time) error {
	if event == "all" {
		var data WsFuturesOrderbookSnapshot
		err := json.Unmarshal(incoming, &data)
		if err != nil {
			return err
		}
		base := orderbook.Book{
			Asset:             assetType,
			Exchange:          e.Name,
			Pair:              data.Contract,
			LastUpdated:       data.Timestamp.Time(),
			LastPushed:        lastPushed,
			ValidateOrderbook: e.ValidateOrderbook,
		}
		base.Asks = make([]orderbook.Level, len(data.Asks))
		for x := range data.Asks {
			base.Asks[x].Amount = data.Asks[x].Size
			base.Asks[x].Price = data.Asks[x].Price.Float64()
		}
		base.Bids = make([]orderbook.Level, len(data.Bids))
		for x := range data.Bids {
			base.Bids[x].Amount = data.Bids[x].Size
			base.Bids[x].Price = data.Bids[x].Price.Float64()
		}
		return e.Websocket.Orderbook.LoadSnapshot(&base)
	}
	var data []WsFuturesOrderbookUpdateEvent
	err := json.Unmarshal(incoming, &data)
	if err != nil {
		return err
	}
	dataMap := map[string][2][]orderbook.Level{}
	for x := range data {
		ab, ok := dataMap[data[x].CurrencyPair]
		if !ok {
			ab = [2][]orderbook.Level{}
		}
		if data[x].Amount > 0 {
			ab[1] = append(ab[1], orderbook.Level{
				Price:  data[x].Price.Float64(),
				Amount: data[x].Amount,
			})
		} else {
			ab[0] = append(ab[0], orderbook.Level{
				Price:  data[x].Price.Float64(),
				Amount: -data[x].Amount,
			})
		}
		if !ok {
			dataMap[data[x].CurrencyPair] = ab
		}
	}
	if len(dataMap) == 0 {
		return errors.New("missing orderbook ask and bid data")
	}
	for key, ab := range dataMap {
		currencyPair, err := currency.NewPairFromString(key)
		if err != nil {
			return err
		}
		err = e.Websocket.Orderbook.LoadSnapshot(&orderbook.Book{
			Asks:              ab[0],
			Bids:              ab[1],
			Asset:             assetType,
			Exchange:          e.Name,
			Pair:              currencyPair,
			LastUpdated:       lastPushed,
			LastPushed:        lastPushed,
			ValidateOrderbook: e.ValidateOrderbook,
		})
		if err != nil {
			return err
		}
	}
	return nil
}

func (e *Exchange) processFuturesOrdersPushData(data []byte, assetType asset.Item) ([]order.Detail, error) {
	resp := struct {
		Time    types.Time       `json:"time"`
		Channel string           `json:"channel"`
		Event   string           `json:"event"`
		Result  []WsFuturesOrder `json:"result"`
	}{}
	err := json.Unmarshal(data, &resp)
	if err != nil {
		return nil, err
	}
	orderDetails := make([]order.Detail, len(resp.Result))
	for x := range resp.Result {
		var status order.Status
		if resp.Result[x].Status == "finished" {
			if resp.Result[x].FinishAs == "ioc" || resp.Result[x].FinishAs == "reduce_only" {
				status = order.Cancelled
			} else {
				status, err = order.StringToOrderStatus(resp.Result[x].FinishAs)
			}
		} else {
			status, err = order.StringToOrderStatus(resp.Result[x].Status)
		}
		if err != nil {
			return nil, err
		}

		orderDetails[x] = order.Detail{
			Amount:         resp.Result[x].Size,
			Exchange:       e.Name,
			OrderID:        strconv.FormatInt(resp.Result[x].ID, 10),
			Status:         status,
			Pair:           resp.Result[x].Contract,
			LastUpdated:    resp.Result[x].FinishTime.Time(),
			Date:           resp.Result[x].CreateTime.Time(),
			ExecutedAmount: resp.Result[x].Size - resp.Result[x].Left,
			Price:          resp.Result[x].Price,
			AssetType:      assetType,
			AccountID:      resp.Result[x].User,
			CloseTime:      resp.Result[x].FinishTime.Time(),
		}
	}
	return orderDetails, nil
}

func (e *Exchange) procesFuturesUserTrades(data []byte, assetType asset.Item) error {
	if !e.IsFillsFeedEnabled() {
		return nil
	}

	resp := struct {
		Time    types.Time           `json:"time"`
		Channel string               `json:"channel"`
		Event   string               `json:"event"`
		Result  []WsFuturesUserTrade `json:"result"`
	}{}
	err := json.Unmarshal(data, &resp)
	if err != nil {
		return err
	}
	fills := make([]fill.Data, len(resp.Result))
	for x := range resp.Result {
		fills[x] = fill.Data{
			Timestamp:    resp.Result[x].CreateTime.Time(),
			Exchange:     e.Name,
			CurrencyPair: resp.Result[x].Contract,
			OrderID:      resp.Result[x].OrderID,
			TradeID:      resp.Result[x].ID,
			Price:        resp.Result[x].Price.Float64(),
			Amount:       resp.Result[x].Size,
			AssetType:    assetType,
		}
	}
	return e.Websocket.Fills.Update(fills...)
}

func (e *Exchange) processFuturesLiquidatesNotification(ctx context.Context, data []byte) error {
	resp := struct {
		Time    types.Time                         `json:"time"`
		Channel string                             `json:"channel"`
		Event   string                             `json:"event"`
		Result  []WsFuturesLiquidationNotification `json:"result"`
	}{}
	err := json.Unmarshal(data, &resp)
	if err != nil {
		return err
	}
	return e.Websocket.DataHandler.Send(ctx, &resp)
}

func (e *Exchange) processFuturesAutoDeleveragesNotification(ctx context.Context, data []byte) error {
	resp := struct {
		Time    types.Time                             `json:"time"`
		Channel string                                 `json:"channel"`
		Event   string                                 `json:"event"`
		Result  []WsFuturesAutoDeleveragesNotification `json:"result"`
	}{}
	err := json.Unmarshal(data, &resp)
	if err != nil {
		return err
	}
	return e.Websocket.DataHandler.Send(ctx, &resp)
}

func (e *Exchange) processPositionCloseData(ctx context.Context, data []byte) error {
	resp := struct {
		Time    types.Time        `json:"time"`
		Channel string            `json:"channel"`
		Event   string            `json:"event"`
		Result  []WsPositionClose `json:"result"`
	}{}
	err := json.Unmarshal(data, &resp)
	if err != nil {
		return err
	}
	return e.Websocket.DataHandler.Send(ctx, &resp)
}

func (e *Exchange) processBalancePushData(ctx context.Context, data []byte, assetType asset.Item) error {
	var resp []*WsBalance
	if err := json.Unmarshal(data, &resp); err != nil {
		return err
	}

	subAccts := accounts.SubAccounts{}
	for _, bal := range resp {
		c := bal.Currency
		if assetType == asset.Options && c.IsEmpty() {
			c = currency.USDT // Settlement currency is USDT
		}
		a := accounts.NewSubAccount(assetType, bal.User)
		a.Balances.Set(c, accounts.Balance{
			Total:                  bal.Balance,
			Free:                   bal.Balance,
			AvailableWithoutBorrow: bal.Balance,
			UpdatedAt:              bal.Time.Time(),
		})
		subAccts = subAccts.Merge(a)
	}
	err := e.Accounts.Save(ctx, subAccts, false)
	if err == nil {
		e.Websocket.DataHandler <- subAccts
	}
<<<<<<< HEAD
	if err := e.Websocket.DataHandler.Send(ctx, changes); err != nil {
		return err
	}
	return account.ProcessChange(e.Name, changes, creds)
=======
	return err
>>>>>>> 73e200e4
}

func (e *Exchange) processFuturesReduceRiskLimitNotification(ctx context.Context, data []byte) error {
	resp := struct {
		Time    types.Time                             `json:"time"`
		Channel string                                 `json:"channel"`
		Event   string                                 `json:"event"`
		Result  []WsFuturesReduceRiskLimitNotification `json:"result"`
	}{}
	err := json.Unmarshal(data, &resp)
	if err != nil {
		return err
	}
	return e.Websocket.DataHandler.Send(ctx, &resp)
}

func (e *Exchange) processFuturesPositionsNotification(ctx context.Context, data []byte) error {
	resp := struct {
		Time    types.Time          `json:"time"`
		Channel string              `json:"channel"`
		Event   string              `json:"event"`
		Result  []WsFuturesPosition `json:"result"`
	}{}
	err := json.Unmarshal(data, &resp)
	if err != nil {
		return err
	}
	return e.Websocket.DataHandler.Send(ctx, &resp)
}

func (e *Exchange) processFuturesAutoOrderPushData(ctx context.Context, data []byte) error {
	resp := struct {
		Time    types.Time           `json:"time"`
		Channel string               `json:"channel"`
		Event   string               `json:"event"`
		Result  []WsFuturesAutoOrder `json:"result"`
	}{}
	err := json.Unmarshal(data, &resp)
	if err != nil {
		return err
	}
	return e.Websocket.DataHandler.Send(ctx, &resp)
}<|MERGE_RESOLUTION|>--- conflicted
+++ resolved
@@ -640,18 +640,10 @@
 		})
 		subAccts = subAccts.Merge(a)
 	}
-	err := e.Accounts.Save(ctx, subAccts, false)
-	if err == nil {
-		e.Websocket.DataHandler <- subAccts
-	}
-<<<<<<< HEAD
-	if err := e.Websocket.DataHandler.Send(ctx, changes); err != nil {
-		return err
-	}
-	return account.ProcessChange(e.Name, changes, creds)
-=======
-	return err
->>>>>>> 73e200e4
+	if err := e.Accounts.Save(ctx, subAccts, false); err != nil {
+		return err
+	}
+	return e.Websocket.DataHandler.Send(ctx, subAccts)
 }
 
 func (e *Exchange) processFuturesReduceRiskLimitNotification(ctx context.Context, data []byte) error {
