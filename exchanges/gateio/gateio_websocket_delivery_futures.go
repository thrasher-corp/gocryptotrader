--- conflicted
+++ resolved
@@ -63,14 +63,9 @@
 
 // GenerateDeliveryFuturesDefaultSubscriptions returns delivery futures default subscriptions params.
 // TODO: Update to use the new subscription template system
-<<<<<<< HEAD
 func (g *Exchange) GenerateDeliveryFuturesDefaultSubscriptions() (subscription.List, error) {
-	_, err := g.GetCredentials(context.Background())
-=======
-func (g *Gateio) GenerateDeliveryFuturesDefaultSubscriptions() (subscription.List, error) {
 	ctx := context.TODO()
 	_, err := g.GetCredentials(ctx)
->>>>>>> 3e80f1b9
 	if err != nil {
 		g.Websocket.SetCanUseAuthenticatedEndpoints(false)
 	}
