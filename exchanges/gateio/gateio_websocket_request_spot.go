package gateio

import (
	"context"
	"errors"
	"fmt"
	"strconv"

	"github.com/thrasher-corp/gocryptotrader/common"
	"github.com/thrasher-corp/gocryptotrader/currency"
	"github.com/thrasher-corp/gocryptotrader/exchange/websocket"
	"github.com/thrasher-corp/gocryptotrader/exchanges/asset"
	"github.com/thrasher-corp/gocryptotrader/exchanges/order"
)

var (
	errOrdersEmpty      = errors.New("orders cannot be empty")
	errNoOrdersToCancel = errors.New("no orders to cancel")
	errChannelEmpty     = errors.New("channel cannot be empty")
)

// authenticateSpot sends an authentication message to the websocket connection
func (e *Exchange) authenticateSpot(ctx context.Context, conn websocket.Connection) error {
	return e.websocketLogin(ctx, conn, "spot.login")
}

// WebsocketSpotSubmitOrder submits an order via the websocket connection
func (e *Exchange) WebsocketSpotSubmitOrder(ctx context.Context, order *CreateOrderRequest) (*WebsocketOrderResponse, error) {
	resps, err := e.WebsocketSpotSubmitOrders(ctx, order)
	if err != nil {
		return nil, err
	}
	if len(resps) != 1 {
		return nil, common.ErrInvalidResponse
	}
	return resps[0], nil
}

// WebsocketSpotSubmitOrders submits orders via the websocket connection. You can
// send multiple orders in a single request. But only for one asset route.
<<<<<<< HEAD
func (g *Gateio) WebsocketSpotSubmitOrders(ctx context.Context, orders ...*CreateOrderRequest) ([]*WebsocketOrderResponse, error) {
=======
func (e *Exchange) WebsocketSpotSubmitOrders(ctx context.Context, orders ...*CreateOrderRequest) ([]WebsocketOrderResponse, error) {
>>>>>>> 0fd33341
	if len(orders) == 0 {
		return nil, errOrdersEmpty
	}

	for i := range orders {
		if orders[i].Text == "" {
			// API requires Text field, or it will be rejected
			orders[i].Text = "t-" + strconv.FormatInt(e.Counter.IncrementAndGet(), 10)
		}
		if orders[i].CurrencyPair.IsEmpty() {
			return nil, currency.ErrCurrencyPairEmpty
		}
		if orders[i].Side == "" {
			return nil, order.ErrSideIsInvalid
		}
		if orders[i].Amount == 0 {
			return nil, errInvalidAmount
		}
		if orders[i].Type == "limit" && orders[i].Price == 0 {
			return nil, errInvalidPrice
		}
	}

	if len(orders) == 1 {
<<<<<<< HEAD
		var singleResponse *WebsocketOrderResponse
		return []*WebsocketOrderResponse{singleResponse}, g.SendWebsocketRequest(ctx, spotPlaceOrderEPL, "spot.order_place", asset.Spot, orders[0], &singleResponse, 2)
	}
	var resp []*WebsocketOrderResponse
	return resp, g.SendWebsocketRequest(ctx, spotBatchOrdersEPL, "spot.order_place", asset.Spot, orders, &resp, 2)
=======
		var singleResponse WebsocketOrderResponse
		return []WebsocketOrderResponse{singleResponse}, e.SendWebsocketRequest(ctx, spotPlaceOrderEPL, "spot.order_place", asset.Spot, orders[0], &singleResponse, 2)
	}
	var resp []WebsocketOrderResponse
	return resp, e.SendWebsocketRequest(ctx, spotBatchOrdersEPL, "spot.order_place", asset.Spot, orders, &resp, 2)
>>>>>>> 0fd33341
}

// WebsocketSpotCancelOrder cancels an order via the websocket connection
func (e *Exchange) WebsocketSpotCancelOrder(ctx context.Context, orderID string, pair currency.Pair, account string) (*WebsocketOrderResponse, error) {
	if orderID == "" {
		return nil, order.ErrOrderIDNotSet
	}
	if pair.IsEmpty() {
		return nil, currency.ErrCurrencyPairEmpty
	}

	params := &WebsocketOrderRequest{OrderID: orderID, Pair: pair.String(), Account: account}

	var resp WebsocketOrderResponse
	return &resp, e.SendWebsocketRequest(ctx, spotCancelSingleOrderEPL, "spot.order_cancel", asset.Spot, params, &resp, 1)
}

// WebsocketSpotCancelAllOrdersByIDs cancels multiple orders via the websocket
func (e *Exchange) WebsocketSpotCancelAllOrdersByIDs(ctx context.Context, o []WebsocketOrderBatchRequest) ([]WebsocketCancellAllResponse, error) {
	if len(o) == 0 {
		return nil, errNoOrdersToCancel
	}

	for i := range o {
		if o[i].OrderID == "" {
			return nil, order.ErrOrderIDNotSet
		}
		if o[i].Pair.IsEmpty() {
			return nil, currency.ErrCurrencyPairEmpty
		}
	}

	var resp []WebsocketCancellAllResponse
	return resp, e.SendWebsocketRequest(ctx, spotCancelBatchOrdersEPL, "spot.order_cancel_ids", asset.Spot, o, &resp, 2)
}

// WebsocketSpotCancelAllOrdersByPair cancels all orders for a specific pair
func (e *Exchange) WebsocketSpotCancelAllOrdersByPair(ctx context.Context, pair currency.Pair, side order.Side, account string) ([]WebsocketOrderResponse, error) {
	if !pair.IsEmpty() && side == order.UnknownSide {
		// This case will cancel all orders for every pair, this can be introduced later
		return nil, fmt.Errorf("'%v' %w while pair is set", side, order.ErrSideIsInvalid)
	}

	sideStr := ""
	if side != order.UnknownSide {
		sideStr = side.Lower()
	}

	params := &WebsocketCancelParam{
		Pair:    pair,
		Side:    sideStr,
		Account: account,
	}

	var resp []WebsocketOrderResponse
	return resp, e.SendWebsocketRequest(ctx, spotCancelAllOpenOrdersEPL, "spot.order_cancel_cp", asset.Spot, params, &resp, 1)
}

// WebsocketSpotAmendOrder amends an order via the websocket connection
func (e *Exchange) WebsocketSpotAmendOrder(ctx context.Context, amend *WebsocketAmendOrder) (*WebsocketOrderResponse, error) {
	if amend == nil {
		return nil, fmt.Errorf("%w: %T", common.ErrNilPointer, amend)
	}

	if amend.OrderID == "" {
		return nil, order.ErrOrderIDNotSet
	}

	if amend.Pair.IsEmpty() {
		return nil, currency.ErrCurrencyPairEmpty
	}

	if amend.Amount == "" && amend.Price == "" {
		return nil, fmt.Errorf("%w: amount or price must be set", errInvalidAmount)
	}

	var resp WebsocketOrderResponse
	return &resp, e.SendWebsocketRequest(ctx, spotAmendOrderEPL, "spot.order_amend", asset.Spot, amend, &resp, 1)
}

// WebsocketSpotGetOrderStatus gets the status of an order via the websocket connection
func (e *Exchange) WebsocketSpotGetOrderStatus(ctx context.Context, orderID string, pair currency.Pair, account string) (*WebsocketOrderResponse, error) {
	if orderID == "" {
		return nil, order.ErrOrderIDNotSet
	}
	if pair.IsEmpty() {
		return nil, currency.ErrCurrencyPairEmpty
	}

	params := &WebsocketOrderRequest{OrderID: orderID, Pair: pair.String(), Account: account}

	var resp WebsocketOrderResponse
	return &resp, e.SendWebsocketRequest(ctx, spotGetOrdersEPL, "spot.order_status", asset.Spot, params, &resp, 1)
}<|MERGE_RESOLUTION|>--- conflicted
+++ resolved
@@ -38,11 +38,7 @@
 
 // WebsocketSpotSubmitOrders submits orders via the websocket connection. You can
 // send multiple orders in a single request. But only for one asset route.
-<<<<<<< HEAD
-func (g *Gateio) WebsocketSpotSubmitOrders(ctx context.Context, orders ...*CreateOrderRequest) ([]*WebsocketOrderResponse, error) {
-=======
-func (e *Exchange) WebsocketSpotSubmitOrders(ctx context.Context, orders ...*CreateOrderRequest) ([]WebsocketOrderResponse, error) {
->>>>>>> 0fd33341
+func (e *Exchange) WebsocketSpotSubmitOrders(ctx context.Context, orders ...*CreateOrderRequest) ([]*WebsocketOrderResponse, error) {
 	if len(orders) == 0 {
 		return nil, errOrdersEmpty
 	}
@@ -67,19 +63,11 @@
 	}
 
 	if len(orders) == 1 {
-<<<<<<< HEAD
 		var singleResponse *WebsocketOrderResponse
-		return []*WebsocketOrderResponse{singleResponse}, g.SendWebsocketRequest(ctx, spotPlaceOrderEPL, "spot.order_place", asset.Spot, orders[0], &singleResponse, 2)
+		return []*WebsocketOrderResponse{singleResponse}, e.SendWebsocketRequest(ctx, spotPlaceOrderEPL, "spot.order_place", asset.Spot, orders[0], &singleResponse, 2)
 	}
 	var resp []*WebsocketOrderResponse
-	return resp, g.SendWebsocketRequest(ctx, spotBatchOrdersEPL, "spot.order_place", asset.Spot, orders, &resp, 2)
-=======
-		var singleResponse WebsocketOrderResponse
-		return []WebsocketOrderResponse{singleResponse}, e.SendWebsocketRequest(ctx, spotPlaceOrderEPL, "spot.order_place", asset.Spot, orders[0], &singleResponse, 2)
-	}
-	var resp []WebsocketOrderResponse
 	return resp, e.SendWebsocketRequest(ctx, spotBatchOrdersEPL, "spot.order_place", asset.Spot, orders, &resp, 2)
->>>>>>> 0fd33341
 }
 
 // WebsocketSpotCancelOrder cancels an order via the websocket connection
