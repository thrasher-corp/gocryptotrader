--- conflicted
+++ resolved
@@ -219,47 +219,6 @@
 	}
 }
 
-<<<<<<< HEAD
-=======
-// handleFuturesSubscription sends a websocket message to receive data from the channel
-func (g *Gateio) handleFuturesSubscription(ctx context.Context, conn stream.Connection, event string, channelsToSubscribe subscription.List) error {
-	payloads, err := g.generateFuturesPayload(ctx, conn, event, channelsToSubscribe)
-	if err != nil {
-		return err
-	}
-	var errs error
-	var respByte []byte
-	for i, val := range payloads {
-		respByte, err = conn.SendMessageReturnResponse(ctx, val.ID, val)
-		if err != nil {
-			errs = common.AppendError(errs, err)
-			continue
-		}
-		var resp WsEventResponse
-		if err = json.Unmarshal(respByte, &resp); err != nil {
-			errs = common.AppendError(errs, err)
-		} else {
-			if resp.Error != nil && resp.Error.Code != 0 {
-				errs = common.AppendError(errs, fmt.Errorf("error while %s to channel %s error code: %d message: %s", val.Event, val.Channel, resp.Error.Code, resp.Error.Message))
-				continue
-			}
-			if val.Event == subscribeEvent {
-				err = g.Websocket.AddSuccessfulSubscriptions(conn, channelsToSubscribe[i])
-			} else {
-				err = g.Websocket.RemoveSubscriptions(conn, channelsToSubscribe[i])
-			}
-			if err != nil {
-				errs = common.AppendError(errs, err)
-			}
-		}
-	}
-	if errs != nil {
-		return errs
-	}
-	return nil
-}
-
->>>>>>> d2f7c2e8
 func (g *Gateio) generateFuturesPayload(ctx context.Context, conn stream.Connection, event string, channelsToSubscribe subscription.List) ([]WsInput, error) {
 	if len(channelsToSubscribe) == 0 {
 		return nil, errors.New("cannot generate payload, no channels supplied")
