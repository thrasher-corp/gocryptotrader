package gateio

import (
	"context"
	"encoding/json"
	"errors"
	"fmt"
	"net/http"
	"strconv"
	"strings"
	"time"

	"github.com/gorilla/websocket"
	"github.com/thrasher-corp/gocryptotrader/common"
	"github.com/thrasher-corp/gocryptotrader/currency"
	"github.com/thrasher-corp/gocryptotrader/exchanges/account"
	"github.com/thrasher-corp/gocryptotrader/exchanges/asset"
	"github.com/thrasher-corp/gocryptotrader/exchanges/fill"
	"github.com/thrasher-corp/gocryptotrader/exchanges/kline"
	"github.com/thrasher-corp/gocryptotrader/exchanges/order"
	"github.com/thrasher-corp/gocryptotrader/exchanges/orderbook"
	"github.com/thrasher-corp/gocryptotrader/exchanges/stream"
	"github.com/thrasher-corp/gocryptotrader/exchanges/subscription"
	"github.com/thrasher-corp/gocryptotrader/exchanges/ticker"
	"github.com/thrasher-corp/gocryptotrader/exchanges/trade"
	"github.com/thrasher-corp/gocryptotrader/log"
)

const (
	futuresWebsocketBtcURL  = "wss://fx-ws.gateio.ws/v4/ws/btc"
	futuresWebsocketUsdtURL = "wss://fx-ws.gateio.ws/v4/ws/usdt"

	futuresPingChannel            = "futures.ping"
	futuresTickersChannel         = "futures.tickers"
	futuresTradesChannel          = "futures.trades"
	futuresOrderbookChannel       = "futures.order_book"
	futuresOrderbookTickerChannel = "futures.book_ticker"
	futuresOrderbookUpdateChannel = "futures.order_book_update"
	futuresCandlesticksChannel    = "futures.candlesticks"
	futuresOrdersChannel          = "futures.orders"

	//  authenticated channels
	futuresUserTradesChannel        = "futures.usertrades"
	futuresLiquidatesChannel        = "futures.liquidates"
	futuresAutoDeleveragesChannel   = "futures.auto_deleverages"
	futuresAutoPositionCloseChannel = "futures.position_closes"
	futuresBalancesChannel          = "futures.balances"
	futuresReduceRiskLimitsChannel  = "futures.reduce_risk_limits"
	futuresPositionsChannel         = "futures.positions"
	futuresAutoOrdersChannel        = "futures.autoorders"
)

var defaultFuturesSubscriptions = []string{
	futuresTickersChannel,
	futuresTradesChannel,
	futuresOrderbookChannel,
	futuresOrderbookUpdateChannel,
	futuresCandlesticksChannel,
}

// WsFuturesConnect initiates a websocket connection for futures account
func (g *Gateio) WsFuturesConnect() error {
	if !g.Websocket.IsEnabled() || !g.IsEnabled() || !g.IsAssetWebsocketSupported(asset.Futures) {
		return fmt.Errorf("%s for asset type %s", stream.WebsocketNotEnabled, asset.Futures)
	}
	futuresWebsocket, err := g.Websocket.GetAssetWebsocket(asset.Futures)
	if err != nil {
		return fmt.Errorf("%w asset type: %v", err, asset.Futures)
	}
	err = g.CurrencyPairs.IsAssetEnabled(asset.Futures)
	if err != nil {
		return err
	}
	var dialer websocket.Dialer
	err = futuresWebsocket.SetWebsocketURL(futuresWebsocketUsdtURL, false, true)
	if err != nil {
		return err
	}
	err = futuresWebsocket.Conn.Dial(&dialer, http.Header{})
	if err != nil {
		return err
	}

	err = futuresWebsocket.SetupNewConnection(stream.ConnectionSetup{
		URL:                  futuresWebsocketBtcURL,
		RateLimit:            gateioWebsocketRateLimit,
		ResponseCheckTimeout: g.Config.WebsocketResponseCheckTimeout,
		ResponseMaxLimit:     g.Config.WebsocketResponseMaxLimit,
		Authenticated:        true,
	})
	if err != nil {
		return err
	}
	err = futuresWebsocket.AuthConn.Dial(&dialer, http.Header{})
	if err != nil {
		return err
	}
	go g.wsReadFuturesData(futuresWebsocket.Conn)
	go g.wsReadFuturesData(futuresWebsocket.AuthConn)
	if g.Verbose {
		log.Debugf(log.ExchangeSys, "Successful connection to %v\n",
			g.Websocket.GetWebsocketURL())
	}
	pingMessage, err := json.Marshal(WsInput{
		ID: futuresWebsocket.Conn.GenerateMessageID(false),
		Time: func() int64 {
			return time.Now().Unix()
		}(),
		Channel: futuresPingChannel,
	})
	if err != nil {
		return err
	}
	futuresWebsocket.Conn.SetupPingHandler(stream.PingHandler{
		Websocket:   true,
		MessageType: websocket.PingMessage,
		Delay:       time.Second * 15,
		Message:     pingMessage,
	})
	return nil
}

// GenerateFuturesDefaultSubscriptions returns default subscriptions information.
func (g *Gateio) GenerateFuturesDefaultSubscriptions() ([]subscription.Subscription, error) {
	channelsToSubscribe := defaultFuturesSubscriptions
	if g.Websocket.CanUseAuthenticatedEndpoints() {
		channelsToSubscribe = append(channelsToSubscribe,
			futuresOrdersChannel,
			futuresUserTradesChannel,
			futuresBalancesChannel,
		)
	}
	pairs, err := g.GetEnabledPairs(asset.Futures)
	if err != nil {
		return nil, err
	}
	subscriptions := make([]subscription.Subscription, len(channelsToSubscribe)*len(pairs))
	count := 0
	for i := range channelsToSubscribe {
		for j := range pairs {
			params := make(map[string]interface{})
			switch channelsToSubscribe[i] {
			case futuresOrderbookChannel:
				params["limit"] = 100
				params["interval"] = "0"
			case futuresCandlesticksChannel:
				params["interval"] = kline.FiveMin
			case futuresOrderbookUpdateChannel:
				params["frequency"] = kline.ThousandMilliseconds
				params["level"] = "100"
			}
			fpair, err := g.FormatExchangeCurrency(pairs[j], asset.Futures)
			if err != nil {
				return nil, err
			}
<<<<<<< HEAD
			subscriptions[count] = stream.ChannelSubscription{
				Channel:  channelsToSubscribe[i],
				Currency: fpair.Upper(),
				Params:   params,
				Asset:    asset.Futures,
=======
			subscriptions[count] = subscription.Subscription{
				Channel: channelsToSubscribe[i],
				Pair:    fpair.Upper(),
				Params:  params,
>>>>>>> 23c82bea
			}
			count++
		}
	}
	return subscriptions, nil
}

// FuturesSubscribe sends a websocket message to stop receiving data from the channel
func (g *Gateio) FuturesSubscribe(channelsToUnsubscribe []subscription.Subscription) error {
	return g.handleFuturesSubscription("subscribe", channelsToUnsubscribe)
}

// FuturesUnsubscribe sends a websocket message to stop receiving data from the channel
func (g *Gateio) FuturesUnsubscribe(channelsToUnsubscribe []subscription.Subscription) error {
	return g.handleFuturesSubscription("unsubscribe", channelsToUnsubscribe)
}

// wsReadFuturesData read coming messages thought the websocket connection and pass the data to wsHandleFuturesData for further process.
func (g *Gateio) wsReadFuturesData(ws stream.Connection) {
	futuresWebsocket, err := g.Websocket.GetAssetWebsocket(asset.Futures)
	if err != nil {
		log.Errorf(log.ExchangeSys, "%v asset type: %v", err, asset.Futures)
		return
	}
	futuresWebsocket.Wg.Add(1)
	defer futuresWebsocket.Wg.Done()
	for {
		select {
		case <-futuresWebsocket.ShutdownC:
			return
		default:
			resp := ws.ReadMessage()
			if resp.Raw == nil {
				return
			}
			err := g.wsHandleFuturesData(resp.Raw, asset.Futures)
			if err != nil {
				g.Websocket.DataHandler <- err
			}
		}
	}
}

func (g *Gateio) wsHandleFuturesData(respRaw []byte, assetType asset.Item) error {
	var push WsResponse
	err := json.Unmarshal(respRaw, &push)
	if err != nil {
		return err
	}

	if push.Event == "subscribe" || push.Event == "unsubscribe" {
		if !g.Websocket.Match.IncomingWithData(push.ID, respRaw) {
			return fmt.Errorf("couldn't match subscription message with ID: %d", push.ID)
		}
		return nil
	}

	switch push.Channel {
	case futuresTickersChannel:
		return g.processFuturesTickers(respRaw, assetType)
	case futuresTradesChannel:
		return g.processFuturesTrades(respRaw, assetType)
	case futuresOrderbookChannel:
		return g.processFuturesOrderbookSnapshot(push.Event, push.Result, assetType, push.Time)
	case futuresOrderbookTickerChannel:
		return g.processFuturesOrderbookTicker(push.Result)
	case futuresOrderbookUpdateChannel:
		return g.processFuturesAndOptionsOrderbookUpdate(push.Result, assetType)
	case futuresCandlesticksChannel:
		return g.processFuturesCandlesticks(respRaw, assetType)
	case futuresOrdersChannel:
		return g.processFuturesOrdersPushData(respRaw, assetType)
	case futuresUserTradesChannel:
		return g.procesFuturesUserTrades(respRaw, assetType)
	case futuresLiquidatesChannel:
		return g.processFuturesLiquidatesNotification(respRaw)
	case futuresAutoDeleveragesChannel:
		return g.processFuturesAutoDeleveragesNotification(respRaw)
	case futuresAutoPositionCloseChannel:
		return g.processPositionCloseData(respRaw)
	case futuresBalancesChannel:
		return g.processBalancePushData(respRaw, assetType)
	case futuresReduceRiskLimitsChannel:
		return g.processFuturesReduceRiskLimitNotification(respRaw)
	case futuresPositionsChannel:
		return g.processFuturesPositionsNotification(respRaw)
	case futuresAutoOrdersChannel:
		return g.processFuturesAutoOrderPushData(respRaw)
	default:
		g.Websocket.DataHandler <- stream.UnhandledMessageWarning{
			Message: g.Name + stream.UnhandledMessage + string(respRaw),
		}
		return errors.New(stream.UnhandledMessage)
	}
}

// handleFuturesSubscription sends a websocket message to receive data from the channel
<<<<<<< HEAD
func (g *Gateio) handleFuturesSubscription(event string, channelsToSubscribe []stream.ChannelSubscription) error {
	futuresWebsocket, err := g.Websocket.GetAssetWebsocket(asset.Futures)
	if err != nil {
		return fmt.Errorf("%w asset type: %v", err, asset.Futures)
	}
=======
func (g *Gateio) handleFuturesSubscription(event string, channelsToSubscribe []subscription.Subscription) error {
>>>>>>> 23c82bea
	payloads, err := g.generateFuturesPayload(event, channelsToSubscribe)
	if err != nil {
		return err
	}
	var errs error
	var respByte []byte
	// con represents the websocket connection. 0 - for usdt settle and 1 - for btc settle connections.
	for con, val := range payloads {
		for k := range val {
			if con == 0 {
				respByte, err = futuresWebsocket.Conn.SendMessageReturnResponse(val[k].ID, val[k])
			} else {
				respByte, err = futuresWebsocket.AuthConn.SendMessageReturnResponse(val[k].ID, val[k])
			}
			if err != nil {
				errs = common.AppendError(errs, err)
				continue
			}
			var resp WsEventResponse
			if err = json.Unmarshal(respByte, &resp); err != nil {
				errs = common.AppendError(errs, err)
			} else {
				if resp.Error != nil && resp.Error.Code != 0 {
					errs = common.AppendError(errs, fmt.Errorf("error while %s to channel %s error code: %d message: %s", val[k].Event, val[k].Channel, resp.Error.Code, resp.Error.Message))
					continue
				}
				futuresWebsocket.AddSuccessfulSubscriptions(channelsToSubscribe[k])
			}
		}
	}
	if errs != nil {
		return fmt.Errorf(" %v %w", asset.Futures, errs)
	}
	return nil
}

func (g *Gateio) generateFuturesPayload(event string, channelsToSubscribe []subscription.Subscription) ([2][]WsInput, error) {
	if len(channelsToSubscribe) == 0 {
		return [2][]WsInput{}, errors.New("cannot generate payload, no channels supplied")
	}
	futuresWebsocket, err := g.Websocket.GetAssetWebsocket(asset.Futures)
	if err != nil {
		return [2][]WsInput{}, fmt.Errorf("%w asset type: %v", err, asset.Futures)
	}
	var creds *account.Credentials
	if g.Websocket.CanUseAuthenticatedEndpoints() {
		creds, err = g.GetCredentials(context.TODO())
		if err != nil {
			g.Websocket.SetCanUseAuthenticatedEndpoints(false)
		}
	}
	payloads := [2][]WsInput{}
	for i := range channelsToSubscribe {
		var auth *WsAuthInput
		timestamp := time.Now()
		var params []string
		params = []string{channelsToSubscribe[i].Pair.String()}
		if g.Websocket.CanUseAuthenticatedEndpoints() {
			switch channelsToSubscribe[i].Channel {
			case futuresOrdersChannel, futuresUserTradesChannel,
				futuresLiquidatesChannel, futuresAutoDeleveragesChannel,
				futuresAutoPositionCloseChannel, futuresBalancesChannel,
				futuresReduceRiskLimitsChannel, futuresPositionsChannel,
				futuresAutoOrdersChannel:
				value, ok := channelsToSubscribe[i].Params["user"].(string)
				if ok {
					params = append(
						[]string{value},
						params...)
				}
				var sigTemp string
				sigTemp, err = g.generateWsSignature(creds.Secret, event, channelsToSubscribe[i].Channel, timestamp)
				if err != nil {
					return [2][]WsInput{}, err
				}
				auth = &WsAuthInput{
					Method: "api_key",
					Key:    creds.Key,
					Sign:   sigTemp,
				}
			}
		}
		frequency, okay := channelsToSubscribe[i].Params["frequency"].(kline.Interval)
		if okay {
			var frequencyString string
			frequencyString, err = g.GetIntervalString(frequency)
			if err != nil {
				return payloads, err
			}
			params = append(params, frequencyString)
		}
		levelString, okay := channelsToSubscribe[i].Params["level"].(string)
		if okay {
			params = append(params, levelString)
		}
		limit, okay := channelsToSubscribe[i].Params["limit"].(int)
		if okay {
			params = append(params, strconv.Itoa(limit))
		}
		accuracy, okay := channelsToSubscribe[i].Params["accuracy"].(string)
		if okay {
			params = append(params, accuracy)
		}
		switch channelsToSubscribe[i].Channel {
		case futuresCandlesticksChannel:
			interval, okay := channelsToSubscribe[i].Params["interval"].(kline.Interval)
			if okay {
				var intervalString string
				intervalString, err = g.GetIntervalString(interval)
				if err != nil {
					return payloads, err
				}
				params = append([]string{intervalString}, params...)
			}
		case futuresOrderbookChannel:
			intervalString, okay := channelsToSubscribe[i].Params["interval"].(string)
			if okay {
				params = append(params, intervalString)
			}
		}
		if strings.HasPrefix(channelsToSubscribe[i].Pair.Quote.Upper().String(), "USDT") {
			payloads[0] = append(payloads[0], WsInput{
				ID:      futuresWebsocket.Conn.GenerateMessageID(false),
				Event:   event,
				Channel: channelsToSubscribe[i].Channel,
				Payload: params,
				Auth:    auth,
				Time:    timestamp.Unix(),
			})
		} else {
			payloads[1] = append(payloads[1], WsInput{
				ID:      futuresWebsocket.Conn.GenerateMessageID(false),
				Event:   event,
				Channel: channelsToSubscribe[i].Channel,
				Payload: params,
				Auth:    auth,
				Time:    timestamp.Unix(),
			})
		}
	}
	return payloads, nil
}

func (g *Gateio) processFuturesTickers(data []byte, assetType asset.Item) error {
	resp := struct {
		Time    int64            `json:"time"`
		Channel string           `json:"channel"`
		Event   string           `json:"event"`
		Result  []WsFutureTicker `json:"result"`
	}{}
	err := json.Unmarshal(data, &resp)
	if err != nil {
		return err
	}
	tickerPriceDatas := make([]ticker.Price, len(resp.Result))
	for x := range resp.Result {
		tickerPriceDatas[x] = ticker.Price{
			ExchangeName: g.Name,
			Volume:       resp.Result[x].Volume24HBase.Float64(),
			QuoteVolume:  resp.Result[x].Volume24HQuote.Float64(),
			High:         resp.Result[x].High24H.Float64(),
			Low:          resp.Result[x].Low24H.Float64(),
			Last:         resp.Result[x].Last.Float64(),
			AssetType:    assetType,
			Pair:         resp.Result[x].Contract,
			LastUpdated:  time.Unix(resp.Time, 0),
		}
	}
	g.Websocket.DataHandler <- tickerPriceDatas
	return nil
}

func (g *Gateio) processFuturesTrades(data []byte, assetType asset.Item) error {
	saveTradeData := g.IsSaveTradeDataEnabled()
	if !saveTradeData && !g.IsTradeFeedEnabled() {
		return nil
	}

	resp := struct {
		Time    int64             `json:"time"`
		Channel string            `json:"channel"`
		Event   string            `json:"event"`
		Result  []WsFuturesTrades `json:"result"`
	}{}
	err := json.Unmarshal(data, &resp)
	if err != nil {
		return err
	}

	trades := make([]trade.Data, len(resp.Result))
	for x := range resp.Result {
		trades[x] = trade.Data{
			Timestamp:    resp.Result[x].CreateTimeMs.Time(),
			CurrencyPair: resp.Result[x].Contract,
			AssetType:    assetType,
			Exchange:     g.Name,
			Price:        resp.Result[x].Price.Float64(),
			Amount:       resp.Result[x].Size,
			TID:          strconv.FormatInt(resp.Result[x].ID, 10),
		}
	}
	return g.Websocket.Trade.Update(saveTradeData, trades...)
}

func (g *Gateio) processFuturesCandlesticks(data []byte, assetType asset.Item) error {
	resp := struct {
		Time    int64                `json:"time"`
		Channel string               `json:"channel"`
		Event   string               `json:"event"`
		Result  []FuturesCandlestick `json:"result"`
	}{}
	err := json.Unmarshal(data, &resp)
	if err != nil {
		return err
	}
	klineDatas := make([]stream.KlineData, len(resp.Result))
	for x := range resp.Result {
		icp := strings.Split(resp.Result[x].Name, currency.UnderscoreDelimiter)
		if len(icp) < 3 {
			return errors.New("malformed futures candlestick websocket push data")
		}
		currencyPair, err := currency.NewPairFromString(strings.Join(icp[1:], currency.UnderscoreDelimiter))
		if err != nil {
			return err
		}
		klineDatas[x] = stream.KlineData{
			Pair:       currencyPair,
			AssetType:  assetType,
			Exchange:   g.Name,
			StartTime:  resp.Result[x].Timestamp.Time(),
			Interval:   icp[0],
			OpenPrice:  resp.Result[x].OpenPrice.Float64(),
			ClosePrice: resp.Result[x].ClosePrice.Float64(),
			HighPrice:  resp.Result[x].HighestPrice.Float64(),
			LowPrice:   resp.Result[x].LowestPrice.Float64(),
			Volume:     resp.Result[x].Volume,
		}
	}
	g.Websocket.DataHandler <- klineDatas
	return nil
}

func (g *Gateio) processFuturesOrderbookTicker(incoming []byte) error {
	var data WsFuturesOrderbookTicker
	err := json.Unmarshal(incoming, &data)
	if err != nil {
		return err
	}
	g.Websocket.DataHandler <- data
	return nil
}

func (g *Gateio) processFuturesAndOptionsOrderbookUpdate(incoming []byte, assetType asset.Item) error {
	var data WsFuturesAndOptionsOrderbookUpdate
	err := json.Unmarshal(incoming, &data)
	if err != nil {
		return err
	}
	if (assetType == asset.Options && !fetchedOptionsCurrencyPairSnapshotOrderbook[data.ContractName.String()]) ||
		(assetType != asset.Options && !fetchedFuturesCurrencyPairSnapshotOrderbook[data.ContractName.String()]) {
		orderbooks, err := g.FetchOrderbook(context.Background(), data.ContractName, assetType)
		if err != nil {
			return err
		}
		if orderbooks.LastUpdateID < data.FirstUpdatedID || orderbooks.LastUpdateID > data.LastUpdatedID {
			return nil
		}
		err = g.Websocket.Orderbook.LoadSnapshot(orderbooks)
		if err != nil {
			return err
		}
		if assetType == asset.Options {
			fetchedOptionsCurrencyPairSnapshotOrderbook[data.ContractName.String()] = true
		} else {
			fetchedFuturesCurrencyPairSnapshotOrderbook[data.ContractName.String()] = true
		}
	}
	updates := orderbook.Update{
		UpdateTime: time.UnixMilli(data.TimestampInMs),
		Pair:       data.ContractName,
		Asset:      assetType,
	}
	updates.Asks = make([]orderbook.Item, len(data.Asks))
	for x := range data.Asks {
		updates.Asks[x].Amount = data.Asks[x].Size
		updates.Asks[x].Price = data.Asks[x].Price.Float64()
	}
	updates.Bids = make([]orderbook.Item, len(data.Bids))
	for x := range data.Bids {
		updates.Bids[x].Amount = data.Bids[x].Size
		updates.Bids[x].Price = data.Bids[x].Price.Float64()
	}
	if len(updates.Asks) == 0 && len(updates.Bids) == 0 {
		return errors.New("malformed orderbook data")
	}
	return g.Websocket.Orderbook.Update(&updates)
}

func (g *Gateio) processFuturesOrderbookSnapshot(event string, incoming []byte, assetType asset.Item, pushTime int64) error {
	if event == "all" {
		var data WsFuturesOrderbookSnapshot
		err := json.Unmarshal(incoming, &data)
		if err != nil {
			return err
		}
		base := orderbook.Base{
			Asset:           assetType,
			Exchange:        g.Name,
			Pair:            data.Contract,
			LastUpdated:     data.TimestampInMs.Time(),
			VerifyOrderbook: g.CanVerifyOrderbook,
		}
		base.Asks = make([]orderbook.Item, len(data.Asks))
		for x := range data.Asks {
			base.Asks[x].Amount = data.Asks[x].Size
			base.Asks[x].Price = data.Asks[x].Price.Float64()
		}
		base.Bids = make([]orderbook.Item, len(data.Bids))
		for x := range data.Bids {
			base.Bids[x].Amount = data.Bids[x].Size
			base.Bids[x].Price = data.Bids[x].Price.Float64()
		}
		return g.Websocket.Orderbook.LoadSnapshot(&base)
	}
	var data []WsFuturesOrderbookUpdateEvent
	err := json.Unmarshal(incoming, &data)
	if err != nil {
		return err
	}
	dataMap := map[string][2][]orderbook.Item{}
	for x := range data {
		ab, ok := dataMap[data[x].CurrencyPair]
		if !ok {
			ab = [2][]orderbook.Item{}
		}
		if data[x].Amount > 0 {
			ab[1] = append(ab[1], orderbook.Item{
				Price:  data[x].Price.Float64(),
				Amount: data[x].Amount,
			})
		} else {
			ab[0] = append(ab[0], orderbook.Item{
				Price:  data[x].Price.Float64(),
				Amount: -data[x].Amount,
			})
		}
		if !ok {
			dataMap[data[x].CurrencyPair] = ab
		}
	}
	if len(dataMap) == 0 {
		return errors.New("missing orderbook ask and bid data")
	}
	for key, ab := range dataMap {
		currencyPair, err := currency.NewPairFromString(key)
		if err != nil {
			return err
		}
		err = g.Websocket.Orderbook.LoadSnapshot(&orderbook.Base{
			Asks:            ab[0],
			Bids:            ab[1],
			Asset:           assetType,
			Exchange:        g.Name,
			Pair:            currencyPair,
			LastUpdated:     time.Unix(pushTime, 0),
			VerifyOrderbook: g.CanVerifyOrderbook,
		})
		if err != nil {
			return err
		}
	}
	return nil
}

func (g *Gateio) processFuturesOrdersPushData(data []byte, assetType asset.Item) error {
	resp := struct {
		Time    int64            `json:"time"`
		Channel string           `json:"channel"`
		Event   string           `json:"event"`
		Result  []WsFuturesOrder `json:"result"`
	}{}
	err := json.Unmarshal(data, &resp)
	if err != nil {
		return err
	}
	orderDetails := make([]order.Detail, len(resp.Result))
	for x := range resp.Result {
		status, err := order.StringToOrderStatus(func() string {
			if resp.Result[x].Status == "finished" {
				return "cancelled"
			}
			return resp.Result[x].Status
		}())
		if err != nil {
			return err
		}
		orderDetails[x] = order.Detail{
			Amount:         resp.Result[x].Size,
			Exchange:       g.Name,
			OrderID:        strconv.FormatInt(resp.Result[x].ID, 10),
			Status:         status,
			Pair:           resp.Result[x].Contract,
			LastUpdated:    resp.Result[x].FinishTimeMs.Time(),
			Date:           resp.Result[x].CreateTimeMs.Time(),
			ExecutedAmount: resp.Result[x].Size - resp.Result[x].Left,
			Price:          resp.Result[x].Price,
			AssetType:      assetType,
			AccountID:      resp.Result[x].User,
			CloseTime:      resp.Result[x].FinishTimeMs.Time(),
		}
	}
	g.Websocket.DataHandler <- orderDetails
	return nil
}

func (g *Gateio) procesFuturesUserTrades(data []byte, assetType asset.Item) error {
	if !g.IsFillsFeedEnabled() {
		return nil
	}

	resp := struct {
		Time    int64                `json:"time"`
		Channel string               `json:"channel"`
		Event   string               `json:"event"`
		Result  []WsFuturesUserTrade `json:"result"`
	}{}
	err := json.Unmarshal(data, &resp)
	if err != nil {
		return err
	}
	fills := make([]fill.Data, len(resp.Result))
	for x := range resp.Result {
		fills[x] = fill.Data{
			Timestamp:    resp.Result[x].CreateTimeMs.Time(),
			Exchange:     g.Name,
			CurrencyPair: resp.Result[x].Contract,
			OrderID:      resp.Result[x].OrderID,
			TradeID:      resp.Result[x].ID,
			Price:        resp.Result[x].Price.Float64(),
			Amount:       resp.Result[x].Size,
			AssetType:    assetType,
		}
	}
	return g.Websocket.Fills.Update(fills...)
}

func (g *Gateio) processFuturesLiquidatesNotification(data []byte) error {
	resp := struct {
		Time    int64                              `json:"time"`
		Channel string                             `json:"channel"`
		Event   string                             `json:"event"`
		Result  []WsFuturesLiquidationNotification `json:"result"`
	}{}
	err := json.Unmarshal(data, &resp)
	if err != nil {
		return err
	}
	g.Websocket.DataHandler <- &resp
	return nil
}

func (g *Gateio) processFuturesAutoDeleveragesNotification(data []byte) error {
	resp := struct {
		Time    int64                                  `json:"time"`
		Channel string                                 `json:"channel"`
		Event   string                                 `json:"event"`
		Result  []WsFuturesAutoDeleveragesNotification `json:"result"`
	}{}
	err := json.Unmarshal(data, &resp)
	if err != nil {
		return err
	}
	g.Websocket.DataHandler <- &resp
	return nil
}

func (g *Gateio) processPositionCloseData(data []byte) error {
	resp := struct {
		Time    int64             `json:"time"`
		Channel string            `json:"channel"`
		Event   string            `json:"event"`
		Result  []WsPositionClose `json:"result"`
	}{}
	err := json.Unmarshal(data, &resp)
	if err != nil {
		return err
	}
	g.Websocket.DataHandler <- &resp
	return nil
}

func (g *Gateio) processBalancePushData(data []byte, assetType asset.Item) error {
	resp := struct {
		Time    int64       `json:"time"`
		Channel string      `json:"channel"`
		Event   string      `json:"event"`
		Result  []WsBalance `json:"result"`
	}{}
	err := json.Unmarshal(data, &resp)
	if err != nil {
		return err
	}
	accountChange := make([]account.Change, len(resp.Result))
	for x := range resp.Result {
		info := strings.Split(resp.Result[x].Text, currency.UnderscoreDelimiter)
		if len(info) != 2 {
			return errors.New("malformed text")
		}
		code := currency.NewCode(info[0])
		accountChange[x] = account.Change{
			Exchange: g.Name,
			Currency: code,
			Asset:    assetType,
			Amount:   resp.Result[x].Balance,
			Account:  resp.Result[x].User,
		}
	}
	g.Websocket.DataHandler <- accountChange
	return nil
}

func (g *Gateio) processFuturesReduceRiskLimitNotification(data []byte) error {
	resp := struct {
		Time    int64                                  `json:"time"`
		Channel string                                 `json:"channel"`
		Event   string                                 `json:"event"`
		Result  []WsFuturesReduceRiskLimitNotification `json:"result"`
	}{}
	err := json.Unmarshal(data, &resp)
	if err != nil {
		return err
	}
	g.Websocket.DataHandler <- &resp
	return nil
}

func (g *Gateio) processFuturesPositionsNotification(data []byte) error {
	resp := struct {
		Time    int64               `json:"time"`
		Channel string              `json:"channel"`
		Event   string              `json:"event"`
		Result  []WsFuturesPosition `json:"result"`
	}{}
	err := json.Unmarshal(data, &resp)
	if err != nil {
		return err
	}
	g.Websocket.DataHandler <- &resp
	return nil
}

func (g *Gateio) processFuturesAutoOrderPushData(data []byte) error {
	resp := struct {
		Time    int64                `json:"time"`
		Channel string               `json:"channel"`
		Event   string               `json:"event"`
		Result  []WsFuturesAutoOrder `json:"result"`
	}{}
	err := json.Unmarshal(data, &resp)
	if err != nil {
		return err
	}
	g.Websocket.DataHandler <- &resp
	return nil
}<|MERGE_RESOLUTION|>--- conflicted
+++ resolved
@@ -153,18 +153,11 @@
 			if err != nil {
 				return nil, err
 			}
-<<<<<<< HEAD
-			subscriptions[count] = stream.ChannelSubscription{
-				Channel:  channelsToSubscribe[i],
-				Currency: fpair.Upper(),
-				Params:   params,
-				Asset:    asset.Futures,
-=======
 			subscriptions[count] = subscription.Subscription{
 				Channel: channelsToSubscribe[i],
 				Pair:    fpair.Upper(),
 				Params:  params,
->>>>>>> 23c82bea
+				Asset:   asset.Futures,
 			}
 			count++
 		}
@@ -262,15 +255,11 @@
 }
 
 // handleFuturesSubscription sends a websocket message to receive data from the channel
-<<<<<<< HEAD
-func (g *Gateio) handleFuturesSubscription(event string, channelsToSubscribe []stream.ChannelSubscription) error {
+func (g *Gateio) handleFuturesSubscription(event string, channelsToSubscribe []subscription.Subscription) error {
 	futuresWebsocket, err := g.Websocket.GetAssetWebsocket(asset.Futures)
 	if err != nil {
 		return fmt.Errorf("%w asset type: %v", err, asset.Futures)
 	}
-=======
-func (g *Gateio) handleFuturesSubscription(event string, channelsToSubscribe []subscription.Subscription) error {
->>>>>>> 23c82bea
 	payloads, err := g.generateFuturesPayload(event, channelsToSubscribe)
 	if err != nil {
 		return err
