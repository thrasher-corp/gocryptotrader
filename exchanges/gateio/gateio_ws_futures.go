--- conflicted
+++ resolved
@@ -18,6 +18,7 @@
 	"github.com/thrasher-corp/gocryptotrader/exchanges/kline"
 	"github.com/thrasher-corp/gocryptotrader/exchanges/order"
 	"github.com/thrasher-corp/gocryptotrader/exchanges/orderbook"
+	"github.com/thrasher-corp/gocryptotrader/exchanges/request"
 	"github.com/thrasher-corp/gocryptotrader/exchanges/stream"
 	"github.com/thrasher-corp/gocryptotrader/exchanges/subscription"
 	"github.com/thrasher-corp/gocryptotrader/exchanges/ticker"
@@ -74,11 +75,7 @@
 	if err != nil {
 		return err
 	}
-<<<<<<< HEAD
-	conn.SetupPingHandler(stream.PingHandler{
-=======
-	g.Websocket.Conn.SetupPingHandler(request.Unset, stream.PingHandler{
->>>>>>> b461c32a
+	conn.SetupPingHandler(request.Unset, stream.PingHandler{
 		Websocket:   true,
 		MessageType: websocket.PingMessage,
 		Delay:       time.Second * 15,
@@ -224,52 +221,7 @@
 	}
 }
 
-<<<<<<< HEAD
 func (g *Gateio) generateFuturesPayload(ctx context.Context, conn stream.Connection, event string, channelsToSubscribe subscription.List) ([]WsInput, error) {
-=======
-// handleFuturesSubscription sends a websocket message to receive data from the channel
-func (g *Gateio) handleFuturesSubscription(event string, channelsToSubscribe subscription.List) error {
-	payloads, err := g.generateFuturesPayload(event, channelsToSubscribe)
-	if err != nil {
-		return err
-	}
-	var errs error
-	var respByte []byte
-	// con represents the websocket connection. 0 - for usdt settle and 1 - for btc settle connections.
-	for con, val := range payloads {
-		for k := range val {
-			if con == 0 {
-				respByte, err = g.Websocket.Conn.SendMessageReturnResponse(context.TODO(), request.Unset, val[k].ID, val[k])
-			} else {
-				respByte, err = g.Websocket.AuthConn.SendMessageReturnResponse(context.TODO(), request.Unset, val[k].ID, val[k])
-			}
-			if err != nil {
-				errs = common.AppendError(errs, err)
-				continue
-			}
-			var resp WsEventResponse
-			if err = json.Unmarshal(respByte, &resp); err != nil {
-				errs = common.AppendError(errs, err)
-			} else {
-				if resp.Error != nil && resp.Error.Code != 0 {
-					errs = common.AppendError(errs, fmt.Errorf("error while %s to channel %s error code: %d message: %s", val[k].Event, val[k].Channel, resp.Error.Code, resp.Error.Message))
-					continue
-				}
-				if err = g.Websocket.AddSuccessfulSubscriptions(channelsToSubscribe[k]); err != nil {
-					errs = common.AppendError(errs, err)
-				}
-			}
-		}
-	}
-	if errs != nil {
-		return errs
-	}
-	return nil
-}
-
-func (g *Gateio) generateFuturesPayload(event string, channelsToSubscribe subscription.List) ([2][]WsInput, error) {
-	payloads := [2][]WsInput{}
->>>>>>> b461c32a
 	if len(channelsToSubscribe) == 0 {
 		return nil, errors.New("cannot generate payload, no channels supplied")
 	}
