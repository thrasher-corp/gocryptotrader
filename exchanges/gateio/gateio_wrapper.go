--- conflicted
+++ resolved
@@ -236,22 +236,13 @@
 		Handler: func(ctx context.Context, incoming []byte) error {
 			return g.WsHandleFuturesData(ctx, incoming, asset.Futures)
 		},
-<<<<<<< HEAD
-		Subscriber:               g.FuturesSubscribe,
-		Unsubscriber:             g.FuturesUnsubscribe,
-		GenerateSubscriptions:    func() (subscription.List, error) { return g.GenerateFuturesDefaultSubscriptions(currency.USDT) },
-		Connector:                g.WsFuturesConnect,
-		Authenticate:             g.AuthenticateFutures,
-		OutboundRequestSignature: asset.USDTMarginedFutures,
-		BespokeGenerateMessageID: g.GenerateWebsocketMessageID,
-=======
 		Subscriber:                        g.FuturesSubscribe,
 		Unsubscriber:                      g.FuturesUnsubscribe,
 		GenerateSubscriptions:             func() (subscription.List, error) { return g.GenerateFuturesDefaultSubscriptions(currency.USDT) },
 		Connector:                         g.WsFuturesConnect,
+		Authenticate:                      g.AuthenticateFutures,
 		WrapperDefinedConnectionSignature: asset.USDTMarginedFutures,
 		BespokeGenerateMessageID:          g.GenerateWebsocketMessageID,
->>>>>>> b71d3c00
 	})
 	if err != nil {
 		return err
