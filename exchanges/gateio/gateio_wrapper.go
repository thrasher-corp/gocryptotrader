--- conflicted
+++ resolved
@@ -670,36 +670,18 @@
 		if a != asset.Spot && !available {
 			return nil, fmt.Errorf("%v instrument %v does not have orderbook data", a, p)
 		}
-<<<<<<< HEAD
-		orderbookNew, err = g.GetOrderbook(ctx, p.String(), "", limit, true)
-	case asset.Futures:
-=======
-		o, err = g.GetOrderbook(ctx, p.String(), "", 0, true)
+		o, err = g.GetOrderbook(ctx, p.String(), "", limit, true)
 	case asset.CoinMarginedFutures, asset.USDTMarginedFutures:
->>>>>>> c2d876d8
 		var settle currency.Code
 		settle, err = getSettlementCurrency(p, a)
 		if err != nil {
 			return nil, err
 		}
-<<<<<<< HEAD
-		orderbookNew, err = g.GetFuturesOrderbook(ctx, settle, p.String(), "", limit, true)
+		o, err = g.GetFuturesOrderbook(ctx, settle, p.String(), "", limit, true)
 	case asset.DeliveryFutures:
-		var settle currency.Code
-		settle, err = getSettlementFromCurrency(p.Upper())
-		if err != nil {
-			return nil, err
-		}
-		orderbookNew, err = g.GetDeliveryOrderbook(ctx, settle, "", p, limit, true)
+		o, err = g.GetDeliveryOrderbook(ctx, currency.USDT, "", p, limit, true)
 	case asset.Options:
-		orderbookNew, err = g.GetOptionsOrderbook(ctx, p, "", limit, true)
-=======
-		o, err = g.GetFuturesOrderbook(ctx, settle, p.String(), "", 0, true)
-	case asset.DeliveryFutures:
-		o, err = g.GetDeliveryOrderbook(ctx, currency.USDT, "", p, 0, true)
-	case asset.Options:
-		o, err = g.GetOptionsOrderbook(ctx, p, "", 0, true)
->>>>>>> c2d876d8
+		o, err = g.GetOptionsOrderbook(ctx, p, "", limit, true)
 	default:
 		return nil, fmt.Errorf("%w %v", asset.ErrNotSupported, a)
 	}
