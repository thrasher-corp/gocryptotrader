package gateio

import (
	"context"
	"errors"
	"fmt"
	"math"
	"sort"
	"strconv"
	"strings"
	"time"

	"github.com/shopspring/decimal"
	"github.com/thrasher-corp/gocryptotrader/common"
	"github.com/thrasher-corp/gocryptotrader/common/key"
	"github.com/thrasher-corp/gocryptotrader/config"
	"github.com/thrasher-corp/gocryptotrader/currency"
	exchange "github.com/thrasher-corp/gocryptotrader/exchanges"
	"github.com/thrasher-corp/gocryptotrader/exchanges/account"
	"github.com/thrasher-corp/gocryptotrader/exchanges/asset"
	"github.com/thrasher-corp/gocryptotrader/exchanges/deposit"
	"github.com/thrasher-corp/gocryptotrader/exchanges/fundingrate"
	"github.com/thrasher-corp/gocryptotrader/exchanges/futures"
	"github.com/thrasher-corp/gocryptotrader/exchanges/kline"
	"github.com/thrasher-corp/gocryptotrader/exchanges/order"
	"github.com/thrasher-corp/gocryptotrader/exchanges/orderbook"
	"github.com/thrasher-corp/gocryptotrader/exchanges/protocol"
	"github.com/thrasher-corp/gocryptotrader/exchanges/request"
	"github.com/thrasher-corp/gocryptotrader/exchanges/stream"
	"github.com/thrasher-corp/gocryptotrader/exchanges/subscription"
	"github.com/thrasher-corp/gocryptotrader/exchanges/ticker"
	"github.com/thrasher-corp/gocryptotrader/exchanges/trade"
	"github.com/thrasher-corp/gocryptotrader/log"
	"github.com/thrasher-corp/gocryptotrader/portfolio/withdraw"
	"github.com/thrasher-corp/gocryptotrader/types"
)

// unfundedFuturesAccount defines an error string when an account associated
// with a settlement currency has not been funded. Use specific pairs to avoid
// this error.
const unfundedFuturesAccount = `please transfer funds first to create futures account`

// SetDefaults sets default values for the exchange
func (g *Gateio) SetDefaults() {
	g.Name = "GateIO"
	g.Enabled = true
	g.Verbose = true
	g.API.CredentialsValidator.RequiresKey = true
	g.API.CredentialsValidator.RequiresSecret = true

	requestFmt := &currency.PairFormat{Delimiter: currency.UnderscoreDelimiter, Uppercase: true}
	configFmt := &currency.PairFormat{Delimiter: currency.UnderscoreDelimiter, Uppercase: true}
	err := g.SetGlobalPairsManager(requestFmt, configFmt, asset.Spot, asset.Futures, asset.Margin, asset.CrossMargin, asset.DeliveryFutures, asset.Options)
	if err != nil {
		log.Errorln(log.ExchangeSys, err)
	}

	g.Features = exchange.Features{
		CurrencyTranslations: currency.NewTranslations(map[currency.Code]currency.Code{
			currency.NewCode("MBABYDOGE"): currency.BABYDOGE,
		}),
		TradingRequirements: protocol.TradingRequirements{
			SpotMarketOrderAmountPurchaseQuotationOnly: true,
			SpotMarketOrderAmountSellBaseOnly:          true,
		},
		Supports: exchange.FeaturesSupported{
			REST:      true,
			Websocket: true,
			RESTCapabilities: protocol.Features{
				TickerBatching:        true,
				TickerFetching:        true,
				KlineFetching:         true,
				TradeFetching:         true,
				OrderbookFetching:     true,
				AutoPairUpdates:       true,
				AccountInfo:           true,
				GetOrder:              true,
				GetOrders:             true,
				CancelOrders:          true,
				CancelOrder:           true,
				SubmitOrder:           true,
				UserTradeHistory:      true,
				CryptoDeposit:         true,
				CryptoWithdrawal:      true,
				TradeFee:              true,
				CryptoWithdrawalFee:   true,
				MultiChainDeposits:    true,
				MultiChainWithdrawals: true,
				PredictedFundingRate:  true,
				FundingRateFetching:   true,
			},
			WebsocketCapabilities: protocol.Features{
				TickerFetching:         true,
				OrderbookFetching:      true,
				TradeFetching:          true,
				KlineFetching:          true,
				AuthenticatedEndpoints: true,
				MessageCorrelation:     true,
				GetOrder:               true,
				AccountBalance:         true,
				Subscribe:              true,
				Unsubscribe:            true,
			},
			WithdrawPermissions: exchange.AutoWithdrawCrypto |
				exchange.NoFiatWithdrawals,
			Kline: kline.ExchangeCapabilitiesSupported{
				Intervals: true,
			},
			FuturesCapabilities: exchange.FuturesCapabilities{
				FundingRates: true,
				SupportedFundingRateFrequencies: map[kline.Interval]bool{
					kline.FourHour:  true,
					kline.EightHour: true,
				},
				FundingRateBatching: map[asset.Item]bool{
					asset.Futures: true,
				},
				OpenInterest: exchange.OpenInterestSupport{
					Supported:         true,
					SupportsRestBatch: true,
				},
			},
		},
		Enabled: exchange.FeaturesEnabled{
			AutoPairUpdates: true,
			Kline: kline.ExchangeCapabilitiesEnabled{
				Intervals: kline.DeployExchangeIntervals(
					kline.IntervalCapacity{Interval: kline.HundredMilliseconds},
					kline.IntervalCapacity{Interval: kline.ThousandMilliseconds},
					kline.IntervalCapacity{Interval: kline.TenSecond},
					kline.IntervalCapacity{Interval: kline.ThirtySecond},
					kline.IntervalCapacity{Interval: kline.OneMin},
					kline.IntervalCapacity{Interval: kline.FiveMin},
					kline.IntervalCapacity{Interval: kline.FifteenMin},
					kline.IntervalCapacity{Interval: kline.ThirtyMin},
					kline.IntervalCapacity{Interval: kline.OneHour},
					kline.IntervalCapacity{Interval: kline.TwoHour},
					kline.IntervalCapacity{Interval: kline.FourHour},
					kline.IntervalCapacity{Interval: kline.EightHour},
					kline.IntervalCapacity{Interval: kline.TwelveHour},
					kline.IntervalCapacity{Interval: kline.OneDay},
					kline.IntervalCapacity{Interval: kline.OneWeek},
					kline.IntervalCapacity{Interval: kline.OneMonth},
					kline.IntervalCapacity{Interval: kline.ThreeMonth},
					kline.IntervalCapacity{Interval: kline.SixMonth},
				),
				GlobalResultLimit: 1000,
			},
		},
		Subscriptions: defaultSubscriptions.Clone(),
	}
	g.Requester, err = request.New(g.Name,
		common.NewHTTPClientWithTimeout(exchange.DefaultHTTPTimeout),
		request.WithLimiter(packageRateLimits),
	)
	if err != nil {
		log.Errorln(log.ExchangeSys, err)
	}
	// TODO: Majority of margin REST endpoints are labelled as deprecated on the API docs. These will need to be removed.
	err = g.DisableAssetWebsocketSupport(asset.Margin)
	if err != nil {
		log.Errorln(log.ExchangeSys, err)
	}
	// TODO: Add websocket cross margin support.
	err = g.DisableAssetWebsocketSupport(asset.CrossMargin)
	if err != nil {
		log.Errorln(log.ExchangeSys, err)
	}
	g.API.Endpoints = g.NewEndpoints()
	err = g.API.Endpoints.SetDefaultEndpoints(map[exchange.URL]string{
		exchange.RestSpot:              gateioTradeURL,
		exchange.RestFutures:           gateioFuturesLiveTradingAlternative,
		exchange.RestSpotSupplementary: gateioFuturesTestnetTrading,
		exchange.WebsocketSpot:         gateioWebsocketEndpoint,
	})
	if err != nil {
		log.Errorln(log.ExchangeSys, err)
	}
	g.Websocket = stream.NewWebsocket()
	g.WebsocketResponseMaxLimit = exchange.DefaultWebsocketResponseMaxLimit
	g.WebsocketResponseCheckTimeout = exchange.DefaultWebsocketResponseCheckTimeout
	g.WebsocketOrderbookBufferLimit = exchange.DefaultWebsocketOrderbookBufferLimit
}

// Setup sets user configuration
func (g *Gateio) Setup(exch *config.Exchange) error {
	err := exch.Validate()
	if err != nil {
		return err
	}
	if !exch.Enabled {
		g.SetEnabled(false)
		return nil
	}
	err = g.SetupDefaults(exch)
	if err != nil {
		return err
	}

	err = g.Websocket.Setup(&stream.WebsocketSetup{
		ExchangeConfig:               exch,
		Features:                     &g.Features.Supports.WebsocketCapabilities,
		FillsFeed:                    g.Features.Enabled.FillsFeed,
		TradeFeed:                    g.Features.Enabled.TradeFeed,
		UseMultiConnectionManagement: true,
		RateLimitDefinitions:         packageRateLimits,
	})
	if err != nil {
		return err
	}
	// Spot connection
	err = g.Websocket.SetupNewConnection(&stream.ConnectionSetup{
		URL:                      gateioWebsocketEndpoint,
		ResponseCheckTimeout:     exch.WebsocketResponseCheckTimeout,
		ResponseMaxLimit:         exch.WebsocketResponseMaxLimit,
		Handler:                  g.WsHandleSpotData,
		Subscriber:               g.Subscribe,
		Unsubscriber:             g.Unsubscribe,
		GenerateSubscriptions:    g.generateSubscriptionsSpot,
		Connector:                g.WsConnectSpot,
		Authenticate:             g.authenticateSpot,
		MessageFilter:            asset.Spot,
		BespokeGenerateMessageID: g.GenerateWebsocketMessageID,
	})
	if err != nil {
		return err
	}
	// Futures connection - USDT margined
	err = g.Websocket.SetupNewConnection(&stream.ConnectionSetup{
		URL:                  futuresWebsocketUsdtURL,
		ResponseCheckTimeout: exch.WebsocketResponseCheckTimeout,
		ResponseMaxLimit:     exch.WebsocketResponseMaxLimit,
		Handler: func(ctx context.Context, incoming []byte) error {
			return g.WsHandleFuturesData(ctx, incoming, asset.Futures)
		},
		Subscriber:               g.FuturesSubscribe,
		Unsubscriber:             g.FuturesUnsubscribe,
		GenerateSubscriptions:    func() (subscription.List, error) { return g.GenerateFuturesDefaultSubscriptions(currency.USDT) },
		Connector:                g.WsFuturesConnect,
		MessageFilter:            asset.USDTMarginedFutures,
		BespokeGenerateMessageID: g.GenerateWebsocketMessageID,
	})
	if err != nil {
		return err
	}

	// Futures connection - BTC margined
	err = g.Websocket.SetupNewConnection(&stream.ConnectionSetup{
		URL:                  futuresWebsocketBtcURL,
		ResponseCheckTimeout: exch.WebsocketResponseCheckTimeout,
		ResponseMaxLimit:     exch.WebsocketResponseMaxLimit,
		Handler: func(ctx context.Context, incoming []byte) error {
			return g.WsHandleFuturesData(ctx, incoming, asset.Futures)
		},
		Subscriber:               g.FuturesSubscribe,
		Unsubscriber:             g.FuturesUnsubscribe,
		GenerateSubscriptions:    func() (subscription.List, error) { return g.GenerateFuturesDefaultSubscriptions(currency.BTC) },
		Connector:                g.WsFuturesConnect,
		MessageFilter:            asset.CoinMarginedFutures,
		BespokeGenerateMessageID: g.GenerateWebsocketMessageID,
	})
	if err != nil {
		return err
	}

	// TODO: Add BTC margined delivery futures.
	// Futures connection - Delivery - USDT margined
	err = g.Websocket.SetupNewConnection(&stream.ConnectionSetup{
		URL:                  deliveryRealUSDTTradingURL,
		ResponseCheckTimeout: exch.WebsocketResponseCheckTimeout,
		ResponseMaxLimit:     exch.WebsocketResponseMaxLimit,
		Handler: func(ctx context.Context, incoming []byte) error {
			return g.WsHandleFuturesData(ctx, incoming, asset.DeliveryFutures)
		},
		Subscriber:               g.DeliveryFuturesSubscribe,
		Unsubscriber:             g.DeliveryFuturesUnsubscribe,
		GenerateSubscriptions:    g.GenerateDeliveryFuturesDefaultSubscriptions,
		Connector:                g.WsDeliveryFuturesConnect,
		MessageFilter:            asset.DeliveryFutures,
		BespokeGenerateMessageID: g.GenerateWebsocketMessageID,
	})
	if err != nil {
		return err
	}

	// Futures connection - Options
	return g.Websocket.SetupNewConnection(&stream.ConnectionSetup{
		URL:                      optionsWebsocketURL,
		ResponseCheckTimeout:     exch.WebsocketResponseCheckTimeout,
		ResponseMaxLimit:         exch.WebsocketResponseMaxLimit,
		Handler:                  g.WsHandleOptionsData,
		Subscriber:               g.OptionsSubscribe,
		Unsubscriber:             g.OptionsUnsubscribe,
		GenerateSubscriptions:    g.GenerateOptionsDefaultSubscriptions,
		Connector:                g.WsOptionsConnect,
		MessageFilter:            asset.Options,
		BespokeGenerateMessageID: g.GenerateWebsocketMessageID,
	})
}

// UpdateTicker updates and returns the ticker for a currency pair
func (g *Gateio) UpdateTicker(ctx context.Context, p currency.Pair, a asset.Item) (*ticker.Price, error) {
	if !g.SupportsAsset(a) {
		return nil, fmt.Errorf("%w asset type: %v", asset.ErrNotSupported, a)
	}
	fPair, err := g.FormatExchangeCurrency(p, a)
	if err != nil {
		return nil, err
	}
	if fPair.IsEmpty() || fPair.Quote.IsEmpty() {
		return nil, currency.ErrCurrencyPairEmpty
	}
	fPair = fPair.Upper()
	var tickerData *ticker.Price
	switch a {
	case asset.Margin, asset.Spot, asset.CrossMargin:
		var available bool
		available, err = g.checkInstrumentAvailabilityInSpot(fPair)
		if err != nil {
			return nil, err
		}
		if a != asset.Spot && !available {
			return nil, fmt.Errorf("%v instrument %v does not have ticker data", a, fPair)
		}
		var tickerNew *Ticker
		tickerNew, err = g.GetTicker(ctx, fPair.String(), "")
		if err != nil {
			return nil, err
		}
		tickerData = &ticker.Price{
			Pair:         fPair,
			Low:          tickerNew.Low24H.Float64(),
			High:         tickerNew.High24H.Float64(),
			Bid:          tickerNew.HighestBid.Float64(),
			Ask:          tickerNew.LowestAsk.Float64(),
			Last:         tickerNew.Last.Float64(),
			ExchangeName: g.Name,
			AssetType:    a,
		}
	case asset.Futures:
		var settle currency.Code
		settle, err = getSettlementFromCurrency(fPair)
		if err != nil {
			return nil, err
		}
		var tickers []FuturesTicker
		tickers, err = g.GetFuturesTickers(ctx, settle, fPair)
		if err != nil {
			return nil, err
		}
		var tick *FuturesTicker
		for x := range tickers {
			if tickers[x].Contract == fPair.String() {
				tick = &tickers[x]
				break
			}
		}
		if tick == nil {
			return nil, errNoTickerData
		}
		tickerData = &ticker.Price{
			Pair:         fPair,
			Low:          tick.Low24H.Float64(),
			High:         tick.High24H.Float64(),
			Last:         tick.Last.Float64(),
			Volume:       tick.Volume24HBase.Float64(),
			QuoteVolume:  tick.Volume24HQuote.Float64(),
			ExchangeName: g.Name,
			AssetType:    a,
		}
	case asset.Options:
		var underlying currency.Pair
		var tickers []OptionsTicker
		underlying, err = g.GetUnderlyingFromCurrencyPair(fPair)
		if err != nil {
			return nil, err
		}
		tickers, err = g.GetOptionsTickers(ctx, underlying.String())
		if err != nil {
			return nil, err
		}
		for x := range tickers {
			if !tickers[x].Name.Equal(fPair) {
				continue
			}
			cleanQuote := strings.ReplaceAll(tickers[x].Name.Quote.String(), currency.UnderscoreDelimiter, currency.DashDelimiter)
			tickers[x].Name.Quote = currency.NewCode(cleanQuote)
			if err != nil {
				return nil, err
			}
			tickerData = &ticker.Price{
				Pair:         tickers[x].Name,
				Last:         tickers[x].LastPrice.Float64(),
				Bid:          tickers[x].Bid1Price.Float64(),
				Ask:          tickers[x].Ask1Price.Float64(),
				AskSize:      tickers[x].Ask1Size,
				BidSize:      tickers[x].Bid1Size,
				ExchangeName: g.Name,
				AssetType:    a,
			}
			err = ticker.ProcessTicker(tickerData)
			if err != nil {
				return nil, err
			}
		}
		return ticker.GetTicker(g.Name, fPair, a)
	case asset.DeliveryFutures:
		var settle currency.Code
		settle, err = getSettlementFromCurrency(fPair)
		if err != nil {
			return nil, err
		}
		var tickers []FuturesTicker
		tickers, err = g.GetDeliveryFutureTickers(ctx, settle, fPair)
		if err != nil {
			return nil, err
		}
		for x := range tickers {
			if tickers[x].Contract == fPair.Upper().String() {
				tickerData = &ticker.Price{
					Pair:         fPair,
					Last:         tickers[x].Last.Float64(),
					High:         tickers[x].High24H.Float64(),
					Low:          tickers[x].Low24H.Float64(),
					Volume:       tickers[x].Volume24H.Float64(),
					QuoteVolume:  tickers[x].Volume24HQuote.Float64(),
					ExchangeName: g.Name,
					AssetType:    a,
				}
				break
			}
		}
	}
	err = ticker.ProcessTicker(tickerData)
	if err != nil {
		return nil, err
	}
	return ticker.GetTicker(g.Name, fPair, a)
}

// FetchTradablePairs returns a list of the exchanges tradable pairs
func (g *Gateio) FetchTradablePairs(ctx context.Context, a asset.Item) (currency.Pairs, error) {
	if !g.SupportsAsset(a) {
		return nil, fmt.Errorf("%w asset type: %v", asset.ErrNotSupported, a)
	}
	switch a {
	case asset.Spot:
		tradables, err := g.ListSpotCurrencyPairs(ctx)
		if err != nil {
			return nil, err
		}
		pairs := make([]currency.Pair, 0, len(tradables))
		for x := range tradables {
			if tradables[x].TradeStatus == "untradable" {
				continue
			}
			p := strings.ToUpper(tradables[x].ID)
			if !g.IsValidPairString(p) {
				continue
			}
			cp, err := currency.NewPairFromString(p)
			if err != nil {
				return nil, err
			}
			pairs = append(pairs, cp)
		}
		return pairs, nil
	case asset.Margin, asset.CrossMargin:
		tradables, err := g.GetMarginSupportedCurrencyPairs(ctx)
		if err != nil {
			return nil, err
		}
		pairs := make([]currency.Pair, 0, len(tradables))
		for x := range tradables {
			if tradables[x].Status == 0 {
				continue
			}
			p := strings.ToUpper(tradables[x].Base + currency.UnderscoreDelimiter + tradables[x].Quote)
			if !g.IsValidPairString(p) {
				continue
			}
			cp, err := currency.NewPairFromString(p)
			if err != nil {
				return nil, err
			}
			pairs = append(pairs, cp)
		}
		return pairs, nil
	case asset.Futures:
		btcContracts, err := g.GetAllFutureContracts(ctx, currency.BTC)
		if err != nil {
			return nil, err
		}
		usdtContracts, err := g.GetAllFutureContracts(ctx, currency.USDT)
		if err != nil {
			return nil, err
		}
		btcContracts = append(btcContracts, usdtContracts...)
		pairs := make([]currency.Pair, 0, len(btcContracts))
		for x := range btcContracts {
			if btcContracts[x].InDelisting {
				continue
			}
			p := strings.ToUpper(btcContracts[x].Name)
			if !g.IsValidPairString(p) {
				continue
			}
			cp, err := currency.NewPairFromString(p)
			if err != nil {
				return nil, err
			}
			pairs = append(pairs, cp)
		}
		return pairs, nil
	case asset.DeliveryFutures:
		usdtContracts, err := g.GetAllDeliveryContracts(ctx, currency.USDT)
		if err != nil {
			return nil, err
		}
		pairs := make([]currency.Pair, 0, len(usdtContracts))
		for x := range usdtContracts {
			if usdtContracts[x].InDelisting {
				continue
			}
			p := strings.ToUpper(usdtContracts[x].Name)
			if !g.IsValidPairString(p) {
				continue
			}
			cp, err := currency.NewPairFromString(p)
			if err != nil {
				return nil, err
			}
			pairs = append(pairs, cp)
		}
		return pairs, nil
	case asset.Options:
		underlyings, err := g.GetAllOptionsUnderlyings(ctx)
		if err != nil {
			return nil, err
		}
		var pairs []currency.Pair
		for x := range underlyings {
			contracts, err := g.GetAllContractOfUnderlyingWithinExpiryDate(ctx, underlyings[x].Name, time.Time{})
			if err != nil {
				return nil, err
			}
			for c := range contracts {
				if !g.IsValidPairString(contracts[c].Name) {
					continue
				}
				cp, err := currency.NewPairFromString(strings.ReplaceAll(contracts[c].Name, currency.DashDelimiter, currency.UnderscoreDelimiter))
				if err != nil {
					return nil, err
				}
				cp.Quote = currency.NewCode(strings.ReplaceAll(cp.Quote.String(), currency.UnderscoreDelimiter, currency.DashDelimiter))
				pairs = append(pairs, cp)
			}
		}
		return pairs, nil
	default:
		return nil, fmt.Errorf("%w asset type: %v", asset.ErrNotSupported, a)
	}
}

// UpdateTradablePairs updates the exchanges available pairs and stores
// them in the exchanges config
func (g *Gateio) UpdateTradablePairs(ctx context.Context, forceUpdate bool) error {
	assets := g.GetAssetTypes(false)
	for x := range assets {
		pairs, err := g.FetchTradablePairs(ctx, assets[x])
		if err != nil {
			return err
		}
		if len(pairs) == 0 {
			return errors.New("no tradable pairs found")
		}
		err = g.UpdatePairs(pairs, assets[x], false, forceUpdate)
		if err != nil {
			return err
		}
	}
	return g.EnsureOnePairEnabled()
}

// UpdateTickers updates the ticker for all currency pairs of a given asset type
func (g *Gateio) UpdateTickers(ctx context.Context, a asset.Item) error {
	if !g.SupportsAsset(a) {
		return fmt.Errorf("%w asset type: %v", asset.ErrNotSupported, a)
	}
	var err error
	switch a {
	case asset.Spot, asset.Margin, asset.CrossMargin:
		var tickers []Ticker
		tickers, err = g.GetTickers(ctx, currency.EMPTYPAIR.String(), "")
		if err != nil {
			return err
		}
		for x := range tickers {
			var currencyPair currency.Pair
			currencyPair, err = currency.NewPairFromString(tickers[x].CurrencyPair)
			if err != nil {
				return err
			}
			err = ticker.ProcessTicker(&ticker.Price{
				Last:         tickers[x].Last.Float64(),
				High:         tickers[x].High24H.Float64(),
				Low:          tickers[x].Low24H.Float64(),
				Bid:          tickers[x].HighestBid.Float64(),
				Ask:          tickers[x].LowestAsk.Float64(),
				QuoteVolume:  tickers[x].QuoteVolume.Float64(),
				Volume:       tickers[x].BaseVolume.Float64(),
				ExchangeName: g.Name,
				Pair:         currencyPair,
				AssetType:    a,
			})
			if err != nil {
				return err
			}
		}
	case asset.Futures, asset.DeliveryFutures:
		var tickers []FuturesTicker
		var ticks []FuturesTicker
		for _, settle := range settlementCurrencies {
			// All delivery futures are settled in USDT only, despite the API accepting a settlement currency parameter for all delivery futures endpoints
			if a == asset.DeliveryFutures && !settle.Equal(currency.USDT) {
				continue
			}

			if a == asset.Futures {
				ticks, err = g.GetFuturesTickers(ctx, settle, currency.EMPTYPAIR)
			} else {
				ticks, err = g.GetDeliveryFutureTickers(ctx, settle, currency.EMPTYPAIR)
			}
			if err != nil {
				return err
			}
			tickers = append(tickers, ticks...)
		}
		for x := range tickers {
			currencyPair, err := currency.NewPairFromString(tickers[x].Contract)
			if err != nil {
				return err
			}
			err = ticker.ProcessTicker(&ticker.Price{
				Last:         tickers[x].Last.Float64(),
				High:         tickers[x].High24H.Float64(),
				Low:          tickers[x].Low24H.Float64(),
				Volume:       tickers[x].Volume24H.Float64(),
				QuoteVolume:  tickers[x].Volume24HQuote.Float64(),
				ExchangeName: g.Name,
				Pair:         currencyPair,
				AssetType:    a,
			})
			if err != nil {
				return err
			}
		}
	case asset.Options:
		pairs, err := g.GetEnabledPairs(a)
		if err != nil {
			return err
		}
		for i := range pairs {
			underlying, err := g.GetUnderlyingFromCurrencyPair(pairs[i])
			if err != nil {
				return err
			}
			tickers, err := g.GetOptionsTickers(ctx, underlying.String())
			if err != nil {
				return err
			}
			for x := range tickers {
				err = ticker.ProcessTicker(&ticker.Price{
					Last:         tickers[x].LastPrice.Float64(),
					Ask:          tickers[x].Ask1Price.Float64(),
					AskSize:      tickers[x].Ask1Size,
					Bid:          tickers[x].Bid1Price.Float64(),
					BidSize:      tickers[x].Bid1Size,
					Pair:         tickers[x].Name,
					ExchangeName: g.Name,
					AssetType:    a,
				})
				if err != nil {
					return err
				}
			}
		}
	default:
		return fmt.Errorf("%w asset type: %v", asset.ErrNotSupported, a)
	}
	return nil
}

// UpdateOrderbook updates and returns the orderbook for a currency pair
func (g *Gateio) UpdateOrderbook(ctx context.Context, p currency.Pair, a asset.Item) (*orderbook.Base, error) {
	p, err := g.FormatExchangeCurrency(p, a)
	if err != nil {
		return nil, err
	}
	var orderbookNew *Orderbook
	switch a {
	case asset.Spot, asset.Margin, asset.CrossMargin:
		var available bool
		available, err = g.checkInstrumentAvailabilityInSpot(p)
		if err != nil {
			return nil, err
		}
		if a != asset.Spot && !available {
			return nil, fmt.Errorf("%v instrument %v does not have orderbook data", a, p)
		}
		orderbookNew, err = g.GetOrderbook(ctx, p.String(), "", 0, true)
	case asset.Futures:
		var settle currency.Code
		settle, err = getSettlementFromCurrency(p)
		if err != nil {
			return nil, err
		}
		orderbookNew, err = g.GetFuturesOrderbook(ctx, settle, p.String(), "", 0, true)
	case asset.DeliveryFutures:
		var settle currency.Code
		settle, err = getSettlementFromCurrency(p.Upper())
		if err != nil {
			return nil, err
		}
		orderbookNew, err = g.GetDeliveryOrderbook(ctx, settle, "", p, 0, true)
	case asset.Options:
		orderbookNew, err = g.GetOptionsOrderbook(ctx, p, "", 0, true)
	default:
		return nil, fmt.Errorf("%w %v", asset.ErrNotSupported, a)
	}
	if err != nil {
		return nil, err
	}
	book := &orderbook.Base{
		Exchange:        g.Name,
		Asset:           a,
		VerifyOrderbook: g.CanVerifyOrderbook,
		Pair:            p.Upper(),
		LastUpdateID:    orderbookNew.ID,
		LastUpdated:     orderbookNew.Update.Time(),
	}
	book.Bids = make(orderbook.Tranches, len(orderbookNew.Bids))
	for x := range orderbookNew.Bids {
		book.Bids[x] = orderbook.Tranche{
			Amount: orderbookNew.Bids[x].Amount,
			Price:  orderbookNew.Bids[x].Price.Float64(),
		}
	}
	book.Asks = make(orderbook.Tranches, len(orderbookNew.Asks))
	for x := range orderbookNew.Asks {
		book.Asks[x] = orderbook.Tranche{
			Amount: orderbookNew.Asks[x].Amount,
			Price:  orderbookNew.Asks[x].Price.Float64(),
		}
	}
	err = book.Process()
	if err != nil {
		return book, err
	}
	return orderbook.Get(g.Name, book.Pair, a)
}

// UpdateAccountInfo retrieves balances for all enabled currencies for the
func (g *Gateio) UpdateAccountInfo(ctx context.Context, a asset.Item) (account.Holdings, error) {
	var info account.Holdings
	info.Exchange = g.Name
	var err error
	switch a {
	case asset.Spot:
		var balances []SpotAccount
		balances, err = g.GetSpotAccounts(ctx, currency.EMPTYCODE)
		currencies := make([]account.Balance, len(balances))
		if err != nil {
			return info, err
		}
		for x := range balances {
			currencies[x] = account.Balance{
				Currency: currency.NewCode(balances[x].Currency),
				Total:    balances[x].Available.Float64() - balances[x].Locked.Float64(),
				Hold:     balances[x].Locked.Float64(),
				Free:     balances[x].Available.Float64(),
			}
		}
		info.Accounts = append(info.Accounts, account.SubAccount{
			AssetType:  a,
			Currencies: currencies,
		})
	case asset.Margin, asset.CrossMargin:
		var balances []MarginAccountItem
		balances, err = g.GetMarginAccountList(ctx, currency.EMPTYPAIR)
		if err != nil {
			return info, err
		}
		var currencies []account.Balance
		for x := range balances {
			currencies = append(currencies, account.Balance{
				Currency: currency.NewCode(balances[x].Base.Currency),
				Total:    balances[x].Base.Available.Float64() + balances[x].Base.LockedAmount.Float64(),
				Hold:     balances[x].Base.LockedAmount.Float64(),
				Free:     balances[x].Base.Available.Float64(),
			}, account.Balance{
				Currency: currency.NewCode(balances[x].Quote.Currency),
				Total:    balances[x].Quote.Available.Float64() + balances[x].Quote.LockedAmount.Float64(),
				Hold:     balances[x].Quote.LockedAmount.Float64(),
				Free:     balances[x].Quote.Available.Float64(),
			})
		}
		info.Accounts = append(info.Accounts, account.SubAccount{
			AssetType:  a,
			Currencies: currencies,
		})
	case asset.Futures, asset.DeliveryFutures:
		currencies := make([]account.Balance, 0, 2)
		for x := range settlementCurrencies {
			// All delivery futures are settled in USDT only, despite the API accepting a settlement currency parameter for all delivery futures endpoints
			if a == asset.DeliveryFutures && !settlementCurrencies[x].Equal(currency.USDT) {
				continue
			}

			var balance *FuturesAccount
			if a == asset.Futures {
				balance, err = g.QueryFuturesAccount(ctx, settlementCurrencies[x])
			} else {
				balance, err = g.GetDeliveryFuturesAccounts(ctx, settlementCurrencies[x])
			}
			if err != nil {
				if strings.Contains(err.Error(), unfundedFuturesAccount) {
					if g.Verbose {
						log.Warnf(log.ExchangeSys, "%s %v for settlement: %v", g.Name, err, settlementCurrencies[x])
					}
					continue
				}
				return info, err
			}
			currencies = append(currencies, account.Balance{
				Currency: currency.NewCode(balance.Currency),
				Total:    balance.Total.Float64(),
				Hold:     balance.Total.Float64() - balance.Available.Float64(),
				Free:     balance.Available.Float64(),
			})
		}
		info.Accounts = append(info.Accounts, account.SubAccount{
			AssetType:  a,
			Currencies: currencies,
		})
	case asset.Options:
		var balance *OptionAccount
		balance, err = g.GetOptionAccounts(ctx)
		if err != nil {
			return info, err
		}
		info.Accounts = append(info.Accounts, account.SubAccount{
			AssetType: a,
			Currencies: []account.Balance{
				{
					Currency: currency.NewCode(balance.Currency),
					Total:    balance.Total.Float64(),
					Hold:     balance.Total.Float64() - balance.Available.Float64(),
					Free:     balance.Available.Float64(),
				},
			},
		})
	default:
		return info, fmt.Errorf("%w asset type: %v", asset.ErrNotSupported, a)
	}
	creds, err := g.GetCredentials(ctx)
	if err != nil {
		return info, err
	}
	err = account.Process(&info, creds)
	if err != nil {
		return info, err
	}
	return info, nil
}

// GetAccountFundingHistory returns funding history, deposits and
// withdrawals
func (g *Gateio) GetAccountFundingHistory(_ context.Context) ([]exchange.FundingHistory, error) {
	return nil, common.ErrFunctionNotSupported
}

// GetWithdrawalsHistory returns previous withdrawals data
func (g *Gateio) GetWithdrawalsHistory(ctx context.Context, c currency.Code, _ asset.Item) ([]exchange.WithdrawalHistory, error) {
	records, err := g.GetWithdrawalRecords(ctx, c, time.Time{}, time.Time{}, 0, 0)
	if err != nil {
		return nil, err
	}
	withdrawalHistories := make([]exchange.WithdrawalHistory, len(records))
	for x := range records {
		withdrawalHistories[x] = exchange.WithdrawalHistory{
			Status:          records[x].Status,
			TransferID:      records[x].ID,
			Currency:        records[x].Currency,
			Amount:          records[x].Amount.Float64(),
			CryptoTxID:      records[x].TransactionID,
			CryptoToAddress: records[x].WithdrawalAddress,
			Timestamp:       records[x].Timestamp.Time(),
		}
	}
	return withdrawalHistories, nil
}

// GetRecentTrades returns the most recent trades for a currency and asset
func (g *Gateio) GetRecentTrades(ctx context.Context, p currency.Pair, a asset.Item) ([]trade.Data, error) {
	p, err := g.FormatExchangeCurrency(p, a)
	if err != nil {
		return nil, err
	}
	var resp []trade.Data
	switch a {
	case asset.Spot, asset.Margin, asset.CrossMargin:
		if p.IsEmpty() {
			return nil, currency.ErrCurrencyPairEmpty
		}
		tradeData, err := g.GetMarketTrades(ctx, p, 0, "", false, time.Time{}, time.Time{}, 0)
		if err != nil {
			return nil, err
		}
		resp = make([]trade.Data, len(tradeData))
		for i := range tradeData {
			side, err := order.StringToOrderSide(tradeData[i].Side)
			if err != nil {
				return nil, err
			}
			resp[i] = trade.Data{
				Exchange:     g.Name,
				TID:          tradeData[i].OrderID,
				CurrencyPair: p,
				AssetType:    a,
				Side:         side,
				Price:        tradeData[i].Price.Float64(),
				Amount:       tradeData[i].Amount.Float64(),
				Timestamp:    tradeData[i].CreateTime.Time(),
			}
		}
	case asset.Futures:
		settle, err := getSettlementFromCurrency(p)
		if err != nil {
			return nil, err
		}
		futuresTrades, err := g.GetFuturesTradingHistory(ctx, settle, p, 0, 0, "", time.Time{}, time.Time{})
		if err != nil {
			return nil, err
		}
		resp = make([]trade.Data, len(futuresTrades))
		for i := range futuresTrades {
			resp[i] = trade.Data{
				TID:          strconv.FormatInt(futuresTrades[i].ID, 10),
				Exchange:     g.Name,
				CurrencyPair: p,
				AssetType:    a,
				Price:        futuresTrades[i].Price.Float64(),
				Amount:       futuresTrades[i].Size,
				Timestamp:    futuresTrades[i].CreateTime.Time(),
			}
		}
	case asset.DeliveryFutures:
		settle, err := getSettlementFromCurrency(p)
		if err != nil {
			return nil, err
		}
		deliveryTrades, err := g.GetDeliveryTradingHistory(ctx, settle, "", p.Upper(), 0, time.Time{}, time.Time{})
		if err != nil {
			return nil, err
		}
		resp = make([]trade.Data, len(deliveryTrades))
		for i := range deliveryTrades {
			resp[i] = trade.Data{
				TID:          strconv.FormatInt(deliveryTrades[i].ID, 10),
				Exchange:     g.Name,
				CurrencyPair: p,
				AssetType:    a,
				Price:        deliveryTrades[i].Price.Float64(),
				Amount:       deliveryTrades[i].Size,
				Timestamp:    deliveryTrades[i].CreateTime.Time(),
			}
		}
	case asset.Options:
		trades, err := g.GetOptionsTradeHistory(ctx, p.Upper(), "", 0, 0, time.Time{}, time.Time{})
		if err != nil {
			return nil, err
		}
		resp = make([]trade.Data, len(trades))
		for i := range trades {
			resp[i] = trade.Data{
				TID:          strconv.FormatInt(trades[i].ID, 10),
				Exchange:     g.Name,
				CurrencyPair: p,
				AssetType:    a,
				Price:        trades[i].Price.Float64(),
				Amount:       trades[i].Size,
				Timestamp:    trades[i].CreateTime.Time(),
			}
		}
	default:
		return nil, fmt.Errorf("%w asset type: %v", asset.ErrNotSupported, a)
	}
	err = g.AddTradesToBuffer(resp...)
	if err != nil {
		return nil, err
	}
	sort.Sort(trade.ByDate(resp))
	return resp, nil
}

// GetHistoricTrades returns historic trade data within the timeframe provided
func (g *Gateio) GetHistoricTrades(_ context.Context, _ currency.Pair, _ asset.Item, _, _ time.Time) ([]trade.Data, error) {
	return nil, common.ErrFunctionNotSupported
}

// SubmitOrder submits a new order
// TODO: support multiple order types (IOC)
func (g *Gateio) SubmitOrder(ctx context.Context, s *order.Submit) (*order.SubmitResponse, error) {
	err := s.Validate(g.GetTradingRequirements())
	if err != nil {
		return nil, err
	}

	s.Pair, err = g.FormatExchangeCurrency(s.Pair, s.AssetType)
	if err != nil {
		return nil, err
	}
	s.Pair = s.Pair.Upper()
	switch s.AssetType {
	case asset.Spot, asset.Margin, asset.CrossMargin:
		switch {
		case s.Side.IsLong():
			s.Side = order.Buy
		case s.Side.IsShort():
			s.Side = order.Sell
		default:
			return nil, errInvalidOrderSide
		}
		timeInForce, err := getTimeInForce(s)
		if err != nil {
			return nil, err
		}

		sOrder, err := g.PlaceSpotOrder(ctx, &CreateOrderRequestData{
			Side:    s.Side.Lower(),
			Type:    s.Type.Lower(),
			Account: g.assetTypeToString(s.AssetType),
			// When doing spot market orders when purchasing base currency, the
			// quote currency amount is used. When selling the base currency the
			// base currency amount is used.
			Amount:       types.Number(s.GetTradeAmount(g.GetTradingRequirements())),
			Price:        types.Number(s.Price),
			CurrencyPair: s.Pair,
			Text:         s.ClientOrderID,
			TimeInForce:  timeInForce,
		})
		if err != nil {
			return nil, err
		}
		response, err := s.DeriveSubmitResponse(sOrder.OrderID)
		if err != nil {
			return nil, err
		}
		side, err := order.StringToOrderSide(sOrder.Side)
		if err != nil {
			return nil, err
		}
		response.Side = side
		status, err := order.StringToOrderStatus(sOrder.Status)
		if err != nil {
			return nil, err
		}
		response.Status = status
		response.Fee = sOrder.FeeDeducted.Float64()
		response.FeeAsset = currency.NewCode(sOrder.FeeCurrency)
		response.Pair = s.Pair
		response.Date = sOrder.CreateTime.Time()
		response.ClientOrderID = sOrder.Text
		response.Date = sOrder.CreateTime.Time()
		response.LastUpdated = sOrder.UpdateTime.Time()
		return response, nil
	case asset.Futures:
		// TODO: See https://www.gate.io/docs/developers/apiv4/en/#create-a-futures-order
		//	* iceberg orders
		//	* auto_size (close_long, close_short)
		// 	* stp_act (self trade prevention)
		settle, err := getSettlementFromCurrency(s.Pair)
		if err != nil {
			return nil, err
		}
		var amountWithDirection float64
		amountWithDirection, err = getFutureOrderSize(s)
		if err != nil {
			return nil, err
		}
		var timeInForce string
		timeInForce, err = getTimeInForce(s)
		if err != nil {
			return nil, err
		}
		fOrder, err := g.PlaceFuturesOrder(ctx, &OrderCreateParams{
			Contract:    s.Pair,
			Size:        amountWithDirection,
			Price:       strconv.FormatFloat(s.Price, 'f', -1, 64), // Cannot be an empty string, requires "0" for market orders.
			Settle:      settle,
			ReduceOnly:  s.ReduceOnly,
			TimeInForce: timeInForce,
			Text:        s.ClientOrderID,
		})
		if err != nil {
			return nil, err
		}
		response, err := s.DeriveSubmitResponse(strconv.FormatInt(fOrder.ID, 10))
		if err != nil {
			return nil, err
		}
		status := order.Open
		if fOrder.Status != "open" {
			status, err = order.StringToOrderStatus(fOrder.FinishAs)
			if err != nil {
				return nil, err
			}
		}
		response.Status = status
		response.Pair = s.Pair
		response.Date = fOrder.CreateTime.Time()
		response.ClientOrderID = getClientOrderIDFromText(fOrder.Text)
		response.ReduceOnly = fOrder.IsReduceOnly
		response.Amount = math.Abs(fOrder.Size)
		response.Price = fOrder.OrderPrice.Float64()
		response.AverageExecutedPrice = fOrder.FillPrice.Float64()
		return response, nil
	case asset.DeliveryFutures:
		settle, err := getSettlementFromCurrency(s.Pair)
		if err != nil {
			return nil, err
		}
		var amountWithDirection float64
		amountWithDirection, err = getFutureOrderSize(s)
		if err != nil {
			return nil, err
		}
		var timeInForce string
		timeInForce, err = getTimeInForce(s)
		if err != nil {
			return nil, err
		}
		newOrder, err := g.PlaceDeliveryOrder(ctx, &OrderCreateParams{
			Contract:    s.Pair,
			Size:        amountWithDirection,
			Price:       strconv.FormatFloat(s.Price, 'f', -1, 64), // Cannot be an empty string, requires "0" for market orders.
			Settle:      settle,
			ReduceOnly:  s.ReduceOnly,
			TimeInForce: timeInForce,
			Text:        s.ClientOrderID,
		})
		if err != nil {
			return nil, err
		}
		response, err := s.DeriveSubmitResponse(strconv.FormatInt(newOrder.ID, 10))
		if err != nil {
			return nil, err
		}
		status := order.Open
		if newOrder.Status != "open" {
			status, err = order.StringToOrderStatus(newOrder.FinishAs)
			if err != nil {
				return nil, err
			}
		}
		response.Status = status
		response.Pair = s.Pair
		response.Date = newOrder.CreateTime.Time()
		response.ClientOrderID = getClientOrderIDFromText(newOrder.Text)
		response.Amount = math.Abs(newOrder.Size)
		response.Price = newOrder.OrderPrice.Float64()
		response.AverageExecutedPrice = newOrder.FillPrice.Float64()
		return response, nil
	case asset.Options:
		optionOrder, err := g.PlaceOptionOrder(ctx, &OptionOrderParam{
			Contract:   s.Pair.String(),
			OrderSize:  s.Amount,
			Price:      types.Number(s.Price),
			ReduceOnly: s.ReduceOnly,
			Text:       s.ClientOrderID,
		})
		if err != nil {
			return nil, err
		}
		response, err := s.DeriveSubmitResponse(strconv.FormatInt(optionOrder.OptionOrderID, 10))
		if err != nil {
			return nil, err
		}
		status, err := order.StringToOrderStatus(optionOrder.Status)
		if err != nil {
			return nil, err
		}
		response.Status = status
		response.Pair = s.Pair
		response.Date = optionOrder.CreateTime.Time()
		response.ClientOrderID = optionOrder.Text
		return response, nil
	default:
		return nil, fmt.Errorf("%w asset type: %v", asset.ErrNotSupported, s.AssetType)
	}
}

// ModifyOrder will allow of changing orderbook placement and limit to market conversion
func (g *Gateio) ModifyOrder(_ context.Context, _ *order.Modify) (*order.ModifyResponse, error) {
	return nil, common.ErrFunctionNotSupported
}

// CancelOrder cancels an order by its corresponding ID number
func (g *Gateio) CancelOrder(ctx context.Context, o *order.Cancel) error {
	if err := o.Validate(o.StandardCancel()); err != nil {
		return err
	}
	fPair, err := g.FormatExchangeCurrency(o.Pair, o.AssetType)
	if err != nil {
		return err
	}
	switch o.AssetType {
	case asset.Spot, asset.Margin, asset.CrossMargin:
		_, err = g.CancelSingleSpotOrder(ctx, o.OrderID, fPair.String(), o.AssetType == asset.CrossMargin)
	case asset.Futures, asset.DeliveryFutures:
		var settle currency.Code
		settle, err = getSettlementFromCurrency(fPair)
		if err != nil {
			return err
		}
		if o.AssetType == asset.Futures {
			_, err = g.CancelSingleFuturesOrder(ctx, settle, o.OrderID)
		} else {
			_, err = g.CancelSingleDeliveryOrder(ctx, settle, o.OrderID)
		}
		if err != nil {
			return err
		}
	case asset.Options:
		_, err = g.CancelOptionSingleOrder(ctx, o.OrderID)
	default:
		return fmt.Errorf("%w asset type: %v", asset.ErrNotSupported, o.AssetType)
	}
	return err
}

// CancelBatchOrders cancels an orders by their corresponding ID numbers
func (g *Gateio) CancelBatchOrders(ctx context.Context, o []order.Cancel) (*order.CancelBatchResponse, error) {
	var response order.CancelBatchResponse
	response.Status = map[string]string{}
	if len(o) == 0 {
		return nil, errors.New("no cancel order passed")
	}
	var err error
	var cancelSpotOrdersParam []CancelOrderByIDParam
	a := o[0].AssetType
	for x := range o {
		o[x].Pair, err = g.FormatExchangeCurrency(o[x].Pair, a)
		if err != nil {
			return nil, err
		}
		o[x].Pair = o[x].Pair.Upper()
		if a != o[x].AssetType {
			return nil, errors.New("cannot cancel orders of different asset types")
		}
		if a == asset.Spot || a == asset.Margin || a == asset.CrossMargin {
			cancelSpotOrdersParam = append(cancelSpotOrdersParam, CancelOrderByIDParam{
				ID:           o[x].OrderID,
				CurrencyPair: o[x].Pair,
			})
			continue
		}
		err = o[x].Validate(o[x].StandardCancel())
		if err != nil {
			return nil, err
		}
	}
	switch a {
	case asset.Spot, asset.Margin, asset.CrossMargin:
		loop := int(math.Ceil(float64(len(cancelSpotOrdersParam)) / 10))
		for count := range loop {
			var input []CancelOrderByIDParam
			if (count + 1) == loop {
				input = cancelSpotOrdersParam[count*10:]
			} else {
				input = cancelSpotOrdersParam[count*10 : (count*10)+10]
			}
			var cancel []CancelOrderByIDResponse
			cancel, err = g.CancelBatchOrdersWithIDList(ctx, input)
			if err != nil {
				return nil, err
			}
			for x := range cancel {
				response.Status[cancel[x].OrderID] = func() string {
					if cancel[x].Succeeded {
						return order.Cancelled.String()
					}
					return ""
				}()
			}
		}
	case asset.Futures:
		for a := range o {
			cancel, err := g.CancelMultipleFuturesOpenOrders(ctx, o[a].Pair, o[a].Side.Lower(), o[a].Pair.Quote)
			if err != nil {
				return nil, err
			}
			for x := range cancel {
				response.Status[strconv.FormatInt(cancel[x].ID, 10)] = cancel[x].Status
			}
		}
	case asset.DeliveryFutures:
		for a := range o {
			settle, err := getSettlementFromCurrency(o[a].Pair)
			if err != nil {
				return nil, err
			}
			cancel, err := g.CancelMultipleDeliveryOrders(ctx, o[a].Pair, o[a].Side.Lower(), settle)
			if err != nil {
				return nil, err
			}
			for x := range cancel {
				response.Status[strconv.FormatInt(cancel[x].ID, 10)] = cancel[x].Status
			}
		}
	case asset.Options:
		for a := range o {
			cancel, err := g.CancelMultipleOptionOpenOrders(ctx, o[a].Pair, o[a].Pair.String(), o[a].Side.Lower())
			if err != nil {
				return nil, err
			}
			for x := range cancel {
				response.Status[strconv.FormatInt(cancel[x].OptionOrderID, 10)] = cancel[x].Status
			}
		}
	default:
		return nil, fmt.Errorf("%w asset type: %v", asset.ErrNotSupported, a)
	}
	return &response, nil
}

// CancelAllOrders cancels all orders associated with a currency pair
func (g *Gateio) CancelAllOrders(ctx context.Context, o *order.Cancel) (order.CancelAllResponse, error) {
	err := o.Validate()
	if err != nil {
		return order.CancelAllResponse{}, err
	}
	var cancelAllOrdersResponse order.CancelAllResponse
	cancelAllOrdersResponse.Status = map[string]string{}
	switch o.AssetType {
	case asset.Spot, asset.Margin, asset.CrossMargin:
		if o.Pair.IsEmpty() {
			return order.CancelAllResponse{}, currency.ErrCurrencyPairEmpty
		}
		var cancel []SpotPriceTriggeredOrder
		cancel, err = g.CancelMultipleSpotOpenOrders(ctx, o.Pair, o.AssetType)
		if err != nil {
			return cancelAllOrdersResponse, err
		}
		for x := range cancel {
			cancelAllOrdersResponse.Status[strconv.FormatInt(cancel[x].AutoOrderID, 10)] = cancel[x].Status
		}
	case asset.Futures:
		if o.Pair.IsEmpty() {
			return cancelAllOrdersResponse, currency.ErrCurrencyPairEmpty
		}
		var settle currency.Code
		settle, err = getSettlementFromCurrency(o.Pair)
		if err != nil {
			return cancelAllOrdersResponse, err
		}
		var cancel []Order
		cancel, err = g.CancelMultipleFuturesOpenOrders(ctx, o.Pair, o.Side.Lower(), settle)
		if err != nil {
			return cancelAllOrdersResponse, err
		}
		for f := range cancel {
			cancelAllOrdersResponse.Status[strconv.FormatInt(cancel[f].ID, 10)] = cancel[f].Status
		}
	case asset.DeliveryFutures:
		if o.Pair.IsEmpty() {
			return cancelAllOrdersResponse, currency.ErrCurrencyPairEmpty
		}
		var settle currency.Code
		settle, err = getSettlementFromCurrency(o.Pair)
		if err != nil {
			return cancelAllOrdersResponse, err
		}
		var cancel []Order
		cancel, err = g.CancelMultipleDeliveryOrders(ctx, o.Pair, o.Side.Lower(), settle)
		if err != nil {
			return cancelAllOrdersResponse, err
		}
		for f := range cancel {
			cancelAllOrdersResponse.Status[strconv.FormatInt(cancel[f].ID, 10)] = cancel[f].Status
		}
	case asset.Options:
		var underlying currency.Pair
		if !o.Pair.IsEmpty() {
			underlying, err = g.GetUnderlyingFromCurrencyPair(o.Pair)
			if err != nil {
				return cancelAllOrdersResponse, err
			}
		}
		cancel, err := g.CancelMultipleOptionOpenOrders(ctx, o.Pair, underlying.String(), o.Side.Lower())
		if err != nil {
			return cancelAllOrdersResponse, err
		}
		for x := range cancel {
			cancelAllOrdersResponse.Status[strconv.FormatInt(cancel[x].OptionOrderID, 10)] = cancel[x].Status
		}
	default:
		return cancelAllOrdersResponse, fmt.Errorf("%w asset type: %v", asset.ErrNotSupported, o.AssetType)
	}

	return cancelAllOrdersResponse, nil
}

// GetOrderInfo returns order information based on order ID
func (g *Gateio) GetOrderInfo(ctx context.Context, orderID string, pair currency.Pair, a asset.Item) (*order.Detail, error) {
	if err := g.CurrencyPairs.IsAssetEnabled(a); err != nil {
		return nil, err
	}

	pair, err := g.FormatExchangeCurrency(pair, a)
	if err != nil {
		return nil, err
	}
	switch a {
	case asset.Spot, asset.Margin, asset.CrossMargin:
		var spotOrder *SpotOrder
		spotOrder, err = g.GetSpotOrder(ctx, orderID, pair, a)
		if err != nil {
			return nil, err
		}
		var side order.Side
		side, err = order.StringToOrderSide(spotOrder.Side)
		if err != nil {
			return nil, err
		}
		var orderType order.Type
		orderType, err = order.StringToOrderType(spotOrder.Type)
		if err != nil {
			return nil, err
		}
		var orderStatus order.Status
		orderStatus, err = order.StringToOrderStatus(spotOrder.Status)
		if err != nil {
			return nil, err
		}
		return &order.Detail{
			Amount:         spotOrder.Amount.Float64(),
			Exchange:       g.Name,
			OrderID:        spotOrder.OrderID,
			Side:           side,
			Type:           orderType,
			Pair:           pair,
			Cost:           spotOrder.FeeDeducted.Float64(),
			AssetType:      a,
			Status:         orderStatus,
			Price:          spotOrder.Price.Float64(),
			ExecutedAmount: spotOrder.Amount.Float64() - spotOrder.Left.Float64(),
			Date:           spotOrder.CreateTime.Time(),
			LastUpdated:    spotOrder.UpdateTime.Time(),
		}, nil
	case asset.Futures, asset.DeliveryFutures:
		var settle currency.Code
		settle, err = getSettlementFromCurrency(pair)
		if err != nil {
			return nil, err
		}
		var fOrder *Order
		var err error
		if asset.Futures == a {
			fOrder, err = g.GetSingleFuturesOrder(ctx, settle, orderID)
		} else {
			fOrder, err = g.GetSingleDeliveryOrder(ctx, settle, orderID)
		}
		if err != nil {
			return nil, err
		}
		orderStatus := order.Open
		if fOrder.Status != "open" {
			orderStatus, err = order.StringToOrderStatus(fOrder.FinishAs)
			if err != nil {
				return nil, err
			}
		}
		pair, err = currency.NewPairFromString(fOrder.Contract)
		if err != nil {
			return nil, err
		}

		side, amount, remaining := getSideAndAmountFromSize(fOrder.Size, fOrder.RemainingAmount)

		ordertype, tif := getTypeFromTimeInForceAndPrice(fOrder.TimeInForce, fOrder.OrderPrice.Float64())
		return &order.Detail{
			Amount:               amount,
			ExecutedAmount:       amount - remaining,
			RemainingAmount:      remaining,
			Exchange:             g.Name,
			OrderID:              orderID,
			ClientOrderID:        getClientOrderIDFromText(fOrder.Text),
			Status:               orderStatus,
			Price:                fOrder.OrderPrice.Float64(),
			AverageExecutedPrice: fOrder.FillPrice.Float64(),
			Date:                 fOrder.CreateTime.Time(),
			LastUpdated:          fOrder.FinishTime.Time(),
			Pair:                 pair,
			AssetType:            a,
			Type:                 ordertype,
			TimeInForce:          tif,
			Side:                 side,
		}, nil
	case asset.Options:
		optionOrder, err := g.GetSingleOptionOrder(ctx, orderID)
		if err != nil {
			return nil, err
		}
		orderStatus, err := order.StringToOrderStatus(optionOrder.Status)
		if err != nil {
			return nil, err
		}
		pair, err = currency.NewPairFromString(optionOrder.Contract)
		if err != nil {
			return nil, err
		}
		return &order.Detail{
			Amount:         optionOrder.Size,
			ExecutedAmount: optionOrder.Size - optionOrder.Left,
			Exchange:       g.Name,
			OrderID:        orderID,
			Status:         orderStatus,
			Price:          optionOrder.Price.Float64(),
			Date:           optionOrder.CreateTime.Time(),
			LastUpdated:    optionOrder.FinishTime.Time(),
			Pair:           pair,
			AssetType:      a,
		}, nil
	default:
		return nil, fmt.Errorf("%w asset type: %v", asset.ErrNotSupported, a)
	}
}

// GetDepositAddress returns a deposit address for a specified currency
func (g *Gateio) GetDepositAddress(ctx context.Context, cryptocurrency currency.Code, _, chain string) (*deposit.Address, error) {
	addr, err := g.GenerateCurrencyDepositAddress(ctx, cryptocurrency)
	if err != nil {
		return nil, err
	}
	if chain != "" {
		for x := range addr.MultichainAddresses {
			if addr.MultichainAddresses[x].ObtainFailed == 1 {
				continue
			}
			if addr.MultichainAddresses[x].Chain == chain {
				return &deposit.Address{
					Chain:   addr.MultichainAddresses[x].Chain,
					Address: addr.MultichainAddresses[x].Address,
					Tag:     addr.MultichainAddresses[x].PaymentName,
				}, nil
			}
		}
		return nil, fmt.Errorf("network %s not found", chain)
	}
	return &deposit.Address{
		Address: addr.Address,
		Chain:   chain,
	}, nil
}

// WithdrawCryptocurrencyFunds returns a withdrawal ID when a withdrawal is
// submitted
func (g *Gateio) WithdrawCryptocurrencyFunds(ctx context.Context, withdrawRequest *withdraw.Request) (*withdraw.ExchangeResponse, error) {
	if err := withdrawRequest.Validate(); err != nil {
		return nil, err
	}
	response, err := g.WithdrawCurrency(ctx,
		WithdrawalRequestParam{
			Amount:   types.Number(withdrawRequest.Amount),
			Currency: withdrawRequest.Currency,
			Address:  withdrawRequest.Crypto.Address,
			Chain:    withdrawRequest.Crypto.Chain,
		})
	if err != nil {
		return nil, err
	}
	return &withdraw.ExchangeResponse{
		Name:   response.Chain,
		ID:     response.TransactionID,
		Status: response.Status,
	}, nil
}

// WithdrawFiatFunds returns a withdrawal ID when a withdrawal is submitted
func (g *Gateio) WithdrawFiatFunds(_ context.Context, _ *withdraw.Request) (*withdraw.ExchangeResponse, error) {
	return nil, common.ErrFunctionNotSupported
}

// WithdrawFiatFundsToInternationalBank returns a withdrawal ID when a
// withdrawal is submitted
func (g *Gateio) WithdrawFiatFundsToInternationalBank(_ context.Context, _ *withdraw.Request) (*withdraw.ExchangeResponse, error) {
	return nil, common.ErrFunctionNotSupported
}

// GetFeeByType returns an estimate of fee based on type of transaction
func (g *Gateio) GetFeeByType(ctx context.Context, feeBuilder *exchange.FeeBuilder) (float64, error) {
	if feeBuilder == nil {
		return 0, fmt.Errorf("%T %w", feeBuilder, common.ErrNilPointer)
	}
	if !g.AreCredentialsValid(ctx) && // Todo check connection status
		feeBuilder.FeeType == exchange.CryptocurrencyTradeFee {
		feeBuilder.FeeType = exchange.OfflineTradeFee
	}
	return g.GetFee(ctx, feeBuilder)
}

// GetActiveOrders retrieves any orders that are active/open
func (g *Gateio) GetActiveOrders(ctx context.Context, req *order.MultiOrderRequest) (order.FilteredOrders, error) {
	if err := req.Validate(); err != nil {
		return nil, err
	}
	var orders []order.Detail
	format, err := g.GetPairFormat(req.AssetType, false)
	if err != nil {
		return nil, err
	}
	switch req.AssetType {
	case asset.Spot, asset.Margin, asset.CrossMargin:
		var spotOrders []SpotOrdersDetail
		spotOrders, err = g.GetSpotOpenOrders(ctx, 0, 0, req.AssetType == asset.CrossMargin)
		if err != nil {
			return nil, err
		}
		for x := range spotOrders {
			var symbol currency.Pair
			symbol, err = currency.NewPairDelimiter(spotOrders[x].CurrencyPair, format.Delimiter)
			if err != nil {
				return nil, err
			}
			for y := range spotOrders[x].Orders {
				if spotOrders[x].Orders[y].Status != "open" {
					continue
				}
				var side order.Side
				side, err = order.StringToOrderSide(spotOrders[x].Orders[y].Side)
				if err != nil {
					log.Errorf(log.ExchangeSys, "%s %v", g.Name, err)
				}
				var oType order.Type
				oType, err = order.StringToOrderType(spotOrders[x].Orders[y].Type)
				if err != nil {
					return nil, err
				}
				var status order.Status
				status, err = order.StringToOrderStatus(spotOrders[x].Orders[y].Status)
				if err != nil {
					log.Errorf(log.ExchangeSys, "%s %v", g.Name, err)
				}
				orders = append(orders, order.Detail{
					Side:                 side,
					Type:                 oType,
					Status:               status,
					Pair:                 symbol,
					OrderID:              spotOrders[x].Orders[y].OrderID,
					Amount:               spotOrders[x].Orders[y].Amount.Float64(),
					ExecutedAmount:       spotOrders[x].Orders[y].Amount.Float64() - spotOrders[x].Orders[y].Left.Float64(),
					RemainingAmount:      spotOrders[x].Orders[y].Left.Float64(),
					Price:                spotOrders[x].Orders[y].Price.Float64(),
					AverageExecutedPrice: spotOrders[x].Orders[y].AverageFillPrice.Float64(),
					Date:                 spotOrders[x].Orders[y].CreateTime.Time(),
					LastUpdated:          spotOrders[x].Orders[y].UpdateTime.Time(),
					Exchange:             g.Name,
					AssetType:            req.AssetType,
					ClientOrderID:        spotOrders[x].Orders[y].Text,
					FeeAsset:             currency.NewCode(spotOrders[x].Orders[y].FeeCurrency),
				})
			}
		}
	case asset.Futures, asset.DeliveryFutures:
		settlements := map[currency.Code]bool{}
		if len(req.Pairs) == 0 {
			for x := range settlementCurrencies {
				settlements[settlementCurrencies[x]] = true
			}
		} else {
			for x := range req.Pairs {
				var settle currency.Code
				settle, err = getSettlementFromCurrency(req.Pairs[x])
				if err != nil {
					return nil, err
				}
				settlements[settle] = true
			}
		}

		for settlement := range settlements {
			// All delivery futures are settled in USDT only, despite the API accepting a settlement currency parameter for all delivery futures endpoints
			if req.AssetType == asset.DeliveryFutures && !settlement.Equal(currency.USDT) {
				continue
			}

			var futuresOrders []Order
			if req.AssetType == asset.Futures {
				futuresOrders, err = g.GetFuturesOrders(ctx, currency.EMPTYPAIR, "open", "", settlement, 0, 0, 0)
			} else {
				futuresOrders, err = g.GetDeliveryOrders(ctx, currency.EMPTYPAIR, "open", settlement, "", 0, 0, 0)
			}
			if err != nil {
				if strings.Contains(err.Error(), unfundedFuturesAccount) {
					log.Warnf(log.ExchangeSys, "%s %v", g.Name, err)
					continue
				}
				return nil, err
			}
			for x := range futuresOrders {
				var pair currency.Pair
				pair, err = currency.NewPairFromString(futuresOrders[x].Contract)
				if err != nil {
					return nil, err
				}

				if futuresOrders[x].Status != "open" || (len(req.Pairs) > 0 && !req.Pairs.Contains(pair, true)) {
					continue
				}

				var tif order.TimeInForce
				if futuresOrders[x].TimeInForce == "poc" {
					tif = order.PostOnly
				}

				side, amount, remaining := getSideAndAmountFromSize(futuresOrders[x].Size, futuresOrders[x].RemainingAmount)
				orders = append(orders, order.Detail{
					Status:               order.Open,
					Amount:               amount,
					ContractAmount:       amount,
					Pair:                 pair,
					OrderID:              strconv.FormatInt(futuresOrders[x].ID, 10),
					ClientOrderID:        getClientOrderIDFromText(futuresOrders[x].Text),
					Price:                futuresOrders[x].OrderPrice.Float64(),
					ExecutedAmount:       amount - remaining,
					RemainingAmount:      remaining,
					LastUpdated:          futuresOrders[x].FinishTime.Time(),
					Date:                 futuresOrders[x].CreateTime.Time(),
					Exchange:             g.Name,
					AssetType:            req.AssetType,
					Side:                 side,
					Type:                 order.Limit,
					SettlementCurrency:   settlement,
					ReduceOnly:           futuresOrders[x].IsReduceOnly,
					TimeInForce:          tif,
					AverageExecutedPrice: futuresOrders[x].FillPrice.Float64(),
				})
			}
		}
	case asset.Options:
		var optionsOrders []OptionOrderResponse
		optionsOrders, err = g.GetOptionFuturesOrders(ctx, currency.EMPTYPAIR, "", "open", 0, 0, req.StartTime, req.EndTime)
		if err != nil {
			return nil, err
		}
		for x := range optionsOrders {
			var currencyPair currency.Pair
			var status order.Status
			currencyPair, err = currency.NewPairFromString(optionsOrders[x].Contract)
			if err != nil {
				return nil, err
			}
			status, err = order.StringToOrderStatus(optionsOrders[x].Status)
			if err != nil {
				return nil, err
			}
			orders = append(orders, order.Detail{
				Status:          status,
				Amount:          optionsOrders[x].Size,
				Pair:            currencyPair,
				OrderID:         strconv.FormatInt(optionsOrders[x].OptionOrderID, 10),
				Price:           optionsOrders[x].Price.Float64(),
				ExecutedAmount:  optionsOrders[x].Size - optionsOrders[x].Left,
				RemainingAmount: optionsOrders[x].Left,
				LastUpdated:     optionsOrders[x].FinishTime.Time(),
				Date:            optionsOrders[x].CreateTime.Time(),
				Exchange:        g.Name,
				AssetType:       req.AssetType,
				ClientOrderID:   optionsOrders[x].Text,
			})
		}
	default:
		return nil, fmt.Errorf("%w asset type: %v", asset.ErrNotSupported, req.AssetType)
	}
	return req.Filter(g.Name, orders), nil
}

// GetOrderHistory retrieves account order information
// Can Limit response to specific order status
func (g *Gateio) GetOrderHistory(ctx context.Context, req *order.MultiOrderRequest) (order.FilteredOrders, error) {
	err := req.Validate()
	if err != nil {
		return nil, err
	}
	var orders []order.Detail
	format, err := g.GetPairFormat(req.AssetType, true)
	if err != nil {
		return nil, err
	}
	switch req.AssetType {
	case asset.Spot, asset.Margin, asset.CrossMargin:
		for x := range req.Pairs {
			fPair := req.Pairs[x].Format(format)
			var spotOrders []SpotPersonalTradeHistory
			spotOrders, err = g.GetMySpotTradingHistory(ctx, fPair, req.FromOrderID, 0, 0, req.AssetType == asset.CrossMargin, req.StartTime, req.EndTime)
			if err != nil {
				return nil, err
			}
			for o := range spotOrders {
				var side order.Side
				side, err = order.StringToOrderSide(spotOrders[o].Side)
				if err != nil {
					return nil, err
				}
				detail := order.Detail{
					OrderID:        spotOrders[o].OrderID,
					Amount:         spotOrders[o].Amount.Float64(),
					ExecutedAmount: spotOrders[o].Amount.Float64(),
					Price:          spotOrders[o].Price.Float64(),
					Date:           spotOrders[o].CreateTime.Time(),
					Side:           side,
					Exchange:       g.Name,
					Pair:           fPair,
					AssetType:      req.AssetType,
					Fee:            spotOrders[o].Fee.Float64(),
					FeeAsset:       currency.NewCode(spotOrders[o].FeeCurrency),
				}
				detail.InferCostsAndTimes()
				orders = append(orders, detail)
			}
		}
	case asset.Futures, asset.DeliveryFutures:
		for x := range req.Pairs {
			fPair := req.Pairs[x].Format(format)
			var settle currency.Code
			settle, err = getSettlementFromCurrency(fPair)
			if err != nil {
				return nil, err
			}
			var futuresOrder []TradingHistoryItem
			if req.AssetType == asset.Futures {
				futuresOrder, err = g.GetMyFuturesTradingHistory(ctx, settle, "", req.FromOrderID, fPair, 0, 0, 0)
			} else {
				futuresOrder, err = g.GetMyDeliveryTradingHistory(ctx, settle, req.FromOrderID, fPair, 0, 0, 0, "")
			}
			if err != nil {
				return nil, err
			}
			for o := range futuresOrder {
				detail := order.Detail{
					OrderID:   strconv.FormatInt(futuresOrder[o].ID, 10),
					Amount:    futuresOrder[o].Size,
					Price:     futuresOrder[o].Price.Float64(),
					Date:      futuresOrder[o].CreateTime.Time(),
					Exchange:  g.Name,
					Pair:      fPair,
					AssetType: req.AssetType,
				}
				detail.InferCostsAndTimes()
				orders = append(orders, detail)
			}
		}
	case asset.Options:
		for x := range req.Pairs {
			fPair := req.Pairs[x].Format(format)
			optionOrders, err := g.GetMyOptionsTradingHistory(ctx, fPair.String(), fPair.Upper(), 0, 0, req.StartTime, req.EndTime)
			if err != nil {
				return nil, err
			}
			for o := range optionOrders {
				detail := order.Detail{
					OrderID:   strconv.FormatInt(optionOrders[o].OrderID, 10),
					Amount:    optionOrders[o].Size,
					Price:     optionOrders[o].Price.Float64(),
					Date:      optionOrders[o].CreateTime.Time(),
					Exchange:  g.Name,
					Pair:      fPair,
					AssetType: req.AssetType,
				}
				detail.InferCostsAndTimes()
				orders = append(orders, detail)
			}
		}
	default:
		return nil, fmt.Errorf("%w asset type: %v", asset.ErrNotSupported, req.AssetType)
	}
	return req.Filter(g.Name, orders), nil
}

// GetHistoricCandles returns candles between a time period for a set time interval
func (g *Gateio) GetHistoricCandles(ctx context.Context, pair currency.Pair, a asset.Item, interval kline.Interval, start, end time.Time) (*kline.Item, error) {
	req, err := g.GetKlineRequest(pair, a, interval, start, end, false)
	if err != nil {
		return nil, err
	}
	var listCandlesticks []kline.Candle
	switch a {
	case asset.Spot, asset.Margin, asset.CrossMargin:
		var candles []Candlestick
		candles, err = g.GetCandlesticks(ctx, req.RequestFormatted, 0, start, end, interval)
		if err != nil {
			return nil, err
		}
		listCandlesticks = make([]kline.Candle, len(candles))
		for x := range candles {
			listCandlesticks[x] = kline.Candle{
				Time:   candles[x].Timestamp,
				Open:   candles[x].OpenPrice,
				High:   candles[x].HighestPrice,
				Low:    candles[x].LowestPrice,
				Close:  candles[x].ClosePrice,
				Volume: candles[x].QuoteCcyVolume,
			}
		}
	case asset.Futures, asset.DeliveryFutures:
		var settlement currency.Code
		settlement, err = getSettlementFromCurrency(req.RequestFormatted)
		if err != nil {
			return nil, err
		}
		var candles []FuturesCandlestick
		if a == asset.Futures {
			candles, err = g.GetFuturesCandlesticks(ctx, settlement, req.RequestFormatted.String(), start, end, 0, interval)
		} else {
			candles, err = g.GetDeliveryFuturesCandlesticks(ctx, settlement, req.RequestFormatted.Upper(), start, end, 0, interval)
		}
		if err != nil {
			return nil, err
		}
		listCandlesticks = make([]kline.Candle, len(candles))
		for x := range candles {
			listCandlesticks[x] = kline.Candle{
				Time:   candles[x].Timestamp.Time(),
				Open:   candles[x].OpenPrice.Float64(),
				High:   candles[x].HighestPrice.Float64(),
				Low:    candles[x].LowestPrice.Float64(),
				Close:  candles[x].ClosePrice.Float64(),
				Volume: candles[x].Volume,
			}
		}
	default:
		return nil, fmt.Errorf("%w asset type: %v", asset.ErrNotSupported, a)
	}
	return req.ProcessResponse(listCandlesticks)
}

// GetHistoricCandlesExtended returns candles between a time period for a set time interval
func (g *Gateio) GetHistoricCandlesExtended(ctx context.Context, pair currency.Pair, a asset.Item, interval kline.Interval, start, end time.Time) (*kline.Item, error) {
	req, err := g.GetKlineExtendedRequest(pair, a, interval, start, end)
	if err != nil {
		return nil, err
	}
	candlestickItems := make([]kline.Candle, 0, req.Size())
	for b := range req.RangeHolder.Ranges {
		switch a {
		case asset.Spot, asset.Margin, asset.CrossMargin:
			var candles []Candlestick
			candles, err = g.GetCandlesticks(ctx, req.RequestFormatted, 0, req.RangeHolder.Ranges[b].Start.Time, req.RangeHolder.Ranges[b].End.Time, interval)
			if err != nil {
				return nil, err
			}
			for x := range candles {
				candlestickItems = append(candlestickItems, kline.Candle{
					Time:   candles[x].Timestamp,
					Open:   candles[x].OpenPrice,
					High:   candles[x].HighestPrice,
					Low:    candles[x].LowestPrice,
					Close:  candles[x].ClosePrice,
					Volume: candles[x].QuoteCcyVolume,
				})
			}
		case asset.Futures, asset.DeliveryFutures:
			var settle currency.Code
			settle, err = getSettlementFromCurrency(req.RequestFormatted)
			if err != nil {
				return nil, err
			}
			var candles []FuturesCandlestick
			if a == asset.Futures {
				candles, err = g.GetFuturesCandlesticks(ctx, settle, req.RequestFormatted.String(), req.RangeHolder.Ranges[b].Start.Time, req.RangeHolder.Ranges[b].End.Time, 0, interval)
			} else {
				candles, err = g.GetDeliveryFuturesCandlesticks(ctx, settle, req.RequestFormatted.Upper(), req.RangeHolder.Ranges[b].Start.Time, req.RangeHolder.Ranges[b].End.Time, 0, interval)
			}
			if err != nil {
				return nil, err
			}
			for x := range candles {
				candlestickItems = append(candlestickItems, kline.Candle{
					Time:   candles[x].Timestamp.Time(),
					Open:   candles[x].OpenPrice.Float64(),
					High:   candles[x].HighestPrice.Float64(),
					Low:    candles[x].LowestPrice.Float64(),
					Close:  candles[x].ClosePrice.Float64(),
					Volume: candles[x].Volume,
				})
			}
		default:
			return nil, fmt.Errorf("%w asset type: %v", asset.ErrNotSupported, a)
		}
	}
	return req.ProcessResponse(candlestickItems)
}

// GetAvailableTransferChains returns the available transfer blockchains for the specific
// cryptocurrency
func (g *Gateio) GetAvailableTransferChains(ctx context.Context, cryptocurrency currency.Code) ([]string, error) {
	chains, err := g.ListCurrencyChain(ctx, cryptocurrency.Upper())
	if err != nil {
		return nil, err
	}
	availableChains := make([]string, 0, len(chains))
	for x := range chains {
		if chains[x].IsDisabled == 0 {
			availableChains = append(availableChains, chains[x].Chain)
		}
	}
	return availableChains, nil
}

// ValidateAPICredentials validates current credentials used for wrapper
// functionality
func (g *Gateio) ValidateAPICredentials(ctx context.Context, assetType asset.Item) error {
	_, err := g.UpdateAccountInfo(ctx, assetType)
	return g.CheckTransientError(err)
}

// checkInstrumentAvailabilityInSpot checks whether the instrument is available in the spot exchange
// if so we can use the instrument to retrieve orderbook and ticker information using the spot endpoints.
func (g *Gateio) checkInstrumentAvailabilityInSpot(instrument currency.Pair) (bool, error) {
	availables, err := g.CurrencyPairs.GetPairs(asset.Spot, false)
	if err != nil {
		return false, err
	}
	return availables.Contains(instrument, true), nil
}

// GetFuturesContractDetails returns details about futures contracts
func (g *Gateio) GetFuturesContractDetails(ctx context.Context, item asset.Item) ([]futures.Contract, error) {
	if !item.IsFutures() {
		return nil, futures.ErrNotFuturesAsset
	}
	if !g.SupportsAsset(item) {
		return nil, fmt.Errorf("%w %v", asset.ErrNotSupported, item)
	}
	switch item {
	case asset.Futures:
		var resp []futures.Contract
		for k := range settlementCurrencies {
			contracts, err := g.GetAllFutureContracts(ctx, settlementCurrencies[k])
			if err != nil {
				return nil, err
			}
			contractsToAdd := make([]futures.Contract, len(contracts))
			for j := range contracts {
				var name currency.Pair
				name, err = currency.NewPairFromString(contracts[j].Name)
				if err != nil {
					return nil, err
				}
				contractSettlementType := futures.Linear
				switch {
				case name.Base.Equal(currency.BTC) && settlementCurrencies[k].Equal(currency.BTC):
					contractSettlementType = futures.Inverse
				case !name.Base.Equal(settlementCurrencies[k]) && !settlementCurrencies[k].Equal(currency.USDT):
					contractSettlementType = futures.Quanto
				}
				c := futures.Contract{
					Exchange:             g.Name,
					Name:                 name,
					Underlying:           name,
					Asset:                item,
					IsActive:             !contracts[j].InDelisting,
					Type:                 futures.Perpetual,
					SettlementType:       contractSettlementType,
					SettlementCurrencies: currency.Currencies{settlementCurrencies[k]},
					Multiplier:           contracts[j].QuantoMultiplier.Float64(),
					MaxLeverage:          contracts[j].LeverageMax.Float64(),
				}
				if contracts[j].FundingRate > 0 {
					c.LatestRate = fundingrate.Rate{
						Time: contracts[j].FundingNextApply.Time().Add(-time.Duration(contracts[j].FundingInterval) * time.Second),
						Rate: contracts[j].FundingRate.Decimal(),
					}
				}
				contractsToAdd[j] = c
			}
			resp = append(resp, contractsToAdd...)
		}
		return resp, nil
	case asset.DeliveryFutures:
		contracts, err := g.GetAllDeliveryContracts(ctx, currency.USDT)
		if err != nil {
			return nil, err
		}
		resp := make([]futures.Contract, len(contracts))
		for i := range contracts {
			name, err := currency.NewPairFromString(contracts[i].Name)
			if err != nil {
				return nil, err
			}
			underlying, err := currency.NewPairFromString(contracts[i].Underlying)
			if err != nil {
				return nil, err
			}
			// no start information, inferring it based on contract type
			// gateio also reuses contracts for kline data, cannot use a lookup to see the first trade
			var s time.Time
			e := contracts[i].ExpireTime.Time()
			ct := futures.LongDated
			switch contracts[i].Cycle {
			case "WEEKLY":
				ct = futures.Weekly
				s = e.Add(-kline.OneWeek.Duration())
			case "BI-WEEKLY":
				ct = futures.Fortnightly
				s = e.Add(-kline.TwoWeek.Duration())
			case "QUARTERLY":
				ct = futures.Quarterly
				s = e.Add(-kline.ThreeMonth.Duration())
			case "BI-QUARTERLY":
				ct = futures.HalfYearly
				s = e.Add(-kline.SixMonth.Duration())
			}
			resp[i] = futures.Contract{
				Exchange:             g.Name,
				Name:                 name,
				Underlying:           underlying,
				Asset:                item,
				StartDate:            s,
				EndDate:              e,
				SettlementType:       futures.Linear,
				IsActive:             !contracts[i].InDelisting,
				Type:                 ct,
				SettlementCurrencies: currency.Currencies{currency.USDT},
				MarginCurrency:       currency.Code{},
				Multiplier:           contracts[i].QuantoMultiplier.Float64(),
				MaxLeverage:          contracts[i].LeverageMax.Float64(),
			}
		}
		return resp, nil
	}
	return nil, fmt.Errorf("%w %v", asset.ErrNotSupported, item)
}

// UpdateOrderExecutionLimits sets exchange executions for a required asset type
func (g *Gateio) UpdateOrderExecutionLimits(ctx context.Context, a asset.Item) error {
	if !g.SupportsAsset(a) {
		return fmt.Errorf("%s %w", a, asset.ErrNotSupported)
	}

	var limits []order.MinMaxLevel
	switch a {
	case asset.Spot:
		var pairsData []CurrencyPairDetail
		pairsData, err := g.ListSpotCurrencyPairs(ctx)
		if err != nil {
			return err
		}

		limits = make([]order.MinMaxLevel, 0, len(pairsData))
		for x := range pairsData {
			if pairsData[x].TradeStatus == "untradable" {
				continue
			}
			var pair currency.Pair
			pair, err = g.MatchSymbolWithAvailablePairs(pairsData[x].ID, a, true)
			if err != nil {
				return err
			}

			// Minimum base amounts are not always provided this will default to
			// precision for base deployment. This can't be done for quote.
			minBaseAmount := pairsData[x].MinBaseAmount.Float64()
			if minBaseAmount == 0 {
				minBaseAmount = math.Pow10(-int(pairsData[x].AmountPrecision))
			}

			limits = append(limits, order.MinMaxLevel{
				Asset:                   a,
				Pair:                    pair,
				QuoteStepIncrementSize:  math.Pow10(-int(pairsData[x].Precision)),
				AmountStepIncrementSize: math.Pow10(-int(pairsData[x].AmountPrecision)),
				MinimumBaseAmount:       minBaseAmount,
				MinimumQuoteAmount:      pairsData[x].MinQuoteAmount.Float64(),
			})
		}
	default:
		// TODO: Add in other assets
		return fmt.Errorf("%s %w", a, common.ErrNotYetImplemented)
	}

	return g.LoadLimits(limits)
}

// GetHistoricalFundingRates returns historical funding rates for a futures contract
func (g *Gateio) GetHistoricalFundingRates(ctx context.Context, r *fundingrate.HistoricalRatesRequest) (*fundingrate.HistoricalRates, error) {
	if r == nil {
		return nil, fmt.Errorf("%w LatestRateRequest", common.ErrNilPointer)
	}
	if r.Asset != asset.Futures {
		return nil, fmt.Errorf("%w %v", asset.ErrNotSupported, r.Asset)
	}

	if r.Pair.IsEmpty() {
		return nil, currency.ErrCurrencyPairEmpty
	}

	if !r.StartDate.IsZero() && !r.EndDate.IsZero() {
		err := common.StartEndTimeCheck(r.StartDate, r.EndDate)
		if err != nil {
			return nil, err
		}
	}

	// NOTE: Opted to fail here as a misconfigured request will result in
	// {"label":"CONTRACT_NOT_FOUND"} and rather not mutate request using
	// quote currency as the settlement currency.
	if r.PaymentCurrency.IsEmpty() {
		return nil, fundingrate.ErrPaymentCurrencyCannotBeEmpty
	}

	if r.IncludePayments {
		return nil, fmt.Errorf("include payments %w", common.ErrNotYetImplemented)
	}

	if r.IncludePredictedRate {
		return nil, fmt.Errorf("include predicted rate %w", common.ErrNotYetImplemented)
	}

	fPair, err := g.FormatExchangeCurrency(r.Pair, r.Asset)
	if err != nil {
		return nil, err
	}

	records, err := g.GetFutureFundingRates(ctx, r.PaymentCurrency, fPair, 1000)
	if err != nil {
		return nil, err
	}

	if len(records) == 0 {
		return nil, fundingrate.ErrNoFundingRatesFound
	}

	if !r.StartDate.IsZero() && !r.RespectHistoryLimits && r.StartDate.Before(records[len(records)-1].Timestamp.Time()) {
		return nil, fmt.Errorf("%w start date requested: %v last returned record: %v", fundingrate.ErrFundingRateOutsideLimits, r.StartDate, records[len(records)-1].Timestamp.Time())
	}

	fundingRates := make([]fundingrate.Rate, 0, len(records))
	for i := range records {
		if (!r.EndDate.IsZero() && r.EndDate.Before(records[i].Timestamp.Time())) ||
			(!r.StartDate.IsZero() && r.StartDate.After(records[i].Timestamp.Time())) {
			continue
		}

		fundingRates = append(fundingRates, fundingrate.Rate{
			Rate: decimal.NewFromFloat(records[i].Rate.Float64()),
			Time: records[i].Timestamp.Time(),
		})
	}

	if len(fundingRates) == 0 {
		return nil, fundingrate.ErrNoFundingRatesFound
	}

	return &fundingrate.HistoricalRates{
		Exchange:        g.Name,
		Asset:           r.Asset,
		Pair:            r.Pair,
		FundingRates:    fundingRates,
		StartDate:       fundingRates[len(fundingRates)-1].Time,
		EndDate:         fundingRates[0].Time,
		LatestRate:      fundingRates[0],
		PaymentCurrency: r.PaymentCurrency,
	}, nil
}

// GetLatestFundingRates returns the latest funding rates data
func (g *Gateio) GetLatestFundingRates(ctx context.Context, r *fundingrate.LatestRateRequest) ([]fundingrate.LatestRateResponse, error) {
	if r == nil {
		return nil, fmt.Errorf("%w LatestRateRequest", common.ErrNilPointer)
	}
	if r.Asset != asset.Futures {
		return nil, fmt.Errorf("%w %v", asset.ErrNotSupported, r.Asset)
	}

	if !r.Pair.IsEmpty() {
		resp := make([]fundingrate.LatestRateResponse, 1)
		fPair, err := g.FormatExchangeCurrency(r.Pair, r.Asset)
		if err != nil {
			return nil, err
		}
		var settle currency.Code
		settle, err = getSettlementFromCurrency(fPair)
		if err != nil {
			return nil, err
		}
		contract, err := g.GetFuturesContract(ctx, settle, fPair.String())
		if err != nil {
			return nil, err
		}
		resp[0] = contractToFundingRate(g.Name, r.Asset, fPair, contract, r.IncludePredictedRate)
		return resp, nil
	}

	var resp []fundingrate.LatestRateResponse
	pairs, err := g.GetEnabledPairs(asset.Futures)
	if err != nil {
		return nil, err
	}

	for i := range settlementCurrencies {
		contracts, err := g.GetAllFutureContracts(ctx, settlementCurrencies[i])
		if err != nil {
			return nil, err
		}
		for j := range contracts {
			p := strings.ToUpper(contracts[j].Name)
			if !g.IsValidPairString(p) {
				continue
			}
			cp, err := currency.NewPairFromString(p)
			if err != nil {
				return nil, err
			}
			if !pairs.Contains(cp, false) {
				continue
			}
			var isPerp bool
			isPerp, err = g.IsPerpetualFutureCurrency(r.Asset, cp)
			if err != nil {
				return nil, err
			}
			if !isPerp {
				continue
			}
			resp = append(resp, contractToFundingRate(g.Name, r.Asset, cp, &contracts[j], r.IncludePredictedRate))
		}
	}

	return resp, nil
}

func contractToFundingRate(name string, item asset.Item, fPair currency.Pair, contract *FuturesContract, includeUpcomingRate bool) fundingrate.LatestRateResponse {
	resp := fundingrate.LatestRateResponse{
		Exchange: name,
		Asset:    item,
		Pair:     fPair,
		LatestRate: fundingrate.Rate{
			Time: contract.FundingNextApply.Time().Add(-time.Duration(contract.FundingInterval) * time.Second),
			Rate: contract.FundingRate.Decimal(),
		},
		TimeOfNextRate: contract.FundingNextApply.Time(),
		TimeChecked:    time.Now(),
	}
	if includeUpcomingRate {
		resp.PredictedUpcomingRate = fundingrate.Rate{
			Time: contract.FundingNextApply.Time(),
			Rate: contract.FundingRateIndicative.Decimal(),
		}
	}
	return resp
}

// IsPerpetualFutureCurrency ensures a given asset and currency is a perpetual future
func (g *Gateio) IsPerpetualFutureCurrency(a asset.Item, _ currency.Pair) (bool, error) {
	return a == asset.Futures, nil
}

// GetOpenInterest returns the open interest rate for a given asset pair
func (g *Gateio) GetOpenInterest(ctx context.Context, k ...key.PairAsset) ([]futures.OpenInterest, error) {
	for i := range k {
		if k[i].Asset != asset.DeliveryFutures && k[i].Asset != asset.Futures {
			// avoid API calls or returning errors after a successful retrieval
			return nil, fmt.Errorf("%w %v %v", asset.ErrNotSupported, k[i].Asset, k[i].Pair())
		}
	}
	if len(k) == 1 {
		p, isEnabled, err := g.MatchSymbolCheckEnabled(k[0].Pair().String(), k[0].Asset, false)
		if err != nil {
			return nil, err
		}
		if !isEnabled {
			return nil, fmt.Errorf("%w: %v", currency.ErrPairNotEnabled, k[0].Pair())
		}
		switch k[0].Asset {
		case asset.DeliveryFutures:
			contractResp, err := g.GetDeliveryContract(ctx, currency.USDT, p)
			if err != nil {
				return nil, err
			}
			openInterest := contractResp.QuantoMultiplier.Float64() * float64(contractResp.PositionSize) * contractResp.IndexPrice.Float64()
			return []futures.OpenInterest{
				{
					Key: key.ExchangePairAsset{
						Exchange: g.Name,
						Base:     k[0].Base,
						Quote:    k[0].Quote,
						Asset:    k[0].Asset,
					},
					OpenInterest: openInterest,
				},
			}, nil
		case asset.Futures:
			for _, s := range settlementCurrencies {
				contractResp, err := g.GetFuturesContract(ctx, s, p.String())
				if err != nil {
					continue
				}
				openInterest := contractResp.QuantoMultiplier.Float64() * float64(contractResp.PositionSize) * contractResp.IndexPrice.Float64()
				return []futures.OpenInterest{
					{
						Key: key.ExchangePairAsset{
							Exchange: g.Name,
							Base:     k[0].Base,
							Quote:    k[0].Quote,
							Asset:    k[0].Asset,
						},
						OpenInterest: openInterest,
					},
				}, nil
			}
		}
	}
	var resp []futures.OpenInterest
	for _, a := range g.GetAssetTypes(true) {
		switch a {
		case asset.DeliveryFutures:
			contractResp, err := g.GetAllDeliveryContracts(ctx, currency.USDT)
			if err != nil {
				return nil, err
			}

			for i := range contractResp {
				p, isEnabled, err := g.MatchSymbolCheckEnabled(contractResp[i].Name, a, true)
				if err != nil && !errors.Is(err, currency.ErrPairNotFound) {
					return nil, err
				}
				if !isEnabled {
					continue
				}
				var appendData bool
				for j := range k {
					if k[j].Pair().Equal(p) {
						appendData = true
						break
					}
				}
				if len(k) > 0 && !appendData {
					continue
				}
				openInterest := contractResp[i].QuantoMultiplier.Float64() * float64(contractResp[i].PositionSize) * contractResp[i].IndexPrice.Float64()
				resp = append(resp, futures.OpenInterest{
					Key: key.ExchangePairAsset{
						Exchange: g.Name,
						Base:     p.Base.Item,
						Quote:    p.Quote.Item,
						Asset:    a,
					},
					OpenInterest: openInterest,
				})
			}
		case asset.Futures:
			for _, s := range settlementCurrencies {
				contractResp, err := g.GetAllFutureContracts(ctx, s)
				if err != nil {
					return nil, err
				}

				for i := range contractResp {
					p, isEnabled, err := g.MatchSymbolCheckEnabled(contractResp[i].Name, a, true)
					if err != nil && !errors.Is(err, currency.ErrPairNotFound) {
						return nil, err
					}
					if !isEnabled {
						continue
					}
					var appendData bool
					for j := range k {
						if k[j].Pair().Equal(p) {
							appendData = true
							break
						}
					}
					if len(k) > 0 && !appendData {
						continue
					}
					openInterest := contractResp[i].QuantoMultiplier.Float64() * float64(contractResp[i].PositionSize) * contractResp[i].IndexPrice.Float64()
					resp = append(resp, futures.OpenInterest{
						Key: key.ExchangePairAsset{
							Exchange: g.Name,
							Base:     p.Base.Item,
							Quote:    p.Quote.Item,
							Asset:    a,
						},
						OpenInterest: openInterest,
					})
				}
			}
		}
	}
	return resp, nil
}

// getClientOrderIDFromText returns the client order ID from the text response
func getClientOrderIDFromText(text string) string {
	if strings.HasPrefix(text, "t-") {
		return text
	}
	return ""
}

// getTypeFromTimeInForceAndPrice returns the order type and if the order is post only
func getTypeFromTimeInForceAndPrice(tif string, price float64) (orderType order.Type, postOnly order.TimeInForce) {
	oType := order.Market
	if price > 0 {
		oType = order.Limit
	}
	switch tif {
	case "ioc":
		return oType, order.ImmediateOrCancel
	case "fok":
		return oType, order.FillOrKill
	case "poc":
		return order.Limit, order.PostOnly
	case "gtc":
		return order.Limit, order.GoodTillCancel
	default:
		return order.Limit, order.UnsetTIF
	}
}

// getSideAndAmountFromSize returns the order side, amount and remaining amounts
func getSideAndAmountFromSize(size, left float64) (side order.Side, amount, remaining float64) {
	if size < 0 {
		return order.Short, math.Abs(size), math.Abs(left)
	}
	return order.Long, size, left
}

// getFutureOrderSize sets the amount to a negative value if shorting.
func getFutureOrderSize(s *order.Submit) (float64, error) {
	switch {
	case s.Side.IsLong():
		return s.Amount, nil
	case s.Side.IsShort():
		return -s.Amount, nil
	default:
		return 0, errInvalidOrderSide
	}
}

// getTimeInForce returns the time-in-force for a given order.
// If the time-in-force is unset, it assumes a Market order with an immediate-or-cancel (IOC) time-in-force value.
// If the order type is Limit, it applies a good-til-cancel (GTC) policy.
func getTimeInForce(s *order.Submit) (string, error) {
	switch {
	case s.TimeInForce.Is(order.ImmediateOrCancel):
		return "ioc", nil // market taker only
	case s.TimeInForce.Is(order.FillOrKill):
		return "fok", nil
	case s.TimeInForce.Is(order.PostOnly):
		return "poc", nil
	case s.TimeInForce.Is(order.GoodTillCancel):
		return "gtc", nil
<<<<<<< HEAD
	case s.TimeInForce.Is(order.UnsetTIF):
=======
	case s.TimeInForce == order.UnsetTIF:
>>>>>>> 7fb61429
		switch s.Type {
		case order.Market:
			return "ioc", nil
		case order.Limit:
			return "gtc", nil
		default:
			return "", nil
		}
	default:
<<<<<<< HEAD
		return "", fmt.Errorf("%w: time-in-force value of %s", order.ErrInvalidTimeInForce, s.TimeInForce.String())
=======
		return "", fmt.Errorf("%w: time-in-force value of %v", order.ErrInvalidTimeInForce, s.TimeInForce)
>>>>>>> 7fb61429
	}
}

// GetCurrencyTradeURL returns the URL to the exchange's trade page for the given asset and currency pair
func (g *Gateio) GetCurrencyTradeURL(_ context.Context, a asset.Item, cp currency.Pair) (string, error) {
	_, err := g.CurrencyPairs.IsPairEnabled(cp, a)
	if err != nil {
		return "", err
	}
	cp.Delimiter = currency.UnderscoreDelimiter
	switch a {
	case asset.Spot, asset.CrossMargin, asset.Margin:
		return tradeBaseURL + tradeSpot + cp.Upper().String(), nil
	case asset.Futures:
		return tradeBaseURL + tradeFutures + cp.Upper().String(), nil
	case asset.DeliveryFutures:
		return tradeBaseURL + tradeDelivery + cp.Upper().String(), nil
	default:
		return "", fmt.Errorf("%w %v", asset.ErrNotSupported, a)
	}
}<|MERGE_RESOLUTION|>--- conflicted
+++ resolved
@@ -2564,11 +2564,7 @@
 		return "poc", nil
 	case s.TimeInForce.Is(order.GoodTillCancel):
 		return "gtc", nil
-<<<<<<< HEAD
-	case s.TimeInForce.Is(order.UnsetTIF):
-=======
 	case s.TimeInForce == order.UnsetTIF:
->>>>>>> 7fb61429
 		switch s.Type {
 		case order.Market:
 			return "ioc", nil
@@ -2578,11 +2574,7 @@
 			return "", nil
 		}
 	default:
-<<<<<<< HEAD
-		return "", fmt.Errorf("%w: time-in-force value of %s", order.ErrInvalidTimeInForce, s.TimeInForce.String())
-=======
 		return "", fmt.Errorf("%w: time-in-force value of %v", order.ErrInvalidTimeInForce, s.TimeInForce)
->>>>>>> 7fb61429
 	}
 }
 
