package gateio

import (
	"context"
	"errors"
	"fmt"
	"math"
	"sort"
	"strconv"
	"strings"
	"sync"
	"time"

	"github.com/thrasher-corp/gocryptotrader/common"
	"github.com/thrasher-corp/gocryptotrader/config"
	"github.com/thrasher-corp/gocryptotrader/currency"
	exchange "github.com/thrasher-corp/gocryptotrader/exchanges"
	"github.com/thrasher-corp/gocryptotrader/exchanges/account"
	"github.com/thrasher-corp/gocryptotrader/exchanges/asset"
	"github.com/thrasher-corp/gocryptotrader/exchanges/deposit"
	"github.com/thrasher-corp/gocryptotrader/exchanges/kline"
	"github.com/thrasher-corp/gocryptotrader/exchanges/order"
	"github.com/thrasher-corp/gocryptotrader/exchanges/orderbook"
	"github.com/thrasher-corp/gocryptotrader/exchanges/protocol"
	"github.com/thrasher-corp/gocryptotrader/exchanges/request"
	"github.com/thrasher-corp/gocryptotrader/exchanges/stream"
	"github.com/thrasher-corp/gocryptotrader/exchanges/ticker"
	"github.com/thrasher-corp/gocryptotrader/exchanges/trade"
	"github.com/thrasher-corp/gocryptotrader/log"
	"github.com/thrasher-corp/gocryptotrader/portfolio/withdraw"
)

// GetDefaultConfig returns a default exchange config
func (g *Gateio) GetDefaultConfig(ctx context.Context) (*config.Exchange, error) {
	g.SetDefaults()
	exchCfg, err := g.GetStandardConfig()
	if err != nil {
		return nil, err
	}

	err = g.SetupDefaults(exchCfg)
	if err != nil {
		return nil, err
	}

	if g.Features.Supports.RESTCapabilities.AutoPairUpdates {
		err = g.UpdateTradablePairs(ctx, true)
		if err != nil {
			return nil, err
		}
	}
	return exchCfg, nil
}

// SetDefaults sets default values for the exchange
func (g *Gateio) SetDefaults() {
	g.Name = "GateIO"
	g.Enabled = true
	g.Verbose = true
	g.API.CredentialsValidator.RequiresKey = true
	g.API.CredentialsValidator.RequiresSecret = true

	requestFmt := &currency.PairFormat{Delimiter: currency.UnderscoreDelimiter, Uppercase: true}
	configFmt := &currency.PairFormat{Delimiter: currency.UnderscoreDelimiter, Uppercase: true}
	err := g.SetGlobalPairsManager(requestFmt, configFmt, asset.Spot, asset.Futures, asset.Margin, asset.CrossMargin, asset.DeliveryFutures, asset.Options)
	if err != nil {
		log.Errorln(log.ExchangeSys, err)
	}

	g.Features = exchange.Features{
		Supports: exchange.FeaturesSupported{
			REST:      true,
			Websocket: true,
			RESTCapabilities: protocol.Features{
				TickerBatching:        true,
				TickerFetching:        true,
				KlineFetching:         true,
				TradeFetching:         true,
				OrderbookFetching:     true,
				AutoPairUpdates:       true,
				AccountInfo:           true,
				GetOrder:              true,
				GetOrders:             true,
				CancelOrders:          true,
				CancelOrder:           true,
				SubmitOrder:           true,
				UserTradeHistory:      true,
				CryptoDeposit:         true,
				CryptoWithdrawal:      true,
				TradeFee:              true,
				CryptoWithdrawalFee:   true,
				MultiChainDeposits:    true,
				MultiChainWithdrawals: true,
			},
			WebsocketCapabilities: protocol.Features{
				TickerFetching:         true,
				OrderbookFetching:      true,
				TradeFetching:          true,
				KlineFetching:          true,
				FullPayloadSubscribe:   true,
				AuthenticatedEndpoints: true,
				MessageCorrelation:     true,
				GetOrder:               true,
				AccountBalance:         true,
				Subscribe:              true,
			},
			WithdrawPermissions: exchange.AutoWithdrawCrypto |
				exchange.NoFiatWithdrawals,
			Kline: kline.ExchangeCapabilitiesSupported{
				Intervals: true,
			},
		},
		Enabled: exchange.FeaturesEnabled{
			AutoPairUpdates: true,
			Kline: kline.ExchangeCapabilitiesEnabled{
				Intervals: kline.DeployExchangeIntervals(
					kline.IntervalCapacity{Interval: kline.HundredMilliseconds},
					kline.IntervalCapacity{Interval: kline.ThousandMilliseconds},
					kline.IntervalCapacity{Interval: kline.TenSecond},
					kline.IntervalCapacity{Interval: kline.ThirtySecond},
					kline.IntervalCapacity{Interval: kline.OneMin},
					kline.IntervalCapacity{Interval: kline.FiveMin},
					kline.IntervalCapacity{Interval: kline.FifteenMin},
					kline.IntervalCapacity{Interval: kline.ThirtyMin},
					kline.IntervalCapacity{Interval: kline.OneHour},
					kline.IntervalCapacity{Interval: kline.TwoHour},
					kline.IntervalCapacity{Interval: kline.FourHour},
					kline.IntervalCapacity{Interval: kline.EightHour},
					kline.IntervalCapacity{Interval: kline.TwelveHour},
					kline.IntervalCapacity{Interval: kline.OneDay},
					kline.IntervalCapacity{Interval: kline.OneWeek},
					kline.IntervalCapacity{Interval: kline.OneMonth},
					kline.IntervalCapacity{Interval: kline.ThreeMonth},
					kline.IntervalCapacity{Interval: kline.SixMonth},
				),
				GlobalResultLimit: 1000,
			},
		},
	}
	g.Requester, err = request.New(g.Name,
		common.NewHTTPClientWithTimeout(exchange.DefaultHTTPTimeout),
		request.WithLimiter(SetRateLimit()),
	)
	if err != nil {
		log.Errorln(log.ExchangeSys, err)
	}
	err = g.DisableAssetWebsocketSupport(asset.Margin)
	if err != nil {
		log.Errorln(log.ExchangeSys, err)
	}
	err = g.DisableAssetWebsocketSupport(asset.CrossMargin)
	if err != nil {
		log.Errorln(log.ExchangeSys, err)
	}
	err = g.DisableAssetWebsocketSupport(asset.Futures)
	if err != nil {
		log.Errorln(log.ExchangeSys, err)
	}
	err = g.DisableAssetWebsocketSupport(asset.DeliveryFutures)
	if err != nil {
		log.Errorln(log.ExchangeSys, err)
	}
	err = g.DisableAssetWebsocketSupport(asset.Options)
	if err != nil {
		log.Errorln(log.ExchangeSys, err)
	}
	g.API.Endpoints = g.NewEndpoints()
	err = g.API.Endpoints.SetDefaultEndpoints(map[exchange.URL]string{
		exchange.RestSpot:              gateioTradeURL,
		exchange.RestFutures:           gateioFuturesLiveTradingAlternative,
		exchange.RestSpotSupplementary: gateioFuturesTestnetTrading,
		exchange.WebsocketSpot:         gateioWebsocketEndpoint,
	})
	if err != nil {
		log.Errorln(log.ExchangeSys, err)
	}
	g.Websocket = stream.New()
	g.WebsocketResponseMaxLimit = exchange.DefaultWebsocketResponseMaxLimit
	g.WebsocketResponseCheckTimeout = exchange.DefaultWebsocketResponseCheckTimeout
	g.WebsocketOrderbookBufferLimit = exchange.DefaultWebsocketOrderbookBufferLimit
}

// Setup sets user configuration
func (g *Gateio) Setup(exch *config.Exchange) error {
	err := exch.Validate()
	if err != nil {
		return err
	}
	if !exch.Enabled {
		g.SetEnabled(false)
		return nil
	}
	err = g.SetupDefaults(exch)
	if err != nil {
		return err
	}

	wsRunningURL, err := g.API.Endpoints.GetURL(exchange.WebsocketSpot)
	if err != nil {
		return err
	}

	err = g.Websocket.Setup(&stream.WebsocketSetup{
<<<<<<< HEAD
		ExchangeConfig:        exch,
		DefaultURL:            gateioWebsocketEndpoint,
		RunningURL:            wsRunningURL,
		Connector:             g.WsConnect,
		Subscriber:            g.Subscribe,
		Unsubscriber:          g.Unsubscribe,
		GenerateSubscriptions: g.GenerateDefaultSubscriptions,
		Features:              &g.Features.Supports.WebsocketCapabilities,
=======
		ExchangeConfig:         exch,
		DefaultURL:             gateioWebsocketEndpoint,
		RunningURL:             wsRunningURL,
		Connector:              g.WsConnect,
		Subscriber:             g.Subscribe,
		Unsubscriber:           g.Unsubscribe,
		GenerateSubscriptions:  g.GenerateDefaultSubscriptions,
		ConnectionMonitorDelay: exch.ConnectionMonitorDelay,
		Features:               &g.Features.Supports.WebsocketCapabilities,
		FillsFeed:              g.Features.Enabled.FillsFeed,
		TradeFeed:              g.Features.Enabled.TradeFeed,
>>>>>>> 577817c4
	})
	if err != nil {
		return err
	}
	return g.Websocket.SetupNewConnection(stream.ConnectionSetup{
		URL:                  gateioWebsocketEndpoint,
		RateLimit:            gateioWebsocketRateLimit,
		ResponseCheckTimeout: exch.WebsocketResponseCheckTimeout,
		ResponseMaxLimit:     exch.WebsocketResponseMaxLimit,
	})
}

// Start starts the GateIO go routine
func (g *Gateio) Start(ctx context.Context, wg *sync.WaitGroup) error {
	if wg == nil {
		return fmt.Errorf("%T %w", wg, common.ErrNilPointer)
	}
	wg.Add(1)
	go func() {
		g.Run(ctx)
		wg.Done()
	}()
	return nil
}

// Run implements the GateIO wrapper
func (g *Gateio) Run(ctx context.Context) {
	if g.Verbose {
		g.PrintEnabledPairs()
	}
	if !g.GetEnabledFeatures().AutoPairUpdates {
		return
	}
	err := g.UpdateTradablePairs(ctx, false)
	if err != nil {
		log.Errorf(log.ExchangeSys, "%s failed to update tradable pairs. Err: %s", g.Name, err)
	}
}

// UpdateTicker updates and returns the ticker for a currency pair
func (g *Gateio) UpdateTicker(ctx context.Context, p currency.Pair, a asset.Item) (*ticker.Price, error) {
	if !g.SupportsAsset(a) {
		return nil, fmt.Errorf("%w asset type: %v", asset.ErrNotSupported, a)
	}
	fPair, err := g.FormatExchangeCurrency(p, a)
	if err != nil {
		return nil, err
	}
	if fPair.IsEmpty() || fPair.Quote.IsEmpty() {
		return nil, currency.ErrCurrencyPairEmpty
	}
	fPair = fPair.Upper()
	var tickerData *ticker.Price
	switch a {
	case asset.Margin, asset.Spot, asset.CrossMargin:
		var available bool
		available, err = g.checkInstrumentAvailabilityInSpot(fPair)
		if err != nil {
			return nil, err
		}
		if a != asset.Spot && !available {
			return nil, fmt.Errorf("%v instrument %v does not have ticker data", a, fPair)
		}
		var tickerNew *Ticker
		tickerNew, err = g.GetTicker(ctx, fPair.String(), "")
		if err != nil {
			return nil, err
		}
		tickerData = &ticker.Price{
			Pair:         fPair,
			Low:          tickerNew.Low24H.Float64(),
			High:         tickerNew.High24H.Float64(),
			Bid:          tickerNew.HighestBid.Float64(),
			Ask:          tickerNew.LowestAsk.Float64(),
			Last:         tickerNew.Last.Float64(),
			ExchangeName: g.Name,
			AssetType:    a,
		}
	case asset.Futures:
		var settle string
		settle, err = g.getSettlementFromCurrency(fPair, true)
		if err != nil {
			return nil, err
		}
		var tickers []FuturesTicker
		tickers, err = g.GetFuturesTickers(ctx, settle, fPair)
		if err != nil {
			return nil, err
		}
		var tick *FuturesTicker
		for x := range tickers {
			if tickers[x].Contract == fPair.String() {
				tick = &tickers[x]
				break
			}
		}
		if tick == nil {
			return nil, errNoTickerData
		}
		tickerData = &ticker.Price{
			Pair:         fPair,
			Low:          tick.Low24H,
			High:         tick.High24H,
			Last:         tick.Last,
			Volume:       tick.Volume24HBase,
			QuoteVolume:  tick.Volume24HQuote,
			ExchangeName: g.Name,
			AssetType:    a,
		}
	case asset.Options:
		var underlying currency.Pair
		var tickers []OptionsTicker
		underlying, err = g.GetUnderlyingFromCurrencyPair(fPair)
		if err != nil {
			return nil, err
		}
		tickers, err = g.GetOptionsTickers(ctx, underlying.String())
		if err != nil {
			return nil, err
		}
		for x := range tickers {
			if !tickers[x].Name.Equal(fPair) {
				continue
			}
			cleanQuote := strings.ReplaceAll(tickers[x].Name.Quote.String(), currency.UnderscoreDelimiter, currency.DashDelimiter)
			tickers[x].Name.Quote = currency.NewCode(cleanQuote)
			if err != nil {
				return nil, err
			}
			tickerData = &ticker.Price{
				Pair:         tickers[x].Name,
				Last:         tickers[x].LastPrice.Float64(),
				Bid:          tickers[x].Bid1Price,
				Ask:          tickers[x].Ask1Price,
				AskSize:      tickers[x].Ask1Size,
				BidSize:      tickers[x].Bid1Size,
				ExchangeName: g.Name,
				AssetType:    a,
			}
			err = ticker.ProcessTicker(tickerData)
			if err != nil {
				return nil, err
			}
		}
		return ticker.GetTicker(g.Name, fPair, a)
	case asset.DeliveryFutures:
		var settle string
		settle, err = g.getSettlementFromCurrency(fPair, false)
		if err != nil {
			return nil, err
		}
		var tickers []FuturesTicker
		tickers, err = g.GetDeliveryFutureTickers(ctx, settle, fPair)
		if err != nil {
			return nil, err
		}
		for x := range tickers {
			if tickers[x].Contract == fPair.Upper().String() {
				tickerData = &ticker.Price{
					Pair:         fPair,
					Last:         tickers[x].Last,
					High:         tickers[x].High24H,
					Low:          tickers[x].Low24H,
					Volume:       tickers[x].Volume24H,
					QuoteVolume:  tickers[x].Volume24HQuote,
					ExchangeName: g.Name,
					AssetType:    a,
				}
				break
			}
		}
	}
	err = ticker.ProcessTicker(tickerData)
	if err != nil {
		return nil, err
	}
	return ticker.GetTicker(g.Name, fPair, a)
}

// FetchTicker retrieves a list of tickers.
func (g *Gateio) FetchTicker(ctx context.Context, p currency.Pair, assetType asset.Item) (*ticker.Price, error) {
	fPair, err := g.FormatExchangeCurrency(p, assetType)
	if err != nil {
		return nil, err
	}
	tickerNew, err := ticker.GetTicker(g.Name, fPair, assetType)
	if err != nil {
		return g.UpdateTicker(ctx, fPair, assetType)
	}
	return tickerNew, nil
}

// FetchTradablePairs returns a list of the exchanges tradable pairs
func (g *Gateio) FetchTradablePairs(ctx context.Context, a asset.Item) (currency.Pairs, error) {
	if !g.SupportsAsset(a) {
		return nil, fmt.Errorf("%w asset type: %v", asset.ErrNotSupported, a)
	}
	switch a {
	case asset.Spot:
		tradables, err := g.ListSpotCurrencyPairs(ctx)
		if err != nil {
			return nil, err
		}
		pairs := make([]currency.Pair, 0, len(tradables))
		for x := range tradables {
			if tradables[x].TradeStatus == "untradable" {
				continue
			}
			p := strings.ToUpper(tradables[x].ID)
			if !g.IsValidPairString(p) {
				continue
			}
			cp, err := currency.NewPairFromString(p)
			if err != nil {
				return nil, err
			}
			pairs = append(pairs, cp)
		}
		return pairs, nil
	case asset.Margin, asset.CrossMargin:
		tradables, err := g.GetMarginSupportedCurrencyPairs(ctx)
		if err != nil {
			return nil, err
		}
		pairs := make([]currency.Pair, 0, len(tradables))
		for x := range tradables {
			if tradables[x].Status == 0 {
				continue
			}
			p := strings.ToUpper(tradables[x].Base + currency.UnderscoreDelimiter + tradables[x].Quote)
			if !g.IsValidPairString(p) {
				continue
			}
			cp, err := currency.NewPairFromString(p)
			if err != nil {
				return nil, err
			}
			pairs = append(pairs, cp)
		}
		return pairs, nil
	case asset.Futures:
		btcContracts, err := g.GetAllFutureContracts(ctx, settleBTC)
		if err != nil {
			return nil, err
		}
		usdtContracts, err := g.GetAllFutureContracts(ctx, settleUSDT)
		if err != nil {
			return nil, err
		}
		btcContracts = append(btcContracts, usdtContracts...)
		pairs := make([]currency.Pair, 0, len(btcContracts))
		for x := range btcContracts {
			if btcContracts[x].InDelisting {
				continue
			}
			p := strings.ToUpper(btcContracts[x].Name)
			if !g.IsValidPairString(p) {
				continue
			}
			cp, err := currency.NewPairFromString(p)
			if err != nil {
				return nil, err
			}
			pairs = append(pairs, cp)
		}
		return pairs, nil
	case asset.DeliveryFutures:
		btcContracts, err := g.GetAllDeliveryContracts(ctx, settleBTC)
		if err != nil {
			return nil, err
		}
		usdtContracts, err := g.GetAllDeliveryContracts(ctx, settleUSDT)
		if err != nil {
			return nil, err
		}
		btcContracts = append(btcContracts, usdtContracts...)
		pairs := make([]currency.Pair, 0, len(btcContracts))
		for x := range btcContracts {
			if btcContracts[x].InDelisting {
				continue
			}
			p := strings.ToUpper(btcContracts[x].Name)
			if !g.IsValidPairString(p) {
				continue
			}
			cp, err := currency.NewPairFromString(p)
			if err != nil {
				return nil, err
			}
			pairs = append(pairs, cp)
		}
		return pairs, nil
	case asset.Options:
		underlyings, err := g.GetAllOptionsUnderlyings(ctx)
		if err != nil {
			return nil, err
		}
		var pairs []currency.Pair
		for x := range underlyings {
			contracts, err := g.GetAllContractOfUnderlyingWithinExpiryDate(ctx, underlyings[x].Name, time.Time{})
			if err != nil {
				return nil, err
			}
			for c := range contracts {
				if !g.IsValidPairString(contracts[c].Name) {
					continue
				}
				cp, err := currency.NewPairFromString(strings.ReplaceAll(contracts[c].Name, currency.DashDelimiter, currency.UnderscoreDelimiter))
				if err != nil {
					return nil, err
				}
				cp.Quote = currency.NewCode(strings.ReplaceAll(cp.Quote.String(), currency.UnderscoreDelimiter, currency.DashDelimiter))
				if err != nil {
					return nil, err
				}
				pairs = append(pairs, cp)
			}
		}
		return pairs, nil
	default:
		return nil, fmt.Errorf("%w asset type: %v", asset.ErrNotSupported, a)
	}
}

// UpdateTradablePairs updates the exchanges available pairs and stores
// them in the exchanges config
func (g *Gateio) UpdateTradablePairs(ctx context.Context, forceUpdate bool) error {
	assets := g.GetAssetTypes(false)
	for x := range assets {
		pairs, err := g.FetchTradablePairs(ctx, assets[x])
		if err != nil {
			return err
		}
		if len(pairs) == 0 {
			return errors.New("no tradable pairs found")
		}
		err = g.UpdatePairs(pairs, assets[x], false, forceUpdate)
		if err != nil {
			return err
		}
	}
	return g.EnsureOnePairEnabled()
}

// UpdateTickers updates the ticker for all currency pairs of a given asset type
func (g *Gateio) UpdateTickers(ctx context.Context, a asset.Item) error {
	if !g.SupportsAsset(a) {
		return fmt.Errorf("%w asset type: %v", asset.ErrNotSupported, a)
	}
	var err error
	switch a {
	case asset.Spot, asset.Margin, asset.CrossMargin:
		var tickers []Ticker
		tickers, err = g.GetTickers(ctx, currency.EMPTYPAIR.String(), "")
		if err != nil {
			return err
		}
		for x := range tickers {
			var currencyPair currency.Pair
			currencyPair, err = currency.NewPairFromString(tickers[x].CurrencyPair)
			if err != nil {
				return err
			}
			err = ticker.ProcessTicker(&ticker.Price{
				Last:         tickers[x].Last.Float64(),
				High:         tickers[x].High24H.Float64(),
				Low:          tickers[x].Low24H.Float64(),
				Bid:          tickers[x].HighestBid.Float64(),
				Ask:          tickers[x].LowestAsk.Float64(),
				QuoteVolume:  tickers[x].QuoteVolume.Float64(),
				Volume:       tickers[x].BaseVolume.Float64(),
				ExchangeName: g.Name,
				Pair:         currencyPair,
				AssetType:    a,
			})
			if err != nil {
				return err
			}
		}
	case asset.Futures, asset.DeliveryFutures:
		var tickers []FuturesTicker
		var ticks []FuturesTicker
		for _, settle := range []string{settleBTC, settleUSDT, settleUSD} {
			if a == asset.Futures {
				ticks, err = g.GetFuturesTickers(ctx, settle, currency.EMPTYPAIR)
			} else {
				if settle == settleUSD {
					continue
				}
				ticks, err = g.GetDeliveryFutureTickers(ctx, settle, currency.EMPTYPAIR)
			}
			if err != nil {
				return err
			}
			tickers = append(tickers, ticks...)
		}
		for x := range tickers {
			currencyPair, err := currency.NewPairFromString(tickers[x].Contract)
			if err != nil {
				return err
			}
			err = ticker.ProcessTicker(&ticker.Price{
				Last:         tickers[x].Last,
				High:         tickers[x].High24H,
				Low:          tickers[x].Low24H,
				Volume:       tickers[x].Volume24H,
				QuoteVolume:  tickers[x].Volume24HQuote,
				ExchangeName: g.Name,
				Pair:         currencyPair,
				AssetType:    a,
			})
			if err != nil {
				return err
			}
		}
	case asset.Options:
		pairs, err := g.GetEnabledPairs(a)
		if err != nil {
			return err
		}
		for i := range pairs {
			underlying, err := g.GetUnderlyingFromCurrencyPair(pairs[i])
			if err != nil {
				return err
			}
			tickers, err := g.GetOptionsTickers(ctx, underlying.String())
			if err != nil {
				return err
			}
			for x := range tickers {
				err = ticker.ProcessTicker(&ticker.Price{
					Last:         tickers[x].LastPrice.Float64(),
					Ask:          tickers[x].Ask1Price,
					AskSize:      tickers[x].Ask1Size,
					Bid:          tickers[x].Bid1Price,
					BidSize:      tickers[x].Bid1Size,
					Pair:         tickers[x].Name,
					ExchangeName: g.Name,
					AssetType:    a,
				})
				if err != nil {
					return err
				}
			}
		}
	default:
		return fmt.Errorf("%w asset type: %v", asset.ErrNotSupported, a)
	}
	return nil
}

// FetchOrderbook returns orderbook base on the currency pair
func (g *Gateio) FetchOrderbook(ctx context.Context, p currency.Pair, assetType asset.Item) (*orderbook.Base, error) {
	ob, err := orderbook.Get(g.Name, p, assetType)
	if err != nil {
		return g.UpdateOrderbook(ctx, p, assetType)
	}
	return ob, nil
}

// UpdateOrderbook updates and returns the orderbook for a currency pair
func (g *Gateio) UpdateOrderbook(ctx context.Context, p currency.Pair, a asset.Item) (*orderbook.Base, error) {
	p, err := g.FormatExchangeCurrency(p, a)
	if err != nil {
		return nil, err
	}
	var orderbookNew *Orderbook
	switch a {
	case asset.Spot, asset.Margin, asset.CrossMargin:
		var available bool
		available, err = g.checkInstrumentAvailabilityInSpot(p)
		if err != nil {
			return nil, err
		}
		if a != asset.Spot && !available {
			return nil, fmt.Errorf("%v instrument %v does not have orderbook data", a, p)
		}
		orderbookNew, err = g.GetOrderbook(ctx, p.String(), "", 0, true)
	case asset.Futures:
		var settle string
		settle, err = g.getSettlementFromCurrency(p, true)
		if err != nil {
			return nil, err
		}
		orderbookNew, err = g.GetFuturesOrderbook(ctx, settle, p.String(), "", 0, true)
	case asset.DeliveryFutures:
		var settle string
		settle, err = g.getSettlementFromCurrency(p.Upper(), false)
		if err != nil {
			return nil, err
		}
		orderbookNew, err = g.GetDeliveryOrderbook(ctx, settle, "", p, 0, true)
	case asset.Options:
		orderbookNew, err = g.GetOptionsOrderbook(ctx, p, "", 0, true)
	default:
		return nil, fmt.Errorf("%w %v", asset.ErrNotSupported, a)
	}
	if err != nil {
		return nil, err
	}
	book := &orderbook.Base{
		Exchange:        g.Name,
		Asset:           a,
		VerifyOrderbook: g.CanVerifyOrderbook,
		Pair:            p.Upper(),
		LastUpdateID:    orderbookNew.ID,
		LastUpdated:     orderbookNew.Update.Time(),
	}
	book.Bids = make(orderbook.Items, len(orderbookNew.Bids))
	for x := range orderbookNew.Bids {
		book.Bids[x] = orderbook.Item{
			Amount: orderbookNew.Bids[x].Amount,
			Price:  orderbookNew.Bids[x].Price.Float64(),
		}
	}
	book.Asks = make(orderbook.Items, len(orderbookNew.Asks))
	for x := range orderbookNew.Asks {
		book.Asks[x] = orderbook.Item{
			Amount: orderbookNew.Asks[x].Amount,
			Price:  orderbookNew.Asks[x].Price.Float64(),
		}
	}
	err = book.Process()
	if err != nil {
		return book, err
	}
	return orderbook.Get(g.Name, book.Pair, a)
}

// UpdateAccountInfo retrieves balances for all enabled currencies for the
func (g *Gateio) UpdateAccountInfo(ctx context.Context, a asset.Item) (account.Holdings, error) {
	var info account.Holdings
	info.Exchange = g.Name
	var err error
	switch a {
	case asset.Spot:
		var balances []SpotAccount
		balances, err = g.GetSpotAccounts(ctx, currency.EMPTYCODE)
		currencies := make([]account.Balance, len(balances))
		if err != nil {
			return info, err
		}
		for x := range balances {
			currencies[x] = account.Balance{
				Currency: currency.NewCode(balances[x].Currency),
				Total:    balances[x].Available - balances[x].Locked,
				Hold:     balances[x].Locked,
				Free:     balances[x].Available,
			}
		}
		info.Accounts = append(info.Accounts, account.SubAccount{
			AssetType:  a,
			Currencies: currencies,
		})
	case asset.Margin, asset.CrossMargin:
		var balances []MarginAccountItem
		balances, err = g.GetMarginAccountList(ctx, currency.EMPTYPAIR)
		if err != nil {
			return info, err
		}
		var currencies []account.Balance
		for x := range balances {
			currencies = append(currencies, account.Balance{
				Currency: currency.NewCode(balances[x].Base.Currency),
				Total:    balances[x].Base.Available + balances[x].Base.LockedAmount,
				Hold:     balances[x].Base.LockedAmount,
				Free:     balances[x].Base.Available,
			}, account.Balance{
				Currency: currency.NewCode(balances[x].Quote.Currency),
				Total:    balances[x].Quote.Available + balances[x].Quote.LockedAmount,
				Hold:     balances[x].Quote.LockedAmount,
				Free:     balances[x].Quote.Available,
			})
		}
		info.Accounts = append(info.Accounts, account.SubAccount{
			AssetType:  a,
			Currencies: currencies,
		})
	case asset.Futures, asset.DeliveryFutures:
		currencies := make([]account.Balance, 3)
		settles := []currency.Code{currency.BTC, currency.USDT, currency.USD}
		for x := range settles {
			var balance *FuturesAccount
			if a == asset.Futures {
				if settles[x].Equal(currency.USD) {
					continue
				}
				balance, err = g.QueryFuturesAccount(ctx, settles[x].String())
			} else {
				balance, err = g.GetDeliveryFuturesAccounts(ctx, settles[x].String())
			}
			if err != nil {
				return info, err
			}
			currencies[x] = account.Balance{
				Currency: currency.NewCode(balance.Currency),
				Total:    balance.Total,
				Hold:     balance.Total - balance.Available,
				Free:     balance.Available,
			}
		}
		info.Accounts = append(info.Accounts, account.SubAccount{
			AssetType:  a,
			Currencies: currencies,
		})
	case asset.Options:
		var balance *OptionAccount
		balance, err = g.GetOptionAccounts(ctx)
		if err != nil {
			return info, err
		}
		info.Accounts = append(info.Accounts, account.SubAccount{
			AssetType: a,
			Currencies: []account.Balance{
				{
					Currency: currency.NewCode(balance.Currency),
					Total:    balance.Total,
					Hold:     balance.Total - balance.Available,
					Free:     balance.Available,
				},
			},
		})
	default:
		return info, fmt.Errorf("%w asset type: %v", asset.ErrNotSupported, a)
	}
	creds, err := g.GetCredentials(ctx)
	if err != nil {
		return info, err
	}
	err = account.Process(&info, creds)
	if err != nil {
		return info, err
	}
	return info, nil
}

// FetchAccountInfo retrieves balances for all enabled currencies
func (g *Gateio) FetchAccountInfo(ctx context.Context, assetType asset.Item) (account.Holdings, error) {
	creds, err := g.GetCredentials(ctx)
	if err != nil {
		return account.Holdings{}, err
	}
	acc, err := account.GetHoldings(g.Name, creds, assetType)
	if err != nil {
		return g.UpdateAccountInfo(ctx, assetType)
	}
	return acc, nil
}

// GetAccountFundingHistory returns funding history, deposits and
// withdrawals
func (g *Gateio) GetAccountFundingHistory(_ context.Context) ([]exchange.FundingHistory, error) {
	return nil, common.ErrFunctionNotSupported
}

// GetWithdrawalsHistory returns previous withdrawals data
func (g *Gateio) GetWithdrawalsHistory(ctx context.Context, c currency.Code, _ asset.Item) ([]exchange.WithdrawalHistory, error) {
	records, err := g.GetWithdrawalRecords(ctx, c, time.Time{}, time.Time{}, 0, 0)
	if err != nil {
		return nil, err
	}
	withdrawalHistories := make([]exchange.WithdrawalHistory, len(records))
	for x := range records {
		withdrawalHistories[x] = exchange.WithdrawalHistory{
			Status:          records[x].Status,
			TransferID:      records[x].ID,
			Currency:        records[x].Currency,
			Amount:          records[x].Amount,
			CryptoTxID:      records[x].TransactionID,
			CryptoToAddress: records[x].WithdrawalAddress,
			Timestamp:       records[x].Timestamp.Time(),
		}
	}
	return withdrawalHistories, nil
}

// GetRecentTrades returns the most recent trades for a currency and asset
func (g *Gateio) GetRecentTrades(ctx context.Context, p currency.Pair, a asset.Item) ([]trade.Data, error) {
	p, err := g.FormatExchangeCurrency(p, a)
	if err != nil {
		return nil, err
	}
	var resp []trade.Data
	switch a {
	case asset.Spot, asset.Margin, asset.CrossMargin:
		var tradeData []Trade
		if p.IsEmpty() {
			return nil, currency.ErrCurrencyPairEmpty
		}
		tradeData, err = g.GetMarketTrades(ctx, p, 0, "", false, time.Time{}, time.Time{}, 0)
		if err != nil {
			return nil, err
		}
		resp = make([]trade.Data, len(tradeData))
		for i := range tradeData {
			var side order.Side
			side, err = order.StringToOrderSide(tradeData[i].Side)
			if err != nil {
				return nil, err
			}
			resp[i] = trade.Data{
				Exchange:     g.Name,
				TID:          tradeData[i].OrderID,
				CurrencyPair: p,
				AssetType:    a,
				Side:         side,
				Price:        tradeData[i].Price,
				Amount:       tradeData[i].Amount,
				Timestamp:    tradeData[i].CreateTimeMs.Time(),
			}
		}
	case asset.Futures:
		var settle string
		settle, err = g.getSettlementFromCurrency(p, true)
		if err != nil {
			return nil, err
		}
		var futuresTrades []TradingHistoryItem
		futuresTrades, err = g.GetFuturesTradingHistory(ctx, settle, p, 0, 0, "", time.Time{}, time.Time{})
		if err != nil {
			return nil, err
		}
		resp = make([]trade.Data, len(futuresTrades))
		for i := range futuresTrades {
			resp[i] = trade.Data{
				TID:          strconv.FormatInt(futuresTrades[i].ID, 10),
				Exchange:     g.Name,
				CurrencyPair: p,
				AssetType:    a,
				Price:        futuresTrades[i].Price,
				Amount:       futuresTrades[i].Size,
				Timestamp:    futuresTrades[i].CreateTime.Time(),
			}
		}
	case asset.DeliveryFutures:
		var settle string
		settle, err = g.getSettlementFromCurrency(p, false)
		if err != nil {
			return nil, err
		}
		var deliveryTrades []DeliveryTradingHistory
		deliveryTrades, err = g.GetDeliveryTradingHistory(ctx, settle, "", p.Upper(), 0, time.Time{}, time.Time{})
		if err != nil {
			return nil, err
		}
		resp = make([]trade.Data, len(deliveryTrades))
		for i := range deliveryTrades {
			resp[i] = trade.Data{
				TID:          strconv.FormatInt(deliveryTrades[i].ID, 10),
				Exchange:     g.Name,
				CurrencyPair: p,
				AssetType:    a,
				Price:        deliveryTrades[i].Price,
				Amount:       deliveryTrades[i].Size,
				Timestamp:    deliveryTrades[i].CreateTime.Time(),
			}
		}
	case asset.Options:
		var trades []TradingHistoryItem
		trades, err = g.GetOptionsTradeHistory(ctx, p.Upper(), "", 0, 0, time.Time{}, time.Time{})
		if err != nil {
			return nil, err
		}
		resp = make([]trade.Data, len(trades))
		for i := range trades {
			resp[i] = trade.Data{
				TID:          strconv.FormatInt(trades[i].ID, 10),
				Exchange:     g.Name,
				CurrencyPair: p,
				AssetType:    a,
				Price:        trades[i].Price,
				Amount:       trades[i].Size,
				Timestamp:    trades[i].CreateTime.Time(),
			}
		}
	default:
		return nil, fmt.Errorf("%w asset type: %v", asset.ErrNotSupported, a)
	}
	err = g.AddTradesToBuffer(resp...)
	if err != nil {
		return nil, err
	}
	sort.Sort(trade.ByDate(resp))
	return resp, nil
}

// GetHistoricTrades returns historic trade data within the timeframe provided
func (g *Gateio) GetHistoricTrades(_ context.Context, _ currency.Pair, _ asset.Item, _, _ time.Time) ([]trade.Data, error) {
	return nil, common.ErrFunctionNotSupported
}

// SubmitOrder submits a new order
// TODO: support multiple order types (IOC)
func (g *Gateio) SubmitOrder(ctx context.Context, s *order.Submit) (*order.SubmitResponse, error) {
	err := s.Validate()
	if err != nil {
		return nil, err
	}
	var orderTypeFormat string
	switch {
	case s.Side.IsLong():
		orderTypeFormat = order.Buy.Lower()
	case s.Side.IsShort():
		orderTypeFormat = order.Sell.Lower()
	default:
		return nil, errInvalidOrderSide
	}
	s.Pair, err = g.FormatExchangeCurrency(s.Pair, s.AssetType)
	if err != nil {
		return nil, err
	}
	s.Pair = s.Pair.Upper()
	switch s.AssetType {
	case asset.Spot, asset.Margin, asset.CrossMargin:
		if s.Type != order.Limit {
			return nil, errOnlyLimitOrderType
		}
		sOrder, err := g.PlaceSpotOrder(ctx, &CreateOrderRequestData{
			Side:         orderTypeFormat,
			Type:         s.Type.Lower(),
			Account:      g.assetTypeToString(s.AssetType),
			Amount:       s.Amount,
			Price:        s.Price,
			CurrencyPair: s.Pair,
			Text:         s.ClientOrderID,
		})
		if err != nil {
			return nil, err
		}
		response, err := s.DeriveSubmitResponse(sOrder.OrderID)
		if err != nil {
			return nil, err
		}
		side, err := order.StringToOrderSide(sOrder.Side)
		if err != nil {
			return nil, err
		}
		response.Side = side
		status, err := order.StringToOrderStatus(sOrder.Status)
		if err != nil {
			return nil, err
		}
		response.Status = status
		response.Fee = sOrder.FeeDeducted
		response.FeeAsset = currency.NewCode(sOrder.FeeCurrency)
		response.Pair = s.Pair
		response.Date = sOrder.CreateTime.Time()
		response.ClientOrderID = sOrder.Text
		response.Date = sOrder.CreateTimeMs.Time()
		response.LastUpdated = sOrder.UpdateTimeMs.Time()
		return response, nil
	case asset.Futures:
		settle, err := g.getSettlementFromCurrency(s.Pair, true)
		if err != nil {
			return nil, err
		}
		if orderTypeFormat == "bid" && s.Price < 0 {
			s.Price = -s.Price
		} else if orderTypeFormat == "ask" && s.Price > 0 {
			s.Price = -s.Price
		}
		fOrder, err := g.PlaceFuturesOrder(ctx, &OrderCreateParams{
			Contract:    s.Pair,
			Size:        s.Amount,
			Price:       s.Price,
			Settle:      settle,
			ReduceOnly:  s.ReduceOnly,
			TimeInForce: "gtc",
			Text:        s.ClientOrderID,
		})
		if err != nil {
			return nil, err
		}
		response, err := s.DeriveSubmitResponse(strconv.FormatInt(fOrder.ID, 10))
		if err != nil {
			return nil, err
		}
		status, err := order.StringToOrderStatus(fOrder.Status)
		if err != nil {
			return nil, err
		}
		response.Status = status
		response.Pair = s.Pair
		response.Date = fOrder.CreateTime.Time()
		response.ClientOrderID = fOrder.Text
		response.ReduceOnly = fOrder.IsReduceOnly
		response.Amount = fOrder.RemainingAmount
		return response, nil
	case asset.DeliveryFutures:
		settle, err := g.getSettlementFromCurrency(s.Pair, false)
		if err != nil {
			return nil, err
		}
		if orderTypeFormat == "bid" && s.Price < 0 {
			s.Price = -s.Price
		} else if orderTypeFormat == "ask" && s.Price > 0 {
			s.Price = -s.Price
		}
		newOrder, err := g.PlaceDeliveryOrder(ctx, &OrderCreateParams{
			Contract:    s.Pair,
			Size:        s.Amount,
			Price:       s.Price,
			Settle:      settle,
			ReduceOnly:  s.ReduceOnly,
			TimeInForce: "gtc",
			Text:        s.ClientOrderID,
		})
		if err != nil {
			return nil, err
		}
		response, err := s.DeriveSubmitResponse(strconv.FormatInt(newOrder.ID, 10))
		if err != nil {
			return nil, err
		}
		status, err := order.StringToOrderStatus(newOrder.Status)
		if err != nil {
			return nil, err
		}
		response.Status = status
		response.Pair = s.Pair
		response.Date = newOrder.CreateTime.Time()
		response.ClientOrderID = newOrder.Text
		response.Amount = newOrder.Size
		response.Price = newOrder.OrderPrice
		return response, nil
	case asset.Options:
		optionOrder, err := g.PlaceOptionOrder(ctx, OptionOrderParam{
			Contract:   s.Pair.String(),
			OrderSize:  s.Amount,
			Price:      s.Price,
			ReduceOnly: s.ReduceOnly,
			Text:       s.ClientOrderID,
		})
		if err != nil {
			return nil, err
		}
		response, err := s.DeriveSubmitResponse(strconv.FormatInt(optionOrder.OptionOrderID, 10))
		if err != nil {
			return nil, err
		}
		status, err := order.StringToOrderStatus(optionOrder.Status)
		if err != nil {
			return nil, err
		}
		response.Status = status
		response.Pair = s.Pair
		response.Date = optionOrder.CreateTime.Time()
		response.ClientOrderID = optionOrder.Text
		return response, nil
	default:
		return nil, fmt.Errorf("%w asset type: %v", asset.ErrNotSupported, s.AssetType)
	}
}

// ModifyOrder will allow of changing orderbook placement and limit to market conversion
func (g *Gateio) ModifyOrder(_ context.Context, _ *order.Modify) (*order.ModifyResponse, error) {
	return nil, common.ErrFunctionNotSupported
}

// CancelOrder cancels an order by its corresponding ID number
func (g *Gateio) CancelOrder(ctx context.Context, o *order.Cancel) error {
	if err := o.Validate(o.StandardCancel()); err != nil {
		return err
	}
	fPair, err := g.FormatExchangeCurrency(o.Pair, o.AssetType)
	if err != nil {
		return err
	}
	switch o.AssetType {
	case asset.Spot, asset.Margin, asset.CrossMargin:
		_, err = g.CancelSingleSpotOrder(ctx, o.OrderID, fPair.String(), o.AssetType == asset.CrossMargin)
	case asset.Futures, asset.DeliveryFutures:
		var settle string
		settle, err = g.getSettlementFromCurrency(fPair, true)
		if err != nil {
			return err
		}
		if o.AssetType == asset.Futures {
			_, err = g.CancelSingleFuturesOrder(ctx, settle, o.OrderID)
		} else {
			_, err = g.CancelSingleDeliveryOrder(ctx, settle, o.OrderID)
		}
		if err != nil {
			return err
		}
	case asset.Options:
		_, err = g.CancelOptionSingleOrder(ctx, o.OrderID)
	default:
		return fmt.Errorf("%w asset type: %v", asset.ErrNotSupported, o.AssetType)
	}
	return err
}

// CancelBatchOrders cancels an orders by their corresponding ID numbers
func (g *Gateio) CancelBatchOrders(ctx context.Context, o []order.Cancel) (*order.CancelBatchResponse, error) {
	var response order.CancelBatchResponse
	response.Status = map[string]string{}
	if len(o) == 0 {
		return nil, errors.New("no cancel order passed")
	}
	var err error
	var cancelSpotOrdersParam []CancelOrderByIDParam
	a := o[0].AssetType
	for x := range o {
		o[x].Pair, err = g.FormatExchangeCurrency(o[x].Pair, a)
		if err != nil {
			return nil, err
		}
		o[x].Pair = o[x].Pair.Upper()
		if a != o[x].AssetType {
			return nil, errors.New("cannot cancel orders of different asset types")
		}
		if a == asset.Spot || a == asset.Margin || a == asset.CrossMargin {
			cancelSpotOrdersParam = append(cancelSpotOrdersParam, CancelOrderByIDParam{
				ID:           o[x].OrderID,
				CurrencyPair: o[x].Pair,
			})
			continue
		}
		err = o[x].Validate(o[x].StandardCancel())
		if err != nil {
			return nil, err
		}
	}
	switch a {
	case asset.Spot, asset.Margin, asset.CrossMargin:
		loop := int(math.Ceil(float64(len(cancelSpotOrdersParam)) / 10))
		for count := 0; count < loop; count++ {
			var input []CancelOrderByIDParam
			if (count + 1) == loop {
				input = cancelSpotOrdersParam[count*10:]
			} else {
				input = cancelSpotOrdersParam[count*10 : (count*10)+10]
			}
			var cancel []CancelOrderByIDResponse
			cancel, err = g.CancelBatchOrdersWithIDList(ctx, input)
			if err != nil {
				return nil, err
			}
			for x := range cancel {
				response.Status[cancel[x].OrderID] = func() string {
					if cancel[x].Succeeded {
						return order.Cancelled.String()
					}
					return ""
				}()
			}
		}
	case asset.Futures:
		for a := range o {
			cancel, err := g.CancelMultipleFuturesOpenOrders(ctx, o[a].Pair, o[a].Side.Lower(), o[a].Pair.Quote.String())
			if err != nil {
				return nil, err
			}
			for x := range cancel {
				response.Status[strconv.FormatInt(cancel[x].ID, 10)] = cancel[x].Status
			}
		}
	case asset.DeliveryFutures:
		for a := range o {
			settle, err := g.getSettlementFromCurrency(o[a].Pair, false)
			if err != nil {
				return nil, err
			}
			cancel, err := g.CancelMultipleDeliveryOrders(ctx, o[a].Pair, o[a].Side.Lower(), settle)
			if err != nil {
				return nil, err
			}
			for x := range cancel {
				response.Status[strconv.FormatInt(cancel[x].ID, 10)] = cancel[x].Status
			}
		}
	case asset.Options:
		for a := range o {
			cancel, err := g.CancelMultipleOptionOpenOrders(ctx, o[a].Pair, o[a].Pair.String(), o[a].Side.Lower())
			if err != nil {
				return nil, err
			}
			for x := range cancel {
				response.Status[strconv.FormatInt(cancel[x].OptionOrderID, 10)] = cancel[x].Status
			}
		}
	default:
		return nil, fmt.Errorf("%w asset type: %v", asset.ErrNotSupported, a)
	}
	return &response, nil
}

// CancelAllOrders cancels all orders associated with a currency pair
func (g *Gateio) CancelAllOrders(ctx context.Context, o *order.Cancel) (order.CancelAllResponse, error) {
	err := o.Validate()
	if err != nil {
		return order.CancelAllResponse{}, err
	}
	var cancelAllOrdersResponse order.CancelAllResponse
	cancelAllOrdersResponse.Status = map[string]string{}
	switch o.AssetType {
	case asset.Spot, asset.Margin, asset.CrossMargin:
		if o.Pair.IsEmpty() {
			return order.CancelAllResponse{}, currency.ErrCurrencyPairEmpty
		}
		var cancel []SpotPriceTriggeredOrder
		cancel, err = g.CancelMultipleSpotOpenOrders(ctx, o.Pair, o.AssetType)
		if err != nil {
			return cancelAllOrdersResponse, err
		}
		for x := range cancel {
			cancelAllOrdersResponse.Status[strconv.FormatInt(cancel[x].AutoOrderID, 10)] = cancel[x].Status
		}
	case asset.Futures:
		if o.Pair.IsEmpty() {
			return cancelAllOrdersResponse, currency.ErrCurrencyPairEmpty
		}
		var settle string
		settle, err = g.getSettlementFromCurrency(o.Pair, true)
		if err != nil {
			return cancelAllOrdersResponse, err
		}
		var cancel []Order
		cancel, err = g.CancelMultipleFuturesOpenOrders(ctx, o.Pair, o.Side.Lower(), settle)
		if err != nil {
			return cancelAllOrdersResponse, err
		}
		for f := range cancel {
			cancelAllOrdersResponse.Status[strconv.FormatInt(cancel[f].ID, 10)] = cancel[f].Status
		}
	case asset.DeliveryFutures:
		if o.Pair.IsEmpty() {
			return cancelAllOrdersResponse, currency.ErrCurrencyPairEmpty
		}
		var settle string
		settle, err = g.getSettlementFromCurrency(o.Pair, false)
		if err != nil {
			return cancelAllOrdersResponse, err
		}
		var cancel []Order
		cancel, err = g.CancelMultipleDeliveryOrders(ctx, o.Pair, o.Side.Lower(), settle)
		if err != nil {
			return cancelAllOrdersResponse, err
		}
		for f := range cancel {
			cancelAllOrdersResponse.Status[strconv.FormatInt(cancel[f].ID, 10)] = cancel[f].Status
		}
	case asset.Options:
		var underlying currency.Pair
		if !o.Pair.IsEmpty() {
			underlying, err = g.GetUnderlyingFromCurrencyPair(o.Pair)
			if err != nil {
				return cancelAllOrdersResponse, err
			}
		}
		cancel, err := g.CancelMultipleOptionOpenOrders(ctx, o.Pair, underlying.String(), o.Side.Lower())
		if err != nil {
			return cancelAllOrdersResponse, err
		}
		for x := range cancel {
			cancelAllOrdersResponse.Status[strconv.FormatInt(cancel[x].OptionOrderID, 10)] = cancel[x].Status
		}
	default:
		return cancelAllOrdersResponse, fmt.Errorf("%w asset type: %v", asset.ErrNotSupported, o.AssetType)
	}

	return cancelAllOrdersResponse, nil
}

// GetOrderInfo returns order information based on order ID
func (g *Gateio) GetOrderInfo(ctx context.Context, orderID string, pair currency.Pair, a asset.Item) (*order.Detail, error) {
	if err := g.CurrencyPairs.IsAssetEnabled(a); err != nil {
		return nil, err
	}

	pair, err := g.FormatExchangeCurrency(pair, a)
	if err != nil {
		return nil, err
	}
	switch a {
	case asset.Spot, asset.Margin, asset.CrossMargin:
		var spotOrder *SpotOrder
		spotOrder, err = g.GetSpotOrder(ctx, orderID, pair, a)
		if err != nil {
			return nil, err
		}
		var side order.Side
		side, err = order.StringToOrderSide(spotOrder.Side)
		if err != nil {
			return nil, err
		}
		var orderType order.Type
		orderType, err = order.StringToOrderType(spotOrder.Type)
		if err != nil {
			return nil, err
		}
		var orderStatus order.Status
		orderStatus, err = order.StringToOrderStatus(spotOrder.Status)
		if err != nil {
			return nil, err
		}
		return &order.Detail{
			Amount:         spotOrder.Amount,
			Exchange:       g.Name,
			OrderID:        spotOrder.OrderID,
			Side:           side,
			Type:           orderType,
			Pair:           pair,
			Cost:           spotOrder.FeeDeducted,
			AssetType:      a,
			Status:         orderStatus,
			Price:          spotOrder.Price,
			ExecutedAmount: spotOrder.Amount - spotOrder.Left.Float64(),
			Date:           spotOrder.CreateTimeMs.Time(),
			LastUpdated:    spotOrder.UpdateTimeMs.Time(),
		}, nil
	case asset.Futures, asset.DeliveryFutures:
		var settle string
		if a == asset.Futures {
			settle, err = g.getSettlementFromCurrency(pair, true)
		} else {
			settle, err = g.getSettlementFromCurrency(pair, false)
		}
		if err != nil {
			return nil, err
		}
		var fOrder *Order
		var err error
		if asset.Futures == a {
			fOrder, err = g.GetSingleFuturesOrder(ctx, settle, orderID)
		} else {
			fOrder, err = g.GetSingleDeliveryOrder(ctx, settle, orderID)
		}
		if err != nil {
			return nil, err
		}
		orderStatus, err := order.StringToOrderStatus(fOrder.Status)
		if err != nil {
			return nil, err
		}
		pair, err = currency.NewPairFromString(fOrder.Contract)
		if err != nil {
			return nil, err
		}
		return &order.Detail{
			Amount:         fOrder.Size,
			ExecutedAmount: fOrder.Size - fOrder.RemainingAmount,
			Exchange:       g.Name,
			OrderID:        orderID,
			Status:         orderStatus,
			Price:          fOrder.OrderPrice,
			Date:           fOrder.CreateTime.Time(),
			LastUpdated:    fOrder.FinishTime.Time(),
			Pair:           pair,
			AssetType:      a,
		}, nil
	case asset.Options:
		optionOrder, err := g.GetSingleOptionOrder(ctx, orderID)
		if err != nil {
			return nil, err
		}
		orderStatus, err := order.StringToOrderStatus(optionOrder.Status)
		if err != nil {
			return nil, err
		}
		pair, err = currency.NewPairFromString(optionOrder.Contract)
		if err != nil {
			return nil, err
		}
		return &order.Detail{
			Amount:         optionOrder.Size,
			ExecutedAmount: optionOrder.Size - optionOrder.Left,
			Exchange:       g.Name,
			OrderID:        orderID,
			Status:         orderStatus,
			Price:          optionOrder.Price,
			Date:           optionOrder.CreateTime.Time(),
			LastUpdated:    optionOrder.FinishTime.Time(),
			Pair:           pair,
			AssetType:      a,
		}, nil
	default:
		return nil, fmt.Errorf("%w asset type: %v", asset.ErrNotSupported, a)
	}
}

// GetDepositAddress returns a deposit address for a specified currency
func (g *Gateio) GetDepositAddress(ctx context.Context, cryptocurrency currency.Code, _, chain string) (*deposit.Address, error) {
	addr, err := g.GenerateCurrencyDepositAddress(ctx, cryptocurrency)
	if err != nil {
		return nil, err
	}
	if chain != "" {
		for x := range addr.MultichainAddresses {
			if addr.MultichainAddresses[x].ObtainFailed == 1 {
				continue
			}
			if addr.MultichainAddresses[x].Chain == chain {
				return &deposit.Address{
					Chain:   addr.MultichainAddresses[x].Chain,
					Address: addr.MultichainAddresses[x].Address,
					Tag:     addr.MultichainAddresses[x].PaymentName,
				}, nil
			}
		}
		return nil, fmt.Errorf("network %s not found", chain)
	}
	return &deposit.Address{
		Address: addr.Address,
		Chain:   chain,
	}, nil
}

// WithdrawCryptocurrencyFunds returns a withdrawal ID when a withdrawal is
// submitted
func (g *Gateio) WithdrawCryptocurrencyFunds(ctx context.Context, withdrawRequest *withdraw.Request) (*withdraw.ExchangeResponse, error) {
	if err := withdrawRequest.Validate(); err != nil {
		return nil, err
	}
	response, err := g.WithdrawCurrency(ctx,
		WithdrawalRequestParam{
			Amount:   withdrawRequest.Amount,
			Currency: withdrawRequest.Currency,
			Address:  withdrawRequest.Crypto.Address,
			Chain:    withdrawRequest.Crypto.Chain,
		})
	if err != nil {
		return nil, err
	}
	return &withdraw.ExchangeResponse{
		Name:   response.Chain,
		ID:     response.TransactionID,
		Status: response.Status,
	}, nil
}

// WithdrawFiatFunds returns a withdrawal ID when a withdrawal is submitted
func (g *Gateio) WithdrawFiatFunds(_ context.Context, _ *withdraw.Request) (*withdraw.ExchangeResponse, error) {
	return nil, common.ErrFunctionNotSupported
}

// WithdrawFiatFundsToInternationalBank returns a withdrawal ID when a
// withdrawal is submitted
func (g *Gateio) WithdrawFiatFundsToInternationalBank(_ context.Context, _ *withdraw.Request) (*withdraw.ExchangeResponse, error) {
	return nil, common.ErrFunctionNotSupported
}

// GetFeeByType returns an estimate of fee based on type of transaction
func (g *Gateio) GetFeeByType(ctx context.Context, feeBuilder *exchange.FeeBuilder) (float64, error) {
	if feeBuilder == nil {
		return 0, fmt.Errorf("%T %w", feeBuilder, common.ErrNilPointer)
	}
	if !g.AreCredentialsValid(ctx) && // Todo check connection status
		feeBuilder.FeeType == exchange.CryptocurrencyTradeFee {
		feeBuilder.FeeType = exchange.OfflineTradeFee
	}
	return g.GetFee(ctx, feeBuilder)
}

// GetActiveOrders retrieves any orders that are active/open
func (g *Gateio) GetActiveOrders(ctx context.Context, req *order.MultiOrderRequest) (order.FilteredOrders, error) {
	if err := req.Validate(); err != nil {
		return nil, err
	}
	var orders []order.Detail
	format, err := g.GetPairFormat(req.AssetType, false)
	if err != nil {
		return nil, err
	}
	switch req.AssetType {
	case asset.Spot, asset.Margin, asset.CrossMargin:
		var spotOrders []SpotOrdersDetail
		spotOrders, err = g.GateioSpotOpenOrders(ctx, 0, 0, req.AssetType == asset.CrossMargin)
		if err != nil {
			return nil, err
		}
		for x := range spotOrders {
			var symbol currency.Pair
			symbol, err = currency.NewPairDelimiter(spotOrders[x].CurrencyPair, format.Delimiter)
			if err != nil {
				return nil, err
			}
			for y := range spotOrders[x].Orders {
				if spotOrders[x].Orders[y].Status != "open" {
					continue
				}
				var side order.Side
				side, err = order.StringToOrderSide(spotOrders[x].Orders[x].Side)
				if err != nil {
					log.Errorf(log.ExchangeSys, "%s %v", g.Name, err)
				}
				var oType order.Type
				oType, err = order.StringToOrderType(spotOrders[x].Orders[y].Type)
				if err != nil {
					return nil, err
				}
				var status order.Status
				status, err = order.StringToOrderStatus(spotOrders[x].Orders[y].Status)
				if err != nil {
					log.Errorf(log.ExchangeSys, "%s %v", g.Name, err)
				}
				orders = append(orders, order.Detail{
					Side:                 side,
					Type:                 oType,
					Status:               status,
					Pair:                 symbol,
					OrderID:              spotOrders[x].Orders[y].OrderID,
					Amount:               spotOrders[x].Orders[y].Amount,
					ExecutedAmount:       spotOrders[x].Orders[y].Amount - spotOrders[x].Orders[y].Left.Float64(),
					RemainingAmount:      spotOrders[x].Orders[y].Left.Float64(),
					Price:                spotOrders[x].Orders[y].Price,
					AverageExecutedPrice: spotOrders[x].Orders[y].AverageFillPrice,
					Date:                 spotOrders[x].Orders[y].CreateTimeMs.Time(),
					LastUpdated:          spotOrders[x].Orders[y].UpdateTimeMs.Time(),
					Exchange:             g.Name,
					AssetType:            req.AssetType,
					ClientOrderID:        spotOrders[x].Orders[y].Text,
					FeeAsset:             currency.NewCode(spotOrders[x].Orders[y].FeeCurrency),
				})
			}
		}
	case asset.Futures, asset.DeliveryFutures:
		if len(req.Pairs) == 0 {
			return nil, currency.ErrCurrencyPairsEmpty
		}
		for z := range req.Pairs {
			var settle string
			if req.AssetType == asset.Futures {
				settle, err = g.getSettlementFromCurrency(req.Pairs[z], true)
			} else {
				settle, err = g.getSettlementFromCurrency(req.Pairs[z], false)
			}
			if err != nil {
				return nil, err
			}
			var futuresOrders []Order
			if req.AssetType == asset.Futures {
				futuresOrders, err = g.GetFuturesOrders(ctx, req.Pairs[z], "open", "", settle, 0, 0, 0)
			} else {
				futuresOrders, err = g.GetDeliveryOrders(ctx, req.Pairs[z], "open", settle, "", 0, 0, 0)
			}
			if err != nil {
				return nil, err
			}
			for x := range futuresOrders {
				if futuresOrders[x].Status != "open" {
					continue
				}
				var status order.Status
				status, err = order.StringToOrderStatus(futuresOrders[x].Status)
				if err != nil {
					log.Errorf(log.ExchangeSys, "%s %v", g.Name, err)
				}
				orders = append(orders, order.Detail{
					Status:          status,
					Amount:          futuresOrders[x].Size,
					Pair:            req.Pairs[x],
					OrderID:         strconv.FormatInt(futuresOrders[x].ID, 10),
					Price:           futuresOrders[x].OrderPrice,
					ExecutedAmount:  futuresOrders[x].Size - futuresOrders[x].RemainingAmount,
					RemainingAmount: futuresOrders[x].RemainingAmount,
					LastUpdated:     futuresOrders[x].FinishTime.Time(),
					Date:            futuresOrders[x].CreateTime.Time(),
					ClientOrderID:   futuresOrders[x].Text,
					Exchange:        g.Name,
					AssetType:       req.AssetType,
				})
			}
		}
	case asset.Options:
		var optionsOrders []OptionOrderResponse
		optionsOrders, err = g.GetOptionFuturesOrders(ctx, currency.EMPTYPAIR, "", "open", 0, 0, req.StartTime, req.EndTime)
		if err != nil {
			return nil, err
		}
		for x := range optionsOrders {
			var currencyPair currency.Pair
			var status order.Status
			currencyPair, err = currency.NewPairFromString(optionsOrders[x].Contract)
			if err != nil {
				return nil, err
			}
			status, err = order.StringToOrderStatus(optionsOrders[x].Status)
			if err != nil {
				return nil, err
			}
			orders = append(orders, order.Detail{
				Status:          status,
				Amount:          optionsOrders[x].Size,
				Pair:            currencyPair,
				OrderID:         strconv.FormatInt(optionsOrders[x].OptionOrderID, 10),
				Price:           optionsOrders[x].Price,
				ExecutedAmount:  optionsOrders[x].Size - optionsOrders[x].Left,
				RemainingAmount: optionsOrders[x].Left,
				LastUpdated:     optionsOrders[x].FinishTime.Time(),
				Date:            optionsOrders[x].CreateTime.Time(),
				Exchange:        g.Name,
				AssetType:       req.AssetType,
				ClientOrderID:   optionsOrders[x].Text,
			})
		}
	default:
		return nil, fmt.Errorf("%w asset type: %v", asset.ErrNotSupported, req.AssetType)
	}
	return req.Filter(g.Name, orders), nil
}

// GetOrderHistory retrieves account order information
// Can Limit response to specific order status
func (g *Gateio) GetOrderHistory(ctx context.Context, req *order.MultiOrderRequest) (order.FilteredOrders, error) {
	err := req.Validate()
	if err != nil {
		return nil, err
	}
	var orders []order.Detail
	format, err := g.GetPairFormat(req.AssetType, true)
	if err != nil {
		return nil, err
	}
	switch req.AssetType {
	case asset.Spot, asset.Margin, asset.CrossMargin:
		for x := range req.Pairs {
			fPair := req.Pairs[x].Format(format)
			var spotOrders []SpotPersonalTradeHistory
			spotOrders, err = g.GateIOGetPersonalTradingHistory(ctx, fPair, req.FromOrderID, 0, 0, req.AssetType == asset.CrossMargin, req.StartTime, req.EndTime)
			if err != nil {
				return nil, err
			}
			for o := range spotOrders {
				var side order.Side
				side, err = order.StringToOrderSide(spotOrders[o].Side)
				if err != nil {
					return nil, err
				}
				detail := order.Detail{
					OrderID:        spotOrders[o].OrderID,
					Amount:         spotOrders[o].Amount,
					ExecutedAmount: spotOrders[o].Amount,
					Price:          spotOrders[o].Price,
					Date:           spotOrders[o].CreateTime.Time(),
					Side:           side,
					Exchange:       g.Name,
					Pair:           fPair,
					AssetType:      req.AssetType,
					Fee:            spotOrders[o].Fee,
					FeeAsset:       currency.NewCode(spotOrders[o].FeeCurrency),
				}
				detail.InferCostsAndTimes()
				orders = append(orders, detail)
			}
		}
	case asset.Futures, asset.DeliveryFutures:
		for x := range req.Pairs {
			fPair := req.Pairs[x].Format(format)
			var settle string
			if req.AssetType == asset.Futures {
				settle, err = g.getSettlementFromCurrency(fPair, true)
			} else {
				settle, err = g.getSettlementFromCurrency(fPair, false)
			}
			if err != nil {
				return nil, err
			}
			if req.AssetType == asset.Futures && settle == settleUSD {
				settle = settleBTC
			}
			var futuresOrder []TradingHistoryItem
			if req.AssetType == asset.Futures {
				futuresOrder, err = g.GetMyPersonalTradingHistory(ctx, settle, "", req.FromOrderID, fPair, 0, 0, 0)
			} else {
				futuresOrder, err = g.GetDeliveryPersonalTradingHistory(ctx, settle, req.FromOrderID, fPair, 0, 0, 0, "")
			}
			if err != nil {
				return nil, err
			}
			for o := range futuresOrder {
				detail := order.Detail{
					OrderID:   strconv.FormatInt(futuresOrder[o].ID, 10),
					Amount:    futuresOrder[o].Size,
					Price:     futuresOrder[o].Price,
					Date:      futuresOrder[o].CreateTime.Time(),
					Exchange:  g.Name,
					Pair:      fPair,
					AssetType: req.AssetType,
				}
				detail.InferCostsAndTimes()
				orders = append(orders, detail)
			}
		}
	case asset.Options:
		for x := range req.Pairs {
			fPair := req.Pairs[x].Format(format)
			var optionOrders []OptionTradingHistory
			optionOrders, err = g.GetOptionsPersonalTradingHistory(ctx, fPair.String(), fPair.Upper(), 0, 0, req.StartTime, req.EndTime)
			if err != nil {
				return nil, err
			}
			for o := range optionOrders {
				detail := order.Detail{
					OrderID:   strconv.FormatInt(optionOrders[o].OrderID, 10),
					Amount:    optionOrders[o].Size,
					Price:     optionOrders[o].Price,
					Date:      optionOrders[o].CreateTime.Time(),
					Exchange:  g.Name,
					Pair:      fPair,
					AssetType: req.AssetType,
				}
				detail.InferCostsAndTimes()
				orders = append(orders, detail)
			}
		}
	default:
		return nil, fmt.Errorf("%w asset type: %v", asset.ErrNotSupported, req.AssetType)
	}
	return req.Filter(g.Name, orders), nil
}

// GetHistoricCandles returns candles between a time period for a set time interval
func (g *Gateio) GetHistoricCandles(ctx context.Context, pair currency.Pair, a asset.Item, interval kline.Interval, start, end time.Time) (*kline.Item, error) {
	req, err := g.GetKlineRequest(pair, a, interval, start, end, false)
	if err != nil {
		return nil, err
	}
	var listCandlesticks []kline.Candle
	switch a {
	case asset.Spot, asset.Margin, asset.CrossMargin:
		var candles []Candlestick
		candles, err = g.GetCandlesticks(ctx, req.RequestFormatted, 0, start, end, interval)
		if err != nil {
			return nil, err
		}
		listCandlesticks = make([]kline.Candle, len(candles))
		for x := range candles {
			listCandlesticks[x] = kline.Candle{
				Time:   candles[x].Timestamp,
				Open:   candles[x].OpenPrice,
				High:   candles[x].HighestPrice,
				Low:    candles[x].LowestPrice,
				Close:  candles[x].ClosePrice,
				Volume: candles[x].QuoteCcyVolume,
			}
		}
	case asset.Futures, asset.DeliveryFutures:
		var settlement string
		if req.Asset == asset.Futures {
			settlement, err = g.getSettlementFromCurrency(req.RequestFormatted, true)
		} else {
			settlement, err = g.getSettlementFromCurrency(req.RequestFormatted, false)
		}
		if err != nil {
			return nil, err
		}
		if req.Asset == asset.Futures && settlement == settleUSD {
			settlement = settleBTC
		}
		var candles []FuturesCandlestick
		if a == asset.Futures {
			candles, err = g.GetFuturesCandlesticks(ctx, settlement, req.RequestFormatted.String(), start, end, 0, interval)
		} else {
			candles, err = g.GetDeliveryFuturesCandlesticks(ctx, settlement, req.RequestFormatted.Upper(), start, end, 0, interval)
		}
		if err != nil {
			return nil, err
		}
		listCandlesticks = make([]kline.Candle, len(candles))
		for x := range candles {
			listCandlesticks[x] = kline.Candle{
				Time:   candles[x].Timestamp.Time(),
				Open:   candles[x].OpenPrice,
				High:   candles[x].HighestPrice,
				Low:    candles[x].LowestPrice,
				Close:  candles[x].ClosePrice,
				Volume: candles[x].Volume,
			}
		}
	default:
		return nil, fmt.Errorf("%w asset type: %v", asset.ErrNotSupported, a)
	}
	return req.ProcessResponse(listCandlesticks)
}

// GetHistoricCandlesExtended returns candles between a time period for a set time interval
func (g *Gateio) GetHistoricCandlesExtended(ctx context.Context, pair currency.Pair, a asset.Item, interval kline.Interval, start, end time.Time) (*kline.Item, error) {
	req, err := g.GetKlineExtendedRequest(pair, a, interval, start, end)
	if err != nil {
		return nil, err
	}
	candlestickItems := make([]kline.Candle, 0, req.Size())
	for b := range req.RangeHolder.Ranges {
		switch a {
		case asset.Spot, asset.Margin, asset.CrossMargin:
			var candles []Candlestick
			candles, err = g.GetCandlesticks(ctx, req.RequestFormatted, 0, req.RangeHolder.Ranges[b].Start.Time, req.RangeHolder.Ranges[b].End.Time, interval)
			if err != nil {
				return nil, err
			}
			for x := range candles {
				candlestickItems = append(candlestickItems, kline.Candle{
					Time:   candles[x].Timestamp,
					Open:   candles[x].OpenPrice,
					High:   candles[x].HighestPrice,
					Low:    candles[x].LowestPrice,
					Close:  candles[x].ClosePrice,
					Volume: candles[x].QuoteCcyVolume,
				})
			}
		case asset.Futures, asset.DeliveryFutures:
			var settle string
			if req.Asset == asset.Futures {
				settle, err = g.getSettlementFromCurrency(req.RequestFormatted, true)
			} else {
				settle, err = g.getSettlementFromCurrency(req.RequestFormatted, false)
			}
			if err != nil {
				return nil, err
			}
			if req.Asset == asset.Futures && settle == settleUSD {
				settle = settleBTC
			}
			var candles []FuturesCandlestick
			if a == asset.Futures {
				candles, err = g.GetFuturesCandlesticks(ctx, settle, req.RequestFormatted.String(), req.RangeHolder.Ranges[b].Start.Time, req.RangeHolder.Ranges[b].End.Time, 0, interval)
			} else {
				candles, err = g.GetDeliveryFuturesCandlesticks(ctx, settle, req.RequestFormatted.Upper(), req.RangeHolder.Ranges[b].Start.Time, req.RangeHolder.Ranges[b].End.Time, 0, interval)
			}
			if err != nil {
				return nil, err
			}
			for x := range candles {
				candlestickItems = append(candlestickItems, kline.Candle{
					Time:   candles[x].Timestamp.Time(),
					Open:   candles[x].OpenPrice,
					High:   candles[x].HighestPrice,
					Low:    candles[x].LowestPrice,
					Close:  candles[x].ClosePrice,
					Volume: candles[x].Volume,
				})
			}
		default:
			return nil, fmt.Errorf("%w asset type: %v", asset.ErrNotSupported, a)
		}
	}
	return req.ProcessResponse(candlestickItems)
}

// GetAvailableTransferChains returns the available transfer blockchains for the specific
// cryptocurrency
func (g *Gateio) GetAvailableTransferChains(ctx context.Context, cryptocurrency currency.Code) ([]string, error) {
	chains, err := g.ListCurrencyChain(ctx, cryptocurrency.Upper())
	if err != nil {
		return nil, err
	}
	availableChains := make([]string, 0, len(chains))
	for x := range chains {
		if chains[x].IsDisabled == 0 {
			availableChains = append(availableChains, chains[x].Chain)
		}
	}
	return availableChains, nil
}

// ValidateAPICredentials validates current credentials used for wrapper
// functionality
func (g *Gateio) ValidateAPICredentials(ctx context.Context, assetType asset.Item) error {
	_, err := g.UpdateAccountInfo(ctx, assetType)
	return g.CheckTransientError(err)
}

// checkInstrumentAvailabilityInSpot checks whether the instrument is available in the spot exchange
// if so we can use the instrument to retrieve orderbook and ticker information using the spot endpoints.
func (g *Gateio) checkInstrumentAvailabilityInSpot(instrument currency.Pair) (bool, error) {
	availables, err := g.CurrencyPairs.GetPairs(asset.Spot, false)
	if err != nil {
		return false, err
	}
	return availables.Contains(instrument, true), nil
}

// UpdateOrderExecutionLimits sets exchange executions for a required asset type
func (g *Gateio) UpdateOrderExecutionLimits(ctx context.Context, a asset.Item) error {
	if !g.SupportsAsset(a) {
		return fmt.Errorf("%s %w", a, asset.ErrNotSupported)
	}

	avail, err := g.GetAvailablePairs(a)
	if err != nil {
		return err
	}

	var limits []order.MinMaxLevel
	switch a {
	case asset.Spot:
		var pairsData []CurrencyPairDetail
		pairsData, err := g.ListSpotCurrencyPairs(ctx)
		if err != nil {
			return err
		}

		limits = make([]order.MinMaxLevel, 0, len(pairsData))
		for x := range pairsData {
			if pairsData[x].TradeStatus == "untradable" {
				continue
			}
			var pair currency.Pair
			pair, err = avail.DeriveFrom(strings.ReplaceAll(pairsData[x].ID, "_", ""))
			if err != nil {
				return err
			}

			// Minimum base amounts are not always provided this will default to
			// precision for base deployment. This can't be done for quote.
			minBaseAmount := pairsData[x].MinBaseAmount.Float64()
			if minBaseAmount == 0 {
				minBaseAmount = math.Pow10(-int(pairsData[x].AmountPrecision))
			}

			limits = append(limits, order.MinMaxLevel{
				Asset:                   a,
				Pair:                    pair,
				QuoteStepIncrementSize:  math.Pow10(-int(pairsData[x].Precision)),
				AmountStepIncrementSize: math.Pow10(-int(pairsData[x].AmountPrecision)),
				MinimumBaseAmount:       minBaseAmount,
				MinimumQuoteAmount:      pairsData[x].MinQuoteAmount.Float64(),
			})
		}
	default:
		// TODO: Add in other assets
		return fmt.Errorf("%s %w", a, common.ErrNotYetImplemented)
	}

	return g.LoadLimits(limits)
}<|MERGE_RESOLUTION|>--- conflicted
+++ resolved
@@ -201,7 +201,6 @@
 	}
 
 	err = g.Websocket.Setup(&stream.WebsocketSetup{
-<<<<<<< HEAD
 		ExchangeConfig:        exch,
 		DefaultURL:            gateioWebsocketEndpoint,
 		RunningURL:            wsRunningURL,
@@ -210,19 +209,8 @@
 		Unsubscriber:          g.Unsubscribe,
 		GenerateSubscriptions: g.GenerateDefaultSubscriptions,
 		Features:              &g.Features.Supports.WebsocketCapabilities,
-=======
-		ExchangeConfig:         exch,
-		DefaultURL:             gateioWebsocketEndpoint,
-		RunningURL:             wsRunningURL,
-		Connector:              g.WsConnect,
-		Subscriber:             g.Subscribe,
-		Unsubscriber:           g.Unsubscribe,
-		GenerateSubscriptions:  g.GenerateDefaultSubscriptions,
-		ConnectionMonitorDelay: exch.ConnectionMonitorDelay,
-		Features:               &g.Features.Supports.WebsocketCapabilities,
-		FillsFeed:              g.Features.Enabled.FillsFeed,
-		TradeFeed:              g.Features.Enabled.TradeFeed,
->>>>>>> 577817c4
+		FillsFeed:             g.Features.Enabled.FillsFeed,
+		TradeFeed:             g.Features.Enabled.TradeFeed,
 	})
 	if err != nil {
 		return err
