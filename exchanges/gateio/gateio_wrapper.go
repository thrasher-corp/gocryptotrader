package gateio

import (
	"context"
	"errors"
	"fmt"
	"math"
	"slices"
	"sort"
	"strconv"
	"strings"
	"time"

	"github.com/shopspring/decimal"
	"github.com/thrasher-corp/gocryptotrader/common"
	"github.com/thrasher-corp/gocryptotrader/common/key"
	"github.com/thrasher-corp/gocryptotrader/config"
	"github.com/thrasher-corp/gocryptotrader/currency"
	"github.com/thrasher-corp/gocryptotrader/exchange/websocket"
	exchange "github.com/thrasher-corp/gocryptotrader/exchanges"
	"github.com/thrasher-corp/gocryptotrader/exchanges/account"
	"github.com/thrasher-corp/gocryptotrader/exchanges/asset"
	"github.com/thrasher-corp/gocryptotrader/exchanges/deposit"
	"github.com/thrasher-corp/gocryptotrader/exchanges/fundingrate"
	"github.com/thrasher-corp/gocryptotrader/exchanges/futures"
	"github.com/thrasher-corp/gocryptotrader/exchanges/kline"
	"github.com/thrasher-corp/gocryptotrader/exchanges/order"
	"github.com/thrasher-corp/gocryptotrader/exchanges/orderbook"
	"github.com/thrasher-corp/gocryptotrader/exchanges/protocol"
	"github.com/thrasher-corp/gocryptotrader/exchanges/request"
	"github.com/thrasher-corp/gocryptotrader/exchanges/subscription"
	"github.com/thrasher-corp/gocryptotrader/exchanges/ticker"
	"github.com/thrasher-corp/gocryptotrader/exchanges/trade"
	"github.com/thrasher-corp/gocryptotrader/log"
	"github.com/thrasher-corp/gocryptotrader/portfolio/withdraw"
	"github.com/thrasher-corp/gocryptotrader/types"
)

// SetDefaults sets default values for the exchange
func (g *Gateio) SetDefaults() {
	g.Name = "GateIO"
	g.Enabled = true
	g.Verbose = true
	g.API.CredentialsValidator.RequiresKey = true
	g.API.CredentialsValidator.RequiresSecret = true

	requestFmt := &currency.PairFormat{Delimiter: currency.UnderscoreDelimiter, Uppercase: true}
	configFmt := &currency.PairFormat{Delimiter: currency.UnderscoreDelimiter, Uppercase: true}
	err := g.SetGlobalPairsManager(requestFmt, configFmt, asset.Spot, asset.CoinMarginedFutures, asset.USDTMarginedFutures, asset.Margin, asset.CrossMargin, asset.DeliveryFutures, asset.Options)
	if err != nil {
		log.Errorln(log.ExchangeSys, err)
	}

	g.Features = exchange.Features{
		CurrencyTranslations: currency.NewTranslations(map[currency.Code]currency.Code{
			currency.NewCode("MBABYDOGE"): currency.BABYDOGE,
		}),
		TradingRequirements: protocol.TradingRequirements{
			SpotMarketOrderAmountPurchaseQuotationOnly: true,
			SpotMarketOrderAmountSellBaseOnly:          true,
		},
		Supports: exchange.FeaturesSupported{
			REST:      true,
			Websocket: true,
			RESTCapabilities: protocol.Features{
				TickerBatching:        true,
				TickerFetching:        true,
				KlineFetching:         true,
				TradeFetching:         true,
				OrderbookFetching:     true,
				AutoPairUpdates:       true,
				AccountInfo:           true,
				GetOrder:              true,
				GetOrders:             true,
				CancelOrders:          true,
				CancelOrder:           true,
				SubmitOrder:           true,
				UserTradeHistory:      true,
				CryptoDeposit:         true,
				CryptoWithdrawal:      true,
				TradeFee:              true,
				CryptoWithdrawalFee:   true,
				MultiChainDeposits:    true,
				MultiChainWithdrawals: true,
				PredictedFundingRate:  true,
				FundingRateFetching:   true,
			},
			WebsocketCapabilities: protocol.Features{
				TickerFetching:         true,
				OrderbookFetching:      true,
				TradeFetching:          true,
				KlineFetching:          true,
				AuthenticatedEndpoints: true,
				MessageCorrelation:     true,
				GetOrder:               true,
				AccountBalance:         true,
				Subscribe:              true,
				Unsubscribe:            true,
			},
			WithdrawPermissions: exchange.AutoWithdrawCrypto |
				exchange.NoFiatWithdrawals,
			Kline: kline.ExchangeCapabilitiesSupported{
				Intervals: true,
			},
			FuturesCapabilities: exchange.FuturesCapabilities{
				FundingRates: true,
				SupportedFundingRateFrequencies: map[kline.Interval]bool{
					kline.FourHour:  true,
					kline.EightHour: true,
				},
				FundingRateBatching: map[asset.Item]bool{
					asset.USDTMarginedFutures: true,
					asset.CoinMarginedFutures: true,
				},
				OpenInterest: exchange.OpenInterestSupport{
					Supported:         true,
					SupportsRestBatch: true,
				},
			},
		},
		Enabled: exchange.FeaturesEnabled{
			AutoPairUpdates: true,
			Kline: kline.ExchangeCapabilitiesEnabled{
				Intervals: kline.DeployExchangeIntervals(
					kline.IntervalCapacity{Interval: kline.HundredMilliseconds},
					kline.IntervalCapacity{Interval: kline.ThousandMilliseconds},
					kline.IntervalCapacity{Interval: kline.TenSecond},
					kline.IntervalCapacity{Interval: kline.ThirtySecond},
					kline.IntervalCapacity{Interval: kline.OneMin},
					kline.IntervalCapacity{Interval: kline.FiveMin},
					kline.IntervalCapacity{Interval: kline.FifteenMin},
					kline.IntervalCapacity{Interval: kline.ThirtyMin},
					kline.IntervalCapacity{Interval: kline.OneHour},
					kline.IntervalCapacity{Interval: kline.TwoHour},
					kline.IntervalCapacity{Interval: kline.FourHour},
					kline.IntervalCapacity{Interval: kline.EightHour},
					kline.IntervalCapacity{Interval: kline.TwelveHour},
					kline.IntervalCapacity{Interval: kline.OneDay},
					kline.IntervalCapacity{Interval: kline.OneWeek},
					kline.IntervalCapacity{Interval: kline.OneMonth},
					kline.IntervalCapacity{Interval: kline.ThreeMonth},
					kline.IntervalCapacity{Interval: kline.SixMonth},
				),
				GlobalResultLimit: 1000,
			},
		},
		Subscriptions: defaultSubscriptions.Clone(),
	}
	g.Requester, err = request.New(g.Name,
		common.NewHTTPClientWithTimeout(exchange.DefaultHTTPTimeout),
		request.WithLimiter(packageRateLimits),
	)
	if err != nil {
		log.Errorln(log.ExchangeSys, err)
	}
	// TODO: Majority of margin REST endpoints are labelled as deprecated on the API docs. These will need to be removed.
	err = g.DisableAssetWebsocketSupport(asset.Margin)
	if err != nil {
		log.Errorln(log.ExchangeSys, err)
	}
	// TODO: Add websocket cross margin support.
	err = g.DisableAssetWebsocketSupport(asset.CrossMargin)
	if err != nil {
		log.Errorln(log.ExchangeSys, err)
	}
	g.API.Endpoints = g.NewEndpoints()
	err = g.API.Endpoints.SetDefaultEndpoints(map[exchange.URL]string{
		exchange.RestSpot:              gateioTradeURL,
		exchange.RestFutures:           gateioFuturesLiveTradingAlternative,
		exchange.RestSpotSupplementary: gateioFuturesTestnetTrading,
		exchange.WebsocketSpot:         gateioWebsocketEndpoint,
	})
	if err != nil {
		log.Errorln(log.ExchangeSys, err)
	}
	g.Websocket = websocket.NewManager()
	g.WebsocketResponseMaxLimit = exchange.DefaultWebsocketResponseMaxLimit
	g.WebsocketResponseCheckTimeout = exchange.DefaultWebsocketResponseCheckTimeout
	g.WebsocketOrderbookBufferLimit = exchange.DefaultWebsocketOrderbookBufferLimit
}

// Setup sets user configuration
func (g *Gateio) Setup(exch *config.Exchange) error {
	err := exch.Validate()
	if err != nil {
		return err
	}
	if !exch.Enabled {
		g.SetEnabled(false)
		return nil
	}
	err = g.SetupDefaults(exch)
	if err != nil {
		return err
	}

	err = g.Websocket.Setup(&websocket.ManagerSetup{
		ExchangeConfig:               exch,
		Features:                     &g.Features.Supports.WebsocketCapabilities,
		FillsFeed:                    g.Features.Enabled.FillsFeed,
		TradeFeed:                    g.Features.Enabled.TradeFeed,
		UseMultiConnectionManagement: true,
		RateLimitDefinitions:         packageRateLimits,
	})
	if err != nil {
		return err
	}
	// Spot connection
	err = g.Websocket.SetupNewConnection(&websocket.ConnectionSetup{
		URL:                      gateioWebsocketEndpoint,
		ResponseCheckTimeout:     exch.WebsocketResponseCheckTimeout,
		ResponseMaxLimit:         exch.WebsocketResponseMaxLimit,
		Handler:                  g.WsHandleSpotData,
		Subscriber:               g.Subscribe,
		Unsubscriber:             g.Unsubscribe,
		GenerateSubscriptions:    g.generateSubscriptionsSpot,
		Connector:                g.WsConnectSpot,
		Authenticate:             g.authenticateSpot,
		MessageFilter:            asset.Spot,
		BespokeGenerateMessageID: g.GenerateWebsocketMessageID,
	})
	if err != nil {
		return err
	}
	// Futures connection - USDT margined
	err = g.Websocket.SetupNewConnection(&websocket.ConnectionSetup{
		URL:                  usdtFuturesWebsocketURL,
		ResponseCheckTimeout: exch.WebsocketResponseCheckTimeout,
		ResponseMaxLimit:     exch.WebsocketResponseMaxLimit,
		Handler: func(ctx context.Context, incoming []byte) error {
			return g.WsHandleFuturesData(ctx, incoming, asset.USDTMarginedFutures)
		},
		Subscriber:   g.FuturesSubscribe,
		Unsubscriber: g.FuturesUnsubscribe,
		GenerateSubscriptions: func() (subscription.List, error) {
			return g.GenerateFuturesDefaultSubscriptions(asset.USDTMarginedFutures)
		},
		Connector:                g.WsFuturesConnect,
		Authenticate:             g.authenticateFutures,
		MessageFilter:            asset.USDTMarginedFutures,
		BespokeGenerateMessageID: g.GenerateWebsocketMessageID,
	})
	if err != nil {
		return err
	}

	// Futures connection - BTC margined
	err = g.Websocket.SetupNewConnection(&websocket.ConnectionSetup{
		URL:                  btcFuturesWebsocketURL,
		ResponseCheckTimeout: exch.WebsocketResponseCheckTimeout,
		ResponseMaxLimit:     exch.WebsocketResponseMaxLimit,
		Handler: func(ctx context.Context, incoming []byte) error {
			return g.WsHandleFuturesData(ctx, incoming, asset.CoinMarginedFutures)
		},
		Subscriber:   g.FuturesSubscribe,
		Unsubscriber: g.FuturesUnsubscribe,
		GenerateSubscriptions: func() (subscription.List, error) {
			return g.GenerateFuturesDefaultSubscriptions(asset.CoinMarginedFutures)
		},
		Connector:                g.WsFuturesConnect,
		MessageFilter:            asset.CoinMarginedFutures,
		BespokeGenerateMessageID: g.GenerateWebsocketMessageID,
	})
	if err != nil {
		return err
	}

	// TODO: Add BTC margined delivery futures.
	// Futures connection - Delivery - USDT margined
	err = g.Websocket.SetupNewConnection(&websocket.ConnectionSetup{
		URL:                  deliveryRealUSDTTradingURL,
		ResponseCheckTimeout: exch.WebsocketResponseCheckTimeout,
		ResponseMaxLimit:     exch.WebsocketResponseMaxLimit,
		Handler: func(ctx context.Context, incoming []byte) error {
			return g.WsHandleFuturesData(ctx, incoming, asset.DeliveryFutures)
		},
		Subscriber:               g.DeliveryFuturesSubscribe,
		Unsubscriber:             g.DeliveryFuturesUnsubscribe,
		GenerateSubscriptions:    g.GenerateDeliveryFuturesDefaultSubscriptions,
		Connector:                g.WsDeliveryFuturesConnect,
		MessageFilter:            asset.DeliveryFutures,
		BespokeGenerateMessageID: g.GenerateWebsocketMessageID,
	})
	if err != nil {
		return err
	}

	// Futures connection - Options
	return g.Websocket.SetupNewConnection(&websocket.ConnectionSetup{
		URL:                      optionsWebsocketURL,
		ResponseCheckTimeout:     exch.WebsocketResponseCheckTimeout,
		ResponseMaxLimit:         exch.WebsocketResponseMaxLimit,
		Handler:                  g.WsHandleOptionsData,
		Subscriber:               g.OptionsSubscribe,
		Unsubscriber:             g.OptionsUnsubscribe,
		GenerateSubscriptions:    g.GenerateOptionsDefaultSubscriptions,
		Connector:                g.WsOptionsConnect,
		MessageFilter:            asset.Options,
		BespokeGenerateMessageID: g.GenerateWebsocketMessageID,
	})
}

// UpdateTicker updates and returns the ticker for a currency pair
func (g *Gateio) UpdateTicker(ctx context.Context, p currency.Pair, a asset.Item) (*ticker.Price, error) {
	if !g.SupportsAsset(a) {
		return nil, fmt.Errorf("%w asset type: %v", asset.ErrNotSupported, a)
	}
	fPair, err := g.FormatExchangeCurrency(p, a)
	if err != nil {
		return nil, err
	}
	if fPair.IsEmpty() || fPair.Quote.IsEmpty() {
		return nil, currency.ErrCurrencyPairEmpty
	}
	fPair = fPair.Upper()
	var tickerData *ticker.Price
	switch a {
	case asset.Margin, asset.Spot, asset.CrossMargin:
		available, err := g.checkInstrumentAvailabilityInSpot(fPair)
		if err != nil {
			return nil, err
		}
		if a != asset.Spot && !available {
			return nil, fmt.Errorf("%v instrument %v does not have ticker data", a, fPair)
		}
		tickerNew, err := g.GetTicker(ctx, fPair.String(), "")
		if err != nil {
			return nil, err
		}
		tickerData = &ticker.Price{
			Pair:         fPair,
			Low:          tickerNew.Low24H.Float64(),
			High:         tickerNew.High24H.Float64(),
			Bid:          tickerNew.HighestBid.Float64(),
			Ask:          tickerNew.LowestAsk.Float64(),
			Last:         tickerNew.Last.Float64(),
			ExchangeName: g.Name,
			AssetType:    a,
		}
	case asset.USDTMarginedFutures, asset.CoinMarginedFutures, asset.DeliveryFutures:
		settle, err := getSettlementCurrency(fPair, a)
		if err != nil {
			return nil, err
		}
		var tickers []FuturesTicker
		if a == asset.DeliveryFutures {
			tickers, err = g.GetDeliveryFutureTickers(ctx, settle, fPair)
		} else {
			tickers, err = g.GetFuturesTickers(ctx, settle, fPair)
		}
		if err != nil {
			return nil, err
		}
		if len(tickers) != 1 {
			return nil, errNoTickerData
		}
		tickerData = &ticker.Price{
			Pair:         fPair,
			Low:          tickers[0].Low24H.Float64(),
			High:         tickers[0].High24H.Float64(),
			Last:         tickers[0].Last.Float64(),
			Volume:       tickers[0].Volume24HBase.Float64(),
			QuoteVolume:  tickers[0].Volume24HQuote.Float64(),
			ExchangeName: g.Name,
			AssetType:    a,
		}
	case asset.Options:
		var underlying currency.Pair
		var tickers []OptionsTicker
		underlying, err = g.GetUnderlyingFromCurrencyPair(fPair)
		if err != nil {
			return nil, err
		}
		tickers, err = g.GetOptionsTickers(ctx, underlying.String())
		if err != nil {
			return nil, err
		}
		for x := range tickers {
			if !tickers[x].Name.Equal(fPair) {
				continue
			}
			cleanQuote := strings.ReplaceAll(tickers[x].Name.Quote.String(), currency.UnderscoreDelimiter, currency.DashDelimiter)
			tickers[x].Name.Quote = currency.NewCode(cleanQuote)
			tickerData = &ticker.Price{
				Pair:         tickers[x].Name,
				Last:         tickers[x].LastPrice.Float64(),
				Bid:          tickers[x].Bid1Price.Float64(),
				Ask:          tickers[x].Ask1Price.Float64(),
				AskSize:      tickers[x].Ask1Size,
				BidSize:      tickers[x].Bid1Size,
				ExchangeName: g.Name,
				AssetType:    a,
			}
			err = ticker.ProcessTicker(tickerData)
			if err != nil {
				return nil, err
			}
		}
		return ticker.GetTicker(g.Name, fPair, a)
	}
	if err := ticker.ProcessTicker(tickerData); err != nil {
		return nil, err
	}
	return ticker.GetTicker(g.Name, fPair, a)
}

// FetchTradablePairs returns a list of the exchanges tradable pairs
func (g *Gateio) FetchTradablePairs(ctx context.Context, a asset.Item) (currency.Pairs, error) {
	if !g.SupportsAsset(a) {
		return nil, fmt.Errorf("%w asset type: %v", asset.ErrNotSupported, a)
	}
	switch a {
	case asset.Spot:
		tradables, err := g.ListSpotCurrencyPairs(ctx)
		if err != nil {
			return nil, err
		}
		pairs := make([]currency.Pair, 0, len(tradables))
		for x := range tradables {
			if tradables[x].TradeStatus == "untradable" {
				continue
			}
			p := strings.ToUpper(tradables[x].ID)
			if !g.IsValidPairString(p) {
				continue
			}
			cp, err := currency.NewPairFromString(p)
			if err != nil {
				return nil, err
			}
			pairs = append(pairs, cp)
		}
		return pairs, nil
	case asset.Margin, asset.CrossMargin:
		tradables, err := g.GetMarginSupportedCurrencyPairs(ctx)
		if err != nil {
			return nil, err
		}
		pairs := make([]currency.Pair, 0, len(tradables))
		for x := range tradables {
			if tradables[x].Status == 0 {
				continue
			}
			p := strings.ToUpper(tradables[x].Base + currency.UnderscoreDelimiter + tradables[x].Quote)
			if !g.IsValidPairString(p) {
				continue
			}
			cp, err := currency.NewPairFromString(p)
			if err != nil {
				return nil, err
			}
			pairs = append(pairs, cp)
		}
		return pairs, nil
	case asset.CoinMarginedFutures, asset.USDTMarginedFutures:
		settle, err := getSettlementCurrency(currency.EMPTYPAIR, a)
		if err != nil {
			return nil, err
		}
		contracts, err := g.GetAllFutureContracts(ctx, settle)
		if err != nil {
			return nil, err
		}
		pairs := make([]currency.Pair, 0, len(contracts))
		for i := range contracts {
			if contracts[i].InDelisting {
				continue
			}
			p := strings.ToUpper(contracts[i].Name)
			if !g.IsValidPairString(p) {
				continue
			}
			cp, err := currency.NewPairFromString(p)
			if err != nil {
				return nil, err
			}
			pairs = append(pairs, cp)
		}
		return slices.Clip(pairs), nil
	case asset.DeliveryFutures:
		contracts, err := g.GetAllDeliveryContracts(ctx, currency.USDT)
		if err != nil {
			return nil, err
		}
		pairs := make([]currency.Pair, 0, len(contracts))
		for i := range contracts {
			if contracts[i].InDelisting {
				continue
			}
			p := strings.ToUpper(contracts[i].Name)
			if !g.IsValidPairString(p) {
				continue
			}
			cp, err := currency.NewPairFromString(p)
			if err != nil {
				return nil, err
			}
			pairs = append(pairs, cp)
		}
		return slices.Clip(pairs), nil
	case asset.Options:
		underlyings, err := g.GetAllOptionsUnderlyings(ctx)
		if err != nil {
			return nil, err
		}
		var pairs []currency.Pair
		for x := range underlyings {
			contracts, err := g.GetAllContractOfUnderlyingWithinExpiryDate(ctx, underlyings[x].Name, time.Time{})
			if err != nil {
				return nil, err
			}
			for c := range contracts {
				if !g.IsValidPairString(contracts[c].Name) {
					continue
				}
				cp, err := currency.NewPairFromString(strings.ReplaceAll(contracts[c].Name, currency.DashDelimiter, currency.UnderscoreDelimiter))
				if err != nil {
					return nil, err
				}
				cp.Quote = currency.NewCode(strings.ReplaceAll(cp.Quote.String(), currency.UnderscoreDelimiter, currency.DashDelimiter))
				pairs = append(pairs, cp)
			}
		}
		return pairs, nil
	default:
		return nil, fmt.Errorf("%w asset type: %v", asset.ErrNotSupported, a)
	}
}

// UpdateTradablePairs updates the exchanges available pairs and stores
// them in the exchanges config
func (g *Gateio) UpdateTradablePairs(ctx context.Context, forceUpdate bool) error {
	assets := g.GetAssetTypes(false)
	for x := range assets {
		pairs, err := g.FetchTradablePairs(ctx, assets[x])
		if err != nil {
			return err
		}
		if len(pairs) == 0 {
			return errors.New("no tradable pairs found")
		}
		err = g.UpdatePairs(pairs, assets[x], false, forceUpdate)
		if err != nil {
			return err
		}
	}
	return g.EnsureOnePairEnabled()
}

// UpdateTickers updates the ticker for all currency pairs of a given asset type
func (g *Gateio) UpdateTickers(ctx context.Context, a asset.Item) error {
	if !g.SupportsAsset(a) {
		return fmt.Errorf("%w asset type: %v", asset.ErrNotSupported, a)
	}
	switch a {
	case asset.Spot, asset.Margin, asset.CrossMargin:
		tickers, err := g.GetTickers(ctx, currency.EMPTYPAIR.String(), "")
		if err != nil {
			return err
		}
		for x := range tickers {
			var currencyPair currency.Pair
			currencyPair, err = currency.NewPairFromString(tickers[x].CurrencyPair)
			if err != nil {
				return err
			}
			err = ticker.ProcessTicker(&ticker.Price{
				Last:         tickers[x].Last.Float64(),
				High:         tickers[x].High24H.Float64(),
				Low:          tickers[x].Low24H.Float64(),
				Bid:          tickers[x].HighestBid.Float64(),
				Ask:          tickers[x].LowestAsk.Float64(),
				QuoteVolume:  tickers[x].QuoteVolume.Float64(),
				Volume:       tickers[x].BaseVolume.Float64(),
				ExchangeName: g.Name,
				Pair:         currencyPair,
				AssetType:    a,
			})
			if err != nil {
				return err
			}
		}
	case asset.CoinMarginedFutures, asset.USDTMarginedFutures, asset.DeliveryFutures:
		settle, errs := getSettlementCurrency(currency.EMPTYPAIR, a)
		if errs != nil {
			return errs
		}
		var tickers []FuturesTicker
		if a == asset.DeliveryFutures {
			tickers, errs = g.GetDeliveryFutureTickers(ctx, settle, currency.EMPTYPAIR)
		} else {
			tickers, errs = g.GetFuturesTickers(ctx, settle, currency.EMPTYPAIR)
		}
		for i := range tickers {
			currencyPair, err := currency.NewPairFromString(tickers[i].Contract)
			if err != nil {
				errs = common.AppendError(errs, err)
				continue
			}
			if err = ticker.ProcessTicker(&ticker.Price{
				Last:         tickers[i].Last.Float64(),
				High:         tickers[i].High24H.Float64(),
				Low:          tickers[i].Low24H.Float64(),
				Volume:       tickers[i].Volume24H.Float64(),
				QuoteVolume:  tickers[i].Volume24HQuote.Float64(),
				ExchangeName: g.Name,
				Pair:         currencyPair,
				AssetType:    a,
			}); err != nil {
				errs = common.AppendError(errs, err)
			}
		}
		return errs
	case asset.Options:
		pairs, err := g.GetEnabledPairs(a)
		if err != nil {
			return err
		}
		for i := range pairs {
			underlying, err := g.GetUnderlyingFromCurrencyPair(pairs[i])
			if err != nil {
				return err
			}
			tickers, err := g.GetOptionsTickers(ctx, underlying.String())
			if err != nil {
				return err
			}
			for x := range tickers {
				err = ticker.ProcessTicker(&ticker.Price{
					Last:         tickers[x].LastPrice.Float64(),
					Ask:          tickers[x].Ask1Price.Float64(),
					AskSize:      tickers[x].Ask1Size,
					Bid:          tickers[x].Bid1Price.Float64(),
					BidSize:      tickers[x].Bid1Size,
					Pair:         tickers[x].Name,
					ExchangeName: g.Name,
					AssetType:    a,
				})
				if err != nil {
					return err
				}
			}
		}
	default:
		return fmt.Errorf("%w asset type: %v", asset.ErrNotSupported, a)
	}
	return nil
}

// UpdateOrderbook updates and returns the orderbook for a currency pair
func (g *Gateio) UpdateOrderbook(ctx context.Context, p currency.Pair, a asset.Item) (*orderbook.Base, error) {
	p, err := g.FormatExchangeCurrency(p, a)
	if err != nil {
		return nil, err
	}
	var o *Orderbook
	switch a {
	case asset.Spot, asset.Margin, asset.CrossMargin:
		var available bool
		available, err = g.checkInstrumentAvailabilityInSpot(p)
		if err != nil {
			return nil, err
		}
		if a != asset.Spot && !available {
			return nil, fmt.Errorf("%v instrument %v does not have orderbook data", a, p)
		}
		o, err = g.GetOrderbook(ctx, p.String(), "", 0, true)
	case asset.CoinMarginedFutures, asset.USDTMarginedFutures:
		var settle currency.Code
		settle, err = getSettlementCurrency(p, a)
		if err != nil {
			return nil, err
		}
		o, err = g.GetFuturesOrderbook(ctx, settle, p.String(), "", 0, true)
	case asset.DeliveryFutures:
		o, err = g.GetDeliveryOrderbook(ctx, currency.USDT, "", p, 0, true)
	case asset.Options:
		o, err = g.GetOptionsOrderbook(ctx, p, "", 0, true)
	default:
		return nil, fmt.Errorf("%w %v", asset.ErrNotSupported, a)
	}
	if err != nil {
		return nil, err
	}
	book := &orderbook.Base{
		Exchange:        g.Name,
		Asset:           a,
		VerifyOrderbook: g.CanVerifyOrderbook,
		Pair:            p.Upper(),
		LastUpdateID:    o.ID,
		LastUpdated:     o.Update.Time(),
	}
	book.Bids = make(orderbook.Tranches, len(o.Bids))
	for x := range o.Bids {
		book.Bids[x] = orderbook.Tranche{
			Amount: o.Bids[x].Amount,
			Price:  o.Bids[x].Price.Float64(),
		}
	}
	book.Asks = make(orderbook.Tranches, len(o.Asks))
	for x := range o.Asks {
		book.Asks[x] = orderbook.Tranche{
			Amount: o.Asks[x].Amount,
			Price:  o.Asks[x].Price.Float64(),
		}
	}
	err = book.Process()
	if err != nil {
		return book, err
	}
	return orderbook.Get(g.Name, book.Pair, a)
}

// UpdateAccountInfo retrieves balances for all enabled currencies for the
func (g *Gateio) UpdateAccountInfo(ctx context.Context, a asset.Item) (account.Holdings, error) {
	info := account.Holdings{
		Exchange: g.Name,
		Accounts: []account.SubAccount{{
			AssetType: a,
		}},
	}
	switch a {
	case asset.Spot:
		balances, err := g.GetSpotAccounts(ctx, currency.EMPTYCODE)
		if err != nil {
			return info, err
		}
		currencies := make([]account.Balance, len(balances))
		for i := range balances {
			currencies[i] = account.Balance{
				Currency: currency.NewCode(balances[i].Currency),
				Total:    balances[i].Available.Float64() + balances[i].Locked.Float64(),
				Hold:     balances[i].Locked.Float64(),
				Free:     balances[i].Available.Float64(),
			}
		}
		info.Accounts[0].Currencies = currencies
	case asset.Margin, asset.CrossMargin:
		balances, err := g.GetMarginAccountList(ctx, currency.EMPTYPAIR)
		if err != nil {
			return info, err
		}
		currencies := make([]account.Balance, 0, 2*len(balances))
		for i := range balances {
			currencies = append(currencies,
				account.Balance{
					Currency: currency.NewCode(balances[i].Base.Currency),
					Total:    balances[i].Base.Available.Float64() + balances[i].Base.LockedAmount.Float64(),
					Hold:     balances[i].Base.LockedAmount.Float64(),
					Free:     balances[i].Base.Available.Float64(),
				},
				account.Balance{
					Currency: currency.NewCode(balances[i].Quote.Currency),
					Total:    balances[i].Quote.Available.Float64() + balances[i].Quote.LockedAmount.Float64(),
					Hold:     balances[i].Quote.LockedAmount.Float64(),
					Free:     balances[i].Quote.Available.Float64(),
				})
		}
		info.Accounts[0].Currencies = currencies
	case asset.CoinMarginedFutures, asset.USDTMarginedFutures, asset.DeliveryFutures:
		settle, err := getSettlementCurrency(currency.EMPTYPAIR, a)
		if err != nil {
			return info, err
		}
		var acc *FuturesAccount
		if a == asset.DeliveryFutures {
			acc, err = g.GetDeliveryFuturesAccounts(ctx, settle)
		} else {
			acc, err = g.QueryFuturesAccount(ctx, settle)
		}
		if err != nil {
			return info, err
		}
		info.Accounts[0].Currencies = []account.Balance{{
			Currency: currency.NewCode(acc.Currency),
			Total:    acc.Total.Float64(),
			Hold:     acc.Total.Float64() - acc.Available.Float64(),
			Free:     acc.Available.Float64(),
		}}
	case asset.Options:
		balance, err := g.GetOptionAccounts(ctx)
		if err != nil {
			return info, err
		}
		info.Accounts[0].Currencies = []account.Balance{{
			Currency: currency.NewCode(balance.Currency),
			Total:    balance.Total.Float64(),
			Hold:     balance.Total.Float64() - balance.Available.Float64(),
			Free:     balance.Available.Float64(),
		}}
	default:
		return info, fmt.Errorf("%w asset type: %v", asset.ErrNotSupported, a)
	}
	creds, err := g.GetCredentials(ctx)
	if err == nil {
		err = account.Process(&info, creds)
	}
	return info, err
}

// GetAccountFundingHistory returns funding history, deposits and
// withdrawals
func (g *Gateio) GetAccountFundingHistory(_ context.Context) ([]exchange.FundingHistory, error) {
	return nil, common.ErrFunctionNotSupported
}

// GetWithdrawalsHistory returns previous withdrawals data
func (g *Gateio) GetWithdrawalsHistory(ctx context.Context, c currency.Code, _ asset.Item) ([]exchange.WithdrawalHistory, error) {
	records, err := g.GetWithdrawalRecords(ctx, c, time.Time{}, time.Time{}, 0, 0)
	if err != nil {
		return nil, err
	}
	withdrawalHistories := make([]exchange.WithdrawalHistory, len(records))
	for x := range records {
		withdrawalHistories[x] = exchange.WithdrawalHistory{
			Status:          records[x].Status,
			TransferID:      records[x].ID,
			Currency:        records[x].Currency,
			Amount:          records[x].Amount.Float64(),
			CryptoTxID:      records[x].TransactionID,
			CryptoToAddress: records[x].WithdrawalAddress,
			Timestamp:       records[x].Timestamp.Time(),
		}
	}
	return withdrawalHistories, nil
}

// GetRecentTrades returns the most recent trades for a currency and asset
func (g *Gateio) GetRecentTrades(ctx context.Context, p currency.Pair, a asset.Item) ([]trade.Data, error) {
	p, err := g.FormatExchangeCurrency(p, a)
	if err != nil {
		return nil, err
	}
	var resp []trade.Data
	switch a {
	case asset.Spot, asset.Margin, asset.CrossMargin:
		if p.IsEmpty() {
			return nil, currency.ErrCurrencyPairEmpty
		}
		tradeData, err := g.GetMarketTrades(ctx, p, 0, "", false, time.Time{}, time.Time{}, 0)
		if err != nil {
			return nil, err
		}
		resp = make([]trade.Data, len(tradeData))
		for i := range tradeData {
			side, err := order.StringToOrderSide(tradeData[i].Side)
			if err != nil {
				return nil, err
			}
			resp[i] = trade.Data{
				Exchange:     g.Name,
				TID:          tradeData[i].OrderID,
				CurrencyPair: p,
				AssetType:    a,
				Side:         side,
				Price:        tradeData[i].Price.Float64(),
				Amount:       tradeData[i].Amount.Float64(),
				Timestamp:    tradeData[i].CreateTime.Time(),
			}
		}
	case asset.CoinMarginedFutures, asset.USDTMarginedFutures, asset.DeliveryFutures:
		settle, err := getSettlementCurrency(p, a)
		if err != nil {
			return nil, err
		}
		var futuresTrades []TradingHistoryItem
		if a == asset.DeliveryFutures {
			futuresTrades, err = g.GetDeliveryTradingHistory(ctx, settle, "", p.Upper(), 0, time.Time{}, time.Time{})
		} else {
			futuresTrades, err = g.GetFuturesTradingHistory(ctx, settle, p, 0, 0, "", time.Time{}, time.Time{})
		}
		if err != nil {
			return nil, err
		}
		resp = make([]trade.Data, len(futuresTrades))
		for i := range futuresTrades {
			resp[i] = trade.Data{
				TID:          strconv.FormatInt(futuresTrades[i].ID, 10),
				Exchange:     g.Name,
				CurrencyPair: p,
				AssetType:    a,
				Price:        futuresTrades[i].Price.Float64(),
				Amount:       futuresTrades[i].Size,
				Timestamp:    futuresTrades[i].CreateTime.Time(),
			}
		}
	case asset.Options:
		trades, err := g.GetOptionsTradeHistory(ctx, p.Upper(), "", 0, 0, time.Time{}, time.Time{})
		if err != nil {
			return nil, err
		}
		resp = make([]trade.Data, len(trades))
		for i := range trades {
			resp[i] = trade.Data{
				TID:          strconv.FormatInt(trades[i].ID, 10),
				Exchange:     g.Name,
				CurrencyPair: p,
				AssetType:    a,
				Price:        trades[i].Price.Float64(),
				Amount:       trades[i].Size,
				Timestamp:    trades[i].CreateTime.Time(),
			}
		}
	default:
		return nil, fmt.Errorf("%w asset type: %v", asset.ErrNotSupported, a)
	}
	err = g.AddTradesToBuffer(resp...)
	if err != nil {
		return nil, err
	}
	sort.Sort(trade.ByDate(resp))
	return resp, nil
}

// GetHistoricTrades returns historic trade data within the timeframe provided
func (g *Gateio) GetHistoricTrades(_ context.Context, _ currency.Pair, _ asset.Item, _, _ time.Time) ([]trade.Data, error) {
	return nil, common.ErrFunctionNotSupported
}

// SubmitOrder submits a new order
// TODO: support multiple order types (IOC)
func (g *Gateio) SubmitOrder(ctx context.Context, s *order.Submit) (*order.SubmitResponse, error) {
	err := s.Validate(g.GetTradingRequirements())
	if err != nil {
		return nil, err
	}

	s.Pair, err = g.FormatExchangeCurrency(s.Pair, s.AssetType)
	if err != nil {
		return nil, err
	}
	s.Pair = s.Pair.Upper()

	switch s.AssetType {
	case asset.Spot, asset.Margin, asset.CrossMargin:
		req, err := g.getSpotOrderRequest(s)
		if err != nil {
			return nil, err
		}
		sOrder, err := g.PlaceSpotOrder(ctx, req)
		if err != nil {
			return nil, err
		}
		response, err := s.DeriveSubmitResponse(sOrder.OrderID)
		if err != nil {
			return nil, err
		}
		side, err := order.StringToOrderSide(sOrder.Side)
		if err != nil {
			return nil, err
		}
		response.Side = side
		status, err := order.StringToOrderStatus(sOrder.Status)
		if err != nil {
			return nil, err
		}
		response.Status = status
		response.Fee = sOrder.FeeDeducted.Float64()
		response.FeeAsset = currency.NewCode(sOrder.FeeCurrency)
		response.Pair = s.Pair
		response.Date = sOrder.CreateTime.Time()
		response.ClientOrderID = sOrder.Text
		response.Date = sOrder.CreateTime.Time()
		response.LastUpdated = sOrder.UpdateTime.Time()
		return response, nil
	case asset.CoinMarginedFutures, asset.USDTMarginedFutures, asset.DeliveryFutures:
		// TODO: See https://www.gate.io/docs/developers/apiv4/en/#create-a-futures-order
		//	* iceberg orders
		//	* auto_size (close_long, close_short)
		// 	* stp_act (self trade prevention)
		amountWithDirection, err := getFutureOrderSize(s)
		if err != nil {
			return nil, err
		}
		var timeInForce string
		switch {
		case s.TimeInForce.Is(order.PostOnly):
			timeInForce = "poc"
		case s.TimeInForce.Is(order.ImmediateOrCancel):
			timeInForce = order.ImmediateOrCancel.Lower()
		case s.TimeInForce.Is(order.FillOrKill):
			timeInForce = order.FillOrKill.Lower()
		case s.TimeInForce.Is(order.GoodTillCancel):
			timeInForce = order.GoodTillCancel.Lower()
		}
		settle, err := getSettlementCurrency(s.Pair, s.AssetType)
		if err != nil {
			return nil, err
		}
		orderParams := &ContractOrderCreateParams{
			Contract:    s.Pair,
			Size:        amountWithDirection,
			Price:       strconv.FormatFloat(s.Price, 'f', -1, 64), // Cannot be an empty string, requires "0" for market orders.
			Settle:      settle,
			ReduceOnly:  s.ReduceOnly,
			TimeInForce: timeInForce,
			Text:        s.ClientOrderID,
		}
		var o *Order
		if s.AssetType == asset.DeliveryFutures {
			o, err = g.PlaceDeliveryOrder(ctx, orderParams)
		} else {
			o, err = g.PlaceFuturesOrder(ctx, orderParams)
		}
		if err != nil {
			return nil, err
		}
		resp, err := s.DeriveSubmitResponse(strconv.FormatInt(o.ID, 10))
		if err != nil {
			return nil, err
		}
		if o.Status != statusOpen {
			resp.Status, err = order.StringToOrderStatus(o.FinishAs)
			if err != nil {
				return nil, err
			}
		} else {
			resp.Status = order.Open
		}
		resp.Date = o.CreateTime.Time()
		resp.ClientOrderID = getClientOrderIDFromText(o.Text)
		resp.Amount = math.Abs(o.Size)
		resp.Price = o.OrderPrice.Float64()
		resp.AverageExecutedPrice = o.FillPrice.Float64()
		return resp, nil
	case asset.Options:
		optionOrder, err := g.PlaceOptionOrder(ctx, &OptionOrderParam{
			Contract:   s.Pair.String(),
			OrderSize:  s.Amount,
			Price:      types.Number(s.Price),
			ReduceOnly: s.ReduceOnly,
			Text:       s.ClientOrderID,
		})
		if err != nil {
			return nil, err
		}
		response, err := s.DeriveSubmitResponse(strconv.FormatInt(optionOrder.OptionOrderID, 10))
		if err != nil {
			return nil, err
		}
		status, err := order.StringToOrderStatus(optionOrder.Status)
		if err != nil {
			return nil, err
		}
		response.Status = status
		response.Pair = s.Pair
		response.Date = optionOrder.CreateTime.Time()
		response.ClientOrderID = optionOrder.Text
		return response, nil
	default:
		return nil, fmt.Errorf("%w asset type: %v", asset.ErrNotSupported, s.AssetType)
	}
}

// ModifyOrder will allow of changing orderbook placement and limit to market conversion
func (g *Gateio) ModifyOrder(_ context.Context, _ *order.Modify) (*order.ModifyResponse, error) {
	return nil, common.ErrFunctionNotSupported
}

// CancelOrder cancels an order by its corresponding ID number
func (g *Gateio) CancelOrder(ctx context.Context, o *order.Cancel) error {
	if err := o.Validate(o.StandardCancel()); err != nil {
		return err
	}
	fPair, err := g.FormatExchangeCurrency(o.Pair, o.AssetType)
	if err != nil {
		return err
	}
	switch o.AssetType {
	case asset.Spot, asset.Margin, asset.CrossMargin:
		_, err = g.CancelSingleSpotOrder(ctx, o.OrderID, fPair.String(), o.AssetType == asset.CrossMargin)
	case asset.CoinMarginedFutures, asset.USDTMarginedFutures, asset.DeliveryFutures:
		var settle currency.Code
		if settle, err = getSettlementCurrency(o.Pair, o.AssetType); err == nil {
			if o.AssetType == asset.DeliveryFutures {
				_, err = g.CancelSingleDeliveryOrder(ctx, settle, o.OrderID)
			} else {
				_, err = g.CancelSingleFuturesOrder(ctx, settle, o.OrderID)
			}
		}
	case asset.Options:
		_, err = g.CancelOptionSingleOrder(ctx, o.OrderID)
	default:
		return fmt.Errorf("%w asset type: %v", asset.ErrNotSupported, o.AssetType)
	}
	return err
}

// CancelBatchOrders cancels an orders by their corresponding ID numbers
func (g *Gateio) CancelBatchOrders(ctx context.Context, o []order.Cancel) (*order.CancelBatchResponse, error) {
	response := order.CancelBatchResponse{
		Status: map[string]string{},
	}
	if len(o) == 0 {
		return nil, errors.New("no cancel order passed")
	}
	var err error
	var cancelSpotOrdersParam []CancelOrderByIDParam
	a := o[0].AssetType
	for x := range o {
		o[x].Pair, err = g.FormatExchangeCurrency(o[x].Pair, a)
		if err != nil {
			return nil, err
		}
		o[x].Pair = o[x].Pair.Upper()
		if a != o[x].AssetType {
			return nil, errors.New("cannot cancel orders of different asset types")
		}
		if a == asset.Spot || a == asset.Margin || a == asset.CrossMargin {
			cancelSpotOrdersParam = append(cancelSpotOrdersParam, CancelOrderByIDParam{
				ID:           o[x].OrderID,
				CurrencyPair: o[x].Pair,
			})
			continue
		}
		err = o[x].Validate(o[x].StandardCancel())
		if err != nil {
			return nil, err
		}
	}
	switch a {
	case asset.Spot, asset.Margin, asset.CrossMargin:
		loop := int(math.Ceil(float64(len(cancelSpotOrdersParam)) / 10))
		for count := range loop {
			var input []CancelOrderByIDParam
			if (count + 1) == loop {
				input = cancelSpotOrdersParam[count*10:]
			} else {
				input = cancelSpotOrdersParam[count*10 : (count*10)+10]
			}
			var cancel []CancelOrderByIDResponse
			cancel, err = g.CancelBatchOrdersWithIDList(ctx, input)
			if err != nil {
				return nil, err
			}
			for j := range cancel {
				if cancel[j].Succeeded {
					response.Status[cancel[j].OrderID] = order.Cancelled.String()
				}
			}
		}
	case asset.CoinMarginedFutures, asset.USDTMarginedFutures, asset.DeliveryFutures:
		for i := range o {
			settle, err := getSettlementCurrency(o[i].Pair, a)
			if err != nil {
				return nil, err
			}
			var resp []Order
			if a == asset.DeliveryFutures {
				resp, err = g.CancelMultipleDeliveryOrders(ctx, o[i].Pair, o[i].Side.Lower(), settle)
			} else {
				resp, err = g.CancelMultipleFuturesOpenOrders(ctx, o[i].Pair, o[i].Side.Lower(), settle)
			}
			if err != nil {
				return nil, err
			}
			for j := range resp {
				response.Status[strconv.FormatInt(resp[j].ID, 10)] = resp[j].Status
			}
		}
	case asset.Options:
		for i := range o {
			cancel, err := g.CancelMultipleOptionOpenOrders(ctx, o[i].Pair, o[i].Pair.String(), o[i].Side.Lower())
			if err != nil {
				return nil, err
			}
			for j := range cancel {
				response.Status[strconv.FormatInt(cancel[j].OptionOrderID, 10)] = cancel[j].Status
			}
		}
	default:
		return nil, fmt.Errorf("%w asset type: %v", asset.ErrNotSupported, a)
	}
	return &response, nil
}

// CancelAllOrders cancels all orders associated with a currency pair
func (g *Gateio) CancelAllOrders(ctx context.Context, o *order.Cancel) (order.CancelAllResponse, error) {
	err := o.Validate()
	if err != nil {
		return order.CancelAllResponse{}, err
	}
	var cancelAllOrdersResponse order.CancelAllResponse
	cancelAllOrdersResponse.Status = map[string]string{}
	switch o.AssetType {
	case asset.Spot, asset.Margin, asset.CrossMargin:
		if o.Pair.IsEmpty() {
			return order.CancelAllResponse{}, currency.ErrCurrencyPairEmpty
		}
		var cancel []SpotPriceTriggeredOrder
		cancel, err = g.CancelMultipleSpotOpenOrders(ctx, o.Pair, o.AssetType)
		if err != nil {
			return cancelAllOrdersResponse, err
		}
		for x := range cancel {
			cancelAllOrdersResponse.Status[strconv.FormatInt(cancel[x].AutoOrderID, 10)] = cancel[x].Status
		}
	case asset.CoinMarginedFutures, asset.USDTMarginedFutures, asset.DeliveryFutures:
		if o.Pair.IsEmpty() {
			return cancelAllOrdersResponse, currency.ErrCurrencyPairEmpty
		}
		settle, err := getSettlementCurrency(o.Pair, o.AssetType)
		if err != nil {
			return cancelAllOrdersResponse, err
		}
		var cancel []Order
		if o.AssetType == asset.DeliveryFutures {
			cancel, err = g.CancelMultipleDeliveryOrders(ctx, o.Pair, o.Side.Lower(), settle)
		} else {
			cancel, err = g.CancelMultipleFuturesOpenOrders(ctx, o.Pair, o.Side.Lower(), settle)
		}
		if err != nil {
			return cancelAllOrdersResponse, err
		}
		for f := range cancel {
			cancelAllOrdersResponse.Status[strconv.FormatInt(cancel[f].ID, 10)] = cancel[f].Status
		}
	case asset.Options:
		var underlying currency.Pair
		if !o.Pair.IsEmpty() {
			underlying, err = g.GetUnderlyingFromCurrencyPair(o.Pair)
			if err != nil {
				return cancelAllOrdersResponse, err
			}
		}
		cancel, err := g.CancelMultipleOptionOpenOrders(ctx, o.Pair, underlying.String(), o.Side.Lower())
		if err != nil {
			return cancelAllOrdersResponse, err
		}
		for x := range cancel {
			cancelAllOrdersResponse.Status[strconv.FormatInt(cancel[x].OptionOrderID, 10)] = cancel[x].Status
		}
	default:
		return cancelAllOrdersResponse, fmt.Errorf("%w asset type: %v", asset.ErrNotSupported, o.AssetType)
	}

	return cancelAllOrdersResponse, nil
}

// GetOrderInfo returns order information based on order ID
func (g *Gateio) GetOrderInfo(ctx context.Context, orderID string, pair currency.Pair, a asset.Item) (*order.Detail, error) {
	if err := g.CurrencyPairs.IsAssetEnabled(a); err != nil {
		return nil, err
	}

	pair, err := g.FormatExchangeCurrency(pair, a)
	if err != nil {
		return nil, err
	}
	switch a {
	case asset.Spot, asset.Margin, asset.CrossMargin:
		var spotOrder *SpotOrder
		spotOrder, err = g.GetSpotOrder(ctx, orderID, pair, a)
		if err != nil {
			return nil, err
		}
		var side order.Side
		side, err = order.StringToOrderSide(spotOrder.Side)
		if err != nil {
			return nil, err
		}
		var orderType order.Type
		orderType, err = order.StringToOrderType(spotOrder.Type)
		if err != nil {
			return nil, err
		}
		var orderStatus order.Status
		orderStatus, err = order.StringToOrderStatus(spotOrder.Status)
		if err != nil {
			return nil, err
		}
		return &order.Detail{
			Amount:         spotOrder.Amount.Float64(),
			Exchange:       g.Name,
			OrderID:        spotOrder.OrderID,
			Side:           side,
			Type:           orderType,
			Pair:           pair,
			Cost:           spotOrder.FeeDeducted.Float64(),
			AssetType:      a,
			Status:         orderStatus,
			Price:          spotOrder.Price.Float64(),
			ExecutedAmount: spotOrder.Amount.Float64() - spotOrder.Left.Float64(),
			Date:           spotOrder.CreateTime.Time(),
			LastUpdated:    spotOrder.UpdateTime.Time(),
		}, nil
	case asset.USDTMarginedFutures, asset.CoinMarginedFutures, asset.DeliveryFutures:
		settle, err := getSettlementCurrency(pair, a)
		if err != nil {
			return nil, err
		}
		var fOrder *Order
		if a == asset.DeliveryFutures {
			fOrder, err = g.GetSingleDeliveryOrder(ctx, settle, orderID)
		} else {
			fOrder, err = g.GetSingleFuturesOrder(ctx, settle, orderID)
		}
		if err != nil {
			return nil, err
		}
		orderStatus := order.Open
		if fOrder.Status != statusOpen {
			orderStatus, err = order.StringToOrderStatus(fOrder.FinishAs)
			if err != nil {
				return nil, err
			}
		}
		pair, err = currency.NewPairFromString(fOrder.Contract)
		if err != nil {
			return nil, err
		}

		side, amount, remaining := getSideAndAmountFromSize(fOrder.Size, fOrder.RemainingAmount)
<<<<<<< HEAD

		ordertype, tif := getTypeFromTimeInForceAndPrice(fOrder.TimeInForce, fOrder.OrderPrice.Float64())
=======
		oType := order.Market
		if fOrder.OrderPrice > 0 {
			oType = order.Limit
		}
>>>>>>> 764eb37c
		return &order.Detail{
			Amount:               amount,
			ExecutedAmount:       amount - remaining,
			RemainingAmount:      remaining,
			Exchange:             g.Name,
			OrderID:              orderID,
			ClientOrderID:        getClientOrderIDFromText(fOrder.Text),
			Status:               orderStatus,
			Price:                fOrder.OrderPrice.Float64(),
			AverageExecutedPrice: fOrder.FillPrice.Float64(),
			Date:                 fOrder.CreateTime.Time(),
			LastUpdated:          fOrder.FinishTime.Time(),
			Pair:                 pair,
			AssetType:            a,
<<<<<<< HEAD
			Type:                 ordertype,
			TimeInForce:          tif,
=======
			Type:                 oType,
			TimeInForce:          validTimesInForce[fOrder.TimeInForce],
>>>>>>> 764eb37c
			Side:                 side,
		}, nil
	case asset.Options:
		optionOrder, err := g.GetSingleOptionOrder(ctx, orderID)
		if err != nil {
			return nil, err
		}
		orderStatus, err := order.StringToOrderStatus(optionOrder.Status)
		if err != nil {
			return nil, err
		}
		pair, err = currency.NewPairFromString(optionOrder.Contract)
		if err != nil {
			return nil, err
		}
		return &order.Detail{
			Amount:         optionOrder.Size,
			ExecutedAmount: optionOrder.Size - optionOrder.Left,
			Exchange:       g.Name,
			OrderID:        orderID,
			Status:         orderStatus,
			Price:          optionOrder.Price.Float64(),
			Date:           optionOrder.CreateTime.Time(),
			LastUpdated:    optionOrder.FinishTime.Time(),
			Pair:           pair,
			AssetType:      a,
		}, nil
	default:
		return nil, fmt.Errorf("%w asset type: %v", asset.ErrNotSupported, a)
	}
}

// GetDepositAddress returns a deposit address for a specified currency
func (g *Gateio) GetDepositAddress(ctx context.Context, cryptocurrency currency.Code, _, chain string) (*deposit.Address, error) {
	addr, err := g.GenerateCurrencyDepositAddress(ctx, cryptocurrency)
	if err != nil {
		return nil, err
	}
	if chain != "" {
		for x := range addr.MultichainAddresses {
			if addr.MultichainAddresses[x].ObtainFailed == 1 {
				continue
			}
			if addr.MultichainAddresses[x].Chain == chain {
				return &deposit.Address{
					Chain:   addr.MultichainAddresses[x].Chain,
					Address: addr.MultichainAddresses[x].Address,
					Tag:     addr.MultichainAddresses[x].PaymentName,
				}, nil
			}
		}
		return nil, fmt.Errorf("network %s not found", chain)
	}
	return &deposit.Address{
		Address: addr.Address,
		Chain:   chain,
	}, nil
}

// WithdrawCryptocurrencyFunds returns a withdrawal ID when a withdrawal is
// submitted
func (g *Gateio) WithdrawCryptocurrencyFunds(ctx context.Context, withdrawRequest *withdraw.Request) (*withdraw.ExchangeResponse, error) {
	if err := withdrawRequest.Validate(); err != nil {
		return nil, err
	}
	response, err := g.WithdrawCurrency(ctx,
		WithdrawalRequestParam{
			Amount:   types.Number(withdrawRequest.Amount),
			Currency: withdrawRequest.Currency,
			Address:  withdrawRequest.Crypto.Address,
			Chain:    withdrawRequest.Crypto.Chain,
		})
	if err != nil {
		return nil, err
	}
	return &withdraw.ExchangeResponse{
		Name:   response.Chain,
		ID:     response.TransactionID,
		Status: response.Status,
	}, nil
}

// WithdrawFiatFunds returns a withdrawal ID when a withdrawal is submitted
func (g *Gateio) WithdrawFiatFunds(_ context.Context, _ *withdraw.Request) (*withdraw.ExchangeResponse, error) {
	return nil, common.ErrFunctionNotSupported
}

// WithdrawFiatFundsToInternationalBank returns a withdrawal ID when a
// withdrawal is submitted
func (g *Gateio) WithdrawFiatFundsToInternationalBank(_ context.Context, _ *withdraw.Request) (*withdraw.ExchangeResponse, error) {
	return nil, common.ErrFunctionNotSupported
}

// GetFeeByType returns an estimate of fee based on type of transaction
func (g *Gateio) GetFeeByType(ctx context.Context, feeBuilder *exchange.FeeBuilder) (float64, error) {
	if feeBuilder == nil {
		return 0, fmt.Errorf("%T %w", feeBuilder, common.ErrNilPointer)
	}
	if !g.AreCredentialsValid(ctx) && // Todo check connection status
		feeBuilder.FeeType == exchange.CryptocurrencyTradeFee {
		feeBuilder.FeeType = exchange.OfflineTradeFee
	}
	return g.GetFee(ctx, feeBuilder)
}

// GetActiveOrders retrieves any orders that are active/open
func (g *Gateio) GetActiveOrders(ctx context.Context, req *order.MultiOrderRequest) (order.FilteredOrders, error) {
	if err := req.Validate(); err != nil {
		return nil, err
	}
	var orders []order.Detail
	format, err := g.GetPairFormat(req.AssetType, false)
	if err != nil {
		return nil, err
	}
	switch req.AssetType {
	case asset.Spot, asset.Margin, asset.CrossMargin:
		spotOrders, err := g.GetSpotOpenOrders(ctx, 0, 0, req.AssetType == asset.CrossMargin)
		if err != nil {
			return nil, err
		}
		for x := range spotOrders {
			symbol, err := currency.NewPairDelimiter(spotOrders[x].CurrencyPair, format.Delimiter)
			if err != nil {
				return nil, err
			}
			for y := range spotOrders[x].Orders {
				if spotOrders[x].Orders[y].Status != statusOpen {
					continue
				}
				side, err := order.StringToOrderSide(spotOrders[x].Orders[y].Side)
				if err != nil {
					log.Errorf(log.ExchangeSys, "%s %v", g.Name, err)
				}
				oType, err := order.StringToOrderType(spotOrders[x].Orders[y].Type)
				if err != nil {
					return nil, err
				}
				status, err := order.StringToOrderStatus(spotOrders[x].Orders[y].Status)
				if err != nil {
					log.Errorf(log.ExchangeSys, "%s %v", g.Name, err)
				}
				orders = append(orders, order.Detail{
					Side:                 side,
					Type:                 oType,
					Status:               status,
					Pair:                 symbol,
					OrderID:              spotOrders[x].Orders[y].OrderID,
					Amount:               spotOrders[x].Orders[y].Amount.Float64(),
					ExecutedAmount:       spotOrders[x].Orders[y].Amount.Float64() - spotOrders[x].Orders[y].Left.Float64(),
					RemainingAmount:      spotOrders[x].Orders[y].Left.Float64(),
					Price:                spotOrders[x].Orders[y].Price.Float64(),
					AverageExecutedPrice: spotOrders[x].Orders[y].AverageFillPrice.Float64(),
					Date:                 spotOrders[x].Orders[y].CreateTime.Time(),
					LastUpdated:          spotOrders[x].Orders[y].UpdateTime.Time(),
					Exchange:             g.Name,
					AssetType:            req.AssetType,
					ClientOrderID:        spotOrders[x].Orders[y].Text,
					FeeAsset:             currency.NewCode(spotOrders[x].Orders[y].FeeCurrency),
				})
			}
		}
	case asset.CoinMarginedFutures, asset.USDTMarginedFutures, asset.DeliveryFutures:
		settle, err := getSettlementCurrency(currency.EMPTYPAIR, req.AssetType)
		if err != nil {
			return nil, err
		}
		var futuresOrders []Order
		if req.AssetType == asset.DeliveryFutures {
			futuresOrders, err = g.GetDeliveryOrders(ctx, currency.EMPTYPAIR, statusOpen, settle, "", 0, 0, 0)
		} else {
			futuresOrders, err = g.GetFuturesOrders(ctx, currency.EMPTYPAIR, statusOpen, "", settle, 0, 0, 0)
		}
		if err != nil {
			return nil, err
		}
		for i := range futuresOrders {
			pair, err := currency.NewPairFromString(futuresOrders[i].Contract)
			if err != nil {
				return nil, err
			}

			if futuresOrders[i].Status != statusOpen || (len(req.Pairs) > 0 && !req.Pairs.Contains(pair, true)) {
				continue
			}
<<<<<<< HEAD

			var tif order.TimeInForce
			if futuresOrders[i].TimeInForce == "poc" {
				tif = order.PostOnly
			}

=======
>>>>>>> 764eb37c
			side, amount, remaining := getSideAndAmountFromSize(futuresOrders[i].Size, futuresOrders[i].RemainingAmount)
			orders = append(orders, order.Detail{
				Status:               order.Open,
				Amount:               amount,
				ContractAmount:       amount,
				Pair:                 pair,
				OrderID:              strconv.FormatInt(futuresOrders[i].ID, 10),
				ClientOrderID:        getClientOrderIDFromText(futuresOrders[i].Text),
				Price:                futuresOrders[i].OrderPrice.Float64(),
				ExecutedAmount:       amount - remaining,
				RemainingAmount:      remaining,
				LastUpdated:          futuresOrders[i].FinishTime.Time(),
				Date:                 futuresOrders[i].CreateTime.Time(),
				Exchange:             g.Name,
				AssetType:            req.AssetType,
				Side:                 side,
				Type:                 order.Limit,
				SettlementCurrency:   settle,
				ReduceOnly:           futuresOrders[i].IsReduceOnly,
<<<<<<< HEAD
				TimeInForce:          tif,
=======
				TimeInForce:          validTimesInForce[futuresOrders[i].TimeInForce],
>>>>>>> 764eb37c
				AverageExecutedPrice: futuresOrders[i].FillPrice.Float64(),
			})
		}
	case asset.Options:
		var optionsOrders []OptionOrderResponse
		optionsOrders, err = g.GetOptionFuturesOrders(ctx, currency.EMPTYPAIR, "", statusOpen, 0, 0, req.StartTime, req.EndTime)
		if err != nil {
			return nil, err
		}
		for i := range optionsOrders {
			var currencyPair currency.Pair
			var status order.Status
			currencyPair, err = currency.NewPairFromString(optionsOrders[i].Contract)
			if err != nil {
				return nil, err
			}
			status, err = order.StringToOrderStatus(optionsOrders[i].Status)
			if err != nil {
				return nil, err
			}
			orders = append(orders, order.Detail{
				Status:          status,
				Amount:          optionsOrders[i].Size,
				Pair:            currencyPair,
				OrderID:         strconv.FormatInt(optionsOrders[i].OptionOrderID, 10),
				Price:           optionsOrders[i].Price.Float64(),
				ExecutedAmount:  optionsOrders[i].Size - optionsOrders[i].Left,
				RemainingAmount: optionsOrders[i].Left,
				LastUpdated:     optionsOrders[i].FinishTime.Time(),
				Date:            optionsOrders[i].CreateTime.Time(),
				Exchange:        g.Name,
				AssetType:       req.AssetType,
				ClientOrderID:   optionsOrders[i].Text,
			})
		}
	default:
		return nil, fmt.Errorf("%w asset type: %v", asset.ErrNotSupported, req.AssetType)
	}
	return req.Filter(g.Name, orders), nil
}

// GetOrderHistory retrieves account order information
// Can Limit response to specific order status
func (g *Gateio) GetOrderHistory(ctx context.Context, req *order.MultiOrderRequest) (order.FilteredOrders, error) {
	if err := req.Validate(); err != nil {
		return nil, err
	}
	var orders []order.Detail
	format, err := g.GetPairFormat(req.AssetType, true)
	if err != nil {
		return nil, err
	}
	switch req.AssetType {
	case asset.Spot, asset.Margin, asset.CrossMargin:
		for x := range req.Pairs {
			fPair := req.Pairs[x].Format(format)
			spotOrders, err := g.GetMySpotTradingHistory(ctx, fPair, req.FromOrderID, 0, 0, req.AssetType == asset.CrossMargin, req.StartTime, req.EndTime)
			if err != nil {
				return nil, err
			}
			for o := range spotOrders {
				var side order.Side
				side, err = order.StringToOrderSide(spotOrders[o].Side)
				if err != nil {
					return nil, err
				}
				detail := order.Detail{
					OrderID:        spotOrders[o].OrderID,
					Amount:         spotOrders[o].Amount.Float64(),
					ExecutedAmount: spotOrders[o].Amount.Float64(),
					Price:          spotOrders[o].Price.Float64(),
					Date:           spotOrders[o].CreateTime.Time(),
					Side:           side,
					Exchange:       g.Name,
					Pair:           fPair,
					AssetType:      req.AssetType,
					Fee:            spotOrders[o].Fee.Float64(),
					FeeAsset:       currency.NewCode(spotOrders[o].FeeCurrency),
				}
				detail.InferCostsAndTimes()
				orders = append(orders, detail)
			}
		}
	case asset.CoinMarginedFutures, asset.USDTMarginedFutures, asset.DeliveryFutures:
		for x := range req.Pairs {
			fPair := req.Pairs[x].Format(format)
			settle, err := getSettlementCurrency(fPair, req.AssetType)
			if err != nil {
				return nil, err
			}
			var futuresOrder []TradingHistoryItem
			if req.AssetType == asset.DeliveryFutures {
				futuresOrder, err = g.GetMyDeliveryTradingHistory(ctx, settle, req.FromOrderID, fPair, 0, 0, 0, "")
			} else {
				futuresOrder, err = g.GetMyFuturesTradingHistory(ctx, settle, "", req.FromOrderID, fPair, 0, 0, 0)
			}
			if err != nil {
				return nil, err
			}
			for o := range futuresOrder {
				detail := order.Detail{
					OrderID:   strconv.FormatInt(futuresOrder[o].ID, 10),
					Amount:    futuresOrder[o].Size,
					Price:     futuresOrder[o].Price.Float64(),
					Date:      futuresOrder[o].CreateTime.Time(),
					Exchange:  g.Name,
					Pair:      fPair,
					AssetType: req.AssetType,
				}
				detail.InferCostsAndTimes()
				orders = append(orders, detail)
			}
		}
	case asset.Options:
		for x := range req.Pairs {
			fPair := req.Pairs[x].Format(format)
			optionOrders, err := g.GetMyOptionsTradingHistory(ctx, fPair.String(), fPair.Upper(), 0, 0, req.StartTime, req.EndTime)
			if err != nil {
				return nil, err
			}
			for o := range optionOrders {
				detail := order.Detail{
					OrderID:   strconv.FormatInt(optionOrders[o].OrderID, 10),
					Amount:    optionOrders[o].Size,
					Price:     optionOrders[o].Price.Float64(),
					Date:      optionOrders[o].CreateTime.Time(),
					Exchange:  g.Name,
					Pair:      fPair,
					AssetType: req.AssetType,
				}
				detail.InferCostsAndTimes()
				orders = append(orders, detail)
			}
		}
	default:
		return nil, fmt.Errorf("%w asset type: %v", asset.ErrNotSupported, req.AssetType)
	}
	return req.Filter(g.Name, orders), nil
}

// GetHistoricCandles returns candles between a time period for a set time interval
func (g *Gateio) GetHistoricCandles(ctx context.Context, pair currency.Pair, a asset.Item, interval kline.Interval, start, end time.Time) (*kline.Item, error) {
	req, err := g.GetKlineRequest(pair, a, interval, start, end, false)
	if err != nil {
		return nil, err
	}
	var listCandlesticks []kline.Candle
	switch a {
	case asset.Spot, asset.Margin, asset.CrossMargin:
		candles, err := g.GetCandlesticks(ctx, req.RequestFormatted, 0, start, end, interval)
		if err != nil {
			return nil, err
		}
		listCandlesticks = make([]kline.Candle, len(candles))
		for i := range candles {
			listCandlesticks[i] = kline.Candle{
				Time:   candles[i].Timestamp,
				Open:   candles[i].OpenPrice,
				High:   candles[i].HighestPrice,
				Low:    candles[i].LowestPrice,
				Close:  candles[i].ClosePrice,
				Volume: candles[i].QuoteCcyVolume,
			}
		}
	case asset.CoinMarginedFutures, asset.USDTMarginedFutures, asset.DeliveryFutures:
		settle, err := getSettlementCurrency(pair, a)
		if err != nil {
			return nil, err
		}
		var candles []FuturesCandlestick
		if a == asset.DeliveryFutures {
			candles, err = g.GetDeliveryFuturesCandlesticks(ctx, settle, req.RequestFormatted.Upper(), start, end, 0, interval)
		} else {
			candles, err = g.GetFuturesCandlesticks(ctx, settle, req.RequestFormatted.String(), start, end, 0, interval)
		}
		if err != nil {
			return nil, err
		}
		listCandlesticks = make([]kline.Candle, len(candles))
		for i := range candles {
			listCandlesticks[i] = kline.Candle{
				Time:   candles[i].Timestamp.Time(),
				Open:   candles[i].OpenPrice.Float64(),
				High:   candles[i].HighestPrice.Float64(),
				Low:    candles[i].LowestPrice.Float64(),
				Close:  candles[i].ClosePrice.Float64(),
				Volume: candles[i].Volume,
			}
		}
	default:
		return nil, fmt.Errorf("%w asset type: %v", asset.ErrNotSupported, a)
	}
	return req.ProcessResponse(listCandlesticks)
}

// GetHistoricCandlesExtended returns candles between a time period for a set time interval
func (g *Gateio) GetHistoricCandlesExtended(ctx context.Context, pair currency.Pair, a asset.Item, interval kline.Interval, start, end time.Time) (*kline.Item, error) {
	req, err := g.GetKlineExtendedRequest(pair, a, interval, start, end)
	if err != nil {
		return nil, err
	}
	candlestickItems := make([]kline.Candle, 0, req.Size())
	for _, r := range req.RangeHolder.Ranges {
		switch a {
		case asset.Spot, asset.Margin, asset.CrossMargin:
			candles, err := g.GetCandlesticks(ctx, req.RequestFormatted, 0, r.Start.Time, r.End.Time, interval)
			if err != nil {
				return nil, err
			}
			for j := range candles {
				candlestickItems = append(candlestickItems, kline.Candle{
					Time:   candles[j].Timestamp,
					Open:   candles[j].OpenPrice,
					High:   candles[j].HighestPrice,
					Low:    candles[j].LowestPrice,
					Close:  candles[j].ClosePrice,
					Volume: candles[j].QuoteCcyVolume,
				})
			}
		case asset.CoinMarginedFutures, asset.USDTMarginedFutures, asset.DeliveryFutures:
			settle, err := getSettlementCurrency(pair, a)
			if err != nil {
				return nil, err
			}
			var candles []FuturesCandlestick
			if a == asset.DeliveryFutures {
				candles, err = g.GetDeliveryFuturesCandlesticks(ctx, settle, req.RequestFormatted.Upper(), r.Start.Time, r.End.Time, 0, interval)
			} else {
				candles, err = g.GetFuturesCandlesticks(ctx, settle, req.RequestFormatted.String(), r.Start.Time, r.End.Time, 0, interval)
			}
			if err != nil {
				return nil, err
			}
			for i := range candles {
				candlestickItems = append(candlestickItems, kline.Candle{
					Time:   candles[i].Timestamp.Time(),
					Open:   candles[i].OpenPrice.Float64(),
					High:   candles[i].HighestPrice.Float64(),
					Low:    candles[i].LowestPrice.Float64(),
					Close:  candles[i].ClosePrice.Float64(),
					Volume: candles[i].Volume,
				})
			}
		default:
			return nil, fmt.Errorf("%w asset type: %v", asset.ErrNotSupported, a)
		}
	}
	return req.ProcessResponse(candlestickItems)
}

// GetAvailableTransferChains returns the available transfer blockchains for the specific
// cryptocurrency
func (g *Gateio) GetAvailableTransferChains(ctx context.Context, cryptocurrency currency.Code) ([]string, error) {
	chains, err := g.ListCurrencyChain(ctx, cryptocurrency.Upper())
	if err != nil {
		return nil, err
	}
	availableChains := make([]string, 0, len(chains))
	for x := range chains {
		if chains[x].IsDisabled == 0 {
			availableChains = append(availableChains, chains[x].Chain)
		}
	}
	return availableChains, nil
}

// ValidateAPICredentials validates current credentials used for wrapper
// functionality
func (g *Gateio) ValidateAPICredentials(ctx context.Context, assetType asset.Item) error {
	_, err := g.UpdateAccountInfo(ctx, assetType)
	return g.CheckTransientError(err)
}

// checkInstrumentAvailabilityInSpot checks whether the instrument is available in the spot exchange
// if so we can use the instrument to retrieve orderbook and ticker information using the spot endpoints.
func (g *Gateio) checkInstrumentAvailabilityInSpot(instrument currency.Pair) (bool, error) {
	availables, err := g.CurrencyPairs.GetPairs(asset.Spot, false)
	if err != nil {
		return false, err
	}
	return availables.Contains(instrument, true), nil
}

// GetFuturesContractDetails returns details about futures contracts
func (g *Gateio) GetFuturesContractDetails(ctx context.Context, a asset.Item) ([]futures.Contract, error) {
	if !a.IsFutures() {
		return nil, futures.ErrNotFuturesAsset
	}
	if !g.SupportsAsset(a) {
		return nil, fmt.Errorf("%w %v", asset.ErrNotSupported, a)
	}
	settle, err := getSettlementCurrency(currency.EMPTYPAIR, a)
	if err != nil {
		return nil, err
	}
	switch a {
	case asset.CoinMarginedFutures, asset.USDTMarginedFutures:
		contracts, err := g.GetAllFutureContracts(ctx, settle)
		if err != nil {
			return nil, err
		}
		resp := make([]futures.Contract, len(contracts))
		for i := range contracts {
			name, err := currency.NewPairFromString(contracts[i].Name)
			if err != nil {
				return nil, err
			}
			contractSettlementType := futures.Linear
			switch {
			case name.Base.Equal(currency.BTC) && settle.Equal(currency.BTC):
				contractSettlementType = futures.Inverse
			case !name.Base.Equal(settle) && !settle.Equal(currency.USDT):
				contractSettlementType = futures.Quanto
			}
			c := futures.Contract{
				Exchange:             g.Name,
				Name:                 name,
				Underlying:           name,
				Asset:                a,
				IsActive:             !contracts[i].InDelisting,
				Type:                 futures.Perpetual,
				SettlementType:       contractSettlementType,
				SettlementCurrencies: currency.Currencies{settle},
				Multiplier:           contracts[i].QuantoMultiplier.Float64(),
				MaxLeverage:          contracts[i].LeverageMax.Float64(),
			}
			c.LatestRate = fundingrate.Rate{
				Time: contracts[i].FundingNextApply.Time().Add(-time.Duration(contracts[i].FundingInterval) * time.Second),
				Rate: contracts[i].FundingRate.Decimal(),
			}
			resp[i] = c
		}
		return resp, nil
	case asset.DeliveryFutures:
		contracts, err := g.GetAllDeliveryContracts(ctx, settle)
		if err != nil {
			return nil, err
		}
		resp := make([]futures.Contract, len(contracts))
		for i := range contracts {
			name, err := currency.NewPairFromString(contracts[i].Name)
			if err != nil {
				return nil, err
			}
			underlying, err := currency.NewPairFromString(contracts[i].Underlying)
			if err != nil {
				return nil, err
			}
			// no start information, inferring it based on contract type
			// gateio also reuses contracts for kline data, cannot use a lookup to see the first trade
			var s time.Time
			e := contracts[i].ExpireTime.Time()
			ct := futures.LongDated
			switch contracts[i].Cycle {
			case "WEEKLY":
				ct = futures.Weekly
				s = e.Add(-kline.OneWeek.Duration())
			case "BI-WEEKLY":
				ct = futures.Fortnightly
				s = e.Add(-kline.TwoWeek.Duration())
			case "QUARTERLY":
				ct = futures.Quarterly
				s = e.Add(-kline.ThreeMonth.Duration())
			case "BI-QUARTERLY":
				ct = futures.HalfYearly
				s = e.Add(-kline.SixMonth.Duration())
			}
			resp[i] = futures.Contract{
				Exchange:             g.Name,
				Name:                 name,
				Underlying:           underlying,
				Asset:                a,
				StartDate:            s,
				EndDate:              e,
				SettlementType:       futures.Linear,
				IsActive:             !contracts[i].InDelisting,
				Type:                 ct,
				SettlementCurrencies: currency.Currencies{settle},
				MarginCurrency:       currency.Code{},
				Multiplier:           contracts[i].QuantoMultiplier.Float64(),
				MaxLeverage:          contracts[i].LeverageMax.Float64(),
			}
		}
		return resp, nil
	}
	return nil, fmt.Errorf("%w %v", asset.ErrNotSupported, a)
}

// UpdateOrderExecutionLimits sets exchange executions for a required asset type
func (g *Gateio) UpdateOrderExecutionLimits(ctx context.Context, a asset.Item) error {
	if !g.SupportsAsset(a) {
		return fmt.Errorf("%s %w", a, asset.ErrNotSupported)
	}

	var limits []order.MinMaxLevel
	switch a {
	case asset.Spot:
		pairsData, err := g.ListSpotCurrencyPairs(ctx)
		if err != nil {
			return err
		}

		limits = make([]order.MinMaxLevel, 0, len(pairsData))
		for i := range pairsData {
			if pairsData[i].TradeStatus == "untradable" {
				continue
			}
			pair, err := g.MatchSymbolWithAvailablePairs(pairsData[i].ID, a, true)
			if err != nil {
				return err
			}

			// Minimum base amounts are not always provided this will default to
			// precision for base deployment. This can't be done for quote.
			minBaseAmount := pairsData[i].MinBaseAmount.Float64()
			if minBaseAmount == 0 {
				minBaseAmount = math.Pow10(-int(pairsData[i].AmountPrecision))
			}

			limits = append(limits, order.MinMaxLevel{
				Asset:                   a,
				Pair:                    pair,
				QuoteStepIncrementSize:  math.Pow10(-int(pairsData[i].Precision)),
				AmountStepIncrementSize: math.Pow10(-int(pairsData[i].AmountPrecision)),
				MinimumBaseAmount:       minBaseAmount,
				MinimumQuoteAmount:      pairsData[i].MinQuoteAmount.Float64(),
			})
		}
	default:
		// TODO: Add in other assets
		return fmt.Errorf("%s %w", a, common.ErrNotYetImplemented)
	}

	return g.LoadLimits(limits)
}

// GetHistoricalFundingRates returns historical funding rates for a futures contract
func (g *Gateio) GetHistoricalFundingRates(ctx context.Context, r *fundingrate.HistoricalRatesRequest) (*fundingrate.HistoricalRates, error) {
	if r == nil {
		return nil, fmt.Errorf("%w LatestRateRequest", common.ErrNilPointer)
	}
	if r.Asset != asset.CoinMarginedFutures && r.Asset != asset.USDTMarginedFutures {
		return nil, fmt.Errorf("%w %v", asset.ErrNotSupported, r.Asset)
	}

	if r.Pair.IsEmpty() {
		return nil, currency.ErrCurrencyPairEmpty
	}

	if !r.StartDate.IsZero() && !r.EndDate.IsZero() {
		if err := common.StartEndTimeCheck(r.StartDate, r.EndDate); err != nil {
			return nil, err
		}
	}

	// NOTE: Opted to fail here as a misconfigured request will result in
	// {"label":"CONTRACT_NOT_FOUND"} and rather not mutate request using
	// quote currency as the settlement currency.
	if r.PaymentCurrency.IsEmpty() {
		return nil, fundingrate.ErrPaymentCurrencyCannotBeEmpty
	}

	if r.IncludePayments {
		return nil, fmt.Errorf("include payments %w", common.ErrNotYetImplemented)
	}

	if r.IncludePredictedRate {
		return nil, fmt.Errorf("include predicted rate %w", common.ErrNotYetImplemented)
	}

	fPair, err := g.FormatExchangeCurrency(r.Pair, r.Asset)
	if err != nil {
		return nil, err
	}

	records, err := g.GetFutureFundingRates(ctx, r.PaymentCurrency, fPair, 1000)
	if err != nil {
		return nil, err
	}

	if len(records) == 0 {
		return nil, fundingrate.ErrNoFundingRatesFound
	}

	if !r.StartDate.IsZero() && !r.RespectHistoryLimits && r.StartDate.Before(records[len(records)-1].Timestamp.Time()) {
		return nil, fmt.Errorf("%w start date requested: %v last returned record: %v", fundingrate.ErrFundingRateOutsideLimits, r.StartDate, records[len(records)-1].Timestamp.Time())
	}

	fundingRates := make([]fundingrate.Rate, 0, len(records))
	for i := range records {
		if (!r.EndDate.IsZero() && r.EndDate.Before(records[i].Timestamp.Time())) ||
			(!r.StartDate.IsZero() && r.StartDate.After(records[i].Timestamp.Time())) {
			continue
		}

		fundingRates = append(fundingRates, fundingrate.Rate{
			Rate: decimal.NewFromFloat(records[i].Rate.Float64()),
			Time: records[i].Timestamp.Time(),
		})
	}

	if len(fundingRates) == 0 {
		return nil, fundingrate.ErrNoFundingRatesFound
	}

	return &fundingrate.HistoricalRates{
		Exchange:        g.Name,
		Asset:           r.Asset,
		Pair:            r.Pair,
		FundingRates:    fundingRates,
		StartDate:       fundingRates[len(fundingRates)-1].Time,
		EndDate:         fundingRates[0].Time,
		LatestRate:      fundingRates[0],
		PaymentCurrency: r.PaymentCurrency,
	}, nil
}

// GetLatestFundingRates returns the latest funding rates data
func (g *Gateio) GetLatestFundingRates(ctx context.Context, r *fundingrate.LatestRateRequest) ([]fundingrate.LatestRateResponse, error) {
	if r == nil {
		return nil, fmt.Errorf("%w LatestRateRequest", common.ErrNilPointer)
	}
	if r.Asset != asset.CoinMarginedFutures && r.Asset != asset.USDTMarginedFutures {
		return nil, fmt.Errorf("%w %v", asset.ErrNotSupported, r.Asset)
	}

	settle, err := getSettlementCurrency(r.Pair, r.Asset)
	if err != nil {
		return nil, err
	}

	if !r.Pair.IsEmpty() {
		fPair, err := g.FormatExchangeCurrency(r.Pair, r.Asset)
		if err != nil {
			return nil, err
		}
		contract, err := g.GetFuturesContract(ctx, settle, fPair.String())
		if err != nil {
			return nil, err
		}
		return []fundingrate.LatestRateResponse{
			contractToFundingRate(g.Name, r.Asset, fPair, contract, r.IncludePredictedRate),
		}, nil
	}

	pairs, err := g.GetEnabledPairs(r.Asset)
	if err != nil {
		return nil, err
	}

	contracts, err := g.GetAllFutureContracts(ctx, settle)
	if err != nil {
		return nil, err
	}
	resp := make([]fundingrate.LatestRateResponse, 0, len(contracts))
	for i := range contracts {
		p := strings.ToUpper(contracts[i].Name)
		if !g.IsValidPairString(p) {
			continue
		}
		cp, err := currency.NewPairFromString(p)
		if err != nil {
			return nil, err
		}
		if !pairs.Contains(cp, false) {
			continue
		}
		resp = append(resp, contractToFundingRate(g.Name, r.Asset, cp, &contracts[i], r.IncludePredictedRate))
	}

	return slices.Clip(resp), nil
}

func contractToFundingRate(name string, item asset.Item, fPair currency.Pair, contract *FuturesContract, includeUpcomingRate bool) fundingrate.LatestRateResponse {
	resp := fundingrate.LatestRateResponse{
		Exchange: name,
		Asset:    item,
		Pair:     fPair,
		LatestRate: fundingrate.Rate{
			Time: contract.FundingNextApply.Time().Add(-time.Duration(contract.FundingInterval) * time.Second),
			Rate: contract.FundingRate.Decimal(),
		},
		TimeOfNextRate: contract.FundingNextApply.Time(),
		TimeChecked:    time.Now(),
	}
	if includeUpcomingRate {
		resp.PredictedUpcomingRate = fundingrate.Rate{
			Time: contract.FundingNextApply.Time(),
			Rate: contract.FundingRateIndicative.Decimal(),
		}
	}
	return resp
}

// IsPerpetualFutureCurrency ensures a given asset and currency is a perpetual future
func (g *Gateio) IsPerpetualFutureCurrency(a asset.Item, _ currency.Pair) (bool, error) {
	return a == asset.CoinMarginedFutures || a == asset.USDTMarginedFutures, nil
}

// GetOpenInterest returns the open interest rate for a given asset pair
// If no pairs are provided, all enabled assets and pairs will be used
// If keys are provided, those asset pairs only need to be available, not enabled
func (g *Gateio) GetOpenInterest(ctx context.Context, keys ...key.PairAsset) ([]futures.OpenInterest, error) {
	var errs error
	resp := make([]futures.OpenInterest, 0, len(keys))
	assets := asset.Items{}
	if len(keys) == 0 {
		assets = asset.Items{asset.DeliveryFutures, asset.CoinMarginedFutures, asset.USDTMarginedFutures}
	} else {
		for _, k := range keys {
			if !slices.Contains(assets, k.Asset) {
				assets = append(assets, k.Asset)
			}
		}
	}
	for _, a := range assets {
		var p currency.Pair
		if len(keys) == 1 && a == keys[0].Asset {
			if p, errs = g.MatchSymbolWithAvailablePairs(keys[0].Pair().String(), a, false); errs != nil {
				return nil, errs
			}
		}
		contracts, err := g.getOpenInterestContracts(ctx, a, p)
		if err != nil {
			errs = common.AppendError(errs, fmt.Errorf("%w fetching %s", err, a))
			continue
		}
		for _, c := range contracts {
			if p.IsEmpty() { // If not exactly one key provided
				p, err = g.MatchSymbolWithAvailablePairs(c.contractName(), a, true)
				if err != nil && !errors.Is(err, currency.ErrPairNotFound) {
					errs = common.AppendError(errs, fmt.Errorf("%w from %s contract %s", err, a, c.contractName()))
					continue
				}
				if len(keys) == 0 { // No keys: All enabled pairs
					if enabled, err := g.IsPairEnabled(p, a); err != nil {
						errs = common.AppendError(errs, fmt.Errorf("%w: %s %s", err, a, p))
						continue
					} else if !enabled {
						continue
					}
				} else { // More than one key; Any available pair
					if !slices.ContainsFunc(keys, func(k key.PairAsset) bool { return a == k.Asset && k.Pair().Equal(p) }) {
						continue
					}
				}
			}
			resp = append(resp, futures.OpenInterest{
				Key: key.ExchangePairAsset{
					Exchange: g.Name,
					Base:     p.Base.Item,
					Quote:    p.Quote.Item,
					Asset:    a,
				},
				OpenInterest: c.openInterest(),
			})
		}
	}
	return slices.Clip(resp), errs
}

type openInterestContract interface {
	openInterest() float64
	contractName() string
}

func (c *FuturesContract) openInterest() float64 {
	i := float64(c.PositionSize) * c.IndexPrice.Float64()
	if q := c.QuantoMultiplier.Float64(); q != 0 {
		i *= q
	}
	return i
}

func (c *FuturesContract) contractName() string {
	return c.Name
}

func (c *DeliveryContract) openInterest() float64 {
	return c.QuantoMultiplier.Float64() * float64(c.PositionSize) * c.IndexPrice.Float64()
}

func (c *DeliveryContract) contractName() string {
	return c.Name
}

func (g *Gateio) getOpenInterestContracts(ctx context.Context, a asset.Item, p currency.Pair) ([]openInterestContract, error) {
	settle, err := getSettlementCurrency(p, a)
	if err != nil {
		return nil, err
	}
	if a == asset.DeliveryFutures {
		if p != currency.EMPTYPAIR {
			d, err := g.GetDeliveryContract(ctx, settle, p)
			return []openInterestContract{d}, err
		}
		d, err := g.GetAllDeliveryContracts(ctx, settle)
		contracts := make([]openInterestContract, len(d))
		for i := range d {
			contracts[i] = &d[i]
		}
		return contracts, err
	}
	if p != currency.EMPTYPAIR {
		contract, err := g.GetFuturesContract(ctx, settle, p.String())
		return []openInterestContract{contract}, err
	}
	fc, err := g.GetAllFutureContracts(ctx, settle)
	contracts := make([]openInterestContract, len(fc))
	for i := range fc {
		contracts[i] = &fc[i]
	}
	return contracts, err
}

// getClientOrderIDFromText returns the client order ID from the text response
func getClientOrderIDFromText(text string) string {
	if strings.HasPrefix(text, "t-") {
		return text
	}
	return ""
}

<<<<<<< HEAD
// getTypeFromTimeInForceAndPrice returns the order type and if the order is post only
func getTypeFromTimeInForceAndPrice(tif string, price float64) (orderType order.Type, postOnly order.TimeInForce) {
	oType := order.Market
	if price > 0 {
		oType = order.Limit
	}
	switch tif {
	case "ioc":
		return oType, order.ImmediateOrCancel
	case "fok":
		return oType, order.FillOrKill
	case "poc":
		return order.Limit, order.PostOnly
	case "gtc":
		return order.Limit, order.GoodTillCancel
	default:
		return order.Limit, order.UnsetTIF
	}
}

=======
>>>>>>> 764eb37c
// getSideAndAmountFromSize returns the order side, amount and remaining amounts
func getSideAndAmountFromSize(size, left float64) (side order.Side, amount, remaining float64) {
	if size < 0 {
		return order.Short, math.Abs(size), math.Abs(left)
	}
	return order.Long, size, left
}

// getFutureOrderSize sets the amount to a negative value if shorting.
func getFutureOrderSize(s *order.Submit) (float64, error) {
	switch {
	case s.Side.IsLong():
		return s.Amount, nil
	case s.Side.IsShort():
		return -s.Amount, nil
	default:
		return 0, order.ErrSideIsInvalid
	}
}

<<<<<<< HEAD
// getTimeInForce returns the time-in-force for a given order.
// If the time-in-force is unset, it assumes a Market order with an immediate-or-cancel (IOC) time-in-force value.
// If the order type is Limit, it applies a good-til-cancel (GTC) policy.
func getTimeInForce(s *order.Submit) (string, error) {
	switch {
	case s.TimeInForce.Is(order.ImmediateOrCancel):
		return "ioc", nil
	case s.TimeInForce.Is(order.FillOrKill):
		return "fok", nil
	case s.TimeInForce.Is(order.PostOnly):
		return "poc", nil
	case s.TimeInForce.Is(order.GoodTillCancel):
		return "gtc", nil
	case s.TimeInForce == order.UnsetTIF:
		switch s.Type {
		case order.Market:
			return "ioc", nil
		case order.Limit:
			return "gtc", nil
		default:
			return "", nil
		}
	default:
		return "", fmt.Errorf("%w: time-in-force value of %v", order.ErrInvalidTimeInForce, s.TimeInForce)
	}
}

=======
>>>>>>> 764eb37c
// GetCurrencyTradeURL returns the URL to the exchange's trade page for the given asset and currency pair
func (g *Gateio) GetCurrencyTradeURL(_ context.Context, a asset.Item, cp currency.Pair) (string, error) {
	_, err := g.CurrencyPairs.IsPairEnabled(cp, a)
	if err != nil {
		return "", err
	}
	cp.Delimiter = currency.UnderscoreDelimiter
	switch a {
	case asset.Spot, asset.CrossMargin, asset.Margin:
		return tradeBaseURL + "trade/" + cp.Upper().String(), nil
	case asset.CoinMarginedFutures, asset.USDTMarginedFutures, asset.DeliveryFutures:
		settle, err := getSettlementCurrency(cp, a)
		if err != nil {
			return "", err
		}
		if a == asset.DeliveryFutures {
			return tradeBaseURL + "futures-delivery/" + settle.String() + "/" + cp.Upper().String(), nil
		}
		return tradeBaseURL + futuresPath + settle.String() + "/" + cp.Upper().String(), nil
	default:
		return "", fmt.Errorf("%w %v", asset.ErrNotSupported, a)
	}
}

// WebsocketSubmitOrder submits an order to the exchange
// NOTE: Regarding spot orders, fee is applied to purchased currency.
func (g *Gateio) WebsocketSubmitOrder(ctx context.Context, s *order.Submit) (*order.SubmitResponse, error) {
	err := s.Validate(g.GetTradingRequirements())
	if err != nil {
		return nil, err
	}

	s.Pair, err = g.FormatExchangeCurrency(s.Pair, s.AssetType)
	if err != nil {
		return nil, err
	}
	s.Pair = s.Pair.Upper()

	switch s.AssetType {
	case asset.Spot:
		req, err := g.getSpotOrderRequest(s)
		if err != nil {
			return nil, err
		}

		resp, err := g.WebsocketSpotSubmitOrder(ctx, req)
		if err != nil {
			return nil, err
		}
		return g.deriveSpotWebsocketOrderResponse(resp)
	case asset.CoinMarginedFutures, asset.USDTMarginedFutures:
		amountWithDirection, err := getFutureOrderSize(s)
		if err != nil {
			return nil, err
		}

		var timeInForce string
		switch {
		case s.TimeInForce.Is(order.PostOnly):
			timeInForce = "poc"
		case s.TimeInForce.Is(order.ImmediateOrCancel):
			timeInForce = order.ImmediateOrCancel.Lower()
		case s.TimeInForce.Is(order.FillOrKill):
			timeInForce = order.FillOrKill.Lower()
		case s.TimeInForce.Is(order.GoodTillCancel):
			timeInForce = order.GoodTillCancel.Lower()
		}

		resp, err := g.WebsocketFuturesSubmitOrder(ctx, s.AssetType, &ContractOrderCreateParams{
			Contract:    s.Pair,
			Size:        amountWithDirection,
			Price:       strconv.FormatFloat(s.Price, 'f', -1, 64),
			ReduceOnly:  s.ReduceOnly,
			TimeInForce: timeInForce,
			Text:        s.ClientOrderID,
		})
		if err != nil {
			return nil, err
		}
		return g.deriveFuturesWebsocketOrderResponse(resp)
	default:
		return nil, common.ErrNotYetImplemented
	}
}

func (g *Gateio) deriveSpotWebsocketOrderResponse(responses *WebsocketOrderResponse) (*order.SubmitResponse, error) {
	resp, err := g.deriveSpotWebsocketOrderResponses([]*WebsocketOrderResponse{responses})
	if err != nil {
		return nil, err
	}
	return resp[0], nil
}

// deriveSpotWebsocketOrderResponses returns the order submission responses for spot
func (g *Gateio) deriveSpotWebsocketOrderResponses(responses []*WebsocketOrderResponse) ([]*order.SubmitResponse, error) {
	if len(responses) == 0 {
		return nil, common.ErrNoResponse
	}

	out := make([]*order.SubmitResponse, 0, len(responses))
	for _, resp := range responses {
		side, err := order.StringToOrderSide(resp.Side)
		if err != nil {
			return nil, err
		}
		status := order.Open
		if resp.FinishAs != "" && resp.FinishAs != statusOpen {
			status, err = order.StringToOrderStatus(resp.FinishAs)
			if err != nil {
				return nil, err
			}
		}
		oType, err := order.StringToOrderType(resp.Type)
		if err != nil {
			return nil, err
		}

		var cost float64
		var purchased float64
		if resp.AverageDealPrice != 0 {
			if side.IsLong() {
				cost = resp.FilledTotal.Float64()
				purchased = resp.FilledTotal.Decimal().Div(resp.AverageDealPrice.Decimal()).InexactFloat64()
			} else {
				cost = resp.Amount.Float64()
				purchased = resp.FilledTotal.Float64()
			}
		}
<<<<<<< HEAD
		_, tif := getTypeFromTimeInForceAndPrice(resp.TimeInForce, resp.Price.Float64())
=======
		tif, err := order.StringToTimeInForce(resp.TimeInForce)
		if err != nil {
			return nil, err
		}
>>>>>>> 764eb37c
		out = append(out, &order.SubmitResponse{
			Exchange:             g.Name,
			OrderID:              resp.ID,
			AssetType:            resp.Account,
			Pair:                 resp.CurrencyPair,
			ClientOrderID:        resp.Text,
			Date:                 resp.CreateTimeMs.Time(),
			LastUpdated:          resp.UpdateTimeMs.Time(),
			RemainingAmount:      resp.Left.Float64(),
			Amount:               resp.Amount.Float64(),
			Price:                resp.Price.Float64(),
			AverageExecutedPrice: resp.AverageDealPrice.Float64(),
			Type:                 oType,
			Side:                 side,
			Status:               status,
			TimeInForce:          tif,
			Cost:                 cost,
			Purchased:            purchased,
			Fee:                  resp.Fee.Float64(),
			FeeAsset:             resp.FeeCurrency,
		})
	}
	return out, nil
}

func (g *Gateio) deriveFuturesWebsocketOrderResponse(responses *WebsocketFuturesOrderResponse) (*order.SubmitResponse, error) {
	resp, err := g.deriveFuturesWebsocketOrderResponses([]*WebsocketFuturesOrderResponse{responses})
	if err != nil {
		return nil, err
	}
	return resp[0], nil
}

// deriveFuturesWebsocketOrderResponses returns the order submission responses for futures
func (g *Gateio) deriveFuturesWebsocketOrderResponses(responses []*WebsocketFuturesOrderResponse) ([]*order.SubmitResponse, error) {
	if len(responses) == 0 {
		return nil, common.ErrNoResponse
	}

	out := make([]*order.SubmitResponse, 0, len(responses))
	for _, resp := range responses {
		status := order.Open
		if resp.FinishAs != "" && resp.FinishAs != statusOpen {
			var err error
			status, err = order.StringToOrderStatus(resp.FinishAs)
			if err != nil {
				return nil, err
			}
		}

		oType := order.Market
		if resp.Price != 0 {
			oType = order.Limit
		}

		side := order.Long
		if resp.Size < 0 {
			side = order.Short
		}

		var clientOrderID string
		if resp.Text != "" && strings.HasPrefix(resp.Text, "t-") {
			clientOrderID = resp.Text
		}
<<<<<<< HEAD
		_, tif := getTypeFromTimeInForceAndPrice(resp.TimeInForce, resp.Price.Float64())
=======
		tif, err := order.StringToTimeInForce(resp.TimeInForce)
		if err != nil {
			return nil, err
		}
>>>>>>> 764eb37c
		out = append(out, &order.SubmitResponse{
			Exchange:             g.Name,
			OrderID:              strconv.FormatInt(resp.ID, 10),
			AssetType:            asset.Futures,
			Pair:                 resp.Contract,
			ClientOrderID:        clientOrderID,
			Date:                 resp.CreateTime.Time(),
			LastUpdated:          resp.UpdateTime.Time(),
			RemainingAmount:      math.Abs(resp.Left),
			Amount:               math.Abs(resp.Size),
			Price:                resp.Price.Float64(),
			AverageExecutedPrice: resp.FillPrice.Float64(),
			Type:                 oType,
			Side:                 side,
			Status:               status,
			TimeInForce:          tif,
			ReduceOnly:           resp.IsReduceOnly,
		})
	}
	return out, nil
}

func (g *Gateio) getSpotOrderRequest(s *order.Submit) (*CreateOrderRequest, error) {
	switch {
	case s.Side.IsLong():
		s.Side = order.Buy
	case s.Side.IsShort():
		s.Side = order.Sell
	default:
		return nil, order.ErrSideIsInvalid
	}

	var timeInForce string
	switch s.TimeInForce {
	case order.ImmediateOrCancel, order.FillOrKill, order.GoodTillCancel:
		timeInForce = s.TimeInForce.Lower()
	case order.PostOnly:
		timeInForce = "poc"
	}

	return &CreateOrderRequest{
		Side:         s.Side.Lower(),
		Type:         s.Type.Lower(),
		Account:      g.assetTypeToString(s.AssetType),
		Amount:       types.Number(s.GetTradeAmount(g.GetTradingRequirements())),
		Price:        types.Number(s.Price),
		CurrencyPair: s.Pair,
		Text:         s.ClientOrderID,
		TimeInForce:  timeInForce,
	}, nil
}

func getSettlementCurrency(p currency.Pair, a asset.Item) (currency.Code, error) {
	switch a {
	case asset.DeliveryFutures:
		return currency.USDT, nil
	case asset.USDTMarginedFutures:
		if p.IsEmpty() || p.Quote.Equal(currency.USDT) {
			return currency.USDT, nil
		}
		return currency.EMPTYCODE, fmt.Errorf("%w %s %s", errInvalidSettlementQuote, a, p)
	case asset.CoinMarginedFutures:
		if !p.IsEmpty() {
			if !p.Base.Equal(currency.BTC) { // Only BTC endpoint currently available
				return currency.EMPTYCODE, fmt.Errorf("%w %s %s", errInvalidSettlementBase, a, p)
			}
			if !p.Quote.Equal(currency.USD) { // We expect all Coin-M to be quoted in USD
				return currency.EMPTYCODE, fmt.Errorf("%w %s %s", errInvalidSettlementQuote, a, p)
			}
		}
		return currency.BTC, nil
	}
	return currency.EMPTYCODE, fmt.Errorf("%w: %s", asset.ErrNotSupported, a)
}<|MERGE_RESOLUTION|>--- conflicted
+++ resolved
@@ -1311,15 +1311,10 @@
 		}
 
 		side, amount, remaining := getSideAndAmountFromSize(fOrder.Size, fOrder.RemainingAmount)
-<<<<<<< HEAD
-
-		ordertype, tif := getTypeFromTimeInForceAndPrice(fOrder.TimeInForce, fOrder.OrderPrice.Float64())
-=======
 		oType := order.Market
 		if fOrder.OrderPrice > 0 {
 			oType = order.Limit
 		}
->>>>>>> 764eb37c
 		return &order.Detail{
 			Amount:               amount,
 			ExecutedAmount:       amount - remaining,
@@ -1334,13 +1329,8 @@
 			LastUpdated:          fOrder.FinishTime.Time(),
 			Pair:                 pair,
 			AssetType:            a,
-<<<<<<< HEAD
-			Type:                 ordertype,
-			TimeInForce:          tif,
-=======
 			Type:                 oType,
 			TimeInForce:          validTimesInForce[fOrder.TimeInForce],
->>>>>>> 764eb37c
 			Side:                 side,
 		}, nil
 	case asset.Options:
@@ -1526,15 +1516,6 @@
 			if futuresOrders[i].Status != statusOpen || (len(req.Pairs) > 0 && !req.Pairs.Contains(pair, true)) {
 				continue
 			}
-<<<<<<< HEAD
-
-			var tif order.TimeInForce
-			if futuresOrders[i].TimeInForce == "poc" {
-				tif = order.PostOnly
-			}
-
-=======
->>>>>>> 764eb37c
 			side, amount, remaining := getSideAndAmountFromSize(futuresOrders[i].Size, futuresOrders[i].RemainingAmount)
 			orders = append(orders, order.Detail{
 				Status:               order.Open,
@@ -1554,11 +1535,7 @@
 				Type:                 order.Limit,
 				SettlementCurrency:   settle,
 				ReduceOnly:           futuresOrders[i].IsReduceOnly,
-<<<<<<< HEAD
-				TimeInForce:          tif,
-=======
 				TimeInForce:          validTimesInForce[futuresOrders[i].TimeInForce],
->>>>>>> 764eb37c
 				AverageExecutedPrice: futuresOrders[i].FillPrice.Float64(),
 			})
 		}
@@ -2282,29 +2259,6 @@
 	return ""
 }
 
-<<<<<<< HEAD
-// getTypeFromTimeInForceAndPrice returns the order type and if the order is post only
-func getTypeFromTimeInForceAndPrice(tif string, price float64) (orderType order.Type, postOnly order.TimeInForce) {
-	oType := order.Market
-	if price > 0 {
-		oType = order.Limit
-	}
-	switch tif {
-	case "ioc":
-		return oType, order.ImmediateOrCancel
-	case "fok":
-		return oType, order.FillOrKill
-	case "poc":
-		return order.Limit, order.PostOnly
-	case "gtc":
-		return order.Limit, order.GoodTillCancel
-	default:
-		return order.Limit, order.UnsetTIF
-	}
-}
-
-=======
->>>>>>> 764eb37c
 // getSideAndAmountFromSize returns the order side, amount and remaining amounts
 func getSideAndAmountFromSize(size, left float64) (side order.Side, amount, remaining float64) {
 	if size < 0 {
@@ -2325,36 +2279,6 @@
 	}
 }
 
-<<<<<<< HEAD
-// getTimeInForce returns the time-in-force for a given order.
-// If the time-in-force is unset, it assumes a Market order with an immediate-or-cancel (IOC) time-in-force value.
-// If the order type is Limit, it applies a good-til-cancel (GTC) policy.
-func getTimeInForce(s *order.Submit) (string, error) {
-	switch {
-	case s.TimeInForce.Is(order.ImmediateOrCancel):
-		return "ioc", nil
-	case s.TimeInForce.Is(order.FillOrKill):
-		return "fok", nil
-	case s.TimeInForce.Is(order.PostOnly):
-		return "poc", nil
-	case s.TimeInForce.Is(order.GoodTillCancel):
-		return "gtc", nil
-	case s.TimeInForce == order.UnsetTIF:
-		switch s.Type {
-		case order.Market:
-			return "ioc", nil
-		case order.Limit:
-			return "gtc", nil
-		default:
-			return "", nil
-		}
-	default:
-		return "", fmt.Errorf("%w: time-in-force value of %v", order.ErrInvalidTimeInForce, s.TimeInForce)
-	}
-}
-
-=======
->>>>>>> 764eb37c
 // GetCurrencyTradeURL returns the URL to the exchange's trade page for the given asset and currency pair
 func (g *Gateio) GetCurrencyTradeURL(_ context.Context, a asset.Item, cp currency.Pair) (string, error) {
 	_, err := g.CurrencyPairs.IsPairEnabled(cp, a)
@@ -2483,14 +2407,10 @@
 				purchased = resp.FilledTotal.Float64()
 			}
 		}
-<<<<<<< HEAD
-		_, tif := getTypeFromTimeInForceAndPrice(resp.TimeInForce, resp.Price.Float64())
-=======
 		tif, err := order.StringToTimeInForce(resp.TimeInForce)
 		if err != nil {
 			return nil, err
 		}
->>>>>>> 764eb37c
 		out = append(out, &order.SubmitResponse{
 			Exchange:             g.Name,
 			OrderID:              resp.ID,
@@ -2555,14 +2475,10 @@
 		if resp.Text != "" && strings.HasPrefix(resp.Text, "t-") {
 			clientOrderID = resp.Text
 		}
-<<<<<<< HEAD
-		_, tif := getTypeFromTimeInForceAndPrice(resp.TimeInForce, resp.Price.Float64())
-=======
 		tif, err := order.StringToTimeInForce(resp.TimeInForce)
 		if err != nil {
 			return nil, err
 		}
->>>>>>> 764eb37c
 		out = append(out, &order.SubmitResponse{
 			Exchange:             g.Name,
 			OrderID:              strconv.FormatInt(resp.ID, 10),
