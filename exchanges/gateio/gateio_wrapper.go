--- conflicted
+++ resolved
@@ -2121,11 +2121,7 @@
 		if !pairs.Contains(contracts[i].Name, true) {
 			continue
 		}
-<<<<<<< HEAD
-		resp = append(resp, contractToFundingRate(e.Name, r.Asset, cp, &contracts[i]))
-=======
-		resp = append(resp, contractToFundingRate(e.Name, r.Asset, contracts[i].Name, &contracts[i], r.IncludePredictedRate))
->>>>>>> 3ae0197e
+		resp = append(resp, contractToFundingRate(e.Name, r.Asset, contracts[i].Name, &contracts[i]))
 	}
 
 	return slices.Clip(resp), nil
