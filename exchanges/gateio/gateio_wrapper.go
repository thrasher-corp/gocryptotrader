--- conflicted
+++ resolved
@@ -1912,10 +1912,6 @@
 				AmountStepIncrementSize: math.Pow10(-int(pairsData[i].AmountPrecision)),
 				MinimumBaseAmount:       minBaseAmount,
 				MinimumQuoteAmount:      pairsData[i].MinQuoteAmount.Float64(),
-<<<<<<< HEAD
-				Delisting:               pairsData[i].DelistingTime.Time(),
-=======
->>>>>>> dcf98ec7
 				Delisted:                pairsData[i].DelistingTime.Time(),
 			})
 		}
@@ -1947,11 +1943,7 @@
 				PriceDivisor:            priceDiv,
 				Delisting:               contractInfo[i].DelistingTime.Time(),
 				Delisted:                contractInfo[i].DelistedTime.Time(),
-<<<<<<< HEAD
-				Launch:                  contractInfo[i].LaunchTime.Time(),
-=======
 				Listed:                  contractInfo[i].LaunchTime.Time(),
->>>>>>> dcf98ec7
 			})
 		}
 	case asset.DeliveryFutures:
@@ -1973,10 +1965,7 @@
 					MaximumBaseAmount:       float64(contractInfo[x].OrderSizeMax),
 					PriceStepIncrementSize:  contractInfo[x].OrderPriceRound.Float64(),
 					AmountStepIncrementSize: 1,
-<<<<<<< HEAD
-=======
 					Expiry:                  contractInfo[x].ExpireTime.Time(),
->>>>>>> dcf98ec7
 				})
 			}
 		}
