package gateio

import (
	"context"
	"errors"
	"fmt"
	"math"
	"slices"
	"sort"
	"strconv"
	"strings"
	"time"

	"github.com/shopspring/decimal"
	"github.com/thrasher-corp/gocryptotrader/common"
	"github.com/thrasher-corp/gocryptotrader/common/key"
	"github.com/thrasher-corp/gocryptotrader/config"
	"github.com/thrasher-corp/gocryptotrader/currency"
	"github.com/thrasher-corp/gocryptotrader/exchange/websocket"
	exchange "github.com/thrasher-corp/gocryptotrader/exchanges"
	"github.com/thrasher-corp/gocryptotrader/exchanges/account"
	"github.com/thrasher-corp/gocryptotrader/exchanges/asset"
	"github.com/thrasher-corp/gocryptotrader/exchanges/deposit"
	"github.com/thrasher-corp/gocryptotrader/exchanges/fundingrate"
	"github.com/thrasher-corp/gocryptotrader/exchanges/futures"
	"github.com/thrasher-corp/gocryptotrader/exchanges/kline"
	"github.com/thrasher-corp/gocryptotrader/exchanges/order"
	"github.com/thrasher-corp/gocryptotrader/exchanges/orderbook"
	"github.com/thrasher-corp/gocryptotrader/exchanges/protocol"
	"github.com/thrasher-corp/gocryptotrader/exchanges/request"
	"github.com/thrasher-corp/gocryptotrader/exchanges/subscription"
	"github.com/thrasher-corp/gocryptotrader/exchanges/ticker"
	"github.com/thrasher-corp/gocryptotrader/exchanges/trade"
	"github.com/thrasher-corp/gocryptotrader/log"
	"github.com/thrasher-corp/gocryptotrader/portfolio/withdraw"
	"github.com/thrasher-corp/gocryptotrader/types"
)

// SetDefaults sets default values for the exchange
func (g *Gateio) SetDefaults() {
	g.Name = "GateIO"
	g.Enabled = true
	g.Verbose = true
	g.API.CredentialsValidator.RequiresKey = true
	g.API.CredentialsValidator.RequiresSecret = true

	requestFmt := &currency.PairFormat{Delimiter: currency.UnderscoreDelimiter, Uppercase: true}
	configFmt := &currency.PairFormat{Delimiter: currency.UnderscoreDelimiter, Uppercase: true}
	err := g.SetGlobalPairsManager(requestFmt, configFmt, asset.Spot, asset.CoinMarginedFutures, asset.USDTMarginedFutures, asset.Margin, asset.CrossMargin, asset.DeliveryFutures, asset.Options)
	if err != nil {
		log.Errorln(log.ExchangeSys, err)
	}

	g.Features = exchange.Features{
		CurrencyTranslations: currency.NewTranslations(map[currency.Code]currency.Code{
			currency.NewCode("MBABYDOGE"): currency.BABYDOGE,
		}),
		TradingRequirements: protocol.TradingRequirements{
			SpotMarketOrderAmountPurchaseQuotationOnly: true,
			SpotMarketOrderAmountSellBaseOnly:          true,
		},
		Supports: exchange.FeaturesSupported{
			REST:      true,
			Websocket: true,
			RESTCapabilities: protocol.Features{
				TickerBatching:        true,
				TickerFetching:        true,
				KlineFetching:         true,
				TradeFetching:         true,
				OrderbookFetching:     true,
				AutoPairUpdates:       true,
				AccountInfo:           true,
				GetOrder:              true,
				GetOrders:             true,
				CancelOrders:          true,
				CancelOrder:           true,
				SubmitOrder:           true,
				UserTradeHistory:      true,
				CryptoDeposit:         true,
				CryptoWithdrawal:      true,
				TradeFee:              true,
				CryptoWithdrawalFee:   true,
				MultiChainDeposits:    true,
				MultiChainWithdrawals: true,
				PredictedFundingRate:  true,
				FundingRateFetching:   true,
			},
			WebsocketCapabilities: protocol.Features{
				TickerFetching:         true,
				OrderbookFetching:      true,
				TradeFetching:          true,
				KlineFetching:          true,
				AuthenticatedEndpoints: true,
				MessageCorrelation:     true,
				GetOrder:               true,
				AccountBalance:         true,
				Subscribe:              true,
				Unsubscribe:            true,
			},
			WithdrawPermissions: exchange.AutoWithdrawCrypto |
				exchange.NoFiatWithdrawals,
			Kline: kline.ExchangeCapabilitiesSupported{
				Intervals: true,
			},
			FuturesCapabilities: exchange.FuturesCapabilities{
				FundingRates: true,
				SupportedFundingRateFrequencies: map[kline.Interval]bool{
					kline.FourHour:  true,
					kline.EightHour: true,
				},
				FundingRateBatching: map[asset.Item]bool{
					asset.USDTMarginedFutures: true,
					asset.CoinMarginedFutures: true,
				},
				OpenInterest: exchange.OpenInterestSupport{
					Supported:         true,
					SupportsRestBatch: true,
				},
			},
		},
		Enabled: exchange.FeaturesEnabled{
			AutoPairUpdates: true,
			Kline: kline.ExchangeCapabilitiesEnabled{
				Intervals: kline.DeployExchangeIntervals(
					kline.IntervalCapacity{Interval: kline.HundredMilliseconds},
					kline.IntervalCapacity{Interval: kline.ThousandMilliseconds},
					kline.IntervalCapacity{Interval: kline.TenSecond},
					kline.IntervalCapacity{Interval: kline.ThirtySecond},
					kline.IntervalCapacity{Interval: kline.OneMin},
					kline.IntervalCapacity{Interval: kline.FiveMin},
					kline.IntervalCapacity{Interval: kline.FifteenMin},
					kline.IntervalCapacity{Interval: kline.ThirtyMin},
					kline.IntervalCapacity{Interval: kline.OneHour},
					kline.IntervalCapacity{Interval: kline.TwoHour},
					kline.IntervalCapacity{Interval: kline.FourHour},
					kline.IntervalCapacity{Interval: kline.EightHour},
					kline.IntervalCapacity{Interval: kline.TwelveHour},
					kline.IntervalCapacity{Interval: kline.OneDay},
					kline.IntervalCapacity{Interval: kline.OneWeek},
					kline.IntervalCapacity{Interval: kline.OneMonth},
					kline.IntervalCapacity{Interval: kline.ThreeMonth},
					kline.IntervalCapacity{Interval: kline.SixMonth},
				),
				GlobalResultLimit: 1000,
			},
		},
		Subscriptions: defaultSubscriptions.Clone(),
	}
	g.Requester, err = request.New(g.Name,
		common.NewHTTPClientWithTimeout(exchange.DefaultHTTPTimeout),
		request.WithLimiter(packageRateLimits),
	)
	if err != nil {
		log.Errorln(log.ExchangeSys, err)
	}
	// TODO: Majority of margin REST endpoints are labelled as deprecated on the API docs. These will need to be removed.
	err = g.DisableAssetWebsocketSupport(asset.Margin)
	if err != nil {
		log.Errorln(log.ExchangeSys, err)
	}
	// TODO: Add websocket cross margin support.
	err = g.DisableAssetWebsocketSupport(asset.CrossMargin)
	if err != nil {
		log.Errorln(log.ExchangeSys, err)
	}
	g.API.Endpoints = g.NewEndpoints()
	err = g.API.Endpoints.SetDefaultEndpoints(map[exchange.URL]string{
		exchange.RestSpot:              gateioTradeURL,
		exchange.RestFutures:           gateioFuturesLiveTradingAlternative,
		exchange.RestSpotSupplementary: gateioFuturesTestnetTrading,
		exchange.WebsocketSpot:         gateioWebsocketEndpoint,
	})
	if err != nil {
		log.Errorln(log.ExchangeSys, err)
	}
	g.Websocket = websocket.NewManager()
	g.WebsocketResponseMaxLimit = exchange.DefaultWebsocketResponseMaxLimit
	g.WebsocketResponseCheckTimeout = exchange.DefaultWebsocketResponseCheckTimeout
	g.WebsocketOrderbookBufferLimit = exchange.DefaultWebsocketOrderbookBufferLimit
	g.wsOBUpdateMgr = newWsOBUpdateManager(defaultWSSnapshotSyncDelay)
}

// Setup sets user configuration
func (g *Gateio) Setup(exch *config.Exchange) error {
	err := exch.Validate()
	if err != nil {
		return err
	}
	if !exch.Enabled {
		g.SetEnabled(false)
		return nil
	}
	err = g.SetupDefaults(exch)
	if err != nil {
		return err
	}

	err = g.Websocket.Setup(&websocket.ManagerSetup{
		ExchangeConfig:               exch,
		Features:                     &g.Features.Supports.WebsocketCapabilities,
		FillsFeed:                    g.Features.Enabled.FillsFeed,
		TradeFeed:                    g.Features.Enabled.TradeFeed,
		UseMultiConnectionManagement: true,
		RateLimitDefinitions:         packageRateLimits,
	})
	if err != nil {
		return err
	}
	// Spot connection
	err = g.Websocket.SetupNewConnection(&websocket.ConnectionSetup{
		URL:                      gateioWebsocketEndpoint,
		ResponseCheckTimeout:     exch.WebsocketResponseCheckTimeout,
		ResponseMaxLimit:         exch.WebsocketResponseMaxLimit,
		Handler:                  g.WsHandleSpotData,
		Subscriber:               g.Subscribe,
		Unsubscriber:             g.Unsubscribe,
		GenerateSubscriptions:    g.generateSubscriptionsSpot,
		Connector:                g.WsConnectSpot,
		Authenticate:             g.authenticateSpot,
		MessageFilter:            asset.Spot,
		BespokeGenerateMessageID: g.GenerateWebsocketMessageID,
	})
	if err != nil {
		return err
	}
	// Futures connection - USDT margined
	err = g.Websocket.SetupNewConnection(&websocket.ConnectionSetup{
		URL:                  usdtFuturesWebsocketURL,
		ResponseCheckTimeout: exch.WebsocketResponseCheckTimeout,
		ResponseMaxLimit:     exch.WebsocketResponseMaxLimit,
<<<<<<< HEAD
		Handler: func(ctx context.Context, conn websocket.Connection, incoming []byte) error {
			return g.WsHandleFuturesData(ctx, conn, incoming, asset.Futures)
=======
		Handler: func(ctx context.Context, incoming []byte) error {
			return g.WsHandleFuturesData(ctx, incoming, asset.USDTMarginedFutures)
		},
		Subscriber:   g.FuturesSubscribe,
		Unsubscriber: g.FuturesUnsubscribe,
		GenerateSubscriptions: func() (subscription.List, error) {
			return g.GenerateFuturesDefaultSubscriptions(asset.USDTMarginedFutures)
>>>>>>> 8fa6179f
		},
		Connector:                g.WsFuturesConnect,
		Authenticate:             g.authenticateFutures,
		MessageFilter:            asset.USDTMarginedFutures,
		BespokeGenerateMessageID: g.GenerateWebsocketMessageID,
	})
	if err != nil {
		return err
	}

	// Futures connection - BTC margined
	err = g.Websocket.SetupNewConnection(&websocket.ConnectionSetup{
		URL:                  btcFuturesWebsocketURL,
		ResponseCheckTimeout: exch.WebsocketResponseCheckTimeout,
		ResponseMaxLimit:     exch.WebsocketResponseMaxLimit,
<<<<<<< HEAD
		Handler: func(ctx context.Context, conn websocket.Connection, incoming []byte) error {
			return g.WsHandleFuturesData(ctx, conn, incoming, asset.Futures)
=======
		Handler: func(ctx context.Context, incoming []byte) error {
			return g.WsHandleFuturesData(ctx, incoming, asset.CoinMarginedFutures)
		},
		Subscriber:   g.FuturesSubscribe,
		Unsubscriber: g.FuturesUnsubscribe,
		GenerateSubscriptions: func() (subscription.List, error) {
			return g.GenerateFuturesDefaultSubscriptions(asset.CoinMarginedFutures)
>>>>>>> 8fa6179f
		},
		Connector:                g.WsFuturesConnect,
		MessageFilter:            asset.CoinMarginedFutures,
		BespokeGenerateMessageID: g.GenerateWebsocketMessageID,
	})
	if err != nil {
		return err
	}

	// TODO: Add BTC margined delivery futures.
	// Futures connection - Delivery - USDT margined
	err = g.Websocket.SetupNewConnection(&websocket.ConnectionSetup{
		URL:                  deliveryRealUSDTTradingURL,
		ResponseCheckTimeout: exch.WebsocketResponseCheckTimeout,
		ResponseMaxLimit:     exch.WebsocketResponseMaxLimit,
		Handler: func(ctx context.Context, conn websocket.Connection, incoming []byte) error {
			return g.WsHandleFuturesData(ctx, conn, incoming, asset.DeliveryFutures)
		},
		Subscriber:               g.DeliveryFuturesSubscribe,
		Unsubscriber:             g.DeliveryFuturesUnsubscribe,
		GenerateSubscriptions:    g.GenerateDeliveryFuturesDefaultSubscriptions,
		Connector:                g.WsDeliveryFuturesConnect,
		MessageFilter:            asset.DeliveryFutures,
		BespokeGenerateMessageID: g.GenerateWebsocketMessageID,
	})
	if err != nil {
		return err
	}

	// Futures connection - Options
	return g.Websocket.SetupNewConnection(&websocket.ConnectionSetup{
		URL:                      optionsWebsocketURL,
		ResponseCheckTimeout:     exch.WebsocketResponseCheckTimeout,
		ResponseMaxLimit:         exch.WebsocketResponseMaxLimit,
		Handler:                  g.WsHandleOptionsData,
		Subscriber:               g.OptionsSubscribe,
		Unsubscriber:             g.OptionsUnsubscribe,
		GenerateSubscriptions:    g.GenerateOptionsDefaultSubscriptions,
		Connector:                g.WsOptionsConnect,
		MessageFilter:            asset.Options,
		BespokeGenerateMessageID: g.GenerateWebsocketMessageID,
	})
}

// UpdateTicker updates and returns the ticker for a currency pair
func (g *Gateio) UpdateTicker(ctx context.Context, p currency.Pair, a asset.Item) (*ticker.Price, error) {
	if !g.SupportsAsset(a) {
		return nil, fmt.Errorf("%w asset type: %v", asset.ErrNotSupported, a)
	}
	fPair, err := g.FormatExchangeCurrency(p, a)
	if err != nil {
		return nil, err
	}
	if fPair.IsEmpty() || fPair.Quote.IsEmpty() {
		return nil, currency.ErrCurrencyPairEmpty
	}
	fPair = fPair.Upper()
	var tickerData *ticker.Price
	switch a {
	case asset.Margin, asset.Spot, asset.CrossMargin:
		available, err := g.checkInstrumentAvailabilityInSpot(fPair)
		if err != nil {
			return nil, err
		}
		if a != asset.Spot && !available {
			return nil, fmt.Errorf("%v instrument %v does not have ticker data", a, fPair)
		}
		tickerNew, err := g.GetTicker(ctx, fPair.String(), "")
		if err != nil {
			return nil, err
		}
		tickerData = &ticker.Price{
			Pair:         fPair,
			Low:          tickerNew.Low24H.Float64(),
			High:         tickerNew.High24H.Float64(),
			Bid:          tickerNew.HighestBid.Float64(),
			Ask:          tickerNew.LowestAsk.Float64(),
			Last:         tickerNew.Last.Float64(),
			ExchangeName: g.Name,
			AssetType:    a,
		}
	case asset.USDTMarginedFutures, asset.CoinMarginedFutures, asset.DeliveryFutures:
		settle, err := getSettlementCurrency(fPair, a)
		if err != nil {
			return nil, err
		}
		var tickers []FuturesTicker
		if a == asset.DeliveryFutures {
			tickers, err = g.GetDeliveryFutureTickers(ctx, settle, fPair)
		} else {
			tickers, err = g.GetFuturesTickers(ctx, settle, fPair)
		}
		if err != nil {
			return nil, err
		}
		if len(tickers) != 1 {
			return nil, errNoTickerData
		}
		tickerData = &ticker.Price{
			Pair:         fPair,
			Low:          tickers[0].Low24H.Float64(),
			High:         tickers[0].High24H.Float64(),
			Last:         tickers[0].Last.Float64(),
			Volume:       tickers[0].Volume24HBase.Float64(),
			QuoteVolume:  tickers[0].Volume24HQuote.Float64(),
			ExchangeName: g.Name,
			AssetType:    a,
		}
	case asset.Options:
		var underlying currency.Pair
		var tickers []OptionsTicker
		underlying, err = g.GetUnderlyingFromCurrencyPair(fPair)
		if err != nil {
			return nil, err
		}
		tickers, err = g.GetOptionsTickers(ctx, underlying.String())
		if err != nil {
			return nil, err
		}
		for x := range tickers {
			if !tickers[x].Name.Equal(fPair) {
				continue
			}
			cleanQuote := strings.ReplaceAll(tickers[x].Name.Quote.String(), currency.UnderscoreDelimiter, currency.DashDelimiter)
			tickers[x].Name.Quote = currency.NewCode(cleanQuote)
			tickerData = &ticker.Price{
				Pair:         tickers[x].Name,
				Last:         tickers[x].LastPrice.Float64(),
				Bid:          tickers[x].Bid1Price.Float64(),
				Ask:          tickers[x].Ask1Price.Float64(),
				AskSize:      tickers[x].Ask1Size,
				BidSize:      tickers[x].Bid1Size,
				ExchangeName: g.Name,
				AssetType:    a,
			}
			err = ticker.ProcessTicker(tickerData)
			if err != nil {
				return nil, err
			}
		}
		return ticker.GetTicker(g.Name, fPair, a)
	}
	if err := ticker.ProcessTicker(tickerData); err != nil {
		return nil, err
	}
	return ticker.GetTicker(g.Name, fPair, a)
}

// FetchTradablePairs returns a list of the exchanges tradable pairs
func (g *Gateio) FetchTradablePairs(ctx context.Context, a asset.Item) (currency.Pairs, error) {
	if !g.SupportsAsset(a) {
		return nil, fmt.Errorf("%w asset type: %v", asset.ErrNotSupported, a)
	}
	switch a {
	case asset.Spot:
		tradables, err := g.ListSpotCurrencyPairs(ctx)
		if err != nil {
			return nil, err
		}
		pairs := make([]currency.Pair, 0, len(tradables))
		for x := range tradables {
			if tradables[x].TradeStatus == "untradable" {
				continue
			}
			p := strings.ToUpper(tradables[x].ID)
			if !g.IsValidPairString(p) {
				continue
			}
			cp, err := currency.NewPairFromString(p)
			if err != nil {
				return nil, err
			}
			pairs = append(pairs, cp)
		}
		return pairs, nil
	case asset.Margin, asset.CrossMargin:
		tradables, err := g.GetMarginSupportedCurrencyPairs(ctx)
		if err != nil {
			return nil, err
		}
		pairs := make([]currency.Pair, 0, len(tradables))
		for x := range tradables {
			if tradables[x].Status == 0 {
				continue
			}
			p := strings.ToUpper(tradables[x].Base + currency.UnderscoreDelimiter + tradables[x].Quote)
			if !g.IsValidPairString(p) {
				continue
			}
			cp, err := currency.NewPairFromString(p)
			if err != nil {
				return nil, err
			}
			pairs = append(pairs, cp)
		}
		return pairs, nil
	case asset.CoinMarginedFutures, asset.USDTMarginedFutures:
		settle, err := getSettlementCurrency(currency.EMPTYPAIR, a)
		if err != nil {
			return nil, err
		}
		contracts, err := g.GetAllFutureContracts(ctx, settle)
		if err != nil {
			return nil, err
		}
		pairs := make([]currency.Pair, 0, len(contracts))
		for i := range contracts {
			if contracts[i].InDelisting {
				continue
			}
			p := strings.ToUpper(contracts[i].Name)
			if !g.IsValidPairString(p) {
				continue
			}
			cp, err := currency.NewPairFromString(p)
			if err != nil {
				return nil, err
			}
			pairs = append(pairs, cp)
		}
		return slices.Clip(pairs), nil
	case asset.DeliveryFutures:
		contracts, err := g.GetAllDeliveryContracts(ctx, currency.USDT)
		if err != nil {
			return nil, err
		}
		pairs := make([]currency.Pair, 0, len(contracts))
		for i := range contracts {
			if contracts[i].InDelisting {
				continue
			}
			p := strings.ToUpper(contracts[i].Name)
			if !g.IsValidPairString(p) {
				continue
			}
			cp, err := currency.NewPairFromString(p)
			if err != nil {
				return nil, err
			}
			pairs = append(pairs, cp)
		}
		return slices.Clip(pairs), nil
	case asset.Options:
		underlyings, err := g.GetAllOptionsUnderlyings(ctx)
		if err != nil {
			return nil, err
		}
		var pairs []currency.Pair
		for x := range underlyings {
			contracts, err := g.GetAllContractOfUnderlyingWithinExpiryDate(ctx, underlyings[x].Name, time.Time{})
			if err != nil {
				return nil, err
			}
			for c := range contracts {
				if !g.IsValidPairString(contracts[c].Name) {
					continue
				}
				cp, err := currency.NewPairFromString(strings.ReplaceAll(contracts[c].Name, currency.DashDelimiter, currency.UnderscoreDelimiter))
				if err != nil {
					return nil, err
				}
				cp.Quote = currency.NewCode(strings.ReplaceAll(cp.Quote.String(), currency.UnderscoreDelimiter, currency.DashDelimiter))
				pairs = append(pairs, cp)
			}
		}
		return pairs, nil
	default:
		return nil, fmt.Errorf("%w asset type: %v", asset.ErrNotSupported, a)
	}
}

// UpdateTradablePairs updates the exchanges available pairs and stores
// them in the exchanges config
func (g *Gateio) UpdateTradablePairs(ctx context.Context, forceUpdate bool) error {
	assets := g.GetAssetTypes(false)
	for x := range assets {
		pairs, err := g.FetchTradablePairs(ctx, assets[x])
		if err != nil {
			return err
		}
		if len(pairs) == 0 {
			return errors.New("no tradable pairs found")
		}
		err = g.UpdatePairs(pairs, assets[x], false, forceUpdate)
		if err != nil {
			return err
		}
	}
	return g.EnsureOnePairEnabled()
}

// UpdateTickers updates the ticker for all currency pairs of a given asset type
func (g *Gateio) UpdateTickers(ctx context.Context, a asset.Item) error {
	if !g.SupportsAsset(a) {
		return fmt.Errorf("%w asset type: %v", asset.ErrNotSupported, a)
	}
	switch a {
	case asset.Spot, asset.Margin, asset.CrossMargin:
		tickers, err := g.GetTickers(ctx, currency.EMPTYPAIR.String(), "")
		if err != nil {
			return err
		}
		for x := range tickers {
			var currencyPair currency.Pair
			currencyPair, err = currency.NewPairFromString(tickers[x].CurrencyPair)
			if err != nil {
				return err
			}
			err = ticker.ProcessTicker(&ticker.Price{
				Last:         tickers[x].Last.Float64(),
				High:         tickers[x].High24H.Float64(),
				Low:          tickers[x].Low24H.Float64(),
				Bid:          tickers[x].HighestBid.Float64(),
				Ask:          tickers[x].LowestAsk.Float64(),
				QuoteVolume:  tickers[x].QuoteVolume.Float64(),
				Volume:       tickers[x].BaseVolume.Float64(),
				ExchangeName: g.Name,
				Pair:         currencyPair,
				AssetType:    a,
			})
			if err != nil {
				return err
			}
		}
	case asset.CoinMarginedFutures, asset.USDTMarginedFutures, asset.DeliveryFutures:
		settle, errs := getSettlementCurrency(currency.EMPTYPAIR, a)
		if errs != nil {
			return errs
		}
		var tickers []FuturesTicker
		if a == asset.DeliveryFutures {
			tickers, errs = g.GetDeliveryFutureTickers(ctx, settle, currency.EMPTYPAIR)
		} else {
			tickers, errs = g.GetFuturesTickers(ctx, settle, currency.EMPTYPAIR)
		}
		for i := range tickers {
			currencyPair, err := currency.NewPairFromString(tickers[i].Contract)
			if err != nil {
				errs = common.AppendError(errs, err)
				continue
			}
			if err = ticker.ProcessTicker(&ticker.Price{
				Last:         tickers[i].Last.Float64(),
				High:         tickers[i].High24H.Float64(),
				Low:          tickers[i].Low24H.Float64(),
				Volume:       tickers[i].Volume24H.Float64(),
				QuoteVolume:  tickers[i].Volume24HQuote.Float64(),
				ExchangeName: g.Name,
				Pair:         currencyPair,
				AssetType:    a,
			}); err != nil {
				errs = common.AppendError(errs, err)
			}
		}
		return errs
	case asset.Options:
		pairs, err := g.GetEnabledPairs(a)
		if err != nil {
			return err
		}
		for i := range pairs {
			underlying, err := g.GetUnderlyingFromCurrencyPair(pairs[i])
			if err != nil {
				return err
			}
			tickers, err := g.GetOptionsTickers(ctx, underlying.String())
			if err != nil {
				return err
			}
			for x := range tickers {
				err = ticker.ProcessTicker(&ticker.Price{
					Last:         tickers[x].LastPrice.Float64(),
					Ask:          tickers[x].Ask1Price.Float64(),
					AskSize:      tickers[x].Ask1Size,
					Bid:          tickers[x].Bid1Price.Float64(),
					BidSize:      tickers[x].Bid1Size,
					Pair:         tickers[x].Name,
					ExchangeName: g.Name,
					AssetType:    a,
				})
				if err != nil {
					return err
				}
			}
		}
	default:
		return fmt.Errorf("%w asset type: %v", asset.ErrNotSupported, a)
	}
	return nil
}

// UpdateOrderbook updates and returns the orderbook for a currency pair
func (g *Gateio) UpdateOrderbook(ctx context.Context, p currency.Pair, a asset.Item) (*orderbook.Base, error) {
	return g.UpdateOrderbookWithLimit(ctx, p, a, 0)
}

// UpdateOrderbookWithLimit updates and returns the orderbook for a currency pair with a set orderbook size limit
func (g *Gateio) UpdateOrderbookWithLimit(ctx context.Context, p currency.Pair, a asset.Item, limit uint64) (*orderbook.Base, error) {
	p, err := g.FormatExchangeCurrency(p, a)
	if err != nil {
		return nil, err
	}
	var o *Orderbook
	switch a {
	case asset.Spot, asset.Margin, asset.CrossMargin:
		var available bool
		available, err = g.checkInstrumentAvailabilityInSpot(p)
		if err != nil {
			return nil, err
		}
		if a != asset.Spot && !available {
			return nil, fmt.Errorf("%v instrument %v does not have orderbook data", a, p)
		}
		o, err = g.GetOrderbook(ctx, p.String(), "", limit, true)
	case asset.CoinMarginedFutures, asset.USDTMarginedFutures:
		var settle currency.Code
		settle, err = getSettlementCurrency(p, a)
		if err != nil {
			return nil, err
		}
		o, err = g.GetFuturesOrderbook(ctx, settle, p.String(), "", limit, true)
	case asset.DeliveryFutures:
		o, err = g.GetDeliveryOrderbook(ctx, currency.USDT, "", p, limit, true)
	case asset.Options:
		o, err = g.GetOptionsOrderbook(ctx, p, "", limit, true)
	default:
		return nil, fmt.Errorf("%w %v", asset.ErrNotSupported, a)
	}
	if err != nil {
		return nil, err
	}
	book := &orderbook.Base{
		Exchange:        g.Name,
		Asset:           a,
		VerifyOrderbook: g.CanVerifyOrderbook,
		Pair:            p.Upper(),
		LastUpdateID:    o.ID,
		LastUpdated:     o.Update.Time(),
	}
	book.Bids = make(orderbook.Tranches, len(o.Bids))
	for x := range o.Bids {
		book.Bids[x] = orderbook.Tranche{
			Amount: o.Bids[x].Amount,
			Price:  o.Bids[x].Price.Float64(),
		}
	}
	book.Asks = make(orderbook.Tranches, len(o.Asks))
	for x := range o.Asks {
		book.Asks[x] = orderbook.Tranche{
			Amount: o.Asks[x].Amount,
			Price:  o.Asks[x].Price.Float64(),
		}
	}
	err = book.Process()
	if err != nil {
		return book, err
	}
	return orderbook.Get(g.Name, book.Pair, a)
}

// UpdateAccountInfo retrieves balances for all enabled currencies for the
func (g *Gateio) UpdateAccountInfo(ctx context.Context, a asset.Item) (account.Holdings, error) {
	info := account.Holdings{
		Exchange: g.Name,
		Accounts: []account.SubAccount{{
			AssetType: a,
		}},
	}
	switch a {
	case asset.Spot:
		balances, err := g.GetSpotAccounts(ctx, currency.EMPTYCODE)
		if err != nil {
			return info, err
		}
		currencies := make([]account.Balance, len(balances))
		for i := range balances {
			currencies[i] = account.Balance{
				Currency: currency.NewCode(balances[i].Currency),
				Total:    balances[i].Available.Float64() + balances[i].Locked.Float64(),
				Hold:     balances[i].Locked.Float64(),
				Free:     balances[i].Available.Float64(),
			}
		}
		info.Accounts[0].Currencies = currencies
	case asset.Margin, asset.CrossMargin:
		balances, err := g.GetMarginAccountList(ctx, currency.EMPTYPAIR)
		if err != nil {
			return info, err
		}
		currencies := make([]account.Balance, 0, 2*len(balances))
		for i := range balances {
			currencies = append(currencies,
				account.Balance{
					Currency: currency.NewCode(balances[i].Base.Currency),
					Total:    balances[i].Base.Available.Float64() + balances[i].Base.LockedAmount.Float64(),
					Hold:     balances[i].Base.LockedAmount.Float64(),
					Free:     balances[i].Base.Available.Float64(),
				},
				account.Balance{
					Currency: currency.NewCode(balances[i].Quote.Currency),
					Total:    balances[i].Quote.Available.Float64() + balances[i].Quote.LockedAmount.Float64(),
					Hold:     balances[i].Quote.LockedAmount.Float64(),
					Free:     balances[i].Quote.Available.Float64(),
				})
		}
		info.Accounts[0].Currencies = currencies
	case asset.CoinMarginedFutures, asset.USDTMarginedFutures, asset.DeliveryFutures:
		settle, err := getSettlementCurrency(currency.EMPTYPAIR, a)
		if err != nil {
			return info, err
		}
		var acc *FuturesAccount
		if a == asset.DeliveryFutures {
			acc, err = g.GetDeliveryFuturesAccounts(ctx, settle)
		} else {
			acc, err = g.QueryFuturesAccount(ctx, settle)
		}
		if err != nil {
			return info, err
		}
		info.Accounts[0].Currencies = []account.Balance{{
			Currency: currency.NewCode(acc.Currency),
			Total:    acc.Total.Float64(),
			Hold:     acc.Total.Float64() - acc.Available.Float64(),
			Free:     acc.Available.Float64(),
		}}
	case asset.Options:
		balance, err := g.GetOptionAccounts(ctx)
		if err != nil {
			return info, err
		}
		info.Accounts[0].Currencies = []account.Balance{{
			Currency: currency.NewCode(balance.Currency),
			Total:    balance.Total.Float64(),
			Hold:     balance.Total.Float64() - balance.Available.Float64(),
			Free:     balance.Available.Float64(),
		}}
	default:
		return info, fmt.Errorf("%w asset type: %v", asset.ErrNotSupported, a)
	}
	creds, err := g.GetCredentials(ctx)
	if err == nil {
		err = account.Process(&info, creds)
	}
	return info, err
}

// GetAccountFundingHistory returns funding history, deposits and
// withdrawals
func (g *Gateio) GetAccountFundingHistory(_ context.Context) ([]exchange.FundingHistory, error) {
	return nil, common.ErrFunctionNotSupported
}

// GetWithdrawalsHistory returns previous withdrawals data
func (g *Gateio) GetWithdrawalsHistory(ctx context.Context, c currency.Code, _ asset.Item) ([]exchange.WithdrawalHistory, error) {
	records, err := g.GetWithdrawalRecords(ctx, c, time.Time{}, time.Time{}, 0, 0)
	if err != nil {
		return nil, err
	}
	withdrawalHistories := make([]exchange.WithdrawalHistory, len(records))
	for x := range records {
		withdrawalHistories[x] = exchange.WithdrawalHistory{
			Status:          records[x].Status,
			TransferID:      records[x].ID,
			Currency:        records[x].Currency,
			Amount:          records[x].Amount.Float64(),
			CryptoTxID:      records[x].TransactionID,
			CryptoToAddress: records[x].WithdrawalAddress,
			Timestamp:       records[x].Timestamp.Time(),
		}
	}
	return withdrawalHistories, nil
}

// GetRecentTrades returns the most recent trades for a currency and asset
func (g *Gateio) GetRecentTrades(ctx context.Context, p currency.Pair, a asset.Item) ([]trade.Data, error) {
	p, err := g.FormatExchangeCurrency(p, a)
	if err != nil {
		return nil, err
	}
	var resp []trade.Data
	switch a {
	case asset.Spot, asset.Margin, asset.CrossMargin:
		if p.IsEmpty() {
			return nil, currency.ErrCurrencyPairEmpty
		}
		tradeData, err := g.GetMarketTrades(ctx, p, 0, "", false, time.Time{}, time.Time{}, 0)
		if err != nil {
			return nil, err
		}
		resp = make([]trade.Data, len(tradeData))
		for i := range tradeData {
			side, err := order.StringToOrderSide(tradeData[i].Side)
			if err != nil {
				return nil, err
			}
			resp[i] = trade.Data{
				Exchange:     g.Name,
				TID:          tradeData[i].OrderID,
				CurrencyPair: p,
				AssetType:    a,
				Side:         side,
				Price:        tradeData[i].Price.Float64(),
				Amount:       tradeData[i].Amount.Float64(),
				Timestamp:    tradeData[i].CreateTime.Time(),
			}
		}
	case asset.CoinMarginedFutures, asset.USDTMarginedFutures, asset.DeliveryFutures:
		settle, err := getSettlementCurrency(p, a)
		if err != nil {
			return nil, err
		}
		var futuresTrades []TradingHistoryItem
		if a == asset.DeliveryFutures {
			futuresTrades, err = g.GetDeliveryTradingHistory(ctx, settle, "", p.Upper(), 0, time.Time{}, time.Time{})
		} else {
			futuresTrades, err = g.GetFuturesTradingHistory(ctx, settle, p, 0, 0, "", time.Time{}, time.Time{})
		}
		if err != nil {
			return nil, err
		}
		resp = make([]trade.Data, len(futuresTrades))
		for i := range futuresTrades {
			resp[i] = trade.Data{
				TID:          strconv.FormatInt(futuresTrades[i].ID, 10),
				Exchange:     g.Name,
				CurrencyPair: p,
				AssetType:    a,
				Price:        futuresTrades[i].Price.Float64(),
				Amount:       futuresTrades[i].Size,
				Timestamp:    futuresTrades[i].CreateTime.Time(),
			}
		}
	case asset.Options:
		trades, err := g.GetOptionsTradeHistory(ctx, p.Upper(), "", 0, 0, time.Time{}, time.Time{})
		if err != nil {
			return nil, err
		}
		resp = make([]trade.Data, len(trades))
		for i := range trades {
			resp[i] = trade.Data{
				TID:          strconv.FormatInt(trades[i].ID, 10),
				Exchange:     g.Name,
				CurrencyPair: p,
				AssetType:    a,
				Price:        trades[i].Price.Float64(),
				Amount:       trades[i].Size,
				Timestamp:    trades[i].CreateTime.Time(),
			}
		}
	default:
		return nil, fmt.Errorf("%w asset type: %v", asset.ErrNotSupported, a)
	}
	err = g.AddTradesToBuffer(resp...)
	if err != nil {
		return nil, err
	}
	sort.Sort(trade.ByDate(resp))
	return resp, nil
}

// GetHistoricTrades returns historic trade data within the timeframe provided
func (g *Gateio) GetHistoricTrades(_ context.Context, _ currency.Pair, _ asset.Item, _, _ time.Time) ([]trade.Data, error) {
	return nil, common.ErrFunctionNotSupported
}

// SubmitOrder submits a new order
// TODO: support multiple order types (IOC)
func (g *Gateio) SubmitOrder(ctx context.Context, s *order.Submit) (*order.SubmitResponse, error) {
	err := s.Validate(g.GetTradingRequirements())
	if err != nil {
		return nil, err
	}

	s.Pair, err = g.FormatExchangeCurrency(s.Pair, s.AssetType)
	if err != nil {
		return nil, err
	}
	s.Pair = s.Pair.Upper()

	switch s.AssetType {
	case asset.Spot, asset.Margin, asset.CrossMargin:
		req, err := g.getSpotOrderRequest(s)
		if err != nil {
			return nil, err
		}
		sOrder, err := g.PlaceSpotOrder(ctx, req)
		if err != nil {
			return nil, err
		}
		response, err := s.DeriveSubmitResponse(sOrder.OrderID)
		if err != nil {
			return nil, err
		}
		side, err := order.StringToOrderSide(sOrder.Side)
		if err != nil {
			return nil, err
		}
		response.Side = side
		status, err := order.StringToOrderStatus(sOrder.Status)
		if err != nil {
			return nil, err
		}
		response.Status = status
		response.Fee = sOrder.FeeDeducted.Float64()
		response.FeeAsset = currency.NewCode(sOrder.FeeCurrency)
		response.Pair = s.Pair
		response.Date = sOrder.CreateTime.Time()
		response.ClientOrderID = sOrder.Text
		response.Date = sOrder.CreateTime.Time()
		response.LastUpdated = sOrder.UpdateTime.Time()
		return response, nil
	case asset.CoinMarginedFutures, asset.USDTMarginedFutures, asset.DeliveryFutures:
		// TODO: See https://www.gate.io/docs/developers/apiv4/en/#create-a-futures-order
		//	* iceberg orders
		//	* auto_size (close_long, close_short)
		// 	* stp_act (self trade prevention)
		amountWithDirection, err := getFutureOrderSize(s)
		if err != nil {
			return nil, err
		}
		settle, err := getSettlementCurrency(s.Pair, s.AssetType)
		if err != nil {
			return nil, err
		}
		orderParams := &ContractOrderCreateParams{
			Contract:    s.Pair,
			Size:        amountWithDirection,
			Price:       strconv.FormatFloat(s.Price, 'f', -1, 64), // Cannot be an empty string, requires "0" for market orders.
			Settle:      settle,
			ReduceOnly:  s.ReduceOnly,
			TimeInForce: timeInForceString(s.TimeInForce),
			Text:        s.ClientOrderID,
		}
		var o *Order
		if s.AssetType == asset.DeliveryFutures {
			o, err = g.PlaceDeliveryOrder(ctx, orderParams)
		} else {
			o, err = g.PlaceFuturesOrder(ctx, orderParams)
		}
		if err != nil {
			return nil, err
		}
		resp, err := s.DeriveSubmitResponse(strconv.FormatInt(o.ID, 10))
		if err != nil {
			return nil, err
		}
		if o.Status != statusOpen {
			resp.Status, err = order.StringToOrderStatus(o.FinishAs)
			if err != nil {
				return nil, err
			}
		} else {
			resp.Status = order.Open
		}
		resp.Date = o.CreateTime.Time()
		resp.ClientOrderID = getClientOrderIDFromText(o.Text)
		resp.Amount = math.Abs(o.Size)
		resp.Price = o.OrderPrice.Float64()
		resp.AverageExecutedPrice = o.FillPrice.Float64()
		return resp, nil
	case asset.Options:
		optionOrder, err := g.PlaceOptionOrder(ctx, &OptionOrderParam{
			Contract:   s.Pair.String(),
			OrderSize:  s.Amount,
			Price:      types.Number(s.Price),
			ReduceOnly: s.ReduceOnly,
			Text:       s.ClientOrderID,
		})
		if err != nil {
			return nil, err
		}
		response, err := s.DeriveSubmitResponse(strconv.FormatInt(optionOrder.OptionOrderID, 10))
		if err != nil {
			return nil, err
		}
		status, err := order.StringToOrderStatus(optionOrder.Status)
		if err != nil {
			return nil, err
		}
		response.Status = status
		response.Pair = s.Pair
		response.Date = optionOrder.CreateTime.Time()
		response.ClientOrderID = optionOrder.Text
		return response, nil
	default:
		return nil, fmt.Errorf("%w asset type: %v", asset.ErrNotSupported, s.AssetType)
	}
}

// ModifyOrder will allow of changing orderbook placement and limit to market conversion
func (g *Gateio) ModifyOrder(_ context.Context, _ *order.Modify) (*order.ModifyResponse, error) {
	return nil, common.ErrFunctionNotSupported
}

// CancelOrder cancels an order by its corresponding ID number
func (g *Gateio) CancelOrder(ctx context.Context, o *order.Cancel) error {
	if err := o.Validate(o.StandardCancel()); err != nil {
		return err
	}
	fPair, err := g.FormatExchangeCurrency(o.Pair, o.AssetType)
	if err != nil {
		return err
	}
	switch o.AssetType {
	case asset.Spot, asset.Margin, asset.CrossMargin:
		_, err = g.CancelSingleSpotOrder(ctx, o.OrderID, fPair.String(), o.AssetType == asset.CrossMargin)
	case asset.CoinMarginedFutures, asset.USDTMarginedFutures, asset.DeliveryFutures:
		var settle currency.Code
		if settle, err = getSettlementCurrency(o.Pair, o.AssetType); err == nil {
			if o.AssetType == asset.DeliveryFutures {
				_, err = g.CancelSingleDeliveryOrder(ctx, settle, o.OrderID)
			} else {
				_, err = g.CancelSingleFuturesOrder(ctx, settle, o.OrderID)
			}
		}
	case asset.Options:
		_, err = g.CancelOptionSingleOrder(ctx, o.OrderID)
	default:
		return fmt.Errorf("%w asset type: %v", asset.ErrNotSupported, o.AssetType)
	}
	return err
}

// CancelBatchOrders cancels an orders by their corresponding ID numbers
func (g *Gateio) CancelBatchOrders(ctx context.Context, o []order.Cancel) (*order.CancelBatchResponse, error) {
	response := order.CancelBatchResponse{
		Status: map[string]string{},
	}
	if len(o) == 0 {
		return nil, errors.New("no cancel order passed")
	}
	var err error
	var cancelSpotOrdersParam []CancelOrderByIDParam
	a := o[0].AssetType
	for x := range o {
		o[x].Pair, err = g.FormatExchangeCurrency(o[x].Pair, a)
		if err != nil {
			return nil, err
		}
		o[x].Pair = o[x].Pair.Upper()
		if a != o[x].AssetType {
			return nil, errors.New("cannot cancel orders of different asset types")
		}
		if a == asset.Spot || a == asset.Margin || a == asset.CrossMargin {
			cancelSpotOrdersParam = append(cancelSpotOrdersParam, CancelOrderByIDParam{
				ID:           o[x].OrderID,
				CurrencyPair: o[x].Pair,
			})
			continue
		}
		err = o[x].Validate(o[x].StandardCancel())
		if err != nil {
			return nil, err
		}
	}
	switch a {
	case asset.Spot, asset.Margin, asset.CrossMargin:
		loop := int(math.Ceil(float64(len(cancelSpotOrdersParam)) / 10))
		for count := range loop {
			var input []CancelOrderByIDParam
			if (count + 1) == loop {
				input = cancelSpotOrdersParam[count*10:]
			} else {
				input = cancelSpotOrdersParam[count*10 : (count*10)+10]
			}
			var cancel []CancelOrderByIDResponse
			cancel, err = g.CancelBatchOrdersWithIDList(ctx, input)
			if err != nil {
				return nil, err
			}
			for j := range cancel {
				if cancel[j].Succeeded {
					response.Status[cancel[j].OrderID] = order.Cancelled.String()
				}
			}
		}
	case asset.CoinMarginedFutures, asset.USDTMarginedFutures, asset.DeliveryFutures:
		for i := range o {
			settle, err := getSettlementCurrency(o[i].Pair, a)
			if err != nil {
				return nil, err
			}
			var resp []Order
			if a == asset.DeliveryFutures {
				resp, err = g.CancelMultipleDeliveryOrders(ctx, o[i].Pair, o[i].Side.Lower(), settle)
			} else {
				resp, err = g.CancelMultipleFuturesOpenOrders(ctx, o[i].Pair, o[i].Side.Lower(), settle)
			}
			if err != nil {
				return nil, err
			}
			for j := range resp {
				response.Status[strconv.FormatInt(resp[j].ID, 10)] = resp[j].Status
			}
		}
	case asset.Options:
		for i := range o {
			cancel, err := g.CancelMultipleOptionOpenOrders(ctx, o[i].Pair, o[i].Pair.String(), o[i].Side.Lower())
			if err != nil {
				return nil, err
			}
			for j := range cancel {
				response.Status[strconv.FormatInt(cancel[j].OptionOrderID, 10)] = cancel[j].Status
			}
		}
	default:
		return nil, fmt.Errorf("%w asset type: %v", asset.ErrNotSupported, a)
	}
	return &response, nil
}

// CancelAllOrders cancels all orders associated with a currency pair
func (g *Gateio) CancelAllOrders(ctx context.Context, o *order.Cancel) (order.CancelAllResponse, error) {
	err := o.Validate()
	if err != nil {
		return order.CancelAllResponse{}, err
	}
	var cancelAllOrdersResponse order.CancelAllResponse
	cancelAllOrdersResponse.Status = map[string]string{}
	switch o.AssetType {
	case asset.Spot, asset.Margin, asset.CrossMargin:
		if o.Pair.IsEmpty() {
			return order.CancelAllResponse{}, currency.ErrCurrencyPairEmpty
		}
		var cancel []SpotPriceTriggeredOrder
		cancel, err = g.CancelMultipleSpotOpenOrders(ctx, o.Pair, o.AssetType)
		if err != nil {
			return cancelAllOrdersResponse, err
		}
		for x := range cancel {
			cancelAllOrdersResponse.Status[strconv.FormatInt(cancel[x].AutoOrderID, 10)] = cancel[x].Status
		}
	case asset.CoinMarginedFutures, asset.USDTMarginedFutures, asset.DeliveryFutures:
		if o.Pair.IsEmpty() {
			return cancelAllOrdersResponse, currency.ErrCurrencyPairEmpty
		}
		settle, err := getSettlementCurrency(o.Pair, o.AssetType)
		if err != nil {
			return cancelAllOrdersResponse, err
		}
		var cancel []Order
		if o.AssetType == asset.DeliveryFutures {
			cancel, err = g.CancelMultipleDeliveryOrders(ctx, o.Pair, o.Side.Lower(), settle)
		} else {
			cancel, err = g.CancelMultipleFuturesOpenOrders(ctx, o.Pair, o.Side.Lower(), settle)
		}
		if err != nil {
			return cancelAllOrdersResponse, err
		}
		for f := range cancel {
			cancelAllOrdersResponse.Status[strconv.FormatInt(cancel[f].ID, 10)] = cancel[f].Status
		}
	case asset.Options:
		var underlying currency.Pair
		if !o.Pair.IsEmpty() {
			underlying, err = g.GetUnderlyingFromCurrencyPair(o.Pair)
			if err != nil {
				return cancelAllOrdersResponse, err
			}
		}
		cancel, err := g.CancelMultipleOptionOpenOrders(ctx, o.Pair, underlying.String(), o.Side.Lower())
		if err != nil {
			return cancelAllOrdersResponse, err
		}
		for x := range cancel {
			cancelAllOrdersResponse.Status[strconv.FormatInt(cancel[x].OptionOrderID, 10)] = cancel[x].Status
		}
	default:
		return cancelAllOrdersResponse, fmt.Errorf("%w asset type: %v", asset.ErrNotSupported, o.AssetType)
	}

	return cancelAllOrdersResponse, nil
}

// GetOrderInfo returns order information based on order ID
func (g *Gateio) GetOrderInfo(ctx context.Context, orderID string, pair currency.Pair, a asset.Item) (*order.Detail, error) {
	if err := g.CurrencyPairs.IsAssetEnabled(a); err != nil {
		return nil, err
	}

	pair, err := g.FormatExchangeCurrency(pair, a)
	if err != nil {
		return nil, err
	}
	switch a {
	case asset.Spot, asset.Margin, asset.CrossMargin:
		var spotOrder *SpotOrder
		spotOrder, err = g.GetSpotOrder(ctx, orderID, pair, a)
		if err != nil {
			return nil, err
		}
		var side order.Side
		side, err = order.StringToOrderSide(spotOrder.Side)
		if err != nil {
			return nil, err
		}
		var orderType order.Type
		orderType, err = order.StringToOrderType(spotOrder.Type)
		if err != nil {
			return nil, err
		}
		var orderStatus order.Status
		orderStatus, err = order.StringToOrderStatus(spotOrder.Status)
		if err != nil {
			return nil, err
		}
		return &order.Detail{
			Amount:         spotOrder.Amount.Float64(),
			Exchange:       g.Name,
			OrderID:        spotOrder.OrderID,
			Side:           side,
			Type:           orderType,
			Pair:           pair,
			Cost:           spotOrder.FeeDeducted.Float64(),
			AssetType:      a,
			Status:         orderStatus,
			Price:          spotOrder.Price.Float64(),
			ExecutedAmount: spotOrder.Amount.Float64() - spotOrder.Left.Float64(),
			Date:           spotOrder.CreateTime.Time(),
			LastUpdated:    spotOrder.UpdateTime.Time(),
		}, nil
	case asset.USDTMarginedFutures, asset.CoinMarginedFutures, asset.DeliveryFutures:
		settle, err := getSettlementCurrency(pair, a)
		if err != nil {
			return nil, err
		}
		var fOrder *Order
		if a == asset.DeliveryFutures {
			fOrder, err = g.GetSingleDeliveryOrder(ctx, settle, orderID)
		} else {
			fOrder, err = g.GetSingleFuturesOrder(ctx, settle, orderID)
		}
		if err != nil {
			return nil, err
		}
		orderStatus := order.Open
		if fOrder.Status != statusOpen {
			orderStatus, err = order.StringToOrderStatus(fOrder.FinishAs)
			if err != nil {
				return nil, err
			}
		}
		pair, err = currency.NewPairFromString(fOrder.Contract)
		if err != nil {
			return nil, err
		}

		side, amount, remaining := getSideAndAmountFromSize(fOrder.Size, fOrder.RemainingAmount)
		tif, err := timeInForceFromString(fOrder.TimeInForce)
		if err != nil {
			return nil, err
		}
		return &order.Detail{
			Amount:               amount,
			ExecutedAmount:       amount - remaining,
			RemainingAmount:      remaining,
			Exchange:             g.Name,
			OrderID:              orderID,
			ClientOrderID:        getClientOrderIDFromText(fOrder.Text),
			Status:               orderStatus,
			Price:                fOrder.OrderPrice.Float64(),
			AverageExecutedPrice: fOrder.FillPrice.Float64(),
			Date:                 fOrder.CreateTime.Time(),
			LastUpdated:          fOrder.FinishTime.Time(),
			Pair:                 pair,
			AssetType:            a,
			Type:                 getTypeFromTimeInForce(fOrder.TimeInForce, fOrder.OrderPrice.Float64()),
			TimeInForce:          tif,
			Side:                 side,
		}, nil
	case asset.Options:
		optionOrder, err := g.GetSingleOptionOrder(ctx, orderID)
		if err != nil {
			return nil, err
		}
		orderStatus, err := order.StringToOrderStatus(optionOrder.Status)
		if err != nil {
			return nil, err
		}
		pair, err = currency.NewPairFromString(optionOrder.Contract)
		if err != nil {
			return nil, err
		}
		return &order.Detail{
			Amount:         optionOrder.Size,
			ExecutedAmount: optionOrder.Size - optionOrder.Left,
			Exchange:       g.Name,
			OrderID:        orderID,
			Status:         orderStatus,
			Price:          optionOrder.Price.Float64(),
			Date:           optionOrder.CreateTime.Time(),
			LastUpdated:    optionOrder.FinishTime.Time(),
			Pair:           pair,
			AssetType:      a,
		}, nil
	default:
		return nil, fmt.Errorf("%w asset type: %v", asset.ErrNotSupported, a)
	}
}

// GetDepositAddress returns a deposit address for a specified currency
func (g *Gateio) GetDepositAddress(ctx context.Context, cryptocurrency currency.Code, _, chain string) (*deposit.Address, error) {
	addr, err := g.GenerateCurrencyDepositAddress(ctx, cryptocurrency)
	if err != nil {
		return nil, err
	}
	if chain != "" {
		for x := range addr.MultichainAddresses {
			if addr.MultichainAddresses[x].ObtainFailed == 1 {
				continue
			}
			if addr.MultichainAddresses[x].Chain == chain {
				return &deposit.Address{
					Chain:   addr.MultichainAddresses[x].Chain,
					Address: addr.MultichainAddresses[x].Address,
					Tag:     addr.MultichainAddresses[x].PaymentName,
				}, nil
			}
		}
		return nil, fmt.Errorf("network %s not found", chain)
	}
	return &deposit.Address{
		Address: addr.Address,
		Chain:   chain,
	}, nil
}

// WithdrawCryptocurrencyFunds returns a withdrawal ID when a withdrawal is
// submitted
func (g *Gateio) WithdrawCryptocurrencyFunds(ctx context.Context, withdrawRequest *withdraw.Request) (*withdraw.ExchangeResponse, error) {
	if err := withdrawRequest.Validate(); err != nil {
		return nil, err
	}
	response, err := g.WithdrawCurrency(ctx,
		WithdrawalRequestParam{
			Amount:   types.Number(withdrawRequest.Amount),
			Currency: withdrawRequest.Currency,
			Address:  withdrawRequest.Crypto.Address,
			Chain:    withdrawRequest.Crypto.Chain,
		})
	if err != nil {
		return nil, err
	}
	return &withdraw.ExchangeResponse{
		Name:   response.Chain,
		ID:     response.TransactionID,
		Status: response.Status,
	}, nil
}

// WithdrawFiatFunds returns a withdrawal ID when a withdrawal is submitted
func (g *Gateio) WithdrawFiatFunds(_ context.Context, _ *withdraw.Request) (*withdraw.ExchangeResponse, error) {
	return nil, common.ErrFunctionNotSupported
}

// WithdrawFiatFundsToInternationalBank returns a withdrawal ID when a
// withdrawal is submitted
func (g *Gateio) WithdrawFiatFundsToInternationalBank(_ context.Context, _ *withdraw.Request) (*withdraw.ExchangeResponse, error) {
	return nil, common.ErrFunctionNotSupported
}

// GetFeeByType returns an estimate of fee based on type of transaction
func (g *Gateio) GetFeeByType(ctx context.Context, feeBuilder *exchange.FeeBuilder) (float64, error) {
	if feeBuilder == nil {
		return 0, fmt.Errorf("%T %w", feeBuilder, common.ErrNilPointer)
	}
	if !g.AreCredentialsValid(ctx) && // Todo check connection status
		feeBuilder.FeeType == exchange.CryptocurrencyTradeFee {
		feeBuilder.FeeType = exchange.OfflineTradeFee
	}
	return g.GetFee(ctx, feeBuilder)
}

// GetActiveOrders retrieves any orders that are active/open
func (g *Gateio) GetActiveOrders(ctx context.Context, req *order.MultiOrderRequest) (order.FilteredOrders, error) {
	if err := req.Validate(); err != nil {
		return nil, err
	}
	var orders []order.Detail
	format, err := g.GetPairFormat(req.AssetType, false)
	if err != nil {
		return nil, err
	}
	switch req.AssetType {
	case asset.Spot, asset.Margin, asset.CrossMargin:
		spotOrders, err := g.GetSpotOpenOrders(ctx, 0, 0, req.AssetType == asset.CrossMargin)
		if err != nil {
			return nil, err
		}
		for x := range spotOrders {
			symbol, err := currency.NewPairDelimiter(spotOrders[x].CurrencyPair, format.Delimiter)
			if err != nil {
				return nil, err
			}
			for y := range spotOrders[x].Orders {
				if spotOrders[x].Orders[y].Status != statusOpen {
					continue
				}
				side, err := order.StringToOrderSide(spotOrders[x].Orders[y].Side)
				if err != nil {
					log.Errorf(log.ExchangeSys, "%s %v", g.Name, err)
				}
				oType, err := order.StringToOrderType(spotOrders[x].Orders[y].Type)
				if err != nil {
					return nil, err
				}
				status, err := order.StringToOrderStatus(spotOrders[x].Orders[y].Status)
				if err != nil {
					log.Errorf(log.ExchangeSys, "%s %v", g.Name, err)
				}
				orders = append(orders, order.Detail{
					Side:                 side,
					Type:                 oType,
					Status:               status,
					Pair:                 symbol,
					OrderID:              spotOrders[x].Orders[y].OrderID,
					Amount:               spotOrders[x].Orders[y].Amount.Float64(),
					ExecutedAmount:       spotOrders[x].Orders[y].Amount.Float64() - spotOrders[x].Orders[y].Left.Float64(),
					RemainingAmount:      spotOrders[x].Orders[y].Left.Float64(),
					Price:                spotOrders[x].Orders[y].Price.Float64(),
					AverageExecutedPrice: spotOrders[x].Orders[y].AverageFillPrice.Float64(),
					Date:                 spotOrders[x].Orders[y].CreateTime.Time(),
					LastUpdated:          spotOrders[x].Orders[y].UpdateTime.Time(),
					Exchange:             g.Name,
					AssetType:            req.AssetType,
					ClientOrderID:        spotOrders[x].Orders[y].Text,
					FeeAsset:             currency.NewCode(spotOrders[x].Orders[y].FeeCurrency),
				})
			}
		}
	case asset.CoinMarginedFutures, asset.USDTMarginedFutures, asset.DeliveryFutures:
		settle, err := getSettlementCurrency(currency.EMPTYPAIR, req.AssetType)
		if err != nil {
			return nil, err
		}
		var futuresOrders []Order
		if req.AssetType == asset.DeliveryFutures {
			futuresOrders, err = g.GetDeliveryOrders(ctx, currency.EMPTYPAIR, statusOpen, settle, "", 0, 0, 0)
		} else {
			futuresOrders, err = g.GetFuturesOrders(ctx, currency.EMPTYPAIR, statusOpen, "", settle, 0, 0, 0)
		}
		if err != nil {
			return nil, err
		}
		for i := range futuresOrders {
			pair, err := currency.NewPairFromString(futuresOrders[i].Contract)
			if err != nil {
				return nil, err
			}

			if futuresOrders[i].Status != statusOpen || (len(req.Pairs) > 0 && !req.Pairs.Contains(pair, true)) {
				continue
			}
			side, amount, remaining := getSideAndAmountFromSize(futuresOrders[i].Size, futuresOrders[i].RemainingAmount)
			tif, err := timeInForceFromString(futuresOrders[i].TimeInForce)
			if err != nil {
				return nil, err
			}
			orders = append(orders, order.Detail{
				Status:               order.Open,
				Amount:               amount,
				ContractAmount:       amount,
				Pair:                 pair,
				OrderID:              strconv.FormatInt(futuresOrders[i].ID, 10),
				ClientOrderID:        getClientOrderIDFromText(futuresOrders[i].Text),
				Price:                futuresOrders[i].OrderPrice.Float64(),
				ExecutedAmount:       amount - remaining,
				RemainingAmount:      remaining,
				LastUpdated:          futuresOrders[i].FinishTime.Time(),
				Date:                 futuresOrders[i].CreateTime.Time(),
				Exchange:             g.Name,
				AssetType:            req.AssetType,
				Side:                 side,
				Type:                 order.Limit,
				SettlementCurrency:   settle,
				ReduceOnly:           futuresOrders[i].IsReduceOnly,
				TimeInForce:          tif,
				AverageExecutedPrice: futuresOrders[i].FillPrice.Float64(),
			})
		}
	case asset.Options:
		var optionsOrders []OptionOrderResponse
		optionsOrders, err = g.GetOptionFuturesOrders(ctx, currency.EMPTYPAIR, "", statusOpen, 0, 0, req.StartTime, req.EndTime)
		if err != nil {
			return nil, err
		}
		for i := range optionsOrders {
			var currencyPair currency.Pair
			var status order.Status
			currencyPair, err = currency.NewPairFromString(optionsOrders[i].Contract)
			if err != nil {
				return nil, err
			}
			status, err = order.StringToOrderStatus(optionsOrders[i].Status)
			if err != nil {
				return nil, err
			}
			orders = append(orders, order.Detail{
				Status:          status,
				Amount:          optionsOrders[i].Size,
				Pair:            currencyPair,
				OrderID:         strconv.FormatInt(optionsOrders[i].OptionOrderID, 10),
				Price:           optionsOrders[i].Price.Float64(),
				ExecutedAmount:  optionsOrders[i].Size - optionsOrders[i].Left,
				RemainingAmount: optionsOrders[i].Left,
				LastUpdated:     optionsOrders[i].FinishTime.Time(),
				Date:            optionsOrders[i].CreateTime.Time(),
				Exchange:        g.Name,
				AssetType:       req.AssetType,
				ClientOrderID:   optionsOrders[i].Text,
			})
		}
	default:
		return nil, fmt.Errorf("%w asset type: %v", asset.ErrNotSupported, req.AssetType)
	}
	return req.Filter(g.Name, orders), nil
}

// GetOrderHistory retrieves account order information
// Can Limit response to specific order status
func (g *Gateio) GetOrderHistory(ctx context.Context, req *order.MultiOrderRequest) (order.FilteredOrders, error) {
	if err := req.Validate(); err != nil {
		return nil, err
	}
	var orders []order.Detail
	format, err := g.GetPairFormat(req.AssetType, true)
	if err != nil {
		return nil, err
	}
	switch req.AssetType {
	case asset.Spot, asset.Margin, asset.CrossMargin:
		for x := range req.Pairs {
			fPair := req.Pairs[x].Format(format)
			spotOrders, err := g.GetMySpotTradingHistory(ctx, fPair, req.FromOrderID, 0, 0, req.AssetType == asset.CrossMargin, req.StartTime, req.EndTime)
			if err != nil {
				return nil, err
			}
			for o := range spotOrders {
				var side order.Side
				side, err = order.StringToOrderSide(spotOrders[o].Side)
				if err != nil {
					return nil, err
				}
				detail := order.Detail{
					OrderID:        spotOrders[o].OrderID,
					Amount:         spotOrders[o].Amount.Float64(),
					ExecutedAmount: spotOrders[o].Amount.Float64(),
					Price:          spotOrders[o].Price.Float64(),
					Date:           spotOrders[o].CreateTime.Time(),
					Side:           side,
					Exchange:       g.Name,
					Pair:           fPair,
					AssetType:      req.AssetType,
					Fee:            spotOrders[o].Fee.Float64(),
					FeeAsset:       currency.NewCode(spotOrders[o].FeeCurrency),
				}
				detail.InferCostsAndTimes()
				orders = append(orders, detail)
			}
		}
	case asset.CoinMarginedFutures, asset.USDTMarginedFutures, asset.DeliveryFutures:
		for x := range req.Pairs {
			fPair := req.Pairs[x].Format(format)
			settle, err := getSettlementCurrency(fPair, req.AssetType)
			if err != nil {
				return nil, err
			}
			var futuresOrder []TradingHistoryItem
			if req.AssetType == asset.DeliveryFutures {
				futuresOrder, err = g.GetMyDeliveryTradingHistory(ctx, settle, req.FromOrderID, fPair, 0, 0, 0, "")
			} else {
				futuresOrder, err = g.GetMyFuturesTradingHistory(ctx, settle, "", req.FromOrderID, fPair, 0, 0, 0)
			}
			if err != nil {
				return nil, err
			}
			for o := range futuresOrder {
				detail := order.Detail{
					OrderID:   strconv.FormatInt(futuresOrder[o].ID, 10),
					Amount:    futuresOrder[o].Size,
					Price:     futuresOrder[o].Price.Float64(),
					Date:      futuresOrder[o].CreateTime.Time(),
					Exchange:  g.Name,
					Pair:      fPair,
					AssetType: req.AssetType,
				}
				detail.InferCostsAndTimes()
				orders = append(orders, detail)
			}
		}
	case asset.Options:
		for x := range req.Pairs {
			fPair := req.Pairs[x].Format(format)
			optionOrders, err := g.GetMyOptionsTradingHistory(ctx, fPair.String(), fPair.Upper(), 0, 0, req.StartTime, req.EndTime)
			if err != nil {
				return nil, err
			}
			for o := range optionOrders {
				detail := order.Detail{
					OrderID:   strconv.FormatInt(optionOrders[o].OrderID, 10),
					Amount:    optionOrders[o].Size,
					Price:     optionOrders[o].Price.Float64(),
					Date:      optionOrders[o].CreateTime.Time(),
					Exchange:  g.Name,
					Pair:      fPair,
					AssetType: req.AssetType,
				}
				detail.InferCostsAndTimes()
				orders = append(orders, detail)
			}
		}
	default:
		return nil, fmt.Errorf("%w asset type: %v", asset.ErrNotSupported, req.AssetType)
	}
	return req.Filter(g.Name, orders), nil
}

// GetHistoricCandles returns candles between a time period for a set time interval
func (g *Gateio) GetHistoricCandles(ctx context.Context, pair currency.Pair, a asset.Item, interval kline.Interval, start, end time.Time) (*kline.Item, error) {
	req, err := g.GetKlineRequest(pair, a, interval, start, end, false)
	if err != nil {
		return nil, err
	}
	var listCandlesticks []kline.Candle
	switch a {
	case asset.Spot, asset.Margin, asset.CrossMargin:
		candles, err := g.GetCandlesticks(ctx, req.RequestFormatted, 0, start, end, interval)
		if err != nil {
			return nil, err
		}
		listCandlesticks = make([]kline.Candle, len(candles))
		for i := range candles {
			listCandlesticks[i] = kline.Candle{
				Time:   candles[i].Timestamp,
				Open:   candles[i].OpenPrice,
				High:   candles[i].HighestPrice,
				Low:    candles[i].LowestPrice,
				Close:  candles[i].ClosePrice,
				Volume: candles[i].QuoteCcyVolume,
			}
		}
	case asset.CoinMarginedFutures, asset.USDTMarginedFutures, asset.DeliveryFutures:
		settle, err := getSettlementCurrency(pair, a)
		if err != nil {
			return nil, err
		}
		var candles []FuturesCandlestick
		if a == asset.DeliveryFutures {
			candles, err = g.GetDeliveryFuturesCandlesticks(ctx, settle, req.RequestFormatted.Upper(), start, end, 0, interval)
		} else {
			candles, err = g.GetFuturesCandlesticks(ctx, settle, req.RequestFormatted.String(), start, end, 0, interval)
		}
		if err != nil {
			return nil, err
		}
		listCandlesticks = make([]kline.Candle, len(candles))
		for i := range candles {
			listCandlesticks[i] = kline.Candle{
				Time:   candles[i].Timestamp.Time(),
				Open:   candles[i].OpenPrice.Float64(),
				High:   candles[i].HighestPrice.Float64(),
				Low:    candles[i].LowestPrice.Float64(),
				Close:  candles[i].ClosePrice.Float64(),
				Volume: candles[i].Volume,
			}
		}
	default:
		return nil, fmt.Errorf("%w asset type: %v", asset.ErrNotSupported, a)
	}
	return req.ProcessResponse(listCandlesticks)
}

// GetHistoricCandlesExtended returns candles between a time period for a set time interval
func (g *Gateio) GetHistoricCandlesExtended(ctx context.Context, pair currency.Pair, a asset.Item, interval kline.Interval, start, end time.Time) (*kline.Item, error) {
	req, err := g.GetKlineExtendedRequest(pair, a, interval, start, end)
	if err != nil {
		return nil, err
	}
	candlestickItems := make([]kline.Candle, 0, req.Size())
	for _, r := range req.RangeHolder.Ranges {
		switch a {
		case asset.Spot, asset.Margin, asset.CrossMargin:
			candles, err := g.GetCandlesticks(ctx, req.RequestFormatted, 0, r.Start.Time, r.End.Time, interval)
			if err != nil {
				return nil, err
			}
			for j := range candles {
				candlestickItems = append(candlestickItems, kline.Candle{
					Time:   candles[j].Timestamp,
					Open:   candles[j].OpenPrice,
					High:   candles[j].HighestPrice,
					Low:    candles[j].LowestPrice,
					Close:  candles[j].ClosePrice,
					Volume: candles[j].QuoteCcyVolume,
				})
			}
		case asset.CoinMarginedFutures, asset.USDTMarginedFutures, asset.DeliveryFutures:
			settle, err := getSettlementCurrency(pair, a)
			if err != nil {
				return nil, err
			}
			var candles []FuturesCandlestick
			if a == asset.DeliveryFutures {
				candles, err = g.GetDeliveryFuturesCandlesticks(ctx, settle, req.RequestFormatted.Upper(), r.Start.Time, r.End.Time, 0, interval)
			} else {
				candles, err = g.GetFuturesCandlesticks(ctx, settle, req.RequestFormatted.String(), r.Start.Time, r.End.Time, 0, interval)
			}
			if err != nil {
				return nil, err
			}
			for i := range candles {
				candlestickItems = append(candlestickItems, kline.Candle{
					Time:   candles[i].Timestamp.Time(),
					Open:   candles[i].OpenPrice.Float64(),
					High:   candles[i].HighestPrice.Float64(),
					Low:    candles[i].LowestPrice.Float64(),
					Close:  candles[i].ClosePrice.Float64(),
					Volume: candles[i].Volume,
				})
			}
		default:
			return nil, fmt.Errorf("%w asset type: %v", asset.ErrNotSupported, a)
		}
	}
	return req.ProcessResponse(candlestickItems)
}

// GetAvailableTransferChains returns the available transfer blockchains for the specific
// cryptocurrency
func (g *Gateio) GetAvailableTransferChains(ctx context.Context, cryptocurrency currency.Code) ([]string, error) {
	chains, err := g.ListCurrencyChain(ctx, cryptocurrency.Upper())
	if err != nil {
		return nil, err
	}
	availableChains := make([]string, 0, len(chains))
	for x := range chains {
		if chains[x].IsDisabled == 0 {
			availableChains = append(availableChains, chains[x].Chain)
		}
	}
	return availableChains, nil
}

// ValidateAPICredentials validates current credentials used for wrapper
// functionality
func (g *Gateio) ValidateAPICredentials(ctx context.Context, assetType asset.Item) error {
	_, err := g.UpdateAccountInfo(ctx, assetType)
	return g.CheckTransientError(err)
}

// checkInstrumentAvailabilityInSpot checks whether the instrument is available in the spot exchange
// if so we can use the instrument to retrieve orderbook and ticker information using the spot endpoints.
func (g *Gateio) checkInstrumentAvailabilityInSpot(instrument currency.Pair) (bool, error) {
	availables, err := g.CurrencyPairs.GetPairs(asset.Spot, false)
	if err != nil {
		return false, err
	}
	return availables.Contains(instrument, true), nil
}

// GetFuturesContractDetails returns details about futures contracts
func (g *Gateio) GetFuturesContractDetails(ctx context.Context, a asset.Item) ([]futures.Contract, error) {
	if !a.IsFutures() {
		return nil, futures.ErrNotFuturesAsset
	}
	if !g.SupportsAsset(a) {
		return nil, fmt.Errorf("%w %v", asset.ErrNotSupported, a)
	}
	settle, err := getSettlementCurrency(currency.EMPTYPAIR, a)
	if err != nil {
		return nil, err
	}
	switch a {
	case asset.CoinMarginedFutures, asset.USDTMarginedFutures:
		contracts, err := g.GetAllFutureContracts(ctx, settle)
		if err != nil {
			return nil, err
		}
		resp := make([]futures.Contract, len(contracts))
		for i := range contracts {
			name, err := currency.NewPairFromString(contracts[i].Name)
			if err != nil {
				return nil, err
			}
			contractSettlementType := futures.Linear
			switch {
			case name.Base.Equal(currency.BTC) && settle.Equal(currency.BTC):
				contractSettlementType = futures.Inverse
			case !name.Base.Equal(settle) && !settle.Equal(currency.USDT):
				contractSettlementType = futures.Quanto
			}
			c := futures.Contract{
				Exchange:             g.Name,
				Name:                 name,
				Underlying:           name,
				Asset:                a,
				IsActive:             !contracts[i].InDelisting,
				Type:                 futures.Perpetual,
				SettlementType:       contractSettlementType,
				SettlementCurrencies: currency.Currencies{settle},
				Multiplier:           contracts[i].QuantoMultiplier.Float64(),
				MaxLeverage:          contracts[i].LeverageMax.Float64(),
			}
			c.LatestRate = fundingrate.Rate{
				Time: contracts[i].FundingNextApply.Time().Add(-time.Duration(contracts[i].FundingInterval) * time.Second),
				Rate: contracts[i].FundingRate.Decimal(),
			}
			resp[i] = c
		}
		return resp, nil
	case asset.DeliveryFutures:
		contracts, err := g.GetAllDeliveryContracts(ctx, settle)
		if err != nil {
			return nil, err
		}
		resp := make([]futures.Contract, len(contracts))
		for i := range contracts {
			name, err := currency.NewPairFromString(contracts[i].Name)
			if err != nil {
				return nil, err
			}
			underlying, err := currency.NewPairFromString(contracts[i].Underlying)
			if err != nil {
				return nil, err
			}
			// no start information, inferring it based on contract type
			// gateio also reuses contracts for kline data, cannot use a lookup to see the first trade
			var s time.Time
			e := contracts[i].ExpireTime.Time()
			ct := futures.LongDated
			switch contracts[i].Cycle {
			case "WEEKLY":
				ct = futures.Weekly
				s = e.Add(-kline.OneWeek.Duration())
			case "BI-WEEKLY":
				ct = futures.Fortnightly
				s = e.Add(-kline.TwoWeek.Duration())
			case "QUARTERLY":
				ct = futures.Quarterly
				s = e.Add(-kline.ThreeMonth.Duration())
			case "BI-QUARTERLY":
				ct = futures.HalfYearly
				s = e.Add(-kline.SixMonth.Duration())
			}
			resp[i] = futures.Contract{
				Exchange:             g.Name,
				Name:                 name,
				Underlying:           underlying,
				Asset:                a,
				StartDate:            s,
				EndDate:              e,
				SettlementType:       futures.Linear,
				IsActive:             !contracts[i].InDelisting,
				Type:                 ct,
				SettlementCurrencies: currency.Currencies{settle},
				MarginCurrency:       currency.Code{},
				Multiplier:           contracts[i].QuantoMultiplier.Float64(),
				MaxLeverage:          contracts[i].LeverageMax.Float64(),
			}
		}
		return resp, nil
	}
	return nil, fmt.Errorf("%w %v", asset.ErrNotSupported, a)
}

// UpdateOrderExecutionLimits sets exchange executions for a required asset type
func (g *Gateio) UpdateOrderExecutionLimits(ctx context.Context, a asset.Item) error {
	if !g.SupportsAsset(a) {
		return fmt.Errorf("%s %w", a, asset.ErrNotSupported)
	}

	var limits []order.MinMaxLevel
	switch a {
	case asset.Spot:
		pairsData, err := g.ListSpotCurrencyPairs(ctx)
		if err != nil {
			return err
		}

		limits = make([]order.MinMaxLevel, 0, len(pairsData))
		for i := range pairsData {
			if pairsData[i].TradeStatus == "untradable" {
				continue
			}
			pair, err := g.MatchSymbolWithAvailablePairs(pairsData[i].ID, a, true)
			if err != nil {
				return err
			}

			// Minimum base amounts are not always provided this will default to
			// precision for base deployment. This can't be done for quote.
			minBaseAmount := pairsData[i].MinBaseAmount.Float64()
			if minBaseAmount == 0 {
				minBaseAmount = math.Pow10(-int(pairsData[i].AmountPrecision))
			}

			limits = append(limits, order.MinMaxLevel{
				Asset:                   a,
				Pair:                    pair,
				QuoteStepIncrementSize:  math.Pow10(-int(pairsData[i].Precision)),
				AmountStepIncrementSize: math.Pow10(-int(pairsData[i].AmountPrecision)),
				MinimumBaseAmount:       minBaseAmount,
				MinimumQuoteAmount:      pairsData[i].MinQuoteAmount.Float64(),
			})
		}
	default:
		// TODO: Add in other assets
		return fmt.Errorf("%s %w", a, common.ErrNotYetImplemented)
	}

	return g.LoadLimits(limits)
}

// GetHistoricalFundingRates returns historical funding rates for a futures contract
func (g *Gateio) GetHistoricalFundingRates(ctx context.Context, r *fundingrate.HistoricalRatesRequest) (*fundingrate.HistoricalRates, error) {
	if r == nil {
		return nil, fmt.Errorf("%w LatestRateRequest", common.ErrNilPointer)
	}
	if r.Asset != asset.CoinMarginedFutures && r.Asset != asset.USDTMarginedFutures {
		return nil, fmt.Errorf("%w %v", asset.ErrNotSupported, r.Asset)
	}

	if r.Pair.IsEmpty() {
		return nil, currency.ErrCurrencyPairEmpty
	}

	if !r.StartDate.IsZero() && !r.EndDate.IsZero() {
		if err := common.StartEndTimeCheck(r.StartDate, r.EndDate); err != nil {
			return nil, err
		}
	}

	// NOTE: Opted to fail here as a misconfigured request will result in
	// {"label":"CONTRACT_NOT_FOUND"} and rather not mutate request using
	// quote currency as the settlement currency.
	if r.PaymentCurrency.IsEmpty() {
		return nil, fundingrate.ErrPaymentCurrencyCannotBeEmpty
	}

	if r.IncludePayments {
		return nil, fmt.Errorf("include payments %w", common.ErrNotYetImplemented)
	}

	if r.IncludePredictedRate {
		return nil, fmt.Errorf("include predicted rate %w", common.ErrNotYetImplemented)
	}

	fPair, err := g.FormatExchangeCurrency(r.Pair, r.Asset)
	if err != nil {
		return nil, err
	}

	records, err := g.GetFutureFundingRates(ctx, r.PaymentCurrency, fPair, 1000)
	if err != nil {
		return nil, err
	}

	if len(records) == 0 {
		return nil, fundingrate.ErrNoFundingRatesFound
	}

	if !r.StartDate.IsZero() && !r.RespectHistoryLimits && r.StartDate.Before(records[len(records)-1].Timestamp.Time()) {
		return nil, fmt.Errorf("%w start date requested: %v last returned record: %v", fundingrate.ErrFundingRateOutsideLimits, r.StartDate, records[len(records)-1].Timestamp.Time())
	}

	fundingRates := make([]fundingrate.Rate, 0, len(records))
	for i := range records {
		if (!r.EndDate.IsZero() && r.EndDate.Before(records[i].Timestamp.Time())) ||
			(!r.StartDate.IsZero() && r.StartDate.After(records[i].Timestamp.Time())) {
			continue
		}

		fundingRates = append(fundingRates, fundingrate.Rate{
			Rate: decimal.NewFromFloat(records[i].Rate.Float64()),
			Time: records[i].Timestamp.Time(),
		})
	}

	if len(fundingRates) == 0 {
		return nil, fundingrate.ErrNoFundingRatesFound
	}

	return &fundingrate.HistoricalRates{
		Exchange:        g.Name,
		Asset:           r.Asset,
		Pair:            r.Pair,
		FundingRates:    fundingRates,
		StartDate:       fundingRates[len(fundingRates)-1].Time,
		EndDate:         fundingRates[0].Time,
		LatestRate:      fundingRates[0],
		PaymentCurrency: r.PaymentCurrency,
	}, nil
}

// GetLatestFundingRates returns the latest funding rates data
func (g *Gateio) GetLatestFundingRates(ctx context.Context, r *fundingrate.LatestRateRequest) ([]fundingrate.LatestRateResponse, error) {
	if r == nil {
		return nil, fmt.Errorf("%w LatestRateRequest", common.ErrNilPointer)
	}
	if r.Asset != asset.CoinMarginedFutures && r.Asset != asset.USDTMarginedFutures {
		return nil, fmt.Errorf("%w %v", asset.ErrNotSupported, r.Asset)
	}

	settle, err := getSettlementCurrency(r.Pair, r.Asset)
	if err != nil {
		return nil, err
	}

	if !r.Pair.IsEmpty() {
		fPair, err := g.FormatExchangeCurrency(r.Pair, r.Asset)
		if err != nil {
			return nil, err
		}
		contract, err := g.GetFuturesContract(ctx, settle, fPair.String())
		if err != nil {
			return nil, err
		}
		return []fundingrate.LatestRateResponse{
			contractToFundingRate(g.Name, r.Asset, fPair, contract, r.IncludePredictedRate),
		}, nil
	}

	pairs, err := g.GetEnabledPairs(r.Asset)
	if err != nil {
		return nil, err
	}

	contracts, err := g.GetAllFutureContracts(ctx, settle)
	if err != nil {
		return nil, err
	}
	resp := make([]fundingrate.LatestRateResponse, 0, len(contracts))
	for i := range contracts {
		p := strings.ToUpper(contracts[i].Name)
		if !g.IsValidPairString(p) {
			continue
		}
		cp, err := currency.NewPairFromString(p)
		if err != nil {
			return nil, err
		}
		if !pairs.Contains(cp, false) {
			continue
		}
		resp = append(resp, contractToFundingRate(g.Name, r.Asset, cp, &contracts[i], r.IncludePredictedRate))
	}

	return slices.Clip(resp), nil
}

func contractToFundingRate(name string, item asset.Item, fPair currency.Pair, contract *FuturesContract, includeUpcomingRate bool) fundingrate.LatestRateResponse {
	resp := fundingrate.LatestRateResponse{
		Exchange: name,
		Asset:    item,
		Pair:     fPair,
		LatestRate: fundingrate.Rate{
			Time: contract.FundingNextApply.Time().Add(-time.Duration(contract.FundingInterval) * time.Second),
			Rate: contract.FundingRate.Decimal(),
		},
		TimeOfNextRate: contract.FundingNextApply.Time(),
		TimeChecked:    time.Now(),
	}
	if includeUpcomingRate {
		resp.PredictedUpcomingRate = fundingrate.Rate{
			Time: contract.FundingNextApply.Time(),
			Rate: contract.FundingRateIndicative.Decimal(),
		}
	}
	return resp
}

// IsPerpetualFutureCurrency ensures a given asset and currency is a perpetual future
func (g *Gateio) IsPerpetualFutureCurrency(a asset.Item, _ currency.Pair) (bool, error) {
	return a == asset.CoinMarginedFutures || a == asset.USDTMarginedFutures, nil
}

// GetOpenInterest returns the open interest rate for a given asset pair
// If no pairs are provided, all enabled assets and pairs will be used
// If keys are provided, those asset pairs only need to be available, not enabled
func (g *Gateio) GetOpenInterest(ctx context.Context, keys ...key.PairAsset) ([]futures.OpenInterest, error) {
	var errs error
	resp := make([]futures.OpenInterest, 0, len(keys))
	assets := asset.Items{}
	if len(keys) == 0 {
		assets = asset.Items{asset.DeliveryFutures, asset.CoinMarginedFutures, asset.USDTMarginedFutures}
	} else {
		for _, k := range keys {
			if !slices.Contains(assets, k.Asset) {
				assets = append(assets, k.Asset)
			}
		}
	}
	for _, a := range assets {
		var p currency.Pair
		if len(keys) == 1 && a == keys[0].Asset {
			if p, errs = g.MatchSymbolWithAvailablePairs(keys[0].Pair().String(), a, false); errs != nil {
				return nil, errs
			}
		}
		contracts, err := g.getOpenInterestContracts(ctx, a, p)
		if err != nil {
			errs = common.AppendError(errs, fmt.Errorf("%w fetching %s", err, a))
			continue
		}
		for _, c := range contracts {
			if p.IsEmpty() { // If not exactly one key provided
				p, err = g.MatchSymbolWithAvailablePairs(c.contractName(), a, true)
				if err != nil && !errors.Is(err, currency.ErrPairNotFound) {
					errs = common.AppendError(errs, fmt.Errorf("%w from %s contract %s", err, a, c.contractName()))
					continue
				}
				if len(keys) == 0 { // No keys: All enabled pairs
					if enabled, err := g.IsPairEnabled(p, a); err != nil {
						errs = common.AppendError(errs, fmt.Errorf("%w: %s %s", err, a, p))
						continue
					} else if !enabled {
						continue
					}
				} else { // More than one key; Any available pair
					if !slices.ContainsFunc(keys, func(k key.PairAsset) bool { return a == k.Asset && k.Pair().Equal(p) }) {
						continue
					}
				}
			}
			resp = append(resp, futures.OpenInterest{
				Key: key.ExchangePairAsset{
					Exchange: g.Name,
					Base:     p.Base.Item,
					Quote:    p.Quote.Item,
					Asset:    a,
				},
				OpenInterest: c.openInterest(),
			})
		}
	}
	return slices.Clip(resp), errs
}

type openInterestContract interface {
	openInterest() float64
	contractName() string
}

func (c *FuturesContract) openInterest() float64 {
	i := float64(c.PositionSize) * c.IndexPrice.Float64()
	if q := c.QuantoMultiplier.Float64(); q != 0 {
		i *= q
	}
	return i
}

func (c *FuturesContract) contractName() string {
	return c.Name
}

func (c *DeliveryContract) openInterest() float64 {
	return c.QuantoMultiplier.Float64() * float64(c.PositionSize) * c.IndexPrice.Float64()
}

func (c *DeliveryContract) contractName() string {
	return c.Name
}

func (g *Gateio) getOpenInterestContracts(ctx context.Context, a asset.Item, p currency.Pair) ([]openInterestContract, error) {
	settle, err := getSettlementCurrency(p, a)
	if err != nil {
		return nil, err
	}
	if a == asset.DeliveryFutures {
		if p != currency.EMPTYPAIR {
			d, err := g.GetDeliveryContract(ctx, settle, p)
			return []openInterestContract{d}, err
		}
		d, err := g.GetAllDeliveryContracts(ctx, settle)
		contracts := make([]openInterestContract, len(d))
		for i := range d {
			contracts[i] = &d[i]
		}
		return contracts, err
	}
	if p != currency.EMPTYPAIR {
		contract, err := g.GetFuturesContract(ctx, settle, p.String())
		return []openInterestContract{contract}, err
	}
	fc, err := g.GetAllFutureContracts(ctx, settle)
	contracts := make([]openInterestContract, len(fc))
	for i := range fc {
		contracts[i] = &fc[i]
	}
	return contracts, err
}

// getClientOrderIDFromText returns the client order ID from the text response
func getClientOrderIDFromText(text string) string {
	if strings.HasPrefix(text, "t-") {
		return text
	}
	return ""
}

// getTypeFromTimeInForce returns the order type and if the order is post only
func getTypeFromTimeInForce(tif string, price float64) (orderType order.Type) {
	switch tif {
	case iocTIF, fokTIF:
		return order.Market
	case pocTIF, gtcTIF:
		return order.Limit
	default:
		if price == 0 {
			return order.Market
		}
		return order.Limit
	}
}

// getSideAndAmountFromSize returns the order side, amount and remaining amounts
func getSideAndAmountFromSize(size, left float64) (side order.Side, amount, remaining float64) {
	if size < 0 {
		return order.Short, math.Abs(size), math.Abs(left)
	}
	return order.Long, size, left
}

// getFutureOrderSize sets the amount to a negative value if shorting.
func getFutureOrderSize(s *order.Submit) (float64, error) {
	switch {
	case s.Side.IsLong():
		return s.Amount, nil
	case s.Side.IsShort():
		return -s.Amount, nil
	default:
		return 0, order.ErrSideIsInvalid
	}
}

// GetCurrencyTradeURL returns the URL to the exchange's trade page for the given asset and currency pair
func (g *Gateio) GetCurrencyTradeURL(_ context.Context, a asset.Item, cp currency.Pair) (string, error) {
	_, err := g.CurrencyPairs.IsPairEnabled(cp, a)
	if err != nil {
		return "", err
	}
	cp.Delimiter = currency.UnderscoreDelimiter
	switch a {
	case asset.Spot, asset.CrossMargin, asset.Margin:
		return tradeBaseURL + "trade/" + cp.Upper().String(), nil
	case asset.CoinMarginedFutures, asset.USDTMarginedFutures, asset.DeliveryFutures:
		settle, err := getSettlementCurrency(cp, a)
		if err != nil {
			return "", err
		}
		if a == asset.DeliveryFutures {
			return tradeBaseURL + "futures-delivery/" + settle.String() + "/" + cp.Upper().String(), nil
		}
		return tradeBaseURL + futuresPath + settle.String() + "/" + cp.Upper().String(), nil
	default:
		return "", fmt.Errorf("%w %v", asset.ErrNotSupported, a)
	}
}

// WebsocketSubmitOrder submits an order to the exchange
// NOTE: Regarding spot orders, fee is applied to purchased currency.
func (g *Gateio) WebsocketSubmitOrder(ctx context.Context, s *order.Submit) (*order.SubmitResponse, error) {
	err := s.Validate(g.GetTradingRequirements())
	if err != nil {
		return nil, err
	}

	s.Pair, err = g.FormatExchangeCurrency(s.Pair, s.AssetType)
	if err != nil {
		return nil, err
	}
	s.Pair = s.Pair.Upper()

	switch s.AssetType {
	case asset.Spot:
		req, err := g.getSpotOrderRequest(s)
		if err != nil {
			return nil, err
		}

		resp, err := g.WebsocketSpotSubmitOrder(ctx, req)
		if err != nil {
			return nil, err
		}
		return g.deriveSpotWebsocketOrderResponse(resp)
	case asset.CoinMarginedFutures, asset.USDTMarginedFutures:
		amountWithDirection, err := getFutureOrderSize(s)
		if err != nil {
			return nil, err
		}

		resp, err := g.WebsocketFuturesSubmitOrder(ctx, s.AssetType, &ContractOrderCreateParams{
			Contract:    s.Pair,
			Size:        amountWithDirection,
			Price:       strconv.FormatFloat(s.Price, 'f', -1, 64),
			ReduceOnly:  s.ReduceOnly,
			TimeInForce: timeInForceString(s.TimeInForce),
			Text:        s.ClientOrderID,
		})
		if err != nil {
			return nil, err
		}
		return g.deriveFuturesWebsocketOrderResponse(resp)
	default:
		return nil, common.ErrNotYetImplemented
	}
}

// timeInForceString returns the most relevant time-in-force exchange string for a TimeInForce
// Any TIF value that is combined with POC, IOC or FOK will just return that
// Otherwise the lowercase representation is returned
func timeInForceString(tif order.TimeInForce) string {
	switch {
	case tif.Is(order.PostOnly):
		return "poc"
	case tif.Is(order.ImmediateOrCancel):
		return iocTIF
	case tif.Is(order.FillOrKill):
		return fokTIF
	case tif.Is(order.GoodTillCancel):
		return gtcTIF
	default:
		return tif.Lower()
	}
}

func (g *Gateio) deriveSpotWebsocketOrderResponse(responses *WebsocketOrderResponse) (*order.SubmitResponse, error) {
	resp, err := g.deriveSpotWebsocketOrderResponses([]*WebsocketOrderResponse{responses})
	if err != nil {
		return nil, err
	}
	return resp[0], nil
}

// deriveSpotWebsocketOrderResponses returns the order submission responses for spot
func (g *Gateio) deriveSpotWebsocketOrderResponses(responses []*WebsocketOrderResponse) ([]*order.SubmitResponse, error) {
	if len(responses) == 0 {
		return nil, common.ErrNoResponse
	}

	out := make([]*order.SubmitResponse, 0, len(responses))
	for _, resp := range responses {
		side, err := order.StringToOrderSide(resp.Side)
		if err != nil {
			return nil, err
		}
		status := order.Open
		if resp.FinishAs != "" && resp.FinishAs != statusOpen {
			status, err = order.StringToOrderStatus(resp.FinishAs)
			if err != nil {
				return nil, err
			}
		}
		oType, err := order.StringToOrderType(resp.Type)
		if err != nil {
			return nil, err
		}

		var cost float64
		var purchased float64
		if resp.AverageDealPrice != 0 {
			if side.IsLong() {
				cost = resp.FilledTotal.Float64()
				purchased = resp.FilledTotal.Decimal().Div(resp.AverageDealPrice.Decimal()).InexactFloat64()
			} else {
				cost = resp.Amount.Float64()
				purchased = resp.FilledTotal.Float64()
			}
		}
		tif, err := order.StringToTimeInForce(resp.TimeInForce)
		if err != nil {
			return nil, err
		}
		out = append(out, &order.SubmitResponse{
			Exchange:             g.Name,
			OrderID:              resp.ID,
			AssetType:            resp.Account,
			Pair:                 resp.CurrencyPair,
			ClientOrderID:        resp.Text,
			Date:                 resp.CreateTimeMs.Time(),
			LastUpdated:          resp.UpdateTimeMs.Time(),
			RemainingAmount:      resp.Left.Float64(),
			Amount:               resp.Amount.Float64(),
			Price:                resp.Price.Float64(),
			AverageExecutedPrice: resp.AverageDealPrice.Float64(),
			Type:                 oType,
			Side:                 side,
			Status:               status,
			TimeInForce:          tif,
			Cost:                 cost,
			Purchased:            purchased,
			Fee:                  resp.Fee.Float64(),
			FeeAsset:             resp.FeeCurrency,
		})
	}
	return out, nil
}

func (g *Gateio) deriveFuturesWebsocketOrderResponse(responses *WebsocketFuturesOrderResponse) (*order.SubmitResponse, error) {
	resp, err := g.deriveFuturesWebsocketOrderResponses([]*WebsocketFuturesOrderResponse{responses})
	if err != nil {
		return nil, err
	}
	return resp[0], nil
}

// deriveFuturesWebsocketOrderResponses returns the order submission responses for futures
func (g *Gateio) deriveFuturesWebsocketOrderResponses(responses []*WebsocketFuturesOrderResponse) ([]*order.SubmitResponse, error) {
	if len(responses) == 0 {
		return nil, common.ErrNoResponse
	}

	out := make([]*order.SubmitResponse, 0, len(responses))
	for _, resp := range responses {
		status := order.Open
		if resp.FinishAs != "" && resp.FinishAs != statusOpen {
			var err error
			status, err = order.StringToOrderStatus(resp.FinishAs)
			if err != nil {
				return nil, err
			}
		}

		oType := order.Market
		if resp.Price != 0 {
			oType = order.Limit
		}

		side := order.Long
		if resp.Size < 0 {
			side = order.Short
		}

		var clientOrderID string
		if resp.Text != "" && strings.HasPrefix(resp.Text, "t-") {
			clientOrderID = resp.Text
		}
		tif, err := order.StringToTimeInForce(resp.TimeInForce)
		if err != nil {
			return nil, err
		}
		out = append(out, &order.SubmitResponse{
			Exchange:             g.Name,
			OrderID:              strconv.FormatInt(resp.ID, 10),
			AssetType:            asset.Futures,
			Pair:                 resp.Contract,
			ClientOrderID:        clientOrderID,
			Date:                 resp.CreateTime.Time(),
			LastUpdated:          resp.UpdateTime.Time(),
			RemainingAmount:      math.Abs(resp.Left),
			Amount:               math.Abs(resp.Size),
			Price:                resp.Price.Float64(),
			AverageExecutedPrice: resp.FillPrice.Float64(),
			Type:                 oType,
			Side:                 side,
			Status:               status,
			TimeInForce:          tif,
			ReduceOnly:           resp.IsReduceOnly,
		})
	}
	return out, nil
}

func (g *Gateio) getSpotOrderRequest(s *order.Submit) (*CreateOrderRequest, error) {
	switch {
	case s.Side.IsLong():
		s.Side = order.Buy
	case s.Side.IsShort():
		s.Side = order.Sell
	default:
		return nil, order.ErrSideIsInvalid
	}

	var timeInForce string
	switch s.TimeInForce {
	case order.ImmediateOrCancel, order.FillOrKill, order.GoodTillCancel:
		timeInForce = s.TimeInForce.Lower()
	case order.PostOnly:
		timeInForce = "poc"
	}

	return &CreateOrderRequest{
		Side:         s.Side.Lower(),
		Type:         s.Type.Lower(),
		Account:      g.assetTypeToString(s.AssetType),
		Amount:       types.Number(s.GetTradeAmount(g.GetTradingRequirements())),
		Price:        types.Number(s.Price),
		CurrencyPair: s.Pair,
		Text:         s.ClientOrderID,
		TimeInForce:  timeInForce,
	}, nil
}

func getSettlementCurrency(p currency.Pair, a asset.Item) (currency.Code, error) {
	switch a {
	case asset.DeliveryFutures:
		return currency.USDT, nil
	case asset.USDTMarginedFutures:
		if p.IsEmpty() || p.Quote.Equal(currency.USDT) {
			return currency.USDT, nil
		}
		return currency.EMPTYCODE, fmt.Errorf("%w %s %s", errInvalidSettlementQuote, a, p)
	case asset.CoinMarginedFutures:
		if !p.IsEmpty() {
			if !p.Base.Equal(currency.BTC) { // Only BTC endpoint currently available
				return currency.EMPTYCODE, fmt.Errorf("%w %s %s", errInvalidSettlementBase, a, p)
			}
			if !p.Quote.Equal(currency.USD) { // We expect all Coin-M to be quoted in USD
				return currency.EMPTYCODE, fmt.Errorf("%w %s %s", errInvalidSettlementQuote, a, p)
			}
		}
		return currency.BTC, nil
	}
	return currency.EMPTYCODE, fmt.Errorf("%w: %s", asset.ErrNotSupported, a)
}<|MERGE_RESOLUTION|>--- conflicted
+++ resolved
@@ -228,18 +228,13 @@
 		URL:                  usdtFuturesWebsocketURL,
 		ResponseCheckTimeout: exch.WebsocketResponseCheckTimeout,
 		ResponseMaxLimit:     exch.WebsocketResponseMaxLimit,
-<<<<<<< HEAD
 		Handler: func(ctx context.Context, conn websocket.Connection, incoming []byte) error {
-			return g.WsHandleFuturesData(ctx, conn, incoming, asset.Futures)
-=======
-		Handler: func(ctx context.Context, incoming []byte) error {
-			return g.WsHandleFuturesData(ctx, incoming, asset.USDTMarginedFutures)
+			return g.WsHandleFuturesData(ctx, conn, incoming, asset.USDTMarginedFutures)
 		},
 		Subscriber:   g.FuturesSubscribe,
 		Unsubscriber: g.FuturesUnsubscribe,
 		GenerateSubscriptions: func() (subscription.List, error) {
 			return g.GenerateFuturesDefaultSubscriptions(asset.USDTMarginedFutures)
->>>>>>> 8fa6179f
 		},
 		Connector:                g.WsFuturesConnect,
 		Authenticate:             g.authenticateFutures,
@@ -255,18 +250,13 @@
 		URL:                  btcFuturesWebsocketURL,
 		ResponseCheckTimeout: exch.WebsocketResponseCheckTimeout,
 		ResponseMaxLimit:     exch.WebsocketResponseMaxLimit,
-<<<<<<< HEAD
 		Handler: func(ctx context.Context, conn websocket.Connection, incoming []byte) error {
-			return g.WsHandleFuturesData(ctx, conn, incoming, asset.Futures)
-=======
-		Handler: func(ctx context.Context, incoming []byte) error {
-			return g.WsHandleFuturesData(ctx, incoming, asset.CoinMarginedFutures)
+			return g.WsHandleFuturesData(ctx, conn, incoming, asset.CoinMarginedFutures)
 		},
 		Subscriber:   g.FuturesSubscribe,
 		Unsubscriber: g.FuturesUnsubscribe,
 		GenerateSubscriptions: func() (subscription.List, error) {
 			return g.GenerateFuturesDefaultSubscriptions(asset.CoinMarginedFutures)
->>>>>>> 8fa6179f
 		},
 		Connector:                g.WsFuturesConnect,
 		MessageFilter:            asset.CoinMarginedFutures,
