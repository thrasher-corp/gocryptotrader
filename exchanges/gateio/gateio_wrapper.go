package gateio

import (
	"context"
	"errors"
	"fmt"
	"math"
	"slices"
	"sort"
	"strconv"
	"strings"
	"time"

	"github.com/shopspring/decimal"
	"github.com/thrasher-corp/gocryptotrader/common"
	"github.com/thrasher-corp/gocryptotrader/common/key"
	"github.com/thrasher-corp/gocryptotrader/config"
	"github.com/thrasher-corp/gocryptotrader/currency"
	"github.com/thrasher-corp/gocryptotrader/exchange/websocket"
	exchange "github.com/thrasher-corp/gocryptotrader/exchanges"
	"github.com/thrasher-corp/gocryptotrader/exchanges/account"
	"github.com/thrasher-corp/gocryptotrader/exchanges/asset"
	"github.com/thrasher-corp/gocryptotrader/exchanges/deposit"
	"github.com/thrasher-corp/gocryptotrader/exchanges/fundingrate"
	"github.com/thrasher-corp/gocryptotrader/exchanges/futures"
	"github.com/thrasher-corp/gocryptotrader/exchanges/kline"
	"github.com/thrasher-corp/gocryptotrader/exchanges/order"
	"github.com/thrasher-corp/gocryptotrader/exchanges/orderbook"
	"github.com/thrasher-corp/gocryptotrader/exchanges/protocol"
	"github.com/thrasher-corp/gocryptotrader/exchanges/request"
	"github.com/thrasher-corp/gocryptotrader/exchanges/subscription"
	"github.com/thrasher-corp/gocryptotrader/exchanges/ticker"
	"github.com/thrasher-corp/gocryptotrader/exchanges/trade"
	"github.com/thrasher-corp/gocryptotrader/log"
	"github.com/thrasher-corp/gocryptotrader/portfolio/withdraw"
	"github.com/thrasher-corp/gocryptotrader/types"
)

// SetDefaults sets default values for the exchange
func (g *Gateio) SetDefaults() {
	g.Name = "GateIO"
	g.Enabled = true
	g.Verbose = true
	g.API.CredentialsValidator.RequiresKey = true
	g.API.CredentialsValidator.RequiresSecret = true

	requestFmt := &currency.PairFormat{Delimiter: currency.UnderscoreDelimiter, Uppercase: true}
	configFmt := &currency.PairFormat{Delimiter: currency.UnderscoreDelimiter, Uppercase: true}
	err := g.SetGlobalPairsManager(requestFmt, configFmt, asset.Spot, asset.CoinMarginedFutures, asset.USDTMarginedFutures, asset.Margin, asset.CrossMargin, asset.DeliveryFutures, asset.Options)
	if err != nil {
		log.Errorln(log.ExchangeSys, err)
	}

	g.Features = exchange.Features{
		CurrencyTranslations: currency.NewTranslations(map[currency.Code]currency.Code{
			currency.NewCode("MBABYDOGE"): currency.BABYDOGE,
		}),
		TradingRequirements: protocol.TradingRequirements{
			SpotMarketOrderAmountPurchaseQuotationOnly: true,
			SpotMarketOrderAmountSellBaseOnly:          true,
		},
		Supports: exchange.FeaturesSupported{
			REST:      true,
			Websocket: true,
			RESTCapabilities: protocol.Features{
				TickerBatching:        true,
				TickerFetching:        true,
				KlineFetching:         true,
				TradeFetching:         true,
				OrderbookFetching:     true,
				AutoPairUpdates:       true,
				AccountInfo:           true,
				GetOrder:              true,
				GetOrders:             true,
				CancelOrders:          true,
				CancelOrder:           true,
				SubmitOrder:           true,
				UserTradeHistory:      true,
				CryptoDeposit:         true,
				CryptoWithdrawal:      true,
				TradeFee:              true,
				CryptoWithdrawalFee:   true,
				MultiChainDeposits:    true,
				MultiChainWithdrawals: true,
				PredictedFundingRate:  true,
				FundingRateFetching:   true,
			},
			WebsocketCapabilities: protocol.Features{
				TickerFetching:         true,
				OrderbookFetching:      true,
				TradeFetching:          true,
				KlineFetching:          true,
				AuthenticatedEndpoints: true,
				MessageCorrelation:     true,
				GetOrder:               true,
				AccountBalance:         true,
				Subscribe:              true,
				Unsubscribe:            true,
			},
			WithdrawPermissions: exchange.AutoWithdrawCrypto |
				exchange.NoFiatWithdrawals,
			Kline: kline.ExchangeCapabilitiesSupported{
				Intervals: true,
			},
			FuturesCapabilities: exchange.FuturesCapabilities{
				FundingRates: true,
				SupportedFundingRateFrequencies: map[kline.Interval]bool{
					kline.FourHour:  true,
					kline.EightHour: true,
				},
				FundingRateBatching: map[asset.Item]bool{
					asset.USDTMarginedFutures: true,
					asset.CoinMarginedFutures: true,
				},
				OpenInterest: exchange.OpenInterestSupport{
					Supported:         true,
					SupportsRestBatch: true,
				},
			},
		},
		Enabled: exchange.FeaturesEnabled{
			AutoPairUpdates: true,
			Kline: kline.ExchangeCapabilitiesEnabled{
				Intervals: kline.DeployExchangeIntervals(
					kline.IntervalCapacity{Interval: kline.HundredMilliseconds},
					kline.IntervalCapacity{Interval: kline.ThousandMilliseconds},
					kline.IntervalCapacity{Interval: kline.TenSecond},
					kline.IntervalCapacity{Interval: kline.ThirtySecond},
					kline.IntervalCapacity{Interval: kline.OneMin},
					kline.IntervalCapacity{Interval: kline.FiveMin},
					kline.IntervalCapacity{Interval: kline.FifteenMin},
					kline.IntervalCapacity{Interval: kline.ThirtyMin},
					kline.IntervalCapacity{Interval: kline.OneHour},
					kline.IntervalCapacity{Interval: kline.TwoHour},
					kline.IntervalCapacity{Interval: kline.FourHour},
					kline.IntervalCapacity{Interval: kline.EightHour},
					kline.IntervalCapacity{Interval: kline.TwelveHour},
					kline.IntervalCapacity{Interval: kline.OneDay},
					kline.IntervalCapacity{Interval: kline.OneWeek},
					kline.IntervalCapacity{Interval: kline.OneMonth},
					kline.IntervalCapacity{Interval: kline.ThreeMonth},
					kline.IntervalCapacity{Interval: kline.SixMonth},
				),
				GlobalResultLimit: 1000,
			},
		},
		Subscriptions: defaultSubscriptions.Clone(),
	}
	g.Requester, err = request.New(g.Name,
		common.NewHTTPClientWithTimeout(exchange.DefaultHTTPTimeout),
		request.WithLimiter(packageRateLimits),
	)
	if err != nil {
		log.Errorln(log.ExchangeSys, err)
	}
	// TODO: Majority of margin REST endpoints are labelled as deprecated on the API docs. These will need to be removed.
	err = g.DisableAssetWebsocketSupport(asset.Margin)
	if err != nil {
		log.Errorln(log.ExchangeSys, err)
	}
	// TODO: Add websocket cross margin support.
	err = g.DisableAssetWebsocketSupport(asset.CrossMargin)
	if err != nil {
		log.Errorln(log.ExchangeSys, err)
	}
	g.API.Endpoints = g.NewEndpoints()
	err = g.API.Endpoints.SetDefaultEndpoints(map[exchange.URL]string{
		exchange.RestSpot:              gateioTradeURL,
		exchange.RestFutures:           gateioFuturesLiveTradingAlternative,
		exchange.RestSpotSupplementary: gateioFuturesTestnetTrading,
		exchange.WebsocketSpot:         gateioWebsocketEndpoint,
	})
	if err != nil {
		log.Errorln(log.ExchangeSys, err)
	}
	g.Websocket = websocket.NewManager()
	g.WebsocketResponseMaxLimit = exchange.DefaultWebsocketResponseMaxLimit
	g.WebsocketResponseCheckTimeout = exchange.DefaultWebsocketResponseCheckTimeout
	g.WebsocketOrderbookBufferLimit = exchange.DefaultWebsocketOrderbookBufferLimit
}

// Setup sets user configuration
func (g *Gateio) Setup(exch *config.Exchange) error {
	err := exch.Validate()
	if err != nil {
		return err
	}
	if !exch.Enabled {
		g.SetEnabled(false)
		return nil
	}
	err = g.SetupDefaults(exch)
	if err != nil {
		return err
	}

	err = g.Websocket.Setup(&websocket.ManagerSetup{
		ExchangeConfig:               exch,
		Features:                     &g.Features.Supports.WebsocketCapabilities,
		FillsFeed:                    g.Features.Enabled.FillsFeed,
		TradeFeed:                    g.Features.Enabled.TradeFeed,
		UseMultiConnectionManagement: true,
		RateLimitDefinitions:         packageRateLimits,
	})
	if err != nil {
		return err
	}
	// Spot connection
	err = g.Websocket.SetupNewConnection(&websocket.ConnectionSetup{
		URL:                      gateioWebsocketEndpoint,
		ResponseCheckTimeout:     exch.WebsocketResponseCheckTimeout,
		ResponseMaxLimit:         exch.WebsocketResponseMaxLimit,
		Handler:                  g.WsHandleSpotData,
		Subscriber:               g.Subscribe,
		Unsubscriber:             g.Unsubscribe,
		GenerateSubscriptions:    g.generateSubscriptionsSpot,
		Connector:                g.WsConnectSpot,
		Authenticate:             g.authenticateSpot,
		MessageFilter:            asset.Spot,
		BespokeGenerateMessageID: g.GenerateWebsocketMessageID,
	})
	if err != nil {
		return err
	}
	// Futures connection - USDT margined
	err = g.Websocket.SetupNewConnection(&websocket.ConnectionSetup{
		URL:                  usdtFuturesWebsocketURL,
		ResponseCheckTimeout: exch.WebsocketResponseCheckTimeout,
		ResponseMaxLimit:     exch.WebsocketResponseMaxLimit,
		Handler: func(ctx context.Context, incoming []byte) error {
			return g.WsHandleFuturesData(ctx, incoming, asset.USDTMarginedFutures)
		},
		Subscriber:   g.FuturesSubscribe,
		Unsubscriber: g.FuturesUnsubscribe,
		GenerateSubscriptions: func() (subscription.List, error) {
			return g.GenerateFuturesDefaultSubscriptions(asset.USDTMarginedFutures)
		},
		Connector:                g.WsFuturesConnect,
		Authenticate:             g.authenticateFutures,
		MessageFilter:            asset.USDTMarginedFutures,
		BespokeGenerateMessageID: g.GenerateWebsocketMessageID,
	})
	if err != nil {
		return err
	}

	// Futures connection - BTC margined
	err = g.Websocket.SetupNewConnection(&websocket.ConnectionSetup{
		URL:                  btcFuturesWebsocketURL,
		ResponseCheckTimeout: exch.WebsocketResponseCheckTimeout,
		ResponseMaxLimit:     exch.WebsocketResponseMaxLimit,
		Handler: func(ctx context.Context, incoming []byte) error {
			return g.WsHandleFuturesData(ctx, incoming, asset.CoinMarginedFutures)
		},
		Subscriber:   g.FuturesSubscribe,
		Unsubscriber: g.FuturesUnsubscribe,
		GenerateSubscriptions: func() (subscription.List, error) {
			return g.GenerateFuturesDefaultSubscriptions(asset.CoinMarginedFutures)
		},
		Connector:                g.WsFuturesConnect,
		MessageFilter:            asset.CoinMarginedFutures,
		BespokeGenerateMessageID: g.GenerateWebsocketMessageID,
	})
	if err != nil {
		return err
	}

	// TODO: Add BTC margined delivery futures.
	// Futures connection - Delivery - USDT margined
	err = g.Websocket.SetupNewConnection(&websocket.ConnectionSetup{
		URL:                  deliveryRealUSDTTradingURL,
		ResponseCheckTimeout: exch.WebsocketResponseCheckTimeout,
		ResponseMaxLimit:     exch.WebsocketResponseMaxLimit,
		Handler: func(ctx context.Context, incoming []byte) error {
			return g.WsHandleFuturesData(ctx, incoming, asset.DeliveryFutures)
		},
		Subscriber:               g.DeliveryFuturesSubscribe,
		Unsubscriber:             g.DeliveryFuturesUnsubscribe,
		GenerateSubscriptions:    g.GenerateDeliveryFuturesDefaultSubscriptions,
		Connector:                g.WsDeliveryFuturesConnect,
		MessageFilter:            asset.DeliveryFutures,
		BespokeGenerateMessageID: g.GenerateWebsocketMessageID,
	})
	if err != nil {
		return err
	}

	// Futures connection - Options
	return g.Websocket.SetupNewConnection(&websocket.ConnectionSetup{
		URL:                      optionsWebsocketURL,
		ResponseCheckTimeout:     exch.WebsocketResponseCheckTimeout,
		ResponseMaxLimit:         exch.WebsocketResponseMaxLimit,
		Handler:                  g.WsHandleOptionsData,
		Subscriber:               g.OptionsSubscribe,
		Unsubscriber:             g.OptionsUnsubscribe,
		GenerateSubscriptions:    g.GenerateOptionsDefaultSubscriptions,
		Connector:                g.WsOptionsConnect,
		MessageFilter:            asset.Options,
		BespokeGenerateMessageID: g.GenerateWebsocketMessageID,
	})
}

// UpdateTicker updates and returns the ticker for a currency pair
func (g *Gateio) UpdateTicker(ctx context.Context, p currency.Pair, a asset.Item) (*ticker.Price, error) {
	if !g.SupportsAsset(a) {
		return nil, fmt.Errorf("%w asset type: %v", asset.ErrNotSupported, a)
	}
	fPair, err := g.FormatExchangeCurrency(p, a)
	if err != nil {
		return nil, err
	}
	if fPair.IsEmpty() || fPair.Quote.IsEmpty() {
		return nil, currency.ErrCurrencyPairEmpty
	}
	fPair = fPair.Upper()
	var tickerData *ticker.Price
	switch a {
	case asset.Margin, asset.Spot, asset.CrossMargin:
		available, err := g.checkInstrumentAvailabilityInSpot(fPair)
		if err != nil {
			return nil, err
		}
		if a != asset.Spot && !available {
			return nil, fmt.Errorf("%v instrument %v does not have ticker data", a, fPair)
		}
		tickerNew, err := g.GetTicker(ctx, fPair.String(), "")
		if err != nil {
			return nil, err
		}
		tickerData = &ticker.Price{
			Pair:         fPair,
			Low:          tickerNew.Low24H.Float64(),
			High:         tickerNew.High24H.Float64(),
			Bid:          tickerNew.HighestBid.Float64(),
			Ask:          tickerNew.LowestAsk.Float64(),
			Last:         tickerNew.Last.Float64(),
			ExchangeName: g.Name,
			AssetType:    a,
		}
	case asset.USDTMarginedFutures, asset.CoinMarginedFutures, asset.DeliveryFutures:
		settle, err := getSettlementCurrency(fPair, a)
		if err != nil {
			return nil, err
		}
		var tickers []FuturesTicker
		if a == asset.DeliveryFutures {
			tickers, err = g.GetDeliveryFutureTickers(ctx, settle, fPair)
		} else {
			tickers, err = g.GetFuturesTickers(ctx, settle, fPair)
		}
		if err != nil {
			return nil, err
		}
		if len(tickers) != 1 {
			return nil, errNoTickerData
		}
		tickerData = &ticker.Price{
			Pair:         fPair,
			Low:          tickers[0].Low24H.Float64(),
			High:         tickers[0].High24H.Float64(),
			Last:         tickers[0].Last.Float64(),
			Volume:       tickers[0].Volume24HBase.Float64(),
			QuoteVolume:  tickers[0].Volume24HQuote.Float64(),
			ExchangeName: g.Name,
			AssetType:    a,
		}
	case asset.Options:
		var underlying currency.Pair
		var tickers []OptionsTicker
		underlying, err = g.GetUnderlyingFromCurrencyPair(fPair)
		if err != nil {
			return nil, err
		}
		tickers, err = g.GetOptionsTickers(ctx, underlying.String())
		if err != nil {
			return nil, err
		}
		for x := range tickers {
			if !tickers[x].Name.Equal(fPair) {
				continue
			}
			cleanQuote := strings.ReplaceAll(tickers[x].Name.Quote.String(), currency.UnderscoreDelimiter, currency.DashDelimiter)
			tickers[x].Name.Quote = currency.NewCode(cleanQuote)
			tickerData = &ticker.Price{
				Pair:         tickers[x].Name,
				Last:         tickers[x].LastPrice.Float64(),
				Bid:          tickers[x].Bid1Price.Float64(),
				Ask:          tickers[x].Ask1Price.Float64(),
				AskSize:      tickers[x].Ask1Size,
				BidSize:      tickers[x].Bid1Size,
				ExchangeName: g.Name,
				AssetType:    a,
			}
			err = ticker.ProcessTicker(tickerData)
			if err != nil {
				return nil, err
			}
		}
		return ticker.GetTicker(g.Name, fPair, a)
	}
	if err := ticker.ProcessTicker(tickerData); err != nil {
		return nil, err
	}
	return ticker.GetTicker(g.Name, fPair, a)
}

// FetchTradablePairs returns a list of the exchanges tradable pairs
func (g *Gateio) FetchTradablePairs(ctx context.Context, a asset.Item) (currency.Pairs, error) {
	if !g.SupportsAsset(a) {
		return nil, fmt.Errorf("%w asset type: %v", asset.ErrNotSupported, a)
	}
	switch a {
	case asset.Spot:
		tradables, err := g.ListSpotCurrencyPairs(ctx)
		if err != nil {
			return nil, err
		}
		pairs := make([]currency.Pair, 0, len(tradables))
		for x := range tradables {
			if tradables[x].TradeStatus == "untradable" {
				continue
			}
			p := strings.ToUpper(tradables[x].ID)
			if !g.IsValidPairString(p) {
				continue
			}
			cp, err := currency.NewPairFromString(p)
			if err != nil {
				return nil, err
			}
			pairs = append(pairs, cp)
		}
		return pairs, nil
	case asset.Margin, asset.CrossMargin:
		tradables, err := g.GetMarginSupportedCurrencyPairs(ctx)
		if err != nil {
			return nil, err
		}
		pairs := make([]currency.Pair, 0, len(tradables))
		for x := range tradables {
			if tradables[x].Status == 0 {
				continue
			}
			p := strings.ToUpper(tradables[x].Base + currency.UnderscoreDelimiter + tradables[x].Quote)
			if !g.IsValidPairString(p) {
				continue
			}
			cp, err := currency.NewPairFromString(p)
			if err != nil {
				return nil, err
			}
			pairs = append(pairs, cp)
		}
		return pairs, nil
	case asset.CoinMarginedFutures, asset.USDTMarginedFutures:
		settle, err := getSettlementCurrency(currency.EMPTYPAIR, a)
		if err != nil {
			return nil, err
		}
		contracts, err := g.GetAllFutureContracts(ctx, settle)
		if err != nil {
			return nil, err
		}
		pairs := make([]currency.Pair, 0, len(contracts))
		for i := range contracts {
			if contracts[i].InDelisting {
				continue
			}
			p := strings.ToUpper(contracts[i].Name)
			if !g.IsValidPairString(p) {
				continue
			}
			cp, err := currency.NewPairFromString(p)
			if err != nil {
				return nil, err
			}
			pairs = append(pairs, cp)
		}
		return slices.Clip(pairs), nil
	case asset.DeliveryFutures:
		contracts, err := g.GetAllDeliveryContracts(ctx, currency.USDT)
		if err != nil {
			return nil, err
		}
		pairs := make([]currency.Pair, 0, len(contracts))
		for i := range contracts {
			if contracts[i].InDelisting {
				continue
			}
			p := strings.ToUpper(contracts[i].Name)
			if !g.IsValidPairString(p) {
				continue
			}
			cp, err := currency.NewPairFromString(p)
			if err != nil {
				return nil, err
			}
			pairs = append(pairs, cp)
		}
		return slices.Clip(pairs), nil
	case asset.Options:
		underlyings, err := g.GetAllOptionsUnderlyings(ctx)
		if err != nil {
			return nil, err
		}
		var pairs []currency.Pair
		for x := range underlyings {
			contracts, err := g.GetAllContractOfUnderlyingWithinExpiryDate(ctx, underlyings[x].Name, time.Time{})
			if err != nil {
				return nil, err
			}
			for c := range contracts {
				if !g.IsValidPairString(contracts[c].Name) {
					continue
				}
				cp, err := currency.NewPairFromString(strings.ReplaceAll(contracts[c].Name, currency.DashDelimiter, currency.UnderscoreDelimiter))
				if err != nil {
					return nil, err
				}
				cp.Quote = currency.NewCode(strings.ReplaceAll(cp.Quote.String(), currency.UnderscoreDelimiter, currency.DashDelimiter))
				pairs = append(pairs, cp)
			}
		}
		return pairs, nil
	default:
		return nil, fmt.Errorf("%w asset type: %v", asset.ErrNotSupported, a)
	}
}

// UpdateTradablePairs updates the exchanges available pairs and stores
// them in the exchanges config
func (g *Gateio) UpdateTradablePairs(ctx context.Context, forceUpdate bool) error {
	assets := g.GetAssetTypes(false)
	for x := range assets {
		pairs, err := g.FetchTradablePairs(ctx, assets[x])
		if err != nil {
			return err
		}
		if len(pairs) == 0 {
			return errors.New("no tradable pairs found")
		}
		err = g.UpdatePairs(pairs, assets[x], false, forceUpdate)
		if err != nil {
			return err
		}
	}
	return g.EnsureOnePairEnabled()
}

// UpdateTickers updates the ticker for all currency pairs of a given asset type
func (g *Gateio) UpdateTickers(ctx context.Context, a asset.Item) error {
	if !g.SupportsAsset(a) {
		return fmt.Errorf("%w asset type: %v", asset.ErrNotSupported, a)
	}
	switch a {
	case asset.Spot, asset.Margin, asset.CrossMargin:
		tickers, err := g.GetTickers(ctx, currency.EMPTYPAIR.String(), "")
		if err != nil {
			return err
		}
		for x := range tickers {
			var currencyPair currency.Pair
			currencyPair, err = currency.NewPairFromString(tickers[x].CurrencyPair)
			if err != nil {
				return err
			}
			err = ticker.ProcessTicker(&ticker.Price{
				Last:         tickers[x].Last.Float64(),
				High:         tickers[x].High24H.Float64(),
				Low:          tickers[x].Low24H.Float64(),
				Bid:          tickers[x].HighestBid.Float64(),
				Ask:          tickers[x].LowestAsk.Float64(),
				QuoteVolume:  tickers[x].QuoteVolume.Float64(),
				Volume:       tickers[x].BaseVolume.Float64(),
				ExchangeName: g.Name,
				Pair:         currencyPair,
				AssetType:    a,
			})
			if err != nil {
				return err
			}
		}
	case asset.CoinMarginedFutures, asset.USDTMarginedFutures, asset.DeliveryFutures:
		settle, errs := getSettlementCurrency(currency.EMPTYPAIR, a)
		if errs != nil {
			return errs
		}
		var tickers []FuturesTicker
		if a == asset.DeliveryFutures {
			tickers, errs = g.GetDeliveryFutureTickers(ctx, settle, currency.EMPTYPAIR)
		} else {
			tickers, errs = g.GetFuturesTickers(ctx, settle, currency.EMPTYPAIR)
		}
		for i := range tickers {
			currencyPair, err := currency.NewPairFromString(tickers[i].Contract)
			if err != nil {
				errs = common.AppendError(errs, err)
				continue
			}
			if err = ticker.ProcessTicker(&ticker.Price{
				Last:         tickers[i].Last.Float64(),
				High:         tickers[i].High24H.Float64(),
				Low:          tickers[i].Low24H.Float64(),
				Volume:       tickers[i].Volume24H.Float64(),
				QuoteVolume:  tickers[i].Volume24HQuote.Float64(),
				ExchangeName: g.Name,
				Pair:         currencyPair,
				AssetType:    a,
			}); err != nil {
				errs = common.AppendError(errs, err)
			}
		}
		return errs
	case asset.Options:
		pairs, err := g.GetEnabledPairs(a)
		if err != nil {
			return err
		}
		for i := range pairs {
			underlying, err := g.GetUnderlyingFromCurrencyPair(pairs[i])
			if err != nil {
				return err
			}
			tickers, err := g.GetOptionsTickers(ctx, underlying.String())
			if err != nil {
				return err
			}
			for x := range tickers {
				err = ticker.ProcessTicker(&ticker.Price{
					Last:         tickers[x].LastPrice.Float64(),
					Ask:          tickers[x].Ask1Price.Float64(),
					AskSize:      tickers[x].Ask1Size,
					Bid:          tickers[x].Bid1Price.Float64(),
					BidSize:      tickers[x].Bid1Size,
					Pair:         tickers[x].Name,
					ExchangeName: g.Name,
					AssetType:    a,
				})
				if err != nil {
					return err
				}
			}
		}
	default:
		return fmt.Errorf("%w asset type: %v", asset.ErrNotSupported, a)
	}
	return nil
}

// UpdateOrderbook updates and returns the orderbook for a currency pair
func (g *Gateio) UpdateOrderbook(ctx context.Context, p currency.Pair, a asset.Item) (*orderbook.Base, error) {
	p, err := g.FormatExchangeCurrency(p, a)
	if err != nil {
		return nil, err
	}
	var o *Orderbook
	switch a {
	case asset.Spot, asset.Margin, asset.CrossMargin:
		var available bool
		available, err = g.checkInstrumentAvailabilityInSpot(p)
		if err != nil {
			return nil, err
		}
		if a != asset.Spot && !available {
			return nil, fmt.Errorf("%v instrument %v does not have orderbook data", a, p)
		}
		o, err = g.GetOrderbook(ctx, p.String(), "", 0, true)
	case asset.CoinMarginedFutures, asset.USDTMarginedFutures:
		var settle currency.Code
		settle, err = getSettlementCurrency(p, a)
		if err != nil {
			return nil, err
		}
		o, err = g.GetFuturesOrderbook(ctx, settle, p.String(), "", 0, true)
	case asset.DeliveryFutures:
		o, err = g.GetDeliveryOrderbook(ctx, currency.USDT, "", p, 0, true)
	case asset.Options:
		o, err = g.GetOptionsOrderbook(ctx, p, "", 0, true)
	default:
		return nil, fmt.Errorf("%w %v", asset.ErrNotSupported, a)
	}
	if err != nil {
		return nil, err
	}
	book := &orderbook.Base{
		Exchange:        g.Name,
		Asset:           a,
		VerifyOrderbook: g.CanVerifyOrderbook,
		Pair:            p.Upper(),
		LastUpdateID:    o.ID,
		LastUpdated:     o.Update.Time(),
	}
	book.Bids = make(orderbook.Tranches, len(o.Bids))
	for x := range o.Bids {
		book.Bids[x] = orderbook.Tranche{
			Amount: o.Bids[x].Amount,
			Price:  o.Bids[x].Price.Float64(),
		}
	}
	book.Asks = make(orderbook.Tranches, len(o.Asks))
	for x := range o.Asks {
		book.Asks[x] = orderbook.Tranche{
			Amount: o.Asks[x].Amount,
			Price:  o.Asks[x].Price.Float64(),
		}
	}
	err = book.Process()
	if err != nil {
		return book, err
	}
	return orderbook.Get(g.Name, book.Pair, a)
}

// UpdateAccountInfo retrieves balances for all enabled currencies for the
func (g *Gateio) UpdateAccountInfo(ctx context.Context, a asset.Item) (account.Holdings, error) {
	info := account.Holdings{
		Exchange: g.Name,
		Accounts: []account.SubAccount{{
			AssetType: a,
		}},
	}
	switch a {
	case asset.Spot:
		balances, err := g.GetSpotAccounts(ctx, currency.EMPTYCODE)
		if err != nil {
			return info, err
		}
		currencies := make([]account.Balance, len(balances))
		for i := range balances {
			currencies[i] = account.Balance{
				Currency: currency.NewCode(balances[i].Currency),
				Total:    balances[i].Available.Float64() + balances[i].Locked.Float64(),
				Hold:     balances[i].Locked.Float64(),
				Free:     balances[i].Available.Float64(),
			}
		}
		info.Accounts[0].Currencies = currencies
	case asset.Margin, asset.CrossMargin:
		balances, err := g.GetMarginAccountList(ctx, currency.EMPTYPAIR)
		if err != nil {
			return info, err
		}
		currencies := make([]account.Balance, 0, 2*len(balances))
		for i := range balances {
			currencies = append(currencies,
				account.Balance{
					Currency: currency.NewCode(balances[i].Base.Currency),
					Total:    balances[i].Base.Available.Float64() + balances[i].Base.LockedAmount.Float64(),
					Hold:     balances[i].Base.LockedAmount.Float64(),
					Free:     balances[i].Base.Available.Float64(),
				},
				account.Balance{
					Currency: currency.NewCode(balances[i].Quote.Currency),
					Total:    balances[i].Quote.Available.Float64() + balances[i].Quote.LockedAmount.Float64(),
					Hold:     balances[i].Quote.LockedAmount.Float64(),
					Free:     balances[i].Quote.Available.Float64(),
				})
		}
		info.Accounts[0].Currencies = currencies
	case asset.CoinMarginedFutures, asset.USDTMarginedFutures, asset.DeliveryFutures:
		settle, err := getSettlementCurrency(currency.EMPTYPAIR, a)
		if err != nil {
			return info, err
		}
		var acc *FuturesAccount
		if a == asset.DeliveryFutures {
			acc, err = g.GetDeliveryFuturesAccounts(ctx, settle)
		} else {
			acc, err = g.QueryFuturesAccount(ctx, settle)
		}
		if err != nil {
			return info, err
		}
		info.Accounts[0].Currencies = []account.Balance{{
			Currency: currency.NewCode(acc.Currency),
			Total:    acc.Total.Float64(),
			Hold:     acc.Total.Float64() - acc.Available.Float64(),
			Free:     acc.Available.Float64(),
		}}
	case asset.Options:
		balance, err := g.GetOptionAccounts(ctx)
		if err != nil {
			return info, err
		}
		info.Accounts[0].Currencies = []account.Balance{{
			Currency: currency.NewCode(balance.Currency),
			Total:    balance.Total.Float64(),
			Hold:     balance.Total.Float64() - balance.Available.Float64(),
			Free:     balance.Available.Float64(),
		}}
	default:
		return info, fmt.Errorf("%w asset type: %v", asset.ErrNotSupported, a)
	}
	creds, err := g.GetCredentials(ctx)
	if err == nil {
		err = account.Process(&info, creds)
	}
	return info, err
}

// GetAccountFundingHistory returns funding history, deposits and
// withdrawals
func (g *Gateio) GetAccountFundingHistory(_ context.Context) ([]exchange.FundingHistory, error) {
	return nil, common.ErrFunctionNotSupported
}

// GetWithdrawalsHistory returns previous withdrawals data
func (g *Gateio) GetWithdrawalsHistory(ctx context.Context, c currency.Code, _ asset.Item) ([]exchange.WithdrawalHistory, error) {
	records, err := g.GetWithdrawalRecords(ctx, c, time.Time{}, time.Time{}, 0, 0)
	if err != nil {
		return nil, err
	}
	withdrawalHistories := make([]exchange.WithdrawalHistory, len(records))
	for x := range records {
		withdrawalHistories[x] = exchange.WithdrawalHistory{
			Status:          records[x].Status,
			TransferID:      records[x].ID,
			Currency:        records[x].Currency,
			Amount:          records[x].Amount.Float64(),
			CryptoTxID:      records[x].TransactionID,
			CryptoToAddress: records[x].WithdrawalAddress,
			Timestamp:       records[x].Timestamp.Time(),
		}
	}
	return withdrawalHistories, nil
}

// GetRecentTrades returns the most recent trades for a currency and asset
func (g *Gateio) GetRecentTrades(ctx context.Context, p currency.Pair, a asset.Item) ([]trade.Data, error) {
	p, err := g.FormatExchangeCurrency(p, a)
	if err != nil {
		return nil, err
	}
	var resp []trade.Data
	switch a {
	case asset.Spot, asset.Margin, asset.CrossMargin:
		if p.IsEmpty() {
			return nil, currency.ErrCurrencyPairEmpty
		}
		tradeData, err := g.GetMarketTrades(ctx, p, 0, "", false, time.Time{}, time.Time{}, 0)
		if err != nil {
			return nil, err
		}
		resp = make([]trade.Data, len(tradeData))
		for i := range tradeData {
			side, err := order.StringToOrderSide(tradeData[i].Side)
			if err != nil {
				return nil, err
			}
			resp[i] = trade.Data{
				Exchange:     g.Name,
				TID:          tradeData[i].OrderID,
				CurrencyPair: p,
				AssetType:    a,
				Side:         side,
				Price:        tradeData[i].Price.Float64(),
				Amount:       tradeData[i].Amount.Float64(),
				Timestamp:    tradeData[i].CreateTime.Time(),
			}
		}
	case asset.CoinMarginedFutures, asset.USDTMarginedFutures, asset.DeliveryFutures:
		settle, err := getSettlementCurrency(p, a)
		if err != nil {
			return nil, err
		}
		var futuresTrades []TradingHistoryItem
		if a == asset.DeliveryFutures {
			futuresTrades, err = g.GetDeliveryTradingHistory(ctx, settle, "", p.Upper(), 0, time.Time{}, time.Time{})
		} else {
			futuresTrades, err = g.GetFuturesTradingHistory(ctx, settle, p, 0, 0, "", time.Time{}, time.Time{})
		}
		if err != nil {
			return nil, err
		}
		resp = make([]trade.Data, len(futuresTrades))
		for i := range futuresTrades {
			resp[i] = trade.Data{
				TID:          strconv.FormatInt(futuresTrades[i].ID, 10),
				Exchange:     g.Name,
				CurrencyPair: p,
				AssetType:    a,
				Price:        futuresTrades[i].Price.Float64(),
				Amount:       futuresTrades[i].Size,
				Timestamp:    futuresTrades[i].CreateTime.Time(),
			}
		}
	case asset.Options:
		trades, err := g.GetOptionsTradeHistory(ctx, p.Upper(), "", 0, 0, time.Time{}, time.Time{})
		if err != nil {
			return nil, err
		}
		resp = make([]trade.Data, len(trades))
		for i := range trades {
			resp[i] = trade.Data{
				TID:          strconv.FormatInt(trades[i].ID, 10),
				Exchange:     g.Name,
				CurrencyPair: p,
				AssetType:    a,
				Price:        trades[i].Price.Float64(),
				Amount:       trades[i].Size,
				Timestamp:    trades[i].CreateTime.Time(),
			}
		}
	default:
		return nil, fmt.Errorf("%w asset type: %v", asset.ErrNotSupported, a)
	}
	err = g.AddTradesToBuffer(resp...)
	if err != nil {
		return nil, err
	}
	sort.Sort(trade.ByDate(resp))
	return resp, nil
}

// GetHistoricTrades returns historic trade data within the timeframe provided
func (g *Gateio) GetHistoricTrades(_ context.Context, _ currency.Pair, _ asset.Item, _, _ time.Time) ([]trade.Data, error) {
	return nil, common.ErrFunctionNotSupported
}

// SubmitOrder submits a new order
// TODO: support multiple order types (IOC)
func (g *Gateio) SubmitOrder(ctx context.Context, s *order.Submit) (*order.SubmitResponse, error) {
	err := s.Validate(g.GetTradingRequirements())
	if err != nil {
		return nil, err
	}

	s.Pair, err = g.FormatExchangeCurrency(s.Pair, s.AssetType)
	if err != nil {
		return nil, err
	}
	s.Pair = s.Pair.Upper()

	switch s.AssetType {
	case asset.Spot, asset.Margin, asset.CrossMargin:
		req, err := g.getSpotOrderRequest(s)
		if err != nil {
			return nil, err
		}
		sOrder, err := g.PlaceSpotOrder(ctx, req)
		if err != nil {
			return nil, err
		}
		response, err := s.DeriveSubmitResponse(sOrder.OrderID)
		if err != nil {
			return nil, err
		}
		side, err := order.StringToOrderSide(sOrder.Side)
		if err != nil {
			return nil, err
		}
		response.Side = side
		status, err := order.StringToOrderStatus(sOrder.Status)
		if err != nil {
			return nil, err
		}
		response.Status = status
		response.Fee = sOrder.FeeDeducted.Float64()
		response.FeeAsset = currency.NewCode(sOrder.FeeCurrency)
		response.Pair = s.Pair
		response.Date = sOrder.CreateTime.Time()
		response.ClientOrderID = sOrder.Text
		response.Date = sOrder.CreateTime.Time()
		response.LastUpdated = sOrder.UpdateTime.Time()
		return response, nil
	case asset.CoinMarginedFutures, asset.USDTMarginedFutures, asset.DeliveryFutures:
		// TODO: See https://www.gate.io/docs/developers/apiv4/en/#create-a-futures-order
		//	* iceberg orders
		//	* auto_size (close_long, close_short)
		// 	* stp_act (self trade prevention)
		amountWithDirection, err := getFutureOrderSize(s)
		if err != nil {
			return nil, err
		}
		var timeInForce string
<<<<<<< HEAD
		switch s.TimeInForce {
		case order.ImmediateOrCancel,
			order.FillOrKill,
			order.GoodTillCancel:
			timeInForce = s.TimeInForce.Lower()
		case order.PostOnly:
			timeInForce = "poc"
=======
		switch {
		case s.TimeInForce.Is(order.PostOnly):
			timeInForce = "poc"
		case s.TimeInForce.Is(order.ImmediateOrCancel):
			timeInForce = order.ImmediateOrCancel.Lower()
		case s.TimeInForce.Is(order.FillOrKill):
			timeInForce = order.FillOrKill.Lower()
		case s.TimeInForce.Is(order.GoodTillCancel):
			timeInForce = order.GoodTillCancel.Lower()
>>>>>>> 2ca7a71a
		}
		settle, err := getSettlementCurrency(s.Pair, s.AssetType)
		if err != nil {
			return nil, err
		}
		orderParams := &ContractOrderCreateParams{
			Contract:    s.Pair,
			Size:        amountWithDirection,
			Price:       strconv.FormatFloat(s.Price, 'f', -1, 64), // Cannot be an empty string, requires "0" for market orders.
			Settle:      settle,
			ReduceOnly:  s.ReduceOnly,
			TimeInForce: timeInForce,
			Text:        s.ClientOrderID,
		}
		var o *Order
		if s.AssetType == asset.DeliveryFutures {
			o, err = g.PlaceDeliveryOrder(ctx, orderParams)
		} else {
			o, err = g.PlaceFuturesOrder(ctx, orderParams)
		}
		if err != nil {
			return nil, err
		}
		resp, err := s.DeriveSubmitResponse(strconv.FormatInt(o.ID, 10))
		if err != nil {
			return nil, err
		}
		if o.Status != statusOpen {
			resp.Status, err = order.StringToOrderStatus(o.FinishAs)
			if err != nil {
				return nil, err
			}
		} else {
			resp.Status = order.Open
		}
		resp.Date = o.CreateTime.Time()
		resp.ClientOrderID = getClientOrderIDFromText(o.Text)
		resp.Amount = math.Abs(o.Size)
		resp.Price = o.OrderPrice.Float64()
		resp.AverageExecutedPrice = o.FillPrice.Float64()
		return resp, nil
	case asset.Options:
		optionOrder, err := g.PlaceOptionOrder(ctx, &OptionOrderParam{
			Contract:   s.Pair.String(),
			OrderSize:  s.Amount,
			Price:      types.Number(s.Price),
			ReduceOnly: s.ReduceOnly,
			Text:       s.ClientOrderID,
		})
		if err != nil {
			return nil, err
		}
		response, err := s.DeriveSubmitResponse(strconv.FormatInt(optionOrder.OptionOrderID, 10))
		if err != nil {
			return nil, err
		}
		status, err := order.StringToOrderStatus(optionOrder.Status)
		if err != nil {
			return nil, err
		}
		response.Status = status
		response.Pair = s.Pair
		response.Date = optionOrder.CreateTime.Time()
		response.ClientOrderID = optionOrder.Text
		return response, nil
	default:
		return nil, fmt.Errorf("%w asset type: %v", asset.ErrNotSupported, s.AssetType)
	}
}

// ModifyOrder will allow of changing orderbook placement and limit to market conversion
func (g *Gateio) ModifyOrder(_ context.Context, _ *order.Modify) (*order.ModifyResponse, error) {
	return nil, common.ErrFunctionNotSupported
}

// CancelOrder cancels an order by its corresponding ID number
func (g *Gateio) CancelOrder(ctx context.Context, o *order.Cancel) error {
	if err := o.Validate(o.StandardCancel()); err != nil {
		return err
	}
	fPair, err := g.FormatExchangeCurrency(o.Pair, o.AssetType)
	if err != nil {
		return err
	}
	switch o.AssetType {
	case asset.Spot, asset.Margin, asset.CrossMargin:
		_, err = g.CancelSingleSpotOrder(ctx, o.OrderID, fPair.String(), o.AssetType == asset.CrossMargin)
	case asset.CoinMarginedFutures, asset.USDTMarginedFutures, asset.DeliveryFutures:
		var settle currency.Code
		if settle, err = getSettlementCurrency(o.Pair, o.AssetType); err == nil {
			if o.AssetType == asset.DeliveryFutures {
				_, err = g.CancelSingleDeliveryOrder(ctx, settle, o.OrderID)
			} else {
				_, err = g.CancelSingleFuturesOrder(ctx, settle, o.OrderID)
			}
		}
	case asset.Options:
		_, err = g.CancelOptionSingleOrder(ctx, o.OrderID)
	default:
		return fmt.Errorf("%w asset type: %v", asset.ErrNotSupported, o.AssetType)
	}
	return err
}

// CancelBatchOrders cancels an orders by their corresponding ID numbers
func (g *Gateio) CancelBatchOrders(ctx context.Context, o []order.Cancel) (*order.CancelBatchResponse, error) {
	response := order.CancelBatchResponse{
		Status: map[string]string{},
	}
	if len(o) == 0 {
		return nil, errors.New("no cancel order passed")
	}
	var err error
	var cancelSpotOrdersParam []CancelOrderByIDParam
	a := o[0].AssetType
	for x := range o {
		o[x].Pair, err = g.FormatExchangeCurrency(o[x].Pair, a)
		if err != nil {
			return nil, err
		}
		o[x].Pair = o[x].Pair.Upper()
		if a != o[x].AssetType {
			return nil, errors.New("cannot cancel orders of different asset types")
		}
		if a == asset.Spot || a == asset.Margin || a == asset.CrossMargin {
			cancelSpotOrdersParam = append(cancelSpotOrdersParam, CancelOrderByIDParam{
				ID:           o[x].OrderID,
				CurrencyPair: o[x].Pair,
			})
			continue
		}
		err = o[x].Validate(o[x].StandardCancel())
		if err != nil {
			return nil, err
		}
	}
	switch a {
	case asset.Spot, asset.Margin, asset.CrossMargin:
		loop := int(math.Ceil(float64(len(cancelSpotOrdersParam)) / 10))
		for count := range loop {
			var input []CancelOrderByIDParam
			if (count + 1) == loop {
				input = cancelSpotOrdersParam[count*10:]
			} else {
				input = cancelSpotOrdersParam[count*10 : (count*10)+10]
			}
			var cancel []CancelOrderByIDResponse
			cancel, err = g.CancelBatchOrdersWithIDList(ctx, input)
			if err != nil {
				return nil, err
			}
			for j := range cancel {
				if cancel[j].Succeeded {
					response.Status[cancel[j].OrderID] = order.Cancelled.String()
				}
			}
		}
	case asset.CoinMarginedFutures, asset.USDTMarginedFutures, asset.DeliveryFutures:
		for i := range o {
			settle, err := getSettlementCurrency(o[i].Pair, a)
			if err != nil {
				return nil, err
			}
			var resp []Order
			if a == asset.DeliveryFutures {
				resp, err = g.CancelMultipleDeliveryOrders(ctx, o[i].Pair, o[i].Side.Lower(), settle)
			} else {
				resp, err = g.CancelMultipleFuturesOpenOrders(ctx, o[i].Pair, o[i].Side.Lower(), settle)
			}
			if err != nil {
				return nil, err
			}
			for j := range resp {
				response.Status[strconv.FormatInt(resp[j].ID, 10)] = resp[j].Status
			}
		}
	case asset.Options:
		for i := range o {
			cancel, err := g.CancelMultipleOptionOpenOrders(ctx, o[i].Pair, o[i].Pair.String(), o[i].Side.Lower())
			if err != nil {
				return nil, err
			}
			for j := range cancel {
				response.Status[strconv.FormatInt(cancel[j].OptionOrderID, 10)] = cancel[j].Status
			}
		}
	default:
		return nil, fmt.Errorf("%w asset type: %v", asset.ErrNotSupported, a)
	}
	return &response, nil
}

// CancelAllOrders cancels all orders associated with a currency pair
func (g *Gateio) CancelAllOrders(ctx context.Context, o *order.Cancel) (order.CancelAllResponse, error) {
	err := o.Validate()
	if err != nil {
		return order.CancelAllResponse{}, err
	}
	var cancelAllOrdersResponse order.CancelAllResponse
	cancelAllOrdersResponse.Status = map[string]string{}
	switch o.AssetType {
	case asset.Spot, asset.Margin, asset.CrossMargin:
		if o.Pair.IsEmpty() {
			return order.CancelAllResponse{}, currency.ErrCurrencyPairEmpty
		}
		var cancel []SpotPriceTriggeredOrder
		cancel, err = g.CancelMultipleSpotOpenOrders(ctx, o.Pair, o.AssetType)
		if err != nil {
			return cancelAllOrdersResponse, err
		}
		for x := range cancel {
			cancelAllOrdersResponse.Status[strconv.FormatInt(cancel[x].AutoOrderID, 10)] = cancel[x].Status
		}
	case asset.CoinMarginedFutures, asset.USDTMarginedFutures, asset.DeliveryFutures:
		if o.Pair.IsEmpty() {
			return cancelAllOrdersResponse, currency.ErrCurrencyPairEmpty
		}
		settle, err := getSettlementCurrency(o.Pair, o.AssetType)
		if err != nil {
			return cancelAllOrdersResponse, err
		}
		var cancel []Order
		if o.AssetType == asset.DeliveryFutures {
			cancel, err = g.CancelMultipleDeliveryOrders(ctx, o.Pair, o.Side.Lower(), settle)
		} else {
			cancel, err = g.CancelMultipleFuturesOpenOrders(ctx, o.Pair, o.Side.Lower(), settle)
		}
		if err != nil {
			return cancelAllOrdersResponse, err
		}
		for f := range cancel {
			cancelAllOrdersResponse.Status[strconv.FormatInt(cancel[f].ID, 10)] = cancel[f].Status
		}
	case asset.Options:
		var underlying currency.Pair
		if !o.Pair.IsEmpty() {
			underlying, err = g.GetUnderlyingFromCurrencyPair(o.Pair)
			if err != nil {
				return cancelAllOrdersResponse, err
			}
		}
		cancel, err := g.CancelMultipleOptionOpenOrders(ctx, o.Pair, underlying.String(), o.Side.Lower())
		if err != nil {
			return cancelAllOrdersResponse, err
		}
		for x := range cancel {
			cancelAllOrdersResponse.Status[strconv.FormatInt(cancel[x].OptionOrderID, 10)] = cancel[x].Status
		}
	default:
		return cancelAllOrdersResponse, fmt.Errorf("%w asset type: %v", asset.ErrNotSupported, o.AssetType)
	}

	return cancelAllOrdersResponse, nil
}

// GetOrderInfo returns order information based on order ID
func (g *Gateio) GetOrderInfo(ctx context.Context, orderID string, pair currency.Pair, a asset.Item) (*order.Detail, error) {
	if err := g.CurrencyPairs.IsAssetEnabled(a); err != nil {
		return nil, err
	}

	pair, err := g.FormatExchangeCurrency(pair, a)
	if err != nil {
		return nil, err
	}
	switch a {
	case asset.Spot, asset.Margin, asset.CrossMargin:
		var spotOrder *SpotOrder
		spotOrder, err = g.GetSpotOrder(ctx, orderID, pair, a)
		if err != nil {
			return nil, err
		}
		var side order.Side
		side, err = order.StringToOrderSide(spotOrder.Side)
		if err != nil {
			return nil, err
		}
		var orderType order.Type
		orderType, err = order.StringToOrderType(spotOrder.Type)
		if err != nil {
			return nil, err
		}
		var orderStatus order.Status
		orderStatus, err = order.StringToOrderStatus(spotOrder.Status)
		if err != nil {
			return nil, err
		}
		return &order.Detail{
			Amount:         spotOrder.Amount.Float64(),
			Exchange:       g.Name,
			OrderID:        spotOrder.OrderID,
			Side:           side,
			Type:           orderType,
			Pair:           pair,
			Cost:           spotOrder.FeeDeducted.Float64(),
			AssetType:      a,
			Status:         orderStatus,
			Price:          spotOrder.Price.Float64(),
			ExecutedAmount: spotOrder.Amount.Float64() - spotOrder.Left.Float64(),
			Date:           spotOrder.CreateTime.Time(),
			LastUpdated:    spotOrder.UpdateTime.Time(),
		}, nil
	case asset.USDTMarginedFutures, asset.CoinMarginedFutures, asset.DeliveryFutures:
		settle, err := getSettlementCurrency(pair, a)
		if err != nil {
			return nil, err
		}
		var fOrder *Order
		if a == asset.DeliveryFutures {
			fOrder, err = g.GetSingleDeliveryOrder(ctx, settle, orderID)
		} else {
			fOrder, err = g.GetSingleFuturesOrder(ctx, settle, orderID)
		}
		if err != nil {
			return nil, err
		}
		orderStatus := order.Open
		if fOrder.Status != statusOpen {
			orderStatus, err = order.StringToOrderStatus(fOrder.FinishAs)
			if err != nil {
				return nil, err
			}
		}
		pair, err = currency.NewPairFromString(fOrder.Contract)
		if err != nil {
			return nil, err
		}

		side, amount, remaining := getSideAndAmountFromSize(fOrder.Size, fOrder.RemainingAmount)
		oType := order.Market
		if fOrder.OrderPrice > 0 {
			oType = order.Limit
		}
<<<<<<< HEAD
		tif, err := order.StringToTimeInForce(fOrder.TimeInForce)
=======
		tif, err := timeInForceFromString(fOrder.TimeInForce)
>>>>>>> 2ca7a71a
		if err != nil {
			return nil, err
		}
		return &order.Detail{
			Amount:               amount,
			ExecutedAmount:       amount - remaining,
			RemainingAmount:      remaining,
			Exchange:             g.Name,
			OrderID:              orderID,
			ClientOrderID:        getClientOrderIDFromText(fOrder.Text),
			Status:               orderStatus,
			Price:                fOrder.OrderPrice.Float64(),
			AverageExecutedPrice: fOrder.FillPrice.Float64(),
			Date:                 fOrder.CreateTime.Time(),
			LastUpdated:          fOrder.FinishTime.Time(),
			Pair:                 pair,
			AssetType:            a,
			Type:                 oType,
			TimeInForce:          tif,
			Side:                 side,
		}, nil
	case asset.Options:
		optionOrder, err := g.GetSingleOptionOrder(ctx, orderID)
		if err != nil {
			return nil, err
		}
		orderStatus, err := order.StringToOrderStatus(optionOrder.Status)
		if err != nil {
			return nil, err
		}
		pair, err = currency.NewPairFromString(optionOrder.Contract)
		if err != nil {
			return nil, err
		}
		return &order.Detail{
			Amount:         optionOrder.Size,
			ExecutedAmount: optionOrder.Size - optionOrder.Left,
			Exchange:       g.Name,
			OrderID:        orderID,
			Status:         orderStatus,
			Price:          optionOrder.Price.Float64(),
			Date:           optionOrder.CreateTime.Time(),
			LastUpdated:    optionOrder.FinishTime.Time(),
			Pair:           pair,
			AssetType:      a,
		}, nil
	default:
		return nil, fmt.Errorf("%w asset type: %v", asset.ErrNotSupported, a)
	}
}

// GetDepositAddress returns a deposit address for a specified currency
func (g *Gateio) GetDepositAddress(ctx context.Context, cryptocurrency currency.Code, _, chain string) (*deposit.Address, error) {
	addr, err := g.GenerateCurrencyDepositAddress(ctx, cryptocurrency)
	if err != nil {
		return nil, err
	}
	if chain != "" {
		for x := range addr.MultichainAddresses {
			if addr.MultichainAddresses[x].ObtainFailed == 1 {
				continue
			}
			if addr.MultichainAddresses[x].Chain == chain {
				return &deposit.Address{
					Chain:   addr.MultichainAddresses[x].Chain,
					Address: addr.MultichainAddresses[x].Address,
					Tag:     addr.MultichainAddresses[x].PaymentName,
				}, nil
			}
		}
		return nil, fmt.Errorf("network %s not found", chain)
	}
	return &deposit.Address{
		Address: addr.Address,
		Chain:   chain,
	}, nil
}

// WithdrawCryptocurrencyFunds returns a withdrawal ID when a withdrawal is
// submitted
func (g *Gateio) WithdrawCryptocurrencyFunds(ctx context.Context, withdrawRequest *withdraw.Request) (*withdraw.ExchangeResponse, error) {
	if err := withdrawRequest.Validate(); err != nil {
		return nil, err
	}
	response, err := g.WithdrawCurrency(ctx,
		WithdrawalRequestParam{
			Amount:   types.Number(withdrawRequest.Amount),
			Currency: withdrawRequest.Currency,
			Address:  withdrawRequest.Crypto.Address,
			Chain:    withdrawRequest.Crypto.Chain,
		})
	if err != nil {
		return nil, err
	}
	return &withdraw.ExchangeResponse{
		Name:   response.Chain,
		ID:     response.TransactionID,
		Status: response.Status,
	}, nil
}

// WithdrawFiatFunds returns a withdrawal ID when a withdrawal is submitted
func (g *Gateio) WithdrawFiatFunds(_ context.Context, _ *withdraw.Request) (*withdraw.ExchangeResponse, error) {
	return nil, common.ErrFunctionNotSupported
}

// WithdrawFiatFundsToInternationalBank returns a withdrawal ID when a
// withdrawal is submitted
func (g *Gateio) WithdrawFiatFundsToInternationalBank(_ context.Context, _ *withdraw.Request) (*withdraw.ExchangeResponse, error) {
	return nil, common.ErrFunctionNotSupported
}

// GetFeeByType returns an estimate of fee based on type of transaction
func (g *Gateio) GetFeeByType(ctx context.Context, feeBuilder *exchange.FeeBuilder) (float64, error) {
	if feeBuilder == nil {
		return 0, fmt.Errorf("%T %w", feeBuilder, common.ErrNilPointer)
	}
	if !g.AreCredentialsValid(ctx) && // Todo check connection status
		feeBuilder.FeeType == exchange.CryptocurrencyTradeFee {
		feeBuilder.FeeType = exchange.OfflineTradeFee
	}
	return g.GetFee(ctx, feeBuilder)
}

// GetActiveOrders retrieves any orders that are active/open
func (g *Gateio) GetActiveOrders(ctx context.Context, req *order.MultiOrderRequest) (order.FilteredOrders, error) {
	if err := req.Validate(); err != nil {
		return nil, err
	}
	var orders []order.Detail
	format, err := g.GetPairFormat(req.AssetType, false)
	if err != nil {
		return nil, err
	}
	switch req.AssetType {
	case asset.Spot, asset.Margin, asset.CrossMargin:
		spotOrders, err := g.GetSpotOpenOrders(ctx, 0, 0, req.AssetType == asset.CrossMargin)
		if err != nil {
			return nil, err
		}
		for x := range spotOrders {
			symbol, err := currency.NewPairDelimiter(spotOrders[x].CurrencyPair, format.Delimiter)
			if err != nil {
				return nil, err
			}
			for y := range spotOrders[x].Orders {
				if spotOrders[x].Orders[y].Status != statusOpen {
					continue
				}
				side, err := order.StringToOrderSide(spotOrders[x].Orders[y].Side)
				if err != nil {
					log.Errorf(log.ExchangeSys, "%s %v", g.Name, err)
				}
				oType, err := order.StringToOrderType(spotOrders[x].Orders[y].Type)
				if err != nil {
					return nil, err
				}
				status, err := order.StringToOrderStatus(spotOrders[x].Orders[y].Status)
				if err != nil {
					log.Errorf(log.ExchangeSys, "%s %v", g.Name, err)
				}
				orders = append(orders, order.Detail{
					Side:                 side,
					Type:                 oType,
					Status:               status,
					Pair:                 symbol,
					OrderID:              spotOrders[x].Orders[y].OrderID,
					Amount:               spotOrders[x].Orders[y].Amount.Float64(),
					ExecutedAmount:       spotOrders[x].Orders[y].Amount.Float64() - spotOrders[x].Orders[y].Left.Float64(),
					RemainingAmount:      spotOrders[x].Orders[y].Left.Float64(),
					Price:                spotOrders[x].Orders[y].Price.Float64(),
					AverageExecutedPrice: spotOrders[x].Orders[y].AverageFillPrice.Float64(),
					Date:                 spotOrders[x].Orders[y].CreateTime.Time(),
					LastUpdated:          spotOrders[x].Orders[y].UpdateTime.Time(),
					Exchange:             g.Name,
					AssetType:            req.AssetType,
					ClientOrderID:        spotOrders[x].Orders[y].Text,
					FeeAsset:             currency.NewCode(spotOrders[x].Orders[y].FeeCurrency),
				})
			}
		}
	case asset.CoinMarginedFutures, asset.USDTMarginedFutures, asset.DeliveryFutures:
		settle, err := getSettlementCurrency(currency.EMPTYPAIR, req.AssetType)
		if err != nil {
			return nil, err
		}
		var futuresOrders []Order
		if req.AssetType == asset.DeliveryFutures {
			futuresOrders, err = g.GetDeliveryOrders(ctx, currency.EMPTYPAIR, statusOpen, settle, "", 0, 0, 0)
		} else {
			futuresOrders, err = g.GetFuturesOrders(ctx, currency.EMPTYPAIR, statusOpen, "", settle, 0, 0, 0)
		}
		if err != nil {
			return nil, err
		}
		for i := range futuresOrders {
			pair, err := currency.NewPairFromString(futuresOrders[i].Contract)
			if err != nil {
				return nil, err
			}

			if futuresOrders[i].Status != statusOpen || (len(req.Pairs) > 0 && !req.Pairs.Contains(pair, true)) {
				continue
			}
<<<<<<< HEAD
			var tif order.TimeInForce
			if futuresOrders[i].TimeInForce == "poc" {
				tif = order.PostOnly
			}
=======
>>>>>>> 2ca7a71a
			side, amount, remaining := getSideAndAmountFromSize(futuresOrders[i].Size, futuresOrders[i].RemainingAmount)
			tif, err := timeInForceFromString(futuresOrders[i].TimeInForce)
			if err != nil {
				return nil, err
			}
			orders = append(orders, order.Detail{
				Status:               order.Open,
				Amount:               amount,
				ContractAmount:       amount,
				Pair:                 pair,
				OrderID:              strconv.FormatInt(futuresOrders[i].ID, 10),
				ClientOrderID:        getClientOrderIDFromText(futuresOrders[i].Text),
				Price:                futuresOrders[i].OrderPrice.Float64(),
				ExecutedAmount:       amount - remaining,
				RemainingAmount:      remaining,
				LastUpdated:          futuresOrders[i].FinishTime.Time(),
				Date:                 futuresOrders[i].CreateTime.Time(),
				Exchange:             g.Name,
				AssetType:            req.AssetType,
				Side:                 side,
				Type:                 order.Limit,
				SettlementCurrency:   settle,
				ReduceOnly:           futuresOrders[i].IsReduceOnly,
				TimeInForce:          tif,
				AverageExecutedPrice: futuresOrders[i].FillPrice.Float64(),
			})
		}
	case asset.Options:
		var optionsOrders []OptionOrderResponse
		optionsOrders, err = g.GetOptionFuturesOrders(ctx, currency.EMPTYPAIR, "", statusOpen, 0, 0, req.StartTime, req.EndTime)
		if err != nil {
			return nil, err
		}
		for i := range optionsOrders {
			var currencyPair currency.Pair
			var status order.Status
			currencyPair, err = currency.NewPairFromString(optionsOrders[i].Contract)
			if err != nil {
				return nil, err
			}
			status, err = order.StringToOrderStatus(optionsOrders[i].Status)
			if err != nil {
				return nil, err
			}
			orders = append(orders, order.Detail{
				Status:          status,
				Amount:          optionsOrders[i].Size,
				Pair:            currencyPair,
				OrderID:         strconv.FormatInt(optionsOrders[i].OptionOrderID, 10),
				Price:           optionsOrders[i].Price.Float64(),
				ExecutedAmount:  optionsOrders[i].Size - optionsOrders[i].Left,
				RemainingAmount: optionsOrders[i].Left,
				LastUpdated:     optionsOrders[i].FinishTime.Time(),
				Date:            optionsOrders[i].CreateTime.Time(),
				Exchange:        g.Name,
				AssetType:       req.AssetType,
				ClientOrderID:   optionsOrders[i].Text,
			})
		}
	default:
		return nil, fmt.Errorf("%w asset type: %v", asset.ErrNotSupported, req.AssetType)
	}
	return req.Filter(g.Name, orders), nil
}

// GetOrderHistory retrieves account order information
// Can Limit response to specific order status
func (g *Gateio) GetOrderHistory(ctx context.Context, req *order.MultiOrderRequest) (order.FilteredOrders, error) {
	if err := req.Validate(); err != nil {
		return nil, err
	}
	var orders []order.Detail
	format, err := g.GetPairFormat(req.AssetType, true)
	if err != nil {
		return nil, err
	}
	switch req.AssetType {
	case asset.Spot, asset.Margin, asset.CrossMargin:
		for x := range req.Pairs {
			fPair := req.Pairs[x].Format(format)
			spotOrders, err := g.GetMySpotTradingHistory(ctx, fPair, req.FromOrderID, 0, 0, req.AssetType == asset.CrossMargin, req.StartTime, req.EndTime)
			if err != nil {
				return nil, err
			}
			for o := range spotOrders {
				var side order.Side
				side, err = order.StringToOrderSide(spotOrders[o].Side)
				if err != nil {
					return nil, err
				}
				detail := order.Detail{
					OrderID:        spotOrders[o].OrderID,
					Amount:         spotOrders[o].Amount.Float64(),
					ExecutedAmount: spotOrders[o].Amount.Float64(),
					Price:          spotOrders[o].Price.Float64(),
					Date:           spotOrders[o].CreateTime.Time(),
					Side:           side,
					Exchange:       g.Name,
					Pair:           fPair,
					AssetType:      req.AssetType,
					Fee:            spotOrders[o].Fee.Float64(),
					FeeAsset:       currency.NewCode(spotOrders[o].FeeCurrency),
				}
				detail.InferCostsAndTimes()
				orders = append(orders, detail)
			}
		}
	case asset.CoinMarginedFutures, asset.USDTMarginedFutures, asset.DeliveryFutures:
		for x := range req.Pairs {
			fPair := req.Pairs[x].Format(format)
			settle, err := getSettlementCurrency(fPair, req.AssetType)
			if err != nil {
				return nil, err
			}
			var futuresOrder []TradingHistoryItem
			if req.AssetType == asset.DeliveryFutures {
				futuresOrder, err = g.GetMyDeliveryTradingHistory(ctx, settle, req.FromOrderID, fPair, 0, 0, 0, "")
			} else {
				futuresOrder, err = g.GetMyFuturesTradingHistory(ctx, settle, "", req.FromOrderID, fPair, 0, 0, 0)
			}
			if err != nil {
				return nil, err
			}
			for o := range futuresOrder {
				detail := order.Detail{
					OrderID:   strconv.FormatInt(futuresOrder[o].ID, 10),
					Amount:    futuresOrder[o].Size,
					Price:     futuresOrder[o].Price.Float64(),
					Date:      futuresOrder[o].CreateTime.Time(),
					Exchange:  g.Name,
					Pair:      fPair,
					AssetType: req.AssetType,
				}
				detail.InferCostsAndTimes()
				orders = append(orders, detail)
			}
		}
	case asset.Options:
		for x := range req.Pairs {
			fPair := req.Pairs[x].Format(format)
			optionOrders, err := g.GetMyOptionsTradingHistory(ctx, fPair.String(), fPair.Upper(), 0, 0, req.StartTime, req.EndTime)
			if err != nil {
				return nil, err
			}
			for o := range optionOrders {
				detail := order.Detail{
					OrderID:   strconv.FormatInt(optionOrders[o].OrderID, 10),
					Amount:    optionOrders[o].Size,
					Price:     optionOrders[o].Price.Float64(),
					Date:      optionOrders[o].CreateTime.Time(),
					Exchange:  g.Name,
					Pair:      fPair,
					AssetType: req.AssetType,
				}
				detail.InferCostsAndTimes()
				orders = append(orders, detail)
			}
		}
	default:
		return nil, fmt.Errorf("%w asset type: %v", asset.ErrNotSupported, req.AssetType)
	}
	return req.Filter(g.Name, orders), nil
}

// GetHistoricCandles returns candles between a time period for a set time interval
func (g *Gateio) GetHistoricCandles(ctx context.Context, pair currency.Pair, a asset.Item, interval kline.Interval, start, end time.Time) (*kline.Item, error) {
	req, err := g.GetKlineRequest(pair, a, interval, start, end, false)
	if err != nil {
		return nil, err
	}
	var listCandlesticks []kline.Candle
	switch a {
	case asset.Spot, asset.Margin, asset.CrossMargin:
		candles, err := g.GetCandlesticks(ctx, req.RequestFormatted, 0, start, end, interval)
		if err != nil {
			return nil, err
		}
		listCandlesticks = make([]kline.Candle, len(candles))
		for i := range candles {
			listCandlesticks[i] = kline.Candle{
				Time:   candles[i].Timestamp,
				Open:   candles[i].OpenPrice,
				High:   candles[i].HighestPrice,
				Low:    candles[i].LowestPrice,
				Close:  candles[i].ClosePrice,
				Volume: candles[i].QuoteCcyVolume,
			}
		}
	case asset.CoinMarginedFutures, asset.USDTMarginedFutures, asset.DeliveryFutures:
		settle, err := getSettlementCurrency(pair, a)
		if err != nil {
			return nil, err
		}
		var candles []FuturesCandlestick
		if a == asset.DeliveryFutures {
			candles, err = g.GetDeliveryFuturesCandlesticks(ctx, settle, req.RequestFormatted.Upper(), start, end, 0, interval)
		} else {
			candles, err = g.GetFuturesCandlesticks(ctx, settle, req.RequestFormatted.String(), start, end, 0, interval)
		}
		if err != nil {
			return nil, err
		}
		listCandlesticks = make([]kline.Candle, len(candles))
		for i := range candles {
			listCandlesticks[i] = kline.Candle{
				Time:   candles[i].Timestamp.Time(),
				Open:   candles[i].OpenPrice.Float64(),
				High:   candles[i].HighestPrice.Float64(),
				Low:    candles[i].LowestPrice.Float64(),
				Close:  candles[i].ClosePrice.Float64(),
				Volume: candles[i].Volume,
			}
		}
	default:
		return nil, fmt.Errorf("%w asset type: %v", asset.ErrNotSupported, a)
	}
	return req.ProcessResponse(listCandlesticks)
}

// GetHistoricCandlesExtended returns candles between a time period for a set time interval
func (g *Gateio) GetHistoricCandlesExtended(ctx context.Context, pair currency.Pair, a asset.Item, interval kline.Interval, start, end time.Time) (*kline.Item, error) {
	req, err := g.GetKlineExtendedRequest(pair, a, interval, start, end)
	if err != nil {
		return nil, err
	}
	candlestickItems := make([]kline.Candle, 0, req.Size())
	for _, r := range req.RangeHolder.Ranges {
		switch a {
		case asset.Spot, asset.Margin, asset.CrossMargin:
			candles, err := g.GetCandlesticks(ctx, req.RequestFormatted, 0, r.Start.Time, r.End.Time, interval)
			if err != nil {
				return nil, err
			}
			for j := range candles {
				candlestickItems = append(candlestickItems, kline.Candle{
					Time:   candles[j].Timestamp,
					Open:   candles[j].OpenPrice,
					High:   candles[j].HighestPrice,
					Low:    candles[j].LowestPrice,
					Close:  candles[j].ClosePrice,
					Volume: candles[j].QuoteCcyVolume,
				})
			}
		case asset.CoinMarginedFutures, asset.USDTMarginedFutures, asset.DeliveryFutures:
			settle, err := getSettlementCurrency(pair, a)
			if err != nil {
				return nil, err
			}
			var candles []FuturesCandlestick
			if a == asset.DeliveryFutures {
				candles, err = g.GetDeliveryFuturesCandlesticks(ctx, settle, req.RequestFormatted.Upper(), r.Start.Time, r.End.Time, 0, interval)
			} else {
				candles, err = g.GetFuturesCandlesticks(ctx, settle, req.RequestFormatted.String(), r.Start.Time, r.End.Time, 0, interval)
			}
			if err != nil {
				return nil, err
			}
			for i := range candles {
				candlestickItems = append(candlestickItems, kline.Candle{
					Time:   candles[i].Timestamp.Time(),
					Open:   candles[i].OpenPrice.Float64(),
					High:   candles[i].HighestPrice.Float64(),
					Low:    candles[i].LowestPrice.Float64(),
					Close:  candles[i].ClosePrice.Float64(),
					Volume: candles[i].Volume,
				})
			}
		default:
			return nil, fmt.Errorf("%w asset type: %v", asset.ErrNotSupported, a)
		}
	}
	return req.ProcessResponse(candlestickItems)
}

// GetAvailableTransferChains returns the available transfer blockchains for the specific
// cryptocurrency
func (g *Gateio) GetAvailableTransferChains(ctx context.Context, cryptocurrency currency.Code) ([]string, error) {
	chains, err := g.ListCurrencyChain(ctx, cryptocurrency.Upper())
	if err != nil {
		return nil, err
	}
	availableChains := make([]string, 0, len(chains))
	for x := range chains {
		if chains[x].IsDisabled == 0 {
			availableChains = append(availableChains, chains[x].Chain)
		}
	}
	return availableChains, nil
}

// ValidateAPICredentials validates current credentials used for wrapper
// functionality
func (g *Gateio) ValidateAPICredentials(ctx context.Context, assetType asset.Item) error {
	_, err := g.UpdateAccountInfo(ctx, assetType)
	return g.CheckTransientError(err)
}

// checkInstrumentAvailabilityInSpot checks whether the instrument is available in the spot exchange
// if so we can use the instrument to retrieve orderbook and ticker information using the spot endpoints.
func (g *Gateio) checkInstrumentAvailabilityInSpot(instrument currency.Pair) (bool, error) {
	availables, err := g.CurrencyPairs.GetPairs(asset.Spot, false)
	if err != nil {
		return false, err
	}
	return availables.Contains(instrument, true), nil
}

// GetFuturesContractDetails returns details about futures contracts
func (g *Gateio) GetFuturesContractDetails(ctx context.Context, a asset.Item) ([]futures.Contract, error) {
	if !a.IsFutures() {
		return nil, futures.ErrNotFuturesAsset
	}
	if !g.SupportsAsset(a) {
		return nil, fmt.Errorf("%w %v", asset.ErrNotSupported, a)
	}
	settle, err := getSettlementCurrency(currency.EMPTYPAIR, a)
	if err != nil {
		return nil, err
	}
	switch a {
	case asset.CoinMarginedFutures, asset.USDTMarginedFutures:
		contracts, err := g.GetAllFutureContracts(ctx, settle)
		if err != nil {
			return nil, err
		}
		resp := make([]futures.Contract, len(contracts))
		for i := range contracts {
			name, err := currency.NewPairFromString(contracts[i].Name)
			if err != nil {
				return nil, err
			}
			contractSettlementType := futures.Linear
			switch {
			case name.Base.Equal(currency.BTC) && settle.Equal(currency.BTC):
				contractSettlementType = futures.Inverse
			case !name.Base.Equal(settle) && !settle.Equal(currency.USDT):
				contractSettlementType = futures.Quanto
			}
			c := futures.Contract{
				Exchange:             g.Name,
				Name:                 name,
				Underlying:           name,
				Asset:                a,
				IsActive:             !contracts[i].InDelisting,
				Type:                 futures.Perpetual,
				SettlementType:       contractSettlementType,
				SettlementCurrencies: currency.Currencies{settle},
				Multiplier:           contracts[i].QuantoMultiplier.Float64(),
				MaxLeverage:          contracts[i].LeverageMax.Float64(),
			}
			c.LatestRate = fundingrate.Rate{
				Time: contracts[i].FundingNextApply.Time().Add(-time.Duration(contracts[i].FundingInterval) * time.Second),
				Rate: contracts[i].FundingRate.Decimal(),
			}
			resp[i] = c
		}
		return resp, nil
	case asset.DeliveryFutures:
		contracts, err := g.GetAllDeliveryContracts(ctx, settle)
		if err != nil {
			return nil, err
		}
		resp := make([]futures.Contract, len(contracts))
		for i := range contracts {
			name, err := currency.NewPairFromString(contracts[i].Name)
			if err != nil {
				return nil, err
			}
			underlying, err := currency.NewPairFromString(contracts[i].Underlying)
			if err != nil {
				return nil, err
			}
			// no start information, inferring it based on contract type
			// gateio also reuses contracts for kline data, cannot use a lookup to see the first trade
			var s time.Time
			e := contracts[i].ExpireTime.Time()
			ct := futures.LongDated
			switch contracts[i].Cycle {
			case "WEEKLY":
				ct = futures.Weekly
				s = e.Add(-kline.OneWeek.Duration())
			case "BI-WEEKLY":
				ct = futures.Fortnightly
				s = e.Add(-kline.TwoWeek.Duration())
			case "QUARTERLY":
				ct = futures.Quarterly
				s = e.Add(-kline.ThreeMonth.Duration())
			case "BI-QUARTERLY":
				ct = futures.HalfYearly
				s = e.Add(-kline.SixMonth.Duration())
			}
			resp[i] = futures.Contract{
				Exchange:             g.Name,
				Name:                 name,
				Underlying:           underlying,
				Asset:                a,
				StartDate:            s,
				EndDate:              e,
				SettlementType:       futures.Linear,
				IsActive:             !contracts[i].InDelisting,
				Type:                 ct,
				SettlementCurrencies: currency.Currencies{settle},
				MarginCurrency:       currency.Code{},
				Multiplier:           contracts[i].QuantoMultiplier.Float64(),
				MaxLeverage:          contracts[i].LeverageMax.Float64(),
			}
		}
		return resp, nil
	}
	return nil, fmt.Errorf("%w %v", asset.ErrNotSupported, a)
}

// UpdateOrderExecutionLimits sets exchange executions for a required asset type
func (g *Gateio) UpdateOrderExecutionLimits(ctx context.Context, a asset.Item) error {
	if !g.SupportsAsset(a) {
		return fmt.Errorf("%s %w", a, asset.ErrNotSupported)
	}

	var limits []order.MinMaxLevel
	switch a {
	case asset.Spot:
		pairsData, err := g.ListSpotCurrencyPairs(ctx)
		if err != nil {
			return err
		}

		limits = make([]order.MinMaxLevel, 0, len(pairsData))
		for i := range pairsData {
			if pairsData[i].TradeStatus == "untradable" {
				continue
			}
			pair, err := g.MatchSymbolWithAvailablePairs(pairsData[i].ID, a, true)
			if err != nil {
				return err
			}

			// Minimum base amounts are not always provided this will default to
			// precision for base deployment. This can't be done for quote.
			minBaseAmount := pairsData[i].MinBaseAmount.Float64()
			if minBaseAmount == 0 {
				minBaseAmount = math.Pow10(-int(pairsData[i].AmountPrecision))
			}

			limits = append(limits, order.MinMaxLevel{
				Asset:                   a,
				Pair:                    pair,
				QuoteStepIncrementSize:  math.Pow10(-int(pairsData[i].Precision)),
				AmountStepIncrementSize: math.Pow10(-int(pairsData[i].AmountPrecision)),
				MinimumBaseAmount:       minBaseAmount,
				MinimumQuoteAmount:      pairsData[i].MinQuoteAmount.Float64(),
			})
		}
	default:
		// TODO: Add in other assets
		return fmt.Errorf("%s %w", a, common.ErrNotYetImplemented)
	}

	return g.LoadLimits(limits)
}

// GetHistoricalFundingRates returns historical funding rates for a futures contract
func (g *Gateio) GetHistoricalFundingRates(ctx context.Context, r *fundingrate.HistoricalRatesRequest) (*fundingrate.HistoricalRates, error) {
	if r == nil {
		return nil, fmt.Errorf("%w LatestRateRequest", common.ErrNilPointer)
	}
	if r.Asset != asset.CoinMarginedFutures && r.Asset != asset.USDTMarginedFutures {
		return nil, fmt.Errorf("%w %v", asset.ErrNotSupported, r.Asset)
	}

	if r.Pair.IsEmpty() {
		return nil, currency.ErrCurrencyPairEmpty
	}

	if !r.StartDate.IsZero() && !r.EndDate.IsZero() {
		if err := common.StartEndTimeCheck(r.StartDate, r.EndDate); err != nil {
			return nil, err
		}
	}

	// NOTE: Opted to fail here as a misconfigured request will result in
	// {"label":"CONTRACT_NOT_FOUND"} and rather not mutate request using
	// quote currency as the settlement currency.
	if r.PaymentCurrency.IsEmpty() {
		return nil, fundingrate.ErrPaymentCurrencyCannotBeEmpty
	}

	if r.IncludePayments {
		return nil, fmt.Errorf("include payments %w", common.ErrNotYetImplemented)
	}

	if r.IncludePredictedRate {
		return nil, fmt.Errorf("include predicted rate %w", common.ErrNotYetImplemented)
	}

	fPair, err := g.FormatExchangeCurrency(r.Pair, r.Asset)
	if err != nil {
		return nil, err
	}

	records, err := g.GetFutureFundingRates(ctx, r.PaymentCurrency, fPair, 1000)
	if err != nil {
		return nil, err
	}

	if len(records) == 0 {
		return nil, fundingrate.ErrNoFundingRatesFound
	}

	if !r.StartDate.IsZero() && !r.RespectHistoryLimits && r.StartDate.Before(records[len(records)-1].Timestamp.Time()) {
		return nil, fmt.Errorf("%w start date requested: %v last returned record: %v", fundingrate.ErrFundingRateOutsideLimits, r.StartDate, records[len(records)-1].Timestamp.Time())
	}

	fundingRates := make([]fundingrate.Rate, 0, len(records))
	for i := range records {
		if (!r.EndDate.IsZero() && r.EndDate.Before(records[i].Timestamp.Time())) ||
			(!r.StartDate.IsZero() && r.StartDate.After(records[i].Timestamp.Time())) {
			continue
		}

		fundingRates = append(fundingRates, fundingrate.Rate{
			Rate: decimal.NewFromFloat(records[i].Rate.Float64()),
			Time: records[i].Timestamp.Time(),
		})
	}

	if len(fundingRates) == 0 {
		return nil, fundingrate.ErrNoFundingRatesFound
	}

	return &fundingrate.HistoricalRates{
		Exchange:        g.Name,
		Asset:           r.Asset,
		Pair:            r.Pair,
		FundingRates:    fundingRates,
		StartDate:       fundingRates[len(fundingRates)-1].Time,
		EndDate:         fundingRates[0].Time,
		LatestRate:      fundingRates[0],
		PaymentCurrency: r.PaymentCurrency,
	}, nil
}

// GetLatestFundingRates returns the latest funding rates data
func (g *Gateio) GetLatestFundingRates(ctx context.Context, r *fundingrate.LatestRateRequest) ([]fundingrate.LatestRateResponse, error) {
	if r == nil {
		return nil, fmt.Errorf("%w LatestRateRequest", common.ErrNilPointer)
	}
	if r.Asset != asset.CoinMarginedFutures && r.Asset != asset.USDTMarginedFutures {
		return nil, fmt.Errorf("%w %v", asset.ErrNotSupported, r.Asset)
	}

	settle, err := getSettlementCurrency(r.Pair, r.Asset)
	if err != nil {
		return nil, err
	}

	if !r.Pair.IsEmpty() {
		fPair, err := g.FormatExchangeCurrency(r.Pair, r.Asset)
		if err != nil {
			return nil, err
		}
		contract, err := g.GetFuturesContract(ctx, settle, fPair.String())
		if err != nil {
			return nil, err
		}
		return []fundingrate.LatestRateResponse{
			contractToFundingRate(g.Name, r.Asset, fPair, contract, r.IncludePredictedRate),
		}, nil
	}

	pairs, err := g.GetEnabledPairs(r.Asset)
	if err != nil {
		return nil, err
	}

	contracts, err := g.GetAllFutureContracts(ctx, settle)
	if err != nil {
		return nil, err
	}
	resp := make([]fundingrate.LatestRateResponse, 0, len(contracts))
	for i := range contracts {
		p := strings.ToUpper(contracts[i].Name)
		if !g.IsValidPairString(p) {
			continue
		}
		cp, err := currency.NewPairFromString(p)
		if err != nil {
			return nil, err
		}
		if !pairs.Contains(cp, false) {
			continue
		}
		resp = append(resp, contractToFundingRate(g.Name, r.Asset, cp, &contracts[i], r.IncludePredictedRate))
	}

	return slices.Clip(resp), nil
}

func contractToFundingRate(name string, item asset.Item, fPair currency.Pair, contract *FuturesContract, includeUpcomingRate bool) fundingrate.LatestRateResponse {
	resp := fundingrate.LatestRateResponse{
		Exchange: name,
		Asset:    item,
		Pair:     fPair,
		LatestRate: fundingrate.Rate{
			Time: contract.FundingNextApply.Time().Add(-time.Duration(contract.FundingInterval) * time.Second),
			Rate: contract.FundingRate.Decimal(),
		},
		TimeOfNextRate: contract.FundingNextApply.Time(),
		TimeChecked:    time.Now(),
	}
	if includeUpcomingRate {
		resp.PredictedUpcomingRate = fundingrate.Rate{
			Time: contract.FundingNextApply.Time(),
			Rate: contract.FundingRateIndicative.Decimal(),
		}
	}
	return resp
}

// IsPerpetualFutureCurrency ensures a given asset and currency is a perpetual future
func (g *Gateio) IsPerpetualFutureCurrency(a asset.Item, _ currency.Pair) (bool, error) {
	return a == asset.CoinMarginedFutures || a == asset.USDTMarginedFutures, nil
}

// GetOpenInterest returns the open interest rate for a given asset pair
// If no pairs are provided, all enabled assets and pairs will be used
// If keys are provided, those asset pairs only need to be available, not enabled
func (g *Gateio) GetOpenInterest(ctx context.Context, keys ...key.PairAsset) ([]futures.OpenInterest, error) {
	var errs error
	resp := make([]futures.OpenInterest, 0, len(keys))
	assets := asset.Items{}
	if len(keys) == 0 {
		assets = asset.Items{asset.DeliveryFutures, asset.CoinMarginedFutures, asset.USDTMarginedFutures}
	} else {
		for _, k := range keys {
			if !slices.Contains(assets, k.Asset) {
				assets = append(assets, k.Asset)
			}
		}
	}
	for _, a := range assets {
		var p currency.Pair
		if len(keys) == 1 && a == keys[0].Asset {
			if p, errs = g.MatchSymbolWithAvailablePairs(keys[0].Pair().String(), a, false); errs != nil {
				return nil, errs
			}
		}
		contracts, err := g.getOpenInterestContracts(ctx, a, p)
		if err != nil {
			errs = common.AppendError(errs, fmt.Errorf("%w fetching %s", err, a))
			continue
		}
		for _, c := range contracts {
			if p.IsEmpty() { // If not exactly one key provided
				p, err = g.MatchSymbolWithAvailablePairs(c.contractName(), a, true)
				if err != nil && !errors.Is(err, currency.ErrPairNotFound) {
					errs = common.AppendError(errs, fmt.Errorf("%w from %s contract %s", err, a, c.contractName()))
					continue
				}
				if len(keys) == 0 { // No keys: All enabled pairs
					if enabled, err := g.IsPairEnabled(p, a); err != nil {
						errs = common.AppendError(errs, fmt.Errorf("%w: %s %s", err, a, p))
						continue
					} else if !enabled {
						continue
					}
				} else { // More than one key; Any available pair
					if !slices.ContainsFunc(keys, func(k key.PairAsset) bool { return a == k.Asset && k.Pair().Equal(p) }) {
						continue
					}
				}
			}
			resp = append(resp, futures.OpenInterest{
				Key: key.ExchangePairAsset{
					Exchange: g.Name,
					Base:     p.Base.Item,
					Quote:    p.Quote.Item,
					Asset:    a,
				},
				OpenInterest: c.openInterest(),
			})
		}
	}
	return slices.Clip(resp), errs
}

type openInterestContract interface {
	openInterest() float64
	contractName() string
}

func (c *FuturesContract) openInterest() float64 {
	i := float64(c.PositionSize) * c.IndexPrice.Float64()
	if q := c.QuantoMultiplier.Float64(); q != 0 {
		i *= q
	}
	return i
}

func (c *FuturesContract) contractName() string {
	return c.Name
}

func (c *DeliveryContract) openInterest() float64 {
	return c.QuantoMultiplier.Float64() * float64(c.PositionSize) * c.IndexPrice.Float64()
}

func (c *DeliveryContract) contractName() string {
	return c.Name
}

func (g *Gateio) getOpenInterestContracts(ctx context.Context, a asset.Item, p currency.Pair) ([]openInterestContract, error) {
	settle, err := getSettlementCurrency(p, a)
	if err != nil {
		return nil, err
	}
	if a == asset.DeliveryFutures {
		if p != currency.EMPTYPAIR {
			d, err := g.GetDeliveryContract(ctx, settle, p)
			return []openInterestContract{d}, err
		}
		d, err := g.GetAllDeliveryContracts(ctx, settle)
		contracts := make([]openInterestContract, len(d))
		for i := range d {
			contracts[i] = &d[i]
		}
		return contracts, err
	}
	if p != currency.EMPTYPAIR {
		contract, err := g.GetFuturesContract(ctx, settle, p.String())
		return []openInterestContract{contract}, err
	}
	fc, err := g.GetAllFutureContracts(ctx, settle)
	contracts := make([]openInterestContract, len(fc))
	for i := range fc {
		contracts[i] = &fc[i]
	}
	return contracts, err
}

// getClientOrderIDFromText returns the client order ID from the text response
func getClientOrderIDFromText(text string) string {
	if strings.HasPrefix(text, "t-") {
		return text
	}
	return ""
}

// getSideAndAmountFromSize returns the order side, amount and remaining amounts
func getSideAndAmountFromSize(size, left float64) (side order.Side, amount, remaining float64) {
	if size < 0 {
		return order.Short, math.Abs(size), math.Abs(left)
	}
	return order.Long, size, left
}

// getFutureOrderSize sets the amount to a negative value if shorting.
func getFutureOrderSize(s *order.Submit) (float64, error) {
	switch {
	case s.Side.IsLong():
		return s.Amount, nil
	case s.Side.IsShort():
		return -s.Amount, nil
	default:
		return 0, order.ErrSideIsInvalid
	}
}

// GetCurrencyTradeURL returns the URL to the exchange's trade page for the given asset and currency pair
func (g *Gateio) GetCurrencyTradeURL(_ context.Context, a asset.Item, cp currency.Pair) (string, error) {
	_, err := g.CurrencyPairs.IsPairEnabled(cp, a)
	if err != nil {
		return "", err
	}
	cp.Delimiter = currency.UnderscoreDelimiter
	switch a {
	case asset.Spot, asset.CrossMargin, asset.Margin:
		return tradeBaseURL + "trade/" + cp.Upper().String(), nil
	case asset.CoinMarginedFutures, asset.USDTMarginedFutures, asset.DeliveryFutures:
		settle, err := getSettlementCurrency(cp, a)
		if err != nil {
			return "", err
		}
		if a == asset.DeliveryFutures {
			return tradeBaseURL + "futures-delivery/" + settle.String() + "/" + cp.Upper().String(), nil
		}
		return tradeBaseURL + futuresPath + settle.String() + "/" + cp.Upper().String(), nil
	default:
		return "", fmt.Errorf("%w %v", asset.ErrNotSupported, a)
	}
}

// WebsocketSubmitOrder submits an order to the exchange
// NOTE: Regarding spot orders, fee is applied to purchased currency.
func (g *Gateio) WebsocketSubmitOrder(ctx context.Context, s *order.Submit) (*order.SubmitResponse, error) {
	err := s.Validate(g.GetTradingRequirements())
	if err != nil {
		return nil, err
	}

	s.Pair, err = g.FormatExchangeCurrency(s.Pair, s.AssetType)
	if err != nil {
		return nil, err
	}
	s.Pair = s.Pair.Upper()

	switch s.AssetType {
	case asset.Spot:
		req, err := g.getSpotOrderRequest(s)
		if err != nil {
			return nil, err
		}

		resp, err := g.WebsocketSpotSubmitOrder(ctx, req)
		if err != nil {
			return nil, err
		}
		return g.deriveSpotWebsocketOrderResponse(resp)
	case asset.CoinMarginedFutures, asset.USDTMarginedFutures:
		amountWithDirection, err := getFutureOrderSize(s)
		if err != nil {
			return nil, err
		}

		var timeInForce string
<<<<<<< HEAD
		switch s.TimeInForce {
		case order.ImmediateOrCancel,
			order.FillOrKill,
			order.GoodTillCancel:
			timeInForce = s.TimeInForce.Lower()
		case order.PostOnly:
			timeInForce = "poc"
=======
		switch {
		case s.TimeInForce.Is(order.PostOnly):
			timeInForce = "poc"
		case s.TimeInForce.Is(order.ImmediateOrCancel):
			timeInForce = order.ImmediateOrCancel.Lower()
		case s.TimeInForce.Is(order.FillOrKill):
			timeInForce = order.FillOrKill.Lower()
		case s.TimeInForce.Is(order.GoodTillCancel):
			timeInForce = order.GoodTillCancel.Lower()
>>>>>>> 2ca7a71a
		}

		resp, err := g.WebsocketFuturesSubmitOrder(ctx, s.AssetType, &ContractOrderCreateParams{
			Contract:    s.Pair,
			Size:        amountWithDirection,
			Price:       strconv.FormatFloat(s.Price, 'f', -1, 64),
			ReduceOnly:  s.ReduceOnly,
			TimeInForce: timeInForce,
			Text:        s.ClientOrderID,
		})
		if err != nil {
			return nil, err
		}
		return g.deriveFuturesWebsocketOrderResponse(resp)
	default:
		return nil, common.ErrNotYetImplemented
	}
}

func (g *Gateio) deriveSpotWebsocketOrderResponse(responses *WebsocketOrderResponse) (*order.SubmitResponse, error) {
	resp, err := g.deriveSpotWebsocketOrderResponses([]*WebsocketOrderResponse{responses})
	if err != nil {
		return nil, err
	}
	return resp[0], nil
}

// deriveSpotWebsocketOrderResponses returns the order submission responses for spot
func (g *Gateio) deriveSpotWebsocketOrderResponses(responses []*WebsocketOrderResponse) ([]*order.SubmitResponse, error) {
	if len(responses) == 0 {
		return nil, common.ErrNoResponse
	}

	out := make([]*order.SubmitResponse, 0, len(responses))
	for _, resp := range responses {
		side, err := order.StringToOrderSide(resp.Side)
		if err != nil {
			return nil, err
		}
		status := order.Open
		if resp.FinishAs != "" && resp.FinishAs != statusOpen {
			status, err = order.StringToOrderStatus(resp.FinishAs)
			if err != nil {
				return nil, err
			}
		}
		oType, err := order.StringToOrderType(resp.Type)
		if err != nil {
			return nil, err
		}

		var cost float64
		var purchased float64
		if resp.AverageDealPrice != 0 {
			if side.IsLong() {
				cost = resp.FilledTotal.Float64()
				purchased = resp.FilledTotal.Decimal().Div(resp.AverageDealPrice.Decimal()).InexactFloat64()
			} else {
				cost = resp.Amount.Float64()
				purchased = resp.FilledTotal.Float64()
			}
		}
		tif, err := order.StringToTimeInForce(resp.TimeInForce)
		if err != nil {
			return nil, err
		}
		out = append(out, &order.SubmitResponse{
			Exchange:             g.Name,
			OrderID:              resp.ID,
			AssetType:            resp.Account,
			Pair:                 resp.CurrencyPair,
			ClientOrderID:        resp.Text,
			Date:                 resp.CreateTimeMs.Time(),
			LastUpdated:          resp.UpdateTimeMs.Time(),
			RemainingAmount:      resp.Left.Float64(),
			Amount:               resp.Amount.Float64(),
			Price:                resp.Price.Float64(),
			AverageExecutedPrice: resp.AverageDealPrice.Float64(),
			Type:                 oType,
			Side:                 side,
			Status:               status,
			TimeInForce:          tif,
			Cost:                 cost,
			Purchased:            purchased,
			Fee:                  resp.Fee.Float64(),
			FeeAsset:             resp.FeeCurrency,
		})
	}
	return out, nil
}

func (g *Gateio) deriveFuturesWebsocketOrderResponse(responses *WebsocketFuturesOrderResponse) (*order.SubmitResponse, error) {
	resp, err := g.deriveFuturesWebsocketOrderResponses([]*WebsocketFuturesOrderResponse{responses})
	if err != nil {
		return nil, err
	}
	return resp[0], nil
}

// deriveFuturesWebsocketOrderResponses returns the order submission responses for futures
func (g *Gateio) deriveFuturesWebsocketOrderResponses(responses []*WebsocketFuturesOrderResponse) ([]*order.SubmitResponse, error) {
	if len(responses) == 0 {
		return nil, common.ErrNoResponse
	}

	out := make([]*order.SubmitResponse, 0, len(responses))
	for _, resp := range responses {
		status := order.Open
		if resp.FinishAs != "" && resp.FinishAs != statusOpen {
			var err error
			status, err = order.StringToOrderStatus(resp.FinishAs)
			if err != nil {
				return nil, err
			}
		}

		oType := order.Market
		if resp.Price != 0 {
			oType = order.Limit
		}

		side := order.Long
		if resp.Size < 0 {
			side = order.Short
		}

		var clientOrderID string
		if resp.Text != "" && strings.HasPrefix(resp.Text, "t-") {
			clientOrderID = resp.Text
		}
		tif, err := order.StringToTimeInForce(resp.TimeInForce)
		if err != nil {
			return nil, err
		}
		out = append(out, &order.SubmitResponse{
			Exchange:             g.Name,
			OrderID:              strconv.FormatInt(resp.ID, 10),
			AssetType:            asset.Futures,
			Pair:                 resp.Contract,
			ClientOrderID:        clientOrderID,
			Date:                 resp.CreateTime.Time(),
			LastUpdated:          resp.UpdateTime.Time(),
			RemainingAmount:      math.Abs(resp.Left),
			Amount:               math.Abs(resp.Size),
			Price:                resp.Price.Float64(),
			AverageExecutedPrice: resp.FillPrice.Float64(),
			Type:                 oType,
			Side:                 side,
			Status:               status,
			TimeInForce:          tif,
			ReduceOnly:           resp.IsReduceOnly,
		})
	}
	return out, nil
}

func (g *Gateio) getSpotOrderRequest(s *order.Submit) (*CreateOrderRequest, error) {
	switch {
	case s.Side.IsLong():
		s.Side = order.Buy
	case s.Side.IsShort():
		s.Side = order.Sell
	default:
		return nil, order.ErrSideIsInvalid
	}

	var timeInForce string
	switch s.TimeInForce {
	case order.ImmediateOrCancel, order.FillOrKill, order.GoodTillCancel:
		timeInForce = s.TimeInForce.Lower()
	case order.PostOnly:
		timeInForce = "poc"
	}

	return &CreateOrderRequest{
		Side:         s.Side.Lower(),
		Type:         s.Type.Lower(),
		Account:      g.assetTypeToString(s.AssetType),
		Amount:       types.Number(s.GetTradeAmount(g.GetTradingRequirements())),
		Price:        types.Number(s.Price),
		CurrencyPair: s.Pair,
		Text:         s.ClientOrderID,
		TimeInForce:  timeInForce,
	}, nil
}

func getSettlementCurrency(p currency.Pair, a asset.Item) (currency.Code, error) {
	switch a {
	case asset.DeliveryFutures:
		return currency.USDT, nil
	case asset.USDTMarginedFutures:
		if p.IsEmpty() || p.Quote.Equal(currency.USDT) {
			return currency.USDT, nil
		}
		return currency.EMPTYCODE, fmt.Errorf("%w %s %s", errInvalidSettlementQuote, a, p)
	case asset.CoinMarginedFutures:
		if !p.IsEmpty() {
			if !p.Base.Equal(currency.BTC) { // Only BTC endpoint currently available
				return currency.EMPTYCODE, fmt.Errorf("%w %s %s", errInvalidSettlementBase, a, p)
			}
			if !p.Quote.Equal(currency.USD) { // We expect all Coin-M to be quoted in USD
				return currency.EMPTYCODE, fmt.Errorf("%w %s %s", errInvalidSettlementQuote, a, p)
			}
		}
		return currency.BTC, nil
	}
	return currency.EMPTYCODE, fmt.Errorf("%w: %s", asset.ErrNotSupported, a)
}<|MERGE_RESOLUTION|>--- conflicted
+++ resolved
@@ -973,15 +973,6 @@
 			return nil, err
 		}
 		var timeInForce string
-<<<<<<< HEAD
-		switch s.TimeInForce {
-		case order.ImmediateOrCancel,
-			order.FillOrKill,
-			order.GoodTillCancel:
-			timeInForce = s.TimeInForce.Lower()
-		case order.PostOnly:
-			timeInForce = "poc"
-=======
 		switch {
 		case s.TimeInForce.Is(order.PostOnly):
 			timeInForce = "poc"
@@ -991,7 +982,6 @@
 			timeInForce = order.FillOrKill.Lower()
 		case s.TimeInForce.Is(order.GoodTillCancel):
 			timeInForce = order.GoodTillCancel.Lower()
->>>>>>> 2ca7a71a
 		}
 		settle, err := getSettlementCurrency(s.Pair, s.AssetType)
 		if err != nil {
@@ -1325,11 +1315,7 @@
 		if fOrder.OrderPrice > 0 {
 			oType = order.Limit
 		}
-<<<<<<< HEAD
-		tif, err := order.StringToTimeInForce(fOrder.TimeInForce)
-=======
 		tif, err := timeInForceFromString(fOrder.TimeInForce)
->>>>>>> 2ca7a71a
 		if err != nil {
 			return nil, err
 		}
@@ -1534,13 +1520,6 @@
 			if futuresOrders[i].Status != statusOpen || (len(req.Pairs) > 0 && !req.Pairs.Contains(pair, true)) {
 				continue
 			}
-<<<<<<< HEAD
-			var tif order.TimeInForce
-			if futuresOrders[i].TimeInForce == "poc" {
-				tif = order.PostOnly
-			}
-=======
->>>>>>> 2ca7a71a
 			side, amount, remaining := getSideAndAmountFromSize(futuresOrders[i].Size, futuresOrders[i].RemainingAmount)
 			tif, err := timeInForceFromString(futuresOrders[i].TimeInForce)
 			if err != nil {
@@ -2365,15 +2344,6 @@
 		}
 
 		var timeInForce string
-<<<<<<< HEAD
-		switch s.TimeInForce {
-		case order.ImmediateOrCancel,
-			order.FillOrKill,
-			order.GoodTillCancel:
-			timeInForce = s.TimeInForce.Lower()
-		case order.PostOnly:
-			timeInForce = "poc"
-=======
 		switch {
 		case s.TimeInForce.Is(order.PostOnly):
 			timeInForce = "poc"
@@ -2383,7 +2353,6 @@
 			timeInForce = order.FillOrKill.Lower()
 		case s.TimeInForce.Is(order.GoodTillCancel):
 			timeInForce = order.GoodTillCancel.Lower()
->>>>>>> 2ca7a71a
 		}
 
 		resp, err := g.WebsocketFuturesSubmitOrder(ctx, s.AssetType, &ContractOrderCreateParams{
