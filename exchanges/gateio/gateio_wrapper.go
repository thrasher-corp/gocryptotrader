--- conflicted
+++ resolved
@@ -2557,11 +2557,7 @@
 func getTimeInForce(s *order.Submit) (string, error) {
 	switch {
 	case s.TimeInForce.Is(order.ImmediateOrCancel):
-<<<<<<< HEAD
-		return "ioc", nil // market taker only
-=======
 		return "ioc", nil
->>>>>>> deb4eff8
 	case s.TimeInForce.Is(order.FillOrKill):
 		return "fok", nil
 	case s.TimeInForce.Is(order.PostOnly):
@@ -2578,11 +2574,7 @@
 			return "", nil
 		}
 	default:
-<<<<<<< HEAD
-		return "", fmt.Errorf("%w: time-in-force value of %s", order.ErrInvalidTimeInForce, s.TimeInForce.String())
-=======
 		return "", fmt.Errorf("%w: time-in-force value of %v", order.ErrInvalidTimeInForce, s.TimeInForce)
->>>>>>> deb4eff8
 	}
 }
 
