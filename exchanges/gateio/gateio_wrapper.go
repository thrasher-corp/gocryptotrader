package gateio

import (
	"context"
	"errors"
	"fmt"
	"math"
	"slices"
	"sort"
	"strconv"
	"strings"
	"time"

	"github.com/shopspring/decimal"
	"github.com/thrasher-corp/gocryptotrader/common"
	"github.com/thrasher-corp/gocryptotrader/common/key"
	"github.com/thrasher-corp/gocryptotrader/config"
	"github.com/thrasher-corp/gocryptotrader/currency"
	"github.com/thrasher-corp/gocryptotrader/exchange/order/limits"
	"github.com/thrasher-corp/gocryptotrader/exchange/websocket"
	exchange "github.com/thrasher-corp/gocryptotrader/exchanges"
	"github.com/thrasher-corp/gocryptotrader/exchanges/account"
	"github.com/thrasher-corp/gocryptotrader/exchanges/asset"
	"github.com/thrasher-corp/gocryptotrader/exchanges/deposit"
	"github.com/thrasher-corp/gocryptotrader/exchanges/fundingrate"
	"github.com/thrasher-corp/gocryptotrader/exchanges/futures"
	"github.com/thrasher-corp/gocryptotrader/exchanges/kline"
	"github.com/thrasher-corp/gocryptotrader/exchanges/order"
	"github.com/thrasher-corp/gocryptotrader/exchanges/orderbook"
	"github.com/thrasher-corp/gocryptotrader/exchanges/protocol"
	"github.com/thrasher-corp/gocryptotrader/exchanges/request"
	"github.com/thrasher-corp/gocryptotrader/exchanges/subscription"
	"github.com/thrasher-corp/gocryptotrader/exchanges/ticker"
	"github.com/thrasher-corp/gocryptotrader/exchanges/trade"
	"github.com/thrasher-corp/gocryptotrader/log"
	"github.com/thrasher-corp/gocryptotrader/portfolio/withdraw"
	"github.com/thrasher-corp/gocryptotrader/types"
)

// SetDefaults sets default values for the exchange
func (g *Gateio) SetDefaults() {
	g.Name = "GateIO"
	g.Enabled = true
	g.Verbose = true
	g.API.CredentialsValidator.RequiresKey = true
	g.API.CredentialsValidator.RequiresSecret = true

	requestFmt := &currency.PairFormat{Delimiter: currency.UnderscoreDelimiter, Uppercase: true}
	configFmt := &currency.PairFormat{Delimiter: currency.UnderscoreDelimiter, Uppercase: true}
	err := g.SetGlobalPairsManager(requestFmt, configFmt, asset.Spot, asset.CoinMarginedFutures, asset.USDTMarginedFutures, asset.Margin, asset.CrossMargin, asset.DeliveryFutures, asset.Options)
	if err != nil {
		log.Errorln(log.ExchangeSys, err)
	}

	g.Features = exchange.Features{
		CurrencyTranslations: currency.NewTranslations(map[currency.Code]currency.Code{
			currency.NewCode("MBABYDOGE"): currency.BABYDOGE,
		}),
		TradingRequirements: protocol.TradingRequirements{
			SpotMarketOrderAmountPurchaseQuotationOnly: true,
			SpotMarketOrderAmountSellBaseOnly:          true,
		},
		Supports: exchange.FeaturesSupported{
			REST:      true,
			Websocket: true,
			RESTCapabilities: protocol.Features{
				TickerBatching:        true,
				TickerFetching:        true,
				KlineFetching:         true,
				TradeFetching:         true,
				OrderbookFetching:     true,
				AutoPairUpdates:       true,
				AccountInfo:           true,
				GetOrder:              true,
				GetOrders:             true,
				CancelOrders:          true,
				CancelOrder:           true,
				SubmitOrder:           true,
				UserTradeHistory:      true,
				CryptoDeposit:         true,
				CryptoWithdrawal:      true,
				TradeFee:              true,
				CryptoWithdrawalFee:   true,
				MultiChainDeposits:    true,
				MultiChainWithdrawals: true,
				PredictedFundingRate:  true,
				FundingRateFetching:   true,
			},
			WebsocketCapabilities: protocol.Features{
				TickerFetching:         true,
				OrderbookFetching:      true,
				TradeFetching:          true,
				KlineFetching:          true,
				AuthenticatedEndpoints: true,
				MessageCorrelation:     true,
				GetOrder:               true,
				AccountBalance:         true,
				Subscribe:              true,
				Unsubscribe:            true,
			},
			WithdrawPermissions: exchange.AutoWithdrawCrypto |
				exchange.NoFiatWithdrawals,
			Kline: kline.ExchangeCapabilitiesSupported{
				Intervals: true,
			},
			FuturesCapabilities: exchange.FuturesCapabilities{
				FundingRates: true,
				SupportedFundingRateFrequencies: map[kline.Interval]bool{
					kline.FourHour:  true,
					kline.EightHour: true,
				},
				FundingRateBatching: map[asset.Item]bool{
					asset.USDTMarginedFutures: true,
					asset.CoinMarginedFutures: true,
				},
				OpenInterest: exchange.OpenInterestSupport{
					Supported:         true,
					SupportsRestBatch: true,
				},
			},
		},
		Enabled: exchange.FeaturesEnabled{
			AutoPairUpdates: true,
			Kline: kline.ExchangeCapabilitiesEnabled{
				Intervals: kline.DeployExchangeIntervals(
					kline.IntervalCapacity{Interval: kline.HundredMilliseconds},
					kline.IntervalCapacity{Interval: kline.ThousandMilliseconds},
					kline.IntervalCapacity{Interval: kline.TenSecond},
					kline.IntervalCapacity{Interval: kline.ThirtySecond},
					kline.IntervalCapacity{Interval: kline.OneMin},
					kline.IntervalCapacity{Interval: kline.FiveMin},
					kline.IntervalCapacity{Interval: kline.FifteenMin},
					kline.IntervalCapacity{Interval: kline.ThirtyMin},
					kline.IntervalCapacity{Interval: kline.OneHour},
					kline.IntervalCapacity{Interval: kline.TwoHour},
					kline.IntervalCapacity{Interval: kline.FourHour},
					kline.IntervalCapacity{Interval: kline.EightHour},
					kline.IntervalCapacity{Interval: kline.TwelveHour},
					kline.IntervalCapacity{Interval: kline.OneDay},
					kline.IntervalCapacity{Interval: kline.OneWeek},
					kline.IntervalCapacity{Interval: kline.OneMonth},
					kline.IntervalCapacity{Interval: kline.ThreeMonth},
					kline.IntervalCapacity{Interval: kline.SixMonth},
				),
				GlobalResultLimit: 1000,
			},
		},
		Subscriptions: defaultSubscriptions.Clone(),
	}
	g.Requester, err = request.New(g.Name,
		common.NewHTTPClientWithTimeout(exchange.DefaultHTTPTimeout),
		request.WithLimiter(packageRateLimits),
	)
	if err != nil {
		log.Errorln(log.ExchangeSys, err)
	}
	// TODO: Majority of margin REST endpoints are labelled as deprecated on the API docs. These will need to be removed.
	err = g.DisableAssetWebsocketSupport(asset.Margin)
	if err != nil {
		log.Errorln(log.ExchangeSys, err)
	}
	// TODO: Add websocket cross margin support.
	err = g.DisableAssetWebsocketSupport(asset.CrossMargin)
	if err != nil {
		log.Errorln(log.ExchangeSys, err)
	}
	g.API.Endpoints = g.NewEndpoints()
	err = g.API.Endpoints.SetDefaultEndpoints(map[exchange.URL]string{
		exchange.RestSpot:              gateioTradeURL,
		exchange.RestFutures:           gateioFuturesLiveTradingAlternative,
		exchange.RestSpotSupplementary: gateioFuturesTestnetTrading,
		exchange.WebsocketSpot:         gateioWebsocketEndpoint,
	})
	if err != nil {
		log.Errorln(log.ExchangeSys, err)
	}
	g.Websocket = websocket.NewManager()
	g.WebsocketResponseMaxLimit = exchange.DefaultWebsocketResponseMaxLimit
	g.WebsocketResponseCheckTimeout = exchange.DefaultWebsocketResponseCheckTimeout
	g.WebsocketOrderbookBufferLimit = exchange.DefaultWebsocketOrderbookBufferLimit
}

// Setup sets user configuration
func (g *Gateio) Setup(exch *config.Exchange) error {
	err := exch.Validate()
	if err != nil {
		return err
	}
	if !exch.Enabled {
		g.SetEnabled(false)
		return nil
	}
	err = g.SetupDefaults(exch)
	if err != nil {
		return err
	}

	err = g.Websocket.Setup(&websocket.ManagerSetup{
		ExchangeConfig:               exch,
		Features:                     &g.Features.Supports.WebsocketCapabilities,
		FillsFeed:                    g.Features.Enabled.FillsFeed,
		TradeFeed:                    g.Features.Enabled.TradeFeed,
		UseMultiConnectionManagement: true,
		RateLimitDefinitions:         packageRateLimits,
	})
	if err != nil {
		return err
	}
	// Spot connection
	err = g.Websocket.SetupNewConnection(&websocket.ConnectionSetup{
		URL:                      gateioWebsocketEndpoint,
		ResponseCheckTimeout:     exch.WebsocketResponseCheckTimeout,
		ResponseMaxLimit:         exch.WebsocketResponseMaxLimit,
		Handler:                  g.WsHandleSpotData,
		Subscriber:               g.Subscribe,
		Unsubscriber:             g.Unsubscribe,
		GenerateSubscriptions:    g.generateSubscriptionsSpot,
		Connector:                g.WsConnectSpot,
		Authenticate:             g.authenticateSpot,
		MessageFilter:            asset.Spot,
		BespokeGenerateMessageID: g.GenerateWebsocketMessageID,
	})
	if err != nil {
		return err
	}
	// Futures connection - USDT margined
	err = g.Websocket.SetupNewConnection(&websocket.ConnectionSetup{
		URL:                  usdtFuturesWebsocketURL,
		ResponseCheckTimeout: exch.WebsocketResponseCheckTimeout,
		ResponseMaxLimit:     exch.WebsocketResponseMaxLimit,
		Handler: func(ctx context.Context, incoming []byte) error {
			return g.WsHandleFuturesData(ctx, incoming, asset.USDTMarginedFutures)
		},
		Subscriber:   g.FuturesSubscribe,
		Unsubscriber: g.FuturesUnsubscribe,
		GenerateSubscriptions: func() (subscription.List, error) {
			return g.GenerateFuturesDefaultSubscriptions(asset.USDTMarginedFutures)
		},
		Connector:                g.WsFuturesConnect,
		Authenticate:             g.authenticateFutures,
		MessageFilter:            asset.USDTMarginedFutures,
		BespokeGenerateMessageID: g.GenerateWebsocketMessageID,
	})
	if err != nil {
		return err
	}

	// Futures connection - BTC margined
	err = g.Websocket.SetupNewConnection(&websocket.ConnectionSetup{
		URL:                  btcFuturesWebsocketURL,
		ResponseCheckTimeout: exch.WebsocketResponseCheckTimeout,
		ResponseMaxLimit:     exch.WebsocketResponseMaxLimit,
		Handler: func(ctx context.Context, incoming []byte) error {
			return g.WsHandleFuturesData(ctx, incoming, asset.CoinMarginedFutures)
		},
		Subscriber:   g.FuturesSubscribe,
		Unsubscriber: g.FuturesUnsubscribe,
		GenerateSubscriptions: func() (subscription.List, error) {
			return g.GenerateFuturesDefaultSubscriptions(asset.CoinMarginedFutures)
		},
		Connector:                g.WsFuturesConnect,
		MessageFilter:            asset.CoinMarginedFutures,
		BespokeGenerateMessageID: g.GenerateWebsocketMessageID,
	})
	if err != nil {
		return err
	}

	// TODO: Add BTC margined delivery futures.
	// Futures connection - Delivery - USDT margined
	err = g.Websocket.SetupNewConnection(&websocket.ConnectionSetup{
		URL:                  deliveryRealUSDTTradingURL,
		ResponseCheckTimeout: exch.WebsocketResponseCheckTimeout,
		ResponseMaxLimit:     exch.WebsocketResponseMaxLimit,
		Handler: func(ctx context.Context, incoming []byte) error {
			return g.WsHandleFuturesData(ctx, incoming, asset.DeliveryFutures)
		},
		Subscriber:               g.DeliveryFuturesSubscribe,
		Unsubscriber:             g.DeliveryFuturesUnsubscribe,
		GenerateSubscriptions:    g.GenerateDeliveryFuturesDefaultSubscriptions,
		Connector:                g.WsDeliveryFuturesConnect,
		MessageFilter:            asset.DeliveryFutures,
		BespokeGenerateMessageID: g.GenerateWebsocketMessageID,
	})
	if err != nil {
		return err
	}

	// Futures connection - Options
	return g.Websocket.SetupNewConnection(&websocket.ConnectionSetup{
		URL:                      optionsWebsocketURL,
		ResponseCheckTimeout:     exch.WebsocketResponseCheckTimeout,
		ResponseMaxLimit:         exch.WebsocketResponseMaxLimit,
		Handler:                  g.WsHandleOptionsData,
		Subscriber:               g.OptionsSubscribe,
		Unsubscriber:             g.OptionsUnsubscribe,
		GenerateSubscriptions:    g.GenerateOptionsDefaultSubscriptions,
		Connector:                g.WsOptionsConnect,
		MessageFilter:            asset.Options,
		BespokeGenerateMessageID: g.GenerateWebsocketMessageID,
	})
}

// UpdateTicker updates and returns the ticker for a currency pair
func (g *Gateio) UpdateTicker(ctx context.Context, p currency.Pair, a asset.Item) (*ticker.Price, error) {
	if !g.SupportsAsset(a) {
		return nil, fmt.Errorf("%w asset type: %v", asset.ErrNotSupported, a)
	}
	fPair, err := g.FormatExchangeCurrency(p, a)
	if err != nil {
		return nil, err
	}
	if fPair.IsEmpty() || fPair.Quote.IsEmpty() {
		return nil, currency.ErrCurrencyPairEmpty
	}
	fPair = fPair.Upper()
	var tickerData *ticker.Price
	switch a {
	case asset.Margin, asset.Spot, asset.CrossMargin:
		available, err := g.checkInstrumentAvailabilityInSpot(fPair)
		if err != nil {
			return nil, err
		}
		if a != asset.Spot && !available {
			return nil, fmt.Errorf("%v instrument %v does not have ticker data", a, fPair)
		}
		tickerNew, err := g.GetTicker(ctx, fPair.String(), "")
		if err != nil {
			return nil, err
		}
		tickerData = &ticker.Price{
			Pair:         fPair,
			Low:          tickerNew.Low24H.Float64(),
			High:         tickerNew.High24H.Float64(),
			Bid:          tickerNew.HighestBid.Float64(),
			Ask:          tickerNew.LowestAsk.Float64(),
			Last:         tickerNew.Last.Float64(),
			ExchangeName: g.Name,
			AssetType:    a,
		}
	case asset.USDTMarginedFutures, asset.CoinMarginedFutures, asset.DeliveryFutures:
		settle, err := getSettlementCurrency(fPair, a)
		if err != nil {
			return nil, err
		}
		var tickers []FuturesTicker
		if a == asset.DeliveryFutures {
			tickers, err = g.GetDeliveryFutureTickers(ctx, settle, fPair)
		} else {
			tickers, err = g.GetFuturesTickers(ctx, settle, fPair)
		}
		if err != nil {
			return nil, err
		}
		if len(tickers) != 1 {
			return nil, errNoTickerData
		}
		tickerData = &ticker.Price{
			Pair:         fPair,
			Low:          tickers[0].Low24H.Float64(),
			High:         tickers[0].High24H.Float64(),
			Last:         tickers[0].Last.Float64(),
			Volume:       tickers[0].Volume24HBase.Float64(),
			QuoteVolume:  tickers[0].Volume24HQuote.Float64(),
			ExchangeName: g.Name,
			AssetType:    a,
		}
	case asset.Options:
		var underlying currency.Pair
		var tickers []OptionsTicker
		underlying, err = g.GetUnderlyingFromCurrencyPair(fPair)
		if err != nil {
			return nil, err
		}
		tickers, err = g.GetOptionsTickers(ctx, underlying.String())
		if err != nil {
			return nil, err
		}
		for x := range tickers {
			if !tickers[x].Name.Equal(fPair) {
				continue
			}
			cleanQuote := strings.ReplaceAll(tickers[x].Name.Quote.String(), currency.UnderscoreDelimiter, currency.DashDelimiter)
			tickers[x].Name.Quote = currency.NewCode(cleanQuote)
			tickerData = &ticker.Price{
				Pair:         tickers[x].Name,
				Last:         tickers[x].LastPrice.Float64(),
				Bid:          tickers[x].Bid1Price.Float64(),
				Ask:          tickers[x].Ask1Price.Float64(),
				AskSize:      tickers[x].Ask1Size,
				BidSize:      tickers[x].Bid1Size,
				ExchangeName: g.Name,
				AssetType:    a,
			}
			err = ticker.ProcessTicker(tickerData)
			if err != nil {
				return nil, err
			}
		}
		return ticker.GetTicker(g.Name, fPair, a)
	}
	if err := ticker.ProcessTicker(tickerData); err != nil {
		return nil, err
	}
	return ticker.GetTicker(g.Name, fPair, a)
}

// FetchTradablePairs returns a list of the exchanges tradable pairs
func (g *Gateio) FetchTradablePairs(ctx context.Context, a asset.Item) (currency.Pairs, error) {
	if !g.SupportsAsset(a) {
		return nil, fmt.Errorf("%w asset type: %v", asset.ErrNotSupported, a)
	}
	switch a {
	case asset.Spot:
		tradables, err := g.ListSpotCurrencyPairs(ctx)
		if err != nil {
			return nil, err
		}
		pairs := make([]currency.Pair, 0, len(tradables))
		for x := range tradables {
			if tradables[x].TradeStatus == "untradable" {
				continue
			}
			p := strings.ToUpper(tradables[x].ID)
			cp, err := currency.NewPairFromString(p)
			if err != nil {
				return nil, err
			}
			pairs = append(pairs, cp)
		}
		return pairs, nil
	case asset.Margin, asset.CrossMargin:
		tradables, err := g.GetMarginSupportedCurrencyPairs(ctx)
		if err != nil {
			return nil, err
		}
		pairs := make([]currency.Pair, 0, len(tradables))
		for x := range tradables {
			if tradables[x].Status == 0 {
				continue
			}
			p := strings.ToUpper(tradables[x].Base + currency.UnderscoreDelimiter + tradables[x].Quote)
			cp, err := currency.NewPairFromString(p)
			if err != nil {
				return nil, err
			}
			pairs = append(pairs, cp)
		}
		return pairs, nil
	case asset.CoinMarginedFutures, asset.USDTMarginedFutures:
		settle, err := getSettlementCurrency(currency.EMPTYPAIR, a)
		if err != nil {
			return nil, err
		}
		contracts, err := g.GetAllFutureContracts(ctx, settle)
		if err != nil {
			return nil, err
		}
		pairs := make([]currency.Pair, 0, len(contracts))
		for i := range contracts {
			if contracts[i].InDelisting {
				continue
			}
<<<<<<< HEAD
			p := strings.ToUpper(btcContracts[x].Name)
=======
			p := strings.ToUpper(contracts[i].Name)
			if !g.IsValidPairString(p) {
				continue
			}
>>>>>>> bea16af3
			cp, err := currency.NewPairFromString(p)
			if err != nil {
				return nil, err
			}
			pairs = append(pairs, cp)
		}
		return slices.Clip(pairs), nil
	case asset.DeliveryFutures:
		contracts, err := g.GetAllDeliveryContracts(ctx, currency.USDT)
		if err != nil {
			return nil, err
		}
		pairs := make([]currency.Pair, 0, len(contracts))
		for i := range contracts {
			if contracts[i].InDelisting {
				continue
			}
<<<<<<< HEAD
			p := strings.ToUpper(usdtContracts[x].Name)
=======
			p := strings.ToUpper(contracts[i].Name)
			if !g.IsValidPairString(p) {
				continue
			}
>>>>>>> bea16af3
			cp, err := currency.NewPairFromString(p)
			if err != nil {
				return nil, err
			}
			pairs = append(pairs, cp)
		}
		return slices.Clip(pairs), nil
	case asset.Options:
		underlyings, err := g.GetAllOptionsUnderlyings(ctx)
		if err != nil {
			return nil, err
		}
		var pairs []currency.Pair
		for x := range underlyings {
			contracts, err := g.GetAllContractOfUnderlyingWithinExpiryDate(ctx, underlyings[x].Name, time.Time{})
			if err != nil {
				return nil, err
			}
			for c := range contracts {
				cp, err := currency.NewPairFromString(strings.ReplaceAll(contracts[c].Name, currency.DashDelimiter, currency.UnderscoreDelimiter))
				if err != nil {
					return nil, err
				}
				cp.Quote = currency.NewCode(strings.ReplaceAll(cp.Quote.String(), currency.UnderscoreDelimiter, currency.DashDelimiter))
				pairs = append(pairs, cp)
			}
		}
		return pairs, nil
	default:
		return nil, fmt.Errorf("%w asset type: %v", asset.ErrNotSupported, a)
	}
}

// UpdateTradablePairs updates the exchanges available pairs and stores
// them in the exchanges config
func (g *Gateio) UpdateTradablePairs(ctx context.Context, forceUpdate bool) error {
	assets := g.GetAssetTypes(false)
	for x := range assets {
		pairs, err := g.FetchTradablePairs(ctx, assets[x])
		if err != nil {
			return err
		}
		if len(pairs) == 0 {
			return errors.New("no tradable pairs found")
		}
		err = g.UpdatePairs(pairs, assets[x], false, forceUpdate)
		if err != nil {
			return err
		}
	}
	return g.EnsureOnePairEnabled()
}

// UpdateTickers updates the ticker for all currency pairs of a given asset type
func (g *Gateio) UpdateTickers(ctx context.Context, a asset.Item) error {
	if !g.SupportsAsset(a) {
		return fmt.Errorf("%w asset type: %v", asset.ErrNotSupported, a)
	}
	switch a {
	case asset.Spot, asset.Margin, asset.CrossMargin:
		tickers, err := g.GetTickers(ctx, currency.EMPTYPAIR.String(), "")
		if err != nil {
			return err
		}
		for x := range tickers {
			var currencyPair currency.Pair
			currencyPair, err = currency.NewPairFromString(tickers[x].CurrencyPair)
			if err != nil {
				return err
			}
			err = ticker.ProcessTicker(&ticker.Price{
				Last:         tickers[x].Last.Float64(),
				High:         tickers[x].High24H.Float64(),
				Low:          tickers[x].Low24H.Float64(),
				Bid:          tickers[x].HighestBid.Float64(),
				Ask:          tickers[x].LowestAsk.Float64(),
				QuoteVolume:  tickers[x].QuoteVolume.Float64(),
				Volume:       tickers[x].BaseVolume.Float64(),
				ExchangeName: g.Name,
				Pair:         currencyPair,
				AssetType:    a,
			})
			if err != nil {
				return err
			}
		}
	case asset.CoinMarginedFutures, asset.USDTMarginedFutures, asset.DeliveryFutures:
		settle, errs := getSettlementCurrency(currency.EMPTYPAIR, a)
		if errs != nil {
			return errs
		}
		var tickers []FuturesTicker
		if a == asset.DeliveryFutures {
			tickers, errs = g.GetDeliveryFutureTickers(ctx, settle, currency.EMPTYPAIR)
		} else {
			tickers, errs = g.GetFuturesTickers(ctx, settle, currency.EMPTYPAIR)
		}
		for i := range tickers {
			currencyPair, err := currency.NewPairFromString(tickers[i].Contract)
			if err != nil {
				errs = common.AppendError(errs, err)
				continue
			}
			if err = ticker.ProcessTicker(&ticker.Price{
				Last:         tickers[i].Last.Float64(),
				High:         tickers[i].High24H.Float64(),
				Low:          tickers[i].Low24H.Float64(),
				Volume:       tickers[i].Volume24H.Float64(),
				QuoteVolume:  tickers[i].Volume24HQuote.Float64(),
				ExchangeName: g.Name,
				Pair:         currencyPair,
				AssetType:    a,
			}); err != nil {
				errs = common.AppendError(errs, err)
			}
		}
		return errs
	case asset.Options:
		pairs, err := g.GetEnabledPairs(a)
		if err != nil {
			return err
		}
		for i := range pairs {
			underlying, err := g.GetUnderlyingFromCurrencyPair(pairs[i])
			if err != nil {
				return err
			}
			tickers, err := g.GetOptionsTickers(ctx, underlying.String())
			if err != nil {
				return err
			}
			for x := range tickers {
				err = ticker.ProcessTicker(&ticker.Price{
					Last:         tickers[x].LastPrice.Float64(),
					Ask:          tickers[x].Ask1Price.Float64(),
					AskSize:      tickers[x].Ask1Size,
					Bid:          tickers[x].Bid1Price.Float64(),
					BidSize:      tickers[x].Bid1Size,
					Pair:         tickers[x].Name,
					ExchangeName: g.Name,
					AssetType:    a,
				})
				if err != nil {
					return err
				}
			}
		}
	default:
		return fmt.Errorf("%w asset type: %v", asset.ErrNotSupported, a)
	}
	return nil
}

// UpdateOrderbook updates and returns the orderbook for a currency pair
func (g *Gateio) UpdateOrderbook(ctx context.Context, p currency.Pair, a asset.Item) (*orderbook.Base, error) {
	p, err := g.FormatExchangeCurrency(p, a)
	if err != nil {
		return nil, err
	}
	var o *Orderbook
	switch a {
	case asset.Spot, asset.Margin, asset.CrossMargin:
		var available bool
		available, err = g.checkInstrumentAvailabilityInSpot(p)
		if err != nil {
			return nil, err
		}
		if a != asset.Spot && !available {
			return nil, fmt.Errorf("%v instrument %v does not have orderbook data", a, p)
		}
		o, err = g.GetOrderbook(ctx, p.String(), "", 0, true)
	case asset.CoinMarginedFutures, asset.USDTMarginedFutures:
		var settle currency.Code
		settle, err = getSettlementCurrency(p, a)
		if err != nil {
			return nil, err
		}
		o, err = g.GetFuturesOrderbook(ctx, settle, p.String(), "", 0, true)
	case asset.DeliveryFutures:
		o, err = g.GetDeliveryOrderbook(ctx, currency.USDT, "", p, 0, true)
	case asset.Options:
		o, err = g.GetOptionsOrderbook(ctx, p, "", 0, true)
	default:
		return nil, fmt.Errorf("%w %v", asset.ErrNotSupported, a)
	}
	if err != nil {
		return nil, err
	}
	book := &orderbook.Base{
		Exchange:        g.Name,
		Asset:           a,
		VerifyOrderbook: g.CanVerifyOrderbook,
		Pair:            p.Upper(),
		LastUpdateID:    o.ID,
		LastUpdated:     o.Update.Time(),
	}
	book.Bids = make(orderbook.Tranches, len(o.Bids))
	for x := range o.Bids {
		book.Bids[x] = orderbook.Tranche{
			Amount: o.Bids[x].Amount,
			Price:  o.Bids[x].Price.Float64(),
		}
	}
	book.Asks = make(orderbook.Tranches, len(o.Asks))
	for x := range o.Asks {
		book.Asks[x] = orderbook.Tranche{
			Amount: o.Asks[x].Amount,
			Price:  o.Asks[x].Price.Float64(),
		}
	}
	err = book.Process()
	if err != nil {
		return book, err
	}
	return orderbook.Get(g.Name, book.Pair, a)
}

// UpdateAccountInfo retrieves balances for all enabled currencies for the
func (g *Gateio) UpdateAccountInfo(ctx context.Context, a asset.Item) (account.Holdings, error) {
	info := account.Holdings{
		Exchange: g.Name,
		Accounts: []account.SubAccount{{
			AssetType: a,
		}},
	}
	switch a {
	case asset.Spot:
		balances, err := g.GetSpotAccounts(ctx, currency.EMPTYCODE)
		if err != nil {
			return info, err
		}
		currencies := make([]account.Balance, len(balances))
		for i := range balances {
			currencies[i] = account.Balance{
				Currency: currency.NewCode(balances[i].Currency),
				Total:    balances[i].Available.Float64() + balances[i].Locked.Float64(),
				Hold:     balances[i].Locked.Float64(),
				Free:     balances[i].Available.Float64(),
			}
		}
		info.Accounts[0].Currencies = currencies
	case asset.Margin, asset.CrossMargin:
		balances, err := g.GetMarginAccountList(ctx, currency.EMPTYPAIR)
		if err != nil {
			return info, err
		}
		currencies := make([]account.Balance, 0, 2*len(balances))
		for i := range balances {
			currencies = append(currencies,
				account.Balance{
					Currency: currency.NewCode(balances[i].Base.Currency),
					Total:    balances[i].Base.Available.Float64() + balances[i].Base.LockedAmount.Float64(),
					Hold:     balances[i].Base.LockedAmount.Float64(),
					Free:     balances[i].Base.Available.Float64(),
				},
				account.Balance{
					Currency: currency.NewCode(balances[i].Quote.Currency),
					Total:    balances[i].Quote.Available.Float64() + balances[i].Quote.LockedAmount.Float64(),
					Hold:     balances[i].Quote.LockedAmount.Float64(),
					Free:     balances[i].Quote.Available.Float64(),
				})
		}
		info.Accounts[0].Currencies = currencies
	case asset.CoinMarginedFutures, asset.USDTMarginedFutures, asset.DeliveryFutures:
		settle, err := getSettlementCurrency(currency.EMPTYPAIR, a)
		if err != nil {
			return info, err
		}
		var acc *FuturesAccount
		if a == asset.DeliveryFutures {
			acc, err = g.GetDeliveryFuturesAccounts(ctx, settle)
		} else {
			acc, err = g.QueryFuturesAccount(ctx, settle)
		}
		if err != nil {
			return info, err
		}
		info.Accounts[0].Currencies = []account.Balance{{
			Currency: currency.NewCode(acc.Currency),
			Total:    acc.Total.Float64(),
			Hold:     acc.Total.Float64() - acc.Available.Float64(),
			Free:     acc.Available.Float64(),
		}}
	case asset.Options:
		balance, err := g.GetOptionAccounts(ctx)
		if err != nil {
			return info, err
		}
		info.Accounts[0].Currencies = []account.Balance{{
			Currency: currency.NewCode(balance.Currency),
			Total:    balance.Total.Float64(),
			Hold:     balance.Total.Float64() - balance.Available.Float64(),
			Free:     balance.Available.Float64(),
		}}
	default:
		return info, fmt.Errorf("%w asset type: %v", asset.ErrNotSupported, a)
	}
	creds, err := g.GetCredentials(ctx)
	if err == nil {
		err = account.Process(&info, creds)
	}
	return info, err
}

// GetAccountFundingHistory returns funding history, deposits and
// withdrawals
func (g *Gateio) GetAccountFundingHistory(_ context.Context) ([]exchange.FundingHistory, error) {
	return nil, common.ErrFunctionNotSupported
}

// GetWithdrawalsHistory returns previous withdrawals data
func (g *Gateio) GetWithdrawalsHistory(ctx context.Context, c currency.Code, _ asset.Item) ([]exchange.WithdrawalHistory, error) {
	records, err := g.GetWithdrawalRecords(ctx, c, time.Time{}, time.Time{}, 0, 0)
	if err != nil {
		return nil, err
	}
	withdrawalHistories := make([]exchange.WithdrawalHistory, len(records))
	for x := range records {
		withdrawalHistories[x] = exchange.WithdrawalHistory{
			Status:          records[x].Status,
			TransferID:      records[x].ID,
			Currency:        records[x].Currency,
			Amount:          records[x].Amount.Float64(),
			CryptoTxID:      records[x].TransactionID,
			CryptoToAddress: records[x].WithdrawalAddress,
			Timestamp:       records[x].Timestamp.Time(),
		}
	}
	return withdrawalHistories, nil
}

// GetRecentTrades returns the most recent trades for a currency and asset
func (g *Gateio) GetRecentTrades(ctx context.Context, p currency.Pair, a asset.Item) ([]trade.Data, error) {
	p, err := g.FormatExchangeCurrency(p, a)
	if err != nil {
		return nil, err
	}
	var resp []trade.Data
	switch a {
	case asset.Spot, asset.Margin, asset.CrossMargin:
		if p.IsEmpty() {
			return nil, currency.ErrCurrencyPairEmpty
		}
		tradeData, err := g.GetMarketTrades(ctx, p, 0, "", false, time.Time{}, time.Time{}, 0)
		if err != nil {
			return nil, err
		}
		resp = make([]trade.Data, len(tradeData))
		for i := range tradeData {
			side, err := order.StringToOrderSide(tradeData[i].Side)
			if err != nil {
				return nil, err
			}
			resp[i] = trade.Data{
				Exchange:     g.Name,
				TID:          tradeData[i].OrderID,
				CurrencyPair: p,
				AssetType:    a,
				Side:         side,
				Price:        tradeData[i].Price.Float64(),
				Amount:       tradeData[i].Amount.Float64(),
				Timestamp:    tradeData[i].CreateTime.Time(),
			}
		}
	case asset.CoinMarginedFutures, asset.USDTMarginedFutures, asset.DeliveryFutures:
		settle, err := getSettlementCurrency(p, a)
		if err != nil {
			return nil, err
		}
		var futuresTrades []TradingHistoryItem
		if a == asset.DeliveryFutures {
			futuresTrades, err = g.GetDeliveryTradingHistory(ctx, settle, "", p.Upper(), 0, time.Time{}, time.Time{})
		} else {
			futuresTrades, err = g.GetFuturesTradingHistory(ctx, settle, p, 0, 0, "", time.Time{}, time.Time{})
		}
		if err != nil {
			return nil, err
		}
		resp = make([]trade.Data, len(futuresTrades))
		for i := range futuresTrades {
			resp[i] = trade.Data{
				TID:          strconv.FormatInt(futuresTrades[i].ID, 10),
				Exchange:     g.Name,
				CurrencyPair: p,
				AssetType:    a,
				Price:        futuresTrades[i].Price.Float64(),
				Amount:       futuresTrades[i].Size,
				Timestamp:    futuresTrades[i].CreateTime.Time(),
			}
		}
	case asset.Options:
		trades, err := g.GetOptionsTradeHistory(ctx, p.Upper(), "", 0, 0, time.Time{}, time.Time{})
		if err != nil {
			return nil, err
		}
		resp = make([]trade.Data, len(trades))
		for i := range trades {
			resp[i] = trade.Data{
				TID:          strconv.FormatInt(trades[i].ID, 10),
				Exchange:     g.Name,
				CurrencyPair: p,
				AssetType:    a,
				Price:        trades[i].Price.Float64(),
				Amount:       trades[i].Size,
				Timestamp:    trades[i].CreateTime.Time(),
			}
		}
	default:
		return nil, fmt.Errorf("%w asset type: %v", asset.ErrNotSupported, a)
	}
	err = g.AddTradesToBuffer(resp...)
	if err != nil {
		return nil, err
	}
	sort.Sort(trade.ByDate(resp))
	return resp, nil
}

// GetHistoricTrades returns historic trade data within the timeframe provided
func (g *Gateio) GetHistoricTrades(_ context.Context, _ currency.Pair, _ asset.Item, _, _ time.Time) ([]trade.Data, error) {
	return nil, common.ErrFunctionNotSupported
}

// SubmitOrder submits a new order
// TODO: support multiple order types (IOC)
func (g *Gateio) SubmitOrder(ctx context.Context, s *order.Submit) (*order.SubmitResponse, error) {
	err := s.Validate(g.GetTradingRequirements())
	if err != nil {
		return nil, err
	}

	s.Pair, err = g.FormatExchangeCurrency(s.Pair, s.AssetType)
	if err != nil {
		return nil, err
	}
	s.Pair = s.Pair.Upper()

	switch s.AssetType {
	case asset.Spot, asset.Margin, asset.CrossMargin:
		req, err := g.getSpotOrderRequest(s)
		if err != nil {
			return nil, err
		}
		sOrder, err := g.PlaceSpotOrder(ctx, req)
		if err != nil {
			return nil, err
		}
		response, err := s.DeriveSubmitResponse(sOrder.OrderID)
		if err != nil {
			return nil, err
		}
		side, err := order.StringToOrderSide(sOrder.Side)
		if err != nil {
			return nil, err
		}
		response.Side = side
		status, err := order.StringToOrderStatus(sOrder.Status)
		if err != nil {
			return nil, err
		}
		response.Status = status
		response.Fee = sOrder.FeeDeducted.Float64()
		response.FeeAsset = currency.NewCode(sOrder.FeeCurrency)
		response.Pair = s.Pair
		response.Date = sOrder.CreateTime.Time()
		response.ClientOrderID = sOrder.Text
		response.Date = sOrder.CreateTime.Time()
		response.LastUpdated = sOrder.UpdateTime.Time()
		return response, nil
	case asset.CoinMarginedFutures, asset.USDTMarginedFutures, asset.DeliveryFutures:
		// TODO: See https://www.gate.io/docs/developers/apiv4/en/#create-a-futures-order
		//	* iceberg orders
		//	* auto_size (close_long, close_short)
		// 	* stp_act (self trade prevention)
		amountWithDirection, err := getFutureOrderSize(s)
		if err != nil {
			return nil, err
		}
		timeInForce, err := getTimeInForce(s)
		if err != nil {
			return nil, err
		}
		settle, err := getSettlementCurrency(s.Pair, s.AssetType)
		if err != nil {
			return nil, err
		}
		orderParams := &ContractOrderCreateParams{
			Contract:    s.Pair,
			Size:        amountWithDirection,
			Price:       strconv.FormatFloat(s.Price, 'f', -1, 64), // Cannot be an empty string, requires "0" for market orders.
			Settle:      settle,
			ReduceOnly:  s.ReduceOnly,
			TimeInForce: timeInForce,
			Text:        s.ClientOrderID,
		}
		var o *Order
		if s.AssetType == asset.DeliveryFutures {
			o, err = g.PlaceDeliveryOrder(ctx, orderParams)
		} else {
			o, err = g.PlaceFuturesOrder(ctx, orderParams)
		}
		if err != nil {
			return nil, err
		}
		resp, err := s.DeriveSubmitResponse(strconv.FormatInt(o.ID, 10))
		if err != nil {
			return nil, err
		}
		if o.Status != statusOpen {
			resp.Status, err = order.StringToOrderStatus(o.FinishAs)
			if err != nil {
				return nil, err
			}
		} else {
			resp.Status = order.Open
		}
		resp.Date = o.CreateTime.Time()
		resp.ClientOrderID = getClientOrderIDFromText(o.Text)
		resp.Amount = math.Abs(o.Size)
		resp.Price = o.OrderPrice.Float64()
		resp.AverageExecutedPrice = o.FillPrice.Float64()
		return resp, nil
	case asset.Options:
		optionOrder, err := g.PlaceOptionOrder(ctx, &OptionOrderParam{
			Contract:   s.Pair.String(),
			OrderSize:  s.Amount,
			Price:      types.Number(s.Price),
			ReduceOnly: s.ReduceOnly,
			Text:       s.ClientOrderID,
		})
		if err != nil {
			return nil, err
		}
		response, err := s.DeriveSubmitResponse(strconv.FormatInt(optionOrder.OptionOrderID, 10))
		if err != nil {
			return nil, err
		}
		status, err := order.StringToOrderStatus(optionOrder.Status)
		if err != nil {
			return nil, err
		}
		response.Status = status
		response.Pair = s.Pair
		response.Date = optionOrder.CreateTime.Time()
		response.ClientOrderID = optionOrder.Text
		return response, nil
	default:
		return nil, fmt.Errorf("%w asset type: %v", asset.ErrNotSupported, s.AssetType)
	}
}

// ModifyOrder will allow of changing orderbook placement and limit to market conversion
func (g *Gateio) ModifyOrder(_ context.Context, _ *order.Modify) (*order.ModifyResponse, error) {
	return nil, common.ErrFunctionNotSupported
}

// CancelOrder cancels an order by its corresponding ID number
func (g *Gateio) CancelOrder(ctx context.Context, o *order.Cancel) error {
	if err := o.Validate(o.StandardCancel()); err != nil {
		return err
	}
	fPair, err := g.FormatExchangeCurrency(o.Pair, o.AssetType)
	if err != nil {
		return err
	}
	switch o.AssetType {
	case asset.Spot, asset.Margin, asset.CrossMargin:
		_, err = g.CancelSingleSpotOrder(ctx, o.OrderID, fPair.String(), o.AssetType == asset.CrossMargin)
	case asset.CoinMarginedFutures, asset.USDTMarginedFutures, asset.DeliveryFutures:
		var settle currency.Code
		if settle, err = getSettlementCurrency(o.Pair, o.AssetType); err == nil {
			if o.AssetType == asset.DeliveryFutures {
				_, err = g.CancelSingleDeliveryOrder(ctx, settle, o.OrderID)
			} else {
				_, err = g.CancelSingleFuturesOrder(ctx, settle, o.OrderID)
			}
		}
	case asset.Options:
		_, err = g.CancelOptionSingleOrder(ctx, o.OrderID)
	default:
		return fmt.Errorf("%w asset type: %v", asset.ErrNotSupported, o.AssetType)
	}
	return err
}

// CancelBatchOrders cancels an orders by their corresponding ID numbers
func (g *Gateio) CancelBatchOrders(ctx context.Context, o []order.Cancel) (*order.CancelBatchResponse, error) {
	response := order.CancelBatchResponse{
		Status: map[string]string{},
	}
	if len(o) == 0 {
		return nil, errors.New("no cancel order passed")
	}
	var err error
	var cancelSpotOrdersParam []CancelOrderByIDParam
	a := o[0].AssetType
	for x := range o {
		o[x].Pair, err = g.FormatExchangeCurrency(o[x].Pair, a)
		if err != nil {
			return nil, err
		}
		o[x].Pair = o[x].Pair.Upper()
		if a != o[x].AssetType {
			return nil, errors.New("cannot cancel orders of different asset types")
		}
		if a == asset.Spot || a == asset.Margin || a == asset.CrossMargin {
			cancelSpotOrdersParam = append(cancelSpotOrdersParam, CancelOrderByIDParam{
				ID:           o[x].OrderID,
				CurrencyPair: o[x].Pair,
			})
			continue
		}
		err = o[x].Validate(o[x].StandardCancel())
		if err != nil {
			return nil, err
		}
	}
	switch a {
	case asset.Spot, asset.Margin, asset.CrossMargin:
		loop := int(math.Ceil(float64(len(cancelSpotOrdersParam)) / 10))
		for count := range loop {
			var input []CancelOrderByIDParam
			if (count + 1) == loop {
				input = cancelSpotOrdersParam[count*10:]
			} else {
				input = cancelSpotOrdersParam[count*10 : (count*10)+10]
			}
			var cancel []CancelOrderByIDResponse
			cancel, err = g.CancelBatchOrdersWithIDList(ctx, input)
			if err != nil {
				return nil, err
			}
			for j := range cancel {
				if cancel[j].Succeeded {
					response.Status[cancel[j].OrderID] = order.Cancelled.String()
				}
			}
		}
	case asset.CoinMarginedFutures, asset.USDTMarginedFutures, asset.DeliveryFutures:
		for i := range o {
			settle, err := getSettlementCurrency(o[i].Pair, a)
			if err != nil {
				return nil, err
			}
			var resp []Order
			if a == asset.DeliveryFutures {
				resp, err = g.CancelMultipleDeliveryOrders(ctx, o[i].Pair, o[i].Side.Lower(), settle)
			} else {
				resp, err = g.CancelMultipleFuturesOpenOrders(ctx, o[i].Pair, o[i].Side.Lower(), settle)
			}
			if err != nil {
				return nil, err
			}
			for j := range resp {
				response.Status[strconv.FormatInt(resp[j].ID, 10)] = resp[j].Status
			}
		}
	case asset.Options:
		for i := range o {
			cancel, err := g.CancelMultipleOptionOpenOrders(ctx, o[i].Pair, o[i].Pair.String(), o[i].Side.Lower())
			if err != nil {
				return nil, err
			}
			for j := range cancel {
				response.Status[strconv.FormatInt(cancel[j].OptionOrderID, 10)] = cancel[j].Status
			}
		}
	default:
		return nil, fmt.Errorf("%w asset type: %v", asset.ErrNotSupported, a)
	}
	return &response, nil
}

// CancelAllOrders cancels all orders associated with a currency pair
func (g *Gateio) CancelAllOrders(ctx context.Context, o *order.Cancel) (order.CancelAllResponse, error) {
	err := o.Validate()
	if err != nil {
		return order.CancelAllResponse{}, err
	}
	var cancelAllOrdersResponse order.CancelAllResponse
	cancelAllOrdersResponse.Status = map[string]string{}
	switch o.AssetType {
	case asset.Spot, asset.Margin, asset.CrossMargin:
		if o.Pair.IsEmpty() {
			return order.CancelAllResponse{}, currency.ErrCurrencyPairEmpty
		}
		var cancel []SpotPriceTriggeredOrder
		cancel, err = g.CancelMultipleSpotOpenOrders(ctx, o.Pair, o.AssetType)
		if err != nil {
			return cancelAllOrdersResponse, err
		}
		for x := range cancel {
			cancelAllOrdersResponse.Status[strconv.FormatInt(cancel[x].AutoOrderID, 10)] = cancel[x].Status
		}
	case asset.CoinMarginedFutures, asset.USDTMarginedFutures, asset.DeliveryFutures:
		if o.Pair.IsEmpty() {
			return cancelAllOrdersResponse, currency.ErrCurrencyPairEmpty
		}
		settle, err := getSettlementCurrency(o.Pair, o.AssetType)
		if err != nil {
			return cancelAllOrdersResponse, err
		}
		var cancel []Order
		if o.AssetType == asset.DeliveryFutures {
			cancel, err = g.CancelMultipleDeliveryOrders(ctx, o.Pair, o.Side.Lower(), settle)
		} else {
			cancel, err = g.CancelMultipleFuturesOpenOrders(ctx, o.Pair, o.Side.Lower(), settle)
		}
		if err != nil {
			return cancelAllOrdersResponse, err
		}
		for f := range cancel {
			cancelAllOrdersResponse.Status[strconv.FormatInt(cancel[f].ID, 10)] = cancel[f].Status
		}
	case asset.Options:
		var underlying currency.Pair
		if !o.Pair.IsEmpty() {
			underlying, err = g.GetUnderlyingFromCurrencyPair(o.Pair)
			if err != nil {
				return cancelAllOrdersResponse, err
			}
		}
		cancel, err := g.CancelMultipleOptionOpenOrders(ctx, o.Pair, underlying.String(), o.Side.Lower())
		if err != nil {
			return cancelAllOrdersResponse, err
		}
		for x := range cancel {
			cancelAllOrdersResponse.Status[strconv.FormatInt(cancel[x].OptionOrderID, 10)] = cancel[x].Status
		}
	default:
		return cancelAllOrdersResponse, fmt.Errorf("%w asset type: %v", asset.ErrNotSupported, o.AssetType)
	}

	return cancelAllOrdersResponse, nil
}

// GetOrderInfo returns order information based on order ID
func (g *Gateio) GetOrderInfo(ctx context.Context, orderID string, pair currency.Pair, a asset.Item) (*order.Detail, error) {
	if err := g.CurrencyPairs.IsAssetEnabled(a); err != nil {
		return nil, err
	}

	pair, err := g.FormatExchangeCurrency(pair, a)
	if err != nil {
		return nil, err
	}
	switch a {
	case asset.Spot, asset.Margin, asset.CrossMargin:
		var spotOrder *SpotOrder
		spotOrder, err = g.GetSpotOrder(ctx, orderID, pair, a)
		if err != nil {
			return nil, err
		}
		var side order.Side
		side, err = order.StringToOrderSide(spotOrder.Side)
		if err != nil {
			return nil, err
		}
		var orderType order.Type
		orderType, err = order.StringToOrderType(spotOrder.Type)
		if err != nil {
			return nil, err
		}
		var orderStatus order.Status
		orderStatus, err = order.StringToOrderStatus(spotOrder.Status)
		if err != nil {
			return nil, err
		}
		return &order.Detail{
			Amount:         spotOrder.Amount.Float64(),
			Exchange:       g.Name,
			OrderID:        spotOrder.OrderID,
			Side:           side,
			Type:           orderType,
			Pair:           pair,
			Cost:           spotOrder.FeeDeducted.Float64(),
			AssetType:      a,
			Status:         orderStatus,
			Price:          spotOrder.Price.Float64(),
			ExecutedAmount: spotOrder.Amount.Float64() - spotOrder.Left.Float64(),
			Date:           spotOrder.CreateTime.Time(),
			LastUpdated:    spotOrder.UpdateTime.Time(),
		}, nil
	case asset.USDTMarginedFutures, asset.CoinMarginedFutures, asset.DeliveryFutures:
		settle, err := getSettlementCurrency(pair, a)
		if err != nil {
			return nil, err
		}
		var fOrder *Order
		if a == asset.DeliveryFutures {
			fOrder, err = g.GetSingleDeliveryOrder(ctx, settle, orderID)
		} else {
			fOrder, err = g.GetSingleFuturesOrder(ctx, settle, orderID)
		}
		if err != nil {
			return nil, err
		}
		orderStatus := order.Open
		if fOrder.Status != statusOpen {
			orderStatus, err = order.StringToOrderStatus(fOrder.FinishAs)
			if err != nil {
				return nil, err
			}
		}
		pair, err = currency.NewPairFromString(fOrder.Contract)
		if err != nil {
			return nil, err
		}

		side, amount, remaining := getSideAndAmountFromSize(fOrder.Size, fOrder.RemainingAmount)

		ordertype, postonly := getTypeFromTimeInForce(fOrder.TimeInForce)
		return &order.Detail{
			Amount:               amount,
			ExecutedAmount:       amount - remaining,
			RemainingAmount:      remaining,
			Exchange:             g.Name,
			OrderID:              orderID,
			ClientOrderID:        getClientOrderIDFromText(fOrder.Text),
			Status:               orderStatus,
			Price:                fOrder.OrderPrice.Float64(),
			AverageExecutedPrice: fOrder.FillPrice.Float64(),
			Date:                 fOrder.CreateTime.Time(),
			LastUpdated:          fOrder.FinishTime.Time(),
			Pair:                 pair,
			AssetType:            a,
			Type:                 ordertype,
			PostOnly:             postonly,
			Side:                 side,
		}, nil
	case asset.Options:
		optionOrder, err := g.GetSingleOptionOrder(ctx, orderID)
		if err != nil {
			return nil, err
		}
		orderStatus, err := order.StringToOrderStatus(optionOrder.Status)
		if err != nil {
			return nil, err
		}
		pair, err = currency.NewPairFromString(optionOrder.Contract)
		if err != nil {
			return nil, err
		}
		return &order.Detail{
			Amount:         optionOrder.Size,
			ExecutedAmount: optionOrder.Size - optionOrder.Left,
			Exchange:       g.Name,
			OrderID:        orderID,
			Status:         orderStatus,
			Price:          optionOrder.Price.Float64(),
			Date:           optionOrder.CreateTime.Time(),
			LastUpdated:    optionOrder.FinishTime.Time(),
			Pair:           pair,
			AssetType:      a,
		}, nil
	default:
		return nil, fmt.Errorf("%w asset type: %v", asset.ErrNotSupported, a)
	}
}

// GetDepositAddress returns a deposit address for a specified currency
func (g *Gateio) GetDepositAddress(ctx context.Context, cryptocurrency currency.Code, _, chain string) (*deposit.Address, error) {
	addr, err := g.GenerateCurrencyDepositAddress(ctx, cryptocurrency)
	if err != nil {
		return nil, err
	}
	if chain != "" {
		for x := range addr.MultichainAddresses {
			if addr.MultichainAddresses[x].ObtainFailed == 1 {
				continue
			}
			if addr.MultichainAddresses[x].Chain == chain {
				return &deposit.Address{
					Chain:   addr.MultichainAddresses[x].Chain,
					Address: addr.MultichainAddresses[x].Address,
					Tag:     addr.MultichainAddresses[x].PaymentName,
				}, nil
			}
		}
		return nil, fmt.Errorf("network %s not found", chain)
	}
	return &deposit.Address{
		Address: addr.Address,
		Chain:   chain,
	}, nil
}

// WithdrawCryptocurrencyFunds returns a withdrawal ID when a withdrawal is
// submitted
func (g *Gateio) WithdrawCryptocurrencyFunds(ctx context.Context, withdrawRequest *withdraw.Request) (*withdraw.ExchangeResponse, error) {
	if err := withdrawRequest.Validate(); err != nil {
		return nil, err
	}
	response, err := g.WithdrawCurrency(ctx,
		WithdrawalRequestParam{
			Amount:   types.Number(withdrawRequest.Amount),
			Currency: withdrawRequest.Currency,
			Address:  withdrawRequest.Crypto.Address,
			Chain:    withdrawRequest.Crypto.Chain,
		})
	if err != nil {
		return nil, err
	}
	return &withdraw.ExchangeResponse{
		Name:   response.Chain,
		ID:     response.TransactionID,
		Status: response.Status,
	}, nil
}

// WithdrawFiatFunds returns a withdrawal ID when a withdrawal is submitted
func (g *Gateio) WithdrawFiatFunds(_ context.Context, _ *withdraw.Request) (*withdraw.ExchangeResponse, error) {
	return nil, common.ErrFunctionNotSupported
}

// WithdrawFiatFundsToInternationalBank returns a withdrawal ID when a
// withdrawal is submitted
func (g *Gateio) WithdrawFiatFundsToInternationalBank(_ context.Context, _ *withdraw.Request) (*withdraw.ExchangeResponse, error) {
	return nil, common.ErrFunctionNotSupported
}

// GetFeeByType returns an estimate of fee based on type of transaction
func (g *Gateio) GetFeeByType(ctx context.Context, feeBuilder *exchange.FeeBuilder) (float64, error) {
	if feeBuilder == nil {
		return 0, fmt.Errorf("%T %w", feeBuilder, common.ErrNilPointer)
	}
	if !g.AreCredentialsValid(ctx) && // Todo check connection status
		feeBuilder.FeeType == exchange.CryptocurrencyTradeFee {
		feeBuilder.FeeType = exchange.OfflineTradeFee
	}
	return g.GetFee(ctx, feeBuilder)
}

// GetActiveOrders retrieves any orders that are active/open
func (g *Gateio) GetActiveOrders(ctx context.Context, req *order.MultiOrderRequest) (order.FilteredOrders, error) {
	if err := req.Validate(); err != nil {
		return nil, err
	}
	var orders []order.Detail
	format, err := g.GetPairFormat(req.AssetType, false)
	if err != nil {
		return nil, err
	}
	switch req.AssetType {
	case asset.Spot, asset.Margin, asset.CrossMargin:
		spotOrders, err := g.GetSpotOpenOrders(ctx, 0, 0, req.AssetType == asset.CrossMargin)
		if err != nil {
			return nil, err
		}
		for x := range spotOrders {
			symbol, err := currency.NewPairDelimiter(spotOrders[x].CurrencyPair, format.Delimiter)
			if err != nil {
				return nil, err
			}
			for y := range spotOrders[x].Orders {
				if spotOrders[x].Orders[y].Status != statusOpen {
					continue
				}
				side, err := order.StringToOrderSide(spotOrders[x].Orders[y].Side)
				if err != nil {
					log.Errorf(log.ExchangeSys, "%s %v", g.Name, err)
				}
				oType, err := order.StringToOrderType(spotOrders[x].Orders[y].Type)
				if err != nil {
					return nil, err
				}
				status, err := order.StringToOrderStatus(spotOrders[x].Orders[y].Status)
				if err != nil {
					log.Errorf(log.ExchangeSys, "%s %v", g.Name, err)
				}
				orders = append(orders, order.Detail{
					Side:                 side,
					Type:                 oType,
					Status:               status,
					Pair:                 symbol,
					OrderID:              spotOrders[x].Orders[y].OrderID,
					Amount:               spotOrders[x].Orders[y].Amount.Float64(),
					ExecutedAmount:       spotOrders[x].Orders[y].Amount.Float64() - spotOrders[x].Orders[y].Left.Float64(),
					RemainingAmount:      spotOrders[x].Orders[y].Left.Float64(),
					Price:                spotOrders[x].Orders[y].Price.Float64(),
					AverageExecutedPrice: spotOrders[x].Orders[y].AverageFillPrice.Float64(),
					Date:                 spotOrders[x].Orders[y].CreateTime.Time(),
					LastUpdated:          spotOrders[x].Orders[y].UpdateTime.Time(),
					Exchange:             g.Name,
					AssetType:            req.AssetType,
					ClientOrderID:        spotOrders[x].Orders[y].Text,
					FeeAsset:             currency.NewCode(spotOrders[x].Orders[y].FeeCurrency),
				})
			}
		}
	case asset.CoinMarginedFutures, asset.USDTMarginedFutures, asset.DeliveryFutures:
		settle, err := getSettlementCurrency(currency.EMPTYPAIR, req.AssetType)
		if err != nil {
			return nil, err
		}
		var futuresOrders []Order
		if req.AssetType == asset.DeliveryFutures {
			futuresOrders, err = g.GetDeliveryOrders(ctx, currency.EMPTYPAIR, statusOpen, settle, "", 0, 0, 0)
		} else {
			futuresOrders, err = g.GetFuturesOrders(ctx, currency.EMPTYPAIR, statusOpen, "", settle, 0, 0, 0)
		}
		if err != nil {
			return nil, err
		}
		for i := range futuresOrders {
			pair, err := currency.NewPairFromString(futuresOrders[i].Contract)
			if err != nil {
				return nil, err
			}

			if futuresOrders[i].Status != statusOpen || (len(req.Pairs) > 0 && !req.Pairs.Contains(pair, true)) {
				continue
			}

			side, amount, remaining := getSideAndAmountFromSize(futuresOrders[i].Size, futuresOrders[i].RemainingAmount)
			orders = append(orders, order.Detail{
				Status:               order.Open,
				Amount:               amount,
				ContractAmount:       amount,
				Pair:                 pair,
				OrderID:              strconv.FormatInt(futuresOrders[i].ID, 10),
				ClientOrderID:        getClientOrderIDFromText(futuresOrders[i].Text),
				Price:                futuresOrders[i].OrderPrice.Float64(),
				ExecutedAmount:       amount - remaining,
				RemainingAmount:      remaining,
				LastUpdated:          futuresOrders[i].FinishTime.Time(),
				Date:                 futuresOrders[i].CreateTime.Time(),
				Exchange:             g.Name,
				AssetType:            req.AssetType,
				Side:                 side,
				Type:                 order.Limit,
				SettlementCurrency:   settle,
				ReduceOnly:           futuresOrders[i].IsReduceOnly,
				PostOnly:             futuresOrders[i].TimeInForce == "poc",
				AverageExecutedPrice: futuresOrders[i].FillPrice.Float64(),
			})
		}
	case asset.Options:
		var optionsOrders []OptionOrderResponse
		optionsOrders, err = g.GetOptionFuturesOrders(ctx, currency.EMPTYPAIR, "", statusOpen, 0, 0, req.StartTime, req.EndTime)
		if err != nil {
			return nil, err
		}
		for i := range optionsOrders {
			var currencyPair currency.Pair
			var status order.Status
			currencyPair, err = currency.NewPairFromString(optionsOrders[i].Contract)
			if err != nil {
				return nil, err
			}
			status, err = order.StringToOrderStatus(optionsOrders[i].Status)
			if err != nil {
				return nil, err
			}
			orders = append(orders, order.Detail{
				Status:          status,
				Amount:          optionsOrders[i].Size,
				Pair:            currencyPair,
				OrderID:         strconv.FormatInt(optionsOrders[i].OptionOrderID, 10),
				Price:           optionsOrders[i].Price.Float64(),
				ExecutedAmount:  optionsOrders[i].Size - optionsOrders[i].Left,
				RemainingAmount: optionsOrders[i].Left,
				LastUpdated:     optionsOrders[i].FinishTime.Time(),
				Date:            optionsOrders[i].CreateTime.Time(),
				Exchange:        g.Name,
				AssetType:       req.AssetType,
				ClientOrderID:   optionsOrders[i].Text,
			})
		}
	default:
		return nil, fmt.Errorf("%w asset type: %v", asset.ErrNotSupported, req.AssetType)
	}
	return req.Filter(g.Name, orders), nil
}

// GetOrderHistory retrieves account order information
// Can Limit response to specific order status
func (g *Gateio) GetOrderHistory(ctx context.Context, req *order.MultiOrderRequest) (order.FilteredOrders, error) {
	if err := req.Validate(); err != nil {
		return nil, err
	}
	var orders []order.Detail
	format, err := g.GetPairFormat(req.AssetType, true)
	if err != nil {
		return nil, err
	}
	switch req.AssetType {
	case asset.Spot, asset.Margin, asset.CrossMargin:
		for x := range req.Pairs {
			fPair := req.Pairs[x].Format(format)
			spotOrders, err := g.GetMySpotTradingHistory(ctx, fPair, req.FromOrderID, 0, 0, req.AssetType == asset.CrossMargin, req.StartTime, req.EndTime)
			if err != nil {
				return nil, err
			}
			for o := range spotOrders {
				var side order.Side
				side, err = order.StringToOrderSide(spotOrders[o].Side)
				if err != nil {
					return nil, err
				}
				detail := order.Detail{
					OrderID:        spotOrders[o].OrderID,
					Amount:         spotOrders[o].Amount.Float64(),
					ExecutedAmount: spotOrders[o].Amount.Float64(),
					Price:          spotOrders[o].Price.Float64(),
					Date:           spotOrders[o].CreateTime.Time(),
					Side:           side,
					Exchange:       g.Name,
					Pair:           fPair,
					AssetType:      req.AssetType,
					Fee:            spotOrders[o].Fee.Float64(),
					FeeAsset:       currency.NewCode(spotOrders[o].FeeCurrency),
				}
				detail.InferCostsAndTimes()
				orders = append(orders, detail)
			}
		}
	case asset.CoinMarginedFutures, asset.USDTMarginedFutures, asset.DeliveryFutures:
		for x := range req.Pairs {
			fPair := req.Pairs[x].Format(format)
			settle, err := getSettlementCurrency(fPair, req.AssetType)
			if err != nil {
				return nil, err
			}
			var futuresOrder []TradingHistoryItem
			if req.AssetType == asset.DeliveryFutures {
				futuresOrder, err = g.GetMyDeliveryTradingHistory(ctx, settle, req.FromOrderID, fPair, 0, 0, 0, "")
			} else {
				futuresOrder, err = g.GetMyFuturesTradingHistory(ctx, settle, "", req.FromOrderID, fPair, 0, 0, 0)
			}
			if err != nil {
				return nil, err
			}
			for o := range futuresOrder {
				detail := order.Detail{
					OrderID:   strconv.FormatInt(futuresOrder[o].ID, 10),
					Amount:    futuresOrder[o].Size,
					Price:     futuresOrder[o].Price.Float64(),
					Date:      futuresOrder[o].CreateTime.Time(),
					Exchange:  g.Name,
					Pair:      fPair,
					AssetType: req.AssetType,
				}
				detail.InferCostsAndTimes()
				orders = append(orders, detail)
			}
		}
	case asset.Options:
		for x := range req.Pairs {
			fPair := req.Pairs[x].Format(format)
			optionOrders, err := g.GetMyOptionsTradingHistory(ctx, fPair.String(), fPair.Upper(), 0, 0, req.StartTime, req.EndTime)
			if err != nil {
				return nil, err
			}
			for o := range optionOrders {
				detail := order.Detail{
					OrderID:   strconv.FormatInt(optionOrders[o].OrderID, 10),
					Amount:    optionOrders[o].Size,
					Price:     optionOrders[o].Price.Float64(),
					Date:      optionOrders[o].CreateTime.Time(),
					Exchange:  g.Name,
					Pair:      fPair,
					AssetType: req.AssetType,
				}
				detail.InferCostsAndTimes()
				orders = append(orders, detail)
			}
		}
	default:
		return nil, fmt.Errorf("%w asset type: %v", asset.ErrNotSupported, req.AssetType)
	}
	return req.Filter(g.Name, orders), nil
}

// GetHistoricCandles returns candles between a time period for a set time interval
func (g *Gateio) GetHistoricCandles(ctx context.Context, pair currency.Pair, a asset.Item, interval kline.Interval, start, end time.Time) (*kline.Item, error) {
	req, err := g.GetKlineRequest(pair, a, interval, start, end, false)
	if err != nil {
		return nil, err
	}
	var listCandlesticks []kline.Candle
	switch a {
	case asset.Spot, asset.Margin, asset.CrossMargin:
		candles, err := g.GetCandlesticks(ctx, req.RequestFormatted, 0, start, end, interval)
		if err != nil {
			return nil, err
		}
		listCandlesticks = make([]kline.Candle, len(candles))
		for i := range candles {
			listCandlesticks[i] = kline.Candle{
				Time:   candles[i].Timestamp,
				Open:   candles[i].OpenPrice,
				High:   candles[i].HighestPrice,
				Low:    candles[i].LowestPrice,
				Close:  candles[i].ClosePrice,
				Volume: candles[i].QuoteCcyVolume,
			}
		}
	case asset.CoinMarginedFutures, asset.USDTMarginedFutures, asset.DeliveryFutures:
		settle, err := getSettlementCurrency(pair, a)
		if err != nil {
			return nil, err
		}
		var candles []FuturesCandlestick
		if a == asset.DeliveryFutures {
			candles, err = g.GetDeliveryFuturesCandlesticks(ctx, settle, req.RequestFormatted.Upper(), start, end, 0, interval)
		} else {
			candles, err = g.GetFuturesCandlesticks(ctx, settle, req.RequestFormatted.String(), start, end, 0, interval)
		}
		if err != nil {
			return nil, err
		}
		listCandlesticks = make([]kline.Candle, len(candles))
		for i := range candles {
			listCandlesticks[i] = kline.Candle{
				Time:   candles[i].Timestamp.Time(),
				Open:   candles[i].OpenPrice.Float64(),
				High:   candles[i].HighestPrice.Float64(),
				Low:    candles[i].LowestPrice.Float64(),
				Close:  candles[i].ClosePrice.Float64(),
				Volume: candles[i].Volume,
			}
		}
	default:
		return nil, fmt.Errorf("%w asset type: %v", asset.ErrNotSupported, a)
	}
	return req.ProcessResponse(listCandlesticks)
}

// GetHistoricCandlesExtended returns candles between a time period for a set time interval
func (g *Gateio) GetHistoricCandlesExtended(ctx context.Context, pair currency.Pair, a asset.Item, interval kline.Interval, start, end time.Time) (*kline.Item, error) {
	req, err := g.GetKlineExtendedRequest(pair, a, interval, start, end)
	if err != nil {
		return nil, err
	}
	candlestickItems := make([]kline.Candle, 0, req.Size())
	for _, r := range req.RangeHolder.Ranges {
		switch a {
		case asset.Spot, asset.Margin, asset.CrossMargin:
			candles, err := g.GetCandlesticks(ctx, req.RequestFormatted, 0, r.Start.Time, r.End.Time, interval)
			if err != nil {
				return nil, err
			}
			for j := range candles {
				candlestickItems = append(candlestickItems, kline.Candle{
					Time:   candles[j].Timestamp,
					Open:   candles[j].OpenPrice,
					High:   candles[j].HighestPrice,
					Low:    candles[j].LowestPrice,
					Close:  candles[j].ClosePrice,
					Volume: candles[j].QuoteCcyVolume,
				})
			}
		case asset.CoinMarginedFutures, asset.USDTMarginedFutures, asset.DeliveryFutures:
			settle, err := getSettlementCurrency(pair, a)
			if err != nil {
				return nil, err
			}
			var candles []FuturesCandlestick
			if a == asset.DeliveryFutures {
				candles, err = g.GetDeliveryFuturesCandlesticks(ctx, settle, req.RequestFormatted.Upper(), r.Start.Time, r.End.Time, 0, interval)
			} else {
				candles, err = g.GetFuturesCandlesticks(ctx, settle, req.RequestFormatted.String(), r.Start.Time, r.End.Time, 0, interval)
			}
			if err != nil {
				return nil, err
			}
			for i := range candles {
				candlestickItems = append(candlestickItems, kline.Candle{
					Time:   candles[i].Timestamp.Time(),
					Open:   candles[i].OpenPrice.Float64(),
					High:   candles[i].HighestPrice.Float64(),
					Low:    candles[i].LowestPrice.Float64(),
					Close:  candles[i].ClosePrice.Float64(),
					Volume: candles[i].Volume,
				})
			}
		default:
			return nil, fmt.Errorf("%w asset type: %v", asset.ErrNotSupported, a)
		}
	}
	return req.ProcessResponse(candlestickItems)
}

// GetAvailableTransferChains returns the available transfer blockchains for the specific
// cryptocurrency
func (g *Gateio) GetAvailableTransferChains(ctx context.Context, cryptocurrency currency.Code) ([]string, error) {
	chains, err := g.ListCurrencyChain(ctx, cryptocurrency.Upper())
	if err != nil {
		return nil, err
	}
	availableChains := make([]string, 0, len(chains))
	for x := range chains {
		if chains[x].IsDisabled == 0 {
			availableChains = append(availableChains, chains[x].Chain)
		}
	}
	return availableChains, nil
}

// ValidateAPICredentials validates current credentials used for wrapper
// functionality
func (g *Gateio) ValidateAPICredentials(ctx context.Context, assetType asset.Item) error {
	_, err := g.UpdateAccountInfo(ctx, assetType)
	return g.CheckTransientError(err)
}

// checkInstrumentAvailabilityInSpot checks whether the instrument is available in the spot exchange
// if so we can use the instrument to retrieve orderbook and ticker information using the spot endpoints.
func (g *Gateio) checkInstrumentAvailabilityInSpot(instrument currency.Pair) (bool, error) {
	availables, err := g.CurrencyPairs.GetPairs(asset.Spot, false)
	if err != nil {
		return false, err
	}
	return availables.Contains(instrument, true), nil
}

// GetFuturesContractDetails returns details about futures contracts
func (g *Gateio) GetFuturesContractDetails(ctx context.Context, a asset.Item) ([]futures.Contract, error) {
	if !a.IsFutures() {
		return nil, futures.ErrNotFuturesAsset
	}
	if !g.SupportsAsset(a) {
		return nil, fmt.Errorf("%w %v", asset.ErrNotSupported, a)
	}
	settle, err := getSettlementCurrency(currency.EMPTYPAIR, a)
	if err != nil {
		return nil, err
	}
	switch a {
	case asset.CoinMarginedFutures, asset.USDTMarginedFutures:
		contracts, err := g.GetAllFutureContracts(ctx, settle)
		if err != nil {
			return nil, err
		}
		resp := make([]futures.Contract, len(contracts))
		for i := range contracts {
			name, err := currency.NewPairFromString(contracts[i].Name)
			if err != nil {
				return nil, err
			}
			contractSettlementType := futures.Linear
			switch {
			case name.Base.Equal(currency.BTC) && settle.Equal(currency.BTC):
				contractSettlementType = futures.Inverse
			case !name.Base.Equal(settle) && !settle.Equal(currency.USDT):
				contractSettlementType = futures.Quanto
			}
			c := futures.Contract{
				Exchange:             g.Name,
				Name:                 name,
				Underlying:           name,
				Asset:                a,
				IsActive:             !contracts[i].InDelisting,
				Type:                 futures.Perpetual,
				SettlementType:       contractSettlementType,
				SettlementCurrencies: currency.Currencies{settle},
				Multiplier:           contracts[i].QuantoMultiplier.Float64(),
				MaxLeverage:          contracts[i].LeverageMax.Float64(),
			}
			c.LatestRate = fundingrate.Rate{
				Time: contracts[i].FundingNextApply.Time().Add(-time.Duration(contracts[i].FundingInterval) * time.Second),
				Rate: contracts[i].FundingRate.Decimal(),
			}
			resp[i] = c
		}
		return resp, nil
	case asset.DeliveryFutures:
		contracts, err := g.GetAllDeliveryContracts(ctx, settle)
		if err != nil {
			return nil, err
		}
		resp := make([]futures.Contract, len(contracts))
		for i := range contracts {
			name, err := currency.NewPairFromString(contracts[i].Name)
			if err != nil {
				return nil, err
			}
			underlying, err := currency.NewPairFromString(contracts[i].Underlying)
			if err != nil {
				return nil, err
			}
			// no start information, inferring it based on contract type
			// gateio also reuses contracts for kline data, cannot use a lookup to see the first trade
			var s time.Time
			e := contracts[i].ExpireTime.Time()
			ct := futures.LongDated
			switch contracts[i].Cycle {
			case "WEEKLY":
				ct = futures.Weekly
				s = e.Add(-kline.OneWeek.Duration())
			case "BI-WEEKLY":
				ct = futures.Fortnightly
				s = e.Add(-kline.TwoWeek.Duration())
			case "QUARTERLY":
				ct = futures.Quarterly
				s = e.Add(-kline.ThreeMonth.Duration())
			case "BI-QUARTERLY":
				ct = futures.HalfYearly
				s = e.Add(-kline.SixMonth.Duration())
			}
			resp[i] = futures.Contract{
				Exchange:             g.Name,
				Name:                 name,
				Underlying:           underlying,
				Asset:                a,
				StartDate:            s,
				EndDate:              e,
				SettlementType:       futures.Linear,
				IsActive:             !contracts[i].InDelisting,
				Type:                 ct,
				SettlementCurrencies: currency.Currencies{settle},
				MarginCurrency:       currency.Code{},
				Multiplier:           contracts[i].QuantoMultiplier.Float64(),
				MaxLeverage:          contracts[i].LeverageMax.Float64(),
			}
		}
		return resp, nil
	}
	return nil, fmt.Errorf("%w %v", asset.ErrNotSupported, a)
}

// UpdateOrderExecutionLimits sets exchange executions for a required asset type
func (g *Gateio) UpdateOrderExecutionLimits(ctx context.Context, a asset.Item) error {
	if !g.SupportsAsset(a) {
		return fmt.Errorf("%s %w", a, asset.ErrNotSupported)
	}

	var l []limits.MinMaxLevel
	switch a {
	case asset.Spot:
		pairsData, err := g.ListSpotCurrencyPairs(ctx)
		if err != nil {
			return err
		}

<<<<<<< HEAD
		l = make([]limits.MinMaxLevel, 0, len(pairsData))
		for x := range pairsData {
			if pairsData[x].TradeStatus == "untradable" {
=======
		limits = make([]order.MinMaxLevel, 0, len(pairsData))
		for i := range pairsData {
			if pairsData[i].TradeStatus == "untradable" {
>>>>>>> bea16af3
				continue
			}
			pair, err := g.MatchSymbolWithAvailablePairs(pairsData[i].ID, a, true)
			if err != nil {
				return err
			}

			// Minimum base amounts are not always provided this will default to
			// precision for base deployment. This can't be done for quote.
			minBaseAmount := pairsData[i].MinBaseAmount.Float64()
			if minBaseAmount == 0 {
				minBaseAmount = math.Pow10(-int(pairsData[i].AmountPrecision))
			}

<<<<<<< HEAD
			l = append(l, limits.MinMaxLevel{
				Key:                     key.NewExchangePairAssetKey(g.Name, a, pair),
				QuoteStepIncrementSize:  math.Pow10(-int(pairsData[x].Precision)),
				AmountStepIncrementSize: math.Pow10(-int(pairsData[x].AmountPrecision)),
=======
			limits = append(limits, order.MinMaxLevel{
				Asset:                   a,
				Pair:                    pair,
				QuoteStepIncrementSize:  math.Pow10(-int(pairsData[i].Precision)),
				AmountStepIncrementSize: math.Pow10(-int(pairsData[i].AmountPrecision)),
>>>>>>> bea16af3
				MinimumBaseAmount:       minBaseAmount,
				MinimumQuoteAmount:      pairsData[i].MinQuoteAmount.Float64(),
			})
		}
	case asset.Futures:
		btcContracts, err := g.GetAllFutureContracts(ctx, currency.BTC)
		if err != nil {
			return err
		}
		usdtContracts, err := g.GetAllFutureContracts(ctx, currency.USDT)
		if err != nil {
			return err
		}
		btcContracts = append(btcContracts, usdtContracts...)
		l = make([]limits.MinMaxLevel, 0, len(btcContracts))
		for x := range btcContracts {
			p := strings.ToUpper(btcContracts[x].Name)
			cp, err := currency.NewPairFromString(p)
			if err != nil {
				return err
			}
			l = append(l, limits.MinMaxLevel{
				Key:                     key.NewExchangePairAssetKey(g.Name, a, cp),
				MinimumBaseAmount:       float64(btcContracts[x].OrderSizeMin),
				MaximumBaseAmount:       float64(btcContracts[x].OrderSizeMax),
				PriceStepIncrementSize:  btcContracts[x].OrderPriceRound.Float64(),
				AmountStepIncrementSize: 1,
			})
		}
	case asset.DeliveryFutures:
		btcContracts, err := g.GetAllDeliveryContracts(ctx, currency.BTC)
		if err != nil {
			return err
		}
		usdtContracts, err := g.GetAllDeliveryContracts(ctx, currency.USDT)
		if err != nil {
			return err
		}
		btcContracts = append(btcContracts, usdtContracts...)
		l = make([]limits.MinMaxLevel, 0, len(btcContracts))
		for x := range btcContracts {
			p := strings.ToUpper(btcContracts[x].Name)
			cp, err := currency.NewPairFromString(p)
			if err != nil {
				return err
			}
			l = append(l, limits.MinMaxLevel{
				Key:                     key.NewExchangePairAssetKey(g.Name, a, cp),
				MinimumBaseAmount:       float64(btcContracts[x].OrderSizeMin),
				MaximumBaseAmount:       float64(btcContracts[x].OrderSizeMax),
				PriceStepIncrementSize:  btcContracts[x].OrderPriceRound.Float64(),
				AmountStepIncrementSize: 1,
			})
		}
	case asset.Options:
		underlyings, err := g.GetAllOptionsUnderlyings(ctx)
		if err != nil {
			return err
		}
		for x := range underlyings {
			contracts, err := g.GetAllContractOfUnderlyingWithinExpiryDate(ctx, underlyings[x].Name, time.Time{})
			if err != nil {
				return err
			}
			l = make([]limits.MinMaxLevel, 0, len(contracts))
			for c := range contracts {
				cp, err := currency.NewPairFromString(strings.ReplaceAll(contracts[c].Name, currency.DashDelimiter, currency.UnderscoreDelimiter))
				if err != nil {
					return err
				}
				cp.Quote = currency.NewCode(strings.ReplaceAll(cp.Quote.String(), currency.UnderscoreDelimiter, currency.DashDelimiter))
				l = append(l, limits.MinMaxLevel{
					Key:                     key.NewExchangePairAssetKey(g.Name, a, cp),
					MinimumBaseAmount:       float64(contracts[c].OrderSizeMin),
					MaximumBaseAmount:       float64(contracts[c].OrderSizeMax),
					PriceStepIncrementSize:  contracts[c].OrderPriceRound.Float64(),
					AmountStepIncrementSize: 1,
				})
			}
		}
	default:
		return fmt.Errorf("%w %v", asset.ErrNotSupported, a)
	}

	return limits.LoadLimits(l)
}

// GetHistoricalFundingRates returns historical funding rates for a futures contract
func (g *Gateio) GetHistoricalFundingRates(ctx context.Context, r *fundingrate.HistoricalRatesRequest) (*fundingrate.HistoricalRates, error) {
	if r == nil {
		return nil, fmt.Errorf("%w LatestRateRequest", common.ErrNilPointer)
	}
	if r.Asset != asset.CoinMarginedFutures && r.Asset != asset.USDTMarginedFutures {
		return nil, fmt.Errorf("%w %v", asset.ErrNotSupported, r.Asset)
	}

	if r.Pair.IsEmpty() {
		return nil, currency.ErrCurrencyPairEmpty
	}

	if !r.StartDate.IsZero() && !r.EndDate.IsZero() {
		if err := common.StartEndTimeCheck(r.StartDate, r.EndDate); err != nil {
			return nil, err
		}
	}

	// NOTE: Opted to fail here as a misconfigured request will result in
	// {"label":"CONTRACT_NOT_FOUND"} and rather not mutate request using
	// quote currency as the settlement currency.
	if r.PaymentCurrency.IsEmpty() {
		return nil, fundingrate.ErrPaymentCurrencyCannotBeEmpty
	}

	if r.IncludePayments {
		return nil, fmt.Errorf("include payments %w", common.ErrNotYetImplemented)
	}

	if r.IncludePredictedRate {
		return nil, fmt.Errorf("include predicted rate %w", common.ErrNotYetImplemented)
	}

	fPair, err := g.FormatExchangeCurrency(r.Pair, r.Asset)
	if err != nil {
		return nil, err
	}

	records, err := g.GetFutureFundingRates(ctx, r.PaymentCurrency, fPair, 1000)
	if err != nil {
		return nil, err
	}

	if len(records) == 0 {
		return nil, fundingrate.ErrNoFundingRatesFound
	}

	if !r.StartDate.IsZero() && !r.RespectHistoryLimits && r.StartDate.Before(records[len(records)-1].Timestamp.Time()) {
		return nil, fmt.Errorf("%w start date requested: %v last returned record: %v", fundingrate.ErrFundingRateOutsideLimits, r.StartDate, records[len(records)-1].Timestamp.Time())
	}

	fundingRates := make([]fundingrate.Rate, 0, len(records))
	for i := range records {
		if (!r.EndDate.IsZero() && r.EndDate.Before(records[i].Timestamp.Time())) ||
			(!r.StartDate.IsZero() && r.StartDate.After(records[i].Timestamp.Time())) {
			continue
		}

		fundingRates = append(fundingRates, fundingrate.Rate{
			Rate: decimal.NewFromFloat(records[i].Rate.Float64()),
			Time: records[i].Timestamp.Time(),
		})
	}

	if len(fundingRates) == 0 {
		return nil, fundingrate.ErrNoFundingRatesFound
	}

	return &fundingrate.HistoricalRates{
		Exchange:        g.Name,
		Asset:           r.Asset,
		Pair:            r.Pair,
		FundingRates:    fundingRates,
		StartDate:       fundingRates[len(fundingRates)-1].Time,
		EndDate:         fundingRates[0].Time,
		LatestRate:      fundingRates[0],
		PaymentCurrency: r.PaymentCurrency,
	}, nil
}

// GetLatestFundingRates returns the latest funding rates data
func (g *Gateio) GetLatestFundingRates(ctx context.Context, r *fundingrate.LatestRateRequest) ([]fundingrate.LatestRateResponse, error) {
	if r == nil {
		return nil, fmt.Errorf("%w LatestRateRequest", common.ErrNilPointer)
	}
	if r.Asset != asset.CoinMarginedFutures && r.Asset != asset.USDTMarginedFutures {
		return nil, fmt.Errorf("%w %v", asset.ErrNotSupported, r.Asset)
	}

	settle, err := getSettlementCurrency(r.Pair, r.Asset)
	if err != nil {
		return nil, err
	}

	if !r.Pair.IsEmpty() {
		fPair, err := g.FormatExchangeCurrency(r.Pair, r.Asset)
		if err != nil {
			return nil, err
		}
		contract, err := g.GetFuturesContract(ctx, settle, fPair.String())
		if err != nil {
			return nil, err
		}
		return []fundingrate.LatestRateResponse{
			contractToFundingRate(g.Name, r.Asset, fPair, contract, r.IncludePredictedRate),
		}, nil
	}

	pairs, err := g.GetEnabledPairs(r.Asset)
	if err != nil {
		return nil, err
	}

	contracts, err := g.GetAllFutureContracts(ctx, settle)
	if err != nil {
		return nil, err
	}
	resp := make([]fundingrate.LatestRateResponse, 0, len(contracts))
	for i := range contracts {
		p := strings.ToUpper(contracts[i].Name)
		if !g.IsValidPairString(p) {
			continue
		}
		cp, err := currency.NewPairFromString(p)
		if err != nil {
			return nil, err
		}
<<<<<<< HEAD
		for j := range contracts {
			p := strings.ToUpper(contracts[j].Name)
			cp, err := currency.NewPairFromString(p)
			if err != nil {
				return nil, err
			}
			if !pairs.Contains(cp, false) {
				continue
			}
			var isPerp bool
			isPerp, err = g.IsPerpetualFutureCurrency(r.Asset, cp)
			if err != nil {
				return nil, err
			}
			if !isPerp {
				continue
			}
			resp = append(resp, contractToFundingRate(g.Name, r.Asset, cp, &contracts[j], r.IncludePredictedRate))
=======
		if !pairs.Contains(cp, false) {
			continue
>>>>>>> bea16af3
		}
		resp = append(resp, contractToFundingRate(g.Name, r.Asset, cp, &contracts[i], r.IncludePredictedRate))
	}

	return slices.Clip(resp), nil
}

func contractToFundingRate(name string, item asset.Item, fPair currency.Pair, contract *FuturesContract, includeUpcomingRate bool) fundingrate.LatestRateResponse {
	resp := fundingrate.LatestRateResponse{
		Exchange: name,
		Asset:    item,
		Pair:     fPair,
		LatestRate: fundingrate.Rate{
			Time: contract.FundingNextApply.Time().Add(-time.Duration(contract.FundingInterval) * time.Second),
			Rate: contract.FundingRate.Decimal(),
		},
		TimeOfNextRate: contract.FundingNextApply.Time(),
		TimeChecked:    time.Now(),
	}
	if includeUpcomingRate {
		resp.PredictedUpcomingRate = fundingrate.Rate{
			Time: contract.FundingNextApply.Time(),
			Rate: contract.FundingRateIndicative.Decimal(),
		}
	}
	return resp
}

// IsPerpetualFutureCurrency ensures a given asset and currency is a perpetual future
func (g *Gateio) IsPerpetualFutureCurrency(a asset.Item, _ currency.Pair) (bool, error) {
	return a == asset.CoinMarginedFutures || a == asset.USDTMarginedFutures, nil
}

// GetOpenInterest returns the open interest rate for a given asset pair
<<<<<<< HEAD
func (g *Gateio) GetOpenInterest(ctx context.Context, k ...key.PairAsset) ([]futures.OpenInterest, error) {
	for i := range k {
		if k[i].Asset != asset.DeliveryFutures && k[i].Asset != asset.Futures {
			// avoid API calls or returning errors after a successful retrieval
			return nil, fmt.Errorf("%w %v %v", asset.ErrNotSupported, k[i].Asset, k[i].Pair())
		}
	}
	if len(k) == 1 {
		p, isEnabled, err := g.MatchSymbolCheckEnabled(k[0].Pair().String(), k[0].Asset, false)
		if err != nil {
			return nil, err
		}
		if !isEnabled {
			return nil, fmt.Errorf("%w: %v", currency.ErrPairNotEnabled, k[0].Pair())
		}
		switch k[0].Asset {
		case asset.DeliveryFutures:
			contractResp, err := g.GetDeliveryContract(ctx, currency.USDT, p)
			if err != nil {
				return nil, err
			}
			openInterest := contractResp.QuantoMultiplier.Float64() * float64(contractResp.PositionSize) * contractResp.IndexPrice.Float64()
			return []futures.OpenInterest{
				{
					Key:          key.NewExchangePairAssetKey(g.Name, k[0].Asset, k[0].Pair()),
					OpenInterest: openInterest,
				},
			}, nil
		case asset.Futures:
			for _, s := range settlementCurrencies {
				contractResp, err := g.GetFuturesContract(ctx, s, p.String())
				if err != nil {
					continue
				}
				openInterest := contractResp.QuantoMultiplier.Float64() * float64(contractResp.PositionSize) * contractResp.IndexPrice.Float64()
				return []futures.OpenInterest{
					{
						Key:          key.NewExchangePairAssetKey(g.Name, k[0].Asset, k[0].Pair()),
						OpenInterest: openInterest,
					},
				}, nil
=======
// If no pairs are provided, all enabled assets and pairs will be used
// If keys are provided, those asset pairs only need to be available, not enabled
func (g *Gateio) GetOpenInterest(ctx context.Context, keys ...key.PairAsset) ([]futures.OpenInterest, error) {
	var errs error
	resp := make([]futures.OpenInterest, 0, len(keys))
	assets := asset.Items{}
	if len(keys) == 0 {
		assets = asset.Items{asset.DeliveryFutures, asset.CoinMarginedFutures, asset.USDTMarginedFutures}
	} else {
		for _, k := range keys {
			if !slices.Contains(assets, k.Asset) {
				assets = append(assets, k.Asset)
>>>>>>> bea16af3
			}
		}
	}
	for _, a := range assets {
		var p currency.Pair
		if len(keys) == 1 && a == keys[0].Asset {
			if p, errs = g.MatchSymbolWithAvailablePairs(keys[0].Pair().String(), a, false); errs != nil {
				return nil, errs
			}
		}
		contracts, err := g.getOpenInterestContracts(ctx, a, p)
		if err != nil {
			errs = common.AppendError(errs, fmt.Errorf("%w fetching %s", err, a))
			continue
		}
		for _, c := range contracts {
			if p.IsEmpty() { // If not exactly one key provided
				p, err = g.MatchSymbolWithAvailablePairs(c.contractName(), a, true)
				if err != nil && !errors.Is(err, currency.ErrPairNotFound) {
					errs = common.AppendError(errs, fmt.Errorf("%w from %s contract %s", err, a, c.contractName()))
					continue
				}
<<<<<<< HEAD
				var appendData bool
				for j := range k {
					if k[j].Pair().Equal(p) {
						appendData = true
						break
					}
				}
				if len(k) > 0 && !appendData {
					continue
				}
				openInterest := contractResp[i].QuantoMultiplier.Float64() * float64(contractResp[i].PositionSize) * contractResp[i].IndexPrice.Float64()
				resp = append(resp, futures.OpenInterest{
					Key:          key.NewExchangePairAssetKey(g.Name, a, p),
					OpenInterest: openInterest,
				})
			}
		case asset.Futures:
			for _, s := range settlementCurrencies {
				contractResp, err := g.GetAllFutureContracts(ctx, s)
				if err != nil {
					return nil, err
				}

				for i := range contractResp {
					p, isEnabled, err := g.MatchSymbolCheckEnabled(contractResp[i].Name, a, true)
					if err != nil && !errors.Is(err, currency.ErrPairNotFound) {
						return nil, err
					}
					if !isEnabled {
=======
				if len(keys) == 0 { // No keys: All enabled pairs
					if enabled, err := g.IsPairEnabled(p, a); err != nil {
						errs = common.AppendError(errs, fmt.Errorf("%w: %s %s", err, a, p))
						continue
					} else if !enabled {
>>>>>>> bea16af3
						continue
					}
				} else { // More than one key; Any available pair
					if !slices.ContainsFunc(keys, func(k key.PairAsset) bool { return a == k.Asset && k.Pair().Equal(p) }) {
						continue
					}
<<<<<<< HEAD
					openInterest := contractResp[i].QuantoMultiplier.Float64() * float64(contractResp[i].PositionSize) * contractResp[i].IndexPrice.Float64()
					resp = append(resp, futures.OpenInterest{
						Key:          key.NewExchangePairAssetKey(g.Name, a, p),
						OpenInterest: openInterest,
					})
=======
>>>>>>> bea16af3
				}
			}
			resp = append(resp, futures.OpenInterest{
				Key: key.ExchangePairAsset{
					Exchange: g.Name,
					Base:     p.Base.Item,
					Quote:    p.Quote.Item,
					Asset:    a,
				},
				OpenInterest: c.openInterest(),
			})
		}
	}
	return slices.Clip(resp), errs
}

type openInterestContract interface {
	openInterest() float64
	contractName() string
}

func (c *FuturesContract) openInterest() float64 {
	i := float64(c.PositionSize) * c.IndexPrice.Float64()
	if q := c.QuantoMultiplier.Float64(); q != 0 {
		i *= q
	}
	return i
}

func (c *FuturesContract) contractName() string {
	return c.Name
}

func (c *DeliveryContract) openInterest() float64 {
	return c.QuantoMultiplier.Float64() * float64(c.PositionSize) * c.IndexPrice.Float64()
}

func (c *DeliveryContract) contractName() string {
	return c.Name
}

func (g *Gateio) getOpenInterestContracts(ctx context.Context, a asset.Item, p currency.Pair) ([]openInterestContract, error) {
	settle, err := getSettlementCurrency(p, a)
	if err != nil {
		return nil, err
	}
	if a == asset.DeliveryFutures {
		if p != currency.EMPTYPAIR {
			d, err := g.GetDeliveryContract(ctx, settle, p)
			return []openInterestContract{d}, err
		}
		d, err := g.GetAllDeliveryContracts(ctx, settle)
		contracts := make([]openInterestContract, len(d))
		for i := range d {
			contracts[i] = &d[i]
		}
		return contracts, err
	}
	if p != currency.EMPTYPAIR {
		contract, err := g.GetFuturesContract(ctx, settle, p.String())
		return []openInterestContract{contract}, err
	}
	fc, err := g.GetAllFutureContracts(ctx, settle)
	contracts := make([]openInterestContract, len(fc))
	for i := range fc {
		contracts[i] = &fc[i]
	}
	return contracts, err
}

// getClientOrderIDFromText returns the client order ID from the text response
func getClientOrderIDFromText(text string) string {
	if strings.HasPrefix(text, "t-") {
		return text
	}
	return ""
}

// getTypeFromTimeInForce returns the order type and if the order is post only
func getTypeFromTimeInForce(tif string) (orderType order.Type, postOnly bool) {
	switch tif {
	case iocTIF:
		return order.Market, false
	case fokTIF:
		return order.Market, false
	case pocTIF:
		return order.Limit, true
	default:
		return order.Limit, false
	}
}

// getSideAndAmountFromSize returns the order side, amount and remaining amounts
func getSideAndAmountFromSize(size, left float64) (side order.Side, amount, remaining float64) {
	if size < 0 {
		return order.Short, math.Abs(size), math.Abs(left)
	}
	return order.Long, size, left
}

// getFutureOrderSize sets the amount to a negative value if shorting.
func getFutureOrderSize(s *order.Submit) (float64, error) {
	switch {
	case s.Side.IsLong():
		return s.Amount, nil
	case s.Side.IsShort():
		return -s.Amount, nil
	default:
		return 0, order.ErrSideIsInvalid
	}
}

var errPostOnlyOrderTypeUnsupported = errors.New("post only is only supported for limit orders")

// getTimeInForce returns the time in force for a given order. If Market order
// IOC
func getTimeInForce(s *order.Submit) (string, error) {
	timeInForce := "gtc" // limit order taker/maker
	if s.Type == order.Market || s.ImmediateOrCancel {
		timeInForce = iocTIF // market taker only
	}
	if s.PostOnly {
		if s.Type != order.Limit {
			return "", fmt.Errorf("%w not for %v", errPostOnlyOrderTypeUnsupported, s.Type)
		}
		timeInForce = pocTIF // limit order maker only
	}
	if s.FillOrKill {
		timeInForce = fokTIF // limit order entire fill or kill
	}
	return timeInForce, nil
}

// GetCurrencyTradeURL returns the URL to the exchange's trade page for the given asset and currency pair
func (g *Gateio) GetCurrencyTradeURL(_ context.Context, a asset.Item, cp currency.Pair) (string, error) {
	_, err := g.CurrencyPairs.IsPairEnabled(cp, a)
	if err != nil {
		return "", err
	}
	cp.Delimiter = currency.UnderscoreDelimiter
	switch a {
	case asset.Spot, asset.CrossMargin, asset.Margin:
		return tradeBaseURL + "trade/" + cp.Upper().String(), nil
	case asset.CoinMarginedFutures, asset.USDTMarginedFutures, asset.DeliveryFutures:
		settle, err := getSettlementCurrency(cp, a)
		if err != nil {
			return "", err
		}
		if a == asset.DeliveryFutures {
			return tradeBaseURL + "futures-delivery/" + settle.String() + "/" + cp.Upper().String(), nil
		}
		return tradeBaseURL + futuresPath + settle.String() + "/" + cp.Upper().String(), nil
	default:
		return "", fmt.Errorf("%w %v", asset.ErrNotSupported, a)
	}
}

// WebsocketSubmitOrder submits an order to the exchange
// NOTE: Regarding spot orders, fee is applied to purchased currency.
func (g *Gateio) WebsocketSubmitOrder(ctx context.Context, s *order.Submit) (*order.SubmitResponse, error) {
	err := s.Validate(g.GetTradingRequirements())
	if err != nil {
		return nil, err
	}

	s.Pair, err = g.FormatExchangeCurrency(s.Pair, s.AssetType)
	if err != nil {
		return nil, err
	}
	s.Pair = s.Pair.Upper()

	switch s.AssetType {
	case asset.Spot:
		req, err := g.getSpotOrderRequest(s)
		if err != nil {
			return nil, err
		}

		resp, err := g.WebsocketSpotSubmitOrder(ctx, req)
		if err != nil {
			return nil, err
		}
		return g.deriveSpotWebsocketOrderResponse(resp)
	case asset.CoinMarginedFutures, asset.USDTMarginedFutures:
		amountWithDirection, err := getFutureOrderSize(s)
		if err != nil {
			return nil, err
		}

		timeInForce, err := getTimeInForce(s)
		if err != nil {
			return nil, err
		}

		resp, err := g.WebsocketFuturesSubmitOrder(ctx, s.AssetType, &ContractOrderCreateParams{
			Contract:    s.Pair,
			Size:        amountWithDirection,
			Price:       strconv.FormatFloat(s.Price, 'f', -1, 64),
			ReduceOnly:  s.ReduceOnly,
			TimeInForce: timeInForce,
			Text:        s.ClientOrderID,
		})
		if err != nil {
			return nil, err
		}
		return g.deriveFuturesWebsocketOrderResponse(resp)
	default:
		return nil, common.ErrNotYetImplemented
	}
}

func (g *Gateio) deriveSpotWebsocketOrderResponse(responses *WebsocketOrderResponse) (*order.SubmitResponse, error) {
	resp, err := g.deriveSpotWebsocketOrderResponses([]*WebsocketOrderResponse{responses})
	if err != nil {
		return nil, err
	}
	return resp[0], nil
}

// deriveSpotWebsocketOrderResponses returns the order submission responses for spot
func (g *Gateio) deriveSpotWebsocketOrderResponses(responses []*WebsocketOrderResponse) ([]*order.SubmitResponse, error) {
	if len(responses) == 0 {
		return nil, common.ErrNoResponse
	}

	out := make([]*order.SubmitResponse, 0, len(responses))
	for _, resp := range responses {
		side, err := order.StringToOrderSide(resp.Side)
		if err != nil {
			return nil, err
		}
		status := order.Open
		if resp.FinishAs != "" && resp.FinishAs != statusOpen {
			status, err = order.StringToOrderStatus(resp.FinishAs)
			if err != nil {
				return nil, err
			}
		}
		oType, err := order.StringToOrderType(resp.Type)
		if err != nil {
			return nil, err
		}

		var cost float64
		var purchased float64
		if resp.AverageDealPrice != 0 {
			if side.IsLong() {
				cost = resp.FilledTotal.Float64()
				purchased = resp.FilledTotal.Decimal().Div(resp.AverageDealPrice.Decimal()).InexactFloat64()
			} else {
				cost = resp.Amount.Float64()
				purchased = resp.FilledTotal.Float64()
			}
		}

		out = append(out, &order.SubmitResponse{
			Exchange:             g.Name,
			OrderID:              resp.ID,
			AssetType:            resp.Account,
			Pair:                 resp.CurrencyPair,
			ClientOrderID:        resp.Text,
			Date:                 resp.CreateTimeMs.Time(),
			LastUpdated:          resp.UpdateTimeMs.Time(),
			RemainingAmount:      resp.Left.Float64(),
			Amount:               resp.Amount.Float64(),
			Price:                resp.Price.Float64(),
			AverageExecutedPrice: resp.AverageDealPrice.Float64(),
			Type:                 oType,
			Side:                 side,
			Status:               status,
			ImmediateOrCancel:    resp.TimeInForce == iocTIF,
			FillOrKill:           resp.TimeInForce == fokTIF,
			PostOnly:             resp.TimeInForce == pocTIF,
			Cost:                 cost,
			Purchased:            purchased,
			Fee:                  resp.Fee.Float64(),
			FeeAsset:             resp.FeeCurrency,
		})
	}
	return out, nil
}

func (g *Gateio) deriveFuturesWebsocketOrderResponse(responses *WebsocketFuturesOrderResponse) (*order.SubmitResponse, error) {
	resp, err := g.deriveFuturesWebsocketOrderResponses([]*WebsocketFuturesOrderResponse{responses})
	if err != nil {
		return nil, err
	}
	return resp[0], nil
}

// deriveFuturesWebsocketOrderResponses returns the order submission responses for futures
func (g *Gateio) deriveFuturesWebsocketOrderResponses(responses []*WebsocketFuturesOrderResponse) ([]*order.SubmitResponse, error) {
	if len(responses) == 0 {
		return nil, common.ErrNoResponse
	}

	out := make([]*order.SubmitResponse, 0, len(responses))
	for _, resp := range responses {
		status := order.Open
		if resp.FinishAs != "" && resp.FinishAs != statusOpen {
			var err error
			status, err = order.StringToOrderStatus(resp.FinishAs)
			if err != nil {
				return nil, err
			}
		}

		oType := order.Market
		if resp.Price != 0 {
			oType = order.Limit
		}

		side := order.Long
		if resp.Size < 0 {
			side = order.Short
		}

		var clientOrderID string
		if resp.Text != "" && strings.HasPrefix(resp.Text, "t-") {
			clientOrderID = resp.Text
		}

		out = append(out, &order.SubmitResponse{
			Exchange:             g.Name,
			OrderID:              strconv.FormatInt(resp.ID, 10),
			AssetType:            asset.Futures,
			Pair:                 resp.Contract,
			ClientOrderID:        clientOrderID,
			Date:                 resp.CreateTime.Time(),
			LastUpdated:          resp.UpdateTime.Time(),
			RemainingAmount:      math.Abs(resp.Left),
			Amount:               math.Abs(resp.Size),
			Price:                resp.Price.Float64(),
			AverageExecutedPrice: resp.FillPrice.Float64(),
			Type:                 oType,
			Side:                 side,
			Status:               status,
			ImmediateOrCancel:    resp.TimeInForce == iocTIF,
			FillOrKill:           resp.TimeInForce == fokTIF,
			PostOnly:             resp.TimeInForce == pocTIF,
			ReduceOnly:           resp.IsReduceOnly,
		})
	}
	return out, nil
}

func (g *Gateio) getSpotOrderRequest(s *order.Submit) (*CreateOrderRequest, error) {
	switch {
	case s.Side.IsLong():
		s.Side = order.Buy
	case s.Side.IsShort():
		s.Side = order.Sell
	default:
		return nil, order.ErrSideIsInvalid
	}

	timeInForce, err := getTimeInForce(s)
	if err != nil {
		return nil, err
	}

	return &CreateOrderRequest{
		Side:         s.Side.Lower(),
		Type:         s.Type.Lower(),
		Account:      g.assetTypeToString(s.AssetType),
		Amount:       types.Number(s.GetTradeAmount(g.GetTradingRequirements())),
		Price:        types.Number(s.Price),
		CurrencyPair: s.Pair,
		Text:         s.ClientOrderID,
		TimeInForce:  timeInForce,
	}, nil
}

func getSettlementCurrency(p currency.Pair, a asset.Item) (currency.Code, error) {
	switch a {
	case asset.DeliveryFutures:
		return currency.USDT, nil
	case asset.USDTMarginedFutures:
		if p.IsEmpty() || p.Quote.Equal(currency.USDT) {
			return currency.USDT, nil
		}
		return currency.EMPTYCODE, fmt.Errorf("%w %s %s", errInvalidSettlementQuote, a, p)
	case asset.CoinMarginedFutures:
		if !p.IsEmpty() {
			if !p.Base.Equal(currency.BTC) { // Only BTC endpoint currently available
				return currency.EMPTYCODE, fmt.Errorf("%w %s %s", errInvalidSettlementBase, a, p)
			}
			if !p.Quote.Equal(currency.USD) { // We expect all Coin-M to be quoted in USD
				return currency.EMPTYCODE, fmt.Errorf("%w %s %s", errInvalidSettlementQuote, a, p)
			}
		}
		return currency.BTC, nil
	}
	return currency.EMPTYCODE, fmt.Errorf("%w: %s", asset.ErrNotSupported, a)
}<|MERGE_RESOLUTION|>--- conflicted
+++ resolved
@@ -461,14 +461,7 @@
 			if contracts[i].InDelisting {
 				continue
 			}
-<<<<<<< HEAD
 			p := strings.ToUpper(btcContracts[x].Name)
-=======
-			p := strings.ToUpper(contracts[i].Name)
-			if !g.IsValidPairString(p) {
-				continue
-			}
->>>>>>> bea16af3
 			cp, err := currency.NewPairFromString(p)
 			if err != nil {
 				return nil, err
@@ -486,14 +479,7 @@
 			if contracts[i].InDelisting {
 				continue
 			}
-<<<<<<< HEAD
 			p := strings.ToUpper(usdtContracts[x].Name)
-=======
-			p := strings.ToUpper(contracts[i].Name)
-			if !g.IsValidPairString(p) {
-				continue
-			}
->>>>>>> bea16af3
 			cp, err := currency.NewPairFromString(p)
 			if err != nil {
 				return nil, err
@@ -1930,15 +1916,9 @@
 			return err
 		}
 
-<<<<<<< HEAD
 		l = make([]limits.MinMaxLevel, 0, len(pairsData))
-		for x := range pairsData {
-			if pairsData[x].TradeStatus == "untradable" {
-=======
-		limits = make([]order.MinMaxLevel, 0, len(pairsData))
 		for i := range pairsData {
 			if pairsData[i].TradeStatus == "untradable" {
->>>>>>> bea16af3
 				continue
 			}
 			pair, err := g.MatchSymbolWithAvailablePairs(pairsData[i].ID, a, true)
@@ -1953,18 +1933,10 @@
 				minBaseAmount = math.Pow10(-int(pairsData[i].AmountPrecision))
 			}
 
-<<<<<<< HEAD
 			l = append(l, limits.MinMaxLevel{
 				Key:                     key.NewExchangePairAssetKey(g.Name, a, pair),
 				QuoteStepIncrementSize:  math.Pow10(-int(pairsData[x].Precision)),
 				AmountStepIncrementSize: math.Pow10(-int(pairsData[x].AmountPrecision)),
-=======
-			limits = append(limits, order.MinMaxLevel{
-				Asset:                   a,
-				Pair:                    pair,
-				QuoteStepIncrementSize:  math.Pow10(-int(pairsData[i].Precision)),
-				AmountStepIncrementSize: math.Pow10(-int(pairsData[i].AmountPrecision)),
->>>>>>> bea16af3
 				MinimumBaseAmount:       minBaseAmount,
 				MinimumQuoteAmount:      pairsData[i].MinQuoteAmount.Float64(),
 			})
@@ -2173,36 +2145,12 @@
 	resp := make([]fundingrate.LatestRateResponse, 0, len(contracts))
 	for i := range contracts {
 		p := strings.ToUpper(contracts[i].Name)
-		if !g.IsValidPairString(p) {
-			continue
-		}
 		cp, err := currency.NewPairFromString(p)
 		if err != nil {
 			return nil, err
 		}
-<<<<<<< HEAD
-		for j := range contracts {
-			p := strings.ToUpper(contracts[j].Name)
-			cp, err := currency.NewPairFromString(p)
-			if err != nil {
-				return nil, err
-			}
-			if !pairs.Contains(cp, false) {
-				continue
-			}
-			var isPerp bool
-			isPerp, err = g.IsPerpetualFutureCurrency(r.Asset, cp)
-			if err != nil {
-				return nil, err
-			}
-			if !isPerp {
-				continue
-			}
-			resp = append(resp, contractToFundingRate(g.Name, r.Asset, cp, &contracts[j], r.IncludePredictedRate))
-=======
 		if !pairs.Contains(cp, false) {
 			continue
->>>>>>> bea16af3
 		}
 		resp = append(resp, contractToFundingRate(g.Name, r.Asset, cp, &contracts[i], r.IncludePredictedRate))
 	}
@@ -2237,49 +2185,6 @@
 }
 
 // GetOpenInterest returns the open interest rate for a given asset pair
-<<<<<<< HEAD
-func (g *Gateio) GetOpenInterest(ctx context.Context, k ...key.PairAsset) ([]futures.OpenInterest, error) {
-	for i := range k {
-		if k[i].Asset != asset.DeliveryFutures && k[i].Asset != asset.Futures {
-			// avoid API calls or returning errors after a successful retrieval
-			return nil, fmt.Errorf("%w %v %v", asset.ErrNotSupported, k[i].Asset, k[i].Pair())
-		}
-	}
-	if len(k) == 1 {
-		p, isEnabled, err := g.MatchSymbolCheckEnabled(k[0].Pair().String(), k[0].Asset, false)
-		if err != nil {
-			return nil, err
-		}
-		if !isEnabled {
-			return nil, fmt.Errorf("%w: %v", currency.ErrPairNotEnabled, k[0].Pair())
-		}
-		switch k[0].Asset {
-		case asset.DeliveryFutures:
-			contractResp, err := g.GetDeliveryContract(ctx, currency.USDT, p)
-			if err != nil {
-				return nil, err
-			}
-			openInterest := contractResp.QuantoMultiplier.Float64() * float64(contractResp.PositionSize) * contractResp.IndexPrice.Float64()
-			return []futures.OpenInterest{
-				{
-					Key:          key.NewExchangePairAssetKey(g.Name, k[0].Asset, k[0].Pair()),
-					OpenInterest: openInterest,
-				},
-			}, nil
-		case asset.Futures:
-			for _, s := range settlementCurrencies {
-				contractResp, err := g.GetFuturesContract(ctx, s, p.String())
-				if err != nil {
-					continue
-				}
-				openInterest := contractResp.QuantoMultiplier.Float64() * float64(contractResp.PositionSize) * contractResp.IndexPrice.Float64()
-				return []futures.OpenInterest{
-					{
-						Key:          key.NewExchangePairAssetKey(g.Name, k[0].Asset, k[0].Pair()),
-						OpenInterest: openInterest,
-					},
-				}, nil
-=======
 // If no pairs are provided, all enabled assets and pairs will be used
 // If keys are provided, those asset pairs only need to be available, not enabled
 func (g *Gateio) GetOpenInterest(ctx context.Context, keys ...key.PairAsset) ([]futures.OpenInterest, error) {
@@ -2292,7 +2197,6 @@
 		for _, k := range keys {
 			if !slices.Contains(assets, k.Asset) {
 				assets = append(assets, k.Asset)
->>>>>>> bea16af3
 			}
 		}
 	}
@@ -2315,57 +2219,17 @@
 					errs = common.AppendError(errs, fmt.Errorf("%w from %s contract %s", err, a, c.contractName()))
 					continue
 				}
-<<<<<<< HEAD
-				var appendData bool
-				for j := range k {
-					if k[j].Pair().Equal(p) {
-						appendData = true
-						break
-					}
-				}
-				if len(k) > 0 && !appendData {
-					continue
-				}
-				openInterest := contractResp[i].QuantoMultiplier.Float64() * float64(contractResp[i].PositionSize) * contractResp[i].IndexPrice.Float64()
-				resp = append(resp, futures.OpenInterest{
-					Key:          key.NewExchangePairAssetKey(g.Name, a, p),
-					OpenInterest: openInterest,
-				})
-			}
-		case asset.Futures:
-			for _, s := range settlementCurrencies {
-				contractResp, err := g.GetAllFutureContracts(ctx, s)
-				if err != nil {
-					return nil, err
-				}
-
-				for i := range contractResp {
-					p, isEnabled, err := g.MatchSymbolCheckEnabled(contractResp[i].Name, a, true)
-					if err != nil && !errors.Is(err, currency.ErrPairNotFound) {
-						return nil, err
-					}
-					if !isEnabled {
-=======
 				if len(keys) == 0 { // No keys: All enabled pairs
 					if enabled, err := g.IsPairEnabled(p, a); err != nil {
 						errs = common.AppendError(errs, fmt.Errorf("%w: %s %s", err, a, p))
 						continue
 					} else if !enabled {
->>>>>>> bea16af3
 						continue
 					}
 				} else { // More than one key; Any available pair
 					if !slices.ContainsFunc(keys, func(k key.PairAsset) bool { return a == k.Asset && k.Pair().Equal(p) }) {
 						continue
 					}
-<<<<<<< HEAD
-					openInterest := contractResp[i].QuantoMultiplier.Float64() * float64(contractResp[i].PositionSize) * contractResp[i].IndexPrice.Float64()
-					resp = append(resp, futures.OpenInterest{
-						Key:          key.NewExchangePairAssetKey(g.Name, a, p),
-						OpenInterest: openInterest,
-					})
-=======
->>>>>>> bea16af3
 				}
 			}
 			resp = append(resp, futures.OpenInterest{
