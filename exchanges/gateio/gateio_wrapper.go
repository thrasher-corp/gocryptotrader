--- conflicted
+++ resolved
@@ -978,18 +978,6 @@
 		if err != nil {
 			return nil, err
 		}
-<<<<<<< HEAD
-		var timeInForce string
-		switch s.TimeInForce {
-		case order.ImmediateOrCancel,
-			order.FillOrKill,
-			order.GoodTillCancel:
-			timeInForce = s.TimeInForce.Lower()
-		case order.PostOnly:
-			timeInForce = "poc"
-		}
-=======
->>>>>>> 9f659e71
 		settle, err := getSettlementCurrency(s.Pair, s.AssetType)
 		if err != nil {
 			return nil, err
@@ -1318,15 +1306,7 @@
 		}
 
 		side, amount, remaining := getSideAndAmountFromSize(fOrder.Size, fOrder.RemainingAmount)
-<<<<<<< HEAD
-		oType := order.Market
-		if fOrder.OrderPrice > 0 {
-			oType = order.Limit
-		}
-		tif, err := order.StringToTimeInForce(fOrder.TimeInForce)
-=======
 		tif, err := timeInForceFromString(fOrder.TimeInForce)
->>>>>>> 9f659e71
 		if err != nil {
 			return nil, err
 		}
@@ -1344,11 +1324,7 @@
 			LastUpdated:          fOrder.FinishTime.Time(),
 			Pair:                 pair,
 			AssetType:            a,
-<<<<<<< HEAD
-			Type:                 oType,
-=======
 			Type:                 getTypeFromTimeInForce(fOrder.TimeInForce, fOrder.OrderPrice.Float64()),
->>>>>>> 9f659e71
 			TimeInForce:          tif,
 			Side:                 side,
 		}, nil
@@ -1535,13 +1511,6 @@
 			if futuresOrders[i].Status != statusOpen || (len(req.Pairs) > 0 && !req.Pairs.Contains(pair, true)) {
 				continue
 			}
-<<<<<<< HEAD
-			var tif order.TimeInForce
-			if futuresOrders[i].TimeInForce == "poc" {
-				tif = order.PostOnly
-			}
-=======
->>>>>>> 9f659e71
 			side, amount, remaining := getSideAndAmountFromSize(futuresOrders[i].Size, futuresOrders[i].RemainingAmount)
 			tif, err := timeInForceFromString(futuresOrders[i].TimeInForce)
 			if err != nil {
@@ -2289,8 +2258,6 @@
 	return ""
 }
 
-<<<<<<< HEAD
-=======
 // getTypeFromTimeInForce returns the order type and if the order is post only
 func getTypeFromTimeInForce(tif string, price float64) (orderType order.Type) {
 	switch tif {
@@ -2306,7 +2273,6 @@
 	}
 }
 
->>>>>>> 9f659e71
 // getSideAndAmountFromSize returns the order side, amount and remaining amounts
 func getSideAndAmountFromSize(size, left float64) (side order.Side, amount, remaining float64) {
 	if size < 0 {
@@ -2383,19 +2349,6 @@
 			return nil, err
 		}
 
-<<<<<<< HEAD
-		var timeInForce string
-		switch s.TimeInForce {
-		case order.ImmediateOrCancel,
-			order.FillOrKill,
-			order.GoodTillCancel:
-			timeInForce = s.TimeInForce.Lower()
-		case order.PostOnly:
-			timeInForce = "poc"
-		}
-
-=======
->>>>>>> 9f659e71
 		resp, err := g.WebsocketFuturesSubmitOrder(ctx, s.AssetType, &ContractOrderCreateParams{
 			Contract:    s.Pair,
 			Size:        amountWithDirection,
