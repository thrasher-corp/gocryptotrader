--- conflicted
+++ resolved
@@ -649,20 +649,12 @@
 }
 
 // UpdateOrderbook updates and returns the orderbook for a currency pair
-<<<<<<< HEAD
-func (g *Exchange) UpdateOrderbook(ctx context.Context, p currency.Pair, a asset.Item) (*orderbook.Base, error) {
-=======
-func (g *Gateio) UpdateOrderbook(ctx context.Context, p currency.Pair, a asset.Item) (*orderbook.Book, error) {
->>>>>>> 2958e64a
+func (g *Exchange) UpdateOrderbook(ctx context.Context, p currency.Pair, a asset.Item) (*orderbook.Book, error) {
 	return g.UpdateOrderbookWithLimit(ctx, p, a, 0)
 }
 
 // UpdateOrderbookWithLimit updates and returns the orderbook for a currency pair with a set orderbook size limit
-<<<<<<< HEAD
-func (g *Exchange) UpdateOrderbookWithLimit(ctx context.Context, p currency.Pair, a asset.Item, limit uint64) (*orderbook.Base, error) {
-=======
-func (g *Gateio) UpdateOrderbookWithLimit(ctx context.Context, p currency.Pair, a asset.Item, limit uint64) (*orderbook.Book, error) {
->>>>>>> 2958e64a
+func (g *Exchange) UpdateOrderbookWithLimit(ctx context.Context, p currency.Pair, a asset.Item, limit uint64) (*orderbook.Book, error) {
 	p, err := g.FormatExchangeCurrency(p, a)
 	if err != nil {
 		return nil, err
