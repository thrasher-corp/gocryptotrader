--- conflicted
+++ resolved
@@ -983,15 +983,9 @@
 		if err != nil {
 			return nil, err
 		}
-		op := g.PlaceFuturesOrder
+		op := e.PlaceFuturesOrder
 		if s.AssetType == asset.DeliveryFutures {
-<<<<<<< HEAD
-			op = g.PlaceDeliveryOrder
-=======
-			o, err = e.PlaceDeliveryOrder(ctx, orderParams)
-		} else {
-			o, err = e.PlaceFuturesOrder(ctx, orderParams)
->>>>>>> 2a9b8493
+			op = e.PlaceDeliveryOrder
 		}
 		o, err := op(ctx, fOrder)
 		if err != nil {
@@ -2342,19 +2336,7 @@
 		if err != nil {
 			return nil, err
 		}
-<<<<<<< HEAD
-		resp, err := g.WebsocketFuturesSubmitOrder(ctx, s.AssetType, req)
-=======
-
-		resp, err := e.WebsocketFuturesSubmitOrder(ctx, s.AssetType, &ContractOrderCreateParams{
-			Contract:    s.Pair,
-			Size:        amountWithDirection,
-			Price:       strconv.FormatFloat(s.Price, 'f', -1, 64),
-			ReduceOnly:  s.ReduceOnly,
-			TimeInForce: timeInForceString(s.TimeInForce),
-			Text:        s.ClientOrderID,
-		})
->>>>>>> 2a9b8493
+		resp, err := e.WebsocketFuturesSubmitOrder(ctx, s.AssetType, req)
 		if err != nil {
 			return nil, err
 		}
