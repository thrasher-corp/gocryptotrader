--- conflicted
+++ resolved
@@ -972,9 +972,14 @@
 		if err != nil {
 			return nil, err
 		}
-		timeInForce, err := getTimeInForce(s)
-		if err != nil {
-			return nil, err
+		var timeInForce string
+		switch s.TimeInForce {
+		case order.ImmediateOrCancel,
+			order.FillOrKill,
+			order.GoodTillCancel:
+			timeInForce = s.TimeInForce.Lower()
+		case order.PostOnly:
+			timeInForce = "poc"
 		}
 		settle, err := getSettlementCurrency(s.Pair, s.AssetType)
 		if err != nil {
@@ -1304,8 +1309,14 @@
 		}
 
 		side, amount, remaining := getSideAndAmountFromSize(fOrder.Size, fOrder.RemainingAmount)
-
-		ordertype, tif := getTypeFromTimeInForceAndPrice(fOrder.TimeInForce, fOrder.OrderPrice.Float64())
+		oType := order.Market
+		if fOrder.OrderPrice > 0 {
+			oType = order.Limit
+		}
+		tif, err := order.StringToTimeInForce(fOrder.TimeInForce)
+		if err != nil {
+			return nil, err
+		}
 		return &order.Detail{
 			Amount:               amount,
 			ExecutedAmount:       amount - remaining,
@@ -1320,7 +1331,7 @@
 			LastUpdated:          fOrder.FinishTime.Time(),
 			Pair:                 pair,
 			AssetType:            a,
-			Type:                 ordertype,
+			Type:                 oType,
 			TimeInForce:          tif,
 			Side:                 side,
 		}, nil
@@ -1504,40 +1515,13 @@
 				return nil, err
 			}
 
-<<<<<<< HEAD
-				var tif order.TimeInForce
-				if futuresOrders[x].TimeInForce == "poc" {
-					tif = order.PostOnly
-				}
-
-				side, amount, remaining := getSideAndAmountFromSize(futuresOrders[x].Size, futuresOrders[x].RemainingAmount)
-				orders = append(orders, order.Detail{
-					Status:               order.Open,
-					Amount:               amount,
-					ContractAmount:       amount,
-					Pair:                 pair,
-					OrderID:              strconv.FormatInt(futuresOrders[x].ID, 10),
-					ClientOrderID:        getClientOrderIDFromText(futuresOrders[x].Text),
-					Price:                futuresOrders[x].OrderPrice.Float64(),
-					ExecutedAmount:       amount - remaining,
-					RemainingAmount:      remaining,
-					LastUpdated:          futuresOrders[x].FinishTime.Time(),
-					Date:                 futuresOrders[x].CreateTime.Time(),
-					Exchange:             g.Name,
-					AssetType:            req.AssetType,
-					Side:                 side,
-					Type:                 order.Limit,
-					SettlementCurrency:   settlement,
-					ReduceOnly:           futuresOrders[x].IsReduceOnly,
-					TimeInForce:          tif,
-					AverageExecutedPrice: futuresOrders[x].FillPrice.Float64(),
-				})
-=======
 			if futuresOrders[i].Status != statusOpen || (len(req.Pairs) > 0 && !req.Pairs.Contains(pair, true)) {
 				continue
->>>>>>> bea16af3
-			}
-
+			}
+			var tif order.TimeInForce
+			if futuresOrders[i].TimeInForce == "poc" {
+				tif = order.PostOnly
+			}
 			side, amount, remaining := getSideAndAmountFromSize(futuresOrders[i].Size, futuresOrders[i].RemainingAmount)
 			orders = append(orders, order.Detail{
 				Status:               order.Open,
@@ -1557,7 +1541,7 @@
 				Type:                 order.Limit,
 				SettlementCurrency:   settle,
 				ReduceOnly:           futuresOrders[i].IsReduceOnly,
-				PostOnly:             futuresOrders[i].TimeInForce == "poc",
+				TimeInForce:          tif,
 				AverageExecutedPrice: futuresOrders[i].FillPrice.Float64(),
 			})
 		}
@@ -2281,26 +2265,6 @@
 	return ""
 }
 
-// getTypeFromTimeInForceAndPrice returns the order type and if the order is post only
-func getTypeFromTimeInForceAndPrice(tif string, price float64) (orderType order.Type, postOnly order.TimeInForce) {
-	oType := order.Market
-	if price > 0 {
-		oType = order.Limit
-	}
-	switch tif {
-	case "ioc":
-		return oType, order.ImmediateOrCancel
-	case "fok":
-		return oType, order.FillOrKill
-	case "poc":
-		return order.Limit, order.PostOnly
-	case "gtc":
-		return order.Limit, order.GoodTillCancel
-	default:
-		return order.Limit, order.UnsetTIF
-	}
-}
-
 // getSideAndAmountFromSize returns the order side, amount and remaining amounts
 func getSideAndAmountFromSize(size, left float64) (side order.Side, amount, remaining float64) {
 	if size < 0 {
@@ -2321,33 +2285,6 @@
 	}
 }
 
-// getTimeInForce returns the time-in-force for a given order.
-// If the time-in-force is unset, it assumes a Market order with an immediate-or-cancel (IOC) time-in-force value.
-// If the order type is Limit, it applies a good-til-cancel (GTC) policy.
-func getTimeInForce(s *order.Submit) (string, error) {
-	switch {
-	case s.TimeInForce.Is(order.ImmediateOrCancel):
-		return "ioc", nil
-	case s.TimeInForce.Is(order.FillOrKill):
-		return "fok", nil
-	case s.TimeInForce.Is(order.PostOnly):
-		return "poc", nil
-	case s.TimeInForce.Is(order.GoodTillCancel):
-		return "gtc", nil
-	case s.TimeInForce == order.UnsetTIF:
-		switch s.Type {
-		case order.Market:
-			return "ioc", nil
-		case order.Limit:
-			return "gtc", nil
-		default:
-			return "", nil
-		}
-	default:
-		return "", fmt.Errorf("%w: time-in-force value of %v", order.ErrInvalidTimeInForce, s.TimeInForce)
-	}
-}
-
 // GetCurrencyTradeURL returns the URL to the exchange's trade page for the given asset and currency pair
 func (g *Gateio) GetCurrencyTradeURL(_ context.Context, a asset.Item, cp currency.Pair) (string, error) {
 	_, err := g.CurrencyPairs.IsPairEnabled(cp, a)
@@ -2404,9 +2341,14 @@
 			return nil, err
 		}
 
-		timeInForce, err := getTimeInForce(s)
-		if err != nil {
-			return nil, err
+		var timeInForce string
+		switch s.TimeInForce {
+		case order.ImmediateOrCancel,
+			order.FillOrKill,
+			order.GoodTillCancel:
+			timeInForce = s.TimeInForce.Lower()
+		case order.PostOnly:
+			timeInForce = "poc"
 		}
 
 		resp, err := g.WebsocketFuturesSubmitOrder(ctx, s.AssetType, &ContractOrderCreateParams{
@@ -2469,7 +2411,10 @@
 				purchased = resp.FilledTotal.Float64()
 			}
 		}
-		_, tif := getTypeFromTimeInForceAndPrice(resp.TimeInForce, resp.Price.Float64())
+		tif, err := order.StringToTimeInForce(resp.TimeInForce)
+		if err != nil {
+			return nil, err
+		}
 		out = append(out, &order.SubmitResponse{
 			Exchange:             g.Name,
 			OrderID:              resp.ID,
@@ -2534,7 +2479,10 @@
 		if resp.Text != "" && strings.HasPrefix(resp.Text, "t-") {
 			clientOrderID = resp.Text
 		}
-		_, tif := getTypeFromTimeInForceAndPrice(resp.TimeInForce, resp.Price.Float64())
+		tif, err := order.StringToTimeInForce(resp.TimeInForce)
+		if err != nil {
+			return nil, err
+		}
 		out = append(out, &order.SubmitResponse{
 			Exchange:             g.Name,
 			OrderID:              strconv.FormatInt(resp.ID, 10),
@@ -2567,9 +2515,12 @@
 		return nil, order.ErrSideIsInvalid
 	}
 
-	timeInForce, err := getTimeInForce(s)
-	if err != nil {
-		return nil, err
+	var timeInForce string
+	switch s.TimeInForce {
+	case order.ImmediateOrCancel, order.FillOrKill, order.GoodTillCancel:
+		timeInForce = s.TimeInForce.Lower()
+	case order.PostOnly:
+		timeInForce = "poc"
 	}
 
 	return &CreateOrderRequest{
