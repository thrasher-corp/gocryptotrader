package gateio

import (
	"context"
	"errors"
	"fmt"
	"math"
	"sort"
	"strconv"
	"strings"
	"time"

	"github.com/shopspring/decimal"
	"github.com/thrasher-corp/gocryptotrader/common"
	"github.com/thrasher-corp/gocryptotrader/common/key"
	"github.com/thrasher-corp/gocryptotrader/config"
	"github.com/thrasher-corp/gocryptotrader/currency"
	exchange "github.com/thrasher-corp/gocryptotrader/exchanges"
	"github.com/thrasher-corp/gocryptotrader/exchanges/account"
	"github.com/thrasher-corp/gocryptotrader/exchanges/asset"
	"github.com/thrasher-corp/gocryptotrader/exchanges/deposit"
	"github.com/thrasher-corp/gocryptotrader/exchanges/fundingrate"
	"github.com/thrasher-corp/gocryptotrader/exchanges/futures"
	"github.com/thrasher-corp/gocryptotrader/exchanges/kline"
	"github.com/thrasher-corp/gocryptotrader/exchanges/order"
	"github.com/thrasher-corp/gocryptotrader/exchanges/orderbook"
	"github.com/thrasher-corp/gocryptotrader/exchanges/protocol"
	"github.com/thrasher-corp/gocryptotrader/exchanges/request"
	"github.com/thrasher-corp/gocryptotrader/exchanges/stream"
	"github.com/thrasher-corp/gocryptotrader/exchanges/subscription"
	"github.com/thrasher-corp/gocryptotrader/exchanges/ticker"
	"github.com/thrasher-corp/gocryptotrader/exchanges/trade"
	"github.com/thrasher-corp/gocryptotrader/log"
	"github.com/thrasher-corp/gocryptotrader/portfolio/withdraw"
	"github.com/thrasher-corp/gocryptotrader/types"
)

// unfundedFuturesAccount defines an error string when an account associated
// with a settlement currency has not been funded. Use specific pairs to avoid
// this error.
const unfundedFuturesAccount = `please transfer funds first to create futures account`

var errNoResponseReceived = errors.New("no response received")

// SetDefaults sets default values for the exchange
func (g *Gateio) SetDefaults() {
	g.Name = "GateIO"
	g.Enabled = true
	g.Verbose = true
	g.API.CredentialsValidator.RequiresKey = true
	g.API.CredentialsValidator.RequiresSecret = true

	requestFmt := &currency.PairFormat{Delimiter: currency.UnderscoreDelimiter, Uppercase: true}
	configFmt := &currency.PairFormat{Delimiter: currency.UnderscoreDelimiter, Uppercase: true}
	err := g.SetGlobalPairsManager(requestFmt, configFmt, asset.Spot, asset.Futures, asset.Margin, asset.CrossMargin, asset.DeliveryFutures, asset.Options)
	if err != nil {
		log.Errorln(log.ExchangeSys, err)
	}

	g.Features = exchange.Features{
		CurrencyTranslations: currency.NewTranslations(map[currency.Code]currency.Code{
			currency.NewCode("MBABYDOGE"): currency.BABYDOGE,
		}),
		TradingRequirements: protocol.TradingRequirements{
			SpotMarketOrderAmountPurchaseQuotationOnly: true,
			SpotMarketOrderAmountSellBaseOnly:          true,
		},
		Supports: exchange.FeaturesSupported{
			REST:      true,
			Websocket: true,
			RESTCapabilities: protocol.Features{
				TickerBatching:        true,
				TickerFetching:        true,
				KlineFetching:         true,
				TradeFetching:         true,
				OrderbookFetching:     true,
				AutoPairUpdates:       true,
				AccountInfo:           true,
				GetOrder:              true,
				GetOrders:             true,
				CancelOrders:          true,
				CancelOrder:           true,
				SubmitOrder:           true,
				UserTradeHistory:      true,
				CryptoDeposit:         true,
				CryptoWithdrawal:      true,
				TradeFee:              true,
				CryptoWithdrawalFee:   true,
				MultiChainDeposits:    true,
				MultiChainWithdrawals: true,
				PredictedFundingRate:  true,
				FundingRateFetching:   true,
			},
			WebsocketCapabilities: protocol.Features{
				TickerFetching:         true,
				OrderbookFetching:      true,
				TradeFetching:          true,
				KlineFetching:          true,
				AuthenticatedEndpoints: true,
				MessageCorrelation:     true,
				GetOrder:               true,
				AccountBalance:         true,
				Subscribe:              true,
				Unsubscribe:            true,
			},
			WithdrawPermissions: exchange.AutoWithdrawCrypto |
				exchange.NoFiatWithdrawals,
			Kline: kline.ExchangeCapabilitiesSupported{
				Intervals: true,
			},
			FuturesCapabilities: exchange.FuturesCapabilities{
				FundingRates: true,
				SupportedFundingRateFrequencies: map[kline.Interval]bool{
					kline.FourHour:  true,
					kline.EightHour: true,
				},
				FundingRateBatching: map[asset.Item]bool{
					asset.Futures: true,
				},
				OpenInterest: exchange.OpenInterestSupport{
					Supported:         true,
					SupportsRestBatch: true,
				},
			},
		},
		Enabled: exchange.FeaturesEnabled{
			AutoPairUpdates: true,
			Kline: kline.ExchangeCapabilitiesEnabled{
				Intervals: kline.DeployExchangeIntervals(
					kline.IntervalCapacity{Interval: kline.HundredMilliseconds},
					kline.IntervalCapacity{Interval: kline.ThousandMilliseconds},
					kline.IntervalCapacity{Interval: kline.TenSecond},
					kline.IntervalCapacity{Interval: kline.ThirtySecond},
					kline.IntervalCapacity{Interval: kline.OneMin},
					kline.IntervalCapacity{Interval: kline.FiveMin},
					kline.IntervalCapacity{Interval: kline.FifteenMin},
					kline.IntervalCapacity{Interval: kline.ThirtyMin},
					kline.IntervalCapacity{Interval: kline.OneHour},
					kline.IntervalCapacity{Interval: kline.TwoHour},
					kline.IntervalCapacity{Interval: kline.FourHour},
					kline.IntervalCapacity{Interval: kline.EightHour},
					kline.IntervalCapacity{Interval: kline.TwelveHour},
					kline.IntervalCapacity{Interval: kline.OneDay},
					kline.IntervalCapacity{Interval: kline.OneWeek},
					kline.IntervalCapacity{Interval: kline.OneMonth},
					kline.IntervalCapacity{Interval: kline.ThreeMonth},
					kline.IntervalCapacity{Interval: kline.SixMonth},
				),
				GlobalResultLimit: 1000,
			},
		},
		Subscriptions: defaultSubscriptions.Clone(),
	}
	g.Requester, err = request.New(g.Name,
		common.NewHTTPClientWithTimeout(exchange.DefaultHTTPTimeout),
		request.WithLimiter(GetRateLimit()),
	)
	if err != nil {
		log.Errorln(log.ExchangeSys, err)
	}
	// TODO: Majority of margin REST endpoints are labelled as deprecated on the API docs. These will need to be removed.
	err = g.DisableAssetWebsocketSupport(asset.Margin)
	if err != nil {
		log.Errorln(log.ExchangeSys, err)
	}
	// TODO: Add websocket cross margin support.
	err = g.DisableAssetWebsocketSupport(asset.CrossMargin)
	if err != nil {
		log.Errorln(log.ExchangeSys, err)
	}
	g.API.Endpoints = g.NewEndpoints()
	err = g.API.Endpoints.SetDefaultEndpoints(map[exchange.URL]string{
		exchange.RestSpot:              gateioTradeURL,
		exchange.RestFutures:           gateioFuturesLiveTradingAlternative,
		exchange.RestSpotSupplementary: gateioFuturesTestnetTrading,
		exchange.WebsocketSpot:         gateioWebsocketEndpoint,
	})
	if err != nil {
		log.Errorln(log.ExchangeSys, err)
	}
	g.Websocket = stream.NewWebsocket()
	g.WebsocketResponseMaxLimit = exchange.DefaultWebsocketResponseMaxLimit
	g.WebsocketResponseCheckTimeout = exchange.DefaultWebsocketResponseCheckTimeout
	g.WebsocketOrderbookBufferLimit = exchange.DefaultWebsocketOrderbookBufferLimit
}

// Setup sets user configuration
func (g *Gateio) Setup(exch *config.Exchange) error {
	err := exch.Validate()
	if err != nil {
		return err
	}
	if !exch.Enabled {
		g.SetEnabled(false)
		return nil
	}
	err = g.SetupDefaults(exch)
	if err != nil {
		return err
	}

	err = g.Websocket.Setup(&stream.WebsocketSetup{
		ExchangeConfig:               exch,
		Features:                     &g.Features.Supports.WebsocketCapabilities,
		FillsFeed:                    g.Features.Enabled.FillsFeed,
		TradeFeed:                    g.Features.Enabled.TradeFeed,
		UseMultiConnectionManagement: true,
	})
	if err != nil {
		return err
	}
	// Spot connection
	err = g.Websocket.SetupNewConnection(&stream.ConnectionSetup{
<<<<<<< HEAD
		URL:                      gateioWebsocketEndpoint,
		RateLimit:                request.NewWeightedRateLimitByDuration(gateioWebsocketRateLimit),
		ResponseCheckTimeout:     exch.WebsocketResponseCheckTimeout,
		ResponseMaxLimit:         exch.WebsocketResponseMaxLimit,
		Handler:                  g.WsHandleSpotData,
		Subscriber:               g.Subscribe,
		Unsubscriber:             g.Unsubscribe,
		GenerateSubscriptions:    g.generateSubscriptionsSpot,
		Connector:                g.WsConnectSpot,
		Authenticate:             g.AuthenticateSpot,
		OutboundRequestSignature: asset.Spot,
		BespokeGenerateMessageID: g.GenerateWebsocketMessageID,
=======
		URL:                               gateioWebsocketEndpoint,
		RateLimit:                         request.NewWeightedRateLimitByDuration(gateioWebsocketRateLimit),
		ResponseCheckTimeout:              exch.WebsocketResponseCheckTimeout,
		ResponseMaxLimit:                  exch.WebsocketResponseMaxLimit,
		Handler:                           g.WsHandleSpotData,
		Subscriber:                        g.Subscribe,
		Unsubscriber:                      g.Unsubscribe,
		GenerateSubscriptions:             g.generateSubscriptionsSpot,
		Connector:                         g.WsConnectSpot,
		Authenticate:                      g.AuthenticateSpot,
		WrapperDefinedConnectionSignature: asset.Spot,
		BespokeGenerateMessageID:          g.GenerateWebsocketMessageID,
>>>>>>> c7d8503b
	})
	if err != nil {
		return err
	}
	// Futures connection - USDT margined
	err = g.Websocket.SetupNewConnection(&stream.ConnectionSetup{
		URL:                  futuresWebsocketUsdtURL,
		RateLimit:            request.NewWeightedRateLimitByDuration(gateioWebsocketRateLimit),
		ResponseCheckTimeout: exch.WebsocketResponseCheckTimeout,
		ResponseMaxLimit:     exch.WebsocketResponseMaxLimit,
		Handler: func(ctx context.Context, incoming []byte) error {
			return g.WsHandleFuturesData(ctx, incoming, asset.Futures)
		},
<<<<<<< HEAD
		Subscriber:               g.FuturesSubscribe,
		Unsubscriber:             g.FuturesUnsubscribe,
		GenerateSubscriptions:    func() (subscription.List, error) { return g.GenerateFuturesDefaultSubscriptions(currency.USDT) },
		Connector:                g.WsFuturesConnect,
		Authenticate:             g.AuthenticateFutures,
		OutboundRequestSignature: asset.USDTMarginedFutures,
		BespokeGenerateMessageID: g.GenerateWebsocketMessageID,
=======
		Subscriber:                        g.FuturesSubscribe,
		Unsubscriber:                      g.FuturesUnsubscribe,
		GenerateSubscriptions:             func() (subscription.List, error) { return g.GenerateFuturesDefaultSubscriptions(currency.USDT) },
		Connector:                         g.WsFuturesConnect,
		Authenticate:                      g.AuthenticateFutures,
		WrapperDefinedConnectionSignature: asset.USDTMarginedFutures,
		BespokeGenerateMessageID:          g.GenerateWebsocketMessageID,
>>>>>>> c7d8503b
	})
	if err != nil {
		return err
	}

	// Futures connection - BTC margined
	err = g.Websocket.SetupNewConnection(&stream.ConnectionSetup{
		URL:                  futuresWebsocketBtcURL,
		RateLimit:            request.NewWeightedRateLimitByDuration(gateioWebsocketRateLimit),
		ResponseCheckTimeout: exch.WebsocketResponseCheckTimeout,
		ResponseMaxLimit:     exch.WebsocketResponseMaxLimit,
		Handler: func(ctx context.Context, incoming []byte) error {
			return g.WsHandleFuturesData(ctx, incoming, asset.Futures)
		},
<<<<<<< HEAD
		Subscriber:               g.FuturesSubscribe,
		Unsubscriber:             g.FuturesUnsubscribe,
		GenerateSubscriptions:    func() (subscription.List, error) { return g.GenerateFuturesDefaultSubscriptions(currency.BTC) },
		Connector:                g.WsFuturesConnect,
		OutboundRequestSignature: asset.CoinMarginedFutures,
		BespokeGenerateMessageID: g.GenerateWebsocketMessageID,
=======
		Subscriber:                        g.FuturesSubscribe,
		Unsubscriber:                      g.FuturesUnsubscribe,
		GenerateSubscriptions:             func() (subscription.List, error) { return g.GenerateFuturesDefaultSubscriptions(currency.BTC) },
		Connector:                         g.WsFuturesConnect,
		WrapperDefinedConnectionSignature: asset.CoinMarginedFutures,
		BespokeGenerateMessageID:          g.GenerateWebsocketMessageID,
>>>>>>> c7d8503b
	})
	if err != nil {
		return err
	}

	// TODO: Add BTC margined delivery futures.
	// Futures connection - Delivery - USDT margined
	err = g.Websocket.SetupNewConnection(&stream.ConnectionSetup{
		URL:                  deliveryRealUSDTTradingURL,
		RateLimit:            request.NewWeightedRateLimitByDuration(gateioWebsocketRateLimit),
		ResponseCheckTimeout: exch.WebsocketResponseCheckTimeout,
		ResponseMaxLimit:     exch.WebsocketResponseMaxLimit,
		Handler: func(ctx context.Context, incoming []byte) error {
			return g.WsHandleFuturesData(ctx, incoming, asset.DeliveryFutures)
		},
<<<<<<< HEAD
		Subscriber:               g.DeliveryFuturesSubscribe,
		Unsubscriber:             g.DeliveryFuturesUnsubscribe,
		GenerateSubscriptions:    g.GenerateDeliveryFuturesDefaultSubscriptions,
		Connector:                g.WsDeliveryFuturesConnect,
		OutboundRequestSignature: asset.DeliveryFutures,
		BespokeGenerateMessageID: g.GenerateWebsocketMessageID,
=======
		Subscriber:                        g.DeliveryFuturesSubscribe,
		Unsubscriber:                      g.DeliveryFuturesUnsubscribe,
		GenerateSubscriptions:             g.GenerateDeliveryFuturesDefaultSubscriptions,
		Connector:                         g.WsDeliveryFuturesConnect,
		WrapperDefinedConnectionSignature: asset.DeliveryFutures,
		BespokeGenerateMessageID:          g.GenerateWebsocketMessageID,
>>>>>>> c7d8503b
	})
	if err != nil {
		return err
	}

	// Futures connection - Options
	return g.Websocket.SetupNewConnection(&stream.ConnectionSetup{
<<<<<<< HEAD
		URL:                      optionsWebsocketURL,
		RateLimit:                request.NewWeightedRateLimitByDuration(gateioWebsocketRateLimit),
		ResponseCheckTimeout:     exch.WebsocketResponseCheckTimeout,
		ResponseMaxLimit:         exch.WebsocketResponseMaxLimit,
		Handler:                  g.WsHandleOptionsData,
		Subscriber:               g.OptionsSubscribe,
		Unsubscriber:             g.OptionsUnsubscribe,
		GenerateSubscriptions:    g.GenerateOptionsDefaultSubscriptions,
		Connector:                g.WsOptionsConnect,
		OutboundRequestSignature: asset.Options,
		BespokeGenerateMessageID: g.GenerateWebsocketMessageID,
=======
		URL:                               optionsWebsocketURL,
		RateLimit:                         request.NewWeightedRateLimitByDuration(gateioWebsocketRateLimit),
		ResponseCheckTimeout:              exch.WebsocketResponseCheckTimeout,
		ResponseMaxLimit:                  exch.WebsocketResponseMaxLimit,
		Handler:                           g.WsHandleOptionsData,
		Subscriber:                        g.OptionsSubscribe,
		Unsubscriber:                      g.OptionsUnsubscribe,
		GenerateSubscriptions:             g.GenerateOptionsDefaultSubscriptions,
		Connector:                         g.WsOptionsConnect,
		WrapperDefinedConnectionSignature: asset.Options,
		BespokeGenerateMessageID:          g.GenerateWebsocketMessageID,
>>>>>>> c7d8503b
	})
}

// UpdateTicker updates and returns the ticker for a currency pair
func (g *Gateio) UpdateTicker(ctx context.Context, p currency.Pair, a asset.Item) (*ticker.Price, error) {
	if !g.SupportsAsset(a) {
		return nil, fmt.Errorf("%w asset type: %v", asset.ErrNotSupported, a)
	}
	fPair, err := g.FormatExchangeCurrency(p, a)
	if err != nil {
		return nil, err
	}
	if fPair.IsEmpty() || fPair.Quote.IsEmpty() {
		return nil, currency.ErrCurrencyPairEmpty
	}
	fPair = fPair.Upper()
	var tickerData *ticker.Price
	switch a {
	case asset.Margin, asset.Spot, asset.CrossMargin:
		var available bool
		available, err = g.checkInstrumentAvailabilityInSpot(fPair)
		if err != nil {
			return nil, err
		}
		if a != asset.Spot && !available {
			return nil, fmt.Errorf("%v instrument %v does not have ticker data", a, fPair)
		}
		var tickerNew *Ticker
		tickerNew, err = g.GetTicker(ctx, fPair.String(), "")
		if err != nil {
			return nil, err
		}
		tickerData = &ticker.Price{
			Pair:         fPair,
			Low:          tickerNew.Low24H.Float64(),
			High:         tickerNew.High24H.Float64(),
			Bid:          tickerNew.HighestBid.Float64(),
			Ask:          tickerNew.LowestAsk.Float64(),
			Last:         tickerNew.Last.Float64(),
			ExchangeName: g.Name,
			AssetType:    a,
		}
	case asset.Futures:
		var settle string
		settle, err = g.getSettlementFromCurrency(fPair, true)
		if err != nil {
			return nil, err
		}
		var tickers []FuturesTicker
		tickers, err = g.GetFuturesTickers(ctx, settle, fPair)
		if err != nil {
			return nil, err
		}
		var tick *FuturesTicker
		for x := range tickers {
			if tickers[x].Contract == fPair.String() {
				tick = &tickers[x]
				break
			}
		}
		if tick == nil {
			return nil, errNoTickerData
		}
		tickerData = &ticker.Price{
			Pair:         fPair,
			Low:          tick.Low24H.Float64(),
			High:         tick.High24H.Float64(),
			Last:         tick.Last.Float64(),
			Volume:       tick.Volume24HBase.Float64(),
			QuoteVolume:  tick.Volume24HQuote.Float64(),
			ExchangeName: g.Name,
			AssetType:    a,
		}
	case asset.Options:
		var underlying currency.Pair
		var tickers []OptionsTicker
		underlying, err = g.GetUnderlyingFromCurrencyPair(fPair)
		if err != nil {
			return nil, err
		}
		tickers, err = g.GetOptionsTickers(ctx, underlying.String())
		if err != nil {
			return nil, err
		}
		for x := range tickers {
			if !tickers[x].Name.Equal(fPair) {
				continue
			}
			cleanQuote := strings.ReplaceAll(tickers[x].Name.Quote.String(), currency.UnderscoreDelimiter, currency.DashDelimiter)
			tickers[x].Name.Quote = currency.NewCode(cleanQuote)
			if err != nil {
				return nil, err
			}
			tickerData = &ticker.Price{
				Pair:         tickers[x].Name,
				Last:         tickers[x].LastPrice.Float64(),
				Bid:          tickers[x].Bid1Price.Float64(),
				Ask:          tickers[x].Ask1Price.Float64(),
				AskSize:      tickers[x].Ask1Size,
				BidSize:      tickers[x].Bid1Size,
				ExchangeName: g.Name,
				AssetType:    a,
			}
			err = ticker.ProcessTicker(tickerData)
			if err != nil {
				return nil, err
			}
		}
		return ticker.GetTicker(g.Name, fPair, a)
	case asset.DeliveryFutures:
		var settle string
		settle, err = g.getSettlementFromCurrency(fPair, false)
		if err != nil {
			return nil, err
		}
		var tickers []FuturesTicker
		tickers, err = g.GetDeliveryFutureTickers(ctx, settle, fPair)
		if err != nil {
			return nil, err
		}
		for x := range tickers {
			if tickers[x].Contract == fPair.Upper().String() {
				tickerData = &ticker.Price{
					Pair:         fPair,
					Last:         tickers[x].Last.Float64(),
					High:         tickers[x].High24H.Float64(),
					Low:          tickers[x].Low24H.Float64(),
					Volume:       tickers[x].Volume24H.Float64(),
					QuoteVolume:  tickers[x].Volume24HQuote.Float64(),
					ExchangeName: g.Name,
					AssetType:    a,
				}
				break
			}
		}
	}
	err = ticker.ProcessTicker(tickerData)
	if err != nil {
		return nil, err
	}
	return ticker.GetTicker(g.Name, fPair, a)
}

// FetchTicker retrieves a list of tickers.
func (g *Gateio) FetchTicker(ctx context.Context, p currency.Pair, assetType asset.Item) (*ticker.Price, error) {
	fPair, err := g.FormatExchangeCurrency(p, assetType)
	if err != nil {
		return nil, err
	}
	tickerNew, err := ticker.GetTicker(g.Name, fPair, assetType)
	if err != nil {
		return g.UpdateTicker(ctx, fPair, assetType)
	}
	return tickerNew, nil
}

// FetchTradablePairs returns a list of the exchanges tradable pairs
func (g *Gateio) FetchTradablePairs(ctx context.Context, a asset.Item) (currency.Pairs, error) {
	if !g.SupportsAsset(a) {
		return nil, fmt.Errorf("%w asset type: %v", asset.ErrNotSupported, a)
	}
	switch a {
	case asset.Spot:
		tradables, err := g.ListSpotCurrencyPairs(ctx)
		if err != nil {
			return nil, err
		}
		pairs := make([]currency.Pair, 0, len(tradables))
		for x := range tradables {
			if tradables[x].TradeStatus == "untradable" {
				continue
			}
			p := strings.ToUpper(tradables[x].ID)
			if !g.IsValidPairString(p) {
				continue
			}
			cp, err := currency.NewPairFromString(p)
			if err != nil {
				return nil, err
			}
			pairs = append(pairs, cp)
		}
		return pairs, nil
	case asset.Margin, asset.CrossMargin:
		tradables, err := g.GetMarginSupportedCurrencyPairs(ctx)
		if err != nil {
			return nil, err
		}
		pairs := make([]currency.Pair, 0, len(tradables))
		for x := range tradables {
			if tradables[x].Status == 0 {
				continue
			}
			p := strings.ToUpper(tradables[x].Base + currency.UnderscoreDelimiter + tradables[x].Quote)
			if !g.IsValidPairString(p) {
				continue
			}
			cp, err := currency.NewPairFromString(p)
			if err != nil {
				return nil, err
			}
			pairs = append(pairs, cp)
		}
		return pairs, nil
	case asset.Futures:
		btcContracts, err := g.GetAllFutureContracts(ctx, settleBTC)
		if err != nil {
			return nil, err
		}
		usdtContracts, err := g.GetAllFutureContracts(ctx, settleUSDT)
		if err != nil {
			return nil, err
		}
		btcContracts = append(btcContracts, usdtContracts...)
		pairs := make([]currency.Pair, 0, len(btcContracts))
		for x := range btcContracts {
			if btcContracts[x].InDelisting {
				continue
			}
			p := strings.ToUpper(btcContracts[x].Name)
			if !g.IsValidPairString(p) {
				continue
			}
			cp, err := currency.NewPairFromString(p)
			if err != nil {
				return nil, err
			}
			pairs = append(pairs, cp)
		}
		return pairs, nil
	case asset.DeliveryFutures:
		btcContracts, err := g.GetAllDeliveryContracts(ctx, settleBTC)
		if err != nil {
			return nil, err
		}
		usdtContracts, err := g.GetAllDeliveryContracts(ctx, settleUSDT)
		if err != nil {
			return nil, err
		}
		btcContracts = append(btcContracts, usdtContracts...)
		pairs := make([]currency.Pair, 0, len(btcContracts))
		for x := range btcContracts {
			if btcContracts[x].InDelisting {
				continue
			}
			p := strings.ToUpper(btcContracts[x].Name)
			if !g.IsValidPairString(p) {
				continue
			}
			cp, err := currency.NewPairFromString(p)
			if err != nil {
				return nil, err
			}
			pairs = append(pairs, cp)
		}
		return pairs, nil
	case asset.Options:
		underlyings, err := g.GetAllOptionsUnderlyings(ctx)
		if err != nil {
			return nil, err
		}
		var pairs []currency.Pair
		for x := range underlyings {
			contracts, err := g.GetAllContractOfUnderlyingWithinExpiryDate(ctx, underlyings[x].Name, time.Time{})
			if err != nil {
				return nil, err
			}
			for c := range contracts {
				if !g.IsValidPairString(contracts[c].Name) {
					continue
				}
				cp, err := currency.NewPairFromString(strings.ReplaceAll(contracts[c].Name, currency.DashDelimiter, currency.UnderscoreDelimiter))
				if err != nil {
					return nil, err
				}
				cp.Quote = currency.NewCode(strings.ReplaceAll(cp.Quote.String(), currency.UnderscoreDelimiter, currency.DashDelimiter))
				pairs = append(pairs, cp)
			}
		}
		return pairs, nil
	default:
		return nil, fmt.Errorf("%w asset type: %v", asset.ErrNotSupported, a)
	}
}

// UpdateTradablePairs updates the exchanges available pairs and stores
// them in the exchanges config
func (g *Gateio) UpdateTradablePairs(ctx context.Context, forceUpdate bool) error {
	assets := g.GetAssetTypes(false)
	for x := range assets {
		pairs, err := g.FetchTradablePairs(ctx, assets[x])
		if err != nil {
			return err
		}
		if len(pairs) == 0 {
			return errors.New("no tradable pairs found")
		}
		err = g.UpdatePairs(pairs, assets[x], false, forceUpdate)
		if err != nil {
			return err
		}
	}
	return g.EnsureOnePairEnabled()
}

// UpdateTickers updates the ticker for all currency pairs of a given asset type
func (g *Gateio) UpdateTickers(ctx context.Context, a asset.Item) error {
	if !g.SupportsAsset(a) {
		return fmt.Errorf("%w asset type: %v", asset.ErrNotSupported, a)
	}
	var err error
	switch a {
	case asset.Spot, asset.Margin, asset.CrossMargin:
		var tickers []Ticker
		tickers, err = g.GetTickers(ctx, currency.EMPTYPAIR.String(), "")
		if err != nil {
			return err
		}
		for x := range tickers {
			var currencyPair currency.Pair
			currencyPair, err = currency.NewPairFromString(tickers[x].CurrencyPair)
			if err != nil {
				return err
			}
			err = ticker.ProcessTicker(&ticker.Price{
				Last:         tickers[x].Last.Float64(),
				High:         tickers[x].High24H.Float64(),
				Low:          tickers[x].Low24H.Float64(),
				Bid:          tickers[x].HighestBid.Float64(),
				Ask:          tickers[x].LowestAsk.Float64(),
				QuoteVolume:  tickers[x].QuoteVolume.Float64(),
				Volume:       tickers[x].BaseVolume.Float64(),
				ExchangeName: g.Name,
				Pair:         currencyPair,
				AssetType:    a,
			})
			if err != nil {
				return err
			}
		}
	case asset.Futures, asset.DeliveryFutures:
		var tickers []FuturesTicker
		var ticks []FuturesTicker
		for _, settle := range []string{settleBTC, settleUSDT, settleUSD} {
			if a == asset.Futures {
				ticks, err = g.GetFuturesTickers(ctx, settle, currency.EMPTYPAIR)
			} else {
				if settle == settleUSD {
					continue
				}
				ticks, err = g.GetDeliveryFutureTickers(ctx, settle, currency.EMPTYPAIR)
			}
			if err != nil {
				return err
			}
			tickers = append(tickers, ticks...)
		}
		for x := range tickers {
			currencyPair, err := currency.NewPairFromString(tickers[x].Contract)
			if err != nil {
				return err
			}
			err = ticker.ProcessTicker(&ticker.Price{
				Last:         tickers[x].Last.Float64(),
				High:         tickers[x].High24H.Float64(),
				Low:          tickers[x].Low24H.Float64(),
				Volume:       tickers[x].Volume24H.Float64(),
				QuoteVolume:  tickers[x].Volume24HQuote.Float64(),
				ExchangeName: g.Name,
				Pair:         currencyPair,
				AssetType:    a,
			})
			if err != nil {
				return err
			}
		}
	case asset.Options:
		pairs, err := g.GetEnabledPairs(a)
		if err != nil {
			return err
		}
		for i := range pairs {
			underlying, err := g.GetUnderlyingFromCurrencyPair(pairs[i])
			if err != nil {
				return err
			}
			tickers, err := g.GetOptionsTickers(ctx, underlying.String())
			if err != nil {
				return err
			}
			for x := range tickers {
				err = ticker.ProcessTicker(&ticker.Price{
					Last:         tickers[x].LastPrice.Float64(),
					Ask:          tickers[x].Ask1Price.Float64(),
					AskSize:      tickers[x].Ask1Size,
					Bid:          tickers[x].Bid1Price.Float64(),
					BidSize:      tickers[x].Bid1Size,
					Pair:         tickers[x].Name,
					ExchangeName: g.Name,
					AssetType:    a,
				})
				if err != nil {
					return err
				}
			}
		}
	default:
		return fmt.Errorf("%w asset type: %v", asset.ErrNotSupported, a)
	}
	return nil
}

// FetchOrderbook returns orderbook base on the currency pair
func (g *Gateio) FetchOrderbook(ctx context.Context, p currency.Pair, assetType asset.Item) (*orderbook.Base, error) {
	ob, err := orderbook.Get(g.Name, p, assetType)
	if err != nil {
		return g.UpdateOrderbook(ctx, p, assetType)
	}
	return ob, nil
}

// UpdateOrderbook updates and returns the orderbook for a currency pair
func (g *Gateio) UpdateOrderbook(ctx context.Context, p currency.Pair, a asset.Item) (*orderbook.Base, error) {
	p, err := g.FormatExchangeCurrency(p, a)
	if err != nil {
		return nil, err
	}
	var orderbookNew *Orderbook
	switch a {
	case asset.Spot, asset.Margin, asset.CrossMargin:
		var available bool
		available, err = g.checkInstrumentAvailabilityInSpot(p)
		if err != nil {
			return nil, err
		}
		if a != asset.Spot && !available {
			return nil, fmt.Errorf("%v instrument %v does not have orderbook data", a, p)
		}
		orderbookNew, err = g.GetOrderbook(ctx, p.String(), "", 0, true)
	case asset.Futures:
		var settle string
		settle, err = g.getSettlementFromCurrency(p, true)
		if err != nil {
			return nil, err
		}
		orderbookNew, err = g.GetFuturesOrderbook(ctx, settle, p.String(), "", 0, true)
	case asset.DeliveryFutures:
		var settle string
		settle, err = g.getSettlementFromCurrency(p.Upper(), false)
		if err != nil {
			return nil, err
		}
		orderbookNew, err = g.GetDeliveryOrderbook(ctx, settle, "", p, 0, true)
	case asset.Options:
		orderbookNew, err = g.GetOptionsOrderbook(ctx, p, "", 0, true)
	default:
		return nil, fmt.Errorf("%w %v", asset.ErrNotSupported, a)
	}
	if err != nil {
		return nil, err
	}
	book := &orderbook.Base{
		Exchange:        g.Name,
		Asset:           a,
		VerifyOrderbook: g.CanVerifyOrderbook,
		Pair:            p.Upper(),
		LastUpdateID:    orderbookNew.ID,
		LastUpdated:     orderbookNew.Update.Time(),
	}
	book.Bids = make(orderbook.Tranches, len(orderbookNew.Bids))
	for x := range orderbookNew.Bids {
		book.Bids[x] = orderbook.Tranche{
			Amount: orderbookNew.Bids[x].Amount,
			Price:  orderbookNew.Bids[x].Price.Float64(),
		}
	}
	book.Asks = make(orderbook.Tranches, len(orderbookNew.Asks))
	for x := range orderbookNew.Asks {
		book.Asks[x] = orderbook.Tranche{
			Amount: orderbookNew.Asks[x].Amount,
			Price:  orderbookNew.Asks[x].Price.Float64(),
		}
	}
	err = book.Process()
	if err != nil {
		return book, err
	}
	return orderbook.Get(g.Name, book.Pair, a)
}

// UpdateAccountInfo retrieves balances for all enabled currencies for the
func (g *Gateio) UpdateAccountInfo(ctx context.Context, a asset.Item) (account.Holdings, error) {
	var info account.Holdings
	info.Exchange = g.Name
	var err error
	switch a {
	case asset.Spot:
		var balances []SpotAccount
		balances, err = g.GetSpotAccounts(ctx, currency.EMPTYCODE)
		currencies := make([]account.Balance, len(balances))
		if err != nil {
			return info, err
		}
		for x := range balances {
			currencies[x] = account.Balance{
				Currency: currency.NewCode(balances[x].Currency),
				Total:    balances[x].Available.Float64() - balances[x].Locked.Float64(),
				Hold:     balances[x].Locked.Float64(),
				Free:     balances[x].Available.Float64(),
			}
		}
		info.Accounts = append(info.Accounts, account.SubAccount{
			AssetType:  a,
			Currencies: currencies,
		})
	case asset.Margin, asset.CrossMargin:
		var balances []MarginAccountItem
		balances, err = g.GetMarginAccountList(ctx, currency.EMPTYPAIR)
		if err != nil {
			return info, err
		}
		var currencies []account.Balance
		for x := range balances {
			currencies = append(currencies, account.Balance{
				Currency: currency.NewCode(balances[x].Base.Currency),
				Total:    balances[x].Base.Available.Float64() + balances[x].Base.LockedAmount.Float64(),
				Hold:     balances[x].Base.LockedAmount.Float64(),
				Free:     balances[x].Base.Available.Float64(),
			}, account.Balance{
				Currency: currency.NewCode(balances[x].Quote.Currency),
				Total:    balances[x].Quote.Available.Float64() + balances[x].Quote.LockedAmount.Float64(),
				Hold:     balances[x].Quote.LockedAmount.Float64(),
				Free:     balances[x].Quote.Available.Float64(),
			})
		}
		info.Accounts = append(info.Accounts, account.SubAccount{
			AssetType:  a,
			Currencies: currencies,
		})
	case asset.Futures, asset.DeliveryFutures:
		currencies := make([]account.Balance, 0, 3)
		settles := []currency.Code{currency.BTC, currency.USDT, currency.USD}
		for x := range settles {
			var balance *FuturesAccount
			if a == asset.Futures {
				if settles[x].Equal(currency.USD) {
					continue
				}
				balance, err = g.QueryFuturesAccount(ctx, settles[x].String())
			} else {
				balance, err = g.GetDeliveryFuturesAccounts(ctx, settles[x].String())
			}
			if err != nil {
				if strings.Contains(err.Error(), unfundedFuturesAccount) {
					if g.Verbose {
						log.Warnf(log.ExchangeSys, "%s %v for settlement: %v", g.Name, err, settles[x])
					}
					continue
				}
				return info, err
			}
			currencies = append(currencies, account.Balance{
				Currency: currency.NewCode(balance.Currency),
				Total:    balance.Total.Float64(),
				Hold:     balance.Total.Float64() - balance.Available.Float64(),
				Free:     balance.Available.Float64(),
			})
		}
		info.Accounts = append(info.Accounts, account.SubAccount{
			AssetType:  a,
			Currencies: currencies,
		})
	case asset.Options:
		var balance *OptionAccount
		balance, err = g.GetOptionAccounts(ctx)
		if err != nil {
			return info, err
		}
		info.Accounts = append(info.Accounts, account.SubAccount{
			AssetType: a,
			Currencies: []account.Balance{
				{
					Currency: currency.NewCode(balance.Currency),
					Total:    balance.Total.Float64(),
					Hold:     balance.Total.Float64() - balance.Available.Float64(),
					Free:     balance.Available.Float64(),
				},
			},
		})
	default:
		return info, fmt.Errorf("%w asset type: %v", asset.ErrNotSupported, a)
	}
	creds, err := g.GetCredentials(ctx)
	if err != nil {
		return info, err
	}
	err = account.Process(&info, creds)
	if err != nil {
		return info, err
	}
	return info, nil
}

// FetchAccountInfo retrieves balances for all enabled currencies
func (g *Gateio) FetchAccountInfo(ctx context.Context, assetType asset.Item) (account.Holdings, error) {
	creds, err := g.GetCredentials(ctx)
	if err != nil {
		return account.Holdings{}, err
	}
	acc, err := account.GetHoldings(g.Name, creds, assetType)
	if err != nil {
		return g.UpdateAccountInfo(ctx, assetType)
	}
	return acc, nil
}

// GetAccountFundingHistory returns funding history, deposits and
// withdrawals
func (g *Gateio) GetAccountFundingHistory(_ context.Context) ([]exchange.FundingHistory, error) {
	return nil, common.ErrFunctionNotSupported
}

// GetWithdrawalsHistory returns previous withdrawals data
func (g *Gateio) GetWithdrawalsHistory(ctx context.Context, c currency.Code, _ asset.Item) ([]exchange.WithdrawalHistory, error) {
	records, err := g.GetWithdrawalRecords(ctx, c, time.Time{}, time.Time{}, 0, 0)
	if err != nil {
		return nil, err
	}
	withdrawalHistories := make([]exchange.WithdrawalHistory, len(records))
	for x := range records {
		withdrawalHistories[x] = exchange.WithdrawalHistory{
			Status:          records[x].Status,
			TransferID:      records[x].ID,
			Currency:        records[x].Currency,
			Amount:          records[x].Amount.Float64(),
			CryptoTxID:      records[x].TransactionID,
			CryptoToAddress: records[x].WithdrawalAddress,
			Timestamp:       records[x].Timestamp.Time(),
		}
	}
	return withdrawalHistories, nil
}

// GetRecentTrades returns the most recent trades for a currency and asset
func (g *Gateio) GetRecentTrades(ctx context.Context, p currency.Pair, a asset.Item) ([]trade.Data, error) {
	p, err := g.FormatExchangeCurrency(p, a)
	if err != nil {
		return nil, err
	}
	var resp []trade.Data
	switch a {
	case asset.Spot, asset.Margin, asset.CrossMargin:
		var tradeData []Trade
		if p.IsEmpty() {
			return nil, currency.ErrCurrencyPairEmpty
		}
		tradeData, err = g.GetMarketTrades(ctx, p, 0, "", false, time.Time{}, time.Time{}, 0)
		if err != nil {
			return nil, err
		}
		resp = make([]trade.Data, len(tradeData))
		for i := range tradeData {
			var side order.Side
			side, err = order.StringToOrderSide(tradeData[i].Side)
			if err != nil {
				return nil, err
			}
			resp[i] = trade.Data{
				Exchange:     g.Name,
				TID:          tradeData[i].OrderID,
				CurrencyPair: p,
				AssetType:    a,
				Side:         side,
				Price:        tradeData[i].Price.Float64(),
				Amount:       tradeData[i].Amount.Float64(),
				Timestamp:    tradeData[i].CreateTimeMs.Time(),
			}
		}
	case asset.Futures:
		var settle string
		settle, err = g.getSettlementFromCurrency(p, true)
		if err != nil {
			return nil, err
		}
		var futuresTrades []TradingHistoryItem
		futuresTrades, err = g.GetFuturesTradingHistory(ctx, settle, p, 0, 0, "", time.Time{}, time.Time{})
		if err != nil {
			return nil, err
		}
		resp = make([]trade.Data, len(futuresTrades))
		for i := range futuresTrades {
			resp[i] = trade.Data{
				TID:          strconv.FormatInt(futuresTrades[i].ID, 10),
				Exchange:     g.Name,
				CurrencyPair: p,
				AssetType:    a,
				Price:        futuresTrades[i].Price.Float64(),
				Amount:       futuresTrades[i].Size,
				Timestamp:    futuresTrades[i].CreateTime.Time(),
			}
		}
	case asset.DeliveryFutures:
		var settle string
		settle, err = g.getSettlementFromCurrency(p, false)
		if err != nil {
			return nil, err
		}
		var deliveryTrades []DeliveryTradingHistory
		deliveryTrades, err = g.GetDeliveryTradingHistory(ctx, settle, "", p.Upper(), 0, time.Time{}, time.Time{})
		if err != nil {
			return nil, err
		}
		resp = make([]trade.Data, len(deliveryTrades))
		for i := range deliveryTrades {
			resp[i] = trade.Data{
				TID:          strconv.FormatInt(deliveryTrades[i].ID, 10),
				Exchange:     g.Name,
				CurrencyPair: p,
				AssetType:    a,
				Price:        deliveryTrades[i].Price.Float64(),
				Amount:       deliveryTrades[i].Size,
				Timestamp:    deliveryTrades[i].CreateTime.Time(),
			}
		}
	case asset.Options:
		var trades []TradingHistoryItem
		trades, err = g.GetOptionsTradeHistory(ctx, p.Upper(), "", 0, 0, time.Time{}, time.Time{})
		if err != nil {
			return nil, err
		}
		resp = make([]trade.Data, len(trades))
		for i := range trades {
			resp[i] = trade.Data{
				TID:          strconv.FormatInt(trades[i].ID, 10),
				Exchange:     g.Name,
				CurrencyPair: p,
				AssetType:    a,
				Price:        trades[i].Price.Float64(),
				Amount:       trades[i].Size,
				Timestamp:    trades[i].CreateTime.Time(),
			}
		}
	default:
		return nil, fmt.Errorf("%w asset type: %v", asset.ErrNotSupported, a)
	}
	err = g.AddTradesToBuffer(resp...)
	if err != nil {
		return nil, err
	}
	sort.Sort(trade.ByDate(resp))
	return resp, nil
}

// GetHistoricTrades returns historic trade data within the timeframe provided
func (g *Gateio) GetHistoricTrades(_ context.Context, _ currency.Pair, _ asset.Item, _, _ time.Time) ([]trade.Data, error) {
	return nil, common.ErrFunctionNotSupported
}

// SubmitOrder submits a new order
// TODO: support multiple order types (IOC)
func (g *Gateio) SubmitOrder(ctx context.Context, s *order.Submit) (*order.SubmitResponse, error) {
	err := s.Validate(g.GetTradingRequirements())
	if err != nil {
		return nil, err
	}

	s.Pair, err = g.FormatExchangeCurrency(s.Pair, s.AssetType)
	if err != nil {
		return nil, err
	}
	s.Pair = s.Pair.Upper()

	switch s.AssetType {
	case asset.Spot, asset.Margin, asset.CrossMargin:
		req, err := g.getSpotOrderRequest(s)
		if err != nil {
			return nil, err
		}
		sOrder, err := g.PlaceSpotOrder(ctx, req)
		if err != nil {
			return nil, err
		}
		response, err := s.DeriveSubmitResponse(sOrder.OrderID)
		if err != nil {
			return nil, err
		}
		side, err := order.StringToOrderSide(sOrder.Side)
		if err != nil {
			return nil, err
		}
		response.Side = side
		status, err := order.StringToOrderStatus(sOrder.Status)
		if err != nil {
			return nil, err
		}
		response.Status = status
		response.Fee = sOrder.FeeDeducted.Float64()
		response.FeeAsset = currency.NewCode(sOrder.FeeCurrency)
		response.Pair = s.Pair
		response.Date = sOrder.CreateTime.Time()
		response.ClientOrderID = sOrder.Text
		response.Date = sOrder.CreateTimeMs.Time()
		response.LastUpdated = sOrder.UpdateTimeMs.Time()
		return response, nil
	case asset.Futures:
		// TODO: See https://www.gate.io/docs/developers/apiv4/en/#create-a-futures-order
		//	* iceberg orders
		//	* auto_size (close_long, close_short)
		// 	* stp_act (self trade prevention)
		settle, err := g.getSettlementFromCurrency(s.Pair, true)
		if err != nil {
			return nil, err
		}
		var amountWithDirection float64
		amountWithDirection, err = getFutureOrderSize(s)
		if err != nil {
			return nil, err
		}
		var timeInForce string
		timeInForce, err = getTimeInForce(s)
		if err != nil {
			return nil, err
		}
		fOrder, err := g.PlaceFuturesOrder(ctx, &OrderCreateParams{
			Contract:    s.Pair,
			Size:        amountWithDirection,
			Price:       strconv.FormatFloat(s.Price, 'f', -1, 64), // Cannot be an empty string, requires "0" for market orders.
			Settle:      settle,
			ReduceOnly:  s.ReduceOnly,
			TimeInForce: timeInForce,
			Text:        s.ClientOrderID})
		if err != nil {
			return nil, err
		}
		response, err := s.DeriveSubmitResponse(strconv.FormatInt(fOrder.ID, 10))
		if err != nil {
			return nil, err
		}
		var status = order.Open
		if fOrder.Status != statusOpen {
			status, err = order.StringToOrderStatus(fOrder.FinishAs)
			if err != nil {
				return nil, err
			}
		}
		response.Status = status
		response.Pair = s.Pair
		response.Date = fOrder.CreateTime.Time()
		response.ClientOrderID = getClientOrderIDFromText(fOrder.Text)
		response.ReduceOnly = fOrder.IsReduceOnly
		response.Amount = math.Abs(fOrder.Size)
		response.Price = fOrder.OrderPrice.Float64()
		response.AverageExecutedPrice = fOrder.FillPrice.Float64()
		return response, nil
	case asset.DeliveryFutures:
		settle, err := g.getSettlementFromCurrency(s.Pair, false)
		if err != nil {
			return nil, err
		}
		var amountWithDirection float64
		amountWithDirection, err = getFutureOrderSize(s)
		if err != nil {
			return nil, err
		}
		var timeInForce string
		timeInForce, err = getTimeInForce(s)
		if err != nil {
			return nil, err
		}
		newOrder, err := g.PlaceDeliveryOrder(ctx, &OrderCreateParams{
			Contract:    s.Pair,
			Size:        amountWithDirection,
			Price:       strconv.FormatFloat(s.Price, 'f', -1, 64), // Cannot be an empty string, requires "0" for market orders.
			Settle:      settle,
			ReduceOnly:  s.ReduceOnly,
			TimeInForce: timeInForce,
			Text:        s.ClientOrderID,
		})
		if err != nil {
			return nil, err
		}
		response, err := s.DeriveSubmitResponse(strconv.FormatInt(newOrder.ID, 10))
		if err != nil {
			return nil, err
		}
		var status = order.Open
		if newOrder.Status != statusOpen {
			status, err = order.StringToOrderStatus(newOrder.FinishAs)
			if err != nil {
				return nil, err
			}
		}
		response.Status = status
		response.Pair = s.Pair
		response.Date = newOrder.CreateTime.Time()
		response.ClientOrderID = getClientOrderIDFromText(newOrder.Text)
		response.Amount = math.Abs(newOrder.Size)
		response.Price = newOrder.OrderPrice.Float64()
		response.AverageExecutedPrice = newOrder.FillPrice.Float64()
		return response, nil
	case asset.Options:
		optionOrder, err := g.PlaceOptionOrder(ctx, &OptionOrderParam{
			Contract:   s.Pair.String(),
			OrderSize:  s.Amount,
			Price:      types.Number(s.Price),
			ReduceOnly: s.ReduceOnly,
			Text:       s.ClientOrderID,
		})
		if err != nil {
			return nil, err
		}
		response, err := s.DeriveSubmitResponse(strconv.FormatInt(optionOrder.OptionOrderID, 10))
		if err != nil {
			return nil, err
		}
		status, err := order.StringToOrderStatus(optionOrder.Status)
		if err != nil {
			return nil, err
		}
		response.Status = status
		response.Pair = s.Pair
		response.Date = optionOrder.CreateTime.Time()
		response.ClientOrderID = optionOrder.Text
		return response, nil
	default:
		return nil, fmt.Errorf("%w asset type: %v", asset.ErrNotSupported, s.AssetType)
	}
}

// ModifyOrder will allow of changing orderbook placement and limit to market conversion
func (g *Gateio) ModifyOrder(_ context.Context, _ *order.Modify) (*order.ModifyResponse, error) {
	return nil, common.ErrFunctionNotSupported
}

// CancelOrder cancels an order by its corresponding ID number
func (g *Gateio) CancelOrder(ctx context.Context, o *order.Cancel) error {
	if err := o.Validate(o.StandardCancel()); err != nil {
		return err
	}
	fPair, err := g.FormatExchangeCurrency(o.Pair, o.AssetType)
	if err != nil {
		return err
	}
	switch o.AssetType {
	case asset.Spot, asset.Margin, asset.CrossMargin:
		_, err = g.CancelSingleSpotOrder(ctx, o.OrderID, fPair.String(), o.AssetType == asset.CrossMargin)
	case asset.Futures, asset.DeliveryFutures:
		var settle string
		settle, err = g.getSettlementFromCurrency(fPair, true)
		if err != nil {
			return err
		}
		if o.AssetType == asset.Futures {
			_, err = g.CancelSingleFuturesOrder(ctx, settle, o.OrderID)
		} else {
			_, err = g.CancelSingleDeliveryOrder(ctx, settle, o.OrderID)
		}
		if err != nil {
			return err
		}
	case asset.Options:
		_, err = g.CancelOptionSingleOrder(ctx, o.OrderID)
	default:
		return fmt.Errorf("%w asset type: %v", asset.ErrNotSupported, o.AssetType)
	}
	return err
}

// CancelBatchOrders cancels an orders by their corresponding ID numbers
func (g *Gateio) CancelBatchOrders(ctx context.Context, o []order.Cancel) (*order.CancelBatchResponse, error) {
	var response order.CancelBatchResponse
	response.Status = map[string]string{}
	if len(o) == 0 {
		return nil, errors.New("no cancel order passed")
	}
	var err error
	var cancelSpotOrdersParam []CancelOrderByIDParam
	a := o[0].AssetType
	for x := range o {
		o[x].Pair, err = g.FormatExchangeCurrency(o[x].Pair, a)
		if err != nil {
			return nil, err
		}
		o[x].Pair = o[x].Pair.Upper()
		if a != o[x].AssetType {
			return nil, errors.New("cannot cancel orders of different asset types")
		}
		if a == asset.Spot || a == asset.Margin || a == asset.CrossMargin {
			cancelSpotOrdersParam = append(cancelSpotOrdersParam, CancelOrderByIDParam{
				ID:           o[x].OrderID,
				CurrencyPair: o[x].Pair,
			})
			continue
		}
		err = o[x].Validate(o[x].StandardCancel())
		if err != nil {
			return nil, err
		}
	}
	switch a {
	case asset.Spot, asset.Margin, asset.CrossMargin:
		loop := int(math.Ceil(float64(len(cancelSpotOrdersParam)) / 10))
		for count := range loop {
			var input []CancelOrderByIDParam
			if (count + 1) == loop {
				input = cancelSpotOrdersParam[count*10:]
			} else {
				input = cancelSpotOrdersParam[count*10 : (count*10)+10]
			}
			var cancel []CancelOrderByIDResponse
			cancel, err = g.CancelBatchOrdersWithIDList(ctx, input)
			if err != nil {
				return nil, err
			}
			for x := range cancel {
				response.Status[cancel[x].OrderID] = func() string {
					if cancel[x].Succeeded {
						return order.Cancelled.String()
					}
					return ""
				}()
			}
		}
	case asset.Futures:
		for a := range o {
			cancel, err := g.CancelMultipleFuturesOpenOrders(ctx, o[a].Pair, o[a].Side.Lower(), o[a].Pair.Quote.String())
			if err != nil {
				return nil, err
			}
			for x := range cancel {
				response.Status[strconv.FormatInt(cancel[x].ID, 10)] = cancel[x].Status
			}
		}
	case asset.DeliveryFutures:
		for a := range o {
			settle, err := g.getSettlementFromCurrency(o[a].Pair, false)
			if err != nil {
				return nil, err
			}
			cancel, err := g.CancelMultipleDeliveryOrders(ctx, o[a].Pair, o[a].Side.Lower(), settle)
			if err != nil {
				return nil, err
			}
			for x := range cancel {
				response.Status[strconv.FormatInt(cancel[x].ID, 10)] = cancel[x].Status
			}
		}
	case asset.Options:
		for a := range o {
			cancel, err := g.CancelMultipleOptionOpenOrders(ctx, o[a].Pair, o[a].Pair.String(), o[a].Side.Lower())
			if err != nil {
				return nil, err
			}
			for x := range cancel {
				response.Status[strconv.FormatInt(cancel[x].OptionOrderID, 10)] = cancel[x].Status
			}
		}
	default:
		return nil, fmt.Errorf("%w asset type: %v", asset.ErrNotSupported, a)
	}
	return &response, nil
}

// CancelAllOrders cancels all orders associated with a currency pair
func (g *Gateio) CancelAllOrders(ctx context.Context, o *order.Cancel) (order.CancelAllResponse, error) {
	err := o.Validate()
	if err != nil {
		return order.CancelAllResponse{}, err
	}
	var cancelAllOrdersResponse order.CancelAllResponse
	cancelAllOrdersResponse.Status = map[string]string{}
	switch o.AssetType {
	case asset.Spot, asset.Margin, asset.CrossMargin:
		if o.Pair.IsEmpty() {
			return order.CancelAllResponse{}, currency.ErrCurrencyPairEmpty
		}
		var cancel []SpotPriceTriggeredOrder
		cancel, err = g.CancelMultipleSpotOpenOrders(ctx, o.Pair, o.AssetType)
		if err != nil {
			return cancelAllOrdersResponse, err
		}
		for x := range cancel {
			cancelAllOrdersResponse.Status[strconv.FormatInt(cancel[x].AutoOrderID, 10)] = cancel[x].Status
		}
	case asset.Futures:
		if o.Pair.IsEmpty() {
			return cancelAllOrdersResponse, currency.ErrCurrencyPairEmpty
		}
		var settle string
		settle, err = g.getSettlementFromCurrency(o.Pair, true)
		if err != nil {
			return cancelAllOrdersResponse, err
		}
		var cancel []Order
		cancel, err = g.CancelMultipleFuturesOpenOrders(ctx, o.Pair, o.Side.Lower(), settle)
		if err != nil {
			return cancelAllOrdersResponse, err
		}
		for f := range cancel {
			cancelAllOrdersResponse.Status[strconv.FormatInt(cancel[f].ID, 10)] = cancel[f].Status
		}
	case asset.DeliveryFutures:
		if o.Pair.IsEmpty() {
			return cancelAllOrdersResponse, currency.ErrCurrencyPairEmpty
		}
		var settle string
		settle, err = g.getSettlementFromCurrency(o.Pair, false)
		if err != nil {
			return cancelAllOrdersResponse, err
		}
		var cancel []Order
		cancel, err = g.CancelMultipleDeliveryOrders(ctx, o.Pair, o.Side.Lower(), settle)
		if err != nil {
			return cancelAllOrdersResponse, err
		}
		for f := range cancel {
			cancelAllOrdersResponse.Status[strconv.FormatInt(cancel[f].ID, 10)] = cancel[f].Status
		}
	case asset.Options:
		var underlying currency.Pair
		if !o.Pair.IsEmpty() {
			underlying, err = g.GetUnderlyingFromCurrencyPair(o.Pair)
			if err != nil {
				return cancelAllOrdersResponse, err
			}
		}
		cancel, err := g.CancelMultipleOptionOpenOrders(ctx, o.Pair, underlying.String(), o.Side.Lower())
		if err != nil {
			return cancelAllOrdersResponse, err
		}
		for x := range cancel {
			cancelAllOrdersResponse.Status[strconv.FormatInt(cancel[x].OptionOrderID, 10)] = cancel[x].Status
		}
	default:
		return cancelAllOrdersResponse, fmt.Errorf("%w asset type: %v", asset.ErrNotSupported, o.AssetType)
	}

	return cancelAllOrdersResponse, nil
}

// GetOrderInfo returns order information based on order ID
func (g *Gateio) GetOrderInfo(ctx context.Context, orderID string, pair currency.Pair, a asset.Item) (*order.Detail, error) {
	if err := g.CurrencyPairs.IsAssetEnabled(a); err != nil {
		return nil, err
	}

	pair, err := g.FormatExchangeCurrency(pair, a)
	if err != nil {
		return nil, err
	}
	switch a {
	case asset.Spot, asset.Margin, asset.CrossMargin:
		var spotOrder *SpotOrder
		spotOrder, err = g.GetSpotOrder(ctx, orderID, pair, a)
		if err != nil {
			return nil, err
		}
		var side order.Side
		side, err = order.StringToOrderSide(spotOrder.Side)
		if err != nil {
			return nil, err
		}
		var orderType order.Type
		orderType, err = order.StringToOrderType(spotOrder.Type)
		if err != nil {
			return nil, err
		}
		var orderStatus order.Status
		orderStatus, err = order.StringToOrderStatus(spotOrder.Status)
		if err != nil {
			return nil, err
		}
		return &order.Detail{
			Amount:         spotOrder.Amount.Float64(),
			Exchange:       g.Name,
			OrderID:        spotOrder.OrderID,
			Side:           side,
			Type:           orderType,
			Pair:           pair,
			Cost:           spotOrder.FeeDeducted.Float64(),
			AssetType:      a,
			Status:         orderStatus,
			Price:          spotOrder.Price.Float64(),
			ExecutedAmount: spotOrder.Amount.Float64() - spotOrder.Left.Float64(),
			Date:           spotOrder.CreateTimeMs.Time(),
			LastUpdated:    spotOrder.UpdateTimeMs.Time(),
		}, nil
	case asset.Futures, asset.DeliveryFutures:
		var settle string
		settle, err = g.getSettlementFromCurrency(pair, a == asset.Futures)
		if err != nil {
			return nil, err
		}
		var fOrder *Order
		var err error
		if asset.Futures == a {
			fOrder, err = g.GetSingleFuturesOrder(ctx, settle, orderID)
		} else {
			fOrder, err = g.GetSingleDeliveryOrder(ctx, settle, orderID)
		}
		if err != nil {
			return nil, err
		}
		orderStatus := order.Open
		if fOrder.Status != statusOpen {
			orderStatus, err = order.StringToOrderStatus(fOrder.FinishAs)
			if err != nil {
				return nil, err
			}
		}
		pair, err = currency.NewPairFromString(fOrder.Contract)
		if err != nil {
			return nil, err
		}

		side, amount, remaining := getSideAndAmountFromSize(fOrder.Size, fOrder.RemainingAmount)

		ordertype, postonly := getTypeFromTimeInForce(fOrder.TimeInForce)
		return &order.Detail{
			Amount:               amount,
			ExecutedAmount:       amount - remaining,
			RemainingAmount:      remaining,
			Exchange:             g.Name,
			OrderID:              orderID,
			ClientOrderID:        getClientOrderIDFromText(fOrder.Text),
			Status:               orderStatus,
			Price:                fOrder.OrderPrice.Float64(),
			AverageExecutedPrice: fOrder.FillPrice.Float64(),
			Date:                 fOrder.CreateTime.Time(),
			LastUpdated:          fOrder.FinishTime.Time(),
			Pair:                 pair,
			AssetType:            a,
			Type:                 ordertype,
			PostOnly:             postonly,
			Side:                 side,
		}, nil
	case asset.Options:
		optionOrder, err := g.GetSingleOptionOrder(ctx, orderID)
		if err != nil {
			return nil, err
		}
		orderStatus, err := order.StringToOrderStatus(optionOrder.Status)
		if err != nil {
			return nil, err
		}
		pair, err = currency.NewPairFromString(optionOrder.Contract)
		if err != nil {
			return nil, err
		}
		return &order.Detail{
			Amount:         optionOrder.Size,
			ExecutedAmount: optionOrder.Size - optionOrder.Left,
			Exchange:       g.Name,
			OrderID:        orderID,
			Status:         orderStatus,
			Price:          optionOrder.Price.Float64(),
			Date:           optionOrder.CreateTime.Time(),
			LastUpdated:    optionOrder.FinishTime.Time(),
			Pair:           pair,
			AssetType:      a,
		}, nil
	default:
		return nil, fmt.Errorf("%w asset type: %v", asset.ErrNotSupported, a)
	}
}

// GetDepositAddress returns a deposit address for a specified currency
func (g *Gateio) GetDepositAddress(ctx context.Context, cryptocurrency currency.Code, _, chain string) (*deposit.Address, error) {
	addr, err := g.GenerateCurrencyDepositAddress(ctx, cryptocurrency)
	if err != nil {
		return nil, err
	}
	if chain != "" {
		for x := range addr.MultichainAddresses {
			if addr.MultichainAddresses[x].ObtainFailed == 1 {
				continue
			}
			if addr.MultichainAddresses[x].Chain == chain {
				return &deposit.Address{
					Chain:   addr.MultichainAddresses[x].Chain,
					Address: addr.MultichainAddresses[x].Address,
					Tag:     addr.MultichainAddresses[x].PaymentName,
				}, nil
			}
		}
		return nil, fmt.Errorf("network %s not found", chain)
	}
	return &deposit.Address{
		Address: addr.Address,
		Chain:   chain,
	}, nil
}

// WithdrawCryptocurrencyFunds returns a withdrawal ID when a withdrawal is
// submitted
func (g *Gateio) WithdrawCryptocurrencyFunds(ctx context.Context, withdrawRequest *withdraw.Request) (*withdraw.ExchangeResponse, error) {
	if err := withdrawRequest.Validate(); err != nil {
		return nil, err
	}
	response, err := g.WithdrawCurrency(ctx,
		WithdrawalRequestParam{
			Amount:   types.Number(withdrawRequest.Amount),
			Currency: withdrawRequest.Currency,
			Address:  withdrawRequest.Crypto.Address,
			Chain:    withdrawRequest.Crypto.Chain,
		})
	if err != nil {
		return nil, err
	}
	return &withdraw.ExchangeResponse{
		Name:   response.Chain,
		ID:     response.TransactionID,
		Status: response.Status,
	}, nil
}

// WithdrawFiatFunds returns a withdrawal ID when a withdrawal is submitted
func (g *Gateio) WithdrawFiatFunds(_ context.Context, _ *withdraw.Request) (*withdraw.ExchangeResponse, error) {
	return nil, common.ErrFunctionNotSupported
}

// WithdrawFiatFundsToInternationalBank returns a withdrawal ID when a
// withdrawal is submitted
func (g *Gateio) WithdrawFiatFundsToInternationalBank(_ context.Context, _ *withdraw.Request) (*withdraw.ExchangeResponse, error) {
	return nil, common.ErrFunctionNotSupported
}

// GetFeeByType returns an estimate of fee based on type of transaction
func (g *Gateio) GetFeeByType(ctx context.Context, feeBuilder *exchange.FeeBuilder) (float64, error) {
	if feeBuilder == nil {
		return 0, fmt.Errorf("%T %w", feeBuilder, common.ErrNilPointer)
	}
	if !g.AreCredentialsValid(ctx) && // Todo check connection status
		feeBuilder.FeeType == exchange.CryptocurrencyTradeFee {
		feeBuilder.FeeType = exchange.OfflineTradeFee
	}
	return g.GetFee(ctx, feeBuilder)
}

// GetActiveOrders retrieves any orders that are active/open
func (g *Gateio) GetActiveOrders(ctx context.Context, req *order.MultiOrderRequest) (order.FilteredOrders, error) {
	if err := req.Validate(); err != nil {
		return nil, err
	}
	var orders []order.Detail
	format, err := g.GetPairFormat(req.AssetType, false)
	if err != nil {
		return nil, err
	}
	switch req.AssetType {
	case asset.Spot, asset.Margin, asset.CrossMargin:
		var spotOrders []SpotOrdersDetail
		spotOrders, err = g.GateioSpotOpenOrders(ctx, 0, 0, req.AssetType == asset.CrossMargin)
		if err != nil {
			return nil, err
		}
		for x := range spotOrders {
			var symbol currency.Pair
			symbol, err = currency.NewPairDelimiter(spotOrders[x].CurrencyPair, format.Delimiter)
			if err != nil {
				return nil, err
			}
			for y := range spotOrders[x].Orders {
				if spotOrders[x].Orders[y].Status != statusOpen {
					continue
				}
				var side order.Side
				side, err = order.StringToOrderSide(spotOrders[x].Orders[y].Side)
				if err != nil {
					log.Errorf(log.ExchangeSys, "%s %v", g.Name, err)
				}
				var oType order.Type
				oType, err = order.StringToOrderType(spotOrders[x].Orders[y].Type)
				if err != nil {
					return nil, err
				}
				var status order.Status
				status, err = order.StringToOrderStatus(spotOrders[x].Orders[y].Status)
				if err != nil {
					log.Errorf(log.ExchangeSys, "%s %v", g.Name, err)
				}
				orders = append(orders, order.Detail{
					Side:                 side,
					Type:                 oType,
					Status:               status,
					Pair:                 symbol,
					OrderID:              spotOrders[x].Orders[y].OrderID,
					Amount:               spotOrders[x].Orders[y].Amount.Float64(),
					ExecutedAmount:       spotOrders[x].Orders[y].Amount.Float64() - spotOrders[x].Orders[y].Left.Float64(),
					RemainingAmount:      spotOrders[x].Orders[y].Left.Float64(),
					Price:                spotOrders[x].Orders[y].Price.Float64(),
					AverageExecutedPrice: spotOrders[x].Orders[y].AverageFillPrice.Float64(),
					Date:                 spotOrders[x].Orders[y].CreateTimeMs.Time(),
					LastUpdated:          spotOrders[x].Orders[y].UpdateTimeMs.Time(),
					Exchange:             g.Name,
					AssetType:            req.AssetType,
					ClientOrderID:        spotOrders[x].Orders[y].Text,
					FeeAsset:             currency.NewCode(spotOrders[x].Orders[y].FeeCurrency),
				})
			}
		}
	case asset.Futures, asset.DeliveryFutures:
		settlements := map[string]bool{}
		if len(req.Pairs) == 0 {
			settlements["btc"] = true
			settlements["usdt"] = true
			settlements["usd"] = true
		} else {
			for x := range req.Pairs {
				var s string
				s, err = g.getSettlementFromCurrency(req.Pairs[x], req.AssetType == asset.Futures)
				if err != nil {
					return nil, err
				}
				settlements[s] = true
			}
		}

		for settlement := range settlements {
			var futuresOrders []Order
			if req.AssetType == asset.Futures {
				futuresOrders, err = g.GetFuturesOrders(ctx, currency.EMPTYPAIR, statusOpen, "", settlement, 0, 0, 0)
			} else {
				futuresOrders, err = g.GetDeliveryOrders(ctx, currency.EMPTYPAIR, statusOpen, settlement, "", 0, 0, 0)
			}
			if err != nil {
				if strings.Contains(err.Error(), unfundedFuturesAccount) {
					log.Warnf(log.ExchangeSys, "%s %v", g.Name, err)
					continue
				}
				return nil, err
			}
			for x := range futuresOrders {
				var pair currency.Pair
				pair, err = currency.NewPairFromString(futuresOrders[x].Contract)
				if err != nil {
					return nil, err
				}

				if futuresOrders[x].Status != statusOpen || (len(req.Pairs) > 0 && !req.Pairs.Contains(pair, true)) {
					continue
				}

				side, amount, remaining := getSideAndAmountFromSize(futuresOrders[x].Size, futuresOrders[x].RemainingAmount)
				orders = append(orders, order.Detail{
					Status:               order.Open,
					Amount:               amount,
					ContractAmount:       amount,
					Pair:                 pair,
					OrderID:              strconv.FormatInt(futuresOrders[x].ID, 10),
					ClientOrderID:        getClientOrderIDFromText(futuresOrders[x].Text),
					Price:                futuresOrders[x].OrderPrice.Float64(),
					ExecutedAmount:       amount - remaining,
					RemainingAmount:      remaining,
					LastUpdated:          futuresOrders[x].FinishTime.Time(),
					Date:                 futuresOrders[x].CreateTime.Time(),
					Exchange:             g.Name,
					AssetType:            req.AssetType,
					Side:                 side,
					Type:                 order.Limit,
					SettlementCurrency:   currency.NewCode(settlement),
					ReduceOnly:           futuresOrders[x].IsReduceOnly,
					PostOnly:             futuresOrders[x].TimeInForce == "poc",
					AverageExecutedPrice: futuresOrders[x].FillPrice.Float64(),
				})
			}
		}
	case asset.Options:
		var optionsOrders []OptionOrderResponse
		optionsOrders, err = g.GetOptionFuturesOrders(ctx, currency.EMPTYPAIR, "", statusOpen, 0, 0, req.StartTime, req.EndTime)
		if err != nil {
			return nil, err
		}
		for x := range optionsOrders {
			var currencyPair currency.Pair
			var status order.Status
			currencyPair, err = currency.NewPairFromString(optionsOrders[x].Contract)
			if err != nil {
				return nil, err
			}
			status, err = order.StringToOrderStatus(optionsOrders[x].Status)
			if err != nil {
				return nil, err
			}
			orders = append(orders, order.Detail{
				Status:          status,
				Amount:          optionsOrders[x].Size,
				Pair:            currencyPair,
				OrderID:         strconv.FormatInt(optionsOrders[x].OptionOrderID, 10),
				Price:           optionsOrders[x].Price.Float64(),
				ExecutedAmount:  optionsOrders[x].Size - optionsOrders[x].Left,
				RemainingAmount: optionsOrders[x].Left,
				LastUpdated:     optionsOrders[x].FinishTime.Time(),
				Date:            optionsOrders[x].CreateTime.Time(),
				Exchange:        g.Name,
				AssetType:       req.AssetType,
				ClientOrderID:   optionsOrders[x].Text,
			})
		}
	default:
		return nil, fmt.Errorf("%w asset type: %v", asset.ErrNotSupported, req.AssetType)
	}
	return req.Filter(g.Name, orders), nil
}

// GetOrderHistory retrieves account order information
// Can Limit response to specific order status
func (g *Gateio) GetOrderHistory(ctx context.Context, req *order.MultiOrderRequest) (order.FilteredOrders, error) {
	err := req.Validate()
	if err != nil {
		return nil, err
	}
	var orders []order.Detail
	format, err := g.GetPairFormat(req.AssetType, true)
	if err != nil {
		return nil, err
	}
	switch req.AssetType {
	case asset.Spot, asset.Margin, asset.CrossMargin:
		for x := range req.Pairs {
			fPair := req.Pairs[x].Format(format)
			var spotOrders []SpotPersonalTradeHistory
			spotOrders, err = g.GateIOGetPersonalTradingHistory(ctx, fPair, req.FromOrderID, 0, 0, req.AssetType == asset.CrossMargin, req.StartTime, req.EndTime)
			if err != nil {
				return nil, err
			}
			for o := range spotOrders {
				var side order.Side
				side, err = order.StringToOrderSide(spotOrders[o].Side)
				if err != nil {
					return nil, err
				}
				detail := order.Detail{
					OrderID:        spotOrders[o].OrderID,
					Amount:         spotOrders[o].Amount.Float64(),
					ExecutedAmount: spotOrders[o].Amount.Float64(),
					Price:          spotOrders[o].Price.Float64(),
					Date:           spotOrders[o].CreateTime.Time(),
					Side:           side,
					Exchange:       g.Name,
					Pair:           fPair,
					AssetType:      req.AssetType,
					Fee:            spotOrders[o].Fee.Float64(),
					FeeAsset:       currency.NewCode(spotOrders[o].FeeCurrency),
				}
				detail.InferCostsAndTimes()
				orders = append(orders, detail)
			}
		}
	case asset.Futures, asset.DeliveryFutures:
		for x := range req.Pairs {
			fPair := req.Pairs[x].Format(format)
			var settle string
			if req.AssetType == asset.Futures {
				settle, err = g.getSettlementFromCurrency(fPair, true)
			} else {
				settle, err = g.getSettlementFromCurrency(fPair, false)
			}
			if err != nil {
				return nil, err
			}
			if req.AssetType == asset.Futures && settle == settleUSD {
				settle = settleBTC
			}
			var futuresOrder []TradingHistoryItem
			if req.AssetType == asset.Futures {
				futuresOrder, err = g.GetMyPersonalTradingHistory(ctx, settle, "", req.FromOrderID, fPair, 0, 0, 0)
			} else {
				futuresOrder, err = g.GetDeliveryPersonalTradingHistory(ctx, settle, req.FromOrderID, fPair, 0, 0, 0, "")
			}
			if err != nil {
				return nil, err
			}
			for o := range futuresOrder {
				detail := order.Detail{
					OrderID:   strconv.FormatInt(futuresOrder[o].ID, 10),
					Amount:    futuresOrder[o].Size,
					Price:     futuresOrder[o].Price.Float64(),
					Date:      futuresOrder[o].CreateTime.Time(),
					Exchange:  g.Name,
					Pair:      fPair,
					AssetType: req.AssetType,
				}
				detail.InferCostsAndTimes()
				orders = append(orders, detail)
			}
		}
	case asset.Options:
		for x := range req.Pairs {
			fPair := req.Pairs[x].Format(format)
			var optionOrders []OptionTradingHistory
			optionOrders, err = g.GetOptionsPersonalTradingHistory(ctx, fPair.String(), fPair.Upper(), 0, 0, req.StartTime, req.EndTime)
			if err != nil {
				return nil, err
			}
			for o := range optionOrders {
				detail := order.Detail{
					OrderID:   strconv.FormatInt(optionOrders[o].OrderID, 10),
					Amount:    optionOrders[o].Size,
					Price:     optionOrders[o].Price.Float64(),
					Date:      optionOrders[o].CreateTime.Time(),
					Exchange:  g.Name,
					Pair:      fPair,
					AssetType: req.AssetType,
				}
				detail.InferCostsAndTimes()
				orders = append(orders, detail)
			}
		}
	default:
		return nil, fmt.Errorf("%w asset type: %v", asset.ErrNotSupported, req.AssetType)
	}
	return req.Filter(g.Name, orders), nil
}

// GetHistoricCandles returns candles between a time period for a set time interval
func (g *Gateio) GetHistoricCandles(ctx context.Context, pair currency.Pair, a asset.Item, interval kline.Interval, start, end time.Time) (*kline.Item, error) {
	req, err := g.GetKlineRequest(pair, a, interval, start, end, false)
	if err != nil {
		return nil, err
	}
	var listCandlesticks []kline.Candle
	switch a {
	case asset.Spot, asset.Margin, asset.CrossMargin:
		var candles []Candlestick
		candles, err = g.GetCandlesticks(ctx, req.RequestFormatted, 0, start, end, interval)
		if err != nil {
			return nil, err
		}
		listCandlesticks = make([]kline.Candle, len(candles))
		for x := range candles {
			listCandlesticks[x] = kline.Candle{
				Time:   candles[x].Timestamp,
				Open:   candles[x].OpenPrice,
				High:   candles[x].HighestPrice,
				Low:    candles[x].LowestPrice,
				Close:  candles[x].ClosePrice,
				Volume: candles[x].QuoteCcyVolume,
			}
		}
	case asset.Futures, asset.DeliveryFutures:
		var settlement string
		if req.Asset == asset.Futures {
			settlement, err = g.getSettlementFromCurrency(req.RequestFormatted, true)
		} else {
			settlement, err = g.getSettlementFromCurrency(req.RequestFormatted, false)
		}
		if err != nil {
			return nil, err
		}
		if req.Asset == asset.Futures && settlement == settleUSD {
			settlement = settleBTC
		}
		var candles []FuturesCandlestick
		if a == asset.Futures {
			candles, err = g.GetFuturesCandlesticks(ctx, settlement, req.RequestFormatted.String(), start, end, 0, interval)
		} else {
			candles, err = g.GetDeliveryFuturesCandlesticks(ctx, settlement, req.RequestFormatted.Upper(), start, end, 0, interval)
		}
		if err != nil {
			return nil, err
		}
		listCandlesticks = make([]kline.Candle, len(candles))
		for x := range candles {
			listCandlesticks[x] = kline.Candle{
				Time:   candles[x].Timestamp.Time(),
				Open:   candles[x].OpenPrice.Float64(),
				High:   candles[x].HighestPrice.Float64(),
				Low:    candles[x].LowestPrice.Float64(),
				Close:  candles[x].ClosePrice.Float64(),
				Volume: candles[x].Volume,
			}
		}
	default:
		return nil, fmt.Errorf("%w asset type: %v", asset.ErrNotSupported, a)
	}
	return req.ProcessResponse(listCandlesticks)
}

// GetHistoricCandlesExtended returns candles between a time period for a set time interval
func (g *Gateio) GetHistoricCandlesExtended(ctx context.Context, pair currency.Pair, a asset.Item, interval kline.Interval, start, end time.Time) (*kline.Item, error) {
	req, err := g.GetKlineExtendedRequest(pair, a, interval, start, end)
	if err != nil {
		return nil, err
	}
	candlestickItems := make([]kline.Candle, 0, req.Size())
	for b := range req.RangeHolder.Ranges {
		switch a {
		case asset.Spot, asset.Margin, asset.CrossMargin:
			var candles []Candlestick
			candles, err = g.GetCandlesticks(ctx, req.RequestFormatted, 0, req.RangeHolder.Ranges[b].Start.Time, req.RangeHolder.Ranges[b].End.Time, interval)
			if err != nil {
				return nil, err
			}
			for x := range candles {
				candlestickItems = append(candlestickItems, kline.Candle{
					Time:   candles[x].Timestamp,
					Open:   candles[x].OpenPrice,
					High:   candles[x].HighestPrice,
					Low:    candles[x].LowestPrice,
					Close:  candles[x].ClosePrice,
					Volume: candles[x].QuoteCcyVolume,
				})
			}
		case asset.Futures, asset.DeliveryFutures:
			var settle string
			if req.Asset == asset.Futures {
				settle, err = g.getSettlementFromCurrency(req.RequestFormatted, true)
			} else {
				settle, err = g.getSettlementFromCurrency(req.RequestFormatted, false)
			}
			if err != nil {
				return nil, err
			}
			if req.Asset == asset.Futures && settle == settleUSD {
				settle = settleBTC
			}
			var candles []FuturesCandlestick
			if a == asset.Futures {
				candles, err = g.GetFuturesCandlesticks(ctx, settle, req.RequestFormatted.String(), req.RangeHolder.Ranges[b].Start.Time, req.RangeHolder.Ranges[b].End.Time, 0, interval)
			} else {
				candles, err = g.GetDeliveryFuturesCandlesticks(ctx, settle, req.RequestFormatted.Upper(), req.RangeHolder.Ranges[b].Start.Time, req.RangeHolder.Ranges[b].End.Time, 0, interval)
			}
			if err != nil {
				return nil, err
			}
			for x := range candles {
				candlestickItems = append(candlestickItems, kline.Candle{
					Time:   candles[x].Timestamp.Time(),
					Open:   candles[x].OpenPrice.Float64(),
					High:   candles[x].HighestPrice.Float64(),
					Low:    candles[x].LowestPrice.Float64(),
					Close:  candles[x].ClosePrice.Float64(),
					Volume: candles[x].Volume,
				})
			}
		default:
			return nil, fmt.Errorf("%w asset type: %v", asset.ErrNotSupported, a)
		}
	}
	return req.ProcessResponse(candlestickItems)
}

// GetAvailableTransferChains returns the available transfer blockchains for the specific
// cryptocurrency
func (g *Gateio) GetAvailableTransferChains(ctx context.Context, cryptocurrency currency.Code) ([]string, error) {
	chains, err := g.ListCurrencyChain(ctx, cryptocurrency.Upper())
	if err != nil {
		return nil, err
	}
	availableChains := make([]string, 0, len(chains))
	for x := range chains {
		if chains[x].IsDisabled == 0 {
			availableChains = append(availableChains, chains[x].Chain)
		}
	}
	return availableChains, nil
}

// ValidateAPICredentials validates current credentials used for wrapper
// functionality
func (g *Gateio) ValidateAPICredentials(ctx context.Context, assetType asset.Item) error {
	_, err := g.UpdateAccountInfo(ctx, assetType)
	return g.CheckTransientError(err)
}

// checkInstrumentAvailabilityInSpot checks whether the instrument is available in the spot exchange
// if so we can use the instrument to retrieve orderbook and ticker information using the spot endpoints.
func (g *Gateio) checkInstrumentAvailabilityInSpot(instrument currency.Pair) (bool, error) {
	availables, err := g.CurrencyPairs.GetPairs(asset.Spot, false)
	if err != nil {
		return false, err
	}
	return availables.Contains(instrument, true), nil
}

// GetFuturesContractDetails returns details about futures contracts
func (g *Gateio) GetFuturesContractDetails(ctx context.Context, item asset.Item) ([]futures.Contract, error) {
	if !item.IsFutures() {
		return nil, futures.ErrNotFuturesAsset
	}
	if !g.SupportsAsset(item) {
		return nil, fmt.Errorf("%w %v", asset.ErrNotSupported, item)
	}
	switch item {
	case asset.Futures:
		settlePairs := []string{"btc", "usdt", "usd"}
		var resp []futures.Contract
		for k := range settlePairs {
			contracts, err := g.GetAllFutureContracts(ctx, settlePairs[k])
			if err != nil {
				return nil, err
			}
			contractsToAdd := make([]futures.Contract, len(contracts))
			for j := range contracts {
				var name currency.Pair
				name, err = currency.NewPairFromString(contracts[j].Name)
				if err != nil {
					return nil, err
				}
				settlePair := currency.NewCode(settlePairs[k])
				contractSettlementType := futures.Linear
				switch {
				case name.Base.Equal(currency.BTC) && settlePair.Equal(currency.BTC):
					contractSettlementType = futures.Inverse
				case !name.Base.Equal(settlePair) && !settlePair.Equal(currency.USDT):
					contractSettlementType = futures.Quanto
				}
				c := futures.Contract{
					Exchange:             g.Name,
					Name:                 name,
					Underlying:           name,
					Asset:                item,
					IsActive:             !contracts[j].InDelisting,
					Type:                 futures.Perpetual,
					SettlementType:       contractSettlementType,
					SettlementCurrencies: currency.Currencies{settlePair},
					Multiplier:           contracts[j].QuantoMultiplier.Float64(),
					MaxLeverage:          contracts[j].LeverageMax.Float64(),
				}
				if contracts[j].FundingRate > 0 {
					c.LatestRate = fundingrate.Rate{
						Time: contracts[j].FundingNextApply.Time().Add(-time.Duration(contracts[j].FundingInterval) * time.Second),
						Rate: contracts[j].FundingRate.Decimal(),
					}
				}
				contractsToAdd[j] = c
			}
			resp = append(resp, contractsToAdd...)
		}
		return resp, nil
	case asset.DeliveryFutures:
		settlePairs := []string{"btc", "usdt"}
		var resp []futures.Contract
		for k := range settlePairs {
			contracts, err := g.GetAllDeliveryContracts(ctx, settlePairs[k])
			if err != nil {
				return nil, err
			}
			contractsToAdd := make([]futures.Contract, len(contracts))
			for j := range contracts {
				var name, underlying currency.Pair
				name, err = currency.NewPairFromString(contracts[j].Name)
				if err != nil {
					return nil, err
				}
				underlying, err = currency.NewPairFromString(contracts[j].Underlying)
				if err != nil {
					return nil, err
				}
				var ct futures.ContractType
				// no start information, inferring it based on contract type
				// gateio also reuses contracts for kline data, cannot use a lookup to see the first trade
				var s, e time.Time
				e = contracts[j].ExpireTime.Time()
				switch contracts[j].Cycle {
				case "WEEKLY":
					ct = futures.Weekly
					s = e.Add(-kline.OneWeek.Duration())
				case "BI-WEEKLY":
					ct = futures.Fortnightly
					s = e.Add(-kline.TwoWeek.Duration())
				case "QUARTERLY":
					ct = futures.Quarterly
					s = e.Add(-kline.ThreeMonth.Duration())
				case "BI-QUARTERLY":
					ct = futures.HalfYearly
					s = e.Add(-kline.SixMonth.Duration())
				default:
					ct = futures.LongDated
				}
				contractsToAdd[j] = futures.Contract{
					Exchange:             g.Name,
					Name:                 name,
					Underlying:           underlying,
					Asset:                item,
					StartDate:            s,
					EndDate:              e,
					SettlementType:       futures.Linear,
					IsActive:             !contracts[j].InDelisting,
					Type:                 ct,
					SettlementCurrencies: currency.Currencies{currency.NewCode(settlePairs[k])},
					MarginCurrency:       currency.Code{},
					Multiplier:           contracts[j].QuantoMultiplier.Float64(),
					MaxLeverage:          contracts[j].LeverageMax.Float64(),
				}
			}
			resp = append(resp, contractsToAdd...)
		}
		return resp, nil
	}
	return nil, fmt.Errorf("%w %v", asset.ErrNotSupported, item)
}

// UpdateOrderExecutionLimits sets exchange executions for a required asset type
func (g *Gateio) UpdateOrderExecutionLimits(ctx context.Context, a asset.Item) error {
	if !g.SupportsAsset(a) {
		return fmt.Errorf("%s %w", a, asset.ErrNotSupported)
	}

	var limits []order.MinMaxLevel
	switch a {
	case asset.Spot:
		var pairsData []CurrencyPairDetail
		pairsData, err := g.ListSpotCurrencyPairs(ctx)
		if err != nil {
			return err
		}

		limits = make([]order.MinMaxLevel, 0, len(pairsData))
		for x := range pairsData {
			if pairsData[x].TradeStatus == "untradable" {
				continue
			}
			var pair currency.Pair
			pair, err = g.MatchSymbolWithAvailablePairs(pairsData[x].ID, a, true)
			if err != nil {
				return err
			}

			// Minimum base amounts are not always provided this will default to
			// precision for base deployment. This can't be done for quote.
			minBaseAmount := pairsData[x].MinBaseAmount.Float64()
			if minBaseAmount == 0 {
				minBaseAmount = math.Pow10(-int(pairsData[x].AmountPrecision))
			}

			limits = append(limits, order.MinMaxLevel{
				Asset:                   a,
				Pair:                    pair,
				QuoteStepIncrementSize:  math.Pow10(-int(pairsData[x].Precision)),
				AmountStepIncrementSize: math.Pow10(-int(pairsData[x].AmountPrecision)),
				MinimumBaseAmount:       minBaseAmount,
				MinimumQuoteAmount:      pairsData[x].MinQuoteAmount.Float64(),
			})
		}
	default:
		// TODO: Add in other assets
		return fmt.Errorf("%s %w", a, common.ErrNotYetImplemented)
	}

	return g.LoadLimits(limits)
}

// GetHistoricalFundingRates returns historical funding rates for a futures contract
func (g *Gateio) GetHistoricalFundingRates(ctx context.Context, r *fundingrate.HistoricalRatesRequest) (*fundingrate.HistoricalRates, error) {
	if r == nil {
		return nil, fmt.Errorf("%w LatestRateRequest", common.ErrNilPointer)
	}
	if r.Asset != asset.Futures {
		return nil, fmt.Errorf("%w %v", asset.ErrNotSupported, r.Asset)
	}

	if r.Pair.IsEmpty() {
		return nil, currency.ErrCurrencyPairEmpty
	}

	if !r.StartDate.IsZero() && !r.EndDate.IsZero() {
		err := common.StartEndTimeCheck(r.StartDate, r.EndDate)
		if err != nil {
			return nil, err
		}
	}

	// NOTE: Opted to fail here as a misconfigured request will result in
	// {"label":"CONTRACT_NOT_FOUND"} and rather not mutate request using
	// quote currency as the settlement currency.
	if r.PaymentCurrency.IsEmpty() {
		return nil, fundingrate.ErrPaymentCurrencyCannotBeEmpty
	}

	if r.IncludePayments {
		return nil, fmt.Errorf("include payments %w", common.ErrNotYetImplemented)
	}

	if r.IncludePredictedRate {
		return nil, fmt.Errorf("include predicted rate %w", common.ErrNotYetImplemented)
	}

	fPair, err := g.FormatExchangeCurrency(r.Pair, r.Asset)
	if err != nil {
		return nil, err
	}

	records, err := g.GetFutureFundingRates(ctx, r.PaymentCurrency.String(), fPair, 1000)
	if err != nil {
		return nil, err
	}

	if len(records) == 0 {
		return nil, fundingrate.ErrNoFundingRatesFound
	}

	if !r.StartDate.IsZero() && !r.RespectHistoryLimits && r.StartDate.Before(records[len(records)-1].Timestamp.Time()) {
		return nil, fmt.Errorf("%w start date requested: %v last returned record: %v", fundingrate.ErrFundingRateOutsideLimits, r.StartDate, records[len(records)-1].Timestamp.Time())
	}

	fundingRates := make([]fundingrate.Rate, 0, len(records))
	for i := range records {
		if (!r.EndDate.IsZero() && r.EndDate.Before(records[i].Timestamp.Time())) ||
			(!r.StartDate.IsZero() && r.StartDate.After(records[i].Timestamp.Time())) {
			continue
		}

		fundingRates = append(fundingRates, fundingrate.Rate{
			Rate: decimal.NewFromFloat(records[i].Rate.Float64()),
			Time: records[i].Timestamp.Time(),
		})
	}

	if len(fundingRates) == 0 {
		return nil, fundingrate.ErrNoFundingRatesFound
	}

	return &fundingrate.HistoricalRates{
		Exchange:        g.Name,
		Asset:           r.Asset,
		Pair:            r.Pair,
		FundingRates:    fundingRates,
		StartDate:       fundingRates[len(fundingRates)-1].Time,
		EndDate:         fundingRates[0].Time,
		LatestRate:      fundingRates[0],
		PaymentCurrency: r.PaymentCurrency,
	}, nil
}

// GetLatestFundingRates returns the latest funding rates data
func (g *Gateio) GetLatestFundingRates(ctx context.Context, r *fundingrate.LatestRateRequest) ([]fundingrate.LatestRateResponse, error) {
	if r == nil {
		return nil, fmt.Errorf("%w LatestRateRequest", common.ErrNilPointer)
	}
	if r.Asset != asset.Futures {
		return nil, fmt.Errorf("%w %v", asset.ErrNotSupported, r.Asset)
	}

	if !r.Pair.IsEmpty() {
		resp := make([]fundingrate.LatestRateResponse, 1)
		fPair, err := g.FormatExchangeCurrency(r.Pair, r.Asset)
		if err != nil {
			return nil, err
		}
		var settle string
		settle, err = g.getSettlementFromCurrency(fPair, true)
		if err != nil {
			return nil, err
		}
		contract, err := g.GetSingleContract(ctx, settle, fPair.String())
		if err != nil {
			return nil, err
		}
		resp[0] = contractToFundingRate(g.Name, r.Asset, fPair, contract, r.IncludePredictedRate)
		return resp, nil
	}

	var resp []fundingrate.LatestRateResponse
	settleCurrencies := []string{"btc", "usdt", "usd"}
	pairs, err := g.GetEnabledPairs(asset.Futures)
	if err != nil {
		return nil, err
	}

	for i := range settleCurrencies {
		contracts, err := g.GetAllFutureContracts(ctx, settleCurrencies[i])
		if err != nil {
			return nil, err
		}
		for j := range contracts {
			p := strings.ToUpper(contracts[j].Name)
			if !g.IsValidPairString(p) {
				continue
			}
			cp, err := currency.NewPairFromString(p)
			if err != nil {
				return nil, err
			}
			if !pairs.Contains(cp, false) {
				continue
			}
			var isPerp bool
			isPerp, err = g.IsPerpetualFutureCurrency(r.Asset, cp)
			if err != nil {
				return nil, err
			}
			if !isPerp {
				continue
			}
			resp = append(resp, contractToFundingRate(g.Name, r.Asset, cp, &contracts[j], r.IncludePredictedRate))
		}
	}

	return resp, nil
}

func contractToFundingRate(name string, item asset.Item, fPair currency.Pair, contract *FuturesContract, includeUpcomingRate bool) fundingrate.LatestRateResponse {
	resp := fundingrate.LatestRateResponse{
		Exchange: name,
		Asset:    item,
		Pair:     fPair,
		LatestRate: fundingrate.Rate{
			Time: contract.FundingNextApply.Time().Add(-time.Duration(contract.FundingInterval) * time.Second),
			Rate: contract.FundingRate.Decimal(),
		},
		TimeOfNextRate: contract.FundingNextApply.Time(),
		TimeChecked:    time.Now(),
	}
	if includeUpcomingRate {
		resp.PredictedUpcomingRate = fundingrate.Rate{
			Time: contract.FundingNextApply.Time(),
			Rate: contract.FundingRateIndicative.Decimal(),
		}
	}
	return resp
}

// IsPerpetualFutureCurrency ensures a given asset and currency is a perpetual future
func (g *Gateio) IsPerpetualFutureCurrency(a asset.Item, _ currency.Pair) (bool, error) {
	return a == asset.Futures, nil
}

// GetOpenInterest returns the open interest rate for a given asset pair
func (g *Gateio) GetOpenInterest(ctx context.Context, k ...key.PairAsset) ([]futures.OpenInterest, error) {
	for i := range k {
		if k[i].Asset != asset.DeliveryFutures && k[i].Asset != asset.Futures {
			// avoid API calls or returning errors after a successful retrieval
			return nil, fmt.Errorf("%w %v %v", asset.ErrNotSupported, k[i].Asset, k[i].Pair())
		}
	}
	if len(k) == 1 {
		p, isEnabled, err := g.MatchSymbolCheckEnabled(k[0].Pair().String(), k[0].Asset, false)
		if err != nil {
			return nil, err
		}
		if !isEnabled {
			return nil, fmt.Errorf("%w %v", asset.ErrNotEnabled, k[0].Pair())
		}
		switch k[0].Asset {
		case asset.DeliveryFutures:
			contractResp, err := g.GetSingleDeliveryContracts(ctx, "usdt", p)
			if err != nil {
				return nil, err
			}
			openInterest := contractResp.QuantoMultiplier.Float64() * float64(contractResp.PositionSize) * contractResp.IndexPrice.Float64()
			return []futures.OpenInterest{
				{
					Key: key.ExchangePairAsset{
						Exchange: g.Name,
						Base:     k[0].Base,
						Quote:    k[0].Quote,
						Asset:    k[0].Asset,
					},
					OpenInterest: openInterest,
				},
			}, nil
		case asset.Futures:
			for _, s := range []string{"usd", "usdt", "btc"} {
				contractResp, err := g.GetSingleContract(ctx, s, p.String())
				if err != nil {
					continue
				}
				openInterest := contractResp.QuantoMultiplier.Float64() * float64(contractResp.PositionSize) * contractResp.IndexPrice.Float64()
				return []futures.OpenInterest{
					{
						Key: key.ExchangePairAsset{
							Exchange: g.Name,
							Base:     k[0].Base,
							Quote:    k[0].Quote,
							Asset:    k[0].Asset,
						},
						OpenInterest: openInterest,
					},
				}, nil
			}
		}
	}
	var resp []futures.OpenInterest
	for _, a := range g.GetAssetTypes(true) {
		switch a {
		case asset.DeliveryFutures:
			contractResp, err := g.GetAllDeliveryContracts(ctx, "usdt")
			if err != nil {
				return nil, err
			}

			for i := range contractResp {
				p, isEnabled, err := g.MatchSymbolCheckEnabled(contractResp[i].Name, a, true)
				if err != nil && !errors.Is(err, currency.ErrPairNotFound) {
					return nil, err
				}
				if !isEnabled {
					continue
				}
				var appendData bool
				for j := range k {
					if k[j].Pair().Equal(p) {
						appendData = true
						break
					}
				}
				if len(k) > 0 && !appendData {
					continue
				}
				openInterest := contractResp[i].QuantoMultiplier.Float64() * float64(contractResp[i].PositionSize) * contractResp[i].IndexPrice.Float64()
				resp = append(resp, futures.OpenInterest{
					Key: key.ExchangePairAsset{
						Exchange: g.Name,
						Base:     p.Base.Item,
						Quote:    p.Quote.Item,
						Asset:    a,
					},
					OpenInterest: openInterest,
				})
			}
		case asset.Futures:
			for _, s := range []string{"usd", "usdt", "btc"} {
				contractResp, err := g.GetAllFutureContracts(ctx, s)
				if err != nil {
					return nil, err
				}

				for i := range contractResp {
					p, isEnabled, err := g.MatchSymbolCheckEnabled(contractResp[i].Name, a, true)
					if err != nil && !errors.Is(err, currency.ErrPairNotFound) {
						return nil, err
					}
					if !isEnabled {
						continue
					}
					var appendData bool
					for j := range k {
						if k[j].Pair().Equal(p) {
							appendData = true
							break
						}
					}
					if len(k) > 0 && !appendData {
						continue
					}
					openInterest := contractResp[i].QuantoMultiplier.Float64() * float64(contractResp[i].PositionSize) * contractResp[i].IndexPrice.Float64()
					resp = append(resp, futures.OpenInterest{
						Key: key.ExchangePairAsset{
							Exchange: g.Name,
							Base:     p.Base.Item,
							Quote:    p.Quote.Item,
							Asset:    a,
						},
						OpenInterest: openInterest,
					})
				}
			}
		}
	}
	return resp, nil
}

// getClientOrderIDFromText returns the client order ID from the text response
func getClientOrderIDFromText(text string) string {
	if strings.HasPrefix(text, "t-") {
		return text
	}
	return ""
}

// getTypeFromTimeInForce returns the order type and if the order is post only
func getTypeFromTimeInForce(tif string) (orderType order.Type, postOnly bool) {
	switch tif {
	case "ioc":
		return order.Market, false
	case "fok":
		return order.Market, false
	case "poc":
		return order.Limit, true
	default:
		return order.Limit, false
	}
}

// getSideAndAmountFromSize returns the order side, amount and remaining amounts
func getSideAndAmountFromSize(size, left float64) (side order.Side, amount, remaining float64) {
	if size < 0 {
		return order.Short, math.Abs(size), math.Abs(left)
	}
	return order.Long, size, left
}

// getFutureOrderSize sets the amount to a negative value if shorting.
func getFutureOrderSize(s *order.Submit) (float64, error) {
	switch {
	case s.Side.IsLong():
		return s.Amount, nil
	case s.Side.IsShort():
		return -s.Amount, nil
	default:
		return 0, errInvalidOrderSide
	}
}

var errPostOnlyOrderTypeUnsupported = errors.New("post only is only supported for limit orders")

// getTimeInForce returns the time in force for a given order. If Market order
// IOC
func getTimeInForce(s *order.Submit) (string, error) {
	timeInForce := "gtc" // limit order taker/maker
	if s.Type == order.Market || s.ImmediateOrCancel {
		timeInForce = "ioc" // market taker only
	}
	if s.PostOnly {
		if s.Type != order.Limit {
			return "", fmt.Errorf("%w not for %v", errPostOnlyOrderTypeUnsupported, s.Type)
		}
		timeInForce = "poc" // limit order maker only
	}
	if s.FillOrKill {
		timeInForce = "fok" // market order entire fill or kill
	}
	return timeInForce, nil
}

// GetCurrencyTradeURL returns the URL to the exchange's trade page for the given asset and currency pair
func (g *Gateio) GetCurrencyTradeURL(_ context.Context, a asset.Item, cp currency.Pair) (string, error) {
	_, err := g.CurrencyPairs.IsPairEnabled(cp, a)
	if err != nil {
		return "", err
	}
	cp.Delimiter = currency.UnderscoreDelimiter
	switch a {
	case asset.Spot, asset.CrossMargin, asset.Margin:
		return tradeBaseURL + tradeSpot + cp.Upper().String(), nil
	case asset.Futures:
		return tradeBaseURL + tradeFutures + cp.Upper().String(), nil
	case asset.DeliveryFutures:
		return tradeBaseURL + tradeDelivery + cp.Upper().String(), nil
	default:
		return "", fmt.Errorf("%w %v", asset.ErrNotSupported, a)
	}
}

// WebsocketSubmitOrder submits an order to the exchange through the websocket
// connection.
func (g *Gateio) WebsocketSubmitOrder(ctx context.Context, s *order.Submit) (*order.SubmitResponse, error) {
	err := s.Validate(g.GetTradingRequirements())
	if err != nil {
		return nil, err
	}

	s.Pair, err = g.FormatExchangeCurrency(s.Pair, s.AssetType)
	if err != nil {
		return nil, err
	}
	s.Pair = s.Pair.Upper()

	switch s.AssetType {
	case asset.Spot:
		var req *CreateOrderRequestData
		req, err = g.getSpotOrderRequest(s)
		if err != nil {
			return nil, err
		}

		var got []WebsocketOrderResponse
		got, err = g.WebsocketOrderPlaceSpot(ctx, []CreateOrderRequestData{*req})
		if err != nil {
			return nil, err
		}

		if len(got) == 0 {
			return nil, errNoResponseReceived
		}

		var resp *order.SubmitResponse
		resp, err = s.DeriveSubmitResponse(got[0].ID)
		if err != nil {
			return nil, err
		}
		resp.Side, err = order.StringToOrderSide(got[0].Side)
		if err != nil {
			return nil, err
		}
		resp.Status, err = order.StringToOrderStatus(got[0].Status)
		if err != nil {
			return nil, err
		}
		resp.Pair = s.Pair
		resp.Date = got[0].CreateTime.Time()
		resp.ClientOrderID = got[0].Text
		resp.Date = got[0].CreateTimeMs.Time()
		resp.LastUpdated = got[0].UpdateTimeMs.Time()
		return resp, nil
	case asset.Futures:
		var amountWithDirection float64
		amountWithDirection, err = getFutureOrderSize(s)
		if err != nil {
			return nil, err
		}

		var timeInForce string
		timeInForce, err = getTimeInForce(s)
		if err != nil {
			return nil, err
		}

		out := OrderCreateParams{
			Contract:    s.Pair,
			Size:        amountWithDirection,
			Price:       strconv.FormatFloat(s.Price, 'f', -1, 64),
			ReduceOnly:  s.ReduceOnly,
			TimeInForce: timeInForce,
			Text:        s.ClientOrderID,
		}

		var got []WebsocketFuturesOrderResponse
		got, err = g.WebsocketOrderPlaceFutures(ctx, []OrderCreateParams{out})
		if err != nil {
			return nil, err
		}

		if len(got) == 0 {
			return nil, errNoResponseReceived
		}

		resp, err := s.DeriveSubmitResponse(strconv.FormatInt(got[0].ID, 10))
		if err != nil {
			return nil, err
		}
		resp.Status = order.Open
		if got[0].Status != statusOpen {
			resp.Status, err = order.StringToOrderStatus(got[0].FinishAs)
			if err != nil {
				return nil, err
			}
		}
		resp.Pair = s.Pair
		resp.Date = got[0].CreateTime.Time()
		resp.ClientOrderID = getClientOrderIDFromText(got[0].Text)
		resp.ReduceOnly = s.ReduceOnly
		resp.Amount = math.Abs(float64(got[0].Size))
		resp.Price = got[0].FillPrice.Float64()
		resp.AverageExecutedPrice = got[0].FillPrice.Float64()
		return resp, nil
	default:
		return nil, common.ErrNotYetImplemented
	}
}

func (g *Gateio) getSpotOrderRequest(s *order.Submit) (*CreateOrderRequestData, error) {
	switch {
	case s.Side.IsLong():
		s.Side = order.Buy
	case s.Side.IsShort():
		s.Side = order.Sell
	default:
		return nil, errInvalidOrderSide
	}

	timeInForce, err := getTimeInForce(s)
	if err != nil {
		return nil, err
	}

	return &CreateOrderRequestData{
		Side:    s.Side.Lower(),
		Type:    s.Type.Lower(),
		Account: g.assetTypeToString(s.AssetType),
		// When doing spot market orders when purchasing base currency, the quote currency amount is used. When selling
		// the base currency the base currency amount is used.
		Amount:       types.Number(s.GetTradeAmount(g.GetTradingRequirements())),
		Price:        types.Number(s.Price),
		CurrencyPair: s.Pair,
		Text:         s.ClientOrderID,
		TimeInForce:  timeInForce,
	}, nil
}<|MERGE_RESOLUTION|>--- conflicted
+++ resolved
@@ -211,20 +211,6 @@
 	}
 	// Spot connection
 	err = g.Websocket.SetupNewConnection(&stream.ConnectionSetup{
-<<<<<<< HEAD
-		URL:                      gateioWebsocketEndpoint,
-		RateLimit:                request.NewWeightedRateLimitByDuration(gateioWebsocketRateLimit),
-		ResponseCheckTimeout:     exch.WebsocketResponseCheckTimeout,
-		ResponseMaxLimit:         exch.WebsocketResponseMaxLimit,
-		Handler:                  g.WsHandleSpotData,
-		Subscriber:               g.Subscribe,
-		Unsubscriber:             g.Unsubscribe,
-		GenerateSubscriptions:    g.generateSubscriptionsSpot,
-		Connector:                g.WsConnectSpot,
-		Authenticate:             g.AuthenticateSpot,
-		OutboundRequestSignature: asset.Spot,
-		BespokeGenerateMessageID: g.GenerateWebsocketMessageID,
-=======
 		URL:                               gateioWebsocketEndpoint,
 		RateLimit:                         request.NewWeightedRateLimitByDuration(gateioWebsocketRateLimit),
 		ResponseCheckTimeout:              exch.WebsocketResponseCheckTimeout,
@@ -237,7 +223,6 @@
 		Authenticate:                      g.AuthenticateSpot,
 		WrapperDefinedConnectionSignature: asset.Spot,
 		BespokeGenerateMessageID:          g.GenerateWebsocketMessageID,
->>>>>>> c7d8503b
 	})
 	if err != nil {
 		return err
@@ -251,15 +236,6 @@
 		Handler: func(ctx context.Context, incoming []byte) error {
 			return g.WsHandleFuturesData(ctx, incoming, asset.Futures)
 		},
-<<<<<<< HEAD
-		Subscriber:               g.FuturesSubscribe,
-		Unsubscriber:             g.FuturesUnsubscribe,
-		GenerateSubscriptions:    func() (subscription.List, error) { return g.GenerateFuturesDefaultSubscriptions(currency.USDT) },
-		Connector:                g.WsFuturesConnect,
-		Authenticate:             g.AuthenticateFutures,
-		OutboundRequestSignature: asset.USDTMarginedFutures,
-		BespokeGenerateMessageID: g.GenerateWebsocketMessageID,
-=======
 		Subscriber:                        g.FuturesSubscribe,
 		Unsubscriber:                      g.FuturesUnsubscribe,
 		GenerateSubscriptions:             func() (subscription.List, error) { return g.GenerateFuturesDefaultSubscriptions(currency.USDT) },
@@ -267,7 +243,6 @@
 		Authenticate:                      g.AuthenticateFutures,
 		WrapperDefinedConnectionSignature: asset.USDTMarginedFutures,
 		BespokeGenerateMessageID:          g.GenerateWebsocketMessageID,
->>>>>>> c7d8503b
 	})
 	if err != nil {
 		return err
@@ -282,21 +257,12 @@
 		Handler: func(ctx context.Context, incoming []byte) error {
 			return g.WsHandleFuturesData(ctx, incoming, asset.Futures)
 		},
-<<<<<<< HEAD
-		Subscriber:               g.FuturesSubscribe,
-		Unsubscriber:             g.FuturesUnsubscribe,
-		GenerateSubscriptions:    func() (subscription.List, error) { return g.GenerateFuturesDefaultSubscriptions(currency.BTC) },
-		Connector:                g.WsFuturesConnect,
-		OutboundRequestSignature: asset.CoinMarginedFutures,
-		BespokeGenerateMessageID: g.GenerateWebsocketMessageID,
-=======
 		Subscriber:                        g.FuturesSubscribe,
 		Unsubscriber:                      g.FuturesUnsubscribe,
 		GenerateSubscriptions:             func() (subscription.List, error) { return g.GenerateFuturesDefaultSubscriptions(currency.BTC) },
 		Connector:                         g.WsFuturesConnect,
 		WrapperDefinedConnectionSignature: asset.CoinMarginedFutures,
 		BespokeGenerateMessageID:          g.GenerateWebsocketMessageID,
->>>>>>> c7d8503b
 	})
 	if err != nil {
 		return err
@@ -312,21 +278,12 @@
 		Handler: func(ctx context.Context, incoming []byte) error {
 			return g.WsHandleFuturesData(ctx, incoming, asset.DeliveryFutures)
 		},
-<<<<<<< HEAD
-		Subscriber:               g.DeliveryFuturesSubscribe,
-		Unsubscriber:             g.DeliveryFuturesUnsubscribe,
-		GenerateSubscriptions:    g.GenerateDeliveryFuturesDefaultSubscriptions,
-		Connector:                g.WsDeliveryFuturesConnect,
-		OutboundRequestSignature: asset.DeliveryFutures,
-		BespokeGenerateMessageID: g.GenerateWebsocketMessageID,
-=======
 		Subscriber:                        g.DeliveryFuturesSubscribe,
 		Unsubscriber:                      g.DeliveryFuturesUnsubscribe,
 		GenerateSubscriptions:             g.GenerateDeliveryFuturesDefaultSubscriptions,
 		Connector:                         g.WsDeliveryFuturesConnect,
 		WrapperDefinedConnectionSignature: asset.DeliveryFutures,
 		BespokeGenerateMessageID:          g.GenerateWebsocketMessageID,
->>>>>>> c7d8503b
 	})
 	if err != nil {
 		return err
@@ -334,19 +291,6 @@
 
 	// Futures connection - Options
 	return g.Websocket.SetupNewConnection(&stream.ConnectionSetup{
-<<<<<<< HEAD
-		URL:                      optionsWebsocketURL,
-		RateLimit:                request.NewWeightedRateLimitByDuration(gateioWebsocketRateLimit),
-		ResponseCheckTimeout:     exch.WebsocketResponseCheckTimeout,
-		ResponseMaxLimit:         exch.WebsocketResponseMaxLimit,
-		Handler:                  g.WsHandleOptionsData,
-		Subscriber:               g.OptionsSubscribe,
-		Unsubscriber:             g.OptionsUnsubscribe,
-		GenerateSubscriptions:    g.GenerateOptionsDefaultSubscriptions,
-		Connector:                g.WsOptionsConnect,
-		OutboundRequestSignature: asset.Options,
-		BespokeGenerateMessageID: g.GenerateWebsocketMessageID,
-=======
 		URL:                               optionsWebsocketURL,
 		RateLimit:                         request.NewWeightedRateLimitByDuration(gateioWebsocketRateLimit),
 		ResponseCheckTimeout:              exch.WebsocketResponseCheckTimeout,
@@ -358,7 +302,6 @@
 		Connector:                         g.WsOptionsConnect,
 		WrapperDefinedConnectionSignature: asset.Options,
 		BespokeGenerateMessageID:          g.GenerateWebsocketMessageID,
->>>>>>> c7d8503b
 	})
 }
 
