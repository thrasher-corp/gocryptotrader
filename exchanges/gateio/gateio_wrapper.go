package gateio

import (
	"context"
	"errors"
	"fmt"
	"math"
	"sort"
	"strconv"
	"strings"
	"sync"
	"time"

	"github.com/thrasher-corp/gocryptotrader/common"
	"github.com/thrasher-corp/gocryptotrader/config"
	"github.com/thrasher-corp/gocryptotrader/currency"
	exchange "github.com/thrasher-corp/gocryptotrader/exchanges"
	"github.com/thrasher-corp/gocryptotrader/exchanges/account"
	"github.com/thrasher-corp/gocryptotrader/exchanges/asset"
	"github.com/thrasher-corp/gocryptotrader/exchanges/deposit"
	"github.com/thrasher-corp/gocryptotrader/exchanges/kline"
	"github.com/thrasher-corp/gocryptotrader/exchanges/order"
	"github.com/thrasher-corp/gocryptotrader/exchanges/orderbook"
	"github.com/thrasher-corp/gocryptotrader/exchanges/protocol"
	"github.com/thrasher-corp/gocryptotrader/exchanges/request"
	"github.com/thrasher-corp/gocryptotrader/exchanges/stream"
	"github.com/thrasher-corp/gocryptotrader/exchanges/ticker"
	"github.com/thrasher-corp/gocryptotrader/exchanges/trade"
	"github.com/thrasher-corp/gocryptotrader/log"
	"github.com/thrasher-corp/gocryptotrader/portfolio/withdraw"
)

// GetDefaultConfig returns a default exchange config
func (g *Gateio) GetDefaultConfig() (*config.Exchange, error) {
	g.SetDefaults()
	exchCfg := new(config.Exchange)
	exchCfg.Name = g.Name
	exchCfg.HTTPTimeout = exchange.DefaultHTTPTimeout
	exchCfg.BaseCurrencies = g.BaseCurrencies

	err := g.SetupDefaults(exchCfg)
	if err != nil {
		return nil, err
	}

	if g.Features.Supports.RESTCapabilities.AutoPairUpdates {
		err = g.UpdateTradablePairs(context.TODO(), forceUpdate)
		if err != nil {
			return nil, err
		}
	}

	return exchCfg, nil
}

// SetDefaults sets default values for the exchange
func (g *Gateio) SetDefaults() {
	g.Name = "GateIO"
	g.Enabled = true
	g.Verbose = true
	g.API.CredentialsValidator.RequiresKey = true
	g.API.CredentialsValidator.RequiresSecret = true

	requestFmt := &currency.PairFormat{Delimiter: currency.UnderscoreDelimiter}
	configFmt := &currency.PairFormat{Delimiter: currency.UnderscoreDelimiter, Uppercase: true}
	err := g.SetGlobalPairsManager(requestFmt, configFmt, asset.Spot, asset.Futures, asset.Margin, asset.CrossMargin, asset.DeliveryFutures, asset.Options)
	if err != nil {
		log.Errorln(log.ExchangeSys, err)
	}

	g.Features = exchange.Features{
		Supports: exchange.FeaturesSupported{
			REST:      true,
			Websocket: true,
			RESTCapabilities: protocol.Features{
				TickerBatching:        true,
				TickerFetching:        true,
				KlineFetching:         true,
				TradeFetching:         true,
				OrderbookFetching:     true,
				AutoPairUpdates:       true,
				AccountInfo:           true,
				GetOrder:              true,
				GetOrders:             true,
				CancelOrders:          true,
				CancelOrder:           true,
				SubmitOrder:           true,
				UserTradeHistory:      true,
				CryptoDeposit:         true,
				CryptoWithdrawal:      true,
				TradeFee:              true,
				CryptoWithdrawalFee:   true,
				MultiChainDeposits:    true,
				MultiChainWithdrawals: true,
			},
			WebsocketCapabilities: protocol.Features{
				TickerFetching:         true,
				OrderbookFetching:      true,
				TradeFetching:          true,
				KlineFetching:          true,
				FullPayloadSubscribe:   true,
				AuthenticatedEndpoints: true,
				MessageCorrelation:     true,
				GetOrder:               true,
				AccountBalance:         true,
				Subscribe:              true,
			},
			WithdrawPermissions: exchange.AutoWithdrawCrypto |
				exchange.NoFiatWithdrawals,
			Kline: kline.ExchangeCapabilitiesSupported{
				Intervals: true,
			},
		},
		Enabled: exchange.FeaturesEnabled{
			AutoPairUpdates: true,
			Kline: kline.ExchangeCapabilitiesEnabled{
				Intervals: kline.DeployExchangeIntervals(
					kline.HundredMilliseconds,
					kline.ThousandMilliseconds,
					kline.TenSecond,
					kline.ThirtySecond,
					kline.OneMin,
					kline.FiveMin,
					kline.FifteenMin,
					kline.ThirtyMin,
					kline.OneHour,
					kline.TwoHour,
					kline.FourHour,
					kline.EightHour,
					kline.TwelveHour,
					kline.OneDay,
					kline.OneWeek,
					kline.OneMonth,
					kline.ThreeMonth,
					kline.SixMonth,
				),
				ResultLimit: 1000,
			},
		},
	}
	g.Requester, err = request.New(g.Name,
		common.NewHTTPClientWithTimeout(exchange.DefaultHTTPTimeout),
		request.WithLimiter(SetRateLimit()),
	)
	if err != nil {
		log.Errorln(log.ExchangeSys, err)
	}
	g.API.Endpoints = g.NewEndpoints()
	err = g.API.Endpoints.SetDefaultEndpoints(map[exchange.URL]string{
		exchange.RestSpot:              gateioTradeURL,
		exchange.RestFutures:           gateioFuturesLiveTradingAlternative,
		exchange.RestSpotSupplementary: gateioFuturesTestnetTrading,
		exchange.WebsocketSpot:         gateioWebsocketEndpoint,
	})
	if err != nil {
		log.Errorln(log.ExchangeSys, err)
	}
	g.Websocket = stream.New()
	g.WebsocketResponseMaxLimit = exchange.DefaultWebsocketResponseMaxLimit
	g.WebsocketResponseCheckTimeout = exchange.DefaultWebsocketResponseCheckTimeout
	g.WebsocketOrderbookBufferLimit = exchange.DefaultWebsocketOrderbookBufferLimit
}

// Setup sets user configuration
func (g *Gateio) Setup(exch *config.Exchange) error {
	err := exch.Validate()
	if err != nil {
		return err
	}
	if !exch.Enabled {
		g.SetEnabled(false)
		return nil
	}
	err = g.SetupDefaults(exch)
	if err != nil {
		return err
	}

	wsRunningURL, err := g.API.Endpoints.GetURL(exchange.WebsocketSpot)
	if err != nil {
		return err
	}

	err = g.Websocket.Setup(&stream.WebsocketSetup{
<<<<<<< HEAD
		ExchangeConfig:        exch,
		DefaultURL:            gateioWebsocketEndpoint,
		RunningURL:            wsRunningURL,
		Connector:             g.WsConnect,
		Subscriber:            g.Subscribe,
		Unsubscriber:          g.Unsubscribe,
		GenerateSubscriptions: g.GenerateDefaultSubscriptions,
		Features:              &g.Features.Supports.WebsocketCapabilities,
=======
		ExchangeConfig:         exch,
		DefaultURL:             gateioWebsocketEndpoint,
		RunningURL:             wsRunningURL,
		Connector:              g.WsConnect,
		Subscriber:             g.Subscribe,
		GenerateSubscriptions:  g.GenerateDefaultSubscriptions,
		ConnectionMonitorDelay: exch.ConnectionMonitorDelay,
		Features:               &g.Features.Supports.WebsocketCapabilities,
>>>>>>> 82c79a92
	})
	if err != nil {
		return err
	}
	return g.Websocket.SetupNewConnection(stream.ConnectionSetup{
		URL:                  gateioWebsocketEndpoint,
		RateLimit:            gateioWebsocketRateLimit,
		ResponseCheckTimeout: exch.WebsocketResponseCheckTimeout,
		ResponseMaxLimit:     exch.WebsocketResponseMaxLimit,
	})
}

// Start starts the GateIO go routine
func (g *Gateio) Start(wg *sync.WaitGroup) error {
	if wg == nil {
		return fmt.Errorf("%T %w", wg, common.ErrNilPointer)
	}
	wg.Add(1)
	go func() {
		g.Run()
		wg.Done()
	}()
	return nil
}

// Run implements the GateIO wrapper
func (g *Gateio) Run() {
	if g.Verbose {
		g.PrintEnabledPairs()
	}
	if !g.GetEnabledFeatures().AutoPairUpdates {
		return
	}
	err := g.UpdateTradablePairs(context.TODO(), forceUpdate)
	if err != nil {
		log.Errorf(log.ExchangeSys, "%s failed to update tradable pairs. Err: %s", g.Name, err)
	}
}

// UpdateTicker updates and returns the ticker for a currency pair
func (g *Gateio) UpdateTicker(ctx context.Context, p currency.Pair, a asset.Item) (*ticker.Price, error) {
	if !g.SupportsAsset(a) {
		return nil, fmt.Errorf("%s does not support %s", g.Name, a.String())
	}
	fPair, err := g.FormatExchangeCurrency(p, a)
	if err != nil {
		return nil, err
	}
	if fPair.IsEmpty() || fPair.Quote.IsEmpty() {
		return nil, currency.ErrCurrencyPairEmpty
	}
	fPair = fPair.Upper()
	var tickerData *ticker.Price
	switch a {
	case asset.Margin, asset.Spot, asset.CrossMargin:
		var tickerNew *Ticker
		tickerNew, err = g.GetTicker(ctx, fPair.String(), "")
		if err != nil {
			return nil, err
		}
		tickerData = &ticker.Price{
			Pair:         fPair,
			Low:          tickerNew.Low24H,
			High:         tickerNew.High24H,
			Bid:          tickerNew.HighestBid,
			Ask:          tickerNew.LowestAsk,
			Last:         tickerNew.Last,
			ExchangeName: g.Name,
			AssetType:    a,
		}
	case asset.Futures:
		var settle string
		settle, err = g.getSettlementFromCurrency(fPair)
		if err != nil {
			return nil, err
		}
		var tickers []FuturesTicker
		tickers, err = g.GetFuturesTickers(ctx, settle, fPair)
		if err != nil {
			return nil, err
		}
		var tick *FuturesTicker
		for x := range tickers {
			if tickers[x].Contract == fPair.String() {
				tick = &tickers[x]
				break
			}
		}
		if tick == nil {
			return nil, errNoTickerData
		}
		tickerData = &ticker.Price{
			Pair:         fPair,
			Low:          tick.Low24H,
			High:         tick.High24H,
			Last:         tick.Last,
			Volume:       tick.Volume24HBase,
			QuoteVolume:  tick.Volume24HQuote,
			ExchangeName: g.Name,
			AssetType:    a,
		}
	case asset.Options:
		var underlying string
		var tickers []OptionsTicker
		underlying, err = g.GetUnderlyingFromCurrencyPair(fPair)
		if err != nil {
			return nil, err
		}
		tickers, err = g.GetOptionsTickers(ctx, underlying)
		if err != nil {
			return nil, err
		}
		for x := range tickers {
			if tickers[x].Name != fPair.String() {
				continue
			}
			var cp currency.Pair
			cp, err = currency.NewPairFromString(strings.ReplaceAll(tickers[x].Name, currency.DashDelimiter, currency.UnderscoreDelimiter))
			if err != nil {
				return nil, err
			}
			cp.Quote = currency.NewCode(strings.ReplaceAll(cp.Quote.String(), currency.UnderscoreDelimiter, currency.DashDelimiter))
			if err != nil {
				return nil, err
			}
			tickerData = &ticker.Price{
				Pair:         cp,
				Last:         tickers[x].LastPrice,
				Bid:          tickers[x].Bid1Price,
				Ask:          tickers[x].Ask1Price,
				AskSize:      tickers[x].Ask1Size,
				BidSize:      tickers[x].Bid1Size,
				ExchangeName: g.Name,
				AssetType:    a,
			}
			err = ticker.ProcessTicker(tickerData)
			if err != nil {
				return nil, err
			}
		}
		return ticker.GetTicker(g.Name, fPair, a)
	case asset.DeliveryFutures:
		var settle string
		settle, err = g.getSettlementFromCurrency(fPair)
		if err != nil {
			return nil, err
		}
		var tickers []FuturesTicker
		tickers, err = g.GetDeliveryFutureTickers(ctx, settle, fPair)
		if err != nil {
			return nil, err
		}
		for x := range tickers {
			if tickers[x].Contract == fPair.Upper().String() {
				tickerData = &ticker.Price{
					Pair:         fPair,
					Last:         tickers[x].Last,
					High:         tickers[x].High24H,
					Low:          tickers[x].Low24H,
					Volume:       tickers[x].Volume24H,
					QuoteVolume:  tickers[x].Volume24HQuote,
					ExchangeName: g.Name,
					AssetType:    a,
				}
				break
			}
		}
	}
	err = ticker.ProcessTicker(tickerData)
	if err != nil {
		return nil, err
	}
	return ticker.GetTicker(g.Name, fPair, a)
}

// FetchTicker retrives a list of tickers.
func (g *Gateio) FetchTicker(ctx context.Context, p currency.Pair, assetType asset.Item) (*ticker.Price, error) {
	fPair, err := g.FormatExchangeCurrency(p, assetType)
	if err != nil {
		return nil, err
	}
	tickerNew, err := ticker.GetTicker(g.Name, fPair, assetType)
	if err != nil {
		return g.UpdateTicker(ctx, fPair, assetType)
	}
	return tickerNew, nil
}

// FetchTradablePairs returns a list of the exchanges tradable pairs
func (g *Gateio) FetchTradablePairs(ctx context.Context, a asset.Item) (currency.Pairs, error) {
	if !g.SupportsAsset(a) {
		return nil, fmt.Errorf("%s does not support %s", g.Name, a)
	}
	switch a {
	case asset.Spot:
		tradables, err := g.ListAllCurrencyPairs(ctx)
		if err != nil {
			return nil, err
		}
		pairs := make([]currency.Pair, 0, len(tradables))
		for x := range tradables {
			p := strings.ToUpper(tradables[x].Base + currency.UnderscoreDelimiter + tradables[x].Quote)
			if !g.IsValidPairString(p) {
				continue
			}
			cp, err := currency.NewPairFromString(p)
			if err != nil {
				return nil, err
			}
			pairs = append(pairs, cp)
		}
		return pairs, nil
	case asset.Margin, asset.CrossMargin:
		tradables, err := g.GetMarginSupportedCurrencyPairs(ctx)
		if err != nil {
			return nil, err
		}
		pairs := make([]currency.Pair, 0, len(tradables))
		for x := range tradables {
			p := strings.ToUpper(tradables[x].Base + currency.UnderscoreDelimiter + tradables[x].Quote)
			if !g.IsValidPairString(p) {
				continue
			}
			cp, err := currency.NewPairFromString(p)
			if err != nil {
				return nil, err
			}
			pairs = append(pairs, cp)
		}
		return pairs, nil
	case asset.Futures:
		btcContracts, err := g.GetAllFutureContracts(ctx, settleBTC)
		if err != nil {
			return nil, err
		}
		usdtContracts, err := g.GetAllFutureContracts(ctx, settleUSDT)
		if err != nil {
			return nil, err
		}
		btcContracts = append(btcContracts, usdtContracts...)
		pairs := make([]currency.Pair, 0, len(btcContracts))
		for x := range btcContracts {
			p := strings.ToUpper(btcContracts[x].Name)
			if !g.IsValidPairString(p) {
				continue
			}
			cp, err := currency.NewPairFromString(p)
			if err != nil {
				return nil, err
			}
			pairs = append(pairs, cp)
		}
		return pairs, nil
	case asset.DeliveryFutures:
		btcContracts, err := g.GetAllDeliveryContracts(ctx, settleBTC)
		if err != nil {
			return nil, fmt.Errorf("USDT %v", err)
		}
		usdtContracts, err := g.GetAllDeliveryContracts(ctx, settleUSDT)
		if err != nil {
			return nil, fmt.Errorf("USDT %v", err)
		}
		btcContracts = append(btcContracts, usdtContracts...)
		pairs := make([]currency.Pair, 0, len(btcContracts))
		for x := range btcContracts {
			p := strings.ToUpper(btcContracts[x].Name)
			if !g.IsValidPairString(p) {
				continue
			}
			cp, err := currency.NewPairFromString(p)
			if err != nil {
				return nil, err
			}
			pairs = append(pairs, cp)
		}
		return pairs, nil
	case asset.Options:
		underlyings, err := g.GetAllOptionsUnderlyings(ctx)
		if err != nil {
			return nil, err
		}
		pairs := []currency.Pair{}
		for x := range underlyings {
			contracts, err := g.GetAllContractOfUnderlyingWithinExpiryDate(ctx, underlyings[x].Name, time.Time{})
			if err != nil {
				return nil, err
			}
			for c := range contracts {
				if !g.IsValidPairString(contracts[c].Name) {
					continue
				}
				cp, err := currency.NewPairFromString(strings.ReplaceAll(contracts[c].Name, currency.DashDelimiter, currency.UnderscoreDelimiter))
				if err != nil {
					return nil, err
				}
				cp.Quote = currency.NewCode(strings.ReplaceAll(cp.Quote.String(), currency.UnderscoreDelimiter, currency.DashDelimiter))
				if err != nil {
					return nil, err
				}
				pairs = append(pairs, cp)
			}
		}
		return pairs, nil
	default:
		return nil, fmt.Errorf("%s does not support %s", g.Name, a)
	}
}

// UpdateTradablePairs updates the exchanges available pairs and stores
// them in the exchanges config
func (g *Gateio) UpdateTradablePairs(ctx context.Context, forceUpdate bool) error {
	assets := g.GetAssetTypes(false)
	for x := range assets {
		pairs, err := g.FetchTradablePairs(ctx, assets[x])
		if err != nil {
			return err
		}
		if len(pairs) == 0 {
			return errors.New("no tradable pairs found")
		}
		err = g.UpdatePairs(pairs, assets[x], false, forceUpdate)
		if err != nil {
			return err
		}
	}
	return nil
}

// UpdateTickers updates the ticker for all currency pairs of a given asset type
func (g *Gateio) UpdateTickers(ctx context.Context, a asset.Item) error {
	if !g.SupportsAsset(a) {
		return fmt.Errorf("%s does not support %s", g.Name, a)
	}
	var err error
	switch a {
	case asset.Spot, asset.Margin, asset.CrossMargin:
		var tickers []Ticker
		tickers, err = g.GetTickers(ctx, currency.EMPTYPAIR.String(), "")
		if err != nil {
			return err
		}
		for x := range tickers {
			var currencyPair currency.Pair
			currencyPair, err = currency.NewPairFromString(tickers[x].CurrencyPair)
			if err != nil {
				return err
			}
			err = ticker.ProcessTicker(&ticker.Price{
				Last:         tickers[x].Last,
				High:         tickers[x].High24H,
				Low:          tickers[x].Low24H,
				Bid:          tickers[x].HighestBid,
				Ask:          tickers[x].LowestAsk,
				QuoteVolume:  tickers[x].QuoteVolume,
				Volume:       tickers[x].BaseVolume,
				ExchangeName: g.Name,
				Pair:         currencyPair,
				AssetType:    a,
			})
			if err != nil {
				return err
			}
		}
	case asset.Futures, asset.DeliveryFutures:
		var tickers []FuturesTicker
		var ticks []FuturesTicker
		for _, settle := range []string{settleBTC, settleUSDT, settleUSD} {
			if a == asset.Futures {
				ticks, err = g.GetFuturesTickers(ctx, settle, currency.EMPTYPAIR)
			} else {
				if settle == settleUSD {
					continue
				}
				ticks, err = g.GetDeliveryFutureTickers(ctx, settle, currency.EMPTYPAIR)
			}
			if err != nil {
				return err
			}
			tickers = append(tickers, ticks...)
		}
		for x := range tickers {
			currencyPair, err := currency.NewPairFromString(tickers[x].Contract)
			if err != nil {
				return err
			}
			err = ticker.ProcessTicker(&ticker.Price{
				Last:         tickers[x].Last,
				High:         tickers[x].High24H,
				Low:          tickers[x].Low24H,
				Volume:       tickers[x].Volume24H,
				QuoteVolume:  tickers[x].Volume24HQuote,
				ExchangeName: g.Name,
				Pair:         currencyPair,
				AssetType:    a,
			})
			if err != nil {
				return err
			}
		}
	case asset.Options:
		pairs, err := g.GetEnabledPairs(a)
		if err != nil {
			return err
		}
		for i := range pairs {
			underlying, err := g.GetUnderlyingFromCurrencyPair(pairs[i])
			if err != nil {
				return err
			}
			tickers, err := g.GetOptionsTickers(ctx, underlying)
			if err != nil {
				return err
			}
			for x := range tickers {
				currencyPair, err := currency.NewPairFromString(tickers[x].Name)
				if err != nil {
					return err
				}
				err = ticker.ProcessTicker(&ticker.Price{
					Last:         tickers[x].LastPrice,
					Ask:          tickers[x].Ask1Price,
					AskSize:      tickers[x].Ask1Size,
					Bid:          tickers[x].Bid1Price,
					BidSize:      tickers[x].Bid1Size,
					Pair:         currencyPair,
					ExchangeName: g.Name,
					AssetType:    a,
				})
				if err != nil {
					return err
				}
			}
		}
	default:
		return fmt.Errorf("%s does not support %s", g.Name, a)
	}
	return nil
}

// FetchOrderbook returns orderbook base on the currency pair
func (g *Gateio) FetchOrderbook(ctx context.Context, p currency.Pair, assetType asset.Item) (*orderbook.Base, error) {
	ob, err := orderbook.Get(g.Name, p, assetType)
	if err != nil {
		return g.UpdateOrderbook(ctx, p, assetType)
	}
	return ob, nil
}

// UpdateOrderbook updates and returns the orderbook for a currency pair
func (g *Gateio) UpdateOrderbook(ctx context.Context, p currency.Pair, a asset.Item) (*orderbook.Base, error) {
	book := &orderbook.Base{
		Exchange:        g.Name,
		Asset:           a,
		VerifyOrderbook: g.CanVerifyOrderbook,
	}
	fPair, err := g.FormatExchangeCurrency(p, a)
	if err != nil {
		return book, err
	}
	book.Pair = fPair.Upper()
	var orderbookNew *Orderbook
	switch a {
	case asset.Spot, asset.Margin, asset.CrossMargin:
		orderbookNew, err = g.GetOrderbook(ctx, fPair.String(), "", 0, true)
	case asset.Futures:
		var settle string
		settle, err = g.getSettlementFromCurrency(fPair)
		if err != nil {
			return nil, err
		}
		orderbookNew, err = g.GetFuturesOrderbook(ctx, settle, fPair.Upper().String(), "", 0, true)
	case asset.DeliveryFutures:
		var settle string
		settle, err = g.getSettlementFromCurrency(fPair)
		if err != nil {
			return nil, err
		}
		orderbookNew, err = g.GetDeliveryOrderbook(ctx, settle, "", fPair.Upper(), 0, true)
	case asset.Options:
		orderbookNew, err = g.GetOptionsOrderbook(ctx, fPair, "", 0, true)
	}
	if err != nil {
		return book, err
	}
	book.Bids = make(orderbook.Items, len(orderbookNew.Bids))
	for x := range orderbookNew.Bids {
		book.Bids[x] = orderbook.Item{
			Amount: orderbookNew.Bids[x].Amount,
			Price:  orderbookNew.Bids[x].Price,
		}
	}
	book.Asks = make(orderbook.Items, len(orderbookNew.Asks))
	for x := range orderbookNew.Asks {
		book.Asks[x] = orderbook.Item{
			Amount: orderbookNew.Asks[x].Amount,
			Price:  orderbookNew.Asks[x].Price,
		}
	}
	err = book.Process()
	if err != nil {
		return book, err
	}
	return orderbook.Get(g.Name, fPair, a)
}

// UpdateAccountInfo retrieves balances for all enabled currencies for the
func (g *Gateio) UpdateAccountInfo(ctx context.Context, a asset.Item) (account.Holdings, error) {
	var info account.Holdings
	info.Exchange = g.Name
	var err error
	switch a {
	case asset.Spot:
		var balances []SpotAccount
		balances, err = g.GetSpotAccounts(ctx, currency.EMPTYCODE)
		currencies := make([]account.Balance, len(balances))
		if err != nil {
			return info, err
		}
		for x := range balances {
			currencies[x] = account.Balance{
				Currency: currency.NewCode(balances[x].Currency),
				Total:    balances[x].Available - balances[x].Locked,
				Hold:     balances[x].Locked,
				Free:     balances[x].Available,
			}
		}
		info.Accounts = append(info.Accounts, account.SubAccount{
			AssetType:  a,
			Currencies: currencies,
		})
	case asset.Margin, asset.CrossMargin:
		var balances []MarginAccountItem
		balances, err = g.GetMarginAccountList(ctx, currency.EMPTYPAIR)
		if err != nil {
			return info, err
		}
		var currencies []account.Balance
		for x := range balances {
			currencies = append(currencies, account.Balance{
				Currency: currency.NewCode(balances[x].Base.Currency),
				Total:    balances[x].Base.Available + balances[x].Base.LockedAmount,
				Hold:     balances[x].Base.LockedAmount,
				Free:     balances[x].Base.Available,
			}, account.Balance{
				Currency: currency.NewCode(balances[x].Quote.Currency),
				Total:    balances[x].Quote.Available + balances[x].Quote.LockedAmount,
				Hold:     balances[x].Quote.LockedAmount,
				Free:     balances[x].Quote.Available,
			})
		}
		info.Accounts = append(info.Accounts, account.SubAccount{
			AssetType:  a,
			Currencies: currencies,
		})
	case asset.Futures, asset.DeliveryFutures:
		currencies := make([]account.Balance, 3)
		settles := []currency.Code{currency.BTC, currency.USD, currency.USDT}
		for x := range settles {
			var balance *FuturesAccount
			if a == asset.Futures {
				balance, err = g.QueryFuturesAccount(ctx, settles[x].String())
			} else {
				balance, err = g.GetDeliveryFuturesAccounts(ctx, settles[x].String())
			}
			if err != nil {
				return info, err
			}
			currencies[x] = account.Balance{
				Currency: currency.NewCode(balance.Currency),
				Total:    balance.Total,
				Hold:     balance.Total - balance.Available,
				Free:     balance.Available,
			}
		}
		info.Accounts = append(info.Accounts, account.SubAccount{
			AssetType:  a,
			Currencies: currencies,
		})
	case asset.Options:
		var balance *OptionAccount
		balance, err = g.GetOptionAccounts(ctx)
		if err != nil {
			return info, err
		}
		info.Accounts = append(info.Accounts, account.SubAccount{
			AssetType: a,
			Currencies: []account.Balance{
				{
					Currency: currency.NewCode(balance.Currency),
					Total:    balance.Total,
					Hold:     balance.Total - balance.Available,
					Free:     balance.Available,
				},
			},
		})
	default:
		return info, fmt.Errorf("%s does not support %s", g.Name, a)
	}
	creds, err := g.GetCredentials(ctx)
	if err != nil {
		return info, err
	}
	err = account.Process(&info, creds)
	if err != nil {
		return info, err
	}
	return info, nil
}

// FetchAccountInfo retrieves balances for all enabled currencies
func (g *Gateio) FetchAccountInfo(ctx context.Context, assetType asset.Item) (account.Holdings, error) {
	creds, err := g.GetCredentials(ctx)
	if err != nil {
		return account.Holdings{}, err
	}
	acc, err := account.GetHoldings(g.Name, creds, assetType)
	if err != nil {
		return g.UpdateAccountInfo(ctx, assetType)
	}
	return acc, nil
}

// GetFundingHistory returns funding history, deposits and
// withdrawals
func (g *Gateio) GetFundingHistory(ctx context.Context) ([]exchange.FundHistory, error) {
	return nil, common.ErrFunctionNotSupported
}

// GetWithdrawalsHistory returns previous withdrawals data
func (g *Gateio) GetWithdrawalsHistory(ctx context.Context, c currency.Code, _ asset.Item) ([]exchange.WithdrawalHistory, error) {
	records, err := g.GetWithdrawalRecords(ctx, c, time.Time{}, time.Time{}, 0, 0)
	if err != nil {
		return nil, err
	}
	withdrawalHistories := make([]exchange.WithdrawalHistory, len(records))
	for x := range records {
		withdrawalHistories[x] = exchange.WithdrawalHistory{
			Status:          records[x].Status,
			TransferID:      records[x].ID,
			Currency:        records[x].Currency,
			Amount:          records[x].Amount,
			CryptoTxID:      records[x].TransactionID,
			CryptoToAddress: records[x].WithdrawalAddress,
			Timestamp:       records[x].Timestamp.Time(),
		}
	}
	return withdrawalHistories, nil
}

// GetRecentTrades returns the most recent trades for a currency and asset
func (g *Gateio) GetRecentTrades(ctx context.Context, p currency.Pair, a asset.Item) ([]trade.Data, error) {
	p, err := g.FormatExchangeCurrency(p, a)
	if err != nil {
		return nil, err
	}
	var resp []trade.Data
	switch a {
	case asset.Spot, asset.Margin, asset.CrossMargin:
		var tradeData []Trade
		if p.IsEmpty() {
			return nil, currency.ErrCurrencyPairEmpty
		}
		tradeData, err = g.GetMarketTrades(ctx, p, 0, "", false, time.Time{}, time.Time{}, 0)
		if err != nil {
			return nil, err
		}
		resp = make([]trade.Data, len(tradeData))
		for i := range tradeData {
			var side order.Side
			side, err = order.StringToOrderSide(tradeData[i].Side)
			if err != nil {
				return nil, err
			}
			resp[i] = trade.Data{
				Exchange:     g.Name,
				TID:          tradeData[i].OrderID,
				CurrencyPair: p,
				AssetType:    a,
				Side:         side,
				Price:        tradeData[i].Price,
				Amount:       tradeData[i].Amount,
				Timestamp:    tradeData[i].CreateTimeMs.Time(),
			}
		}
	case asset.Futures:
		if p.Quote.Upper().MatchAny(currency.USD, currency.USDT, currency.BTC) {
			return nil, errUnsupportedSettleValue
		}
		var futuresTrades []TradingHistoryItem
		futuresTrades, err = g.GetFuturesTradingHistory(ctx, p.Quote.String(), p, 0, 0, "", time.Time{}, time.Time{})
		if err != nil {
			return nil, err
		}
		resp = make([]trade.Data, len(futuresTrades))
		for i := range futuresTrades {
			resp[i] = trade.Data{
				TID:          strconv.FormatInt(futuresTrades[i].ID, 10),
				Exchange:     g.Name,
				CurrencyPair: p,
				AssetType:    a,
				Price:        futuresTrades[i].Price,
				Amount:       futuresTrades[i].Size,
				Timestamp:    futuresTrades[i].CreateTime.Time(),
			}
		}
	case asset.DeliveryFutures:
		if !strings.HasPrefix(p.Quote.Upper().String(), currency.USD.String()) &&
			!strings.HasPrefix(p.Quote.Upper().String(), currency.USDT.String()) &&
			!strings.HasPrefix(p.Quote.Upper().String(), currency.BTC.String()) {
			return nil, errUnsupportedSettleValue
		}
		var settle string
		settle, err = g.getSettlementFromCurrency(p)
		if err != nil {
			return nil, err
		}
		var deliveryTrades []DeliveryTradingHistory
		deliveryTrades, err = g.GetDeliveryTradingHistory(ctx, settle, "", p.Upper(), 0, time.Time{}, time.Time{})
		if err != nil {
			return nil, err
		}
		resp = make([]trade.Data, len(deliveryTrades))
		for i := range deliveryTrades {
			resp[i] = trade.Data{
				TID:          strconv.FormatInt(deliveryTrades[i].ID, 10),
				Exchange:     g.Name,
				CurrencyPair: p,
				AssetType:    a,
				Price:        deliveryTrades[i].Price,
				Amount:       deliveryTrades[i].Size,
				Timestamp:    deliveryTrades[i].CreateTime.Time(),
			}
		}
	case asset.Options:
		var trades []TradingHistoryItem
		trades, err = g.GetOptionsTradeHistory(ctx, p.Upper(), "", 0, 0, time.Time{}, time.Time{})
		if err != nil {
			return nil, err
		}
		resp = make([]trade.Data, len(trades))
		for i := range trades {
			resp[i] = trade.Data{
				TID:          strconv.FormatInt(trades[i].ID, 10),
				Exchange:     g.Name,
				CurrencyPair: p,
				AssetType:    a,
				Price:        trades[i].Price,
				Amount:       trades[i].Size,
				Timestamp:    trades[i].CreateTime.Time(),
			}
		}
	default:
		return nil, fmt.Errorf("%s does not support %s", g.Name, a)
	}
	err = g.AddTradesToBuffer(resp...)
	if err != nil {
		return nil, err
	}
	sort.Sort(trade.ByDate(resp))
	return resp, nil
}

// GetHistoricTrades returns historic trade data within the timeframe provided
func (g *Gateio) GetHistoricTrades(_ context.Context, _ currency.Pair, _ asset.Item, _, _ time.Time) ([]trade.Data, error) {
	return nil, common.ErrFunctionNotSupported
}

// SubmitOrder submits a new order
// TODO: support multiple order types (IOC)
func (g *Gateio) SubmitOrder(ctx context.Context, s *order.Submit) (*order.SubmitResponse, error) {
	var fPair currency.Pair
	err := s.Validate()
	if err != nil {
		return nil, err
	}
	var orderTypeFormat string
	switch s.Side {
	case order.Buy:
		orderTypeFormat = order.Buy.Lower()
	case order.Sell:
		orderTypeFormat = order.Sell.Lower()
	case order.Bid:
		orderTypeFormat = order.Bid.Lower()
	case order.Ask:
		orderTypeFormat = order.Ask.Lower()
	default:
		return nil, errInvalidOrderSide
	}
	fPair, err = g.FormatExchangeCurrency(s.Pair, s.AssetType)
	if err != nil {
		return nil, err
	}
	switch s.AssetType {
	case asset.Spot, asset.Margin, asset.CrossMargin:
		if s.Type != order.Limit {
			return nil, errOnlyLimitOrderType
		}
		sOrder, err := g.PlaceSpotOrder(ctx, &CreateOrderRequestData{
			Side:         orderTypeFormat,
			Type:         s.Type.Lower(),
			Account:      g.assetTypeToString(s.AssetType),
			Amount:       s.Amount,
			Price:        s.Price,
			CurrencyPair: fPair,
			Text:         s.ClientOrderID,
		})
		if err != nil {
			return nil, err
		}
		response, err := s.DeriveSubmitResponse(sOrder.OrderID)
		if err != nil {
			return nil, err
		}
		side, err := order.StringToOrderSide(sOrder.Side)
		if err != nil {
			return nil, err
		}
		response.Side = side
		status, err := order.StringToOrderStatus(sOrder.Status)
		if err != nil {
			return nil, err
		}
		response.Status = status
		response.Fee = sOrder.FeeDeducted
		response.FeeAsset = currency.NewCode(sOrder.FeeCurrency)
		response.Pair = fPair
		response.Date = sOrder.CreateTime.Time()
		response.ClientOrderID = sOrder.Text
		response.Date = sOrder.CreateTimeMs.Time()
		response.LastUpdated = sOrder.UpdateTimeMs.Time()
		return response, nil
	case asset.Futures:
		if !fPair.Quote.Upper().MatchAny(currency.USD, currency.USDT, currency.BTC) {
			return nil, errUnsupportedSettleValue
		}
		if orderTypeFormat == "bid" && s.Price < 0 {
			s.Price = -s.Price
		} else if orderTypeFormat == "ask" && s.Price > 0 {
			s.Price = -s.Price
		}
		fOrder, err := g.PlaceFuturesOrder(ctx, &OrderCreateParams{
			Contract:    fPair,
			Size:        s.Amount,
			Price:       s.Price,
			Settle:      fPair.Quote.String(),
			ReduceOnly:  s.ReduceOnly,
			TimeInForce: "gtc",
			Text:        s.ClientOrderID,
		})
		if err != nil {
			return nil, err
		}
		response, err := s.DeriveSubmitResponse(strconv.FormatInt(fOrder.ID, 10))
		if err != nil {
			return nil, err
		}
		status, err := order.StringToOrderStatus(fOrder.Status)
		if err != nil {
			return nil, err
		}
		response.Status = status
		response.Pair = fPair
		response.Date = fOrder.CreateTime.Time()
		response.ClientOrderID = fOrder.Text
		response.ReduceOnly = fOrder.IsReduceOnly
		response.Amount = fOrder.RemainingAmount
		return response, nil
	case asset.DeliveryFutures:
		settle, err := g.getSettlementFromCurrency(fPair)
		if err != nil {
			return nil, err
		}
		if orderTypeFormat == "bid" && s.Price < 0 {
			s.Price = -s.Price
		} else if orderTypeFormat == "ask" && s.Price > 0 {
			s.Price = -s.Price
		}
		dOrder, err := g.PlaceDeliveryOrder(ctx, &OrderCreateParams{
			Contract:    fPair,
			Size:        s.Amount,
			Price:       s.Price,
			Settle:      settle,
			ReduceOnly:  s.ReduceOnly,
			TimeInForce: "gtc",
			Text:        s.ClientOrderID,
		})
		if err != nil {
			return nil, err
		}
		response, err := s.DeriveSubmitResponse(strconv.FormatInt(dOrder.ID, 10))
		if err != nil {
			return nil, err
		}
		status, err := order.StringToOrderStatus(dOrder.Status)
		if err != nil {
			return nil, err
		}
		response.Status = status
		response.Pair = fPair
		response.Date = dOrder.CreateTime.Time()
		response.ClientOrderID = dOrder.Text
		response.Amount = dOrder.Size
		response.Price = dOrder.OrderPrice
		return response, nil
	case asset.Options:
		optionOrder, err := g.PlaceOptionOrder(ctx, OptionOrderParam{
			Contract:   fPair.String(),
			OrderSize:  s.Amount,
			Price:      s.Price,
			ReduceOnly: s.ReduceOnly,
			Text:       s.ClientOrderID,
		})
		if err != nil {
			return nil, err
		}
		response, err := s.DeriveSubmitResponse(strconv.FormatInt(optionOrder.OptionOrderID, 10))
		if err != nil {
			return nil, err
		}
		status, err := order.StringToOrderStatus(optionOrder.Status)
		if err != nil {
			return nil, err
		}
		response.Status = status
		response.Pair = fPair
		response.Date = optionOrder.CreateTime.Time()
		response.ClientOrderID = optionOrder.Text
		return response, nil
	default:
		return nil, fmt.Errorf("%s does not support %s", g.Name, s.AssetType)
	}
}

// ModifyOrder will allow of changing orderbook placement and limit to market conversion
func (g *Gateio) ModifyOrder(_ context.Context, _ *order.Modify) (*order.ModifyResponse, error) {
	return nil, common.ErrFunctionNotSupported
}

// CancelOrder cancels an order by its corresponding ID number
func (g *Gateio) CancelOrder(ctx context.Context, o *order.Cancel) error {
	if err := o.Validate(o.StandardCancel()); err != nil {
		return err
	}
	fPair, err := g.FormatExchangeCurrency(o.Pair, o.AssetType)
	if err != nil {
		return err
	}
	switch o.AssetType {
	case asset.Spot, asset.Margin, asset.CrossMargin:
		_, err = g.CancelSingleSpotOrder(ctx, o.OrderID, fPair.String(), o.AssetType == asset.CrossMargin)
	case asset.Futures, asset.DeliveryFutures:
		var settle string
		settle, err = g.getSettlementFromCurrency(fPair)
		if err != nil {
			return err
		}
		if o.AssetType == asset.Futures {
			_, err = g.CancelSingleFuturesOrder(ctx, settle, o.OrderID)
		} else {
			_, err = g.CancelSingleDeliveryOrder(ctx, settle, o.OrderID)
		}
		if err != nil {
			return err
		}
	case asset.Options:
		_, err = g.CancelOptionSingleOrder(ctx, o.OrderID)
	default:
		return fmt.Errorf("%s does not support %s", g.Name, o.AssetType)
	}
	return err
}

// CancelBatchOrders cancels an orders by their corresponding ID numbers
func (g *Gateio) CancelBatchOrders(ctx context.Context, o []order.Cancel) (order.CancelBatchResponse, error) {
	var response order.CancelBatchResponse
	response.Status = map[string]string{}
	if len(o) == 0 {
		return response, errors.New("no cancel order passed")
	}
	var err error
	var cancelSpotOrdersParam []CancelOrderByIDParam
	a := o[0].AssetType
	for x := range o {
		o[x].Pair, err = g.FormatExchangeCurrency(o[x].Pair, a)
		if err != nil {
			return response, err
		}
		o[x].Pair = o[x].Pair.Upper()
		if a != o[x].AssetType {
			return response, errors.New("cannot cancel orders of different asset types")
		}
		if a == asset.Spot || a == asset.Margin || a == asset.CrossMargin {
			cancelSpotOrdersParam = append(cancelSpotOrdersParam, CancelOrderByIDParam{
				ID:           o[x].OrderID,
				CurrencyPair: o[x].Pair,
			})
			continue
		}
		err = o[x].Validate(o[x].StandardCancel())
		if err != nil {
			return response, err
		}
	}
	switch a {
	case asset.Spot, asset.Margin, asset.CrossMargin:
		loop := int(math.Ceil(float64(len(cancelSpotOrdersParam)) / 10))
		for count := 0; count < loop; count++ {
			var input []CancelOrderByIDParam
			if (count + 1) == loop {
				input = cancelSpotOrdersParam[count*10:]
			} else {
				input = cancelSpotOrdersParam[count*10 : (count*10)+10]
			}
			var cancel []CancelOrderByIDResponse
			cancel, err = g.CancelBatchOrdersWithIDList(ctx, input)
			if err != nil {
				return response, err
			}
			for x := range cancel {
				response.Status[cancel[x].OrderID] = func() string {
					if cancel[x].Succeeded {
						return order.Cancelled.String()
					}
					return ""
				}()
			}
		}
	case asset.Futures:
		for a := range o {
			cancel, err := g.CancelMultipleFuturesOpenOrders(ctx, o[a].Pair, o[a].Side.Lower(), o[a].Pair.Quote.String())
			if err != nil {
				return response, err
			}
			for x := range cancel {
				response.Status[strconv.FormatInt(cancel[x].ID, 10)] = cancel[x].Status
			}
		}
	case asset.DeliveryFutures:
		for a := range o {
			if o[a].Pair.Quote.MatchAny(currency.USD, currency.USDT, currency.BTC) {
				return response, errUnsupportedSettleValue
			}
			cancel, err := g.CancelMultipleDeliveryOrders(ctx, o[a].Pair, o[a].Side.Lower(), o[a].Pair.Quote.Lower().String())
			if err != nil {
				return response, err
			}
			for x := range cancel {
				response.Status[strconv.FormatInt(cancel[x].ID, 10)] = cancel[x].Status
			}
		}
	case asset.Options:
		for a := range o {
			cancel, err := g.CancelMultipleOptionOpenOrders(ctx, o[a].Pair, o[a].Pair.String(), o[a].Side.Lower())
			if err != nil {
				return response, err
			}
			for x := range cancel {
				response.Status[strconv.FormatInt(cancel[x].OptionOrderID, 10)] = cancel[x].Status
			}
		}
	default:
		return response, fmt.Errorf("%s does not support %s", g.Name, a)
	}
	return response, nil
}

// CancelAllOrders cancels all orders associated with a currency pair
func (g *Gateio) CancelAllOrders(ctx context.Context, o *order.Cancel) (order.CancelAllResponse, error) {
	var cancelAllOrdersResponse order.CancelAllResponse
	cancelAllOrdersResponse.Status = map[string]string{}
	switch o.AssetType {
	case asset.Spot, asset.Margin, asset.CrossMargin:
		cancel, err := g.CancelMultipleSpotOpenOrders(ctx, currency.EMPTYPAIR, o.AssetType)
		if err != nil {
			return cancelAllOrdersResponse, err
		}
		for x := range cancel {
			cancelAllOrdersResponse.Status[strconv.FormatInt(cancel[x].AutoOrderID, 10)] = cancel[x].Status
		}
	case asset.Futures:
		contracts, err := g.GetAvailablePairs(asset.Futures)
		if err != nil {
			return cancelAllOrdersResponse, err
		}
		for i := range contracts {
			contracts[i] = contracts[i].Upper()
			if contracts[i].Quote.MatchAny(currency.USD, currency.USDT, currency.BTC) {
				continue
			}
			cancel, err := g.CancelMultipleFuturesOpenOrders(ctx, contracts[i], o.Side.Lower(), contracts[i].Quote.String())
			if err != nil && len(cancelAllOrdersResponse.Status) != 0 {
				return cancelAllOrdersResponse, err
			}
			for f := range cancel {
				cancelAllOrdersResponse.Status[strconv.FormatInt(cancel[f].ID, 10)] = cancel[f].Status
			}
		}
	case asset.DeliveryFutures:
		contracts, err := g.GetAvailablePairs(asset.DeliveryFutures)
		if err != nil {
			return cancelAllOrdersResponse, err
		}
		for i := range contracts {
			contracts[i] = contracts[i].Upper()
			if contracts[i].Quote.MatchAny(currency.USD, currency.USDT, currency.BTC) {
				continue
			}
			cancel, err := g.CancelMultipleDeliveryOrders(ctx, contracts[i], o.Side.Lower(), contracts[i].Quote.String())
			if err != nil && len(cancelAllOrdersResponse.Status) != 0 {
				return cancelAllOrdersResponse, err
			}
			for f := range cancel {
				cancelAllOrdersResponse.Status[strconv.FormatInt(cancel[f].ID, 10)] = cancel[f].Status
			}
		}
	case asset.Options:
		contracts, err := g.GetAvailablePairs(asset.DeliveryFutures)
		if err != nil {
			return cancelAllOrdersResponse, err
		}
		for i := range contracts {
			cancel, err := g.CancelMultipleOptionOpenOrders(ctx, contracts[i], contracts[i].String(), o.Side.Lower())
			if err != nil && len(cancelAllOrdersResponse.Status) != 0 {
				return cancelAllOrdersResponse, err
			}
			for x := range cancel {
				cancelAllOrdersResponse.Status[strconv.FormatInt(cancel[x].OptionOrderID, 10)] = cancel[x].Status
			}
		}
	default:
		return cancelAllOrdersResponse, fmt.Errorf("%s does not support %s", g.Name, o.AssetType)
	}

	return cancelAllOrdersResponse, nil
}

// GetOrderInfo returns order information based on order ID
func (g *Gateio) GetOrderInfo(ctx context.Context, orderID string, pair currency.Pair, a asset.Item) (order.Detail, error) {
	var orderDetail order.Detail
	pair, err := g.FormatExchangeCurrency(pair, a)
	if err != nil {
		return orderDetail, err
	}
	switch a {
	case asset.Spot, asset.Margin, asset.CrossMargin:
		spotOrder, err := g.GetSpotOrder(ctx, orderID, pair, a)
		if err != nil {
			return orderDetail, err
		}
		side, err := order.StringToOrderSide(spotOrder.Side)
		if err != nil {
			return orderDetail, err
		}
		orderType, err := order.StringToOrderType(spotOrder.Type)
		if err != nil {
			return orderDetail, err
		}
		orderStatus, err := order.StringToOrderStatus(spotOrder.Status)
		if err != nil {
			return orderDetail, err
		}
		return order.Detail{
			Amount:         spotOrder.Amount,
			Exchange:       g.Name,
			OrderID:        spotOrder.OrderID,
			Side:           side,
			Type:           orderType,
			Pair:           pair,
			Cost:           spotOrder.FeeDeducted,
			AssetType:      a,
			Status:         orderStatus,
			Price:          spotOrder.Price,
			ExecutedAmount: spotOrder.Amount - spotOrder.Left,
			Date:           spotOrder.CreateTimeMs.Time(),
			LastUpdated:    spotOrder.UpdateTimeMs.Time(),
		}, nil
	case asset.Futures, asset.DeliveryFutures:
		pair = pair.Upper()
		if pair.Quote.MatchAny(currency.USD, currency.USDT, currency.BTC) {
			return orderDetail, errUnsupportedSettleValue
		}
		var fOrder *Order
		var err error
		if asset.Futures == a {
			fOrder, err = g.GetSingleFuturesOrder(ctx, pair.Quote.Lower().String(), orderID)
		} else {
			fOrder, err = g.GetSingleDeliveryOrder(ctx, pair.Quote.Lower().String(), orderID)
		}
		if err != nil {
			return orderDetail, err
		}
		orderStatus, err := order.StringToOrderStatus(fOrder.Status)
		if err != nil {
			return orderDetail, err
		}
		pair, err = currency.NewPairFromString(fOrder.Contract)
		if err != nil {
			return orderDetail, err
		}
		return order.Detail{
			Amount:         fOrder.Size,
			ExecutedAmount: fOrder.Size - fOrder.RemainingAmount,
			Exchange:       g.Name,
			OrderID:        orderID,
			Status:         orderStatus,
			Price:          fOrder.OrderPrice,
			Date:           fOrder.CreateTime.Time(),
			LastUpdated:    fOrder.FinishTime.Time(),
			Pair:           pair,
			AssetType:      a,
		}, nil
	case asset.Options:
		optionOrder, err := g.GetSingleOptionOrder(ctx, orderID)
		if err != nil {
			return orderDetail, err
		}
		orderStatus, err := order.StringToOrderStatus(optionOrder.Status)
		if err != nil {
			return orderDetail, err
		}
		pair, err = currency.NewPairFromString(optionOrder.Contract)
		if err != nil {
			return orderDetail, err
		}
		return order.Detail{
			Amount:         optionOrder.Size,
			ExecutedAmount: optionOrder.Size - optionOrder.Left,
			Exchange:       g.Name,
			OrderID:        orderID,
			Status:         orderStatus,
			Price:          optionOrder.Price,
			Date:           optionOrder.CreateTime.Time(),
			LastUpdated:    optionOrder.FinishTime.Time(),
			Pair:           pair,
			AssetType:      a,
		}, nil
	default:
		return orderDetail, fmt.Errorf("%s does not support %s", g.Name, a)
	}
}

// GetDepositAddress returns a deposit address for a specified currency
func (g *Gateio) GetDepositAddress(ctx context.Context, cryptocurrency currency.Code, _, chain string) (*deposit.Address, error) {
	addr, err := g.GenerateCurrencyDepositAddress(ctx, cryptocurrency)
	if err != nil {
		return nil, err
	}
	if chain != "" {
		for x := range addr.MultichainAddresses {
			if addr.MultichainAddresses[x].ObtainFailed == 1 {
				continue
			}
			if addr.MultichainAddresses[x].Chain == chain {
				return &deposit.Address{
					Chain:   addr.MultichainAddresses[x].Chain,
					Address: addr.MultichainAddresses[x].Address,
					Tag:     addr.MultichainAddresses[x].PaymentName,
				}, nil
			}
		}
		return nil, fmt.Errorf("network %s not found", chain)
	}
	return &deposit.Address{
		Address: addr.Address,
		Chain:   chain,
	}, nil
}

// WithdrawCryptocurrencyFunds returns a withdrawal ID when a withdrawal is
// submitted
func (g *Gateio) WithdrawCryptocurrencyFunds(ctx context.Context, withdrawRequest *withdraw.Request) (*withdraw.ExchangeResponse, error) {
	if err := withdrawRequest.Validate(); err != nil {
		return nil, err
	}
	response, err := g.WithdrawCurrency(ctx,
		WithdrawalRequestParam{
			Amount:   withdrawRequest.Amount,
			Currency: withdrawRequest.Currency,
			Address:  withdrawRequest.Crypto.Address,
		},
	)
	if err != nil {
		return nil, err
	}
	return &withdraw.ExchangeResponse{
		Name:   response.Chain,
		ID:     response.TransactionID,
		Status: response.Status,
	}, nil
}

// WithdrawFiatFunds returns a withdrawal ID when a withdrawal is submitted
func (g *Gateio) WithdrawFiatFunds(_ context.Context, _ *withdraw.Request) (*withdraw.ExchangeResponse, error) {
	return nil, common.ErrFunctionNotSupported
}

// WithdrawFiatFundsToInternationalBank returns a withdrawal ID when a
// withdrawal is submitted
func (g *Gateio) WithdrawFiatFundsToInternationalBank(_ context.Context, _ *withdraw.Request) (*withdraw.ExchangeResponse, error) {
	return nil, common.ErrFunctionNotSupported
}

// GetFeeByType returns an estimate of fee based on type of transaction
func (g *Gateio) GetFeeByType(ctx context.Context, feeBuilder *exchange.FeeBuilder) (float64, error) {
	if feeBuilder == nil {
		return 0, fmt.Errorf("%T %w", feeBuilder, common.ErrNilPointer)
	}
	if !g.AreCredentialsValid(ctx) && // Todo check connection status
		feeBuilder.FeeType == exchange.CryptocurrencyTradeFee {
		feeBuilder.FeeType = exchange.OfflineTradeFee
	}
	return g.GetFee(ctx, feeBuilder)
}

// GetActiveOrders retrieves any orders that are active/open
func (g *Gateio) GetActiveOrders(ctx context.Context, req *order.GetOrdersRequest) (order.FilteredOrders, error) {
	if err := req.Validate(); err != nil {
		return nil, err
	}
	var orders []order.Detail
	format, err := g.GetPairFormat(req.AssetType, false)
	if err != nil {
		return nil, err
	}
	switch req.AssetType {
	case asset.Spot, asset.Margin, asset.CrossMargin:
		var spotOrders []SpotOrdersDetail
		spotOrders, err = g.GetSpotOpenOrders(ctx, 0, 0, req.AssetType == asset.CrossMargin)
		if err != nil {
			return nil, err
		}
		for x := range spotOrders {
			var symbol currency.Pair
			symbol, err = currency.NewPairDelimiter(spotOrders[x].CurrencyPair, format.Delimiter)
			if err != nil {
				return nil, err
			}
			for y := range spotOrders[x].Orders {
				if spotOrders[x].Orders[y].Status != "open" {
					continue
				}
				var side order.Side
				side, err = order.StringToOrderSide(spotOrders[x].Orders[x].Side)
				if err != nil {
					log.Errorf(log.ExchangeSys, "%s %v", g.Name, err)
				}
				var oType order.Type
				oType, err = order.StringToOrderType(spotOrders[x].Orders[y].Type)
				if err != nil {
					return nil, err
				}
				var status order.Status
				status, err = order.StringToOrderStatus(spotOrders[x].Orders[y].Status)
				if err != nil {
					log.Errorf(log.ExchangeSys, "%s %v", g.Name, err)
				}
				orders = append(orders, order.Detail{
					Side:            side,
					Type:            oType,
					Status:          status,
					Pair:            symbol,
					OrderID:         spotOrders[x].Orders[y].OrderID,
					Amount:          spotOrders[x].Orders[y].Amount,
					ExecutedAmount:  spotOrders[x].Orders[y].Amount - spotOrders[x].Orders[y].Left,
					RemainingAmount: spotOrders[x].Orders[y].Left,
					Price:           spotOrders[x].Orders[y].Price,
					Date:            spotOrders[x].Orders[y].CreateTimeMs.Time(),
					LastUpdated:     spotOrders[x].Orders[y].UpdateTimeMs.Time(),
					Exchange:        g.Name,
					AssetType:       req.AssetType,
					ClientOrderID:   spotOrders[x].Orders[y].Text,
				})
			}
		}
	case asset.Futures, asset.DeliveryFutures:
		var pairs []currency.Pair
		if len(req.Pairs) == 0 {
			pairs, err = g.GetAvailablePairs(req.AssetType)
			if err != nil {
				return nil, err
			}
		}
		for z := range pairs {
			if pairs[z].Quote.MatchAny(currency.USD, currency.USDT, currency.BTC) {
				return nil, errUnsupportedSettleValue
			}
			var futuresOrders []Order
			if req.AssetType == asset.Futures {
				futuresOrders, err = g.GetFuturesOrders(ctx, pairs[z], "open", "", pairs[z].Quote.Lower().String(), 0, 0, 0)
			} else {
				futuresOrders, err = g.GetDeliveryOrders(ctx, pairs[z], "open", pairs[z].Quote.Lower().String(), "", 0, 0, 0)
			}
			if err != nil {
				return nil, err
			}
			for x := range futuresOrders {
				if futuresOrders[x].Status != "open" {
					continue
				}
				var status order.Status
				status, err = order.StringToOrderStatus(futuresOrders[x].Status)
				if err != nil {
					log.Errorf(log.ExchangeSys, "%s %v", g.Name, err)
				}
				orders = append(orders, order.Detail{
					Status:          status,
					Amount:          futuresOrders[x].Size,
					Pair:            pairs[x],
					OrderID:         strconv.FormatInt(futuresOrders[x].ID, 10),
					Price:           futuresOrders[x].OrderPrice,
					ExecutedAmount:  futuresOrders[x].Size - futuresOrders[x].RemainingAmount,
					RemainingAmount: futuresOrders[x].RemainingAmount,
					LastUpdated:     futuresOrders[x].FinishTime.Time(),
					Date:            futuresOrders[x].CreateTime.Time(),
					ClientOrderID:   futuresOrders[x].Text,
					Exchange:        g.Name,
					AssetType:       req.AssetType,
				})
			}
		}
	case asset.Options:
		var optionsOrders []OptionOrderResponse
		optionsOrders, err = g.GetOptionFuturesOrders(ctx, currency.EMPTYPAIR, "", "open", 0, 0, req.StartTime, req.EndTime)
		if err != nil {
			return nil, err
		}
		for x := range optionsOrders {
			var currencyPair currency.Pair
			var status order.Status
			currencyPair, err = currency.NewPairFromString(optionsOrders[x].Contract)
			if err != nil {
				return nil, err
			}
			status, err = order.StringToOrderStatus(optionsOrders[x].Status)
			if err != nil {
				return nil, err
			}
			orders = append(orders, order.Detail{
				Status:          status,
				Amount:          optionsOrders[x].Size,
				Pair:            currencyPair,
				OrderID:         strconv.FormatInt(optionsOrders[x].OptionOrderID, 10),
				Price:           optionsOrders[x].Price,
				ExecutedAmount:  optionsOrders[x].Size - optionsOrders[x].Left,
				RemainingAmount: optionsOrders[x].Left,
				LastUpdated:     optionsOrders[x].FinishTime.Time(),
				Date:            optionsOrders[x].CreateTime.Time(),
				Exchange:        g.Name,
				AssetType:       req.AssetType,
				ClientOrderID:   optionsOrders[x].Text,
			})
		}
	default:
		return nil, fmt.Errorf("%s does not support %s", g.Name, req.AssetType)
	}
	return req.Filter(g.Name, orders), nil
}

// GetOrderHistory retrieves account order information
// Can Limit response to specific order status
func (g *Gateio) GetOrderHistory(ctx context.Context, req *order.GetOrdersRequest) (order.FilteredOrders, error) {
	err := req.Validate()
	if err != nil {
		return nil, err
	}
	var orders []order.Detail
	format, err := g.GetPairFormat(req.AssetType, true)
	if err != nil {
		return nil, err
	}
	switch req.AssetType {
	case asset.Spot, asset.Margin, asset.CrossMargin:
		for x := range req.Pairs {
			var spotOrders []SpotPersonalTradeHistory
			spotOrders, err = g.GetPersonalTradingHistory(ctx, req.Pairs[x], req.OrderID, 0, 0, req.AssetType == asset.CrossMargin, req.StartTime, req.EndTime)
			if err != nil {
				return nil, err
			}
			for o := range spotOrders {
				var side order.Side
				side, err = order.StringToOrderSide(spotOrders[o].Side)
				if err != nil {
					return nil, err
				}
				req.Pairs[x], err = g.FormatExchangeCurrency(req.Pairs[x], req.AssetType)
				if err != nil {
					return nil, err
				}
				detail := order.Detail{
					OrderID:        spotOrders[o].OrderID,
					Amount:         spotOrders[o].Amount,
					ExecutedAmount: spotOrders[o].Amount,
					Price:          spotOrders[o].Price,
					Date:           spotOrders[o].CreateTime.Time(),
					Side:           side,
					Exchange:       g.Name,
					Pair:           req.Pairs[x],
					AssetType:      req.AssetType,
					Fee:            spotOrders[o].Fee,
					FeeAsset:       currency.NewCode(spotOrders[o].FeeCurrency),
				}
				detail.InferCostsAndTimes()
				orders = append(orders, detail)
			}
		}
	case asset.Futures, asset.DeliveryFutures:
		for x := range req.Pairs {
			if req.Pairs[x].Quote.MatchAny(currency.USD, currency.USDT, currency.BTC) {
				return nil, errUnsupportedSettleValue
			}
			var futuresOrder []TradingHistoryItem
			if req.AssetType == asset.Futures {
				futuresOrder, err = g.GetMyPersonalTradingHistory(ctx, req.Pairs[x].Quote.String(), "", req.OrderID, req.Pairs[x], 0, 0, 0)
			} else {
				futuresOrder, err = g.GetDeliveryPersonalTradingHistory(ctx, req.Pairs[x].Quote.String(), req.OrderID, req.Pairs[x], 0, 0, 0, "")
			}
			if err != nil {
				return nil, err
			}
			for o := range futuresOrder {
				detail := order.Detail{
					OrderID:   strconv.FormatInt(futuresOrder[o].ID, 10),
					Amount:    futuresOrder[o].Size,
					Price:     futuresOrder[o].Price,
					Date:      futuresOrder[o].CreateTime.Time(),
					Exchange:  g.Name,
					Pair:      req.Pairs[x].Format(format),
					AssetType: req.AssetType,
				}
				detail.InferCostsAndTimes()
				orders = append(orders, detail)
			}
		}
	case asset.Options:
		for x := range req.Pairs {
			var optionOrders []OptionTradingHistory
			optionOrders, err = g.GetOptionsPersonalTradingHistory(ctx, format.Format(req.Pairs[x]), req.Pairs[x].Upper(), 0, 0, req.StartTime, req.EndTime)
			if err != nil {
				return nil, err
			}
			for o := range optionOrders {
				detail := order.Detail{
					OrderID:   strconv.FormatInt(optionOrders[o].OrderID, 10),
					Amount:    optionOrders[o].Size,
					Price:     optionOrders[o].Price,
					Date:      optionOrders[o].CreateTime.Time(),
					Exchange:  g.Name,
					Pair:      req.Pairs[x].Format(format),
					AssetType: req.AssetType,
				}
				detail.InferCostsAndTimes()
				orders = append(orders, detail)
			}
		}
	default:
		return nil, fmt.Errorf("%s does not support %s", g.Name, req.AssetType)
	}
	return req.Filter(g.Name, orders), nil
}

// GetHistoricCandles returns candles between a time period for a set time interval
func (g *Gateio) GetHistoricCandles(ctx context.Context, pair currency.Pair, a asset.Item, interval kline.Interval, start, end time.Time) (*kline.Item, error) {
	req, err := g.GetKlineRequest(pair, a, interval, start, end)
	if err != nil {
		return nil, err
	}
	var listCandlesticks []kline.Candle
	switch a {
	case asset.Spot, asset.Margin, asset.CrossMargin:
		var candles []Candlestick
		candles, err = g.GetCandlesticks(ctx, req.RequestFormatted, 0, start, end, interval)
		if err != nil {
			return nil, err
		}
		listCandlesticks = make([]kline.Candle, len(candles))
		for x := range candles {
			listCandlesticks[x] = kline.Candle{
				Time:   candles[x].Timestamp,
				Open:   candles[x].OpenPrice,
				High:   candles[x].HighestPrice,
				Low:    candles[x].LowestPrice,
				Close:  candles[x].ClosePrice,
				Volume: candles[x].QuoteCcyVolume,
			}
		}
	case asset.Futures, asset.DeliveryFutures:
		if req.RequestFormatted.Quote.MatchAny(currency.USD, currency.USDT, currency.BTC) {
			return nil, errUnsupportedSettleValue
		}
		var candles []FuturesCandlestick
		if a == asset.Futures {
			candles, err = g.GetFuturesCandlesticks(ctx, req.RequestFormatted.Quote.Lower().String(), req.RequestFormatted.String(), start, end, 0, interval)
		} else {
			candles, err = g.GetDeliveryFuturesCandlesticks(ctx, req.RequestFormatted.Quote.Lower().String(), req.RequestFormatted.Upper(), start, end, 0, interval)
		}
		if err != nil {
			return nil, err
		}
		listCandlesticks = make([]kline.Candle, len(candles))
		for x := range candles {
			listCandlesticks[x] = kline.Candle{
				Time:   candles[x].Timestamp.Time(),
				Open:   candles[x].OpenPrice,
				High:   candles[x].HighestPrice,
				Low:    candles[x].LowestPrice,
				Close:  candles[x].ClosePrice,
				Volume: candles[x].Volume,
			}
		}
	case asset.Options:
		candles, err := g.GetOptionFuturesCandlesticks(ctx, req.RequestFormatted.Upper(), 0, start, end, interval)
		if err != nil {
			return nil, err
		}
		listCandlesticks = make([]kline.Candle, len(candles))
		for x := range candles {
			listCandlesticks[x] = kline.Candle{
				Time:   candles[x].Timestamp.Time(),
				Open:   candles[x].OpenPrice,
				High:   candles[x].HighestPrice,
				Low:    candles[x].LowestPrice,
				Close:  candles[x].ClosePrice,
				Volume: candles[x].Volume,
			}
		}
	default:
		return nil, fmt.Errorf("%s does not support %s", g.Name, a)
	}
	return req.ProcessResponse(listCandlesticks)
}

// GetHistoricCandlesExtended returns candles between a time period for a set time interval
func (g *Gateio) GetHistoricCandlesExtended(ctx context.Context, pair currency.Pair, a asset.Item, interval kline.Interval, start, end time.Time) (*kline.Item, error) {
	req, err := g.GetKlineExtendedRequest(pair, a, interval, start, end)
	if err != nil {
		return nil, err
	}
	candlestickItems := make([]kline.Candle, 0, req.Size())
	for b := range req.RangeHolder.Ranges {
		switch a {
		case asset.Spot, asset.Margin, asset.CrossMargin:
			var candles []Candlestick
			candles, err = g.GetCandlesticks(ctx, req.RequestFormatted, 0, req.RangeHolder.Ranges[b].Start.Time, req.RangeHolder.Ranges[b].End.Time, interval)
			if err != nil {
				return nil, err
			}
			for x := range candles {
				candlestickItems = append(candlestickItems, kline.Candle{
					Time:   candles[x].Timestamp,
					Open:   candles[x].OpenPrice,
					High:   candles[x].HighestPrice,
					Low:    candles[x].LowestPrice,
					Close:  candles[x].ClosePrice,
					Volume: candles[x].QuoteCcyVolume,
				})
			}
		case asset.Futures, asset.DeliveryFutures:
			settle, err := g.getSettlementFromCurrency(req.RequestFormatted)
			if err != nil {
				return nil, err
			}
			var candles []FuturesCandlestick
			if a == asset.Futures {
				candles, err = g.GetFuturesCandlesticks(ctx, settle, req.RequestFormatted.String(), req.RangeHolder.Ranges[b].Start.Time, req.RangeHolder.Ranges[b].End.Time, 0, interval)
			} else {
				candles, err = g.GetDeliveryFuturesCandlesticks(ctx, settle, req.RequestFormatted.Upper(), req.RangeHolder.Ranges[b].Start.Time, req.RangeHolder.Ranges[b].End.Time, 0, interval)
			}
			if err != nil {
				return nil, err
			}
			for x := range candles {
				candlestickItems = append(candlestickItems, kline.Candle{
					Time:   candles[x].Timestamp.Time(),
					Open:   candles[x].OpenPrice,
					High:   candles[x].HighestPrice,
					Low:    candles[x].LowestPrice,
					Close:  candles[x].ClosePrice,
					Volume: candles[x].Volume,
				})
			}
		case asset.Options:
			candles, err := g.GetOptionFuturesCandlesticks(ctx, req.RequestFormatted.Upper(), uint64(g.Features.Enabled.Kline.ResultLimit), start, end, interval)
			if err != nil {
				return nil, err
			}
			for x := range candles {
				candlestickItems = append(candlestickItems, kline.Candle{
					Time:   candles[x].Timestamp.Time(),
					Open:   candles[x].OpenPrice,
					High:   candles[x].HighestPrice,
					Low:    candles[x].LowestPrice,
					Close:  candles[x].ClosePrice,
					Volume: candles[x].Volume,
				})
			}
		default:
			return nil, fmt.Errorf("%s does not support %s", g.Name, a)
		}
	}
	return req.ProcessResponse(candlestickItems)
}

// GetAvailableTransferChains returns the available transfer blockchains for the specific
// cryptocurrency
func (g *Gateio) GetAvailableTransferChains(ctx context.Context, cryptocurrency currency.Code) ([]string, error) {
	chains, err := g.ListCurrencyChain(ctx, cryptocurrency.Upper())
	if err != nil {
		return nil, err
	}
	availableChains := make([]string, 0, len(chains))
	for x := range chains {
		if chains[x].IsDisabled == 0 {
			availableChains = append(availableChains, chains[x].Chain)
		}
	}
	return availableChains, nil
}

// ValidateCredentials validates current credentials used for wrapper
// functionality
func (g *Gateio) ValidateCredentials(ctx context.Context, assetType asset.Item) error {
	_, err := g.UpdateAccountInfo(ctx, assetType)
	return g.CheckTransientError(err)
}<|MERGE_RESOLUTION|>--- conflicted
+++ resolved
@@ -182,25 +182,15 @@
 	}
 
 	err = g.Websocket.Setup(&stream.WebsocketSetup{
-<<<<<<< HEAD
-		ExchangeConfig:        exch,
-		DefaultURL:            gateioWebsocketEndpoint,
-		RunningURL:            wsRunningURL,
-		Connector:             g.WsConnect,
-		Subscriber:            g.Subscribe,
-		Unsubscriber:          g.Unsubscribe,
-		GenerateSubscriptions: g.GenerateDefaultSubscriptions,
-		Features:              &g.Features.Supports.WebsocketCapabilities,
-=======
 		ExchangeConfig:         exch,
 		DefaultURL:             gateioWebsocketEndpoint,
 		RunningURL:             wsRunningURL,
 		Connector:              g.WsConnect,
 		Subscriber:             g.Subscribe,
+		Unsubscriber:           g.Unsubscribe,
 		GenerateSubscriptions:  g.GenerateDefaultSubscriptions,
 		ConnectionMonitorDelay: exch.ConnectionMonitorDelay,
 		Features:               &g.Features.Supports.WebsocketCapabilities,
->>>>>>> 82c79a92
 	})
 	if err != nil {
 		return err
