--- conflicted
+++ resolved
@@ -211,10 +211,6 @@
 	// Spot connection
 	err = g.Websocket.SetupNewConnection(&stream.ConnectionSetup{
 		URL:                      gateioWebsocketEndpoint,
-<<<<<<< HEAD
-		RateLimit:                request.RateLimitNotRequired,
-=======
->>>>>>> 4baa7a20
 		ResponseCheckTimeout:     exch.WebsocketResponseCheckTimeout,
 		ResponseMaxLimit:         exch.WebsocketResponseMaxLimit,
 		Handler:                  g.WsHandleSpotData,
@@ -230,10 +226,6 @@
 	// Futures connection - USDT margined
 	err = g.Websocket.SetupNewConnection(&stream.ConnectionSetup{
 		URL:                  futuresWebsocketUsdtURL,
-<<<<<<< HEAD
-		RateLimit:            request.RateLimitNotRequired,
-=======
->>>>>>> 4baa7a20
 		ResponseCheckTimeout: exch.WebsocketResponseCheckTimeout,
 		ResponseMaxLimit:     exch.WebsocketResponseMaxLimit,
 		Handler: func(ctx context.Context, incoming []byte) error {
@@ -252,10 +244,6 @@
 	// Futures connection - BTC margined
 	err = g.Websocket.SetupNewConnection(&stream.ConnectionSetup{
 		URL:                  futuresWebsocketBtcURL,
-<<<<<<< HEAD
-		RateLimit:            request.RateLimitNotRequired,
-=======
->>>>>>> 4baa7a20
 		ResponseCheckTimeout: exch.WebsocketResponseCheckTimeout,
 		ResponseMaxLimit:     exch.WebsocketResponseMaxLimit,
 		Handler: func(ctx context.Context, incoming []byte) error {
@@ -275,10 +263,6 @@
 	// Futures connection - Delivery - USDT margined
 	err = g.Websocket.SetupNewConnection(&stream.ConnectionSetup{
 		URL:                  deliveryRealUSDTTradingURL,
-<<<<<<< HEAD
-		RateLimit:            request.RateLimitNotRequired,
-=======
->>>>>>> 4baa7a20
 		ResponseCheckTimeout: exch.WebsocketResponseCheckTimeout,
 		ResponseMaxLimit:     exch.WebsocketResponseMaxLimit,
 		Handler: func(ctx context.Context, incoming []byte) error {
@@ -297,10 +281,6 @@
 	// Futures connection - Options
 	return g.Websocket.SetupNewConnection(&stream.ConnectionSetup{
 		URL:                      optionsWebsocketURL,
-<<<<<<< HEAD
-		RateLimit:                request.RateLimitNotRequired,
-=======
->>>>>>> 4baa7a20
 		ResponseCheckTimeout:     exch.WebsocketResponseCheckTimeout,
 		ResponseMaxLimit:         exch.WebsocketResponseMaxLimit,
 		Handler:                  g.WsHandleOptionsData,
