--- conflicted
+++ resolved
@@ -671,34 +671,7 @@
 		return nil, err
 	}
 
-<<<<<<< HEAD
-	bids := make(orderbook.Levels, len(o.Bids))
-	for x := range o.Bids {
-		bids[x] = orderbook.Level{
-			Amount: o.Bids[x].Amount.Float64(),
-			Price:  o.Bids[x].Price.Float64(),
-		}
-	}
-	asks := make(orderbook.Levels, len(o.Asks))
-	for x := range o.Asks {
-		asks[x] = orderbook.Level{
-			Amount: o.Asks[x].Amount.Float64(),
-			Price:  o.Asks[x].Price.Float64(),
-		}
-	}
 	return &orderbook.Book{
-		Exchange:          e.Name,
-		Asset:             a,
-		ValidateOrderbook: e.ValidateOrderbook,
-		Pair:              p.Upper(),
-		LastUpdateID:      o.ID,
-		LastUpdated:       o.Update.Time(),
-		LastPushed:        o.Current.Time(),
-		Bids:              bids,
-		Asks:              asks,
-	}, nil
-=======
-	ob := &orderbook.Book{
 		Exchange:          e.Name,
 		Asset:             a,
 		ValidateOrderbook: e.ValidateOrderbook,
@@ -708,14 +681,7 @@
 		LastPushed:        o.Current.Time(),
 		Bids:              o.Bids.Levels(),
 		Asks:              o.Asks.Levels(),
-	}
-
-	if err := ob.Process(); err != nil {
-		return nil, err
-	}
-
-	return orderbook.Get(e.Name, p, a)
->>>>>>> dcf98ec7
+	}, nil
 }
 
 // UpdateAccountInfo retrieves balances for all enabled currencies for the
