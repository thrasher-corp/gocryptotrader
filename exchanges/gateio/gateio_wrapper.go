package gateio

import (
	"context"
	"errors"
	"fmt"
	"math"
	"slices"
	"sort"
	"strconv"
	"strings"
	"time"

	"github.com/shopspring/decimal"
	"github.com/thrasher-corp/gocryptotrader/common"
	"github.com/thrasher-corp/gocryptotrader/common/key"
	"github.com/thrasher-corp/gocryptotrader/config"
	"github.com/thrasher-corp/gocryptotrader/currency"
	"github.com/thrasher-corp/gocryptotrader/exchange/websocket"
	exchange "github.com/thrasher-corp/gocryptotrader/exchanges"
	"github.com/thrasher-corp/gocryptotrader/exchanges/account"
	"github.com/thrasher-corp/gocryptotrader/exchanges/asset"
	"github.com/thrasher-corp/gocryptotrader/exchanges/deposit"
	"github.com/thrasher-corp/gocryptotrader/exchanges/fundingrate"
	"github.com/thrasher-corp/gocryptotrader/exchanges/futures"
	"github.com/thrasher-corp/gocryptotrader/exchanges/kline"
	"github.com/thrasher-corp/gocryptotrader/exchanges/order"
	"github.com/thrasher-corp/gocryptotrader/exchanges/orderbook"
	"github.com/thrasher-corp/gocryptotrader/exchanges/protocol"
	"github.com/thrasher-corp/gocryptotrader/exchanges/request"
	"github.com/thrasher-corp/gocryptotrader/exchanges/subscription"
	"github.com/thrasher-corp/gocryptotrader/exchanges/ticker"
	"github.com/thrasher-corp/gocryptotrader/exchanges/trade"
	"github.com/thrasher-corp/gocryptotrader/log"
	"github.com/thrasher-corp/gocryptotrader/portfolio/withdraw"
	"github.com/thrasher-corp/gocryptotrader/types"
)

// SetDefaults sets default values for the exchange
func (e *Exchange) SetDefaults() {
	e.Name = "GateIO"
	e.Enabled = true
	e.Verbose = true
	e.API.CredentialsValidator.RequiresKey = true
	e.API.CredentialsValidator.RequiresSecret = true

	requestFmt := &currency.PairFormat{Delimiter: currency.UnderscoreDelimiter, Uppercase: true}
	configFmt := &currency.PairFormat{Delimiter: currency.UnderscoreDelimiter, Uppercase: true}
	err := e.SetGlobalPairsManager(requestFmt, configFmt, asset.Spot, asset.CoinMarginedFutures, asset.USDTMarginedFutures, asset.Margin, asset.CrossMargin, asset.DeliveryFutures, asset.Options)
	if err != nil {
		log.Errorln(log.ExchangeSys, err)
	}

	e.Features = exchange.Features{
		CurrencyTranslations: currency.NewTranslations(map[currency.Code]currency.Code{
			currency.NewCode("MBABYDOGE"): currency.BABYDOGE,
		}),
		TradingRequirements: protocol.TradingRequirements{
			SpotMarketOrderAmountPurchaseQuotationOnly: true,
			SpotMarketOrderAmountSellBaseOnly:          true,
		},
		Supports: exchange.FeaturesSupported{
			REST:      true,
			Websocket: true,
			RESTCapabilities: protocol.Features{
				TickerBatching:        true,
				TickerFetching:        true,
				KlineFetching:         true,
				TradeFetching:         true,
				OrderbookFetching:     true,
				AutoPairUpdates:       true,
				AccountInfo:           true,
				GetOrder:              true,
				GetOrders:             true,
				CancelOrders:          true,
				CancelOrder:           true,
				SubmitOrder:           true,
				UserTradeHistory:      true,
				CryptoDeposit:         true,
				CryptoWithdrawal:      true,
				TradeFee:              true,
				CryptoWithdrawalFee:   true,
				MultiChainDeposits:    true,
				MultiChainWithdrawals: true,
				PredictedFundingRate:  true,
				FundingRateFetching:   true,
			},
			WebsocketCapabilities: protocol.Features{
				TickerFetching:         true,
				OrderbookFetching:      true,
				TradeFetching:          true,
				KlineFetching:          true,
				AuthenticatedEndpoints: true,
				MessageCorrelation:     true,
				GetOrder:               true,
				AccountBalance:         true,
				Subscribe:              true,
				Unsubscribe:            true,
			},
			WithdrawPermissions: exchange.AutoWithdrawCrypto |
				exchange.NoFiatWithdrawals,
			Kline: kline.ExchangeCapabilitiesSupported{
				Intervals: true,
			},
			FuturesCapabilities: exchange.FuturesCapabilities{
				FundingRates: true,
				SupportedFundingRateFrequencies: map[kline.Interval]bool{
					kline.FourHour:  true,
					kline.EightHour: true,
				},
				FundingRateBatching: map[asset.Item]bool{
					asset.USDTMarginedFutures: true,
					asset.CoinMarginedFutures: true,
				},
				OpenInterest: exchange.OpenInterestSupport{
					Supported:         true,
					SupportsRestBatch: true,
				},
			},
		},
		Enabled: exchange.FeaturesEnabled{
			AutoPairUpdates: true,
			Kline: kline.ExchangeCapabilitiesEnabled{
				Intervals: kline.DeployExchangeIntervals(
					kline.IntervalCapacity{Interval: kline.HundredMilliseconds},
					kline.IntervalCapacity{Interval: kline.ThousandMilliseconds},
					kline.IntervalCapacity{Interval: kline.TenSecond},
					kline.IntervalCapacity{Interval: kline.ThirtySecond},
					kline.IntervalCapacity{Interval: kline.OneMin},
					kline.IntervalCapacity{Interval: kline.FiveMin},
					kline.IntervalCapacity{Interval: kline.FifteenMin},
					kline.IntervalCapacity{Interval: kline.ThirtyMin},
					kline.IntervalCapacity{Interval: kline.OneHour},
					kline.IntervalCapacity{Interval: kline.TwoHour},
					kline.IntervalCapacity{Interval: kline.FourHour},
					kline.IntervalCapacity{Interval: kline.EightHour},
					kline.IntervalCapacity{Interval: kline.TwelveHour},
					kline.IntervalCapacity{Interval: kline.OneDay},
					kline.IntervalCapacity{Interval: kline.OneWeek},
					kline.IntervalCapacity{Interval: kline.OneMonth},
					kline.IntervalCapacity{Interval: kline.ThreeMonth},
					kline.IntervalCapacity{Interval: kline.SixMonth},
				),
				GlobalResultLimit: 1000,
			},
		},
		Subscriptions: defaultSubscriptions.Clone(),
	}
	e.Requester, err = request.New(e.Name,
		common.NewHTTPClientWithTimeout(exchange.DefaultHTTPTimeout),
		request.WithLimiter(packageRateLimits),
	)
	if err != nil {
		log.Errorln(log.ExchangeSys, err)
	}
	// TODO: Majority of margin REST endpoints are labelled as deprecated on the API docs. These will need to be removed.
	err = e.DisableAssetWebsocketSupport(asset.Margin)
	if err != nil {
		log.Errorln(log.ExchangeSys, err)
	}
	// TODO: Add websocket cross margin support.
	err = e.DisableAssetWebsocketSupport(asset.CrossMargin)
	if err != nil {
		log.Errorln(log.ExchangeSys, err)
	}
	e.API.Endpoints = e.NewEndpoints()
	err = e.API.Endpoints.SetDefaultEndpoints(map[exchange.URL]string{
		exchange.RestSpot:              gateioTradeURL,
		exchange.RestFutures:           gateioFuturesLiveTradingAlternative,
		exchange.RestSpotSupplementary: gateioFuturesTestnetTrading,
		exchange.WebsocketSpot:         gateioWebsocketEndpoint,
	})
	if err != nil {
		log.Errorln(log.ExchangeSys, err)
	}
	e.Websocket = websocket.NewManager()
	e.WebsocketResponseMaxLimit = exchange.DefaultWebsocketResponseMaxLimit
	e.WebsocketResponseCheckTimeout = exchange.DefaultWebsocketResponseCheckTimeout
	e.WebsocketOrderbookBufferLimit = exchange.DefaultWebsocketOrderbookBufferLimit
	e.wsOBUpdateMgr = newWsOBUpdateManager(defaultWSSnapshotSyncDelay)
}

// Setup sets user configuration
func (e *Exchange) Setup(exch *config.Exchange) error {
	err := exch.Validate()
	if err != nil {
		return err
	}
	if !exch.Enabled {
		e.SetEnabled(false)
		return nil
	}
	err = e.SetupDefaults(exch)
	if err != nil {
		return err
	}

	err = e.Websocket.Setup(&websocket.ManagerSetup{
		ExchangeConfig:               exch,
		Features:                     &e.Features.Supports.WebsocketCapabilities,
		FillsFeed:                    e.Features.Enabled.FillsFeed,
		TradeFeed:                    e.Features.Enabled.TradeFeed,
		UseMultiConnectionManagement: true,
		RateLimitDefinitions:         packageRateLimits,
	})
	if err != nil {
		return err
	}
	// Spot connection
	err = e.Websocket.SetupNewConnection(&websocket.ConnectionSetup{
		URL:                      gateioWebsocketEndpoint,
		ResponseCheckTimeout:     exch.WebsocketResponseCheckTimeout,
		ResponseMaxLimit:         exch.WebsocketResponseMaxLimit,
		Handler:                  e.WsHandleSpotData,
		Subscriber:               e.Subscribe,
		Unsubscriber:             e.Unsubscribe,
		GenerateSubscriptions:    e.generateSubscriptionsSpot,
		Connector:                e.WsConnectSpot,
		Authenticate:             e.authenticateSpot,
		MessageFilter:            asset.Spot,
		BespokeGenerateMessageID: e.GenerateWebsocketMessageID,
	})
	if err != nil {
		return err
	}
	// Futures connection - USDT margined
	err = e.Websocket.SetupNewConnection(&websocket.ConnectionSetup{
		URL:                  usdtFuturesWebsocketURL,
		ResponseCheckTimeout: exch.WebsocketResponseCheckTimeout,
		ResponseMaxLimit:     exch.WebsocketResponseMaxLimit,
		Handler: func(ctx context.Context, incoming []byte) error {
			return e.WsHandleFuturesData(ctx, incoming, asset.USDTMarginedFutures)
		},
		Subscriber:   e.FuturesSubscribe,
		Unsubscriber: e.FuturesUnsubscribe,
		GenerateSubscriptions: func() (subscription.List, error) {
			return e.GenerateFuturesDefaultSubscriptions(asset.USDTMarginedFutures)
		},
		Connector:                e.WsFuturesConnect,
		Authenticate:             e.authenticateFutures,
		MessageFilter:            asset.USDTMarginedFutures,
		BespokeGenerateMessageID: e.GenerateWebsocketMessageID,
	})
	if err != nil {
		return err
	}

	// Futures connection - BTC margined
	err = e.Websocket.SetupNewConnection(&websocket.ConnectionSetup{
		URL:                  btcFuturesWebsocketURL,
		ResponseCheckTimeout: exch.WebsocketResponseCheckTimeout,
		ResponseMaxLimit:     exch.WebsocketResponseMaxLimit,
		Handler: func(ctx context.Context, incoming []byte) error {
			return e.WsHandleFuturesData(ctx, incoming, asset.CoinMarginedFutures)
		},
		Subscriber:   e.FuturesSubscribe,
		Unsubscriber: e.FuturesUnsubscribe,
		GenerateSubscriptions: func() (subscription.List, error) {
			return e.GenerateFuturesDefaultSubscriptions(asset.CoinMarginedFutures)
		},
		Connector:                e.WsFuturesConnect,
		MessageFilter:            asset.CoinMarginedFutures,
		BespokeGenerateMessageID: e.GenerateWebsocketMessageID,
	})
	if err != nil {
		return err
	}

	// TODO: Add BTC margined delivery futures.
	// Futures connection - Delivery - USDT margined
	err = e.Websocket.SetupNewConnection(&websocket.ConnectionSetup{
		URL:                  deliveryRealUSDTTradingURL,
		ResponseCheckTimeout: exch.WebsocketResponseCheckTimeout,
		ResponseMaxLimit:     exch.WebsocketResponseMaxLimit,
		Handler: func(ctx context.Context, incoming []byte) error {
			return e.WsHandleFuturesData(ctx, incoming, asset.DeliveryFutures)
		},
		Subscriber:               e.DeliveryFuturesSubscribe,
		Unsubscriber:             e.DeliveryFuturesUnsubscribe,
		GenerateSubscriptions:    e.GenerateDeliveryFuturesDefaultSubscriptions,
		Connector:                e.WsDeliveryFuturesConnect,
		MessageFilter:            asset.DeliveryFutures,
		BespokeGenerateMessageID: e.GenerateWebsocketMessageID,
	})
	if err != nil {
		return err
	}

	// Futures connection - Options
	return e.Websocket.SetupNewConnection(&websocket.ConnectionSetup{
		URL:                      optionsWebsocketURL,
		ResponseCheckTimeout:     exch.WebsocketResponseCheckTimeout,
		ResponseMaxLimit:         exch.WebsocketResponseMaxLimit,
		Handler:                  e.WsHandleOptionsData,
		Subscriber:               e.OptionsSubscribe,
		Unsubscriber:             e.OptionsUnsubscribe,
		GenerateSubscriptions:    e.GenerateOptionsDefaultSubscriptions,
		Connector:                e.WsOptionsConnect,
		MessageFilter:            asset.Options,
		BespokeGenerateMessageID: e.GenerateWebsocketMessageID,
	})
}

// UpdateTicker updates and returns the ticker for a currency pair
func (e *Exchange) UpdateTicker(ctx context.Context, p currency.Pair, a asset.Item) (*ticker.Price, error) {
	if !e.SupportsAsset(a) {
		return nil, fmt.Errorf("%w asset type: %v", asset.ErrNotSupported, a)
	}
	fPair, err := e.FormatExchangeCurrency(p, a)
	if err != nil {
		return nil, err
	}
	if fPair.IsEmpty() || fPair.Quote.IsEmpty() {
		return nil, currency.ErrCurrencyPairEmpty
	}
	fPair = fPair.Upper()
	var tickerData *ticker.Price
	switch a {
	case asset.Margin, asset.Spot, asset.CrossMargin:
		available, err := e.checkInstrumentAvailabilityInSpot(fPair)
		if err != nil {
			return nil, err
		}
		if a != asset.Spot && !available {
			return nil, fmt.Errorf("%v instrument %v does not have ticker data", a, fPair)
		}
		tickerNew, err := e.GetTicker(ctx, fPair.String(), "")
		if err != nil {
			return nil, err
		}
		tickerData = &ticker.Price{
			Pair:         fPair,
			Low:          tickerNew.Low24H.Float64(),
			High:         tickerNew.High24H.Float64(),
			Bid:          tickerNew.HighestBid.Float64(),
			Ask:          tickerNew.LowestAsk.Float64(),
			Last:         tickerNew.Last.Float64(),
			ExchangeName: e.Name,
			AssetType:    a,
		}
	case asset.USDTMarginedFutures, asset.CoinMarginedFutures, asset.DeliveryFutures:
		settle, err := getSettlementCurrency(fPair, a)
		if err != nil {
			return nil, err
		}
		var tickers []FuturesTicker
		if a == asset.DeliveryFutures {
			tickers, err = e.GetDeliveryFutureTickers(ctx, settle, fPair)
		} else {
			tickers, err = e.GetFuturesTickers(ctx, settle, fPair)
		}
		if err != nil {
			return nil, err
		}
		if len(tickers) != 1 {
			return nil, errNoTickerData
		}
		tickerData = &ticker.Price{
			Pair:         fPair,
			Low:          tickers[0].Low24H.Float64(),
			High:         tickers[0].High24H.Float64(),
			Last:         tickers[0].Last.Float64(),
			Volume:       tickers[0].Volume24HBase.Float64(),
			QuoteVolume:  tickers[0].Volume24HQuote.Float64(),
			ExchangeName: e.Name,
			AssetType:    a,
		}
	case asset.Options:
		var underlying currency.Pair
		var tickers []OptionsTicker
		underlying, err = e.GetUnderlyingFromCurrencyPair(fPair)
		if err != nil {
			return nil, err
		}
		tickers, err = e.GetOptionsTickers(ctx, underlying.String())
		if err != nil {
			return nil, err
		}
		for x := range tickers {
			if !tickers[x].Name.Equal(fPair) {
				continue
			}
			cleanQuote := strings.ReplaceAll(tickers[x].Name.Quote.String(), currency.UnderscoreDelimiter, currency.DashDelimiter)
			tickers[x].Name.Quote = currency.NewCode(cleanQuote)
			tickerData = &ticker.Price{
				Pair:         tickers[x].Name,
				Last:         tickers[x].LastPrice.Float64(),
				Bid:          tickers[x].Bid1Price.Float64(),
				Ask:          tickers[x].Ask1Price.Float64(),
				AskSize:      tickers[x].Ask1Size,
				BidSize:      tickers[x].Bid1Size,
				ExchangeName: e.Name,
				AssetType:    a,
			}
			err = ticker.ProcessTicker(tickerData)
			if err != nil {
				return nil, err
			}
		}
		return ticker.GetTicker(e.Name, fPair, a)
	}
	if err := ticker.ProcessTicker(tickerData); err != nil {
		return nil, err
	}
	return ticker.GetTicker(e.Name, fPair, a)
}

// FetchTradablePairs returns a list of the exchanges tradable pairs
func (e *Exchange) FetchTradablePairs(ctx context.Context, a asset.Item) (currency.Pairs, error) {
	if !e.SupportsAsset(a) {
		return nil, fmt.Errorf("%w asset type: %v", asset.ErrNotSupported, a)
	}
	switch a {
	case asset.Spot:
		tradables, err := e.ListSpotCurrencyPairs(ctx)
		if err != nil {
			return nil, err
		}
		pairs := make([]currency.Pair, 0, len(tradables))
		for x := range tradables {
			if tradables[x].TradeStatus == "untradable" {
				continue
			}
			p := strings.ToUpper(tradables[x].ID)
			if !e.IsValidPairString(p) {
				continue
			}
			cp, err := currency.NewPairFromString(p)
			if err != nil {
				return nil, err
			}
			pairs = append(pairs, cp)
		}
		return pairs, nil
	case asset.Margin, asset.CrossMargin:
		tradables, err := e.GetMarginSupportedCurrencyPairs(ctx)
		if err != nil {
			return nil, err
		}
		pairs := make([]currency.Pair, 0, len(tradables))
		for x := range tradables {
			if tradables[x].Status == 0 {
				continue
			}
			p := strings.ToUpper(tradables[x].Base + currency.UnderscoreDelimiter + tradables[x].Quote)
			if !e.IsValidPairString(p) {
				continue
			}
			cp, err := currency.NewPairFromString(p)
			if err != nil {
				return nil, err
			}
			pairs = append(pairs, cp)
		}
		return pairs, nil
	case asset.CoinMarginedFutures, asset.USDTMarginedFutures:
		settle, err := getSettlementCurrency(currency.EMPTYPAIR, a)
		if err != nil {
			return nil, err
		}
		contracts, err := e.GetAllFutureContracts(ctx, settle)
		if err != nil {
			return nil, err
		}
		pairs := make([]currency.Pair, 0, len(contracts))
		for i := range contracts {
			if contracts[i].InDelisting {
				continue
			}
			p := strings.ToUpper(contracts[i].Name)
			if !e.IsValidPairString(p) {
				continue
			}
			cp, err := currency.NewPairFromString(p)
			if err != nil {
				return nil, err
			}
			pairs = append(pairs, cp)
		}
		return slices.Clip(pairs), nil
	case asset.DeliveryFutures:
		contracts, err := e.GetAllDeliveryContracts(ctx, currency.USDT)
		if err != nil {
			return nil, err
		}
		pairs := make([]currency.Pair, 0, len(contracts))
		for i := range contracts {
			if contracts[i].InDelisting {
				continue
			}
			p := strings.ToUpper(contracts[i].Name)
			if !e.IsValidPairString(p) {
				continue
			}
			cp, err := currency.NewPairFromString(p)
			if err != nil {
				return nil, err
			}
			pairs = append(pairs, cp)
		}
		return slices.Clip(pairs), nil
	case asset.Options:
		underlyings, err := e.GetAllOptionsUnderlyings(ctx)
		if err != nil {
			return nil, err
		}
		var pairs []currency.Pair
		for x := range underlyings {
			contracts, err := e.GetAllContractOfUnderlyingWithinExpiryDate(ctx, underlyings[x].Name, time.Time{})
			if err != nil {
				return nil, err
			}
			for c := range contracts {
				if !e.IsValidPairString(contracts[c].Name) {
					continue
				}
				cp, err := currency.NewPairFromString(strings.ReplaceAll(contracts[c].Name, currency.DashDelimiter, currency.UnderscoreDelimiter))
				if err != nil {
					return nil, err
				}
				cp.Quote = currency.NewCode(strings.ReplaceAll(cp.Quote.String(), currency.UnderscoreDelimiter, currency.DashDelimiter))
				pairs = append(pairs, cp)
			}
		}
		return pairs, nil
	default:
		return nil, fmt.Errorf("%w asset type: %v", asset.ErrNotSupported, a)
	}
}

// UpdateTradablePairs updates the exchanges available pairs and stores
// them in the exchanges config
func (e *Exchange) UpdateTradablePairs(ctx context.Context, forceUpdate bool) error {
	assets := e.GetAssetTypes(false)
	for x := range assets {
		pairs, err := e.FetchTradablePairs(ctx, assets[x])
		if err != nil {
			return err
		}
		if len(pairs) == 0 {
			return errors.New("no tradable pairs found")
		}
		err = e.UpdatePairs(pairs, assets[x], false, forceUpdate)
		if err != nil {
			return err
		}
	}
	return e.EnsureOnePairEnabled()
}

// UpdateTickers updates the ticker for all currency pairs of a given asset type
func (e *Exchange) UpdateTickers(ctx context.Context, a asset.Item) error {
	if !e.SupportsAsset(a) {
		return fmt.Errorf("%w asset type: %v", asset.ErrNotSupported, a)
	}
	switch a {
	case asset.Spot, asset.Margin, asset.CrossMargin:
		tickers, err := e.GetTickers(ctx, currency.EMPTYPAIR.String(), "")
		if err != nil {
			return err
		}
		for x := range tickers {
			var currencyPair currency.Pair
			currencyPair, err = currency.NewPairFromString(tickers[x].CurrencyPair)
			if err != nil {
				return err
			}
			err = ticker.ProcessTicker(&ticker.Price{
				Last:         tickers[x].Last.Float64(),
				High:         tickers[x].High24H.Float64(),
				Low:          tickers[x].Low24H.Float64(),
				Bid:          tickers[x].HighestBid.Float64(),
				Ask:          tickers[x].LowestAsk.Float64(),
				QuoteVolume:  tickers[x].QuoteVolume.Float64(),
				Volume:       tickers[x].BaseVolume.Float64(),
				ExchangeName: e.Name,
				Pair:         currencyPair,
				AssetType:    a,
			})
			if err != nil {
				return err
			}
		}
	case asset.CoinMarginedFutures, asset.USDTMarginedFutures, asset.DeliveryFutures:
		settle, errs := getSettlementCurrency(currency.EMPTYPAIR, a)
		if errs != nil {
			return errs
		}
		var tickers []FuturesTicker
		if a == asset.DeliveryFutures {
			tickers, errs = e.GetDeliveryFutureTickers(ctx, settle, currency.EMPTYPAIR)
		} else {
			tickers, errs = e.GetFuturesTickers(ctx, settle, currency.EMPTYPAIR)
		}
		for i := range tickers {
			currencyPair, err := currency.NewPairFromString(tickers[i].Contract)
			if err != nil {
				errs = common.AppendError(errs, err)
				continue
			}
			if err = ticker.ProcessTicker(&ticker.Price{
				Last:         tickers[i].Last.Float64(),
				High:         tickers[i].High24H.Float64(),
				Low:          tickers[i].Low24H.Float64(),
				Volume:       tickers[i].Volume24H.Float64(),
				QuoteVolume:  tickers[i].Volume24HQuote.Float64(),
				ExchangeName: e.Name,
				Pair:         currencyPair,
				AssetType:    a,
			}); err != nil {
				errs = common.AppendError(errs, err)
			}
		}
		return errs
	case asset.Options:
		pairs, err := e.GetEnabledPairs(a)
		if err != nil {
			return err
		}
		for i := range pairs {
			underlying, err := e.GetUnderlyingFromCurrencyPair(pairs[i])
			if err != nil {
				return err
			}
			tickers, err := e.GetOptionsTickers(ctx, underlying.String())
			if err != nil {
				return err
			}
			for x := range tickers {
				err = ticker.ProcessTicker(&ticker.Price{
					Last:         tickers[x].LastPrice.Float64(),
					Ask:          tickers[x].Ask1Price.Float64(),
					AskSize:      tickers[x].Ask1Size,
					Bid:          tickers[x].Bid1Price.Float64(),
					BidSize:      tickers[x].Bid1Size,
					Pair:         tickers[x].Name,
					ExchangeName: e.Name,
					AssetType:    a,
				})
				if err != nil {
					return err
				}
			}
		}
	default:
		return fmt.Errorf("%w asset type: %v", asset.ErrNotSupported, a)
	}
	return nil
}

// UpdateOrderbook updates and returns the orderbook for a currency pair
func (e *Exchange) UpdateOrderbook(ctx context.Context, p currency.Pair, a asset.Item) (*orderbook.Book, error) {
	return e.UpdateOrderbookWithLimit(ctx, p, a, 0)
}

// UpdateOrderbookWithLimit updates and returns the orderbook for a currency pair with a set orderbook size limit
func (e *Exchange) UpdateOrderbookWithLimit(ctx context.Context, p currency.Pair, a asset.Item, limit uint64) (*orderbook.Book, error) {
	p, err := e.FormatExchangeCurrency(p, a)
	if err != nil {
		return nil, err
	}
	var o *Orderbook
	switch a {
	case asset.Spot, asset.Margin, asset.CrossMargin:
		var available bool
		available, err = e.checkInstrumentAvailabilityInSpot(p)
		if err != nil {
			return nil, err
		}
		if a != asset.Spot && !available {
			return nil, fmt.Errorf("%v instrument %v does not have orderbook data", a, p)
		}
		o, err = e.GetOrderbook(ctx, p.String(), "", limit, true)
	case asset.CoinMarginedFutures, asset.USDTMarginedFutures:
		var settle currency.Code
		settle, err = getSettlementCurrency(p, a)
		if err != nil {
			return nil, err
		}
		o, err = e.GetFuturesOrderbook(ctx, settle, p.String(), "", limit, true)
	case asset.DeliveryFutures:
		o, err = e.GetDeliveryOrderbook(ctx, currency.USDT, "", p, limit, true)
	case asset.Options:
		o, err = e.GetOptionsOrderbook(ctx, p, "", limit, true)
	default:
		return nil, fmt.Errorf("%w %v", asset.ErrNotSupported, a)
	}
	if err != nil {
		return nil, err
	}
	book := &orderbook.Book{
		Exchange:          e.Name,
		Asset:             a,
		ValidateOrderbook: e.ValidateOrderbook,
		Pair:              p.Upper(),
		LastUpdateID:      o.ID,
		LastUpdated:       o.Update.Time(),
		LastPushed:        o.Current.Time(),
	}
	book.Bids = make(orderbook.Levels, len(o.Bids))
	for x := range o.Bids {
		book.Bids[x] = orderbook.Level{
			Amount: o.Bids[x].Amount.Float64(),
			Price:  o.Bids[x].Price.Float64(),
		}
	}
	book.Asks = make(orderbook.Levels, len(o.Asks))
	for x := range o.Asks {
		book.Asks[x] = orderbook.Level{
			Amount: o.Asks[x].Amount.Float64(),
			Price:  o.Asks[x].Price.Float64(),
		}
	}
	err = book.Process()
	if err != nil {
		return book, err
	}
	return orderbook.Get(e.Name, book.Pair, a)
}

// UpdateAccountInfo retrieves balances for all enabled currencies for the
func (e *Exchange) UpdateAccountInfo(ctx context.Context, a asset.Item) (account.Holdings, error) {
	info := account.Holdings{
		Exchange: e.Name,
		Accounts: []account.SubAccount{{
			AssetType: a,
		}},
	}
	switch a {
	case asset.Spot:
		balances, err := e.GetSpotAccounts(ctx, currency.EMPTYCODE)
		if err != nil {
			return info, err
		}
		currencies := make([]account.Balance, len(balances))
		for i := range balances {
			currencies[i] = account.Balance{
				Currency: currency.NewCode(balances[i].Currency),
				Total:    balances[i].Available.Float64() + balances[i].Locked.Float64(),
				Hold:     balances[i].Locked.Float64(),
				Free:     balances[i].Available.Float64(),
			}
		}
		info.Accounts[0].Currencies = currencies
	case asset.Margin, asset.CrossMargin:
		balances, err := e.GetMarginAccountList(ctx, currency.EMPTYPAIR)
		if err != nil {
			return info, err
		}
		currencies := make([]account.Balance, 0, 2*len(balances))
		for i := range balances {
			currencies = append(currencies,
				account.Balance{
					Currency: currency.NewCode(balances[i].Base.Currency),
					Total:    balances[i].Base.Available.Float64() + balances[i].Base.LockedAmount.Float64(),
					Hold:     balances[i].Base.LockedAmount.Float64(),
					Free:     balances[i].Base.Available.Float64(),
				},
				account.Balance{
					Currency: currency.NewCode(balances[i].Quote.Currency),
					Total:    balances[i].Quote.Available.Float64() + balances[i].Quote.LockedAmount.Float64(),
					Hold:     balances[i].Quote.LockedAmount.Float64(),
					Free:     balances[i].Quote.Available.Float64(),
				})
		}
		info.Accounts[0].Currencies = currencies
	case asset.CoinMarginedFutures, asset.USDTMarginedFutures, asset.DeliveryFutures:
		settle, err := getSettlementCurrency(currency.EMPTYPAIR, a)
		if err != nil {
			return info, err
		}
		var acc *FuturesAccount
		if a == asset.DeliveryFutures {
			acc, err = e.GetDeliveryFuturesAccounts(ctx, settle)
		} else {
			acc, err = e.QueryFuturesAccount(ctx, settle)
		}
		if err != nil {
			return info, err
		}
		info.Accounts[0].Currencies = []account.Balance{{
			Currency: currency.NewCode(acc.Currency),
			Total:    acc.Total.Float64(),
			Hold:     acc.Total.Float64() - acc.Available.Float64(),
			Free:     acc.Available.Float64(),
		}}
	case asset.Options:
		balance, err := e.GetOptionAccounts(ctx)
		if err != nil {
			return info, err
		}
		info.Accounts[0].Currencies = []account.Balance{{
			Currency: currency.NewCode(balance.Currency),
			Total:    balance.Total.Float64(),
			Hold:     balance.Total.Float64() - balance.Available.Float64(),
			Free:     balance.Available.Float64(),
		}}
	default:
		return info, fmt.Errorf("%w asset type: %v", asset.ErrNotSupported, a)
	}
	creds, err := e.GetCredentials(ctx)
	if err == nil {
		err = account.Process(&info, creds)
	}
	return info, err
}

// GetAccountFundingHistory returns funding history, deposits and
// withdrawals
func (e *Exchange) GetAccountFundingHistory(_ context.Context) ([]exchange.FundingHistory, error) {
	return nil, common.ErrFunctionNotSupported
}

// GetWithdrawalsHistory returns previous withdrawals data
func (e *Exchange) GetWithdrawalsHistory(ctx context.Context, c currency.Code, _ asset.Item) ([]exchange.WithdrawalHistory, error) {
	records, err := e.GetWithdrawalRecords(ctx, c, time.Time{}, time.Time{}, 0, 0)
	if err != nil {
		return nil, err
	}
	withdrawalHistories := make([]exchange.WithdrawalHistory, len(records))
	for x := range records {
		withdrawalHistories[x] = exchange.WithdrawalHistory{
			Status:          records[x].Status,
			TransferID:      records[x].ID,
			Currency:        records[x].Currency,
			Amount:          records[x].Amount.Float64(),
			CryptoTxID:      records[x].TransactionID,
			CryptoToAddress: records[x].WithdrawalAddress,
			Timestamp:       records[x].Timestamp.Time(),
		}
	}
	return withdrawalHistories, nil
}

// GetRecentTrades returns the most recent trades for a currency and asset
func (e *Exchange) GetRecentTrades(ctx context.Context, p currency.Pair, a asset.Item) ([]trade.Data, error) {
	p, err := e.FormatExchangeCurrency(p, a)
	if err != nil {
		return nil, err
	}
	var resp []trade.Data
	switch a {
	case asset.Spot, asset.Margin, asset.CrossMargin:
		if p.IsEmpty() {
			return nil, currency.ErrCurrencyPairEmpty
		}
		tradeData, err := e.GetMarketTrades(ctx, p, 0, "", false, time.Time{}, time.Time{}, 0)
		if err != nil {
			return nil, err
		}
		resp = make([]trade.Data, len(tradeData))
		for i := range tradeData {
			side, err := order.StringToOrderSide(tradeData[i].Side)
			if err != nil {
				return nil, err
			}
			resp[i] = trade.Data{
				Exchange:     e.Name,
				TID:          tradeData[i].OrderID,
				CurrencyPair: p,
				AssetType:    a,
				Side:         side,
				Price:        tradeData[i].Price.Float64(),
				Amount:       tradeData[i].Amount.Float64(),
				Timestamp:    tradeData[i].CreateTime.Time(),
			}
		}
	case asset.CoinMarginedFutures, asset.USDTMarginedFutures, asset.DeliveryFutures:
		settle, err := getSettlementCurrency(p, a)
		if err != nil {
			return nil, err
		}
		var futuresTrades []TradingHistoryItem
		if a == asset.DeliveryFutures {
			futuresTrades, err = e.GetDeliveryTradingHistory(ctx, settle, "", p.Upper(), 0, time.Time{}, time.Time{})
		} else {
			futuresTrades, err = e.GetFuturesTradingHistory(ctx, settle, p, 0, 0, "", time.Time{}, time.Time{})
		}
		if err != nil {
			return nil, err
		}
		resp = make([]trade.Data, len(futuresTrades))
		for i := range futuresTrades {
			resp[i] = trade.Data{
				TID:          strconv.FormatInt(futuresTrades[i].ID, 10),
				Exchange:     e.Name,
				CurrencyPair: p,
				AssetType:    a,
				Price:        futuresTrades[i].Price.Float64(),
				Amount:       futuresTrades[i].Size,
				Timestamp:    futuresTrades[i].CreateTime.Time(),
			}
		}
	case asset.Options:
		trades, err := e.GetOptionsTradeHistory(ctx, p.Upper(), "", 0, 0, time.Time{}, time.Time{})
		if err != nil {
			return nil, err
		}
		resp = make([]trade.Data, len(trades))
		for i := range trades {
			resp[i] = trade.Data{
				TID:          strconv.FormatInt(trades[i].ID, 10),
				Exchange:     e.Name,
				CurrencyPair: p,
				AssetType:    a,
				Price:        trades[i].Price.Float64(),
				Amount:       trades[i].Size,
				Timestamp:    trades[i].CreateTime.Time(),
			}
		}
	default:
		return nil, fmt.Errorf("%w asset type: %v", asset.ErrNotSupported, a)
	}
	err = e.AddTradesToBuffer(resp...)
	if err != nil {
		return nil, err
	}
	sort.Sort(trade.ByDate(resp))
	return resp, nil
}

// GetHistoricTrades returns historic trade data within the timeframe provided
func (e *Exchange) GetHistoricTrades(_ context.Context, _ currency.Pair, _ asset.Item, _, _ time.Time) ([]trade.Data, error) {
	return nil, common.ErrFunctionNotSupported
}

// SubmitOrder submits a new order
// TODO: support multiple order types (IOC)
func (e *Exchange) SubmitOrder(ctx context.Context, s *order.Submit) (*order.SubmitResponse, error) {
	err := s.Validate(e.GetTradingRequirements())
	if err != nil {
		return nil, err
	}

	s.Pair, err = e.FormatExchangeCurrency(s.Pair, s.AssetType)
	if err != nil {
		return nil, err
	}
	s.Pair = s.Pair.Upper()

	switch s.AssetType {
	case asset.Spot, asset.Margin, asset.CrossMargin:
		req, err := e.getSpotOrderRequest(s)
		if err != nil {
			return nil, err
		}
		sOrder, err := e.PlaceSpotOrder(ctx, req)
		if err != nil {
			return nil, err
		}
		response, err := s.DeriveSubmitResponse(sOrder.OrderID)
		if err != nil {
			return nil, err
		}
		side, err := order.StringToOrderSide(sOrder.Side)
		if err != nil {
			return nil, err
		}
		response.Side = side
		status, err := order.StringToOrderStatus(sOrder.Status)
		if err != nil {
			return nil, err
		}
		response.Status = status
		response.Fee = sOrder.FeeDeducted.Float64()
		response.FeeAsset = currency.NewCode(sOrder.FeeCurrency)
		response.Pair = s.Pair
		response.Date = sOrder.CreateTime.Time()
		response.ClientOrderID = sOrder.Text
		response.Date = sOrder.CreateTime.Time()
		response.LastUpdated = sOrder.UpdateTime.Time()
		return response, nil
	case asset.CoinMarginedFutures, asset.USDTMarginedFutures, asset.DeliveryFutures:
		// TODO: See https://www.gate.io/docs/developers/apiv4/en/#create-a-futures-order
		//	* iceberg orders
		//	* auto_size (close_long, close_short)
		// 	* stp_act (self trade prevention)
		amountWithDirection, err := getFutureOrderSize(s)
		if err != nil {
			return nil, err
		}
		settle, err := getSettlementCurrency(s.Pair, s.AssetType)
		if err != nil {
			return nil, err
		}
		orderParams := &ContractOrderCreateParams{
			Contract:    s.Pair,
			Size:        amountWithDirection,
			Price:       strconv.FormatFloat(s.Price, 'f', -1, 64), // Cannot be an empty string, requires "0" for market orders.
			Settle:      settle,
			ReduceOnly:  s.ReduceOnly,
			TimeInForce: timeInForceString(s.TimeInForce),
			Text:        s.ClientOrderID,
		}
		var o *Order
		if s.AssetType == asset.DeliveryFutures {
			o, err = e.PlaceDeliveryOrder(ctx, orderParams)
		} else {
			o, err = e.PlaceFuturesOrder(ctx, orderParams)
		}
		if err != nil {
			return nil, err
		}
		resp, err := s.DeriveSubmitResponse(strconv.FormatInt(o.ID, 10))
		if err != nil {
			return nil, err
		}
		if o.Status != statusOpen {
			resp.Status, err = order.StringToOrderStatus(o.FinishAs)
			if err != nil {
				return nil, err
			}
		} else {
			resp.Status = order.Open
		}
		resp.Date = o.CreateTime.Time()
		resp.ClientOrderID = getClientOrderIDFromText(o.Text)
		resp.Amount = math.Abs(o.Size)
		resp.Price = o.OrderPrice.Float64()
		resp.AverageExecutedPrice = o.FillPrice.Float64()
		return resp, nil
	case asset.Options:
		optionOrder, err := e.PlaceOptionOrder(ctx, &OptionOrderParam{
			Contract:   s.Pair.String(),
			OrderSize:  s.Amount,
			Price:      types.Number(s.Price),
			ReduceOnly: s.ReduceOnly,
			Text:       s.ClientOrderID,
		})
		if err != nil {
			return nil, err
		}
		response, err := s.DeriveSubmitResponse(strconv.FormatInt(optionOrder.OptionOrderID, 10))
		if err != nil {
			return nil, err
		}
		status, err := order.StringToOrderStatus(optionOrder.Status)
		if err != nil {
			return nil, err
		}
		response.Status = status
		response.Pair = s.Pair
		response.Date = optionOrder.CreateTime.Time()
		response.ClientOrderID = optionOrder.Text
		return response, nil
	default:
		return nil, fmt.Errorf("%w asset type: %v", asset.ErrNotSupported, s.AssetType)
	}
}

// ModifyOrder will allow of changing orderbook placement and limit to market conversion
func (e *Exchange) ModifyOrder(_ context.Context, _ *order.Modify) (*order.ModifyResponse, error) {
	return nil, common.ErrFunctionNotSupported
}

// CancelOrder cancels an order by its corresponding ID number
func (e *Exchange) CancelOrder(ctx context.Context, o *order.Cancel) error {
	if err := o.Validate(o.StandardCancel()); err != nil {
		return err
	}
	fPair, err := e.FormatExchangeCurrency(o.Pair, o.AssetType)
	if err != nil {
		return err
	}
	switch o.AssetType {
	case asset.Spot, asset.Margin, asset.CrossMargin:
		_, err = e.CancelSingleSpotOrder(ctx, o.OrderID, fPair.String(), o.AssetType == asset.CrossMargin)
	case asset.CoinMarginedFutures, asset.USDTMarginedFutures, asset.DeliveryFutures:
		var settle currency.Code
		if settle, err = getSettlementCurrency(o.Pair, o.AssetType); err == nil {
			if o.AssetType == asset.DeliveryFutures {
				_, err = e.CancelSingleDeliveryOrder(ctx, settle, o.OrderID)
			} else {
				_, err = e.CancelSingleFuturesOrder(ctx, settle, o.OrderID)
			}
		}
	case asset.Options:
		_, err = e.CancelOptionSingleOrder(ctx, o.OrderID)
	default:
		return fmt.Errorf("%w asset type: %v", asset.ErrNotSupported, o.AssetType)
	}
	return err
}

// CancelBatchOrders cancels an orders by their corresponding ID numbers
func (e *Exchange) CancelBatchOrders(ctx context.Context, o []order.Cancel) (*order.CancelBatchResponse, error) {
	response := order.CancelBatchResponse{
		Status: map[string]string{},
	}
	if len(o) == 0 {
		return nil, errors.New("no cancel order passed")
	}
	var err error
	var cancelSpotOrdersParam []CancelOrderByIDParam
	a := o[0].AssetType
	for x := range o {
		o[x].Pair, err = e.FormatExchangeCurrency(o[x].Pair, a)
		if err != nil {
			return nil, err
		}
		o[x].Pair = o[x].Pair.Upper()
		if a != o[x].AssetType {
			return nil, errors.New("cannot cancel orders of different asset types")
		}
		if a == asset.Spot || a == asset.Margin || a == asset.CrossMargin {
			cancelSpotOrdersParam = append(cancelSpotOrdersParam, CancelOrderByIDParam{
				ID:           o[x].OrderID,
				CurrencyPair: o[x].Pair,
			})
			continue
		}
		err = o[x].Validate(o[x].StandardCancel())
		if err != nil {
			return nil, err
		}
	}
	switch a {
	case asset.Spot, asset.Margin, asset.CrossMargin:
		loop := int(math.Ceil(float64(len(cancelSpotOrdersParam)) / 10))
		for count := range loop {
			var input []CancelOrderByIDParam
			if (count + 1) == loop {
				input = cancelSpotOrdersParam[count*10:]
			} else {
				input = cancelSpotOrdersParam[count*10 : (count*10)+10]
			}
			var cancel []CancelOrderByIDResponse
			cancel, err = e.CancelBatchOrdersWithIDList(ctx, input)
			if err != nil {
				return nil, err
			}
			for j := range cancel {
				if cancel[j].Succeeded {
					response.Status[cancel[j].OrderID] = order.Cancelled.String()
				}
			}
		}
	case asset.CoinMarginedFutures, asset.USDTMarginedFutures, asset.DeliveryFutures:
		for i := range o {
			settle, err := getSettlementCurrency(o[i].Pair, a)
			if err != nil {
				return nil, err
			}
			var resp []Order
			if a == asset.DeliveryFutures {
				resp, err = e.CancelMultipleDeliveryOrders(ctx, o[i].Pair, o[i].Side.Lower(), settle)
			} else {
				resp, err = e.CancelMultipleFuturesOpenOrders(ctx, o[i].Pair, o[i].Side.Lower(), settle)
			}
			if err != nil {
				return nil, err
			}
			for j := range resp {
				response.Status[strconv.FormatInt(resp[j].ID, 10)] = resp[j].Status
			}
		}
	case asset.Options:
		for i := range o {
			cancel, err := e.CancelMultipleOptionOpenOrders(ctx, o[i].Pair, o[i].Pair.String(), o[i].Side.Lower())
			if err != nil {
				return nil, err
			}
			for j := range cancel {
				response.Status[strconv.FormatInt(cancel[j].OptionOrderID, 10)] = cancel[j].Status
			}
		}
	default:
		return nil, fmt.Errorf("%w asset type: %v", asset.ErrNotSupported, a)
	}
	return &response, nil
}

// CancelAllOrders cancels all orders associated with a currency pair
func (e *Exchange) CancelAllOrders(ctx context.Context, o *order.Cancel) (order.CancelAllResponse, error) {
	err := o.Validate()
	if err != nil {
		return order.CancelAllResponse{}, err
	}
	var cancelAllOrdersResponse order.CancelAllResponse
	cancelAllOrdersResponse.Status = map[string]string{}
	switch o.AssetType {
	case asset.Spot, asset.Margin, asset.CrossMargin:
		if o.Pair.IsEmpty() {
			return order.CancelAllResponse{}, currency.ErrCurrencyPairEmpty
		}
		var cancel []SpotPriceTriggeredOrder
		cancel, err = e.CancelMultipleSpotOpenOrders(ctx, o.Pair, o.AssetType)
		if err != nil {
			return cancelAllOrdersResponse, err
		}
		for x := range cancel {
			cancelAllOrdersResponse.Status[strconv.FormatInt(cancel[x].AutoOrderID, 10)] = cancel[x].Status
		}
	case asset.CoinMarginedFutures, asset.USDTMarginedFutures, asset.DeliveryFutures:
		if o.Pair.IsEmpty() {
			return cancelAllOrdersResponse, currency.ErrCurrencyPairEmpty
		}
		settle, err := getSettlementCurrency(o.Pair, o.AssetType)
		if err != nil {
			return cancelAllOrdersResponse, err
		}
		var cancel []Order
		if o.AssetType == asset.DeliveryFutures {
			cancel, err = e.CancelMultipleDeliveryOrders(ctx, o.Pair, o.Side.Lower(), settle)
		} else {
			cancel, err = e.CancelMultipleFuturesOpenOrders(ctx, o.Pair, o.Side.Lower(), settle)
		}
		if err != nil {
			return cancelAllOrdersResponse, err
		}
		for f := range cancel {
			cancelAllOrdersResponse.Status[strconv.FormatInt(cancel[f].ID, 10)] = cancel[f].Status
		}
	case asset.Options:
		var underlying currency.Pair
		if !o.Pair.IsEmpty() {
			underlying, err = e.GetUnderlyingFromCurrencyPair(o.Pair)
			if err != nil {
				return cancelAllOrdersResponse, err
			}
		}
		cancel, err := e.CancelMultipleOptionOpenOrders(ctx, o.Pair, underlying.String(), o.Side.Lower())
		if err != nil {
			return cancelAllOrdersResponse, err
		}
		for x := range cancel {
			cancelAllOrdersResponse.Status[strconv.FormatInt(cancel[x].OptionOrderID, 10)] = cancel[x].Status
		}
	default:
		return cancelAllOrdersResponse, fmt.Errorf("%w asset type: %v", asset.ErrNotSupported, o.AssetType)
	}

	return cancelAllOrdersResponse, nil
}

// GetOrderInfo returns order information based on order ID
func (e *Exchange) GetOrderInfo(ctx context.Context, orderID string, pair currency.Pair, a asset.Item) (*order.Detail, error) {
	if err := e.CurrencyPairs.IsAssetEnabled(a); err != nil {
		return nil, err
	}

	pair, err := e.FormatExchangeCurrency(pair, a)
	if err != nil {
		return nil, err
	}
	switch a {
	case asset.Spot, asset.Margin, asset.CrossMargin:
		var spotOrder *SpotOrder
		spotOrder, err = e.GetSpotOrder(ctx, orderID, pair, a)
		if err != nil {
			return nil, err
		}
		var side order.Side
		side, err = order.StringToOrderSide(spotOrder.Side)
		if err != nil {
			return nil, err
		}
		var orderType order.Type
		orderType, err = order.StringToOrderType(spotOrder.Type)
		if err != nil {
			return nil, err
		}
		var orderStatus order.Status
		orderStatus, err = order.StringToOrderStatus(spotOrder.Status)
		if err != nil {
			return nil, err
		}
		return &order.Detail{
			Amount:         spotOrder.Amount.Float64(),
			Exchange:       e.Name,
			OrderID:        spotOrder.OrderID,
			Side:           side,
			Type:           orderType,
			Pair:           pair,
			Cost:           spotOrder.FeeDeducted.Float64(),
			AssetType:      a,
			Status:         orderStatus,
			Price:          spotOrder.Price.Float64(),
			ExecutedAmount: spotOrder.Amount.Float64() - spotOrder.Left.Float64(),
			Date:           spotOrder.CreateTime.Time(),
			LastUpdated:    spotOrder.UpdateTime.Time(),
		}, nil
	case asset.USDTMarginedFutures, asset.CoinMarginedFutures, asset.DeliveryFutures:
		settle, err := getSettlementCurrency(pair, a)
		if err != nil {
			return nil, err
		}
		var fOrder *Order
		if a == asset.DeliveryFutures {
			fOrder, err = e.GetSingleDeliveryOrder(ctx, settle, orderID)
		} else {
			fOrder, err = e.GetSingleFuturesOrder(ctx, settle, orderID)
		}
		if err != nil {
			return nil, err
		}
		orderStatus := order.Open
		if fOrder.Status != statusOpen {
			orderStatus, err = order.StringToOrderStatus(fOrder.FinishAs)
			if err != nil {
				return nil, err
			}
		}
		pair, err = currency.NewPairFromString(fOrder.Contract)
		if err != nil {
			return nil, err
		}

		side, amount, remaining := getSideAndAmountFromSize(fOrder.Size, fOrder.RemainingAmount)
		tif, err := timeInForceFromString(fOrder.TimeInForce)
		if err != nil {
			return nil, err
		}
		return &order.Detail{
			Amount:               amount,
			ExecutedAmount:       amount - remaining,
			RemainingAmount:      remaining,
			Exchange:             e.Name,
			OrderID:              orderID,
			ClientOrderID:        getClientOrderIDFromText(fOrder.Text),
			Status:               orderStatus,
			Price:                fOrder.OrderPrice.Float64(),
			AverageExecutedPrice: fOrder.FillPrice.Float64(),
			Date:                 fOrder.CreateTime.Time(),
			LastUpdated:          fOrder.FinishTime.Time(),
			Pair:                 pair,
			AssetType:            a,
			Type:                 getTypeFromTimeInForce(fOrder.TimeInForce, fOrder.OrderPrice.Float64()),
			TimeInForce:          tif,
			Side:                 side,
		}, nil
	case asset.Options:
		optionOrder, err := e.GetSingleOptionOrder(ctx, orderID)
		if err != nil {
			return nil, err
		}
		orderStatus, err := order.StringToOrderStatus(optionOrder.Status)
		if err != nil {
			return nil, err
		}
		pair, err = currency.NewPairFromString(optionOrder.Contract)
		if err != nil {
			return nil, err
		}
		return &order.Detail{
			Amount:         optionOrder.Size,
			ExecutedAmount: optionOrder.Size - optionOrder.Left,
			Exchange:       e.Name,
			OrderID:        orderID,
			Status:         orderStatus,
			Price:          optionOrder.Price.Float64(),
			Date:           optionOrder.CreateTime.Time(),
			LastUpdated:    optionOrder.FinishTime.Time(),
			Pair:           pair,
			AssetType:      a,
		}, nil
	default:
		return nil, fmt.Errorf("%w asset type: %v", asset.ErrNotSupported, a)
	}
}

// GetDepositAddress returns a deposit address for a specified currency
func (e *Exchange) GetDepositAddress(ctx context.Context, cryptocurrency currency.Code, _, chain string) (*deposit.Address, error) {
	addr, err := e.GenerateCurrencyDepositAddress(ctx, cryptocurrency)
	if err != nil {
		return nil, err
	}
	if chain != "" {
		for x := range addr.MultichainAddresses {
			if addr.MultichainAddresses[x].ObtainFailed == 1 {
				continue
			}
			if addr.MultichainAddresses[x].Chain == chain {
				return &deposit.Address{
					Chain:   addr.MultichainAddresses[x].Chain,
					Address: addr.MultichainAddresses[x].Address,
					Tag:     addr.MultichainAddresses[x].PaymentName,
				}, nil
			}
		}
		return nil, fmt.Errorf("network %s not found", chain)
	}
	return &deposit.Address{
		Address: addr.Address,
		Chain:   chain,
	}, nil
}

// WithdrawCryptocurrencyFunds returns a withdrawal ID when a withdrawal is
// submitted
func (e *Exchange) WithdrawCryptocurrencyFunds(ctx context.Context, withdrawRequest *withdraw.Request) (*withdraw.ExchangeResponse, error) {
	if err := withdrawRequest.Validate(); err != nil {
		return nil, err
	}
	response, err := e.WithdrawCurrency(ctx,
		WithdrawalRequestParam{
			Amount:   types.Number(withdrawRequest.Amount),
			Currency: withdrawRequest.Currency,
			Address:  withdrawRequest.Crypto.Address,
			Chain:    withdrawRequest.Crypto.Chain,
		})
	if err != nil {
		return nil, err
	}
	return &withdraw.ExchangeResponse{
		Name:   response.Chain,
		ID:     response.TransactionID,
		Status: response.Status,
	}, nil
}

// WithdrawFiatFunds returns a withdrawal ID when a withdrawal is submitted
func (e *Exchange) WithdrawFiatFunds(_ context.Context, _ *withdraw.Request) (*withdraw.ExchangeResponse, error) {
	return nil, common.ErrFunctionNotSupported
}

// WithdrawFiatFundsToInternationalBank returns a withdrawal ID when a
// withdrawal is submitted
func (e *Exchange) WithdrawFiatFundsToInternationalBank(_ context.Context, _ *withdraw.Request) (*withdraw.ExchangeResponse, error) {
	return nil, common.ErrFunctionNotSupported
}

// GetFeeByType returns an estimate of fee based on type of transaction
func (e *Exchange) GetFeeByType(ctx context.Context, feeBuilder *exchange.FeeBuilder) (float64, error) {
	if feeBuilder == nil {
		return 0, fmt.Errorf("%T %w", feeBuilder, common.ErrNilPointer)
	}
	if !e.AreCredentialsValid(ctx) && // Todo check connection status
		feeBuilder.FeeType == exchange.CryptocurrencyTradeFee {
		feeBuilder.FeeType = exchange.OfflineTradeFee
	}
	return e.GetFee(ctx, feeBuilder)
}

// GetActiveOrders retrieves any orders that are active/open
func (e *Exchange) GetActiveOrders(ctx context.Context, req *order.MultiOrderRequest) (order.FilteredOrders, error) {
	if err := req.Validate(); err != nil {
		return nil, err
	}
	var orders []order.Detail
	format, err := e.GetPairFormat(req.AssetType, false)
	if err != nil {
		return nil, err
	}
	switch req.AssetType {
	case asset.Spot, asset.Margin, asset.CrossMargin:
		spotOrders, err := e.GetSpotOpenOrders(ctx, 0, 0, req.AssetType == asset.CrossMargin)
		if err != nil {
			return nil, err
		}
		for x := range spotOrders {
			symbol, err := currency.NewPairDelimiter(spotOrders[x].CurrencyPair, format.Delimiter)
			if err != nil {
				return nil, err
			}
			for y := range spotOrders[x].Orders {
				if spotOrders[x].Orders[y].Status != statusOpen {
					continue
				}
				side, err := order.StringToOrderSide(spotOrders[x].Orders[y].Side)
				if err != nil {
					log.Errorf(log.ExchangeSys, "%s %v", e.Name, err)
				}
				oType, err := order.StringToOrderType(spotOrders[x].Orders[y].Type)
				if err != nil {
					return nil, err
				}
				status, err := order.StringToOrderStatus(spotOrders[x].Orders[y].Status)
				if err != nil {
					log.Errorf(log.ExchangeSys, "%s %v", e.Name, err)
				}
				orders = append(orders, order.Detail{
					Side:                 side,
					Type:                 oType,
					Status:               status,
					Pair:                 symbol,
					OrderID:              spotOrders[x].Orders[y].OrderID,
					Amount:               spotOrders[x].Orders[y].Amount.Float64(),
					ExecutedAmount:       spotOrders[x].Orders[y].Amount.Float64() - spotOrders[x].Orders[y].Left.Float64(),
					RemainingAmount:      spotOrders[x].Orders[y].Left.Float64(),
					Price:                spotOrders[x].Orders[y].Price.Float64(),
					AverageExecutedPrice: spotOrders[x].Orders[y].AverageFillPrice.Float64(),
					Date:                 spotOrders[x].Orders[y].CreateTime.Time(),
					LastUpdated:          spotOrders[x].Orders[y].UpdateTime.Time(),
					Exchange:             e.Name,
					AssetType:            req.AssetType,
					ClientOrderID:        spotOrders[x].Orders[y].Text,
					FeeAsset:             currency.NewCode(spotOrders[x].Orders[y].FeeCurrency),
				})
			}
		}
	case asset.CoinMarginedFutures, asset.USDTMarginedFutures, asset.DeliveryFutures:
		settle, err := getSettlementCurrency(currency.EMPTYPAIR, req.AssetType)
		if err != nil {
			return nil, err
		}
		var futuresOrders []Order
		if req.AssetType == asset.DeliveryFutures {
			futuresOrders, err = e.GetDeliveryOrders(ctx, currency.EMPTYPAIR, statusOpen, settle, "", 0, 0, 0)
		} else {
			futuresOrders, err = e.GetFuturesOrders(ctx, currency.EMPTYPAIR, statusOpen, "", settle, 0, 0, 0)
		}
		if err != nil {
			return nil, err
		}
		for i := range futuresOrders {
			pair, err := currency.NewPairFromString(futuresOrders[i].Contract)
			if err != nil {
				return nil, err
			}

			if futuresOrders[i].Status != statusOpen || (len(req.Pairs) > 0 && !req.Pairs.Contains(pair, true)) {
				continue
			}
			side, amount, remaining := getSideAndAmountFromSize(futuresOrders[i].Size, futuresOrders[i].RemainingAmount)
			tif, err := timeInForceFromString(futuresOrders[i].TimeInForce)
			if err != nil {
				return nil, err
			}
			orders = append(orders, order.Detail{
				Status:               order.Open,
				Amount:               amount,
				ContractAmount:       amount,
				Pair:                 pair,
				OrderID:              strconv.FormatInt(futuresOrders[i].ID, 10),
				ClientOrderID:        getClientOrderIDFromText(futuresOrders[i].Text),
				Price:                futuresOrders[i].OrderPrice.Float64(),
				ExecutedAmount:       amount - remaining,
				RemainingAmount:      remaining,
				LastUpdated:          futuresOrders[i].FinishTime.Time(),
				Date:                 futuresOrders[i].CreateTime.Time(),
				Exchange:             e.Name,
				AssetType:            req.AssetType,
				Side:                 side,
				Type:                 order.Limit,
				SettlementCurrency:   settle,
				ReduceOnly:           futuresOrders[i].IsReduceOnly,
				TimeInForce:          tif,
				AverageExecutedPrice: futuresOrders[i].FillPrice.Float64(),
			})
		}
	case asset.Options:
		var optionsOrders []OptionOrderResponse
		optionsOrders, err = e.GetOptionFuturesOrders(ctx, currency.EMPTYPAIR, "", statusOpen, 0, 0, req.StartTime, req.EndTime)
		if err != nil {
			return nil, err
		}
		for i := range optionsOrders {
			var currencyPair currency.Pair
			var status order.Status
			currencyPair, err = currency.NewPairFromString(optionsOrders[i].Contract)
			if err != nil {
				return nil, err
			}
			status, err = order.StringToOrderStatus(optionsOrders[i].Status)
			if err != nil {
				return nil, err
			}
			orders = append(orders, order.Detail{
				Status:          status,
				Amount:          optionsOrders[i].Size,
				Pair:            currencyPair,
				OrderID:         strconv.FormatInt(optionsOrders[i].OptionOrderID, 10),
				Price:           optionsOrders[i].Price.Float64(),
				ExecutedAmount:  optionsOrders[i].Size - optionsOrders[i].Left,
				RemainingAmount: optionsOrders[i].Left,
				LastUpdated:     optionsOrders[i].FinishTime.Time(),
				Date:            optionsOrders[i].CreateTime.Time(),
				Exchange:        e.Name,
				AssetType:       req.AssetType,
				ClientOrderID:   optionsOrders[i].Text,
			})
		}
	default:
		return nil, fmt.Errorf("%w asset type: %v", asset.ErrNotSupported, req.AssetType)
	}
	return req.Filter(e.Name, orders), nil
}

// GetOrderHistory retrieves account order information
// Can Limit response to specific order status
func (e *Exchange) GetOrderHistory(ctx context.Context, req *order.MultiOrderRequest) (order.FilteredOrders, error) {
	if err := req.Validate(); err != nil {
		return nil, err
	}
	var orders []order.Detail
	format, err := e.GetPairFormat(req.AssetType, true)
	if err != nil {
		return nil, err
	}
	switch req.AssetType {
	case asset.Spot, asset.Margin, asset.CrossMargin:
		for x := range req.Pairs {
			fPair := req.Pairs[x].Format(format)
			spotOrders, err := e.GetMySpotTradingHistory(ctx, fPair, req.FromOrderID, 0, 0, req.AssetType == asset.CrossMargin, req.StartTime, req.EndTime)
			if err != nil {
				return nil, err
			}
			for o := range spotOrders {
				var side order.Side
				side, err = order.StringToOrderSide(spotOrders[o].Side)
				if err != nil {
					return nil, err
				}
				detail := order.Detail{
					OrderID:        spotOrders[o].OrderID,
					Amount:         spotOrders[o].Amount.Float64(),
					ExecutedAmount: spotOrders[o].Amount.Float64(),
					Price:          spotOrders[o].Price.Float64(),
					Date:           spotOrders[o].CreateTime.Time(),
					Side:           side,
					Exchange:       e.Name,
					Pair:           fPair,
					AssetType:      req.AssetType,
					Fee:            spotOrders[o].Fee.Float64(),
					FeeAsset:       currency.NewCode(spotOrders[o].FeeCurrency),
				}
				detail.InferCostsAndTimes()
				orders = append(orders, detail)
			}
		}
	case asset.CoinMarginedFutures, asset.USDTMarginedFutures, asset.DeliveryFutures:
		for x := range req.Pairs {
			fPair := req.Pairs[x].Format(format)
			settle, err := getSettlementCurrency(fPair, req.AssetType)
			if err != nil {
				return nil, err
			}
			var futuresOrder []TradingHistoryItem
			if req.AssetType == asset.DeliveryFutures {
				futuresOrder, err = e.GetMyDeliveryTradingHistory(ctx, settle, req.FromOrderID, fPair, 0, 0, 0, "")
			} else {
				futuresOrder, err = e.GetMyFuturesTradingHistory(ctx, settle, "", req.FromOrderID, fPair, 0, 0, 0)
			}
			if err != nil {
				return nil, err
			}
			for o := range futuresOrder {
				detail := order.Detail{
					OrderID:   strconv.FormatInt(futuresOrder[o].ID, 10),
					Amount:    futuresOrder[o].Size,
					Price:     futuresOrder[o].Price.Float64(),
					Date:      futuresOrder[o].CreateTime.Time(),
					Exchange:  e.Name,
					Pair:      fPair,
					AssetType: req.AssetType,
				}
				detail.InferCostsAndTimes()
				orders = append(orders, detail)
			}
		}
	case asset.Options:
		for x := range req.Pairs {
			fPair := req.Pairs[x].Format(format)
			optionOrders, err := e.GetMyOptionsTradingHistory(ctx, fPair.String(), fPair.Upper(), 0, 0, req.StartTime, req.EndTime)
			if err != nil {
				return nil, err
			}
			for o := range optionOrders {
				detail := order.Detail{
					OrderID:   strconv.FormatInt(optionOrders[o].OrderID, 10),
					Amount:    optionOrders[o].Size,
					Price:     optionOrders[o].Price.Float64(),
					Date:      optionOrders[o].CreateTime.Time(),
					Exchange:  e.Name,
					Pair:      fPair,
					AssetType: req.AssetType,
				}
				detail.InferCostsAndTimes()
				orders = append(orders, detail)
			}
		}
	default:
		return nil, fmt.Errorf("%w asset type: %v", asset.ErrNotSupported, req.AssetType)
	}
	return req.Filter(e.Name, orders), nil
}

// GetHistoricCandles returns candles between a time period for a set time interval
func (e *Exchange) GetHistoricCandles(ctx context.Context, pair currency.Pair, a asset.Item, interval kline.Interval, start, end time.Time) (*kline.Item, error) {
	req, err := e.GetKlineRequest(pair, a, interval, start, end, false)
	if err != nil {
		return nil, err
	}
	var listCandlesticks []kline.Candle
	switch a {
	case asset.Spot, asset.Margin, asset.CrossMargin:
		candles, err := e.GetCandlesticks(ctx, req.RequestFormatted, 0, start, end, interval)
		if err != nil {
			return nil, err
		}
		listCandlesticks = make([]kline.Candle, len(candles))
		for i := range candles {
			listCandlesticks[i] = kline.Candle{
				Time:   candles[i].Timestamp.Time(),
				Open:   candles[i].OpenPrice.Float64(),
				High:   candles[i].HighestPrice.Float64(),
				Low:    candles[i].LowestPrice.Float64(),
				Close:  candles[i].ClosePrice.Float64(),
				Volume: candles[i].BaseCcyAmount.Float64(),
			}
		}
	case asset.CoinMarginedFutures, asset.USDTMarginedFutures, asset.DeliveryFutures:
		settle, err := getSettlementCurrency(pair, a)
		if err != nil {
			return nil, err
		}
		var candles []FuturesCandlestick
		if a == asset.DeliveryFutures {
			candles, err = e.GetDeliveryFuturesCandlesticks(ctx, settle, req.RequestFormatted.Upper(), start, end, 0, interval)
		} else {
			candles, err = e.GetFuturesCandlesticks(ctx, settle, req.RequestFormatted.String(), start, end, 0, interval)
		}
		if err != nil {
			return nil, err
		}
		listCandlesticks = make([]kline.Candle, len(candles))
		for i := range candles {
			listCandlesticks[i] = kline.Candle{
				Time:   candles[i].Timestamp.Time(),
				Open:   candles[i].OpenPrice.Float64(),
				High:   candles[i].HighestPrice.Float64(),
				Low:    candles[i].LowestPrice.Float64(),
				Close:  candles[i].ClosePrice.Float64(),
				Volume: candles[i].Volume,
			}
		}
	default:
		return nil, fmt.Errorf("%w asset type: %v", asset.ErrNotSupported, a)
	}
	return req.ProcessResponse(listCandlesticks)
}

// GetHistoricCandlesExtended returns candles between a time period for a set time interval
func (e *Exchange) GetHistoricCandlesExtended(ctx context.Context, pair currency.Pair, a asset.Item, interval kline.Interval, start, end time.Time) (*kline.Item, error) {
	req, err := e.GetKlineExtendedRequest(pair, a, interval, start, end)
	if err != nil {
		return nil, err
	}
	candlestickItems := make([]kline.Candle, 0, req.Size())
	for _, r := range req.RangeHolder.Ranges {
		switch a {
		case asset.Spot, asset.Margin, asset.CrossMargin:
			candles, err := e.GetCandlesticks(ctx, req.RequestFormatted, 0, r.Start.Time, r.End.Time, interval)
			if err != nil {
				return nil, err
			}
			for j := range candles {
				candlestickItems = append(candlestickItems, kline.Candle{
					Time:   candles[j].Timestamp.Time(),
					Open:   candles[j].OpenPrice.Float64(),
					High:   candles[j].HighestPrice.Float64(),
					Low:    candles[j].LowestPrice.Float64(),
					Close:  candles[j].ClosePrice.Float64(),
					Volume: candles[j].QuoteCcyVolume.Float64(),
				})
			}
		case asset.CoinMarginedFutures, asset.USDTMarginedFutures, asset.DeliveryFutures:
			settle, err := getSettlementCurrency(pair, a)
			if err != nil {
				return nil, err
			}
			var candles []FuturesCandlestick
			if a == asset.DeliveryFutures {
				candles, err = e.GetDeliveryFuturesCandlesticks(ctx, settle, req.RequestFormatted.Upper(), r.Start.Time, r.End.Time, 0, interval)
			} else {
				candles, err = e.GetFuturesCandlesticks(ctx, settle, req.RequestFormatted.String(), r.Start.Time, r.End.Time, 0, interval)
			}
			if err != nil {
				return nil, err
			}
			for i := range candles {
				candlestickItems = append(candlestickItems, kline.Candle{
					Time:   candles[i].Timestamp.Time(),
					Open:   candles[i].OpenPrice.Float64(),
					High:   candles[i].HighestPrice.Float64(),
					Low:    candles[i].LowestPrice.Float64(),
					Close:  candles[i].ClosePrice.Float64(),
					Volume: candles[i].Volume,
				})
			}
		default:
			return nil, fmt.Errorf("%w asset type: %v", asset.ErrNotSupported, a)
		}
	}
	return req.ProcessResponse(candlestickItems)
}

// GetAvailableTransferChains returns the available transfer blockchains for the specific cryptocurrency
func (e *Exchange) GetAvailableTransferChains(ctx context.Context, cryptocurrency currency.Code) ([]string, error) {
	chains, err := e.ListCurrencyChain(ctx, cryptocurrency.Upper())
	if err != nil {
		return nil, err
	}
	availableChains := make([]string, 0, len(chains))
	for x := range chains {
		if chains[x].IsDisabled == 0 {
			availableChains = append(availableChains, chains[x].Chain)
		}
	}
	return availableChains, nil
}

// ValidateAPICredentials validates current credentials used for wrapper
// functionality
func (e *Exchange) ValidateAPICredentials(ctx context.Context, assetType asset.Item) error {
	_, err := e.UpdateAccountInfo(ctx, assetType)
	return e.CheckTransientError(err)
}

// checkInstrumentAvailabilityInSpot checks whether the instrument is available in the spot exchange
// if so we can use the instrument to retrieve orderbook and ticker information using the spot endpoints.
func (e *Exchange) checkInstrumentAvailabilityInSpot(instrument currency.Pair) (bool, error) {
	availables, err := e.CurrencyPairs.GetPairs(asset.Spot, false)
	if err != nil {
		return false, err
	}
	return availables.Contains(instrument, true), nil
}

// GetFuturesContractDetails returns details about futures contracts
func (e *Exchange) GetFuturesContractDetails(ctx context.Context, a asset.Item) ([]futures.Contract, error) {
	if !a.IsFutures() {
		return nil, futures.ErrNotFuturesAsset
	}
	if !e.SupportsAsset(a) {
		return nil, fmt.Errorf("%w %v", asset.ErrNotSupported, a)
	}
	settle, err := getSettlementCurrency(currency.EMPTYPAIR, a)
	if err != nil {
		return nil, err
	}
	switch a {
	case asset.CoinMarginedFutures, asset.USDTMarginedFutures:
		contracts, err := e.GetAllFutureContracts(ctx, settle)
		if err != nil {
			return nil, err
		}
		resp := make([]futures.Contract, len(contracts))
		for i := range contracts {
			name, err := currency.NewPairFromString(contracts[i].Name)
			if err != nil {
				return nil, err
			}
			contractSettlementType := futures.Linear
			switch {
			case name.Base.Equal(currency.BTC) && settle.Equal(currency.BTC):
				contractSettlementType = futures.Inverse
			case !name.Base.Equal(settle) && !settle.Equal(currency.USDT):
				contractSettlementType = futures.Quanto
			}
			c := futures.Contract{
				Exchange:             e.Name,
				Name:                 name,
				Underlying:           name,
				Asset:                a,
				IsActive:             !contracts[i].InDelisting,
				Type:                 futures.Perpetual,
				SettlementType:       contractSettlementType,
				SettlementCurrencies: currency.Currencies{settle},
				Multiplier:           contracts[i].QuantoMultiplier.Float64(),
				MaxLeverage:          contracts[i].LeverageMax.Float64(),
			}
			c.LatestRate = fundingrate.Rate{
				Time: contracts[i].FundingNextApply.Time().Add(-time.Duration(contracts[i].FundingInterval) * time.Second),
				Rate: contracts[i].FundingRate.Decimal(),
			}
			resp[i] = c
		}
		return resp, nil
	case asset.DeliveryFutures:
		contracts, err := e.GetAllDeliveryContracts(ctx, settle)
		if err != nil {
			return nil, err
		}
		resp := make([]futures.Contract, len(contracts))
		for i := range contracts {
			name, err := currency.NewPairFromString(contracts[i].Name)
			if err != nil {
				return nil, err
			}
			underlying, err := currency.NewPairFromString(contracts[i].Underlying)
			if err != nil {
				return nil, err
			}
			// no start information, inferring it based on contract type
			// gateio also reuses contracts for kline data, cannot use a lookup to see the first trade
			var startTime time.Time
			endTime := contracts[i].ExpireTime.Time()
			ct := futures.LongDated
			switch contracts[i].Cycle {
			case "WEEKLY":
				ct = futures.Weekly
				startTime = endTime.Add(-kline.OneWeek.Duration())
			case "BI-WEEKLY":
				ct = futures.Fortnightly
				startTime = endTime.Add(-kline.TwoWeek.Duration())
			case "QUARTERLY":
				ct = futures.Quarterly
				startTime = endTime.Add(-kline.ThreeMonth.Duration())
			case "BI-QUARTERLY":
				ct = futures.HalfYearly
				startTime = endTime.Add(-kline.SixMonth.Duration())
			}
			resp[i] = futures.Contract{
				Exchange:             e.Name,
				Name:                 name,
				Underlying:           underlying,
				Asset:                a,
				StartDate:            startTime,
				EndDate:              endTime,
				SettlementType:       futures.Linear,
				IsActive:             !contracts[i].InDelisting,
				Type:                 ct,
				SettlementCurrencies: currency.Currencies{settle},
				MarginCurrency:       currency.Code{},
				Multiplier:           contracts[i].QuantoMultiplier.Float64(),
				MaxLeverage:          contracts[i].LeverageMax.Float64(),
			}
		}
		return resp, nil
	}
	return nil, fmt.Errorf("%w %v", asset.ErrNotSupported, a)
}

// UpdateOrderExecutionLimits sets exchange executions for a required asset type
func (e *Exchange) UpdateOrderExecutionLimits(ctx context.Context, a asset.Item) error {
	if !e.SupportsAsset(a) {
		return fmt.Errorf("%s %w", a, asset.ErrNotSupported)
	}

	var limits []order.MinMaxLevel
	switch a {
	case asset.Spot:
		pairsData, err := e.ListSpotCurrencyPairs(ctx)
		if err != nil {
			return err
		}

		limits = make([]order.MinMaxLevel, 0, len(pairsData))
		for i := range pairsData {
			if pairsData[i].TradeStatus == "untradable" {
				continue
			}
			pair, err := e.MatchSymbolWithAvailablePairs(pairsData[i].ID, a, true)
			if err != nil {
				return err
			}

			// Minimum base amounts are not always provided this will default to
			// precision for base deployment. This can't be done for quote.
			minBaseAmount := pairsData[i].MinBaseAmount.Float64()
			if minBaseAmount == 0 {
				minBaseAmount = math.Pow10(-int(pairsData[i].AmountPrecision))
			}

			limits = append(limits, order.MinMaxLevel{
				Asset:                   a,
				Pair:                    pair,
				QuoteStepIncrementSize:  math.Pow10(-int(pairsData[i].Precision)),
				AmountStepIncrementSize: math.Pow10(-int(pairsData[i].AmountPrecision)),
				MinimumBaseAmount:       minBaseAmount,
				MinimumQuoteAmount:      pairsData[i].MinQuoteAmount.Float64(),
			})
		}
	default:
		// TODO: Add in other assets
		return fmt.Errorf("%s %w", a, common.ErrNotYetImplemented)
	}

	return e.LoadLimits(limits)
}

// GetHistoricalFundingRates returns historical funding rates for a futures contract
func (e *Exchange) GetHistoricalFundingRates(ctx context.Context, r *fundingrate.HistoricalRatesRequest) (*fundingrate.HistoricalRates, error) {
	if r == nil {
		return nil, fmt.Errorf("%w LatestRateRequest", common.ErrNilPointer)
	}
	if r.Asset != asset.CoinMarginedFutures && r.Asset != asset.USDTMarginedFutures {
		return nil, fmt.Errorf("%w %v", asset.ErrNotSupported, r.Asset)
	}

	if r.Pair.IsEmpty() {
		return nil, currency.ErrCurrencyPairEmpty
	}

	if !r.StartDate.IsZero() && !r.EndDate.IsZero() {
		if err := common.StartEndTimeCheck(r.StartDate, r.EndDate); err != nil {
			return nil, err
		}
	}

	// NOTE: Opted to fail here as a misconfigured request will result in
	// {"label":"CONTRACT_NOT_FOUND"} and rather not mutate request using
	// quote currency as the settlement currency.
	if r.PaymentCurrency.IsEmpty() {
		return nil, fundingrate.ErrPaymentCurrencyCannotBeEmpty
	}

	if r.IncludePayments {
		return nil, fmt.Errorf("include payments %w", common.ErrNotYetImplemented)
	}

	if r.IncludePredictedRate {
		return nil, fmt.Errorf("include predicted rate %w", common.ErrNotYetImplemented)
	}

	fPair, err := e.FormatExchangeCurrency(r.Pair, r.Asset)
	if err != nil {
		return nil, err
	}

	records, err := e.GetFutureFundingRates(ctx, r.PaymentCurrency, fPair, 1000)
	if err != nil {
		return nil, err
	}

	if len(records) == 0 {
		return nil, fundingrate.ErrNoFundingRatesFound
	}

	if !r.StartDate.IsZero() && !r.RespectHistoryLimits && r.StartDate.Before(records[len(records)-1].Timestamp.Time()) {
		return nil, fmt.Errorf("%w start date requested: %v last returned record: %v", fundingrate.ErrFundingRateOutsideLimits, r.StartDate, records[len(records)-1].Timestamp.Time())
	}

	fundingRates := make([]fundingrate.Rate, 0, len(records))
	for i := range records {
		if (!r.EndDate.IsZero() && r.EndDate.Before(records[i].Timestamp.Time())) ||
			(!r.StartDate.IsZero() && r.StartDate.After(records[i].Timestamp.Time())) {
			continue
		}

		fundingRates = append(fundingRates, fundingrate.Rate{
			Rate: decimal.NewFromFloat(records[i].Rate.Float64()),
			Time: records[i].Timestamp.Time(),
		})
	}

	if len(fundingRates) == 0 {
		return nil, fundingrate.ErrNoFundingRatesFound
	}

	return &fundingrate.HistoricalRates{
		Exchange:        e.Name,
		Asset:           r.Asset,
		Pair:            r.Pair,
		FundingRates:    fundingRates,
		StartDate:       fundingRates[len(fundingRates)-1].Time,
		EndDate:         fundingRates[0].Time,
		LatestRate:      fundingRates[0],
		PaymentCurrency: r.PaymentCurrency,
	}, nil
}

// GetLatestFundingRates returns the latest funding rates data
func (e *Exchange) GetLatestFundingRates(ctx context.Context, r *fundingrate.LatestRateRequest) ([]fundingrate.LatestRateResponse, error) {
	if r == nil {
		return nil, fmt.Errorf("%w LatestRateRequest", common.ErrNilPointer)
	}
	if r.Asset != asset.CoinMarginedFutures && r.Asset != asset.USDTMarginedFutures {
		return nil, fmt.Errorf("%w %v", asset.ErrNotSupported, r.Asset)
	}

	settle, err := getSettlementCurrency(r.Pair, r.Asset)
	if err != nil {
		return nil, err
	}

	if !r.Pair.IsEmpty() {
		fPair, err := e.FormatExchangeCurrency(r.Pair, r.Asset)
		if err != nil {
			return nil, err
		}
		contract, err := e.GetFuturesContract(ctx, settle, fPair.String())
		if err != nil {
			return nil, err
		}
		return []fundingrate.LatestRateResponse{
			contractToFundingRate(e.Name, r.Asset, fPair, contract, r.IncludePredictedRate),
		}, nil
	}

	pairs, err := e.GetEnabledPairs(r.Asset)
	if err != nil {
		return nil, err
	}

	contracts, err := e.GetAllFutureContracts(ctx, settle)
	if err != nil {
		return nil, err
	}
	resp := make([]fundingrate.LatestRateResponse, 0, len(contracts))
	for i := range contracts {
		p := strings.ToUpper(contracts[i].Name)
		if !e.IsValidPairString(p) {
			continue
		}
		cp, err := currency.NewPairFromString(p)
		if err != nil {
			return nil, err
		}
		if !pairs.Contains(cp, false) {
			continue
		}
		resp = append(resp, contractToFundingRate(e.Name, r.Asset, cp, &contracts[i], r.IncludePredictedRate))
	}

	return slices.Clip(resp), nil
}

func contractToFundingRate(name string, item asset.Item, fPair currency.Pair, contract *FuturesContract, includeUpcomingRate bool) fundingrate.LatestRateResponse {
	resp := fundingrate.LatestRateResponse{
		Exchange: name,
		Asset:    item,
		Pair:     fPair,
		LatestRate: fundingrate.Rate{
			Time: contract.FundingNextApply.Time().Add(-time.Duration(contract.FundingInterval) * time.Second),
			Rate: contract.FundingRate.Decimal(),
		},
		TimeOfNextRate: contract.FundingNextApply.Time(),
		TimeChecked:    time.Now(),
	}
	if includeUpcomingRate {
		resp.PredictedUpcomingRate = fundingrate.Rate{
			Time: contract.FundingNextApply.Time(),
			Rate: contract.FundingRateIndicative.Decimal(),
		}
	}
	return resp
}

// IsPerpetualFutureCurrency ensures a given asset and currency is a perpetual future
func (e *Exchange) IsPerpetualFutureCurrency(a asset.Item, _ currency.Pair) (bool, error) {
	return a == asset.CoinMarginedFutures || a == asset.USDTMarginedFutures, nil
}

// GetOpenInterest returns the open interest rate for a given asset pair
// If no pairs are provided, all enabled assets and pairs will be used
// If keys are provided, those asset pairs only need to be available, not enabled
func (e *Exchange) GetOpenInterest(ctx context.Context, keys ...key.PairAsset) ([]futures.OpenInterest, error) {
	var errs error
	resp := make([]futures.OpenInterest, 0, len(keys))
	assets := asset.Items{}
	if len(keys) == 0 {
		assets = asset.Items{asset.DeliveryFutures, asset.CoinMarginedFutures, asset.USDTMarginedFutures}
	} else {
		for _, k := range keys {
			if !slices.Contains(assets, k.Asset) {
				assets = append(assets, k.Asset)
			}
		}
	}
	for _, a := range assets {
		var p currency.Pair
		if len(keys) == 1 && a == keys[0].Asset {
			if p, errs = e.MatchSymbolWithAvailablePairs(keys[0].Pair().String(), a, false); errs != nil {
				return nil, errs
			}
		}
		contracts, err := e.getOpenInterestContracts(ctx, a, p)
		if err != nil {
			errs = common.AppendError(errs, fmt.Errorf("%w fetching %s", err, a))
			continue
		}
		for _, c := range contracts {
			if p.IsEmpty() { // If not exactly one key provided
				p, err = e.MatchSymbolWithAvailablePairs(c.contractName(), a, true)
				if err != nil && !errors.Is(err, currency.ErrPairNotFound) {
					errs = common.AppendError(errs, fmt.Errorf("%w from %s contract %s", err, a, c.contractName()))
					continue
				}
				if len(keys) == 0 { // No keys: All enabled pairs
					if enabled, err := e.IsPairEnabled(p, a); err != nil {
						errs = common.AppendError(errs, fmt.Errorf("%w: %s %s", err, a, p))
						continue
					} else if !enabled {
						continue
					}
				} else { // More than one key; Any available pair
					if !slices.ContainsFunc(keys, func(k key.PairAsset) bool { return a == k.Asset && k.Pair().Equal(p) }) {
						continue
					}
				}
			}
			resp = append(resp, futures.OpenInterest{
				Key: key.ExchangePairAsset{
					Exchange: e.Name,
					Base:     p.Base.Item,
					Quote:    p.Quote.Item,
					Asset:    a,
				},
				OpenInterest: c.openInterest(),
			})
		}
	}
	return slices.Clip(resp), errs
}

type openInterestContract interface {
	openInterest() float64
	contractName() string
}

func (c *FuturesContract) openInterest() float64 {
	i := float64(c.PositionSize) * c.IndexPrice.Float64()
	if q := c.QuantoMultiplier.Float64(); q != 0 {
		i *= q
	}
	return i
}

func (c *FuturesContract) contractName() string {
	return c.Name
}

func (c *DeliveryContract) openInterest() float64 {
	return c.QuantoMultiplier.Float64() * float64(c.PositionSize) * c.IndexPrice.Float64()
}

func (c *DeliveryContract) contractName() string {
	return c.Name
}

func (e *Exchange) getOpenInterestContracts(ctx context.Context, a asset.Item, p currency.Pair) ([]openInterestContract, error) {
	settle, err := getSettlementCurrency(p, a)
	if err != nil {
		return nil, err
	}
	if a == asset.DeliveryFutures {
		if p != currency.EMPTYPAIR {
			d, err := e.GetDeliveryContract(ctx, settle, p)
			return []openInterestContract{d}, err
		}
		d, err := e.GetAllDeliveryContracts(ctx, settle)
		contracts := make([]openInterestContract, len(d))
		for i := range d {
			contracts[i] = &d[i]
		}
		return contracts, err
	}
	if p != currency.EMPTYPAIR {
		contract, err := e.GetFuturesContract(ctx, settle, p.String())
		return []openInterestContract{contract}, err
	}
	fc, err := e.GetAllFutureContracts(ctx, settle)
	contracts := make([]openInterestContract, len(fc))
	for i := range fc {
		contracts[i] = &fc[i]
	}
	return contracts, err
}

// getClientOrderIDFromText returns the client order ID from the text response
func getClientOrderIDFromText(text string) string {
	if strings.HasPrefix(text, "t-") {
		return text
	}
	return ""
}

// getTypeFromTimeInForce returns the order type and if the order is post only
func getTypeFromTimeInForce(tif string, price float64) (orderType order.Type) {
	switch tif {
	case iocTIF, fokTIF:
		return order.Market
	case pocTIF, gtcTIF:
		return order.Limit
	default:
		if price == 0 {
			return order.Market
		}
		return order.Limit
	}
}

// getSideAndAmountFromSize returns the order side, amount and remaining amounts
func getSideAndAmountFromSize(size, left float64) (side order.Side, amount, remaining float64) {
	if size < 0 {
		return order.Short, math.Abs(size), math.Abs(left)
	}
	return order.Long, size, left
}

// getFutureOrderSize sets the amount to a negative value if shorting.
func getFutureOrderSize(s *order.Submit) (float64, error) {
	switch {
	case s.Side.IsLong():
		return s.Amount, nil
	case s.Side.IsShort():
		return -s.Amount, nil
	default:
		return 0, order.ErrSideIsInvalid
	}
}

// GetCurrencyTradeURL returns the URL to the exchange's trade page for the given asset and currency pair
func (e *Exchange) GetCurrencyTradeURL(_ context.Context, a asset.Item, cp currency.Pair) (string, error) {
	_, err := e.CurrencyPairs.IsPairEnabled(cp, a)
	if err != nil {
		return "", err
	}
	cp.Delimiter = currency.UnderscoreDelimiter
	switch a {
	case asset.Spot, asset.CrossMargin, asset.Margin:
		return tradeBaseURL + "trade/" + cp.Upper().String(), nil
	case asset.CoinMarginedFutures, asset.USDTMarginedFutures, asset.DeliveryFutures:
		settle, err := getSettlementCurrency(cp, a)
		if err != nil {
			return "", err
		}
		if a == asset.DeliveryFutures {
			return tradeBaseURL + "futures-delivery/" + settle.String() + "/" + cp.Upper().String(), nil
		}
		return tradeBaseURL + futuresPath + settle.String() + "/" + cp.Upper().String(), nil
	default:
		return "", fmt.Errorf("%w %v", asset.ErrNotSupported, a)
	}
}

// WebsocketSubmitOrder submits an order to the exchange
// NOTE: Regarding spot orders, fee is applied to purchased currency.
func (e *Exchange) WebsocketSubmitOrder(ctx context.Context, s *order.Submit) (*order.SubmitResponse, error) {
	err := s.Validate(e.GetTradingRequirements())
	if err != nil {
		return nil, err
	}

	s.Pair, err = e.FormatExchangeCurrency(s.Pair, s.AssetType)
	if err != nil {
		return nil, err
	}
	s.Pair = s.Pair.Upper()

	switch s.AssetType {
	case asset.Spot:
		req, err := e.getSpotOrderRequest(s)
		if err != nil {
			return nil, err
		}
<<<<<<< HEAD
		resp, err := g.WebsocketSpotSubmitOrder(ctx, req)
=======

		resp, err := e.WebsocketSpotSubmitOrder(ctx, req)
>>>>>>> 0fd33341
		if err != nil {
			return nil, err
		}
		return e.deriveSpotWebsocketOrderResponse(resp)
	case asset.CoinMarginedFutures, asset.USDTMarginedFutures:
		req, err := getFuturesOrderRequest(s)
		if err != nil {
			return nil, err
		}
<<<<<<< HEAD
		resp, err := g.WebsocketFuturesSubmitOrder(ctx, s.AssetType, req)
=======

		resp, err := e.WebsocketFuturesSubmitOrder(ctx, s.AssetType, &ContractOrderCreateParams{
			Contract:    s.Pair,
			Size:        amountWithDirection,
			Price:       strconv.FormatFloat(s.Price, 'f', -1, 64),
			ReduceOnly:  s.ReduceOnly,
			TimeInForce: timeInForceString(s.TimeInForce),
			Text:        s.ClientOrderID,
		})
>>>>>>> 0fd33341
		if err != nil {
			return nil, err
		}
		return e.deriveFuturesWebsocketOrderResponse(resp)
	default:
		return nil, common.ErrNotYetImplemented
	}
}

func getFuturesOrderRequest(s *order.Submit) (*ContractOrderCreateParams, error) {
	amountWithDirection, err := getFutureOrderSize(s)
	if err != nil {
		return nil, err
	}

	return &ContractOrderCreateParams{
		Contract:    s.Pair,
		Size:        amountWithDirection,
		Price:       strconv.FormatFloat(s.Price, 'f', -1, 64),
		ReduceOnly:  s.ReduceOnly,
		TimeInForce: timeInForceString(s.TimeInForce),
		Text:        s.ClientOrderID,
	}, nil
}

// timeInForceString returns the most relevant time-in-force exchange string for a TimeInForce
// Any TIF value that is combined with POC, IOC or FOK will just return that
// Otherwise the lowercase representation is returned
func timeInForceString(tif order.TimeInForce) string {
	switch {
	case tif.Is(order.PostOnly):
		return "poc"
	case tif.Is(order.ImmediateOrCancel):
		return iocTIF
	case tif.Is(order.FillOrKill):
		return fokTIF
	case tif.Is(order.GoodTillCancel):
		return gtcTIF
	default:
		return tif.Lower()
	}
}

func (e *Exchange) deriveSpotWebsocketOrderResponse(responses *WebsocketOrderResponse) (*order.SubmitResponse, error) {
	resp, err := e.deriveSpotWebsocketOrderResponses([]*WebsocketOrderResponse{responses})
	if err != nil {
		return nil, err
	}
	return resp[0], nil
}

// deriveSpotWebsocketOrderResponses returns the order submission responses for spot
func (e *Exchange) deriveSpotWebsocketOrderResponses(responses []*WebsocketOrderResponse) ([]*order.SubmitResponse, error) {
	if len(responses) == 0 {
		return nil, common.ErrNoResponse
	}

	out := make([]*order.SubmitResponse, len(responses))
	for i, resp := range responses {
		if resp.Label != "" { // batch only, denotes error type in string format
			out[i] = &order.SubmitResponse{
				Exchange:        g.Name,
				ClientOrderID:   resp.Text,
				SubmissionError: fmt.Errorf("%w reason label:%q message:%q", order.ErrUnableToPlaceOrder, resp.Label, resp.Message),
			}
			continue
		}

		side, err := order.StringToOrderSide(resp.Side)
		if err != nil {
			return nil, err
		}
		status := order.Open
		if resp.FinishAs != "" && resp.FinishAs != statusOpen {
			status, err = order.StringToOrderStatus(resp.FinishAs)
			if err != nil {
				return nil, err
			}
		}
		oType, err := order.StringToOrderType(resp.Type)
		if err != nil {
			return nil, err
		}

		var cost float64
		var purchased float64
		if resp.AverageDealPrice != 0 {
			if side.IsLong() {
				cost = resp.FilledTotal.Float64()
				purchased = resp.FilledTotal.Decimal().Div(resp.AverageDealPrice.Decimal()).InexactFloat64()
			} else {
				cost = resp.Amount.Float64()
				purchased = resp.FilledTotal.Float64()
			}
		}
		tif, err := order.StringToTimeInForce(resp.TimeInForce)
		if err != nil {
			return nil, err
		}
<<<<<<< HEAD
		out[i] = &order.SubmitResponse{
			Exchange:             g.Name,
=======
		out = append(out, &order.SubmitResponse{
			Exchange:             e.Name,
>>>>>>> 0fd33341
			OrderID:              resp.ID,
			AssetType:            resp.Account,
			Pair:                 resp.CurrencyPair,
			ClientOrderID:        resp.Text,
			Date:                 resp.CreateTimeMs.Time(),
			LastUpdated:          resp.UpdateTimeMs.Time(),
			RemainingAmount:      resp.Left.Float64(),
			Amount:               resp.Amount.Float64(),
			Price:                resp.Price.Float64(),
			AverageExecutedPrice: resp.AverageDealPrice.Float64(),
			Type:                 oType,
			Side:                 side,
			Status:               status,
			TimeInForce:          tif,
			Cost:                 cost,
			Purchased:            purchased,
			Fee:                  resp.Fee.Float64(),
			FeeAsset:             resp.FeeCurrency,
		}
	}
	return out, nil
}

func (e *Exchange) deriveFuturesWebsocketOrderResponse(responses *WebsocketFuturesOrderResponse) (*order.SubmitResponse, error) {
	resp, err := e.deriveFuturesWebsocketOrderResponses([]*WebsocketFuturesOrderResponse{responses})
	if err != nil {
		return nil, err
	}
	return resp[0], nil
}

// deriveFuturesWebsocketOrderResponses returns the order submission responses for futures
func (e *Exchange) deriveFuturesWebsocketOrderResponses(responses []*WebsocketFuturesOrderResponse) ([]*order.SubmitResponse, error) {
	if len(responses) == 0 {
		return nil, common.ErrNoResponse
	}

	out := make([]*order.SubmitResponse, 0, len(responses))
	for _, resp := range responses {
		status := order.Open
		if resp.FinishAs != "" && resp.FinishAs != statusOpen {
			var err error
			status, err = order.StringToOrderStatus(resp.FinishAs)
			if err != nil {
				return nil, err
			}
		}

		oType := order.Market
		if resp.Price != 0 {
			oType = order.Limit
		}

		side := order.Long
		if resp.Size < 0 {
			side = order.Short
		}

		var clientOrderID string
		if resp.Text != "" && strings.HasPrefix(resp.Text, "t-") {
			clientOrderID = resp.Text
		}
		tif, err := order.StringToTimeInForce(resp.TimeInForce)
		if err != nil {
			return nil, err
		}
		out = append(out, &order.SubmitResponse{
			Exchange:             e.Name,
			OrderID:              strconv.FormatInt(resp.ID, 10),
			AssetType:            asset.Futures,
			Pair:                 resp.Contract,
			ClientOrderID:        clientOrderID,
			Date:                 resp.CreateTime.Time(),
			LastUpdated:          resp.UpdateTime.Time(),
			RemainingAmount:      math.Abs(resp.Left),
			Amount:               math.Abs(resp.Size),
			Price:                resp.Price.Float64(),
			AverageExecutedPrice: resp.FillPrice.Float64(),
			Type:                 oType,
			Side:                 side,
			Status:               status,
			TimeInForce:          tif,
			ReduceOnly:           resp.IsReduceOnly,
		})
	}
	return out, nil
}

func (e *Exchange) getSpotOrderRequest(s *order.Submit) (*CreateOrderRequest, error) {
	switch {
	case s.Side.IsLong():
		s.Side = order.Buy
	case s.Side.IsShort():
		s.Side = order.Sell
	default:
		return nil, order.ErrSideIsInvalid
	}

	var timeInForce string
	switch s.TimeInForce {
	case order.ImmediateOrCancel, order.FillOrKill, order.GoodTillCancel:
		timeInForce = s.TimeInForce.Lower()
	case order.PostOnly:
		timeInForce = "poc"
	}

	return &CreateOrderRequest{
		Side:         s.Side.Lower(),
		Type:         s.Type.Lower(),
		Account:      e.assetTypeToString(s.AssetType),
		Amount:       types.Number(s.GetTradeAmount(e.GetTradingRequirements())),
		Price:        types.Number(s.Price),
		CurrencyPair: s.Pair,
		Text:         s.ClientOrderID,
		TimeInForce:  timeInForce,
	}, nil
}

func getSettlementCurrency(p currency.Pair, a asset.Item) (currency.Code, error) {
	switch a {
	case asset.DeliveryFutures:
		return currency.USDT, nil
	case asset.USDTMarginedFutures:
		if p.IsEmpty() || p.Quote.Equal(currency.USDT) {
			return currency.USDT, nil
		}
		return currency.EMPTYCODE, fmt.Errorf("%w %s %s", errInvalidSettlementQuote, a, p)
	case asset.CoinMarginedFutures:
		if !p.IsEmpty() {
			if !p.Base.Equal(currency.BTC) { // Only BTC endpoint currently available
				return currency.EMPTYCODE, fmt.Errorf("%w %s %s", errInvalidSettlementBase, a, p)
			}
			if !p.Quote.Equal(currency.USD) { // We expect all Coin-M to be quoted in USD
				return currency.EMPTYCODE, fmt.Errorf("%w %s %s", errInvalidSettlementQuote, a, p)
			}
		}
		return currency.BTC, nil
	}
	return currency.EMPTYCODE, fmt.Errorf("%w: %s", asset.ErrNotSupported, a)
}

// WebsocketSubmitOrders submits orders to the exchange through the websocket
func (g *Gateio) WebsocketSubmitOrders(ctx context.Context, orders []*order.Submit) ([]*order.SubmitResponse, error) {
	var a asset.Item
	for x := range orders {
		if err := orders[x].Validate(g.GetTradingRequirements()); err != nil {
			return nil, err
		}

		if a == asset.Empty {
			a = orders[x].AssetType
			continue
		}

		if a != orders[x].AssetType {
			return nil, fmt.Errorf("%w; Passed %q and %q", errSingleAssetRequired, a, orders[x].AssetType)
		}
	}

	if !g.CurrencyPairs.IsAssetSupported(a) {
		return nil, fmt.Errorf("%w: %q", asset.ErrNotSupported, a)
	}

	switch a {
	case asset.Spot:
		reqs := make([]*CreateOrderRequest, len(orders))
		for x := range orders {
			var err error
			if reqs[x], err = g.getSpotOrderRequest(orders[x]); err != nil {
				return nil, err
			}
		}
		resp, err := g.WebsocketSpotSubmitOrders(ctx, reqs...)
		if err != nil {
			return nil, err
		}
		return g.deriveSpotWebsocketOrderResponses(resp)
	default:
		return nil, fmt.Errorf("%w for %s", common.ErrNotYetImplemented, a)
	}
}<|MERGE_RESOLUTION|>--- conflicted
+++ resolved
@@ -2337,12 +2337,8 @@
 		if err != nil {
 			return nil, err
 		}
-<<<<<<< HEAD
-		resp, err := g.WebsocketSpotSubmitOrder(ctx, req)
-=======
 
 		resp, err := e.WebsocketSpotSubmitOrder(ctx, req)
->>>>>>> 0fd33341
 		if err != nil {
 			return nil, err
 		}
@@ -2352,19 +2348,7 @@
 		if err != nil {
 			return nil, err
 		}
-<<<<<<< HEAD
-		resp, err := g.WebsocketFuturesSubmitOrder(ctx, s.AssetType, req)
-=======
-
-		resp, err := e.WebsocketFuturesSubmitOrder(ctx, s.AssetType, &ContractOrderCreateParams{
-			Contract:    s.Pair,
-			Size:        amountWithDirection,
-			Price:       strconv.FormatFloat(s.Price, 'f', -1, 64),
-			ReduceOnly:  s.ReduceOnly,
-			TimeInForce: timeInForceString(s.TimeInForce),
-			Text:        s.ClientOrderID,
-		})
->>>>>>> 0fd33341
+		resp, err := e.WebsocketFuturesSubmitOrder(ctx, s.AssetType, req)
 		if err != nil {
 			return nil, err
 		}
@@ -2426,7 +2410,7 @@
 	for i, resp := range responses {
 		if resp.Label != "" { // batch only, denotes error type in string format
 			out[i] = &order.SubmitResponse{
-				Exchange:        g.Name,
+				Exchange:        e.Name,
 				ClientOrderID:   resp.Text,
 				SubmissionError: fmt.Errorf("%w reason label:%q message:%q", order.ErrUnableToPlaceOrder, resp.Label, resp.Message),
 			}
@@ -2464,13 +2448,8 @@
 		if err != nil {
 			return nil, err
 		}
-<<<<<<< HEAD
 		out[i] = &order.SubmitResponse{
-			Exchange:             g.Name,
-=======
-		out = append(out, &order.SubmitResponse{
 			Exchange:             e.Name,
->>>>>>> 0fd33341
 			OrderID:              resp.ID,
 			AssetType:            resp.Account,
 			Pair:                 resp.CurrencyPair,
@@ -2480,15 +2459,15 @@
 			RemainingAmount:      resp.Left.Float64(),
 			Amount:               resp.Amount.Float64(),
 			Price:                resp.Price.Float64(),
-			AverageExecutedPrice: resp.AverageDealPrice.Float64(),
 			Type:                 oType,
 			Side:                 side,
-			Status:               status,
+			Fee:                  resp.Fee.Float64(),
+			FeeAsset:             resp.FeeCurrency,
 			TimeInForce:          tif,
 			Cost:                 cost,
 			Purchased:            purchased,
-			Fee:                  resp.Fee.Float64(),
-			FeeAsset:             resp.FeeCurrency,
+			Status:               status,
+			AverageExecutedPrice: resp.AverageDealPrice.Float64(),
 		}
 	}
 	return out, nil
@@ -2613,10 +2592,10 @@
 }
 
 // WebsocketSubmitOrders submits orders to the exchange through the websocket
-func (g *Gateio) WebsocketSubmitOrders(ctx context.Context, orders []*order.Submit) ([]*order.SubmitResponse, error) {
+func (e *Exchange) WebsocketSubmitOrders(ctx context.Context, orders []*order.Submit) ([]*order.SubmitResponse, error) {
 	var a asset.Item
 	for x := range orders {
-		if err := orders[x].Validate(g.GetTradingRequirements()); err != nil {
+		if err := orders[x].Validate(e.GetTradingRequirements()); err != nil {
 			return nil, err
 		}
 
@@ -2630,7 +2609,7 @@
 		}
 	}
 
-	if !g.CurrencyPairs.IsAssetSupported(a) {
+	if !e.CurrencyPairs.IsAssetSupported(a) {
 		return nil, fmt.Errorf("%w: %q", asset.ErrNotSupported, a)
 	}
 
@@ -2639,15 +2618,15 @@
 		reqs := make([]*CreateOrderRequest, len(orders))
 		for x := range orders {
 			var err error
-			if reqs[x], err = g.getSpotOrderRequest(orders[x]); err != nil {
-				return nil, err
-			}
-		}
-		resp, err := g.WebsocketSpotSubmitOrders(ctx, reqs...)
-		if err != nil {
-			return nil, err
-		}
-		return g.deriveSpotWebsocketOrderResponses(resp)
+			if reqs[x], err = e.getSpotOrderRequest(orders[x]); err != nil {
+				return nil, err
+			}
+		}
+		resp, err := e.WebsocketSpotSubmitOrders(ctx, reqs...)
+		if err != nil {
+			return nil, err
+		}
+		return e.deriveSpotWebsocketOrderResponses(resp)
 	default:
 		return nil, fmt.Errorf("%w for %s", common.ErrNotYetImplemented, a)
 	}
