package gateio

import (
	"context"
	"errors"
	"fmt"
	"math"
	"sort"
	"strconv"
	"strings"
	"time"

	"github.com/shopspring/decimal"
	"github.com/thrasher-corp/gocryptotrader/common"
	"github.com/thrasher-corp/gocryptotrader/common/key"
	"github.com/thrasher-corp/gocryptotrader/config"
	"github.com/thrasher-corp/gocryptotrader/currency"
	"github.com/thrasher-corp/gocryptotrader/exchange/websocket"
	exchange "github.com/thrasher-corp/gocryptotrader/exchanges"
	"github.com/thrasher-corp/gocryptotrader/exchanges/account"
	"github.com/thrasher-corp/gocryptotrader/exchanges/asset"
	"github.com/thrasher-corp/gocryptotrader/exchanges/deposit"
	"github.com/thrasher-corp/gocryptotrader/exchanges/fundingrate"
	"github.com/thrasher-corp/gocryptotrader/exchanges/futures"
	"github.com/thrasher-corp/gocryptotrader/exchanges/kline"
	"github.com/thrasher-corp/gocryptotrader/exchanges/order"
	"github.com/thrasher-corp/gocryptotrader/exchanges/orderbook"
	"github.com/thrasher-corp/gocryptotrader/exchanges/protocol"
	"github.com/thrasher-corp/gocryptotrader/exchanges/request"
	"github.com/thrasher-corp/gocryptotrader/exchanges/subscription"
	"github.com/thrasher-corp/gocryptotrader/exchanges/ticker"
	"github.com/thrasher-corp/gocryptotrader/exchanges/trade"
	"github.com/thrasher-corp/gocryptotrader/log"
	"github.com/thrasher-corp/gocryptotrader/portfolio/withdraw"
	"github.com/thrasher-corp/gocryptotrader/types"
)

// unfundedFuturesAccount defines an error string when an account associated
// with a settlement currency has not been funded. Use specific pairs to avoid
// this error.
const unfundedFuturesAccount = `please transfer funds first to create futures account`

// SetDefaults sets default values for the exchange
func (g *Gateio) SetDefaults() {
	g.Name = "GateIO"
	g.Enabled = true
	g.Verbose = true
	g.API.CredentialsValidator.RequiresKey = true
	g.API.CredentialsValidator.RequiresSecret = true

	requestFmt := &currency.PairFormat{Delimiter: currency.UnderscoreDelimiter, Uppercase: true}
	configFmt := &currency.PairFormat{Delimiter: currency.UnderscoreDelimiter, Uppercase: true}
	err := g.SetGlobalPairsManager(requestFmt, configFmt, asset.Spot, asset.Futures, asset.Margin, asset.CrossMargin, asset.DeliveryFutures, asset.Options)
	if err != nil {
		log.Errorln(log.ExchangeSys, err)
	}

	g.Features = exchange.Features{
		CurrencyTranslations: currency.NewTranslations(map[currency.Code]currency.Code{
			currency.NewCode("MBABYDOGE"): currency.BABYDOGE,
		}),
		TradingRequirements: protocol.TradingRequirements{
			SpotMarketOrderAmountPurchaseQuotationOnly: true,
			SpotMarketOrderAmountSellBaseOnly:          true,
		},
		Supports: exchange.FeaturesSupported{
			REST:      true,
			Websocket: true,
			RESTCapabilities: protocol.Features{
				TickerBatching:        true,
				TickerFetching:        true,
				KlineFetching:         true,
				TradeFetching:         true,
				OrderbookFetching:     true,
				AutoPairUpdates:       true,
				AccountInfo:           true,
				GetOrder:              true,
				GetOrders:             true,
				CancelOrders:          true,
				CancelOrder:           true,
				SubmitOrder:           true,
				UserTradeHistory:      true,
				CryptoDeposit:         true,
				CryptoWithdrawal:      true,
				TradeFee:              true,
				CryptoWithdrawalFee:   true,
				MultiChainDeposits:    true,
				MultiChainWithdrawals: true,
				PredictedFundingRate:  true,
				FundingRateFetching:   true,
			},
			WebsocketCapabilities: protocol.Features{
				TickerFetching:         true,
				OrderbookFetching:      true,
				TradeFetching:          true,
				KlineFetching:          true,
				AuthenticatedEndpoints: true,
				MessageCorrelation:     true,
				GetOrder:               true,
				AccountBalance:         true,
				Subscribe:              true,
				Unsubscribe:            true,
			},
			WithdrawPermissions: exchange.AutoWithdrawCrypto |
				exchange.NoFiatWithdrawals,
			Kline: kline.ExchangeCapabilitiesSupported{
				Intervals: true,
			},
			FuturesCapabilities: exchange.FuturesCapabilities{
				FundingRates: true,
				SupportedFundingRateFrequencies: map[kline.Interval]bool{
					kline.FourHour:  true,
					kline.EightHour: true,
				},
				FundingRateBatching: map[asset.Item]bool{
					asset.Futures: true,
				},
				OpenInterest: exchange.OpenInterestSupport{
					Supported:         true,
					SupportsRestBatch: true,
				},
			},
		},
		Enabled: exchange.FeaturesEnabled{
			AutoPairUpdates: true,
			Kline: kline.ExchangeCapabilitiesEnabled{
				Intervals: kline.DeployExchangeIntervals(
					kline.IntervalCapacity{Interval: kline.HundredMilliseconds},
					kline.IntervalCapacity{Interval: kline.ThousandMilliseconds},
					kline.IntervalCapacity{Interval: kline.TenSecond},
					kline.IntervalCapacity{Interval: kline.ThirtySecond},
					kline.IntervalCapacity{Interval: kline.OneMin},
					kline.IntervalCapacity{Interval: kline.FiveMin},
					kline.IntervalCapacity{Interval: kline.FifteenMin},
					kline.IntervalCapacity{Interval: kline.ThirtyMin},
					kline.IntervalCapacity{Interval: kline.OneHour},
					kline.IntervalCapacity{Interval: kline.TwoHour},
					kline.IntervalCapacity{Interval: kline.FourHour},
					kline.IntervalCapacity{Interval: kline.EightHour},
					kline.IntervalCapacity{Interval: kline.TwelveHour},
					kline.IntervalCapacity{Interval: kline.OneDay},
					kline.IntervalCapacity{Interval: kline.OneWeek},
					kline.IntervalCapacity{Interval: kline.OneMonth},
					kline.IntervalCapacity{Interval: kline.ThreeMonth},
					kline.IntervalCapacity{Interval: kline.SixMonth},
				),
				GlobalResultLimit: 1000,
			},
		},
		Subscriptions: defaultSubscriptions.Clone(),
	}
	g.Requester, err = request.New(g.Name,
		common.NewHTTPClientWithTimeout(exchange.DefaultHTTPTimeout),
		request.WithLimiter(packageRateLimits),
	)
	if err != nil {
		log.Errorln(log.ExchangeSys, err)
	}
	// TODO: Majority of margin REST endpoints are labelled as deprecated on the API docs. These will need to be removed.
	err = g.DisableAssetWebsocketSupport(asset.Margin)
	if err != nil {
		log.Errorln(log.ExchangeSys, err)
	}
	// TODO: Add websocket cross margin support.
	err = g.DisableAssetWebsocketSupport(asset.CrossMargin)
	if err != nil {
		log.Errorln(log.ExchangeSys, err)
	}
	g.API.Endpoints = g.NewEndpoints()
	err = g.API.Endpoints.SetDefaultEndpoints(map[exchange.URL]string{
		exchange.RestSpot:              gateioTradeURL,
		exchange.RestFutures:           gateioFuturesLiveTradingAlternative,
		exchange.RestSpotSupplementary: gateioFuturesTestnetTrading,
		exchange.WebsocketSpot:         gateioWebsocketEndpoint,
	})
	if err != nil {
		log.Errorln(log.ExchangeSys, err)
	}
	g.Websocket = websocket.NewManager()
	g.WebsocketResponseMaxLimit = exchange.DefaultWebsocketResponseMaxLimit
	g.WebsocketResponseCheckTimeout = exchange.DefaultWebsocketResponseCheckTimeout
	g.WebsocketOrderbookBufferLimit = exchange.DefaultWebsocketOrderbookBufferLimit
}

// Setup sets user configuration
func (g *Gateio) Setup(exch *config.Exchange) error {
	err := exch.Validate()
	if err != nil {
		return err
	}
	if !exch.Enabled {
		g.SetEnabled(false)
		return nil
	}
	err = g.SetupDefaults(exch)
	if err != nil {
		return err
	}

	err = g.Websocket.Setup(&websocket.ManagerSetup{
		ExchangeConfig:               exch,
		Features:                     &g.Features.Supports.WebsocketCapabilities,
		FillsFeed:                    g.Features.Enabled.FillsFeed,
		TradeFeed:                    g.Features.Enabled.TradeFeed,
		UseMultiConnectionManagement: true,
		RateLimitDefinitions:         packageRateLimits,
	})
	if err != nil {
		return err
	}
	// Spot connection
	err = g.Websocket.SetupNewConnection(&websocket.ConnectionSetup{
		URL:                      gateioWebsocketEndpoint,
		ResponseCheckTimeout:     exch.WebsocketResponseCheckTimeout,
		ResponseMaxLimit:         exch.WebsocketResponseMaxLimit,
		Handler:                  g.WsHandleSpotData,
		Subscriber:               g.Subscribe,
		Unsubscriber:             g.Unsubscribe,
		GenerateSubscriptions:    g.generateSubscriptionsSpot,
		Connector:                g.WsConnectSpot,
		Authenticate:             g.authenticateSpot,
		MessageFilter:            asset.Spot,
		BespokeGenerateMessageID: g.GenerateWebsocketMessageID,
	})
	if err != nil {
		return err
	}
	// Futures connection - USDT margined
	err = g.Websocket.SetupNewConnection(&websocket.ConnectionSetup{
		URL:                  futuresWebsocketUsdtURL,
		ResponseCheckTimeout: exch.WebsocketResponseCheckTimeout,
		ResponseMaxLimit:     exch.WebsocketResponseMaxLimit,
		Handler: func(ctx context.Context, incoming []byte) error {
			return g.WsHandleFuturesData(ctx, incoming, asset.Futures)
		},
		Subscriber:               g.FuturesSubscribe,
		Unsubscriber:             g.FuturesUnsubscribe,
		GenerateSubscriptions:    func() (subscription.List, error) { return g.GenerateFuturesDefaultSubscriptions(currency.USDT) },
		Connector:                g.WsFuturesConnect,
		Authenticate:             g.authenticateFutures,
		MessageFilter:            asset.USDTMarginedFutures,
		BespokeGenerateMessageID: g.GenerateWebsocketMessageID,
	})
	if err != nil {
		return err
	}

	// Futures connection - BTC margined
	err = g.Websocket.SetupNewConnection(&websocket.ConnectionSetup{
		URL:                  futuresWebsocketBtcURL,
		ResponseCheckTimeout: exch.WebsocketResponseCheckTimeout,
		ResponseMaxLimit:     exch.WebsocketResponseMaxLimit,
		Handler: func(ctx context.Context, incoming []byte) error {
			return g.WsHandleFuturesData(ctx, incoming, asset.Futures)
		},
		Subscriber:               g.FuturesSubscribe,
		Unsubscriber:             g.FuturesUnsubscribe,
		GenerateSubscriptions:    func() (subscription.List, error) { return g.GenerateFuturesDefaultSubscriptions(currency.BTC) },
		Connector:                g.WsFuturesConnect,
		MessageFilter:            asset.CoinMarginedFutures,
		BespokeGenerateMessageID: g.GenerateWebsocketMessageID,
	})
	if err != nil {
		return err
	}

	// TODO: Add BTC margined delivery futures.
	// Futures connection - Delivery - USDT margined
	err = g.Websocket.SetupNewConnection(&websocket.ConnectionSetup{
		URL:                  deliveryRealUSDTTradingURL,
		ResponseCheckTimeout: exch.WebsocketResponseCheckTimeout,
		ResponseMaxLimit:     exch.WebsocketResponseMaxLimit,
		Handler: func(ctx context.Context, incoming []byte) error {
			return g.WsHandleFuturesData(ctx, incoming, asset.DeliveryFutures)
		},
		Subscriber:               g.DeliveryFuturesSubscribe,
		Unsubscriber:             g.DeliveryFuturesUnsubscribe,
		GenerateSubscriptions:    g.GenerateDeliveryFuturesDefaultSubscriptions,
		Connector:                g.WsDeliveryFuturesConnect,
		MessageFilter:            asset.DeliveryFutures,
		BespokeGenerateMessageID: g.GenerateWebsocketMessageID,
	})
	if err != nil {
		return err
	}

	// Futures connection - Options
	return g.Websocket.SetupNewConnection(&websocket.ConnectionSetup{
		URL:                      optionsWebsocketURL,
		ResponseCheckTimeout:     exch.WebsocketResponseCheckTimeout,
		ResponseMaxLimit:         exch.WebsocketResponseMaxLimit,
		Handler:                  g.WsHandleOptionsData,
		Subscriber:               g.OptionsSubscribe,
		Unsubscriber:             g.OptionsUnsubscribe,
		GenerateSubscriptions:    g.GenerateOptionsDefaultSubscriptions,
		Connector:                g.WsOptionsConnect,
		MessageFilter:            asset.Options,
		BespokeGenerateMessageID: g.GenerateWebsocketMessageID,
	})
}

// UpdateTicker updates and returns the ticker for a currency pair
func (g *Gateio) UpdateTicker(ctx context.Context, p currency.Pair, a asset.Item) (*ticker.Price, error) {
	if !g.SupportsAsset(a) {
		return nil, fmt.Errorf("%w asset type: %v", asset.ErrNotSupported, a)
	}
	fPair, err := g.FormatExchangeCurrency(p, a)
	if err != nil {
		return nil, err
	}
	if fPair.IsEmpty() || fPair.Quote.IsEmpty() {
		return nil, currency.ErrCurrencyPairEmpty
	}
	fPair = fPair.Upper()
	var tickerData *ticker.Price
	switch a {
	case asset.Margin, asset.Spot, asset.CrossMargin:
		var available bool
		available, err = g.checkInstrumentAvailabilityInSpot(fPair)
		if err != nil {
			return nil, err
		}
		if a != asset.Spot && !available {
			return nil, fmt.Errorf("%v instrument %v does not have ticker data", a, fPair)
		}
		var tickerNew *Ticker
		tickerNew, err = g.GetTicker(ctx, fPair.String(), "")
		if err != nil {
			return nil, err
		}
		tickerData = &ticker.Price{
			Pair:         fPair,
			Low:          tickerNew.Low24H.Float64(),
			High:         tickerNew.High24H.Float64(),
			Bid:          tickerNew.HighestBid.Float64(),
			Ask:          tickerNew.LowestAsk.Float64(),
			Last:         tickerNew.Last.Float64(),
			ExchangeName: g.Name,
			AssetType:    a,
		}
	case asset.Futures:
		var settle currency.Code
		settle, err = getSettlementFromCurrency(fPair)
		if err != nil {
			return nil, err
		}
		var tickers []FuturesTicker
		tickers, err = g.GetFuturesTickers(ctx, settle, fPair)
		if err != nil {
			return nil, err
		}
		var tick *FuturesTicker
		for x := range tickers {
			if tickers[x].Contract == fPair.String() {
				tick = &tickers[x]
				break
			}
		}
		if tick == nil {
			return nil, errNoTickerData
		}
		tickerData = &ticker.Price{
			Pair:         fPair,
			Low:          tick.Low24H.Float64(),
			High:         tick.High24H.Float64(),
			Last:         tick.Last.Float64(),
			Volume:       tick.Volume24HBase.Float64(),
			QuoteVolume:  tick.Volume24HQuote.Float64(),
			ExchangeName: g.Name,
			AssetType:    a,
		}
	case asset.Options:
		var underlying currency.Pair
		var tickers []OptionsTicker
		underlying, err = g.GetUnderlyingFromCurrencyPair(fPair)
		if err != nil {
			return nil, err
		}
		tickers, err = g.GetOptionsTickers(ctx, underlying.String())
		if err != nil {
			return nil, err
		}
		for x := range tickers {
			if !tickers[x].Name.Equal(fPair) {
				continue
			}
			cleanQuote := strings.ReplaceAll(tickers[x].Name.Quote.String(), currency.UnderscoreDelimiter, currency.DashDelimiter)
			tickers[x].Name.Quote = currency.NewCode(cleanQuote)
			if err != nil {
				return nil, err
			}
			tickerData = &ticker.Price{
				Pair:         tickers[x].Name,
				Last:         tickers[x].LastPrice.Float64(),
				Bid:          tickers[x].Bid1Price.Float64(),
				Ask:          tickers[x].Ask1Price.Float64(),
				AskSize:      tickers[x].Ask1Size,
				BidSize:      tickers[x].Bid1Size,
				ExchangeName: g.Name,
				AssetType:    a,
			}
			err = ticker.ProcessTicker(tickerData)
			if err != nil {
				return nil, err
			}
		}
		return ticker.GetTicker(g.Name, fPair, a)
	case asset.DeliveryFutures:
		var settle currency.Code
		settle, err = getSettlementFromCurrency(fPair)
		if err != nil {
			return nil, err
		}
		var tickers []FuturesTicker
		tickers, err = g.GetDeliveryFutureTickers(ctx, settle, fPair)
		if err != nil {
			return nil, err
		}
		for x := range tickers {
			if tickers[x].Contract == fPair.Upper().String() {
				tickerData = &ticker.Price{
					Pair:         fPair,
					Last:         tickers[x].Last.Float64(),
					High:         tickers[x].High24H.Float64(),
					Low:          tickers[x].Low24H.Float64(),
					Volume:       tickers[x].Volume24H.Float64(),
					QuoteVolume:  tickers[x].Volume24HQuote.Float64(),
					ExchangeName: g.Name,
					AssetType:    a,
				}
				break
			}
		}
	}
	err = ticker.ProcessTicker(tickerData)
	if err != nil {
		return nil, err
	}
	return ticker.GetTicker(g.Name, fPair, a)
}

// FetchTradablePairs returns a list of the exchanges tradable pairs
func (g *Gateio) FetchTradablePairs(ctx context.Context, a asset.Item) (currency.Pairs, error) {
	if !g.SupportsAsset(a) {
		return nil, fmt.Errorf("%w asset type: %v", asset.ErrNotSupported, a)
	}
	switch a {
	case asset.Spot:
		tradables, err := g.ListSpotCurrencyPairs(ctx)
		if err != nil {
			return nil, err
		}
		pairs := make([]currency.Pair, 0, len(tradables))
		for x := range tradables {
			if tradables[x].TradeStatus == "untradable" {
				continue
			}
			p := strings.ToUpper(tradables[x].ID)
			if !g.IsValidPairString(p) {
				continue
			}
			cp, err := currency.NewPairFromString(p)
			if err != nil {
				return nil, err
			}
			pairs = append(pairs, cp)
		}
		return pairs, nil
	case asset.Margin, asset.CrossMargin:
		tradables, err := g.GetMarginSupportedCurrencyPairs(ctx)
		if err != nil {
			return nil, err
		}
		pairs := make([]currency.Pair, 0, len(tradables))
		for x := range tradables {
			if tradables[x].Status == 0 {
				continue
			}
			p := strings.ToUpper(tradables[x].Base + currency.UnderscoreDelimiter + tradables[x].Quote)
			if !g.IsValidPairString(p) {
				continue
			}
			cp, err := currency.NewPairFromString(p)
			if err != nil {
				return nil, err
			}
			pairs = append(pairs, cp)
		}
		return pairs, nil
	case asset.Futures:
		btcContracts, err := g.GetAllFutureContracts(ctx, currency.BTC)
		if err != nil {
			return nil, err
		}
		usdtContracts, err := g.GetAllFutureContracts(ctx, currency.USDT)
		if err != nil {
			return nil, err
		}
		btcContracts = append(btcContracts, usdtContracts...)
		pairs := make([]currency.Pair, 0, len(btcContracts))
		for x := range btcContracts {
			if btcContracts[x].InDelisting {
				continue
			}
			p := strings.ToUpper(btcContracts[x].Name)
			if !g.IsValidPairString(p) {
				continue
			}
			cp, err := currency.NewPairFromString(p)
			if err != nil {
				return nil, err
			}
			pairs = append(pairs, cp)
		}
		return pairs, nil
	case asset.DeliveryFutures:
		usdtContracts, err := g.GetAllDeliveryContracts(ctx, currency.USDT)
		if err != nil {
			return nil, err
		}
		pairs := make([]currency.Pair, 0, len(usdtContracts))
		for x := range usdtContracts {
			if usdtContracts[x].InDelisting {
				continue
			}
			p := strings.ToUpper(usdtContracts[x].Name)
			if !g.IsValidPairString(p) {
				continue
			}
			cp, err := currency.NewPairFromString(p)
			if err != nil {
				return nil, err
			}
			pairs = append(pairs, cp)
		}
		return pairs, nil
	case asset.Options:
		underlyings, err := g.GetAllOptionsUnderlyings(ctx)
		if err != nil {
			return nil, err
		}
		var pairs []currency.Pair
		for x := range underlyings {
			contracts, err := g.GetAllContractOfUnderlyingWithinExpiryDate(ctx, underlyings[x].Name, time.Time{})
			if err != nil {
				return nil, err
			}
			for c := range contracts {
				if !g.IsValidPairString(contracts[c].Name) {
					continue
				}
				cp, err := currency.NewPairFromString(strings.ReplaceAll(contracts[c].Name, currency.DashDelimiter, currency.UnderscoreDelimiter))
				if err != nil {
					return nil, err
				}
				cp.Quote = currency.NewCode(strings.ReplaceAll(cp.Quote.String(), currency.UnderscoreDelimiter, currency.DashDelimiter))
				pairs = append(pairs, cp)
			}
		}
		return pairs, nil
	default:
		return nil, fmt.Errorf("%w asset type: %v", asset.ErrNotSupported, a)
	}
}

// UpdateTradablePairs updates the exchanges available pairs and stores
// them in the exchanges config
func (g *Gateio) UpdateTradablePairs(ctx context.Context, forceUpdate bool) error {
	assets := g.GetAssetTypes(false)
	for x := range assets {
		pairs, err := g.FetchTradablePairs(ctx, assets[x])
		if err != nil {
			return err
		}
		if len(pairs) == 0 {
			return errors.New("no tradable pairs found")
		}
		err = g.UpdatePairs(pairs, assets[x], false, forceUpdate)
		if err != nil {
			return err
		}
	}
	return g.EnsureOnePairEnabled()
}

// UpdateTickers updates the ticker for all currency pairs of a given asset type
func (g *Gateio) UpdateTickers(ctx context.Context, a asset.Item) error {
	if !g.SupportsAsset(a) {
		return fmt.Errorf("%w asset type: %v", asset.ErrNotSupported, a)
	}
	var err error
	switch a {
	case asset.Spot, asset.Margin, asset.CrossMargin:
		var tickers []Ticker
		tickers, err = g.GetTickers(ctx, currency.EMPTYPAIR.String(), "")
		if err != nil {
			return err
		}
		for x := range tickers {
			var currencyPair currency.Pair
			currencyPair, err = currency.NewPairFromString(tickers[x].CurrencyPair)
			if err != nil {
				return err
			}
			err = ticker.ProcessTicker(&ticker.Price{
				Last:         tickers[x].Last.Float64(),
				High:         tickers[x].High24H.Float64(),
				Low:          tickers[x].Low24H.Float64(),
				Bid:          tickers[x].HighestBid.Float64(),
				Ask:          tickers[x].LowestAsk.Float64(),
				QuoteVolume:  tickers[x].QuoteVolume.Float64(),
				Volume:       tickers[x].BaseVolume.Float64(),
				ExchangeName: g.Name,
				Pair:         currencyPair,
				AssetType:    a,
			})
			if err != nil {
				return err
			}
		}
	case asset.Futures, asset.DeliveryFutures:
		var tickers []FuturesTicker
		var ticks []FuturesTicker
		for _, settle := range settlementCurrencies {
			// All delivery futures are settled in USDT only, despite the API accepting a settlement currency parameter for all delivery futures endpoints
			if a == asset.DeliveryFutures && !settle.Equal(currency.USDT) {
				continue
			}

			if a == asset.Futures {
				ticks, err = g.GetFuturesTickers(ctx, settle, currency.EMPTYPAIR)
			} else {
				ticks, err = g.GetDeliveryFutureTickers(ctx, settle, currency.EMPTYPAIR)
			}
			if err != nil {
				return err
			}
			tickers = append(tickers, ticks...)
		}
		for x := range tickers {
			currencyPair, err := currency.NewPairFromString(tickers[x].Contract)
			if err != nil {
				return err
			}
			err = ticker.ProcessTicker(&ticker.Price{
				Last:         tickers[x].Last.Float64(),
				High:         tickers[x].High24H.Float64(),
				Low:          tickers[x].Low24H.Float64(),
				Volume:       tickers[x].Volume24H.Float64(),
				QuoteVolume:  tickers[x].Volume24HQuote.Float64(),
				ExchangeName: g.Name,
				Pair:         currencyPair,
				AssetType:    a,
			})
			if err != nil {
				return err
			}
		}
	case asset.Options:
		pairs, err := g.GetEnabledPairs(a)
		if err != nil {
			return err
		}
		for i := range pairs {
			underlying, err := g.GetUnderlyingFromCurrencyPair(pairs[i])
			if err != nil {
				return err
			}
			tickers, err := g.GetOptionsTickers(ctx, underlying.String())
			if err != nil {
				return err
			}
			for x := range tickers {
				err = ticker.ProcessTicker(&ticker.Price{
					Last:         tickers[x].LastPrice.Float64(),
					Ask:          tickers[x].Ask1Price.Float64(),
					AskSize:      tickers[x].Ask1Size,
					Bid:          tickers[x].Bid1Price.Float64(),
					BidSize:      tickers[x].Bid1Size,
					Pair:         tickers[x].Name,
					ExchangeName: g.Name,
					AssetType:    a,
				})
				if err != nil {
					return err
				}
			}
		}
	default:
		return fmt.Errorf("%w asset type: %v", asset.ErrNotSupported, a)
	}
	return nil
}

// UpdateOrderbook updates and returns the orderbook for a currency pair
func (g *Gateio) UpdateOrderbook(ctx context.Context, p currency.Pair, a asset.Item) (*orderbook.Base, error) {
	p, err := g.FormatExchangeCurrency(p, a)
	if err != nil {
		return nil, err
	}
	var orderbookNew *Orderbook
	switch a {
	case asset.Spot, asset.Margin, asset.CrossMargin:
		var available bool
		available, err = g.checkInstrumentAvailabilityInSpot(p)
		if err != nil {
			return nil, err
		}
		if a != asset.Spot && !available {
			return nil, fmt.Errorf("%v instrument %v does not have orderbook data", a, p)
		}
		orderbookNew, err = g.GetOrderbook(ctx, p.String(), "", 0, true)
	case asset.Futures:
		var settle currency.Code
		settle, err = getSettlementFromCurrency(p)
		if err != nil {
			return nil, err
		}
		orderbookNew, err = g.GetFuturesOrderbook(ctx, settle, p.String(), "", 0, true)
	case asset.DeliveryFutures:
		var settle currency.Code
		settle, err = getSettlementFromCurrency(p.Upper())
		if err != nil {
			return nil, err
		}
		orderbookNew, err = g.GetDeliveryOrderbook(ctx, settle, "", p, 0, true)
	case asset.Options:
		orderbookNew, err = g.GetOptionsOrderbook(ctx, p, "", 0, true)
	default:
		return nil, fmt.Errorf("%w %v", asset.ErrNotSupported, a)
	}
	if err != nil {
		return nil, err
	}
	book := &orderbook.Base{
		Exchange:        g.Name,
		Asset:           a,
		VerifyOrderbook: g.CanVerifyOrderbook,
		Pair:            p.Upper(),
		LastUpdateID:    orderbookNew.ID,
		LastUpdated:     orderbookNew.Update.Time(),
	}
	book.Bids = make(orderbook.Tranches, len(orderbookNew.Bids))
	for x := range orderbookNew.Bids {
		book.Bids[x] = orderbook.Tranche{
			Amount: orderbookNew.Bids[x].Amount,
			Price:  orderbookNew.Bids[x].Price.Float64(),
		}
	}
	book.Asks = make(orderbook.Tranches, len(orderbookNew.Asks))
	for x := range orderbookNew.Asks {
		book.Asks[x] = orderbook.Tranche{
			Amount: orderbookNew.Asks[x].Amount,
			Price:  orderbookNew.Asks[x].Price.Float64(),
		}
	}
	err = book.Process()
	if err != nil {
		return book, err
	}
	return orderbook.Get(g.Name, book.Pair, a)
}

// UpdateAccountInfo retrieves balances for all enabled currencies for the
func (g *Gateio) UpdateAccountInfo(ctx context.Context, a asset.Item) (account.Holdings, error) {
	var info account.Holdings
	info.Exchange = g.Name
	var err error
	switch a {
	case asset.Spot:
		var balances []SpotAccount
		balances, err = g.GetSpotAccounts(ctx, currency.EMPTYCODE)
		currencies := make([]account.Balance, len(balances))
		if err != nil {
			return info, err
		}
		for x := range balances {
			currencies[x] = account.Balance{
				Currency: currency.NewCode(balances[x].Currency),
				Total:    balances[x].Available.Float64() - balances[x].Locked.Float64(),
				Hold:     balances[x].Locked.Float64(),
				Free:     balances[x].Available.Float64(),
			}
		}
		info.Accounts = append(info.Accounts, account.SubAccount{
			AssetType:  a,
			Currencies: currencies,
		})
	case asset.Margin, asset.CrossMargin:
		var balances []MarginAccountItem
		balances, err = g.GetMarginAccountList(ctx, currency.EMPTYPAIR)
		if err != nil {
			return info, err
		}
		var currencies []account.Balance
		for x := range balances {
			currencies = append(currencies, account.Balance{
				Currency: currency.NewCode(balances[x].Base.Currency),
				Total:    balances[x].Base.Available.Float64() + balances[x].Base.LockedAmount.Float64(),
				Hold:     balances[x].Base.LockedAmount.Float64(),
				Free:     balances[x].Base.Available.Float64(),
			}, account.Balance{
				Currency: currency.NewCode(balances[x].Quote.Currency),
				Total:    balances[x].Quote.Available.Float64() + balances[x].Quote.LockedAmount.Float64(),
				Hold:     balances[x].Quote.LockedAmount.Float64(),
				Free:     balances[x].Quote.Available.Float64(),
			})
		}
		info.Accounts = append(info.Accounts, account.SubAccount{
			AssetType:  a,
			Currencies: currencies,
		})
	case asset.Futures, asset.DeliveryFutures:
		currencies := make([]account.Balance, 0, 2)
		for x := range settlementCurrencies {
			// All delivery futures are settled in USDT only, despite the API accepting a settlement currency parameter for all delivery futures endpoints
			if a == asset.DeliveryFutures && !settlementCurrencies[x].Equal(currency.USDT) {
				continue
			}

			var balance *FuturesAccount
			if a == asset.Futures {
				balance, err = g.QueryFuturesAccount(ctx, settlementCurrencies[x])
			} else {
				balance, err = g.GetDeliveryFuturesAccounts(ctx, settlementCurrencies[x])
			}
			if err != nil {
				if strings.Contains(err.Error(), unfundedFuturesAccount) {
					if g.Verbose {
						log.Warnf(log.ExchangeSys, "%s %v for settlement: %v", g.Name, err, settlementCurrencies[x])
					}
					continue
				}
				return info, err
			}
			currencies = append(currencies, account.Balance{
				Currency: currency.NewCode(balance.Currency),
				Total:    balance.Total.Float64(),
				Hold:     balance.Total.Float64() - balance.Available.Float64(),
				Free:     balance.Available.Float64(),
			})
		}
		info.Accounts = append(info.Accounts, account.SubAccount{
			AssetType:  a,
			Currencies: currencies,
		})
	case asset.Options:
		var balance *OptionAccount
		balance, err = g.GetOptionAccounts(ctx)
		if err != nil {
			return info, err
		}
		info.Accounts = append(info.Accounts, account.SubAccount{
			AssetType: a,
			Currencies: []account.Balance{
				{
					Currency: currency.NewCode(balance.Currency),
					Total:    balance.Total.Float64(),
					Hold:     balance.Total.Float64() - balance.Available.Float64(),
					Free:     balance.Available.Float64(),
				},
			},
		})
	default:
		return info, fmt.Errorf("%w asset type: %v", asset.ErrNotSupported, a)
	}
	creds, err := g.GetCredentials(ctx)
	if err != nil {
		return info, err
	}
	err = account.Process(&info, creds)
	if err != nil {
		return info, err
	}
	return info, nil
}

// GetAccountFundingHistory returns funding history, deposits and
// withdrawals
func (g *Gateio) GetAccountFundingHistory(_ context.Context) ([]exchange.FundingHistory, error) {
	return nil, common.ErrFunctionNotSupported
}

// GetWithdrawalsHistory returns previous withdrawals data
func (g *Gateio) GetWithdrawalsHistory(ctx context.Context, c currency.Code, _ asset.Item) ([]exchange.WithdrawalHistory, error) {
	records, err := g.GetWithdrawalRecords(ctx, c, time.Time{}, time.Time{}, 0, 0)
	if err != nil {
		return nil, err
	}
	withdrawalHistories := make([]exchange.WithdrawalHistory, len(records))
	for x := range records {
		withdrawalHistories[x] = exchange.WithdrawalHistory{
			Status:          records[x].Status,
			TransferID:      records[x].ID,
			Currency:        records[x].Currency,
			Amount:          records[x].Amount.Float64(),
			CryptoTxID:      records[x].TransactionID,
			CryptoToAddress: records[x].WithdrawalAddress,
			Timestamp:       records[x].Timestamp.Time(),
		}
	}
	return withdrawalHistories, nil
}

// GetRecentTrades returns the most recent trades for a currency and asset
func (g *Gateio) GetRecentTrades(ctx context.Context, p currency.Pair, a asset.Item) ([]trade.Data, error) {
	p, err := g.FormatExchangeCurrency(p, a)
	if err != nil {
		return nil, err
	}
	var resp []trade.Data
	switch a {
	case asset.Spot, asset.Margin, asset.CrossMargin:
		if p.IsEmpty() {
			return nil, currency.ErrCurrencyPairEmpty
		}
		tradeData, err := g.GetMarketTrades(ctx, p, 0, "", false, time.Time{}, time.Time{}, 0)
		if err != nil {
			return nil, err
		}
		resp = make([]trade.Data, len(tradeData))
		for i := range tradeData {
			side, err := order.StringToOrderSide(tradeData[i].Side)
			if err != nil {
				return nil, err
			}
			resp[i] = trade.Data{
				Exchange:     g.Name,
				TID:          tradeData[i].OrderID,
				CurrencyPair: p,
				AssetType:    a,
				Side:         side,
				Price:        tradeData[i].Price.Float64(),
				Amount:       tradeData[i].Amount.Float64(),
				Timestamp:    tradeData[i].CreateTime.Time(),
			}
		}
	case asset.Futures:
		settle, err := getSettlementFromCurrency(p)
		if err != nil {
			return nil, err
		}
		futuresTrades, err := g.GetFuturesTradingHistory(ctx, settle, p, 0, 0, "", time.Time{}, time.Time{})
		if err != nil {
			return nil, err
		}
		resp = make([]trade.Data, len(futuresTrades))
		for i := range futuresTrades {
			resp[i] = trade.Data{
				TID:          strconv.FormatInt(futuresTrades[i].ID, 10),
				Exchange:     g.Name,
				CurrencyPair: p,
				AssetType:    a,
				Price:        futuresTrades[i].Price.Float64(),
				Amount:       futuresTrades[i].Size,
				Timestamp:    futuresTrades[i].CreateTime.Time(),
			}
		}
	case asset.DeliveryFutures:
		settle, err := getSettlementFromCurrency(p)
		if err != nil {
			return nil, err
		}
		deliveryTrades, err := g.GetDeliveryTradingHistory(ctx, settle, "", p.Upper(), 0, time.Time{}, time.Time{})
		if err != nil {
			return nil, err
		}
		resp = make([]trade.Data, len(deliveryTrades))
		for i := range deliveryTrades {
			resp[i] = trade.Data{
				TID:          strconv.FormatInt(deliveryTrades[i].ID, 10),
				Exchange:     g.Name,
				CurrencyPair: p,
				AssetType:    a,
				Price:        deliveryTrades[i].Price.Float64(),
				Amount:       deliveryTrades[i].Size,
				Timestamp:    deliveryTrades[i].CreateTime.Time(),
			}
		}
	case asset.Options:
		trades, err := g.GetOptionsTradeHistory(ctx, p.Upper(), "", 0, 0, time.Time{}, time.Time{})
		if err != nil {
			return nil, err
		}
		resp = make([]trade.Data, len(trades))
		for i := range trades {
			resp[i] = trade.Data{
				TID:          strconv.FormatInt(trades[i].ID, 10),
				Exchange:     g.Name,
				CurrencyPair: p,
				AssetType:    a,
				Price:        trades[i].Price.Float64(),
				Amount:       trades[i].Size,
				Timestamp:    trades[i].CreateTime.Time(),
			}
		}
	default:
		return nil, fmt.Errorf("%w asset type: %v", asset.ErrNotSupported, a)
	}
	err = g.AddTradesToBuffer(resp...)
	if err != nil {
		return nil, err
	}
	sort.Sort(trade.ByDate(resp))
	return resp, nil
}

// GetHistoricTrades returns historic trade data within the timeframe provided
func (g *Gateio) GetHistoricTrades(_ context.Context, _ currency.Pair, _ asset.Item, _, _ time.Time) ([]trade.Data, error) {
	return nil, common.ErrFunctionNotSupported
}

// SubmitOrder submits a new order
// TODO: support multiple order types (IOC)
func (g *Gateio) SubmitOrder(ctx context.Context, s *order.Submit) (*order.SubmitResponse, error) {
	err := s.Validate(g.GetTradingRequirements())
	if err != nil {
		return nil, err
	}

	s.Pair, err = g.FormatExchangeCurrency(s.Pair, s.AssetType)
	if err != nil {
		return nil, err
	}
	s.Pair = s.Pair.Upper()

	switch s.AssetType {
	case asset.Spot, asset.Margin, asset.CrossMargin:
		req, err := g.getSpotOrderRequest(s)
		if err != nil {
			return nil, err
		}
		sOrder, err := g.PlaceSpotOrder(ctx, req)
		if err != nil {
			return nil, err
		}
		response, err := s.DeriveSubmitResponse(sOrder.OrderID)
		if err != nil {
			return nil, err
		}
		side, err := order.StringToOrderSide(sOrder.Side)
		if err != nil {
			return nil, err
		}
		response.Side = side
		status, err := order.StringToOrderStatus(sOrder.Status)
		if err != nil {
			return nil, err
		}
		response.Status = status
		response.Fee = sOrder.FeeDeducted.Float64()
		response.FeeAsset = currency.NewCode(sOrder.FeeCurrency)
		response.Pair = s.Pair
		response.Date = sOrder.CreateTime.Time()
		response.ClientOrderID = sOrder.Text
		response.Date = sOrder.CreateTime.Time()
		response.LastUpdated = sOrder.UpdateTime.Time()
		return response, nil
	case asset.Futures:
		// TODO: See https://www.gate.io/docs/developers/apiv4/en/#create-a-futures-order
		//	* iceberg orders
		//	* auto_size (close_long, close_short)
		// 	* stp_act (self trade prevention)
		settle, err := getSettlementFromCurrency(s.Pair)
		if err != nil {
			return nil, err
		}
		var amountWithDirection float64
		amountWithDirection, err = getFutureOrderSize(s)
		if err != nil {
			return nil, err
		}
		var timeInForce string
		timeInForce, err = getTimeInForce(s)
		if err != nil {
			return nil, err
		}
		fOrder, err := g.PlaceFuturesOrder(ctx, &ContractOrderCreateParams{
			Contract:    s.Pair,
			Size:        amountWithDirection,
			Price:       strconv.FormatFloat(s.Price, 'f', -1, 64), // Cannot be an empty string, requires "0" for market orders.
			Settle:      settle,
			ReduceOnly:  s.ReduceOnly,
			TimeInForce: timeInForce,
			Text:        s.ClientOrderID,
		})
		if err != nil {
			return nil, err
		}
		response, err := s.DeriveSubmitResponse(strconv.FormatInt(fOrder.ID, 10))
		if err != nil {
			return nil, err
		}
		status := order.Open
		if fOrder.Status != statusOpen {
			status, err = order.StringToOrderStatus(fOrder.FinishAs)
			if err != nil {
				return nil, err
			}
		}
		response.Status = status
		response.Pair = s.Pair
		response.Date = fOrder.CreateTime.Time()
		response.ClientOrderID = getClientOrderIDFromText(fOrder.Text)
		response.ReduceOnly = fOrder.IsReduceOnly
		response.Amount = math.Abs(fOrder.Size)
		response.Price = fOrder.OrderPrice.Float64()
		response.AverageExecutedPrice = fOrder.FillPrice.Float64()
		return response, nil
	case asset.DeliveryFutures:
		settle, err := getSettlementFromCurrency(s.Pair)
		if err != nil {
			return nil, err
		}
		var amountWithDirection float64
		amountWithDirection, err = getFutureOrderSize(s)
		if err != nil {
			return nil, err
		}
		var timeInForce string
		timeInForce, err = getTimeInForce(s)
		if err != nil {
			return nil, err
		}
		newOrder, err := g.PlaceDeliveryOrder(ctx, &ContractOrderCreateParams{
			Contract:    s.Pair,
			Size:        amountWithDirection,
			Price:       strconv.FormatFloat(s.Price, 'f', -1, 64), // Cannot be an empty string, requires "0" for market orders.
			Settle:      settle,
			ReduceOnly:  s.ReduceOnly,
			TimeInForce: timeInForce,
			Text:        s.ClientOrderID,
		})
		if err != nil {
			return nil, err
		}
		response, err := s.DeriveSubmitResponse(strconv.FormatInt(newOrder.ID, 10))
		if err != nil {
			return nil, err
		}
		status := order.Open
		if newOrder.Status != statusOpen {
			status, err = order.StringToOrderStatus(newOrder.FinishAs)
			if err != nil {
				return nil, err
			}
		}
		response.Status = status
		response.Pair = s.Pair
		response.Date = newOrder.CreateTime.Time()
		response.ClientOrderID = getClientOrderIDFromText(newOrder.Text)
		response.Amount = math.Abs(newOrder.Size)
		response.Price = newOrder.OrderPrice.Float64()
		response.AverageExecutedPrice = newOrder.FillPrice.Float64()
		return response, nil
	case asset.Options:
		optionOrder, err := g.PlaceOptionOrder(ctx, &OptionOrderParam{
			Contract:   s.Pair.String(),
			OrderSize:  s.Amount,
			Price:      types.Number(s.Price),
			ReduceOnly: s.ReduceOnly,
			Text:       s.ClientOrderID,
		})
		if err != nil {
			return nil, err
		}
		response, err := s.DeriveSubmitResponse(strconv.FormatInt(optionOrder.OptionOrderID, 10))
		if err != nil {
			return nil, err
		}
		status, err := order.StringToOrderStatus(optionOrder.Status)
		if err != nil {
			return nil, err
		}
		response.Status = status
		response.Pair = s.Pair
		response.Date = optionOrder.CreateTime.Time()
		response.ClientOrderID = optionOrder.Text
		return response, nil
	default:
		return nil, fmt.Errorf("%w asset type: %v", asset.ErrNotSupported, s.AssetType)
	}
}

// ModifyOrder will allow of changing orderbook placement and limit to market conversion
func (g *Gateio) ModifyOrder(_ context.Context, _ *order.Modify) (*order.ModifyResponse, error) {
	return nil, common.ErrFunctionNotSupported
}

// CancelOrder cancels an order by its corresponding ID number
func (g *Gateio) CancelOrder(ctx context.Context, o *order.Cancel) error {
	if err := o.Validate(o.StandardCancel()); err != nil {
		return err
	}
	fPair, err := g.FormatExchangeCurrency(o.Pair, o.AssetType)
	if err != nil {
		return err
	}
	switch o.AssetType {
	case asset.Spot, asset.Margin, asset.CrossMargin:
		_, err = g.CancelSingleSpotOrder(ctx, o.OrderID, fPair.String(), o.AssetType == asset.CrossMargin)
	case asset.Futures, asset.DeliveryFutures:
		var settle currency.Code
		settle, err = getSettlementFromCurrency(fPair)
		if err != nil {
			return err
		}
		if o.AssetType == asset.Futures {
			_, err = g.CancelSingleFuturesOrder(ctx, settle, o.OrderID)
		} else {
			_, err = g.CancelSingleDeliveryOrder(ctx, settle, o.OrderID)
		}
		if err != nil {
			return err
		}
	case asset.Options:
		_, err = g.CancelOptionSingleOrder(ctx, o.OrderID)
	default:
		return fmt.Errorf("%w asset type: %v", asset.ErrNotSupported, o.AssetType)
	}
	return err
}

// CancelBatchOrders cancels an orders by their corresponding ID numbers
func (g *Gateio) CancelBatchOrders(ctx context.Context, o []order.Cancel) (*order.CancelBatchResponse, error) {
	var response order.CancelBatchResponse
	response.Status = map[string]string{}
	if len(o) == 0 {
		return nil, errors.New("no cancel order passed")
	}
	var err error
	var cancelSpotOrdersParam []CancelOrderByIDParam
	a := o[0].AssetType
	for x := range o {
		o[x].Pair, err = g.FormatExchangeCurrency(o[x].Pair, a)
		if err != nil {
			return nil, err
		}
		o[x].Pair = o[x].Pair.Upper()
		if a != o[x].AssetType {
			return nil, errors.New("cannot cancel orders of different asset types")
		}
		if a == asset.Spot || a == asset.Margin || a == asset.CrossMargin {
			cancelSpotOrdersParam = append(cancelSpotOrdersParam, CancelOrderByIDParam{
				ID:           o[x].OrderID,
				CurrencyPair: o[x].Pair,
			})
			continue
		}
		err = o[x].Validate(o[x].StandardCancel())
		if err != nil {
			return nil, err
		}
	}
	switch a {
	case asset.Spot, asset.Margin, asset.CrossMargin:
		loop := int(math.Ceil(float64(len(cancelSpotOrdersParam)) / 10))
		for count := range loop {
			var input []CancelOrderByIDParam
			if (count + 1) == loop {
				input = cancelSpotOrdersParam[count*10:]
			} else {
				input = cancelSpotOrdersParam[count*10 : (count*10)+10]
			}
			var cancel []CancelOrderByIDResponse
			cancel, err = g.CancelBatchOrdersWithIDList(ctx, input)
			if err != nil {
				return nil, err
			}
			for x := range cancel {
				response.Status[cancel[x].OrderID] = func() string {
					if cancel[x].Succeeded {
						return order.Cancelled.String()
					}
					return ""
				}()
			}
		}
	case asset.Futures:
		for a := range o {
			cancel, err := g.CancelMultipleFuturesOpenOrders(ctx, o[a].Pair, o[a].Side.Lower(), o[a].Pair.Quote)
			if err != nil {
				return nil, err
			}
			for x := range cancel {
				response.Status[strconv.FormatInt(cancel[x].ID, 10)] = cancel[x].Status
			}
		}
	case asset.DeliveryFutures:
		for a := range o {
			settle, err := getSettlementFromCurrency(o[a].Pair)
			if err != nil {
				return nil, err
			}
			cancel, err := g.CancelMultipleDeliveryOrders(ctx, o[a].Pair, o[a].Side.Lower(), settle)
			if err != nil {
				return nil, err
			}
			for x := range cancel {
				response.Status[strconv.FormatInt(cancel[x].ID, 10)] = cancel[x].Status
			}
		}
	case asset.Options:
		for a := range o {
			cancel, err := g.CancelMultipleOptionOpenOrders(ctx, o[a].Pair, o[a].Pair.String(), o[a].Side.Lower())
			if err != nil {
				return nil, err
			}
			for x := range cancel {
				response.Status[strconv.FormatInt(cancel[x].OptionOrderID, 10)] = cancel[x].Status
			}
		}
	default:
		return nil, fmt.Errorf("%w asset type: %v", asset.ErrNotSupported, a)
	}
	return &response, nil
}

// CancelAllOrders cancels all orders associated with a currency pair
func (g *Gateio) CancelAllOrders(ctx context.Context, o *order.Cancel) (order.CancelAllResponse, error) {
	err := o.Validate()
	if err != nil {
		return order.CancelAllResponse{}, err
	}
	var cancelAllOrdersResponse order.CancelAllResponse
	cancelAllOrdersResponse.Status = map[string]string{}
	switch o.AssetType {
	case asset.Spot, asset.Margin, asset.CrossMargin:
		if o.Pair.IsEmpty() {
			return order.CancelAllResponse{}, currency.ErrCurrencyPairEmpty
		}
		var cancel []SpotPriceTriggeredOrder
		cancel, err = g.CancelMultipleSpotOpenOrders(ctx, o.Pair, o.AssetType)
		if err != nil {
			return cancelAllOrdersResponse, err
		}
		for x := range cancel {
			cancelAllOrdersResponse.Status[strconv.FormatInt(cancel[x].AutoOrderID, 10)] = cancel[x].Status
		}
	case asset.Futures:
		if o.Pair.IsEmpty() {
			return cancelAllOrdersResponse, currency.ErrCurrencyPairEmpty
		}
		var settle currency.Code
		settle, err = getSettlementFromCurrency(o.Pair)
		if err != nil {
			return cancelAllOrdersResponse, err
		}
		var cancel []Order
		cancel, err = g.CancelMultipleFuturesOpenOrders(ctx, o.Pair, o.Side.Lower(), settle)
		if err != nil {
			return cancelAllOrdersResponse, err
		}
		for f := range cancel {
			cancelAllOrdersResponse.Status[strconv.FormatInt(cancel[f].ID, 10)] = cancel[f].Status
		}
	case asset.DeliveryFutures:
		if o.Pair.IsEmpty() {
			return cancelAllOrdersResponse, currency.ErrCurrencyPairEmpty
		}
		var settle currency.Code
		settle, err = getSettlementFromCurrency(o.Pair)
		if err != nil {
			return cancelAllOrdersResponse, err
		}
		var cancel []Order
		cancel, err = g.CancelMultipleDeliveryOrders(ctx, o.Pair, o.Side.Lower(), settle)
		if err != nil {
			return cancelAllOrdersResponse, err
		}
		for f := range cancel {
			cancelAllOrdersResponse.Status[strconv.FormatInt(cancel[f].ID, 10)] = cancel[f].Status
		}
	case asset.Options:
		var underlying currency.Pair
		if !o.Pair.IsEmpty() {
			underlying, err = g.GetUnderlyingFromCurrencyPair(o.Pair)
			if err != nil {
				return cancelAllOrdersResponse, err
			}
		}
		cancel, err := g.CancelMultipleOptionOpenOrders(ctx, o.Pair, underlying.String(), o.Side.Lower())
		if err != nil {
			return cancelAllOrdersResponse, err
		}
		for x := range cancel {
			cancelAllOrdersResponse.Status[strconv.FormatInt(cancel[x].OptionOrderID, 10)] = cancel[x].Status
		}
	default:
		return cancelAllOrdersResponse, fmt.Errorf("%w asset type: %v", asset.ErrNotSupported, o.AssetType)
	}

	return cancelAllOrdersResponse, nil
}

// GetOrderInfo returns order information based on order ID
func (g *Gateio) GetOrderInfo(ctx context.Context, orderID string, pair currency.Pair, a asset.Item) (*order.Detail, error) {
	if err := g.CurrencyPairs.IsAssetEnabled(a); err != nil {
		return nil, err
	}

	pair, err := g.FormatExchangeCurrency(pair, a)
	if err != nil {
		return nil, err
	}
	switch a {
	case asset.Spot, asset.Margin, asset.CrossMargin:
		var spotOrder *SpotOrder
		spotOrder, err = g.GetSpotOrder(ctx, orderID, pair, a)
		if err != nil {
			return nil, err
		}
		var side order.Side
		side, err = order.StringToOrderSide(spotOrder.Side)
		if err != nil {
			return nil, err
		}
		var orderType order.Type
		orderType, err = order.StringToOrderType(spotOrder.Type)
		if err != nil {
			return nil, err
		}
		var orderStatus order.Status
		orderStatus, err = order.StringToOrderStatus(spotOrder.Status)
		if err != nil {
			return nil, err
		}
		return &order.Detail{
			Amount:         spotOrder.Amount.Float64(),
			Exchange:       g.Name,
			OrderID:        spotOrder.OrderID,
			Side:           side,
			Type:           orderType,
			Pair:           pair,
			Cost:           spotOrder.FeeDeducted.Float64(),
			AssetType:      a,
			Status:         orderStatus,
			Price:          spotOrder.Price.Float64(),
			ExecutedAmount: spotOrder.Amount.Float64() - spotOrder.Left.Float64(),
			Date:           spotOrder.CreateTime.Time(),
			LastUpdated:    spotOrder.UpdateTime.Time(),
		}, nil
	case asset.Futures, asset.DeliveryFutures:
		var settle currency.Code
		settle, err = getSettlementFromCurrency(pair)
		if err != nil {
			return nil, err
		}
		var fOrder *Order
		var err error
		if asset.Futures == a {
			fOrder, err = g.GetSingleFuturesOrder(ctx, settle, orderID)
		} else {
			fOrder, err = g.GetSingleDeliveryOrder(ctx, settle, orderID)
		}
		if err != nil {
			return nil, err
		}
		orderStatus := order.Open
		if fOrder.Status != statusOpen {
			orderStatus, err = order.StringToOrderStatus(fOrder.FinishAs)
			if err != nil {
				return nil, err
			}
		}
		pair, err = currency.NewPairFromString(fOrder.Contract)
		if err != nil {
			return nil, err
		}

		side, amount, remaining := getSideAndAmountFromSize(fOrder.Size, fOrder.RemainingAmount)

		ordertype, tif := getTypeFromTimeInForceAndPrice(fOrder.TimeInForce, fOrder.OrderPrice.Float64())
		return &order.Detail{
			Amount:               amount,
			ExecutedAmount:       amount - remaining,
			RemainingAmount:      remaining,
			Exchange:             g.Name,
			OrderID:              orderID,
			ClientOrderID:        getClientOrderIDFromText(fOrder.Text),
			Status:               orderStatus,
			Price:                fOrder.OrderPrice.Float64(),
			AverageExecutedPrice: fOrder.FillPrice.Float64(),
			Date:                 fOrder.CreateTime.Time(),
			LastUpdated:          fOrder.FinishTime.Time(),
			Pair:                 pair,
			AssetType:            a,
			Type:                 ordertype,
			TimeInForce:          tif,
			Side:                 side,
		}, nil
	case asset.Options:
		optionOrder, err := g.GetSingleOptionOrder(ctx, orderID)
		if err != nil {
			return nil, err
		}
		orderStatus, err := order.StringToOrderStatus(optionOrder.Status)
		if err != nil {
			return nil, err
		}
		pair, err = currency.NewPairFromString(optionOrder.Contract)
		if err != nil {
			return nil, err
		}
		return &order.Detail{
			Amount:         optionOrder.Size,
			ExecutedAmount: optionOrder.Size - optionOrder.Left,
			Exchange:       g.Name,
			OrderID:        orderID,
			Status:         orderStatus,
			Price:          optionOrder.Price.Float64(),
			Date:           optionOrder.CreateTime.Time(),
			LastUpdated:    optionOrder.FinishTime.Time(),
			Pair:           pair,
			AssetType:      a,
		}, nil
	default:
		return nil, fmt.Errorf("%w asset type: %v", asset.ErrNotSupported, a)
	}
}

// GetDepositAddress returns a deposit address for a specified currency
func (g *Gateio) GetDepositAddress(ctx context.Context, cryptocurrency currency.Code, _, chain string) (*deposit.Address, error) {
	addr, err := g.GenerateCurrencyDepositAddress(ctx, cryptocurrency)
	if err != nil {
		return nil, err
	}
	if chain != "" {
		for x := range addr.MultichainAddresses {
			if addr.MultichainAddresses[x].ObtainFailed == 1 {
				continue
			}
			if addr.MultichainAddresses[x].Chain == chain {
				return &deposit.Address{
					Chain:   addr.MultichainAddresses[x].Chain,
					Address: addr.MultichainAddresses[x].Address,
					Tag:     addr.MultichainAddresses[x].PaymentName,
				}, nil
			}
		}
		return nil, fmt.Errorf("network %s not found", chain)
	}
	return &deposit.Address{
		Address: addr.Address,
		Chain:   chain,
	}, nil
}

// WithdrawCryptocurrencyFunds returns a withdrawal ID when a withdrawal is
// submitted
func (g *Gateio) WithdrawCryptocurrencyFunds(ctx context.Context, withdrawRequest *withdraw.Request) (*withdraw.ExchangeResponse, error) {
	if err := withdrawRequest.Validate(); err != nil {
		return nil, err
	}
	response, err := g.WithdrawCurrency(ctx,
		WithdrawalRequestParam{
			Amount:   types.Number(withdrawRequest.Amount),
			Currency: withdrawRequest.Currency,
			Address:  withdrawRequest.Crypto.Address,
			Chain:    withdrawRequest.Crypto.Chain,
		})
	if err != nil {
		return nil, err
	}
	return &withdraw.ExchangeResponse{
		Name:   response.Chain,
		ID:     response.TransactionID,
		Status: response.Status,
	}, nil
}

// WithdrawFiatFunds returns a withdrawal ID when a withdrawal is submitted
func (g *Gateio) WithdrawFiatFunds(_ context.Context, _ *withdraw.Request) (*withdraw.ExchangeResponse, error) {
	return nil, common.ErrFunctionNotSupported
}

// WithdrawFiatFundsToInternationalBank returns a withdrawal ID when a
// withdrawal is submitted
func (g *Gateio) WithdrawFiatFundsToInternationalBank(_ context.Context, _ *withdraw.Request) (*withdraw.ExchangeResponse, error) {
	return nil, common.ErrFunctionNotSupported
}

// GetFeeByType returns an estimate of fee based on type of transaction
func (g *Gateio) GetFeeByType(ctx context.Context, feeBuilder *exchange.FeeBuilder) (float64, error) {
	if feeBuilder == nil {
		return 0, fmt.Errorf("%T %w", feeBuilder, common.ErrNilPointer)
	}
	if !g.AreCredentialsValid(ctx) && // Todo check connection status
		feeBuilder.FeeType == exchange.CryptocurrencyTradeFee {
		feeBuilder.FeeType = exchange.OfflineTradeFee
	}
	return g.GetFee(ctx, feeBuilder)
}

// GetActiveOrders retrieves any orders that are active/open
func (g *Gateio) GetActiveOrders(ctx context.Context, req *order.MultiOrderRequest) (order.FilteredOrders, error) {
	if err := req.Validate(); err != nil {
		return nil, err
	}
	var orders []order.Detail
	format, err := g.GetPairFormat(req.AssetType, false)
	if err != nil {
		return nil, err
	}
	switch req.AssetType {
	case asset.Spot, asset.Margin, asset.CrossMargin:
		var spotOrders []SpotOrdersDetail
		spotOrders, err = g.GetSpotOpenOrders(ctx, 0, 0, req.AssetType == asset.CrossMargin)
		if err != nil {
			return nil, err
		}
		for x := range spotOrders {
			var symbol currency.Pair
			symbol, err = currency.NewPairDelimiter(spotOrders[x].CurrencyPair, format.Delimiter)
			if err != nil {
				return nil, err
			}
			for y := range spotOrders[x].Orders {
				if spotOrders[x].Orders[y].Status != statusOpen {
					continue
				}
				var side order.Side
				side, err = order.StringToOrderSide(spotOrders[x].Orders[y].Side)
				if err != nil {
					log.Errorf(log.ExchangeSys, "%s %v", g.Name, err)
				}
				var oType order.Type
				oType, err = order.StringToOrderType(spotOrders[x].Orders[y].Type)
				if err != nil {
					return nil, err
				}
				var status order.Status
				status, err = order.StringToOrderStatus(spotOrders[x].Orders[y].Status)
				if err != nil {
					log.Errorf(log.ExchangeSys, "%s %v", g.Name, err)
				}
				orders = append(orders, order.Detail{
					Side:                 side,
					Type:                 oType,
					Status:               status,
					Pair:                 symbol,
					OrderID:              spotOrders[x].Orders[y].OrderID,
					Amount:               spotOrders[x].Orders[y].Amount.Float64(),
					ExecutedAmount:       spotOrders[x].Orders[y].Amount.Float64() - spotOrders[x].Orders[y].Left.Float64(),
					RemainingAmount:      spotOrders[x].Orders[y].Left.Float64(),
					Price:                spotOrders[x].Orders[y].Price.Float64(),
					AverageExecutedPrice: spotOrders[x].Orders[y].AverageFillPrice.Float64(),
					Date:                 spotOrders[x].Orders[y].CreateTime.Time(),
					LastUpdated:          spotOrders[x].Orders[y].UpdateTime.Time(),
					Exchange:             g.Name,
					AssetType:            req.AssetType,
					ClientOrderID:        spotOrders[x].Orders[y].Text,
					FeeAsset:             currency.NewCode(spotOrders[x].Orders[y].FeeCurrency),
				})
			}
		}
	case asset.Futures, asset.DeliveryFutures:
		settlements := map[currency.Code]bool{}
		if len(req.Pairs) == 0 {
			for x := range settlementCurrencies {
				settlements[settlementCurrencies[x]] = true
			}
		} else {
			for x := range req.Pairs {
				var settle currency.Code
				settle, err = getSettlementFromCurrency(req.Pairs[x])
				if err != nil {
					return nil, err
				}
				settlements[settle] = true
			}
		}

		for settlement := range settlements {
			// All delivery futures are settled in USDT only, despite the API accepting a settlement currency parameter for all delivery futures endpoints
			if req.AssetType == asset.DeliveryFutures && !settlement.Equal(currency.USDT) {
				continue
			}

			var futuresOrders []Order
			if req.AssetType == asset.Futures {
				futuresOrders, err = g.GetFuturesOrders(ctx, currency.EMPTYPAIR, statusOpen, "", settlement, 0, 0, 0)
			} else {
				futuresOrders, err = g.GetDeliveryOrders(ctx, currency.EMPTYPAIR, statusOpen, settlement, "", 0, 0, 0)
			}
			if err != nil {
				if strings.Contains(err.Error(), unfundedFuturesAccount) {
					log.Warnf(log.ExchangeSys, "%s %v", g.Name, err)
					continue
				}
				return nil, err
			}
			for x := range futuresOrders {
				var pair currency.Pair
				pair, err = currency.NewPairFromString(futuresOrders[x].Contract)
				if err != nil {
					return nil, err
				}

				if futuresOrders[x].Status != statusOpen || (len(req.Pairs) > 0 && !req.Pairs.Contains(pair, true)) {
					continue
				}

				var tif order.TimeInForce
				if futuresOrders[x].TimeInForce == "poc" {
					tif = order.PostOnly
				}

				side, amount, remaining := getSideAndAmountFromSize(futuresOrders[x].Size, futuresOrders[x].RemainingAmount)
				orders = append(orders, order.Detail{
					Status:               order.Open,
					Amount:               amount,
					ContractAmount:       amount,
					Pair:                 pair,
					OrderID:              strconv.FormatInt(futuresOrders[x].ID, 10),
					ClientOrderID:        getClientOrderIDFromText(futuresOrders[x].Text),
					Price:                futuresOrders[x].OrderPrice.Float64(),
					ExecutedAmount:       amount - remaining,
					RemainingAmount:      remaining,
					LastUpdated:          futuresOrders[x].FinishTime.Time(),
					Date:                 futuresOrders[x].CreateTime.Time(),
					Exchange:             g.Name,
					AssetType:            req.AssetType,
					Side:                 side,
					Type:                 order.Limit,
					SettlementCurrency:   settlement,
					ReduceOnly:           futuresOrders[x].IsReduceOnly,
					TimeInForce:          tif,
					AverageExecutedPrice: futuresOrders[x].FillPrice.Float64(),
				})
			}
		}
	case asset.Options:
		var optionsOrders []OptionOrderResponse
		optionsOrders, err = g.GetOptionFuturesOrders(ctx, currency.EMPTYPAIR, "", statusOpen, 0, 0, req.StartTime, req.EndTime)
		if err != nil {
			return nil, err
		}
		for x := range optionsOrders {
			var currencyPair currency.Pair
			var status order.Status
			currencyPair, err = currency.NewPairFromString(optionsOrders[x].Contract)
			if err != nil {
				return nil, err
			}
			status, err = order.StringToOrderStatus(optionsOrders[x].Status)
			if err != nil {
				return nil, err
			}
			orders = append(orders, order.Detail{
				Status:          status,
				Amount:          optionsOrders[x].Size,
				Pair:            currencyPair,
				OrderID:         strconv.FormatInt(optionsOrders[x].OptionOrderID, 10),
				Price:           optionsOrders[x].Price.Float64(),
				ExecutedAmount:  optionsOrders[x].Size - optionsOrders[x].Left,
				RemainingAmount: optionsOrders[x].Left,
				LastUpdated:     optionsOrders[x].FinishTime.Time(),
				Date:            optionsOrders[x].CreateTime.Time(),
				Exchange:        g.Name,
				AssetType:       req.AssetType,
				ClientOrderID:   optionsOrders[x].Text,
			})
		}
	default:
		return nil, fmt.Errorf("%w asset type: %v", asset.ErrNotSupported, req.AssetType)
	}
	return req.Filter(g.Name, orders), nil
}

// GetOrderHistory retrieves account order information
// Can Limit response to specific order status
func (g *Gateio) GetOrderHistory(ctx context.Context, req *order.MultiOrderRequest) (order.FilteredOrders, error) {
	err := req.Validate()
	if err != nil {
		return nil, err
	}
	var orders []order.Detail
	format, err := g.GetPairFormat(req.AssetType, true)
	if err != nil {
		return nil, err
	}
	switch req.AssetType {
	case asset.Spot, asset.Margin, asset.CrossMargin:
		for x := range req.Pairs {
			fPair := req.Pairs[x].Format(format)
			var spotOrders []SpotPersonalTradeHistory
			spotOrders, err = g.GetMySpotTradingHistory(ctx, fPair, req.FromOrderID, 0, 0, req.AssetType == asset.CrossMargin, req.StartTime, req.EndTime)
			if err != nil {
				return nil, err
			}
			for o := range spotOrders {
				var side order.Side
				side, err = order.StringToOrderSide(spotOrders[o].Side)
				if err != nil {
					return nil, err
				}
				detail := order.Detail{
					OrderID:        spotOrders[o].OrderID,
					Amount:         spotOrders[o].Amount.Float64(),
					ExecutedAmount: spotOrders[o].Amount.Float64(),
					Price:          spotOrders[o].Price.Float64(),
					Date:           spotOrders[o].CreateTime.Time(),
					Side:           side,
					Exchange:       g.Name,
					Pair:           fPair,
					AssetType:      req.AssetType,
					Fee:            spotOrders[o].Fee.Float64(),
					FeeAsset:       currency.NewCode(spotOrders[o].FeeCurrency),
				}
				detail.InferCostsAndTimes()
				orders = append(orders, detail)
			}
		}
	case asset.Futures, asset.DeliveryFutures:
		for x := range req.Pairs {
			fPair := req.Pairs[x].Format(format)
			var settle currency.Code
			settle, err = getSettlementFromCurrency(fPair)
			if err != nil {
				return nil, err
			}
			var futuresOrder []TradingHistoryItem
			if req.AssetType == asset.Futures {
				futuresOrder, err = g.GetMyFuturesTradingHistory(ctx, settle, "", req.FromOrderID, fPair, 0, 0, 0)
			} else {
				futuresOrder, err = g.GetMyDeliveryTradingHistory(ctx, settle, req.FromOrderID, fPair, 0, 0, 0, "")
			}
			if err != nil {
				return nil, err
			}
			for o := range futuresOrder {
				detail := order.Detail{
					OrderID:   strconv.FormatInt(futuresOrder[o].ID, 10),
					Amount:    futuresOrder[o].Size,
					Price:     futuresOrder[o].Price.Float64(),
					Date:      futuresOrder[o].CreateTime.Time(),
					Exchange:  g.Name,
					Pair:      fPair,
					AssetType: req.AssetType,
				}
				detail.InferCostsAndTimes()
				orders = append(orders, detail)
			}
		}
	case asset.Options:
		for x := range req.Pairs {
			fPair := req.Pairs[x].Format(format)
			optionOrders, err := g.GetMyOptionsTradingHistory(ctx, fPair.String(), fPair.Upper(), 0, 0, req.StartTime, req.EndTime)
			if err != nil {
				return nil, err
			}
			for o := range optionOrders {
				detail := order.Detail{
					OrderID:   strconv.FormatInt(optionOrders[o].OrderID, 10),
					Amount:    optionOrders[o].Size,
					Price:     optionOrders[o].Price.Float64(),
					Date:      optionOrders[o].CreateTime.Time(),
					Exchange:  g.Name,
					Pair:      fPair,
					AssetType: req.AssetType,
				}
				detail.InferCostsAndTimes()
				orders = append(orders, detail)
			}
		}
	default:
		return nil, fmt.Errorf("%w asset type: %v", asset.ErrNotSupported, req.AssetType)
	}
	return req.Filter(g.Name, orders), nil
}

// GetHistoricCandles returns candles between a time period for a set time interval
func (g *Gateio) GetHistoricCandles(ctx context.Context, pair currency.Pair, a asset.Item, interval kline.Interval, start, end time.Time) (*kline.Item, error) {
	req, err := g.GetKlineRequest(pair, a, interval, start, end, false)
	if err != nil {
		return nil, err
	}
	var listCandlesticks []kline.Candle
	switch a {
	case asset.Spot, asset.Margin, asset.CrossMargin:
		var candles []Candlestick
		candles, err = g.GetCandlesticks(ctx, req.RequestFormatted, 0, start, end, interval)
		if err != nil {
			return nil, err
		}
		listCandlesticks = make([]kline.Candle, len(candles))
		for x := range candles {
			listCandlesticks[x] = kline.Candle{
				Time:   candles[x].Timestamp,
				Open:   candles[x].OpenPrice,
				High:   candles[x].HighestPrice,
				Low:    candles[x].LowestPrice,
				Close:  candles[x].ClosePrice,
				Volume: candles[x].QuoteCcyVolume,
			}
		}
	case asset.Futures, asset.DeliveryFutures:
		var settlement currency.Code
		settlement, err = getSettlementFromCurrency(req.RequestFormatted)
		if err != nil {
			return nil, err
		}
		var candles []FuturesCandlestick
		if a == asset.Futures {
			candles, err = g.GetFuturesCandlesticks(ctx, settlement, req.RequestFormatted.String(), start, end, 0, interval)
		} else {
			candles, err = g.GetDeliveryFuturesCandlesticks(ctx, settlement, req.RequestFormatted.Upper(), start, end, 0, interval)
		}
		if err != nil {
			return nil, err
		}
		listCandlesticks = make([]kline.Candle, len(candles))
		for x := range candles {
			listCandlesticks[x] = kline.Candle{
				Time:   candles[x].Timestamp.Time(),
				Open:   candles[x].OpenPrice.Float64(),
				High:   candles[x].HighestPrice.Float64(),
				Low:    candles[x].LowestPrice.Float64(),
				Close:  candles[x].ClosePrice.Float64(),
				Volume: candles[x].Volume,
			}
		}
	default:
		return nil, fmt.Errorf("%w asset type: %v", asset.ErrNotSupported, a)
	}
	return req.ProcessResponse(listCandlesticks)
}

// GetHistoricCandlesExtended returns candles between a time period for a set time interval
func (g *Gateio) GetHistoricCandlesExtended(ctx context.Context, pair currency.Pair, a asset.Item, interval kline.Interval, start, end time.Time) (*kline.Item, error) {
	req, err := g.GetKlineExtendedRequest(pair, a, interval, start, end)
	if err != nil {
		return nil, err
	}
	candlestickItems := make([]kline.Candle, 0, req.Size())
	for b := range req.RangeHolder.Ranges {
		switch a {
		case asset.Spot, asset.Margin, asset.CrossMargin:
			var candles []Candlestick
			candles, err = g.GetCandlesticks(ctx, req.RequestFormatted, 0, req.RangeHolder.Ranges[b].Start.Time, req.RangeHolder.Ranges[b].End.Time, interval)
			if err != nil {
				return nil, err
			}
			for x := range candles {
				candlestickItems = append(candlestickItems, kline.Candle{
					Time:   candles[x].Timestamp,
					Open:   candles[x].OpenPrice,
					High:   candles[x].HighestPrice,
					Low:    candles[x].LowestPrice,
					Close:  candles[x].ClosePrice,
					Volume: candles[x].QuoteCcyVolume,
				})
			}
		case asset.Futures, asset.DeliveryFutures:
			var settle currency.Code
			settle, err = getSettlementFromCurrency(req.RequestFormatted)
			if err != nil {
				return nil, err
			}
			var candles []FuturesCandlestick
			if a == asset.Futures {
				candles, err = g.GetFuturesCandlesticks(ctx, settle, req.RequestFormatted.String(), req.RangeHolder.Ranges[b].Start.Time, req.RangeHolder.Ranges[b].End.Time, 0, interval)
			} else {
				candles, err = g.GetDeliveryFuturesCandlesticks(ctx, settle, req.RequestFormatted.Upper(), req.RangeHolder.Ranges[b].Start.Time, req.RangeHolder.Ranges[b].End.Time, 0, interval)
			}
			if err != nil {
				return nil, err
			}
			for x := range candles {
				candlestickItems = append(candlestickItems, kline.Candle{
					Time:   candles[x].Timestamp.Time(),
					Open:   candles[x].OpenPrice.Float64(),
					High:   candles[x].HighestPrice.Float64(),
					Low:    candles[x].LowestPrice.Float64(),
					Close:  candles[x].ClosePrice.Float64(),
					Volume: candles[x].Volume,
				})
			}
		default:
			return nil, fmt.Errorf("%w asset type: %v", asset.ErrNotSupported, a)
		}
	}
	return req.ProcessResponse(candlestickItems)
}

// GetAvailableTransferChains returns the available transfer blockchains for the specific
// cryptocurrency
func (g *Gateio) GetAvailableTransferChains(ctx context.Context, cryptocurrency currency.Code) ([]string, error) {
	chains, err := g.ListCurrencyChain(ctx, cryptocurrency.Upper())
	if err != nil {
		return nil, err
	}
	availableChains := make([]string, 0, len(chains))
	for x := range chains {
		if chains[x].IsDisabled == 0 {
			availableChains = append(availableChains, chains[x].Chain)
		}
	}
	return availableChains, nil
}

// ValidateAPICredentials validates current credentials used for wrapper
// functionality
func (g *Gateio) ValidateAPICredentials(ctx context.Context, assetType asset.Item) error {
	_, err := g.UpdateAccountInfo(ctx, assetType)
	return g.CheckTransientError(err)
}

// checkInstrumentAvailabilityInSpot checks whether the instrument is available in the spot exchange
// if so we can use the instrument to retrieve orderbook and ticker information using the spot endpoints.
func (g *Gateio) checkInstrumentAvailabilityInSpot(instrument currency.Pair) (bool, error) {
	availables, err := g.CurrencyPairs.GetPairs(asset.Spot, false)
	if err != nil {
		return false, err
	}
	return availables.Contains(instrument, true), nil
}

// GetFuturesContractDetails returns details about futures contracts
func (g *Gateio) GetFuturesContractDetails(ctx context.Context, item asset.Item) ([]futures.Contract, error) {
	if !item.IsFutures() {
		return nil, futures.ErrNotFuturesAsset
	}
	if !g.SupportsAsset(item) {
		return nil, fmt.Errorf("%w %v", asset.ErrNotSupported, item)
	}
	switch item {
	case asset.Futures:
		var resp []futures.Contract
		for k := range settlementCurrencies {
			contracts, err := g.GetAllFutureContracts(ctx, settlementCurrencies[k])
			if err != nil {
				return nil, err
			}
			contractsToAdd := make([]futures.Contract, len(contracts))
			for j := range contracts {
				var name currency.Pair
				name, err = currency.NewPairFromString(contracts[j].Name)
				if err != nil {
					return nil, err
				}
				contractSettlementType := futures.Linear
				switch {
				case name.Base.Equal(currency.BTC) && settlementCurrencies[k].Equal(currency.BTC):
					contractSettlementType = futures.Inverse
				case !name.Base.Equal(settlementCurrencies[k]) && !settlementCurrencies[k].Equal(currency.USDT):
					contractSettlementType = futures.Quanto
				}
				c := futures.Contract{
					Exchange:             g.Name,
					Name:                 name,
					Underlying:           name,
					Asset:                item,
					IsActive:             !contracts[j].InDelisting,
					Type:                 futures.Perpetual,
					SettlementType:       contractSettlementType,
					SettlementCurrencies: currency.Currencies{settlementCurrencies[k]},
					Multiplier:           contracts[j].QuantoMultiplier.Float64(),
					MaxLeverage:          contracts[j].LeverageMax.Float64(),
				}
				if contracts[j].FundingRate > 0 {
					c.LatestRate = fundingrate.Rate{
						Time: contracts[j].FundingNextApply.Time().Add(-time.Duration(contracts[j].FundingInterval) * time.Second),
						Rate: contracts[j].FundingRate.Decimal(),
					}
				}
				contractsToAdd[j] = c
			}
			resp = append(resp, contractsToAdd...)
		}
		return resp, nil
	case asset.DeliveryFutures:
		contracts, err := g.GetAllDeliveryContracts(ctx, currency.USDT)
		if err != nil {
			return nil, err
		}
		resp := make([]futures.Contract, len(contracts))
		for i := range contracts {
			name, err := currency.NewPairFromString(contracts[i].Name)
			if err != nil {
				return nil, err
			}
			underlying, err := currency.NewPairFromString(contracts[i].Underlying)
			if err != nil {
				return nil, err
			}
			// no start information, inferring it based on contract type
			// gateio also reuses contracts for kline data, cannot use a lookup to see the first trade
			var s time.Time
			e := contracts[i].ExpireTime.Time()
			ct := futures.LongDated
			switch contracts[i].Cycle {
			case "WEEKLY":
				ct = futures.Weekly
				s = e.Add(-kline.OneWeek.Duration())
			case "BI-WEEKLY":
				ct = futures.Fortnightly
				s = e.Add(-kline.TwoWeek.Duration())
			case "QUARTERLY":
				ct = futures.Quarterly
				s = e.Add(-kline.ThreeMonth.Duration())
			case "BI-QUARTERLY":
				ct = futures.HalfYearly
				s = e.Add(-kline.SixMonth.Duration())
			}
			resp[i] = futures.Contract{
				Exchange:             g.Name,
				Name:                 name,
				Underlying:           underlying,
				Asset:                item,
				StartDate:            s,
				EndDate:              e,
				SettlementType:       futures.Linear,
				IsActive:             !contracts[i].InDelisting,
				Type:                 ct,
				SettlementCurrencies: currency.Currencies{currency.USDT},
				MarginCurrency:       currency.Code{},
				Multiplier:           contracts[i].QuantoMultiplier.Float64(),
				MaxLeverage:          contracts[i].LeverageMax.Float64(),
			}
		}
		return resp, nil
	}
	return nil, fmt.Errorf("%w %v", asset.ErrNotSupported, item)
}

// UpdateOrderExecutionLimits sets exchange executions for a required asset type
func (g *Gateio) UpdateOrderExecutionLimits(ctx context.Context, a asset.Item) error {
	if !g.SupportsAsset(a) {
		return fmt.Errorf("%s %w", a, asset.ErrNotSupported)
	}

	var limits []order.MinMaxLevel
	switch a {
	case asset.Spot:
		var pairsData []CurrencyPairDetail
		pairsData, err := g.ListSpotCurrencyPairs(ctx)
		if err != nil {
			return err
		}

		limits = make([]order.MinMaxLevel, 0, len(pairsData))
		for x := range pairsData {
			if pairsData[x].TradeStatus == "untradable" {
				continue
			}
			var pair currency.Pair
			pair, err = g.MatchSymbolWithAvailablePairs(pairsData[x].ID, a, true)
			if err != nil {
				return err
			}

			// Minimum base amounts are not always provided this will default to
			// precision for base deployment. This can't be done for quote.
			minBaseAmount := pairsData[x].MinBaseAmount.Float64()
			if minBaseAmount == 0 {
				minBaseAmount = math.Pow10(-int(pairsData[x].AmountPrecision))
			}

			limits = append(limits, order.MinMaxLevel{
				Asset:                   a,
				Pair:                    pair,
				QuoteStepIncrementSize:  math.Pow10(-int(pairsData[x].Precision)),
				AmountStepIncrementSize: math.Pow10(-int(pairsData[x].AmountPrecision)),
				MinimumBaseAmount:       minBaseAmount,
				MinimumQuoteAmount:      pairsData[x].MinQuoteAmount.Float64(),
			})
		}
	default:
		// TODO: Add in other assets
		return fmt.Errorf("%s %w", a, common.ErrNotYetImplemented)
	}

	return g.LoadLimits(limits)
}

// GetHistoricalFundingRates returns historical funding rates for a futures contract
func (g *Gateio) GetHistoricalFundingRates(ctx context.Context, r *fundingrate.HistoricalRatesRequest) (*fundingrate.HistoricalRates, error) {
	if r == nil {
		return nil, fmt.Errorf("%w LatestRateRequest", common.ErrNilPointer)
	}
	if r.Asset != asset.Futures {
		return nil, fmt.Errorf("%w %v", asset.ErrNotSupported, r.Asset)
	}

	if r.Pair.IsEmpty() {
		return nil, currency.ErrCurrencyPairEmpty
	}

	if !r.StartDate.IsZero() && !r.EndDate.IsZero() {
		err := common.StartEndTimeCheck(r.StartDate, r.EndDate)
		if err != nil {
			return nil, err
		}
	}

	// NOTE: Opted to fail here as a misconfigured request will result in
	// {"label":"CONTRACT_NOT_FOUND"} and rather not mutate request using
	// quote currency as the settlement currency.
	if r.PaymentCurrency.IsEmpty() {
		return nil, fundingrate.ErrPaymentCurrencyCannotBeEmpty
	}

	if r.IncludePayments {
		return nil, fmt.Errorf("include payments %w", common.ErrNotYetImplemented)
	}

	if r.IncludePredictedRate {
		return nil, fmt.Errorf("include predicted rate %w", common.ErrNotYetImplemented)
	}

	fPair, err := g.FormatExchangeCurrency(r.Pair, r.Asset)
	if err != nil {
		return nil, err
	}

	records, err := g.GetFutureFundingRates(ctx, r.PaymentCurrency, fPair, 1000)
	if err != nil {
		return nil, err
	}

	if len(records) == 0 {
		return nil, fundingrate.ErrNoFundingRatesFound
	}

	if !r.StartDate.IsZero() && !r.RespectHistoryLimits && r.StartDate.Before(records[len(records)-1].Timestamp.Time()) {
		return nil, fmt.Errorf("%w start date requested: %v last returned record: %v", fundingrate.ErrFundingRateOutsideLimits, r.StartDate, records[len(records)-1].Timestamp.Time())
	}

	fundingRates := make([]fundingrate.Rate, 0, len(records))
	for i := range records {
		if (!r.EndDate.IsZero() && r.EndDate.Before(records[i].Timestamp.Time())) ||
			(!r.StartDate.IsZero() && r.StartDate.After(records[i].Timestamp.Time())) {
			continue
		}

		fundingRates = append(fundingRates, fundingrate.Rate{
			Rate: decimal.NewFromFloat(records[i].Rate.Float64()),
			Time: records[i].Timestamp.Time(),
		})
	}

	if len(fundingRates) == 0 {
		return nil, fundingrate.ErrNoFundingRatesFound
	}

	return &fundingrate.HistoricalRates{
		Exchange:        g.Name,
		Asset:           r.Asset,
		Pair:            r.Pair,
		FundingRates:    fundingRates,
		StartDate:       fundingRates[len(fundingRates)-1].Time,
		EndDate:         fundingRates[0].Time,
		LatestRate:      fundingRates[0],
		PaymentCurrency: r.PaymentCurrency,
	}, nil
}

// GetLatestFundingRates returns the latest funding rates data
func (g *Gateio) GetLatestFundingRates(ctx context.Context, r *fundingrate.LatestRateRequest) ([]fundingrate.LatestRateResponse, error) {
	if r == nil {
		return nil, fmt.Errorf("%w LatestRateRequest", common.ErrNilPointer)
	}
	if r.Asset != asset.Futures {
		return nil, fmt.Errorf("%w %v", asset.ErrNotSupported, r.Asset)
	}

	if !r.Pair.IsEmpty() {
		resp := make([]fundingrate.LatestRateResponse, 1)
		fPair, err := g.FormatExchangeCurrency(r.Pair, r.Asset)
		if err != nil {
			return nil, err
		}
		var settle currency.Code
		settle, err = getSettlementFromCurrency(fPair)
		if err != nil {
			return nil, err
		}
		contract, err := g.GetFuturesContract(ctx, settle, fPair.String())
		if err != nil {
			return nil, err
		}
		resp[0] = contractToFundingRate(g.Name, r.Asset, fPair, contract, r.IncludePredictedRate)
		return resp, nil
	}

	var resp []fundingrate.LatestRateResponse
	pairs, err := g.GetEnabledPairs(asset.Futures)
	if err != nil {
		return nil, err
	}

	for i := range settlementCurrencies {
		contracts, err := g.GetAllFutureContracts(ctx, settlementCurrencies[i])
		if err != nil {
			return nil, err
		}
		for j := range contracts {
			p := strings.ToUpper(contracts[j].Name)
			if !g.IsValidPairString(p) {
				continue
			}
			cp, err := currency.NewPairFromString(p)
			if err != nil {
				return nil, err
			}
			if !pairs.Contains(cp, false) {
				continue
			}
			var isPerp bool
			isPerp, err = g.IsPerpetualFutureCurrency(r.Asset, cp)
			if err != nil {
				return nil, err
			}
			if !isPerp {
				continue
			}
			resp = append(resp, contractToFundingRate(g.Name, r.Asset, cp, &contracts[j], r.IncludePredictedRate))
		}
	}

	return resp, nil
}

func contractToFundingRate(name string, item asset.Item, fPair currency.Pair, contract *FuturesContract, includeUpcomingRate bool) fundingrate.LatestRateResponse {
	resp := fundingrate.LatestRateResponse{
		Exchange: name,
		Asset:    item,
		Pair:     fPair,
		LatestRate: fundingrate.Rate{
			Time: contract.FundingNextApply.Time().Add(-time.Duration(contract.FundingInterval) * time.Second),
			Rate: contract.FundingRate.Decimal(),
		},
		TimeOfNextRate: contract.FundingNextApply.Time(),
		TimeChecked:    time.Now(),
	}
	if includeUpcomingRate {
		resp.PredictedUpcomingRate = fundingrate.Rate{
			Time: contract.FundingNextApply.Time(),
			Rate: contract.FundingRateIndicative.Decimal(),
		}
	}
	return resp
}

// IsPerpetualFutureCurrency ensures a given asset and currency is a perpetual future
func (g *Gateio) IsPerpetualFutureCurrency(a asset.Item, _ currency.Pair) (bool, error) {
	return a == asset.Futures, nil
}

// GetOpenInterest returns the open interest rate for a given asset pair
func (g *Gateio) GetOpenInterest(ctx context.Context, k ...key.PairAsset) ([]futures.OpenInterest, error) {
	for i := range k {
		if k[i].Asset != asset.DeliveryFutures && k[i].Asset != asset.Futures {
			// avoid API calls or returning errors after a successful retrieval
			return nil, fmt.Errorf("%w %v %v", asset.ErrNotSupported, k[i].Asset, k[i].Pair())
		}
	}
	if len(k) == 1 {
		p, isEnabled, err := g.MatchSymbolCheckEnabled(k[0].Pair().String(), k[0].Asset, false)
		if err != nil {
			return nil, err
		}
		if !isEnabled {
			return nil, fmt.Errorf("%w: %v", currency.ErrPairNotEnabled, k[0].Pair())
		}
		switch k[0].Asset {
		case asset.DeliveryFutures:
			contractResp, err := g.GetDeliveryContract(ctx, currency.USDT, p)
			if err != nil {
				return nil, err
			}
			openInterest := contractResp.QuantoMultiplier.Float64() * float64(contractResp.PositionSize) * contractResp.IndexPrice.Float64()
			return []futures.OpenInterest{
				{
					Key: key.ExchangePairAsset{
						Exchange: g.Name,
						Base:     k[0].Base,
						Quote:    k[0].Quote,
						Asset:    k[0].Asset,
					},
					OpenInterest: openInterest,
				},
			}, nil
		case asset.Futures:
			for _, s := range settlementCurrencies {
				contractResp, err := g.GetFuturesContract(ctx, s, p.String())
				if err != nil {
					continue
				}
				openInterest := contractResp.QuantoMultiplier.Float64() * float64(contractResp.PositionSize) * contractResp.IndexPrice.Float64()
				return []futures.OpenInterest{
					{
						Key: key.ExchangePairAsset{
							Exchange: g.Name,
							Base:     k[0].Base,
							Quote:    k[0].Quote,
							Asset:    k[0].Asset,
						},
						OpenInterest: openInterest,
					},
				}, nil
			}
		}
	}
	var resp []futures.OpenInterest
	for _, a := range g.GetAssetTypes(true) {
		switch a {
		case asset.DeliveryFutures:
			contractResp, err := g.GetAllDeliveryContracts(ctx, currency.USDT)
			if err != nil {
				return nil, err
			}

			for i := range contractResp {
				p, isEnabled, err := g.MatchSymbolCheckEnabled(contractResp[i].Name, a, true)
				if err != nil && !errors.Is(err, currency.ErrPairNotFound) {
					return nil, err
				}
				if !isEnabled {
					continue
				}
				var appendData bool
				for j := range k {
					if k[j].Pair().Equal(p) {
						appendData = true
						break
					}
				}
				if len(k) > 0 && !appendData {
					continue
				}
				openInterest := contractResp[i].QuantoMultiplier.Float64() * float64(contractResp[i].PositionSize) * contractResp[i].IndexPrice.Float64()
				resp = append(resp, futures.OpenInterest{
					Key: key.ExchangePairAsset{
						Exchange: g.Name,
						Base:     p.Base.Item,
						Quote:    p.Quote.Item,
						Asset:    a,
					},
					OpenInterest: openInterest,
				})
			}
		case asset.Futures:
			for _, s := range settlementCurrencies {
				contractResp, err := g.GetAllFutureContracts(ctx, s)
				if err != nil {
					return nil, err
				}

				for i := range contractResp {
					p, isEnabled, err := g.MatchSymbolCheckEnabled(contractResp[i].Name, a, true)
					if err != nil && !errors.Is(err, currency.ErrPairNotFound) {
						return nil, err
					}
					if !isEnabled {
						continue
					}
					var appendData bool
					for j := range k {
						if k[j].Pair().Equal(p) {
							appendData = true
							break
						}
					}
					if len(k) > 0 && !appendData {
						continue
					}
					openInterest := contractResp[i].QuantoMultiplier.Float64() * float64(contractResp[i].PositionSize) * contractResp[i].IndexPrice.Float64()
					resp = append(resp, futures.OpenInterest{
						Key: key.ExchangePairAsset{
							Exchange: g.Name,
							Base:     p.Base.Item,
							Quote:    p.Quote.Item,
							Asset:    a,
						},
						OpenInterest: openInterest,
					})
				}
			}
		}
	}
	return resp, nil
}

// getClientOrderIDFromText returns the client order ID from the text response
func getClientOrderIDFromText(text string) string {
	if strings.HasPrefix(text, "t-") {
		return text
	}
	return ""
}

// getTypeFromTimeInForceAndPrice returns the order type and if the order is post only
func getTypeFromTimeInForceAndPrice(tif string, price float64) (orderType order.Type, postOnly order.TimeInForce) {
	oType := order.Market
	if price > 0 {
		oType = order.Limit
	}
	switch tif {
	case "ioc":
		return oType, order.ImmediateOrCancel
	case "fok":
		return oType, order.FillOrKill
	case "poc":
		return order.Limit, order.PostOnly
	case "gtc":
		return order.Limit, order.GoodTillCancel
	default:
		return order.Limit, order.UnsetTIF
	}
}

// getSideAndAmountFromSize returns the order side, amount and remaining amounts
func getSideAndAmountFromSize(size, left float64) (side order.Side, amount, remaining float64) {
	if size < 0 {
		return order.Short, math.Abs(size), math.Abs(left)
	}
	return order.Long, size, left
}

// getFutureOrderSize sets the amount to a negative value if shorting.
func getFutureOrderSize(s *order.Submit) (float64, error) {
	switch {
	case s.Side.IsLong():
		return s.Amount, nil
	case s.Side.IsShort():
		return -s.Amount, nil
	default:
		return 0, order.ErrSideIsInvalid
	}
}

// getTimeInForce returns the time-in-force for a given order.
// If the time-in-force is unset, it assumes a Market order with an immediate-or-cancel (IOC) time-in-force value.
// If the order type is Limit, it applies a good-til-cancel (GTC) policy.
func getTimeInForce(s *order.Submit) (string, error) {
	switch {
	case s.TimeInForce.Is(order.ImmediateOrCancel):
<<<<<<< HEAD
		return "ioc", nil // market taker only
=======
		return "ioc", nil
>>>>>>> 7a52b706
	case s.TimeInForce.Is(order.FillOrKill):
		return "fok", nil
	case s.TimeInForce.Is(order.PostOnly):
		return "poc", nil
	case s.TimeInForce.Is(order.GoodTillCancel):
		return "gtc", nil
<<<<<<< HEAD
	case s.TimeInForce.Is(order.UnsetTIF):
=======
	case s.TimeInForce == order.UnsetTIF:
>>>>>>> 7a52b706
		switch s.Type {
		case order.Market:
			return "ioc", nil
		case order.Limit:
			return "gtc", nil
		default:
			return "", nil
		}
	default:
<<<<<<< HEAD
		return "", fmt.Errorf("%w: time-in-force value of %s", order.ErrInvalidTimeInForce, s.TimeInForce.String())
=======
		return "", fmt.Errorf("%w: time-in-force value of %v", order.ErrInvalidTimeInForce, s.TimeInForce)
>>>>>>> 7a52b706
	}
}

// GetCurrencyTradeURL returns the URL to the exchange's trade page for the given asset and currency pair
func (g *Gateio) GetCurrencyTradeURL(_ context.Context, a asset.Item, cp currency.Pair) (string, error) {
	_, err := g.CurrencyPairs.IsPairEnabled(cp, a)
	if err != nil {
		return "", err
	}
	cp.Delimiter = currency.UnderscoreDelimiter
	switch a {
	case asset.Spot, asset.CrossMargin, asset.Margin:
		return tradeBaseURL + tradeSpot + cp.Upper().String(), nil
	case asset.Futures:
		return tradeBaseURL + tradeFutures + cp.Upper().String(), nil
	case asset.DeliveryFutures:
		return tradeBaseURL + tradeDelivery + cp.Upper().String(), nil
	default:
		return "", fmt.Errorf("%w %v", asset.ErrNotSupported, a)
	}
}

// WebsocketSubmitOrder submits an order to the exchange
// NOTE: Regarding spot orders, fee is applied to purchased currency.
func (g *Gateio) WebsocketSubmitOrder(ctx context.Context, s *order.Submit) (*order.SubmitResponse, error) {
	err := s.Validate(g.GetTradingRequirements())
	if err != nil {
		return nil, err
	}

	s.Pair, err = g.FormatExchangeCurrency(s.Pair, s.AssetType)
	if err != nil {
		return nil, err
	}
	s.Pair = s.Pair.Upper()

	switch s.AssetType {
	case asset.Spot:
		req, err := g.getSpotOrderRequest(s)
		if err != nil {
			return nil, err
		}

		got, err := g.WebsocketSpotSubmitOrder(ctx, req)
		if err != nil {
			return nil, err
		}
		return g.deriveSpotWebsocketOrderResponse(got)
	case asset.Futures:
		amountWithDirection, err := getFutureOrderSize(s)
		if err != nil {
			return nil, err
		}

		timeInForce, err := getTimeInForce(s)
		if err != nil {
			return nil, err
		}

		a, err := getAssetFromFuturesPair(s.Pair)
		if err != nil {
			return nil, err
		}

		got, err := g.WebsocketFuturesSubmitOrder(ctx, a, &ContractOrderCreateParams{
			Contract:    s.Pair,
			Size:        amountWithDirection,
			Price:       strconv.FormatFloat(s.Price, 'f', -1, 64),
			ReduceOnly:  s.ReduceOnly,
			TimeInForce: timeInForce,
			Text:        s.ClientOrderID,
		})
		if err != nil {
			return nil, err
		}
		return g.deriveFuturesWebsocketOrderResponse(got)
	default:
		return nil, common.ErrNotYetImplemented
	}
}

func (g *Gateio) deriveSpotWebsocketOrderResponse(responses *WebsocketOrderResponse) (*order.SubmitResponse, error) {
	got, err := g.deriveSpotWebsocketOrderResponses([]*WebsocketOrderResponse{responses})
	if err != nil {
		return nil, err
	}
	return got[0], nil
}

// deriveSpotWebsocketOrderResponses returns the order submission responses for spot
func (g *Gateio) deriveSpotWebsocketOrderResponses(responses []*WebsocketOrderResponse) ([]*order.SubmitResponse, error) {
	if len(responses) == 0 {
		return nil, common.ErrNoResponse
	}

	out := make([]*order.SubmitResponse, 0, len(responses))
	for _, resp := range responses {
		side, err := order.StringToOrderSide(resp.Side)
		if err != nil {
			return nil, err
		}
		status := order.Open
		if resp.FinishAs != "" && resp.FinishAs != statusOpen {
			status, err = order.StringToOrderStatus(resp.FinishAs)
			if err != nil {
				return nil, err
			}
		}
		oType, err := order.StringToOrderType(resp.Type)
		if err != nil {
			return nil, err
		}

		var cost float64
		var purchased float64
		if resp.AverageDealPrice != 0 {
			if side.IsLong() {
				cost = resp.FilledTotal.Float64()
				purchased = resp.FilledTotal.Decimal().Div(resp.AverageDealPrice.Decimal()).InexactFloat64()
			} else {
				cost = resp.Amount.Float64()
				purchased = resp.FilledTotal.Float64()
			}
		}
		_, tif := getTypeFromTimeInForceAndPrice(resp.TimeInForce, resp.Price.Float64())
		out = append(out, &order.SubmitResponse{
			Exchange:             g.Name,
			OrderID:              resp.ID,
			AssetType:            resp.Account,
			Pair:                 resp.CurrencyPair,
			ClientOrderID:        resp.Text,
			Date:                 resp.CreateTimeMs.Time(),
			LastUpdated:          resp.UpdateTimeMs.Time(),
			RemainingAmount:      resp.Left.Float64(),
			Amount:               resp.Amount.Float64(),
			Price:                resp.Price.Float64(),
			AverageExecutedPrice: resp.AverageDealPrice.Float64(),
			Type:                 oType,
			Side:                 side,
			Status:               status,
			TimeInForce:          tif,
			Cost:                 cost,
			Purchased:            purchased,
			Fee:                  resp.Fee.Float64(),
			FeeAsset:             resp.FeeCurrency,
		})
	}
	return out, nil
}

func (g *Gateio) deriveFuturesWebsocketOrderResponse(responses *WebsocketFuturesOrderResponse) (*order.SubmitResponse, error) {
	got, err := g.deriveFuturesWebsocketOrderResponses([]*WebsocketFuturesOrderResponse{responses})
	if err != nil {
		return nil, err
	}
	return got[0], nil
}

// deriveFuturesWebsocketOrderResponses returns the order submission responses for futures
func (g *Gateio) deriveFuturesWebsocketOrderResponses(responses []*WebsocketFuturesOrderResponse) ([]*order.SubmitResponse, error) {
	if len(responses) == 0 {
		return nil, common.ErrNoResponse
	}

	out := make([]*order.SubmitResponse, 0, len(responses))
	for _, resp := range responses {
		status := order.Open
		if resp.FinishAs != "" && resp.FinishAs != statusOpen {
			var err error
			status, err = order.StringToOrderStatus(resp.FinishAs)
			if err != nil {
				return nil, err
			}
		}

		oType := order.Market
		if resp.Price != 0 {
			oType = order.Limit
		}

		side := order.Long
		if resp.Size < 0 {
			side = order.Short
		}

		var clientOrderID string
		if resp.Text != "" && strings.HasPrefix(resp.Text, "t-") {
			clientOrderID = resp.Text
		}
		_, tif := getTypeFromTimeInForceAndPrice(resp.TimeInForce, resp.Price.Float64())
		out = append(out, &order.SubmitResponse{
			Exchange:             g.Name,
			OrderID:              strconv.FormatInt(resp.ID, 10),
			AssetType:            asset.Futures,
			Pair:                 resp.Contract,
			ClientOrderID:        clientOrderID,
			Date:                 resp.CreateTime.Time(),
			LastUpdated:          resp.UpdateTime.Time(),
			RemainingAmount:      math.Abs(resp.Left),
			Amount:               math.Abs(resp.Size),
			Price:                resp.Price.Float64(),
			AverageExecutedPrice: resp.FillPrice.Float64(),
			Type:                 oType,
			Side:                 side,
			Status:               status,
			TimeInForce:          tif,
			ReduceOnly:           resp.IsReduceOnly,
		})
	}
	return out, nil
}

func (g *Gateio) getSpotOrderRequest(s *order.Submit) (*CreateOrderRequest, error) {
	switch {
	case s.Side.IsLong():
		s.Side = order.Buy
	case s.Side.IsShort():
		s.Side = order.Sell
	default:
		return nil, order.ErrSideIsInvalid
	}

	timeInForce, err := getTimeInForce(s)
	if err != nil {
		return nil, err
	}

	return &CreateOrderRequest{
		Side:         s.Side.Lower(),
		Type:         s.Type.Lower(),
		Account:      g.assetTypeToString(s.AssetType),
		Amount:       types.Number(s.GetTradeAmount(g.GetTradingRequirements())),
		Price:        types.Number(s.Price),
		CurrencyPair: s.Pair,
		Text:         s.ClientOrderID,
		TimeInForce:  timeInForce,
	}, nil
}<|MERGE_RESOLUTION|>--- conflicted
+++ resolved
@@ -2538,22 +2538,14 @@
 func getTimeInForce(s *order.Submit) (string, error) {
 	switch {
 	case s.TimeInForce.Is(order.ImmediateOrCancel):
-<<<<<<< HEAD
-		return "ioc", nil // market taker only
-=======
 		return "ioc", nil
->>>>>>> 7a52b706
 	case s.TimeInForce.Is(order.FillOrKill):
 		return "fok", nil
 	case s.TimeInForce.Is(order.PostOnly):
 		return "poc", nil
 	case s.TimeInForce.Is(order.GoodTillCancel):
 		return "gtc", nil
-<<<<<<< HEAD
-	case s.TimeInForce.Is(order.UnsetTIF):
-=======
 	case s.TimeInForce == order.UnsetTIF:
->>>>>>> 7a52b706
 		switch s.Type {
 		case order.Market:
 			return "ioc", nil
@@ -2563,11 +2555,7 @@
 			return "", nil
 		}
 	default:
-<<<<<<< HEAD
-		return "", fmt.Errorf("%w: time-in-force value of %s", order.ErrInvalidTimeInForce, s.TimeInForce.String())
-=======
 		return "", fmt.Errorf("%w: time-in-force value of %v", order.ErrInvalidTimeInForce, s.TimeInForce)
->>>>>>> 7a52b706
 	}
 }
 
