--- conflicted
+++ resolved
@@ -207,33 +207,18 @@
 		return err
 	}
 	// Spot connection
-<<<<<<< HEAD
-	err = g.Websocket.SetupNewConnection(&websocket.ConnectionSetup{
+	err = e.Websocket.SetupNewConnection(&websocket.ConnectionSetup{
 		URL:                   gateioWebsocketEndpoint,
 		ResponseCheckTimeout:  exch.WebsocketResponseCheckTimeout,
 		ResponseMaxLimit:      exch.WebsocketResponseMaxLimit,
-		Handler:               g.WsHandleSpotData,
-		Subscriber:            g.Subscribe,
-		Unsubscriber:          g.Unsubscribe,
-		GenerateSubscriptions: g.generateSubscriptionsSpot,
-		Connector:             g.WsConnectSpot,
-		Authenticate:          g.authenticateSpot,
+		Handler:               e.WsHandleSpotData,
+		Subscriber:            e.Subscribe,
+		Unsubscriber:          e.Unsubscribe,
+		GenerateSubscriptions: e.generateSubscriptionsSpot,
+		Connector:             e.WsConnectSpot,
+		Authenticate:          e.authenticateSpot,
 		MessageFilter:         asset.Spot,
-		RequestIDGenerator:    g.messageIDSeq.IncrementAndGet,
-=======
-	err = e.Websocket.SetupNewConnection(&websocket.ConnectionSetup{
-		URL:                      gateioWebsocketEndpoint,
-		ResponseCheckTimeout:     exch.WebsocketResponseCheckTimeout,
-		ResponseMaxLimit:         exch.WebsocketResponseMaxLimit,
-		Handler:                  e.WsHandleSpotData,
-		Subscriber:               e.Subscribe,
-		Unsubscriber:             e.Unsubscribe,
-		GenerateSubscriptions:    e.generateSubscriptionsSpot,
-		Connector:                e.WsConnectSpot,
-		Authenticate:             e.authenticateSpot,
-		MessageFilter:            asset.Spot,
-		BespokeGenerateMessageID: e.GenerateWebsocketMessageID,
->>>>>>> 0fd33341
+		RequestIDGenerator:    e.messageIDSeq.IncrementAndGet,
 	})
 	if err != nil {
 		return err
@@ -251,17 +236,10 @@
 		GenerateSubscriptions: func() (subscription.List, error) {
 			return e.GenerateFuturesDefaultSubscriptions(asset.USDTMarginedFutures)
 		},
-<<<<<<< HEAD
-		Connector:          g.WsFuturesConnect,
-		Authenticate:       g.authenticateFutures,
+		Connector:          e.WsFuturesConnect,
+		Authenticate:       e.authenticateFutures,
 		MessageFilter:      asset.USDTMarginedFutures,
-		RequestIDGenerator: g.messageIDSeq.IncrementAndGet,
-=======
-		Connector:                e.WsFuturesConnect,
-		Authenticate:             e.authenticateFutures,
-		MessageFilter:            asset.USDTMarginedFutures,
-		BespokeGenerateMessageID: e.GenerateWebsocketMessageID,
->>>>>>> 0fd33341
+		RequestIDGenerator: e.messageIDSeq.IncrementAndGet,
 	})
 	if err != nil {
 		return err
@@ -280,15 +258,9 @@
 		GenerateSubscriptions: func() (subscription.List, error) {
 			return e.GenerateFuturesDefaultSubscriptions(asset.CoinMarginedFutures)
 		},
-<<<<<<< HEAD
-		Connector:          g.WsFuturesConnect,
+		Connector:          e.WsFuturesConnect,
 		MessageFilter:      asset.CoinMarginedFutures,
-		RequestIDGenerator: g.messageIDSeq.IncrementAndGet,
-=======
-		Connector:                e.WsFuturesConnect,
-		MessageFilter:            asset.CoinMarginedFutures,
-		BespokeGenerateMessageID: e.GenerateWebsocketMessageID,
->>>>>>> 0fd33341
+		RequestIDGenerator: e.messageIDSeq.IncrementAndGet,
 	})
 	if err != nil {
 		return err
@@ -303,52 +275,29 @@
 		Handler: func(ctx context.Context, incoming []byte) error {
 			return e.WsHandleFuturesData(ctx, incoming, asset.DeliveryFutures)
 		},
-<<<<<<< HEAD
-		Subscriber:            g.DeliveryFuturesSubscribe,
-		Unsubscriber:          g.DeliveryFuturesUnsubscribe,
-		GenerateSubscriptions: g.GenerateDeliveryFuturesDefaultSubscriptions,
-		Connector:             g.WsDeliveryFuturesConnect,
+		Subscriber:            e.DeliveryFuturesSubscribe,
+		Unsubscriber:          e.DeliveryFuturesUnsubscribe,
+		GenerateSubscriptions: e.GenerateDeliveryFuturesDefaultSubscriptions,
+		Connector:             e.WsDeliveryFuturesConnect,
 		MessageFilter:         asset.DeliveryFutures,
-		RequestIDGenerator:    g.messageIDSeq.IncrementAndGet,
-=======
-		Subscriber:               e.DeliveryFuturesSubscribe,
-		Unsubscriber:             e.DeliveryFuturesUnsubscribe,
-		GenerateSubscriptions:    e.GenerateDeliveryFuturesDefaultSubscriptions,
-		Connector:                e.WsDeliveryFuturesConnect,
-		MessageFilter:            asset.DeliveryFutures,
-		BespokeGenerateMessageID: e.GenerateWebsocketMessageID,
->>>>>>> 0fd33341
+		RequestIDGenerator:    e.messageIDSeq.IncrementAndGet,
 	})
 	if err != nil {
 		return err
 	}
 
 	// Futures connection - Options
-<<<<<<< HEAD
-	return g.Websocket.SetupNewConnection(&websocket.ConnectionSetup{
+	return e.Websocket.SetupNewConnection(&websocket.ConnectionSetup{
 		URL:                   optionsWebsocketURL,
 		ResponseCheckTimeout:  exch.WebsocketResponseCheckTimeout,
 		ResponseMaxLimit:      exch.WebsocketResponseMaxLimit,
-		Handler:               g.WsHandleOptionsData,
-		Subscriber:            g.OptionsSubscribe,
-		Unsubscriber:          g.OptionsUnsubscribe,
-		GenerateSubscriptions: g.GenerateOptionsDefaultSubscriptions,
-		Connector:             g.WsOptionsConnect,
+		Handler:               e.WsHandleOptionsData,
+		Subscriber:            e.OptionsSubscribe,
+		Unsubscriber:          e.OptionsUnsubscribe,
+		GenerateSubscriptions: e.GenerateOptionsDefaultSubscriptions,
+		Connector:             e.WsOptionsConnect,
 		MessageFilter:         asset.Options,
-		RequestIDGenerator:    g.messageIDSeq.IncrementAndGet,
-=======
-	return e.Websocket.SetupNewConnection(&websocket.ConnectionSetup{
-		URL:                      optionsWebsocketURL,
-		ResponseCheckTimeout:     exch.WebsocketResponseCheckTimeout,
-		ResponseMaxLimit:         exch.WebsocketResponseMaxLimit,
-		Handler:                  e.WsHandleOptionsData,
-		Subscriber:               e.OptionsSubscribe,
-		Unsubscriber:             e.OptionsUnsubscribe,
-		GenerateSubscriptions:    e.GenerateOptionsDefaultSubscriptions,
-		Connector:                e.WsOptionsConnect,
-		MessageFilter:            asset.Options,
-		BespokeGenerateMessageID: e.GenerateWebsocketMessageID,
->>>>>>> 0fd33341
+		RequestIDGenerator:    e.messageIDSeq.IncrementAndGet,
 	})
 }
 
