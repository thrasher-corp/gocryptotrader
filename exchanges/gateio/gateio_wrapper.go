package gateio

import (
	"context"
	"errors"
	"fmt"
	"math"
	"sort"
	"strconv"
	"strings"
	"time"

	"github.com/shopspring/decimal"
	"github.com/thrasher-corp/gocryptotrader/common"
	"github.com/thrasher-corp/gocryptotrader/common/key"
	"github.com/thrasher-corp/gocryptotrader/config"
	"github.com/thrasher-corp/gocryptotrader/currency"
	exchange "github.com/thrasher-corp/gocryptotrader/exchanges"
	"github.com/thrasher-corp/gocryptotrader/exchanges/account"
	"github.com/thrasher-corp/gocryptotrader/exchanges/asset"
	"github.com/thrasher-corp/gocryptotrader/exchanges/deposit"
	"github.com/thrasher-corp/gocryptotrader/exchanges/fundingrate"
	"github.com/thrasher-corp/gocryptotrader/exchanges/futures"
	"github.com/thrasher-corp/gocryptotrader/exchanges/kline"
	"github.com/thrasher-corp/gocryptotrader/exchanges/order"
	"github.com/thrasher-corp/gocryptotrader/exchanges/orderbook"
	"github.com/thrasher-corp/gocryptotrader/exchanges/protocol"
	"github.com/thrasher-corp/gocryptotrader/exchanges/request"
	"github.com/thrasher-corp/gocryptotrader/exchanges/stream"
	"github.com/thrasher-corp/gocryptotrader/exchanges/ticker"
	"github.com/thrasher-corp/gocryptotrader/exchanges/trade"
	"github.com/thrasher-corp/gocryptotrader/log"
	"github.com/thrasher-corp/gocryptotrader/portfolio/withdraw"
	"github.com/thrasher-corp/gocryptotrader/types"
)

// unfundedFuturesAccount defines an error string when an account associated
// with a settlement currency has not been funded. Use specific pairs to avoid
// this error.
const unfundedFuturesAccount = `please transfer funds first to create futures account`

// SetDefaults sets default values for the exchange
func (g *Gateio) SetDefaults() {
	g.Name = "GateIO"
	g.Enabled = true
	g.Verbose = true
	g.API.CredentialsValidator.RequiresKey = true
	g.API.CredentialsValidator.RequiresSecret = true

	requestFmt := &currency.PairFormat{Delimiter: currency.UnderscoreDelimiter, Uppercase: true}
	configFmt := &currency.PairFormat{Delimiter: currency.UnderscoreDelimiter, Uppercase: true}
	err := g.SetGlobalPairsManager(requestFmt, configFmt, asset.Spot, asset.Futures, asset.Margin, asset.CrossMargin, asset.DeliveryFutures, asset.Options)
	if err != nil {
		log.Errorln(log.ExchangeSys, err)
	}

	g.Features = exchange.Features{
<<<<<<< HEAD
		CurrencyTranslations: currency.NewTranslations(map[currency.Code]currency.Code{
			currency.NewCode("MBABYDOGE"): currency.BABYDOGE,
		}),
=======
		TradingRequirements: protocol.TradingRequirements{
			SpotMarketOrderAmountPurchaseQuotationOnly: true,
			SpotMarketOrderAmountSellBaseOnly:          true,
		},
>>>>>>> 03c1fb7f
		Supports: exchange.FeaturesSupported{
			REST:      true,
			Websocket: true,
			RESTCapabilities: protocol.Features{
				TickerBatching:        true,
				TickerFetching:        true,
				KlineFetching:         true,
				TradeFetching:         true,
				OrderbookFetching:     true,
				AutoPairUpdates:       true,
				AccountInfo:           true,
				GetOrder:              true,
				GetOrders:             true,
				CancelOrders:          true,
				CancelOrder:           true,
				SubmitOrder:           true,
				UserTradeHistory:      true,
				CryptoDeposit:         true,
				CryptoWithdrawal:      true,
				TradeFee:              true,
				CryptoWithdrawalFee:   true,
				MultiChainDeposits:    true,
				MultiChainWithdrawals: true,
				PredictedFundingRate:  true,
				FundingRateFetching:   true,
			},
			WebsocketCapabilities: protocol.Features{
				TickerFetching:         true,
				OrderbookFetching:      true,
				TradeFetching:          true,
				KlineFetching:          true,
				FullPayloadSubscribe:   true,
				AuthenticatedEndpoints: true,
				MessageCorrelation:     true,
				GetOrder:               true,
				AccountBalance:         true,
				Subscribe:              true,
			},
			WithdrawPermissions: exchange.AutoWithdrawCrypto |
				exchange.NoFiatWithdrawals,
			Kline: kline.ExchangeCapabilitiesSupported{
				Intervals: true,
			},
			FuturesCapabilities: exchange.FuturesCapabilities{
				FundingRates: true,
				SupportedFundingRateFrequencies: map[kline.Interval]bool{
					kline.FourHour:  true,
					kline.EightHour: true,
				},
				FundingRateBatching: map[asset.Item]bool{
					asset.Futures: true,
				},
				OpenInterest: exchange.OpenInterestSupport{
					Supported:         true,
					SupportsRestBatch: true,
				},
			},
		},
		Enabled: exchange.FeaturesEnabled{
			AutoPairUpdates: true,
			Kline: kline.ExchangeCapabilitiesEnabled{
				Intervals: kline.DeployExchangeIntervals(
					kline.IntervalCapacity{Interval: kline.HundredMilliseconds},
					kline.IntervalCapacity{Interval: kline.ThousandMilliseconds},
					kline.IntervalCapacity{Interval: kline.TenSecond},
					kline.IntervalCapacity{Interval: kline.ThirtySecond},
					kline.IntervalCapacity{Interval: kline.OneMin},
					kline.IntervalCapacity{Interval: kline.FiveMin},
					kline.IntervalCapacity{Interval: kline.FifteenMin},
					kline.IntervalCapacity{Interval: kline.ThirtyMin},
					kline.IntervalCapacity{Interval: kline.OneHour},
					kline.IntervalCapacity{Interval: kline.TwoHour},
					kline.IntervalCapacity{Interval: kline.FourHour},
					kline.IntervalCapacity{Interval: kline.EightHour},
					kline.IntervalCapacity{Interval: kline.TwelveHour},
					kline.IntervalCapacity{Interval: kline.OneDay},
					kline.IntervalCapacity{Interval: kline.OneWeek},
					kline.IntervalCapacity{Interval: kline.OneMonth},
					kline.IntervalCapacity{Interval: kline.ThreeMonth},
					kline.IntervalCapacity{Interval: kline.SixMonth},
				),
				GlobalResultLimit: 1000,
			},
		},
	}
	g.Requester, err = request.New(g.Name,
		common.NewHTTPClientWithTimeout(exchange.DefaultHTTPTimeout),
		request.WithLimiter(GetRateLimit()),
	)
	if err != nil {
		log.Errorln(log.ExchangeSys, err)
	}
	err = g.DisableAssetWebsocketSupport(asset.Margin)
	if err != nil {
		log.Errorln(log.ExchangeSys, err)
	}
	err = g.DisableAssetWebsocketSupport(asset.CrossMargin)
	if err != nil {
		log.Errorln(log.ExchangeSys, err)
	}
	err = g.DisableAssetWebsocketSupport(asset.Futures)
	if err != nil {
		log.Errorln(log.ExchangeSys, err)
	}
	err = g.DisableAssetWebsocketSupport(asset.DeliveryFutures)
	if err != nil {
		log.Errorln(log.ExchangeSys, err)
	}
	err = g.DisableAssetWebsocketSupport(asset.Options)
	if err != nil {
		log.Errorln(log.ExchangeSys, err)
	}
	g.API.Endpoints = g.NewEndpoints()
	err = g.API.Endpoints.SetDefaultEndpoints(map[exchange.URL]string{
		exchange.RestSpot:              gateioTradeURL,
		exchange.RestFutures:           gateioFuturesLiveTradingAlternative,
		exchange.RestSpotSupplementary: gateioFuturesTestnetTrading,
		exchange.WebsocketSpot:         gateioWebsocketEndpoint,
	})
	if err != nil {
		log.Errorln(log.ExchangeSys, err)
	}
	g.Websocket = stream.NewWebsocket()
	g.WebsocketResponseMaxLimit = exchange.DefaultWebsocketResponseMaxLimit
	g.WebsocketResponseCheckTimeout = exchange.DefaultWebsocketResponseCheckTimeout
	g.WebsocketOrderbookBufferLimit = exchange.DefaultWebsocketOrderbookBufferLimit
}

// Setup sets user configuration
func (g *Gateio) Setup(exch *config.Exchange) error {
	err := exch.Validate()
	if err != nil {
		return err
	}
	if !exch.Enabled {
		g.SetEnabled(false)
		return nil
	}
	err = g.SetupDefaults(exch)
	if err != nil {
		return err
	}

	wsRunningURL, err := g.API.Endpoints.GetURL(exchange.WebsocketSpot)
	if err != nil {
		return err
	}

	err = g.Websocket.Setup(&stream.WebsocketSetup{
		ExchangeConfig:        exch,
		DefaultURL:            gateioWebsocketEndpoint,
		RunningURL:            wsRunningURL,
		Connector:             g.WsConnect,
		Subscriber:            g.Subscribe,
		Unsubscriber:          g.Unsubscribe,
		GenerateSubscriptions: g.GenerateDefaultSubscriptions,
		Features:              &g.Features.Supports.WebsocketCapabilities,
		FillsFeed:             g.Features.Enabled.FillsFeed,
		TradeFeed:             g.Features.Enabled.TradeFeed,
	})
	if err != nil {
		return err
	}
	return g.Websocket.SetupNewConnection(stream.ConnectionSetup{
		URL:                  gateioWebsocketEndpoint,
		RateLimit:            gateioWebsocketRateLimit,
		ResponseCheckTimeout: exch.WebsocketResponseCheckTimeout,
		ResponseMaxLimit:     exch.WebsocketResponseMaxLimit,
	})
}

// UpdateTicker updates and returns the ticker for a currency pair
func (g *Gateio) UpdateTicker(ctx context.Context, p currency.Pair, a asset.Item) (*ticker.Price, error) {
	if !g.SupportsAsset(a) {
		return nil, fmt.Errorf("%w asset type: %v", asset.ErrNotSupported, a)
	}
	fPair, err := g.FormatExchangeCurrency(p, a)
	if err != nil {
		return nil, err
	}
	if fPair.IsEmpty() || fPair.Quote.IsEmpty() {
		return nil, currency.ErrCurrencyPairEmpty
	}
	fPair = fPair.Upper()
	var tickerData *ticker.Price
	switch a {
	case asset.Margin, asset.Spot, asset.CrossMargin:
		var available bool
		available, err = g.checkInstrumentAvailabilityInSpot(fPair)
		if err != nil {
			return nil, err
		}
		if a != asset.Spot && !available {
			return nil, fmt.Errorf("%v instrument %v does not have ticker data", a, fPair)
		}
		var tickerNew *Ticker
		tickerNew, err = g.GetTicker(ctx, fPair.String(), "")
		if err != nil {
			return nil, err
		}
		tickerData = &ticker.Price{
			Pair:         fPair,
			Low:          tickerNew.Low24H.Float64(),
			High:         tickerNew.High24H.Float64(),
			Bid:          tickerNew.HighestBid.Float64(),
			Ask:          tickerNew.LowestAsk.Float64(),
			Last:         tickerNew.Last.Float64(),
			ExchangeName: g.Name,
			AssetType:    a,
		}
	case asset.Futures:
		var settle string
		settle, err = g.getSettlementFromCurrency(fPair, true)
		if err != nil {
			return nil, err
		}
		var tickers []FuturesTicker
		tickers, err = g.GetFuturesTickers(ctx, settle, fPair)
		if err != nil {
			return nil, err
		}
		var tick *FuturesTicker
		for x := range tickers {
			if tickers[x].Contract == fPair.String() {
				tick = &tickers[x]
				break
			}
		}
		if tick == nil {
			return nil, errNoTickerData
		}
		tickerData = &ticker.Price{
			Pair:         fPair,
			Low:          tick.Low24H.Float64(),
			High:         tick.High24H.Float64(),
			Last:         tick.Last.Float64(),
			Volume:       tick.Volume24HBase.Float64(),
			QuoteVolume:  tick.Volume24HQuote.Float64(),
			ExchangeName: g.Name,
			AssetType:    a,
		}
	case asset.Options:
		var underlying currency.Pair
		var tickers []OptionsTicker
		underlying, err = g.GetUnderlyingFromCurrencyPair(fPair)
		if err != nil {
			return nil, err
		}
		tickers, err = g.GetOptionsTickers(ctx, underlying.String())
		if err != nil {
			return nil, err
		}
		for x := range tickers {
			if !tickers[x].Name.Equal(fPair) {
				continue
			}
			cleanQuote := strings.ReplaceAll(tickers[x].Name.Quote.String(), currency.UnderscoreDelimiter, currency.DashDelimiter)
			tickers[x].Name.Quote = currency.NewCode(cleanQuote)
			if err != nil {
				return nil, err
			}
			tickerData = &ticker.Price{
				Pair:         tickers[x].Name,
				Last:         tickers[x].LastPrice.Float64(),
				Bid:          tickers[x].Bid1Price.Float64(),
				Ask:          tickers[x].Ask1Price.Float64(),
				AskSize:      tickers[x].Ask1Size,
				BidSize:      tickers[x].Bid1Size,
				ExchangeName: g.Name,
				AssetType:    a,
			}
			err = ticker.ProcessTicker(tickerData)
			if err != nil {
				return nil, err
			}
		}
		return ticker.GetTicker(g.Name, fPair, a)
	case asset.DeliveryFutures:
		var settle string
		settle, err = g.getSettlementFromCurrency(fPair, false)
		if err != nil {
			return nil, err
		}
		var tickers []FuturesTicker
		tickers, err = g.GetDeliveryFutureTickers(ctx, settle, fPair)
		if err != nil {
			return nil, err
		}
		for x := range tickers {
			if tickers[x].Contract == fPair.Upper().String() {
				tickerData = &ticker.Price{
					Pair:         fPair,
					Last:         tickers[x].Last.Float64(),
					High:         tickers[x].High24H.Float64(),
					Low:          tickers[x].Low24H.Float64(),
					Volume:       tickers[x].Volume24H.Float64(),
					QuoteVolume:  tickers[x].Volume24HQuote.Float64(),
					ExchangeName: g.Name,
					AssetType:    a,
				}
				break
			}
		}
	}
	err = ticker.ProcessTicker(tickerData)
	if err != nil {
		return nil, err
	}
	return ticker.GetTicker(g.Name, fPair, a)
}

// FetchTicker retrieves a list of tickers.
func (g *Gateio) FetchTicker(ctx context.Context, p currency.Pair, assetType asset.Item) (*ticker.Price, error) {
	fPair, err := g.FormatExchangeCurrency(p, assetType)
	if err != nil {
		return nil, err
	}
	tickerNew, err := ticker.GetTicker(g.Name, fPair, assetType)
	if err != nil {
		return g.UpdateTicker(ctx, fPair, assetType)
	}
	return tickerNew, nil
}

// FetchTradablePairs returns a list of the exchanges tradable pairs
func (g *Gateio) FetchTradablePairs(ctx context.Context, a asset.Item) (currency.Pairs, error) {
	if !g.SupportsAsset(a) {
		return nil, fmt.Errorf("%w asset type: %v", asset.ErrNotSupported, a)
	}
	switch a {
	case asset.Spot:
		tradables, err := g.ListSpotCurrencyPairs(ctx)
		if err != nil {
			return nil, err
		}
		pairs := make([]currency.Pair, 0, len(tradables))
		for x := range tradables {
			if tradables[x].TradeStatus == "untradable" {
				continue
			}
			p := strings.ToUpper(tradables[x].ID)
			if !g.IsValidPairString(p) {
				continue
			}
			cp, err := currency.NewPairFromString(p)
			if err != nil {
				return nil, err
			}
			pairs = append(pairs, cp)
		}
		return pairs, nil
	case asset.Margin, asset.CrossMargin:
		tradables, err := g.GetMarginSupportedCurrencyPairs(ctx)
		if err != nil {
			return nil, err
		}
		pairs := make([]currency.Pair, 0, len(tradables))
		for x := range tradables {
			if tradables[x].Status == 0 {
				continue
			}
			p := strings.ToUpper(tradables[x].Base + currency.UnderscoreDelimiter + tradables[x].Quote)
			if !g.IsValidPairString(p) {
				continue
			}
			cp, err := currency.NewPairFromString(p)
			if err != nil {
				return nil, err
			}
			pairs = append(pairs, cp)
		}
		return pairs, nil
	case asset.Futures:
		btcContracts, err := g.GetAllFutureContracts(ctx, settleBTC)
		if err != nil {
			return nil, err
		}
		usdtContracts, err := g.GetAllFutureContracts(ctx, settleUSDT)
		if err != nil {
			return nil, err
		}
		btcContracts = append(btcContracts, usdtContracts...)
		pairs := make([]currency.Pair, 0, len(btcContracts))
		for x := range btcContracts {
			if btcContracts[x].InDelisting {
				continue
			}
			p := strings.ToUpper(btcContracts[x].Name)
			if !g.IsValidPairString(p) {
				continue
			}
			cp, err := currency.NewPairFromString(p)
			if err != nil {
				return nil, err
			}
			pairs = append(pairs, cp)
		}
		return pairs, nil
	case asset.DeliveryFutures:
		btcContracts, err := g.GetAllDeliveryContracts(ctx, settleBTC)
		if err != nil {
			return nil, err
		}
		usdtContracts, err := g.GetAllDeliveryContracts(ctx, settleUSDT)
		if err != nil {
			return nil, err
		}
		btcContracts = append(btcContracts, usdtContracts...)
		pairs := make([]currency.Pair, 0, len(btcContracts))
		for x := range btcContracts {
			if btcContracts[x].InDelisting {
				continue
			}
			p := strings.ToUpper(btcContracts[x].Name)
			if !g.IsValidPairString(p) {
				continue
			}
			cp, err := currency.NewPairFromString(p)
			if err != nil {
				return nil, err
			}
			pairs = append(pairs, cp)
		}
		return pairs, nil
	case asset.Options:
		underlyings, err := g.GetAllOptionsUnderlyings(ctx)
		if err != nil {
			return nil, err
		}
		var pairs []currency.Pair
		for x := range underlyings {
			contracts, err := g.GetAllContractOfUnderlyingWithinExpiryDate(ctx, underlyings[x].Name, time.Time{})
			if err != nil {
				return nil, err
			}
			for c := range contracts {
				if !g.IsValidPairString(contracts[c].Name) {
					continue
				}
				cp, err := currency.NewPairFromString(strings.ReplaceAll(contracts[c].Name, currency.DashDelimiter, currency.UnderscoreDelimiter))
				if err != nil {
					return nil, err
				}
				cp.Quote = currency.NewCode(strings.ReplaceAll(cp.Quote.String(), currency.UnderscoreDelimiter, currency.DashDelimiter))
				pairs = append(pairs, cp)
			}
		}
		return pairs, nil
	default:
		return nil, fmt.Errorf("%w asset type: %v", asset.ErrNotSupported, a)
	}
}

// UpdateTradablePairs updates the exchanges available pairs and stores
// them in the exchanges config
func (g *Gateio) UpdateTradablePairs(ctx context.Context, forceUpdate bool) error {
	assets := g.GetAssetTypes(false)
	for x := range assets {
		pairs, err := g.FetchTradablePairs(ctx, assets[x])
		if err != nil {
			return err
		}
		if len(pairs) == 0 {
			return errors.New("no tradable pairs found")
		}
		err = g.UpdatePairs(pairs, assets[x], false, forceUpdate)
		if err != nil {
			return err
		}
	}
	return g.EnsureOnePairEnabled()
}

// UpdateTickers updates the ticker for all currency pairs of a given asset type
func (g *Gateio) UpdateTickers(ctx context.Context, a asset.Item) error {
	if !g.SupportsAsset(a) {
		return fmt.Errorf("%w asset type: %v", asset.ErrNotSupported, a)
	}
	var err error
	switch a {
	case asset.Spot, asset.Margin, asset.CrossMargin:
		var tickers []Ticker
		tickers, err = g.GetTickers(ctx, currency.EMPTYPAIR.String(), "")
		if err != nil {
			return err
		}
		for x := range tickers {
			var currencyPair currency.Pair
			currencyPair, err = currency.NewPairFromString(tickers[x].CurrencyPair)
			if err != nil {
				return err
			}
			err = ticker.ProcessTicker(&ticker.Price{
				Last:         tickers[x].Last.Float64(),
				High:         tickers[x].High24H.Float64(),
				Low:          tickers[x].Low24H.Float64(),
				Bid:          tickers[x].HighestBid.Float64(),
				Ask:          tickers[x].LowestAsk.Float64(),
				QuoteVolume:  tickers[x].QuoteVolume.Float64(),
				Volume:       tickers[x].BaseVolume.Float64(),
				ExchangeName: g.Name,
				Pair:         currencyPair,
				AssetType:    a,
			})
			if err != nil {
				return err
			}
		}
	case asset.Futures, asset.DeliveryFutures:
		var tickers []FuturesTicker
		var ticks []FuturesTicker
		for _, settle := range []string{settleBTC, settleUSDT, settleUSD} {
			if a == asset.Futures {
				ticks, err = g.GetFuturesTickers(ctx, settle, currency.EMPTYPAIR)
			} else {
				if settle == settleUSD {
					continue
				}
				ticks, err = g.GetDeliveryFutureTickers(ctx, settle, currency.EMPTYPAIR)
			}
			if err != nil {
				return err
			}
			tickers = append(tickers, ticks...)
		}
		for x := range tickers {
			currencyPair, err := currency.NewPairFromString(tickers[x].Contract)
			if err != nil {
				return err
			}
			err = ticker.ProcessTicker(&ticker.Price{
				Last:         tickers[x].Last.Float64(),
				High:         tickers[x].High24H.Float64(),
				Low:          tickers[x].Low24H.Float64(),
				Volume:       tickers[x].Volume24H.Float64(),
				QuoteVolume:  tickers[x].Volume24HQuote.Float64(),
				ExchangeName: g.Name,
				Pair:         currencyPair,
				AssetType:    a,
			})
			if err != nil {
				return err
			}
		}
	case asset.Options:
		pairs, err := g.GetEnabledPairs(a)
		if err != nil {
			return err
		}
		for i := range pairs {
			underlying, err := g.GetUnderlyingFromCurrencyPair(pairs[i])
			if err != nil {
				return err
			}
			tickers, err := g.GetOptionsTickers(ctx, underlying.String())
			if err != nil {
				return err
			}
			for x := range tickers {
				err = ticker.ProcessTicker(&ticker.Price{
					Last:         tickers[x].LastPrice.Float64(),
					Ask:          tickers[x].Ask1Price.Float64(),
					AskSize:      tickers[x].Ask1Size,
					Bid:          tickers[x].Bid1Price.Float64(),
					BidSize:      tickers[x].Bid1Size,
					Pair:         tickers[x].Name,
					ExchangeName: g.Name,
					AssetType:    a,
				})
				if err != nil {
					return err
				}
			}
		}
	default:
		return fmt.Errorf("%w asset type: %v", asset.ErrNotSupported, a)
	}
	return nil
}

// FetchOrderbook returns orderbook base on the currency pair
func (g *Gateio) FetchOrderbook(ctx context.Context, p currency.Pair, assetType asset.Item) (*orderbook.Base, error) {
	ob, err := orderbook.Get(g.Name, p, assetType)
	if err != nil {
		return g.UpdateOrderbook(ctx, p, assetType)
	}
	return ob, nil
}

// UpdateOrderbook updates and returns the orderbook for a currency pair
func (g *Gateio) UpdateOrderbook(ctx context.Context, p currency.Pair, a asset.Item) (*orderbook.Base, error) {
	p, err := g.FormatExchangeCurrency(p, a)
	if err != nil {
		return nil, err
	}
	var orderbookNew *Orderbook
	switch a {
	case asset.Spot, asset.Margin, asset.CrossMargin:
		var available bool
		available, err = g.checkInstrumentAvailabilityInSpot(p)
		if err != nil {
			return nil, err
		}
		if a != asset.Spot && !available {
			return nil, fmt.Errorf("%v instrument %v does not have orderbook data", a, p)
		}
		orderbookNew, err = g.GetOrderbook(ctx, p.String(), "", 0, true)
	case asset.Futures:
		var settle string
		settle, err = g.getSettlementFromCurrency(p, true)
		if err != nil {
			return nil, err
		}
		orderbookNew, err = g.GetFuturesOrderbook(ctx, settle, p.String(), "", 0, true)
	case asset.DeliveryFutures:
		var settle string
		settle, err = g.getSettlementFromCurrency(p.Upper(), false)
		if err != nil {
			return nil, err
		}
		orderbookNew, err = g.GetDeliveryOrderbook(ctx, settle, "", p, 0, true)
	case asset.Options:
		orderbookNew, err = g.GetOptionsOrderbook(ctx, p, "", 0, true)
	default:
		return nil, fmt.Errorf("%w %v", asset.ErrNotSupported, a)
	}
	if err != nil {
		return nil, err
	}
	book := &orderbook.Base{
		Exchange:        g.Name,
		Asset:           a,
		VerifyOrderbook: g.CanVerifyOrderbook,
		Pair:            p.Upper(),
		LastUpdateID:    orderbookNew.ID,
		LastUpdated:     orderbookNew.Update.Time(),
	}
	book.Bids = make(orderbook.Tranches, len(orderbookNew.Bids))
	for x := range orderbookNew.Bids {
		book.Bids[x] = orderbook.Tranche{
			Amount: orderbookNew.Bids[x].Amount,
			Price:  orderbookNew.Bids[x].Price.Float64(),
		}
	}
	book.Asks = make(orderbook.Tranches, len(orderbookNew.Asks))
	for x := range orderbookNew.Asks {
		book.Asks[x] = orderbook.Tranche{
			Amount: orderbookNew.Asks[x].Amount,
			Price:  orderbookNew.Asks[x].Price.Float64(),
		}
	}
	err = book.Process()
	if err != nil {
		return book, err
	}
	return orderbook.Get(g.Name, book.Pair, a)
}

// UpdateAccountInfo retrieves balances for all enabled currencies for the
func (g *Gateio) UpdateAccountInfo(ctx context.Context, a asset.Item) (account.Holdings, error) {
	var info account.Holdings
	info.Exchange = g.Name
	var err error
	switch a {
	case asset.Spot:
		var balances []SpotAccount
		balances, err = g.GetSpotAccounts(ctx, currency.EMPTYCODE)
		currencies := make([]account.Balance, len(balances))
		if err != nil {
			return info, err
		}
		for x := range balances {
			currencies[x] = account.Balance{
				Currency: currency.NewCode(balances[x].Currency),
				Total:    balances[x].Available.Float64() - balances[x].Locked.Float64(),
				Hold:     balances[x].Locked.Float64(),
				Free:     balances[x].Available.Float64(),
			}
		}
		info.Accounts = append(info.Accounts, account.SubAccount{
			AssetType:  a,
			Currencies: currencies,
		})
	case asset.Margin, asset.CrossMargin:
		var balances []MarginAccountItem
		balances, err = g.GetMarginAccountList(ctx, currency.EMPTYPAIR)
		if err != nil {
			return info, err
		}
		var currencies []account.Balance
		for x := range balances {
			currencies = append(currencies, account.Balance{
				Currency: currency.NewCode(balances[x].Base.Currency),
				Total:    balances[x].Base.Available.Float64() + balances[x].Base.LockedAmount.Float64(),
				Hold:     balances[x].Base.LockedAmount.Float64(),
				Free:     balances[x].Base.Available.Float64(),
			}, account.Balance{
				Currency: currency.NewCode(balances[x].Quote.Currency),
				Total:    balances[x].Quote.Available.Float64() + balances[x].Quote.LockedAmount.Float64(),
				Hold:     balances[x].Quote.LockedAmount.Float64(),
				Free:     balances[x].Quote.Available.Float64(),
			})
		}
		info.Accounts = append(info.Accounts, account.SubAccount{
			AssetType:  a,
			Currencies: currencies,
		})
	case asset.Futures, asset.DeliveryFutures:
		currencies := make([]account.Balance, 0, 3)
		settles := []currency.Code{currency.BTC, currency.USDT, currency.USD}
		for x := range settles {
			var balance *FuturesAccount
			if a == asset.Futures {
				if settles[x].Equal(currency.USD) {
					continue
				}
				balance, err = g.QueryFuturesAccount(ctx, settles[x].String())
			} else {
				balance, err = g.GetDeliveryFuturesAccounts(ctx, settles[x].String())
			}
			if err != nil {
				if strings.Contains(err.Error(), unfundedFuturesAccount) {
					if g.Verbose {
						log.Warnf(log.ExchangeSys, "%s %v for settlement: %v", g.Name, err, settles[x])
					}
					continue
				}
				return info, err
			}
			currencies = append(currencies, account.Balance{
				Currency: currency.NewCode(balance.Currency),
				Total:    balance.Total.Float64(),
				Hold:     balance.Total.Float64() - balance.Available.Float64(),
				Free:     balance.Available.Float64(),
			})
		}
		info.Accounts = append(info.Accounts, account.SubAccount{
			AssetType:  a,
			Currencies: currencies,
		})
	case asset.Options:
		var balance *OptionAccount
		balance, err = g.GetOptionAccounts(ctx)
		if err != nil {
			return info, err
		}
		info.Accounts = append(info.Accounts, account.SubAccount{
			AssetType: a,
			Currencies: []account.Balance{
				{
					Currency: currency.NewCode(balance.Currency),
					Total:    balance.Total.Float64(),
					Hold:     balance.Total.Float64() - balance.Available.Float64(),
					Free:     balance.Available.Float64(),
				},
			},
		})
	default:
		return info, fmt.Errorf("%w asset type: %v", asset.ErrNotSupported, a)
	}
	creds, err := g.GetCredentials(ctx)
	if err != nil {
		return info, err
	}
	err = account.Process(&info, creds)
	if err != nil {
		return info, err
	}
	return info, nil
}

// FetchAccountInfo retrieves balances for all enabled currencies
func (g *Gateio) FetchAccountInfo(ctx context.Context, assetType asset.Item) (account.Holdings, error) {
	creds, err := g.GetCredentials(ctx)
	if err != nil {
		return account.Holdings{}, err
	}
	acc, err := account.GetHoldings(g.Name, creds, assetType)
	if err != nil {
		return g.UpdateAccountInfo(ctx, assetType)
	}
	return acc, nil
}

// GetAccountFundingHistory returns funding history, deposits and
// withdrawals
func (g *Gateio) GetAccountFundingHistory(_ context.Context) ([]exchange.FundingHistory, error) {
	return nil, common.ErrFunctionNotSupported
}

// GetWithdrawalsHistory returns previous withdrawals data
func (g *Gateio) GetWithdrawalsHistory(ctx context.Context, c currency.Code, _ asset.Item) ([]exchange.WithdrawalHistory, error) {
	records, err := g.GetWithdrawalRecords(ctx, c, time.Time{}, time.Time{}, 0, 0)
	if err != nil {
		return nil, err
	}
	withdrawalHistories := make([]exchange.WithdrawalHistory, len(records))
	for x := range records {
		withdrawalHistories[x] = exchange.WithdrawalHistory{
			Status:          records[x].Status,
			TransferID:      records[x].ID,
			Currency:        records[x].Currency,
			Amount:          records[x].Amount.Float64(),
			CryptoTxID:      records[x].TransactionID,
			CryptoToAddress: records[x].WithdrawalAddress,
			Timestamp:       records[x].Timestamp.Time(),
		}
	}
	return withdrawalHistories, nil
}

// GetRecentTrades returns the most recent trades for a currency and asset
func (g *Gateio) GetRecentTrades(ctx context.Context, p currency.Pair, a asset.Item) ([]trade.Data, error) {
	p, err := g.FormatExchangeCurrency(p, a)
	if err != nil {
		return nil, err
	}
	var resp []trade.Data
	switch a {
	case asset.Spot, asset.Margin, asset.CrossMargin:
		var tradeData []Trade
		if p.IsEmpty() {
			return nil, currency.ErrCurrencyPairEmpty
		}
		tradeData, err = g.GetMarketTrades(ctx, p, 0, "", false, time.Time{}, time.Time{}, 0)
		if err != nil {
			return nil, err
		}
		resp = make([]trade.Data, len(tradeData))
		for i := range tradeData {
			var side order.Side
			side, err = order.StringToOrderSide(tradeData[i].Side)
			if err != nil {
				return nil, err
			}
			resp[i] = trade.Data{
				Exchange:     g.Name,
				TID:          tradeData[i].OrderID,
				CurrencyPair: p,
				AssetType:    a,
				Side:         side,
				Price:        tradeData[i].Price.Float64(),
				Amount:       tradeData[i].Amount.Float64(),
				Timestamp:    tradeData[i].CreateTimeMs.Time(),
			}
		}
	case asset.Futures:
		var settle string
		settle, err = g.getSettlementFromCurrency(p, true)
		if err != nil {
			return nil, err
		}
		var futuresTrades []TradingHistoryItem
		futuresTrades, err = g.GetFuturesTradingHistory(ctx, settle, p, 0, 0, "", time.Time{}, time.Time{})
		if err != nil {
			return nil, err
		}
		resp = make([]trade.Data, len(futuresTrades))
		for i := range futuresTrades {
			resp[i] = trade.Data{
				TID:          strconv.FormatInt(futuresTrades[i].ID, 10),
				Exchange:     g.Name,
				CurrencyPair: p,
				AssetType:    a,
				Price:        futuresTrades[i].Price.Float64(),
				Amount:       futuresTrades[i].Size,
				Timestamp:    futuresTrades[i].CreateTime.Time(),
			}
		}
	case asset.DeliveryFutures:
		var settle string
		settle, err = g.getSettlementFromCurrency(p, false)
		if err != nil {
			return nil, err
		}
		var deliveryTrades []DeliveryTradingHistory
		deliveryTrades, err = g.GetDeliveryTradingHistory(ctx, settle, "", p.Upper(), 0, time.Time{}, time.Time{})
		if err != nil {
			return nil, err
		}
		resp = make([]trade.Data, len(deliveryTrades))
		for i := range deliveryTrades {
			resp[i] = trade.Data{
				TID:          strconv.FormatInt(deliveryTrades[i].ID, 10),
				Exchange:     g.Name,
				CurrencyPair: p,
				AssetType:    a,
				Price:        deliveryTrades[i].Price.Float64(),
				Amount:       deliveryTrades[i].Size,
				Timestamp:    deliveryTrades[i].CreateTime.Time(),
			}
		}
	case asset.Options:
		var trades []TradingHistoryItem
		trades, err = g.GetOptionsTradeHistory(ctx, p.Upper(), "", 0, 0, time.Time{}, time.Time{})
		if err != nil {
			return nil, err
		}
		resp = make([]trade.Data, len(trades))
		for i := range trades {
			resp[i] = trade.Data{
				TID:          strconv.FormatInt(trades[i].ID, 10),
				Exchange:     g.Name,
				CurrencyPair: p,
				AssetType:    a,
				Price:        trades[i].Price.Float64(),
				Amount:       trades[i].Size,
				Timestamp:    trades[i].CreateTime.Time(),
			}
		}
	default:
		return nil, fmt.Errorf("%w asset type: %v", asset.ErrNotSupported, a)
	}
	err = g.AddTradesToBuffer(resp...)
	if err != nil {
		return nil, err
	}
	sort.Sort(trade.ByDate(resp))
	return resp, nil
}

// GetHistoricTrades returns historic trade data within the timeframe provided
func (g *Gateio) GetHistoricTrades(_ context.Context, _ currency.Pair, _ asset.Item, _, _ time.Time) ([]trade.Data, error) {
	return nil, common.ErrFunctionNotSupported
}

// SubmitOrder submits a new order
// TODO: support multiple order types (IOC)
func (g *Gateio) SubmitOrder(ctx context.Context, s *order.Submit) (*order.SubmitResponse, error) {
	err := s.Validate(g.GetTradingRequirements())
	if err != nil {
		return nil, err
	}

	s.Pair, err = g.FormatExchangeCurrency(s.Pair, s.AssetType)
	if err != nil {
		return nil, err
	}
	s.Pair = s.Pair.Upper()
	switch s.AssetType {
	case asset.Spot, asset.Margin, asset.CrossMargin:
		switch {
		case s.Side.IsLong():
			s.Side = order.Buy
		case s.Side.IsShort():
			s.Side = order.Sell
		default:
			return nil, errInvalidOrderSide
		}
		timeInForce, err := getTimeInForce(s)
		if err != nil {
			return nil, err
		}

		// When doing spot market orders when purchasing base currency, the
		// quote currency amount is used. When selling the base currency the
		// base currency amount is used.
		tradingAmount := s.Amount
		if tradingAmount == 0 && s.Type == order.Market {
			tradingAmount = s.QuoteAmount
		}

		sOrder, err := g.PlaceSpotOrder(ctx, &CreateOrderRequestData{
			Side:         s.Side.Lower(),
			Type:         s.Type.Lower(),
			Account:      g.assetTypeToString(s.AssetType),
			Amount:       types.Number(tradingAmount),
			Price:        types.Number(s.Price),
			CurrencyPair: s.Pair,
			Text:         s.ClientOrderID,
			TimeInForce:  timeInForce,
		})
		if err != nil {
			return nil, err
		}
		response, err := s.DeriveSubmitResponse(sOrder.OrderID)
		if err != nil {
			return nil, err
		}
		side, err := order.StringToOrderSide(sOrder.Side)
		if err != nil {
			return nil, err
		}
		response.Side = side
		status, err := order.StringToOrderStatus(sOrder.Status)
		if err != nil {
			return nil, err
		}
		response.Status = status
		response.Fee = sOrder.FeeDeducted.Float64()
		response.FeeAsset = currency.NewCode(sOrder.FeeCurrency)
		response.Pair = s.Pair
		response.Date = sOrder.CreateTime.Time()
		response.ClientOrderID = sOrder.Text
		response.Date = sOrder.CreateTimeMs.Time()
		response.LastUpdated = sOrder.UpdateTimeMs.Time()
		return response, nil
	case asset.Futures:
		// TODO: See https://www.gate.io/docs/developers/apiv4/en/#create-a-futures-order
		//	* iceberg orders
		//	* auto_size (close_long, close_short)
		// 	* stp_act (self trade prevention)
		settle, err := g.getSettlementFromCurrency(s.Pair, true)
		if err != nil {
			return nil, err
		}
		var amountWithDirection float64
		amountWithDirection, err = getFutureOrderSize(s)
		if err != nil {
			return nil, err
		}
		var timeInForce string
		timeInForce, err = getTimeInForce(s)
		if err != nil {
			return nil, err
		}
		fOrder, err := g.PlaceFuturesOrder(ctx, &OrderCreateParams{
			Contract:    s.Pair,
			Size:        amountWithDirection,
			Price:       strconv.FormatFloat(s.Price, 'f', -1, 64), // Cannot be an empty string, requires "0" for market orders.
			Settle:      settle,
			ReduceOnly:  s.ReduceOnly,
			TimeInForce: timeInForce,
			Text:        s.ClientOrderID})
		if err != nil {
			return nil, err
		}
		response, err := s.DeriveSubmitResponse(strconv.FormatInt(fOrder.ID, 10))
		if err != nil {
			return nil, err
		}
		var status = order.Open
		if fOrder.Status != "open" {
			status, err = order.StringToOrderStatus(fOrder.FinishAs)
			if err != nil {
				return nil, err
			}
		}
		response.Status = status
		response.Pair = s.Pair
		response.Date = fOrder.CreateTime.Time()
		response.ClientOrderID = getClientOrderIDFromText(fOrder.Text)
		response.ReduceOnly = fOrder.IsReduceOnly
		response.Amount = math.Abs(fOrder.Size)
		response.Price = fOrder.OrderPrice.Float64()
		response.AverageExecutedPrice = fOrder.FillPrice.Float64()
		return response, nil
	case asset.DeliveryFutures:
		settle, err := g.getSettlementFromCurrency(s.Pair, false)
		if err != nil {
			return nil, err
		}
		var amountWithDirection float64
		amountWithDirection, err = getFutureOrderSize(s)
		if err != nil {
			return nil, err
		}
		var timeInForce string
		timeInForce, err = getTimeInForce(s)
		if err != nil {
			return nil, err
		}
		newOrder, err := g.PlaceDeliveryOrder(ctx, &OrderCreateParams{
			Contract:    s.Pair,
			Size:        amountWithDirection,
			Price:       strconv.FormatFloat(s.Price, 'f', -1, 64), // Cannot be an empty string, requires "0" for market orders.
			Settle:      settle,
			ReduceOnly:  s.ReduceOnly,
			TimeInForce: timeInForce,
			Text:        s.ClientOrderID,
		})
		if err != nil {
			return nil, err
		}
		response, err := s.DeriveSubmitResponse(strconv.FormatInt(newOrder.ID, 10))
		if err != nil {
			return nil, err
		}
		var status = order.Open
		if newOrder.Status != "open" {
			status, err = order.StringToOrderStatus(newOrder.FinishAs)
			if err != nil {
				return nil, err
			}
		}
		response.Status = status
		response.Pair = s.Pair
		response.Date = newOrder.CreateTime.Time()
		response.ClientOrderID = getClientOrderIDFromText(newOrder.Text)
		response.Amount = math.Abs(newOrder.Size)
		response.Price = newOrder.OrderPrice.Float64()
		response.AverageExecutedPrice = newOrder.FillPrice.Float64()
		return response, nil
	case asset.Options:
		optionOrder, err := g.PlaceOptionOrder(ctx, &OptionOrderParam{
			Contract:   s.Pair.String(),
			OrderSize:  s.Amount,
			Price:      types.Number(s.Price),
			ReduceOnly: s.ReduceOnly,
			Text:       s.ClientOrderID,
		})
		if err != nil {
			return nil, err
		}
		response, err := s.DeriveSubmitResponse(strconv.FormatInt(optionOrder.OptionOrderID, 10))
		if err != nil {
			return nil, err
		}
		status, err := order.StringToOrderStatus(optionOrder.Status)
		if err != nil {
			return nil, err
		}
		response.Status = status
		response.Pair = s.Pair
		response.Date = optionOrder.CreateTime.Time()
		response.ClientOrderID = optionOrder.Text
		return response, nil
	default:
		return nil, fmt.Errorf("%w asset type: %v", asset.ErrNotSupported, s.AssetType)
	}
}

// ModifyOrder will allow of changing orderbook placement and limit to market conversion
func (g *Gateio) ModifyOrder(_ context.Context, _ *order.Modify) (*order.ModifyResponse, error) {
	return nil, common.ErrFunctionNotSupported
}

// CancelOrder cancels an order by its corresponding ID number
func (g *Gateio) CancelOrder(ctx context.Context, o *order.Cancel) error {
	if err := o.Validate(o.StandardCancel()); err != nil {
		return err
	}
	fPair, err := g.FormatExchangeCurrency(o.Pair, o.AssetType)
	if err != nil {
		return err
	}
	switch o.AssetType {
	case asset.Spot, asset.Margin, asset.CrossMargin:
		_, err = g.CancelSingleSpotOrder(ctx, o.OrderID, fPair.String(), o.AssetType == asset.CrossMargin)
	case asset.Futures, asset.DeliveryFutures:
		var settle string
		settle, err = g.getSettlementFromCurrency(fPair, true)
		if err != nil {
			return err
		}
		if o.AssetType == asset.Futures {
			_, err = g.CancelSingleFuturesOrder(ctx, settle, o.OrderID)
		} else {
			_, err = g.CancelSingleDeliveryOrder(ctx, settle, o.OrderID)
		}
		if err != nil {
			return err
		}
	case asset.Options:
		_, err = g.CancelOptionSingleOrder(ctx, o.OrderID)
	default:
		return fmt.Errorf("%w asset type: %v", asset.ErrNotSupported, o.AssetType)
	}
	return err
}

// CancelBatchOrders cancels an orders by their corresponding ID numbers
func (g *Gateio) CancelBatchOrders(ctx context.Context, o []order.Cancel) (*order.CancelBatchResponse, error) {
	var response order.CancelBatchResponse
	response.Status = map[string]string{}
	if len(o) == 0 {
		return nil, errors.New("no cancel order passed")
	}
	var err error
	var cancelSpotOrdersParam []CancelOrderByIDParam
	a := o[0].AssetType
	for x := range o {
		o[x].Pair, err = g.FormatExchangeCurrency(o[x].Pair, a)
		if err != nil {
			return nil, err
		}
		o[x].Pair = o[x].Pair.Upper()
		if a != o[x].AssetType {
			return nil, errors.New("cannot cancel orders of different asset types")
		}
		if a == asset.Spot || a == asset.Margin || a == asset.CrossMargin {
			cancelSpotOrdersParam = append(cancelSpotOrdersParam, CancelOrderByIDParam{
				ID:           o[x].OrderID,
				CurrencyPair: o[x].Pair,
			})
			continue
		}
		err = o[x].Validate(o[x].StandardCancel())
		if err != nil {
			return nil, err
		}
	}
	switch a {
	case asset.Spot, asset.Margin, asset.CrossMargin:
		loop := int(math.Ceil(float64(len(cancelSpotOrdersParam)) / 10))
		for count := 0; count < loop; count++ {
			var input []CancelOrderByIDParam
			if (count + 1) == loop {
				input = cancelSpotOrdersParam[count*10:]
			} else {
				input = cancelSpotOrdersParam[count*10 : (count*10)+10]
			}
			var cancel []CancelOrderByIDResponse
			cancel, err = g.CancelBatchOrdersWithIDList(ctx, input)
			if err != nil {
				return nil, err
			}
			for x := range cancel {
				response.Status[cancel[x].OrderID] = func() string {
					if cancel[x].Succeeded {
						return order.Cancelled.String()
					}
					return ""
				}()
			}
		}
	case asset.Futures:
		for a := range o {
			cancel, err := g.CancelMultipleFuturesOpenOrders(ctx, o[a].Pair, o[a].Side.Lower(), o[a].Pair.Quote.String())
			if err != nil {
				return nil, err
			}
			for x := range cancel {
				response.Status[strconv.FormatInt(cancel[x].ID, 10)] = cancel[x].Status
			}
		}
	case asset.DeliveryFutures:
		for a := range o {
			settle, err := g.getSettlementFromCurrency(o[a].Pair, false)
			if err != nil {
				return nil, err
			}
			cancel, err := g.CancelMultipleDeliveryOrders(ctx, o[a].Pair, o[a].Side.Lower(), settle)
			if err != nil {
				return nil, err
			}
			for x := range cancel {
				response.Status[strconv.FormatInt(cancel[x].ID, 10)] = cancel[x].Status
			}
		}
	case asset.Options:
		for a := range o {
			cancel, err := g.CancelMultipleOptionOpenOrders(ctx, o[a].Pair, o[a].Pair.String(), o[a].Side.Lower())
			if err != nil {
				return nil, err
			}
			for x := range cancel {
				response.Status[strconv.FormatInt(cancel[x].OptionOrderID, 10)] = cancel[x].Status
			}
		}
	default:
		return nil, fmt.Errorf("%w asset type: %v", asset.ErrNotSupported, a)
	}
	return &response, nil
}

// CancelAllOrders cancels all orders associated with a currency pair
func (g *Gateio) CancelAllOrders(ctx context.Context, o *order.Cancel) (order.CancelAllResponse, error) {
	err := o.Validate()
	if err != nil {
		return order.CancelAllResponse{}, err
	}
	var cancelAllOrdersResponse order.CancelAllResponse
	cancelAllOrdersResponse.Status = map[string]string{}
	switch o.AssetType {
	case asset.Spot, asset.Margin, asset.CrossMargin:
		if o.Pair.IsEmpty() {
			return order.CancelAllResponse{}, currency.ErrCurrencyPairEmpty
		}
		var cancel []SpotPriceTriggeredOrder
		cancel, err = g.CancelMultipleSpotOpenOrders(ctx, o.Pair, o.AssetType)
		if err != nil {
			return cancelAllOrdersResponse, err
		}
		for x := range cancel {
			cancelAllOrdersResponse.Status[strconv.FormatInt(cancel[x].AutoOrderID, 10)] = cancel[x].Status
		}
	case asset.Futures:
		if o.Pair.IsEmpty() {
			return cancelAllOrdersResponse, currency.ErrCurrencyPairEmpty
		}
		var settle string
		settle, err = g.getSettlementFromCurrency(o.Pair, true)
		if err != nil {
			return cancelAllOrdersResponse, err
		}
		var cancel []Order
		cancel, err = g.CancelMultipleFuturesOpenOrders(ctx, o.Pair, o.Side.Lower(), settle)
		if err != nil {
			return cancelAllOrdersResponse, err
		}
		for f := range cancel {
			cancelAllOrdersResponse.Status[strconv.FormatInt(cancel[f].ID, 10)] = cancel[f].Status
		}
	case asset.DeliveryFutures:
		if o.Pair.IsEmpty() {
			return cancelAllOrdersResponse, currency.ErrCurrencyPairEmpty
		}
		var settle string
		settle, err = g.getSettlementFromCurrency(o.Pair, false)
		if err != nil {
			return cancelAllOrdersResponse, err
		}
		var cancel []Order
		cancel, err = g.CancelMultipleDeliveryOrders(ctx, o.Pair, o.Side.Lower(), settle)
		if err != nil {
			return cancelAllOrdersResponse, err
		}
		for f := range cancel {
			cancelAllOrdersResponse.Status[strconv.FormatInt(cancel[f].ID, 10)] = cancel[f].Status
		}
	case asset.Options:
		var underlying currency.Pair
		if !o.Pair.IsEmpty() {
			underlying, err = g.GetUnderlyingFromCurrencyPair(o.Pair)
			if err != nil {
				return cancelAllOrdersResponse, err
			}
		}
		cancel, err := g.CancelMultipleOptionOpenOrders(ctx, o.Pair, underlying.String(), o.Side.Lower())
		if err != nil {
			return cancelAllOrdersResponse, err
		}
		for x := range cancel {
			cancelAllOrdersResponse.Status[strconv.FormatInt(cancel[x].OptionOrderID, 10)] = cancel[x].Status
		}
	default:
		return cancelAllOrdersResponse, fmt.Errorf("%w asset type: %v", asset.ErrNotSupported, o.AssetType)
	}

	return cancelAllOrdersResponse, nil
}

// GetOrderInfo returns order information based on order ID
func (g *Gateio) GetOrderInfo(ctx context.Context, orderID string, pair currency.Pair, a asset.Item) (*order.Detail, error) {
	if err := g.CurrencyPairs.IsAssetEnabled(a); err != nil {
		return nil, err
	}

	pair, err := g.FormatExchangeCurrency(pair, a)
	if err != nil {
		return nil, err
	}
	switch a {
	case asset.Spot, asset.Margin, asset.CrossMargin:
		var spotOrder *SpotOrder
		spotOrder, err = g.GetSpotOrder(ctx, orderID, pair, a)
		if err != nil {
			return nil, err
		}
		var side order.Side
		side, err = order.StringToOrderSide(spotOrder.Side)
		if err != nil {
			return nil, err
		}
		var orderType order.Type
		orderType, err = order.StringToOrderType(spotOrder.Type)
		if err != nil {
			return nil, err
		}
		var orderStatus order.Status
		orderStatus, err = order.StringToOrderStatus(spotOrder.Status)
		if err != nil {
			return nil, err
		}
		return &order.Detail{
			Amount:         spotOrder.Amount.Float64(),
			Exchange:       g.Name,
			OrderID:        spotOrder.OrderID,
			Side:           side,
			Type:           orderType,
			Pair:           pair,
			Cost:           spotOrder.FeeDeducted.Float64(),
			AssetType:      a,
			Status:         orderStatus,
			Price:          spotOrder.Price.Float64(),
			ExecutedAmount: spotOrder.Amount.Float64() - spotOrder.Left.Float64(),
			Date:           spotOrder.CreateTimeMs.Time(),
			LastUpdated:    spotOrder.UpdateTimeMs.Time(),
		}, nil
	case asset.Futures, asset.DeliveryFutures:
		var settle string
		settle, err = g.getSettlementFromCurrency(pair, a == asset.Futures)
		if err != nil {
			return nil, err
		}
		var fOrder *Order
		var err error
		if asset.Futures == a {
			fOrder, err = g.GetSingleFuturesOrder(ctx, settle, orderID)
		} else {
			fOrder, err = g.GetSingleDeliveryOrder(ctx, settle, orderID)
		}
		if err != nil {
			return nil, err
		}
		orderStatus := order.Open
		if fOrder.Status != "open" {
			orderStatus, err = order.StringToOrderStatus(fOrder.FinishAs)
			if err != nil {
				return nil, err
			}
		}
		pair, err = currency.NewPairFromString(fOrder.Contract)
		if err != nil {
			return nil, err
		}

		side, amount, remaining := getSideAndAmountFromSize(fOrder.Size, fOrder.RemainingAmount)

		ordertype, postonly := getTypeFromTimeInForce(fOrder.TimeInForce)
		return &order.Detail{
			Amount:               amount,
			ExecutedAmount:       amount - remaining,
			RemainingAmount:      remaining,
			Exchange:             g.Name,
			OrderID:              orderID,
			ClientOrderID:        getClientOrderIDFromText(fOrder.Text),
			Status:               orderStatus,
			Price:                fOrder.OrderPrice.Float64(),
			AverageExecutedPrice: fOrder.FillPrice.Float64(),
			Date:                 fOrder.CreateTime.Time(),
			LastUpdated:          fOrder.FinishTime.Time(),
			Pair:                 pair,
			AssetType:            a,
			Type:                 ordertype,
			PostOnly:             postonly,
			Side:                 side,
		}, nil
	case asset.Options:
		optionOrder, err := g.GetSingleOptionOrder(ctx, orderID)
		if err != nil {
			return nil, err
		}
		orderStatus, err := order.StringToOrderStatus(optionOrder.Status)
		if err != nil {
			return nil, err
		}
		pair, err = currency.NewPairFromString(optionOrder.Contract)
		if err != nil {
			return nil, err
		}
		return &order.Detail{
			Amount:         optionOrder.Size,
			ExecutedAmount: optionOrder.Size - optionOrder.Left,
			Exchange:       g.Name,
			OrderID:        orderID,
			Status:         orderStatus,
			Price:          optionOrder.Price.Float64(),
			Date:           optionOrder.CreateTime.Time(),
			LastUpdated:    optionOrder.FinishTime.Time(),
			Pair:           pair,
			AssetType:      a,
		}, nil
	default:
		return nil, fmt.Errorf("%w asset type: %v", asset.ErrNotSupported, a)
	}
}

// GetDepositAddress returns a deposit address for a specified currency
func (g *Gateio) GetDepositAddress(ctx context.Context, cryptocurrency currency.Code, _, chain string) (*deposit.Address, error) {
	addr, err := g.GenerateCurrencyDepositAddress(ctx, cryptocurrency)
	if err != nil {
		return nil, err
	}
	if chain != "" {
		for x := range addr.MultichainAddresses {
			if addr.MultichainAddresses[x].ObtainFailed == 1 {
				continue
			}
			if addr.MultichainAddresses[x].Chain == chain {
				return &deposit.Address{
					Chain:   addr.MultichainAddresses[x].Chain,
					Address: addr.MultichainAddresses[x].Address,
					Tag:     addr.MultichainAddresses[x].PaymentName,
				}, nil
			}
		}
		return nil, fmt.Errorf("network %s not found", chain)
	}
	return &deposit.Address{
		Address: addr.Address,
		Chain:   chain,
	}, nil
}

// WithdrawCryptocurrencyFunds returns a withdrawal ID when a withdrawal is
// submitted
func (g *Gateio) WithdrawCryptocurrencyFunds(ctx context.Context, withdrawRequest *withdraw.Request) (*withdraw.ExchangeResponse, error) {
	if err := withdrawRequest.Validate(); err != nil {
		return nil, err
	}
	response, err := g.WithdrawCurrency(ctx,
		WithdrawalRequestParam{
			Amount:   types.Number(withdrawRequest.Amount),
			Currency: withdrawRequest.Currency,
			Address:  withdrawRequest.Crypto.Address,
			Chain:    withdrawRequest.Crypto.Chain,
		})
	if err != nil {
		return nil, err
	}
	return &withdraw.ExchangeResponse{
		Name:   response.Chain,
		ID:     response.TransactionID,
		Status: response.Status,
	}, nil
}

// WithdrawFiatFunds returns a withdrawal ID when a withdrawal is submitted
func (g *Gateio) WithdrawFiatFunds(_ context.Context, _ *withdraw.Request) (*withdraw.ExchangeResponse, error) {
	return nil, common.ErrFunctionNotSupported
}

// WithdrawFiatFundsToInternationalBank returns a withdrawal ID when a
// withdrawal is submitted
func (g *Gateio) WithdrawFiatFundsToInternationalBank(_ context.Context, _ *withdraw.Request) (*withdraw.ExchangeResponse, error) {
	return nil, common.ErrFunctionNotSupported
}

// GetFeeByType returns an estimate of fee based on type of transaction
func (g *Gateio) GetFeeByType(ctx context.Context, feeBuilder *exchange.FeeBuilder) (float64, error) {
	if feeBuilder == nil {
		return 0, fmt.Errorf("%T %w", feeBuilder, common.ErrNilPointer)
	}
	if !g.AreCredentialsValid(ctx) && // Todo check connection status
		feeBuilder.FeeType == exchange.CryptocurrencyTradeFee {
		feeBuilder.FeeType = exchange.OfflineTradeFee
	}
	return g.GetFee(ctx, feeBuilder)
}

// GetActiveOrders retrieves any orders that are active/open
func (g *Gateio) GetActiveOrders(ctx context.Context, req *order.MultiOrderRequest) (order.FilteredOrders, error) {
	if err := req.Validate(); err != nil {
		return nil, err
	}
	var orders []order.Detail
	format, err := g.GetPairFormat(req.AssetType, false)
	if err != nil {
		return nil, err
	}
	switch req.AssetType {
	case asset.Spot, asset.Margin, asset.CrossMargin:
		var spotOrders []SpotOrdersDetail
		spotOrders, err = g.GateioSpotOpenOrders(ctx, 0, 0, req.AssetType == asset.CrossMargin)
		if err != nil {
			return nil, err
		}
		for x := range spotOrders {
			var symbol currency.Pair
			symbol, err = currency.NewPairDelimiter(spotOrders[x].CurrencyPair, format.Delimiter)
			if err != nil {
				return nil, err
			}
			for y := range spotOrders[x].Orders {
				if spotOrders[x].Orders[y].Status != "open" {
					continue
				}
				var side order.Side
				side, err = order.StringToOrderSide(spotOrders[x].Orders[y].Side)
				if err != nil {
					log.Errorf(log.ExchangeSys, "%s %v", g.Name, err)
				}
				var oType order.Type
				oType, err = order.StringToOrderType(spotOrders[x].Orders[y].Type)
				if err != nil {
					return nil, err
				}
				var status order.Status
				status, err = order.StringToOrderStatus(spotOrders[x].Orders[y].Status)
				if err != nil {
					log.Errorf(log.ExchangeSys, "%s %v", g.Name, err)
				}
				orders = append(orders, order.Detail{
					Side:                 side,
					Type:                 oType,
					Status:               status,
					Pair:                 symbol,
					OrderID:              spotOrders[x].Orders[y].OrderID,
					Amount:               spotOrders[x].Orders[y].Amount.Float64(),
					ExecutedAmount:       spotOrders[x].Orders[y].Amount.Float64() - spotOrders[x].Orders[y].Left.Float64(),
					RemainingAmount:      spotOrders[x].Orders[y].Left.Float64(),
					Price:                spotOrders[x].Orders[y].Price.Float64(),
					AverageExecutedPrice: spotOrders[x].Orders[y].AverageFillPrice.Float64(),
					Date:                 spotOrders[x].Orders[y].CreateTimeMs.Time(),
					LastUpdated:          spotOrders[x].Orders[y].UpdateTimeMs.Time(),
					Exchange:             g.Name,
					AssetType:            req.AssetType,
					ClientOrderID:        spotOrders[x].Orders[y].Text,
					FeeAsset:             currency.NewCode(spotOrders[x].Orders[y].FeeCurrency),
				})
			}
		}
	case asset.Futures, asset.DeliveryFutures:
		settlements := map[string]bool{}
		if len(req.Pairs) == 0 {
			settlements["btc"] = true
			settlements["usdt"] = true
			settlements["usd"] = true
		} else {
			for x := range req.Pairs {
				var s string
				s, err = g.getSettlementFromCurrency(req.Pairs[x], req.AssetType == asset.Futures)
				if err != nil {
					return nil, err
				}
				settlements[s] = true
			}
		}

		for settlement := range settlements {
			var futuresOrders []Order
			if req.AssetType == asset.Futures {
				futuresOrders, err = g.GetFuturesOrders(ctx, currency.EMPTYPAIR, "open", "", settlement, 0, 0, 0)
			} else {
				futuresOrders, err = g.GetDeliveryOrders(ctx, currency.EMPTYPAIR, "open", settlement, "", 0, 0, 0)
			}
			if err != nil {
				if strings.Contains(err.Error(), unfundedFuturesAccount) {
					log.Warnf(log.ExchangeSys, "%s %v", g.Name, err)
					continue
				}
				return nil, err
			}
			for x := range futuresOrders {
				var pair currency.Pair
				pair, err = currency.NewPairFromString(futuresOrders[x].Contract)
				if err != nil {
					return nil, err
				}

				if futuresOrders[x].Status != "open" || (len(req.Pairs) > 0 && !req.Pairs.Contains(pair, true)) {
					continue
				}

				side, amount, remaining := getSideAndAmountFromSize(futuresOrders[x].Size, futuresOrders[x].RemainingAmount)
				orders = append(orders, order.Detail{
					Status:               order.Open,
					Amount:               amount,
					ContractAmount:       amount,
					Pair:                 pair,
					OrderID:              strconv.FormatInt(futuresOrders[x].ID, 10),
					ClientOrderID:        getClientOrderIDFromText(futuresOrders[x].Text),
					Price:                futuresOrders[x].OrderPrice.Float64(),
					ExecutedAmount:       amount - remaining,
					RemainingAmount:      remaining,
					LastUpdated:          futuresOrders[x].FinishTime.Time(),
					Date:                 futuresOrders[x].CreateTime.Time(),
					Exchange:             g.Name,
					AssetType:            req.AssetType,
					Side:                 side,
					Type:                 order.Limit,
					SettlementCurrency:   currency.NewCode(settlement),
					ReduceOnly:           futuresOrders[x].IsReduceOnly,
					PostOnly:             futuresOrders[x].TimeInForce == "poc",
					AverageExecutedPrice: futuresOrders[x].FillPrice.Float64(),
				})
			}
		}
	case asset.Options:
		var optionsOrders []OptionOrderResponse
		optionsOrders, err = g.GetOptionFuturesOrders(ctx, currency.EMPTYPAIR, "", "open", 0, 0, req.StartTime, req.EndTime)
		if err != nil {
			return nil, err
		}
		for x := range optionsOrders {
			var currencyPair currency.Pair
			var status order.Status
			currencyPair, err = currency.NewPairFromString(optionsOrders[x].Contract)
			if err != nil {
				return nil, err
			}
			status, err = order.StringToOrderStatus(optionsOrders[x].Status)
			if err != nil {
				return nil, err
			}
			orders = append(orders, order.Detail{
				Status:          status,
				Amount:          optionsOrders[x].Size,
				Pair:            currencyPair,
				OrderID:         strconv.FormatInt(optionsOrders[x].OptionOrderID, 10),
				Price:           optionsOrders[x].Price.Float64(),
				ExecutedAmount:  optionsOrders[x].Size - optionsOrders[x].Left,
				RemainingAmount: optionsOrders[x].Left,
				LastUpdated:     optionsOrders[x].FinishTime.Time(),
				Date:            optionsOrders[x].CreateTime.Time(),
				Exchange:        g.Name,
				AssetType:       req.AssetType,
				ClientOrderID:   optionsOrders[x].Text,
			})
		}
	default:
		return nil, fmt.Errorf("%w asset type: %v", asset.ErrNotSupported, req.AssetType)
	}
	return req.Filter(g.Name, orders), nil
}

// GetOrderHistory retrieves account order information
// Can Limit response to specific order status
func (g *Gateio) GetOrderHistory(ctx context.Context, req *order.MultiOrderRequest) (order.FilteredOrders, error) {
	err := req.Validate()
	if err != nil {
		return nil, err
	}
	var orders []order.Detail
	format, err := g.GetPairFormat(req.AssetType, true)
	if err != nil {
		return nil, err
	}
	switch req.AssetType {
	case asset.Spot, asset.Margin, asset.CrossMargin:
		for x := range req.Pairs {
			fPair := req.Pairs[x].Format(format)
			var spotOrders []SpotPersonalTradeHistory
			spotOrders, err = g.GateIOGetPersonalTradingHistory(ctx, fPair, req.FromOrderID, 0, 0, req.AssetType == asset.CrossMargin, req.StartTime, req.EndTime)
			if err != nil {
				return nil, err
			}
			for o := range spotOrders {
				var side order.Side
				side, err = order.StringToOrderSide(spotOrders[o].Side)
				if err != nil {
					return nil, err
				}
				detail := order.Detail{
					OrderID:        spotOrders[o].OrderID,
					Amount:         spotOrders[o].Amount.Float64(),
					ExecutedAmount: spotOrders[o].Amount.Float64(),
					Price:          spotOrders[o].Price.Float64(),
					Date:           spotOrders[o].CreateTime.Time(),
					Side:           side,
					Exchange:       g.Name,
					Pair:           fPair,
					AssetType:      req.AssetType,
					Fee:            spotOrders[o].Fee.Float64(),
					FeeAsset:       currency.NewCode(spotOrders[o].FeeCurrency),
				}
				detail.InferCostsAndTimes()
				orders = append(orders, detail)
			}
		}
	case asset.Futures, asset.DeliveryFutures:
		for x := range req.Pairs {
			fPair := req.Pairs[x].Format(format)
			var settle string
			if req.AssetType == asset.Futures {
				settle, err = g.getSettlementFromCurrency(fPair, true)
			} else {
				settle, err = g.getSettlementFromCurrency(fPair, false)
			}
			if err != nil {
				return nil, err
			}
			if req.AssetType == asset.Futures && settle == settleUSD {
				settle = settleBTC
			}
			var futuresOrder []TradingHistoryItem
			if req.AssetType == asset.Futures {
				futuresOrder, err = g.GetMyPersonalTradingHistory(ctx, settle, "", req.FromOrderID, fPair, 0, 0, 0)
			} else {
				futuresOrder, err = g.GetDeliveryPersonalTradingHistory(ctx, settle, req.FromOrderID, fPair, 0, 0, 0, "")
			}
			if err != nil {
				return nil, err
			}
			for o := range futuresOrder {
				detail := order.Detail{
					OrderID:   strconv.FormatInt(futuresOrder[o].ID, 10),
					Amount:    futuresOrder[o].Size,
					Price:     futuresOrder[o].Price.Float64(),
					Date:      futuresOrder[o].CreateTime.Time(),
					Exchange:  g.Name,
					Pair:      fPair,
					AssetType: req.AssetType,
				}
				detail.InferCostsAndTimes()
				orders = append(orders, detail)
			}
		}
	case asset.Options:
		for x := range req.Pairs {
			fPair := req.Pairs[x].Format(format)
			var optionOrders []OptionTradingHistory
			optionOrders, err = g.GetOptionsPersonalTradingHistory(ctx, fPair.String(), fPair.Upper(), 0, 0, req.StartTime, req.EndTime)
			if err != nil {
				return nil, err
			}
			for o := range optionOrders {
				detail := order.Detail{
					OrderID:   strconv.FormatInt(optionOrders[o].OrderID, 10),
					Amount:    optionOrders[o].Size,
					Price:     optionOrders[o].Price.Float64(),
					Date:      optionOrders[o].CreateTime.Time(),
					Exchange:  g.Name,
					Pair:      fPair,
					AssetType: req.AssetType,
				}
				detail.InferCostsAndTimes()
				orders = append(orders, detail)
			}
		}
	default:
		return nil, fmt.Errorf("%w asset type: %v", asset.ErrNotSupported, req.AssetType)
	}
	return req.Filter(g.Name, orders), nil
}

// GetHistoricCandles returns candles between a time period for a set time interval
func (g *Gateio) GetHistoricCandles(ctx context.Context, pair currency.Pair, a asset.Item, interval kline.Interval, start, end time.Time) (*kline.Item, error) {
	req, err := g.GetKlineRequest(pair, a, interval, start, end, false)
	if err != nil {
		return nil, err
	}
	var listCandlesticks []kline.Candle
	switch a {
	case asset.Spot, asset.Margin, asset.CrossMargin:
		var candles []Candlestick
		candles, err = g.GetCandlesticks(ctx, req.RequestFormatted, 0, start, end, interval)
		if err != nil {
			return nil, err
		}
		listCandlesticks = make([]kline.Candle, len(candles))
		for x := range candles {
			listCandlesticks[x] = kline.Candle{
				Time:   candles[x].Timestamp,
				Open:   candles[x].OpenPrice,
				High:   candles[x].HighestPrice,
				Low:    candles[x].LowestPrice,
				Close:  candles[x].ClosePrice,
				Volume: candles[x].QuoteCcyVolume,
			}
		}
	case asset.Futures, asset.DeliveryFutures:
		var settlement string
		if req.Asset == asset.Futures {
			settlement, err = g.getSettlementFromCurrency(req.RequestFormatted, true)
		} else {
			settlement, err = g.getSettlementFromCurrency(req.RequestFormatted, false)
		}
		if err != nil {
			return nil, err
		}
		if req.Asset == asset.Futures && settlement == settleUSD {
			settlement = settleBTC
		}
		var candles []FuturesCandlestick
		if a == asset.Futures {
			candles, err = g.GetFuturesCandlesticks(ctx, settlement, req.RequestFormatted.String(), start, end, 0, interval)
		} else {
			candles, err = g.GetDeliveryFuturesCandlesticks(ctx, settlement, req.RequestFormatted.Upper(), start, end, 0, interval)
		}
		if err != nil {
			return nil, err
		}
		listCandlesticks = make([]kline.Candle, len(candles))
		for x := range candles {
			listCandlesticks[x] = kline.Candle{
				Time:   candles[x].Timestamp.Time(),
				Open:   candles[x].OpenPrice.Float64(),
				High:   candles[x].HighestPrice.Float64(),
				Low:    candles[x].LowestPrice.Float64(),
				Close:  candles[x].ClosePrice.Float64(),
				Volume: candles[x].Volume,
			}
		}
	default:
		return nil, fmt.Errorf("%w asset type: %v", asset.ErrNotSupported, a)
	}
	return req.ProcessResponse(listCandlesticks)
}

// GetHistoricCandlesExtended returns candles between a time period for a set time interval
func (g *Gateio) GetHistoricCandlesExtended(ctx context.Context, pair currency.Pair, a asset.Item, interval kline.Interval, start, end time.Time) (*kline.Item, error) {
	req, err := g.GetKlineExtendedRequest(pair, a, interval, start, end)
	if err != nil {
		return nil, err
	}
	candlestickItems := make([]kline.Candle, 0, req.Size())
	for b := range req.RangeHolder.Ranges {
		switch a {
		case asset.Spot, asset.Margin, asset.CrossMargin:
			var candles []Candlestick
			candles, err = g.GetCandlesticks(ctx, req.RequestFormatted, 0, req.RangeHolder.Ranges[b].Start.Time, req.RangeHolder.Ranges[b].End.Time, interval)
			if err != nil {
				return nil, err
			}
			for x := range candles {
				candlestickItems = append(candlestickItems, kline.Candle{
					Time:   candles[x].Timestamp,
					Open:   candles[x].OpenPrice,
					High:   candles[x].HighestPrice,
					Low:    candles[x].LowestPrice,
					Close:  candles[x].ClosePrice,
					Volume: candles[x].QuoteCcyVolume,
				})
			}
		case asset.Futures, asset.DeliveryFutures:
			var settle string
			if req.Asset == asset.Futures {
				settle, err = g.getSettlementFromCurrency(req.RequestFormatted, true)
			} else {
				settle, err = g.getSettlementFromCurrency(req.RequestFormatted, false)
			}
			if err != nil {
				return nil, err
			}
			if req.Asset == asset.Futures && settle == settleUSD {
				settle = settleBTC
			}
			var candles []FuturesCandlestick
			if a == asset.Futures {
				candles, err = g.GetFuturesCandlesticks(ctx, settle, req.RequestFormatted.String(), req.RangeHolder.Ranges[b].Start.Time, req.RangeHolder.Ranges[b].End.Time, 0, interval)
			} else {
				candles, err = g.GetDeliveryFuturesCandlesticks(ctx, settle, req.RequestFormatted.Upper(), req.RangeHolder.Ranges[b].Start.Time, req.RangeHolder.Ranges[b].End.Time, 0, interval)
			}
			if err != nil {
				return nil, err
			}
			for x := range candles {
				candlestickItems = append(candlestickItems, kline.Candle{
					Time:   candles[x].Timestamp.Time(),
					Open:   candles[x].OpenPrice.Float64(),
					High:   candles[x].HighestPrice.Float64(),
					Low:    candles[x].LowestPrice.Float64(),
					Close:  candles[x].ClosePrice.Float64(),
					Volume: candles[x].Volume,
				})
			}
		default:
			return nil, fmt.Errorf("%w asset type: %v", asset.ErrNotSupported, a)
		}
	}
	return req.ProcessResponse(candlestickItems)
}

// GetAvailableTransferChains returns the available transfer blockchains for the specific
// cryptocurrency
func (g *Gateio) GetAvailableTransferChains(ctx context.Context, cryptocurrency currency.Code) ([]string, error) {
	chains, err := g.ListCurrencyChain(ctx, cryptocurrency.Upper())
	if err != nil {
		return nil, err
	}
	availableChains := make([]string, 0, len(chains))
	for x := range chains {
		if chains[x].IsDisabled == 0 {
			availableChains = append(availableChains, chains[x].Chain)
		}
	}
	return availableChains, nil
}

// ValidateAPICredentials validates current credentials used for wrapper
// functionality
func (g *Gateio) ValidateAPICredentials(ctx context.Context, assetType asset.Item) error {
	_, err := g.UpdateAccountInfo(ctx, assetType)
	return g.CheckTransientError(err)
}

// checkInstrumentAvailabilityInSpot checks whether the instrument is available in the spot exchange
// if so we can use the instrument to retrieve orderbook and ticker information using the spot endpoints.
func (g *Gateio) checkInstrumentAvailabilityInSpot(instrument currency.Pair) (bool, error) {
	availables, err := g.CurrencyPairs.GetPairs(asset.Spot, false)
	if err != nil {
		return false, err
	}
	return availables.Contains(instrument, true), nil
}

// GetFuturesContractDetails returns details about futures contracts
func (g *Gateio) GetFuturesContractDetails(ctx context.Context, item asset.Item) ([]futures.Contract, error) {
	if !item.IsFutures() {
		return nil, futures.ErrNotFuturesAsset
	}
	if !g.SupportsAsset(item) {
		return nil, fmt.Errorf("%w %v", asset.ErrNotSupported, item)
	}
	switch item {
	case asset.Futures:
		settlePairs := []string{"btc", "usdt", "usd"}
		var resp []futures.Contract
		for k := range settlePairs {
			contracts, err := g.GetAllFutureContracts(ctx, settlePairs[k])
			if err != nil {
				return nil, err
			}
			contractsToAdd := make([]futures.Contract, len(contracts))
			for j := range contracts {
				var name currency.Pair
				name, err = currency.NewPairFromString(contracts[j].Name)
				if err != nil {
					return nil, err
				}
				settlePair := currency.NewCode(settlePairs[k])
				contractSettlementType := futures.Linear
				switch {
				case name.Base.Equal(currency.BTC) && settlePair.Equal(currency.BTC):
					contractSettlementType = futures.Inverse
				case !name.Base.Equal(settlePair) && !settlePair.Equal(currency.USDT):
					contractSettlementType = futures.Quanto
				}
				c := futures.Contract{
					Exchange:             g.Name,
					Name:                 name,
					Underlying:           name,
					Asset:                item,
					IsActive:             !contracts[j].InDelisting,
					Type:                 futures.Perpetual,
					SettlementType:       contractSettlementType,
					SettlementCurrencies: currency.Currencies{settlePair},
					Multiplier:           contracts[j].QuantoMultiplier.Float64(),
					MaxLeverage:          contracts[j].LeverageMax.Float64(),
				}
				if contracts[j].FundingRate > 0 {
					c.LatestRate = fundingrate.Rate{
						Time: contracts[j].FundingNextApply.Time().Add(-time.Duration(contracts[j].FundingInterval) * time.Second),
						Rate: contracts[j].FundingRate.Decimal(),
					}
				}
				contractsToAdd[j] = c
			}
			resp = append(resp, contractsToAdd...)
		}
		return resp, nil
	case asset.DeliveryFutures:
		settlePairs := []string{"btc", "usdt"}
		var resp []futures.Contract
		for k := range settlePairs {
			contracts, err := g.GetAllDeliveryContracts(ctx, settlePairs[k])
			if err != nil {
				return nil, err
			}
			contractsToAdd := make([]futures.Contract, len(contracts))
			for j := range contracts {
				var name, underlying currency.Pair
				name, err = currency.NewPairFromString(contracts[j].Name)
				if err != nil {
					return nil, err
				}
				underlying, err = currency.NewPairFromString(contracts[j].Underlying)
				if err != nil {
					return nil, err
				}
				var ct futures.ContractType
				// no start information, inferring it based on contract type
				// gateio also reuses contracts for kline data, cannot use a lookup to see the first trade
				var s, e time.Time
				e = contracts[j].ExpireTime.Time()
				switch contracts[j].Cycle {
				case "WEEKLY":
					ct = futures.Weekly
					s = e.Add(-kline.OneWeek.Duration())
				case "BI-WEEKLY":
					ct = futures.Fortnightly
					s = e.Add(-kline.TwoWeek.Duration())
				case "QUARTERLY":
					ct = futures.Quarterly
					s = e.Add(-kline.ThreeMonth.Duration())
				case "BI-QUARTERLY":
					ct = futures.HalfYearly
					s = e.Add(-kline.SixMonth.Duration())
				default:
					ct = futures.LongDated
				}
				contractsToAdd[j] = futures.Contract{
					Exchange:             g.Name,
					Name:                 name,
					Underlying:           underlying,
					Asset:                item,
					StartDate:            s,
					EndDate:              e,
					SettlementType:       futures.Linear,
					IsActive:             !contracts[j].InDelisting,
					Type:                 ct,
					SettlementCurrencies: currency.Currencies{currency.NewCode(settlePairs[k])},
					MarginCurrency:       currency.Code{},
					Multiplier:           contracts[j].QuantoMultiplier.Float64(),
					MaxLeverage:          contracts[j].LeverageMax.Float64(),
				}
			}
			resp = append(resp, contractsToAdd...)
		}
		return resp, nil
	}
	return nil, fmt.Errorf("%w %v", asset.ErrNotSupported, item)
}

// UpdateOrderExecutionLimits sets exchange executions for a required asset type
func (g *Gateio) UpdateOrderExecutionLimits(ctx context.Context, a asset.Item) error {
	if !g.SupportsAsset(a) {
		return fmt.Errorf("%s %w", a, asset.ErrNotSupported)
	}

	var limits []order.MinMaxLevel
	switch a {
	case asset.Spot:
		var pairsData []CurrencyPairDetail
		pairsData, err := g.ListSpotCurrencyPairs(ctx)
		if err != nil {
			return err
		}

		limits = make([]order.MinMaxLevel, 0, len(pairsData))
		for x := range pairsData {
			if pairsData[x].TradeStatus == "untradable" {
				continue
			}
			var pair currency.Pair
			pair, err = g.MatchSymbolWithAvailablePairs(pairsData[x].ID, a, true)
			if err != nil {
				return err
			}

			// Minimum base amounts are not always provided this will default to
			// precision for base deployment. This can't be done for quote.
			minBaseAmount := pairsData[x].MinBaseAmount.Float64()
			if minBaseAmount == 0 {
				minBaseAmount = math.Pow10(-int(pairsData[x].AmountPrecision))
			}

			limits = append(limits, order.MinMaxLevel{
				Asset:                   a,
				Pair:                    pair,
				QuoteStepIncrementSize:  math.Pow10(-int(pairsData[x].Precision)),
				AmountStepIncrementSize: math.Pow10(-int(pairsData[x].AmountPrecision)),
				MinimumBaseAmount:       minBaseAmount,
				MinimumQuoteAmount:      pairsData[x].MinQuoteAmount.Float64(),
			})
		}
	default:
		// TODO: Add in other assets
		return fmt.Errorf("%s %w", a, common.ErrNotYetImplemented)
	}

	return g.LoadLimits(limits)
}

// GetHistoricalFundingRates returns historical funding rates for a futures contract
func (g *Gateio) GetHistoricalFundingRates(ctx context.Context, r *fundingrate.HistoricalRatesRequest) (*fundingrate.HistoricalRates, error) {
	if r == nil {
		return nil, fmt.Errorf("%w LatestRateRequest", common.ErrNilPointer)
	}
	if r.Asset != asset.Futures {
		return nil, fmt.Errorf("%w %v", asset.ErrNotSupported, r.Asset)
	}

	if r.Pair.IsEmpty() {
		return nil, currency.ErrCurrencyPairEmpty
	}

	if !r.StartDate.IsZero() && !r.EndDate.IsZero() {
		err := common.StartEndTimeCheck(r.StartDate, r.EndDate)
		if err != nil {
			return nil, err
		}
	}

	// NOTE: Opted to fail here as a misconfigured request will result in
	// {"label":"CONTRACT_NOT_FOUND"} and rather not mutate request using
	// quote currency as the settlement currency.
	if r.PaymentCurrency.IsEmpty() {
		return nil, fundingrate.ErrPaymentCurrencyCannotBeEmpty
	}

	if r.IncludePayments {
		return nil, fmt.Errorf("include payments %w", common.ErrNotYetImplemented)
	}

	if r.IncludePredictedRate {
		return nil, fmt.Errorf("include predicted rate %w", common.ErrNotYetImplemented)
	}

	fPair, err := g.FormatExchangeCurrency(r.Pair, r.Asset)
	if err != nil {
		return nil, err
	}

	records, err := g.GetFutureFundingRates(ctx, r.PaymentCurrency.String(), fPair, 1000)
	if err != nil {
		return nil, err
	}

	if len(records) == 0 {
		return nil, fundingrate.ErrNoFundingRatesFound
	}

	if !r.StartDate.IsZero() && !r.RespectHistoryLimits && r.StartDate.Before(records[len(records)-1].Timestamp.Time()) {
		return nil, fmt.Errorf("%w start date requested: %v last returned record: %v", fundingrate.ErrFundingRateOutsideLimits, r.StartDate, records[len(records)-1].Timestamp.Time())
	}

	fundingRates := make([]fundingrate.Rate, 0, len(records))
	for i := range records {
		if (!r.EndDate.IsZero() && r.EndDate.Before(records[i].Timestamp.Time())) ||
			(!r.StartDate.IsZero() && r.StartDate.After(records[i].Timestamp.Time())) {
			continue
		}

		fundingRates = append(fundingRates, fundingrate.Rate{
			Rate: decimal.NewFromFloat(records[i].Rate.Float64()),
			Time: records[i].Timestamp.Time(),
		})
	}

	if len(fundingRates) == 0 {
		return nil, fundingrate.ErrNoFundingRatesFound
	}

	return &fundingrate.HistoricalRates{
		Exchange:        g.Name,
		Asset:           r.Asset,
		Pair:            r.Pair,
		FundingRates:    fundingRates,
		StartDate:       fundingRates[len(fundingRates)-1].Time,
		EndDate:         fundingRates[0].Time,
		LatestRate:      fundingRates[0],
		PaymentCurrency: r.PaymentCurrency,
	}, nil
}

// GetLatestFundingRates returns the latest funding rates data
func (g *Gateio) GetLatestFundingRates(ctx context.Context, r *fundingrate.LatestRateRequest) ([]fundingrate.LatestRateResponse, error) {
	if r == nil {
		return nil, fmt.Errorf("%w LatestRateRequest", common.ErrNilPointer)
	}
	if r.Asset != asset.Futures {
		return nil, fmt.Errorf("%w %v", asset.ErrNotSupported, r.Asset)
	}

	if !r.Pair.IsEmpty() {
		resp := make([]fundingrate.LatestRateResponse, 1)
		fPair, err := g.FormatExchangeCurrency(r.Pair, r.Asset)
		if err != nil {
			return nil, err
		}
		var settle string
		settle, err = g.getSettlementFromCurrency(fPair, true)
		if err != nil {
			return nil, err
		}
		contract, err := g.GetSingleContract(ctx, settle, fPair.String())
		if err != nil {
			return nil, err
		}
		resp[0] = contractToFundingRate(g.Name, r.Asset, fPair, contract, r.IncludePredictedRate)
		return resp, nil
	}

	var resp []fundingrate.LatestRateResponse
	settleCurrencies := []string{"btc", "usdt", "usd"}
	pairs, err := g.GetEnabledPairs(asset.Futures)
	if err != nil {
		return nil, err
	}

	for i := range settleCurrencies {
		contracts, err := g.GetAllFutureContracts(ctx, settleCurrencies[i])
		if err != nil {
			return nil, err
		}
		for j := range contracts {
			p := strings.ToUpper(contracts[j].Name)
			if !g.IsValidPairString(p) {
				continue
			}
			cp, err := currency.NewPairFromString(p)
			if err != nil {
				return nil, err
			}
			if !pairs.Contains(cp, false) {
				continue
			}
			var isPerp bool
			isPerp, err = g.IsPerpetualFutureCurrency(r.Asset, cp)
			if err != nil {
				return nil, err
			}
			if !isPerp {
				continue
			}
			resp = append(resp, contractToFundingRate(g.Name, r.Asset, cp, &contracts[j], r.IncludePredictedRate))
		}
	}

	return resp, nil
}

func contractToFundingRate(name string, item asset.Item, fPair currency.Pair, contract *FuturesContract, includeUpcomingRate bool) fundingrate.LatestRateResponse {
	resp := fundingrate.LatestRateResponse{
		Exchange: name,
		Asset:    item,
		Pair:     fPair,
		LatestRate: fundingrate.Rate{
			Time: contract.FundingNextApply.Time().Add(-time.Duration(contract.FundingInterval) * time.Second),
			Rate: contract.FundingRate.Decimal(),
		},
		TimeOfNextRate: contract.FundingNextApply.Time(),
		TimeChecked:    time.Now(),
	}
	if includeUpcomingRate {
		resp.PredictedUpcomingRate = fundingrate.Rate{
			Time: contract.FundingNextApply.Time(),
			Rate: contract.FundingRateIndicative.Decimal(),
		}
	}
	return resp
}

// IsPerpetualFutureCurrency ensures a given asset and currency is a perpetual future
func (g *Gateio) IsPerpetualFutureCurrency(a asset.Item, _ currency.Pair) (bool, error) {
	return a == asset.Futures, nil
}

// GetOpenInterest returns the open interest rate for a given asset pair
func (g *Gateio) GetOpenInterest(ctx context.Context, k ...key.PairAsset) ([]futures.OpenInterest, error) {
	for i := range k {
		if k[i].Asset != asset.DeliveryFutures && k[i].Asset != asset.Futures {
			// avoid API calls or returning errors after a successful retrieval
			return nil, fmt.Errorf("%w %v %v", asset.ErrNotSupported, k[i].Asset, k[i].Pair())
		}
	}
	if len(k) == 1 {
		p, isEnabled, err := g.MatchSymbolCheckEnabled(k[0].Pair().String(), k[0].Asset, false)
		if err != nil {
			return nil, err
		}
		if !isEnabled {
			return nil, fmt.Errorf("%w %v", asset.ErrNotEnabled, k[0].Pair())
		}
		switch k[0].Asset {
		case asset.DeliveryFutures:
			contractResp, err := g.GetSingleDeliveryContracts(ctx, "usdt", p)
			if err != nil {
				return nil, err
			}
			openInterest := contractResp.QuantoMultiplier.Float64() * float64(contractResp.PositionSize) * contractResp.IndexPrice.Float64()
			return []futures.OpenInterest{
				{
					Key: key.ExchangePairAsset{
						Exchange: g.Name,
						Base:     k[0].Base,
						Quote:    k[0].Quote,
						Asset:    k[0].Asset,
					},
					OpenInterest: openInterest,
				},
			}, nil
		case asset.Futures:
			for _, s := range []string{"usd", "usdt", "btc"} {
				contractResp, err := g.GetSingleContract(ctx, s, p.String())
				if err != nil {
					continue
				}
				openInterest := contractResp.QuantoMultiplier.Float64() * float64(contractResp.PositionSize) * contractResp.IndexPrice.Float64()
				return []futures.OpenInterest{
					{
						Key: key.ExchangePairAsset{
							Exchange: g.Name,
							Base:     k[0].Base,
							Quote:    k[0].Quote,
							Asset:    k[0].Asset,
						},
						OpenInterest: openInterest,
					},
				}, nil
			}
		}
	}
	var resp []futures.OpenInterest
	for _, a := range g.GetAssetTypes(true) {
		switch a {
		case asset.DeliveryFutures:
			contractResp, err := g.GetAllDeliveryContracts(ctx, "usdt")
			if err != nil {
				return nil, err
			}

			for i := range contractResp {
				p, isEnabled, err := g.MatchSymbolCheckEnabled(contractResp[i].Name, a, true)
				if err != nil && !errors.Is(err, currency.ErrPairNotFound) {
					return nil, err
				}
				if !isEnabled {
					continue
				}
				var appendData bool
				for j := range k {
					if k[j].Pair().Equal(p) {
						appendData = true
						break
					}
				}
				if len(k) > 0 && !appendData {
					continue
				}
				openInterest := contractResp[i].QuantoMultiplier.Float64() * float64(contractResp[i].PositionSize) * contractResp[i].IndexPrice.Float64()
				resp = append(resp, futures.OpenInterest{
					Key: key.ExchangePairAsset{
						Exchange: g.Name,
						Base:     p.Base.Item,
						Quote:    p.Quote.Item,
						Asset:    a,
					},
					OpenInterest: openInterest,
				})
			}
		case asset.Futures:
			for _, s := range []string{"usd", "usdt", "btc"} {
				contractResp, err := g.GetAllFutureContracts(ctx, s)
				if err != nil {
					return nil, err
				}

				for i := range contractResp {
					p, isEnabled, err := g.MatchSymbolCheckEnabled(contractResp[i].Name, a, true)
					if err != nil && !errors.Is(err, currency.ErrPairNotFound) {
						return nil, err
					}
					if !isEnabled {
						continue
					}
					var appendData bool
					for j := range k {
						if k[j].Pair().Equal(p) {
							appendData = true
							break
						}
					}
					if len(k) > 0 && !appendData {
						continue
					}
					openInterest := contractResp[i].QuantoMultiplier.Float64() * float64(contractResp[i].PositionSize) * contractResp[i].IndexPrice.Float64()
					resp = append(resp, futures.OpenInterest{
						Key: key.ExchangePairAsset{
							Exchange: g.Name,
							Base:     p.Base.Item,
							Quote:    p.Quote.Item,
							Asset:    a,
						},
						OpenInterest: openInterest,
					})
				}
			}
		}
	}
	return resp, nil
}

// getClientOrderIDFromText returns the client order ID from the text response
func getClientOrderIDFromText(text string) string {
	if strings.HasPrefix(text, "t-") {
		return text
	}
	return ""
}

// getTypeFromTimeInForce returns the order type and if the order is post only
func getTypeFromTimeInForce(tif string) (orderType order.Type, postOnly bool) {
	switch tif {
	case "ioc":
		return order.Market, false
	case "fok":
		return order.Market, false
	case "poc":
		return order.Limit, true
	default:
		return order.Limit, false
	}
}

// getSideAndAmountFromSize returns the order side, amount and remaining amounts
func getSideAndAmountFromSize(size, left float64) (side order.Side, amount, remaining float64) {
	if size < 0 {
		return order.Short, math.Abs(size), math.Abs(left)
	}
	return order.Long, size, left
}

// getFutureOrderSize sets the amount to a negative value if shorting.
func getFutureOrderSize(s *order.Submit) (float64, error) {
	switch {
	case s.Side.IsLong():
		return s.Amount, nil
	case s.Side.IsShort():
		return -s.Amount, nil
	default:
		return 0, errInvalidOrderSide
	}
}

var errPostOnlyOrderTypeUnsupported = errors.New("post only is only supported for limit orders")

// getTimeInForce returns the time in force for a given order. If Market order
// IOC
func getTimeInForce(s *order.Submit) (string, error) {
	timeInForce := "gtc" // limit order taker/maker
	if s.Type == order.Market || s.ImmediateOrCancel {
		timeInForce = "ioc" // market taker only
	}
	if s.PostOnly {
		if s.Type != order.Limit {
			return "", fmt.Errorf("%w not for %v", errPostOnlyOrderTypeUnsupported, s.Type)
		}
		timeInForce = "poc" // limit order maker only
	}
	if s.FillOrKill {
		timeInForce = "fok" // market order entire fill or kill
	}
	return timeInForce, nil
}

// GetCurrencyTradeURL returns the URL to the exchange's trade page for the given asset and currency pair
func (g *Gateio) GetCurrencyTradeURL(_ context.Context, a asset.Item, cp currency.Pair) (string, error) {
	_, err := g.CurrencyPairs.IsPairEnabled(cp, a)
	if err != nil {
		return "", err
	}
	cp.Delimiter = currency.UnderscoreDelimiter
	switch a {
	case asset.Spot, asset.CrossMargin, asset.Margin:
		return tradeBaseURL + tradeSpot + cp.Upper().String(), nil
	case asset.Futures:
		return tradeBaseURL + tradeFutures + cp.Upper().String(), nil
	case asset.DeliveryFutures:
		return tradeBaseURL + tradeDelivery + cp.Upper().String(), nil
	default:
		return "", fmt.Errorf("%w %v", asset.ErrNotSupported, a)
	}
}<|MERGE_RESOLUTION|>--- conflicted
+++ resolved
@@ -55,16 +55,13 @@
 	}
 
 	g.Features = exchange.Features{
-<<<<<<< HEAD
 		CurrencyTranslations: currency.NewTranslations(map[currency.Code]currency.Code{
 			currency.NewCode("MBABYDOGE"): currency.BABYDOGE,
 		}),
-=======
 		TradingRequirements: protocol.TradingRequirements{
 			SpotMarketOrderAmountPurchaseQuotationOnly: true,
 			SpotMarketOrderAmountSellBaseOnly:          true,
 		},
->>>>>>> 03c1fb7f
 		Supports: exchange.FeaturesSupported{
 			REST:      true,
 			Websocket: true,
