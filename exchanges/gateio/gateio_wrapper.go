--- conflicted
+++ resolved
@@ -151,21 +151,6 @@
 		log.Errorln(log.ExchangeSys, err)
 	}
 	err = g.DisableAssetWebsocketSupport(asset.CrossMargin)
-<<<<<<< HEAD
-=======
-	if err != nil {
-		log.Errorln(log.ExchangeSys, err)
-	}
-	err = g.DisableAssetWebsocketSupport(asset.Futures)
-	if err != nil {
-		log.Errorln(log.ExchangeSys, err)
-	}
-	err = g.DisableAssetWebsocketSupport(asset.DeliveryFutures)
-	if err != nil {
-		log.Errorln(log.ExchangeSys, err)
-	}
-	err = g.DisableAssetWebsocketSupport(asset.Options)
->>>>>>> 3eac6d12
 	if err != nil {
 		log.Errorln(log.ExchangeSys, err)
 	}
@@ -201,22 +186,12 @@
 	}
 	err = g.Websocket.Setup(&stream.WebsocketWrapperSetup{
 		ExchangeConfig:         exch,
-<<<<<<< HEAD
-=======
-		DefaultURL:             gateioWebsocketEndpoint,
-		RunningURL:             wsRunningURL,
-		Connector:              g.WsConnect,
-		Subscriber:             g.Subscribe,
-		Unsubscriber:           g.Unsubscribe,
-		GenerateSubscriptions:  g.GenerateDefaultSubscriptions,
->>>>>>> 3eac6d12
 		ConnectionMonitorDelay: exch.ConnectionMonitorDelay,
 		Features:               &g.Features.Supports.WebsocketCapabilities,
 	})
 	if err != nil {
 		return err
 	}
-<<<<<<< HEAD
 	if g.IsAssetWebsocketSupported(asset.Spot) && false {
 		var wsRunningURL string
 		wsRunningURL, err = g.API.Endpoints.GetURL(exchange.WebsocketSpot)
@@ -332,14 +307,6 @@
 		})
 	}
 	return nil
-=======
-	return g.Websocket.SetupNewConnection(stream.ConnectionSetup{
-		URL:                  gateioWebsocketEndpoint,
-		RateLimit:            gateioWebsocketRateLimit,
-		ResponseCheckTimeout: exch.WebsocketResponseCheckTimeout,
-		ResponseMaxLimit:     exch.WebsocketResponseMaxLimit,
-	})
->>>>>>> 3eac6d12
 }
 
 // Start starts the GateIO go routine
@@ -380,7 +347,6 @@
 	}
 	if fPair.IsEmpty() || fPair.Quote.IsEmpty() {
 		return nil, currency.ErrCurrencyPairEmpty
-<<<<<<< HEAD
 	}
 	fPair = fPair.Upper()
 	var tickerData *ticker.Price
@@ -401,11 +367,11 @@
 		}
 		tickerData = &ticker.Price{
 			Pair:         fPair,
-			Low:          tickerNew.Low24H,
-			High:         tickerNew.High24H,
-			Bid:          tickerNew.HighestBid,
-			Ask:          tickerNew.LowestAsk,
-			Last:         tickerNew.Last,
+			Low:          tickerNew.Low24H.Float64(),
+			High:         tickerNew.High24H.Float64(),
+			Bid:          tickerNew.HighestBid.Float64(),
+			Ask:          tickerNew.LowestAsk.Float64(),
+			Last:         tickerNew.Last.Float64(),
 			ExchangeName: g.Name,
 			AssetType:    a,
 		}
@@ -466,7 +432,7 @@
 			}
 			tickerData = &ticker.Price{
 				Pair:         cp,
-				Last:         tickers[x].LastPrice,
+				Last:         tickers[x].LastPrice.Float64(),
 				Bid:          tickers[x].Bid1Price,
 				Ask:          tickers[x].Ask1Price,
 				AskSize:      tickers[x].Ask1Size,
@@ -504,130 +470,6 @@
 					AssetType:    a,
 				}
 				break
-=======
-	}
-	fPair = fPair.Upper()
-	var tickerData *ticker.Price
-	switch a {
-	case asset.Margin, asset.Spot, asset.CrossMargin:
-		var available bool
-		available, err = g.checkInstrumentAvailabilityInSpot(fPair)
-		if err != nil {
-			return nil, err
-		}
-		if a != asset.Spot && !available {
-			return nil, fmt.Errorf("%v instrument %v does not have ticker data", a, fPair)
-		}
-		var tickerNew *Ticker
-		tickerNew, err = g.GetTicker(ctx, fPair.String(), "")
-		if err != nil {
-			return nil, err
-		}
-		tickerData = &ticker.Price{
-			Pair:         fPair,
-			Low:          tickerNew.Low24H.Float64(),
-			High:         tickerNew.High24H.Float64(),
-			Bid:          tickerNew.HighestBid.Float64(),
-			Ask:          tickerNew.LowestAsk.Float64(),
-			Last:         tickerNew.Last.Float64(),
-			ExchangeName: g.Name,
-			AssetType:    a,
-		}
-	case asset.Futures:
-		var settle string
-		settle, err = g.getSettlementFromCurrency(fPair, true)
-		if err != nil {
-			return nil, err
-		}
-		var tickers []FuturesTicker
-		tickers, err = g.GetFuturesTickers(ctx, settle, fPair)
-		if err != nil {
-			return nil, err
-		}
-		var tick *FuturesTicker
-		for x := range tickers {
-			if tickers[x].Contract == fPair.String() {
-				tick = &tickers[x]
-				break
-			}
-		}
-		if tick == nil {
-			return nil, errNoTickerData
-		}
-		tickerData = &ticker.Price{
-			Pair:         fPair,
-			Low:          tick.Low24H,
-			High:         tick.High24H,
-			Last:         tick.Last,
-			Volume:       tick.Volume24HBase,
-			QuoteVolume:  tick.Volume24HQuote,
-			ExchangeName: g.Name,
-			AssetType:    a,
-		}
-	case asset.Options:
-		var underlying currency.Pair
-		var tickers []OptionsTicker
-		underlying, err = g.GetUnderlyingFromCurrencyPair(fPair)
-		if err != nil {
-			return nil, err
-		}
-		tickers, err = g.GetOptionsTickers(ctx, underlying.String())
-		if err != nil {
-			return nil, err
-		}
-		for x := range tickers {
-			if tickers[x].Name != fPair.String() {
-				continue
-			}
-			var cp currency.Pair
-			cp, err = currency.NewPairFromString(strings.ReplaceAll(tickers[x].Name, currency.DashDelimiter, currency.UnderscoreDelimiter))
-			if err != nil {
-				return nil, err
-			}
-			cp.Quote = currency.NewCode(strings.ReplaceAll(cp.Quote.String(), currency.UnderscoreDelimiter, currency.DashDelimiter))
-			if err != nil {
-				return nil, err
-			}
-			tickerData = &ticker.Price{
-				Pair:         cp,
-				Last:         tickers[x].LastPrice.Float64(),
-				Bid:          tickers[x].Bid1Price,
-				Ask:          tickers[x].Ask1Price,
-				AskSize:      tickers[x].Ask1Size,
-				BidSize:      tickers[x].Bid1Size,
-				ExchangeName: g.Name,
-				AssetType:    a,
-			}
-			err = ticker.ProcessTicker(tickerData)
-			if err != nil {
-				return nil, err
-			}
-		}
-		return ticker.GetTicker(g.Name, fPair, a)
-	case asset.DeliveryFutures:
-		var settle string
-		settle, err = g.getSettlementFromCurrency(fPair, false)
-		if err != nil {
-			return nil, err
-		}
-		var tickers []FuturesTicker
-		tickers, err = g.GetDeliveryFutureTickers(ctx, settle, fPair)
-		if err != nil {
-			return nil, err
-		}
-		for x := range tickers {
-			if tickers[x].Contract == fPair.Upper().String() {
-				tickerData = &ticker.Price{
-					Pair:         fPair,
-					Last:         tickers[x].Last,
-					High:         tickers[x].High24H,
-					Low:          tickers[x].Low24H,
-					Volume:       tickers[x].Volume24H,
-					QuoteVolume:  tickers[x].Volume24HQuote,
-					ExchangeName: g.Name,
-					AssetType:    a,
-				}
-				break
 			}
 		}
 	}
@@ -747,7 +589,6 @@
 			cp, err := currency.NewPairFromString(p)
 			if err != nil {
 				return nil, err
->>>>>>> 3eac6d12
 			}
 			pairs = append(pairs, cp)
 		}
@@ -782,22 +623,6 @@
 	default:
 		return nil, fmt.Errorf("%w asset type: %v", asset.ErrNotSupported, a)
 	}
-<<<<<<< HEAD
-	err = ticker.ProcessTicker(tickerData)
-	if err != nil {
-		return nil, err
-	}
-	return ticker.GetTicker(g.Name, fPair, a)
-}
-
-// FetchTicker retrieves a list of tickers.
-func (g *Gateio) FetchTicker(ctx context.Context, p currency.Pair, assetType asset.Item) (*ticker.Price, error) {
-	fPair, err := g.FormatExchangeCurrency(p, assetType)
-	if err != nil {
-		return nil, err
-	}
-	tickerNew, err := ticker.GetTicker(g.Name, fPair, assetType)
-=======
 }
 
 // UpdateTradablePairs updates the exchanges available pairs and stores
@@ -934,44 +759,12 @@
 // FetchOrderbook returns orderbook base on the currency pair
 func (g *Gateio) FetchOrderbook(ctx context.Context, p currency.Pair, assetType asset.Item) (*orderbook.Base, error) {
 	ob, err := orderbook.Get(g.Name, p, assetType)
->>>>>>> 3eac6d12
-	if err != nil {
-		return g.UpdateTicker(ctx, fPair, assetType)
-	}
-	return tickerNew, nil
-}
-
-<<<<<<< HEAD
-// FetchTradablePairs returns a list of the exchanges tradable pairs
-func (g *Gateio) FetchTradablePairs(ctx context.Context, a asset.Item) (currency.Pairs, error) {
-	if !g.SupportsAsset(a) {
-		return nil, fmt.Errorf("%w asset type: %v", asset.ErrNotSupported, a)
-	}
-	switch a {
-	case asset.Spot:
-		tradables, err := g.ListSpotCurrencyPairs(ctx)
-		if err != nil {
-			return nil, err
-		}
-		pairs := make([]currency.Pair, 0, len(tradables))
-		for x := range tradables {
-			if tradables[x].TradeStatus == "untradable" {
-				continue
-			}
-			p := strings.ToUpper(tradables[x].ID)
-			if !g.IsValidPairString(p) {
-				continue
-			}
-			cp, err := currency.NewPairFromString(p)
-			if err != nil {
-				return nil, err
-			}
-			pairs = append(pairs, cp)
-		}
-		return pairs, nil
-	case asset.Margin, asset.CrossMargin:
-		tradables, err := g.GetMarginSupportedCurrencyPairs(ctx)
-=======
+	if err != nil {
+		return g.UpdateOrderbook(ctx, p, assetType)
+	}
+	return ob, nil
+}
+
 // UpdateOrderbook updates and returns the orderbook for a currency pair
 func (g *Gateio) UpdateOrderbook(ctx context.Context, p currency.Pair, a asset.Item) (*orderbook.Base, error) {
 	p, err := g.FormatExchangeCurrency(p, a)
@@ -1051,30 +844,9 @@
 		var balances []SpotAccount
 		balances, err = g.GetSpotAccounts(ctx, currency.EMPTYCODE)
 		currencies := make([]account.Balance, len(balances))
->>>>>>> 3eac6d12
-		if err != nil {
-			return nil, err
-		}
-<<<<<<< HEAD
-		pairs := make([]currency.Pair, 0, len(tradables))
-		for x := range tradables {
-			if tradables[x].Status == 0 {
-				continue
-			}
-			p := strings.ToUpper(tradables[x].Base + currency.UnderscoreDelimiter + tradables[x].Quote)
-			if !g.IsValidPairString(p) {
-				continue
-			}
-			cp, err := currency.NewPairFromString(p)
-			if err != nil {
-				return nil, err
-			}
-			pairs = append(pairs, cp)
-		}
-		return pairs, nil
-	case asset.Futures:
-		btcContracts, err := g.GetAllFutureContracts(ctx, settleBTC)
-=======
+		if err != nil {
+			return info, err
+		}
 		for x := range balances {
 			currencies[x] = account.Balance{
 				Currency: currency.NewCode(balances[x].Currency),
@@ -1090,89 +862,9 @@
 	case asset.Margin, asset.CrossMargin:
 		var balances []MarginAccountItem
 		balances, err = g.GetMarginAccountList(ctx, currency.EMPTYPAIR)
->>>>>>> 3eac6d12
-		if err != nil {
-			return nil, err
-		}
-<<<<<<< HEAD
-		usdtContracts, err := g.GetAllFutureContracts(ctx, settleUSDT)
-		if err != nil {
-			return nil, err
-		}
-		btcContracts = append(btcContracts, usdtContracts...)
-		pairs := make([]currency.Pair, 0, len(btcContracts))
-		for x := range btcContracts {
-			if btcContracts[x].InDelisting {
-				continue
-			}
-			p := strings.ToUpper(btcContracts[x].Name)
-			if !g.IsValidPairString(p) {
-				continue
-			}
-			cp, err := currency.NewPairFromString(p)
-			if err != nil {
-				return nil, err
-			}
-			pairs = append(pairs, cp)
-		}
-		return pairs, nil
-	case asset.DeliveryFutures:
-		btcContracts, err := g.GetAllDeliveryContracts(ctx, settleBTC)
-		if err != nil {
-			return nil, err
-		}
-		usdtContracts, err := g.GetAllDeliveryContracts(ctx, settleUSDT)
-		if err != nil {
-			return nil, err
-		}
-		btcContracts = append(btcContracts, usdtContracts...)
-		pairs := make([]currency.Pair, 0, len(btcContracts))
-		for x := range btcContracts {
-			if btcContracts[x].InDelisting {
-				continue
-			}
-			p := strings.ToUpper(btcContracts[x].Name)
-			if !g.IsValidPairString(p) {
-				continue
-			}
-			cp, err := currency.NewPairFromString(p)
-			if err != nil {
-				return nil, err
-			}
-			pairs = append(pairs, cp)
-		}
-		return pairs, nil
-	case asset.Options:
-		underlyings, err := g.GetAllOptionsUnderlyings(ctx)
-		if err != nil {
-			return nil, err
-		}
-		var pairs []currency.Pair
-		for x := range underlyings {
-			contracts, err := g.GetAllContractOfUnderlyingWithinExpiryDate(ctx, underlyings[x].Name, time.Time{})
-			if err != nil {
-				return nil, err
-			}
-			for c := range contracts {
-				if !g.IsValidPairString(contracts[c].Name) {
-					continue
-				}
-				cp, err := currency.NewPairFromString(strings.ReplaceAll(contracts[c].Name, currency.DashDelimiter, currency.UnderscoreDelimiter))
-				if err != nil {
-					return nil, err
-				}
-				cp.Quote = currency.NewCode(strings.ReplaceAll(cp.Quote.String(), currency.UnderscoreDelimiter, currency.DashDelimiter))
-				if err != nil {
-					return nil, err
-				}
-				pairs = append(pairs, cp)
-			}
-		}
-		return pairs, nil
-	default:
-		return nil, fmt.Errorf("%w asset type: %v", asset.ErrNotSupported, a)
-	}
-=======
+		if err != nil {
+			return info, err
+		}
 		var currencies []account.Balance
 		for x := range balances {
 			currencies = append(currencies, account.Balance{
@@ -1247,323 +939,6 @@
 		return info, err
 	}
 	return info, nil
->>>>>>> 3eac6d12
-}
-
-// UpdateTradablePairs updates the exchanges available pairs and stores
-// them in the exchanges config
-func (g *Gateio) UpdateTradablePairs(ctx context.Context, forceUpdate bool) error {
-	assets := g.GetAssetTypes(false)
-	for x := range assets {
-		pairs, err := g.FetchTradablePairs(ctx, assets[x])
-		if err != nil {
-			return err
-		}
-		if len(pairs) == 0 {
-			return errors.New("no tradable pairs found")
-		}
-		err = g.UpdatePairs(pairs, assets[x], false, forceUpdate)
-		if err != nil {
-			return err
-		}
-	}
-	return nil
-}
-
-// UpdateTickers updates the ticker for all currency pairs of a given asset type
-func (g *Gateio) UpdateTickers(ctx context.Context, a asset.Item) error {
-	if !g.SupportsAsset(a) {
-		return fmt.Errorf("%w asset type: %v", asset.ErrNotSupported, a)
-	}
-	var err error
-	switch a {
-	case asset.Spot, asset.Margin, asset.CrossMargin:
-		var tickers []Ticker
-		tickers, err = g.GetTickers(ctx, currency.EMPTYPAIR.String(), "")
-		if err != nil {
-			return err
-		}
-		for x := range tickers {
-			var currencyPair currency.Pair
-			currencyPair, err = currency.NewPairFromString(tickers[x].CurrencyPair)
-			if err != nil {
-				return err
-			}
-			err = ticker.ProcessTicker(&ticker.Price{
-				Last:         tickers[x].Last,
-				High:         tickers[x].High24H,
-				Low:          tickers[x].Low24H,
-				Bid:          tickers[x].HighestBid,
-				Ask:          tickers[x].LowestAsk,
-				QuoteVolume:  tickers[x].QuoteVolume,
-				Volume:       tickers[x].BaseVolume,
-				ExchangeName: g.Name,
-				Pair:         currencyPair,
-				AssetType:    a,
-			})
-			if err != nil {
-				return err
-			}
-		}
-	case asset.Futures, asset.DeliveryFutures:
-		var tickers []FuturesTicker
-		var ticks []FuturesTicker
-		for _, settle := range []string{settleBTC, settleUSDT, settleUSD} {
-			if a == asset.Futures {
-				ticks, err = g.GetFuturesTickers(ctx, settle, currency.EMPTYPAIR)
-			} else {
-				if settle == settleUSD {
-					continue
-				}
-				ticks, err = g.GetDeliveryFutureTickers(ctx, settle, currency.EMPTYPAIR)
-			}
-			if err != nil {
-				return err
-			}
-			tickers = append(tickers, ticks...)
-		}
-		for x := range tickers {
-			currencyPair, err := currency.NewPairFromString(tickers[x].Contract)
-			if err != nil {
-				return err
-			}
-			err = ticker.ProcessTicker(&ticker.Price{
-				Last:         tickers[x].Last,
-				High:         tickers[x].High24H,
-				Low:          tickers[x].Low24H,
-				Volume:       tickers[x].Volume24H,
-				QuoteVolume:  tickers[x].Volume24HQuote,
-				ExchangeName: g.Name,
-				Pair:         currencyPair,
-				AssetType:    a,
-			})
-			if err != nil {
-				return err
-			}
-		}
-	case asset.Options:
-		pairs, err := g.GetEnabledPairs(a)
-		if err != nil {
-			return err
-		}
-		for i := range pairs {
-			underlying, err := g.GetUnderlyingFromCurrencyPair(pairs[i])
-			if err != nil {
-				return err
-			}
-			tickers, err := g.GetOptionsTickers(ctx, underlying.String())
-			if err != nil {
-				return err
-			}
-			for x := range tickers {
-				currencyPair, err := currency.NewPairFromString(tickers[x].Name)
-				if err != nil {
-					return err
-				}
-				err = ticker.ProcessTicker(&ticker.Price{
-					Last:         tickers[x].LastPrice,
-					Ask:          tickers[x].Ask1Price,
-					AskSize:      tickers[x].Ask1Size,
-					Bid:          tickers[x].Bid1Price,
-					BidSize:      tickers[x].Bid1Size,
-					Pair:         currencyPair,
-					ExchangeName: g.Name,
-					AssetType:    a,
-				})
-				if err != nil {
-					return err
-				}
-			}
-		}
-	default:
-		return fmt.Errorf("%w asset type: %v", asset.ErrNotSupported, a)
-	}
-	return nil
-}
-
-// FetchOrderbook returns orderbook base on the currency pair
-func (g *Gateio) FetchOrderbook(ctx context.Context, p currency.Pair, assetType asset.Item) (*orderbook.Base, error) {
-	ob, err := orderbook.Get(g.Name, p, assetType)
-	if err != nil {
-		return g.UpdateOrderbook(ctx, p, assetType)
-	}
-	return ob, nil
-}
-
-// UpdateOrderbook updates and returns the orderbook for a currency pair
-func (g *Gateio) UpdateOrderbook(ctx context.Context, p currency.Pair, a asset.Item) (*orderbook.Base, error) {
-	p, err := g.FormatExchangeCurrency(p, a)
-	if err != nil {
-		return nil, err
-	}
-	var orderbookNew *Orderbook
-	switch a {
-	case asset.Spot, asset.Margin, asset.CrossMargin:
-		var available bool
-		available, err = g.checkInstrumentAvailabilityInSpot(p)
-		if err != nil {
-			return nil, err
-		}
-		if a != asset.Spot && !available {
-			return nil, fmt.Errorf("%v instrument %v does not have orderbook data", a, p)
-		}
-		orderbookNew, err = g.GetOrderbook(ctx, p.String(), "", 0, true)
-	case asset.Futures:
-		var settle string
-		settle, err = g.getSettlementFromCurrency(p, true)
-		if err != nil {
-			return nil, err
-		}
-		orderbookNew, err = g.GetFuturesOrderbook(ctx, settle, p.String(), "", 0, true)
-	case asset.DeliveryFutures:
-		var settle string
-		settle, err = g.getSettlementFromCurrency(p.Upper(), false)
-		if err != nil {
-			return nil, err
-		}
-		orderbookNew, err = g.GetDeliveryOrderbook(ctx, settle, "", p, 0, true)
-	case asset.Options:
-		orderbookNew, err = g.GetOptionsOrderbook(ctx, p, "", 0, true)
-	default:
-		return nil, fmt.Errorf("%w %v", asset.ErrNotSupported, a)
-	}
-	if err != nil {
-		return nil, err
-	}
-	book := &orderbook.Base{
-		Exchange:        g.Name,
-		Asset:           a,
-		VerifyOrderbook: g.CanVerifyOrderbook,
-		Pair:            p.Upper(),
-		LastUpdateID:    orderbookNew.ID,
-		LastUpdated:     orderbookNew.Update,
-	}
-	book.Bids = make(orderbook.Items, len(orderbookNew.Bids))
-	for x := range orderbookNew.Bids {
-		book.Bids[x] = orderbook.Item{
-			Amount: orderbookNew.Bids[x].Amount,
-			Price:  orderbookNew.Bids[x].Price,
-		}
-	}
-	book.Asks = make(orderbook.Items, len(orderbookNew.Asks))
-	for x := range orderbookNew.Asks {
-		book.Asks[x] = orderbook.Item{
-			Amount: orderbookNew.Asks[x].Amount,
-			Price:  orderbookNew.Asks[x].Price,
-		}
-	}
-	err = book.Process()
-	if err != nil {
-		return book, err
-	}
-	return orderbook.Get(g.Name, book.Pair, a)
-}
-
-// UpdateAccountInfo retrieves balances for all enabled currencies for the
-func (g *Gateio) UpdateAccountInfo(ctx context.Context, a asset.Item) (account.Holdings, error) {
-	var info account.Holdings
-	info.Exchange = g.Name
-	var err error
-	switch a {
-	case asset.Spot:
-		var balances []SpotAccount
-		balances, err = g.GetSpotAccounts(ctx, currency.EMPTYCODE)
-		currencies := make([]account.Balance, len(balances))
-		if err != nil {
-			return info, err
-		}
-		for x := range balances {
-			currencies[x] = account.Balance{
-				Currency: currency.NewCode(balances[x].Currency),
-				Total:    balances[x].Available - balances[x].Locked,
-				Hold:     balances[x].Locked,
-				Free:     balances[x].Available,
-			}
-		}
-		info.Accounts = append(info.Accounts, account.SubAccount{
-			AssetType:  a,
-			Currencies: currencies,
-		})
-	case asset.Margin, asset.CrossMargin:
-		var balances []MarginAccountItem
-		balances, err = g.GetMarginAccountList(ctx, currency.EMPTYPAIR)
-		if err != nil {
-			return info, err
-		}
-		var currencies []account.Balance
-		for x := range balances {
-			currencies = append(currencies, account.Balance{
-				Currency: currency.NewCode(balances[x].Base.Currency),
-				Total:    balances[x].Base.Available + balances[x].Base.LockedAmount,
-				Hold:     balances[x].Base.LockedAmount,
-				Free:     balances[x].Base.Available,
-			}, account.Balance{
-				Currency: currency.NewCode(balances[x].Quote.Currency),
-				Total:    balances[x].Quote.Available + balances[x].Quote.LockedAmount,
-				Hold:     balances[x].Quote.LockedAmount,
-				Free:     balances[x].Quote.Available,
-			})
-		}
-		info.Accounts = append(info.Accounts, account.SubAccount{
-			AssetType:  a,
-			Currencies: currencies,
-		})
-	case asset.Futures, asset.DeliveryFutures:
-		currencies := make([]account.Balance, 3)
-		settles := []currency.Code{currency.BTC, currency.USDT, currency.USD}
-		for x := range settles {
-			var balance *FuturesAccount
-			if a == asset.Futures {
-				if settles[x].Equal(currency.USD) {
-					continue
-				}
-				balance, err = g.QueryFuturesAccount(ctx, settles[x].String())
-			} else {
-				balance, err = g.GetDeliveryFuturesAccounts(ctx, settles[x].String())
-			}
-			if err != nil {
-				return info, err
-			}
-			currencies[x] = account.Balance{
-				Currency: currency.NewCode(balance.Currency),
-				Total:    balance.Total,
-				Hold:     balance.Total - balance.Available,
-				Free:     balance.Available,
-			}
-		}
-		info.Accounts = append(info.Accounts, account.SubAccount{
-			AssetType:  a,
-			Currencies: currencies,
-		})
-	case asset.Options:
-		var balance *OptionAccount
-		balance, err = g.GetOptionAccounts(ctx)
-		if err != nil {
-			return info, err
-		}
-		info.Accounts = append(info.Accounts, account.SubAccount{
-			AssetType: a,
-			Currencies: []account.Balance{
-				{
-					Currency: currency.NewCode(balance.Currency),
-					Total:    balance.Total,
-					Hold:     balance.Total - balance.Available,
-					Free:     balance.Available,
-				},
-			},
-		})
-	default:
-		return info, fmt.Errorf("%w asset type: %v", asset.ErrNotSupported, a)
-	}
-	creds, err := g.GetCredentials(ctx)
-	if err != nil {
-		return info, err
-	}
-	err = account.Process(&info, creds)
-	if err != nil {
-		return info, err
-	}
-	return info, nil
 }
 
 // FetchAccountInfo retrieves balances for all enabled currencies
@@ -1620,7 +995,6 @@
 			return nil, currency.ErrCurrencyPairEmpty
 		}
 		tradeData, err = g.GetMarketTrades(ctx, p, 0, "", false, time.Time{}, time.Time{}, 0)
-<<<<<<< HEAD
 		if err != nil {
 			return nil, err
 		}
@@ -1648,35 +1022,6 @@
 		if err != nil {
 			return nil, err
 		}
-=======
-		if err != nil {
-			return nil, err
-		}
-		resp = make([]trade.Data, len(tradeData))
-		for i := range tradeData {
-			var side order.Side
-			side, err = order.StringToOrderSide(tradeData[i].Side)
-			if err != nil {
-				return nil, err
-			}
-			resp[i] = trade.Data{
-				Exchange:     g.Name,
-				TID:          tradeData[i].OrderID,
-				CurrencyPair: p,
-				AssetType:    a,
-				Side:         side,
-				Price:        tradeData[i].Price,
-				Amount:       tradeData[i].Amount,
-				Timestamp:    tradeData[i].CreateTimeMs.Time(),
-			}
-		}
-	case asset.Futures:
-		var settle string
-		settle, err = g.getSettlementFromCurrency(p, true)
-		if err != nil {
-			return nil, err
-		}
->>>>>>> 3eac6d12
 		var futuresTrades []TradingHistoryItem
 		futuresTrades, err = g.GetFuturesTradingHistory(ctx, settle, p, 0, 0, "", time.Time{}, time.Time{})
 		if err != nil {
@@ -1699,21 +1044,12 @@
 		settle, err = g.getSettlementFromCurrency(p, false)
 		if err != nil {
 			return nil, err
-<<<<<<< HEAD
 		}
 		var deliveryTrades []DeliveryTradingHistory
 		deliveryTrades, err = g.GetDeliveryTradingHistory(ctx, settle, "", p.Upper(), 0, time.Time{}, time.Time{})
 		if err != nil {
 			return nil, err
 		}
-=======
-		}
-		var deliveryTrades []DeliveryTradingHistory
-		deliveryTrades, err = g.GetDeliveryTradingHistory(ctx, settle, "", p.Upper(), 0, time.Time{}, time.Time{})
-		if err != nil {
-			return nil, err
-		}
->>>>>>> 3eac6d12
 		resp = make([]trade.Data, len(deliveryTrades))
 		for i := range deliveryTrades {
 			resp[i] = trade.Data{
@@ -2093,7 +1429,6 @@
 		}
 		var cancel []Order
 		cancel, err = g.CancelMultipleFuturesOpenOrders(ctx, o.Pair, o.Side.Lower(), settle)
-<<<<<<< HEAD
 		if err != nil {
 			return cancelAllOrdersResponse, err
 		}
@@ -2132,46 +1467,6 @@
 		for x := range cancel {
 			cancelAllOrdersResponse.Status[strconv.FormatInt(cancel[x].OptionOrderID, 10)] = cancel[x].Status
 		}
-=======
-		if err != nil {
-			return cancelAllOrdersResponse, err
-		}
-		for f := range cancel {
-			cancelAllOrdersResponse.Status[strconv.FormatInt(cancel[f].ID, 10)] = cancel[f].Status
-		}
-	case asset.DeliveryFutures:
-		if o.Pair.IsEmpty() {
-			return cancelAllOrdersResponse, currency.ErrCurrencyPairEmpty
-		}
-		var settle string
-		settle, err = g.getSettlementFromCurrency(o.Pair, false)
-		if err != nil {
-			return cancelAllOrdersResponse, err
-		}
-		var cancel []Order
-		cancel, err = g.CancelMultipleDeliveryOrders(ctx, o.Pair, o.Side.Lower(), settle)
-		if err != nil {
-			return cancelAllOrdersResponse, err
-		}
-		for f := range cancel {
-			cancelAllOrdersResponse.Status[strconv.FormatInt(cancel[f].ID, 10)] = cancel[f].Status
-		}
-	case asset.Options:
-		var underlying currency.Pair
-		if !o.Pair.IsEmpty() {
-			underlying, err = g.GetUnderlyingFromCurrencyPair(o.Pair)
-			if err != nil {
-				return cancelAllOrdersResponse, err
-			}
-		}
-		cancel, err := g.CancelMultipleOptionOpenOrders(ctx, o.Pair, underlying.String(), o.Side.Lower())
-		if err != nil {
-			return cancelAllOrdersResponse, err
-		}
-		for x := range cancel {
-			cancelAllOrdersResponse.Status[strconv.FormatInt(cancel[x].OptionOrderID, 10)] = cancel[x].Status
-		}
->>>>>>> 3eac6d12
 	default:
 		return cancelAllOrdersResponse, fmt.Errorf("%w asset type: %v", asset.ErrNotSupported, o.AssetType)
 	}
@@ -2207,34 +1502,6 @@
 		orderStatus, err = order.StringToOrderStatus(spotOrder.Status)
 		if err != nil {
 			return orderDetail, err
-<<<<<<< HEAD
-		}
-		return order.Detail{
-			Amount:         spotOrder.Amount,
-			Exchange:       g.Name,
-			OrderID:        spotOrder.OrderID,
-			Side:           side,
-			Type:           orderType,
-			Pair:           pair,
-			Cost:           spotOrder.FeeDeducted,
-			AssetType:      a,
-			Status:         orderStatus,
-			Price:          spotOrder.Price,
-			ExecutedAmount: spotOrder.Amount - spotOrder.Left,
-			Date:           spotOrder.CreateTimeMs.Time(),
-			LastUpdated:    spotOrder.UpdateTimeMs.Time(),
-		}, nil
-	case asset.Futures, asset.DeliveryFutures:
-		var settle string
-		if a == asset.Futures {
-			settle, err = g.getSettlementFromCurrency(pair, true)
-		} else {
-			settle, err = g.getSettlementFromCurrency(pair, false)
-		}
-		if err != nil {
-			return orderDetail, err
-		}
-=======
 		}
 		return order.Detail{
 			Amount:         spotOrder.Amount,
@@ -2261,14 +1528,12 @@
 		if err != nil {
 			return orderDetail, err
 		}
->>>>>>> 3eac6d12
 		var fOrder *Order
 		var err error
 		if asset.Futures == a {
 			fOrder, err = g.GetSingleFuturesOrder(ctx, settle, orderID)
 		} else {
 			fOrder, err = g.GetSingleDeliveryOrder(ctx, settle, orderID)
-<<<<<<< HEAD
 		}
 		if err != nil {
 			return orderDetail, err
@@ -2306,45 +1571,6 @@
 		if err != nil {
 			return orderDetail, err
 		}
-=======
-		}
-		if err != nil {
-			return orderDetail, err
-		}
-		orderStatus, err := order.StringToOrderStatus(fOrder.Status)
-		if err != nil {
-			return orderDetail, err
-		}
-		pair, err = currency.NewPairFromString(fOrder.Contract)
-		if err != nil {
-			return orderDetail, err
-		}
-		return order.Detail{
-			Amount:         fOrder.Size,
-			ExecutedAmount: fOrder.Size - fOrder.RemainingAmount,
-			Exchange:       g.Name,
-			OrderID:        orderID,
-			Status:         orderStatus,
-			Price:          fOrder.OrderPrice,
-			Date:           fOrder.CreateTime.Time(),
-			LastUpdated:    fOrder.FinishTime.Time(),
-			Pair:           pair,
-			AssetType:      a,
-		}, nil
-	case asset.Options:
-		optionOrder, err := g.GetSingleOptionOrder(ctx, orderID)
-		if err != nil {
-			return orderDetail, err
-		}
-		orderStatus, err := order.StringToOrderStatus(optionOrder.Status)
-		if err != nil {
-			return orderDetail, err
-		}
-		pair, err = currency.NewPairFromString(optionOrder.Contract)
-		if err != nil {
-			return orderDetail, err
-		}
->>>>>>> 3eac6d12
 		return order.Detail{
 			Amount:         optionOrder.Size,
 			ExecutedAmount: optionOrder.Size - optionOrder.Left,
@@ -2478,23 +1704,6 @@
 					log.Errorf(log.ExchangeSys, "%s %v", g.Name, err)
 				}
 				orders = append(orders, order.Detail{
-<<<<<<< HEAD
-					Side:            side,
-					Type:            oType,
-					Status:          status,
-					Pair:            symbol,
-					OrderID:         spotOrders[x].Orders[y].OrderID,
-					Amount:          spotOrders[x].Orders[y].Amount,
-					ExecutedAmount:  spotOrders[x].Orders[y].Amount - spotOrders[x].Orders[y].Left,
-					RemainingAmount: spotOrders[x].Orders[y].Left,
-					Price:           spotOrders[x].Orders[y].Price,
-					Date:            spotOrders[x].Orders[y].CreateTimeMs.Time(),
-					LastUpdated:     spotOrders[x].Orders[y].UpdateTimeMs.Time(),
-					Exchange:        g.Name,
-					AssetType:       req.AssetType,
-					ClientOrderID:   spotOrders[x].Orders[y].Text,
-					FeeAsset:        currency.NewCode(spotOrders[x].Orders[y].FeeCurrency),
-=======
 					Side:                 side,
 					Type:                 oType,
 					Status:               status,
@@ -2511,7 +1720,6 @@
 					AssetType:            req.AssetType,
 					ClientOrderID:        spotOrders[x].Orders[y].Text,
 					FeeAsset:             currency.NewCode(spotOrders[x].Orders[y].FeeCurrency),
->>>>>>> 3eac6d12
 				})
 			}
 		}
@@ -2573,21 +1781,12 @@
 			var currencyPair currency.Pair
 			var status order.Status
 			currencyPair, err = currency.NewPairFromString(optionsOrders[x].Contract)
-<<<<<<< HEAD
 			if err != nil {
 				return nil, err
 			}
 			status, err = order.StringToOrderStatus(optionsOrders[x].Status)
 			if err != nil {
 				return nil, err
-=======
-			if err != nil {
-				return nil, err
-			}
-			status, err = order.StringToOrderStatus(optionsOrders[x].Status)
-			if err != nil {
-				return nil, err
->>>>>>> 3eac6d12
 			}
 			orders = append(orders, order.Detail{
 				Status:          status,
