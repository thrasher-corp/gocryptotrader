--- conflicted
+++ resolved
@@ -52,7 +52,6 @@
 	} `json:"errs"`
 }
 
-<<<<<<< HEAD
 // WebsocketLoginResponse defines a websocket login response when authenticating
 // the connection.
 type WebsocketLoginResponse struct {
@@ -60,7 +59,8 @@
 		APIKey string `json:"api_key"`
 		UID    string `json:"uid"`
 	} `json:"result"`
-=======
+}
+
 // WebsocketOrder defines a websocket order
 type WebsocketOrder struct {
 	Text         string `json:"text"`
@@ -75,7 +75,6 @@
 	AutoBorrow   bool   `json:"auto_borrow,omitempty"`
 	AutoRepay    bool   `json:"auto_repay,omitempty"`
 	StpAct       string `json:"stp_act,omitempty"`
->>>>>>> 9c56cbb4
 }
 
 // WebsocketOrderResponse defines a websocket order response
