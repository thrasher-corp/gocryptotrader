package gateio

import (
	"context"
	"errors"
	"fmt"
	"net/http"
	"strconv"
	"strings"
	"time"

	gws "github.com/gorilla/websocket"
	"github.com/thrasher-corp/gocryptotrader/currency"
	"github.com/thrasher-corp/gocryptotrader/encoding/json"
	"github.com/thrasher-corp/gocryptotrader/exchange/websocket"
	"github.com/thrasher-corp/gocryptotrader/exchanges/account"
	"github.com/thrasher-corp/gocryptotrader/exchanges/asset"
	"github.com/thrasher-corp/gocryptotrader/exchanges/fill"
	"github.com/thrasher-corp/gocryptotrader/exchanges/kline"
	"github.com/thrasher-corp/gocryptotrader/exchanges/order"
	"github.com/thrasher-corp/gocryptotrader/exchanges/orderbook"
	"github.com/thrasher-corp/gocryptotrader/exchanges/subscription"
	"github.com/thrasher-corp/gocryptotrader/exchanges/ticker"
	"github.com/thrasher-corp/gocryptotrader/exchanges/trade"
	"github.com/thrasher-corp/gocryptotrader/log"
	"github.com/thrasher-corp/gocryptotrader/types"
)

const (
	optionsWebsocketURL        = "wss://op-ws.gateio.live/v4/ws"
	optionsWebsocketTestnetURL = "wss://op-ws-testnet.gateio.live/v4/ws"

	// channels
	optionsPingChannel                   = "options.ping"
	optionsContractTickersChannel        = "options.contract_tickers"
	optionsUnderlyingTickersChannel      = "options.ul_tickers"
	optionsTradesChannel                 = "options.trades"
	optionsUnderlyingTradesChannel       = "options.ul_trades"
	optionsUnderlyingPriceChannel        = "options.ul_price"
	optionsMarkPriceChannel              = "options.mark_price"
	optionsSettlementChannel             = "options.settlements"
	optionsContractsChannel              = "options.contracts"
	optionsContractCandlesticksChannel   = "options.contract_candlesticks"
	optionsUnderlyingCandlesticksChannel = "options.ul_candlesticks"
	optionsOrderbookChannel              = "options.order_book"
	optionsOrderbookTickerChannel        = "options.book_ticker"
	optionsOrderbookUpdateChannel        = "options.order_book_update"
	optionsOrdersChannel                 = "options.orders"
	optionsUserTradesChannel             = "options.usertrades"
	optionsLiquidatesChannel             = "options.liquidates"
	optionsUserSettlementChannel         = "options.user_settlements"
	optionsPositionCloseChannel          = "options.position_closes"
	optionsBalancesChannel               = "options.balances"
	optionsPositionsChannel              = "options.positions"

	optionOrderbookUpdateLimit uint64 = 50
)

var defaultOptionsSubscriptions = []string{
	optionsContractTickersChannel,
	optionsUnderlyingTickersChannel,
	optionsTradesChannel,
	optionsUnderlyingTradesChannel,
	optionsContractCandlesticksChannel,
	optionsUnderlyingCandlesticksChannel,
	optionsOrderbookUpdateChannel,
}

// WsOptionsConnect initiates a websocket connection to options websocket endpoints.
func (e *Exchange) WsOptionsConnect(ctx context.Context, conn websocket.Connection) error {
	err := e.CurrencyPairs.IsAssetEnabled(asset.Options)
	if err != nil {
		return err
	}
	err = conn.Dial(ctx, &gws.Dialer{}, http.Header{})
	if err != nil {
		return err
	}
	pingMessage, err := json.Marshal(WsInput{
		ID:      conn.GenerateMessageID(false),
		Time:    time.Now().Unix(), // TODO: Func for dynamic time as this will be the same time for every ping message.
		Channel: optionsPingChannel,
	})
	if err != nil {
		return err
	}
	conn.SetupPingHandler(websocketRateLimitNotNeededEPL, websocket.PingHandler{
		Websocket:   true,
		Delay:       time.Second * 5,
		MessageType: gws.PingMessage,
		Message:     pingMessage,
	})
	return nil
}

// GenerateOptionsDefaultSubscriptions generates list of channel subscriptions for options asset type.
// TODO: Update to use the new subscription template system
func (e *Exchange) GenerateOptionsDefaultSubscriptions() (subscription.List, error) {
	ctx := context.TODO()
	channelsToSubscribe := defaultOptionsSubscriptions
	var userID int64
	if e.Websocket.CanUseAuthenticatedEndpoints() {
		var err error
		_, err = e.GetCredentials(ctx)
		if err != nil {
			e.Websocket.SetCanUseAuthenticatedEndpoints(false)
			goto getEnabledPairs
		}
		response, err := e.GetSubAccountBalances(ctx, "")
		if err != nil {
			return nil, err
		}
		if len(response) != 0 {
			channelsToSubscribe = append(channelsToSubscribe,
				optionsUserTradesChannel,
				optionsBalancesChannel,
			)
			userID = response[0].UserID
		} else if e.Verbose {
			log.Errorf(log.ExchangeSys, "no subaccount found for authenticated options channel subscriptions")
		}
	}

getEnabledPairs:

	pairs, err := e.GetEnabledPairs(asset.Options)
	if err != nil {
		if errors.Is(err, asset.ErrNotEnabled) {
			return nil, nil // no enabled pairs, subscriptions require an associated pair.
		}
		return nil, err
	}

	var subscriptions subscription.List
	for i := range channelsToSubscribe {
		for j := range pairs {
			params := make(map[string]any)
			switch channelsToSubscribe[i] {
			case optionsOrderbookChannel:
				params["accuracy"] = "0"
				params["level"] = "20"
			case optionsContractCandlesticksChannel, optionsUnderlyingCandlesticksChannel:
				params["interval"] = kline.FiveMin
			case optionsOrderbookUpdateChannel:
				params["interval"] = kline.HundredMilliseconds
				params["level"] = strconv.FormatUint(optionOrderbookUpdateLimit, 10)
			case optionsOrdersChannel,
				optionsUserTradesChannel,
				optionsLiquidatesChannel,
				optionsUserSettlementChannel,
				optionsPositionCloseChannel,
				optionsBalancesChannel,
				optionsPositionsChannel:
				if userID == 0 {
					continue
				}
				params["user_id"] = userID
			}
			fPair, err := e.FormatExchangeCurrency(pairs[j], asset.Options)
			if err != nil {
				return nil, err
			}
			subscriptions = append(subscriptions, &subscription.Subscription{
				Channel: channelsToSubscribe[i],
				Pairs:   currency.Pairs{fPair.Upper()},
				Params:  params,
				Asset:   asset.Options,
			})
		}
	}
	return subscriptions, nil
}

func (e *Exchange) generateOptionsPayload(ctx context.Context, conn websocket.Connection, event string, channelsToSubscribe subscription.List) ([]WsInput, error) {
	if len(channelsToSubscribe) == 0 {
		return nil, errors.New("cannot generate payload, no channels supplied")
	}
	var err error
	var intervalString string
	payloads := make([]WsInput, len(channelsToSubscribe))
	for i := range channelsToSubscribe {
		if len(channelsToSubscribe[i].Pairs) != 1 {
			return nil, subscription.ErrNotSinglePair
		}
		var auth *WsAuthInput
		timestamp := time.Now()
		var params []string
		switch channelsToSubscribe[i].Channel {
		case optionsUnderlyingTickersChannel,
			optionsUnderlyingTradesChannel,
			optionsUnderlyingPriceChannel,
			optionsUnderlyingCandlesticksChannel:
			var uly currency.Pair
			uly, err = e.GetUnderlyingFromCurrencyPair(channelsToSubscribe[i].Pairs[0])
			if err != nil {
				return nil, err
			}
			params = append(params, uly.String())
		case optionsBalancesChannel:
			// options.balance channel does not require underlying or contract
		default:
			channelsToSubscribe[i].Pairs[0].Delimiter = currency.UnderscoreDelimiter
			params = append(params, channelsToSubscribe[i].Pairs[0].String())
		}
		switch channelsToSubscribe[i].Channel {
		case optionsOrderbookChannel:
			accuracy, ok := channelsToSubscribe[i].Params["accuracy"].(string)
			if !ok {
				return nil, fmt.Errorf("%w, invalid options orderbook accuracy", orderbook.ErrOrderbookInvalid)
			}
			level, ok := channelsToSubscribe[i].Params["level"].(string)
			if !ok {
				return nil, fmt.Errorf("%w, invalid options orderbook level", orderbook.ErrOrderbookInvalid)
			}
			params = append(
				params,
				level,
				accuracy,
			)
		case optionsUserTradesChannel,
			optionsBalancesChannel,
			optionsOrdersChannel,
			optionsLiquidatesChannel,
			optionsUserSettlementChannel,
			optionsPositionCloseChannel,
			optionsPositionsChannel:
			userID, ok := channelsToSubscribe[i].Params["user_id"].(int64)
			if !ok {
				continue
			}
			params = append([]string{strconv.FormatInt(userID, 10)}, params...)
			var creds *account.Credentials
			creds, err = e.GetCredentials(ctx)
			if err != nil {
				return nil, err
			}
			var sigTemp string
			sigTemp, err = e.generateWsSignature(creds.Secret, event, channelsToSubscribe[i].Channel, timestamp.Unix())
			if err != nil {
				return nil, err
			}
			auth = &WsAuthInput{
				Method: "api_key",
				Key:    creds.Key,
				Sign:   sigTemp,
			}
		case optionsOrderbookUpdateChannel:
			interval, ok := channelsToSubscribe[i].Params["interval"].(kline.Interval)
			if !ok {
				return nil, fmt.Errorf("%w, missing options orderbook interval", orderbook.ErrOrderbookInvalid)
			}
			intervalString, err = getIntervalString(interval)
			if err != nil {
				return nil, err
			}
			params = append(params,
				intervalString)
			if value, ok := channelsToSubscribe[i].Params["level"].(int); ok {
				params = append(params, strconv.Itoa(value))
			}
		case optionsContractCandlesticksChannel,
			optionsUnderlyingCandlesticksChannel:
			interval, ok := channelsToSubscribe[i].Params["interval"].(kline.Interval)
			if !ok {
				return nil, errors.New("missing options underlying candlesticks interval")
			}
			intervalString, err = getIntervalString(interval)
			if err != nil {
				return nil, err
			}
			params = append(
				[]string{intervalString},
				params...)
		}
		payloads[i] = WsInput{
			ID:      conn.GenerateMessageID(false),
			Event:   event,
			Channel: channelsToSubscribe[i].Channel,
			Payload: params,
			Auth:    auth,
			Time:    timestamp.Unix(),
		}
	}
	return payloads, nil
}

// OptionsSubscribe sends a websocket message to stop receiving data for asset type options
func (e *Exchange) OptionsSubscribe(ctx context.Context, conn websocket.Connection, channelsToUnsubscribe subscription.List) error {
	return e.handleSubscription(ctx, conn, subscribeEvent, channelsToUnsubscribe, e.generateOptionsPayload)
}

// OptionsUnsubscribe sends a websocket message to stop receiving data for asset type options
func (e *Exchange) OptionsUnsubscribe(ctx context.Context, conn websocket.Connection, channelsToUnsubscribe subscription.List) error {
	return e.handleSubscription(ctx, conn, unsubscribeEvent, channelsToUnsubscribe, e.generateOptionsPayload)
}

// WsHandleOptionsData handles options websocket data
<<<<<<< HEAD
func (g *Gateio) WsHandleOptionsData(ctx context.Context, conn websocket.Connection, respRaw []byte) error {
=======
func (e *Exchange) WsHandleOptionsData(ctx context.Context, respRaw []byte) error {
>>>>>>> 2ab43791
	push, err := parseWSHeader(respRaw)
	if err != nil {
		return err
	}

	if push.Event == subscribeEvent || push.Event == unsubscribeEvent {
<<<<<<< HEAD
		return conn.RequireMatchWithData(push.ID, respRaw)
=======
		return e.Websocket.Match.RequireMatchWithData(push.ID, respRaw)
>>>>>>> 2ab43791
	}

	switch push.Channel {
	case optionsContractTickersChannel:
		return e.processOptionsContractTickers(push.Result)
	case optionsUnderlyingTickersChannel:
		return e.processOptionsUnderlyingTicker(push.Result)
	case optionsTradesChannel,
		optionsUnderlyingTradesChannel:
		return e.processOptionsTradesPushData(respRaw)
	case optionsUnderlyingPriceChannel:
		return e.processOptionsUnderlyingPricePushData(push.Result)
	case optionsMarkPriceChannel:
		return e.processOptionsMarkPrice(push.Result)
	case optionsSettlementChannel:
		return e.processOptionsSettlementPushData(push.Result)
	case optionsContractsChannel:
		return e.processOptionsContractPushData(push.Result)
	case optionsContractCandlesticksChannel,
		optionsUnderlyingCandlesticksChannel:
		return e.processOptionsCandlestickPushData(respRaw)
	case optionsOrderbookChannel:
		return e.processOptionsOrderbookSnapshotPushData(push.Event, push.Result, push.Time)
	case optionsOrderbookTickerChannel:
		return e.processOrderbookTickerPushData(respRaw)
	case optionsOrderbookUpdateChannel:
		return e.processOptionsOrderbookUpdate(ctx, push.Result, asset.Options, push.Time)
	case optionsOrdersChannel:
		return e.processOptionsOrderPushData(respRaw)
	case optionsUserTradesChannel:
		return e.processOptionsUserTradesPushData(respRaw)
	case optionsLiquidatesChannel:
		return e.processOptionsLiquidatesPushData(respRaw)
	case optionsUserSettlementChannel:
		return e.processOptionsUsersPersonalSettlementsPushData(respRaw)
	case optionsPositionCloseChannel:
		return e.processPositionCloseData(respRaw)
	case optionsBalancesChannel:
		return e.processBalancePushData(ctx, respRaw, asset.Options)
	case optionsPositionsChannel:
		return e.processOptionsPositionPushData(respRaw)
	default:
		e.Websocket.DataHandler <- websocket.UnhandledMessageWarning{
			Message: e.Name + websocket.UnhandledMessage + string(respRaw),
		}
		return errors.New(websocket.UnhandledMessage)
	}
}

func (e *Exchange) processOptionsContractTickers(incoming []byte) error {
	var data OptionsTicker
	err := json.Unmarshal(incoming, &data)
	if err != nil {
		return err
	}
	e.Websocket.DataHandler <- &ticker.Price{
		Pair:         data.Name,
		Last:         data.LastPrice.Float64(),
		Bid:          data.Bid1Price.Float64(),
		Ask:          data.Ask1Price.Float64(),
		AskSize:      data.Ask1Size,
		BidSize:      data.Bid1Size,
		ExchangeName: e.Name,
		AssetType:    asset.Options,
	}
	return nil
}

func (e *Exchange) processOptionsUnderlyingTicker(incoming []byte) error {
	var data WsOptionUnderlyingTicker
	err := json.Unmarshal(incoming, &data)
	if err != nil {
		return err
	}
	e.Websocket.DataHandler <- &data
	return nil
}

func (e *Exchange) processOptionsTradesPushData(data []byte) error {
	saveTradeData := e.IsSaveTradeDataEnabled()
	if !saveTradeData &&
		!e.IsTradeFeedEnabled() {
		return nil
	}
	resp := struct {
		Time    types.Time        `json:"time"`
		Channel string            `json:"channel"`
		Event   string            `json:"event"`
		Result  []WsOptionsTrades `json:"result"`
	}{}
	err := json.Unmarshal(data, &resp)
	if err != nil {
		return err
	}
	trades := make([]trade.Data, len(resp.Result))
	for x := range resp.Result {
		trades[x] = trade.Data{
			Timestamp:    resp.Result[x].CreateTime.Time(),
			CurrencyPair: resp.Result[x].Contract,
			AssetType:    asset.Options,
			Exchange:     e.Name,
			Price:        resp.Result[x].Price,
			Amount:       resp.Result[x].Size,
			TID:          strconv.FormatInt(resp.Result[x].ID, 10),
		}
	}
	return e.Websocket.Trade.Update(saveTradeData, trades...)
}

func (e *Exchange) processOptionsUnderlyingPricePushData(incoming []byte) error {
	var data WsOptionsUnderlyingPrice
	err := json.Unmarshal(incoming, &data)
	if err != nil {
		return err
	}
	e.Websocket.DataHandler <- &data
	return nil
}

func (e *Exchange) processOptionsMarkPrice(incoming []byte) error {
	var data WsOptionsMarkPrice
	err := json.Unmarshal(incoming, &data)
	if err != nil {
		return err
	}
	e.Websocket.DataHandler <- &data
	return nil
}

func (e *Exchange) processOptionsSettlementPushData(incoming []byte) error {
	var data WsOptionsSettlement
	err := json.Unmarshal(incoming, &data)
	if err != nil {
		return err
	}
	e.Websocket.DataHandler <- &data
	return nil
}

func (e *Exchange) processOptionsContractPushData(incoming []byte) error {
	var data WsOptionsContract
	err := json.Unmarshal(incoming, &data)
	if err != nil {
		return err
	}
	e.Websocket.DataHandler <- &data
	return nil
}

func (e *Exchange) processOptionsCandlestickPushData(data []byte) error {
	resp := struct {
		Time    types.Time                     `json:"time"`
		Channel string                         `json:"channel"`
		Event   string                         `json:"event"`
		Result  []WsOptionsContractCandlestick `json:"result"`
	}{}
	err := json.Unmarshal(data, &resp)
	if err != nil {
		return err
	}
	klineDatas := make([]websocket.KlineData, len(resp.Result))
	for x := range resp.Result {
		icp := strings.Split(resp.Result[x].NameOfSubscription, currency.UnderscoreDelimiter)
		if len(icp) < 3 {
			return errors.New("malformed options candlestick websocket push data")
		}
		currencyPair, err := currency.NewPairFromString(strings.Join(icp[1:], currency.UnderscoreDelimiter))
		if err != nil {
			return err
		}
		klineDatas[x] = websocket.KlineData{
			Pair:       currencyPair,
			AssetType:  asset.Options,
			Exchange:   e.Name,
			StartTime:  resp.Result[x].Timestamp.Time(),
			Interval:   icp[0],
			OpenPrice:  resp.Result[x].OpenPrice.Float64(),
			ClosePrice: resp.Result[x].ClosePrice.Float64(),
			HighPrice:  resp.Result[x].HighestPrice.Float64(),
			LowPrice:   resp.Result[x].LowestPrice.Float64(),
			Volume:     resp.Result[x].Amount.Float64(),
		}
	}
	e.Websocket.DataHandler <- klineDatas
	return nil
}

func (e *Exchange) processOrderbookTickerPushData(incoming []byte) error {
	var data WsOptionsOrderbookTicker
	err := json.Unmarshal(incoming, &data)
	if err != nil {
		return err
	}
	e.Websocket.DataHandler <- &data
	return nil
}

func (e *Exchange) processOptionsOrderbookUpdate(ctx context.Context, incoming []byte, a asset.Item, pushTime time.Time) error {
	var data WsFuturesAndOptionsOrderbookUpdate
	if err := json.Unmarshal(incoming, &data); err != nil {
		return err
	}
	asks := make([]orderbook.Level, len(data.Asks))
	for x := range data.Asks {
		asks[x].Price = data.Asks[x].Price.Float64()
		asks[x].Amount = data.Asks[x].Size
	}
	bids := make([]orderbook.Level, len(data.Bids))
	for x := range data.Bids {
		bids[x].Price = data.Bids[x].Price.Float64()
		bids[x].Amount = data.Bids[x].Size
	}
	return e.wsOBUpdateMgr.ProcessOrderbookUpdate(ctx, e, data.FirstUpdatedID, &orderbook.Update{
		UpdateID:   data.LastUpdatedID,
		UpdateTime: data.Timestamp.Time(),
		LastPushed: pushTime,
		Pair:       data.ContractName,
		Asset:      a,
		Asks:       asks,
		Bids:       bids,
		AllowEmpty: true,
	})
}

func (e *Exchange) processOptionsOrderbookSnapshotPushData(event string, incoming []byte, lastPushed time.Time) error {
	if event == "all" {
		var data WsOptionsOrderbookSnapshot
		err := json.Unmarshal(incoming, &data)
		if err != nil {
			return err
		}
		base := orderbook.Book{
			Asset:             asset.Options,
			Exchange:          e.Name,
			Pair:              data.Contract,
			LastUpdated:       data.Timestamp.Time(),
			LastPushed:        lastPushed,
			ValidateOrderbook: e.ValidateOrderbook,
		}
		base.Asks = make([]orderbook.Level, len(data.Asks))
		for x := range data.Asks {
			base.Asks[x].Amount = data.Asks[x].Size
			base.Asks[x].Price = data.Asks[x].Price.Float64()
		}
		base.Bids = make([]orderbook.Level, len(data.Bids))
		for x := range data.Bids {
			base.Bids[x].Amount = data.Bids[x].Size
			base.Bids[x].Price = data.Bids[x].Price.Float64()
		}
		return e.Websocket.Orderbook.LoadSnapshot(&base)
	}
	var data []WsFuturesOrderbookUpdateEvent
	err := json.Unmarshal(incoming, &data)
	if err != nil {
		return err
	}
	dataMap := map[string][2][]orderbook.Level{}
	for x := range data {
		ab, ok := dataMap[data[x].CurrencyPair]
		if !ok {
			ab = [2][]orderbook.Level{}
		}
		if data[x].Amount > 0 {
			ab[1] = append(ab[1], orderbook.Level{
				Price: data[x].Price.Float64(), Amount: data[x].Amount,
			})
		} else {
			ab[0] = append(ab[0], orderbook.Level{
				Price: data[x].Price.Float64(), Amount: -data[x].Amount,
			})
		}
		if !ok {
			dataMap[data[x].CurrencyPair] = ab
		}
	}
	if len(dataMap) == 0 {
		return errors.New("missing orderbook ask and bid data")
	}
	for key, ab := range dataMap {
		currencyPair, err := currency.NewPairFromString(key)
		if err != nil {
			return err
		}
		err = e.Websocket.Orderbook.LoadSnapshot(&orderbook.Book{
			Asks:              ab[0],
			Bids:              ab[1],
			Asset:             asset.Options,
			Exchange:          e.Name,
			Pair:              currencyPair,
			LastUpdated:       lastPushed,
			LastPushed:        lastPushed,
			ValidateOrderbook: e.ValidateOrderbook,
		})
		if err != nil {
			return err
		}
	}
	return nil
}

func (e *Exchange) processOptionsOrderPushData(data []byte) error {
	resp := struct {
		Time    types.Time       `json:"time"`
		Channel string           `json:"channel"`
		Event   string           `json:"event"`
		Result  []WsOptionsOrder `json:"result"`
	}{}
	err := json.Unmarshal(data, &resp)
	if err != nil {
		return err
	}
	orderDetails := make([]order.Detail, len(resp.Result))
	for x := range resp.Result {
		status, err := order.StringToOrderStatus(func() string {
			if resp.Result[x].Status == "finished" {
				return "cancelled"
			}
			return resp.Result[x].Status
		}())
		if err != nil {
			return err
		}
		orderDetails[x] = order.Detail{
			Amount:         resp.Result[x].Size,
			Exchange:       e.Name,
			OrderID:        strconv.FormatInt(resp.Result[x].ID, 10),
			Status:         status,
			Pair:           resp.Result[x].Contract,
			Date:           resp.Result[x].CreationTime.Time(),
			ExecutedAmount: resp.Result[x].Size - resp.Result[x].Left,
			Price:          resp.Result[x].Price,
			AssetType:      asset.Options,
			AccountID:      resp.Result[x].User,
		}
	}
	e.Websocket.DataHandler <- orderDetails
	return nil
}

func (e *Exchange) processOptionsUserTradesPushData(data []byte) error {
	if !e.IsFillsFeedEnabled() {
		return nil
	}
	resp := struct {
		Time    types.Time           `json:"time"`
		Channel string               `json:"channel"`
		Event   string               `json:"event"`
		Result  []WsOptionsUserTrade `json:"result"`
	}{}
	err := json.Unmarshal(data, &resp)
	if err != nil {
		return err
	}
	fills := make([]fill.Data, len(resp.Result))
	for x := range resp.Result {
		fills[x] = fill.Data{
			Timestamp:    resp.Result[x].CreateTime.Time(),
			Exchange:     e.Name,
			CurrencyPair: resp.Result[x].Contract,
			OrderID:      resp.Result[x].OrderID,
			TradeID:      resp.Result[x].ID,
			Price:        resp.Result[x].Price.Float64(),
			Amount:       resp.Result[x].Size,
		}
	}
	return e.Websocket.Fills.Update(fills...)
}

func (e *Exchange) processOptionsLiquidatesPushData(data []byte) error {
	resp := struct {
		Time    types.Time            `json:"time"`
		Channel string                `json:"channel"`
		Event   string                `json:"event"`
		Result  []WsOptionsLiquidates `json:"result"`
	}{}
	err := json.Unmarshal(data, &resp)
	if err != nil {
		return err
	}
	e.Websocket.DataHandler <- &resp
	return nil
}

func (e *Exchange) processOptionsUsersPersonalSettlementsPushData(data []byte) error {
	resp := struct {
		Time    types.Time                `json:"time"`
		Channel string                    `json:"channel"`
		Event   string                    `json:"event"`
		Result  []WsOptionsUserSettlement `json:"result"`
	}{}
	err := json.Unmarshal(data, &resp)
	if err != nil {
		return err
	}
	e.Websocket.DataHandler <- &resp
	return nil
}

func (e *Exchange) processOptionsPositionPushData(data []byte) error {
	resp := struct {
		Time    types.Time          `json:"time"`
		Channel string              `json:"channel"`
		Event   string              `json:"event"`
		Result  []WsOptionsPosition `json:"result"`
	}{}
	err := json.Unmarshal(data, &resp)
	if err != nil {
		return err
	}
	e.Websocket.DataHandler <- &resp
	return nil
}<|MERGE_RESOLUTION|>--- conflicted
+++ resolved
@@ -295,22 +295,14 @@
 }
 
 // WsHandleOptionsData handles options websocket data
-<<<<<<< HEAD
-func (g *Gateio) WsHandleOptionsData(ctx context.Context, conn websocket.Connection, respRaw []byte) error {
-=======
-func (e *Exchange) WsHandleOptionsData(ctx context.Context, respRaw []byte) error {
->>>>>>> 2ab43791
+func (e *Exchange) WsHandleOptionsData(ctx context.Context, conn websocket.Connection, respRaw []byte) error {
 	push, err := parseWSHeader(respRaw)
 	if err != nil {
 		return err
 	}
 
 	if push.Event == subscribeEvent || push.Event == unsubscribeEvent {
-<<<<<<< HEAD
 		return conn.RequireMatchWithData(push.ID, respRaw)
-=======
-		return e.Websocket.Match.RequireMatchWithData(push.ID, respRaw)
->>>>>>> 2ab43791
 	}
 
 	switch push.Channel {
