--- conflicted
+++ resolved
@@ -186,14 +186,8 @@
 	return order.UnknownTIF, fmt.Errorf("%w: %q", order.ErrUnsupportedTimeInForce, tif)
 }
 
-<<<<<<< HEAD
-// Gateio is the overarching type across this package
-type Gateio struct {
-=======
 // Exchange implements exchange.IBotExchange and contains additional specific api methods for interacting with GateIO
 type Exchange struct {
-	Counter common.Counter // Must be first	due to alignment requirements
->>>>>>> 0fd33341
 	exchange.Base
 
 	messageIDSeq  common.Counter
