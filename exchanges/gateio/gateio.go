--- conflicted
+++ resolved
@@ -168,13 +168,8 @@
 	errInvalidTextValue                 = errors.New("invalid text value, requires prefix `t-`")
 )
 
-<<<<<<< HEAD
-// tifValues holds a list of supported time-in-force values
-var tifValues = []string{gtcTIF, iocTIF, pocTIF, fokTIF}
-=======
 // validTimesInForce holds a list of supported time-in-force values
 var validTimesInForce = []string{gtcTIF, iocTIF, pocTIF, fokTIF}
->>>>>>> 21cd947a
 
 // Gateio is the overarching type across this package
 type Gateio struct {
@@ -837,11 +832,7 @@
 		return nil, errNilArgument
 	}
 	if arg.Put.TimeInForce != gtcTIF && arg.Put.TimeInForce != iocTIF {
-<<<<<<< HEAD
-		return nil, fmt.Errorf("%w, only 'gct' and 'ioc' are supported", order.ErrInvalidTimeInForce)
-=======
 		return nil, fmt.Errorf("%w: `%s` only 'gct' and 'ioc' are supported", order.ErrUnsupportedTimeInForce, arg.Put.TimeInForce)
->>>>>>> 21cd947a
 	}
 	if arg.Market.IsEmpty() {
 		return nil, fmt.Errorf("%w, %s", currency.ErrCurrencyPairEmpty, "field market is required")
@@ -2306,24 +2297,14 @@
 	if arg.Size == 0 {
 		return nil, fmt.Errorf("%w, specify positive number to make a bid, and negative number to ask", order.ErrSideIsInvalid)
 	}
-<<<<<<< HEAD
-	if !slices.Contains(tifValues, arg.TimeInForce) {
-		return nil, fmt.Errorf("%w: time-in-force value %s", order.ErrInvalidTimeInForce, arg.TimeInForce)
-=======
 	if !slices.Contains(validTimesInForce, arg.TimeInForce) {
 		return nil, fmt.Errorf("%w: `%s`", order.ErrUnsupportedTimeInForce, arg.TimeInForce)
->>>>>>> 21cd947a
 	}
 	if arg.Price == "" {
 		return nil, errInvalidPrice
 	}
 	if arg.Price == "0" && arg.TimeInForce != iocTIF && arg.TimeInForce != fokTIF {
-<<<<<<< HEAD
-		return nil, fmt.Errorf("%w: only 'IOC' and 'FOK' time-in-force values are allowed for market order, got '%s'",
-			order.ErrInvalidTimeInForce, arg.TimeInForce)
-=======
 		return nil, fmt.Errorf("%w: `%s`; only 'IOC' and 'FOK' allowed for market order", order.ErrUnsupportedTimeInForce, arg.TimeInForce)
->>>>>>> 21cd947a
 	}
 	if arg.AutoSize != "" && (arg.AutoSize == "close_long" || arg.AutoSize == "close_short") {
 		return nil, errInvalidAutoSizeValue
@@ -2406,24 +2387,14 @@
 			return nil, fmt.Errorf("%w, specify positive number to make a bid, and negative number to ask", order.ErrSideIsInvalid)
 		}
 		args[x].TimeInForce = strings.ToLower(args[x].TimeInForce)
-<<<<<<< HEAD
-		if !slices.Contains(tifValues, args[x].TimeInForce) {
-			return nil, fmt.Errorf("%w: time-in-force %s", order.ErrInvalidTimeInForce, args[x].TimeInForce)
-=======
 		if !slices.Contains(validTimesInForce, args[x].TimeInForce) {
 			return nil, fmt.Errorf("%w: `%s`", order.ErrUnsupportedTimeInForce, args[x].TimeInForce)
->>>>>>> 21cd947a
 		}
 		if args[x].Price == "" {
 			return nil, errInvalidPrice
 		}
 		if args[x].Price == "0" && args[x].TimeInForce != iocTIF && args[x].TimeInForce != fokTIF {
-<<<<<<< HEAD
-			return nil, fmt.Errorf("%w: only 'IOC' and 'FOK' time-in-force values are allowed for market order, got '%s'",
-				order.ErrInvalidTimeInForce, args[x].TimeInForce)
-=======
 			return nil, fmt.Errorf("%w: `%s`; only 'ioc' and 'fok' allowed for market order", order.ErrUnsupportedTimeInForce, args[x].TimeInForce)
->>>>>>> 21cd947a
 		}
 		if args[x].Text != "" && !strings.HasPrefix(args[x].Text, "t-") {
 			return nil, errInvalidTextValue
@@ -2577,11 +2548,7 @@
 		return nil, fmt.Errorf("%w, price must be greater than 0", errInvalidPrice)
 	}
 	if arg.Initial.TimeInForce != "" && arg.Initial.TimeInForce != gtcTIF && arg.Initial.TimeInForce != iocTIF {
-<<<<<<< HEAD
-		return nil, fmt.Errorf("%w, only time in force value 'gtc' and 'ioc' are supported", order.ErrInvalidTimeInForce)
-=======
 		return nil, fmt.Errorf("%w: `%s`; only 'gtc' and 'ioc' are allowed", order.ErrInvalidTimeInForce, arg.Initial.TimeInForce)
->>>>>>> 21cd947a
 	}
 	if arg.Trigger.StrategyType != 0 && arg.Trigger.StrategyType != 1 {
 		return nil, errors.New("strategy type must be 0 or 1, 0: by price, and 1: by price gap")
@@ -2905,13 +2872,8 @@
 		return nil, fmt.Errorf("%w, specify positive number to make a bid, and negative number to ask", order.ErrSideIsInvalid)
 	}
 	arg.TimeInForce = strings.ToLower(arg.TimeInForce)
-<<<<<<< HEAD
-	if !slices.Contains(tifValues, arg.TimeInForce) {
-		return nil, fmt.Errorf("%w: time-in-force: %s", order.ErrInvalidTimeInForce, arg.TimeInForce)
-=======
 	if !slices.Contains(validTimesInForce, arg.TimeInForce) {
 		return nil, fmt.Errorf("%w: `%s`", order.ErrUnsupportedTimeInForce, arg.TimeInForce)
->>>>>>> 21cd947a
 	}
 	if arg.Price == "" {
 		return nil, errInvalidPrice
@@ -3111,11 +3073,7 @@
 	}
 	if arg.Initial.TimeInForce != "" &&
 		arg.Initial.TimeInForce != gtcTIF && arg.Initial.TimeInForce != iocTIF {
-<<<<<<< HEAD
-		return nil, fmt.Errorf("%w, only time in force value 'gtc' and 'ioc' are supported", order.ErrInvalidTimeInForce)
-=======
 		return nil, fmt.Errorf("%w: `%s`; only 'gtc' and 'ioc' are allowed", order.ErrUnsupportedTimeInForce, arg.Initial.TimeInForce)
->>>>>>> 21cd947a
 	}
 	if arg.Trigger.StrategyType != 0 && arg.Trigger.StrategyType != 1 {
 		return nil, errors.New("strategy type must be 0 or 1, 0: by price, and 1: by price gap")
