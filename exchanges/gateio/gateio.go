--- conflicted
+++ resolved
@@ -2852,13 +2852,8 @@
 		return nil, fmt.Errorf("%w, specify positive number to make a bid, and negative number to ask", order.ErrSideIsInvalid)
 	}
 	arg.TimeInForce = strings.ToLower(arg.TimeInForce)
-<<<<<<< HEAD
-	if !slices.Contains([]string{gtcTIF, iocTIF, pocTIF, fokTIF}, arg.TimeInForce) {
-		return nil, errInvalidTimeInForce
-=======
 	if !slices.Contains(tifValues, arg.TimeInForce) {
 		return nil, fmt.Errorf("%w: time-in-force: %s", order.ErrInvalidTimeInForce, arg.TimeInForce)
->>>>>>> 7a52b706
 	}
 	if arg.Price == "" {
 		return nil, errInvalidPrice
