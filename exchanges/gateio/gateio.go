--- conflicted
+++ resolved
@@ -201,11 +201,7 @@
 	}
 
 	result := kline.Item{
-<<<<<<< HEAD
-		Exchange: g.GetName(),
-=======
 		Exchange: g.Name,
->>>>>>> 0ad03c48
 	}
 
 	if rawKlines == nil || rawKlines["data"] == nil {
@@ -221,21 +217,14 @@
 	for _, k := range rawKlineDatas {
 		otString, err := strconv.ParseFloat(k[0].(string), 64)
 		if err != nil {
-<<<<<<< HEAD
+			return kline.Item{}, err
+		}
+		ot, err := convert.TimeFromUnixTimestampFloat(otString)
+		if err != nil {
 			return kline.Item{}, fmt.Errorf("cannot parse Kline.OpenTime. Err: %s", err)
-=======
-			return kline.Item{}, err
->>>>>>> 0ad03c48
-		}
-		ot, err := convert.TimeFromUnixTimestampFloat(otString)
-		if err != nil {
-<<<<<<< HEAD
-=======
-			return kline.Item{}, fmt.Errorf("cannot parse Kline.OpenTime. Err: %s", err)
 		}
 		_vol, err := convert.FloatFromString(k[1])
 		if err != nil {
->>>>>>> 0ad03c48
 			return kline.Item{}, fmt.Errorf("cannot parse Kline.Volume. Err: %s", err)
 		}
 		_close, err := convert.FloatFromString(k[2])
