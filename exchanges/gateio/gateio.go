--- conflicted
+++ resolved
@@ -166,12 +166,9 @@
 	errMissingAPIKey                    = errors.New("missing API key information")
 	errInvalidTextPrefix                = errors.New("invalid text value, requires prefix `t-`")
 	errSingleAssetRequired              = errors.New("single asset type required")
-<<<<<<< HEAD
+	errTooManyCurrencyCodes             = errors.New("too many currency codes supplied")
 	errFetchingOrderbook                = errors.New("error fetching orderbook")
 	errNoSpotInstrument                 = errors.New("no spot instrument available")
-=======
-	errTooManyCurrencyCodes             = errors.New("too many currency codes supplied")
->>>>>>> 7f1bbfc4
 )
 
 // validTimesInForce holds a list of supported time-in-force values and corresponding string representations.
