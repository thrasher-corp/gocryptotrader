package gateio

import (
	"context"
	"crypto/hmac"
	"crypto/sha512"
	"encoding/hex"
	"errors"
	"fmt"
	"net/http"
	"net/url"
	"strconv"
	"strings"
	"time"

	"github.com/thrasher-corp/gocryptotrader/common"
	"github.com/thrasher-corp/gocryptotrader/currency"
	"github.com/thrasher-corp/gocryptotrader/encoding/json"
	exchange "github.com/thrasher-corp/gocryptotrader/exchanges"
	"github.com/thrasher-corp/gocryptotrader/exchanges/asset"
	"github.com/thrasher-corp/gocryptotrader/exchanges/kline"
	"github.com/thrasher-corp/gocryptotrader/exchanges/order"
	"github.com/thrasher-corp/gocryptotrader/exchanges/request"
)

const (
	gateioTradeURL                      = "https://api.gateio.ws/" + gateioAPIVersion
	gateioFuturesTestnetTrading         = "https://fx-api-testnet.gateio.ws"
	gateioFuturesLiveTradingAlternative = "https://fx-api.gateio.ws/" + gateioAPIVersion
	gateioAPIVersion                    = "api/v4/"
	tradeBaseURL                        = "https://www.gate.io/"

	// SubAccount Endpoints
	subAccounts = "sub_accounts"

	// Spot
	gateioSpotCurrencies                                 = "spot/currencies"
	gateioSpotCurrencyPairs                              = "spot/currency_pairs"
	gateioSpotTickers                                    = "spot/tickers"
	gateioSpotOrderbook                                  = "spot/order_book"
	gateioSpotMarketTrades                               = "spot/trades"
	gateioSpotCandlesticks                               = "spot/candlesticks"
	gateioSpotFeeRate                                    = "spot/fee"
	gateioSpotAccounts                                   = "spot/accounts"
	gateioUnifiedAccounts                                = "unified/accounts"
	gateioSpotBatchOrders                                = "spot/batch_orders"
	gateioSpotOpenOrders                                 = "spot/open_orders"
	gateioSpotClosePositionWhenCrossCurrencyDisabledPath = "spot/cross_liquidate_orders"
	gateioSpotOrders                                     = "spot/orders"
	gateioSpotCancelBatchOrders                          = "spot/cancel_batch_orders"
	gateioSpotMyTrades                                   = "spot/my_trades"
	gateioSpotServerTime                                 = "spot/time"
	gateioSpotAllCountdown                               = "spot/countdown_cancel_all"
	gateioSpotPriceOrders                                = "spot/price_orders"

	// Wallets
	walletCurrencyChain                 = "wallet/currency_chains"
	walletDepositAddress                = "wallet/deposit_address"
	walletWithdrawals                   = "wallet/withdrawals"
	walletDeposits                      = "wallet/deposits"
	walletTransfer                      = "wallet/transfers"
	walletSubAccountTransfer            = "wallet/sub_account_transfers"
	walletInterSubAccountTransfer       = "wallet/sub_account_to_sub_account"
	walletWithdrawStatus                = "wallet/withdraw_status"
	walletSubAccountBalance             = "wallet/sub_account_balances"
	walletSubAccountMarginBalance       = "wallet/sub_account_margin_balances"
	walletSubAccountFuturesBalance      = "wallet/sub_account_futures_balances"
	walletSubAccountCrossMarginBalances = "wallet/sub_account_cross_margin_balances"
	walletSavedAddress                  = "wallet/saved_address"
	walletTradingFee                    = "wallet/fee"
	walletTotalBalance                  = "wallet/total_balance"

	// Margin
	gateioMarginCurrencyPairs     = "margin/currency_pairs"
	gateioMarginFundingBook       = "margin/funding_book"
	gateioMarginAccount           = "margin/accounts"
	gateioMarginAccountBook       = "margin/account_book"
	gateioMarginFundingAccounts   = "margin/funding_accounts"
	gateioMarginLoans             = "margin/loans"
	gateioMarginMergedLoans       = "margin/merged_loans"
	gateioMarginLoanRecords       = "margin/loan_records"
	gateioMarginAutoRepay         = "margin/auto_repay"
	gateioMarginTransfer          = "margin/transferable"
	gateioMarginBorrowable        = "margin/borrowable"
	gateioCrossMarginCurrencies   = "margin/cross/currencies"
	gateioCrossMarginAccounts     = "margin/cross/accounts"
	gateioCrossMarginAccountBook  = "margin/cross/account_book"
	gateioCrossMarginLoans        = "margin/cross/loans"
	gateioCrossMarginRepayments   = "margin/cross/repayments"
	gateioCrossMarginTransferable = "margin/cross/transferable"
	gateioCrossMarginBorrowable   = "margin/cross/borrowable"

	// Options
	gateioOptionUnderlyings            = "options/underlyings"
	gateioOptionExpiration             = "options/expirations"
	gateioOptionContracts              = "options/contracts"
	gateioOptionSettlement             = "options/settlements"
	gateioOptionMySettlements          = "options/my_settlements"
	gateioOptionsOrderbook             = "options/order_book"
	gateioOptionsTickers               = "options/tickers"
	gateioOptionCandlesticks           = "options/candlesticks"
	gateioOptionUnderlyingCandlesticks = "options/underlying/candlesticks"
	gateioOptionsTrades                = "options/trades"
	gateioOptionAccounts               = "options/accounts"
	gateioOptionsAccountbook           = "options/account_book"
	gateioOptionsPosition              = "options/positions"
	gateioOptionsPositionClose         = "options/position_close"
	gateioOptionsOrders                = "options/orders"
	gateioOptionsMyTrades              = "options/my_trades"

	// Flash Swap
	gateioFlashSwapCurrencies    = "flash_swap/currencies"
	gateioFlashSwapOrders        = "flash_swap/orders"
	gateioFlashSwapOrdersPreview = "flash_swap/orders/preview"

	futuresPath      = "futures/"
	deliveryPath     = "delivery/"
	ordersPath       = "/orders"
	positionsPath    = "/positions/"
	subAccountsPath  = "sub_accounts/"
	priceOrdersPaths = "/price_orders"

	// Withdrawals
	withdrawal = "withdrawals"
)

const (
	utc0TimeZone = "utc0"
	utc8TimeZone = "utc8"
)

var (
	errEmptyOrInvalidSettlementCurrency = errors.New("empty or invalid settlement currency")
	errInvalidOrMissingContractParam    = errors.New("invalid or empty contract")
	errNoValidResponseFromServer        = errors.New("no valid response from server")
	errInvalidUnderlying                = errors.New("missing underlying")
	errInvalidOrderSize                 = errors.New("invalid order size")
	errInvalidOrderID                   = errors.New("invalid order id")
	errInvalidAmount                    = errors.New("invalid amount")
	errInvalidSubAccount                = errors.New("invalid or empty subaccount")
	errInvalidTransferDirection         = errors.New("invalid transfer direction")
	errDifferentAccount                 = errors.New("account type must be identical for all orders")
	errInvalidPrice                     = errors.New("invalid price")
	errNoValidParameterPassed           = errors.New("no valid parameter passed")
	errInvalidCountdown                 = errors.New("invalid countdown, Countdown time, in seconds At least 5 seconds, 0 means cancel the countdown")
	errInvalidOrderStatus               = errors.New("invalid order status")
	errInvalidLoanSide                  = errors.New("invalid loan side, only 'lend' and 'borrow'")
	errInvalidLoanID                    = errors.New("missing loan ID")
	errInvalidRepayMode                 = errors.New("invalid repay mode specified, must be 'all' or 'partial'")
	errMissingPreviewID                 = errors.New("missing required parameter: preview_id")
	errChangeHasToBePositive            = errors.New("change has to be positive")
	errInvalidLeverageValue             = errors.New("invalid leverage value")
	errInvalidRiskLimit                 = errors.New("new position risk limit")
	errInvalidCountTotalValue           = errors.New("invalid \"count_total\" value, supported \"count_total\" values are 0 and 1")
	errInvalidAutoSizeValue             = errors.New("invalid \"auto_size\" value, only \"close_long\" and \"close_short\" are supported")
	errTooManyOrderRequest              = errors.New("too many order creation request")
	errInvalidTimeout                   = errors.New("invalid timeout, should be in seconds At least 5 seconds, 0 means cancel the countdown")
	errNoTickerData                     = errors.New("no ticker data available")
	errNilArgument                      = errors.New("null argument")
	errInvalidTimezone                  = errors.New("invalid timezone")
	errMultipleOrders                   = errors.New("multiple orders passed")
	errMissingWithdrawalID              = errors.New("missing withdrawal ID")
	errInvalidSubAccountUserID          = errors.New("sub-account user id is required")
	errInvalidSettlementQuote           = errors.New("symbol quote currency does not match asset settlement currency")
	errInvalidSettlementBase            = errors.New("symbol base currency does not match asset settlement currency")
	errMissingAPIKey                    = errors.New("missing API key information")
	errInvalidTextValue                 = errors.New("invalid text value, requires prefix `t-`")
)

<<<<<<< HEAD
// validTimesInForces holds a list of supported time-in-force values and corresponding string representations.
var validTimesInForces = []struct {
=======
// validTimesInForce holds a list of supported time-in-force values and corresponding string representations.
// slice iteration outperforms map with this few elements
var validTimesInForce = []struct {
>>>>>>> 9f659e71
	String      string
	TimeInForce order.TimeInForce
}{
	{gtcTIF, order.GoodTillCancel}, {iocTIF, order.ImmediateOrCancel}, {pocTIF, order.PostOnly}, {fokTIF, order.FillOrKill},
}

func timeInForceFromString(tif string) (order.TimeInForce, error) {
<<<<<<< HEAD
	for a := range validTimesInForces {
		if validTimesInForces[a].String == tif {
			return validTimesInForces[a].TimeInForce, nil
=======
	for a := range validTimesInForce {
		if validTimesInForce[a].String == tif {
			return validTimesInForce[a].TimeInForce, nil
>>>>>>> 9f659e71
		}
	}
	return order.UnknownTIF, fmt.Errorf("%w: %q", order.ErrUnsupportedTimeInForce, tif)
}

// Gateio is the overarching type across this package
type Gateio struct {
	Counter common.Counter // Must be first	due to alignment requirements
	exchange.Base
	wsOBUpdateMgr *wsOBUpdateManager
}

// ***************************************** SubAccounts ********************************

// CreateNewSubAccount creates a new sub-account
func (g *Gateio) CreateNewSubAccount(ctx context.Context, arg SubAccountParams) (*SubAccount, error) {
	if arg.LoginName == "" {
		return nil, errors.New("login name can not be empty")
	}
	var response *SubAccount
	return response, g.SendAuthenticatedHTTPRequest(ctx, exchange.RestSpot, subAccountEPL, http.MethodPost, subAccounts, nil, &arg, &response)
}

// GetSubAccounts retrieves list of sub-accounts for given account
func (g *Gateio) GetSubAccounts(ctx context.Context) ([]SubAccount, error) {
	var response []SubAccount
	return response, g.SendAuthenticatedHTTPRequest(ctx, exchange.RestSpot, subAccountEPL, http.MethodGet, subAccounts, nil, nil, &response)
}

// GetSingleSubAccount retrieves a single sub-account for given account
func (g *Gateio) GetSingleSubAccount(ctx context.Context, userID string) (*SubAccount, error) {
	if userID == "" {
		return nil, errors.New("user ID can not be empty")
	}
	var response *SubAccount
	return response, g.SendAuthenticatedHTTPRequest(ctx, exchange.RestSpot, subAccountEPL, http.MethodGet, subAccounts+"/"+userID, nil, nil, &response)
}

// CreateAPIKeysOfSubAccount creates a sub-account for the sub-account
//
// name: Permission name (all permissions will be removed if no value is passed)
// >> wallet: wallet, spot: spot/margin, futures: perpetual contract, delivery: delivery, earn: earn, options: options
func (g *Gateio) CreateAPIKeysOfSubAccount(ctx context.Context, arg CreateAPIKeySubAccountParams) (*CreateAPIKeyResponse, error) {
	if arg.SubAccountUserID == 0 {
		return nil, errInvalidSubAccountUserID
	}
	if arg.Body == nil {
		return nil, errors.New("sub-account key information is required")
	}
	var resp *CreateAPIKeyResponse
	return resp, g.SendAuthenticatedHTTPRequest(ctx, exchange.RestSpot, subAccountEPL, http.MethodPost, subAccountsPath+strconv.FormatInt(arg.SubAccountUserID, 10)+"/keys", nil, &arg, &resp)
}

// GetAllAPIKeyOfSubAccount list all API Key of the sub-account
func (g *Gateio) GetAllAPIKeyOfSubAccount(ctx context.Context, userID int64) ([]CreateAPIKeyResponse, error) {
	var resp []CreateAPIKeyResponse
	return resp, g.SendAuthenticatedHTTPRequest(ctx, exchange.RestSpot, subAccountEPL, http.MethodGet, subAccountsPath+strconv.FormatInt(userID, 10)+"/keys", nil, nil, &resp)
}

// UpdateAPIKeyOfSubAccount update API key of the sub-account
func (g *Gateio) UpdateAPIKeyOfSubAccount(ctx context.Context, subAccountAPIKey string, arg CreateAPIKeySubAccountParams) error {
	return g.SendAuthenticatedHTTPRequest(ctx, exchange.RestSpot, subAccountEPL, http.MethodPut, subAccountsPath+strconv.FormatInt(arg.SubAccountUserID, 10)+"/keys/"+subAccountAPIKey, nil, &arg, nil)
}

// GetAPIKeyOfSubAccount retrieves the API Key of the sub-account
func (g *Gateio) GetAPIKeyOfSubAccount(ctx context.Context, subAccountUserID int64, apiKey string) (*CreateAPIKeyResponse, error) {
	if subAccountUserID == 0 {
		return nil, errInvalidSubAccountUserID
	}
	if apiKey == "" {
		return nil, errMissingAPIKey
	}
	var resp *CreateAPIKeyResponse
	return resp, g.SendAuthenticatedHTTPRequest(ctx, exchange.RestSpot, subAccountEPL, http.MethodGet, subAccountsPath+strconv.FormatInt(subAccountUserID, 10)+"/keys/"+apiKey, nil, nil, &resp)
}

// LockSubAccount locks the sub-account
func (g *Gateio) LockSubAccount(ctx context.Context, subAccountUserID int64) error {
	if subAccountUserID == 0 {
		return errInvalidSubAccountUserID
	}
	return g.SendAuthenticatedHTTPRequest(ctx, exchange.RestSpot, subAccountEPL, http.MethodPost, subAccountsPath+strconv.FormatInt(subAccountUserID, 10)+"/lock", nil, nil, nil)
}

// UnlockSubAccount locks the sub-account
func (g *Gateio) UnlockSubAccount(ctx context.Context, subAccountUserID int64) error {
	if subAccountUserID == 0 {
		return errInvalidSubAccountUserID
	}
	return g.SendAuthenticatedHTTPRequest(ctx, exchange.RestSpot, subAccountEPL, http.MethodPost, subAccountsPath+strconv.FormatInt(subAccountUserID, 10)+"/unlock", nil, nil, nil)
}

// *****************************************  Spot **************************************

// ListSpotCurrencies to retrieve detailed list of each currency.
func (g *Gateio) ListSpotCurrencies(ctx context.Context) ([]CurrencyInfo, error) {
	var resp []CurrencyInfo
	return resp, g.SendHTTPRequest(ctx, exchange.RestSpot, publicCurrenciesSpotEPL, gateioSpotCurrencies, &resp)
}

// GetCurrencyDetail details of a specific currency.
func (g *Gateio) GetCurrencyDetail(ctx context.Context, ccy currency.Code) (*CurrencyInfo, error) {
	if ccy.IsEmpty() {
		return nil, currency.ErrCurrencyCodeEmpty
	}
	var resp *CurrencyInfo
	return resp, g.SendHTTPRequest(ctx, exchange.RestSpot, publicCurrenciesSpotEPL, gateioSpotCurrencies+"/"+ccy.String(), &resp)
}

// ListSpotCurrencyPairs retrieve all currency pairs supported by the exchange.
func (g *Gateio) ListSpotCurrencyPairs(ctx context.Context) ([]CurrencyPairDetail, error) {
	var resp []CurrencyPairDetail
	return resp, g.SendHTTPRequest(ctx, exchange.RestSpot, publicListCurrencyPairsSpotEPL, gateioSpotCurrencyPairs, &resp)
}

// GetCurrencyPairDetail to get details of a specific order for spot/margin accounts.
func (g *Gateio) GetCurrencyPairDetail(ctx context.Context, currencyPair string) (*CurrencyPairDetail, error) {
	if currencyPair == "" {
		return nil, currency.ErrCurrencyPairEmpty
	}
	var resp *CurrencyPairDetail
	return resp, g.SendHTTPRequest(ctx, exchange.RestSpot, publicCurrencyPairDetailSpotEPL, gateioSpotCurrencyPairs+"/"+currencyPair, &resp)
}

// GetTickers retrieve ticker information
// Return only related data if currency_pair is specified; otherwise return all of them
func (g *Gateio) GetTickers(ctx context.Context, currencyPair, timezone string) ([]Ticker, error) {
	params := url.Values{}
	if currencyPair != "" {
		params.Set("currency_pair", currencyPair)
	}
	if timezone != "" && timezone != utc8TimeZone && timezone != utc0TimeZone {
		return nil, errInvalidTimezone
	} else if timezone != "" {
		params.Set("timezone", timezone)
	}
	var tickers []Ticker
	return tickers, g.SendHTTPRequest(ctx, exchange.RestSpot, publicTickersSpotEPL, common.EncodeURLValues(gateioSpotTickers, params), &tickers)
}

// GetTicker retrieves a single ticker information for a currency pair.
func (g *Gateio) GetTicker(ctx context.Context, currencyPair, timezone string) (*Ticker, error) {
	if currencyPair == "" {
		return nil, currency.ErrCurrencyPairEmpty
	}
	tickers, err := g.GetTickers(ctx, currencyPair, timezone)
	if err != nil {
		return nil, err
	}
	if len(tickers) > 0 {
		return &tickers[0], err
	}
	return nil, fmt.Errorf("no ticker data found for currency pair %v", currencyPair)
}

// getIntervalString returns a string representation of the interval according to the Gateio exchange representation
func getIntervalString(interval kline.Interval) (string, error) {
	switch interval {
	case kline.ThousandMilliseconds:
		return "1000ms", nil
	case kline.OneDay:
		return "1d", nil
	case kline.SevenDay:
		return "7d", nil
	case kline.OneMonth:
		return "30d", nil
	case kline.TenMilliseconds, kline.TwentyMilliseconds, kline.HundredMilliseconds, kline.TwoHundredAndFiftyMilliseconds,
		kline.TenSecond, kline.ThirtySecond, kline.OneMin, kline.FiveMin, kline.FifteenMin, kline.ThirtyMin,
		kline.OneHour, kline.TwoHour, kline.FourHour, kline.EightHour, kline.TwelveHour:
		return interval.Short(), nil
	default:
		return "", fmt.Errorf("%q: %w", interval.String(), kline.ErrUnsupportedInterval)
	}
}

// GetIntervalFromString returns a kline.Interval representation of the interval string
func (g *Gateio) GetIntervalFromString(interval string) (kline.Interval, error) {
	switch interval {
	case "10s":
		return kline.TenSecond, nil
	case "30s":
		return kline.ThirtySecond, nil
	case "1m":
		return kline.OneMin, nil
	case "5m":
		return kline.FiveMin, nil
	case "15m":
		return kline.FifteenMin, nil
	case "30m":
		return kline.ThirtyMin, nil
	case "1h":
		return kline.OneHour, nil
	case "2h":
		return kline.TwoHour, nil
	case "4h":
		return kline.FourHour, nil
	case "8h":
		return kline.EightHour, nil
	case "12h":
		return kline.TwelveHour, nil
	case "1d":
		return kline.OneDay, nil
	case "7d":
		return kline.SevenDay, nil
	case "30d":
		return kline.OneMonth, nil
	case "100ms":
		return kline.HundredMilliseconds, nil
	case "1000ms":
		return kline.ThousandMilliseconds, nil
	default:
		return kline.Interval(0), kline.ErrInvalidInterval
	}
}

// GetOrderbook returns the orderbook data for a suppled currency pair
func (g *Gateio) GetOrderbook(ctx context.Context, pairString, interval string, limit uint64, withOrderbookID bool) (*Orderbook, error) {
	if pairString == "" {
		return nil, currency.ErrCurrencyPairEmpty
	}
	params := url.Values{}
	params.Set("currency_pair", pairString)
	if interval != "" {
		params.Set("interval", interval)
	}
	if limit > 0 {
		params.Set("limit", strconv.FormatUint(limit, 10))
	}
	params.Set("with_id", strconv.FormatBool(withOrderbookID))
	var response *OrderbookData
	err := g.SendHTTPRequest(ctx, exchange.RestSpot, publicOrderbookSpotEPL, common.EncodeURLValues(gateioSpotOrderbook, params), &response)
	if err != nil {
		return nil, err
	}
	return response.MakeOrderbook()
}

// GetMarketTrades retrieve market trades
func (g *Gateio) GetMarketTrades(ctx context.Context, pairString currency.Pair, limit uint64, lastID string, reverse bool, from, to time.Time, page uint64) ([]Trade, error) {
	params := url.Values{}
	if pairString.IsEmpty() {
		return nil, currency.ErrCurrencyPairEmpty
	}
	params.Set("currency_pair", pairString.String())
	if limit > 0 {
		params.Set("limit", strconv.FormatUint(limit, 10))
	}
	if lastID != "" {
		params.Set("last_id", lastID)
	}
	if reverse {
		params.Set("reverse", strconv.FormatBool(reverse))
	}
	if !from.IsZero() {
		params.Set("from", strconv.FormatInt(from.Unix(), 10))
	}
	if !to.IsZero() {
		params.Set("to", strconv.FormatInt(to.Unix(), 10))
	}
	if page != 0 {
		params.Set("page", strconv.FormatUint(page, 10))
	}
	var response []Trade
	return response, g.SendHTTPRequest(ctx, exchange.RestSpot, publicMarketTradesSpotEPL, common.EncodeURLValues(gateioSpotMarketTrades, params), &response)
}

// GetCandlesticks retrieves market candlesticks.
func (g *Gateio) GetCandlesticks(ctx context.Context, currencyPair currency.Pair, limit uint64, from, to time.Time, interval kline.Interval) ([]Candlestick, error) {
	params := url.Values{}
	if currencyPair.IsEmpty() {
		return nil, currency.ErrCurrencyPairEmpty
	}
	params.Set("currency_pair", currencyPair.String())
	if limit > 0 {
		params.Set("limit", strconv.FormatUint(limit, 10))
	}
	var err error
	if interval.Duration().Microseconds() != 0 {
		var intervalString string
		intervalString, err = getIntervalString(interval)
		if err != nil {
			return nil, err
		}
		params.Set("interval", intervalString)
	}
	if !from.IsZero() {
		params.Set("from", strconv.FormatInt(from.Unix(), 10))
	}
	if !to.IsZero() {
		params.Set("to", strconv.FormatInt(to.Unix(), 10))
	}
	var candles [][7]string
	err = g.SendHTTPRequest(ctx, exchange.RestSpot, publicCandleStickSpotEPL, common.EncodeURLValues(gateioSpotCandlesticks, params), &candles)
	if err != nil {
		return nil, err
	}
	if len(candles) == 0 {
		return nil, fmt.Errorf("no candlesticks available for instrument %v", currencyPair)
	}
	candlesticks := make([]Candlestick, len(candles))
	for x := range candles {
		timestamp, err := strconv.ParseInt(candles[x][0], 10, 64)
		if err != nil {
			return nil, err
		}
		quoteTradingVolume, err := strconv.ParseFloat(candles[x][1], 64)
		if err != nil {
			return nil, err
		}
		closePrice, err := strconv.ParseFloat(candles[x][2], 64)
		if err != nil {
			return nil, err
		}
		highestPrice, err := strconv.ParseFloat(candles[x][3], 64)
		if err != nil {
			return nil, err
		}
		lowestPrice, err := strconv.ParseFloat(candles[x][4], 64)
		if err != nil {
			return nil, err
		}
		openPrice, err := strconv.ParseFloat(candles[x][5], 64)
		if err != nil {
			return nil, err
		}
		baseCurrencyAmount, err := strconv.ParseFloat(candles[x][6], 64)
		if err != nil {
			return nil, err
		}
		candlesticks[x] = Candlestick{
			Timestamp:      time.Unix(timestamp, 0),
			QuoteCcyVolume: quoteTradingVolume,
			ClosePrice:     closePrice,
			HighestPrice:   highestPrice,
			LowestPrice:    lowestPrice,
			OpenPrice:      openPrice,
			BaseCcyAmount:  baseCurrencyAmount,
		}
	}
	return candlesticks, nil
}

// GetTradingFeeRatio retrieves user trading fee rates
func (g *Gateio) GetTradingFeeRatio(ctx context.Context, currencyPair currency.Pair) (*SpotTradingFeeRate, error) {
	params := url.Values{}
	if currencyPair.IsPopulated() {
		// specify a currency pair to retrieve precise fee rate
		params.Set("currency_pair", currencyPair.String())
	}
	var response *SpotTradingFeeRate
	return response, g.SendAuthenticatedHTTPRequest(ctx, exchange.RestSpot, spotTradingFeeEPL, http.MethodGet, gateioSpotFeeRate, params, nil, &response)
}

// GetSpotAccounts retrieves spot account.
func (g *Gateio) GetSpotAccounts(ctx context.Context, ccy currency.Code) ([]SpotAccount, error) {
	params := url.Values{}
	if !ccy.IsEmpty() {
		params.Set("currency", ccy.String())
	}
	var response []SpotAccount
	return response, g.SendAuthenticatedHTTPRequest(ctx, exchange.RestSpot, spotAccountsEPL, http.MethodGet, gateioSpotAccounts, params, nil, &response)
}

// GetUnifiedAccount retrieves unified account.
func (g *Gateio) GetUnifiedAccount(ctx context.Context, ccy currency.Code) (*UnifiedUserAccount, error) {
	params := url.Values{}
	if !ccy.IsEmpty() {
		params.Set("currency", ccy.String())
	}
	var response UnifiedUserAccount
	return &response, g.SendAuthenticatedHTTPRequest(ctx, exchange.RestSpot, privateUnifiedSpotEPL, http.MethodGet, gateioUnifiedAccounts, params, nil, &response)
}

// CreateBatchOrders Create a batch of orders Batch orders requirements: custom order field text is required At most 4 currency pairs,
// maximum 10 orders each, are allowed in one request No mixture of spot orders and margin orders, i.e. account must be identical for all orders
func (g *Gateio) CreateBatchOrders(ctx context.Context, args []CreateOrderRequest) ([]SpotOrder, error) {
	if len(args) > 10 {
		return nil, fmt.Errorf("%w only 10 orders are canceled at once", errMultipleOrders)
	}
	for x := range args {
		if (x != 0) && args[x-1].Account != args[x].Account {
			return nil, errDifferentAccount
		}
		if args[x].CurrencyPair.IsEmpty() {
			return nil, currency.ErrCurrencyPairEmpty
		}
		if args[x].Type != "limit" {
			return nil, errors.New("only order type limit is allowed")
		}
		args[x].Side = strings.ToLower(args[x].Side)
		if args[x].Side != "buy" && args[x].Side != "sell" {
			return nil, order.ErrSideIsInvalid
		}
		if !strings.EqualFold(args[x].Account, asset.Spot.String()) &&
			!strings.EqualFold(args[x].Account, asset.CrossMargin.String()) &&
			!strings.EqualFold(args[x].Account, asset.Margin.String()) {
			return nil, errors.New("only spot, margin, and cross_margin area allowed")
		}
		if args[x].Amount <= 0 {
			return nil, errInvalidAmount
		}
		if args[x].Price <= 0 {
			return nil, errInvalidPrice
		}
	}
	var response []SpotOrder
	return response, g.SendAuthenticatedHTTPRequest(ctx, exchange.RestSpot, spotBatchOrdersEPL, http.MethodPost, gateioSpotBatchOrders, nil, &args, &response)
}

// GetSpotOpenOrders retrieves all open orders
// List open orders in all currency pairs.
// Note that pagination parameters affect record number in each currency pair's open order list. No pagination is applied to the number of currency pairs returned. All currency pairs with open orders will be returned.
// Spot and margin orders are returned by default. To list cross margin orders, account must be set to cross_margin
func (g *Gateio) GetSpotOpenOrders(ctx context.Context, page, limit uint64, isCrossMargin bool) ([]SpotOrdersDetail, error) {
	params := url.Values{}
	if page > 0 {
		params.Set("page", strconv.FormatUint(page, 10))
	}
	if limit > 0 {
		params.Set("limit", strconv.FormatUint(limit, 10))
	}
	if isCrossMargin {
		params.Set("account", asset.CrossMargin.String())
	}
	var response []SpotOrdersDetail
	return response, g.SendAuthenticatedHTTPRequest(ctx, exchange.RestSpot, spotGetOpenOrdersEPL, http.MethodGet, gateioSpotOpenOrders, params, nil, &response)
}

// SpotClosePositionWhenCrossCurrencyDisabled set close position when cross-currency is disabled
func (g *Gateio) SpotClosePositionWhenCrossCurrencyDisabled(ctx context.Context, arg *ClosePositionRequestParam) (*SpotOrder, error) {
	if arg == nil {
		return nil, errNilArgument
	}
	if arg.CurrencyPair.IsInvalid() {
		return nil, currency.ErrCurrencyPairEmpty
	}
	if arg.Amount <= 0 {
		return nil, errInvalidAmount
	}
	if arg.Price <= 0 {
		return nil, errInvalidPrice
	}
	var response *SpotOrder
	return response, g.SendAuthenticatedHTTPRequest(ctx, exchange.RestSpot, spotClosePositionEPL, http.MethodPost, gateioSpotClosePositionWhenCrossCurrencyDisabledPath, nil, &arg, &response)
}

// PlaceSpotOrder creates a spot order you can place orders with spot, margin or cross margin account through setting the accountfield.
// It defaults to spot, which means spot account is used to place orders.
func (g *Gateio) PlaceSpotOrder(ctx context.Context, arg *CreateOrderRequest) (*SpotOrder, error) {
	if arg == nil {
		return nil, errNilArgument
	}
	if arg.CurrencyPair.IsInvalid() {
		return nil, currency.ErrCurrencyPairEmpty
	}
	arg.Side = strings.ToLower(arg.Side)
	if arg.Side != "buy" && arg.Side != "sell" {
		return nil, order.ErrSideIsInvalid
	}
	if !strings.EqualFold(arg.Account, asset.Spot.String()) &&
		!strings.EqualFold(arg.Account, asset.CrossMargin.String()) &&
		!strings.EqualFold(arg.Account, asset.Margin.String()) {
		return nil, errors.New("only 'spot', 'cross_margin', and 'margin' area allowed")
	}
	if arg.Amount <= 0 {
		return nil, errInvalidAmount
	}
	if arg.Price < 0 {
		return nil, errInvalidPrice
	}
	var response *SpotOrder
	return response, g.SendAuthenticatedHTTPRequest(ctx, exchange.RestSpot, spotPlaceOrderEPL, http.MethodPost, gateioSpotOrders, nil, &arg, &response)
}

// GetSpotOrders retrieves spot orders.
func (g *Gateio) GetSpotOrders(ctx context.Context, currencyPair currency.Pair, status string, page, limit uint64) ([]SpotOrder, error) {
	if currencyPair.IsEmpty() {
		return nil, currency.ErrCurrencyPairEmpty
	}
	params := url.Values{}
	params.Set("currency_pair", currencyPair.String())
	if status != "" {
		params.Set("status", status)
	}
	if page > 0 {
		params.Set("page", strconv.FormatUint(page, 10))
	}
	if limit > 0 {
		params.Set("limit", strconv.FormatUint(limit, 10))
	}
	var response []SpotOrder
	return response, g.SendAuthenticatedHTTPRequest(ctx, exchange.RestSpot, spotGetOrdersEPL, http.MethodGet, gateioSpotOrders, params, nil, &response)
}

// CancelAllOpenOrdersSpecifiedCurrencyPair cancel all open orders in specified currency pair
func (g *Gateio) CancelAllOpenOrdersSpecifiedCurrencyPair(ctx context.Context, currencyPair currency.Pair, side order.Side, account asset.Item) ([]SpotOrder, error) {
	if currencyPair.IsEmpty() {
		return nil, currency.ErrCurrencyPairEmpty
	}
	params := url.Values{}
	params.Set("currency_pair", currencyPair.String())
	if side == order.Buy || side == order.Sell {
		params.Set("side", strings.ToLower(side.Title()))
	}
	if account == asset.Spot || account == asset.Margin || account == asset.CrossMargin {
		params.Set("account", account.String())
	}
	var response []SpotOrder
	return response, g.SendAuthenticatedHTTPRequest(ctx, exchange.RestSpot, spotCancelAllOpenOrdersEPL, http.MethodDelete, gateioSpotOrders, params, nil, &response)
}

// CancelBatchOrdersWithIDList cancels batch orders specifying the order ID and currency pair information
// Multiple currency pairs can be specified, but maximum 20 orders are allowed per request
func (g *Gateio) CancelBatchOrdersWithIDList(ctx context.Context, args []CancelOrderByIDParam) ([]CancelOrderByIDResponse, error) {
	var response []CancelOrderByIDResponse
	if len(args) == 0 {
		return nil, errNoValidParameterPassed
	} else if len(args) > 20 {
		return nil, fmt.Errorf("%w maximum order size to cancel is 20", errInvalidOrderSize)
	}
	for x := range args {
		if args[x].CurrencyPair.IsEmpty() || args[x].ID == "" {
			return nil, errors.New("currency pair and order ID are required")
		}
	}
	return response, g.SendAuthenticatedHTTPRequest(ctx, exchange.RestSpot, spotCancelBatchOrdersEPL, http.MethodPost, gateioSpotCancelBatchOrders, nil, &args, &response)
}

// GetSpotOrder retrieves a single spot order using the order id and currency pair information.
func (g *Gateio) GetSpotOrder(ctx context.Context, orderID string, currencyPair currency.Pair, account asset.Item) (*SpotOrder, error) {
	if orderID == "" {
		return nil, errInvalidOrderID
	}
	if currencyPair.IsEmpty() {
		return nil, currency.ErrCurrencyPairEmpty
	}
	params := url.Values{}
	params.Set("currency_pair", currencyPair.String())
	if accountType := account.String(); accountType != "" {
		params.Set("account", accountType)
	}
	var response *SpotOrder
	return response, g.SendAuthenticatedHTTPRequest(ctx, exchange.RestSpot, spotGetOrderEPL, http.MethodGet, gateioSpotOrders+"/"+orderID, params, nil, &response)
}

// AmendSpotOrder amend an order
// By default, the orders of spot and margin account are updated.
// If you need to modify orders of the cross-margin account, you must specify account as cross_margin.
// For portfolio margin account, only cross_margin account is supported.
func (g *Gateio) AmendSpotOrder(ctx context.Context, orderID string, currencyPair currency.Pair, isCrossMarginAccount bool, arg *PriceAndAmount) (*SpotOrder, error) {
	if arg == nil {
		return nil, errNilArgument
	}
	if orderID == "" {
		return nil, errInvalidOrderID
	}
	if currencyPair.IsEmpty() {
		return nil, currency.ErrCurrencyPairEmpty
	}
	params := url.Values{}
	params.Set("currency_pair", currencyPair.String())
	if isCrossMarginAccount {
		params.Set("account", asset.CrossMargin.String())
	}
	if arg.Amount != 0 && arg.Price != 0 {
		return nil, errors.New("only can chose one of amount or price")
	}
	var resp *SpotOrder
	return resp, g.SendAuthenticatedHTTPRequest(ctx, exchange.RestSpot, spotAmendOrderEPL, http.MethodPatch, gateioSpotOrders+"/"+orderID, params, arg, &resp)
}

// CancelSingleSpotOrder cancels a single order
// Spot and margin orders are cancelled by default.
// If trying to cancel cross margin orders or portfolio margin account are used, account must be set to cross_margin
func (g *Gateio) CancelSingleSpotOrder(ctx context.Context, orderID, currencyPair string, isCrossMarginAccount bool) (*SpotOrder, error) {
	if orderID == "" {
		return nil, errInvalidOrderID
	}
	if currencyPair == "" {
		return nil, currency.ErrCurrencyPairEmpty
	}
	params := url.Values{}
	params.Set("currency_pair", currencyPair)
	if isCrossMarginAccount {
		params.Set("account", asset.CrossMargin.String())
	}
	var response *SpotOrder
	return response, g.SendAuthenticatedHTTPRequest(ctx, exchange.RestSpot, spotCancelSingleOrderEPL, http.MethodDelete, gateioSpotOrders+"/"+orderID, params, nil, &response)
}

// GetMySpotTradingHistory retrieves personal trading history
func (g *Gateio) GetMySpotTradingHistory(ctx context.Context, p currency.Pair, orderID string, page, limit uint64, crossMargin bool, from, to time.Time) ([]SpotPersonalTradeHistory, error) {
	params := url.Values{}
	if p.IsPopulated() {
		params.Set("currency_pair", p.String())
	}
	if orderID != "" {
		params.Set("order_id", orderID)
	}
	if limit > 0 {
		params.Set("limit", strconv.FormatUint(limit, 10))
	}
	if page > 0 {
		params.Set("page", strconv.FormatUint(page, 10))
	}
	if crossMargin {
		params.Set("account", asset.CrossMargin.String())
	}
	if !from.IsZero() {
		params.Set("from", strconv.FormatInt(from.Unix(), 10))
	}
	if !to.IsZero() && to.After(from) {
		params.Set("to", strconv.FormatInt(to.Unix(), 10))
	}
	var response []SpotPersonalTradeHistory
	return response, g.SendAuthenticatedHTTPRequest(ctx, exchange.RestSpot, spotTradingHistoryEPL, http.MethodGet, gateioSpotMyTrades, params, nil, &response)
}

// GetServerTime retrieves current server time
func (g *Gateio) GetServerTime(ctx context.Context, _ asset.Item) (time.Time, error) {
	resp := struct {
		ServerTime int64 `json:"server_time"`
	}{}
	err := g.SendHTTPRequest(ctx, exchange.RestSpot, publicGetServerTimeEPL, gateioSpotServerTime, &resp)
	if err != nil {
		return time.Time{}, err
	}
	return time.Unix(resp.ServerTime, 0), nil
}

// CountdownCancelorders Countdown cancel orders
// When the timeout set by the user is reached, if there is no cancel or set a new countdown, the related pending orders will be automatically cancelled.
// This endpoint can be called repeatedly to set a new countdown or cancel the countdown.
func (g *Gateio) CountdownCancelorders(ctx context.Context, arg CountdownCancelOrderParam) (*TriggerTimeResponse, error) {
	if arg.Timeout <= 0 {
		return nil, errInvalidCountdown
	}
	var response *TriggerTimeResponse
	return response, g.SendAuthenticatedHTTPRequest(ctx, exchange.RestSpot, spotCountdownCancelEPL, http.MethodPost, gateioSpotAllCountdown, nil, &arg, &response)
}

// CreatePriceTriggeredOrder create a price-triggered order
func (g *Gateio) CreatePriceTriggeredOrder(ctx context.Context, arg *PriceTriggeredOrderParam) (*OrderID, error) {
	if arg == nil {
		return nil, errNilArgument
	}
	if arg.Put.TimeInForce != gtcTIF && arg.Put.TimeInForce != iocTIF {
		return nil, fmt.Errorf("%w: %q only 'gct' and 'ioc' are supported", order.ErrUnsupportedTimeInForce, arg.Put.TimeInForce)
	}
	if arg.Market.IsEmpty() {
		return nil, fmt.Errorf("%w, %s", currency.ErrCurrencyPairEmpty, "field market is required")
	}
	if arg.Trigger.Price < 0 {
		return nil, fmt.Errorf("%w trigger price found %f, but expected trigger_price >=0", errInvalidPrice, arg.Trigger.Price)
	}
	if arg.Trigger.Rule != "<=" && arg.Trigger.Rule != ">=" {
		return nil, fmt.Errorf("invalid price trigger condition or rule '%s' but expected '>=' or '<='", arg.Trigger.Rule)
	}
	if arg.Trigger.Expiration <= 0 {
		return nil, errors.New("invalid expiration(seconds to wait for the condition to be triggered before cancelling the order)")
	}
	arg.Put.Side = strings.ToLower(arg.Put.Side)
	arg.Put.Type = strings.ToLower(arg.Put.Type)
	if arg.Put.Type != "limit" {
		return nil, errors.New("invalid order type, only order type 'limit' is allowed")
	}
	if arg.Put.Side != "buy" && arg.Put.Side != "sell" {
		return nil, order.ErrSideIsInvalid
	}
	if arg.Put.Price < 0 {
		return nil, fmt.Errorf("%w, %s", errInvalidPrice, "put price has to be greater than 0")
	}
	if arg.Put.Amount <= 0 {
		return nil, errInvalidAmount
	}
	arg.Put.Account = strings.ToLower(arg.Put.Account)
	if arg.Put.Account == "" {
		arg.Put.Account = "normal"
	}
	var response *OrderID
	return response, g.SendAuthenticatedHTTPRequest(ctx, exchange.RestSpot, spotCreateTriggerOrderEPL, http.MethodPost, gateioSpotPriceOrders, nil, &arg, &response)
}

// GetPriceTriggeredOrderList retrieves price orders created with an order detail and trigger price information.
func (g *Gateio) GetPriceTriggeredOrderList(ctx context.Context, status string, market currency.Pair, account asset.Item, offset, limit uint64) ([]SpotPriceTriggeredOrder, error) {
	if status != statusOpen && status != statusFinished {
		return nil, fmt.Errorf("%w status %s", errInvalidOrderStatus, status)
	}
	params := url.Values{}
	params.Set("status", status)
	if market.IsPopulated() {
		params.Set("market", market.String())
	}
	if account == asset.CrossMargin {
		params.Set("account", account.String())
	}
	if limit > 0 {
		params.Set("limit", strconv.FormatUint(limit, 10))
	}
	if offset > 0 {
		params.Set("offset", strconv.FormatUint(offset, 10))
	}
	var response []SpotPriceTriggeredOrder
	return response, g.SendAuthenticatedHTTPRequest(ctx, exchange.RestSpot, spotGetTriggerOrderListEPL, http.MethodGet, gateioSpotPriceOrders, params, nil, &response)
}

// CancelMultipleSpotOpenOrders deletes price triggered orders.
func (g *Gateio) CancelMultipleSpotOpenOrders(ctx context.Context, currencyPair currency.Pair, account asset.Item) ([]SpotPriceTriggeredOrder, error) {
	params := url.Values{}
	if currencyPair.IsPopulated() {
		params.Set("market", currencyPair.String())
	}
	switch account {
	case asset.Empty:
		return nil, asset.ErrNotSupported
	case asset.Spot:
		params.Set("account", "normal")
	default:
		params.Set("account", account.String())
	}
	var response []SpotPriceTriggeredOrder
	return response, g.SendAuthenticatedHTTPRequest(ctx, exchange.RestSpot, spotCancelTriggerOrdersEPL, http.MethodDelete, gateioSpotPriceOrders, params, nil, &response)
}

// GetSinglePriceTriggeredOrder get a single order
func (g *Gateio) GetSinglePriceTriggeredOrder(ctx context.Context, orderID string) (*SpotPriceTriggeredOrder, error) {
	if orderID == "" {
		return nil, errInvalidOrderID
	}
	var response *SpotPriceTriggeredOrder
	return response, g.SendAuthenticatedHTTPRequest(ctx, exchange.RestSpot, spotGetTriggerOrderEPL, http.MethodGet, gateioSpotPriceOrders+"/"+orderID, nil, nil, &response)
}

// CancelPriceTriggeredOrder cancel a price-triggered order
func (g *Gateio) CancelPriceTriggeredOrder(ctx context.Context, orderID string) (*SpotPriceTriggeredOrder, error) {
	if orderID == "" {
		return nil, errInvalidOrderID
	}
	var response *SpotPriceTriggeredOrder
	return response, g.SendAuthenticatedHTTPRequest(ctx, exchange.RestSpot, spotCancelTriggerOrderEPL, http.MethodGet, gateioSpotPriceOrders+"/"+orderID, nil, nil, &response)
}

// GenerateSignature returns hash for authenticated requests
func (g *Gateio) GenerateSignature(secret, method, path, query string, body any, dtime time.Time) (string, error) {
	h := sha512.New()
	if body != nil {
		val, err := json.Marshal(body)
		if err != nil {
			return "", err
		}
		h.Write(val)
	}
	h.Write(nil)
	hashedPayload := hex.EncodeToString(h.Sum(nil))
	t := strconv.FormatInt(dtime.Unix(), 10)
	rawQuery, err := url.QueryUnescape(query)
	if err != nil {
		return "", err
	}
	msg := method + "\n" + path + "\n" + rawQuery + "\n" + hashedPayload + "\n" + t
	mac := hmac.New(sha512.New, []byte(secret))
	mac.Write([]byte(msg))
	return hex.EncodeToString(mac.Sum(nil)), nil
}

// SendAuthenticatedHTTPRequest sends authenticated requests to the Gateio API
// To use this you must setup an APIKey and APISecret from the exchange
func (g *Gateio) SendAuthenticatedHTTPRequest(ctx context.Context, ep exchange.URL, epl request.EndpointLimit, method, endpoint string, param url.Values, data, result any) error {
	creds, err := g.GetCredentials(ctx)
	if err != nil {
		return err
	}
	ePoint, err := g.API.Endpoints.GetURL(ep)
	if err != nil {
		return err
	}
	var intermediary json.RawMessage
	err = g.SendPayload(ctx, epl, func() (*request.Item, error) {
		headers := make(map[string]string)
		urlPath := endpoint
		timestamp := time.Now()
		var paramValue string
		if param != nil {
			paramValue = param.Encode()
		}
		var sig string
		sig, err = g.GenerateSignature(creds.Secret, method, "/"+gateioAPIVersion+endpoint, paramValue, data, timestamp)
		if err != nil {
			return nil, err
		}
		headers["Content-Type"] = "application/json"
		headers["KEY"] = creds.Key
		headers["TIMESTAMP"] = strconv.FormatInt(timestamp.Unix(), 10)
		headers["Accept"] = "application/json"
		headers["SIGN"] = sig
		urlPath = ePoint + urlPath
		if param != nil {
			urlPath = common.EncodeURLValues(urlPath, param)
		}
		var payload string
		if data != nil {
			var byteData []byte
			byteData, err = json.Marshal(data)
			if err != nil {
				return nil, err
			}
			payload = string(byteData)
		}
		return &request.Item{
			Method:        method,
			Path:          urlPath,
			Headers:       headers,
			Body:          strings.NewReader(payload),
			Result:        &intermediary,
			Verbose:       g.Verbose,
			HTTPDebugging: g.HTTPDebugging,
			HTTPRecording: g.HTTPRecording,
		}, nil
	}, request.AuthenticatedRequest)
	if err != nil {
		return err
	}
	errCap := struct {
		Label   string `json:"label"`
		Code    string `json:"code"`
		Message string `json:"message"`
	}{}

	if err := json.Unmarshal(intermediary, &errCap); err == nil && errCap.Code != "" {
		return fmt.Errorf("%s auth request error, code: %s message: %s",
			g.Name,
			errCap.Label,
			errCap.Message)
	}
	if result == nil {
		return nil
	}
	return json.Unmarshal(intermediary, result)
}

// SendHTTPRequest sends an unauthenticated HTTP request
func (g *Gateio) SendHTTPRequest(ctx context.Context, ep exchange.URL, epl request.EndpointLimit, path string, result any) error {
	endpoint, err := g.API.Endpoints.GetURL(ep)
	if err != nil {
		return err
	}
	item := &request.Item{
		Method:        http.MethodGet,
		Path:          endpoint + path,
		Result:        result,
		Verbose:       g.Verbose,
		HTTPDebugging: g.HTTPDebugging,
		HTTPRecording: g.HTTPRecording,
	}
	return g.SendPayload(ctx, epl, func() (*request.Item, error) {
		return item, nil
	}, request.UnauthenticatedRequest)
}

// *********************************** Withdrawals ******************************

// WithdrawCurrency to withdraw a currency.
func (g *Gateio) WithdrawCurrency(ctx context.Context, arg WithdrawalRequestParam) (*WithdrawalResponse, error) {
	if arg.Amount <= 0 {
		return nil, fmt.Errorf("%w currency amount must be greater than zero", errInvalidAmount)
	}
	if arg.Currency.IsEmpty() {
		return nil, fmt.Errorf("%w currency to be withdrawal nust be specified", currency.ErrCurrencyCodeEmpty)
	}
	if arg.Chain == "" {
		return nil, errors.New("name of the chain used for withdrawal must be specified")
	}
	var response *WithdrawalResponse
	return response, g.SendAuthenticatedHTTPRequest(ctx, exchange.RestSpot, walletWithdrawEPL, http.MethodPost, withdrawal, nil, &arg, &response)
}

// CancelWithdrawalWithSpecifiedID cancels withdrawal with specified ID.
func (g *Gateio) CancelWithdrawalWithSpecifiedID(ctx context.Context, withdrawalID string) (*WithdrawalResponse, error) {
	if withdrawalID == "" {
		return nil, errMissingWithdrawalID
	}
	var response *WithdrawalResponse
	return response, g.SendAuthenticatedHTTPRequest(ctx, exchange.RestSpot, walletCancelWithdrawEPL, http.MethodDelete, withdrawal+"/"+withdrawalID, nil, nil, &response)
}

// *********************************** Wallet ***********************************

// ListCurrencyChain retrieves a list of currency chain name
func (g *Gateio) ListCurrencyChain(ctx context.Context, ccy currency.Code) ([]CurrencyChain, error) {
	if ccy.IsEmpty() {
		return nil, currency.ErrCurrencyCodeEmpty
	}
	params := url.Values{}
	params.Set("currency", ccy.String())
	var resp []CurrencyChain
	return resp, g.SendHTTPRequest(ctx, exchange.RestSpot, publicListCurrencyChainEPL, common.EncodeURLValues(walletCurrencyChain, params), &resp)
}

// GenerateCurrencyDepositAddress generate currency deposit address
func (g *Gateio) GenerateCurrencyDepositAddress(ctx context.Context, ccy currency.Code) (*CurrencyDepositAddressInfo, error) {
	if ccy.IsEmpty() {
		return nil, currency.ErrCurrencyCodeEmpty
	}
	params := url.Values{}
	params.Set("currency", ccy.String())
	var response *CurrencyDepositAddressInfo
	return response, g.SendAuthenticatedHTTPRequest(ctx, exchange.RestSpot, walletDepositAddressEPL, http.MethodGet, walletDepositAddress, params, nil, &response)
}

// GetWithdrawalRecords retrieves withdrawal records. Record time range cannot exceed 30 days
func (g *Gateio) GetWithdrawalRecords(ctx context.Context, ccy currency.Code, from, to time.Time, offset, limit uint64) ([]WithdrawalResponse, error) {
	params := url.Values{}
	if !ccy.IsEmpty() {
		params.Set("currency", ccy.String())
	}
	if limit > 0 {
		params.Set("limit", strconv.FormatUint(limit, 10))
	}
	if offset > 0 {
		params.Set("offset", strconv.FormatUint(offset, 10))
	}
	if !from.IsZero() {
		params.Set("from", strconv.FormatInt(from.Unix(), 10))
		if err := common.StartEndTimeCheck(from, to); err != nil && !to.IsZero() {
			return nil, err
		} else if !to.IsZero() {
			params.Set("to", strconv.FormatInt(to.Unix(), 10))
		}
	}
	var withdrawals []WithdrawalResponse
	return withdrawals, g.SendAuthenticatedHTTPRequest(ctx, exchange.RestSpot, walletWithdrawalRecordsEPL, http.MethodGet, walletWithdrawals, params, nil, &withdrawals)
}

// GetDepositRecords retrieves deposit records. Record time range cannot exceed 30 days
func (g *Gateio) GetDepositRecords(ctx context.Context, ccy currency.Code, from, to time.Time, offset, limit uint64) ([]DepositRecord, error) {
	params := url.Values{}
	if !ccy.IsEmpty() {
		params.Set("currency", ccy.String())
	}
	if limit > 0 {
		params.Set("limit", strconv.FormatUint(limit, 10))
	}
	if offset > 0 {
		params.Set("offset", strconv.FormatUint(offset, 10))
	}
	if !from.IsZero() {
		params.Set("from", strconv.FormatInt(from.Unix(), 10))
		if err := common.StartEndTimeCheck(from, to); err != nil {
			params.Set("to", strconv.FormatInt(to.Unix(), 10))
		}
	}
	var depositHistories []DepositRecord
	return depositHistories, g.SendAuthenticatedHTTPRequest(ctx, exchange.RestSpot, walletDepositRecordsEPL, http.MethodGet, walletDeposits, params, nil, &depositHistories)
}

// TransferCurrency Transfer between different accounts. Currently support transfers between the following:
// spot - margin, spot - futures(perpetual), spot - delivery
// spot - cross margin, spot - options
func (g *Gateio) TransferCurrency(ctx context.Context, arg *TransferCurrencyParam) (*TransactionIDResponse, error) {
	if arg == nil {
		return nil, errNilArgument
	}
	if arg.Currency.IsEmpty() {
		return nil, currency.ErrCurrencyCodeEmpty
	}
	if arg.From == "" {
		return nil, errors.New("from account is required")
	}
	if arg.To == "" {
		return nil, errors.New("to account is required")
	}
	if arg.To == arg.From {
		return nil, errors.New("from and to account cannot be the same")
	}
	if (arg.To == "margin" || arg.From == "margin") && arg.CurrencyPair.IsEmpty() {
		return nil, errors.New("currency pair is required for margin account transfer")
	}
	if (arg.To == "futures" || arg.From == "futures") && arg.Settle == "" {
		return nil, errors.New("settle is required for futures account transfer")
	}
	if arg.Amount <= 0 {
		return nil, errInvalidAmount
	}
	var response *TransactionIDResponse
	return response, g.SendAuthenticatedHTTPRequest(ctx, exchange.RestSpot, walletTransferCurrencyEPL, http.MethodPost, walletTransfer, nil, &arg, &response)
}

func (g *Gateio) assetTypeToString(acc asset.Item) string {
	if acc == asset.Options {
		return "options"
	}
	return acc.String()
}

// SubAccountTransfer to transfer between main and sub accounts
// Support transferring with sub user's spot or futures account. Note that only main user's spot account is used no matter which sub user's account is operated.
func (g *Gateio) SubAccountTransfer(ctx context.Context, arg SubAccountTransferParam) error {
	if arg.Currency.IsEmpty() {
		return currency.ErrCurrencyCodeEmpty
	}
	if arg.SubAccount == "" {
		return errInvalidSubAccount
	}
	arg.Direction = strings.ToLower(arg.Direction)
	if arg.Direction != "to" && arg.Direction != "from" {
		return errInvalidTransferDirection
	}
	if arg.Amount <= 0 {
		return errInvalidAmount
	}
	switch arg.SubAccountType {
	case "", "spot", "futures", "delivery":
	default:
		return fmt.Errorf("%w `%s` for SubAccountTransfer; Supported: [spot, futures, delivery]", asset.ErrNotSupported, arg.SubAccountType)
	}
	return g.SendAuthenticatedHTTPRequest(ctx, exchange.RestSpot, walletSubAccountTransferEPL, http.MethodPost, walletSubAccountTransfer, nil, &arg, nil)
}

// GetSubAccountTransferHistory retrieve transfer records between main and sub accounts.
// retrieve transfer records between main and sub accounts. Record time range cannot exceed 30 days
// Note: only records after 2020-04-10 can be retrieved
func (g *Gateio) GetSubAccountTransferHistory(ctx context.Context, subAccountUserID string, from, to time.Time, offset, limit uint64) ([]SubAccountTransferResponse, error) {
	params := url.Values{}
	if subAccountUserID != "" {
		params.Set("sub_uid", subAccountUserID)
	}
	startingTime, err := time.Parse("2006-Jan-02", "2020-Apr-10")
	if err != nil {
		return nil, err
	}
	if err := common.StartEndTimeCheck(startingTime, from); err == nil {
		params.Set("from", strconv.FormatInt(from.Unix(), 10))
	}
	if err := common.StartEndTimeCheck(from, to); err == nil {
		params.Set("to", strconv.FormatInt(to.Unix(), 10))
	}
	if offset > 0 {
		params.Set("offset", strconv.FormatUint(offset, 10))
	}
	if limit > 0 {
		params.Set("limit", strconv.FormatUint(limit, 10))
	}
	var response []SubAccountTransferResponse
	return response, g.SendAuthenticatedHTTPRequest(ctx, exchange.RestSpot, walletSubAccountTransferHistoryEPL, http.MethodGet, walletSubAccountTransfer, params, nil, &response)
}

// SubAccountTransferToSubAccount performs sub-account transfers to sub-account
func (g *Gateio) SubAccountTransferToSubAccount(ctx context.Context, arg *InterSubAccountTransferParams) error {
	if arg.Currency.IsEmpty() {
		return currency.ErrCurrencyCodeEmpty
	}
	if arg.SubAccountFromUserID == "" {
		return errors.New("sub-account from user-id is required")
	}
	if arg.SubAccountFromAssetType == asset.Empty {
		return errors.New("sub-account to transfer the asset from is required")
	}
	if arg.SubAccountToUserID == "" {
		return errors.New("sub-account to user-id is required")
	}
	if arg.SubAccountToAssetType == asset.Empty {
		return errors.New("sub-account to transfer to is required")
	}
	if arg.Amount <= 0 {
		return errInvalidAmount
	}
	return g.SendAuthenticatedHTTPRequest(ctx, exchange.RestSpot, walletSubAccountToSubAccountTransferEPL, http.MethodPost, walletInterSubAccountTransfer, nil, &arg, nil)
}

// GetWithdrawalStatus retrieves withdrawal status
func (g *Gateio) GetWithdrawalStatus(ctx context.Context, ccy currency.Code) ([]WithdrawalStatus, error) {
	params := url.Values{}
	if !ccy.IsEmpty() {
		params.Set("currency", ccy.String())
	}
	var response []WithdrawalStatus
	return response, g.SendAuthenticatedHTTPRequest(ctx, exchange.RestSpot, walletWithdrawStatusEPL, http.MethodGet, walletWithdrawStatus, params, nil, &response)
}

// GetSubAccountBalances retrieve sub account balances
func (g *Gateio) GetSubAccountBalances(ctx context.Context, subAccountUserID string) ([]FuturesSubAccountBalance, error) {
	params := url.Values{}
	if subAccountUserID != "" {
		params.Set("sub_uid", subAccountUserID)
	}
	var response []FuturesSubAccountBalance
	return response, g.SendAuthenticatedHTTPRequest(ctx, exchange.RestSpot, walletSubAccountBalancesEPL, http.MethodGet, walletSubAccountBalance, params, nil, &response)
}

// GetSubAccountMarginBalances query sub accounts' margin balances
func (g *Gateio) GetSubAccountMarginBalances(ctx context.Context, subAccountUserID string) ([]SubAccountMarginBalance, error) {
	params := url.Values{}
	if subAccountUserID != "" {
		params.Set("sub_uid", subAccountUserID)
	}
	var response []SubAccountMarginBalance
	return response, g.SendAuthenticatedHTTPRequest(ctx, exchange.RestSpot, walletSubAccountMarginBalancesEPL, http.MethodGet, walletSubAccountMarginBalance, params, nil, &response)
}

// GetSubAccountFuturesBalances retrieves sub accounts' futures account balances
func (g *Gateio) GetSubAccountFuturesBalances(ctx context.Context, subAccountUserID string, settle currency.Code) ([]FuturesSubAccountBalance, error) {
	params := url.Values{}
	if subAccountUserID != "" {
		params.Set("sub_uid", subAccountUserID)
	}
	if !settle.IsEmpty() {
		params.Set("settle", settle.Item.Lower)
	}
	var response []FuturesSubAccountBalance
	return response, g.SendAuthenticatedHTTPRequest(ctx, exchange.RestSpot, walletSubAccountFuturesBalancesEPL, http.MethodGet, walletSubAccountFuturesBalance, params, nil, &response)
}

// GetSubAccountCrossMarginBalances query subaccount's cross_margin account info
func (g *Gateio) GetSubAccountCrossMarginBalances(ctx context.Context, subAccountUserID string) ([]SubAccountCrossMarginInfo, error) {
	params := url.Values{}
	if subAccountUserID != "" {
		params.Set("sub_uid", subAccountUserID)
	}
	var response []SubAccountCrossMarginInfo
	return response, g.SendAuthenticatedHTTPRequest(ctx, exchange.RestSpot, walletSubAccountCrossMarginBalancesEPL, http.MethodGet, walletSubAccountCrossMarginBalances, params, nil, &response)
}

// GetSavedAddresses retrieves saved currency address info and related details.
func (g *Gateio) GetSavedAddresses(ctx context.Context, ccy currency.Code, chain string, limit uint64) ([]WalletSavedAddress, error) {
	params := url.Values{}
	if ccy.IsEmpty() {
		return nil, fmt.Errorf("%w address is required", currency.ErrCurrencyPairEmpty)
	}
	params.Set("currency", ccy.String())
	if chain != "" {
		params.Set("chain", chain)
	}
	if limit > 0 {
		params.Set("limit", strconv.FormatUint(limit, 10))
	}
	var response []WalletSavedAddress
	return response, g.SendAuthenticatedHTTPRequest(ctx, exchange.RestSpot, walletSavedAddressesEPL, http.MethodGet, walletSavedAddress, params, nil, &response)
}

// GetPersonalTradingFee retrieves personal trading fee
func (g *Gateio) GetPersonalTradingFee(ctx context.Context, currencyPair currency.Pair, settle currency.Code) (*PersonalTradingFee, error) {
	params := url.Values{}
	if currencyPair.IsPopulated() {
		// specify a currency pair to retrieve precise fee rate
		params.Set("currency_pair", currencyPair.String())
	}
	if !settle.IsEmpty() {
		params.Set("settle", settle.Item.Lower)
	}
	var response *PersonalTradingFee
	return response, g.SendAuthenticatedHTTPRequest(ctx, exchange.RestSpot, walletTradingFeeEPL, http.MethodGet, walletTradingFee, params, nil, &response)
}

// GetUsersTotalBalance retrieves user's total balances
func (g *Gateio) GetUsersTotalBalance(ctx context.Context, ccy currency.Code) (*UsersAllAccountBalance, error) {
	params := url.Values{}
	if !ccy.IsEmpty() {
		params.Set("currency", ccy.String())
	}
	var response *UsersAllAccountBalance
	return response, g.SendAuthenticatedHTTPRequest(ctx, exchange.RestSpot, walletTotalBalanceEPL, http.MethodGet, walletTotalBalance, params, nil, &response)
}

// ConvertSmallBalances converts small balances of provided currencies into GT.
// If no currencies are provided, all supported currencies will be converted
// See [this documentation](https://www.gate.io/help/guide/functional_guidelines/22367) for details and restrictions.
func (g *Gateio) ConvertSmallBalances(ctx context.Context, currs ...currency.Code) error {
	currencyList := make([]string, len(currs))
	for i := range currs {
		if currs[i].IsEmpty() {
			return currency.ErrCurrencyCodeEmpty
		}
		currencyList[i] = currs[i].Upper().String()
	}

	payload := struct {
		Currency []string `json:"currency"`
		IsAll    bool     `json:"is_all"`
	}{
		Currency: currencyList,
		IsAll:    len(currs) == 0,
	}
	return g.SendAuthenticatedHTTPRequest(ctx, exchange.RestSpot, walletConvertSmallBalancesEPL, http.MethodPost, "wallet/small_balance", nil, payload, nil)
}

// ********************************* Margin *******************************************

// GetMarginSupportedCurrencyPairs retrieves margin supported currency pairs.
func (g *Gateio) GetMarginSupportedCurrencyPairs(ctx context.Context) ([]MarginCurrencyPairInfo, error) {
	var currenciePairsInfo []MarginCurrencyPairInfo
	return currenciePairsInfo, g.SendHTTPRequest(ctx, exchange.RestSpot, publicCurrencyPairsMarginEPL, gateioMarginCurrencyPairs, &currenciePairsInfo)
}

// GetSingleMarginSupportedCurrencyPair retrieves margin supported currency pair detail given the currency pair.
func (g *Gateio) GetSingleMarginSupportedCurrencyPair(ctx context.Context, market currency.Pair) (*MarginCurrencyPairInfo, error) {
	if market.IsEmpty() {
		return nil, currency.ErrCurrencyPairEmpty
	}
	var currencyPairInfo *MarginCurrencyPairInfo
	return currencyPairInfo, g.SendHTTPRequest(ctx, exchange.RestSpot, publicCurrencyPairsMarginEPL, gateioMarginCurrencyPairs+"/"+market.String(), &currencyPairInfo)
}

// GetOrderbookOfLendingLoans retrieves order book of lending loans for specific currency
func (g *Gateio) GetOrderbookOfLendingLoans(ctx context.Context, ccy currency.Code) ([]OrderbookOfLendingLoan, error) {
	if ccy.IsEmpty() {
		return nil, currency.ErrCurrencyCodeEmpty
	}
	var lendingLoans []OrderbookOfLendingLoan
	return lendingLoans, g.SendHTTPRequest(ctx, exchange.RestSpot, publicOrderbookMarginEPL, gateioMarginFundingBook+"?currency="+ccy.String(), &lendingLoans)
}

// GetMarginAccountList margin account list
func (g *Gateio) GetMarginAccountList(ctx context.Context, currencyPair currency.Pair) ([]MarginAccountItem, error) {
	params := url.Values{}
	if currencyPair.IsPopulated() {
		params.Set("currency_pair", currencyPair.String())
	}
	var response []MarginAccountItem
	return response, g.SendAuthenticatedHTTPRequest(ctx, exchange.RestSpot, marginAccountListEPL, http.MethodGet, gateioMarginAccount, params, nil, &response)
}

// ListMarginAccountBalanceChangeHistory retrieves margin account balance change history
// Only transferals from and to margin account are provided for now. Time range allows 30 days at most
func (g *Gateio) ListMarginAccountBalanceChangeHistory(ctx context.Context, ccy currency.Code, currencyPair currency.Pair, from, to time.Time, page, limit uint64) ([]MarginAccountBalanceChangeInfo, error) {
	params := url.Values{}
	if !ccy.IsEmpty() {
		params.Set("currency", ccy.String())
	}
	if currencyPair.IsPopulated() {
		params.Set("currency_pair", currencyPair.String())
	}
	if !from.IsZero() {
		params.Set("from", strconv.FormatInt(from.Unix(), 10))
	}
	if !to.IsZero() && ((!from.IsZero() && to.After(from)) || from.IsZero()) {
		params.Set("to", strconv.FormatInt(to.Unix(), 10))
	}
	if page > 0 {
		params.Set("page", strconv.FormatUint(page, 10))
	}
	if limit > 0 {
		params.Set("limit", strconv.FormatUint(limit, 10))
	}
	var response []MarginAccountBalanceChangeInfo
	return response, g.SendAuthenticatedHTTPRequest(ctx, exchange.RestSpot, marginAccountBalanceEPL, http.MethodGet, gateioMarginAccountBook, params, nil, &response)
}

// GetMarginFundingAccountList retrieves funding account list
func (g *Gateio) GetMarginFundingAccountList(ctx context.Context, ccy currency.Code) ([]MarginFundingAccountItem, error) {
	params := url.Values{}
	if !ccy.IsEmpty() {
		params.Set("currency", ccy.String())
	}
	var response []MarginFundingAccountItem
	return response, g.SendAuthenticatedHTTPRequest(ctx, exchange.RestSpot, marginFundingAccountListEPL, http.MethodGet, gateioMarginFundingAccounts, params, nil, &response)
}

// MarginLoan represents lend or borrow request
func (g *Gateio) MarginLoan(ctx context.Context, arg *MarginLoanRequestParam) (*MarginLoanResponse, error) {
	if arg == nil {
		return nil, errNilArgument
	}
	if arg.Side != sideLend && arg.Side != sideBorrow {
		return nil, errInvalidLoanSide
	}
	if arg.Side == sideBorrow && arg.Rate == 0 {
		return nil, errors.New("`rate` is required in borrowing")
	}
	if arg.Currency.IsEmpty() {
		return nil, currency.ErrCurrencyCodeEmpty
	}
	if arg.Amount <= 0 {
		return nil, errInvalidAmount
	}
	if arg.Rate != 0 && arg.Rate > 0.002 || arg.Rate < 0.0002 {
		return nil, errors.New("invalid loan rate, rate must be between 0.0002 and 0.002")
	}
	var response *MarginLoanResponse
	return response, g.SendAuthenticatedHTTPRequest(ctx, exchange.RestSpot, marginLendBorrowEPL, http.MethodPost, gateioMarginLoans, nil, &arg, &response)
}

// GetMarginAllLoans retrieves all loans (borrow and lending) orders.
func (g *Gateio) GetMarginAllLoans(ctx context.Context, status, side, sortBy string, ccy currency.Code, currencyPair currency.Pair, reverseSort bool, page, limit uint64) ([]MarginLoanResponse, error) {
	if side != sideLend && side != sideBorrow {
		return nil, fmt.Errorf("%w, only 'lend' and 'borrow' are supported", order.ErrSideIsInvalid)
	}
	params := url.Values{}
	params.Set("side", side)
	if status == statusOpen || status == "loaned" || status == statusFinished || status == "auto_repair" {
		params.Set("status", status)
	} else {
		return nil, errors.New("loan status \"status\" is required")
	}
	if !ccy.IsEmpty() {
		params.Set("currency", ccy.String())
	}
	if currencyPair.IsPopulated() {
		params.Set("currency_pair", currencyPair.String())
	}
	if sortBy == "create_time" || sortBy == "rate" {
		params.Set("sort_by", sortBy)
	}
	if reverseSort {
		params.Set("reverse_sort", strconv.FormatBool(reverseSort))
	}
	if page > 0 {
		params.Set("page", strconv.FormatUint(page, 10))
	}
	if limit > 0 {
		params.Set("limit", strconv.FormatUint(limit, 10))
	}
	var response []MarginLoanResponse
	return response, g.SendAuthenticatedHTTPRequest(ctx, exchange.RestSpot, marginAllLoansEPL, http.MethodGet, gateioMarginLoans, params, nil, &response)
}

// MergeMultipleLendingLoans merge multiple lending loans
func (g *Gateio) MergeMultipleLendingLoans(ctx context.Context, ccy currency.Code, ids []string) (*MarginLoanResponse, error) {
	if ccy.IsEmpty() {
		return nil, currency.ErrCurrencyCodeEmpty
	}
	if len(ids) < 2 || len(ids) > 20 {
		return nil, errors.New("number of loans to be merged must be between [2-20], inclusive")
	}
	params := url.Values{}
	params.Set("currency", ccy.String())
	params.Set("ids", strings.Join(ids, ","))
	var response *MarginLoanResponse
	return response, g.SendAuthenticatedHTTPRequest(ctx, exchange.RestSpot, marginMergeLendingLoansEPL, http.MethodPost, gateioMarginMergedLoans, params, nil, &response)
}

// RetriveOneSingleLoanDetail retrieve one single loan detail
// "side" represents loan side: Lend or Borrow
func (g *Gateio) RetriveOneSingleLoanDetail(ctx context.Context, side, loanID string) (*MarginLoanResponse, error) {
	if side != sideBorrow && side != sideLend {
		return nil, errInvalidLoanSide
	}
	if loanID == "" {
		return nil, errInvalidLoanID
	}
	params := url.Values{}
	params.Set("side", side)
	var response *MarginLoanResponse
	return response, g.SendAuthenticatedHTTPRequest(ctx, exchange.RestSpot, marginGetLoanEPL, http.MethodGet, gateioMarginLoans+"/"+loanID+"/", params, nil, &response)
}

// ModifyALoan Modify a loan
// only auto_renew modification is supported currently
func (g *Gateio) ModifyALoan(ctx context.Context, loanID string, arg *ModifyLoanRequestParam) (*MarginLoanResponse, error) {
	if arg == nil {
		return nil, errNilArgument
	}
	if loanID == "" {
		return nil, fmt.Errorf("%w, %v", errInvalidLoanID, " loan_id is required")
	}
	if arg.Currency.IsEmpty() {
		return nil, currency.ErrCurrencyCodeEmpty
	}
	if arg.Side != sideBorrow && arg.Side != sideLend {
		return nil, errInvalidLoanSide
	}
	if arg.CurrencyPair.IsEmpty() {
		return nil, currency.ErrCurrencyPairEmpty
	}
	var response *MarginLoanResponse
	return response, g.SendAuthenticatedHTTPRequest(ctx, exchange.RestSpot, marginModifyLoanEPL, http.MethodPatch, gateioMarginLoans+"/"+loanID, nil, &arg, &response)
}

// CancelLendingLoan cancels lending loans. only lent loans can be canceled.
func (g *Gateio) CancelLendingLoan(ctx context.Context, ccy currency.Code, loanID string) (*MarginLoanResponse, error) {
	if loanID == "" {
		return nil, fmt.Errorf("%w, %s", errInvalidLoanID, " loan_id is required")
	}
	if ccy.IsEmpty() {
		return nil, currency.ErrCurrencyCodeEmpty
	}
	params := url.Values{}
	params.Set("currency", ccy.String())
	var response *MarginLoanResponse
	return response, g.SendAuthenticatedHTTPRequest(ctx, exchange.RestSpot, marginCancelLoanEPL, http.MethodDelete, gateioMarginLoans+"/"+loanID, params, nil, &response)
}

// RepayALoan execute a loan repay.
func (g *Gateio) RepayALoan(ctx context.Context, loanID string, arg *RepayLoanRequestParam) (*MarginLoanResponse, error) {
	if arg == nil {
		return nil, errNilArgument
	}
	if loanID == "" {
		return nil, fmt.Errorf("%w, %v", errInvalidLoanID, " loan_id is required")
	}
	if arg.Currency.IsEmpty() {
		return nil, currency.ErrCurrencyCodeEmpty
	}
	if arg.CurrencyPair.IsEmpty() {
		return nil, currency.ErrCurrencyPairEmpty
	}
	if arg.Mode != "all" && arg.Mode != "partial" {
		return nil, errInvalidRepayMode
	}
	if arg.Mode == "partial" && arg.Amount <= 0 {
		return nil, fmt.Errorf("%w, repay amount for partial repay mode must be greater than 0", errInvalidAmount)
	}
	var response *MarginLoanResponse
	return response, g.SendAuthenticatedHTTPRequest(ctx, exchange.RestSpot, marginRepayLoanEPL, http.MethodPost, gateioMarginLoans+"/"+loanID+"/repayment", nil, &arg, &response)
}

// ListLoanRepaymentRecords retrieves loan repayment records for specified loan ID
func (g *Gateio) ListLoanRepaymentRecords(ctx context.Context, loanID string) ([]LoanRepaymentRecord, error) {
	if loanID == "" {
		return nil, fmt.Errorf("%w, %v", errInvalidLoanID, " loan_id is required")
	}
	var response []LoanRepaymentRecord
	return response, g.SendAuthenticatedHTTPRequest(ctx, exchange.RestSpot, marginListLoansEPL, http.MethodGet, gateioMarginLoans+"/"+loanID+"/repayment", nil, nil, &response)
}

// ListRepaymentRecordsOfSpecificLoan retrieves repayment records of specific loan
func (g *Gateio) ListRepaymentRecordsOfSpecificLoan(ctx context.Context, loanID, status string, page, limit uint64) ([]LoanRecord, error) {
	if loanID == "" {
		return nil, fmt.Errorf("%w, %v", errInvalidLoanID, " loan_id is required")
	}
	params := url.Values{}
	params.Set("loan_id", loanID)
	if status == statusLoaned || status == statusFinished {
		params.Set("status", status)
	}
	if page > 0 {
		params.Set("page", strconv.FormatUint(page, 10))
	}
	if limit > 0 {
		params.Set("limit", strconv.FormatUint(limit, 10))
	}
	var response []LoanRecord
	return response, g.SendAuthenticatedHTTPRequest(ctx, exchange.RestSpot, marginRepaymentRecordEPL, http.MethodGet, gateioMarginLoanRecords, params, nil, &response)
}

// GetOneSingleLoanRecord get one single loan record
func (g *Gateio) GetOneSingleLoanRecord(ctx context.Context, loanID, loanRecordID string) (*LoanRecord, error) {
	if loanID == "" {
		return nil, fmt.Errorf("%w, %v", errInvalidLoanID, " loan_id is required")
	}
	if loanRecordID == "" {
		return nil, fmt.Errorf("%w, %v", errInvalidLoanID, " loan_record_id is required")
	}
	params := url.Values{}
	params.Set("loan_id", loanID)
	var response *LoanRecord
	return response, g.SendAuthenticatedHTTPRequest(ctx, exchange.RestSpot, marginSingleRecordEPL, http.MethodGet, gateioMarginLoanRecords+"/"+loanRecordID, params, nil, &response)
}

// ModifyALoanRecord modify a loan record
// Only auto_renew modification is supported currently
func (g *Gateio) ModifyALoanRecord(ctx context.Context, loanRecordID string, arg *ModifyLoanRequestParam) (*LoanRecord, error) {
	if arg == nil {
		return nil, errNilArgument
	}
	if loanRecordID == "" {
		return nil, fmt.Errorf("%w, %v", errInvalidLoanID, " loan_record_id is required")
	}
	if arg.LoanID == "" {
		return nil, fmt.Errorf("%w, %v", errInvalidLoanID, " loan_id is required")
	}
	if arg.Currency.IsEmpty() {
		return nil, currency.ErrCurrencyCodeEmpty
	}
	if arg.Side != sideBorrow && arg.Side != sideLend {
		return nil, errInvalidLoanSide
	}
	var response *LoanRecord
	return response, g.SendAuthenticatedHTTPRequest(ctx, exchange.RestSpot, marginModifyLoanRecordEPL, http.MethodPatch, gateioMarginLoanRecords+"/"+loanRecordID, nil, &arg, &response)
}

// UpdateUsersAutoRepaymentSetting represents update user's auto repayment setting
func (g *Gateio) UpdateUsersAutoRepaymentSetting(ctx context.Context, statusOn bool) (*OnOffStatus, error) {
	var statusStr string
	if statusOn {
		statusStr = "on"
	} else {
		statusStr = "off"
	}
	params := url.Values{}
	params.Set("status", statusStr)
	var response *OnOffStatus
	return response, g.SendAuthenticatedHTTPRequest(ctx, exchange.RestSpot, marginAutoRepayEPL, http.MethodPost, gateioMarginAutoRepay, params, nil, &response)
}

// GetUserAutoRepaymentSetting retrieve user auto repayment setting
func (g *Gateio) GetUserAutoRepaymentSetting(ctx context.Context) (*OnOffStatus, error) {
	var response *OnOffStatus
	return response, g.SendAuthenticatedHTTPRequest(ctx, exchange.RestSpot, marginGetAutoRepaySettingsEPL, http.MethodGet, gateioMarginAutoRepay, nil, nil, &response)
}

// GetMaxTransferableAmountForSpecificMarginCurrency get the max transferable amount for a specific margin currency.
func (g *Gateio) GetMaxTransferableAmountForSpecificMarginCurrency(ctx context.Context, ccy currency.Code, currencyPair currency.Pair) (*MaxTransferAndLoanAmount, error) {
	if ccy.IsEmpty() {
		return nil, currency.ErrCurrencyCodeEmpty
	}
	params := url.Values{}
	if currencyPair.IsPopulated() {
		params.Set("currency_pair", currencyPair.String())
	}
	params.Set("currency", ccy.String())
	var response *MaxTransferAndLoanAmount
	return response, g.SendAuthenticatedHTTPRequest(ctx, exchange.RestSpot, marginGetMaxTransferEPL, http.MethodGet, gateioMarginTransfer, params, nil, &response)
}

// GetMaxBorrowableAmountForSpecificMarginCurrency retrieves the max borrowble amount for specific currency
func (g *Gateio) GetMaxBorrowableAmountForSpecificMarginCurrency(ctx context.Context, ccy currency.Code, currencyPair currency.Pair) (*MaxTransferAndLoanAmount, error) {
	if ccy.IsEmpty() {
		return nil, currency.ErrCurrencyCodeEmpty
	}
	params := url.Values{}
	if currencyPair.IsPopulated() {
		params.Set("currency_pair", currencyPair.String())
	}
	params.Set("currency", ccy.String())
	var response *MaxTransferAndLoanAmount
	return response, g.SendAuthenticatedHTTPRequest(ctx, exchange.RestSpot, marginGetMaxBorrowEPL, http.MethodGet, gateioMarginBorrowable, params, nil, &response)
}

// CurrencySupportedByCrossMargin currencies supported by cross margin.
func (g *Gateio) CurrencySupportedByCrossMargin(ctx context.Context) ([]CrossMarginCurrencies, error) {
	var response []CrossMarginCurrencies
	return response, g.SendAuthenticatedHTTPRequest(ctx, exchange.RestSpot, marginSupportedCurrencyCrossListEPL, http.MethodGet, gateioCrossMarginCurrencies, nil, nil, &response)
}

// GetCrossMarginSupportedCurrencyDetail retrieve detail of one single currency supported by cross margin
func (g *Gateio) GetCrossMarginSupportedCurrencyDetail(ctx context.Context, ccy currency.Code) (*CrossMarginCurrencies, error) {
	if ccy.IsEmpty() {
		return nil, currency.ErrCurrencyCodeEmpty
	}
	var response *CrossMarginCurrencies
	return response, g.SendAuthenticatedHTTPRequest(ctx, exchange.RestSpot, marginSupportedCurrencyCrossEPL, http.MethodGet, gateioCrossMarginCurrencies+"/"+ccy.String(), nil, nil, &response)
}

// GetCrossMarginAccounts retrieve cross margin account
func (g *Gateio) GetCrossMarginAccounts(ctx context.Context) (*CrossMarginAccount, error) {
	var response *CrossMarginAccount
	return response, g.SendAuthenticatedHTTPRequest(ctx, exchange.RestSpot, marginAccountsEPL, http.MethodGet, gateioCrossMarginAccounts, nil, nil, &response)
}

// GetCrossMarginAccountChangeHistory retrieve cross margin account change history
// Record time range cannot exceed 30 days
func (g *Gateio) GetCrossMarginAccountChangeHistory(ctx context.Context, ccy currency.Code, from, to time.Time, page, limit uint64, accountChangeType string) ([]CrossMarginAccountHistoryItem, error) {
	params := url.Values{}
	if !ccy.IsEmpty() {
		params.Set("currency", ccy.String())
	}
	if !from.IsZero() {
		params.Set("from", strconv.FormatInt(from.Unix(), 10))
	}
	if !to.IsZero() {
		params.Set("to", strconv.FormatInt(to.Unix(), 10))
	}
	if page > 0 {
		params.Set("page", strconv.FormatUint(page, 10))
	}
	if limit > 0 {
		params.Set("limit", strconv.FormatUint(limit, 10))
	}
	if accountChangeType != "" { // "in", "out", "repay", "new_order", "order_fill", "referral_fee", "order_fee", "unknown" are supported
		params.Set("type", accountChangeType)
	}
	var response []CrossMarginAccountHistoryItem
	return response, g.SendAuthenticatedHTTPRequest(ctx, exchange.RestSpot, marginAccountHistoryEPL, http.MethodGet, gateioCrossMarginAccountBook, params, nil, &response)
}

// CreateCrossMarginBorrowLoan create a cross margin borrow loan
// Borrow amount cannot be less than currency minimum borrow amount
func (g *Gateio) CreateCrossMarginBorrowLoan(ctx context.Context, arg CrossMarginBorrowLoanParams) (*CrossMarginLoanResponse, error) {
	if arg.Currency.IsEmpty() {
		return nil, currency.ErrCurrencyCodeEmpty
	}
	if arg.Amount <= 0 {
		return nil, fmt.Errorf("%w, borrow amount must be greater than 0", errInvalidAmount)
	}
	var response CrossMarginLoanResponse
	return &response, g.SendAuthenticatedHTTPRequest(ctx, exchange.RestSpot, marginCreateCrossBorrowLoanEPL, http.MethodPost, gateioCrossMarginLoans, nil, &arg, &response)
}

// ExecuteRepayment when the liquidity of the currency is insufficient and the transaction risk is high, the currency will be disabled,
// and funds cannot be transferred.When the available balance of cross-margin is insufficient, the balance of the spot account can be used for repayment.
// Please ensure that the balance of the spot account is sufficient, and system uses cross-margin account for repayment first
func (g *Gateio) ExecuteRepayment(ctx context.Context, arg CurrencyAndAmount) ([]CrossMarginLoanResponse, error) {
	if arg.Currency.IsEmpty() {
		return nil, currency.ErrCurrencyCodeEmpty
	}
	if arg.Amount <= 0 {
		return nil, fmt.Errorf("%w, repay amount must be greater than 0", errInvalidAmount)
	}
	var response []CrossMarginLoanResponse
	return response, g.SendAuthenticatedHTTPRequest(ctx, exchange.RestSpot, marginExecuteRepaymentsEPL, http.MethodPost, gateioCrossMarginRepayments, nil, &arg, &response)
}

// GetCrossMarginRepayments retrieves list of cross margin repayments
func (g *Gateio) GetCrossMarginRepayments(ctx context.Context, ccy currency.Code, loanID string, limit, offset uint64, reverse bool) ([]CrossMarginLoanResponse, error) {
	params := url.Values{}
	if !ccy.IsEmpty() {
		params.Set("currency", ccy.String())
	}
	if loanID != "" {
		params.Set("loanId", loanID)
	}
	if limit > 0 {
		params.Set("limit", strconv.FormatUint(limit, 10))
	}
	if offset > 0 {
		params.Set("offset", strconv.FormatUint(offset, 10))
	}
	if reverse {
		params.Set("reverse", "true")
	}
	var response []CrossMarginLoanResponse
	return response, g.SendAuthenticatedHTTPRequest(ctx, exchange.RestSpot, marginGetCrossMarginRepaymentsEPL, http.MethodGet, gateioCrossMarginRepayments, params, nil, &response)
}

// GetMaxTransferableAmountForSpecificCrossMarginCurrency get the max transferable amount for a specific cross margin currency
func (g *Gateio) GetMaxTransferableAmountForSpecificCrossMarginCurrency(ctx context.Context, ccy currency.Code) (*CurrencyAndAmount, error) {
	if ccy.IsEmpty() {
		return nil, currency.ErrCurrencyCodeEmpty
	}
	params := url.Values{}
	var response *CurrencyAndAmount
	params.Set("currency", ccy.String())
	return response, g.SendAuthenticatedHTTPRequest(ctx, exchange.RestSpot, marginGetMaxTransferCrossEPL, http.MethodGet, gateioCrossMarginTransferable, params, nil, &response)
}

// GetMaxBorrowableAmountForSpecificCrossMarginCurrency returns the max borrowable amount for a specific cross margin currency
func (g *Gateio) GetMaxBorrowableAmountForSpecificCrossMarginCurrency(ctx context.Context, ccy currency.Code) (*CurrencyAndAmount, error) {
	if ccy.IsEmpty() {
		return nil, currency.ErrCurrencyCodeEmpty
	}
	params := url.Values{}
	params.Set("currency", ccy.String())
	var response *CurrencyAndAmount
	return response, g.SendAuthenticatedHTTPRequest(ctx, exchange.RestSpot, marginGetMaxBorrowCrossEPL, http.MethodGet, gateioCrossMarginBorrowable, params, nil, &response)
}

// GetCrossMarginBorrowHistory retrieves cross margin borrow history sorted by creation time in descending order by default.
// Set reverse=false to return ascending results.
func (g *Gateio) GetCrossMarginBorrowHistory(ctx context.Context, status uint64, ccy currency.Code, limit, offset uint64, reverse bool) ([]CrossMarginLoanResponse, error) {
	if status < 1 || status > 3 {
		return nil, fmt.Errorf("%s %v, only allowed status values are 1:failed, 2:borrowed, and 3:repayment", g.Name, errInvalidOrderStatus)
	}
	params := url.Values{}
	params.Set("status", strconv.FormatUint(status, 10))
	if !ccy.IsEmpty() {
		params.Set("currency", ccy.String())
	}
	if limit > 0 {
		params.Set("limit", strconv.FormatUint(limit, 10))
	}
	if offset > 0 {
		params.Set("offset", strconv.FormatUint(offset, 10))
	}
	if reverse {
		params.Set("reverse", strconv.FormatBool(reverse))
	}
	var response []CrossMarginLoanResponse
	return response, g.SendAuthenticatedHTTPRequest(ctx, exchange.RestSpot, marginGetCrossBorrowHistoryEPL, http.MethodGet, gateioCrossMarginLoans, params, nil, &response)
}

// GetSingleBorrowLoanDetail retrieve single borrow loan detail
func (g *Gateio) GetSingleBorrowLoanDetail(ctx context.Context, loanID string) (*CrossMarginLoanResponse, error) {
	if loanID == "" {
		return nil, errInvalidLoanID
	}
	var response *CrossMarginLoanResponse
	return response, g.SendAuthenticatedHTTPRequest(ctx, exchange.RestSpot, marginGetBorrowEPL, http.MethodGet, gateioCrossMarginLoans+"/"+loanID, nil, nil, &response)
}

// *********************************Futures***************************************

// GetAllFutureContracts retrieves list all futures contracts
func (g *Gateio) GetAllFutureContracts(ctx context.Context, settle currency.Code) ([]FuturesContract, error) {
	if settle.IsEmpty() {
		return nil, errEmptyOrInvalidSettlementCurrency
	}
	var contracts []FuturesContract
	return contracts, g.SendHTTPRequest(ctx, exchange.RestSpot, publicFuturesContractsEPL, futuresPath+settle.Item.Lower+"/contracts", &contracts)
}

// GetFuturesContract returns a single futures contract info for the specified settle and Currency Pair (contract << in this case)
func (g *Gateio) GetFuturesContract(ctx context.Context, settle currency.Code, contract string) (*FuturesContract, error) {
	if contract == "" {
		return nil, currency.ErrCurrencyPairEmpty
	}
	if settle.IsEmpty() {
		return nil, errEmptyOrInvalidSettlementCurrency
	}
	var futureContract *FuturesContract
	return futureContract, g.SendHTTPRequest(ctx, exchange.RestSpot, publicFuturesContractsEPL, futuresPath+settle.Item.Lower+"/contracts/"+contract, &futureContract)
}

// GetFuturesOrderbook retrieves futures order book data
func (g *Gateio) GetFuturesOrderbook(ctx context.Context, settle currency.Code, contract, interval string, limit uint64, withOrderbookID bool) (*Orderbook, error) {
	if contract == "" {
		return nil, currency.ErrCurrencyPairEmpty
	}
	if settle.IsEmpty() {
		return nil, errEmptyOrInvalidSettlementCurrency
	}
	params := url.Values{}
	params.Set("contract", contract)
	if interval != "" {
		params.Set("interval", interval)
	}
	if limit > 0 {
		params.Set("limit", strconv.FormatUint(limit, 10))
	}
	if withOrderbookID {
		params.Set("with_id", "true")
	}
	var response *Orderbook
	return response, g.SendHTTPRequest(ctx, exchange.RestSpot, publicOrderbookFuturesEPL, common.EncodeURLValues(futuresPath+settle.Item.Lower+"/order_book", params), &response)
}

// GetFuturesTradingHistory retrieves futures trading history
func (g *Gateio) GetFuturesTradingHistory(ctx context.Context, settle currency.Code, contract currency.Pair, limit, offset uint64, lastID string, from, to time.Time) ([]TradingHistoryItem, error) {
	if settle.IsEmpty() {
		return nil, errEmptyOrInvalidSettlementCurrency
	}
	if contract.IsEmpty() {
		return nil, currency.ErrCurrencyPairEmpty
	}
	params := url.Values{}
	params.Set("contract", contract.Upper().String())
	if limit > 0 {
		params.Set("limit", strconv.FormatUint(limit, 10))
	}
	if offset > 0 {
		params.Set("offset", strconv.FormatUint(offset, 10))
	}
	if lastID != "" {
		params.Set("last_id", lastID)
	}
	if !from.IsZero() {
		params.Set("from", strconv.FormatInt(from.Unix(), 10))
	}
	if !to.IsZero() {
		params.Set("to", strconv.FormatInt(to.Unix(), 10))
	}
	var response []TradingHistoryItem
	return response, g.SendHTTPRequest(ctx, exchange.RestSpot, publicTradingHistoryFuturesEPL, common.EncodeURLValues(futuresPath+settle.Item.Lower+"/trades", params), &response)
}

// GetFuturesCandlesticks retrieves specified contract candlesticks.
func (g *Gateio) GetFuturesCandlesticks(ctx context.Context, settle currency.Code, contract string, from, to time.Time, limit uint64, interval kline.Interval) ([]FuturesCandlestick, error) {
	if settle.IsEmpty() {
		return nil, errEmptyOrInvalidSettlementCurrency
	}
	if contract == "" {
		return nil, currency.ErrCurrencyPairEmpty
	}
	params := url.Values{}
	params.Set("contract", strings.ToUpper(contract))
	if !from.IsZero() {
		params.Set("from", strconv.FormatInt(from.Unix(), 10))
	}
	if !to.IsZero() {
		params.Set("to", strconv.FormatInt(to.Unix(), 10))
	}
	if limit > 0 {
		params.Set("limit", strconv.FormatUint(limit, 10))
	}
	if interval.Duration().Microseconds() != 0 {
		intervalString, err := getIntervalString(interval)
		if err != nil {
			return nil, err
		}
		params.Set("interval", intervalString)
	}
	var candlesticks []FuturesCandlestick
	return candlesticks, g.SendHTTPRequest(ctx, exchange.RestFutures, publicCandleSticksFuturesEPL, common.EncodeURLValues(futuresPath+settle.Item.Lower+"/candlesticks", params), &candlesticks)
}

// PremiumIndexKLine retrieves premium Index K-Line
// Maximum of 1000 points can be returned in a query. Be sure not to exceed the limit when specifying from, to and interval
func (g *Gateio) PremiumIndexKLine(ctx context.Context, settleCurrency currency.Code, contract currency.Pair, from, to time.Time, limit int64, interval kline.Interval) ([]FuturesPremiumIndexKLineResponse, error) {
	if settleCurrency.IsEmpty() {
		return nil, errEmptyOrInvalidSettlementCurrency
	}
	if contract.IsEmpty() {
		return nil, currency.ErrCurrencyPairEmpty
	}
	params := url.Values{}
	params.Set("contract", contract.String())
	if from.IsZero() {
		params.Set("from", strconv.FormatInt(from.Unix(), 10))
	}
	if to.IsZero() {
		params.Set("to", strconv.FormatInt(to.Unix(), 10))
	}
	if limit > 0 {
		params.Set("limit", strconv.FormatInt(limit, 10))
	}
	intervalString, err := getIntervalString(interval)
	if err != nil {
		return nil, err
	}
	params.Set("interval", intervalString)
	var resp []FuturesPremiumIndexKLineResponse
	return resp, g.SendHTTPRequest(ctx, exchange.RestSpot, publicPremiumIndexEPL, common.EncodeURLValues(futuresPath+settleCurrency.Item.Lower+"/premium_index", params), &resp)
}

// GetFuturesTickers retrieves futures ticker information for a specific settle and contract info.
func (g *Gateio) GetFuturesTickers(ctx context.Context, settle currency.Code, contract currency.Pair) ([]FuturesTicker, error) {
	if settle.IsEmpty() {
		return nil, errEmptyOrInvalidSettlementCurrency
	}
	params := url.Values{}
	if contract.IsPopulated() {
		params.Set("contract", contract.String())
	}
	var tickers []FuturesTicker
	return tickers, g.SendHTTPRequest(ctx, exchange.RestSpot, publicTickersFuturesEPL, common.EncodeURLValues(futuresPath+settle.Item.Lower+"/tickers", params), &tickers)
}

// GetFutureFundingRates retrieves funding rate information.
func (g *Gateio) GetFutureFundingRates(ctx context.Context, settle currency.Code, contract currency.Pair, limit uint64) ([]FuturesFundingRate, error) {
	if settle.IsEmpty() {
		return nil, errEmptyOrInvalidSettlementCurrency
	}
	if contract.IsInvalid() {
		return nil, currency.ErrCurrencyPairEmpty
	}
	params := url.Values{}
	params.Set("contract", contract.String())
	if limit > 0 {
		params.Set("limit", strconv.FormatUint(limit, 10))
	}
	var rates []FuturesFundingRate
	return rates, g.SendHTTPRequest(ctx, exchange.RestSpot, publicFundingRatesEPL, common.EncodeURLValues(futuresPath+settle.Item.Lower+"/funding_rate", params), &rates)
}

// GetFuturesInsuranceBalanceHistory retrieves futures insurance balance history
func (g *Gateio) GetFuturesInsuranceBalanceHistory(ctx context.Context, settle currency.Code, limit uint64) ([]InsuranceBalance, error) {
	if settle.IsEmpty() {
		return nil, errEmptyOrInvalidSettlementCurrency
	}
	params := url.Values{}
	if limit > 0 {
		params.Set("limit", strconv.FormatUint(limit, 10))
	}
	var balances []InsuranceBalance
	return balances, g.SendHTTPRequest(ctx, exchange.RestSpot, publicInsuranceFuturesEPL, common.EncodeURLValues(futuresPath+settle.Item.Lower+"/insurance", params), &balances)
}

// GetFutureStats retrieves futures stats
func (g *Gateio) GetFutureStats(ctx context.Context, settle currency.Code, contract currency.Pair, from time.Time, interval kline.Interval, limit uint64) ([]ContractStat, error) {
	if settle.IsEmpty() {
		return nil, errEmptyOrInvalidSettlementCurrency
	}
	if contract.IsInvalid() {
		return nil, currency.ErrCurrencyPairEmpty
	}
	params := url.Values{}
	params.Set("contract", contract.String())
	if !from.IsZero() {
		params.Set("from", strconv.FormatInt(from.Unix(), 10))
	}
	if int64(interval) != 0 {
		intervalString, err := getIntervalString(interval)
		if err != nil {
			return nil, err
		}
		params.Set("interval", intervalString)
	}
	if limit > 0 {
		params.Set("limit", strconv.FormatUint(limit, 10))
	}
	var stats []ContractStat
	return stats, g.SendHTTPRequest(ctx, exchange.RestSpot, publicStatsFuturesEPL, common.EncodeURLValues(futuresPath+settle.Item.Lower+"/contract_stats", params), &stats)
}

// GetIndexConstituent retrieves index constituents
func (g *Gateio) GetIndexConstituent(ctx context.Context, settle currency.Code, index string) (*IndexConstituent, error) {
	if settle.IsEmpty() {
		return nil, errEmptyOrInvalidSettlementCurrency
	}
	if index == "" {
		return nil, currency.ErrCurrencyPairEmpty
	}
	indexString := strings.ToUpper(index)
	var constituents *IndexConstituent
	return constituents, g.SendHTTPRequest(ctx, exchange.RestSpot, publicIndexConstituentsEPL, futuresPath+settle.Item.Lower+"/index_constituents/"+indexString, &constituents)
}

// GetLiquidationHistory retrieves liqudiation history
func (g *Gateio) GetLiquidationHistory(ctx context.Context, settle currency.Code, contract currency.Pair, from, to time.Time, limit uint64) ([]LiquidationHistory, error) {
	if settle.IsEmpty() {
		return nil, errEmptyOrInvalidSettlementCurrency
	}
	if contract.IsInvalid() {
		return nil, errInvalidOrMissingContractParam
	}
	params := url.Values{}
	params.Set("contract", contract.String())
	if !from.IsZero() {
		params.Set("from", strconv.FormatInt(from.Unix(), 10))
	}
	if !to.IsZero() {
		params.Set("to", strconv.FormatInt(to.Unix(), 10))
	}
	if limit > 0 {
		params.Set("limit", strconv.FormatUint(limit, 10))
	}
	var histories []LiquidationHistory
	return histories, g.SendHTTPRequest(ctx, exchange.RestSpot, publicLiquidationHistoryEPL, common.EncodeURLValues(futuresPath+settle.Item.Lower+"/liq_orders", params), &histories)
}

// QueryFuturesAccount retrieves futures account
func (g *Gateio) QueryFuturesAccount(ctx context.Context, settle currency.Code) (*FuturesAccount, error) {
	if settle.IsEmpty() {
		return nil, errEmptyOrInvalidSettlementCurrency
	}
	var response *FuturesAccount
	return response, g.SendAuthenticatedHTTPRequest(ctx, exchange.RestSpot, perpetualAccountEPL, http.MethodGet, futuresPath+settle.Item.Lower+"/accounts", nil, nil, &response)
}

// GetFuturesAccountBooks retrieves account books
func (g *Gateio) GetFuturesAccountBooks(ctx context.Context, settle currency.Code, limit uint64, from, to time.Time, changingType string) ([]AccountBookItem, error) {
	if settle.IsEmpty() {
		return nil, errEmptyOrInvalidSettlementCurrency
	}
	params := url.Values{}
	if limit > 0 {
		params.Set("limit", strconv.FormatUint(limit, 10))
	}
	if !from.IsZero() {
		params.Set("from", strconv.FormatInt(from.Unix(), 10))
	}
	if !to.IsZero() {
		params.Set("to", strconv.FormatInt(to.Unix(), 10))
	}
	if changingType != "" {
		params.Set("type", changingType)
	}
	var response []AccountBookItem
	return response, g.SendAuthenticatedHTTPRequest(ctx, exchange.RestSpot, perpetualAccountBooksEPL, http.MethodGet, futuresPath+settle.Item.Lower+"/account_book", params, nil, &response)
}

// GetAllFuturesPositionsOfUsers list all positions of users.
func (g *Gateio) GetAllFuturesPositionsOfUsers(ctx context.Context, settle currency.Code, realPositionsOnly bool) ([]Position, error) {
	if settle.IsEmpty() {
		return nil, errEmptyOrInvalidSettlementCurrency
	}
	params := url.Values{}
	if realPositionsOnly {
		params.Set("holding", "true")
	}
	var response []Position
	return response, g.SendAuthenticatedHTTPRequest(ctx, exchange.RestSpot, perpetualPositionsEPL, http.MethodGet, futuresPath+settle.Item.Lower+"/positions", params, nil, &response)
}

// GetSinglePosition returns a single position
func (g *Gateio) GetSinglePosition(ctx context.Context, settle currency.Code, contract currency.Pair) (*Position, error) {
	if settle.IsEmpty() {
		return nil, errEmptyOrInvalidSettlementCurrency
	}
	if contract.IsInvalid() {
		return nil, fmt.Errorf("%w, currency pair for contract must not be empty", errInvalidOrMissingContractParam)
	}
	var response *Position
	return response, g.SendAuthenticatedHTTPRequest(ctx, exchange.RestSpot, perpetualPositionEPL, http.MethodPost, futuresPath+settle.Item.Lower+positionsPath+contract.String(), nil, nil, &response)
}

// UpdateFuturesPositionMargin represents account position margin for a futures contract.
func (g *Gateio) UpdateFuturesPositionMargin(ctx context.Context, settle currency.Code, change float64, contract currency.Pair) (*Position, error) {
	if settle.IsEmpty() {
		return nil, errEmptyOrInvalidSettlementCurrency
	}
	if contract.IsInvalid() {
		return nil, fmt.Errorf("%w, currency pair for contract must not be empty", errInvalidOrMissingContractParam)
	}
	if change <= 0 {
		return nil, fmt.Errorf("%w, futures margin change must be positive", errChangeHasToBePositive)
	}
	params := url.Values{}
	params.Set("change", strconv.FormatFloat(change, 'f', -1, 64))
	var response *Position
	return response, g.SendAuthenticatedHTTPRequest(ctx, exchange.RestSpot, perpetualUpdateMarginEPL, http.MethodPost, futuresPath+settle.Item.Lower+positionsPath+contract.String()+"/margin", params, nil, &response)
}

// UpdateFuturesPositionLeverage update position leverage
func (g *Gateio) UpdateFuturesPositionLeverage(ctx context.Context, settle currency.Code, contract currency.Pair, leverage, crossLeverageLimit float64) (*Position, error) {
	if settle.IsEmpty() {
		return nil, errEmptyOrInvalidSettlementCurrency
	}
	if contract.IsInvalid() {
		return nil, fmt.Errorf("%w, currency pair for contract must not be empty", errInvalidOrMissingContractParam)
	}
	if leverage < 0 {
		return nil, errInvalidLeverageValue
	}
	params := url.Values{}
	params.Set("leverage", strconv.FormatFloat(leverage, 'f', -1, 64))
	if leverage == 0 && crossLeverageLimit > 0 {
		params.Set("cross_leverage_limit", strconv.FormatFloat(crossLeverageLimit, 'f', -1, 64))
	}
	var response *Position
	return response, g.SendAuthenticatedHTTPRequest(ctx, exchange.RestSpot, perpetualUpdateLeverageEPL, http.MethodPost, futuresPath+settle.Item.Lower+positionsPath+contract.String()+"/leverage", params, nil, &response)
}

// UpdateFuturesPositionRiskLimit updates the position risk limit
func (g *Gateio) UpdateFuturesPositionRiskLimit(ctx context.Context, settle currency.Code, contract currency.Pair, riskLimit uint64) (*Position, error) {
	if settle.IsEmpty() {
		return nil, errEmptyOrInvalidSettlementCurrency
	}
	if contract.IsInvalid() {
		return nil, fmt.Errorf("%w, currency pair for contract must not be empty", errInvalidOrMissingContractParam)
	}
	params := url.Values{}
	params.Set("risk_limit", strconv.FormatUint(riskLimit, 10))
	var response *Position
	return response, g.SendAuthenticatedHTTPRequest(ctx, exchange.RestSpot, perpetualUpdateRiskEPL, http.MethodPost, futuresPath+settle.Item.Lower+positionsPath+contract.String()+"/risk_limit", params, nil, &response)
}

// EnableOrDisableDualMode enable or disable dual mode
// Before setting dual mode, make sure all positions are closed and no orders are open
func (g *Gateio) EnableOrDisableDualMode(ctx context.Context, settle currency.Code, dualMode bool) (*DualModeResponse, error) {
	if settle.IsEmpty() {
		return nil, errEmptyOrInvalidSettlementCurrency
	}
	params := url.Values{}
	params.Set("dual_mode", strconv.FormatBool(dualMode))
	var response *DualModeResponse
	return response, g.SendAuthenticatedHTTPRequest(ctx, exchange.RestSpot, perpetualToggleDualModeEPL, http.MethodGet, futuresPath+settle.Item.Lower+"/dual_mode", params, nil, &response)
}

// RetrivePositionDetailInDualMode retrieve position detail in dual mode
func (g *Gateio) RetrivePositionDetailInDualMode(ctx context.Context, settle currency.Code, contract currency.Pair) ([]Position, error) {
	if settle.IsEmpty() {
		return nil, errEmptyOrInvalidSettlementCurrency
	}
	if contract.IsInvalid() {
		return nil, fmt.Errorf("%w, currency pair for contract must not be empty", errInvalidOrMissingContractParam)
	}
	var response []Position
	return response, g.SendAuthenticatedHTTPRequest(ctx, exchange.RestSpot, perpetualPositionsDualModeEPL, http.MethodGet, futuresPath+settle.Item.Lower+"/dual_comp/positions/"+contract.String(), nil, nil, &response)
}

// UpdatePositionMarginInDualMode update position margin in dual mode
func (g *Gateio) UpdatePositionMarginInDualMode(ctx context.Context, settle currency.Code, contract currency.Pair, change float64, dualSide string) ([]Position, error) {
	if settle.IsEmpty() {
		return nil, errEmptyOrInvalidSettlementCurrency
	}
	if contract.IsInvalid() {
		return nil, fmt.Errorf("%w, currency pair for contract must not be empty", errInvalidOrMissingContractParam)
	}
	params := url.Values{}
	params.Set("change", strconv.FormatFloat(change, 'f', -1, 64))
	if dualSide != "dual_long" && dualSide != "dual_short" {
		return nil, errors.New("invalid 'dual_side' should be 'dual_short' or 'dual_long'")
	}
	params.Set("dual_side", dualSide)
	var response []Position
	return response, g.SendAuthenticatedHTTPRequest(ctx, exchange.RestSpot, perpetualUpdateMarginDualModeEPL, http.MethodPost, futuresPath+settle.Item.Lower+"/dual_comp/positions/"+contract.String()+"/margin", params, nil, &response)
}

// UpdatePositionLeverageInDualMode update position leverage in dual mode
func (g *Gateio) UpdatePositionLeverageInDualMode(ctx context.Context, settle currency.Code, contract currency.Pair, leverage, crossLeverageLimit float64) (*Position, error) {
	if settle.IsEmpty() {
		return nil, errEmptyOrInvalidSettlementCurrency
	}
	if contract.IsInvalid() {
		return nil, fmt.Errorf("%w, currency pair for contract must not be empty", errInvalidOrMissingContractParam)
	}
	if leverage < 0 {
		return nil, errInvalidLeverageValue
	}
	params := url.Values{}
	params.Set("leverage", strconv.FormatFloat(leverage, 'f', -1, 64))
	if leverage == 0 && crossLeverageLimit > 0 {
		params.Set("cross_leverage_limit", strconv.FormatFloat(crossLeverageLimit, 'f', -1, 64))
	}
	var response *Position
	return response, g.SendAuthenticatedHTTPRequest(ctx, exchange.RestSpot, perpetualUpdateLeverageDualModeEPL, http.MethodPost, futuresPath+settle.Item.Lower+"/dual_comp/positions/"+contract.String()+"/leverage", params, nil, &response)
}

// UpdatePositionRiskLimitInDualMode update position risk limit in dual mode
func (g *Gateio) UpdatePositionRiskLimitInDualMode(ctx context.Context, settle currency.Code, contract currency.Pair, riskLimit float64) ([]Position, error) {
	if settle.IsEmpty() {
		return nil, errEmptyOrInvalidSettlementCurrency
	}
	if contract.IsInvalid() {
		return nil, fmt.Errorf("%w, currency pair for contract must not be empty", errInvalidOrMissingContractParam)
	}
	if riskLimit < 0 {
		return nil, errInvalidRiskLimit
	}
	params := url.Values{}
	params.Set("risk_limit", strconv.FormatFloat(riskLimit, 'f', -1, 64))
	var response []Position
	return response, g.SendAuthenticatedHTTPRequest(ctx, exchange.RestSpot, perpetualUpdateRiskDualModeEPL, http.MethodPost, futuresPath+settle.Item.Lower+"/dual_comp/positions/"+contract.String()+"/risk_limit", params, nil, &response)
}

// PlaceFuturesOrder creates futures order
// Create a futures order
// Creating futures orders requires size, which is number of contracts instead of currency amount. You can use quanto_multiplier in contract detail response to know how much currency 1 size contract represents
// Zero-filled order cannot be retrieved 10 minutes after order cancellation. You will get a 404 not found for such orders
// Set reduce_only to true can keep the position from changing side when reducing position size
// In single position mode, to close a position, you need to set size to 0 and close to true
// In dual position mode, to close one side position, you need to set auto_size side, reduce_only to true and size to 0
func (g *Gateio) PlaceFuturesOrder(ctx context.Context, arg *ContractOrderCreateParams) (*Order, error) {
	if arg == nil {
		return nil, errNilArgument
	}
	if arg.Contract.IsEmpty() {
		return nil, fmt.Errorf("%w, currency pair for contract must not be empty", errInvalidOrMissingContractParam)
	}
	if arg.Size == 0 {
		return nil, fmt.Errorf("%w, specify positive number to make a bid, and negative number to ask", order.ErrSideIsInvalid)
	}
	if _, err := timeInForceFromString(arg.TimeInForce); err != nil {
		return nil, err
	}
	if arg.Price == "" {
		return nil, errInvalidPrice
	}
	if arg.Price == "0" && arg.TimeInForce != iocTIF && arg.TimeInForce != fokTIF {
		return nil, fmt.Errorf("%w: %q; only 'IOC' and 'FOK' allowed for market order", order.ErrUnsupportedTimeInForce, arg.TimeInForce)
	}
	if arg.AutoSize != "" && (arg.AutoSize == "close_long" || arg.AutoSize == "close_short") {
		return nil, errInvalidAutoSizeValue
	}
	if arg.Settle.IsEmpty() {
		return nil, errEmptyOrInvalidSettlementCurrency
	}

	var response *Order
	return response, g.SendAuthenticatedHTTPRequest(ctx, exchange.RestSpot, perpetualSubmitOrderEPL, http.MethodPost, futuresPath+arg.Settle.Item.Lower+ordersPath, nil, &arg, &response)
}

// GetFuturesOrders retrieves list of futures orders
// Zero-filled order cannot be retrieved 10 minutes after order cancellation
func (g *Gateio) GetFuturesOrders(ctx context.Context, contract currency.Pair, status, lastID string, settle currency.Code, limit, offset uint64, countTotal int64) ([]Order, error) {
	if settle.IsEmpty() {
		return nil, errEmptyOrInvalidSettlementCurrency
	}
	params := url.Values{}
	if !contract.IsEmpty() {
		params.Set("contract", contract.String())
	}
	if status != statusOpen && status != statusFinished {
		return nil, fmt.Errorf("%w, only 'open' and 'finished' status are supported", errInvalidOrderStatus)
	}
	params.Set("status", status)
	if limit > 0 {
		params.Set("limit", strconv.FormatUint(limit, 10))
	}
	if offset > 0 {
		params.Set("offset", strconv.FormatUint(offset, 10))
	}
	if lastID != "" {
		params.Set("last_id", lastID)
	}
	if countTotal == 1 && status != statusOpen {
		params.Set("count_total", strconv.FormatInt(countTotal, 10))
	} else if countTotal != 0 && countTotal != 1 {
		return nil, errInvalidCountTotalValue
	}
	var response []Order
	return response, g.SendAuthenticatedHTTPRequest(ctx, exchange.RestSpot, perpetualGetOrdersEPL, http.MethodGet, futuresPath+settle.Item.Lower+ordersPath, params, nil, &response)
}

// CancelMultipleFuturesOpenOrders ancel all open orders
// Zero-filled order cannot be retrieved 10 minutes after order cancellation
func (g *Gateio) CancelMultipleFuturesOpenOrders(ctx context.Context, contract currency.Pair, side string, settle currency.Code) ([]Order, error) {
	if settle.IsEmpty() {
		return nil, errEmptyOrInvalidSettlementCurrency
	}
	if contract.IsInvalid() {
		return nil, fmt.Errorf("%w, currency pair for contract must not be empty", errInvalidOrMissingContractParam)
	}
	params := url.Values{}
	if side != "" {
		params.Set("side", side)
	}
	params.Set("contract", contract.String())
	var response []Order
	return response, g.SendAuthenticatedHTTPRequest(ctx, exchange.RestSpot, perpetualGetOrdersEPL, http.MethodDelete, futuresPath+settle.Item.Lower+ordersPath, params, nil, &response)
}

// PlaceBatchFuturesOrders creates a list of futures orders
// Up to 10 orders per request
// If any of the order's parameters are missing or in the wrong format, all of them will not be executed, and a http status 400 error will be returned directly
// If the parameters are checked and passed, all are executed. Even if there is a business logic error in the middle (such as insufficient funds), it will not affect other execution orders
// The returned result is in array format, and the order corresponds to the orders in the request body
// In the returned result, the succeeded field of type bool indicates whether the execution was successful or not
// If the execution is successful, the normal order content is included; if the execution fails, the label field is included to indicate the cause of the error
// In the rate limiting, each order is counted individually
func (g *Gateio) PlaceBatchFuturesOrders(ctx context.Context, settle currency.Code, args []ContractOrderCreateParams) ([]Order, error) {
	if settle.IsEmpty() {
		return nil, errEmptyOrInvalidSettlementCurrency
	}
	if len(args) > 10 {
		return nil, errTooManyOrderRequest
	}
	for x := range args {
		if args[x].Size == 0 {
			return nil, fmt.Errorf("%w, specify positive number to make a bid, and negative number to ask", order.ErrSideIsInvalid)
		}
		if _, err := timeInForceFromString(args[x].TimeInForce); err != nil {
			return nil, err
		}
		if args[x].Price == "" {
			return nil, errInvalidPrice
		}
		if args[x].Price == "0" && args[x].TimeInForce != iocTIF && args[x].TimeInForce != fokTIF {
			return nil, fmt.Errorf("%w: %q; only 'ioc' and 'fok' allowed for market order", order.ErrUnsupportedTimeInForce, args[x].TimeInForce)
		}
		if args[x].Text != "" && !strings.HasPrefix(args[x].Text, "t-") {
			return nil, errInvalidTextValue
		}
		if args[x].AutoSize != "" && (args[x].AutoSize == "close_long" || args[x].AutoSize == "close_short") {
			return nil, errInvalidAutoSizeValue
		}
		if !args[x].Settle.Equal(currency.BTC) && !args[x].Settle.Equal(currency.USDT) {
			return nil, errEmptyOrInvalidSettlementCurrency
		}
	}
	var response []Order
	return response, g.SendAuthenticatedHTTPRequest(ctx, exchange.RestSpot, perpetualSubmitBatchOrdersEPL, http.MethodPost, futuresPath+settle.Item.Lower+"/batch_orders", nil, &args, &response)
}

// GetSingleFuturesOrder retrieves a single order by its identifier
func (g *Gateio) GetSingleFuturesOrder(ctx context.Context, settle currency.Code, orderID string) (*Order, error) {
	if settle.IsEmpty() {
		return nil, errEmptyOrInvalidSettlementCurrency
	}
	if orderID == "" {
		return nil, fmt.Errorf("%w, 'order_id' cannot be empty", errInvalidOrderID)
	}
	var response *Order
	return response, g.SendAuthenticatedHTTPRequest(ctx, exchange.RestSpot, perpetualFetchOrderEPL, http.MethodGet, futuresPath+settle.Item.Lower+"/orders/"+orderID, nil, nil, &response)
}

// CancelSingleFuturesOrder cancel a single order
func (g *Gateio) CancelSingleFuturesOrder(ctx context.Context, settle currency.Code, orderID string) (*Order, error) {
	if settle.IsEmpty() {
		return nil, errEmptyOrInvalidSettlementCurrency
	}
	if orderID == "" {
		return nil, fmt.Errorf("%w, 'order_id' cannot be empty", errInvalidOrderID)
	}
	var response *Order
	return response, g.SendAuthenticatedHTTPRequest(ctx, exchange.RestSpot, perpetualCancelOrderEPL, http.MethodDelete, futuresPath+settle.Item.Lower+"/orders/"+orderID, nil, nil, &response)
}

// AmendFuturesOrder amends an existing futures order
func (g *Gateio) AmendFuturesOrder(ctx context.Context, settle currency.Code, orderID string, arg AmendFuturesOrderParam) (*Order, error) {
	if settle.IsEmpty() {
		return nil, errEmptyOrInvalidSettlementCurrency
	}
	if orderID == "" {
		return nil, fmt.Errorf("%w, 'order_id' cannot be empty", errInvalidOrderID)
	}
	if arg.Size <= 0 && arg.Price <= 0 {
		return nil, errors.New("missing update 'size' or 'price', please specify 'size' or 'price' or both information")
	}
	var response *Order
	return response, g.SendAuthenticatedHTTPRequest(ctx, exchange.RestSpot, perpetualAmendOrderEPL, http.MethodPut, futuresPath+settle.Item.Lower+"/orders/"+orderID, nil, &arg, &response)
}

// GetMyFuturesTradingHistory retrieves authenticated account's futures trading history
func (g *Gateio) GetMyFuturesTradingHistory(ctx context.Context, settle currency.Code, lastID, orderID string, contract currency.Pair, limit, offset, countTotal uint64) ([]TradingHistoryItem, error) {
	if settle.IsEmpty() {
		return nil, errEmptyOrInvalidSettlementCurrency
	}
	params := url.Values{}
	if contract.IsPopulated() {
		params.Set("contract", contract.String())
	}
	if orderID != "" {
		params.Set("order", orderID)
	}
	if limit > 0 {
		params.Set("limit", strconv.FormatUint(limit, 10))
	}
	if offset > 0 {
		params.Set("offset", strconv.FormatUint(offset, 10))
	}
	if lastID != "" {
		params.Set("last_id", lastID)
	}
	if countTotal == 1 {
		params.Set("count_total", strconv.FormatUint(countTotal, 10))
	}
	var response []TradingHistoryItem
	return response, g.SendAuthenticatedHTTPRequest(ctx, exchange.RestSpot, perpetualTradingHistoryEPL, http.MethodGet, futuresPath+settle.Item.Lower+"/my_trades", params, nil, &response)
}

// GetFuturesPositionCloseHistory lists position close history
func (g *Gateio) GetFuturesPositionCloseHistory(ctx context.Context, settle currency.Code, contract currency.Pair, limit, offset uint64, from, to time.Time) ([]PositionCloseHistoryResponse, error) {
	if settle.IsEmpty() {
		return nil, errEmptyOrInvalidSettlementCurrency
	}
	params := url.Values{}
	if contract.IsPopulated() {
		params.Set("contract", contract.String())
	}
	if limit > 0 {
		params.Set("limit", strconv.FormatUint(limit, 10))
	}
	if offset > 0 {
		params.Set("offset", strconv.FormatUint(offset, 10))
	}
	if !from.IsZero() {
		params.Set("from", strconv.FormatInt(from.Unix(), 10))
	}
	if !to.IsZero() {
		params.Set("to", strconv.FormatInt(to.Unix(), 10))
	}
	var response []PositionCloseHistoryResponse
	return response, g.SendAuthenticatedHTTPRequest(ctx, exchange.RestSpot, perpetualClosePositionEPL, http.MethodGet, futuresPath+settle.Item.Lower+"/position_close", params, nil, &response)
}

// GetFuturesLiquidationHistory list liquidation history
func (g *Gateio) GetFuturesLiquidationHistory(ctx context.Context, settle currency.Code, contract currency.Pair, limit uint64, at time.Time) ([]LiquidationHistoryItem, error) {
	if settle.IsEmpty() {
		return nil, errEmptyOrInvalidSettlementCurrency
	}
	params := url.Values{}
	if contract.IsPopulated() {
		params.Set("contract", contract.String())
	}
	if limit > 0 {
		params.Set("limit", strconv.FormatUint(limit, 10))
	}
	if !at.IsZero() {
		params.Set("at", strconv.FormatInt(at.Unix(), 10))
	}
	var response []LiquidationHistoryItem
	return response, g.SendAuthenticatedHTTPRequest(ctx, exchange.RestSpot, perpetualLiquidationHistoryEPL, http.MethodGet, futuresPath+settle.Item.Lower+"/liquidates", params, nil, &response)
}

// CountdownCancelOrders represents a trigger time response
func (g *Gateio) CountdownCancelOrders(ctx context.Context, settle currency.Code, arg CountdownParams) (*TriggerTimeResponse, error) {
	if settle.IsEmpty() {
		return nil, errEmptyOrInvalidSettlementCurrency
	}
	if arg.Timeout < 0 {
		return nil, errInvalidTimeout
	}
	var response *TriggerTimeResponse
	return response, g.SendAuthenticatedHTTPRequest(ctx, exchange.RestSpot, perpetualCancelTriggerOrdersEPL, http.MethodPost, futuresPath+settle.Item.Lower+"/countdown_cancel_all", nil, &arg, &response)
}

// CreatePriceTriggeredFuturesOrder create a price-triggered order
func (g *Gateio) CreatePriceTriggeredFuturesOrder(ctx context.Context, settle currency.Code, arg *FuturesPriceTriggeredOrderParam) (*OrderID, error) {
	if arg == nil {
		return nil, errNilArgument
	}
	if settle.IsEmpty() {
		return nil, errEmptyOrInvalidSettlementCurrency
	}
	if arg.Initial.Contract.IsEmpty() {
		return nil, fmt.Errorf("%w, currency pair for contract must not be empty", errInvalidOrMissingContractParam)
	}
	if arg.Initial.Price < 0 {
		return nil, fmt.Errorf("%w, price must be greater than 0", errInvalidPrice)
	}
	if arg.Initial.TimeInForce != "" && arg.Initial.TimeInForce != gtcTIF && arg.Initial.TimeInForce != iocTIF {
		return nil, fmt.Errorf("%w: %q; only 'gtc' and 'ioc' are allowed", order.ErrInvalidTimeInForce, arg.Initial.TimeInForce)
	}
	if arg.Trigger.StrategyType != 0 && arg.Trigger.StrategyType != 1 {
		return nil, errors.New("strategy type must be 0 or 1, 0: by price, and 1: by price gap")
	}
	if arg.Trigger.Rule != 1 && arg.Trigger.Rule != 2 {
		return nil, errors.New("invalid trigger condition('rule') value, rule must be 1 or 2")
	}
	if arg.Trigger.PriceType != 0 && arg.Trigger.PriceType != 1 && arg.Trigger.PriceType != 2 {
		return nil, errors.New("price type must be 0, 1 or 2")
	}
	if arg.Trigger.OrderType != "" &&
		arg.Trigger.OrderType != "close-long-order" &&
		arg.Trigger.OrderType != "close-short-order" &&
		arg.Trigger.OrderType != "close-long-position" &&
		arg.Trigger.OrderType != "close-short-position" &&
		arg.Trigger.OrderType != "plan-close-long-position" &&
		arg.Trigger.OrderType != "plan-close-short-position" {
		return nil, errors.New("invalid order type, only 'close-long-order', 'close-short-order', 'close-long-position', 'close-short-position', 'plan-close-long-position', and 'plan-close-short-position'")
	}
	var response *OrderID
	return response, g.SendAuthenticatedHTTPRequest(ctx, exchange.RestSpot, perpetualSubmitTriggerOrderEPL, http.MethodPost, futuresPath+settle.Item.Lower+priceOrdersPaths, nil, &arg, &response)
}

// ListAllFuturesAutoOrders lists all open orders
func (g *Gateio) ListAllFuturesAutoOrders(ctx context.Context, status string, settle currency.Code, contract currency.Pair, limit, offset uint64) ([]PriceTriggeredOrder, error) {
	if status != statusOpen && status != statusFinished {
		return nil, fmt.Errorf("%w status: %s", errInvalidOrderStatus, status)
	}
	if settle.IsEmpty() {
		return nil, errEmptyOrInvalidSettlementCurrency
	}
	params := url.Values{}
	params.Set("status", status)
	if limit > 0 {
		params.Set("limit", strconv.FormatUint(limit, 10))
	}
	if offset > 0 {
		params.Set("offset", strconv.FormatUint(offset, 10))
	}
	if contract.IsPopulated() {
		params.Set("contract", contract.String())
	}
	var response []PriceTriggeredOrder
	return response, g.SendAuthenticatedHTTPRequest(ctx, exchange.RestSpot, perpetualListOpenOrdersEPL, http.MethodGet, futuresPath+settle.Item.Lower+priceOrdersPaths, params, nil, &response)
}

// CancelAllFuturesOpenOrders cancels all futures open orders
func (g *Gateio) CancelAllFuturesOpenOrders(ctx context.Context, settle currency.Code, contract currency.Pair) ([]PriceTriggeredOrder, error) {
	if settle.IsEmpty() {
		return nil, errEmptyOrInvalidSettlementCurrency
	}
	if contract.IsInvalid() {
		return nil, fmt.Errorf("%w, currency pair for contract must not be empty", errInvalidOrMissingContractParam)
	}
	params := url.Values{}
	params.Set("contract", contract.String())
	var response []PriceTriggeredOrder
	return response, g.SendAuthenticatedHTTPRequest(ctx, exchange.RestSpot, perpetualCancelOpenOrdersEPL, http.MethodDelete, futuresPath+settle.Item.Lower+priceOrdersPaths, params, nil, &response)
}

// GetSingleFuturesPriceTriggeredOrder retrieves a single price triggered order
func (g *Gateio) GetSingleFuturesPriceTriggeredOrder(ctx context.Context, settle currency.Code, orderID string) (*PriceTriggeredOrder, error) {
	if settle.IsEmpty() {
		return nil, errEmptyOrInvalidSettlementCurrency
	}
	if orderID == "" {
		return nil, errInvalidOrderID
	}
	var response *PriceTriggeredOrder
	return response, g.SendAuthenticatedHTTPRequest(ctx, exchange.RestSpot, perpetualGetTriggerOrderEPL, http.MethodGet, futuresPath+settle.Item.Lower+"/price_orders/"+orderID, nil, nil, &response)
}

// CancelFuturesPriceTriggeredOrder cancel a price-triggered order
func (g *Gateio) CancelFuturesPriceTriggeredOrder(ctx context.Context, settle currency.Code, orderID string) (*PriceTriggeredOrder, error) {
	if settle.IsEmpty() {
		return nil, errEmptyOrInvalidSettlementCurrency
	}
	if orderID == "" {
		return nil, errInvalidOrderID
	}
	var response *PriceTriggeredOrder
	return response, g.SendAuthenticatedHTTPRequest(ctx, exchange.RestSpot, perpetualCancelTriggerOrderEPL, http.MethodDelete, futuresPath+settle.Item.Lower+"/price_orders/"+orderID, nil, nil, &response)
}

// *************************************** Delivery ***************************************

// GetAllDeliveryContracts retrieves all futures contracts
func (g *Gateio) GetAllDeliveryContracts(ctx context.Context, settle currency.Code) ([]DeliveryContract, error) {
	if settle.IsEmpty() {
		return nil, errEmptyOrInvalidSettlementCurrency
	}
	var contracts []DeliveryContract
	return contracts, g.SendHTTPRequest(ctx, exchange.RestSpot, publicDeliveryContractsEPL, deliveryPath+settle.Item.Lower+"/contracts", &contracts)
}

// GetDeliveryContract retrieves a single delivery contract instance
func (g *Gateio) GetDeliveryContract(ctx context.Context, settle currency.Code, contract currency.Pair) (*DeliveryContract, error) {
	if settle.IsEmpty() {
		return nil, errEmptyOrInvalidSettlementCurrency
	}
	var deliveryContract *DeliveryContract
	return deliveryContract, g.SendHTTPRequest(ctx, exchange.RestSpot, publicDeliveryContractsEPL, deliveryPath+settle.Item.Lower+"/contracts/"+contract.String(), &deliveryContract)
}

// GetDeliveryOrderbook delivery orderbook
func (g *Gateio) GetDeliveryOrderbook(ctx context.Context, settle currency.Code, interval string, contract currency.Pair, limit uint64, withOrderbookID bool) (*Orderbook, error) {
	if settle.IsEmpty() {
		return nil, errEmptyOrInvalidSettlementCurrency
	}
	if contract.IsInvalid() {
		return nil, errInvalidOrMissingContractParam
	}
	params := url.Values{}
	params.Set("contract", contract.String())
	if interval != "" {
		params.Set("interval", interval)
	}
	if limit > 0 {
		params.Set("limit", strconv.FormatUint(limit, 10))
	}
	if withOrderbookID {
		params.Set("with_id", strconv.FormatBool(withOrderbookID))
	}
	var orderbook *Orderbook
	return orderbook, g.SendHTTPRequest(ctx, exchange.RestSpot, publicOrderbookDeliveryEPL, common.EncodeURLValues(deliveryPath+settle.Item.Lower+"/order_book", params), &orderbook)
}

// GetDeliveryTradingHistory retrieves futures trading history
func (g *Gateio) GetDeliveryTradingHistory(ctx context.Context, settle currency.Code, lastID string, contract currency.Pair, limit uint64, from, to time.Time) ([]TradingHistoryItem, error) {
	if settle.IsEmpty() {
		return nil, errEmptyOrInvalidSettlementCurrency
	}
	if contract.IsInvalid() {
		return nil, errInvalidOrMissingContractParam
	}
	params := url.Values{}
	params.Set("contract", contract.String())
	if !from.IsZero() {
		params.Set("from", strconv.FormatInt(from.Unix(), 10))
	}
	if !to.IsZero() {
		params.Set("to", strconv.FormatInt(to.Unix(), 10))
	}
	if limit > 0 {
		params.Set("limit", strconv.FormatUint(limit, 10))
	}
	if lastID != "" {
		params.Set("last_id", lastID)
	}
	var histories []TradingHistoryItem
	return histories, g.SendHTTPRequest(ctx, exchange.RestSpot, publicTradingHistoryDeliveryEPL, common.EncodeURLValues(deliveryPath+settle.Item.Lower+"/trades", params), &histories)
}

// GetDeliveryFuturesCandlesticks retrieves specified contract candlesticks
func (g *Gateio) GetDeliveryFuturesCandlesticks(ctx context.Context, settle currency.Code, contract currency.Pair, from, to time.Time, limit uint64, interval kline.Interval) ([]FuturesCandlestick, error) {
	if settle.IsEmpty() {
		return nil, errEmptyOrInvalidSettlementCurrency
	}
	if contract.IsInvalid() {
		return nil, errInvalidOrMissingContractParam
	}
	params := url.Values{}
	params.Set("contract", contract.Upper().String())
	if !from.IsZero() {
		params.Set("from", strconv.FormatInt(from.Unix(), 10))
	}
	if !to.IsZero() {
		params.Set("to", strconv.FormatInt(to.Unix(), 10))
	}
	if limit > 0 {
		params.Set("limit", strconv.FormatUint(limit, 10))
	}
	if int64(interval) != 0 {
		intervalString, err := getIntervalString(interval)
		if err != nil {
			return nil, err
		}
		params.Set("interval", intervalString)
	}
	var candlesticks []FuturesCandlestick
	return candlesticks, g.SendHTTPRequest(ctx, exchange.RestSpot, publicCandleSticksDeliveryEPL, common.EncodeURLValues(deliveryPath+settle.Item.Lower+"/candlesticks", params), &candlesticks)
}

// GetDeliveryFutureTickers retrieves futures ticker information for a specific settle and contract info.
func (g *Gateio) GetDeliveryFutureTickers(ctx context.Context, settle currency.Code, contract currency.Pair) ([]FuturesTicker, error) {
	if settle.IsEmpty() {
		return nil, errEmptyOrInvalidSettlementCurrency
	}
	params := url.Values{}
	if contract.IsPopulated() {
		params.Set("contract", contract.String())
	}
	var tickers []FuturesTicker
	return tickers, g.SendHTTPRequest(ctx, exchange.RestSpot, publicTickersDeliveryEPL, common.EncodeURLValues(deliveryPath+settle.Item.Lower+"/tickers", params), &tickers)
}

// GetDeliveryInsuranceBalanceHistory retrieves delivery futures insurance balance history
func (g *Gateio) GetDeliveryInsuranceBalanceHistory(ctx context.Context, settle currency.Code, limit uint64) ([]InsuranceBalance, error) {
	if settle.IsEmpty() {
		return nil, errEmptyOrInvalidSettlementCurrency
	}
	params := url.Values{}
	if limit > 0 {
		params.Set("limit", strconv.FormatUint(limit, 10))
	}
	var balances []InsuranceBalance
	return balances, g.SendHTTPRequest(ctx, exchange.RestSpot, publicInsuranceDeliveryEPL, common.EncodeURLValues(deliveryPath+settle.Item.Lower+"/insurance", params), &balances)
}

// GetDeliveryFuturesAccounts retrieves futures account
func (g *Gateio) GetDeliveryFuturesAccounts(ctx context.Context, settle currency.Code) (*FuturesAccount, error) {
	if settle.IsEmpty() {
		return nil, errEmptyOrInvalidSettlementCurrency
	}
	var response *FuturesAccount
	return response, g.SendAuthenticatedHTTPRequest(ctx, exchange.RestSpot, deliveryAccountEPL, http.MethodGet, deliveryPath+settle.Item.Lower+"/accounts", nil, nil, &response)
}

// GetDeliveryAccountBooks retrieves account books
func (g *Gateio) GetDeliveryAccountBooks(ctx context.Context, settle currency.Code, limit uint64, from, to time.Time, changingType string) ([]AccountBookItem, error) {
	if settle.IsEmpty() {
		return nil, errEmptyOrInvalidSettlementCurrency
	}
	params := url.Values{}
	if limit > 0 {
		params.Set("limit", strconv.FormatUint(limit, 10))
	}
	if !from.IsZero() {
		params.Set("from", strconv.FormatInt(from.Unix(), 10))
	}
	if !to.IsZero() {
		params.Set("to", strconv.FormatInt(to.Unix(), 10))
	}
	if changingType != "" {
		params.Set("type", changingType)
	}
	var response []AccountBookItem
	return response, g.SendAuthenticatedHTTPRequest(ctx, exchange.RestSpot, deliveryAccountBooksEPL, http.MethodGet, deliveryPath+settle.Item.Lower+"/account_book", params, nil, &response)
}

// GetAllDeliveryPositionsOfUser retrieves all positions of user
func (g *Gateio) GetAllDeliveryPositionsOfUser(ctx context.Context, settle currency.Code) (*Position, error) {
	if settle.IsEmpty() {
		return nil, errEmptyOrInvalidSettlementCurrency
	}
	var response *Position
	return response, g.SendAuthenticatedHTTPRequest(ctx, exchange.RestSpot, deliveryPositionsEPL, http.MethodGet, deliveryPath+settle.Item.Lower+"/positions", nil, nil, &response)
}

// GetSingleDeliveryPosition get single position
func (g *Gateio) GetSingleDeliveryPosition(ctx context.Context, settle currency.Code, contract currency.Pair) (*Position, error) {
	if settle.IsEmpty() {
		return nil, errEmptyOrInvalidSettlementCurrency
	}
	if contract.IsInvalid() {
		return nil, fmt.Errorf("%w, currency pair for contract must not be empty", errInvalidOrMissingContractParam)
	}
	var response *Position
	return response, g.SendAuthenticatedHTTPRequest(ctx, exchange.RestSpot, deliveryPositionsEPL, http.MethodGet, deliveryPath+settle.Item.Lower+positionsPath+contract.String(), nil, nil, &response)
}

// UpdateDeliveryPositionMargin updates position margin
func (g *Gateio) UpdateDeliveryPositionMargin(ctx context.Context, settle currency.Code, change float64, contract currency.Pair) (*Position, error) {
	if settle.IsEmpty() {
		return nil, errEmptyOrInvalidSettlementCurrency
	}
	if contract.IsInvalid() {
		return nil, fmt.Errorf("%w, currency pair for contract must not be empty", errInvalidOrMissingContractParam)
	}
	if change <= 0 {
		return nil, fmt.Errorf("%w, futures margin change must be positive", errChangeHasToBePositive)
	}
	params := url.Values{}
	params.Set("change", strconv.FormatFloat(change, 'f', -1, 64))
	var response *Position
	return response, g.SendAuthenticatedHTTPRequest(ctx, exchange.RestSpot, deliveryUpdateMarginEPL, http.MethodPost, deliveryPath+settle.Item.Lower+positionsPath+contract.String()+"/margin", params, nil, &response)
}

// UpdateDeliveryPositionLeverage updates position leverage
func (g *Gateio) UpdateDeliveryPositionLeverage(ctx context.Context, settle currency.Code, contract currency.Pair, leverage float64) (*Position, error) {
	if settle.IsEmpty() {
		return nil, errEmptyOrInvalidSettlementCurrency
	}
	if contract.IsInvalid() {
		return nil, fmt.Errorf("%w, currency pair for contract must not be empty", errInvalidOrMissingContractParam)
	}
	if leverage < 0 {
		return nil, errInvalidLeverageValue
	}
	params := url.Values{}
	params.Set("leverage", strconv.FormatFloat(leverage, 'f', -1, 64))
	var response *Position
	return response, g.SendAuthenticatedHTTPRequest(ctx,
		exchange.RestSpot, deliveryUpdateLeverageEPL, http.MethodPost, deliveryPath+settle.Item.Lower+positionsPath+contract.String()+"/leverage", params, nil, &response)
}

// UpdateDeliveryPositionRiskLimit update position risk limit
func (g *Gateio) UpdateDeliveryPositionRiskLimit(ctx context.Context, settle currency.Code, contract currency.Pair, riskLimit uint64) (*Position, error) {
	if settle.IsEmpty() {
		return nil, errEmptyOrInvalidSettlementCurrency
	}
	if contract.IsInvalid() {
		return nil, fmt.Errorf("%w, currency pair for contract must not be empty", errInvalidOrMissingContractParam)
	}
	params := url.Values{}
	params.Set("risk_limit", strconv.FormatUint(riskLimit, 10))
	var response *Position
	return response, g.SendAuthenticatedHTTPRequest(ctx, exchange.RestSpot, deliveryUpdateRiskLimitEPL, http.MethodPost, deliveryPath+settle.Item.Lower+positionsPath+contract.String()+"/risk_limit", params, nil, &response)
}

// PlaceDeliveryOrder create a futures order
// Zero-filled order cannot be retrieved 10 minutes after order cancellation
func (g *Gateio) PlaceDeliveryOrder(ctx context.Context, arg *ContractOrderCreateParams) (*Order, error) {
	if arg == nil {
		return nil, errNilArgument
	}
	if arg.Contract.IsEmpty() {
		return nil, fmt.Errorf("%w, currency pair for contract must not be empty", errInvalidOrMissingContractParam)
	}
	if arg.Size == 0 {
		return nil, fmt.Errorf("%w, specify positive number to make a bid, and negative number to ask", order.ErrSideIsInvalid)
	}
	if _, err := timeInForceFromString(arg.TimeInForce); err != nil {
		return nil, err
	}
	if arg.Price == "" {
		return nil, errInvalidPrice
	}
	if arg.AutoSize != "" && (arg.AutoSize == "close_long" || arg.AutoSize == "close_short") {
		return nil, errInvalidAutoSizeValue
	}
	if arg.Settle.IsEmpty() {
		return nil, errEmptyOrInvalidSettlementCurrency
	}
	var response *Order
	return response, g.SendAuthenticatedHTTPRequest(ctx, exchange.RestSpot, deliverySubmitOrderEPL, http.MethodPost, deliveryPath+arg.Settle.Item.Lower+ordersPath, nil, &arg, &response)
}

// GetDeliveryOrders list futures orders
// Zero-filled order cannot be retrieved 10 minutes after order cancellation
func (g *Gateio) GetDeliveryOrders(ctx context.Context, contract currency.Pair, status string, settle currency.Code, lastID string, limit, offset uint64, countTotal int64) ([]Order, error) {
	if settle.IsEmpty() {
		return nil, errEmptyOrInvalidSettlementCurrency
	}
	params := url.Values{}
	if !contract.IsEmpty() {
		params.Set("contract", contract.String())
	}
	if status != statusOpen && status != statusFinished {
		return nil, fmt.Errorf("%w, only 'open' and 'finished' status are supported", errInvalidOrderStatus)
	}
	params.Set("status", status)
	if limit > 0 {
		params.Set("limit", strconv.FormatUint(limit, 10))
	}
	if offset > 0 {
		params.Set("offset", strconv.FormatUint(offset, 10))
	}
	if lastID != "" {
		params.Set("last_id", lastID)
	}
	if countTotal == 1 && status != statusOpen {
		params.Set("count_total", strconv.FormatInt(countTotal, 10))
	} else if countTotal != 0 && countTotal != 1 {
		return nil, errInvalidCountTotalValue
	}
	var response []Order
	return response, g.SendAuthenticatedHTTPRequest(ctx, exchange.RestSpot, deliveryGetOrdersEPL, http.MethodGet, deliveryPath+settle.Item.Lower+ordersPath, params, nil, &response)
}

// CancelMultipleDeliveryOrders cancel all open orders matched
// Zero-filled order cannot be retrieved 10 minutes after order cancellation
func (g *Gateio) CancelMultipleDeliveryOrders(ctx context.Context, contract currency.Pair, side string, settle currency.Code) ([]Order, error) {
	if settle.IsEmpty() {
		return nil, errEmptyOrInvalidSettlementCurrency
	}
	if contract.IsInvalid() {
		return nil, fmt.Errorf("%w, currency pair for contract must not be empty", errInvalidOrMissingContractParam)
	}
	params := url.Values{}
	if side == "ask" || side == "bid" {
		params.Set("side", side)
	}
	params.Set("contract", contract.String())
	var response []Order
	return response, g.SendAuthenticatedHTTPRequest(ctx, exchange.RestSpot, deliveryCancelOrdersEPL, http.MethodDelete, deliveryPath+settle.Item.Lower+ordersPath, params, nil, &response)
}

// GetSingleDeliveryOrder Get a single order
// Zero-filled order cannot be retrieved 10 minutes after order cancellation
func (g *Gateio) GetSingleDeliveryOrder(ctx context.Context, settle currency.Code, orderID string) (*Order, error) {
	if settle.IsEmpty() {
		return nil, errEmptyOrInvalidSettlementCurrency
	}
	if orderID == "" {
		return nil, fmt.Errorf("%w, 'order_id' cannot be empty", errInvalidOrderID)
	}
	var response *Order
	return response, g.SendAuthenticatedHTTPRequest(ctx, exchange.RestSpot, deliveryGetOrderEPL, http.MethodGet, deliveryPath+settle.Item.Lower+"/orders/"+orderID, nil, nil, &response)
}

// CancelSingleDeliveryOrder cancel a single order
func (g *Gateio) CancelSingleDeliveryOrder(ctx context.Context, settle currency.Code, orderID string) (*Order, error) {
	if settle.IsEmpty() {
		return nil, errEmptyOrInvalidSettlementCurrency
	}
	if orderID == "" {
		return nil, fmt.Errorf("%w, 'order_id' cannot be empty", errInvalidOrderID)
	}
	var response *Order
	return response, g.SendAuthenticatedHTTPRequest(ctx, exchange.RestSpot, deliveryCancelOrderEPL, http.MethodDelete, deliveryPath+settle.Item.Lower+"/orders/"+orderID, nil, nil, &response)
}

// GetMyDeliveryTradingHistory retrieves authenticated account delivery futures trading history
func (g *Gateio) GetMyDeliveryTradingHistory(ctx context.Context, settle currency.Code, orderID string, contract currency.Pair, limit, offset, countTotal uint64, lastID string) ([]TradingHistoryItem, error) {
	if settle.IsEmpty() {
		return nil, errEmptyOrInvalidSettlementCurrency
	}
	params := url.Values{}
	if contract.IsPopulated() {
		params.Set("contract", contract.String())
	}
	if orderID != "" {
		params.Set("order", orderID)
	}
	if limit > 0 {
		params.Set("limit", strconv.FormatUint(limit, 10))
	}
	if offset > 0 {
		params.Set("offset", strconv.FormatUint(offset, 10))
	}
	if lastID != "" {
		params.Set("last_id", lastID)
	}
	if countTotal == 1 {
		params.Set("count_total", strconv.FormatUint(countTotal, 10))
	}
	var response []TradingHistoryItem
	return response, g.SendAuthenticatedHTTPRequest(ctx, exchange.RestSpot, deliveryTradingHistoryEPL, http.MethodGet, deliveryPath+settle.Item.Lower+"/my_trades", params, nil, &response)
}

// GetDeliveryPositionCloseHistory retrieves position history
func (g *Gateio) GetDeliveryPositionCloseHistory(ctx context.Context, settle currency.Code, contract currency.Pair, limit, offset uint64, from, to time.Time) ([]PositionCloseHistoryResponse, error) {
	if settle.IsEmpty() {
		return nil, errEmptyOrInvalidSettlementCurrency
	}
	params := url.Values{}
	if contract.IsPopulated() {
		params.Set("contract", contract.String())
	}
	if limit > 0 {
		params.Set("limit", strconv.FormatUint(limit, 10))
	}
	if offset > 0 {
		params.Set("offset", strconv.FormatUint(offset, 10))
	}
	if !from.IsZero() {
		params.Set("from", strconv.FormatInt(from.Unix(), 10))
	}
	if !to.IsZero() {
		params.Set("to", strconv.FormatInt(to.Unix(), 10))
	}
	var response []PositionCloseHistoryResponse
	return response, g.SendAuthenticatedHTTPRequest(ctx, exchange.RestSpot, deliveryCloseHistoryEPL, http.MethodGet, deliveryPath+settle.Item.Lower+"/position_close", params, nil, &response)
}

// GetDeliveryLiquidationHistory lists liquidation history
func (g *Gateio) GetDeliveryLiquidationHistory(ctx context.Context, settle currency.Code, contract currency.Pair, limit uint64, at time.Time) ([]LiquidationHistoryItem, error) {
	if settle.IsEmpty() {
		return nil, errEmptyOrInvalidSettlementCurrency
	}
	params := url.Values{}
	if contract.IsPopulated() {
		params.Set("contract", contract.String())
	}
	if limit > 0 {
		params.Set("limit", strconv.FormatUint(limit, 10))
	}
	if !at.IsZero() {
		params.Set("at", strconv.FormatInt(at.Unix(), 10))
	}
	var response []LiquidationHistoryItem
	return response, g.SendAuthenticatedHTTPRequest(ctx, exchange.RestSpot, deliveryLiquidationHistoryEPL, http.MethodGet, deliveryPath+settle.Item.Lower+"/liquidates", params, nil, &response)
}

// GetDeliverySettlementHistory retrieves settlement history
func (g *Gateio) GetDeliverySettlementHistory(ctx context.Context, settle currency.Code, contract currency.Pair, limit uint64, at time.Time) ([]SettlementHistoryItem, error) {
	if settle.IsEmpty() {
		return nil, errEmptyOrInvalidSettlementCurrency
	}
	params := url.Values{}
	if contract.IsPopulated() {
		params.Set("contract", contract.String())
	}
	if limit > 0 {
		params.Set("limit", strconv.FormatUint(limit, 10))
	}
	if !at.IsZero() {
		params.Set("at", strconv.FormatInt(at.Unix(), 10))
	}
	var response []SettlementHistoryItem
	return response, g.SendAuthenticatedHTTPRequest(ctx, exchange.RestSpot, deliverySettlementHistoryEPL, http.MethodGet, deliveryPath+settle.Item.Lower+"/settlements", params, nil, &response)
}

// GetDeliveryPriceTriggeredOrder creates a price-triggered order
func (g *Gateio) GetDeliveryPriceTriggeredOrder(ctx context.Context, settle currency.Code, arg *FuturesPriceTriggeredOrderParam) (*OrderID, error) {
	if arg == nil {
		return nil, errNilArgument
	}
	if settle.IsEmpty() {
		return nil, errEmptyOrInvalidSettlementCurrency
	}
	if arg.Initial.Contract.IsEmpty() {
		return nil, fmt.Errorf("%w, currency pair for contract must not be empty", errInvalidOrMissingContractParam)
	}
	if arg.Initial.Price < 0 {
		return nil, fmt.Errorf("%w, price must be greater than 0", errInvalidPrice)
	}
	if arg.Initial.Size <= 0 {
		return nil, errors.New("invalid argument: initial.size out of range")
	}
	if arg.Initial.TimeInForce != "" &&
		arg.Initial.TimeInForce != gtcTIF && arg.Initial.TimeInForce != iocTIF {
		return nil, fmt.Errorf("%w: %q; only 'gtc' and 'ioc' are allowed", order.ErrUnsupportedTimeInForce, arg.Initial.TimeInForce)
	}
	if arg.Trigger.StrategyType != 0 && arg.Trigger.StrategyType != 1 {
		return nil, errors.New("strategy type must be 0 or 1, 0: by price, and 1: by price gap")
	}
	if arg.Trigger.Rule != 1 && arg.Trigger.Rule != 2 {
		return nil, errors.New("invalid trigger condition('rule') value, rule must be 1 or 2")
	}
	if arg.Trigger.PriceType != 0 && arg.Trigger.PriceType != 1 && arg.Trigger.PriceType != 2 {
		return nil, errors.New("price type must be 0 or 1 or 2")
	}
	if arg.Trigger.Price <= 0 {
		return nil, errors.New("invalid argument: trigger.price")
	}
	if arg.Trigger.OrderType != "" &&
		arg.Trigger.OrderType != "close-long-order" &&
		arg.Trigger.OrderType != "close-short-order" &&
		arg.Trigger.OrderType != "close-long-position" &&
		arg.Trigger.OrderType != "close-short-position" &&
		arg.Trigger.OrderType != "plan-close-long-position" &&
		arg.Trigger.OrderType != "plan-close-short-position" {
		return nil, errors.New("invalid order type, only 'close-long-order', 'close-short-order', 'close-long-position', 'close-short-position', 'plan-close-long-position', and 'plan-close-short-position'")
	}
	var response *OrderID
	return response, g.SendAuthenticatedHTTPRequest(ctx, exchange.RestSpot, deliveryGetTriggerOrderEPL, http.MethodPost, deliveryPath+settle.Item.Lower+priceOrdersPaths, nil, &arg, &response)
}

// GetDeliveryAllAutoOrder retrieves all auto orders
func (g *Gateio) GetDeliveryAllAutoOrder(ctx context.Context, status string, settle currency.Code, contract currency.Pair, limit, offset uint64) ([]PriceTriggeredOrder, error) {
	if status != statusOpen && status != statusFinished {
		return nil, fmt.Errorf("%w status %s", errInvalidOrderStatus, status)
	}
	if settle.IsEmpty() {
		return nil, errEmptyOrInvalidSettlementCurrency
	}
	params := url.Values{}
	params.Set("status", status)
	if limit > 0 {
		params.Set("limit", strconv.FormatUint(limit, 10))
	}
	if offset > 0 {
		params.Set("offset", strconv.FormatUint(offset, 10))
	}
	if contract.IsPopulated() {
		params.Set("contract", contract.String())
	}
	var response []PriceTriggeredOrder
	return response, g.SendAuthenticatedHTTPRequest(ctx, exchange.RestSpot, deliveryAutoOrdersEPL, http.MethodGet, deliveryPath+settle.Item.Lower+priceOrdersPaths, params, nil, &response)
}

// CancelAllDeliveryPriceTriggeredOrder cancels all delivery price triggered orders
func (g *Gateio) CancelAllDeliveryPriceTriggeredOrder(ctx context.Context, settle currency.Code, contract currency.Pair) ([]PriceTriggeredOrder, error) {
	if settle.IsEmpty() {
		return nil, errEmptyOrInvalidSettlementCurrency
	}
	if contract.IsInvalid() {
		return nil, fmt.Errorf("%w, currency pair for contract must not be empty", errInvalidOrMissingContractParam)
	}
	params := url.Values{}
	params.Set("contract", contract.String())
	var response []PriceTriggeredOrder
	return response, g.SendAuthenticatedHTTPRequest(ctx, exchange.RestSpot, deliveryCancelTriggerOrdersEPL, http.MethodDelete, deliveryPath+settle.Item.Lower+priceOrdersPaths, params, nil, &response)
}

// GetSingleDeliveryPriceTriggeredOrder retrieves a single price triggered order
func (g *Gateio) GetSingleDeliveryPriceTriggeredOrder(ctx context.Context, settle currency.Code, orderID string) (*PriceTriggeredOrder, error) {
	if settle.IsEmpty() {
		return nil, errEmptyOrInvalidSettlementCurrency
	}
	if orderID == "" {
		return nil, errInvalidOrderID
	}
	var response *PriceTriggeredOrder
	return response, g.SendAuthenticatedHTTPRequest(ctx, exchange.RestSpot, deliveryGetTriggerOrderEPL, http.MethodGet, deliveryPath+settle.Item.Lower+"/price_orders/"+orderID, nil, nil, &response)
}

// CancelDeliveryPriceTriggeredOrder cancel a price-triggered order
func (g *Gateio) CancelDeliveryPriceTriggeredOrder(ctx context.Context, settle currency.Code, orderID string) (*PriceTriggeredOrder, error) {
	if settle.IsEmpty() {
		return nil, errEmptyOrInvalidSettlementCurrency
	}
	if orderID == "" {
		return nil, errInvalidOrderID
	}
	var response *PriceTriggeredOrder
	return response, g.SendAuthenticatedHTTPRequest(ctx, exchange.RestSpot, deliveryCancelTriggerOrderEPL, http.MethodDelete, deliveryPath+settle.Item.Lower+"/price_orders/"+orderID, nil, nil, &response)
}

// ********************************** Options ***************************************************

// GetAllOptionsUnderlyings retrieves all option underlyings
func (g *Gateio) GetAllOptionsUnderlyings(ctx context.Context) ([]OptionUnderlying, error) {
	var response []OptionUnderlying
	return response, g.SendHTTPRequest(ctx, exchange.RestSpot, publicUnderlyingOptionsEPL, gateioOptionUnderlyings, &response)
}

// GetExpirationTime return the expiration time for the provided underlying.
func (g *Gateio) GetExpirationTime(ctx context.Context, underlying string) (time.Time, error) {
	var timestamp []float64
	err := g.SendHTTPRequest(ctx, exchange.RestSpot, publicExpirationOptionsEPL, gateioOptionExpiration+"?underlying="+underlying, &timestamp)
	if err != nil {
		return time.Time{}, err
	}
	if len(timestamp) == 0 {
		return time.Time{}, errNoValidResponseFromServer
	}
	return time.Unix(int64(timestamp[0]), 0), nil
}

// GetAllContractOfUnderlyingWithinExpiryDate retrieves list of contracts of the specified underlying and expiry time.
func (g *Gateio) GetAllContractOfUnderlyingWithinExpiryDate(ctx context.Context, underlying string, expTime time.Time) ([]OptionContract, error) {
	params := url.Values{}
	if underlying == "" {
		return nil, errInvalidUnderlying
	}
	params.Set("underlying", underlying)
	if !expTime.IsZero() {
		params.Set("expires", strconv.FormatInt(expTime.Unix(), 10))
	}
	var contracts []OptionContract
	return contracts, g.SendHTTPRequest(ctx, exchange.RestSpot, publicContractsOptionsEPL, common.EncodeURLValues(gateioOptionContracts, params), &contracts)
}

// GetOptionsSpecifiedContractDetail query specified contract detail
func (g *Gateio) GetOptionsSpecifiedContractDetail(ctx context.Context, contract currency.Pair) (*OptionContract, error) {
	if contract.IsInvalid() {
		return nil, errInvalidOrMissingContractParam
	}
	var contr *OptionContract
	return contr, g.SendHTTPRequest(ctx, exchange.RestSpot, publicContractsOptionsEPL, gateioOptionContracts+"/"+contract.String(), &contr)
}

// GetSettlementHistory retrieves list of settlement history
func (g *Gateio) GetSettlementHistory(ctx context.Context, underlying string, offset, limit uint64, from, to time.Time) ([]OptionSettlement, error) {
	if underlying == "" {
		return nil, errInvalidUnderlying
	}
	params := url.Values{}
	params.Set("underlying", underlying)
	if offset > 0 {
		params.Set("offset", strconv.FormatUint(offset, 10))
	}
	if limit > 0 {
		params.Set("limit", strconv.FormatUint(limit, 10))
	}
	if !from.IsZero() {
		params.Set("from", strconv.FormatInt(from.Unix(), 10))
	}
	if !to.IsZero() {
		params.Set("to", strconv.FormatInt(to.Unix(), 10))
	}
	var settlements []OptionSettlement
	return settlements, g.SendHTTPRequest(ctx, exchange.RestSpot, publicSettlementOptionsEPL, common.EncodeURLValues(gateioOptionSettlement, params), &settlements)
}

// GetOptionsSpecifiedContractsSettlement retrieve a single contract settlement detail passing the underlying and contract name
func (g *Gateio) GetOptionsSpecifiedContractsSettlement(ctx context.Context, contract currency.Pair, underlying string, at int64) (*OptionSettlement, error) {
	if underlying == "" {
		return nil, errInvalidUnderlying
	}
	if contract.IsInvalid() {
		return nil, errInvalidOrMissingContractParam
	}
	params := url.Values{}
	params.Set("underlying", underlying)
	params.Set("at", strconv.FormatInt(at, 10))
	var settlement *OptionSettlement
	return settlement, g.SendHTTPRequest(ctx, exchange.RestSpot, publicSettlementOptionsEPL, common.EncodeURLValues(gateioOptionSettlement+"/"+contract.String(), params), &settlement)
}

// GetMyOptionsSettlements retrieves accounts option settlements.
func (g *Gateio) GetMyOptionsSettlements(ctx context.Context, underlying string, contract currency.Pair, offset, limit uint64, to time.Time) ([]MyOptionSettlement, error) {
	if underlying == "" {
		return nil, errInvalidUnderlying
	}
	params := url.Values{}
	params.Set("underlying", underlying)
	if contract.IsPopulated() {
		params.Set("contract", contract.String())
	}
	if to.After(time.Now()) {
		params.Set("to", strconv.FormatInt(to.Unix(), 10))
	}
	if offset > 0 {
		params.Set("offset", strconv.FormatUint(offset, 10))
	}
	if limit > 0 {
		params.Set("limit", strconv.FormatUint(limit, 10))
	}
	var settlements []MyOptionSettlement
	return settlements, g.SendAuthenticatedHTTPRequest(ctx, exchange.RestSpot, optionsSettlementsEPL, http.MethodGet, gateioOptionMySettlements, params, nil, &settlements)
}

// GetOptionsOrderbook returns the orderbook data for the given contract.
func (g *Gateio) GetOptionsOrderbook(ctx context.Context, contract currency.Pair, interval string, limit uint64, withOrderbookID bool) (*Orderbook, error) {
	if contract.IsEmpty() {
		return nil, currency.ErrCurrencyPairEmpty
	}
	params := url.Values{}
	params.Set("contract", strings.ToUpper(contract.String()))
	if interval != "" {
		params.Set("interval", interval)
	}
	if limit > 0 {
		params.Set("limit", strconv.FormatUint(limit, 10))
	}
	params.Set("with_id", strconv.FormatBool(withOrderbookID))
	var response *Orderbook
	return response, g.SendHTTPRequest(ctx, exchange.RestSpot, publicOrderbookOptionsEPL, common.EncodeURLValues(gateioOptionsOrderbook, params), &response)
}

// GetOptionAccounts lists option accounts
func (g *Gateio) GetOptionAccounts(ctx context.Context) (*OptionAccount, error) {
	var resp *OptionAccount
	return resp, g.SendAuthenticatedHTTPRequest(ctx, exchange.RestSpot, optionsAccountsEPL, http.MethodGet, gateioOptionAccounts, nil, nil, &resp)
}

// GetAccountChangingHistory retrieves list of account changing history
func (g *Gateio) GetAccountChangingHistory(ctx context.Context, offset, limit uint64, from, to time.Time, changingType string) ([]AccountBook, error) {
	params := url.Values{}
	if changingType != "" {
		params.Set("type", changingType)
	}
	if offset > 0 {
		params.Set("offset", strconv.FormatUint(offset, 10))
	}
	if limit > 0 {
		params.Set("limit", strconv.FormatUint(limit, 10))
	}
	if !from.IsZero() {
		params.Set("from", strconv.FormatInt(from.Unix(), 10))
	}
	if !to.IsZero() && ((!from.IsZero() && to.After(from)) || to.Before(time.Now())) {
		params.Set("to", strconv.FormatInt(to.Unix(), 10))
	}
	var accountBook []AccountBook
	return accountBook, g.SendAuthenticatedHTTPRequest(ctx, exchange.RestSpot, optionsAccountBooksEPL, http.MethodGet, gateioOptionsAccountbook, params, nil, &accountBook)
}

// GetUsersPositionSpecifiedUnderlying lists user's positions of specified underlying
func (g *Gateio) GetUsersPositionSpecifiedUnderlying(ctx context.Context, underlying string) ([]UsersPositionForUnderlying, error) {
	params := url.Values{}
	if underlying != "" {
		params.Set("underlying", underlying)
	}
	var response []UsersPositionForUnderlying
	return response, g.SendAuthenticatedHTTPRequest(ctx, exchange.RestSpot, optionsPositions, http.MethodGet, gateioOptionsPosition, params, nil, &response)
}

// GetSpecifiedContractPosition retrieves specified contract position
func (g *Gateio) GetSpecifiedContractPosition(ctx context.Context, contract currency.Pair) (*UsersPositionForUnderlying, error) {
	if contract.IsInvalid() {
		return nil, errInvalidOrMissingContractParam
	}
	var response *UsersPositionForUnderlying
	return response, g.SendAuthenticatedHTTPRequest(ctx, exchange.RestSpot, optionsPositions, http.MethodGet, gateioOptionsPosition+"/"+contract.String(), nil, nil, &response)
}

// GetUsersLiquidationHistoryForSpecifiedUnderlying retrieves user's liquidation history of specified underlying
func (g *Gateio) GetUsersLiquidationHistoryForSpecifiedUnderlying(ctx context.Context, underlying string, contract currency.Pair) ([]ContractClosePosition, error) {
	if underlying == "" {
		return nil, errInvalidUnderlying
	}
	params := url.Values{}
	params.Set("underlying", underlying)
	if contract.IsPopulated() {
		params.Set("contract", contract.String())
	}
	var response []ContractClosePosition
	return response, g.SendAuthenticatedHTTPRequest(ctx, exchange.RestSpot, optionsLiquidationHistoryEPL, http.MethodGet, gateioOptionsPositionClose, params, nil, &response)
}

// PlaceOptionOrder creates an options order
func (g *Gateio) PlaceOptionOrder(ctx context.Context, arg *OptionOrderParam) (*OptionOrderResponse, error) {
	if arg.Contract == "" {
		return nil, errInvalidOrMissingContractParam
	}
	if arg.OrderSize == 0 {
		return nil, errInvalidOrderSize
	}
	if arg.Iceberg < 0 {
		arg.Iceberg = 0
	}
	if arg.TimeInForce != gtcTIF && arg.TimeInForce != iocTIF && arg.TimeInForce != pocTIF {
		arg.TimeInForce = ""
	}
	if arg.TimeInForce == iocTIF || arg.Price < 0 {
		arg.Price = 0
	}
	var response *OptionOrderResponse
	return response, g.SendAuthenticatedHTTPRequest(ctx, exchange.RestSpot, optionsSubmitOrderEPL, http.MethodPost, gateioOptionsOrders, nil, &arg, &response)
}

// GetOptionFuturesOrders retrieves futures orders
func (g *Gateio) GetOptionFuturesOrders(ctx context.Context, contract currency.Pair, underlying, status string, offset, limit uint64, from, to time.Time) ([]OptionOrderResponse, error) {
	params := url.Values{}
	if contract.IsPopulated() {
		params.Set("contract", contract.String())
	}
	if underlying != "" {
		params.Set("underlying", underlying)
	}
	status = strings.ToLower(status)
	if status == statusOpen || status == statusFinished {
		params.Set("status", status)
	}
	if offset > 0 {
		params.Set("offset", strconv.FormatUint(offset, 10))
	}
	if limit > 0 {
		params.Set("limit", strconv.FormatUint(limit, 10))
	}
	if !from.IsZero() {
		params.Set("from", strconv.FormatInt(from.Unix(), 10))
	}
	if !to.IsZero() && ((!from.IsZero() && to.After(from)) || to.Before(time.Now())) {
		params.Set("to", strconv.FormatInt(to.Unix(), 10))
	}
	var response []OptionOrderResponse
	return response, g.SendAuthenticatedHTTPRequest(ctx, exchange.RestSpot, optionsOrdersEPL, http.MethodGet, gateioOptionsOrders, params, nil, &response)
}

// CancelMultipleOptionOpenOrders cancels all open orders matched
func (g *Gateio) CancelMultipleOptionOpenOrders(ctx context.Context, contract currency.Pair, underlying, side string) ([]OptionOrderResponse, error) {
	params := url.Values{}
	if contract.IsPopulated() {
		params.Set("contract", contract.String())
	}
	if underlying != "" {
		params.Set("underlying", underlying)
	}
	if side != "" {
		params.Set("side", side)
	}
	var response []OptionOrderResponse
	return response, g.SendAuthenticatedHTTPRequest(ctx, exchange.RestSpot, optionsCancelOrdersEPL, http.MethodDelete, gateioOptionsOrders, params, nil, &response)
}

// GetSingleOptionOrder retrieves a single option order
func (g *Gateio) GetSingleOptionOrder(ctx context.Context, orderID string) (*OptionOrderResponse, error) {
	if orderID == "" {
		return nil, errInvalidOrderID
	}
	var o *OptionOrderResponse
	return o, g.SendAuthenticatedHTTPRequest(ctx, exchange.RestSpot, optionsOrderEPL, http.MethodGet, gateioOptionsOrders+"/"+orderID, nil, nil, &o)
}

// CancelOptionSingleOrder cancel a single order.
func (g *Gateio) CancelOptionSingleOrder(ctx context.Context, orderID string) (*OptionOrderResponse, error) {
	if orderID == "" {
		return nil, errInvalidOrderID
	}
	var response *OptionOrderResponse
	return response, g.SendAuthenticatedHTTPRequest(ctx, exchange.RestSpot, optionsCancelOrderEPL, http.MethodDelete, "options/orders/"+orderID, nil, nil, &response)
}

// GetMyOptionsTradingHistory retrieves authenticated account's option trading history
func (g *Gateio) GetMyOptionsTradingHistory(ctx context.Context, underlying string, contract currency.Pair, offset, limit uint64, from, to time.Time) ([]OptionTradingHistory, error) {
	if underlying == "" {
		return nil, errInvalidUnderlying
	}
	params := url.Values{}
	params.Set("underlying", underlying)
	if contract.IsPopulated() {
		params.Set("contract", contract.String())
	}
	if offset > 0 {
		params.Set("offset", strconv.FormatUint(offset, 10))
	}
	if limit > 0 {
		params.Set("limit", strconv.FormatUint(limit, 10))
	}
	if !from.IsZero() {
		params.Set("from", strconv.FormatInt(from.Unix(), 10))
	}
	if !to.IsZero() && ((!from.IsZero() && to.After(from)) || to.Before(time.Now())) {
		params.Set("to", strconv.FormatInt(to.Unix(), 10))
	}
	var resp []OptionTradingHistory
	return resp, g.SendAuthenticatedHTTPRequest(ctx, exchange.RestSpot, optionsTradingHistoryEPL, http.MethodGet, gateioOptionsMyTrades, params, nil, &resp)
}

// GetOptionsTickers lists  tickers of options contracts
func (g *Gateio) GetOptionsTickers(ctx context.Context, underlying string) ([]OptionsTicker, error) {
	if underlying == "" {
		return nil, errInvalidUnderlying
	}
	underlying = strings.ToUpper(underlying)
	var response []OptionsTicker
	return response, g.SendHTTPRequest(ctx, exchange.RestSpot, publicTickerOptionsEPL, gateioOptionsTickers+"?underlying="+underlying, &response)
}

// GetOptionUnderlyingTickers retrieves options underlying ticker
func (g *Gateio) GetOptionUnderlyingTickers(ctx context.Context, underlying string) (*OptionsUnderlyingTicker, error) {
	if underlying == "" {
		return nil, errInvalidUnderlying
	}
	var respos *OptionsUnderlyingTicker
	return respos, g.SendHTTPRequest(ctx, exchange.RestSpot, publicUnderlyingTickerOptionsEPL, "options/underlying/tickers/"+underlying, &respos)
}

// GetOptionFuturesCandlesticks retrieves option futures candlesticks
func (g *Gateio) GetOptionFuturesCandlesticks(ctx context.Context, contract currency.Pair, limit uint64, from, to time.Time, interval kline.Interval) ([]FuturesCandlestick, error) {
	if contract.IsInvalid() {
		return nil, errInvalidOrMissingContractParam
	}
	params := url.Values{}
	params.Set("contract", contract.String())
	if limit > 0 {
		params.Set("limit", strconv.FormatUint(limit, 10))
	}
	if !from.IsZero() {
		params.Set("from", strconv.FormatInt(from.Unix(), 10))
	}
	if !to.IsZero() {
		params.Set("to", strconv.FormatInt(to.Unix(), 10))
	}
	intervalString, err := getIntervalString(interval)
	if err != nil {
		return nil, err
	}
	params.Set("interval", intervalString)
	var candles []FuturesCandlestick
	return candles, g.SendHTTPRequest(ctx, exchange.RestSpot, publicCandleSticksOptionsEPL, common.EncodeURLValues(gateioOptionCandlesticks, params), &candles)
}

// GetOptionFuturesMarkPriceCandlesticks retrieves mark price candlesticks of an underlying
func (g *Gateio) GetOptionFuturesMarkPriceCandlesticks(ctx context.Context, underlying string, limit uint64, from, to time.Time, interval kline.Interval) ([]FuturesCandlestick, error) {
	if underlying == "" {
		return nil, errInvalidUnderlying
	}
	params := url.Values{}
	params.Set("underlying", underlying)
	if limit > 0 {
		params.Set("limit", strconv.FormatUint(limit, 10))
	}
	if !from.IsZero() {
		params.Set("from", strconv.FormatInt(from.Unix(), 10))
	}
	if !to.IsZero() {
		params.Set("to", strconv.FormatInt(to.Unix(), 10))
	}
	if int64(interval) != 0 {
		intervalString, err := getIntervalString(interval)
		if err != nil {
			return nil, err
		}
		params.Set("interval", intervalString)
	}
	var candles []FuturesCandlestick
	return candles, g.SendHTTPRequest(ctx, exchange.RestSpot, publicMarkpriceCandleSticksOptionsEPL, common.EncodeURLValues(gateioOptionUnderlyingCandlesticks, params), &candles)
}

// GetOptionsTradeHistory retrieves options trade history
func (g *Gateio) GetOptionsTradeHistory(ctx context.Context, contract currency.Pair, callType string, offset, limit uint64, from, to time.Time) ([]TradingHistoryItem, error) {
	params := url.Values{}
	callType = strings.ToUpper(callType)
	if callType == "C" || callType == "P" {
		params.Set("type", callType)
	}
	if contract.IsPopulated() {
		params.Set("contract", contract.String())
	}
	if offset > 0 {
		params.Set("offset", strconv.FormatUint(offset, 10))
	}
	if limit > 0 {
		params.Set("limit", strconv.FormatUint(limit, 10))
	}
	if !from.IsZero() {
		params.Set("from", strconv.FormatInt(from.Unix(), 10))
	}
	if !to.IsZero() {
		params.Set("to", strconv.FormatInt(to.Unix(), 10))
	}
	var trades []TradingHistoryItem
	return trades, g.SendHTTPRequest(ctx, exchange.RestSpot, publicTradeHistoryOptionsEPL, common.EncodeURLValues(gateioOptionsTrades, params), &trades)
}

// ********************************** Flash_SWAP *************************

// GetSupportedFlashSwapCurrencies retrieves all supported currencies in flash swap
func (g *Gateio) GetSupportedFlashSwapCurrencies(ctx context.Context) ([]SwapCurrencies, error) {
	var currencies []SwapCurrencies
	return currencies, g.SendHTTPRequest(ctx, exchange.RestSpot, publicFlashSwapEPL, gateioFlashSwapCurrencies, &currencies)
}

// CreateFlashSwapOrder creates a new flash swap order
// initiate a flash swap preview in advance because order creation requires a preview result
func (g *Gateio) CreateFlashSwapOrder(ctx context.Context, arg FlashSwapOrderParams) (*FlashSwapOrderResponse, error) {
	if arg.PreviewID == "" {
		return nil, errMissingPreviewID
	}
	if arg.BuyCurrency.IsEmpty() {
		return nil, fmt.Errorf("%w, buy currency can not empty", currency.ErrCurrencyCodeEmpty)
	}
	if arg.SellCurrency.IsEmpty() {
		return nil, fmt.Errorf("%w, sell currency can not empty", currency.ErrCurrencyCodeEmpty)
	}
	if arg.SellAmount <= 0 {
		return nil, fmt.Errorf("%w, sell_amount can not be less than or equal to 0", errInvalidAmount)
	}
	if arg.BuyAmount <= 0 {
		return nil, fmt.Errorf("%w, buy_amount amount can not be less than or equal to 0", errInvalidAmount)
	}
	var response *FlashSwapOrderResponse
	return response, g.SendAuthenticatedHTTPRequest(ctx, exchange.RestSpot, flashSwapOrderEPL, http.MethodPost, gateioFlashSwapOrders, nil, &arg, &response)
}

// GetAllFlashSwapOrders retrieves list of flash swap orders filtered by the params
func (g *Gateio) GetAllFlashSwapOrders(ctx context.Context, status int, sellCurrency, buyCurrency currency.Code, reverse bool, limit, page uint64) ([]FlashSwapOrderResponse, error) {
	params := url.Values{}
	if status == 1 || status == 2 {
		params.Set("status", strconv.Itoa(status))
	}
	if !sellCurrency.IsEmpty() {
		params.Set("sell_currency", sellCurrency.String())
	}
	if !buyCurrency.IsEmpty() {
		params.Set("buy_currency", buyCurrency.String())
	}
	params.Set("reverse", strconv.FormatBool(reverse))
	if page > 0 {
		params.Set("page", strconv.FormatUint(page, 10))
	}
	if limit > 0 {
		params.Set("limit", strconv.FormatUint(limit, 10))
	}
	var response []FlashSwapOrderResponse
	return response, g.SendAuthenticatedHTTPRequest(ctx, exchange.RestSpot, flashGetOrdersEPL, http.MethodGet, gateioFlashSwapOrders, params, nil, &response)
}

// GetSingleFlashSwapOrder get a single flash swap order's detail
func (g *Gateio) GetSingleFlashSwapOrder(ctx context.Context, orderID string) (*FlashSwapOrderResponse, error) {
	if orderID == "" {
		return nil, fmt.Errorf("%w, flash order order_id must not be empty", errInvalidOrderID)
	}
	var response *FlashSwapOrderResponse
	return response, g.SendAuthenticatedHTTPRequest(ctx, exchange.RestSpot, flashGetOrderEPL, http.MethodGet, gateioFlashSwapOrders+"/"+orderID, nil, nil, &response)
}

// InitiateFlashSwapOrderReview initiate a flash swap order preview
func (g *Gateio) InitiateFlashSwapOrderReview(ctx context.Context, arg FlashSwapOrderParams) (*InitFlashSwapOrderPreviewResponse, error) {
	if arg.PreviewID == "" {
		return nil, errMissingPreviewID
	}
	if arg.BuyCurrency.IsEmpty() {
		return nil, fmt.Errorf("%w, buy currency can not empty", currency.ErrCurrencyCodeEmpty)
	}
	if arg.SellCurrency.IsEmpty() {
		return nil, fmt.Errorf("%w, sell currency can not empty", currency.ErrCurrencyCodeEmpty)
	}
	var response *InitFlashSwapOrderPreviewResponse
	return response, g.SendAuthenticatedHTTPRequest(ctx, exchange.RestSpot, flashOrderReviewEPL, http.MethodPost, gateioFlashSwapOrdersPreview, nil, &arg, &response)
}

// IsValidPairString returns true if the string represents a valid currency pair
func (g *Gateio) IsValidPairString(currencyPair string) bool {
	if len(currencyPair) < 3 {
		return false
	}
	pf, err := g.CurrencyPairs.GetFormat(asset.Spot, true)
	if err != nil {
		return false
	}
	if strings.Contains(currencyPair, pf.Delimiter) {
		result := strings.Split(currencyPair, pf.Delimiter)
		return len(result) >= 2
	}
	return false
}

// ********************************* Trading Fee calculation ********************************

// GetFee returns an estimate of fee based on type of transaction
func (g *Gateio) GetFee(ctx context.Context, feeBuilder *exchange.FeeBuilder) (fee float64, err error) {
	switch feeBuilder.FeeType {
	case exchange.CryptocurrencyTradeFee:
		feePairs, err := g.GetPersonalTradingFee(ctx, feeBuilder.Pair, currency.EMPTYCODE)
		if err != nil {
			return 0, err
		}
		if feeBuilder.IsMaker {
			fee = calculateTradingFee(feePairs.MakerFee.Float64(),
				feeBuilder.PurchasePrice,
				feeBuilder.Amount)
		} else {
			fee = calculateTradingFee(feePairs.TakerFee.Float64(),
				feeBuilder.PurchasePrice,
				feeBuilder.Amount)
		}
	case exchange.CryptocurrencyWithdrawalFee:
		fee = getCryptocurrencyWithdrawalFee(feeBuilder.Pair.Base)
	case exchange.OfflineTradeFee:
		fee = getOfflineTradeFee(feeBuilder.PurchasePrice, feeBuilder.Amount)
	}
	if fee < 0 {
		fee = 0
	}
	return fee, nil
}

// getOfflineTradeFee calculates the worst case-scenario trading fee
func getOfflineTradeFee(price, amount float64) float64 {
	return 0.002 * price * amount
}

func calculateTradingFee(feeForPair, purchasePrice, amount float64) float64 {
	return feeForPair * purchasePrice * amount
}

func getCryptocurrencyWithdrawalFee(c currency.Code) float64 {
	return WithdrawalFees[c]
}

// GetUnderlyingFromCurrencyPair returns an underlying string from a currency pair
func (g *Gateio) GetUnderlyingFromCurrencyPair(p currency.Pair) (currency.Pair, error) {
	pairString := strings.ReplaceAll(p.Upper().String(), currency.DashDelimiter, currency.UnderscoreDelimiter)
	ccies := strings.Split(pairString, currency.UnderscoreDelimiter)
	if len(ccies) < 2 {
		return currency.EMPTYPAIR, fmt.Errorf("invalid currency pair %v", p)
	}
	return currency.Pair{Base: currency.NewCode(ccies[0]), Delimiter: currency.UnderscoreDelimiter, Quote: currency.NewCode(ccies[1])}, nil
}

// GetAccountDetails retrieves account details
func (g *Gateio) GetAccountDetails(ctx context.Context) (*AccountDetails, error) {
	var resp *AccountDetails
	return resp, g.SendAuthenticatedHTTPRequest(ctx, exchange.RestSpot, spotAccountsEPL, http.MethodGet, "account/detail", nil, nil, &resp)
}

// GetUserTransactionRateLimitInfo retrieves user transaction rate limit info
func (g *Gateio) GetUserTransactionRateLimitInfo(ctx context.Context) ([]UserTransactionRateLimitInfo, error) {
	var resp []UserTransactionRateLimitInfo
	return resp, g.SendAuthenticatedHTTPRequest(ctx, exchange.RestSpot, spotAccountsEPL, http.MethodGet, "account/rate_limit", nil, nil, &resp)
}<|MERGE_RESOLUTION|>--- conflicted
+++ resolved
@@ -167,14 +167,9 @@
 	errInvalidTextValue                 = errors.New("invalid text value, requires prefix `t-`")
 )
 
-<<<<<<< HEAD
-// validTimesInForces holds a list of supported time-in-force values and corresponding string representations.
-var validTimesInForces = []struct {
-=======
 // validTimesInForce holds a list of supported time-in-force values and corresponding string representations.
 // slice iteration outperforms map with this few elements
 var validTimesInForce = []struct {
->>>>>>> 9f659e71
 	String      string
 	TimeInForce order.TimeInForce
 }{
@@ -182,15 +177,9 @@
 }
 
 func timeInForceFromString(tif string) (order.TimeInForce, error) {
-<<<<<<< HEAD
-	for a := range validTimesInForces {
-		if validTimesInForces[a].String == tif {
-			return validTimesInForces[a].TimeInForce, nil
-=======
 	for a := range validTimesInForce {
 		if validTimesInForce[a].String == tif {
 			return validTimesInForce[a].TimeInForce, nil
->>>>>>> 9f659e71
 		}
 	}
 	return order.UnknownTIF, fmt.Errorf("%w: %q", order.ErrUnsupportedTimeInForce, tif)
