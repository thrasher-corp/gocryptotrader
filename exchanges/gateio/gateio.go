package gateio

import (
	"context"
	"crypto/hmac"
	"crypto/sha512"
	"encoding/hex"
	"errors"
	"fmt"
	"net/http"
	"net/url"
	"strconv"
	"strings"
	"time"

	"github.com/thrasher-corp/gocryptotrader/common"
	"github.com/thrasher-corp/gocryptotrader/currency"
	"github.com/thrasher-corp/gocryptotrader/encoding/json"
	exchange "github.com/thrasher-corp/gocryptotrader/exchanges"
	"github.com/thrasher-corp/gocryptotrader/exchanges/asset"
	"github.com/thrasher-corp/gocryptotrader/exchanges/kline"
	"github.com/thrasher-corp/gocryptotrader/exchanges/order"
	"github.com/thrasher-corp/gocryptotrader/exchanges/request"
	"github.com/thrasher-corp/gocryptotrader/types"
)

const (
	gateioTradeURL                      = "https://api.gateio.ws/" + gateioAPIVersion
	gateioFuturesTestnetTrading         = "https://fx-api-testnet.gateio.ws"
	gateioFuturesLiveTradingAlternative = "https://fx-api.gateio.ws/" + gateioAPIVersion
	gateioAPIVersion                    = "api/v4/"
	tradeBaseURL                        = "https://www.gate.io/"

	// SubAccount Endpoints
	subAccounts = "sub_accounts"

	// Spot
	gateioSpotCurrencies                                 = "spot/currencies"
	gateioSpotCurrencyPairs                              = "spot/currency_pairs"
	gateioSpotTickers                                    = "spot/tickers"
	gateioSpotOrderbook                                  = "spot/order_book"
	gateioSpotMarketTrades                               = "spot/trades"
	gateioSpotCandlesticks                               = "spot/candlesticks"
	gateioSpotFeeRate                                    = "spot/fee"
	gateioSpotAccounts                                   = "spot/accounts"
	gateioUnifiedAccounts                                = "unified/accounts"
	gateioSpotBatchOrders                                = "spot/batch_orders"
	gateioSpotOpenOrders                                 = "spot/open_orders"
	gateioSpotClosePositionWhenCrossCurrencyDisabledPath = "spot/cross_liquidate_orders"
	gateioSpotOrders                                     = "spot/orders"
	gateioSpotCancelBatchOrders                          = "spot/cancel_batch_orders"
	gateioSpotMyTrades                                   = "spot/my_trades"
	gateioSpotServerTime                                 = "spot/time"
	gateioSpotAllCountdown                               = "spot/countdown_cancel_all"
	gateioSpotPriceOrders                                = "spot/price_orders"

	// Wallets
	walletCurrencyChain                 = "wallet/currency_chains"
	walletDepositAddress                = "wallet/deposit_address"
	walletWithdrawals                   = "wallet/withdrawals"
	walletDeposits                      = "wallet/deposits"
	walletTransfer                      = "wallet/transfers"
	walletSubAccountTransfer            = "wallet/sub_account_transfers"
	walletInterSubAccountTransfer       = "wallet/sub_account_to_sub_account"
	walletWithdrawStatus                = "wallet/withdraw_status"
	walletSubAccountBalance             = "wallet/sub_account_balances"
	walletSubAccountMarginBalance       = "wallet/sub_account_margin_balances"
	walletSubAccountFuturesBalance      = "wallet/sub_account_futures_balances"
	walletSubAccountCrossMarginBalances = "wallet/sub_account_cross_margin_balances"
	walletSavedAddress                  = "wallet/saved_address"
	walletTradingFee                    = "wallet/fee"
	walletTotalBalance                  = "wallet/total_balance"

	// Margin
	gateioMarginCurrencyPairs     = "margin/currency_pairs"
	gateioMarginFundingBook       = "margin/funding_book"
	gateioMarginAccount           = "margin/accounts"
	gateioMarginAccountBook       = "margin/account_book"
	gateioMarginFundingAccounts   = "margin/funding_accounts"
	gateioMarginLoans             = "margin/loans"
	gateioMarginMergedLoans       = "margin/merged_loans"
	gateioMarginLoanRecords       = "margin/loan_records"
	gateioMarginAutoRepay         = "margin/auto_repay"
	gateioMarginTransfer          = "margin/transferable"
	gateioMarginBorrowable        = "margin/borrowable"
	gateioCrossMarginCurrencies   = "margin/cross/currencies"
	gateioCrossMarginAccounts     = "margin/cross/accounts"
	gateioCrossMarginAccountBook  = "margin/cross/account_book"
	gateioCrossMarginLoans        = "margin/cross/loans"
	gateioCrossMarginRepayments   = "margin/cross/repayments"
	gateioCrossMarginTransferable = "margin/cross/transferable"
	gateioCrossMarginBorrowable   = "margin/cross/borrowable"

	// Options
	gateioOptionUnderlyings            = "options/underlyings"
	gateioOptionExpiration             = "options/expirations"
	gateioOptionContracts              = "options/contracts"
	gateioOptionSettlement             = "options/settlements"
	gateioOptionMySettlements          = "options/my_settlements"
	gateioOptionsOrderbook             = "options/order_book"
	gateioOptionsTickers               = "options/tickers"
	gateioOptionCandlesticks           = "options/candlesticks"
	gateioOptionUnderlyingCandlesticks = "options/underlying/candlesticks"
	gateioOptionsTrades                = "options/trades"
	gateioOptionAccounts               = "options/accounts"
	gateioOptionsAccountbook           = "options/account_book"
	gateioOptionsPosition              = "options/positions"
	gateioOptionsPositionClose         = "options/position_close"
	gateioOptionsOrders                = "options/orders"
	gateioOptionsMyTrades              = "options/my_trades"

	// Flash Swap
	gateioFlashSwapCurrencies    = "flash_swap/currencies"
	gateioFlashSwapOrders        = "flash_swap/orders"
	gateioFlashSwapOrdersPreview = "flash_swap/orders/preview"

	futuresPath      = "futures/"
	deliveryPath     = "delivery/"
	ordersPath       = "/orders"
	positionsPath    = "/positions/"
	subAccountsPath  = "sub_accounts/"
	priceOrdersPaths = "/price_orders"

	// Withdrawals
	withdrawal = "withdrawals"
)

const (
	utc0TimeZone = "utc0"
	utc8TimeZone = "utc8"
)

var (
	errEmptyOrInvalidSettlementCurrency = errors.New("empty or invalid settlement currency")
	errInvalidOrMissingContractParam    = errors.New("invalid or empty contract")
	errNoValidResponseFromServer        = errors.New("no valid response from server")
	errInvalidUnderlying                = errors.New("missing underlying")
	errInvalidOrderSize                 = errors.New("invalid order size")
	errInvalidOrderID                   = errors.New("invalid order id")
	errInvalidAmount                    = errors.New("invalid amount")
	errInvalidSubAccount                = errors.New("invalid or empty subaccount")
	errInvalidTransferDirection         = errors.New("invalid transfer direction")
	errDifferentAccount                 = errors.New("account type must be identical for all orders")
	errInvalidPrice                     = errors.New("invalid price")
	errNoValidParameterPassed           = errors.New("no valid parameter passed")
	errInvalidCountdown                 = errors.New("invalid countdown, Countdown time, in seconds At least 5 seconds, 0 means cancel the countdown")
	errInvalidOrderStatus               = errors.New("invalid order status")
	errInvalidLoanSide                  = errors.New("invalid loan side, only 'lend' and 'borrow'")
	errInvalidLoanID                    = errors.New("missing loan ID")
	errInvalidRepayMode                 = errors.New("invalid repay mode specified, must be 'all' or 'partial'")
	errMissingPreviewID                 = errors.New("missing required parameter: preview_id")
	errChangeHasToBePositive            = errors.New("change has to be positive")
	errInvalidLeverageValue             = errors.New("invalid leverage value")
	errInvalidRiskLimit                 = errors.New("new position risk limit")
	errInvalidCountTotalValue           = errors.New("invalid \"count_total\" value, supported \"count_total\" values are 0 and 1")
	errInvalidAutoSizeValue             = errors.New("invalid \"auto_size\" value, only \"close_long\" and \"close_short\" are supported")
	errTooManyOrderRequest              = errors.New("too many order creation request")
	errInvalidTimeout                   = errors.New("invalid timeout, should be in seconds At least 5 seconds, 0 means cancel the countdown")
	errNoTickerData                     = errors.New("no ticker data available")
	errNilArgument                      = errors.New("null argument")
	errInvalidTimezone                  = errors.New("invalid timezone")
	errMultipleOrders                   = errors.New("multiple orders passed")
	errMissingWithdrawalID              = errors.New("missing withdrawal ID")
	errInvalidSubAccountUserID          = errors.New("sub-account user id is required")
	errInvalidSettlementQuote           = errors.New("symbol quote currency does not match asset settlement currency")
	errInvalidSettlementBase            = errors.New("symbol base currency does not match asset settlement currency")
	errMissingAPIKey                    = errors.New("missing API key information")
	errInvalidTextValue                 = errors.New("invalid text value, requires prefix `t-`")
)

// validTimesInForce holds a list of supported time-in-force values and corresponding string representations.
// slice iteration outperforms map with this few elements
var validTimesInForce = []struct {
	String      string
	TimeInForce order.TimeInForce
}{
	{gtcTIF, order.GoodTillCancel}, {iocTIF, order.ImmediateOrCancel}, {pocTIF, order.PostOnly}, {fokTIF, order.FillOrKill},
}

func timeInForceFromString(tif string) (order.TimeInForce, error) {
	for a := range validTimesInForce {
		if validTimesInForce[a].String == tif {
			return validTimesInForce[a].TimeInForce, nil
		}
	}
	return order.UnknownTIF, fmt.Errorf("%w: %q", order.ErrUnsupportedTimeInForce, tif)
}

// Exchange implements exchange.IBotExchange and contains additional specific api methods for interacting with GateIO
type Exchange struct {
	exchange.Base

	messageIDSeq  common.Counter
	wsOBUpdateMgr *wsOBUpdateManager
}

// ***************************************** SubAccounts ********************************

// CreateNewSubAccount creates a new sub-account
func (e *Exchange) CreateNewSubAccount(ctx context.Context, arg SubAccountParams) (*SubAccount, error) {
	if arg.LoginName == "" {
		return nil, errors.New("login name can not be empty")
	}
	var response *SubAccount
	return response, e.SendAuthenticatedHTTPRequest(ctx, exchange.RestSpot, subAccountEPL, http.MethodPost, subAccounts, nil, &arg, &response)
}

// GetSubAccounts retrieves list of sub-accounts for given account
func (e *Exchange) GetSubAccounts(ctx context.Context) ([]SubAccount, error) {
	var response []SubAccount
	return response, e.SendAuthenticatedHTTPRequest(ctx, exchange.RestSpot, subAccountEPL, http.MethodGet, subAccounts, nil, nil, &response)
}

// GetSingleSubAccount retrieves a single sub-account for given account
func (e *Exchange) GetSingleSubAccount(ctx context.Context, userID string) (*SubAccount, error) {
	if userID == "" {
		return nil, errors.New("user ID can not be empty")
	}
	var response *SubAccount
	return response, e.SendAuthenticatedHTTPRequest(ctx, exchange.RestSpot, subAccountEPL, http.MethodGet, subAccounts+"/"+userID, nil, nil, &response)
}

// CreateAPIKeysOfSubAccount creates a sub-account for the sub-account
//
// name: Permission name (all permissions will be removed if no value is passed)
// >> wallet: wallet, spot: spot/margin, futures: perpetual contract, delivery: delivery, earn: earn, options: options
func (e *Exchange) CreateAPIKeysOfSubAccount(ctx context.Context, arg CreateAPIKeySubAccountParams) (*CreateAPIKeyResponse, error) {
	if arg.SubAccountUserID == 0 {
		return nil, errInvalidSubAccountUserID
	}
	if arg.Body == nil {
		return nil, errors.New("sub-account key information is required")
	}
	var resp *CreateAPIKeyResponse
	return resp, e.SendAuthenticatedHTTPRequest(ctx, exchange.RestSpot, subAccountEPL, http.MethodPost, subAccountsPath+strconv.FormatInt(arg.SubAccountUserID, 10)+"/keys", nil, &arg, &resp)
}

// GetAllAPIKeyOfSubAccount list all API Key of the sub-account
func (e *Exchange) GetAllAPIKeyOfSubAccount(ctx context.Context, userID int64) ([]CreateAPIKeyResponse, error) {
	var resp []CreateAPIKeyResponse
	return resp, e.SendAuthenticatedHTTPRequest(ctx, exchange.RestSpot, subAccountEPL, http.MethodGet, subAccountsPath+strconv.FormatInt(userID, 10)+"/keys", nil, nil, &resp)
}

// UpdateAPIKeyOfSubAccount update API key of the sub-account
func (e *Exchange) UpdateAPIKeyOfSubAccount(ctx context.Context, subAccountAPIKey string, arg CreateAPIKeySubAccountParams) error {
	return e.SendAuthenticatedHTTPRequest(ctx, exchange.RestSpot, subAccountEPL, http.MethodPut, subAccountsPath+strconv.FormatInt(arg.SubAccountUserID, 10)+"/keys/"+subAccountAPIKey, nil, &arg, nil)
}

// GetAPIKeyOfSubAccount retrieves the API Key of the sub-account
func (e *Exchange) GetAPIKeyOfSubAccount(ctx context.Context, subAccountUserID int64, apiKey string) (*CreateAPIKeyResponse, error) {
	if subAccountUserID == 0 {
		return nil, errInvalidSubAccountUserID
	}
	if apiKey == "" {
		return nil, errMissingAPIKey
	}
	var resp *CreateAPIKeyResponse
	return resp, e.SendAuthenticatedHTTPRequest(ctx, exchange.RestSpot, subAccountEPL, http.MethodGet, subAccountsPath+strconv.FormatInt(subAccountUserID, 10)+"/keys/"+apiKey, nil, nil, &resp)
}

// LockSubAccount locks the sub-account
func (e *Exchange) LockSubAccount(ctx context.Context, subAccountUserID int64) error {
	if subAccountUserID == 0 {
		return errInvalidSubAccountUserID
	}
	return e.SendAuthenticatedHTTPRequest(ctx, exchange.RestSpot, subAccountEPL, http.MethodPost, subAccountsPath+strconv.FormatInt(subAccountUserID, 10)+"/lock", nil, nil, nil)
}

// UnlockSubAccount locks the sub-account
func (e *Exchange) UnlockSubAccount(ctx context.Context, subAccountUserID int64) error {
	if subAccountUserID == 0 {
		return errInvalidSubAccountUserID
	}
	return e.SendAuthenticatedHTTPRequest(ctx, exchange.RestSpot, subAccountEPL, http.MethodPost, subAccountsPath+strconv.FormatInt(subAccountUserID, 10)+"/unlock", nil, nil, nil)
}

// *****************************************  Spot **************************************

// ListSpotCurrencies to retrieve detailed list of each currency.
func (e *Exchange) ListSpotCurrencies(ctx context.Context) ([]CurrencyInfo, error) {
	var resp []CurrencyInfo
	return resp, e.SendHTTPRequest(ctx, exchange.RestSpot, publicCurrenciesSpotEPL, gateioSpotCurrencies, &resp)
}

// GetCurrencyDetail details of a specific currency.
func (e *Exchange) GetCurrencyDetail(ctx context.Context, ccy currency.Code) (*CurrencyInfo, error) {
	if ccy.IsEmpty() {
		return nil, currency.ErrCurrencyCodeEmpty
	}
	var resp *CurrencyInfo
	return resp, e.SendHTTPRequest(ctx, exchange.RestSpot, publicCurrenciesSpotEPL, gateioSpotCurrencies+"/"+ccy.String(), &resp)
}

// ListSpotCurrencyPairs retrieve all currency pairs supported by the exchange.
func (e *Exchange) ListSpotCurrencyPairs(ctx context.Context) ([]CurrencyPairDetail, error) {
	var resp []CurrencyPairDetail
	return resp, e.SendHTTPRequest(ctx, exchange.RestSpot, publicListCurrencyPairsSpotEPL, gateioSpotCurrencyPairs, &resp)
}

// GetCurrencyPairDetail to get details of a specific order for spot/margin accounts.
func (e *Exchange) GetCurrencyPairDetail(ctx context.Context, currencyPair string) (*CurrencyPairDetail, error) {
	if currencyPair == "" {
		return nil, currency.ErrCurrencyPairEmpty
	}
	var resp *CurrencyPairDetail
	return resp, e.SendHTTPRequest(ctx, exchange.RestSpot, publicCurrencyPairDetailSpotEPL, gateioSpotCurrencyPairs+"/"+currencyPair, &resp)
}

// GetTickers retrieve ticker information
// Return only related data if currency_pair is specified; otherwise return all of them
func (e *Exchange) GetTickers(ctx context.Context, currencyPair, timezone string) ([]Ticker, error) {
	params := url.Values{}
	if currencyPair != "" {
		params.Set("currency_pair", currencyPair)
	}
	if timezone != "" && timezone != utc8TimeZone && timezone != utc0TimeZone {
		return nil, errInvalidTimezone
	} else if timezone != "" {
		params.Set("timezone", timezone)
	}
	var tickers []Ticker
	return tickers, e.SendHTTPRequest(ctx, exchange.RestSpot, publicTickersSpotEPL, common.EncodeURLValues(gateioSpotTickers, params), &tickers)
}

// GetTicker retrieves a single ticker information for a currency pair.
func (e *Exchange) GetTicker(ctx context.Context, currencyPair, timezone string) (*Ticker, error) {
	if currencyPair == "" {
		return nil, currency.ErrCurrencyPairEmpty
	}
	tickers, err := e.GetTickers(ctx, currencyPair, timezone)
	if err != nil {
		return nil, err
	}
	if len(tickers) > 0 {
		return &tickers[0], err
	}
	return nil, fmt.Errorf("no ticker data found for currency pair %v", currencyPair)
}

// getIntervalString returns a string representation of the interval according to the Gateio exchange representation
func getIntervalString(interval kline.Interval) (string, error) {
	switch interval {
	case kline.ThousandMilliseconds:
		return "1000ms", nil
	case kline.OneDay:
		return "1d", nil
	case kline.SevenDay:
		return "7d", nil
	case kline.OneMonth:
		return "30d", nil
	case kline.TenMilliseconds, kline.TwentyMilliseconds, kline.HundredMilliseconds, kline.TwoHundredAndFiftyMilliseconds,
		kline.TenSecond, kline.ThirtySecond, kline.OneMin, kline.FiveMin, kline.FifteenMin, kline.ThirtyMin,
		kline.OneHour, kline.TwoHour, kline.FourHour, kline.EightHour, kline.TwelveHour:
		return interval.Short(), nil
	default:
		return "", fmt.Errorf("%q: %w", interval.String(), kline.ErrUnsupportedInterval)
	}
}

// GetIntervalFromString returns a kline.Interval representation of the interval string
func (e *Exchange) GetIntervalFromString(interval string) (kline.Interval, error) {
	switch interval {
	case "10s":
		return kline.TenSecond, nil
	case "30s":
		return kline.ThirtySecond, nil
	case "1m":
		return kline.OneMin, nil
	case "5m":
		return kline.FiveMin, nil
	case "15m":
		return kline.FifteenMin, nil
	case "30m":
		return kline.ThirtyMin, nil
	case "1h":
		return kline.OneHour, nil
	case "2h":
		return kline.TwoHour, nil
	case "4h":
		return kline.FourHour, nil
	case "8h":
		return kline.EightHour, nil
	case "12h":
		return kline.TwelveHour, nil
	case "1d":
		return kline.OneDay, nil
	case "7d":
		return kline.SevenDay, nil
	case "30d":
		return kline.OneMonth, nil
	case "100ms":
		return kline.HundredMilliseconds, nil
	case "1000ms":
		return kline.ThousandMilliseconds, nil
	default:
		return kline.Interval(0), kline.ErrInvalidInterval
	}
}

// GetOrderbook returns the orderbook data for a suppled currency pair
func (e *Exchange) GetOrderbook(ctx context.Context, pairString, interval string, limit uint64, withOrderbookID bool) (*Orderbook, error) {
	if pairString == "" {
		return nil, currency.ErrCurrencyPairEmpty
	}
	params := url.Values{}
	params.Set("currency_pair", pairString)
	if interval != "" {
		params.Set("interval", interval)
	}
	if limit > 0 {
		params.Set("limit", strconv.FormatUint(limit, 10))
	}
	params.Set("with_id", strconv.FormatBool(withOrderbookID))
	var response *OrderbookData
	if err := e.SendHTTPRequest(ctx, exchange.RestSpot, publicOrderbookSpotEPL, common.EncodeURLValues(gateioSpotOrderbook, params), &response); err != nil {
		return nil, err
	}
	return response.MakeOrderbook(), nil
}

// GetMarketTrades retrieve market trades
func (e *Exchange) GetMarketTrades(ctx context.Context, pairString currency.Pair, limit uint64, lastID string, reverse bool, from, to time.Time, page uint64) ([]Trade, error) {
	params := url.Values{}
	if pairString.IsEmpty() {
		return nil, currency.ErrCurrencyPairEmpty
	}
	params.Set("currency_pair", pairString.String())
	if limit > 0 {
		params.Set("limit", strconv.FormatUint(limit, 10))
	}
	if lastID != "" {
		params.Set("last_id", lastID)
	}
	if reverse {
		params.Set("reverse", strconv.FormatBool(reverse))
	}
	if !from.IsZero() {
		params.Set("from", strconv.FormatInt(from.Unix(), 10))
	}
	if !to.IsZero() {
		params.Set("to", strconv.FormatInt(to.Unix(), 10))
	}
	if page != 0 {
		params.Set("page", strconv.FormatUint(page, 10))
	}
	var response []Trade
	return response, e.SendHTTPRequest(ctx, exchange.RestSpot, publicMarketTradesSpotEPL, common.EncodeURLValues(gateioSpotMarketTrades, params), &response)
}

// GetCandlesticks retrieves market candlesticks.
func (e *Exchange) GetCandlesticks(ctx context.Context, currencyPair currency.Pair, limit uint64, from, to time.Time, interval kline.Interval) ([]Candlestick, error) {
	params := url.Values{}
	if currencyPair.IsEmpty() {
		return nil, currency.ErrCurrencyPairEmpty
	}
	params.Set("currency_pair", currencyPair.String())
	if limit > 0 {
		params.Set("limit", strconv.FormatUint(limit, 10))
	}
	var err error
	if interval.Duration().Microseconds() != 0 {
		var intervalString string
		intervalString, err = getIntervalString(interval)
		if err != nil {
			return nil, err
		}
		params.Set("interval", intervalString)
	}
	if !from.IsZero() {
		params.Set("from", strconv.FormatInt(from.Unix(), 10))
	}
	if !to.IsZero() {
		params.Set("to", strconv.FormatInt(to.Unix(), 10))
	}
	var candles []Candlestick
	return candles, e.SendHTTPRequest(ctx, exchange.RestSpot, publicCandleStickSpotEPL, common.EncodeURLValues(gateioSpotCandlesticks, params), &candles)
}

// GetTradingFeeRatio retrieves user trading fee rates
func (e *Exchange) GetTradingFeeRatio(ctx context.Context, currencyPair currency.Pair) (*SpotTradingFeeRate, error) {
	params := url.Values{}
	if currencyPair.IsPopulated() {
		// specify a currency pair to retrieve precise fee rate
		params.Set("currency_pair", currencyPair.String())
	}
	var response *SpotTradingFeeRate
	return response, e.SendAuthenticatedHTTPRequest(ctx, exchange.RestSpot, spotTradingFeeEPL, http.MethodGet, gateioSpotFeeRate, params, nil, &response)
}

// GetSpotAccounts retrieves spot account.
func (e *Exchange) GetSpotAccounts(ctx context.Context, ccy currency.Code) ([]SpotAccount, error) {
	params := url.Values{}
	if !ccy.IsEmpty() {
		params.Set("currency", ccy.String())
	}
	var response []SpotAccount
	return response, e.SendAuthenticatedHTTPRequest(ctx, exchange.RestSpot, spotAccountsEPL, http.MethodGet, gateioSpotAccounts, params, nil, &response)
}

// GetUnifiedAccount retrieves unified account.
func (e *Exchange) GetUnifiedAccount(ctx context.Context, ccy currency.Code) (*UnifiedUserAccount, error) {
	params := url.Values{}
	if !ccy.IsEmpty() {
		params.Set("currency", ccy.String())
	}
	var response UnifiedUserAccount
	return &response, e.SendAuthenticatedHTTPRequest(ctx, exchange.RestSpot, privateUnifiedSpotEPL, http.MethodGet, gateioUnifiedAccounts, params, nil, &response)
}

// CreateBatchOrders Create a batch of orders Batch orders requirements: custom order field text is required At most 4 currency pairs,
// maximum 10 orders each, are allowed in one request No mixture of spot orders and margin orders, i.e. account must be identical for all orders
func (e *Exchange) CreateBatchOrders(ctx context.Context, args []CreateOrderRequest) ([]SpotOrder, error) {
	if len(args) > 10 {
		return nil, fmt.Errorf("%w only 10 orders are canceled at once", errMultipleOrders)
	}
	for x := range args {
		if (x != 0) && args[x-1].Account != args[x].Account {
			return nil, errDifferentAccount
		}
		if args[x].CurrencyPair.IsEmpty() {
			return nil, currency.ErrCurrencyPairEmpty
		}
		if args[x].Type != "limit" {
			return nil, errors.New("only order type limit is allowed")
		}
		args[x].Side = strings.ToLower(args[x].Side)
		if args[x].Side != "buy" && args[x].Side != "sell" {
			return nil, order.ErrSideIsInvalid
		}
		if !strings.EqualFold(args[x].Account, asset.Spot.String()) &&
			!strings.EqualFold(args[x].Account, asset.CrossMargin.String()) &&
			!strings.EqualFold(args[x].Account, asset.Margin.String()) {
			return nil, errors.New("only spot, margin, and cross_margin area allowed")
		}
		if args[x].Amount <= 0 {
			return nil, errInvalidAmount
		}
		if args[x].Price <= 0 {
			return nil, errInvalidPrice
		}
	}
	var response []SpotOrder
	return response, e.SendAuthenticatedHTTPRequest(ctx, exchange.RestSpot, spotBatchOrdersEPL, http.MethodPost, gateioSpotBatchOrders, nil, &args, &response)
}

// GetSpotOpenOrders retrieves all open orders
// List open orders in all currency pairs.
// Note that pagination parameters affect record number in each currency pair's open order list. No pagination is applied to the number of currency pairs returned. All currency pairs with open orders will be returned.
// Spot and margin orders are returned by default. To list cross margin orders, account must be set to cross_margin
func (e *Exchange) GetSpotOpenOrders(ctx context.Context, page, limit uint64, isCrossMargin bool) ([]SpotOrdersDetail, error) {
	params := url.Values{}
	if page > 0 {
		params.Set("page", strconv.FormatUint(page, 10))
	}
	if limit > 0 {
		params.Set("limit", strconv.FormatUint(limit, 10))
	}
	if isCrossMargin {
		params.Set("account", asset.CrossMargin.String())
	}
	var response []SpotOrdersDetail
	return response, e.SendAuthenticatedHTTPRequest(ctx, exchange.RestSpot, spotGetOpenOrdersEPL, http.MethodGet, gateioSpotOpenOrders, params, nil, &response)
}

// SpotClosePositionWhenCrossCurrencyDisabled set close position when cross-currency is disabled
func (e *Exchange) SpotClosePositionWhenCrossCurrencyDisabled(ctx context.Context, arg *ClosePositionRequestParam) (*SpotOrder, error) {
	if arg == nil {
		return nil, errNilArgument
	}
	if arg.CurrencyPair.IsInvalid() {
		return nil, currency.ErrCurrencyPairEmpty
	}
	if arg.Amount <= 0 {
		return nil, errInvalidAmount
	}
	if arg.Price <= 0 {
		return nil, errInvalidPrice
	}
	var response *SpotOrder
	return response, e.SendAuthenticatedHTTPRequest(ctx, exchange.RestSpot, spotClosePositionEPL, http.MethodPost, gateioSpotClosePositionWhenCrossCurrencyDisabledPath, nil, &arg, &response)
}

// PlaceSpotOrder creates a spot order you can place orders with spot, margin or cross margin account through setting the accountfield.
// It defaults to spot, which means spot account is used to place orders.
func (e *Exchange) PlaceSpotOrder(ctx context.Context, arg *CreateOrderRequest) (*SpotOrder, error) {
	if arg == nil {
		return nil, errNilArgument
	}
	if arg.CurrencyPair.IsInvalid() {
		return nil, currency.ErrCurrencyPairEmpty
	}
	arg.Side = strings.ToLower(arg.Side)
	if arg.Side != "buy" && arg.Side != "sell" {
		return nil, order.ErrSideIsInvalid
	}
	if !strings.EqualFold(arg.Account, asset.Spot.String()) &&
		!strings.EqualFold(arg.Account, asset.CrossMargin.String()) &&
		!strings.EqualFold(arg.Account, asset.Margin.String()) {
		return nil, errors.New("only 'spot', 'cross_margin', and 'margin' area allowed")
	}
	if arg.Amount <= 0 {
		return nil, errInvalidAmount
	}
	if arg.Price < 0 {
		return nil, errInvalidPrice
	}
	var response *SpotOrder
	return response, e.SendAuthenticatedHTTPRequest(ctx, exchange.RestSpot, spotPlaceOrderEPL, http.MethodPost, gateioSpotOrders, nil, &arg, &response)
}

// GetSpotOrders retrieves spot orders.
func (e *Exchange) GetSpotOrders(ctx context.Context, currencyPair currency.Pair, status string, page, limit uint64) ([]SpotOrder, error) {
	if currencyPair.IsEmpty() {
		return nil, currency.ErrCurrencyPairEmpty
	}
	params := url.Values{}
	params.Set("currency_pair", currencyPair.String())
	if status != "" {
		params.Set("status", status)
	}
	if page > 0 {
		params.Set("page", strconv.FormatUint(page, 10))
	}
	if limit > 0 {
		params.Set("limit", strconv.FormatUint(limit, 10))
	}
	var response []SpotOrder
	return response, e.SendAuthenticatedHTTPRequest(ctx, exchange.RestSpot, spotGetOrdersEPL, http.MethodGet, gateioSpotOrders, params, nil, &response)
}

// CancelAllOpenOrdersSpecifiedCurrencyPair cancel all open orders in specified currency pair
func (e *Exchange) CancelAllOpenOrdersSpecifiedCurrencyPair(ctx context.Context, currencyPair currency.Pair, side order.Side, account asset.Item) ([]SpotOrder, error) {
	if currencyPair.IsEmpty() {
		return nil, currency.ErrCurrencyPairEmpty
	}
	params := url.Values{}
	params.Set("currency_pair", currencyPair.String())
	if side == order.Buy || side == order.Sell {
		params.Set("side", strings.ToLower(side.Title()))
	}
	if account == asset.Spot || account == asset.Margin || account == asset.CrossMargin {
		params.Set("account", account.String())
	}
	var response []SpotOrder
	return response, e.SendAuthenticatedHTTPRequest(ctx, exchange.RestSpot, spotCancelAllOpenOrdersEPL, http.MethodDelete, gateioSpotOrders, params, nil, &response)
}

// CancelBatchOrdersWithIDList cancels batch orders specifying the order ID and currency pair information
// Multiple currency pairs can be specified, but maximum 20 orders are allowed per request
func (e *Exchange) CancelBatchOrdersWithIDList(ctx context.Context, args []CancelOrderByIDParam) ([]CancelOrderByIDResponse, error) {
	var response []CancelOrderByIDResponse
	if len(args) == 0 {
		return nil, errNoValidParameterPassed
	} else if len(args) > 20 {
		return nil, fmt.Errorf("%w maximum order size to cancel is 20", errInvalidOrderSize)
	}
	for x := range args {
		if args[x].CurrencyPair.IsEmpty() || args[x].ID == "" {
			return nil, errors.New("currency pair and order ID are required")
		}
	}
	return response, e.SendAuthenticatedHTTPRequest(ctx, exchange.RestSpot, spotCancelBatchOrdersEPL, http.MethodPost, gateioSpotCancelBatchOrders, nil, &args, &response)
}

// GetSpotOrder retrieves a single spot order using the order id and currency pair information.
func (e *Exchange) GetSpotOrder(ctx context.Context, orderID string, currencyPair currency.Pair, account asset.Item) (*SpotOrder, error) {
	if orderID == "" {
		return nil, errInvalidOrderID
	}
	if currencyPair.IsEmpty() {
		return nil, currency.ErrCurrencyPairEmpty
	}
	params := url.Values{}
	params.Set("currency_pair", currencyPair.String())
	if accountType := account.String(); accountType != "" {
		params.Set("account", accountType)
	}
	var response *SpotOrder
	return response, e.SendAuthenticatedHTTPRequest(ctx, exchange.RestSpot, spotGetOrderEPL, http.MethodGet, gateioSpotOrders+"/"+orderID, params, nil, &response)
}

// AmendSpotOrder amend an order
// By default, the orders of spot and margin account are updated.
// If you need to modify orders of the cross-margin account, you must specify account as cross_margin.
// For portfolio margin account, only cross_margin account is supported.
func (e *Exchange) AmendSpotOrder(ctx context.Context, orderID string, currencyPair currency.Pair, isCrossMarginAccount bool, arg *PriceAndAmount) (*SpotOrder, error) {
	if arg == nil {
		return nil, errNilArgument
	}
	if orderID == "" {
		return nil, errInvalidOrderID
	}
	if currencyPair.IsEmpty() {
		return nil, currency.ErrCurrencyPairEmpty
	}
	params := url.Values{}
	params.Set("currency_pair", currencyPair.String())
	if isCrossMarginAccount {
		params.Set("account", asset.CrossMargin.String())
	}
	if arg.Amount != 0 && arg.Price != 0 {
		return nil, errors.New("only can chose one of amount or price")
	}
	var resp *SpotOrder
	return resp, e.SendAuthenticatedHTTPRequest(ctx, exchange.RestSpot, spotAmendOrderEPL, http.MethodPatch, gateioSpotOrders+"/"+orderID, params, arg, &resp)
}

// CancelSingleSpotOrder cancels a single order
// Spot and margin orders are cancelled by default.
// If trying to cancel cross margin orders or portfolio margin account are used, account must be set to cross_margin
func (e *Exchange) CancelSingleSpotOrder(ctx context.Context, orderID, currencyPair string, isCrossMarginAccount bool) (*SpotOrder, error) {
	if orderID == "" {
		return nil, errInvalidOrderID
	}
	if currencyPair == "" {
		return nil, currency.ErrCurrencyPairEmpty
	}
	params := url.Values{}
	params.Set("currency_pair", currencyPair)
	if isCrossMarginAccount {
		params.Set("account", asset.CrossMargin.String())
	}
	var response *SpotOrder
	return response, e.SendAuthenticatedHTTPRequest(ctx, exchange.RestSpot, spotCancelSingleOrderEPL, http.MethodDelete, gateioSpotOrders+"/"+orderID, params, nil, &response)
}

// GetMySpotTradingHistory retrieves personal trading history
func (e *Exchange) GetMySpotTradingHistory(ctx context.Context, p currency.Pair, orderID string, page, limit uint64, crossMargin bool, from, to time.Time) ([]SpotPersonalTradeHistory, error) {
	params := url.Values{}
	if p.IsPopulated() {
		params.Set("currency_pair", p.String())
	}
	if orderID != "" {
		params.Set("order_id", orderID)
	}
	if limit > 0 {
		params.Set("limit", strconv.FormatUint(limit, 10))
	}
	if page > 0 {
		params.Set("page", strconv.FormatUint(page, 10))
	}
	if crossMargin {
		params.Set("account", asset.CrossMargin.String())
	}
	if !from.IsZero() {
		params.Set("from", strconv.FormatInt(from.Unix(), 10))
	}
	if !to.IsZero() && to.After(from) {
		params.Set("to", strconv.FormatInt(to.Unix(), 10))
	}
	var response []SpotPersonalTradeHistory
	return response, e.SendAuthenticatedHTTPRequest(ctx, exchange.RestSpot, spotTradingHistoryEPL, http.MethodGet, gateioSpotMyTrades, params, nil, &response)
}

// GetServerTime retrieves current server time
func (e *Exchange) GetServerTime(ctx context.Context, _ asset.Item) (time.Time, error) {
	var resp struct {
		ServerTime types.Time `json:"server_time"`
	}
	if err := e.SendHTTPRequest(ctx, exchange.RestSpot, publicGetServerTimeEPL, gateioSpotServerTime, &resp); err != nil {
		return time.Time{}, err
	}
	return resp.ServerTime.Time(), nil
}

// CountdownCancelorders Countdown cancel orders
// When the timeout set by the user is reached, if there is no cancel or set a new countdown, the related pending orders will be automatically cancelled.
// This endpoint can be called repeatedly to set a new countdown or cancel the countdown.
func (e *Exchange) CountdownCancelorders(ctx context.Context, arg CountdownCancelOrderParam) (*TriggerTimeResponse, error) {
	if arg.Timeout <= 0 {
		return nil, errInvalidCountdown
	}
	var response *TriggerTimeResponse
	return response, e.SendAuthenticatedHTTPRequest(ctx, exchange.RestSpot, spotCountdownCancelEPL, http.MethodPost, gateioSpotAllCountdown, nil, &arg, &response)
}

// CreatePriceTriggeredOrder create a price-triggered order
func (e *Exchange) CreatePriceTriggeredOrder(ctx context.Context, arg *PriceTriggeredOrderParam) (*OrderID, error) {
	if arg == nil {
		return nil, errNilArgument
	}
	if arg.Put.TimeInForce != gtcTIF && arg.Put.TimeInForce != iocTIF {
		return nil, fmt.Errorf("%w: %q only 'gct' and 'ioc' are supported", order.ErrUnsupportedTimeInForce, arg.Put.TimeInForce)
	}
	if arg.Market.IsEmpty() {
		return nil, fmt.Errorf("%w, %s", currency.ErrCurrencyPairEmpty, "field market is required")
	}
	if arg.Trigger.Price < 0 {
		return nil, fmt.Errorf("%w trigger price found %f, but expected trigger_price >=0", errInvalidPrice, arg.Trigger.Price)
	}
	if arg.Trigger.Rule != "<=" && arg.Trigger.Rule != ">=" {
		return nil, fmt.Errorf("invalid price trigger condition or rule %q but expected '>=' or '<='", arg.Trigger.Rule)
	}
	if arg.Trigger.Expiration <= 0 {
		return nil, errors.New("invalid expiration(seconds to wait for the condition to be triggered before cancelling the order)")
	}
	arg.Put.Side = strings.ToLower(arg.Put.Side)
	arg.Put.Type = strings.ToLower(arg.Put.Type)
	if arg.Put.Type != "limit" {
		return nil, errors.New("invalid order type, only order type 'limit' is allowed")
	}
	if arg.Put.Side != "buy" && arg.Put.Side != "sell" {
		return nil, order.ErrSideIsInvalid
	}
	if arg.Put.Price < 0 {
		return nil, fmt.Errorf("%w, %s", errInvalidPrice, "put price has to be greater than 0")
	}
	if arg.Put.Amount <= 0 {
		return nil, errInvalidAmount
	}
	arg.Put.Account = strings.ToLower(arg.Put.Account)
	if arg.Put.Account == "" {
		arg.Put.Account = "normal"
	}
	var response *OrderID
	return response, e.SendAuthenticatedHTTPRequest(ctx, exchange.RestSpot, spotCreateTriggerOrderEPL, http.MethodPost, gateioSpotPriceOrders, nil, &arg, &response)
}

// GetPriceTriggeredOrderList retrieves price orders created with an order detail and trigger price information.
func (e *Exchange) GetPriceTriggeredOrderList(ctx context.Context, status string, market currency.Pair, account asset.Item, offset, limit uint64) ([]SpotPriceTriggeredOrder, error) {
	if status != statusOpen && status != statusFinished {
		return nil, fmt.Errorf("%w status %s", errInvalidOrderStatus, status)
	}
	params := url.Values{}
	params.Set("status", status)
	if market.IsPopulated() {
		params.Set("market", market.String())
	}
	if account == asset.CrossMargin {
		params.Set("account", account.String())
	}
	if limit > 0 {
		params.Set("limit", strconv.FormatUint(limit, 10))
	}
	if offset > 0 {
		params.Set("offset", strconv.FormatUint(offset, 10))
	}
	var response []SpotPriceTriggeredOrder
	return response, e.SendAuthenticatedHTTPRequest(ctx, exchange.RestSpot, spotGetTriggerOrderListEPL, http.MethodGet, gateioSpotPriceOrders, params, nil, &response)
}

// CancelMultipleSpotOpenOrders deletes price triggered orders.
func (e *Exchange) CancelMultipleSpotOpenOrders(ctx context.Context, currencyPair currency.Pair, account asset.Item) ([]SpotPriceTriggeredOrder, error) {
	params := url.Values{}
	if currencyPair.IsPopulated() {
		params.Set("market", currencyPair.String())
	}
	switch account {
	case asset.Empty:
		return nil, asset.ErrNotSupported
	case asset.Spot:
		params.Set("account", "normal")
	default:
		params.Set("account", account.String())
	}
	var response []SpotPriceTriggeredOrder
	return response, e.SendAuthenticatedHTTPRequest(ctx, exchange.RestSpot, spotCancelTriggerOrdersEPL, http.MethodDelete, gateioSpotPriceOrders, params, nil, &response)
}

// GetSinglePriceTriggeredOrder get a single order
func (e *Exchange) GetSinglePriceTriggeredOrder(ctx context.Context, orderID string) (*SpotPriceTriggeredOrder, error) {
	if orderID == "" {
		return nil, errInvalidOrderID
	}
	var response *SpotPriceTriggeredOrder
	return response, e.SendAuthenticatedHTTPRequest(ctx, exchange.RestSpot, spotGetTriggerOrderEPL, http.MethodGet, gateioSpotPriceOrders+"/"+orderID, nil, nil, &response)
}

// CancelPriceTriggeredOrder cancel a price-triggered order
func (e *Exchange) CancelPriceTriggeredOrder(ctx context.Context, orderID string) (*SpotPriceTriggeredOrder, error) {
	if orderID == "" {
		return nil, errInvalidOrderID
	}
	var response *SpotPriceTriggeredOrder
	return response, e.SendAuthenticatedHTTPRequest(ctx, exchange.RestSpot, spotCancelTriggerOrderEPL, http.MethodGet, gateioSpotPriceOrders+"/"+orderID, nil, nil, &response)
}

// GenerateSignature returns hash for authenticated requests
func (e *Exchange) GenerateSignature(secret, method, path, query string, body any, dtime time.Time) (string, error) {
	rawQuery, err := url.QueryUnescape(query)
	if err != nil {
		return "", err
	}

	h := sha512.New()
	if body != nil {
		val, err := json.Marshal(body)
		if err != nil {
			return "", err
		}
		h.Write(val)
	}
	h.Write(nil)
	hashedPayload := hex.EncodeToString(h.Sum(nil))

	msg := method + "\n" + path + "\n" + rawQuery + "\n" + hashedPayload + "\n" + strconv.FormatInt(dtime.Unix(), 10)
	mac := hmac.New(sha512.New, []byte(secret))
	mac.Write([]byte(msg))
	return hex.EncodeToString(mac.Sum(nil)), nil
}

// SendAuthenticatedHTTPRequest sends authenticated requests to the Gateio API
// To use this you must setup an APIKey and APISecret from the exchange
func (e *Exchange) SendAuthenticatedHTTPRequest(ctx context.Context, ep exchange.URL, epl request.EndpointLimit, method, endpoint string, param url.Values, data, result any) error {
	creds, err := e.GetCredentials(ctx)
	if err != nil {
		return err
	}
	ePoint, err := e.API.Endpoints.GetURL(ep)
	if err != nil {
		return err
	}
	var intermediary json.RawMessage
	err = e.SendPayload(ctx, epl, func() (*request.Item, error) {
		headers := make(map[string]string)
		urlPath := endpoint
		timestamp := time.Now()
		var paramValue string
		if param != nil {
			paramValue = param.Encode()
		}
		var sig string
		sig, err = e.GenerateSignature(creds.Secret, method, "/"+gateioAPIVersion+endpoint, paramValue, data, timestamp)
		if err != nil {
			return nil, err
		}
		headers["Content-Type"] = "application/json"
		headers["KEY"] = creds.Key
		headers["TIMESTAMP"] = strconv.FormatInt(timestamp.Unix(), 10)
		headers["Accept"] = "application/json"
		headers["SIGN"] = sig
		urlPath = ePoint + urlPath
		if param != nil {
			urlPath = common.EncodeURLValues(urlPath, param)
		}
		var payload string
		if data != nil {
			var byteData []byte
			byteData, err = json.Marshal(data)
			if err != nil {
				return nil, err
			}
			payload = string(byteData)
		}
		return &request.Item{
			Method:        method,
			Path:          urlPath,
			Headers:       headers,
			Body:          strings.NewReader(payload),
			Result:        &intermediary,
			Verbose:       e.Verbose,
			HTTPDebugging: e.HTTPDebugging,
			HTTPRecording: e.HTTPRecording,
		}, nil
	}, request.AuthenticatedRequest)
	if err != nil {
		return err
	}
	errCap := struct {
		Label   string `json:"label"`
		Code    string `json:"code"`
		Message string `json:"message"`
	}{}

	if err := json.Unmarshal(intermediary, &errCap); err == nil && errCap.Code != "" {
		return fmt.Errorf("%s auth request error, code: %s message: %s",
			e.Name,
			errCap.Label,
			errCap.Message)
	}
	if result == nil {
		return nil
	}
	return json.Unmarshal(intermediary, result)
}

// SendHTTPRequest sends an unauthenticated HTTP request
func (e *Exchange) SendHTTPRequest(ctx context.Context, ep exchange.URL, epl request.EndpointLimit, path string, result any) error {
	endpoint, err := e.API.Endpoints.GetURL(ep)
	if err != nil {
		return err
	}
	item := &request.Item{
		Method:        http.MethodGet,
		Path:          endpoint + path,
		Result:        result,
		Verbose:       e.Verbose,
		HTTPDebugging: e.HTTPDebugging,
		HTTPRecording: e.HTTPRecording,
	}
	return e.SendPayload(ctx, epl, func() (*request.Item, error) {
		return item, nil
	}, request.UnauthenticatedRequest)
}

// *********************************** Withdrawals ******************************

// WithdrawCurrency to withdraw a currency.
func (e *Exchange) WithdrawCurrency(ctx context.Context, arg WithdrawalRequestParam) (*WithdrawalResponse, error) {
	if arg.Amount <= 0 {
		return nil, fmt.Errorf("%w currency amount must be greater than zero", errInvalidAmount)
	}
	if arg.Currency.IsEmpty() {
		return nil, fmt.Errorf("%w currency to be withdrawal nust be specified", currency.ErrCurrencyCodeEmpty)
	}
	if arg.Chain == "" {
		return nil, errors.New("name of the chain used for withdrawal must be specified")
	}
	var response *WithdrawalResponse
	return response, e.SendAuthenticatedHTTPRequest(ctx, exchange.RestSpot, walletWithdrawEPL, http.MethodPost, withdrawal, nil, &arg, &response)
}

// CancelWithdrawalWithSpecifiedID cancels withdrawal with specified ID.
func (e *Exchange) CancelWithdrawalWithSpecifiedID(ctx context.Context, withdrawalID string) (*WithdrawalResponse, error) {
	if withdrawalID == "" {
		return nil, errMissingWithdrawalID
	}
	var response *WithdrawalResponse
	return response, e.SendAuthenticatedHTTPRequest(ctx, exchange.RestSpot, walletCancelWithdrawEPL, http.MethodDelete, withdrawal+"/"+withdrawalID, nil, nil, &response)
}

// *********************************** Wallet ***********************************

// ListCurrencyChain retrieves a list of currency chain name
func (e *Exchange) ListCurrencyChain(ctx context.Context, ccy currency.Code) ([]CurrencyChain, error) {
	if ccy.IsEmpty() {
		return nil, currency.ErrCurrencyCodeEmpty
	}
	params := url.Values{}
	params.Set("currency", ccy.String())
	var resp []CurrencyChain
	return resp, e.SendHTTPRequest(ctx, exchange.RestSpot, publicListCurrencyChainEPL, common.EncodeURLValues(walletCurrencyChain, params), &resp)
}

// GenerateCurrencyDepositAddress generate currency deposit address
func (e *Exchange) GenerateCurrencyDepositAddress(ctx context.Context, ccy currency.Code) (*CurrencyDepositAddressInfo, error) {
	if ccy.IsEmpty() {
		return nil, currency.ErrCurrencyCodeEmpty
	}
	params := url.Values{}
	params.Set("currency", ccy.String())
	var response *CurrencyDepositAddressInfo
	return response, e.SendAuthenticatedHTTPRequest(ctx, exchange.RestSpot, walletDepositAddressEPL, http.MethodGet, walletDepositAddress, params, nil, &response)
}

// GetWithdrawalRecords retrieves withdrawal records. Record time range cannot exceed 30 days
func (e *Exchange) GetWithdrawalRecords(ctx context.Context, ccy currency.Code, from, to time.Time, offset, limit uint64) ([]WithdrawalResponse, error) {
	params := url.Values{}
	if !ccy.IsEmpty() {
		params.Set("currency", ccy.String())
	}
	if limit > 0 {
		params.Set("limit", strconv.FormatUint(limit, 10))
	}
	if offset > 0 {
		params.Set("offset", strconv.FormatUint(offset, 10))
	}
	if !from.IsZero() {
		params.Set("from", strconv.FormatInt(from.Unix(), 10))
		if err := common.StartEndTimeCheck(from, to); err != nil && !to.IsZero() {
			return nil, err
		} else if !to.IsZero() {
			params.Set("to", strconv.FormatInt(to.Unix(), 10))
		}
	}
	var withdrawals []WithdrawalResponse
	return withdrawals, e.SendAuthenticatedHTTPRequest(ctx, exchange.RestSpot, walletWithdrawalRecordsEPL, http.MethodGet, walletWithdrawals, params, nil, &withdrawals)
}

// GetDepositRecords retrieves deposit records. Record time range cannot exceed 30 days
func (e *Exchange) GetDepositRecords(ctx context.Context, ccy currency.Code, from, to time.Time, offset, limit uint64) ([]DepositRecord, error) {
	params := url.Values{}
	if !ccy.IsEmpty() {
		params.Set("currency", ccy.String())
	}
	if limit > 0 {
		params.Set("limit", strconv.FormatUint(limit, 10))
	}
	if offset > 0 {
		params.Set("offset", strconv.FormatUint(offset, 10))
	}
	if !from.IsZero() {
		params.Set("from", strconv.FormatInt(from.Unix(), 10))
		if err := common.StartEndTimeCheck(from, to); err != nil {
			params.Set("to", strconv.FormatInt(to.Unix(), 10))
		}
	}
	var depositHistories []DepositRecord
	return depositHistories, e.SendAuthenticatedHTTPRequest(ctx, exchange.RestSpot, walletDepositRecordsEPL, http.MethodGet, walletDeposits, params, nil, &depositHistories)
}

// TransferCurrency Transfer between different accounts. Currently support transfers between the following:
// spot - margin, spot - futures(perpetual), spot - delivery
// spot - cross margin, spot - options
func (e *Exchange) TransferCurrency(ctx context.Context, arg *TransferCurrencyParam) (*TransactionIDResponse, error) {
	if arg == nil {
		return nil, errNilArgument
	}
	if arg.Currency.IsEmpty() {
		return nil, currency.ErrCurrencyCodeEmpty
	}
	if arg.From == "" {
		return nil, errors.New("from account is required")
	}
	if arg.To == "" {
		return nil, errors.New("to account is required")
	}
	if arg.To == arg.From {
		return nil, errors.New("from and to account cannot be the same")
	}
	if (arg.To == "margin" || arg.From == "margin") && arg.CurrencyPair.IsEmpty() {
		return nil, errors.New("currency pair is required for margin account transfer")
	}
	if (arg.To == "futures" || arg.From == "futures") && arg.Settle == "" {
		return nil, errors.New("settle is required for futures account transfer")
	}
	if arg.Amount <= 0 {
		return nil, errInvalidAmount
	}
	var response *TransactionIDResponse
	return response, e.SendAuthenticatedHTTPRequest(ctx, exchange.RestSpot, walletTransferCurrencyEPL, http.MethodPost, walletTransfer, nil, &arg, &response)
}

func (e *Exchange) assetTypeToString(acc asset.Item) string {
	if acc == asset.Options {
		return "options"
	}
	return acc.String()
}

// SubAccountTransfer to transfer between main and sub accounts
// Support transferring with sub user's spot or futures account. Note that only main user's spot account is used no matter which sub user's account is operated.
func (e *Exchange) SubAccountTransfer(ctx context.Context, arg SubAccountTransferParam) error {
	if arg.Currency.IsEmpty() {
		return currency.ErrCurrencyCodeEmpty
	}
	if arg.SubAccount == "" {
		return errInvalidSubAccount
	}
	arg.Direction = strings.ToLower(arg.Direction)
	if arg.Direction != "to" && arg.Direction != "from" {
		return errInvalidTransferDirection
	}
	if arg.Amount <= 0 {
		return errInvalidAmount
	}
	switch arg.SubAccountType {
	case "", "spot", "futures", "delivery":
	default:
		return fmt.Errorf("%w %q for SubAccountTransfer; Supported: [spot, futures, delivery]", asset.ErrNotSupported, arg.SubAccountType)
	}
	return e.SendAuthenticatedHTTPRequest(ctx, exchange.RestSpot, walletSubAccountTransferEPL, http.MethodPost, walletSubAccountTransfer, nil, &arg, nil)
}

// GetSubAccountTransferHistory retrieve transfer records between main and sub accounts.
// retrieve transfer records between main and sub accounts. Record time range cannot exceed 30 days
// Note: only records after 2020-04-10 can be retrieved
func (e *Exchange) GetSubAccountTransferHistory(ctx context.Context, subAccountUserID string, from, to time.Time, offset, limit uint64) ([]SubAccountTransferResponse, error) {
	params := url.Values{}
	if subAccountUserID != "" {
		params.Set("sub_uid", subAccountUserID)
	}
	startingTime, err := time.Parse("2006-Jan-02", "2020-Apr-10")
	if err != nil {
		return nil, err
	}
	if err := common.StartEndTimeCheck(startingTime, from); err == nil {
		params.Set("from", strconv.FormatInt(from.Unix(), 10))
	}
	if err := common.StartEndTimeCheck(from, to); err == nil {
		params.Set("to", strconv.FormatInt(to.Unix(), 10))
	}
	if offset > 0 {
		params.Set("offset", strconv.FormatUint(offset, 10))
	}
	if limit > 0 {
		params.Set("limit", strconv.FormatUint(limit, 10))
	}
	var response []SubAccountTransferResponse
	return response, e.SendAuthenticatedHTTPRequest(ctx, exchange.RestSpot, walletSubAccountTransferHistoryEPL, http.MethodGet, walletSubAccountTransfer, params, nil, &response)
}

// SubAccountTransferToSubAccount performs sub-account transfers to sub-account
func (e *Exchange) SubAccountTransferToSubAccount(ctx context.Context, arg *InterSubAccountTransferParams) error {
	if arg.Currency.IsEmpty() {
		return currency.ErrCurrencyCodeEmpty
	}
	if arg.SubAccountFromUserID == "" {
		return errors.New("sub-account from user-id is required")
	}
	if arg.SubAccountFromAssetType == asset.Empty {
		return errors.New("sub-account to transfer the asset from is required")
	}
	if arg.SubAccountToUserID == "" {
		return errors.New("sub-account to user-id is required")
	}
	if arg.SubAccountToAssetType == asset.Empty {
		return errors.New("sub-account to transfer to is required")
	}
	if arg.Amount <= 0 {
		return errInvalidAmount
	}
	return e.SendAuthenticatedHTTPRequest(ctx, exchange.RestSpot, walletSubAccountToSubAccountTransferEPL, http.MethodPost, walletInterSubAccountTransfer, nil, &arg, nil)
}

// GetWithdrawalStatus retrieves withdrawal status
func (e *Exchange) GetWithdrawalStatus(ctx context.Context, ccy currency.Code) ([]WithdrawalStatus, error) {
	params := url.Values{}
	if !ccy.IsEmpty() {
		params.Set("currency", ccy.String())
	}
	var response []WithdrawalStatus
	return response, e.SendAuthenticatedHTTPRequest(ctx, exchange.RestSpot, walletWithdrawStatusEPL, http.MethodGet, walletWithdrawStatus, params, nil, &response)
}

// GetSubAccountBalances retrieve sub account balances
func (e *Exchange) GetSubAccountBalances(ctx context.Context, subAccountUserID string) ([]FuturesSubAccountBalance, error) {
	params := url.Values{}
	if subAccountUserID != "" {
		params.Set("sub_uid", subAccountUserID)
	}
	var response []FuturesSubAccountBalance
	return response, e.SendAuthenticatedHTTPRequest(ctx, exchange.RestSpot, walletSubAccountBalancesEPL, http.MethodGet, walletSubAccountBalance, params, nil, &response)
}

// GetSubAccountMarginBalances query sub accounts' margin balances
func (e *Exchange) GetSubAccountMarginBalances(ctx context.Context, subAccountUserID string) ([]SubAccountMarginBalance, error) {
	params := url.Values{}
	if subAccountUserID != "" {
		params.Set("sub_uid", subAccountUserID)
	}
	var response []SubAccountMarginBalance
	return response, e.SendAuthenticatedHTTPRequest(ctx, exchange.RestSpot, walletSubAccountMarginBalancesEPL, http.MethodGet, walletSubAccountMarginBalance, params, nil, &response)
}

// GetSubAccountFuturesBalances retrieves sub accounts' futures account balances
func (e *Exchange) GetSubAccountFuturesBalances(ctx context.Context, subAccountUserID string, settle currency.Code) ([]FuturesSubAccountBalance, error) {
	params := url.Values{}
	if subAccountUserID != "" {
		params.Set("sub_uid", subAccountUserID)
	}
	if !settle.IsEmpty() {
		params.Set("settle", settle.Item.Lower)
	}
	var response []FuturesSubAccountBalance
	return response, e.SendAuthenticatedHTTPRequest(ctx, exchange.RestSpot, walletSubAccountFuturesBalancesEPL, http.MethodGet, walletSubAccountFuturesBalance, params, nil, &response)
}

// GetSubAccountCrossMarginBalances query subaccount's cross_margin account info
func (e *Exchange) GetSubAccountCrossMarginBalances(ctx context.Context, subAccountUserID string) ([]SubAccountCrossMarginInfo, error) {
	params := url.Values{}
	if subAccountUserID != "" {
		params.Set("sub_uid", subAccountUserID)
	}
	var response []SubAccountCrossMarginInfo
	return response, e.SendAuthenticatedHTTPRequest(ctx, exchange.RestSpot, walletSubAccountCrossMarginBalancesEPL, http.MethodGet, walletSubAccountCrossMarginBalances, params, nil, &response)
}

// GetSavedAddresses retrieves saved currency address info and related details.
func (e *Exchange) GetSavedAddresses(ctx context.Context, ccy currency.Code, chain string, limit uint64) ([]WalletSavedAddress, error) {
	params := url.Values{}
	if ccy.IsEmpty() {
		return nil, fmt.Errorf("%w address is required", currency.ErrCurrencyPairEmpty)
	}
	params.Set("currency", ccy.String())
	if chain != "" {
		params.Set("chain", chain)
	}
	if limit > 0 {
		params.Set("limit", strconv.FormatUint(limit, 10))
	}
	var response []WalletSavedAddress
	return response, e.SendAuthenticatedHTTPRequest(ctx, exchange.RestSpot, walletSavedAddressesEPL, http.MethodGet, walletSavedAddress, params, nil, &response)
}

// GetPersonalTradingFee retrieves personal trading fee
func (e *Exchange) GetPersonalTradingFee(ctx context.Context, currencyPair currency.Pair, settle currency.Code) (*PersonalTradingFee, error) {
	params := url.Values{}
	if currencyPair.IsPopulated() {
		// specify a currency pair to retrieve precise fee rate
		params.Set("currency_pair", currencyPair.String())
	}
	if !settle.IsEmpty() {
		params.Set("settle", settle.Item.Lower)
	}
	var response *PersonalTradingFee
	return response, e.SendAuthenticatedHTTPRequest(ctx, exchange.RestSpot, walletTradingFeeEPL, http.MethodGet, walletTradingFee, params, nil, &response)
}

// GetUsersTotalBalance retrieves user's total balances
func (e *Exchange) GetUsersTotalBalance(ctx context.Context, ccy currency.Code) (*UsersAllAccountBalance, error) {
	params := url.Values{}
	if !ccy.IsEmpty() {
		params.Set("currency", ccy.String())
	}
	var response *UsersAllAccountBalance
	return response, e.SendAuthenticatedHTTPRequest(ctx, exchange.RestSpot, walletTotalBalanceEPL, http.MethodGet, walletTotalBalance, params, nil, &response)
}

// ConvertSmallBalances converts small balances of provided currencies into GT.
// If no currencies are provided, all supported currencies will be converted
// See [this documentation](https://www.gate.io/help/guide/functional_guidelines/22367) for details and restrictions.
func (e *Exchange) ConvertSmallBalances(ctx context.Context, currs ...currency.Code) error {
	currencyList := make([]string, len(currs))
	for i := range currs {
		if currs[i].IsEmpty() {
			return currency.ErrCurrencyCodeEmpty
		}
		currencyList[i] = currs[i].Upper().String()
	}

	payload := struct {
		Currency []string `json:"currency"`
		IsAll    bool     `json:"is_all"`
	}{
		Currency: currencyList,
		IsAll:    len(currs) == 0,
	}
	return e.SendAuthenticatedHTTPRequest(ctx, exchange.RestSpot, walletConvertSmallBalancesEPL, http.MethodPost, "wallet/small_balance", nil, payload, nil)
}

// ********************************* Margin *******************************************

// GetMarginSupportedCurrencyPairs retrieves margin supported currency pairs.
func (e *Exchange) GetMarginSupportedCurrencyPairs(ctx context.Context) ([]MarginCurrencyPairInfo, error) {
	var currenciePairsInfo []MarginCurrencyPairInfo
	return currenciePairsInfo, e.SendHTTPRequest(ctx, exchange.RestSpot, publicCurrencyPairsMarginEPL, gateioMarginCurrencyPairs, &currenciePairsInfo)
}

// GetSingleMarginSupportedCurrencyPair retrieves margin supported currency pair detail given the currency pair.
func (e *Exchange) GetSingleMarginSupportedCurrencyPair(ctx context.Context, market currency.Pair) (*MarginCurrencyPairInfo, error) {
	if market.IsEmpty() {
		return nil, currency.ErrCurrencyPairEmpty
	}
	var currencyPairInfo *MarginCurrencyPairInfo
	return currencyPairInfo, e.SendHTTPRequest(ctx, exchange.RestSpot, publicCurrencyPairsMarginEPL, gateioMarginCurrencyPairs+"/"+market.String(), &currencyPairInfo)
}

// GetOrderbookOfLendingLoans retrieves order book of lending loans for specific currency
func (e *Exchange) GetOrderbookOfLendingLoans(ctx context.Context, ccy currency.Code) ([]OrderbookOfLendingLoan, error) {
	if ccy.IsEmpty() {
		return nil, currency.ErrCurrencyCodeEmpty
	}
	var lendingLoans []OrderbookOfLendingLoan
	return lendingLoans, e.SendHTTPRequest(ctx, exchange.RestSpot, publicOrderbookMarginEPL, gateioMarginFundingBook+"?currency="+ccy.String(), &lendingLoans)
}

// GetMarginAccountList margin account list
func (e *Exchange) GetMarginAccountList(ctx context.Context, currencyPair currency.Pair) ([]MarginAccountItem, error) {
	params := url.Values{}
	if currencyPair.IsPopulated() {
		params.Set("currency_pair", currencyPair.String())
	}
	var response []MarginAccountItem
	return response, e.SendAuthenticatedHTTPRequest(ctx, exchange.RestSpot, marginAccountListEPL, http.MethodGet, gateioMarginAccount, params, nil, &response)
}

// ListMarginAccountBalanceChangeHistory retrieves margin account balance change history
// Only transferals from and to margin account are provided for now. Time range allows 30 days at most
func (e *Exchange) ListMarginAccountBalanceChangeHistory(ctx context.Context, ccy currency.Code, currencyPair currency.Pair, from, to time.Time, page, limit uint64) ([]MarginAccountBalanceChangeInfo, error) {
	params := url.Values{}
	if !ccy.IsEmpty() {
		params.Set("currency", ccy.String())
	}
	if currencyPair.IsPopulated() {
		params.Set("currency_pair", currencyPair.String())
	}
	if !from.IsZero() {
		params.Set("from", strconv.FormatInt(from.Unix(), 10))
	}
	if !to.IsZero() && ((!from.IsZero() && to.After(from)) || from.IsZero()) {
		params.Set("to", strconv.FormatInt(to.Unix(), 10))
	}
	if page > 0 {
		params.Set("page", strconv.FormatUint(page, 10))
	}
	if limit > 0 {
		params.Set("limit", strconv.FormatUint(limit, 10))
	}
	var response []MarginAccountBalanceChangeInfo
	return response, e.SendAuthenticatedHTTPRequest(ctx, exchange.RestSpot, marginAccountBalanceEPL, http.MethodGet, gateioMarginAccountBook, params, nil, &response)
}

// GetMarginFundingAccountList retrieves funding account list
func (e *Exchange) GetMarginFundingAccountList(ctx context.Context, ccy currency.Code) ([]MarginFundingAccountItem, error) {
	params := url.Values{}
	if !ccy.IsEmpty() {
		params.Set("currency", ccy.String())
	}
	var response []MarginFundingAccountItem
	return response, e.SendAuthenticatedHTTPRequest(ctx, exchange.RestSpot, marginFundingAccountListEPL, http.MethodGet, gateioMarginFundingAccounts, params, nil, &response)
}

// MarginLoan represents lend or borrow request
func (e *Exchange) MarginLoan(ctx context.Context, arg *MarginLoanRequestParam) (*MarginLoanResponse, error) {
	if arg == nil {
		return nil, errNilArgument
	}
	if arg.Side != sideLend && arg.Side != sideBorrow {
		return nil, errInvalidLoanSide
	}
	if arg.Side == sideBorrow && arg.Rate == 0 {
		return nil, errors.New("`rate` is required in borrowing")
	}
	if arg.Currency.IsEmpty() {
		return nil, currency.ErrCurrencyCodeEmpty
	}
	if arg.Amount <= 0 {
		return nil, errInvalidAmount
	}
	if arg.Rate != 0 && arg.Rate > 0.002 || arg.Rate < 0.0002 {
		return nil, errors.New("invalid loan rate, rate must be between 0.0002 and 0.002")
	}
	var response *MarginLoanResponse
	return response, e.SendAuthenticatedHTTPRequest(ctx, exchange.RestSpot, marginLendBorrowEPL, http.MethodPost, gateioMarginLoans, nil, &arg, &response)
}

// GetMarginAllLoans retrieves all loans (borrow and lending) orders.
func (e *Exchange) GetMarginAllLoans(ctx context.Context, status, side, sortBy string, ccy currency.Code, currencyPair currency.Pair, reverseSort bool, page, limit uint64) ([]MarginLoanResponse, error) {
	if side != sideLend && side != sideBorrow {
		return nil, fmt.Errorf("%w, only 'lend' and 'borrow' are supported", order.ErrSideIsInvalid)
	}
	params := url.Values{}
	params.Set("side", side)
	if status == statusOpen || status == "loaned" || status == statusFinished || status == "auto_repair" {
		params.Set("status", status)
	} else {
		return nil, errors.New("loan status \"status\" is required")
	}
	if !ccy.IsEmpty() {
		params.Set("currency", ccy.String())
	}
	if currencyPair.IsPopulated() {
		params.Set("currency_pair", currencyPair.String())
	}
	if sortBy == "create_time" || sortBy == "rate" {
		params.Set("sort_by", sortBy)
	}
	if reverseSort {
		params.Set("reverse_sort", strconv.FormatBool(reverseSort))
	}
	if page > 0 {
		params.Set("page", strconv.FormatUint(page, 10))
	}
	if limit > 0 {
		params.Set("limit", strconv.FormatUint(limit, 10))
	}
	var response []MarginLoanResponse
	return response, e.SendAuthenticatedHTTPRequest(ctx, exchange.RestSpot, marginAllLoansEPL, http.MethodGet, gateioMarginLoans, params, nil, &response)
}

// MergeMultipleLendingLoans merge multiple lending loans
func (e *Exchange) MergeMultipleLendingLoans(ctx context.Context, ccy currency.Code, ids []string) (*MarginLoanResponse, error) {
	if ccy.IsEmpty() {
		return nil, currency.ErrCurrencyCodeEmpty
	}
	if len(ids) < 2 || len(ids) > 20 {
		return nil, errors.New("number of loans to be merged must be between [2-20], inclusive")
	}
	params := url.Values{}
	params.Set("currency", ccy.String())
	params.Set("ids", strings.Join(ids, ","))
	var response *MarginLoanResponse
	return response, e.SendAuthenticatedHTTPRequest(ctx, exchange.RestSpot, marginMergeLendingLoansEPL, http.MethodPost, gateioMarginMergedLoans, params, nil, &response)
}

// RetriveOneSingleLoanDetail retrieve one single loan detail
// "side" represents loan side: Lend or Borrow
func (e *Exchange) RetriveOneSingleLoanDetail(ctx context.Context, side, loanID string) (*MarginLoanResponse, error) {
	if side != sideBorrow && side != sideLend {
		return nil, errInvalidLoanSide
	}
	if loanID == "" {
		return nil, errInvalidLoanID
	}
	params := url.Values{}
	params.Set("side", side)
	var response *MarginLoanResponse
	return response, e.SendAuthenticatedHTTPRequest(ctx, exchange.RestSpot, marginGetLoanEPL, http.MethodGet, gateioMarginLoans+"/"+loanID+"/", params, nil, &response)
}

// ModifyALoan Modify a loan
// only auto_renew modification is supported currently
func (e *Exchange) ModifyALoan(ctx context.Context, loanID string, arg *ModifyLoanRequestParam) (*MarginLoanResponse, error) {
	if arg == nil {
		return nil, errNilArgument
	}
	if loanID == "" {
		return nil, fmt.Errorf("%w, %v", errInvalidLoanID, " loan_id is required")
	}
	if arg.Currency.IsEmpty() {
		return nil, currency.ErrCurrencyCodeEmpty
	}
	if arg.Side != sideBorrow && arg.Side != sideLend {
		return nil, errInvalidLoanSide
	}
	if arg.CurrencyPair.IsEmpty() {
		return nil, currency.ErrCurrencyPairEmpty
	}
	var response *MarginLoanResponse
	return response, e.SendAuthenticatedHTTPRequest(ctx, exchange.RestSpot, marginModifyLoanEPL, http.MethodPatch, gateioMarginLoans+"/"+loanID, nil, &arg, &response)
}

// CancelLendingLoan cancels lending loans. only lent loans can be canceled.
func (e *Exchange) CancelLendingLoan(ctx context.Context, ccy currency.Code, loanID string) (*MarginLoanResponse, error) {
	if loanID == "" {
		return nil, fmt.Errorf("%w, %s", errInvalidLoanID, " loan_id is required")
	}
	if ccy.IsEmpty() {
		return nil, currency.ErrCurrencyCodeEmpty
	}
	params := url.Values{}
	params.Set("currency", ccy.String())
	var response *MarginLoanResponse
	return response, e.SendAuthenticatedHTTPRequest(ctx, exchange.RestSpot, marginCancelLoanEPL, http.MethodDelete, gateioMarginLoans+"/"+loanID, params, nil, &response)
}

// RepayALoan execute a loan repay.
func (e *Exchange) RepayALoan(ctx context.Context, loanID string, arg *RepayLoanRequestParam) (*MarginLoanResponse, error) {
	if arg == nil {
		return nil, errNilArgument
	}
	if loanID == "" {
		return nil, fmt.Errorf("%w, %v", errInvalidLoanID, " loan_id is required")
	}
	if arg.Currency.IsEmpty() {
		return nil, currency.ErrCurrencyCodeEmpty
	}
	if arg.CurrencyPair.IsEmpty() {
		return nil, currency.ErrCurrencyPairEmpty
	}
	if arg.Mode != "all" && arg.Mode != "partial" {
		return nil, errInvalidRepayMode
	}
	if arg.Mode == "partial" && arg.Amount <= 0 {
		return nil, fmt.Errorf("%w, repay amount for partial repay mode must be greater than 0", errInvalidAmount)
	}
	var response *MarginLoanResponse
	return response, e.SendAuthenticatedHTTPRequest(ctx, exchange.RestSpot, marginRepayLoanEPL, http.MethodPost, gateioMarginLoans+"/"+loanID+"/repayment", nil, &arg, &response)
}

// ListLoanRepaymentRecords retrieves loan repayment records for specified loan ID
func (e *Exchange) ListLoanRepaymentRecords(ctx context.Context, loanID string) ([]LoanRepaymentRecord, error) {
	if loanID == "" {
		return nil, fmt.Errorf("%w, %v", errInvalidLoanID, " loan_id is required")
	}
	var response []LoanRepaymentRecord
	return response, e.SendAuthenticatedHTTPRequest(ctx, exchange.RestSpot, marginListLoansEPL, http.MethodGet, gateioMarginLoans+"/"+loanID+"/repayment", nil, nil, &response)
}

// ListRepaymentRecordsOfSpecificLoan retrieves repayment records of specific loan
func (e *Exchange) ListRepaymentRecordsOfSpecificLoan(ctx context.Context, loanID, status string, page, limit uint64) ([]LoanRecord, error) {
	if loanID == "" {
		return nil, fmt.Errorf("%w, %v", errInvalidLoanID, " loan_id is required")
	}
	params := url.Values{}
	params.Set("loan_id", loanID)
	if status == statusLoaned || status == statusFinished {
		params.Set("status", status)
	}
	if page > 0 {
		params.Set("page", strconv.FormatUint(page, 10))
	}
	if limit > 0 {
		params.Set("limit", strconv.FormatUint(limit, 10))
	}
	var response []LoanRecord
	return response, e.SendAuthenticatedHTTPRequest(ctx, exchange.RestSpot, marginRepaymentRecordEPL, http.MethodGet, gateioMarginLoanRecords, params, nil, &response)
}

// GetOneSingleLoanRecord get one single loan record
func (e *Exchange) GetOneSingleLoanRecord(ctx context.Context, loanID, loanRecordID string) (*LoanRecord, error) {
	if loanID == "" {
		return nil, fmt.Errorf("%w, %v", errInvalidLoanID, " loan_id is required")
	}
	if loanRecordID == "" {
		return nil, fmt.Errorf("%w, %v", errInvalidLoanID, " loan_record_id is required")
	}
	params := url.Values{}
	params.Set("loan_id", loanID)
	var response *LoanRecord
	return response, e.SendAuthenticatedHTTPRequest(ctx, exchange.RestSpot, marginSingleRecordEPL, http.MethodGet, gateioMarginLoanRecords+"/"+loanRecordID, params, nil, &response)
}

// ModifyALoanRecord modify a loan record
// Only auto_renew modification is supported currently
func (e *Exchange) ModifyALoanRecord(ctx context.Context, loanRecordID string, arg *ModifyLoanRequestParam) (*LoanRecord, error) {
	if arg == nil {
		return nil, errNilArgument
	}
	if loanRecordID == "" {
		return nil, fmt.Errorf("%w, %v", errInvalidLoanID, " loan_record_id is required")
	}
	if arg.LoanID == "" {
		return nil, fmt.Errorf("%w, %v", errInvalidLoanID, " loan_id is required")
	}
	if arg.Currency.IsEmpty() {
		return nil, currency.ErrCurrencyCodeEmpty
	}
	if arg.Side != sideBorrow && arg.Side != sideLend {
		return nil, errInvalidLoanSide
	}
	var response *LoanRecord
	return response, e.SendAuthenticatedHTTPRequest(ctx, exchange.RestSpot, marginModifyLoanRecordEPL, http.MethodPatch, gateioMarginLoanRecords+"/"+loanRecordID, nil, &arg, &response)
}

// UpdateUsersAutoRepaymentSetting represents update user's auto repayment setting
func (e *Exchange) UpdateUsersAutoRepaymentSetting(ctx context.Context, statusOn bool) (*OnOffStatus, error) {
	var statusStr string
	if statusOn {
		statusStr = "on"
	} else {
		statusStr = "off"
	}
	params := url.Values{}
	params.Set("status", statusStr)
	var response *OnOffStatus
	return response, e.SendAuthenticatedHTTPRequest(ctx, exchange.RestSpot, marginAutoRepayEPL, http.MethodPost, gateioMarginAutoRepay, params, nil, &response)
}

// GetUserAutoRepaymentSetting retrieve user auto repayment setting
func (e *Exchange) GetUserAutoRepaymentSetting(ctx context.Context) (*OnOffStatus, error) {
	var response *OnOffStatus
	return response, e.SendAuthenticatedHTTPRequest(ctx, exchange.RestSpot, marginGetAutoRepaySettingsEPL, http.MethodGet, gateioMarginAutoRepay, nil, nil, &response)
}

// GetMaxTransferableAmountForSpecificMarginCurrency get the max transferable amount for a specific margin currency.
func (e *Exchange) GetMaxTransferableAmountForSpecificMarginCurrency(ctx context.Context, ccy currency.Code, currencyPair currency.Pair) (*MaxTransferAndLoanAmount, error) {
	if ccy.IsEmpty() {
		return nil, currency.ErrCurrencyCodeEmpty
	}
	params := url.Values{}
	if currencyPair.IsPopulated() {
		params.Set("currency_pair", currencyPair.String())
	}
	params.Set("currency", ccy.String())
	var response *MaxTransferAndLoanAmount
	return response, e.SendAuthenticatedHTTPRequest(ctx, exchange.RestSpot, marginGetMaxTransferEPL, http.MethodGet, gateioMarginTransfer, params, nil, &response)
}

// GetMaxBorrowableAmountForSpecificMarginCurrency retrieves the max borrowble amount for specific currency
func (e *Exchange) GetMaxBorrowableAmountForSpecificMarginCurrency(ctx context.Context, ccy currency.Code, currencyPair currency.Pair) (*MaxTransferAndLoanAmount, error) {
	if ccy.IsEmpty() {
		return nil, currency.ErrCurrencyCodeEmpty
	}
	params := url.Values{}
	if currencyPair.IsPopulated() {
		params.Set("currency_pair", currencyPair.String())
	}
	params.Set("currency", ccy.String())
	var response *MaxTransferAndLoanAmount
	return response, e.SendAuthenticatedHTTPRequest(ctx, exchange.RestSpot, marginGetMaxBorrowEPL, http.MethodGet, gateioMarginBorrowable, params, nil, &response)
}

// CurrencySupportedByCrossMargin currencies supported by cross margin.
func (e *Exchange) CurrencySupportedByCrossMargin(ctx context.Context) ([]CrossMarginCurrencies, error) {
	var response []CrossMarginCurrencies
	return response, e.SendAuthenticatedHTTPRequest(ctx, exchange.RestSpot, marginSupportedCurrencyCrossListEPL, http.MethodGet, gateioCrossMarginCurrencies, nil, nil, &response)
}

// GetCrossMarginSupportedCurrencyDetail retrieve detail of one single currency supported by cross margin
func (e *Exchange) GetCrossMarginSupportedCurrencyDetail(ctx context.Context, ccy currency.Code) (*CrossMarginCurrencies, error) {
	if ccy.IsEmpty() {
		return nil, currency.ErrCurrencyCodeEmpty
	}
	var response *CrossMarginCurrencies
	return response, e.SendAuthenticatedHTTPRequest(ctx, exchange.RestSpot, marginSupportedCurrencyCrossEPL, http.MethodGet, gateioCrossMarginCurrencies+"/"+ccy.String(), nil, nil, &response)
}

// GetCrossMarginAccounts retrieve cross margin account
func (e *Exchange) GetCrossMarginAccounts(ctx context.Context) (*CrossMarginAccount, error) {
	var response *CrossMarginAccount
	return response, e.SendAuthenticatedHTTPRequest(ctx, exchange.RestSpot, marginAccountsEPL, http.MethodGet, gateioCrossMarginAccounts, nil, nil, &response)
}

// GetCrossMarginAccountChangeHistory retrieve cross margin account change history
// Record time range cannot exceed 30 days
func (e *Exchange) GetCrossMarginAccountChangeHistory(ctx context.Context, ccy currency.Code, from, to time.Time, page, limit uint64, accountChangeType string) ([]CrossMarginAccountHistoryItem, error) {
	params := url.Values{}
	if !ccy.IsEmpty() {
		params.Set("currency", ccy.String())
	}
	if !from.IsZero() {
		params.Set("from", strconv.FormatInt(from.Unix(), 10))
	}
	if !to.IsZero() {
		params.Set("to", strconv.FormatInt(to.Unix(), 10))
	}
	if page > 0 {
		params.Set("page", strconv.FormatUint(page, 10))
	}
	if limit > 0 {
		params.Set("limit", strconv.FormatUint(limit, 10))
	}
	if accountChangeType != "" { // "in", "out", "repay", "new_order", "order_fill", "referral_fee", "order_fee", "unknown" are supported
		params.Set("type", accountChangeType)
	}
	var response []CrossMarginAccountHistoryItem
	return response, e.SendAuthenticatedHTTPRequest(ctx, exchange.RestSpot, marginAccountHistoryEPL, http.MethodGet, gateioCrossMarginAccountBook, params, nil, &response)
}

// CreateCrossMarginBorrowLoan create a cross margin borrow loan
// Borrow amount cannot be less than currency minimum borrow amount
func (e *Exchange) CreateCrossMarginBorrowLoan(ctx context.Context, arg CrossMarginBorrowLoanParams) (*CrossMarginLoanResponse, error) {
	if arg.Currency.IsEmpty() {
		return nil, currency.ErrCurrencyCodeEmpty
	}
	if arg.Amount <= 0 {
		return nil, fmt.Errorf("%w, borrow amount must be greater than 0", errInvalidAmount)
	}
	var response CrossMarginLoanResponse
	return &response, e.SendAuthenticatedHTTPRequest(ctx, exchange.RestSpot, marginCreateCrossBorrowLoanEPL, http.MethodPost, gateioCrossMarginLoans, nil, &arg, &response)
}

// ExecuteRepayment when the liquidity of the currency is insufficient and the transaction risk is high, the currency will be disabled,
// and funds cannot be transferred.When the available balance of cross-margin is insufficient, the balance of the spot account can be used for repayment.
// Please ensure that the balance of the spot account is sufficient, and system uses cross-margin account for repayment first
func (e *Exchange) ExecuteRepayment(ctx context.Context, arg CurrencyAndAmount) ([]CrossMarginLoanResponse, error) {
	if arg.Currency.IsEmpty() {
		return nil, currency.ErrCurrencyCodeEmpty
	}
	if arg.Amount <= 0 {
		return nil, fmt.Errorf("%w, repay amount must be greater than 0", errInvalidAmount)
	}
	var response []CrossMarginLoanResponse
	return response, e.SendAuthenticatedHTTPRequest(ctx, exchange.RestSpot, marginExecuteRepaymentsEPL, http.MethodPost, gateioCrossMarginRepayments, nil, &arg, &response)
}

// GetCrossMarginRepayments retrieves list of cross margin repayments
func (e *Exchange) GetCrossMarginRepayments(ctx context.Context, ccy currency.Code, loanID string, limit, offset uint64, reverse bool) ([]CrossMarginLoanResponse, error) {
	params := url.Values{}
	if !ccy.IsEmpty() {
		params.Set("currency", ccy.String())
	}
	if loanID != "" {
		params.Set("loanId", loanID)
	}
	if limit > 0 {
		params.Set("limit", strconv.FormatUint(limit, 10))
	}
	if offset > 0 {
		params.Set("offset", strconv.FormatUint(offset, 10))
	}
	if reverse {
		params.Set("reverse", "true")
	}
	var response []CrossMarginLoanResponse
	return response, e.SendAuthenticatedHTTPRequest(ctx, exchange.RestSpot, marginGetCrossMarginRepaymentsEPL, http.MethodGet, gateioCrossMarginRepayments, params, nil, &response)
}

// GetMaxTransferableAmountForSpecificCrossMarginCurrency get the max transferable amount for a specific cross margin currency
func (e *Exchange) GetMaxTransferableAmountForSpecificCrossMarginCurrency(ctx context.Context, ccy currency.Code) (*CurrencyAndAmount, error) {
	if ccy.IsEmpty() {
		return nil, currency.ErrCurrencyCodeEmpty
	}
	params := url.Values{}
	var response *CurrencyAndAmount
	params.Set("currency", ccy.String())
	return response, e.SendAuthenticatedHTTPRequest(ctx, exchange.RestSpot, marginGetMaxTransferCrossEPL, http.MethodGet, gateioCrossMarginTransferable, params, nil, &response)
}

// GetMaxBorrowableAmountForSpecificCrossMarginCurrency returns the max borrowable amount for a specific cross margin currency
func (e *Exchange) GetMaxBorrowableAmountForSpecificCrossMarginCurrency(ctx context.Context, ccy currency.Code) (*CurrencyAndAmount, error) {
	if ccy.IsEmpty() {
		return nil, currency.ErrCurrencyCodeEmpty
	}
	params := url.Values{}
	params.Set("currency", ccy.String())
	var response *CurrencyAndAmount
	return response, e.SendAuthenticatedHTTPRequest(ctx, exchange.RestSpot, marginGetMaxBorrowCrossEPL, http.MethodGet, gateioCrossMarginBorrowable, params, nil, &response)
}

// GetCrossMarginBorrowHistory retrieves cross margin borrow history sorted by creation time in descending order by default.
// Set reverse=false to return ascending results.
func (e *Exchange) GetCrossMarginBorrowHistory(ctx context.Context, status uint64, ccy currency.Code, limit, offset uint64, reverse bool) ([]CrossMarginLoanResponse, error) {
	if status < 1 || status > 3 {
		return nil, fmt.Errorf("%s %v, only allowed status values are 1:failed, 2:borrowed, and 3:repayment", e.Name, errInvalidOrderStatus)
	}
	params := url.Values{}
	params.Set("status", strconv.FormatUint(status, 10))
	if !ccy.IsEmpty() {
		params.Set("currency", ccy.String())
	}
	if limit > 0 {
		params.Set("limit", strconv.FormatUint(limit, 10))
	}
	if offset > 0 {
		params.Set("offset", strconv.FormatUint(offset, 10))
	}
	if reverse {
		params.Set("reverse", strconv.FormatBool(reverse))
	}
	var response []CrossMarginLoanResponse
	return response, e.SendAuthenticatedHTTPRequest(ctx, exchange.RestSpot, marginGetCrossBorrowHistoryEPL, http.MethodGet, gateioCrossMarginLoans, params, nil, &response)
}

// GetSingleBorrowLoanDetail retrieve single borrow loan detail
func (e *Exchange) GetSingleBorrowLoanDetail(ctx context.Context, loanID string) (*CrossMarginLoanResponse, error) {
	if loanID == "" {
		return nil, errInvalidLoanID
	}
	var response *CrossMarginLoanResponse
	return response, e.SendAuthenticatedHTTPRequest(ctx, exchange.RestSpot, marginGetBorrowEPL, http.MethodGet, gateioCrossMarginLoans+"/"+loanID, nil, nil, &response)
}

// *********************************Futures***************************************

// GetAllFutureContracts retrieves list all futures contracts
func (e *Exchange) GetAllFutureContracts(ctx context.Context, settle currency.Code) ([]FuturesContract, error) {
	if settle.IsEmpty() {
		return nil, errEmptyOrInvalidSettlementCurrency
	}
	var contracts []FuturesContract
	return contracts, e.SendHTTPRequest(ctx, exchange.RestSpot, publicFuturesContractsEPL, futuresPath+settle.Item.Lower+"/contracts", &contracts)
}

// GetFuturesContract returns a single futures contract info for the specified settle and Currency Pair (contract << in this case)
func (e *Exchange) GetFuturesContract(ctx context.Context, settle currency.Code, contract string) (*FuturesContract, error) {
	if contract == "" {
		return nil, currency.ErrCurrencyPairEmpty
	}
	if settle.IsEmpty() {
		return nil, errEmptyOrInvalidSettlementCurrency
	}
	var futureContract *FuturesContract
	return futureContract, e.SendHTTPRequest(ctx, exchange.RestSpot, publicFuturesContractsEPL, futuresPath+settle.Item.Lower+"/contracts/"+contract, &futureContract)
}

// GetFuturesOrderbook retrieves futures order book data
func (e *Exchange) GetFuturesOrderbook(ctx context.Context, settle currency.Code, contract, interval string, limit uint64, withOrderbookID bool) (*Orderbook, error) {
	if contract == "" {
		return nil, currency.ErrCurrencyPairEmpty
	}
	if settle.IsEmpty() {
		return nil, errEmptyOrInvalidSettlementCurrency
	}
	params := url.Values{}
	params.Set("contract", contract)
	if interval != "" {
		params.Set("interval", interval)
	}
	if limit > 0 {
		params.Set("limit", strconv.FormatUint(limit, 10))
	}
	if withOrderbookID {
		params.Set("with_id", "true")
	}
	var response *Orderbook
	return response, e.SendHTTPRequest(ctx, exchange.RestSpot, publicOrderbookFuturesEPL, common.EncodeURLValues(futuresPath+settle.Item.Lower+"/order_book", params), &response)
}

// GetFuturesTradingHistory retrieves futures trading history
func (e *Exchange) GetFuturesTradingHistory(ctx context.Context, settle currency.Code, contract currency.Pair, limit, offset uint64, lastID string, from, to time.Time) ([]TradingHistoryItem, error) {
	if settle.IsEmpty() {
		return nil, errEmptyOrInvalidSettlementCurrency
	}
	if contract.IsEmpty() {
		return nil, currency.ErrCurrencyPairEmpty
	}
	params := url.Values{}
	params.Set("contract", contract.Upper().String())
	if limit > 0 {
		params.Set("limit", strconv.FormatUint(limit, 10))
	}
	if offset > 0 {
		params.Set("offset", strconv.FormatUint(offset, 10))
	}
	if lastID != "" {
		params.Set("last_id", lastID)
	}
	if !from.IsZero() {
		params.Set("from", strconv.FormatInt(from.Unix(), 10))
	}
	if !to.IsZero() {
		params.Set("to", strconv.FormatInt(to.Unix(), 10))
	}
	var response []TradingHistoryItem
	return response, e.SendHTTPRequest(ctx, exchange.RestSpot, publicTradingHistoryFuturesEPL, common.EncodeURLValues(futuresPath+settle.Item.Lower+"/trades", params), &response)
}

// GetFuturesCandlesticks retrieves specified contract candlesticks.
func (e *Exchange) GetFuturesCandlesticks(ctx context.Context, settle currency.Code, contract string, from, to time.Time, limit uint64, interval kline.Interval) ([]FuturesCandlestick, error) {
	if settle.IsEmpty() {
		return nil, errEmptyOrInvalidSettlementCurrency
	}
	if contract == "" {
		return nil, currency.ErrCurrencyPairEmpty
	}
	params := url.Values{}
	params.Set("contract", strings.ToUpper(contract))
	if !from.IsZero() {
		params.Set("from", strconv.FormatInt(from.Unix(), 10))
	}
	if !to.IsZero() {
		params.Set("to", strconv.FormatInt(to.Unix(), 10))
	}
	if limit > 0 {
		params.Set("limit", strconv.FormatUint(limit, 10))
	}
	if interval.Duration().Microseconds() != 0 {
		intervalString, err := getIntervalString(interval)
		if err != nil {
			return nil, err
		}
		params.Set("interval", intervalString)
	}
	var candlesticks []FuturesCandlestick
	return candlesticks, e.SendHTTPRequest(ctx, exchange.RestFutures, publicCandleSticksFuturesEPL, common.EncodeURLValues(futuresPath+settle.Item.Lower+"/candlesticks", params), &candlesticks)
}

// PremiumIndexKLine retrieves premium Index K-Line
// Maximum of 1000 points can be returned in a query. Be sure not to exceed the limit when specifying from, to and interval
func (e *Exchange) PremiumIndexKLine(ctx context.Context, settleCurrency currency.Code, contract currency.Pair, from, to time.Time, limit int64, interval kline.Interval) ([]FuturesPremiumIndexKLineResponse, error) {
	if settleCurrency.IsEmpty() {
		return nil, errEmptyOrInvalidSettlementCurrency
	}
	if contract.IsEmpty() {
		return nil, currency.ErrCurrencyPairEmpty
	}
	params := url.Values{}
	params.Set("contract", contract.String())
	if from.IsZero() {
		params.Set("from", strconv.FormatInt(from.Unix(), 10))
	}
	if to.IsZero() {
		params.Set("to", strconv.FormatInt(to.Unix(), 10))
	}
	if limit > 0 {
		params.Set("limit", strconv.FormatInt(limit, 10))
	}
	intervalString, err := getIntervalString(interval)
	if err != nil {
		return nil, err
	}
	params.Set("interval", intervalString)
	var resp []FuturesPremiumIndexKLineResponse
	return resp, e.SendHTTPRequest(ctx, exchange.RestSpot, publicPremiumIndexEPL, common.EncodeURLValues(futuresPath+settleCurrency.Item.Lower+"/premium_index", params), &resp)
}

// GetFuturesTickers retrieves futures ticker information for a specific settle and contract info.
func (e *Exchange) GetFuturesTickers(ctx context.Context, settle currency.Code, contract currency.Pair) ([]FuturesTicker, error) {
	if settle.IsEmpty() {
		return nil, errEmptyOrInvalidSettlementCurrency
	}
	params := url.Values{}
	if contract.IsPopulated() {
		params.Set("contract", contract.String())
	}
	var tickers []FuturesTicker
	return tickers, e.SendHTTPRequest(ctx, exchange.RestSpot, publicTickersFuturesEPL, common.EncodeURLValues(futuresPath+settle.Item.Lower+"/tickers", params), &tickers)
}

// GetFutureFundingRates retrieves funding rate information.
func (e *Exchange) GetFutureFundingRates(ctx context.Context, settle currency.Code, contract currency.Pair, limit uint64) ([]FuturesFundingRate, error) {
	if settle.IsEmpty() {
		return nil, errEmptyOrInvalidSettlementCurrency
	}
	if contract.IsInvalid() {
		return nil, currency.ErrCurrencyPairEmpty
	}
	params := url.Values{}
	params.Set("contract", contract.String())
	if limit > 0 {
		params.Set("limit", strconv.FormatUint(limit, 10))
	}
	var rates []FuturesFundingRate
	return rates, e.SendHTTPRequest(ctx, exchange.RestSpot, publicFundingRatesEPL, common.EncodeURLValues(futuresPath+settle.Item.Lower+"/funding_rate", params), &rates)
}

// GetFuturesInsuranceBalanceHistory retrieves futures insurance balance history
func (e *Exchange) GetFuturesInsuranceBalanceHistory(ctx context.Context, settle currency.Code, limit uint64) ([]InsuranceBalance, error) {
	if settle.IsEmpty() {
		return nil, errEmptyOrInvalidSettlementCurrency
	}
	params := url.Values{}
	if limit > 0 {
		params.Set("limit", strconv.FormatUint(limit, 10))
	}
	var balances []InsuranceBalance
	return balances, e.SendHTTPRequest(ctx, exchange.RestSpot, publicInsuranceFuturesEPL, common.EncodeURLValues(futuresPath+settle.Item.Lower+"/insurance", params), &balances)
}

// GetFutureStats retrieves futures stats
func (e *Exchange) GetFutureStats(ctx context.Context, settle currency.Code, contract currency.Pair, from time.Time, interval kline.Interval, limit uint64) ([]ContractStat, error) {
	if settle.IsEmpty() {
		return nil, errEmptyOrInvalidSettlementCurrency
	}
	if contract.IsInvalid() {
		return nil, currency.ErrCurrencyPairEmpty
	}
	params := url.Values{}
	params.Set("contract", contract.String())
	if !from.IsZero() {
		params.Set("from", strconv.FormatInt(from.Unix(), 10))
	}
	if int64(interval) != 0 {
		intervalString, err := getIntervalString(interval)
		if err != nil {
			return nil, err
		}
		params.Set("interval", intervalString)
	}
	if limit > 0 {
		params.Set("limit", strconv.FormatUint(limit, 10))
	}
	var stats []ContractStat
	return stats, e.SendHTTPRequest(ctx, exchange.RestSpot, publicStatsFuturesEPL, common.EncodeURLValues(futuresPath+settle.Item.Lower+"/contract_stats", params), &stats)
}

// GetIndexConstituent retrieves index constituents
func (e *Exchange) GetIndexConstituent(ctx context.Context, settle currency.Code, index string) (*IndexConstituent, error) {
	if settle.IsEmpty() {
		return nil, errEmptyOrInvalidSettlementCurrency
	}
	if index == "" {
		return nil, currency.ErrCurrencyPairEmpty
	}
	indexString := strings.ToUpper(index)
	var constituents *IndexConstituent
	return constituents, e.SendHTTPRequest(ctx, exchange.RestSpot, publicIndexConstituentsEPL, futuresPath+settle.Item.Lower+"/index_constituents/"+indexString, &constituents)
}

// GetLiquidationHistory retrieves liqudiation history
func (e *Exchange) GetLiquidationHistory(ctx context.Context, settle currency.Code, contract currency.Pair, from, to time.Time, limit uint64) ([]LiquidationHistory, error) {
	if settle.IsEmpty() {
		return nil, errEmptyOrInvalidSettlementCurrency
	}
	if contract.IsInvalid() {
		return nil, errInvalidOrMissingContractParam
	}
	params := url.Values{}
	params.Set("contract", contract.String())
	if !from.IsZero() {
		params.Set("from", strconv.FormatInt(from.Unix(), 10))
	}
	if !to.IsZero() {
		params.Set("to", strconv.FormatInt(to.Unix(), 10))
	}
	if limit > 0 {
		params.Set("limit", strconv.FormatUint(limit, 10))
	}
	var histories []LiquidationHistory
	return histories, e.SendHTTPRequest(ctx, exchange.RestSpot, publicLiquidationHistoryEPL, common.EncodeURLValues(futuresPath+settle.Item.Lower+"/liq_orders", params), &histories)
}

// QueryFuturesAccount retrieves futures account
func (e *Exchange) QueryFuturesAccount(ctx context.Context, settle currency.Code) (*FuturesAccount, error) {
	if settle.IsEmpty() {
		return nil, errEmptyOrInvalidSettlementCurrency
	}
	var response *FuturesAccount
	return response, e.SendAuthenticatedHTTPRequest(ctx, exchange.RestSpot, perpetualAccountEPL, http.MethodGet, futuresPath+settle.Item.Lower+"/accounts", nil, nil, &response)
}

// GetFuturesAccountBooks retrieves account books
func (e *Exchange) GetFuturesAccountBooks(ctx context.Context, settle currency.Code, limit uint64, from, to time.Time, changingType string) ([]AccountBookItem, error) {
	if settle.IsEmpty() {
		return nil, errEmptyOrInvalidSettlementCurrency
	}
	params := url.Values{}
	if limit > 0 {
		params.Set("limit", strconv.FormatUint(limit, 10))
	}
	if !from.IsZero() {
		params.Set("from", strconv.FormatInt(from.Unix(), 10))
	}
	if !to.IsZero() {
		params.Set("to", strconv.FormatInt(to.Unix(), 10))
	}
	if changingType != "" {
		params.Set("type", changingType)
	}
	var response []AccountBookItem
	return response, e.SendAuthenticatedHTTPRequest(ctx, exchange.RestSpot, perpetualAccountBooksEPL, http.MethodGet, futuresPath+settle.Item.Lower+"/account_book", params, nil, &response)
}

// GetAllFuturesPositionsOfUsers list all positions of users.
func (e *Exchange) GetAllFuturesPositionsOfUsers(ctx context.Context, settle currency.Code, realPositionsOnly bool) ([]Position, error) {
	if settle.IsEmpty() {
		return nil, errEmptyOrInvalidSettlementCurrency
	}
	params := url.Values{}
	if realPositionsOnly {
		params.Set("holding", "true")
	}
	var response []Position
	return response, e.SendAuthenticatedHTTPRequest(ctx, exchange.RestSpot, perpetualPositionsEPL, http.MethodGet, futuresPath+settle.Item.Lower+"/positions", params, nil, &response)
}

// GetSinglePosition returns a single position
func (e *Exchange) GetSinglePosition(ctx context.Context, settle currency.Code, contract currency.Pair) (*Position, error) {
	if settle.IsEmpty() {
		return nil, errEmptyOrInvalidSettlementCurrency
	}
	if contract.IsInvalid() {
		return nil, fmt.Errorf("%w, currency pair for contract must not be empty", errInvalidOrMissingContractParam)
	}
	var response *Position
	return response, e.SendAuthenticatedHTTPRequest(ctx, exchange.RestSpot, perpetualPositionEPL, http.MethodPost, futuresPath+settle.Item.Lower+positionsPath+contract.String(), nil, nil, &response)
}

// UpdateFuturesPositionMargin represents account position margin for a futures contract.
func (e *Exchange) UpdateFuturesPositionMargin(ctx context.Context, settle currency.Code, change float64, contract currency.Pair) (*Position, error) {
	if settle.IsEmpty() {
		return nil, errEmptyOrInvalidSettlementCurrency
	}
	if contract.IsInvalid() {
		return nil, fmt.Errorf("%w, currency pair for contract must not be empty", errInvalidOrMissingContractParam)
	}
	if change <= 0 {
		return nil, fmt.Errorf("%w, futures margin change must be positive", errChangeHasToBePositive)
	}
	params := url.Values{}
	params.Set("change", strconv.FormatFloat(change, 'f', -1, 64))
	var response *Position
	return response, e.SendAuthenticatedHTTPRequest(ctx, exchange.RestSpot, perpetualUpdateMarginEPL, http.MethodPost, futuresPath+settle.Item.Lower+positionsPath+contract.String()+"/margin", params, nil, &response)
}

// UpdateFuturesPositionLeverage update position leverage
func (e *Exchange) UpdateFuturesPositionLeverage(ctx context.Context, settle currency.Code, contract currency.Pair, leverage, crossLeverageLimit float64) (*Position, error) {
	if settle.IsEmpty() {
		return nil, errEmptyOrInvalidSettlementCurrency
	}
	if contract.IsInvalid() {
		return nil, fmt.Errorf("%w, currency pair for contract must not be empty", errInvalidOrMissingContractParam)
	}
	if leverage < 0 {
		return nil, errInvalidLeverageValue
	}
	params := url.Values{}
	params.Set("leverage", strconv.FormatFloat(leverage, 'f', -1, 64))
	if leverage == 0 && crossLeverageLimit > 0 {
		params.Set("cross_leverage_limit", strconv.FormatFloat(crossLeverageLimit, 'f', -1, 64))
	}
	var response *Position
	return response, e.SendAuthenticatedHTTPRequest(ctx, exchange.RestSpot, perpetualUpdateLeverageEPL, http.MethodPost, futuresPath+settle.Item.Lower+positionsPath+contract.String()+"/leverage", params, nil, &response)
}

// UpdateFuturesPositionRiskLimit updates the position risk limit
func (e *Exchange) UpdateFuturesPositionRiskLimit(ctx context.Context, settle currency.Code, contract currency.Pair, riskLimit uint64) (*Position, error) {
	if settle.IsEmpty() {
		return nil, errEmptyOrInvalidSettlementCurrency
	}
	if contract.IsInvalid() {
		return nil, fmt.Errorf("%w, currency pair for contract must not be empty", errInvalidOrMissingContractParam)
	}
	params := url.Values{}
	params.Set("risk_limit", strconv.FormatUint(riskLimit, 10))
	var response *Position
	return response, e.SendAuthenticatedHTTPRequest(ctx, exchange.RestSpot, perpetualUpdateRiskEPL, http.MethodPost, futuresPath+settle.Item.Lower+positionsPath+contract.String()+"/risk_limit", params, nil, &response)
}

// EnableOrDisableDualMode enable or disable dual mode
// Before setting dual mode, make sure all positions are closed and no orders are open
func (e *Exchange) EnableOrDisableDualMode(ctx context.Context, settle currency.Code, dualMode bool) (*DualModeResponse, error) {
	if settle.IsEmpty() {
		return nil, errEmptyOrInvalidSettlementCurrency
	}
	params := url.Values{}
	params.Set("dual_mode", strconv.FormatBool(dualMode))
	var response *DualModeResponse
	return response, e.SendAuthenticatedHTTPRequest(ctx, exchange.RestSpot, perpetualToggleDualModeEPL, http.MethodGet, futuresPath+settle.Item.Lower+"/dual_mode", params, nil, &response)
}

// RetrivePositionDetailInDualMode retrieve position detail in dual mode
func (e *Exchange) RetrivePositionDetailInDualMode(ctx context.Context, settle currency.Code, contract currency.Pair) ([]Position, error) {
	if settle.IsEmpty() {
		return nil, errEmptyOrInvalidSettlementCurrency
	}
	if contract.IsInvalid() {
		return nil, fmt.Errorf("%w, currency pair for contract must not be empty", errInvalidOrMissingContractParam)
	}
	var response []Position
	return response, e.SendAuthenticatedHTTPRequest(ctx, exchange.RestSpot, perpetualPositionsDualModeEPL, http.MethodGet, futuresPath+settle.Item.Lower+"/dual_comp/positions/"+contract.String(), nil, nil, &response)
}

// UpdatePositionMarginInDualMode update position margin in dual mode
func (e *Exchange) UpdatePositionMarginInDualMode(ctx context.Context, settle currency.Code, contract currency.Pair, change float64, dualSide string) ([]Position, error) {
	if settle.IsEmpty() {
		return nil, errEmptyOrInvalidSettlementCurrency
	}
	if contract.IsInvalid() {
		return nil, fmt.Errorf("%w, currency pair for contract must not be empty", errInvalidOrMissingContractParam)
	}
	params := url.Values{}
	params.Set("change", strconv.FormatFloat(change, 'f', -1, 64))
	if dualSide != "dual_long" && dualSide != "dual_short" {
		return nil, errors.New("invalid 'dual_side' should be 'dual_short' or 'dual_long'")
	}
	params.Set("dual_side", dualSide)
	var response []Position
	return response, e.SendAuthenticatedHTTPRequest(ctx, exchange.RestSpot, perpetualUpdateMarginDualModeEPL, http.MethodPost, futuresPath+settle.Item.Lower+"/dual_comp/positions/"+contract.String()+"/margin", params, nil, &response)
}

// UpdatePositionLeverageInDualMode update position leverage in dual mode
func (e *Exchange) UpdatePositionLeverageInDualMode(ctx context.Context, settle currency.Code, contract currency.Pair, leverage, crossLeverageLimit float64) (*Position, error) {
	if settle.IsEmpty() {
		return nil, errEmptyOrInvalidSettlementCurrency
	}
	if contract.IsInvalid() {
		return nil, fmt.Errorf("%w, currency pair for contract must not be empty", errInvalidOrMissingContractParam)
	}
	if leverage < 0 {
		return nil, errInvalidLeverageValue
	}
	params := url.Values{}
	params.Set("leverage", strconv.FormatFloat(leverage, 'f', -1, 64))
	if leverage == 0 && crossLeverageLimit > 0 {
		params.Set("cross_leverage_limit", strconv.FormatFloat(crossLeverageLimit, 'f', -1, 64))
	}
	var response *Position
	return response, e.SendAuthenticatedHTTPRequest(ctx, exchange.RestSpot, perpetualUpdateLeverageDualModeEPL, http.MethodPost, futuresPath+settle.Item.Lower+"/dual_comp/positions/"+contract.String()+"/leverage", params, nil, &response)
}

// UpdatePositionRiskLimitInDualMode update position risk limit in dual mode
func (e *Exchange) UpdatePositionRiskLimitInDualMode(ctx context.Context, settle currency.Code, contract currency.Pair, riskLimit float64) ([]Position, error) {
	if settle.IsEmpty() {
		return nil, errEmptyOrInvalidSettlementCurrency
	}
	if contract.IsInvalid() {
		return nil, fmt.Errorf("%w, currency pair for contract must not be empty", errInvalidOrMissingContractParam)
	}
	if riskLimit < 0 {
		return nil, errInvalidRiskLimit
	}
	params := url.Values{}
	params.Set("risk_limit", strconv.FormatFloat(riskLimit, 'f', -1, 64))
	var response []Position
	return response, e.SendAuthenticatedHTTPRequest(ctx, exchange.RestSpot, perpetualUpdateRiskDualModeEPL, http.MethodPost, futuresPath+settle.Item.Lower+"/dual_comp/positions/"+contract.String()+"/risk_limit", params, nil, &response)
}

// PlaceFuturesOrder creates futures order
// Create a futures order
// Creating futures orders requires size, which is number of contracts instead of currency amount. You can use quanto_multiplier in contract detail response to know how much currency 1 size contract represents
// Zero-filled order cannot be retrieved 10 minutes after order cancellation. You will get a 404 not found for such orders
// Set reduce_only to true can keep the position from changing side when reducing position size
// In single position mode, to close a position, you need to set size to 0 and close to true
// In dual position mode, to close one side position, you need to set auto_size side, reduce_only to true and size to 0
func (e *Exchange) PlaceFuturesOrder(ctx context.Context, arg *ContractOrderCreateParams) (*Order, error) {
	if arg == nil {
		return nil, errNilArgument
	}
	if arg.Contract.IsEmpty() {
		return nil, fmt.Errorf("%w, currency pair for contract must not be empty", errInvalidOrMissingContractParam)
	}
	if arg.Size == 0 {
		return nil, fmt.Errorf("%w, specify positive number to make a bid, and negative number to ask", order.ErrSideIsInvalid)
	}
	if _, err := timeInForceFromString(arg.TimeInForce); err != nil {
		return nil, err
	}
	if arg.Price == "" {
		return nil, errInvalidPrice
	}
	if arg.Price == "0" && arg.TimeInForce != iocTIF && arg.TimeInForce != fokTIF {
		return nil, fmt.Errorf("%w: %q; only 'IOC' and 'FOK' allowed for market order", order.ErrUnsupportedTimeInForce, arg.TimeInForce)
	}
	if arg.AutoSize != "" && (arg.AutoSize == "close_long" || arg.AutoSize == "close_short") {
		return nil, errInvalidAutoSizeValue
	}
	if arg.Settle.IsEmpty() {
		return nil, errEmptyOrInvalidSettlementCurrency
	}

	var response *Order
	return response, e.SendAuthenticatedHTTPRequest(ctx, exchange.RestSpot, perpetualSubmitOrderEPL, http.MethodPost, futuresPath+arg.Settle.Item.Lower+ordersPath, nil, &arg, &response)
}

// GetFuturesOrders retrieves list of futures orders
// Zero-filled order cannot be retrieved 10 minutes after order cancellation
func (e *Exchange) GetFuturesOrders(ctx context.Context, contract currency.Pair, status, lastID string, settle currency.Code, limit, offset uint64, countTotal int64) ([]Order, error) {
	if settle.IsEmpty() {
		return nil, errEmptyOrInvalidSettlementCurrency
	}
	params := url.Values{}
	if !contract.IsEmpty() {
		params.Set("contract", contract.String())
	}
	if status != statusOpen && status != statusFinished {
		return nil, fmt.Errorf("%w, only 'open' and 'finished' status are supported", errInvalidOrderStatus)
	}
	params.Set("status", status)
	if limit > 0 {
		params.Set("limit", strconv.FormatUint(limit, 10))
	}
	if offset > 0 {
		params.Set("offset", strconv.FormatUint(offset, 10))
	}
	if lastID != "" {
		params.Set("last_id", lastID)
	}
	if countTotal == 1 && status != statusOpen {
		params.Set("count_total", strconv.FormatInt(countTotal, 10))
	} else if countTotal != 0 && countTotal != 1 {
		return nil, errInvalidCountTotalValue
	}
	var response []Order
	return response, e.SendAuthenticatedHTTPRequest(ctx, exchange.RestSpot, perpetualGetOrdersEPL, http.MethodGet, futuresPath+settle.Item.Lower+ordersPath, params, nil, &response)
}

// CancelMultipleFuturesOpenOrders ancel all open orders
// Zero-filled order cannot be retrieved 10 minutes after order cancellation
func (e *Exchange) CancelMultipleFuturesOpenOrders(ctx context.Context, contract currency.Pair, side string, settle currency.Code) ([]Order, error) {
	if settle.IsEmpty() {
		return nil, errEmptyOrInvalidSettlementCurrency
	}
	if contract.IsInvalid() {
		return nil, fmt.Errorf("%w, currency pair for contract must not be empty", errInvalidOrMissingContractParam)
	}
	params := url.Values{}
	if side != "" {
		params.Set("side", side)
	}
	params.Set("contract", contract.String())
	var response []Order
	return response, e.SendAuthenticatedHTTPRequest(ctx, exchange.RestSpot, perpetualGetOrdersEPL, http.MethodDelete, futuresPath+settle.Item.Lower+ordersPath, params, nil, &response)
}

// PlaceBatchFuturesOrders creates a list of futures orders
// Up to 10 orders per request
// If any of the order's parameters are missing or in the wrong format, all of them will not be executed, and a http status 400 error will be returned directly
// If the parameters are checked and passed, all are executed. Even if there is a business logic error in the middle (such as insufficient funds), it will not affect other execution orders
// The returned result is in array format, and the order corresponds to the orders in the request body
// In the returned result, the succeeded field of type bool indicates whether the execution was successful or not
// If the execution is successful, the normal order content is included; if the execution fails, the label field is included to indicate the cause of the error
// In the rate limiting, each order is counted individually
func (e *Exchange) PlaceBatchFuturesOrders(ctx context.Context, settle currency.Code, args []ContractOrderCreateParams) ([]Order, error) {
	if settle.IsEmpty() {
		return nil, errEmptyOrInvalidSettlementCurrency
	}
	if len(args) > 10 {
		return nil, errTooManyOrderRequest
	}
	for x := range args {
		if args[x].Size == 0 {
			return nil, fmt.Errorf("%w, specify positive number to make a bid, and negative number to ask", order.ErrSideIsInvalid)
		}
		if _, err := timeInForceFromString(args[x].TimeInForce); err != nil {
			return nil, err
		}
		if args[x].Price == "" {
			return nil, errInvalidPrice
		}
		if args[x].Price == "0" && args[x].TimeInForce != iocTIF && args[x].TimeInForce != fokTIF {
			return nil, fmt.Errorf("%w: %q; only 'ioc' and 'fok' allowed for market order", order.ErrUnsupportedTimeInForce, args[x].TimeInForce)
		}
		if args[x].Text != "" && !strings.HasPrefix(args[x].Text, "t-") {
			return nil, errInvalidTextValue
		}
		if args[x].AutoSize != "" && (args[x].AutoSize == "close_long" || args[x].AutoSize == "close_short") {
			return nil, errInvalidAutoSizeValue
		}
		if !args[x].Settle.Equal(currency.BTC) && !args[x].Settle.Equal(currency.USDT) {
			return nil, errEmptyOrInvalidSettlementCurrency
		}
	}
	var response []Order
	return response, e.SendAuthenticatedHTTPRequest(ctx, exchange.RestSpot, perpetualSubmitBatchOrdersEPL, http.MethodPost, futuresPath+settle.Item.Lower+"/batch_orders", nil, &args, &response)
}

// GetSingleFuturesOrder retrieves a single order by its identifier
func (e *Exchange) GetSingleFuturesOrder(ctx context.Context, settle currency.Code, orderID string) (*Order, error) {
	if settle.IsEmpty() {
		return nil, errEmptyOrInvalidSettlementCurrency
	}
	if orderID == "" {
		return nil, fmt.Errorf("%w, 'order_id' cannot be empty", errInvalidOrderID)
	}
	var response *Order
	return response, e.SendAuthenticatedHTTPRequest(ctx, exchange.RestSpot, perpetualFetchOrderEPL, http.MethodGet, futuresPath+settle.Item.Lower+"/orders/"+orderID, nil, nil, &response)
}

// CancelSingleFuturesOrder cancel a single order
func (e *Exchange) CancelSingleFuturesOrder(ctx context.Context, settle currency.Code, orderID string) (*Order, error) {
	if settle.IsEmpty() {
		return nil, errEmptyOrInvalidSettlementCurrency
	}
	if orderID == "" {
		return nil, fmt.Errorf("%w, 'order_id' cannot be empty", errInvalidOrderID)
	}
	var response *Order
	return response, e.SendAuthenticatedHTTPRequest(ctx, exchange.RestSpot, perpetualCancelOrderEPL, http.MethodDelete, futuresPath+settle.Item.Lower+"/orders/"+orderID, nil, nil, &response)
}

// AmendFuturesOrder amends an existing futures order
func (e *Exchange) AmendFuturesOrder(ctx context.Context, settle currency.Code, orderID string, arg AmendFuturesOrderParam) (*Order, error) {
	if settle.IsEmpty() {
		return nil, errEmptyOrInvalidSettlementCurrency
	}
	if orderID == "" {
		return nil, fmt.Errorf("%w, 'order_id' cannot be empty", errInvalidOrderID)
	}
	if arg.Size <= 0 && arg.Price <= 0 {
		return nil, errors.New("missing update 'size' or 'price', please specify 'size' or 'price' or both information")
	}
	var response *Order
	return response, e.SendAuthenticatedHTTPRequest(ctx, exchange.RestSpot, perpetualAmendOrderEPL, http.MethodPut, futuresPath+settle.Item.Lower+"/orders/"+orderID, nil, &arg, &response)
}

// GetMyFuturesTradingHistory retrieves authenticated account's futures trading history
func (e *Exchange) GetMyFuturesTradingHistory(ctx context.Context, settle currency.Code, lastID, orderID string, contract currency.Pair, limit, offset, countTotal uint64) ([]TradingHistoryItem, error) {
	if settle.IsEmpty() {
		return nil, errEmptyOrInvalidSettlementCurrency
	}
	params := url.Values{}
	if contract.IsPopulated() {
		params.Set("contract", contract.String())
	}
	if orderID != "" {
		params.Set("order", orderID)
	}
	if limit > 0 {
		params.Set("limit", strconv.FormatUint(limit, 10))
	}
	if offset > 0 {
		params.Set("offset", strconv.FormatUint(offset, 10))
	}
	if lastID != "" {
		params.Set("last_id", lastID)
	}
	if countTotal == 1 {
		params.Set("count_total", strconv.FormatUint(countTotal, 10))
	}
	var response []TradingHistoryItem
	return response, e.SendAuthenticatedHTTPRequest(ctx, exchange.RestSpot, perpetualTradingHistoryEPL, http.MethodGet, futuresPath+settle.Item.Lower+"/my_trades", params, nil, &response)
}

// GetFuturesPositionCloseHistory lists position close history
func (e *Exchange) GetFuturesPositionCloseHistory(ctx context.Context, settle currency.Code, contract currency.Pair, limit, offset uint64, from, to time.Time) ([]PositionCloseHistoryResponse, error) {
	if settle.IsEmpty() {
		return nil, errEmptyOrInvalidSettlementCurrency
	}
	params := url.Values{}
	if contract.IsPopulated() {
		params.Set("contract", contract.String())
	}
	if limit > 0 {
		params.Set("limit", strconv.FormatUint(limit, 10))
	}
	if offset > 0 {
		params.Set("offset", strconv.FormatUint(offset, 10))
	}
	if !from.IsZero() {
		params.Set("from", strconv.FormatInt(from.Unix(), 10))
	}
	if !to.IsZero() {
		params.Set("to", strconv.FormatInt(to.Unix(), 10))
	}
	var response []PositionCloseHistoryResponse
	return response, e.SendAuthenticatedHTTPRequest(ctx, exchange.RestSpot, perpetualClosePositionEPL, http.MethodGet, futuresPath+settle.Item.Lower+"/position_close", params, nil, &response)
}

// GetFuturesLiquidationHistory list liquidation history
func (e *Exchange) GetFuturesLiquidationHistory(ctx context.Context, settle currency.Code, contract currency.Pair, limit uint64, at time.Time) ([]LiquidationHistoryItem, error) {
	if settle.IsEmpty() {
		return nil, errEmptyOrInvalidSettlementCurrency
	}
	params := url.Values{}
	if contract.IsPopulated() {
		params.Set("contract", contract.String())
	}
	if limit > 0 {
		params.Set("limit", strconv.FormatUint(limit, 10))
	}
	if !at.IsZero() {
		params.Set("at", strconv.FormatInt(at.Unix(), 10))
	}
	var response []LiquidationHistoryItem
	return response, e.SendAuthenticatedHTTPRequest(ctx, exchange.RestSpot, perpetualLiquidationHistoryEPL, http.MethodGet, futuresPath+settle.Item.Lower+"/liquidates", params, nil, &response)
}

// CountdownCancelOrders represents a trigger time response
func (e *Exchange) CountdownCancelOrders(ctx context.Context, settle currency.Code, arg CountdownParams) (*TriggerTimeResponse, error) {
	if settle.IsEmpty() {
		return nil, errEmptyOrInvalidSettlementCurrency
	}
	if arg.Timeout < 0 {
		return nil, errInvalidTimeout
	}
	var response *TriggerTimeResponse
	return response, e.SendAuthenticatedHTTPRequest(ctx, exchange.RestSpot, perpetualCancelTriggerOrdersEPL, http.MethodPost, futuresPath+settle.Item.Lower+"/countdown_cancel_all", nil, &arg, &response)
}

// CreatePriceTriggeredFuturesOrder create a price-triggered order
func (e *Exchange) CreatePriceTriggeredFuturesOrder(ctx context.Context, settle currency.Code, arg *FuturesPriceTriggeredOrderParam) (*OrderID, error) {
	if arg == nil {
		return nil, errNilArgument
	}
	if settle.IsEmpty() {
		return nil, errEmptyOrInvalidSettlementCurrency
	}
	if arg.Initial.Contract.IsEmpty() {
		return nil, fmt.Errorf("%w, currency pair for contract must not be empty", errInvalidOrMissingContractParam)
	}
	if arg.Initial.Price < 0 {
		return nil, fmt.Errorf("%w, price must be greater than 0", errInvalidPrice)
	}
	if arg.Initial.TimeInForce != "" && arg.Initial.TimeInForce != gtcTIF && arg.Initial.TimeInForce != iocTIF {
		return nil, fmt.Errorf("%w: %q; only 'gtc' and 'ioc' are allowed", order.ErrInvalidTimeInForce, arg.Initial.TimeInForce)
	}
	if arg.Trigger.StrategyType != 0 && arg.Trigger.StrategyType != 1 {
		return nil, errors.New("strategy type must be 0 or 1, 0: by price, and 1: by price gap")
	}
	if arg.Trigger.Rule != 1 && arg.Trigger.Rule != 2 {
		return nil, errors.New("invalid trigger condition('rule') value, rule must be 1 or 2")
	}
	if arg.Trigger.PriceType != 0 && arg.Trigger.PriceType != 1 && arg.Trigger.PriceType != 2 {
		return nil, errors.New("price type must be 0, 1 or 2")
	}
	if arg.Trigger.OrderType != "" &&
		arg.Trigger.OrderType != "close-long-order" &&
		arg.Trigger.OrderType != "close-short-order" &&
		arg.Trigger.OrderType != "close-long-position" &&
		arg.Trigger.OrderType != "close-short-position" &&
		arg.Trigger.OrderType != "plan-close-long-position" &&
		arg.Trigger.OrderType != "plan-close-short-position" {
		return nil, errors.New("invalid order type, only 'close-long-order', 'close-short-order', 'close-long-position', 'close-short-position', 'plan-close-long-position', and 'plan-close-short-position'")
	}
	var response *OrderID
	return response, e.SendAuthenticatedHTTPRequest(ctx, exchange.RestSpot, perpetualSubmitTriggerOrderEPL, http.MethodPost, futuresPath+settle.Item.Lower+priceOrdersPaths, nil, &arg, &response)
}

// ListAllFuturesAutoOrders lists all open orders
func (e *Exchange) ListAllFuturesAutoOrders(ctx context.Context, status string, settle currency.Code, contract currency.Pair, limit, offset uint64) ([]PriceTriggeredOrder, error) {
	if status != statusOpen && status != statusFinished {
		return nil, fmt.Errorf("%w status: %s", errInvalidOrderStatus, status)
	}
	if settle.IsEmpty() {
		return nil, errEmptyOrInvalidSettlementCurrency
	}
	params := url.Values{}
	params.Set("status", status)
	if limit > 0 {
		params.Set("limit", strconv.FormatUint(limit, 10))
	}
	if offset > 0 {
		params.Set("offset", strconv.FormatUint(offset, 10))
	}
	if contract.IsPopulated() {
		params.Set("contract", contract.String())
	}
	var response []PriceTriggeredOrder
	return response, e.SendAuthenticatedHTTPRequest(ctx, exchange.RestSpot, perpetualListOpenOrdersEPL, http.MethodGet, futuresPath+settle.Item.Lower+priceOrdersPaths, params, nil, &response)
}

// CancelAllFuturesOpenOrders cancels all futures open orders
func (e *Exchange) CancelAllFuturesOpenOrders(ctx context.Context, settle currency.Code, contract currency.Pair) ([]PriceTriggeredOrder, error) {
	if settle.IsEmpty() {
		return nil, errEmptyOrInvalidSettlementCurrency
	}
	if contract.IsInvalid() {
		return nil, fmt.Errorf("%w, currency pair for contract must not be empty", errInvalidOrMissingContractParam)
	}
	params := url.Values{}
	params.Set("contract", contract.String())
	var response []PriceTriggeredOrder
	return response, e.SendAuthenticatedHTTPRequest(ctx, exchange.RestSpot, perpetualCancelOpenOrdersEPL, http.MethodDelete, futuresPath+settle.Item.Lower+priceOrdersPaths, params, nil, &response)
}

// GetSingleFuturesPriceTriggeredOrder retrieves a single price triggered order
func (e *Exchange) GetSingleFuturesPriceTriggeredOrder(ctx context.Context, settle currency.Code, orderID string) (*PriceTriggeredOrder, error) {
	if settle.IsEmpty() {
		return nil, errEmptyOrInvalidSettlementCurrency
	}
	if orderID == "" {
		return nil, errInvalidOrderID
	}
	var response *PriceTriggeredOrder
	return response, e.SendAuthenticatedHTTPRequest(ctx, exchange.RestSpot, perpetualGetTriggerOrderEPL, http.MethodGet, futuresPath+settle.Item.Lower+"/price_orders/"+orderID, nil, nil, &response)
}

// CancelFuturesPriceTriggeredOrder cancel a price-triggered order
func (e *Exchange) CancelFuturesPriceTriggeredOrder(ctx context.Context, settle currency.Code, orderID string) (*PriceTriggeredOrder, error) {
	if settle.IsEmpty() {
		return nil, errEmptyOrInvalidSettlementCurrency
	}
	if orderID == "" {
		return nil, errInvalidOrderID
	}
	var response *PriceTriggeredOrder
	return response, e.SendAuthenticatedHTTPRequest(ctx, exchange.RestSpot, perpetualCancelTriggerOrderEPL, http.MethodDelete, futuresPath+settle.Item.Lower+"/price_orders/"+orderID, nil, nil, &response)
}

// *************************************** Delivery ***************************************

// GetAllDeliveryContracts retrieves all futures contracts
func (e *Exchange) GetAllDeliveryContracts(ctx context.Context, settle currency.Code) ([]DeliveryContract, error) {
	if settle.IsEmpty() {
		return nil, errEmptyOrInvalidSettlementCurrency
	}
	var contracts []DeliveryContract
	return contracts, e.SendHTTPRequest(ctx, exchange.RestSpot, publicDeliveryContractsEPL, deliveryPath+settle.Item.Lower+"/contracts", &contracts)
}

// GetDeliveryContract retrieves a single delivery contract instance
func (e *Exchange) GetDeliveryContract(ctx context.Context, settle currency.Code, contract currency.Pair) (*DeliveryContract, error) {
	if settle.IsEmpty() {
		return nil, errEmptyOrInvalidSettlementCurrency
	}
	var deliveryContract *DeliveryContract
	return deliveryContract, e.SendHTTPRequest(ctx, exchange.RestSpot, publicDeliveryContractsEPL, deliveryPath+settle.Item.Lower+"/contracts/"+contract.String(), &deliveryContract)
}

// GetDeliveryOrderbook delivery orderbook
func (e *Exchange) GetDeliveryOrderbook(ctx context.Context, settle currency.Code, interval string, contract currency.Pair, limit uint64, withOrderbookID bool) (*Orderbook, error) {
	if settle.IsEmpty() {
		return nil, errEmptyOrInvalidSettlementCurrency
	}
	if contract.IsInvalid() {
		return nil, errInvalidOrMissingContractParam
	}
	params := url.Values{}
	params.Set("contract", contract.String())
	if interval != "" {
		params.Set("interval", interval)
	}
	if limit > 0 {
		params.Set("limit", strconv.FormatUint(limit, 10))
	}
	if withOrderbookID {
		params.Set("with_id", strconv.FormatBool(withOrderbookID))
	}
	var orderbook *Orderbook
	return orderbook, e.SendHTTPRequest(ctx, exchange.RestSpot, publicOrderbookDeliveryEPL, common.EncodeURLValues(deliveryPath+settle.Item.Lower+"/order_book", params), &orderbook)
}

// GetDeliveryTradingHistory retrieves futures trading history
func (e *Exchange) GetDeliveryTradingHistory(ctx context.Context, settle currency.Code, lastID string, contract currency.Pair, limit uint64, from, to time.Time) ([]TradingHistoryItem, error) {
	if settle.IsEmpty() {
		return nil, errEmptyOrInvalidSettlementCurrency
	}
	if contract.IsInvalid() {
		return nil, errInvalidOrMissingContractParam
	}
	params := url.Values{}
	params.Set("contract", contract.String())
	if !from.IsZero() {
		params.Set("from", strconv.FormatInt(from.Unix(), 10))
	}
	if !to.IsZero() {
		params.Set("to", strconv.FormatInt(to.Unix(), 10))
	}
	if limit > 0 {
		params.Set("limit", strconv.FormatUint(limit, 10))
	}
	if lastID != "" {
		params.Set("last_id", lastID)
	}
	var histories []TradingHistoryItem
	return histories, e.SendHTTPRequest(ctx, exchange.RestSpot, publicTradingHistoryDeliveryEPL, common.EncodeURLValues(deliveryPath+settle.Item.Lower+"/trades", params), &histories)
}

// GetDeliveryFuturesCandlesticks retrieves specified contract candlesticks
func (e *Exchange) GetDeliveryFuturesCandlesticks(ctx context.Context, settle currency.Code, contract currency.Pair, from, to time.Time, limit uint64, interval kline.Interval) ([]FuturesCandlestick, error) {
	if settle.IsEmpty() {
		return nil, errEmptyOrInvalidSettlementCurrency
	}
	if contract.IsInvalid() {
		return nil, errInvalidOrMissingContractParam
	}
	params := url.Values{}
	params.Set("contract", contract.Upper().String())
	if !from.IsZero() {
		params.Set("from", strconv.FormatInt(from.Unix(), 10))
	}
	if !to.IsZero() {
		params.Set("to", strconv.FormatInt(to.Unix(), 10))
	}
	if limit > 0 {
		params.Set("limit", strconv.FormatUint(limit, 10))
	}
	if int64(interval) != 0 {
		intervalString, err := getIntervalString(interval)
		if err != nil {
			return nil, err
		}
		params.Set("interval", intervalString)
	}
	var candlesticks []FuturesCandlestick
	return candlesticks, e.SendHTTPRequest(ctx, exchange.RestSpot, publicCandleSticksDeliveryEPL, common.EncodeURLValues(deliveryPath+settle.Item.Lower+"/candlesticks", params), &candlesticks)
}

// GetDeliveryFutureTickers retrieves futures ticker information for a specific settle and contract info.
func (e *Exchange) GetDeliveryFutureTickers(ctx context.Context, settle currency.Code, contract currency.Pair) ([]FuturesTicker, error) {
	if settle.IsEmpty() {
		return nil, errEmptyOrInvalidSettlementCurrency
	}
	params := url.Values{}
	if contract.IsPopulated() {
		params.Set("contract", contract.String())
	}
	var tickers []FuturesTicker
	return tickers, e.SendHTTPRequest(ctx, exchange.RestSpot, publicTickersDeliveryEPL, common.EncodeURLValues(deliveryPath+settle.Item.Lower+"/tickers", params), &tickers)
}

// GetDeliveryInsuranceBalanceHistory retrieves delivery futures insurance balance history
func (e *Exchange) GetDeliveryInsuranceBalanceHistory(ctx context.Context, settle currency.Code, limit uint64) ([]InsuranceBalance, error) {
	if settle.IsEmpty() {
		return nil, errEmptyOrInvalidSettlementCurrency
	}
	params := url.Values{}
	if limit > 0 {
		params.Set("limit", strconv.FormatUint(limit, 10))
	}
	var balances []InsuranceBalance
	return balances, e.SendHTTPRequest(ctx, exchange.RestSpot, publicInsuranceDeliveryEPL, common.EncodeURLValues(deliveryPath+settle.Item.Lower+"/insurance", params), &balances)
}

// GetDeliveryFuturesAccounts retrieves futures account
func (e *Exchange) GetDeliveryFuturesAccounts(ctx context.Context, settle currency.Code) (*FuturesAccount, error) {
	if settle.IsEmpty() {
		return nil, errEmptyOrInvalidSettlementCurrency
	}
	var response *FuturesAccount
	return response, e.SendAuthenticatedHTTPRequest(ctx, exchange.RestSpot, deliveryAccountEPL, http.MethodGet, deliveryPath+settle.Item.Lower+"/accounts", nil, nil, &response)
}

// GetDeliveryAccountBooks retrieves account books
func (e *Exchange) GetDeliveryAccountBooks(ctx context.Context, settle currency.Code, limit uint64, from, to time.Time, changingType string) ([]AccountBookItem, error) {
	if settle.IsEmpty() {
		return nil, errEmptyOrInvalidSettlementCurrency
	}
	params := url.Values{}
	if limit > 0 {
		params.Set("limit", strconv.FormatUint(limit, 10))
	}
	if !from.IsZero() {
		params.Set("from", strconv.FormatInt(from.Unix(), 10))
	}
	if !to.IsZero() {
		params.Set("to", strconv.FormatInt(to.Unix(), 10))
	}
	if changingType != "" {
		params.Set("type", changingType)
	}
	var response []AccountBookItem
	return response, e.SendAuthenticatedHTTPRequest(ctx, exchange.RestSpot, deliveryAccountBooksEPL, http.MethodGet, deliveryPath+settle.Item.Lower+"/account_book", params, nil, &response)
}

// GetAllDeliveryPositionsOfUser retrieves all positions of user
func (e *Exchange) GetAllDeliveryPositionsOfUser(ctx context.Context, settle currency.Code) (*Position, error) {
	if settle.IsEmpty() {
		return nil, errEmptyOrInvalidSettlementCurrency
	}
	var response *Position
	return response, e.SendAuthenticatedHTTPRequest(ctx, exchange.RestSpot, deliveryPositionsEPL, http.MethodGet, deliveryPath+settle.Item.Lower+"/positions", nil, nil, &response)
}

// GetSingleDeliveryPosition get single position
func (e *Exchange) GetSingleDeliveryPosition(ctx context.Context, settle currency.Code, contract currency.Pair) (*Position, error) {
	if settle.IsEmpty() {
		return nil, errEmptyOrInvalidSettlementCurrency
	}
	if contract.IsInvalid() {
		return nil, fmt.Errorf("%w, currency pair for contract must not be empty", errInvalidOrMissingContractParam)
	}
	var response *Position
	return response, e.SendAuthenticatedHTTPRequest(ctx, exchange.RestSpot, deliveryPositionsEPL, http.MethodGet, deliveryPath+settle.Item.Lower+positionsPath+contract.String(), nil, nil, &response)
}

// UpdateDeliveryPositionMargin updates position margin
func (e *Exchange) UpdateDeliveryPositionMargin(ctx context.Context, settle currency.Code, change float64, contract currency.Pair) (*Position, error) {
	if settle.IsEmpty() {
		return nil, errEmptyOrInvalidSettlementCurrency
	}
	if contract.IsInvalid() {
		return nil, fmt.Errorf("%w, currency pair for contract must not be empty", errInvalidOrMissingContractParam)
	}
	if change <= 0 {
		return nil, fmt.Errorf("%w, futures margin change must be positive", errChangeHasToBePositive)
	}
	params := url.Values{}
	params.Set("change", strconv.FormatFloat(change, 'f', -1, 64))
	var response *Position
	return response, e.SendAuthenticatedHTTPRequest(ctx, exchange.RestSpot, deliveryUpdateMarginEPL, http.MethodPost, deliveryPath+settle.Item.Lower+positionsPath+contract.String()+"/margin", params, nil, &response)
}

// UpdateDeliveryPositionLeverage updates position leverage
func (e *Exchange) UpdateDeliveryPositionLeverage(ctx context.Context, settle currency.Code, contract currency.Pair, leverage float64) (*Position, error) {
	if settle.IsEmpty() {
		return nil, errEmptyOrInvalidSettlementCurrency
	}
	if contract.IsInvalid() {
		return nil, fmt.Errorf("%w, currency pair for contract must not be empty", errInvalidOrMissingContractParam)
	}
	if leverage < 0 {
		return nil, errInvalidLeverageValue
	}
	params := url.Values{}
	params.Set("leverage", strconv.FormatFloat(leverage, 'f', -1, 64))
	var response *Position
	return response, e.SendAuthenticatedHTTPRequest(ctx,
		exchange.RestSpot, deliveryUpdateLeverageEPL, http.MethodPost, deliveryPath+settle.Item.Lower+positionsPath+contract.String()+"/leverage", params, nil, &response)
}

// UpdateDeliveryPositionRiskLimit update position risk limit
func (e *Exchange) UpdateDeliveryPositionRiskLimit(ctx context.Context, settle currency.Code, contract currency.Pair, riskLimit uint64) (*Position, error) {
	if settle.IsEmpty() {
		return nil, errEmptyOrInvalidSettlementCurrency
	}
	if contract.IsInvalid() {
		return nil, fmt.Errorf("%w, currency pair for contract must not be empty", errInvalidOrMissingContractParam)
	}
	params := url.Values{}
	params.Set("risk_limit", strconv.FormatUint(riskLimit, 10))
	var response *Position
	return response, e.SendAuthenticatedHTTPRequest(ctx, exchange.RestSpot, deliveryUpdateRiskLimitEPL, http.MethodPost, deliveryPath+settle.Item.Lower+positionsPath+contract.String()+"/risk_limit", params, nil, &response)
}

// PlaceDeliveryOrder create a futures order
// Zero-filled order cannot be retrieved 10 minutes after order cancellation
func (e *Exchange) PlaceDeliveryOrder(ctx context.Context, arg *ContractOrderCreateParams) (*Order, error) {
	if arg == nil {
		return nil, errNilArgument
	}
	if arg.Contract.IsEmpty() {
		return nil, fmt.Errorf("%w, currency pair for contract must not be empty", errInvalidOrMissingContractParam)
	}
	if arg.Size == 0 {
		return nil, fmt.Errorf("%w, specify positive number to make a bid, and negative number to ask", order.ErrSideIsInvalid)
	}
	if _, err := timeInForceFromString(arg.TimeInForce); err != nil {
		return nil, err
	}
	if arg.Price == "" {
		return nil, errInvalidPrice
	}
	if arg.AutoSize != "" && (arg.AutoSize == "close_long" || arg.AutoSize == "close_short") {
		return nil, errInvalidAutoSizeValue
	}
	if arg.Settle.IsEmpty() {
		return nil, errEmptyOrInvalidSettlementCurrency
	}
	var response *Order
	return response, e.SendAuthenticatedHTTPRequest(ctx, exchange.RestSpot, deliverySubmitOrderEPL, http.MethodPost, deliveryPath+arg.Settle.Item.Lower+ordersPath, nil, &arg, &response)
}

// GetDeliveryOrders list futures orders
// Zero-filled order cannot be retrieved 10 minutes after order cancellation
func (e *Exchange) GetDeliveryOrders(ctx context.Context, contract currency.Pair, status string, settle currency.Code, lastID string, limit, offset uint64, countTotal int64) ([]Order, error) {
	if settle.IsEmpty() {
		return nil, errEmptyOrInvalidSettlementCurrency
	}
	params := url.Values{}
	if !contract.IsEmpty() {
		params.Set("contract", contract.String())
	}
	if status != statusOpen && status != statusFinished {
		return nil, fmt.Errorf("%w, only 'open' and 'finished' status are supported", errInvalidOrderStatus)
	}
	params.Set("status", status)
	if limit > 0 {
		params.Set("limit", strconv.FormatUint(limit, 10))
	}
	if offset > 0 {
		params.Set("offset", strconv.FormatUint(offset, 10))
	}
	if lastID != "" {
		params.Set("last_id", lastID)
	}
	if countTotal == 1 && status != statusOpen {
		params.Set("count_total", strconv.FormatInt(countTotal, 10))
	} else if countTotal != 0 && countTotal != 1 {
		return nil, errInvalidCountTotalValue
	}
	var response []Order
	return response, e.SendAuthenticatedHTTPRequest(ctx, exchange.RestSpot, deliveryGetOrdersEPL, http.MethodGet, deliveryPath+settle.Item.Lower+ordersPath, params, nil, &response)
}

// CancelMultipleDeliveryOrders cancel all open orders matched
// Zero-filled order cannot be retrieved 10 minutes after order cancellation
func (e *Exchange) CancelMultipleDeliveryOrders(ctx context.Context, contract currency.Pair, side string, settle currency.Code) ([]Order, error) {
	if settle.IsEmpty() {
		return nil, errEmptyOrInvalidSettlementCurrency
	}
	if contract.IsInvalid() {
		return nil, fmt.Errorf("%w, currency pair for contract must not be empty", errInvalidOrMissingContractParam)
	}
	params := url.Values{}
	if side == "ask" || side == "bid" {
		params.Set("side", side)
	}
	params.Set("contract", contract.String())
	var response []Order
	return response, e.SendAuthenticatedHTTPRequest(ctx, exchange.RestSpot, deliveryCancelOrdersEPL, http.MethodDelete, deliveryPath+settle.Item.Lower+ordersPath, params, nil, &response)
}

// GetSingleDeliveryOrder Get a single order
// Zero-filled order cannot be retrieved 10 minutes after order cancellation
func (e *Exchange) GetSingleDeliveryOrder(ctx context.Context, settle currency.Code, orderID string) (*Order, error) {
	if settle.IsEmpty() {
		return nil, errEmptyOrInvalidSettlementCurrency
	}
	if orderID == "" {
		return nil, fmt.Errorf("%w, 'order_id' cannot be empty", errInvalidOrderID)
	}
	var response *Order
	return response, e.SendAuthenticatedHTTPRequest(ctx, exchange.RestSpot, deliveryGetOrderEPL, http.MethodGet, deliveryPath+settle.Item.Lower+"/orders/"+orderID, nil, nil, &response)
}

// CancelSingleDeliveryOrder cancel a single order
func (e *Exchange) CancelSingleDeliveryOrder(ctx context.Context, settle currency.Code, orderID string) (*Order, error) {
	if settle.IsEmpty() {
		return nil, errEmptyOrInvalidSettlementCurrency
	}
	if orderID == "" {
		return nil, fmt.Errorf("%w, 'order_id' cannot be empty", errInvalidOrderID)
	}
	var response *Order
	return response, e.SendAuthenticatedHTTPRequest(ctx, exchange.RestSpot, deliveryCancelOrderEPL, http.MethodDelete, deliveryPath+settle.Item.Lower+"/orders/"+orderID, nil, nil, &response)
}

// GetMyDeliveryTradingHistory retrieves authenticated account delivery futures trading history
func (e *Exchange) GetMyDeliveryTradingHistory(ctx context.Context, settle currency.Code, orderID string, contract currency.Pair, limit, offset, countTotal uint64, lastID string) ([]TradingHistoryItem, error) {
	if settle.IsEmpty() {
		return nil, errEmptyOrInvalidSettlementCurrency
	}
	params := url.Values{}
	if contract.IsPopulated() {
		params.Set("contract", contract.String())
	}
	if orderID != "" {
		params.Set("order", orderID)
	}
	if limit > 0 {
		params.Set("limit", strconv.FormatUint(limit, 10))
	}
	if offset > 0 {
		params.Set("offset", strconv.FormatUint(offset, 10))
	}
	if lastID != "" {
		params.Set("last_id", lastID)
	}
	if countTotal == 1 {
		params.Set("count_total", strconv.FormatUint(countTotal, 10))
	}
	var response []TradingHistoryItem
	return response, e.SendAuthenticatedHTTPRequest(ctx, exchange.RestSpot, deliveryTradingHistoryEPL, http.MethodGet, deliveryPath+settle.Item.Lower+"/my_trades", params, nil, &response)
}

// GetDeliveryPositionCloseHistory retrieves position history
func (e *Exchange) GetDeliveryPositionCloseHistory(ctx context.Context, settle currency.Code, contract currency.Pair, limit, offset uint64, from, to time.Time) ([]PositionCloseHistoryResponse, error) {
	if settle.IsEmpty() {
		return nil, errEmptyOrInvalidSettlementCurrency
	}
	params := url.Values{}
	if contract.IsPopulated() {
		params.Set("contract", contract.String())
	}
	if limit > 0 {
		params.Set("limit", strconv.FormatUint(limit, 10))
	}
	if offset > 0 {
		params.Set("offset", strconv.FormatUint(offset, 10))
	}
	if !from.IsZero() {
		params.Set("from", strconv.FormatInt(from.Unix(), 10))
	}
	if !to.IsZero() {
		params.Set("to", strconv.FormatInt(to.Unix(), 10))
	}
	var response []PositionCloseHistoryResponse
	return response, e.SendAuthenticatedHTTPRequest(ctx, exchange.RestSpot, deliveryCloseHistoryEPL, http.MethodGet, deliveryPath+settle.Item.Lower+"/position_close", params, nil, &response)
}

// GetDeliveryLiquidationHistory lists liquidation history
func (e *Exchange) GetDeliveryLiquidationHistory(ctx context.Context, settle currency.Code, contract currency.Pair, limit uint64, at time.Time) ([]LiquidationHistoryItem, error) {
	if settle.IsEmpty() {
		return nil, errEmptyOrInvalidSettlementCurrency
	}
	params := url.Values{}
	if contract.IsPopulated() {
		params.Set("contract", contract.String())
	}
	if limit > 0 {
		params.Set("limit", strconv.FormatUint(limit, 10))
	}
	if !at.IsZero() {
		params.Set("at", strconv.FormatInt(at.Unix(), 10))
	}
	var response []LiquidationHistoryItem
	return response, e.SendAuthenticatedHTTPRequest(ctx, exchange.RestSpot, deliveryLiquidationHistoryEPL, http.MethodGet, deliveryPath+settle.Item.Lower+"/liquidates", params, nil, &response)
}

// GetDeliverySettlementHistory retrieves settlement history
func (e *Exchange) GetDeliverySettlementHistory(ctx context.Context, settle currency.Code, contract currency.Pair, limit uint64, at time.Time) ([]SettlementHistoryItem, error) {
	if settle.IsEmpty() {
		return nil, errEmptyOrInvalidSettlementCurrency
	}
	params := url.Values{}
	if contract.IsPopulated() {
		params.Set("contract", contract.String())
	}
	if limit > 0 {
		params.Set("limit", strconv.FormatUint(limit, 10))
	}
	if !at.IsZero() {
		params.Set("at", strconv.FormatInt(at.Unix(), 10))
	}
	var response []SettlementHistoryItem
	return response, e.SendAuthenticatedHTTPRequest(ctx, exchange.RestSpot, deliverySettlementHistoryEPL, http.MethodGet, deliveryPath+settle.Item.Lower+"/settlements", params, nil, &response)
}

// GetDeliveryPriceTriggeredOrder creates a price-triggered order
func (e *Exchange) GetDeliveryPriceTriggeredOrder(ctx context.Context, settle currency.Code, arg *FuturesPriceTriggeredOrderParam) (*OrderID, error) {
	if arg == nil {
		return nil, errNilArgument
	}
	if settle.IsEmpty() {
		return nil, errEmptyOrInvalidSettlementCurrency
	}
	if arg.Initial.Contract.IsEmpty() {
		return nil, fmt.Errorf("%w, currency pair for contract must not be empty", errInvalidOrMissingContractParam)
	}
	if arg.Initial.Price < 0 {
		return nil, fmt.Errorf("%w, price must be greater than 0", errInvalidPrice)
	}
	if arg.Initial.Size <= 0 {
		return nil, errors.New("invalid argument: initial.size out of range")
	}
	if arg.Initial.TimeInForce != "" &&
		arg.Initial.TimeInForce != gtcTIF && arg.Initial.TimeInForce != iocTIF {
		return nil, fmt.Errorf("%w: %q; only 'gtc' and 'ioc' are allowed", order.ErrUnsupportedTimeInForce, arg.Initial.TimeInForce)
	}
	if arg.Trigger.StrategyType != 0 && arg.Trigger.StrategyType != 1 {
		return nil, errors.New("strategy type must be 0 or 1, 0: by price, and 1: by price gap")
	}
	if arg.Trigger.Rule != 1 && arg.Trigger.Rule != 2 {
		return nil, errors.New("invalid trigger condition('rule') value, rule must be 1 or 2")
	}
	if arg.Trigger.PriceType != 0 && arg.Trigger.PriceType != 1 && arg.Trigger.PriceType != 2 {
		return nil, errors.New("price type must be 0 or 1 or 2")
	}
	if arg.Trigger.Price <= 0 {
		return nil, errors.New("invalid argument: trigger.price")
	}
	if arg.Trigger.OrderType != "" &&
		arg.Trigger.OrderType != "close-long-order" &&
		arg.Trigger.OrderType != "close-short-order" &&
		arg.Trigger.OrderType != "close-long-position" &&
		arg.Trigger.OrderType != "close-short-position" &&
		arg.Trigger.OrderType != "plan-close-long-position" &&
		arg.Trigger.OrderType != "plan-close-short-position" {
		return nil, errors.New("invalid order type, only 'close-long-order', 'close-short-order', 'close-long-position', 'close-short-position', 'plan-close-long-position', and 'plan-close-short-position'")
	}
	var response *OrderID
	return response, e.SendAuthenticatedHTTPRequest(ctx, exchange.RestSpot, deliveryGetTriggerOrderEPL, http.MethodPost, deliveryPath+settle.Item.Lower+priceOrdersPaths, nil, &arg, &response)
}

// GetDeliveryAllAutoOrder retrieves all auto orders
func (e *Exchange) GetDeliveryAllAutoOrder(ctx context.Context, status string, settle currency.Code, contract currency.Pair, limit, offset uint64) ([]PriceTriggeredOrder, error) {
	if status != statusOpen && status != statusFinished {
		return nil, fmt.Errorf("%w status %s", errInvalidOrderStatus, status)
	}
	if settle.IsEmpty() {
		return nil, errEmptyOrInvalidSettlementCurrency
	}
	params := url.Values{}
	params.Set("status", status)
	if limit > 0 {
		params.Set("limit", strconv.FormatUint(limit, 10))
	}
	if offset > 0 {
		params.Set("offset", strconv.FormatUint(offset, 10))
	}
	if contract.IsPopulated() {
		params.Set("contract", contract.String())
	}
	var response []PriceTriggeredOrder
	return response, e.SendAuthenticatedHTTPRequest(ctx, exchange.RestSpot, deliveryAutoOrdersEPL, http.MethodGet, deliveryPath+settle.Item.Lower+priceOrdersPaths, params, nil, &response)
}

// CancelAllDeliveryPriceTriggeredOrder cancels all delivery price triggered orders
func (e *Exchange) CancelAllDeliveryPriceTriggeredOrder(ctx context.Context, settle currency.Code, contract currency.Pair) ([]PriceTriggeredOrder, error) {
	if settle.IsEmpty() {
		return nil, errEmptyOrInvalidSettlementCurrency
	}
	if contract.IsInvalid() {
		return nil, fmt.Errorf("%w, currency pair for contract must not be empty", errInvalidOrMissingContractParam)
	}
	params := url.Values{}
	params.Set("contract", contract.String())
	var response []PriceTriggeredOrder
	return response, e.SendAuthenticatedHTTPRequest(ctx, exchange.RestSpot, deliveryCancelTriggerOrdersEPL, http.MethodDelete, deliveryPath+settle.Item.Lower+priceOrdersPaths, params, nil, &response)
}

// GetSingleDeliveryPriceTriggeredOrder retrieves a single price triggered order
func (e *Exchange) GetSingleDeliveryPriceTriggeredOrder(ctx context.Context, settle currency.Code, orderID string) (*PriceTriggeredOrder, error) {
	if settle.IsEmpty() {
		return nil, errEmptyOrInvalidSettlementCurrency
	}
	if orderID == "" {
		return nil, errInvalidOrderID
	}
	var response *PriceTriggeredOrder
	return response, e.SendAuthenticatedHTTPRequest(ctx, exchange.RestSpot, deliveryGetTriggerOrderEPL, http.MethodGet, deliveryPath+settle.Item.Lower+"/price_orders/"+orderID, nil, nil, &response)
}

// CancelDeliveryPriceTriggeredOrder cancel a price-triggered order
func (e *Exchange) CancelDeliveryPriceTriggeredOrder(ctx context.Context, settle currency.Code, orderID string) (*PriceTriggeredOrder, error) {
	if settle.IsEmpty() {
		return nil, errEmptyOrInvalidSettlementCurrency
	}
	if orderID == "" {
		return nil, errInvalidOrderID
	}
	var response *PriceTriggeredOrder
	return response, e.SendAuthenticatedHTTPRequest(ctx, exchange.RestSpot, deliveryCancelTriggerOrderEPL, http.MethodDelete, deliveryPath+settle.Item.Lower+"/price_orders/"+orderID, nil, nil, &response)
}

// ********************************** Options ***************************************************

// GetAllOptionsUnderlyings retrieves all option underlyings
func (e *Exchange) GetAllOptionsUnderlyings(ctx context.Context) ([]OptionUnderlying, error) {
	var response []OptionUnderlying
	return response, e.SendHTTPRequest(ctx, exchange.RestSpot, publicUnderlyingOptionsEPL, gateioOptionUnderlyings, &response)
}

// GetExpirationTime return the expiration time for the provided underlying.
func (e *Exchange) GetExpirationTime(ctx context.Context, underlying string) (time.Time, error) {
	if underlying == "" {
		return time.Time{}, errInvalidUnderlying
	}
	var timestamps []types.Time
	err := e.SendHTTPRequest(ctx, exchange.RestSpot, publicExpirationOptionsEPL, gateioOptionExpiration+"?underlying="+underlying, &timestamps)
	if err != nil {
		return time.Time{}, err
	}
	if len(timestamps) == 0 {
		return time.Time{}, errNoValidResponseFromServer
	}
	return timestamps[0].Time(), nil
}

// GetAllContractOfUnderlyingWithinExpiryDate retrieves list of contracts of the specified underlying and expiry time.
func (e *Exchange) GetAllContractOfUnderlyingWithinExpiryDate(ctx context.Context, underlying string, expTime time.Time) ([]OptionContract, error) {
	params := url.Values{}
	if underlying == "" {
		return nil, errInvalidUnderlying
	}
	params.Set("underlying", underlying)
	if !expTime.IsZero() {
		params.Set("expires", strconv.FormatInt(expTime.Unix(), 10))
	}
	var contracts []OptionContract
	return contracts, e.SendHTTPRequest(ctx, exchange.RestSpot, publicContractsOptionsEPL, common.EncodeURLValues(gateioOptionContracts, params), &contracts)
}

// GetOptionsSpecifiedContractDetail query specified contract detail
func (e *Exchange) GetOptionsSpecifiedContractDetail(ctx context.Context, contract currency.Pair) (*OptionContract, error) {
	if contract.IsInvalid() {
		return nil, errInvalidOrMissingContractParam
	}
	var contr *OptionContract
	return contr, e.SendHTTPRequest(ctx, exchange.RestSpot, publicContractsOptionsEPL, gateioOptionContracts+"/"+contract.String(), &contr)
}

// GetSettlementHistory retrieves list of settlement history
func (e *Exchange) GetSettlementHistory(ctx context.Context, underlying string, offset, limit uint64, from, to time.Time) ([]OptionSettlement, error) {
	if underlying == "" {
		return nil, errInvalidUnderlying
	}
	params := url.Values{}
	params.Set("underlying", underlying)
	if offset > 0 {
		params.Set("offset", strconv.FormatUint(offset, 10))
	}
	if limit > 0 {
		params.Set("limit", strconv.FormatUint(limit, 10))
	}
	if !from.IsZero() {
		params.Set("from", strconv.FormatInt(from.Unix(), 10))
	}
	if !to.IsZero() {
		params.Set("to", strconv.FormatInt(to.Unix(), 10))
	}
	var settlements []OptionSettlement
	return settlements, e.SendHTTPRequest(ctx, exchange.RestSpot, publicSettlementOptionsEPL, common.EncodeURLValues(gateioOptionSettlement, params), &settlements)
}

// GetOptionsSpecifiedContractsSettlement retrieve a single contract settlement detail passing the underlying and contract name
func (e *Exchange) GetOptionsSpecifiedContractsSettlement(ctx context.Context, contract currency.Pair, underlying string, at int64) (*OptionSettlement, error) {
	if underlying == "" {
		return nil, errInvalidUnderlying
	}
	if contract.IsInvalid() {
		return nil, errInvalidOrMissingContractParam
	}
	params := url.Values{}
	params.Set("underlying", underlying)
	params.Set("at", strconv.FormatInt(at, 10))
	var settlement *OptionSettlement
	return settlement, e.SendHTTPRequest(ctx, exchange.RestSpot, publicSettlementOptionsEPL, common.EncodeURLValues(gateioOptionSettlement+"/"+contract.String(), params), &settlement)
}

// GetMyOptionsSettlements retrieves accounts option settlements.
func (e *Exchange) GetMyOptionsSettlements(ctx context.Context, underlying string, contract currency.Pair, offset, limit uint64, to time.Time) ([]MyOptionSettlement, error) {
	if underlying == "" {
		return nil, errInvalidUnderlying
	}
	params := url.Values{}
	params.Set("underlying", underlying)
	if contract.IsPopulated() {
		params.Set("contract", contract.String())
	}
	if to.After(time.Now()) {
		params.Set("to", strconv.FormatInt(to.Unix(), 10))
	}
	if offset > 0 {
		params.Set("offset", strconv.FormatUint(offset, 10))
	}
	if limit > 0 {
		params.Set("limit", strconv.FormatUint(limit, 10))
	}
	var settlements []MyOptionSettlement
	return settlements, e.SendAuthenticatedHTTPRequest(ctx, exchange.RestSpot, optionsSettlementsEPL, http.MethodGet, gateioOptionMySettlements, params, nil, &settlements)
}

// GetOptionsOrderbook returns the orderbook data for the given contract.
func (e *Exchange) GetOptionsOrderbook(ctx context.Context, contract currency.Pair, interval string, limit uint64, withOrderbookID bool) (*Orderbook, error) {
	if contract.IsEmpty() {
		return nil, currency.ErrCurrencyPairEmpty
	}
	params := url.Values{}
	params.Set("contract", strings.ToUpper(contract.String()))
	if interval != "" {
		params.Set("interval", interval)
	}
	if limit > 0 {
		params.Set("limit", strconv.FormatUint(limit, 10))
	}
	params.Set("with_id", strconv.FormatBool(withOrderbookID))
	var response *Orderbook
	return response, e.SendHTTPRequest(ctx, exchange.RestSpot, publicOrderbookOptionsEPL, common.EncodeURLValues(gateioOptionsOrderbook, params), &response)
}

// GetOptionAccounts lists option accounts
func (e *Exchange) GetOptionAccounts(ctx context.Context) (*OptionAccount, error) {
	var resp *OptionAccount
	return resp, e.SendAuthenticatedHTTPRequest(ctx, exchange.RestSpot, optionsAccountsEPL, http.MethodGet, gateioOptionAccounts, nil, nil, &resp)
}

// GetAccountChangingHistory retrieves list of account changing history
func (e *Exchange) GetAccountChangingHistory(ctx context.Context, offset, limit uint64, from, to time.Time, changingType string) ([]AccountBook, error) {
	params := url.Values{}
	if changingType != "" {
		params.Set("type", changingType)
	}
	if offset > 0 {
		params.Set("offset", strconv.FormatUint(offset, 10))
	}
	if limit > 0 {
		params.Set("limit", strconv.FormatUint(limit, 10))
	}
	if !from.IsZero() {
		params.Set("from", strconv.FormatInt(from.Unix(), 10))
	}
	if !to.IsZero() && ((!from.IsZero() && to.After(from)) || to.Before(time.Now())) {
		params.Set("to", strconv.FormatInt(to.Unix(), 10))
	}
	var accountBook []AccountBook
	return accountBook, e.SendAuthenticatedHTTPRequest(ctx, exchange.RestSpot, optionsAccountBooksEPL, http.MethodGet, gateioOptionsAccountbook, params, nil, &accountBook)
}

// GetUsersPositionSpecifiedUnderlying lists user's positions of specified underlying
func (e *Exchange) GetUsersPositionSpecifiedUnderlying(ctx context.Context, underlying string) ([]UsersPositionForUnderlying, error) {
	params := url.Values{}
	if underlying != "" {
		params.Set("underlying", underlying)
	}
	var response []UsersPositionForUnderlying
	return response, e.SendAuthenticatedHTTPRequest(ctx, exchange.RestSpot, optionsPositions, http.MethodGet, gateioOptionsPosition, params, nil, &response)
}

// GetSpecifiedContractPosition retrieves specified contract position
func (e *Exchange) GetSpecifiedContractPosition(ctx context.Context, contract currency.Pair) (*UsersPositionForUnderlying, error) {
	if contract.IsInvalid() {
		return nil, errInvalidOrMissingContractParam
	}
	var response *UsersPositionForUnderlying
	return response, e.SendAuthenticatedHTTPRequest(ctx, exchange.RestSpot, optionsPositions, http.MethodGet, gateioOptionsPosition+"/"+contract.String(), nil, nil, &response)
}

// GetUsersLiquidationHistoryForSpecifiedUnderlying retrieves user's liquidation history of specified underlying
func (e *Exchange) GetUsersLiquidationHistoryForSpecifiedUnderlying(ctx context.Context, underlying string, contract currency.Pair) ([]ContractClosePosition, error) {
	if underlying == "" {
		return nil, errInvalidUnderlying
	}
	params := url.Values{}
	params.Set("underlying", underlying)
	if contract.IsPopulated() {
		params.Set("contract", contract.String())
	}
	var response []ContractClosePosition
	return response, e.SendAuthenticatedHTTPRequest(ctx, exchange.RestSpot, optionsLiquidationHistoryEPL, http.MethodGet, gateioOptionsPositionClose, params, nil, &response)
}

// PlaceOptionOrder creates an options order
func (e *Exchange) PlaceOptionOrder(ctx context.Context, arg *OptionOrderParam) (*OptionOrderResponse, error) {
	if arg.Contract == "" {
		return nil, errInvalidOrMissingContractParam
	}
	if arg.OrderSize == 0 {
		return nil, errInvalidOrderSize
	}
	if arg.Iceberg < 0 {
		arg.Iceberg = 0
	}
	if arg.TimeInForce != gtcTIF && arg.TimeInForce != iocTIF && arg.TimeInForce != pocTIF {
		arg.TimeInForce = ""
	}
	if arg.TimeInForce == iocTIF || arg.Price < 0 {
		arg.Price = 0
	}
	var response *OptionOrderResponse
	return response, e.SendAuthenticatedHTTPRequest(ctx, exchange.RestSpot, optionsSubmitOrderEPL, http.MethodPost, gateioOptionsOrders, nil, &arg, &response)
}

// GetOptionFuturesOrders retrieves futures orders
func (e *Exchange) GetOptionFuturesOrders(ctx context.Context, contract currency.Pair, underlying, status string, offset, limit uint64, from, to time.Time) ([]OptionOrderResponse, error) {
	params := url.Values{}
	if contract.IsPopulated() {
		params.Set("contract", contract.String())
	}
	if underlying != "" {
		params.Set("underlying", underlying)
	}
	status = strings.ToLower(status)
	if status == statusOpen || status == statusFinished {
		params.Set("status", status)
	}
	if offset > 0 {
		params.Set("offset", strconv.FormatUint(offset, 10))
	}
	if limit > 0 {
		params.Set("limit", strconv.FormatUint(limit, 10))
	}
	if !from.IsZero() {
		params.Set("from", strconv.FormatInt(from.Unix(), 10))
	}
	if !to.IsZero() && ((!from.IsZero() && to.After(from)) || to.Before(time.Now())) {
		params.Set("to", strconv.FormatInt(to.Unix(), 10))
	}
	var response []OptionOrderResponse
	return response, e.SendAuthenticatedHTTPRequest(ctx, exchange.RestSpot, optionsOrdersEPL, http.MethodGet, gateioOptionsOrders, params, nil, &response)
}

// CancelMultipleOptionOpenOrders cancels all open orders matched
func (e *Exchange) CancelMultipleOptionOpenOrders(ctx context.Context, contract currency.Pair, underlying, side string) ([]OptionOrderResponse, error) {
	params := url.Values{}
	if contract.IsPopulated() {
		params.Set("contract", contract.String())
	}
	if underlying != "" {
		params.Set("underlying", underlying)
	}
	if side != "" {
		params.Set("side", side)
	}
	var response []OptionOrderResponse
	return response, e.SendAuthenticatedHTTPRequest(ctx, exchange.RestSpot, optionsCancelOrdersEPL, http.MethodDelete, gateioOptionsOrders, params, nil, &response)
}

// GetSingleOptionOrder retrieves a single option order
func (e *Exchange) GetSingleOptionOrder(ctx context.Context, orderID string) (*OptionOrderResponse, error) {
	if orderID == "" {
		return nil, errInvalidOrderID
	}
	var o *OptionOrderResponse
	return o, e.SendAuthenticatedHTTPRequest(ctx, exchange.RestSpot, optionsOrderEPL, http.MethodGet, gateioOptionsOrders+"/"+orderID, nil, nil, &o)
}

// CancelOptionSingleOrder cancel a single order.
func (e *Exchange) CancelOptionSingleOrder(ctx context.Context, orderID string) (*OptionOrderResponse, error) {
	if orderID == "" {
		return nil, errInvalidOrderID
	}
	var response *OptionOrderResponse
	return response, e.SendAuthenticatedHTTPRequest(ctx, exchange.RestSpot, optionsCancelOrderEPL, http.MethodDelete, "options/orders/"+orderID, nil, nil, &response)
}

// GetMyOptionsTradingHistory retrieves authenticated account's option trading history
func (e *Exchange) GetMyOptionsTradingHistory(ctx context.Context, underlying string, contract currency.Pair, offset, limit uint64, from, to time.Time) ([]OptionTradingHistory, error) {
	if underlying == "" {
		return nil, errInvalidUnderlying
	}
	params := url.Values{}
	params.Set("underlying", underlying)
	if contract.IsPopulated() {
		params.Set("contract", contract.String())
	}
	if offset > 0 {
		params.Set("offset", strconv.FormatUint(offset, 10))
	}
	if limit > 0 {
		params.Set("limit", strconv.FormatUint(limit, 10))
	}
	if !from.IsZero() {
		params.Set("from", strconv.FormatInt(from.Unix(), 10))
	}
	if !to.IsZero() && ((!from.IsZero() && to.After(from)) || to.Before(time.Now())) {
		params.Set("to", strconv.FormatInt(to.Unix(), 10))
	}
	var resp []OptionTradingHistory
	return resp, e.SendAuthenticatedHTTPRequest(ctx, exchange.RestSpot, optionsTradingHistoryEPL, http.MethodGet, gateioOptionsMyTrades, params, nil, &resp)
}

// GetOptionsTickers lists  tickers of options contracts
func (e *Exchange) GetOptionsTickers(ctx context.Context, underlying string) ([]OptionsTicker, error) {
	if underlying == "" {
		return nil, errInvalidUnderlying
	}
	underlying = strings.ToUpper(underlying)
	var response []OptionsTicker
	return response, e.SendHTTPRequest(ctx, exchange.RestSpot, publicTickerOptionsEPL, gateioOptionsTickers+"?underlying="+underlying, &response)
}

// GetOptionUnderlyingTickers retrieves options underlying ticker
func (e *Exchange) GetOptionUnderlyingTickers(ctx context.Context, underlying string) (*OptionsUnderlyingTicker, error) {
	if underlying == "" {
		return nil, errInvalidUnderlying
	}
	var respos *OptionsUnderlyingTicker
	return respos, e.SendHTTPRequest(ctx, exchange.RestSpot, publicUnderlyingTickerOptionsEPL, "options/underlying/tickers/"+underlying, &respos)
}

// GetOptionFuturesCandlesticks retrieves option futures candlesticks
func (e *Exchange) GetOptionFuturesCandlesticks(ctx context.Context, contract currency.Pair, limit uint64, from, to time.Time, interval kline.Interval) ([]FuturesCandlestick, error) {
	if contract.IsInvalid() {
		return nil, errInvalidOrMissingContractParam
	}
	params := url.Values{}
	params.Set("contract", contract.String())
	if limit > 0 {
		params.Set("limit", strconv.FormatUint(limit, 10))
	}
	if !from.IsZero() {
		params.Set("from", strconv.FormatInt(from.Unix(), 10))
	}
	if !to.IsZero() {
		params.Set("to", strconv.FormatInt(to.Unix(), 10))
	}
	intervalString, err := getIntervalString(interval)
	if err != nil {
		return nil, err
	}
	params.Set("interval", intervalString)
	var candles []FuturesCandlestick
	return candles, e.SendHTTPRequest(ctx, exchange.RestSpot, publicCandleSticksOptionsEPL, common.EncodeURLValues(gateioOptionCandlesticks, params), &candles)
}

// GetOptionFuturesMarkPriceCandlesticks retrieves mark price candlesticks of an underlying
func (e *Exchange) GetOptionFuturesMarkPriceCandlesticks(ctx context.Context, underlying string, limit uint64, from, to time.Time, interval kline.Interval) ([]FuturesCandlestick, error) {
	if underlying == "" {
		return nil, errInvalidUnderlying
	}
	params := url.Values{}
	params.Set("underlying", underlying)
	if limit > 0 {
		params.Set("limit", strconv.FormatUint(limit, 10))
	}
	if !from.IsZero() {
		params.Set("from", strconv.FormatInt(from.Unix(), 10))
	}
	if !to.IsZero() {
		params.Set("to", strconv.FormatInt(to.Unix(), 10))
	}
	if int64(interval) != 0 {
		intervalString, err := getIntervalString(interval)
		if err != nil {
			return nil, err
		}
		params.Set("interval", intervalString)
	}
	var candles []FuturesCandlestick
	return candles, e.SendHTTPRequest(ctx, exchange.RestSpot, publicMarkpriceCandleSticksOptionsEPL, common.EncodeURLValues(gateioOptionUnderlyingCandlesticks, params), &candles)
}

// GetOptionsTradeHistory retrieves options trade history
func (e *Exchange) GetOptionsTradeHistory(ctx context.Context, contract currency.Pair, callType string, offset, limit uint64, from, to time.Time) ([]TradingHistoryItem, error) {
	params := url.Values{}
	callType = strings.ToUpper(callType)
	if callType == "C" || callType == "P" {
		params.Set("type", callType)
	}
	if contract.IsPopulated() {
		params.Set("contract", contract.String())
	}
	if offset > 0 {
		params.Set("offset", strconv.FormatUint(offset, 10))
	}
	if limit > 0 {
		params.Set("limit", strconv.FormatUint(limit, 10))
	}
	if !from.IsZero() {
		params.Set("from", strconv.FormatInt(from.Unix(), 10))
	}
	if !to.IsZero() {
		params.Set("to", strconv.FormatInt(to.Unix(), 10))
	}
	var trades []TradingHistoryItem
	return trades, e.SendHTTPRequest(ctx, exchange.RestSpot, publicTradeHistoryOptionsEPL, common.EncodeURLValues(gateioOptionsTrades, params), &trades)
}

// ********************************** Flash_SWAP *************************

// GetSupportedFlashSwapCurrencies retrieves all supported currencies in flash swap
func (e *Exchange) GetSupportedFlashSwapCurrencies(ctx context.Context) ([]SwapCurrencies, error) {
	var currencies []SwapCurrencies
	return currencies, e.SendHTTPRequest(ctx, exchange.RestSpot, publicFlashSwapEPL, gateioFlashSwapCurrencies, &currencies)
}

// CreateFlashSwapOrder creates a new flash swap order
// initiate a flash swap preview in advance because order creation requires a preview result
func (e *Exchange) CreateFlashSwapOrder(ctx context.Context, arg FlashSwapOrderParams) (*FlashSwapOrderResponse, error) {
	if arg.PreviewID == "" {
		return nil, errMissingPreviewID
	}
	if arg.BuyCurrency.IsEmpty() {
		return nil, fmt.Errorf("%w, buy currency can not empty", currency.ErrCurrencyCodeEmpty)
	}
	if arg.SellCurrency.IsEmpty() {
		return nil, fmt.Errorf("%w, sell currency can not empty", currency.ErrCurrencyCodeEmpty)
	}
	if arg.SellAmount <= 0 {
		return nil, fmt.Errorf("%w, sell_amount can not be less than or equal to 0", errInvalidAmount)
	}
	if arg.BuyAmount <= 0 {
		return nil, fmt.Errorf("%w, buy_amount amount can not be less than or equal to 0", errInvalidAmount)
	}
	var response *FlashSwapOrderResponse
	return response, e.SendAuthenticatedHTTPRequest(ctx, exchange.RestSpot, flashSwapOrderEPL, http.MethodPost, gateioFlashSwapOrders, nil, &arg, &response)
}

// GetAllFlashSwapOrders retrieves list of flash swap orders filtered by the params
func (e *Exchange) GetAllFlashSwapOrders(ctx context.Context, status int, sellCurrency, buyCurrency currency.Code, reverse bool, limit, page uint64) ([]FlashSwapOrderResponse, error) {
	params := url.Values{}
	if status == 1 || status == 2 {
		params.Set("status", strconv.Itoa(status))
	}
	if !sellCurrency.IsEmpty() {
		params.Set("sell_currency", sellCurrency.String())
	}
	if !buyCurrency.IsEmpty() {
		params.Set("buy_currency", buyCurrency.String())
	}
	params.Set("reverse", strconv.FormatBool(reverse))
	if page > 0 {
		params.Set("page", strconv.FormatUint(page, 10))
	}
	if limit > 0 {
		params.Set("limit", strconv.FormatUint(limit, 10))
	}
	var response []FlashSwapOrderResponse
	return response, e.SendAuthenticatedHTTPRequest(ctx, exchange.RestSpot, flashGetOrdersEPL, http.MethodGet, gateioFlashSwapOrders, params, nil, &response)
}

// GetSingleFlashSwapOrder get a single flash swap order's detail
func (e *Exchange) GetSingleFlashSwapOrder(ctx context.Context, orderID string) (*FlashSwapOrderResponse, error) {
	if orderID == "" {
		return nil, fmt.Errorf("%w, flash order order_id must not be empty", errInvalidOrderID)
	}
	var response *FlashSwapOrderResponse
	return response, e.SendAuthenticatedHTTPRequest(ctx, exchange.RestSpot, flashGetOrderEPL, http.MethodGet, gateioFlashSwapOrders+"/"+orderID, nil, nil, &response)
}

// InitiateFlashSwapOrderReview initiate a flash swap order preview
func (e *Exchange) InitiateFlashSwapOrderReview(ctx context.Context, arg FlashSwapOrderParams) (*InitFlashSwapOrderPreviewResponse, error) {
	if arg.PreviewID == "" {
		return nil, errMissingPreviewID
	}
	if arg.BuyCurrency.IsEmpty() {
		return nil, fmt.Errorf("%w, buy currency can not empty", currency.ErrCurrencyCodeEmpty)
	}
	if arg.SellCurrency.IsEmpty() {
		return nil, fmt.Errorf("%w, sell currency can not empty", currency.ErrCurrencyCodeEmpty)
	}
	var response *InitFlashSwapOrderPreviewResponse
	return response, e.SendAuthenticatedHTTPRequest(ctx, exchange.RestSpot, flashOrderReviewEPL, http.MethodPost, gateioFlashSwapOrdersPreview, nil, &arg, &response)
}

<<<<<<< HEAD
=======
// IsValidPairString returns true if the string represents a valid currency pair
func (e *Exchange) IsValidPairString(currencyPair string) bool {
	if len(currencyPair) < 3 {
		return false
	}
	pf, err := e.CurrencyPairs.GetFormat(asset.Spot, true)
	if err != nil {
		return false
	}
	if strings.Contains(currencyPair, pf.Delimiter) {
		result := strings.Split(currencyPair, pf.Delimiter)
		return len(result) >= 2
	}
	return false
}

>>>>>>> edf5d84d
// ********************************* Trading Fee calculation ********************************

// GetFee returns an estimate of fee based on type of transaction
func (e *Exchange) GetFee(ctx context.Context, feeBuilder *exchange.FeeBuilder) (fee float64, err error) {
	switch feeBuilder.FeeType {
	case exchange.CryptocurrencyTradeFee:
		feePairs, err := e.GetPersonalTradingFee(ctx, feeBuilder.Pair, currency.EMPTYCODE)
		if err != nil {
			return 0, err
		}
		if feeBuilder.IsMaker {
			fee = calculateTradingFee(feePairs.MakerFee.Float64(),
				feeBuilder.PurchasePrice,
				feeBuilder.Amount)
		} else {
			fee = calculateTradingFee(feePairs.TakerFee.Float64(),
				feeBuilder.PurchasePrice,
				feeBuilder.Amount)
		}
	case exchange.CryptocurrencyWithdrawalFee:
		fee = getCryptocurrencyWithdrawalFee(feeBuilder.Pair.Base)
	case exchange.OfflineTradeFee:
		fee = getOfflineTradeFee(feeBuilder.PurchasePrice, feeBuilder.Amount)
	}
	if fee < 0 {
		fee = 0
	}
	return fee, nil
}

// getOfflineTradeFee calculates the worst case-scenario trading fee
func getOfflineTradeFee(price, amount float64) float64 {
	return 0.002 * price * amount
}

func calculateTradingFee(feeForPair, purchasePrice, amount float64) float64 {
	return feeForPair * purchasePrice * amount
}

func getCryptocurrencyWithdrawalFee(c currency.Code) float64 {
	return WithdrawalFees[c]
}

// GetUnderlyingFromCurrencyPair returns an underlying string from a currency pair
func (e *Exchange) GetUnderlyingFromCurrencyPair(p currency.Pair) (currency.Pair, error) {
	pairString := strings.ReplaceAll(p.Upper().String(), currency.DashDelimiter, currency.UnderscoreDelimiter)
	ccies := strings.Split(pairString, currency.UnderscoreDelimiter)
	if len(ccies) < 2 {
		return currency.EMPTYPAIR, fmt.Errorf("invalid currency pair %v", p)
	}
	return currency.Pair{Base: currency.NewCode(ccies[0]), Delimiter: currency.UnderscoreDelimiter, Quote: currency.NewCode(ccies[1])}, nil
}

// GetAccountDetails retrieves account details
func (e *Exchange) GetAccountDetails(ctx context.Context) (*AccountDetails, error) {
	var resp *AccountDetails
	return resp, e.SendAuthenticatedHTTPRequest(ctx, exchange.RestSpot, spotAccountsEPL, http.MethodGet, "account/detail", nil, nil, &resp)
}

// GetUserTransactionRateLimitInfo retrieves user transaction rate limit info
func (e *Exchange) GetUserTransactionRateLimitInfo(ctx context.Context) ([]UserTransactionRateLimitInfo, error) {
	var resp []UserTransactionRateLimitInfo
	return resp, e.SendAuthenticatedHTTPRequest(ctx, exchange.RestSpot, spotAccountsEPL, http.MethodGet, "account/rate_limit", nil, nil, &resp)
}<|MERGE_RESOLUTION|>--- conflicted
+++ resolved
@@ -3579,8 +3579,6 @@
 	return response, e.SendAuthenticatedHTTPRequest(ctx, exchange.RestSpot, flashOrderReviewEPL, http.MethodPost, gateioFlashSwapOrdersPreview, nil, &arg, &response)
 }
 
-<<<<<<< HEAD
-=======
 // IsValidPairString returns true if the string represents a valid currency pair
 func (e *Exchange) IsValidPairString(currencyPair string) bool {
 	if len(currencyPair) < 3 {
@@ -3597,7 +3595,6 @@
 	return false
 }
 
->>>>>>> edf5d84d
 // ********************************* Trading Fee calculation ********************************
 
 // GetFee returns an estimate of fee based on type of transaction
