package gateio

import (
	"context"
	"crypto/hmac"
	"crypto/sha512"
	"encoding/hex"
	"errors"
	"fmt"
	"net/http"
	"net/url"
	"slices"
	"strconv"
	"strings"
	"time"

	"github.com/thrasher-corp/gocryptotrader/common"
	"github.com/thrasher-corp/gocryptotrader/currency"
	"github.com/thrasher-corp/gocryptotrader/encoding/json"
	exchange "github.com/thrasher-corp/gocryptotrader/exchanges"
	"github.com/thrasher-corp/gocryptotrader/exchanges/asset"
	"github.com/thrasher-corp/gocryptotrader/exchanges/kline"
	"github.com/thrasher-corp/gocryptotrader/exchanges/order"
	"github.com/thrasher-corp/gocryptotrader/exchanges/request"
)

const (
	gateioTradeURL                      = "https://api.gateio.ws/" + gateioAPIVersion
	gateioFuturesTestnetTrading         = "https://fx-api-testnet.gateio.ws"
	gateioFuturesLiveTradingAlternative = "https://fx-api.gateio.ws/" + gateioAPIVersion
	gateioAPIVersion                    = "api/v4/"
	tradeBaseURL                        = "https://www.gate.io/"

	// SubAccount Endpoints
	subAccounts = "sub_accounts"

	// Spot
	gateioSpotCurrencies                                 = "spot/currencies"
	gateioSpotCurrencyPairs                              = "spot/currency_pairs"
	gateioSpotTickers                                    = "spot/tickers"
	gateioSpotOrderbook                                  = "spot/order_book"
	gateioSpotMarketTrades                               = "spot/trades"
	gateioSpotCandlesticks                               = "spot/candlesticks"
	gateioSpotFeeRate                                    = "spot/fee"
	gateioSpotAccounts                                   = "spot/accounts"
	gateioUnifiedAccounts                                = "unified/accounts"
	gateioSpotBatchOrders                                = "spot/batch_orders"
	gateioSpotOpenOrders                                 = "spot/open_orders"
	gateioSpotClosePositionWhenCrossCurrencyDisabledPath = "spot/cross_liquidate_orders"
	gateioSpotOrders                                     = "spot/orders"
	gateioSpotCancelBatchOrders                          = "spot/cancel_batch_orders"
	gateioSpotMyTrades                                   = "spot/my_trades"
	gateioSpotServerTime                                 = "spot/time"
	gateioSpotAllCountdown                               = "spot/countdown_cancel_all"
	gateioSpotPriceOrders                                = "spot/price_orders"

	// Wallets
	walletCurrencyChain                 = "wallet/currency_chains"
	walletDepositAddress                = "wallet/deposit_address"
	walletWithdrawals                   = "wallet/withdrawals"
	walletDeposits                      = "wallet/deposits"
	walletTransfer                      = "wallet/transfers"
	walletSubAccountTransfer            = "wallet/sub_account_transfers"
	walletInterSubAccountTransfer       = "wallet/sub_account_to_sub_account"
	walletWithdrawStatus                = "wallet/withdraw_status"
	walletSubAccountBalance             = "wallet/sub_account_balances"
	walletSubAccountMarginBalance       = "wallet/sub_account_margin_balances"
	walletSubAccountFuturesBalance      = "wallet/sub_account_futures_balances"
	walletSubAccountCrossMarginBalances = "wallet/sub_account_cross_margin_balances"
	walletSavedAddress                  = "wallet/saved_address"
	walletTradingFee                    = "wallet/fee"
	walletTotalBalance                  = "wallet/total_balance"

	// Margin
	gateioMarginCurrencyPairs     = "margin/currency_pairs"
	gateioMarginFundingBook       = "margin/funding_book"
	gateioMarginAccount           = "margin/accounts"
	gateioMarginAccountBook       = "margin/account_book"
	gateioMarginFundingAccounts   = "margin/funding_accounts"
	gateioMarginLoans             = "margin/loans"
	gateioMarginMergedLoans       = "margin/merged_loans"
	gateioMarginLoanRecords       = "margin/loan_records"
	gateioMarginAutoRepay         = "margin/auto_repay"
	gateioMarginTransfer          = "margin/transferable"
	gateioMarginBorrowable        = "margin/borrowable"
	gateioCrossMarginCurrencies   = "margin/cross/currencies"
	gateioCrossMarginAccounts     = "margin/cross/accounts"
	gateioCrossMarginAccountBook  = "margin/cross/account_book"
	gateioCrossMarginLoans        = "margin/cross/loans"
	gateioCrossMarginRepayments   = "margin/cross/repayments"
	gateioCrossMarginTransferable = "margin/cross/transferable"
	gateioCrossMarginBorrowable   = "margin/cross/borrowable"

	// Options
	gateioOptionUnderlyings            = "options/underlyings"
	gateioOptionExpiration             = "options/expirations"
	gateioOptionContracts              = "options/contracts"
	gateioOptionSettlement             = "options/settlements"
	gateioOptionMySettlements          = "options/my_settlements"
	gateioOptionsOrderbook             = "options/order_book"
	gateioOptionsTickers               = "options/tickers"
	gateioOptionCandlesticks           = "options/candlesticks"
	gateioOptionUnderlyingCandlesticks = "options/underlying/candlesticks"
	gateioOptionsTrades                = "options/trades"
	gateioOptionAccounts               = "options/accounts"
	gateioOptionsAccountbook           = "options/account_book"
	gateioOptionsPosition              = "options/positions"
	gateioOptionsPositionClose         = "options/position_close"
	gateioOptionsOrders                = "options/orders"
	gateioOptionsMyTrades              = "options/my_trades"

	// Flash Swap
	gateioFlashSwapCurrencies    = "flash_swap/currencies"
	gateioFlashSwapOrders        = "flash_swap/orders"
	gateioFlashSwapOrdersPreview = "flash_swap/orders/preview"

	futuresPath      = "futures/"
	deliveryPath     = "delivery/"
	ordersPath       = "/orders"
	positionsPath    = "/positions/"
	subAccountsPath  = "sub_accounts/"
	priceOrdersPaths = "/price_orders"

	// Withdrawals
	withdrawal = "withdrawals"
)

const (
	utc0TimeZone = "utc0"
	utc8TimeZone = "utc8"
)

var (
	errEmptyOrInvalidSettlementCurrency = errors.New("empty or invalid settlement currency")
	errInvalidOrMissingContractParam    = errors.New("invalid or empty contract")
	errNoValidResponseFromServer        = errors.New("no valid response from server")
	errInvalidUnderlying                = errors.New("missing underlying")
	errInvalidOrderSize                 = errors.New("invalid order size")
	errInvalidOrderID                   = errors.New("invalid order id")
	errInvalidAmount                    = errors.New("invalid amount")
	errInvalidSubAccount                = errors.New("invalid or empty subaccount")
	errInvalidTransferDirection         = errors.New("invalid transfer direction")
	errDifferentAccount                 = errors.New("account type must be identical for all orders")
	errInvalidPrice                     = errors.New("invalid price")
	errNoValidParameterPassed           = errors.New("no valid parameter passed")
	errInvalidCountdown                 = errors.New("invalid countdown, Countdown time, in seconds At least 5 seconds, 0 means cancel the countdown")
	errInvalidOrderStatus               = errors.New("invalid order status")
	errInvalidLoanSide                  = errors.New("invalid loan side, only 'lend' and 'borrow'")
	errInvalidLoanID                    = errors.New("missing loan ID")
	errInvalidRepayMode                 = errors.New("invalid repay mode specified, must be 'all' or 'partial'")
	errMissingPreviewID                 = errors.New("missing required parameter: preview_id")
	errChangeHasToBePositive            = errors.New("change has to be positive")
	errInvalidLeverageValue             = errors.New("invalid leverage value")
	errInvalidRiskLimit                 = errors.New("new position risk limit")
	errInvalidCountTotalValue           = errors.New("invalid \"count_total\" value, supported \"count_total\" values are 0 and 1")
	errInvalidAutoSizeValue             = errors.New("invalid \"auto_size\" value, only \"close_long\" and \"close_short\" are supported")
	errTooManyOrderRequest              = errors.New("too many order creation request")
	errInvalidTimeout                   = errors.New("invalid timeout, should be in seconds At least 5 seconds, 0 means cancel the countdown")
	errNoTickerData                     = errors.New("no ticker data available")
	errNilArgument                      = errors.New("null argument")
	errInvalidTimezone                  = errors.New("invalid timezone")
	errMultipleOrders                   = errors.New("multiple orders passed")
	errMissingWithdrawalID              = errors.New("missing withdrawal ID")
	errInvalidSubAccountUserID          = errors.New("sub-account user id is required")
	errInvalidSettlementQuote           = errors.New("symbol quote currency does not match asset settlement currency")
	errInvalidSettlementBase            = errors.New("symbol base currency does not match asset settlement currency")
	errMissingAPIKey                    = errors.New("missing API key information")
	errInvalidTextValue                 = errors.New("invalid text value, requires prefix `t-`")
)

// validTimesInForce holds a list of supported time-in-force values
var validTimesInForce = []string{gtcTIF, iocTIF, pocTIF, fokTIF}

// Gateio is the overarching type across this package
type Gateio struct {
	Counter common.Counter // Must be first	due to alignment requirements
	exchange.Base
}

// ***************************************** SubAccounts ********************************

// CreateNewSubAccount creates a new sub-account
func (g *Gateio) CreateNewSubAccount(ctx context.Context, arg SubAccountParams) (*SubAccount, error) {
	if arg.LoginName == "" {
		return nil, errors.New("login name can not be empty")
	}
	var response *SubAccount
	return response, g.SendAuthenticatedHTTPRequest(ctx, exchange.RestSpot, subAccountEPL, http.MethodPost, subAccounts, nil, &arg, &response)
}

// GetSubAccounts retrieves list of sub-accounts for given account
func (g *Gateio) GetSubAccounts(ctx context.Context) ([]SubAccount, error) {
	var response []SubAccount
	return response, g.SendAuthenticatedHTTPRequest(ctx, exchange.RestSpot, subAccountEPL, http.MethodGet, subAccounts, nil, nil, &response)
}

// GetSingleSubAccount retrieves a single sub-account for given account
func (g *Gateio) GetSingleSubAccount(ctx context.Context, userID string) (*SubAccount, error) {
	if userID == "" {
		return nil, errors.New("user ID can not be empty")
	}
	var response *SubAccount
	return response, g.SendAuthenticatedHTTPRequest(ctx, exchange.RestSpot, subAccountEPL, http.MethodGet, subAccounts+"/"+userID, nil, nil, &response)
}

// CreateAPIKeysOfSubAccount creates a sub-account for the sub-account
//
// name: Permission name (all permissions will be removed if no value is passed)
// >> wallet: wallet, spot: spot/margin, futures: perpetual contract, delivery: delivery, earn: earn, options: options
func (g *Gateio) CreateAPIKeysOfSubAccount(ctx context.Context, arg CreateAPIKeySubAccountParams) (*CreateAPIKeyResponse, error) {
	if arg.SubAccountUserID == 0 {
		return nil, errInvalidSubAccountUserID
	}
	if arg.Body == nil {
		return nil, errors.New("sub-account key information is required")
	}
	var resp *CreateAPIKeyResponse
	return resp, g.SendAuthenticatedHTTPRequest(ctx, exchange.RestSpot, subAccountEPL, http.MethodPost, subAccountsPath+strconv.FormatInt(arg.SubAccountUserID, 10)+"/keys", nil, &arg, &resp)
}

// GetAllAPIKeyOfSubAccount list all API Key of the sub-account
func (g *Gateio) GetAllAPIKeyOfSubAccount(ctx context.Context, userID int64) ([]CreateAPIKeyResponse, error) {
	var resp []CreateAPIKeyResponse
	return resp, g.SendAuthenticatedHTTPRequest(ctx, exchange.RestSpot, subAccountEPL, http.MethodGet, subAccountsPath+strconv.FormatInt(userID, 10)+"/keys", nil, nil, &resp)
}

// UpdateAPIKeyOfSubAccount update API key of the sub-account
func (g *Gateio) UpdateAPIKeyOfSubAccount(ctx context.Context, subAccountAPIKey string, arg CreateAPIKeySubAccountParams) error {
	return g.SendAuthenticatedHTTPRequest(ctx, exchange.RestSpot, subAccountEPL, http.MethodPut, subAccountsPath+strconv.FormatInt(arg.SubAccountUserID, 10)+"/keys/"+subAccountAPIKey, nil, &arg, nil)
}

// GetAPIKeyOfSubAccount retrieves the API Key of the sub-account
func (g *Gateio) GetAPIKeyOfSubAccount(ctx context.Context, subAccountUserID int64, apiKey string) (*CreateAPIKeyResponse, error) {
	if subAccountUserID == 0 {
		return nil, errInvalidSubAccountUserID
	}
	if apiKey == "" {
		return nil, errMissingAPIKey
	}
	var resp *CreateAPIKeyResponse
	return resp, g.SendAuthenticatedHTTPRequest(ctx, exchange.RestSpot, subAccountEPL, http.MethodGet, subAccountsPath+strconv.FormatInt(subAccountUserID, 10)+"/keys/"+apiKey, nil, nil, &resp)
}

// LockSubAccount locks the sub-account
func (g *Gateio) LockSubAccount(ctx context.Context, subAccountUserID int64) error {
	if subAccountUserID == 0 {
		return errInvalidSubAccountUserID
	}
	return g.SendAuthenticatedHTTPRequest(ctx, exchange.RestSpot, subAccountEPL, http.MethodPost, subAccountsPath+strconv.FormatInt(subAccountUserID, 10)+"/lock", nil, nil, nil)
}

// UnlockSubAccount locks the sub-account
func (g *Gateio) UnlockSubAccount(ctx context.Context, subAccountUserID int64) error {
	if subAccountUserID == 0 {
		return errInvalidSubAccountUserID
	}
	return g.SendAuthenticatedHTTPRequest(ctx, exchange.RestSpot, subAccountEPL, http.MethodPost, subAccountsPath+strconv.FormatInt(subAccountUserID, 10)+"/unlock", nil, nil, nil)
}

// *****************************************  Spot **************************************

// ListSpotCurrencies to retrieve detailed list of each currency.
func (g *Gateio) ListSpotCurrencies(ctx context.Context) ([]CurrencyInfo, error) {
	var resp []CurrencyInfo
	return resp, g.SendHTTPRequest(ctx, exchange.RestSpot, publicCurrenciesSpotEPL, gateioSpotCurrencies, &resp)
}

// GetCurrencyDetail details of a specific currency.
func (g *Gateio) GetCurrencyDetail(ctx context.Context, ccy currency.Code) (*CurrencyInfo, error) {
	if ccy.IsEmpty() {
		return nil, currency.ErrCurrencyCodeEmpty
	}
	var resp *CurrencyInfo
	return resp, g.SendHTTPRequest(ctx, exchange.RestSpot, publicCurrenciesSpotEPL, gateioSpotCurrencies+"/"+ccy.String(), &resp)
}

// ListSpotCurrencyPairs retrieve all currency pairs supported by the exchange.
func (g *Gateio) ListSpotCurrencyPairs(ctx context.Context) ([]CurrencyPairDetail, error) {
	var resp []CurrencyPairDetail
	return resp, g.SendHTTPRequest(ctx, exchange.RestSpot, publicListCurrencyPairsSpotEPL, gateioSpotCurrencyPairs, &resp)
}

// GetCurrencyPairDetail to get details of a specific order for spot/margin accounts.
func (g *Gateio) GetCurrencyPairDetail(ctx context.Context, currencyPair string) (*CurrencyPairDetail, error) {
	if currencyPair == "" {
		return nil, currency.ErrCurrencyPairEmpty
	}
	var resp *CurrencyPairDetail
	return resp, g.SendHTTPRequest(ctx, exchange.RestSpot, publicCurrencyPairDetailSpotEPL, gateioSpotCurrencyPairs+"/"+currencyPair, &resp)
}

// GetTickers retrieve ticker information
// Return only related data if currency_pair is specified; otherwise return all of them
func (g *Gateio) GetTickers(ctx context.Context, currencyPair, timezone string) ([]Ticker, error) {
	params := url.Values{}
	if currencyPair != "" {
		params.Set("currency_pair", currencyPair)
	}
	if timezone != "" && timezone != utc8TimeZone && timezone != utc0TimeZone {
		return nil, errInvalidTimezone
	} else if timezone != "" {
		params.Set("timezone", timezone)
	}
	var tickers []Ticker
	return tickers, g.SendHTTPRequest(ctx, exchange.RestSpot, publicTickersSpotEPL, common.EncodeURLValues(gateioSpotTickers, params), &tickers)
}

// GetTicker retrieves a single ticker information for a currency pair.
func (g *Gateio) GetTicker(ctx context.Context, currencyPair, timezone string) (*Ticker, error) {
	if currencyPair == "" {
		return nil, currency.ErrCurrencyPairEmpty
	}
	tickers, err := g.GetTickers(ctx, currencyPair, timezone)
	if err != nil {
		return nil, err
	}
	if len(tickers) > 0 {
		return &tickers[0], err
	}
	return nil, fmt.Errorf("no ticker data found for currency pair %v", currencyPair)
}

// GetIntervalString returns a string representation of the interval according to the Gateio exchange representation.
func (g *Gateio) GetIntervalString(interval kline.Interval) (string, error) {
	switch interval {
	case kline.HundredMilliseconds:
		return "100ms", nil
	case kline.ThousandMilliseconds:
		return "1000ms", nil
	case kline.TenSecond:
		return "10s", nil
	case kline.ThirtySecond:
		return "30s", nil
	case kline.OneMin:
		return "1m", nil
	case kline.FiveMin:
		return "5m", nil
	case kline.FifteenMin:
		return "15m", nil
	case kline.ThirtyMin:
		return "30m", nil
	case kline.OneHour:
		return "1h", nil
	case kline.TwoHour:
		return "2h", nil
	case kline.FourHour:
		return "4h", nil
	case kline.EightHour:
		return "8h", nil
	case kline.TwelveHour:
		return "12h", nil
	case kline.OneDay:
		return "1d", nil
	case kline.SevenDay:
		return "7d", nil
	case kline.OneMonth:
		return "30d", nil
	default:
		return "", kline.ErrUnsupportedInterval
	}
}

// GetIntervalFromString returns a kline.Interval representation of the interval string
func (g *Gateio) GetIntervalFromString(interval string) (kline.Interval, error) {
	switch interval {
	case "10s":
		return kline.TenSecond, nil
	case "30s":
		return kline.ThirtySecond, nil
	case "1m":
		return kline.OneMin, nil
	case "5m":
		return kline.FiveMin, nil
	case "15m":
		return kline.FifteenMin, nil
	case "30m":
		return kline.ThirtyMin, nil
	case "1h":
		return kline.OneHour, nil
	case "2h":
		return kline.TwoHour, nil
	case "4h":
		return kline.FourHour, nil
	case "8h":
		return kline.EightHour, nil
	case "12h":
		return kline.TwelveHour, nil
	case "1d":
		return kline.OneDay, nil
	case "7d":
		return kline.SevenDay, nil
	case "30d":
		return kline.OneMonth, nil
	case "100ms":
		return kline.HundredMilliseconds, nil
	case "1000ms":
		return kline.ThousandMilliseconds, nil
	default:
		return kline.Interval(0), kline.ErrInvalidInterval
	}
}

// GetOrderbook returns the orderbook data for a suppled currency pair
func (g *Gateio) GetOrderbook(ctx context.Context, pairString, interval string, limit uint64, withOrderbookID bool) (*Orderbook, error) {
	if pairString == "" {
		return nil, currency.ErrCurrencyPairEmpty
	}
	params := url.Values{}
	params.Set("currency_pair", pairString)
	if interval != "" {
		params.Set("interval", interval)
	}
	if limit > 0 {
		params.Set("limit", strconv.FormatUint(limit, 10))
	}
	params.Set("with_id", strconv.FormatBool(withOrderbookID))
	var response *OrderbookData
	err := g.SendHTTPRequest(ctx, exchange.RestSpot, publicOrderbookSpotEPL, common.EncodeURLValues(gateioSpotOrderbook, params), &response)
	if err != nil {
		return nil, err
	}
	return response.MakeOrderbook()
}

// GetMarketTrades retrieve market trades
func (g *Gateio) GetMarketTrades(ctx context.Context, pairString currency.Pair, limit uint64, lastID string, reverse bool, from, to time.Time, page uint64) ([]Trade, error) {
	params := url.Values{}
	if pairString.IsEmpty() {
		return nil, currency.ErrCurrencyPairEmpty
	}
	params.Set("currency_pair", pairString.String())
	if limit > 0 {
		params.Set("limit", strconv.FormatUint(limit, 10))
	}
	if lastID != "" {
		params.Set("last_id", lastID)
	}
	if reverse {
		params.Set("reverse", strconv.FormatBool(reverse))
	}
	if !from.IsZero() {
		params.Set("from", strconv.FormatInt(from.Unix(), 10))
	}
	if !to.IsZero() {
		params.Set("to", strconv.FormatInt(to.Unix(), 10))
	}
	if page != 0 {
		params.Set("page", strconv.FormatUint(page, 10))
	}
	var response []Trade
	return response, g.SendHTTPRequest(ctx, exchange.RestSpot, publicMarketTradesSpotEPL, common.EncodeURLValues(gateioSpotMarketTrades, params), &response)
}

// GetCandlesticks retrieves market candlesticks.
func (g *Gateio) GetCandlesticks(ctx context.Context, currencyPair currency.Pair, limit uint64, from, to time.Time, interval kline.Interval) ([]Candlestick, error) {
	params := url.Values{}
	if currencyPair.IsEmpty() {
		return nil, currency.ErrCurrencyPairEmpty
	}
	params.Set("currency_pair", currencyPair.String())
	if limit > 0 {
		params.Set("limit", strconv.FormatUint(limit, 10))
	}
	var err error
	if interval.Duration().Microseconds() != 0 {
		var intervalString string
		intervalString, err = g.GetIntervalString(interval)
		if err != nil {
			return nil, err
		}
		params.Set("interval", intervalString)
	}
	if !from.IsZero() {
		params.Set("from", strconv.FormatInt(from.Unix(), 10))
	}
	if !to.IsZero() {
		params.Set("to", strconv.FormatInt(to.Unix(), 10))
	}
	var candles [][7]string
	err = g.SendHTTPRequest(ctx, exchange.RestSpot, publicCandleStickSpotEPL, common.EncodeURLValues(gateioSpotCandlesticks, params), &candles)
	if err != nil {
		return nil, err
	}
	if len(candles) == 0 {
		return nil, fmt.Errorf("no candlesticks available for instrument %v", currencyPair)
	}
	candlesticks := make([]Candlestick, len(candles))
	for x := range candles {
		timestamp, err := strconv.ParseInt(candles[x][0], 10, 64)
		if err != nil {
			return nil, err
		}
		quoteTradingVolume, err := strconv.ParseFloat(candles[x][1], 64)
		if err != nil {
			return nil, err
		}
		closePrice, err := strconv.ParseFloat(candles[x][2], 64)
		if err != nil {
			return nil, err
		}
		highestPrice, err := strconv.ParseFloat(candles[x][3], 64)
		if err != nil {
			return nil, err
		}
		lowestPrice, err := strconv.ParseFloat(candles[x][4], 64)
		if err != nil {
			return nil, err
		}
		openPrice, err := strconv.ParseFloat(candles[x][5], 64)
		if err != nil {
			return nil, err
		}
		baseCurrencyAmount, err := strconv.ParseFloat(candles[x][6], 64)
		if err != nil {
			return nil, err
		}
		candlesticks[x] = Candlestick{
			Timestamp:      time.Unix(timestamp, 0),
			QuoteCcyVolume: quoteTradingVolume,
			ClosePrice:     closePrice,
			HighestPrice:   highestPrice,
			LowestPrice:    lowestPrice,
			OpenPrice:      openPrice,
			BaseCcyAmount:  baseCurrencyAmount,
		}
	}
	return candlesticks, nil
}

// GetTradingFeeRatio retrieves user trading fee rates
func (g *Gateio) GetTradingFeeRatio(ctx context.Context, currencyPair currency.Pair) (*SpotTradingFeeRate, error) {
	params := url.Values{}
	if currencyPair.IsPopulated() {
		// specify a currency pair to retrieve precise fee rate
		params.Set("currency_pair", currencyPair.String())
	}
	var response *SpotTradingFeeRate
	return response, g.SendAuthenticatedHTTPRequest(ctx, exchange.RestSpot, spotTradingFeeEPL, http.MethodGet, gateioSpotFeeRate, params, nil, &response)
}

// GetSpotAccounts retrieves spot account.
func (g *Gateio) GetSpotAccounts(ctx context.Context, ccy currency.Code) ([]SpotAccount, error) {
	params := url.Values{}
	if !ccy.IsEmpty() {
		params.Set("currency", ccy.String())
	}
	var response []SpotAccount
	return response, g.SendAuthenticatedHTTPRequest(ctx, exchange.RestSpot, spotAccountsEPL, http.MethodGet, gateioSpotAccounts, params, nil, &response)
}

// GetUnifiedAccount retrieves unified account.
func (g *Gateio) GetUnifiedAccount(ctx context.Context, ccy currency.Code) (*UnifiedUserAccount, error) {
	params := url.Values{}
	if !ccy.IsEmpty() {
		params.Set("currency", ccy.String())
	}
	var response UnifiedUserAccount
	return &response, g.SendAuthenticatedHTTPRequest(ctx, exchange.RestSpot, privateUnifiedSpotEPL, http.MethodGet, gateioUnifiedAccounts, params, nil, &response)
}

// CreateBatchOrders Create a batch of orders Batch orders requirements: custom order field text is required At most 4 currency pairs,
// maximum 10 orders each, are allowed in one request No mixture of spot orders and margin orders, i.e. account must be identical for all orders
func (g *Gateio) CreateBatchOrders(ctx context.Context, args []CreateOrderRequest) ([]SpotOrder, error) {
	if len(args) > 10 {
		return nil, fmt.Errorf("%w only 10 orders are canceled at once", errMultipleOrders)
	}
	for x := range args {
		if (x != 0) && args[x-1].Account != args[x].Account {
			return nil, errDifferentAccount
		}
		if args[x].CurrencyPair.IsEmpty() {
			return nil, currency.ErrCurrencyPairEmpty
		}
		if args[x].Type != "limit" {
			return nil, errors.New("only order type limit is allowed")
		}
		args[x].Side = strings.ToLower(args[x].Side)
		if args[x].Side != "buy" && args[x].Side != "sell" {
			return nil, order.ErrSideIsInvalid
		}
		if !strings.EqualFold(args[x].Account, asset.Spot.String()) &&
			!strings.EqualFold(args[x].Account, asset.CrossMargin.String()) &&
			!strings.EqualFold(args[x].Account, asset.Margin.String()) {
			return nil, errors.New("only spot, margin, and cross_margin area allowed")
		}
		if args[x].Amount <= 0 {
			return nil, errInvalidAmount
		}
		if args[x].Price <= 0 {
			return nil, errInvalidPrice
		}
	}
	var response []SpotOrder
	return response, g.SendAuthenticatedHTTPRequest(ctx, exchange.RestSpot, spotBatchOrdersEPL, http.MethodPost, gateioSpotBatchOrders, nil, &args, &response)
}

// GetSpotOpenOrders retrieves all open orders
// List open orders in all currency pairs.
// Note that pagination parameters affect record number in each currency pair's open order list. No pagination is applied to the number of currency pairs returned. All currency pairs with open orders will be returned.
// Spot and margin orders are returned by default. To list cross margin orders, account must be set to cross_margin
func (g *Gateio) GetSpotOpenOrders(ctx context.Context, page, limit uint64, isCrossMargin bool) ([]SpotOrdersDetail, error) {
	params := url.Values{}
	if page > 0 {
		params.Set("page", strconv.FormatUint(page, 10))
	}
	if limit > 0 {
		params.Set("limit", strconv.FormatUint(limit, 10))
	}
	if isCrossMargin {
		params.Set("account", asset.CrossMargin.String())
	}
	var response []SpotOrdersDetail
	return response, g.SendAuthenticatedHTTPRequest(ctx, exchange.RestSpot, spotGetOpenOrdersEPL, http.MethodGet, gateioSpotOpenOrders, params, nil, &response)
}

// SpotClosePositionWhenCrossCurrencyDisabled set close position when cross-currency is disabled
func (g *Gateio) SpotClosePositionWhenCrossCurrencyDisabled(ctx context.Context, arg *ClosePositionRequestParam) (*SpotOrder, error) {
	if arg == nil {
		return nil, errNilArgument
	}
	if arg.CurrencyPair.IsInvalid() {
		return nil, currency.ErrCurrencyPairEmpty
	}
	if arg.Amount <= 0 {
		return nil, errInvalidAmount
	}
	if arg.Price <= 0 {
		return nil, errInvalidPrice
	}
	var response *SpotOrder
	return response, g.SendAuthenticatedHTTPRequest(ctx, exchange.RestSpot, spotClosePositionEPL, http.MethodPost, gateioSpotClosePositionWhenCrossCurrencyDisabledPath, nil, &arg, &response)
}

// PlaceSpotOrder creates a spot order you can place orders with spot, margin or cross margin account through setting the accountfield.
// It defaults to spot, which means spot account is used to place orders.
func (g *Gateio) PlaceSpotOrder(ctx context.Context, arg *CreateOrderRequest) (*SpotOrder, error) {
	if arg == nil {
		return nil, errNilArgument
	}
	if arg.CurrencyPair.IsInvalid() {
		return nil, currency.ErrCurrencyPairEmpty
	}
	arg.Side = strings.ToLower(arg.Side)
	if arg.Side != "buy" && arg.Side != "sell" {
		return nil, order.ErrSideIsInvalid
	}
	if !strings.EqualFold(arg.Account, asset.Spot.String()) &&
		!strings.EqualFold(arg.Account, asset.CrossMargin.String()) &&
		!strings.EqualFold(arg.Account, asset.Margin.String()) {
		return nil, errors.New("only 'spot', 'cross_margin', and 'margin' area allowed")
	}
	if arg.Amount <= 0 {
		return nil, errInvalidAmount
	}
	if arg.Price < 0 {
		return nil, errInvalidPrice
	}
	var response *SpotOrder
	return response, g.SendAuthenticatedHTTPRequest(ctx, exchange.RestSpot, spotPlaceOrderEPL, http.MethodPost, gateioSpotOrders, nil, &arg, &response)
}

// GetSpotOrders retrieves spot orders.
func (g *Gateio) GetSpotOrders(ctx context.Context, currencyPair currency.Pair, status string, page, limit uint64) ([]SpotOrder, error) {
	if currencyPair.IsEmpty() {
		return nil, currency.ErrCurrencyPairEmpty
	}
	params := url.Values{}
	params.Set("currency_pair", currencyPair.String())
	if status != "" {
		params.Set("status", status)
	}
	if page > 0 {
		params.Set("page", strconv.FormatUint(page, 10))
	}
	if limit > 0 {
		params.Set("limit", strconv.FormatUint(limit, 10))
	}
	var response []SpotOrder
	return response, g.SendAuthenticatedHTTPRequest(ctx, exchange.RestSpot, spotGetOrdersEPL, http.MethodGet, gateioSpotOrders, params, nil, &response)
}

// CancelAllOpenOrdersSpecifiedCurrencyPair cancel all open orders in specified currency pair
func (g *Gateio) CancelAllOpenOrdersSpecifiedCurrencyPair(ctx context.Context, currencyPair currency.Pair, side order.Side, account asset.Item) ([]SpotOrder, error) {
	if currencyPair.IsEmpty() {
		return nil, currency.ErrCurrencyPairEmpty
	}
	params := url.Values{}
	params.Set("currency_pair", currencyPair.String())
	if side == order.Buy || side == order.Sell {
		params.Set("side", strings.ToLower(side.Title()))
	}
	if account == asset.Spot || account == asset.Margin || account == asset.CrossMargin {
		params.Set("account", account.String())
	}
	var response []SpotOrder
	return response, g.SendAuthenticatedHTTPRequest(ctx, exchange.RestSpot, spotCancelAllOpenOrdersEPL, http.MethodDelete, gateioSpotOrders, params, nil, &response)
}

// CancelBatchOrdersWithIDList cancels batch orders specifying the order ID and currency pair information
// Multiple currency pairs can be specified, but maximum 20 orders are allowed per request
func (g *Gateio) CancelBatchOrdersWithIDList(ctx context.Context, args []CancelOrderByIDParam) ([]CancelOrderByIDResponse, error) {
	var response []CancelOrderByIDResponse
	if len(args) == 0 {
		return nil, errNoValidParameterPassed
	} else if len(args) > 20 {
		return nil, fmt.Errorf("%w maximum order size to cancel is 20", errInvalidOrderSize)
	}
	for x := range args {
		if args[x].CurrencyPair.IsEmpty() || args[x].ID == "" {
			return nil, errors.New("currency pair and order ID are required")
		}
	}
	return response, g.SendAuthenticatedHTTPRequest(ctx, exchange.RestSpot, spotCancelBatchOrdersEPL, http.MethodPost, gateioSpotCancelBatchOrders, nil, &args, &response)
}

// GetSpotOrder retrieves a single spot order using the order id and currency pair information.
func (g *Gateio) GetSpotOrder(ctx context.Context, orderID string, currencyPair currency.Pair, account asset.Item) (*SpotOrder, error) {
	if orderID == "" {
		return nil, errInvalidOrderID
	}
	if currencyPair.IsEmpty() {
		return nil, currency.ErrCurrencyPairEmpty
	}
	params := url.Values{}
	params.Set("currency_pair", currencyPair.String())
	if accountType := account.String(); accountType != "" {
		params.Set("account", accountType)
	}
	var response *SpotOrder
	return response, g.SendAuthenticatedHTTPRequest(ctx, exchange.RestSpot, spotGetOrderEPL, http.MethodGet, gateioSpotOrders+"/"+orderID, params, nil, &response)
}

// AmendSpotOrder amend an order
// By default, the orders of spot and margin account are updated.
// If you need to modify orders of the cross-margin account, you must specify account as cross_margin.
// For portfolio margin account, only cross_margin account is supported.
func (g *Gateio) AmendSpotOrder(ctx context.Context, orderID string, currencyPair currency.Pair, isCrossMarginAccount bool, arg *PriceAndAmount) (*SpotOrder, error) {
	if arg == nil {
		return nil, errNilArgument
	}
	if orderID == "" {
		return nil, errInvalidOrderID
	}
	if currencyPair.IsEmpty() {
		return nil, currency.ErrCurrencyPairEmpty
	}
	params := url.Values{}
	params.Set("currency_pair", currencyPair.String())
	if isCrossMarginAccount {
		params.Set("account", asset.CrossMargin.String())
	}
	if arg.Amount != 0 && arg.Price != 0 {
		return nil, errors.New("only can chose one of amount or price")
	}
	var resp *SpotOrder
	return resp, g.SendAuthenticatedHTTPRequest(ctx, exchange.RestSpot, spotAmendOrderEPL, http.MethodPatch, gateioSpotOrders+"/"+orderID, params, arg, &resp)
}

// CancelSingleSpotOrder cancels a single order
// Spot and margin orders are cancelled by default.
// If trying to cancel cross margin orders or portfolio margin account are used, account must be set to cross_margin
func (g *Gateio) CancelSingleSpotOrder(ctx context.Context, orderID, currencyPair string, isCrossMarginAccount bool) (*SpotOrder, error) {
	if orderID == "" {
		return nil, errInvalidOrderID
	}
	if currencyPair == "" {
		return nil, currency.ErrCurrencyPairEmpty
	}
	params := url.Values{}
	params.Set("currency_pair", currencyPair)
	if isCrossMarginAccount {
		params.Set("account", asset.CrossMargin.String())
	}
	var response *SpotOrder
	return response, g.SendAuthenticatedHTTPRequest(ctx, exchange.RestSpot, spotCancelSingleOrderEPL, http.MethodDelete, gateioSpotOrders+"/"+orderID, params, nil, &response)
}

// GetMySpotTradingHistory retrieves personal trading history
func (g *Gateio) GetMySpotTradingHistory(ctx context.Context, p currency.Pair, orderID string, page, limit uint64, crossMargin bool, from, to time.Time) ([]SpotPersonalTradeHistory, error) {
	params := url.Values{}
	if p.IsPopulated() {
		params.Set("currency_pair", p.String())
	}
	if orderID != "" {
		params.Set("order_id", orderID)
	}
	if limit > 0 {
		params.Set("limit", strconv.FormatUint(limit, 10))
	}
	if page > 0 {
		params.Set("page", strconv.FormatUint(page, 10))
	}
	if crossMargin {
		params.Set("account", asset.CrossMargin.String())
	}
	if !from.IsZero() {
		params.Set("from", strconv.FormatInt(from.Unix(), 10))
	}
	if !to.IsZero() && to.After(from) {
		params.Set("to", strconv.FormatInt(to.Unix(), 10))
	}
	var response []SpotPersonalTradeHistory
	return response, g.SendAuthenticatedHTTPRequest(ctx, exchange.RestSpot, spotTradingHistoryEPL, http.MethodGet, gateioSpotMyTrades, params, nil, &response)
}

// GetServerTime retrieves current server time
func (g *Gateio) GetServerTime(ctx context.Context, _ asset.Item) (time.Time, error) {
	resp := struct {
		ServerTime int64 `json:"server_time"`
	}{}
	err := g.SendHTTPRequest(ctx, exchange.RestSpot, publicGetServerTimeEPL, gateioSpotServerTime, &resp)
	if err != nil {
		return time.Time{}, err
	}
	return time.Unix(resp.ServerTime, 0), nil
}

// CountdownCancelorders Countdown cancel orders
// When the timeout set by the user is reached, if there is no cancel or set a new countdown, the related pending orders will be automatically cancelled.
// This endpoint can be called repeatedly to set a new countdown or cancel the countdown.
func (g *Gateio) CountdownCancelorders(ctx context.Context, arg CountdownCancelOrderParam) (*TriggerTimeResponse, error) {
	if arg.Timeout <= 0 {
		return nil, errInvalidCountdown
	}
	var response *TriggerTimeResponse
	return response, g.SendAuthenticatedHTTPRequest(ctx, exchange.RestSpot, spotCountdownCancelEPL, http.MethodPost, gateioSpotAllCountdown, nil, &arg, &response)
}

// CreatePriceTriggeredOrder create a price-triggered order
func (g *Gateio) CreatePriceTriggeredOrder(ctx context.Context, arg *PriceTriggeredOrderParam) (*OrderID, error) {
	if arg == nil {
		return nil, errNilArgument
	}
	if arg.Put.TimeInForce != gtcTIF && arg.Put.TimeInForce != iocTIF {
		return nil, fmt.Errorf("%w: `%s` only 'gct' and 'ioc' are supported", order.ErrUnsupportedTimeInForce, arg.Put.TimeInForce)
	}
	if arg.Market.IsEmpty() {
		return nil, fmt.Errorf("%w, %s", currency.ErrCurrencyPairEmpty, "field market is required")
	}
	if arg.Trigger.Price < 0 {
		return nil, fmt.Errorf("%w trigger price found %f, but expected trigger_price >=0", errInvalidPrice, arg.Trigger.Price)
	}
	if arg.Trigger.Rule != "<=" && arg.Trigger.Rule != ">=" {
		return nil, fmt.Errorf("invalid price trigger condition or rule '%s' but expected '>=' or '<='", arg.Trigger.Rule)
	}
	if arg.Trigger.Expiration <= 0 {
		return nil, errors.New("invalid expiration(seconds to wait for the condition to be triggered before cancelling the order)")
	}
	arg.Put.Side = strings.ToLower(arg.Put.Side)
	arg.Put.Type = strings.ToLower(arg.Put.Type)
	if arg.Put.Type != "limit" {
		return nil, errors.New("invalid order type, only order type 'limit' is allowed")
	}
	if arg.Put.Side != "buy" && arg.Put.Side != "sell" {
		return nil, order.ErrSideIsInvalid
	}
	if arg.Put.Price < 0 {
		return nil, fmt.Errorf("%w, %s", errInvalidPrice, "put price has to be greater than 0")
	}
	if arg.Put.Amount <= 0 {
		return nil, errInvalidAmount
	}
	arg.Put.Account = strings.ToLower(arg.Put.Account)
	if arg.Put.Account == "" {
		arg.Put.Account = "normal"
	}
	var response *OrderID
	return response, g.SendAuthenticatedHTTPRequest(ctx, exchange.RestSpot, spotCreateTriggerOrderEPL, http.MethodPost, gateioSpotPriceOrders, nil, &arg, &response)
}

// GetPriceTriggeredOrderList retrieves price orders created with an order detail and trigger price information.
func (g *Gateio) GetPriceTriggeredOrderList(ctx context.Context, status string, market currency.Pair, account asset.Item, offset, limit uint64) ([]SpotPriceTriggeredOrder, error) {
	if status != statusOpen && status != statusFinished {
		return nil, fmt.Errorf("%w status %s", errInvalidOrderStatus, status)
	}
	params := url.Values{}
	params.Set("status", status)
	if market.IsPopulated() {
		params.Set("market", market.String())
	}
	if account == asset.CrossMargin {
		params.Set("account", account.String())
	}
	if limit > 0 {
		params.Set("limit", strconv.FormatUint(limit, 10))
	}
	if offset > 0 {
		params.Set("offset", strconv.FormatUint(offset, 10))
	}
	var response []SpotPriceTriggeredOrder
	return response, g.SendAuthenticatedHTTPRequest(ctx, exchange.RestSpot, spotGetTriggerOrderListEPL, http.MethodGet, gateioSpotPriceOrders, params, nil, &response)
}

// CancelMultipleSpotOpenOrders deletes price triggered orders.
func (g *Gateio) CancelMultipleSpotOpenOrders(ctx context.Context, currencyPair currency.Pair, account asset.Item) ([]SpotPriceTriggeredOrder, error) {
	params := url.Values{}
	if currencyPair.IsPopulated() {
		params.Set("market", currencyPair.String())
	}
	switch account {
	case asset.Empty:
		return nil, asset.ErrNotSupported
	case asset.Spot:
		params.Set("account", "normal")
	default:
		params.Set("account", account.String())
	}
	var response []SpotPriceTriggeredOrder
	return response, g.SendAuthenticatedHTTPRequest(ctx, exchange.RestSpot, spotCancelTriggerOrdersEPL, http.MethodDelete, gateioSpotPriceOrders, params, nil, &response)
}

// GetSinglePriceTriggeredOrder get a single order
func (g *Gateio) GetSinglePriceTriggeredOrder(ctx context.Context, orderID string) (*SpotPriceTriggeredOrder, error) {
	if orderID == "" {
		return nil, errInvalidOrderID
	}
	var response *SpotPriceTriggeredOrder
	return response, g.SendAuthenticatedHTTPRequest(ctx, exchange.RestSpot, spotGetTriggerOrderEPL, http.MethodGet, gateioSpotPriceOrders+"/"+orderID, nil, nil, &response)
}

// CancelPriceTriggeredOrder cancel a price-triggered order
func (g *Gateio) CancelPriceTriggeredOrder(ctx context.Context, orderID string) (*SpotPriceTriggeredOrder, error) {
	if orderID == "" {
		return nil, errInvalidOrderID
	}
	var response *SpotPriceTriggeredOrder
	return response, g.SendAuthenticatedHTTPRequest(ctx, exchange.RestSpot, spotCancelTriggerOrderEPL, http.MethodGet, gateioSpotPriceOrders+"/"+orderID, nil, nil, &response)
}

// GenerateSignature returns hash for authenticated requests
func (g *Gateio) GenerateSignature(secret, method, path, query string, body any, dtime time.Time) (string, error) {
	h := sha512.New()
	if body != nil {
		val, err := json.Marshal(body)
		if err != nil {
			return "", err
		}
		h.Write(val)
	}
	h.Write(nil)
	hashedPayload := hex.EncodeToString(h.Sum(nil))
	t := strconv.FormatInt(dtime.Unix(), 10)
	rawQuery, err := url.QueryUnescape(query)
	if err != nil {
		return "", err
	}
	msg := method + "\n" + path + "\n" + rawQuery + "\n" + hashedPayload + "\n" + t
	mac := hmac.New(sha512.New, []byte(secret))
	mac.Write([]byte(msg))
	return hex.EncodeToString(mac.Sum(nil)), nil
}

// SendAuthenticatedHTTPRequest sends authenticated requests to the Gateio API
// To use this you must setup an APIKey and APISecret from the exchange
func (g *Gateio) SendAuthenticatedHTTPRequest(ctx context.Context, ep exchange.URL, epl request.EndpointLimit, method, endpoint string, param url.Values, data, result any) error {
	creds, err := g.GetCredentials(ctx)
	if err != nil {
		return err
	}
	ePoint, err := g.API.Endpoints.GetURL(ep)
	if err != nil {
		return err
	}
	var intermediary json.RawMessage
	err = g.SendPayload(ctx, epl, func() (*request.Item, error) {
		headers := make(map[string]string)
		urlPath := endpoint
		timestamp := time.Now()
		var paramValue string
		if param != nil {
			paramValue = param.Encode()
		}
		var sig string
		sig, err = g.GenerateSignature(creds.Secret, method, "/"+gateioAPIVersion+endpoint, paramValue, data, timestamp)
		if err != nil {
			return nil, err
		}
		headers["Content-Type"] = "application/json"
		headers["KEY"] = creds.Key
		headers["TIMESTAMP"] = strconv.FormatInt(timestamp.Unix(), 10)
		headers["Accept"] = "application/json"
		headers["SIGN"] = sig
		urlPath = ePoint + urlPath
		if param != nil {
			urlPath = common.EncodeURLValues(urlPath, param)
		}
		var payload string
		if data != nil {
			var byteData []byte
			byteData, err = json.Marshal(data)
			if err != nil {
				return nil, err
			}
			payload = string(byteData)
		}
		return &request.Item{
			Method:        method,
			Path:          urlPath,
			Headers:       headers,
			Body:          strings.NewReader(payload),
			Result:        &intermediary,
			Verbose:       g.Verbose,
			HTTPDebugging: g.HTTPDebugging,
			HTTPRecording: g.HTTPRecording,
		}, nil
	}, request.AuthenticatedRequest)
	if err != nil {
		return err
	}
	errCap := struct {
		Label   string `json:"label"`
		Code    string `json:"code"`
		Message string `json:"message"`
	}{}

	if err := json.Unmarshal(intermediary, &errCap); err == nil && errCap.Code != "" {
		return fmt.Errorf("%s auth request error, code: %s message: %s",
			g.Name,
			errCap.Label,
			errCap.Message)
	}
	if result == nil {
		return nil
	}
	return json.Unmarshal(intermediary, result)
}

// SendHTTPRequest sends an unauthenticated HTTP request
func (g *Gateio) SendHTTPRequest(ctx context.Context, ep exchange.URL, epl request.EndpointLimit, path string, result any) error {
	endpoint, err := g.API.Endpoints.GetURL(ep)
	if err != nil {
		return err
	}
	item := &request.Item{
		Method:        http.MethodGet,
		Path:          endpoint + path,
		Result:        result,
		Verbose:       g.Verbose,
		HTTPDebugging: g.HTTPDebugging,
		HTTPRecording: g.HTTPRecording,
	}
	return g.SendPayload(ctx, epl, func() (*request.Item, error) {
		return item, nil
	}, request.UnauthenticatedRequest)
}

// *********************************** Withdrawals ******************************

// WithdrawCurrency to withdraw a currency.
func (g *Gateio) WithdrawCurrency(ctx context.Context, arg WithdrawalRequestParam) (*WithdrawalResponse, error) {
	if arg.Amount <= 0 {
		return nil, fmt.Errorf("%w currency amount must be greater than zero", errInvalidAmount)
	}
	if arg.Currency.IsEmpty() {
		return nil, fmt.Errorf("%w currency to be withdrawal nust be specified", currency.ErrCurrencyCodeEmpty)
	}
	if arg.Chain == "" {
		return nil, errors.New("name of the chain used for withdrawal must be specified")
	}
	var response *WithdrawalResponse
	return response, g.SendAuthenticatedHTTPRequest(ctx, exchange.RestSpot, walletWithdrawEPL, http.MethodPost, withdrawal, nil, &arg, &response)
}

// CancelWithdrawalWithSpecifiedID cancels withdrawal with specified ID.
func (g *Gateio) CancelWithdrawalWithSpecifiedID(ctx context.Context, withdrawalID string) (*WithdrawalResponse, error) {
	if withdrawalID == "" {
		return nil, errMissingWithdrawalID
	}
	var response *WithdrawalResponse
	return response, g.SendAuthenticatedHTTPRequest(ctx, exchange.RestSpot, walletCancelWithdrawEPL, http.MethodDelete, withdrawal+"/"+withdrawalID, nil, nil, &response)
}

// *********************************** Wallet ***********************************

// ListCurrencyChain retrieves a list of currency chain name
func (g *Gateio) ListCurrencyChain(ctx context.Context, ccy currency.Code) ([]CurrencyChain, error) {
	if ccy.IsEmpty() {
		return nil, currency.ErrCurrencyCodeEmpty
	}
	params := url.Values{}
	params.Set("currency", ccy.String())
	var resp []CurrencyChain
	return resp, g.SendHTTPRequest(ctx, exchange.RestSpot, publicListCurrencyChainEPL, common.EncodeURLValues(walletCurrencyChain, params), &resp)
}

// GenerateCurrencyDepositAddress generate currency deposit address
func (g *Gateio) GenerateCurrencyDepositAddress(ctx context.Context, ccy currency.Code) (*CurrencyDepositAddressInfo, error) {
	if ccy.IsEmpty() {
		return nil, currency.ErrCurrencyCodeEmpty
	}
	params := url.Values{}
	params.Set("currency", ccy.String())
	var response *CurrencyDepositAddressInfo
	return response, g.SendAuthenticatedHTTPRequest(ctx, exchange.RestSpot, walletDepositAddressEPL, http.MethodGet, walletDepositAddress, params, nil, &response)
}

// GetWithdrawalRecords retrieves withdrawal records. Record time range cannot exceed 30 days
func (g *Gateio) GetWithdrawalRecords(ctx context.Context, ccy currency.Code, from, to time.Time, offset, limit uint64) ([]WithdrawalResponse, error) {
	params := url.Values{}
	if !ccy.IsEmpty() {
		params.Set("currency", ccy.String())
	}
	if limit > 0 {
		params.Set("limit", strconv.FormatUint(limit, 10))
	}
	if offset > 0 {
		params.Set("offset", strconv.FormatUint(offset, 10))
	}
	if !from.IsZero() {
		params.Set("from", strconv.FormatInt(from.Unix(), 10))
		if err := common.StartEndTimeCheck(from, to); err != nil && !to.IsZero() {
			return nil, err
		} else if !to.IsZero() {
			params.Set("to", strconv.FormatInt(to.Unix(), 10))
		}
	}
	var withdrawals []WithdrawalResponse
	return withdrawals, g.SendAuthenticatedHTTPRequest(ctx, exchange.RestSpot, walletWithdrawalRecordsEPL, http.MethodGet, walletWithdrawals, params, nil, &withdrawals)
}

// GetDepositRecords retrieves deposit records. Record time range cannot exceed 30 days
func (g *Gateio) GetDepositRecords(ctx context.Context, ccy currency.Code, from, to time.Time, offset, limit uint64) ([]DepositRecord, error) {
	params := url.Values{}
	if !ccy.IsEmpty() {
		params.Set("currency", ccy.String())
	}
	if limit > 0 {
		params.Set("limit", strconv.FormatUint(limit, 10))
	}
	if offset > 0 {
		params.Set("offset", strconv.FormatUint(offset, 10))
	}
	if !from.IsZero() {
		params.Set("from", strconv.FormatInt(from.Unix(), 10))
		if err := common.StartEndTimeCheck(from, to); err != nil {
			params.Set("to", strconv.FormatInt(to.Unix(), 10))
		}
	}
	var depositHistories []DepositRecord
	return depositHistories, g.SendAuthenticatedHTTPRequest(ctx, exchange.RestSpot, walletDepositRecordsEPL, http.MethodGet, walletDeposits, params, nil, &depositHistories)
}

// TransferCurrency Transfer between different accounts. Currently support transfers between the following:
// spot - margin, spot - futures(perpetual), spot - delivery
// spot - cross margin, spot - options
func (g *Gateio) TransferCurrency(ctx context.Context, arg *TransferCurrencyParam) (*TransactionIDResponse, error) {
	if arg == nil {
		return nil, errNilArgument
	}
	if arg.Currency.IsEmpty() {
		return nil, currency.ErrCurrencyCodeEmpty
	}
	if arg.From == "" {
		return nil, errors.New("from account is required")
	}
	if arg.To == "" {
		return nil, errors.New("to account is required")
	}
	if arg.To == arg.From {
		return nil, errors.New("from and to account cannot be the same")
	}
	if (arg.To == "margin" || arg.From == "margin") && arg.CurrencyPair.IsEmpty() {
		return nil, errors.New("currency pair is required for margin account transfer")
	}
	if (arg.To == "futures" || arg.From == "futures") && arg.Settle == "" {
		return nil, errors.New("settle is required for futures account transfer")
	}
	if arg.Amount <= 0 {
		return nil, errInvalidAmount
	}
	var response *TransactionIDResponse
	return response, g.SendAuthenticatedHTTPRequest(ctx, exchange.RestSpot, walletTransferCurrencyEPL, http.MethodPost, walletTransfer, nil, &arg, &response)
}

func (g *Gateio) assetTypeToString(acc asset.Item) string {
	if acc == asset.Options {
		return "options"
	}
	return acc.String()
}

// SubAccountTransfer to transfer between main and sub accounts
// Support transferring with sub user's spot or futures account. Note that only main user's spot account is used no matter which sub user's account is operated.
func (g *Gateio) SubAccountTransfer(ctx context.Context, arg SubAccountTransferParam) error {
	if arg.Currency.IsEmpty() {
		return currency.ErrCurrencyCodeEmpty
	}
	if arg.SubAccount == "" {
		return errInvalidSubAccount
	}
	arg.Direction = strings.ToLower(arg.Direction)
	if arg.Direction != "to" && arg.Direction != "from" {
		return errInvalidTransferDirection
	}
	if arg.Amount <= 0 {
		return errInvalidAmount
	}
	switch arg.SubAccountType {
	case "", "spot", "futures", "delivery":
	default:
		return fmt.Errorf("%w `%s` for SubAccountTransfer; Supported: [spot, futures, delivery]", asset.ErrNotSupported, arg.SubAccountType)
	}
	return g.SendAuthenticatedHTTPRequest(ctx, exchange.RestSpot, walletSubAccountTransferEPL, http.MethodPost, walletSubAccountTransfer, nil, &arg, nil)
}

// GetSubAccountTransferHistory retrieve transfer records between main and sub accounts.
// retrieve transfer records between main and sub accounts. Record time range cannot exceed 30 days
// Note: only records after 2020-04-10 can be retrieved
func (g *Gateio) GetSubAccountTransferHistory(ctx context.Context, subAccountUserID string, from, to time.Time, offset, limit uint64) ([]SubAccountTransferResponse, error) {
	params := url.Values{}
	if subAccountUserID != "" {
		params.Set("sub_uid", subAccountUserID)
	}
	startingTime, err := time.Parse("2006-Jan-02", "2020-Apr-10")
	if err != nil {
		return nil, err
	}
	if err := common.StartEndTimeCheck(startingTime, from); err == nil {
		params.Set("from", strconv.FormatInt(from.Unix(), 10))
	}
	if err := common.StartEndTimeCheck(from, to); err == nil {
		params.Set("to", strconv.FormatInt(to.Unix(), 10))
	}
	if offset > 0 {
		params.Set("offset", strconv.FormatUint(offset, 10))
	}
	if limit > 0 {
		params.Set("limit", strconv.FormatUint(limit, 10))
	}
	var response []SubAccountTransferResponse
	return response, g.SendAuthenticatedHTTPRequest(ctx, exchange.RestSpot, walletSubAccountTransferHistoryEPL, http.MethodGet, walletSubAccountTransfer, params, nil, &response)
}

// SubAccountTransferToSubAccount performs sub-account transfers to sub-account
func (g *Gateio) SubAccountTransferToSubAccount(ctx context.Context, arg *InterSubAccountTransferParams) error {
	if arg.Currency.IsEmpty() {
		return currency.ErrCurrencyCodeEmpty
	}
	if arg.SubAccountFromUserID == "" {
		return errors.New("sub-account from user-id is required")
	}
	if arg.SubAccountFromAssetType == asset.Empty {
		return errors.New("sub-account to transfer the asset from is required")
	}
	if arg.SubAccountToUserID == "" {
		return errors.New("sub-account to user-id is required")
	}
	if arg.SubAccountToAssetType == asset.Empty {
		return errors.New("sub-account to transfer to is required")
	}
	if arg.Amount <= 0 {
		return errInvalidAmount
	}
	return g.SendAuthenticatedHTTPRequest(ctx, exchange.RestSpot, walletSubAccountToSubAccountTransferEPL, http.MethodPost, walletInterSubAccountTransfer, nil, &arg, nil)
}

// GetWithdrawalStatus retrieves withdrawal status
func (g *Gateio) GetWithdrawalStatus(ctx context.Context, ccy currency.Code) ([]WithdrawalStatus, error) {
	params := url.Values{}
	if !ccy.IsEmpty() {
		params.Set("currency", ccy.String())
	}
	var response []WithdrawalStatus
	return response, g.SendAuthenticatedHTTPRequest(ctx, exchange.RestSpot, walletWithdrawStatusEPL, http.MethodGet, walletWithdrawStatus, params, nil, &response)
}

// GetSubAccountBalances retrieve sub account balances
func (g *Gateio) GetSubAccountBalances(ctx context.Context, subAccountUserID string) ([]FuturesSubAccountBalance, error) {
	params := url.Values{}
	if subAccountUserID != "" {
		params.Set("sub_uid", subAccountUserID)
	}
	var response []FuturesSubAccountBalance
	return response, g.SendAuthenticatedHTTPRequest(ctx, exchange.RestSpot, walletSubAccountBalancesEPL, http.MethodGet, walletSubAccountBalance, params, nil, &response)
}

// GetSubAccountMarginBalances query sub accounts' margin balances
func (g *Gateio) GetSubAccountMarginBalances(ctx context.Context, subAccountUserID string) ([]SubAccountMarginBalance, error) {
	params := url.Values{}
	if subAccountUserID != "" {
		params.Set("sub_uid", subAccountUserID)
	}
	var response []SubAccountMarginBalance
	return response, g.SendAuthenticatedHTTPRequest(ctx, exchange.RestSpot, walletSubAccountMarginBalancesEPL, http.MethodGet, walletSubAccountMarginBalance, params, nil, &response)
}

// GetSubAccountFuturesBalances retrieves sub accounts' futures account balances
func (g *Gateio) GetSubAccountFuturesBalances(ctx context.Context, subAccountUserID string, settle currency.Code) ([]FuturesSubAccountBalance, error) {
	params := url.Values{}
	if subAccountUserID != "" {
		params.Set("sub_uid", subAccountUserID)
	}
	if !settle.IsEmpty() {
		params.Set("settle", settle.Item.Lower)
	}
	var response []FuturesSubAccountBalance
	return response, g.SendAuthenticatedHTTPRequest(ctx, exchange.RestSpot, walletSubAccountFuturesBalancesEPL, http.MethodGet, walletSubAccountFuturesBalance, params, nil, &response)
}

// GetSubAccountCrossMarginBalances query subaccount's cross_margin account info
func (g *Gateio) GetSubAccountCrossMarginBalances(ctx context.Context, subAccountUserID string) ([]SubAccountCrossMarginInfo, error) {
	params := url.Values{}
	if subAccountUserID != "" {
		params.Set("sub_uid", subAccountUserID)
	}
	var response []SubAccountCrossMarginInfo
	return response, g.SendAuthenticatedHTTPRequest(ctx, exchange.RestSpot, walletSubAccountCrossMarginBalancesEPL, http.MethodGet, walletSubAccountCrossMarginBalances, params, nil, &response)
}

// GetSavedAddresses retrieves saved currency address info and related details.
func (g *Gateio) GetSavedAddresses(ctx context.Context, ccy currency.Code, chain string, limit uint64) ([]WalletSavedAddress, error) {
	params := url.Values{}
	if ccy.IsEmpty() {
		return nil, fmt.Errorf("%w address is required", currency.ErrCurrencyPairEmpty)
	}
	params.Set("currency", ccy.String())
	if chain != "" {
		params.Set("chain", chain)
	}
	if limit > 0 {
		params.Set("limit", strconv.FormatUint(limit, 10))
	}
	var response []WalletSavedAddress
	return response, g.SendAuthenticatedHTTPRequest(ctx, exchange.RestSpot, walletSavedAddressesEPL, http.MethodGet, walletSavedAddress, params, nil, &response)
}

// GetPersonalTradingFee retrieves personal trading fee
func (g *Gateio) GetPersonalTradingFee(ctx context.Context, currencyPair currency.Pair, settle currency.Code) (*PersonalTradingFee, error) {
	params := url.Values{}
	if currencyPair.IsPopulated() {
		// specify a currency pair to retrieve precise fee rate
		params.Set("currency_pair", currencyPair.String())
	}
	if !settle.IsEmpty() {
		params.Set("settle", settle.Item.Lower)
	}
	var response *PersonalTradingFee
	return response, g.SendAuthenticatedHTTPRequest(ctx, exchange.RestSpot, walletTradingFeeEPL, http.MethodGet, walletTradingFee, params, nil, &response)
}

// GetUsersTotalBalance retrieves user's total balances
func (g *Gateio) GetUsersTotalBalance(ctx context.Context, ccy currency.Code) (*UsersAllAccountBalance, error) {
	params := url.Values{}
	if !ccy.IsEmpty() {
		params.Set("currency", ccy.String())
	}
	var response *UsersAllAccountBalance
	return response, g.SendAuthenticatedHTTPRequest(ctx, exchange.RestSpot, walletTotalBalanceEPL, http.MethodGet, walletTotalBalance, params, nil, &response)
}

// ConvertSmallBalances converts small balances of provided currencies into GT.
// If no currencies are provided, all supported currencies will be converted
// See [this documentation](https://www.gate.io/help/guide/functional_guidelines/22367) for details and restrictions.
func (g *Gateio) ConvertSmallBalances(ctx context.Context, currs ...currency.Code) error {
	currencyList := make([]string, len(currs))
	for i := range currs {
		if currs[i].IsEmpty() {
			return currency.ErrCurrencyCodeEmpty
		}
		currencyList[i] = currs[i].Upper().String()
	}

	payload := struct {
		Currency []string `json:"currency"`
		IsAll    bool     `json:"is_all"`
	}{
		Currency: currencyList,
		IsAll:    len(currs) == 0,
	}
	return g.SendAuthenticatedHTTPRequest(ctx, exchange.RestSpot, walletConvertSmallBalancesEPL, http.MethodPost, "wallet/small_balance", nil, payload, nil)
}

// ********************************* Margin *******************************************

// GetMarginSupportedCurrencyPairs retrieves margin supported currency pairs.
func (g *Gateio) GetMarginSupportedCurrencyPairs(ctx context.Context) ([]MarginCurrencyPairInfo, error) {
	var currenciePairsInfo []MarginCurrencyPairInfo
	return currenciePairsInfo, g.SendHTTPRequest(ctx, exchange.RestSpot, publicCurrencyPairsMarginEPL, gateioMarginCurrencyPairs, &currenciePairsInfo)
}

// GetSingleMarginSupportedCurrencyPair retrieves margin supported currency pair detail given the currency pair.
func (g *Gateio) GetSingleMarginSupportedCurrencyPair(ctx context.Context, market currency.Pair) (*MarginCurrencyPairInfo, error) {
	if market.IsEmpty() {
		return nil, currency.ErrCurrencyPairEmpty
	}
	var currencyPairInfo *MarginCurrencyPairInfo
	return currencyPairInfo, g.SendHTTPRequest(ctx, exchange.RestSpot, publicCurrencyPairsMarginEPL, gateioMarginCurrencyPairs+"/"+market.String(), &currencyPairInfo)
}

// GetOrderbookOfLendingLoans retrieves order book of lending loans for specific currency
func (g *Gateio) GetOrderbookOfLendingLoans(ctx context.Context, ccy currency.Code) ([]OrderbookOfLendingLoan, error) {
	if ccy.IsEmpty() {
		return nil, currency.ErrCurrencyCodeEmpty
	}
	var lendingLoans []OrderbookOfLendingLoan
	return lendingLoans, g.SendHTTPRequest(ctx, exchange.RestSpot, publicOrderbookMarginEPL, gateioMarginFundingBook+"?currency="+ccy.String(), &lendingLoans)
}

// GetMarginAccountList margin account list
func (g *Gateio) GetMarginAccountList(ctx context.Context, currencyPair currency.Pair) ([]MarginAccountItem, error) {
	params := url.Values{}
	if currencyPair.IsPopulated() {
		params.Set("currency_pair", currencyPair.String())
	}
	var response []MarginAccountItem
	return response, g.SendAuthenticatedHTTPRequest(ctx, exchange.RestSpot, marginAccountListEPL, http.MethodGet, gateioMarginAccount, params, nil, &response)
}

// ListMarginAccountBalanceChangeHistory retrieves margin account balance change history
// Only transferals from and to margin account are provided for now. Time range allows 30 days at most
func (g *Gateio) ListMarginAccountBalanceChangeHistory(ctx context.Context, ccy currency.Code, currencyPair currency.Pair, from, to time.Time, page, limit uint64) ([]MarginAccountBalanceChangeInfo, error) {
	params := url.Values{}
	if !ccy.IsEmpty() {
		params.Set("currency", ccy.String())
	}
	if currencyPair.IsPopulated() {
		params.Set("currency_pair", currencyPair.String())
	}
	if !from.IsZero() {
		params.Set("from", strconv.FormatInt(from.Unix(), 10))
	}
	if !to.IsZero() && ((!from.IsZero() && to.After(from)) || from.IsZero()) {
		params.Set("to", strconv.FormatInt(to.Unix(), 10))
	}
	if page > 0 {
		params.Set("page", strconv.FormatUint(page, 10))
	}
	if limit > 0 {
		params.Set("limit", strconv.FormatUint(limit, 10))
	}
	var response []MarginAccountBalanceChangeInfo
	return response, g.SendAuthenticatedHTTPRequest(ctx, exchange.RestSpot, marginAccountBalanceEPL, http.MethodGet, gateioMarginAccountBook, params, nil, &response)
}

// GetMarginFundingAccountList retrieves funding account list
func (g *Gateio) GetMarginFundingAccountList(ctx context.Context, ccy currency.Code) ([]MarginFundingAccountItem, error) {
	params := url.Values{}
	if !ccy.IsEmpty() {
		params.Set("currency", ccy.String())
	}
	var response []MarginFundingAccountItem
	return response, g.SendAuthenticatedHTTPRequest(ctx, exchange.RestSpot, marginFundingAccountListEPL, http.MethodGet, gateioMarginFundingAccounts, params, nil, &response)
}

// MarginLoan represents lend or borrow request
func (g *Gateio) MarginLoan(ctx context.Context, arg *MarginLoanRequestParam) (*MarginLoanResponse, error) {
	if arg == nil {
		return nil, errNilArgument
	}
	if arg.Side != sideLend && arg.Side != sideBorrow {
		return nil, errInvalidLoanSide
	}
	if arg.Side == sideBorrow && arg.Rate == 0 {
		return nil, errors.New("`rate` is required in borrowing")
	}
	if arg.Currency.IsEmpty() {
		return nil, currency.ErrCurrencyCodeEmpty
	}
	if arg.Amount <= 0 {
		return nil, errInvalidAmount
	}
	if arg.Rate != 0 && arg.Rate > 0.002 || arg.Rate < 0.0002 {
		return nil, errors.New("invalid loan rate, rate must be between 0.0002 and 0.002")
	}
	var response *MarginLoanResponse
	return response, g.SendAuthenticatedHTTPRequest(ctx, exchange.RestSpot, marginLendBorrowEPL, http.MethodPost, gateioMarginLoans, nil, &arg, &response)
}

// GetMarginAllLoans retrieves all loans (borrow and lending) orders.
func (g *Gateio) GetMarginAllLoans(ctx context.Context, status, side, sortBy string, ccy currency.Code, currencyPair currency.Pair, reverseSort bool, page, limit uint64) ([]MarginLoanResponse, error) {
	if side != sideLend && side != sideBorrow {
		return nil, fmt.Errorf("%w, only 'lend' and 'borrow' are supported", order.ErrSideIsInvalid)
	}
	params := url.Values{}
	params.Set("side", side)
	if status == statusOpen || status == "loaned" || status == statusFinished || status == "auto_repair" {
		params.Set("status", status)
	} else {
		return nil, errors.New("loan status \"status\" is required")
	}
	if !ccy.IsEmpty() {
		params.Set("currency", ccy.String())
	}
	if currencyPair.IsPopulated() {
		params.Set("currency_pair", currencyPair.String())
	}
	if sortBy == "create_time" || sortBy == "rate" {
		params.Set("sort_by", sortBy)
	}
	if reverseSort {
		params.Set("reverse_sort", strconv.FormatBool(reverseSort))
	}
	if page > 0 {
		params.Set("page", strconv.FormatUint(page, 10))
	}
	if limit > 0 {
		params.Set("limit", strconv.FormatUint(limit, 10))
	}
	var response []MarginLoanResponse
	return response, g.SendAuthenticatedHTTPRequest(ctx, exchange.RestSpot, marginAllLoansEPL, http.MethodGet, gateioMarginLoans, params, nil, &response)
}

// MergeMultipleLendingLoans merge multiple lending loans
func (g *Gateio) MergeMultipleLendingLoans(ctx context.Context, ccy currency.Code, ids []string) (*MarginLoanResponse, error) {
	if ccy.IsEmpty() {
		return nil, currency.ErrCurrencyCodeEmpty
	}
	if len(ids) < 2 || len(ids) > 20 {
		return nil, errors.New("number of loans to be merged must be between [2-20], inclusive")
	}
	params := url.Values{}
	params.Set("currency", ccy.String())
	params.Set("ids", strings.Join(ids, ","))
	var response *MarginLoanResponse
	return response, g.SendAuthenticatedHTTPRequest(ctx, exchange.RestSpot, marginMergeLendingLoansEPL, http.MethodPost, gateioMarginMergedLoans, params, nil, &response)
}

// RetriveOneSingleLoanDetail retrieve one single loan detail
// "side" represents loan side: Lend or Borrow
func (g *Gateio) RetriveOneSingleLoanDetail(ctx context.Context, side, loanID string) (*MarginLoanResponse, error) {
	if side != sideBorrow && side != sideLend {
		return nil, errInvalidLoanSide
	}
	if loanID == "" {
		return nil, errInvalidLoanID
	}
	params := url.Values{}
	params.Set("side", side)
	var response *MarginLoanResponse
	return response, g.SendAuthenticatedHTTPRequest(ctx, exchange.RestSpot, marginGetLoanEPL, http.MethodGet, gateioMarginLoans+"/"+loanID+"/", params, nil, &response)
}

// ModifyALoan Modify a loan
// only auto_renew modification is supported currently
func (g *Gateio) ModifyALoan(ctx context.Context, loanID string, arg *ModifyLoanRequestParam) (*MarginLoanResponse, error) {
	if arg == nil {
		return nil, errNilArgument
	}
	if loanID == "" {
		return nil, fmt.Errorf("%w, %v", errInvalidLoanID, " loan_id is required")
	}
	if arg.Currency.IsEmpty() {
		return nil, currency.ErrCurrencyCodeEmpty
	}
	if arg.Side != sideBorrow && arg.Side != sideLend {
		return nil, errInvalidLoanSide
	}
	if arg.CurrencyPair.IsEmpty() {
		return nil, currency.ErrCurrencyPairEmpty
	}
	var response *MarginLoanResponse
	return response, g.SendAuthenticatedHTTPRequest(ctx, exchange.RestSpot, marginModifyLoanEPL, http.MethodPatch, gateioMarginLoans+"/"+loanID, nil, &arg, &response)
}

// CancelLendingLoan cancels lending loans. only lent loans can be canceled.
func (g *Gateio) CancelLendingLoan(ctx context.Context, ccy currency.Code, loanID string) (*MarginLoanResponse, error) {
	if loanID == "" {
		return nil, fmt.Errorf("%w, %s", errInvalidLoanID, " loan_id is required")
	}
	if ccy.IsEmpty() {
		return nil, currency.ErrCurrencyCodeEmpty
	}
	params := url.Values{}
	params.Set("currency", ccy.String())
	var response *MarginLoanResponse
	return response, g.SendAuthenticatedHTTPRequest(ctx, exchange.RestSpot, marginCancelLoanEPL, http.MethodDelete, gateioMarginLoans+"/"+loanID, params, nil, &response)
}

// RepayALoan execute a loan repay.
func (g *Gateio) RepayALoan(ctx context.Context, loanID string, arg *RepayLoanRequestParam) (*MarginLoanResponse, error) {
	if arg == nil {
		return nil, errNilArgument
	}
	if loanID == "" {
		return nil, fmt.Errorf("%w, %v", errInvalidLoanID, " loan_id is required")
	}
	if arg.Currency.IsEmpty() {
		return nil, currency.ErrCurrencyCodeEmpty
	}
	if arg.CurrencyPair.IsEmpty() {
		return nil, currency.ErrCurrencyPairEmpty
	}
	if arg.Mode != "all" && arg.Mode != "partial" {
		return nil, errInvalidRepayMode
	}
	if arg.Mode == "partial" && arg.Amount <= 0 {
		return nil, fmt.Errorf("%w, repay amount for partial repay mode must be greater than 0", errInvalidAmount)
	}
	var response *MarginLoanResponse
	return response, g.SendAuthenticatedHTTPRequest(ctx, exchange.RestSpot, marginRepayLoanEPL, http.MethodPost, gateioMarginLoans+"/"+loanID+"/repayment", nil, &arg, &response)
}

// ListLoanRepaymentRecords retrieves loan repayment records for specified loan ID
func (g *Gateio) ListLoanRepaymentRecords(ctx context.Context, loanID string) ([]LoanRepaymentRecord, error) {
	if loanID == "" {
		return nil, fmt.Errorf("%w, %v", errInvalidLoanID, " loan_id is required")
	}
	var response []LoanRepaymentRecord
	return response, g.SendAuthenticatedHTTPRequest(ctx, exchange.RestSpot, marginListLoansEPL, http.MethodGet, gateioMarginLoans+"/"+loanID+"/repayment", nil, nil, &response)
}

// ListRepaymentRecordsOfSpecificLoan retrieves repayment records of specific loan
func (g *Gateio) ListRepaymentRecordsOfSpecificLoan(ctx context.Context, loanID, status string, page, limit uint64) ([]LoanRecord, error) {
	if loanID == "" {
		return nil, fmt.Errorf("%w, %v", errInvalidLoanID, " loan_id is required")
	}
	params := url.Values{}
	params.Set("loan_id", loanID)
	if status == statusLoaned || status == statusFinished {
		params.Set("status", status)
	}
	if page > 0 {
		params.Set("page", strconv.FormatUint(page, 10))
	}
	if limit > 0 {
		params.Set("limit", strconv.FormatUint(limit, 10))
	}
	var response []LoanRecord
	return response, g.SendAuthenticatedHTTPRequest(ctx, exchange.RestSpot, marginRepaymentRecordEPL, http.MethodGet, gateioMarginLoanRecords, params, nil, &response)
}

// GetOneSingleLoanRecord get one single loan record
func (g *Gateio) GetOneSingleLoanRecord(ctx context.Context, loanID, loanRecordID string) (*LoanRecord, error) {
	if loanID == "" {
		return nil, fmt.Errorf("%w, %v", errInvalidLoanID, " loan_id is required")
	}
	if loanRecordID == "" {
		return nil, fmt.Errorf("%w, %v", errInvalidLoanID, " loan_record_id is required")
	}
	params := url.Values{}
	params.Set("loan_id", loanID)
	var response *LoanRecord
	return response, g.SendAuthenticatedHTTPRequest(ctx, exchange.RestSpot, marginSingleRecordEPL, http.MethodGet, gateioMarginLoanRecords+"/"+loanRecordID, params, nil, &response)
}

// ModifyALoanRecord modify a loan record
// Only auto_renew modification is supported currently
func (g *Gateio) ModifyALoanRecord(ctx context.Context, loanRecordID string, arg *ModifyLoanRequestParam) (*LoanRecord, error) {
	if arg == nil {
		return nil, errNilArgument
	}
	if loanRecordID == "" {
		return nil, fmt.Errorf("%w, %v", errInvalidLoanID, " loan_record_id is required")
	}
	if arg.LoanID == "" {
		return nil, fmt.Errorf("%w, %v", errInvalidLoanID, " loan_id is required")
	}
	if arg.Currency.IsEmpty() {
		return nil, currency.ErrCurrencyCodeEmpty
	}
	if arg.Side != sideBorrow && arg.Side != sideLend {
		return nil, errInvalidLoanSide
	}
	var response *LoanRecord
	return response, g.SendAuthenticatedHTTPRequest(ctx, exchange.RestSpot, marginModifyLoanRecordEPL, http.MethodPatch, gateioMarginLoanRecords+"/"+loanRecordID, nil, &arg, &response)
}

// UpdateUsersAutoRepaymentSetting represents update user's auto repayment setting
func (g *Gateio) UpdateUsersAutoRepaymentSetting(ctx context.Context, statusOn bool) (*OnOffStatus, error) {
	var statusStr string
	if statusOn {
		statusStr = "on"
	} else {
		statusStr = "off"
	}
	params := url.Values{}
	params.Set("status", statusStr)
	var response *OnOffStatus
	return response, g.SendAuthenticatedHTTPRequest(ctx, exchange.RestSpot, marginAutoRepayEPL, http.MethodPost, gateioMarginAutoRepay, params, nil, &response)
}

// GetUserAutoRepaymentSetting retrieve user auto repayment setting
func (g *Gateio) GetUserAutoRepaymentSetting(ctx context.Context) (*OnOffStatus, error) {
	var response *OnOffStatus
	return response, g.SendAuthenticatedHTTPRequest(ctx, exchange.RestSpot, marginGetAutoRepaySettingsEPL, http.MethodGet, gateioMarginAutoRepay, nil, nil, &response)
}

// GetMaxTransferableAmountForSpecificMarginCurrency get the max transferable amount for a specific margin currency.
func (g *Gateio) GetMaxTransferableAmountForSpecificMarginCurrency(ctx context.Context, ccy currency.Code, currencyPair currency.Pair) (*MaxTransferAndLoanAmount, error) {
	if ccy.IsEmpty() {
		return nil, currency.ErrCurrencyCodeEmpty
	}
	params := url.Values{}
	if currencyPair.IsPopulated() {
		params.Set("currency_pair", currencyPair.String())
	}
	params.Set("currency", ccy.String())
	var response *MaxTransferAndLoanAmount
	return response, g.SendAuthenticatedHTTPRequest(ctx, exchange.RestSpot, marginGetMaxTransferEPL, http.MethodGet, gateioMarginTransfer, params, nil, &response)
}

// GetMaxBorrowableAmountForSpecificMarginCurrency retrieves the max borrowble amount for specific currency
func (g *Gateio) GetMaxBorrowableAmountForSpecificMarginCurrency(ctx context.Context, ccy currency.Code, currencyPair currency.Pair) (*MaxTransferAndLoanAmount, error) {
	if ccy.IsEmpty() {
		return nil, currency.ErrCurrencyCodeEmpty
	}
	params := url.Values{}
	if currencyPair.IsPopulated() {
		params.Set("currency_pair", currencyPair.String())
	}
	params.Set("currency", ccy.String())
	var response *MaxTransferAndLoanAmount
	return response, g.SendAuthenticatedHTTPRequest(ctx, exchange.RestSpot, marginGetMaxBorrowEPL, http.MethodGet, gateioMarginBorrowable, params, nil, &response)
}

// CurrencySupportedByCrossMargin currencies supported by cross margin.
func (g *Gateio) CurrencySupportedByCrossMargin(ctx context.Context) ([]CrossMarginCurrencies, error) {
	var response []CrossMarginCurrencies
	return response, g.SendAuthenticatedHTTPRequest(ctx, exchange.RestSpot, marginSupportedCurrencyCrossListEPL, http.MethodGet, gateioCrossMarginCurrencies, nil, nil, &response)
}

// GetCrossMarginSupportedCurrencyDetail retrieve detail of one single currency supported by cross margin
func (g *Gateio) GetCrossMarginSupportedCurrencyDetail(ctx context.Context, ccy currency.Code) (*CrossMarginCurrencies, error) {
	if ccy.IsEmpty() {
		return nil, currency.ErrCurrencyCodeEmpty
	}
	var response *CrossMarginCurrencies
	return response, g.SendAuthenticatedHTTPRequest(ctx, exchange.RestSpot, marginSupportedCurrencyCrossEPL, http.MethodGet, gateioCrossMarginCurrencies+"/"+ccy.String(), nil, nil, &response)
}

// GetCrossMarginAccounts retrieve cross margin account
func (g *Gateio) GetCrossMarginAccounts(ctx context.Context) (*CrossMarginAccount, error) {
	var response *CrossMarginAccount
	return response, g.SendAuthenticatedHTTPRequest(ctx, exchange.RestSpot, marginAccountsEPL, http.MethodGet, gateioCrossMarginAccounts, nil, nil, &response)
}

// GetCrossMarginAccountChangeHistory retrieve cross margin account change history
// Record time range cannot exceed 30 days
func (g *Gateio) GetCrossMarginAccountChangeHistory(ctx context.Context, ccy currency.Code, from, to time.Time, page, limit uint64, accountChangeType string) ([]CrossMarginAccountHistoryItem, error) {
	params := url.Values{}
	if !ccy.IsEmpty() {
		params.Set("currency", ccy.String())
	}
	if !from.IsZero() {
		params.Set("from", strconv.FormatInt(from.Unix(), 10))
	}
	if !to.IsZero() {
		params.Set("to", strconv.FormatInt(to.Unix(), 10))
	}
	if page > 0 {
		params.Set("page", strconv.FormatUint(page, 10))
	}
	if limit > 0 {
		params.Set("limit", strconv.FormatUint(limit, 10))
	}
	if accountChangeType != "" { // "in", "out", "repay", "new_order", "order_fill", "referral_fee", "order_fee", "unknown" are supported
		params.Set("type", accountChangeType)
	}
	var response []CrossMarginAccountHistoryItem
	return response, g.SendAuthenticatedHTTPRequest(ctx, exchange.RestSpot, marginAccountHistoryEPL, http.MethodGet, gateioCrossMarginAccountBook, params, nil, &response)
}

// CreateCrossMarginBorrowLoan create a cross margin borrow loan
// Borrow amount cannot be less than currency minimum borrow amount
func (g *Gateio) CreateCrossMarginBorrowLoan(ctx context.Context, arg CrossMarginBorrowLoanParams) (*CrossMarginLoanResponse, error) {
	if arg.Currency.IsEmpty() {
		return nil, currency.ErrCurrencyCodeEmpty
	}
	if arg.Amount <= 0 {
		return nil, fmt.Errorf("%w, borrow amount must be greater than 0", errInvalidAmount)
	}
	var response CrossMarginLoanResponse
	return &response, g.SendAuthenticatedHTTPRequest(ctx, exchange.RestSpot, marginCreateCrossBorrowLoanEPL, http.MethodPost, gateioCrossMarginLoans, nil, &arg, &response)
}

// ExecuteRepayment when the liquidity of the currency is insufficient and the transaction risk is high, the currency will be disabled,
// and funds cannot be transferred.When the available balance of cross-margin is insufficient, the balance of the spot account can be used for repayment.
// Please ensure that the balance of the spot account is sufficient, and system uses cross-margin account for repayment first
func (g *Gateio) ExecuteRepayment(ctx context.Context, arg CurrencyAndAmount) ([]CrossMarginLoanResponse, error) {
	if arg.Currency.IsEmpty() {
		return nil, currency.ErrCurrencyCodeEmpty
	}
	if arg.Amount <= 0 {
		return nil, fmt.Errorf("%w, repay amount must be greater than 0", errInvalidAmount)
	}
	var response []CrossMarginLoanResponse
	return response, g.SendAuthenticatedHTTPRequest(ctx, exchange.RestSpot, marginExecuteRepaymentsEPL, http.MethodPost, gateioCrossMarginRepayments, nil, &arg, &response)
}

// GetCrossMarginRepayments retrieves list of cross margin repayments
func (g *Gateio) GetCrossMarginRepayments(ctx context.Context, ccy currency.Code, loanID string, limit, offset uint64, reverse bool) ([]CrossMarginLoanResponse, error) {
	params := url.Values{}
	if !ccy.IsEmpty() {
		params.Set("currency", ccy.String())
	}
	if loanID != "" {
		params.Set("loanId", loanID)
	}
	if limit > 0 {
		params.Set("limit", strconv.FormatUint(limit, 10))
	}
	if offset > 0 {
		params.Set("offset", strconv.FormatUint(offset, 10))
	}
	if reverse {
		params.Set("reverse", "true")
	}
	var response []CrossMarginLoanResponse
	return response, g.SendAuthenticatedHTTPRequest(ctx, exchange.RestSpot, marginGetCrossMarginRepaymentsEPL, http.MethodGet, gateioCrossMarginRepayments, params, nil, &response)
}

// GetMaxTransferableAmountForSpecificCrossMarginCurrency get the max transferable amount for a specific cross margin currency
func (g *Gateio) GetMaxTransferableAmountForSpecificCrossMarginCurrency(ctx context.Context, ccy currency.Code) (*CurrencyAndAmount, error) {
	if ccy.IsEmpty() {
		return nil, currency.ErrCurrencyCodeEmpty
	}
	params := url.Values{}
	var response *CurrencyAndAmount
	params.Set("currency", ccy.String())
	return response, g.SendAuthenticatedHTTPRequest(ctx, exchange.RestSpot, marginGetMaxTransferCrossEPL, http.MethodGet, gateioCrossMarginTransferable, params, nil, &response)
}

// GetMaxBorrowableAmountForSpecificCrossMarginCurrency returns the max borrowable amount for a specific cross margin currency
func (g *Gateio) GetMaxBorrowableAmountForSpecificCrossMarginCurrency(ctx context.Context, ccy currency.Code) (*CurrencyAndAmount, error) {
	if ccy.IsEmpty() {
		return nil, currency.ErrCurrencyCodeEmpty
	}
	params := url.Values{}
	params.Set("currency", ccy.String())
	var response *CurrencyAndAmount
	return response, g.SendAuthenticatedHTTPRequest(ctx, exchange.RestSpot, marginGetMaxBorrowCrossEPL, http.MethodGet, gateioCrossMarginBorrowable, params, nil, &response)
}

// GetCrossMarginBorrowHistory retrieves cross margin borrow history sorted by creation time in descending order by default.
// Set reverse=false to return ascending results.
func (g *Gateio) GetCrossMarginBorrowHistory(ctx context.Context, status uint64, ccy currency.Code, limit, offset uint64, reverse bool) ([]CrossMarginLoanResponse, error) {
	if status < 1 || status > 3 {
		return nil, fmt.Errorf("%s %v, only allowed status values are 1:failed, 2:borrowed, and 3:repayment", g.Name, errInvalidOrderStatus)
	}
	params := url.Values{}
	params.Set("status", strconv.FormatUint(status, 10))
	if !ccy.IsEmpty() {
		params.Set("currency", ccy.String())
	}
	if limit > 0 {
		params.Set("limit", strconv.FormatUint(limit, 10))
	}
	if offset > 0 {
		params.Set("offset", strconv.FormatUint(offset, 10))
	}
	if reverse {
		params.Set("reverse", strconv.FormatBool(reverse))
	}
	var response []CrossMarginLoanResponse
	return response, g.SendAuthenticatedHTTPRequest(ctx, exchange.RestSpot, marginGetCrossBorrowHistoryEPL, http.MethodGet, gateioCrossMarginLoans, params, nil, &response)
}

// GetSingleBorrowLoanDetail retrieve single borrow loan detail
func (g *Gateio) GetSingleBorrowLoanDetail(ctx context.Context, loanID string) (*CrossMarginLoanResponse, error) {
	if loanID == "" {
		return nil, errInvalidLoanID
	}
	var response *CrossMarginLoanResponse
	return response, g.SendAuthenticatedHTTPRequest(ctx, exchange.RestSpot, marginGetBorrowEPL, http.MethodGet, gateioCrossMarginLoans+"/"+loanID, nil, nil, &response)
}

// *********************************Futures***************************************

// GetAllFutureContracts retrieves list all futures contracts
func (g *Gateio) GetAllFutureContracts(ctx context.Context, settle currency.Code) ([]FuturesContract, error) {
	if settle.IsEmpty() {
		return nil, errEmptyOrInvalidSettlementCurrency
	}
	var contracts []FuturesContract
	return contracts, g.SendHTTPRequest(ctx, exchange.RestSpot, publicFuturesContractsEPL, futuresPath+settle.Item.Lower+"/contracts", &contracts)
}

// GetFuturesContract returns a single futures contract info for the specified settle and Currency Pair (contract << in this case)
func (g *Gateio) GetFuturesContract(ctx context.Context, settle currency.Code, contract string) (*FuturesContract, error) {
	if contract == "" {
		return nil, currency.ErrCurrencyPairEmpty
	}
	if settle.IsEmpty() {
		return nil, errEmptyOrInvalidSettlementCurrency
	}
	var futureContract *FuturesContract
	return futureContract, g.SendHTTPRequest(ctx, exchange.RestSpot, publicFuturesContractsEPL, futuresPath+settle.Item.Lower+"/contracts/"+contract, &futureContract)
}

// GetFuturesOrderbook retrieves futures order book data
func (g *Gateio) GetFuturesOrderbook(ctx context.Context, settle currency.Code, contract, interval string, limit uint64, withOrderbookID bool) (*Orderbook, error) {
	if contract == "" {
		return nil, currency.ErrCurrencyPairEmpty
	}
	if settle.IsEmpty() {
		return nil, errEmptyOrInvalidSettlementCurrency
	}
	params := url.Values{}
	params.Set("contract", contract)
	if interval != "" {
		params.Set("interval", interval)
	}
	if limit > 0 {
		params.Set("limit", strconv.FormatUint(limit, 10))
	}
	if withOrderbookID {
		params.Set("with_id", "true")
	}
	var response *Orderbook
	return response, g.SendHTTPRequest(ctx, exchange.RestSpot, publicOrderbookFuturesEPL, common.EncodeURLValues(futuresPath+settle.Item.Lower+"/order_book", params), &response)
}

// GetFuturesTradingHistory retrieves futures trading history
func (g *Gateio) GetFuturesTradingHistory(ctx context.Context, settle currency.Code, contract currency.Pair, limit, offset uint64, lastID string, from, to time.Time) ([]TradingHistoryItem, error) {
	if settle.IsEmpty() {
		return nil, errEmptyOrInvalidSettlementCurrency
	}
	if contract.IsEmpty() {
		return nil, currency.ErrCurrencyPairEmpty
	}
	params := url.Values{}
	params.Set("contract", contract.Upper().String())
	if limit > 0 {
		params.Set("limit", strconv.FormatUint(limit, 10))
	}
	if offset > 0 {
		params.Set("offset", strconv.FormatUint(offset, 10))
	}
	if lastID != "" {
		params.Set("last_id", lastID)
	}
	if !from.IsZero() {
		params.Set("from", strconv.FormatInt(from.Unix(), 10))
	}
	if !to.IsZero() {
		params.Set("to", strconv.FormatInt(to.Unix(), 10))
	}
	var response []TradingHistoryItem
	return response, g.SendHTTPRequest(ctx, exchange.RestSpot, publicTradingHistoryFuturesEPL, common.EncodeURLValues(futuresPath+settle.Item.Lower+"/trades", params), &response)
}

// GetFuturesCandlesticks retrieves specified contract candlesticks.
func (g *Gateio) GetFuturesCandlesticks(ctx context.Context, settle currency.Code, contract string, from, to time.Time, limit uint64, interval kline.Interval) ([]FuturesCandlestick, error) {
	if settle.IsEmpty() {
		return nil, errEmptyOrInvalidSettlementCurrency
	}
	if contract == "" {
		return nil, currency.ErrCurrencyPairEmpty
	}
	params := url.Values{}
	params.Set("contract", strings.ToUpper(contract))
	if !from.IsZero() {
		params.Set("from", strconv.FormatInt(from.Unix(), 10))
	}
	if !to.IsZero() {
		params.Set("to", strconv.FormatInt(to.Unix(), 10))
	}
	if limit > 0 {
		params.Set("limit", strconv.FormatUint(limit, 10))
	}
	if interval.Duration().Microseconds() != 0 {
		intervalString, err := g.GetIntervalString(interval)
		if err != nil {
			return nil, err
		}
		params.Set("interval", intervalString)
	}
	var candlesticks []FuturesCandlestick
	return candlesticks, g.SendHTTPRequest(ctx, exchange.RestFutures, publicCandleSticksFuturesEPL, common.EncodeURLValues(futuresPath+settle.Item.Lower+"/candlesticks", params), &candlesticks)
}

// PremiumIndexKLine retrieves premium Index K-Line
// Maximum of 1000 points can be returned in a query. Be sure not to exceed the limit when specifying from, to and interval
func (g *Gateio) PremiumIndexKLine(ctx context.Context, settleCurrency currency.Code, contract currency.Pair, from, to time.Time, limit int64, interval kline.Interval) ([]FuturesPremiumIndexKLineResponse, error) {
	if settleCurrency.IsEmpty() {
		return nil, errEmptyOrInvalidSettlementCurrency
	}
	if contract.IsEmpty() {
		return nil, currency.ErrCurrencyPairEmpty
	}
	params := url.Values{}
	params.Set("contract", contract.String())
	if from.IsZero() {
		params.Set("from", strconv.FormatInt(from.Unix(), 10))
	}
	if to.IsZero() {
		params.Set("to", strconv.FormatInt(to.Unix(), 10))
	}
	if limit > 0 {
		params.Set("limit", strconv.FormatInt(limit, 10))
	}
	intervalString, err := g.GetIntervalString(interval)
	if err != nil {
		return nil, err
	}
	params.Set("interval", intervalString)
	var resp []FuturesPremiumIndexKLineResponse
	return resp, g.SendHTTPRequest(ctx, exchange.RestSpot, publicPremiumIndexEPL, common.EncodeURLValues(futuresPath+settleCurrency.Item.Lower+"/premium_index", params), &resp)
}

// GetFuturesTickers retrieves futures ticker information for a specific settle and contract info.
func (g *Gateio) GetFuturesTickers(ctx context.Context, settle currency.Code, contract currency.Pair) ([]FuturesTicker, error) {
	if settle.IsEmpty() {
		return nil, errEmptyOrInvalidSettlementCurrency
	}
	params := url.Values{}
	if contract.IsPopulated() {
		params.Set("contract", contract.String())
	}
	var tickers []FuturesTicker
	return tickers, g.SendHTTPRequest(ctx, exchange.RestSpot, publicTickersFuturesEPL, common.EncodeURLValues(futuresPath+settle.Item.Lower+"/tickers", params), &tickers)
}

// GetFutureFundingRates retrieves funding rate information.
func (g *Gateio) GetFutureFundingRates(ctx context.Context, settle currency.Code, contract currency.Pair, limit uint64) ([]FuturesFundingRate, error) {
	if settle.IsEmpty() {
		return nil, errEmptyOrInvalidSettlementCurrency
	}
	if contract.IsInvalid() {
		return nil, currency.ErrCurrencyPairEmpty
	}
	params := url.Values{}
	params.Set("contract", contract.String())
	if limit > 0 {
		params.Set("limit", strconv.FormatUint(limit, 10))
	}
	var rates []FuturesFundingRate
	return rates, g.SendHTTPRequest(ctx, exchange.RestSpot, publicFundingRatesEPL, common.EncodeURLValues(futuresPath+settle.Item.Lower+"/funding_rate", params), &rates)
}

// GetFuturesInsuranceBalanceHistory retrieves futures insurance balance history
func (g *Gateio) GetFuturesInsuranceBalanceHistory(ctx context.Context, settle currency.Code, limit uint64) ([]InsuranceBalance, error) {
	if settle.IsEmpty() {
		return nil, errEmptyOrInvalidSettlementCurrency
	}
	params := url.Values{}
	if limit > 0 {
		params.Set("limit", strconv.FormatUint(limit, 10))
	}
	var balances []InsuranceBalance
	return balances, g.SendHTTPRequest(ctx, exchange.RestSpot, publicInsuranceFuturesEPL, common.EncodeURLValues(futuresPath+settle.Item.Lower+"/insurance", params), &balances)
}

// GetFutureStats retrieves futures stats
func (g *Gateio) GetFutureStats(ctx context.Context, settle currency.Code, contract currency.Pair, from time.Time, interval kline.Interval, limit uint64) ([]ContractStat, error) {
	if settle.IsEmpty() {
		return nil, errEmptyOrInvalidSettlementCurrency
	}
	if contract.IsInvalid() {
		return nil, currency.ErrCurrencyPairEmpty
	}
	params := url.Values{}
	params.Set("contract", contract.String())
	if !from.IsZero() {
		params.Set("from", strconv.FormatInt(from.Unix(), 10))
	}
	if int64(interval) != 0 {
		intervalString, err := g.GetIntervalString(interval)
		if err != nil {
			return nil, err
		}
		params.Set("interval", intervalString)
	}
	if limit > 0 {
		params.Set("limit", strconv.FormatUint(limit, 10))
	}
	var stats []ContractStat
	return stats, g.SendHTTPRequest(ctx, exchange.RestSpot, publicStatsFuturesEPL, common.EncodeURLValues(futuresPath+settle.Item.Lower+"/contract_stats", params), &stats)
}

// GetIndexConstituent retrieves index constituents
func (g *Gateio) GetIndexConstituent(ctx context.Context, settle currency.Code, index string) (*IndexConstituent, error) {
	if settle.IsEmpty() {
		return nil, errEmptyOrInvalidSettlementCurrency
	}
	if index == "" {
		return nil, currency.ErrCurrencyPairEmpty
	}
	indexString := strings.ToUpper(index)
	var constituents *IndexConstituent
	return constituents, g.SendHTTPRequest(ctx, exchange.RestSpot, publicIndexConstituentsEPL, futuresPath+settle.Item.Lower+"/index_constituents/"+indexString, &constituents)
}

// GetLiquidationHistory retrieves liqudiation history
func (g *Gateio) GetLiquidationHistory(ctx context.Context, settle currency.Code, contract currency.Pair, from, to time.Time, limit uint64) ([]LiquidationHistory, error) {
	if settle.IsEmpty() {
		return nil, errEmptyOrInvalidSettlementCurrency
	}
	if contract.IsInvalid() {
		return nil, errInvalidOrMissingContractParam
	}
	params := url.Values{}
	params.Set("contract", contract.String())
	if !from.IsZero() {
		params.Set("from", strconv.FormatInt(from.Unix(), 10))
	}
	if !to.IsZero() {
		params.Set("to", strconv.FormatInt(to.Unix(), 10))
	}
	if limit > 0 {
		params.Set("limit", strconv.FormatUint(limit, 10))
	}
	var histories []LiquidationHistory
	return histories, g.SendHTTPRequest(ctx, exchange.RestSpot, publicLiquidationHistoryEPL, common.EncodeURLValues(futuresPath+settle.Item.Lower+"/liq_orders", params), &histories)
}

// QueryFuturesAccount retrieves futures account
func (g *Gateio) QueryFuturesAccount(ctx context.Context, settle currency.Code) (*FuturesAccount, error) {
	if settle.IsEmpty() {
		return nil, errEmptyOrInvalidSettlementCurrency
	}
	var response *FuturesAccount
	return response, g.SendAuthenticatedHTTPRequest(ctx, exchange.RestSpot, perpetualAccountEPL, http.MethodGet, futuresPath+settle.Item.Lower+"/accounts", nil, nil, &response)
}

// GetFuturesAccountBooks retrieves account books
func (g *Gateio) GetFuturesAccountBooks(ctx context.Context, settle currency.Code, limit uint64, from, to time.Time, changingType string) ([]AccountBookItem, error) {
	if settle.IsEmpty() {
		return nil, errEmptyOrInvalidSettlementCurrency
	}
	params := url.Values{}
	if limit > 0 {
		params.Set("limit", strconv.FormatUint(limit, 10))
	}
	if !from.IsZero() {
		params.Set("from", strconv.FormatInt(from.Unix(), 10))
	}
	if !to.IsZero() {
		params.Set("to", strconv.FormatInt(to.Unix(), 10))
	}
	if changingType != "" {
		params.Set("type", changingType)
	}
	var response []AccountBookItem
	return response, g.SendAuthenticatedHTTPRequest(ctx, exchange.RestSpot, perpetualAccountBooksEPL, http.MethodGet, futuresPath+settle.Item.Lower+"/account_book", params, nil, &response)
}

// GetAllFuturesPositionsOfUsers list all positions of users.
func (g *Gateio) GetAllFuturesPositionsOfUsers(ctx context.Context, settle currency.Code, realPositionsOnly bool) ([]Position, error) {
	if settle.IsEmpty() {
		return nil, errEmptyOrInvalidSettlementCurrency
	}
	params := url.Values{}
	if realPositionsOnly {
		params.Set("holding", "true")
	}
	var response []Position
	return response, g.SendAuthenticatedHTTPRequest(ctx, exchange.RestSpot, perpetualPositionsEPL, http.MethodGet, futuresPath+settle.Item.Lower+"/positions", params, nil, &response)
}

// GetSinglePosition returns a single position
func (g *Gateio) GetSinglePosition(ctx context.Context, settle currency.Code, contract currency.Pair) (*Position, error) {
	if settle.IsEmpty() {
		return nil, errEmptyOrInvalidSettlementCurrency
	}
	if contract.IsInvalid() {
		return nil, fmt.Errorf("%w, currency pair for contract must not be empty", errInvalidOrMissingContractParam)
	}
	var response *Position
	return response, g.SendAuthenticatedHTTPRequest(ctx, exchange.RestSpot, perpetualPositionEPL, http.MethodPost, futuresPath+settle.Item.Lower+positionsPath+contract.String(), nil, nil, &response)
}

// UpdateFuturesPositionMargin represents account position margin for a futures contract.
func (g *Gateio) UpdateFuturesPositionMargin(ctx context.Context, settle currency.Code, change float64, contract currency.Pair) (*Position, error) {
	if settle.IsEmpty() {
		return nil, errEmptyOrInvalidSettlementCurrency
	}
	if contract.IsInvalid() {
		return nil, fmt.Errorf("%w, currency pair for contract must not be empty", errInvalidOrMissingContractParam)
	}
	if change <= 0 {
		return nil, fmt.Errorf("%w, futures margin change must be positive", errChangeHasToBePositive)
	}
	params := url.Values{}
	params.Set("change", strconv.FormatFloat(change, 'f', -1, 64))
	var response *Position
	return response, g.SendAuthenticatedHTTPRequest(ctx, exchange.RestSpot, perpetualUpdateMarginEPL, http.MethodPost, futuresPath+settle.Item.Lower+positionsPath+contract.String()+"/margin", params, nil, &response)
}

// UpdateFuturesPositionLeverage update position leverage
func (g *Gateio) UpdateFuturesPositionLeverage(ctx context.Context, settle currency.Code, contract currency.Pair, leverage, crossLeverageLimit float64) (*Position, error) {
	if settle.IsEmpty() {
		return nil, errEmptyOrInvalidSettlementCurrency
	}
	if contract.IsInvalid() {
		return nil, fmt.Errorf("%w, currency pair for contract must not be empty", errInvalidOrMissingContractParam)
	}
	if leverage < 0 {
		return nil, errInvalidLeverageValue
	}
	params := url.Values{}
	params.Set("leverage", strconv.FormatFloat(leverage, 'f', -1, 64))
	if leverage == 0 && crossLeverageLimit > 0 {
		params.Set("cross_leverage_limit", strconv.FormatFloat(crossLeverageLimit, 'f', -1, 64))
	}
	var response *Position
	return response, g.SendAuthenticatedHTTPRequest(ctx, exchange.RestSpot, perpetualUpdateLeverageEPL, http.MethodPost, futuresPath+settle.Item.Lower+positionsPath+contract.String()+"/leverage", params, nil, &response)
}

// UpdateFuturesPositionRiskLimit updates the position risk limit
func (g *Gateio) UpdateFuturesPositionRiskLimit(ctx context.Context, settle currency.Code, contract currency.Pair, riskLimit uint64) (*Position, error) {
	if settle.IsEmpty() {
		return nil, errEmptyOrInvalidSettlementCurrency
	}
	if contract.IsInvalid() {
		return nil, fmt.Errorf("%w, currency pair for contract must not be empty", errInvalidOrMissingContractParam)
	}
	params := url.Values{}
	params.Set("risk_limit", strconv.FormatUint(riskLimit, 10))
	var response *Position
	return response, g.SendAuthenticatedHTTPRequest(ctx, exchange.RestSpot, perpetualUpdateRiskEPL, http.MethodPost, futuresPath+settle.Item.Lower+positionsPath+contract.String()+"/risk_limit", params, nil, &response)
}

// EnableOrDisableDualMode enable or disable dual mode
// Before setting dual mode, make sure all positions are closed and no orders are open
func (g *Gateio) EnableOrDisableDualMode(ctx context.Context, settle currency.Code, dualMode bool) (*DualModeResponse, error) {
	if settle.IsEmpty() {
		return nil, errEmptyOrInvalidSettlementCurrency
	}
	params := url.Values{}
	params.Set("dual_mode", strconv.FormatBool(dualMode))
	var response *DualModeResponse
	return response, g.SendAuthenticatedHTTPRequest(ctx, exchange.RestSpot, perpetualToggleDualModeEPL, http.MethodGet, futuresPath+settle.Item.Lower+"/dual_mode", params, nil, &response)
}

// RetrivePositionDetailInDualMode retrieve position detail in dual mode
func (g *Gateio) RetrivePositionDetailInDualMode(ctx context.Context, settle currency.Code, contract currency.Pair) ([]Position, error) {
	if settle.IsEmpty() {
		return nil, errEmptyOrInvalidSettlementCurrency
	}
	if contract.IsInvalid() {
		return nil, fmt.Errorf("%w, currency pair for contract must not be empty", errInvalidOrMissingContractParam)
	}
	var response []Position
	return response, g.SendAuthenticatedHTTPRequest(ctx, exchange.RestSpot, perpetualPositionsDualModeEPL, http.MethodGet, futuresPath+settle.Item.Lower+"/dual_comp/positions/"+contract.String(), nil, nil, &response)
}

// UpdatePositionMarginInDualMode update position margin in dual mode
func (g *Gateio) UpdatePositionMarginInDualMode(ctx context.Context, settle currency.Code, contract currency.Pair, change float64, dualSide string) ([]Position, error) {
	if settle.IsEmpty() {
		return nil, errEmptyOrInvalidSettlementCurrency
	}
	if contract.IsInvalid() {
		return nil, fmt.Errorf("%w, currency pair for contract must not be empty", errInvalidOrMissingContractParam)
	}
	params := url.Values{}
	params.Set("change", strconv.FormatFloat(change, 'f', -1, 64))
	if dualSide != "dual_long" && dualSide != "dual_short" {
		return nil, errors.New("invalid 'dual_side' should be 'dual_short' or 'dual_long'")
	}
	params.Set("dual_side", dualSide)
	var response []Position
	return response, g.SendAuthenticatedHTTPRequest(ctx, exchange.RestSpot, perpetualUpdateMarginDualModeEPL, http.MethodPost, futuresPath+settle.Item.Lower+"/dual_comp/positions/"+contract.String()+"/margin", params, nil, &response)
}

// UpdatePositionLeverageInDualMode update position leverage in dual mode
func (g *Gateio) UpdatePositionLeverageInDualMode(ctx context.Context, settle currency.Code, contract currency.Pair, leverage, crossLeverageLimit float64) (*Position, error) {
	if settle.IsEmpty() {
		return nil, errEmptyOrInvalidSettlementCurrency
	}
	if contract.IsInvalid() {
		return nil, fmt.Errorf("%w, currency pair for contract must not be empty", errInvalidOrMissingContractParam)
	}
	if leverage < 0 {
		return nil, errInvalidLeverageValue
	}
	params := url.Values{}
	params.Set("leverage", strconv.FormatFloat(leverage, 'f', -1, 64))
	if leverage == 0 && crossLeverageLimit > 0 {
		params.Set("cross_leverage_limit", strconv.FormatFloat(crossLeverageLimit, 'f', -1, 64))
	}
	var response *Position
	return response, g.SendAuthenticatedHTTPRequest(ctx, exchange.RestSpot, perpetualUpdateLeverageDualModeEPL, http.MethodPost, futuresPath+settle.Item.Lower+"/dual_comp/positions/"+contract.String()+"/leverage", params, nil, &response)
}

// UpdatePositionRiskLimitInDualMode update position risk limit in dual mode
func (g *Gateio) UpdatePositionRiskLimitInDualMode(ctx context.Context, settle currency.Code, contract currency.Pair, riskLimit float64) ([]Position, error) {
	if settle.IsEmpty() {
		return nil, errEmptyOrInvalidSettlementCurrency
	}
	if contract.IsInvalid() {
		return nil, fmt.Errorf("%w, currency pair for contract must not be empty", errInvalidOrMissingContractParam)
	}
	if riskLimit < 0 {
		return nil, errInvalidRiskLimit
	}
	params := url.Values{}
	params.Set("risk_limit", strconv.FormatFloat(riskLimit, 'f', -1, 64))
	var response []Position
	return response, g.SendAuthenticatedHTTPRequest(ctx, exchange.RestSpot, perpetualUpdateRiskDualModeEPL, http.MethodPost, futuresPath+settle.Item.Lower+"/dual_comp/positions/"+contract.String()+"/risk_limit", params, nil, &response)
}

// PlaceFuturesOrder creates futures order
// Create a futures order
// Creating futures orders requires size, which is number of contracts instead of currency amount. You can use quanto_multiplier in contract detail response to know how much currency 1 size contract represents
// Zero-filled order cannot be retrieved 10 minutes after order cancellation. You will get a 404 not found for such orders
// Set reduce_only to true can keep the position from changing side when reducing position size
// In single position mode, to close a position, you need to set size to 0 and close to true
// In dual position mode, to close one side position, you need to set auto_size side, reduce_only to true and size to 0
func (g *Gateio) PlaceFuturesOrder(ctx context.Context, arg *ContractOrderCreateParams) (*Order, error) {
	if arg == nil {
		return nil, errNilArgument
	}
	if arg.Contract.IsEmpty() {
		return nil, fmt.Errorf("%w, currency pair for contract must not be empty", errInvalidOrMissingContractParam)
	}
	if arg.Size == 0 {
		return nil, fmt.Errorf("%w, specify positive number to make a bid, and negative number to ask", order.ErrSideIsInvalid)
	}
	if !slices.Contains(validTimesInForce, arg.TimeInForce) {
		return nil, fmt.Errorf("%w: `%s`", order.ErrUnsupportedTimeInForce, arg.TimeInForce)
	}
	if arg.Price == "" {
		return nil, errInvalidPrice
	}
	if arg.Price == "0" && arg.TimeInForce != iocTIF && arg.TimeInForce != fokTIF {
		return nil, fmt.Errorf("%w: `%s`; only 'IOC' and 'FOK' allowed for market order", order.ErrUnsupportedTimeInForce, arg.TimeInForce)
	}
	if arg.AutoSize != "" && (arg.AutoSize == "close_long" || arg.AutoSize == "close_short") {
		return nil, errInvalidAutoSizeValue
	}
	if arg.Settle.IsEmpty() {
		return nil, errEmptyOrInvalidSettlementCurrency
	}

	var response *Order
	return response, g.SendAuthenticatedHTTPRequest(ctx, exchange.RestSpot, perpetualSubmitOrderEPL, http.MethodPost, futuresPath+arg.Settle.Item.Lower+ordersPath, nil, &arg, &response)
}

// GetFuturesOrders retrieves list of futures orders
// Zero-filled order cannot be retrieved 10 minutes after order cancellation
func (g *Gateio) GetFuturesOrders(ctx context.Context, contract currency.Pair, status, lastID string, settle currency.Code, limit, offset uint64, countTotal int64) ([]Order, error) {
	if settle.IsEmpty() {
		return nil, errEmptyOrInvalidSettlementCurrency
	}
	params := url.Values{}
	if !contract.IsEmpty() {
		params.Set("contract", contract.String())
	}
	if status != statusOpen && status != statusFinished {
		return nil, fmt.Errorf("%w, only 'open' and 'finished' status are supported", errInvalidOrderStatus)
	}
	params.Set("status", status)
	if limit > 0 {
		params.Set("limit", strconv.FormatUint(limit, 10))
	}
	if offset > 0 {
		params.Set("offset", strconv.FormatUint(offset, 10))
	}
	if lastID != "" {
		params.Set("last_id", lastID)
	}
	if countTotal == 1 && status != statusOpen {
		params.Set("count_total", strconv.FormatInt(countTotal, 10))
	} else if countTotal != 0 && countTotal != 1 {
		return nil, errInvalidCountTotalValue
	}
	var response []Order
	return response, g.SendAuthenticatedHTTPRequest(ctx, exchange.RestSpot, perpetualGetOrdersEPL, http.MethodGet, futuresPath+settle.Item.Lower+ordersPath, params, nil, &response)
}

// CancelMultipleFuturesOpenOrders ancel all open orders
// Zero-filled order cannot be retrieved 10 minutes after order cancellation
func (g *Gateio) CancelMultipleFuturesOpenOrders(ctx context.Context, contract currency.Pair, side string, settle currency.Code) ([]Order, error) {
	if settle.IsEmpty() {
		return nil, errEmptyOrInvalidSettlementCurrency
	}
	if contract.IsInvalid() {
		return nil, fmt.Errorf("%w, currency pair for contract must not be empty", errInvalidOrMissingContractParam)
	}
	params := url.Values{}
	if side != "" {
		params.Set("side", side)
	}
	params.Set("contract", contract.String())
	var response []Order
	return response, g.SendAuthenticatedHTTPRequest(ctx, exchange.RestSpot, perpetualGetOrdersEPL, http.MethodDelete, futuresPath+settle.Item.Lower+ordersPath, params, nil, &response)
}

// PlaceBatchFuturesOrders creates a list of futures orders
// Up to 10 orders per request
// If any of the order's parameters are missing or in the wrong format, all of them will not be executed, and a http status 400 error will be returned directly
// If the parameters are checked and passed, all are executed. Even if there is a business logic error in the middle (such as insufficient funds), it will not affect other execution orders
// The returned result is in array format, and the order corresponds to the orders in the request body
// In the returned result, the succeeded field of type bool indicates whether the execution was successful or not
// If the execution is successful, the normal order content is included; if the execution fails, the label field is included to indicate the cause of the error
// In the rate limiting, each order is counted individually
func (g *Gateio) PlaceBatchFuturesOrders(ctx context.Context, settle currency.Code, args []ContractOrderCreateParams) ([]Order, error) {
	if settle.IsEmpty() {
		return nil, errEmptyOrInvalidSettlementCurrency
	}
	if len(args) > 10 {
		return nil, errTooManyOrderRequest
	}
	for x := range args {
		if args[x].Size == 0 {
			return nil, fmt.Errorf("%w, specify positive number to make a bid, and negative number to ask", order.ErrSideIsInvalid)
		}
		args[x].TimeInForce = strings.ToLower(args[x].TimeInForce)
		if !slices.Contains(validTimesInForce, args[x].TimeInForce) {
			return nil, fmt.Errorf("%w: `%s`", order.ErrUnsupportedTimeInForce, args[x].TimeInForce)
		}
		if args[x].Price == "" {
			return nil, errInvalidPrice
		}
		if args[x].Price == "0" && args[x].TimeInForce != iocTIF && args[x].TimeInForce != fokTIF {
<<<<<<< HEAD
			return nil, fmt.Errorf("%w: `%s`; only 'IOC' and 'FOK' allowed for market order", order.ErrUnsupportedTimeInForce, args[x].TimeInForce)
=======
			return nil, fmt.Errorf("%w: `%s`; only 'ioc' and 'fok' allowed for market order", order.ErrUnsupportedTimeInForce, args[x].TimeInForce)
>>>>>>> 21cd947a
		}
		if args[x].Text != "" && !strings.HasPrefix(args[x].Text, "t-") {
			return nil, errInvalidTextValue
		}
		if args[x].AutoSize != "" && (args[x].AutoSize == "close_long" || args[x].AutoSize == "close_short") {
			return nil, errInvalidAutoSizeValue
		}
		if !args[x].Settle.Equal(currency.BTC) && !args[x].Settle.Equal(currency.USDT) {
			return nil, errEmptyOrInvalidSettlementCurrency
		}
	}
	var response []Order
	return response, g.SendAuthenticatedHTTPRequest(ctx, exchange.RestSpot, perpetualSubmitBatchOrdersEPL, http.MethodPost, futuresPath+settle.Item.Lower+"/batch_orders", nil, &args, &response)
}

// GetSingleFuturesOrder retrieves a single order by its identifier
func (g *Gateio) GetSingleFuturesOrder(ctx context.Context, settle currency.Code, orderID string) (*Order, error) {
	if settle.IsEmpty() {
		return nil, errEmptyOrInvalidSettlementCurrency
	}
	if orderID == "" {
		return nil, fmt.Errorf("%w, 'order_id' cannot be empty", errInvalidOrderID)
	}
	var response *Order
	return response, g.SendAuthenticatedHTTPRequest(ctx, exchange.RestSpot, perpetualFetchOrderEPL, http.MethodGet, futuresPath+settle.Item.Lower+"/orders/"+orderID, nil, nil, &response)
}

// CancelSingleFuturesOrder cancel a single order
func (g *Gateio) CancelSingleFuturesOrder(ctx context.Context, settle currency.Code, orderID string) (*Order, error) {
	if settle.IsEmpty() {
		return nil, errEmptyOrInvalidSettlementCurrency
	}
	if orderID == "" {
		return nil, fmt.Errorf("%w, 'order_id' cannot be empty", errInvalidOrderID)
	}
	var response *Order
	return response, g.SendAuthenticatedHTTPRequest(ctx, exchange.RestSpot, perpetualCancelOrderEPL, http.MethodDelete, futuresPath+settle.Item.Lower+"/orders/"+orderID, nil, nil, &response)
}

// AmendFuturesOrder amends an existing futures order
func (g *Gateio) AmendFuturesOrder(ctx context.Context, settle currency.Code, orderID string, arg AmendFuturesOrderParam) (*Order, error) {
	if settle.IsEmpty() {
		return nil, errEmptyOrInvalidSettlementCurrency
	}
	if orderID == "" {
		return nil, fmt.Errorf("%w, 'order_id' cannot be empty", errInvalidOrderID)
	}
	if arg.Size <= 0 && arg.Price <= 0 {
		return nil, errors.New("missing update 'size' or 'price', please specify 'size' or 'price' or both information")
	}
	var response *Order
	return response, g.SendAuthenticatedHTTPRequest(ctx, exchange.RestSpot, perpetualAmendOrderEPL, http.MethodPut, futuresPath+settle.Item.Lower+"/orders/"+orderID, nil, &arg, &response)
}

// GetMyFuturesTradingHistory retrieves authenticated account's futures trading history
func (g *Gateio) GetMyFuturesTradingHistory(ctx context.Context, settle currency.Code, lastID, orderID string, contract currency.Pair, limit, offset, countTotal uint64) ([]TradingHistoryItem, error) {
	if settle.IsEmpty() {
		return nil, errEmptyOrInvalidSettlementCurrency
	}
	params := url.Values{}
	if contract.IsPopulated() {
		params.Set("contract", contract.String())
	}
	if orderID != "" {
		params.Set("order", orderID)
	}
	if limit > 0 {
		params.Set("limit", strconv.FormatUint(limit, 10))
	}
	if offset > 0 {
		params.Set("offset", strconv.FormatUint(offset, 10))
	}
	if lastID != "" {
		params.Set("last_id", lastID)
	}
	if countTotal == 1 {
		params.Set("count_total", strconv.FormatUint(countTotal, 10))
	}
	var response []TradingHistoryItem
	return response, g.SendAuthenticatedHTTPRequest(ctx, exchange.RestSpot, perpetualTradingHistoryEPL, http.MethodGet, futuresPath+settle.Item.Lower+"/my_trades", params, nil, &response)
}

// GetFuturesPositionCloseHistory lists position close history
func (g *Gateio) GetFuturesPositionCloseHistory(ctx context.Context, settle currency.Code, contract currency.Pair, limit, offset uint64, from, to time.Time) ([]PositionCloseHistoryResponse, error) {
	if settle.IsEmpty() {
		return nil, errEmptyOrInvalidSettlementCurrency
	}
	params := url.Values{}
	if contract.IsPopulated() {
		params.Set("contract", contract.String())
	}
	if limit > 0 {
		params.Set("limit", strconv.FormatUint(limit, 10))
	}
	if offset > 0 {
		params.Set("offset", strconv.FormatUint(offset, 10))
	}
	if !from.IsZero() {
		params.Set("from", strconv.FormatInt(from.Unix(), 10))
	}
	if !to.IsZero() {
		params.Set("to", strconv.FormatInt(to.Unix(), 10))
	}
	var response []PositionCloseHistoryResponse
	return response, g.SendAuthenticatedHTTPRequest(ctx, exchange.RestSpot, perpetualClosePositionEPL, http.MethodGet, futuresPath+settle.Item.Lower+"/position_close", params, nil, &response)
}

// GetFuturesLiquidationHistory list liquidation history
func (g *Gateio) GetFuturesLiquidationHistory(ctx context.Context, settle currency.Code, contract currency.Pair, limit uint64, at time.Time) ([]LiquidationHistoryItem, error) {
	if settle.IsEmpty() {
		return nil, errEmptyOrInvalidSettlementCurrency
	}
	params := url.Values{}
	if contract.IsPopulated() {
		params.Set("contract", contract.String())
	}
	if limit > 0 {
		params.Set("limit", strconv.FormatUint(limit, 10))
	}
	if !at.IsZero() {
		params.Set("at", strconv.FormatInt(at.Unix(), 10))
	}
	var response []LiquidationHistoryItem
	return response, g.SendAuthenticatedHTTPRequest(ctx, exchange.RestSpot, perpetualLiquidationHistoryEPL, http.MethodGet, futuresPath+settle.Item.Lower+"/liquidates", params, nil, &response)
}

// CountdownCancelOrders represents a trigger time response
func (g *Gateio) CountdownCancelOrders(ctx context.Context, settle currency.Code, arg CountdownParams) (*TriggerTimeResponse, error) {
	if settle.IsEmpty() {
		return nil, errEmptyOrInvalidSettlementCurrency
	}
	if arg.Timeout < 0 {
		return nil, errInvalidTimeout
	}
	var response *TriggerTimeResponse
	return response, g.SendAuthenticatedHTTPRequest(ctx, exchange.RestSpot, perpetualCancelTriggerOrdersEPL, http.MethodPost, futuresPath+settle.Item.Lower+"/countdown_cancel_all", nil, &arg, &response)
}

// CreatePriceTriggeredFuturesOrder create a price-triggered order
func (g *Gateio) CreatePriceTriggeredFuturesOrder(ctx context.Context, settle currency.Code, arg *FuturesPriceTriggeredOrderParam) (*OrderID, error) {
	if arg == nil {
		return nil, errNilArgument
	}
	if settle.IsEmpty() {
		return nil, errEmptyOrInvalidSettlementCurrency
	}
	if arg.Initial.Contract.IsEmpty() {
		return nil, fmt.Errorf("%w, currency pair for contract must not be empty", errInvalidOrMissingContractParam)
	}
	if arg.Initial.Price < 0 {
		return nil, fmt.Errorf("%w, price must be greater than 0", errInvalidPrice)
	}
	if arg.Initial.TimeInForce != "" && arg.Initial.TimeInForce != gtcTIF && arg.Initial.TimeInForce != iocTIF {
		return nil, fmt.Errorf("%w: `%s`; only 'gtc' and 'ioc' are allowed", order.ErrInvalidTimeInForce, arg.Initial.TimeInForce)
	}
	if arg.Trigger.StrategyType != 0 && arg.Trigger.StrategyType != 1 {
		return nil, errors.New("strategy type must be 0 or 1, 0: by price, and 1: by price gap")
	}
	if arg.Trigger.Rule != 1 && arg.Trigger.Rule != 2 {
		return nil, errors.New("invalid trigger condition('rule') value, rule must be 1 or 2")
	}
	if arg.Trigger.PriceType != 0 && arg.Trigger.PriceType != 1 && arg.Trigger.PriceType != 2 {
		return nil, errors.New("price type must be 0, 1 or 2")
	}
	if arg.Trigger.OrderType != "" &&
		arg.Trigger.OrderType != "close-long-order" &&
		arg.Trigger.OrderType != "close-short-order" &&
		arg.Trigger.OrderType != "close-long-position" &&
		arg.Trigger.OrderType != "close-short-position" &&
		arg.Trigger.OrderType != "plan-close-long-position" &&
		arg.Trigger.OrderType != "plan-close-short-position" {
		return nil, errors.New("invalid order type, only 'close-long-order', 'close-short-order', 'close-long-position', 'close-short-position', 'plan-close-long-position', and 'plan-close-short-position'")
	}
	var response *OrderID
	return response, g.SendAuthenticatedHTTPRequest(ctx, exchange.RestSpot, perpetualSubmitTriggerOrderEPL, http.MethodPost, futuresPath+settle.Item.Lower+priceOrdersPaths, nil, &arg, &response)
}

// ListAllFuturesAutoOrders lists all open orders
func (g *Gateio) ListAllFuturesAutoOrders(ctx context.Context, status string, settle currency.Code, contract currency.Pair, limit, offset uint64) ([]PriceTriggeredOrder, error) {
	if status != statusOpen && status != statusFinished {
		return nil, fmt.Errorf("%w status: %s", errInvalidOrderStatus, status)
	}
	if settle.IsEmpty() {
		return nil, errEmptyOrInvalidSettlementCurrency
	}
	params := url.Values{}
	params.Set("status", status)
	if limit > 0 {
		params.Set("limit", strconv.FormatUint(limit, 10))
	}
	if offset > 0 {
		params.Set("offset", strconv.FormatUint(offset, 10))
	}
	if contract.IsPopulated() {
		params.Set("contract", contract.String())
	}
	var response []PriceTriggeredOrder
	return response, g.SendAuthenticatedHTTPRequest(ctx, exchange.RestSpot, perpetualListOpenOrdersEPL, http.MethodGet, futuresPath+settle.Item.Lower+priceOrdersPaths, params, nil, &response)
}

// CancelAllFuturesOpenOrders cancels all futures open orders
func (g *Gateio) CancelAllFuturesOpenOrders(ctx context.Context, settle currency.Code, contract currency.Pair) ([]PriceTriggeredOrder, error) {
	if settle.IsEmpty() {
		return nil, errEmptyOrInvalidSettlementCurrency
	}
	if contract.IsInvalid() {
		return nil, fmt.Errorf("%w, currency pair for contract must not be empty", errInvalidOrMissingContractParam)
	}
	params := url.Values{}
	params.Set("contract", contract.String())
	var response []PriceTriggeredOrder
	return response, g.SendAuthenticatedHTTPRequest(ctx, exchange.RestSpot, perpetualCancelOpenOrdersEPL, http.MethodDelete, futuresPath+settle.Item.Lower+priceOrdersPaths, params, nil, &response)
}

// GetSingleFuturesPriceTriggeredOrder retrieves a single price triggered order
func (g *Gateio) GetSingleFuturesPriceTriggeredOrder(ctx context.Context, settle currency.Code, orderID string) (*PriceTriggeredOrder, error) {
	if settle.IsEmpty() {
		return nil, errEmptyOrInvalidSettlementCurrency
	}
	if orderID == "" {
		return nil, errInvalidOrderID
	}
	var response *PriceTriggeredOrder
	return response, g.SendAuthenticatedHTTPRequest(ctx, exchange.RestSpot, perpetualGetTriggerOrderEPL, http.MethodGet, futuresPath+settle.Item.Lower+"/price_orders/"+orderID, nil, nil, &response)
}

// CancelFuturesPriceTriggeredOrder cancel a price-triggered order
func (g *Gateio) CancelFuturesPriceTriggeredOrder(ctx context.Context, settle currency.Code, orderID string) (*PriceTriggeredOrder, error) {
	if settle.IsEmpty() {
		return nil, errEmptyOrInvalidSettlementCurrency
	}
	if orderID == "" {
		return nil, errInvalidOrderID
	}
	var response *PriceTriggeredOrder
	return response, g.SendAuthenticatedHTTPRequest(ctx, exchange.RestSpot, perpetualCancelTriggerOrderEPL, http.MethodDelete, futuresPath+settle.Item.Lower+"/price_orders/"+orderID, nil, nil, &response)
}

// *************************************** Delivery ***************************************

// GetAllDeliveryContracts retrieves all futures contracts
func (g *Gateio) GetAllDeliveryContracts(ctx context.Context, settle currency.Code) ([]DeliveryContract, error) {
	if settle.IsEmpty() {
		return nil, errEmptyOrInvalidSettlementCurrency
	}
	var contracts []DeliveryContract
	return contracts, g.SendHTTPRequest(ctx, exchange.RestSpot, publicDeliveryContractsEPL, deliveryPath+settle.Item.Lower+"/contracts", &contracts)
}

// GetDeliveryContract retrieves a single delivery contract instance
func (g *Gateio) GetDeliveryContract(ctx context.Context, settle currency.Code, contract currency.Pair) (*DeliveryContract, error) {
	if settle.IsEmpty() {
		return nil, errEmptyOrInvalidSettlementCurrency
	}
	var deliveryContract *DeliveryContract
	return deliveryContract, g.SendHTTPRequest(ctx, exchange.RestSpot, publicDeliveryContractsEPL, deliveryPath+settle.Item.Lower+"/contracts/"+contract.String(), &deliveryContract)
}

// GetDeliveryOrderbook delivery orderbook
func (g *Gateio) GetDeliveryOrderbook(ctx context.Context, settle currency.Code, interval string, contract currency.Pair, limit uint64, withOrderbookID bool) (*Orderbook, error) {
	if settle.IsEmpty() {
		return nil, errEmptyOrInvalidSettlementCurrency
	}
	if contract.IsInvalid() {
		return nil, errInvalidOrMissingContractParam
	}
	params := url.Values{}
	params.Set("contract", contract.String())
	if interval != "" {
		params.Set("interval", interval)
	}
	if limit > 0 {
		params.Set("limit", strconv.FormatUint(limit, 10))
	}
	if withOrderbookID {
		params.Set("with_id", strconv.FormatBool(withOrderbookID))
	}
	var orderbook *Orderbook
	return orderbook, g.SendHTTPRequest(ctx, exchange.RestSpot, publicOrderbookDeliveryEPL, common.EncodeURLValues(deliveryPath+settle.Item.Lower+"/order_book", params), &orderbook)
}

// GetDeliveryTradingHistory retrieves futures trading history
func (g *Gateio) GetDeliveryTradingHistory(ctx context.Context, settle currency.Code, lastID string, contract currency.Pair, limit uint64, from, to time.Time) ([]TradingHistoryItem, error) {
	if settle.IsEmpty() {
		return nil, errEmptyOrInvalidSettlementCurrency
	}
	if contract.IsInvalid() {
		return nil, errInvalidOrMissingContractParam
	}
	params := url.Values{}
	params.Set("contract", contract.String())
	if !from.IsZero() {
		params.Set("from", strconv.FormatInt(from.Unix(), 10))
	}
	if !to.IsZero() {
		params.Set("to", strconv.FormatInt(to.Unix(), 10))
	}
	if limit > 0 {
		params.Set("limit", strconv.FormatUint(limit, 10))
	}
	if lastID != "" {
		params.Set("last_id", lastID)
	}
	var histories []TradingHistoryItem
	return histories, g.SendHTTPRequest(ctx, exchange.RestSpot, publicTradingHistoryDeliveryEPL, common.EncodeURLValues(deliveryPath+settle.Item.Lower+"/trades", params), &histories)
}

// GetDeliveryFuturesCandlesticks retrieves specified contract candlesticks
func (g *Gateio) GetDeliveryFuturesCandlesticks(ctx context.Context, settle currency.Code, contract currency.Pair, from, to time.Time, limit uint64, interval kline.Interval) ([]FuturesCandlestick, error) {
	if settle.IsEmpty() {
		return nil, errEmptyOrInvalidSettlementCurrency
	}
	if contract.IsInvalid() {
		return nil, errInvalidOrMissingContractParam
	}
	params := url.Values{}
	params.Set("contract", contract.Upper().String())
	if !from.IsZero() {
		params.Set("from", strconv.FormatInt(from.Unix(), 10))
	}
	if !to.IsZero() {
		params.Set("to", strconv.FormatInt(to.Unix(), 10))
	}
	if limit > 0 {
		params.Set("limit", strconv.FormatUint(limit, 10))
	}
	if int64(interval) != 0 {
		intervalString, err := g.GetIntervalString(interval)
		if err != nil {
			return nil, err
		}
		params.Set("interval", intervalString)
	}
	var candlesticks []FuturesCandlestick
	return candlesticks, g.SendHTTPRequest(ctx, exchange.RestSpot, publicCandleSticksDeliveryEPL, common.EncodeURLValues(deliveryPath+settle.Item.Lower+"/candlesticks", params), &candlesticks)
}

// GetDeliveryFutureTickers retrieves futures ticker information for a specific settle and contract info.
func (g *Gateio) GetDeliveryFutureTickers(ctx context.Context, settle currency.Code, contract currency.Pair) ([]FuturesTicker, error) {
	if settle.IsEmpty() {
		return nil, errEmptyOrInvalidSettlementCurrency
	}
	params := url.Values{}
	if contract.IsPopulated() {
		params.Set("contract", contract.String())
	}
	var tickers []FuturesTicker
	return tickers, g.SendHTTPRequest(ctx, exchange.RestSpot, publicTickersDeliveryEPL, common.EncodeURLValues(deliveryPath+settle.Item.Lower+"/tickers", params), &tickers)
}

// GetDeliveryInsuranceBalanceHistory retrieves delivery futures insurance balance history
func (g *Gateio) GetDeliveryInsuranceBalanceHistory(ctx context.Context, settle currency.Code, limit uint64) ([]InsuranceBalance, error) {
	if settle.IsEmpty() {
		return nil, errEmptyOrInvalidSettlementCurrency
	}
	params := url.Values{}
	if limit > 0 {
		params.Set("limit", strconv.FormatUint(limit, 10))
	}
	var balances []InsuranceBalance
	return balances, g.SendHTTPRequest(ctx, exchange.RestSpot, publicInsuranceDeliveryEPL, common.EncodeURLValues(deliveryPath+settle.Item.Lower+"/insurance", params), &balances)
}

// GetDeliveryFuturesAccounts retrieves futures account
func (g *Gateio) GetDeliveryFuturesAccounts(ctx context.Context, settle currency.Code) (*FuturesAccount, error) {
	if settle.IsEmpty() {
		return nil, errEmptyOrInvalidSettlementCurrency
	}
	var response *FuturesAccount
	return response, g.SendAuthenticatedHTTPRequest(ctx, exchange.RestSpot, deliveryAccountEPL, http.MethodGet, deliveryPath+settle.Item.Lower+"/accounts", nil, nil, &response)
}

// GetDeliveryAccountBooks retrieves account books
func (g *Gateio) GetDeliveryAccountBooks(ctx context.Context, settle currency.Code, limit uint64, from, to time.Time, changingType string) ([]AccountBookItem, error) {
	if settle.IsEmpty() {
		return nil, errEmptyOrInvalidSettlementCurrency
	}
	params := url.Values{}
	if limit > 0 {
		params.Set("limit", strconv.FormatUint(limit, 10))
	}
	if !from.IsZero() {
		params.Set("from", strconv.FormatInt(from.Unix(), 10))
	}
	if !to.IsZero() {
		params.Set("to", strconv.FormatInt(to.Unix(), 10))
	}
	if changingType != "" {
		params.Set("type", changingType)
	}
	var response []AccountBookItem
	return response, g.SendAuthenticatedHTTPRequest(ctx, exchange.RestSpot, deliveryAccountBooksEPL, http.MethodGet, deliveryPath+settle.Item.Lower+"/account_book", params, nil, &response)
}

// GetAllDeliveryPositionsOfUser retrieves all positions of user
func (g *Gateio) GetAllDeliveryPositionsOfUser(ctx context.Context, settle currency.Code) (*Position, error) {
	if settle.IsEmpty() {
		return nil, errEmptyOrInvalidSettlementCurrency
	}
	var response *Position
	return response, g.SendAuthenticatedHTTPRequest(ctx, exchange.RestSpot, deliveryPositionsEPL, http.MethodGet, deliveryPath+settle.Item.Lower+"/positions", nil, nil, &response)
}

// GetSingleDeliveryPosition get single position
func (g *Gateio) GetSingleDeliveryPosition(ctx context.Context, settle currency.Code, contract currency.Pair) (*Position, error) {
	if settle.IsEmpty() {
		return nil, errEmptyOrInvalidSettlementCurrency
	}
	if contract.IsInvalid() {
		return nil, fmt.Errorf("%w, currency pair for contract must not be empty", errInvalidOrMissingContractParam)
	}
	var response *Position
	return response, g.SendAuthenticatedHTTPRequest(ctx, exchange.RestSpot, deliveryPositionsEPL, http.MethodGet, deliveryPath+settle.Item.Lower+positionsPath+contract.String(), nil, nil, &response)
}

// UpdateDeliveryPositionMargin updates position margin
func (g *Gateio) UpdateDeliveryPositionMargin(ctx context.Context, settle currency.Code, change float64, contract currency.Pair) (*Position, error) {
	if settle.IsEmpty() {
		return nil, errEmptyOrInvalidSettlementCurrency
	}
	if contract.IsInvalid() {
		return nil, fmt.Errorf("%w, currency pair for contract must not be empty", errInvalidOrMissingContractParam)
	}
	if change <= 0 {
		return nil, fmt.Errorf("%w, futures margin change must be positive", errChangeHasToBePositive)
	}
	params := url.Values{}
	params.Set("change", strconv.FormatFloat(change, 'f', -1, 64))
	var response *Position
	return response, g.SendAuthenticatedHTTPRequest(ctx, exchange.RestSpot, deliveryUpdateMarginEPL, http.MethodPost, deliveryPath+settle.Item.Lower+positionsPath+contract.String()+"/margin", params, nil, &response)
}

// UpdateDeliveryPositionLeverage updates position leverage
func (g *Gateio) UpdateDeliveryPositionLeverage(ctx context.Context, settle currency.Code, contract currency.Pair, leverage float64) (*Position, error) {
	if settle.IsEmpty() {
		return nil, errEmptyOrInvalidSettlementCurrency
	}
	if contract.IsInvalid() {
		return nil, fmt.Errorf("%w, currency pair for contract must not be empty", errInvalidOrMissingContractParam)
	}
	if leverage < 0 {
		return nil, errInvalidLeverageValue
	}
	params := url.Values{}
	params.Set("leverage", strconv.FormatFloat(leverage, 'f', -1, 64))
	var response *Position
	return response, g.SendAuthenticatedHTTPRequest(ctx,
		exchange.RestSpot, deliveryUpdateLeverageEPL, http.MethodPost, deliveryPath+settle.Item.Lower+positionsPath+contract.String()+"/leverage", params, nil, &response)
}

// UpdateDeliveryPositionRiskLimit update position risk limit
func (g *Gateio) UpdateDeliveryPositionRiskLimit(ctx context.Context, settle currency.Code, contract currency.Pair, riskLimit uint64) (*Position, error) {
	if settle.IsEmpty() {
		return nil, errEmptyOrInvalidSettlementCurrency
	}
	if contract.IsInvalid() {
		return nil, fmt.Errorf("%w, currency pair for contract must not be empty", errInvalidOrMissingContractParam)
	}
	params := url.Values{}
	params.Set("risk_limit", strconv.FormatUint(riskLimit, 10))
	var response *Position
	return response, g.SendAuthenticatedHTTPRequest(ctx, exchange.RestSpot, deliveryUpdateRiskLimitEPL, http.MethodPost, deliveryPath+settle.Item.Lower+positionsPath+contract.String()+"/risk_limit", params, nil, &response)
}

// PlaceDeliveryOrder create a futures order
// Zero-filled order cannot be retrieved 10 minutes after order cancellation
func (g *Gateio) PlaceDeliveryOrder(ctx context.Context, arg *ContractOrderCreateParams) (*Order, error) {
	if arg == nil {
		return nil, errNilArgument
	}
	if arg.Contract.IsEmpty() {
		return nil, fmt.Errorf("%w, currency pair for contract must not be empty", errInvalidOrMissingContractParam)
	}
	if arg.Size == 0 {
		return nil, fmt.Errorf("%w, specify positive number to make a bid, and negative number to ask", order.ErrSideIsInvalid)
	}
	arg.TimeInForce = strings.ToLower(arg.TimeInForce)
	if !slices.Contains(validTimesInForce, arg.TimeInForce) {
		return nil, fmt.Errorf("%w: `%s`", order.ErrUnsupportedTimeInForce, arg.TimeInForce)
	}
	if arg.Price == "" {
		return nil, errInvalidPrice
	}
	if arg.AutoSize != "" && (arg.AutoSize == "close_long" || arg.AutoSize == "close_short") {
		return nil, errInvalidAutoSizeValue
	}
	if arg.Settle.IsEmpty() {
		return nil, errEmptyOrInvalidSettlementCurrency
	}
	var response *Order
	return response, g.SendAuthenticatedHTTPRequest(ctx, exchange.RestSpot, deliverySubmitOrderEPL, http.MethodPost, deliveryPath+arg.Settle.Item.Lower+ordersPath, nil, &arg, &response)
}

// GetDeliveryOrders list futures orders
// Zero-filled order cannot be retrieved 10 minutes after order cancellation
func (g *Gateio) GetDeliveryOrders(ctx context.Context, contract currency.Pair, status string, settle currency.Code, lastID string, limit, offset uint64, countTotal int64) ([]Order, error) {
	if settle.IsEmpty() {
		return nil, errEmptyOrInvalidSettlementCurrency
	}
	params := url.Values{}
	if !contract.IsEmpty() {
		params.Set("contract", contract.String())
	}
	if status != statusOpen && status != statusFinished {
		return nil, fmt.Errorf("%w, only 'open' and 'finished' status are supported", errInvalidOrderStatus)
	}
	params.Set("status", status)
	if limit > 0 {
		params.Set("limit", strconv.FormatUint(limit, 10))
	}
	if offset > 0 {
		params.Set("offset", strconv.FormatUint(offset, 10))
	}
	if lastID != "" {
		params.Set("last_id", lastID)
	}
	if countTotal == 1 && status != statusOpen {
		params.Set("count_total", strconv.FormatInt(countTotal, 10))
	} else if countTotal != 0 && countTotal != 1 {
		return nil, errInvalidCountTotalValue
	}
	var response []Order
	return response, g.SendAuthenticatedHTTPRequest(ctx, exchange.RestSpot, deliveryGetOrdersEPL, http.MethodGet, deliveryPath+settle.Item.Lower+ordersPath, params, nil, &response)
}

// CancelMultipleDeliveryOrders cancel all open orders matched
// Zero-filled order cannot be retrieved 10 minutes after order cancellation
func (g *Gateio) CancelMultipleDeliveryOrders(ctx context.Context, contract currency.Pair, side string, settle currency.Code) ([]Order, error) {
	if settle.IsEmpty() {
		return nil, errEmptyOrInvalidSettlementCurrency
	}
	if contract.IsInvalid() {
		return nil, fmt.Errorf("%w, currency pair for contract must not be empty", errInvalidOrMissingContractParam)
	}
	params := url.Values{}
	if side == "ask" || side == "bid" {
		params.Set("side", side)
	}
	params.Set("contract", contract.String())
	var response []Order
	return response, g.SendAuthenticatedHTTPRequest(ctx, exchange.RestSpot, deliveryCancelOrdersEPL, http.MethodDelete, deliveryPath+settle.Item.Lower+ordersPath, params, nil, &response)
}

// GetSingleDeliveryOrder Get a single order
// Zero-filled order cannot be retrieved 10 minutes after order cancellation
func (g *Gateio) GetSingleDeliveryOrder(ctx context.Context, settle currency.Code, orderID string) (*Order, error) {
	if settle.IsEmpty() {
		return nil, errEmptyOrInvalidSettlementCurrency
	}
	if orderID == "" {
		return nil, fmt.Errorf("%w, 'order_id' cannot be empty", errInvalidOrderID)
	}
	var response *Order
	return response, g.SendAuthenticatedHTTPRequest(ctx, exchange.RestSpot, deliveryGetOrderEPL, http.MethodGet, deliveryPath+settle.Item.Lower+"/orders/"+orderID, nil, nil, &response)
}

// CancelSingleDeliveryOrder cancel a single order
func (g *Gateio) CancelSingleDeliveryOrder(ctx context.Context, settle currency.Code, orderID string) (*Order, error) {
	if settle.IsEmpty() {
		return nil, errEmptyOrInvalidSettlementCurrency
	}
	if orderID == "" {
		return nil, fmt.Errorf("%w, 'order_id' cannot be empty", errInvalidOrderID)
	}
	var response *Order
	return response, g.SendAuthenticatedHTTPRequest(ctx, exchange.RestSpot, deliveryCancelOrderEPL, http.MethodDelete, deliveryPath+settle.Item.Lower+"/orders/"+orderID, nil, nil, &response)
}

// GetMyDeliveryTradingHistory retrieves authenticated account delivery futures trading history
func (g *Gateio) GetMyDeliveryTradingHistory(ctx context.Context, settle currency.Code, orderID string, contract currency.Pair, limit, offset, countTotal uint64, lastID string) ([]TradingHistoryItem, error) {
	if settle.IsEmpty() {
		return nil, errEmptyOrInvalidSettlementCurrency
	}
	params := url.Values{}
	if contract.IsPopulated() {
		params.Set("contract", contract.String())
	}
	if orderID != "" {
		params.Set("order", orderID)
	}
	if limit > 0 {
		params.Set("limit", strconv.FormatUint(limit, 10))
	}
	if offset > 0 {
		params.Set("offset", strconv.FormatUint(offset, 10))
	}
	if lastID != "" {
		params.Set("last_id", lastID)
	}
	if countTotal == 1 {
		params.Set("count_total", strconv.FormatUint(countTotal, 10))
	}
	var response []TradingHistoryItem
	return response, g.SendAuthenticatedHTTPRequest(ctx, exchange.RestSpot, deliveryTradingHistoryEPL, http.MethodGet, deliveryPath+settle.Item.Lower+"/my_trades", params, nil, &response)
}

// GetDeliveryPositionCloseHistory retrieves position history
func (g *Gateio) GetDeliveryPositionCloseHistory(ctx context.Context, settle currency.Code, contract currency.Pair, limit, offset uint64, from, to time.Time) ([]PositionCloseHistoryResponse, error) {
	if settle.IsEmpty() {
		return nil, errEmptyOrInvalidSettlementCurrency
	}
	params := url.Values{}
	if contract.IsPopulated() {
		params.Set("contract", contract.String())
	}
	if limit > 0 {
		params.Set("limit", strconv.FormatUint(limit, 10))
	}
	if offset > 0 {
		params.Set("offset", strconv.FormatUint(offset, 10))
	}
	if !from.IsZero() {
		params.Set("from", strconv.FormatInt(from.Unix(), 10))
	}
	if !to.IsZero() {
		params.Set("to", strconv.FormatInt(to.Unix(), 10))
	}
	var response []PositionCloseHistoryResponse
	return response, g.SendAuthenticatedHTTPRequest(ctx, exchange.RestSpot, deliveryCloseHistoryEPL, http.MethodGet, deliveryPath+settle.Item.Lower+"/position_close", params, nil, &response)
}

// GetDeliveryLiquidationHistory lists liquidation history
func (g *Gateio) GetDeliveryLiquidationHistory(ctx context.Context, settle currency.Code, contract currency.Pair, limit uint64, at time.Time) ([]LiquidationHistoryItem, error) {
	if settle.IsEmpty() {
		return nil, errEmptyOrInvalidSettlementCurrency
	}
	params := url.Values{}
	if contract.IsPopulated() {
		params.Set("contract", contract.String())
	}
	if limit > 0 {
		params.Set("limit", strconv.FormatUint(limit, 10))
	}
	if !at.IsZero() {
		params.Set("at", strconv.FormatInt(at.Unix(), 10))
	}
	var response []LiquidationHistoryItem
	return response, g.SendAuthenticatedHTTPRequest(ctx, exchange.RestSpot, deliveryLiquidationHistoryEPL, http.MethodGet, deliveryPath+settle.Item.Lower+"/liquidates", params, nil, &response)
}

// GetDeliverySettlementHistory retrieves settlement history
func (g *Gateio) GetDeliverySettlementHistory(ctx context.Context, settle currency.Code, contract currency.Pair, limit uint64, at time.Time) ([]SettlementHistoryItem, error) {
	if settle.IsEmpty() {
		return nil, errEmptyOrInvalidSettlementCurrency
	}
	params := url.Values{}
	if contract.IsPopulated() {
		params.Set("contract", contract.String())
	}
	if limit > 0 {
		params.Set("limit", strconv.FormatUint(limit, 10))
	}
	if !at.IsZero() {
		params.Set("at", strconv.FormatInt(at.Unix(), 10))
	}
	var response []SettlementHistoryItem
	return response, g.SendAuthenticatedHTTPRequest(ctx, exchange.RestSpot, deliverySettlementHistoryEPL, http.MethodGet, deliveryPath+settle.Item.Lower+"/settlements", params, nil, &response)
}

// GetDeliveryPriceTriggeredOrder creates a price-triggered order
func (g *Gateio) GetDeliveryPriceTriggeredOrder(ctx context.Context, settle currency.Code, arg *FuturesPriceTriggeredOrderParam) (*OrderID, error) {
	if arg == nil {
		return nil, errNilArgument
	}
	if settle.IsEmpty() {
		return nil, errEmptyOrInvalidSettlementCurrency
	}
	if arg.Initial.Contract.IsEmpty() {
		return nil, fmt.Errorf("%w, currency pair for contract must not be empty", errInvalidOrMissingContractParam)
	}
	if arg.Initial.Price < 0 {
		return nil, fmt.Errorf("%w, price must be greater than 0", errInvalidPrice)
	}
	if arg.Initial.Size <= 0 {
		return nil, errors.New("invalid argument: initial.size out of range")
	}
	if arg.Initial.TimeInForce != "" &&
		arg.Initial.TimeInForce != gtcTIF && arg.Initial.TimeInForce != iocTIF {
		return nil, fmt.Errorf("%w: `%s`; only 'gtc' and 'ioc' are allowed", order.ErrUnsupportedTimeInForce, arg.Initial.TimeInForce)
	}
	if arg.Trigger.StrategyType != 0 && arg.Trigger.StrategyType != 1 {
		return nil, errors.New("strategy type must be 0 or 1, 0: by price, and 1: by price gap")
	}
	if arg.Trigger.Rule != 1 && arg.Trigger.Rule != 2 {
		return nil, errors.New("invalid trigger condition('rule') value, rule must be 1 or 2")
	}
	if arg.Trigger.PriceType != 0 && arg.Trigger.PriceType != 1 && arg.Trigger.PriceType != 2 {
		return nil, errors.New("price type must be 0 or 1 or 2")
	}
	if arg.Trigger.Price <= 0 {
		return nil, errors.New("invalid argument: trigger.price")
	}
	if arg.Trigger.OrderType != "" &&
		arg.Trigger.OrderType != "close-long-order" &&
		arg.Trigger.OrderType != "close-short-order" &&
		arg.Trigger.OrderType != "close-long-position" &&
		arg.Trigger.OrderType != "close-short-position" &&
		arg.Trigger.OrderType != "plan-close-long-position" &&
		arg.Trigger.OrderType != "plan-close-short-position" {
		return nil, errors.New("invalid order type, only 'close-long-order', 'close-short-order', 'close-long-position', 'close-short-position', 'plan-close-long-position', and 'plan-close-short-position'")
	}
	var response *OrderID
	return response, g.SendAuthenticatedHTTPRequest(ctx, exchange.RestSpot, deliveryGetTriggerOrderEPL, http.MethodPost, deliveryPath+settle.Item.Lower+priceOrdersPaths, nil, &arg, &response)
}

// GetDeliveryAllAutoOrder retrieves all auto orders
func (g *Gateio) GetDeliveryAllAutoOrder(ctx context.Context, status string, settle currency.Code, contract currency.Pair, limit, offset uint64) ([]PriceTriggeredOrder, error) {
	if status != statusOpen && status != statusFinished {
		return nil, fmt.Errorf("%w status %s", errInvalidOrderStatus, status)
	}
	if settle.IsEmpty() {
		return nil, errEmptyOrInvalidSettlementCurrency
	}
	params := url.Values{}
	params.Set("status", status)
	if limit > 0 {
		params.Set("limit", strconv.FormatUint(limit, 10))
	}
	if offset > 0 {
		params.Set("offset", strconv.FormatUint(offset, 10))
	}
	if contract.IsPopulated() {
		params.Set("contract", contract.String())
	}
	var response []PriceTriggeredOrder
	return response, g.SendAuthenticatedHTTPRequest(ctx, exchange.RestSpot, deliveryAutoOrdersEPL, http.MethodGet, deliveryPath+settle.Item.Lower+priceOrdersPaths, params, nil, &response)
}

// CancelAllDeliveryPriceTriggeredOrder cancels all delivery price triggered orders
func (g *Gateio) CancelAllDeliveryPriceTriggeredOrder(ctx context.Context, settle currency.Code, contract currency.Pair) ([]PriceTriggeredOrder, error) {
	if settle.IsEmpty() {
		return nil, errEmptyOrInvalidSettlementCurrency
	}
	if contract.IsInvalid() {
		return nil, fmt.Errorf("%w, currency pair for contract must not be empty", errInvalidOrMissingContractParam)
	}
	params := url.Values{}
	params.Set("contract", contract.String())
	var response []PriceTriggeredOrder
	return response, g.SendAuthenticatedHTTPRequest(ctx, exchange.RestSpot, deliveryCancelTriggerOrdersEPL, http.MethodDelete, deliveryPath+settle.Item.Lower+priceOrdersPaths, params, nil, &response)
}

// GetSingleDeliveryPriceTriggeredOrder retrieves a single price triggered order
func (g *Gateio) GetSingleDeliveryPriceTriggeredOrder(ctx context.Context, settle currency.Code, orderID string) (*PriceTriggeredOrder, error) {
	if settle.IsEmpty() {
		return nil, errEmptyOrInvalidSettlementCurrency
	}
	if orderID == "" {
		return nil, errInvalidOrderID
	}
	var response *PriceTriggeredOrder
	return response, g.SendAuthenticatedHTTPRequest(ctx, exchange.RestSpot, deliveryGetTriggerOrderEPL, http.MethodGet, deliveryPath+settle.Item.Lower+"/price_orders/"+orderID, nil, nil, &response)
}

// CancelDeliveryPriceTriggeredOrder cancel a price-triggered order
func (g *Gateio) CancelDeliveryPriceTriggeredOrder(ctx context.Context, settle currency.Code, orderID string) (*PriceTriggeredOrder, error) {
	if settle.IsEmpty() {
		return nil, errEmptyOrInvalidSettlementCurrency
	}
	if orderID == "" {
		return nil, errInvalidOrderID
	}
	var response *PriceTriggeredOrder
	return response, g.SendAuthenticatedHTTPRequest(ctx, exchange.RestSpot, deliveryCancelTriggerOrderEPL, http.MethodDelete, deliveryPath+settle.Item.Lower+"/price_orders/"+orderID, nil, nil, &response)
}

// ********************************** Options ***************************************************

// GetAllOptionsUnderlyings retrieves all option underlyings
func (g *Gateio) GetAllOptionsUnderlyings(ctx context.Context) ([]OptionUnderlying, error) {
	var response []OptionUnderlying
	return response, g.SendHTTPRequest(ctx, exchange.RestSpot, publicUnderlyingOptionsEPL, gateioOptionUnderlyings, &response)
}

// GetExpirationTime return the expiration time for the provided underlying.
func (g *Gateio) GetExpirationTime(ctx context.Context, underlying string) (time.Time, error) {
	var timestamp []float64
	err := g.SendHTTPRequest(ctx, exchange.RestSpot, publicExpirationOptionsEPL, gateioOptionExpiration+"?underlying="+underlying, &timestamp)
	if err != nil {
		return time.Time{}, err
	}
	if len(timestamp) == 0 {
		return time.Time{}, errNoValidResponseFromServer
	}
	return time.Unix(int64(timestamp[0]), 0), nil
}

// GetAllContractOfUnderlyingWithinExpiryDate retrieves list of contracts of the specified underlying and expiry time.
func (g *Gateio) GetAllContractOfUnderlyingWithinExpiryDate(ctx context.Context, underlying string, expTime time.Time) ([]OptionContract, error) {
	params := url.Values{}
	if underlying == "" {
		return nil, errInvalidUnderlying
	}
	params.Set("underlying", underlying)
	if !expTime.IsZero() {
		params.Set("expires", strconv.FormatInt(expTime.Unix(), 10))
	}
	var contracts []OptionContract
	return contracts, g.SendHTTPRequest(ctx, exchange.RestSpot, publicContractsOptionsEPL, common.EncodeURLValues(gateioOptionContracts, params), &contracts)
}

// GetOptionsSpecifiedContractDetail query specified contract detail
func (g *Gateio) GetOptionsSpecifiedContractDetail(ctx context.Context, contract currency.Pair) (*OptionContract, error) {
	if contract.IsInvalid() {
		return nil, errInvalidOrMissingContractParam
	}
	var contr *OptionContract
	return contr, g.SendHTTPRequest(ctx, exchange.RestSpot, publicContractsOptionsEPL, gateioOptionContracts+"/"+contract.String(), &contr)
}

// GetSettlementHistory retrieves list of settlement history
func (g *Gateio) GetSettlementHistory(ctx context.Context, underlying string, offset, limit uint64, from, to time.Time) ([]OptionSettlement, error) {
	if underlying == "" {
		return nil, errInvalidUnderlying
	}
	params := url.Values{}
	params.Set("underlying", underlying)
	if offset > 0 {
		params.Set("offset", strconv.FormatUint(offset, 10))
	}
	if limit > 0 {
		params.Set("limit", strconv.FormatUint(limit, 10))
	}
	if !from.IsZero() {
		params.Set("from", strconv.FormatInt(from.Unix(), 10))
	}
	if !to.IsZero() {
		params.Set("to", strconv.FormatInt(to.Unix(), 10))
	}
	var settlements []OptionSettlement
	return settlements, g.SendHTTPRequest(ctx, exchange.RestSpot, publicSettlementOptionsEPL, common.EncodeURLValues(gateioOptionSettlement, params), &settlements)
}

// GetOptionsSpecifiedContractsSettlement retrieve a single contract settlement detail passing the underlying and contract name
func (g *Gateio) GetOptionsSpecifiedContractsSettlement(ctx context.Context, contract currency.Pair, underlying string, at int64) (*OptionSettlement, error) {
	if underlying == "" {
		return nil, errInvalidUnderlying
	}
	if contract.IsInvalid() {
		return nil, errInvalidOrMissingContractParam
	}
	params := url.Values{}
	params.Set("underlying", underlying)
	params.Set("at", strconv.FormatInt(at, 10))
	var settlement *OptionSettlement
	return settlement, g.SendHTTPRequest(ctx, exchange.RestSpot, publicSettlementOptionsEPL, common.EncodeURLValues(gateioOptionSettlement+"/"+contract.String(), params), &settlement)
}

// GetMyOptionsSettlements retrieves accounts option settlements.
func (g *Gateio) GetMyOptionsSettlements(ctx context.Context, underlying string, contract currency.Pair, offset, limit uint64, to time.Time) ([]MyOptionSettlement, error) {
	if underlying == "" {
		return nil, errInvalidUnderlying
	}
	params := url.Values{}
	params.Set("underlying", underlying)
	if contract.IsPopulated() {
		params.Set("contract", contract.String())
	}
	if to.After(time.Now()) {
		params.Set("to", strconv.FormatInt(to.Unix(), 10))
	}
	if offset > 0 {
		params.Set("offset", strconv.FormatUint(offset, 10))
	}
	if limit > 0 {
		params.Set("limit", strconv.FormatUint(limit, 10))
	}
	var settlements []MyOptionSettlement
	return settlements, g.SendAuthenticatedHTTPRequest(ctx, exchange.RestSpot, optionsSettlementsEPL, http.MethodGet, gateioOptionMySettlements, params, nil, &settlements)
}

// GetOptionsOrderbook returns the orderbook data for the given contract.
func (g *Gateio) GetOptionsOrderbook(ctx context.Context, contract currency.Pair, interval string, limit uint64, withOrderbookID bool) (*Orderbook, error) {
	if contract.IsEmpty() {
		return nil, currency.ErrCurrencyPairEmpty
	}
	params := url.Values{}
	params.Set("contract", strings.ToUpper(contract.String()))
	if interval != "" {
		params.Set("interval", interval)
	}
	if limit > 0 {
		params.Set("limit", strconv.FormatUint(limit, 10))
	}
	params.Set("with_id", strconv.FormatBool(withOrderbookID))
	var response *Orderbook
	return response, g.SendHTTPRequest(ctx, exchange.RestSpot, publicOrderbookOptionsEPL, common.EncodeURLValues(gateioOptionsOrderbook, params), &response)
}

// GetOptionAccounts lists option accounts
func (g *Gateio) GetOptionAccounts(ctx context.Context) (*OptionAccount, error) {
	var resp *OptionAccount
	return resp, g.SendAuthenticatedHTTPRequest(ctx, exchange.RestSpot, optionsAccountsEPL, http.MethodGet, gateioOptionAccounts, nil, nil, &resp)
}

// GetAccountChangingHistory retrieves list of account changing history
func (g *Gateio) GetAccountChangingHistory(ctx context.Context, offset, limit uint64, from, to time.Time, changingType string) ([]AccountBook, error) {
	params := url.Values{}
	if changingType != "" {
		params.Set("type", changingType)
	}
	if offset > 0 {
		params.Set("offset", strconv.FormatUint(offset, 10))
	}
	if limit > 0 {
		params.Set("limit", strconv.FormatUint(limit, 10))
	}
	if !from.IsZero() {
		params.Set("from", strconv.FormatInt(from.Unix(), 10))
	}
	if !to.IsZero() && ((!from.IsZero() && to.After(from)) || to.Before(time.Now())) {
		params.Set("to", strconv.FormatInt(to.Unix(), 10))
	}
	var accountBook []AccountBook
	return accountBook, g.SendAuthenticatedHTTPRequest(ctx, exchange.RestSpot, optionsAccountBooksEPL, http.MethodGet, gateioOptionsAccountbook, params, nil, &accountBook)
}

// GetUsersPositionSpecifiedUnderlying lists user's positions of specified underlying
func (g *Gateio) GetUsersPositionSpecifiedUnderlying(ctx context.Context, underlying string) ([]UsersPositionForUnderlying, error) {
	params := url.Values{}
	if underlying != "" {
		params.Set("underlying", underlying)
	}
	var response []UsersPositionForUnderlying
	return response, g.SendAuthenticatedHTTPRequest(ctx, exchange.RestSpot, optionsPositions, http.MethodGet, gateioOptionsPosition, params, nil, &response)
}

// GetSpecifiedContractPosition retrieves specified contract position
func (g *Gateio) GetSpecifiedContractPosition(ctx context.Context, contract currency.Pair) (*UsersPositionForUnderlying, error) {
	if contract.IsInvalid() {
		return nil, errInvalidOrMissingContractParam
	}
	var response *UsersPositionForUnderlying
	return response, g.SendAuthenticatedHTTPRequest(ctx, exchange.RestSpot, optionsPositions, http.MethodGet, gateioOptionsPosition+"/"+contract.String(), nil, nil, &response)
}

// GetUsersLiquidationHistoryForSpecifiedUnderlying retrieves user's liquidation history of specified underlying
func (g *Gateio) GetUsersLiquidationHistoryForSpecifiedUnderlying(ctx context.Context, underlying string, contract currency.Pair) ([]ContractClosePosition, error) {
	if underlying == "" {
		return nil, errInvalidUnderlying
	}
	params := url.Values{}
	params.Set("underlying", underlying)
	if contract.IsPopulated() {
		params.Set("contract", contract.String())
	}
	var response []ContractClosePosition
	return response, g.SendAuthenticatedHTTPRequest(ctx, exchange.RestSpot, optionsLiquidationHistoryEPL, http.MethodGet, gateioOptionsPositionClose, params, nil, &response)
}

// PlaceOptionOrder creates an options order
func (g *Gateio) PlaceOptionOrder(ctx context.Context, arg *OptionOrderParam) (*OptionOrderResponse, error) {
	if arg.Contract == "" {
		return nil, errInvalidOrMissingContractParam
	}
	if arg.OrderSize == 0 {
		return nil, errInvalidOrderSize
	}
	if arg.Iceberg < 0 {
		arg.Iceberg = 0
	}
	if arg.TimeInForce != gtcTIF && arg.TimeInForce != iocTIF && arg.TimeInForce != pocTIF {
		arg.TimeInForce = ""
	}
	if arg.TimeInForce == iocTIF || arg.Price < 0 {
		arg.Price = 0
	}
	var response *OptionOrderResponse
	return response, g.SendAuthenticatedHTTPRequest(ctx, exchange.RestSpot, optionsSubmitOrderEPL, http.MethodPost, gateioOptionsOrders, nil, &arg, &response)
}

// GetOptionFuturesOrders retrieves futures orders
func (g *Gateio) GetOptionFuturesOrders(ctx context.Context, contract currency.Pair, underlying, status string, offset, limit uint64, from, to time.Time) ([]OptionOrderResponse, error) {
	params := url.Values{}
	if contract.IsPopulated() {
		params.Set("contract", contract.String())
	}
	if underlying != "" {
		params.Set("underlying", underlying)
	}
	status = strings.ToLower(status)
	if status == statusOpen || status == statusFinished {
		params.Set("status", status)
	}
	if offset > 0 {
		params.Set("offset", strconv.FormatUint(offset, 10))
	}
	if limit > 0 {
		params.Set("limit", strconv.FormatUint(limit, 10))
	}
	if !from.IsZero() {
		params.Set("from", strconv.FormatInt(from.Unix(), 10))
	}
	if !to.IsZero() && ((!from.IsZero() && to.After(from)) || to.Before(time.Now())) {
		params.Set("to", strconv.FormatInt(to.Unix(), 10))
	}
	var response []OptionOrderResponse
	return response, g.SendAuthenticatedHTTPRequest(ctx, exchange.RestSpot, optionsOrdersEPL, http.MethodGet, gateioOptionsOrders, params, nil, &response)
}

// CancelMultipleOptionOpenOrders cancels all open orders matched
func (g *Gateio) CancelMultipleOptionOpenOrders(ctx context.Context, contract currency.Pair, underlying, side string) ([]OptionOrderResponse, error) {
	params := url.Values{}
	if contract.IsPopulated() {
		params.Set("contract", contract.String())
	}
	if underlying != "" {
		params.Set("underlying", underlying)
	}
	if side != "" {
		params.Set("side", side)
	}
	var response []OptionOrderResponse
	return response, g.SendAuthenticatedHTTPRequest(ctx, exchange.RestSpot, optionsCancelOrdersEPL, http.MethodDelete, gateioOptionsOrders, params, nil, &response)
}

// GetSingleOptionOrder retrieves a single option order
func (g *Gateio) GetSingleOptionOrder(ctx context.Context, orderID string) (*OptionOrderResponse, error) {
	if orderID == "" {
		return nil, errInvalidOrderID
	}
	var o *OptionOrderResponse
	return o, g.SendAuthenticatedHTTPRequest(ctx, exchange.RestSpot, optionsOrderEPL, http.MethodGet, gateioOptionsOrders+"/"+orderID, nil, nil, &o)
}

// CancelOptionSingleOrder cancel a single order.
func (g *Gateio) CancelOptionSingleOrder(ctx context.Context, orderID string) (*OptionOrderResponse, error) {
	if orderID == "" {
		return nil, errInvalidOrderID
	}
	var response *OptionOrderResponse
	return response, g.SendAuthenticatedHTTPRequest(ctx, exchange.RestSpot, optionsCancelOrderEPL, http.MethodDelete, "options/orders/"+orderID, nil, nil, &response)
}

// GetMyOptionsTradingHistory retrieves authenticated account's option trading history
func (g *Gateio) GetMyOptionsTradingHistory(ctx context.Context, underlying string, contract currency.Pair, offset, limit uint64, from, to time.Time) ([]OptionTradingHistory, error) {
	if underlying == "" {
		return nil, errInvalidUnderlying
	}
	params := url.Values{}
	params.Set("underlying", underlying)
	if contract.IsPopulated() {
		params.Set("contract", contract.String())
	}
	if offset > 0 {
		params.Set("offset", strconv.FormatUint(offset, 10))
	}
	if limit > 0 {
		params.Set("limit", strconv.FormatUint(limit, 10))
	}
	if !from.IsZero() {
		params.Set("from", strconv.FormatInt(from.Unix(), 10))
	}
	if !to.IsZero() && ((!from.IsZero() && to.After(from)) || to.Before(time.Now())) {
		params.Set("to", strconv.FormatInt(to.Unix(), 10))
	}
	var resp []OptionTradingHistory
	return resp, g.SendAuthenticatedHTTPRequest(ctx, exchange.RestSpot, optionsTradingHistoryEPL, http.MethodGet, gateioOptionsMyTrades, params, nil, &resp)
}

// GetOptionsTickers lists  tickers of options contracts
func (g *Gateio) GetOptionsTickers(ctx context.Context, underlying string) ([]OptionsTicker, error) {
	if underlying == "" {
		return nil, errInvalidUnderlying
	}
	underlying = strings.ToUpper(underlying)
	var response []OptionsTicker
	return response, g.SendHTTPRequest(ctx, exchange.RestSpot, publicTickerOptionsEPL, gateioOptionsTickers+"?underlying="+underlying, &response)
}

// GetOptionUnderlyingTickers retrieves options underlying ticker
func (g *Gateio) GetOptionUnderlyingTickers(ctx context.Context, underlying string) (*OptionsUnderlyingTicker, error) {
	if underlying == "" {
		return nil, errInvalidUnderlying
	}
	var respos *OptionsUnderlyingTicker
	return respos, g.SendHTTPRequest(ctx, exchange.RestSpot, publicUnderlyingTickerOptionsEPL, "options/underlying/tickers/"+underlying, &respos)
}

// GetOptionFuturesCandlesticks retrieves option futures candlesticks
func (g *Gateio) GetOptionFuturesCandlesticks(ctx context.Context, contract currency.Pair, limit uint64, from, to time.Time, interval kline.Interval) ([]FuturesCandlestick, error) {
	if contract.IsInvalid() {
		return nil, errInvalidOrMissingContractParam
	}
	params := url.Values{}
	params.Set("contract", contract.String())
	if limit > 0 {
		params.Set("limit", strconv.FormatUint(limit, 10))
	}
	if !from.IsZero() {
		params.Set("from", strconv.FormatInt(from.Unix(), 10))
	}
	if !to.IsZero() {
		params.Set("to", strconv.FormatInt(to.Unix(), 10))
	}
	intervalString, err := g.GetIntervalString(interval)
	if err != nil {
		return nil, err
	}
	params.Set("interval", intervalString)
	var candles []FuturesCandlestick
	return candles, g.SendHTTPRequest(ctx, exchange.RestSpot, publicCandleSticksOptionsEPL, common.EncodeURLValues(gateioOptionCandlesticks, params), &candles)
}

// GetOptionFuturesMarkPriceCandlesticks retrieves mark price candlesticks of an underlying
func (g *Gateio) GetOptionFuturesMarkPriceCandlesticks(ctx context.Context, underlying string, limit uint64, from, to time.Time, interval kline.Interval) ([]FuturesCandlestick, error) {
	if underlying == "" {
		return nil, errInvalidUnderlying
	}
	params := url.Values{}
	params.Set("underlying", underlying)
	if limit > 0 {
		params.Set("limit", strconv.FormatUint(limit, 10))
	}
	if !from.IsZero() {
		params.Set("from", strconv.FormatInt(from.Unix(), 10))
	}
	if !to.IsZero() {
		params.Set("to", strconv.FormatInt(to.Unix(), 10))
	}
	if int64(interval) != 0 {
		intervalString, err := g.GetIntervalString(interval)
		if err != nil {
			return nil, err
		}
		params.Set("interval", intervalString)
	}
	var candles []FuturesCandlestick
	return candles, g.SendHTTPRequest(ctx, exchange.RestSpot, publicMarkpriceCandleSticksOptionsEPL, common.EncodeURLValues(gateioOptionUnderlyingCandlesticks, params), &candles)
}

// GetOptionsTradeHistory retrieves options trade history
func (g *Gateio) GetOptionsTradeHistory(ctx context.Context, contract currency.Pair, callType string, offset, limit uint64, from, to time.Time) ([]TradingHistoryItem, error) {
	params := url.Values{}
	callType = strings.ToUpper(callType)
	if callType == "C" || callType == "P" {
		params.Set("type", callType)
	}
	if contract.IsPopulated() {
		params.Set("contract", contract.String())
	}
	if offset > 0 {
		params.Set("offset", strconv.FormatUint(offset, 10))
	}
	if limit > 0 {
		params.Set("limit", strconv.FormatUint(limit, 10))
	}
	if !from.IsZero() {
		params.Set("from", strconv.FormatInt(from.Unix(), 10))
	}
	if !to.IsZero() {
		params.Set("to", strconv.FormatInt(to.Unix(), 10))
	}
	var trades []TradingHistoryItem
	return trades, g.SendHTTPRequest(ctx, exchange.RestSpot, publicTradeHistoryOptionsEPL, common.EncodeURLValues(gateioOptionsTrades, params), &trades)
}

// ********************************** Flash_SWAP *************************

// GetSupportedFlashSwapCurrencies retrieves all supported currencies in flash swap
func (g *Gateio) GetSupportedFlashSwapCurrencies(ctx context.Context) ([]SwapCurrencies, error) {
	var currencies []SwapCurrencies
	return currencies, g.SendHTTPRequest(ctx, exchange.RestSpot, publicFlashSwapEPL, gateioFlashSwapCurrencies, &currencies)
}

// CreateFlashSwapOrder creates a new flash swap order
// initiate a flash swap preview in advance because order creation requires a preview result
func (g *Gateio) CreateFlashSwapOrder(ctx context.Context, arg FlashSwapOrderParams) (*FlashSwapOrderResponse, error) {
	if arg.PreviewID == "" {
		return nil, errMissingPreviewID
	}
	if arg.BuyCurrency.IsEmpty() {
		return nil, fmt.Errorf("%w, buy currency can not empty", currency.ErrCurrencyCodeEmpty)
	}
	if arg.SellCurrency.IsEmpty() {
		return nil, fmt.Errorf("%w, sell currency can not empty", currency.ErrCurrencyCodeEmpty)
	}
	if arg.SellAmount <= 0 {
		return nil, fmt.Errorf("%w, sell_amount can not be less than or equal to 0", errInvalidAmount)
	}
	if arg.BuyAmount <= 0 {
		return nil, fmt.Errorf("%w, buy_amount amount can not be less than or equal to 0", errInvalidAmount)
	}
	var response *FlashSwapOrderResponse
	return response, g.SendAuthenticatedHTTPRequest(ctx, exchange.RestSpot, flashSwapOrderEPL, http.MethodPost, gateioFlashSwapOrders, nil, &arg, &response)
}

// GetAllFlashSwapOrders retrieves list of flash swap orders filtered by the params
func (g *Gateio) GetAllFlashSwapOrders(ctx context.Context, status int, sellCurrency, buyCurrency currency.Code, reverse bool, limit, page uint64) ([]FlashSwapOrderResponse, error) {
	params := url.Values{}
	if status == 1 || status == 2 {
		params.Set("status", strconv.Itoa(status))
	}
	if !sellCurrency.IsEmpty() {
		params.Set("sell_currency", sellCurrency.String())
	}
	if !buyCurrency.IsEmpty() {
		params.Set("buy_currency", buyCurrency.String())
	}
	params.Set("reverse", strconv.FormatBool(reverse))
	if page > 0 {
		params.Set("page", strconv.FormatUint(page, 10))
	}
	if limit > 0 {
		params.Set("limit", strconv.FormatUint(limit, 10))
	}
	var response []FlashSwapOrderResponse
	return response, g.SendAuthenticatedHTTPRequest(ctx, exchange.RestSpot, flashGetOrdersEPL, http.MethodGet, gateioFlashSwapOrders, params, nil, &response)
}

// GetSingleFlashSwapOrder get a single flash swap order's detail
func (g *Gateio) GetSingleFlashSwapOrder(ctx context.Context, orderID string) (*FlashSwapOrderResponse, error) {
	if orderID == "" {
		return nil, fmt.Errorf("%w, flash order order_id must not be empty", errInvalidOrderID)
	}
	var response *FlashSwapOrderResponse
	return response, g.SendAuthenticatedHTTPRequest(ctx, exchange.RestSpot, flashGetOrderEPL, http.MethodGet, gateioFlashSwapOrders+"/"+orderID, nil, nil, &response)
}

// InitiateFlashSwapOrderReview initiate a flash swap order preview
func (g *Gateio) InitiateFlashSwapOrderReview(ctx context.Context, arg FlashSwapOrderParams) (*InitFlashSwapOrderPreviewResponse, error) {
	if arg.PreviewID == "" {
		return nil, errMissingPreviewID
	}
	if arg.BuyCurrency.IsEmpty() {
		return nil, fmt.Errorf("%w, buy currency can not empty", currency.ErrCurrencyCodeEmpty)
	}
	if arg.SellCurrency.IsEmpty() {
		return nil, fmt.Errorf("%w, sell currency can not empty", currency.ErrCurrencyCodeEmpty)
	}
	var response *InitFlashSwapOrderPreviewResponse
	return response, g.SendAuthenticatedHTTPRequest(ctx, exchange.RestSpot, flashOrderReviewEPL, http.MethodPost, gateioFlashSwapOrdersPreview, nil, &arg, &response)
}

// IsValidPairString returns true if the string represents a valid currency pair
func (g *Gateio) IsValidPairString(currencyPair string) bool {
	if len(currencyPair) < 3 {
		return false
	}
	pf, err := g.CurrencyPairs.GetFormat(asset.Spot, true)
	if err != nil {
		return false
	}
	if strings.Contains(currencyPair, pf.Delimiter) {
		result := strings.Split(currencyPair, pf.Delimiter)
		return len(result) >= 2
	}
	return false
}

// ********************************* Trading Fee calculation ********************************

// GetFee returns an estimate of fee based on type of transaction
func (g *Gateio) GetFee(ctx context.Context, feeBuilder *exchange.FeeBuilder) (fee float64, err error) {
	switch feeBuilder.FeeType {
	case exchange.CryptocurrencyTradeFee:
		feePairs, err := g.GetPersonalTradingFee(ctx, feeBuilder.Pair, currency.EMPTYCODE)
		if err != nil {
			return 0, err
		}
		if feeBuilder.IsMaker {
			fee = calculateTradingFee(feePairs.MakerFee.Float64(),
				feeBuilder.PurchasePrice,
				feeBuilder.Amount)
		} else {
			fee = calculateTradingFee(feePairs.TakerFee.Float64(),
				feeBuilder.PurchasePrice,
				feeBuilder.Amount)
		}
	case exchange.CryptocurrencyWithdrawalFee:
		fee = getCryptocurrencyWithdrawalFee(feeBuilder.Pair.Base)
	case exchange.OfflineTradeFee:
		fee = getOfflineTradeFee(feeBuilder.PurchasePrice, feeBuilder.Amount)
	}
	if fee < 0 {
		fee = 0
	}
	return fee, nil
}

// getOfflineTradeFee calculates the worst case-scenario trading fee
func getOfflineTradeFee(price, amount float64) float64 {
	return 0.002 * price * amount
}

func calculateTradingFee(feeForPair, purchasePrice, amount float64) float64 {
	return feeForPair * purchasePrice * amount
}

func getCryptocurrencyWithdrawalFee(c currency.Code) float64 {
	return WithdrawalFees[c]
}

// GetUnderlyingFromCurrencyPair returns an underlying string from a currency pair
func (g *Gateio) GetUnderlyingFromCurrencyPair(p currency.Pair) (currency.Pair, error) {
	pairString := strings.ReplaceAll(p.Upper().String(), currency.DashDelimiter, currency.UnderscoreDelimiter)
	ccies := strings.Split(pairString, currency.UnderscoreDelimiter)
	if len(ccies) < 2 {
		return currency.EMPTYPAIR, fmt.Errorf("invalid currency pair %v", p)
	}
	return currency.Pair{Base: currency.NewCode(ccies[0]), Delimiter: currency.UnderscoreDelimiter, Quote: currency.NewCode(ccies[1])}, nil
}

// GetAccountDetails retrieves account details
func (g *Gateio) GetAccountDetails(ctx context.Context) (*AccountDetails, error) {
	var resp *AccountDetails
	return resp, g.SendAuthenticatedHTTPRequest(ctx, exchange.RestSpot, spotAccountsEPL, http.MethodGet, "account/detail", nil, nil, &resp)
}

// GetUserTransactionRateLimitInfo retrieves user transaction rate limit info
func (g *Gateio) GetUserTransactionRateLimitInfo(ctx context.Context) ([]UserTransactionRateLimitInfo, error) {
	var resp []UserTransactionRateLimitInfo
	return resp, g.SendAuthenticatedHTTPRequest(ctx, exchange.RestSpot, spotAccountsEPL, http.MethodGet, "account/rate_limit", nil, nil, &resp)
}<|MERGE_RESOLUTION|>--- conflicted
+++ resolved
@@ -2394,11 +2394,7 @@
 			return nil, errInvalidPrice
 		}
 		if args[x].Price == "0" && args[x].TimeInForce != iocTIF && args[x].TimeInForce != fokTIF {
-<<<<<<< HEAD
-			return nil, fmt.Errorf("%w: `%s`; only 'IOC' and 'FOK' allowed for market order", order.ErrUnsupportedTimeInForce, args[x].TimeInForce)
-=======
 			return nil, fmt.Errorf("%w: `%s`; only 'ioc' and 'fok' allowed for market order", order.ErrUnsupportedTimeInForce, args[x].TimeInForce)
->>>>>>> 21cd947a
 		}
 		if args[x].Text != "" && !strings.HasPrefix(args[x].Text, "t-") {
 			return nil, errInvalidTextValue
