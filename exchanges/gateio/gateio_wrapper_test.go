package gateio

import (
	"fmt"
	"testing"

	"github.com/gofrs/uuid"
	"github.com/stretchr/testify/assert"
	"github.com/stretchr/testify/require"
	"github.com/thrasher-corp/gocryptotrader/currency"
	"github.com/thrasher-corp/gocryptotrader/exchanges/asset"
	"github.com/thrasher-corp/gocryptotrader/exchanges/order"
	"github.com/thrasher-corp/gocryptotrader/exchanges/sharedtestvalues"
	testexch "github.com/thrasher-corp/gocryptotrader/internal/testing/exchange"
)

func TestCancelAllOrders(t *testing.T) {
	t.Parallel()

	_, err := e.CancelAllOrders(t.Context(), nil)
	require.ErrorIs(t, err, order.ErrCancelOrderIsNil)

	_, err = e.CancelAllOrders(t.Context(), &order.Cancel{Pair: currency.EMPTYPAIR, AssetType: 1336})
	require.ErrorIs(t, err, currency.ErrCurrencyPairEmpty)

	_, err = e.CancelAllOrders(t.Context(), &order.Cancel{Pair: currency.NewBTCUSDT(), AssetType: 1336})
	require.ErrorIs(t, err, asset.ErrNotSupported)

	_, err = e.CancelAllOrders(t.Context(), &order.Cancel{
		Pair:      currency.NewBTCUSDT(),
		AssetType: asset.Options,
		Side:      order.ClosePosition,
	})
	require.ErrorIs(t, err, order.ErrSideIsInvalid)

	_, err = e.CancelAllOrders(t.Context(), &order.Cancel{
		Pair:      currency.NewPair(currency.BTC, currency.EMPTYCODE),
		AssetType: asset.USDTMarginedFutures,
		Side:      order.Long,
	})
	require.ErrorIs(t, err, errInvalidSettlementQuote)

	_, err = e.CancelAllOrders(t.Context(), &order.Cancel{
		Pair:      currency.NewPair(currency.BTC, currency.EMPTYCODE),
		AssetType: asset.USDTMarginedFutures,
		Side:      order.Short,
	})
	require.ErrorIs(t, err, errInvalidSettlementQuote)

	_, err = e.CancelAllOrders(t.Context(), &order.Cancel{
		Pair:      currency.NewPair(currency.BTC, currency.EMPTYCODE),
		AssetType: asset.USDTMarginedFutures,
		Side:      order.AnySide,
	})
	require.ErrorIs(t, err, errInvalidSettlementQuote)

	sharedtestvalues.SkipTestIfCredentialsUnset(t, e, canManipulateRealOrders)

	for _, a := range e.GetAssetTypes(false) {
		t.Run(a.String(), func(t *testing.T) {
			t.Parallel()
			r := &order.Cancel{
				OrderID:   "1",
				AccountID: "1",
				AssetType: a,
				Pair:      currency.EMPTYPAIR,
			}
			_, err := e.CancelAllOrders(t.Context(), r)
			assert.ErrorIs(t, err, currency.ErrCurrencyPairEmpty)

			r.Pair = getPair(t, a)
			_, err = e.CancelAllOrders(t.Context(), r)
			assert.NoError(t, err)
		})
	}
}

<<<<<<< HEAD
func TestFetchOrderbook(t *testing.T) {
	t.Parallel()

	testexch.UpdatePairsOnce(t, e)

	availSpot, err := e.GetAvailablePairs(asset.Spot)
	require.NoError(t, err, "GetAvailablePairs must not error")

	availMargin, err := e.GetAvailablePairs(asset.Margin)
	require.NoError(t, err, "GetAvailablePairs must not error")

	marginPairNotInSpot, err := availMargin.Remove(availSpot...).GetRandomPair()
	require.NoError(t, err, "GetRandomPair must not error")

	availOptions, err := e.GetAvailablePairs(asset.Options)
	require.NoError(t, err, "GetAvailablePairs must not error")

	optionsPair, err := availOptions.GetRandomPair()
	require.NoError(t, err, "GetRandomPair must not error")

	availDelivery, err := e.GetAvailablePairs(asset.DeliveryFutures)
	require.NoError(t, err, "GetAvailablePairs must not error")

	deliveryPair, err := availDelivery.GetRandomPair()
	require.NoError(t, err, "GetRandomPair must not error")

	for _, tc := range []struct {
		pair currency.Pair
		a    asset.Item
		err  error
	}{
		{pair: currency.EMPTYPAIR, a: asset.Spot, err: currency.ErrCurrencyPairEmpty},
		{pair: marginPairNotInSpot, a: asset.Margin, err: errNoSpotInstrument},
		{pair: marginPairNotInSpot, a: asset.Binary, err: asset.ErrNotSupported},
		{pair: currency.NewBTCUSDT(), a: asset.Spot},
		{pair: currency.NewBTCUSDT(), a: asset.USDTMarginedFutures},
		{pair: deliveryPair, a: asset.DeliveryFutures},
		{pair: optionsPair, a: asset.Options},
	} {
		t.Run(fmt.Sprintf("%s-%s: expected err:%v", tc.pair, tc.a, tc.err), func(t *testing.T) {
			t.Parallel()
			got, err := e.fetchOrderbook(t.Context(), tc.pair, tc.a, 1)
			if tc.err != nil {
				require.ErrorIs(t, err, tc.err)
				return
			}
			require.NoError(t, err)
			assert.Equal(t, e.Name, got.Exchange, "Exchange name should be correct")
			assert.True(t, tc.pair.Equal(got.Pair), "Pair should be correct")
			assert.Equal(t, tc.a, got.Asset, "Asset should be correct")
			assert.LessOrEqual(t, len(got.Asks), 1, "Asks count should not exceed limit, but may be empty especially for options")
			assert.LessOrEqual(t, len(got.Bids), 1, "Bids count should not exceed limit, but may be empty especially for options")
			assert.NotZero(t, got.LastUpdated, "Last updated timestamp should be set")
			assert.NotZero(t, got.LastUpdateID, "Last update ID should be set")
			assert.NotZero(t, got.LastPushed, "Last pushed timestamp should be set")
			assert.LessOrEqual(t, got.LastUpdated, got.LastPushed, "Last updated timestamp should be before last pushed timestamp")
		})
=======
func TestMessageID(t *testing.T) {
	t.Parallel()
	id := e.MessageID()
	require.Len(t, id, 32, "message ID must be 32 characters long for usage as a request ID")
	got, err := uuid.FromString(id)
	require.NoError(t, err, "ID string must convert back to a UUID")
	require.Equal(t, uuid.V7, got.Version(), "message ID must be a UUID v7")
	require.Len(t, got.String(), 36, "UUID v7 string representation must be 36 characters long")
}

// 7610378	       143.3 ns/op	      48 B/op	       2 allocs/op
func BenchmarkMessageID(b *testing.B) {
	for b.Loop() {
		_ = e.MessageID()
>>>>>>> 7f1bbfc4
	}
}<|MERGE_RESOLUTION|>--- conflicted
+++ resolved
@@ -75,7 +75,23 @@
 	}
 }
 
-<<<<<<< HEAD
+func TestMessageID(t *testing.T) {
+	t.Parallel()
+	id := e.MessageID()
+	require.Len(t, id, 32, "message ID must be 32 characters long for usage as a request ID")
+	got, err := uuid.FromString(id)
+	require.NoError(t, err, "ID string must convert back to a UUID")
+	require.Equal(t, uuid.V7, got.Version(), "message ID must be a UUID v7")
+	require.Len(t, got.String(), 36, "UUID v7 string representation must be 36 characters long")
+}
+
+// 7610378	       143.3 ns/op	      48 B/op	       2 allocs/op
+func BenchmarkMessageID(b *testing.B) {
+	for b.Loop() {
+		_ = e.MessageID()
+	}
+}
+
 func TestFetchOrderbook(t *testing.T) {
 	t.Parallel()
 
@@ -133,21 +149,5 @@
 			assert.NotZero(t, got.LastPushed, "Last pushed timestamp should be set")
 			assert.LessOrEqual(t, got.LastUpdated, got.LastPushed, "Last updated timestamp should be before last pushed timestamp")
 		})
-=======
-func TestMessageID(t *testing.T) {
-	t.Parallel()
-	id := e.MessageID()
-	require.Len(t, id, 32, "message ID must be 32 characters long for usage as a request ID")
-	got, err := uuid.FromString(id)
-	require.NoError(t, err, "ID string must convert back to a UUID")
-	require.Equal(t, uuid.V7, got.Version(), "message ID must be a UUID v7")
-	require.Len(t, got.String(), 36, "UUID v7 string representation must be 36 characters long")
-}
-
-// 7610378	       143.3 ns/op	      48 B/op	       2 allocs/op
-func BenchmarkMessageID(b *testing.B) {
-	for b.Loop() {
-		_ = e.MessageID()
->>>>>>> 7f1bbfc4
 	}
 }