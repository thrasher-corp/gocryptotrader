--- conflicted
+++ resolved
@@ -166,18 +166,11 @@
 			if err != nil {
 				return nil, err
 			}
-<<<<<<< HEAD
-			subscriptions = append(subscriptions, stream.ChannelSubscription{
-				Channel:  channelsToSubscribe[i],
-				Currency: fpair.Upper(),
-				Params:   params,
-				Asset:    asset.Options,
-=======
 			subscriptions = append(subscriptions, subscription.Subscription{
 				Channel: channelsToSubscribe[i],
 				Pair:    fpair.Upper(),
 				Params:  params,
->>>>>>> 23c82bea
+				Asset:   asset.Options,
 			})
 		}
 	}
@@ -334,15 +327,11 @@
 }
 
 // handleOptionsSubscription sends a websocket message to receive data from the channel
-<<<<<<< HEAD
-func (g *Gateio) handleOptionsSubscription(event string, channelsToSubscribe []stream.ChannelSubscription) error {
+func (g *Gateio) handleOptionsSubscription(event string, channelsToSubscribe []subscription.Subscription) error {
 	optionsWebsocket, err := g.Websocket.GetAssetWebsocket(asset.Options)
 	if err != nil {
 		return fmt.Errorf("%w asset type: %v", err, asset.Options)
 	}
-=======
-func (g *Gateio) handleOptionsSubscription(event string, channelsToSubscribe []subscription.Subscription) error {
->>>>>>> 23c82bea
 	payloads, err := g.generateOptionsPayload(event, channelsToSubscribe)
 	if err != nil {
 		return err
