--- conflicted
+++ resolved
@@ -2424,11 +2424,7 @@
 
 func TestWsTickerPushData(t *testing.T) {
 	t.Parallel()
-<<<<<<< HEAD
-	if err := g.WsHandleSpotData(context.Background(), nil, []byte(wsTickerPushDataJSON)); err != nil {
-=======
-	if err := g.WsHandleSpotData(t.Context(), []byte(wsTickerPushDataJSON)); err != nil {
->>>>>>> cad7586e
+	if err := g.WsHandleSpotData(t.Context(), nil, []byte(wsTickerPushDataJSON)); err != nil {
 		t.Errorf("%s websocket ticker push data error: %v", g.Name, err)
 	}
 }
@@ -2437,11 +2433,7 @@
 
 func TestWsTradePushData(t *testing.T) {
 	t.Parallel()
-<<<<<<< HEAD
-	if err := g.WsHandleSpotData(context.Background(), nil, []byte(wsTradePushDataJSON)); err != nil {
-=======
-	if err := g.WsHandleSpotData(t.Context(), []byte(wsTradePushDataJSON)); err != nil {
->>>>>>> cad7586e
+	if err := g.WsHandleSpotData(t.Context(), nil, []byte(wsTradePushDataJSON)); err != nil {
 		t.Errorf("%s websocket trade push data error: %v", g.Name, err)
 	}
 }
@@ -2450,11 +2442,7 @@
 
 func TestWsCandlestickPushData(t *testing.T) {
 	t.Parallel()
-<<<<<<< HEAD
-	if err := g.WsHandleSpotData(context.Background(), nil, []byte(wsCandlestickPushDataJSON)); err != nil {
-=======
-	if err := g.WsHandleSpotData(t.Context(), []byte(wsCandlestickPushDataJSON)); err != nil {
->>>>>>> cad7586e
+	if err := g.WsHandleSpotData(t.Context(), nil, []byte(wsCandlestickPushDataJSON)); err != nil {
 		t.Errorf("%s websocket candlestick push data error: %v", g.Name, err)
 	}
 }
@@ -2463,11 +2451,7 @@
 
 func TestWsOrderbookTickerPushData(t *testing.T) {
 	t.Parallel()
-<<<<<<< HEAD
-	if err := g.WsHandleSpotData(context.Background(), nil, []byte(wsOrderbookTickerJSON)); err != nil {
-=======
-	if err := g.WsHandleSpotData(t.Context(), []byte(wsOrderbookTickerJSON)); err != nil {
->>>>>>> cad7586e
+	if err := g.WsHandleSpotData(t.Context(), nil, []byte(wsOrderbookTickerJSON)); err != nil {
 		t.Errorf("%s websocket orderbook push data error: %v", g.Name, err)
 	}
 }
@@ -2479,19 +2463,11 @@
 
 func TestWsOrderbookSnapshotPushData(t *testing.T) {
 	t.Parallel()
-<<<<<<< HEAD
-	err := g.WsHandleSpotData(context.Background(), nil, []byte(wsOrderbookSnapshotPushDataJSON))
+	err := g.WsHandleSpotData(t.Context(), nil, []byte(wsOrderbookSnapshotPushDataJSON))
 	if err != nil {
 		t.Errorf("%s websocket orderbook snapshot push data error: %v", g.Name, err)
 	}
-	if err = g.WsHandleSpotData(context.Background(), nil, []byte(wsOrderbookUpdatePushDataJSON)); err != nil {
-=======
-	err := g.WsHandleSpotData(t.Context(), []byte(wsOrderbookSnapshotPushDataJSON))
-	if err != nil {
-		t.Errorf("%s websocket orderbook snapshot push data error: %v", g.Name, err)
-	}
-	if err = g.WsHandleSpotData(t.Context(), []byte(wsOrderbookUpdatePushDataJSON)); err != nil {
->>>>>>> cad7586e
+	if err = g.WsHandleSpotData(t.Context(), nil, []byte(wsOrderbookUpdatePushDataJSON)); err != nil {
 		t.Errorf("%s websocket orderbook update push data error: %v", g.Name, err)
 	}
 }
@@ -2500,11 +2476,7 @@
 
 func TestWsPushOrders(t *testing.T) {
 	t.Parallel()
-<<<<<<< HEAD
-	if err := g.WsHandleSpotData(context.Background(), nil, []byte(wsSpotOrderPushDataJSON)); err != nil {
-=======
-	if err := g.WsHandleSpotData(t.Context(), []byte(wsSpotOrderPushDataJSON)); err != nil {
->>>>>>> cad7586e
+	if err := g.WsHandleSpotData(t.Context(), nil, []byte(wsSpotOrderPushDataJSON)); err != nil {
 		t.Errorf("%s websocket orders push data error: %v", g.Name, err)
 	}
 }
@@ -2513,11 +2485,7 @@
 
 func TestWsUserTradesPushDataJSON(t *testing.T) {
 	t.Parallel()
-<<<<<<< HEAD
-	if err := g.WsHandleSpotData(context.Background(), nil, []byte(wsUserTradePushDataJSON)); err != nil {
-=======
-	if err := g.WsHandleSpotData(t.Context(), []byte(wsUserTradePushDataJSON)); err != nil {
->>>>>>> cad7586e
+	if err := g.WsHandleSpotData(t.Context(), nil, []byte(wsUserTradePushDataJSON)); err != nil {
 		t.Errorf("%s websocket users trade push data error: %v", g.Name, err)
 	}
 }
@@ -2526,11 +2494,7 @@
 
 func TestBalancesPushData(t *testing.T) {
 	t.Parallel()
-<<<<<<< HEAD
-	if err := g.WsHandleSpotData(context.Background(), nil, []byte(wsBalancesPushDataJSON)); err != nil {
-=======
-	if err := g.WsHandleSpotData(t.Context(), []byte(wsBalancesPushDataJSON)); err != nil {
->>>>>>> cad7586e
+	if err := g.WsHandleSpotData(t.Context(), nil, []byte(wsBalancesPushDataJSON)); err != nil {
 		t.Errorf("%s websocket balances push data error: %v", g.Name, err)
 	}
 }
@@ -2539,11 +2503,7 @@
 
 func TestMarginBalancePushData(t *testing.T) {
 	t.Parallel()
-<<<<<<< HEAD
-	if err := g.WsHandleSpotData(context.Background(), nil, []byte(wsMarginBalancePushDataJSON)); err != nil {
-=======
-	if err := g.WsHandleSpotData(t.Context(), []byte(wsMarginBalancePushDataJSON)); err != nil {
->>>>>>> cad7586e
+	if err := g.WsHandleSpotData(t.Context(), nil, []byte(wsMarginBalancePushDataJSON)); err != nil {
 		t.Errorf("%s websocket margin balance push data error: %v", g.Name, err)
 	}
 }
@@ -2552,11 +2512,7 @@
 
 func TestCrossMarginBalancePushData(t *testing.T) {
 	t.Parallel()
-<<<<<<< HEAD
-	if err := g.WsHandleSpotData(context.Background(), nil, []byte(wsCrossMarginBalancePushDataJSON)); err != nil {
-=======
-	if err := g.WsHandleSpotData(t.Context(), []byte(wsCrossMarginBalancePushDataJSON)); err != nil {
->>>>>>> cad7586e
+	if err := g.WsHandleSpotData(t.Context(), nil, []byte(wsCrossMarginBalancePushDataJSON)); err != nil {
 		t.Errorf("%s websocket cross margin balance push data error: %v", g.Name, err)
 	}
 }
@@ -2565,11 +2521,7 @@
 
 func TestCrossMarginBalanceLoan(t *testing.T) {
 	t.Parallel()
-<<<<<<< HEAD
-	if err := g.WsHandleSpotData(context.Background(), nil, []byte(wsCrossMarginBalanceLoan)); err != nil {
-=======
-	if err := g.WsHandleSpotData(t.Context(), []byte(wsCrossMarginBalanceLoan)); err != nil {
->>>>>>> cad7586e
+	if err := g.WsHandleSpotData(t.Context(), nil, []byte(wsCrossMarginBalanceLoan)); err != nil {
 		t.Errorf("%s websocket cross margin loan push data error: %v", g.Name, err)
 	}
 }
@@ -2578,11 +2530,7 @@
 
 func TestFuturesTicker(t *testing.T) {
 	t.Parallel()
-<<<<<<< HEAD
-	if err := g.WsHandleFuturesData(context.Background(), nil, []byte(wsFuturesTickerPushDataJSON), asset.Futures); err != nil {
-=======
-	if err := g.WsHandleFuturesData(t.Context(), []byte(wsFuturesTickerPushDataJSON), asset.Futures); err != nil {
->>>>>>> cad7586e
+	if err := g.WsHandleFuturesData(t.Context(), nil, []byte(wsFuturesTickerPushDataJSON), asset.Futures); err != nil {
 		t.Errorf("%s websocket push data error: %v", g.Name, err)
 	}
 }
@@ -2591,11 +2539,7 @@
 
 func TestFuturesTrades(t *testing.T) {
 	t.Parallel()
-<<<<<<< HEAD
-	if err := g.WsHandleFuturesData(context.Background(), nil, []byte(wsFuturesTradesPushDataJSON), asset.Futures); err != nil {
-=======
-	if err := g.WsHandleFuturesData(t.Context(), []byte(wsFuturesTradesPushDataJSON), asset.Futures); err != nil {
->>>>>>> cad7586e
+	if err := g.WsHandleFuturesData(t.Context(), nil, []byte(wsFuturesTradesPushDataJSON), asset.Futures); err != nil {
 		t.Errorf("%s websocket push data error: %v", g.Name, err)
 	}
 }
@@ -2606,11 +2550,7 @@
 
 func TestOrderbookData(t *testing.T) {
 	t.Parallel()
-<<<<<<< HEAD
-	if err := g.WsHandleFuturesData(context.Background(), nil, []byte(wsFuturesOrderbookTickerJSON), asset.Futures); err != nil {
-=======
-	if err := g.WsHandleFuturesData(t.Context(), []byte(wsFuturesOrderbookTickerJSON), asset.Futures); err != nil {
->>>>>>> cad7586e
+	if err := g.WsHandleFuturesData(t.Context(), nil, []byte(wsFuturesOrderbookTickerJSON), asset.Futures); err != nil {
 		t.Errorf("%s websocket orderbook ticker push data error: %v", g.Name, err)
 	}
 }
@@ -2619,11 +2559,7 @@
 
 func TestFuturesOrderPushData(t *testing.T) {
 	t.Parallel()
-<<<<<<< HEAD
-	if err := g.WsHandleFuturesData(context.Background(), nil, []byte(wsFuturesOrderPushDataJSON), asset.Futures); err != nil {
-=======
-	if err := g.WsHandleFuturesData(t.Context(), []byte(wsFuturesOrderPushDataJSON), asset.Futures); err != nil {
->>>>>>> cad7586e
+	if err := g.WsHandleFuturesData(t.Context(), nil, []byte(wsFuturesOrderPushDataJSON), asset.Futures); err != nil {
 		t.Errorf("%s websocket futures order push data error: %v", g.Name, err)
 	}
 }
@@ -2632,11 +2568,7 @@
 
 func TestFuturesUserTrades(t *testing.T) {
 	t.Parallel()
-<<<<<<< HEAD
-	if err := g.WsHandleFuturesData(context.Background(), nil, []byte(wsFuturesUsertradesPushDataJSON), asset.Futures); err != nil {
-=======
-	if err := g.WsHandleFuturesData(t.Context(), []byte(wsFuturesUsertradesPushDataJSON), asset.Futures); err != nil {
->>>>>>> cad7586e
+	if err := g.WsHandleFuturesData(t.Context(), nil, []byte(wsFuturesUsertradesPushDataJSON), asset.Futures); err != nil {
 		t.Errorf("%s websocket futures user trades push data error: %v", g.Name, err)
 	}
 }
@@ -2645,11 +2577,7 @@
 
 func TestFuturesLiquidationPushData(t *testing.T) {
 	t.Parallel()
-<<<<<<< HEAD
-	if err := g.WsHandleFuturesData(context.Background(), nil, []byte(wsFuturesLiquidationPushDataJSON), asset.Futures); err != nil {
-=======
-	if err := g.WsHandleFuturesData(t.Context(), []byte(wsFuturesLiquidationPushDataJSON), asset.Futures); err != nil {
->>>>>>> cad7586e
+	if err := g.WsHandleFuturesData(t.Context(), nil, []byte(wsFuturesLiquidationPushDataJSON), asset.Futures); err != nil {
 		t.Errorf("%s websocket futures liquidation push data error: %v", g.Name, err)
 	}
 }
@@ -2658,11 +2586,7 @@
 
 func TestFuturesAutoDeleverges(t *testing.T) {
 	t.Parallel()
-<<<<<<< HEAD
-	if err := g.WsHandleFuturesData(context.Background(), nil, []byte(wsFuturesAutoDelevergesNotification), asset.Futures); err != nil {
-=======
-	if err := g.WsHandleFuturesData(t.Context(), []byte(wsFuturesAutoDelevergesNotification), asset.Futures); err != nil {
->>>>>>> cad7586e
+	if err := g.WsHandleFuturesData(t.Context(), nil, []byte(wsFuturesAutoDelevergesNotification), asset.Futures); err != nil {
 		t.Errorf("%s websocket futures auto deleverge push data error: %v", g.Name, err)
 	}
 }
@@ -2671,11 +2595,7 @@
 
 func TestPositionClosePushData(t *testing.T) {
 	t.Parallel()
-<<<<<<< HEAD
-	if err := g.WsHandleFuturesData(context.Background(), nil, []byte(wsFuturesPositionClosePushDataJSON), asset.Futures); err != nil {
-=======
-	if err := g.WsHandleFuturesData(t.Context(), []byte(wsFuturesPositionClosePushDataJSON), asset.Futures); err != nil {
->>>>>>> cad7586e
+	if err := g.WsHandleFuturesData(t.Context(), nil, []byte(wsFuturesPositionClosePushDataJSON), asset.Futures); err != nil {
 		t.Errorf("%s websocket futures position close push data error: %v", g.Name, err)
 	}
 }
@@ -2684,11 +2604,7 @@
 
 func TestFuturesBalanceNotification(t *testing.T) {
 	t.Parallel()
-<<<<<<< HEAD
-	if err := g.WsHandleFuturesData(context.Background(), nil, []byte(wsFuturesBalanceNotificationPushDataJSON), asset.Futures); err != nil {
-=======
-	if err := g.WsHandleFuturesData(t.Context(), []byte(wsFuturesBalanceNotificationPushDataJSON), asset.Futures); err != nil {
->>>>>>> cad7586e
+	if err := g.WsHandleFuturesData(t.Context(), nil, []byte(wsFuturesBalanceNotificationPushDataJSON), asset.Futures); err != nil {
 		t.Errorf("%s websocket futures balance notification push data error: %v", g.Name, err)
 	}
 }
@@ -2697,11 +2613,7 @@
 
 func TestFuturesReduceRiskLimitPushData(t *testing.T) {
 	t.Parallel()
-<<<<<<< HEAD
-	if err := g.WsHandleFuturesData(context.Background(), nil, []byte(wsFuturesReduceRiskLimitNotificationPushDataJSON), asset.Futures); err != nil {
-=======
-	if err := g.WsHandleFuturesData(t.Context(), []byte(wsFuturesReduceRiskLimitNotificationPushDataJSON), asset.Futures); err != nil {
->>>>>>> cad7586e
+	if err := g.WsHandleFuturesData(t.Context(), nil, []byte(wsFuturesReduceRiskLimitNotificationPushDataJSON), asset.Futures); err != nil {
 		t.Errorf("%s websocket futures reduce risk limit notification push data error: %v", g.Name, err)
 	}
 }
@@ -2710,11 +2622,7 @@
 
 func TestFuturesPositionsNotification(t *testing.T) {
 	t.Parallel()
-<<<<<<< HEAD
-	if err := g.WsHandleFuturesData(context.Background(), nil, []byte(wsFuturesPositionsNotificationPushDataJSON), asset.Futures); err != nil {
-=======
-	if err := g.WsHandleFuturesData(t.Context(), []byte(wsFuturesPositionsNotificationPushDataJSON), asset.Futures); err != nil {
->>>>>>> cad7586e
+	if err := g.WsHandleFuturesData(t.Context(), nil, []byte(wsFuturesPositionsNotificationPushDataJSON), asset.Futures); err != nil {
 		t.Errorf("%s websocket futures positions change notification push data error: %v", g.Name, err)
 	}
 }
@@ -2723,11 +2631,7 @@
 
 func TestFuturesAutoOrderPushData(t *testing.T) {
 	t.Parallel()
-<<<<<<< HEAD
-	if err := g.WsHandleFuturesData(context.Background(), nil, []byte(wsFuturesAutoOrdersPushDataJSON), asset.Futures); err != nil {
-=======
-	if err := g.WsHandleFuturesData(t.Context(), []byte(wsFuturesAutoOrdersPushDataJSON), asset.Futures); err != nil {
->>>>>>> cad7586e
+	if err := g.WsHandleFuturesData(t.Context(), nil, []byte(wsFuturesAutoOrdersPushDataJSON), asset.Futures); err != nil {
 		t.Errorf("%s websocket futures auto orders push data error: %v", g.Name, err)
 	}
 }
@@ -2738,11 +2642,7 @@
 
 func TestOptionsContractTickerPushData(t *testing.T) {
 	t.Parallel()
-<<<<<<< HEAD
-	if err := g.WsHandleOptionsData(context.Background(), nil, []byte(optionsContractTickerPushDataJSON)); err != nil {
-=======
-	if err := g.WsHandleOptionsData(t.Context(), []byte(optionsContractTickerPushDataJSON)); err != nil {
->>>>>>> cad7586e
+	if err := g.WsHandleOptionsData(t.Context(), nil, []byte(optionsContractTickerPushDataJSON)); err != nil {
 		t.Errorf("%s websocket options contract ticker push data failed with error %v", g.Name, err)
 	}
 }
@@ -2751,11 +2651,7 @@
 
 func TestOptionsUnderlyingTickerPushData(t *testing.T) {
 	t.Parallel()
-<<<<<<< HEAD
-	if err := g.WsHandleOptionsData(context.Background(), nil, []byte(optionsUnderlyingTickerPushDataJSON)); err != nil {
-=======
-	if err := g.WsHandleOptionsData(t.Context(), []byte(optionsUnderlyingTickerPushDataJSON)); err != nil {
->>>>>>> cad7586e
+	if err := g.WsHandleOptionsData(t.Context(), nil, []byte(optionsUnderlyingTickerPushDataJSON)); err != nil {
 		t.Errorf("%s websocket options underlying ticker push data error: %v", g.Name, err)
 	}
 }
@@ -2764,11 +2660,7 @@
 
 func TestOptionsContractTradesPushData(t *testing.T) {
 	t.Parallel()
-<<<<<<< HEAD
-	if err := g.WsHandleOptionsData(context.Background(), nil, []byte(optionsContractTradesPushDataJSON)); err != nil {
-=======
-	if err := g.WsHandleOptionsData(t.Context(), []byte(optionsContractTradesPushDataJSON)); err != nil {
->>>>>>> cad7586e
+	if err := g.WsHandleOptionsData(t.Context(), nil, []byte(optionsContractTradesPushDataJSON)); err != nil {
 		t.Errorf("%s websocket contract trades push data error: %v", g.Name, err)
 	}
 }
@@ -2777,11 +2669,7 @@
 
 func TestOptionsUnderlyingTradesPushData(t *testing.T) {
 	t.Parallel()
-<<<<<<< HEAD
-	if err := g.WsHandleOptionsData(context.Background(), nil, []byte(optionsUnderlyingTradesPushDataJSON)); err != nil {
-=======
-	if err := g.WsHandleOptionsData(t.Context(), []byte(optionsUnderlyingTradesPushDataJSON)); err != nil {
->>>>>>> cad7586e
+	if err := g.WsHandleOptionsData(t.Context(), nil, []byte(optionsUnderlyingTradesPushDataJSON)); err != nil {
 		t.Errorf("%s websocket underlying trades push data error: %v", g.Name, err)
 	}
 }
@@ -2790,11 +2678,7 @@
 
 func TestOptionsUnderlyingPricePushData(t *testing.T) {
 	t.Parallel()
-<<<<<<< HEAD
-	if err := g.WsHandleOptionsData(context.Background(), nil, []byte(optionsUnderlyingPricePushDataJSON)); err != nil {
-=======
-	if err := g.WsHandleOptionsData(t.Context(), []byte(optionsUnderlyingPricePushDataJSON)); err != nil {
->>>>>>> cad7586e
+	if err := g.WsHandleOptionsData(t.Context(), nil, []byte(optionsUnderlyingPricePushDataJSON)); err != nil {
 		t.Errorf("%s websocket underlying price push data error: %v", g.Name, err)
 	}
 }
@@ -2803,11 +2687,7 @@
 
 func TestOptionsMarkPricePushData(t *testing.T) {
 	t.Parallel()
-<<<<<<< HEAD
-	if err := g.WsHandleOptionsData(context.Background(), nil, []byte(optionsMarkPricePushDataJSON)); err != nil {
-=======
-	if err := g.WsHandleOptionsData(t.Context(), []byte(optionsMarkPricePushDataJSON)); err != nil {
->>>>>>> cad7586e
+	if err := g.WsHandleOptionsData(t.Context(), nil, []byte(optionsMarkPricePushDataJSON)); err != nil {
 		t.Errorf("%s websocket mark price push data error: %v", g.Name, err)
 	}
 }
@@ -2816,11 +2696,7 @@
 
 func TestSettlementsPushData(t *testing.T) {
 	t.Parallel()
-<<<<<<< HEAD
-	if err := g.WsHandleOptionsData(context.Background(), nil, []byte(optionsSettlementsPushDataJSON)); err != nil {
-=======
-	if err := g.WsHandleOptionsData(t.Context(), []byte(optionsSettlementsPushDataJSON)); err != nil {
->>>>>>> cad7586e
+	if err := g.WsHandleOptionsData(t.Context(), nil, []byte(optionsSettlementsPushDataJSON)); err != nil {
 		t.Errorf("%s websocket options settlements push data error: %v", g.Name, err)
 	}
 }
@@ -2829,11 +2705,7 @@
 
 func TestOptionsContractPushData(t *testing.T) {
 	t.Parallel()
-<<<<<<< HEAD
-	if err := g.WsHandleOptionsData(context.Background(), nil, []byte(optionsContractPushDataJSON)); err != nil {
-=======
-	if err := g.WsHandleOptionsData(t.Context(), []byte(optionsContractPushDataJSON)); err != nil {
->>>>>>> cad7586e
+	if err := g.WsHandleOptionsData(t.Context(), nil, []byte(optionsContractPushDataJSON)); err != nil {
 		t.Errorf("%s websocket options contracts push data error: %v", g.Name, err)
 	}
 }
@@ -2845,17 +2717,10 @@
 
 func TestOptionsCandlesticksPushData(t *testing.T) {
 	t.Parallel()
-<<<<<<< HEAD
-	if err := g.WsHandleOptionsData(context.Background(), nil, []byte(optionsContractCandlesticksPushDataJSON)); err != nil {
+	if err := g.WsHandleOptionsData(t.Context(), nil, []byte(optionsContractCandlesticksPushDataJSON)); err != nil {
 		t.Errorf("%s websocket options contracts candlestick push data error: %v", g.Name, err)
 	}
-	if err := g.WsHandleOptionsData(context.Background(), nil, []byte(optionsUnderlyingCandlesticksPushDataJSON)); err != nil {
-=======
-	if err := g.WsHandleOptionsData(t.Context(), []byte(optionsContractCandlesticksPushDataJSON)); err != nil {
-		t.Errorf("%s websocket options contracts candlestick push data error: %v", g.Name, err)
-	}
-	if err := g.WsHandleOptionsData(t.Context(), []byte(optionsUnderlyingCandlesticksPushDataJSON)); err != nil {
->>>>>>> cad7586e
+	if err := g.WsHandleOptionsData(t.Context(), nil, []byte(optionsUnderlyingCandlesticksPushDataJSON)); err != nil {
 		t.Errorf("%s websocket options underlying candlestick push data error: %v", g.Name, err)
 	}
 }
@@ -2870,32 +2735,19 @@
 func TestOptionsOrderbookPushData(t *testing.T) {
 	t.Parallel()
 	testexch.UpdatePairsOnce(t, g)
-<<<<<<< HEAD
 	assert.NoError(t, g.WsHandleOptionsData(t.Context(), nil, []byte(optionsOrderbookTickerPushDataJSON)))
 	avail, err := g.GetAvailablePairs(asset.Options)
 	require.NoError(t, err, "GetAvailablePairs must not error")
-	assert.NoError(t, g.WsHandleOptionsData(t.Context(), nil, []byte(fmt.Sprintf(optionsOrderbookUpdatePushDataJSON, avail[0].Upper().String()))))
+	assert.NoError(t, g.WsHandleOptionsData(t.Context(), nil, fmt.Appendf(nil, optionsOrderbookUpdatePushDataJSON, avail[0].Upper().String())))
 	assert.NoError(t, g.WsHandleOptionsData(t.Context(), nil, []byte(optionsOrderbookSnapshotPushDataJSON)))
 	assert.NoError(t, g.WsHandleOptionsData(t.Context(), nil, []byte(optionsOrderbookSnapshotUpdateEventPushDataJSON)))
-=======
-	assert.NoError(t, g.WsHandleOptionsData(t.Context(), []byte(optionsOrderbookTickerPushDataJSON)))
-	avail, err := g.GetAvailablePairs(asset.Options)
-	require.NoError(t, err, "GetAvailablePairs must not error")
-	assert.NoError(t, g.WsHandleOptionsData(t.Context(), fmt.Appendf(nil, optionsOrderbookUpdatePushDataJSON, avail[0].Upper().String())))
-	assert.NoError(t, g.WsHandleOptionsData(t.Context(), []byte(optionsOrderbookSnapshotPushDataJSON)))
-	assert.NoError(t, g.WsHandleOptionsData(t.Context(), []byte(optionsOrderbookSnapshotUpdateEventPushDataJSON)))
->>>>>>> cad7586e
 }
 
 const optionsOrderPushDataJSON = `{"time": 1630654851,"channel": "options.orders",	"event": "update",	"result": [	   {		  "contract": "BTC_USDT-20211130-65000-C",		  "create_time": 1637897000,		  "fill_price": 0,		  "finish_as": "cancelled",		  "iceberg": 0,		  "id": 106,		  "is_close": false,		  "is_liq": false,		  "is_reduce_only": false,		  "left": -10,		  "mkfr": 0.0004,		  "price": 15000,		  "refr": 0,		  "refu": 0,		  "size": -10,		  "status": "finished",		  "text": "web",		  "tif": "gtc",		  "tkfr": 0.0004,		  "underlying": "BTC_USDT",		  "user": "9xxx",		  "time": 1639051907,"time_ms": 1639051907000}]}`
 
 func TestOptionsOrderPushData(t *testing.T) {
 	t.Parallel()
-<<<<<<< HEAD
-	if err := g.WsHandleOptionsData(context.Background(), nil, []byte(optionsOrderPushDataJSON)); err != nil {
-=======
-	if err := g.WsHandleOptionsData(t.Context(), []byte(optionsOrderPushDataJSON)); err != nil {
->>>>>>> cad7586e
+	if err := g.WsHandleOptionsData(t.Context(), nil, []byte(optionsOrderPushDataJSON)); err != nil {
 		t.Errorf("%s websocket options orders push data error: %v", g.Name, err)
 	}
 }
@@ -2904,11 +2756,7 @@
 
 func TestOptionUserTradesPushData(t *testing.T) {
 	t.Parallel()
-<<<<<<< HEAD
-	if err := g.WsHandleOptionsData(context.Background(), nil, []byte(optionsUsersTradesPushDataJSON)); err != nil {
-=======
-	if err := g.WsHandleOptionsData(t.Context(), []byte(optionsUsersTradesPushDataJSON)); err != nil {
->>>>>>> cad7586e
+	if err := g.WsHandleOptionsData(t.Context(), nil, []byte(optionsUsersTradesPushDataJSON)); err != nil {
 		t.Errorf("%s websocket options orders push data error: %v", g.Name, err)
 	}
 }
@@ -2917,11 +2765,7 @@
 
 func TestOptionsLiquidatesPushData(t *testing.T) {
 	t.Parallel()
-<<<<<<< HEAD
-	if err := g.WsHandleOptionsData(context.Background(), nil, []byte(optionsLiquidatesPushDataJSON)); err != nil {
-=======
-	if err := g.WsHandleOptionsData(t.Context(), []byte(optionsLiquidatesPushDataJSON)); err != nil {
->>>>>>> cad7586e
+	if err := g.WsHandleOptionsData(t.Context(), nil, []byte(optionsLiquidatesPushDataJSON)); err != nil {
 		t.Errorf("%s websocket options liquidates push data error: %v", g.Name, err)
 	}
 }
@@ -2930,11 +2774,7 @@
 
 func TestOptionsSettlementPushData(t *testing.T) {
 	t.Parallel()
-<<<<<<< HEAD
-	if err := g.WsHandleOptionsData(context.Background(), nil, []byte(optionsSettlementPushDataJSON)); err != nil {
-=======
-	if err := g.WsHandleOptionsData(t.Context(), []byte(optionsSettlementPushDataJSON)); err != nil {
->>>>>>> cad7586e
+	if err := g.WsHandleOptionsData(t.Context(), nil, []byte(optionsSettlementPushDataJSON)); err != nil {
 		t.Errorf("%s websocket options settlement push data error: %v", g.Name, err)
 	}
 }
@@ -2943,11 +2783,7 @@
 
 func TestOptionsPositionClosePushData(t *testing.T) {
 	t.Parallel()
-<<<<<<< HEAD
-	if err := g.WsHandleOptionsData(context.Background(), nil, []byte(optionsPositionClosePushDataJSON)); err != nil {
-=======
-	if err := g.WsHandleOptionsData(t.Context(), []byte(optionsPositionClosePushDataJSON)); err != nil {
->>>>>>> cad7586e
+	if err := g.WsHandleOptionsData(t.Context(), nil, []byte(optionsPositionClosePushDataJSON)); err != nil {
 		t.Errorf("%s websocket options position close push data error: %v", g.Name, err)
 	}
 }
@@ -2956,11 +2792,7 @@
 
 func TestOptionsBalancePushData(t *testing.T) {
 	t.Parallel()
-<<<<<<< HEAD
-	if err := g.WsHandleOptionsData(context.Background(), nil, []byte(optionsBalancePushDataJSON)); err != nil {
-=======
-	if err := g.WsHandleOptionsData(t.Context(), []byte(optionsBalancePushDataJSON)); err != nil {
->>>>>>> cad7586e
+	if err := g.WsHandleOptionsData(t.Context(), nil, []byte(optionsBalancePushDataJSON)); err != nil {
 		t.Errorf("%s websocket options balance push data error: %v", g.Name, err)
 	}
 }
@@ -2969,11 +2801,7 @@
 
 func TestOptionsPositionPushData(t *testing.T) {
 	t.Parallel()
-<<<<<<< HEAD
-	if err := g.WsHandleOptionsData(context.Background(), nil, []byte(optionsPositionPushDataJSON)); err != nil {
-=======
-	if err := g.WsHandleOptionsData(t.Context(), []byte(optionsPositionPushDataJSON)); err != nil {
->>>>>>> cad7586e
+	if err := g.WsHandleOptionsData(t.Context(), nil, []byte(optionsPositionPushDataJSON)); err != nil {
 		t.Errorf("%s websocket options position push data error: %v", g.Name, err)
 	}
 }
@@ -2985,19 +2813,11 @@
 
 func TestFuturesOrderbookPushData(t *testing.T) {
 	t.Parallel()
-<<<<<<< HEAD
-	err := g.WsHandleFuturesData(context.Background(), nil, []byte(futuresOrderbookPushData), asset.Futures)
-	if err != nil {
-		t.Error(err)
-	}
-	err = g.WsHandleFuturesData(context.Background(), nil, []byte(futuresOrderbookUpdatePushData), asset.Futures)
-=======
-	err := g.WsHandleFuturesData(t.Context(), []byte(futuresOrderbookPushData), asset.Futures)
-	if err != nil {
-		t.Error(err)
-	}
-	err = g.WsHandleFuturesData(t.Context(), []byte(futuresOrderbookUpdatePushData), asset.Futures)
->>>>>>> cad7586e
+	err := g.WsHandleFuturesData(t.Context(), nil, []byte(futuresOrderbookPushData), asset.Futures)
+	if err != nil {
+		t.Error(err)
+	}
+	err = g.WsHandleFuturesData(t.Context(), nil, []byte(futuresOrderbookUpdatePushData), asset.Futures)
 	if err != nil {
 		t.Error(err)
 	}
@@ -3007,11 +2827,7 @@
 
 func TestFuturesCandlestickPushData(t *testing.T) {
 	t.Parallel()
-<<<<<<< HEAD
-	err := g.WsHandleFuturesData(context.Background(), nil, []byte(futuresCandlesticksPushData), asset.Futures)
-=======
-	err := g.WsHandleFuturesData(t.Context(), []byte(futuresCandlesticksPushData), asset.Futures)
->>>>>>> cad7586e
+	err := g.WsHandleFuturesData(t.Context(), nil, []byte(futuresCandlesticksPushData), asset.Futures)
 	if err != nil {
 		t.Error(err)
 	}
