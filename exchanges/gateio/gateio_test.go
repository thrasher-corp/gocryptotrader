--- conflicted
+++ resolved
@@ -3445,11 +3445,7 @@
 func TestGetTimeInForce(t *testing.T) {
 	t.Parallel()
 
-<<<<<<< HEAD
-	_, err := getTimeInForce(&order.Submit{Type: order.Market, TimeInForce: order.PostOnly})
-=======
 	_, err := getTimeInForce(&order.Submit{Type: order.Market, TimeInForce: order.GoodTillTime})
->>>>>>> 7a52b706
 	assert.ErrorIs(t, err, order.ErrInvalidTimeInForce)
 
 	ret, err := getTimeInForce(&order.Submit{Type: order.Market})
@@ -3696,10 +3692,6 @@
 					Type:            order.Limit,
 					Side:            order.Buy,
 					Status:          order.Open,
-<<<<<<< HEAD
-					PostOnly:        true,
-=======
->>>>>>> 7a52b706
 					TimeInForce:     order.PostOnly,
 				},
 				{
