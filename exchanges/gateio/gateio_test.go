package gateio

import (
	"bytes"
	"context"
	"fmt"
	"log"
	"os"
	"slices"
	"strconv"
	"strings"
	"sync"
	"testing"
	"time"

	"github.com/stretchr/testify/assert"
	"github.com/stretchr/testify/require"
	"github.com/thrasher-corp/gocryptotrader/common"
	"github.com/thrasher-corp/gocryptotrader/common/key"
	"github.com/thrasher-corp/gocryptotrader/core"
	"github.com/thrasher-corp/gocryptotrader/currency"
	"github.com/thrasher-corp/gocryptotrader/encoding/json"
	"github.com/thrasher-corp/gocryptotrader/exchange/websocket"
	"github.com/thrasher-corp/gocryptotrader/exchanges/account"
	"github.com/thrasher-corp/gocryptotrader/exchanges/asset"
	"github.com/thrasher-corp/gocryptotrader/exchanges/fundingrate"
	"github.com/thrasher-corp/gocryptotrader/exchanges/futures"
	"github.com/thrasher-corp/gocryptotrader/exchanges/kline"
	"github.com/thrasher-corp/gocryptotrader/exchanges/order"
	"github.com/thrasher-corp/gocryptotrader/exchanges/request"
	"github.com/thrasher-corp/gocryptotrader/exchanges/sharedtestvalues"
	"github.com/thrasher-corp/gocryptotrader/exchanges/subscription"
	testexch "github.com/thrasher-corp/gocryptotrader/internal/testing/exchange"
	testsubs "github.com/thrasher-corp/gocryptotrader/internal/testing/subscriptions"
	"github.com/thrasher-corp/gocryptotrader/portfolio/withdraw"
	"github.com/thrasher-corp/gocryptotrader/types"
)

// Please supply your own APIKEYS here for due diligence testing

const (
	apiKey                  = ""
	apiSecret               = ""
	canManipulateRealOrders = false
)

var e *Exchange

func TestMain(m *testing.M) {
	e = new(Exchange)
	if err := testexch.Setup(e); err != nil {
		log.Fatalf("Gateio Setup error: %s", err)
	}

	if apiKey != "" && apiSecret != "" {
		e.API.AuthenticatedSupport = true
		e.API.AuthenticatedWebsocketSupport = true
		e.SetCredentials(apiKey, apiSecret, "", "", "", "")
	}

	os.Exit(m.Run())
}

func TestUpdateTradablePairs(t *testing.T) {
	t.Parallel()
	testexch.UpdatePairsOnce(t, e)
}

func TestGetAccountInfo(t *testing.T) {
	t.Parallel()
	sharedtestvalues.SkipTestIfCredentialsUnset(t, e)
	for _, a := range e.GetAssetTypes(false) {
		_, err := e.UpdateAccountInfo(t.Context(), a)
		assert.NoErrorf(t, err, "UpdateAccountInfo should not error for asset %s", a)
	}
}

func TestWithdraw(t *testing.T) {
	t.Parallel()
	sharedtestvalues.SkipTestIfCredentialsUnset(t, e, canManipulateRealOrders)
	cryptocurrencyChains, err := e.GetAvailableTransferChains(t.Context(), currency.BTC)
	require.NoError(t, err, "GetAvailableTransferChains must not error")
	require.NotEmpty(t, cryptocurrencyChains, "GetAvailableTransferChains must return some chains")
	withdrawCryptoRequest := withdraw.Request{
		Exchange:    e.Name,
		Amount:      1,
		Currency:    currency.BTC,
		Description: "WITHDRAW IT ALL",
		Crypto: withdraw.CryptoRequest{
			Address: core.BitcoinDonationAddress,
			Chain:   cryptocurrencyChains[0],
		},
	}
	_, err = e.WithdrawCryptocurrencyFunds(t.Context(), &withdrawCryptoRequest)
	require.NoError(t, err)
}

func TestGetOrderInfo(t *testing.T) {
	t.Parallel()
	sharedtestvalues.SkipTestIfCredentialsUnset(t, e)
	for _, a := range e.GetAssetTypes(false) {
		_, err := e.GetOrderInfo(t.Context(), "917591554", getPair(t, a), a)
		require.NoErrorf(t, err, "GetOrderInfo must not error for asset %s", a)
	}
}

func TestUpdateTicker(t *testing.T) {
	t.Parallel()
	for _, a := range e.GetAssetTypes(false) {
		_, err := e.UpdateTicker(t.Context(), getPair(t, a), a)
		assert.NoErrorf(t, err, "UpdateTicker should not error for %s", a)
	}
}

func TestListSpotCurrencies(t *testing.T) {
	t.Parallel()
	if _, err := e.ListSpotCurrencies(t.Context()); err != nil {
		t.Errorf("%s ListAllCurrencies() error %v", e.Name, err)
	}
}

func TestGetCurrencyDetail(t *testing.T) {
	t.Parallel()
	if _, err := e.GetCurrencyDetail(t.Context(), currency.BTC); err != nil {
		t.Errorf("%s GetCurrencyDetail() error %v", e.Name, err)
	}
}

func TestListAllCurrencyPairs(t *testing.T) {
	t.Parallel()
	if _, err := e.ListSpotCurrencyPairs(t.Context()); err != nil {
		t.Errorf("%s ListAllCurrencyPairs() error %v", e.Name, err)
	}
}

func TestGetCurrencyPairDetal(t *testing.T) {
	t.Parallel()
	if _, err := e.GetCurrencyPairDetail(t.Context(), currency.Pair{Base: currency.BTC, Quote: currency.USDT, Delimiter: currency.UnderscoreDelimiter}.String()); err != nil {
		t.Errorf("%s GetCurrencyPairDetal() error %v", e.Name, err)
	}
}

func TestGetTickers(t *testing.T) {
	t.Parallel()
	if _, err := e.GetTickers(t.Context(), "BTC_USDT", ""); err != nil {
		t.Errorf("%s GetTickers() error %v", e.Name, err)
	}
}

func TestGetTicker(t *testing.T) {
	t.Parallel()
	if _, err := e.GetTicker(t.Context(), currency.Pair{Base: currency.BTC, Delimiter: currency.UnderscoreDelimiter, Quote: currency.USDT}.String(), utc8TimeZone); err != nil {
		t.Errorf("%s GetTicker() error %v", e.Name, err)
	}
}

func TestGetOrderbook(t *testing.T) {
	t.Parallel()
	_, err := e.GetOrderbook(t.Context(), getPair(t, asset.Spot).String(), "0.1", 10, false)
	assert.NoError(t, err, "GetOrderbook should not error")
}

func TestGetMarketTrades(t *testing.T) {
	t.Parallel()
	if _, err := e.GetMarketTrades(t.Context(), getPair(t, asset.Spot), 0, "", true, time.Time{}, time.Time{}, 1); err != nil {
		t.Errorf("%s GetMarketTrades() error %v", e.Name, err)
	}
}

func TestCandlestickUnmarshalJSON(t *testing.T) {
	t.Parallel()
	data := []byte(`[["1738108800","229534412.73508700","103734.3","104779.9","101336.6","101343.8","2232.94510000","true"],["1738195200","178316032.62306100","104718.6","106467.1","103286.4","103734.4","1695.00787000","true"],["1738281600","231315376.16747100","102431","106042.7","101555.9","104718.6","2228.03609000","true"]]`)
	var targets []Candlestick
	err := json.Unmarshal(data, &targets)
	require.NoError(t, err)
	require.Len(t, targets, 3)
	assert.Equal(t, Candlestick{
		Timestamp:      types.Time(time.Unix(1738108800, 0)),
		QuoteCcyVolume: 229534412.73508700,
		ClosePrice:     103734.3,
		HighestPrice:   104779.9,
		LowestPrice:    101336.6,
		OpenPrice:      101343.8,
		BaseCcyAmount:  2232.94510000,
		WindowClosed:   true,
	}, targets[0])
}

func TestGetCandlesticks(t *testing.T) {
	t.Parallel()
	if _, err := e.GetCandlesticks(t.Context(), getPair(t, asset.Spot), 0, time.Time{}, time.Time{}, kline.OneDay); err != nil {
		t.Errorf("%s GetCandlesticks() error %v", e.Name, err)
	}
}

func TestGetTradingFeeRatio(t *testing.T) {
	t.Parallel()
	sharedtestvalues.SkipTestIfCredentialsUnset(t, e)
	if _, err := e.GetTradingFeeRatio(t.Context(), currency.Pair{Base: currency.BTC, Quote: currency.USDT, Delimiter: currency.UnderscoreDelimiter}); err != nil {
		t.Errorf("%s GetTradingFeeRatio() error %v", e.Name, err)
	}
}

func TestGetSpotAccounts(t *testing.T) {
	t.Parallel()
	sharedtestvalues.SkipTestIfCredentialsUnset(t, e)
	if _, err := e.GetSpotAccounts(t.Context(), currency.BTC); err != nil {
		t.Errorf("%s GetSpotAccounts() error %v", e.Name, err)
	}
}

func TestCreateBatchOrders(t *testing.T) {
	t.Parallel()
	sharedtestvalues.SkipTestIfCredentialsUnset(t, e, canManipulateRealOrders)
	_, err := e.CreateBatchOrders(t.Context(), []CreateOrderRequest{
		{
			CurrencyPair: getPair(t, asset.Spot),
			Side:         "sell",
			Amount:       0.001,
			Price:        12349,
			Account:      e.assetTypeToString(asset.Spot),
			Type:         "limit",
		},
		{
			CurrencyPair: currency.Pair{Base: currency.BTC, Quote: currency.USDT, Delimiter: currency.UnderscoreDelimiter},
			Side:         "buy",
			Amount:       1,
			Price:        1234567789,
			Account:      e.assetTypeToString(asset.Spot),
			Type:         "limit",
		},
	})
	assert.NoError(t, err, "CreateBatchOrders should not error")
}

func TestGetSpotOpenOrders(t *testing.T) {
	t.Parallel()
	sharedtestvalues.SkipTestIfCredentialsUnset(t, e)
	if _, err := e.GetSpotOpenOrders(t.Context(), 0, 0, false); err != nil {
		t.Errorf("%s GetSpotOpenOrders() error %v", e.Name, err)
	}
}

func TestSpotClosePositionWhenCrossCurrencyDisabled(t *testing.T) {
	t.Parallel()
	sharedtestvalues.SkipTestIfCredentialsUnset(t, e, canManipulateRealOrders)
	if _, err := e.SpotClosePositionWhenCrossCurrencyDisabled(t.Context(), &ClosePositionRequestParam{
		Amount:       0.1,
		Price:        1234567384,
		CurrencyPair: getPair(t, asset.Spot),
	}); err != nil {
		t.Errorf("%s SpotClosePositionWhenCrossCurrencyDisabled() error %v", e.Name, err)
	}
}

func TestCreateSpotOrder(t *testing.T) {
	t.Parallel()
	sharedtestvalues.SkipTestIfCredentialsUnset(t, e, canManipulateRealOrders)
	_, err := e.PlaceSpotOrder(t.Context(), &CreateOrderRequest{
		CurrencyPair: getPair(t, asset.Spot),
		Side:         "buy",
		Amount:       1,
		Price:        900000,
		Account:      e.assetTypeToString(asset.Spot),
		Type:         "limit",
	})
	assert.NoError(t, err, "PlaceSpotOrder should not error")
}

func TestGetSpotOrders(t *testing.T) {
	t.Parallel()
	sharedtestvalues.SkipTestIfCredentialsUnset(t, e)
	_, err := e.GetSpotOrders(t.Context(), currency.Pair{Base: currency.BTC, Quote: currency.USDT, Delimiter: currency.UnderscoreDelimiter}, statusOpen, 0, 0)
	assert.NoError(t, err, "GetSpotOrders should not error")
}

func TestCancelAllOpenOrdersSpecifiedCurrencyPair(t *testing.T) {
	t.Parallel()
	sharedtestvalues.SkipTestIfCredentialsUnset(t, e, canManipulateRealOrders)
	if _, err := e.CancelAllOpenOrdersSpecifiedCurrencyPair(t.Context(), getPair(t, asset.Spot), order.Sell, asset.Empty); err != nil {
		t.Errorf("%s CancelAllOpenOrdersSpecifiedCurrencyPair() error %v", e.Name, err)
	}
}

func TestCancelBatchOrdersWithIDList(t *testing.T) {
	t.Parallel()
	sharedtestvalues.SkipTestIfCredentialsUnset(t, e, canManipulateRealOrders)
	if _, err := e.CancelBatchOrdersWithIDList(t.Context(), []CancelOrderByIDParam{
		{
			CurrencyPair: getPair(t, asset.Spot),
			ID:           "1234567",
		},
		{
			CurrencyPair: currency.Pair{Base: currency.BTC, Quote: currency.USDT, Delimiter: currency.UnderscoreDelimiter},
			ID:           "something",
		},
	}); err != nil {
		t.Errorf("%s CancelBatchOrderWithIDList() error %v", e.Name, err)
	}
}

func TestGetSpotOrder(t *testing.T) {
	t.Parallel()
	sharedtestvalues.SkipTestIfCredentialsUnset(t, e)
	if _, err := e.GetSpotOrder(t.Context(), "1234", currency.Pair{
		Base:      currency.BTC,
		Delimiter: currency.UnderscoreDelimiter,
		Quote:     currency.USDT,
	}, asset.Spot); err != nil {
		t.Errorf("%s GetSpotOrder() error %v", e.Name, err)
	}
}

func TestAmendSpotOrder(t *testing.T) {
	t.Parallel()
	_, err := e.AmendSpotOrder(t.Context(), "", getPair(t, asset.Spot), false, &PriceAndAmount{
		Price: 1000,
	})
	assert.ErrorIs(t, err, errInvalidOrderID)

	_, err = e.AmendSpotOrder(t.Context(), "123", currency.EMPTYPAIR, false, &PriceAndAmount{
		Price: 1000,
	})
	assert.ErrorIs(t, err, currency.ErrCurrencyPairEmpty)

	sharedtestvalues.SkipTestIfCredentialsUnset(t, e, canManipulateRealOrders)
	_, err = e.AmendSpotOrder(t.Context(), "123", getPair(t, asset.Spot), false, &PriceAndAmount{
		Price: 1000,
	})
	if err != nil {
		t.Error(err)
	}
}

func TestCancelSingleSpotOrder(t *testing.T) {
	t.Parallel()
	sharedtestvalues.SkipTestIfCredentialsUnset(t, e, canManipulateRealOrders)
	if _, err := e.CancelSingleSpotOrder(t.Context(), "1234",
		getPair(t, asset.Spot).String(), false); err != nil {
		t.Errorf("%s CancelSingleSpotOrder() error %v", e.Name, err)
	}
}

func TestGetMySpotTradingHistory(t *testing.T) {
	t.Parallel()
	sharedtestvalues.SkipTestIfCredentialsUnset(t, e)
	_, err := e.GetMySpotTradingHistory(t.Context(), currency.Pair{Base: currency.BTC, Quote: currency.USDT, Delimiter: currency.UnderscoreDelimiter}, "", 0, 0, false, time.Time{}, time.Time{})
	require.NoError(t, err)
}

func TestGetServerTime(t *testing.T) {
	t.Parallel()
	if _, err := e.GetServerTime(t.Context(), asset.Spot); err != nil {
		t.Errorf("%s GetServerTime() error %v", e.Name, err)
	}
}

func TestCountdownCancelorder(t *testing.T) {
	t.Parallel()
	sharedtestvalues.SkipTestIfCredentialsUnset(t, e, canManipulateRealOrders)
	if _, err := e.CountdownCancelorders(t.Context(), CountdownCancelOrderParam{
		Timeout:      10,
		CurrencyPair: currency.Pair{Base: currency.BTC, Quote: currency.ETH, Delimiter: currency.UnderscoreDelimiter},
	}); err != nil {
		t.Errorf("%s CountdownCancelorder() error %v", e.Name, err)
	}
}

func TestCreatePriceTriggeredOrder(t *testing.T) {
	t.Parallel()
	sharedtestvalues.SkipTestIfCredentialsUnset(t, e, canManipulateRealOrders)
	if _, err := e.CreatePriceTriggeredOrder(t.Context(), &PriceTriggeredOrderParam{
		Trigger: TriggerPriceInfo{
			Price:      123,
			Rule:       ">=",
			Expiration: 3600,
		},
		Put: PutOrderData{
			Type:        "limit",
			Side:        "sell",
			Price:       2312312,
			Amount:      30,
			TimeInForce: "gtc",
		},
		Market: currency.Pair{Base: currency.GT, Quote: currency.USDT, Delimiter: currency.UnderscoreDelimiter},
	}); err != nil {
		t.Errorf("%s CreatePriceTriggeredOrder() error %v", e.Name, err)
	}
}

func TestGetPriceTriggeredOrderList(t *testing.T) {
	t.Parallel()
	sharedtestvalues.SkipTestIfCredentialsUnset(t, e)
	_, err := e.GetPriceTriggeredOrderList(t.Context(), statusOpen, currency.EMPTYPAIR, asset.Empty, 0, 0)
	assert.NoError(t, err, "GetPriceTriggeredOrderList should not error")
}

func TestCancelAllOpenOrders(t *testing.T) {
	t.Parallel()
	sharedtestvalues.SkipTestIfCredentialsUnset(t, e, canManipulateRealOrders)
	if _, err := e.CancelMultipleSpotOpenOrders(t.Context(), currency.EMPTYPAIR, asset.CrossMargin); err != nil {
		t.Errorf("%s CancelAllOpenOrders() error %v", e.Name, err)
	}
}

func TestGetSinglePriceTriggeredOrder(t *testing.T) {
	t.Parallel()
	sharedtestvalues.SkipTestIfCredentialsUnset(t, e)
	if _, err := e.GetSinglePriceTriggeredOrder(t.Context(), "1234"); err != nil {
		t.Errorf("%s GetSinglePriceTriggeredOrder() error %v", e.Name, err)
	}
}

func TestCancelPriceTriggeredOrder(t *testing.T) {
	t.Parallel()
	sharedtestvalues.SkipTestIfCredentialsUnset(t, e)
	if _, err := e.CancelPriceTriggeredOrder(t.Context(), "1234"); err != nil {
		t.Errorf("%s CancelPriceTriggeredOrder() error %v", e.Name, err)
	}
}

func TestGetMarginAccountList(t *testing.T) {
	t.Parallel()
	sharedtestvalues.SkipTestIfCredentialsUnset(t, e)
	if _, err := e.GetMarginAccountList(t.Context(), currency.EMPTYPAIR); err != nil {
		t.Errorf("%s GetMarginAccountList() error %v", e.Name, err)
	}
}

func TestListMarginAccountBalanceChangeHistory(t *testing.T) {
	t.Parallel()
	sharedtestvalues.SkipTestIfCredentialsUnset(t, e)
	if _, err := e.ListMarginAccountBalanceChangeHistory(t.Context(), currency.BTC, currency.Pair{
		Base:      currency.BTC,
		Delimiter: currency.UnderscoreDelimiter,
		Quote:     currency.USDT,
	}, time.Time{}, time.Time{}, 0, 0); err != nil {
		t.Errorf("%s ListMarginAccountBalanceChangeHistory() error %v", e.Name, err)
	}
}

func TestGetMarginFundingAccountList(t *testing.T) {
	t.Parallel()
	sharedtestvalues.SkipTestIfCredentialsUnset(t, e)
	if _, err := e.GetMarginFundingAccountList(t.Context(), currency.BTC); err != nil {
		t.Errorf("%s GetMarginFundingAccountList %v", e.Name, err)
	}
}

func TestMarginLoan(t *testing.T) {
	t.Parallel()
	sharedtestvalues.SkipTestIfCredentialsUnset(t, e)
	if _, err := e.MarginLoan(t.Context(), &MarginLoanRequestParam{
		Side:         "borrow",
		Amount:       1,
		Currency:     currency.BTC,
		CurrencyPair: currency.Pair{Base: currency.BTC, Quote: currency.USDT, Delimiter: currency.UnderscoreDelimiter},
		Days:         10,
		Rate:         0.0002,
	}); err != nil {
		t.Errorf("%s MarginLoan() error %v", e.Name, err)
	}
}

func TestGetMarginAllLoans(t *testing.T) {
	t.Parallel()
	sharedtestvalues.SkipTestIfCredentialsUnset(t, e)
	_, err := e.GetMarginAllLoans(t.Context(), statusOpen, "lend", "", currency.BTC, currency.Pair{Base: currency.BTC, Delimiter: currency.UnderscoreDelimiter, Quote: currency.USDT}, false, 0, 0)
	assert.NoError(t, err, "GetMarginAllLoans should not error")
}

func TestMergeMultipleLendingLoans(t *testing.T) {
	t.Parallel()
	sharedtestvalues.SkipTestIfCredentialsUnset(t, e)
	if _, err := e.MergeMultipleLendingLoans(t.Context(), currency.USDT, []string{"123", "23423"}); err != nil {
		t.Errorf("%s MergeMultipleLendingLoans() error %v", e.Name, err)
	}
}

func TestRetriveOneSingleLoanDetail(t *testing.T) {
	t.Parallel()
	sharedtestvalues.SkipTestIfCredentialsUnset(t, e)
	if _, err := e.RetriveOneSingleLoanDetail(t.Context(), "borrow", "123"); err != nil {
		t.Errorf("%s RetriveOneSingleLoanDetail() error %v", e.Name, err)
	}
}

func TestModifyALoan(t *testing.T) {
	t.Parallel()
	_, err := e.ModifyALoan(t.Context(), "1234", &ModifyLoanRequestParam{
		Currency:  currency.BTC,
		Side:      "borrow",
		AutoRenew: false,
	})
	assert.ErrorIs(t, err, currency.ErrCurrencyPairEmpty)

	sharedtestvalues.SkipTestIfCredentialsUnset(t, e, canManipulateRealOrders)
	if _, err := e.ModifyALoan(t.Context(), "1234", &ModifyLoanRequestParam{
		Currency:     currency.BTC,
		Side:         "borrow",
		AutoRenew:    false,
		CurrencyPair: currency.Pair{Base: currency.BTC, Quote: currency.USDT, Delimiter: currency.UnderscoreDelimiter},
	}); err != nil {
		t.Errorf("%s ModifyALoan() error %v", e.Name, err)
	}
}

func TestCancelLendingLoan(t *testing.T) {
	t.Parallel()
	sharedtestvalues.SkipTestIfCredentialsUnset(t, e)
	if _, err := e.CancelLendingLoan(t.Context(), currency.BTC, "1234"); err != nil {
		t.Errorf("%s CancelLendingLoan() error %v", e.Name, err)
	}
}

func TestRepayALoan(t *testing.T) {
	t.Parallel()
	sharedtestvalues.SkipTestIfCredentialsUnset(t, e)
	if _, err := e.RepayALoan(t.Context(), "1234", &RepayLoanRequestParam{
		CurrencyPair: currency.NewBTCUSDT(),
		Currency:     currency.BTC,
		Mode:         "all",
	}); err != nil {
		t.Errorf("%s RepayALoan() error %v", e.Name, err)
	}
}

func TestListLoanRepaymentRecords(t *testing.T) {
	t.Parallel()
	sharedtestvalues.SkipTestIfCredentialsUnset(t, e)
	if _, err := e.ListLoanRepaymentRecords(t.Context(), "1234"); err != nil {
		t.Errorf("%s LoanRepaymentRecord() error %v", e.Name, err)
	}
}

func TestListRepaymentRecordsOfSpecificLoan(t *testing.T) {
	t.Parallel()
	sharedtestvalues.SkipTestIfCredentialsUnset(t, e)
	if _, err := e.ListRepaymentRecordsOfSpecificLoan(t.Context(), "1234", "", 0, 0); err != nil {
		t.Errorf("%s error while ListRepaymentRecordsOfSpecificLoan() %v", e.Name, err)
	}
}

func TestGetOneSingleloanRecord(t *testing.T) {
	t.Parallel()
	sharedtestvalues.SkipTestIfCredentialsUnset(t, e)
	if _, err := e.GetOneSingleLoanRecord(t.Context(), "1234", "123"); err != nil {
		t.Errorf("%s error while GetOneSingleloanRecord() %v", e.Name, err)
	}
}

func TestModifyALoanRecord(t *testing.T) {
	t.Parallel()
	sharedtestvalues.SkipTestIfCredentialsUnset(t, e)
	if _, err := e.ModifyALoanRecord(t.Context(), "1234", &ModifyLoanRequestParam{
		Currency:     currency.USDT,
		CurrencyPair: currency.NewBTCUSDT(),
		Side:         "lend",
		AutoRenew:    true,
		LoanID:       "1234",
	}); err != nil {
		t.Errorf("%s ModifyALoanRecord() error %v", e.Name, err)
	}
}

func TestUpdateUsersAutoRepaymentSetting(t *testing.T) {
	t.Parallel()
	sharedtestvalues.SkipTestIfCredentialsUnset(t, e)
	if _, err := e.UpdateUsersAutoRepaymentSetting(t.Context(), true); err != nil {
		t.Errorf("%s UpdateUsersAutoRepaymentSetting() error %v", e.Name, err)
	}
}

func TestGetUserAutoRepaymentSetting(t *testing.T) {
	t.Parallel()
	sharedtestvalues.SkipTestIfCredentialsUnset(t, e)
	if _, err := e.GetUserAutoRepaymentSetting(t.Context()); err != nil {
		t.Errorf("%s GetUserAutoRepaymentSetting() error %v", e.Name, err)
	}
}

func TestGetMaxTransferableAmountForSpecificMarginCurrency(t *testing.T) {
	t.Parallel()
	sharedtestvalues.SkipTestIfCredentialsUnset(t, e)
	if _, err := e.GetMaxTransferableAmountForSpecificMarginCurrency(t.Context(), currency.BTC, currency.EMPTYPAIR); err != nil {
		t.Errorf("%s GetMaxTransferableAmountForSpecificMarginCurrency() error %v", e.Name, err)
	}
}

func TestGetMaxBorrowableAmountForSpecificMarginCurrency(t *testing.T) {
	t.Parallel()
	sharedtestvalues.SkipTestIfCredentialsUnset(t, e)
	if _, err := e.GetMaxBorrowableAmountForSpecificMarginCurrency(t.Context(), currency.BTC, currency.EMPTYPAIR); err != nil {
		t.Errorf("%s GetMaxBorrowableAmountForSpecificMarginCurrency() error %v", e.Name, err)
	}
}

func TestCurrencySupportedByCrossMargin(t *testing.T) {
	t.Parallel()
	sharedtestvalues.SkipTestIfCredentialsUnset(t, e)
	if _, err := e.CurrencySupportedByCrossMargin(t.Context()); err != nil {
		t.Errorf("%s CurrencySupportedByCrossMargin() error %v", e.Name, err)
	}
}

func TestGetCrossMarginSupportedCurrencyDetail(t *testing.T) {
	t.Parallel()
	sharedtestvalues.SkipTestIfCredentialsUnset(t, e)
	if _, err := e.GetCrossMarginSupportedCurrencyDetail(t.Context(), currency.BTC); err != nil {
		t.Errorf("%s GetCrossMarginSupportedCurrencyDetail() error %v", e.Name, err)
	}
}

func TestGetCrossMarginAccounts(t *testing.T) {
	t.Parallel()
	sharedtestvalues.SkipTestIfCredentialsUnset(t, e)
	if _, err := e.GetCrossMarginAccounts(t.Context()); err != nil {
		t.Errorf("%s GetCrossMarginAccounts() error %v", e.Name, err)
	}
}

func TestGetCrossMarginAccountChangeHistory(t *testing.T) {
	t.Parallel()
	sharedtestvalues.SkipTestIfCredentialsUnset(t, e)
	if _, err := e.GetCrossMarginAccountChangeHistory(t.Context(), currency.BTC, time.Time{}, time.Time{}, 0, 6, "in"); err != nil {
		t.Errorf("%s GetCrossMarginAccountChangeHistory() error %v", e.Name, err)
	}
}

var createCrossMarginBorrowLoanJSON = `{"id": "17",	"create_time": 1620381696159,	"update_time": 1620381696159,	"currency": "EOS",	"amount": "110.553635",	"text": "web",	"status": 2,	"repaid": "110.506649705159",	"repaid_interest": "0.046985294841",	"unpaid_interest": "0.0000074393366667"}`

func TestCreateCrossMarginBorrowLoan(t *testing.T) {
	t.Parallel()
	var response CrossMarginLoanResponse
	if err := json.Unmarshal([]byte(createCrossMarginBorrowLoanJSON), &response); err != nil {
		t.Errorf("%s error while deserializing to CrossMarginBorrowLoanResponse %v", e.Name, err)
	}
	sharedtestvalues.SkipTestIfCredentialsUnset(t, e, canManipulateRealOrders)
	if _, err := e.CreateCrossMarginBorrowLoan(t.Context(), CrossMarginBorrowLoanParams{
		Currency: currency.BTC,
		Amount:   3,
	}); err != nil {
		t.Errorf("%s CreateCrossMarginBorrowLoan() error %v", e.Name, err)
	}
}

func TestGetCrossMarginBorrowHistory(t *testing.T) {
	t.Parallel()
	sharedtestvalues.SkipTestIfCredentialsUnset(t, e)
	if _, err := e.GetCrossMarginBorrowHistory(t.Context(), 1, currency.BTC, 0, 0, false); err != nil {
		t.Errorf("%s GetCrossMarginBorrowHistory() error %v", e.Name, err)
	}
}

func TestGetSingleBorrowLoanDetail(t *testing.T) {
	t.Parallel()
	sharedtestvalues.SkipTestIfCredentialsUnset(t, e)
	if _, err := e.GetSingleBorrowLoanDetail(t.Context(), "1234"); err != nil {
		t.Errorf("%s GetSingleBorrowLoanDetail() error %v", e.Name, err)
	}
}

func TestExecuteRepayment(t *testing.T) {
	t.Parallel()
	sharedtestvalues.SkipTestIfCredentialsUnset(t, e, canManipulateRealOrders)
	if _, err := e.ExecuteRepayment(t.Context(), CurrencyAndAmount{
		Currency: currency.USD,
		Amount:   1234.55,
	}); err != nil {
		t.Errorf("%s ExecuteRepayment() error %v", e.Name, err)
	}
}

func TestGetCrossMarginRepayments(t *testing.T) {
	t.Parallel()
	sharedtestvalues.SkipTestIfCredentialsUnset(t, e)
	if _, err := e.GetCrossMarginRepayments(t.Context(), currency.BTC, "123", 0, 0, false); err != nil {
		t.Errorf("%s GetCrossMarginRepayments() error %v", e.Name, err)
	}
}

func TestGetMaxTransferableAmountForSpecificCrossMarginCurrency(t *testing.T) {
	t.Parallel()
	sharedtestvalues.SkipTestIfCredentialsUnset(t, e)
	if _, err := e.GetMaxTransferableAmountForSpecificCrossMarginCurrency(t.Context(), currency.BTC); err != nil {
		t.Errorf("%s GetMaxTransferableAmountForSpecificCrossMarginCurrency() error %v", e.Name, err)
	}
}

func TestGetMaxBorrowableAmountForSpecificCrossMarginCurrency(t *testing.T) {
	t.Parallel()
	sharedtestvalues.SkipTestIfCredentialsUnset(t, e)
	if _, err := e.GetMaxBorrowableAmountForSpecificCrossMarginCurrency(t.Context(), currency.BTC); err != nil {
		t.Errorf("%s GetMaxBorrowableAmountForSpecificCrossMarginCurrency() error %v", e.Name, err)
	}
}

func TestListCurrencyChain(t *testing.T) {
	t.Parallel()
	if _, err := e.ListCurrencyChain(t.Context(), currency.BTC); err != nil {
		t.Errorf("%s ListCurrencyChain() error %v", e.Name, err)
	}
}

func TestGenerateCurrencyDepositAddress(t *testing.T) {
	t.Parallel()
	sharedtestvalues.SkipTestIfCredentialsUnset(t, e)
	if _, err := e.GenerateCurrencyDepositAddress(t.Context(), currency.BTC); err != nil {
		t.Errorf("%s GenerateCurrencyDepositAddress() error %v", e.Name, err)
	}
}

func TestGetWithdrawalRecords(t *testing.T) {
	t.Parallel()
	sharedtestvalues.SkipTestIfCredentialsUnset(t, e)
	if _, err := e.GetWithdrawalRecords(t.Context(), currency.BTC, time.Time{}, time.Time{}, 0, 0); err != nil {
		t.Errorf("%s GetWithdrawalRecords() error %v", e.Name, err)
	}
}

func TestGetDepositRecords(t *testing.T) {
	t.Parallel()
	sharedtestvalues.SkipTestIfCredentialsUnset(t, e)
	if _, err := e.GetDepositRecords(t.Context(), currency.BTC, time.Time{}, time.Time{}, 0, 0); err != nil {
		t.Errorf("%s GetDepositRecords() error %v", e.Name, err)
	}
}

func TestTransferCurrency(t *testing.T) {
	t.Parallel()
	sharedtestvalues.SkipTestIfCredentialsUnset(t, e, canManipulateRealOrders)
	if _, err := e.TransferCurrency(t.Context(), &TransferCurrencyParam{
		Currency:     currency.BTC,
		From:         e.assetTypeToString(asset.Spot),
		To:           e.assetTypeToString(asset.Margin),
		Amount:       1202.000,
		CurrencyPair: getPair(t, asset.Spot),
	}); err != nil {
		t.Errorf("%s TransferCurrency() error %v", e.Name, err)
	}
}

func TestSubAccountTransfer(t *testing.T) {
	t.Parallel()
	ctx := t.Context()
	req := SubAccountTransferParam{SubAccountType: "index"}
	require.ErrorIs(t, e.SubAccountTransfer(ctx, req), currency.ErrCurrencyCodeEmpty)
	req.Currency = currency.BTC
	require.ErrorIs(t, e.SubAccountTransfer(ctx, req), errInvalidSubAccount)
	req.SubAccount = "1337"
	require.ErrorIs(t, e.SubAccountTransfer(ctx, req), errInvalidTransferDirection)
	req.Direction = "to"
	require.ErrorIs(t, e.SubAccountTransfer(ctx, req), errInvalidAmount)
	req.Amount = 1.337
	require.ErrorIs(t, e.SubAccountTransfer(ctx, req), asset.ErrNotSupported)
	sharedtestvalues.SkipTestIfCredentialsUnset(t, e, canManipulateRealOrders)
	req.SubAccountType = "spot"
	require.NoError(t, e.SubAccountTransfer(ctx, req))
}

func TestGetSubAccountTransferHistory(t *testing.T) {
	t.Parallel()
	sharedtestvalues.SkipTestIfCredentialsUnset(t, e, canManipulateRealOrders)
	if _, err := e.GetSubAccountTransferHistory(t.Context(), "", time.Time{}, time.Time{}, 0, 0); err != nil {
		t.Errorf("%s GetSubAccountTransferHistory() error %v", e.Name, err)
	}
}

func TestSubAccountTransferToSubAccount(t *testing.T) {
	t.Parallel()
	sharedtestvalues.SkipTestIfCredentialsUnset(t, e, canManipulateRealOrders)
	if err := e.SubAccountTransferToSubAccount(t.Context(), &InterSubAccountTransferParams{
		Currency:                currency.BTC,
		SubAccountFromUserID:    "1234",
		SubAccountFromAssetType: asset.Spot,
		SubAccountToUserID:      "4567",
		SubAccountToAssetType:   asset.Spot,
		Amount:                  1234,
	}); err != nil {
		t.Error(err)
	}
}

func TestGetWithdrawalStatus(t *testing.T) {
	t.Parallel()
	sharedtestvalues.SkipTestIfCredentialsUnset(t, e)
	if _, err := e.GetWithdrawalStatus(t.Context(), currency.NewCode("")); err != nil {
		t.Errorf("%s GetWithdrawalStatus() error %v", e.Name, err)
	}
}

func TestGetSubAccountBalances(t *testing.T) {
	t.Parallel()
	sharedtestvalues.SkipTestIfCredentialsUnset(t, e)
	if _, err := e.GetSubAccountBalances(t.Context(), ""); err != nil {
		t.Errorf("%s GetSubAccountBalances() error %v", e.Name, err)
	}
}

func TestGetSubAccountMarginBalances(t *testing.T) {
	t.Parallel()
	sharedtestvalues.SkipTestIfCredentialsUnset(t, e)
	if _, err := e.GetSubAccountMarginBalances(t.Context(), ""); err != nil {
		t.Errorf("%s GetSubAccountMarginBalances() error %v", e.Name, err)
	}
}

func TestGetSubAccountFuturesBalances(t *testing.T) {
	t.Parallel()
	sharedtestvalues.SkipTestIfCredentialsUnset(t, e)
	_, err := e.GetSubAccountFuturesBalances(t.Context(), "", currency.EMPTYCODE)
	assert.Error(t, err, "GetSubAccountFuturesBalances should not error")
}

func TestGetSubAccountCrossMarginBalances(t *testing.T) {
	t.Parallel()
	sharedtestvalues.SkipTestIfCredentialsUnset(t, e)
	if _, err := e.GetSubAccountCrossMarginBalances(t.Context(), ""); err != nil {
		t.Errorf("%s GetSubAccountCrossMarginBalances() error %v", e.Name, err)
	}
}

func TestGetSavedAddresses(t *testing.T) {
	t.Parallel()
	sharedtestvalues.SkipTestIfCredentialsUnset(t, e)
	if _, err := e.GetSavedAddresses(t.Context(), currency.BTC, "", 0); err != nil {
		t.Errorf("%s GetSavedAddresses() error %v", e.Name, err)
	}
}

func TestGetPersonalTradingFee(t *testing.T) {
	t.Parallel()
	sharedtestvalues.SkipTestIfCredentialsUnset(t, e)
	_, err := e.GetPersonalTradingFee(t.Context(), currency.Pair{Base: currency.BTC, Quote: currency.USDT, Delimiter: currency.UnderscoreDelimiter}, currency.EMPTYCODE)
	assert.NoError(t, err, "GetPersonalTradingFee should not error")
}

func TestGetUsersTotalBalance(t *testing.T) {
	t.Parallel()
	sharedtestvalues.SkipTestIfCredentialsUnset(t, e)
	if _, err := e.GetUsersTotalBalance(t.Context(), currency.BTC); err != nil {
		t.Errorf("%s GetUsersTotalBalance() error %v", e.Name, err)
	}
}

func TestGetMarginSupportedCurrencyPairs(t *testing.T) {
	t.Parallel()
	if _, err := e.GetMarginSupportedCurrencyPairs(t.Context()); err != nil {
		t.Errorf("%s GetMarginSupportedCurrencyPair() error %v", e.Name, err)
	}
}

func TestGetMarginSupportedCurrencyPair(t *testing.T) {
	t.Parallel()
	if _, err := e.GetSingleMarginSupportedCurrencyPair(t.Context(), getPair(t, asset.Margin)); err != nil {
		t.Errorf("%s GetMarginSupportedCurrencyPair() error %v", e.Name, err)
	}
}

func TestGetOrderbookOfLendingLoans(t *testing.T) {
	t.Parallel()
	if _, err := e.GetOrderbookOfLendingLoans(t.Context(), currency.BTC); err != nil {
		t.Errorf("%s GetOrderbookOfLendingLoans() error %v", e.Name, err)
	}
}

func TestGetAllFutureContracts(t *testing.T) {
	t.Parallel()

	for _, c := range []currency.Code{currency.BTC, currency.USDT} {
		_, err := e.GetAllFutureContracts(t.Context(), c)
		assert.NoErrorf(t, err, "GetAllFutureContracts %s should not error", c)
	}
}

func TestGetFuturesContract(t *testing.T) {
	t.Parallel()
	_, err := e.GetFuturesContract(t.Context(), currency.USDT, getPair(t, asset.USDTMarginedFutures).String())
	assert.NoError(t, err, "GetFuturesContract should not error")
	_, err = e.GetFuturesContract(t.Context(), currency.BTC, getPair(t, asset.CoinMarginedFutures).String())
	assert.NoError(t, err, "GetFuturesContract should not error")
}

func TestGetFuturesOrderbook(t *testing.T) {
	t.Parallel()
	_, err := e.GetFuturesOrderbook(t.Context(), currency.BTC, getPair(t, asset.CoinMarginedFutures).String(), "", 10, false)
	assert.NoError(t, err, "GetFuturesOrderbook should not error for CoinMarginedFutures")
	_, err = e.GetFuturesOrderbook(t.Context(), currency.USDT, getPair(t, asset.USDTMarginedFutures).String(), "", 10, false)
	assert.NoError(t, err, "GetFuturesOrderbook should not error for USDTMarginedFutures")
}

func TestGetFuturesTradingHistory(t *testing.T) {
	t.Parallel()
	_, err := e.GetFuturesTradingHistory(t.Context(), currency.BTC, getPair(t, asset.CoinMarginedFutures), 0, 0, "", time.Time{}, time.Time{})
	assert.NoError(t, err, "GetFuturesTradingHistory should not error for CoinMarginedFutures")
	_, err = e.GetFuturesTradingHistory(t.Context(), currency.USDT, getPair(t, asset.USDTMarginedFutures), 0, 0, "", time.Time{}, time.Time{})
	assert.NoError(t, err, "GetFuturesTradingHistory should not error for USDTMarginedFutures")
}

func TestGetFuturesCandlesticks(t *testing.T) {
	t.Parallel()
	_, err := e.GetFuturesCandlesticks(t.Context(), currency.BTC, getPair(t, asset.CoinMarginedFutures).String(), time.Time{}, time.Time{}, 0, kline.OneWeek)
	assert.NoError(t, err, "GetFuturesCandlesticks should not error for CoinMarginedFutures")
	_, err = e.GetFuturesCandlesticks(t.Context(), currency.USDT, getPair(t, asset.USDTMarginedFutures).String(), time.Time{}, time.Time{}, 0, kline.OneWeek)
	assert.NoError(t, err, "GetFuturesCandlesticks should not error for USDTMarginedFutures")
}

func TestPremiumIndexKLine(t *testing.T) {
	t.Parallel()
	_, err := e.PremiumIndexKLine(t.Context(), currency.BTC, getPair(t, asset.CoinMarginedFutures), time.Time{}, time.Time{}, 0, kline.OneWeek)
	assert.NoError(t, err, "PremiumIndexKLine should not error for CoinMarginedFutures")
	_, err = e.PremiumIndexKLine(t.Context(), currency.USDT, getPair(t, asset.USDTMarginedFutures), time.Time{}, time.Time{}, 0, kline.OneWeek)
	assert.NoError(t, err, "PremiumIndexKLine should not error for USDTMarginedFutures")
}

func TestGetFutureTickers(t *testing.T) {
	t.Parallel()
	_, err := e.GetFuturesTickers(t.Context(), currency.BTC, getPair(t, asset.CoinMarginedFutures))
	assert.NoError(t, err, "GetFutureTickers should not error for CoinMarginedFutures")
	_, err = e.GetFuturesTickers(t.Context(), currency.USDT, getPair(t, asset.USDTMarginedFutures))
	assert.NoError(t, err, "GetFutureTickers should not error for USDTMarginedFutures")
}

func TestGetFutureFundingRates(t *testing.T) {
	t.Parallel()
	_, err := e.GetFutureFundingRates(t.Context(), currency.BTC, getPair(t, asset.CoinMarginedFutures), 0)
	assert.NoError(t, err, "GetFutureFundingRates should not error for CoinMarginedFutures")
	_, err = e.GetFutureFundingRates(t.Context(), currency.USDT, getPair(t, asset.USDTMarginedFutures), 0)
	assert.NoError(t, err, "GetFutureFundingRates should not error for USDTMarginedFutures")
}

func TestGetFuturesInsuranceBalanceHistory(t *testing.T) {
	t.Parallel()
	_, err := e.GetFuturesInsuranceBalanceHistory(t.Context(), currency.USDT, 0)
	assert.NoError(t, err, "GetFuturesInsuranceBalanceHistory should not error")
}

func TestGetFutureStats(t *testing.T) {
	t.Parallel()
	_, err := e.GetFutureStats(t.Context(), currency.BTC, getPair(t, asset.CoinMarginedFutures), time.Time{}, 0, 0)
	assert.NoError(t, err, "GetFutureStats should not error for CoinMarginedFutures")
	_, err = e.GetFutureStats(t.Context(), currency.USDT, getPair(t, asset.USDTMarginedFutures), time.Time{}, 0, 0)
	assert.NoError(t, err, "GetFutureStats should not error for USDTMarginedFutures")
}

func TestGetIndexConstituent(t *testing.T) {
	t.Parallel()
	_, err := e.GetIndexConstituent(t.Context(), currency.USDT, currency.Pair{Base: currency.BTC, Quote: currency.USDT, Delimiter: currency.UnderscoreDelimiter}.String())
	assert.NoError(t, err, "GetIndexConstituent should not error")
}

func TestGetLiquidationHistory(t *testing.T) {
	t.Parallel()
	_, err := e.GetLiquidationHistory(t.Context(), currency.BTC, getPair(t, asset.CoinMarginedFutures), time.Time{}, time.Time{}, 0)
	assert.NoError(t, err, "GetLiquidationHistory should not error for CoinMarginedFutures")
	_, err = e.GetLiquidationHistory(t.Context(), currency.USDT, getPair(t, asset.USDTMarginedFutures), time.Time{}, time.Time{}, 0)
	assert.NoError(t, err, "GetLiquidationHistory should not error for USDTMarginedFutures")
}

func TestQueryFuturesAccount(t *testing.T) {
	t.Parallel()
	sharedtestvalues.SkipTestIfCredentialsUnset(t, e)
	_, err := e.QueryFuturesAccount(t.Context(), currency.USDT)
	assert.NoError(t, err, "QueryFuturesAccount should not error")
}

func TestGetFuturesAccountBooks(t *testing.T) {
	t.Parallel()
	sharedtestvalues.SkipTestIfCredentialsUnset(t, e)
	_, err := e.GetFuturesAccountBooks(t.Context(), currency.USDT, 0, time.Time{}, time.Time{}, "dnw")
	assert.NoError(t, err, "GetFuturesAccountBooks should not error")
}

func TestGetAllFuturesPositionsOfUsers(t *testing.T) {
	t.Parallel()
	sharedtestvalues.SkipTestIfCredentialsUnset(t, e)
	_, err := e.GetAllFuturesPositionsOfUsers(t.Context(), currency.USDT, true)
	assert.NoError(t, err, "GetAllPositionsOfUsers should not error")
}

func TestGetSinglePosition(t *testing.T) {
	t.Parallel()
	sharedtestvalues.SkipTestIfCredentialsUnset(t, e)
	_, err := e.GetSinglePosition(t.Context(), currency.USDT, currency.Pair{Quote: currency.BTC, Base: currency.USDT})
	assert.NoError(t, err, "GetSinglePosition should not error")
}

func TestUpdateFuturesPositionMargin(t *testing.T) {
	t.Parallel()
	sharedtestvalues.SkipTestIfCredentialsUnset(t, e, canManipulateRealOrders)
	_, err := e.UpdateFuturesPositionMargin(t.Context(), currency.BTC, 0.01, getPair(t, asset.CoinMarginedFutures))
	assert.NoError(t, err, "UpdateFuturesPositionMargin should not error for CoinMarginedFutures")
	_, err = e.UpdateFuturesPositionMargin(t.Context(), currency.USDT, 0.01, getPair(t, asset.USDTMarginedFutures))
	assert.NoError(t, err, "UpdateFuturesPositionMargin should not error for USDTMarginedFutures")
}

func TestUpdateFuturesPositionLeverage(t *testing.T) {
	t.Parallel()
	sharedtestvalues.SkipTestIfCredentialsUnset(t, e, canManipulateRealOrders)
	_, err := e.UpdateFuturesPositionLeverage(t.Context(), currency.BTC, getPair(t, asset.CoinMarginedFutures), 1, 0)
	assert.NoError(t, err, "UpdateFuturesPositionLeverage should not error for CoinMarginedFutures")
	_, err = e.UpdateFuturesPositionLeverage(t.Context(), currency.USDT, getPair(t, asset.USDTMarginedFutures), 1, 0)
	assert.NoError(t, err, "UpdateFuturesPositionLeverage should not error for USDTMarginedFutures")
}

func TestUpdateFuturesPositionRiskLimit(t *testing.T) {
	t.Parallel()
	sharedtestvalues.SkipTestIfCredentialsUnset(t, e, canManipulateRealOrders)
	_, err := e.UpdateFuturesPositionRiskLimit(t.Context(), currency.BTC, getPair(t, asset.CoinMarginedFutures), 10)
	assert.NoError(t, err, "UpdateFuturesPositionRiskLimit should not error for CoinMarginedFutures")
	_, err = e.UpdateFuturesPositionRiskLimit(t.Context(), currency.USDT, getPair(t, asset.USDTMarginedFutures), 10)
	assert.NoError(t, err, "UpdateFuturesPositionRiskLimit should not error for USDTMarginedFutures")
}

func TestPlaceDeliveryOrder(t *testing.T) {
	t.Parallel()
	sharedtestvalues.SkipTestIfCredentialsUnset(t, e, canManipulateRealOrders)
	_, err := e.PlaceDeliveryOrder(t.Context(), &ContractOrderCreateParams{
		Contract:    getPair(t, asset.DeliveryFutures),
		Size:        6024,
		Iceberg:     0,
		Price:       3765,
		Text:        "t-my-custom-id",
		Settle:      currency.USDT,
		TimeInForce: gtcTIF,
	})
	assert.NoError(t, err, "CreateDeliveryOrder should not error")
}

func TestGetDeliveryOrders(t *testing.T) {
	t.Parallel()
	sharedtestvalues.SkipTestIfCredentialsUnset(t, e)
	_, err := e.GetDeliveryOrders(t.Context(), getPair(t, asset.DeliveryFutures), statusOpen, currency.USDT, "", 0, 0, true)
	assert.NoError(t, err, "GetDeliveryOrders should not error")
}

func TestCancelMultipleDeliveryOrders(t *testing.T) {
	t.Parallel()
	sharedtestvalues.SkipTestIfCredentialsUnset(t, e, canManipulateRealOrders)
	_, err := e.CancelMultipleDeliveryOrders(t.Context(), getPair(t, asset.DeliveryFutures), "ask", currency.USDT)
	assert.NoError(t, err, "CancelMultipleDeliveryOrders should not error")
}

func TestGetSingleDeliveryOrder(t *testing.T) {
	t.Parallel()
	_, err := e.GetSingleDeliveryOrder(t.Context(), currency.EMPTYCODE, "123456")
	assert.ErrorIs(t, err, errEmptyOrInvalidSettlementCurrency, "GetSingleDeliveryOrder should return errEmptyOrInvalidSettlementCurrency")
	sharedtestvalues.SkipTestIfCredentialsUnset(t, e)
	_, err = e.GetSingleDeliveryOrder(t.Context(), currency.USDT, "123456")
	assert.NoError(t, err, "GetSingleDeliveryOrder should not error")
}

func TestCancelSingleDeliveryOrder(t *testing.T) {
	t.Parallel()
	sharedtestvalues.SkipTestIfCredentialsUnset(t, e, canManipulateRealOrders)
	_, err := e.CancelSingleDeliveryOrder(t.Context(), currency.USDT, "123456")
	assert.NoError(t, err, "CancelSingleDeliveryOrder should not error")
}

func TestGetMyDeliveryTradingHistory(t *testing.T) {
	t.Parallel()
	sharedtestvalues.SkipTestIfCredentialsUnset(t, e)
	_, err := e.GetMyDeliveryTradingHistory(t.Context(), currency.USDT, "", getPair(t, asset.DeliveryFutures), 0, 0, 1, "")
	assert.NoError(t, err, "GetMyDeliveryTradingHistory should not error")
}

func TestGetDeliveryPositionCloseHistory(t *testing.T) {
	t.Parallel()
	sharedtestvalues.SkipTestIfCredentialsUnset(t, e)
	_, err := e.GetDeliveryPositionCloseHistory(t.Context(), currency.USDT, getPair(t, asset.DeliveryFutures), 0, 0, time.Time{}, time.Time{})
	assert.NoError(t, err, "GetDeliveryPositionCloseHistory should not error")
}

func TestGetDeliveryLiquidationHistory(t *testing.T) {
	t.Parallel()
	sharedtestvalues.SkipTestIfCredentialsUnset(t, e)
	_, err := e.GetDeliveryLiquidationHistory(t.Context(), currency.USDT, getPair(t, asset.DeliveryFutures), 0, time.Now())
	assert.NoError(t, err, "GetDeliveryLiquidationHistory should not error")
}

func TestGetDeliverySettlementHistory(t *testing.T) {
	t.Parallel()
	sharedtestvalues.SkipTestIfCredentialsUnset(t, e)
	_, err := e.GetDeliverySettlementHistory(t.Context(), currency.USDT, getPair(t, asset.DeliveryFutures), 0, time.Now())
	assert.NoError(t, err, "GetDeliverySettlementHistory should not error")
}

func TestGetDeliveryPriceTriggeredOrder(t *testing.T) {
	t.Parallel()
	sharedtestvalues.SkipTestIfCredentialsUnset(t, e)
	_, err := e.GetDeliveryPriceTriggeredOrder(t.Context(), currency.USDT, &FuturesPriceTriggeredOrderParam{
		Initial: FuturesInitial{
			Price:    1234.,
			Size:     12,
			Contract: getPair(t, asset.DeliveryFutures),
		},
		Trigger: FuturesTrigger{
			Rule:      1,
			OrderType: "close-short-position",
			Price:     123400,
		},
	})
	assert.NoError(t, err, "GetDeliveryPriceTriggeredOrder should not error")
}

func TestGetDeliveryAllAutoOrder(t *testing.T) {
	t.Parallel()
	sharedtestvalues.SkipTestIfCredentialsUnset(t, e)
	_, err := e.GetDeliveryAllAutoOrder(t.Context(), statusOpen, currency.USDT, getPair(t, asset.DeliveryFutures), 0, 1)
	assert.NoError(t, err, "GetDeliveryAllAutoOrder should not error")
}

func TestCancelAllDeliveryPriceTriggeredOrder(t *testing.T) {
	t.Parallel()
	sharedtestvalues.SkipTestIfCredentialsUnset(t, e, canManipulateRealOrders)
	_, err := e.CancelAllDeliveryPriceTriggeredOrder(t.Context(), currency.USDT, getPair(t, asset.DeliveryFutures))
	assert.NoError(t, err, "CancelAllDeliveryPriceTriggeredOrder should not error")
}

func TestGetSingleDeliveryPriceTriggeredOrder(t *testing.T) {
	t.Parallel()
	sharedtestvalues.SkipTestIfCredentialsUnset(t, e)
	_, err := e.GetSingleDeliveryPriceTriggeredOrder(t.Context(), currency.USDT, "12345")
	assert.NoError(t, err, "GetSingleDeliveryPriceTriggeredOrder should not error")
}

func TestCancelDeliveryPriceTriggeredOrder(t *testing.T) {
	t.Parallel()
	sharedtestvalues.SkipTestIfCredentialsUnset(t, e, canManipulateRealOrders)
	_, err := e.CancelDeliveryPriceTriggeredOrder(t.Context(), currency.USDT, "12345")
	assert.NoError(t, err, "CancelDeliveryPriceTriggeredOrder should not error")
}

func TestEnableOrDisableDualMode(t *testing.T) {
	t.Parallel()
	sharedtestvalues.SkipTestIfCredentialsUnset(t, e)
	_, err := e.EnableOrDisableDualMode(t.Context(), currency.BTC, true)
	assert.NoError(t, err, "EnableOrDisableDualMode should not error")
}

func TestRetrivePositionDetailInDualMode(t *testing.T) {
	t.Parallel()
	sharedtestvalues.SkipTestIfCredentialsUnset(t, e)
	_, err := e.RetrivePositionDetailInDualMode(t.Context(), currency.BTC, getPair(t, asset.CoinMarginedFutures))
	assert.NoError(t, err, "RetrivePositionDetailInDualMode should not error for CoinMarginedFutures")
	_, err = e.RetrivePositionDetailInDualMode(t.Context(), currency.USDT, getPair(t, asset.USDTMarginedFutures))
	assert.NoError(t, err, "RetrivePositionDetailInDualMode should not error for USDTMarginedFutures")
}

func TestUpdatePositionMarginInDualMode(t *testing.T) {
	t.Parallel()
	sharedtestvalues.SkipTestIfCredentialsUnset(t, e, canManipulateRealOrders)
	_, err := e.UpdatePositionMarginInDualMode(t.Context(), currency.BTC, getPair(t, asset.CoinMarginedFutures), 0.001, "dual_long")
	assert.NoError(t, err, "UpdatePositionMarginInDualMode should not error for CoinMarginedFutures")
	_, err = e.UpdatePositionMarginInDualMode(t.Context(), currency.USDT, getPair(t, asset.USDTMarginedFutures), 0.001, "dual_long")
	assert.NoError(t, err, "UpdatePositionMarginInDualMode should not error for USDTMarginedFutures")
}

func TestUpdatePositionLeverageInDualMode(t *testing.T) {
	t.Parallel()
	sharedtestvalues.SkipTestIfCredentialsUnset(t, e, canManipulateRealOrders)
	_, err := e.UpdatePositionLeverageInDualMode(t.Context(), currency.BTC, getPair(t, asset.CoinMarginedFutures), 0.001, 0.001)
	assert.NoError(t, err, "UpdatePositionLeverageInDualMode should not error for CoinMarginedFutures")
	_, err = e.UpdatePositionLeverageInDualMode(t.Context(), currency.USDT, getPair(t, asset.USDTMarginedFutures), 0.001, 0.001)
	assert.NoError(t, err, "UpdatePositionLeverageInDualMode should not error for USDTMarginedFutures")
}

func TestUpdatePositionRiskLimitInDualMode(t *testing.T) {
	t.Parallel()
	sharedtestvalues.SkipTestIfCredentialsUnset(t, e, canManipulateRealOrders)
	_, err := e.UpdatePositionRiskLimitInDualMode(t.Context(), currency.BTC, getPair(t, asset.CoinMarginedFutures), 10)
	assert.NoError(t, err, "UpdatePositionRiskLimitInDualMode should not error for CoinMarginedFutures")
	_, err = e.UpdatePositionRiskLimitInDualMode(t.Context(), currency.USDT, getPair(t, asset.USDTMarginedFutures), 10)
	assert.NoError(t, err, "UpdatePositionRiskLimitInDualMode should not error for USDTMarginedFutures")
}

func TestPlaceFuturesOrder(t *testing.T) {
	t.Parallel()
	sharedtestvalues.SkipTestIfCredentialsUnset(t, e, canManipulateRealOrders)
	_, err := e.PlaceFuturesOrder(t.Context(), &ContractOrderCreateParams{
		Contract:    getPair(t, asset.CoinMarginedFutures),
		Size:        6024,
		Iceberg:     0,
		Price:       3765,
		TimeInForce: "gtc",
		Text:        "t-my-custom-id",
		Settle:      currency.BTC,
	})
	assert.NoError(t, err, "PlaceFuturesOrder should not error")
}

func TestGetFuturesOrders(t *testing.T) {
	t.Parallel()
	sharedtestvalues.SkipTestIfCredentialsUnset(t, e)
	_, err := e.GetFuturesOrders(t.Context(), currency.NewBTCUSD(), statusOpen, "", currency.BTC, 0, 0, true)
	assert.NoError(t, err, "GetFuturesOrders should not error")
}

func TestCancelMultipleFuturesOpenOrders(t *testing.T) {
	t.Parallel()
	sharedtestvalues.SkipTestIfCredentialsUnset(t, e, canManipulateRealOrders)
	_, err := e.CancelMultipleFuturesOpenOrders(t.Context(), getPair(t, asset.USDTMarginedFutures), "ask", currency.USDT)
	assert.NoError(t, err, "CancelMultipleFuturesOpenOrders should not error")
}

func TestGetSingleFuturesPriceTriggeredOrder(t *testing.T) {
	t.Parallel()
	sharedtestvalues.SkipTestIfCredentialsUnset(t, e)
	_, err := e.GetSingleFuturesPriceTriggeredOrder(t.Context(), currency.BTC, "12345")
	assert.NoError(t, err, "GetSingleFuturesPriceTriggeredOrder should not error")
}

func TestCancelFuturesPriceTriggeredOrder(t *testing.T) {
	t.Parallel()
	sharedtestvalues.SkipTestIfCredentialsUnset(t, e, canManipulateRealOrders)
	_, err := e.CancelFuturesPriceTriggeredOrder(t.Context(), currency.USDT, "12345")
	assert.NoError(t, err, "CancelFuturesPriceTriggeredOrder should not error")
}

func TestPlaceBatchFuturesOrders(t *testing.T) {
	t.Parallel()
	sharedtestvalues.SkipTestIfCredentialsUnset(t, e, canManipulateRealOrders)
	_, err := e.PlaceBatchFuturesOrders(t.Context(), currency.BTC, []ContractOrderCreateParams{
		{
			Contract:    getPair(t, asset.CoinMarginedFutures),
			Size:        6024,
			Iceberg:     0,
			Price:       3765,
			TimeInForce: "gtc",
			Text:        "t-my-custom-id",
			Settle:      currency.BTC,
		},
		{
			Contract:    getPair(t, asset.CoinMarginedFutures),
			Size:        232,
			Iceberg:     0,
			Price:       376225,
			TimeInForce: "gtc",
			Text:        "t-my-custom-id",
			Settle:      currency.BTC,
		},
	})
	assert.NoError(t, err, "PlaceBatchFuturesOrders should not error")
}

func TestGetSingleFuturesOrder(t *testing.T) {
	t.Parallel()
	sharedtestvalues.SkipTestIfCredentialsUnset(t, e)
	_, err := e.GetSingleFuturesOrder(t.Context(), currency.BTC, "12345")
	assert.NoError(t, err, "GetSingleFuturesOrder should not error")
}

func TestCancelSingleFuturesOrder(t *testing.T) {
	t.Parallel()
	sharedtestvalues.SkipTestIfCredentialsUnset(t, e, canManipulateRealOrders)
	_, err := e.CancelSingleFuturesOrder(t.Context(), currency.BTC, "12345")
	assert.NoError(t, err, "CancelSingleFuturesOrder should not error")
}

func TestAmendFuturesOrder(t *testing.T) {
	t.Parallel()
	sharedtestvalues.SkipTestIfCredentialsUnset(t, e, canManipulateRealOrders)
	_, err := e.AmendFuturesOrder(t.Context(), currency.BTC, "1234", AmendFuturesOrderParam{
		Price: 12345.990,
	})
	assert.NoError(t, err, "AmendFuturesOrder should not error")
}

func TestGetMyFuturesTradingHistory(t *testing.T) {
	t.Parallel()
	sharedtestvalues.SkipTestIfCredentialsUnset(t, e)
	_, err := e.GetMyFuturesTradingHistory(t.Context(), currency.BTC, "", "", getPair(t, asset.CoinMarginedFutures), 0, 0, 0)
	assert.NoError(t, err, "GetMyFuturesTradingHistory should not error")
}

func TestGetFuturesPositionCloseHistory(t *testing.T) {
	t.Parallel()
	sharedtestvalues.SkipTestIfCredentialsUnset(t, e)
	_, err := e.GetFuturesPositionCloseHistory(t.Context(), currency.BTC, getPair(t, asset.CoinMarginedFutures), 0, 0, time.Time{}, time.Time{})
	assert.NoError(t, err, "GetFuturesPositionCloseHistory should not error")
}

func TestGetFuturesLiquidationHistory(t *testing.T) {
	t.Parallel()
	sharedtestvalues.SkipTestIfCredentialsUnset(t, e)
	_, err := e.GetFuturesLiquidationHistory(t.Context(), currency.BTC, getPair(t, asset.CoinMarginedFutures), 0, time.Time{})
	assert.NoError(t, err, "GetFuturesLiquidationHistory should not error")
}

func TestCountdownCancelOrders(t *testing.T) {
	t.Parallel()
	sharedtestvalues.SkipTestIfCredentialsUnset(t, e, canManipulateRealOrders)
	_, err := e.CountdownCancelOrders(t.Context(), currency.BTC, CountdownParams{
		Timeout: 8,
	})
	assert.NoError(t, err, "CountdownCancelOrders should not error")
}

func TestCreatePriceTriggeredFuturesOrder(t *testing.T) {
	t.Parallel()
	sharedtestvalues.SkipTestIfCredentialsUnset(t, e, canManipulateRealOrders)
	for _, tc := range []struct {
		c currency.Code
		a asset.Item
	}{
		{currency.BTC, asset.CoinMarginedFutures},
		{currency.USDT, asset.USDTMarginedFutures},
	} {
		_, err := e.CreatePriceTriggeredFuturesOrder(t.Context(), tc.c, &FuturesPriceTriggeredOrderParam{
			Initial: FuturesInitial{
				Price:    1234.,
				Size:     2,
				Contract: getPair(t, tc.a),
			},
			Trigger: FuturesTrigger{
				Rule:      1,
				OrderType: "close-short-position",
			},
		})
		assert.NoErrorf(t, err, "CreatePriceTriggeredFuturesOrder should not error for settlement currency: %s, asset: %s", tc.c, tc.a)
	}
}

func TestListAllFuturesAutoOrders(t *testing.T) {
	t.Parallel()
	sharedtestvalues.SkipTestIfCredentialsUnset(t, e)
	_, err := e.ListAllFuturesAutoOrders(t.Context(), statusOpen, currency.BTC, currency.EMPTYPAIR, 0, 0)
	assert.NoError(t, err, "ListAllFuturesAutoOrders should not error")
}

func TestCancelAllFuturesOpenOrders(t *testing.T) {
	t.Parallel()
	sharedtestvalues.SkipTestIfCredentialsUnset(t, e, canManipulateRealOrders)
	_, err := e.CancelAllFuturesOpenOrders(t.Context(), currency.BTC, getPair(t, asset.CoinMarginedFutures))
	assert.NoError(t, err, "CancelAllFuturesOpenOrders should not error for CoinMarginedFutures")
	_, err = e.CancelAllFuturesOpenOrders(t.Context(), currency.USDT, getPair(t, asset.USDTMarginedFutures))
	assert.NoError(t, err, "CancelAllFuturesOpenOrders should not error for USDTMarginedFutures")
}

func TestGetAllDeliveryContracts(t *testing.T) {
	t.Parallel()
	r, err := e.GetAllDeliveryContracts(t.Context(), currency.USDT)
	require.NoError(t, err, "GetAllDeliveryContracts must not error")
	assert.NotEmpty(t, r, "GetAllDeliveryContracts should return data")
	r, err = e.GetAllDeliveryContracts(t.Context(), currency.BTC)
	require.NoError(t, err, "GetAllDeliveryContracts must not error")
	// The test below will fail if support for BTC settlement is added. This is intentional, as it ensures we are alerted when it's time to reintroduce support
	if !assert.Empty(t, r, "GetAllDeliveryContracts should not return any data with unsupported settlement currency BTC") {
		t.Error("BTC settlement for delivery futures appears to be supported again by the API. Please raise an issue to reintroduce BTC support for this exchange")
	}
}

func TestGetDeliveryContract(t *testing.T) {
	t.Parallel()
	_, err := e.GetDeliveryContract(t.Context(), currency.USDT, getPair(t, asset.DeliveryFutures))
	assert.NoError(t, err, "GetDeliveryContract should not error")
}

func TestGetDeliveryOrderbook(t *testing.T) {
	t.Parallel()
	_, err := e.GetDeliveryOrderbook(t.Context(), currency.USDT, "0", getPair(t, asset.DeliveryFutures), 0, false)
	assert.NoError(t, err, "GetDeliveryOrderbook should not error")
}

func TestGetDeliveryTradingHistory(t *testing.T) {
	t.Parallel()
	_, err := e.GetDeliveryTradingHistory(t.Context(), currency.USDT, "", getPair(t, asset.DeliveryFutures), 0, time.Time{}, time.Time{})
	assert.NoError(t, err, "GetDeliveryTradingHistory should not error")
}

func TestGetDeliveryFuturesCandlesticks(t *testing.T) {
	t.Parallel()
	_, err := e.GetDeliveryFuturesCandlesticks(t.Context(), currency.USDT, getPair(t, asset.DeliveryFutures), time.Time{}, time.Time{}, 0, kline.OneWeek)
	assert.NoError(t, err, "GetDeliveryFuturesCandlesticks should not error")
}

func TestGetDeliveryFutureTickers(t *testing.T) {
	t.Parallel()
	_, err := e.GetDeliveryFutureTickers(t.Context(), currency.USDT, getPair(t, asset.DeliveryFutures))
	assert.NoError(t, err, "GetDeliveryFutureTickers should not error")
}

func TestGetDeliveryInsuranceBalanceHistory(t *testing.T) {
	t.Parallel()
	_, err := e.GetDeliveryInsuranceBalanceHistory(t.Context(), currency.BTC, 0)
	assert.NoError(t, err, "GetDeliveryInsuranceBalanceHistory should not error")
}

func TestQueryDeliveryFuturesAccounts(t *testing.T) {
	t.Parallel()
	sharedtestvalues.SkipTestIfCredentialsUnset(t, e)
	_, err := e.GetDeliveryFuturesAccounts(t.Context(), currency.USDT)
	assert.NoError(t, err, "GetDeliveryFuturesAccounts should not error")
}

func TestGetDeliveryAccountBooks(t *testing.T) {
	t.Parallel()
	sharedtestvalues.SkipTestIfCredentialsUnset(t, e)
	_, err := e.GetDeliveryAccountBooks(t.Context(), currency.USDT, 0, time.Time{}, time.Now(), "dnw")
	assert.NoError(t, err, "GetDeliveryAccountBooks should not error")
}

func TestGetAllDeliveryPositionsOfUser(t *testing.T) {
	t.Parallel()
	sharedtestvalues.SkipTestIfCredentialsUnset(t, e)
	_, err := e.GetAllDeliveryPositionsOfUser(t.Context(), currency.USDT)
	assert.NoError(t, err, "GetAllDeliveryPositionsOfUser should not error")
}

func TestGetSingleDeliveryPosition(t *testing.T) {
	t.Parallel()
	sharedtestvalues.SkipTestIfCredentialsUnset(t, e)
	_, err := e.GetSingleDeliveryPosition(t.Context(), currency.USDT, getPair(t, asset.DeliveryFutures))
	assert.NoError(t, err, "GetSingleDeliveryPosition should not error")
}

func TestUpdateDeliveryPositionMargin(t *testing.T) {
	t.Parallel()
	_, err := e.UpdateDeliveryPositionMargin(t.Context(), currency.EMPTYCODE, 0.001, currency.Pair{})
	assert.ErrorIs(t, err, errEmptyOrInvalidSettlementCurrency)
	sharedtestvalues.SkipTestIfCredentialsUnset(t, e, canManipulateRealOrders)
	_, err = e.UpdateDeliveryPositionMargin(t.Context(), currency.USDT, 0.001, getPair(t, asset.DeliveryFutures))
	assert.NoError(t, err, "UpdateDeliveryPositionMargin should not error")
}

func TestUpdateDeliveryPositionLeverage(t *testing.T) {
	t.Parallel()
	_, err := e.UpdateDeliveryPositionLeverage(t.Context(), currency.EMPTYCODE, currency.Pair{}, 0.001)
	assert.ErrorIs(t, err, errEmptyOrInvalidSettlementCurrency)
	sharedtestvalues.SkipTestIfCredentialsUnset(t, e, canManipulateRealOrders)
	_, err = e.UpdateDeliveryPositionLeverage(t.Context(), currency.USDT, getPair(t, asset.DeliveryFutures), 0.001)
	assert.NoError(t, err, "UpdateDeliveryPositionLeverage should not error")
}

func TestUpdateDeliveryPositionRiskLimit(t *testing.T) {
	t.Parallel()
	_, err := e.UpdateDeliveryPositionRiskLimit(t.Context(), currency.EMPTYCODE, currency.Pair{}, 0)
	assert.ErrorIs(t, err, errEmptyOrInvalidSettlementCurrency)
	sharedtestvalues.SkipTestIfCredentialsUnset(t, e, canManipulateRealOrders)
	_, err = e.UpdateDeliveryPositionRiskLimit(t.Context(), currency.USDT, getPair(t, asset.DeliveryFutures), 30)
	assert.NoError(t, err, "UpdateDeliveryPositionRiskLimit should not error")
}

func TestGetAllOptionsUnderlyings(t *testing.T) {
	t.Parallel()
	if _, err := e.GetAllOptionsUnderlyings(t.Context()); err != nil {
		t.Errorf("%s GetAllOptionsUnderlyings() error %v", e.Name, err)
	}
}

func TestGetExpirationTime(t *testing.T) {
	t.Parallel()
	_, err := e.GetExpirationTime(t.Context(), "")
	assert.ErrorIs(t, err, errInvalidUnderlying)
	_, err = e.GetExpirationTime(t.Context(), "BTC_USDT")
	assert.NoError(t, err, "GetExpirationTime should not error")
}

func TestGetAllContractOfUnderlyingWithinExpiryDate(t *testing.T) {
	t.Parallel()
	if _, err := e.GetAllContractOfUnderlyingWithinExpiryDate(t.Context(), "BTC_USDT", time.Time{}); err != nil {
		t.Errorf("%s GetAllContractOfUnderlyingWithinExpiryDate() error %v", e.Name, err)
	}
}

func TestGetOptionsSpecifiedContractDetail(t *testing.T) {
	t.Parallel()
	if _, err := e.GetOptionsSpecifiedContractDetail(t.Context(), getPair(t, asset.Options)); err != nil {
		t.Errorf("%s GetOptionsSpecifiedContractDetail() error %v", e.Name, err)
	}
}

func TestGetSettlementHistory(t *testing.T) {
	t.Parallel()
	if _, err := e.GetSettlementHistory(t.Context(), "BTC_USDT", 0, 0, time.Time{}, time.Time{}); err != nil {
		t.Errorf("%s GetSettlementHistory() error %v", e.Name, err)
	}
}

func TestGetOptionsSpecifiedSettlementHistory(t *testing.T) {
	t.Parallel()
	underlying := "BTC_USDT"
	optionsSettlement, err := e.GetSettlementHistory(t.Context(), underlying, 0, 1, time.Time{}, time.Time{})
	if err != nil {
		t.Fatal(err)
	}
	cp, err := currency.NewPairFromString(optionsSettlement[0].Contract)
	if err != nil {
		t.Fatal(err)
	}
	if _, err := e.GetOptionsSpecifiedContractsSettlement(t.Context(), cp, underlying, optionsSettlement[0].Timestamp.Time().Unix()); err != nil {
		t.Errorf("%s GetOptionsSpecifiedContractsSettlement() error %s", e.Name, err)
	}
}

func TestGetSupportedFlashSwapCurrencies(t *testing.T) {
	t.Parallel()
	if _, err := e.GetSupportedFlashSwapCurrencies(t.Context()); err != nil {
		t.Errorf("%s GetSupportedFlashSwapCurrencies() error %v", e.Name, err)
	}
}

const flashSwapOrderResponseJSON = `{"id": 54646,  "create_time": 1651116876378,  "update_time": 1651116876378,  "user_id": 11135567,  "sell_currency": "BTC",  "sell_amount": "0.01",  "buy_currency": "USDT",  "buy_amount": "10",  "price": "100",  "status": 1}`

func TestCreateFlashSwapOrder(t *testing.T) {
	t.Parallel()
	var response FlashSwapOrderResponse
	if err := json.Unmarshal([]byte(flashSwapOrderResponseJSON), &response); err != nil {
		t.Errorf("%s error while deserializing to FlashSwapOrderResponse %v", e.Name, err)
	}
	sharedtestvalues.SkipTestIfCredentialsUnset(t, e, canManipulateRealOrders)
	if _, err := e.CreateFlashSwapOrder(t.Context(), FlashSwapOrderParams{
		PreviewID:    "1234",
		SellCurrency: currency.USDT,
		BuyCurrency:  currency.BTC,
		BuyAmount:    34234,
		SellAmount:   34234,
	}); err != nil {
		t.Errorf("%s CreateFlashSwapOrder() error %v", e.Name, err)
	}
}

func TestGetAllFlashSwapOrders(t *testing.T) {
	t.Parallel()
	sharedtestvalues.SkipTestIfCredentialsUnset(t, e)
	if _, err := e.GetAllFlashSwapOrders(t.Context(), 1, currency.EMPTYCODE, currency.EMPTYCODE, true, 0, 0); err != nil {
		t.Errorf("%s GetAllFlashSwapOrders() error %v", e.Name, err)
	}
}

func TestGetSingleFlashSwapOrders(t *testing.T) {
	t.Parallel()
	sharedtestvalues.SkipTestIfCredentialsUnset(t, e)
	if _, err := e.GetSingleFlashSwapOrder(t.Context(), "1234"); err != nil {
		t.Errorf("%s GetSingleFlashSwapOrder() error %v", e.Name, err)
	}
}

func TestInitiateFlashSwapOrderReview(t *testing.T) {
	t.Parallel()
	sharedtestvalues.SkipTestIfCredentialsUnset(t, e)
	if _, err := e.InitiateFlashSwapOrderReview(t.Context(), FlashSwapOrderParams{
		PreviewID:    "1234",
		SellCurrency: currency.USDT,
		BuyCurrency:  currency.BTC,
		SellAmount:   100,
	}); err != nil {
		t.Errorf("%s InitiateFlashSwapOrderReview() error %v", e.Name, err)
	}
}

func TestGetMyOptionsSettlements(t *testing.T) {
	t.Parallel()
	sharedtestvalues.SkipTestIfCredentialsUnset(t, e)
	if _, err := e.GetMyOptionsSettlements(t.Context(), "BTC_USDT", currency.EMPTYPAIR, 0, 0, time.Time{}); err != nil {
		t.Errorf("%s GetMyOptionsSettlements() error %v", e.Name, err)
	}
}

func TestGetOptionAccounts(t *testing.T) {
	t.Parallel()
	sharedtestvalues.SkipTestIfCredentialsUnset(t, e)
	if _, err := e.GetOptionAccounts(t.Context()); err != nil {
		t.Errorf("%s GetOptionAccounts() error %v", e.Name, err)
	}
}

func TestGetAccountChangingHistory(t *testing.T) {
	t.Parallel()
	sharedtestvalues.SkipTestIfCredentialsUnset(t, e)
	if _, err := e.GetAccountChangingHistory(t.Context(), 0, 0, time.Time{}, time.Time{}, ""); err != nil {
		t.Errorf("%s GetAccountChangingHistory() error %v", e.Name, err)
	}
}

func TestGetUsersPositionSpecifiedUnderlying(t *testing.T) {
	t.Parallel()
	sharedtestvalues.SkipTestIfCredentialsUnset(t, e)
	if _, err := e.GetUsersPositionSpecifiedUnderlying(t.Context(), ""); err != nil {
		t.Errorf("%s GetUsersPositionSpecifiedUnderlying() error %v", e.Name, err)
	}
}

func TestGetSpecifiedContractPosition(t *testing.T) {
	t.Parallel()
	_, err := e.GetSpecifiedContractPosition(t.Context(), currency.EMPTYPAIR)
	assert.ErrorIs(t, err, errInvalidOrMissingContractParam)

	sharedtestvalues.SkipTestIfCredentialsUnset(t, e)

	_, err = e.GetSpecifiedContractPosition(t.Context(), getPair(t, asset.Options))
	assert.NoError(t, err, "GetSpecifiedContractPosition should not error")
}

func TestGetUsersLiquidationHistoryForSpecifiedUnderlying(t *testing.T) {
	t.Parallel()
	sharedtestvalues.SkipTestIfCredentialsUnset(t, e)
	if _, err := e.GetUsersLiquidationHistoryForSpecifiedUnderlying(t.Context(), "BTC_USDT", currency.EMPTYPAIR); err != nil {
		t.Errorf("%s GetUsersLiquidationHistoryForSpecifiedUnderlying() error %v", e.Name, err)
	}
}

func TestPlaceOptionOrder(t *testing.T) {
	t.Parallel()
	sharedtestvalues.SkipTestIfCredentialsUnset(t, e, canManipulateRealOrders)
	_, err := e.PlaceOptionOrder(t.Context(), &OptionOrderParam{
		Contract:    getPair(t, asset.Options).String(),
		OrderSize:   -1,
		Iceberg:     0,
		Text:        "-",
		TimeInForce: "gtc",
		Price:       100,
	})
	if err != nil {
		t.Errorf("%s PlaceOptionOrder() error %v", e.Name, err)
	}
}

func TestGetOptionFuturesOrders(t *testing.T) {
	t.Parallel()
	sharedtestvalues.SkipTestIfCredentialsUnset(t, e)
	if _, err := e.GetOptionFuturesOrders(t.Context(), currency.EMPTYPAIR, "", "", 0, 0, time.Time{}, time.Time{}); err != nil {
		t.Errorf("%s GetOptionFuturesOrders() error %v", e.Name, err)
	}
}

func TestCancelOptionOpenOrders(t *testing.T) {
	t.Parallel()
	sharedtestvalues.SkipTestIfCredentialsUnset(t, e, canManipulateRealOrders)
	if _, err := e.CancelMultipleOptionOpenOrders(t.Context(), getPair(t, asset.Options), "", ""); err != nil {
		t.Errorf("%s CancelOptionOpenOrders() error %v", e.Name, err)
	}
}

func TestGetSingleOptionOrder(t *testing.T) {
	t.Parallel()
	_, err := e.GetSingleOptionOrder(t.Context(), "")
	assert.ErrorIs(t, err, errInvalidOrderID)

	sharedtestvalues.SkipTestIfCredentialsUnset(t, e)

	_, err = e.GetSingleOptionOrder(t.Context(), "1234")
	assert.NoError(t, err, "GetSingleOptionOrder should not error")
}

func TestCancelSingleOrder(t *testing.T) {
	t.Parallel()
	sharedtestvalues.SkipTestIfCredentialsUnset(t, e, canManipulateRealOrders)
	if _, err := e.CancelOptionSingleOrder(t.Context(), "1234"); err != nil {
		t.Errorf("%s CancelSingleOrder() error %v", e.Name, err)
	}
}

func TestGetMyOptionsTradingHistory(t *testing.T) {
	t.Parallel()

	sharedtestvalues.SkipTestIfCredentialsUnset(t, e)
	_, err := e.GetMyOptionsTradingHistory(t.Context(), "BTC_USDT", currency.EMPTYPAIR, 0, 0, time.Time{}, time.Time{})
	require.NoError(t, err)
}

func TestWithdrawCurrency(t *testing.T) {
	t.Parallel()
	_, err := e.WithdrawCurrency(t.Context(), WithdrawalRequestParam{})
	assert.ErrorIs(t, err, errInvalidAmount)
	sharedtestvalues.SkipTestIfCredentialsUnset(t, e, canManipulateRealOrders)
	_, err = e.WithdrawCurrency(t.Context(), WithdrawalRequestParam{
		Currency: currency.BTC,
		Amount:   0.00000001,
		Chain:    "BTC",
		Address:  core.BitcoinDonationAddress,
	})
	if err != nil {
		t.Errorf("%s WithdrawCurrency() expecting error %v, but found %v", e.Name, errInvalidAmount, err)
	}
}

func TestCancelWithdrawalWithSpecifiedID(t *testing.T) {
	t.Parallel()
	sharedtestvalues.SkipTestIfCredentialsUnset(t, e, canManipulateRealOrders)
	if _, err := e.CancelWithdrawalWithSpecifiedID(t.Context(), "1234567"); err != nil {
		t.Errorf("%s CancelWithdrawalWithSpecifiedID() error %v", e.Name, err)
	}
}

func TestGetOptionsOrderbook(t *testing.T) {
	t.Parallel()
	_, err := e.GetOptionsOrderbook(t.Context(), getPair(t, asset.Options), "0.1", 9, true)
	assert.NoError(t, err, "GetOptionsOrderbook should not error")
}

func TestGetOptionsTickers(t *testing.T) {
	t.Parallel()
	if _, err := e.GetOptionsTickers(t.Context(), "BTC_USDT"); err != nil {
		t.Errorf("%s GetOptionsTickers() error %v", e.Name, err)
	}
}

func TestGetOptionUnderlyingTickers(t *testing.T) {
	t.Parallel()
	if _, err := e.GetOptionUnderlyingTickers(t.Context(), "BTC_USDT"); err != nil {
		t.Errorf("%s GetOptionUnderlyingTickers() error %v", e.Name, err)
	}
}

func TestGetOptionFuturesCandlesticks(t *testing.T) {
	t.Parallel()
	if _, err := e.GetOptionFuturesCandlesticks(t.Context(), getPair(t, asset.Options), 0, time.Now().Add(-time.Hour*10), time.Time{}, kline.ThirtyMin); err != nil {
		t.Error(err)
	}
}

func TestGetOptionFuturesMarkPriceCandlesticks(t *testing.T) {
	t.Parallel()
	if _, err := e.GetOptionFuturesMarkPriceCandlesticks(t.Context(), "BTC_USDT", 0, time.Time{}, time.Time{}, kline.OneMonth); err != nil {
		t.Errorf("%s GetOptionFuturesMarkPriceCandlesticks() error %v", e.Name, err)
	}
}

func TestGetOptionsTradeHistory(t *testing.T) {
	t.Parallel()
	if _, err := e.GetOptionsTradeHistory(t.Context(), getPair(t, asset.Options), "C", 0, 0, time.Time{}, time.Time{}); err != nil {
		t.Errorf("%s GetOptionsTradeHistory() error %v", e.Name, err)
	}
}

// Sub-account endpoints

func TestCreateNewSubAccount(t *testing.T) {
	t.Parallel()
	sharedtestvalues.SkipTestIfCredentialsUnset(t, e, canManipulateRealOrders)
	if _, err := e.CreateNewSubAccount(t.Context(), SubAccountParams{
		LoginName: "Sub_Account_for_testing",
	}); err != nil {
		t.Errorf("%s CreateNewSubAccount() error %v", e.Name, err)
	}
}

func TestGetSubAccounts(t *testing.T) {
	t.Parallel()
	sharedtestvalues.SkipTestIfCredentialsUnset(t, e)
	if _, err := e.GetSubAccounts(t.Context()); err != nil {
		t.Errorf("%s GetSubAccounts() error %v", e.Name, err)
	}
}

func TestGetSingleSubAccount(t *testing.T) {
	t.Parallel()
	sharedtestvalues.SkipTestIfCredentialsUnset(t, e)
	if _, err := e.GetSingleSubAccount(t.Context(), "123423"); err != nil {
		t.Errorf("%s GetSingleSubAccount() error %v", e.Name, err)
	}
}

// Wrapper test functions

func TestFetchTradablePairs(t *testing.T) {
	t.Parallel()
	for _, a := range e.GetAssetTypes(false) {
		pairs, err := e.FetchTradablePairs(t.Context(), a)
		require.NoErrorf(t, err, "FetchTradablePairs must not error for %s", a)
		require.NotEmptyf(t, pairs, "FetchTradablePairs must return some pairs for %s", a)
		if a == asset.USDTMarginedFutures || a == asset.CoinMarginedFutures {
			for _, p := range pairs {
				_, err := getSettlementCurrency(p, a)
				require.NoErrorf(t, err, "Fetched pair %s %s must not error on getSettlementCurrency", a, p)
			}
		}
	}
}

func TestUpdateTickers(t *testing.T) {
	t.Parallel()
	for _, a := range e.GetAssetTypes(false) {
		err := e.UpdateTickers(t.Context(), a)
		assert.NoErrorf(t, err, "UpdateTickers should not error for %s", a)
	}
}

func TestUpdateOrderbook(t *testing.T) {
	t.Parallel()
	for _, a := range e.GetAssetTypes(false) {
		pair := getPair(t, a)
		t.Run(a.String()+" "+pair.String(), func(t *testing.T) {
			t.Parallel()
			o, err := e.UpdateOrderbook(t.Context(), pair, a)
			require.NoError(t, err)
			if a != asset.Options { // Options orderbooks can be empty
				assert.NotEmpty(t, o.Bids)
				assert.NotEmpty(t, o.Asks)
			}
		})
	}
}

func TestGetWithdrawalsHistory(t *testing.T) {
	t.Parallel()
	sharedtestvalues.SkipTestIfCredentialsUnset(t, e)
	if _, err := e.GetWithdrawalsHistory(t.Context(), currency.BTC, asset.Empty); err != nil {
		t.Errorf("%s GetWithdrawalsHistory() error %v", e.Name, err)
	}
}

func TestGetRecentTrades(t *testing.T) {
	t.Parallel()
	for _, a := range e.GetAssetTypes(false) {
		if a != asset.CoinMarginedFutures {
			_, err := e.GetRecentTrades(t.Context(), getPair(t, a), a)
			assert.NoErrorf(t, err, "GetRecentTrades should not error for %s", a)
		}
	}
}

func TestSubmitOrder(t *testing.T) {
	sharedtestvalues.SkipTestIfCredentialsUnset(t, e, canManipulateRealOrders)
	for _, a := range e.GetAssetTypes(false) {
		_, err := e.SubmitOrder(t.Context(), &order.Submit{
			Exchange:    e.Name,
			Pair:        getPair(t, a),
			Side:        order.Buy,
			Type:        order.Limit,
			Price:       1,
			Amount:      1,
			AssetType:   a,
			TimeInForce: order.GoodTillCancel,
		})
		assert.NoErrorf(t, err, "SubmitOrder should not error for %s", a)
	}
}

func TestCancelExchangeOrder(t *testing.T) {
	sharedtestvalues.SkipTestIfCredentialsUnset(t, e, canManipulateRealOrders)
	for _, a := range e.GetAssetTypes(false) {
		orderCancellation := &order.Cancel{
			OrderID:   "1",
			AccountID: "1",
			Pair:      getPair(t, a),
			AssetType: a,
		}
		err := e.CancelOrder(t.Context(), orderCancellation)
		assert.NoErrorf(t, err, "CancelOrder should not error for %s", a)
	}
}

func TestCancelBatchOrders(t *testing.T) {
	sharedtestvalues.SkipTestIfCredentialsUnset(t, e, canManipulateRealOrders)
	for _, a := range e.GetAssetTypes(false) {
		_, err := e.CancelBatchOrders(t.Context(), []order.Cancel{
			{
				OrderID:   "1",
				AccountID: "1",
				Pair:      getPair(t, a),
				AssetType: a,
			}, {
				OrderID:   "2",
				AccountID: "1",
				Pair:      getPair(t, a),
				AssetType: a,
			},
		})
		assert.NoErrorf(t, err, "CancelBatchOrders should not error for %s", a)
	}
}

func TestGetDepositAddress(t *testing.T) {
	sharedtestvalues.SkipTestIfCredentialsUnset(t, e)
	chains, err := e.GetAvailableTransferChains(t.Context(), currency.BTC)
	if err != nil {
		t.Fatal(err)
	}
	for i := range chains {
		_, err = e.GetDepositAddress(t.Context(), currency.BTC, "", chains[i])
		if err != nil {
			t.Error("Test Fail - GetDepositAddress error", err)
		}
	}
}

func TestGetActiveOrders(t *testing.T) {
	sharedtestvalues.SkipTestIfCredentialsUnset(t, e)
	for _, a := range e.GetAssetTypes(false) {
		enabledPairs := getPairs(t, a)
		if len(enabledPairs) > 2 {
			enabledPairs = enabledPairs[:2]
		}
		_, err := e.GetActiveOrders(t.Context(), &order.MultiOrderRequest{
			Pairs:     enabledPairs,
			Type:      order.AnyType,
			Side:      order.AnySide,
			AssetType: a,
		})
		assert.NoErrorf(t, err, "GetActiveOrders should not error for %s", a)
	}
}

func TestGetOrderHistory(t *testing.T) {
	sharedtestvalues.SkipTestIfCredentialsUnset(t, e)
	for _, a := range e.GetAssetTypes(false) {
		enabledPairs := getPairs(t, a)
		if len(enabledPairs) > 4 {
			enabledPairs = enabledPairs[:4]
		}
		multiOrderRequest := order.MultiOrderRequest{
			Type:      order.AnyType,
			Side:      order.Buy,
			Pairs:     enabledPairs,
			AssetType: a,
		}
		_, err := e.GetOrderHistory(t.Context(), &multiOrderRequest)
		assert.NoErrorf(t, err, "GetOrderHistory should not error for %s", a)
	}
}

func TestGetHistoricCandles(t *testing.T) {
	t.Parallel()
	startTime := time.Now().Add(-time.Hour * 10)
	for _, a := range e.GetAssetTypes(false) {
		_, err := e.GetHistoricCandles(t.Context(), getPair(t, a), a, kline.OneDay, startTime, time.Now())
		if a == asset.Options {
			assert.ErrorIs(t, err, asset.ErrNotSupported, "GetHistoricCandles should error correctly for options")
		} else {
			assert.NoErrorf(t, err, "GetHistoricCandles should not error for %s", a)
		}
	}
}

func TestGetHistoricCandlesExtended(t *testing.T) {
	t.Parallel()
	startTime := time.Now().Add(-time.Hour * 5)
	for _, a := range e.GetAssetTypes(false) {
		_, err := e.GetHistoricCandlesExtended(t.Context(), getPair(t, a), a, kline.OneMin, startTime, time.Now())
		if a == asset.Options {
			assert.ErrorIs(t, err, asset.ErrNotSupported, "GetHistoricCandlesExtended should error correctly for options")
		} else {
			assert.NoErrorf(t, err, "GetHistoricCandlesExtended should not error for %s", a)
		}
	}
}

func TestGetAvailableTransferTrains(t *testing.T) {
	t.Parallel()
	_, err := e.GetAvailableTransferChains(t.Context(), currency.USDT)
	if err != nil {
		t.Error(err)
	}
}

func TestGetUnderlyingFromCurrencyPair(t *testing.T) {
	t.Parallel()
	if uly, err := e.GetUnderlyingFromCurrencyPair(currency.Pair{Delimiter: currency.UnderscoreDelimiter, Base: currency.BTC, Quote: currency.NewCode("USDT_LLK")}); err != nil {
		t.Error(err)
	} else if !uly.Equal(currency.NewBTCUSDT()) {
		t.Error("unexpected underlying")
	}
}

const wsTickerPushDataJSON = `{"time": 1606291803,	"channel": "spot.tickers",	"event": "update",	"result": {	  "currency_pair": "BTC_USDT",	  "last": "19106.55",	  "lowest_ask": "19108.71",	  "highest_bid": "19106.55",	  "change_percentage": "3.66",	  "base_volume": "2811.3042155865",	  "quote_volume": "53441606.52411221454674732293",	  "high_24h": "19417.74",	  "low_24h": "18434.21"	}}`

func TestWsTickerPushData(t *testing.T) {
	t.Parallel()
	if err := e.WsHandleSpotData(t.Context(), nil, []byte(wsTickerPushDataJSON)); err != nil {
		t.Errorf("%s websocket ticker push data error: %v", e.Name, err)
	}
}

const wsTradePushDataJSON = `{	"time": 1606292218,	"channel": "spot.trades",	"event": "update",	"result": {	  "id": 309143071,	  "create_time": 1606292218,	  "create_time_ms": "1606292218213.4578",	  "side": "sell",	  "currency_pair": "BTC_USDT",	  "amount": "16.4700000000",	  "price": "0.4705000000"}}`

func TestWsTradePushData(t *testing.T) {
	t.Parallel()
	if err := e.WsHandleSpotData(t.Context(), nil, []byte(wsTradePushDataJSON)); err != nil {
		t.Errorf("%s websocket trade push data error: %v", e.Name, err)
	}
}

const wsCandlestickPushDataJSON = `{"time": 1606292600,	"channel": "spot.candlesticks",	"event": "update",	"result": {	  "t": "1606292580",	  "v": "2362.32035",	  "c": "19128.1",	  "h": "19128.1",	  "l": "19128.1",	  "o": "19128.1","n": "1m_BTC_USDT"}}`

func TestWsCandlestickPushData(t *testing.T) {
	t.Parallel()
	if err := e.WsHandleSpotData(t.Context(), nil, []byte(wsCandlestickPushDataJSON)); err != nil {
		t.Errorf("%s websocket candlestick push data error: %v", e.Name, err)
	}
}

const wsOrderbookTickerJSON = `{"time": 1606293275,	"channel": "spot.book_ticker",	"event": "update",	"result": {	  "t": 1606293275123,	  "u": 48733182,	  "s": "BTC_USDT",	  "b": "19177.79",	  "B": "0.0003341504",	  "a": "19179.38",	  "A": "0.09"	}}`

func TestWsOrderbookTickerPushData(t *testing.T) {
	t.Parallel()
	if err := e.WsHandleSpotData(t.Context(), nil, []byte(wsOrderbookTickerJSON)); err != nil {
		t.Errorf("%s websocket orderbook push data error: %v", e.Name, err)
	}
}

const (
	wsOrderbookUpdatePushDataJSON   = `{"time": 1606294781,	"channel": "spot.order_book_update",	"event": "update",	"result": {	  "t": 1606294781123,	  "e": "depthUpdate",	  "E": 1606294781,"s": "BTC_USDT","U": 48776301,"u": 48776306,"b": [["19137.74","0.0001"],["19088.37","0"]],"a": [["19137.75","0.6135"]]	}}`
	wsOrderbookSnapshotPushDataJSON = `{"time":1606295412,"channel": "spot.order_book",	"event": "update",	"result": {	  "t": 1606295412123,	  "lastUpdateId": 48791820,	  "s": "BTC_USDT",	  "bids": [		[		  "19079.55",		  "0.0195"		],		[		  "19079.07",		  "0.7341"],["19076.23",		  "0.00011808"		],		[		  "19073.9",		  "0.105"		],		[		  "19068.83",		  "0.1009"		]	  ],	  "asks": [		[		  "19080.24",		  "0.1638"		],		[		  "19080.91","0.1366"],["19080.92","0.01"],["19081.29","0.01"],["19083.8","0.097"]]}}`
)

func TestWsOrderbookSnapshotPushData(t *testing.T) {
	t.Parallel()
	err := e.WsHandleSpotData(t.Context(), nil, []byte(wsOrderbookSnapshotPushDataJSON))
	if err != nil {
		t.Errorf("%s websocket orderbook snapshot push data error: %v", e.Name, err)
	}
	if err = e.WsHandleSpotData(t.Context(), nil, []byte(wsOrderbookUpdatePushDataJSON)); err != nil {
		t.Errorf("%s websocket orderbook update push data error: %v", e.Name, err)
	}
}

const wsSpotOrderPushDataJSON = `{"time": 1605175506,	"channel": "spot.orders",	"event": "update",	"result": [	  {		"id": "30784435",		"user": 123456,		"text": "t-abc",		"create_time": "1605175506",		"create_time_ms": "1605175506123",		"update_time": "1605175506",		"update_time_ms": "1605175506123",		"event": "put",		"currency_pair": "BTC_USDT",		"type": "limit",		"account": "spot",		"side": "sell",		"amount": "1",		"price": "10001",		"time_in_force": "gtc",		"left": "1",		"filled_total": "0",		"fee": "0",		"fee_currency": "USDT",		"point_fee": "0",		"gt_fee": "0",		"gt_discount": true,		"rebated_fee": "0",		"rebated_fee_currency": "USDT"}	]}`

func TestWsPushOrders(t *testing.T) {
	t.Parallel()
	if err := e.WsHandleSpotData(t.Context(), nil, []byte(wsSpotOrderPushDataJSON)); err != nil {
		t.Errorf("%s websocket orders push data error: %v", e.Name, err)
	}
}

const wsUserTradePushDataJSON = `{"time": 1605176741,	"channel": "spot.usertrades",	"event": "update",	"result": [	  {		"id": 5736713,		"user_id": 1000001,		"order_id": "30784428",		"currency_pair": "BTC_USDT",		"create_time": 1605176741,		"create_time_ms": "1605176741123.456",		"side": "sell",		"amount": "1.00000000",		"role": "taker",		"price": "10000.00000000",		"fee": "0.00200000000000",		"point_fee": "0",		"gt_fee": "0",		"text": "apiv4"	  }	]}`

func TestWsUserTradesPushDataJSON(t *testing.T) {
	t.Parallel()
	if err := e.WsHandleSpotData(t.Context(), nil, []byte(wsUserTradePushDataJSON)); err != nil {
		t.Errorf("%s websocket users trade push data error: %v", e.Name, err)
	}
}

const wsBalancesPushDataJSON = `{"time": 1605248616,	"channel": "spot.balances",	"event": "update",	"result": [	  {		"timestamp": "1605248616",		"timestamp_ms": "1605248616123",		"user": "1000001",		"currency": "USDT",		"change": "100",		"total": "1032951.325075926",		"available": "1022943.325075926"}	]}`

func TestBalancesPushData(t *testing.T) {
	t.Parallel()
	ctx := account.DeployCredentialsToContext(t.Context(), &account.Credentials{Key: "test", Secret: "test"})
	if err := e.WsHandleSpotData(ctx, nil, []byte(wsBalancesPushDataJSON)); err != nil {
		t.Errorf("%s websocket balances push data error: %v", e.Name, err)
	}
}

const wsMarginBalancePushDataJSON = `{"time": 1605248616,	"channel": "spot.funding_balances",	"event": "update",	"result": [	  {"timestamp": "1605248616","timestamp_ms": "1605248616123","user": "1000001","currency": "USDT","change": "100","freeze": "100","lent": "0"}	]}`

func TestMarginBalancePushData(t *testing.T) {
	t.Parallel()
	if err := e.WsHandleSpotData(t.Context(), nil, []byte(wsMarginBalancePushDataJSON)); err != nil {
		t.Errorf("%s websocket margin balance push data error: %v", e.Name, err)
	}
}

const wsCrossMarginBalancePushDataJSON = `{"time": 1605248616,"channel": "spot.cross_balances","event": "update",	"result": [{"timestamp": "1605248616","timestamp_ms": "1605248616123","user": "1000001","currency": "USDT",	"change": "100","total": "1032951.325075926","available": "1022943.325075926"}]}`

func TestCrossMarginBalancePushData(t *testing.T) {
	t.Parallel()
	ctx := account.DeployCredentialsToContext(t.Context(), &account.Credentials{Key: "test", Secret: "test"})
	if err := e.WsHandleSpotData(ctx, nil, []byte(wsCrossMarginBalancePushDataJSON)); err != nil {
		t.Errorf("%s websocket cross margin balance push data error: %v", e.Name, err)
	}
}

const wsCrossMarginBalanceLoan = `{	"time":1658289372,	"channel":"spot.cross_loan",	"event":"update",	"result":{	  "timestamp":1658289372338,	  "user":"1000001",	  "currency":"BTC",	  "change":"0.01",	  "total":"4.992341029566",	  "available":"0.078054772536",	  "borrowed":"0.01",	  "interest":"0.00001375"	}}`

func TestCrossMarginBalanceLoan(t *testing.T) {
	t.Parallel()
	if err := e.WsHandleSpotData(t.Context(), nil, []byte(wsCrossMarginBalanceLoan)); err != nil {
		t.Errorf("%s websocket cross margin loan push data error: %v", e.Name, err)
	}
}

// TestFuturesDataHandler ensures that messages from various futures channels do not error
func TestFuturesDataHandler(t *testing.T) {
	t.Parallel()
	e := new(Exchange) //nolint:govet // Intentional shadow
	require.NoError(t, testexch.Setup(e), "Test instance Setup must not error")
	testexch.FixtureToDataHandler(t, "testdata/wsFutures.json", func(ctx context.Context, m []byte) error {
		if strings.Contains(string(m), "futures.balances") {
			ctx = account.DeployCredentialsToContext(ctx, &account.Credentials{Key: "test", Secret: "test"})
		}
		return e.WsHandleFuturesData(ctx, nil, m, asset.CoinMarginedFutures)
	})
	close(e.Websocket.DataHandler)
	assert.Len(t, e.Websocket.DataHandler, 14, "Should see the correct number of messages")
	for resp := range e.Websocket.DataHandler {
		if err, isErr := resp.(error); isErr {
			assert.NoError(t, err, "Should not get any errors down the data handler")
		}
	}
}

// ******************************************** Options web-socket unit test funcs ********************

const optionsContractTickerPushDataJSON = `{"time": 1630576352,	"channel": "options.contract_tickers",	"event": "update",	"result": {    "name": "BTC_USDT-20211231-59800-P",    "last_price": "11349.5",    "mark_price": "11170.19",    "index_price": "",    "position_size": 993,    "bid1_price": "10611.7",    "bid1_size": 100,    "ask1_price": "11728.7",    "ask1_size": 100,    "vega": "34.8731",    "theta": "-72.80588",    "rho": "-28.53331",    "gamma": "0.00003",    "delta": "-0.78311",    "mark_iv": "0.86695",    "bid_iv": "0.65481",    "ask_iv": "0.88145",    "leverage": "3.5541112718136"	}}`

func TestOptionsContractTickerPushData(t *testing.T) {
	t.Parallel()
	if err := e.WsHandleOptionsData(t.Context(), nil, []byte(optionsContractTickerPushDataJSON)); err != nil {
		t.Errorf("%s websocket options contract ticker push data failed with error %v", e.Name, err)
	}
}

const optionsUnderlyingTickerPushDataJSON = `{"time": 1630576352,	"channel": "options.ul_tickers",	"event": "update",	"result": {	   "trade_put": 800,	   "trade_call": 41700,	   "index_price": "50695.43",	   "name": "BTC_USDT"	}}`

func TestOptionsUnderlyingTickerPushData(t *testing.T) {
	t.Parallel()
	if err := e.WsHandleOptionsData(t.Context(), nil, []byte(optionsUnderlyingTickerPushDataJSON)); err != nil {
		t.Errorf("%s websocket options underlying ticker push data error: %v", e.Name, err)
	}
}

const optionsContractTradesPushDataJSON = `{"time": 1630576356,	"channel": "options.trades",	"event": "update",	"result": [    {        "contract": "BTC_USDT-20211231-59800-C",        "create_time": 1639144526,        "id": 12279,        "price": 997.8,        "size": -100,        "create_time_ms": 1639144526597,        "underlying": "BTC_USDT"    }	]}`

func TestOptionsContractTradesPushData(t *testing.T) {
	t.Parallel()
	if err := e.WsHandleOptionsData(t.Context(), nil, []byte(optionsContractTradesPushDataJSON)); err != nil {
		t.Errorf("%s websocket contract trades push data error: %v", e.Name, err)
	}
}

const optionsUnderlyingTradesPushDataJSON = `{"time": 1630576356,	"channel": "options.ul_trades",	"event": "update",	"result": [{"contract": "BTC_USDT-20211231-59800-C","create_time": 1639144526,"id": 12279,"price": 997.8,"size": -100,"create_time_ms": 1639144526597,"underlying": "BTC_USDT","is_call": true}	]}`

func TestOptionsUnderlyingTradesPushData(t *testing.T) {
	t.Parallel()
	if err := e.WsHandleOptionsData(t.Context(), nil, []byte(optionsUnderlyingTradesPushDataJSON)); err != nil {
		t.Errorf("%s websocket underlying trades push data error: %v", e.Name, err)
	}
}

const optionsUnderlyingPricePushDataJSON = `{	"time": 1630576356,	"channel": "options.ul_price",	"event": "update",	"result": {	   "underlying": "BTC_USDT",	   "price": 49653.24,"time": 1639143988,"time_ms": 1639143988931}}`

func TestOptionsUnderlyingPricePushData(t *testing.T) {
	t.Parallel()
	if err := e.WsHandleOptionsData(t.Context(), nil, []byte(optionsUnderlyingPricePushDataJSON)); err != nil {
		t.Errorf("%s websocket underlying price push data error: %v", e.Name, err)
	}
}

const optionsMarkPricePushDataJSON = `{	"time": 1630576356,	"channel": "options.mark_price",	"event": "update",	"result": {    "contract": "BTC_USDT-20211231-59800-P",    "price": 11021.27,    "time": 1639143401,    "time_ms": 1639143401676}}`

func TestOptionsMarkPricePushData(t *testing.T) {
	t.Parallel()
	if err := e.WsHandleOptionsData(t.Context(), nil, []byte(optionsMarkPricePushDataJSON)); err != nil {
		t.Errorf("%s websocket mark price push data error: %v", e.Name, err)
	}
}

const optionsSettlementsPushDataJSON = `{	"time": 1630576356,	"channel": "options.settlements",	"event": "update",	"result": {	   "contract": "BTC_USDT-20211130-55000-P",	   "orderbook_id": 2,	   "position_size": 1,	   "profit": 0.5,	   "settle_price": 70000,	   "strike_price": 65000,	   "tag": "WEEK",	   "trade_id": 1,	   "trade_size": 1,	   "underlying": "BTC_USDT",	   "time": 1639051907,	   "time_ms": 1639051907000}}`

func TestSettlementsPushData(t *testing.T) {
	t.Parallel()
	if err := e.WsHandleOptionsData(t.Context(), nil, []byte(optionsSettlementsPushDataJSON)); err != nil {
		t.Errorf("%s websocket options settlements push data error: %v", e.Name, err)
	}
}

const optionsContractPushDataJSON = `{"time": 1630576356,	"channel": "options.contracts",	"event": "update",	"result": {	   "contract": "BTC_USDT-20211130-50000-P",	   "create_time": 1637917026,	   "expiration_time": 1638230400,	   "init_margin_high": 0.15,	   "init_margin_low": 0.1,	   "is_call": false,	   "maint_margin_base": 0.075,	   "maker_fee_rate": 0.0004,	   "mark_price_round": 0.1,	   "min_balance_short": 0.5,	   "min_order_margin": 0.1,	   "multiplier": 0.0001,	   "order_price_deviate": 0,	   "order_price_round": 0.1,	   "order_size_max": 1,	   "order_size_min": 10,	   "orders_limit": 100000,	   "ref_discount_rate": 0.1,	   "ref_rebate_rate": 0,	   "strike_price": 50000,	   "tag": "WEEK",	   "taker_fee_rate": 0.0004,	   "underlying": "BTC_USDT",	   "time": 1639051907,	   "time_ms": 1639051907000}}`

func TestOptionsContractPushData(t *testing.T) {
	t.Parallel()
	if err := e.WsHandleOptionsData(t.Context(), nil, []byte(optionsContractPushDataJSON)); err != nil {
		t.Errorf("%s websocket options contracts push data error: %v", e.Name, err)
	}
}

const (
	optionsContractCandlesticksPushDataJSON   = `{	"time": 1630650451,	"channel": "options.contract_candlesticks",	"event": "update",	"result": [   {       "t": 1639039260,       "v": 100,       "c": "1041.4",       "h": "1041.4",       "l": "1041.4",       "o": "1041.4",       "a": "0",       "n": "10s_BTC_USDT-20211231-59800-C"   }	]}`
	optionsUnderlyingCandlesticksPushDataJSON = `{	"time": 1630650451,	"channel": "options.ul_candlesticks",	"event": "update",	"result": [    {        "t": 1639039260,        "v": 100,        "c": "1041.4",        "h": "1041.4",        "l": "1041.4",        "o": "1041.4",        "a": "0",        "n": "10s_BTC_USDT"    }	]}`
)

func TestOptionsCandlesticksPushData(t *testing.T) {
	t.Parallel()
	if err := e.WsHandleOptionsData(t.Context(), nil, []byte(optionsContractCandlesticksPushDataJSON)); err != nil {
		t.Errorf("%s websocket options contracts candlestick push data error: %v", e.Name, err)
	}
	if err := e.WsHandleOptionsData(t.Context(), nil, []byte(optionsUnderlyingCandlesticksPushDataJSON)); err != nil {
		t.Errorf("%s websocket options underlying candlestick push data error: %v", e.Name, err)
	}
}

const (
	optionsOrderbookTickerPushDataJSON              = `{	"time": 1630650452,	"channel": "options.book_ticker",	"event": "update",	"result": {    "t": 1615366379123,    "u": 2517661076,    "s": "BTC_USDT-20211130-50000-C",    "b": "54696.6",    "B": 37000,    "a": "54696.7",    "A": 47061	}}`
	optionsOrderbookUpdatePushDataJSON              = `{	"time": 1630650445,	"channel": "options.order_book_update",	"event": "update",	"result": {    "t": 1615366381417,    "s": "%s",    "U": 2517661101,    "u": 2517661113,    "b": [        {            "p": "54672.1",            "s": 95        },        {            "p": "54664.5",            "s": 58794        }    ],    "a": [        {            "p": "54743.6",            "s": 95        },        {            "p": "54742",            "s": 95        }    ]	}}`
	optionsOrderbookSnapshotPushDataJSON            = `{	"time": 1630650445,	"channel": "options.order_book",	"event": "all",	"result": {    "t": 1541500161123,    "contract": "BTC_USDT-20211130-50000-C",    "id": 93973511,    "asks": [        {            "p": "97.1",            "s": 2245        },		{            "p": "97.2",            "s": 2245        }    ],    "bids": [		{            "p": "97.2",            "s": 2245        },        {            "p": "97.1",            "s": 2245        }    ]	}}`
	optionsOrderbookSnapshotUpdateEventPushDataJSON = `{"channel": "options.order_book",	"event": "update",	"time": 1630650445,	"result": [	  {		"p": "49525.6",		"s": 7726,		"c": "BTC_USDT-20211130-50000-C",		"id": 93973511	  }	]}`
)

func TestOptionsOrderbookPushData(t *testing.T) {
	t.Parallel()
	p := getPair(t, asset.Options)
	assert.NoError(t, e.WsHandleOptionsData(t.Context(), nil, []byte(optionsOrderbookTickerPushDataJSON)))
	assert.NoError(t, e.WsHandleOptionsData(t.Context(), nil, fmt.Appendf(nil, optionsOrderbookUpdatePushDataJSON, p.Upper().String())))
	assert.NoError(t, e.WsHandleOptionsData(t.Context(), nil, []byte(optionsOrderbookSnapshotPushDataJSON)))
	assert.NoError(t, e.WsHandleOptionsData(t.Context(), nil, []byte(optionsOrderbookSnapshotUpdateEventPushDataJSON)))
}

const optionsOrderPushDataJSON = `{"time": 1630654851,"channel": "options.orders",	"event": "update",	"result": [	   {		  "contract": "BTC_USDT-20211130-65000-C",		  "create_time": 1637897000,		  "fill_price": 0,		  "finish_as": "cancelled",		  "iceberg": 0,		  "id": 106,		  "is_close": false,		  "is_liq": false,		  "is_reduce_only": false,		  "left": -10,		  "mkfr": 0.0004,		  "price": 15000,		  "refr": 0,		  "refu": 0,		  "size": -10,		  "status": "finished",		  "text": "web",		  "tif": "gtc",		  "tkfr": 0.0004,		  "underlying": "BTC_USDT",		  "user": "9xxx",		  "time": 1639051907,"time_ms": 1639051907000}]}`

func TestOptionsOrderPushData(t *testing.T) {
	t.Parallel()
	if err := e.WsHandleOptionsData(t.Context(), nil, []byte(optionsOrderPushDataJSON)); err != nil {
		t.Errorf("%s websocket options orders push data error: %v", e.Name, err)
	}
}

const optionsUsersTradesPushDataJSON = `{	"time": 1639144214,	"channel": "options.usertrades",	"event": "update",	"result": [{"id": "1","underlying": "BTC_USDT","order": "557940","contract": "BTC_USDT-20211216-44800-C","create_time": 1639144214,"create_time_ms": 1639144214583,"price": "4999","role": "taker","size": -1}]}`

func TestOptionUserTradesPushData(t *testing.T) {
	t.Parallel()
	if err := e.WsHandleOptionsData(t.Context(), nil, []byte(optionsUsersTradesPushDataJSON)); err != nil {
		t.Errorf("%s websocket options orders push data error: %v", e.Name, err)
	}
}

const optionsLiquidatesPushDataJSON = `{	"channel": "options.liquidates",	"event": "update",	"time": 1630654851,	"result": [	   {		  "user": "1xxxx",		  "init_margin": 1190,		  "maint_margin": 1042.5,		  "order_margin": 0,		  "time": 1639051907,		  "time_ms": 1639051907000}	]}`

func TestOptionsLiquidatesPushData(t *testing.T) {
	t.Parallel()
	if err := e.WsHandleOptionsData(t.Context(), nil, []byte(optionsLiquidatesPushDataJSON)); err != nil {
		t.Errorf("%s websocket options liquidates push data error: %v", e.Name, err)
	}
}

const optionsSettlementPushDataJSON = `{	"channel": "options.user_settlements",	"event": "update",	"time": 1639051907,	"result": [{"contract": "BTC_USDT-20211130-65000-C","realised_pnl": -13.028,"settle_price": 70000,"settle_profit": 5,"size": 10,"strike_price": 65000,"underlying": "BTC_USDT","user": "9xxx","time": 1639051907,"time_ms": 1639051907000}]}`

func TestOptionsSettlementPushData(t *testing.T) {
	t.Parallel()
	if err := e.WsHandleOptionsData(t.Context(), nil, []byte(optionsSettlementPushDataJSON)); err != nil {
		t.Errorf("%s websocket options settlement push data error: %v", e.Name, err)
	}
}

const optionsPositionClosePushDataJSON = `{"channel": "options.position_closes",	"event": "update",	"time": 1630654851,	"result": [{"contract": "BTC_USDT-20211130-50000-C","pnl": -0.0056,"settle_size": 0,"side": "long","text": "web","underlying": "BTC_USDT","user": "11xxxxx","time": 1639051907,"time_ms": 1639051907000}]}`

func TestOptionsPositionClosePushData(t *testing.T) {
	t.Parallel()
	if err := e.WsHandleOptionsData(t.Context(), nil, []byte(optionsPositionClosePushDataJSON)); err != nil {
		t.Errorf("%s websocket options position close push data error: %v", e.Name, err)
	}
}

const optionsBalancePushDataJSON = `{	"channel": "options.balances",	"event": "update",	"time": 1630654851,	"result": [	   {		  "balance": 60.79009,"change": -0.5,"text": "BTC_USDT-20211130-55000-P","type": "set","user": "11xxxx","time": 1639051907,"time_ms": 1639051907000}]}`

func TestOptionsBalancePushData(t *testing.T) {
	t.Parallel()
	ctx := account.DeployCredentialsToContext(t.Context(), &account.Credentials{Key: "test", Secret: "test"})
	if err := e.WsHandleOptionsData(ctx, nil, []byte(optionsBalancePushDataJSON)); err != nil {
		t.Errorf("%s websocket options balance push data error: %v", e.Name, err)
	}
}

const optionsPositionPushDataJSON = `{"time": 1630654851,	"channel": "options.positions",	"event": "update",	"error": null,	"result": [	   {		  "entry_price": 0,		  "realised_pnl": -13.028,		  "size": 0,		  "contract": "BTC_USDT-20211130-65000-C",		  "user": "9010",		  "time": 1639051907,		  "time_ms": 1639051907000}	]}`

func TestOptionsPositionPushData(t *testing.T) {
	t.Parallel()
	if err := e.WsHandleOptionsData(t.Context(), nil, []byte(optionsPositionPushDataJSON)); err != nil {
		t.Errorf("%s websocket options position push data error: %v", e.Name, err)
	}
}

func TestOptionsPongPushData(t *testing.T) {
	t.Parallel()
	err := e.WsHandleOptionsData(t.Context(), nil, []byte(`{"time":1756700469,"channel":"options.pong","event":"","result":null}`))
	require.NoError(t, err)
}

func TestGenerateSubscriptionsSpot(t *testing.T) {
	t.Parallel()

	e := new(Exchange) //nolint:govet // Intentional shadow
	require.NoError(t, testexch.Setup(e), "Test instance Setup must not error")

	e.Websocket.SetCanUseAuthenticatedEndpoints(true)
	subs, err := e.generateSubscriptionsSpot()
	require.NoError(t, err, "generateSubscriptions must not error")
	exp := subscription.List{}
	assets := slices.DeleteFunc(e.GetAssetTypes(true), func(a asset.Item) bool { return !e.IsAssetWebsocketSupported(a) })
	for _, s := range e.Features.Subscriptions {
		for _, a := range assets {
			if s.Asset != asset.All && s.Asset != a {
				continue
			}
			pairs, err := e.GetEnabledPairs(a)
			require.NoErrorf(t, err, "GetEnabledPairs %s must not error", a)
			pairs = common.SortStrings(pairs).Format(currency.PairFormat{Uppercase: true, Delimiter: "_"})
			s := s.Clone() //nolint:govet // Intentional lexical scope shadow
			s.Asset = a
			if singleSymbolChannel(channelName(s)) {
				for i := range pairs {
					s := s.Clone() //nolint:govet // Intentional lexical scope shadow
					switch s.Channel {
					case subscription.CandlesChannel:
						s.QualifiedChannel = "5m," + pairs[i].String()
					case subscription.OrderbookChannel:
						s.QualifiedChannel = pairs[i].String() + ",100ms"
					case spotOrderbookChannel:
						s.QualifiedChannel = pairs[i].String() + ",5,1000ms"
					}
					s.Pairs = pairs[i : i+1]
					exp = append(exp, s)
				}
			} else {
				s.Pairs = pairs
				s.QualifiedChannel = pairs.Join()
				exp = append(exp, s)
			}
		}
	}
	testsubs.EqualLists(t, exp, subs)
}

func TestSubscribe(t *testing.T) {
	t.Parallel()
	subs, err := e.Features.Subscriptions.ExpandTemplates(e)
	require.NoError(t, err, "ExpandTemplates must not error")
	e.Features.Subscriptions = subscription.List{}
	err = e.Subscribe(t.Context(), &FixtureConnection{}, subs)
	require.NoError(t, err, "Subscribe must not error")
}

func TestGenerateDeliveryFuturesDefaultSubscriptions(t *testing.T) {
	t.Parallel()
	if _, err := e.GenerateDeliveryFuturesDefaultSubscriptions(); err != nil {
		t.Error(err)
	}
}

func TestGenerateFuturesDefaultSubscriptions(t *testing.T) {
	t.Parallel()
	e := new(Exchange) //nolint:govet // Intentional shadow
	require.NoError(t, testexch.Setup(e), "Test instance Setup must not error")
	subs, err := e.GenerateFuturesDefaultSubscriptions(asset.USDTMarginedFutures)
	require.NoError(t, err)
	require.NotEmpty(t, subs)
	subs, err = e.GenerateFuturesDefaultSubscriptions(asset.CoinMarginedFutures)
	require.NoError(t, err)
	require.NotEmpty(t, subs)
	require.NoError(t, e.CurrencyPairs.SetAssetEnabled(asset.USDTMarginedFutures, false), "SetAssetEnabled must not error")
	subs, err = e.GenerateFuturesDefaultSubscriptions(asset.USDTMarginedFutures)
	require.NoError(t, err, "Disabled asset must not error")
	require.Empty(t, subs, "Disabled asset must return no pairs")
}

func TestGenerateOptionsDefaultSubscriptions(t *testing.T) {
	t.Parallel()
	if _, err := e.GenerateOptionsDefaultSubscriptions(); err != nil {
		t.Error(err)
	}
}

func TestCreateAPIKeysOfSubAccount(t *testing.T) {
	t.Parallel()
	sharedtestvalues.SkipTestIfCredentialsUnset(t, e, canManipulateRealOrders)
	if _, err := e.CreateAPIKeysOfSubAccount(t.Context(), CreateAPIKeySubAccountParams{
		SubAccountUserID: 12345,
		Body: &SubAccountKey{
			APIKeyName: "12312mnfsndfsfjsdklfjsdlkfj",
			Permissions: []APIV4KeyPerm{
				{
					PermissionName: "wallet",
					ReadOnly:       false,
				},
				{
					PermissionName: "spot",
					ReadOnly:       false,
				},
				{
					PermissionName: "futures",
					ReadOnly:       false,
				},
				{
					PermissionName: "delivery",
					ReadOnly:       false,
				},
				{
					PermissionName: "earn",
					ReadOnly:       false,
				},
				{
					PermissionName: "options",
					ReadOnly:       false,
				},
			},
		},
	}); err != nil {
		t.Error(err)
	}
}

func TestListAllAPIKeyOfSubAccount(t *testing.T) {
	t.Parallel()
	sharedtestvalues.SkipTestIfCredentialsUnset(t, e)
	_, err := e.GetAllAPIKeyOfSubAccount(t.Context(), 1234)
	if err != nil {
		t.Error(err)
	}
}

func TestUpdateAPIKeyOfSubAccount(t *testing.T) {
	t.Parallel()
	sharedtestvalues.SkipTestIfCredentialsUnset(t, e, canManipulateRealOrders)
	if err := e.UpdateAPIKeyOfSubAccount(t.Context(), apiKey, CreateAPIKeySubAccountParams{
		SubAccountUserID: 12345,
		Body: &SubAccountKey{
			APIKeyName: "12312mnfsndfsfjsdklfjsdlkfj",
			Permissions: []APIV4KeyPerm{
				{
					PermissionName: "wallet",
					ReadOnly:       false,
				},
				{
					PermissionName: "spot",
					ReadOnly:       false,
				},
				{
					PermissionName: "futures",
					ReadOnly:       false,
				},
				{
					PermissionName: "delivery",
					ReadOnly:       false,
				},
				{
					PermissionName: "earn",
					ReadOnly:       false,
				},
				{
					PermissionName: "options",
					ReadOnly:       false,
				},
			},
		},
	}); err != nil {
		t.Error(err)
	}
}

func TestGetAPIKeyOfSubAccount(t *testing.T) {
	t.Parallel()
	sharedtestvalues.SkipTestIfCredentialsUnset(t, e)
	_, err := e.GetAPIKeyOfSubAccount(t.Context(), 1234, "target_api_key")
	if err != nil {
		t.Error(err)
	}
}

func TestLockSubAccount(t *testing.T) {
	t.Parallel()
	sharedtestvalues.SkipTestIfCredentialsUnset(t, e)
	if err := e.LockSubAccount(t.Context(), 1234); err != nil {
		t.Error(err)
	}
}

func TestUnlockSubAccount(t *testing.T) {
	t.Parallel()
	sharedtestvalues.SkipTestIfCredentialsUnset(t, e)
	if err := e.UnlockSubAccount(t.Context(), 1234); err != nil {
		t.Error(err)
	}
}

func TestUpdateOrderExecutionLimits(t *testing.T) {
	t.Parallel()
	testexch.UpdatePairsOnce(t, e)
	for _, a := range e.GetAssetTypes(false) {
		t.Run(a.String(), func(t *testing.T) {
			t.Parallel()
			switch a {
			case asset.Options:
				return // Options not supported
			case asset.CrossMargin, asset.Margin:
				require.ErrorIs(t, e.UpdateOrderExecutionLimits(t.Context(), a), asset.ErrNotSupported)
			default:
				require.NoError(t, e.UpdateOrderExecutionLimits(t.Context(), a), "UpdateOrderExecutionLimits must not error")
				avail, err := e.GetAvailablePairs(a)
				require.NoError(t, err, "GetAvailablePairs must not error")
<<<<<<< HEAD

=======
>>>>>>> dcf98ec7
				for _, pair := range avail {
					l, err := e.GetOrderExecutionLimits(a, pair)
					require.NoErrorf(t, err, "GetOrderExecutionLimits must not error for %s", pair)
					require.NotNilf(t, l, "GetOrderExecutionLimits %s result cannot be nil", pair)
					assert.Equalf(t, a, l.Key.Asset, "asset should equal for %s", pair)
					assert.Truef(t, pair.Equal(l.Key.Pair()), "pair should equal for %s", pair)
					assert.Positivef(t, l.MinimumBaseAmount, "MinimumBaseAmount should be positive for %s", pair)
					assert.Positivef(t, l.AmountStepIncrementSize, "AmountStepIncrementSize should be positive for %s", pair)

<<<<<<< HEAD
					if a == asset.USDTMarginedFutures || a == asset.CoinMarginedFutures {
						if !l.Delisted.IsZero() {
							assert.Truef(t, l.Delisted.After(l.Delisting), "Delisted should be after Delisting for %s", pair)
						}
					}

					if a == asset.Spot {
						assert.Positivef(t, l.MinimumQuoteAmount, "MinimumQuoteAmount should be positive for %s", pair)
						assert.Positivef(t, l.QuoteStepIncrementSize, "QuoteStepIncrementSize should be positive for %s", pair)
						if !l.Delisted.IsZero() {
							assert.Truef(t, l.Delisted.Equal(l.Delisting), "Delisted should be equal to Delisting for %s", pair)
						}
					}

					if a == asset.USDTMarginedFutures {
						assert.Positivef(t, l.MultiplierDecimal, "MultiplierDecimal should be positive for %s", pair)
						assert.NotZerof(t, l.Launch, "Launch should be populated for %s", pair)
=======
					switch a {
					case asset.USDTMarginedFutures:
						assert.Positivef(t, l.MultiplierDecimal, "MultiplierDecimal should be positive for %s", pair)
						assert.NotZerof(t, l.Listed, "Listed should be populated for %s", pair)
						fallthrough
					case asset.CoinMarginedFutures:
						if !l.Delisted.IsZero() {
							assert.Truef(t, l.Delisted.After(l.Delisting), "Delisted should be after Delisting for %s", pair)
						}
					case asset.Spot:
						assert.Positivef(t, l.MinimumQuoteAmount, "MinimumQuoteAmount should be positive for %s", pair)
						assert.Positivef(t, l.QuoteStepIncrementSize, "QuoteStepIncrementSize should be positive for %s", pair)
					case asset.DeliveryFutures:
						assert.NotZerof(t, l.Expiry, "Expiry should be populated for %s", pair)
>>>>>>> dcf98ec7
					}
				}
			}
		})
	}
}

func TestForceFileStandard(t *testing.T) {
	t.Parallel()
	err := sharedtestvalues.ForceFileStandard(t, sharedtestvalues.EmptyStringPotentialPattern)
	if err != nil {
		t.Error(err)
	}
	if t.Failed() {
		t.Fatal("Please use types.Number type instead of `float64` and remove `,string` as strings can be empty in unmarshal process. Then call the Float64() method.")
	}
}

func TestGetFuturesContractDetails(t *testing.T) {
	t.Parallel()
	_, err := e.GetFuturesContractDetails(t.Context(), asset.Spot)
	require.ErrorIs(t, err, futures.ErrNotFuturesAsset)

	_, err = e.GetFuturesContractDetails(t.Context(), asset.PerpetualContract)
	require.ErrorIs(t, err, asset.ErrNotSupported)

	exp, err := e.GetAllDeliveryContracts(t.Context(), currency.USDT)
	require.NoError(t, err, "GetAllDeliveryContracts must not error")
	c, err := e.GetFuturesContractDetails(t.Context(), asset.DeliveryFutures)
	require.NoError(t, err, "GetFuturesContractDetails must not error for DeliveryFutures")
	assert.Equal(t, len(exp), len(c), "GetFuturesContractDetails should return same number of Delivery contracts as exist")

	for _, a := range []asset.Item{asset.CoinMarginedFutures, asset.USDTMarginedFutures} {
		c, err = e.GetFuturesContractDetails(t.Context(), a)
		require.NoErrorf(t, err, "GetFuturesContractDetails must not error for %s", a)
		assert.NotEmptyf(t, c, "GetFuturesContractDetails should return some contracts for %s", a)
	}
}

func TestGetLatestFundingRates(t *testing.T) {
	t.Parallel()
	_, err := e.GetLatestFundingRates(t.Context(), &fundingrate.LatestRateRequest{
		Asset:                asset.USDTMarginedFutures,
		Pair:                 currency.NewBTCUSDT(),
		IncludePredictedRate: true,
	})
	assert.NoError(t, err)

	_, err = e.GetLatestFundingRates(t.Context(), &fundingrate.LatestRateRequest{
		Asset: asset.CoinMarginedFutures,
		Pair:  currency.NewBTCUSD(),
	})
	assert.NoError(t, err)

	_, err = e.GetLatestFundingRates(t.Context(), &fundingrate.LatestRateRequest{Asset: asset.CoinMarginedFutures})
	assert.NoError(t, err)
	_, err = e.GetLatestFundingRates(t.Context(), &fundingrate.LatestRateRequest{Asset: asset.USDTMarginedFutures})
	assert.NoError(t, err)
}

func TestGetHistoricalFundingRates(t *testing.T) {
	t.Parallel()
	_, err := e.GetHistoricalFundingRates(t.Context(), nil)
	assert.ErrorIs(t, err, common.ErrNilPointer)

	_, err = e.GetHistoricalFundingRates(t.Context(), &fundingrate.HistoricalRatesRequest{})
	assert.ErrorIs(t, err, asset.ErrNotSupported)

	_, err = e.GetHistoricalFundingRates(t.Context(), &fundingrate.HistoricalRatesRequest{Asset: asset.CoinMarginedFutures})
	assert.ErrorIs(t, err, currency.ErrCurrencyPairEmpty)

	_, err = e.GetHistoricalFundingRates(t.Context(), &fundingrate.HistoricalRatesRequest{Asset: asset.Futures})
	assert.ErrorIs(t, err, asset.ErrNotSupported)

	_, err = e.GetHistoricalFundingRates(t.Context(), &fundingrate.HistoricalRatesRequest{
		Asset: asset.USDTMarginedFutures,
		Pair:  currency.NewPair(currency.ENJ, currency.USDT),
	})
	assert.ErrorIs(t, err, fundingrate.ErrPaymentCurrencyCannotBeEmpty)

	_, err = e.GetHistoricalFundingRates(t.Context(), &fundingrate.HistoricalRatesRequest{
		Asset:           asset.USDTMarginedFutures,
		Pair:            currency.NewPair(currency.ENJ, currency.USDT),
		PaymentCurrency: currency.USDT,
		IncludePayments: true,
	})
	assert.ErrorIs(t, err, common.ErrNotYetImplemented)

	_, err = e.GetHistoricalFundingRates(t.Context(), &fundingrate.HistoricalRatesRequest{
		Asset:                asset.USDTMarginedFutures,
		Pair:                 currency.NewPair(currency.ENJ, currency.USDT),
		PaymentCurrency:      currency.USDT,
		IncludePredictedRate: true,
	})
	assert.ErrorIs(t, err, common.ErrNotYetImplemented)

	_, err = e.GetHistoricalFundingRates(t.Context(), &fundingrate.HistoricalRatesRequest{
		Asset:           asset.USDTMarginedFutures,
		Pair:            currency.NewPair(currency.ENJ, currency.USDT),
		PaymentCurrency: currency.USDT,
		StartDate:       time.Now().Add(time.Hour * 16),
		EndDate:         time.Now(),
	})
	assert.ErrorIs(t, err, common.ErrStartAfterEnd)

	_, err = e.GetHistoricalFundingRates(t.Context(), &fundingrate.HistoricalRatesRequest{
		Asset:           asset.USDTMarginedFutures,
		Pair:            currency.NewPair(currency.ENJ, currency.USDT),
		PaymentCurrency: currency.USDT,
		StartDate:       time.Now().Add(-time.Hour * 8008),
		EndDate:         time.Now(),
	})
	assert.ErrorIs(t, err, fundingrate.ErrFundingRateOutsideLimits)

	history, err := e.GetHistoricalFundingRates(t.Context(), &fundingrate.HistoricalRatesRequest{
		Asset:           asset.USDTMarginedFutures,
		Pair:            currency.NewPair(currency.ENJ, currency.USDT),
		PaymentCurrency: currency.USDT,
	})
	require.NoError(t, err)
	assert.NotEmpty(t, history)
}

func TestGetOpenInterest(t *testing.T) {
	t.Parallel()
	_, err := e.GetOpenInterest(t.Context(), key.PairAsset{
		Base:  currency.NewCode("GOLDFISH").Item,
		Quote: currency.USDT.Item,
		Asset: asset.USDTMarginedFutures,
	})
	assert.ErrorIs(t, err, currency.ErrPairNotFound, "GetOpenInterest should error correctly")

	var resp []futures.OpenInterest
	for _, a := range []asset.Item{asset.CoinMarginedFutures, asset.USDTMarginedFutures, asset.DeliveryFutures} {
		p := getPair(t, a)
		resp, err = e.GetOpenInterest(t.Context(), key.PairAsset{
			Base:  p.Base.Item,
			Quote: p.Quote.Item,
			Asset: a,
		})
		assert.NoErrorf(t, err, "GetOpenInterest should not error for %s asset", a)
		assert.Lenf(t, resp, 1, "GetOpenInterest should return 1 item for %s asset", a)
	}

	resp, err = e.GetOpenInterest(t.Context())
	assert.NoError(t, err, "GetOpenInterest should not error")
	assert.NotEmpty(t, resp, "GetOpenInterest should return some items")
}

func TestGetClientOrderIDFromText(t *testing.T) {
	t.Parallel()
	assert.Empty(t, getClientOrderIDFromText("api"), "should not return anything")
	assert.Equal(t, "t-123", getClientOrderIDFromText("t-123"), "should return t-123")
}

func TestFormatClientOrderID(t *testing.T) {
	t.Parallel()
	assert.Empty(t, formatClientOrderID(""), "should not return anything")
	assert.Equal(t, "t-123", formatClientOrderID("t-123"), "should return t-123")
	assert.Equal(t, "t-456", formatClientOrderID("456"), "should return t-456")
}

func TestGetSideAndAmountFromSize(t *testing.T) {
	t.Parallel()
	side, amount, remaining := getSideAndAmountFromSize(1, 1)
	assert.Equal(t, order.Long, side, "should be a buy order")
	assert.Equal(t, 1.0, amount, "should be 1.0")
	assert.Equal(t, 1.0, remaining, "should be 1.0")

	side, amount, remaining = getSideAndAmountFromSize(-1, -1)
	assert.Equal(t, order.Short, side, "should be a sell order")
	assert.Equal(t, 1.0, amount, "should be 1.0")
	assert.Equal(t, 1.0, remaining, "should be 1.0")
}

func TestGetFutureOrderSize(t *testing.T) {
	t.Parallel()
	_, err := getFutureOrderSize(&order.Submit{Side: order.CouldNotCloseShort, Amount: 1})
	assert.ErrorIs(t, err, order.ErrSideIsInvalid)

	ret, err := getFutureOrderSize(&order.Submit{Side: order.Buy, Amount: 1})
	require.NoError(t, err)
	assert.Equal(t, 1.0, ret)

	ret, err = getFutureOrderSize(&order.Submit{Side: order.Sell, Amount: 1})
	require.NoError(t, err)
	assert.Equal(t, -1.0, ret)
}

func TestProcessFuturesOrdersPushData(t *testing.T) {
	t.Parallel()
	testCases := []struct {
		incoming string
		status   order.Status
	}{
		{`{"channel":"futures.orders","event":"update","time":1541505434,"time_ms":1541505434123,"result":[{"contract":"BTC_USD","create_time":1628736847,"create_time_ms":1628736847325,"fill_price":40000.4,"finish_as":"","finish_time":1628736848,"finish_time_ms":1628736848321,"iceberg":0,"id":4872460,"is_close":false,"is_liq":false,"is_reduce_only":false,"left":0,"mkfr":-0.00025,"price":40000.4,"refr":0,"refu":0,"size":1,"status":"open","text":"-","tif":"gtc","tkfr":0.0005,"user":"110xxxxx"}]}`, order.Open},
		{`{"channel":"futures.orders","event":"update","time":1541505434,"time_ms":1541505434123,"result":[{"contract":"BTC_USD","create_time":1628736847,"create_time_ms":1628736847325,"fill_price":40000.4,"finish_as":"filled","finish_time":1628736848,"finish_time_ms":1628736848321,"iceberg":0,"id":4872460,"is_close":false,"is_liq":false,"is_reduce_only":false,"left":0,"mkfr":-0.00025,"price":40000.4,"refr":0,"refu":0,"size":1,"status":"finished","text":"-","tif":"gtc","tkfr":0.0005,"user":"110xxxxx"}]}`, order.Filled},
		{`{"channel":"futures.orders","event":"update","time":1541505434,"time_ms":1541505434123,"result":[{"contract":"BTC_USD","create_time":1628736847,"create_time_ms":1628736847325,"fill_price":40000.4,"finish_as":"cancelled","finish_time":1628736848,"finish_time_ms":1628736848321,"iceberg":0,"id":4872460,"is_close":false,"is_liq":false,"is_reduce_only":false,"left":0,"mkfr":-0.00025,"price":40000.4,"refr":0,"refu":0,"size":1,"status":"finished","text":"-","tif":"gtc","tkfr":0.0005,"user":"110xxxxx"}]}`, order.Cancelled},
		{`{"channel":"futures.orders","event":"update","time":1541505434,"time_ms":1541505434123,"result":[{"contract":"BTC_USD","create_time":1628736847,"create_time_ms":1628736847325,"fill_price":40000.4,"finish_as":"liquidated","finish_time":1628736848,"finish_time_ms":1628736848321,"iceberg":0,"id":4872460,"is_close":false,"is_liq":false,"is_reduce_only":false,"left":0,"mkfr":-0.00025,"price":40000.4,"refr":0,"refu":0,"size":1,"status":"finished","text":"-","tif":"gtc","tkfr":0.0005,"user":"110xxxxx"}]}`, order.Liquidated},
		{`{"channel":"futures.orders","event":"update","time":1541505434,"time_ms":1541505434123,"result":[{"contract":"BTC_USD","create_time":1628736847,"create_time_ms":1628736847325,"fill_price":40000.4,"finish_as":"ioc","finish_time":1628736848,"finish_time_ms":1628736848321,"iceberg":0,"id":4872460,"is_close":false,"is_liq":false,"is_reduce_only":false,"left":0,"mkfr":-0.00025,"price":40000.4,"refr":0,"refu":0,"size":1,"status":"finished","text":"-","tif":"gtc","tkfr":0.0005,"user":"110xxxxx"}]}`, order.Cancelled},
		{`{"channel":"futures.orders","event":"update","time":1541505434,"time_ms":1541505434123,"result":[{"contract":"BTC_USD","create_time":1628736847,"create_time_ms":1628736847325,"fill_price":40000.4,"finish_as":"auto_deleveraged","finish_time":1628736848,"finish_time_ms":1628736848321,"iceberg":0,"id":4872460,"is_close":false,"is_liq":false,"is_reduce_only":false,"left":0,"mkfr":-0.00025,"price":40000.4,"refr":0,"refu":0,"size":1,"status":"finished","text":"-","tif":"gtc","tkfr":0.0005,"user":"110xxxxx"}]}`, order.AutoDeleverage},
		{`{"channel":"futures.orders","event":"update","time":1541505434,"time_ms":1541505434123,"result":[{"contract":"BTC_USD","create_time":1628736847,"create_time_ms":1628736847325,"fill_price":40000.4,"finish_as":"reduce_only","finish_time":1628736848,"finish_time_ms":1628736848321,"iceberg":0,"id":4872460,"is_close":false,"is_liq":false,"is_reduce_only":false,"left":0,"mkfr":-0.00025,"price":40000.4,"refr":0,"refu":0,"size":1,"status":"finished","text":"-","tif":"gtc","tkfr":0.0005,"user":"110xxxxx"}]}`, order.Cancelled},
		{`{"channel":"futures.orders","event":"update","time":1541505434,"time_ms":1541505434123,"result":[{"contract":"BTC_USD","create_time":1628736847,"create_time_ms":1628736847325,"fill_price":40000.4,"finish_as":"position_closed","finish_time":1628736848,"finish_time_ms":1628736848321,"iceberg":0,"id":4872460,"is_close":false,"is_liq":false,"is_reduce_only":false,"left":0,"mkfr":-0.00025,"price":40000.4,"refr":0,"refu":0,"size":1,"status":"finished","text":"-","tif":"gtc","tkfr":0.0005,"user":"110xxxxx"}]}`, order.Closed},
		{`{"channel":"futures.orders","event":"update","time":1541505434,"time_ms":1541505434123,"result":[{"contract":"BTC_USD","create_time":1628736847,"create_time_ms":1628736847325,"fill_price":40000.4,"finish_as":"stp","finish_time":1628736848,"finish_time_ms":1628736848321,"iceberg":0,"id":4872460,"is_close":false,"is_liq":false,"is_reduce_only":false,"left":0,"mkfr":-0.00025,"price":40000.4,"refr":0,"refu":0,"size":1,"status":"finished","text":"-","tif":"gtc","tkfr":0.0005,"user":"110xxxxx"}]}`, order.STP},
	}

	for _, tc := range testCases {
		t.Run("", func(t *testing.T) {
			t.Parallel()
			processed, err := e.processFuturesOrdersPushData([]byte(tc.incoming), asset.CoinMarginedFutures)
			require.NoError(t, err)
			require.NotNil(t, processed)
			for i := range processed {
				assert.Equal(t, tc.status.String(), processed[i].Status.String())
			}
		})
	}
}

func TestGetCurrencyTradeURL(t *testing.T) {
	t.Parallel()
	testexch.UpdatePairsOnce(t, e)
	for _, a := range e.GetAssetTypes(false) {
		pairs, err := e.CurrencyPairs.GetPairs(a, false)
		require.NoErrorf(t, err, "cannot get pairs for %s", a)
		require.NotEmptyf(t, pairs, "no pairs for %s", a)
		resp, err := e.GetCurrencyTradeURL(t.Context(), a, pairs[0])
		if a == asset.Options {
			require.ErrorIs(t, err, asset.ErrNotSupported)
		} else {
			require.NoError(t, err)
			assert.NotEmpty(t, resp)
		}
	}
}

func TestGetUnifiedAccount(t *testing.T) {
	t.Parallel()
	sharedtestvalues.SkipTestIfCredentialsUnset(t, e)
	// Requires unified account to be enabled for this to function.
	payload, err := e.GetUnifiedAccount(t.Context(), currency.EMPTYCODE)
	require.NoError(t, err)
	require.NotEmpty(t, payload)
}

func TestGetSettlementCurrency(t *testing.T) {
	t.Parallel()
	for _, tt := range []struct {
		a   asset.Item
		p   currency.Pair
		exp currency.Code
		err error
	}{
		{asset.Futures, currency.EMPTYPAIR, currency.EMPTYCODE, asset.ErrNotSupported},
		{asset.DeliveryFutures, currency.EMPTYPAIR, currency.USDT, nil},
		{asset.DeliveryFutures, getPair(t, asset.DeliveryFutures), currency.USDT, nil},
		{asset.USDTMarginedFutures, currency.EMPTYPAIR, currency.USDT, nil},
		{asset.USDTMarginedFutures, getPair(t, asset.USDTMarginedFutures), currency.USDT, nil},
		{asset.USDTMarginedFutures, getPair(t, asset.CoinMarginedFutures), currency.EMPTYCODE, errInvalidSettlementQuote},
		{asset.CoinMarginedFutures, currency.EMPTYPAIR, currency.BTC, nil},
		{asset.CoinMarginedFutures, getPair(t, asset.CoinMarginedFutures), currency.BTC, nil},
		{asset.CoinMarginedFutures, getPair(t, asset.USDTMarginedFutures), currency.EMPTYCODE, errInvalidSettlementBase},
		{asset.CoinMarginedFutures, currency.Pair{Base: currency.ETH, Quote: currency.USD}, currency.EMPTYCODE, errInvalidSettlementBase},
		{asset.CoinMarginedFutures, currency.NewBTCUSDT(), currency.EMPTYCODE, errInvalidSettlementQuote},
	} {
		c, err := getSettlementCurrency(tt.p, tt.a)
		if tt.err == nil {
			require.NoErrorf(t, err, "getSettlementCurrency must not error for %s %s", tt.a, tt.p)
		} else {
			assert.ErrorIsf(t, err, tt.err, "getSettlementCurrency should return correct error for %s %s", tt.a, tt.p)
		}
		assert.Equalf(t, tt.exp, c, "getSettlementCurrency should return correct settlement currency for %s %s", tt.a, tt.p)
	}
}

type FixtureConnection struct{ websocket.Connection }

func (d *FixtureConnection) GenerateMessageID(bool) int64 { return 1337 }
func (d *FixtureConnection) SendMessageReturnResponse(context.Context, request.EndpointLimit, any, any) ([]byte, error) {
	return []byte(`{"time":1726121320,"time_ms":1726121320745,"id":1,"conn_id":"f903779a148987ca","trace_id":"d8ee37cd14347e4ed298d44e69aedaa7","channel":"spot.tickers","event":"subscribe","payload":["BRETT_USDT"],"result":{"status":"success"},"requestId":"d8ee37cd14347e4ed298d44e69aedaa7"}`), nil
}

func TestHandleSubscriptions(t *testing.T) {
	t.Parallel()

	subs := subscription.List{{Channel: subscription.OrderbookChannel}}

	err := e.handleSubscription(t.Context(), &FixtureConnection{}, subscribeEvent, subs, func(context.Context, websocket.Connection, string, subscription.List) ([]WsInput, error) {
		return []WsInput{{}}, nil
	})
	require.NoError(t, err)

	err = e.handleSubscription(t.Context(), &FixtureConnection{}, unsubscribeEvent, subs, func(context.Context, websocket.Connection, string, subscription.List) ([]WsInput, error) {
		return []WsInput{{}}, nil
	})
	require.NoError(t, err)
}

func TestParseWSHeader(t *testing.T) {
	in := []string{
		`{"time":1726121320,"time_ms":1726121320745,"id":1,"channel":"spot.tickers","event":"subscribe","result":{"status":"success"},"request_id":"a4"}`,
		`{"time_ms":1726121320746,"id":2,"channel":"spot.tickers","event":"subscribe","result":{"status":"success"},"request_id":"a4"}`,
		`{"time":1726121321,"id":3,"channel":"spot.tickers","event":"subscribe","result":{"status":"success"},"request_id":"a4"}`,
	}
	for _, i := range in {
		h, err := parseWSHeader([]byte(i))
		require.NoError(t, err)
		require.NotEmpty(t, h.ID)
		assert.Equal(t, "a4", h.RequestID)
		assert.Equal(t, "spot.tickers", h.Channel)
		assert.Equal(t, "subscribe", h.Event)
		assert.NotEmpty(t, h.Result)
		switch h.ID {
		case 1:
			assert.Equal(t, int64(1726121320745), h.Time.UnixMilli())
		case 2:
			assert.Equal(t, int64(1726121320746), h.Time.UnixMilli())
		case 3:
			assert.Equal(t, int64(1726121321), h.Time.Unix())
		}
	}
}

func TestDeriveSpotWebsocketOrderResponse(t *testing.T) {
	t.Parallel()

	var resp *WebsocketOrderResponse
	require.NoError(t, json.Unmarshal([]byte(`{"left":"0","update_time":"1735720637","amount":"0.0001","create_time":"1735720637","price":"0","finish_as":"filled","time_in_force":"ioc","currency_pair":"BTC_USDT","type":"market","account":"spot","side":"sell","amend_text":"-","text":"t-1735720637181634009","status":"closed","iceberg":"0","avg_deal_price":"93503.3","filled_total":"9.35033","id":"766075454481","fill_price":"9.35033","update_time_ms":1735720637188,"create_time_ms":1735720637188}`), &resp), "unmarshal must not error")

	got, err := e.deriveSpotWebsocketOrderResponse(resp)
	require.NoError(t, err)
	assert.Equal(t, &order.SubmitResponse{
		Exchange:             e.Name,
		OrderID:              "766075454481",
		AssetType:            asset.Spot,
		Pair:                 currency.NewBTCUSDT().Format(currency.PairFormat{Uppercase: true, Delimiter: "_"}),
		ClientOrderID:        "t-1735720637181634009",
		Date:                 time.UnixMilli(1735720637188),
		LastUpdated:          time.UnixMilli(1735720637188),
		Amount:               0.0001,
		AverageExecutedPrice: 93503.3,
		Type:                 order.Market,
		Side:                 order.Sell,
		Status:               order.Filled,
		TimeInForce:          order.ImmediateOrCancel,
		Cost:                 0.0001,
		Purchased:            9.35033,
	}, got)
}

func TestDeriveSpotWebsocketOrderResponses(t *testing.T) {
	t.Parallel()

	testCases := []struct {
		name     string
		orders   [][]byte
		error    error
		expected []*order.SubmitResponse
	}{
		{
			name:   "no response",
			orders: [][]byte{},
			error:  common.ErrNoResponse,
		},
		{
			name: "assortment of spot orders",
			orders: [][]byte{
				[]byte(`{"left":"0","update_time":"1735720637","amount":"0.0001","create_time":"1735720637","price":"0","finish_as":"filled","time_in_force":"ioc","currency_pair":"BTC_USDT","type":"market","account":"spot","side":"sell","amend_text":"-","text":"t-1735720637181634009","status":"closed","iceberg":"0","avg_deal_price":"93503.3","filled_total":"9.35033","id":"766075454481","fill_price":"9.35033","update_time_ms":1735720637188,"create_time_ms":1735720637188}`),
				[]byte(`{"left":"0.000008","update_time":"1735720637","amount":"9.99152","create_time":"1735720637","price":"0","finish_as":"filled","time_in_force":"ioc","currency_pair":"HNS_USDT","type":"market","account":"spot","side":"buy","amend_text":"-","text":"t-1735720637126962151","status":"closed","iceberg":"0","avg_deal_price":"0.01224","filled_total":"9.991512","id":"766075454188","fill_price":"9.991512","update_time_ms":1735720637142,"create_time_ms":1735720637142}`),
				[]byte(`{"left":"0","update_time":"1735778597","amount":"200","create_time":"1735778597","price":"0.03673","finish_as":"filled","time_in_force":"fok","currency_pair":"REX_USDT","type":"limit","account":"spot","side":"buy","amend_text":"-","text":"t-1364","status":"closed","iceberg":"0","avg_deal_price":"0.03673","filled_total":"7.346","id":"766488882062","fill_price":"7.346","update_time_ms":1735778597363,"create_time_ms":1735778597363}`),
				[]byte(`{"left":"0.0003","update_time":"1735780321","amount":"0.0003","create_time":"1735780321","price":"20000","finish_as":"open","time_in_force":"poc","currency_pair":"BTC_USDT","type":"limit","account":"spot","side":"buy","amend_text":"-","text":"t-1735780321603944400","status":"open","iceberg":"0","filled_total":"0","id":"766504537761","fill_price":"0","update_time_ms":1735780321729,"create_time_ms":1735780321729}`),
				[]byte(`{"left":"1","update_time":"1735784755","amount":"1","create_time":"1735784755","price":"100","finish_as":"open","time_in_force":"gtc","currency_pair":"GT_USDT","type":"limit","account":"spot","side":"sell","amend_text":"-","text":"t-1735784754905434100","status":"open","iceberg":"0","filled_total":"0","id":"766536556747","fill_price":"0","update_time_ms":1735784755068,"create_time_ms":1735784755068}`),
			},
			expected: []*order.SubmitResponse{
				{
					Exchange:             e.Name,
					OrderID:              "766075454481",
					AssetType:            asset.Spot,
					Pair:                 currency.NewBTCUSDT().Format(currency.PairFormat{Uppercase: true, Delimiter: "_"}),
					ClientOrderID:        "t-1735720637181634009",
					Date:                 time.UnixMilli(1735720637188),
					LastUpdated:          time.UnixMilli(1735720637188),
					Amount:               0.0001,
					AverageExecutedPrice: 93503.3,
					Type:                 order.Market,
					Side:                 order.Sell,
					Status:               order.Filled,
					TimeInForce:          order.ImmediateOrCancel,
					Cost:                 0.0001,
					Purchased:            9.35033,
				},
				{
					Exchange:             e.Name,
					OrderID:              "766075454188",
					AssetType:            asset.Spot,
					Pair:                 currency.NewPair(currency.HNS, currency.USDT).Format(currency.PairFormat{Uppercase: true, Delimiter: "_"}),
					ClientOrderID:        "t-1735720637126962151",
					Date:                 time.UnixMilli(1735720637142),
					LastUpdated:          time.UnixMilli(1735720637142),
					RemainingAmount:      0.000008,
					Amount:               9.99152,
					AverageExecutedPrice: 0.01224,
					Type:                 order.Market,
					Side:                 order.Buy,
					Status:               order.Filled,
					TimeInForce:          order.ImmediateOrCancel,
					Cost:                 9.991512,
					Purchased:            816.3,
				},
				{
					Exchange:             e.Name,
					OrderID:              "766488882062",
					AssetType:            asset.Spot,
					Pair:                 currency.NewPair(currency.NewCode("REX"), currency.USDT).Format(currency.PairFormat{Uppercase: true, Delimiter: "_"}),
					ClientOrderID:        "t-1364",
					Date:                 time.UnixMilli(1735778597363),
					LastUpdated:          time.UnixMilli(1735778597363),
					Amount:               200,
					Price:                0.03673,
					AverageExecutedPrice: 0.03673,
					Type:                 order.Limit,
					Side:                 order.Buy,
					Status:               order.Filled,
					TimeInForce:          order.FillOrKill,
					Cost:                 7.346,
					Purchased:            200,
				},
				{
					Exchange:        e.Name,
					OrderID:         "766504537761",
					AssetType:       asset.Spot,
					Pair:            currency.NewBTCUSDT().Format(currency.PairFormat{Uppercase: true, Delimiter: "_"}),
					ClientOrderID:   "t-1735780321603944400",
					Date:            time.UnixMilli(1735780321729),
					LastUpdated:     time.UnixMilli(1735780321729),
					RemainingAmount: 0.0003,
					Amount:          0.0003,
					Price:           20000,
					Type:            order.Limit,
					Side:            order.Buy,
					Status:          order.Open,
					TimeInForce:     order.PostOnly,
				},
				{
					Exchange:        e.Name,
					OrderID:         "766536556747",
					AssetType:       asset.Spot,
					Pair:            currency.NewPair(currency.NewCode("GT"), currency.USDT).Format(currency.PairFormat{Uppercase: true, Delimiter: "_"}),
					ClientOrderID:   "t-1735784754905434100",
					Date:            time.UnixMilli(1735784755068),
					LastUpdated:     time.UnixMilli(1735784755068),
					RemainingAmount: 1,
					Amount:          1,
					Price:           100,
					Type:            order.Limit,
					Side:            order.Sell,
					Status:          order.Open,
					TimeInForce:     order.GoodTillCancel,
				},
			},
		},
		{
			name: "batch of spot orders with error at end",
			// This is specifically testing the return responses of WebsocketSpotSubmitOrders
			// AverageDealPrice is not returned when using this endpoint so purchased and cost fields cannot be set.
			orders: [][]byte{
				[]byte(`{"account":"spot","status":"closed","side":"buy","amount":"9.98","id":"775453816782","create_time":"1736980695","update_time":"1736980695","text":"t-740","left":"0.047239","currency_pair":"ETH_USDT","type":"market","finish_as":"filled","price":"0","time_in_force":"fok","iceberg":"0","filled_total":"9.932761","fill_price":"9.932761","create_time_ms":1736980695949,"update_time_ms":1736980695949,"succeeded":true}`),
				[]byte(`{"account":"spot","status":"closed","side":"buy","amount":"0.00289718","id":"775453816824","create_time":"1736980695","update_time":"1736980695","text":"t-741","left":"0.00000000962","currency_pair":"LIKE_ETH","type":"market","finish_as":"filled","price":"0","time_in_force":"fok","iceberg":"0","filled_total":"0.00289717038","fill_price":"0.00289717038","create_time_ms":1736980695956,"update_time_ms":1736980695956,"succeeded":true}`),
				[]byte(`{"text":"t-742","label":"BALANCE_NOT_ENOUGH","message":"Not enough balance"}`),
			},
			expected: []*order.SubmitResponse{
				{
					Exchange:        e.Name,
					OrderID:         "775453816782",
					AssetType:       asset.Spot,
					Pair:            currency.NewPair(currency.ETH, currency.USDT).Format(currency.PairFormat{Uppercase: true, Delimiter: "_"}),
					ClientOrderID:   "t-740",
					Date:            time.UnixMilli(1736980695949),
					LastUpdated:     time.UnixMilli(1736980695949),
					Amount:          9.98,
					RemainingAmount: 0.047239,
					Type:            order.Market,
					Side:            order.Buy,
					Status:          order.Filled,
					TimeInForce:     order.FillOrKill,
				},
				{
					Exchange:        e.Name,
					OrderID:         "775453816824",
					AssetType:       asset.Spot,
					Pair:            currency.NewPair(currency.LIKE, currency.ETH).Format(currency.PairFormat{Uppercase: true, Delimiter: "_"}),
					ClientOrderID:   "t-741",
					Date:            time.UnixMilli(1736980695956),
					LastUpdated:     time.UnixMilli(1736980695956),
					RemainingAmount: 0.00000000962,
					Amount:          0.00289718,
					Type:            order.Market,
					Side:            order.Buy,
					Status:          order.Filled,
					TimeInForce:     order.FillOrKill,
				},
				{
					Exchange:        e.Name,
					ClientOrderID:   "t-742",
					SubmissionError: order.ErrUnableToPlaceOrder,
				},
			},
		},
	}

	for _, tc := range testCases {
		t.Run(tc.name, func(t *testing.T) {
			t.Parallel()

			orders := bytes.Join(tc.orders, []byte(","))
			orders = append([]byte("["), append(orders, []byte("]")...)...)

			var resp []*WebsocketOrderResponse
			require.NoError(t, json.Unmarshal(orders, &resp), "unmarshal must not error")

			got, err := e.deriveSpotWebsocketOrderResponses(resp)
			require.ErrorIs(t, err, tc.error)

			require.Len(t, got, len(tc.expected))
			for i := range got {
				if tc.expected[i].SubmissionError != nil {
					assert.ErrorIs(t, got[i].SubmissionError, tc.expected[i].SubmissionError)
					assert.Equal(t, tc.expected[i].Exchange, got[i].Exchange)
					assert.Equal(t, tc.expected[i].ClientOrderID, got[i].ClientOrderID)
					continue
				}
				assert.Equal(t, tc.expected[i], got[i])
			}
		})
	}
}

func TestDeriveFuturesWebsocketOrderResponse(t *testing.T) {
	t.Parallel()

	var resp *WebsocketFuturesOrderResponse
	require.NoError(t, json.Unmarshal([]byte(`{"text":"t-1337","price":"0","biz_info":"-","tif":"ioc","amend_text":"-","status":"finished","contract":"CWIF_USDT","stp_act":"-","finish_as":"filled","fill_price":"0.0000002625","id":596729318437,"create_time":1735787107.449,"size":2,"finish_time":1735787107.45,"update_time":1735787107.45,"left":0,"user":12870774,"is_reduce_only":true}`), &resp), "unmarshal must not error")

	got, err := e.deriveFuturesWebsocketOrderResponse(resp)
	require.NoError(t, err)
	assert.Equal(t, &order.SubmitResponse{
		Exchange:             e.Name,
		OrderID:              "596729318437",
		AssetType:            asset.Futures,
		Pair:                 currency.NewPair(currency.NewCode("CWIF"), currency.USDT).Format(currency.PairFormat{Uppercase: true, Delimiter: "_"}),
		ClientOrderID:        "t-1337",
		Date:                 time.UnixMilli(1735787107449),
		LastUpdated:          time.UnixMilli(1735787107450),
		Amount:               2,
		AverageExecutedPrice: 0.0000002625,
		Type:                 order.Market,
		Side:                 order.Long,
		Status:               order.Filled,
		TimeInForce:          order.ImmediateOrCancel,
		ReduceOnly:           true,
	}, got)
}

func TestDeriveFuturesWebsocketOrderResponses(t *testing.T) {
	t.Parallel()

	testCases := []struct {
		name     string
		orders   [][]byte
		error    error
		expected []*order.SubmitResponse
	}{
		{
			name:   "no response",
			orders: [][]byte{},
			error:  common.ErrNoResponse,
		},
		{
			name: "assortment of futures orders",
			orders: [][]byte{
				[]byte(`{"text":"t-1337","price":"0","biz_info":"-","tif":"ioc","amend_text":"-","status":"finished","contract":"CWIF_USDT","stp_act":"-","finish_as":"filled","fill_price":"0.0000002625","id":596729318437,"create_time":1735787107.449,"size":2,"finish_time":1735787107.45,"update_time":1735787107.45,"left":0,"user":12870774,"is_reduce_only":true}`),
				[]byte(`{"text":"t-1336","price":"0","biz_info":"-","tif":"ioc","amend_text":"-","status":"finished","contract":"REX_USDT","stp_act":"-","finish_as":"filled","fill_price":"0.03654","id":596662040388,"create_time":1735778597.374,"size":-2,"finish_time":1735778597.374,"update_time":1735778597.374,"left":0,"user":12870774}`),
				[]byte(`{"text":"apiv4-ws","price":"40000","biz_info":"-","tif":"gtc","amend_text":"-","status":"open","contract":"BTC_USDT","stp_act":"-","fill_price":"0","id":596746193678,"create_time":1735789790.476,"size":1,"update_time":1735789790.476,"left":1,"user":2365748}`),
				[]byte(`{"text":"apiv4-ws","price":"200000","biz_info":"-","tif":"gtc","amend_text":"-","status":"open","contract":"BTC_USDT","stp_act":"-","fill_price":"0","id":596748780649,"create_time":1735790222.185,"size":-1,"update_time":1735790222.185,"left":-1,"user":2365748}`),
				[]byte(`{"text":"apiv4-ws","price":"0","biz_info":"-","tif":"ioc","amend_text":"-","status":"finished","contract":"BTC_USDT","stp_act":"-","finish_as":"filled","fill_price":"98172.9","id":36028797827161124,"create_time":1740108860.761,"size":1,"finish_time":1740108860.761,"update_time":1740108860.761,"left":0,"user":2365748}`),
				[]byte(`{"text":"apiv4-ws","price":"0","biz_info":"-","tif":"ioc","amend_text":"-","status":"finished","contract":"BTC_USDT","stp_act":"-","finish_as":"filled","fill_price":"98113.1","id":36028797827225781,"create_time":1740109172.06,"size":-1,"finish_time":1740109172.06,"update_time":1740109172.06,"left":0,"user":2365748,"is_reduce_only":true}`),
			},
			expected: []*order.SubmitResponse{
				{
					Exchange:             e.Name,
					OrderID:              "596729318437",
					AssetType:            asset.Futures,
					Pair:                 currency.NewPair(currency.NewCode("CWIF"), currency.USDT).Format(currency.PairFormat{Uppercase: true, Delimiter: "_"}),
					ClientOrderID:        "t-1337",
					Date:                 time.UnixMilli(1735787107449),
					LastUpdated:          time.UnixMilli(1735787107450),
					Amount:               2,
					AverageExecutedPrice: 0.0000002625,
					Type:                 order.Market,
					Side:                 order.Long,
					Status:               order.Filled,
					TimeInForce:          order.ImmediateOrCancel,
					ReduceOnly:           true,
				},
				{
					Exchange:             e.Name,
					OrderID:              "596662040388",
					AssetType:            asset.Futures,
					Pair:                 currency.NewPair(currency.NewCode("REX"), currency.USDT).Format(currency.PairFormat{Uppercase: true, Delimiter: "_"}),
					ClientOrderID:        "t-1336",
					Date:                 time.UnixMilli(1735778597374),
					LastUpdated:          time.UnixMilli(1735778597374),
					Amount:               2,
					AverageExecutedPrice: 0.03654,
					Type:                 order.Market,
					Side:                 order.Short,
					Status:               order.Filled,
					TimeInForce:          order.ImmediateOrCancel,
				},
				{
					Exchange:        e.Name,
					OrderID:         "596746193678",
					AssetType:       asset.Futures,
					Pair:            currency.NewBTCUSDT().Format(currency.PairFormat{Uppercase: true, Delimiter: "_"}),
					Date:            time.UnixMilli(1735789790476),
					LastUpdated:     time.UnixMilli(1735789790476),
					RemainingAmount: 1,
					Amount:          1,
					Price:           40000,
					Type:            order.Limit,
					Side:            order.Long,
					Status:          order.Open,
					TimeInForce:     order.GoodTillCancel,
				},
				{
					Exchange:        e.Name,
					OrderID:         "596748780649",
					AssetType:       asset.Futures,
					Pair:            currency.NewBTCUSDT().Format(currency.PairFormat{Uppercase: true, Delimiter: "_"}),
					Date:            time.UnixMilli(1735790222185),
					LastUpdated:     time.UnixMilli(1735790222185),
					RemainingAmount: 1,
					Amount:          1,
					Price:           200000,
					Type:            order.Limit,
					Side:            order.Short,
					Status:          order.Open,
					TimeInForce:     order.GoodTillCancel,
				},
				{
					Exchange:             e.Name,
					OrderID:              "36028797827161124",
					AssetType:            asset.Futures,
					Pair:                 currency.NewBTCUSDT().Format(currency.PairFormat{Uppercase: true, Delimiter: "_"}),
					Date:                 time.UnixMilli(1740108860761),
					LastUpdated:          time.UnixMilli(1740108860761),
					Amount:               1,
					AverageExecutedPrice: 98172.9,
					Type:                 order.Market,
					Side:                 order.Long,
					Status:               order.Filled,
					TimeInForce:          order.ImmediateOrCancel,
				},
				{
					Exchange:             e.Name,
					OrderID:              "36028797827225781",
					AssetType:            asset.Futures,
					Pair:                 currency.NewBTCUSDT().Format(currency.PairFormat{Uppercase: true, Delimiter: "_"}),
					Date:                 time.UnixMilli(1740109172060),
					LastUpdated:          time.UnixMilli(1740109172060),
					Amount:               1,
					AverageExecutedPrice: 98113.1,
					Type:                 order.Market,
					Side:                 order.Short,
					Status:               order.Filled,
					TimeInForce:          order.ImmediateOrCancel,
					ReduceOnly:           true,
				},
			},
		},
	}

	for _, tc := range testCases {
		t.Run(tc.name, func(t *testing.T) {
			t.Parallel()

			orders := bytes.Join(tc.orders, []byte(","))
			orders = append([]byte("["), append(orders, []byte("]")...)...)

			var resp []*WebsocketFuturesOrderResponse
			require.NoError(t, json.Unmarshal(orders, &resp), "unmarshal must not error")

			got, err := e.deriveFuturesWebsocketOrderResponses(resp)
			require.ErrorIs(t, err, tc.error)

			require.Len(t, got, len(tc.expected))
			for i := range got {
				assert.Equal(t, tc.expected[i], got[i])
			}
		})
	}
}

func TestConvertSmallBalances(t *testing.T) {
	t.Parallel()
	err := e.ConvertSmallBalances(t.Context(), currency.EMPTYCODE)
	require.ErrorIs(t, err, currency.ErrCurrencyCodeEmpty)

	sharedtestvalues.SkipTestIfCredentialsUnset(t, e, canManipulateRealOrders)

	err = e.ConvertSmallBalances(t.Context(), currency.F16)
	require.NoError(t, err)
}

func TestGetAccountDetails(t *testing.T) {
	t.Parallel()
	sharedtestvalues.SkipTestIfCredentialsUnset(t, e)
	got, err := e.GetAccountDetails(t.Context())
	require.NoError(t, err)
	require.NotEmpty(t, got)
}

func TestGetUserTransactionRateLimitInfo(t *testing.T) {
	t.Parallel()
	sharedtestvalues.SkipTestIfCredentialsUnset(t, e)
	got, err := e.GetUserTransactionRateLimitInfo(t.Context())
	require.NoError(t, err)
	require.NotEmpty(t, got)
}

var pairMap = map[asset.Item]currency.Pairs{}

var pairsGuard sync.RWMutex

func getPair(tb testing.TB, a asset.Item) currency.Pair {
	tb.Helper()
	if p := getPairs(tb, a); len(p) != 0 {
		return p[0]
	}
	return currency.EMPTYPAIR
}

func getPairs(tb testing.TB, a asset.Item) currency.Pairs {
	tb.Helper()
	pairsGuard.RLock()
	p, ok := pairMap[a]
	pairsGuard.RUnlock()
	if ok {
		return p
	}
	pairsGuard.Lock()
	defer pairsGuard.Unlock()
	p, ok = pairMap[a] // Protect Race if we blocked on Lock and another RW populated
	if ok {
		return p
	}

	testexch.UpdatePairsOnce(tb, e)
	enabledPairs, err := e.GetEnabledPairs(a)
	assert.NoErrorf(tb, err, "%s GetEnabledPairs should not error", a)
	if !assert.NotEmptyf(tb, enabledPairs, "%s GetEnabledPairs should not be empty", a) {
		tb.Fatalf("No pair available for asset %s", a)
		return nil
	}
	pairMap[a] = enabledPairs

	return enabledPairs
}

func BenchmarkTimeInForceFromString(b *testing.B) {
	for b.Loop() {
		for _, tifString := range []string{gtcTIF, iocTIF, pocTIF, fokTIF} {
			if _, err := timeInForceFromString(tifString); err != nil {
				b.Fatal(tifString)
			}
		}
	}
}

func TestTimeInForceFromString(t *testing.T) {
	t.Parallel()
	_, err := timeInForceFromString("abcdef")
	assert.ErrorIs(t, err, order.ErrUnsupportedTimeInForce)

	for k, v := range map[string]order.TimeInForce{gtcTIF: order.GoodTillCancel, iocTIF: order.ImmediateOrCancel, pocTIF: order.PostOnly, fokTIF: order.FillOrKill} {
		t.Run(k, func(t *testing.T) {
			t.Parallel()
			tif, err := timeInForceFromString(k)
			require.NoError(t, err)
			assert.Equal(t, v, tif)
		})
	}
}

func TestGetTypeFromTimeInForce(t *testing.T) {
	t.Parallel()
	typeResp := getTypeFromTimeInForce("gtc", 0)
	assert.Equal(t, order.Limit, typeResp)

	typeResp = getTypeFromTimeInForce("ioc", 0)
	assert.Equal(t, order.Market, typeResp, "should be market order")

	typeResp = getTypeFromTimeInForce("poc", 123)
	assert.Equal(t, order.Limit, typeResp, "should be limit order")

	typeResp = getTypeFromTimeInForce("fok", 0)
	assert.Equal(t, order.Market, typeResp, "should be market order")
}

func TestToExchangeTIF(t *testing.T) {
	t.Parallel()

	for _, tc := range []struct {
		tif      order.TimeInForce
		price    float64
		expected string
		err      error
	}{
		{price: 0, expected: iocTIF}, // market orders default to IOC
		{price: 0, tif: order.FillOrKill, expected: fokTIF},
		{price: 420, expected: gtcTIF}, // limit orders default to GTC
		{price: 420, tif: order.GoodTillCancel, expected: gtcTIF},
		{price: 420, tif: order.ImmediateOrCancel, expected: iocTIF},
		{price: 420, tif: order.PostOnly, expected: pocTIF},
		{price: 420, tif: order.FillOrKill, expected: fokTIF},
		{tif: order.GoodTillTime, err: order.ErrUnsupportedTimeInForce},
	} {
		t.Run(fmt.Sprintf("TIF:%q Price:'%v'", tc.tif, tc.price), func(t *testing.T) {
			t.Parallel()
			got, err := toExchangeTIF(tc.tif, tc.price)
			if tc.err != nil {
				require.ErrorIs(t, err, tc.err)
			} else {
				require.NoError(t, err)
			}
			require.Equal(t, tc.expected, got)
		})
	}
}

func TestIsSingleOrderbookChannel(t *testing.T) {
	t.Parallel()
	for _, tc := range []struct {
		channel  string
		expected bool
	}{
		{channel: spotOrderbookUpdateChannel, expected: true},
		{channel: spotOrderbookChannel, expected: true},
		{channel: spotOrderbookTickerChannel, expected: true},
		{channel: futuresOrderbookChannel, expected: true},
		{channel: futuresOrderbookTickerChannel, expected: true},
		{channel: futuresOrderbookUpdateChannel, expected: true},
		{channel: optionsOrderbookChannel, expected: true},
		{channel: optionsOrderbookTickerChannel, expected: true},
		{channel: optionsOrderbookUpdateChannel, expected: true},
		{channel: spotTickerChannel, expected: false},
		{channel: "sad", expected: false},
	} {
		assert.Equal(t, tc.expected, isSingleOrderbookChannel(tc.channel))
	}
}

func TestValidateSubscriptions(t *testing.T) {
	t.Parallel()
	require.NoError(t, e.ValidateSubscriptions(nil))
	require.NoError(t, e.ValidateSubscriptions([]*subscription.Subscription{{Channel: spotTickerChannel, Pairs: []currency.Pair{currency.NewBTCUSDT()}}}))
	require.NoError(t, e.ValidateSubscriptions([]*subscription.Subscription{
		{Channel: spotTickerChannel, Pairs: []currency.Pair{currency.NewBTCUSD()}},
		{Channel: spotOrderbookUpdateChannel, Pairs: []currency.Pair{currency.NewBTCUSD()}},
	}))
	require.NoError(t, e.ValidateSubscriptions([]*subscription.Subscription{
		{Channel: spotTickerChannel, Pairs: []currency.Pair{currency.NewBTCUSD()}},
		{Channel: spotOrderbookUpdateChannel, Pairs: []currency.Pair{currency.NewBTCUSD(), currency.NewBTCUSDT()}},
	}))
	require.NoError(t, e.ValidateSubscriptions([]*subscription.Subscription{
		{Channel: spotTickerChannel, Pairs: []currency.Pair{currency.NewBTCUSD()}},
		{Channel: spotOrderbookUpdateChannel, Pairs: []currency.Pair{currency.NewBTCUSD()}},
		{Channel: spotOrderbookUpdateChannel, Pairs: []currency.Pair{currency.NewBTCUSDT()}},
	}))
	require.ErrorIs(t, e.ValidateSubscriptions([]*subscription.Subscription{
		{Channel: spotTickerChannel, Pairs: []currency.Pair{currency.NewBTCUSD()}},
		{Channel: spotOrderbookUpdateChannel, Pairs: []currency.Pair{currency.NewBTCUSD()}},
		{Channel: spotOrderbookChannel, Pairs: []currency.Pair{currency.NewBTCUSD()}},
	}), subscription.ErrExclusiveSubscription)
}

func TestCandlesChannelIntervals(t *testing.T) {
	t.Parallel()
	s := &subscription.Subscription{Channel: subscription.CandlesChannel, Asset: asset.Spot, Interval: 0}
	_, err := candlesChannelInterval(s)
	require.ErrorIs(t, err, kline.ErrUnsupportedInterval, "candlestickChannelInterval must error correctly with a 0 interval")
	s.Interval = kline.ThousandMilliseconds
	i, err := candlesChannelInterval(s)
	require.NoError(t, err)
	assert.Equal(t, "1000ms", i)
}

func TestOrderbookChannelIntervals(t *testing.T) {
	t.Parallel()

	s := &subscription.Subscription{Channel: futuresOrderbookUpdateChannel, Interval: kline.TwentyMilliseconds, Levels: 100}
	_, err := orderbookChannelInterval(s, asset.Futures)
	require.ErrorIs(t, err, subscription.ErrInvalidInterval)
	require.ErrorContains(t, err, "20ms only valid with Levels 20")
	s.Levels = 20
	i, err := orderbookChannelInterval(s, asset.Futures)
	require.NoError(t, err)
	assert.Equal(t, "20ms", i)

	for s, exp := range map[*subscription.Subscription]error{
		{Asset: asset.Binary, Channel: "unknown_channel", Interval: kline.OneYear}:                                   nil,
		{Asset: asset.Spot, Channel: spotOrderbookTickerChannel, Interval: kline.OneDay}:                             subscription.ErrInvalidInterval,
		{Asset: asset.Spot, Channel: spotOrderbookTickerChannel, Interval: 0}:                                        nil,
		{Asset: asset.Spot, Channel: spotOrderbookChannel, Interval: kline.OneDay}:                                   subscription.ErrInvalidInterval,
		{Asset: asset.Spot, Channel: spotOrderbookChannel, Interval: kline.HundredMilliseconds}:                      nil,
		{Asset: asset.Spot, Channel: spotOrderbookChannel, Interval: kline.ThousandMilliseconds}:                     nil,
		{Asset: asset.Spot, Channel: spotOrderbookUpdateChannel, Interval: kline.OneDay}:                             subscription.ErrInvalidInterval,
		{Asset: asset.Spot, Channel: spotOrderbookUpdateChannel, Interval: kline.HundredMilliseconds}:                nil,
		{Asset: asset.Futures, Channel: futuresOrderbookTickerChannel, Interval: kline.TenMilliseconds}:              subscription.ErrInvalidInterval,
		{Asset: asset.Futures, Channel: futuresOrderbookTickerChannel, Interval: 0}:                                  nil,
		{Asset: asset.Futures, Channel: futuresOrderbookChannel, Interval: kline.TenMilliseconds}:                    subscription.ErrInvalidInterval,
		{Asset: asset.Futures, Channel: futuresOrderbookChannel, Interval: 0}:                                        nil,
		{Asset: asset.Futures, Channel: futuresOrderbookUpdateChannel, Interval: kline.OneDay}:                       subscription.ErrInvalidInterval,
		{Asset: asset.Futures, Channel: futuresOrderbookUpdateChannel, Interval: kline.HundredMilliseconds}:          nil,
		{Asset: asset.DeliveryFutures, Channel: futuresOrderbookTickerChannel, Interval: kline.TenMilliseconds}:      subscription.ErrInvalidInterval,
		{Asset: asset.DeliveryFutures, Channel: futuresOrderbookTickerChannel, Interval: 0}:                          nil,
		{Asset: asset.DeliveryFutures, Channel: futuresOrderbookChannel, Interval: kline.TenMilliseconds}:            subscription.ErrInvalidInterval,
		{Asset: asset.DeliveryFutures, Channel: futuresOrderbookChannel, Interval: 0}:                                nil,
		{Asset: asset.DeliveryFutures, Channel: futuresOrderbookUpdateChannel, Interval: kline.OneDay}:               subscription.ErrInvalidInterval,
		{Asset: asset.DeliveryFutures, Channel: futuresOrderbookUpdateChannel, Interval: kline.HundredMilliseconds}:  nil,
		{Asset: asset.DeliveryFutures, Channel: futuresOrderbookUpdateChannel, Interval: kline.ThousandMilliseconds}: nil,

		{Asset: asset.Options, Channel: optionsOrderbookTickerChannel, Interval: kline.TenMilliseconds}:          subscription.ErrInvalidInterval,
		{Asset: asset.Options, Channel: optionsOrderbookTickerChannel, Interval: 0}:                              nil,
		{Asset: asset.Options, Channel: optionsOrderbookChannel, Interval: kline.TwoHundredAndFiftyMilliseconds}: subscription.ErrInvalidInterval,
		{Asset: asset.Options, Channel: optionsOrderbookChannel, Interval: 0}:                                    nil,
		{Asset: asset.Options, Channel: optionsOrderbookUpdateChannel, Interval: kline.OneDay}:                   subscription.ErrInvalidInterval,
		{Asset: asset.Options, Channel: optionsOrderbookUpdateChannel, Interval: kline.HundredMilliseconds}:      nil,
		{Asset: asset.Options, Channel: optionsOrderbookUpdateChannel, Interval: kline.ThousandMilliseconds}:     nil,
	} {
		t.Run(s.Asset.String()+"/"+s.Channel+"/"+s.Interval.Short(), func(t *testing.T) {
			t.Parallel()
			i, err := orderbookChannelInterval(s, s.Asset)
			if exp != nil {
				require.ErrorIs(t, err, exp)
			} else {
				switch {
				case s.Channel == "unknown_channel":
					assert.Empty(t, i, "orderbookChannelInterval should return empty for unknown channels")
				case strings.HasSuffix(s.Channel, "_ticker"):
					assert.Empty(t, i)
				case s.Interval == 0:
					assert.Equal(t, "0", i)
				default:
					exp, err2 := getIntervalString(s.Interval)
					require.NoError(t, err2, "getIntervalString must not error for validating expected value")
					require.Equal(t, exp, i)
				}
			}
		})
	}
}

func TestChannelLevels(t *testing.T) {
	t.Parallel()

	for s, exp := range map[*subscription.Subscription]error{
		{Channel: "unknown_channel", Asset: asset.Binary}:                                   nil,
		{Channel: spotOrderbookTickerChannel, Asset: asset.Spot}:                            nil,
		{Channel: spotOrderbookTickerChannel, Asset: asset.Spot, Levels: 1}:                 subscription.ErrInvalidLevel,
		{Channel: spotOrderbookUpdateChannel, Asset: asset.Spot}:                            nil,
		{Channel: spotOrderbookUpdateChannel, Asset: asset.Spot, Levels: 100}:               subscription.ErrInvalidLevel,
		{Channel: spotOrderbookChannel, Asset: asset.Spot}:                                  subscription.ErrInvalidLevel,
		{Channel: spotOrderbookChannel, Asset: asset.Spot, Levels: 5}:                       nil,
		{Channel: spotOrderbookChannel, Asset: asset.Spot, Levels: 10}:                      nil,
		{Channel: spotOrderbookChannel, Asset: asset.Spot, Levels: 20}:                      nil,
		{Channel: spotOrderbookChannel, Asset: asset.Spot, Levels: 50}:                      nil,
		{Channel: spotOrderbookChannel, Asset: asset.Spot, Levels: 100}:                     nil,
		{Channel: futuresOrderbookChannel, Asset: asset.Futures}:                            subscription.ErrInvalidLevel,
		{Channel: futuresOrderbookChannel, Asset: asset.Futures, Levels: 1}:                 nil,
		{Channel: futuresOrderbookChannel, Asset: asset.Futures, Levels: 5}:                 nil,
		{Channel: futuresOrderbookChannel, Asset: asset.Futures, Levels: 10}:                nil,
		{Channel: futuresOrderbookChannel, Asset: asset.Futures, Levels: 20}:                nil,
		{Channel: futuresOrderbookChannel, Asset: asset.Futures, Levels: 50}:                nil,
		{Channel: futuresOrderbookChannel, Asset: asset.Futures, Levels: 100}:               nil,
		{Channel: futuresOrderbookTickerChannel, Asset: asset.Futures}:                      nil,
		{Channel: futuresOrderbookTickerChannel, Asset: asset.Futures, Levels: 1}:           subscription.ErrInvalidLevel,
		{Channel: futuresOrderbookUpdateChannel, Asset: asset.Futures}:                      subscription.ErrInvalidLevel,
		{Channel: futuresOrderbookUpdateChannel, Asset: asset.Futures, Levels: 20}:          nil,
		{Channel: futuresOrderbookUpdateChannel, Asset: asset.Futures, Levels: 50}:          nil,
		{Channel: futuresOrderbookUpdateChannel, Asset: asset.DeliveryFutures}:              subscription.ErrInvalidLevel,
		{Channel: futuresOrderbookUpdateChannel, Asset: asset.DeliveryFutures, Levels: 5}:   nil,
		{Channel: futuresOrderbookUpdateChannel, Asset: asset.DeliveryFutures, Levels: 10}:  nil,
		{Channel: futuresOrderbookUpdateChannel, Asset: asset.DeliveryFutures, Levels: 20}:  nil,
		{Channel: futuresOrderbookUpdateChannel, Asset: asset.DeliveryFutures, Levels: 50}:  nil,
		{Channel: futuresOrderbookUpdateChannel, Asset: asset.DeliveryFutures, Levels: 100}: nil,
		{Channel: optionsOrderbookTickerChannel, Asset: asset.Options}:                      nil,
		{Channel: optionsOrderbookTickerChannel, Asset: asset.Options, Levels: 1}:           subscription.ErrInvalidLevel,
		{Channel: optionsOrderbookUpdateChannel, Asset: asset.Options}:                      subscription.ErrInvalidLevel,
		{Channel: optionsOrderbookUpdateChannel, Asset: asset.Options, Levels: 5}:           nil,
		{Channel: optionsOrderbookUpdateChannel, Asset: asset.Options, Levels: 10}:          nil,
		{Channel: optionsOrderbookUpdateChannel, Asset: asset.Options, Levels: 20}:          nil,
		{Channel: optionsOrderbookUpdateChannel, Asset: asset.Options, Levels: 50}:          nil,
		{Channel: optionsOrderbookChannel, Asset: asset.Options}:                            subscription.ErrInvalidLevel,
		{Channel: optionsOrderbookChannel, Asset: asset.Options, Levels: 5}:                 nil,
		{Channel: optionsOrderbookChannel, Asset: asset.Options, Levels: 10}:                nil,
		{Channel: optionsOrderbookChannel, Asset: asset.Options, Levels: 20}:                nil,
		{Channel: optionsOrderbookChannel, Asset: asset.Options, Levels: 50}:                nil,
	} {
		t.Run(s.Asset.String()+"/"+s.Channel+"/"+strconv.Itoa(s.Levels), func(t *testing.T) {
			t.Parallel()
			l, err := channelLevels(s, s.Asset)
			switch {
			case exp != nil:
				require.ErrorIs(t, err, exp)
			case s.Levels == 0:
				assert.Empty(t, l)
			default:
				require.NoError(t, err)
				require.NotEmpty(t, l)
			}
		})
	}
}

func TestGetIntervalString(t *testing.T) {
	t.Parallel()
	for k, exp := range map[kline.Interval]string{
		kline.TenMilliseconds:                "10ms",
		kline.TwentyMilliseconds:             "20ms",
		kline.HundredMilliseconds:            "100ms",
		kline.TwoHundredAndFiftyMilliseconds: "250ms",
		kline.ThousandMilliseconds:           "1000ms",
		kline.TenSecond:                      "10s",
		kline.ThirtySecond:                   "30s",
		kline.OneMin:                         "1m",
		kline.FiveMin:                        "5m",
		kline.FifteenMin:                     "15m",
		kline.ThirtyMin:                      "30m",
		kline.OneHour:                        "1h",
		kline.TwoHour:                        "2h",
		kline.FourHour:                       "4h",
		kline.EightHour:                      "8h",
		kline.TwelveHour:                     "12h",
		kline.OneDay:                         "1d",
		kline.SevenDay:                       "7d",
		kline.OneMonth:                       "30d",
	} {
		t.Run(exp, func(t *testing.T) {
			t.Parallel()
			s, err := getIntervalString(k)
			require.NoError(t, err)
			assert.Equal(t, exp, s)
		})
	}
	_, err := getIntervalString(0)
	assert.ErrorIs(t, err, kline.ErrUnsupportedInterval, "0 should be an invalid interval")
	_, err = getIntervalString(kline.FiveDay)
	assert.ErrorIs(t, err, kline.ErrUnsupportedInterval, "Any other random interval should also be invalid")
}

func TestWebsocketSubmitOrders(t *testing.T) {
	t.Parallel()

	_, err := e.WebsocketSubmitOrders(t.Context(), nil)
	require.ErrorIs(t, err, asset.ErrNotSupported)

	sub := &order.Submit{
		Exchange:    e.Name,
		AssetType:   asset.Spot,
		Side:        order.Buy,
		Type:        order.Market,
		QuoteAmount: 10,
	}
	_, err = e.WebsocketSubmitOrders(t.Context(), []*order.Submit{sub})
	require.ErrorIs(t, err, order.ErrPairIsEmpty)

	sub.Pair = currency.NewBTCUSD()
	cpy := *sub
	cpy.AssetType = asset.Futures
	_, err = e.WebsocketSubmitOrders(t.Context(), []*order.Submit{sub, &cpy})
	require.ErrorIs(t, err, errSingleAssetRequired)

	cpy.AssetType = asset.Spread
	sub.AssetType = asset.Spread
	_, err = e.WebsocketSubmitOrders(t.Context(), []*order.Submit{sub, &cpy})
	require.ErrorIs(t, err, asset.ErrNotSupported)

	sub.AssetType = asset.USDTMarginedFutures
	cpy.AssetType = asset.USDTMarginedFutures
	_, err = e.WebsocketSubmitOrders(t.Context(), []*order.Submit{sub, &cpy})
	require.ErrorIs(t, err, common.ErrNotYetImplemented)

	sharedtestvalues.SkipTestIfCredentialsUnset(t, e, canManipulateRealOrders)

	e := newExchangeWithWebsocket(t, asset.Spot) //nolint:govet // Intentional shadow

	sub.AssetType = asset.Spot
	cpy.AssetType = asset.Spot
	_, err = e.WebsocketSubmitOrders(request.WithVerbose(t.Context()), []*order.Submit{sub, &cpy})
	require.NoError(t, err)
}

func TestValidateContractOrderCreateParams(t *testing.T) {
	t.Parallel()

	for _, tc := range []struct {
		params *ContractOrderCreateParams
		isRest bool
		err    error
	}{
		{
			err: common.ErrNilPointer,
		},
		{
			params: &ContractOrderCreateParams{}, err: currency.ErrCurrencyPairEmpty,
		},
		{
			params: &ContractOrderCreateParams{Contract: BTCUSDT},
			err:    errInvalidOrderSize,
		},
		{
			params: &ContractOrderCreateParams{Contract: BTCUSDT, Size: 1, TimeInForce: "bad"},
			err:    order.ErrUnsupportedTimeInForce,
		},
		{
			params: &ContractOrderCreateParams{Contract: BTCUSDT, Size: 1, TimeInForce: pocTIF},
			err:    order.ErrUnsupportedTimeInForce,
		},
		{
			params: &ContractOrderCreateParams{Contract: BTCUSDT, Size: 1, TimeInForce: iocTIF, Text: "test"},
			err:    errInvalidTextPrefix,
		},
		{
			params: &ContractOrderCreateParams{
				Contract: BTCUSDT, Size: 1, TimeInForce: iocTIF, Text: "t-test", AutoSize: "silly_billy",
			},
			err: errInvalidAutoSize,
		},
		{
			params: &ContractOrderCreateParams{
				Contract: BTCUSDT, Size: 1, TimeInForce: iocTIF, Text: "t-test", AutoSize: "close_long",
			},
			err: errInvalidOrderSize,
		},
		{
			params: &ContractOrderCreateParams{
				Contract: BTCUSDT, TimeInForce: iocTIF, Text: "t-test", AutoSize: "close_long",
			},
			isRest: true,
			err:    errEmptyOrInvalidSettlementCurrency,
		},
		{
			params: &ContractOrderCreateParams{
				Contract: BTCUSDT, TimeInForce: iocTIF, Text: "t-test", AutoSize: "close_long", Settle: currency.NewCode("Silly"),
			},
			err: errEmptyOrInvalidSettlementCurrency,
		},
		{
			params: &ContractOrderCreateParams{
				Contract: BTCUSDT, TimeInForce: iocTIF, Text: "t-test", AutoSize: "close_long", Settle: currency.USDT,
			},
		},
	} {
		assert.ErrorIs(t, tc.params.validate(tc.isRest), tc.err)
	}
}

func TestMarshalJSONNumber(t *testing.T) {
	t.Parallel()

	for _, tc := range []struct {
		number   number
		expected string
	}{
		{number: 0, expected: `"0"`},
		{number: 1, expected: `"1"`},
		{number: 1.5, expected: `"1.5"`},
	} {
		payload, err := tc.number.MarshalJSON()
		require.NoError(t, err, "MarshalJSON must not error")
		assert.Equal(t, tc.expected, string(payload), "MarshalJSON should return expected value")
	}
}

func TestUnmarshalJSONOrderbookLevels(t *testing.T) {
	t.Parallel()
	var ob OrderbookLevels
	require.NoError(t, ob.UnmarshalJSON([]byte(`[{"p":"123.45","s":"0.001"}]`)))
	assert.Equal(t, 123.45, ob[0].Price, "Price should be correct")
	assert.Equal(t, 0.001, ob[0].Amount, "Amount should be correct")

	require.Error(t, ob.UnmarshalJSON([]byte(`["p":"123.45","s":"0.001"]`)))
}<|MERGE_RESOLUTION|>--- conflicted
+++ resolved
@@ -2468,10 +2468,6 @@
 				require.NoError(t, e.UpdateOrderExecutionLimits(t.Context(), a), "UpdateOrderExecutionLimits must not error")
 				avail, err := e.GetAvailablePairs(a)
 				require.NoError(t, err, "GetAvailablePairs must not error")
-<<<<<<< HEAD
-
-=======
->>>>>>> dcf98ec7
 				for _, pair := range avail {
 					l, err := e.GetOrderExecutionLimits(a, pair)
 					require.NoErrorf(t, err, "GetOrderExecutionLimits must not error for %s", pair)
@@ -2481,25 +2477,6 @@
 					assert.Positivef(t, l.MinimumBaseAmount, "MinimumBaseAmount should be positive for %s", pair)
 					assert.Positivef(t, l.AmountStepIncrementSize, "AmountStepIncrementSize should be positive for %s", pair)
 
-<<<<<<< HEAD
-					if a == asset.USDTMarginedFutures || a == asset.CoinMarginedFutures {
-						if !l.Delisted.IsZero() {
-							assert.Truef(t, l.Delisted.After(l.Delisting), "Delisted should be after Delisting for %s", pair)
-						}
-					}
-
-					if a == asset.Spot {
-						assert.Positivef(t, l.MinimumQuoteAmount, "MinimumQuoteAmount should be positive for %s", pair)
-						assert.Positivef(t, l.QuoteStepIncrementSize, "QuoteStepIncrementSize should be positive for %s", pair)
-						if !l.Delisted.IsZero() {
-							assert.Truef(t, l.Delisted.Equal(l.Delisting), "Delisted should be equal to Delisting for %s", pair)
-						}
-					}
-
-					if a == asset.USDTMarginedFutures {
-						assert.Positivef(t, l.MultiplierDecimal, "MultiplierDecimal should be positive for %s", pair)
-						assert.NotZerof(t, l.Launch, "Launch should be populated for %s", pair)
-=======
 					switch a {
 					case asset.USDTMarginedFutures:
 						assert.Positivef(t, l.MultiplierDecimal, "MultiplierDecimal should be positive for %s", pair)
@@ -2514,7 +2491,6 @@
 						assert.Positivef(t, l.QuoteStepIncrementSize, "QuoteStepIncrementSize should be positive for %s", pair)
 					case asset.DeliveryFutures:
 						assert.NotZerof(t, l.Expiry, "Expiry should be populated for %s", pair)
->>>>>>> dcf98ec7
 					}
 				}
 			}
