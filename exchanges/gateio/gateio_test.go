--- conflicted
+++ resolved
@@ -2866,14 +2866,6 @@
 	}
 }
 
-<<<<<<< HEAD
-=======
-func TestGenerateWebsocketMessageID(t *testing.T) {
-	t.Parallel()
-	require.NotEmpty(t, e.GenerateWebsocketMessageID(false))
-}
-
->>>>>>> 0fd33341
 type DummyConnection struct{ websocket.Connection }
 
 func (d *DummyConnection) GenerateMessageID(bool) int64 { return 1337 }
