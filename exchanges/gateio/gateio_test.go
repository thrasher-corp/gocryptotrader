package gateio

import (
	"bytes"
	"context"
	"errors"
	"fmt"
	"log"
	"os"
	"slices"
	"strconv"
	"sync"
	"testing"
	"time"

	"github.com/stretchr/testify/assert"
	"github.com/stretchr/testify/require"
	"github.com/thrasher-corp/gocryptotrader/common"
	"github.com/thrasher-corp/gocryptotrader/common/key"
	"github.com/thrasher-corp/gocryptotrader/core"
	"github.com/thrasher-corp/gocryptotrader/currency"
	"github.com/thrasher-corp/gocryptotrader/encoding/json"
	"github.com/thrasher-corp/gocryptotrader/exchange/websocket"
	"github.com/thrasher-corp/gocryptotrader/exchanges/asset"
	"github.com/thrasher-corp/gocryptotrader/exchanges/fundingrate"
	"github.com/thrasher-corp/gocryptotrader/exchanges/futures"
	"github.com/thrasher-corp/gocryptotrader/exchanges/kline"
	"github.com/thrasher-corp/gocryptotrader/exchanges/order"
	"github.com/thrasher-corp/gocryptotrader/exchanges/request"
	"github.com/thrasher-corp/gocryptotrader/exchanges/sharedtestvalues"
	"github.com/thrasher-corp/gocryptotrader/exchanges/subscription"
	testexch "github.com/thrasher-corp/gocryptotrader/internal/testing/exchange"
	testsubs "github.com/thrasher-corp/gocryptotrader/internal/testing/subscriptions"
	"github.com/thrasher-corp/gocryptotrader/portfolio/withdraw"
	"github.com/thrasher-corp/gocryptotrader/types"
)

// Please supply your own APIKEYS here for due diligence testing

const (
	apiKey                  = ""
	apiSecret               = ""
	canManipulateRealOrders = false
)

var g *Gateio

func TestMain(m *testing.M) {
	g = new(Gateio)
	if err := testexch.Setup(g); err != nil {
		log.Fatal(err)
	}

	if apiKey != "" && apiSecret != "" {
		g.API.AuthenticatedSupport = true
		g.API.AuthenticatedWebsocketSupport = true
		g.SetCredentials(apiKey, apiSecret, "", "", "", "")
	}

	os.Exit(m.Run())
}

func TestUpdateTradablePairs(t *testing.T) {
	t.Parallel()
	testexch.UpdatePairsOnce(t, g)
}

func TestCancelAllExchangeOrders(t *testing.T) {
	t.Parallel()
	sharedtestvalues.SkipTestIfCredentialsUnset(t, g, canManipulateRealOrders)
	_, err := g.CancelAllOrders(t.Context(), nil)
	if !errors.Is(err, order.ErrCancelOrderIsNil) {
		t.Error(err)
	}
	orderCancellation := &order.Cancel{
		OrderID:       "1",
		WalletAddress: core.BitcoinDonationAddress,
		AccountID:     "1",
		Pair:          getPair(t, asset.Options),
		AssetType:     asset.Options,
	}
	_, err = g.CancelAllOrders(t.Context(), orderCancellation)
	if err != nil {
		t.Error(err)
	}
	orderCancellation.AssetType = asset.Spot
	orderCancellation.Pair = getPair(t, asset.Spot)
	_, err = g.CancelAllOrders(t.Context(), orderCancellation)
	if err != nil {
		t.Error(err)
	}
	orderCancellation.Pair = currency.EMPTYPAIR
	orderCancellation.AssetType = asset.Margin
	_, err = g.CancelAllOrders(t.Context(), orderCancellation)
	if !errors.Is(err, currency.ErrCurrencyPairEmpty) {
		t.Error(err)
	}
	orderCancellation.Pair = getPair(t, asset.Margin)
	_, err = g.CancelAllOrders(t.Context(), orderCancellation)
	if err != nil {
		t.Error(err)
	}
	orderCancellation.Pair = currency.EMPTYPAIR
	orderCancellation.AssetType = asset.CrossMargin
	_, err = g.CancelAllOrders(t.Context(), orderCancellation)
	if !errors.Is(err, currency.ErrCurrencyPairEmpty) {
		t.Error(err)
	}
	orderCancellation.Pair = getPair(t, asset.CrossMargin)
	_, err = g.CancelAllOrders(t.Context(), orderCancellation)
	if err != nil {
		t.Error(err)
	}
	orderCancellation.Pair = currency.EMPTYPAIR
	orderCancellation.AssetType = asset.Futures
	_, err = g.CancelAllOrders(t.Context(), orderCancellation)
	if !errors.Is(err, currency.ErrCurrencyPairEmpty) {
		t.Error(err)
	}
	orderCancellation.Pair = getPair(t, asset.Futures)
	_, err = g.CancelAllOrders(t.Context(), orderCancellation)
	if err != nil {
		t.Error(err)
	}
	orderCancellation.Pair = currency.EMPTYPAIR
	orderCancellation.AssetType = asset.DeliveryFutures
	_, err = g.CancelAllOrders(t.Context(), orderCancellation)
	if !errors.Is(err, currency.ErrCurrencyPairEmpty) {
		t.Error(err)
	}
	orderCancellation.Pair = getPair(t, asset.DeliveryFutures)
	_, err = g.CancelAllOrders(t.Context(), orderCancellation)
	if err != nil {
		t.Error(err)
	}
}

func TestGetAccountInfo(t *testing.T) {
	t.Parallel()
	sharedtestvalues.SkipTestIfCredentialsUnset(t, g)
	_, err := g.UpdateAccountInfo(t.Context(), asset.Spot)
	if err != nil {
		t.Error("GetAccountInfo() error", err)
	}
	if _, err := g.UpdateAccountInfo(t.Context(), asset.Margin); err != nil {
		t.Errorf("%s UpdateAccountInfo() error %v", g.Name, err)
	}
	if _, err := g.UpdateAccountInfo(t.Context(), asset.CrossMargin); err != nil {
		t.Errorf("%s UpdateAccountInfo() error %v", g.Name, err)
	}
	if _, err := g.UpdateAccountInfo(t.Context(), asset.Options); err != nil {
		t.Errorf("%s UpdateAccountInfo() error %v", g.Name, err)
	}
	if _, err := g.UpdateAccountInfo(t.Context(), asset.Futures); err != nil {
		t.Errorf("%s UpdateAccountInfo() error %v", g.Name, err)
	}
	if _, err := g.UpdateAccountInfo(t.Context(), asset.DeliveryFutures); err != nil {
		t.Errorf("%s UpdateAccountInfo() error %v", g.Name, err)
	}
}

func TestWithdraw(t *testing.T) {
	t.Parallel()
	cryptocurrencyChains, err := g.GetAvailableTransferChains(t.Context(), currency.BTC)
	if err != nil {
		t.Fatal(err)
	} else if len(cryptocurrencyChains) == 0 {
		t.Fatal("no crypto currency chain available")
	}
	withdrawCryptoRequest := withdraw.Request{
		Exchange:    g.Name,
		Amount:      1,
		Currency:    currency.BTC,
		Description: "WITHDRAW IT ALL",
		Crypto: withdraw.CryptoRequest{
			Address: core.BitcoinDonationAddress,
			Chain:   cryptocurrencyChains[0],
		},
	}
	sharedtestvalues.SkipTestIfCredentialsUnset(t, g, canManipulateRealOrders)
	if _, err = g.WithdrawCryptocurrencyFunds(t.Context(), &withdrawCryptoRequest); err != nil {
		t.Errorf("%s WithdrawCryptocurrencyFunds() error: %v", g.Name, err)
	}
}

func TestGetOrderInfo(t *testing.T) {
	t.Parallel()
	sharedtestvalues.SkipTestIfCredentialsUnset(t, g)
	_, err := g.GetOrderInfo(t.Context(),
		"917591554", getPair(t, asset.Spot), asset.Spot)
	if err != nil {
		t.Errorf("GetOrderInfo() %v", err)
	}
	_, err = g.GetOrderInfo(t.Context(), "917591554", getPair(t, asset.Options), asset.Options)
	if err != nil {
		t.Errorf("GetOrderInfo() %v", err)
	}
	_, err = g.GetOrderInfo(t.Context(), "917591554", getPair(t, asset.Margin), asset.Margin)
	if err != nil {
		t.Errorf("GetOrderInfo() %v", err)
	}
	_, err = g.GetOrderInfo(t.Context(), "917591554", getPair(t, asset.CrossMargin), asset.CrossMargin)
	if err != nil {
		t.Errorf("GetOrderInfo() %v", err)
	}
	_, err = g.GetOrderInfo(t.Context(), "917591554", getPair(t, asset.Futures), asset.Futures)
	if err != nil {
		t.Errorf("GetOrderInfo() %v", err)
	}
	_, err = g.GetOrderInfo(t.Context(), "917591554", getPair(t, asset.DeliveryFutures), asset.DeliveryFutures)
	if err != nil {
		t.Errorf("GetOrderInfo() %v", err)
	}
}

func TestUpdateTicker(t *testing.T) {
	t.Parallel()
	for _, a := range g.GetAssetTypes(false) {
		_, err := g.UpdateTicker(t.Context(), getPair(t, a), a)
		assert.NoError(t, err, "UpdateTicker should not error for %s", a)
	}
}

func TestListSpotCurrencies(t *testing.T) {
	t.Parallel()
	if _, err := g.ListSpotCurrencies(t.Context()); err != nil {
		t.Errorf("%s ListAllCurrencies() error %v", g.Name, err)
	}
}

func TestGetCurrencyDetail(t *testing.T) {
	t.Parallel()
	if _, err := g.GetCurrencyDetail(t.Context(), currency.BTC); err != nil {
		t.Errorf("%s GetCurrencyDetail() error %v", g.Name, err)
	}
}

func TestListAllCurrencyPairs(t *testing.T) {
	t.Parallel()
	if _, err := g.ListSpotCurrencyPairs(t.Context()); err != nil {
		t.Errorf("%s ListAllCurrencyPairs() error %v", g.Name, err)
	}
}

func TestGetCurrencyPairDetal(t *testing.T) {
	t.Parallel()
	if _, err := g.GetCurrencyPairDetail(t.Context(), currency.Pair{Base: currency.BTC, Quote: currency.USDT, Delimiter: currency.UnderscoreDelimiter}.String()); err != nil {
		t.Errorf("%s GetCurrencyPairDetal() error %v", g.Name, err)
	}
}

func TestGetTickers(t *testing.T) {
	t.Parallel()
	if _, err := g.GetTickers(t.Context(), "BTC_USDT", ""); err != nil {
		t.Errorf("%s GetTickers() error %v", g.Name, err)
	}
}

func TestGetTicker(t *testing.T) {
	t.Parallel()
	if _, err := g.GetTicker(t.Context(), currency.Pair{Base: currency.BTC, Delimiter: currency.UnderscoreDelimiter, Quote: currency.USDT}.String(), utc8TimeZone); err != nil {
		t.Errorf("%s GetTicker() error %v", g.Name, err)
	}
}

func TestGetOrderbook(t *testing.T) {
	t.Parallel()
	_, err := g.GetOrderbook(t.Context(), getPair(t, asset.Spot).String(), "0.1", 10, false)
	assert.NoError(t, err, "GetOrderbook should not error")
	settle, err := getSettlementFromCurrency(getPair(t, asset.Futures))
	assert.NoError(t, err, "getSettlementFromCurrency should not error")
	_, err = g.GetFuturesOrderbook(t.Context(), settle, getPair(t, asset.Futures).String(), "", 10, false)
	assert.NoError(t, err, "GetFuturesOrderbook should not error")
	settle, err = getSettlementFromCurrency(getPair(t, asset.DeliveryFutures))
	assert.NoError(t, err, "getSettlementFromCurrency should not error")
	_, err = g.GetDeliveryOrderbook(t.Context(), settle, "0.1", getPair(t, asset.DeliveryFutures), 10, false)
	assert.NoError(t, err, "GetDeliveryOrderbook should not error")
	_, err = g.GetOptionsOrderbook(t.Context(), getPair(t, asset.Options), "0.1", 10, false)
	assert.NoError(t, err, "GetOptionsOrderbook should not error")
}

func TestGetMarketTrades(t *testing.T) {
	t.Parallel()
	if _, err := g.GetMarketTrades(t.Context(), getPair(t, asset.Spot), 0, "", true, time.Time{}, time.Time{}, 1); err != nil {
		t.Errorf("%s GetMarketTrades() error %v", g.Name, err)
	}
}

func TestGetCandlesticks(t *testing.T) {
	t.Parallel()
	if _, err := g.GetCandlesticks(t.Context(), getPair(t, asset.Spot), 0, time.Time{}, time.Time{}, kline.OneDay); err != nil {
		t.Errorf("%s GetCandlesticks() error %v", g.Name, err)
	}
}

func TestGetTradingFeeRatio(t *testing.T) {
	t.Parallel()
	sharedtestvalues.SkipTestIfCredentialsUnset(t, g)
	if _, err := g.GetTradingFeeRatio(t.Context(), currency.Pair{Base: currency.BTC, Quote: currency.USDT, Delimiter: currency.UnderscoreDelimiter}); err != nil {
		t.Errorf("%s GetTradingFeeRatio() error %v", g.Name, err)
	}
}

func TestGetSpotAccounts(t *testing.T) {
	t.Parallel()
	sharedtestvalues.SkipTestIfCredentialsUnset(t, g)
	if _, err := g.GetSpotAccounts(t.Context(), currency.BTC); err != nil {
		t.Errorf("%s GetSpotAccounts() error %v", g.Name, err)
	}
}

func TestCreateBatchOrders(t *testing.T) {
	t.Parallel()
	sharedtestvalues.SkipTestIfCredentialsUnset(t, g, canManipulateRealOrders)
	_, err := g.CreateBatchOrders(t.Context(), []CreateOrderRequest{
		{
			CurrencyPair: getPair(t, asset.Spot),
			Side:         "sell",
			Amount:       0.001,
			Price:        12349,
			Account:      g.assetTypeToString(asset.Spot),
			Type:         "limit",
		},
		{
			CurrencyPair: currency.Pair{Base: currency.BTC, Quote: currency.USDT, Delimiter: currency.UnderscoreDelimiter},
			Side:         "buy",
			Amount:       1,
			Price:        1234567789,
			Account:      g.assetTypeToString(asset.Spot),
			Type:         "limit",
		},
	})
	assert.NoError(t, err, "CreateBatchOrders should not error")
}

func TestGetSpotOpenOrders(t *testing.T) {
	t.Parallel()
	sharedtestvalues.SkipTestIfCredentialsUnset(t, g)
	if _, err := g.GetSpotOpenOrders(t.Context(), 0, 0, false); err != nil {
		t.Errorf("%s GetSpotOpenOrders() error %v", g.Name, err)
	}
}

func TestSpotClosePositionWhenCrossCurrencyDisabled(t *testing.T) {
	t.Parallel()
	sharedtestvalues.SkipTestIfCredentialsUnset(t, g, canManipulateRealOrders)
	if _, err := g.SpotClosePositionWhenCrossCurrencyDisabled(t.Context(), &ClosePositionRequestParam{
		Amount:       0.1,
		Price:        1234567384,
		CurrencyPair: getPair(t, asset.Spot),
	}); err != nil {
		t.Errorf("%s SpotClosePositionWhenCrossCurrencyDisabled() error %v", g.Name, err)
	}
}

func TestCreateSpotOrder(t *testing.T) {
	t.Parallel()
	sharedtestvalues.SkipTestIfCredentialsUnset(t, g, canManipulateRealOrders)
	_, err := g.PlaceSpotOrder(t.Context(), &CreateOrderRequest{
		CurrencyPair: getPair(t, asset.Spot),
		Side:         "buy",
		Amount:       1,
		Price:        900000,
		Account:      g.assetTypeToString(asset.Spot),
		Type:         "limit",
	})
	assert.NoError(t, err, "PlaceSpotOrder should not error")
}

func TestGetSpotOrders(t *testing.T) {
	t.Parallel()
	sharedtestvalues.SkipTestIfCredentialsUnset(t, g)
	_, err := g.GetSpotOrders(t.Context(), currency.Pair{Base: currency.BTC, Quote: currency.USDT, Delimiter: currency.UnderscoreDelimiter}, statusOpen, 0, 0)
	assert.NoError(t, err, "GetSpotOrders should not error")
}

func TestCancelAllOpenOrdersSpecifiedCurrencyPair(t *testing.T) {
	t.Parallel()
	sharedtestvalues.SkipTestIfCredentialsUnset(t, g, canManipulateRealOrders)
	if _, err := g.CancelAllOpenOrdersSpecifiedCurrencyPair(t.Context(), getPair(t, asset.Spot), order.Sell, asset.Empty); err != nil {
		t.Errorf("%s CancelAllOpenOrdersSpecifiedCurrencyPair() error %v", g.Name, err)
	}
}

func TestCancelBatchOrdersWithIDList(t *testing.T) {
	t.Parallel()
	sharedtestvalues.SkipTestIfCredentialsUnset(t, g, canManipulateRealOrders)
	if _, err := g.CancelBatchOrdersWithIDList(t.Context(), []CancelOrderByIDParam{
		{
			CurrencyPair: getPair(t, asset.Spot),
			ID:           "1234567",
		},
		{
			CurrencyPair: currency.Pair{Base: currency.BTC, Quote: currency.USDT, Delimiter: currency.UnderscoreDelimiter},
			ID:           "something",
		},
	}); err != nil {
		t.Errorf("%s CancelBatchOrderWithIDList() error %v", g.Name, err)
	}
}

func TestGetSpotOrder(t *testing.T) {
	t.Parallel()
	sharedtestvalues.SkipTestIfCredentialsUnset(t, g)
	if _, err := g.GetSpotOrder(t.Context(), "1234", currency.Pair{
		Base:      currency.BTC,
		Delimiter: currency.UnderscoreDelimiter,
		Quote:     currency.USDT,
	}, asset.Spot); err != nil {
		t.Errorf("%s GetSpotOrder() error %v", g.Name, err)
	}
}

func TestAmendSpotOrder(t *testing.T) {
	t.Parallel()
	_, err := g.AmendSpotOrder(t.Context(), "", getPair(t, asset.Spot), false, &PriceAndAmount{
		Price: 1000,
	})
	if !errors.Is(err, errInvalidOrderID) {
		t.Errorf("expecting %v, but found %v", errInvalidOrderID, err)
	}
	_, err = g.AmendSpotOrder(t.Context(), "123", currency.EMPTYPAIR, false, &PriceAndAmount{
		Price: 1000,
	})
	if !errors.Is(err, currency.ErrCurrencyPairEmpty) {
		t.Errorf("expecting %v, but found %v", currency.ErrCurrencyPairEmpty, err)
	}
	sharedtestvalues.SkipTestIfCredentialsUnset(t, g, canManipulateRealOrders)
	_, err = g.AmendSpotOrder(t.Context(), "123", getPair(t, asset.Spot), false, &PriceAndAmount{
		Price: 1000,
	})
	if err != nil {
		t.Error(err)
	}
}

func TestCancelSingleSpotOrder(t *testing.T) {
	t.Parallel()
	sharedtestvalues.SkipTestIfCredentialsUnset(t, g, canManipulateRealOrders)
	if _, err := g.CancelSingleSpotOrder(t.Context(), "1234",
		getPair(t, asset.Spot).String(), false); err != nil {
		t.Errorf("%s CancelSingleSpotOrder() error %v", g.Name, err)
	}
}

func TestGetMySpotTradingHistory(t *testing.T) {
	t.Parallel()
	sharedtestvalues.SkipTestIfCredentialsUnset(t, g)
	_, err := g.GetMySpotTradingHistory(t.Context(), currency.Pair{Base: currency.BTC, Quote: currency.USDT, Delimiter: currency.UnderscoreDelimiter}, "", 0, 0, false, time.Time{}, time.Time{})
	require.NoError(t, err)
}

func TestGetServerTime(t *testing.T) {
	t.Parallel()
	if _, err := g.GetServerTime(t.Context(), asset.Spot); err != nil {
		t.Errorf("%s GetServerTime() error %v", g.Name, err)
	}
}

func TestCountdownCancelorder(t *testing.T) {
	t.Parallel()
	sharedtestvalues.SkipTestIfCredentialsUnset(t, g, canManipulateRealOrders)
	if _, err := g.CountdownCancelorders(t.Context(), CountdownCancelOrderParam{
		Timeout:      10,
		CurrencyPair: currency.Pair{Base: currency.BTC, Quote: currency.ETH, Delimiter: currency.UnderscoreDelimiter},
	}); err != nil {
		t.Errorf("%s CountdownCancelorder() error %v", g.Name, err)
	}
}

func TestCreatePriceTriggeredOrder(t *testing.T) {
	t.Parallel()
	sharedtestvalues.SkipTestIfCredentialsUnset(t, g, canManipulateRealOrders)
	if _, err := g.CreatePriceTriggeredOrder(t.Context(), &PriceTriggeredOrderParam{
		Trigger: TriggerPriceInfo{
			Price:      123,
			Rule:       ">=",
			Expiration: 3600,
		},
		Put: PutOrderData{
			Type:        "limit",
			Side:        "sell",
			Price:       2312312,
			Amount:      30,
			TimeInForce: "gtc",
		},
		Market: currency.Pair{Base: currency.GT, Quote: currency.USDT, Delimiter: currency.UnderscoreDelimiter},
	}); err != nil {
		t.Errorf("%s CreatePriceTriggeredOrder() error %v", g.Name, err)
	}
}

func TestGetPriceTriggeredOrderList(t *testing.T) {
	t.Parallel()
	sharedtestvalues.SkipTestIfCredentialsUnset(t, g)
	_, err := g.GetPriceTriggeredOrderList(t.Context(), statusOpen, currency.EMPTYPAIR, asset.Empty, 0, 0)
	assert.NoError(t, err, "GetPriceTriggeredOrderList should not error")
}

func TestCancelAllOpenOrders(t *testing.T) {
	t.Parallel()
	sharedtestvalues.SkipTestIfCredentialsUnset(t, g, canManipulateRealOrders)
	if _, err := g.CancelMultipleSpotOpenOrders(t.Context(), currency.EMPTYPAIR, asset.CrossMargin); err != nil {
		t.Errorf("%s CancelAllOpenOrders() error %v", g.Name, err)
	}
}

func TestGetSinglePriceTriggeredOrder(t *testing.T) {
	t.Parallel()
	sharedtestvalues.SkipTestIfCredentialsUnset(t, g)
	if _, err := g.GetSinglePriceTriggeredOrder(t.Context(), "1234"); err != nil {
		t.Errorf("%s GetSinglePriceTriggeredOrder() error %v", g.Name, err)
	}
}

func TestCancelPriceTriggeredOrder(t *testing.T) {
	t.Parallel()
	sharedtestvalues.SkipTestIfCredentialsUnset(t, g)
	if _, err := g.CancelPriceTriggeredOrder(t.Context(), "1234"); err != nil {
		t.Errorf("%s CancelPriceTriggeredOrder() error %v", g.Name, err)
	}
}

func TestGetMarginAccountList(t *testing.T) {
	t.Parallel()
	sharedtestvalues.SkipTestIfCredentialsUnset(t, g)
	if _, err := g.GetMarginAccountList(t.Context(), currency.EMPTYPAIR); err != nil {
		t.Errorf("%s GetMarginAccountList() error %v", g.Name, err)
	}
}

func TestListMarginAccountBalanceChangeHistory(t *testing.T) {
	t.Parallel()
	sharedtestvalues.SkipTestIfCredentialsUnset(t, g)
	if _, err := g.ListMarginAccountBalanceChangeHistory(t.Context(), currency.BTC, currency.Pair{
		Base:      currency.BTC,
		Delimiter: currency.UnderscoreDelimiter,
		Quote:     currency.USDT,
	}, time.Time{}, time.Time{}, 0, 0); err != nil {
		t.Errorf("%s ListMarginAccountBalanceChangeHistory() error %v", g.Name, err)
	}
}

func TestGetMarginFundingAccountList(t *testing.T) {
	t.Parallel()
	sharedtestvalues.SkipTestIfCredentialsUnset(t, g)
	if _, err := g.GetMarginFundingAccountList(t.Context(), currency.BTC); err != nil {
		t.Errorf("%s GetMarginFundingAccountList %v", g.Name, err)
	}
}

func TestMarginLoan(t *testing.T) {
	t.Parallel()
	sharedtestvalues.SkipTestIfCredentialsUnset(t, g)
	if _, err := g.MarginLoan(t.Context(), &MarginLoanRequestParam{
		Side:         "borrow",
		Amount:       1,
		Currency:     currency.BTC,
		CurrencyPair: currency.Pair{Base: currency.BTC, Quote: currency.USDT, Delimiter: currency.UnderscoreDelimiter},
		Days:         10,
		Rate:         0.0002,
	}); err != nil {
		t.Errorf("%s MarginLoan() error %v", g.Name, err)
	}
}

func TestGetMarginAllLoans(t *testing.T) {
	t.Parallel()
	sharedtestvalues.SkipTestIfCredentialsUnset(t, g)
	_, err := g.GetMarginAllLoans(t.Context(), statusOpen, "lend", "", currency.BTC, currency.Pair{Base: currency.BTC, Delimiter: currency.UnderscoreDelimiter, Quote: currency.USDT}, false, 0, 0)
	assert.NoError(t, err, "GetMarginAllLoans should not error")
}

func TestMergeMultipleLendingLoans(t *testing.T) {
	t.Parallel()
	sharedtestvalues.SkipTestIfCredentialsUnset(t, g)
	if _, err := g.MergeMultipleLendingLoans(t.Context(), currency.USDT, []string{"123", "23423"}); err != nil {
		t.Errorf("%s MergeMultipleLendingLoans() error %v", g.Name, err)
	}
}

func TestRetriveOneSingleLoanDetail(t *testing.T) {
	t.Parallel()
	sharedtestvalues.SkipTestIfCredentialsUnset(t, g)
	if _, err := g.RetriveOneSingleLoanDetail(t.Context(), "borrow", "123"); err != nil {
		t.Errorf("%s RetriveOneSingleLoanDetail() error %v", g.Name, err)
	}
}

func TestModifyALoan(t *testing.T) {
	t.Parallel()
	if _, err := g.ModifyALoan(t.Context(), "1234", &ModifyLoanRequestParam{
		Currency:  currency.BTC,
		Side:      "borrow",
		AutoRenew: false,
	}); !errors.Is(err, currency.ErrCurrencyPairEmpty) {
		t.Errorf("%s ModifyALoan() error %v", g.Name, err)
	}
	sharedtestvalues.SkipTestIfCredentialsUnset(t, g, canManipulateRealOrders)
	if _, err := g.ModifyALoan(t.Context(), "1234", &ModifyLoanRequestParam{
		Currency:     currency.BTC,
		Side:         "borrow",
		AutoRenew:    false,
		CurrencyPair: currency.Pair{Base: currency.BTC, Quote: currency.USDT, Delimiter: currency.UnderscoreDelimiter},
	}); err != nil {
		t.Errorf("%s ModifyALoan() error %v", g.Name, err)
	}
}

func TestCancelLendingLoan(t *testing.T) {
	t.Parallel()
	sharedtestvalues.SkipTestIfCredentialsUnset(t, g)
	if _, err := g.CancelLendingLoan(t.Context(), currency.BTC, "1234"); err != nil {
		t.Errorf("%s CancelLendingLoan() error %v", g.Name, err)
	}
}

func TestRepayALoan(t *testing.T) {
	t.Parallel()
	sharedtestvalues.SkipTestIfCredentialsUnset(t, g)
	if _, err := g.RepayALoan(t.Context(), "1234", &RepayLoanRequestParam{
		CurrencyPair: currency.NewPair(currency.BTC, currency.USDT),
		Currency:     currency.BTC,
		Mode:         "all",
	}); err != nil {
		t.Errorf("%s RepayALoan() error %v", g.Name, err)
	}
}

func TestListLoanRepaymentRecords(t *testing.T) {
	t.Parallel()
	sharedtestvalues.SkipTestIfCredentialsUnset(t, g)
	if _, err := g.ListLoanRepaymentRecords(t.Context(), "1234"); err != nil {
		t.Errorf("%s LoanRepaymentRecord() error %v", g.Name, err)
	}
}

func TestListRepaymentRecordsOfSpecificLoan(t *testing.T) {
	t.Parallel()
	sharedtestvalues.SkipTestIfCredentialsUnset(t, g)
	if _, err := g.ListRepaymentRecordsOfSpecificLoan(t.Context(), "1234", "", 0, 0); err != nil {
		t.Errorf("%s error while ListRepaymentRecordsOfSpecificLoan() %v", g.Name, err)
	}
}

func TestGetOneSingleloanRecord(t *testing.T) {
	t.Parallel()
	sharedtestvalues.SkipTestIfCredentialsUnset(t, g)
	if _, err := g.GetOneSingleLoanRecord(t.Context(), "1234", "123"); err != nil {
		t.Errorf("%s error while GetOneSingleloanRecord() %v", g.Name, err)
	}
}

func TestModifyALoanRecord(t *testing.T) {
	t.Parallel()
	sharedtestvalues.SkipTestIfCredentialsUnset(t, g)
	if _, err := g.ModifyALoanRecord(t.Context(), "1234", &ModifyLoanRequestParam{
		Currency:     currency.USDT,
		CurrencyPair: currency.NewPair(currency.BTC, currency.USDT),
		Side:         "lend",
		AutoRenew:    true,
		LoanID:       "1234",
	}); err != nil {
		t.Errorf("%s ModifyALoanRecord() error %v", g.Name, err)
	}
}

func TestUpdateUsersAutoRepaymentSetting(t *testing.T) {
	t.Parallel()
	sharedtestvalues.SkipTestIfCredentialsUnset(t, g)
	if _, err := g.UpdateUsersAutoRepaymentSetting(t.Context(), true); err != nil {
		t.Errorf("%s UpdateUsersAutoRepaymentSetting() error %v", g.Name, err)
	}
}

func TestGetUserAutoRepaymentSetting(t *testing.T) {
	t.Parallel()
	sharedtestvalues.SkipTestIfCredentialsUnset(t, g)
	if _, err := g.GetUserAutoRepaymentSetting(t.Context()); err != nil {
		t.Errorf("%s GetUserAutoRepaymentSetting() error %v", g.Name, err)
	}
}

func TestGetMaxTransferableAmountForSpecificMarginCurrency(t *testing.T) {
	t.Parallel()
	sharedtestvalues.SkipTestIfCredentialsUnset(t, g)
	if _, err := g.GetMaxTransferableAmountForSpecificMarginCurrency(t.Context(), currency.BTC, currency.EMPTYPAIR); err != nil {
		t.Errorf("%s GetMaxTransferableAmountForSpecificMarginCurrency() error %v", g.Name, err)
	}
}

func TestGetMaxBorrowableAmountForSpecificMarginCurrency(t *testing.T) {
	t.Parallel()
	sharedtestvalues.SkipTestIfCredentialsUnset(t, g)
	if _, err := g.GetMaxBorrowableAmountForSpecificMarginCurrency(t.Context(), currency.BTC, currency.EMPTYPAIR); err != nil {
		t.Errorf("%s GetMaxBorrowableAmountForSpecificMarginCurrency() error %v", g.Name, err)
	}
}

func TestCurrencySupportedByCrossMargin(t *testing.T) {
	t.Parallel()
	sharedtestvalues.SkipTestIfCredentialsUnset(t, g)
	if _, err := g.CurrencySupportedByCrossMargin(t.Context()); err != nil {
		t.Errorf("%s CurrencySupportedByCrossMargin() error %v", g.Name, err)
	}
}

func TestGetCrossMarginSupportedCurrencyDetail(t *testing.T) {
	t.Parallel()
	sharedtestvalues.SkipTestIfCredentialsUnset(t, g)
	if _, err := g.GetCrossMarginSupportedCurrencyDetail(t.Context(), currency.BTC); err != nil {
		t.Errorf("%s GetCrossMarginSupportedCurrencyDetail() error %v", g.Name, err)
	}
}

func TestGetCrossMarginAccounts(t *testing.T) {
	t.Parallel()
	sharedtestvalues.SkipTestIfCredentialsUnset(t, g)
	if _, err := g.GetCrossMarginAccounts(t.Context()); err != nil {
		t.Errorf("%s GetCrossMarginAccounts() error %v", g.Name, err)
	}
}

func TestGetCrossMarginAccountChangeHistory(t *testing.T) {
	t.Parallel()
	sharedtestvalues.SkipTestIfCredentialsUnset(t, g)
	if _, err := g.GetCrossMarginAccountChangeHistory(t.Context(), currency.BTC, time.Time{}, time.Time{}, 0, 6, "in"); err != nil {
		t.Errorf("%s GetCrossMarginAccountChangeHistory() error %v", g.Name, err)
	}
}

var createCrossMarginBorrowLoanJSON = `{"id": "17",	"create_time": 1620381696159,	"update_time": 1620381696159,	"currency": "EOS",	"amount": "110.553635",	"text": "web",	"status": 2,	"repaid": "110.506649705159",	"repaid_interest": "0.046985294841",	"unpaid_interest": "0.0000074393366667"}`

func TestCreateCrossMarginBorrowLoan(t *testing.T) {
	t.Parallel()
	var response CrossMarginLoanResponse
	if err := json.Unmarshal([]byte(createCrossMarginBorrowLoanJSON), &response); err != nil {
		t.Errorf("%s error while deserializing to CrossMarginBorrowLoanResponse %v", g.Name, err)
	}
	sharedtestvalues.SkipTestIfCredentialsUnset(t, g, canManipulateRealOrders)
	if _, err := g.CreateCrossMarginBorrowLoan(t.Context(), CrossMarginBorrowLoanParams{
		Currency: currency.BTC,
		Amount:   3,
	}); err != nil {
		t.Errorf("%s CreateCrossMarginBorrowLoan() error %v", g.Name, err)
	}
}

func TestGetCrossMarginBorrowHistory(t *testing.T) {
	t.Parallel()
	sharedtestvalues.SkipTestIfCredentialsUnset(t, g)
	if _, err := g.GetCrossMarginBorrowHistory(t.Context(), 1, currency.BTC, 0, 0, false); err != nil {
		t.Errorf("%s GetCrossMarginBorrowHistory() error %v", g.Name, err)
	}
}

func TestGetSingleBorrowLoanDetail(t *testing.T) {
	t.Parallel()
	sharedtestvalues.SkipTestIfCredentialsUnset(t, g)
	if _, err := g.GetSingleBorrowLoanDetail(t.Context(), "1234"); err != nil {
		t.Errorf("%s GetSingleBorrowLoanDetail() error %v", g.Name, err)
	}
}

func TestExecuteRepayment(t *testing.T) {
	t.Parallel()
	sharedtestvalues.SkipTestIfCredentialsUnset(t, g, canManipulateRealOrders)
	if _, err := g.ExecuteRepayment(t.Context(), CurrencyAndAmount{
		Currency: currency.USD,
		Amount:   1234.55,
	}); err != nil {
		t.Errorf("%s ExecuteRepayment() error %v", g.Name, err)
	}
}

func TestGetCrossMarginRepayments(t *testing.T) {
	t.Parallel()
	sharedtestvalues.SkipTestIfCredentialsUnset(t, g)
	if _, err := g.GetCrossMarginRepayments(t.Context(), currency.BTC, "123", 0, 0, false); err != nil {
		t.Errorf("%s GetCrossMarginRepayments() error %v", g.Name, err)
	}
}

func TestGetMaxTransferableAmountForSpecificCrossMarginCurrency(t *testing.T) {
	t.Parallel()
	sharedtestvalues.SkipTestIfCredentialsUnset(t, g)
	if _, err := g.GetMaxTransferableAmountForSpecificCrossMarginCurrency(t.Context(), currency.BTC); err != nil {
		t.Errorf("%s GetMaxTransferableAmountForSpecificCrossMarginCurrency() error %v", g.Name, err)
	}
}

func TestGetMaxBorrowableAmountForSpecificCrossMarginCurrency(t *testing.T) {
	t.Parallel()
	sharedtestvalues.SkipTestIfCredentialsUnset(t, g)
	if _, err := g.GetMaxBorrowableAmountForSpecificCrossMarginCurrency(t.Context(), currency.BTC); err != nil {
		t.Errorf("%s GetMaxBorrowableAmountForSpecificCrossMarginCurrency() error %v", g.Name, err)
	}
}

func TestListCurrencyChain(t *testing.T) {
	t.Parallel()
	if _, err := g.ListCurrencyChain(t.Context(), currency.BTC); err != nil {
		t.Errorf("%s ListCurrencyChain() error %v", g.Name, err)
	}
}

func TestGenerateCurrencyDepositAddress(t *testing.T) {
	t.Parallel()
	sharedtestvalues.SkipTestIfCredentialsUnset(t, g)
	if _, err := g.GenerateCurrencyDepositAddress(t.Context(), currency.BTC); err != nil {
		t.Errorf("%s GenerateCurrencyDepositAddress() error %v", g.Name, err)
	}
}

func TestGetWithdrawalRecords(t *testing.T) {
	t.Parallel()
	sharedtestvalues.SkipTestIfCredentialsUnset(t, g)
	if _, err := g.GetWithdrawalRecords(t.Context(), currency.BTC, time.Time{}, time.Time{}, 0, 0); err != nil {
		t.Errorf("%s GetWithdrawalRecords() error %v", g.Name, err)
	}
}

func TestGetDepositRecords(t *testing.T) {
	t.Parallel()
	sharedtestvalues.SkipTestIfCredentialsUnset(t, g)
	if _, err := g.GetDepositRecords(t.Context(), currency.BTC, time.Time{}, time.Time{}, 0, 0); err != nil {
		t.Errorf("%s GetDepositRecords() error %v", g.Name, err)
	}
}

func TestTransferCurrency(t *testing.T) {
	t.Parallel()
	sharedtestvalues.SkipTestIfCredentialsUnset(t, g, canManipulateRealOrders)
	if _, err := g.TransferCurrency(t.Context(), &TransferCurrencyParam{
		Currency:     currency.BTC,
		From:         g.assetTypeToString(asset.Spot),
		To:           g.assetTypeToString(asset.Margin),
		Amount:       1202.000,
		CurrencyPair: getPair(t, asset.Spot),
	}); err != nil {
		t.Errorf("%s TransferCurrency() error %v", g.Name, err)
	}
}

func TestSubAccountTransfer(t *testing.T) {
	t.Parallel()
	sharedtestvalues.SkipTestIfCredentialsUnset(t, g, canManipulateRealOrders)
	if err := g.SubAccountTransfer(t.Context(), SubAccountTransferParam{
		Currency:   currency.BTC,
		SubAccount: "12222",
		Direction:  "to",
		Amount:     1,
	}); err != nil {
		t.Errorf("%s SubAccountTransfer() error %v", g.Name, err)
	}
}

func TestGetSubAccountTransferHistory(t *testing.T) {
	t.Parallel()
	sharedtestvalues.SkipTestIfCredentialsUnset(t, g, canManipulateRealOrders)
	if _, err := g.GetSubAccountTransferHistory(t.Context(), "", time.Time{}, time.Time{}, 0, 0); err != nil {
		t.Errorf("%s GetSubAccountTransferHistory() error %v", g.Name, err)
	}
}

func TestSubAccountTransferToSubAccount(t *testing.T) {
	t.Parallel()
	sharedtestvalues.SkipTestIfCredentialsUnset(t, g, canManipulateRealOrders)
	if err := g.SubAccountTransferToSubAccount(t.Context(), &InterSubAccountTransferParams{
		Currency:                currency.BTC,
		SubAccountFromUserID:    "1234",
		SubAccountFromAssetType: asset.Spot,
		SubAccountToUserID:      "4567",
		SubAccountToAssetType:   asset.Spot,
		Amount:                  1234,
	}); err != nil {
		t.Error(err)
	}
}

func TestGetWithdrawalStatus(t *testing.T) {
	t.Parallel()
	sharedtestvalues.SkipTestIfCredentialsUnset(t, g)
	if _, err := g.GetWithdrawalStatus(t.Context(), currency.NewCode("")); err != nil {
		t.Errorf("%s GetWithdrawalStatus() error %v", g.Name, err)
	}
}

func TestGetSubAccountBalances(t *testing.T) {
	t.Parallel()
	sharedtestvalues.SkipTestIfCredentialsUnset(t, g)
	if _, err := g.GetSubAccountBalances(t.Context(), ""); err != nil {
		t.Errorf("%s GetSubAccountBalances() error %v", g.Name, err)
	}
}

func TestGetSubAccountMarginBalances(t *testing.T) {
	t.Parallel()
	sharedtestvalues.SkipTestIfCredentialsUnset(t, g)
	if _, err := g.GetSubAccountMarginBalances(t.Context(), ""); err != nil {
		t.Errorf("%s GetSubAccountMarginBalances() error %v", g.Name, err)
	}
}

func TestGetSubAccountFuturesBalances(t *testing.T) {
	t.Parallel()
	sharedtestvalues.SkipTestIfCredentialsUnset(t, g)
	_, err := g.GetSubAccountFuturesBalances(t.Context(), "", currency.EMPTYCODE)
	assert.Error(t, err, "GetSubAccountFuturesBalances should not error")
}

func TestGetSubAccountCrossMarginBalances(t *testing.T) {
	t.Parallel()
	sharedtestvalues.SkipTestIfCredentialsUnset(t, g)
	if _, err := g.GetSubAccountCrossMarginBalances(t.Context(), ""); err != nil {
		t.Errorf("%s GetSubAccountCrossMarginBalances() error %v", g.Name, err)
	}
}

func TestGetSavedAddresses(t *testing.T) {
	t.Parallel()
	sharedtestvalues.SkipTestIfCredentialsUnset(t, g)
	if _, err := g.GetSavedAddresses(t.Context(), currency.BTC, "", 0); err != nil {
		t.Errorf("%s GetSavedAddresses() error %v", g.Name, err)
	}
}

func TestGetPersonalTradingFee(t *testing.T) {
	t.Parallel()
	sharedtestvalues.SkipTestIfCredentialsUnset(t, g)
	_, err := g.GetPersonalTradingFee(t.Context(), currency.Pair{Base: currency.BTC, Quote: currency.USDT, Delimiter: currency.UnderscoreDelimiter}, currency.EMPTYCODE)
	assert.NoError(t, err, "GetPersonalTradingFee should not error")
}

func TestGetUsersTotalBalance(t *testing.T) {
	t.Parallel()
	sharedtestvalues.SkipTestIfCredentialsUnset(t, g)
	if _, err := g.GetUsersTotalBalance(t.Context(), currency.BTC); err != nil {
		t.Errorf("%s GetUsersTotalBalance() error %v", g.Name, err)
	}
}

func TestGetMarginSupportedCurrencyPairs(t *testing.T) {
	t.Parallel()
	if _, err := g.GetMarginSupportedCurrencyPairs(t.Context()); err != nil {
		t.Errorf("%s GetMarginSupportedCurrencyPair() error %v", g.Name, err)
	}
}

func TestGetMarginSupportedCurrencyPair(t *testing.T) {
	t.Parallel()
	if _, err := g.GetSingleMarginSupportedCurrencyPair(t.Context(), getPair(t, asset.Margin)); err != nil {
		t.Errorf("%s GetMarginSupportedCurrencyPair() error %v", g.Name, err)
	}
}

func TestGetOrderbookOfLendingLoans(t *testing.T) {
	t.Parallel()
	if _, err := g.GetOrderbookOfLendingLoans(t.Context(), currency.BTC); err != nil {
		t.Errorf("%s GetOrderbookOfLendingLoans() error %v", g.Name, err)
	}
}

func TestGetAllFutureContracts(t *testing.T) {
	t.Parallel()
	for _, settlementCurrency := range settlementCurrencies {
		if _, err := g.GetAllFutureContracts(t.Context(), settlementCurrency); err != nil {
			assert.Errorf(t, err, "GetAllFutureContracts %s should not error", settlementCurrency)
		}
	}
}

func TestGetFuturesContract(t *testing.T) {
	t.Parallel()
	settle, err := getSettlementFromCurrency(getPair(t, asset.Futures))
	require.NoError(t, err, "getSettlementFromCurrency must not error")
	_, err = g.GetFuturesContract(t.Context(), settle, getPair(t, asset.Futures).String())
	assert.NoError(t, err, "GetFuturesContract should not error")
}

func TestGetFuturesOrderbook(t *testing.T) {
	t.Parallel()
	settle, err := getSettlementFromCurrency(getPair(t, asset.Futures))
	require.NoError(t, err, "getSettlementFromCurrency must not error")
	_, err = g.GetFuturesOrderbook(t.Context(), settle, getPair(t, asset.Futures).String(), "", 0, false)
	assert.NoError(t, err, "GetFuturesOrderbook should not error")
}

func TestGetFuturesTradingHistory(t *testing.T) {
	t.Parallel()
	settle, err := getSettlementFromCurrency(getPair(t, asset.Futures))
	require.NoError(t, err, "getSettlementFromCurrency must not error")
	_, err = g.GetFuturesTradingHistory(t.Context(), settle, getPair(t, asset.Futures), 0, 0, "", time.Time{}, time.Time{})
	assert.NoError(t, err, "GetFuturesTradingHistory should not error")
}

func TestGetFuturesCandlesticks(t *testing.T) {
	t.Parallel()
	settle, err := getSettlementFromCurrency(getPair(t, asset.Futures))
	require.NoError(t, err, "getSettlementFromCurrency must not error")
	_, err = g.GetFuturesCandlesticks(t.Context(), settle, getPair(t, asset.Futures).String(), time.Time{}, time.Time{}, 0, kline.OneWeek)
	assert.NoError(t, err, "GetFuturesCandlesticks should not error")
}

func TestPremiumIndexKLine(t *testing.T) {
	t.Parallel()
	settle, err := getSettlementFromCurrency(getPair(t, asset.Futures))
	require.NoError(t, err, "getSettlementFromCurrency must not error")
	_, err = g.PremiumIndexKLine(t.Context(), settle, getPair(t, asset.Futures), time.Time{}, time.Time{}, 0, kline.OneWeek)
	assert.NoError(t, err, "PremiumIndexKLine should not error")
}

func TestGetFutureTickers(t *testing.T) {
	t.Parallel()
	settle, err := getSettlementFromCurrency(getPair(t, asset.Futures))
	require.NoError(t, err, "getSettlementFromCurrency must not error")
	_, err = g.GetFuturesTickers(t.Context(), settle, getPair(t, asset.Futures))
	assert.NoError(t, err, "GetFutureTickers should not error")
}

func TestGetFutureFundingRates(t *testing.T) {
	t.Parallel()
	settle, err := getSettlementFromCurrency(getPair(t, asset.Futures))
	require.NoError(t, err, "getSettlementFromCurrency must not error")
	_, err = g.GetFutureFundingRates(t.Context(), settle, getPair(t, asset.Futures), 0)
	assert.NoError(t, err, "GetFutureFundingRates should not error")
}

func TestGetFuturesInsuranceBalanceHistory(t *testing.T) {
	t.Parallel()
	_, err := g.GetFuturesInsuranceBalanceHistory(t.Context(), currency.USDT, 0)
	assert.NoError(t, err, "GetFuturesInsuranceBalanceHistory should not error")
}

func TestGetFutureStats(t *testing.T) {
	t.Parallel()
	settle, err := getSettlementFromCurrency(getPair(t, asset.Futures))
	require.NoError(t, err, "getSettlementFromCurrency must not error")
	_, err = g.GetFutureStats(t.Context(), settle, getPair(t, asset.Futures), time.Time{}, 0, 0)
	assert.NoError(t, err, "GetFutureStats should not error")
}

func TestGetIndexConstituent(t *testing.T) {
	t.Parallel()
	_, err := g.GetIndexConstituent(t.Context(), currency.USDT, currency.Pair{Base: currency.BTC, Quote: currency.USDT, Delimiter: currency.UnderscoreDelimiter}.String())
	assert.NoError(t, err, "GetIndexConstituent should not error")
}

func TestGetLiquidationHistory(t *testing.T) {
	t.Parallel()
	settle, err := getSettlementFromCurrency(getPair(t, asset.Futures))
	require.NoError(t, err, "getSettlementFromCurrency must not error")
	_, err = g.GetLiquidationHistory(t.Context(), settle, getPair(t, asset.Futures), time.Time{}, time.Time{}, 0)
	assert.NoError(t, err, "GetLiquidationHistory should not error")
}

func TestQueryFuturesAccount(t *testing.T) {
	t.Parallel()
	sharedtestvalues.SkipTestIfCredentialsUnset(t, g)
	_, err := g.QueryFuturesAccount(t.Context(), currency.USDT)
	assert.NoError(t, err, "QueryFuturesAccount should not error")
}

func TestGetFuturesAccountBooks(t *testing.T) {
	t.Parallel()
	sharedtestvalues.SkipTestIfCredentialsUnset(t, g)
	_, err := g.GetFuturesAccountBooks(t.Context(), currency.USDT, 0, time.Time{}, time.Time{}, "dnw")
	assert.NoError(t, err, "GetFuturesAccountBooks should not error")
}

func TestGetAllFuturesPositionsOfUsers(t *testing.T) {
	t.Parallel()
	sharedtestvalues.SkipTestIfCredentialsUnset(t, g)
	_, err := g.GetAllFuturesPositionsOfUsers(t.Context(), currency.USDT, true)
	assert.NoError(t, err, "GetAllPositionsOfUsers should not error")
}

func TestGetSinglePosition(t *testing.T) {
	t.Parallel()
	sharedtestvalues.SkipTestIfCredentialsUnset(t, g)
	_, err := g.GetSinglePosition(t.Context(), currency.USDT, currency.Pair{Quote: currency.BTC, Base: currency.USDT})
	assert.NoError(t, err, "GetSinglePosition should not error")
}

func TestUpdateFuturesPositionMargin(t *testing.T) {
	t.Parallel()
	sharedtestvalues.SkipTestIfCredentialsUnset(t, g, canManipulateRealOrders)
	settle, err := getSettlementFromCurrency(getPair(t, asset.Futures))
	require.NoError(t, err, "getSettlementFromCurrency must not error")
	_, err = g.UpdateFuturesPositionMargin(t.Context(), settle, 0.01, getPair(t, asset.Futures))
	assert.NoError(t, err, "UpdateFuturesPositionMargin should not error")
}

func TestUpdateFuturesPositionLeverage(t *testing.T) {
	t.Parallel()
	sharedtestvalues.SkipTestIfCredentialsUnset(t, g, canManipulateRealOrders)
	settle, err := getSettlementFromCurrency(getPair(t, asset.Futures))
	require.NoError(t, err, "getSettlementFromCurrency must not error")
	_, err = g.UpdateFuturesPositionLeverage(t.Context(), settle, getPair(t, asset.Futures), 1, 0)
	assert.NoError(t, err, "UpdateFuturesPositionLeverage should not error")
}

func TestUpdateFuturesPositionRiskLimit(t *testing.T) {
	t.Parallel()
	sharedtestvalues.SkipTestIfCredentialsUnset(t, g, canManipulateRealOrders)
	settle, err := getSettlementFromCurrency(getPair(t, asset.Futures))
	require.NoError(t, err, "getSettlementFromCurrency must not error")
	_, err = g.UpdateFuturesPositionRiskLimit(t.Context(), settle, getPair(t, asset.Futures), 10)
	assert.NoError(t, err, "UpdateFuturesPositionRiskLimit should not error")
}

func TestPlaceDeliveryOrder(t *testing.T) {
	t.Parallel()
	sharedtestvalues.SkipTestIfCredentialsUnset(t, g, canManipulateRealOrders)
	settle, err := getSettlementFromCurrency(getPair(t, asset.DeliveryFutures))
	require.NoError(t, err, "getSettlementFromCurrency must not error")
	_, err = g.PlaceDeliveryOrder(t.Context(), &ContractOrderCreateParams{
		Contract:    getPair(t, asset.DeliveryFutures),
		Size:        6024,
		Iceberg:     0,
		Price:       "3765",
		Text:        "t-my-custom-id",
		Settle:      settle,
		TimeInForce: gtcTIF,
	})
	assert.NoError(t, err, "CreateDeliveryOrder should not error")
}

func TestGetDeliveryOrders(t *testing.T) {
	t.Parallel()
	sharedtestvalues.SkipTestIfCredentialsUnset(t, g)
	settle, err := getSettlementFromCurrency(getPair(t, asset.DeliveryFutures))
	require.NoError(t, err, "getSettlementFromCurrency must not error")
	_, err = g.GetDeliveryOrders(t.Context(), getPair(t, asset.DeliveryFutures), statusOpen, settle, "", 0, 0, 1)
	assert.NoError(t, err, "GetDeliveryOrders should not error")
}

func TestCancelMultipleDeliveryOrders(t *testing.T) {
	t.Parallel()
	sharedtestvalues.SkipTestIfCredentialsUnset(t, g, canManipulateRealOrders)
	settle, err := getSettlementFromCurrency(getPair(t, asset.DeliveryFutures))
	require.NoError(t, err, "getSettlementFromCurrency must not error")
	_, err = g.CancelMultipleDeliveryOrders(t.Context(), getPair(t, asset.DeliveryFutures), "ask", settle)
	assert.NoError(t, err, "CancelMultipleDeliveryOrders should not error")
}

func TestGetSingleDeliveryOrder(t *testing.T) {
	t.Parallel()
	_, err := g.GetSingleDeliveryOrder(t.Context(), currency.EMPTYCODE, "123456")
	assert.ErrorIs(t, err, errEmptyOrInvalidSettlementCurrency, "GetSingleDeliveryOrder should return errEmptyOrInvalidSettlementCurrency")
	sharedtestvalues.SkipTestIfCredentialsUnset(t, g)
	_, err = g.GetSingleDeliveryOrder(t.Context(), currency.USDT, "123456")
	assert.NoError(t, err, "GetSingleDeliveryOrder should not error")
}

func TestCancelSingleDeliveryOrder(t *testing.T) {
	t.Parallel()
	sharedtestvalues.SkipTestIfCredentialsUnset(t, g, canManipulateRealOrders)
	_, err := g.CancelSingleDeliveryOrder(t.Context(), currency.USDT, "123456")
	assert.NoError(t, err, "CancelSingleDeliveryOrder should not error")
}

func TestGetMyDeliveryTradingHistory(t *testing.T) {
	t.Parallel()
	sharedtestvalues.SkipTestIfCredentialsUnset(t, g)
	_, err := g.GetMyDeliveryTradingHistory(t.Context(), currency.USDT, "", getPair(t, asset.DeliveryFutures), 0, 0, 1, "")
	assert.NoError(t, err, "GetMyDeliveryTradingHistory should not error")
}

func TestGetDeliveryPositionCloseHistory(t *testing.T) {
	t.Parallel()
	sharedtestvalues.SkipTestIfCredentialsUnset(t, g)
	_, err := g.GetDeliveryPositionCloseHistory(t.Context(), currency.USDT, getPair(t, asset.DeliveryFutures), 0, 0, time.Time{}, time.Time{})
	assert.NoError(t, err, "GetDeliveryPositionCloseHistory should not error")
}

func TestGetDeliveryLiquidationHistory(t *testing.T) {
	t.Parallel()
	sharedtestvalues.SkipTestIfCredentialsUnset(t, g)
	_, err := g.GetDeliveryLiquidationHistory(t.Context(), currency.USDT, getPair(t, asset.DeliveryFutures), 0, time.Now())
	assert.NoError(t, err, "GetDeliveryLiquidationHistory should not error")
}

func TestGetDeliverySettlementHistory(t *testing.T) {
	t.Parallel()
	sharedtestvalues.SkipTestIfCredentialsUnset(t, g)
	_, err := g.GetDeliverySettlementHistory(t.Context(), currency.USDT, getPair(t, asset.DeliveryFutures), 0, time.Now())
	assert.NoError(t, err, "GetDeliverySettlementHistory should not error")
}

func TestGetDeliveryPriceTriggeredOrder(t *testing.T) {
	t.Parallel()
	sharedtestvalues.SkipTestIfCredentialsUnset(t, g)
	_, err := g.GetDeliveryPriceTriggeredOrder(t.Context(), currency.USDT, &FuturesPriceTriggeredOrderParam{
		Initial: FuturesInitial{
			Price:    1234.,
			Size:     12,
			Contract: getPair(t, asset.DeliveryFutures),
		},
		Trigger: FuturesTrigger{
			Rule:      1,
			OrderType: "close-short-position",
			Price:     123400,
		},
	})
	assert.NoError(t, err, "GetDeliveryPriceTriggeredOrder should not error")
}

func TestGetDeliveryAllAutoOrder(t *testing.T) {
	t.Parallel()
	sharedtestvalues.SkipTestIfCredentialsUnset(t, g)
	_, err := g.GetDeliveryAllAutoOrder(t.Context(), statusOpen, currency.USDT, getPair(t, asset.DeliveryFutures), 0, 1)
	assert.NoError(t, err, "GetDeliveryAllAutoOrder should not error")
}

func TestCancelAllDeliveryPriceTriggeredOrder(t *testing.T) {
	t.Parallel()
	sharedtestvalues.SkipTestIfCredentialsUnset(t, g, canManipulateRealOrders)
	settle, err := getSettlementFromCurrency(getPair(t, asset.DeliveryFutures))
	require.NoError(t, err, "getSettlementFromCurrency must not error")
	_, err = g.CancelAllDeliveryPriceTriggeredOrder(t.Context(), settle, getPair(t, asset.DeliveryFutures))
	assert.NoError(t, err, "CancelAllDeliveryPriceTriggeredOrder should not error")
}

func TestGetSingleDeliveryPriceTriggeredOrder(t *testing.T) {
	t.Parallel()
	sharedtestvalues.SkipTestIfCredentialsUnset(t, g)
	_, err := g.GetSingleDeliveryPriceTriggeredOrder(t.Context(), currency.USDT, "12345")
	assert.NoError(t, err, "GetSingleDeliveryPriceTriggeredOrder should not error")
}

func TestCancelDeliveryPriceTriggeredOrder(t *testing.T) {
	t.Parallel()
	sharedtestvalues.SkipTestIfCredentialsUnset(t, g, canManipulateRealOrders)
	_, err := g.CancelDeliveryPriceTriggeredOrder(t.Context(), currency.USDT, "12345")
	assert.NoError(t, err, "CancelDeliveryPriceTriggeredOrder should not error")
}

func TestEnableOrDisableDualMode(t *testing.T) {
	t.Parallel()
	sharedtestvalues.SkipTestIfCredentialsUnset(t, g)
	_, err := g.EnableOrDisableDualMode(t.Context(), currency.BTC, true)
	assert.NoError(t, err, "EnableOrDisableDualMode should not error")
}

func TestRetrivePositionDetailInDualMode(t *testing.T) {
	t.Parallel()
	sharedtestvalues.SkipTestIfCredentialsUnset(t, g)
	settle, err := getSettlementFromCurrency(getPair(t, asset.Futures))
	require.NoError(t, err, "getSettlementFromCurrency must not error")
	_, err = g.RetrivePositionDetailInDualMode(t.Context(), settle, getPair(t, asset.Futures))
	assert.NoError(t, err, "RetrivePositionDetailInDualMode should not error")
}

func TestUpdatePositionMarginInDualMode(t *testing.T) {
	t.Parallel()
	sharedtestvalues.SkipTestIfCredentialsUnset(t, g, canManipulateRealOrders)
	settle, err := getSettlementFromCurrency(getPair(t, asset.Futures))
	require.NoError(t, err, "getSettlementFromCurrency must not error")
	_, err = g.UpdatePositionMarginInDualMode(t.Context(), settle, getPair(t, asset.Futures), 0.001, "dual_long")
	assert.NoError(t, err, "UpdatePositionMarginInDualMode should not error")
}

func TestUpdatePositionLeverageInDualMode(t *testing.T) {
	t.Parallel()
	sharedtestvalues.SkipTestIfCredentialsUnset(t, g, canManipulateRealOrders)
	settle, err := getSettlementFromCurrency(getPair(t, asset.Futures))
	require.NoError(t, err, "getSettlementFromCurrency must not error")
	_, err = g.UpdatePositionLeverageInDualMode(t.Context(), settle, getPair(t, asset.Futures), 0.001, 0.001)
	assert.NoError(t, err, "UpdatePositionLeverageInDualMode should not error")
}

func TestUpdatePositionRiskLimitInDualMode(t *testing.T) {
	t.Parallel()
	sharedtestvalues.SkipTestIfCredentialsUnset(t, g, canManipulateRealOrders)
	settle, err := getSettlementFromCurrency(getPair(t, asset.Futures))
	require.NoError(t, err, "getSettlementFromCurrency must not error")
	_, err = g.UpdatePositionRiskLimitInDualMode(t.Context(), settle, getPair(t, asset.Futures), 10)
	assert.NoError(t, err, "UpdatePositionRiskLimitInDualMode should not error")
}

func TestPlaceFuturesOrder(t *testing.T) {
	t.Parallel()
	sharedtestvalues.SkipTestIfCredentialsUnset(t, g, canManipulateRealOrders)
	settle, err := getSettlementFromCurrency(getPair(t, asset.Futures))
	require.NoError(t, err, "getSettlementFromCurrency must not error")
	_, err = g.PlaceFuturesOrder(t.Context(), &ContractOrderCreateParams{
		Contract:    getPair(t, asset.Futures),
		Size:        6024,
		Iceberg:     0,
		Price:       "3765",
		TimeInForce: "gtc",
		Text:        "t-my-custom-id",
		Settle:      settle,
	})
	assert.NoError(t, err, "PlaceFuturesOrder should not error")
}

func TestGetFuturesOrders(t *testing.T) {
	t.Parallel()
	sharedtestvalues.SkipTestIfCredentialsUnset(t, g)
	_, err := g.GetFuturesOrders(t.Context(), currency.NewPair(currency.BTC, currency.USD), statusOpen, "", currency.BTC, 0, 0, 1)
	assert.NoError(t, err, "GetFuturesOrders should not error")
}

func TestCancelMultipleFuturesOpenOrders(t *testing.T) {
	t.Parallel()
	sharedtestvalues.SkipTestIfCredentialsUnset(t, g, canManipulateRealOrders)
	_, err := g.CancelMultipleFuturesOpenOrders(t.Context(), getPair(t, asset.Futures), "ask", currency.USDT)
	assert.NoError(t, err, "CancelMultipleFuturesOpenOrders should not error")
}

func TestGetSingleFuturesPriceTriggeredOrder(t *testing.T) {
	t.Parallel()
	sharedtestvalues.SkipTestIfCredentialsUnset(t, g)
	_, err := g.GetSingleFuturesPriceTriggeredOrder(t.Context(), currency.BTC, "12345")
	assert.NoError(t, err, "GetSingleFuturesPriceTriggeredOrder should not error")
}

func TestCancelFuturesPriceTriggeredOrder(t *testing.T) {
	t.Parallel()
	sharedtestvalues.SkipTestIfCredentialsUnset(t, g, canManipulateRealOrders)
	_, err := g.CancelFuturesPriceTriggeredOrder(t.Context(), currency.USDT, "12345")
	assert.NoError(t, err, "CancelFuturesPriceTriggeredOrder should not error")
}

func TestPlaceBatchFuturesOrders(t *testing.T) {
	t.Parallel()
	sharedtestvalues.SkipTestIfCredentialsUnset(t, g, canManipulateRealOrders)
	settle, err := getSettlementFromCurrency(getPair(t, asset.Futures))
	require.NoError(t, err, "getSettlementFromCurrency must not error")
	_, err = g.PlaceBatchFuturesOrders(t.Context(), currency.BTC, []ContractOrderCreateParams{
		{
			Contract:    getPair(t, asset.Futures),
			Size:        6024,
			Iceberg:     0,
			Price:       "3765",
			TimeInForce: "gtc",
			Text:        "t-my-custom-id",
			Settle:      settle,
		},
		{
			Contract:    currency.NewPair(currency.BTC, currency.USDT),
			Size:        232,
			Iceberg:     0,
			Price:       "376225",
			TimeInForce: "gtc",
			Text:        "t-my-custom-id",
			Settle:      currency.BTC,
		},
	})
	assert.NoError(t, err, "PlaceBatchFuturesOrders should not error")
}

func TestGetSingleFuturesOrder(t *testing.T) {
	t.Parallel()
	sharedtestvalues.SkipTestIfCredentialsUnset(t, g)
	_, err := g.GetSingleFuturesOrder(t.Context(), currency.BTC, "12345")
	assert.NoError(t, err, "GetSingleFuturesOrder should not error")
}

func TestCancelSingleFuturesOrder(t *testing.T) {
	t.Parallel()
	sharedtestvalues.SkipTestIfCredentialsUnset(t, g, canManipulateRealOrders)
	_, err := g.CancelSingleFuturesOrder(t.Context(), currency.BTC, "12345")
	assert.NoError(t, err, "CancelSingleFuturesOrder should not error")
}

func TestAmendFuturesOrder(t *testing.T) {
	t.Parallel()
	sharedtestvalues.SkipTestIfCredentialsUnset(t, g, canManipulateRealOrders)
	_, err := g.AmendFuturesOrder(t.Context(), currency.BTC, "1234", AmendFuturesOrderParam{
		Price: 12345.990,
	})
	assert.NoError(t, err, "AmendFuturesOrder should not error")
}

func TestGetMyFuturesTradingHistory(t *testing.T) {
	t.Parallel()
	sharedtestvalues.SkipTestIfCredentialsUnset(t, g)
	_, err := g.GetMyFuturesTradingHistory(t.Context(), currency.BTC, "", "", getPair(t, asset.Futures), 0, 0, 0)
	assert.NoError(t, err, "GetMyFuturesTradingHistory should not error")
}

func TestGetFuturesPositionCloseHistory(t *testing.T) {
	t.Parallel()
	sharedtestvalues.SkipTestIfCredentialsUnset(t, g)
	_, err := g.GetFuturesPositionCloseHistory(t.Context(), currency.BTC, getPair(t, asset.Futures), 0, 0, time.Time{}, time.Time{})
	assert.NoError(t, err, "GetFuturesPositionCloseHistory should not error")
}

func TestGetFuturesLiquidationHistory(t *testing.T) {
	t.Parallel()
	sharedtestvalues.SkipTestIfCredentialsUnset(t, g)
	_, err := g.GetFuturesLiquidationHistory(t.Context(), currency.BTC, getPair(t, asset.Futures), 0, time.Time{})
	assert.NoError(t, err, "GetFuturesLiquidationHistory should not error")
}

func TestCountdownCancelOrders(t *testing.T) {
	t.Parallel()
	sharedtestvalues.SkipTestIfCredentialsUnset(t, g, canManipulateRealOrders)
	_, err := g.CountdownCancelOrders(t.Context(), currency.BTC, CountdownParams{
		Timeout: 8,
	})
	assert.NoError(t, err, "CountdownCancelOrders should not error")
}

func TestCreatePriceTriggeredFuturesOrder(t *testing.T) {
	t.Parallel()
	sharedtestvalues.SkipTestIfCredentialsUnset(t, g, canManipulateRealOrders)
	settle, err := getSettlementFromCurrency(getPair(t, asset.Futures))
	require.NoError(t, err, "getSettlementFromCurrency must not error")
	_, err = g.CreatePriceTriggeredFuturesOrder(t.Context(), settle, &FuturesPriceTriggeredOrderParam{
		Initial: FuturesInitial{
			Price:    1234.,
			Size:     2,
			Contract: getPair(t, asset.Futures),
		},
		Trigger: FuturesTrigger{
			Rule:      1,
			OrderType: "close-short-position",
		},
	})
	assert.NoError(t, err, "CreatePriceTriggeredFuturesOrder should not error")
	_, err = g.CreatePriceTriggeredFuturesOrder(t.Context(), settle, &FuturesPriceTriggeredOrderParam{
		Initial: FuturesInitial{
			Price:    1234.,
			Size:     1,
			Contract: getPair(t, asset.Futures),
		},
		Trigger: FuturesTrigger{
			Rule: 1,
		},
	})
	assert.NoError(t, err, "CreatePriceTriggeredFuturesOrder should not error")
}

func TestListAllFuturesAutoOrders(t *testing.T) {
	t.Parallel()
	sharedtestvalues.SkipTestIfCredentialsUnset(t, g)
	_, err := g.ListAllFuturesAutoOrders(t.Context(), statusOpen, currency.BTC, currency.EMPTYPAIR, 0, 0)
	assert.NoError(t, err, "ListAllFuturesAutoOrders should not error")
}

func TestCancelAllFuturesOpenOrders(t *testing.T) {
	t.Parallel()
	sharedtestvalues.SkipTestIfCredentialsUnset(t, g, canManipulateRealOrders)
	settle, err := getSettlementFromCurrency(getPair(t, asset.Futures))
	require.NoError(t, err, "getSettlementFromCurrency must not error")
	_, err = g.CancelAllFuturesOpenOrders(t.Context(), settle, getPair(t, asset.Futures))
	assert.NoError(t, err, "CancelAllFuturesOpenOrders should not error")
}

func TestGetAllDeliveryContracts(t *testing.T) {
	t.Parallel()
	r, err := g.GetAllDeliveryContracts(t.Context(), currency.USDT)
	require.NoError(t, err, "GetAllDeliveryContracts must not error")
	assert.NotEmpty(t, r, "GetAllDeliveryContracts should return data")
	r, err = g.GetAllDeliveryContracts(t.Context(), currency.BTC)
	require.NoError(t, err, "GetAllDeliveryContracts must not error")
	// The test below will fail if support for BTC settlement is added. This is intentional, as it ensures we are alerted when it's time to reintroduce support
	if !assert.Empty(t, r, "GetAllDeliveryContracts should not return any data with unsupported settlement currency BTC") {
		t.Error("BTC settlement for delivery futures appears to be supported again by the API. Please raise an issue to reintroduce BTC support for this exchange")
	}
}

func TestGetDeliveryContract(t *testing.T) {
	t.Parallel()
	settle, err := getSettlementFromCurrency(getPair(t, asset.DeliveryFutures))
	require.NoError(t, err, "getSettlementFromCurrency must not error")
	_, err = g.GetDeliveryContract(t.Context(), settle, getPair(t, asset.DeliveryFutures))
	assert.NoError(t, err, "GetDeliveryContract should not error")
}

func TestGetDeliveryOrderbook(t *testing.T) {
	t.Parallel()
	_, err := g.GetDeliveryOrderbook(t.Context(), currency.USDT, "0", getPair(t, asset.DeliveryFutures), 0, false)
	assert.NoError(t, err, "GetDeliveryOrderbook should not error")
}

func TestGetDeliveryTradingHistory(t *testing.T) {
	t.Parallel()
	settle, err := getSettlementFromCurrency(getPair(t, asset.DeliveryFutures))
	require.NoError(t, err, "getSettlementFromCurrency must not error")
	_, err = g.GetDeliveryTradingHistory(t.Context(), settle, "", getPair(t, asset.DeliveryFutures), 0, time.Time{}, time.Time{})
	assert.NoError(t, err, "GetDeliveryTradingHistory should not error")
}

func TestGetDeliveryFuturesCandlesticks(t *testing.T) {
	t.Parallel()
	settle, err := getSettlementFromCurrency(getPair(t, asset.DeliveryFutures))
	require.NoError(t, err, "getSettlementFromCurrency must not error")
	_, err = g.GetDeliveryFuturesCandlesticks(t.Context(), settle, getPair(t, asset.DeliveryFutures), time.Time{}, time.Time{}, 0, kline.OneWeek)
	assert.NoError(t, err, "GetDeliveryFuturesCandlesticks should not error")
}

func TestGetDeliveryFutureTickers(t *testing.T) {
	t.Parallel()
	settle, err := getSettlementFromCurrency(getPair(t, asset.DeliveryFutures))
	require.NoError(t, err, "getSettlementFromCurrency must not error")
	_, err = g.GetDeliveryFutureTickers(t.Context(), settle, getPair(t, asset.DeliveryFutures))
	assert.NoError(t, err, "GetDeliveryFutureTickers should not error")
}

func TestGetDeliveryInsuranceBalanceHistory(t *testing.T) {
	t.Parallel()
	_, err := g.GetDeliveryInsuranceBalanceHistory(t.Context(), currency.BTC, 0)
	assert.NoError(t, err, "GetDeliveryInsuranceBalanceHistory should not error")
}

func TestQueryDeliveryFuturesAccounts(t *testing.T) {
	t.Parallel()
	sharedtestvalues.SkipTestIfCredentialsUnset(t, g)
	_, err := g.GetDeliveryFuturesAccounts(t.Context(), currency.USDT)
	assert.NoError(t, err, "GetDeliveryFuturesAccounts should not error")
}

func TestGetDeliveryAccountBooks(t *testing.T) {
	t.Parallel()
	sharedtestvalues.SkipTestIfCredentialsUnset(t, g)
	_, err := g.GetDeliveryAccountBooks(t.Context(), currency.USDT, 0, time.Time{}, time.Now(), "dnw")
	assert.NoError(t, err, "GetDeliveryAccountBooks should not error")
}

func TestGetAllDeliveryPositionsOfUser(t *testing.T) {
	t.Parallel()
	sharedtestvalues.SkipTestIfCredentialsUnset(t, g)
	_, err := g.GetAllDeliveryPositionsOfUser(t.Context(), currency.USDT)
	assert.NoError(t, err, "GetAllDeliveryPositionsOfUser should not error")
}

func TestGetSingleDeliveryPosition(t *testing.T) {
	t.Parallel()
	sharedtestvalues.SkipTestIfCredentialsUnset(t, g)
	_, err := g.GetSingleDeliveryPosition(t.Context(), currency.USDT, getPair(t, asset.DeliveryFutures))
	assert.NoError(t, err, "GetSingleDeliveryPosition should not error")
}

func TestUpdateDeliveryPositionMargin(t *testing.T) {
	t.Parallel()
	_, err := g.UpdateDeliveryPositionMargin(t.Context(), currency.EMPTYCODE, 0.001, currency.Pair{})
	assert.ErrorIs(t, err, errEmptyOrInvalidSettlementCurrency)
	sharedtestvalues.SkipTestIfCredentialsUnset(t, g, canManipulateRealOrders)
	settle, err := getSettlementFromCurrency(getPair(t, asset.DeliveryFutures))
	require.NoError(t, err, "getSettlementFromCurrency must not error")
	_, err = g.UpdateDeliveryPositionMargin(t.Context(), settle, 0.001, getPair(t, asset.DeliveryFutures))
	assert.NoError(t, err, "UpdateDeliveryPositionMargin should not error")
}

func TestUpdateDeliveryPositionLeverage(t *testing.T) {
	t.Parallel()
	_, err := g.UpdateDeliveryPositionLeverage(t.Context(), currency.EMPTYCODE, currency.Pair{}, 0.001)
	assert.ErrorIs(t, err, errEmptyOrInvalidSettlementCurrency)
	sharedtestvalues.SkipTestIfCredentialsUnset(t, g, canManipulateRealOrders)
	_, err = g.UpdateDeliveryPositionLeverage(t.Context(), currency.USDT, getPair(t, asset.DeliveryFutures), 0.001)
	assert.NoError(t, err, "UpdateDeliveryPositionLeverage should not error")
}

func TestUpdateDeliveryPositionRiskLimit(t *testing.T) {
	t.Parallel()
	_, err := g.UpdateDeliveryPositionRiskLimit(t.Context(), currency.EMPTYCODE, currency.Pair{}, 0)
	assert.ErrorIs(t, err, errEmptyOrInvalidSettlementCurrency)
	sharedtestvalues.SkipTestIfCredentialsUnset(t, g, canManipulateRealOrders)
	_, err = g.UpdateDeliveryPositionRiskLimit(t.Context(), currency.USDT, getPair(t, asset.DeliveryFutures), 30)
	assert.NoError(t, err, "UpdateDeliveryPositionRiskLimit should not error")
}

func TestGetAllOptionsUnderlyings(t *testing.T) {
	t.Parallel()
	if _, err := g.GetAllOptionsUnderlyings(t.Context()); err != nil {
		t.Errorf("%s GetAllOptionsUnderlyings() error %v", g.Name, err)
	}
}

func TestGetExpirationTime(t *testing.T) {
	t.Parallel()
	if _, err := g.GetExpirationTime(t.Context(), "BTC_USDT"); err != nil {
		t.Errorf("%s GetExpirationTime() error %v", g.Name, err)
	}
}

func TestGetAllContractOfUnderlyingWithinExpiryDate(t *testing.T) {
	t.Parallel()
	if _, err := g.GetAllContractOfUnderlyingWithinExpiryDate(t.Context(), "BTC_USDT", time.Time{}); err != nil {
		t.Errorf("%s GetAllContractOfUnderlyingWithinExpiryDate() error %v", g.Name, err)
	}
}

func TestGetOptionsSpecifiedContractDetail(t *testing.T) {
	t.Parallel()
	if _, err := g.GetOptionsSpecifiedContractDetail(t.Context(), getPair(t, asset.Options)); err != nil {
		t.Errorf("%s GetOptionsSpecifiedContractDetail() error %v", g.Name, err)
	}
}

func TestGetSettlementHistory(t *testing.T) {
	t.Parallel()
	if _, err := g.GetSettlementHistory(t.Context(), "BTC_USDT", 0, 0, time.Time{}, time.Time{}); err != nil {
		t.Errorf("%s GetSettlementHistory() error %v", g.Name, err)
	}
}

func TestGetOptionsSpecifiedSettlementHistory(t *testing.T) {
	t.Parallel()
	underlying := "BTC_USDT"
	optionsSettlement, err := g.GetSettlementHistory(t.Context(), underlying, 0, 1, time.Time{}, time.Time{})
	if err != nil {
		t.Fatal(err)
	}
	cp, err := currency.NewPairFromString(optionsSettlement[0].Contract)
	if err != nil {
		t.Fatal(err)
	}
	if _, err := g.GetOptionsSpecifiedContractsSettlement(t.Context(), cp, underlying, optionsSettlement[0].Timestamp.Time().Unix()); err != nil {
		t.Errorf("%s GetOptionsSpecifiedContractsSettlement() error %s", g.Name, err)
	}
}

func TestGetSupportedFlashSwapCurrencies(t *testing.T) {
	t.Parallel()
	if _, err := g.GetSupportedFlashSwapCurrencies(t.Context()); err != nil {
		t.Errorf("%s GetSupportedFlashSwapCurrencies() error %v", g.Name, err)
	}
}

const flashSwapOrderResponseJSON = `{"id": 54646,  "create_time": 1651116876378,  "update_time": 1651116876378,  "user_id": 11135567,  "sell_currency": "BTC",  "sell_amount": "0.01",  "buy_currency": "USDT",  "buy_amount": "10",  "price": "100",  "status": 1}`

func TestCreateFlashSwapOrder(t *testing.T) {
	t.Parallel()
	var response FlashSwapOrderResponse
	if err := json.Unmarshal([]byte(flashSwapOrderResponseJSON), &response); err != nil {
		t.Errorf("%s error while deserializing to FlashSwapOrderResponse %v", g.Name, err)
	}
	sharedtestvalues.SkipTestIfCredentialsUnset(t, g, canManipulateRealOrders)
	if _, err := g.CreateFlashSwapOrder(t.Context(), FlashSwapOrderParams{
		PreviewID:    "1234",
		SellCurrency: currency.USDT,
		BuyCurrency:  currency.BTC,
		BuyAmount:    34234,
		SellAmount:   34234,
	}); err != nil {
		t.Errorf("%s CreateFlashSwapOrder() error %v", g.Name, err)
	}
}

func TestGetAllFlashSwapOrders(t *testing.T) {
	t.Parallel()
	sharedtestvalues.SkipTestIfCredentialsUnset(t, g)
	if _, err := g.GetAllFlashSwapOrders(t.Context(), 1, currency.EMPTYCODE, currency.EMPTYCODE, true, 0, 0); err != nil {
		t.Errorf("%s GetAllFlashSwapOrders() error %v", g.Name, err)
	}
}

func TestGetSingleFlashSwapOrders(t *testing.T) {
	t.Parallel()
	sharedtestvalues.SkipTestIfCredentialsUnset(t, g)
	if _, err := g.GetSingleFlashSwapOrder(t.Context(), "1234"); err != nil {
		t.Errorf("%s GetSingleFlashSwapOrder() error %v", g.Name, err)
	}
}

func TestInitiateFlashSwapOrderReview(t *testing.T) {
	t.Parallel()
	sharedtestvalues.SkipTestIfCredentialsUnset(t, g)
	if _, err := g.InitiateFlashSwapOrderReview(t.Context(), FlashSwapOrderParams{
		PreviewID:    "1234",
		SellCurrency: currency.USDT,
		BuyCurrency:  currency.BTC,
		SellAmount:   100,
	}); err != nil {
		t.Errorf("%s InitiateFlashSwapOrderReview() error %v", g.Name, err)
	}
}

func TestGetMyOptionsSettlements(t *testing.T) {
	t.Parallel()
	sharedtestvalues.SkipTestIfCredentialsUnset(t, g)
	if _, err := g.GetMyOptionsSettlements(t.Context(), "BTC_USDT", currency.EMPTYPAIR, 0, 0, time.Time{}); err != nil {
		t.Errorf("%s GetMyOptionsSettlements() error %v", g.Name, err)
	}
}

func TestGetOptionAccounts(t *testing.T) {
	t.Parallel()
	sharedtestvalues.SkipTestIfCredentialsUnset(t, g)
	if _, err := g.GetOptionAccounts(t.Context()); err != nil {
		t.Errorf("%s GetOptionAccounts() error %v", g.Name, err)
	}
}

func TestGetAccountChangingHistory(t *testing.T) {
	t.Parallel()
	sharedtestvalues.SkipTestIfCredentialsUnset(t, g)
	if _, err := g.GetAccountChangingHistory(t.Context(), 0, 0, time.Time{}, time.Time{}, ""); err != nil {
		t.Errorf("%s GetAccountChangingHistory() error %v", g.Name, err)
	}
}

func TestGetUsersPositionSpecifiedUnderlying(t *testing.T) {
	t.Parallel()
	sharedtestvalues.SkipTestIfCredentialsUnset(t, g)
	if _, err := g.GetUsersPositionSpecifiedUnderlying(t.Context(), ""); err != nil {
		t.Errorf("%s GetUsersPositionSpecifiedUnderlying() error %v", g.Name, err)
	}
}

func TestGetSpecifiedContractPosition(t *testing.T) {
	t.Parallel()
	sharedtestvalues.SkipTestIfCredentialsUnset(t, g)
	_, err := g.GetSpecifiedContractPosition(t.Context(), currency.EMPTYPAIR)
	if err != nil && !errors.Is(err, errInvalidOrMissingContractParam) {
		t.Errorf("%s GetSpecifiedContractPosition() error expecting %v, but found %v", g.Name, errInvalidOrMissingContractParam, err)
	}
	_, err = g.GetSpecifiedContractPosition(t.Context(), getPair(t, asset.Options))
	if err != nil {
		t.Errorf("%s GetSpecifiedContractPosition() error expecting %v, but found %v", g.Name, errInvalidOrMissingContractParam, err)
	}
}

func TestGetUsersLiquidationHistoryForSpecifiedUnderlying(t *testing.T) {
	t.Parallel()
	sharedtestvalues.SkipTestIfCredentialsUnset(t, g)
	if _, err := g.GetUsersLiquidationHistoryForSpecifiedUnderlying(t.Context(), "BTC_USDT", currency.EMPTYPAIR); err != nil {
		t.Errorf("%s GetUsersLiquidationHistoryForSpecifiedUnderlying() error %v", g.Name, err)
	}
}

func TestPlaceOptionOrder(t *testing.T) {
	t.Parallel()
	sharedtestvalues.SkipTestIfCredentialsUnset(t, g, canManipulateRealOrders)
	_, err := g.PlaceOptionOrder(t.Context(), &OptionOrderParam{
		Contract:    getPair(t, asset.Options).String(),
		OrderSize:   -1,
		Iceberg:     0,
		Text:        "-",
		TimeInForce: "gtc",
		Price:       100,
	})
	if err != nil {
		t.Errorf("%s PlaceOptionOrder() error %v", g.Name, err)
	}
}

func TestGetOptionFuturesOrders(t *testing.T) {
	t.Parallel()
	sharedtestvalues.SkipTestIfCredentialsUnset(t, g)
	if _, err := g.GetOptionFuturesOrders(t.Context(), currency.EMPTYPAIR, "", "", 0, 0, time.Time{}, time.Time{}); err != nil {
		t.Errorf("%s GetOptionFuturesOrders() error %v", g.Name, err)
	}
}

func TestCancelOptionOpenOrders(t *testing.T) {
	t.Parallel()
	sharedtestvalues.SkipTestIfCredentialsUnset(t, g, canManipulateRealOrders)
	if _, err := g.CancelMultipleOptionOpenOrders(t.Context(), getPair(t, asset.Options), "", ""); err != nil {
		t.Errorf("%s CancelOptionOpenOrders() error %v", g.Name, err)
	}
}

func TestGetSingleOptionOrder(t *testing.T) {
	t.Parallel()
	sharedtestvalues.SkipTestIfCredentialsUnset(t, g)
	if _, err := g.GetSingleOptionOrder(t.Context(), ""); err != nil && !errors.Is(errInvalidOrderID, err) {
		t.Errorf("%s GetSingleOptionorder() expecting %v, but found %v", g.Name, errInvalidOrderID, err)
	}
	if _, err := g.GetSingleOptionOrder(t.Context(), "1234"); err != nil {
		t.Errorf("%s GetSingleOptionOrder() error %v", g.Name, err)
	}
}

func TestCancelSingleOrder(t *testing.T) {
	t.Parallel()
	sharedtestvalues.SkipTestIfCredentialsUnset(t, g, canManipulateRealOrders)
	if _, err := g.CancelOptionSingleOrder(t.Context(), "1234"); err != nil {
		t.Errorf("%s CancelSingleOrder() error %v", g.Name, err)
	}
}

func TestGetMyOptionsTradingHistory(t *testing.T) {
	t.Parallel()

	sharedtestvalues.SkipTestIfCredentialsUnset(t, g)
	_, err := g.GetMyOptionsTradingHistory(t.Context(), "BTC_USDT", currency.EMPTYPAIR, 0, 0, time.Time{}, time.Time{})
	require.NoError(t, err)
}

func TestWithdrawCurrency(t *testing.T) {
	t.Parallel()
	sharedtestvalues.SkipTestIfCredentialsUnset(t, g, canManipulateRealOrders)
	_, err := g.WithdrawCurrency(t.Context(), WithdrawalRequestParam{})
	if err != nil && !errors.Is(err, errInvalidAmount) {
		t.Errorf("%s WithdrawCurrency() expecting error %v, but found %v", g.Name, errInvalidAmount, err)
	}
	_, err = g.WithdrawCurrency(t.Context(), WithdrawalRequestParam{
		Currency: currency.BTC,
		Amount:   0.00000001,
		Chain:    "BTC",
		Address:  core.BitcoinDonationAddress,
	})
	if err != nil {
		t.Errorf("%s WithdrawCurrency() expecting error %v, but found %v", g.Name, errInvalidAmount, err)
	}
}

func TestCancelWithdrawalWithSpecifiedID(t *testing.T) {
	t.Parallel()
	sharedtestvalues.SkipTestIfCredentialsUnset(t, g, canManipulateRealOrders)
	if _, err := g.CancelWithdrawalWithSpecifiedID(t.Context(), "1234567"); err != nil {
		t.Errorf("%s CancelWithdrawalWithSpecifiedID() error %v", g.Name, err)
	}
}

func TestGetOptionsOrderbook(t *testing.T) {
	t.Parallel()
	if _, err := g.GetOptionsOrderbook(t.Context(), getPair(t, asset.Options), "0.1", 9, true); err != nil {
		t.Errorf("%s GetOptionsFuturesOrderbooks() error %v", g.Name, err)
	}
}

func TestGetOptionsTickers(t *testing.T) {
	t.Parallel()
	if _, err := g.GetOptionsTickers(t.Context(), "BTC_USDT"); err != nil {
		t.Errorf("%s GetOptionsTickers() error %v", g.Name, err)
	}
}

func TestGetOptionUnderlyingTickers(t *testing.T) {
	t.Parallel()
	if _, err := g.GetOptionUnderlyingTickers(t.Context(), "BTC_USDT"); err != nil {
		t.Errorf("%s GetOptionUnderlyingTickers() error %v", g.Name, err)
	}
}

func TestGetOptionFuturesCandlesticks(t *testing.T) {
	t.Parallel()
	if _, err := g.GetOptionFuturesCandlesticks(t.Context(), getPair(t, asset.Options), 0, time.Now().Add(-time.Hour*10), time.Time{}, kline.ThirtyMin); err != nil {
		t.Error(err)
	}
}

func TestGetOptionFuturesMarkPriceCandlesticks(t *testing.T) {
	t.Parallel()
	if _, err := g.GetOptionFuturesMarkPriceCandlesticks(t.Context(), "BTC_USDT", 0, time.Time{}, time.Time{}, kline.OneMonth); err != nil {
		t.Errorf("%s GetOptionFuturesMarkPriceCandlesticks() error %v", g.Name, err)
	}
}

func TestGetOptionsTradeHistory(t *testing.T) {
	t.Parallel()
	if _, err := g.GetOptionsTradeHistory(t.Context(), getPair(t, asset.Options), "C", 0, 0, time.Time{}, time.Time{}); err != nil {
		t.Errorf("%s GetOptionsTradeHistory() error %v", g.Name, err)
	}
}

// Sub-account endpoints

func TestCreateNewSubAccount(t *testing.T) {
	t.Parallel()
	sharedtestvalues.SkipTestIfCredentialsUnset(t, g, canManipulateRealOrders)
	if _, err := g.CreateNewSubAccount(t.Context(), SubAccountParams{
		LoginName: "Sub_Account_for_testing",
	}); err != nil {
		t.Errorf("%s CreateNewSubAccount() error %v", g.Name, err)
	}
}

func TestGetSubAccounts(t *testing.T) {
	t.Parallel()
	sharedtestvalues.SkipTestIfCredentialsUnset(t, g)
	if _, err := g.GetSubAccounts(t.Context()); err != nil {
		t.Errorf("%s GetSubAccounts() error %v", g.Name, err)
	}
}

func TestGetSingleSubAccount(t *testing.T) {
	t.Parallel()
	sharedtestvalues.SkipTestIfCredentialsUnset(t, g)
	if _, err := g.GetSingleSubAccount(t.Context(), "123423"); err != nil {
		t.Errorf("%s GetSingleSubAccount() error %v", g.Name, err)
	}
}

// Wrapper test functions

func TestFetchTradablePairs(t *testing.T) {
	t.Parallel()
	_, err := g.FetchTradablePairs(t.Context(), asset.DeliveryFutures)
	if err != nil {
		t.Errorf("%s FetchTradablePairs() error %v", g.Name, err)
	}
	if _, err = g.FetchTradablePairs(t.Context(), asset.Options); err != nil {
		t.Errorf("%s FetchTradablePairs() error %v", g.Name, err)
	}
	_, err = g.FetchTradablePairs(t.Context(), asset.Futures)
	if err != nil {
		t.Errorf("%s FetchTradablePairs() error %v", g.Name, err)
	}
	if _, err = g.FetchTradablePairs(t.Context(), asset.Margin); err != nil {
		t.Errorf("%s FetchTradablePairs() error %v", g.Name, err)
	}
	_, err = g.FetchTradablePairs(t.Context(), asset.CrossMargin)
	if err != nil {
		t.Errorf("%s FetchTradablePairs() error %v", g.Name, err)
	}
	_, err = g.FetchTradablePairs(t.Context(), asset.Spot)
	if err != nil {
		t.Errorf("%s FetchTradablePairs() error %v", g.Name, err)
	}
}

func TestUpdateTickers(t *testing.T) {
	t.Parallel()
	if err := g.UpdateTickers(t.Context(), asset.DeliveryFutures); err != nil {
		t.Errorf("%s UpdateTickers() error %v", g.Name, err)
	}
	if err := g.UpdateTickers(t.Context(), asset.Futures); err != nil {
		t.Errorf("%s UpdateTickers() error %v", g.Name, err)
	}
	if err := g.UpdateTickers(t.Context(), asset.Spot); err != nil {
		t.Errorf("%s UpdateTickers() error %v", g.Name, err)
	}
	if err := g.UpdateTickers(t.Context(), asset.Options); err != nil {
		t.Errorf("%s UpdateTickers() error %v", g.Name, err)
	}
	if err := g.UpdateTickers(t.Context(), asset.CrossMargin); err != nil {
		t.Errorf("%s UpdateTickers() error %v", g.Name, err)
	}
	if err := g.UpdateTickers(t.Context(), asset.Margin); err != nil {
		t.Errorf("%s UpdateTickers() error %v", g.Name, err)
	}
}

func TestUpdateOrderbook(t *testing.T) {
	t.Parallel()
	_, err := g.UpdateOrderbook(t.Context(), getPair(t, asset.Spot), asset.Spot)
	if err != nil {
		t.Errorf("%s UpdateOrderbook() error %v", g.Name, err)
	}
	_, err = g.UpdateOrderbook(t.Context(), getPair(t, asset.Margin), asset.Margin)
	if err != nil {
		t.Errorf("%s UpdateOrderbook() error %v", g.Name, err)
	}
	_, err = g.UpdateOrderbook(t.Context(), getPair(t, asset.CrossMargin), asset.CrossMargin)
	if err != nil {
		t.Errorf("%s UpdateOrderbook() error %v", g.Name, err)
	}
	_, err = g.UpdateOrderbook(t.Context(), getPair(t, asset.Futures), asset.Futures)
	if err != nil {
		t.Errorf("%s UpdateOrderbook() error %v", g.Name, err)
	}
	if _, err = g.UpdateOrderbook(t.Context(), getPair(t, asset.DeliveryFutures), asset.DeliveryFutures); err != nil {
		t.Errorf("%s UpdateOrderbook() error %v", g.Name, err)
	}
	if _, err = g.UpdateOrderbook(t.Context(), getPair(t, asset.Options), asset.Options); err != nil {
		t.Errorf("%s UpdateOrderbook() error %v", g.Name, err)
	}
}

func TestGetWithdrawalsHistory(t *testing.T) {
	t.Parallel()
	sharedtestvalues.SkipTestIfCredentialsUnset(t, g)
	if _, err := g.GetWithdrawalsHistory(t.Context(), currency.BTC, asset.Empty); err != nil {
		t.Errorf("%s GetWithdrawalsHistory() error %v", g.Name, err)
	}
}

func TestGetRecentTrades(t *testing.T) {
	t.Parallel()
	_, err := g.GetRecentTrades(t.Context(), getPair(t, asset.Spot), asset.Spot)
	if err != nil {
		t.Error(err)
	}
	_, err = g.GetRecentTrades(t.Context(), getPair(t, asset.Margin), asset.Margin)
	if err != nil {
		t.Error(err)
	}
	_, err = g.GetRecentTrades(t.Context(), getPair(t, asset.CrossMargin), asset.CrossMargin)
	if err != nil {
		t.Error(err)
	}
	_, err = g.GetRecentTrades(t.Context(), getPair(t, asset.DeliveryFutures), asset.DeliveryFutures)
	if err != nil {
		t.Error(err)
	}
	_, err = g.GetRecentTrades(t.Context(), getPair(t, asset.Futures), asset.Futures)
	if err != nil {
		t.Error(err)
	}
	_, err = g.GetRecentTrades(t.Context(), getPair(t, asset.Options), asset.Options)
	if err != nil {
		t.Error(err)
	}
}

func TestSubmitOrder(t *testing.T) {
	sharedtestvalues.SkipTestIfCredentialsUnset(t, g, canManipulateRealOrders)
	_, err := g.SubmitOrder(t.Context(), &order.Submit{
		Exchange:  g.Name,
		Pair:      getPair(t, asset.CrossMargin),
		Side:      order.Buy,
		Type:      order.Limit,
		Price:     1,
		Amount:    1,
		AssetType: asset.CrossMargin,
	})
	if err != nil {
		t.Errorf("Order failed to be placed: %v", err)
	}
	_, err = g.SubmitOrder(t.Context(), &order.Submit{
		Exchange:  g.Name,
		Pair:      getPair(t, asset.Spot),
		Side:      order.Buy,
		Type:      order.Limit,
		Price:     1,
		Amount:    1,
		AssetType: asset.Spot,
	})
	if err != nil {
		t.Errorf("Order failed to be placed: %v", err)
	}
	_, err = g.SubmitOrder(t.Context(), &order.Submit{
		Exchange:  g.Name,
		Pair:      getPair(t, asset.Options),
		Side:      order.Buy,
		Type:      order.Limit,
		Price:     1,
		Amount:    1,
		AssetType: asset.Options,
	})
	if err != nil {
		t.Errorf("Order failed to be placed: %v", err)
	}
	_, err = g.SubmitOrder(t.Context(), &order.Submit{
		Exchange:  g.Name,
		Pair:      getPair(t, asset.DeliveryFutures),
		Side:      order.Buy,
		Type:      order.Limit,
		Price:     1,
		Amount:    1,
		AssetType: asset.DeliveryFutures,
	})
	if err != nil {
		t.Errorf("Order failed to be placed: %v", err)
	}
	_, err = g.SubmitOrder(t.Context(), &order.Submit{
		Exchange:  g.Name,
		Pair:      getPair(t, asset.Futures),
		Side:      order.Buy,
		Type:      order.Limit,
		Price:     1,
		Amount:    1,
		AssetType: asset.Futures,
	})
	if err != nil {
		t.Errorf("Order failed to be placed: %v", err)
	}
	_, err = g.SubmitOrder(t.Context(), &order.Submit{
		Exchange:  g.Name,
		Pair:      getPair(t, asset.Margin),
		Side:      order.Buy,
		Type:      order.Limit,
		Price:     1,
		Amount:    1,
		AssetType: asset.Margin,
	})
	if err != nil {
		t.Errorf("Order failed to be placed: %v", err)
	}
}

func TestCancelExchangeOrder(t *testing.T) {
	sharedtestvalues.SkipTestIfCredentialsUnset(t, g, canManipulateRealOrders)
	orderCancellation := &order.Cancel{
		OrderID:       "1",
		WalletAddress: core.BitcoinDonationAddress,
		AccountID:     "1",
		Pair:          currency.NewPair(currency.LTC, currency.BTC),
		AssetType:     asset.Spot,
	}
	err := g.CancelOrder(t.Context(), orderCancellation)
	if err != nil {
		t.Errorf("%s CancelOrder error: %v", g.Name, err)
	}
	orderCancellation.AssetType = asset.Margin
	err = g.CancelOrder(t.Context(), orderCancellation)
	if err != nil {
		t.Errorf("%s CancelOrder error: %v", g.Name, err)
	}
	orderCancellation.AssetType = asset.CrossMargin
	err = g.CancelOrder(t.Context(), orderCancellation)
	if err != nil {
		t.Errorf("%s CancelOrder error: %v", g.Name, err)
	}
	orderCancellation.AssetType = asset.Options
	err = g.CancelOrder(t.Context(), orderCancellation)
	if err != nil {
		t.Errorf("%s CancelOrder error: %v", g.Name, err)
	}
	orderCancellation.AssetType = asset.Futures
	err = g.CancelOrder(t.Context(), orderCancellation)
	if err != nil {
		t.Errorf("%s CancelOrder error: %v", g.Name, err)
	}
	orderCancellation.AssetType = asset.DeliveryFutures
	err = g.CancelOrder(t.Context(), orderCancellation)
	if err != nil {
		t.Errorf("%s CancelOrder error: %v", g.Name, err)
	}
}

func TestCancelBatchOrders(t *testing.T) {
	sharedtestvalues.SkipTestIfCredentialsUnset(t, g, canManipulateRealOrders)
	_, err := g.CancelBatchOrders(t.Context(), []order.Cancel{
		{
			OrderID:       "1",
			WalletAddress: core.BitcoinDonationAddress,
			AccountID:     "1",
			Pair:          getPair(t, asset.Spot),
			AssetType:     asset.Spot,
		}, {
			OrderID:       "2",
			WalletAddress: core.BitcoinDonationAddress,
			AccountID:     "1",
			Pair:          getPair(t, asset.Spot),
			AssetType:     asset.Spot,
		},
	})
	if err != nil {
		t.Errorf("%s CancelOrder error: %v", g.Name, err)
	}
	_, err = g.CancelBatchOrders(t.Context(), []order.Cancel{
		{
			OrderID:       "1",
			WalletAddress: core.BitcoinDonationAddress,
			AccountID:     "1",
			Pair:          getPair(t, asset.Futures),
			AssetType:     asset.Futures,
		}, {
			OrderID:       "2",
			WalletAddress: core.BitcoinDonationAddress,
			AccountID:     "1",
			Pair:          getPair(t, asset.Futures),
			AssetType:     asset.Futures,
		},
	})
	if err != nil {
		t.Errorf("%s CancelOrder error: %v", g.Name, err)
	}
	_, err = g.CancelBatchOrders(t.Context(), []order.Cancel{
		{
			OrderID:       "1",
			WalletAddress: core.BitcoinDonationAddress,
			AccountID:     "1",
			Pair:          getPair(t, asset.DeliveryFutures),
			AssetType:     asset.DeliveryFutures,
		}, {
			OrderID:       "2",
			WalletAddress: core.BitcoinDonationAddress,
			AccountID:     "1",
			Pair:          getPair(t, asset.DeliveryFutures),
			AssetType:     asset.DeliveryFutures,
		},
	})
	if err != nil {
		t.Errorf("%s CancelOrder error: %v", g.Name, err)
	}
	_, err = g.CancelBatchOrders(t.Context(), []order.Cancel{
		{
			OrderID:       "1",
			WalletAddress: core.BitcoinDonationAddress,
			AccountID:     "1",
			Pair:          getPair(t, asset.Options),
			AssetType:     asset.Options,
		}, {
			OrderID:       "2",
			WalletAddress: core.BitcoinDonationAddress,
			AccountID:     "1",
			Pair:          getPair(t, asset.Options),
			AssetType:     asset.Options,
		},
	})
	if err != nil {
		t.Errorf("%s CancelOrder error: %v", g.Name, err)
	}
	_, err = g.CancelBatchOrders(t.Context(), []order.Cancel{
		{
			OrderID:       "1",
			WalletAddress: core.BitcoinDonationAddress,
			AccountID:     "1",
			Pair:          getPair(t, asset.Margin),
			AssetType:     asset.Margin,
		}, {
			OrderID:       "2",
			WalletAddress: core.BitcoinDonationAddress,
			AccountID:     "1",
			Pair:          getPair(t, asset.Margin),
			AssetType:     asset.Margin,
		},
	})
	if err != nil {
		t.Errorf("%s CancelOrder error: %v", g.Name, err)
	}
}

func TestGetDepositAddress(t *testing.T) {
	sharedtestvalues.SkipTestIfCredentialsUnset(t, g)
	chains, err := g.GetAvailableTransferChains(t.Context(), currency.BTC)
	if err != nil {
		t.Fatal(err)
	}
	for i := range chains {
		_, err = g.GetDepositAddress(t.Context(), currency.BTC, "", chains[i])
		if err != nil {
			t.Error("Test Fail - GetDepositAddress error", err)
		}
	}
}

func TestGetActiveOrders(t *testing.T) {
	sharedtestvalues.SkipTestIfCredentialsUnset(t, g)
	enabledPairs, err := g.GetEnabledPairs(asset.Spot)
	if err != nil {
		t.Error(err)
	}
	_, err = g.GetActiveOrders(t.Context(), &order.MultiOrderRequest{
		Pairs:     enabledPairs[:2],
		Type:      order.AnyType,
		Side:      order.AnySide,
		AssetType: asset.Spot,
	})
	if err != nil {
		t.Errorf(" %s GetActiveOrders() error: %v", g.Name, err)
	}
	cp, err := currency.NewPairFromString("BTC_USDT")
	if err != nil {
		t.Error(err)
	}
	_, err = g.GetActiveOrders(t.Context(), &order.MultiOrderRequest{
		Pairs:     []currency.Pair{cp},
		Type:      order.AnyType,
		Side:      order.AnySide,
		AssetType: asset.Futures,
	})
	if err != nil {
		t.Errorf(" %s GetActiveOrders() error: %v", g.Name, err)
	}
	_, err = g.GetActiveOrders(t.Context(), &order.MultiOrderRequest{
		Pairs:     enabledPairs[:2],
		Type:      order.AnyType,
		Side:      order.AnySide,
		AssetType: asset.Margin,
	})
	if err != nil {
		t.Errorf(" %s GetActiveOrders() error: %v", g.Name, err)
	}
	_, err = g.GetActiveOrders(t.Context(), &order.MultiOrderRequest{
		Pairs:     enabledPairs[:2],
		Type:      order.AnyType,
		Side:      order.AnySide,
		AssetType: asset.CrossMargin,
	})
	if err != nil {
		t.Errorf(" %s GetActiveOrders() error: %v", g.Name, err)
	}
	_, err = g.GetActiveOrders(t.Context(), &order.MultiOrderRequest{
		Pairs:     currency.Pairs{getPair(t, asset.Futures)},
		Type:      order.AnyType,
		Side:      order.AnySide,
		AssetType: asset.Futures,
	})
	if err != nil {
		t.Errorf(" %s GetActiveOrders() error: %v", g.Name, err)
	}
	_, err = g.GetActiveOrders(t.Context(), &order.MultiOrderRequest{
		Pairs:     currency.Pairs{getPair(t, asset.DeliveryFutures)},
		Type:      order.AnyType,
		Side:      order.AnySide,
		AssetType: asset.DeliveryFutures,
	})
	if err != nil {
		t.Errorf(" %s GetActiveOrders() error: %v", g.Name, err)
	}
	_, err = g.GetActiveOrders(t.Context(), &order.MultiOrderRequest{
		Pairs:     currency.Pairs{getPair(t, asset.Options)},
		Type:      order.AnyType,
		Side:      order.AnySide,
		AssetType: asset.Options,
	})
	if err != nil {
		t.Errorf(" %s GetActiveOrders() error: %v", g.Name, err)
	}
	if _, err = g.GetActiveOrders(t.Context(), &order.MultiOrderRequest{
		Pairs:     currency.Pairs{},
		Type:      order.AnyType,
		Side:      order.AnySide,
		AssetType: asset.DeliveryFutures,
	}); !errors.Is(err, currency.ErrCurrencyPairsEmpty) {
		t.Errorf("%s GetActiveOrders() expecting error %v, but found %v", g.Name, currency.ErrCurrencyPairsEmpty, err)
	}
}

func TestGetOrderHistory(t *testing.T) {
	sharedtestvalues.SkipTestIfCredentialsUnset(t, g)
	multiOrderRequest := order.MultiOrderRequest{
		Type:      order.AnyType,
		AssetType: asset.Spot,
		Side:      order.Buy,
	}
	enabledPairs, err := g.GetEnabledPairs(asset.Spot)
	if err != nil {
		t.Fatal(err)
	}
	multiOrderRequest.Pairs = enabledPairs[:3]
	_, err = g.GetOrderHistory(t.Context(), &multiOrderRequest)
	if err != nil {
		t.Errorf("%s GetOrderhistory() error: %v", g.Name, err)
	}
	multiOrderRequest.AssetType = asset.Futures
	multiOrderRequest.Pairs, err = g.GetEnabledPairs(asset.Futures)
	if err != nil {
		t.Fatal(err)
	}
	multiOrderRequest.Pairs = multiOrderRequest.Pairs[len(multiOrderRequest.Pairs)-4:]
	_, err = g.GetOrderHistory(t.Context(), &multiOrderRequest)
	if err != nil {
		t.Errorf("%s GetOrderhistory() error: %v", g.Name, err)
	}
	multiOrderRequest.AssetType = asset.DeliveryFutures
	multiOrderRequest.Pairs, err = g.GetEnabledPairs(asset.DeliveryFutures)
	if err != nil {
		t.Fatal(err)
	}
	_, err = g.GetOrderHistory(t.Context(), &multiOrderRequest)
	if err != nil {
		t.Errorf("%s GetOrderhistory() error: %v", g.Name, err)
	}
	multiOrderRequest.AssetType = asset.Options
	multiOrderRequest.Pairs, err = g.GetEnabledPairs(asset.Options)
	if err != nil {
		t.Fatal(err)
	}
	_, err = g.GetOrderHistory(t.Context(), &multiOrderRequest)
	if err != nil {
		t.Errorf("%s GetOrderhistory() error: %v", g.Name, err)
	}
}

func TestGetHistoricCandles(t *testing.T) {
	t.Parallel()
	startTime := time.Now().Add(-time.Hour * 10)
	if _, err := g.GetHistoricCandles(t.Context(), getPair(t, asset.Spot), asset.Spot, kline.OneDay, startTime, time.Now()); err != nil {
		t.Errorf("%s GetHistoricCandles() error: %v", g.Name, err)
	}
	if _, err := g.GetHistoricCandles(t.Context(), getPair(t, asset.Margin), asset.Margin, kline.OneDay, startTime, time.Now()); err != nil {
		t.Errorf("%s GetHistoricCandles() error: %v", g.Name, err)
	}
	if _, err := g.GetHistoricCandles(t.Context(), getPair(t, asset.CrossMargin), asset.CrossMargin, kline.OneDay, startTime, time.Now()); err != nil {
		t.Errorf("%s GetHistoricCandles() error: %v", g.Name, err)
	}
	if _, err := g.GetHistoricCandles(t.Context(), getPair(t, asset.Futures), asset.Futures, kline.OneDay, startTime, time.Now()); err != nil {
		t.Errorf("%s GetHistoricCandles() error: %v", g.Name, err)
	}
	if _, err := g.GetHistoricCandles(t.Context(), getPair(t, asset.DeliveryFutures), asset.DeliveryFutures, kline.OneDay, startTime, time.Now()); err != nil {
		t.Errorf("%s GetHistoricCandles() error: %v", g.Name, err)
	}
	if _, err := g.GetHistoricCandles(t.Context(), getPair(t, asset.Options), asset.Options, kline.OneDay, startTime, time.Now()); !errors.Is(err, asset.ErrNotSupported) {
		t.Errorf("%s GetHistoricCandles() expecting: %v, but found %v", g.Name, asset.ErrNotSupported, err)
	}
	if _, err := g.GetHistoricCandles(t.Context(), getPair(t, asset.Options), asset.Options, kline.OneDay, startTime, time.Now()); !errors.Is(err, asset.ErrNotSupported) {
		t.Errorf("%s GetHistoricCandles() expecting: %v, but found %v", g.Name, asset.ErrNotSupported, err)
	}
}

func TestGetHistoricCandlesExtended(t *testing.T) {
	t.Parallel()
	startTime := time.Now().Add(-time.Hour * 5)
	_, err := g.GetHistoricCandlesExtended(t.Context(),
		getPair(t, asset.Spot), asset.Spot, kline.OneMin, startTime, time.Now())
	if err != nil {
		t.Fatal(err)
	}
	_, err = g.GetHistoricCandlesExtended(t.Context(),
		getPair(t, asset.Margin), asset.Margin, kline.OneMin, startTime, time.Now())
	if err != nil {
		t.Fatal(err)
	}
	_, err = g.GetHistoricCandlesExtended(t.Context(),
		getPair(t, asset.DeliveryFutures), asset.DeliveryFutures, kline.OneMin, time.Now().Add(-time.Hour*5), time.Now())
	if err != nil {
		t.Error(err)
	}
	_, err = g.GetHistoricCandlesExtended(t.Context(), getPair(t, asset.Futures), asset.Futures, kline.OneMin, startTime, time.Now())
	if err != nil {
		t.Error(err)
	}
	_, err = g.GetHistoricCandlesExtended(t.Context(),
		getPair(t, asset.CrossMargin), asset.CrossMargin, kline.OneMin, startTime, time.Now())
	if err != nil {
		t.Error(err)
	}
	if _, err = g.GetHistoricCandlesExtended(t.Context(), getPair(t, asset.Options), asset.Options, kline.OneDay, startTime, time.Now()); !errors.Is(err, asset.ErrNotSupported) {
		t.Errorf("%s GetHistoricCandlesExtended() expecting: %v, but found %v", g.Name, asset.ErrNotSupported, err)
	}
}

func TestGetAvailableTransferTrains(t *testing.T) {
	t.Parallel()
	_, err := g.GetAvailableTransferChains(t.Context(), currency.USDT)
	if err != nil {
		t.Error(err)
	}
}

func TestGetUnderlyingFromCurrencyPair(t *testing.T) {
	t.Parallel()
	if uly, err := g.GetUnderlyingFromCurrencyPair(currency.Pair{Delimiter: currency.UnderscoreDelimiter, Base: currency.BTC, Quote: currency.NewCode("USDT_LLK")}); err != nil {
		t.Error(err)
	} else if !uly.Equal(currency.NewPair(currency.BTC, currency.USDT)) {
		t.Error("unexpected underlying")
	}
}

const wsTickerPushDataJSON = `{"time": 1606291803,	"channel": "spot.tickers",	"event": "update",	"result": {	  "currency_pair": "BTC_USDT",	  "last": "19106.55",	  "lowest_ask": "19108.71",	  "highest_bid": "19106.55",	  "change_percentage": "3.66",	  "base_volume": "2811.3042155865",	  "quote_volume": "53441606.52411221454674732293",	  "high_24h": "19417.74",	  "low_24h": "18434.21"	}}`

func TestWsTickerPushData(t *testing.T) {
	t.Parallel()
	if err := g.WsHandleSpotData(t.Context(), []byte(wsTickerPushDataJSON)); err != nil {
		t.Errorf("%s websocket ticker push data error: %v", g.Name, err)
	}
}

const wsTradePushDataJSON = `{	"time": 1606292218,	"channel": "spot.trades",	"event": "update",	"result": {	  "id": 309143071,	  "create_time": 1606292218,	  "create_time_ms": "1606292218213.4578",	  "side": "sell",	  "currency_pair": "BTC_USDT",	  "amount": "16.4700000000",	  "price": "0.4705000000"}}`

func TestWsTradePushData(t *testing.T) {
	t.Parallel()
	if err := g.WsHandleSpotData(t.Context(), []byte(wsTradePushDataJSON)); err != nil {
		t.Errorf("%s websocket trade push data error: %v", g.Name, err)
	}
}

const wsCandlestickPushDataJSON = `{"time": 1606292600,	"channel": "spot.candlesticks",	"event": "update",	"result": {	  "t": "1606292580",	  "v": "2362.32035",	  "c": "19128.1",	  "h": "19128.1",	  "l": "19128.1",	  "o": "19128.1","n": "1m_BTC_USDT"}}`

func TestWsCandlestickPushData(t *testing.T) {
	t.Parallel()
	if err := g.WsHandleSpotData(t.Context(), []byte(wsCandlestickPushDataJSON)); err != nil {
		t.Errorf("%s websocket candlestick push data error: %v", g.Name, err)
	}
}

const wsOrderbookTickerJSON = `{"time": 1606293275,	"channel": "spot.book_ticker",	"event": "update",	"result": {	  "t": 1606293275123,	  "u": 48733182,	  "s": "BTC_USDT",	  "b": "19177.79",	  "B": "0.0003341504",	  "a": "19179.38",	  "A": "0.09"	}}`

func TestWsOrderbookTickerPushData(t *testing.T) {
	t.Parallel()
	if err := g.WsHandleSpotData(t.Context(), []byte(wsOrderbookTickerJSON)); err != nil {
		t.Errorf("%s websocket orderbook push data error: %v", g.Name, err)
	}
}

const (
	wsOrderbookUpdatePushDataJSON   = `{"time": 1606294781,	"channel": "spot.order_book_update",	"event": "update",	"result": {	  "t": 1606294781123,	  "e": "depthUpdate",	  "E": 1606294781,"s": "BTC_USDT","U": 48776301,"u": 48776306,"b": [["19137.74","0.0001"],["19088.37","0"]],"a": [["19137.75","0.6135"]]	}}`
	wsOrderbookSnapshotPushDataJSON = `{"time":1606295412,"channel": "spot.order_book",	"event": "update",	"result": {	  "t": 1606295412123,	  "lastUpdateId": 48791820,	  "s": "BTC_USDT",	  "bids": [		[		  "19079.55",		  "0.0195"		],		[		  "19079.07",		  "0.7341"],["19076.23",		  "0.00011808"		],		[		  "19073.9",		  "0.105"		],		[		  "19068.83",		  "0.1009"		]	  ],	  "asks": [		[		  "19080.24",		  "0.1638"		],		[		  "19080.91","0.1366"],["19080.92","0.01"],["19081.29","0.01"],["19083.8","0.097"]]}}`
)

func TestWsOrderbookSnapshotPushData(t *testing.T) {
	t.Parallel()
	err := g.WsHandleSpotData(t.Context(), []byte(wsOrderbookSnapshotPushDataJSON))
	if err != nil {
		t.Errorf("%s websocket orderbook snapshot push data error: %v", g.Name, err)
	}
	if err = g.WsHandleSpotData(t.Context(), []byte(wsOrderbookUpdatePushDataJSON)); err != nil {
		t.Errorf("%s websocket orderbook update push data error: %v", g.Name, err)
	}
}

const wsSpotOrderPushDataJSON = `{"time": 1605175506,	"channel": "spot.orders",	"event": "update",	"result": [	  {		"id": "30784435",		"user": 123456,		"text": "t-abc",		"create_time": "1605175506",		"create_time_ms": "1605175506123",		"update_time": "1605175506",		"update_time_ms": "1605175506123",		"event": "put",		"currency_pair": "BTC_USDT",		"type": "limit",		"account": "spot",		"side": "sell",		"amount": "1",		"price": "10001",		"time_in_force": "gtc",		"left": "1",		"filled_total": "0",		"fee": "0",		"fee_currency": "USDT",		"point_fee": "0",		"gt_fee": "0",		"gt_discount": true,		"rebated_fee": "0",		"rebated_fee_currency": "USDT"}	]}`

func TestWsPushOrders(t *testing.T) {
	t.Parallel()
	if err := g.WsHandleSpotData(t.Context(), []byte(wsSpotOrderPushDataJSON)); err != nil {
		t.Errorf("%s websocket orders push data error: %v", g.Name, err)
	}
}

const wsUserTradePushDataJSON = `{"time": 1605176741,	"channel": "spot.usertrades",	"event": "update",	"result": [	  {		"id": 5736713,		"user_id": 1000001,		"order_id": "30784428",		"currency_pair": "BTC_USDT",		"create_time": 1605176741,		"create_time_ms": "1605176741123.456",		"side": "sell",		"amount": "1.00000000",		"role": "taker",		"price": "10000.00000000",		"fee": "0.00200000000000",		"point_fee": "0",		"gt_fee": "0",		"text": "apiv4"	  }	]}`

func TestWsUserTradesPushDataJSON(t *testing.T) {
	t.Parallel()
	if err := g.WsHandleSpotData(t.Context(), []byte(wsUserTradePushDataJSON)); err != nil {
		t.Errorf("%s websocket users trade push data error: %v", g.Name, err)
	}
}

const wsBalancesPushDataJSON = `{"time": 1605248616,	"channel": "spot.balances",	"event": "update",	"result": [	  {		"timestamp": "1605248616",		"timestamp_ms": "1605248616123",		"user": "1000001",		"currency": "USDT",		"change": "100",		"total": "1032951.325075926",		"available": "1022943.325075926"}	]}`

func TestBalancesPushData(t *testing.T) {
	t.Parallel()
	if err := g.WsHandleSpotData(t.Context(), []byte(wsBalancesPushDataJSON)); err != nil {
		t.Errorf("%s websocket balances push data error: %v", g.Name, err)
	}
}

const wsMarginBalancePushDataJSON = `{"time": 1605248616,	"channel": "spot.funding_balances",	"event": "update",	"result": [	  {"timestamp": "1605248616","timestamp_ms": "1605248616123","user": "1000001","currency": "USDT","change": "100","freeze": "100","lent": "0"}	]}`

func TestMarginBalancePushData(t *testing.T) {
	t.Parallel()
	if err := g.WsHandleSpotData(t.Context(), []byte(wsMarginBalancePushDataJSON)); err != nil {
		t.Errorf("%s websocket margin balance push data error: %v", g.Name, err)
	}
}

const wsCrossMarginBalancePushDataJSON = `{"time": 1605248616,"channel": "spot.cross_balances","event": "update",	"result": [{"timestamp": "1605248616","timestamp_ms": "1605248616123","user": "1000001","currency": "USDT",	"change": "100","total": "1032951.325075926","available": "1022943.325075926"}]}`

func TestCrossMarginBalancePushData(t *testing.T) {
	t.Parallel()
	if err := g.WsHandleSpotData(t.Context(), []byte(wsCrossMarginBalancePushDataJSON)); err != nil {
		t.Errorf("%s websocket cross margin balance push data error: %v", g.Name, err)
	}
}

const wsCrossMarginBalanceLoan = `{	"time":1658289372,	"channel":"spot.cross_loan",	"event":"update",	"result":{	  "timestamp":1658289372338,	  "user":"1000001",	  "currency":"BTC",	  "change":"0.01",	  "total":"4.992341029566",	  "available":"0.078054772536",	  "borrowed":"0.01",	  "interest":"0.00001375"	}}`

func TestCrossMarginBalanceLoan(t *testing.T) {
	t.Parallel()
	if err := g.WsHandleSpotData(t.Context(), []byte(wsCrossMarginBalanceLoan)); err != nil {
		t.Errorf("%s websocket cross margin loan push data error: %v", g.Name, err)
	}
}

const wsFuturesTickerPushDataJSON = `{"time": 1541659086,	"channel": "futures.tickers","event": "update",	"error": null,	"result": [	  {		"contract": "BTC_USD","last": "118.4","change_percentage": "0.77","funding_rate": "-0.000114","funding_rate_indicative": "0.01875","mark_price": "118.35","index_price": "118.36","total_size": "73648","volume_24h": "745487577","volume_24h_btc": "117",		"volume_24h_usd": "419950",		"quanto_base_rate": "",		"volume_24h_quote": "1665006","volume_24h_settle": "178","volume_24h_base": "5526","low_24h": "99.2","high_24h": "132.5"}	]}`

func TestFuturesTicker(t *testing.T) {
	t.Parallel()
	if err := g.WsHandleFuturesData(t.Context(), []byte(wsFuturesTickerPushDataJSON), asset.Futures); err != nil {
		t.Errorf("%s websocket push data error: %v", g.Name, err)
	}
}

const wsFuturesTradesPushDataJSON = `{"channel": "futures.trades","event": "update",	"time": 1541503698,	"result": [{"size": -108,"id": 27753479,"create_time": 1545136464,"create_time_ms": 1545136464123,"price": "96.4","contract": "BTC_USD"}]}`

func TestFuturesTrades(t *testing.T) {
	t.Parallel()
	if err := g.WsHandleFuturesData(t.Context(), []byte(wsFuturesTradesPushDataJSON), asset.Futures); err != nil {
		t.Errorf("%s websocket push data error: %v", g.Name, err)
	}
}

const (
	wsFuturesOrderbookTickerJSON = `{	"time": 1615366379,	"channel": "futures.book_ticker",	"event": "update",	"error": null,	"result": {	  "t": 1615366379123,	  "u": 2517661076,	  "s": "BTC_USD",	  "b": "54696.6",	  "B": 37000,	  "a": "54696.7",	  "A": 47061	}}`
)

func TestOrderbookData(t *testing.T) {
	t.Parallel()
	if err := g.WsHandleFuturesData(t.Context(), []byte(wsFuturesOrderbookTickerJSON), asset.Futures); err != nil {
		t.Errorf("%s websocket orderbook ticker push data error: %v", g.Name, err)
	}
}

const wsFuturesOrderPushDataJSON = `{	"channel": "futures.orders",	"event": "update",	"time": 1541505434,	"result": [	  {		"contract": "BTC_USD",		"create_time": 1628736847,		"create_time_ms": 1628736847325,		"fill_price": 40000.4,		"finish_as": "filled",		"finish_time": 1628736848,		"finish_time_ms": 1628736848321,		"iceberg": 0,		"id": 4872460,		"is_close": false,		"is_liq": false,		"is_reduce_only": false,		"left": 0,		"mkfr": -0.00025,		"price": 40000.4,		"refr": 0,		"refu": 0,		"size": 1,		"status": "finished",		"text": "-",		"tif": "gtc",		"tkfr": 0.0005,		"user": "110xxxxx"	  }	]}`

func TestFuturesOrderPushData(t *testing.T) {
	t.Parallel()
	if err := g.WsHandleFuturesData(t.Context(), []byte(wsFuturesOrderPushDataJSON), asset.Futures); err != nil {
		t.Errorf("%s websocket futures order push data error: %v", g.Name, err)
	}
}

const wsFuturesUsertradesPushDataJSON = `{"time": 1543205083,	"channel": "futures.usertrades","event": "update",	"error": null,	"result": [{"id": "3335259","create_time": 1628736848,"create_time_ms": 1628736848321,"contract": "BTC_USD","order_id": "4872460","size": 1,"price": "40000.4","role": "maker","text": "api","fee": 0.0009290592,"point_fee": 0}]}`

func TestFuturesUserTrades(t *testing.T) {
	t.Parallel()
	if err := g.WsHandleFuturesData(t.Context(), []byte(wsFuturesUsertradesPushDataJSON), asset.Futures); err != nil {
		t.Errorf("%s websocket futures user trades push data error: %v", g.Name, err)
	}
}

const wsFuturesLiquidationPushDataJSON = `{"channel": "futures.liquidates",	"event": "update",	"time": 1541505434,	"result": [{"entry_price": 209,"fill_price": 215.1,"left": 0,"leverage": 0.0,"liq_price": 213,"margin": 0.007816722941,"mark_price": 213,"order_id": 4093362,"order_price": 215.1,"size": -124,"time": 1541486601,"time_ms": 1541486601123,"contract": "BTC_USD","user": "1040xxxx"}	]}`

func TestFuturesLiquidationPushData(t *testing.T) {
	t.Parallel()
	if err := g.WsHandleFuturesData(t.Context(), []byte(wsFuturesLiquidationPushDataJSON), asset.Futures); err != nil {
		t.Errorf("%s websocket futures liquidation push data error: %v", g.Name, err)
	}
}

const wsFuturesAutoDelevergesNotification = `{"channel": "futures.auto_deleverages",	"event": "update",	"time": 1541505434,	"result": [{"entry_price": 209,"fill_price": 215.1,"position_size": 10,"trade_size": 10,"time": 1541486601,"time_ms": 1541486601123,"contract": "BTC_USD","user": "1040"}	]}`

func TestFuturesAutoDeleverges(t *testing.T) {
	t.Parallel()
	if err := g.WsHandleFuturesData(t.Context(), []byte(wsFuturesAutoDelevergesNotification), asset.Futures); err != nil {
		t.Errorf("%s websocket futures auto deleverge push data error: %v", g.Name, err)
	}
}

const wsFuturesPositionClosePushDataJSON = ` {"channel": "futures.position_closes",	"event": "update",	"time": 1541505434,	"result": [	  {		"contract": "BTC_USD",		"pnl": -0.000624354791,		"side": "long",		"text": "web",		"time": 1547198562,		"time_ms": 1547198562123,		"user": "211xxxx"	  }	]}`

func TestPositionClosePushData(t *testing.T) {
	t.Parallel()
	if err := g.WsHandleFuturesData(t.Context(), []byte(wsFuturesPositionClosePushDataJSON), asset.Futures); err != nil {
		t.Errorf("%s websocket futures position close push data error: %v", g.Name, err)
	}
}

const wsFuturesBalanceNotificationPushDataJSON = `{"channel": "futures.balances",	"event": "update",	"time": 1541505434,	"result": [	  {		"balance": 9.998739899488,		"change": -0.000002074115,		"text": "BTC_USD:3914424",		"time": 1547199246,		"time_ms": 1547199246123,		"type": "fee",		"user": "211xxx"	  }	]}`

func TestFuturesBalanceNotification(t *testing.T) {
	t.Parallel()
	if err := g.WsHandleFuturesData(t.Context(), []byte(wsFuturesBalanceNotificationPushDataJSON), asset.Futures); err != nil {
		t.Errorf("%s websocket futures balance notification push data error: %v", g.Name, err)
	}
}

const wsFuturesReduceRiskLimitNotificationPushDataJSON = `{"time": 1551858330,	"channel": "futures.reduce_risk_limits",	"event": "update",	"error": null,	"result": [	  {		"cancel_orders": 0,		"contract": "ETH_USD",		"leverage_max": 10,		"liq_price": 136.53,		"maintenance_rate": 0.09,		"risk_limit": 450,		"time": 1551858330,		"time_ms": 1551858330123,		"user": "20011"	  }	]}`

func TestFuturesReduceRiskLimitPushData(t *testing.T) {
	t.Parallel()
	if err := g.WsHandleFuturesData(t.Context(), []byte(wsFuturesReduceRiskLimitNotificationPushDataJSON), asset.Futures); err != nil {
		t.Errorf("%s websocket futures reduce risk limit notification push data error: %v", g.Name, err)
	}
}

const wsFuturesPositionsNotificationPushDataJSON = `{"time": 1588212926,"channel": "futures.positions",	"event": "update",	"error": null,	"result": [	  {		"contract": "BTC_USD",		"cross_leverage_limit": 0,		"entry_price": 40000.36666661111,		"history_pnl": -0.000108569505,		"history_point": 0,		"last_close_pnl": -0.000050123368,"leverage": 0,"leverage_max": 100,"liq_price": 0.1,"maintenance_rate": 0.005,"margin": 49.999890611186,"mode": "single","realised_pnl": -1.25e-8,"realised_point": 0,"risk_limit": 100,"size": 3,"time": 1628736848,"time_ms": 1628736848321,"user": "110xxxxx"}]}`

func TestFuturesPositionsNotification(t *testing.T) {
	t.Parallel()
	if err := g.WsHandleFuturesData(t.Context(), []byte(wsFuturesPositionsNotificationPushDataJSON), asset.Futures); err != nil {
		t.Errorf("%s websocket futures positions change notification push data error: %v", g.Name, err)
	}
}

const wsFuturesAutoOrdersPushDataJSON = `{"time": 1596798126,"channel": "futures.autoorders",	"event": "update",	"error": null,	"result": [	  {		"user": 123456,		"trigger": {		  "strategy_type": 0,		  "price_type": 0,		  "price": "10000",		  "rule": 2,		  "expiration": 86400		},		"initial": {		  "contract": "BTC_USDT",		  "size": 10,		  "price": "10000",		  "tif": "gtc",		  "text": "web",		  "iceberg": 0,		  "is_close": false,		  "is_reduce_only": false		},		"id": 9256,		"trade_id": 0,		"status": "open",		"reason": "",		"create_time": 1596798126,		"name": "price_autoorders",		"is_stop_order": false,		"stop_trigger": {		  "rule": 0,		  "trigger_price": "",		  "order_price": ""		}	  }	]}`

func TestFuturesAutoOrderPushData(t *testing.T) {
	t.Parallel()
	if err := g.WsHandleFuturesData(t.Context(), []byte(wsFuturesAutoOrdersPushDataJSON), asset.Futures); err != nil {
		t.Errorf("%s websocket futures auto orders push data error: %v", g.Name, err)
	}
}

// ******************************************** Options web-socket unit test funcs ********************

const optionsContractTickerPushDataJSON = `{"time": 1630576352,	"channel": "options.contract_tickers",	"event": "update",	"result": {    "name": "BTC_USDT-20211231-59800-P",    "last_price": "11349.5",    "mark_price": "11170.19",    "index_price": "",    "position_size": 993,    "bid1_price": "10611.7",    "bid1_size": 100,    "ask1_price": "11728.7",    "ask1_size": 100,    "vega": "34.8731",    "theta": "-72.80588",    "rho": "-28.53331",    "gamma": "0.00003",    "delta": "-0.78311",    "mark_iv": "0.86695",    "bid_iv": "0.65481",    "ask_iv": "0.88145",    "leverage": "3.5541112718136"	}}`

func TestOptionsContractTickerPushData(t *testing.T) {
	t.Parallel()
	if err := g.WsHandleOptionsData(t.Context(), []byte(optionsContractTickerPushDataJSON)); err != nil {
		t.Errorf("%s websocket options contract ticker push data failed with error %v", g.Name, err)
	}
}

const optionsUnderlyingTickerPushDataJSON = `{"time": 1630576352,	"channel": "options.ul_tickers",	"event": "update",	"result": {	   "trade_put": 800,	   "trade_call": 41700,	   "index_price": "50695.43",	   "name": "BTC_USDT"	}}`

func TestOptionsUnderlyingTickerPushData(t *testing.T) {
	t.Parallel()
	if err := g.WsHandleOptionsData(t.Context(), []byte(optionsUnderlyingTickerPushDataJSON)); err != nil {
		t.Errorf("%s websocket options underlying ticker push data error: %v", g.Name, err)
	}
}

const optionsContractTradesPushDataJSON = `{"time": 1630576356,	"channel": "options.trades",	"event": "update",	"result": [    {        "contract": "BTC_USDT-20211231-59800-C",        "create_time": 1639144526,        "id": 12279,        "price": 997.8,        "size": -100,        "create_time_ms": 1639144526597,        "underlying": "BTC_USDT"    }	]}`

func TestOptionsContractTradesPushData(t *testing.T) {
	t.Parallel()
	if err := g.WsHandleOptionsData(t.Context(), []byte(optionsContractTradesPushDataJSON)); err != nil {
		t.Errorf("%s websocket contract trades push data error: %v", g.Name, err)
	}
}

const optionsUnderlyingTradesPushDataJSON = `{"time": 1630576356,	"channel": "options.ul_trades",	"event": "update",	"result": [{"contract": "BTC_USDT-20211231-59800-C","create_time": 1639144526,"id": 12279,"price": 997.8,"size": -100,"create_time_ms": 1639144526597,"underlying": "BTC_USDT","is_call": true}	]}`

func TestOptionsUnderlyingTradesPushData(t *testing.T) {
	t.Parallel()
	if err := g.WsHandleOptionsData(t.Context(), []byte(optionsUnderlyingTradesPushDataJSON)); err != nil {
		t.Errorf("%s websocket underlying trades push data error: %v", g.Name, err)
	}
}

const optionsUnderlyingPricePushDataJSON = `{	"time": 1630576356,	"channel": "options.ul_price",	"event": "update",	"result": {	   "underlying": "BTC_USDT",	   "price": 49653.24,"time": 1639143988,"time_ms": 1639143988931}}`

func TestOptionsUnderlyingPricePushData(t *testing.T) {
	t.Parallel()
	if err := g.WsHandleOptionsData(t.Context(), []byte(optionsUnderlyingPricePushDataJSON)); err != nil {
		t.Errorf("%s websocket underlying price push data error: %v", g.Name, err)
	}
}

const optionsMarkPricePushDataJSON = `{	"time": 1630576356,	"channel": "options.mark_price",	"event": "update",	"result": {    "contract": "BTC_USDT-20211231-59800-P",    "price": 11021.27,    "time": 1639143401,    "time_ms": 1639143401676}}`

func TestOptionsMarkPricePushData(t *testing.T) {
	t.Parallel()
	if err := g.WsHandleOptionsData(t.Context(), []byte(optionsMarkPricePushDataJSON)); err != nil {
		t.Errorf("%s websocket mark price push data error: %v", g.Name, err)
	}
}

const optionsSettlementsPushDataJSON = `{	"time": 1630576356,	"channel": "options.settlements",	"event": "update",	"result": {	   "contract": "BTC_USDT-20211130-55000-P",	   "orderbook_id": 2,	   "position_size": 1,	   "profit": 0.5,	   "settle_price": 70000,	   "strike_price": 65000,	   "tag": "WEEK",	   "trade_id": 1,	   "trade_size": 1,	   "underlying": "BTC_USDT",	   "time": 1639051907,	   "time_ms": 1639051907000}}`

func TestSettlementsPushData(t *testing.T) {
	t.Parallel()
	if err := g.WsHandleOptionsData(t.Context(), []byte(optionsSettlementsPushDataJSON)); err != nil {
		t.Errorf("%s websocket options settlements push data error: %v", g.Name, err)
	}
}

const optionsContractPushDataJSON = `{"time": 1630576356,	"channel": "options.contracts",	"event": "update",	"result": {	   "contract": "BTC_USDT-20211130-50000-P",	   "create_time": 1637917026,	   "expiration_time": 1638230400,	   "init_margin_high": 0.15,	   "init_margin_low": 0.1,	   "is_call": false,	   "maint_margin_base": 0.075,	   "maker_fee_rate": 0.0004,	   "mark_price_round": 0.1,	   "min_balance_short": 0.5,	   "min_order_margin": 0.1,	   "multiplier": 0.0001,	   "order_price_deviate": 0,	   "order_price_round": 0.1,	   "order_size_max": 1,	   "order_size_min": 10,	   "orders_limit": 100000,	   "ref_discount_rate": 0.1,	   "ref_rebate_rate": 0,	   "strike_price": 50000,	   "tag": "WEEK",	   "taker_fee_rate": 0.0004,	   "underlying": "BTC_USDT",	   "time": 1639051907,	   "time_ms": 1639051907000}}`

func TestOptionsContractPushData(t *testing.T) {
	t.Parallel()
	if err := g.WsHandleOptionsData(t.Context(), []byte(optionsContractPushDataJSON)); err != nil {
		t.Errorf("%s websocket options contracts push data error: %v", g.Name, err)
	}
}

const (
	optionsContractCandlesticksPushDataJSON   = `{	"time": 1630650451,	"channel": "options.contract_candlesticks",	"event": "update",	"result": [   {       "t": 1639039260,       "v": 100,       "c": "1041.4",       "h": "1041.4",       "l": "1041.4",       "o": "1041.4",       "a": "0",       "n": "10s_BTC_USDT-20211231-59800-C"   }	]}`
	optionsUnderlyingCandlesticksPushDataJSON = `{	"time": 1630650451,	"channel": "options.ul_candlesticks",	"event": "update",	"result": [    {        "t": 1639039260,        "v": 100,        "c": "1041.4",        "h": "1041.4",        "l": "1041.4",        "o": "1041.4",        "a": "0",        "n": "10s_BTC_USDT"    }	]}`
)

func TestOptionsCandlesticksPushData(t *testing.T) {
	t.Parallel()
	if err := g.WsHandleOptionsData(t.Context(), []byte(optionsContractCandlesticksPushDataJSON)); err != nil {
		t.Errorf("%s websocket options contracts candlestick push data error: %v", g.Name, err)
	}
	if err := g.WsHandleOptionsData(t.Context(), []byte(optionsUnderlyingCandlesticksPushDataJSON)); err != nil {
		t.Errorf("%s websocket options underlying candlestick push data error: %v", g.Name, err)
	}
}

const (
	optionsOrderbookTickerPushDataJSON              = `{	"time": 1630650452,	"channel": "options.book_ticker",	"event": "update",	"result": {    "t": 1615366379123,    "u": 2517661076,    "s": "BTC_USDT-20211130-50000-C",    "b": "54696.6",    "B": 37000,    "a": "54696.7",    "A": 47061	}}`
	optionsOrderbookUpdatePushDataJSON              = `{	"time": 1630650445,	"channel": "options.order_book_update",	"event": "update",	"result": {    "t": 1615366381417,    "s": "%s",    "U": 2517661101,    "u": 2517661113,    "b": [        {            "p": "54672.1",            "s": 95        },        {            "p": "54664.5",            "s": 58794        }    ],    "a": [        {            "p": "54743.6",            "s": 95        },        {            "p": "54742",            "s": 95        }    ]	}}`
	optionsOrderbookSnapshotPushDataJSON            = `{	"time": 1630650445,	"channel": "options.order_book",	"event": "all",	"result": {    "t": 1541500161123,    "contract": "BTC_USDT-20211130-50000-C",    "id": 93973511,    "asks": [        {            "p": "97.1",            "s": 2245        },		{            "p": "97.2",            "s": 2245        }    ],    "bids": [		{            "p": "97.2",            "s": 2245        },        {            "p": "97.1",            "s": 2245        }    ]	}}`
	optionsOrderbookSnapshotUpdateEventPushDataJSON = `{"channel": "options.order_book",	"event": "update",	"time": 1630650445,	"result": [	  {		"p": "49525.6",		"s": 7726,		"c": "BTC_USDT-20211130-50000-C",		"id": 93973511	  }	]}`
)

func TestOptionsOrderbookPushData(t *testing.T) {
	t.Parallel()
	testexch.UpdatePairsOnce(t, g)
	assert.NoError(t, g.WsHandleOptionsData(t.Context(), []byte(optionsOrderbookTickerPushDataJSON)))
	avail, err := g.GetAvailablePairs(asset.Options)
	require.NoError(t, err, "GetAvailablePairs must not error")
	assert.NoError(t, g.WsHandleOptionsData(t.Context(), fmt.Appendf(nil, optionsOrderbookUpdatePushDataJSON, avail[0].Upper().String())))
	assert.NoError(t, g.WsHandleOptionsData(t.Context(), []byte(optionsOrderbookSnapshotPushDataJSON)))
	assert.NoError(t, g.WsHandleOptionsData(t.Context(), []byte(optionsOrderbookSnapshotUpdateEventPushDataJSON)))
}

const optionsOrderPushDataJSON = `{"time": 1630654851,"channel": "options.orders",	"event": "update",	"result": [	   {		  "contract": "BTC_USDT-20211130-65000-C",		  "create_time": 1637897000,		  "fill_price": 0,		  "finish_as": "cancelled",		  "iceberg": 0,		  "id": 106,		  "is_close": false,		  "is_liq": false,		  "is_reduce_only": false,		  "left": -10,		  "mkfr": 0.0004,		  "price": 15000,		  "refr": 0,		  "refu": 0,		  "size": -10,		  "status": "finished",		  "text": "web",		  "tif": "gtc",		  "tkfr": 0.0004,		  "underlying": "BTC_USDT",		  "user": "9xxx",		  "time": 1639051907,"time_ms": 1639051907000}]}`

func TestOptionsOrderPushData(t *testing.T) {
	t.Parallel()
	if err := g.WsHandleOptionsData(t.Context(), []byte(optionsOrderPushDataJSON)); err != nil {
		t.Errorf("%s websocket options orders push data error: %v", g.Name, err)
	}
}

const optionsUsersTradesPushDataJSON = `{	"time": 1639144214,	"channel": "options.usertrades",	"event": "update",	"result": [{"id": "1","underlying": "BTC_USDT","order": "557940","contract": "BTC_USDT-20211216-44800-C","create_time": 1639144214,"create_time_ms": 1639144214583,"price": "4999","role": "taker","size": -1}]}`

func TestOptionUserTradesPushData(t *testing.T) {
	t.Parallel()
	if err := g.WsHandleOptionsData(t.Context(), []byte(optionsUsersTradesPushDataJSON)); err != nil {
		t.Errorf("%s websocket options orders push data error: %v", g.Name, err)
	}
}

const optionsLiquidatesPushDataJSON = `{	"channel": "options.liquidates",	"event": "update",	"time": 1630654851,	"result": [	   {		  "user": "1xxxx",		  "init_margin": 1190,		  "maint_margin": 1042.5,		  "order_margin": 0,		  "time": 1639051907,		  "time_ms": 1639051907000}	]}`

func TestOptionsLiquidatesPushData(t *testing.T) {
	t.Parallel()
	if err := g.WsHandleOptionsData(t.Context(), []byte(optionsLiquidatesPushDataJSON)); err != nil {
		t.Errorf("%s websocket options liquidates push data error: %v", g.Name, err)
	}
}

const optionsSettlementPushDataJSON = `{	"channel": "options.user_settlements",	"event": "update",	"time": 1639051907,	"result": [{"contract": "BTC_USDT-20211130-65000-C","realised_pnl": -13.028,"settle_price": 70000,"settle_profit": 5,"size": 10,"strike_price": 65000,"underlying": "BTC_USDT","user": "9xxx","time": 1639051907,"time_ms": 1639051907000}]}`

func TestOptionsSettlementPushData(t *testing.T) {
	t.Parallel()
	if err := g.WsHandleOptionsData(t.Context(), []byte(optionsSettlementPushDataJSON)); err != nil {
		t.Errorf("%s websocket options settlement push data error: %v", g.Name, err)
	}
}

const optionsPositionClosePushDataJSON = `{"channel": "options.position_closes",	"event": "update",	"time": 1630654851,	"result": [{"contract": "BTC_USDT-20211130-50000-C","pnl": -0.0056,"settle_size": 0,"side": "long","text": "web","underlying": "BTC_USDT","user": "11xxxxx","time": 1639051907,"time_ms": 1639051907000}]}`

func TestOptionsPositionClosePushData(t *testing.T) {
	t.Parallel()
	if err := g.WsHandleOptionsData(t.Context(), []byte(optionsPositionClosePushDataJSON)); err != nil {
		t.Errorf("%s websocket options position close push data error: %v", g.Name, err)
	}
}

const optionsBalancePushDataJSON = `{	"channel": "options.balances",	"event": "update",	"time": 1630654851,	"result": [	   {		  "balance": 60.79009,"change": -0.5,"text": "BTC_USDT-20211130-55000-P","type": "set","user": "11xxxx","time": 1639051907,"time_ms": 1639051907000}]}`

func TestOptionsBalancePushData(t *testing.T) {
	t.Parallel()
	if err := g.WsHandleOptionsData(t.Context(), []byte(optionsBalancePushDataJSON)); err != nil {
		t.Errorf("%s websocket options balance push data error: %v", g.Name, err)
	}
}

const optionsPositionPushDataJSON = `{"time": 1630654851,	"channel": "options.positions",	"event": "update",	"error": null,	"result": [	   {		  "entry_price": 0,		  "realised_pnl": -13.028,		  "size": 0,		  "contract": "BTC_USDT-20211130-65000-C",		  "user": "9010",		  "time": 1639051907,		  "time_ms": 1639051907000}	]}`

func TestOptionsPositionPushData(t *testing.T) {
	t.Parallel()
	if err := g.WsHandleOptionsData(t.Context(), []byte(optionsPositionPushDataJSON)); err != nil {
		t.Errorf("%s websocket options position push data error: %v", g.Name, err)
	}
}

const (
	futuresOrderbookPushData       = `{"time": 1678468497, "time_ms": 1678468497232, "channel": "futures.order_book", "event": "all", "result": { "t": 1678468497168, "id": 4010394406, "contract": "BTC_USD", "asks": [ { "p": "19909", "s": 3100 }, { "p": "19909.1", "s": 5000 }, { "p": "19910", "s": 3100 }, { "p": "19914.4", "s": 4400 }, { "p": "19916.6", "s": 5000 }, { "p": "19917.2", "s": 8255 }, { "p": "19919.2", "s": 5000 }, { "p": "19920.3", "s": 11967 }, { "p": "19922.2", "s": 5000 }, { "p": "19924.2", "s": 5000 }, { "p": "19927.1", "s": 17129 }, { "p": "19927.2", "s": 5000 }, { "p": "19929", "s": 20864 }, { "p": "19929.3", "s": 5000 }, { "p": "19929.7", "s": 24683 }, { "p": "19930.3", "s": 750 }, { "p": "19931.4", "s": 5000 }, { "p": "19931.5", "s": 1 }, { "p": "19934.2", "s": 5000 }, { "p": "19935.4", "s": 1 } ], "bids": [ { "p": "19901.2", "s": 5000 }, { "p": "19900.3", "s": 3100 }, { "p": "19900.2", "s": 5000 }, { "p": "19899.3", "s": 2983 }, { "p": "19899.2", "s": 6035 }, { "p": "19897.2", "s": 5000 }, { "p": "19895.7", "s": 5984 }, { "p": "19895", "s": 5000 }, { "p": "19892.9", "s": 195 }, { "p": "19892.8", "s": 5000 }, { "p": "19889.4", "s": 5000 }, { "p": "19889", "s": 8800 }, { "p": "19888.5", "s": 11968 }, { "p": "19887.1", "s": 5000 }, { "p": "19886.4", "s": 24683 }, { "p": "19885.7", "s": 1 }, { "p": "19883.8", "s": 5000 }, { "p": "19880.2", "s": 5000 }, { "p": "19878.2", "s": 5000 }, { "p": "19876.8", "s": 1 } ] } }`
	futuresOrderbookUpdatePushData = `{"time": 1678469222, "time_ms": 1678469222982, "channel": "futures.order_book_update", "event": "update", "result": { "t": 1678469222617, "s": "BTC_USD", "U": 4010424331, "u": 4010424361, "b": [ { "p": "19860.7", "s": 5984 }, { "p": "19858.6", "s": 5000 }, { "p": "19845.4", "s": 20864 }, { "p": "19859.1", "s": 0 }, { "p": "19862.5", "s": 0 }, { "p": "19358", "s": 0 }, { "p": "19864.5", "s": 5000 }, { "p": "19840.7", "s": 0 }, { "p": "19863.6", "s": 3100 }, { "p": "19839.3", "s": 0 }, { "p": "19851.5", "s": 8800 }, { "p": "19720", "s": 0 }, { "p": "19333", "s": 0 }, { "p": "19852.7", "s": 5000 }, { "p": "19861.5", "s": 0 }, { "p": "19860.6", "s": 3100 }, { "p": "19833.6", "s": 0 }, { "p": "19360", "s": 0 }, { "p": "19863.5", "s": 5000 }, { "p": "19736.9", "s": 0 }, { "p": "19838.5", "s": 0 }, { "p": "19841.3", "s": 0 }, { "p": "19858.1", "s": 3100 }, { "p": "19710.9", "s": 0 }, { "p": "19342", "s": 0 }, { "p": "19852.1", "s": 11967 }, { "p": "19343", "s": 0 }, { "p": "19705", "s": 0 }, { "p": "19836.5", "s": 0 }, { "p": "19862.6", "s": 3100 }, { "p": "19729.6", "s": 0 }, { "p": "19849.9", "s": 5000 } ], "a": [ { "p": "19900.5", "s": 0 }, { "p": "19883.1", "s": 11967 }, { "p": "19910.9", "s": 0 }, { "p": "19897.7", "s": 5000 }, { "p": "19875.9", "s": 5984 }, { "p": "19899.6", "s": 0 }, { "p": "19878", "s": 4400 }, { "p": "19877.6", "s": 0 }, { "p": "19889.5", "s": 5000 }, { "p": "19875.5", "s": 3100 }, { "p": "19875.3", "s": 0 }, { "p": "19878.5", "s": 0 }, { "p": "19895.2", "s": 0 }, { "p": "20284.6", "s": 0 }, { "p": "19880.7", "s": 5000 }, { "p": "19875.4", "s": 0 }, { "p": "19985.8", "s": 0 }, { "p": "19887.1", "s": 5000 }, { "p": "19896", "s": 1 }, { "p": "19869.3", "s": 0 }, { "p": "19900", "s": 0 }, { "p": "19875.6", "s": 5000 }, { "p": "19980.6", "s": 0 }, { "p": "19885.1", "s": 5000 }, { "p": "19877.7", "s": 5000 }, { "p": "20000", "s": 0 }, { "p": "19892.2", "s": 8255 }, { "p": "19886.8", "s": 0 }, { "p": "20257.4", "s": 0 }, { "p": "20280", "s": 0 }, { "p": "20002.5", "s": 0 }, { "p": "20263.1", "s": 0 }, { "p": "19900.2", "s": 0 } ] } }`
)

func TestFuturesOrderbookPushData(t *testing.T) {
	t.Parallel()
	err := g.WsHandleFuturesData(t.Context(), []byte(futuresOrderbookPushData), asset.Futures)
	if err != nil {
		t.Error(err)
	}
	err = g.WsHandleFuturesData(t.Context(), []byte(futuresOrderbookUpdatePushData), asset.Futures)
	if err != nil {
		t.Error(err)
	}
}

const futuresCandlesticksPushData = `{"time": 1678469467, "time_ms": 1678469467981, "channel": "futures.candlesticks", "event": "update", "result": [ { "t": 1678469460, "v": 0, "c": "19896", "h": "19896", "l": "19896", "o": "19896", "n": "1m_BTC_USD" } ] }`

func TestFuturesCandlestickPushData(t *testing.T) {
	t.Parallel()
	err := g.WsHandleFuturesData(t.Context(), []byte(futuresCandlesticksPushData), asset.Futures)
	if err != nil {
		t.Error(err)
	}
}

func TestGenerateSubscriptionsSpot(t *testing.T) {
	t.Parallel()

	g := new(Gateio) //nolint:govet // Intentional shadow to avoid future copy/paste mistakes
	require.NoError(t, testexch.Setup(g), "Test instance Setup must not error")

	g.Websocket.SetCanUseAuthenticatedEndpoints(true)
	g.Features.Subscriptions = append(g.Features.Subscriptions, &subscription.Subscription{
		Enabled: true, Channel: spotOrderbookChannel, Asset: asset.Spot, Interval: kline.ThousandMilliseconds, Levels: 5,
	})
	subs, err := g.generateSubscriptionsSpot()
	require.NoError(t, err, "generateSubscriptions must not error")
	exp := subscription.List{}
	assets := slices.DeleteFunc(g.GetAssetTypes(true), func(a asset.Item) bool { return !g.IsAssetWebsocketSupported(a) })
	for _, s := range g.Features.Subscriptions {
		for _, a := range assets {
			if s.Asset != asset.All && s.Asset != a {
				continue
			}
			pairs, err := g.GetEnabledPairs(a)
			require.NoErrorf(t, err, "GetEnabledPairs %s must not error", a)
			pairs = common.SortStrings(pairs).Format(currency.PairFormat{Uppercase: true, Delimiter: "_"})
			s := s.Clone() //nolint:govet // Intentional lexical scope shadow
			s.Asset = a
			if singleSymbolChannel(channelName(s)) {
				for i := range pairs {
					s := s.Clone() //nolint:govet // Intentional lexical scope shadow
					switch s.Channel {
					case subscription.CandlesChannel:
						s.QualifiedChannel = "5m," + pairs[i].String()
					case subscription.OrderbookChannel:
						s.QualifiedChannel = pairs[i].String() + ",100ms"
					case spotOrderbookChannel:
						s.QualifiedChannel = pairs[i].String() + ",5,1000ms"
					}
					s.Pairs = pairs[i : i+1]
					exp = append(exp, s)
				}
			} else {
				s.Pairs = pairs
				s.QualifiedChannel = pairs.Join()
				exp = append(exp, s)
			}
		}
	}
	testsubs.EqualLists(t, exp, subs)
}

func TestSubscribe(t *testing.T) {
	t.Parallel()
	subs, err := g.Features.Subscriptions.ExpandTemplates(g)
	require.NoError(t, err, "ExpandTemplates must not error")
	g.Features.Subscriptions = subscription.List{}
	err = g.Subscribe(t.Context(), &DummyConnection{}, subs)
	require.NoError(t, err, "Subscribe must not error")
}

func TestGenerateDeliveryFuturesDefaultSubscriptions(t *testing.T) {
	t.Parallel()
	if _, err := g.GenerateDeliveryFuturesDefaultSubscriptions(); err != nil {
		t.Error(err)
	}
}

func TestGenerateFuturesDefaultSubscriptions(t *testing.T) {
	t.Parallel()
	subs, err := g.GenerateFuturesDefaultSubscriptions(currency.USDT)
	require.NoError(t, err)
	require.NotEmpty(t, subs)
	subs, err = g.GenerateFuturesDefaultSubscriptions(currency.BTC)
	require.NoError(t, err)
	require.NotEmpty(t, subs)
	_, err = g.GenerateFuturesDefaultSubscriptions(currency.TABOO)
	require.Error(t, err)
}

func TestGenerateOptionsDefaultSubscriptions(t *testing.T) {
	t.Parallel()
	if _, err := g.GenerateOptionsDefaultSubscriptions(); err != nil {
		t.Error(err)
	}
}

func TestCreateAPIKeysOfSubAccount(t *testing.T) {
	t.Parallel()
	sharedtestvalues.SkipTestIfCredentialsUnset(t, g, canManipulateRealOrders)
	if _, err := g.CreateAPIKeysOfSubAccount(t.Context(), CreateAPIKeySubAccountParams{
		SubAccountUserID: 12345,
		Body: &SubAccountKey{
			APIKeyName: "12312mnfsndfsfjsdklfjsdlkfj",
			Permissions: []APIV4KeyPerm{
				{
					PermissionName: "wallet",
					ReadOnly:       false,
				},
				{
					PermissionName: "spot",
					ReadOnly:       false,
				},
				{
					PermissionName: "futures",
					ReadOnly:       false,
				},
				{
					PermissionName: "delivery",
					ReadOnly:       false,
				},
				{
					PermissionName: "earn",
					ReadOnly:       false,
				},
				{
					PermissionName: "options",
					ReadOnly:       false,
				},
			},
		},
	}); err != nil {
		t.Error(err)
	}
}

func TestListAllAPIKeyOfSubAccount(t *testing.T) {
	t.Parallel()
	sharedtestvalues.SkipTestIfCredentialsUnset(t, g)
	_, err := g.GetAllAPIKeyOfSubAccount(t.Context(), 1234)
	if err != nil {
		t.Error(err)
	}
}

func TestUpdateAPIKeyOfSubAccount(t *testing.T) {
	t.Parallel()
	sharedtestvalues.SkipTestIfCredentialsUnset(t, g, canManipulateRealOrders)
	if err := g.UpdateAPIKeyOfSubAccount(t.Context(), apiKey, CreateAPIKeySubAccountParams{
		SubAccountUserID: 12345,
		Body: &SubAccountKey{
			APIKeyName: "12312mnfsndfsfjsdklfjsdlkfj",
			Permissions: []APIV4KeyPerm{
				{
					PermissionName: "wallet",
					ReadOnly:       false,
				},
				{
					PermissionName: "spot",
					ReadOnly:       false,
				},
				{
					PermissionName: "futures",
					ReadOnly:       false,
				},
				{
					PermissionName: "delivery",
					ReadOnly:       false,
				},
				{
					PermissionName: "earn",
					ReadOnly:       false,
				},
				{
					PermissionName: "options",
					ReadOnly:       false,
				},
			},
		},
	}); err != nil {
		t.Error(err)
	}
}

func TestGetAPIKeyOfSubAccount(t *testing.T) {
	t.Parallel()
	sharedtestvalues.SkipTestIfCredentialsUnset(t, g)
	_, err := g.GetAPIKeyOfSubAccount(t.Context(), 1234, "target_api_key")
	if err != nil {
		t.Error(err)
	}
}

func TestLockSubAccount(t *testing.T) {
	t.Parallel()
	sharedtestvalues.SkipTestIfCredentialsUnset(t, g)
	if err := g.LockSubAccount(t.Context(), 1234); err != nil {
		t.Error(err)
	}
}

func TestUnlockSubAccount(t *testing.T) {
	t.Parallel()
	sharedtestvalues.SkipTestIfCredentialsUnset(t, g)
	if err := g.UnlockSubAccount(t.Context(), 1234); err != nil {
		t.Error(err)
	}
}

func TestGetSettlementFromCurrency(t *testing.T) {
	t.Parallel()
	g := new(Gateio) //nolint:govet // Intentional shadow to avoid future copy/paste mistakes
	require.NoError(t, testexch.Setup(g), "Setup must not error")
	for _, assetType := range []asset.Item{asset.Futures, asset.DeliveryFutures, asset.Options} {
		availPairs, err := g.GetAvailablePairs(assetType)
		require.NoErrorf(t, err, "GetAvailablePairs for asset %s must not error", assetType)
		for i, pair := range availPairs {
			t.Run(strconv.Itoa(i)+":"+assetType.String(), func(t *testing.T) {
				t.Parallel()
				_, err := getSettlementFromCurrency(pair)
				assert.NoErrorf(t, err, "getSettlementFromCurrency should not error for pair %s and asset %s", pair, assetType)
			})
		}
	}
}

func TestParseGateioMilliSecTimeUnmarshal(t *testing.T) {
	t.Parallel()
	var timeWhenTesting int64 = 1684981731098
	timeWhenTestingString := `"1684981731098"` // Normal string
	integerJSON := `{"number": 1684981731098}`
	float64JSON := `{"number": 1684981731.098}`

	time := time.UnixMilli(timeWhenTesting)
	var in types.Time
	err := json.Unmarshal([]byte(timeWhenTestingString), &in)
	if err != nil {
		t.Fatal(err)
	}
	if !in.Time().Equal(time) {
		t.Fatalf("found %v, but expected %v", in.Time(), time)
	}
	inInteger := struct {
		Number types.Time `json:"number"`
	}{}
	err = json.Unmarshal([]byte(integerJSON), &inInteger)
	if err != nil {
		t.Fatal(err)
	}
	if !inInteger.Number.Time().Equal(time) {
		t.Fatalf("found %v, but expected %v", inInteger.Number.Time(), time)
	}

	inFloat64 := struct {
		Number types.Time `json:"number"`
	}{}
	err = json.Unmarshal([]byte(float64JSON), &inFloat64)
	if err != nil {
		t.Fatal(err)
	}
	if !inFloat64.Number.Time().Equal(time) {
		t.Fatalf("found %v, but expected %v", inFloat64.Number.Time(), time)
	}
}

func TestParseTimeUnmarshal(t *testing.T) {
	t.Parallel()
	var timeWhenTesting int64 = 1684981731
	timeWhenTestingString := `"1684981731"`
	integerJSON := `{"number": 1684981731}`
	float64JSON := `{"number": 1684981731.234}`
	timeWhenTestingStringMicroSecond := `"1691122380942.173000"`

	whenTime := time.Unix(timeWhenTesting, 0)
	var in types.Time
	err := json.Unmarshal([]byte(timeWhenTestingString), &in)
	if err != nil {
		t.Fatal(err)
	}
	if !in.Time().Equal(whenTime) {
		t.Fatalf("found %v, but expected %v", in.Time(), whenTime)
	}
	inInteger := struct {
		Number types.Time `json:"number"`
	}{}
	err = json.Unmarshal([]byte(integerJSON), &inInteger)
	if err != nil {
		t.Fatal(err)
	}
	if !inInteger.Number.Time().Equal(whenTime) {
		t.Fatalf("found %v, but expected %v", inInteger.Number.Time(), whenTime)
	}

	inFloat64 := struct {
		Number types.Time `json:"number"`
	}{}
	err = json.Unmarshal([]byte(float64JSON), &inFloat64)
	if err != nil {
		t.Fatal(err)
	}
	msTime := time.UnixMilli(1684981731234)
	if !inFloat64.Number.Time().Equal(time.UnixMilli(1684981731234)) {
		t.Fatalf("found %v, but expected %v", inFloat64.Number.Time(), msTime)
	}

	var microSeconds types.Time
	err = json.Unmarshal([]byte(timeWhenTestingStringMicroSecond), &microSeconds)
	if err != nil {
		t.Fatal(err)
	}
	if !microSeconds.Time().Equal(time.UnixMicro(1691122380942173)) {
		t.Fatalf("found %v, but expected %v", microSeconds.Time(), time.UnixMicro(1691122380942173))
	}
}

func TestUpdateOrderExecutionLimits(t *testing.T) {
	t.Parallel()
	testexch.UpdatePairsOnce(t, g)

<<<<<<< HEAD
	scenarios := []struct {
		assetType     asset.Item
		expectedError error
	}{
		{assetType: asset.Spot, expectedError: nil},
		{assetType: asset.Futures, expectedError: nil},
		{assetType: asset.DeliveryFutures, expectedError: nil},
		{assetType: asset.Options, expectedError: nil},
		{assetType: asset.CrossMargin, expectedError: asset.ErrNotSupported},
		{assetType: asset.Margin, expectedError: asset.ErrNotSupported},
	}

	for _, s := range scenarios {
		err := g.UpdateOrderExecutionLimits(context.Background(), s.assetType)
		assert.ErrorIs(t, err, s.expectedError)
=======
	err := g.UpdateOrderExecutionLimits(t.Context(), 1336)
	if !errors.Is(err, asset.ErrNotSupported) {
		t.Fatalf("received %v, expected %v", err, asset.ErrNotSupported)
	}

	err = g.UpdateOrderExecutionLimits(t.Context(), asset.Options)
	if !errors.Is(err, common.ErrNotYetImplemented) {
		t.Fatalf("received %v, expected %v", err, common.ErrNotYetImplemented)
	}

	err = g.UpdateOrderExecutionLimits(t.Context(), asset.Spot)
	if err != nil {
		t.Fatal(err)
>>>>>>> 228f26e0
	}

	avail, err := g.GetAvailablePairs(asset.Spot)
	require.NoError(t, err, "GetAvailablePairs must not error")

	for i := range avail {
		mm, err := g.GetOrderExecutionLimits(asset.Spot, avail[i])
		require.NoError(t, err, "GetOrderExecutionLimits must not error")
		require.NotEmpty(t, mm, "GetOrderExecutionLimits must not return empty value")
		assert.Positive(t, mm.MinimumBaseAmount)
		assert.Positive(t, mm.QuoteStepIncrementSize)
		assert.Positive(t, mm.AmountStepIncrementSize)
	}
}

func TestForceFileStandard(t *testing.T) {
	t.Parallel()
	err := sharedtestvalues.ForceFileStandard(t, sharedtestvalues.EmptyStringPotentialPattern)
	if err != nil {
		t.Error(err)
	}
	if t.Failed() {
		t.Fatal("Please use types.Number type instead of `float64` and remove `,string` as strings can be empty in unmarshal process. Then call the Float64() method.")
	}
}

func TestGetFuturesContractDetails(t *testing.T) {
	t.Parallel()
	_, err := g.GetFuturesContractDetails(t.Context(), asset.Spot)
	require.ErrorIs(t, err, futures.ErrNotFuturesAsset)

	_, err = g.GetFuturesContractDetails(t.Context(), asset.PerpetualContract)
	require.ErrorIs(t, err, asset.ErrNotSupported)

	exp, err := g.GetAllDeliveryContracts(t.Context(), currency.USDT)
	require.NoError(t, err, "GetAllDeliveryContracts must not error")
	c, err := g.GetFuturesContractDetails(t.Context(), asset.DeliveryFutures)
	require.NoError(t, err, "GetFuturesContractDetails must not error for DeliveryFutures")
	assert.Equal(t, len(exp), len(c), "GetFuturesContractDetails should return same number of Delivery contracts as exist")

	c, err = g.GetFuturesContractDetails(t.Context(), asset.Futures)
	require.NoError(t, err, "GetFuturesContractDetails must not error for DeliveryFutures")
	assert.NotEmpty(t, c, "GetFuturesContractDetails should return same number of Future contracts as exist")
}

func TestGetLatestFundingRates(t *testing.T) {
	t.Parallel()
	_, err := g.GetLatestFundingRates(t.Context(), &fundingrate.LatestRateRequest{
		Asset:                asset.USDTMarginedFutures,
		Pair:                 currency.NewPair(currency.BTC, currency.USDT),
		IncludePredictedRate: true,
	})
	if !errors.Is(err, asset.ErrNotSupported) {
		t.Error(err)
	}
	_, err = g.GetLatestFundingRates(t.Context(), &fundingrate.LatestRateRequest{
		Asset: asset.Futures,
		Pair:  currency.NewPair(currency.BTC, currency.USD),
	})
	if err != nil {
		t.Error(err)
	}
	_, err = g.GetLatestFundingRates(t.Context(), &fundingrate.LatestRateRequest{
		Asset: asset.Futures,
	})
	if err != nil {
		t.Error(err)
	}
}

func TestGetHistoricalFundingRates(t *testing.T) {
	t.Parallel()
	_, err := g.GetHistoricalFundingRates(t.Context(), nil)
	if !errors.Is(err, common.ErrNilPointer) {
		t.Fatalf("received: %v, expected: %v", err, common.ErrNilPointer)
	}

	_, err = g.GetHistoricalFundingRates(t.Context(), &fundingrate.HistoricalRatesRequest{})
	if !errors.Is(err, asset.ErrNotSupported) {
		t.Fatalf("received: %v, expected: %v", err, asset.ErrNotSupported)
	}

	_, err = g.GetHistoricalFundingRates(t.Context(), &fundingrate.HistoricalRatesRequest{
		Asset: asset.Futures,
	})
	if !errors.Is(err, currency.ErrCurrencyPairEmpty) {
		t.Fatalf("received: %v, expected: %v", err, currency.ErrCurrencyPairEmpty)
	}

	_, err = g.GetHistoricalFundingRates(t.Context(), &fundingrate.HistoricalRatesRequest{
		Asset: asset.Futures,
		Pair:  currency.NewPair(currency.ENJ, currency.USDT),
	})
	if !errors.Is(err, fundingrate.ErrPaymentCurrencyCannotBeEmpty) {
		t.Fatalf("received: %v, expected: %v", err, fundingrate.ErrPaymentCurrencyCannotBeEmpty)
	}

	_, err = g.GetHistoricalFundingRates(t.Context(), &fundingrate.HistoricalRatesRequest{
		Asset:                asset.Futures,
		Pair:                 currency.NewPair(currency.ENJ, currency.USDT),
		PaymentCurrency:      currency.USDT,
		IncludePayments:      true,
		IncludePredictedRate: true,
	})
	if !errors.Is(err, common.ErrNotYetImplemented) {
		t.Fatalf("received: %v, expected: %v", err, common.ErrNotYetImplemented)
	}

	_, err = g.GetHistoricalFundingRates(t.Context(), &fundingrate.HistoricalRatesRequest{
		Asset:                asset.Futures,
		Pair:                 currency.NewPair(currency.ENJ, currency.USDT),
		PaymentCurrency:      currency.USDT,
		IncludePredictedRate: true,
	})
	if !errors.Is(err, common.ErrNotYetImplemented) {
		t.Fatalf("received: %v, expected: %v", err, common.ErrNotYetImplemented)
	}

	_, err = g.GetHistoricalFundingRates(t.Context(), &fundingrate.HistoricalRatesRequest{
		Asset:           asset.Futures,
		Pair:            currency.NewPair(currency.ENJ, currency.USDT),
		PaymentCurrency: currency.USDT,
		StartDate:       time.Now().Add(time.Hour * 16),
		EndDate:         time.Now(),
	})
	if !errors.Is(err, common.ErrStartAfterEnd) {
		t.Fatalf("received: %v, expected: %v", err, common.ErrStartAfterEnd)
	}

	_, err = g.GetHistoricalFundingRates(t.Context(), &fundingrate.HistoricalRatesRequest{
		Asset:           asset.Futures,
		Pair:            currency.NewPair(currency.ENJ, currency.USDT),
		PaymentCurrency: currency.USDT,
		StartDate:       time.Now().Add(-time.Hour * 8008),
		EndDate:         time.Now(),
	})
	if !errors.Is(err, fundingrate.ErrFundingRateOutsideLimits) {
		t.Fatalf("received: %v, expected: %v", err, fundingrate.ErrFundingRateOutsideLimits)
	}

	history, err := g.GetHistoricalFundingRates(t.Context(), &fundingrate.HistoricalRatesRequest{
		Asset:           asset.Futures,
		Pair:            currency.NewPair(currency.ENJ, currency.USDT),
		PaymentCurrency: currency.USDT,
	})
	if !errors.Is(err, nil) {
		t.Fatalf("received: %v, expected: %v", err, nil)
	}

	assert.NotEmpty(t, history, "should return values")
}

func TestGetOpenInterest(t *testing.T) {
	t.Parallel()
	_, err := g.GetOpenInterest(t.Context(), key.PairAsset{
		Base:  currency.ETH.Item,
		Quote: currency.USDT.Item,
		Asset: asset.USDTMarginedFutures,
	})
	assert.ErrorIs(t, err, asset.ErrNotSupported, "GetOpenInterest should error correctly")

	var resp []futures.OpenInterest
	for _, a := range []asset.Item{asset.Futures, asset.DeliveryFutures} {
		p := getPair(t, a)
		resp, err = g.GetOpenInterest(t.Context(), key.PairAsset{
			Base:  p.Base.Item,
			Quote: p.Quote.Item,
			Asset: a,
		})
		assert.NoErrorf(t, err, "GetOpenInterest should not error for %s asset", a)
		assert.Lenf(t, resp, 1, "GetOpenInterest should return 1 item for %s asset", a)
	}

	resp, err = g.GetOpenInterest(t.Context())
	assert.NoError(t, err, "GetOpenInterest should not error")
	assert.NotEmpty(t, resp, "GetOpenInterest should return some items")
}

var pairMap = map[asset.Item]currency.Pair{
	asset.Spot: currency.NewPairWithDelimiter("BTC", "USDT", "_"),
}

var pairsGuard sync.RWMutex

func getPair(tb testing.TB, a asset.Item) currency.Pair {
	tb.Helper()
	pairsGuard.RLock()
	p, ok := pairMap[a]
	pairsGuard.RUnlock()
	if ok {
		return p
	}
	pairsGuard.Lock()
	defer pairsGuard.Unlock()
	p, ok = pairMap[a] // Protect Race if we blocked on Lock and another RW populated
	if ok {
		return p
	}

	testexch.UpdatePairsOnce(tb, g)
	enabledPairs, err := g.GetEnabledPairs(a)
	assert.NoErrorf(tb, err, "%s GetEnabledPairs should not error", a)
	if !assert.NotEmpty(tb, enabledPairs, "%s GetEnabledPairs should not be empty", a) {
		tb.Fatalf("No pair available for asset %s", a)
		return currency.EMPTYPAIR
	}
	pairMap[a] = enabledPairs[0]

	return pairMap[a]
}

func TestGetClientOrderIDFromText(t *testing.T) {
	t.Parallel()
	assert.Empty(t, getClientOrderIDFromText("api"), "should not return anything")
	assert.Equal(t, "t-123", getClientOrderIDFromText("t-123"), "should return t-123")
}

func TestGetTypeFromTimeInForce(t *testing.T) {
	t.Parallel()
	typeResp, postOnly := getTypeFromTimeInForce("gtc")
	assert.Equal(t, order.Limit, typeResp, "should be a limit order")
	assert.False(t, postOnly, "should return false")

	typeResp, postOnly = getTypeFromTimeInForce("ioc")
	assert.Equal(t, order.Market, typeResp, "should be market order")
	assert.False(t, postOnly, "should return false")

	typeResp, postOnly = getTypeFromTimeInForce("poc")
	assert.Equal(t, order.Limit, typeResp, "should be limit order")
	assert.True(t, postOnly, "should return true")

	typeResp, postOnly = getTypeFromTimeInForce("fok")
	assert.Equal(t, order.Market, typeResp, "should be market order")
	assert.False(t, postOnly, "should return false")
}

func TestGetSideAndAmountFromSize(t *testing.T) {
	t.Parallel()
	side, amount, remaining := getSideAndAmountFromSize(1, 1)
	assert.Equal(t, order.Long, side, "should be a buy order")
	assert.Equal(t, 1.0, amount, "should be 1.0")
	assert.Equal(t, 1.0, remaining, "should be 1.0")

	side, amount, remaining = getSideAndAmountFromSize(-1, -1)
	assert.Equal(t, order.Short, side, "should be a sell order")
	assert.Equal(t, 1.0, amount, "should be 1.0")
	assert.Equal(t, 1.0, remaining, "should be 1.0")
}

func TestGetFutureOrderSize(t *testing.T) {
	t.Parallel()
	_, err := getFutureOrderSize(&order.Submit{Side: order.CouldNotCloseShort, Amount: 1})
	assert.ErrorIs(t, err, order.ErrSideIsInvalid)

	ret, err := getFutureOrderSize(&order.Submit{Side: order.Buy, Amount: 1})
	require.NoError(t, err)
	assert.Equal(t, 1.0, ret)

	ret, err = getFutureOrderSize(&order.Submit{Side: order.Sell, Amount: 1})
	require.NoError(t, err)
	assert.Equal(t, -1.0, ret)
}

func TestGetTimeInForce(t *testing.T) {
	t.Parallel()

	_, err := getTimeInForce(&order.Submit{Type: order.Market, PostOnly: true})
	assert.ErrorIs(t, err, errPostOnlyOrderTypeUnsupported)

	ret, err := getTimeInForce(&order.Submit{Type: order.Market})
	require.NoError(t, err)
	assert.Equal(t, "ioc", ret)

	ret, err = getTimeInForce(&order.Submit{Type: order.Limit, PostOnly: true})
	require.NoError(t, err)
	assert.Equal(t, "poc", ret)

	ret, err = getTimeInForce(&order.Submit{Type: order.Limit})
	require.NoError(t, err)
	assert.Equal(t, "gtc", ret)

	ret, err = getTimeInForce(&order.Submit{Type: order.Market, FillOrKill: true})
	require.NoError(t, err)
	assert.Equal(t, "fok", ret)
}

func TestProcessFuturesOrdersPushData(t *testing.T) {
	t.Parallel()
	testCases := []struct {
		incoming string
		status   order.Status
	}{
		{`{"channel":"futures.orders","event":"update","time":1541505434,"time_ms":1541505434123,"result":[{"contract":"BTC_USD","create_time":1628736847,"create_time_ms":1628736847325,"fill_price":40000.4,"finish_as":"","finish_time":1628736848,"finish_time_ms":1628736848321,"iceberg":0,"id":4872460,"is_close":false,"is_liq":false,"is_reduce_only":false,"left":0,"mkfr":-0.00025,"price":40000.4,"refr":0,"refu":0,"size":1,"status":"open","text":"-","tif":"gtc","tkfr":0.0005,"user":"110xxxxx"}]}`, order.Open},
		{`{"channel":"futures.orders","event":"update","time":1541505434,"time_ms":1541505434123,"result":[{"contract":"BTC_USD","create_time":1628736847,"create_time_ms":1628736847325,"fill_price":40000.4,"finish_as":"filled","finish_time":1628736848,"finish_time_ms":1628736848321,"iceberg":0,"id":4872460,"is_close":false,"is_liq":false,"is_reduce_only":false,"left":0,"mkfr":-0.00025,"price":40000.4,"refr":0,"refu":0,"size":1,"status":"finished","text":"-","tif":"gtc","tkfr":0.0005,"user":"110xxxxx"}]}`, order.Filled},
		{`{"channel":"futures.orders","event":"update","time":1541505434,"time_ms":1541505434123,"result":[{"contract":"BTC_USD","create_time":1628736847,"create_time_ms":1628736847325,"fill_price":40000.4,"finish_as":"cancelled","finish_time":1628736848,"finish_time_ms":1628736848321,"iceberg":0,"id":4872460,"is_close":false,"is_liq":false,"is_reduce_only":false,"left":0,"mkfr":-0.00025,"price":40000.4,"refr":0,"refu":0,"size":1,"status":"finished","text":"-","tif":"gtc","tkfr":0.0005,"user":"110xxxxx"}]}`, order.Cancelled},
		{`{"channel":"futures.orders","event":"update","time":1541505434,"time_ms":1541505434123,"result":[{"contract":"BTC_USD","create_time":1628736847,"create_time_ms":1628736847325,"fill_price":40000.4,"finish_as":"liquidated","finish_time":1628736848,"finish_time_ms":1628736848321,"iceberg":0,"id":4872460,"is_close":false,"is_liq":false,"is_reduce_only":false,"left":0,"mkfr":-0.00025,"price":40000.4,"refr":0,"refu":0,"size":1,"status":"finished","text":"-","tif":"gtc","tkfr":0.0005,"user":"110xxxxx"}]}`, order.Liquidated},
		{`{"channel":"futures.orders","event":"update","time":1541505434,"time_ms":1541505434123,"result":[{"contract":"BTC_USD","create_time":1628736847,"create_time_ms":1628736847325,"fill_price":40000.4,"finish_as":"ioc","finish_time":1628736848,"finish_time_ms":1628736848321,"iceberg":0,"id":4872460,"is_close":false,"is_liq":false,"is_reduce_only":false,"left":0,"mkfr":-0.00025,"price":40000.4,"refr":0,"refu":0,"size":1,"status":"finished","text":"-","tif":"gtc","tkfr":0.0005,"user":"110xxxxx"}]}`, order.Cancelled},
		{`{"channel":"futures.orders","event":"update","time":1541505434,"time_ms":1541505434123,"result":[{"contract":"BTC_USD","create_time":1628736847,"create_time_ms":1628736847325,"fill_price":40000.4,"finish_as":"auto_deleveraged","finish_time":1628736848,"finish_time_ms":1628736848321,"iceberg":0,"id":4872460,"is_close":false,"is_liq":false,"is_reduce_only":false,"left":0,"mkfr":-0.00025,"price":40000.4,"refr":0,"refu":0,"size":1,"status":"finished","text":"-","tif":"gtc","tkfr":0.0005,"user":"110xxxxx"}]}`, order.AutoDeleverage},
		{`{"channel":"futures.orders","event":"update","time":1541505434,"time_ms":1541505434123,"result":[{"contract":"BTC_USD","create_time":1628736847,"create_time_ms":1628736847325,"fill_price":40000.4,"finish_as":"reduce_only","finish_time":1628736848,"finish_time_ms":1628736848321,"iceberg":0,"id":4872460,"is_close":false,"is_liq":false,"is_reduce_only":false,"left":0,"mkfr":-0.00025,"price":40000.4,"refr":0,"refu":0,"size":1,"status":"finished","text":"-","tif":"gtc","tkfr":0.0005,"user":"110xxxxx"}]}`, order.Cancelled},
		{`{"channel":"futures.orders","event":"update","time":1541505434,"time_ms":1541505434123,"result":[{"contract":"BTC_USD","create_time":1628736847,"create_time_ms":1628736847325,"fill_price":40000.4,"finish_as":"position_closed","finish_time":1628736848,"finish_time_ms":1628736848321,"iceberg":0,"id":4872460,"is_close":false,"is_liq":false,"is_reduce_only":false,"left":0,"mkfr":-0.00025,"price":40000.4,"refr":0,"refu":0,"size":1,"status":"finished","text":"-","tif":"gtc","tkfr":0.0005,"user":"110xxxxx"}]}`, order.Closed},
		{`{"channel":"futures.orders","event":"update","time":1541505434,"time_ms":1541505434123,"result":[{"contract":"BTC_USD","create_time":1628736847,"create_time_ms":1628736847325,"fill_price":40000.4,"finish_as":"stp","finish_time":1628736848,"finish_time_ms":1628736848321,"iceberg":0,"id":4872460,"is_close":false,"is_liq":false,"is_reduce_only":false,"left":0,"mkfr":-0.00025,"price":40000.4,"refr":0,"refu":0,"size":1,"status":"finished","text":"-","tif":"gtc","tkfr":0.0005,"user":"110xxxxx"}]}`, order.STP},
	}

	for _, tc := range testCases {
		t.Run("", func(t *testing.T) {
			t.Parallel()
			processed, err := g.processFuturesOrdersPushData([]byte(tc.incoming), asset.Futures)
			require.NoError(t, err)
			require.NotNil(t, processed)
			for i := range processed {
				assert.Equal(t, tc.status.String(), processed[i].Status.String())
			}
		})
	}
}

func TestGetCurrencyTradeURL(t *testing.T) {
	t.Parallel()
	testexch.UpdatePairsOnce(t, g)
	for _, a := range g.GetAssetTypes(false) {
		pairs, err := g.CurrencyPairs.GetPairs(a, false)
		require.NoError(t, err, "cannot get pairs for %s", a)
		require.NotEmpty(t, pairs, "no pairs for %s", a)
		resp, err := g.GetCurrencyTradeURL(t.Context(), a, pairs[0])
		if a == asset.Options {
			require.ErrorIs(t, err, asset.ErrNotSupported)
		} else {
			require.NoError(t, err)
			assert.NotEmpty(t, resp)
		}
	}
}

func TestGetUnifiedAccount(t *testing.T) {
	t.Parallel()
	sharedtestvalues.SkipTestIfCredentialsUnset(t, g)
	// Requires unified account to be enabled for this to function.
	payload, err := g.GetUnifiedAccount(t.Context(), currency.EMPTYCODE)
	require.NoError(t, err)
	require.NotEmpty(t, payload)
}

func TestGenerateWebsocketMessageID(t *testing.T) {
	t.Parallel()
	require.NotEmpty(t, g.GenerateWebsocketMessageID(false))
}

type DummyConnection struct{ websocket.Connection }

func (d *DummyConnection) GenerateMessageID(bool) int64 { return 1337 }
func (d *DummyConnection) SendMessageReturnResponse(context.Context, request.EndpointLimit, any, any) ([]byte, error) {
	return []byte(`{"time":1726121320,"time_ms":1726121320745,"id":1,"conn_id":"f903779a148987ca","trace_id":"d8ee37cd14347e4ed298d44e69aedaa7","channel":"spot.tickers","event":"subscribe","payload":["BRETT_USDT"],"result":{"status":"success"},"requestId":"d8ee37cd14347e4ed298d44e69aedaa7"}`), nil
}

func TestHandleSubscriptions(t *testing.T) {
	t.Parallel()

	subs := subscription.List{{Channel: subscription.OrderbookChannel}}

	err := g.handleSubscription(t.Context(), &DummyConnection{}, subscribeEvent, subs, func(context.Context, websocket.Connection, string, subscription.List) ([]WsInput, error) {
		return []WsInput{{}}, nil
	})
	require.NoError(t, err)

	err = g.handleSubscription(t.Context(), &DummyConnection{}, unsubscribeEvent, subs, func(context.Context, websocket.Connection, string, subscription.List) ([]WsInput, error) {
		return []WsInput{{}}, nil
	})
	require.NoError(t, err)
}

func TestParseWSHeader(t *testing.T) {
	in := []string{
		`{"time":1726121320,"time_ms":1726121320745,"id":1,"channel":"spot.tickers","event":"subscribe","result":{"status":"success"},"request_id":"a4"}`,
		`{"time_ms":1726121320746,"id":2,"channel":"spot.tickers","event":"subscribe","result":{"status":"success"},"request_id":"a4"}`,
		`{"time":1726121321,"id":3,"channel":"spot.tickers","event":"subscribe","result":{"status":"success"},"request_id":"a4"}`,
	}
	for _, i := range in {
		h, err := parseWSHeader([]byte(i))
		require.NoError(t, err)
		require.NotEmpty(t, h.ID)
		assert.Equal(t, "a4", h.RequestID)
		assert.Equal(t, "spot.tickers", h.Channel)
		assert.Equal(t, "subscribe", h.Event)
		assert.NotEmpty(t, h.Result)
		switch h.ID {
		case 1:
			assert.Equal(t, int64(1726121320745), h.Time.UnixMilli())
		case 2:
			assert.Equal(t, int64(1726121320746), h.Time.UnixMilli())
		case 3:
			assert.Equal(t, int64(1726121321), h.Time.Unix())
		}
	}
}

func TestDeriveSpotWebsocketOrderResponse(t *testing.T) {
	t.Parallel()

	var resp *WebsocketOrderResponse
	require.NoError(t, json.Unmarshal([]byte(`{"left":"0","update_time":"1735720637","amount":"0.0001","create_time":"1735720637","price":"0","finish_as":"filled","time_in_force":"ioc","currency_pair":"BTC_USDT","type":"market","account":"spot","side":"sell","amend_text":"-","text":"t-1735720637181634009","status":"closed","iceberg":"0","avg_deal_price":"93503.3","filled_total":"9.35033","id":"766075454481","fill_price":"9.35033","update_time_ms":1735720637188,"create_time_ms":1735720637188}`), &resp), "unmarshal must not error")

	got, err := g.deriveSpotWebsocketOrderResponse(resp)
	require.NoError(t, err)
	assert.Equal(t, &order.SubmitResponse{
		Exchange:             g.Name,
		OrderID:              "766075454481",
		AssetType:            asset.Spot,
		Pair:                 currency.NewPair(currency.BTC, currency.USDT).Format(currency.PairFormat{Uppercase: true, Delimiter: "_"}),
		ClientOrderID:        "t-1735720637181634009",
		Date:                 time.UnixMilli(1735720637188),
		LastUpdated:          time.UnixMilli(1735720637188),
		Amount:               0.0001,
		AverageExecutedPrice: 93503.3,
		Type:                 order.Market,
		Side:                 order.Sell,
		Status:               order.Filled,
		ImmediateOrCancel:    true,
		Cost:                 0.0001,
		Purchased:            9.35033,
	}, got)
}

func TestDeriveSpotWebsocketOrderResponses(t *testing.T) {
	t.Parallel()

	testCases := []struct {
		name     string
		orders   [][]byte
		error    error
		expected []*order.SubmitResponse
	}{
		{
			name:   "no response",
			orders: [][]byte{},
			error:  common.ErrNoResponse,
		},
		{
			name: "assortment of spot orders",
			orders: [][]byte{
				[]byte(`{"left":"0","update_time":"1735720637","amount":"0.0001","create_time":"1735720637","price":"0","finish_as":"filled","time_in_force":"ioc","currency_pair":"BTC_USDT","type":"market","account":"spot","side":"sell","amend_text":"-","text":"t-1735720637181634009","status":"closed","iceberg":"0","avg_deal_price":"93503.3","filled_total":"9.35033","id":"766075454481","fill_price":"9.35033","update_time_ms":1735720637188,"create_time_ms":1735720637188}`),
				[]byte(`{"left":"0.000008","update_time":"1735720637","amount":"9.99152","create_time":"1735720637","price":"0","finish_as":"filled","time_in_force":"ioc","currency_pair":"HNS_USDT","type":"market","account":"spot","side":"buy","amend_text":"-","text":"t-1735720637126962151","status":"closed","iceberg":"0","avg_deal_price":"0.01224","filled_total":"9.991512","id":"766075454188","fill_price":"9.991512","update_time_ms":1735720637142,"create_time_ms":1735720637142}`),
				[]byte(`{"left":"0","update_time":"1735778597","amount":"200","create_time":"1735778597","price":"0.03673","finish_as":"filled","time_in_force":"fok","currency_pair":"REX_USDT","type":"limit","account":"spot","side":"buy","amend_text":"-","text":"t-1364","status":"closed","iceberg":"0","avg_deal_price":"0.03673","filled_total":"7.346","id":"766488882062","fill_price":"7.346","update_time_ms":1735778597363,"create_time_ms":1735778597363}`),
				[]byte(`{"left":"0.0003","update_time":"1735780321","amount":"0.0003","create_time":"1735780321","price":"20000","finish_as":"open","time_in_force":"poc","currency_pair":"BTC_USDT","type":"limit","account":"spot","side":"buy","amend_text":"-","text":"t-1735780321603944400","status":"open","iceberg":"0","filled_total":"0","id":"766504537761","fill_price":"0","update_time_ms":1735780321729,"create_time_ms":1735780321729}`),
				[]byte(`{"left":"1","update_time":"1735784755","amount":"1","create_time":"1735784755","price":"100","finish_as":"open","time_in_force":"gtc","currency_pair":"GT_USDT","type":"limit","account":"spot","side":"sell","amend_text":"-","text":"t-1735784754905434100","status":"open","iceberg":"0","filled_total":"0","id":"766536556747","fill_price":"0","update_time_ms":1735784755068,"create_time_ms":1735784755068}`),
			},
			expected: []*order.SubmitResponse{
				{
					Exchange:             g.Name,
					OrderID:              "766075454481",
					AssetType:            asset.Spot,
					Pair:                 currency.NewPair(currency.BTC, currency.USDT).Format(currency.PairFormat{Uppercase: true, Delimiter: "_"}),
					ClientOrderID:        "t-1735720637181634009",
					Date:                 time.UnixMilli(1735720637188),
					LastUpdated:          time.UnixMilli(1735720637188),
					Amount:               0.0001,
					AverageExecutedPrice: 93503.3,
					Type:                 order.Market,
					Side:                 order.Sell,
					Status:               order.Filled,
					ImmediateOrCancel:    true,
					Cost:                 0.0001,
					Purchased:            9.35033,
				},
				{
					Exchange:             g.Name,
					OrderID:              "766075454188",
					AssetType:            asset.Spot,
					Pair:                 currency.NewPair(currency.HNS, currency.USDT).Format(currency.PairFormat{Uppercase: true, Delimiter: "_"}),
					ClientOrderID:        "t-1735720637126962151",
					Date:                 time.UnixMilli(1735720637142),
					LastUpdated:          time.UnixMilli(1735720637142),
					RemainingAmount:      0.000008,
					Amount:               9.99152,
					AverageExecutedPrice: 0.01224,
					Type:                 order.Market,
					Side:                 order.Buy,
					Status:               order.Filled,
					ImmediateOrCancel:    true,
					Cost:                 9.991512,
					Purchased:            816.3,
				},
				{
					Exchange:             g.Name,
					OrderID:              "766488882062",
					AssetType:            asset.Spot,
					Pair:                 currency.NewPair(currency.NewCode("REX"), currency.USDT).Format(currency.PairFormat{Uppercase: true, Delimiter: "_"}),
					ClientOrderID:        "t-1364",
					Date:                 time.UnixMilli(1735778597363),
					LastUpdated:          time.UnixMilli(1735778597363),
					Amount:               200,
					Price:                0.03673,
					AverageExecutedPrice: 0.03673,
					Type:                 order.Limit,
					Side:                 order.Buy,
					Status:               order.Filled,
					FillOrKill:           true,
					Cost:                 7.346,
					Purchased:            200,
				},
				{
					Exchange:        g.Name,
					OrderID:         "766504537761",
					AssetType:       asset.Spot,
					Pair:            currency.NewPair(currency.BTC, currency.USDT).Format(currency.PairFormat{Uppercase: true, Delimiter: "_"}),
					ClientOrderID:   "t-1735780321603944400",
					Date:            time.UnixMilli(1735780321729),
					LastUpdated:     time.UnixMilli(1735780321729),
					RemainingAmount: 0.0003,
					Amount:          0.0003,
					Price:           20000,
					Type:            order.Limit,
					Side:            order.Buy,
					Status:          order.Open,
					PostOnly:        true,
				},
				{
					Exchange:        g.Name,
					OrderID:         "766536556747",
					AssetType:       asset.Spot,
					Pair:            currency.NewPair(currency.NewCode("GT"), currency.USDT).Format(currency.PairFormat{Uppercase: true, Delimiter: "_"}),
					ClientOrderID:   "t-1735784754905434100",
					Date:            time.UnixMilli(1735784755068),
					LastUpdated:     time.UnixMilli(1735784755068),
					RemainingAmount: 1,
					Amount:          1,
					Price:           100,
					Type:            order.Limit,
					Side:            order.Sell,
					Status:          order.Open,
				},
			},
		},
	}

	for _, tc := range testCases {
		t.Run(tc.name, func(t *testing.T) {
			t.Parallel()

			orders := bytes.Join(tc.orders, []byte(","))
			orders = append([]byte("["), append(orders, []byte("]")...)...)

			var resp []*WebsocketOrderResponse
			require.NoError(t, json.Unmarshal(orders, &resp), "unmarshal must not error")

			got, err := g.deriveSpotWebsocketOrderResponses(resp)
			require.ErrorIs(t, err, tc.error)

			require.Len(t, got, len(tc.expected))
			for i := range got {
				assert.Equal(t, tc.expected[i], got[i])
			}
		})
	}
}

func TestDeriveFuturesWebsocketOrderResponse(t *testing.T) {
	t.Parallel()

	var resp *WebsocketFuturesOrderResponse
	require.NoError(t, json.Unmarshal([]byte(`{"text":"t-1337","price":"0","biz_info":"-","tif":"ioc","amend_text":"-","status":"finished","contract":"CWIF_USDT","stp_act":"-","finish_as":"filled","fill_price":"0.0000002625","id":596729318437,"create_time":1735787107.449,"size":2,"finish_time":1735787107.45,"update_time":1735787107.45,"left":0,"user":12870774,"is_reduce_only":true}`), &resp), "unmarshal must not error")

	got, err := g.deriveFuturesWebsocketOrderResponse(resp)
	require.NoError(t, err)
	assert.Equal(t, &order.SubmitResponse{
		Exchange:             g.Name,
		OrderID:              "596729318437",
		AssetType:            asset.Futures,
		Pair:                 currency.NewPair(currency.NewCode("CWIF"), currency.USDT).Format(currency.PairFormat{Uppercase: true, Delimiter: "_"}),
		ClientOrderID:        "t-1337",
		Date:                 time.UnixMilli(1735787107449),
		LastUpdated:          time.UnixMilli(1735787107450),
		Amount:               2,
		AverageExecutedPrice: 0.0000002625,
		Type:                 order.Market,
		Side:                 order.Long,
		Status:               order.Filled,
		ImmediateOrCancel:    true,
		ReduceOnly:           true,
	}, got)
}

func TestDeriveFuturesWebsocketOrderResponses(t *testing.T) {
	t.Parallel()

	testCases := []struct {
		name     string
		orders   [][]byte
		error    error
		expected []*order.SubmitResponse
	}{
		{
			name:   "no response",
			orders: [][]byte{},
			error:  common.ErrNoResponse,
		},
		{
			name: "assortment of futures orders",
			orders: [][]byte{
				[]byte(`{"text":"t-1337","price":"0","biz_info":"-","tif":"ioc","amend_text":"-","status":"finished","contract":"CWIF_USDT","stp_act":"-","finish_as":"filled","fill_price":"0.0000002625","id":596729318437,"create_time":1735787107.449,"size":2,"finish_time":1735787107.45,"update_time":1735787107.45,"left":0,"user":12870774,"is_reduce_only":true}`),
				[]byte(`{"text":"t-1336","price":"0","biz_info":"-","tif":"ioc","amend_text":"-","status":"finished","contract":"REX_USDT","stp_act":"-","finish_as":"filled","fill_price":"0.03654","id":596662040388,"create_time":1735778597.374,"size":-2,"finish_time":1735778597.374,"update_time":1735778597.374,"left":0,"user":12870774}`),
				[]byte(`{"text":"apiv4-ws","price":"40000","biz_info":"-","tif":"gtc","amend_text":"-","status":"open","contract":"BTC_USDT","stp_act":"-","fill_price":"0","id":596746193678,"create_time":1735789790.476,"size":1,"update_time":1735789790.476,"left":1,"user":2365748}`),
				[]byte(`{"text":"apiv4-ws","price":"200000","biz_info":"-","tif":"gtc","amend_text":"-","status":"open","contract":"BTC_USDT","stp_act":"-","fill_price":"0","id":596748780649,"create_time":1735790222.185,"size":-1,"update_time":1735790222.185,"left":-1,"user":2365748}`),
				[]byte(`{"text":"apiv4-ws","price":"0","biz_info":"-","tif":"ioc","amend_text":"-","status":"finished","contract":"BTC_USDT","stp_act":"-","finish_as":"filled","fill_price":"98172.9","id":36028797827161124,"create_time":1740108860.761,"size":1,"finish_time":1740108860.761,"update_time":1740108860.761,"left":0,"user":2365748}`),
				[]byte(`{"text":"apiv4-ws","price":"0","biz_info":"-","tif":"ioc","amend_text":"-","status":"finished","contract":"BTC_USDT","stp_act":"-","finish_as":"filled","fill_price":"98113.1","id":36028797827225781,"create_time":1740109172.06,"size":-1,"finish_time":1740109172.06,"update_time":1740109172.06,"left":0,"user":2365748,"is_reduce_only":true}`),
			},
			expected: []*order.SubmitResponse{
				{
					Exchange:             g.Name,
					OrderID:              "596729318437",
					AssetType:            asset.Futures,
					Pair:                 currency.NewPair(currency.NewCode("CWIF"), currency.USDT).Format(currency.PairFormat{Uppercase: true, Delimiter: "_"}),
					ClientOrderID:        "t-1337",
					Date:                 time.UnixMilli(1735787107449),
					LastUpdated:          time.UnixMilli(1735787107450),
					Amount:               2,
					AverageExecutedPrice: 0.0000002625,
					Type:                 order.Market,
					Side:                 order.Long,
					Status:               order.Filled,
					ImmediateOrCancel:    true,
					ReduceOnly:           true,
				},
				{
					Exchange:             g.Name,
					OrderID:              "596662040388",
					AssetType:            asset.Futures,
					Pair:                 currency.NewPair(currency.NewCode("REX"), currency.USDT).Format(currency.PairFormat{Uppercase: true, Delimiter: "_"}),
					ClientOrderID:        "t-1336",
					Date:                 time.UnixMilli(1735778597374),
					LastUpdated:          time.UnixMilli(1735778597374),
					Amount:               2,
					AverageExecutedPrice: 0.03654,
					Type:                 order.Market,
					Side:                 order.Short,
					Status:               order.Filled,
					ImmediateOrCancel:    true,
				},
				{
					Exchange:        g.Name,
					OrderID:         "596746193678",
					AssetType:       asset.Futures,
					Pair:            currency.NewPair(currency.BTC, currency.USDT).Format(currency.PairFormat{Uppercase: true, Delimiter: "_"}),
					Date:            time.UnixMilli(1735789790476),
					LastUpdated:     time.UnixMilli(1735789790476),
					RemainingAmount: 1,
					Amount:          1,
					Price:           40000,
					Type:            order.Limit,
					Side:            order.Long,
					Status:          order.Open,
				},
				{
					Exchange:        g.Name,
					OrderID:         "596748780649",
					AssetType:       asset.Futures,
					Pair:            currency.NewPair(currency.BTC, currency.USDT).Format(currency.PairFormat{Uppercase: true, Delimiter: "_"}),
					Date:            time.UnixMilli(1735790222185),
					LastUpdated:     time.UnixMilli(1735790222185),
					RemainingAmount: 1,
					Amount:          1,
					Price:           200000,
					Type:            order.Limit,
					Side:            order.Short,
					Status:          order.Open,
				},
				{
					Exchange:             g.Name,
					OrderID:              "36028797827161124",
					AssetType:            asset.Futures,
					Pair:                 currency.NewPair(currency.BTC, currency.USDT).Format(currency.PairFormat{Uppercase: true, Delimiter: "_"}),
					Date:                 time.UnixMilli(1740108860761),
					LastUpdated:          time.UnixMilli(1740108860761),
					Amount:               1,
					AverageExecutedPrice: 98172.9,
					Type:                 order.Market,
					Side:                 order.Long,
					Status:               order.Filled,
					ImmediateOrCancel:    true,
				},
				{
					Exchange:             g.Name,
					OrderID:              "36028797827225781",
					AssetType:            asset.Futures,
					Pair:                 currency.NewPair(currency.BTC, currency.USDT).Format(currency.PairFormat{Uppercase: true, Delimiter: "_"}),
					Date:                 time.UnixMilli(1740109172060),
					LastUpdated:          time.UnixMilli(1740109172060),
					Amount:               1,
					AverageExecutedPrice: 98113.1,
					Type:                 order.Market,
					Side:                 order.Short,
					Status:               order.Filled,
					ImmediateOrCancel:    true,
					ReduceOnly:           true,
				},
			},
		},
	}

	for _, tc := range testCases {
		t.Run(tc.name, func(t *testing.T) {
			t.Parallel()

			orders := bytes.Join(tc.orders, []byte(","))
			orders = append([]byte("["), append(orders, []byte("]")...)...)

			var resp []*WebsocketFuturesOrderResponse
			require.NoError(t, json.Unmarshal(orders, &resp), "unmarshal must not error")

			got, err := g.deriveFuturesWebsocketOrderResponses(resp)
			require.ErrorIs(t, err, tc.error)

			require.Len(t, got, len(tc.expected))
			for i := range got {
				assert.Equal(t, tc.expected[i], got[i])
			}
		})
	}
}<|MERGE_RESOLUTION|>--- conflicted
+++ resolved
@@ -3138,7 +3138,6 @@
 	t.Parallel()
 	testexch.UpdatePairsOnce(t, g)
 
-<<<<<<< HEAD
 	scenarios := []struct {
 		assetType     asset.Item
 		expectedError error
@@ -3152,23 +3151,8 @@
 	}
 
 	for _, s := range scenarios {
-		err := g.UpdateOrderExecutionLimits(context.Background(), s.assetType)
+		err := g.UpdateOrderExecutionLimits(t.Context(), s.assetType)
 		assert.ErrorIs(t, err, s.expectedError)
-=======
-	err := g.UpdateOrderExecutionLimits(t.Context(), 1336)
-	if !errors.Is(err, asset.ErrNotSupported) {
-		t.Fatalf("received %v, expected %v", err, asset.ErrNotSupported)
-	}
-
-	err = g.UpdateOrderExecutionLimits(t.Context(), asset.Options)
-	if !errors.Is(err, common.ErrNotYetImplemented) {
-		t.Fatalf("received %v, expected %v", err, common.ErrNotYetImplemented)
-	}
-
-	err = g.UpdateOrderExecutionLimits(t.Context(), asset.Spot)
-	if err != nil {
-		t.Fatal(err)
->>>>>>> 228f26e0
 	}
 
 	avail, err := g.GetAvailablePairs(asset.Spot)
