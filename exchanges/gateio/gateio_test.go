--- conflicted
+++ resolved
@@ -8,11 +8,8 @@
 	"log"
 	"os"
 	"slices"
-<<<<<<< HEAD
 	"strconv"
 	"strings"
-=======
->>>>>>> c2d876d8
 	"sync"
 	"testing"
 	"time"
@@ -3288,7 +3285,45 @@
 	require.NotEmpty(t, got)
 }
 
-<<<<<<< HEAD
+var pairMap = map[asset.Item]currency.Pairs{}
+
+var pairsGuard sync.RWMutex
+
+func getPair(tb testing.TB, a asset.Item) currency.Pair {
+	tb.Helper()
+	if p := getPairs(tb, a); len(p) != 0 {
+		return p[0]
+	}
+	return currency.EMPTYPAIR
+}
+
+func getPairs(tb testing.TB, a asset.Item) currency.Pairs {
+	tb.Helper()
+	pairsGuard.RLock()
+	p, ok := pairMap[a]
+	pairsGuard.RUnlock()
+	if ok {
+		return p
+	}
+	pairsGuard.Lock()
+	defer pairsGuard.Unlock()
+	p, ok = pairMap[a] // Protect Race if we blocked on Lock and another RW populated
+	if ok {
+		return p
+	}
+
+	testexch.UpdatePairsOnce(tb, g)
+	enabledPairs, err := g.GetEnabledPairs(a)
+	assert.NoErrorf(tb, err, "%s GetEnabledPairs should not error", a)
+	if !assert.NotEmptyf(tb, enabledPairs, "%s GetEnabledPairs should not be empty", a) {
+		tb.Fatalf("No pair available for asset %s", a)
+		return nil
+	}
+	pairMap[a] = enabledPairs
+
+	return enabledPairs
+}
+
 func TestIsSingleOrderbookChannel(t *testing.T) {
 	t.Parallel()
 	for _, tc := range []struct {
@@ -3505,43 +3540,4 @@
 	assert.ErrorIs(t, err, kline.ErrUnsupportedInterval, "0 should be an invalid interval")
 	_, err = getIntervalString(kline.FiveDay)
 	assert.ErrorIs(t, err, kline.ErrUnsupportedInterval, "Any other random interval should also be invalid")
-=======
-var pairMap = map[asset.Item]currency.Pairs{}
-
-var pairsGuard sync.RWMutex
-
-func getPair(tb testing.TB, a asset.Item) currency.Pair {
-	tb.Helper()
-	if p := getPairs(tb, a); len(p) != 0 {
-		return p[0]
-	}
-	return currency.EMPTYPAIR
-}
-
-func getPairs(tb testing.TB, a asset.Item) currency.Pairs {
-	tb.Helper()
-	pairsGuard.RLock()
-	p, ok := pairMap[a]
-	pairsGuard.RUnlock()
-	if ok {
-		return p
-	}
-	pairsGuard.Lock()
-	defer pairsGuard.Unlock()
-	p, ok = pairMap[a] // Protect Race if we blocked on Lock and another RW populated
-	if ok {
-		return p
-	}
-
-	testexch.UpdatePairsOnce(tb, g)
-	enabledPairs, err := g.GetEnabledPairs(a)
-	assert.NoErrorf(tb, err, "%s GetEnabledPairs should not error", a)
-	if !assert.NotEmptyf(tb, enabledPairs, "%s GetEnabledPairs should not be empty", a) {
-		tb.Fatalf("No pair available for asset %s", a)
-		return nil
-	}
-	pairMap[a] = enabledPairs
-
-	return enabledPairs
->>>>>>> c2d876d8
 }