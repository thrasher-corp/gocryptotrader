--- conflicted
+++ resolved
@@ -3388,7 +3388,17 @@
 	}
 }
 
-<<<<<<< HEAD
+func TestForceFileStandard(t *testing.T) {
+	t.Parallel()
+	err := sharedtestvalues.ForceFileStandard(t, sharedtestvalues.EmptyStringPotentialPattern)
+	if err != nil {
+		t.Error(err)
+	}
+	if t.Failed() {
+		t.Fatal("Please use convert.StringToFloat64 type instead of `float64` and remove `,string` as strings can be empty in unmarshal process. Then call the Float64() method.")
+	}
+}
+
 func TestGetFuturesContractDetails(t *testing.T) {
 	t.Parallel()
 	_, err := g.GetFuturesContractDetails(context.Background(), asset.Spot)
@@ -3407,15 +3417,5 @@
 	_, err = g.GetFuturesContractDetails(context.Background(), asset.Futures)
 	if !errors.Is(err, nil) {
 		t.Error(err)
-=======
-func TestForceFileStandard(t *testing.T) {
-	t.Parallel()
-	err := sharedtestvalues.ForceFileStandard(t, sharedtestvalues.EmptyStringPotentialPattern)
-	if err != nil {
-		t.Error(err)
-	}
-	if t.Failed() {
-		t.Fatal("Please use convert.StringToFloat64 type instead of `float64` and remove `,string` as strings can be empty in unmarshal process. Then call the Float64() method.")
->>>>>>> e8c91231
 	}
 }