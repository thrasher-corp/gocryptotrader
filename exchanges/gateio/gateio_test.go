--- conflicted
+++ resolved
@@ -2465,14 +2465,14 @@
 }
 
 func TestGetHistoricCandlesExtended(t *testing.T) {
-	currencyPair, err := currency.NewPairFromString("BTC_USDT")
-	if err != nil {
-		t.Fatal(err)
-	}
-	currencyPair = currencyPair.Upper()
+	t.Parallel()
+	pair, err := currency.NewPairFromString("BTC_USDT")
+	if err != nil {
+		t.Fatal(err)
+	}
 	startTime := time.Now().Add(-time.Minute * 2)
 	_, err = g.GetHistoricCandlesExtended(context.Background(),
-		currencyPair, asset.Spot, startTime, time.Now(), kline.OneMin)
+		pair.Upper(), asset.Spot, startTime, time.Now(), kline.OneMin)
 	if err != nil {
 		t.Fatal(err)
 	}
@@ -2700,7 +2700,6 @@
 	}
 }
 
-<<<<<<< HEAD
 var wsFuturesAutoDelevergesNotification = `{"channel": "futures.auto_deleverages",	"event": "update",	"time": 1541505434,	"result": [{"entry_price": 209,"fill_price": 215.1,"position_size": 10,"trade_size": 10,"time": 1541486601,"time_ms": 1541486601123,"contract": "BTC_USD","user": "1040"}	]}`
 
 func TestFuturesAutoDeleverges(t *testing.T) {
@@ -2734,31 +2733,6 @@
 	t.Parallel()
 	if err := g.wsHandleData([]byte(wsFuturesReduceRiskLimitNotificationPushDataJSON)); err != nil {
 		t.Errorf("%s websocket futures reduce risk limit notification push data error: %v", g.Name, err)
-=======
-func TestGetHistoricCandles(t *testing.T) {
-	t.Parallel()
-	pair, err := currency.NewPairFromString("BTC_USDT")
-	if err != nil {
-		t.Fatal(err)
-	}
-	startTime := time.Now().Add(-time.Hour * 6)
-	_, err = g.GetHistoricCandles(context.Background(), pair, asset.Spot, kline.OneMin, startTime, time.Now())
-	if err != nil {
-		t.Fatal(err)
-	}
-}
-
-func TestGetHistoricCandlesExtended(t *testing.T) {
-	t.Parallel()
-	pair, err := currency.NewPairFromString("BTC_USDT")
-	if err != nil {
-		t.Fatal(err)
-	}
-	startTime := time.Now().Add(-time.Hour * 2)
-	_, err = g.GetHistoricCandlesExtended(context.Background(), pair, asset.Spot, kline.OneMin, startTime, time.Now())
-	if !errors.Is(err, common.ErrNotYetImplemented) {
-		t.Fatal(err)
->>>>>>> 83cfefa4
 	}
 }
 
