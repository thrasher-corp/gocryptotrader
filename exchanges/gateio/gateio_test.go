--- conflicted
+++ resolved
@@ -8,10 +8,7 @@
 	"log"
 	"os"
 	"slices"
-<<<<<<< HEAD
 	"strconv"
-=======
->>>>>>> 3a553870
 	"strings"
 	"sync"
 	"testing"
