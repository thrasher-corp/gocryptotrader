package gateio

import (
	"bytes"
	"context"
	"errors"
	"fmt"
	"log"
	"os"
	"slices"
	"strconv"
	"strings"
	"sync"
	"testing"
	"time"

	"github.com/stretchr/testify/assert"
	"github.com/stretchr/testify/require"
	"github.com/thrasher-corp/gocryptotrader/common"
	"github.com/thrasher-corp/gocryptotrader/common/key"
	"github.com/thrasher-corp/gocryptotrader/core"
	"github.com/thrasher-corp/gocryptotrader/currency"
	"github.com/thrasher-corp/gocryptotrader/encoding/json"
	"github.com/thrasher-corp/gocryptotrader/exchange/websocket"
	"github.com/thrasher-corp/gocryptotrader/exchanges/asset"
	"github.com/thrasher-corp/gocryptotrader/exchanges/fundingrate"
	"github.com/thrasher-corp/gocryptotrader/exchanges/futures"
	"github.com/thrasher-corp/gocryptotrader/exchanges/kline"
	"github.com/thrasher-corp/gocryptotrader/exchanges/order"
	"github.com/thrasher-corp/gocryptotrader/exchanges/request"
	"github.com/thrasher-corp/gocryptotrader/exchanges/sharedtestvalues"
	"github.com/thrasher-corp/gocryptotrader/exchanges/subscription"
	testexch "github.com/thrasher-corp/gocryptotrader/internal/testing/exchange"
	testsubs "github.com/thrasher-corp/gocryptotrader/internal/testing/subscriptions"
	"github.com/thrasher-corp/gocryptotrader/portfolio/withdraw"
	"github.com/thrasher-corp/gocryptotrader/types"
)

// Please supply your own APIKEYS here for due diligence testing

const (
	apiKey                  = ""
	apiSecret               = ""
	canManipulateRealOrders = false
)

var g *Gateio

func TestMain(m *testing.M) {
	g = new(Gateio)
	if err := testexch.Setup(g); err != nil {
		log.Fatal(err)
	}

	if apiKey != "" && apiSecret != "" {
		g.API.AuthenticatedSupport = true
		g.API.AuthenticatedWebsocketSupport = true
		g.SetCredentials(apiKey, apiSecret, "", "", "", "")
	}

	os.Exit(m.Run())
}

func TestUpdateTradablePairs(t *testing.T) {
	t.Parallel()
	testexch.UpdatePairsOnce(t, g)
}

func TestCancelAllExchangeOrders(t *testing.T) {
	t.Parallel()
	sharedtestvalues.SkipTestIfCredentialsUnset(t, g, canManipulateRealOrders)
	_, err := g.CancelAllOrders(t.Context(), nil)
	if !errors.Is(err, order.ErrCancelOrderIsNil) {
		t.Error(err)
	}
	orderCancellation := &order.Cancel{
		OrderID:       "1",
		WalletAddress: core.BitcoinDonationAddress,
		AccountID:     "1",
		Pair:          getPair(t, asset.Options),
		AssetType:     asset.Options,
	}
	_, err = g.CancelAllOrders(t.Context(), orderCancellation)
	if err != nil {
		t.Error(err)
	}
	orderCancellation.AssetType = asset.Spot
	orderCancellation.Pair = getPair(t, asset.Spot)
	_, err = g.CancelAllOrders(t.Context(), orderCancellation)
	if err != nil {
		t.Error(err)
	}
	orderCancellation.Pair = currency.EMPTYPAIR
	orderCancellation.AssetType = asset.Margin
	_, err = g.CancelAllOrders(t.Context(), orderCancellation)
	if !errors.Is(err, currency.ErrCurrencyPairEmpty) {
		t.Error(err)
	}
	orderCancellation.Pair = getPair(t, asset.Margin)
	_, err = g.CancelAllOrders(t.Context(), orderCancellation)
	if err != nil {
		t.Error(err)
	}
	orderCancellation.Pair = currency.EMPTYPAIR
	orderCancellation.AssetType = asset.CrossMargin
	_, err = g.CancelAllOrders(t.Context(), orderCancellation)
	if !errors.Is(err, currency.ErrCurrencyPairEmpty) {
		t.Error(err)
	}
	orderCancellation.Pair = getPair(t, asset.CrossMargin)
	_, err = g.CancelAllOrders(t.Context(), orderCancellation)
	if err != nil {
		t.Error(err)
	}
	orderCancellation.Pair = currency.EMPTYPAIR
	orderCancellation.AssetType = asset.Futures
	_, err = g.CancelAllOrders(t.Context(), orderCancellation)
	if !errors.Is(err, currency.ErrCurrencyPairEmpty) {
		t.Error(err)
	}
	orderCancellation.Pair = getPair(t, asset.Futures)
	_, err = g.CancelAllOrders(t.Context(), orderCancellation)
	if err != nil {
		t.Error(err)
	}
	orderCancellation.Pair = currency.EMPTYPAIR
	orderCancellation.AssetType = asset.DeliveryFutures
	_, err = g.CancelAllOrders(t.Context(), orderCancellation)
	if !errors.Is(err, currency.ErrCurrencyPairEmpty) {
		t.Error(err)
	}
	orderCancellation.Pair = getPair(t, asset.DeliveryFutures)
	_, err = g.CancelAllOrders(t.Context(), orderCancellation)
	if err != nil {
		t.Error(err)
	}
}

func TestGetAccountInfo(t *testing.T) {
	t.Parallel()
	sharedtestvalues.SkipTestIfCredentialsUnset(t, g)
	_, err := g.UpdateAccountInfo(t.Context(), asset.Spot)
	if err != nil {
		t.Error("GetAccountInfo() error", err)
	}
	if _, err := g.UpdateAccountInfo(t.Context(), asset.Margin); err != nil {
		t.Errorf("%s UpdateAccountInfo() error %v", g.Name, err)
	}
	if _, err := g.UpdateAccountInfo(t.Context(), asset.CrossMargin); err != nil {
		t.Errorf("%s UpdateAccountInfo() error %v", g.Name, err)
	}
	if _, err := g.UpdateAccountInfo(t.Context(), asset.Options); err != nil {
		t.Errorf("%s UpdateAccountInfo() error %v", g.Name, err)
	}
	if _, err := g.UpdateAccountInfo(t.Context(), asset.Futures); err != nil {
		t.Errorf("%s UpdateAccountInfo() error %v", g.Name, err)
	}
	if _, err := g.UpdateAccountInfo(t.Context(), asset.DeliveryFutures); err != nil {
		t.Errorf("%s UpdateAccountInfo() error %v", g.Name, err)
	}
}

func TestWithdraw(t *testing.T) {
	t.Parallel()
	cryptocurrencyChains, err := g.GetAvailableTransferChains(t.Context(), currency.BTC)
	if err != nil {
		t.Fatal(err)
	} else if len(cryptocurrencyChains) == 0 {
		t.Fatal("no crypto currency chain available")
	}
	withdrawCryptoRequest := withdraw.Request{
		Exchange:    g.Name,
		Amount:      1,
		Currency:    currency.BTC,
		Description: "WITHDRAW IT ALL",
		Crypto: withdraw.CryptoRequest{
			Address: core.BitcoinDonationAddress,
			Chain:   cryptocurrencyChains[0],
		},
	}
	sharedtestvalues.SkipTestIfCredentialsUnset(t, g, canManipulateRealOrders)
	if _, err = g.WithdrawCryptocurrencyFunds(t.Context(), &withdrawCryptoRequest); err != nil {
		t.Errorf("%s WithdrawCryptocurrencyFunds() error: %v", g.Name, err)
	}
}

func TestGetOrderInfo(t *testing.T) {
	t.Parallel()
	sharedtestvalues.SkipTestIfCredentialsUnset(t, g)
	_, err := g.GetOrderInfo(t.Context(),
		"917591554", getPair(t, asset.Spot), asset.Spot)
	if err != nil {
		t.Errorf("GetOrderInfo() %v", err)
	}
	_, err = g.GetOrderInfo(t.Context(), "917591554", getPair(t, asset.Options), asset.Options)
	if err != nil {
		t.Errorf("GetOrderInfo() %v", err)
	}
	_, err = g.GetOrderInfo(t.Context(), "917591554", getPair(t, asset.Margin), asset.Margin)
	if err != nil {
		t.Errorf("GetOrderInfo() %v", err)
	}
	_, err = g.GetOrderInfo(t.Context(), "917591554", getPair(t, asset.CrossMargin), asset.CrossMargin)
	if err != nil {
		t.Errorf("GetOrderInfo() %v", err)
	}
	_, err = g.GetOrderInfo(t.Context(), "917591554", getPair(t, asset.Futures), asset.Futures)
	if err != nil {
		t.Errorf("GetOrderInfo() %v", err)
	}
	_, err = g.GetOrderInfo(t.Context(), "917591554", getPair(t, asset.DeliveryFutures), asset.DeliveryFutures)
	if err != nil {
		t.Errorf("GetOrderInfo() %v", err)
	}
}

func TestUpdateTicker(t *testing.T) {
	t.Parallel()
	for _, a := range g.GetAssetTypes(false) {
		_, err := g.UpdateTicker(t.Context(), getPair(t, a), a)
		assert.NoError(t, err, "UpdateTicker should not error for %s", a)
	}
}

func TestListSpotCurrencies(t *testing.T) {
	t.Parallel()
	if _, err := g.ListSpotCurrencies(t.Context()); err != nil {
		t.Errorf("%s ListAllCurrencies() error %v", g.Name, err)
	}
}

func TestGetCurrencyDetail(t *testing.T) {
	t.Parallel()
	if _, err := g.GetCurrencyDetail(t.Context(), currency.BTC); err != nil {
		t.Errorf("%s GetCurrencyDetail() error %v", g.Name, err)
	}
}

func TestListAllCurrencyPairs(t *testing.T) {
	t.Parallel()
	if _, err := g.ListSpotCurrencyPairs(t.Context()); err != nil {
		t.Errorf("%s ListAllCurrencyPairs() error %v", g.Name, err)
	}
}

func TestGetCurrencyPairDetal(t *testing.T) {
	t.Parallel()
	if _, err := g.GetCurrencyPairDetail(t.Context(), currency.Pair{Base: currency.BTC, Quote: currency.USDT, Delimiter: currency.UnderscoreDelimiter}.String()); err != nil {
		t.Errorf("%s GetCurrencyPairDetal() error %v", g.Name, err)
	}
}

func TestGetTickers(t *testing.T) {
	t.Parallel()
	if _, err := g.GetTickers(t.Context(), "BTC_USDT", ""); err != nil {
		t.Errorf("%s GetTickers() error %v", g.Name, err)
	}
}

func TestGetTicker(t *testing.T) {
	t.Parallel()
	if _, err := g.GetTicker(t.Context(), currency.Pair{Base: currency.BTC, Delimiter: currency.UnderscoreDelimiter, Quote: currency.USDT}.String(), utc8TimeZone); err != nil {
		t.Errorf("%s GetTicker() error %v", g.Name, err)
	}
}

func TestGetOrderbook(t *testing.T) {
	t.Parallel()
	_, err := g.GetOrderbook(t.Context(), getPair(t, asset.Spot).String(), "0.1", 10, false)
	assert.NoError(t, err, "GetOrderbook should not error")
	settle, err := getSettlementFromCurrency(getPair(t, asset.Futures))
	assert.NoError(t, err, "getSettlementFromCurrency should not error")
	_, err = g.GetFuturesOrderbook(t.Context(), settle, getPair(t, asset.Futures).String(), "", 10, false)
	assert.NoError(t, err, "GetFuturesOrderbook should not error")
	settle, err = getSettlementFromCurrency(getPair(t, asset.DeliveryFutures))
	assert.NoError(t, err, "getSettlementFromCurrency should not error")
	_, err = g.GetDeliveryOrderbook(t.Context(), settle, "0.1", getPair(t, asset.DeliveryFutures), 10, false)
	assert.NoError(t, err, "GetDeliveryOrderbook should not error")
	_, err = g.GetOptionsOrderbook(t.Context(), getPair(t, asset.Options), "0.1", 10, false)
	assert.NoError(t, err, "GetOptionsOrderbook should not error")
}

func TestGetMarketTrades(t *testing.T) {
	t.Parallel()
	if _, err := g.GetMarketTrades(t.Context(), getPair(t, asset.Spot), 0, "", true, time.Time{}, time.Time{}, 1); err != nil {
		t.Errorf("%s GetMarketTrades() error %v", g.Name, err)
	}
}

func TestGetCandlesticks(t *testing.T) {
	t.Parallel()
	if _, err := g.GetCandlesticks(t.Context(), getPair(t, asset.Spot), 0, time.Time{}, time.Time{}, kline.OneDay); err != nil {
		t.Errorf("%s GetCandlesticks() error %v", g.Name, err)
	}
}

func TestGetTradingFeeRatio(t *testing.T) {
	t.Parallel()
	sharedtestvalues.SkipTestIfCredentialsUnset(t, g)
	if _, err := g.GetTradingFeeRatio(t.Context(), currency.Pair{Base: currency.BTC, Quote: currency.USDT, Delimiter: currency.UnderscoreDelimiter}); err != nil {
		t.Errorf("%s GetTradingFeeRatio() error %v", g.Name, err)
	}
}

func TestGetSpotAccounts(t *testing.T) {
	t.Parallel()
	sharedtestvalues.SkipTestIfCredentialsUnset(t, g)
	if _, err := g.GetSpotAccounts(t.Context(), currency.BTC); err != nil {
		t.Errorf("%s GetSpotAccounts() error %v", g.Name, err)
	}
}

func TestCreateBatchOrders(t *testing.T) {
	t.Parallel()
	sharedtestvalues.SkipTestIfCredentialsUnset(t, g, canManipulateRealOrders)
	_, err := g.CreateBatchOrders(t.Context(), []CreateOrderRequest{
		{
			CurrencyPair: getPair(t, asset.Spot),
			Side:         "sell",
			Amount:       0.001,
			Price:        12349,
			Account:      g.assetTypeToString(asset.Spot),
			Type:         "limit",
		},
		{
			CurrencyPair: currency.Pair{Base: currency.BTC, Quote: currency.USDT, Delimiter: currency.UnderscoreDelimiter},
			Side:         "buy",
			Amount:       1,
			Price:        1234567789,
			Account:      g.assetTypeToString(asset.Spot),
			Type:         "limit",
		},
	})
	assert.NoError(t, err, "CreateBatchOrders should not error")
}

func TestGetSpotOpenOrders(t *testing.T) {
	t.Parallel()
	sharedtestvalues.SkipTestIfCredentialsUnset(t, g)
	if _, err := g.GetSpotOpenOrders(t.Context(), 0, 0, false); err != nil {
		t.Errorf("%s GetSpotOpenOrders() error %v", g.Name, err)
	}
}

func TestSpotClosePositionWhenCrossCurrencyDisabled(t *testing.T) {
	t.Parallel()
	sharedtestvalues.SkipTestIfCredentialsUnset(t, g, canManipulateRealOrders)
	if _, err := g.SpotClosePositionWhenCrossCurrencyDisabled(t.Context(), &ClosePositionRequestParam{
		Amount:       0.1,
		Price:        1234567384,
		CurrencyPair: getPair(t, asset.Spot),
	}); err != nil {
		t.Errorf("%s SpotClosePositionWhenCrossCurrencyDisabled() error %v", g.Name, err)
	}
}

func TestCreateSpotOrder(t *testing.T) {
	t.Parallel()
	sharedtestvalues.SkipTestIfCredentialsUnset(t, g, canManipulateRealOrders)
	_, err := g.PlaceSpotOrder(t.Context(), &CreateOrderRequest{
		CurrencyPair: getPair(t, asset.Spot),
		Side:         "buy",
		Amount:       1,
		Price:        900000,
		Account:      g.assetTypeToString(asset.Spot),
		Type:         "limit",
	})
	assert.NoError(t, err, "PlaceSpotOrder should not error")
}

func TestGetSpotOrders(t *testing.T) {
	t.Parallel()
	sharedtestvalues.SkipTestIfCredentialsUnset(t, g)
	_, err := g.GetSpotOrders(t.Context(), currency.Pair{Base: currency.BTC, Quote: currency.USDT, Delimiter: currency.UnderscoreDelimiter}, statusOpen, 0, 0)
	assert.NoError(t, err, "GetSpotOrders should not error")
}

func TestCancelAllOpenOrdersSpecifiedCurrencyPair(t *testing.T) {
	t.Parallel()
	sharedtestvalues.SkipTestIfCredentialsUnset(t, g, canManipulateRealOrders)
	if _, err := g.CancelAllOpenOrdersSpecifiedCurrencyPair(t.Context(), getPair(t, asset.Spot), order.Sell, asset.Empty); err != nil {
		t.Errorf("%s CancelAllOpenOrdersSpecifiedCurrencyPair() error %v", g.Name, err)
	}
}

func TestCancelBatchOrdersWithIDList(t *testing.T) {
	t.Parallel()
	sharedtestvalues.SkipTestIfCredentialsUnset(t, g, canManipulateRealOrders)
	if _, err := g.CancelBatchOrdersWithIDList(t.Context(), []CancelOrderByIDParam{
		{
			CurrencyPair: getPair(t, asset.Spot),
			ID:           "1234567",
		},
		{
			CurrencyPair: currency.Pair{Base: currency.BTC, Quote: currency.USDT, Delimiter: currency.UnderscoreDelimiter},
			ID:           "something",
		},
	}); err != nil {
		t.Errorf("%s CancelBatchOrderWithIDList() error %v", g.Name, err)
	}
}

func TestGetSpotOrder(t *testing.T) {
	t.Parallel()
	sharedtestvalues.SkipTestIfCredentialsUnset(t, g)
	if _, err := g.GetSpotOrder(t.Context(), "1234", currency.Pair{
		Base:      currency.BTC,
		Delimiter: currency.UnderscoreDelimiter,
		Quote:     currency.USDT,
	}, asset.Spot); err != nil {
		t.Errorf("%s GetSpotOrder() error %v", g.Name, err)
	}
}

func TestAmendSpotOrder(t *testing.T) {
	t.Parallel()
	_, err := g.AmendSpotOrder(t.Context(), "", getPair(t, asset.Spot), false, &PriceAndAmount{
		Price: 1000,
	})
	if !errors.Is(err, errInvalidOrderID) {
		t.Errorf("expecting %v, but found %v", errInvalidOrderID, err)
	}
	_, err = g.AmendSpotOrder(t.Context(), "123", currency.EMPTYPAIR, false, &PriceAndAmount{
		Price: 1000,
	})
	if !errors.Is(err, currency.ErrCurrencyPairEmpty) {
		t.Errorf("expecting %v, but found %v", currency.ErrCurrencyPairEmpty, err)
	}
	sharedtestvalues.SkipTestIfCredentialsUnset(t, g, canManipulateRealOrders)
	_, err = g.AmendSpotOrder(t.Context(), "123", getPair(t, asset.Spot), false, &PriceAndAmount{
		Price: 1000,
	})
	if err != nil {
		t.Error(err)
	}
}

func TestCancelSingleSpotOrder(t *testing.T) {
	t.Parallel()
	sharedtestvalues.SkipTestIfCredentialsUnset(t, g, canManipulateRealOrders)
	if _, err := g.CancelSingleSpotOrder(t.Context(), "1234",
		getPair(t, asset.Spot).String(), false); err != nil {
		t.Errorf("%s CancelSingleSpotOrder() error %v", g.Name, err)
	}
}

func TestGetMySpotTradingHistory(t *testing.T) {
	t.Parallel()
	sharedtestvalues.SkipTestIfCredentialsUnset(t, g)
	_, err := g.GetMySpotTradingHistory(t.Context(), currency.Pair{Base: currency.BTC, Quote: currency.USDT, Delimiter: currency.UnderscoreDelimiter}, "", 0, 0, false, time.Time{}, time.Time{})
	require.NoError(t, err)
}

func TestGetServerTime(t *testing.T) {
	t.Parallel()
	if _, err := g.GetServerTime(t.Context(), asset.Spot); err != nil {
		t.Errorf("%s GetServerTime() error %v", g.Name, err)
	}
}

func TestCountdownCancelorder(t *testing.T) {
	t.Parallel()
	sharedtestvalues.SkipTestIfCredentialsUnset(t, g, canManipulateRealOrders)
	if _, err := g.CountdownCancelorders(t.Context(), CountdownCancelOrderParam{
		Timeout:      10,
		CurrencyPair: currency.Pair{Base: currency.BTC, Quote: currency.ETH, Delimiter: currency.UnderscoreDelimiter},
	}); err != nil {
		t.Errorf("%s CountdownCancelorder() error %v", g.Name, err)
	}
}

func TestCreatePriceTriggeredOrder(t *testing.T) {
	t.Parallel()
	sharedtestvalues.SkipTestIfCredentialsUnset(t, g, canManipulateRealOrders)
	if _, err := g.CreatePriceTriggeredOrder(t.Context(), &PriceTriggeredOrderParam{
		Trigger: TriggerPriceInfo{
			Price:      123,
			Rule:       ">=",
			Expiration: 3600,
		},
		Put: PutOrderData{
			Type:        "limit",
			Side:        "sell",
			Price:       2312312,
			Amount:      30,
			TimeInForce: "gtc",
		},
		Market: currency.Pair{Base: currency.GT, Quote: currency.USDT, Delimiter: currency.UnderscoreDelimiter},
	}); err != nil {
		t.Errorf("%s CreatePriceTriggeredOrder() error %v", g.Name, err)
	}
}

func TestGetPriceTriggeredOrderList(t *testing.T) {
	t.Parallel()
	sharedtestvalues.SkipTestIfCredentialsUnset(t, g)
	_, err := g.GetPriceTriggeredOrderList(t.Context(), statusOpen, currency.EMPTYPAIR, asset.Empty, 0, 0)
	assert.NoError(t, err, "GetPriceTriggeredOrderList should not error")
}

func TestCancelAllOpenOrders(t *testing.T) {
	t.Parallel()
	sharedtestvalues.SkipTestIfCredentialsUnset(t, g, canManipulateRealOrders)
	if _, err := g.CancelMultipleSpotOpenOrders(t.Context(), currency.EMPTYPAIR, asset.CrossMargin); err != nil {
		t.Errorf("%s CancelAllOpenOrders() error %v", g.Name, err)
	}
}

func TestGetSinglePriceTriggeredOrder(t *testing.T) {
	t.Parallel()
	sharedtestvalues.SkipTestIfCredentialsUnset(t, g)
	if _, err := g.GetSinglePriceTriggeredOrder(t.Context(), "1234"); err != nil {
		t.Errorf("%s GetSinglePriceTriggeredOrder() error %v", g.Name, err)
	}
}

func TestCancelPriceTriggeredOrder(t *testing.T) {
	t.Parallel()
	sharedtestvalues.SkipTestIfCredentialsUnset(t, g)
	if _, err := g.CancelPriceTriggeredOrder(t.Context(), "1234"); err != nil {
		t.Errorf("%s CancelPriceTriggeredOrder() error %v", g.Name, err)
	}
}

func TestGetMarginAccountList(t *testing.T) {
	t.Parallel()
	sharedtestvalues.SkipTestIfCredentialsUnset(t, g)
	if _, err := g.GetMarginAccountList(t.Context(), currency.EMPTYPAIR); err != nil {
		t.Errorf("%s GetMarginAccountList() error %v", g.Name, err)
	}
}

func TestListMarginAccountBalanceChangeHistory(t *testing.T) {
	t.Parallel()
	sharedtestvalues.SkipTestIfCredentialsUnset(t, g)
	if _, err := g.ListMarginAccountBalanceChangeHistory(t.Context(), currency.BTC, currency.Pair{
		Base:      currency.BTC,
		Delimiter: currency.UnderscoreDelimiter,
		Quote:     currency.USDT,
	}, time.Time{}, time.Time{}, 0, 0); err != nil {
		t.Errorf("%s ListMarginAccountBalanceChangeHistory() error %v", g.Name, err)
	}
}

func TestGetMarginFundingAccountList(t *testing.T) {
	t.Parallel()
	sharedtestvalues.SkipTestIfCredentialsUnset(t, g)
	if _, err := g.GetMarginFundingAccountList(t.Context(), currency.BTC); err != nil {
		t.Errorf("%s GetMarginFundingAccountList %v", g.Name, err)
	}
}

func TestMarginLoan(t *testing.T) {
	t.Parallel()
	sharedtestvalues.SkipTestIfCredentialsUnset(t, g)
	if _, err := g.MarginLoan(t.Context(), &MarginLoanRequestParam{
		Side:         "borrow",
		Amount:       1,
		Currency:     currency.BTC,
		CurrencyPair: currency.Pair{Base: currency.BTC, Quote: currency.USDT, Delimiter: currency.UnderscoreDelimiter},
		Days:         10,
		Rate:         0.0002,
	}); err != nil {
		t.Errorf("%s MarginLoan() error %v", g.Name, err)
	}
}

func TestGetMarginAllLoans(t *testing.T) {
	t.Parallel()
	sharedtestvalues.SkipTestIfCredentialsUnset(t, g)
	_, err := g.GetMarginAllLoans(t.Context(), statusOpen, "lend", "", currency.BTC, currency.Pair{Base: currency.BTC, Delimiter: currency.UnderscoreDelimiter, Quote: currency.USDT}, false, 0, 0)
	assert.NoError(t, err, "GetMarginAllLoans should not error")
}

func TestMergeMultipleLendingLoans(t *testing.T) {
	t.Parallel()
	sharedtestvalues.SkipTestIfCredentialsUnset(t, g)
	if _, err := g.MergeMultipleLendingLoans(t.Context(), currency.USDT, []string{"123", "23423"}); err != nil {
		t.Errorf("%s MergeMultipleLendingLoans() error %v", g.Name, err)
	}
}

func TestRetriveOneSingleLoanDetail(t *testing.T) {
	t.Parallel()
	sharedtestvalues.SkipTestIfCredentialsUnset(t, g)
	if _, err := g.RetriveOneSingleLoanDetail(t.Context(), "borrow", "123"); err != nil {
		t.Errorf("%s RetriveOneSingleLoanDetail() error %v", g.Name, err)
	}
}

func TestModifyALoan(t *testing.T) {
	t.Parallel()
	if _, err := g.ModifyALoan(t.Context(), "1234", &ModifyLoanRequestParam{
		Currency:  currency.BTC,
		Side:      "borrow",
		AutoRenew: false,
	}); !errors.Is(err, currency.ErrCurrencyPairEmpty) {
		t.Errorf("%s ModifyALoan() error %v", g.Name, err)
	}
	sharedtestvalues.SkipTestIfCredentialsUnset(t, g, canManipulateRealOrders)
	if _, err := g.ModifyALoan(t.Context(), "1234", &ModifyLoanRequestParam{
		Currency:     currency.BTC,
		Side:         "borrow",
		AutoRenew:    false,
		CurrencyPair: currency.Pair{Base: currency.BTC, Quote: currency.USDT, Delimiter: currency.UnderscoreDelimiter},
	}); err != nil {
		t.Errorf("%s ModifyALoan() error %v", g.Name, err)
	}
}

func TestCancelLendingLoan(t *testing.T) {
	t.Parallel()
	sharedtestvalues.SkipTestIfCredentialsUnset(t, g)
	if _, err := g.CancelLendingLoan(t.Context(), currency.BTC, "1234"); err != nil {
		t.Errorf("%s CancelLendingLoan() error %v", g.Name, err)
	}
}

func TestRepayALoan(t *testing.T) {
	t.Parallel()
	sharedtestvalues.SkipTestIfCredentialsUnset(t, g)
	if _, err := g.RepayALoan(t.Context(), "1234", &RepayLoanRequestParam{
		CurrencyPair: currency.NewPair(currency.BTC, currency.USDT),
		Currency:     currency.BTC,
		Mode:         "all",
	}); err != nil {
		t.Errorf("%s RepayALoan() error %v", g.Name, err)
	}
}

func TestListLoanRepaymentRecords(t *testing.T) {
	t.Parallel()
	sharedtestvalues.SkipTestIfCredentialsUnset(t, g)
	if _, err := g.ListLoanRepaymentRecords(t.Context(), "1234"); err != nil {
		t.Errorf("%s LoanRepaymentRecord() error %v", g.Name, err)
	}
}

func TestListRepaymentRecordsOfSpecificLoan(t *testing.T) {
	t.Parallel()
	sharedtestvalues.SkipTestIfCredentialsUnset(t, g)
	if _, err := g.ListRepaymentRecordsOfSpecificLoan(t.Context(), "1234", "", 0, 0); err != nil {
		t.Errorf("%s error while ListRepaymentRecordsOfSpecificLoan() %v", g.Name, err)
	}
}

func TestGetOneSingleloanRecord(t *testing.T) {
	t.Parallel()
	sharedtestvalues.SkipTestIfCredentialsUnset(t, g)
	if _, err := g.GetOneSingleLoanRecord(t.Context(), "1234", "123"); err != nil {
		t.Errorf("%s error while GetOneSingleloanRecord() %v", g.Name, err)
	}
}

func TestModifyALoanRecord(t *testing.T) {
	t.Parallel()
	sharedtestvalues.SkipTestIfCredentialsUnset(t, g)
	if _, err := g.ModifyALoanRecord(t.Context(), "1234", &ModifyLoanRequestParam{
		Currency:     currency.USDT,
		CurrencyPair: currency.NewPair(currency.BTC, currency.USDT),
		Side:         "lend",
		AutoRenew:    true,
		LoanID:       "1234",
	}); err != nil {
		t.Errorf("%s ModifyALoanRecord() error %v", g.Name, err)
	}
}

func TestUpdateUsersAutoRepaymentSetting(t *testing.T) {
	t.Parallel()
	sharedtestvalues.SkipTestIfCredentialsUnset(t, g)
	if _, err := g.UpdateUsersAutoRepaymentSetting(t.Context(), true); err != nil {
		t.Errorf("%s UpdateUsersAutoRepaymentSetting() error %v", g.Name, err)
	}
}

func TestGetUserAutoRepaymentSetting(t *testing.T) {
	t.Parallel()
	sharedtestvalues.SkipTestIfCredentialsUnset(t, g)
	if _, err := g.GetUserAutoRepaymentSetting(t.Context()); err != nil {
		t.Errorf("%s GetUserAutoRepaymentSetting() error %v", g.Name, err)
	}
}

func TestGetMaxTransferableAmountForSpecificMarginCurrency(t *testing.T) {
	t.Parallel()
	sharedtestvalues.SkipTestIfCredentialsUnset(t, g)
	if _, err := g.GetMaxTransferableAmountForSpecificMarginCurrency(t.Context(), currency.BTC, currency.EMPTYPAIR); err != nil {
		t.Errorf("%s GetMaxTransferableAmountForSpecificMarginCurrency() error %v", g.Name, err)
	}
}

func TestGetMaxBorrowableAmountForSpecificMarginCurrency(t *testing.T) {
	t.Parallel()
	sharedtestvalues.SkipTestIfCredentialsUnset(t, g)
	if _, err := g.GetMaxBorrowableAmountForSpecificMarginCurrency(t.Context(), currency.BTC, currency.EMPTYPAIR); err != nil {
		t.Errorf("%s GetMaxBorrowableAmountForSpecificMarginCurrency() error %v", g.Name, err)
	}
}

func TestCurrencySupportedByCrossMargin(t *testing.T) {
	t.Parallel()
	sharedtestvalues.SkipTestIfCredentialsUnset(t, g)
	if _, err := g.CurrencySupportedByCrossMargin(t.Context()); err != nil {
		t.Errorf("%s CurrencySupportedByCrossMargin() error %v", g.Name, err)
	}
}

func TestGetCrossMarginSupportedCurrencyDetail(t *testing.T) {
	t.Parallel()
	sharedtestvalues.SkipTestIfCredentialsUnset(t, g)
	if _, err := g.GetCrossMarginSupportedCurrencyDetail(t.Context(), currency.BTC); err != nil {
		t.Errorf("%s GetCrossMarginSupportedCurrencyDetail() error %v", g.Name, err)
	}
}

func TestGetCrossMarginAccounts(t *testing.T) {
	t.Parallel()
	sharedtestvalues.SkipTestIfCredentialsUnset(t, g)
	if _, err := g.GetCrossMarginAccounts(t.Context()); err != nil {
		t.Errorf("%s GetCrossMarginAccounts() error %v", g.Name, err)
	}
}

func TestGetCrossMarginAccountChangeHistory(t *testing.T) {
	t.Parallel()
	sharedtestvalues.SkipTestIfCredentialsUnset(t, g)
	if _, err := g.GetCrossMarginAccountChangeHistory(t.Context(), currency.BTC, time.Time{}, time.Time{}, 0, 6, "in"); err != nil {
		t.Errorf("%s GetCrossMarginAccountChangeHistory() error %v", g.Name, err)
	}
}

var createCrossMarginBorrowLoanJSON = `{"id": "17",	"create_time": 1620381696159,	"update_time": 1620381696159,	"currency": "EOS",	"amount": "110.553635",	"text": "web",	"status": 2,	"repaid": "110.506649705159",	"repaid_interest": "0.046985294841",	"unpaid_interest": "0.0000074393366667"}`

func TestCreateCrossMarginBorrowLoan(t *testing.T) {
	t.Parallel()
	var response CrossMarginLoanResponse
	if err := json.Unmarshal([]byte(createCrossMarginBorrowLoanJSON), &response); err != nil {
		t.Errorf("%s error while deserializing to CrossMarginBorrowLoanResponse %v", g.Name, err)
	}
	sharedtestvalues.SkipTestIfCredentialsUnset(t, g, canManipulateRealOrders)
	if _, err := g.CreateCrossMarginBorrowLoan(t.Context(), CrossMarginBorrowLoanParams{
		Currency: currency.BTC,
		Amount:   3,
	}); err != nil {
		t.Errorf("%s CreateCrossMarginBorrowLoan() error %v", g.Name, err)
	}
}

func TestGetCrossMarginBorrowHistory(t *testing.T) {
	t.Parallel()
	sharedtestvalues.SkipTestIfCredentialsUnset(t, g)
	if _, err := g.GetCrossMarginBorrowHistory(t.Context(), 1, currency.BTC, 0, 0, false); err != nil {
		t.Errorf("%s GetCrossMarginBorrowHistory() error %v", g.Name, err)
	}
}

func TestGetSingleBorrowLoanDetail(t *testing.T) {
	t.Parallel()
	sharedtestvalues.SkipTestIfCredentialsUnset(t, g)
	if _, err := g.GetSingleBorrowLoanDetail(t.Context(), "1234"); err != nil {
		t.Errorf("%s GetSingleBorrowLoanDetail() error %v", g.Name, err)
	}
}

func TestExecuteRepayment(t *testing.T) {
	t.Parallel()
	sharedtestvalues.SkipTestIfCredentialsUnset(t, g, canManipulateRealOrders)
	if _, err := g.ExecuteRepayment(t.Context(), CurrencyAndAmount{
		Currency: currency.USD,
		Amount:   1234.55,
	}); err != nil {
		t.Errorf("%s ExecuteRepayment() error %v", g.Name, err)
	}
}

func TestGetCrossMarginRepayments(t *testing.T) {
	t.Parallel()
	sharedtestvalues.SkipTestIfCredentialsUnset(t, g)
	if _, err := g.GetCrossMarginRepayments(t.Context(), currency.BTC, "123", 0, 0, false); err != nil {
		t.Errorf("%s GetCrossMarginRepayments() error %v", g.Name, err)
	}
}

func TestGetMaxTransferableAmountForSpecificCrossMarginCurrency(t *testing.T) {
	t.Parallel()
	sharedtestvalues.SkipTestIfCredentialsUnset(t, g)
	if _, err := g.GetMaxTransferableAmountForSpecificCrossMarginCurrency(t.Context(), currency.BTC); err != nil {
		t.Errorf("%s GetMaxTransferableAmountForSpecificCrossMarginCurrency() error %v", g.Name, err)
	}
}

func TestGetMaxBorrowableAmountForSpecificCrossMarginCurrency(t *testing.T) {
	t.Parallel()
	sharedtestvalues.SkipTestIfCredentialsUnset(t, g)
	if _, err := g.GetMaxBorrowableAmountForSpecificCrossMarginCurrency(t.Context(), currency.BTC); err != nil {
		t.Errorf("%s GetMaxBorrowableAmountForSpecificCrossMarginCurrency() error %v", g.Name, err)
	}
}

func TestListCurrencyChain(t *testing.T) {
	t.Parallel()
	if _, err := g.ListCurrencyChain(t.Context(), currency.BTC); err != nil {
		t.Errorf("%s ListCurrencyChain() error %v", g.Name, err)
	}
}

func TestGenerateCurrencyDepositAddress(t *testing.T) {
	t.Parallel()
	sharedtestvalues.SkipTestIfCredentialsUnset(t, g)
	if _, err := g.GenerateCurrencyDepositAddress(t.Context(), currency.BTC); err != nil {
		t.Errorf("%s GenerateCurrencyDepositAddress() error %v", g.Name, err)
	}
}

func TestGetWithdrawalRecords(t *testing.T) {
	t.Parallel()
	sharedtestvalues.SkipTestIfCredentialsUnset(t, g)
	if _, err := g.GetWithdrawalRecords(t.Context(), currency.BTC, time.Time{}, time.Time{}, 0, 0); err != nil {
		t.Errorf("%s GetWithdrawalRecords() error %v", g.Name, err)
	}
}

func TestGetDepositRecords(t *testing.T) {
	t.Parallel()
	sharedtestvalues.SkipTestIfCredentialsUnset(t, g)
	if _, err := g.GetDepositRecords(t.Context(), currency.BTC, time.Time{}, time.Time{}, 0, 0); err != nil {
		t.Errorf("%s GetDepositRecords() error %v", g.Name, err)
	}
}

func TestTransferCurrency(t *testing.T) {
	t.Parallel()
	sharedtestvalues.SkipTestIfCredentialsUnset(t, g, canManipulateRealOrders)
	if _, err := g.TransferCurrency(t.Context(), &TransferCurrencyParam{
		Currency:     currency.BTC,
		From:         g.assetTypeToString(asset.Spot),
		To:           g.assetTypeToString(asset.Margin),
		Amount:       1202.000,
		CurrencyPair: getPair(t, asset.Spot),
	}); err != nil {
		t.Errorf("%s TransferCurrency() error %v", g.Name, err)
	}
}

func TestSubAccountTransfer(t *testing.T) {
	t.Parallel()
	sharedtestvalues.SkipTestIfCredentialsUnset(t, g, canManipulateRealOrders)
	if err := g.SubAccountTransfer(t.Context(), SubAccountTransferParam{
		Currency:   currency.BTC,
		SubAccount: "12222",
		Direction:  "to",
		Amount:     1,
	}); err != nil {
		t.Errorf("%s SubAccountTransfer() error %v", g.Name, err)
	}
}

func TestGetSubAccountTransferHistory(t *testing.T) {
	t.Parallel()
	sharedtestvalues.SkipTestIfCredentialsUnset(t, g, canManipulateRealOrders)
	if _, err := g.GetSubAccountTransferHistory(t.Context(), "", time.Time{}, time.Time{}, 0, 0); err != nil {
		t.Errorf("%s GetSubAccountTransferHistory() error %v", g.Name, err)
	}
}

func TestSubAccountTransferToSubAccount(t *testing.T) {
	t.Parallel()
	sharedtestvalues.SkipTestIfCredentialsUnset(t, g, canManipulateRealOrders)
	if err := g.SubAccountTransferToSubAccount(t.Context(), &InterSubAccountTransferParams{
		Currency:                currency.BTC,
		SubAccountFromUserID:    "1234",
		SubAccountFromAssetType: asset.Spot,
		SubAccountToUserID:      "4567",
		SubAccountToAssetType:   asset.Spot,
		Amount:                  1234,
	}); err != nil {
		t.Error(err)
	}
}

func TestGetWithdrawalStatus(t *testing.T) {
	t.Parallel()
	sharedtestvalues.SkipTestIfCredentialsUnset(t, g)
	if _, err := g.GetWithdrawalStatus(t.Context(), currency.NewCode("")); err != nil {
		t.Errorf("%s GetWithdrawalStatus() error %v", g.Name, err)
	}
}

func TestGetSubAccountBalances(t *testing.T) {
	t.Parallel()
	sharedtestvalues.SkipTestIfCredentialsUnset(t, g)
	if _, err := g.GetSubAccountBalances(t.Context(), ""); err != nil {
		t.Errorf("%s GetSubAccountBalances() error %v", g.Name, err)
	}
}

func TestGetSubAccountMarginBalances(t *testing.T) {
	t.Parallel()
	sharedtestvalues.SkipTestIfCredentialsUnset(t, g)
	if _, err := g.GetSubAccountMarginBalances(t.Context(), ""); err != nil {
		t.Errorf("%s GetSubAccountMarginBalances() error %v", g.Name, err)
	}
}

func TestGetSubAccountFuturesBalances(t *testing.T) {
	t.Parallel()
	sharedtestvalues.SkipTestIfCredentialsUnset(t, g)
	_, err := g.GetSubAccountFuturesBalances(t.Context(), "", currency.EMPTYCODE)
	assert.Error(t, err, "GetSubAccountFuturesBalances should not error")
}

func TestGetSubAccountCrossMarginBalances(t *testing.T) {
	t.Parallel()
	sharedtestvalues.SkipTestIfCredentialsUnset(t, g)
	if _, err := g.GetSubAccountCrossMarginBalances(t.Context(), ""); err != nil {
		t.Errorf("%s GetSubAccountCrossMarginBalances() error %v", g.Name, err)
	}
}

func TestGetSavedAddresses(t *testing.T) {
	t.Parallel()
	sharedtestvalues.SkipTestIfCredentialsUnset(t, g)
	if _, err := g.GetSavedAddresses(t.Context(), currency.BTC, "", 0); err != nil {
		t.Errorf("%s GetSavedAddresses() error %v", g.Name, err)
	}
}

func TestGetPersonalTradingFee(t *testing.T) {
	t.Parallel()
	sharedtestvalues.SkipTestIfCredentialsUnset(t, g)
	_, err := g.GetPersonalTradingFee(t.Context(), currency.Pair{Base: currency.BTC, Quote: currency.USDT, Delimiter: currency.UnderscoreDelimiter}, currency.EMPTYCODE)
	assert.NoError(t, err, "GetPersonalTradingFee should not error")
}

func TestGetUsersTotalBalance(t *testing.T) {
	t.Parallel()
	sharedtestvalues.SkipTestIfCredentialsUnset(t, g)
	if _, err := g.GetUsersTotalBalance(t.Context(), currency.BTC); err != nil {
		t.Errorf("%s GetUsersTotalBalance() error %v", g.Name, err)
	}
}

func TestGetMarginSupportedCurrencyPairs(t *testing.T) {
	t.Parallel()
	if _, err := g.GetMarginSupportedCurrencyPairs(t.Context()); err != nil {
		t.Errorf("%s GetMarginSupportedCurrencyPair() error %v", g.Name, err)
	}
}

func TestGetMarginSupportedCurrencyPair(t *testing.T) {
	t.Parallel()
	if _, err := g.GetSingleMarginSupportedCurrencyPair(t.Context(), getPair(t, asset.Margin)); err != nil {
		t.Errorf("%s GetMarginSupportedCurrencyPair() error %v", g.Name, err)
	}
}

func TestGetOrderbookOfLendingLoans(t *testing.T) {
	t.Parallel()
	if _, err := g.GetOrderbookOfLendingLoans(t.Context(), currency.BTC); err != nil {
		t.Errorf("%s GetOrderbookOfLendingLoans() error %v", g.Name, err)
	}
}

func TestGetAllFutureContracts(t *testing.T) {
	t.Parallel()
	for _, settlementCurrency := range settlementCurrencies {
		if _, err := g.GetAllFutureContracts(t.Context(), settlementCurrency); err != nil {
			assert.Errorf(t, err, "GetAllFutureContracts %s should not error", settlementCurrency)
		}
	}
}

func TestGetFuturesContract(t *testing.T) {
	t.Parallel()
	settle, err := getSettlementFromCurrency(getPair(t, asset.Futures))
	require.NoError(t, err, "getSettlementFromCurrency must not error")
	_, err = g.GetFuturesContract(t.Context(), settle, getPair(t, asset.Futures).String())
	assert.NoError(t, err, "GetFuturesContract should not error")
}

func TestGetFuturesOrderbook(t *testing.T) {
	t.Parallel()
	settle, err := getSettlementFromCurrency(getPair(t, asset.Futures))
	require.NoError(t, err, "getSettlementFromCurrency must not error")
	_, err = g.GetFuturesOrderbook(t.Context(), settle, getPair(t, asset.Futures).String(), "", 0, false)
	assert.NoError(t, err, "GetFuturesOrderbook should not error")
}

func TestGetFuturesTradingHistory(t *testing.T) {
	t.Parallel()
	settle, err := getSettlementFromCurrency(getPair(t, asset.Futures))
	require.NoError(t, err, "getSettlementFromCurrency must not error")
	_, err = g.GetFuturesTradingHistory(t.Context(), settle, getPair(t, asset.Futures), 0, 0, "", time.Time{}, time.Time{})
	assert.NoError(t, err, "GetFuturesTradingHistory should not error")
}

func TestGetFuturesCandlesticks(t *testing.T) {
	t.Parallel()
	settle, err := getSettlementFromCurrency(getPair(t, asset.Futures))
	require.NoError(t, err, "getSettlementFromCurrency must not error")
	_, err = g.GetFuturesCandlesticks(t.Context(), settle, getPair(t, asset.Futures).String(), time.Time{}, time.Time{}, 0, kline.OneWeek)
	assert.NoError(t, err, "GetFuturesCandlesticks should not error")
}

func TestPremiumIndexKLine(t *testing.T) {
	t.Parallel()
	settle, err := getSettlementFromCurrency(getPair(t, asset.Futures))
	require.NoError(t, err, "getSettlementFromCurrency must not error")
	_, err = g.PremiumIndexKLine(t.Context(), settle, getPair(t, asset.Futures), time.Time{}, time.Time{}, 0, kline.OneWeek)
	assert.NoError(t, err, "PremiumIndexKLine should not error")
}

func TestGetFutureTickers(t *testing.T) {
	t.Parallel()
	settle, err := getSettlementFromCurrency(getPair(t, asset.Futures))
	require.NoError(t, err, "getSettlementFromCurrency must not error")
	_, err = g.GetFuturesTickers(t.Context(), settle, getPair(t, asset.Futures))
	assert.NoError(t, err, "GetFutureTickers should not error")
}

func TestGetFutureFundingRates(t *testing.T) {
	t.Parallel()
	settle, err := getSettlementFromCurrency(getPair(t, asset.Futures))
	require.NoError(t, err, "getSettlementFromCurrency must not error")
	_, err = g.GetFutureFundingRates(t.Context(), settle, getPair(t, asset.Futures), 0)
	assert.NoError(t, err, "GetFutureFundingRates should not error")
}

func TestGetFuturesInsuranceBalanceHistory(t *testing.T) {
	t.Parallel()
	_, err := g.GetFuturesInsuranceBalanceHistory(t.Context(), currency.USDT, 0)
	assert.NoError(t, err, "GetFuturesInsuranceBalanceHistory should not error")
}

func TestGetFutureStats(t *testing.T) {
	t.Parallel()
	settle, err := getSettlementFromCurrency(getPair(t, asset.Futures))
	require.NoError(t, err, "getSettlementFromCurrency must not error")
	_, err = g.GetFutureStats(t.Context(), settle, getPair(t, asset.Futures), time.Time{}, 0, 0)
	assert.NoError(t, err, "GetFutureStats should not error")
}

func TestGetIndexConstituent(t *testing.T) {
	t.Parallel()
	_, err := g.GetIndexConstituent(t.Context(), currency.USDT, currency.Pair{Base: currency.BTC, Quote: currency.USDT, Delimiter: currency.UnderscoreDelimiter}.String())
	assert.NoError(t, err, "GetIndexConstituent should not error")
}

func TestGetLiquidationHistory(t *testing.T) {
	t.Parallel()
	settle, err := getSettlementFromCurrency(getPair(t, asset.Futures))
	require.NoError(t, err, "getSettlementFromCurrency must not error")
	_, err = g.GetLiquidationHistory(t.Context(), settle, getPair(t, asset.Futures), time.Time{}, time.Time{}, 0)
	assert.NoError(t, err, "GetLiquidationHistory should not error")
}

func TestQueryFuturesAccount(t *testing.T) {
	t.Parallel()
	sharedtestvalues.SkipTestIfCredentialsUnset(t, g)
	_, err := g.QueryFuturesAccount(t.Context(), currency.USDT)
	assert.NoError(t, err, "QueryFuturesAccount should not error")
}

func TestGetFuturesAccountBooks(t *testing.T) {
	t.Parallel()
	sharedtestvalues.SkipTestIfCredentialsUnset(t, g)
	_, err := g.GetFuturesAccountBooks(t.Context(), currency.USDT, 0, time.Time{}, time.Time{}, "dnw")
	assert.NoError(t, err, "GetFuturesAccountBooks should not error")
}

func TestGetAllFuturesPositionsOfUsers(t *testing.T) {
	t.Parallel()
	sharedtestvalues.SkipTestIfCredentialsUnset(t, g)
	_, err := g.GetAllFuturesPositionsOfUsers(t.Context(), currency.USDT, true)
	assert.NoError(t, err, "GetAllPositionsOfUsers should not error")
}

func TestGetSinglePosition(t *testing.T) {
	t.Parallel()
	sharedtestvalues.SkipTestIfCredentialsUnset(t, g)
	_, err := g.GetSinglePosition(t.Context(), currency.USDT, currency.Pair{Quote: currency.BTC, Base: currency.USDT})
	assert.NoError(t, err, "GetSinglePosition should not error")
}

func TestUpdateFuturesPositionMargin(t *testing.T) {
	t.Parallel()
	sharedtestvalues.SkipTestIfCredentialsUnset(t, g, canManipulateRealOrders)
	settle, err := getSettlementFromCurrency(getPair(t, asset.Futures))
	require.NoError(t, err, "getSettlementFromCurrency must not error")
	_, err = g.UpdateFuturesPositionMargin(t.Context(), settle, 0.01, getPair(t, asset.Futures))
	assert.NoError(t, err, "UpdateFuturesPositionMargin should not error")
}

func TestUpdateFuturesPositionLeverage(t *testing.T) {
	t.Parallel()
	sharedtestvalues.SkipTestIfCredentialsUnset(t, g, canManipulateRealOrders)
	settle, err := getSettlementFromCurrency(getPair(t, asset.Futures))
	require.NoError(t, err, "getSettlementFromCurrency must not error")
	_, err = g.UpdateFuturesPositionLeverage(t.Context(), settle, getPair(t, asset.Futures), 1, 0)
	assert.NoError(t, err, "UpdateFuturesPositionLeverage should not error")
}

func TestUpdateFuturesPositionRiskLimit(t *testing.T) {
	t.Parallel()
	sharedtestvalues.SkipTestIfCredentialsUnset(t, g, canManipulateRealOrders)
	settle, err := getSettlementFromCurrency(getPair(t, asset.Futures))
	require.NoError(t, err, "getSettlementFromCurrency must not error")
	_, err = g.UpdateFuturesPositionRiskLimit(t.Context(), settle, getPair(t, asset.Futures), 10)
	assert.NoError(t, err, "UpdateFuturesPositionRiskLimit should not error")
}

func TestPlaceDeliveryOrder(t *testing.T) {
	t.Parallel()
	sharedtestvalues.SkipTestIfCredentialsUnset(t, g, canManipulateRealOrders)
	settle, err := getSettlementFromCurrency(getPair(t, asset.DeliveryFutures))
	require.NoError(t, err, "getSettlementFromCurrency must not error")
	_, err = g.PlaceDeliveryOrder(t.Context(), &ContractOrderCreateParams{
		Contract:    getPair(t, asset.DeliveryFutures),
		Size:        6024,
		Iceberg:     0,
		Price:       "3765",
		Text:        "t-my-custom-id",
		Settle:      settle,
		TimeInForce: gtcTIF,
	})
	assert.NoError(t, err, "CreateDeliveryOrder should not error")
}

func TestGetDeliveryOrders(t *testing.T) {
	t.Parallel()
	sharedtestvalues.SkipTestIfCredentialsUnset(t, g)
	settle, err := getSettlementFromCurrency(getPair(t, asset.DeliveryFutures))
	require.NoError(t, err, "getSettlementFromCurrency must not error")
	_, err = g.GetDeliveryOrders(t.Context(), getPair(t, asset.DeliveryFutures), statusOpen, settle, "", 0, 0, 1)
	assert.NoError(t, err, "GetDeliveryOrders should not error")
}

func TestCancelMultipleDeliveryOrders(t *testing.T) {
	t.Parallel()
	sharedtestvalues.SkipTestIfCredentialsUnset(t, g, canManipulateRealOrders)
	settle, err := getSettlementFromCurrency(getPair(t, asset.DeliveryFutures))
	require.NoError(t, err, "getSettlementFromCurrency must not error")
	_, err = g.CancelMultipleDeliveryOrders(t.Context(), getPair(t, asset.DeliveryFutures), "ask", settle)
	assert.NoError(t, err, "CancelMultipleDeliveryOrders should not error")
}

func TestGetSingleDeliveryOrder(t *testing.T) {
	t.Parallel()
	_, err := g.GetSingleDeliveryOrder(t.Context(), currency.EMPTYCODE, "123456")
	assert.ErrorIs(t, err, errEmptyOrInvalidSettlementCurrency, "GetSingleDeliveryOrder should return errEmptyOrInvalidSettlementCurrency")
	sharedtestvalues.SkipTestIfCredentialsUnset(t, g)
	_, err = g.GetSingleDeliveryOrder(t.Context(), currency.USDT, "123456")
	assert.NoError(t, err, "GetSingleDeliveryOrder should not error")
}

func TestCancelSingleDeliveryOrder(t *testing.T) {
	t.Parallel()
	sharedtestvalues.SkipTestIfCredentialsUnset(t, g, canManipulateRealOrders)
	_, err := g.CancelSingleDeliveryOrder(t.Context(), currency.USDT, "123456")
	assert.NoError(t, err, "CancelSingleDeliveryOrder should not error")
}

func TestGetMyDeliveryTradingHistory(t *testing.T) {
	t.Parallel()
	sharedtestvalues.SkipTestIfCredentialsUnset(t, g)
	_, err := g.GetMyDeliveryTradingHistory(t.Context(), currency.USDT, "", getPair(t, asset.DeliveryFutures), 0, 0, 1, "")
	assert.NoError(t, err, "GetMyDeliveryTradingHistory should not error")
}

func TestGetDeliveryPositionCloseHistory(t *testing.T) {
	t.Parallel()
	sharedtestvalues.SkipTestIfCredentialsUnset(t, g)
	_, err := g.GetDeliveryPositionCloseHistory(t.Context(), currency.USDT, getPair(t, asset.DeliveryFutures), 0, 0, time.Time{}, time.Time{})
	assert.NoError(t, err, "GetDeliveryPositionCloseHistory should not error")
}

func TestGetDeliveryLiquidationHistory(t *testing.T) {
	t.Parallel()
	sharedtestvalues.SkipTestIfCredentialsUnset(t, g)
	_, err := g.GetDeliveryLiquidationHistory(t.Context(), currency.USDT, getPair(t, asset.DeliveryFutures), 0, time.Now())
	assert.NoError(t, err, "GetDeliveryLiquidationHistory should not error")
}

func TestGetDeliverySettlementHistory(t *testing.T) {
	t.Parallel()
	sharedtestvalues.SkipTestIfCredentialsUnset(t, g)
	_, err := g.GetDeliverySettlementHistory(t.Context(), currency.USDT, getPair(t, asset.DeliveryFutures), 0, time.Now())
	assert.NoError(t, err, "GetDeliverySettlementHistory should not error")
}

func TestGetDeliveryPriceTriggeredOrder(t *testing.T) {
	t.Parallel()
	sharedtestvalues.SkipTestIfCredentialsUnset(t, g)
	_, err := g.GetDeliveryPriceTriggeredOrder(t.Context(), currency.USDT, &FuturesPriceTriggeredOrderParam{
		Initial: FuturesInitial{
			Price:    1234.,
			Size:     12,
			Contract: getPair(t, asset.DeliveryFutures),
		},
		Trigger: FuturesTrigger{
			Rule:      1,
			OrderType: "close-short-position",
			Price:     123400,
		},
	})
	assert.NoError(t, err, "GetDeliveryPriceTriggeredOrder should not error")
}

func TestGetDeliveryAllAutoOrder(t *testing.T) {
	t.Parallel()
	sharedtestvalues.SkipTestIfCredentialsUnset(t, g)
	_, err := g.GetDeliveryAllAutoOrder(t.Context(), statusOpen, currency.USDT, getPair(t, asset.DeliveryFutures), 0, 1)
	assert.NoError(t, err, "GetDeliveryAllAutoOrder should not error")
}

func TestCancelAllDeliveryPriceTriggeredOrder(t *testing.T) {
	t.Parallel()
	sharedtestvalues.SkipTestIfCredentialsUnset(t, g, canManipulateRealOrders)
	settle, err := getSettlementFromCurrency(getPair(t, asset.DeliveryFutures))
	require.NoError(t, err, "getSettlementFromCurrency must not error")
	_, err = g.CancelAllDeliveryPriceTriggeredOrder(t.Context(), settle, getPair(t, asset.DeliveryFutures))
	assert.NoError(t, err, "CancelAllDeliveryPriceTriggeredOrder should not error")
}

func TestGetSingleDeliveryPriceTriggeredOrder(t *testing.T) {
	t.Parallel()
	sharedtestvalues.SkipTestIfCredentialsUnset(t, g)
	_, err := g.GetSingleDeliveryPriceTriggeredOrder(t.Context(), currency.USDT, "12345")
	assert.NoError(t, err, "GetSingleDeliveryPriceTriggeredOrder should not error")
}

func TestCancelDeliveryPriceTriggeredOrder(t *testing.T) {
	t.Parallel()
	sharedtestvalues.SkipTestIfCredentialsUnset(t, g, canManipulateRealOrders)
	_, err := g.CancelDeliveryPriceTriggeredOrder(t.Context(), currency.USDT, "12345")
	assert.NoError(t, err, "CancelDeliveryPriceTriggeredOrder should not error")
}

func TestEnableOrDisableDualMode(t *testing.T) {
	t.Parallel()
	sharedtestvalues.SkipTestIfCredentialsUnset(t, g)
	_, err := g.EnableOrDisableDualMode(t.Context(), currency.BTC, true)
	assert.NoError(t, err, "EnableOrDisableDualMode should not error")
}

func TestRetrivePositionDetailInDualMode(t *testing.T) {
	t.Parallel()
	sharedtestvalues.SkipTestIfCredentialsUnset(t, g)
	settle, err := getSettlementFromCurrency(getPair(t, asset.Futures))
	require.NoError(t, err, "getSettlementFromCurrency must not error")
	_, err = g.RetrivePositionDetailInDualMode(t.Context(), settle, getPair(t, asset.Futures))
	assert.NoError(t, err, "RetrivePositionDetailInDualMode should not error")
}

func TestUpdatePositionMarginInDualMode(t *testing.T) {
	t.Parallel()
	sharedtestvalues.SkipTestIfCredentialsUnset(t, g, canManipulateRealOrders)
	settle, err := getSettlementFromCurrency(getPair(t, asset.Futures))
	require.NoError(t, err, "getSettlementFromCurrency must not error")
	_, err = g.UpdatePositionMarginInDualMode(t.Context(), settle, getPair(t, asset.Futures), 0.001, "dual_long")
	assert.NoError(t, err, "UpdatePositionMarginInDualMode should not error")
}

func TestUpdatePositionLeverageInDualMode(t *testing.T) {
	t.Parallel()
	sharedtestvalues.SkipTestIfCredentialsUnset(t, g, canManipulateRealOrders)
	settle, err := getSettlementFromCurrency(getPair(t, asset.Futures))
	require.NoError(t, err, "getSettlementFromCurrency must not error")
	_, err = g.UpdatePositionLeverageInDualMode(t.Context(), settle, getPair(t, asset.Futures), 0.001, 0.001)
	assert.NoError(t, err, "UpdatePositionLeverageInDualMode should not error")
}

func TestUpdatePositionRiskLimitInDualMode(t *testing.T) {
	t.Parallel()
	sharedtestvalues.SkipTestIfCredentialsUnset(t, g, canManipulateRealOrders)
	settle, err := getSettlementFromCurrency(getPair(t, asset.Futures))
	require.NoError(t, err, "getSettlementFromCurrency must not error")
	_, err = g.UpdatePositionRiskLimitInDualMode(t.Context(), settle, getPair(t, asset.Futures), 10)
	assert.NoError(t, err, "UpdatePositionRiskLimitInDualMode should not error")
}

func TestPlaceFuturesOrder(t *testing.T) {
	t.Parallel()
	sharedtestvalues.SkipTestIfCredentialsUnset(t, g, canManipulateRealOrders)
	settle, err := getSettlementFromCurrency(getPair(t, asset.Futures))
	require.NoError(t, err, "getSettlementFromCurrency must not error")
	_, err = g.PlaceFuturesOrder(t.Context(), &ContractOrderCreateParams{
		Contract:    getPair(t, asset.Futures),
		Size:        6024,
		Iceberg:     0,
		Price:       "3765",
		TimeInForce: "gtc",
		Text:        "t-my-custom-id",
		Settle:      settle,
	})
	assert.NoError(t, err, "PlaceFuturesOrder should not error")
}

func TestGetFuturesOrders(t *testing.T) {
	t.Parallel()
	sharedtestvalues.SkipTestIfCredentialsUnset(t, g)
	_, err := g.GetFuturesOrders(t.Context(), currency.NewPair(currency.BTC, currency.USD), statusOpen, "", currency.BTC, 0, 0, 1)
	assert.NoError(t, err, "GetFuturesOrders should not error")
}

func TestCancelMultipleFuturesOpenOrders(t *testing.T) {
	t.Parallel()
	sharedtestvalues.SkipTestIfCredentialsUnset(t, g, canManipulateRealOrders)
	_, err := g.CancelMultipleFuturesOpenOrders(t.Context(), getPair(t, asset.Futures), "ask", currency.USDT)
	assert.NoError(t, err, "CancelMultipleFuturesOpenOrders should not error")
}

func TestGetSingleFuturesPriceTriggeredOrder(t *testing.T) {
	t.Parallel()
	sharedtestvalues.SkipTestIfCredentialsUnset(t, g)
	_, err := g.GetSingleFuturesPriceTriggeredOrder(t.Context(), currency.BTC, "12345")
	assert.NoError(t, err, "GetSingleFuturesPriceTriggeredOrder should not error")
}

func TestCancelFuturesPriceTriggeredOrder(t *testing.T) {
	t.Parallel()
	sharedtestvalues.SkipTestIfCredentialsUnset(t, g, canManipulateRealOrders)
	_, err := g.CancelFuturesPriceTriggeredOrder(t.Context(), currency.USDT, "12345")
	assert.NoError(t, err, "CancelFuturesPriceTriggeredOrder should not error")
}

func TestPlaceBatchFuturesOrders(t *testing.T) {
	t.Parallel()
	sharedtestvalues.SkipTestIfCredentialsUnset(t, g, canManipulateRealOrders)
	settle, err := getSettlementFromCurrency(getPair(t, asset.Futures))
	require.NoError(t, err, "getSettlementFromCurrency must not error")
	_, err = g.PlaceBatchFuturesOrders(t.Context(), currency.BTC, []ContractOrderCreateParams{
		{
			Contract:    getPair(t, asset.Futures),
			Size:        6024,
			Iceberg:     0,
			Price:       "3765",
			TimeInForce: "gtc",
			Text:        "t-my-custom-id",
			Settle:      settle,
		},
		{
			Contract:    currency.NewPair(currency.BTC, currency.USDT),
			Size:        232,
			Iceberg:     0,
			Price:       "376225",
			TimeInForce: "gtc",
			Text:        "t-my-custom-id",
			Settle:      currency.BTC,
		},
	})
	assert.NoError(t, err, "PlaceBatchFuturesOrders should not error")
}

func TestGetSingleFuturesOrder(t *testing.T) {
	t.Parallel()
	sharedtestvalues.SkipTestIfCredentialsUnset(t, g)
	_, err := g.GetSingleFuturesOrder(t.Context(), currency.BTC, "12345")
	assert.NoError(t, err, "GetSingleFuturesOrder should not error")
}

func TestCancelSingleFuturesOrder(t *testing.T) {
	t.Parallel()
	sharedtestvalues.SkipTestIfCredentialsUnset(t, g, canManipulateRealOrders)
	_, err := g.CancelSingleFuturesOrder(t.Context(), currency.BTC, "12345")
	assert.NoError(t, err, "CancelSingleFuturesOrder should not error")
}

func TestAmendFuturesOrder(t *testing.T) {
	t.Parallel()
	sharedtestvalues.SkipTestIfCredentialsUnset(t, g, canManipulateRealOrders)
	_, err := g.AmendFuturesOrder(t.Context(), currency.BTC, "1234", AmendFuturesOrderParam{
		Price: 12345.990,
	})
	assert.NoError(t, err, "AmendFuturesOrder should not error")
}

func TestGetMyFuturesTradingHistory(t *testing.T) {
	t.Parallel()
	sharedtestvalues.SkipTestIfCredentialsUnset(t, g)
	_, err := g.GetMyFuturesTradingHistory(t.Context(), currency.BTC, "", "", getPair(t, asset.Futures), 0, 0, 0)
	assert.NoError(t, err, "GetMyFuturesTradingHistory should not error")
}

func TestGetFuturesPositionCloseHistory(t *testing.T) {
	t.Parallel()
	sharedtestvalues.SkipTestIfCredentialsUnset(t, g)
	_, err := g.GetFuturesPositionCloseHistory(t.Context(), currency.BTC, getPair(t, asset.Futures), 0, 0, time.Time{}, time.Time{})
	assert.NoError(t, err, "GetFuturesPositionCloseHistory should not error")
}

func TestGetFuturesLiquidationHistory(t *testing.T) {
	t.Parallel()
	sharedtestvalues.SkipTestIfCredentialsUnset(t, g)
	_, err := g.GetFuturesLiquidationHistory(t.Context(), currency.BTC, getPair(t, asset.Futures), 0, time.Time{})
	assert.NoError(t, err, "GetFuturesLiquidationHistory should not error")
}

func TestCountdownCancelOrders(t *testing.T) {
	t.Parallel()
	sharedtestvalues.SkipTestIfCredentialsUnset(t, g, canManipulateRealOrders)
	_, err := g.CountdownCancelOrders(t.Context(), currency.BTC, CountdownParams{
		Timeout: 8,
	})
	assert.NoError(t, err, "CountdownCancelOrders should not error")
}

func TestCreatePriceTriggeredFuturesOrder(t *testing.T) {
	t.Parallel()
	sharedtestvalues.SkipTestIfCredentialsUnset(t, g, canManipulateRealOrders)
	settle, err := getSettlementFromCurrency(getPair(t, asset.Futures))
	require.NoError(t, err, "getSettlementFromCurrency must not error")
	_, err = g.CreatePriceTriggeredFuturesOrder(t.Context(), settle, &FuturesPriceTriggeredOrderParam{
		Initial: FuturesInitial{
			Price:    1234.,
			Size:     2,
			Contract: getPair(t, asset.Futures),
		},
		Trigger: FuturesTrigger{
			Rule:      1,
			OrderType: "close-short-position",
		},
	})
	assert.NoError(t, err, "CreatePriceTriggeredFuturesOrder should not error")
	_, err = g.CreatePriceTriggeredFuturesOrder(t.Context(), settle, &FuturesPriceTriggeredOrderParam{
		Initial: FuturesInitial{
			Price:    1234.,
			Size:     1,
			Contract: getPair(t, asset.Futures),
		},
		Trigger: FuturesTrigger{
			Rule: 1,
		},
	})
	assert.NoError(t, err, "CreatePriceTriggeredFuturesOrder should not error")
}

func TestListAllFuturesAutoOrders(t *testing.T) {
	t.Parallel()
	sharedtestvalues.SkipTestIfCredentialsUnset(t, g)
	_, err := g.ListAllFuturesAutoOrders(t.Context(), statusOpen, currency.BTC, currency.EMPTYPAIR, 0, 0)
	assert.NoError(t, err, "ListAllFuturesAutoOrders should not error")
}

func TestCancelAllFuturesOpenOrders(t *testing.T) {
	t.Parallel()
	sharedtestvalues.SkipTestIfCredentialsUnset(t, g, canManipulateRealOrders)
	settle, err := getSettlementFromCurrency(getPair(t, asset.Futures))
	require.NoError(t, err, "getSettlementFromCurrency must not error")
	_, err = g.CancelAllFuturesOpenOrders(t.Context(), settle, getPair(t, asset.Futures))
	assert.NoError(t, err, "CancelAllFuturesOpenOrders should not error")
}

func TestGetAllDeliveryContracts(t *testing.T) {
	t.Parallel()
	r, err := g.GetAllDeliveryContracts(t.Context(), currency.USDT)
	require.NoError(t, err, "GetAllDeliveryContracts must not error")
	assert.NotEmpty(t, r, "GetAllDeliveryContracts should return data")
	r, err = g.GetAllDeliveryContracts(t.Context(), currency.BTC)
	require.NoError(t, err, "GetAllDeliveryContracts must not error")
	// The test below will fail if support for BTC settlement is added. This is intentional, as it ensures we are alerted when it's time to reintroduce support
	if !assert.Empty(t, r, "GetAllDeliveryContracts should not return any data with unsupported settlement currency BTC") {
		t.Error("BTC settlement for delivery futures appears to be supported again by the API. Please raise an issue to reintroduce BTC support for this exchange")
	}
}

func TestGetDeliveryContract(t *testing.T) {
	t.Parallel()
	settle, err := getSettlementFromCurrency(getPair(t, asset.DeliveryFutures))
	require.NoError(t, err, "getSettlementFromCurrency must not error")
	_, err = g.GetDeliveryContract(t.Context(), settle, getPair(t, asset.DeliveryFutures))
	assert.NoError(t, err, "GetDeliveryContract should not error")
}

func TestGetDeliveryOrderbook(t *testing.T) {
	t.Parallel()
	_, err := g.GetDeliveryOrderbook(t.Context(), currency.USDT, "0", getPair(t, asset.DeliveryFutures), 0, false)
	assert.NoError(t, err, "GetDeliveryOrderbook should not error")
}

func TestGetDeliveryTradingHistory(t *testing.T) {
	t.Parallel()
	settle, err := getSettlementFromCurrency(getPair(t, asset.DeliveryFutures))
	require.NoError(t, err, "getSettlementFromCurrency must not error")
	_, err = g.GetDeliveryTradingHistory(t.Context(), settle, "", getPair(t, asset.DeliveryFutures), 0, time.Time{}, time.Time{})
	assert.NoError(t, err, "GetDeliveryTradingHistory should not error")
}

func TestGetDeliveryFuturesCandlesticks(t *testing.T) {
	t.Parallel()
	settle, err := getSettlementFromCurrency(getPair(t, asset.DeliveryFutures))
	require.NoError(t, err, "getSettlementFromCurrency must not error")
	_, err = g.GetDeliveryFuturesCandlesticks(t.Context(), settle, getPair(t, asset.DeliveryFutures), time.Time{}, time.Time{}, 0, kline.OneWeek)
	assert.NoError(t, err, "GetDeliveryFuturesCandlesticks should not error")
}

func TestGetDeliveryFutureTickers(t *testing.T) {
	t.Parallel()
	settle, err := getSettlementFromCurrency(getPair(t, asset.DeliveryFutures))
	require.NoError(t, err, "getSettlementFromCurrency must not error")
	_, err = g.GetDeliveryFutureTickers(t.Context(), settle, getPair(t, asset.DeliveryFutures))
	assert.NoError(t, err, "GetDeliveryFutureTickers should not error")
}

func TestGetDeliveryInsuranceBalanceHistory(t *testing.T) {
	t.Parallel()
	_, err := g.GetDeliveryInsuranceBalanceHistory(t.Context(), currency.BTC, 0)
	assert.NoError(t, err, "GetDeliveryInsuranceBalanceHistory should not error")
}

func TestQueryDeliveryFuturesAccounts(t *testing.T) {
	t.Parallel()
	sharedtestvalues.SkipTestIfCredentialsUnset(t, g)
	_, err := g.GetDeliveryFuturesAccounts(t.Context(), currency.USDT)
	assert.NoError(t, err, "GetDeliveryFuturesAccounts should not error")
}

func TestGetDeliveryAccountBooks(t *testing.T) {
	t.Parallel()
	sharedtestvalues.SkipTestIfCredentialsUnset(t, g)
	_, err := g.GetDeliveryAccountBooks(t.Context(), currency.USDT, 0, time.Time{}, time.Now(), "dnw")
	assert.NoError(t, err, "GetDeliveryAccountBooks should not error")
}

func TestGetAllDeliveryPositionsOfUser(t *testing.T) {
	t.Parallel()
	sharedtestvalues.SkipTestIfCredentialsUnset(t, g)
	_, err := g.GetAllDeliveryPositionsOfUser(t.Context(), currency.USDT)
	assert.NoError(t, err, "GetAllDeliveryPositionsOfUser should not error")
}

func TestGetSingleDeliveryPosition(t *testing.T) {
	t.Parallel()
	sharedtestvalues.SkipTestIfCredentialsUnset(t, g)
	_, err := g.GetSingleDeliveryPosition(t.Context(), currency.USDT, getPair(t, asset.DeliveryFutures))
	assert.NoError(t, err, "GetSingleDeliveryPosition should not error")
}

func TestUpdateDeliveryPositionMargin(t *testing.T) {
	t.Parallel()
	_, err := g.UpdateDeliveryPositionMargin(t.Context(), currency.EMPTYCODE, 0.001, currency.Pair{})
	assert.ErrorIs(t, err, errEmptyOrInvalidSettlementCurrency)
	sharedtestvalues.SkipTestIfCredentialsUnset(t, g, canManipulateRealOrders)
	settle, err := getSettlementFromCurrency(getPair(t, asset.DeliveryFutures))
	require.NoError(t, err, "getSettlementFromCurrency must not error")
	_, err = g.UpdateDeliveryPositionMargin(t.Context(), settle, 0.001, getPair(t, asset.DeliveryFutures))
	assert.NoError(t, err, "UpdateDeliveryPositionMargin should not error")
}

func TestUpdateDeliveryPositionLeverage(t *testing.T) {
	t.Parallel()
	_, err := g.UpdateDeliveryPositionLeverage(t.Context(), currency.EMPTYCODE, currency.Pair{}, 0.001)
	assert.ErrorIs(t, err, errEmptyOrInvalidSettlementCurrency)
	sharedtestvalues.SkipTestIfCredentialsUnset(t, g, canManipulateRealOrders)
	_, err = g.UpdateDeliveryPositionLeverage(t.Context(), currency.USDT, getPair(t, asset.DeliveryFutures), 0.001)
	assert.NoError(t, err, "UpdateDeliveryPositionLeverage should not error")
}

func TestUpdateDeliveryPositionRiskLimit(t *testing.T) {
	t.Parallel()
	_, err := g.UpdateDeliveryPositionRiskLimit(t.Context(), currency.EMPTYCODE, currency.Pair{}, 0)
	assert.ErrorIs(t, err, errEmptyOrInvalidSettlementCurrency)
	sharedtestvalues.SkipTestIfCredentialsUnset(t, g, canManipulateRealOrders)
	_, err = g.UpdateDeliveryPositionRiskLimit(t.Context(), currency.USDT, getPair(t, asset.DeliveryFutures), 30)
	assert.NoError(t, err, "UpdateDeliveryPositionRiskLimit should not error")
}

func TestGetAllOptionsUnderlyings(t *testing.T) {
	t.Parallel()
	if _, err := g.GetAllOptionsUnderlyings(t.Context()); err != nil {
		t.Errorf("%s GetAllOptionsUnderlyings() error %v", g.Name, err)
	}
}

func TestGetExpirationTime(t *testing.T) {
	t.Parallel()
	if _, err := g.GetExpirationTime(t.Context(), "BTC_USDT"); err != nil {
		t.Errorf("%s GetExpirationTime() error %v", g.Name, err)
	}
}

func TestGetAllContractOfUnderlyingWithinExpiryDate(t *testing.T) {
	t.Parallel()
	if _, err := g.GetAllContractOfUnderlyingWithinExpiryDate(t.Context(), "BTC_USDT", time.Time{}); err != nil {
		t.Errorf("%s GetAllContractOfUnderlyingWithinExpiryDate() error %v", g.Name, err)
	}
}

func TestGetOptionsSpecifiedContractDetail(t *testing.T) {
	t.Parallel()
	if _, err := g.GetOptionsSpecifiedContractDetail(t.Context(), getPair(t, asset.Options)); err != nil {
		t.Errorf("%s GetOptionsSpecifiedContractDetail() error %v", g.Name, err)
	}
}

func TestGetSettlementHistory(t *testing.T) {
	t.Parallel()
	if _, err := g.GetSettlementHistory(t.Context(), "BTC_USDT", 0, 0, time.Time{}, time.Time{}); err != nil {
		t.Errorf("%s GetSettlementHistory() error %v", g.Name, err)
	}
}

func TestGetOptionsSpecifiedSettlementHistory(t *testing.T) {
	t.Parallel()
	underlying := "BTC_USDT"
	optionsSettlement, err := g.GetSettlementHistory(t.Context(), underlying, 0, 1, time.Time{}, time.Time{})
	if err != nil {
		t.Fatal(err)
	}
	cp, err := currency.NewPairFromString(optionsSettlement[0].Contract)
	if err != nil {
		t.Fatal(err)
	}
	if _, err := g.GetOptionsSpecifiedContractsSettlement(t.Context(), cp, underlying, optionsSettlement[0].Timestamp.Time().Unix()); err != nil {
		t.Errorf("%s GetOptionsSpecifiedContractsSettlement() error %s", g.Name, err)
	}
}

func TestGetSupportedFlashSwapCurrencies(t *testing.T) {
	t.Parallel()
	if _, err := g.GetSupportedFlashSwapCurrencies(t.Context()); err != nil {
		t.Errorf("%s GetSupportedFlashSwapCurrencies() error %v", g.Name, err)
	}
}

const flashSwapOrderResponseJSON = `{"id": 54646,  "create_time": 1651116876378,  "update_time": 1651116876378,  "user_id": 11135567,  "sell_currency": "BTC",  "sell_amount": "0.01",  "buy_currency": "USDT",  "buy_amount": "10",  "price": "100",  "status": 1}`

func TestCreateFlashSwapOrder(t *testing.T) {
	t.Parallel()
	var response FlashSwapOrderResponse
	if err := json.Unmarshal([]byte(flashSwapOrderResponseJSON), &response); err != nil {
		t.Errorf("%s error while deserializing to FlashSwapOrderResponse %v", g.Name, err)
	}
	sharedtestvalues.SkipTestIfCredentialsUnset(t, g, canManipulateRealOrders)
	if _, err := g.CreateFlashSwapOrder(t.Context(), FlashSwapOrderParams{
		PreviewID:    "1234",
		SellCurrency: currency.USDT,
		BuyCurrency:  currency.BTC,
		BuyAmount:    34234,
		SellAmount:   34234,
	}); err != nil {
		t.Errorf("%s CreateFlashSwapOrder() error %v", g.Name, err)
	}
}

func TestGetAllFlashSwapOrders(t *testing.T) {
	t.Parallel()
	sharedtestvalues.SkipTestIfCredentialsUnset(t, g)
	if _, err := g.GetAllFlashSwapOrders(t.Context(), 1, currency.EMPTYCODE, currency.EMPTYCODE, true, 0, 0); err != nil {
		t.Errorf("%s GetAllFlashSwapOrders() error %v", g.Name, err)
	}
}

func TestGetSingleFlashSwapOrders(t *testing.T) {
	t.Parallel()
	sharedtestvalues.SkipTestIfCredentialsUnset(t, g)
	if _, err := g.GetSingleFlashSwapOrder(t.Context(), "1234"); err != nil {
		t.Errorf("%s GetSingleFlashSwapOrder() error %v", g.Name, err)
	}
}

func TestInitiateFlashSwapOrderReview(t *testing.T) {
	t.Parallel()
	sharedtestvalues.SkipTestIfCredentialsUnset(t, g)
	if _, err := g.InitiateFlashSwapOrderReview(t.Context(), FlashSwapOrderParams{
		PreviewID:    "1234",
		SellCurrency: currency.USDT,
		BuyCurrency:  currency.BTC,
		SellAmount:   100,
	}); err != nil {
		t.Errorf("%s InitiateFlashSwapOrderReview() error %v", g.Name, err)
	}
}

func TestGetMyOptionsSettlements(t *testing.T) {
	t.Parallel()
	sharedtestvalues.SkipTestIfCredentialsUnset(t, g)
	if _, err := g.GetMyOptionsSettlements(t.Context(), "BTC_USDT", currency.EMPTYPAIR, 0, 0, time.Time{}); err != nil {
		t.Errorf("%s GetMyOptionsSettlements() error %v", g.Name, err)
	}
}

func TestGetOptionAccounts(t *testing.T) {
	t.Parallel()
	sharedtestvalues.SkipTestIfCredentialsUnset(t, g)
	if _, err := g.GetOptionAccounts(t.Context()); err != nil {
		t.Errorf("%s GetOptionAccounts() error %v", g.Name, err)
	}
}

func TestGetAccountChangingHistory(t *testing.T) {
	t.Parallel()
	sharedtestvalues.SkipTestIfCredentialsUnset(t, g)
	if _, err := g.GetAccountChangingHistory(t.Context(), 0, 0, time.Time{}, time.Time{}, ""); err != nil {
		t.Errorf("%s GetAccountChangingHistory() error %v", g.Name, err)
	}
}

func TestGetUsersPositionSpecifiedUnderlying(t *testing.T) {
	t.Parallel()
	sharedtestvalues.SkipTestIfCredentialsUnset(t, g)
	if _, err := g.GetUsersPositionSpecifiedUnderlying(t.Context(), ""); err != nil {
		t.Errorf("%s GetUsersPositionSpecifiedUnderlying() error %v", g.Name, err)
	}
}

func TestGetSpecifiedContractPosition(t *testing.T) {
	t.Parallel()
	sharedtestvalues.SkipTestIfCredentialsUnset(t, g)
	_, err := g.GetSpecifiedContractPosition(t.Context(), currency.EMPTYPAIR)
	if err != nil && !errors.Is(err, errInvalidOrMissingContractParam) {
		t.Errorf("%s GetSpecifiedContractPosition() error expecting %v, but found %v", g.Name, errInvalidOrMissingContractParam, err)
	}
	_, err = g.GetSpecifiedContractPosition(t.Context(), getPair(t, asset.Options))
	if err != nil {
		t.Errorf("%s GetSpecifiedContractPosition() error expecting %v, but found %v", g.Name, errInvalidOrMissingContractParam, err)
	}
}

func TestGetUsersLiquidationHistoryForSpecifiedUnderlying(t *testing.T) {
	t.Parallel()
	sharedtestvalues.SkipTestIfCredentialsUnset(t, g)
	if _, err := g.GetUsersLiquidationHistoryForSpecifiedUnderlying(t.Context(), "BTC_USDT", currency.EMPTYPAIR); err != nil {
		t.Errorf("%s GetUsersLiquidationHistoryForSpecifiedUnderlying() error %v", g.Name, err)
	}
}

func TestPlaceOptionOrder(t *testing.T) {
	t.Parallel()
	sharedtestvalues.SkipTestIfCredentialsUnset(t, g, canManipulateRealOrders)
	_, err := g.PlaceOptionOrder(t.Context(), &OptionOrderParam{
		Contract:    getPair(t, asset.Options).String(),
		OrderSize:   -1,
		Iceberg:     0,
		Text:        "-",
		TimeInForce: "gtc",
		Price:       100,
	})
	if err != nil {
		t.Errorf("%s PlaceOptionOrder() error %v", g.Name, err)
	}
}

func TestGetOptionFuturesOrders(t *testing.T) {
	t.Parallel()
	sharedtestvalues.SkipTestIfCredentialsUnset(t, g)
	if _, err := g.GetOptionFuturesOrders(t.Context(), currency.EMPTYPAIR, "", "", 0, 0, time.Time{}, time.Time{}); err != nil {
		t.Errorf("%s GetOptionFuturesOrders() error %v", g.Name, err)
	}
}

func TestCancelOptionOpenOrders(t *testing.T) {
	t.Parallel()
	sharedtestvalues.SkipTestIfCredentialsUnset(t, g, canManipulateRealOrders)
	if _, err := g.CancelMultipleOptionOpenOrders(t.Context(), getPair(t, asset.Options), "", ""); err != nil {
		t.Errorf("%s CancelOptionOpenOrders() error %v", g.Name, err)
	}
}

func TestGetSingleOptionOrder(t *testing.T) {
	t.Parallel()
	sharedtestvalues.SkipTestIfCredentialsUnset(t, g)
	if _, err := g.GetSingleOptionOrder(t.Context(), ""); err != nil && !errors.Is(errInvalidOrderID, err) {
		t.Errorf("%s GetSingleOptionorder() expecting %v, but found %v", g.Name, errInvalidOrderID, err)
	}
	if _, err := g.GetSingleOptionOrder(t.Context(), "1234"); err != nil {
		t.Errorf("%s GetSingleOptionOrder() error %v", g.Name, err)
	}
}

func TestCancelSingleOrder(t *testing.T) {
	t.Parallel()
	sharedtestvalues.SkipTestIfCredentialsUnset(t, g, canManipulateRealOrders)
	if _, err := g.CancelOptionSingleOrder(t.Context(), "1234"); err != nil {
		t.Errorf("%s CancelSingleOrder() error %v", g.Name, err)
	}
}

func TestGetMyOptionsTradingHistory(t *testing.T) {
	t.Parallel()

	sharedtestvalues.SkipTestIfCredentialsUnset(t, g)
	_, err := g.GetMyOptionsTradingHistory(t.Context(), "BTC_USDT", currency.EMPTYPAIR, 0, 0, time.Time{}, time.Time{})
	require.NoError(t, err)
}

func TestWithdrawCurrency(t *testing.T) {
	t.Parallel()
	sharedtestvalues.SkipTestIfCredentialsUnset(t, g, canManipulateRealOrders)
	_, err := g.WithdrawCurrency(t.Context(), WithdrawalRequestParam{})
	if err != nil && !errors.Is(err, errInvalidAmount) {
		t.Errorf("%s WithdrawCurrency() expecting error %v, but found %v", g.Name, errInvalidAmount, err)
	}
	_, err = g.WithdrawCurrency(t.Context(), WithdrawalRequestParam{
		Currency: currency.BTC,
		Amount:   0.00000001,
		Chain:    "BTC",
		Address:  core.BitcoinDonationAddress,
	})
	if err != nil {
		t.Errorf("%s WithdrawCurrency() expecting error %v, but found %v", g.Name, errInvalidAmount, err)
	}
}

func TestCancelWithdrawalWithSpecifiedID(t *testing.T) {
	t.Parallel()
	sharedtestvalues.SkipTestIfCredentialsUnset(t, g, canManipulateRealOrders)
	if _, err := g.CancelWithdrawalWithSpecifiedID(t.Context(), "1234567"); err != nil {
		t.Errorf("%s CancelWithdrawalWithSpecifiedID() error %v", g.Name, err)
	}
}

func TestGetOptionsOrderbook(t *testing.T) {
	t.Parallel()
	if _, err := g.GetOptionsOrderbook(t.Context(), getPair(t, asset.Options), "0.1", 9, true); err != nil {
		t.Errorf("%s GetOptionsFuturesOrderbooks() error %v", g.Name, err)
	}
}

func TestGetOptionsTickers(t *testing.T) {
	t.Parallel()
	if _, err := g.GetOptionsTickers(t.Context(), "BTC_USDT"); err != nil {
		t.Errorf("%s GetOptionsTickers() error %v", g.Name, err)
	}
}

func TestGetOptionUnderlyingTickers(t *testing.T) {
	t.Parallel()
	if _, err := g.GetOptionUnderlyingTickers(t.Context(), "BTC_USDT"); err != nil {
		t.Errorf("%s GetOptionUnderlyingTickers() error %v", g.Name, err)
	}
}

func TestGetOptionFuturesCandlesticks(t *testing.T) {
	t.Parallel()
	if _, err := g.GetOptionFuturesCandlesticks(t.Context(), getPair(t, asset.Options), 0, time.Now().Add(-time.Hour*10), time.Time{}, kline.ThirtyMin); err != nil {
		t.Error(err)
	}
}

func TestGetOptionFuturesMarkPriceCandlesticks(t *testing.T) {
	t.Parallel()
	if _, err := g.GetOptionFuturesMarkPriceCandlesticks(t.Context(), "BTC_USDT", 0, time.Time{}, time.Time{}, kline.OneMonth); err != nil {
		t.Errorf("%s GetOptionFuturesMarkPriceCandlesticks() error %v", g.Name, err)
	}
}

func TestGetOptionsTradeHistory(t *testing.T) {
	t.Parallel()
	if _, err := g.GetOptionsTradeHistory(t.Context(), getPair(t, asset.Options), "C", 0, 0, time.Time{}, time.Time{}); err != nil {
		t.Errorf("%s GetOptionsTradeHistory() error %v", g.Name, err)
	}
}

// Sub-account endpoints

func TestCreateNewSubAccount(t *testing.T) {
	t.Parallel()
	sharedtestvalues.SkipTestIfCredentialsUnset(t, g, canManipulateRealOrders)
	if _, err := g.CreateNewSubAccount(t.Context(), SubAccountParams{
		LoginName: "Sub_Account_for_testing",
	}); err != nil {
		t.Errorf("%s CreateNewSubAccount() error %v", g.Name, err)
	}
}

func TestGetSubAccounts(t *testing.T) {
	t.Parallel()
	sharedtestvalues.SkipTestIfCredentialsUnset(t, g)
	if _, err := g.GetSubAccounts(t.Context()); err != nil {
		t.Errorf("%s GetSubAccounts() error %v", g.Name, err)
	}
}

func TestGetSingleSubAccount(t *testing.T) {
	t.Parallel()
	sharedtestvalues.SkipTestIfCredentialsUnset(t, g)
	if _, err := g.GetSingleSubAccount(t.Context(), "123423"); err != nil {
		t.Errorf("%s GetSingleSubAccount() error %v", g.Name, err)
	}
}

// Wrapper test functions

func TestFetchTradablePairs(t *testing.T) {
	t.Parallel()
	_, err := g.FetchTradablePairs(t.Context(), asset.DeliveryFutures)
	if err != nil {
		t.Errorf("%s FetchTradablePairs() error %v", g.Name, err)
	}
	if _, err = g.FetchTradablePairs(t.Context(), asset.Options); err != nil {
		t.Errorf("%s FetchTradablePairs() error %v", g.Name, err)
	}
	_, err = g.FetchTradablePairs(t.Context(), asset.Futures)
	if err != nil {
		t.Errorf("%s FetchTradablePairs() error %v", g.Name, err)
	}
	if _, err = g.FetchTradablePairs(t.Context(), asset.Margin); err != nil {
		t.Errorf("%s FetchTradablePairs() error %v", g.Name, err)
	}
	_, err = g.FetchTradablePairs(t.Context(), asset.CrossMargin)
	if err != nil {
		t.Errorf("%s FetchTradablePairs() error %v", g.Name, err)
	}
	_, err = g.FetchTradablePairs(t.Context(), asset.Spot)
	if err != nil {
		t.Errorf("%s FetchTradablePairs() error %v", g.Name, err)
	}
}

func TestUpdateTickers(t *testing.T) {
	t.Parallel()
	if err := g.UpdateTickers(t.Context(), asset.DeliveryFutures); err != nil {
		t.Errorf("%s UpdateTickers() error %v", g.Name, err)
	}
	if err := g.UpdateTickers(t.Context(), asset.Futures); err != nil {
		t.Errorf("%s UpdateTickers() error %v", g.Name, err)
	}
	if err := g.UpdateTickers(t.Context(), asset.Spot); err != nil {
		t.Errorf("%s UpdateTickers() error %v", g.Name, err)
	}
	if err := g.UpdateTickers(t.Context(), asset.Options); err != nil {
		t.Errorf("%s UpdateTickers() error %v", g.Name, err)
	}
	if err := g.UpdateTickers(t.Context(), asset.CrossMargin); err != nil {
		t.Errorf("%s UpdateTickers() error %v", g.Name, err)
	}
	if err := g.UpdateTickers(t.Context(), asset.Margin); err != nil {
		t.Errorf("%s UpdateTickers() error %v", g.Name, err)
	}
}

func TestUpdateOrderbook(t *testing.T) {
	t.Parallel()
	_, err := g.UpdateOrderbook(t.Context(), getPair(t, asset.Spot), asset.Spot)
	if err != nil {
		t.Errorf("%s UpdateOrderbook() error %v", g.Name, err)
	}
	_, err = g.UpdateOrderbook(t.Context(), getPair(t, asset.Margin), asset.Margin)
	if err != nil {
		t.Errorf("%s UpdateOrderbook() error %v", g.Name, err)
	}
	_, err = g.UpdateOrderbook(t.Context(), getPair(t, asset.CrossMargin), asset.CrossMargin)
	if err != nil {
		t.Errorf("%s UpdateOrderbook() error %v", g.Name, err)
	}
	_, err = g.UpdateOrderbook(t.Context(), getPair(t, asset.Futures), asset.Futures)
	if err != nil {
		t.Errorf("%s UpdateOrderbook() error %v", g.Name, err)
	}
	if _, err = g.UpdateOrderbook(t.Context(), getPair(t, asset.DeliveryFutures), asset.DeliveryFutures); err != nil {
		t.Errorf("%s UpdateOrderbook() error %v", g.Name, err)
	}
	if _, err = g.UpdateOrderbook(t.Context(), getPair(t, asset.Options), asset.Options); err != nil {
		t.Errorf("%s UpdateOrderbook() error %v", g.Name, err)
	}
}

func TestGetWithdrawalsHistory(t *testing.T) {
	t.Parallel()
	sharedtestvalues.SkipTestIfCredentialsUnset(t, g)
	if _, err := g.GetWithdrawalsHistory(t.Context(), currency.BTC, asset.Empty); err != nil {
		t.Errorf("%s GetWithdrawalsHistory() error %v", g.Name, err)
	}
}

func TestGetRecentTrades(t *testing.T) {
	t.Parallel()
	_, err := g.GetRecentTrades(t.Context(), getPair(t, asset.Spot), asset.Spot)
	if err != nil {
		t.Error(err)
	}
	_, err = g.GetRecentTrades(t.Context(), getPair(t, asset.Margin), asset.Margin)
	if err != nil {
		t.Error(err)
	}
	_, err = g.GetRecentTrades(t.Context(), getPair(t, asset.CrossMargin), asset.CrossMargin)
	if err != nil {
		t.Error(err)
	}
	_, err = g.GetRecentTrades(t.Context(), getPair(t, asset.DeliveryFutures), asset.DeliveryFutures)
	if err != nil {
		t.Error(err)
	}
	_, err = g.GetRecentTrades(t.Context(), getPair(t, asset.Futures), asset.Futures)
	if err != nil {
		t.Error(err)
	}
	_, err = g.GetRecentTrades(t.Context(), getPair(t, asset.Options), asset.Options)
	if err != nil {
		t.Error(err)
	}
}

func TestSubmitOrder(t *testing.T) {
	sharedtestvalues.SkipTestIfCredentialsUnset(t, g, canManipulateRealOrders)
	_, err := g.SubmitOrder(t.Context(), &order.Submit{
		Exchange:  g.Name,
		Pair:      getPair(t, asset.CrossMargin),
		Side:      order.Buy,
		Type:      order.Limit,
		Price:     1,
		Amount:    1,
		AssetType: asset.CrossMargin,
	})
	if err != nil {
		t.Errorf("Order failed to be placed: %v", err)
	}
	_, err = g.SubmitOrder(t.Context(), &order.Submit{
		Exchange:  g.Name,
		Pair:      getPair(t, asset.Spot),
		Side:      order.Buy,
		Type:      order.Limit,
		Price:     1,
		Amount:    1,
		AssetType: asset.Spot,
	})
	if err != nil {
		t.Errorf("Order failed to be placed: %v", err)
	}
	_, err = g.SubmitOrder(t.Context(), &order.Submit{
		Exchange:  g.Name,
		Pair:      getPair(t, asset.Options),
		Side:      order.Buy,
		Type:      order.Limit,
		Price:     1,
		Amount:    1,
		AssetType: asset.Options,
	})
	if err != nil {
		t.Errorf("Order failed to be placed: %v", err)
	}
	_, err = g.SubmitOrder(t.Context(), &order.Submit{
		Exchange:  g.Name,
		Pair:      getPair(t, asset.DeliveryFutures),
		Side:      order.Buy,
		Type:      order.Limit,
		Price:     1,
		Amount:    1,
		AssetType: asset.DeliveryFutures,
	})
	if err != nil {
		t.Errorf("Order failed to be placed: %v", err)
	}
	_, err = g.SubmitOrder(t.Context(), &order.Submit{
		Exchange:  g.Name,
		Pair:      getPair(t, asset.Futures),
		Side:      order.Buy,
		Type:      order.Limit,
		Price:     1,
		Amount:    1,
		AssetType: asset.Futures,
	})
	if err != nil {
		t.Errorf("Order failed to be placed: %v", err)
	}
	_, err = g.SubmitOrder(t.Context(), &order.Submit{
		Exchange:  g.Name,
		Pair:      getPair(t, asset.Margin),
		Side:      order.Buy,
		Type:      order.Limit,
		Price:     1,
		Amount:    1,
		AssetType: asset.Margin,
	})
	if err != nil {
		t.Errorf("Order failed to be placed: %v", err)
	}
}

func TestCancelExchangeOrder(t *testing.T) {
	sharedtestvalues.SkipTestIfCredentialsUnset(t, g, canManipulateRealOrders)
	orderCancellation := &order.Cancel{
		OrderID:       "1",
		WalletAddress: core.BitcoinDonationAddress,
		AccountID:     "1",
		Pair:          currency.NewPair(currency.LTC, currency.BTC),
		AssetType:     asset.Spot,
	}
	err := g.CancelOrder(t.Context(), orderCancellation)
	if err != nil {
		t.Errorf("%s CancelOrder error: %v", g.Name, err)
	}
	orderCancellation.AssetType = asset.Margin
	err = g.CancelOrder(t.Context(), orderCancellation)
	if err != nil {
		t.Errorf("%s CancelOrder error: %v", g.Name, err)
	}
	orderCancellation.AssetType = asset.CrossMargin
	err = g.CancelOrder(t.Context(), orderCancellation)
	if err != nil {
		t.Errorf("%s CancelOrder error: %v", g.Name, err)
	}
	orderCancellation.AssetType = asset.Options
	err = g.CancelOrder(t.Context(), orderCancellation)
	if err != nil {
		t.Errorf("%s CancelOrder error: %v", g.Name, err)
	}
	orderCancellation.AssetType = asset.Futures
	err = g.CancelOrder(t.Context(), orderCancellation)
	if err != nil {
		t.Errorf("%s CancelOrder error: %v", g.Name, err)
	}
	orderCancellation.AssetType = asset.DeliveryFutures
	err = g.CancelOrder(t.Context(), orderCancellation)
	if err != nil {
		t.Errorf("%s CancelOrder error: %v", g.Name, err)
	}
}

func TestCancelBatchOrders(t *testing.T) {
	sharedtestvalues.SkipTestIfCredentialsUnset(t, g, canManipulateRealOrders)
	_, err := g.CancelBatchOrders(t.Context(), []order.Cancel{
		{
			OrderID:       "1",
			WalletAddress: core.BitcoinDonationAddress,
			AccountID:     "1",
			Pair:          getPair(t, asset.Spot),
			AssetType:     asset.Spot,
		}, {
			OrderID:       "2",
			WalletAddress: core.BitcoinDonationAddress,
			AccountID:     "1",
			Pair:          getPair(t, asset.Spot),
			AssetType:     asset.Spot,
		},
	})
	if err != nil {
		t.Errorf("%s CancelOrder error: %v", g.Name, err)
	}
	_, err = g.CancelBatchOrders(t.Context(), []order.Cancel{
		{
			OrderID:       "1",
			WalletAddress: core.BitcoinDonationAddress,
			AccountID:     "1",
			Pair:          getPair(t, asset.Futures),
			AssetType:     asset.Futures,
		}, {
			OrderID:       "2",
			WalletAddress: core.BitcoinDonationAddress,
			AccountID:     "1",
			Pair:          getPair(t, asset.Futures),
			AssetType:     asset.Futures,
		},
	})
	if err != nil {
		t.Errorf("%s CancelOrder error: %v", g.Name, err)
	}
	_, err = g.CancelBatchOrders(t.Context(), []order.Cancel{
		{
			OrderID:       "1",
			WalletAddress: core.BitcoinDonationAddress,
			AccountID:     "1",
			Pair:          getPair(t, asset.DeliveryFutures),
			AssetType:     asset.DeliveryFutures,
		}, {
			OrderID:       "2",
			WalletAddress: core.BitcoinDonationAddress,
			AccountID:     "1",
			Pair:          getPair(t, asset.DeliveryFutures),
			AssetType:     asset.DeliveryFutures,
		},
	})
	if err != nil {
		t.Errorf("%s CancelOrder error: %v", g.Name, err)
	}
	_, err = g.CancelBatchOrders(t.Context(), []order.Cancel{
		{
			OrderID:       "1",
			WalletAddress: core.BitcoinDonationAddress,
			AccountID:     "1",
			Pair:          getPair(t, asset.Options),
			AssetType:     asset.Options,
		}, {
			OrderID:       "2",
			WalletAddress: core.BitcoinDonationAddress,
			AccountID:     "1",
			Pair:          getPair(t, asset.Options),
			AssetType:     asset.Options,
		},
	})
	if err != nil {
		t.Errorf("%s CancelOrder error: %v", g.Name, err)
	}
	_, err = g.CancelBatchOrders(t.Context(), []order.Cancel{
		{
			OrderID:       "1",
			WalletAddress: core.BitcoinDonationAddress,
			AccountID:     "1",
			Pair:          getPair(t, asset.Margin),
			AssetType:     asset.Margin,
		}, {
			OrderID:       "2",
			WalletAddress: core.BitcoinDonationAddress,
			AccountID:     "1",
			Pair:          getPair(t, asset.Margin),
			AssetType:     asset.Margin,
		},
	})
	if err != nil {
		t.Errorf("%s CancelOrder error: %v", g.Name, err)
	}
}

func TestGetDepositAddress(t *testing.T) {
	sharedtestvalues.SkipTestIfCredentialsUnset(t, g)
	chains, err := g.GetAvailableTransferChains(t.Context(), currency.BTC)
	if err != nil {
		t.Fatal(err)
	}
	for i := range chains {
		_, err = g.GetDepositAddress(t.Context(), currency.BTC, "", chains[i])
		if err != nil {
			t.Error("Test Fail - GetDepositAddress error", err)
		}
	}
}

func TestGetActiveOrders(t *testing.T) {
	sharedtestvalues.SkipTestIfCredentialsUnset(t, g)
	enabledPairs, err := g.GetEnabledPairs(asset.Spot)
	if err != nil {
		t.Error(err)
	}
	_, err = g.GetActiveOrders(t.Context(), &order.MultiOrderRequest{
		Pairs:     enabledPairs[:2],
		Type:      order.AnyType,
		Side:      order.AnySide,
		AssetType: asset.Spot,
	})
	if err != nil {
		t.Errorf(" %s GetActiveOrders() error: %v", g.Name, err)
	}
	cp, err := currency.NewPairFromString("BTC_USDT")
	if err != nil {
		t.Error(err)
	}
	_, err = g.GetActiveOrders(t.Context(), &order.MultiOrderRequest{
		Pairs:     []currency.Pair{cp},
		Type:      order.AnyType,
		Side:      order.AnySide,
		AssetType: asset.Futures,
	})
	if err != nil {
		t.Errorf(" %s GetActiveOrders() error: %v", g.Name, err)
	}
	_, err = g.GetActiveOrders(t.Context(), &order.MultiOrderRequest{
		Pairs:     enabledPairs[:2],
		Type:      order.AnyType,
		Side:      order.AnySide,
		AssetType: asset.Margin,
	})
	if err != nil {
		t.Errorf(" %s GetActiveOrders() error: %v", g.Name, err)
	}
	_, err = g.GetActiveOrders(t.Context(), &order.MultiOrderRequest{
		Pairs:     enabledPairs[:2],
		Type:      order.AnyType,
		Side:      order.AnySide,
		AssetType: asset.CrossMargin,
	})
	if err != nil {
		t.Errorf(" %s GetActiveOrders() error: %v", g.Name, err)
	}
	_, err = g.GetActiveOrders(t.Context(), &order.MultiOrderRequest{
		Pairs:     currency.Pairs{getPair(t, asset.Futures)},
		Type:      order.AnyType,
		Side:      order.AnySide,
		AssetType: asset.Futures,
	})
	if err != nil {
		t.Errorf(" %s GetActiveOrders() error: %v", g.Name, err)
	}
	_, err = g.GetActiveOrders(t.Context(), &order.MultiOrderRequest{
		Pairs:     currency.Pairs{getPair(t, asset.DeliveryFutures)},
		Type:      order.AnyType,
		Side:      order.AnySide,
		AssetType: asset.DeliveryFutures,
	})
	if err != nil {
		t.Errorf(" %s GetActiveOrders() error: %v", g.Name, err)
	}
	_, err = g.GetActiveOrders(t.Context(), &order.MultiOrderRequest{
		Pairs:     currency.Pairs{getPair(t, asset.Options)},
		Type:      order.AnyType,
		Side:      order.AnySide,
		AssetType: asset.Options,
	})
	if err != nil {
		t.Errorf(" %s GetActiveOrders() error: %v", g.Name, err)
	}
	if _, err = g.GetActiveOrders(t.Context(), &order.MultiOrderRequest{
		Pairs:     currency.Pairs{},
		Type:      order.AnyType,
		Side:      order.AnySide,
		AssetType: asset.DeliveryFutures,
	}); !errors.Is(err, currency.ErrCurrencyPairsEmpty) {
		t.Errorf("%s GetActiveOrders() expecting error %v, but found %v", g.Name, currency.ErrCurrencyPairsEmpty, err)
	}
}

func TestGetOrderHistory(t *testing.T) {
	sharedtestvalues.SkipTestIfCredentialsUnset(t, g)
	multiOrderRequest := order.MultiOrderRequest{
		Type:      order.AnyType,
		AssetType: asset.Spot,
		Side:      order.Buy,
	}
	enabledPairs, err := g.GetEnabledPairs(asset.Spot)
	if err != nil {
		t.Fatal(err)
	}
	multiOrderRequest.Pairs = enabledPairs[:3]
	_, err = g.GetOrderHistory(t.Context(), &multiOrderRequest)
	if err != nil {
		t.Errorf("%s GetOrderhistory() error: %v", g.Name, err)
	}
	multiOrderRequest.AssetType = asset.Futures
	multiOrderRequest.Pairs, err = g.GetEnabledPairs(asset.Futures)
	if err != nil {
		t.Fatal(err)
	}
	multiOrderRequest.Pairs = multiOrderRequest.Pairs[len(multiOrderRequest.Pairs)-4:]
	_, err = g.GetOrderHistory(t.Context(), &multiOrderRequest)
	if err != nil {
		t.Errorf("%s GetOrderhistory() error: %v", g.Name, err)
	}
	multiOrderRequest.AssetType = asset.DeliveryFutures
	multiOrderRequest.Pairs, err = g.GetEnabledPairs(asset.DeliveryFutures)
	if err != nil {
		t.Fatal(err)
	}
	_, err = g.GetOrderHistory(t.Context(), &multiOrderRequest)
	if err != nil {
		t.Errorf("%s GetOrderhistory() error: %v", g.Name, err)
	}
	multiOrderRequest.AssetType = asset.Options
	multiOrderRequest.Pairs, err = g.GetEnabledPairs(asset.Options)
	if err != nil {
		t.Fatal(err)
	}
	_, err = g.GetOrderHistory(t.Context(), &multiOrderRequest)
	if err != nil {
		t.Errorf("%s GetOrderhistory() error: %v", g.Name, err)
	}
}

func TestGetHistoricCandles(t *testing.T) {
	t.Parallel()
	startTime := time.Now().Add(-time.Hour * 10)
	if _, err := g.GetHistoricCandles(t.Context(), getPair(t, asset.Spot), asset.Spot, kline.OneDay, startTime, time.Now()); err != nil {
		t.Errorf("%s GetHistoricCandles() error: %v", g.Name, err)
	}
	if _, err := g.GetHistoricCandles(t.Context(), getPair(t, asset.Margin), asset.Margin, kline.OneDay, startTime, time.Now()); err != nil {
		t.Errorf("%s GetHistoricCandles() error: %v", g.Name, err)
	}
	if _, err := g.GetHistoricCandles(t.Context(), getPair(t, asset.CrossMargin), asset.CrossMargin, kline.OneDay, startTime, time.Now()); err != nil {
		t.Errorf("%s GetHistoricCandles() error: %v", g.Name, err)
	}
	if _, err := g.GetHistoricCandles(t.Context(), getPair(t, asset.Futures), asset.Futures, kline.OneDay, startTime, time.Now()); err != nil {
		t.Errorf("%s GetHistoricCandles() error: %v", g.Name, err)
	}
	if _, err := g.GetHistoricCandles(t.Context(), getPair(t, asset.DeliveryFutures), asset.DeliveryFutures, kline.OneDay, startTime, time.Now()); err != nil {
		t.Errorf("%s GetHistoricCandles() error: %v", g.Name, err)
	}
	if _, err := g.GetHistoricCandles(t.Context(), getPair(t, asset.Options), asset.Options, kline.OneDay, startTime, time.Now()); !errors.Is(err, asset.ErrNotSupported) {
		t.Errorf("%s GetHistoricCandles() expecting: %v, but found %v", g.Name, asset.ErrNotSupported, err)
	}
	if _, err := g.GetHistoricCandles(t.Context(), getPair(t, asset.Options), asset.Options, kline.OneDay, startTime, time.Now()); !errors.Is(err, asset.ErrNotSupported) {
		t.Errorf("%s GetHistoricCandles() expecting: %v, but found %v", g.Name, asset.ErrNotSupported, err)
	}
}

func TestGetHistoricCandlesExtended(t *testing.T) {
	t.Parallel()
	startTime := time.Now().Add(-time.Hour * 5)
	_, err := g.GetHistoricCandlesExtended(t.Context(),
		getPair(t, asset.Spot), asset.Spot, kline.OneMin, startTime, time.Now())
	if err != nil {
		t.Fatal(err)
	}
	_, err = g.GetHistoricCandlesExtended(t.Context(),
		getPair(t, asset.Margin), asset.Margin, kline.OneMin, startTime, time.Now())
	if err != nil {
		t.Fatal(err)
	}
	_, err = g.GetHistoricCandlesExtended(t.Context(),
		getPair(t, asset.DeliveryFutures), asset.DeliveryFutures, kline.OneMin, time.Now().Add(-time.Hour*5), time.Now())
	if err != nil {
		t.Error(err)
	}
	_, err = g.GetHistoricCandlesExtended(t.Context(), getPair(t, asset.Futures), asset.Futures, kline.OneMin, startTime, time.Now())
	if err != nil {
		t.Error(err)
	}
	_, err = g.GetHistoricCandlesExtended(t.Context(),
		getPair(t, asset.CrossMargin), asset.CrossMargin, kline.OneMin, startTime, time.Now())
	if err != nil {
		t.Error(err)
	}
	if _, err = g.GetHistoricCandlesExtended(t.Context(), getPair(t, asset.Options), asset.Options, kline.OneDay, startTime, time.Now()); !errors.Is(err, asset.ErrNotSupported) {
		t.Errorf("%s GetHistoricCandlesExtended() expecting: %v, but found %v", g.Name, asset.ErrNotSupported, err)
	}
}

func TestGetAvailableTransferTrains(t *testing.T) {
	t.Parallel()
	_, err := g.GetAvailableTransferChains(t.Context(), currency.USDT)
	if err != nil {
		t.Error(err)
	}
}

func TestGetUnderlyingFromCurrencyPair(t *testing.T) {
	t.Parallel()
	if uly, err := g.GetUnderlyingFromCurrencyPair(currency.Pair{Delimiter: currency.UnderscoreDelimiter, Base: currency.BTC, Quote: currency.NewCode("USDT_LLK")}); err != nil {
		t.Error(err)
	} else if !uly.Equal(currency.NewPair(currency.BTC, currency.USDT)) {
		t.Error("unexpected underlying")
	}
}

const wsTickerPushDataJSON = `{"time": 1606291803,	"channel": "spot.tickers",	"event": "update",	"result": {	  "currency_pair": "BTC_USDT",	  "last": "19106.55",	  "lowest_ask": "19108.71",	  "highest_bid": "19106.55",	  "change_percentage": "3.66",	  "base_volume": "2811.3042155865",	  "quote_volume": "53441606.52411221454674732293",	  "high_24h": "19417.74",	  "low_24h": "18434.21"	}}`

func TestWsTickerPushData(t *testing.T) {
	t.Parallel()
	if err := g.WsHandleSpotData(t.Context(), []byte(wsTickerPushDataJSON)); err != nil {
		t.Errorf("%s websocket ticker push data error: %v", g.Name, err)
	}
}

const wsTradePushDataJSON = `{	"time": 1606292218,	"channel": "spot.trades",	"event": "update",	"result": {	  "id": 309143071,	  "create_time": 1606292218,	  "create_time_ms": "1606292218213.4578",	  "side": "sell",	  "currency_pair": "BTC_USDT",	  "amount": "16.4700000000",	  "price": "0.4705000000"}}`

func TestWsTradePushData(t *testing.T) {
	t.Parallel()
	if err := g.WsHandleSpotData(t.Context(), []byte(wsTradePushDataJSON)); err != nil {
		t.Errorf("%s websocket trade push data error: %v", g.Name, err)
	}
}

const wsCandlestickPushDataJSON = `{"time": 1606292600,	"channel": "spot.candlesticks",	"event": "update",	"result": {	  "t": "1606292580",	  "v": "2362.32035",	  "c": "19128.1",	  "h": "19128.1",	  "l": "19128.1",	  "o": "19128.1","n": "1m_BTC_USDT"}}`

func TestWsCandlestickPushData(t *testing.T) {
	t.Parallel()
	if err := g.WsHandleSpotData(t.Context(), []byte(wsCandlestickPushDataJSON)); err != nil {
		t.Errorf("%s websocket candlestick push data error: %v", g.Name, err)
	}
}

const wsOrderbookTickerJSON = `{"time": 1606293275,	"channel": "spot.book_ticker",	"event": "update",	"result": {	  "t": 1606293275123,	  "u": 48733182,	  "s": "BTC_USDT",	  "b": "19177.79",	  "B": "0.0003341504",	  "a": "19179.38",	  "A": "0.09"	}}`

func TestWsOrderbookTickerPushData(t *testing.T) {
	t.Parallel()
	if err := g.WsHandleSpotData(t.Context(), []byte(wsOrderbookTickerJSON)); err != nil {
		t.Errorf("%s websocket orderbook push data error: %v", g.Name, err)
	}
}

const (
	wsOrderbookUpdatePushDataJSON   = `{"time": 1606294781,	"channel": "spot.order_book_update",	"event": "update",	"result": {	  "t": 1606294781123,	  "e": "depthUpdate",	  "E": 1606294781,"s": "BTC_USDT","U": 48776301,"u": 48776306,"b": [["19137.74","0.0001"],["19088.37","0"]],"a": [["19137.75","0.6135"]]	}}`
	wsOrderbookSnapshotPushDataJSON = `{"time":1606295412,"channel": "spot.order_book",	"event": "update",	"result": {	  "t": 1606295412123,	  "lastUpdateId": 48791820,	  "s": "BTC_USDT",	  "bids": [		[		  "19079.55",		  "0.0195"		],		[		  "19079.07",		  "0.7341"],["19076.23",		  "0.00011808"		],		[		  "19073.9",		  "0.105"		],		[		  "19068.83",		  "0.1009"		]	  ],	  "asks": [		[		  "19080.24",		  "0.1638"		],		[		  "19080.91","0.1366"],["19080.92","0.01"],["19081.29","0.01"],["19083.8","0.097"]]}}`
)

func TestWsOrderbookSnapshotPushData(t *testing.T) {
	t.Parallel()
	err := g.WsHandleSpotData(t.Context(), []byte(wsOrderbookSnapshotPushDataJSON))
	if err != nil {
		t.Errorf("%s websocket orderbook snapshot push data error: %v", g.Name, err)
	}
	if err = g.WsHandleSpotData(t.Context(), []byte(wsOrderbookUpdatePushDataJSON)); err != nil {
		t.Errorf("%s websocket orderbook update push data error: %v", g.Name, err)
	}
}

const wsSpotOrderPushDataJSON = `{"time": 1605175506,	"channel": "spot.orders",	"event": "update",	"result": [	  {		"id": "30784435",		"user": 123456,		"text": "t-abc",		"create_time": "1605175506",		"create_time_ms": "1605175506123",		"update_time": "1605175506",		"update_time_ms": "1605175506123",		"event": "put",		"currency_pair": "BTC_USDT",		"type": "limit",		"account": "spot",		"side": "sell",		"amount": "1",		"price": "10001",		"time_in_force": "gtc",		"left": "1",		"filled_total": "0",		"fee": "0",		"fee_currency": "USDT",		"point_fee": "0",		"gt_fee": "0",		"gt_discount": true,		"rebated_fee": "0",		"rebated_fee_currency": "USDT"}	]}`

func TestWsPushOrders(t *testing.T) {
	t.Parallel()
	if err := g.WsHandleSpotData(t.Context(), []byte(wsSpotOrderPushDataJSON)); err != nil {
		t.Errorf("%s websocket orders push data error: %v", g.Name, err)
	}
}

const wsUserTradePushDataJSON = `{"time": 1605176741,	"channel": "spot.usertrades",	"event": "update",	"result": [	  {		"id": 5736713,		"user_id": 1000001,		"order_id": "30784428",		"currency_pair": "BTC_USDT",		"create_time": 1605176741,		"create_time_ms": "1605176741123.456",		"side": "sell",		"amount": "1.00000000",		"role": "taker",		"price": "10000.00000000",		"fee": "0.00200000000000",		"point_fee": "0",		"gt_fee": "0",		"text": "apiv4"	  }	]}`

func TestWsUserTradesPushDataJSON(t *testing.T) {
	t.Parallel()
	if err := g.WsHandleSpotData(t.Context(), []byte(wsUserTradePushDataJSON)); err != nil {
		t.Errorf("%s websocket users trade push data error: %v", g.Name, err)
	}
}

const wsBalancesPushDataJSON = `{"time": 1605248616,	"channel": "spot.balances",	"event": "update",	"result": [	  {		"timestamp": "1605248616",		"timestamp_ms": "1605248616123",		"user": "1000001",		"currency": "USDT",		"change": "100",		"total": "1032951.325075926",		"available": "1022943.325075926"}	]}`

func TestBalancesPushData(t *testing.T) {
	t.Parallel()
	if err := g.WsHandleSpotData(t.Context(), []byte(wsBalancesPushDataJSON)); err != nil {
		t.Errorf("%s websocket balances push data error: %v", g.Name, err)
	}
}

const wsMarginBalancePushDataJSON = `{"time": 1605248616,	"channel": "spot.funding_balances",	"event": "update",	"result": [	  {"timestamp": "1605248616","timestamp_ms": "1605248616123","user": "1000001","currency": "USDT","change": "100","freeze": "100","lent": "0"}	]}`

func TestMarginBalancePushData(t *testing.T) {
	t.Parallel()
	if err := g.WsHandleSpotData(t.Context(), []byte(wsMarginBalancePushDataJSON)); err != nil {
		t.Errorf("%s websocket margin balance push data error: %v", g.Name, err)
	}
}

const wsCrossMarginBalancePushDataJSON = `{"time": 1605248616,"channel": "spot.cross_balances","event": "update",	"result": [{"timestamp": "1605248616","timestamp_ms": "1605248616123","user": "1000001","currency": "USDT",	"change": "100","total": "1032951.325075926","available": "1022943.325075926"}]}`

func TestCrossMarginBalancePushData(t *testing.T) {
	t.Parallel()
	if err := g.WsHandleSpotData(t.Context(), []byte(wsCrossMarginBalancePushDataJSON)); err != nil {
		t.Errorf("%s websocket cross margin balance push data error: %v", g.Name, err)
	}
}

const wsCrossMarginBalanceLoan = `{	"time":1658289372,	"channel":"spot.cross_loan",	"event":"update",	"result":{	  "timestamp":1658289372338,	  "user":"1000001",	  "currency":"BTC",	  "change":"0.01",	  "total":"4.992341029566",	  "available":"0.078054772536",	  "borrowed":"0.01",	  "interest":"0.00001375"	}}`

func TestCrossMarginBalanceLoan(t *testing.T) {
	t.Parallel()
	if err := g.WsHandleSpotData(t.Context(), []byte(wsCrossMarginBalanceLoan)); err != nil {
		t.Errorf("%s websocket cross margin loan push data error: %v", g.Name, err)
	}
}

const wsFuturesTickerPushDataJSON = `{"time": 1541659086,	"channel": "futures.tickers","event": "update",	"error": null,	"result": [	  {		"contract": "BTC_USD","last": "118.4","change_percentage": "0.77","funding_rate": "-0.000114","funding_rate_indicative": "0.01875","mark_price": "118.35","index_price": "118.36","total_size": "73648","volume_24h": "745487577","volume_24h_btc": "117",		"volume_24h_usd": "419950",		"quanto_base_rate": "",		"volume_24h_quote": "1665006","volume_24h_settle": "178","volume_24h_base": "5526","low_24h": "99.2","high_24h": "132.5"}	]}`

func TestFuturesTicker(t *testing.T) {
	t.Parallel()
	if err := g.WsHandleFuturesData(t.Context(), []byte(wsFuturesTickerPushDataJSON), asset.Futures); err != nil {
		t.Errorf("%s websocket push data error: %v", g.Name, err)
	}
}

const wsFuturesTradesPushDataJSON = `{"channel": "futures.trades","event": "update",	"time": 1541503698,	"result": [{"size": -108,"id": 27753479,"create_time": 1545136464,"create_time_ms": 1545136464123,"price": "96.4","contract": "BTC_USD"}]}`

func TestFuturesTrades(t *testing.T) {
	t.Parallel()
	if err := g.WsHandleFuturesData(t.Context(), []byte(wsFuturesTradesPushDataJSON), asset.Futures); err != nil {
		t.Errorf("%s websocket push data error: %v", g.Name, err)
	}
}

const (
	wsFuturesOrderbookTickerJSON = `{	"time": 1615366379,	"channel": "futures.book_ticker",	"event": "update",	"error": null,	"result": {	  "t": 1615366379123,	  "u": 2517661076,	  "s": "BTC_USD",	  "b": "54696.6",	  "B": 37000,	  "a": "54696.7",	  "A": 47061	}}`
)

func TestOrderbookData(t *testing.T) {
	t.Parallel()
	if err := g.WsHandleFuturesData(t.Context(), []byte(wsFuturesOrderbookTickerJSON), asset.Futures); err != nil {
		t.Errorf("%s websocket orderbook ticker push data error: %v", g.Name, err)
	}
}

const wsFuturesOrderPushDataJSON = `{	"channel": "futures.orders",	"event": "update",	"time": 1541505434,	"result": [	  {		"contract": "BTC_USD",		"create_time": 1628736847,		"create_time_ms": 1628736847325,		"fill_price": 40000.4,		"finish_as": "filled",		"finish_time": 1628736848,		"finish_time_ms": 1628736848321,		"iceberg": 0,		"id": 4872460,		"is_close": false,		"is_liq": false,		"is_reduce_only": false,		"left": 0,		"mkfr": -0.00025,		"price": 40000.4,		"refr": 0,		"refu": 0,		"size": 1,		"status": "finished",		"text": "-",		"tif": "gtc",		"tkfr": 0.0005,		"user": "110xxxxx"	  }	]}`

func TestFuturesOrderPushData(t *testing.T) {
	t.Parallel()
	if err := g.WsHandleFuturesData(t.Context(), []byte(wsFuturesOrderPushDataJSON), asset.Futures); err != nil {
		t.Errorf("%s websocket futures order push data error: %v", g.Name, err)
	}
}

const wsFuturesUsertradesPushDataJSON = `{"time": 1543205083,	"channel": "futures.usertrades","event": "update",	"error": null,	"result": [{"id": "3335259","create_time": 1628736848,"create_time_ms": 1628736848321,"contract": "BTC_USD","order_id": "4872460","size": 1,"price": "40000.4","role": "maker","text": "api","fee": 0.0009290592,"point_fee": 0}]}`

func TestFuturesUserTrades(t *testing.T) {
	t.Parallel()
	if err := g.WsHandleFuturesData(t.Context(), []byte(wsFuturesUsertradesPushDataJSON), asset.Futures); err != nil {
		t.Errorf("%s websocket futures user trades push data error: %v", g.Name, err)
	}
}

const wsFuturesLiquidationPushDataJSON = `{"channel": "futures.liquidates",	"event": "update",	"time": 1541505434,	"result": [{"entry_price": 209,"fill_price": 215.1,"left": 0,"leverage": 0.0,"liq_price": 213,"margin": 0.007816722941,"mark_price": 213,"order_id": 4093362,"order_price": 215.1,"size": -124,"time": 1541486601,"time_ms": 1541486601123,"contract": "BTC_USD","user": "1040xxxx"}	]}`

func TestFuturesLiquidationPushData(t *testing.T) {
	t.Parallel()
	if err := g.WsHandleFuturesData(t.Context(), []byte(wsFuturesLiquidationPushDataJSON), asset.Futures); err != nil {
		t.Errorf("%s websocket futures liquidation push data error: %v", g.Name, err)
	}
}

const wsFuturesAutoDelevergesNotification = `{"channel": "futures.auto_deleverages",	"event": "update",	"time": 1541505434,	"result": [{"entry_price": 209,"fill_price": 215.1,"position_size": 10,"trade_size": 10,"time": 1541486601,"time_ms": 1541486601123,"contract": "BTC_USD","user": "1040"}	]}`

func TestFuturesAutoDeleverges(t *testing.T) {
	t.Parallel()
	if err := g.WsHandleFuturesData(t.Context(), []byte(wsFuturesAutoDelevergesNotification), asset.Futures); err != nil {
		t.Errorf("%s websocket futures auto deleverge push data error: %v", g.Name, err)
	}
}

const wsFuturesPositionClosePushDataJSON = ` {"channel": "futures.position_closes",	"event": "update",	"time": 1541505434,	"result": [	  {		"contract": "BTC_USD",		"pnl": -0.000624354791,		"side": "long",		"text": "web",		"time": 1547198562,		"time_ms": 1547198562123,		"user": "211xxxx"	  }	]}`

func TestPositionClosePushData(t *testing.T) {
	t.Parallel()
	if err := g.WsHandleFuturesData(t.Context(), []byte(wsFuturesPositionClosePushDataJSON), asset.Futures); err != nil {
		t.Errorf("%s websocket futures position close push data error: %v", g.Name, err)
	}
}

const wsFuturesBalanceNotificationPushDataJSON = `{"channel": "futures.balances",	"event": "update",	"time": 1541505434,	"result": [	  {		"balance": 9.998739899488,		"change": -0.000002074115,		"text": "BTC_USD:3914424",		"time": 1547199246,		"time_ms": 1547199246123,		"type": "fee",		"user": "211xxx"	  }	]}`

func TestFuturesBalanceNotification(t *testing.T) {
	t.Parallel()
	if err := g.WsHandleFuturesData(t.Context(), []byte(wsFuturesBalanceNotificationPushDataJSON), asset.Futures); err != nil {
		t.Errorf("%s websocket futures balance notification push data error: %v", g.Name, err)
	}
}

const wsFuturesReduceRiskLimitNotificationPushDataJSON = `{"time": 1551858330,	"channel": "futures.reduce_risk_limits",	"event": "update",	"error": null,	"result": [	  {		"cancel_orders": 0,		"contract": "ETH_USD",		"leverage_max": 10,		"liq_price": 136.53,		"maintenance_rate": 0.09,		"risk_limit": 450,		"time": 1551858330,		"time_ms": 1551858330123,		"user": "20011"	  }	]}`

func TestFuturesReduceRiskLimitPushData(t *testing.T) {
	t.Parallel()
	if err := g.WsHandleFuturesData(t.Context(), []byte(wsFuturesReduceRiskLimitNotificationPushDataJSON), asset.Futures); err != nil {
		t.Errorf("%s websocket futures reduce risk limit notification push data error: %v", g.Name, err)
	}
}

const wsFuturesPositionsNotificationPushDataJSON = `{"time": 1588212926,"channel": "futures.positions",	"event": "update",	"error": null,	"result": [	  {		"contract": "BTC_USD",		"cross_leverage_limit": 0,		"entry_price": 40000.36666661111,		"history_pnl": -0.000108569505,		"history_point": 0,		"last_close_pnl": -0.000050123368,"leverage": 0,"leverage_max": 100,"liq_price": 0.1,"maintenance_rate": 0.005,"margin": 49.999890611186,"mode": "single","realised_pnl": -1.25e-8,"realised_point": 0,"risk_limit": 100,"size": 3,"time": 1628736848,"time_ms": 1628736848321,"user": "110xxxxx"}]}`

func TestFuturesPositionsNotification(t *testing.T) {
	t.Parallel()
	if err := g.WsHandleFuturesData(t.Context(), []byte(wsFuturesPositionsNotificationPushDataJSON), asset.Futures); err != nil {
		t.Errorf("%s websocket futures positions change notification push data error: %v", g.Name, err)
	}
}

const wsFuturesAutoOrdersPushDataJSON = `{"time": 1596798126,"channel": "futures.autoorders",	"event": "update",	"error": null,	"result": [	  {		"user": 123456,		"trigger": {		  "strategy_type": 0,		  "price_type": 0,		  "price": "10000",		  "rule": 2,		  "expiration": 86400		},		"initial": {		  "contract": "BTC_USDT",		  "size": 10,		  "price": "10000",		  "tif": "gtc",		  "text": "web",		  "iceberg": 0,		  "is_close": false,		  "is_reduce_only": false		},		"id": 9256,		"trade_id": 0,		"status": "open",		"reason": "",		"create_time": 1596798126,		"name": "price_autoorders",		"is_stop_order": false,		"stop_trigger": {		  "rule": 0,		  "trigger_price": "",		  "order_price": ""		}	  }	]}`

func TestFuturesAutoOrderPushData(t *testing.T) {
	t.Parallel()
	if err := g.WsHandleFuturesData(t.Context(), []byte(wsFuturesAutoOrdersPushDataJSON), asset.Futures); err != nil {
		t.Errorf("%s websocket futures auto orders push data error: %v", g.Name, err)
	}
}

// ******************************************** Options web-socket unit test funcs ********************

const optionsContractTickerPushDataJSON = `{"time": 1630576352,	"channel": "options.contract_tickers",	"event": "update",	"result": {    "name": "BTC_USDT-20211231-59800-P",    "last_price": "11349.5",    "mark_price": "11170.19",    "index_price": "",    "position_size": 993,    "bid1_price": "10611.7",    "bid1_size": 100,    "ask1_price": "11728.7",    "ask1_size": 100,    "vega": "34.8731",    "theta": "-72.80588",    "rho": "-28.53331",    "gamma": "0.00003",    "delta": "-0.78311",    "mark_iv": "0.86695",    "bid_iv": "0.65481",    "ask_iv": "0.88145",    "leverage": "3.5541112718136"	}}`

func TestOptionsContractTickerPushData(t *testing.T) {
	t.Parallel()
	if err := g.WsHandleOptionsData(t.Context(), []byte(optionsContractTickerPushDataJSON)); err != nil {
		t.Errorf("%s websocket options contract ticker push data failed with error %v", g.Name, err)
	}
}

const optionsUnderlyingTickerPushDataJSON = `{"time": 1630576352,	"channel": "options.ul_tickers",	"event": "update",	"result": {	   "trade_put": 800,	   "trade_call": 41700,	   "index_price": "50695.43",	   "name": "BTC_USDT"	}}`

func TestOptionsUnderlyingTickerPushData(t *testing.T) {
	t.Parallel()
	if err := g.WsHandleOptionsData(t.Context(), []byte(optionsUnderlyingTickerPushDataJSON)); err != nil {
		t.Errorf("%s websocket options underlying ticker push data error: %v", g.Name, err)
	}
}

const optionsContractTradesPushDataJSON = `{"time": 1630576356,	"channel": "options.trades",	"event": "update",	"result": [    {        "contract": "BTC_USDT-20211231-59800-C",        "create_time": 1639144526,        "id": 12279,        "price": 997.8,        "size": -100,        "create_time_ms": 1639144526597,        "underlying": "BTC_USDT"    }	]}`

func TestOptionsContractTradesPushData(t *testing.T) {
	t.Parallel()
	if err := g.WsHandleOptionsData(t.Context(), []byte(optionsContractTradesPushDataJSON)); err != nil {
		t.Errorf("%s websocket contract trades push data error: %v", g.Name, err)
	}
}

const optionsUnderlyingTradesPushDataJSON = `{"time": 1630576356,	"channel": "options.ul_trades",	"event": "update",	"result": [{"contract": "BTC_USDT-20211231-59800-C","create_time": 1639144526,"id": 12279,"price": 997.8,"size": -100,"create_time_ms": 1639144526597,"underlying": "BTC_USDT","is_call": true}	]}`

func TestOptionsUnderlyingTradesPushData(t *testing.T) {
	t.Parallel()
	if err := g.WsHandleOptionsData(t.Context(), []byte(optionsUnderlyingTradesPushDataJSON)); err != nil {
		t.Errorf("%s websocket underlying trades push data error: %v", g.Name, err)
	}
}

const optionsUnderlyingPricePushDataJSON = `{	"time": 1630576356,	"channel": "options.ul_price",	"event": "update",	"result": {	   "underlying": "BTC_USDT",	   "price": 49653.24,"time": 1639143988,"time_ms": 1639143988931}}`

func TestOptionsUnderlyingPricePushData(t *testing.T) {
	t.Parallel()
	if err := g.WsHandleOptionsData(t.Context(), []byte(optionsUnderlyingPricePushDataJSON)); err != nil {
		t.Errorf("%s websocket underlying price push data error: %v", g.Name, err)
	}
}

const optionsMarkPricePushDataJSON = `{	"time": 1630576356,	"channel": "options.mark_price",	"event": "update",	"result": {    "contract": "BTC_USDT-20211231-59800-P",    "price": 11021.27,    "time": 1639143401,    "time_ms": 1639143401676}}`

func TestOptionsMarkPricePushData(t *testing.T) {
	t.Parallel()
	if err := g.WsHandleOptionsData(t.Context(), []byte(optionsMarkPricePushDataJSON)); err != nil {
		t.Errorf("%s websocket mark price push data error: %v", g.Name, err)
	}
}

const optionsSettlementsPushDataJSON = `{	"time": 1630576356,	"channel": "options.settlements",	"event": "update",	"result": {	   "contract": "BTC_USDT-20211130-55000-P",	   "orderbook_id": 2,	   "position_size": 1,	   "profit": 0.5,	   "settle_price": 70000,	   "strike_price": 65000,	   "tag": "WEEK",	   "trade_id": 1,	   "trade_size": 1,	   "underlying": "BTC_USDT",	   "time": 1639051907,	   "time_ms": 1639051907000}}`

func TestSettlementsPushData(t *testing.T) {
	t.Parallel()
	if err := g.WsHandleOptionsData(t.Context(), []byte(optionsSettlementsPushDataJSON)); err != nil {
		t.Errorf("%s websocket options settlements push data error: %v", g.Name, err)
	}
}

const optionsContractPushDataJSON = `{"time": 1630576356,	"channel": "options.contracts",	"event": "update",	"result": {	   "contract": "BTC_USDT-20211130-50000-P",	   "create_time": 1637917026,	   "expiration_time": 1638230400,	   "init_margin_high": 0.15,	   "init_margin_low": 0.1,	   "is_call": false,	   "maint_margin_base": 0.075,	   "maker_fee_rate": 0.0004,	   "mark_price_round": 0.1,	   "min_balance_short": 0.5,	   "min_order_margin": 0.1,	   "multiplier": 0.0001,	   "order_price_deviate": 0,	   "order_price_round": 0.1,	   "order_size_max": 1,	   "order_size_min": 10,	   "orders_limit": 100000,	   "ref_discount_rate": 0.1,	   "ref_rebate_rate": 0,	   "strike_price": 50000,	   "tag": "WEEK",	   "taker_fee_rate": 0.0004,	   "underlying": "BTC_USDT",	   "time": 1639051907,	   "time_ms": 1639051907000}}`

func TestOptionsContractPushData(t *testing.T) {
	t.Parallel()
	if err := g.WsHandleOptionsData(t.Context(), []byte(optionsContractPushDataJSON)); err != nil {
		t.Errorf("%s websocket options contracts push data error: %v", g.Name, err)
	}
}

const (
	optionsContractCandlesticksPushDataJSON   = `{	"time": 1630650451,	"channel": "options.contract_candlesticks",	"event": "update",	"result": [   {       "t": 1639039260,       "v": 100,       "c": "1041.4",       "h": "1041.4",       "l": "1041.4",       "o": "1041.4",       "a": "0",       "n": "10s_BTC_USDT-20211231-59800-C"   }	]}`
	optionsUnderlyingCandlesticksPushDataJSON = `{	"time": 1630650451,	"channel": "options.ul_candlesticks",	"event": "update",	"result": [    {        "t": 1639039260,        "v": 100,        "c": "1041.4",        "h": "1041.4",        "l": "1041.4",        "o": "1041.4",        "a": "0",        "n": "10s_BTC_USDT"    }	]}`
)

func TestOptionsCandlesticksPushData(t *testing.T) {
	t.Parallel()
	if err := g.WsHandleOptionsData(t.Context(), []byte(optionsContractCandlesticksPushDataJSON)); err != nil {
		t.Errorf("%s websocket options contracts candlestick push data error: %v", g.Name, err)
	}
	if err := g.WsHandleOptionsData(t.Context(), []byte(optionsUnderlyingCandlesticksPushDataJSON)); err != nil {
		t.Errorf("%s websocket options underlying candlestick push data error: %v", g.Name, err)
	}
}

const (
	optionsOrderbookTickerPushDataJSON              = `{	"time": 1630650452,	"channel": "options.book_ticker",	"event": "update",	"result": {    "t": 1615366379123,    "u": 2517661076,    "s": "BTC_USDT-20211130-50000-C",    "b": "54696.6",    "B": 37000,    "a": "54696.7",    "A": 47061	}}`
	optionsOrderbookUpdatePushDataJSON              = `{	"time": 1630650445,	"channel": "options.order_book_update",	"event": "update",	"result": {    "t": 1615366381417,    "s": "%s",    "U": 2517661101,    "u": 2517661113,    "b": [        {            "p": "54672.1",            "s": 95        },        {            "p": "54664.5",            "s": 58794        }    ],    "a": [        {            "p": "54743.6",            "s": 95        },        {            "p": "54742",            "s": 95        }    ]	}}`
	optionsOrderbookSnapshotPushDataJSON            = `{	"time": 1630650445,	"channel": "options.order_book",	"event": "all",	"result": {    "t": 1541500161123,    "contract": "BTC_USDT-20211130-50000-C",    "id": 93973511,    "asks": [        {            "p": "97.1",            "s": 2245        },		{            "p": "97.2",            "s": 2245        }    ],    "bids": [		{            "p": "97.2",            "s": 2245        },        {            "p": "97.1",            "s": 2245        }    ]	}}`
	optionsOrderbookSnapshotUpdateEventPushDataJSON = `{"channel": "options.order_book",	"event": "update",	"time": 1630650445,	"result": [	  {		"p": "49525.6",		"s": 7726,		"c": "BTC_USDT-20211130-50000-C",		"id": 93973511	  }	]}`
)

func TestOptionsOrderbookPushData(t *testing.T) {
	t.Parallel()
	testexch.UpdatePairsOnce(t, g)
	assert.NoError(t, g.WsHandleOptionsData(t.Context(), []byte(optionsOrderbookTickerPushDataJSON)))
	avail, err := g.GetAvailablePairs(asset.Options)
	require.NoError(t, err, "GetAvailablePairs must not error")
	assert.NoError(t, g.WsHandleOptionsData(t.Context(), fmt.Appendf(nil, optionsOrderbookUpdatePushDataJSON, avail[0].Upper().String())))
	assert.NoError(t, g.WsHandleOptionsData(t.Context(), []byte(optionsOrderbookSnapshotPushDataJSON)))
	assert.NoError(t, g.WsHandleOptionsData(t.Context(), []byte(optionsOrderbookSnapshotUpdateEventPushDataJSON)))
}

const optionsOrderPushDataJSON = `{"time": 1630654851,"channel": "options.orders",	"event": "update",	"result": [	   {		  "contract": "BTC_USDT-20211130-65000-C",		  "create_time": 1637897000,		  "fill_price": 0,		  "finish_as": "cancelled",		  "iceberg": 0,		  "id": 106,		  "is_close": false,		  "is_liq": false,		  "is_reduce_only": false,		  "left": -10,		  "mkfr": 0.0004,		  "price": 15000,		  "refr": 0,		  "refu": 0,		  "size": -10,		  "status": "finished",		  "text": "web",		  "tif": "gtc",		  "tkfr": 0.0004,		  "underlying": "BTC_USDT",		  "user": "9xxx",		  "time": 1639051907,"time_ms": 1639051907000}]}`

func TestOptionsOrderPushData(t *testing.T) {
	t.Parallel()
	if err := g.WsHandleOptionsData(t.Context(), []byte(optionsOrderPushDataJSON)); err != nil {
		t.Errorf("%s websocket options orders push data error: %v", g.Name, err)
	}
}

const optionsUsersTradesPushDataJSON = `{	"time": 1639144214,	"channel": "options.usertrades",	"event": "update",	"result": [{"id": "1","underlying": "BTC_USDT","order": "557940","contract": "BTC_USDT-20211216-44800-C","create_time": 1639144214,"create_time_ms": 1639144214583,"price": "4999","role": "taker","size": -1}]}`

func TestOptionUserTradesPushData(t *testing.T) {
	t.Parallel()
	if err := g.WsHandleOptionsData(t.Context(), []byte(optionsUsersTradesPushDataJSON)); err != nil {
		t.Errorf("%s websocket options orders push data error: %v", g.Name, err)
	}
}

const optionsLiquidatesPushDataJSON = `{	"channel": "options.liquidates",	"event": "update",	"time": 1630654851,	"result": [	   {		  "user": "1xxxx",		  "init_margin": 1190,		  "maint_margin": 1042.5,		  "order_margin": 0,		  "time": 1639051907,		  "time_ms": 1639051907000}	]}`

func TestOptionsLiquidatesPushData(t *testing.T) {
	t.Parallel()
	if err := g.WsHandleOptionsData(t.Context(), []byte(optionsLiquidatesPushDataJSON)); err != nil {
		t.Errorf("%s websocket options liquidates push data error: %v", g.Name, err)
	}
}

const optionsSettlementPushDataJSON = `{	"channel": "options.user_settlements",	"event": "update",	"time": 1639051907,	"result": [{"contract": "BTC_USDT-20211130-65000-C","realised_pnl": -13.028,"settle_price": 70000,"settle_profit": 5,"size": 10,"strike_price": 65000,"underlying": "BTC_USDT","user": "9xxx","time": 1639051907,"time_ms": 1639051907000}]}`

func TestOptionsSettlementPushData(t *testing.T) {
	t.Parallel()
	if err := g.WsHandleOptionsData(t.Context(), []byte(optionsSettlementPushDataJSON)); err != nil {
		t.Errorf("%s websocket options settlement push data error: %v", g.Name, err)
	}
}

const optionsPositionClosePushDataJSON = `{"channel": "options.position_closes",	"event": "update",	"time": 1630654851,	"result": [{"contract": "BTC_USDT-20211130-50000-C","pnl": -0.0056,"settle_size": 0,"side": "long","text": "web","underlying": "BTC_USDT","user": "11xxxxx","time": 1639051907,"time_ms": 1639051907000}]}`

func TestOptionsPositionClosePushData(t *testing.T) {
	t.Parallel()
	if err := g.WsHandleOptionsData(t.Context(), []byte(optionsPositionClosePushDataJSON)); err != nil {
		t.Errorf("%s websocket options position close push data error: %v", g.Name, err)
	}
}

const optionsBalancePushDataJSON = `{	"channel": "options.balances",	"event": "update",	"time": 1630654851,	"result": [	   {		  "balance": 60.79009,"change": -0.5,"text": "BTC_USDT-20211130-55000-P","type": "set","user": "11xxxx","time": 1639051907,"time_ms": 1639051907000}]}`

func TestOptionsBalancePushData(t *testing.T) {
	t.Parallel()
	if err := g.WsHandleOptionsData(t.Context(), []byte(optionsBalancePushDataJSON)); err != nil {
		t.Errorf("%s websocket options balance push data error: %v", g.Name, err)
	}
}

const optionsPositionPushDataJSON = `{"time": 1630654851,	"channel": "options.positions",	"event": "update",	"error": null,	"result": [	   {		  "entry_price": 0,		  "realised_pnl": -13.028,		  "size": 0,		  "contract": "BTC_USDT-20211130-65000-C",		  "user": "9010",		  "time": 1639051907,		  "time_ms": 1639051907000}	]}`

func TestOptionsPositionPushData(t *testing.T) {
	t.Parallel()
	if err := g.WsHandleOptionsData(t.Context(), []byte(optionsPositionPushDataJSON)); err != nil {
		t.Errorf("%s websocket options position push data error: %v", g.Name, err)
	}
}

const (
	futuresOrderbookPushData       = `{"time": 1678468497, "time_ms": 1678468497232, "channel": "futures.order_book", "event": "all", "result": { "t": 1678468497168, "id": 4010394406, "contract": "BTC_USD", "asks": [ { "p": "19909", "s": 3100 }, { "p": "19909.1", "s": 5000 }, { "p": "19910", "s": 3100 }, { "p": "19914.4", "s": 4400 }, { "p": "19916.6", "s": 5000 }, { "p": "19917.2", "s": 8255 }, { "p": "19919.2", "s": 5000 }, { "p": "19920.3", "s": 11967 }, { "p": "19922.2", "s": 5000 }, { "p": "19924.2", "s": 5000 }, { "p": "19927.1", "s": 17129 }, { "p": "19927.2", "s": 5000 }, { "p": "19929", "s": 20864 }, { "p": "19929.3", "s": 5000 }, { "p": "19929.7", "s": 24683 }, { "p": "19930.3", "s": 750 }, { "p": "19931.4", "s": 5000 }, { "p": "19931.5", "s": 1 }, { "p": "19934.2", "s": 5000 }, { "p": "19935.4", "s": 1 } ], "bids": [ { "p": "19901.2", "s": 5000 }, { "p": "19900.3", "s": 3100 }, { "p": "19900.2", "s": 5000 }, { "p": "19899.3", "s": 2983 }, { "p": "19899.2", "s": 6035 }, { "p": "19897.2", "s": 5000 }, { "p": "19895.7", "s": 5984 }, { "p": "19895", "s": 5000 }, { "p": "19892.9", "s": 195 }, { "p": "19892.8", "s": 5000 }, { "p": "19889.4", "s": 5000 }, { "p": "19889", "s": 8800 }, { "p": "19888.5", "s": 11968 }, { "p": "19887.1", "s": 5000 }, { "p": "19886.4", "s": 24683 }, { "p": "19885.7", "s": 1 }, { "p": "19883.8", "s": 5000 }, { "p": "19880.2", "s": 5000 }, { "p": "19878.2", "s": 5000 }, { "p": "19876.8", "s": 1 } ] } }`
	futuresOrderbookUpdatePushData = `{"time": 1678469222, "time_ms": 1678469222982, "channel": "futures.order_book_update", "event": "update", "result": { "t": 1678469222617, "s": "BTC_USD", "U": 4010424331, "u": 4010424361, "b": [ { "p": "19860.7", "s": 5984 }, { "p": "19858.6", "s": 5000 }, { "p": "19845.4", "s": 20864 }, { "p": "19859.1", "s": 0 }, { "p": "19862.5", "s": 0 }, { "p": "19358", "s": 0 }, { "p": "19864.5", "s": 5000 }, { "p": "19840.7", "s": 0 }, { "p": "19863.6", "s": 3100 }, { "p": "19839.3", "s": 0 }, { "p": "19851.5", "s": 8800 }, { "p": "19720", "s": 0 }, { "p": "19333", "s": 0 }, { "p": "19852.7", "s": 5000 }, { "p": "19861.5", "s": 0 }, { "p": "19860.6", "s": 3100 }, { "p": "19833.6", "s": 0 }, { "p": "19360", "s": 0 }, { "p": "19863.5", "s": 5000 }, { "p": "19736.9", "s": 0 }, { "p": "19838.5", "s": 0 }, { "p": "19841.3", "s": 0 }, { "p": "19858.1", "s": 3100 }, { "p": "19710.9", "s": 0 }, { "p": "19342", "s": 0 }, { "p": "19852.1", "s": 11967 }, { "p": "19343", "s": 0 }, { "p": "19705", "s": 0 }, { "p": "19836.5", "s": 0 }, { "p": "19862.6", "s": 3100 }, { "p": "19729.6", "s": 0 }, { "p": "19849.9", "s": 5000 } ], "a": [ { "p": "19900.5", "s": 0 }, { "p": "19883.1", "s": 11967 }, { "p": "19910.9", "s": 0 }, { "p": "19897.7", "s": 5000 }, { "p": "19875.9", "s": 5984 }, { "p": "19899.6", "s": 0 }, { "p": "19878", "s": 4400 }, { "p": "19877.6", "s": 0 }, { "p": "19889.5", "s": 5000 }, { "p": "19875.5", "s": 3100 }, { "p": "19875.3", "s": 0 }, { "p": "19878.5", "s": 0 }, { "p": "19895.2", "s": 0 }, { "p": "20284.6", "s": 0 }, { "p": "19880.7", "s": 5000 }, { "p": "19875.4", "s": 0 }, { "p": "19985.8", "s": 0 }, { "p": "19887.1", "s": 5000 }, { "p": "19896", "s": 1 }, { "p": "19869.3", "s": 0 }, { "p": "19900", "s": 0 }, { "p": "19875.6", "s": 5000 }, { "p": "19980.6", "s": 0 }, { "p": "19885.1", "s": 5000 }, { "p": "19877.7", "s": 5000 }, { "p": "20000", "s": 0 }, { "p": "19892.2", "s": 8255 }, { "p": "19886.8", "s": 0 }, { "p": "20257.4", "s": 0 }, { "p": "20280", "s": 0 }, { "p": "20002.5", "s": 0 }, { "p": "20263.1", "s": 0 }, { "p": "19900.2", "s": 0 } ] } }`
)

func TestFuturesOrderbookPushData(t *testing.T) {
	t.Parallel()
	err := g.WsHandleFuturesData(t.Context(), []byte(futuresOrderbookPushData), asset.Futures)
	if err != nil {
		t.Error(err)
	}
	err = g.WsHandleFuturesData(t.Context(), []byte(futuresOrderbookUpdatePushData), asset.Futures)
	if err != nil {
		t.Error(err)
	}
}

const futuresCandlesticksPushData = `{"time": 1678469467, "time_ms": 1678469467981, "channel": "futures.candlesticks", "event": "update", "result": [ { "t": 1678469460, "v": 0, "c": "19896", "h": "19896", "l": "19896", "o": "19896", "n": "1m_BTC_USD" } ] }`

func TestFuturesCandlestickPushData(t *testing.T) {
	t.Parallel()
	err := g.WsHandleFuturesData(t.Context(), []byte(futuresCandlesticksPushData), asset.Futures)
	if err != nil {
		t.Error(err)
	}
}

func TestGenerateSubscriptionsSpot(t *testing.T) {
	t.Parallel()

	g := new(Gateio) //nolint:govet // Intentional shadow to avoid future copy/paste mistakes
	require.NoError(t, testexch.Setup(g), "Test instance Setup must not error")

	g.Websocket.SetCanUseAuthenticatedEndpoints(true)
	subs, err := g.generateSubscriptionsSpot()
	require.NoError(t, err, "generateSubscriptions must not error")
	exp := subscription.List{}
	assets := slices.DeleteFunc(g.GetAssetTypes(true), func(a asset.Item) bool { return !g.IsAssetWebsocketSupported(a) })
	for _, s := range g.Features.Subscriptions {
		for _, a := range assets {
			if s.Asset != asset.All && s.Asset != a {
				continue
			}
			pairs, err := g.GetEnabledPairs(a)
			require.NoErrorf(t, err, "GetEnabledPairs %s must not error", a)
			pairs = common.SortStrings(pairs).Format(currency.PairFormat{Uppercase: true, Delimiter: "_"})
			s := s.Clone() //nolint:govet // Intentional lexical scope shadow
			s.Asset = a
			if singleSymbolChannel(channelName(s)) {
				for i := range pairs {
					s := s.Clone() //nolint:govet // Intentional lexical scope shadow
					switch s.Channel {
					case subscription.CandlesChannel:
						s.QualifiedChannel = "5m," + pairs[i].String()
					case subscription.OrderbookChannel:
						s.QualifiedChannel = pairs[i].String() + ",100ms"
					case spotOrderbookChannel:
						s.QualifiedChannel = pairs[i].String() + ",5,1000ms"
					}
					s.Pairs = pairs[i : i+1]
					exp = append(exp, s)
				}
			} else {
				s.Pairs = pairs
				s.QualifiedChannel = pairs.Join()
				exp = append(exp, s)
			}
		}
	}
	testsubs.EqualLists(t, exp, subs)
}

func TestSubscribe(t *testing.T) {
	t.Parallel()
	subs, err := g.Features.Subscriptions.ExpandTemplates(g)
	require.NoError(t, err, "ExpandTemplates must not error")
	g.Features.Subscriptions = subscription.List{}
	err = g.Subscribe(t.Context(), &DummyConnection{}, subs)
	require.NoError(t, err, "Subscribe must not error")
}

func TestGenerateDeliveryFuturesDefaultSubscriptions(t *testing.T) {
	t.Parallel()
	if _, err := g.GenerateDeliveryFuturesDefaultSubscriptions(); err != nil {
		t.Error(err)
	}
}

func TestGenerateFuturesDefaultSubscriptions(t *testing.T) {
	t.Parallel()
	subs, err := g.GenerateFuturesDefaultSubscriptions(currency.USDT)
	require.NoError(t, err)
	require.NotEmpty(t, subs)
	subs, err = g.GenerateFuturesDefaultSubscriptions(currency.BTC)
	require.NoError(t, err)
	require.NotEmpty(t, subs)
	_, err = g.GenerateFuturesDefaultSubscriptions(currency.TABOO)
	require.Error(t, err)
}

func TestGenerateOptionsDefaultSubscriptions(t *testing.T) {
	t.Parallel()
	if _, err := g.GenerateOptionsDefaultSubscriptions(); err != nil {
		t.Error(err)
	}
}

func TestCreateAPIKeysOfSubAccount(t *testing.T) {
	t.Parallel()
	sharedtestvalues.SkipTestIfCredentialsUnset(t, g, canManipulateRealOrders)
	if _, err := g.CreateAPIKeysOfSubAccount(t.Context(), CreateAPIKeySubAccountParams{
		SubAccountUserID: 12345,
		Body: &SubAccountKey{
			APIKeyName: "12312mnfsndfsfjsdklfjsdlkfj",
			Permissions: []APIV4KeyPerm{
				{
					PermissionName: "wallet",
					ReadOnly:       false,
				},
				{
					PermissionName: "spot",
					ReadOnly:       false,
				},
				{
					PermissionName: "futures",
					ReadOnly:       false,
				},
				{
					PermissionName: "delivery",
					ReadOnly:       false,
				},
				{
					PermissionName: "earn",
					ReadOnly:       false,
				},
				{
					PermissionName: "options",
					ReadOnly:       false,
				},
			},
		},
	}); err != nil {
		t.Error(err)
	}
}

func TestListAllAPIKeyOfSubAccount(t *testing.T) {
	t.Parallel()
	sharedtestvalues.SkipTestIfCredentialsUnset(t, g)
	_, err := g.GetAllAPIKeyOfSubAccount(t.Context(), 1234)
	if err != nil {
		t.Error(err)
	}
}

func TestUpdateAPIKeyOfSubAccount(t *testing.T) {
	t.Parallel()
	sharedtestvalues.SkipTestIfCredentialsUnset(t, g, canManipulateRealOrders)
	if err := g.UpdateAPIKeyOfSubAccount(t.Context(), apiKey, CreateAPIKeySubAccountParams{
		SubAccountUserID: 12345,
		Body: &SubAccountKey{
			APIKeyName: "12312mnfsndfsfjsdklfjsdlkfj",
			Permissions: []APIV4KeyPerm{
				{
					PermissionName: "wallet",
					ReadOnly:       false,
				},
				{
					PermissionName: "spot",
					ReadOnly:       false,
				},
				{
					PermissionName: "futures",
					ReadOnly:       false,
				},
				{
					PermissionName: "delivery",
					ReadOnly:       false,
				},
				{
					PermissionName: "earn",
					ReadOnly:       false,
				},
				{
					PermissionName: "options",
					ReadOnly:       false,
				},
			},
		},
	}); err != nil {
		t.Error(err)
	}
}

func TestGetAPIKeyOfSubAccount(t *testing.T) {
	t.Parallel()
	sharedtestvalues.SkipTestIfCredentialsUnset(t, g)
	_, err := g.GetAPIKeyOfSubAccount(t.Context(), 1234, "target_api_key")
	if err != nil {
		t.Error(err)
	}
}

func TestLockSubAccount(t *testing.T) {
	t.Parallel()
	sharedtestvalues.SkipTestIfCredentialsUnset(t, g)
	if err := g.LockSubAccount(t.Context(), 1234); err != nil {
		t.Error(err)
	}
}

func TestUnlockSubAccount(t *testing.T) {
	t.Parallel()
	sharedtestvalues.SkipTestIfCredentialsUnset(t, g)
	if err := g.UnlockSubAccount(t.Context(), 1234); err != nil {
		t.Error(err)
	}
}

func TestGetSettlementFromCurrency(t *testing.T) {
	t.Parallel()
	g := new(Gateio) //nolint:govet // Intentional shadow to avoid future copy/paste mistakes
	require.NoError(t, testexch.Setup(g), "Setup must not error")
	for _, assetType := range []asset.Item{asset.Futures, asset.DeliveryFutures, asset.Options} {
		availPairs, err := g.GetAvailablePairs(assetType)
		require.NoErrorf(t, err, "GetAvailablePairs for asset %s must not error", assetType)
		for i, pair := range availPairs {
			t.Run(strconv.Itoa(i)+":"+assetType.String(), func(t *testing.T) {
				t.Parallel()
				_, err := getSettlementFromCurrency(pair)
				assert.NoErrorf(t, err, "getSettlementFromCurrency should not error for pair %s and asset %s", pair, assetType)
			})
		}
	}
}

func TestParseGateioMilliSecTimeUnmarshal(t *testing.T) {
	t.Parallel()
	var timeWhenTesting int64 = 1684981731098
	timeWhenTestingString := `"1684981731098"` // Normal string
	integerJSON := `{"number": 1684981731098}`
	float64JSON := `{"number": 1684981731.098}`

	time := time.UnixMilli(timeWhenTesting)
	var in types.Time
	err := json.Unmarshal([]byte(timeWhenTestingString), &in)
	if err != nil {
		t.Fatal(err)
	}
	if !in.Time().Equal(time) {
		t.Fatalf("found %v, but expected %v", in.Time(), time)
	}
	inInteger := struct {
		Number types.Time `json:"number"`
	}{}
	err = json.Unmarshal([]byte(integerJSON), &inInteger)
	if err != nil {
		t.Fatal(err)
	}
	if !inInteger.Number.Time().Equal(time) {
		t.Fatalf("found %v, but expected %v", inInteger.Number.Time(), time)
	}

	inFloat64 := struct {
		Number types.Time `json:"number"`
	}{}
	err = json.Unmarshal([]byte(float64JSON), &inFloat64)
	if err != nil {
		t.Fatal(err)
	}
	if !inFloat64.Number.Time().Equal(time) {
		t.Fatalf("found %v, but expected %v", inFloat64.Number.Time(), time)
	}
}

func TestParseTimeUnmarshal(t *testing.T) {
	t.Parallel()
	var timeWhenTesting int64 = 1684981731
	timeWhenTestingString := `"1684981731"`
	integerJSON := `{"number": 1684981731}`
	float64JSON := `{"number": 1684981731.234}`
	timeWhenTestingStringMicroSecond := `"1691122380942.173000"`

	whenTime := time.Unix(timeWhenTesting, 0)
	var in types.Time
	err := json.Unmarshal([]byte(timeWhenTestingString), &in)
	if err != nil {
		t.Fatal(err)
	}
	if !in.Time().Equal(whenTime) {
		t.Fatalf("found %v, but expected %v", in.Time(), whenTime)
	}
	inInteger := struct {
		Number types.Time `json:"number"`
	}{}
	err = json.Unmarshal([]byte(integerJSON), &inInteger)
	if err != nil {
		t.Fatal(err)
	}
	if !inInteger.Number.Time().Equal(whenTime) {
		t.Fatalf("found %v, but expected %v", inInteger.Number.Time(), whenTime)
	}

	inFloat64 := struct {
		Number types.Time `json:"number"`
	}{}
	err = json.Unmarshal([]byte(float64JSON), &inFloat64)
	if err != nil {
		t.Fatal(err)
	}
	msTime := time.UnixMilli(1684981731234)
	if !inFloat64.Number.Time().Equal(time.UnixMilli(1684981731234)) {
		t.Fatalf("found %v, but expected %v", inFloat64.Number.Time(), msTime)
	}

	var microSeconds types.Time
	err = json.Unmarshal([]byte(timeWhenTestingStringMicroSecond), &microSeconds)
	if err != nil {
		t.Fatal(err)
	}
	if !microSeconds.Time().Equal(time.UnixMicro(1691122380942173)) {
		t.Fatalf("found %v, but expected %v", microSeconds.Time(), time.UnixMicro(1691122380942173))
	}
}

func TestUpdateOrderExecutionLimits(t *testing.T) {
	t.Parallel()
	testexch.UpdatePairsOnce(t, g)

	err := g.UpdateOrderExecutionLimits(t.Context(), 1336)
	if !errors.Is(err, asset.ErrNotSupported) {
		t.Fatalf("received %v, expected %v", err, asset.ErrNotSupported)
	}

	err = g.UpdateOrderExecutionLimits(t.Context(), asset.Options)
	if !errors.Is(err, common.ErrNotYetImplemented) {
		t.Fatalf("received %v, expected %v", err, common.ErrNotYetImplemented)
	}

	err = g.UpdateOrderExecutionLimits(t.Context(), asset.Spot)
	if err != nil {
		t.Fatal(err)
	}

	avail, err := g.GetAvailablePairs(asset.Spot)
	if err != nil {
		t.Fatal(err)
	}

	for i := range avail {
		mm, err := g.GetOrderExecutionLimits(asset.Spot, avail[i])
		if err != nil {
			t.Fatal(err)
		}

		if mm == (order.MinMaxLevel{}) {
			t.Fatal("expected a value")
		}

		if mm.MinimumBaseAmount <= 0 {
			t.Fatalf("MinimumBaseAmount expected 0 but received %v for %v", mm.MinimumBaseAmount, avail[i])
		}

		// 1INCH_TRY no minimum quote or base values are returned.

		if mm.QuoteStepIncrementSize <= 0 {
			t.Fatalf("QuoteStepIncrementSize expected 0 but received %v for %v", mm.QuoteStepIncrementSize, avail[i])
		}

		if mm.AmountStepIncrementSize <= 0 {
			t.Fatalf("AmountStepIncrementSize expected 0 but received %v for %v", mm.AmountStepIncrementSize, avail[i])
		}
	}
}

func TestForceFileStandard(t *testing.T) {
	t.Parallel()
	err := sharedtestvalues.ForceFileStandard(t, sharedtestvalues.EmptyStringPotentialPattern)
	if err != nil {
		t.Error(err)
	}
	if t.Failed() {
		t.Fatal("Please use types.Number type instead of `float64` and remove `,string` as strings can be empty in unmarshal process. Then call the Float64() method.")
	}
}

func TestGetFuturesContractDetails(t *testing.T) {
	t.Parallel()
	_, err := g.GetFuturesContractDetails(t.Context(), asset.Spot)
	require.ErrorIs(t, err, futures.ErrNotFuturesAsset)

	_, err = g.GetFuturesContractDetails(t.Context(), asset.PerpetualContract)
	require.ErrorIs(t, err, asset.ErrNotSupported)

	exp, err := g.GetAllDeliveryContracts(t.Context(), currency.USDT)
	require.NoError(t, err, "GetAllDeliveryContracts must not error")
	c, err := g.GetFuturesContractDetails(t.Context(), asset.DeliveryFutures)
	require.NoError(t, err, "GetFuturesContractDetails must not error for DeliveryFutures")
	assert.Equal(t, len(exp), len(c), "GetFuturesContractDetails should return same number of Delivery contracts as exist")

	c, err = g.GetFuturesContractDetails(t.Context(), asset.Futures)
	require.NoError(t, err, "GetFuturesContractDetails must not error for DeliveryFutures")
	assert.NotEmpty(t, c, "GetFuturesContractDetails should return same number of Future contracts as exist")
}

func TestGetLatestFundingRates(t *testing.T) {
	t.Parallel()
	_, err := g.GetLatestFundingRates(t.Context(), &fundingrate.LatestRateRequest{
		Asset:                asset.USDTMarginedFutures,
		Pair:                 currency.NewPair(currency.BTC, currency.USDT),
		IncludePredictedRate: true,
	})
	if !errors.Is(err, asset.ErrNotSupported) {
		t.Error(err)
	}
	_, err = g.GetLatestFundingRates(t.Context(), &fundingrate.LatestRateRequest{
		Asset: asset.Futures,
		Pair:  currency.NewPair(currency.BTC, currency.USD),
	})
	if err != nil {
		t.Error(err)
	}
	_, err = g.GetLatestFundingRates(t.Context(), &fundingrate.LatestRateRequest{
		Asset: asset.Futures,
	})
	if err != nil {
		t.Error(err)
	}
}

func TestGetHistoricalFundingRates(t *testing.T) {
	t.Parallel()
	_, err := g.GetHistoricalFundingRates(t.Context(), nil)
	if !errors.Is(err, common.ErrNilPointer) {
		t.Fatalf("received: %v, expected: %v", err, common.ErrNilPointer)
	}

	_, err = g.GetHistoricalFundingRates(t.Context(), &fundingrate.HistoricalRatesRequest{})
	if !errors.Is(err, asset.ErrNotSupported) {
		t.Fatalf("received: %v, expected: %v", err, asset.ErrNotSupported)
	}

	_, err = g.GetHistoricalFundingRates(t.Context(), &fundingrate.HistoricalRatesRequest{
		Asset: asset.Futures,
	})
	if !errors.Is(err, currency.ErrCurrencyPairEmpty) {
		t.Fatalf("received: %v, expected: %v", err, currency.ErrCurrencyPairEmpty)
	}

	_, err = g.GetHistoricalFundingRates(t.Context(), &fundingrate.HistoricalRatesRequest{
		Asset: asset.Futures,
		Pair:  currency.NewPair(currency.ENJ, currency.USDT),
	})
	if !errors.Is(err, fundingrate.ErrPaymentCurrencyCannotBeEmpty) {
		t.Fatalf("received: %v, expected: %v", err, fundingrate.ErrPaymentCurrencyCannotBeEmpty)
	}

	_, err = g.GetHistoricalFundingRates(t.Context(), &fundingrate.HistoricalRatesRequest{
		Asset:                asset.Futures,
		Pair:                 currency.NewPair(currency.ENJ, currency.USDT),
		PaymentCurrency:      currency.USDT,
		IncludePayments:      true,
		IncludePredictedRate: true,
	})
	if !errors.Is(err, common.ErrNotYetImplemented) {
		t.Fatalf("received: %v, expected: %v", err, common.ErrNotYetImplemented)
	}

	_, err = g.GetHistoricalFundingRates(t.Context(), &fundingrate.HistoricalRatesRequest{
		Asset:                asset.Futures,
		Pair:                 currency.NewPair(currency.ENJ, currency.USDT),
		PaymentCurrency:      currency.USDT,
		IncludePredictedRate: true,
	})
	if !errors.Is(err, common.ErrNotYetImplemented) {
		t.Fatalf("received: %v, expected: %v", err, common.ErrNotYetImplemented)
	}

	_, err = g.GetHistoricalFundingRates(t.Context(), &fundingrate.HistoricalRatesRequest{
		Asset:           asset.Futures,
		Pair:            currency.NewPair(currency.ENJ, currency.USDT),
		PaymentCurrency: currency.USDT,
		StartDate:       time.Now().Add(time.Hour * 16),
		EndDate:         time.Now(),
	})
	if !errors.Is(err, common.ErrStartAfterEnd) {
		t.Fatalf("received: %v, expected: %v", err, common.ErrStartAfterEnd)
	}

	_, err = g.GetHistoricalFundingRates(t.Context(), &fundingrate.HistoricalRatesRequest{
		Asset:           asset.Futures,
		Pair:            currency.NewPair(currency.ENJ, currency.USDT),
		PaymentCurrency: currency.USDT,
		StartDate:       time.Now().Add(-time.Hour * 8008),
		EndDate:         time.Now(),
	})
	if !errors.Is(err, fundingrate.ErrFundingRateOutsideLimits) {
		t.Fatalf("received: %v, expected: %v", err, fundingrate.ErrFundingRateOutsideLimits)
	}

	history, err := g.GetHistoricalFundingRates(t.Context(), &fundingrate.HistoricalRatesRequest{
		Asset:           asset.Futures,
		Pair:            currency.NewPair(currency.ENJ, currency.USDT),
		PaymentCurrency: currency.USDT,
	})
	if !errors.Is(err, nil) {
		t.Fatalf("received: %v, expected: %v", err, nil)
	}

	assert.NotEmpty(t, history, "should return values")
}

func TestGetOpenInterest(t *testing.T) {
	t.Parallel()
	_, err := g.GetOpenInterest(t.Context(), key.PairAsset{
		Base:  currency.ETH.Item,
		Quote: currency.USDT.Item,
		Asset: asset.USDTMarginedFutures,
	})
	assert.ErrorIs(t, err, asset.ErrNotSupported, "GetOpenInterest should error correctly")

	var resp []futures.OpenInterest
	for _, a := range []asset.Item{asset.Futures, asset.DeliveryFutures} {
		p := getPair(t, a)
		resp, err = g.GetOpenInterest(t.Context(), key.PairAsset{
			Base:  p.Base.Item,
			Quote: p.Quote.Item,
			Asset: a,
		})
		assert.NoErrorf(t, err, "GetOpenInterest should not error for %s asset", a)
		assert.Lenf(t, resp, 1, "GetOpenInterest should return 1 item for %s asset", a)
	}

	resp, err = g.GetOpenInterest(t.Context())
	assert.NoError(t, err, "GetOpenInterest should not error")
	assert.NotEmpty(t, resp, "GetOpenInterest should return some items")
}

var pairMap = map[asset.Item]currency.Pair{
	asset.Spot: currency.NewPairWithDelimiter("BTC", "USDT", "_"),
}

var pairsGuard sync.RWMutex

func getPair(tb testing.TB, a asset.Item) currency.Pair {
	tb.Helper()
	pairsGuard.RLock()
	p, ok := pairMap[a]
	pairsGuard.RUnlock()
	if ok {
		return p
	}
	pairsGuard.Lock()
	defer pairsGuard.Unlock()
	p, ok = pairMap[a] // Protect Race if we blocked on Lock and another RW populated
	if ok {
		return p
	}

	testexch.UpdatePairsOnce(tb, g)
	enabledPairs, err := g.GetEnabledPairs(a)
	assert.NoErrorf(tb, err, "%s GetEnabledPairs should not error", a)
	if !assert.NotEmpty(tb, enabledPairs, "%s GetEnabledPairs should not be empty", a) {
		tb.Fatalf("No pair available for asset %s", a)
		return currency.EMPTYPAIR
	}
	pairMap[a] = enabledPairs[0]

	return pairMap[a]
}

func TestGetClientOrderIDFromText(t *testing.T) {
	t.Parallel()
	assert.Empty(t, getClientOrderIDFromText("api"), "should not return anything")
	assert.Equal(t, "t-123", getClientOrderIDFromText("t-123"), "should return t-123")
}

func TestGetTypeFromTimeInForce(t *testing.T) {
	t.Parallel()
	typeResp, postOnly := getTypeFromTimeInForce("gtc")
	assert.Equal(t, order.Limit, typeResp, "should be a limit order")
	assert.False(t, postOnly, "should return false")

	typeResp, postOnly = getTypeFromTimeInForce("ioc")
	assert.Equal(t, order.Market, typeResp, "should be market order")
	assert.False(t, postOnly, "should return false")

	typeResp, postOnly = getTypeFromTimeInForce("poc")
	assert.Equal(t, order.Limit, typeResp, "should be limit order")
	assert.True(t, postOnly, "should return true")

	typeResp, postOnly = getTypeFromTimeInForce("fok")
	assert.Equal(t, order.Market, typeResp, "should be market order")
	assert.False(t, postOnly, "should return false")
}

func TestGetSideAndAmountFromSize(t *testing.T) {
	t.Parallel()
	side, amount, remaining := getSideAndAmountFromSize(1, 1)
	assert.Equal(t, order.Long, side, "should be a buy order")
	assert.Equal(t, 1.0, amount, "should be 1.0")
	assert.Equal(t, 1.0, remaining, "should be 1.0")

	side, amount, remaining = getSideAndAmountFromSize(-1, -1)
	assert.Equal(t, order.Short, side, "should be a sell order")
	assert.Equal(t, 1.0, amount, "should be 1.0")
	assert.Equal(t, 1.0, remaining, "should be 1.0")
}

func TestGetFutureOrderSize(t *testing.T) {
	t.Parallel()
	_, err := getFutureOrderSize(&order.Submit{Side: order.CouldNotCloseShort, Amount: 1})
	assert.ErrorIs(t, err, order.ErrSideIsInvalid)

	ret, err := getFutureOrderSize(&order.Submit{Side: order.Buy, Amount: 1})
	require.NoError(t, err)
	assert.Equal(t, 1.0, ret)

	ret, err = getFutureOrderSize(&order.Submit{Side: order.Sell, Amount: 1})
	require.NoError(t, err)
	assert.Equal(t, -1.0, ret)
}

func TestGetTimeInForce(t *testing.T) {
	t.Parallel()

	_, err := getTimeInForce(&order.Submit{Type: order.Market, PostOnly: true})
	assert.ErrorIs(t, err, errPostOnlyOrderTypeUnsupported)

	ret, err := getTimeInForce(&order.Submit{Type: order.Market})
	require.NoError(t, err)
	assert.Equal(t, "ioc", ret)

	ret, err = getTimeInForce(&order.Submit{Type: order.Limit, PostOnly: true})
	require.NoError(t, err)
	assert.Equal(t, "poc", ret)

	ret, err = getTimeInForce(&order.Submit{Type: order.Limit})
	require.NoError(t, err)
	assert.Equal(t, "gtc", ret)

	ret, err = getTimeInForce(&order.Submit{Type: order.Market, FillOrKill: true})
	require.NoError(t, err)
	assert.Equal(t, "fok", ret)
}

func TestProcessFuturesOrdersPushData(t *testing.T) {
	t.Parallel()
	testCases := []struct {
		incoming string
		status   order.Status
	}{
		{`{"channel":"futures.orders","event":"update","time":1541505434,"time_ms":1541505434123,"result":[{"contract":"BTC_USD","create_time":1628736847,"create_time_ms":1628736847325,"fill_price":40000.4,"finish_as":"","finish_time":1628736848,"finish_time_ms":1628736848321,"iceberg":0,"id":4872460,"is_close":false,"is_liq":false,"is_reduce_only":false,"left":0,"mkfr":-0.00025,"price":40000.4,"refr":0,"refu":0,"size":1,"status":"open","text":"-","tif":"gtc","tkfr":0.0005,"user":"110xxxxx"}]}`, order.Open},
		{`{"channel":"futures.orders","event":"update","time":1541505434,"time_ms":1541505434123,"result":[{"contract":"BTC_USD","create_time":1628736847,"create_time_ms":1628736847325,"fill_price":40000.4,"finish_as":"filled","finish_time":1628736848,"finish_time_ms":1628736848321,"iceberg":0,"id":4872460,"is_close":false,"is_liq":false,"is_reduce_only":false,"left":0,"mkfr":-0.00025,"price":40000.4,"refr":0,"refu":0,"size":1,"status":"finished","text":"-","tif":"gtc","tkfr":0.0005,"user":"110xxxxx"}]}`, order.Filled},
		{`{"channel":"futures.orders","event":"update","time":1541505434,"time_ms":1541505434123,"result":[{"contract":"BTC_USD","create_time":1628736847,"create_time_ms":1628736847325,"fill_price":40000.4,"finish_as":"cancelled","finish_time":1628736848,"finish_time_ms":1628736848321,"iceberg":0,"id":4872460,"is_close":false,"is_liq":false,"is_reduce_only":false,"left":0,"mkfr":-0.00025,"price":40000.4,"refr":0,"refu":0,"size":1,"status":"finished","text":"-","tif":"gtc","tkfr":0.0005,"user":"110xxxxx"}]}`, order.Cancelled},
		{`{"channel":"futures.orders","event":"update","time":1541505434,"time_ms":1541505434123,"result":[{"contract":"BTC_USD","create_time":1628736847,"create_time_ms":1628736847325,"fill_price":40000.4,"finish_as":"liquidated","finish_time":1628736848,"finish_time_ms":1628736848321,"iceberg":0,"id":4872460,"is_close":false,"is_liq":false,"is_reduce_only":false,"left":0,"mkfr":-0.00025,"price":40000.4,"refr":0,"refu":0,"size":1,"status":"finished","text":"-","tif":"gtc","tkfr":0.0005,"user":"110xxxxx"}]}`, order.Liquidated},
		{`{"channel":"futures.orders","event":"update","time":1541505434,"time_ms":1541505434123,"result":[{"contract":"BTC_USD","create_time":1628736847,"create_time_ms":1628736847325,"fill_price":40000.4,"finish_as":"ioc","finish_time":1628736848,"finish_time_ms":1628736848321,"iceberg":0,"id":4872460,"is_close":false,"is_liq":false,"is_reduce_only":false,"left":0,"mkfr":-0.00025,"price":40000.4,"refr":0,"refu":0,"size":1,"status":"finished","text":"-","tif":"gtc","tkfr":0.0005,"user":"110xxxxx"}]}`, order.Cancelled},
		{`{"channel":"futures.orders","event":"update","time":1541505434,"time_ms":1541505434123,"result":[{"contract":"BTC_USD","create_time":1628736847,"create_time_ms":1628736847325,"fill_price":40000.4,"finish_as":"auto_deleveraged","finish_time":1628736848,"finish_time_ms":1628736848321,"iceberg":0,"id":4872460,"is_close":false,"is_liq":false,"is_reduce_only":false,"left":0,"mkfr":-0.00025,"price":40000.4,"refr":0,"refu":0,"size":1,"status":"finished","text":"-","tif":"gtc","tkfr":0.0005,"user":"110xxxxx"}]}`, order.AutoDeleverage},
		{`{"channel":"futures.orders","event":"update","time":1541505434,"time_ms":1541505434123,"result":[{"contract":"BTC_USD","create_time":1628736847,"create_time_ms":1628736847325,"fill_price":40000.4,"finish_as":"reduce_only","finish_time":1628736848,"finish_time_ms":1628736848321,"iceberg":0,"id":4872460,"is_close":false,"is_liq":false,"is_reduce_only":false,"left":0,"mkfr":-0.00025,"price":40000.4,"refr":0,"refu":0,"size":1,"status":"finished","text":"-","tif":"gtc","tkfr":0.0005,"user":"110xxxxx"}]}`, order.Cancelled},
		{`{"channel":"futures.orders","event":"update","time":1541505434,"time_ms":1541505434123,"result":[{"contract":"BTC_USD","create_time":1628736847,"create_time_ms":1628736847325,"fill_price":40000.4,"finish_as":"position_closed","finish_time":1628736848,"finish_time_ms":1628736848321,"iceberg":0,"id":4872460,"is_close":false,"is_liq":false,"is_reduce_only":false,"left":0,"mkfr":-0.00025,"price":40000.4,"refr":0,"refu":0,"size":1,"status":"finished","text":"-","tif":"gtc","tkfr":0.0005,"user":"110xxxxx"}]}`, order.Closed},
		{`{"channel":"futures.orders","event":"update","time":1541505434,"time_ms":1541505434123,"result":[{"contract":"BTC_USD","create_time":1628736847,"create_time_ms":1628736847325,"fill_price":40000.4,"finish_as":"stp","finish_time":1628736848,"finish_time_ms":1628736848321,"iceberg":0,"id":4872460,"is_close":false,"is_liq":false,"is_reduce_only":false,"left":0,"mkfr":-0.00025,"price":40000.4,"refr":0,"refu":0,"size":1,"status":"finished","text":"-","tif":"gtc","tkfr":0.0005,"user":"110xxxxx"}]}`, order.STP},
	}

	for _, tc := range testCases {
		t.Run("", func(t *testing.T) {
			t.Parallel()
			processed, err := g.processFuturesOrdersPushData([]byte(tc.incoming), asset.Futures)
			require.NoError(t, err)
			require.NotNil(t, processed)
			for i := range processed {
				assert.Equal(t, tc.status.String(), processed[i].Status.String())
			}
		})
	}
}

func TestGetCurrencyTradeURL(t *testing.T) {
	t.Parallel()
	testexch.UpdatePairsOnce(t, g)
	for _, a := range g.GetAssetTypes(false) {
		pairs, err := g.CurrencyPairs.GetPairs(a, false)
		require.NoError(t, err, "cannot get pairs for %s", a)
		require.NotEmpty(t, pairs, "no pairs for %s", a)
		resp, err := g.GetCurrencyTradeURL(t.Context(), a, pairs[0])
		if a == asset.Options {
			require.ErrorIs(t, err, asset.ErrNotSupported)
		} else {
			require.NoError(t, err)
			assert.NotEmpty(t, resp)
		}
	}
}

func TestGetUnifiedAccount(t *testing.T) {
	t.Parallel()
	sharedtestvalues.SkipTestIfCredentialsUnset(t, g)
	// Requires unified account to be enabled for this to function.
	payload, err := g.GetUnifiedAccount(t.Context(), currency.EMPTYCODE)
	require.NoError(t, err)
	require.NotEmpty(t, payload)
}

func TestGenerateWebsocketMessageID(t *testing.T) {
	t.Parallel()
	require.NotEmpty(t, g.GenerateWebsocketMessageID(false))
}

type DummyConnection struct{ websocket.Connection }

func (d *DummyConnection) GenerateMessageID(bool) int64 { return 1337 }
func (d *DummyConnection) SendMessageReturnResponse(context.Context, request.EndpointLimit, any, any) ([]byte, error) {
	return []byte(`{"time":1726121320,"time_ms":1726121320745,"id":1,"conn_id":"f903779a148987ca","trace_id":"d8ee37cd14347e4ed298d44e69aedaa7","channel":"spot.tickers","event":"subscribe","payload":["BRETT_USDT"],"result":{"status":"success"},"requestId":"d8ee37cd14347e4ed298d44e69aedaa7"}`), nil
}

func TestHandleSubscriptions(t *testing.T) {
	t.Parallel()

	subs := subscription.List{{Channel: subscription.OrderbookChannel}}

	err := g.handleSubscription(t.Context(), &DummyConnection{}, subscribeEvent, subs, func(context.Context, websocket.Connection, string, subscription.List) ([]WsInput, error) {
		return []WsInput{{}}, nil
	})
	require.NoError(t, err)

	err = g.handleSubscription(t.Context(), &DummyConnection{}, unsubscribeEvent, subs, func(context.Context, websocket.Connection, string, subscription.List) ([]WsInput, error) {
		return []WsInput{{}}, nil
	})
	require.NoError(t, err)
}

func TestParseWSHeader(t *testing.T) {
	in := []string{
		`{"time":1726121320,"time_ms":1726121320745,"id":1,"channel":"spot.tickers","event":"subscribe","result":{"status":"success"},"request_id":"a4"}`,
		`{"time_ms":1726121320746,"id":2,"channel":"spot.tickers","event":"subscribe","result":{"status":"success"},"request_id":"a4"}`,
		`{"time":1726121321,"id":3,"channel":"spot.tickers","event":"subscribe","result":{"status":"success"},"request_id":"a4"}`,
	}
	for _, i := range in {
		h, err := parseWSHeader([]byte(i))
		require.NoError(t, err)
		require.NotEmpty(t, h.ID)
		assert.Equal(t, "a4", h.RequestID)
		assert.Equal(t, "spot.tickers", h.Channel)
		assert.Equal(t, "subscribe", h.Event)
		assert.NotEmpty(t, h.Result)
		switch h.ID {
		case 1:
			assert.Equal(t, int64(1726121320745), h.Time.UnixMilli())
		case 2:
			assert.Equal(t, int64(1726121320746), h.Time.UnixMilli())
		case 3:
			assert.Equal(t, int64(1726121321), h.Time.Unix())
		}
	}
}

func TestDeriveSpotWebsocketOrderResponse(t *testing.T) {
	t.Parallel()

	var resp *WebsocketOrderResponse
	require.NoError(t, json.Unmarshal([]byte(`{"left":"0","update_time":"1735720637","amount":"0.0001","create_time":"1735720637","price":"0","finish_as":"filled","time_in_force":"ioc","currency_pair":"BTC_USDT","type":"market","account":"spot","side":"sell","amend_text":"-","text":"t-1735720637181634009","status":"closed","iceberg":"0","avg_deal_price":"93503.3","filled_total":"9.35033","id":"766075454481","fill_price":"9.35033","update_time_ms":1735720637188,"create_time_ms":1735720637188}`), &resp), "unmarshal must not error")

	got, err := g.deriveSpotWebsocketOrderResponse(resp)
	require.NoError(t, err)
	assert.Equal(t, &order.SubmitResponse{
		Exchange:             g.Name,
		OrderID:              "766075454481",
		AssetType:            asset.Spot,
		Pair:                 currency.NewPair(currency.BTC, currency.USDT).Format(currency.PairFormat{Uppercase: true, Delimiter: "_"}),
		ClientOrderID:        "t-1735720637181634009",
		Date:                 time.UnixMilli(1735720637188),
		LastUpdated:          time.UnixMilli(1735720637188),
		Amount:               0.0001,
		AverageExecutedPrice: 93503.3,
		Type:                 order.Market,
		Side:                 order.Sell,
		Status:               order.Filled,
		ImmediateOrCancel:    true,
		Cost:                 0.0001,
		Purchased:            9.35033,
	}, got)
}

func TestDeriveSpotWebsocketOrderResponses(t *testing.T) {
	t.Parallel()

	testCases := []struct {
		name     string
		orders   [][]byte
		error    error
		expected []*order.SubmitResponse
	}{
		{
			name:   "no response",
			orders: [][]byte{},
			error:  common.ErrNoResponse,
		},
		{
			name: "assortment of spot orders",
			orders: [][]byte{
				[]byte(`{"left":"0","update_time":"1735720637","amount":"0.0001","create_time":"1735720637","price":"0","finish_as":"filled","time_in_force":"ioc","currency_pair":"BTC_USDT","type":"market","account":"spot","side":"sell","amend_text":"-","text":"t-1735720637181634009","status":"closed","iceberg":"0","avg_deal_price":"93503.3","filled_total":"9.35033","id":"766075454481","fill_price":"9.35033","update_time_ms":1735720637188,"create_time_ms":1735720637188}`),
				[]byte(`{"left":"0.000008","update_time":"1735720637","amount":"9.99152","create_time":"1735720637","price":"0","finish_as":"filled","time_in_force":"ioc","currency_pair":"HNS_USDT","type":"market","account":"spot","side":"buy","amend_text":"-","text":"t-1735720637126962151","status":"closed","iceberg":"0","avg_deal_price":"0.01224","filled_total":"9.991512","id":"766075454188","fill_price":"9.991512","update_time_ms":1735720637142,"create_time_ms":1735720637142}`),
				[]byte(`{"left":"0","update_time":"1735778597","amount":"200","create_time":"1735778597","price":"0.03673","finish_as":"filled","time_in_force":"fok","currency_pair":"REX_USDT","type":"limit","account":"spot","side":"buy","amend_text":"-","text":"t-1364","status":"closed","iceberg":"0","avg_deal_price":"0.03673","filled_total":"7.346","id":"766488882062","fill_price":"7.346","update_time_ms":1735778597363,"create_time_ms":1735778597363}`),
				[]byte(`{"left":"0.0003","update_time":"1735780321","amount":"0.0003","create_time":"1735780321","price":"20000","finish_as":"open","time_in_force":"poc","currency_pair":"BTC_USDT","type":"limit","account":"spot","side":"buy","amend_text":"-","text":"t-1735780321603944400","status":"open","iceberg":"0","filled_total":"0","id":"766504537761","fill_price":"0","update_time_ms":1735780321729,"create_time_ms":1735780321729}`),
				[]byte(`{"left":"1","update_time":"1735784755","amount":"1","create_time":"1735784755","price":"100","finish_as":"open","time_in_force":"gtc","currency_pair":"GT_USDT","type":"limit","account":"spot","side":"sell","amend_text":"-","text":"t-1735784754905434100","status":"open","iceberg":"0","filled_total":"0","id":"766536556747","fill_price":"0","update_time_ms":1735784755068,"create_time_ms":1735784755068}`),
			},
			expected: []*order.SubmitResponse{
				{
					Exchange:             g.Name,
					OrderID:              "766075454481",
					AssetType:            asset.Spot,
					Pair:                 currency.NewPair(currency.BTC, currency.USDT).Format(currency.PairFormat{Uppercase: true, Delimiter: "_"}),
					ClientOrderID:        "t-1735720637181634009",
					Date:                 time.UnixMilli(1735720637188),
					LastUpdated:          time.UnixMilli(1735720637188),
					Amount:               0.0001,
					AverageExecutedPrice: 93503.3,
					Type:                 order.Market,
					Side:                 order.Sell,
					Status:               order.Filled,
					ImmediateOrCancel:    true,
					Cost:                 0.0001,
					Purchased:            9.35033,
				},
				{
					Exchange:             g.Name,
					OrderID:              "766075454188",
					AssetType:            asset.Spot,
					Pair:                 currency.NewPair(currency.HNS, currency.USDT).Format(currency.PairFormat{Uppercase: true, Delimiter: "_"}),
					ClientOrderID:        "t-1735720637126962151",
					Date:                 time.UnixMilli(1735720637142),
					LastUpdated:          time.UnixMilli(1735720637142),
					RemainingAmount:      0.000008,
					Amount:               9.99152,
					AverageExecutedPrice: 0.01224,
					Type:                 order.Market,
					Side:                 order.Buy,
					Status:               order.Filled,
					ImmediateOrCancel:    true,
					Cost:                 9.991512,
					Purchased:            816.3,
				},
				{
					Exchange:             g.Name,
					OrderID:              "766488882062",
					AssetType:            asset.Spot,
					Pair:                 currency.NewPair(currency.NewCode("REX"), currency.USDT).Format(currency.PairFormat{Uppercase: true, Delimiter: "_"}),
					ClientOrderID:        "t-1364",
					Date:                 time.UnixMilli(1735778597363),
					LastUpdated:          time.UnixMilli(1735778597363),
					Amount:               200,
					Price:                0.03673,
					AverageExecutedPrice: 0.03673,
					Type:                 order.Limit,
					Side:                 order.Buy,
					Status:               order.Filled,
					FillOrKill:           true,
					Cost:                 7.346,
					Purchased:            200,
				},
				{
					Exchange:        g.Name,
					OrderID:         "766504537761",
					AssetType:       asset.Spot,
					Pair:            currency.NewPair(currency.BTC, currency.USDT).Format(currency.PairFormat{Uppercase: true, Delimiter: "_"}),
					ClientOrderID:   "t-1735780321603944400",
					Date:            time.UnixMilli(1735780321729),
					LastUpdated:     time.UnixMilli(1735780321729),
					RemainingAmount: 0.0003,
					Amount:          0.0003,
					Price:           20000,
					Type:            order.Limit,
					Side:            order.Buy,
					Status:          order.Open,
					PostOnly:        true,
				},
				{
					Exchange:        g.Name,
					OrderID:         "766536556747",
					AssetType:       asset.Spot,
					Pair:            currency.NewPair(currency.NewCode("GT"), currency.USDT).Format(currency.PairFormat{Uppercase: true, Delimiter: "_"}),
					ClientOrderID:   "t-1735784754905434100",
					Date:            time.UnixMilli(1735784755068),
					LastUpdated:     time.UnixMilli(1735784755068),
					RemainingAmount: 1,
					Amount:          1,
					Price:           100,
					Type:            order.Limit,
					Side:            order.Sell,
					Status:          order.Open,
				},
			},
		},
	}

	for _, tc := range testCases {
		t.Run(tc.name, func(t *testing.T) {
			t.Parallel()

			orders := bytes.Join(tc.orders, []byte(","))
			orders = append([]byte("["), append(orders, []byte("]")...)...)

			var resp []*WebsocketOrderResponse
			require.NoError(t, json.Unmarshal(orders, &resp), "unmarshal must not error")

			got, err := g.deriveSpotWebsocketOrderResponses(resp)
			require.ErrorIs(t, err, tc.error)

			require.Len(t, got, len(tc.expected))
			for i := range got {
				assert.Equal(t, tc.expected[i], got[i])
			}
		})
	}
}

func TestDeriveFuturesWebsocketOrderResponse(t *testing.T) {
	t.Parallel()

	var resp *WebsocketFuturesOrderResponse
	require.NoError(t, json.Unmarshal([]byte(`{"text":"t-1337","price":"0","biz_info":"-","tif":"ioc","amend_text":"-","status":"finished","contract":"CWIF_USDT","stp_act":"-","finish_as":"filled","fill_price":"0.0000002625","id":596729318437,"create_time":1735787107.449,"size":2,"finish_time":1735787107.45,"update_time":1735787107.45,"left":0,"user":12870774,"is_reduce_only":true}`), &resp), "unmarshal must not error")

	got, err := g.deriveFuturesWebsocketOrderResponse(resp)
	require.NoError(t, err)
	assert.Equal(t, &order.SubmitResponse{
		Exchange:             g.Name,
		OrderID:              "596729318437",
		AssetType:            asset.Futures,
		Pair:                 currency.NewPair(currency.NewCode("CWIF"), currency.USDT).Format(currency.PairFormat{Uppercase: true, Delimiter: "_"}),
		ClientOrderID:        "t-1337",
		Date:                 time.UnixMilli(1735787107449),
		LastUpdated:          time.UnixMilli(1735787107450),
		Amount:               2,
		AverageExecutedPrice: 0.0000002625,
		Type:                 order.Market,
		Side:                 order.Long,
		Status:               order.Filled,
		ImmediateOrCancel:    true,
		ReduceOnly:           true,
	}, got)
}

func TestDeriveFuturesWebsocketOrderResponses(t *testing.T) {
	t.Parallel()

	testCases := []struct {
		name     string
		orders   [][]byte
		error    error
		expected []*order.SubmitResponse
	}{
		{
			name:   "no response",
			orders: [][]byte{},
			error:  common.ErrNoResponse,
		},
		{
			name: "assortment of futures orders",
			orders: [][]byte{
				[]byte(`{"text":"t-1337","price":"0","biz_info":"-","tif":"ioc","amend_text":"-","status":"finished","contract":"CWIF_USDT","stp_act":"-","finish_as":"filled","fill_price":"0.0000002625","id":596729318437,"create_time":1735787107.449,"size":2,"finish_time":1735787107.45,"update_time":1735787107.45,"left":0,"user":12870774,"is_reduce_only":true}`),
				[]byte(`{"text":"t-1336","price":"0","biz_info":"-","tif":"ioc","amend_text":"-","status":"finished","contract":"REX_USDT","stp_act":"-","finish_as":"filled","fill_price":"0.03654","id":596662040388,"create_time":1735778597.374,"size":-2,"finish_time":1735778597.374,"update_time":1735778597.374,"left":0,"user":12870774}`),
				[]byte(`{"text":"apiv4-ws","price":"40000","biz_info":"-","tif":"gtc","amend_text":"-","status":"open","contract":"BTC_USDT","stp_act":"-","fill_price":"0","id":596746193678,"create_time":1735789790.476,"size":1,"update_time":1735789790.476,"left":1,"user":2365748}`),
				[]byte(`{"text":"apiv4-ws","price":"200000","biz_info":"-","tif":"gtc","amend_text":"-","status":"open","contract":"BTC_USDT","stp_act":"-","fill_price":"0","id":596748780649,"create_time":1735790222.185,"size":-1,"update_time":1735790222.185,"left":-1,"user":2365748}`),
				[]byte(`{"text":"apiv4-ws","price":"0","biz_info":"-","tif":"ioc","amend_text":"-","status":"finished","contract":"BTC_USDT","stp_act":"-","finish_as":"filled","fill_price":"98172.9","id":36028797827161124,"create_time":1740108860.761,"size":1,"finish_time":1740108860.761,"update_time":1740108860.761,"left":0,"user":2365748}`),
				[]byte(`{"text":"apiv4-ws","price":"0","biz_info":"-","tif":"ioc","amend_text":"-","status":"finished","contract":"BTC_USDT","stp_act":"-","finish_as":"filled","fill_price":"98113.1","id":36028797827225781,"create_time":1740109172.06,"size":-1,"finish_time":1740109172.06,"update_time":1740109172.06,"left":0,"user":2365748,"is_reduce_only":true}`),
			},
			expected: []*order.SubmitResponse{
				{
					Exchange:             g.Name,
					OrderID:              "596729318437",
					AssetType:            asset.Futures,
					Pair:                 currency.NewPair(currency.NewCode("CWIF"), currency.USDT).Format(currency.PairFormat{Uppercase: true, Delimiter: "_"}),
					ClientOrderID:        "t-1337",
					Date:                 time.UnixMilli(1735787107449),
					LastUpdated:          time.UnixMilli(1735787107450),
					Amount:               2,
					AverageExecutedPrice: 0.0000002625,
					Type:                 order.Market,
					Side:                 order.Long,
					Status:               order.Filled,
					ImmediateOrCancel:    true,
					ReduceOnly:           true,
				},
				{
					Exchange:             g.Name,
					OrderID:              "596662040388",
					AssetType:            asset.Futures,
					Pair:                 currency.NewPair(currency.NewCode("REX"), currency.USDT).Format(currency.PairFormat{Uppercase: true, Delimiter: "_"}),
					ClientOrderID:        "t-1336",
					Date:                 time.UnixMilli(1735778597374),
					LastUpdated:          time.UnixMilli(1735778597374),
					Amount:               2,
					AverageExecutedPrice: 0.03654,
					Type:                 order.Market,
					Side:                 order.Short,
					Status:               order.Filled,
					ImmediateOrCancel:    true,
				},
				{
					Exchange:        g.Name,
					OrderID:         "596746193678",
					AssetType:       asset.Futures,
					Pair:            currency.NewPair(currency.BTC, currency.USDT).Format(currency.PairFormat{Uppercase: true, Delimiter: "_"}),
					Date:            time.UnixMilli(1735789790476),
					LastUpdated:     time.UnixMilli(1735789790476),
					RemainingAmount: 1,
					Amount:          1,
					Price:           40000,
					Type:            order.Limit,
					Side:            order.Long,
					Status:          order.Open,
				},
				{
					Exchange:        g.Name,
					OrderID:         "596748780649",
					AssetType:       asset.Futures,
					Pair:            currency.NewPair(currency.BTC, currency.USDT).Format(currency.PairFormat{Uppercase: true, Delimiter: "_"}),
					Date:            time.UnixMilli(1735790222185),
					LastUpdated:     time.UnixMilli(1735790222185),
					RemainingAmount: 1,
					Amount:          1,
					Price:           200000,
					Type:            order.Limit,
					Side:            order.Short,
					Status:          order.Open,
				},
				{
					Exchange:             g.Name,
					OrderID:              "36028797827161124",
					AssetType:            asset.Futures,
					Pair:                 currency.NewPair(currency.BTC, currency.USDT).Format(currency.PairFormat{Uppercase: true, Delimiter: "_"}),
					Date:                 time.UnixMilli(1740108860761),
					LastUpdated:          time.UnixMilli(1740108860761),
					Amount:               1,
					AverageExecutedPrice: 98172.9,
					Type:                 order.Market,
					Side:                 order.Long,
					Status:               order.Filled,
					ImmediateOrCancel:    true,
				},
				{
					Exchange:             g.Name,
					OrderID:              "36028797827225781",
					AssetType:            asset.Futures,
					Pair:                 currency.NewPair(currency.BTC, currency.USDT).Format(currency.PairFormat{Uppercase: true, Delimiter: "_"}),
					Date:                 time.UnixMilli(1740109172060),
					LastUpdated:          time.UnixMilli(1740109172060),
					Amount:               1,
					AverageExecutedPrice: 98113.1,
					Type:                 order.Market,
					Side:                 order.Short,
					Status:               order.Filled,
					ImmediateOrCancel:    true,
					ReduceOnly:           true,
				},
			},
		},
	}

	for _, tc := range testCases {
		t.Run(tc.name, func(t *testing.T) {
			t.Parallel()

			orders := bytes.Join(tc.orders, []byte(","))
			orders = append([]byte("["), append(orders, []byte("]")...)...)

			var resp []*WebsocketFuturesOrderResponse
			require.NoError(t, json.Unmarshal(orders, &resp), "unmarshal must not error")

			got, err := g.deriveFuturesWebsocketOrderResponses(resp)
			require.ErrorIs(t, err, tc.error)

			require.Len(t, got, len(tc.expected))
			for i := range got {
				assert.Equal(t, tc.expected[i], got[i])
			}
		})
	}
}

<<<<<<< HEAD
func TestIsSingleOrderbookChannel(t *testing.T) {
	t.Parallel()
	for _, tc := range []struct {
		channel  string
		expected bool
	}{
		{channel: spotOrderbookUpdateChannel, expected: true},
		{channel: spotOrderbookChannel, expected: true},
		{channel: spotOrderbookTickerChannel, expected: true},
		{channel: futuresOrderbookChannel, expected: true},
		{channel: futuresOrderbookTickerChannel, expected: true},
		{channel: futuresOrderbookUpdateChannel, expected: true},
		{channel: optionsOrderbookChannel, expected: true},
		{channel: optionsOrderbookTickerChannel, expected: true},
		{channel: optionsOrderbookUpdateChannel, expected: true},
		{channel: spotTickerChannel, expected: false},
		{channel: "sad", expected: false},
	} {
		assert.Equal(t, tc.expected, isSingleOrderbookChannel(tc.channel))
	}
}

func TestValidateSubscriptions(t *testing.T) {
	t.Parallel()
	require.NoError(t, g.ValidateSubscriptions(nil))
	require.NoError(t, g.ValidateSubscriptions([]*subscription.Subscription{{Channel: spotTickerChannel, Pairs: []currency.Pair{currency.NewBTCUSDT()}}}))
	require.NoError(t, g.ValidateSubscriptions([]*subscription.Subscription{
		{Channel: spotTickerChannel, Pairs: []currency.Pair{currency.NewBTCUSD()}},
		{Channel: spotOrderbookUpdateChannel, Pairs: []currency.Pair{currency.NewBTCUSD()}},
	}))
	require.NoError(t, g.ValidateSubscriptions([]*subscription.Subscription{
		{Channel: spotTickerChannel, Pairs: []currency.Pair{currency.NewBTCUSD()}},
		{Channel: spotOrderbookUpdateChannel, Pairs: []currency.Pair{currency.NewBTCUSD(), currency.NewBTCUSDT()}},
	}))
	require.NoError(t, g.ValidateSubscriptions([]*subscription.Subscription{
		{Channel: spotTickerChannel, Pairs: []currency.Pair{currency.NewBTCUSD()}},
		{Channel: spotOrderbookUpdateChannel, Pairs: []currency.Pair{currency.NewBTCUSD()}},
		{Channel: spotOrderbookUpdateChannel, Pairs: []currency.Pair{currency.NewBTCUSDT()}},
	}))
	require.ErrorIs(t, g.ValidateSubscriptions([]*subscription.Subscription{
		{Channel: spotTickerChannel, Pairs: []currency.Pair{currency.NewBTCUSD()}},
		{Channel: spotOrderbookUpdateChannel, Pairs: []currency.Pair{currency.NewBTCUSD()}},
		{Channel: spotOrderbookChannel, Pairs: []currency.Pair{currency.NewBTCUSD()}},
	}), subscription.ErrExclusiveSubscription)
}

func TestCandlesChannelIntervals(t *testing.T) {
	t.Parallel()
	s := &subscription.Subscription{Channel: subscription.CandlesChannel, Asset: asset.Spot, Interval: 0}
	_, err := candlesChannelInterval(s)
	require.ErrorIs(t, err, kline.ErrUnsupportedInterval, "candlestickChannelInterval must error correctly with a 0 interval")
	s.Interval = kline.ThousandMilliseconds
	i, err := candlesChannelInterval(s)
	require.NoError(t, err)
	assert.Equal(t, "1000ms", i)
}

func TestOrderbookChannelIntervals(t *testing.T) {
	t.Parallel()

	s := &subscription.Subscription{Channel: futuresOrderbookUpdateChannel, Interval: kline.TwentyMilliseconds, Levels: 100}
	_, err := orderbookChannelInterval(s, asset.Futures)
	require.ErrorIs(t, err, subscription.ErrInvalidInterval)
	require.ErrorContains(t, err, "20ms only valid with Levels 20")
	s.Levels = 20
	i, err := orderbookChannelInterval(s, asset.Futures)
	require.NoError(t, err)
	assert.Equal(t, "20ms", i)

	for s, exp := range map[*subscription.Subscription]error{
		{Asset: asset.Spot, Channel: spotOrderbookTickerChannel, Interval: kline.OneDay}:                             subscription.ErrInvalidInterval,
		{Asset: asset.Spot, Channel: spotOrderbookTickerChannel, Interval: 0}:                                        nil,
		{Asset: asset.Spot, Channel: spotOrderbookChannel, Interval: kline.OneDay}:                                   subscription.ErrInvalidInterval,
		{Asset: asset.Spot, Channel: spotOrderbookChannel, Interval: kline.HundredMilliseconds}:                      nil,
		{Asset: asset.Spot, Channel: spotOrderbookChannel, Interval: kline.ThousandMilliseconds}:                     nil,
		{Asset: asset.Spot, Channel: spotOrderbookUpdateChannel, Interval: kline.OneDay}:                             subscription.ErrInvalidInterval,
		{Asset: asset.Spot, Channel: spotOrderbookUpdateChannel, Interval: kline.HundredMilliseconds}:                nil,
		{Asset: asset.Futures, Channel: futuresOrderbookTickerChannel, Interval: kline.TenMilliseconds}:              subscription.ErrInvalidInterval,
		{Asset: asset.Futures, Channel: futuresOrderbookTickerChannel, Interval: 0}:                                  nil,
		{Asset: asset.Futures, Channel: futuresOrderbookChannel, Interval: kline.TenMilliseconds}:                    subscription.ErrInvalidInterval,
		{Asset: asset.Futures, Channel: futuresOrderbookChannel, Interval: 0}:                                        nil,
		{Asset: asset.Futures, Channel: futuresOrderbookUpdateChannel, Interval: kline.OneDay}:                       subscription.ErrInvalidInterval,
		{Asset: asset.Futures, Channel: futuresOrderbookUpdateChannel, Interval: kline.HundredMilliseconds}:          nil,
		{Asset: asset.DeliveryFutures, Channel: futuresOrderbookTickerChannel, Interval: kline.TenMilliseconds}:      subscription.ErrInvalidInterval,
		{Asset: asset.DeliveryFutures, Channel: futuresOrderbookTickerChannel, Interval: 0}:                          nil,
		{Asset: asset.DeliveryFutures, Channel: futuresOrderbookChannel, Interval: kline.TenMilliseconds}:            subscription.ErrInvalidInterval,
		{Asset: asset.DeliveryFutures, Channel: futuresOrderbookChannel, Interval: 0}:                                nil,
		{Asset: asset.DeliveryFutures, Channel: futuresOrderbookUpdateChannel, Interval: kline.OneDay}:               subscription.ErrInvalidInterval,
		{Asset: asset.DeliveryFutures, Channel: futuresOrderbookUpdateChannel, Interval: kline.HundredMilliseconds}:  nil,
		{Asset: asset.DeliveryFutures, Channel: futuresOrderbookUpdateChannel, Interval: kline.ThousandMilliseconds}: nil,

		{Asset: asset.Options, Channel: optionsOrderbookTickerChannel, Interval: kline.TenMilliseconds}:          subscription.ErrInvalidInterval,
		{Asset: asset.Options, Channel: optionsOrderbookTickerChannel, Interval: 0}:                              nil,
		{Asset: asset.Options, Channel: optionsOrderbookChannel, Interval: kline.TwoHundredAndFiftyMilliseconds}: subscription.ErrInvalidInterval,
		{Asset: asset.Options, Channel: optionsOrderbookChannel, Interval: 0}:                                    nil,
		{Asset: asset.Options, Channel: optionsOrderbookUpdateChannel, Interval: kline.OneDay}:                   subscription.ErrInvalidInterval,
		{Asset: asset.Options, Channel: optionsOrderbookUpdateChannel, Interval: kline.HundredMilliseconds}:      nil,
		{Asset: asset.Options, Channel: optionsOrderbookUpdateChannel, Interval: kline.ThousandMilliseconds}:     nil,
	} {
		t.Run(s.Asset.String()+"/"+s.Channel+"/"+s.Interval.Short(), func(t *testing.T) {
			t.Parallel()
			i, err := orderbookChannelInterval(s, s.Asset)
			if exp != nil {
				require.ErrorIs(t, err, exp)
			} else {
				require.NoError(t, err)
				switch {
				case strings.HasSuffix(s.Channel, "_ticker"):
					assert.Empty(t, i)
				case s.Interval == 0:
					assert.Equal(t, "0", i)
				default:
					exp, err2 := getIntervalString(s.Interval)
					require.NoError(t, err2, "getIntervalString must not error for validating expected value")
					require.Equal(t, exp, i)
				}
			}
		})
	}
}

func TestChannelLevels(t *testing.T) {
	t.Parallel()

	for s, exp := range map[*subscription.Subscription]error{
		{Channel: spotOrderbookTickerChannel, Asset: asset.Spot}:                            nil,
		{Channel: spotOrderbookTickerChannel, Asset: asset.Spot, Levels: 1}:                 subscription.ErrInvalidLevel,
		{Channel: spotOrderbookUpdateChannel, Asset: asset.Spot}:                            nil,
		{Channel: spotOrderbookUpdateChannel, Asset: asset.Spot, Levels: 100}:               subscription.ErrInvalidLevel,
		{Channel: spotOrderbookChannel, Asset: asset.Spot}:                                  subscription.ErrInvalidLevel,
		{Channel: spotOrderbookChannel, Asset: asset.Spot, Levels: 5}:                       nil,
		{Channel: spotOrderbookChannel, Asset: asset.Spot, Levels: 10}:                      nil,
		{Channel: spotOrderbookChannel, Asset: asset.Spot, Levels: 20}:                      nil,
		{Channel: spotOrderbookChannel, Asset: asset.Spot, Levels: 50}:                      nil,
		{Channel: spotOrderbookChannel, Asset: asset.Spot, Levels: 100}:                     nil,
		{Channel: futuresOrderbookChannel, Asset: asset.Futures}:                            subscription.ErrInvalidLevel,
		{Channel: futuresOrderbookChannel, Asset: asset.Futures, Levels: 1}:                 nil,
		{Channel: futuresOrderbookChannel, Asset: asset.Futures, Levels: 5}:                 nil,
		{Channel: futuresOrderbookChannel, Asset: asset.Futures, Levels: 10}:                nil,
		{Channel: futuresOrderbookChannel, Asset: asset.Futures, Levels: 20}:                nil,
		{Channel: futuresOrderbookChannel, Asset: asset.Futures, Levels: 50}:                nil,
		{Channel: futuresOrderbookChannel, Asset: asset.Futures, Levels: 100}:               nil,
		{Channel: futuresOrderbookTickerChannel, Asset: asset.Futures}:                      nil,
		{Channel: futuresOrderbookTickerChannel, Asset: asset.Futures, Levels: 1}:           subscription.ErrInvalidLevel,
		{Channel: futuresOrderbookUpdateChannel, Asset: asset.Futures}:                      subscription.ErrInvalidLevel,
		{Channel: futuresOrderbookUpdateChannel, Asset: asset.Futures, Levels: 20}:          nil,
		{Channel: futuresOrderbookUpdateChannel, Asset: asset.Futures, Levels: 50}:          nil,
		{Channel: futuresOrderbookUpdateChannel, Asset: asset.DeliveryFutures}:              subscription.ErrInvalidLevel,
		{Channel: futuresOrderbookUpdateChannel, Asset: asset.DeliveryFutures, Levels: 5}:   nil,
		{Channel: futuresOrderbookUpdateChannel, Asset: asset.DeliveryFutures, Levels: 10}:  nil,
		{Channel: futuresOrderbookUpdateChannel, Asset: asset.DeliveryFutures, Levels: 20}:  nil,
		{Channel: futuresOrderbookUpdateChannel, Asset: asset.DeliveryFutures, Levels: 50}:  nil,
		{Channel: futuresOrderbookUpdateChannel, Asset: asset.DeliveryFutures, Levels: 100}: nil,
		{Channel: optionsOrderbookTickerChannel, Asset: asset.Options}:                      nil,
		{Channel: optionsOrderbookTickerChannel, Asset: asset.Options, Levels: 1}:           subscription.ErrInvalidLevel,
		{Channel: optionsOrderbookUpdateChannel, Asset: asset.Options}:                      subscription.ErrInvalidLevel,
		{Channel: optionsOrderbookUpdateChannel, Asset: asset.Options, Levels: 5}:           nil,
		{Channel: optionsOrderbookUpdateChannel, Asset: asset.Options, Levels: 10}:          nil,
		{Channel: optionsOrderbookUpdateChannel, Asset: asset.Options, Levels: 20}:          nil,
		{Channel: optionsOrderbookUpdateChannel, Asset: asset.Options, Levels: 50}:          nil,
		{Channel: optionsOrderbookChannel, Asset: asset.Options}:                            subscription.ErrInvalidLevel,
		{Channel: optionsOrderbookChannel, Asset: asset.Options, Levels: 5}:                 nil,
		{Channel: optionsOrderbookChannel, Asset: asset.Options, Levels: 10}:                nil,
		{Channel: optionsOrderbookChannel, Asset: asset.Options, Levels: 20}:                nil,
		{Channel: optionsOrderbookChannel, Asset: asset.Options, Levels: 50}:                nil,
	} {
		t.Run(s.Asset.String()+"/"+s.Channel+"/"+strconv.Itoa(s.Levels), func(t *testing.T) {
			t.Parallel()
			l, err := channelLevels(s, s.Asset)
			switch {
			case exp != nil:
				require.ErrorIs(t, err, exp)
			case s.Levels == 0:
				assert.Empty(t, l)
			default:
				require.NoError(t, err)
				require.NotEmpty(t, l)
			}
		})
	}
}

func TestGetIntervalString(t *testing.T) {
	t.Parallel()
	for k, exp := range map[kline.Interval]string{
		kline.TenMilliseconds:                "10ms",
		kline.TwentyMilliseconds:             "20ms",
		kline.HundredMilliseconds:            "100ms",
		kline.TwoHundredAndFiftyMilliseconds: "250ms",
		kline.ThousandMilliseconds:           "1000ms",
		kline.TenSecond:                      "10s",
		kline.ThirtySecond:                   "30s",
		kline.OneMin:                         "1m",
		kline.FiveMin:                        "5m",
		kline.FifteenMin:                     "15m",
		kline.ThirtyMin:                      "30m",
		kline.OneHour:                        "1h",
		kline.TwoHour:                        "2h",
		kline.FourHour:                       "4h",
		kline.EightHour:                      "8h",
		kline.TwelveHour:                     "12h",
		kline.OneDay:                         "1d",
		kline.SevenDay:                       "7d",
		kline.OneMonth:                       "30d",
	} {
		t.Run(exp, func(t *testing.T) {
			t.Parallel()
			s, err := getIntervalString(k)
			require.NoError(t, err)
			assert.Equal(t, exp, s)
		})
	}
	_, err := getIntervalString(0)
	assert.ErrorIs(t, err, kline.ErrUnsupportedInterval, "0 should be an invalid interval")
	_, err = getIntervalString(kline.FiveDay)
	assert.ErrorIs(t, err, kline.ErrUnsupportedInterval, "Any other random interval should also be invalid")
=======
func TestConvertSmallBalances(t *testing.T) {
	t.Parallel()
	err := g.ConvertSmallBalances(t.Context(), currency.EMPTYCODE)
	require.ErrorIs(t, err, currency.ErrCurrencyCodeEmpty)

	sharedtestvalues.SkipTestIfCredentialsUnset(t, g, canManipulateRealOrders)

	err = g.ConvertSmallBalances(t.Context(), currency.F16)
	require.NoError(t, err)
}

func TestGetAccountDetails(t *testing.T) {
	t.Parallel()
	sharedtestvalues.SkipTestIfCredentialsUnset(t, g)
	got, err := g.GetAccountDetails(t.Context())
	require.NoError(t, err)
	require.NotEmpty(t, got)
}

func TestGetUserTransactionRateLimitInfo(t *testing.T) {
	t.Parallel()
	sharedtestvalues.SkipTestIfCredentialsUnset(t, g)
	got, err := g.GetUserTransactionRateLimitInfo(t.Context())
	require.NoError(t, err)
	require.NotEmpty(t, got)
>>>>>>> 977fecab
}<|MERGE_RESOLUTION|>--- conflicted
+++ resolved
@@ -3886,7 +3886,33 @@
 	}
 }
 
-<<<<<<< HEAD
+func TestConvertSmallBalances(t *testing.T) {
+	t.Parallel()
+	err := g.ConvertSmallBalances(t.Context(), currency.EMPTYCODE)
+	require.ErrorIs(t, err, currency.ErrCurrencyCodeEmpty)
+
+	sharedtestvalues.SkipTestIfCredentialsUnset(t, g, canManipulateRealOrders)
+
+	err = g.ConvertSmallBalances(t.Context(), currency.F16)
+	require.NoError(t, err)
+}
+
+func TestGetAccountDetails(t *testing.T) {
+	t.Parallel()
+	sharedtestvalues.SkipTestIfCredentialsUnset(t, g)
+	got, err := g.GetAccountDetails(t.Context())
+	require.NoError(t, err)
+	require.NotEmpty(t, got)
+}
+
+func TestGetUserTransactionRateLimitInfo(t *testing.T) {
+	t.Parallel()
+	sharedtestvalues.SkipTestIfCredentialsUnset(t, g)
+	got, err := g.GetUserTransactionRateLimitInfo(t.Context())
+	require.NoError(t, err)
+	require.NotEmpty(t, got)
+}
+
 func TestIsSingleOrderbookChannel(t *testing.T) {
 	t.Parallel()
 	for _, tc := range []struct {
@@ -4103,31 +4129,4 @@
 	assert.ErrorIs(t, err, kline.ErrUnsupportedInterval, "0 should be an invalid interval")
 	_, err = getIntervalString(kline.FiveDay)
 	assert.ErrorIs(t, err, kline.ErrUnsupportedInterval, "Any other random interval should also be invalid")
-=======
-func TestConvertSmallBalances(t *testing.T) {
-	t.Parallel()
-	err := g.ConvertSmallBalances(t.Context(), currency.EMPTYCODE)
-	require.ErrorIs(t, err, currency.ErrCurrencyCodeEmpty)
-
-	sharedtestvalues.SkipTestIfCredentialsUnset(t, g, canManipulateRealOrders)
-
-	err = g.ConvertSmallBalances(t.Context(), currency.F16)
-	require.NoError(t, err)
-}
-
-func TestGetAccountDetails(t *testing.T) {
-	t.Parallel()
-	sharedtestvalues.SkipTestIfCredentialsUnset(t, g)
-	got, err := g.GetAccountDetails(t.Context())
-	require.NoError(t, err)
-	require.NotEmpty(t, got)
-}
-
-func TestGetUserTransactionRateLimitInfo(t *testing.T) {
-	t.Parallel()
-	sharedtestvalues.SkipTestIfCredentialsUnset(t, g)
-	got, err := g.GetUserTransactionRateLimitInfo(t.Context())
-	require.NoError(t, err)
-	require.NotEmpty(t, got)
->>>>>>> 977fecab
 }