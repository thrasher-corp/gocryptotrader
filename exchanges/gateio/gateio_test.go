--- conflicted
+++ resolved
@@ -3296,7 +3296,54 @@
 	return enabledPairs
 }
 
-<<<<<<< HEAD
+func BenchmarkTimeInForceFromString(b *testing.B) {
+	for b.Loop() {
+		for _, tifString := range []string{gtcTIF, iocTIF, pocTIF, fokTIF} {
+			if _, err := timeInForceFromString(tifString); err != nil {
+				b.Fatal(tifString)
+			}
+		}
+	}
+}
+
+func TestTimeInForceFromString(t *testing.T) {
+	t.Parallel()
+	_, err := timeInForceFromString("abcdef")
+	assert.ErrorIs(t, err, order.ErrUnsupportedTimeInForce)
+
+	for k, v := range map[string]order.TimeInForce{gtcTIF: order.GoodTillCancel, iocTIF: order.ImmediateOrCancel, pocTIF: order.PostOnly, fokTIF: order.FillOrKill} {
+		t.Run(k, func(t *testing.T) {
+			t.Parallel()
+			tif, err := timeInForceFromString(k)
+			require.NoError(t, err)
+			assert.Equal(t, v, tif)
+		})
+	}
+}
+
+func TestGetTypeFromTimeInForce(t *testing.T) {
+	t.Parallel()
+	typeResp := getTypeFromTimeInForce("gtc", 0)
+	assert.Equal(t, order.Limit, typeResp)
+
+	typeResp = getTypeFromTimeInForce("ioc", 0)
+	assert.Equal(t, order.Market, typeResp, "should be market order")
+
+	typeResp = getTypeFromTimeInForce("poc", 123)
+	assert.Equal(t, order.Limit, typeResp, "should be limit order")
+
+	typeResp = getTypeFromTimeInForce("fok", 0)
+	assert.Equal(t, order.Market, typeResp, "should be market order")
+}
+
+func TestTimeInForceString(t *testing.T) {
+	t.Parallel()
+	assert.Empty(t, timeInForceString(order.UnknownTIF))
+	for _, valid := range validTimesInForce {
+		assert.Equal(t, valid.String, timeInForceString(valid.TimeInForce))
+	}
+}
+
 func TestIsSingleOrderbookChannel(t *testing.T) {
 	t.Parallel()
 	for _, tc := range []struct {
@@ -3513,52 +3560,4 @@
 	assert.ErrorIs(t, err, kline.ErrUnsupportedInterval, "0 should be an invalid interval")
 	_, err = getIntervalString(kline.FiveDay)
 	assert.ErrorIs(t, err, kline.ErrUnsupportedInterval, "Any other random interval should also be invalid")
-=======
-func BenchmarkTimeInForceFromString(b *testing.B) {
-	for b.Loop() {
-		for _, tifString := range []string{gtcTIF, iocTIF, pocTIF, fokTIF} {
-			if _, err := timeInForceFromString(tifString); err != nil {
-				b.Fatal(tifString)
-			}
-		}
-	}
-}
-
-func TestTimeInForceFromString(t *testing.T) {
-	t.Parallel()
-	_, err := timeInForceFromString("abcdef")
-	assert.ErrorIs(t, err, order.ErrUnsupportedTimeInForce)
-
-	for k, v := range map[string]order.TimeInForce{gtcTIF: order.GoodTillCancel, iocTIF: order.ImmediateOrCancel, pocTIF: order.PostOnly, fokTIF: order.FillOrKill} {
-		t.Run(k, func(t *testing.T) {
-			t.Parallel()
-			tif, err := timeInForceFromString(k)
-			require.NoError(t, err)
-			assert.Equal(t, v, tif)
-		})
-	}
-}
-
-func TestGetTypeFromTimeInForce(t *testing.T) {
-	t.Parallel()
-	typeResp := getTypeFromTimeInForce("gtc", 0)
-	assert.Equal(t, order.Limit, typeResp)
-
-	typeResp = getTypeFromTimeInForce("ioc", 0)
-	assert.Equal(t, order.Market, typeResp, "should be market order")
-
-	typeResp = getTypeFromTimeInForce("poc", 123)
-	assert.Equal(t, order.Limit, typeResp, "should be limit order")
-
-	typeResp = getTypeFromTimeInForce("fok", 0)
-	assert.Equal(t, order.Market, typeResp, "should be market order")
-}
-
-func TestTimeInForceString(t *testing.T) {
-	t.Parallel()
-	assert.Empty(t, timeInForceString(order.UnknownTIF))
-	for _, valid := range validTimesInForce {
-		assert.Equal(t, valid.String, timeInForceString(valid.TimeInForce))
-	}
->>>>>>> 640960ae
 }