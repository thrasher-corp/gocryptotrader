package gateio

import (
	"bytes"
	"context"
	"fmt"
	"log"
	"os"
	"slices"
	"strconv"
	"strings"
	"sync"
	"testing"
	"time"

	"github.com/stretchr/testify/assert"
	"github.com/stretchr/testify/require"
	"github.com/thrasher-corp/gocryptotrader/common"
	"github.com/thrasher-corp/gocryptotrader/common/key"
	"github.com/thrasher-corp/gocryptotrader/core"
	"github.com/thrasher-corp/gocryptotrader/currency"
	"github.com/thrasher-corp/gocryptotrader/encoding/json"
	"github.com/thrasher-corp/gocryptotrader/exchange/websocket"
	"github.com/thrasher-corp/gocryptotrader/exchanges/account"
	"github.com/thrasher-corp/gocryptotrader/exchanges/asset"
	"github.com/thrasher-corp/gocryptotrader/exchanges/fundingrate"
	"github.com/thrasher-corp/gocryptotrader/exchanges/futures"
	"github.com/thrasher-corp/gocryptotrader/exchanges/kline"
	"github.com/thrasher-corp/gocryptotrader/exchanges/order"
	"github.com/thrasher-corp/gocryptotrader/exchanges/request"
	"github.com/thrasher-corp/gocryptotrader/exchanges/sharedtestvalues"
	"github.com/thrasher-corp/gocryptotrader/exchanges/subscription"
	testexch "github.com/thrasher-corp/gocryptotrader/internal/testing/exchange"
	testsubs "github.com/thrasher-corp/gocryptotrader/internal/testing/subscriptions"
	"github.com/thrasher-corp/gocryptotrader/portfolio/withdraw"
	"github.com/thrasher-corp/gocryptotrader/types"
)

// Please supply your own APIKEYS here for due diligence testing

const (
	apiKey                  = ""
	apiSecret               = ""
	canManipulateRealOrders = false
)

var e *Exchange

func TestMain(m *testing.M) {
	e = new(Exchange)
	if err := testexch.Setup(e); err != nil {
		log.Fatalf("Gateio Setup error: %s", err)
	}

	if apiKey != "" && apiSecret != "" {
		e.API.AuthenticatedSupport = true
		e.API.AuthenticatedWebsocketSupport = true
		e.SetCredentials(apiKey, apiSecret, "", "", "", "")
	}

	os.Exit(m.Run())
}

func TestUpdateTradablePairs(t *testing.T) {
	t.Parallel()
	testexch.UpdatePairsOnce(t, e)
}

func TestCancelAllExchangeOrders(t *testing.T) {
	t.Parallel()
	sharedtestvalues.SkipTestIfCredentialsUnset(t, e, canManipulateRealOrders)
	_, err := e.CancelAllOrders(t.Context(), nil)
	require.ErrorIs(t, err, order.ErrCancelOrderIsNil)

	r := &order.Cancel{
		OrderID:   "1",
		AccountID: "1",
	}

	for _, a := range e.GetAssetTypes(false) {
		r.AssetType = a
		r.Pair = currency.EMPTYPAIR
		_, err = e.CancelAllOrders(t.Context(), r)
		assert.ErrorIs(t, err, currency.ErrCurrencyPairEmpty)

		r.Pair = getPair(t, a)
		_, err = e.CancelAllOrders(t.Context(), r)
		require.NoError(t, err)
	}
}

func TestGetAccountInfo(t *testing.T) {
	t.Parallel()
	sharedtestvalues.SkipTestIfCredentialsUnset(t, e)
	for _, a := range e.GetAssetTypes(false) {
		_, err := e.UpdateAccountInfo(t.Context(), a)
		assert.NoErrorf(t, err, "UpdateAccountInfo should not error for asset %s", a)
	}
}

func TestWithdraw(t *testing.T) {
	t.Parallel()
	sharedtestvalues.SkipTestIfCredentialsUnset(t, e, canManipulateRealOrders)
	cryptocurrencyChains, err := e.GetAvailableTransferChains(t.Context(), currency.BTC)
	require.NoError(t, err, "GetAvailableTransferChains must not error")
	require.NotEmpty(t, cryptocurrencyChains, "GetAvailableTransferChains must return some chains")
	withdrawCryptoRequest := withdraw.Request{
		Exchange:    e.Name,
		Amount:      1,
		Currency:    currency.BTC,
		Description: "WITHDRAW IT ALL",
		Crypto: withdraw.CryptoRequest{
			Address: core.BitcoinDonationAddress,
			Chain:   cryptocurrencyChains[0],
		},
	}
	_, err = e.WithdrawCryptocurrencyFunds(t.Context(), &withdrawCryptoRequest)
	require.NoError(t, err)
}

func TestGetOrderInfo(t *testing.T) {
	t.Parallel()
	sharedtestvalues.SkipTestIfCredentialsUnset(t, e)
	for _, a := range e.GetAssetTypes(false) {
		_, err := e.GetOrderInfo(t.Context(), "917591554", getPair(t, a), a)
		require.NoErrorf(t, err, "GetOrderInfo must not error for asset %s", a)
	}
}

func TestUpdateTicker(t *testing.T) {
	t.Parallel()
	for _, a := range e.GetAssetTypes(false) {
		_, err := e.UpdateTicker(t.Context(), getPair(t, a), a)
		assert.NoErrorf(t, err, "UpdateTicker should not error for %s", a)
	}
}

func TestListSpotCurrencies(t *testing.T) {
	t.Parallel()
	if _, err := e.ListSpotCurrencies(t.Context()); err != nil {
		t.Errorf("%s ListAllCurrencies() error %v", e.Name, err)
	}
}

func TestGetCurrencyDetail(t *testing.T) {
	t.Parallel()
	if _, err := e.GetCurrencyDetail(t.Context(), currency.BTC); err != nil {
		t.Errorf("%s GetCurrencyDetail() error %v", e.Name, err)
	}
}

func TestListAllCurrencyPairs(t *testing.T) {
	t.Parallel()
	if _, err := e.ListSpotCurrencyPairs(t.Context()); err != nil {
		t.Errorf("%s ListAllCurrencyPairs() error %v", e.Name, err)
	}
}

func TestGetCurrencyPairDetal(t *testing.T) {
	t.Parallel()
	if _, err := e.GetCurrencyPairDetail(t.Context(), currency.Pair{Base: currency.BTC, Quote: currency.USDT, Delimiter: currency.UnderscoreDelimiter}.String()); err != nil {
		t.Errorf("%s GetCurrencyPairDetal() error %v", e.Name, err)
	}
}

func TestGetTickers(t *testing.T) {
	t.Parallel()
	if _, err := e.GetTickers(t.Context(), "BTC_USDT", ""); err != nil {
		t.Errorf("%s GetTickers() error %v", e.Name, err)
	}
}

func TestGetTicker(t *testing.T) {
	t.Parallel()
	if _, err := e.GetTicker(t.Context(), currency.Pair{Base: currency.BTC, Delimiter: currency.UnderscoreDelimiter, Quote: currency.USDT}.String(), utc8TimeZone); err != nil {
		t.Errorf("%s GetTicker() error %v", e.Name, err)
	}
}

func TestGetOrderbook(t *testing.T) {
	t.Parallel()
	_, err := e.GetOrderbook(t.Context(), getPair(t, asset.Spot).String(), "0.1", 10, false)
	assert.NoError(t, err, "GetOrderbook should not error")
}

func TestGetMarketTrades(t *testing.T) {
	t.Parallel()
	if _, err := e.GetMarketTrades(t.Context(), getPair(t, asset.Spot), 0, "", true, time.Time{}, time.Time{}, 1); err != nil {
		t.Errorf("%s GetMarketTrades() error %v", e.Name, err)
	}
}

func TestCandlestickUnmarshalJSON(t *testing.T) {
	t.Parallel()
	data := []byte(`[["1738108800","229534412.73508700","103734.3","104779.9","101336.6","101343.8","2232.94510000","true"],["1738195200","178316032.62306100","104718.6","106467.1","103286.4","103734.4","1695.00787000","true"],["1738281600","231315376.16747100","102431","106042.7","101555.9","104718.6","2228.03609000","true"]]`)
	var targets []Candlestick
	err := json.Unmarshal(data, &targets)
	require.NoError(t, err)
	require.Len(t, targets, 3)
	assert.Equal(t, Candlestick{
		Timestamp:      types.Time(time.Unix(1738108800, 0)),
		QuoteCcyVolume: 229534412.73508700,
		ClosePrice:     103734.3,
		HighestPrice:   104779.9,
		LowestPrice:    101336.6,
		OpenPrice:      101343.8,
		BaseCcyAmount:  2232.94510000,
		WindowClosed:   true,
	}, targets[0])
}

func TestGetCandlesticks(t *testing.T) {
	t.Parallel()
	if _, err := e.GetCandlesticks(t.Context(), getPair(t, asset.Spot), 0, time.Time{}, time.Time{}, kline.OneDay); err != nil {
		t.Errorf("%s GetCandlesticks() error %v", e.Name, err)
	}
}

func TestGetTradingFeeRatio(t *testing.T) {
	t.Parallel()
	sharedtestvalues.SkipTestIfCredentialsUnset(t, e)
	if _, err := e.GetTradingFeeRatio(t.Context(), currency.Pair{Base: currency.BTC, Quote: currency.USDT, Delimiter: currency.UnderscoreDelimiter}); err != nil {
		t.Errorf("%s GetTradingFeeRatio() error %v", e.Name, err)
	}
}

func TestGetSpotAccounts(t *testing.T) {
	t.Parallel()
	sharedtestvalues.SkipTestIfCredentialsUnset(t, e)
	if _, err := e.GetSpotAccounts(t.Context(), currency.BTC); err != nil {
		t.Errorf("%s GetSpotAccounts() error %v", e.Name, err)
	}
}

func TestCreateBatchOrders(t *testing.T) {
	t.Parallel()
	sharedtestvalues.SkipTestIfCredentialsUnset(t, e, canManipulateRealOrders)
	_, err := e.CreateBatchOrders(t.Context(), []CreateOrderRequest{
		{
			CurrencyPair: getPair(t, asset.Spot),
			Side:         "sell",
			Amount:       0.001,
			Price:        12349,
			Account:      e.assetTypeToString(asset.Spot),
			Type:         "limit",
		},
		{
			CurrencyPair: currency.Pair{Base: currency.BTC, Quote: currency.USDT, Delimiter: currency.UnderscoreDelimiter},
			Side:         "buy",
			Amount:       1,
			Price:        1234567789,
			Account:      e.assetTypeToString(asset.Spot),
			Type:         "limit",
		},
	})
	assert.NoError(t, err, "CreateBatchOrders should not error")
}

func TestGetSpotOpenOrders(t *testing.T) {
	t.Parallel()
	sharedtestvalues.SkipTestIfCredentialsUnset(t, e)
	if _, err := e.GetSpotOpenOrders(t.Context(), 0, 0, false); err != nil {
		t.Errorf("%s GetSpotOpenOrders() error %v", e.Name, err)
	}
}

func TestSpotClosePositionWhenCrossCurrencyDisabled(t *testing.T) {
	t.Parallel()
	sharedtestvalues.SkipTestIfCredentialsUnset(t, e, canManipulateRealOrders)
	if _, err := e.SpotClosePositionWhenCrossCurrencyDisabled(t.Context(), &ClosePositionRequestParam{
		Amount:       0.1,
		Price:        1234567384,
		CurrencyPair: getPair(t, asset.Spot),
	}); err != nil {
		t.Errorf("%s SpotClosePositionWhenCrossCurrencyDisabled() error %v", e.Name, err)
	}
}

func TestCreateSpotOrder(t *testing.T) {
	t.Parallel()
	sharedtestvalues.SkipTestIfCredentialsUnset(t, e, canManipulateRealOrders)
	_, err := e.PlaceSpotOrder(t.Context(), &CreateOrderRequest{
		CurrencyPair: getPair(t, asset.Spot),
		Side:         "buy",
		Amount:       1,
		Price:        900000,
		Account:      e.assetTypeToString(asset.Spot),
		Type:         "limit",
	})
	assert.NoError(t, err, "PlaceSpotOrder should not error")
}

func TestGetSpotOrders(t *testing.T) {
	t.Parallel()
	sharedtestvalues.SkipTestIfCredentialsUnset(t, e)
	_, err := e.GetSpotOrders(t.Context(), currency.Pair{Base: currency.BTC, Quote: currency.USDT, Delimiter: currency.UnderscoreDelimiter}, statusOpen, 0, 0)
	assert.NoError(t, err, "GetSpotOrders should not error")
}

func TestCancelAllOpenOrdersSpecifiedCurrencyPair(t *testing.T) {
	t.Parallel()
	sharedtestvalues.SkipTestIfCredentialsUnset(t, e, canManipulateRealOrders)
	if _, err := e.CancelAllOpenOrdersSpecifiedCurrencyPair(t.Context(), getPair(t, asset.Spot), order.Sell, asset.Empty); err != nil {
		t.Errorf("%s CancelAllOpenOrdersSpecifiedCurrencyPair() error %v", e.Name, err)
	}
}

func TestCancelBatchOrdersWithIDList(t *testing.T) {
	t.Parallel()
	sharedtestvalues.SkipTestIfCredentialsUnset(t, e, canManipulateRealOrders)
	if _, err := e.CancelBatchOrdersWithIDList(t.Context(), []CancelOrderByIDParam{
		{
			CurrencyPair: getPair(t, asset.Spot),
			ID:           "1234567",
		},
		{
			CurrencyPair: currency.Pair{Base: currency.BTC, Quote: currency.USDT, Delimiter: currency.UnderscoreDelimiter},
			ID:           "something",
		},
	}); err != nil {
		t.Errorf("%s CancelBatchOrderWithIDList() error %v", e.Name, err)
	}
}

func TestGetSpotOrder(t *testing.T) {
	t.Parallel()
	sharedtestvalues.SkipTestIfCredentialsUnset(t, e)
	if _, err := e.GetSpotOrder(t.Context(), "1234", currency.Pair{
		Base:      currency.BTC,
		Delimiter: currency.UnderscoreDelimiter,
		Quote:     currency.USDT,
	}, asset.Spot); err != nil {
		t.Errorf("%s GetSpotOrder() error %v", e.Name, err)
	}
}

func TestAmendSpotOrder(t *testing.T) {
	t.Parallel()
	_, err := e.AmendSpotOrder(t.Context(), "", getPair(t, asset.Spot), false, &PriceAndAmount{
		Price: 1000,
	})
	assert.ErrorIs(t, err, errInvalidOrderID)

	_, err = e.AmendSpotOrder(t.Context(), "123", currency.EMPTYPAIR, false, &PriceAndAmount{
		Price: 1000,
	})
	assert.ErrorIs(t, err, currency.ErrCurrencyPairEmpty)

	sharedtestvalues.SkipTestIfCredentialsUnset(t, e, canManipulateRealOrders)
	_, err = e.AmendSpotOrder(t.Context(), "123", getPair(t, asset.Spot), false, &PriceAndAmount{
		Price: 1000,
	})
	if err != nil {
		t.Error(err)
	}
}

func TestCancelSingleSpotOrder(t *testing.T) {
	t.Parallel()
	sharedtestvalues.SkipTestIfCredentialsUnset(t, e, canManipulateRealOrders)
	if _, err := e.CancelSingleSpotOrder(t.Context(), "1234",
		getPair(t, asset.Spot).String(), false); err != nil {
		t.Errorf("%s CancelSingleSpotOrder() error %v", e.Name, err)
	}
}

func TestGetMySpotTradingHistory(t *testing.T) {
	t.Parallel()
	sharedtestvalues.SkipTestIfCredentialsUnset(t, e)
	_, err := e.GetMySpotTradingHistory(t.Context(), currency.Pair{Base: currency.BTC, Quote: currency.USDT, Delimiter: currency.UnderscoreDelimiter}, "", 0, 0, false, time.Time{}, time.Time{})
	require.NoError(t, err)
}

func TestGetServerTime(t *testing.T) {
	t.Parallel()
	if _, err := e.GetServerTime(t.Context(), asset.Spot); err != nil {
		t.Errorf("%s GetServerTime() error %v", e.Name, err)
	}
}

func TestCountdownCancelorder(t *testing.T) {
	t.Parallel()
	sharedtestvalues.SkipTestIfCredentialsUnset(t, e, canManipulateRealOrders)
	if _, err := e.CountdownCancelorders(t.Context(), CountdownCancelOrderParam{
		Timeout:      10,
		CurrencyPair: currency.Pair{Base: currency.BTC, Quote: currency.ETH, Delimiter: currency.UnderscoreDelimiter},
	}); err != nil {
		t.Errorf("%s CountdownCancelorder() error %v", e.Name, err)
	}
}

func TestCreatePriceTriggeredOrder(t *testing.T) {
	t.Parallel()
	sharedtestvalues.SkipTestIfCredentialsUnset(t, e, canManipulateRealOrders)
	if _, err := e.CreatePriceTriggeredOrder(t.Context(), &PriceTriggeredOrderParam{
		Trigger: TriggerPriceInfo{
			Price:      123,
			Rule:       ">=",
			Expiration: 3600,
		},
		Put: PutOrderData{
			Type:        "limit",
			Side:        "sell",
			Price:       2312312,
			Amount:      30,
			TimeInForce: "gtc",
		},
		Market: currency.Pair{Base: currency.GT, Quote: currency.USDT, Delimiter: currency.UnderscoreDelimiter},
	}); err != nil {
		t.Errorf("%s CreatePriceTriggeredOrder() error %v", e.Name, err)
	}
}

func TestGetPriceTriggeredOrderList(t *testing.T) {
	t.Parallel()
	sharedtestvalues.SkipTestIfCredentialsUnset(t, e)
	_, err := e.GetPriceTriggeredOrderList(t.Context(), statusOpen, currency.EMPTYPAIR, asset.Empty, 0, 0)
	assert.NoError(t, err, "GetPriceTriggeredOrderList should not error")
}

func TestCancelAllOpenOrders(t *testing.T) {
	t.Parallel()
	sharedtestvalues.SkipTestIfCredentialsUnset(t, e, canManipulateRealOrders)
	if _, err := e.CancelMultipleSpotOpenOrders(t.Context(), currency.EMPTYPAIR, asset.CrossMargin); err != nil {
		t.Errorf("%s CancelAllOpenOrders() error %v", e.Name, err)
	}
}

func TestGetSinglePriceTriggeredOrder(t *testing.T) {
	t.Parallel()
	sharedtestvalues.SkipTestIfCredentialsUnset(t, e)
	if _, err := e.GetSinglePriceTriggeredOrder(t.Context(), "1234"); err != nil {
		t.Errorf("%s GetSinglePriceTriggeredOrder() error %v", e.Name, err)
	}
}

func TestCancelPriceTriggeredOrder(t *testing.T) {
	t.Parallel()
	sharedtestvalues.SkipTestIfCredentialsUnset(t, e)
	if _, err := e.CancelPriceTriggeredOrder(t.Context(), "1234"); err != nil {
		t.Errorf("%s CancelPriceTriggeredOrder() error %v", e.Name, err)
	}
}

func TestGetMarginAccountList(t *testing.T) {
	t.Parallel()
	sharedtestvalues.SkipTestIfCredentialsUnset(t, e)
	if _, err := e.GetMarginAccountList(t.Context(), currency.EMPTYPAIR); err != nil {
		t.Errorf("%s GetMarginAccountList() error %v", e.Name, err)
	}
}

func TestListMarginAccountBalanceChangeHistory(t *testing.T) {
	t.Parallel()
	sharedtestvalues.SkipTestIfCredentialsUnset(t, e)
	if _, err := e.ListMarginAccountBalanceChangeHistory(t.Context(), currency.BTC, currency.Pair{
		Base:      currency.BTC,
		Delimiter: currency.UnderscoreDelimiter,
		Quote:     currency.USDT,
	}, time.Time{}, time.Time{}, 0, 0); err != nil {
		t.Errorf("%s ListMarginAccountBalanceChangeHistory() error %v", e.Name, err)
	}
}

func TestGetMarginFundingAccountList(t *testing.T) {
	t.Parallel()
	sharedtestvalues.SkipTestIfCredentialsUnset(t, e)
	if _, err := e.GetMarginFundingAccountList(t.Context(), currency.BTC); err != nil {
		t.Errorf("%s GetMarginFundingAccountList %v", e.Name, err)
	}
}

func TestMarginLoan(t *testing.T) {
	t.Parallel()
	sharedtestvalues.SkipTestIfCredentialsUnset(t, e)
	if _, err := e.MarginLoan(t.Context(), &MarginLoanRequestParam{
		Side:         "borrow",
		Amount:       1,
		Currency:     currency.BTC,
		CurrencyPair: currency.Pair{Base: currency.BTC, Quote: currency.USDT, Delimiter: currency.UnderscoreDelimiter},
		Days:         10,
		Rate:         0.0002,
	}); err != nil {
		t.Errorf("%s MarginLoan() error %v", e.Name, err)
	}
}

func TestGetMarginAllLoans(t *testing.T) {
	t.Parallel()
	sharedtestvalues.SkipTestIfCredentialsUnset(t, e)
	_, err := e.GetMarginAllLoans(t.Context(), statusOpen, "lend", "", currency.BTC, currency.Pair{Base: currency.BTC, Delimiter: currency.UnderscoreDelimiter, Quote: currency.USDT}, false, 0, 0)
	assert.NoError(t, err, "GetMarginAllLoans should not error")
}

func TestMergeMultipleLendingLoans(t *testing.T) {
	t.Parallel()
	sharedtestvalues.SkipTestIfCredentialsUnset(t, e)
	if _, err := e.MergeMultipleLendingLoans(t.Context(), currency.USDT, []string{"123", "23423"}); err != nil {
		t.Errorf("%s MergeMultipleLendingLoans() error %v", e.Name, err)
	}
}

func TestRetriveOneSingleLoanDetail(t *testing.T) {
	t.Parallel()
	sharedtestvalues.SkipTestIfCredentialsUnset(t, e)
	if _, err := e.RetriveOneSingleLoanDetail(t.Context(), "borrow", "123"); err != nil {
		t.Errorf("%s RetriveOneSingleLoanDetail() error %v", e.Name, err)
	}
}

func TestModifyALoan(t *testing.T) {
	t.Parallel()
	_, err := e.ModifyALoan(t.Context(), "1234", &ModifyLoanRequestParam{
		Currency:  currency.BTC,
		Side:      "borrow",
		AutoRenew: false,
	})
	assert.ErrorIs(t, err, currency.ErrCurrencyPairEmpty)

	sharedtestvalues.SkipTestIfCredentialsUnset(t, e, canManipulateRealOrders)
	if _, err := e.ModifyALoan(t.Context(), "1234", &ModifyLoanRequestParam{
		Currency:     currency.BTC,
		Side:         "borrow",
		AutoRenew:    false,
		CurrencyPair: currency.Pair{Base: currency.BTC, Quote: currency.USDT, Delimiter: currency.UnderscoreDelimiter},
	}); err != nil {
		t.Errorf("%s ModifyALoan() error %v", e.Name, err)
	}
}

func TestCancelLendingLoan(t *testing.T) {
	t.Parallel()
	sharedtestvalues.SkipTestIfCredentialsUnset(t, e)
	if _, err := e.CancelLendingLoan(t.Context(), currency.BTC, "1234"); err != nil {
		t.Errorf("%s CancelLendingLoan() error %v", e.Name, err)
	}
}

func TestRepayALoan(t *testing.T) {
	t.Parallel()
	sharedtestvalues.SkipTestIfCredentialsUnset(t, e)
	if _, err := e.RepayALoan(t.Context(), "1234", &RepayLoanRequestParam{
		CurrencyPair: currency.NewBTCUSDT(),
		Currency:     currency.BTC,
		Mode:         "all",
	}); err != nil {
		t.Errorf("%s RepayALoan() error %v", e.Name, err)
	}
}

func TestListLoanRepaymentRecords(t *testing.T) {
	t.Parallel()
	sharedtestvalues.SkipTestIfCredentialsUnset(t, e)
	if _, err := e.ListLoanRepaymentRecords(t.Context(), "1234"); err != nil {
		t.Errorf("%s LoanRepaymentRecord() error %v", e.Name, err)
	}
}

func TestListRepaymentRecordsOfSpecificLoan(t *testing.T) {
	t.Parallel()
	sharedtestvalues.SkipTestIfCredentialsUnset(t, e)
	if _, err := e.ListRepaymentRecordsOfSpecificLoan(t.Context(), "1234", "", 0, 0); err != nil {
		t.Errorf("%s error while ListRepaymentRecordsOfSpecificLoan() %v", e.Name, err)
	}
}

func TestGetOneSingleloanRecord(t *testing.T) {
	t.Parallel()
	sharedtestvalues.SkipTestIfCredentialsUnset(t, e)
	if _, err := e.GetOneSingleLoanRecord(t.Context(), "1234", "123"); err != nil {
		t.Errorf("%s error while GetOneSingleloanRecord() %v", e.Name, err)
	}
}

func TestModifyALoanRecord(t *testing.T) {
	t.Parallel()
	sharedtestvalues.SkipTestIfCredentialsUnset(t, e)
	if _, err := e.ModifyALoanRecord(t.Context(), "1234", &ModifyLoanRequestParam{
		Currency:     currency.USDT,
		CurrencyPair: currency.NewBTCUSDT(),
		Side:         "lend",
		AutoRenew:    true,
		LoanID:       "1234",
	}); err != nil {
		t.Errorf("%s ModifyALoanRecord() error %v", e.Name, err)
	}
}

func TestUpdateUsersAutoRepaymentSetting(t *testing.T) {
	t.Parallel()
	sharedtestvalues.SkipTestIfCredentialsUnset(t, e)
	if _, err := e.UpdateUsersAutoRepaymentSetting(t.Context(), true); err != nil {
		t.Errorf("%s UpdateUsersAutoRepaymentSetting() error %v", e.Name, err)
	}
}

func TestGetUserAutoRepaymentSetting(t *testing.T) {
	t.Parallel()
	sharedtestvalues.SkipTestIfCredentialsUnset(t, e)
	if _, err := e.GetUserAutoRepaymentSetting(t.Context()); err != nil {
		t.Errorf("%s GetUserAutoRepaymentSetting() error %v", e.Name, err)
	}
}

func TestGetMaxTransferableAmountForSpecificMarginCurrency(t *testing.T) {
	t.Parallel()
	sharedtestvalues.SkipTestIfCredentialsUnset(t, e)
	if _, err := e.GetMaxTransferableAmountForSpecificMarginCurrency(t.Context(), currency.BTC, currency.EMPTYPAIR); err != nil {
		t.Errorf("%s GetMaxTransferableAmountForSpecificMarginCurrency() error %v", e.Name, err)
	}
}

func TestGetMaxBorrowableAmountForSpecificMarginCurrency(t *testing.T) {
	t.Parallel()
	sharedtestvalues.SkipTestIfCredentialsUnset(t, e)
	if _, err := e.GetMaxBorrowableAmountForSpecificMarginCurrency(t.Context(), currency.BTC, currency.EMPTYPAIR); err != nil {
		t.Errorf("%s GetMaxBorrowableAmountForSpecificMarginCurrency() error %v", e.Name, err)
	}
}

func TestCurrencySupportedByCrossMargin(t *testing.T) {
	t.Parallel()
	sharedtestvalues.SkipTestIfCredentialsUnset(t, e)
	if _, err := e.CurrencySupportedByCrossMargin(t.Context()); err != nil {
		t.Errorf("%s CurrencySupportedByCrossMargin() error %v", e.Name, err)
	}
}

func TestGetCrossMarginSupportedCurrencyDetail(t *testing.T) {
	t.Parallel()
	sharedtestvalues.SkipTestIfCredentialsUnset(t, e)
	if _, err := e.GetCrossMarginSupportedCurrencyDetail(t.Context(), currency.BTC); err != nil {
		t.Errorf("%s GetCrossMarginSupportedCurrencyDetail() error %v", e.Name, err)
	}
}

func TestGetCrossMarginAccounts(t *testing.T) {
	t.Parallel()
	sharedtestvalues.SkipTestIfCredentialsUnset(t, e)
	if _, err := e.GetCrossMarginAccounts(t.Context()); err != nil {
		t.Errorf("%s GetCrossMarginAccounts() error %v", e.Name, err)
	}
}

func TestGetCrossMarginAccountChangeHistory(t *testing.T) {
	t.Parallel()
	sharedtestvalues.SkipTestIfCredentialsUnset(t, e)
	if _, err := e.GetCrossMarginAccountChangeHistory(t.Context(), currency.BTC, time.Time{}, time.Time{}, 0, 6, "in"); err != nil {
		t.Errorf("%s GetCrossMarginAccountChangeHistory() error %v", e.Name, err)
	}
}

var createCrossMarginBorrowLoanJSON = `{"id": "17",	"create_time": 1620381696159,	"update_time": 1620381696159,	"currency": "EOS",	"amount": "110.553635",	"text": "web",	"status": 2,	"repaid": "110.506649705159",	"repaid_interest": "0.046985294841",	"unpaid_interest": "0.0000074393366667"}`

func TestCreateCrossMarginBorrowLoan(t *testing.T) {
	t.Parallel()
	var response CrossMarginLoanResponse
	if err := json.Unmarshal([]byte(createCrossMarginBorrowLoanJSON), &response); err != nil {
		t.Errorf("%s error while deserializing to CrossMarginBorrowLoanResponse %v", e.Name, err)
	}
	sharedtestvalues.SkipTestIfCredentialsUnset(t, e, canManipulateRealOrders)
	if _, err := e.CreateCrossMarginBorrowLoan(t.Context(), CrossMarginBorrowLoanParams{
		Currency: currency.BTC,
		Amount:   3,
	}); err != nil {
		t.Errorf("%s CreateCrossMarginBorrowLoan() error %v", e.Name, err)
	}
}

func TestGetCrossMarginBorrowHistory(t *testing.T) {
	t.Parallel()
	sharedtestvalues.SkipTestIfCredentialsUnset(t, e)
	if _, err := e.GetCrossMarginBorrowHistory(t.Context(), 1, currency.BTC, 0, 0, false); err != nil {
		t.Errorf("%s GetCrossMarginBorrowHistory() error %v", e.Name, err)
	}
}

func TestGetSingleBorrowLoanDetail(t *testing.T) {
	t.Parallel()
	sharedtestvalues.SkipTestIfCredentialsUnset(t, e)
	if _, err := e.GetSingleBorrowLoanDetail(t.Context(), "1234"); err != nil {
		t.Errorf("%s GetSingleBorrowLoanDetail() error %v", e.Name, err)
	}
}

func TestExecuteRepayment(t *testing.T) {
	t.Parallel()
	sharedtestvalues.SkipTestIfCredentialsUnset(t, e, canManipulateRealOrders)
	if _, err := e.ExecuteRepayment(t.Context(), CurrencyAndAmount{
		Currency: currency.USD,
		Amount:   1234.55,
	}); err != nil {
		t.Errorf("%s ExecuteRepayment() error %v", e.Name, err)
	}
}

func TestGetCrossMarginRepayments(t *testing.T) {
	t.Parallel()
	sharedtestvalues.SkipTestIfCredentialsUnset(t, e)
	if _, err := e.GetCrossMarginRepayments(t.Context(), currency.BTC, "123", 0, 0, false); err != nil {
		t.Errorf("%s GetCrossMarginRepayments() error %v", e.Name, err)
	}
}

func TestGetMaxTransferableAmountForSpecificCrossMarginCurrency(t *testing.T) {
	t.Parallel()
	sharedtestvalues.SkipTestIfCredentialsUnset(t, e)
	if _, err := e.GetMaxTransferableAmountForSpecificCrossMarginCurrency(t.Context(), currency.BTC); err != nil {
		t.Errorf("%s GetMaxTransferableAmountForSpecificCrossMarginCurrency() error %v", e.Name, err)
	}
}

func TestGetMaxBorrowableAmountForSpecificCrossMarginCurrency(t *testing.T) {
	t.Parallel()
	sharedtestvalues.SkipTestIfCredentialsUnset(t, e)
	if _, err := e.GetMaxBorrowableAmountForSpecificCrossMarginCurrency(t.Context(), currency.BTC); err != nil {
		t.Errorf("%s GetMaxBorrowableAmountForSpecificCrossMarginCurrency() error %v", e.Name, err)
	}
}

func TestListCurrencyChain(t *testing.T) {
	t.Parallel()
	if _, err := e.ListCurrencyChain(t.Context(), currency.BTC); err != nil {
		t.Errorf("%s ListCurrencyChain() error %v", e.Name, err)
	}
}

func TestGenerateCurrencyDepositAddress(t *testing.T) {
	t.Parallel()
	sharedtestvalues.SkipTestIfCredentialsUnset(t, e)
	if _, err := e.GenerateCurrencyDepositAddress(t.Context(), currency.BTC); err != nil {
		t.Errorf("%s GenerateCurrencyDepositAddress() error %v", e.Name, err)
	}
}

func TestGetWithdrawalRecords(t *testing.T) {
	t.Parallel()
	sharedtestvalues.SkipTestIfCredentialsUnset(t, e)
	if _, err := e.GetWithdrawalRecords(t.Context(), currency.BTC, time.Time{}, time.Time{}, 0, 0); err != nil {
		t.Errorf("%s GetWithdrawalRecords() error %v", e.Name, err)
	}
}

func TestGetDepositRecords(t *testing.T) {
	t.Parallel()
	sharedtestvalues.SkipTestIfCredentialsUnset(t, e)
	if _, err := e.GetDepositRecords(t.Context(), currency.BTC, time.Time{}, time.Time{}, 0, 0); err != nil {
		t.Errorf("%s GetDepositRecords() error %v", e.Name, err)
	}
}

func TestTransferCurrency(t *testing.T) {
	t.Parallel()
	sharedtestvalues.SkipTestIfCredentialsUnset(t, e, canManipulateRealOrders)
	if _, err := e.TransferCurrency(t.Context(), &TransferCurrencyParam{
		Currency:     currency.BTC,
		From:         e.assetTypeToString(asset.Spot),
		To:           e.assetTypeToString(asset.Margin),
		Amount:       1202.000,
		CurrencyPair: getPair(t, asset.Spot),
	}); err != nil {
		t.Errorf("%s TransferCurrency() error %v", e.Name, err)
	}
}

func TestSubAccountTransfer(t *testing.T) {
	t.Parallel()
	ctx := t.Context()
	req := SubAccountTransferParam{SubAccountType: "index"}
	require.ErrorIs(t, e.SubAccountTransfer(ctx, req), currency.ErrCurrencyCodeEmpty)
	req.Currency = currency.BTC
	require.ErrorIs(t, e.SubAccountTransfer(ctx, req), errInvalidSubAccount)
	req.SubAccount = "1337"
	require.ErrorIs(t, e.SubAccountTransfer(ctx, req), errInvalidTransferDirection)
	req.Direction = "to"
	require.ErrorIs(t, e.SubAccountTransfer(ctx, req), errInvalidAmount)
	req.Amount = 1.337
	require.ErrorIs(t, e.SubAccountTransfer(ctx, req), asset.ErrNotSupported)
	sharedtestvalues.SkipTestIfCredentialsUnset(t, e, canManipulateRealOrders)
	req.SubAccountType = "spot"
	require.NoError(t, e.SubAccountTransfer(ctx, req))
}

func TestGetSubAccountTransferHistory(t *testing.T) {
	t.Parallel()
	sharedtestvalues.SkipTestIfCredentialsUnset(t, e, canManipulateRealOrders)
	if _, err := e.GetSubAccountTransferHistory(t.Context(), "", time.Time{}, time.Time{}, 0, 0); err != nil {
		t.Errorf("%s GetSubAccountTransferHistory() error %v", e.Name, err)
	}
}

func TestSubAccountTransferToSubAccount(t *testing.T) {
	t.Parallel()
	sharedtestvalues.SkipTestIfCredentialsUnset(t, e, canManipulateRealOrders)
	if err := e.SubAccountTransferToSubAccount(t.Context(), &InterSubAccountTransferParams{
		Currency:                currency.BTC,
		SubAccountFromUserID:    "1234",
		SubAccountFromAssetType: asset.Spot,
		SubAccountToUserID:      "4567",
		SubAccountToAssetType:   asset.Spot,
		Amount:                  1234,
	}); err != nil {
		t.Error(err)
	}
}

func TestGetWithdrawalStatus(t *testing.T) {
	t.Parallel()
	sharedtestvalues.SkipTestIfCredentialsUnset(t, e)
	if _, err := e.GetWithdrawalStatus(t.Context(), currency.NewCode("")); err != nil {
		t.Errorf("%s GetWithdrawalStatus() error %v", e.Name, err)
	}
}

func TestGetSubAccountBalances(t *testing.T) {
	t.Parallel()
	sharedtestvalues.SkipTestIfCredentialsUnset(t, e)
	if _, err := e.GetSubAccountBalances(t.Context(), ""); err != nil {
		t.Errorf("%s GetSubAccountBalances() error %v", e.Name, err)
	}
}

func TestGetSubAccountMarginBalances(t *testing.T) {
	t.Parallel()
	sharedtestvalues.SkipTestIfCredentialsUnset(t, e)
	if _, err := e.GetSubAccountMarginBalances(t.Context(), ""); err != nil {
		t.Errorf("%s GetSubAccountMarginBalances() error %v", e.Name, err)
	}
}

func TestGetSubAccountFuturesBalances(t *testing.T) {
	t.Parallel()
	sharedtestvalues.SkipTestIfCredentialsUnset(t, e)
	_, err := e.GetSubAccountFuturesBalances(t.Context(), "", currency.EMPTYCODE)
	assert.Error(t, err, "GetSubAccountFuturesBalances should not error")
}

func TestGetSubAccountCrossMarginBalances(t *testing.T) {
	t.Parallel()
	sharedtestvalues.SkipTestIfCredentialsUnset(t, e)
	if _, err := e.GetSubAccountCrossMarginBalances(t.Context(), ""); err != nil {
		t.Errorf("%s GetSubAccountCrossMarginBalances() error %v", e.Name, err)
	}
}

func TestGetSavedAddresses(t *testing.T) {
	t.Parallel()
	sharedtestvalues.SkipTestIfCredentialsUnset(t, e)
	if _, err := e.GetSavedAddresses(t.Context(), currency.BTC, "", 0); err != nil {
		t.Errorf("%s GetSavedAddresses() error %v", e.Name, err)
	}
}

func TestGetPersonalTradingFee(t *testing.T) {
	t.Parallel()
	sharedtestvalues.SkipTestIfCredentialsUnset(t, e)
	_, err := e.GetPersonalTradingFee(t.Context(), currency.Pair{Base: currency.BTC, Quote: currency.USDT, Delimiter: currency.UnderscoreDelimiter}, currency.EMPTYCODE)
	assert.NoError(t, err, "GetPersonalTradingFee should not error")
}

func TestGetUsersTotalBalance(t *testing.T) {
	t.Parallel()
	sharedtestvalues.SkipTestIfCredentialsUnset(t, e)
	if _, err := e.GetUsersTotalBalance(t.Context(), currency.BTC); err != nil {
		t.Errorf("%s GetUsersTotalBalance() error %v", e.Name, err)
	}
}

func TestGetMarginSupportedCurrencyPairs(t *testing.T) {
	t.Parallel()
	if _, err := e.GetMarginSupportedCurrencyPairs(t.Context()); err != nil {
		t.Errorf("%s GetMarginSupportedCurrencyPair() error %v", e.Name, err)
	}
}

func TestGetMarginSupportedCurrencyPair(t *testing.T) {
	t.Parallel()
	if _, err := e.GetSingleMarginSupportedCurrencyPair(t.Context(), getPair(t, asset.Margin)); err != nil {
		t.Errorf("%s GetMarginSupportedCurrencyPair() error %v", e.Name, err)
	}
}

func TestGetOrderbookOfLendingLoans(t *testing.T) {
	t.Parallel()
	if _, err := e.GetOrderbookOfLendingLoans(t.Context(), currency.BTC); err != nil {
		t.Errorf("%s GetOrderbookOfLendingLoans() error %v", e.Name, err)
	}
}

func TestGetAllFutureContracts(t *testing.T) {
	t.Parallel()

	for _, c := range []currency.Code{currency.BTC, currency.USDT} {
		_, err := e.GetAllFutureContracts(t.Context(), c)
		assert.NoErrorf(t, err, "GetAllFutureContracts %s should not error", c)
	}
}

func TestGetFuturesContract(t *testing.T) {
	t.Parallel()
	_, err := e.GetFuturesContract(t.Context(), currency.USDT, getPair(t, asset.USDTMarginedFutures).String())
	assert.NoError(t, err, "GetFuturesContract should not error")
	_, err = e.GetFuturesContract(t.Context(), currency.BTC, getPair(t, asset.CoinMarginedFutures).String())
	assert.NoError(t, err, "GetFuturesContract should not error")
}

func TestGetFuturesOrderbook(t *testing.T) {
	t.Parallel()
	_, err := e.GetFuturesOrderbook(t.Context(), currency.BTC, getPair(t, asset.CoinMarginedFutures).String(), "", 10, false)
	assert.NoError(t, err, "GetFuturesOrderbook should not error for CoinMarginedFutures")
	_, err = e.GetFuturesOrderbook(t.Context(), currency.USDT, getPair(t, asset.USDTMarginedFutures).String(), "", 10, false)
	assert.NoError(t, err, "GetFuturesOrderbook should not error for USDTMarginedFutures")
}

func TestGetFuturesTradingHistory(t *testing.T) {
	t.Parallel()
	_, err := e.GetFuturesTradingHistory(t.Context(), currency.BTC, getPair(t, asset.CoinMarginedFutures), 0, 0, "", time.Time{}, time.Time{})
	assert.NoError(t, err, "GetFuturesTradingHistory should not error for CoinMarginedFutures")
	_, err = e.GetFuturesTradingHistory(t.Context(), currency.USDT, getPair(t, asset.USDTMarginedFutures), 0, 0, "", time.Time{}, time.Time{})
	assert.NoError(t, err, "GetFuturesTradingHistory should not error for USDTMarginedFutures")
}

func TestGetFuturesCandlesticks(t *testing.T) {
	t.Parallel()
	_, err := e.GetFuturesCandlesticks(t.Context(), currency.BTC, getPair(t, asset.CoinMarginedFutures).String(), time.Time{}, time.Time{}, 0, kline.OneWeek)
	assert.NoError(t, err, "GetFuturesCandlesticks should not error for CoinMarginedFutures")
	_, err = e.GetFuturesCandlesticks(t.Context(), currency.USDT, getPair(t, asset.USDTMarginedFutures).String(), time.Time{}, time.Time{}, 0, kline.OneWeek)
	assert.NoError(t, err, "GetFuturesCandlesticks should not error for USDTMarginedFutures")
}

func TestPremiumIndexKLine(t *testing.T) {
	t.Parallel()
	_, err := e.PremiumIndexKLine(t.Context(), currency.BTC, getPair(t, asset.CoinMarginedFutures), time.Time{}, time.Time{}, 0, kline.OneWeek)
	assert.NoError(t, err, "PremiumIndexKLine should not error for CoinMarginedFutures")
	_, err = e.PremiumIndexKLine(t.Context(), currency.USDT, getPair(t, asset.USDTMarginedFutures), time.Time{}, time.Time{}, 0, kline.OneWeek)
	assert.NoError(t, err, "PremiumIndexKLine should not error for USDTMarginedFutures")
}

func TestGetFutureTickers(t *testing.T) {
	t.Parallel()
	_, err := e.GetFuturesTickers(t.Context(), currency.BTC, getPair(t, asset.CoinMarginedFutures))
	assert.NoError(t, err, "GetFutureTickers should not error for CoinMarginedFutures")
	_, err = e.GetFuturesTickers(t.Context(), currency.USDT, getPair(t, asset.USDTMarginedFutures))
	assert.NoError(t, err, "GetFutureTickers should not error for USDTMarginedFutures")
}

func TestGetFutureFundingRates(t *testing.T) {
	t.Parallel()
	_, err := e.GetFutureFundingRates(t.Context(), currency.BTC, getPair(t, asset.CoinMarginedFutures), 0)
	assert.NoError(t, err, "GetFutureFundingRates should not error for CoinMarginedFutures")
	_, err = e.GetFutureFundingRates(t.Context(), currency.USDT, getPair(t, asset.USDTMarginedFutures), 0)
	assert.NoError(t, err, "GetFutureFundingRates should not error for USDTMarginedFutures")
}

func TestGetFuturesInsuranceBalanceHistory(t *testing.T) {
	t.Parallel()
	_, err := e.GetFuturesInsuranceBalanceHistory(t.Context(), currency.USDT, 0)
	assert.NoError(t, err, "GetFuturesInsuranceBalanceHistory should not error")
}

func TestGetFutureStats(t *testing.T) {
	t.Parallel()
	_, err := e.GetFutureStats(t.Context(), currency.BTC, getPair(t, asset.CoinMarginedFutures), time.Time{}, 0, 0)
	assert.NoError(t, err, "GetFutureStats should not error for CoinMarginedFutures")
	_, err = e.GetFutureStats(t.Context(), currency.USDT, getPair(t, asset.USDTMarginedFutures), time.Time{}, 0, 0)
	assert.NoError(t, err, "GetFutureStats should not error for USDTMarginedFutures")
}

func TestGetIndexConstituent(t *testing.T) {
	t.Parallel()
	_, err := e.GetIndexConstituent(t.Context(), currency.USDT, currency.Pair{Base: currency.BTC, Quote: currency.USDT, Delimiter: currency.UnderscoreDelimiter}.String())
	assert.NoError(t, err, "GetIndexConstituent should not error")
}

func TestGetLiquidationHistory(t *testing.T) {
	t.Parallel()
	_, err := e.GetLiquidationHistory(t.Context(), currency.BTC, getPair(t, asset.CoinMarginedFutures), time.Time{}, time.Time{}, 0)
	assert.NoError(t, err, "GetLiquidationHistory should not error for CoinMarginedFutures")
	_, err = e.GetLiquidationHistory(t.Context(), currency.USDT, getPair(t, asset.USDTMarginedFutures), time.Time{}, time.Time{}, 0)
	assert.NoError(t, err, "GetLiquidationHistory should not error for USDTMarginedFutures")
}

func TestQueryFuturesAccount(t *testing.T) {
	t.Parallel()
	sharedtestvalues.SkipTestIfCredentialsUnset(t, e)
	_, err := e.QueryFuturesAccount(t.Context(), currency.USDT)
	assert.NoError(t, err, "QueryFuturesAccount should not error")
}

func TestGetFuturesAccountBooks(t *testing.T) {
	t.Parallel()
	sharedtestvalues.SkipTestIfCredentialsUnset(t, e)
	_, err := e.GetFuturesAccountBooks(t.Context(), currency.USDT, 0, time.Time{}, time.Time{}, "dnw")
	assert.NoError(t, err, "GetFuturesAccountBooks should not error")
}

func TestGetAllFuturesPositionsOfUsers(t *testing.T) {
	t.Parallel()
	sharedtestvalues.SkipTestIfCredentialsUnset(t, e)
	_, err := e.GetAllFuturesPositionsOfUsers(t.Context(), currency.USDT, true)
	assert.NoError(t, err, "GetAllPositionsOfUsers should not error")
}

func TestGetSinglePosition(t *testing.T) {
	t.Parallel()
	sharedtestvalues.SkipTestIfCredentialsUnset(t, e)
	_, err := e.GetSinglePosition(t.Context(), currency.USDT, currency.Pair{Quote: currency.BTC, Base: currency.USDT})
	assert.NoError(t, err, "GetSinglePosition should not error")
}

func TestUpdateFuturesPositionMargin(t *testing.T) {
	t.Parallel()
	sharedtestvalues.SkipTestIfCredentialsUnset(t, e, canManipulateRealOrders)
	_, err := e.UpdateFuturesPositionMargin(t.Context(), currency.BTC, 0.01, getPair(t, asset.CoinMarginedFutures))
	assert.NoError(t, err, "UpdateFuturesPositionMargin should not error for CoinMarginedFutures")
	_, err = e.UpdateFuturesPositionMargin(t.Context(), currency.USDT, 0.01, getPair(t, asset.USDTMarginedFutures))
	assert.NoError(t, err, "UpdateFuturesPositionMargin should not error for USDTMarginedFutures")
}

func TestUpdateFuturesPositionLeverage(t *testing.T) {
	t.Parallel()
	sharedtestvalues.SkipTestIfCredentialsUnset(t, e, canManipulateRealOrders)
	_, err := e.UpdateFuturesPositionLeverage(t.Context(), currency.BTC, getPair(t, asset.CoinMarginedFutures), 1, 0)
	assert.NoError(t, err, "UpdateFuturesPositionLeverage should not error for CoinMarginedFutures")
	_, err = e.UpdateFuturesPositionLeverage(t.Context(), currency.USDT, getPair(t, asset.USDTMarginedFutures), 1, 0)
	assert.NoError(t, err, "UpdateFuturesPositionLeverage should not error for USDTMarginedFutures")
}

func TestUpdateFuturesPositionRiskLimit(t *testing.T) {
	t.Parallel()
	sharedtestvalues.SkipTestIfCredentialsUnset(t, e, canManipulateRealOrders)
	_, err := e.UpdateFuturesPositionRiskLimit(t.Context(), currency.BTC, getPair(t, asset.CoinMarginedFutures), 10)
	assert.NoError(t, err, "UpdateFuturesPositionRiskLimit should not error for CoinMarginedFutures")
	_, err = e.UpdateFuturesPositionRiskLimit(t.Context(), currency.USDT, getPair(t, asset.USDTMarginedFutures), 10)
	assert.NoError(t, err, "UpdateFuturesPositionRiskLimit should not error for USDTMarginedFutures")
}

func TestPlaceDeliveryOrder(t *testing.T) {
	t.Parallel()
	sharedtestvalues.SkipTestIfCredentialsUnset(t, e, canManipulateRealOrders)
	_, err := e.PlaceDeliveryOrder(t.Context(), &ContractOrderCreateParams{
		Contract:    getPair(t, asset.DeliveryFutures),
		Size:        6024,
		Iceberg:     0,
		Price:       3765,
		Text:        "t-my-custom-id",
		Settle:      currency.USDT,
		TimeInForce: gtcTIF,
	})
	assert.NoError(t, err, "CreateDeliveryOrder should not error")
}

func TestGetDeliveryOrders(t *testing.T) {
	t.Parallel()
	sharedtestvalues.SkipTestIfCredentialsUnset(t, e)
	_, err := e.GetDeliveryOrders(t.Context(), getPair(t, asset.DeliveryFutures), statusOpen, currency.USDT, "", 0, 0, 1)
	assert.NoError(t, err, "GetDeliveryOrders should not error")
}

func TestCancelMultipleDeliveryOrders(t *testing.T) {
	t.Parallel()
	sharedtestvalues.SkipTestIfCredentialsUnset(t, e, canManipulateRealOrders)
	_, err := e.CancelMultipleDeliveryOrders(t.Context(), getPair(t, asset.DeliveryFutures), "ask", currency.USDT)
	assert.NoError(t, err, "CancelMultipleDeliveryOrders should not error")
}

func TestGetSingleDeliveryOrder(t *testing.T) {
	t.Parallel()
	_, err := e.GetSingleDeliveryOrder(t.Context(), currency.EMPTYCODE, "123456")
	assert.ErrorIs(t, err, errEmptyOrInvalidSettlementCurrency, "GetSingleDeliveryOrder should return errEmptyOrInvalidSettlementCurrency")
	sharedtestvalues.SkipTestIfCredentialsUnset(t, e)
	_, err = e.GetSingleDeliveryOrder(t.Context(), currency.USDT, "123456")
	assert.NoError(t, err, "GetSingleDeliveryOrder should not error")
}

func TestCancelSingleDeliveryOrder(t *testing.T) {
	t.Parallel()
	sharedtestvalues.SkipTestIfCredentialsUnset(t, e, canManipulateRealOrders)
	_, err := e.CancelSingleDeliveryOrder(t.Context(), currency.USDT, "123456")
	assert.NoError(t, err, "CancelSingleDeliveryOrder should not error")
}

func TestGetMyDeliveryTradingHistory(t *testing.T) {
	t.Parallel()
	sharedtestvalues.SkipTestIfCredentialsUnset(t, e)
	_, err := e.GetMyDeliveryTradingHistory(t.Context(), currency.USDT, "", getPair(t, asset.DeliveryFutures), 0, 0, 1, "")
	assert.NoError(t, err, "GetMyDeliveryTradingHistory should not error")
}

func TestGetDeliveryPositionCloseHistory(t *testing.T) {
	t.Parallel()
	sharedtestvalues.SkipTestIfCredentialsUnset(t, e)
	_, err := e.GetDeliveryPositionCloseHistory(t.Context(), currency.USDT, getPair(t, asset.DeliveryFutures), 0, 0, time.Time{}, time.Time{})
	assert.NoError(t, err, "GetDeliveryPositionCloseHistory should not error")
}

func TestGetDeliveryLiquidationHistory(t *testing.T) {
	t.Parallel()
	sharedtestvalues.SkipTestIfCredentialsUnset(t, e)
	_, err := e.GetDeliveryLiquidationHistory(t.Context(), currency.USDT, getPair(t, asset.DeliveryFutures), 0, time.Now())
	assert.NoError(t, err, "GetDeliveryLiquidationHistory should not error")
}

func TestGetDeliverySettlementHistory(t *testing.T) {
	t.Parallel()
	sharedtestvalues.SkipTestIfCredentialsUnset(t, e)
	_, err := e.GetDeliverySettlementHistory(t.Context(), currency.USDT, getPair(t, asset.DeliveryFutures), 0, time.Now())
	assert.NoError(t, err, "GetDeliverySettlementHistory should not error")
}

func TestGetDeliveryPriceTriggeredOrder(t *testing.T) {
	t.Parallel()
	sharedtestvalues.SkipTestIfCredentialsUnset(t, e)
	_, err := e.GetDeliveryPriceTriggeredOrder(t.Context(), currency.USDT, &FuturesPriceTriggeredOrderParam{
		Initial: FuturesInitial{
			Price:    1234.,
			Size:     12,
			Contract: getPair(t, asset.DeliveryFutures),
		},
		Trigger: FuturesTrigger{
			Rule:      1,
			OrderType: "close-short-position",
			Price:     123400,
		},
	})
	assert.NoError(t, err, "GetDeliveryPriceTriggeredOrder should not error")
}

func TestGetDeliveryAllAutoOrder(t *testing.T) {
	t.Parallel()
	sharedtestvalues.SkipTestIfCredentialsUnset(t, e)
	_, err := e.GetDeliveryAllAutoOrder(t.Context(), statusOpen, currency.USDT, getPair(t, asset.DeliveryFutures), 0, 1)
	assert.NoError(t, err, "GetDeliveryAllAutoOrder should not error")
}

func TestCancelAllDeliveryPriceTriggeredOrder(t *testing.T) {
	t.Parallel()
	sharedtestvalues.SkipTestIfCredentialsUnset(t, e, canManipulateRealOrders)
	_, err := e.CancelAllDeliveryPriceTriggeredOrder(t.Context(), currency.USDT, getPair(t, asset.DeliveryFutures))
	assert.NoError(t, err, "CancelAllDeliveryPriceTriggeredOrder should not error")
}

func TestGetSingleDeliveryPriceTriggeredOrder(t *testing.T) {
	t.Parallel()
	sharedtestvalues.SkipTestIfCredentialsUnset(t, e)
	_, err := e.GetSingleDeliveryPriceTriggeredOrder(t.Context(), currency.USDT, "12345")
	assert.NoError(t, err, "GetSingleDeliveryPriceTriggeredOrder should not error")
}

func TestCancelDeliveryPriceTriggeredOrder(t *testing.T) {
	t.Parallel()
	sharedtestvalues.SkipTestIfCredentialsUnset(t, e, canManipulateRealOrders)
	_, err := e.CancelDeliveryPriceTriggeredOrder(t.Context(), currency.USDT, "12345")
	assert.NoError(t, err, "CancelDeliveryPriceTriggeredOrder should not error")
}

func TestEnableOrDisableDualMode(t *testing.T) {
	t.Parallel()
	sharedtestvalues.SkipTestIfCredentialsUnset(t, e)
	_, err := e.EnableOrDisableDualMode(t.Context(), currency.BTC, true)
	assert.NoError(t, err, "EnableOrDisableDualMode should not error")
}

func TestRetrivePositionDetailInDualMode(t *testing.T) {
	t.Parallel()
	sharedtestvalues.SkipTestIfCredentialsUnset(t, e)
	_, err := e.RetrivePositionDetailInDualMode(t.Context(), currency.BTC, getPair(t, asset.CoinMarginedFutures))
	assert.NoError(t, err, "RetrivePositionDetailInDualMode should not error for CoinMarginedFutures")
	_, err = e.RetrivePositionDetailInDualMode(t.Context(), currency.USDT, getPair(t, asset.USDTMarginedFutures))
	assert.NoError(t, err, "RetrivePositionDetailInDualMode should not error for USDTMarginedFutures")
}

func TestUpdatePositionMarginInDualMode(t *testing.T) {
	t.Parallel()
	sharedtestvalues.SkipTestIfCredentialsUnset(t, e, canManipulateRealOrders)
	_, err := e.UpdatePositionMarginInDualMode(t.Context(), currency.BTC, getPair(t, asset.CoinMarginedFutures), 0.001, "dual_long")
	assert.NoError(t, err, "UpdatePositionMarginInDualMode should not error for CoinMarginedFutures")
	_, err = e.UpdatePositionMarginInDualMode(t.Context(), currency.USDT, getPair(t, asset.USDTMarginedFutures), 0.001, "dual_long")
	assert.NoError(t, err, "UpdatePositionMarginInDualMode should not error for USDTMarginedFutures")
}

func TestUpdatePositionLeverageInDualMode(t *testing.T) {
	t.Parallel()
	sharedtestvalues.SkipTestIfCredentialsUnset(t, e, canManipulateRealOrders)
	_, err := e.UpdatePositionLeverageInDualMode(t.Context(), currency.BTC, getPair(t, asset.CoinMarginedFutures), 0.001, 0.001)
	assert.NoError(t, err, "UpdatePositionLeverageInDualMode should not error for CoinMarginedFutures")
	_, err = e.UpdatePositionLeverageInDualMode(t.Context(), currency.USDT, getPair(t, asset.USDTMarginedFutures), 0.001, 0.001)
	assert.NoError(t, err, "UpdatePositionLeverageInDualMode should not error for USDTMarginedFutures")
}

func TestUpdatePositionRiskLimitInDualMode(t *testing.T) {
	t.Parallel()
	sharedtestvalues.SkipTestIfCredentialsUnset(t, e, canManipulateRealOrders)
	_, err := e.UpdatePositionRiskLimitInDualMode(t.Context(), currency.BTC, getPair(t, asset.CoinMarginedFutures), 10)
	assert.NoError(t, err, "UpdatePositionRiskLimitInDualMode should not error for CoinMarginedFutures")
	_, err = e.UpdatePositionRiskLimitInDualMode(t.Context(), currency.USDT, getPair(t, asset.USDTMarginedFutures), 10)
	assert.NoError(t, err, "UpdatePositionRiskLimitInDualMode should not error for USDTMarginedFutures")
}

func TestPlaceFuturesOrder(t *testing.T) {
	t.Parallel()
	sharedtestvalues.SkipTestIfCredentialsUnset(t, e, canManipulateRealOrders)
	_, err := e.PlaceFuturesOrder(t.Context(), &ContractOrderCreateParams{
		Contract:    getPair(t, asset.CoinMarginedFutures),
		Size:        6024,
		Iceberg:     0,
		Price:       3765,
		TimeInForce: "gtc",
		Text:        "t-my-custom-id",
		Settle:      currency.BTC,
	})
	assert.NoError(t, err, "PlaceFuturesOrder should not error")
}

func TestGetFuturesOrders(t *testing.T) {
	t.Parallel()
	sharedtestvalues.SkipTestIfCredentialsUnset(t, e)
	_, err := e.GetFuturesOrders(t.Context(), currency.NewBTCUSD(), statusOpen, "", currency.BTC, 0, 0, 1)
	assert.NoError(t, err, "GetFuturesOrders should not error")
}

func TestCancelMultipleFuturesOpenOrders(t *testing.T) {
	t.Parallel()
	sharedtestvalues.SkipTestIfCredentialsUnset(t, e, canManipulateRealOrders)
	_, err := e.CancelMultipleFuturesOpenOrders(t.Context(), getPair(t, asset.USDTMarginedFutures), "ask", currency.USDT)
	assert.NoError(t, err, "CancelMultipleFuturesOpenOrders should not error")
}

func TestGetSingleFuturesPriceTriggeredOrder(t *testing.T) {
	t.Parallel()
	sharedtestvalues.SkipTestIfCredentialsUnset(t, e)
	_, err := e.GetSingleFuturesPriceTriggeredOrder(t.Context(), currency.BTC, "12345")
	assert.NoError(t, err, "GetSingleFuturesPriceTriggeredOrder should not error")
}

func TestCancelFuturesPriceTriggeredOrder(t *testing.T) {
	t.Parallel()
	sharedtestvalues.SkipTestIfCredentialsUnset(t, e, canManipulateRealOrders)
	_, err := e.CancelFuturesPriceTriggeredOrder(t.Context(), currency.USDT, "12345")
	assert.NoError(t, err, "CancelFuturesPriceTriggeredOrder should not error")
}

func TestPlaceBatchFuturesOrders(t *testing.T) {
	t.Parallel()
	sharedtestvalues.SkipTestIfCredentialsUnset(t, e, canManipulateRealOrders)
	_, err := e.PlaceBatchFuturesOrders(t.Context(), currency.BTC, []ContractOrderCreateParams{
		{
			Contract:    getPair(t, asset.CoinMarginedFutures),
			Size:        6024,
			Iceberg:     0,
			Price:       3765,
			TimeInForce: "gtc",
			Text:        "t-my-custom-id",
			Settle:      currency.BTC,
		},
		{
			Contract:    getPair(t, asset.CoinMarginedFutures),
			Size:        232,
			Iceberg:     0,
			Price:       376225,
			TimeInForce: "gtc",
			Text:        "t-my-custom-id",
			Settle:      currency.BTC,
		},
	})
	assert.NoError(t, err, "PlaceBatchFuturesOrders should not error")
}

func TestGetSingleFuturesOrder(t *testing.T) {
	t.Parallel()
	sharedtestvalues.SkipTestIfCredentialsUnset(t, e)
	_, err := e.GetSingleFuturesOrder(t.Context(), currency.BTC, "12345")
	assert.NoError(t, err, "GetSingleFuturesOrder should not error")
}

func TestCancelSingleFuturesOrder(t *testing.T) {
	t.Parallel()
	sharedtestvalues.SkipTestIfCredentialsUnset(t, e, canManipulateRealOrders)
	_, err := e.CancelSingleFuturesOrder(t.Context(), currency.BTC, "12345")
	assert.NoError(t, err, "CancelSingleFuturesOrder should not error")
}

func TestAmendFuturesOrder(t *testing.T) {
	t.Parallel()
	sharedtestvalues.SkipTestIfCredentialsUnset(t, e, canManipulateRealOrders)
	_, err := e.AmendFuturesOrder(t.Context(), currency.BTC, "1234", AmendFuturesOrderParam{
		Price: 12345.990,
	})
	assert.NoError(t, err, "AmendFuturesOrder should not error")
}

func TestGetMyFuturesTradingHistory(t *testing.T) {
	t.Parallel()
	sharedtestvalues.SkipTestIfCredentialsUnset(t, e)
	_, err := e.GetMyFuturesTradingHistory(t.Context(), currency.BTC, "", "", getPair(t, asset.CoinMarginedFutures), 0, 0, 0)
	assert.NoError(t, err, "GetMyFuturesTradingHistory should not error")
}

func TestGetFuturesPositionCloseHistory(t *testing.T) {
	t.Parallel()
	sharedtestvalues.SkipTestIfCredentialsUnset(t, e)
	_, err := e.GetFuturesPositionCloseHistory(t.Context(), currency.BTC, getPair(t, asset.CoinMarginedFutures), 0, 0, time.Time{}, time.Time{})
	assert.NoError(t, err, "GetFuturesPositionCloseHistory should not error")
}

func TestGetFuturesLiquidationHistory(t *testing.T) {
	t.Parallel()
	sharedtestvalues.SkipTestIfCredentialsUnset(t, e)
	_, err := e.GetFuturesLiquidationHistory(t.Context(), currency.BTC, getPair(t, asset.CoinMarginedFutures), 0, time.Time{})
	assert.NoError(t, err, "GetFuturesLiquidationHistory should not error")
}

func TestCountdownCancelOrders(t *testing.T) {
	t.Parallel()
	sharedtestvalues.SkipTestIfCredentialsUnset(t, e, canManipulateRealOrders)
	_, err := e.CountdownCancelOrders(t.Context(), currency.BTC, CountdownParams{
		Timeout: 8,
	})
	assert.NoError(t, err, "CountdownCancelOrders should not error")
}

func TestCreatePriceTriggeredFuturesOrder(t *testing.T) {
	t.Parallel()
	sharedtestvalues.SkipTestIfCredentialsUnset(t, e, canManipulateRealOrders)
	for _, tc := range []struct {
		c currency.Code
		a asset.Item
	}{
		{currency.BTC, asset.CoinMarginedFutures},
		{currency.USDT, asset.USDTMarginedFutures},
	} {
		_, err := e.CreatePriceTriggeredFuturesOrder(t.Context(), tc.c, &FuturesPriceTriggeredOrderParam{
			Initial: FuturesInitial{
				Price:    1234.,
				Size:     2,
				Contract: getPair(t, tc.a),
			},
			Trigger: FuturesTrigger{
				Rule:      1,
				OrderType: "close-short-position",
			},
		})
		assert.NoErrorf(t, err, "CreatePriceTriggeredFuturesOrder should not error for settlement currency: %s, asset: %s", tc.c, tc.a)
	}
}

func TestListAllFuturesAutoOrders(t *testing.T) {
	t.Parallel()
	sharedtestvalues.SkipTestIfCredentialsUnset(t, e)
	_, err := e.ListAllFuturesAutoOrders(t.Context(), statusOpen, currency.BTC, currency.EMPTYPAIR, 0, 0)
	assert.NoError(t, err, "ListAllFuturesAutoOrders should not error")
}

func TestCancelAllFuturesOpenOrders(t *testing.T) {
	t.Parallel()
	sharedtestvalues.SkipTestIfCredentialsUnset(t, e, canManipulateRealOrders)
	_, err := e.CancelAllFuturesOpenOrders(t.Context(), currency.BTC, getPair(t, asset.CoinMarginedFutures))
	assert.NoError(t, err, "CancelAllFuturesOpenOrders should not error for CoinMarginedFutures")
	_, err = e.CancelAllFuturesOpenOrders(t.Context(), currency.USDT, getPair(t, asset.USDTMarginedFutures))
	assert.NoError(t, err, "CancelAllFuturesOpenOrders should not error for USDTMarginedFutures")
}

func TestGetAllDeliveryContracts(t *testing.T) {
	t.Parallel()
	r, err := e.GetAllDeliveryContracts(t.Context(), currency.USDT)
	require.NoError(t, err, "GetAllDeliveryContracts must not error")
	assert.NotEmpty(t, r, "GetAllDeliveryContracts should return data")
	r, err = e.GetAllDeliveryContracts(t.Context(), currency.BTC)
	require.NoError(t, err, "GetAllDeliveryContracts must not error")
	// The test below will fail if support for BTC settlement is added. This is intentional, as it ensures we are alerted when it's time to reintroduce support
	if !assert.Empty(t, r, "GetAllDeliveryContracts should not return any data with unsupported settlement currency BTC") {
		t.Error("BTC settlement for delivery futures appears to be supported again by the API. Please raise an issue to reintroduce BTC support for this exchange")
	}
}

func TestGetDeliveryContract(t *testing.T) {
	t.Parallel()
	_, err := e.GetDeliveryContract(t.Context(), currency.USDT, getPair(t, asset.DeliveryFutures))
	assert.NoError(t, err, "GetDeliveryContract should not error")
}

func TestGetDeliveryOrderbook(t *testing.T) {
	t.Parallel()
	_, err := e.GetDeliveryOrderbook(t.Context(), currency.USDT, "0", getPair(t, asset.DeliveryFutures), 0, false)
	assert.NoError(t, err, "GetDeliveryOrderbook should not error")
}

func TestGetDeliveryTradingHistory(t *testing.T) {
	t.Parallel()
	_, err := e.GetDeliveryTradingHistory(t.Context(), currency.USDT, "", getPair(t, asset.DeliveryFutures), 0, time.Time{}, time.Time{})
	assert.NoError(t, err, "GetDeliveryTradingHistory should not error")
}

func TestGetDeliveryFuturesCandlesticks(t *testing.T) {
	t.Parallel()
	_, err := e.GetDeliveryFuturesCandlesticks(t.Context(), currency.USDT, getPair(t, asset.DeliveryFutures), time.Time{}, time.Time{}, 0, kline.OneWeek)
	assert.NoError(t, err, "GetDeliveryFuturesCandlesticks should not error")
}

func TestGetDeliveryFutureTickers(t *testing.T) {
	t.Parallel()
	_, err := e.GetDeliveryFutureTickers(t.Context(), currency.USDT, getPair(t, asset.DeliveryFutures))
	assert.NoError(t, err, "GetDeliveryFutureTickers should not error")
}

func TestGetDeliveryInsuranceBalanceHistory(t *testing.T) {
	t.Parallel()
	_, err := e.GetDeliveryInsuranceBalanceHistory(t.Context(), currency.BTC, 0)
	assert.NoError(t, err, "GetDeliveryInsuranceBalanceHistory should not error")
}

func TestQueryDeliveryFuturesAccounts(t *testing.T) {
	t.Parallel()
	sharedtestvalues.SkipTestIfCredentialsUnset(t, e)
	_, err := e.GetDeliveryFuturesAccounts(t.Context(), currency.USDT)
	assert.NoError(t, err, "GetDeliveryFuturesAccounts should not error")
}

func TestGetDeliveryAccountBooks(t *testing.T) {
	t.Parallel()
	sharedtestvalues.SkipTestIfCredentialsUnset(t, e)
	_, err := e.GetDeliveryAccountBooks(t.Context(), currency.USDT, 0, time.Time{}, time.Now(), "dnw")
	assert.NoError(t, err, "GetDeliveryAccountBooks should not error")
}

func TestGetAllDeliveryPositionsOfUser(t *testing.T) {
	t.Parallel()
	sharedtestvalues.SkipTestIfCredentialsUnset(t, e)
	_, err := e.GetAllDeliveryPositionsOfUser(t.Context(), currency.USDT)
	assert.NoError(t, err, "GetAllDeliveryPositionsOfUser should not error")
}

func TestGetSingleDeliveryPosition(t *testing.T) {
	t.Parallel()
	sharedtestvalues.SkipTestIfCredentialsUnset(t, e)
	_, err := e.GetSingleDeliveryPosition(t.Context(), currency.USDT, getPair(t, asset.DeliveryFutures))
	assert.NoError(t, err, "GetSingleDeliveryPosition should not error")
}

func TestUpdateDeliveryPositionMargin(t *testing.T) {
	t.Parallel()
	_, err := e.UpdateDeliveryPositionMargin(t.Context(), currency.EMPTYCODE, 0.001, currency.Pair{})
	assert.ErrorIs(t, err, errEmptyOrInvalidSettlementCurrency)
	sharedtestvalues.SkipTestIfCredentialsUnset(t, e, canManipulateRealOrders)
	_, err = e.UpdateDeliveryPositionMargin(t.Context(), currency.USDT, 0.001, getPair(t, asset.DeliveryFutures))
	assert.NoError(t, err, "UpdateDeliveryPositionMargin should not error")
}

func TestUpdateDeliveryPositionLeverage(t *testing.T) {
	t.Parallel()
	_, err := e.UpdateDeliveryPositionLeverage(t.Context(), currency.EMPTYCODE, currency.Pair{}, 0.001)
	assert.ErrorIs(t, err, errEmptyOrInvalidSettlementCurrency)
	sharedtestvalues.SkipTestIfCredentialsUnset(t, e, canManipulateRealOrders)
	_, err = e.UpdateDeliveryPositionLeverage(t.Context(), currency.USDT, getPair(t, asset.DeliveryFutures), 0.001)
	assert.NoError(t, err, "UpdateDeliveryPositionLeverage should not error")
}

func TestUpdateDeliveryPositionRiskLimit(t *testing.T) {
	t.Parallel()
	_, err := e.UpdateDeliveryPositionRiskLimit(t.Context(), currency.EMPTYCODE, currency.Pair{}, 0)
	assert.ErrorIs(t, err, errEmptyOrInvalidSettlementCurrency)
	sharedtestvalues.SkipTestIfCredentialsUnset(t, e, canManipulateRealOrders)
	_, err = e.UpdateDeliveryPositionRiskLimit(t.Context(), currency.USDT, getPair(t, asset.DeliveryFutures), 30)
	assert.NoError(t, err, "UpdateDeliveryPositionRiskLimit should not error")
}

func TestGetAllOptionsUnderlyings(t *testing.T) {
	t.Parallel()
	if _, err := e.GetAllOptionsUnderlyings(t.Context()); err != nil {
		t.Errorf("%s GetAllOptionsUnderlyings() error %v", e.Name, err)
	}
}

func TestGetExpirationTime(t *testing.T) {
	t.Parallel()
	_, err := e.GetExpirationTime(t.Context(), "")
	assert.ErrorIs(t, err, errInvalidUnderlying)
	_, err = e.GetExpirationTime(t.Context(), "BTC_USDT")
	assert.NoError(t, err, "GetExpirationTime should not error")
}

func TestGetAllContractOfUnderlyingWithinExpiryDate(t *testing.T) {
	t.Parallel()
	if _, err := e.GetAllContractOfUnderlyingWithinExpiryDate(t.Context(), "BTC_USDT", time.Time{}); err != nil {
		t.Errorf("%s GetAllContractOfUnderlyingWithinExpiryDate() error %v", e.Name, err)
	}
}

func TestGetOptionsSpecifiedContractDetail(t *testing.T) {
	t.Parallel()
	if _, err := e.GetOptionsSpecifiedContractDetail(t.Context(), getPair(t, asset.Options)); err != nil {
		t.Errorf("%s GetOptionsSpecifiedContractDetail() error %v", e.Name, err)
	}
}

func TestGetSettlementHistory(t *testing.T) {
	t.Parallel()
	if _, err := e.GetSettlementHistory(t.Context(), "BTC_USDT", 0, 0, time.Time{}, time.Time{}); err != nil {
		t.Errorf("%s GetSettlementHistory() error %v", e.Name, err)
	}
}

func TestGetOptionsSpecifiedSettlementHistory(t *testing.T) {
	t.Parallel()
	underlying := "BTC_USDT"
	optionsSettlement, err := e.GetSettlementHistory(t.Context(), underlying, 0, 1, time.Time{}, time.Time{})
	if err != nil {
		t.Fatal(err)
	}
	cp, err := currency.NewPairFromString(optionsSettlement[0].Contract)
	if err != nil {
		t.Fatal(err)
	}
	if _, err := e.GetOptionsSpecifiedContractsSettlement(t.Context(), cp, underlying, optionsSettlement[0].Timestamp.Time().Unix()); err != nil {
		t.Errorf("%s GetOptionsSpecifiedContractsSettlement() error %s", e.Name, err)
	}
}

func TestGetSupportedFlashSwapCurrencies(t *testing.T) {
	t.Parallel()
	if _, err := e.GetSupportedFlashSwapCurrencies(t.Context()); err != nil {
		t.Errorf("%s GetSupportedFlashSwapCurrencies() error %v", e.Name, err)
	}
}

const flashSwapOrderResponseJSON = `{"id": 54646,  "create_time": 1651116876378,  "update_time": 1651116876378,  "user_id": 11135567,  "sell_currency": "BTC",  "sell_amount": "0.01",  "buy_currency": "USDT",  "buy_amount": "10",  "price": "100",  "status": 1}`

func TestCreateFlashSwapOrder(t *testing.T) {
	t.Parallel()
	var response FlashSwapOrderResponse
	if err := json.Unmarshal([]byte(flashSwapOrderResponseJSON), &response); err != nil {
		t.Errorf("%s error while deserializing to FlashSwapOrderResponse %v", e.Name, err)
	}
	sharedtestvalues.SkipTestIfCredentialsUnset(t, e, canManipulateRealOrders)
	if _, err := e.CreateFlashSwapOrder(t.Context(), FlashSwapOrderParams{
		PreviewID:    "1234",
		SellCurrency: currency.USDT,
		BuyCurrency:  currency.BTC,
		BuyAmount:    34234,
		SellAmount:   34234,
	}); err != nil {
		t.Errorf("%s CreateFlashSwapOrder() error %v", e.Name, err)
	}
}

func TestGetAllFlashSwapOrders(t *testing.T) {
	t.Parallel()
	sharedtestvalues.SkipTestIfCredentialsUnset(t, e)
	if _, err := e.GetAllFlashSwapOrders(t.Context(), 1, currency.EMPTYCODE, currency.EMPTYCODE, true, 0, 0); err != nil {
		t.Errorf("%s GetAllFlashSwapOrders() error %v", e.Name, err)
	}
}

func TestGetSingleFlashSwapOrders(t *testing.T) {
	t.Parallel()
	sharedtestvalues.SkipTestIfCredentialsUnset(t, e)
	if _, err := e.GetSingleFlashSwapOrder(t.Context(), "1234"); err != nil {
		t.Errorf("%s GetSingleFlashSwapOrder() error %v", e.Name, err)
	}
}

func TestInitiateFlashSwapOrderReview(t *testing.T) {
	t.Parallel()
	sharedtestvalues.SkipTestIfCredentialsUnset(t, e)
	if _, err := e.InitiateFlashSwapOrderReview(t.Context(), FlashSwapOrderParams{
		PreviewID:    "1234",
		SellCurrency: currency.USDT,
		BuyCurrency:  currency.BTC,
		SellAmount:   100,
	}); err != nil {
		t.Errorf("%s InitiateFlashSwapOrderReview() error %v", e.Name, err)
	}
}

func TestGetMyOptionsSettlements(t *testing.T) {
	t.Parallel()
	sharedtestvalues.SkipTestIfCredentialsUnset(t, e)
	if _, err := e.GetMyOptionsSettlements(t.Context(), "BTC_USDT", currency.EMPTYPAIR, 0, 0, time.Time{}); err != nil {
		t.Errorf("%s GetMyOptionsSettlements() error %v", e.Name, err)
	}
}

func TestGetOptionAccounts(t *testing.T) {
	t.Parallel()
	sharedtestvalues.SkipTestIfCredentialsUnset(t, e)
	if _, err := e.GetOptionAccounts(t.Context()); err != nil {
		t.Errorf("%s GetOptionAccounts() error %v", e.Name, err)
	}
}

func TestGetAccountChangingHistory(t *testing.T) {
	t.Parallel()
	sharedtestvalues.SkipTestIfCredentialsUnset(t, e)
	if _, err := e.GetAccountChangingHistory(t.Context(), 0, 0, time.Time{}, time.Time{}, ""); err != nil {
		t.Errorf("%s GetAccountChangingHistory() error %v", e.Name, err)
	}
}

func TestGetUsersPositionSpecifiedUnderlying(t *testing.T) {
	t.Parallel()
	sharedtestvalues.SkipTestIfCredentialsUnset(t, e)
	if _, err := e.GetUsersPositionSpecifiedUnderlying(t.Context(), ""); err != nil {
		t.Errorf("%s GetUsersPositionSpecifiedUnderlying() error %v", e.Name, err)
	}
}

func TestGetSpecifiedContractPosition(t *testing.T) {
	t.Parallel()
	_, err := e.GetSpecifiedContractPosition(t.Context(), currency.EMPTYPAIR)
	assert.ErrorIs(t, err, errInvalidOrMissingContractParam)

	sharedtestvalues.SkipTestIfCredentialsUnset(t, e)

	_, err = e.GetSpecifiedContractPosition(t.Context(), getPair(t, asset.Options))
	assert.NoError(t, err, "GetSpecifiedContractPosition should not error")
}

func TestGetUsersLiquidationHistoryForSpecifiedUnderlying(t *testing.T) {
	t.Parallel()
	sharedtestvalues.SkipTestIfCredentialsUnset(t, e)
	if _, err := e.GetUsersLiquidationHistoryForSpecifiedUnderlying(t.Context(), "BTC_USDT", currency.EMPTYPAIR); err != nil {
		t.Errorf("%s GetUsersLiquidationHistoryForSpecifiedUnderlying() error %v", e.Name, err)
	}
}

func TestPlaceOptionOrder(t *testing.T) {
	t.Parallel()
	sharedtestvalues.SkipTestIfCredentialsUnset(t, e, canManipulateRealOrders)
	_, err := e.PlaceOptionOrder(t.Context(), &OptionOrderParam{
		Contract:    getPair(t, asset.Options).String(),
		OrderSize:   -1,
		Iceberg:     0,
		Text:        "-",
		TimeInForce: "gtc",
		Price:       100,
	})
	if err != nil {
		t.Errorf("%s PlaceOptionOrder() error %v", e.Name, err)
	}
}

func TestGetOptionFuturesOrders(t *testing.T) {
	t.Parallel()
	sharedtestvalues.SkipTestIfCredentialsUnset(t, e)
	if _, err := e.GetOptionFuturesOrders(t.Context(), currency.EMPTYPAIR, "", "", 0, 0, time.Time{}, time.Time{}); err != nil {
		t.Errorf("%s GetOptionFuturesOrders() error %v", e.Name, err)
	}
}

func TestCancelOptionOpenOrders(t *testing.T) {
	t.Parallel()
	sharedtestvalues.SkipTestIfCredentialsUnset(t, e, canManipulateRealOrders)
	if _, err := e.CancelMultipleOptionOpenOrders(t.Context(), getPair(t, asset.Options), "", ""); err != nil {
		t.Errorf("%s CancelOptionOpenOrders() error %v", e.Name, err)
	}
}

func TestGetSingleOptionOrder(t *testing.T) {
	t.Parallel()
	_, err := e.GetSingleOptionOrder(t.Context(), "")
	assert.ErrorIs(t, err, errInvalidOrderID)

	sharedtestvalues.SkipTestIfCredentialsUnset(t, e)

	_, err = e.GetSingleOptionOrder(t.Context(), "1234")
	assert.NoError(t, err, "GetSingleOptionOrder should not error")
}

func TestCancelSingleOrder(t *testing.T) {
	t.Parallel()
	sharedtestvalues.SkipTestIfCredentialsUnset(t, e, canManipulateRealOrders)
	if _, err := e.CancelOptionSingleOrder(t.Context(), "1234"); err != nil {
		t.Errorf("%s CancelSingleOrder() error %v", e.Name, err)
	}
}

func TestGetMyOptionsTradingHistory(t *testing.T) {
	t.Parallel()

	sharedtestvalues.SkipTestIfCredentialsUnset(t, e)
	_, err := e.GetMyOptionsTradingHistory(t.Context(), "BTC_USDT", currency.EMPTYPAIR, 0, 0, time.Time{}, time.Time{})
	require.NoError(t, err)
}

func TestWithdrawCurrency(t *testing.T) {
	t.Parallel()
	_, err := e.WithdrawCurrency(t.Context(), WithdrawalRequestParam{})
	assert.ErrorIs(t, err, errInvalidAmount)
	sharedtestvalues.SkipTestIfCredentialsUnset(t, e, canManipulateRealOrders)
	_, err = e.WithdrawCurrency(t.Context(), WithdrawalRequestParam{
		Currency: currency.BTC,
		Amount:   0.00000001,
		Chain:    "BTC",
		Address:  core.BitcoinDonationAddress,
	})
	if err != nil {
		t.Errorf("%s WithdrawCurrency() expecting error %v, but found %v", e.Name, errInvalidAmount, err)
	}
}

func TestCancelWithdrawalWithSpecifiedID(t *testing.T) {
	t.Parallel()
	sharedtestvalues.SkipTestIfCredentialsUnset(t, e, canManipulateRealOrders)
	if _, err := e.CancelWithdrawalWithSpecifiedID(t.Context(), "1234567"); err != nil {
		t.Errorf("%s CancelWithdrawalWithSpecifiedID() error %v", e.Name, err)
	}
}

func TestGetOptionsOrderbook(t *testing.T) {
	t.Parallel()
	_, err := e.GetOptionsOrderbook(t.Context(), getPair(t, asset.Options), "0.1", 9, true)
	assert.NoError(t, err, "GetOptionsOrderbook should not error")
}

func TestGetOptionsTickers(t *testing.T) {
	t.Parallel()
	if _, err := e.GetOptionsTickers(t.Context(), "BTC_USDT"); err != nil {
		t.Errorf("%s GetOptionsTickers() error %v", e.Name, err)
	}
}

func TestGetOptionUnderlyingTickers(t *testing.T) {
	t.Parallel()
	if _, err := e.GetOptionUnderlyingTickers(t.Context(), "BTC_USDT"); err != nil {
		t.Errorf("%s GetOptionUnderlyingTickers() error %v", e.Name, err)
	}
}

func TestGetOptionFuturesCandlesticks(t *testing.T) {
	t.Parallel()
	if _, err := e.GetOptionFuturesCandlesticks(t.Context(), getPair(t, asset.Options), 0, time.Now().Add(-time.Hour*10), time.Time{}, kline.ThirtyMin); err != nil {
		t.Error(err)
	}
}

func TestGetOptionFuturesMarkPriceCandlesticks(t *testing.T) {
	t.Parallel()
	if _, err := e.GetOptionFuturesMarkPriceCandlesticks(t.Context(), "BTC_USDT", 0, time.Time{}, time.Time{}, kline.OneMonth); err != nil {
		t.Errorf("%s GetOptionFuturesMarkPriceCandlesticks() error %v", e.Name, err)
	}
}

func TestGetOptionsTradeHistory(t *testing.T) {
	t.Parallel()
	if _, err := e.GetOptionsTradeHistory(t.Context(), getPair(t, asset.Options), "C", 0, 0, time.Time{}, time.Time{}); err != nil {
		t.Errorf("%s GetOptionsTradeHistory() error %v", e.Name, err)
	}
}

// Sub-account endpoints

func TestCreateNewSubAccount(t *testing.T) {
	t.Parallel()
	sharedtestvalues.SkipTestIfCredentialsUnset(t, e, canManipulateRealOrders)
	if _, err := e.CreateNewSubAccount(t.Context(), SubAccountParams{
		LoginName: "Sub_Account_for_testing",
	}); err != nil {
		t.Errorf("%s CreateNewSubAccount() error %v", e.Name, err)
	}
}

func TestGetSubAccounts(t *testing.T) {
	t.Parallel()
	sharedtestvalues.SkipTestIfCredentialsUnset(t, e)
	if _, err := e.GetSubAccounts(t.Context()); err != nil {
		t.Errorf("%s GetSubAccounts() error %v", e.Name, err)
	}
}

func TestGetSingleSubAccount(t *testing.T) {
	t.Parallel()
	sharedtestvalues.SkipTestIfCredentialsUnset(t, e)
	if _, err := e.GetSingleSubAccount(t.Context(), "123423"); err != nil {
		t.Errorf("%s GetSingleSubAccount() error %v", e.Name, err)
	}
}

// Wrapper test functions

func TestFetchTradablePairs(t *testing.T) {
	t.Parallel()
	for _, a := range e.GetAssetTypes(false) {
		pairs, err := e.FetchTradablePairs(t.Context(), a)
		require.NoErrorf(t, err, "FetchTradablePairs must not error for %s", a)
		require.NotEmptyf(t, pairs, "FetchTradablePairs must return some pairs for %s", a)
		if a == asset.USDTMarginedFutures || a == asset.CoinMarginedFutures {
			for _, p := range pairs {
				_, err := getSettlementCurrency(p, a)
				require.NoErrorf(t, err, "Fetched pair %s %s must not error on getSettlementCurrency", a, p)
			}
		}
	}
}

func TestUpdateTickers(t *testing.T) {
	t.Parallel()
	for _, a := range e.GetAssetTypes(false) {
		err := e.UpdateTickers(t.Context(), a)
		assert.NoErrorf(t, err, "UpdateTickers should not error for %s", a)
	}
}

func TestUpdateOrderbook(t *testing.T) {
	t.Parallel()
	for _, a := range e.GetAssetTypes(false) {
		pair := getPair(t, a)
		t.Run(a.String()+" "+pair.String(), func(t *testing.T) {
			t.Parallel()
			o, err := e.UpdateOrderbook(t.Context(), pair, a)
			require.NoError(t, err)
			if a != asset.Options { // Options orderbooks can be empty
				assert.NotEmpty(t, o.Bids)
				assert.NotEmpty(t, o.Asks)
			}
		})
	}
}

func TestGetWithdrawalsHistory(t *testing.T) {
	t.Parallel()
	sharedtestvalues.SkipTestIfCredentialsUnset(t, e)
	if _, err := e.GetWithdrawalsHistory(t.Context(), currency.BTC, asset.Empty); err != nil {
		t.Errorf("%s GetWithdrawalsHistory() error %v", e.Name, err)
	}
}

func TestGetRecentTrades(t *testing.T) {
	t.Parallel()
	for _, a := range e.GetAssetTypes(false) {
		if a != asset.CoinMarginedFutures {
			_, err := e.GetRecentTrades(t.Context(), getPair(t, a), a)
			assert.NoErrorf(t, err, "GetRecentTrades should not error for %s", a)
		}
	}
}

func TestSubmitOrder(t *testing.T) {
	sharedtestvalues.SkipTestIfCredentialsUnset(t, e, canManipulateRealOrders)
	for _, a := range e.GetAssetTypes(false) {
		_, err := e.SubmitOrder(t.Context(), &order.Submit{
			Exchange:    e.Name,
			Pair:        getPair(t, a),
			Side:        order.Buy,
			Type:        order.Limit,
			Price:       1,
			Amount:      1,
			AssetType:   a,
			TimeInForce: order.GoodTillCancel,
		})
		assert.NoErrorf(t, err, "SubmitOrder should not error for %s", a)
	}
}

func TestCancelExchangeOrder(t *testing.T) {
	sharedtestvalues.SkipTestIfCredentialsUnset(t, e, canManipulateRealOrders)
	for _, a := range e.GetAssetTypes(false) {
		orderCancellation := &order.Cancel{
			OrderID:   "1",
			AccountID: "1",
			Pair:      getPair(t, a),
			AssetType: a,
		}
		err := e.CancelOrder(t.Context(), orderCancellation)
		assert.NoErrorf(t, err, "CancelOrder should not error for %s", a)
	}
}

func TestCancelBatchOrders(t *testing.T) {
	sharedtestvalues.SkipTestIfCredentialsUnset(t, e, canManipulateRealOrders)
	for _, a := range e.GetAssetTypes(false) {
		_, err := e.CancelBatchOrders(t.Context(), []order.Cancel{
			{
				OrderID:   "1",
				AccountID: "1",
				Pair:      getPair(t, a),
				AssetType: a,
			}, {
				OrderID:   "2",
				AccountID: "1",
				Pair:      getPair(t, a),
				AssetType: a,
			},
		})
		assert.NoErrorf(t, err, "CancelBatchOrders should not error for %s", a)
	}
}

func TestGetDepositAddress(t *testing.T) {
	sharedtestvalues.SkipTestIfCredentialsUnset(t, e)
	chains, err := e.GetAvailableTransferChains(t.Context(), currency.BTC)
	if err != nil {
		t.Fatal(err)
	}
	for i := range chains {
		_, err = e.GetDepositAddress(t.Context(), currency.BTC, "", chains[i])
		if err != nil {
			t.Error("Test Fail - GetDepositAddress error", err)
		}
	}
}

func TestGetActiveOrders(t *testing.T) {
	sharedtestvalues.SkipTestIfCredentialsUnset(t, e)
	for _, a := range e.GetAssetTypes(false) {
		enabledPairs := getPairs(t, a)
		if len(enabledPairs) > 2 {
			enabledPairs = enabledPairs[:2]
		}
		_, err := e.GetActiveOrders(t.Context(), &order.MultiOrderRequest{
			Pairs:     enabledPairs,
			Type:      order.AnyType,
			Side:      order.AnySide,
			AssetType: a,
		})
		assert.NoErrorf(t, err, "GetActiveOrders should not error for %s", a)
	}
}

func TestGetOrderHistory(t *testing.T) {
	sharedtestvalues.SkipTestIfCredentialsUnset(t, e)
	for _, a := range e.GetAssetTypes(false) {
		enabledPairs := getPairs(t, a)
		if len(enabledPairs) > 4 {
			enabledPairs = enabledPairs[:4]
		}
		multiOrderRequest := order.MultiOrderRequest{
			Type:      order.AnyType,
			Side:      order.Buy,
			Pairs:     enabledPairs,
			AssetType: a,
		}
		_, err := e.GetOrderHistory(t.Context(), &multiOrderRequest)
		assert.NoErrorf(t, err, "GetOrderHistory should not error for %s", a)
	}
}

func TestGetHistoricCandles(t *testing.T) {
	t.Parallel()
	startTime := time.Now().Add(-time.Hour * 10)
	for _, a := range e.GetAssetTypes(false) {
		_, err := e.GetHistoricCandles(t.Context(), getPair(t, a), a, kline.OneDay, startTime, time.Now())
		if a == asset.Options {
			assert.ErrorIs(t, err, asset.ErrNotSupported, "GetHistoricCandles should error correctly for options")
		} else {
			assert.NoErrorf(t, err, "GetHistoricCandles should not error for %s", a)
		}
	}
}

func TestGetHistoricCandlesExtended(t *testing.T) {
	t.Parallel()
	startTime := time.Now().Add(-time.Hour * 5)
	for _, a := range e.GetAssetTypes(false) {
		_, err := e.GetHistoricCandlesExtended(t.Context(), getPair(t, a), a, kline.OneMin, startTime, time.Now())
		if a == asset.Options {
			assert.ErrorIs(t, err, asset.ErrNotSupported, "GetHistoricCandlesExtended should error correctly for options")
		} else {
			assert.NoErrorf(t, err, "GetHistoricCandlesExtended should not error for %s", a)
		}
	}
}

func TestGetAvailableTransferTrains(t *testing.T) {
	t.Parallel()
	_, err := e.GetAvailableTransferChains(t.Context(), currency.USDT)
	if err != nil {
		t.Error(err)
	}
}

func TestGetUnderlyingFromCurrencyPair(t *testing.T) {
	t.Parallel()
	if uly, err := e.GetUnderlyingFromCurrencyPair(currency.Pair{Delimiter: currency.UnderscoreDelimiter, Base: currency.BTC, Quote: currency.NewCode("USDT_LLK")}); err != nil {
		t.Error(err)
	} else if !uly.Equal(currency.NewBTCUSDT()) {
		t.Error("unexpected underlying")
	}
}

const wsTickerPushDataJSON = `{"time": 1606291803,	"channel": "spot.tickers",	"event": "update",	"result": {	  "currency_pair": "BTC_USDT",	  "last": "19106.55",	  "lowest_ask": "19108.71",	  "highest_bid": "19106.55",	  "change_percentage": "3.66",	  "base_volume": "2811.3042155865",	  "quote_volume": "53441606.52411221454674732293",	  "high_24h": "19417.74",	  "low_24h": "18434.21"	}}`

func TestWsTickerPushData(t *testing.T) {
	t.Parallel()
	if err := e.WsHandleSpotData(t.Context(), nil, []byte(wsTickerPushDataJSON)); err != nil {
		t.Errorf("%s websocket ticker push data error: %v", e.Name, err)
	}
}

const wsTradePushDataJSON = `{	"time": 1606292218,	"channel": "spot.trades",	"event": "update",	"result": {	  "id": 309143071,	  "create_time": 1606292218,	  "create_time_ms": "1606292218213.4578",	  "side": "sell",	  "currency_pair": "BTC_USDT",	  "amount": "16.4700000000",	  "price": "0.4705000000"}}`

func TestWsTradePushData(t *testing.T) {
	t.Parallel()
	if err := e.WsHandleSpotData(t.Context(), nil, []byte(wsTradePushDataJSON)); err != nil {
		t.Errorf("%s websocket trade push data error: %v", e.Name, err)
	}
}

const wsCandlestickPushDataJSON = `{"time": 1606292600,	"channel": "spot.candlesticks",	"event": "update",	"result": {	  "t": "1606292580",	  "v": "2362.32035",	  "c": "19128.1",	  "h": "19128.1",	  "l": "19128.1",	  "o": "19128.1","n": "1m_BTC_USDT"}}`

func TestWsCandlestickPushData(t *testing.T) {
	t.Parallel()
	if err := e.WsHandleSpotData(t.Context(), nil, []byte(wsCandlestickPushDataJSON)); err != nil {
		t.Errorf("%s websocket candlestick push data error: %v", e.Name, err)
	}
}

const wsOrderbookTickerJSON = `{"time": 1606293275,	"channel": "spot.book_ticker",	"event": "update",	"result": {	  "t": 1606293275123,	  "u": 48733182,	  "s": "BTC_USDT",	  "b": "19177.79",	  "B": "0.0003341504",	  "a": "19179.38",	  "A": "0.09"	}}`

func TestWsOrderbookTickerPushData(t *testing.T) {
	t.Parallel()
	if err := e.WsHandleSpotData(t.Context(), nil, []byte(wsOrderbookTickerJSON)); err != nil {
		t.Errorf("%s websocket orderbook push data error: %v", e.Name, err)
	}
}

const (
	wsOrderbookUpdatePushDataJSON   = `{"time": 1606294781,	"channel": "spot.order_book_update",	"event": "update",	"result": {	  "t": 1606294781123,	  "e": "depthUpdate",	  "E": 1606294781,"s": "BTC_USDT","U": 48776301,"u": 48776306,"b": [["19137.74","0.0001"],["19088.37","0"]],"a": [["19137.75","0.6135"]]	}}`
	wsOrderbookSnapshotPushDataJSON = `{"time":1606295412,"channel": "spot.order_book",	"event": "update",	"result": {	  "t": 1606295412123,	  "lastUpdateId": 48791820,	  "s": "BTC_USDT",	  "bids": [		[		  "19079.55",		  "0.0195"		],		[		  "19079.07",		  "0.7341"],["19076.23",		  "0.00011808"		],		[		  "19073.9",		  "0.105"		],		[		  "19068.83",		  "0.1009"		]	  ],	  "asks": [		[		  "19080.24",		  "0.1638"		],		[		  "19080.91","0.1366"],["19080.92","0.01"],["19081.29","0.01"],["19083.8","0.097"]]}}`
)

func TestWsOrderbookSnapshotPushData(t *testing.T) {
	t.Parallel()
	err := e.WsHandleSpotData(t.Context(), nil, []byte(wsOrderbookSnapshotPushDataJSON))
	if err != nil {
		t.Errorf("%s websocket orderbook snapshot push data error: %v", e.Name, err)
	}
	if err = e.WsHandleSpotData(t.Context(), nil, []byte(wsOrderbookUpdatePushDataJSON)); err != nil {
		t.Errorf("%s websocket orderbook update push data error: %v", e.Name, err)
	}
}

const wsSpotOrderPushDataJSON = `{"time": 1605175506,	"channel": "spot.orders",	"event": "update",	"result": [	  {		"id": "30784435",		"user": 123456,		"text": "t-abc",		"create_time": "1605175506",		"create_time_ms": "1605175506123",		"update_time": "1605175506",		"update_time_ms": "1605175506123",		"event": "put",		"currency_pair": "BTC_USDT",		"type": "limit",		"account": "spot",		"side": "sell",		"amount": "1",		"price": "10001",		"time_in_force": "gtc",		"left": "1",		"filled_total": "0",		"fee": "0",		"fee_currency": "USDT",		"point_fee": "0",		"gt_fee": "0",		"gt_discount": true,		"rebated_fee": "0",		"rebated_fee_currency": "USDT"}	]}`

func TestWsPushOrders(t *testing.T) {
	t.Parallel()
	if err := e.WsHandleSpotData(t.Context(), nil, []byte(wsSpotOrderPushDataJSON)); err != nil {
		t.Errorf("%s websocket orders push data error: %v", e.Name, err)
	}
}

const wsUserTradePushDataJSON = `{"time": 1605176741,	"channel": "spot.usertrades",	"event": "update",	"result": [	  {		"id": 5736713,		"user_id": 1000001,		"order_id": "30784428",		"currency_pair": "BTC_USDT",		"create_time": 1605176741,		"create_time_ms": "1605176741123.456",		"side": "sell",		"amount": "1.00000000",		"role": "taker",		"price": "10000.00000000",		"fee": "0.00200000000000",		"point_fee": "0",		"gt_fee": "0",		"text": "apiv4"	  }	]}`

func TestWsUserTradesPushDataJSON(t *testing.T) {
	t.Parallel()
	if err := e.WsHandleSpotData(t.Context(), nil, []byte(wsUserTradePushDataJSON)); err != nil {
		t.Errorf("%s websocket users trade push data error: %v", e.Name, err)
	}
}

const wsBalancesPushDataJSON = `{"time": 1605248616,	"channel": "spot.balances",	"event": "update",	"result": [	  {		"timestamp": "1605248616",		"timestamp_ms": "1605248616123",		"user": "1000001",		"currency": "USDT",		"change": "100",		"total": "1032951.325075926",		"available": "1022943.325075926"}	]}`

func TestBalancesPushData(t *testing.T) {
	t.Parallel()
	ctx := account.DeployCredentialsToContext(t.Context(), &account.Credentials{Key: "test", Secret: "test"})
	if err := e.WsHandleSpotData(ctx, nil, []byte(wsBalancesPushDataJSON)); err != nil {
		t.Errorf("%s websocket balances push data error: %v", e.Name, err)
	}
}

const wsMarginBalancePushDataJSON = `{"time": 1605248616,	"channel": "spot.funding_balances",	"event": "update",	"result": [	  {"timestamp": "1605248616","timestamp_ms": "1605248616123","user": "1000001","currency": "USDT","change": "100","freeze": "100","lent": "0"}	]}`

func TestMarginBalancePushData(t *testing.T) {
	t.Parallel()
	if err := e.WsHandleSpotData(t.Context(), nil, []byte(wsMarginBalancePushDataJSON)); err != nil {
		t.Errorf("%s websocket margin balance push data error: %v", e.Name, err)
	}
}

const wsCrossMarginBalancePushDataJSON = `{"time": 1605248616,"channel": "spot.cross_balances","event": "update",	"result": [{"timestamp": "1605248616","timestamp_ms": "1605248616123","user": "1000001","currency": "USDT",	"change": "100","total": "1032951.325075926","available": "1022943.325075926"}]}`

func TestCrossMarginBalancePushData(t *testing.T) {
	t.Parallel()
	ctx := account.DeployCredentialsToContext(t.Context(), &account.Credentials{Key: "test", Secret: "test"})
	if err := e.WsHandleSpotData(ctx, nil, []byte(wsCrossMarginBalancePushDataJSON)); err != nil {
		t.Errorf("%s websocket cross margin balance push data error: %v", e.Name, err)
	}
}

const wsCrossMarginBalanceLoan = `{	"time":1658289372,	"channel":"spot.cross_loan",	"event":"update",	"result":{	  "timestamp":1658289372338,	  "user":"1000001",	  "currency":"BTC",	  "change":"0.01",	  "total":"4.992341029566",	  "available":"0.078054772536",	  "borrowed":"0.01",	  "interest":"0.00001375"	}}`

func TestCrossMarginBalanceLoan(t *testing.T) {
	t.Parallel()
	if err := e.WsHandleSpotData(t.Context(), nil, []byte(wsCrossMarginBalanceLoan)); err != nil {
		t.Errorf("%s websocket cross margin loan push data error: %v", e.Name, err)
	}
}

// TestFuturesDataHandler ensures that messages from various futures channels do not error
func TestFuturesDataHandler(t *testing.T) {
	t.Parallel()
	e := new(Exchange) //nolint:govet // Intentional shadow
	require.NoError(t, testexch.Setup(e), "Test instance Setup must not error")
	testexch.FixtureToDataHandler(t, "testdata/wsFutures.json", func(ctx context.Context, m []byte) error {
		if strings.Contains(string(m), "futures.balances") {
			ctx = account.DeployCredentialsToContext(ctx, &account.Credentials{Key: "test", Secret: "test"})
		}
		return e.WsHandleFuturesData(ctx, nil, m, asset.CoinMarginedFutures)
	})
	close(e.Websocket.DataHandler)
	assert.Len(t, e.Websocket.DataHandler, 14, "Should see the correct number of messages")
	for resp := range e.Websocket.DataHandler {
		if err, isErr := resp.(error); isErr {
			assert.NoError(t, err, "Should not get any errors down the data handler")
		}
	}
}

// ******************************************** Options web-socket unit test funcs ********************

const optionsContractTickerPushDataJSON = `{"time": 1630576352,	"channel": "options.contract_tickers",	"event": "update",	"result": {    "name": "BTC_USDT-20211231-59800-P",    "last_price": "11349.5",    "mark_price": "11170.19",    "index_price": "",    "position_size": 993,    "bid1_price": "10611.7",    "bid1_size": 100,    "ask1_price": "11728.7",    "ask1_size": 100,    "vega": "34.8731",    "theta": "-72.80588",    "rho": "-28.53331",    "gamma": "0.00003",    "delta": "-0.78311",    "mark_iv": "0.86695",    "bid_iv": "0.65481",    "ask_iv": "0.88145",    "leverage": "3.5541112718136"	}}`

func TestOptionsContractTickerPushData(t *testing.T) {
	t.Parallel()
	if err := e.WsHandleOptionsData(t.Context(), nil, []byte(optionsContractTickerPushDataJSON)); err != nil {
		t.Errorf("%s websocket options contract ticker push data failed with error %v", e.Name, err)
	}
}

const optionsUnderlyingTickerPushDataJSON = `{"time": 1630576352,	"channel": "options.ul_tickers",	"event": "update",	"result": {	   "trade_put": 800,	   "trade_call": 41700,	   "index_price": "50695.43",	   "name": "BTC_USDT"	}}`

func TestOptionsUnderlyingTickerPushData(t *testing.T) {
	t.Parallel()
	if err := e.WsHandleOptionsData(t.Context(), nil, []byte(optionsUnderlyingTickerPushDataJSON)); err != nil {
		t.Errorf("%s websocket options underlying ticker push data error: %v", e.Name, err)
	}
}

const optionsContractTradesPushDataJSON = `{"time": 1630576356,	"channel": "options.trades",	"event": "update",	"result": [    {        "contract": "BTC_USDT-20211231-59800-C",        "create_time": 1639144526,        "id": 12279,        "price": 997.8,        "size": -100,        "create_time_ms": 1639144526597,        "underlying": "BTC_USDT"    }	]}`

func TestOptionsContractTradesPushData(t *testing.T) {
	t.Parallel()
	if err := e.WsHandleOptionsData(t.Context(), nil, []byte(optionsContractTradesPushDataJSON)); err != nil {
		t.Errorf("%s websocket contract trades push data error: %v", e.Name, err)
	}
}

const optionsUnderlyingTradesPushDataJSON = `{"time": 1630576356,	"channel": "options.ul_trades",	"event": "update",	"result": [{"contract": "BTC_USDT-20211231-59800-C","create_time": 1639144526,"id": 12279,"price": 997.8,"size": -100,"create_time_ms": 1639144526597,"underlying": "BTC_USDT","is_call": true}	]}`

func TestOptionsUnderlyingTradesPushData(t *testing.T) {
	t.Parallel()
	if err := e.WsHandleOptionsData(t.Context(), nil, []byte(optionsUnderlyingTradesPushDataJSON)); err != nil {
		t.Errorf("%s websocket underlying trades push data error: %v", e.Name, err)
	}
}

const optionsUnderlyingPricePushDataJSON = `{	"time": 1630576356,	"channel": "options.ul_price",	"event": "update",	"result": {	   "underlying": "BTC_USDT",	   "price": 49653.24,"time": 1639143988,"time_ms": 1639143988931}}`

func TestOptionsUnderlyingPricePushData(t *testing.T) {
	t.Parallel()
	if err := e.WsHandleOptionsData(t.Context(), nil, []byte(optionsUnderlyingPricePushDataJSON)); err != nil {
		t.Errorf("%s websocket underlying price push data error: %v", e.Name, err)
	}
}

const optionsMarkPricePushDataJSON = `{	"time": 1630576356,	"channel": "options.mark_price",	"event": "update",	"result": {    "contract": "BTC_USDT-20211231-59800-P",    "price": 11021.27,    "time": 1639143401,    "time_ms": 1639143401676}}`

func TestOptionsMarkPricePushData(t *testing.T) {
	t.Parallel()
	if err := e.WsHandleOptionsData(t.Context(), nil, []byte(optionsMarkPricePushDataJSON)); err != nil {
		t.Errorf("%s websocket mark price push data error: %v", e.Name, err)
	}
}

const optionsSettlementsPushDataJSON = `{	"time": 1630576356,	"channel": "options.settlements",	"event": "update",	"result": {	   "contract": "BTC_USDT-20211130-55000-P",	   "orderbook_id": 2,	   "position_size": 1,	   "profit": 0.5,	   "settle_price": 70000,	   "strike_price": 65000,	   "tag": "WEEK",	   "trade_id": 1,	   "trade_size": 1,	   "underlying": "BTC_USDT",	   "time": 1639051907,	   "time_ms": 1639051907000}}`

func TestSettlementsPushData(t *testing.T) {
	t.Parallel()
	if err := e.WsHandleOptionsData(t.Context(), nil, []byte(optionsSettlementsPushDataJSON)); err != nil {
		t.Errorf("%s websocket options settlements push data error: %v", e.Name, err)
	}
}

const optionsContractPushDataJSON = `{"time": 1630576356,	"channel": "options.contracts",	"event": "update",	"result": {	   "contract": "BTC_USDT-20211130-50000-P",	   "create_time": 1637917026,	   "expiration_time": 1638230400,	   "init_margin_high": 0.15,	   "init_margin_low": 0.1,	   "is_call": false,	   "maint_margin_base": 0.075,	   "maker_fee_rate": 0.0004,	   "mark_price_round": 0.1,	   "min_balance_short": 0.5,	   "min_order_margin": 0.1,	   "multiplier": 0.0001,	   "order_price_deviate": 0,	   "order_price_round": 0.1,	   "order_size_max": 1,	   "order_size_min": 10,	   "orders_limit": 100000,	   "ref_discount_rate": 0.1,	   "ref_rebate_rate": 0,	   "strike_price": 50000,	   "tag": "WEEK",	   "taker_fee_rate": 0.0004,	   "underlying": "BTC_USDT",	   "time": 1639051907,	   "time_ms": 1639051907000}}`

func TestOptionsContractPushData(t *testing.T) {
	t.Parallel()
	if err := e.WsHandleOptionsData(t.Context(), nil, []byte(optionsContractPushDataJSON)); err != nil {
		t.Errorf("%s websocket options contracts push data error: %v", e.Name, err)
	}
}

const (
	optionsContractCandlesticksPushDataJSON   = `{	"time": 1630650451,	"channel": "options.contract_candlesticks",	"event": "update",	"result": [   {       "t": 1639039260,       "v": 100,       "c": "1041.4",       "h": "1041.4",       "l": "1041.4",       "o": "1041.4",       "a": "0",       "n": "10s_BTC_USDT-20211231-59800-C"   }	]}`
	optionsUnderlyingCandlesticksPushDataJSON = `{	"time": 1630650451,	"channel": "options.ul_candlesticks",	"event": "update",	"result": [    {        "t": 1639039260,        "v": 100,        "c": "1041.4",        "h": "1041.4",        "l": "1041.4",        "o": "1041.4",        "a": "0",        "n": "10s_BTC_USDT"    }	]}`
)

func TestOptionsCandlesticksPushData(t *testing.T) {
	t.Parallel()
	if err := e.WsHandleOptionsData(t.Context(), nil, []byte(optionsContractCandlesticksPushDataJSON)); err != nil {
		t.Errorf("%s websocket options contracts candlestick push data error: %v", e.Name, err)
	}
	if err := e.WsHandleOptionsData(t.Context(), nil, []byte(optionsUnderlyingCandlesticksPushDataJSON)); err != nil {
		t.Errorf("%s websocket options underlying candlestick push data error: %v", e.Name, err)
	}
}

const (
	optionsOrderbookTickerPushDataJSON              = `{	"time": 1630650452,	"channel": "options.book_ticker",	"event": "update",	"result": {    "t": 1615366379123,    "u": 2517661076,    "s": "BTC_USDT-20211130-50000-C",    "b": "54696.6",    "B": 37000,    "a": "54696.7",    "A": 47061	}}`
	optionsOrderbookUpdatePushDataJSON              = `{	"time": 1630650445,	"channel": "options.order_book_update",	"event": "update",	"result": {    "t": 1615366381417,    "s": "%s",    "U": 2517661101,    "u": 2517661113,    "b": [        {            "p": "54672.1",            "s": 95        },        {            "p": "54664.5",            "s": 58794        }    ],    "a": [        {            "p": "54743.6",            "s": 95        },        {            "p": "54742",            "s": 95        }    ]	}}`
	optionsOrderbookSnapshotPushDataJSON            = `{	"time": 1630650445,	"channel": "options.order_book",	"event": "all",	"result": {    "t": 1541500161123,    "contract": "BTC_USDT-20211130-50000-C",    "id": 93973511,    "asks": [        {            "p": "97.1",            "s": 2245        },		{            "p": "97.2",            "s": 2245        }    ],    "bids": [		{            "p": "97.2",            "s": 2245        },        {            "p": "97.1",            "s": 2245        }    ]	}}`
	optionsOrderbookSnapshotUpdateEventPushDataJSON = `{"channel": "options.order_book",	"event": "update",	"time": 1630650445,	"result": [	  {		"p": "49525.6",		"s": 7726,		"c": "BTC_USDT-20211130-50000-C",		"id": 93973511	  }	]}`
)

func TestOptionsOrderbookPushData(t *testing.T) {
	t.Parallel()
	p := getPair(t, asset.Options)
	assert.NoError(t, e.WsHandleOptionsData(t.Context(), nil, []byte(optionsOrderbookTickerPushDataJSON)))
	assert.NoError(t, e.WsHandleOptionsData(t.Context(), nil, fmt.Appendf(nil, optionsOrderbookUpdatePushDataJSON, p.Upper().String())))
	assert.NoError(t, e.WsHandleOptionsData(t.Context(), nil, []byte(optionsOrderbookSnapshotPushDataJSON)))
	assert.NoError(t, e.WsHandleOptionsData(t.Context(), nil, []byte(optionsOrderbookSnapshotUpdateEventPushDataJSON)))
}

const optionsOrderPushDataJSON = `{"time": 1630654851,"channel": "options.orders",	"event": "update",	"result": [	   {		  "contract": "BTC_USDT-20211130-65000-C",		  "create_time": 1637897000,		  "fill_price": 0,		  "finish_as": "cancelled",		  "iceberg": 0,		  "id": 106,		  "is_close": false,		  "is_liq": false,		  "is_reduce_only": false,		  "left": -10,		  "mkfr": 0.0004,		  "price": 15000,		  "refr": 0,		  "refu": 0,		  "size": -10,		  "status": "finished",		  "text": "web",		  "tif": "gtc",		  "tkfr": 0.0004,		  "underlying": "BTC_USDT",		  "user": "9xxx",		  "time": 1639051907,"time_ms": 1639051907000}]}`

func TestOptionsOrderPushData(t *testing.T) {
	t.Parallel()
	if err := e.WsHandleOptionsData(t.Context(), nil, []byte(optionsOrderPushDataJSON)); err != nil {
		t.Errorf("%s websocket options orders push data error: %v", e.Name, err)
	}
}

const optionsUsersTradesPushDataJSON = `{	"time": 1639144214,	"channel": "options.usertrades",	"event": "update",	"result": [{"id": "1","underlying": "BTC_USDT","order": "557940","contract": "BTC_USDT-20211216-44800-C","create_time": 1639144214,"create_time_ms": 1639144214583,"price": "4999","role": "taker","size": -1}]}`

func TestOptionUserTradesPushData(t *testing.T) {
	t.Parallel()
	if err := e.WsHandleOptionsData(t.Context(), nil, []byte(optionsUsersTradesPushDataJSON)); err != nil {
		t.Errorf("%s websocket options orders push data error: %v", e.Name, err)
	}
}

const optionsLiquidatesPushDataJSON = `{	"channel": "options.liquidates",	"event": "update",	"time": 1630654851,	"result": [	   {		  "user": "1xxxx",		  "init_margin": 1190,		  "maint_margin": 1042.5,		  "order_margin": 0,		  "time": 1639051907,		  "time_ms": 1639051907000}	]}`

func TestOptionsLiquidatesPushData(t *testing.T) {
	t.Parallel()
	if err := e.WsHandleOptionsData(t.Context(), nil, []byte(optionsLiquidatesPushDataJSON)); err != nil {
		t.Errorf("%s websocket options liquidates push data error: %v", e.Name, err)
	}
}

const optionsSettlementPushDataJSON = `{	"channel": "options.user_settlements",	"event": "update",	"time": 1639051907,	"result": [{"contract": "BTC_USDT-20211130-65000-C","realised_pnl": -13.028,"settle_price": 70000,"settle_profit": 5,"size": 10,"strike_price": 65000,"underlying": "BTC_USDT","user": "9xxx","time": 1639051907,"time_ms": 1639051907000}]}`

func TestOptionsSettlementPushData(t *testing.T) {
	t.Parallel()
	if err := e.WsHandleOptionsData(t.Context(), nil, []byte(optionsSettlementPushDataJSON)); err != nil {
		t.Errorf("%s websocket options settlement push data error: %v", e.Name, err)
	}
}

const optionsPositionClosePushDataJSON = `{"channel": "options.position_closes",	"event": "update",	"time": 1630654851,	"result": [{"contract": "BTC_USDT-20211130-50000-C","pnl": -0.0056,"settle_size": 0,"side": "long","text": "web","underlying": "BTC_USDT","user": "11xxxxx","time": 1639051907,"time_ms": 1639051907000}]}`

func TestOptionsPositionClosePushData(t *testing.T) {
	t.Parallel()
	if err := e.WsHandleOptionsData(t.Context(), nil, []byte(optionsPositionClosePushDataJSON)); err != nil {
		t.Errorf("%s websocket options position close push data error: %v", e.Name, err)
	}
}

const optionsBalancePushDataJSON = `{	"channel": "options.balances",	"event": "update",	"time": 1630654851,	"result": [	   {		  "balance": 60.79009,"change": -0.5,"text": "BTC_USDT-20211130-55000-P","type": "set","user": "11xxxx","time": 1639051907,"time_ms": 1639051907000}]}`

func TestOptionsBalancePushData(t *testing.T) {
	t.Parallel()
	ctx := account.DeployCredentialsToContext(t.Context(), &account.Credentials{Key: "test", Secret: "test"})
	if err := e.WsHandleOptionsData(ctx, nil, []byte(optionsBalancePushDataJSON)); err != nil {
		t.Errorf("%s websocket options balance push data error: %v", e.Name, err)
	}
}

const optionsPositionPushDataJSON = `{"time": 1630654851,	"channel": "options.positions",	"event": "update",	"error": null,	"result": [	   {		  "entry_price": 0,		  "realised_pnl": -13.028,		  "size": 0,		  "contract": "BTC_USDT-20211130-65000-C",		  "user": "9010",		  "time": 1639051907,		  "time_ms": 1639051907000}	]}`

func TestOptionsPositionPushData(t *testing.T) {
	t.Parallel()
	if err := e.WsHandleOptionsData(t.Context(), nil, []byte(optionsPositionPushDataJSON)); err != nil {
		t.Errorf("%s websocket options position push data error: %v", e.Name, err)
	}
}

func TestGenerateSubscriptionsSpot(t *testing.T) {
	t.Parallel()

	e := new(Exchange) //nolint:govet // Intentional shadow
	require.NoError(t, testexch.Setup(e), "Test instance Setup must not error")

	e.Websocket.SetCanUseAuthenticatedEndpoints(true)
	subs, err := e.generateSubscriptionsSpot()
	require.NoError(t, err, "generateSubscriptions must not error")
	exp := subscription.List{}
	assets := slices.DeleteFunc(e.GetAssetTypes(true), func(a asset.Item) bool { return !e.IsAssetWebsocketSupported(a) })
	for _, s := range e.Features.Subscriptions {
		for _, a := range assets {
			if s.Asset != asset.All && s.Asset != a {
				continue
			}
			pairs, err := e.GetEnabledPairs(a)
			require.NoErrorf(t, err, "GetEnabledPairs %s must not error", a)
			pairs = common.SortStrings(pairs).Format(currency.PairFormat{Uppercase: true, Delimiter: "_"})
			s := s.Clone() //nolint:govet // Intentional lexical scope shadow
			s.Asset = a
			if singleSymbolChannel(channelName(s)) {
				for i := range pairs {
					s := s.Clone() //nolint:govet // Intentional lexical scope shadow
					switch s.Channel {
					case subscription.CandlesChannel:
						s.QualifiedChannel = "5m," + pairs[i].String()
					case subscription.OrderbookChannel:
						s.QualifiedChannel = pairs[i].String() + ",100ms"
					case spotOrderbookChannel:
						s.QualifiedChannel = pairs[i].String() + ",5,1000ms"
					}
					s.Pairs = pairs[i : i+1]
					exp = append(exp, s)
				}
			} else {
				s.Pairs = pairs
				s.QualifiedChannel = pairs.Join()
				exp = append(exp, s)
			}
		}
	}
	testsubs.EqualLists(t, exp, subs)
}

func TestSubscribe(t *testing.T) {
	t.Parallel()
	subs, err := e.Features.Subscriptions.ExpandTemplates(e)
	require.NoError(t, err, "ExpandTemplates must not error")
	e.Features.Subscriptions = subscription.List{}
	err = e.Subscribe(t.Context(), &FixtureConnection{}, subs)
	require.NoError(t, err, "Subscribe must not error")
}

func TestGenerateDeliveryFuturesDefaultSubscriptions(t *testing.T) {
	t.Parallel()
	if _, err := e.GenerateDeliveryFuturesDefaultSubscriptions(); err != nil {
		t.Error(err)
	}
}

func TestGenerateFuturesDefaultSubscriptions(t *testing.T) {
	t.Parallel()
	e := new(Exchange) //nolint:govet // Intentional shadow
	require.NoError(t, testexch.Setup(e), "Test instance Setup must not error")
	subs, err := e.GenerateFuturesDefaultSubscriptions(asset.USDTMarginedFutures)
	require.NoError(t, err)
	require.NotEmpty(t, subs)
	subs, err = e.GenerateFuturesDefaultSubscriptions(asset.CoinMarginedFutures)
	require.NoError(t, err)
	require.NotEmpty(t, subs)
	require.NoError(t, e.CurrencyPairs.SetAssetEnabled(asset.USDTMarginedFutures, false), "SetAssetEnabled must not error")
	subs, err = e.GenerateFuturesDefaultSubscriptions(asset.USDTMarginedFutures)
	require.NoError(t, err, "Disabled asset must not error")
	require.Empty(t, subs, "Disabled asset must return no pairs")
}

func TestGenerateOptionsDefaultSubscriptions(t *testing.T) {
	t.Parallel()
	if _, err := e.GenerateOptionsDefaultSubscriptions(); err != nil {
		t.Error(err)
	}
}

func TestCreateAPIKeysOfSubAccount(t *testing.T) {
	t.Parallel()
	sharedtestvalues.SkipTestIfCredentialsUnset(t, e, canManipulateRealOrders)
	if _, err := e.CreateAPIKeysOfSubAccount(t.Context(), CreateAPIKeySubAccountParams{
		SubAccountUserID: 12345,
		Body: &SubAccountKey{
			APIKeyName: "12312mnfsndfsfjsdklfjsdlkfj",
			Permissions: []APIV4KeyPerm{
				{
					PermissionName: "wallet",
					ReadOnly:       false,
				},
				{
					PermissionName: "spot",
					ReadOnly:       false,
				},
				{
					PermissionName: "futures",
					ReadOnly:       false,
				},
				{
					PermissionName: "delivery",
					ReadOnly:       false,
				},
				{
					PermissionName: "earn",
					ReadOnly:       false,
				},
				{
					PermissionName: "options",
					ReadOnly:       false,
				},
			},
		},
	}); err != nil {
		t.Error(err)
	}
}

func TestListAllAPIKeyOfSubAccount(t *testing.T) {
	t.Parallel()
	sharedtestvalues.SkipTestIfCredentialsUnset(t, e)
	_, err := e.GetAllAPIKeyOfSubAccount(t.Context(), 1234)
	if err != nil {
		t.Error(err)
	}
}

func TestUpdateAPIKeyOfSubAccount(t *testing.T) {
	t.Parallel()
	sharedtestvalues.SkipTestIfCredentialsUnset(t, e, canManipulateRealOrders)
	if err := e.UpdateAPIKeyOfSubAccount(t.Context(), apiKey, CreateAPIKeySubAccountParams{
		SubAccountUserID: 12345,
		Body: &SubAccountKey{
			APIKeyName: "12312mnfsndfsfjsdklfjsdlkfj",
			Permissions: []APIV4KeyPerm{
				{
					PermissionName: "wallet",
					ReadOnly:       false,
				},
				{
					PermissionName: "spot",
					ReadOnly:       false,
				},
				{
					PermissionName: "futures",
					ReadOnly:       false,
				},
				{
					PermissionName: "delivery",
					ReadOnly:       false,
				},
				{
					PermissionName: "earn",
					ReadOnly:       false,
				},
				{
					PermissionName: "options",
					ReadOnly:       false,
				},
			},
		},
	}); err != nil {
		t.Error(err)
	}
}

func TestGetAPIKeyOfSubAccount(t *testing.T) {
	t.Parallel()
	sharedtestvalues.SkipTestIfCredentialsUnset(t, e)
	_, err := e.GetAPIKeyOfSubAccount(t.Context(), 1234, "target_api_key")
	if err != nil {
		t.Error(err)
	}
}

func TestLockSubAccount(t *testing.T) {
	t.Parallel()
	sharedtestvalues.SkipTestIfCredentialsUnset(t, e)
	if err := e.LockSubAccount(t.Context(), 1234); err != nil {
		t.Error(err)
	}
}

func TestUnlockSubAccount(t *testing.T) {
	t.Parallel()
	sharedtestvalues.SkipTestIfCredentialsUnset(t, e)
	if err := e.UnlockSubAccount(t.Context(), 1234); err != nil {
		t.Error(err)
	}
}

func TestParseGateioMilliSecTimeUnmarshal(t *testing.T) {
	t.Parallel()
	var timeWhenTesting int64 = 1684981731098
	timeWhenTestingString := `"1684981731098"` // Normal string
	integerJSON := `{"number": 1684981731098}`
	float64JSON := `{"number": 1684981731.098}`

	time := time.UnixMilli(timeWhenTesting)
	var in types.Time
	err := json.Unmarshal([]byte(timeWhenTestingString), &in)
	if err != nil {
		t.Fatal(err)
	}
	if !in.Time().Equal(time) {
		t.Fatalf("found %v, but expected %v", in.Time(), time)
	}
	inInteger := struct {
		Number types.Time `json:"number"`
	}{}
	err = json.Unmarshal([]byte(integerJSON), &inInteger)
	if err != nil {
		t.Fatal(err)
	}
	if !inInteger.Number.Time().Equal(time) {
		t.Fatalf("found %v, but expected %v", inInteger.Number.Time(), time)
	}

	inFloat64 := struct {
		Number types.Time `json:"number"`
	}{}
	err = json.Unmarshal([]byte(float64JSON), &inFloat64)
	if err != nil {
		t.Fatal(err)
	}
	if !inFloat64.Number.Time().Equal(time) {
		t.Fatalf("found %v, but expected %v", inFloat64.Number.Time(), time)
	}
}

func TestParseTimeUnmarshal(t *testing.T) {
	t.Parallel()
	var timeWhenTesting int64 = 1684981731
	timeWhenTestingString := `"1684981731"`
	integerJSON := `{"number": 1684981731}`
	float64JSON := `{"number": 1684981731.234}`
	timeWhenTestingStringMicroSecond := `"1691122380942.173000"`

	whenTime := time.Unix(timeWhenTesting, 0)
	var in types.Time
	err := json.Unmarshal([]byte(timeWhenTestingString), &in)
	if err != nil {
		t.Fatal(err)
	}
	if !in.Time().Equal(whenTime) {
		t.Fatalf("found %v, but expected %v", in.Time(), whenTime)
	}
	inInteger := struct {
		Number types.Time `json:"number"`
	}{}
	err = json.Unmarshal([]byte(integerJSON), &inInteger)
	if err != nil {
		t.Fatal(err)
	}
	if !inInteger.Number.Time().Equal(whenTime) {
		t.Fatalf("found %v, but expected %v", inInteger.Number.Time(), whenTime)
	}

	inFloat64 := struct {
		Number types.Time `json:"number"`
	}{}
	err = json.Unmarshal([]byte(float64JSON), &inFloat64)
	if err != nil {
		t.Fatal(err)
	}
	msTime := time.UnixMilli(1684981731234)
	if !inFloat64.Number.Time().Equal(time.UnixMilli(1684981731234)) {
		t.Fatalf("found %v, but expected %v", inFloat64.Number.Time(), msTime)
	}

	var microSeconds types.Time
	err = json.Unmarshal([]byte(timeWhenTestingStringMicroSecond), &microSeconds)
	if err != nil {
		t.Fatal(err)
	}
	if !microSeconds.Time().Equal(time.UnixMicro(1691122380942173)) {
		t.Fatalf("found %v, but expected %v", microSeconds.Time(), time.UnixMicro(1691122380942173))
	}
}

func TestUpdateOrderExecutionLimits(t *testing.T) {
	t.Parallel()
	testexch.UpdatePairsOnce(t, e)

	err := e.UpdateOrderExecutionLimits(t.Context(), 1336)
	require.ErrorIs(t, err, asset.ErrNotSupported)

	err = e.UpdateOrderExecutionLimits(t.Context(), asset.Options)
	require.ErrorIs(t, err, common.ErrNotYetImplemented)

	err = e.UpdateOrderExecutionLimits(t.Context(), asset.Spot)
	if err != nil {
		t.Fatal(err)
	}

	avail, err := e.GetAvailablePairs(asset.Spot)
	if err != nil {
		t.Fatal(err)
	}

	for i := range avail {
		mm, err := e.GetOrderExecutionLimits(asset.Spot, avail[i])
		if err != nil {
			t.Fatal(err)
		}

		if mm == (order.MinMaxLevel{}) {
			t.Fatal("expected a value")
		}

		if mm.MinimumBaseAmount <= 0 {
			t.Fatalf("MinimumBaseAmount expected 0 but received %v for %v", mm.MinimumBaseAmount, avail[i])
		}

		// 1INCH_TRY no minimum quote or base values are returned.

		if mm.QuoteStepIncrementSize <= 0 {
			t.Fatalf("QuoteStepIncrementSize expected 0 but received %v for %v", mm.QuoteStepIncrementSize, avail[i])
		}

		if mm.AmountStepIncrementSize <= 0 {
			t.Fatalf("AmountStepIncrementSize expected 0 but received %v for %v", mm.AmountStepIncrementSize, avail[i])
		}
	}
}

func TestForceFileStandard(t *testing.T) {
	t.Parallel()
	err := sharedtestvalues.ForceFileStandard(t, sharedtestvalues.EmptyStringPotentialPattern)
	if err != nil {
		t.Error(err)
	}
	if t.Failed() {
		t.Fatal("Please use types.Number type instead of `float64` and remove `,string` as strings can be empty in unmarshal process. Then call the Float64() method.")
	}
}

func TestGetFuturesContractDetails(t *testing.T) {
	t.Parallel()
	_, err := e.GetFuturesContractDetails(t.Context(), asset.Spot)
	require.ErrorIs(t, err, futures.ErrNotFuturesAsset)

	_, err = e.GetFuturesContractDetails(t.Context(), asset.PerpetualContract)
	require.ErrorIs(t, err, asset.ErrNotSupported)

	exp, err := e.GetAllDeliveryContracts(t.Context(), currency.USDT)
	require.NoError(t, err, "GetAllDeliveryContracts must not error")
	c, err := e.GetFuturesContractDetails(t.Context(), asset.DeliveryFutures)
	require.NoError(t, err, "GetFuturesContractDetails must not error for DeliveryFutures")
	assert.Equal(t, len(exp), len(c), "GetFuturesContractDetails should return same number of Delivery contracts as exist")

	for _, a := range []asset.Item{asset.CoinMarginedFutures, asset.USDTMarginedFutures} {
		c, err = e.GetFuturesContractDetails(t.Context(), a)
		require.NoErrorf(t, err, "GetFuturesContractDetails must not error for %s", a)
		assert.NotEmptyf(t, c, "GetFuturesContractDetails should return some contracts for %s", a)
	}
}

func TestGetLatestFundingRates(t *testing.T) {
	t.Parallel()
	_, err := e.GetLatestFundingRates(t.Context(), &fundingrate.LatestRateRequest{
		Asset:                asset.USDTMarginedFutures,
		Pair:                 currency.NewBTCUSDT(),
		IncludePredictedRate: true,
	})
	assert.NoError(t, err)

	_, err = e.GetLatestFundingRates(t.Context(), &fundingrate.LatestRateRequest{
		Asset: asset.CoinMarginedFutures,
		Pair:  currency.NewBTCUSD(),
	})
	assert.NoError(t, err)

	_, err = e.GetLatestFundingRates(t.Context(), &fundingrate.LatestRateRequest{Asset: asset.CoinMarginedFutures})
	assert.NoError(t, err)
	_, err = e.GetLatestFundingRates(t.Context(), &fundingrate.LatestRateRequest{Asset: asset.USDTMarginedFutures})
	assert.NoError(t, err)
}

func TestGetHistoricalFundingRates(t *testing.T) {
	t.Parallel()
	_, err := e.GetHistoricalFundingRates(t.Context(), nil)
	assert.ErrorIs(t, err, common.ErrNilPointer)

	_, err = e.GetHistoricalFundingRates(t.Context(), &fundingrate.HistoricalRatesRequest{})
	assert.ErrorIs(t, err, asset.ErrNotSupported)

	_, err = e.GetHistoricalFundingRates(t.Context(), &fundingrate.HistoricalRatesRequest{Asset: asset.CoinMarginedFutures})
	assert.ErrorIs(t, err, currency.ErrCurrencyPairEmpty)

	_, err = e.GetHistoricalFundingRates(t.Context(), &fundingrate.HistoricalRatesRequest{Asset: asset.Futures})
	assert.ErrorIs(t, err, asset.ErrNotSupported)

	_, err = e.GetHistoricalFundingRates(t.Context(), &fundingrate.HistoricalRatesRequest{
		Asset: asset.USDTMarginedFutures,
		Pair:  currency.NewPair(currency.ENJ, currency.USDT),
	})
	assert.ErrorIs(t, err, fundingrate.ErrPaymentCurrencyCannotBeEmpty)

	_, err = e.GetHistoricalFundingRates(t.Context(), &fundingrate.HistoricalRatesRequest{
		Asset:           asset.USDTMarginedFutures,
		Pair:            currency.NewPair(currency.ENJ, currency.USDT),
		PaymentCurrency: currency.USDT,
		IncludePayments: true,
	})
	assert.ErrorIs(t, err, common.ErrNotYetImplemented)

	_, err = e.GetHistoricalFundingRates(t.Context(), &fundingrate.HistoricalRatesRequest{
		Asset:                asset.USDTMarginedFutures,
		Pair:                 currency.NewPair(currency.ENJ, currency.USDT),
		PaymentCurrency:      currency.USDT,
		IncludePredictedRate: true,
	})
	assert.ErrorIs(t, err, common.ErrNotYetImplemented)

	_, err = e.GetHistoricalFundingRates(t.Context(), &fundingrate.HistoricalRatesRequest{
		Asset:           asset.USDTMarginedFutures,
		Pair:            currency.NewPair(currency.ENJ, currency.USDT),
		PaymentCurrency: currency.USDT,
		StartDate:       time.Now().Add(time.Hour * 16),
		EndDate:         time.Now(),
	})
	assert.ErrorIs(t, err, common.ErrStartAfterEnd)

	_, err = e.GetHistoricalFundingRates(t.Context(), &fundingrate.HistoricalRatesRequest{
		Asset:           asset.USDTMarginedFutures,
		Pair:            currency.NewPair(currency.ENJ, currency.USDT),
		PaymentCurrency: currency.USDT,
		StartDate:       time.Now().Add(-time.Hour * 8008),
		EndDate:         time.Now(),
	})
	assert.ErrorIs(t, err, fundingrate.ErrFundingRateOutsideLimits)

	history, err := e.GetHistoricalFundingRates(t.Context(), &fundingrate.HistoricalRatesRequest{
		Asset:           asset.USDTMarginedFutures,
		Pair:            currency.NewPair(currency.ENJ, currency.USDT),
		PaymentCurrency: currency.USDT,
	})
	require.NoError(t, err)
	assert.NotEmpty(t, history)
}

func TestGetOpenInterest(t *testing.T) {
	t.Parallel()
	_, err := e.GetOpenInterest(t.Context(), key.PairAsset{
		Base:  currency.NewCode("GOLDFISH").Item,
		Quote: currency.USDT.Item,
		Asset: asset.USDTMarginedFutures,
	})
	assert.ErrorIs(t, err, currency.ErrPairNotFound, "GetOpenInterest should error correctly")

	var resp []futures.OpenInterest
	for _, a := range []asset.Item{asset.CoinMarginedFutures, asset.USDTMarginedFutures, asset.DeliveryFutures} {
		p := getPair(t, a)
		resp, err = e.GetOpenInterest(t.Context(), key.PairAsset{
			Base:  p.Base.Item,
			Quote: p.Quote.Item,
			Asset: a,
		})
		assert.NoErrorf(t, err, "GetOpenInterest should not error for %s asset", a)
		assert.Lenf(t, resp, 1, "GetOpenInterest should return 1 item for %s asset", a)
	}

	resp, err = e.GetOpenInterest(t.Context())
	assert.NoError(t, err, "GetOpenInterest should not error")
	assert.NotEmpty(t, resp, "GetOpenInterest should return some items")
}

func TestGetClientOrderIDFromText(t *testing.T) {
	t.Parallel()
	assert.Empty(t, getClientOrderIDFromText("api"), "should not return anything")
	assert.Equal(t, "t-123", getClientOrderIDFromText("t-123"), "should return t-123")
}

func TestFormatClientOrderID(t *testing.T) {
	t.Parallel()
	assert.Empty(t, formatClientOrderID(""), "should not return anything")
	assert.Equal(t, "t-123", formatClientOrderID("t-123"), "should return t-123")
	assert.Equal(t, "t-456", formatClientOrderID("456"), "should return t-456")
}

func TestGetSideAndAmountFromSize(t *testing.T) {
	t.Parallel()
	side, amount, remaining := getSideAndAmountFromSize(1, 1)
	assert.Equal(t, order.Long, side, "should be a buy order")
	assert.Equal(t, 1.0, amount, "should be 1.0")
	assert.Equal(t, 1.0, remaining, "should be 1.0")

	side, amount, remaining = getSideAndAmountFromSize(-1, -1)
	assert.Equal(t, order.Short, side, "should be a sell order")
	assert.Equal(t, 1.0, amount, "should be 1.0")
	assert.Equal(t, 1.0, remaining, "should be 1.0")
}

func TestGetFutureOrderSize(t *testing.T) {
	t.Parallel()
	_, err := getFutureOrderSize(&order.Submit{Side: order.CouldNotCloseShort, Amount: 1})
	assert.ErrorIs(t, err, order.ErrSideIsInvalid)

	ret, err := getFutureOrderSize(&order.Submit{Side: order.Buy, Amount: 1})
	require.NoError(t, err)
	assert.Equal(t, 1.0, ret)

	ret, err = getFutureOrderSize(&order.Submit{Side: order.Sell, Amount: 1})
	require.NoError(t, err)
	assert.Equal(t, -1.0, ret)
}

func TestProcessFuturesOrdersPushData(t *testing.T) {
	t.Parallel()
	testCases := []struct {
		incoming string
		status   order.Status
	}{
		{`{"channel":"futures.orders","event":"update","time":1541505434,"time_ms":1541505434123,"result":[{"contract":"BTC_USD","create_time":1628736847,"create_time_ms":1628736847325,"fill_price":40000.4,"finish_as":"","finish_time":1628736848,"finish_time_ms":1628736848321,"iceberg":0,"id":4872460,"is_close":false,"is_liq":false,"is_reduce_only":false,"left":0,"mkfr":-0.00025,"price":40000.4,"refr":0,"refu":0,"size":1,"status":"open","text":"-","tif":"gtc","tkfr":0.0005,"user":"110xxxxx"}]}`, order.Open},
		{`{"channel":"futures.orders","event":"update","time":1541505434,"time_ms":1541505434123,"result":[{"contract":"BTC_USD","create_time":1628736847,"create_time_ms":1628736847325,"fill_price":40000.4,"finish_as":"filled","finish_time":1628736848,"finish_time_ms":1628736848321,"iceberg":0,"id":4872460,"is_close":false,"is_liq":false,"is_reduce_only":false,"left":0,"mkfr":-0.00025,"price":40000.4,"refr":0,"refu":0,"size":1,"status":"finished","text":"-","tif":"gtc","tkfr":0.0005,"user":"110xxxxx"}]}`, order.Filled},
		{`{"channel":"futures.orders","event":"update","time":1541505434,"time_ms":1541505434123,"result":[{"contract":"BTC_USD","create_time":1628736847,"create_time_ms":1628736847325,"fill_price":40000.4,"finish_as":"cancelled","finish_time":1628736848,"finish_time_ms":1628736848321,"iceberg":0,"id":4872460,"is_close":false,"is_liq":false,"is_reduce_only":false,"left":0,"mkfr":-0.00025,"price":40000.4,"refr":0,"refu":0,"size":1,"status":"finished","text":"-","tif":"gtc","tkfr":0.0005,"user":"110xxxxx"}]}`, order.Cancelled},
		{`{"channel":"futures.orders","event":"update","time":1541505434,"time_ms":1541505434123,"result":[{"contract":"BTC_USD","create_time":1628736847,"create_time_ms":1628736847325,"fill_price":40000.4,"finish_as":"liquidated","finish_time":1628736848,"finish_time_ms":1628736848321,"iceberg":0,"id":4872460,"is_close":false,"is_liq":false,"is_reduce_only":false,"left":0,"mkfr":-0.00025,"price":40000.4,"refr":0,"refu":0,"size":1,"status":"finished","text":"-","tif":"gtc","tkfr":0.0005,"user":"110xxxxx"}]}`, order.Liquidated},
		{`{"channel":"futures.orders","event":"update","time":1541505434,"time_ms":1541505434123,"result":[{"contract":"BTC_USD","create_time":1628736847,"create_time_ms":1628736847325,"fill_price":40000.4,"finish_as":"ioc","finish_time":1628736848,"finish_time_ms":1628736848321,"iceberg":0,"id":4872460,"is_close":false,"is_liq":false,"is_reduce_only":false,"left":0,"mkfr":-0.00025,"price":40000.4,"refr":0,"refu":0,"size":1,"status":"finished","text":"-","tif":"gtc","tkfr":0.0005,"user":"110xxxxx"}]}`, order.Cancelled},
		{`{"channel":"futures.orders","event":"update","time":1541505434,"time_ms":1541505434123,"result":[{"contract":"BTC_USD","create_time":1628736847,"create_time_ms":1628736847325,"fill_price":40000.4,"finish_as":"auto_deleveraged","finish_time":1628736848,"finish_time_ms":1628736848321,"iceberg":0,"id":4872460,"is_close":false,"is_liq":false,"is_reduce_only":false,"left":0,"mkfr":-0.00025,"price":40000.4,"refr":0,"refu":0,"size":1,"status":"finished","text":"-","tif":"gtc","tkfr":0.0005,"user":"110xxxxx"}]}`, order.AutoDeleverage},
		{`{"channel":"futures.orders","event":"update","time":1541505434,"time_ms":1541505434123,"result":[{"contract":"BTC_USD","create_time":1628736847,"create_time_ms":1628736847325,"fill_price":40000.4,"finish_as":"reduce_only","finish_time":1628736848,"finish_time_ms":1628736848321,"iceberg":0,"id":4872460,"is_close":false,"is_liq":false,"is_reduce_only":false,"left":0,"mkfr":-0.00025,"price":40000.4,"refr":0,"refu":0,"size":1,"status":"finished","text":"-","tif":"gtc","tkfr":0.0005,"user":"110xxxxx"}]}`, order.Cancelled},
		{`{"channel":"futures.orders","event":"update","time":1541505434,"time_ms":1541505434123,"result":[{"contract":"BTC_USD","create_time":1628736847,"create_time_ms":1628736847325,"fill_price":40000.4,"finish_as":"position_closed","finish_time":1628736848,"finish_time_ms":1628736848321,"iceberg":0,"id":4872460,"is_close":false,"is_liq":false,"is_reduce_only":false,"left":0,"mkfr":-0.00025,"price":40000.4,"refr":0,"refu":0,"size":1,"status":"finished","text":"-","tif":"gtc","tkfr":0.0005,"user":"110xxxxx"}]}`, order.Closed},
		{`{"channel":"futures.orders","event":"update","time":1541505434,"time_ms":1541505434123,"result":[{"contract":"BTC_USD","create_time":1628736847,"create_time_ms":1628736847325,"fill_price":40000.4,"finish_as":"stp","finish_time":1628736848,"finish_time_ms":1628736848321,"iceberg":0,"id":4872460,"is_close":false,"is_liq":false,"is_reduce_only":false,"left":0,"mkfr":-0.00025,"price":40000.4,"refr":0,"refu":0,"size":1,"status":"finished","text":"-","tif":"gtc","tkfr":0.0005,"user":"110xxxxx"}]}`, order.STP},
	}

	for _, tc := range testCases {
		t.Run("", func(t *testing.T) {
			t.Parallel()
			processed, err := e.processFuturesOrdersPushData([]byte(tc.incoming), asset.CoinMarginedFutures)
			require.NoError(t, err)
			require.NotNil(t, processed)
			for i := range processed {
				assert.Equal(t, tc.status.String(), processed[i].Status.String())
			}
		})
	}
}

func TestGetCurrencyTradeURL(t *testing.T) {
	t.Parallel()
	testexch.UpdatePairsOnce(t, e)
	for _, a := range e.GetAssetTypes(false) {
		pairs, err := e.CurrencyPairs.GetPairs(a, false)
		require.NoErrorf(t, err, "cannot get pairs for %s", a)
		require.NotEmptyf(t, pairs, "no pairs for %s", a)
		resp, err := e.GetCurrencyTradeURL(t.Context(), a, pairs[0])
		if a == asset.Options {
			require.ErrorIs(t, err, asset.ErrNotSupported)
		} else {
			require.NoError(t, err)
			assert.NotEmpty(t, resp)
		}
	}
}

func TestGetUnifiedAccount(t *testing.T) {
	t.Parallel()
	sharedtestvalues.SkipTestIfCredentialsUnset(t, e)
	// Requires unified account to be enabled for this to function.
	payload, err := e.GetUnifiedAccount(t.Context(), currency.EMPTYCODE)
	require.NoError(t, err)
	require.NotEmpty(t, payload)
}

func TestGetSettlementCurrency(t *testing.T) {
	t.Parallel()
	for _, tt := range []struct {
		a   asset.Item
		p   currency.Pair
		exp currency.Code
		err error
	}{
		{asset.Futures, currency.EMPTYPAIR, currency.EMPTYCODE, asset.ErrNotSupported},
		{asset.DeliveryFutures, currency.EMPTYPAIR, currency.USDT, nil},
		{asset.DeliveryFutures, getPair(t, asset.DeliveryFutures), currency.USDT, nil},
		{asset.USDTMarginedFutures, currency.EMPTYPAIR, currency.USDT, nil},
		{asset.USDTMarginedFutures, getPair(t, asset.USDTMarginedFutures), currency.USDT, nil},
		{asset.USDTMarginedFutures, getPair(t, asset.CoinMarginedFutures), currency.EMPTYCODE, errInvalidSettlementQuote},
		{asset.CoinMarginedFutures, currency.EMPTYPAIR, currency.BTC, nil},
		{asset.CoinMarginedFutures, getPair(t, asset.CoinMarginedFutures), currency.BTC, nil},
		{asset.CoinMarginedFutures, getPair(t, asset.USDTMarginedFutures), currency.EMPTYCODE, errInvalidSettlementBase},
		{asset.CoinMarginedFutures, currency.Pair{Base: currency.ETH, Quote: currency.USD}, currency.EMPTYCODE, errInvalidSettlementBase},
		{asset.CoinMarginedFutures, currency.NewBTCUSDT(), currency.EMPTYCODE, errInvalidSettlementQuote},
	} {
		c, err := getSettlementCurrency(tt.p, tt.a)
		if tt.err == nil {
			require.NoErrorf(t, err, "getSettlementCurrency must not error for %s %s", tt.a, tt.p)
		} else {
			assert.ErrorIsf(t, err, tt.err, "getSettlementCurrency should return correct error for %s %s", tt.a, tt.p)
		}
		assert.Equalf(t, tt.exp, c, "getSettlementCurrency should return correct settlement currency for %s %s", tt.a, tt.p)
	}
}

type FixtureConnection struct{ websocket.Connection }

func (d *FixtureConnection) GenerateMessageID(bool) int64 { return 1337 }
func (d *FixtureConnection) SendMessageReturnResponse(context.Context, request.EndpointLimit, any, any) ([]byte, error) {
	return []byte(`{"time":1726121320,"time_ms":1726121320745,"id":1,"conn_id":"f903779a148987ca","trace_id":"d8ee37cd14347e4ed298d44e69aedaa7","channel":"spot.tickers","event":"subscribe","payload":["BRETT_USDT"],"result":{"status":"success"},"requestId":"d8ee37cd14347e4ed298d44e69aedaa7"}`), nil
}

func TestHandleSubscriptions(t *testing.T) {
	t.Parallel()

	subs := subscription.List{{Channel: subscription.OrderbookChannel}}

	err := e.handleSubscription(t.Context(), &FixtureConnection{}, subscribeEvent, subs, func(context.Context, websocket.Connection, string, subscription.List) ([]WsInput, error) {
		return []WsInput{{}}, nil
	})
	require.NoError(t, err)

	err = e.handleSubscription(t.Context(), &FixtureConnection{}, unsubscribeEvent, subs, func(context.Context, websocket.Connection, string, subscription.List) ([]WsInput, error) {
		return []WsInput{{}}, nil
	})
	require.NoError(t, err)
}

func TestParseWSHeader(t *testing.T) {
	in := []string{
		`{"time":1726121320,"time_ms":1726121320745,"id":1,"channel":"spot.tickers","event":"subscribe","result":{"status":"success"},"request_id":"a4"}`,
		`{"time_ms":1726121320746,"id":2,"channel":"spot.tickers","event":"subscribe","result":{"status":"success"},"request_id":"a4"}`,
		`{"time":1726121321,"id":3,"channel":"spot.tickers","event":"subscribe","result":{"status":"success"},"request_id":"a4"}`,
	}
	for _, i := range in {
		h, err := parseWSHeader([]byte(i))
		require.NoError(t, err)
		require.NotEmpty(t, h.ID)
		assert.Equal(t, "a4", h.RequestID)
		assert.Equal(t, "spot.tickers", h.Channel)
		assert.Equal(t, "subscribe", h.Event)
		assert.NotEmpty(t, h.Result)
		switch h.ID {
		case 1:
			assert.Equal(t, int64(1726121320745), h.Time.UnixMilli())
		case 2:
			assert.Equal(t, int64(1726121320746), h.Time.UnixMilli())
		case 3:
			assert.Equal(t, int64(1726121321), h.Time.Unix())
		}
	}
}

func TestDeriveSpotWebsocketOrderResponse(t *testing.T) {
	t.Parallel()

	var resp *WebsocketOrderResponse
	require.NoError(t, json.Unmarshal([]byte(`{"left":"0","update_time":"1735720637","amount":"0.0001","create_time":"1735720637","price":"0","finish_as":"filled","time_in_force":"ioc","currency_pair":"BTC_USDT","type":"market","account":"spot","side":"sell","amend_text":"-","text":"t-1735720637181634009","status":"closed","iceberg":"0","avg_deal_price":"93503.3","filled_total":"9.35033","id":"766075454481","fill_price":"9.35033","update_time_ms":1735720637188,"create_time_ms":1735720637188}`), &resp), "unmarshal must not error")

	got, err := e.deriveSpotWebsocketOrderResponse(resp)
	require.NoError(t, err)
	assert.Equal(t, &order.SubmitResponse{
		Exchange:             e.Name,
		OrderID:              "766075454481",
		AssetType:            asset.Spot,
		Pair:                 currency.NewBTCUSDT().Format(currency.PairFormat{Uppercase: true, Delimiter: "_"}),
		ClientOrderID:        "t-1735720637181634009",
		Date:                 time.UnixMilli(1735720637188),
		LastUpdated:          time.UnixMilli(1735720637188),
		Amount:               0.0001,
		AverageExecutedPrice: 93503.3,
		Type:                 order.Market,
		Side:                 order.Sell,
		Status:               order.Filled,
		TimeInForce:          order.ImmediateOrCancel,
		Cost:                 0.0001,
		Purchased:            9.35033,
	}, got)
}

func TestDeriveSpotWebsocketOrderResponses(t *testing.T) {
	t.Parallel()

	testCases := []struct {
		name     string
		orders   [][]byte
		error    error
		expected []*order.SubmitResponse
	}{
		{
			name:   "no response",
			orders: [][]byte{},
			error:  common.ErrNoResponse,
		},
		{
			name: "assortment of spot orders",
			orders: [][]byte{
				[]byte(`{"left":"0","update_time":"1735720637","amount":"0.0001","create_time":"1735720637","price":"0","finish_as":"filled","time_in_force":"ioc","currency_pair":"BTC_USDT","type":"market","account":"spot","side":"sell","amend_text":"-","text":"t-1735720637181634009","status":"closed","iceberg":"0","avg_deal_price":"93503.3","filled_total":"9.35033","id":"766075454481","fill_price":"9.35033","update_time_ms":1735720637188,"create_time_ms":1735720637188}`),
				[]byte(`{"left":"0.000008","update_time":"1735720637","amount":"9.99152","create_time":"1735720637","price":"0","finish_as":"filled","time_in_force":"ioc","currency_pair":"HNS_USDT","type":"market","account":"spot","side":"buy","amend_text":"-","text":"t-1735720637126962151","status":"closed","iceberg":"0","avg_deal_price":"0.01224","filled_total":"9.991512","id":"766075454188","fill_price":"9.991512","update_time_ms":1735720637142,"create_time_ms":1735720637142}`),
				[]byte(`{"left":"0","update_time":"1735778597","amount":"200","create_time":"1735778597","price":"0.03673","finish_as":"filled","time_in_force":"fok","currency_pair":"REX_USDT","type":"limit","account":"spot","side":"buy","amend_text":"-","text":"t-1364","status":"closed","iceberg":"0","avg_deal_price":"0.03673","filled_total":"7.346","id":"766488882062","fill_price":"7.346","update_time_ms":1735778597363,"create_time_ms":1735778597363}`),
				[]byte(`{"left":"0.0003","update_time":"1735780321","amount":"0.0003","create_time":"1735780321","price":"20000","finish_as":"open","time_in_force":"poc","currency_pair":"BTC_USDT","type":"limit","account":"spot","side":"buy","amend_text":"-","text":"t-1735780321603944400","status":"open","iceberg":"0","filled_total":"0","id":"766504537761","fill_price":"0","update_time_ms":1735780321729,"create_time_ms":1735780321729}`),
				[]byte(`{"left":"1","update_time":"1735784755","amount":"1","create_time":"1735784755","price":"100","finish_as":"open","time_in_force":"gtc","currency_pair":"GT_USDT","type":"limit","account":"spot","side":"sell","amend_text":"-","text":"t-1735784754905434100","status":"open","iceberg":"0","filled_total":"0","id":"766536556747","fill_price":"0","update_time_ms":1735784755068,"create_time_ms":1735784755068}`),
			},
			expected: []*order.SubmitResponse{
				{
					Exchange:             e.Name,
					OrderID:              "766075454481",
					AssetType:            asset.Spot,
					Pair:                 currency.NewBTCUSDT().Format(currency.PairFormat{Uppercase: true, Delimiter: "_"}),
					ClientOrderID:        "t-1735720637181634009",
					Date:                 time.UnixMilli(1735720637188),
					LastUpdated:          time.UnixMilli(1735720637188),
					Amount:               0.0001,
					AverageExecutedPrice: 93503.3,
					Type:                 order.Market,
					Side:                 order.Sell,
					Status:               order.Filled,
					TimeInForce:          order.ImmediateOrCancel,
					Cost:                 0.0001,
					Purchased:            9.35033,
				},
				{
					Exchange:             e.Name,
					OrderID:              "766075454188",
					AssetType:            asset.Spot,
					Pair:                 currency.NewPair(currency.HNS, currency.USDT).Format(currency.PairFormat{Uppercase: true, Delimiter: "_"}),
					ClientOrderID:        "t-1735720637126962151",
					Date:                 time.UnixMilli(1735720637142),
					LastUpdated:          time.UnixMilli(1735720637142),
					RemainingAmount:      0.000008,
					Amount:               9.99152,
					AverageExecutedPrice: 0.01224,
					Type:                 order.Market,
					Side:                 order.Buy,
					Status:               order.Filled,
					TimeInForce:          order.ImmediateOrCancel,
					Cost:                 9.991512,
					Purchased:            816.3,
				},
				{
					Exchange:             e.Name,
					OrderID:              "766488882062",
					AssetType:            asset.Spot,
					Pair:                 currency.NewPair(currency.NewCode("REX"), currency.USDT).Format(currency.PairFormat{Uppercase: true, Delimiter: "_"}),
					ClientOrderID:        "t-1364",
					Date:                 time.UnixMilli(1735778597363),
					LastUpdated:          time.UnixMilli(1735778597363),
					Amount:               200,
					Price:                0.03673,
					AverageExecutedPrice: 0.03673,
					Type:                 order.Limit,
					Side:                 order.Buy,
					Status:               order.Filled,
					TimeInForce:          order.FillOrKill,
					Cost:                 7.346,
					Purchased:            200,
				},
				{
					Exchange:        e.Name,
					OrderID:         "766504537761",
					AssetType:       asset.Spot,
					Pair:            currency.NewBTCUSDT().Format(currency.PairFormat{Uppercase: true, Delimiter: "_"}),
					ClientOrderID:   "t-1735780321603944400",
					Date:            time.UnixMilli(1735780321729),
					LastUpdated:     time.UnixMilli(1735780321729),
					RemainingAmount: 0.0003,
					Amount:          0.0003,
					Price:           20000,
					Type:            order.Limit,
					Side:            order.Buy,
					Status:          order.Open,
					TimeInForce:     order.PostOnly,
				},
				{
					Exchange:        e.Name,
					OrderID:         "766536556747",
					AssetType:       asset.Spot,
					Pair:            currency.NewPair(currency.NewCode("GT"), currency.USDT).Format(currency.PairFormat{Uppercase: true, Delimiter: "_"}),
					ClientOrderID:   "t-1735784754905434100",
					Date:            time.UnixMilli(1735784755068),
					LastUpdated:     time.UnixMilli(1735784755068),
					RemainingAmount: 1,
					Amount:          1,
					Price:           100,
					Type:            order.Limit,
					Side:            order.Sell,
					Status:          order.Open,
					TimeInForce:     order.GoodTillCancel,
				},
			},
		},
		{
			name: "batch of spot orders with error at end",
			// This is specifically testing the return responses of WebsocketSpotSubmitOrders
			// AverageDealPrice is not returned when using this endpoint so purchased and cost fields cannot be set.
			orders: [][]byte{
				[]byte(`{"account":"spot","status":"closed","side":"buy","amount":"9.98","id":"775453816782","create_time":"1736980695","update_time":"1736980695","text":"t-740","left":"0.047239","currency_pair":"ETH_USDT","type":"market","finish_as":"filled","price":"0","time_in_force":"fok","iceberg":"0","filled_total":"9.932761","fill_price":"9.932761","create_time_ms":1736980695949,"update_time_ms":1736980695949,"succeeded":true}`),
				[]byte(`{"account":"spot","status":"closed","side":"buy","amount":"0.00289718","id":"775453816824","create_time":"1736980695","update_time":"1736980695","text":"t-741","left":"0.00000000962","currency_pair":"LIKE_ETH","type":"market","finish_as":"filled","price":"0","time_in_force":"fok","iceberg":"0","filled_total":"0.00289717038","fill_price":"0.00289717038","create_time_ms":1736980695956,"update_time_ms":1736980695956,"succeeded":true}`),
				[]byte(`{"text":"t-742","label":"BALANCE_NOT_ENOUGH","message":"Not enough balance"}`),
			},
			expected: []*order.SubmitResponse{
				{
					Exchange:        e.Name,
					OrderID:         "775453816782",
					AssetType:       asset.Spot,
					Pair:            currency.NewPair(currency.ETH, currency.USDT).Format(currency.PairFormat{Uppercase: true, Delimiter: "_"}),
					ClientOrderID:   "t-740",
					Date:            time.UnixMilli(1736980695949),
					LastUpdated:     time.UnixMilli(1736980695949),
					Amount:          9.98,
					RemainingAmount: 0.047239,
					Type:            order.Market,
					Side:            order.Buy,
					Status:          order.Filled,
					TimeInForce:     order.FillOrKill,
				},
				{
					Exchange:        e.Name,
					OrderID:         "775453816824",
					AssetType:       asset.Spot,
					Pair:            currency.NewPair(currency.LIKE, currency.ETH).Format(currency.PairFormat{Uppercase: true, Delimiter: "_"}),
					ClientOrderID:   "t-741",
					Date:            time.UnixMilli(1736980695956),
					LastUpdated:     time.UnixMilli(1736980695956),
					RemainingAmount: 0.00000000962,
					Amount:          0.00289718,
					Type:            order.Market,
					Side:            order.Buy,
					Status:          order.Filled,
					TimeInForce:     order.FillOrKill,
				},
				{
					Exchange:        e.Name,
					ClientOrderID:   "t-742",
					SubmissionError: order.ErrUnableToPlaceOrder,
				},
			},
		},
	}

	for _, tc := range testCases {
		t.Run(tc.name, func(t *testing.T) {
			t.Parallel()

			orders := bytes.Join(tc.orders, []byte(","))
			orders = append([]byte("["), append(orders, []byte("]")...)...)

			var resp []*WebsocketOrderResponse
			require.NoError(t, json.Unmarshal(orders, &resp), "unmarshal must not error")

			got, err := e.deriveSpotWebsocketOrderResponses(resp)
			require.ErrorIs(t, err, tc.error)

			require.Len(t, got, len(tc.expected))
			for i := range got {
				if tc.expected[i].SubmissionError != nil {
					assert.ErrorIs(t, got[i].SubmissionError, tc.expected[i].SubmissionError)
					assert.Equal(t, tc.expected[i].Exchange, got[i].Exchange)
					assert.Equal(t, tc.expected[i].ClientOrderID, got[i].ClientOrderID)
					continue
				}
				assert.Equal(t, tc.expected[i], got[i])
			}
		})
	}
}

func TestDeriveFuturesWebsocketOrderResponse(t *testing.T) {
	t.Parallel()

	var resp *WebsocketFuturesOrderResponse
	require.NoError(t, json.Unmarshal([]byte(`{"text":"t-1337","price":"0","biz_info":"-","tif":"ioc","amend_text":"-","status":"finished","contract":"CWIF_USDT","stp_act":"-","finish_as":"filled","fill_price":"0.0000002625","id":596729318437,"create_time":1735787107.449,"size":2,"finish_time":1735787107.45,"update_time":1735787107.45,"left":0,"user":12870774,"is_reduce_only":true}`), &resp), "unmarshal must not error")

	got, err := e.deriveFuturesWebsocketOrderResponse(resp)
	require.NoError(t, err)
	assert.Equal(t, &order.SubmitResponse{
		Exchange:             e.Name,
		OrderID:              "596729318437",
		AssetType:            asset.Futures,
		Pair:                 currency.NewPair(currency.NewCode("CWIF"), currency.USDT).Format(currency.PairFormat{Uppercase: true, Delimiter: "_"}),
		ClientOrderID:        "t-1337",
		Date:                 time.UnixMilli(1735787107449),
		LastUpdated:          time.UnixMilli(1735787107450),
		Amount:               2,
		AverageExecutedPrice: 0.0000002625,
		Type:                 order.Market,
		Side:                 order.Long,
		Status:               order.Filled,
		TimeInForce:          order.ImmediateOrCancel,
		ReduceOnly:           true,
	}, got)
}

func TestDeriveFuturesWebsocketOrderResponses(t *testing.T) {
	t.Parallel()

	testCases := []struct {
		name     string
		orders   [][]byte
		error    error
		expected []*order.SubmitResponse
	}{
		{
			name:   "no response",
			orders: [][]byte{},
			error:  common.ErrNoResponse,
		},
		{
			name: "assortment of futures orders",
			orders: [][]byte{
				[]byte(`{"text":"t-1337","price":"0","biz_info":"-","tif":"ioc","amend_text":"-","status":"finished","contract":"CWIF_USDT","stp_act":"-","finish_as":"filled","fill_price":"0.0000002625","id":596729318437,"create_time":1735787107.449,"size":2,"finish_time":1735787107.45,"update_time":1735787107.45,"left":0,"user":12870774,"is_reduce_only":true}`),
				[]byte(`{"text":"t-1336","price":"0","biz_info":"-","tif":"ioc","amend_text":"-","status":"finished","contract":"REX_USDT","stp_act":"-","finish_as":"filled","fill_price":"0.03654","id":596662040388,"create_time":1735778597.374,"size":-2,"finish_time":1735778597.374,"update_time":1735778597.374,"left":0,"user":12870774}`),
				[]byte(`{"text":"apiv4-ws","price":"40000","biz_info":"-","tif":"gtc","amend_text":"-","status":"open","contract":"BTC_USDT","stp_act":"-","fill_price":"0","id":596746193678,"create_time":1735789790.476,"size":1,"update_time":1735789790.476,"left":1,"user":2365748}`),
				[]byte(`{"text":"apiv4-ws","price":"200000","biz_info":"-","tif":"gtc","amend_text":"-","status":"open","contract":"BTC_USDT","stp_act":"-","fill_price":"0","id":596748780649,"create_time":1735790222.185,"size":-1,"update_time":1735790222.185,"left":-1,"user":2365748}`),
				[]byte(`{"text":"apiv4-ws","price":"0","biz_info":"-","tif":"ioc","amend_text":"-","status":"finished","contract":"BTC_USDT","stp_act":"-","finish_as":"filled","fill_price":"98172.9","id":36028797827161124,"create_time":1740108860.761,"size":1,"finish_time":1740108860.761,"update_time":1740108860.761,"left":0,"user":2365748}`),
				[]byte(`{"text":"apiv4-ws","price":"0","biz_info":"-","tif":"ioc","amend_text":"-","status":"finished","contract":"BTC_USDT","stp_act":"-","finish_as":"filled","fill_price":"98113.1","id":36028797827225781,"create_time":1740109172.06,"size":-1,"finish_time":1740109172.06,"update_time":1740109172.06,"left":0,"user":2365748,"is_reduce_only":true}`),
			},
			expected: []*order.SubmitResponse{
				{
					Exchange:             e.Name,
					OrderID:              "596729318437",
					AssetType:            asset.Futures,
					Pair:                 currency.NewPair(currency.NewCode("CWIF"), currency.USDT).Format(currency.PairFormat{Uppercase: true, Delimiter: "_"}),
					ClientOrderID:        "t-1337",
					Date:                 time.UnixMilli(1735787107449),
					LastUpdated:          time.UnixMilli(1735787107450),
					Amount:               2,
					AverageExecutedPrice: 0.0000002625,
					Type:                 order.Market,
					Side:                 order.Long,
					Status:               order.Filled,
					TimeInForce:          order.ImmediateOrCancel,
					ReduceOnly:           true,
				},
				{
					Exchange:             e.Name,
					OrderID:              "596662040388",
					AssetType:            asset.Futures,
					Pair:                 currency.NewPair(currency.NewCode("REX"), currency.USDT).Format(currency.PairFormat{Uppercase: true, Delimiter: "_"}),
					ClientOrderID:        "t-1336",
					Date:                 time.UnixMilli(1735778597374),
					LastUpdated:          time.UnixMilli(1735778597374),
					Amount:               2,
					AverageExecutedPrice: 0.03654,
					Type:                 order.Market,
					Side:                 order.Short,
					Status:               order.Filled,
					TimeInForce:          order.ImmediateOrCancel,
				},
				{
					Exchange:        e.Name,
					OrderID:         "596746193678",
					AssetType:       asset.Futures,
					Pair:            currency.NewBTCUSDT().Format(currency.PairFormat{Uppercase: true, Delimiter: "_"}),
					Date:            time.UnixMilli(1735789790476),
					LastUpdated:     time.UnixMilli(1735789790476),
					RemainingAmount: 1,
					Amount:          1,
					Price:           40000,
					Type:            order.Limit,
					Side:            order.Long,
					Status:          order.Open,
					TimeInForce:     order.GoodTillCancel,
				},
				{
					Exchange:        e.Name,
					OrderID:         "596748780649",
					AssetType:       asset.Futures,
					Pair:            currency.NewBTCUSDT().Format(currency.PairFormat{Uppercase: true, Delimiter: "_"}),
					Date:            time.UnixMilli(1735790222185),
					LastUpdated:     time.UnixMilli(1735790222185),
					RemainingAmount: 1,
					Amount:          1,
					Price:           200000,
					Type:            order.Limit,
					Side:            order.Short,
					Status:          order.Open,
					TimeInForce:     order.GoodTillCancel,
				},
				{
					Exchange:             e.Name,
					OrderID:              "36028797827161124",
					AssetType:            asset.Futures,
					Pair:                 currency.NewBTCUSDT().Format(currency.PairFormat{Uppercase: true, Delimiter: "_"}),
					Date:                 time.UnixMilli(1740108860761),
					LastUpdated:          time.UnixMilli(1740108860761),
					Amount:               1,
					AverageExecutedPrice: 98172.9,
					Type:                 order.Market,
					Side:                 order.Long,
					Status:               order.Filled,
					TimeInForce:          order.ImmediateOrCancel,
				},
				{
					Exchange:             e.Name,
					OrderID:              "36028797827225781",
					AssetType:            asset.Futures,
					Pair:                 currency.NewBTCUSDT().Format(currency.PairFormat{Uppercase: true, Delimiter: "_"}),
					Date:                 time.UnixMilli(1740109172060),
					LastUpdated:          time.UnixMilli(1740109172060),
					Amount:               1,
					AverageExecutedPrice: 98113.1,
					Type:                 order.Market,
					Side:                 order.Short,
					Status:               order.Filled,
					TimeInForce:          order.ImmediateOrCancel,
					ReduceOnly:           true,
				},
			},
		},
	}

	for _, tc := range testCases {
		t.Run(tc.name, func(t *testing.T) {
			t.Parallel()

			orders := bytes.Join(tc.orders, []byte(","))
			orders = append([]byte("["), append(orders, []byte("]")...)...)

			var resp []*WebsocketFuturesOrderResponse
			require.NoError(t, json.Unmarshal(orders, &resp), "unmarshal must not error")

			got, err := e.deriveFuturesWebsocketOrderResponses(resp)
			require.ErrorIs(t, err, tc.error)

			require.Len(t, got, len(tc.expected))
			for i := range got {
				assert.Equal(t, tc.expected[i], got[i])
			}
		})
	}
}

func TestConvertSmallBalances(t *testing.T) {
	t.Parallel()
	err := e.ConvertSmallBalances(t.Context(), currency.EMPTYCODE)
	require.ErrorIs(t, err, currency.ErrCurrencyCodeEmpty)

	sharedtestvalues.SkipTestIfCredentialsUnset(t, e, canManipulateRealOrders)

	err = e.ConvertSmallBalances(t.Context(), currency.F16)
	require.NoError(t, err)
}

func TestGetAccountDetails(t *testing.T) {
	t.Parallel()
	sharedtestvalues.SkipTestIfCredentialsUnset(t, e)
	got, err := e.GetAccountDetails(t.Context())
	require.NoError(t, err)
	require.NotEmpty(t, got)
}

func TestGetUserTransactionRateLimitInfo(t *testing.T) {
	t.Parallel()
	sharedtestvalues.SkipTestIfCredentialsUnset(t, e)
	got, err := e.GetUserTransactionRateLimitInfo(t.Context())
	require.NoError(t, err)
	require.NotEmpty(t, got)
}

var pairMap = map[asset.Item]currency.Pairs{}

var pairsGuard sync.RWMutex

func getPair(tb testing.TB, a asset.Item) currency.Pair {
	tb.Helper()
	if p := getPairs(tb, a); len(p) != 0 {
		return p[0]
	}
	return currency.EMPTYPAIR
}

func getPairs(tb testing.TB, a asset.Item) currency.Pairs {
	tb.Helper()
	pairsGuard.RLock()
	p, ok := pairMap[a]
	pairsGuard.RUnlock()
	if ok {
		return p
	}
	pairsGuard.Lock()
	defer pairsGuard.Unlock()
	p, ok = pairMap[a] // Protect Race if we blocked on Lock and another RW populated
	if ok {
		return p
	}

	testexch.UpdatePairsOnce(tb, e)
	enabledPairs, err := e.GetEnabledPairs(a)
	assert.NoErrorf(tb, err, "%s GetEnabledPairs should not error", a)
	if !assert.NotEmptyf(tb, enabledPairs, "%s GetEnabledPairs should not be empty", a) {
		tb.Fatalf("No pair available for asset %s", a)
		return nil
	}
	pairMap[a] = enabledPairs

	return enabledPairs
}

func BenchmarkTimeInForceFromString(b *testing.B) {
	for b.Loop() {
		for _, tifString := range []string{gtcTIF, iocTIF, pocTIF, fokTIF} {
			if _, err := timeInForceFromString(tifString); err != nil {
				b.Fatal(tifString)
			}
		}
	}
}

func TestTimeInForceFromString(t *testing.T) {
	t.Parallel()
	_, err := timeInForceFromString("abcdef")
	assert.ErrorIs(t, err, order.ErrUnsupportedTimeInForce)

	for k, v := range map[string]order.TimeInForce{gtcTIF: order.GoodTillCancel, iocTIF: order.ImmediateOrCancel, pocTIF: order.PostOnly, fokTIF: order.FillOrKill} {
		t.Run(k, func(t *testing.T) {
			t.Parallel()
			tif, err := timeInForceFromString(k)
			require.NoError(t, err)
			assert.Equal(t, v, tif)
		})
	}
}

func TestGetTypeFromTimeInForce(t *testing.T) {
	t.Parallel()
	typeResp := getTypeFromTimeInForce("gtc", 0)
	assert.Equal(t, order.Limit, typeResp)

	typeResp = getTypeFromTimeInForce("ioc", 0)
	assert.Equal(t, order.Market, typeResp, "should be market order")

	typeResp = getTypeFromTimeInForce("poc", 123)
	assert.Equal(t, order.Limit, typeResp, "should be limit order")

	typeResp = getTypeFromTimeInForce("fok", 0)
	assert.Equal(t, order.Market, typeResp, "should be market order")
}

func TestToExchangeTIF(t *testing.T) {
	t.Parallel()

	for _, tc := range []struct {
		tif      order.TimeInForce
		price    float64
		expected string
		error    error
	}{
		{price: 0, expected: iocTIF}, // market orders default to IOC
		{price: 0, tif: order.FillOrKill, expected: fokTIF},
		{price: 420, expected: gtcTIF}, // limit orders default to GTC
		{price: 420, tif: order.GoodTillCancel, expected: gtcTIF},
		{price: 420, tif: order.ImmediateOrCancel, expected: iocTIF},
		{price: 420, tif: order.PostOnly, expected: pocTIF},
		{price: 420, tif: order.FillOrKill, expected: fokTIF},
		{tif: order.GoodTillTime, error: order.ErrUnsupportedTimeInForce},
	} {
		t.Run(fmt.Sprintf("TIF:%q Price:'%v'", tc.tif, tc.price), func(t *testing.T) {
			t.Parallel()
			got, err := toExchangeTIF(tc.tif, tc.price)
			require.ErrorIs(t, err, tc.error)
			require.Equal(t, tc.expected, got)
		})
	}
}

func TestIsSingleOrderbookChannel(t *testing.T) {
	t.Parallel()
	for _, tc := range []struct {
		channel  string
		expected bool
	}{
		{channel: spotOrderbookUpdateChannel, expected: true},
		{channel: spotOrderbookChannel, expected: true},
		{channel: spotOrderbookTickerChannel, expected: true},
		{channel: futuresOrderbookChannel, expected: true},
		{channel: futuresOrderbookTickerChannel, expected: true},
		{channel: futuresOrderbookUpdateChannel, expected: true},
		{channel: optionsOrderbookChannel, expected: true},
		{channel: optionsOrderbookTickerChannel, expected: true},
		{channel: optionsOrderbookUpdateChannel, expected: true},
		{channel: spotTickerChannel, expected: false},
		{channel: "sad", expected: false},
	} {
		assert.Equal(t, tc.expected, isSingleOrderbookChannel(tc.channel))
	}
}

func TestValidateSubscriptions(t *testing.T) {
	t.Parallel()
	require.NoError(t, e.ValidateSubscriptions(nil))
	require.NoError(t, e.ValidateSubscriptions([]*subscription.Subscription{{Channel: spotTickerChannel, Pairs: []currency.Pair{currency.NewBTCUSDT()}}}))
	require.NoError(t, e.ValidateSubscriptions([]*subscription.Subscription{
		{Channel: spotTickerChannel, Pairs: []currency.Pair{currency.NewBTCUSD()}},
		{Channel: spotOrderbookUpdateChannel, Pairs: []currency.Pair{currency.NewBTCUSD()}},
	}))
	require.NoError(t, e.ValidateSubscriptions([]*subscription.Subscription{
		{Channel: spotTickerChannel, Pairs: []currency.Pair{currency.NewBTCUSD()}},
		{Channel: spotOrderbookUpdateChannel, Pairs: []currency.Pair{currency.NewBTCUSD(), currency.NewBTCUSDT()}},
	}))
	require.NoError(t, e.ValidateSubscriptions([]*subscription.Subscription{
		{Channel: spotTickerChannel, Pairs: []currency.Pair{currency.NewBTCUSD()}},
		{Channel: spotOrderbookUpdateChannel, Pairs: []currency.Pair{currency.NewBTCUSD()}},
		{Channel: spotOrderbookUpdateChannel, Pairs: []currency.Pair{currency.NewBTCUSDT()}},
	}))
	require.ErrorIs(t, e.ValidateSubscriptions([]*subscription.Subscription{
		{Channel: spotTickerChannel, Pairs: []currency.Pair{currency.NewBTCUSD()}},
		{Channel: spotOrderbookUpdateChannel, Pairs: []currency.Pair{currency.NewBTCUSD()}},
		{Channel: spotOrderbookChannel, Pairs: []currency.Pair{currency.NewBTCUSD()}},
	}), subscription.ErrExclusiveSubscription)
}

func TestCandlesChannelIntervals(t *testing.T) {
	t.Parallel()
	s := &subscription.Subscription{Channel: subscription.CandlesChannel, Asset: asset.Spot, Interval: 0}
	_, err := candlesChannelInterval(s)
	require.ErrorIs(t, err, kline.ErrUnsupportedInterval, "candlestickChannelInterval must error correctly with a 0 interval")
	s.Interval = kline.ThousandMilliseconds
	i, err := candlesChannelInterval(s)
	require.NoError(t, err)
	assert.Equal(t, "1000ms", i)
}

func TestOrderbookChannelIntervals(t *testing.T) {
	t.Parallel()

	s := &subscription.Subscription{Channel: futuresOrderbookUpdateChannel, Interval: kline.TwentyMilliseconds, Levels: 100}
	_, err := orderbookChannelInterval(s, asset.Futures)
	require.ErrorIs(t, err, subscription.ErrInvalidInterval)
	require.ErrorContains(t, err, "20ms only valid with Levels 20")
	s.Levels = 20
	i, err := orderbookChannelInterval(s, asset.Futures)
	require.NoError(t, err)
	assert.Equal(t, "20ms", i)

	for s, exp := range map[*subscription.Subscription]error{
		{Asset: asset.Binary, Channel: "unknown_channel", Interval: kline.OneYear}:                                   nil,
		{Asset: asset.Spot, Channel: spotOrderbookTickerChannel, Interval: kline.OneDay}:                             subscription.ErrInvalidInterval,
		{Asset: asset.Spot, Channel: spotOrderbookTickerChannel, Interval: 0}:                                        nil,
		{Asset: asset.Spot, Channel: spotOrderbookChannel, Interval: kline.OneDay}:                                   subscription.ErrInvalidInterval,
		{Asset: asset.Spot, Channel: spotOrderbookChannel, Interval: kline.HundredMilliseconds}:                      nil,
		{Asset: asset.Spot, Channel: spotOrderbookChannel, Interval: kline.ThousandMilliseconds}:                     nil,
		{Asset: asset.Spot, Channel: spotOrderbookUpdateChannel, Interval: kline.OneDay}:                             subscription.ErrInvalidInterval,
		{Asset: asset.Spot, Channel: spotOrderbookUpdateChannel, Interval: kline.HundredMilliseconds}:                nil,
		{Asset: asset.Futures, Channel: futuresOrderbookTickerChannel, Interval: kline.TenMilliseconds}:              subscription.ErrInvalidInterval,
		{Asset: asset.Futures, Channel: futuresOrderbookTickerChannel, Interval: 0}:                                  nil,
		{Asset: asset.Futures, Channel: futuresOrderbookChannel, Interval: kline.TenMilliseconds}:                    subscription.ErrInvalidInterval,
		{Asset: asset.Futures, Channel: futuresOrderbookChannel, Interval: 0}:                                        nil,
		{Asset: asset.Futures, Channel: futuresOrderbookUpdateChannel, Interval: kline.OneDay}:                       subscription.ErrInvalidInterval,
		{Asset: asset.Futures, Channel: futuresOrderbookUpdateChannel, Interval: kline.HundredMilliseconds}:          nil,
		{Asset: asset.DeliveryFutures, Channel: futuresOrderbookTickerChannel, Interval: kline.TenMilliseconds}:      subscription.ErrInvalidInterval,
		{Asset: asset.DeliveryFutures, Channel: futuresOrderbookTickerChannel, Interval: 0}:                          nil,
		{Asset: asset.DeliveryFutures, Channel: futuresOrderbookChannel, Interval: kline.TenMilliseconds}:            subscription.ErrInvalidInterval,
		{Asset: asset.DeliveryFutures, Channel: futuresOrderbookChannel, Interval: 0}:                                nil,
		{Asset: asset.DeliveryFutures, Channel: futuresOrderbookUpdateChannel, Interval: kline.OneDay}:               subscription.ErrInvalidInterval,
		{Asset: asset.DeliveryFutures, Channel: futuresOrderbookUpdateChannel, Interval: kline.HundredMilliseconds}:  nil,
		{Asset: asset.DeliveryFutures, Channel: futuresOrderbookUpdateChannel, Interval: kline.ThousandMilliseconds}: nil,

		{Asset: asset.Options, Channel: optionsOrderbookTickerChannel, Interval: kline.TenMilliseconds}:          subscription.ErrInvalidInterval,
		{Asset: asset.Options, Channel: optionsOrderbookTickerChannel, Interval: 0}:                              nil,
		{Asset: asset.Options, Channel: optionsOrderbookChannel, Interval: kline.TwoHundredAndFiftyMilliseconds}: subscription.ErrInvalidInterval,
		{Asset: asset.Options, Channel: optionsOrderbookChannel, Interval: 0}:                                    nil,
		{Asset: asset.Options, Channel: optionsOrderbookUpdateChannel, Interval: kline.OneDay}:                   subscription.ErrInvalidInterval,
		{Asset: asset.Options, Channel: optionsOrderbookUpdateChannel, Interval: kline.HundredMilliseconds}:      nil,
		{Asset: asset.Options, Channel: optionsOrderbookUpdateChannel, Interval: kline.ThousandMilliseconds}:     nil,
	} {
		t.Run(s.Asset.String()+"/"+s.Channel+"/"+s.Interval.Short(), func(t *testing.T) {
			t.Parallel()
			i, err := orderbookChannelInterval(s, s.Asset)
			if exp != nil {
				require.ErrorIs(t, err, exp)
			} else {
				switch {
				case s.Channel == "unknown_channel":
					assert.Empty(t, i, "orderbookChannelInterval should return empty for unknown channels")
				case strings.HasSuffix(s.Channel, "_ticker"):
					assert.Empty(t, i)
				case s.Interval == 0:
					assert.Equal(t, "0", i)
				default:
					exp, err2 := getIntervalString(s.Interval)
					require.NoError(t, err2, "getIntervalString must not error for validating expected value")
					require.Equal(t, exp, i)
				}
			}
		})
	}
}

func TestChannelLevels(t *testing.T) {
	t.Parallel()

	for s, exp := range map[*subscription.Subscription]error{
		{Channel: "unknown_channel", Asset: asset.Binary}:                                   nil,
		{Channel: spotOrderbookTickerChannel, Asset: asset.Spot}:                            nil,
		{Channel: spotOrderbookTickerChannel, Asset: asset.Spot, Levels: 1}:                 subscription.ErrInvalidLevel,
		{Channel: spotOrderbookUpdateChannel, Asset: asset.Spot}:                            nil,
		{Channel: spotOrderbookUpdateChannel, Asset: asset.Spot, Levels: 100}:               subscription.ErrInvalidLevel,
		{Channel: spotOrderbookChannel, Asset: asset.Spot}:                                  subscription.ErrInvalidLevel,
		{Channel: spotOrderbookChannel, Asset: asset.Spot, Levels: 5}:                       nil,
		{Channel: spotOrderbookChannel, Asset: asset.Spot, Levels: 10}:                      nil,
		{Channel: spotOrderbookChannel, Asset: asset.Spot, Levels: 20}:                      nil,
		{Channel: spotOrderbookChannel, Asset: asset.Spot, Levels: 50}:                      nil,
		{Channel: spotOrderbookChannel, Asset: asset.Spot, Levels: 100}:                     nil,
		{Channel: futuresOrderbookChannel, Asset: asset.Futures}:                            subscription.ErrInvalidLevel,
		{Channel: futuresOrderbookChannel, Asset: asset.Futures, Levels: 1}:                 nil,
		{Channel: futuresOrderbookChannel, Asset: asset.Futures, Levels: 5}:                 nil,
		{Channel: futuresOrderbookChannel, Asset: asset.Futures, Levels: 10}:                nil,
		{Channel: futuresOrderbookChannel, Asset: asset.Futures, Levels: 20}:                nil,
		{Channel: futuresOrderbookChannel, Asset: asset.Futures, Levels: 50}:                nil,
		{Channel: futuresOrderbookChannel, Asset: asset.Futures, Levels: 100}:               nil,
		{Channel: futuresOrderbookTickerChannel, Asset: asset.Futures}:                      nil,
		{Channel: futuresOrderbookTickerChannel, Asset: asset.Futures, Levels: 1}:           subscription.ErrInvalidLevel,
		{Channel: futuresOrderbookUpdateChannel, Asset: asset.Futures}:                      subscription.ErrInvalidLevel,
		{Channel: futuresOrderbookUpdateChannel, Asset: asset.Futures, Levels: 20}:          nil,
		{Channel: futuresOrderbookUpdateChannel, Asset: asset.Futures, Levels: 50}:          nil,
		{Channel: futuresOrderbookUpdateChannel, Asset: asset.DeliveryFutures}:              subscription.ErrInvalidLevel,
		{Channel: futuresOrderbookUpdateChannel, Asset: asset.DeliveryFutures, Levels: 5}:   nil,
		{Channel: futuresOrderbookUpdateChannel, Asset: asset.DeliveryFutures, Levels: 10}:  nil,
		{Channel: futuresOrderbookUpdateChannel, Asset: asset.DeliveryFutures, Levels: 20}:  nil,
		{Channel: futuresOrderbookUpdateChannel, Asset: asset.DeliveryFutures, Levels: 50}:  nil,
		{Channel: futuresOrderbookUpdateChannel, Asset: asset.DeliveryFutures, Levels: 100}: nil,
		{Channel: optionsOrderbookTickerChannel, Asset: asset.Options}:                      nil,
		{Channel: optionsOrderbookTickerChannel, Asset: asset.Options, Levels: 1}:           subscription.ErrInvalidLevel,
		{Channel: optionsOrderbookUpdateChannel, Asset: asset.Options}:                      subscription.ErrInvalidLevel,
		{Channel: optionsOrderbookUpdateChannel, Asset: asset.Options, Levels: 5}:           nil,
		{Channel: optionsOrderbookUpdateChannel, Asset: asset.Options, Levels: 10}:          nil,
		{Channel: optionsOrderbookUpdateChannel, Asset: asset.Options, Levels: 20}:          nil,
		{Channel: optionsOrderbookUpdateChannel, Asset: asset.Options, Levels: 50}:          nil,
		{Channel: optionsOrderbookChannel, Asset: asset.Options}:                            subscription.ErrInvalidLevel,
		{Channel: optionsOrderbookChannel, Asset: asset.Options, Levels: 5}:                 nil,
		{Channel: optionsOrderbookChannel, Asset: asset.Options, Levels: 10}:                nil,
		{Channel: optionsOrderbookChannel, Asset: asset.Options, Levels: 20}:                nil,
		{Channel: optionsOrderbookChannel, Asset: asset.Options, Levels: 50}:                nil,
	} {
		t.Run(s.Asset.String()+"/"+s.Channel+"/"+strconv.Itoa(s.Levels), func(t *testing.T) {
			t.Parallel()
			l, err := channelLevels(s, s.Asset)
			switch {
			case exp != nil:
				require.ErrorIs(t, err, exp)
			case s.Levels == 0:
				assert.Empty(t, l)
			default:
				require.NoError(t, err)
				require.NotEmpty(t, l)
			}
		})
	}
}

func TestGetIntervalString(t *testing.T) {
	t.Parallel()
	for k, exp := range map[kline.Interval]string{
		kline.TenMilliseconds:                "10ms",
		kline.TwentyMilliseconds:             "20ms",
		kline.HundredMilliseconds:            "100ms",
		kline.TwoHundredAndFiftyMilliseconds: "250ms",
		kline.ThousandMilliseconds:           "1000ms",
		kline.TenSecond:                      "10s",
		kline.ThirtySecond:                   "30s",
		kline.OneMin:                         "1m",
		kline.FiveMin:                        "5m",
		kline.FifteenMin:                     "15m",
		kline.ThirtyMin:                      "30m",
		kline.OneHour:                        "1h",
		kline.TwoHour:                        "2h",
		kline.FourHour:                       "4h",
		kline.EightHour:                      "8h",
		kline.TwelveHour:                     "12h",
		kline.OneDay:                         "1d",
		kline.SevenDay:                       "7d",
		kline.OneMonth:                       "30d",
	} {
		t.Run(exp, func(t *testing.T) {
			t.Parallel()
			s, err := getIntervalString(k)
			require.NoError(t, err)
			assert.Equal(t, exp, s)
		})
	}
	_, err := getIntervalString(0)
	assert.ErrorIs(t, err, kline.ErrUnsupportedInterval, "0 should be an invalid interval")
	_, err = getIntervalString(kline.FiveDay)
	assert.ErrorIs(t, err, kline.ErrUnsupportedInterval, "Any other random interval should also be invalid")
}

<<<<<<< HEAD
func TestValidateContractOrderCreateParams(t *testing.T) {
	t.Parallel()

	for _, tc := range []struct {
		params *ContractOrderCreateParams
		isRest bool
		error  error
	}{
		{
			error: common.ErrNilPointer,
		},
		{
			params: &ContractOrderCreateParams{}, error: currency.ErrCurrencyPairEmpty,
		},
		{
			params: &ContractOrderCreateParams{Contract: BTCUSDT},
			error:  errInvalidOrderSize,
		},
		{
			params: &ContractOrderCreateParams{Contract: BTCUSDT, Size: 1, TimeInForce: "bad"},
			error:  order.ErrUnsupportedTimeInForce,
		},
		{
			params: &ContractOrderCreateParams{Contract: BTCUSDT, Size: 1, TimeInForce: pocTIF},
			error:  order.ErrUnsupportedTimeInForce,
		},
		{
			params: &ContractOrderCreateParams{Contract: BTCUSDT, Size: 1, TimeInForce: iocTIF, Text: "test"},
			error:  errInvalidText,
		},
		{
			params: &ContractOrderCreateParams{
				Contract: BTCUSDT, Size: 1, TimeInForce: iocTIF, Text: "t-test", AutoSize: "silly_billy",
			},
			error: errInvalidAutoSize,
		},
		{
			params: &ContractOrderCreateParams{
				Contract: BTCUSDT, Size: 1, TimeInForce: iocTIF, Text: "t-test", AutoSize: "close_long",
			},
			error: errInvalidOrderSize,
		},
		{
			params: &ContractOrderCreateParams{
				Contract: BTCUSDT, TimeInForce: iocTIF, Text: "t-test", AutoSize: "close_long",
			},
			isRest: true,
			error:  errEmptyOrInvalidSettlementCurrency,
		},
		{
			params: &ContractOrderCreateParams{
				Contract: BTCUSDT, TimeInForce: iocTIF, Text: "t-test", AutoSize: "close_long", Settle: currency.NewCode("Silly"),
			},
			error: errEmptyOrInvalidSettlementCurrency,
		},
		{
			params: &ContractOrderCreateParams{
				Contract: BTCUSDT, TimeInForce: iocTIF, Text: "t-test", AutoSize: "close_long", Settle: currency.USDT,
			},
		},
	} {
		assert.ErrorIs(t, tc.params.validate(tc.isRest), tc.error)
	}
}

func TestMarshalJSONNumber(t *testing.T) {
	t.Parallel()

	for _, tc := range []struct {
		number   number
		expected string
	}{
		{number: 0, expected: `"0"`},
		{number: 1, expected: `"1"`},
		{number: 1.5, expected: `"1.5"`},
	} {
		payload, err := tc.number.MarshalJSON()
		require.NoError(t, err, "MarshalJSON must not error")
		assert.Equal(t, tc.expected, string(payload), "MarshalJSON should return expected value")
	}
=======
func TestWebsocketSubmitOrders(t *testing.T) {
	t.Parallel()

	_, err := e.WebsocketSubmitOrders(t.Context(), nil)
	require.ErrorIs(t, err, asset.ErrNotSupported)

	sub := &order.Submit{
		Exchange:    e.Name,
		AssetType:   asset.Spot,
		Side:        order.Buy,
		Type:        order.Market,
		QuoteAmount: 10,
	}
	_, err = e.WebsocketSubmitOrders(t.Context(), []*order.Submit{sub})
	require.ErrorIs(t, err, order.ErrPairIsEmpty)

	sub.Pair = currency.NewBTCUSD()
	cpy := *sub
	cpy.AssetType = asset.Futures
	_, err = e.WebsocketSubmitOrders(t.Context(), []*order.Submit{sub, &cpy})
	require.ErrorIs(t, err, errSingleAssetRequired)

	cpy.AssetType = asset.Spread
	sub.AssetType = asset.Spread
	_, err = e.WebsocketSubmitOrders(t.Context(), []*order.Submit{sub, &cpy})
	require.ErrorIs(t, err, asset.ErrNotSupported)

	sub.AssetType = asset.USDTMarginedFutures
	cpy.AssetType = asset.USDTMarginedFutures
	_, err = e.WebsocketSubmitOrders(t.Context(), []*order.Submit{sub, &cpy})
	require.ErrorIs(t, err, common.ErrNotYetImplemented)

	sharedtestvalues.SkipTestIfCredentialsUnset(t, e, canManipulateRealOrders)

	e := newExchangeWithWebsocket(t, asset.Spot) //nolint:govet // Intentional shadow

	sub.AssetType = asset.Spot
	cpy.AssetType = asset.Spot
	_, err = e.WebsocketSubmitOrders(request.WithVerbose(t.Context()), []*order.Submit{sub, &cpy})
	require.NoError(t, err)
>>>>>>> b0fa9c98
}<|MERGE_RESOLUTION|>--- conflicted
+++ resolved
@@ -3655,7 +3655,48 @@
 	assert.ErrorIs(t, err, kline.ErrUnsupportedInterval, "Any other random interval should also be invalid")
 }
 
-<<<<<<< HEAD
+func TestWebsocketSubmitOrders(t *testing.T) {
+	t.Parallel()
+
+	_, err := e.WebsocketSubmitOrders(t.Context(), nil)
+	require.ErrorIs(t, err, asset.ErrNotSupported)
+
+	sub := &order.Submit{
+		Exchange:    e.Name,
+		AssetType:   asset.Spot,
+		Side:        order.Buy,
+		Type:        order.Market,
+		QuoteAmount: 10,
+	}
+	_, err = e.WebsocketSubmitOrders(t.Context(), []*order.Submit{sub})
+	require.ErrorIs(t, err, order.ErrPairIsEmpty)
+
+	sub.Pair = currency.NewBTCUSD()
+	cpy := *sub
+	cpy.AssetType = asset.Futures
+	_, err = e.WebsocketSubmitOrders(t.Context(), []*order.Submit{sub, &cpy})
+	require.ErrorIs(t, err, errSingleAssetRequired)
+
+	cpy.AssetType = asset.Spread
+	sub.AssetType = asset.Spread
+	_, err = e.WebsocketSubmitOrders(t.Context(), []*order.Submit{sub, &cpy})
+	require.ErrorIs(t, err, asset.ErrNotSupported)
+
+	sub.AssetType = asset.USDTMarginedFutures
+	cpy.AssetType = asset.USDTMarginedFutures
+	_, err = e.WebsocketSubmitOrders(t.Context(), []*order.Submit{sub, &cpy})
+	require.ErrorIs(t, err, common.ErrNotYetImplemented)
+
+	sharedtestvalues.SkipTestIfCredentialsUnset(t, e, canManipulateRealOrders)
+
+	e := newExchangeWithWebsocket(t, asset.Spot) //nolint:govet // Intentional shadow
+
+	sub.AssetType = asset.Spot
+	cpy.AssetType = asset.Spot
+	_, err = e.WebsocketSubmitOrders(request.WithVerbose(t.Context()), []*order.Submit{sub, &cpy})
+	require.NoError(t, err)
+}
+
 func TestValidateContractOrderCreateParams(t *testing.T) {
 	t.Parallel()
 
@@ -3736,46 +3777,4 @@
 		require.NoError(t, err, "MarshalJSON must not error")
 		assert.Equal(t, tc.expected, string(payload), "MarshalJSON should return expected value")
 	}
-=======
-func TestWebsocketSubmitOrders(t *testing.T) {
-	t.Parallel()
-
-	_, err := e.WebsocketSubmitOrders(t.Context(), nil)
-	require.ErrorIs(t, err, asset.ErrNotSupported)
-
-	sub := &order.Submit{
-		Exchange:    e.Name,
-		AssetType:   asset.Spot,
-		Side:        order.Buy,
-		Type:        order.Market,
-		QuoteAmount: 10,
-	}
-	_, err = e.WebsocketSubmitOrders(t.Context(), []*order.Submit{sub})
-	require.ErrorIs(t, err, order.ErrPairIsEmpty)
-
-	sub.Pair = currency.NewBTCUSD()
-	cpy := *sub
-	cpy.AssetType = asset.Futures
-	_, err = e.WebsocketSubmitOrders(t.Context(), []*order.Submit{sub, &cpy})
-	require.ErrorIs(t, err, errSingleAssetRequired)
-
-	cpy.AssetType = asset.Spread
-	sub.AssetType = asset.Spread
-	_, err = e.WebsocketSubmitOrders(t.Context(), []*order.Submit{sub, &cpy})
-	require.ErrorIs(t, err, asset.ErrNotSupported)
-
-	sub.AssetType = asset.USDTMarginedFutures
-	cpy.AssetType = asset.USDTMarginedFutures
-	_, err = e.WebsocketSubmitOrders(t.Context(), []*order.Submit{sub, &cpy})
-	require.ErrorIs(t, err, common.ErrNotYetImplemented)
-
-	sharedtestvalues.SkipTestIfCredentialsUnset(t, e, canManipulateRealOrders)
-
-	e := newExchangeWithWebsocket(t, asset.Spot) //nolint:govet // Intentional shadow
-
-	sub.AssetType = asset.Spot
-	cpy.AssetType = asset.Spot
-	_, err = e.WebsocketSubmitOrders(request.WithVerbose(t.Context()), []*order.Submit{sub, &cpy})
-	require.NoError(t, err)
->>>>>>> b0fa9c98
 }