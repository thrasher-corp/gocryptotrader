package gateio

import (
	"bytes"
	"context"
	"errors"
	"fmt"
	"log"
	"os"
	"slices"
	"strconv"
	"strings"
	"sync"
	"testing"
	"time"

	"github.com/stretchr/testify/assert"
	"github.com/stretchr/testify/require"
	"github.com/thrasher-corp/gocryptotrader/common"
	"github.com/thrasher-corp/gocryptotrader/common/key"
	"github.com/thrasher-corp/gocryptotrader/core"
	"github.com/thrasher-corp/gocryptotrader/currency"
	"github.com/thrasher-corp/gocryptotrader/encoding/json"
	"github.com/thrasher-corp/gocryptotrader/exchange/websocket"
	"github.com/thrasher-corp/gocryptotrader/exchanges/account"
	"github.com/thrasher-corp/gocryptotrader/exchanges/asset"
	"github.com/thrasher-corp/gocryptotrader/exchanges/fundingrate"
	"github.com/thrasher-corp/gocryptotrader/exchanges/futures"
	"github.com/thrasher-corp/gocryptotrader/exchanges/kline"
	"github.com/thrasher-corp/gocryptotrader/exchanges/order"
	"github.com/thrasher-corp/gocryptotrader/exchanges/request"
	"github.com/thrasher-corp/gocryptotrader/exchanges/sharedtestvalues"
	"github.com/thrasher-corp/gocryptotrader/exchanges/subscription"
	testexch "github.com/thrasher-corp/gocryptotrader/internal/testing/exchange"
	testsubs "github.com/thrasher-corp/gocryptotrader/internal/testing/subscriptions"
	"github.com/thrasher-corp/gocryptotrader/portfolio/withdraw"
	"github.com/thrasher-corp/gocryptotrader/types"
)

// Please supply your own APIKEYS here for due diligence testing

const (
	apiKey                  = ""
	apiSecret               = ""
	canManipulateRealOrders = false
)

var g *Gateio

func TestMain(m *testing.M) {
	g = new(Gateio)
	if err := testexch.Setup(g); err != nil {
		log.Fatal(err)
	}

	if apiKey != "" && apiSecret != "" {
		g.API.AuthenticatedSupport = true
		g.API.AuthenticatedWebsocketSupport = true
		g.SetCredentials(apiKey, apiSecret, "", "", "", "")
	}

	os.Exit(m.Run())
}

func TestUpdateTradablePairs(t *testing.T) {
	t.Parallel()
	testexch.UpdatePairsOnce(t, g)
}

func TestCancelAllExchangeOrders(t *testing.T) {
	t.Parallel()
	sharedtestvalues.SkipTestIfCredentialsUnset(t, g, canManipulateRealOrders)
	_, err := g.CancelAllOrders(t.Context(), nil)
	require.ErrorIs(t, err, order.ErrCancelOrderIsNil)

	r := &order.Cancel{
		OrderID:   "1",
		AccountID: "1",
	}

	for _, a := range g.GetAssetTypes(false) {
		r.AssetType = a
		r.Pair = currency.EMPTYPAIR
		_, err = g.CancelAllOrders(t.Context(), r)
		assert.ErrorIs(t, err, currency.ErrCurrencyPairEmpty)

		r.Pair = getPair(t, a)
		_, err = g.CancelAllOrders(t.Context(), r)
		require.NoError(t, err)
	}
}

func TestGetAccountInfo(t *testing.T) {
	t.Parallel()
	sharedtestvalues.SkipTestIfCredentialsUnset(t, g)
	for _, a := range g.GetAssetTypes(false) {
		_, err := g.UpdateAccountInfo(t.Context(), a)
		assert.NoErrorf(t, err, "UpdateAccountInfo should not error for asset %s", a)
	}
}

func TestWithdraw(t *testing.T) {
	t.Parallel()
	sharedtestvalues.SkipTestIfCredentialsUnset(t, g, canManipulateRealOrders)
	cryptocurrencyChains, err := g.GetAvailableTransferChains(t.Context(), currency.BTC)
	require.NoError(t, err, "GetAvailableTransferChains must not error")
	require.NotEmpty(t, cryptocurrencyChains, "GetAvailableTransferChains must return some chains")
	withdrawCryptoRequest := withdraw.Request{
		Exchange:    g.Name,
		Amount:      1,
		Currency:    currency.BTC,
		Description: "WITHDRAW IT ALL",
		Crypto: withdraw.CryptoRequest{
			Address: core.BitcoinDonationAddress,
			Chain:   cryptocurrencyChains[0],
		},
	}
	_, err = g.WithdrawCryptocurrencyFunds(t.Context(), &withdrawCryptoRequest)
	require.NoError(t, err)
}

func TestGetOrderInfo(t *testing.T) {
	t.Parallel()
	sharedtestvalues.SkipTestIfCredentialsUnset(t, g)
	for _, a := range g.GetAssetTypes(false) {
		_, err := g.GetOrderInfo(t.Context(), "917591554", getPair(t, a), a)
		require.NoErrorf(t, err, "GetOrderInfo must not error for asset %s", a)
	}
}

func TestUpdateTicker(t *testing.T) {
	t.Parallel()
	for _, a := range g.GetAssetTypes(false) {
		_, err := g.UpdateTicker(t.Context(), getPair(t, a), a)
		assert.NoErrorf(t, err, "UpdateTicker should not error for %s", a)
	}
}

func TestListSpotCurrencies(t *testing.T) {
	t.Parallel()
	if _, err := g.ListSpotCurrencies(t.Context()); err != nil {
		t.Errorf("%s ListAllCurrencies() error %v", g.Name, err)
	}
}

func TestGetCurrencyDetail(t *testing.T) {
	t.Parallel()
	if _, err := g.GetCurrencyDetail(t.Context(), currency.BTC); err != nil {
		t.Errorf("%s GetCurrencyDetail() error %v", g.Name, err)
	}
}

func TestListAllCurrencyPairs(t *testing.T) {
	t.Parallel()
	if _, err := g.ListSpotCurrencyPairs(t.Context()); err != nil {
		t.Errorf("%s ListAllCurrencyPairs() error %v", g.Name, err)
	}
}

func TestGetCurrencyPairDetal(t *testing.T) {
	t.Parallel()
	if _, err := g.GetCurrencyPairDetail(t.Context(), currency.Pair{Base: currency.BTC, Quote: currency.USDT, Delimiter: currency.UnderscoreDelimiter}.String()); err != nil {
		t.Errorf("%s GetCurrencyPairDetal() error %v", g.Name, err)
	}
}

func TestGetTickers(t *testing.T) {
	t.Parallel()
	if _, err := g.GetTickers(t.Context(), "BTC_USDT", ""); err != nil {
		t.Errorf("%s GetTickers() error %v", g.Name, err)
	}
}

func TestGetTicker(t *testing.T) {
	t.Parallel()
	if _, err := g.GetTicker(t.Context(), currency.Pair{Base: currency.BTC, Delimiter: currency.UnderscoreDelimiter, Quote: currency.USDT}.String(), utc8TimeZone); err != nil {
		t.Errorf("%s GetTicker() error %v", g.Name, err)
	}
}

func TestGetOrderbook(t *testing.T) {
	t.Parallel()
	_, err := g.GetOrderbook(t.Context(), getPair(t, asset.Spot).String(), "0.1", 10, false)
	assert.NoError(t, err, "GetOrderbook should not error")
}

func TestGetMarketTrades(t *testing.T) {
	t.Parallel()
	if _, err := g.GetMarketTrades(t.Context(), getPair(t, asset.Spot), 0, "", true, time.Time{}, time.Time{}, 1); err != nil {
		t.Errorf("%s GetMarketTrades() error %v", g.Name, err)
	}
}

func TestGetCandlesticks(t *testing.T) {
	t.Parallel()
	if _, err := g.GetCandlesticks(t.Context(), getPair(t, asset.Spot), 0, time.Time{}, time.Time{}, kline.OneDay); err != nil {
		t.Errorf("%s GetCandlesticks() error %v", g.Name, err)
	}
}

func TestGetTradingFeeRatio(t *testing.T) {
	t.Parallel()
	sharedtestvalues.SkipTestIfCredentialsUnset(t, g)
	if _, err := g.GetTradingFeeRatio(t.Context(), currency.Pair{Base: currency.BTC, Quote: currency.USDT, Delimiter: currency.UnderscoreDelimiter}); err != nil {
		t.Errorf("%s GetTradingFeeRatio() error %v", g.Name, err)
	}
}

func TestGetSpotAccounts(t *testing.T) {
	t.Parallel()
	sharedtestvalues.SkipTestIfCredentialsUnset(t, g)
	if _, err := g.GetSpotAccounts(t.Context(), currency.BTC); err != nil {
		t.Errorf("%s GetSpotAccounts() error %v", g.Name, err)
	}
}

func TestCreateBatchOrders(t *testing.T) {
	t.Parallel()
	sharedtestvalues.SkipTestIfCredentialsUnset(t, g, canManipulateRealOrders)
	_, err := g.CreateBatchOrders(t.Context(), []CreateOrderRequest{
		{
			CurrencyPair: getPair(t, asset.Spot),
			Side:         "sell",
			Amount:       0.001,
			Price:        12349,
			Account:      g.assetTypeToString(asset.Spot),
			Type:         "limit",
		},
		{
			CurrencyPair: currency.Pair{Base: currency.BTC, Quote: currency.USDT, Delimiter: currency.UnderscoreDelimiter},
			Side:         "buy",
			Amount:       1,
			Price:        1234567789,
			Account:      g.assetTypeToString(asset.Spot),
			Type:         "limit",
		},
	})
	assert.NoError(t, err, "CreateBatchOrders should not error")
}

func TestGetSpotOpenOrders(t *testing.T) {
	t.Parallel()
	sharedtestvalues.SkipTestIfCredentialsUnset(t, g)
	if _, err := g.GetSpotOpenOrders(t.Context(), 0, 0, false); err != nil {
		t.Errorf("%s GetSpotOpenOrders() error %v", g.Name, err)
	}
}

func TestSpotClosePositionWhenCrossCurrencyDisabled(t *testing.T) {
	t.Parallel()
	sharedtestvalues.SkipTestIfCredentialsUnset(t, g, canManipulateRealOrders)
	if _, err := g.SpotClosePositionWhenCrossCurrencyDisabled(t.Context(), &ClosePositionRequestParam{
		Amount:       0.1,
		Price:        1234567384,
		CurrencyPair: getPair(t, asset.Spot),
	}); err != nil {
		t.Errorf("%s SpotClosePositionWhenCrossCurrencyDisabled() error %v", g.Name, err)
	}
}

func TestCreateSpotOrder(t *testing.T) {
	t.Parallel()
	sharedtestvalues.SkipTestIfCredentialsUnset(t, g, canManipulateRealOrders)
	_, err := g.PlaceSpotOrder(t.Context(), &CreateOrderRequest{
		CurrencyPair: getPair(t, asset.Spot),
		Side:         "buy",
		Amount:       1,
		Price:        900000,
		Account:      g.assetTypeToString(asset.Spot),
		Type:         "limit",
	})
	assert.NoError(t, err, "PlaceSpotOrder should not error")
}

func TestGetSpotOrders(t *testing.T) {
	t.Parallel()
	sharedtestvalues.SkipTestIfCredentialsUnset(t, g)
	_, err := g.GetSpotOrders(t.Context(), currency.Pair{Base: currency.BTC, Quote: currency.USDT, Delimiter: currency.UnderscoreDelimiter}, statusOpen, 0, 0)
	assert.NoError(t, err, "GetSpotOrders should not error")
}

func TestCancelAllOpenOrdersSpecifiedCurrencyPair(t *testing.T) {
	t.Parallel()
	sharedtestvalues.SkipTestIfCredentialsUnset(t, g, canManipulateRealOrders)
	if _, err := g.CancelAllOpenOrdersSpecifiedCurrencyPair(t.Context(), getPair(t, asset.Spot), order.Sell, asset.Empty); err != nil {
		t.Errorf("%s CancelAllOpenOrdersSpecifiedCurrencyPair() error %v", g.Name, err)
	}
}

func TestCancelBatchOrdersWithIDList(t *testing.T) {
	t.Parallel()
	sharedtestvalues.SkipTestIfCredentialsUnset(t, g, canManipulateRealOrders)
	if _, err := g.CancelBatchOrdersWithIDList(t.Context(), []CancelOrderByIDParam{
		{
			CurrencyPair: getPair(t, asset.Spot),
			ID:           "1234567",
		},
		{
			CurrencyPair: currency.Pair{Base: currency.BTC, Quote: currency.USDT, Delimiter: currency.UnderscoreDelimiter},
			ID:           "something",
		},
	}); err != nil {
		t.Errorf("%s CancelBatchOrderWithIDList() error %v", g.Name, err)
	}
}

func TestGetSpotOrder(t *testing.T) {
	t.Parallel()
	sharedtestvalues.SkipTestIfCredentialsUnset(t, g)
	if _, err := g.GetSpotOrder(t.Context(), "1234", currency.Pair{
		Base:      currency.BTC,
		Delimiter: currency.UnderscoreDelimiter,
		Quote:     currency.USDT,
	}, asset.Spot); err != nil {
		t.Errorf("%s GetSpotOrder() error %v", g.Name, err)
	}
}

func TestAmendSpotOrder(t *testing.T) {
	t.Parallel()
	_, err := g.AmendSpotOrder(t.Context(), "", getPair(t, asset.Spot), false, &PriceAndAmount{
		Price: 1000,
	})
	if !errors.Is(err, errInvalidOrderID) {
		t.Errorf("expecting %v, but found %v", errInvalidOrderID, err)
	}
	_, err = g.AmendSpotOrder(t.Context(), "123", currency.EMPTYPAIR, false, &PriceAndAmount{
		Price: 1000,
	})
	if !errors.Is(err, currency.ErrCurrencyPairEmpty) {
		t.Errorf("expecting %v, but found %v", currency.ErrCurrencyPairEmpty, err)
	}
	sharedtestvalues.SkipTestIfCredentialsUnset(t, g, canManipulateRealOrders)
	_, err = g.AmendSpotOrder(t.Context(), "123", getPair(t, asset.Spot), false, &PriceAndAmount{
		Price: 1000,
	})
	if err != nil {
		t.Error(err)
	}
}

func TestCancelSingleSpotOrder(t *testing.T) {
	t.Parallel()
	sharedtestvalues.SkipTestIfCredentialsUnset(t, g, canManipulateRealOrders)
	if _, err := g.CancelSingleSpotOrder(t.Context(), "1234",
		getPair(t, asset.Spot).String(), false); err != nil {
		t.Errorf("%s CancelSingleSpotOrder() error %v", g.Name, err)
	}
}

func TestGetMySpotTradingHistory(t *testing.T) {
	t.Parallel()
	sharedtestvalues.SkipTestIfCredentialsUnset(t, g)
	_, err := g.GetMySpotTradingHistory(t.Context(), currency.Pair{Base: currency.BTC, Quote: currency.USDT, Delimiter: currency.UnderscoreDelimiter}, "", 0, 0, false, time.Time{}, time.Time{})
	require.NoError(t, err)
}

func TestGetServerTime(t *testing.T) {
	t.Parallel()
	if _, err := g.GetServerTime(t.Context(), asset.Spot); err != nil {
		t.Errorf("%s GetServerTime() error %v", g.Name, err)
	}
}

func TestCountdownCancelorder(t *testing.T) {
	t.Parallel()
	sharedtestvalues.SkipTestIfCredentialsUnset(t, g, canManipulateRealOrders)
	if _, err := g.CountdownCancelorders(t.Context(), CountdownCancelOrderParam{
		Timeout:      10,
		CurrencyPair: currency.Pair{Base: currency.BTC, Quote: currency.ETH, Delimiter: currency.UnderscoreDelimiter},
	}); err != nil {
		t.Errorf("%s CountdownCancelorder() error %v", g.Name, err)
	}
}

func TestCreatePriceTriggeredOrder(t *testing.T) {
	t.Parallel()
	sharedtestvalues.SkipTestIfCredentialsUnset(t, g, canManipulateRealOrders)
	if _, err := g.CreatePriceTriggeredOrder(t.Context(), &PriceTriggeredOrderParam{
		Trigger: TriggerPriceInfo{
			Price:      123,
			Rule:       ">=",
			Expiration: 3600,
		},
		Put: PutOrderData{
			Type:        "limit",
			Side:        "sell",
			Price:       2312312,
			Amount:      30,
			TimeInForce: "gtc",
		},
		Market: currency.Pair{Base: currency.GT, Quote: currency.USDT, Delimiter: currency.UnderscoreDelimiter},
	}); err != nil {
		t.Errorf("%s CreatePriceTriggeredOrder() error %v", g.Name, err)
	}
}

func TestGetPriceTriggeredOrderList(t *testing.T) {
	t.Parallel()
	sharedtestvalues.SkipTestIfCredentialsUnset(t, g)
	_, err := g.GetPriceTriggeredOrderList(t.Context(), statusOpen, currency.EMPTYPAIR, asset.Empty, 0, 0)
	assert.NoError(t, err, "GetPriceTriggeredOrderList should not error")
}

func TestCancelAllOpenOrders(t *testing.T) {
	t.Parallel()
	sharedtestvalues.SkipTestIfCredentialsUnset(t, g, canManipulateRealOrders)
	if _, err := g.CancelMultipleSpotOpenOrders(t.Context(), currency.EMPTYPAIR, asset.CrossMargin); err != nil {
		t.Errorf("%s CancelAllOpenOrders() error %v", g.Name, err)
	}
}

func TestGetSinglePriceTriggeredOrder(t *testing.T) {
	t.Parallel()
	sharedtestvalues.SkipTestIfCredentialsUnset(t, g)
	if _, err := g.GetSinglePriceTriggeredOrder(t.Context(), "1234"); err != nil {
		t.Errorf("%s GetSinglePriceTriggeredOrder() error %v", g.Name, err)
	}
}

func TestCancelPriceTriggeredOrder(t *testing.T) {
	t.Parallel()
	sharedtestvalues.SkipTestIfCredentialsUnset(t, g)
	if _, err := g.CancelPriceTriggeredOrder(t.Context(), "1234"); err != nil {
		t.Errorf("%s CancelPriceTriggeredOrder() error %v", g.Name, err)
	}
}

func TestGetMarginAccountList(t *testing.T) {
	t.Parallel()
	sharedtestvalues.SkipTestIfCredentialsUnset(t, g)
	if _, err := g.GetMarginAccountList(t.Context(), currency.EMPTYPAIR); err != nil {
		t.Errorf("%s GetMarginAccountList() error %v", g.Name, err)
	}
}

func TestListMarginAccountBalanceChangeHistory(t *testing.T) {
	t.Parallel()
	sharedtestvalues.SkipTestIfCredentialsUnset(t, g)
	if _, err := g.ListMarginAccountBalanceChangeHistory(t.Context(), currency.BTC, currency.Pair{
		Base:      currency.BTC,
		Delimiter: currency.UnderscoreDelimiter,
		Quote:     currency.USDT,
	}, time.Time{}, time.Time{}, 0, 0); err != nil {
		t.Errorf("%s ListMarginAccountBalanceChangeHistory() error %v", g.Name, err)
	}
}

func TestGetMarginFundingAccountList(t *testing.T) {
	t.Parallel()
	sharedtestvalues.SkipTestIfCredentialsUnset(t, g)
	if _, err := g.GetMarginFundingAccountList(t.Context(), currency.BTC); err != nil {
		t.Errorf("%s GetMarginFundingAccountList %v", g.Name, err)
	}
}

func TestMarginLoan(t *testing.T) {
	t.Parallel()
	sharedtestvalues.SkipTestIfCredentialsUnset(t, g)
	if _, err := g.MarginLoan(t.Context(), &MarginLoanRequestParam{
		Side:         "borrow",
		Amount:       1,
		Currency:     currency.BTC,
		CurrencyPair: currency.Pair{Base: currency.BTC, Quote: currency.USDT, Delimiter: currency.UnderscoreDelimiter},
		Days:         10,
		Rate:         0.0002,
	}); err != nil {
		t.Errorf("%s MarginLoan() error %v", g.Name, err)
	}
}

func TestGetMarginAllLoans(t *testing.T) {
	t.Parallel()
	sharedtestvalues.SkipTestIfCredentialsUnset(t, g)
	_, err := g.GetMarginAllLoans(t.Context(), statusOpen, "lend", "", currency.BTC, currency.Pair{Base: currency.BTC, Delimiter: currency.UnderscoreDelimiter, Quote: currency.USDT}, false, 0, 0)
	assert.NoError(t, err, "GetMarginAllLoans should not error")
}

func TestMergeMultipleLendingLoans(t *testing.T) {
	t.Parallel()
	sharedtestvalues.SkipTestIfCredentialsUnset(t, g)
	if _, err := g.MergeMultipleLendingLoans(t.Context(), currency.USDT, []string{"123", "23423"}); err != nil {
		t.Errorf("%s MergeMultipleLendingLoans() error %v", g.Name, err)
	}
}

func TestRetriveOneSingleLoanDetail(t *testing.T) {
	t.Parallel()
	sharedtestvalues.SkipTestIfCredentialsUnset(t, g)
	if _, err := g.RetriveOneSingleLoanDetail(t.Context(), "borrow", "123"); err != nil {
		t.Errorf("%s RetriveOneSingleLoanDetail() error %v", g.Name, err)
	}
}

func TestModifyALoan(t *testing.T) {
	t.Parallel()
	if _, err := g.ModifyALoan(t.Context(), "1234", &ModifyLoanRequestParam{
		Currency:  currency.BTC,
		Side:      "borrow",
		AutoRenew: false,
	}); !errors.Is(err, currency.ErrCurrencyPairEmpty) {
		t.Errorf("%s ModifyALoan() error %v", g.Name, err)
	}
	sharedtestvalues.SkipTestIfCredentialsUnset(t, g, canManipulateRealOrders)
	if _, err := g.ModifyALoan(t.Context(), "1234", &ModifyLoanRequestParam{
		Currency:     currency.BTC,
		Side:         "borrow",
		AutoRenew:    false,
		CurrencyPair: currency.Pair{Base: currency.BTC, Quote: currency.USDT, Delimiter: currency.UnderscoreDelimiter},
	}); err != nil {
		t.Errorf("%s ModifyALoan() error %v", g.Name, err)
	}
}

func TestCancelLendingLoan(t *testing.T) {
	t.Parallel()
	sharedtestvalues.SkipTestIfCredentialsUnset(t, g)
	if _, err := g.CancelLendingLoan(t.Context(), currency.BTC, "1234"); err != nil {
		t.Errorf("%s CancelLendingLoan() error %v", g.Name, err)
	}
}

func TestRepayALoan(t *testing.T) {
	t.Parallel()
	sharedtestvalues.SkipTestIfCredentialsUnset(t, g)
	if _, err := g.RepayALoan(t.Context(), "1234", &RepayLoanRequestParam{
		CurrencyPair: currency.NewBTCUSDT(),
		Currency:     currency.BTC,
		Mode:         "all",
	}); err != nil {
		t.Errorf("%s RepayALoan() error %v", g.Name, err)
	}
}

func TestListLoanRepaymentRecords(t *testing.T) {
	t.Parallel()
	sharedtestvalues.SkipTestIfCredentialsUnset(t, g)
	if _, err := g.ListLoanRepaymentRecords(t.Context(), "1234"); err != nil {
		t.Errorf("%s LoanRepaymentRecord() error %v", g.Name, err)
	}
}

func TestListRepaymentRecordsOfSpecificLoan(t *testing.T) {
	t.Parallel()
	sharedtestvalues.SkipTestIfCredentialsUnset(t, g)
	if _, err := g.ListRepaymentRecordsOfSpecificLoan(t.Context(), "1234", "", 0, 0); err != nil {
		t.Errorf("%s error while ListRepaymentRecordsOfSpecificLoan() %v", g.Name, err)
	}
}

func TestGetOneSingleloanRecord(t *testing.T) {
	t.Parallel()
	sharedtestvalues.SkipTestIfCredentialsUnset(t, g)
	if _, err := g.GetOneSingleLoanRecord(t.Context(), "1234", "123"); err != nil {
		t.Errorf("%s error while GetOneSingleloanRecord() %v", g.Name, err)
	}
}

func TestModifyALoanRecord(t *testing.T) {
	t.Parallel()
	sharedtestvalues.SkipTestIfCredentialsUnset(t, g)
	if _, err := g.ModifyALoanRecord(t.Context(), "1234", &ModifyLoanRequestParam{
		Currency:     currency.USDT,
		CurrencyPair: currency.NewBTCUSDT(),
		Side:         "lend",
		AutoRenew:    true,
		LoanID:       "1234",
	}); err != nil {
		t.Errorf("%s ModifyALoanRecord() error %v", g.Name, err)
	}
}

func TestUpdateUsersAutoRepaymentSetting(t *testing.T) {
	t.Parallel()
	sharedtestvalues.SkipTestIfCredentialsUnset(t, g)
	if _, err := g.UpdateUsersAutoRepaymentSetting(t.Context(), true); err != nil {
		t.Errorf("%s UpdateUsersAutoRepaymentSetting() error %v", g.Name, err)
	}
}

func TestGetUserAutoRepaymentSetting(t *testing.T) {
	t.Parallel()
	sharedtestvalues.SkipTestIfCredentialsUnset(t, g)
	if _, err := g.GetUserAutoRepaymentSetting(t.Context()); err != nil {
		t.Errorf("%s GetUserAutoRepaymentSetting() error %v", g.Name, err)
	}
}

func TestGetMaxTransferableAmountForSpecificMarginCurrency(t *testing.T) {
	t.Parallel()
	sharedtestvalues.SkipTestIfCredentialsUnset(t, g)
	if _, err := g.GetMaxTransferableAmountForSpecificMarginCurrency(t.Context(), currency.BTC, currency.EMPTYPAIR); err != nil {
		t.Errorf("%s GetMaxTransferableAmountForSpecificMarginCurrency() error %v", g.Name, err)
	}
}

func TestGetMaxBorrowableAmountForSpecificMarginCurrency(t *testing.T) {
	t.Parallel()
	sharedtestvalues.SkipTestIfCredentialsUnset(t, g)
	if _, err := g.GetMaxBorrowableAmountForSpecificMarginCurrency(t.Context(), currency.BTC, currency.EMPTYPAIR); err != nil {
		t.Errorf("%s GetMaxBorrowableAmountForSpecificMarginCurrency() error %v", g.Name, err)
	}
}

func TestCurrencySupportedByCrossMargin(t *testing.T) {
	t.Parallel()
	sharedtestvalues.SkipTestIfCredentialsUnset(t, g)
	if _, err := g.CurrencySupportedByCrossMargin(t.Context()); err != nil {
		t.Errorf("%s CurrencySupportedByCrossMargin() error %v", g.Name, err)
	}
}

func TestGetCrossMarginSupportedCurrencyDetail(t *testing.T) {
	t.Parallel()
	sharedtestvalues.SkipTestIfCredentialsUnset(t, g)
	if _, err := g.GetCrossMarginSupportedCurrencyDetail(t.Context(), currency.BTC); err != nil {
		t.Errorf("%s GetCrossMarginSupportedCurrencyDetail() error %v", g.Name, err)
	}
}

func TestGetCrossMarginAccounts(t *testing.T) {
	t.Parallel()
	sharedtestvalues.SkipTestIfCredentialsUnset(t, g)
	if _, err := g.GetCrossMarginAccounts(t.Context()); err != nil {
		t.Errorf("%s GetCrossMarginAccounts() error %v", g.Name, err)
	}
}

func TestGetCrossMarginAccountChangeHistory(t *testing.T) {
	t.Parallel()
	sharedtestvalues.SkipTestIfCredentialsUnset(t, g)
	if _, err := g.GetCrossMarginAccountChangeHistory(t.Context(), currency.BTC, time.Time{}, time.Time{}, 0, 6, "in"); err != nil {
		t.Errorf("%s GetCrossMarginAccountChangeHistory() error %v", g.Name, err)
	}
}

var createCrossMarginBorrowLoanJSON = `{"id": "17",	"create_time": 1620381696159,	"update_time": 1620381696159,	"currency": "EOS",	"amount": "110.553635",	"text": "web",	"status": 2,	"repaid": "110.506649705159",	"repaid_interest": "0.046985294841",	"unpaid_interest": "0.0000074393366667"}`

func TestCreateCrossMarginBorrowLoan(t *testing.T) {
	t.Parallel()
	var response CrossMarginLoanResponse
	if err := json.Unmarshal([]byte(createCrossMarginBorrowLoanJSON), &response); err != nil {
		t.Errorf("%s error while deserializing to CrossMarginBorrowLoanResponse %v", g.Name, err)
	}
	sharedtestvalues.SkipTestIfCredentialsUnset(t, g, canManipulateRealOrders)
	if _, err := g.CreateCrossMarginBorrowLoan(t.Context(), CrossMarginBorrowLoanParams{
		Currency: currency.BTC,
		Amount:   3,
	}); err != nil {
		t.Errorf("%s CreateCrossMarginBorrowLoan() error %v", g.Name, err)
	}
}

func TestGetCrossMarginBorrowHistory(t *testing.T) {
	t.Parallel()
	sharedtestvalues.SkipTestIfCredentialsUnset(t, g)
	if _, err := g.GetCrossMarginBorrowHistory(t.Context(), 1, currency.BTC, 0, 0, false); err != nil {
		t.Errorf("%s GetCrossMarginBorrowHistory() error %v", g.Name, err)
	}
}

func TestGetSingleBorrowLoanDetail(t *testing.T) {
	t.Parallel()
	sharedtestvalues.SkipTestIfCredentialsUnset(t, g)
	if _, err := g.GetSingleBorrowLoanDetail(t.Context(), "1234"); err != nil {
		t.Errorf("%s GetSingleBorrowLoanDetail() error %v", g.Name, err)
	}
}

func TestExecuteRepayment(t *testing.T) {
	t.Parallel()
	sharedtestvalues.SkipTestIfCredentialsUnset(t, g, canManipulateRealOrders)
	if _, err := g.ExecuteRepayment(t.Context(), CurrencyAndAmount{
		Currency: currency.USD,
		Amount:   1234.55,
	}); err != nil {
		t.Errorf("%s ExecuteRepayment() error %v", g.Name, err)
	}
}

func TestGetCrossMarginRepayments(t *testing.T) {
	t.Parallel()
	sharedtestvalues.SkipTestIfCredentialsUnset(t, g)
	if _, err := g.GetCrossMarginRepayments(t.Context(), currency.BTC, "123", 0, 0, false); err != nil {
		t.Errorf("%s GetCrossMarginRepayments() error %v", g.Name, err)
	}
}

func TestGetMaxTransferableAmountForSpecificCrossMarginCurrency(t *testing.T) {
	t.Parallel()
	sharedtestvalues.SkipTestIfCredentialsUnset(t, g)
	if _, err := g.GetMaxTransferableAmountForSpecificCrossMarginCurrency(t.Context(), currency.BTC); err != nil {
		t.Errorf("%s GetMaxTransferableAmountForSpecificCrossMarginCurrency() error %v", g.Name, err)
	}
}

func TestGetMaxBorrowableAmountForSpecificCrossMarginCurrency(t *testing.T) {
	t.Parallel()
	sharedtestvalues.SkipTestIfCredentialsUnset(t, g)
	if _, err := g.GetMaxBorrowableAmountForSpecificCrossMarginCurrency(t.Context(), currency.BTC); err != nil {
		t.Errorf("%s GetMaxBorrowableAmountForSpecificCrossMarginCurrency() error %v", g.Name, err)
	}
}

func TestListCurrencyChain(t *testing.T) {
	t.Parallel()
	if _, err := g.ListCurrencyChain(t.Context(), currency.BTC); err != nil {
		t.Errorf("%s ListCurrencyChain() error %v", g.Name, err)
	}
}

func TestGenerateCurrencyDepositAddress(t *testing.T) {
	t.Parallel()
	sharedtestvalues.SkipTestIfCredentialsUnset(t, g)
	if _, err := g.GenerateCurrencyDepositAddress(t.Context(), currency.BTC); err != nil {
		t.Errorf("%s GenerateCurrencyDepositAddress() error %v", g.Name, err)
	}
}

func TestGetWithdrawalRecords(t *testing.T) {
	t.Parallel()
	sharedtestvalues.SkipTestIfCredentialsUnset(t, g)
	if _, err := g.GetWithdrawalRecords(t.Context(), currency.BTC, time.Time{}, time.Time{}, 0, 0); err != nil {
		t.Errorf("%s GetWithdrawalRecords() error %v", g.Name, err)
	}
}

func TestGetDepositRecords(t *testing.T) {
	t.Parallel()
	sharedtestvalues.SkipTestIfCredentialsUnset(t, g)
	if _, err := g.GetDepositRecords(t.Context(), currency.BTC, time.Time{}, time.Time{}, 0, 0); err != nil {
		t.Errorf("%s GetDepositRecords() error %v", g.Name, err)
	}
}

func TestTransferCurrency(t *testing.T) {
	t.Parallel()
	sharedtestvalues.SkipTestIfCredentialsUnset(t, g, canManipulateRealOrders)
	if _, err := g.TransferCurrency(t.Context(), &TransferCurrencyParam{
		Currency:     currency.BTC,
		From:         g.assetTypeToString(asset.Spot),
		To:           g.assetTypeToString(asset.Margin),
		Amount:       1202.000,
		CurrencyPair: getPair(t, asset.Spot),
	}); err != nil {
		t.Errorf("%s TransferCurrency() error %v", g.Name, err)
	}
}

func TestSubAccountTransfer(t *testing.T) {
	t.Parallel()
	ctx := t.Context()
	req := SubAccountTransferParam{SubAccountType: "index"}
	require.ErrorIs(t, g.SubAccountTransfer(ctx, req), currency.ErrCurrencyCodeEmpty)
	req.Currency = currency.BTC
	require.ErrorIs(t, g.SubAccountTransfer(ctx, req), errInvalidSubAccount)
	req.SubAccount = "1337"
	require.ErrorIs(t, g.SubAccountTransfer(ctx, req), errInvalidTransferDirection)
	req.Direction = "to"
	require.ErrorIs(t, g.SubAccountTransfer(ctx, req), errInvalidAmount)
	req.Amount = 1.337
	require.ErrorIs(t, g.SubAccountTransfer(ctx, req), asset.ErrNotSupported)
	sharedtestvalues.SkipTestIfCredentialsUnset(t, g, canManipulateRealOrders)
	req.SubAccountType = "spot"
	require.NoError(t, g.SubAccountTransfer(ctx, req))
}

func TestGetSubAccountTransferHistory(t *testing.T) {
	t.Parallel()
	sharedtestvalues.SkipTestIfCredentialsUnset(t, g, canManipulateRealOrders)
	if _, err := g.GetSubAccountTransferHistory(t.Context(), "", time.Time{}, time.Time{}, 0, 0); err != nil {
		t.Errorf("%s GetSubAccountTransferHistory() error %v", g.Name, err)
	}
}

func TestSubAccountTransferToSubAccount(t *testing.T) {
	t.Parallel()
	sharedtestvalues.SkipTestIfCredentialsUnset(t, g, canManipulateRealOrders)
	if err := g.SubAccountTransferToSubAccount(t.Context(), &InterSubAccountTransferParams{
		Currency:                currency.BTC,
		SubAccountFromUserID:    "1234",
		SubAccountFromAssetType: asset.Spot,
		SubAccountToUserID:      "4567",
		SubAccountToAssetType:   asset.Spot,
		Amount:                  1234,
	}); err != nil {
		t.Error(err)
	}
}

func TestGetWithdrawalStatus(t *testing.T) {
	t.Parallel()
	sharedtestvalues.SkipTestIfCredentialsUnset(t, g)
	if _, err := g.GetWithdrawalStatus(t.Context(), currency.NewCode("")); err != nil {
		t.Errorf("%s GetWithdrawalStatus() error %v", g.Name, err)
	}
}

func TestGetSubAccountBalances(t *testing.T) {
	t.Parallel()
	sharedtestvalues.SkipTestIfCredentialsUnset(t, g)
	if _, err := g.GetSubAccountBalances(t.Context(), ""); err != nil {
		t.Errorf("%s GetSubAccountBalances() error %v", g.Name, err)
	}
}

func TestGetSubAccountMarginBalances(t *testing.T) {
	t.Parallel()
	sharedtestvalues.SkipTestIfCredentialsUnset(t, g)
	if _, err := g.GetSubAccountMarginBalances(t.Context(), ""); err != nil {
		t.Errorf("%s GetSubAccountMarginBalances() error %v", g.Name, err)
	}
}

func TestGetSubAccountFuturesBalances(t *testing.T) {
	t.Parallel()
	sharedtestvalues.SkipTestIfCredentialsUnset(t, g)
	_, err := g.GetSubAccountFuturesBalances(t.Context(), "", currency.EMPTYCODE)
	assert.Error(t, err, "GetSubAccountFuturesBalances should not error")
}

func TestGetSubAccountCrossMarginBalances(t *testing.T) {
	t.Parallel()
	sharedtestvalues.SkipTestIfCredentialsUnset(t, g)
	if _, err := g.GetSubAccountCrossMarginBalances(t.Context(), ""); err != nil {
		t.Errorf("%s GetSubAccountCrossMarginBalances() error %v", g.Name, err)
	}
}

func TestGetSavedAddresses(t *testing.T) {
	t.Parallel()
	sharedtestvalues.SkipTestIfCredentialsUnset(t, g)
	if _, err := g.GetSavedAddresses(t.Context(), currency.BTC, "", 0); err != nil {
		t.Errorf("%s GetSavedAddresses() error %v", g.Name, err)
	}
}

func TestGetPersonalTradingFee(t *testing.T) {
	t.Parallel()
	sharedtestvalues.SkipTestIfCredentialsUnset(t, g)
	_, err := g.GetPersonalTradingFee(t.Context(), currency.Pair{Base: currency.BTC, Quote: currency.USDT, Delimiter: currency.UnderscoreDelimiter}, currency.EMPTYCODE)
	assert.NoError(t, err, "GetPersonalTradingFee should not error")
}

func TestGetUsersTotalBalance(t *testing.T) {
	t.Parallel()
	sharedtestvalues.SkipTestIfCredentialsUnset(t, g)
	if _, err := g.GetUsersTotalBalance(t.Context(), currency.BTC); err != nil {
		t.Errorf("%s GetUsersTotalBalance() error %v", g.Name, err)
	}
}

func TestGetMarginSupportedCurrencyPairs(t *testing.T) {
	t.Parallel()
	if _, err := g.GetMarginSupportedCurrencyPairs(t.Context()); err != nil {
		t.Errorf("%s GetMarginSupportedCurrencyPair() error %v", g.Name, err)
	}
}

func TestGetMarginSupportedCurrencyPair(t *testing.T) {
	t.Parallel()
	if _, err := g.GetSingleMarginSupportedCurrencyPair(t.Context(), getPair(t, asset.Margin)); err != nil {
		t.Errorf("%s GetMarginSupportedCurrencyPair() error %v", g.Name, err)
	}
}

func TestGetOrderbookOfLendingLoans(t *testing.T) {
	t.Parallel()
	if _, err := g.GetOrderbookOfLendingLoans(t.Context(), currency.BTC); err != nil {
		t.Errorf("%s GetOrderbookOfLendingLoans() error %v", g.Name, err)
	}
}

func TestGetAllFutureContracts(t *testing.T) {
	t.Parallel()

	for _, c := range []currency.Code{currency.BTC, currency.USDT} {
		_, err := g.GetAllFutureContracts(t.Context(), c)
		assert.NoErrorf(t, err, "GetAllFutureContracts %s should not error", c)
	}
}

func TestGetFuturesContract(t *testing.T) {
	t.Parallel()
	_, err := g.GetFuturesContract(t.Context(), currency.USDT, getPair(t, asset.USDTMarginedFutures).String())
	assert.NoError(t, err, "GetFuturesContract should not error")
	_, err = g.GetFuturesContract(t.Context(), currency.BTC, getPair(t, asset.CoinMarginedFutures).String())
	assert.NoError(t, err, "GetFuturesContract should not error")
}

func TestGetFuturesOrderbook(t *testing.T) {
	t.Parallel()
	_, err := g.GetFuturesOrderbook(t.Context(), currency.BTC, getPair(t, asset.CoinMarginedFutures).String(), "", 10, false)
	assert.NoError(t, err, "GetFuturesOrderbook should not error for CoinMarginedFutures")
	_, err = g.GetFuturesOrderbook(t.Context(), currency.USDT, getPair(t, asset.USDTMarginedFutures).String(), "", 10, false)
	assert.NoError(t, err, "GetFuturesOrderbook should not error for USDTMarginedFutures")
}

func TestGetFuturesTradingHistory(t *testing.T) {
	t.Parallel()
	_, err := g.GetFuturesTradingHistory(t.Context(), currency.BTC, getPair(t, asset.CoinMarginedFutures), 0, 0, "", time.Time{}, time.Time{})
	assert.NoError(t, err, "GetFuturesTradingHistory should not error for CoinMarginedFutures")
	_, err = g.GetFuturesTradingHistory(t.Context(), currency.USDT, getPair(t, asset.USDTMarginedFutures), 0, 0, "", time.Time{}, time.Time{})
	assert.NoError(t, err, "GetFuturesTradingHistory should not error for USDTMarginedFutures")
}

func TestGetFuturesCandlesticks(t *testing.T) {
	t.Parallel()
	_, err := g.GetFuturesCandlesticks(t.Context(), currency.BTC, getPair(t, asset.CoinMarginedFutures).String(), time.Time{}, time.Time{}, 0, kline.OneWeek)
	assert.NoError(t, err, "GetFuturesCandlesticks should not error for CoinMarginedFutures")
	_, err = g.GetFuturesCandlesticks(t.Context(), currency.USDT, getPair(t, asset.USDTMarginedFutures).String(), time.Time{}, time.Time{}, 0, kline.OneWeek)
	assert.NoError(t, err, "GetFuturesCandlesticks should not error for USDTMarginedFutures")
}

func TestPremiumIndexKLine(t *testing.T) {
	t.Parallel()
	_, err := g.PremiumIndexKLine(t.Context(), currency.BTC, getPair(t, asset.CoinMarginedFutures), time.Time{}, time.Time{}, 0, kline.OneWeek)
	assert.NoError(t, err, "PremiumIndexKLine should not error for CoinMarginedFutures")
	_, err = g.PremiumIndexKLine(t.Context(), currency.USDT, getPair(t, asset.USDTMarginedFutures), time.Time{}, time.Time{}, 0, kline.OneWeek)
	assert.NoError(t, err, "PremiumIndexKLine should not error for USDTMarginedFutures")
}

func TestGetFutureTickers(t *testing.T) {
	t.Parallel()
	_, err := g.GetFuturesTickers(t.Context(), currency.BTC, getPair(t, asset.CoinMarginedFutures))
	assert.NoError(t, err, "GetFutureTickers should not error for CoinMarginedFutures")
	_, err = g.GetFuturesTickers(t.Context(), currency.USDT, getPair(t, asset.USDTMarginedFutures))
	assert.NoError(t, err, "GetFutureTickers should not error for USDTMarginedFutures")
}

func TestGetFutureFundingRates(t *testing.T) {
	t.Parallel()
	_, err := g.GetFutureFundingRates(t.Context(), currency.BTC, getPair(t, asset.CoinMarginedFutures), 0)
	assert.NoError(t, err, "GetFutureFundingRates should not error for CoinMarginedFutures")
	_, err = g.GetFutureFundingRates(t.Context(), currency.USDT, getPair(t, asset.USDTMarginedFutures), 0)
	assert.NoError(t, err, "GetFutureFundingRates should not error for USDTMarginedFutures")
}

func TestGetFuturesInsuranceBalanceHistory(t *testing.T) {
	t.Parallel()
	_, err := g.GetFuturesInsuranceBalanceHistory(t.Context(), currency.USDT, 0)
	assert.NoError(t, err, "GetFuturesInsuranceBalanceHistory should not error")
}

func TestGetFutureStats(t *testing.T) {
	t.Parallel()
	_, err := g.GetFutureStats(t.Context(), currency.BTC, getPair(t, asset.CoinMarginedFutures), time.Time{}, 0, 0)
	assert.NoError(t, err, "GetFutureStats should not error for CoinMarginedFutures")
	_, err = g.GetFutureStats(t.Context(), currency.USDT, getPair(t, asset.USDTMarginedFutures), time.Time{}, 0, 0)
	assert.NoError(t, err, "GetFutureStats should not error for USDTMarginedFutures")
}

func TestGetIndexConstituent(t *testing.T) {
	t.Parallel()
	_, err := g.GetIndexConstituent(t.Context(), currency.USDT, currency.Pair{Base: currency.BTC, Quote: currency.USDT, Delimiter: currency.UnderscoreDelimiter}.String())
	assert.NoError(t, err, "GetIndexConstituent should not error")
}

func TestGetLiquidationHistory(t *testing.T) {
	t.Parallel()
	_, err := g.GetLiquidationHistory(t.Context(), currency.BTC, getPair(t, asset.CoinMarginedFutures), time.Time{}, time.Time{}, 0)
	assert.NoError(t, err, "GetLiquidationHistory should not error for CoinMarginedFutures")
	_, err = g.GetLiquidationHistory(t.Context(), currency.USDT, getPair(t, asset.USDTMarginedFutures), time.Time{}, time.Time{}, 0)
	assert.NoError(t, err, "GetLiquidationHistory should not error for USDTMarginedFutures")
}

func TestQueryFuturesAccount(t *testing.T) {
	t.Parallel()
	sharedtestvalues.SkipTestIfCredentialsUnset(t, g)
	_, err := g.QueryFuturesAccount(t.Context(), currency.USDT)
	assert.NoError(t, err, "QueryFuturesAccount should not error")
}

func TestGetFuturesAccountBooks(t *testing.T) {
	t.Parallel()
	sharedtestvalues.SkipTestIfCredentialsUnset(t, g)
	_, err := g.GetFuturesAccountBooks(t.Context(), currency.USDT, 0, time.Time{}, time.Time{}, "dnw")
	assert.NoError(t, err, "GetFuturesAccountBooks should not error")
}

func TestGetAllFuturesPositionsOfUsers(t *testing.T) {
	t.Parallel()
	sharedtestvalues.SkipTestIfCredentialsUnset(t, g)
	_, err := g.GetAllFuturesPositionsOfUsers(t.Context(), currency.USDT, true)
	assert.NoError(t, err, "GetAllPositionsOfUsers should not error")
}

func TestGetSinglePosition(t *testing.T) {
	t.Parallel()
	sharedtestvalues.SkipTestIfCredentialsUnset(t, g)
	_, err := g.GetSinglePosition(t.Context(), currency.USDT, currency.Pair{Quote: currency.BTC, Base: currency.USDT})
	assert.NoError(t, err, "GetSinglePosition should not error")
}

func TestUpdateFuturesPositionMargin(t *testing.T) {
	t.Parallel()
	sharedtestvalues.SkipTestIfCredentialsUnset(t, g, canManipulateRealOrders)
	_, err := g.UpdateFuturesPositionMargin(t.Context(), currency.BTC, 0.01, getPair(t, asset.CoinMarginedFutures))
	assert.NoError(t, err, "UpdateFuturesPositionMargin should not error for CoinMarginedFutures")
	_, err = g.UpdateFuturesPositionMargin(t.Context(), currency.USDT, 0.01, getPair(t, asset.USDTMarginedFutures))
	assert.NoError(t, err, "UpdateFuturesPositionMargin should not error for USDTMarginedFutures")
}

func TestUpdateFuturesPositionLeverage(t *testing.T) {
	t.Parallel()
	sharedtestvalues.SkipTestIfCredentialsUnset(t, g, canManipulateRealOrders)
	_, err := g.UpdateFuturesPositionLeverage(t.Context(), currency.BTC, getPair(t, asset.CoinMarginedFutures), 1, 0)
	assert.NoError(t, err, "UpdateFuturesPositionLeverage should not error for CoinMarginedFutures")
	_, err = g.UpdateFuturesPositionLeverage(t.Context(), currency.USDT, getPair(t, asset.USDTMarginedFutures), 1, 0)
	assert.NoError(t, err, "UpdateFuturesPositionLeverage should not error for USDTMarginedFutures")
}

func TestUpdateFuturesPositionRiskLimit(t *testing.T) {
	t.Parallel()
	sharedtestvalues.SkipTestIfCredentialsUnset(t, g, canManipulateRealOrders)
	_, err := g.UpdateFuturesPositionRiskLimit(t.Context(), currency.BTC, getPair(t, asset.CoinMarginedFutures), 10)
	assert.NoError(t, err, "UpdateFuturesPositionRiskLimit should not error for CoinMarginedFutures")
	_, err = g.UpdateFuturesPositionRiskLimit(t.Context(), currency.USDT, getPair(t, asset.USDTMarginedFutures), 10)
	assert.NoError(t, err, "UpdateFuturesPositionRiskLimit should not error for USDTMarginedFutures")
}

func TestPlaceDeliveryOrder(t *testing.T) {
	t.Parallel()
	sharedtestvalues.SkipTestIfCredentialsUnset(t, g, canManipulateRealOrders)
	_, err := g.PlaceDeliveryOrder(t.Context(), &ContractOrderCreateParams{
		Contract:    getPair(t, asset.DeliveryFutures),
		Size:        6024,
		Iceberg:     0,
		Price:       "3765",
		Text:        "t-my-custom-id",
		Settle:      currency.USDT,
		TimeInForce: gtcTIF,
	})
	assert.NoError(t, err, "CreateDeliveryOrder should not error")
}

func TestGetDeliveryOrders(t *testing.T) {
	t.Parallel()
	sharedtestvalues.SkipTestIfCredentialsUnset(t, g)
	_, err := g.GetDeliveryOrders(t.Context(), getPair(t, asset.DeliveryFutures), statusOpen, currency.USDT, "", 0, 0, 1)
	assert.NoError(t, err, "GetDeliveryOrders should not error")
}

func TestCancelMultipleDeliveryOrders(t *testing.T) {
	t.Parallel()
	sharedtestvalues.SkipTestIfCredentialsUnset(t, g, canManipulateRealOrders)
	_, err := g.CancelMultipleDeliveryOrders(t.Context(), getPair(t, asset.DeliveryFutures), "ask", currency.USDT)
	assert.NoError(t, err, "CancelMultipleDeliveryOrders should not error")
}

func TestGetSingleDeliveryOrder(t *testing.T) {
	t.Parallel()
	_, err := g.GetSingleDeliveryOrder(t.Context(), currency.EMPTYCODE, "123456")
	assert.ErrorIs(t, err, errEmptyOrInvalidSettlementCurrency, "GetSingleDeliveryOrder should return errEmptyOrInvalidSettlementCurrency")
	sharedtestvalues.SkipTestIfCredentialsUnset(t, g)
	_, err = g.GetSingleDeliveryOrder(t.Context(), currency.USDT, "123456")
	assert.NoError(t, err, "GetSingleDeliveryOrder should not error")
}

func TestCancelSingleDeliveryOrder(t *testing.T) {
	t.Parallel()
	sharedtestvalues.SkipTestIfCredentialsUnset(t, g, canManipulateRealOrders)
	_, err := g.CancelSingleDeliveryOrder(t.Context(), currency.USDT, "123456")
	assert.NoError(t, err, "CancelSingleDeliveryOrder should not error")
}

func TestGetMyDeliveryTradingHistory(t *testing.T) {
	t.Parallel()
	sharedtestvalues.SkipTestIfCredentialsUnset(t, g)
	_, err := g.GetMyDeliveryTradingHistory(t.Context(), currency.USDT, "", getPair(t, asset.DeliveryFutures), 0, 0, 1, "")
	assert.NoError(t, err, "GetMyDeliveryTradingHistory should not error")
}

func TestGetDeliveryPositionCloseHistory(t *testing.T) {
	t.Parallel()
	sharedtestvalues.SkipTestIfCredentialsUnset(t, g)
	_, err := g.GetDeliveryPositionCloseHistory(t.Context(), currency.USDT, getPair(t, asset.DeliveryFutures), 0, 0, time.Time{}, time.Time{})
	assert.NoError(t, err, "GetDeliveryPositionCloseHistory should not error")
}

func TestGetDeliveryLiquidationHistory(t *testing.T) {
	t.Parallel()
	sharedtestvalues.SkipTestIfCredentialsUnset(t, g)
	_, err := g.GetDeliveryLiquidationHistory(t.Context(), currency.USDT, getPair(t, asset.DeliveryFutures), 0, time.Now())
	assert.NoError(t, err, "GetDeliveryLiquidationHistory should not error")
}

func TestGetDeliverySettlementHistory(t *testing.T) {
	t.Parallel()
	sharedtestvalues.SkipTestIfCredentialsUnset(t, g)
	_, err := g.GetDeliverySettlementHistory(t.Context(), currency.USDT, getPair(t, asset.DeliveryFutures), 0, time.Now())
	assert.NoError(t, err, "GetDeliverySettlementHistory should not error")
}

func TestGetDeliveryPriceTriggeredOrder(t *testing.T) {
	t.Parallel()
	sharedtestvalues.SkipTestIfCredentialsUnset(t, g)
	_, err := g.GetDeliveryPriceTriggeredOrder(t.Context(), currency.USDT, &FuturesPriceTriggeredOrderParam{
		Initial: FuturesInitial{
			Price:    1234.,
			Size:     12,
			Contract: getPair(t, asset.DeliveryFutures),
		},
		Trigger: FuturesTrigger{
			Rule:      1,
			OrderType: "close-short-position",
			Price:     123400,
		},
	})
	assert.NoError(t, err, "GetDeliveryPriceTriggeredOrder should not error")
}

func TestGetDeliveryAllAutoOrder(t *testing.T) {
	t.Parallel()
	sharedtestvalues.SkipTestIfCredentialsUnset(t, g)
	_, err := g.GetDeliveryAllAutoOrder(t.Context(), statusOpen, currency.USDT, getPair(t, asset.DeliveryFutures), 0, 1)
	assert.NoError(t, err, "GetDeliveryAllAutoOrder should not error")
}

func TestCancelAllDeliveryPriceTriggeredOrder(t *testing.T) {
	t.Parallel()
	sharedtestvalues.SkipTestIfCredentialsUnset(t, g, canManipulateRealOrders)
	_, err := g.CancelAllDeliveryPriceTriggeredOrder(t.Context(), currency.USDT, getPair(t, asset.DeliveryFutures))
	assert.NoError(t, err, "CancelAllDeliveryPriceTriggeredOrder should not error")
}

func TestGetSingleDeliveryPriceTriggeredOrder(t *testing.T) {
	t.Parallel()
	sharedtestvalues.SkipTestIfCredentialsUnset(t, g)
	_, err := g.GetSingleDeliveryPriceTriggeredOrder(t.Context(), currency.USDT, "12345")
	assert.NoError(t, err, "GetSingleDeliveryPriceTriggeredOrder should not error")
}

func TestCancelDeliveryPriceTriggeredOrder(t *testing.T) {
	t.Parallel()
	sharedtestvalues.SkipTestIfCredentialsUnset(t, g, canManipulateRealOrders)
	_, err := g.CancelDeliveryPriceTriggeredOrder(t.Context(), currency.USDT, "12345")
	assert.NoError(t, err, "CancelDeliveryPriceTriggeredOrder should not error")
}

func TestEnableOrDisableDualMode(t *testing.T) {
	t.Parallel()
	sharedtestvalues.SkipTestIfCredentialsUnset(t, g)
	_, err := g.EnableOrDisableDualMode(t.Context(), currency.BTC, true)
	assert.NoError(t, err, "EnableOrDisableDualMode should not error")
}

func TestRetrivePositionDetailInDualMode(t *testing.T) {
	t.Parallel()
	sharedtestvalues.SkipTestIfCredentialsUnset(t, g)
	_, err := g.RetrivePositionDetailInDualMode(t.Context(), currency.BTC, getPair(t, asset.CoinMarginedFutures))
	assert.NoError(t, err, "RetrivePositionDetailInDualMode should not error for CoinMarginedFutures")
	_, err = g.RetrivePositionDetailInDualMode(t.Context(), currency.USDT, getPair(t, asset.USDTMarginedFutures))
	assert.NoError(t, err, "RetrivePositionDetailInDualMode should not error for USDTMarginedFutures")
}

func TestUpdatePositionMarginInDualMode(t *testing.T) {
	t.Parallel()
	sharedtestvalues.SkipTestIfCredentialsUnset(t, g, canManipulateRealOrders)
	_, err := g.UpdatePositionMarginInDualMode(t.Context(), currency.BTC, getPair(t, asset.CoinMarginedFutures), 0.001, "dual_long")
	assert.NoError(t, err, "UpdatePositionMarginInDualMode should not error for CoinMarginedFutures")
	_, err = g.UpdatePositionMarginInDualMode(t.Context(), currency.USDT, getPair(t, asset.USDTMarginedFutures), 0.001, "dual_long")
	assert.NoError(t, err, "UpdatePositionMarginInDualMode should not error for USDTMarginedFutures")
}

func TestUpdatePositionLeverageInDualMode(t *testing.T) {
	t.Parallel()
	sharedtestvalues.SkipTestIfCredentialsUnset(t, g, canManipulateRealOrders)
	_, err := g.UpdatePositionLeverageInDualMode(t.Context(), currency.BTC, getPair(t, asset.CoinMarginedFutures), 0.001, 0.001)
	assert.NoError(t, err, "UpdatePositionLeverageInDualMode should not error for CoinMarginedFutures")
	_, err = g.UpdatePositionLeverageInDualMode(t.Context(), currency.USDT, getPair(t, asset.USDTMarginedFutures), 0.001, 0.001)
	assert.NoError(t, err, "UpdatePositionLeverageInDualMode should not error for USDTMarginedFutures")
}

func TestUpdatePositionRiskLimitInDualMode(t *testing.T) {
	t.Parallel()
	sharedtestvalues.SkipTestIfCredentialsUnset(t, g, canManipulateRealOrders)
	_, err := g.UpdatePositionRiskLimitInDualMode(t.Context(), currency.BTC, getPair(t, asset.CoinMarginedFutures), 10)
	assert.NoError(t, err, "UpdatePositionRiskLimitInDualMode should not error for CoinMarginedFutures")
	_, err = g.UpdatePositionRiskLimitInDualMode(t.Context(), currency.USDT, getPair(t, asset.USDTMarginedFutures), 10)
	assert.NoError(t, err, "UpdatePositionRiskLimitInDualMode should not error for USDTMarginedFutures")
}

func TestPlaceFuturesOrder(t *testing.T) {
	t.Parallel()
	sharedtestvalues.SkipTestIfCredentialsUnset(t, g, canManipulateRealOrders)
	_, err := g.PlaceFuturesOrder(t.Context(), &ContractOrderCreateParams{
		Contract:    getPair(t, asset.CoinMarginedFutures),
		Size:        6024,
		Iceberg:     0,
		Price:       "3765",
		TimeInForce: "gtc",
		Text:        "t-my-custom-id",
		Settle:      currency.BTC,
	})
	assert.NoError(t, err, "PlaceFuturesOrder should not error")
}

func TestGetFuturesOrders(t *testing.T) {
	t.Parallel()
	sharedtestvalues.SkipTestIfCredentialsUnset(t, g)
	_, err := g.GetFuturesOrders(t.Context(), currency.NewBTCUSD(), statusOpen, "", currency.BTC, 0, 0, 1)
	assert.NoError(t, err, "GetFuturesOrders should not error")
}

func TestCancelMultipleFuturesOpenOrders(t *testing.T) {
	t.Parallel()
	sharedtestvalues.SkipTestIfCredentialsUnset(t, g, canManipulateRealOrders)
	_, err := g.CancelMultipleFuturesOpenOrders(t.Context(), getPair(t, asset.USDTMarginedFutures), "ask", currency.USDT)
	assert.NoError(t, err, "CancelMultipleFuturesOpenOrders should not error")
}

func TestGetSingleFuturesPriceTriggeredOrder(t *testing.T) {
	t.Parallel()
	sharedtestvalues.SkipTestIfCredentialsUnset(t, g)
	_, err := g.GetSingleFuturesPriceTriggeredOrder(t.Context(), currency.BTC, "12345")
	assert.NoError(t, err, "GetSingleFuturesPriceTriggeredOrder should not error")
}

func TestCancelFuturesPriceTriggeredOrder(t *testing.T) {
	t.Parallel()
	sharedtestvalues.SkipTestIfCredentialsUnset(t, g, canManipulateRealOrders)
	_, err := g.CancelFuturesPriceTriggeredOrder(t.Context(), currency.USDT, "12345")
	assert.NoError(t, err, "CancelFuturesPriceTriggeredOrder should not error")
}

func TestPlaceBatchFuturesOrders(t *testing.T) {
	t.Parallel()
	sharedtestvalues.SkipTestIfCredentialsUnset(t, g, canManipulateRealOrders)
	_, err := g.PlaceBatchFuturesOrders(t.Context(), currency.BTC, []ContractOrderCreateParams{
		{
			Contract:    getPair(t, asset.CoinMarginedFutures),
			Size:        6024,
			Iceberg:     0,
			Price:       "3765",
			TimeInForce: "gtc",
			Text:        "t-my-custom-id",
			Settle:      currency.BTC,
		},
		{
			Contract:    getPair(t, asset.CoinMarginedFutures),
			Size:        232,
			Iceberg:     0,
			Price:       "376225",
			TimeInForce: "gtc",
			Text:        "t-my-custom-id",
			Settle:      currency.BTC,
		},
	})
	assert.NoError(t, err, "PlaceBatchFuturesOrders should not error")
}

func TestGetSingleFuturesOrder(t *testing.T) {
	t.Parallel()
	sharedtestvalues.SkipTestIfCredentialsUnset(t, g)
	_, err := g.GetSingleFuturesOrder(t.Context(), currency.BTC, "12345")
	assert.NoError(t, err, "GetSingleFuturesOrder should not error")
}

func TestCancelSingleFuturesOrder(t *testing.T) {
	t.Parallel()
	sharedtestvalues.SkipTestIfCredentialsUnset(t, g, canManipulateRealOrders)
	_, err := g.CancelSingleFuturesOrder(t.Context(), currency.BTC, "12345")
	assert.NoError(t, err, "CancelSingleFuturesOrder should not error")
}

func TestAmendFuturesOrder(t *testing.T) {
	t.Parallel()
	sharedtestvalues.SkipTestIfCredentialsUnset(t, g, canManipulateRealOrders)
	_, err := g.AmendFuturesOrder(t.Context(), currency.BTC, "1234", AmendFuturesOrderParam{
		Price: 12345.990,
	})
	assert.NoError(t, err, "AmendFuturesOrder should not error")
}

func TestGetMyFuturesTradingHistory(t *testing.T) {
	t.Parallel()
	sharedtestvalues.SkipTestIfCredentialsUnset(t, g)
	_, err := g.GetMyFuturesTradingHistory(t.Context(), currency.BTC, "", "", getPair(t, asset.CoinMarginedFutures), 0, 0, 0)
	assert.NoError(t, err, "GetMyFuturesTradingHistory should not error")
}

func TestGetFuturesPositionCloseHistory(t *testing.T) {
	t.Parallel()
	sharedtestvalues.SkipTestIfCredentialsUnset(t, g)
	_, err := g.GetFuturesPositionCloseHistory(t.Context(), currency.BTC, getPair(t, asset.CoinMarginedFutures), 0, 0, time.Time{}, time.Time{})
	assert.NoError(t, err, "GetFuturesPositionCloseHistory should not error")
}

func TestGetFuturesLiquidationHistory(t *testing.T) {
	t.Parallel()
	sharedtestvalues.SkipTestIfCredentialsUnset(t, g)
	_, err := g.GetFuturesLiquidationHistory(t.Context(), currency.BTC, getPair(t, asset.CoinMarginedFutures), 0, time.Time{})
	assert.NoError(t, err, "GetFuturesLiquidationHistory should not error")
}

func TestCountdownCancelOrders(t *testing.T) {
	t.Parallel()
	sharedtestvalues.SkipTestIfCredentialsUnset(t, g, canManipulateRealOrders)
	_, err := g.CountdownCancelOrders(t.Context(), currency.BTC, CountdownParams{
		Timeout: 8,
	})
	assert.NoError(t, err, "CountdownCancelOrders should not error")
}

func TestCreatePriceTriggeredFuturesOrder(t *testing.T) {
	t.Parallel()
	sharedtestvalues.SkipTestIfCredentialsUnset(t, g, canManipulateRealOrders)
	for _, tc := range []struct {
		c currency.Code
		a asset.Item
	}{
		{currency.BTC, asset.CoinMarginedFutures},
		{currency.USDT, asset.USDTMarginedFutures},
	} {
		_, err := g.CreatePriceTriggeredFuturesOrder(t.Context(), tc.c, &FuturesPriceTriggeredOrderParam{
			Initial: FuturesInitial{
				Price:    1234.,
				Size:     2,
				Contract: getPair(t, tc.a),
			},
			Trigger: FuturesTrigger{
				Rule:      1,
				OrderType: "close-short-position",
			},
		})
		assert.NoErrorf(t, err, "CreatePriceTriggeredFuturesOrder should not error for settlement currency: %s, asset: %s", tc.c, tc.a)
	}
}

func TestListAllFuturesAutoOrders(t *testing.T) {
	t.Parallel()
	sharedtestvalues.SkipTestIfCredentialsUnset(t, g)
	_, err := g.ListAllFuturesAutoOrders(t.Context(), statusOpen, currency.BTC, currency.EMPTYPAIR, 0, 0)
	assert.NoError(t, err, "ListAllFuturesAutoOrders should not error")
}

func TestCancelAllFuturesOpenOrders(t *testing.T) {
	t.Parallel()
	sharedtestvalues.SkipTestIfCredentialsUnset(t, g, canManipulateRealOrders)
	_, err := g.CancelAllFuturesOpenOrders(t.Context(), currency.BTC, getPair(t, asset.CoinMarginedFutures))
	assert.NoError(t, err, "CancelAllFuturesOpenOrders should not error for CoinMarginedFutures")
	_, err = g.CancelAllFuturesOpenOrders(t.Context(), currency.USDT, getPair(t, asset.USDTMarginedFutures))
	assert.NoError(t, err, "CancelAllFuturesOpenOrders should not error for USDTMarginedFutures")
}

func TestGetAllDeliveryContracts(t *testing.T) {
	t.Parallel()
	r, err := g.GetAllDeliveryContracts(t.Context(), currency.USDT)
	require.NoError(t, err, "GetAllDeliveryContracts must not error")
	assert.NotEmpty(t, r, "GetAllDeliveryContracts should return data")
	r, err = g.GetAllDeliveryContracts(t.Context(), currency.BTC)
	require.NoError(t, err, "GetAllDeliveryContracts must not error")
	// The test below will fail if support for BTC settlement is added. This is intentional, as it ensures we are alerted when it's time to reintroduce support
	if !assert.Empty(t, r, "GetAllDeliveryContracts should not return any data with unsupported settlement currency BTC") {
		t.Error("BTC settlement for delivery futures appears to be supported again by the API. Please raise an issue to reintroduce BTC support for this exchange")
	}
}

func TestGetDeliveryContract(t *testing.T) {
	t.Parallel()
	_, err := g.GetDeliveryContract(t.Context(), currency.USDT, getPair(t, asset.DeliveryFutures))
	assert.NoError(t, err, "GetDeliveryContract should not error")
}

func TestGetDeliveryOrderbook(t *testing.T) {
	t.Parallel()
	_, err := g.GetDeliveryOrderbook(t.Context(), currency.USDT, "0", getPair(t, asset.DeliveryFutures), 0, false)
	assert.NoError(t, err, "GetDeliveryOrderbook should not error")
}

func TestGetDeliveryTradingHistory(t *testing.T) {
	t.Parallel()
	_, err := g.GetDeliveryTradingHistory(t.Context(), currency.USDT, "", getPair(t, asset.DeliveryFutures), 0, time.Time{}, time.Time{})
	assert.NoError(t, err, "GetDeliveryTradingHistory should not error")
}

func TestGetDeliveryFuturesCandlesticks(t *testing.T) {
	t.Parallel()
	_, err := g.GetDeliveryFuturesCandlesticks(t.Context(), currency.USDT, getPair(t, asset.DeliveryFutures), time.Time{}, time.Time{}, 0, kline.OneWeek)
	assert.NoError(t, err, "GetDeliveryFuturesCandlesticks should not error")
}

func TestGetDeliveryFutureTickers(t *testing.T) {
	t.Parallel()
	_, err := g.GetDeliveryFutureTickers(t.Context(), currency.USDT, getPair(t, asset.DeliveryFutures))
	assert.NoError(t, err, "GetDeliveryFutureTickers should not error")
}

func TestGetDeliveryInsuranceBalanceHistory(t *testing.T) {
	t.Parallel()
	_, err := g.GetDeliveryInsuranceBalanceHistory(t.Context(), currency.BTC, 0)
	assert.NoError(t, err, "GetDeliveryInsuranceBalanceHistory should not error")
}

func TestQueryDeliveryFuturesAccounts(t *testing.T) {
	t.Parallel()
	sharedtestvalues.SkipTestIfCredentialsUnset(t, g)
	_, err := g.GetDeliveryFuturesAccounts(t.Context(), currency.USDT)
	assert.NoError(t, err, "GetDeliveryFuturesAccounts should not error")
}

func TestGetDeliveryAccountBooks(t *testing.T) {
	t.Parallel()
	sharedtestvalues.SkipTestIfCredentialsUnset(t, g)
	_, err := g.GetDeliveryAccountBooks(t.Context(), currency.USDT, 0, time.Time{}, time.Now(), "dnw")
	assert.NoError(t, err, "GetDeliveryAccountBooks should not error")
}

func TestGetAllDeliveryPositionsOfUser(t *testing.T) {
	t.Parallel()
	sharedtestvalues.SkipTestIfCredentialsUnset(t, g)
	_, err := g.GetAllDeliveryPositionsOfUser(t.Context(), currency.USDT)
	assert.NoError(t, err, "GetAllDeliveryPositionsOfUser should not error")
}

func TestGetSingleDeliveryPosition(t *testing.T) {
	t.Parallel()
	sharedtestvalues.SkipTestIfCredentialsUnset(t, g)
	_, err := g.GetSingleDeliveryPosition(t.Context(), currency.USDT, getPair(t, asset.DeliveryFutures))
	assert.NoError(t, err, "GetSingleDeliveryPosition should not error")
}

func TestUpdateDeliveryPositionMargin(t *testing.T) {
	t.Parallel()
	_, err := g.UpdateDeliveryPositionMargin(t.Context(), currency.EMPTYCODE, 0.001, currency.Pair{})
	assert.ErrorIs(t, err, errEmptyOrInvalidSettlementCurrency)
	sharedtestvalues.SkipTestIfCredentialsUnset(t, g, canManipulateRealOrders)
	_, err = g.UpdateDeliveryPositionMargin(t.Context(), currency.USDT, 0.001, getPair(t, asset.DeliveryFutures))
	assert.NoError(t, err, "UpdateDeliveryPositionMargin should not error")
}

func TestUpdateDeliveryPositionLeverage(t *testing.T) {
	t.Parallel()
	_, err := g.UpdateDeliveryPositionLeverage(t.Context(), currency.EMPTYCODE, currency.Pair{}, 0.001)
	assert.ErrorIs(t, err, errEmptyOrInvalidSettlementCurrency)
	sharedtestvalues.SkipTestIfCredentialsUnset(t, g, canManipulateRealOrders)
	_, err = g.UpdateDeliveryPositionLeverage(t.Context(), currency.USDT, getPair(t, asset.DeliveryFutures), 0.001)
	assert.NoError(t, err, "UpdateDeliveryPositionLeverage should not error")
}

func TestUpdateDeliveryPositionRiskLimit(t *testing.T) {
	t.Parallel()
	_, err := g.UpdateDeliveryPositionRiskLimit(t.Context(), currency.EMPTYCODE, currency.Pair{}, 0)
	assert.ErrorIs(t, err, errEmptyOrInvalidSettlementCurrency)
	sharedtestvalues.SkipTestIfCredentialsUnset(t, g, canManipulateRealOrders)
	_, err = g.UpdateDeliveryPositionRiskLimit(t.Context(), currency.USDT, getPair(t, asset.DeliveryFutures), 30)
	assert.NoError(t, err, "UpdateDeliveryPositionRiskLimit should not error")
}

func TestGetAllOptionsUnderlyings(t *testing.T) {
	t.Parallel()
	if _, err := g.GetAllOptionsUnderlyings(t.Context()); err != nil {
		t.Errorf("%s GetAllOptionsUnderlyings() error %v", g.Name, err)
	}
}

func TestGetExpirationTime(t *testing.T) {
	t.Parallel()
	if _, err := g.GetExpirationTime(t.Context(), "BTC_USDT"); err != nil {
		t.Errorf("%s GetExpirationTime() error %v", g.Name, err)
	}
}

func TestGetAllContractOfUnderlyingWithinExpiryDate(t *testing.T) {
	t.Parallel()
	if _, err := g.GetAllContractOfUnderlyingWithinExpiryDate(t.Context(), "BTC_USDT", time.Time{}); err != nil {
		t.Errorf("%s GetAllContractOfUnderlyingWithinExpiryDate() error %v", g.Name, err)
	}
}

func TestGetOptionsSpecifiedContractDetail(t *testing.T) {
	t.Parallel()
	if _, err := g.GetOptionsSpecifiedContractDetail(t.Context(), getPair(t, asset.Options)); err != nil {
		t.Errorf("%s GetOptionsSpecifiedContractDetail() error %v", g.Name, err)
	}
}

func TestGetSettlementHistory(t *testing.T) {
	t.Parallel()
	if _, err := g.GetSettlementHistory(t.Context(), "BTC_USDT", 0, 0, time.Time{}, time.Time{}); err != nil {
		t.Errorf("%s GetSettlementHistory() error %v", g.Name, err)
	}
}

func TestGetOptionsSpecifiedSettlementHistory(t *testing.T) {
	t.Parallel()
	underlying := "BTC_USDT"
	optionsSettlement, err := g.GetSettlementHistory(t.Context(), underlying, 0, 1, time.Time{}, time.Time{})
	if err != nil {
		t.Fatal(err)
	}
	cp, err := currency.NewPairFromString(optionsSettlement[0].Contract)
	if err != nil {
		t.Fatal(err)
	}
	if _, err := g.GetOptionsSpecifiedContractsSettlement(t.Context(), cp, underlying, optionsSettlement[0].Timestamp.Time().Unix()); err != nil {
		t.Errorf("%s GetOptionsSpecifiedContractsSettlement() error %s", g.Name, err)
	}
}

func TestGetSupportedFlashSwapCurrencies(t *testing.T) {
	t.Parallel()
	if _, err := g.GetSupportedFlashSwapCurrencies(t.Context()); err != nil {
		t.Errorf("%s GetSupportedFlashSwapCurrencies() error %v", g.Name, err)
	}
}

const flashSwapOrderResponseJSON = `{"id": 54646,  "create_time": 1651116876378,  "update_time": 1651116876378,  "user_id": 11135567,  "sell_currency": "BTC",  "sell_amount": "0.01",  "buy_currency": "USDT",  "buy_amount": "10",  "price": "100",  "status": 1}`

func TestCreateFlashSwapOrder(t *testing.T) {
	t.Parallel()
	var response FlashSwapOrderResponse
	if err := json.Unmarshal([]byte(flashSwapOrderResponseJSON), &response); err != nil {
		t.Errorf("%s error while deserializing to FlashSwapOrderResponse %v", g.Name, err)
	}
	sharedtestvalues.SkipTestIfCredentialsUnset(t, g, canManipulateRealOrders)
	if _, err := g.CreateFlashSwapOrder(t.Context(), FlashSwapOrderParams{
		PreviewID:    "1234",
		SellCurrency: currency.USDT,
		BuyCurrency:  currency.BTC,
		BuyAmount:    34234,
		SellAmount:   34234,
	}); err != nil {
		t.Errorf("%s CreateFlashSwapOrder() error %v", g.Name, err)
	}
}

func TestGetAllFlashSwapOrders(t *testing.T) {
	t.Parallel()
	sharedtestvalues.SkipTestIfCredentialsUnset(t, g)
	if _, err := g.GetAllFlashSwapOrders(t.Context(), 1, currency.EMPTYCODE, currency.EMPTYCODE, true, 0, 0); err != nil {
		t.Errorf("%s GetAllFlashSwapOrders() error %v", g.Name, err)
	}
}

func TestGetSingleFlashSwapOrders(t *testing.T) {
	t.Parallel()
	sharedtestvalues.SkipTestIfCredentialsUnset(t, g)
	if _, err := g.GetSingleFlashSwapOrder(t.Context(), "1234"); err != nil {
		t.Errorf("%s GetSingleFlashSwapOrder() error %v", g.Name, err)
	}
}

func TestInitiateFlashSwapOrderReview(t *testing.T) {
	t.Parallel()
	sharedtestvalues.SkipTestIfCredentialsUnset(t, g)
	if _, err := g.InitiateFlashSwapOrderReview(t.Context(), FlashSwapOrderParams{
		PreviewID:    "1234",
		SellCurrency: currency.USDT,
		BuyCurrency:  currency.BTC,
		SellAmount:   100,
	}); err != nil {
		t.Errorf("%s InitiateFlashSwapOrderReview() error %v", g.Name, err)
	}
}

func TestGetMyOptionsSettlements(t *testing.T) {
	t.Parallel()
	sharedtestvalues.SkipTestIfCredentialsUnset(t, g)
	if _, err := g.GetMyOptionsSettlements(t.Context(), "BTC_USDT", currency.EMPTYPAIR, 0, 0, time.Time{}); err != nil {
		t.Errorf("%s GetMyOptionsSettlements() error %v", g.Name, err)
	}
}

func TestGetOptionAccounts(t *testing.T) {
	t.Parallel()
	sharedtestvalues.SkipTestIfCredentialsUnset(t, g)
	if _, err := g.GetOptionAccounts(t.Context()); err != nil {
		t.Errorf("%s GetOptionAccounts() error %v", g.Name, err)
	}
}

func TestGetAccountChangingHistory(t *testing.T) {
	t.Parallel()
	sharedtestvalues.SkipTestIfCredentialsUnset(t, g)
	if _, err := g.GetAccountChangingHistory(t.Context(), 0, 0, time.Time{}, time.Time{}, ""); err != nil {
		t.Errorf("%s GetAccountChangingHistory() error %v", g.Name, err)
	}
}

func TestGetUsersPositionSpecifiedUnderlying(t *testing.T) {
	t.Parallel()
	sharedtestvalues.SkipTestIfCredentialsUnset(t, g)
	if _, err := g.GetUsersPositionSpecifiedUnderlying(t.Context(), ""); err != nil {
		t.Errorf("%s GetUsersPositionSpecifiedUnderlying() error %v", g.Name, err)
	}
}

func TestGetSpecifiedContractPosition(t *testing.T) {
	t.Parallel()
	sharedtestvalues.SkipTestIfCredentialsUnset(t, g)
	_, err := g.GetSpecifiedContractPosition(t.Context(), currency.EMPTYPAIR)
	if err != nil && !errors.Is(err, errInvalidOrMissingContractParam) {
		t.Errorf("%s GetSpecifiedContractPosition() error expecting %v, but found %v", g.Name, errInvalidOrMissingContractParam, err)
	}
	_, err = g.GetSpecifiedContractPosition(t.Context(), getPair(t, asset.Options))
	if err != nil {
		t.Errorf("%s GetSpecifiedContractPosition() error expecting %v, but found %v", g.Name, errInvalidOrMissingContractParam, err)
	}
}

func TestGetUsersLiquidationHistoryForSpecifiedUnderlying(t *testing.T) {
	t.Parallel()
	sharedtestvalues.SkipTestIfCredentialsUnset(t, g)
	if _, err := g.GetUsersLiquidationHistoryForSpecifiedUnderlying(t.Context(), "BTC_USDT", currency.EMPTYPAIR); err != nil {
		t.Errorf("%s GetUsersLiquidationHistoryForSpecifiedUnderlying() error %v", g.Name, err)
	}
}

func TestPlaceOptionOrder(t *testing.T) {
	t.Parallel()
	sharedtestvalues.SkipTestIfCredentialsUnset(t, g, canManipulateRealOrders)
	_, err := g.PlaceOptionOrder(t.Context(), &OptionOrderParam{
		Contract:    getPair(t, asset.Options).String(),
		OrderSize:   -1,
		Iceberg:     0,
		Text:        "-",
		TimeInForce: "gtc",
		Price:       100,
	})
	if err != nil {
		t.Errorf("%s PlaceOptionOrder() error %v", g.Name, err)
	}
}

func TestGetOptionFuturesOrders(t *testing.T) {
	t.Parallel()
	sharedtestvalues.SkipTestIfCredentialsUnset(t, g)
	if _, err := g.GetOptionFuturesOrders(t.Context(), currency.EMPTYPAIR, "", "", 0, 0, time.Time{}, time.Time{}); err != nil {
		t.Errorf("%s GetOptionFuturesOrders() error %v", g.Name, err)
	}
}

func TestCancelOptionOpenOrders(t *testing.T) {
	t.Parallel()
	sharedtestvalues.SkipTestIfCredentialsUnset(t, g, canManipulateRealOrders)
	if _, err := g.CancelMultipleOptionOpenOrders(t.Context(), getPair(t, asset.Options), "", ""); err != nil {
		t.Errorf("%s CancelOptionOpenOrders() error %v", g.Name, err)
	}
}

func TestGetSingleOptionOrder(t *testing.T) {
	t.Parallel()
	sharedtestvalues.SkipTestIfCredentialsUnset(t, g)
	if _, err := g.GetSingleOptionOrder(t.Context(), ""); err != nil && !errors.Is(errInvalidOrderID, err) {
		t.Errorf("%s GetSingleOptionorder() expecting %v, but found %v", g.Name, errInvalidOrderID, err)
	}
	if _, err := g.GetSingleOptionOrder(t.Context(), "1234"); err != nil {
		t.Errorf("%s GetSingleOptionOrder() error %v", g.Name, err)
	}
}

func TestCancelSingleOrder(t *testing.T) {
	t.Parallel()
	sharedtestvalues.SkipTestIfCredentialsUnset(t, g, canManipulateRealOrders)
	if _, err := g.CancelOptionSingleOrder(t.Context(), "1234"); err != nil {
		t.Errorf("%s CancelSingleOrder() error %v", g.Name, err)
	}
}

func TestGetMyOptionsTradingHistory(t *testing.T) {
	t.Parallel()

	sharedtestvalues.SkipTestIfCredentialsUnset(t, g)
	_, err := g.GetMyOptionsTradingHistory(t.Context(), "BTC_USDT", currency.EMPTYPAIR, 0, 0, time.Time{}, time.Time{})
	require.NoError(t, err)
}

func TestWithdrawCurrency(t *testing.T) {
	t.Parallel()
	sharedtestvalues.SkipTestIfCredentialsUnset(t, g, canManipulateRealOrders)
	_, err := g.WithdrawCurrency(t.Context(), WithdrawalRequestParam{})
	if err != nil && !errors.Is(err, errInvalidAmount) {
		t.Errorf("%s WithdrawCurrency() expecting error %v, but found %v", g.Name, errInvalidAmount, err)
	}
	_, err = g.WithdrawCurrency(t.Context(), WithdrawalRequestParam{
		Currency: currency.BTC,
		Amount:   0.00000001,
		Chain:    "BTC",
		Address:  core.BitcoinDonationAddress,
	})
	if err != nil {
		t.Errorf("%s WithdrawCurrency() expecting error %v, but found %v", g.Name, errInvalidAmount, err)
	}
}

func TestCancelWithdrawalWithSpecifiedID(t *testing.T) {
	t.Parallel()
	sharedtestvalues.SkipTestIfCredentialsUnset(t, g, canManipulateRealOrders)
	if _, err := g.CancelWithdrawalWithSpecifiedID(t.Context(), "1234567"); err != nil {
		t.Errorf("%s CancelWithdrawalWithSpecifiedID() error %v", g.Name, err)
	}
}

func TestGetOptionsOrderbook(t *testing.T) {
	t.Parallel()
	_, err := g.GetOptionsOrderbook(t.Context(), getPair(t, asset.Options), "0.1", 9, true)
	assert.NoError(t, err, "GetOptionsOrderbook should not error")
}

func TestGetOptionsTickers(t *testing.T) {
	t.Parallel()
	if _, err := g.GetOptionsTickers(t.Context(), "BTC_USDT"); err != nil {
		t.Errorf("%s GetOptionsTickers() error %v", g.Name, err)
	}
}

func TestGetOptionUnderlyingTickers(t *testing.T) {
	t.Parallel()
	if _, err := g.GetOptionUnderlyingTickers(t.Context(), "BTC_USDT"); err != nil {
		t.Errorf("%s GetOptionUnderlyingTickers() error %v", g.Name, err)
	}
}

func TestGetOptionFuturesCandlesticks(t *testing.T) {
	t.Parallel()
	if _, err := g.GetOptionFuturesCandlesticks(t.Context(), getPair(t, asset.Options), 0, time.Now().Add(-time.Hour*10), time.Time{}, kline.ThirtyMin); err != nil {
		t.Error(err)
	}
}

func TestGetOptionFuturesMarkPriceCandlesticks(t *testing.T) {
	t.Parallel()
	if _, err := g.GetOptionFuturesMarkPriceCandlesticks(t.Context(), "BTC_USDT", 0, time.Time{}, time.Time{}, kline.OneMonth); err != nil {
		t.Errorf("%s GetOptionFuturesMarkPriceCandlesticks() error %v", g.Name, err)
	}
}

func TestGetOptionsTradeHistory(t *testing.T) {
	t.Parallel()
	if _, err := g.GetOptionsTradeHistory(t.Context(), getPair(t, asset.Options), "C", 0, 0, time.Time{}, time.Time{}); err != nil {
		t.Errorf("%s GetOptionsTradeHistory() error %v", g.Name, err)
	}
}

// Sub-account endpoints

func TestCreateNewSubAccount(t *testing.T) {
	t.Parallel()
	sharedtestvalues.SkipTestIfCredentialsUnset(t, g, canManipulateRealOrders)
	if _, err := g.CreateNewSubAccount(t.Context(), SubAccountParams{
		LoginName: "Sub_Account_for_testing",
	}); err != nil {
		t.Errorf("%s CreateNewSubAccount() error %v", g.Name, err)
	}
}

func TestGetSubAccounts(t *testing.T) {
	t.Parallel()
	sharedtestvalues.SkipTestIfCredentialsUnset(t, g)
	if _, err := g.GetSubAccounts(t.Context()); err != nil {
		t.Errorf("%s GetSubAccounts() error %v", g.Name, err)
	}
}

func TestGetSingleSubAccount(t *testing.T) {
	t.Parallel()
	sharedtestvalues.SkipTestIfCredentialsUnset(t, g)
	if _, err := g.GetSingleSubAccount(t.Context(), "123423"); err != nil {
		t.Errorf("%s GetSingleSubAccount() error %v", g.Name, err)
	}
}

// Wrapper test functions

func TestFetchTradablePairs(t *testing.T) {
	t.Parallel()
	for _, a := range g.GetAssetTypes(false) {
		pairs, err := g.FetchTradablePairs(t.Context(), a)
		require.NoErrorf(t, err, "FetchTradablePairs must not error for %s", a)
		require.NotEmptyf(t, pairs, "FetchTradablePairs must return some pairs for %s", a)
		if a == asset.USDTMarginedFutures || a == asset.CoinMarginedFutures {
			for _, p := range pairs {
				_, err := getSettlementCurrency(p, a)
				require.NoErrorf(t, err, "Fetched pair %s %s must not error on getSettlementCurrency", a, p)
			}
		}
	}
}

func TestUpdateTickers(t *testing.T) {
	t.Parallel()
	for _, a := range g.GetAssetTypes(false) {
		err := g.UpdateTickers(t.Context(), a)
		assert.NoErrorf(t, err, "UpdateTickers should not error for %s", a)
	}
}

func TestUpdateOrderbook(t *testing.T) {
	t.Parallel()
	for _, a := range g.GetAssetTypes(false) {
		_, err := g.UpdateOrderbook(t.Context(), getPair(t, a), a)
		assert.NoErrorf(t, err, "UpdateOrderbook should not error for %s", a)
	}
}

func TestGetWithdrawalsHistory(t *testing.T) {
	t.Parallel()
	sharedtestvalues.SkipTestIfCredentialsUnset(t, g)
	if _, err := g.GetWithdrawalsHistory(t.Context(), currency.BTC, asset.Empty); err != nil {
		t.Errorf("%s GetWithdrawalsHistory() error %v", g.Name, err)
	}
}

func TestGetRecentTrades(t *testing.T) {
	t.Parallel()
	for _, a := range g.GetAssetTypes(false) {
		if a != asset.CoinMarginedFutures {
			_, err := g.GetRecentTrades(t.Context(), getPair(t, a), a)
			assert.NoErrorf(t, err, "GetRecentTrades should not error for %s", a)
		}
	}
}

func TestSubmitOrder(t *testing.T) {
	sharedtestvalues.SkipTestIfCredentialsUnset(t, g, canManipulateRealOrders)
	for _, a := range g.GetAssetTypes(false) {
		_, err := g.SubmitOrder(t.Context(), &order.Submit{
			Exchange:    g.Name,
			Pair:        getPair(t, a),
			Side:        order.Buy,
			Type:        order.Limit,
			Price:       1,
			Amount:      1,
			AssetType:   a,
			TimeInForce: order.GoodTillCancel,
		})
		assert.NoErrorf(t, err, "SubmitOrder should not error for %s", a)
	}
}

func TestCancelExchangeOrder(t *testing.T) {
	sharedtestvalues.SkipTestIfCredentialsUnset(t, g, canManipulateRealOrders)
	for _, a := range g.GetAssetTypes(false) {
		orderCancellation := &order.Cancel{
			OrderID:   "1",
			AccountID: "1",
			Pair:      getPair(t, a),
			AssetType: a,
		}
		err := g.CancelOrder(t.Context(), orderCancellation)
		assert.NoErrorf(t, err, "CancelOrder should not error for %s", a)
	}
}

func TestCancelBatchOrders(t *testing.T) {
	sharedtestvalues.SkipTestIfCredentialsUnset(t, g, canManipulateRealOrders)
	for _, a := range g.GetAssetTypes(false) {
		_, err := g.CancelBatchOrders(t.Context(), []order.Cancel{
			{
				OrderID:   "1",
				AccountID: "1",
				Pair:      getPair(t, a),
				AssetType: a,
			}, {
				OrderID:   "2",
				AccountID: "1",
				Pair:      getPair(t, a),
				AssetType: a,
			},
		})
		assert.NoErrorf(t, err, "CancelBatchOrders should not error for %s", a)
	}
}

func TestGetDepositAddress(t *testing.T) {
	sharedtestvalues.SkipTestIfCredentialsUnset(t, g)
	chains, err := g.GetAvailableTransferChains(t.Context(), currency.BTC)
	if err != nil {
		t.Fatal(err)
	}
	for i := range chains {
		_, err = g.GetDepositAddress(t.Context(), currency.BTC, "", chains[i])
		if err != nil {
			t.Error("Test Fail - GetDepositAddress error", err)
		}
	}
}

func TestGetActiveOrders(t *testing.T) {
	sharedtestvalues.SkipTestIfCredentialsUnset(t, g)
	for _, a := range g.GetAssetTypes(false) {
		enabledPairs := getPairs(t, a)
		if len(enabledPairs) > 2 {
			enabledPairs = enabledPairs[:2]
		}
		_, err := g.GetActiveOrders(t.Context(), &order.MultiOrderRequest{
			Pairs:     enabledPairs,
			Type:      order.AnyType,
			Side:      order.AnySide,
			AssetType: a,
		})
		assert.NoErrorf(t, err, "GetActiveOrders should not error for %s", a)
	}
}

func TestGetOrderHistory(t *testing.T) {
	sharedtestvalues.SkipTestIfCredentialsUnset(t, g)
	for _, a := range g.GetAssetTypes(false) {
		enabledPairs := getPairs(t, a)
		if len(enabledPairs) > 4 {
			enabledPairs = enabledPairs[:4]
		}
		multiOrderRequest := order.MultiOrderRequest{
			Type:      order.AnyType,
			Side:      order.Buy,
			Pairs:     enabledPairs,
			AssetType: a,
		}
		_, err := g.GetOrderHistory(t.Context(), &multiOrderRequest)
		assert.NoErrorf(t, err, "GetOrderHistory should not error for %s", a)
	}
}

func TestGetHistoricCandles(t *testing.T) {
	t.Parallel()
	startTime := time.Now().Add(-time.Hour * 10)
	for _, a := range g.GetAssetTypes(false) {
		_, err := g.GetHistoricCandles(t.Context(), getPair(t, a), a, kline.OneDay, startTime, time.Now())
		if a == asset.Options {
			assert.ErrorIs(t, err, asset.ErrNotSupported, "GetHistoricCandles should error correctly for options")
		} else {
			assert.NoErrorf(t, err, "GetHistoricCandles should not error for %s", a)
		}
	}
}

func TestGetHistoricCandlesExtended(t *testing.T) {
	t.Parallel()
	startTime := time.Now().Add(-time.Hour * 5)
	for _, a := range g.GetAssetTypes(false) {
		_, err := g.GetHistoricCandlesExtended(t.Context(), getPair(t, a), a, kline.OneMin, startTime, time.Now())
		if a == asset.Options {
			assert.ErrorIs(t, err, asset.ErrNotSupported, "GetHistoricCandlesExtended should error correctly for options")
		} else {
			assert.NoErrorf(t, err, "GetHistoricCandlesExtended should not error for %s", a)
		}
	}
}

func TestGetAvailableTransferTrains(t *testing.T) {
	t.Parallel()
	_, err := g.GetAvailableTransferChains(t.Context(), currency.USDT)
	if err != nil {
		t.Error(err)
	}
}

func TestGetUnderlyingFromCurrencyPair(t *testing.T) {
	t.Parallel()
	if uly, err := g.GetUnderlyingFromCurrencyPair(currency.Pair{Delimiter: currency.UnderscoreDelimiter, Base: currency.BTC, Quote: currency.NewCode("USDT_LLK")}); err != nil {
		t.Error(err)
	} else if !uly.Equal(currency.NewBTCUSDT()) {
		t.Error("unexpected underlying")
	}
}

const wsTickerPushDataJSON = `{"time": 1606291803,	"channel": "spot.tickers",	"event": "update",	"result": {	  "currency_pair": "BTC_USDT",	  "last": "19106.55",	  "lowest_ask": "19108.71",	  "highest_bid": "19106.55",	  "change_percentage": "3.66",	  "base_volume": "2811.3042155865",	  "quote_volume": "53441606.52411221454674732293",	  "high_24h": "19417.74",	  "low_24h": "18434.21"	}}`

func TestWsTickerPushData(t *testing.T) {
	t.Parallel()
	if err := g.WsHandleSpotData(t.Context(), nil, []byte(wsTickerPushDataJSON)); err != nil {
		t.Errorf("%s websocket ticker push data error: %v", g.Name, err)
	}
}

const wsTradePushDataJSON = `{	"time": 1606292218,	"channel": "spot.trades",	"event": "update",	"result": {	  "id": 309143071,	  "create_time": 1606292218,	  "create_time_ms": "1606292218213.4578",	  "side": "sell",	  "currency_pair": "BTC_USDT",	  "amount": "16.4700000000",	  "price": "0.4705000000"}}`

func TestWsTradePushData(t *testing.T) {
	t.Parallel()
	if err := g.WsHandleSpotData(t.Context(), nil, []byte(wsTradePushDataJSON)); err != nil {
		t.Errorf("%s websocket trade push data error: %v", g.Name, err)
	}
}

const wsCandlestickPushDataJSON = `{"time": 1606292600,	"channel": "spot.candlesticks",	"event": "update",	"result": {	  "t": "1606292580",	  "v": "2362.32035",	  "c": "19128.1",	  "h": "19128.1",	  "l": "19128.1",	  "o": "19128.1","n": "1m_BTC_USDT"}}`

func TestWsCandlestickPushData(t *testing.T) {
	t.Parallel()
	if err := g.WsHandleSpotData(t.Context(), nil, []byte(wsCandlestickPushDataJSON)); err != nil {
		t.Errorf("%s websocket candlestick push data error: %v", g.Name, err)
	}
}

const wsOrderbookTickerJSON = `{"time": 1606293275,	"channel": "spot.book_ticker",	"event": "update",	"result": {	  "t": 1606293275123,	  "u": 48733182,	  "s": "BTC_USDT",	  "b": "19177.79",	  "B": "0.0003341504",	  "a": "19179.38",	  "A": "0.09"	}}`

func TestWsOrderbookTickerPushData(t *testing.T) {
	t.Parallel()
	if err := g.WsHandleSpotData(t.Context(), nil, []byte(wsOrderbookTickerJSON)); err != nil {
		t.Errorf("%s websocket orderbook push data error: %v", g.Name, err)
	}
}

const (
	wsOrderbookUpdatePushDataJSON   = `{"time": 1606294781,	"channel": "spot.order_book_update",	"event": "update",	"result": {	  "t": 1606294781123,	  "e": "depthUpdate",	  "E": 1606294781,"s": "BTC_USDT","U": 48776301,"u": 48776306,"b": [["19137.74","0.0001"],["19088.37","0"]],"a": [["19137.75","0.6135"]]	}}`
	wsOrderbookSnapshotPushDataJSON = `{"time":1606295412,"channel": "spot.order_book",	"event": "update",	"result": {	  "t": 1606295412123,	  "lastUpdateId": 48791820,	  "s": "BTC_USDT",	  "bids": [		[		  "19079.55",		  "0.0195"		],		[		  "19079.07",		  "0.7341"],["19076.23",		  "0.00011808"		],		[		  "19073.9",		  "0.105"		],		[		  "19068.83",		  "0.1009"		]	  ],	  "asks": [		[		  "19080.24",		  "0.1638"		],		[		  "19080.91","0.1366"],["19080.92","0.01"],["19081.29","0.01"],["19083.8","0.097"]]}}`
)

func TestWsOrderbookSnapshotPushData(t *testing.T) {
	t.Parallel()
	err := g.WsHandleSpotData(t.Context(), nil, []byte(wsOrderbookSnapshotPushDataJSON))
	if err != nil {
		t.Errorf("%s websocket orderbook snapshot push data error: %v", g.Name, err)
	}
	if err = g.WsHandleSpotData(t.Context(), nil, []byte(wsOrderbookUpdatePushDataJSON)); err != nil {
		t.Errorf("%s websocket orderbook update push data error: %v", g.Name, err)
	}
}

const wsSpotOrderPushDataJSON = `{"time": 1605175506,	"channel": "spot.orders",	"event": "update",	"result": [	  {		"id": "30784435",		"user": 123456,		"text": "t-abc",		"create_time": "1605175506",		"create_time_ms": "1605175506123",		"update_time": "1605175506",		"update_time_ms": "1605175506123",		"event": "put",		"currency_pair": "BTC_USDT",		"type": "limit",		"account": "spot",		"side": "sell",		"amount": "1",		"price": "10001",		"time_in_force": "gtc",		"left": "1",		"filled_total": "0",		"fee": "0",		"fee_currency": "USDT",		"point_fee": "0",		"gt_fee": "0",		"gt_discount": true,		"rebated_fee": "0",		"rebated_fee_currency": "USDT"}	]}`

func TestWsPushOrders(t *testing.T) {
	t.Parallel()
	if err := g.WsHandleSpotData(t.Context(), nil, []byte(wsSpotOrderPushDataJSON)); err != nil {
		t.Errorf("%s websocket orders push data error: %v", g.Name, err)
	}
}

const wsUserTradePushDataJSON = `{"time": 1605176741,	"channel": "spot.usertrades",	"event": "update",	"result": [	  {		"id": 5736713,		"user_id": 1000001,		"order_id": "30784428",		"currency_pair": "BTC_USDT",		"create_time": 1605176741,		"create_time_ms": "1605176741123.456",		"side": "sell",		"amount": "1.00000000",		"role": "taker",		"price": "10000.00000000",		"fee": "0.00200000000000",		"point_fee": "0",		"gt_fee": "0",		"text": "apiv4"	  }	]}`

func TestWsUserTradesPushDataJSON(t *testing.T) {
	t.Parallel()
	if err := g.WsHandleSpotData(t.Context(), nil, []byte(wsUserTradePushDataJSON)); err != nil {
		t.Errorf("%s websocket users trade push data error: %v", g.Name, err)
	}
}

const wsBalancesPushDataJSON = `{"time": 1605248616,	"channel": "spot.balances",	"event": "update",	"result": [	  {		"timestamp": "1605248616",		"timestamp_ms": "1605248616123",		"user": "1000001",		"currency": "USDT",		"change": "100",		"total": "1032951.325075926",		"available": "1022943.325075926"}	]}`

func TestBalancesPushData(t *testing.T) {
	t.Parallel()
<<<<<<< HEAD
	if err := g.WsHandleSpotData(t.Context(), nil, []byte(wsBalancesPushDataJSON)); err != nil {
=======
	ctx := account.DeployCredentialsToContext(t.Context(), &account.Credentials{Key: "test", Secret: "test"})
	if err := g.WsHandleSpotData(ctx, []byte(wsBalancesPushDataJSON)); err != nil {
>>>>>>> 8fa6179f
		t.Errorf("%s websocket balances push data error: %v", g.Name, err)
	}
}

const wsMarginBalancePushDataJSON = `{"time": 1605248616,	"channel": "spot.funding_balances",	"event": "update",	"result": [	  {"timestamp": "1605248616","timestamp_ms": "1605248616123","user": "1000001","currency": "USDT","change": "100","freeze": "100","lent": "0"}	]}`

func TestMarginBalancePushData(t *testing.T) {
	t.Parallel()
	if err := g.WsHandleSpotData(t.Context(), nil, []byte(wsMarginBalancePushDataJSON)); err != nil {
		t.Errorf("%s websocket margin balance push data error: %v", g.Name, err)
	}
}

const wsCrossMarginBalancePushDataJSON = `{"time": 1605248616,"channel": "spot.cross_balances","event": "update",	"result": [{"timestamp": "1605248616","timestamp_ms": "1605248616123","user": "1000001","currency": "USDT",	"change": "100","total": "1032951.325075926","available": "1022943.325075926"}]}`

func TestCrossMarginBalancePushData(t *testing.T) {
	t.Parallel()
<<<<<<< HEAD
	if err := g.WsHandleSpotData(t.Context(), nil, []byte(wsCrossMarginBalancePushDataJSON)); err != nil {
=======
	ctx := account.DeployCredentialsToContext(t.Context(), &account.Credentials{Key: "test", Secret: "test"})
	if err := g.WsHandleSpotData(ctx, []byte(wsCrossMarginBalancePushDataJSON)); err != nil {
>>>>>>> 8fa6179f
		t.Errorf("%s websocket cross margin balance push data error: %v", g.Name, err)
	}
}

const wsCrossMarginBalanceLoan = `{	"time":1658289372,	"channel":"spot.cross_loan",	"event":"update",	"result":{	  "timestamp":1658289372338,	  "user":"1000001",	  "currency":"BTC",	  "change":"0.01",	  "total":"4.992341029566",	  "available":"0.078054772536",	  "borrowed":"0.01",	  "interest":"0.00001375"	}}`

func TestCrossMarginBalanceLoan(t *testing.T) {
	t.Parallel()
	if err := g.WsHandleSpotData(t.Context(), nil, []byte(wsCrossMarginBalanceLoan)); err != nil {
		t.Errorf("%s websocket cross margin loan push data error: %v", g.Name, err)
	}
}

// TestFuturesDataHandler ensures that messages from various futures channels do not error
func TestFuturesDataHandler(t *testing.T) {
	t.Parallel()
<<<<<<< HEAD
	if err := g.WsHandleFuturesData(t.Context(), nil, []byte(wsFuturesTickerPushDataJSON), asset.Futures); err != nil {
		t.Errorf("%s websocket push data error: %v", g.Name, err)
	}
}

const wsFuturesTradesPushDataJSON = `{"channel": "futures.trades","event": "update",	"time": 1541503698,	"result": [{"size": -108,"id": 27753479,"create_time": 1545136464,"create_time_ms": 1545136464123,"price": "96.4","contract": "BTC_USD"}]}`

func TestFuturesTrades(t *testing.T) {
	t.Parallel()
	if err := g.WsHandleFuturesData(t.Context(), nil, []byte(wsFuturesTradesPushDataJSON), asset.Futures); err != nil {
		t.Errorf("%s websocket push data error: %v", g.Name, err)
	}
}

const (
	wsFuturesOrderbookTickerJSON = `{	"time": 1615366379,	"channel": "futures.book_ticker",	"event": "update",	"error": null,	"result": {	  "t": 1615366379123,	  "u": 2517661076,	  "s": "BTC_USD",	  "b": "54696.6",	  "B": 37000,	  "a": "54696.7",	  "A": 47061	}}`
)

func TestOrderbookData(t *testing.T) {
	t.Parallel()
	if err := g.WsHandleFuturesData(t.Context(), nil, []byte(wsFuturesOrderbookTickerJSON), asset.Futures); err != nil {
		t.Errorf("%s websocket orderbook ticker push data error: %v", g.Name, err)
	}
}

const wsFuturesOrderPushDataJSON = `{	"channel": "futures.orders",	"event": "update",	"time": 1541505434,	"result": [	  {		"contract": "BTC_USD",		"create_time": 1628736847,		"create_time_ms": 1628736847325,		"fill_price": 40000.4,		"finish_as": "filled",		"finish_time": 1628736848,		"finish_time_ms": 1628736848321,		"iceberg": 0,		"id": 4872460,		"is_close": false,		"is_liq": false,		"is_reduce_only": false,		"left": 0,		"mkfr": -0.00025,		"price": 40000.4,		"refr": 0,		"refu": 0,		"size": 1,		"status": "finished",		"text": "-",		"tif": "gtc",		"tkfr": 0.0005,		"user": "110xxxxx"	  }	]}`

func TestFuturesOrderPushData(t *testing.T) {
	t.Parallel()
	if err := g.WsHandleFuturesData(t.Context(), nil, []byte(wsFuturesOrderPushDataJSON), asset.Futures); err != nil {
		t.Errorf("%s websocket futures order push data error: %v", g.Name, err)
	}
}

const wsFuturesUsertradesPushDataJSON = `{"time": 1543205083,	"channel": "futures.usertrades","event": "update",	"error": null,	"result": [{"id": "3335259","create_time": 1628736848,"create_time_ms": 1628736848321,"contract": "BTC_USD","order_id": "4872460","size": 1,"price": "40000.4","role": "maker","text": "api","fee": 0.0009290592,"point_fee": 0}]}`

func TestFuturesUserTrades(t *testing.T) {
	t.Parallel()
	if err := g.WsHandleFuturesData(t.Context(), nil, []byte(wsFuturesUsertradesPushDataJSON), asset.Futures); err != nil {
		t.Errorf("%s websocket futures user trades push data error: %v", g.Name, err)
	}
}

const wsFuturesLiquidationPushDataJSON = `{"channel": "futures.liquidates",	"event": "update",	"time": 1541505434,	"result": [{"entry_price": 209,"fill_price": 215.1,"left": 0,"leverage": 0.0,"liq_price": 213,"margin": 0.007816722941,"mark_price": 213,"order_id": 4093362,"order_price": 215.1,"size": -124,"time": 1541486601,"time_ms": 1541486601123,"contract": "BTC_USD","user": "1040xxxx"}	]}`

func TestFuturesLiquidationPushData(t *testing.T) {
	t.Parallel()
	if err := g.WsHandleFuturesData(t.Context(), nil, []byte(wsFuturesLiquidationPushDataJSON), asset.Futures); err != nil {
		t.Errorf("%s websocket futures liquidation push data error: %v", g.Name, err)
	}
}

const wsFuturesAutoDelevergesNotification = `{"channel": "futures.auto_deleverages",	"event": "update",	"time": 1541505434,	"result": [{"entry_price": 209,"fill_price": 215.1,"position_size": 10,"trade_size": 10,"time": 1541486601,"time_ms": 1541486601123,"contract": "BTC_USD","user": "1040"}	]}`

func TestFuturesAutoDeleverges(t *testing.T) {
	t.Parallel()
	if err := g.WsHandleFuturesData(t.Context(), nil, []byte(wsFuturesAutoDelevergesNotification), asset.Futures); err != nil {
		t.Errorf("%s websocket futures auto deleverge push data error: %v", g.Name, err)
	}
}

const wsFuturesPositionClosePushDataJSON = ` {"channel": "futures.position_closes",	"event": "update",	"time": 1541505434,	"result": [	  {		"contract": "BTC_USD",		"pnl": -0.000624354791,		"side": "long",		"text": "web",		"time": 1547198562,		"time_ms": 1547198562123,		"user": "211xxxx"	  }	]}`

func TestPositionClosePushData(t *testing.T) {
	t.Parallel()
	if err := g.WsHandleFuturesData(t.Context(), nil, []byte(wsFuturesPositionClosePushDataJSON), asset.Futures); err != nil {
		t.Errorf("%s websocket futures position close push data error: %v", g.Name, err)
	}
}

const wsFuturesBalanceNotificationPushDataJSON = `{"channel": "futures.balances",	"event": "update",	"time": 1541505434,	"result": [	  {		"balance": 9.998739899488,		"change": -0.000002074115,		"text": "BTC_USD:3914424",		"time": 1547199246,		"time_ms": 1547199246123,		"type": "fee",		"user": "211xxx"	  }	]}`

func TestFuturesBalanceNotification(t *testing.T) {
	t.Parallel()
	if err := g.WsHandleFuturesData(t.Context(), nil, []byte(wsFuturesBalanceNotificationPushDataJSON), asset.Futures); err != nil {
		t.Errorf("%s websocket futures balance notification push data error: %v", g.Name, err)
	}
}

const wsFuturesReduceRiskLimitNotificationPushDataJSON = `{"time": 1551858330,	"channel": "futures.reduce_risk_limits",	"event": "update",	"error": null,	"result": [	  {		"cancel_orders": 0,		"contract": "ETH_USD",		"leverage_max": 10,		"liq_price": 136.53,		"maintenance_rate": 0.09,		"risk_limit": 450,		"time": 1551858330,		"time_ms": 1551858330123,		"user": "20011"	  }	]}`

func TestFuturesReduceRiskLimitPushData(t *testing.T) {
	t.Parallel()
	if err := g.WsHandleFuturesData(t.Context(), nil, []byte(wsFuturesReduceRiskLimitNotificationPushDataJSON), asset.Futures); err != nil {
		t.Errorf("%s websocket futures reduce risk limit notification push data error: %v", g.Name, err)
	}
}

const wsFuturesPositionsNotificationPushDataJSON = `{"time": 1588212926,"channel": "futures.positions",	"event": "update",	"error": null,	"result": [	  {		"contract": "BTC_USD",		"cross_leverage_limit": 0,		"entry_price": 40000.36666661111,		"history_pnl": -0.000108569505,		"history_point": 0,		"last_close_pnl": -0.000050123368,"leverage": 0,"leverage_max": 100,"liq_price": 0.1,"maintenance_rate": 0.005,"margin": 49.999890611186,"mode": "single","realised_pnl": -1.25e-8,"realised_point": 0,"risk_limit": 100,"size": 3,"time": 1628736848,"time_ms": 1628736848321,"user": "110xxxxx"}]}`

func TestFuturesPositionsNotification(t *testing.T) {
	t.Parallel()
	if err := g.WsHandleFuturesData(t.Context(), nil, []byte(wsFuturesPositionsNotificationPushDataJSON), asset.Futures); err != nil {
		t.Errorf("%s websocket futures positions change notification push data error: %v", g.Name, err)
	}
}

const wsFuturesAutoOrdersPushDataJSON = `{"time": 1596798126,"channel": "futures.autoorders",	"event": "update",	"error": null,	"result": [	  {		"user": 123456,		"trigger": {		  "strategy_type": 0,		  "price_type": 0,		  "price": "10000",		  "rule": 2,		  "expiration": 86400		},		"initial": {		  "contract": "BTC_USDT",		  "size": 10,		  "price": "10000",		  "tif": "gtc",		  "text": "web",		  "iceberg": 0,		  "is_close": false,		  "is_reduce_only": false		},		"id": 9256,		"trade_id": 0,		"status": "open",		"reason": "",		"create_time": 1596798126,		"name": "price_autoorders",		"is_stop_order": false,		"stop_trigger": {		  "rule": 0,		  "trigger_price": "",		  "order_price": ""		}	  }	]}`

func TestFuturesAutoOrderPushData(t *testing.T) {
	t.Parallel()
	if err := g.WsHandleFuturesData(t.Context(), nil, []byte(wsFuturesAutoOrdersPushDataJSON), asset.Futures); err != nil {
		t.Errorf("%s websocket futures auto orders push data error: %v", g.Name, err)
=======
	g := new(Gateio) //nolint:govet // Intentional shadow to avoid future copy/paste mistakes
	require.NoError(t, testexch.Setup(g), "Test instance Setup must not error")
	testexch.FixtureToDataHandler(t, "testdata/wsFutures.json", func(m []byte) error {
		ctx := t.Context()
		if strings.Contains(string(m), "futures.balances") {
			ctx = account.DeployCredentialsToContext(ctx, &account.Credentials{Key: "test", Secret: "test"})
		}
		return g.WsHandleFuturesData(ctx, m, asset.CoinMarginedFutures)
	})
	close(g.Websocket.DataHandler)
	assert.Len(t, g.Websocket.DataHandler, 14, "Should see the correct number of messages")
	for resp := range g.Websocket.DataHandler {
		if err, isErr := resp.(error); isErr {
			assert.NoError(t, err, "Should not get any errors down the data handler")
		}
>>>>>>> 8fa6179f
	}
}

// ******************************************** Options web-socket unit test funcs ********************

const optionsContractTickerPushDataJSON = `{"time": 1630576352,	"channel": "options.contract_tickers",	"event": "update",	"result": {    "name": "BTC_USDT-20211231-59800-P",    "last_price": "11349.5",    "mark_price": "11170.19",    "index_price": "",    "position_size": 993,    "bid1_price": "10611.7",    "bid1_size": 100,    "ask1_price": "11728.7",    "ask1_size": 100,    "vega": "34.8731",    "theta": "-72.80588",    "rho": "-28.53331",    "gamma": "0.00003",    "delta": "-0.78311",    "mark_iv": "0.86695",    "bid_iv": "0.65481",    "ask_iv": "0.88145",    "leverage": "3.5541112718136"	}}`

func TestOptionsContractTickerPushData(t *testing.T) {
	t.Parallel()
	if err := g.WsHandleOptionsData(t.Context(), nil, []byte(optionsContractTickerPushDataJSON)); err != nil {
		t.Errorf("%s websocket options contract ticker push data failed with error %v", g.Name, err)
	}
}

const optionsUnderlyingTickerPushDataJSON = `{"time": 1630576352,	"channel": "options.ul_tickers",	"event": "update",	"result": {	   "trade_put": 800,	   "trade_call": 41700,	   "index_price": "50695.43",	   "name": "BTC_USDT"	}}`

func TestOptionsUnderlyingTickerPushData(t *testing.T) {
	t.Parallel()
	if err := g.WsHandleOptionsData(t.Context(), nil, []byte(optionsUnderlyingTickerPushDataJSON)); err != nil {
		t.Errorf("%s websocket options underlying ticker push data error: %v", g.Name, err)
	}
}

const optionsContractTradesPushDataJSON = `{"time": 1630576356,	"channel": "options.trades",	"event": "update",	"result": [    {        "contract": "BTC_USDT-20211231-59800-C",        "create_time": 1639144526,        "id": 12279,        "price": 997.8,        "size": -100,        "create_time_ms": 1639144526597,        "underlying": "BTC_USDT"    }	]}`

func TestOptionsContractTradesPushData(t *testing.T) {
	t.Parallel()
	if err := g.WsHandleOptionsData(t.Context(), nil, []byte(optionsContractTradesPushDataJSON)); err != nil {
		t.Errorf("%s websocket contract trades push data error: %v", g.Name, err)
	}
}

const optionsUnderlyingTradesPushDataJSON = `{"time": 1630576356,	"channel": "options.ul_trades",	"event": "update",	"result": [{"contract": "BTC_USDT-20211231-59800-C","create_time": 1639144526,"id": 12279,"price": 997.8,"size": -100,"create_time_ms": 1639144526597,"underlying": "BTC_USDT","is_call": true}	]}`

func TestOptionsUnderlyingTradesPushData(t *testing.T) {
	t.Parallel()
	if err := g.WsHandleOptionsData(t.Context(), nil, []byte(optionsUnderlyingTradesPushDataJSON)); err != nil {
		t.Errorf("%s websocket underlying trades push data error: %v", g.Name, err)
	}
}

const optionsUnderlyingPricePushDataJSON = `{	"time": 1630576356,	"channel": "options.ul_price",	"event": "update",	"result": {	   "underlying": "BTC_USDT",	   "price": 49653.24,"time": 1639143988,"time_ms": 1639143988931}}`

func TestOptionsUnderlyingPricePushData(t *testing.T) {
	t.Parallel()
	if err := g.WsHandleOptionsData(t.Context(), nil, []byte(optionsUnderlyingPricePushDataJSON)); err != nil {
		t.Errorf("%s websocket underlying price push data error: %v", g.Name, err)
	}
}

const optionsMarkPricePushDataJSON = `{	"time": 1630576356,	"channel": "options.mark_price",	"event": "update",	"result": {    "contract": "BTC_USDT-20211231-59800-P",    "price": 11021.27,    "time": 1639143401,    "time_ms": 1639143401676}}`

func TestOptionsMarkPricePushData(t *testing.T) {
	t.Parallel()
	if err := g.WsHandleOptionsData(t.Context(), nil, []byte(optionsMarkPricePushDataJSON)); err != nil {
		t.Errorf("%s websocket mark price push data error: %v", g.Name, err)
	}
}

const optionsSettlementsPushDataJSON = `{	"time": 1630576356,	"channel": "options.settlements",	"event": "update",	"result": {	   "contract": "BTC_USDT-20211130-55000-P",	   "orderbook_id": 2,	   "position_size": 1,	   "profit": 0.5,	   "settle_price": 70000,	   "strike_price": 65000,	   "tag": "WEEK",	   "trade_id": 1,	   "trade_size": 1,	   "underlying": "BTC_USDT",	   "time": 1639051907,	   "time_ms": 1639051907000}}`

func TestSettlementsPushData(t *testing.T) {
	t.Parallel()
	if err := g.WsHandleOptionsData(t.Context(), nil, []byte(optionsSettlementsPushDataJSON)); err != nil {
		t.Errorf("%s websocket options settlements push data error: %v", g.Name, err)
	}
}

const optionsContractPushDataJSON = `{"time": 1630576356,	"channel": "options.contracts",	"event": "update",	"result": {	   "contract": "BTC_USDT-20211130-50000-P",	   "create_time": 1637917026,	   "expiration_time": 1638230400,	   "init_margin_high": 0.15,	   "init_margin_low": 0.1,	   "is_call": false,	   "maint_margin_base": 0.075,	   "maker_fee_rate": 0.0004,	   "mark_price_round": 0.1,	   "min_balance_short": 0.5,	   "min_order_margin": 0.1,	   "multiplier": 0.0001,	   "order_price_deviate": 0,	   "order_price_round": 0.1,	   "order_size_max": 1,	   "order_size_min": 10,	   "orders_limit": 100000,	   "ref_discount_rate": 0.1,	   "ref_rebate_rate": 0,	   "strike_price": 50000,	   "tag": "WEEK",	   "taker_fee_rate": 0.0004,	   "underlying": "BTC_USDT",	   "time": 1639051907,	   "time_ms": 1639051907000}}`

func TestOptionsContractPushData(t *testing.T) {
	t.Parallel()
	if err := g.WsHandleOptionsData(t.Context(), nil, []byte(optionsContractPushDataJSON)); err != nil {
		t.Errorf("%s websocket options contracts push data error: %v", g.Name, err)
	}
}

const (
	optionsContractCandlesticksPushDataJSON   = `{	"time": 1630650451,	"channel": "options.contract_candlesticks",	"event": "update",	"result": [   {       "t": 1639039260,       "v": 100,       "c": "1041.4",       "h": "1041.4",       "l": "1041.4",       "o": "1041.4",       "a": "0",       "n": "10s_BTC_USDT-20211231-59800-C"   }	]}`
	optionsUnderlyingCandlesticksPushDataJSON = `{	"time": 1630650451,	"channel": "options.ul_candlesticks",	"event": "update",	"result": [    {        "t": 1639039260,        "v": 100,        "c": "1041.4",        "h": "1041.4",        "l": "1041.4",        "o": "1041.4",        "a": "0",        "n": "10s_BTC_USDT"    }	]}`
)

func TestOptionsCandlesticksPushData(t *testing.T) {
	t.Parallel()
	if err := g.WsHandleOptionsData(t.Context(), nil, []byte(optionsContractCandlesticksPushDataJSON)); err != nil {
		t.Errorf("%s websocket options contracts candlestick push data error: %v", g.Name, err)
	}
	if err := g.WsHandleOptionsData(t.Context(), nil, []byte(optionsUnderlyingCandlesticksPushDataJSON)); err != nil {
		t.Errorf("%s websocket options underlying candlestick push data error: %v", g.Name, err)
	}
}

const (
	optionsOrderbookTickerPushDataJSON              = `{	"time": 1630650452,	"channel": "options.book_ticker",	"event": "update",	"result": {    "t": 1615366379123,    "u": 2517661076,    "s": "BTC_USDT-20211130-50000-C",    "b": "54696.6",    "B": 37000,    "a": "54696.7",    "A": 47061	}}`
	optionsOrderbookUpdatePushDataJSON              = `{	"time": 1630650445,	"channel": "options.order_book_update",	"event": "update",	"result": {    "t": 1615366381417,    "s": "%s",    "U": 2517661101,    "u": 2517661113,    "b": [        {            "p": "54672.1",            "s": 95        },        {            "p": "54664.5",            "s": 58794        }    ],    "a": [        {            "p": "54743.6",            "s": 95        },        {            "p": "54742",            "s": 95        }    ]	}}`
	optionsOrderbookSnapshotPushDataJSON            = `{	"time": 1630650445,	"channel": "options.order_book",	"event": "all",	"result": {    "t": 1541500161123,    "contract": "BTC_USDT-20211130-50000-C",    "id": 93973511,    "asks": [        {            "p": "97.1",            "s": 2245        },		{            "p": "97.2",            "s": 2245        }    ],    "bids": [		{            "p": "97.2",            "s": 2245        },        {            "p": "97.1",            "s": 2245        }    ]	}}`
	optionsOrderbookSnapshotUpdateEventPushDataJSON = `{"channel": "options.order_book",	"event": "update",	"time": 1630650445,	"result": [	  {		"p": "49525.6",		"s": 7726,		"c": "BTC_USDT-20211130-50000-C",		"id": 93973511	  }	]}`
)

func TestOptionsOrderbookPushData(t *testing.T) {
	t.Parallel()
<<<<<<< HEAD
	testexch.UpdatePairsOnce(t, g)
	assert.NoError(t, g.WsHandleOptionsData(t.Context(), nil, []byte(optionsOrderbookTickerPushDataJSON)))
	avail, err := g.GetAvailablePairs(asset.Options)
	require.NoError(t, err, "GetAvailablePairs must not error")
	assert.NoError(t, g.WsHandleOptionsData(t.Context(), nil, fmt.Appendf(nil, optionsOrderbookUpdatePushDataJSON, avail[0].Upper().String())))
	assert.NoError(t, g.WsHandleOptionsData(t.Context(), nil, []byte(optionsOrderbookSnapshotPushDataJSON)))
	assert.NoError(t, g.WsHandleOptionsData(t.Context(), nil, []byte(optionsOrderbookSnapshotUpdateEventPushDataJSON)))
=======
	p := getPair(t, asset.Options)
	assert.NoError(t, g.WsHandleOptionsData(t.Context(), []byte(optionsOrderbookTickerPushDataJSON)))
	assert.NoError(t, g.WsHandleOptionsData(t.Context(), fmt.Appendf(nil, optionsOrderbookUpdatePushDataJSON, p.Upper().String())))
	assert.NoError(t, g.WsHandleOptionsData(t.Context(), []byte(optionsOrderbookSnapshotPushDataJSON)))
	assert.NoError(t, g.WsHandleOptionsData(t.Context(), []byte(optionsOrderbookSnapshotUpdateEventPushDataJSON)))
>>>>>>> 8fa6179f
}

const optionsOrderPushDataJSON = `{"time": 1630654851,"channel": "options.orders",	"event": "update",	"result": [	   {		  "contract": "BTC_USDT-20211130-65000-C",		  "create_time": 1637897000,		  "fill_price": 0,		  "finish_as": "cancelled",		  "iceberg": 0,		  "id": 106,		  "is_close": false,		  "is_liq": false,		  "is_reduce_only": false,		  "left": -10,		  "mkfr": 0.0004,		  "price": 15000,		  "refr": 0,		  "refu": 0,		  "size": -10,		  "status": "finished",		  "text": "web",		  "tif": "gtc",		  "tkfr": 0.0004,		  "underlying": "BTC_USDT",		  "user": "9xxx",		  "time": 1639051907,"time_ms": 1639051907000}]}`

func TestOptionsOrderPushData(t *testing.T) {
	t.Parallel()
	if err := g.WsHandleOptionsData(t.Context(), nil, []byte(optionsOrderPushDataJSON)); err != nil {
		t.Errorf("%s websocket options orders push data error: %v", g.Name, err)
	}
}

const optionsUsersTradesPushDataJSON = `{	"time": 1639144214,	"channel": "options.usertrades",	"event": "update",	"result": [{"id": "1","underlying": "BTC_USDT","order": "557940","contract": "BTC_USDT-20211216-44800-C","create_time": 1639144214,"create_time_ms": 1639144214583,"price": "4999","role": "taker","size": -1}]}`

func TestOptionUserTradesPushData(t *testing.T) {
	t.Parallel()
	if err := g.WsHandleOptionsData(t.Context(), nil, []byte(optionsUsersTradesPushDataJSON)); err != nil {
		t.Errorf("%s websocket options orders push data error: %v", g.Name, err)
	}
}

const optionsLiquidatesPushDataJSON = `{	"channel": "options.liquidates",	"event": "update",	"time": 1630654851,	"result": [	   {		  "user": "1xxxx",		  "init_margin": 1190,		  "maint_margin": 1042.5,		  "order_margin": 0,		  "time": 1639051907,		  "time_ms": 1639051907000}	]}`

func TestOptionsLiquidatesPushData(t *testing.T) {
	t.Parallel()
	if err := g.WsHandleOptionsData(t.Context(), nil, []byte(optionsLiquidatesPushDataJSON)); err != nil {
		t.Errorf("%s websocket options liquidates push data error: %v", g.Name, err)
	}
}

const optionsSettlementPushDataJSON = `{	"channel": "options.user_settlements",	"event": "update",	"time": 1639051907,	"result": [{"contract": "BTC_USDT-20211130-65000-C","realised_pnl": -13.028,"settle_price": 70000,"settle_profit": 5,"size": 10,"strike_price": 65000,"underlying": "BTC_USDT","user": "9xxx","time": 1639051907,"time_ms": 1639051907000}]}`

func TestOptionsSettlementPushData(t *testing.T) {
	t.Parallel()
	if err := g.WsHandleOptionsData(t.Context(), nil, []byte(optionsSettlementPushDataJSON)); err != nil {
		t.Errorf("%s websocket options settlement push data error: %v", g.Name, err)
	}
}

const optionsPositionClosePushDataJSON = `{"channel": "options.position_closes",	"event": "update",	"time": 1630654851,	"result": [{"contract": "BTC_USDT-20211130-50000-C","pnl": -0.0056,"settle_size": 0,"side": "long","text": "web","underlying": "BTC_USDT","user": "11xxxxx","time": 1639051907,"time_ms": 1639051907000}]}`

func TestOptionsPositionClosePushData(t *testing.T) {
	t.Parallel()
	if err := g.WsHandleOptionsData(t.Context(), nil, []byte(optionsPositionClosePushDataJSON)); err != nil {
		t.Errorf("%s websocket options position close push data error: %v", g.Name, err)
	}
}

const optionsBalancePushDataJSON = `{	"channel": "options.balances",	"event": "update",	"time": 1630654851,	"result": [	   {		  "balance": 60.79009,"change": -0.5,"text": "BTC_USDT-20211130-55000-P","type": "set","user": "11xxxx","time": 1639051907,"time_ms": 1639051907000}]}`

func TestOptionsBalancePushData(t *testing.T) {
	t.Parallel()
<<<<<<< HEAD
	if err := g.WsHandleOptionsData(t.Context(), nil, []byte(optionsBalancePushDataJSON)); err != nil {
=======
	ctx := account.DeployCredentialsToContext(t.Context(), &account.Credentials{Key: "test", Secret: "test"})
	if err := g.WsHandleOptionsData(ctx, []byte(optionsBalancePushDataJSON)); err != nil {
>>>>>>> 8fa6179f
		t.Errorf("%s websocket options balance push data error: %v", g.Name, err)
	}
}

const optionsPositionPushDataJSON = `{"time": 1630654851,	"channel": "options.positions",	"event": "update",	"error": null,	"result": [	   {		  "entry_price": 0,		  "realised_pnl": -13.028,		  "size": 0,		  "contract": "BTC_USDT-20211130-65000-C",		  "user": "9010",		  "time": 1639051907,		  "time_ms": 1639051907000}	]}`

func TestOptionsPositionPushData(t *testing.T) {
	t.Parallel()
	if err := g.WsHandleOptionsData(t.Context(), nil, []byte(optionsPositionPushDataJSON)); err != nil {
		t.Errorf("%s websocket options position push data error: %v", g.Name, err)
	}
}

<<<<<<< HEAD
const (
	futuresOrderbookPushData       = `{"time": 1678468497, "time_ms": 1678468497232, "channel": "futures.order_book", "event": "all", "result": { "t": 1678468497168, "id": 4010394406, "contract": "BTC_USD", "asks": [ { "p": "19909", "s": 3100 }, { "p": "19909.1", "s": 5000 }, { "p": "19910", "s": 3100 }, { "p": "19914.4", "s": 4400 }, { "p": "19916.6", "s": 5000 }, { "p": "19917.2", "s": 8255 }, { "p": "19919.2", "s": 5000 }, { "p": "19920.3", "s": 11967 }, { "p": "19922.2", "s": 5000 }, { "p": "19924.2", "s": 5000 }, { "p": "19927.1", "s": 17129 }, { "p": "19927.2", "s": 5000 }, { "p": "19929", "s": 20864 }, { "p": "19929.3", "s": 5000 }, { "p": "19929.7", "s": 24683 }, { "p": "19930.3", "s": 750 }, { "p": "19931.4", "s": 5000 }, { "p": "19931.5", "s": 1 }, { "p": "19934.2", "s": 5000 }, { "p": "19935.4", "s": 1 } ], "bids": [ { "p": "19901.2", "s": 5000 }, { "p": "19900.3", "s": 3100 }, { "p": "19900.2", "s": 5000 }, { "p": "19899.3", "s": 2983 }, { "p": "19899.2", "s": 6035 }, { "p": "19897.2", "s": 5000 }, { "p": "19895.7", "s": 5984 }, { "p": "19895", "s": 5000 }, { "p": "19892.9", "s": 195 }, { "p": "19892.8", "s": 5000 }, { "p": "19889.4", "s": 5000 }, { "p": "19889", "s": 8800 }, { "p": "19888.5", "s": 11968 }, { "p": "19887.1", "s": 5000 }, { "p": "19886.4", "s": 24683 }, { "p": "19885.7", "s": 1 }, { "p": "19883.8", "s": 5000 }, { "p": "19880.2", "s": 5000 }, { "p": "19878.2", "s": 5000 }, { "p": "19876.8", "s": 1 } ] } }`
	futuresOrderbookUpdatePushData = `{"time": 1678469222, "time_ms": 1678469222982, "channel": "futures.order_book_update", "event": "update", "result": { "t": 1678469222617, "s": "BTC_USD", "U": 4010424331, "u": 4010424361, "b": [ { "p": "19860.7", "s": 5984 }, { "p": "19858.6", "s": 5000 }, { "p": "19845.4", "s": 20864 }, { "p": "19859.1", "s": 0 }, { "p": "19862.5", "s": 0 }, { "p": "19358", "s": 0 }, { "p": "19864.5", "s": 5000 }, { "p": "19840.7", "s": 0 }, { "p": "19863.6", "s": 3100 }, { "p": "19839.3", "s": 0 }, { "p": "19851.5", "s": 8800 }, { "p": "19720", "s": 0 }, { "p": "19333", "s": 0 }, { "p": "19852.7", "s": 5000 }, { "p": "19861.5", "s": 0 }, { "p": "19860.6", "s": 3100 }, { "p": "19833.6", "s": 0 }, { "p": "19360", "s": 0 }, { "p": "19863.5", "s": 5000 }, { "p": "19736.9", "s": 0 }, { "p": "19838.5", "s": 0 }, { "p": "19841.3", "s": 0 }, { "p": "19858.1", "s": 3100 }, { "p": "19710.9", "s": 0 }, { "p": "19342", "s": 0 }, { "p": "19852.1", "s": 11967 }, { "p": "19343", "s": 0 }, { "p": "19705", "s": 0 }, { "p": "19836.5", "s": 0 }, { "p": "19862.6", "s": 3100 }, { "p": "19729.6", "s": 0 }, { "p": "19849.9", "s": 5000 } ], "a": [ { "p": "19900.5", "s": 0 }, { "p": "19883.1", "s": 11967 }, { "p": "19910.9", "s": 0 }, { "p": "19897.7", "s": 5000 }, { "p": "19875.9", "s": 5984 }, { "p": "19899.6", "s": 0 }, { "p": "19878", "s": 4400 }, { "p": "19877.6", "s": 0 }, { "p": "19889.5", "s": 5000 }, { "p": "19875.5", "s": 3100 }, { "p": "19875.3", "s": 0 }, { "p": "19878.5", "s": 0 }, { "p": "19895.2", "s": 0 }, { "p": "20284.6", "s": 0 }, { "p": "19880.7", "s": 5000 }, { "p": "19875.4", "s": 0 }, { "p": "19985.8", "s": 0 }, { "p": "19887.1", "s": 5000 }, { "p": "19896", "s": 1 }, { "p": "19869.3", "s": 0 }, { "p": "19900", "s": 0 }, { "p": "19875.6", "s": 5000 }, { "p": "19980.6", "s": 0 }, { "p": "19885.1", "s": 5000 }, { "p": "19877.7", "s": 5000 }, { "p": "20000", "s": 0 }, { "p": "19892.2", "s": 8255 }, { "p": "19886.8", "s": 0 }, { "p": "20257.4", "s": 0 }, { "p": "20280", "s": 0 }, { "p": "20002.5", "s": 0 }, { "p": "20263.1", "s": 0 }, { "p": "19900.2", "s": 0 } ] } }`
)

func TestFuturesOrderbookPushData(t *testing.T) {
	t.Parallel()
	err := g.WsHandleFuturesData(t.Context(), nil, []byte(futuresOrderbookPushData), asset.Futures)
	if err != nil {
		t.Error(err)
	}
	err = g.WsHandleFuturesData(t.Context(), nil, []byte(futuresOrderbookUpdatePushData), asset.Futures)
	if err != nil {
		t.Error(err)
	}
}

const futuresCandlesticksPushData = `{"time": 1678469467, "time_ms": 1678469467981, "channel": "futures.candlesticks", "event": "update", "result": [ { "t": 1678469460, "v": 0, "c": "19896", "h": "19896", "l": "19896", "o": "19896", "n": "1m_BTC_USD" } ] }`

func TestFuturesCandlestickPushData(t *testing.T) {
	t.Parallel()
	err := g.WsHandleFuturesData(t.Context(), nil, []byte(futuresCandlesticksPushData), asset.Futures)
	if err != nil {
		t.Error(err)
	}
}

=======
>>>>>>> 8fa6179f
func TestGenerateSubscriptionsSpot(t *testing.T) {
	t.Parallel()

	g := new(Gateio) //nolint:govet // Intentional shadow to avoid future copy/paste mistakes
	require.NoError(t, testexch.Setup(g), "Test instance Setup must not error")

	g.Websocket.SetCanUseAuthenticatedEndpoints(true)
	subs, err := g.generateSubscriptionsSpot()
	require.NoError(t, err, "generateSubscriptions must not error")
	exp := subscription.List{}
	assets := slices.DeleteFunc(g.GetAssetTypes(true), func(a asset.Item) bool { return !g.IsAssetWebsocketSupported(a) })
	for _, s := range g.Features.Subscriptions {
		for _, a := range assets {
			if s.Asset != asset.All && s.Asset != a {
				continue
			}
			pairs, err := g.GetEnabledPairs(a)
			require.NoErrorf(t, err, "GetEnabledPairs %s must not error", a)
			pairs = common.SortStrings(pairs).Format(currency.PairFormat{Uppercase: true, Delimiter: "_"})
			s := s.Clone() //nolint:govet // Intentional lexical scope shadow
			s.Asset = a
			if singleSymbolChannel(channelName(s)) {
				for i := range pairs {
					s := s.Clone() //nolint:govet // Intentional lexical scope shadow
					switch s.Channel {
					case subscription.CandlesChannel:
						s.QualifiedChannel = "5m," + pairs[i].String()
					case subscription.OrderbookChannel:
						s.QualifiedChannel = pairs[i].String() + ",100ms"
					case spotOrderbookChannel:
						s.QualifiedChannel = pairs[i].String() + ",5,1000ms"
					}
					s.Pairs = pairs[i : i+1]
					exp = append(exp, s)
				}
			} else {
				s.Pairs = pairs
				s.QualifiedChannel = pairs.Join()
				exp = append(exp, s)
			}
		}
	}
	testsubs.EqualLists(t, exp, subs)
}

func TestSubscribe(t *testing.T) {
	t.Parallel()
	subs, err := g.Features.Subscriptions.ExpandTemplates(g)
	require.NoError(t, err, "ExpandTemplates must not error")
	g.Features.Subscriptions = subscription.List{}
	err = g.Subscribe(t.Context(), &DummyConnection{}, subs)
	require.NoError(t, err, "Subscribe must not error")
}

func TestGenerateDeliveryFuturesDefaultSubscriptions(t *testing.T) {
	t.Parallel()
	if _, err := g.GenerateDeliveryFuturesDefaultSubscriptions(); err != nil {
		t.Error(err)
	}
}

func TestGenerateFuturesDefaultSubscriptions(t *testing.T) {
	t.Parallel()
	g := new(Gateio) //nolint:govet // Intentional shadow to avoid future copy/paste mistakes
	require.NoError(t, testexch.Setup(g), "Test instance Setup must not error")
	subs, err := g.GenerateFuturesDefaultSubscriptions(asset.USDTMarginedFutures)
	require.NoError(t, err)
	require.NotEmpty(t, subs)
	subs, err = g.GenerateFuturesDefaultSubscriptions(asset.CoinMarginedFutures)
	require.NoError(t, err)
	require.NotEmpty(t, subs)
	require.NoError(t, g.CurrencyPairs.SetAssetEnabled(asset.USDTMarginedFutures, false), "SetAssetEnabled must not error")
	subs, err = g.GenerateFuturesDefaultSubscriptions(asset.USDTMarginedFutures)
	require.NoError(t, err, "Disabled asset must not error")
	require.Empty(t, subs, "Disabled asset must return no pairs")
}

func TestGenerateOptionsDefaultSubscriptions(t *testing.T) {
	t.Parallel()
	if _, err := g.GenerateOptionsDefaultSubscriptions(); err != nil {
		t.Error(err)
	}
}

func TestCreateAPIKeysOfSubAccount(t *testing.T) {
	t.Parallel()
	sharedtestvalues.SkipTestIfCredentialsUnset(t, g, canManipulateRealOrders)
	if _, err := g.CreateAPIKeysOfSubAccount(t.Context(), CreateAPIKeySubAccountParams{
		SubAccountUserID: 12345,
		Body: &SubAccountKey{
			APIKeyName: "12312mnfsndfsfjsdklfjsdlkfj",
			Permissions: []APIV4KeyPerm{
				{
					PermissionName: "wallet",
					ReadOnly:       false,
				},
				{
					PermissionName: "spot",
					ReadOnly:       false,
				},
				{
					PermissionName: "futures",
					ReadOnly:       false,
				},
				{
					PermissionName: "delivery",
					ReadOnly:       false,
				},
				{
					PermissionName: "earn",
					ReadOnly:       false,
				},
				{
					PermissionName: "options",
					ReadOnly:       false,
				},
			},
		},
	}); err != nil {
		t.Error(err)
	}
}

func TestListAllAPIKeyOfSubAccount(t *testing.T) {
	t.Parallel()
	sharedtestvalues.SkipTestIfCredentialsUnset(t, g)
	_, err := g.GetAllAPIKeyOfSubAccount(t.Context(), 1234)
	if err != nil {
		t.Error(err)
	}
}

func TestUpdateAPIKeyOfSubAccount(t *testing.T) {
	t.Parallel()
	sharedtestvalues.SkipTestIfCredentialsUnset(t, g, canManipulateRealOrders)
	if err := g.UpdateAPIKeyOfSubAccount(t.Context(), apiKey, CreateAPIKeySubAccountParams{
		SubAccountUserID: 12345,
		Body: &SubAccountKey{
			APIKeyName: "12312mnfsndfsfjsdklfjsdlkfj",
			Permissions: []APIV4KeyPerm{
				{
					PermissionName: "wallet",
					ReadOnly:       false,
				},
				{
					PermissionName: "spot",
					ReadOnly:       false,
				},
				{
					PermissionName: "futures",
					ReadOnly:       false,
				},
				{
					PermissionName: "delivery",
					ReadOnly:       false,
				},
				{
					PermissionName: "earn",
					ReadOnly:       false,
				},
				{
					PermissionName: "options",
					ReadOnly:       false,
				},
			},
		},
	}); err != nil {
		t.Error(err)
	}
}

func TestGetAPIKeyOfSubAccount(t *testing.T) {
	t.Parallel()
	sharedtestvalues.SkipTestIfCredentialsUnset(t, g)
	_, err := g.GetAPIKeyOfSubAccount(t.Context(), 1234, "target_api_key")
	if err != nil {
		t.Error(err)
	}
}

func TestLockSubAccount(t *testing.T) {
	t.Parallel()
	sharedtestvalues.SkipTestIfCredentialsUnset(t, g)
	if err := g.LockSubAccount(t.Context(), 1234); err != nil {
		t.Error(err)
	}
}

func TestUnlockSubAccount(t *testing.T) {
	t.Parallel()
	sharedtestvalues.SkipTestIfCredentialsUnset(t, g)
	if err := g.UnlockSubAccount(t.Context(), 1234); err != nil {
		t.Error(err)
	}
}

func TestParseGateioMilliSecTimeUnmarshal(t *testing.T) {
	t.Parallel()
	var timeWhenTesting int64 = 1684981731098
	timeWhenTestingString := `"1684981731098"` // Normal string
	integerJSON := `{"number": 1684981731098}`
	float64JSON := `{"number": 1684981731.098}`

	time := time.UnixMilli(timeWhenTesting)
	var in types.Time
	err := json.Unmarshal([]byte(timeWhenTestingString), &in)
	if err != nil {
		t.Fatal(err)
	}
	if !in.Time().Equal(time) {
		t.Fatalf("found %v, but expected %v", in.Time(), time)
	}
	inInteger := struct {
		Number types.Time `json:"number"`
	}{}
	err = json.Unmarshal([]byte(integerJSON), &inInteger)
	if err != nil {
		t.Fatal(err)
	}
	if !inInteger.Number.Time().Equal(time) {
		t.Fatalf("found %v, but expected %v", inInteger.Number.Time(), time)
	}

	inFloat64 := struct {
		Number types.Time `json:"number"`
	}{}
	err = json.Unmarshal([]byte(float64JSON), &inFloat64)
	if err != nil {
		t.Fatal(err)
	}
	if !inFloat64.Number.Time().Equal(time) {
		t.Fatalf("found %v, but expected %v", inFloat64.Number.Time(), time)
	}
}

func TestParseTimeUnmarshal(t *testing.T) {
	t.Parallel()
	var timeWhenTesting int64 = 1684981731
	timeWhenTestingString := `"1684981731"`
	integerJSON := `{"number": 1684981731}`
	float64JSON := `{"number": 1684981731.234}`
	timeWhenTestingStringMicroSecond := `"1691122380942.173000"`

	whenTime := time.Unix(timeWhenTesting, 0)
	var in types.Time
	err := json.Unmarshal([]byte(timeWhenTestingString), &in)
	if err != nil {
		t.Fatal(err)
	}
	if !in.Time().Equal(whenTime) {
		t.Fatalf("found %v, but expected %v", in.Time(), whenTime)
	}
	inInteger := struct {
		Number types.Time `json:"number"`
	}{}
	err = json.Unmarshal([]byte(integerJSON), &inInteger)
	if err != nil {
		t.Fatal(err)
	}
	if !inInteger.Number.Time().Equal(whenTime) {
		t.Fatalf("found %v, but expected %v", inInteger.Number.Time(), whenTime)
	}

	inFloat64 := struct {
		Number types.Time `json:"number"`
	}{}
	err = json.Unmarshal([]byte(float64JSON), &inFloat64)
	if err != nil {
		t.Fatal(err)
	}
	msTime := time.UnixMilli(1684981731234)
	if !inFloat64.Number.Time().Equal(time.UnixMilli(1684981731234)) {
		t.Fatalf("found %v, but expected %v", inFloat64.Number.Time(), msTime)
	}

	var microSeconds types.Time
	err = json.Unmarshal([]byte(timeWhenTestingStringMicroSecond), &microSeconds)
	if err != nil {
		t.Fatal(err)
	}
	if !microSeconds.Time().Equal(time.UnixMicro(1691122380942173)) {
		t.Fatalf("found %v, but expected %v", microSeconds.Time(), time.UnixMicro(1691122380942173))
	}
}

func TestUpdateOrderExecutionLimits(t *testing.T) {
	t.Parallel()
	testexch.UpdatePairsOnce(t, g)

	err := g.UpdateOrderExecutionLimits(t.Context(), 1336)
	if !errors.Is(err, asset.ErrNotSupported) {
		t.Fatalf("received %v, expected %v", err, asset.ErrNotSupported)
	}

	err = g.UpdateOrderExecutionLimits(t.Context(), asset.Options)
	if !errors.Is(err, common.ErrNotYetImplemented) {
		t.Fatalf("received %v, expected %v", err, common.ErrNotYetImplemented)
	}

	err = g.UpdateOrderExecutionLimits(t.Context(), asset.Spot)
	if err != nil {
		t.Fatal(err)
	}

	avail, err := g.GetAvailablePairs(asset.Spot)
	if err != nil {
		t.Fatal(err)
	}

	for i := range avail {
		mm, err := g.GetOrderExecutionLimits(asset.Spot, avail[i])
		if err != nil {
			t.Fatal(err)
		}

		if mm == (order.MinMaxLevel{}) {
			t.Fatal("expected a value")
		}

		if mm.MinimumBaseAmount <= 0 {
			t.Fatalf("MinimumBaseAmount expected 0 but received %v for %v", mm.MinimumBaseAmount, avail[i])
		}

		// 1INCH_TRY no minimum quote or base values are returned.

		if mm.QuoteStepIncrementSize <= 0 {
			t.Fatalf("QuoteStepIncrementSize expected 0 but received %v for %v", mm.QuoteStepIncrementSize, avail[i])
		}

		if mm.AmountStepIncrementSize <= 0 {
			t.Fatalf("AmountStepIncrementSize expected 0 but received %v for %v", mm.AmountStepIncrementSize, avail[i])
		}
	}
}

func TestForceFileStandard(t *testing.T) {
	t.Parallel()
	err := sharedtestvalues.ForceFileStandard(t, sharedtestvalues.EmptyStringPotentialPattern)
	if err != nil {
		t.Error(err)
	}
	if t.Failed() {
		t.Fatal("Please use types.Number type instead of `float64` and remove `,string` as strings can be empty in unmarshal process. Then call the Float64() method.")
	}
}

func TestGetFuturesContractDetails(t *testing.T) {
	t.Parallel()
	_, err := g.GetFuturesContractDetails(t.Context(), asset.Spot)
	require.ErrorIs(t, err, futures.ErrNotFuturesAsset)

	_, err = g.GetFuturesContractDetails(t.Context(), asset.PerpetualContract)
	require.ErrorIs(t, err, asset.ErrNotSupported)

	exp, err := g.GetAllDeliveryContracts(t.Context(), currency.USDT)
	require.NoError(t, err, "GetAllDeliveryContracts must not error")
	c, err := g.GetFuturesContractDetails(t.Context(), asset.DeliveryFutures)
	require.NoError(t, err, "GetFuturesContractDetails must not error for DeliveryFutures")
	assert.Equal(t, len(exp), len(c), "GetFuturesContractDetails should return same number of Delivery contracts as exist")

	for _, a := range []asset.Item{asset.CoinMarginedFutures, asset.USDTMarginedFutures} {
		c, err = g.GetFuturesContractDetails(t.Context(), a)
		require.NoErrorf(t, err, "GetFuturesContractDetails must not error for %s", a)
		assert.NotEmptyf(t, c, "GetFuturesContractDetails should return some contracts for %s", a)
	}
}

func TestGetLatestFundingRates(t *testing.T) {
	t.Parallel()
	_, err := g.GetLatestFundingRates(t.Context(), &fundingrate.LatestRateRequest{
		Asset:                asset.USDTMarginedFutures,
		Pair:                 currency.NewBTCUSDT(),
		IncludePredictedRate: true,
	})
	assert.NoError(t, err)

	_, err = g.GetLatestFundingRates(t.Context(), &fundingrate.LatestRateRequest{
		Asset: asset.CoinMarginedFutures,
		Pair:  currency.NewBTCUSD(),
	})
	assert.NoError(t, err)

	_, err = g.GetLatestFundingRates(t.Context(), &fundingrate.LatestRateRequest{Asset: asset.CoinMarginedFutures})
	assert.NoError(t, err)
	_, err = g.GetLatestFundingRates(t.Context(), &fundingrate.LatestRateRequest{Asset: asset.USDTMarginedFutures})
	assert.NoError(t, err)
}

func TestGetHistoricalFundingRates(t *testing.T) {
	t.Parallel()
	_, err := g.GetHistoricalFundingRates(t.Context(), nil)
	assert.ErrorIs(t, err, common.ErrNilPointer)

	_, err = g.GetHistoricalFundingRates(t.Context(), &fundingrate.HistoricalRatesRequest{})
	assert.ErrorIs(t, err, asset.ErrNotSupported)

	_, err = g.GetHistoricalFundingRates(t.Context(), &fundingrate.HistoricalRatesRequest{Asset: asset.CoinMarginedFutures})
	assert.ErrorIs(t, err, currency.ErrCurrencyPairEmpty)

	_, err = g.GetHistoricalFundingRates(t.Context(), &fundingrate.HistoricalRatesRequest{Asset: asset.Futures})
	assert.ErrorIs(t, err, asset.ErrNotSupported)

	_, err = g.GetHistoricalFundingRates(t.Context(), &fundingrate.HistoricalRatesRequest{
		Asset: asset.USDTMarginedFutures,
		Pair:  currency.NewPair(currency.ENJ, currency.USDT),
	})
	assert.ErrorIs(t, err, fundingrate.ErrPaymentCurrencyCannotBeEmpty)

	_, err = g.GetHistoricalFundingRates(t.Context(), &fundingrate.HistoricalRatesRequest{
		Asset:           asset.USDTMarginedFutures,
		Pair:            currency.NewPair(currency.ENJ, currency.USDT),
		PaymentCurrency: currency.USDT,
		IncludePayments: true,
	})
	assert.ErrorIs(t, err, common.ErrNotYetImplemented)

	_, err = g.GetHistoricalFundingRates(t.Context(), &fundingrate.HistoricalRatesRequest{
		Asset:                asset.USDTMarginedFutures,
		Pair:                 currency.NewPair(currency.ENJ, currency.USDT),
		PaymentCurrency:      currency.USDT,
		IncludePredictedRate: true,
	})
	assert.ErrorIs(t, err, common.ErrNotYetImplemented)

	_, err = g.GetHistoricalFundingRates(t.Context(), &fundingrate.HistoricalRatesRequest{
		Asset:           asset.USDTMarginedFutures,
		Pair:            currency.NewPair(currency.ENJ, currency.USDT),
		PaymentCurrency: currency.USDT,
		StartDate:       time.Now().Add(time.Hour * 16),
		EndDate:         time.Now(),
	})
	assert.ErrorIs(t, err, common.ErrStartAfterEnd)

	_, err = g.GetHistoricalFundingRates(t.Context(), &fundingrate.HistoricalRatesRequest{
		Asset:           asset.USDTMarginedFutures,
		Pair:            currency.NewPair(currency.ENJ, currency.USDT),
		PaymentCurrency: currency.USDT,
		StartDate:       time.Now().Add(-time.Hour * 8008),
		EndDate:         time.Now(),
	})
	assert.ErrorIs(t, err, fundingrate.ErrFundingRateOutsideLimits)

	history, err := g.GetHistoricalFundingRates(t.Context(), &fundingrate.HistoricalRatesRequest{
		Asset:           asset.USDTMarginedFutures,
		Pair:            currency.NewPair(currency.ENJ, currency.USDT),
		PaymentCurrency: currency.USDT,
	})
	require.NoError(t, err)
	assert.NotEmpty(t, history)
}

func TestGetOpenInterest(t *testing.T) {
	t.Parallel()
	_, err := g.GetOpenInterest(t.Context(), key.PairAsset{
		Base:  currency.NewCode("GOLDFISH").Item,
		Quote: currency.USDT.Item,
		Asset: asset.USDTMarginedFutures,
	})
	assert.ErrorIs(t, err, currency.ErrPairNotFound, "GetOpenInterest should error correctly")

	var resp []futures.OpenInterest
	for _, a := range []asset.Item{asset.CoinMarginedFutures, asset.USDTMarginedFutures, asset.DeliveryFutures} {
		p := getPair(t, a)
		resp, err = g.GetOpenInterest(t.Context(), key.PairAsset{
			Base:  p.Base.Item,
			Quote: p.Quote.Item,
			Asset: a,
		})
		assert.NoErrorf(t, err, "GetOpenInterest should not error for %s asset", a)
		assert.Lenf(t, resp, 1, "GetOpenInterest should return 1 item for %s asset", a)
	}

	resp, err = g.GetOpenInterest(t.Context())
	assert.NoError(t, err, "GetOpenInterest should not error")
	assert.NotEmpty(t, resp, "GetOpenInterest should return some items")
}

func TestGetClientOrderIDFromText(t *testing.T) {
	t.Parallel()
	assert.Empty(t, getClientOrderIDFromText("api"), "should not return anything")
	assert.Equal(t, "t-123", getClientOrderIDFromText("t-123"), "should return t-123")
}

func TestGetSideAndAmountFromSize(t *testing.T) {
	t.Parallel()
	side, amount, remaining := getSideAndAmountFromSize(1, 1)
	assert.Equal(t, order.Long, side, "should be a buy order")
	assert.Equal(t, 1.0, amount, "should be 1.0")
	assert.Equal(t, 1.0, remaining, "should be 1.0")

	side, amount, remaining = getSideAndAmountFromSize(-1, -1)
	assert.Equal(t, order.Short, side, "should be a sell order")
	assert.Equal(t, 1.0, amount, "should be 1.0")
	assert.Equal(t, 1.0, remaining, "should be 1.0")
}

func TestGetFutureOrderSize(t *testing.T) {
	t.Parallel()
	_, err := getFutureOrderSize(&order.Submit{Side: order.CouldNotCloseShort, Amount: 1})
	assert.ErrorIs(t, err, order.ErrSideIsInvalid)

	ret, err := getFutureOrderSize(&order.Submit{Side: order.Buy, Amount: 1})
	require.NoError(t, err)
	assert.Equal(t, 1.0, ret)

	ret, err = getFutureOrderSize(&order.Submit{Side: order.Sell, Amount: 1})
	require.NoError(t, err)
	assert.Equal(t, -1.0, ret)
}

func TestProcessFuturesOrdersPushData(t *testing.T) {
	t.Parallel()
	testCases := []struct {
		incoming string
		status   order.Status
	}{
		{`{"channel":"futures.orders","event":"update","time":1541505434,"time_ms":1541505434123,"result":[{"contract":"BTC_USD","create_time":1628736847,"create_time_ms":1628736847325,"fill_price":40000.4,"finish_as":"","finish_time":1628736848,"finish_time_ms":1628736848321,"iceberg":0,"id":4872460,"is_close":false,"is_liq":false,"is_reduce_only":false,"left":0,"mkfr":-0.00025,"price":40000.4,"refr":0,"refu":0,"size":1,"status":"open","text":"-","tif":"gtc","tkfr":0.0005,"user":"110xxxxx"}]}`, order.Open},
		{`{"channel":"futures.orders","event":"update","time":1541505434,"time_ms":1541505434123,"result":[{"contract":"BTC_USD","create_time":1628736847,"create_time_ms":1628736847325,"fill_price":40000.4,"finish_as":"filled","finish_time":1628736848,"finish_time_ms":1628736848321,"iceberg":0,"id":4872460,"is_close":false,"is_liq":false,"is_reduce_only":false,"left":0,"mkfr":-0.00025,"price":40000.4,"refr":0,"refu":0,"size":1,"status":"finished","text":"-","tif":"gtc","tkfr":0.0005,"user":"110xxxxx"}]}`, order.Filled},
		{`{"channel":"futures.orders","event":"update","time":1541505434,"time_ms":1541505434123,"result":[{"contract":"BTC_USD","create_time":1628736847,"create_time_ms":1628736847325,"fill_price":40000.4,"finish_as":"cancelled","finish_time":1628736848,"finish_time_ms":1628736848321,"iceberg":0,"id":4872460,"is_close":false,"is_liq":false,"is_reduce_only":false,"left":0,"mkfr":-0.00025,"price":40000.4,"refr":0,"refu":0,"size":1,"status":"finished","text":"-","tif":"gtc","tkfr":0.0005,"user":"110xxxxx"}]}`, order.Cancelled},
		{`{"channel":"futures.orders","event":"update","time":1541505434,"time_ms":1541505434123,"result":[{"contract":"BTC_USD","create_time":1628736847,"create_time_ms":1628736847325,"fill_price":40000.4,"finish_as":"liquidated","finish_time":1628736848,"finish_time_ms":1628736848321,"iceberg":0,"id":4872460,"is_close":false,"is_liq":false,"is_reduce_only":false,"left":0,"mkfr":-0.00025,"price":40000.4,"refr":0,"refu":0,"size":1,"status":"finished","text":"-","tif":"gtc","tkfr":0.0005,"user":"110xxxxx"}]}`, order.Liquidated},
		{`{"channel":"futures.orders","event":"update","time":1541505434,"time_ms":1541505434123,"result":[{"contract":"BTC_USD","create_time":1628736847,"create_time_ms":1628736847325,"fill_price":40000.4,"finish_as":"ioc","finish_time":1628736848,"finish_time_ms":1628736848321,"iceberg":0,"id":4872460,"is_close":false,"is_liq":false,"is_reduce_only":false,"left":0,"mkfr":-0.00025,"price":40000.4,"refr":0,"refu":0,"size":1,"status":"finished","text":"-","tif":"gtc","tkfr":0.0005,"user":"110xxxxx"}]}`, order.Cancelled},
		{`{"channel":"futures.orders","event":"update","time":1541505434,"time_ms":1541505434123,"result":[{"contract":"BTC_USD","create_time":1628736847,"create_time_ms":1628736847325,"fill_price":40000.4,"finish_as":"auto_deleveraged","finish_time":1628736848,"finish_time_ms":1628736848321,"iceberg":0,"id":4872460,"is_close":false,"is_liq":false,"is_reduce_only":false,"left":0,"mkfr":-0.00025,"price":40000.4,"refr":0,"refu":0,"size":1,"status":"finished","text":"-","tif":"gtc","tkfr":0.0005,"user":"110xxxxx"}]}`, order.AutoDeleverage},
		{`{"channel":"futures.orders","event":"update","time":1541505434,"time_ms":1541505434123,"result":[{"contract":"BTC_USD","create_time":1628736847,"create_time_ms":1628736847325,"fill_price":40000.4,"finish_as":"reduce_only","finish_time":1628736848,"finish_time_ms":1628736848321,"iceberg":0,"id":4872460,"is_close":false,"is_liq":false,"is_reduce_only":false,"left":0,"mkfr":-0.00025,"price":40000.4,"refr":0,"refu":0,"size":1,"status":"finished","text":"-","tif":"gtc","tkfr":0.0005,"user":"110xxxxx"}]}`, order.Cancelled},
		{`{"channel":"futures.orders","event":"update","time":1541505434,"time_ms":1541505434123,"result":[{"contract":"BTC_USD","create_time":1628736847,"create_time_ms":1628736847325,"fill_price":40000.4,"finish_as":"position_closed","finish_time":1628736848,"finish_time_ms":1628736848321,"iceberg":0,"id":4872460,"is_close":false,"is_liq":false,"is_reduce_only":false,"left":0,"mkfr":-0.00025,"price":40000.4,"refr":0,"refu":0,"size":1,"status":"finished","text":"-","tif":"gtc","tkfr":0.0005,"user":"110xxxxx"}]}`, order.Closed},
		{`{"channel":"futures.orders","event":"update","time":1541505434,"time_ms":1541505434123,"result":[{"contract":"BTC_USD","create_time":1628736847,"create_time_ms":1628736847325,"fill_price":40000.4,"finish_as":"stp","finish_time":1628736848,"finish_time_ms":1628736848321,"iceberg":0,"id":4872460,"is_close":false,"is_liq":false,"is_reduce_only":false,"left":0,"mkfr":-0.00025,"price":40000.4,"refr":0,"refu":0,"size":1,"status":"finished","text":"-","tif":"gtc","tkfr":0.0005,"user":"110xxxxx"}]}`, order.STP},
	}

	for _, tc := range testCases {
		t.Run("", func(t *testing.T) {
			t.Parallel()
			processed, err := g.processFuturesOrdersPushData([]byte(tc.incoming), asset.CoinMarginedFutures)
			require.NoError(t, err)
			require.NotNil(t, processed)
			for i := range processed {
				assert.Equal(t, tc.status.String(), processed[i].Status.String())
			}
		})
	}
}

func TestGetCurrencyTradeURL(t *testing.T) {
	t.Parallel()
	testexch.UpdatePairsOnce(t, g)
	for _, a := range g.GetAssetTypes(false) {
		pairs, err := g.CurrencyPairs.GetPairs(a, false)
		require.NoErrorf(t, err, "cannot get pairs for %s", a)
		require.NotEmptyf(t, pairs, "no pairs for %s", a)
		resp, err := g.GetCurrencyTradeURL(t.Context(), a, pairs[0])
		if a == asset.Options {
			require.ErrorIs(t, err, asset.ErrNotSupported)
		} else {
			require.NoError(t, err)
			assert.NotEmpty(t, resp)
		}
	}
}

func TestGetUnifiedAccount(t *testing.T) {
	t.Parallel()
	sharedtestvalues.SkipTestIfCredentialsUnset(t, g)
	// Requires unified account to be enabled for this to function.
	payload, err := g.GetUnifiedAccount(t.Context(), currency.EMPTYCODE)
	require.NoError(t, err)
	require.NotEmpty(t, payload)
}

func TestGetSettlementCurrency(t *testing.T) {
	t.Parallel()
	for _, tt := range []struct {
		a   asset.Item
		p   currency.Pair
		exp currency.Code
		err error
	}{
		{asset.Futures, currency.EMPTYPAIR, currency.EMPTYCODE, asset.ErrNotSupported},
		{asset.DeliveryFutures, currency.EMPTYPAIR, currency.USDT, nil},
		{asset.DeliveryFutures, getPair(t, asset.DeliveryFutures), currency.USDT, nil},
		{asset.USDTMarginedFutures, currency.EMPTYPAIR, currency.USDT, nil},
		{asset.USDTMarginedFutures, getPair(t, asset.USDTMarginedFutures), currency.USDT, nil},
		{asset.USDTMarginedFutures, getPair(t, asset.CoinMarginedFutures), currency.EMPTYCODE, errInvalidSettlementQuote},
		{asset.CoinMarginedFutures, currency.EMPTYPAIR, currency.BTC, nil},
		{asset.CoinMarginedFutures, getPair(t, asset.CoinMarginedFutures), currency.BTC, nil},
		{asset.CoinMarginedFutures, getPair(t, asset.USDTMarginedFutures), currency.EMPTYCODE, errInvalidSettlementBase},
		{asset.CoinMarginedFutures, currency.Pair{Base: currency.ETH, Quote: currency.USD}, currency.EMPTYCODE, errInvalidSettlementBase},
		{asset.CoinMarginedFutures, currency.NewBTCUSDT(), currency.EMPTYCODE, errInvalidSettlementQuote},
	} {
		c, err := getSettlementCurrency(tt.p, tt.a)
		if tt.err == nil {
			require.NoErrorf(t, err, "getSettlementCurrency must not error for %s %s", tt.a, tt.p)
		} else {
			assert.ErrorIsf(t, err, tt.err, "getSettlementCurrency should return correct error for %s %s", tt.a, tt.p)
		}
		assert.Equalf(t, tt.exp, c, "getSettlementCurrency should return correct settlement currency for %s %s", tt.a, tt.p)
	}
}

func TestGenerateWebsocketMessageID(t *testing.T) {
	t.Parallel()
	require.NotEmpty(t, g.GenerateWebsocketMessageID(false))
}

type DummyConnection struct{ websocket.Connection }

func (d *DummyConnection) GenerateMessageID(bool) int64 { return 1337 }
func (d *DummyConnection) SendMessageReturnResponse(context.Context, request.EndpointLimit, any, any) ([]byte, error) {
	return []byte(`{"time":1726121320,"time_ms":1726121320745,"id":1,"conn_id":"f903779a148987ca","trace_id":"d8ee37cd14347e4ed298d44e69aedaa7","channel":"spot.tickers","event":"subscribe","payload":["BRETT_USDT"],"result":{"status":"success"},"requestId":"d8ee37cd14347e4ed298d44e69aedaa7"}`), nil
}

func TestHandleSubscriptions(t *testing.T) {
	t.Parallel()

	subs := subscription.List{{Channel: subscription.OrderbookChannel}}

	err := g.handleSubscription(t.Context(), &DummyConnection{}, subscribeEvent, subs, func(context.Context, websocket.Connection, string, subscription.List) ([]WsInput, error) {
		return []WsInput{{}}, nil
	})
	require.NoError(t, err)

	err = g.handleSubscription(t.Context(), &DummyConnection{}, unsubscribeEvent, subs, func(context.Context, websocket.Connection, string, subscription.List) ([]WsInput, error) {
		return []WsInput{{}}, nil
	})
	require.NoError(t, err)
}

func TestParseWSHeader(t *testing.T) {
	in := []string{
		`{"time":1726121320,"time_ms":1726121320745,"id":1,"channel":"spot.tickers","event":"subscribe","result":{"status":"success"},"request_id":"a4"}`,
		`{"time_ms":1726121320746,"id":2,"channel":"spot.tickers","event":"subscribe","result":{"status":"success"},"request_id":"a4"}`,
		`{"time":1726121321,"id":3,"channel":"spot.tickers","event":"subscribe","result":{"status":"success"},"request_id":"a4"}`,
	}
	for _, i := range in {
		h, err := parseWSHeader([]byte(i))
		require.NoError(t, err)
		require.NotEmpty(t, h.ID)
		assert.Equal(t, "a4", h.RequestID)
		assert.Equal(t, "spot.tickers", h.Channel)
		assert.Equal(t, "subscribe", h.Event)
		assert.NotEmpty(t, h.Result)
		switch h.ID {
		case 1:
			assert.Equal(t, int64(1726121320745), h.Time.UnixMilli())
		case 2:
			assert.Equal(t, int64(1726121320746), h.Time.UnixMilli())
		case 3:
			assert.Equal(t, int64(1726121321), h.Time.Unix())
		}
	}
}

func TestDeriveSpotWebsocketOrderResponse(t *testing.T) {
	t.Parallel()

	var resp *WebsocketOrderResponse
	require.NoError(t, json.Unmarshal([]byte(`{"left":"0","update_time":"1735720637","amount":"0.0001","create_time":"1735720637","price":"0","finish_as":"filled","time_in_force":"ioc","currency_pair":"BTC_USDT","type":"market","account":"spot","side":"sell","amend_text":"-","text":"t-1735720637181634009","status":"closed","iceberg":"0","avg_deal_price":"93503.3","filled_total":"9.35033","id":"766075454481","fill_price":"9.35033","update_time_ms":1735720637188,"create_time_ms":1735720637188}`), &resp), "unmarshal must not error")

	got, err := g.deriveSpotWebsocketOrderResponse(resp)
	require.NoError(t, err)
	assert.Equal(t, &order.SubmitResponse{
		Exchange:             g.Name,
		OrderID:              "766075454481",
		AssetType:            asset.Spot,
		Pair:                 currency.NewBTCUSDT().Format(currency.PairFormat{Uppercase: true, Delimiter: "_"}),
		ClientOrderID:        "t-1735720637181634009",
		Date:                 time.UnixMilli(1735720637188),
		LastUpdated:          time.UnixMilli(1735720637188),
		Amount:               0.0001,
		AverageExecutedPrice: 93503.3,
		Type:                 order.Market,
		Side:                 order.Sell,
		Status:               order.Filled,
		TimeInForce:          order.ImmediateOrCancel,
		Cost:                 0.0001,
		Purchased:            9.35033,
	}, got)
}

func TestDeriveSpotWebsocketOrderResponses(t *testing.T) {
	t.Parallel()

	testCases := []struct {
		name     string
		orders   [][]byte
		error    error
		expected []*order.SubmitResponse
	}{
		{
			name:   "no response",
			orders: [][]byte{},
			error:  common.ErrNoResponse,
		},
		{
			name: "assortment of spot orders",
			orders: [][]byte{
				[]byte(`{"left":"0","update_time":"1735720637","amount":"0.0001","create_time":"1735720637","price":"0","finish_as":"filled","time_in_force":"ioc","currency_pair":"BTC_USDT","type":"market","account":"spot","side":"sell","amend_text":"-","text":"t-1735720637181634009","status":"closed","iceberg":"0","avg_deal_price":"93503.3","filled_total":"9.35033","id":"766075454481","fill_price":"9.35033","update_time_ms":1735720637188,"create_time_ms":1735720637188}`),
				[]byte(`{"left":"0.000008","update_time":"1735720637","amount":"9.99152","create_time":"1735720637","price":"0","finish_as":"filled","time_in_force":"ioc","currency_pair":"HNS_USDT","type":"market","account":"spot","side":"buy","amend_text":"-","text":"t-1735720637126962151","status":"closed","iceberg":"0","avg_deal_price":"0.01224","filled_total":"9.991512","id":"766075454188","fill_price":"9.991512","update_time_ms":1735720637142,"create_time_ms":1735720637142}`),
				[]byte(`{"left":"0","update_time":"1735778597","amount":"200","create_time":"1735778597","price":"0.03673","finish_as":"filled","time_in_force":"fok","currency_pair":"REX_USDT","type":"limit","account":"spot","side":"buy","amend_text":"-","text":"t-1364","status":"closed","iceberg":"0","avg_deal_price":"0.03673","filled_total":"7.346","id":"766488882062","fill_price":"7.346","update_time_ms":1735778597363,"create_time_ms":1735778597363}`),
				[]byte(`{"left":"0.0003","update_time":"1735780321","amount":"0.0003","create_time":"1735780321","price":"20000","finish_as":"open","time_in_force":"poc","currency_pair":"BTC_USDT","type":"limit","account":"spot","side":"buy","amend_text":"-","text":"t-1735780321603944400","status":"open","iceberg":"0","filled_total":"0","id":"766504537761","fill_price":"0","update_time_ms":1735780321729,"create_time_ms":1735780321729}`),
				[]byte(`{"left":"1","update_time":"1735784755","amount":"1","create_time":"1735784755","price":"100","finish_as":"open","time_in_force":"gtc","currency_pair":"GT_USDT","type":"limit","account":"spot","side":"sell","amend_text":"-","text":"t-1735784754905434100","status":"open","iceberg":"0","filled_total":"0","id":"766536556747","fill_price":"0","update_time_ms":1735784755068,"create_time_ms":1735784755068}`),
			},
			expected: []*order.SubmitResponse{
				{
					Exchange:             g.Name,
					OrderID:              "766075454481",
					AssetType:            asset.Spot,
					Pair:                 currency.NewBTCUSDT().Format(currency.PairFormat{Uppercase: true, Delimiter: "_"}),
					ClientOrderID:        "t-1735720637181634009",
					Date:                 time.UnixMilli(1735720637188),
					LastUpdated:          time.UnixMilli(1735720637188),
					Amount:               0.0001,
					AverageExecutedPrice: 93503.3,
					Type:                 order.Market,
					Side:                 order.Sell,
					Status:               order.Filled,
					TimeInForce:          order.ImmediateOrCancel,
					Cost:                 0.0001,
					Purchased:            9.35033,
				},
				{
					Exchange:             g.Name,
					OrderID:              "766075454188",
					AssetType:            asset.Spot,
					Pair:                 currency.NewPair(currency.HNS, currency.USDT).Format(currency.PairFormat{Uppercase: true, Delimiter: "_"}),
					ClientOrderID:        "t-1735720637126962151",
					Date:                 time.UnixMilli(1735720637142),
					LastUpdated:          time.UnixMilli(1735720637142),
					RemainingAmount:      0.000008,
					Amount:               9.99152,
					AverageExecutedPrice: 0.01224,
					Type:                 order.Market,
					Side:                 order.Buy,
					Status:               order.Filled,
					TimeInForce:          order.ImmediateOrCancel,
					Cost:                 9.991512,
					Purchased:            816.3,
				},
				{
					Exchange:             g.Name,
					OrderID:              "766488882062",
					AssetType:            asset.Spot,
					Pair:                 currency.NewPair(currency.NewCode("REX"), currency.USDT).Format(currency.PairFormat{Uppercase: true, Delimiter: "_"}),
					ClientOrderID:        "t-1364",
					Date:                 time.UnixMilli(1735778597363),
					LastUpdated:          time.UnixMilli(1735778597363),
					Amount:               200,
					Price:                0.03673,
					AverageExecutedPrice: 0.03673,
					Type:                 order.Limit,
					Side:                 order.Buy,
					Status:               order.Filled,
					TimeInForce:          order.FillOrKill,
					Cost:                 7.346,
					Purchased:            200,
				},
				{
					Exchange:        g.Name,
					OrderID:         "766504537761",
					AssetType:       asset.Spot,
					Pair:            currency.NewBTCUSDT().Format(currency.PairFormat{Uppercase: true, Delimiter: "_"}),
					ClientOrderID:   "t-1735780321603944400",
					Date:            time.UnixMilli(1735780321729),
					LastUpdated:     time.UnixMilli(1735780321729),
					RemainingAmount: 0.0003,
					Amount:          0.0003,
					Price:           20000,
					Type:            order.Limit,
					Side:            order.Buy,
					Status:          order.Open,
					TimeInForce:     order.PostOnly,
				},
				{
					Exchange:        g.Name,
					OrderID:         "766536556747",
					AssetType:       asset.Spot,
					Pair:            currency.NewPair(currency.NewCode("GT"), currency.USDT).Format(currency.PairFormat{Uppercase: true, Delimiter: "_"}),
					ClientOrderID:   "t-1735784754905434100",
					Date:            time.UnixMilli(1735784755068),
					LastUpdated:     time.UnixMilli(1735784755068),
					RemainingAmount: 1,
					Amount:          1,
					Price:           100,
					Type:            order.Limit,
					Side:            order.Sell,
					Status:          order.Open,
					TimeInForce:     order.GoodTillCancel,
				},
			},
		},
	}

	for _, tc := range testCases {
		t.Run(tc.name, func(t *testing.T) {
			t.Parallel()

			orders := bytes.Join(tc.orders, []byte(","))
			orders = append([]byte("["), append(orders, []byte("]")...)...)

			var resp []*WebsocketOrderResponse
			require.NoError(t, json.Unmarshal(orders, &resp), "unmarshal must not error")

			got, err := g.deriveSpotWebsocketOrderResponses(resp)
			require.ErrorIs(t, err, tc.error)

			require.Len(t, got, len(tc.expected))
			for i := range got {
				assert.Equal(t, tc.expected[i], got[i])
			}
		})
	}
}

func TestDeriveFuturesWebsocketOrderResponse(t *testing.T) {
	t.Parallel()

	var resp *WebsocketFuturesOrderResponse
	require.NoError(t, json.Unmarshal([]byte(`{"text":"t-1337","price":"0","biz_info":"-","tif":"ioc","amend_text":"-","status":"finished","contract":"CWIF_USDT","stp_act":"-","finish_as":"filled","fill_price":"0.0000002625","id":596729318437,"create_time":1735787107.449,"size":2,"finish_time":1735787107.45,"update_time":1735787107.45,"left":0,"user":12870774,"is_reduce_only":true}`), &resp), "unmarshal must not error")

	got, err := g.deriveFuturesWebsocketOrderResponse(resp)
	require.NoError(t, err)
	assert.Equal(t, &order.SubmitResponse{
		Exchange:             g.Name,
		OrderID:              "596729318437",
		AssetType:            asset.Futures,
		Pair:                 currency.NewPair(currency.NewCode("CWIF"), currency.USDT).Format(currency.PairFormat{Uppercase: true, Delimiter: "_"}),
		ClientOrderID:        "t-1337",
		Date:                 time.UnixMilli(1735787107449),
		LastUpdated:          time.UnixMilli(1735787107450),
		Amount:               2,
		AverageExecutedPrice: 0.0000002625,
		Type:                 order.Market,
		Side:                 order.Long,
		Status:               order.Filled,
		TimeInForce:          order.ImmediateOrCancel,
		ReduceOnly:           true,
	}, got)
}

func TestDeriveFuturesWebsocketOrderResponses(t *testing.T) {
	t.Parallel()

	testCases := []struct {
		name     string
		orders   [][]byte
		error    error
		expected []*order.SubmitResponse
	}{
		{
			name:   "no response",
			orders: [][]byte{},
			error:  common.ErrNoResponse,
		},
		{
			name: "assortment of futures orders",
			orders: [][]byte{
				[]byte(`{"text":"t-1337","price":"0","biz_info":"-","tif":"ioc","amend_text":"-","status":"finished","contract":"CWIF_USDT","stp_act":"-","finish_as":"filled","fill_price":"0.0000002625","id":596729318437,"create_time":1735787107.449,"size":2,"finish_time":1735787107.45,"update_time":1735787107.45,"left":0,"user":12870774,"is_reduce_only":true}`),
				[]byte(`{"text":"t-1336","price":"0","biz_info":"-","tif":"ioc","amend_text":"-","status":"finished","contract":"REX_USDT","stp_act":"-","finish_as":"filled","fill_price":"0.03654","id":596662040388,"create_time":1735778597.374,"size":-2,"finish_time":1735778597.374,"update_time":1735778597.374,"left":0,"user":12870774}`),
				[]byte(`{"text":"apiv4-ws","price":"40000","biz_info":"-","tif":"gtc","amend_text":"-","status":"open","contract":"BTC_USDT","stp_act":"-","fill_price":"0","id":596746193678,"create_time":1735789790.476,"size":1,"update_time":1735789790.476,"left":1,"user":2365748}`),
				[]byte(`{"text":"apiv4-ws","price":"200000","biz_info":"-","tif":"gtc","amend_text":"-","status":"open","contract":"BTC_USDT","stp_act":"-","fill_price":"0","id":596748780649,"create_time":1735790222.185,"size":-1,"update_time":1735790222.185,"left":-1,"user":2365748}`),
				[]byte(`{"text":"apiv4-ws","price":"0","biz_info":"-","tif":"ioc","amend_text":"-","status":"finished","contract":"BTC_USDT","stp_act":"-","finish_as":"filled","fill_price":"98172.9","id":36028797827161124,"create_time":1740108860.761,"size":1,"finish_time":1740108860.761,"update_time":1740108860.761,"left":0,"user":2365748}`),
				[]byte(`{"text":"apiv4-ws","price":"0","biz_info":"-","tif":"ioc","amend_text":"-","status":"finished","contract":"BTC_USDT","stp_act":"-","finish_as":"filled","fill_price":"98113.1","id":36028797827225781,"create_time":1740109172.06,"size":-1,"finish_time":1740109172.06,"update_time":1740109172.06,"left":0,"user":2365748,"is_reduce_only":true}`),
			},
			expected: []*order.SubmitResponse{
				{
					Exchange:             g.Name,
					OrderID:              "596729318437",
					AssetType:            asset.Futures,
					Pair:                 currency.NewPair(currency.NewCode("CWIF"), currency.USDT).Format(currency.PairFormat{Uppercase: true, Delimiter: "_"}),
					ClientOrderID:        "t-1337",
					Date:                 time.UnixMilli(1735787107449),
					LastUpdated:          time.UnixMilli(1735787107450),
					Amount:               2,
					AverageExecutedPrice: 0.0000002625,
					Type:                 order.Market,
					Side:                 order.Long,
					Status:               order.Filled,
					TimeInForce:          order.ImmediateOrCancel,
					ReduceOnly:           true,
				},
				{
					Exchange:             g.Name,
					OrderID:              "596662040388",
					AssetType:            asset.Futures,
					Pair:                 currency.NewPair(currency.NewCode("REX"), currency.USDT).Format(currency.PairFormat{Uppercase: true, Delimiter: "_"}),
					ClientOrderID:        "t-1336",
					Date:                 time.UnixMilli(1735778597374),
					LastUpdated:          time.UnixMilli(1735778597374),
					Amount:               2,
					AverageExecutedPrice: 0.03654,
					Type:                 order.Market,
					Side:                 order.Short,
					Status:               order.Filled,
					TimeInForce:          order.ImmediateOrCancel,
				},
				{
					Exchange:        g.Name,
					OrderID:         "596746193678",
					AssetType:       asset.Futures,
					Pair:            currency.NewBTCUSDT().Format(currency.PairFormat{Uppercase: true, Delimiter: "_"}),
					Date:            time.UnixMilli(1735789790476),
					LastUpdated:     time.UnixMilli(1735789790476),
					RemainingAmount: 1,
					Amount:          1,
					Price:           40000,
					Type:            order.Limit,
					Side:            order.Long,
					Status:          order.Open,
					TimeInForce:     order.GoodTillCancel,
				},
				{
					Exchange:        g.Name,
					OrderID:         "596748780649",
					AssetType:       asset.Futures,
					Pair:            currency.NewBTCUSDT().Format(currency.PairFormat{Uppercase: true, Delimiter: "_"}),
					Date:            time.UnixMilli(1735790222185),
					LastUpdated:     time.UnixMilli(1735790222185),
					RemainingAmount: 1,
					Amount:          1,
					Price:           200000,
					Type:            order.Limit,
					Side:            order.Short,
					Status:          order.Open,
					TimeInForce:     order.GoodTillCancel,
				},
				{
					Exchange:             g.Name,
					OrderID:              "36028797827161124",
					AssetType:            asset.Futures,
					Pair:                 currency.NewBTCUSDT().Format(currency.PairFormat{Uppercase: true, Delimiter: "_"}),
					Date:                 time.UnixMilli(1740108860761),
					LastUpdated:          time.UnixMilli(1740108860761),
					Amount:               1,
					AverageExecutedPrice: 98172.9,
					Type:                 order.Market,
					Side:                 order.Long,
					Status:               order.Filled,
					TimeInForce:          order.ImmediateOrCancel,
				},
				{
					Exchange:             g.Name,
					OrderID:              "36028797827225781",
					AssetType:            asset.Futures,
					Pair:                 currency.NewBTCUSDT().Format(currency.PairFormat{Uppercase: true, Delimiter: "_"}),
					Date:                 time.UnixMilli(1740109172060),
					LastUpdated:          time.UnixMilli(1740109172060),
					Amount:               1,
					AverageExecutedPrice: 98113.1,
					Type:                 order.Market,
					Side:                 order.Short,
					Status:               order.Filled,
					TimeInForce:          order.ImmediateOrCancel,
					ReduceOnly:           true,
				},
			},
		},
	}

	for _, tc := range testCases {
		t.Run(tc.name, func(t *testing.T) {
			t.Parallel()

			orders := bytes.Join(tc.orders, []byte(","))
			orders = append([]byte("["), append(orders, []byte("]")...)...)

			var resp []*WebsocketFuturesOrderResponse
			require.NoError(t, json.Unmarshal(orders, &resp), "unmarshal must not error")

			got, err := g.deriveFuturesWebsocketOrderResponses(resp)
			require.ErrorIs(t, err, tc.error)

			require.Len(t, got, len(tc.expected))
			for i := range got {
				assert.Equal(t, tc.expected[i], got[i])
			}
		})
	}
}

func TestConvertSmallBalances(t *testing.T) {
	t.Parallel()
	err := g.ConvertSmallBalances(t.Context(), currency.EMPTYCODE)
	require.ErrorIs(t, err, currency.ErrCurrencyCodeEmpty)

	sharedtestvalues.SkipTestIfCredentialsUnset(t, g, canManipulateRealOrders)

	err = g.ConvertSmallBalances(t.Context(), currency.F16)
	require.NoError(t, err)
}

func TestGetAccountDetails(t *testing.T) {
	t.Parallel()
	sharedtestvalues.SkipTestIfCredentialsUnset(t, g)
	got, err := g.GetAccountDetails(t.Context())
	require.NoError(t, err)
	require.NotEmpty(t, got)
}

func TestGetUserTransactionRateLimitInfo(t *testing.T) {
	t.Parallel()
	sharedtestvalues.SkipTestIfCredentialsUnset(t, g)
	got, err := g.GetUserTransactionRateLimitInfo(t.Context())
	require.NoError(t, err)
	require.NotEmpty(t, got)
}

var pairMap = map[asset.Item]currency.Pairs{}

var pairsGuard sync.RWMutex

func getPair(tb testing.TB, a asset.Item) currency.Pair {
	tb.Helper()
	if p := getPairs(tb, a); len(p) != 0 {
		return p[0]
	}
	return currency.EMPTYPAIR
}

func getPairs(tb testing.TB, a asset.Item) currency.Pairs {
	tb.Helper()
	pairsGuard.RLock()
	p, ok := pairMap[a]
	pairsGuard.RUnlock()
	if ok {
		return p
	}
	pairsGuard.Lock()
	defer pairsGuard.Unlock()
	p, ok = pairMap[a] // Protect Race if we blocked on Lock and another RW populated
	if ok {
		return p
	}

	testexch.UpdatePairsOnce(tb, g)
	enabledPairs, err := g.GetEnabledPairs(a)
	assert.NoErrorf(tb, err, "%s GetEnabledPairs should not error", a)
	if !assert.NotEmptyf(tb, enabledPairs, "%s GetEnabledPairs should not be empty", a) {
		tb.Fatalf("No pair available for asset %s", a)
		return nil
	}
	pairMap[a] = enabledPairs

	return enabledPairs
}

func BenchmarkTimeInForceFromString(b *testing.B) {
	for b.Loop() {
		for _, tifString := range []string{gtcTIF, iocTIF, pocTIF, fokTIF} {
			if _, err := timeInForceFromString(tifString); err != nil {
				b.Fatal(tifString)
			}
		}
	}
}

func TestTimeInForceFromString(t *testing.T) {
	t.Parallel()
	_, err := timeInForceFromString("abcdef")
	assert.ErrorIs(t, err, order.ErrUnsupportedTimeInForce)

	for k, v := range map[string]order.TimeInForce{gtcTIF: order.GoodTillCancel, iocTIF: order.ImmediateOrCancel, pocTIF: order.PostOnly, fokTIF: order.FillOrKill} {
		t.Run(k, func(t *testing.T) {
			t.Parallel()
			tif, err := timeInForceFromString(k)
			require.NoError(t, err)
			assert.Equal(t, v, tif)
		})
	}
}

func TestGetTypeFromTimeInForce(t *testing.T) {
	t.Parallel()
	typeResp := getTypeFromTimeInForce("gtc", 0)
	assert.Equal(t, order.Limit, typeResp)

	typeResp = getTypeFromTimeInForce("ioc", 0)
	assert.Equal(t, order.Market, typeResp, "should be market order")

	typeResp = getTypeFromTimeInForce("poc", 123)
	assert.Equal(t, order.Limit, typeResp, "should be limit order")

	typeResp = getTypeFromTimeInForce("fok", 0)
	assert.Equal(t, order.Market, typeResp, "should be market order")
}

func TestTimeInForceString(t *testing.T) {
	t.Parallel()
	assert.Empty(t, timeInForceString(order.UnknownTIF))
	for _, valid := range validTimesInForce {
		assert.Equal(t, valid.String, timeInForceString(valid.TimeInForce))
	}
}

func TestIsSingleOrderbookChannel(t *testing.T) {
	t.Parallel()
	for _, tc := range []struct {
		channel  string
		expected bool
	}{
		{channel: spotOrderbookUpdateChannel, expected: true},
		{channel: spotOrderbookChannel, expected: true},
		{channel: spotOrderbookTickerChannel, expected: true},
		{channel: futuresOrderbookChannel, expected: true},
		{channel: futuresOrderbookTickerChannel, expected: true},
		{channel: futuresOrderbookUpdateChannel, expected: true},
		{channel: optionsOrderbookChannel, expected: true},
		{channel: optionsOrderbookTickerChannel, expected: true},
		{channel: optionsOrderbookUpdateChannel, expected: true},
		{channel: spotTickerChannel, expected: false},
		{channel: "sad", expected: false},
	} {
		assert.Equal(t, tc.expected, isSingleOrderbookChannel(tc.channel))
	}
}

func TestValidateSubscriptions(t *testing.T) {
	t.Parallel()
	require.NoError(t, g.ValidateSubscriptions(nil))
	require.NoError(t, g.ValidateSubscriptions([]*subscription.Subscription{{Channel: spotTickerChannel, Pairs: []currency.Pair{currency.NewBTCUSDT()}}}))
	require.NoError(t, g.ValidateSubscriptions([]*subscription.Subscription{
		{Channel: spotTickerChannel, Pairs: []currency.Pair{currency.NewBTCUSD()}},
		{Channel: spotOrderbookUpdateChannel, Pairs: []currency.Pair{currency.NewBTCUSD()}},
	}))
	require.NoError(t, g.ValidateSubscriptions([]*subscription.Subscription{
		{Channel: spotTickerChannel, Pairs: []currency.Pair{currency.NewBTCUSD()}},
		{Channel: spotOrderbookUpdateChannel, Pairs: []currency.Pair{currency.NewBTCUSD(), currency.NewBTCUSDT()}},
	}))
	require.NoError(t, g.ValidateSubscriptions([]*subscription.Subscription{
		{Channel: spotTickerChannel, Pairs: []currency.Pair{currency.NewBTCUSD()}},
		{Channel: spotOrderbookUpdateChannel, Pairs: []currency.Pair{currency.NewBTCUSD()}},
		{Channel: spotOrderbookUpdateChannel, Pairs: []currency.Pair{currency.NewBTCUSDT()}},
	}))
	require.ErrorIs(t, g.ValidateSubscriptions([]*subscription.Subscription{
		{Channel: spotTickerChannel, Pairs: []currency.Pair{currency.NewBTCUSD()}},
		{Channel: spotOrderbookUpdateChannel, Pairs: []currency.Pair{currency.NewBTCUSD()}},
		{Channel: spotOrderbookChannel, Pairs: []currency.Pair{currency.NewBTCUSD()}},
	}), subscription.ErrExclusiveSubscription)
}

func TestCandlesChannelIntervals(t *testing.T) {
	t.Parallel()
	s := &subscription.Subscription{Channel: subscription.CandlesChannel, Asset: asset.Spot, Interval: 0}
	_, err := candlesChannelInterval(s)
	require.ErrorIs(t, err, kline.ErrUnsupportedInterval, "candlestickChannelInterval must error correctly with a 0 interval")
	s.Interval = kline.ThousandMilliseconds
	i, err := candlesChannelInterval(s)
	require.NoError(t, err)
	assert.Equal(t, "1000ms", i)
}

func TestOrderbookChannelIntervals(t *testing.T) {
	t.Parallel()

	s := &subscription.Subscription{Channel: futuresOrderbookUpdateChannel, Interval: kline.TwentyMilliseconds, Levels: 100}
	_, err := orderbookChannelInterval(s, asset.Futures)
	require.ErrorIs(t, err, subscription.ErrInvalidInterval)
	require.ErrorContains(t, err, "20ms only valid with Levels 20")
	s.Levels = 20
	i, err := orderbookChannelInterval(s, asset.Futures)
	require.NoError(t, err)
	assert.Equal(t, "20ms", i)

	for s, exp := range map[*subscription.Subscription]error{
		{Asset: asset.Binary, Channel: "unknown_channel", Interval: kline.OneYear}:                                   nil,
		{Asset: asset.Spot, Channel: spotOrderbookTickerChannel, Interval: kline.OneDay}:                             subscription.ErrInvalidInterval,
		{Asset: asset.Spot, Channel: spotOrderbookTickerChannel, Interval: 0}:                                        nil,
		{Asset: asset.Spot, Channel: spotOrderbookChannel, Interval: kline.OneDay}:                                   subscription.ErrInvalidInterval,
		{Asset: asset.Spot, Channel: spotOrderbookChannel, Interval: kline.HundredMilliseconds}:                      nil,
		{Asset: asset.Spot, Channel: spotOrderbookChannel, Interval: kline.ThousandMilliseconds}:                     nil,
		{Asset: asset.Spot, Channel: spotOrderbookUpdateChannel, Interval: kline.OneDay}:                             subscription.ErrInvalidInterval,
		{Asset: asset.Spot, Channel: spotOrderbookUpdateChannel, Interval: kline.HundredMilliseconds}:                nil,
		{Asset: asset.Futures, Channel: futuresOrderbookTickerChannel, Interval: kline.TenMilliseconds}:              subscription.ErrInvalidInterval,
		{Asset: asset.Futures, Channel: futuresOrderbookTickerChannel, Interval: 0}:                                  nil,
		{Asset: asset.Futures, Channel: futuresOrderbookChannel, Interval: kline.TenMilliseconds}:                    subscription.ErrInvalidInterval,
		{Asset: asset.Futures, Channel: futuresOrderbookChannel, Interval: 0}:                                        nil,
		{Asset: asset.Futures, Channel: futuresOrderbookUpdateChannel, Interval: kline.OneDay}:                       subscription.ErrInvalidInterval,
		{Asset: asset.Futures, Channel: futuresOrderbookUpdateChannel, Interval: kline.HundredMilliseconds}:          nil,
		{Asset: asset.DeliveryFutures, Channel: futuresOrderbookTickerChannel, Interval: kline.TenMilliseconds}:      subscription.ErrInvalidInterval,
		{Asset: asset.DeliveryFutures, Channel: futuresOrderbookTickerChannel, Interval: 0}:                          nil,
		{Asset: asset.DeliveryFutures, Channel: futuresOrderbookChannel, Interval: kline.TenMilliseconds}:            subscription.ErrInvalidInterval,
		{Asset: asset.DeliveryFutures, Channel: futuresOrderbookChannel, Interval: 0}:                                nil,
		{Asset: asset.DeliveryFutures, Channel: futuresOrderbookUpdateChannel, Interval: kline.OneDay}:               subscription.ErrInvalidInterval,
		{Asset: asset.DeliveryFutures, Channel: futuresOrderbookUpdateChannel, Interval: kline.HundredMilliseconds}:  nil,
		{Asset: asset.DeliveryFutures, Channel: futuresOrderbookUpdateChannel, Interval: kline.ThousandMilliseconds}: nil,

		{Asset: asset.Options, Channel: optionsOrderbookTickerChannel, Interval: kline.TenMilliseconds}:          subscription.ErrInvalidInterval,
		{Asset: asset.Options, Channel: optionsOrderbookTickerChannel, Interval: 0}:                              nil,
		{Asset: asset.Options, Channel: optionsOrderbookChannel, Interval: kline.TwoHundredAndFiftyMilliseconds}: subscription.ErrInvalidInterval,
		{Asset: asset.Options, Channel: optionsOrderbookChannel, Interval: 0}:                                    nil,
		{Asset: asset.Options, Channel: optionsOrderbookUpdateChannel, Interval: kline.OneDay}:                   subscription.ErrInvalidInterval,
		{Asset: asset.Options, Channel: optionsOrderbookUpdateChannel, Interval: kline.HundredMilliseconds}:      nil,
		{Asset: asset.Options, Channel: optionsOrderbookUpdateChannel, Interval: kline.ThousandMilliseconds}:     nil,
	} {
		t.Run(s.Asset.String()+"/"+s.Channel+"/"+s.Interval.Short(), func(t *testing.T) {
			t.Parallel()
			i, err := orderbookChannelInterval(s, s.Asset)
			if exp != nil {
				require.ErrorIs(t, err, exp)
			} else {
				switch {
				case s.Channel == "unknown_channel":
					assert.Empty(t, i, "orderbookChannelInterval should return empty for unknown channels")
				case strings.HasSuffix(s.Channel, "_ticker"):
					assert.Empty(t, i)
				case s.Interval == 0:
					assert.Equal(t, "0", i)
				default:
					exp, err2 := getIntervalString(s.Interval)
					require.NoError(t, err2, "getIntervalString must not error for validating expected value")
					require.Equal(t, exp, i)
				}
			}
		})
	}
}

func TestChannelLevels(t *testing.T) {
	t.Parallel()

	for s, exp := range map[*subscription.Subscription]error{
		{Channel: "unknown_channel", Asset: asset.Binary}:                                   nil,
		{Channel: spotOrderbookTickerChannel, Asset: asset.Spot}:                            nil,
		{Channel: spotOrderbookTickerChannel, Asset: asset.Spot, Levels: 1}:                 subscription.ErrInvalidLevel,
		{Channel: spotOrderbookUpdateChannel, Asset: asset.Spot}:                            nil,
		{Channel: spotOrderbookUpdateChannel, Asset: asset.Spot, Levels: 100}:               subscription.ErrInvalidLevel,
		{Channel: spotOrderbookChannel, Asset: asset.Spot}:                                  subscription.ErrInvalidLevel,
		{Channel: spotOrderbookChannel, Asset: asset.Spot, Levels: 5}:                       nil,
		{Channel: spotOrderbookChannel, Asset: asset.Spot, Levels: 10}:                      nil,
		{Channel: spotOrderbookChannel, Asset: asset.Spot, Levels: 20}:                      nil,
		{Channel: spotOrderbookChannel, Asset: asset.Spot, Levels: 50}:                      nil,
		{Channel: spotOrderbookChannel, Asset: asset.Spot, Levels: 100}:                     nil,
		{Channel: futuresOrderbookChannel, Asset: asset.Futures}:                            subscription.ErrInvalidLevel,
		{Channel: futuresOrderbookChannel, Asset: asset.Futures, Levels: 1}:                 nil,
		{Channel: futuresOrderbookChannel, Asset: asset.Futures, Levels: 5}:                 nil,
		{Channel: futuresOrderbookChannel, Asset: asset.Futures, Levels: 10}:                nil,
		{Channel: futuresOrderbookChannel, Asset: asset.Futures, Levels: 20}:                nil,
		{Channel: futuresOrderbookChannel, Asset: asset.Futures, Levels: 50}:                nil,
		{Channel: futuresOrderbookChannel, Asset: asset.Futures, Levels: 100}:               nil,
		{Channel: futuresOrderbookTickerChannel, Asset: asset.Futures}:                      nil,
		{Channel: futuresOrderbookTickerChannel, Asset: asset.Futures, Levels: 1}:           subscription.ErrInvalidLevel,
		{Channel: futuresOrderbookUpdateChannel, Asset: asset.Futures}:                      subscription.ErrInvalidLevel,
		{Channel: futuresOrderbookUpdateChannel, Asset: asset.Futures, Levels: 20}:          nil,
		{Channel: futuresOrderbookUpdateChannel, Asset: asset.Futures, Levels: 50}:          nil,
		{Channel: futuresOrderbookUpdateChannel, Asset: asset.DeliveryFutures}:              subscription.ErrInvalidLevel,
		{Channel: futuresOrderbookUpdateChannel, Asset: asset.DeliveryFutures, Levels: 5}:   nil,
		{Channel: futuresOrderbookUpdateChannel, Asset: asset.DeliveryFutures, Levels: 10}:  nil,
		{Channel: futuresOrderbookUpdateChannel, Asset: asset.DeliveryFutures, Levels: 20}:  nil,
		{Channel: futuresOrderbookUpdateChannel, Asset: asset.DeliveryFutures, Levels: 50}:  nil,
		{Channel: futuresOrderbookUpdateChannel, Asset: asset.DeliveryFutures, Levels: 100}: nil,
		{Channel: optionsOrderbookTickerChannel, Asset: asset.Options}:                      nil,
		{Channel: optionsOrderbookTickerChannel, Asset: asset.Options, Levels: 1}:           subscription.ErrInvalidLevel,
		{Channel: optionsOrderbookUpdateChannel, Asset: asset.Options}:                      subscription.ErrInvalidLevel,
		{Channel: optionsOrderbookUpdateChannel, Asset: asset.Options, Levels: 5}:           nil,
		{Channel: optionsOrderbookUpdateChannel, Asset: asset.Options, Levels: 10}:          nil,
		{Channel: optionsOrderbookUpdateChannel, Asset: asset.Options, Levels: 20}:          nil,
		{Channel: optionsOrderbookUpdateChannel, Asset: asset.Options, Levels: 50}:          nil,
		{Channel: optionsOrderbookChannel, Asset: asset.Options}:                            subscription.ErrInvalidLevel,
		{Channel: optionsOrderbookChannel, Asset: asset.Options, Levels: 5}:                 nil,
		{Channel: optionsOrderbookChannel, Asset: asset.Options, Levels: 10}:                nil,
		{Channel: optionsOrderbookChannel, Asset: asset.Options, Levels: 20}:                nil,
		{Channel: optionsOrderbookChannel, Asset: asset.Options, Levels: 50}:                nil,
	} {
		t.Run(s.Asset.String()+"/"+s.Channel+"/"+strconv.Itoa(s.Levels), func(t *testing.T) {
			t.Parallel()
			l, err := channelLevels(s, s.Asset)
			switch {
			case exp != nil:
				require.ErrorIs(t, err, exp)
			case s.Levels == 0:
				assert.Empty(t, l)
			default:
				require.NoError(t, err)
				require.NotEmpty(t, l)
			}
		})
	}
}

func TestGetIntervalString(t *testing.T) {
	t.Parallel()
	for k, exp := range map[kline.Interval]string{
		kline.TenMilliseconds:                "10ms",
		kline.TwentyMilliseconds:             "20ms",
		kline.HundredMilliseconds:            "100ms",
		kline.TwoHundredAndFiftyMilliseconds: "250ms",
		kline.ThousandMilliseconds:           "1000ms",
		kline.TenSecond:                      "10s",
		kline.ThirtySecond:                   "30s",
		kline.OneMin:                         "1m",
		kline.FiveMin:                        "5m",
		kline.FifteenMin:                     "15m",
		kline.ThirtyMin:                      "30m",
		kline.OneHour:                        "1h",
		kline.TwoHour:                        "2h",
		kline.FourHour:                       "4h",
		kline.EightHour:                      "8h",
		kline.TwelveHour:                     "12h",
		kline.OneDay:                         "1d",
		kline.SevenDay:                       "7d",
		kline.OneMonth:                       "30d",
	} {
		t.Run(exp, func(t *testing.T) {
			t.Parallel()
			s, err := getIntervalString(k)
			require.NoError(t, err)
			assert.Equal(t, exp, s)
		})
	}
	_, err := getIntervalString(0)
	assert.ErrorIs(t, err, kline.ErrUnsupportedInterval, "0 should be an invalid interval")
	_, err = getIntervalString(kline.FiveDay)
	assert.ErrorIs(t, err, kline.ErrUnsupportedInterval, "Any other random interval should also be invalid")
}<|MERGE_RESOLUTION|>--- conflicted
+++ resolved
@@ -2030,12 +2030,8 @@
 
 func TestBalancesPushData(t *testing.T) {
 	t.Parallel()
-<<<<<<< HEAD
-	if err := g.WsHandleSpotData(t.Context(), nil, []byte(wsBalancesPushDataJSON)); err != nil {
-=======
 	ctx := account.DeployCredentialsToContext(t.Context(), &account.Credentials{Key: "test", Secret: "test"})
-	if err := g.WsHandleSpotData(ctx, []byte(wsBalancesPushDataJSON)); err != nil {
->>>>>>> 8fa6179f
+	if err := g.WsHandleSpotData(ctx, nil, []byte(wsBalancesPushDataJSON)); err != nil {
 		t.Errorf("%s websocket balances push data error: %v", g.Name, err)
 	}
 }
@@ -2053,12 +2049,8 @@
 
 func TestCrossMarginBalancePushData(t *testing.T) {
 	t.Parallel()
-<<<<<<< HEAD
-	if err := g.WsHandleSpotData(t.Context(), nil, []byte(wsCrossMarginBalancePushDataJSON)); err != nil {
-=======
 	ctx := account.DeployCredentialsToContext(t.Context(), &account.Credentials{Key: "test", Secret: "test"})
-	if err := g.WsHandleSpotData(ctx, []byte(wsCrossMarginBalancePushDataJSON)); err != nil {
->>>>>>> 8fa6179f
+	if err := g.WsHandleSpotData(ctx, nil, []byte(wsCrossMarginBalancePushDataJSON)); err != nil {
 		t.Errorf("%s websocket cross margin balance push data error: %v", g.Name, err)
 	}
 }
@@ -2075,111 +2067,6 @@
 // TestFuturesDataHandler ensures that messages from various futures channels do not error
 func TestFuturesDataHandler(t *testing.T) {
 	t.Parallel()
-<<<<<<< HEAD
-	if err := g.WsHandleFuturesData(t.Context(), nil, []byte(wsFuturesTickerPushDataJSON), asset.Futures); err != nil {
-		t.Errorf("%s websocket push data error: %v", g.Name, err)
-	}
-}
-
-const wsFuturesTradesPushDataJSON = `{"channel": "futures.trades","event": "update",	"time": 1541503698,	"result": [{"size": -108,"id": 27753479,"create_time": 1545136464,"create_time_ms": 1545136464123,"price": "96.4","contract": "BTC_USD"}]}`
-
-func TestFuturesTrades(t *testing.T) {
-	t.Parallel()
-	if err := g.WsHandleFuturesData(t.Context(), nil, []byte(wsFuturesTradesPushDataJSON), asset.Futures); err != nil {
-		t.Errorf("%s websocket push data error: %v", g.Name, err)
-	}
-}
-
-const (
-	wsFuturesOrderbookTickerJSON = `{	"time": 1615366379,	"channel": "futures.book_ticker",	"event": "update",	"error": null,	"result": {	  "t": 1615366379123,	  "u": 2517661076,	  "s": "BTC_USD",	  "b": "54696.6",	  "B": 37000,	  "a": "54696.7",	  "A": 47061	}}`
-)
-
-func TestOrderbookData(t *testing.T) {
-	t.Parallel()
-	if err := g.WsHandleFuturesData(t.Context(), nil, []byte(wsFuturesOrderbookTickerJSON), asset.Futures); err != nil {
-		t.Errorf("%s websocket orderbook ticker push data error: %v", g.Name, err)
-	}
-}
-
-const wsFuturesOrderPushDataJSON = `{	"channel": "futures.orders",	"event": "update",	"time": 1541505434,	"result": [	  {		"contract": "BTC_USD",		"create_time": 1628736847,		"create_time_ms": 1628736847325,		"fill_price": 40000.4,		"finish_as": "filled",		"finish_time": 1628736848,		"finish_time_ms": 1628736848321,		"iceberg": 0,		"id": 4872460,		"is_close": false,		"is_liq": false,		"is_reduce_only": false,		"left": 0,		"mkfr": -0.00025,		"price": 40000.4,		"refr": 0,		"refu": 0,		"size": 1,		"status": "finished",		"text": "-",		"tif": "gtc",		"tkfr": 0.0005,		"user": "110xxxxx"	  }	]}`
-
-func TestFuturesOrderPushData(t *testing.T) {
-	t.Parallel()
-	if err := g.WsHandleFuturesData(t.Context(), nil, []byte(wsFuturesOrderPushDataJSON), asset.Futures); err != nil {
-		t.Errorf("%s websocket futures order push data error: %v", g.Name, err)
-	}
-}
-
-const wsFuturesUsertradesPushDataJSON = `{"time": 1543205083,	"channel": "futures.usertrades","event": "update",	"error": null,	"result": [{"id": "3335259","create_time": 1628736848,"create_time_ms": 1628736848321,"contract": "BTC_USD","order_id": "4872460","size": 1,"price": "40000.4","role": "maker","text": "api","fee": 0.0009290592,"point_fee": 0}]}`
-
-func TestFuturesUserTrades(t *testing.T) {
-	t.Parallel()
-	if err := g.WsHandleFuturesData(t.Context(), nil, []byte(wsFuturesUsertradesPushDataJSON), asset.Futures); err != nil {
-		t.Errorf("%s websocket futures user trades push data error: %v", g.Name, err)
-	}
-}
-
-const wsFuturesLiquidationPushDataJSON = `{"channel": "futures.liquidates",	"event": "update",	"time": 1541505434,	"result": [{"entry_price": 209,"fill_price": 215.1,"left": 0,"leverage": 0.0,"liq_price": 213,"margin": 0.007816722941,"mark_price": 213,"order_id": 4093362,"order_price": 215.1,"size": -124,"time": 1541486601,"time_ms": 1541486601123,"contract": "BTC_USD","user": "1040xxxx"}	]}`
-
-func TestFuturesLiquidationPushData(t *testing.T) {
-	t.Parallel()
-	if err := g.WsHandleFuturesData(t.Context(), nil, []byte(wsFuturesLiquidationPushDataJSON), asset.Futures); err != nil {
-		t.Errorf("%s websocket futures liquidation push data error: %v", g.Name, err)
-	}
-}
-
-const wsFuturesAutoDelevergesNotification = `{"channel": "futures.auto_deleverages",	"event": "update",	"time": 1541505434,	"result": [{"entry_price": 209,"fill_price": 215.1,"position_size": 10,"trade_size": 10,"time": 1541486601,"time_ms": 1541486601123,"contract": "BTC_USD","user": "1040"}	]}`
-
-func TestFuturesAutoDeleverges(t *testing.T) {
-	t.Parallel()
-	if err := g.WsHandleFuturesData(t.Context(), nil, []byte(wsFuturesAutoDelevergesNotification), asset.Futures); err != nil {
-		t.Errorf("%s websocket futures auto deleverge push data error: %v", g.Name, err)
-	}
-}
-
-const wsFuturesPositionClosePushDataJSON = ` {"channel": "futures.position_closes",	"event": "update",	"time": 1541505434,	"result": [	  {		"contract": "BTC_USD",		"pnl": -0.000624354791,		"side": "long",		"text": "web",		"time": 1547198562,		"time_ms": 1547198562123,		"user": "211xxxx"	  }	]}`
-
-func TestPositionClosePushData(t *testing.T) {
-	t.Parallel()
-	if err := g.WsHandleFuturesData(t.Context(), nil, []byte(wsFuturesPositionClosePushDataJSON), asset.Futures); err != nil {
-		t.Errorf("%s websocket futures position close push data error: %v", g.Name, err)
-	}
-}
-
-const wsFuturesBalanceNotificationPushDataJSON = `{"channel": "futures.balances",	"event": "update",	"time": 1541505434,	"result": [	  {		"balance": 9.998739899488,		"change": -0.000002074115,		"text": "BTC_USD:3914424",		"time": 1547199246,		"time_ms": 1547199246123,		"type": "fee",		"user": "211xxx"	  }	]}`
-
-func TestFuturesBalanceNotification(t *testing.T) {
-	t.Parallel()
-	if err := g.WsHandleFuturesData(t.Context(), nil, []byte(wsFuturesBalanceNotificationPushDataJSON), asset.Futures); err != nil {
-		t.Errorf("%s websocket futures balance notification push data error: %v", g.Name, err)
-	}
-}
-
-const wsFuturesReduceRiskLimitNotificationPushDataJSON = `{"time": 1551858330,	"channel": "futures.reduce_risk_limits",	"event": "update",	"error": null,	"result": [	  {		"cancel_orders": 0,		"contract": "ETH_USD",		"leverage_max": 10,		"liq_price": 136.53,		"maintenance_rate": 0.09,		"risk_limit": 450,		"time": 1551858330,		"time_ms": 1551858330123,		"user": "20011"	  }	]}`
-
-func TestFuturesReduceRiskLimitPushData(t *testing.T) {
-	t.Parallel()
-	if err := g.WsHandleFuturesData(t.Context(), nil, []byte(wsFuturesReduceRiskLimitNotificationPushDataJSON), asset.Futures); err != nil {
-		t.Errorf("%s websocket futures reduce risk limit notification push data error: %v", g.Name, err)
-	}
-}
-
-const wsFuturesPositionsNotificationPushDataJSON = `{"time": 1588212926,"channel": "futures.positions",	"event": "update",	"error": null,	"result": [	  {		"contract": "BTC_USD",		"cross_leverage_limit": 0,		"entry_price": 40000.36666661111,		"history_pnl": -0.000108569505,		"history_point": 0,		"last_close_pnl": -0.000050123368,"leverage": 0,"leverage_max": 100,"liq_price": 0.1,"maintenance_rate": 0.005,"margin": 49.999890611186,"mode": "single","realised_pnl": -1.25e-8,"realised_point": 0,"risk_limit": 100,"size": 3,"time": 1628736848,"time_ms": 1628736848321,"user": "110xxxxx"}]}`
-
-func TestFuturesPositionsNotification(t *testing.T) {
-	t.Parallel()
-	if err := g.WsHandleFuturesData(t.Context(), nil, []byte(wsFuturesPositionsNotificationPushDataJSON), asset.Futures); err != nil {
-		t.Errorf("%s websocket futures positions change notification push data error: %v", g.Name, err)
-	}
-}
-
-const wsFuturesAutoOrdersPushDataJSON = `{"time": 1596798126,"channel": "futures.autoorders",	"event": "update",	"error": null,	"result": [	  {		"user": 123456,		"trigger": {		  "strategy_type": 0,		  "price_type": 0,		  "price": "10000",		  "rule": 2,		  "expiration": 86400		},		"initial": {		  "contract": "BTC_USDT",		  "size": 10,		  "price": "10000",		  "tif": "gtc",		  "text": "web",		  "iceberg": 0,		  "is_close": false,		  "is_reduce_only": false		},		"id": 9256,		"trade_id": 0,		"status": "open",		"reason": "",		"create_time": 1596798126,		"name": "price_autoorders",		"is_stop_order": false,		"stop_trigger": {		  "rule": 0,		  "trigger_price": "",		  "order_price": ""		}	  }	]}`
-
-func TestFuturesAutoOrderPushData(t *testing.T) {
-	t.Parallel()
-	if err := g.WsHandleFuturesData(t.Context(), nil, []byte(wsFuturesAutoOrdersPushDataJSON), asset.Futures); err != nil {
-		t.Errorf("%s websocket futures auto orders push data error: %v", g.Name, err)
-=======
 	g := new(Gateio) //nolint:govet // Intentional shadow to avoid future copy/paste mistakes
 	require.NoError(t, testexch.Setup(g), "Test instance Setup must not error")
 	testexch.FixtureToDataHandler(t, "testdata/wsFutures.json", func(m []byte) error {
@@ -2187,7 +2074,7 @@
 		if strings.Contains(string(m), "futures.balances") {
 			ctx = account.DeployCredentialsToContext(ctx, &account.Credentials{Key: "test", Secret: "test"})
 		}
-		return g.WsHandleFuturesData(ctx, m, asset.CoinMarginedFutures)
+		return g.WsHandleFuturesData(ctx, nil, m, asset.CoinMarginedFutures)
 	})
 	close(g.Websocket.DataHandler)
 	assert.Len(t, g.Websocket.DataHandler, 14, "Should see the correct number of messages")
@@ -2195,7 +2082,6 @@
 		if err, isErr := resp.(error); isErr {
 			assert.NoError(t, err, "Should not get any errors down the data handler")
 		}
->>>>>>> 8fa6179f
 	}
 }
 
@@ -2297,21 +2183,11 @@
 
 func TestOptionsOrderbookPushData(t *testing.T) {
 	t.Parallel()
-<<<<<<< HEAD
-	testexch.UpdatePairsOnce(t, g)
+	p := getPair(t, asset.Options)
 	assert.NoError(t, g.WsHandleOptionsData(t.Context(), nil, []byte(optionsOrderbookTickerPushDataJSON)))
-	avail, err := g.GetAvailablePairs(asset.Options)
-	require.NoError(t, err, "GetAvailablePairs must not error")
-	assert.NoError(t, g.WsHandleOptionsData(t.Context(), nil, fmt.Appendf(nil, optionsOrderbookUpdatePushDataJSON, avail[0].Upper().String())))
+	assert.NoError(t, g.WsHandleOptionsData(t.Context(), nil, fmt.Appendf(nil, optionsOrderbookUpdatePushDataJSON, p.Upper().String())))
 	assert.NoError(t, g.WsHandleOptionsData(t.Context(), nil, []byte(optionsOrderbookSnapshotPushDataJSON)))
 	assert.NoError(t, g.WsHandleOptionsData(t.Context(), nil, []byte(optionsOrderbookSnapshotUpdateEventPushDataJSON)))
-=======
-	p := getPair(t, asset.Options)
-	assert.NoError(t, g.WsHandleOptionsData(t.Context(), []byte(optionsOrderbookTickerPushDataJSON)))
-	assert.NoError(t, g.WsHandleOptionsData(t.Context(), fmt.Appendf(nil, optionsOrderbookUpdatePushDataJSON, p.Upper().String())))
-	assert.NoError(t, g.WsHandleOptionsData(t.Context(), []byte(optionsOrderbookSnapshotPushDataJSON)))
-	assert.NoError(t, g.WsHandleOptionsData(t.Context(), []byte(optionsOrderbookSnapshotUpdateEventPushDataJSON)))
->>>>>>> 8fa6179f
 }
 
 const optionsOrderPushDataJSON = `{"time": 1630654851,"channel": "options.orders",	"event": "update",	"result": [	   {		  "contract": "BTC_USDT-20211130-65000-C",		  "create_time": 1637897000,		  "fill_price": 0,		  "finish_as": "cancelled",		  "iceberg": 0,		  "id": 106,		  "is_close": false,		  "is_liq": false,		  "is_reduce_only": false,		  "left": -10,		  "mkfr": 0.0004,		  "price": 15000,		  "refr": 0,		  "refu": 0,		  "size": -10,		  "status": "finished",		  "text": "web",		  "tif": "gtc",		  "tkfr": 0.0004,		  "underlying": "BTC_USDT",		  "user": "9xxx",		  "time": 1639051907,"time_ms": 1639051907000}]}`
@@ -2363,12 +2239,8 @@
 
 func TestOptionsBalancePushData(t *testing.T) {
 	t.Parallel()
-<<<<<<< HEAD
-	if err := g.WsHandleOptionsData(t.Context(), nil, []byte(optionsBalancePushDataJSON)); err != nil {
-=======
 	ctx := account.DeployCredentialsToContext(t.Context(), &account.Credentials{Key: "test", Secret: "test"})
-	if err := g.WsHandleOptionsData(ctx, []byte(optionsBalancePushDataJSON)); err != nil {
->>>>>>> 8fa6179f
+	if err := g.WsHandleOptionsData(ctx, nil, []byte(optionsBalancePushDataJSON)); err != nil {
 		t.Errorf("%s websocket options balance push data error: %v", g.Name, err)
 	}
 }
@@ -2382,36 +2254,6 @@
 	}
 }
 
-<<<<<<< HEAD
-const (
-	futuresOrderbookPushData       = `{"time": 1678468497, "time_ms": 1678468497232, "channel": "futures.order_book", "event": "all", "result": { "t": 1678468497168, "id": 4010394406, "contract": "BTC_USD", "asks": [ { "p": "19909", "s": 3100 }, { "p": "19909.1", "s": 5000 }, { "p": "19910", "s": 3100 }, { "p": "19914.4", "s": 4400 }, { "p": "19916.6", "s": 5000 }, { "p": "19917.2", "s": 8255 }, { "p": "19919.2", "s": 5000 }, { "p": "19920.3", "s": 11967 }, { "p": "19922.2", "s": 5000 }, { "p": "19924.2", "s": 5000 }, { "p": "19927.1", "s": 17129 }, { "p": "19927.2", "s": 5000 }, { "p": "19929", "s": 20864 }, { "p": "19929.3", "s": 5000 }, { "p": "19929.7", "s": 24683 }, { "p": "19930.3", "s": 750 }, { "p": "19931.4", "s": 5000 }, { "p": "19931.5", "s": 1 }, { "p": "19934.2", "s": 5000 }, { "p": "19935.4", "s": 1 } ], "bids": [ { "p": "19901.2", "s": 5000 }, { "p": "19900.3", "s": 3100 }, { "p": "19900.2", "s": 5000 }, { "p": "19899.3", "s": 2983 }, { "p": "19899.2", "s": 6035 }, { "p": "19897.2", "s": 5000 }, { "p": "19895.7", "s": 5984 }, { "p": "19895", "s": 5000 }, { "p": "19892.9", "s": 195 }, { "p": "19892.8", "s": 5000 }, { "p": "19889.4", "s": 5000 }, { "p": "19889", "s": 8800 }, { "p": "19888.5", "s": 11968 }, { "p": "19887.1", "s": 5000 }, { "p": "19886.4", "s": 24683 }, { "p": "19885.7", "s": 1 }, { "p": "19883.8", "s": 5000 }, { "p": "19880.2", "s": 5000 }, { "p": "19878.2", "s": 5000 }, { "p": "19876.8", "s": 1 } ] } }`
-	futuresOrderbookUpdatePushData = `{"time": 1678469222, "time_ms": 1678469222982, "channel": "futures.order_book_update", "event": "update", "result": { "t": 1678469222617, "s": "BTC_USD", "U": 4010424331, "u": 4010424361, "b": [ { "p": "19860.7", "s": 5984 }, { "p": "19858.6", "s": 5000 }, { "p": "19845.4", "s": 20864 }, { "p": "19859.1", "s": 0 }, { "p": "19862.5", "s": 0 }, { "p": "19358", "s": 0 }, { "p": "19864.5", "s": 5000 }, { "p": "19840.7", "s": 0 }, { "p": "19863.6", "s": 3100 }, { "p": "19839.3", "s": 0 }, { "p": "19851.5", "s": 8800 }, { "p": "19720", "s": 0 }, { "p": "19333", "s": 0 }, { "p": "19852.7", "s": 5000 }, { "p": "19861.5", "s": 0 }, { "p": "19860.6", "s": 3100 }, { "p": "19833.6", "s": 0 }, { "p": "19360", "s": 0 }, { "p": "19863.5", "s": 5000 }, { "p": "19736.9", "s": 0 }, { "p": "19838.5", "s": 0 }, { "p": "19841.3", "s": 0 }, { "p": "19858.1", "s": 3100 }, { "p": "19710.9", "s": 0 }, { "p": "19342", "s": 0 }, { "p": "19852.1", "s": 11967 }, { "p": "19343", "s": 0 }, { "p": "19705", "s": 0 }, { "p": "19836.5", "s": 0 }, { "p": "19862.6", "s": 3100 }, { "p": "19729.6", "s": 0 }, { "p": "19849.9", "s": 5000 } ], "a": [ { "p": "19900.5", "s": 0 }, { "p": "19883.1", "s": 11967 }, { "p": "19910.9", "s": 0 }, { "p": "19897.7", "s": 5000 }, { "p": "19875.9", "s": 5984 }, { "p": "19899.6", "s": 0 }, { "p": "19878", "s": 4400 }, { "p": "19877.6", "s": 0 }, { "p": "19889.5", "s": 5000 }, { "p": "19875.5", "s": 3100 }, { "p": "19875.3", "s": 0 }, { "p": "19878.5", "s": 0 }, { "p": "19895.2", "s": 0 }, { "p": "20284.6", "s": 0 }, { "p": "19880.7", "s": 5000 }, { "p": "19875.4", "s": 0 }, { "p": "19985.8", "s": 0 }, { "p": "19887.1", "s": 5000 }, { "p": "19896", "s": 1 }, { "p": "19869.3", "s": 0 }, { "p": "19900", "s": 0 }, { "p": "19875.6", "s": 5000 }, { "p": "19980.6", "s": 0 }, { "p": "19885.1", "s": 5000 }, { "p": "19877.7", "s": 5000 }, { "p": "20000", "s": 0 }, { "p": "19892.2", "s": 8255 }, { "p": "19886.8", "s": 0 }, { "p": "20257.4", "s": 0 }, { "p": "20280", "s": 0 }, { "p": "20002.5", "s": 0 }, { "p": "20263.1", "s": 0 }, { "p": "19900.2", "s": 0 } ] } }`
-)
-
-func TestFuturesOrderbookPushData(t *testing.T) {
-	t.Parallel()
-	err := g.WsHandleFuturesData(t.Context(), nil, []byte(futuresOrderbookPushData), asset.Futures)
-	if err != nil {
-		t.Error(err)
-	}
-	err = g.WsHandleFuturesData(t.Context(), nil, []byte(futuresOrderbookUpdatePushData), asset.Futures)
-	if err != nil {
-		t.Error(err)
-	}
-}
-
-const futuresCandlesticksPushData = `{"time": 1678469467, "time_ms": 1678469467981, "channel": "futures.candlesticks", "event": "update", "result": [ { "t": 1678469460, "v": 0, "c": "19896", "h": "19896", "l": "19896", "o": "19896", "n": "1m_BTC_USD" } ] }`
-
-func TestFuturesCandlestickPushData(t *testing.T) {
-	t.Parallel()
-	err := g.WsHandleFuturesData(t.Context(), nil, []byte(futuresCandlesticksPushData), asset.Futures)
-	if err != nil {
-		t.Error(err)
-	}
-}
-
-=======
->>>>>>> 8fa6179f
 func TestGenerateSubscriptionsSpot(t *testing.T) {
 	t.Parallel()
 
