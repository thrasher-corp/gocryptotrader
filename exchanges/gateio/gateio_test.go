--- conflicted
+++ resolved
@@ -57,10 +57,7 @@
 	if err != nil {
 		log.Fatal("GateIO setup error", err)
 	}
-<<<<<<< HEAD
-=======
 	request.MaxRequestJobs = 200
->>>>>>> 3eac6d12
 	g.Run(context.Background())
 	getFirstTradablePairOfAssets()
 	os.Exit(m.Run())
@@ -80,7 +77,6 @@
 }
 
 func TestCancelAllExchangeOrders(t *testing.T) {
-<<<<<<< HEAD
 	t.Parallel()
 	sharedtestvalues.SkipTestIfCredentialsUnset(t, g, canManipulateRealOrders)
 	_, err := g.CancelAllOrders(context.Background(), nil)
@@ -385,120 +381,8 @@
 }
 
 func TestSpotClosePositionWhenCrossCurrencyDisabled(t *testing.T) {
-=======
-	t.Parallel()
-	sharedtestvalues.SkipTestIfCredentialsUnset(t, g, canManipulateRealOrders)
-	_, err := g.CancelAllOrders(context.Background(), nil)
-	if !errors.Is(err, order.ErrCancelOrderIsNil) {
-		t.Error(err)
-	}
-	var orderCancellation = &order.Cancel{
-		OrderID:       "1",
-		WalletAddress: core.BitcoinDonationAddress,
-		AccountID:     "1",
-		Pair:          optionsTradablePair,
-		AssetType:     asset.Options,
-	}
-	_, err = g.CancelAllOrders(context.Background(), orderCancellation)
-	if err != nil {
-		t.Error(err)
-	}
-	orderCancellation.AssetType = asset.Spot
-	orderCancellation.Pair = spotTradablePair
-	_, err = g.CancelAllOrders(context.Background(), orderCancellation)
-	if err != nil {
-		t.Error(err)
-	}
-	orderCancellation.Pair = currency.EMPTYPAIR
-	orderCancellation.AssetType = asset.Margin
-	_, err = g.CancelAllOrders(context.Background(), orderCancellation)
-	if !errors.Is(err, currency.ErrCurrencyPairEmpty) {
-		t.Error(err)
-	}
-	orderCancellation.Pair = marginTradablePair
-	_, err = g.CancelAllOrders(context.Background(), orderCancellation)
-	if err != nil {
-		t.Error(err)
-	}
-	orderCancellation.Pair = currency.EMPTYPAIR
-	orderCancellation.AssetType = asset.CrossMargin
-	_, err = g.CancelAllOrders(context.Background(), orderCancellation)
-	if !errors.Is(err, currency.ErrCurrencyPairEmpty) {
-		t.Error(err)
-	}
-	orderCancellation.Pair = crossMarginTradablePair
-	_, err = g.CancelAllOrders(context.Background(), orderCancellation)
-	if err != nil {
-		t.Error(err)
-	}
-	orderCancellation.Pair = currency.EMPTYPAIR
-	orderCancellation.AssetType = asset.Futures
-	_, err = g.CancelAllOrders(context.Background(), orderCancellation)
-	if !errors.Is(err, currency.ErrCurrencyPairEmpty) {
-		t.Error(err)
-	}
-	orderCancellation.Pair = futuresTradablePair
-	_, err = g.CancelAllOrders(context.Background(), orderCancellation)
-	if err != nil {
-		t.Error(err)
-	}
-	orderCancellation.Pair = currency.EMPTYPAIR
-	orderCancellation.AssetType = asset.DeliveryFutures
-	_, err = g.CancelAllOrders(context.Background(), orderCancellation)
-	if !errors.Is(err, currency.ErrCurrencyPairEmpty) {
-		t.Error(err)
-	}
-	orderCancellation.Pair = deliveryFuturesTradablePair
-	_, err = g.CancelAllOrders(context.Background(), orderCancellation)
-	if err != nil {
-		t.Error(err)
-	}
-}
-func TestGetAccountInfo(t *testing.T) {
-	t.Parallel()
-	sharedtestvalues.SkipTestIfCredentialsUnset(t, g)
-	_, err := g.UpdateAccountInfo(context.Background(), asset.Spot)
-	if err != nil {
-		t.Error("GetAccountInfo() error", err)
-	}
-	if _, err := g.UpdateAccountInfo(context.Background(), asset.Margin); err != nil {
-		t.Errorf("%s UpdateAccountInfo() error %v", g.Name, err)
-	}
-	if _, err := g.UpdateAccountInfo(context.Background(), asset.CrossMargin); err != nil {
-		t.Errorf("%s UpdateAccountInfo() error %v", g.Name, err)
-	}
-	if _, err := g.UpdateAccountInfo(context.Background(), asset.Options); err != nil {
-		t.Errorf("%s UpdateAccountInfo() error %v", g.Name, err)
-	}
-	if _, err := g.UpdateAccountInfo(context.Background(), asset.Futures); err != nil {
-		t.Errorf("%s UpdateAccountInfo() error %v", g.Name, err)
-	}
-	if _, err := g.UpdateAccountInfo(context.Background(), asset.DeliveryFutures); err != nil {
-		t.Errorf("%s UpdateAccountInfo() error %v", g.Name, err)
-	}
-}
-
-func TestWithdraw(t *testing.T) {
->>>>>>> 3eac6d12
-	t.Parallel()
-	cryptocurrencyChains, err := g.GetAvailableTransferChains(context.Background(), currency.BTC)
-	if err != nil {
-		t.Fatal(err)
-	} else if len(cryptocurrencyChains) == 0 {
-		t.Fatal("no crypto currency chain available")
-	}
-	withdrawCryptoRequest := withdraw.Request{
-		Exchange:    g.Name,
-		Amount:      1,
-		Currency:    currency.BTC,
-		Description: "WITHDRAW IT ALL",
-		Crypto: withdraw.CryptoRequest{
-			Address: core.BitcoinDonationAddress,
-			Chain:   cryptocurrencyChains[0],
-		},
-	}
-	sharedtestvalues.SkipTestIfCredentialsUnset(t, g, canManipulateRealOrders)
-<<<<<<< HEAD
+	t.Parallel()
+	sharedtestvalues.SkipTestIfCredentialsUnset(t, g, canManipulateRealOrders)
 	if _, err := g.SpotClosePositionWhenCrossCurrencyDisabled(context.Background(), &ClosePositionRequestParam{
 		Amount:       0.1,
 		Price:        1234567384,
@@ -1886,7 +1770,7 @@
 	if err != nil {
 		t.Fatal(err)
 	}
-	if _, err := g.GetOptionsSpecifiedContractsSettlement(context.Background(), cp, underlying, optionsSettlement[0].Time.Unix()); err != nil {
+	if _, err := g.GetOptionsSpecifiedContractsSettlement(context.Background(), cp, underlying, optionsSettlement[0].Timestamp.Time().Unix()); err != nil {
 		t.Errorf("%s GetOptionsSpecifiedContractsSettlement() error %s", g.Name, err)
 	}
 }
@@ -2479,9 +2363,15 @@
 
 func TestGetDepositAddress(t *testing.T) {
 	sharedtestvalues.SkipTestIfCredentialsUnset(t, g)
-	_, err := g.GetDepositAddress(context.Background(), currency.USDT, "", "TRX")
-	if err != nil {
-		t.Error("Test Fail - GetDepositAddress error", err)
+	chains, err := g.GetAvailableTransferChains(context.Background(), currency.BTC)
+	if err != nil {
+		t.Fatal(err)
+	}
+	for i := range chains {
+		_, err = g.GetDepositAddress(context.Background(), currency.BTC, "", chains[i])
+		if err != nil {
+			t.Error("Test Fail - GetDepositAddress error", err)
+		}
 	}
 }
 
@@ -2983,2693 +2873,6 @@
 	optionsUnderlyingCandlesticksPushDataJSON = `{	"time": 1630650451,	"channel": "options.ul_candlesticks",	"event": "update",	"result": [    {        "t": 1639039260,        "v": 100,        "c": "1041.4",        "h": "1041.4",        "l": "1041.4",        "o": "1041.4",        "a": "0",        "n": "10s_BTC_USDT"    }	]}`
 )
 
-=======
-	if _, err = g.WithdrawCryptocurrencyFunds(context.Background(), &withdrawCryptoRequest); err != nil {
-		t.Errorf("%s WithdrawCryptocurrencyFunds() error: %v", g.Name, err)
-	}
-}
-
-func TestGetOrderInfo(t *testing.T) {
-	t.Parallel()
-	sharedtestvalues.SkipTestIfCredentialsUnset(t, g)
-	_, err := g.GetOrderInfo(context.Background(),
-		"917591554", spotTradablePair, asset.Spot)
-	if err != nil {
-		t.Errorf("GetOrderInfo() %v", err)
-	}
-	_, err = g.GetOrderInfo(context.Background(), "917591554", optionsTradablePair, asset.Options)
-	if err != nil {
-		t.Errorf("GetOrderInfo() %v", err)
-	}
-	_, err = g.GetOrderInfo(context.Background(), "917591554", marginTradablePair, asset.Margin)
-	if err != nil {
-		t.Errorf("GetOrderInfo() %v", err)
-	}
-	_, err = g.GetOrderInfo(context.Background(), "917591554", crossMarginTradablePair, asset.CrossMargin)
-	if err != nil {
-		t.Errorf("GetOrderInfo() %v", err)
-	}
-	_, err = g.GetOrderInfo(context.Background(), "917591554", futuresTradablePair, asset.Futures)
-	if err != nil {
-		t.Errorf("GetOrderInfo() %v", err)
-	}
-	_, err = g.GetOrderInfo(context.Background(), "917591554", deliveryFuturesTradablePair, asset.DeliveryFutures)
-	if err != nil {
-		t.Errorf("GetOrderInfo() %v", err)
-	}
-}
-
-func TestUpdateTicker(t *testing.T) {
-	t.Parallel()
-	_, err := g.UpdateTicker(context.Background(), optionsTradablePair, asset.Options)
-	if err != nil {
-		t.Error(err)
-	}
-	_, err = g.UpdateTicker(context.Background(), spotTradablePair, asset.Spot)
-	if err != nil {
-		t.Error(err)
-	}
-	_, err = g.UpdateTicker(context.Background(), marginTradablePair, asset.Margin)
-	if err != nil {
-		t.Error(err)
-	}
-	_, err = g.UpdateTicker(context.Background(), crossMarginTradablePair, asset.CrossMargin)
-	if err != nil {
-		t.Error(err)
-	}
-	_, err = g.UpdateTicker(context.Background(), futuresTradablePair, asset.Futures)
-	if err != nil {
-		t.Error(err)
-	}
-	_, err = g.UpdateTicker(context.Background(), deliveryFuturesTradablePair, asset.DeliveryFutures)
-	if err != nil {
-		t.Error(err)
-	}
-}
-
-func TestListSpotCurrencies(t *testing.T) {
-	t.Parallel()
-	if _, err := g.ListSpotCurrencies(context.Background()); err != nil {
-		t.Errorf("%s ListAllCurrencies() error %v", g.Name, err)
-	}
-}
-
-func TestGetCurrencyDetail(t *testing.T) {
-	t.Parallel()
-	if _, err := g.GetCurrencyDetail(context.Background(), currency.BTC); err != nil {
-		t.Errorf("%s GetCurrencyDetail() error %v", g.Name, err)
-	}
-}
-
-func TestListAllCurrencyPairs(t *testing.T) {
-	t.Parallel()
-	if _, err := g.ListSpotCurrencyPairs(context.Background()); err != nil {
-		t.Errorf("%s ListAllCurrencyPairs() error %v", g.Name, err)
-	}
-}
-
-func TestGetCurrencyPairDetal(t *testing.T) {
-	t.Parallel()
-	if _, err := g.GetCurrencyPairDetail(context.Background(), currency.Pair{Base: currency.BTC, Quote: currency.USDT, Delimiter: currency.UnderscoreDelimiter}.String()); err != nil {
-		t.Errorf("%s GetCurrencyPairDetal() error %v", g.Name, err)
-	}
-}
-
-func TestGetTickers(t *testing.T) {
-	t.Parallel()
-	if _, err := g.GetTickers(context.Background(), "BTC_USDT", ""); err != nil {
-		t.Errorf("%s GetTickers() error %v", g.Name, err)
-	}
-}
-
-func TestGetTicker(t *testing.T) {
-	t.Parallel()
-	if _, err := g.GetTicker(context.Background(), currency.Pair{Base: currency.BTC, Delimiter: currency.UnderscoreDelimiter, Quote: currency.USDT}.String(), utc8TimeZone); err != nil {
-		t.Errorf("%s GetTicker() error %v", g.Name, err)
-	}
-}
-
-func TestGetOrderbook(t *testing.T) {
-	t.Parallel()
-	_, err := g.GetOrderbook(context.Background(), spotTradablePair.String(), "0.1", 10, false)
-	if err != nil {
-		t.Errorf("%s GetOrderbook() error %v", g.Name, err)
-	}
-	settle, err := g.getSettlementFromCurrency(futuresTradablePair, true)
-	if err != nil {
-		t.Fatal(err)
-	}
-	if _, err = g.GetFuturesOrderbook(context.Background(), settle, futuresTradablePair.String(), "", 10, false); err != nil {
-		t.Errorf("%s GetOrderbook() error %v", g.Name, err)
-	}
-	settle, err = g.getSettlementFromCurrency(deliveryFuturesTradablePair, false)
-	if err != nil {
-		t.Fatal(err)
-	}
-	if _, err = g.GetDeliveryOrderbook(context.Background(), settle, "0.1", deliveryFuturesTradablePair, 10, false); err != nil {
-		t.Errorf("%s GetOrderbook() error %v", g.Name, err)
-	}
-	if _, err = g.GetOptionsOrderbook(context.Background(), optionsTradablePair, "0.1", 10, false); err != nil {
-		t.Errorf("%s GetOrderbook() error %v", g.Name, err)
-	}
-}
-
-func TestGetMarketTrades(t *testing.T) {
-	t.Parallel()
-	if _, err := g.GetMarketTrades(context.Background(), spotTradablePair, 0, "", true, time.Time{}, time.Time{}, 1); err != nil {
-		t.Errorf("%s GetMarketTrades() error %v", g.Name, err)
-	}
-}
-
-func TestGetCandlesticks(t *testing.T) {
-	t.Parallel()
-	if _, err := g.GetCandlesticks(context.Background(), spotTradablePair, 0, time.Time{}, time.Time{}, kline.OneDay); err != nil {
-		t.Errorf("%s GetCandlesticks() error %v", g.Name, err)
-	}
-}
-func TestGetTradingFeeRatio(t *testing.T) {
-	t.Parallel()
-	sharedtestvalues.SkipTestIfCredentialsUnset(t, g)
-	if _, err := g.GetTradingFeeRatio(context.Background(), currency.Pair{Base: currency.BTC, Quote: currency.USDT, Delimiter: currency.UnderscoreDelimiter}); err != nil {
-		t.Errorf("%s GetTradingFeeRatio() error %v", g.Name, err)
-	}
-}
-
-func TestGetSpotAccounts(t *testing.T) {
-	t.Parallel()
-	sharedtestvalues.SkipTestIfCredentialsUnset(t, g)
-	if _, err := g.GetSpotAccounts(context.Background(), currency.BTC); err != nil {
-		t.Errorf("%s GetSpotAccounts() error %v", g.Name, err)
-	}
-}
-
-func TestCreateBatchOrders(t *testing.T) {
-	t.Parallel()
-	sharedtestvalues.SkipTestIfCredentialsUnset(t, g, canManipulateRealOrders)
-	if _, err := g.CreateBatchOrders(context.Background(), []CreateOrderRequestData{
-		{
-			CurrencyPair: spotTradablePair,
-			Side:         "sell",
-			Amount:       0.001,
-			Price:        12349,
-			Account:      g.assetTypeToString(asset.Spot),
-			Type:         "limit",
-		},
-		{
-			CurrencyPair: currency.Pair{Base: currency.BTC, Quote: currency.USDT, Delimiter: currency.UnderscoreDelimiter},
-			Side:         "buy",
-			Amount:       1,
-			Price:        1234567789,
-			Account:      g.assetTypeToString(asset.Spot),
-			Type:         "limit",
-		},
-	}); err != nil {
-		t.Errorf("%s CreateBatchOrders() error %v", g.Name, err)
-	}
-}
-
-func TestGetSpotOpenOrders(t *testing.T) {
-	t.Parallel()
-	sharedtestvalues.SkipTestIfCredentialsUnset(t, g)
-	if _, err := g.GateioSpotOpenOrders(context.Background(), 0, 0, false); err != nil {
-		t.Errorf("%s GetSpotOpenOrders() error %v", g.Name, err)
-	}
-}
-
-func TestSpotClosePositionWhenCrossCurrencyDisabled(t *testing.T) {
-	t.Parallel()
-	sharedtestvalues.SkipTestIfCredentialsUnset(t, g, canManipulateRealOrders)
-	if _, err := g.SpotClosePositionWhenCrossCurrencyDisabled(context.Background(), &ClosePositionRequestParam{
-		Amount:       0.1,
-		Price:        1234567384,
-		CurrencyPair: spotTradablePair,
-	}); err != nil {
-		t.Errorf("%s SpotClosePositionWhenCrossCurrencyDisabled() error %v", g.Name, err)
-	}
-}
-
-func TestCreateSpotOrder(t *testing.T) {
-	t.Parallel()
-	sharedtestvalues.SkipTestIfCredentialsUnset(t, g, canManipulateRealOrders)
-	if _, err := g.PlaceSpotOrder(context.Background(), &CreateOrderRequestData{
-		CurrencyPair: spotTradablePair,
-		Side:         "buy",
-		Amount:       1,
-		Price:        900000,
-		Account:      g.assetTypeToString(asset.Spot),
-		Type:         "limit",
-	}); err != nil {
-		t.Errorf("%s CreateSpotOrder() error %v", g.Name, err)
-	}
-}
-
-func TestGetSpotOrders(t *testing.T) {
-	t.Parallel()
-	sharedtestvalues.SkipTestIfCredentialsUnset(t, g)
-	if _, err := g.GetSpotOrders(context.Background(), currency.Pair{Base: currency.BTC, Quote: currency.USDT, Delimiter: currency.UnderscoreDelimiter}, "open", 0, 0); err != nil {
-		t.Errorf("%s GetSpotOrders() error %v", g.Name, err)
-	}
-}
-
-func TestCancelAllOpenOrdersSpecifiedCurrencyPair(t *testing.T) {
-	t.Parallel()
-	sharedtestvalues.SkipTestIfCredentialsUnset(t, g, canManipulateRealOrders)
-	if _, err := g.CancelAllOpenOrdersSpecifiedCurrencyPair(context.Background(), spotTradablePair, order.Sell, asset.Empty); err != nil {
-		t.Errorf("%s CancelAllOpenOrdersSpecifiedCurrencyPair() error %v", g.Name, err)
-	}
-}
-
-func TestCancelBatchOrdersWithIDList(t *testing.T) {
-	t.Parallel()
-	sharedtestvalues.SkipTestIfCredentialsUnset(t, g, canManipulateRealOrders)
-	if _, err := g.CancelBatchOrdersWithIDList(context.Background(), []CancelOrderByIDParam{
-		{
-			CurrencyPair: spotTradablePair,
-			ID:           "1234567",
-		},
-		{
-			CurrencyPair: currency.Pair{Base: currency.BTC, Quote: currency.USDT, Delimiter: currency.UnderscoreDelimiter},
-			ID:           "something",
-		},
-	}); err != nil {
-		t.Errorf("%s CancelBatchOrderWithIDList() error %v", g.Name, err)
-	}
-}
-
-func TestGetSpotOrder(t *testing.T) {
-	t.Parallel()
-	sharedtestvalues.SkipTestIfCredentialsUnset(t, g)
-	if _, err := g.GetSpotOrder(context.Background(), "1234", currency.Pair{
-		Base:      currency.BTC,
-		Delimiter: currency.UnderscoreDelimiter,
-		Quote:     currency.USDT}, asset.Spot); err != nil {
-		t.Errorf("%s GetSpotOrder() error %v", g.Name, err)
-	}
-}
-func TestAmendSpotOrder(t *testing.T) {
-	t.Parallel()
-	_, err := g.AmendSpotOrder(context.Background(), "", spotTradablePair, false, &PriceAndAmount{
-		Price: 1000,
-	})
-	if !errors.Is(err, errInvalidOrderID) {
-		t.Errorf("expecting %v, but found %v", errInvalidOrderID, err)
-	}
-	_, err = g.AmendSpotOrder(context.Background(), "123", currency.EMPTYPAIR, false, &PriceAndAmount{
-		Price: 1000,
-	})
-	if !errors.Is(err, currency.ErrCurrencyPairEmpty) {
-		t.Errorf("expecting %v, but found %v", currency.ErrCurrencyPairEmpty, err)
-	}
-	sharedtestvalues.SkipTestIfCredentialsUnset(t, g, canManipulateRealOrders)
-	_, err = g.AmendSpotOrder(context.Background(), "123", spotTradablePair, false, &PriceAndAmount{
-		Price: 1000,
-	})
-	if err != nil {
-		t.Error(err)
-	}
-}
-func TestCancelSingleSpotOrder(t *testing.T) {
-	t.Parallel()
-	sharedtestvalues.SkipTestIfCredentialsUnset(t, g, canManipulateRealOrders)
-	if _, err := g.CancelSingleSpotOrder(context.Background(), "1234",
-		spotTradablePair.String(), false); err != nil {
-		t.Errorf("%s CancelSingleSpotOrder() error %v", g.Name, err)
-	}
-}
-
-func TestGetPersonalTradingHistory(t *testing.T) {
-	t.Parallel()
-	sharedtestvalues.SkipTestIfCredentialsUnset(t, g)
-	if _, err := g.GateIOGetPersonalTradingHistory(context.Background(), currency.Pair{Base: currency.BTC, Quote: currency.USDT, Delimiter: currency.UnderscoreDelimiter}, "", 0, 0, false, time.Time{}, time.Time{}); err != nil {
-		t.Errorf("%s GetPersonalTradingHistory() error %v", g.Name, err)
-	}
-}
-
-func TestGetServerTime(t *testing.T) {
-	t.Parallel()
-	if _, err := g.GetServerTime(context.Background(), asset.Spot); err != nil {
-		t.Errorf("%s GetServerTime() error %v", g.Name, err)
-	}
-}
-
-func TestCountdownCancelorder(t *testing.T) {
-	t.Parallel()
-	sharedtestvalues.SkipTestIfCredentialsUnset(t, g, canManipulateRealOrders)
-	if _, err := g.CountdownCancelorders(context.Background(), CountdownCancelOrderParam{
-		Timeout:      10,
-		CurrencyPair: currency.Pair{Base: currency.BTC, Quote: currency.ETH, Delimiter: currency.UnderscoreDelimiter},
-	}); err != nil {
-		t.Errorf("%s CountdownCancelorder() error %v", g.Name, err)
-	}
-}
-
-func TestCreatePriceTriggeredOrder(t *testing.T) {
-	t.Parallel()
-	sharedtestvalues.SkipTestIfCredentialsUnset(t, g, canManipulateRealOrders)
-	if _, err := g.CreatePriceTriggeredOrder(context.Background(), &PriceTriggeredOrderParam{
-		Trigger: TriggerPriceInfo{
-			Price:      123,
-			Rule:       ">=",
-			Expiration: 3600,
-		},
-		Put: PutOrderData{
-			Type:        "limit",
-			Side:        "sell",
-			Price:       2312312,
-			Amount:      30,
-			TimeInForce: "gtc",
-		},
-		Market: currency.Pair{Base: currency.GT, Quote: currency.USDT, Delimiter: currency.UnderscoreDelimiter},
-	}); err != nil {
-		t.Errorf("%s CreatePriceTriggeredOrder() error %v", g.Name, err)
-	}
-}
-
-func TestGetPriceTriggeredOrderList(t *testing.T) {
-	t.Parallel()
-	sharedtestvalues.SkipTestIfCredentialsUnset(t, g)
-	if _, err := g.GetPriceTriggeredOrderList(context.Background(), "open", currency.EMPTYPAIR, asset.Empty, 0, 0); err != nil {
-		t.Errorf("%s GetPriceTriggeredOrderList() error %v", g.Name, err)
-	}
-}
-
-func TestCancelAllOpenOrders(t *testing.T) {
-	t.Parallel()
-	sharedtestvalues.SkipTestIfCredentialsUnset(t, g, canManipulateRealOrders)
-	if _, err := g.CancelMultipleSpotOpenOrders(context.Background(), currency.EMPTYPAIR, asset.CrossMargin); err != nil {
-		t.Errorf("%s CancelAllOpenOrders() error %v", g.Name, err)
-	}
-}
-
-func TestGetSinglePriceTriggeredOrder(t *testing.T) {
-	t.Parallel()
-	sharedtestvalues.SkipTestIfCredentialsUnset(t, g)
-	if _, err := g.GetSinglePriceTriggeredOrder(context.Background(), "1234"); err != nil {
-		t.Errorf("%s GetSinglePriceTriggeredOrder() error %v", g.Name, err)
-	}
-}
-
-func TestCancelPriceTriggeredOrder(t *testing.T) {
-	t.Parallel()
-	sharedtestvalues.SkipTestIfCredentialsUnset(t, g)
-	if _, err := g.CancelPriceTriggeredOrder(context.Background(), "1234"); err != nil {
-		t.Errorf("%s CancelPriceTriggeredOrder() error %v", g.Name, err)
-	}
-}
-
-func TestGetMarginAccountList(t *testing.T) {
-	t.Parallel()
-	sharedtestvalues.SkipTestIfCredentialsUnset(t, g)
-	if _, err := g.GetMarginAccountList(context.Background(), currency.EMPTYPAIR); err != nil {
-		t.Errorf("%s GetMarginAccountList() error %v", g.Name, err)
-	}
-}
-
-func TestListMarginAccountBalanceChangeHistory(t *testing.T) {
-	t.Parallel()
-	sharedtestvalues.SkipTestIfCredentialsUnset(t, g)
-	if _, err := g.ListMarginAccountBalanceChangeHistory(context.Background(), currency.BTC, currency.Pair{
-		Base:      currency.BTC,
-		Delimiter: currency.UnderscoreDelimiter,
-		Quote:     currency.USDT}, time.Time{}, time.Time{}, 0, 0); err != nil {
-		t.Errorf("%s ListMarginAccountBalanceChangeHistory() error %v", g.Name, err)
-	}
-}
-
-func TestGetMarginFundingAccountList(t *testing.T) {
-	t.Parallel()
-	sharedtestvalues.SkipTestIfCredentialsUnset(t, g)
-	if _, err := g.GetMarginFundingAccountList(context.Background(), currency.BTC); err != nil {
-		t.Errorf("%s GetMarginFundingAccountList %v", g.Name, err)
-	}
-}
-
-func TestMarginLoan(t *testing.T) {
-	t.Parallel()
-	sharedtestvalues.SkipTestIfCredentialsUnset(t, g)
-	if _, err := g.MarginLoan(context.Background(), &MarginLoanRequestParam{
-		Side:         "borrow",
-		Amount:       1,
-		Currency:     currency.BTC,
-		CurrencyPair: currency.Pair{Base: currency.BTC, Quote: currency.USDT, Delimiter: currency.UnderscoreDelimiter},
-		Days:         10,
-		Rate:         0.0002,
-	}); err != nil {
-		t.Errorf("%s MarginLoan() error %v", g.Name, err)
-	}
-}
-
-func TestGetMarginAllLoans(t *testing.T) {
-	t.Parallel()
-	sharedtestvalues.SkipTestIfCredentialsUnset(t, g)
-	if _, err := g.GetMarginAllLoans(context.Background(), "open", "lend", "", currency.BTC, currency.Pair{Base: currency.BTC, Delimiter: currency.UnderscoreDelimiter, Quote: currency.USDT}, false, 0, 0); err != nil {
-		t.Errorf("%s GetMarginAllLoans() error %v", g.Name, err)
-	}
-}
-
-func TestMergeMultipleLendingLoans(t *testing.T) {
-	t.Parallel()
-	sharedtestvalues.SkipTestIfCredentialsUnset(t, g)
-	if _, err := g.MergeMultipleLendingLoans(context.Background(), currency.USDT, []string{"123", "23423"}); err != nil {
-		t.Errorf("%s MergeMultipleLendingLoans() error %v", g.Name, err)
-	}
-}
-
-func TestRetriveOneSingleLoanDetail(t *testing.T) {
-	t.Parallel()
-	sharedtestvalues.SkipTestIfCredentialsUnset(t, g)
-	if _, err := g.RetriveOneSingleLoanDetail(context.Background(), "borrow", "123"); err != nil {
-		t.Errorf("%s RetriveOneSingleLoanDetail() error %v", g.Name, err)
-	}
-}
-
-func TestModifyALoan(t *testing.T) {
-	t.Parallel()
-	if _, err := g.ModifyALoan(context.Background(), "1234", &ModifyLoanRequestParam{
-		Currency:  currency.BTC,
-		Side:      "borrow",
-		AutoRenew: false,
-	}); !errors.Is(err, currency.ErrCurrencyPairEmpty) {
-		t.Errorf("%s ModifyALoan() error %v", g.Name, err)
-	}
-	sharedtestvalues.SkipTestIfCredentialsUnset(t, g, canManipulateRealOrders)
-	if _, err := g.ModifyALoan(context.Background(), "1234", &ModifyLoanRequestParam{
-		Currency:     currency.BTC,
-		Side:         "borrow",
-		AutoRenew:    false,
-		CurrencyPair: currency.Pair{Base: currency.BTC, Quote: currency.USDT, Delimiter: currency.UnderscoreDelimiter},
-	}); err != nil {
-		t.Errorf("%s ModifyALoan() error %v", g.Name, err)
-	}
-}
-
-func TestCancelLendingLoan(t *testing.T) {
-	t.Parallel()
-	sharedtestvalues.SkipTestIfCredentialsUnset(t, g)
-	if _, err := g.CancelLendingLoan(context.Background(), currency.BTC, "1234"); err != nil {
-		t.Errorf("%s CancelLendingLoan() error %v", g.Name, err)
-	}
-}
-
-func TestRepayALoan(t *testing.T) {
-	t.Parallel()
-	sharedtestvalues.SkipTestIfCredentialsUnset(t, g)
-	if _, err := g.RepayALoan(context.Background(), "1234", &RepayLoanRequestParam{
-		CurrencyPair: currency.NewPair(currency.BTC, currency.USDT),
-		Currency:     currency.BTC,
-		Mode:         "all",
-	}); err != nil {
-		t.Errorf("%s RepayALoan() error %v", g.Name, err)
-	}
-}
-
-func TestListLoanRepaymentRecords(t *testing.T) {
-	t.Parallel()
-	sharedtestvalues.SkipTestIfCredentialsUnset(t, g)
-	if _, err := g.ListLoanRepaymentRecords(context.Background(), "1234"); err != nil {
-		t.Errorf("%s LoanRepaymentRecord() error %v", g.Name, err)
-	}
-}
-
-func TestListRepaymentRecordsOfSpecificLoan(t *testing.T) {
-	t.Parallel()
-	sharedtestvalues.SkipTestIfCredentialsUnset(t, g)
-	if _, err := g.ListRepaymentRecordsOfSpecificLoan(context.Background(), "1234", "", 0, 0); err != nil {
-		t.Errorf("%s error while ListRepaymentRecordsOfSpecificLoan() %v", g.Name, err)
-	}
-}
-
-func TestGetOneSingleloanRecord(t *testing.T) {
-	t.Parallel()
-	sharedtestvalues.SkipTestIfCredentialsUnset(t, g)
-	if _, err := g.GetOneSingleLoanRecord(context.Background(), "1234", "123"); err != nil {
-		t.Errorf("%s error while GetOneSingleloanRecord() %v", g.Name, err)
-	}
-}
-
-func TestModifyALoanRecord(t *testing.T) {
-	t.Parallel()
-	sharedtestvalues.SkipTestIfCredentialsUnset(t, g)
-	if _, err := g.ModifyALoanRecord(context.Background(), "1234", &ModifyLoanRequestParam{
-		Currency:     currency.USDT,
-		CurrencyPair: currency.NewPair(currency.BTC, currency.USDT),
-		Side:         "lend",
-		AutoRenew:    true,
-		LoanID:       "1234",
-	}); err != nil {
-		t.Errorf("%s ModifyALoanRecord() error %v", g.Name, err)
-	}
-}
-
-func TestUpdateUsersAutoRepaymentSetting(t *testing.T) {
-	t.Parallel()
-	sharedtestvalues.SkipTestIfCredentialsUnset(t, g)
-	if _, err := g.UpdateUsersAutoRepaymentSetting(context.Background(), true); err != nil {
-		t.Errorf("%s UpdateUsersAutoRepaymentSetting() error %v", g.Name, err)
-	}
-}
-
-func TestGetUserAutoRepaymentSetting(t *testing.T) {
-	t.Parallel()
-	sharedtestvalues.SkipTestIfCredentialsUnset(t, g)
-	if _, err := g.GetUserAutoRepaymentSetting(context.Background()); err != nil {
-		t.Errorf("%s GetUserAutoRepaymentSetting() error %v", g.Name, err)
-	}
-}
-
-func TestGetMaxTransferableAmountForSpecificMarginCurrency(t *testing.T) {
-	t.Parallel()
-	sharedtestvalues.SkipTestIfCredentialsUnset(t, g)
-	if _, err := g.GetMaxTransferableAmountForSpecificMarginCurrency(context.Background(), currency.BTC, currency.EMPTYPAIR); err != nil {
-		t.Errorf("%s GetMaxTransferableAmountForSpecificMarginCurrency() error %v", g.Name, err)
-	}
-}
-
-func TestGetMaxBorrowableAmountForSpecificMarginCurrency(t *testing.T) {
-	t.Parallel()
-	sharedtestvalues.SkipTestIfCredentialsUnset(t, g)
-	if _, err := g.GetMaxBorrowableAmountForSpecificMarginCurrency(context.Background(), currency.BTC, currency.EMPTYPAIR); err != nil {
-		t.Errorf("%s GetMaxBorrowableAmountForSpecificMarginCurrency() error %v", g.Name, err)
-	}
-}
-
-func TestCurrencySupportedByCrossMargin(t *testing.T) {
-	t.Parallel()
-	sharedtestvalues.SkipTestIfCredentialsUnset(t, g)
-	if _, err := g.CurrencySupportedByCrossMargin(context.Background()); err != nil {
-		t.Errorf("%s CurrencySupportedByCrossMargin() error %v", g.Name, err)
-	}
-}
-
-func TestGetCrossMarginSupportedCurrencyDetail(t *testing.T) {
-	t.Parallel()
-	sharedtestvalues.SkipTestIfCredentialsUnset(t, g)
-	if _, err := g.GetCrossMarginSupportedCurrencyDetail(context.Background(), currency.BTC); err != nil {
-		t.Errorf("%s GetCrossMarginSupportedCurrencyDetail() error %v", g.Name, err)
-	}
-}
-
-func TestGetCrossMarginAccounts(t *testing.T) {
-	t.Parallel()
-	sharedtestvalues.SkipTestIfCredentialsUnset(t, g)
-	if _, err := g.GetCrossMarginAccounts(context.Background()); err != nil {
-		t.Errorf("%s GetCrossMarginAccounts() error %v", g.Name, err)
-	}
-}
-
-func TestGetCrossMarginAccountChangeHistory(t *testing.T) {
-	t.Parallel()
-	sharedtestvalues.SkipTestIfCredentialsUnset(t, g)
-	if _, err := g.GetCrossMarginAccountChangeHistory(context.Background(), currency.BTC, time.Time{}, time.Time{}, 0, 6, "in"); err != nil {
-		t.Errorf("%s GetCrossMarginAccountChangeHistory() error %v", g.Name, err)
-	}
-}
-
-var createCrossMarginBorrowLoanJSON = `{"id": "17",	"create_time": 1620381696159,	"update_time": 1620381696159,	"currency": "EOS",	"amount": "110.553635",	"text": "web",	"status": 2,	"repaid": "110.506649705159",	"repaid_interest": "0.046985294841",	"unpaid_interest": "0.0000074393366667"}`
-
-func TestCreateCrossMarginBorrowLoan(t *testing.T) {
-	t.Parallel()
-	var response CrossMarginLoanResponse
-	if err := json.Unmarshal([]byte(createCrossMarginBorrowLoanJSON), &response); err != nil {
-		t.Errorf("%s error while deserializing to CrossMarginBorrowLoanResponse %v", g.Name, err)
-	}
-	sharedtestvalues.SkipTestIfCredentialsUnset(t, g, canManipulateRealOrders)
-	if _, err := g.CreateCrossMarginBorrowLoan(context.Background(), CrossMarginBorrowLoanParams{
-		Currency: currency.BTC,
-		Amount:   3,
-	}); err != nil {
-		t.Errorf("%s CreateCrossMarginBorrowLoan() error %v", g.Name, err)
-	}
-}
-
-func TestGetCrossMarginBorrowHistory(t *testing.T) {
-	t.Parallel()
-	sharedtestvalues.SkipTestIfCredentialsUnset(t, g)
-	if _, err := g.GetCrossMarginBorrowHistory(context.Background(), 1, currency.BTC, 0, 0, false); err != nil {
-		t.Errorf("%s GetCrossMarginBorrowHistory() error %v", g.Name, err)
-	}
-}
-
-func TestGetSingleBorrowLoanDetail(t *testing.T) {
-	t.Parallel()
-	sharedtestvalues.SkipTestIfCredentialsUnset(t, g)
-	if _, err := g.GetSingleBorrowLoanDetail(context.Background(), "1234"); err != nil {
-		t.Errorf("%s GetSingleBorrowLoanDetail() error %v", g.Name, err)
-	}
-}
-
-func TestExecuteRepayment(t *testing.T) {
-	t.Parallel()
-	sharedtestvalues.SkipTestIfCredentialsUnset(t, g, canManipulateRealOrders)
-	if _, err := g.ExecuteRepayment(context.Background(), CurrencyAndAmount{
-		Currency: currency.USD,
-		Amount:   1234.55,
-	}); err != nil {
-		t.Errorf("%s ExecuteRepayment() error %v", g.Name, err)
-	}
-}
-
-func TestGetCrossMarginRepayments(t *testing.T) {
-	t.Parallel()
-	sharedtestvalues.SkipTestIfCredentialsUnset(t, g)
-	if _, err := g.GetCrossMarginRepayments(context.Background(), currency.BTC, "123", 0, 0, false); err != nil {
-		t.Errorf("%s GetCrossMarginRepayments() error %v", g.Name, err)
-	}
-}
-
-func TestGetMaxTransferableAmountForSpecificCrossMarginCurrency(t *testing.T) {
-	t.Parallel()
-	sharedtestvalues.SkipTestIfCredentialsUnset(t, g)
-	if _, err := g.GetMaxTransferableAmountForSpecificCrossMarginCurrency(context.Background(), currency.BTC); err != nil {
-		t.Errorf("%s GetMaxTransferableAmountForSpecificCrossMarginCurrency() error %v", g.Name, err)
-	}
-}
-
-func TestGetMaxBorrowableAmountForSpecificCrossMarginCurrency(t *testing.T) {
-	t.Parallel()
-	sharedtestvalues.SkipTestIfCredentialsUnset(t, g)
-	if _, err := g.GetMaxBorrowableAmountForSpecificCrossMarginCurrency(context.Background(), currency.BTC); err != nil {
-		t.Errorf("%s GetMaxBorrowableAmountForSpecificCrossMarginCurrency() error %v", g.Name, err)
-	}
-}
-
-func TestListCurrencyChain(t *testing.T) {
-	t.Parallel()
-	if _, err := g.ListCurrencyChain(context.Background(), currency.BTC); err != nil {
-		t.Errorf("%s ListCurrencyChain() error %v", g.Name, err)
-	}
-}
-
-func TestGenerateCurrencyDepositAddress(t *testing.T) {
-	t.Parallel()
-	sharedtestvalues.SkipTestIfCredentialsUnset(t, g)
-	if _, err := g.GenerateCurrencyDepositAddress(context.Background(), currency.BTC); err != nil {
-		t.Errorf("%s GenerateCurrencyDepositAddress() error %v", g.Name, err)
-	}
-}
-
-func TestGetWithdrawalRecords(t *testing.T) {
-	t.Parallel()
-	sharedtestvalues.SkipTestIfCredentialsUnset(t, g)
-	if _, err := g.GetWithdrawalRecords(context.Background(), currency.BTC, time.Time{}, time.Time{}, 0, 0); err != nil {
-		t.Errorf("%s GetWithdrawalRecords() error %v", g.Name, err)
-	}
-}
-
-func TestGetDepositRecords(t *testing.T) {
-	t.Parallel()
-	sharedtestvalues.SkipTestIfCredentialsUnset(t, g)
-	if _, err := g.GetDepositRecords(context.Background(), currency.BTC, time.Time{}, time.Time{}, 0, 0); err != nil {
-		t.Errorf("%s GetDepositRecords() error %v", g.Name, err)
-	}
-}
-
-func TestTransferCurrency(t *testing.T) {
-	t.Parallel()
-	sharedtestvalues.SkipTestIfCredentialsUnset(t, g, canManipulateRealOrders)
-	if _, err := g.TransferCurrency(context.Background(), &TransferCurrencyParam{
-		Currency:     currency.BTC,
-		From:         g.assetTypeToString(asset.Spot),
-		To:           g.assetTypeToString(asset.Margin),
-		Amount:       1202.000,
-		CurrencyPair: spotTradablePair,
-	}); err != nil {
-		t.Errorf("%s TransferCurrency() error %v", g.Name, err)
-	}
-}
-
-func TestSubAccountTransfer(t *testing.T) {
-	t.Parallel()
-	sharedtestvalues.SkipTestIfCredentialsUnset(t, g, canManipulateRealOrders)
-	if err := g.SubAccountTransfer(context.Background(), SubAccountTransferParam{
-		Currency:   currency.BTC,
-		SubAccount: "12222",
-		Direction:  "to",
-		Amount:     1,
-	}); err != nil {
-		t.Errorf("%s SubAccountTransfer() error %v", g.Name, err)
-	}
-}
-
-func TestGetSubAccountTransferHistory(t *testing.T) {
-	t.Parallel()
-	sharedtestvalues.SkipTestIfCredentialsUnset(t, g, canManipulateRealOrders)
-	if _, err := g.GetSubAccountTransferHistory(context.Background(), "", time.Time{}, time.Time{}, 0, 0); err != nil {
-		t.Errorf("%s GetSubAccountTransferHistory() error %v", g.Name, err)
-	}
-}
-
-func TestSubAccountTransferToSubAccount(t *testing.T) {
-	t.Parallel()
-	sharedtestvalues.SkipTestIfCredentialsUnset(t, g, canManipulateRealOrders)
-	if err := g.SubAccountTransferToSubAccount(context.Background(), &InterSubAccountTransferParams{
-		Currency:                currency.BTC,
-		SubAccountFromUserID:    "1234",
-		SubAccountFromAssetType: asset.Spot,
-		SubAccountToUserID:      "4567",
-		SubAccountToAssetType:   asset.Spot,
-		Amount:                  1234,
-	}); err != nil {
-		t.Error(err)
-	}
-}
-
-func TestGetWithdrawalStatus(t *testing.T) {
-	t.Parallel()
-	sharedtestvalues.SkipTestIfCredentialsUnset(t, g)
-	if _, err := g.GetWithdrawalStatus(context.Background(), currency.NewCode("")); err != nil {
-		t.Errorf("%s GetWithdrawalStatus() error %v", g.Name, err)
-	}
-}
-
-func TestGetSubAccountBalances(t *testing.T) {
-	t.Parallel()
-	sharedtestvalues.SkipTestIfCredentialsUnset(t, g)
-	if _, err := g.GetSubAccountBalances(context.Background(), ""); err != nil {
-		t.Errorf("%s GetSubAccountBalances() error %v", g.Name, err)
-	}
-}
-
-func TestGetSubAccountMarginBalances(t *testing.T) {
-	t.Parallel()
-	sharedtestvalues.SkipTestIfCredentialsUnset(t, g)
-	if _, err := g.GetSubAccountMarginBalances(context.Background(), ""); err != nil {
-		t.Errorf("%s GetSubAccountMarginBalances() error %v", g.Name, err)
-	}
-}
-
-func TestGetSubAccountFuturesBalances(t *testing.T) {
-	t.Parallel()
-	sharedtestvalues.SkipTestIfCredentialsUnset(t, g)
-	if _, err := g.GetSubAccountFuturesBalances(context.Background(), "", ""); err != nil {
-		t.Errorf("%s GetSubAccountFuturesBalance() error %v", g.Name, err)
-	}
-}
-
-func TestGetSubAccountCrossMarginBalances(t *testing.T) {
-	t.Parallel()
-	sharedtestvalues.SkipTestIfCredentialsUnset(t, g)
-	if _, err := g.GetSubAccountCrossMarginBalances(context.Background(), ""); err != nil {
-		t.Errorf("%s GetSubAccountCrossMarginBalances() error %v", g.Name, err)
-	}
-}
-
-func TestGetSavedAddresses(t *testing.T) {
-	t.Parallel()
-	sharedtestvalues.SkipTestIfCredentialsUnset(t, g)
-	if _, err := g.GetSavedAddresses(context.Background(), currency.BTC, "", 0); err != nil {
-		t.Errorf("%s GetSavedAddresses() error %v", g.Name, err)
-	}
-}
-
-func TestGetPersonalTradingFee(t *testing.T) {
-	t.Parallel()
-	sharedtestvalues.SkipTestIfCredentialsUnset(t, g)
-	if _, err := g.GetPersonalTradingFee(context.Background(), currency.Pair{Base: currency.BTC, Quote: currency.USDT, Delimiter: currency.UnderscoreDelimiter}, ""); err != nil {
-		t.Errorf("%s GetPersonalTradingFee() error %v", g.Name, err)
-	}
-}
-
-func TestGetUsersTotalBalance(t *testing.T) {
-	t.Parallel()
-	sharedtestvalues.SkipTestIfCredentialsUnset(t, g)
-	if _, err := g.GetUsersTotalBalance(context.Background(), currency.BTC); err != nil {
-		t.Errorf("%s GetUsersTotalBalance() error %v", g.Name, err)
-	}
-}
-
-func TestGetMarginSupportedCurrencyPairs(t *testing.T) {
-	t.Parallel()
-	if _, err := g.GetMarginSupportedCurrencyPairs(context.Background()); err != nil {
-		t.Errorf("%s GetMarginSupportedCurrencyPair() error %v", g.Name, err)
-	}
-}
-
-func TestGetMarginSupportedCurrencyPair(t *testing.T) {
-	t.Parallel()
-	if _, err := g.GetSingleMarginSupportedCurrencyPair(context.Background(), marginTradablePair); err != nil {
-		t.Errorf("%s GetMarginSupportedCurrencyPair() error %v", g.Name, err)
-	}
-}
-
-func TestGetOrderbookOfLendingLoans(t *testing.T) {
-	t.Parallel()
-	if _, err := g.GetOrderbookOfLendingLoans(context.Background(), currency.BTC); err != nil {
-		t.Errorf("%s GetOrderbookOfLendingLoans() error %v", g.Name, err)
-	}
-}
-
-func TestGetAllFutureContracts(t *testing.T) {
-	t.Parallel()
-	_, err := g.GetAllFutureContracts(context.Background(), settleUSD)
-	if err != nil {
-		t.Errorf("%s GetAllFutureContracts() error %v", g.Name, err)
-	}
-	if _, err = g.GetAllFutureContracts(context.Background(), settleUSDT); err != nil {
-		t.Errorf("%s GetAllFutureContracts() error %v", g.Name, err)
-	}
-	if _, err = g.GetAllFutureContracts(context.Background(), settleBTC); err != nil {
-		t.Errorf("%s GetAllFutureContracts() error %v", g.Name, err)
-	}
-}
-func TestGetSingleContract(t *testing.T) {
-	t.Parallel()
-	settle, err := g.getSettlementFromCurrency(futuresTradablePair, true)
-	if err != nil {
-		t.Fatal(err)
-	}
-	if _, err = g.GetSingleContract(context.Background(), settle, futuresTradablePair.String()); err != nil {
-		t.Errorf("%s GetSingleContract() error %s", g.Name, err)
-	}
-}
-
-func TestGetFuturesOrderbook(t *testing.T) {
-	t.Parallel()
-	settle, err := g.getSettlementFromCurrency(futuresTradablePair, true)
-	if err != nil {
-		t.Fatal(err)
-	}
-	if _, err := g.GetFuturesOrderbook(context.Background(), settle, futuresTradablePair.String(), "", 0, false); err != nil {
-		t.Errorf("%s GetFuturesOrderbook() error %v", g.Name, err)
-	}
-}
-func TestGetFuturesTradingHistory(t *testing.T) {
-	t.Parallel()
-	settle, err := g.getSettlementFromCurrency(futuresTradablePair, true)
-	if err != nil {
-		t.Fatal(err)
-	}
-	if _, err := g.GetFuturesTradingHistory(context.Background(), settle, futuresTradablePair, 0, 0, "", time.Time{}, time.Time{}); err != nil {
-		t.Errorf("%s GetFuturesTradingHistory() error %v", g.Name, err)
-	}
-}
-
-func TestGetFuturesCandlesticks(t *testing.T) {
-	t.Parallel()
-	settle, err := g.getSettlementFromCurrency(futuresTradablePair, true)
-	if err != nil {
-		t.Fatal(err)
-	}
-	if _, err := g.GetFuturesCandlesticks(context.Background(), settle, futuresTradablePair.String(), time.Time{}, time.Time{}, 0, kline.OneWeek); err != nil {
-		t.Errorf("%s GetFuturesCandlesticks() error %v", g.Name, err)
-	}
-}
-
-func TestPremiumIndexKLine(t *testing.T) {
-	t.Parallel()
-	settle, err := g.getSettlementFromCurrency(futuresTradablePair, true)
-	if err != nil {
-		t.Error(err)
-	}
-	if _, err := g.PremiumIndexKLine(context.Background(), settle, futuresTradablePair, time.Time{}, time.Time{}, 0, kline.OneWeek); err != nil {
-		t.Errorf("%s PremiumIndexKLine() error %v", g.Name, err)
-	}
-}
-
-func TestGetFutureTickers(t *testing.T) {
-	t.Parallel()
-	settle, err := g.getSettlementFromCurrency(futuresTradablePair, true)
-	if err != nil {
-		t.Fatal(err)
-	}
-	if _, err := g.GetFuturesTickers(context.Background(), settle, futuresTradablePair); err != nil {
-		t.Errorf("%s GetFuturesTickers() error %v", g.Name, err)
-	}
-}
-
-func TestGetFutureFundingRates(t *testing.T) {
-	t.Parallel()
-	settle, err := g.getSettlementFromCurrency(futuresTradablePair, true)
-	if err != nil {
-		t.Fatal(err)
-	}
-	if _, err := g.GetFutureFundingRates(context.Background(), settle, futuresTradablePair, 0); err != nil {
-		t.Errorf("%s GetFutureFundingRates() error %v", g.Name, err)
-	}
-}
-
-func TestGetFuturesInsuranceBalanceHistory(t *testing.T) {
-	t.Parallel()
-	if _, err := g.GetFuturesInsuranceBalanceHistory(context.Background(), settleUSDT, 0); err != nil {
-		t.Errorf("%s GetFuturesInsuranceBalanceHistory() error %v", g.Name, err)
-	}
-}
-
-func TestGetFutureStats(t *testing.T) {
-	t.Parallel()
-	settle, err := g.getSettlementFromCurrency(futuresTradablePair, true)
-	if err != nil {
-		t.Error(err)
-	}
-	if _, err := g.GetFutureStats(context.Background(), settle, futuresTradablePair, time.Time{}, kline.OneHour, 0); err != nil {
-		t.Errorf("%s GetFutureStats() error %v", g.Name, err)
-	}
-}
-
-func TestGetIndexConstituent(t *testing.T) {
-	t.Parallel()
-	if _, err := g.GetIndexConstituent(context.Background(), settleUSDT, currency.Pair{Base: currency.BTC, Quote: currency.USDT, Delimiter: currency.UnderscoreDelimiter}.String()); err != nil {
-		t.Errorf("%s GetIndexConstituent() error %v", g.Name, err)
-	}
-}
-
-func TestGetLiquidationHistory(t *testing.T) {
-	t.Parallel()
-	settle, err := g.getSettlementFromCurrency(futuresTradablePair, true)
-	if err != nil {
-		t.Error(err)
-	}
-	if _, err := g.GetLiquidationHistory(context.Background(), settle, futuresTradablePair, time.Time{}, time.Time{}, 0); err != nil {
-		t.Errorf("%s GetLiquidationHistory() error %v", g.Name, err)
-	}
-}
-func TestQueryFuturesAccount(t *testing.T) {
-	t.Parallel()
-	sharedtestvalues.SkipTestIfCredentialsUnset(t, g)
-	if _, err := g.QueryFuturesAccount(context.Background(), settleUSDT); err != nil {
-		t.Errorf("%s QueryFuturesAccount() error %v", g.Name, err)
-	}
-}
-
-func TestGetFuturesAccountBooks(t *testing.T) {
-	t.Parallel()
-	sharedtestvalues.SkipTestIfCredentialsUnset(t, g)
-	if _, err := g.GetFuturesAccountBooks(context.Background(), settleUSDT, 0, time.Time{}, time.Time{}, "dnw"); err != nil {
-		t.Errorf("%s GetFuturesAccountBooks() error %v", g.Name, err)
-	}
-}
-
-func TestGetAllPositionsOfUsers(t *testing.T) {
-	t.Parallel()
-	sharedtestvalues.SkipTestIfCredentialsUnset(t, g)
-	if _, err := g.GetAllFuturesPositionsOfUsers(context.Background(), settleUSDT); err != nil {
-		t.Errorf("%s GetAllPositionsOfUsers() error %v", g.Name, err)
-	}
-}
-
-func TestGetSinglePosition(t *testing.T) {
-	t.Parallel()
-	sharedtestvalues.SkipTestIfCredentialsUnset(t, g)
-	if _, err := g.GetSinglePosition(context.Background(), settleUSDT, currency.Pair{Quote: currency.BTC, Base: currency.USDT}); err != nil {
-		t.Errorf("%s GetSinglePosition() error %v", g.Name, err)
-	}
-}
-
-func TestUpdatePositionMargin(t *testing.T) {
-	t.Parallel()
-	sharedtestvalues.SkipTestIfCredentialsUnset(t, g, canManipulateRealOrders)
-	settle, err := g.getSettlementFromCurrency(futuresTradablePair, true)
-	if err != nil {
-		t.Fatal(err)
-	}
-	if _, err := g.UpdateFuturesPositionMargin(context.Background(), settle, 0.01, futuresTradablePair); err != nil {
-		t.Errorf("%s UpdatePositionMargin() error %v", g.Name, err)
-	}
-}
-
-func TestUpdatePositionLeverage(t *testing.T) {
-	t.Parallel()
-	sharedtestvalues.SkipTestIfCredentialsUnset(t, g, canManipulateRealOrders)
-	settle, err := g.getSettlementFromCurrency(futuresTradablePair, true)
-	if err != nil {
-		t.Fatal(err)
-	}
-	if _, err := g.UpdateFuturesPositionLeverage(context.Background(), settle, futuresTradablePair, 1, 0); err != nil {
-		t.Errorf("%s UpdatePositionLeverage() error %v", g.Name, err)
-	}
-}
-
-func TestUpdatePositionRiskLimit(t *testing.T) {
-	t.Parallel()
-	sharedtestvalues.SkipTestIfCredentialsUnset(t, g, canManipulateRealOrders)
-	settle, err := g.getSettlementFromCurrency(futuresTradablePair, true)
-	if err != nil {
-		t.Fatal(err)
-	}
-	if _, err := g.UpdateFuturesPositionRiskLimit(context.Background(), settle, futuresTradablePair, 10); err != nil {
-		t.Errorf("%s UpdatePositionRiskLimit() error %v", g.Name, err)
-	}
-}
-
-func TestCreateDeliveryOrder(t *testing.T) {
-	t.Parallel()
-	sharedtestvalues.SkipTestIfCredentialsUnset(t, g, canManipulateRealOrders)
-	settle, err := g.getSettlementFromCurrency(deliveryFuturesTradablePair, false)
-	if err != nil {
-		t.Fatal(err)
-	}
-	if _, err := g.PlaceDeliveryOrder(context.Background(), &OrderCreateParams{
-		Contract:    deliveryFuturesTradablePair,
-		Size:        6024,
-		Iceberg:     0,
-		Price:       3765,
-		Text:        "t-my-custom-id",
-		Settle:      settle,
-		TimeInForce: gtcTIF,
-	}); err != nil {
-		t.Errorf("%s CreateDeliveryOrder() error %v", g.Name, err)
-	}
-}
-
-func TestGetDeliveryOrders(t *testing.T) {
-	t.Parallel()
-	sharedtestvalues.SkipTestIfCredentialsUnset(t, g)
-	settle, err := g.getSettlementFromCurrency(deliveryFuturesTradablePair, false)
-	if err != nil {
-		t.Fatal(err)
-	}
-	if _, err := g.GetDeliveryOrders(context.Background(), deliveryFuturesTradablePair, "open", settle, "", 0, 0, 1); err != nil {
-		t.Errorf("%s GetDeliveryOrders() error %v", g.Name, err)
-	}
-}
-
-func TestCancelAllDeliveryOrders(t *testing.T) {
-	t.Parallel()
-	sharedtestvalues.SkipTestIfCredentialsUnset(t, g, canManipulateRealOrders)
-	settle, err := g.getSettlementFromCurrency(deliveryFuturesTradablePair, false)
-	if err != nil {
-		t.Fatal(err)
-	}
-	if _, err := g.CancelMultipleDeliveryOrders(context.Background(), deliveryFuturesTradablePair, "ask", settle); err != nil {
-		t.Errorf("%s CancelAllDeliveryOrders() error %v", g.Name, err)
-	}
-}
-
-func TestGetSingleDeliveryOrder(t *testing.T) {
-	t.Parallel()
-	sharedtestvalues.SkipTestIfCredentialsUnset(t, g)
-	if _, err := g.GetSingleDeliveryOrder(context.Background(), settleUSDT, "123456"); err != nil {
-		t.Errorf("%s GetSingleDeliveryOrder() error %v", g.Name, err)
-	}
-	if _, err := g.GetSingleDeliveryOrder(context.Background(), settleBTC, "123456"); err != nil {
-		t.Errorf("%s GetSingleDeliveryOrder() error %v", g.Name, err)
-	}
-	if _, err := g.GetSingleDeliveryOrder(context.Background(), settleUSD, "123456"); !errors.Is(err, errEmptySettlementCurrency) {
-		t.Errorf("%s GetSingleDeliveryOrder() expected %v, but found %v", g.Name, errEmptySettlementCurrency, err)
-	}
-}
-
-func TestCancelSingleDeliveryOrder(t *testing.T) {
-	t.Parallel()
-	sharedtestvalues.SkipTestIfCredentialsUnset(t, g, canManipulateRealOrders)
-	if _, err := g.CancelSingleDeliveryOrder(context.Background(), settleUSDT, "123456"); err != nil {
-		t.Errorf("%s CancelSingleDeliveryOrder() error %v", g.Name, err)
-	}
-	if _, err := g.CancelSingleDeliveryOrder(context.Background(), settleBTC, "123456"); err != nil {
-		t.Errorf("%s CancelSingleDeliveryOrder() error %v", g.Name, err)
-	}
-}
-
-func TestGetDeliveryPersonalTradingHistory(t *testing.T) {
-	t.Parallel()
-	sharedtestvalues.SkipTestIfCredentialsUnset(t, g)
-	if _, err := g.GetDeliveryPersonalTradingHistory(context.Background(), settleUSDT, "", deliveryFuturesTradablePair, 0, 0, 1, ""); err != nil {
-		t.Errorf("%s GetDeliveryPersonalTradingHistory() error %v", g.Name, err)
-	}
-}
-
-func TestGetDeliveryPositionCloseHistory(t *testing.T) {
-	t.Parallel()
-	sharedtestvalues.SkipTestIfCredentialsUnset(t, g)
-	if _, err := g.GetDeliveryPositionCloseHistory(context.Background(), settleUSDT, deliveryFuturesTradablePair, 0, 0, time.Time{}, time.Time{}); err != nil {
-		t.Errorf("%s GetDeliveryPositionCloseHistory() error %v", g.Name, err)
-	}
-}
-
-func TestGetDeliveryLiquidationHistory(t *testing.T) {
-	t.Parallel()
-	sharedtestvalues.SkipTestIfCredentialsUnset(t, g)
-	if _, err := g.GetDeliveryLiquidationHistory(context.Background(), settleUSDT, deliveryFuturesTradablePair, 0, time.Now()); err != nil {
-		t.Errorf("%s GetDeliveryLiquidationHistory() error %v", g.Name, err)
-	}
-}
-
-func TestGetDeliverySettlementHistory(t *testing.T) {
-	t.Parallel()
-	sharedtestvalues.SkipTestIfCredentialsUnset(t, g)
-	if _, err := g.GetDeliverySettlementHistory(context.Background(), settleUSDT, deliveryFuturesTradablePair, 0, time.Now()); err != nil {
-		t.Errorf("%s GetDeliverySettlementHistory() error %v", g.Name, err)
-	}
-}
-
-func TestGetDeliveryPriceTriggeredOrder(t *testing.T) {
-	t.Parallel()
-	sharedtestvalues.SkipTestIfCredentialsUnset(t, g)
-	if _, err := g.GetDeliveryPriceTriggeredOrder(context.Background(), settleUSDT, &FuturesPriceTriggeredOrderParam{
-		Initial: FuturesInitial{
-			Price:    1234.,
-			Size:     12,
-			Contract: deliveryFuturesTradablePair,
-		},
-		Trigger: FuturesTrigger{
-			Rule:      1,
-			OrderType: "close-short-position",
-			Price:     123400,
-		},
-	}); err != nil {
-		t.Errorf("%s GetDeliveryPriceTriggeredOrder() error %v", g.Name, err)
-	}
-}
-
-func TestGetDeliveryAllAutoOrder(t *testing.T) {
-	t.Parallel()
-	sharedtestvalues.SkipTestIfCredentialsUnset(t, g)
-	if _, err := g.GetDeliveryAllAutoOrder(context.Background(), "open", settleUSDT, deliveryFuturesTradablePair, 0, 1); err != nil {
-		t.Errorf("%s GetDeliveryAllAutoOrder() error %v", g.Name, err)
-	}
-}
-
-func TestCancelAllDeliveryPriceTriggeredOrder(t *testing.T) {
-	t.Parallel()
-	sharedtestvalues.SkipTestIfCredentialsUnset(t, g, canManipulateRealOrders)
-	settle, err := g.getSettlementFromCurrency(deliveryFuturesTradablePair, false)
-	if err != nil {
-		t.Fatal(err)
-	}
-	if _, err := g.CancelAllDeliveryPriceTriggeredOrder(context.Background(), settle, deliveryFuturesTradablePair); err != nil {
-		t.Errorf("%s CancelAllDeliveryPriceTriggeredOrder() error %v", g.Name, err)
-	}
-}
-
-func TestGetSingleDeliveryPriceTriggeredOrder(t *testing.T) {
-	t.Parallel()
-	sharedtestvalues.SkipTestIfCredentialsUnset(t, g)
-	if _, err := g.GetSingleDeliveryPriceTriggeredOrder(context.Background(), settleBTC, "12345"); err != nil {
-		t.Errorf("%s GetSingleDeliveryPriceTriggeredOrder() error %v", g.Name, err)
-	}
-}
-
-func TestCancelDeliveryPriceTriggeredOrder(t *testing.T) {
-	t.Parallel()
-	sharedtestvalues.SkipTestIfCredentialsUnset(t, g, canManipulateRealOrders)
-	if _, err := g.CancelDeliveryPriceTriggeredOrder(context.Background(), settleUSDT, "12345"); err != nil {
-		t.Errorf("%s CancelDeliveryPriceTriggeredOrder() error %v", g.Name, err)
-	}
-}
-
-func TestEnableOrDisableDualMode(t *testing.T) {
-	t.Parallel()
-	sharedtestvalues.SkipTestIfCredentialsUnset(t, g)
-	if _, err := g.EnableOrDisableDualMode(context.Background(), settleBTC, true); err != nil {
-		t.Errorf("%s EnableOrDisableDualMode() error %v", g.Name, err)
-	}
-}
-
-func TestRetrivePositionDetailInDualMode(t *testing.T) {
-	t.Parallel()
-	sharedtestvalues.SkipTestIfCredentialsUnset(t, g)
-	settle, err := g.getSettlementFromCurrency(futuresTradablePair, true)
-	if err != nil {
-		t.Fatal(err)
-	}
-	if _, err = g.RetrivePositionDetailInDualMode(context.Background(), settle, futuresTradablePair); err != nil {
-		t.Errorf("%s RetrivePositionDetailInDualMode() error %v", g.Name, err)
-	}
-}
-
-func TestUpdatePositionMarginInDualMode(t *testing.T) {
-	t.Parallel()
-	sharedtestvalues.SkipTestIfCredentialsUnset(t, g, canManipulateRealOrders)
-	settle, err := g.getSettlementFromCurrency(futuresTradablePair, true)
-	if err != nil {
-		t.Fatal(err)
-	}
-	if _, err = g.UpdatePositionMarginInDualMode(context.Background(), settle, futuresTradablePair, 0.001, "dual_long"); err != nil {
-		t.Errorf("%s UpdatePositionMarginInDualMode() error %v", g.Name, err)
-	}
-}
-func TestUpdatePositionLeverageInDualMode(t *testing.T) {
-	t.Parallel()
-	sharedtestvalues.SkipTestIfCredentialsUnset(t, g, canManipulateRealOrders)
-	settle, err := g.getSettlementFromCurrency(futuresTradablePair, true)
-	if err != nil {
-		t.Fatal(err)
-	}
-	if _, err = g.UpdatePositionLeverageInDualMode(context.Background(), settle, futuresTradablePair, 0.001, 0.001); err != nil {
-		t.Errorf("%s UpdatePositionLeverageInDualMode() error %v", g.Name, err)
-	}
-}
-
-func TestUpdatePositionRiskLimitinDualMode(t *testing.T) {
-	t.Parallel()
-	sharedtestvalues.SkipTestIfCredentialsUnset(t, g, canManipulateRealOrders)
-	settle, err := g.getSettlementFromCurrency(futuresTradablePair, true)
-	if err != nil {
-		t.Fatal(err)
-	}
-	if _, err = g.UpdatePositionRiskLimitInDualMode(context.Background(), settle, futuresTradablePair, 10); err != nil {
-		t.Errorf("%s UpdatePositionRiskLimitinDualMode() error %v", g.Name, err)
-	}
-}
-
-func TestCreateFuturesOrder(t *testing.T) {
-	t.Parallel()
-	sharedtestvalues.SkipTestIfCredentialsUnset(t, g, canManipulateRealOrders)
-	settle, err := g.getSettlementFromCurrency(futuresTradablePair, true)
-	if err != nil {
-		t.Fatal(err)
-	}
-	if _, err := g.PlaceFuturesOrder(context.Background(), &OrderCreateParams{
-		Contract:    futuresTradablePair,
-		Size:        6024,
-		Iceberg:     0,
-		Price:       3765,
-		TimeInForce: "gtc",
-		Text:        "t-my-custom-id",
-		Settle:      settle,
-	}); err != nil {
-		t.Errorf("%s CreateFuturesOrder() error %v", g.Name, err)
-	}
-}
-
-func TestGetFuturesOrders(t *testing.T) {
-	t.Parallel()
-	sharedtestvalues.SkipTestIfCredentialsUnset(t, g)
-	if _, err := g.GetFuturesOrders(context.Background(), currency.NewPair(currency.BTC, currency.USD), "open", "", settleBTC, 0, 0, 1); err != nil {
-		t.Errorf("%s GetFuturesOrders() error %v", g.Name, err)
-	}
-}
-
-func TestCancelMultipleFuturesOpenOrders(t *testing.T) {
-	t.Parallel()
-	sharedtestvalues.SkipTestIfCredentialsUnset(t, g, canManipulateRealOrders)
-	if _, err := g.CancelMultipleFuturesOpenOrders(context.Background(), futuresTradablePair, "ask", settleUSDT); err != nil {
-		t.Errorf("%s CancelAllOpenOrdersMatched() error %v", g.Name, err)
-	}
-}
-
-func TestGetSingleFuturesPriceTriggeredOrder(t *testing.T) {
-	t.Parallel()
-	sharedtestvalues.SkipTestIfCredentialsUnset(t, g)
-	if _, err := g.GetSingleFuturesPriceTriggeredOrder(context.Background(), settleBTC, "12345"); err != nil {
-		t.Errorf("%s GetSingleFuturesPriceTriggeredOrder() error %v", g.Name, err)
-	}
-}
-
-func TestCancelFuturesPriceTriggeredOrder(t *testing.T) {
-	t.Parallel()
-	sharedtestvalues.SkipTestIfCredentialsUnset(t, g, canManipulateRealOrders)
-	if _, err := g.CancelFuturesPriceTriggeredOrder(context.Background(), settleUSDT, "12345"); err != nil {
-		t.Errorf("%s CancelFuturesPriceTriggeredOrder() error %v", g.Name, err)
-	}
-}
-
-func TestCreateBatchFuturesOrders(t *testing.T) {
-	t.Parallel()
-	sharedtestvalues.SkipTestIfCredentialsUnset(t, g, canManipulateRealOrders)
-	settle, err := g.getSettlementFromCurrency(futuresTradablePair, true)
-	if err != nil {
-		t.Fatal(err)
-	}
-	if _, err := g.PlaceBatchFuturesOrders(context.Background(), settleBTC, []OrderCreateParams{
-		{
-			Contract:    futuresTradablePair,
-			Size:        6024,
-			Iceberg:     0,
-			Price:       3765,
-			TimeInForce: "gtc",
-			Text:        "t-my-custom-id",
-			Settle:      settle,
-		},
-		{
-			Contract:    currency.NewPair(currency.BTC, currency.USDT),
-			Size:        232,
-			Iceberg:     0,
-			Price:       376225,
-			TimeInForce: "gtc",
-			Text:        "t-my-custom-id",
-			Settle:      settleBTC,
-		},
-	}); err != nil {
-		t.Errorf("%s CreateBatchFuturesOrders() error %v", g.Name, err)
-	}
-}
-
-func TestGetSingleFuturesOrder(t *testing.T) {
-	t.Parallel()
-	sharedtestvalues.SkipTestIfCredentialsUnset(t, g)
-	if _, err := g.GetSingleFuturesOrder(context.Background(), settleBTC, "12345"); err != nil {
-		t.Errorf("%s GetSingleFuturesOrder() error %v", g.Name, err)
-	}
-}
-func TestCancelSingleFuturesOrder(t *testing.T) {
-	t.Parallel()
-	sharedtestvalues.SkipTestIfCredentialsUnset(t, g, canManipulateRealOrders)
-	if _, err := g.CancelSingleFuturesOrder(context.Background(), settleBTC, "12345"); err != nil {
-		t.Errorf("%s CancelSingleFuturesOrder() error %v", g.Name, err)
-	}
-}
-func TestAmendFuturesOrder(t *testing.T) {
-	t.Parallel()
-	sharedtestvalues.SkipTestIfCredentialsUnset(t, g, canManipulateRealOrders)
-	if _, err := g.AmendFuturesOrder(context.Background(), settleBTC, "1234", AmendFuturesOrderParam{
-		Price: 12345.990,
-	}); err != nil {
-		t.Errorf("%s AmendFuturesOrder() error %v", g.Name, err)
-	}
-}
-
-func TestGetMyPersonalTradingHistory(t *testing.T) {
-	t.Parallel()
-	sharedtestvalues.SkipTestIfCredentialsUnset(t, g)
-	if _, err := g.GetMyPersonalTradingHistory(context.Background(), settleBTC, "", "", futuresTradablePair, 0, 0, 0); err != nil {
-		t.Errorf("%s GetMyPersonalTradingHistory() error %v", g.Name, err)
-	}
-}
-
-func TestGetPositionCloseHistory(t *testing.T) {
-	t.Parallel()
-	sharedtestvalues.SkipTestIfCredentialsUnset(t, g)
-	if _, err := g.GetFuturesPositionCloseHistory(context.Background(), settleBTC, futuresTradablePair, 0, 0, time.Time{}, time.Time{}); err != nil {
-		t.Errorf("%s GetPositionCloseHistory() error %v", g.Name, err)
-	}
-}
-
-func TestGetFuturesLiquidationHistory(t *testing.T) {
-	t.Parallel()
-	sharedtestvalues.SkipTestIfCredentialsUnset(t, g)
-	if _, err := g.GetFuturesLiquidationHistory(context.Background(), settleBTC, futuresTradablePair, 0, time.Time{}); err != nil {
-		t.Errorf("%s GetFuturesLiquidationHistory() error %v", g.Name, err)
-	}
-}
-
-func TestCountdownCancelOrders(t *testing.T) {
-	t.Parallel()
-	sharedtestvalues.SkipTestIfCredentialsUnset(t, g, canManipulateRealOrders)
-	if _, err := g.CountdownCancelOrders(context.Background(), settleBTC, CountdownParams{
-		Timeout: 8,
-	}); err != nil {
-		t.Errorf("%s CountdownCancelOrders() error %v", g.Name, err)
-	}
-}
-
-func TestCreatePriceTriggeredFuturesOrder(t *testing.T) {
-	t.Parallel()
-	sharedtestvalues.SkipTestIfCredentialsUnset(t, g, canManipulateRealOrders)
-	settle, err := g.getSettlementFromCurrency(futuresTradablePair, false)
-	if err != nil {
-		t.Fatal(err)
-	}
-	if _, err := g.CreatePriceTriggeredFuturesOrder(context.Background(), settle, &FuturesPriceTriggeredOrderParam{
-		Initial: FuturesInitial{
-			Price:    1234.,
-			Size:     2,
-			Contract: futuresTradablePair,
-		},
-		Trigger: FuturesTrigger{
-			Rule:      1,
-			OrderType: "close-short-position",
-		},
-	}); err != nil {
-		t.Errorf("%s CreatePriceTriggeredFuturesOrder() error %v", g.Name, err)
-	}
-	if _, err := g.CreatePriceTriggeredFuturesOrder(context.Background(), settle, &FuturesPriceTriggeredOrderParam{
-		Initial: FuturesInitial{
-			Price:    1234.,
-			Size:     1,
-			Contract: futuresTradablePair,
-		},
-		Trigger: FuturesTrigger{
-			Rule: 1,
-		},
-	}); err != nil {
-		t.Errorf("%s CreatePriceTriggeredFuturesOrder() error %v", g.Name, err)
-	}
-}
-
-func TestListAllFuturesAutoOrders(t *testing.T) {
-	t.Parallel()
-	sharedtestvalues.SkipTestIfCredentialsUnset(t, g)
-	if _, err := g.ListAllFuturesAutoOrders(context.Background(), "open", settleBTC, currency.EMPTYPAIR, 0, 0); err != nil {
-		t.Errorf("%s ListAllFuturesAutoOrders() error %v", g.Name, err)
-	}
-}
-
-func TestCancelAllFuturesOpenOrders(t *testing.T) {
-	t.Parallel()
-	sharedtestvalues.SkipTestIfCredentialsUnset(t, g, canManipulateRealOrders)
-	settle, err := g.getSettlementFromCurrency(futuresTradablePair, false)
-	if err != nil {
-		t.Fatal(err)
-	}
-	if _, err := g.CancelAllFuturesOpenOrders(context.Background(), settle, futuresTradablePair); err != nil {
-		t.Errorf("%s CancelAllFuturesOpenOrders() error %v", g.Name, err)
-	}
-}
-
-func TestGetAllDeliveryContracts(t *testing.T) {
-	t.Parallel()
-	if _, err := g.GetAllDeliveryContracts(context.Background(), settleUSDT); err != nil {
-		t.Errorf("%s GetAllDeliveryContracts() error %v", g.Name, err)
-	}
-}
-
-func TestGetSingleDeliveryContracts(t *testing.T) {
-	t.Parallel()
-	settle, err := g.getSettlementFromCurrency(deliveryFuturesTradablePair, false)
-	if err != nil {
-		t.Skip(err)
-	}
-	if _, err := g.GetSingleDeliveryContracts(context.Background(), settle, deliveryFuturesTradablePair); err != nil {
-		t.Errorf("%s GetSingleDeliveryContracts() error %v", g.Name, err)
-	}
-}
-
-func TestGetDeliveryOrderbook(t *testing.T) {
-	t.Parallel()
-	if _, err := g.GetDeliveryOrderbook(context.Background(), settleUSDT, "0", deliveryFuturesTradablePair, 0, false); err != nil {
-		t.Errorf("%s GetDeliveryOrderbook() error %v", g.Name, err)
-	}
-}
-
-func TestGetDeliveryTradingHistory(t *testing.T) {
-	t.Parallel()
-	settle, err := g.getSettlementFromCurrency(deliveryFuturesTradablePair, false)
-	if err != nil {
-		t.Skip(err)
-	}
-	if _, err := g.GetDeliveryTradingHistory(context.Background(), settle, "", deliveryFuturesTradablePair, 0, time.Time{}, time.Time{}); err != nil {
-		t.Errorf("%s GetDeliveryTradingHistory() error %v", g.Name, err)
-	}
-}
-func TestGetDeliveryFuturesCandlesticks(t *testing.T) {
-	t.Parallel()
-	settle, err := g.getSettlementFromCurrency(deliveryFuturesTradablePair, false)
-	if err != nil {
-		t.Skip(err)
-	}
-	if _, err := g.GetDeliveryFuturesCandlesticks(context.Background(), settle, deliveryFuturesTradablePair, time.Time{}, time.Time{}, 0, kline.OneWeek); err != nil {
-		t.Errorf("%s GetFuturesCandlesticks() error %v", g.Name, err)
-	}
-}
-
-func TestGetDeliveryFutureTickers(t *testing.T) {
-	t.Parallel()
-	settle, err := g.getSettlementFromCurrency(deliveryFuturesTradablePair, false)
-	if err != nil {
-		t.Skip(err)
-	}
-	if _, err := g.GetDeliveryFutureTickers(context.Background(), settle, deliveryFuturesTradablePair); err != nil {
-		t.Errorf("%s GetDeliveryFutureTickers() error %v", g.Name, err)
-	}
-}
-
-func TestGetDeliveryInsuranceBalanceHistory(t *testing.T) {
-	t.Parallel()
-	if _, err := g.GetDeliveryInsuranceBalanceHistory(context.Background(), settleBTC, 0); err != nil {
-		t.Errorf("%s GetDeliveryInsuranceBalanceHistory() error %v", g.Name, err)
-	}
-}
-
-func TestQueryDeliveryFuturesAccounts(t *testing.T) {
-	t.Parallel()
-	sharedtestvalues.SkipTestIfCredentialsUnset(t, g)
-	if _, err := g.GetDeliveryFuturesAccounts(context.Background(), settleUSDT); err != nil {
-		t.Errorf("%s QueryDeliveryFuturesAccounts() error %v", g.Name, err)
-	}
-}
-func TestGetDeliveryAccountBooks(t *testing.T) {
-	t.Parallel()
-	sharedtestvalues.SkipTestIfCredentialsUnset(t, g)
-	if _, err := g.GetDeliveryAccountBooks(context.Background(), settleUSDT, 0, time.Time{}, time.Now(), "dnw"); err != nil {
-		t.Errorf("%s GetDeliveryAccountBooks() error %v", g.Name, err)
-	}
-}
-
-func TestGetAllDeliveryPositionsOfUser(t *testing.T) {
-	t.Parallel()
-	sharedtestvalues.SkipTestIfCredentialsUnset(t, g)
-	if _, err := g.GetAllDeliveryPositionsOfUser(context.Background(), settleUSDT); err != nil {
-		t.Errorf("%s GetAllDeliveryPositionsOfUser() error %v", g.Name, err)
-	}
-}
-
-func TestGetSingleDeliveryPosition(t *testing.T) {
-	t.Parallel()
-	sharedtestvalues.SkipTestIfCredentialsUnset(t, g)
-	if _, err := g.GetSingleDeliveryPosition(context.Background(), settleUSDT, deliveryFuturesTradablePair); err != nil {
-		t.Errorf("%s GetSingleDeliveryPosition() error %v", g.Name, err)
-	}
-}
-
-func TestUpdateDeliveryPositionMargin(t *testing.T) {
-	t.Parallel()
-	sharedtestvalues.SkipTestIfCredentialsUnset(t, g, canManipulateRealOrders)
-	settle, err := g.getSettlementFromCurrency(deliveryFuturesTradablePair, false)
-	if err != nil {
-		t.Fatal(err)
-	}
-	if _, err := g.UpdateDeliveryPositionMargin(context.Background(), settle, 0.001, deliveryFuturesTradablePair); err != nil {
-		t.Errorf("%s UpdateDeliveryPositionMargin() error %v", g.Name, err)
-	}
-}
-
-func TestUpdateDeliveryPositionLeverage(t *testing.T) {
-	t.Parallel()
-	sharedtestvalues.SkipTestIfCredentialsUnset(t, g, canManipulateRealOrders)
-	if _, err := g.UpdateDeliveryPositionLeverage(context.Background(), "usdt", deliveryFuturesTradablePair, 0.001); err != nil {
-		t.Errorf("%s UpdateDeliveryPositionLeverage() error %v", g.Name, err)
-	}
-}
-
-func TestUpdateDeliveryPositionRiskLimit(t *testing.T) {
-	t.Parallel()
-	sharedtestvalues.SkipTestIfCredentialsUnset(t, g, canManipulateRealOrders)
-	if _, err := g.UpdateDeliveryPositionRiskLimit(context.Background(), "usdt", deliveryFuturesTradablePair, 30); err != nil {
-		t.Errorf("%s UpdateDeliveryPositionRiskLimit() error %v", g.Name, err)
-	}
-}
-
-func TestGetAllOptionsUnderlyings(t *testing.T) {
-	t.Parallel()
-	if _, err := g.GetAllOptionsUnderlyings(context.Background()); err != nil {
-		t.Errorf("%s GetAllOptionsUnderlyings() error %v", g.Name, err)
-	}
-}
-
-func TestGetExpirationTime(t *testing.T) {
-	t.Parallel()
-	if _, err := g.GetExpirationTime(context.Background(), "BTC_USDT"); err != nil {
-		t.Errorf("%s GetExpirationTime() error %v", g.Name, err)
-	}
-}
-
-func TestGetAllContractOfUnderlyingWithinExpiryDate(t *testing.T) {
-	t.Parallel()
-	if _, err := g.GetAllContractOfUnderlyingWithinExpiryDate(context.Background(), "BTC_USDT", time.Time{}); err != nil {
-		t.Errorf("%s GetAllContractOfUnderlyingWithinExpiryDate() error %v", g.Name, err)
-	}
-}
-
-func TestGetOptionsSpecifiedContractDetail(t *testing.T) {
-	t.Parallel()
-	if _, err := g.GetOptionsSpecifiedContractDetail(context.Background(), optionsTradablePair); err != nil {
-		t.Errorf("%s GetOptionsSpecifiedContractDetail() error %v", g.Name, err)
-	}
-}
-
-func TestGetSettlementHistory(t *testing.T) {
-	t.Parallel()
-	if _, err := g.GetSettlementHistory(context.Background(), "BTC_USDT", 0, 0, time.Time{}, time.Time{}); err != nil {
-		t.Errorf("%s GetSettlementHistory() error %v", g.Name, err)
-	}
-}
-
-func TestGetOptionsSpecifiedSettlementHistory(t *testing.T) {
-	t.Parallel()
-	underlying := "BTC_USDT"
-	optionsSettlement, err := g.GetSettlementHistory(context.Background(), underlying, 0, 1, time.Time{}, time.Time{})
-	if err != nil {
-		t.Fatal(err)
-	}
-	cp, err := currency.NewPairFromString(optionsSettlement[0].Contract)
-	if err != nil {
-		t.Fatal(err)
-	}
-	if _, err := g.GetOptionsSpecifiedContractsSettlement(context.Background(), cp, underlying, optionsSettlement[0].Timestamp.Time().Unix()); err != nil {
-		t.Errorf("%s GetOptionsSpecifiedContractsSettlement() error %s", g.Name, err)
-	}
-}
-
-func TestGetSupportedFlashSwapCurrencies(t *testing.T) {
-	t.Parallel()
-	if _, err := g.GetSupportedFlashSwapCurrencies(context.Background()); err != nil {
-		t.Errorf("%s GetSupportedFlashSwapCurrencies() error %v", g.Name, err)
-	}
-}
-
-const flashSwapOrderResponseJSON = `{"id": 54646,  "create_time": 1651116876378,  "update_time": 1651116876378,  "user_id": 11135567,  "sell_currency": "BTC",  "sell_amount": "0.01",  "buy_currency": "USDT",  "buy_amount": "10",  "price": "100",  "status": 1}`
-
-func TestCreateFlashSwapOrder(t *testing.T) {
-	t.Parallel()
-	var response FlashSwapOrderResponse
-	if err := json.Unmarshal([]byte(flashSwapOrderResponseJSON), &response); err != nil {
-		t.Errorf("%s error while deserializing to FlashSwapOrderResponse %v", g.Name, err)
-	}
-	sharedtestvalues.SkipTestIfCredentialsUnset(t, g, canManipulateRealOrders)
-	if _, err := g.CreateFlashSwapOrder(context.Background(), FlashSwapOrderParams{
-		PreviewID:    "1234",
-		SellCurrency: currency.USDT,
-		BuyCurrency:  currency.BTC,
-		BuyAmount:    34234,
-		SellAmount:   34234,
-	}); err != nil {
-		t.Errorf("%s CreateFlashSwapOrder() error %v", g.Name, err)
-	}
-}
-
-func TestGetAllFlashSwapOrders(t *testing.T) {
-	t.Parallel()
-	sharedtestvalues.SkipTestIfCredentialsUnset(t, g)
-	if _, err := g.GetAllFlashSwapOrders(context.Background(), 1, currency.EMPTYCODE, currency.EMPTYCODE, true, 0, 0); err != nil {
-		t.Errorf("%s GetAllFlashSwapOrders() error %v", g.Name, err)
-	}
-}
-
-func TestGetSingleFlashSwapOrders(t *testing.T) {
-	t.Parallel()
-	sharedtestvalues.SkipTestIfCredentialsUnset(t, g)
-	if _, err := g.GetSingleFlashSwapOrder(context.Background(), "1234"); err != nil {
-		t.Errorf("%s GetSingleFlashSwapOrder() error %v", g.Name, err)
-	}
-}
-
-func TestInitiateFlashSwapOrderReview(t *testing.T) {
-	t.Parallel()
-	sharedtestvalues.SkipTestIfCredentialsUnset(t, g)
-	if _, err := g.InitiateFlashSwapOrderReview(context.Background(), FlashSwapOrderParams{
-		PreviewID:    "1234",
-		SellCurrency: currency.USDT,
-		BuyCurrency:  currency.BTC,
-		SellAmount:   100,
-	}); err != nil {
-		t.Errorf("%s InitiateFlashSwapOrderReview() error %v", g.Name, err)
-	}
-}
-
-func TestGetMyOptionsSettlements(t *testing.T) {
-	t.Parallel()
-	sharedtestvalues.SkipTestIfCredentialsUnset(t, g)
-	if _, err := g.GetMyOptionsSettlements(context.Background(), "BTC_USDT", currency.EMPTYPAIR, 0, 0, time.Time{}); err != nil {
-		t.Errorf("%s GetMyOptionsSettlements() error %v", g.Name, err)
-	}
-}
-
-func TestGetOptionAccounts(t *testing.T) {
-	t.Parallel()
-	sharedtestvalues.SkipTestIfCredentialsUnset(t, g)
-	if _, err := g.GetOptionAccounts(context.Background()); err != nil {
-		t.Errorf("%s GetOptionAccounts() error %v", g.Name, err)
-	}
-}
-
-func TestGetAccountChangingHistory(t *testing.T) {
-	t.Parallel()
-	sharedtestvalues.SkipTestIfCredentialsUnset(t, g)
-	if _, err := g.GetAccountChangingHistory(context.Background(), 0, 0, time.Time{}, time.Time{}, ""); err != nil {
-		t.Errorf("%s GetAccountChangingHistory() error %v", g.Name, err)
-	}
-}
-
-func TestGetUsersPositionSpecifiedUnderlying(t *testing.T) {
-	t.Parallel()
-	sharedtestvalues.SkipTestIfCredentialsUnset(t, g)
-	if _, err := g.GetUsersPositionSpecifiedUnderlying(context.Background(), ""); err != nil {
-		t.Errorf("%s GetUsersPositionSpecifiedUnderlying() error %v", g.Name, err)
-	}
-}
-
-func TestGetSpecifiedContractPosition(t *testing.T) {
-	t.Parallel()
-	sharedtestvalues.SkipTestIfCredentialsUnset(t, g)
-	_, err := g.GetSpecifiedContractPosition(context.Background(), currency.EMPTYPAIR)
-	if err != nil && !errors.Is(err, errInvalidOrMissingContractParam) {
-		t.Errorf("%s GetSpecifiedContractPosition() error expecting %v, but found %v", g.Name, errInvalidOrMissingContractParam, err)
-	}
-	_, err = g.GetSpecifiedContractPosition(context.Background(), optionsTradablePair)
-	if err != nil {
-		t.Errorf("%s GetSpecifiedContractPosition() error expecting %v, but found %v", g.Name, errInvalidOrMissingContractParam, err)
-	}
-}
-
-func TestGetUsersLiquidationHistoryForSpecifiedUnderlying(t *testing.T) {
-	t.Parallel()
-	sharedtestvalues.SkipTestIfCredentialsUnset(t, g)
-	if _, err := g.GetUsersLiquidationHistoryForSpecifiedUnderlying(context.Background(), "BTC_USDT", currency.EMPTYPAIR); err != nil {
-		t.Errorf("%s GetUsersLiquidationHistoryForSpecifiedUnderlying() error %v", g.Name, err)
-	}
-}
-
-func TestPlaceOptionOrder(t *testing.T) {
-	t.Parallel()
-	sharedtestvalues.SkipTestIfCredentialsUnset(t, g, canManipulateRealOrders)
-	_, err := g.PlaceOptionOrder(context.Background(), OptionOrderParam{
-		Contract:    optionsTradablePair.String(),
-		OrderSize:   -1,
-		Iceberg:     0,
-		Text:        "-",
-		TimeInForce: "gtc",
-		Price:       100,
-	})
-	if err != nil {
-		t.Errorf("%s PlaceOptionOrder() error %v", g.Name, err)
-	}
-}
-
-func TestGetOptionFuturesOrders(t *testing.T) {
-	t.Parallel()
-	sharedtestvalues.SkipTestIfCredentialsUnset(t, g)
-	if _, err := g.GetOptionFuturesOrders(context.Background(), currency.EMPTYPAIR, "", "", 0, 0, time.Time{}, time.Time{}); err != nil {
-		t.Errorf("%s GetOptionFuturesOrders() error %v", g.Name, err)
-	}
-}
-
-func TestCancelOptionOpenOrders(t *testing.T) {
-	t.Parallel()
-	sharedtestvalues.SkipTestIfCredentialsUnset(t, g, canManipulateRealOrders)
-	if _, err := g.CancelMultipleOptionOpenOrders(context.Background(), optionsTradablePair, "", ""); err != nil {
-		t.Errorf("%s CancelOptionOpenOrders() error %v", g.Name, err)
-	}
-}
-func TestGetSingleOptionOrder(t *testing.T) {
-	t.Parallel()
-	sharedtestvalues.SkipTestIfCredentialsUnset(t, g)
-	if _, err := g.GetSingleOptionOrder(context.Background(), ""); err != nil && !errors.Is(errInvalidOrderID, err) {
-		t.Errorf("%s GetSingleOptionorder() expecting %v, but found %v", g.Name, errInvalidOrderID, err)
-	}
-	if _, err := g.GetSingleOptionOrder(context.Background(), "1234"); err != nil {
-		t.Errorf("%s GetSingleOptionOrder() error %v", g.Name, err)
-	}
-}
-
-func TestCancelSingleOrder(t *testing.T) {
-	t.Parallel()
-	sharedtestvalues.SkipTestIfCredentialsUnset(t, g, canManipulateRealOrders)
-	if _, err := g.CancelOptionSingleOrder(context.Background(), "1234"); err != nil {
-		t.Errorf("%s CancelSingleOrder() error %v", g.Name, err)
-	}
-}
-
-func TestGetOptionsPersonalTradingHistory(t *testing.T) {
-	t.Parallel()
-	sharedtestvalues.SkipTestIfCredentialsUnset(t, g)
-	if _, err := g.GetOptionsPersonalTradingHistory(context.Background(), "BTC_USDT", currency.EMPTYPAIR, 0, 0, time.Time{}, time.Time{}); err != nil {
-		t.Errorf("%s GetOptionPersonalTradingHistory() error %v", g.Name, err)
-	}
-}
-
-func TestWithdrawCurrency(t *testing.T) {
-	t.Parallel()
-	sharedtestvalues.SkipTestIfCredentialsUnset(t, g, canManipulateRealOrders)
-	_, err := g.WithdrawCurrency(context.Background(), WithdrawalRequestParam{})
-	if err != nil && !errors.Is(err, errInvalidAmount) {
-		t.Errorf("%s WithdrawCurrency() expecting error %v, but found %v", g.Name, errInvalidAmount, err)
-	}
-	_, err = g.WithdrawCurrency(context.Background(), WithdrawalRequestParam{
-		Currency: currency.BTC,
-		Amount:   0.00000001,
-		Chain:    "BTC",
-		Address:  core.BitcoinDonationAddress,
-	})
-	if err != nil {
-		t.Errorf("%s WithdrawCurrency() expecting error %v, but found %v", g.Name, errInvalidAmount, err)
-	}
-}
-
-func TestCancelWithdrawalWithSpecifiedID(t *testing.T) {
-	t.Parallel()
-	sharedtestvalues.SkipTestIfCredentialsUnset(t, g, canManipulateRealOrders)
-	if _, err := g.CancelWithdrawalWithSpecifiedID(context.Background(), "1234567"); err != nil {
-		t.Errorf("%s CancelWithdrawalWithSpecifiedID() error %v", g.Name, err)
-	}
-}
-
-func TestGetOptionsOrderbook(t *testing.T) {
-	t.Parallel()
-	if _, err := g.GetOptionsOrderbook(context.Background(), optionsTradablePair, "0.1", 9, true); err != nil {
-		t.Errorf("%s GetOptionsFuturesOrderbooks() error %v", g.Name, err)
-	}
-}
-
-func TestGetOptionsTickers(t *testing.T) {
-	t.Parallel()
-	if _, err := g.GetOptionsTickers(context.Background(), "BTC_USDT"); err != nil {
-		t.Errorf("%s GetOptionsTickers() error %v", g.Name, err)
-	}
-}
-
-func TestGetOptionUnderlyingTickers(t *testing.T) {
-	t.Parallel()
-	if _, err := g.GetOptionUnderlyingTickers(context.Background(), "BTC_USDT"); err != nil {
-		t.Errorf("%s GetOptionUnderlyingTickers() error %v", g.Name, err)
-	}
-}
-
-func TestGetOptionFuturesCandlesticks(t *testing.T) {
-	t.Parallel()
-	if _, err := g.GetOptionFuturesCandlesticks(context.Background(), optionsTradablePair, 0, time.Now().Add(-time.Hour*10), time.Time{}, kline.ThirtyMin); err != nil {
-		t.Error(err)
-	}
-}
-
-func TestGetOptionFuturesMarkPriceCandlesticks(t *testing.T) {
-	t.Parallel()
-	if _, err := g.GetOptionFuturesMarkPriceCandlesticks(context.Background(), "BTC_USDT", 0, time.Time{}, time.Time{}, kline.OneMonth); err != nil {
-		t.Errorf("%s GetOptionFuturesMarkPriceCandlesticks() error %v", g.Name, err)
-	}
-}
-
-func TestGetOptionsTradeHistory(t *testing.T) {
-	t.Parallel()
-	if _, err := g.GetOptionsTradeHistory(context.Background(), optionsTradablePair, "C", 0, 0, time.Time{}, time.Time{}); err != nil {
-		t.Errorf("%s GetOptionsTradeHistory() error %v", g.Name, err)
-	}
-}
-
-// Sub-account endpoints
-
-func TestCreateNewSubAccount(t *testing.T) {
-	t.Parallel()
-	sharedtestvalues.SkipTestIfCredentialsUnset(t, g, canManipulateRealOrders)
-	if _, err := g.CreateNewSubAccount(context.Background(), SubAccountParams{
-		LoginName: "Sub_Account_for_testing",
-	}); err != nil {
-		t.Errorf("%s CreateNewSubAccount() error %v", g.Name, err)
-	}
-}
-
-func TestGetSubAccounts(t *testing.T) {
-	t.Parallel()
-	sharedtestvalues.SkipTestIfCredentialsUnset(t, g)
-	if _, err := g.GetSubAccounts(context.Background()); err != nil {
-		t.Errorf("%s GetSubAccounts() error %v", g.Name, err)
-	}
-}
-
-func TestGetSingleSubAccount(t *testing.T) {
-	t.Parallel()
-	sharedtestvalues.SkipTestIfCredentialsUnset(t, g)
-	if _, err := g.GetSingleSubAccount(context.Background(), "123423"); err != nil {
-		t.Errorf("%s GetSingleSubAccount() error %v", g.Name, err)
-	}
-}
-
-// Wrapper test functions
-
-func TestFetchTradablePairs(t *testing.T) {
-	t.Parallel()
-	_, err := g.FetchTradablePairs(context.Background(), asset.DeliveryFutures)
-	if err != nil {
-		t.Errorf("%s FetchTradablePairs() error %v", g.Name, err)
-	}
-	if _, err = g.FetchTradablePairs(context.Background(), asset.Options); err != nil {
-		t.Errorf("%s FetchTradablePairs() error %v", g.Name, err)
-	}
-	_, err = g.FetchTradablePairs(context.Background(), asset.Futures)
-	if err != nil {
-		t.Errorf("%s FetchTradablePairs() error %v", g.Name, err)
-	}
-	if _, err = g.FetchTradablePairs(context.Background(), asset.Margin); err != nil {
-		t.Errorf("%s FetchTradablePairs() error %v", g.Name, err)
-	}
-	_, err = g.FetchTradablePairs(context.Background(), asset.CrossMargin)
-	if err != nil {
-		t.Errorf("%s FetchTradablePairs() error %v", g.Name, err)
-	}
-	_, err = g.FetchTradablePairs(context.Background(), asset.Spot)
-	if err != nil {
-		t.Errorf("%s FetchTradablePairs() error %v", g.Name, err)
-	}
-}
-
-func TestUpdateTradablePairs(t *testing.T) {
-	t.Parallel()
-	if err := g.UpdateTradablePairs(context.Background(), true); err != nil {
-		t.Errorf("%s UpdateTradablePairs() error %v", g.Name, err)
-	}
-}
-
-func TestUpdateTickers(t *testing.T) {
-	t.Parallel()
-	if err := g.UpdateTickers(context.Background(), asset.DeliveryFutures); err != nil {
-		t.Errorf("%s UpdateTickers() error %v", g.Name, err)
-	}
-	if err := g.UpdateTickers(context.Background(), asset.Futures); err != nil {
-		t.Errorf("%s UpdateTickers() error %v", g.Name, err)
-	}
-	if err := g.UpdateTickers(context.Background(), asset.Spot); err != nil {
-		t.Errorf("%s UpdateTickers() error %v", g.Name, err)
-	}
-	if err := g.UpdateTickers(context.Background(), asset.Options); err != nil {
-		t.Errorf("%s UpdateTickers() error %v", g.Name, err)
-	}
-	if err := g.UpdateTickers(context.Background(), asset.CrossMargin); err != nil {
-		t.Errorf("%s UpdateTickers() error %v", g.Name, err)
-	}
-	if err := g.UpdateTickers(context.Background(), asset.Margin); err != nil {
-		t.Errorf("%s UpdateTickers() error %v", g.Name, err)
-	}
-}
-
-func TestUpdateOrderbook(t *testing.T) {
-	t.Parallel()
-	_, err := g.UpdateOrderbook(context.Background(), spotTradablePair, asset.Spot)
-	if err != nil {
-		t.Errorf("%s UpdateOrderbook() error %v", g.Name, err)
-	}
-	_, err = g.UpdateOrderbook(context.Background(), marginTradablePair, asset.Margin)
-	if err != nil {
-		t.Errorf("%s UpdateOrderbook() error %v", g.Name, err)
-	}
-	_, err = g.UpdateOrderbook(context.Background(), crossMarginTradablePair, asset.CrossMargin)
-	if err != nil {
-		t.Errorf("%s UpdateOrderbook() error %v", g.Name, err)
-	}
-	_, err = g.UpdateOrderbook(context.Background(), futuresTradablePair, asset.Futures)
-	if err != nil {
-		t.Errorf("%s UpdateOrderbook() error %v", g.Name, err)
-	}
-	if _, err = g.UpdateOrderbook(context.Background(), deliveryFuturesTradablePair, asset.DeliveryFutures); err != nil {
-		t.Errorf("%s UpdateOrderbook() error %v", g.Name, err)
-	}
-	if _, err = g.UpdateOrderbook(context.Background(), optionsTradablePair, asset.Options); err != nil {
-		t.Errorf("%s UpdateOrderbook() error %v", g.Name, err)
-	}
-}
-
-func TestGetWithdrawalsHistory(t *testing.T) {
-	t.Parallel()
-	sharedtestvalues.SkipTestIfCredentialsUnset(t, g)
-	if _, err := g.GetWithdrawalsHistory(context.Background(), currency.BTC, asset.Empty); err != nil {
-		t.Errorf("%s GetWithdrawalsHistory() error %v", g.Name, err)
-	}
-}
-func TestGetRecentTrades(t *testing.T) {
-	t.Parallel()
-	_, err := g.GetRecentTrades(context.Background(), spotTradablePair, asset.Spot)
-	if err != nil {
-		t.Error(err)
-	}
-	_, err = g.GetRecentTrades(context.Background(), marginTradablePair, asset.Margin)
-	if err != nil {
-		t.Error(err)
-	}
-	_, err = g.GetRecentTrades(context.Background(), crossMarginTradablePair, asset.CrossMargin)
-	if err != nil {
-		t.Error(err)
-	}
-	_, err = g.GetRecentTrades(context.Background(), deliveryFuturesTradablePair, asset.DeliveryFutures)
-	if err != nil {
-		t.Error(err)
-	}
-	_, err = g.GetRecentTrades(context.Background(), futuresTradablePair, asset.Futures)
-	if err != nil {
-		t.Error(err)
-	}
-	_, err = g.GetRecentTrades(context.Background(), optionsTradablePair, asset.Options)
-	if err != nil {
-		t.Error(err)
-	}
-}
-
-func TestSubmitOrder(t *testing.T) {
-	sharedtestvalues.SkipTestIfCredentialsUnset(t, g, canManipulateRealOrders)
-	_, err := g.SubmitOrder(context.Background(), &order.Submit{
-		Exchange:  g.Name,
-		Pair:      crossMarginTradablePair,
-		Side:      order.Buy,
-		Type:      order.Limit,
-		Price:     1,
-		Amount:    1,
-		AssetType: asset.CrossMargin,
-	})
-	if err != nil {
-		t.Errorf("Order failed to be placed: %v", err)
-	}
-	_, err = g.SubmitOrder(context.Background(), &order.Submit{
-		Exchange:  g.Name,
-		Pair:      spotTradablePair,
-		Side:      order.Buy,
-		Type:      order.Limit,
-		Price:     1,
-		Amount:    1,
-		AssetType: asset.Spot,
-	})
-	if err != nil {
-		t.Errorf("Order failed to be placed: %v", err)
-	}
-	_, err = g.SubmitOrder(context.Background(), &order.Submit{
-		Exchange:  g.Name,
-		Pair:      optionsTradablePair,
-		Side:      order.Buy,
-		Type:      order.Limit,
-		Price:     1,
-		Amount:    1,
-		AssetType: asset.Options,
-	})
-	if err != nil {
-		t.Errorf("Order failed to be placed: %v", err)
-	}
-	_, err = g.SubmitOrder(context.Background(), &order.Submit{
-		Exchange:  g.Name,
-		Pair:      deliveryFuturesTradablePair,
-		Side:      order.Buy,
-		Type:      order.Limit,
-		Price:     1,
-		Amount:    1,
-		AssetType: asset.DeliveryFutures,
-	})
-	if err != nil {
-		t.Errorf("Order failed to be placed: %v", err)
-	}
-	_, err = g.SubmitOrder(context.Background(), &order.Submit{
-		Exchange:  g.Name,
-		Pair:      futuresTradablePair,
-		Side:      order.Buy,
-		Type:      order.Limit,
-		Price:     1,
-		Amount:    1,
-		AssetType: asset.Futures,
-	})
-	if err != nil {
-		t.Errorf("Order failed to be placed: %v", err)
-	}
-	_, err = g.SubmitOrder(context.Background(), &order.Submit{
-		Exchange:  g.Name,
-		Pair:      marginTradablePair,
-		Side:      order.Buy,
-		Type:      order.Limit,
-		Price:     1,
-		Amount:    1,
-		AssetType: asset.Margin,
-	})
-	if err != nil {
-		t.Errorf("Order failed to be placed: %v", err)
-	}
-}
-
-func TestCancelExchangeOrder(t *testing.T) {
-	sharedtestvalues.SkipTestIfCredentialsUnset(t, g, canManipulateRealOrders)
-	var orderCancellation = &order.Cancel{
-		OrderID:       "1",
-		WalletAddress: core.BitcoinDonationAddress,
-		AccountID:     "1",
-		Pair:          currency.NewPair(currency.LTC, currency.BTC),
-		AssetType:     asset.Spot,
-	}
-	err := g.CancelOrder(context.Background(), orderCancellation)
-	if err != nil {
-		t.Errorf("%s CancelOrder error: %v", g.Name, err)
-	}
-	orderCancellation.AssetType = asset.Margin
-	err = g.CancelOrder(context.Background(), orderCancellation)
-	if err != nil {
-		t.Errorf("%s CancelOrder error: %v", g.Name, err)
-	}
-	orderCancellation.AssetType = asset.CrossMargin
-	err = g.CancelOrder(context.Background(), orderCancellation)
-	if err != nil {
-		t.Errorf("%s CancelOrder error: %v", g.Name, err)
-	}
-	orderCancellation.AssetType = asset.Options
-	err = g.CancelOrder(context.Background(), orderCancellation)
-	if err != nil {
-		t.Errorf("%s CancelOrder error: %v", g.Name, err)
-	}
-	orderCancellation.AssetType = asset.Futures
-	err = g.CancelOrder(context.Background(), orderCancellation)
-	if err != nil {
-		t.Errorf("%s CancelOrder error: %v", g.Name, err)
-	}
-	orderCancellation.AssetType = asset.DeliveryFutures
-	err = g.CancelOrder(context.Background(), orderCancellation)
-	if err != nil {
-		t.Errorf("%s CancelOrder error: %v", g.Name, err)
-	}
-}
-
-func TestCancelBatchOrders(t *testing.T) {
-	sharedtestvalues.SkipTestIfCredentialsUnset(t, g, canManipulateRealOrders)
-	_, err := g.CancelBatchOrders(context.Background(), []order.Cancel{
-		{
-			OrderID:       "1",
-			WalletAddress: core.BitcoinDonationAddress,
-			AccountID:     "1",
-			Pair:          spotTradablePair,
-			AssetType:     asset.Spot,
-		}, {
-			OrderID:       "2",
-			WalletAddress: core.BitcoinDonationAddress,
-			AccountID:     "1",
-			Pair:          spotTradablePair,
-			AssetType:     asset.Spot,
-		}})
-	if err != nil {
-		t.Errorf("%s CancelOrder error: %v", g.Name, err)
-	}
-	_, err = g.CancelBatchOrders(context.Background(), []order.Cancel{
-		{
-			OrderID:       "1",
-			WalletAddress: core.BitcoinDonationAddress,
-			AccountID:     "1",
-			Pair:          futuresTradablePair,
-			AssetType:     asset.Futures,
-		}, {
-			OrderID:       "2",
-			WalletAddress: core.BitcoinDonationAddress,
-			AccountID:     "1",
-			Pair:          futuresTradablePair,
-			AssetType:     asset.Futures,
-		}})
-	if err != nil {
-		t.Errorf("%s CancelOrder error: %v", g.Name, err)
-	}
-	_, err = g.CancelBatchOrders(context.Background(), []order.Cancel{
-		{
-			OrderID:       "1",
-			WalletAddress: core.BitcoinDonationAddress,
-			AccountID:     "1",
-			Pair:          deliveryFuturesTradablePair,
-			AssetType:     asset.DeliveryFutures,
-		}, {
-			OrderID:       "2",
-			WalletAddress: core.BitcoinDonationAddress,
-			AccountID:     "1",
-			Pair:          deliveryFuturesTradablePair,
-			AssetType:     asset.DeliveryFutures,
-		}})
-	if err != nil {
-		t.Errorf("%s CancelOrder error: %v", g.Name, err)
-	}
-	_, err = g.CancelBatchOrders(context.Background(), []order.Cancel{
-		{
-			OrderID:       "1",
-			WalletAddress: core.BitcoinDonationAddress,
-			AccountID:     "1",
-			Pair:          optionsTradablePair,
-			AssetType:     asset.Options,
-		}, {
-			OrderID:       "2",
-			WalletAddress: core.BitcoinDonationAddress,
-			AccountID:     "1",
-			Pair:          optionsTradablePair,
-			AssetType:     asset.Options,
-		}})
-	if err != nil {
-		t.Errorf("%s CancelOrder error: %v", g.Name, err)
-	}
-	_, err = g.CancelBatchOrders(context.Background(), []order.Cancel{
-		{
-			OrderID:       "1",
-			WalletAddress: core.BitcoinDonationAddress,
-			AccountID:     "1",
-			Pair:          marginTradablePair,
-			AssetType:     asset.Margin,
-		}, {
-			OrderID:       "2",
-			WalletAddress: core.BitcoinDonationAddress,
-			AccountID:     "1",
-			Pair:          marginTradablePair,
-			AssetType:     asset.Margin,
-		}})
-	if err != nil {
-		t.Errorf("%s CancelOrder error: %v", g.Name, err)
-	}
-}
-
-func TestGetDepositAddress(t *testing.T) {
-	sharedtestvalues.SkipTestIfCredentialsUnset(t, g)
-	chains, err := g.GetAvailableTransferChains(context.Background(), currency.BTC)
-	if err != nil {
-		t.Fatal(err)
-	}
-	for i := range chains {
-		_, err = g.GetDepositAddress(context.Background(), currency.BTC, "", chains[i])
-		if err != nil {
-			t.Error("Test Fail - GetDepositAddress error", err)
-		}
-	}
-}
-
-func TestGetActiveOrders(t *testing.T) {
-	sharedtestvalues.SkipTestIfCredentialsUnset(t, g)
-	enabledPairs, err := g.GetEnabledPairs(asset.Spot)
-	if err != nil {
-		t.Error(err)
-	}
-	_, err = g.GetActiveOrders(context.Background(), &order.GetOrdersRequest{
-		Pairs:     enabledPairs[:2],
-		Type:      order.AnyType,
-		Side:      order.AnySide,
-		AssetType: asset.Spot,
-	})
-	if err != nil {
-		t.Errorf(" %s GetActiveOrders() error: %v", g.Name, err)
-	}
-	cp, err := currency.NewPairFromString("BTC_USDT")
-	if err != nil {
-		t.Error(err)
-	}
-	_, err = g.GetActiveOrders(context.Background(), &order.GetOrdersRequest{
-		Pairs:     []currency.Pair{cp},
-		Type:      order.AnyType,
-		Side:      order.AnySide,
-		AssetType: asset.Futures,
-	})
-	if err != nil {
-		t.Errorf(" %s GetActiveOrders() error: %v", g.Name, err)
-	}
-	_, err = g.GetActiveOrders(context.Background(), &order.GetOrdersRequest{
-		Pairs:     enabledPairs[:2],
-		Type:      order.AnyType,
-		Side:      order.AnySide,
-		AssetType: asset.Margin,
-	})
-	if err != nil {
-		t.Errorf(" %s GetActiveOrders() error: %v", g.Name, err)
-	}
-	_, err = g.GetActiveOrders(context.Background(), &order.GetOrdersRequest{
-		Pairs:     enabledPairs[:2],
-		Type:      order.AnyType,
-		Side:      order.AnySide,
-		AssetType: asset.CrossMargin,
-	})
-	if err != nil {
-		t.Errorf(" %s GetActiveOrders() error: %v", g.Name, err)
-	}
-	_, err = g.GetActiveOrders(context.Background(), &order.GetOrdersRequest{
-		Pairs:     currency.Pairs{futuresTradablePair},
-		Type:      order.AnyType,
-		Side:      order.AnySide,
-		AssetType: asset.Futures,
-	})
-	if err != nil {
-		t.Errorf(" %s GetActiveOrders() error: %v", g.Name, err)
-	}
-	_, err = g.GetActiveOrders(context.Background(), &order.GetOrdersRequest{
-		Pairs:     currency.Pairs{deliveryFuturesTradablePair},
-		Type:      order.AnyType,
-		Side:      order.AnySide,
-		AssetType: asset.DeliveryFutures,
-	})
-	if err != nil {
-		t.Errorf(" %s GetActiveOrders() error: %v", g.Name, err)
-	}
-	_, err = g.GetActiveOrders(context.Background(), &order.GetOrdersRequest{
-		Pairs:     currency.Pairs{optionsTradablePair},
-		Type:      order.AnyType,
-		Side:      order.AnySide,
-		AssetType: asset.Options,
-	})
-	if err != nil {
-		t.Errorf(" %s GetActiveOrders() error: %v", g.Name, err)
-	}
-	if _, err = g.GetActiveOrders(context.Background(), &order.GetOrdersRequest{
-		Pairs:     currency.Pairs{},
-		Type:      order.AnyType,
-		Side:      order.AnySide,
-		AssetType: asset.DeliveryFutures,
-	}); !errors.Is(err, currency.ErrCurrencyPairsEmpty) {
-		t.Errorf("%s GetActiveOrders() expecting error %v, but found %v", g.Name, currency.ErrCurrencyPairsEmpty, err)
-	}
-}
-
-func TestGetOrderHistory(t *testing.T) {
-	sharedtestvalues.SkipTestIfCredentialsUnset(t, g)
-	var getOrdersRequest = order.GetOrdersRequest{
-		Type:      order.AnyType,
-		AssetType: asset.Spot,
-		Side:      order.Buy,
-	}
-	enabledPairs, err := g.GetEnabledPairs(asset.Spot)
-	if err != nil {
-		t.Fatal(err)
-	}
-	getOrdersRequest.Pairs = enabledPairs[:3]
-	_, err = g.GetOrderHistory(context.Background(), &getOrdersRequest)
-	if err != nil {
-		t.Errorf("%s GetOrderhistory() error: %v", g.Name, err)
-	}
-	getOrdersRequest.AssetType = asset.Futures
-	getOrdersRequest.Pairs, err = g.GetEnabledPairs(asset.Futures)
-	if err != nil {
-		t.Fatal(err)
-	}
-	getOrdersRequest.Pairs = getOrdersRequest.Pairs[len(getOrdersRequest.Pairs)-4:]
-	_, err = g.GetOrderHistory(context.Background(), &getOrdersRequest)
-	if err != nil {
-		t.Errorf("%s GetOrderhistory() error: %v", g.Name, err)
-	}
-	getOrdersRequest.AssetType = asset.DeliveryFutures
-	getOrdersRequest.Pairs, err = g.GetEnabledPairs(asset.DeliveryFutures)
-	if err != nil {
-		t.Fatal(err)
-	}
-	_, err = g.GetOrderHistory(context.Background(), &getOrdersRequest)
-	if err != nil {
-		t.Errorf("%s GetOrderhistory() error: %v", g.Name, err)
-	}
-	getOrdersRequest.AssetType = asset.Options
-	getOrdersRequest.Pairs, err = g.GetEnabledPairs(asset.Options)
-	if err != nil {
-		t.Fatal(err)
-	}
-	_, err = g.GetOrderHistory(context.Background(), &getOrdersRequest)
-	if err != nil {
-		t.Errorf("%s GetOrderhistory() error: %v", g.Name, err)
-	}
-}
-
-func TestGetHistoricCandles(t *testing.T) {
-	t.Parallel()
-	startTime := time.Now().Add(-time.Hour * 10)
-	if _, err := g.GetHistoricCandles(context.Background(), spotTradablePair, asset.Spot, kline.OneDay, startTime, time.Now()); err != nil {
-		t.Errorf("%s GetHistoricCandles() error: %v", g.Name, err)
-	}
-	if _, err := g.GetHistoricCandles(context.Background(), marginTradablePair, asset.Margin, kline.OneDay, startTime, time.Now()); err != nil {
-		t.Errorf("%s GetHistoricCandles() error: %v", g.Name, err)
-	}
-	if _, err := g.GetHistoricCandles(context.Background(), crossMarginTradablePair, asset.CrossMargin, kline.OneDay, startTime, time.Now()); err != nil {
-		t.Errorf("%s GetHistoricCandles() error: %v", g.Name, err)
-	}
-	if _, err := g.GetHistoricCandles(context.Background(), futuresTradablePair, asset.Futures, kline.OneDay, startTime, time.Now()); err != nil {
-		t.Errorf("%s GetHistoricCandles() error: %v", g.Name, err)
-	}
-	if _, err := g.GetHistoricCandles(context.Background(), deliveryFuturesTradablePair, asset.DeliveryFutures, kline.OneDay, startTime, time.Now()); err != nil {
-		t.Errorf("%s GetHistoricCandles() error: %v", g.Name, err)
-	}
-	if _, err := g.GetHistoricCandles(context.Background(), optionsTradablePair, asset.Options, kline.OneDay, startTime, time.Now()); !errors.Is(err, common.ErrNotYetImplemented) {
-		t.Errorf("%s GetHistoricCandles() expecting: %v, but found %v", g.Name, common.ErrNotYetImplemented, err)
-	}
-	if _, err := g.GetHistoricCandles(context.Background(), optionsTradablePair, asset.Options, kline.OneDay, startTime, time.Now()); !errors.Is(err, common.ErrNotYetImplemented) {
-		t.Errorf("%s GetHistoricCandles() expecting: %v, but found %v", g.Name, common.ErrNotYetImplemented, err)
-	}
-}
-
-func TestGetHistoricCandlesExtended(t *testing.T) {
-	t.Parallel()
-	startTime := time.Now().Add(-time.Hour * 5)
-	_, err := g.GetHistoricCandlesExtended(context.Background(),
-		spotTradablePair, asset.Spot, kline.OneMin, startTime, time.Now())
-	if err != nil {
-		t.Fatal(err)
-	}
-	_, err = g.GetHistoricCandlesExtended(context.Background(),
-		marginTradablePair, asset.Margin, kline.OneMin, startTime, time.Now())
-	if err != nil {
-		t.Fatal(err)
-	}
-	_, err = g.GetHistoricCandlesExtended(context.Background(),
-		deliveryFuturesTradablePair, asset.DeliveryFutures, kline.OneMin, time.Now().Add(-time.Hour*5), time.Now())
-	if err != nil {
-		t.Error(err)
-	}
-	_, err = g.GetHistoricCandlesExtended(context.Background(), futuresTradablePair, asset.Futures, kline.OneMin, startTime, time.Now())
-	if err != nil {
-		t.Error(err)
-	}
-	_, err = g.GetHistoricCandlesExtended(context.Background(),
-		crossMarginTradablePair, asset.CrossMargin, kline.OneMin, startTime, time.Now())
-	if err != nil {
-		t.Error(err)
-	}
-	if _, err := g.GetHistoricCandlesExtended(context.Background(), optionsTradablePair, asset.Options, kline.OneDay, startTime, time.Now()); !errors.Is(err, common.ErrNotYetImplemented) {
-		t.Errorf("%s GetHistoricCandlesExtended() expecting: %v, but found %v", g.Name, common.ErrNotYetImplemented, err)
-	}
-}
-func TestGetAvailableTransferTrains(t *testing.T) {
-	t.Parallel()
-	_, err := g.GetAvailableTransferChains(context.Background(), currency.USDT)
-	if err != nil {
-		t.Error(err)
-	}
-}
-
-func TestGetUnderlyingFromCurrencyPair(t *testing.T) {
-	t.Parallel()
-	if uly, err := g.GetUnderlyingFromCurrencyPair(currency.Pair{Delimiter: currency.UnderscoreDelimiter, Base: currency.BTC, Quote: currency.NewCode("USDT_LLK")}); err != nil {
-		t.Error(err)
-	} else if !uly.Equal(currency.NewPair(currency.BTC, currency.USDT)) {
-		t.Error("unexpected underlying")
-	}
-}
-
-const wsTickerPushDataJSON = `{"time": 1606291803,	"channel": "spot.tickers",	"event": "update",	"result": {	  "currency_pair": "BTC_USDT",	  "last": "19106.55",	  "lowest_ask": "19108.71",	  "highest_bid": "19106.55",	  "change_percentage": "3.66",	  "base_volume": "2811.3042155865",	  "quote_volume": "53441606.52411221454674732293",	  "high_24h": "19417.74",	  "low_24h": "18434.21"	}}`
-
-func TestWsTickerPushData(t *testing.T) {
-	t.Parallel()
-	if err := g.wsHandleData([]byte(wsTickerPushDataJSON)); err != nil {
-		t.Errorf("%s websocket ticker push data error: %v", g.Name, err)
-	}
-}
-
-const wsTradePushDataJSON = `{	"time": 1606292218,	"channel": "spot.trades",	"event": "update",	"result": {	  "id": 309143071,	  "create_time": 1606292218,	  "create_time_ms": "1606292218213.4578",	  "side": "sell",	  "currency_pair": "GT_USDT",	  "amount": "16.4700000000",	  "price": "0.4705000000"}}`
-
-func TestWsTradePushData(t *testing.T) {
-	t.Parallel()
-	if err := g.wsHandleData([]byte(wsTradePushDataJSON)); err != nil {
-		t.Errorf("%s websocket trade push data error: %v", g.Name, err)
-	}
-}
-
-const wsCandlestickPushDataJSON = `{"time": 1606292600,	"channel": "spot.candlesticks",	"event": "update",	"result": {	  "t": "1606292580",	  "v": "2362.32035",	  "c": "19128.1",	  "h": "19128.1",	  "l": "19128.1",	  "o": "19128.1","n": "1m_BTC_USDT"}}`
-
-func TestWsCandlestickPushData(t *testing.T) {
-	t.Parallel()
-	if err := g.wsHandleData([]byte(wsCandlestickPushDataJSON)); err != nil {
-		t.Errorf("%s websocket candlestick push data error: %v", g.Name, err)
-	}
-}
-
-const wsOrderbookTickerJSON = `{"time": 1606293275,	"channel": "spot.book_ticker",	"event": "update",	"result": {	  "t": 1606293275123,	  "u": 48733182,	  "s": "BTC_USDT",	  "b": "19177.79",	  "B": "0.0003341504",	  "a": "19179.38",	  "A": "0.09"	}}`
-
-func TestWsOrderbookTickerPushData(t *testing.T) {
-	t.Parallel()
-	if err := g.wsHandleData([]byte(wsOrderbookTickerJSON)); err != nil {
-		t.Errorf("%s websocket orderbook push data error: %v", g.Name, err)
-	}
-}
-
-const (
-	wsOrderbookUpdatePushDataJSON   = `{"time": 1606294781,	"channel": "spot.order_book_update",	"event": "update",	"result": {	  "t": 1606294781123,	  "e": "depthUpdate",	  "E": 1606294781,"s": "BTC_USDT","U": 48776301,"u": 48776306,"b": [["19137.74","0.0001"],["19088.37","0"]],"a": [["19137.75","0.6135"]]	}}`
-	wsOrderbookSnapshotPushDataJSON = `{"time":1606295412,"channel": "spot.order_book",	"event": "update",	"result": {	  "t": 1606295412123,	  "lastUpdateId": 48791820,	  "s": "BTC_USDT",	  "bids": [		[		  "19079.55",		  "0.0195"		],		[		  "19079.07",		  "0.7341"],["19076.23",		  "0.00011808"		],		[		  "19073.9",		  "0.105"		],		[		  "19068.83",		  "0.1009"		]	  ],	  "asks": [		[		  "19080.24",		  "0.1638"		],		[		  "19080.91","0.1366"],["19080.92","0.01"],["19081.29","0.01"],["19083.8","0.097"]]}}`
-)
-
-func TestWsOrderbookSnapshotPushData(t *testing.T) {
-	t.Parallel()
-	err := g.wsHandleData([]byte(wsOrderbookSnapshotPushDataJSON))
-	if err != nil {
-		t.Errorf("%s websocket orderbook snapshot push data error: %v", g.Name, err)
-	}
-	if err = g.wsHandleData([]byte(wsOrderbookUpdatePushDataJSON)); err != nil {
-		t.Errorf("%s websocket orderbook update push data error: %v", g.Name, err)
-	}
-}
-
-const wsSpotOrderPushDataJSON = `{"time": 1605175506,	"channel": "spot.orders",	"event": "update",	"result": [	  {		"id": "30784435",		"user": 123456,		"text": "t-abc",		"create_time": "1605175506",		"create_time_ms": "1605175506123",		"update_time": "1605175506",		"update_time_ms": "1605175506123",		"event": "put",		"currency_pair": "BTC_USDT",		"type": "limit",		"account": "spot",		"side": "sell",		"amount": "1",		"price": "10001",		"time_in_force": "gtc",		"left": "1",		"filled_total": "0",		"fee": "0",		"fee_currency": "USDT",		"point_fee": "0",		"gt_fee": "0",		"gt_discount": true,		"rebated_fee": "0",		"rebated_fee_currency": "USDT"}	]}`
-
-func TestWsPushOrders(t *testing.T) {
-	t.Parallel()
-	if err := g.wsHandleData([]byte(wsSpotOrderPushDataJSON)); err != nil {
-		t.Errorf("%s websocket orders push data error: %v", g.Name, err)
-	}
-}
-
-const wsUserTradePushDataJSON = `{"time": 1605176741,	"channel": "spot.usertrades",	"event": "update",	"result": [	  {		"id": 5736713,		"user_id": 1000001,		"order_id": "30784428",		"currency_pair": "BTC_USDT",		"create_time": 1605176741,		"create_time_ms": "1605176741123.456",		"side": "sell",		"amount": "1.00000000",		"role": "taker",		"price": "10000.00000000",		"fee": "0.00200000000000",		"point_fee": "0",		"gt_fee": "0",		"text": "apiv4"	  }	]}`
-
-func TestWsUserTradesPushDataJSON(t *testing.T) {
-	t.Parallel()
-	if err := g.wsHandleData([]byte(wsUserTradePushDataJSON)); err != nil {
-		t.Errorf("%s websocket users trade push data error: %v", g.Name, err)
-	}
-}
-
-const wsBalancesPushDataJSON = `{"time": 1605248616,	"channel": "spot.balances",	"event": "update",	"result": [	  {		"timestamp": "1605248616",		"timestamp_ms": "1605248616123",		"user": "1000001",		"currency": "USDT",		"change": "100",		"total": "1032951.325075926",		"available": "1022943.325075926"}	]}`
-
-func TestBalancesPushData(t *testing.T) {
-	t.Parallel()
-	if err := g.wsHandleData([]byte(wsBalancesPushDataJSON)); err != nil {
-		t.Errorf("%s websocket balances push data error: %v", g.Name, err)
-	}
-}
-
-const wsMarginBalancePushDataJSON = `{"time": 1605248616,	"channel": "spot.funding_balances",	"event": "update",	"result": [	  {"timestamp": "1605248616","timestamp_ms": "1605248616123","user": "1000001","currency": "USDT","change": "100","freeze": "100","lent": "0"}	]}`
-
-func TestMarginBalancePushData(t *testing.T) {
-	t.Parallel()
-	if err := g.wsHandleData([]byte(wsMarginBalancePushDataJSON)); err != nil {
-		t.Errorf("%s websocket margin balance push data error: %v", g.Name, err)
-	}
-}
-
-const wsCrossMarginBalancePushDataJSON = `{"time": 1605248616,"channel": "spot.cross_balances","event": "update",	"result": [{"timestamp": "1605248616","timestamp_ms": "1605248616123","user": "1000001","currency": "USDT",	"change": "100","total": "1032951.325075926","available": "1022943.325075926"}]}`
-
-func TestCrossMarginBalancePushData(t *testing.T) {
-	t.Parallel()
-	if err := g.wsHandleData([]byte(wsCrossMarginBalancePushDataJSON)); err != nil {
-		t.Errorf("%s websocket cross margin balance push data error: %v", g.Name, err)
-	}
-}
-
-const wsCrossMarginBalanceLoan = `{	"time":1658289372,	"channel":"spot.cross_loan",	"event":"update",	"result":{	  "timestamp":1658289372338,	  "user":"1000001",	  "currency":"BTC",	  "change":"0.01",	  "total":"4.992341029566",	  "available":"0.078054772536",	  "borrowed":"0.01",	  "interest":"0.00001375"	}}`
-
-func TestCrossMarginBalanceLoan(t *testing.T) {
-	t.Parallel()
-	if err := g.wsHandleData([]byte(wsCrossMarginBalanceLoan)); err != nil {
-		t.Errorf("%s websocket cross margin loan push data error: %v", g.Name, err)
-	}
-}
-
-const wsFuturesTickerPushDataJSON = `{"time": 1541659086,	"channel": "futures.tickers","event": "update",	"error": null,	"result": [	  {		"contract": "BTC_USD","last": "118.4","change_percentage": "0.77","funding_rate": "-0.000114","funding_rate_indicative": "0.01875","mark_price": "118.35","index_price": "118.36","total_size": "73648","volume_24h": "745487577","volume_24h_btc": "117",		"volume_24h_usd": "419950",		"quanto_base_rate": "",		"volume_24h_quote": "1665006","volume_24h_settle": "178","volume_24h_base": "5526","low_24h": "99.2","high_24h": "132.5"}	]}`
-
-func TestFuturesTicker(t *testing.T) {
-	t.Parallel()
-	if err := g.wsHandleFuturesData([]byte(wsFuturesTickerPushDataJSON), asset.Futures); err != nil {
-		t.Errorf("%s websocket push data error: %v", g.Name, err)
-	}
-}
-
-const wsFuturesTradesPushDataJSON = `{"channel": "futures.trades","event": "update",	"time": 1541503698,	"result": [{"size": -108,"id": 27753479,"create_time": 1545136464,"create_time_ms": 1545136464123,"price": "96.4","contract": "BTC_USD"}]}`
-
-func TestFuturesTrades(t *testing.T) {
-	t.Parallel()
-	if err := g.wsHandleFuturesData([]byte(wsFuturesTradesPushDataJSON), asset.Futures); err != nil {
-		t.Errorf("%s websocket push data error: %v", g.Name, err)
-	}
-}
-
-const (
-	wsFuturesOrderbookTickerJSON = `{	"time": 1615366379,	"channel": "futures.book_ticker",	"event": "update",	"error": null,	"result": {	  "t": 1615366379123,	  "u": 2517661076,	  "s": "BTC_USD",	  "b": "54696.6",	  "B": 37000,	  "a": "54696.7",	  "A": 47061	}}`
-)
-
-func TestOrderbookData(t *testing.T) {
-	t.Parallel()
-	if err := g.wsHandleFuturesData([]byte(wsFuturesOrderbookTickerJSON), asset.Futures); err != nil {
-		t.Errorf("%s websocket orderbook ticker push data error: %v", g.Name, err)
-	}
-}
-
-const wsFuturesOrderPushDataJSON = `{	"channel": "futures.orders",	"event": "update",	"time": 1541505434,	"result": [	  {		"contract": "BTC_USD",		"create_time": 1628736847,		"create_time_ms": 1628736847325,		"fill_price": 40000.4,		"finish_as": "filled",		"finish_time": 1628736848,		"finish_time_ms": 1628736848321,		"iceberg": 0,		"id": 4872460,		"is_close": false,		"is_liq": false,		"is_reduce_only": false,		"left": 0,		"mkfr": -0.00025,		"price": 40000.4,		"refr": 0,		"refu": 0,		"size": 1,		"status": "finished",		"text": "-",		"tif": "gtc",		"tkfr": 0.0005,		"user": "110xxxxx"	  }	]}`
-
-func TestFuturesOrderPushData(t *testing.T) {
-	t.Parallel()
-	if err := g.wsHandleFuturesData([]byte(wsFuturesOrderPushDataJSON), asset.Futures); err != nil {
-		t.Errorf("%s websocket futures order push data error: %v", g.Name, err)
-	}
-}
-
-const wsFuturesUsertradesPushDataJSON = `{"time": 1543205083,	"channel": "futures.usertrades","event": "update",	"error": null,	"result": [{"id": "3335259","create_time": 1628736848,"create_time_ms": 1628736848321,"contract": "BTC_USD","order_id": "4872460","size": 1,"price": "40000.4","role": "maker","text": "api","fee": 0.0009290592,"point_fee": 0}]}`
-
-func TestFuturesUserTrades(t *testing.T) {
-	t.Parallel()
-	if err := g.wsHandleFuturesData([]byte(wsFuturesUsertradesPushDataJSON), asset.Futures); err != nil {
-		t.Errorf("%s websocket futures user trades push data error: %v", g.Name, err)
-	}
-}
-
-const wsFuturesLiquidationPushDataJSON = `{"channel": "futures.liquidates",	"event": "update",	"time": 1541505434,	"result": [{"entry_price": 209,"fill_price": 215.1,"left": 0,"leverage": 0.0,"liq_price": 213,"margin": 0.007816722941,"mark_price": 213,"order_id": 4093362,"order_price": 215.1,"size": -124,"time": 1541486601,"time_ms": 1541486601123,"contract": "BTC_USD","user": "1040xxxx"}	]}`
-
-func TestFuturesLiquidationPushData(t *testing.T) {
-	t.Parallel()
-	if err := g.wsHandleFuturesData([]byte(wsFuturesLiquidationPushDataJSON), asset.Futures); err != nil {
-		t.Errorf("%s websocket futures liquidation push data error: %v", g.Name, err)
-	}
-}
-
-const wsFuturesAutoDelevergesNotification = `{"channel": "futures.auto_deleverages",	"event": "update",	"time": 1541505434,	"result": [{"entry_price": 209,"fill_price": 215.1,"position_size": 10,"trade_size": 10,"time": 1541486601,"time_ms": 1541486601123,"contract": "BTC_USD","user": "1040"}	]}`
-
-func TestFuturesAutoDeleverges(t *testing.T) {
-	t.Parallel()
-	if err := g.wsHandleFuturesData([]byte(wsFuturesAutoDelevergesNotification), asset.Futures); err != nil {
-		t.Errorf("%s websocket futures auto deleverge push data error: %v", g.Name, err)
-	}
-}
-
-const wsFuturesPositionClosePushDataJSON = ` {"channel": "futures.position_closes",	"event": "update",	"time": 1541505434,	"result": [	  {		"contract": "BTC_USD",		"pnl": -0.000624354791,		"side": "long",		"text": "web",		"time": 1547198562,		"time_ms": 1547198562123,		"user": "211xxxx"	  }	]}`
-
-func TestPositionClosePushData(t *testing.T) {
-	t.Parallel()
-	if err := g.wsHandleFuturesData([]byte(wsFuturesPositionClosePushDataJSON), asset.Futures); err != nil {
-		t.Errorf("%s websocket futures position close push data error: %v", g.Name, err)
-	}
-}
-
-const wsFuturesBalanceNotificationPushDataJSON = `{"channel": "futures.balances",	"event": "update",	"time": 1541505434,	"result": [	  {		"balance": 9.998739899488,		"change": -0.000002074115,		"text": "BTC_USD:3914424",		"time": 1547199246,		"time_ms": 1547199246123,		"type": "fee",		"user": "211xxx"	  }	]}`
-
-func TestFuturesBalanceNotification(t *testing.T) {
-	t.Parallel()
-	if err := g.wsHandleFuturesData([]byte(wsFuturesBalanceNotificationPushDataJSON), asset.Futures); err != nil {
-		t.Errorf("%s websocket futures balance notification push data error: %v", g.Name, err)
-	}
-}
-
-const wsFuturesReduceRiskLimitNotificationPushDataJSON = `{"time": 1551858330,	"channel": "futures.reduce_risk_limits",	"event": "update",	"error": null,	"result": [	  {		"cancel_orders": 0,		"contract": "ETH_USD",		"leverage_max": 10,		"liq_price": 136.53,		"maintenance_rate": 0.09,		"risk_limit": 450,		"time": 1551858330,		"time_ms": 1551858330123,		"user": "20011"	  }	]}`
-
-func TestFuturesReduceRiskLimitPushData(t *testing.T) {
-	t.Parallel()
-	if err := g.wsHandleFuturesData([]byte(wsFuturesReduceRiskLimitNotificationPushDataJSON), asset.Futures); err != nil {
-		t.Errorf("%s websocket futures reduce risk limit notification push data error: %v", g.Name, err)
-	}
-}
-
-const wsFuturesPositionsNotificationPushDataJSON = `{"time": 1588212926,"channel": "futures.positions",	"event": "update",	"error": null,	"result": [	  {		"contract": "BTC_USD",		"cross_leverage_limit": 0,		"entry_price": 40000.36666661111,		"history_pnl": -0.000108569505,		"history_point": 0,		"last_close_pnl": -0.000050123368,"leverage": 0,"leverage_max": 100,"liq_price": 0.1,"maintenance_rate": 0.005,"margin": 49.999890611186,"mode": "single","realised_pnl": -1.25e-8,"realised_point": 0,"risk_limit": 100,"size": 3,"time": 1628736848,"time_ms": 1628736848321,"user": "110xxxxx"}]}`
-
-func TestFuturesPositionsNotification(t *testing.T) {
-	t.Parallel()
-	if err := g.wsHandleFuturesData([]byte(wsFuturesPositionsNotificationPushDataJSON), asset.Futures); err != nil {
-		t.Errorf("%s websocket futures positions change notification push data error: %v", g.Name, err)
-	}
-}
-
-const wsFuturesAutoOrdersPushDataJSON = `{"time": 1596798126,"channel": "futures.autoorders",	"event": "update",	"error": null,	"result": [	  {		"user": 123456,		"trigger": {		  "strategy_type": 0,		  "price_type": 0,		  "price": "10000",		  "rule": 2,		  "expiration": 86400		},		"initial": {		  "contract": "BTC_USDT",		  "size": 10,		  "price": "10000",		  "tif": "gtc",		  "text": "web",		  "iceberg": 0,		  "is_close": false,		  "is_reduce_only": false		},		"id": 9256,		"trade_id": 0,		"status": "open",		"reason": "",		"create_time": 1596798126,		"name": "price_autoorders",		"is_stop_order": false,		"stop_trigger": {		  "rule": 0,		  "trigger_price": "",		  "order_price": ""		}	  }	]}`
-
-func TestFuturesAutoOrderPushData(t *testing.T) {
-	t.Parallel()
-	if err := g.wsHandleFuturesData([]byte(wsFuturesAutoOrdersPushDataJSON), asset.Futures); err != nil {
-		t.Errorf("%s websocket futures auto orders push data error: %v", g.Name, err)
-	}
-}
-
-// ******************************************** Options web-socket unit test funcs ********************
-
-const optionsContractTickerPushDataJSON = `{"time": 1630576352,	"channel": "options.contract_tickers",	"event": "update",	"result": {    "name": "BTC_USDT-20211231-59800-P",    "last_price": "11349.5",    "mark_price": "11170.19",    "index_price": "",    "position_size": 993,    "bid1_price": "10611.7",    "bid1_size": 100,    "ask1_price": "11728.7",    "ask1_size": 100,    "vega": "34.8731",    "theta": "-72.80588",    "rho": "-28.53331",    "gamma": "0.00003",    "delta": "-0.78311",    "mark_iv": "0.86695",    "bid_iv": "0.65481",    "ask_iv": "0.88145",    "leverage": "3.5541112718136"	}}`
-
-func TestOptionsContractTickerPushData(t *testing.T) {
-	t.Parallel()
-	if err := g.wsHandleOptionsData([]byte(optionsContractTickerPushDataJSON)); err != nil {
-		t.Errorf("%s websocket options contract ticker push data failed with error %v", g.Name, err)
-	}
-}
-
-const optionsUnderlyingTickerPushDataJSON = `{"time": 1630576352,	"channel": "options.ul_tickers",	"event": "update",	"result": {	   "trade_put": 800,	   "trade_call": 41700,	   "index_price": "50695.43",	   "name": "BTC_USDT"	}}`
-
-func TestOptionsUnderlyingTickerPushData(t *testing.T) {
-	t.Parallel()
-	if err := g.wsHandleOptionsData([]byte(optionsUnderlyingTickerPushDataJSON)); err != nil {
-		t.Errorf("%s websocket options underlying ticker push data error: %v", g.Name, err)
-	}
-}
-
-const optionsContractTradesPushDataJSON = `{"time": 1630576356,	"channel": "options.trades",	"event": "update",	"result": [    {        "contract": "BTC_USDT-20211231-59800-C",        "create_time": 1639144526,        "id": 12279,        "price": 997.8,        "size": -100,        "create_time_ms": 1639144526597,        "underlying": "BTC_USDT"    }	]}`
-
-func TestOptionsContractTradesPushData(t *testing.T) {
-	t.Parallel()
-	if err := g.wsHandleOptionsData([]byte(optionsContractTradesPushDataJSON)); err != nil {
-		t.Errorf("%s websocket contract trades push data error: %v", g.Name, err)
-	}
-}
-
-const optionsUnderlyingTradesPushDataJSON = `{"time": 1630576356,	"channel": "options.ul_trades",	"event": "update",	"result": [{"contract": "BTC_USDT-20211231-59800-C","create_time": 1639144526,"id": 12279,"price": 997.8,"size": -100,"create_time_ms": 1639144526597,"underlying": "BTC_USDT","is_call": true}	]}`
-
-func TestOptionsUnderlyingTradesPushData(t *testing.T) {
-	t.Parallel()
-	if err := g.wsHandleOptionsData([]byte(optionsUnderlyingTradesPushDataJSON)); err != nil {
-		t.Errorf("%s websocket underlying trades push data error: %v", g.Name, err)
-	}
-}
-
-const optionsUnderlyingPricePushDataJSON = `{	"time": 1630576356,	"channel": "options.ul_price",	"event": "update",	"result": {	   "underlying": "BTC_USDT",	   "price": 49653.24,"time": 1639143988,"time_ms": 1639143988931	}}`
-
-func TestOptionsUnderlyingPricePushData(t *testing.T) {
-	t.Parallel()
-	if err := g.wsHandleOptionsData([]byte(optionsUnderlyingPricePushDataJSON)); err != nil {
-		t.Errorf("%s websocket underlying price push data error: %v", g.Name, err)
-	}
-}
-
-const optionsMarkPricePushDataJSON = `{	"time": 1630576356,	"channel": "options.mark_price",	"event": "update",	"result": {    "contract": "BTC_USDT-20211231-59800-P",    "price": 11021.27,    "time": 1639143401,    "time_ms": 1639143401676	}}`
-
-func TestOptionsMarkPricePushData(t *testing.T) {
-	t.Parallel()
-	if err := g.wsHandleOptionsData([]byte(optionsMarkPricePushDataJSON)); err != nil {
-		t.Errorf("%s websocket mark price push data error: %v", g.Name, err)
-	}
-}
-
-const optionsSettlementsPushDataJSON = `{	"time": 1630576356,	"channel": "options.settlements",	"event": "update",	"result": {	   "contract": "BTC_USDT-20211130-55000-P",	   "orderbook_id": 2,	   "position_size": 1,	   "profit": 0.5,	   "settle_price": 70000,	   "strike_price": 65000,	   "tag": "WEEK",	   "trade_id": 1,	   "trade_size": 1,	   "underlying": "BTC_USDT",	   "time": 1639051907,	   "time_ms": 1639051907000	}}`
-
-func TestSettlementsPushData(t *testing.T) {
-	t.Parallel()
-	if err := g.wsHandleOptionsData([]byte(optionsSettlementsPushDataJSON)); err != nil {
-		t.Errorf("%s websocket options settlements push data error: %v", g.Name, err)
-	}
-}
-
-const optionsContractPushDataJSON = `{"time": 1630576356,	"channel": "options.contracts",	"event": "update",	"result": {	   "contract": "BTC_USDT-20211130-50000-P",	   "create_time": 1637917026,	   "expiration_time": 1638230400,	   "init_margin_high": 0.15,	   "init_margin_low": 0.1,	   "is_call": false,	   "maint_margin_base": 0.075,	   "maker_fee_rate": 0.0004,	   "mark_price_round": 0.1,	   "min_balance_short": 0.5,	   "min_order_margin": 0.1,	   "multiplier": 0.0001,	   "order_price_deviate": 0,	   "order_price_round": 0.1,	   "order_size_max": 1,	   "order_size_min": 10,	   "orders_limit": 100000,	   "ref_discount_rate": 0.1,	   "ref_rebate_rate": 0,	   "strike_price": 50000,	   "tag": "WEEK",	   "taker_fee_rate": 0.0004,	   "underlying": "BTC_USDT",	   "time": 1639051907,	   "time_ms": 1639051907000	}}`
-
-func TestOptionsContractPushData(t *testing.T) {
-	t.Parallel()
-	if err := g.wsHandleOptionsData([]byte(optionsContractPushDataJSON)); err != nil {
-		t.Errorf("%s websocket options contracts push data error: %v", g.Name, err)
-	}
-}
-
-const (
-	optionsContractCandlesticksPushDataJSON   = `{	"time": 1630650451,	"channel": "options.contract_candlesticks",	"event": "update",	"result": [   {       "t": 1639039260,       "v": 100,       "c": "1041.4",       "h": "1041.4",       "l": "1041.4",       "o": "1041.4",       "a": "0",       "n": "10s_BTC_USDT-20211231-59800-C"   }	]}`
-	optionsUnderlyingCandlesticksPushDataJSON = `{	"time": 1630650451,	"channel": "options.ul_candlesticks",	"event": "update",	"result": [    {        "t": 1639039260,        "v": 100,        "c": "1041.4",        "h": "1041.4",        "l": "1041.4",        "o": "1041.4",        "a": "0",        "n": "10s_BTC_USDT"    }	]}`
-)
-
->>>>>>> 3eac6d12
 func TestOptionsCandlesticksPushData(t *testing.T) {
 	t.Parallel()
 	if err := g.wsHandleOptionsData([]byte(optionsContractCandlesticksPushDataJSON)); err != nil {
@@ -5775,16 +2978,10 @@
 func TestFuturesOrderbookPushData(t *testing.T) {
 	t.Parallel()
 	err := g.wsHandleFuturesData([]byte(futuresOrderbookPushData), asset.Futures)
-<<<<<<< HEAD
 	if err != nil {
 		t.Error(err)
 	}
 	err = g.wsHandleFuturesData([]byte(futuresOrderbookUpdatePushData), asset.Futures)
-=======
-	if err != nil {
-		t.Error(err)
-	}
-	err = g.wsHandleFuturesData([]byte(futuresOrderbookUpdatePushData), asset.Futures)
 	if err != nil {
 		t.Error(err)
 	}
@@ -5795,20 +2992,11 @@
 func TestFuturesCandlestickPushData(t *testing.T) {
 	t.Parallel()
 	err := g.wsHandleFuturesData([]byte(futuresCandlesticksPushData), asset.Futures)
->>>>>>> 3eac6d12
-	if err != nil {
-		t.Error(err)
-	}
-}
-
-<<<<<<< HEAD
-const futuresCandlesticksPushData = `{"time": 1678469467, "time_ms": 1678469467981, "channel": "futures.candlesticks", "event": "update", "result": [ { "t": 1678469460, "v": 0, "c": "19896", "h": "19896", "l": "19896", "o": "19896", "n": "1m_BTC_USD" } ] }`
-
-func TestFuturesCandlestickPushData(t *testing.T) {
-	t.Parallel()
-	err := g.wsHandleFuturesData([]byte(futuresCandlesticksPushData), asset.Futures)
-	if err != nil {
-=======
+	if err != nil {
+		t.Error(err)
+	}
+}
+
 func TestGenerateDefaultSubscriptions(t *testing.T) {
 	t.Parallel()
 	if _, err := g.GenerateDefaultSubscriptions(); err != nil {
@@ -5830,34 +3018,10 @@
 func TestGenerateOptionsDefaultSubscriptions(t *testing.T) {
 	t.Parallel()
 	if _, err := g.GenerateOptionsDefaultSubscriptions(); err != nil {
->>>>>>> 3eac6d12
-		t.Error(err)
-	}
-}
-
-<<<<<<< HEAD
-func TestGenerateDefaultSubscriptions(t *testing.T) {
-	t.Parallel()
-	if _, err := g.GenerateDefaultSubscriptions(); err != nil {
-		t.Error(err)
-	}
-}
-func TestGenerateDeliveryFuturesDefaultSubscriptions(t *testing.T) {
-	t.Parallel()
-	if _, err := g.GenerateDeliveryFuturesDefaultSubscriptions(); err != nil {
-		t.Error(err)
-	}
-}
-func TestGenerateFuturesDefaultSubscriptions(t *testing.T) {
-	t.Parallel()
-	if _, err := g.GenerateFuturesDefaultSubscriptions(); err != nil {
-		t.Error(err)
-	}
-}
-func TestGenerateOptionsDefaultSubscriptions(t *testing.T) {
-	t.Parallel()
-	if _, err := g.GenerateOptionsDefaultSubscriptions(); err != nil {
-=======
+		t.Error(err)
+	}
+}
+
 func TestCreateAPIKeysOfSubAccount(t *testing.T) {
 	t.Parallel()
 	sharedtestvalues.SkipTestIfCredentialsUnset(t, g, canManipulateRealOrders)
@@ -5902,74 +3066,10 @@
 	sharedtestvalues.SkipTestIfCredentialsUnset(t, g)
 	_, err := g.GetAllAPIKeyOfSubAccount(context.Background(), 1234)
 	if err != nil {
->>>>>>> 3eac6d12
-		t.Error(err)
-	}
-}
-
-<<<<<<< HEAD
-func TestCreateAPIKeysOfSubAccount(t *testing.T) {
-	t.Parallel()
-	sharedtestvalues.SkipTestIfCredentialsUnset(t, g, canManipulateRealOrders)
-	if _, err := g.CreateAPIKeysOfSubAccount(context.Background(), CreateAPIKeySubAccountParams{
-=======
-func TestUpdateAPIKeyOfSubAccount(t *testing.T) {
-	t.Parallel()
-	sharedtestvalues.SkipTestIfCredentialsUnset(t, g, canManipulateRealOrders)
-	if err := g.UpdateAPIKeyOfSubAccount(context.Background(), apiKey, CreateAPIKeySubAccountParams{
->>>>>>> 3eac6d12
-		SubAccountUserID: 12345,
-		Body: &SubAccountKey{
-			APIKeyName: "12312mnfsndfsfjsdklfjsdlkfj",
-			Permissions: []APIV4KeyPerm{
-				{
-					PermissionName: "wallet",
-					ReadOnly:       false,
-				},
-				{
-					PermissionName: "spot",
-					ReadOnly:       false,
-				},
-				{
-					PermissionName: "futures",
-					ReadOnly:       false,
-				},
-				{
-					PermissionName: "delivery",
-					ReadOnly:       false,
-				},
-				{
-					PermissionName: "earn",
-					ReadOnly:       false,
-				},
-				{
-					PermissionName: "options",
-					ReadOnly:       false,
-				},
-			},
-		},
-	}); err != nil {
-		t.Error(err)
-	}
-}
-
-<<<<<<< HEAD
-func TestListAllAPIKeyOfSubAccount(t *testing.T) {
-	t.Parallel()
-	sharedtestvalues.SkipTestIfCredentialsUnset(t, g)
-	_, err := g.GetAllAPIKeyOfSubAccount(context.Background(), 1234)
-=======
-func TestGetAPIKeyOfSubAccount(t *testing.T) {
-	t.Parallel()
-	sharedtestvalues.SkipTestIfCredentialsUnset(t, g)
-	_, err := g.GetAPIKeyOfSubAccount(context.Background(), 1234, "target_api_key")
->>>>>>> 3eac6d12
-	if err != nil {
-		t.Error(err)
-	}
-}
-
-<<<<<<< HEAD
+		t.Error(err)
+	}
+}
+
 func TestUpdateAPIKeyOfSubAccount(t *testing.T) {
 	t.Parallel()
 	sharedtestvalues.SkipTestIfCredentialsUnset(t, g, canManipulateRealOrders)
@@ -6005,24 +3105,27 @@
 			},
 		},
 	}); err != nil {
-=======
+		t.Error(err)
+	}
+}
+
+func TestGetAPIKeyOfSubAccount(t *testing.T) {
+	t.Parallel()
+	sharedtestvalues.SkipTestIfCredentialsUnset(t, g)
+	_, err := g.GetAPIKeyOfSubAccount(context.Background(), 1234, "target_api_key")
+	if err != nil {
+		t.Error(err)
+	}
+}
+
 func TestLockSubAccount(t *testing.T) {
 	t.Parallel()
 	sharedtestvalues.SkipTestIfCredentialsUnset(t, g)
 	if err := g.LockSubAccount(context.Background(), 1234); err != nil {
->>>>>>> 3eac6d12
-		t.Error(err)
-	}
-}
-
-<<<<<<< HEAD
-func TestGetAPIKeyOfSubAccount(t *testing.T) {
-	t.Parallel()
-	sharedtestvalues.SkipTestIfCredentialsUnset(t, g)
-	_, err := g.GetAPIKeyOfSubAccount(context.Background(), 1234, "target_api_key")
-	if err != nil {
-		t.Error(err)
-=======
+		t.Error(err)
+	}
+}
+
 func TestUnlockSubAccount(t *testing.T) {
 	t.Parallel()
 	sharedtestvalues.SkipTestIfCredentialsUnset(t, g)
@@ -6040,7 +3143,6 @@
 	enabledPairs, err = g.GetEnabledPairs(asset.Margin)
 	if err != nil {
 		log.Fatalf("GateIO %v, trying to get %v enabled pairs error", err, asset.Margin)
->>>>>>> 3eac6d12
 	}
 	marginTradablePair = enabledPairs[0]
 	enabledPairs, err = g.GetEnabledPairs(asset.CrossMargin)
@@ -6065,26 +3167,6 @@
 	deliveryFuturesTradablePair = enabledPairs[0]
 }
 
-<<<<<<< HEAD
-func TestLockSubAccount(t *testing.T) {
-	t.Parallel()
-	sharedtestvalues.SkipTestIfCredentialsUnset(t, g)
-	if err := g.LockSubAccount(context.Background(), 1234); err != nil {
-		t.Error(err)
-	}
-}
-
-func TestUnlockSubAccount(t *testing.T) {
-	t.Parallel()
-	sharedtestvalues.SkipTestIfCredentialsUnset(t, g)
-	if err := g.UnlockSubAccount(context.Background(), 1234); err != nil {
-		t.Error(err)
-	}
-}
-
-func getFirstTradablePairOfAssets() {
-	enabledPairs, err := g.GetEnabledPairs(asset.Spot)
-=======
 func TestSettlement(t *testing.T) {
 	availablePairs, err := g.GetAvailablePairs(asset.Futures)
 	if err != nil {
@@ -6134,14 +3216,9 @@
 	time := time.UnixMilli(timeWhenTesting)
 	var in gateioTime
 	err := json.Unmarshal([]byte(timeWhenTestingString), &in)
->>>>>>> 3eac6d12
-	if err != nil {
-		log.Fatalf("GateIO %v, trying to get %v enabled pairs error", err, asset.Spot)
-	}
-<<<<<<< HEAD
-	spotTradablePair = enabledPairs[0]
-	enabledPairs, err = g.GetEnabledPairs(asset.Margin)
-=======
+	if err != nil {
+		t.Fatal(err)
+	}
 	if !in.Time().Equal(time) {
 		t.Fatalf("found %v, but expected %v", in.Time(), time)
 	}
@@ -6149,14 +3226,9 @@
 		Number gateioTime `json:"number"`
 	}{}
 	err = json.Unmarshal([]byte(integerJSON), &inInteger)
->>>>>>> 3eac6d12
-	if err != nil {
-		log.Fatalf("GateIO %v, trying to get %v enabled pairs error", err, asset.Margin)
-	}
-<<<<<<< HEAD
-	marginTradablePair = enabledPairs[0]
-	enabledPairs, err = g.GetEnabledPairs(asset.CrossMargin)
-=======
+	if err != nil {
+		t.Fatal(err)
+	}
 	if !inInteger.Number.Time().Equal(time) {
 		t.Fatalf("found %v, but expected %v", inInteger.Number.Time(), time)
 	}
@@ -6165,19 +3237,9 @@
 		Number gateioTime `json:"number"`
 	}{}
 	err = json.Unmarshal([]byte(float64JSON), &inFloat64)
->>>>>>> 3eac6d12
-	if err != nil {
-		log.Fatalf("GateIO %v, trying to get %v enabled pairs error", err, asset.CrossMargin)
-	}
-<<<<<<< HEAD
-	crossMarginTradablePair = enabledPairs[0]
-	enabledPairs, err = g.GetEnabledPairs(asset.Futures)
-	if err != nil {
-		log.Fatalf("GateIO %v, trying to get %v enabled pairs error", err, asset.Futures)
-	}
-	futuresTradablePair = enabledPairs[len(enabledPairs)-1]
-	enabledPairs, err = g.GetEnabledPairs(asset.Options)
-=======
+	if err != nil {
+		t.Fatal(err)
+	}
 	if !inFloat64.Number.Time().Equal(time) {
 		t.Fatalf("found %v, but expected %v", inFloat64.Number.Time(), time)
 	}
@@ -6193,34 +3255,9 @@
 	time := time.Unix(timeWhenTesting, 0)
 	var in gateioTime
 	err := json.Unmarshal([]byte(timeWhenTestingString), &in)
->>>>>>> 3eac6d12
-	if err != nil {
-		log.Fatalf("GateIO %v, trying to get %v enabled pairs error", err, asset.Options)
-	}
-<<<<<<< HEAD
-	optionsTradablePair = enabledPairs[0]
-	enabledPairs, err = g.GetEnabledPairs(asset.DeliveryFutures)
-	if err != nil {
-		log.Fatalf("GateIO %v, trying to get %v enabled pairs error", err, asset.DeliveryFutures)
-	}
-	deliveryFuturesTradablePair = enabledPairs[0]
-}
-
-func TestSettlement(t *testing.T) {
-	availablePairs, err := g.GetAvailablePairs(asset.Futures)
-	if err != nil {
-		t.Fatal(err)
-	}
-	for x := range availablePairs {
-		t.Run(strconv.Itoa(x), func(t *testing.T) {
-			_, err = g.getSettlementFromCurrency(availablePairs[x], true)
-			if err != nil {
-				t.Fatal(err)
-			}
-		})
-	}
-	availablePairs, err = g.GetAvailablePairs(asset.DeliveryFutures)
-=======
+	if err != nil {
+		t.Fatal(err)
+	}
 	if !in.Time().Equal(time) {
 		t.Fatalf("found %v, but expected %v", in.Time(), time)
 	}
@@ -6255,41 +3292,11 @@
 
 	numberJSON := `{"number":123442.231}`
 	err := json.Unmarshal([]byte(numberJSON), in)
->>>>>>> 3eac6d12
 	if err != nil {
 		t.Fatal(err)
 	} else if in.Number != 123442.231 {
 		t.Fatalf("found %f, but expected %f", in.Number, 123442.231)
 	}
-<<<<<<< HEAD
-	for x := range availablePairs {
-		t.Run(strconv.Itoa(x), func(t *testing.T) {
-			_, err = g.getSettlementFromCurrency(availablePairs[x], false)
-			if err != nil {
-				t.Fatal(err)
-			}
-		})
-	}
-	availablePairs, err = g.GetAvailablePairs(asset.Options)
-	if err != nil {
-		t.Fatal(err)
-	}
-	for x := range availablePairs {
-		t.Run(strconv.Itoa(x), func(t *testing.T) {
-			_, err := g.getSettlementFromCurrency(availablePairs[x], false)
-			if err != nil {
-				t.Fatal(err)
-			}
-		})
-	}
-}
-
-func TestWsConnect(t *testing.T) {
-	t.Parallel()
-	err := g.Websocket.Connect()
-	if err != nil {
-		t.Fatal(err)
-=======
 
 	numberJSON = `{"number":"123442.231"}`
 	err = json.Unmarshal([]byte(numberJSON), in)
@@ -6313,7 +3320,5 @@
 		t.Fatal(err)
 	} else if in.Number != 0 {
 		t.Fatalf("found %f, but expected %d", in.Number, 0)
->>>>>>> 3eac6d12
-	}
-	time.Sleep(time.Second * 20)
+	}
 }