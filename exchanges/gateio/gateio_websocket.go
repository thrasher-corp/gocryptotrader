--- conflicted
+++ resolved
@@ -165,11 +165,7 @@
 }
 
 // WsHandleSpotData handles spot data
-<<<<<<< HEAD
-func (g *Gateio) WsHandleSpotData(_ context.Context, conn websocket.Connection, respRaw []byte) error {
-=======
-func (g *Gateio) WsHandleSpotData(ctx context.Context, respRaw []byte) error {
->>>>>>> 8fa6179f
+func (g *Gateio) WsHandleSpotData(ctx context.Context, conn websocket.Connection, respRaw []byte) error {
 	push, err := parseWSHeader(respRaw)
 	if err != nil {
 		return err
