package gateio

import (
	"context"
	"crypto/hmac"
	"crypto/sha512"
	"encoding/hex"
	"encoding/json"
	"errors"
	"fmt"
	"net/http"
	"strconv"
	"strings"
	"time"

	"github.com/gorilla/websocket"
	"github.com/thrasher-corp/gocryptotrader/common"
	"github.com/thrasher-corp/gocryptotrader/currency"
	"github.com/thrasher-corp/gocryptotrader/exchanges/account"
	"github.com/thrasher-corp/gocryptotrader/exchanges/asset"
	"github.com/thrasher-corp/gocryptotrader/exchanges/fill"
	"github.com/thrasher-corp/gocryptotrader/exchanges/kline"
	"github.com/thrasher-corp/gocryptotrader/exchanges/order"
	"github.com/thrasher-corp/gocryptotrader/exchanges/orderbook"
	"github.com/thrasher-corp/gocryptotrader/exchanges/stream"
	"github.com/thrasher-corp/gocryptotrader/exchanges/ticker"
	"github.com/thrasher-corp/gocryptotrader/exchanges/trade"
)

const (
	gateioWebsocketEndpoint  = "wss://api.gateio.ws/ws/v4/"
	gateioWebsocketRateLimit = 120

	spotPingChannel            = "spot.ping"
	spotPongChannel            = "spot.pong"
	spotTickerChannel          = "spot.tickers"
	spotTradesChannel          = "spot.trades"
	spotCandlesticksChannel    = "spot.candlesticks"
	spotOrderbookTickerChannel = "spot.book_ticker"       // Best bid or ask price
	spotOrderbookUpdateChannel = "spot.order_book_update" // Changed order book levels
	spotOrderbookChannel       = "spot.order_book"        // Limited-Level Full Order Book Snapshot
	spotOrdersChannel          = "spot.orders"
	spotUserTradesChannel      = "spot.usertrades"
	spotBalancesChannel        = "spot.balances"
	marginBalancesChannel      = "spot.margin_balances"
	spotFundingBalanceChannel  = "spot.funding_balances"
	crossMarginBalanceChannel  = "spot.cross_balances"
	crossMarginLoanChannel     = "spot.cross_loan"
)

var defaultSubscriptions = []string{
	spotTickerChannel,
	spotCandlesticksChannel,
	spotOrderbookChannel,
}

var fetchedCurrencyPairSnapshotOrderbook = make(map[string]bool)

// WsConnect initiates a websocket connection
func (g *Gateio) WsConnect() error {
	if !g.Websocket.IsEnabled() || !g.IsEnabled() {
		return errors.New(stream.WebsocketNotEnabled)
	}
	err := g.CurrencyPairs.IsAssetEnabled(asset.Spot)
	if err != nil {
		return err
	}
	var dialer websocket.Dialer
	err = g.Websocket.AssetTypeWebsockets[asset.Spot].Conn.Dial(&dialer, http.Header{})
	if err != nil {
		return err
	}
	pingMessage, err := json.Marshal(WsInput{
<<<<<<< HEAD
		ID:      g.Websocket.AssetTypeWebsockets[asset.Spot].Conn.GenerateMessageID(false),
		Time:    time.Now().Unix(),
=======
>>>>>>> d7ba6b5f
		Channel: spotPingChannel,
	})
	if err != nil {
		return err
	}
	g.Websocket.AssetTypeWebsockets[asset.Spot].Conn.SetupPingHandler(stream.PingHandler{
		Websocket:   true,
		Delay:       time.Second * 15,
		Message:     pingMessage,
		MessageType: websocket.TextMessage,
	})
	g.Websocket.Wg.Add(1)
	go g.wsReadConnData()
	return nil
}

func (g *Gateio) generateWsSignature(secret, event, channel string, dtime time.Time) (string, error) {
	msg := "channel=" + channel + "&event=" + event + "&time=" + strconv.FormatInt(dtime.Unix(), 10)
	mac := hmac.New(sha512.New, []byte(secret))
	if _, err := mac.Write([]byte(msg)); err != nil {
		return "", err
	}
	return hex.EncodeToString(mac.Sum(nil)), nil
}

// wsReadConnData receives and passes on websocket messages for processing
func (g *Gateio) wsReadConnData() {
	defer g.Websocket.Wg.Done()
	for {
		resp := g.Websocket.AssetTypeWebsockets[asset.Spot].Conn.ReadMessage()
		if resp.Raw == nil {
			return
		}
		err := g.wsHandleData(resp.Raw)
		if err != nil {
			g.Websocket.DataHandler <- err
		}
	}
}

func (g *Gateio) wsHandleData(respRaw []byte) error {
	var result WsResponse
	var eventResponse WsEventResponse
	err := json.Unmarshal(respRaw, &eventResponse)
	if err == nil &&
		(eventResponse.Result != nil || eventResponse.Error != nil) &&
		(eventResponse.Event == "subscribe" || eventResponse.Event == "unsubscribe") {
		if !g.Websocket.Match.IncomingWithData(eventResponse.ID, respRaw) {
			return fmt.Errorf("couldn't match subscription message with ID: %d", eventResponse.ID)
		}
		return nil
	}
	err = json.Unmarshal(respRaw, &result)
	if err != nil {
		return err
	}
	switch result.Channel {
	case spotTickerChannel:
		return g.processTicker(respRaw)
	case spotTradesChannel:
		return g.processTrades(respRaw)
	case spotCandlesticksChannel:
		return g.processCandlestick(respRaw)
	case spotOrderbookTickerChannel:
		return g.processOrderbookTicker(respRaw)
	case spotOrderbookUpdateChannel:
		return g.processOrderbookUpdate(respRaw)
	case spotOrderbookChannel:
		return g.processOrderbookSnapshot(respRaw)
	case spotOrdersChannel:
		return g.processSpotOrders(respRaw)
	case spotUserTradesChannel:
		return g.processUserPersonalTrades(respRaw)
	case spotBalancesChannel:
		return g.processSpotBalances(respRaw)
	case marginBalancesChannel:
		return g.processMarginBalances(respRaw)
	case spotFundingBalanceChannel:
		return g.processFundingBalances(respRaw)
	case crossMarginBalanceChannel:
		return g.processCrossMarginBalance(respRaw)
	case crossMarginLoanChannel:
		return g.processCrossMarginLoans(respRaw)
	case spotPongChannel:
	default:
		g.Websocket.DataHandler <- stream.UnhandledMessageWarning{
			Message: g.Name + stream.UnhandledMessage + string(respRaw),
		}
		return errors.New(stream.UnhandledMessage)
	}
	return nil
}

func (g *Gateio) processTicker(data []byte) error {
	var response WsResponse
	tickerData := &WsTicker{}
	response.Result = tickerData
	err := json.Unmarshal(data, &response)
	if err != nil {
		return err
	}
	currencyPair, err := currency.NewPairFromString(tickerData.CurrencyPair)
	if err != nil {
		return err
	}
	tickerPrice := ticker.Price{
		ExchangeName: g.Name,
		Volume:       tickerData.BaseVolume,
		QuoteVolume:  tickerData.QuoteVolume,
		High:         tickerData.High24H,
		Low:          tickerData.Low24H,
		Last:         tickerData.Last,
		Bid:          tickerData.HighestBid,
		Ask:          tickerData.LowestAsk,
		AssetType:    asset.Spot,
		Pair:         currencyPair,
		LastUpdated:  time.Unix(response.Time, 0),
	}
	assetPairEnabled := g.listOfAssetsCurrencyPairEnabledFor(currencyPair)
	if assetPairEnabled[asset.Spot] {
		g.Websocket.DataHandler <- &tickerPrice
	}
	if assetPairEnabled[asset.Margin] {
		marginTicker := tickerPrice
		marginTicker.AssetType = asset.Margin
		g.Websocket.DataHandler <- &marginTicker
	}
	if assetPairEnabled[asset.CrossMargin] {
		crossMarginTicker := tickerPrice
		crossMarginTicker.AssetType = asset.CrossMargin
		g.Websocket.DataHandler <- &crossMarginTicker
	}
	return nil
}

func (g *Gateio) processTrades(data []byte) error {
	var response WsResponse
	tradeData := &WsTrade{}
	response.Result = tradeData
	err := json.Unmarshal(data, &response)
	if err != nil {
		return err
	}
	currencyPair, err := currency.NewPairFromString(tradeData.CurrencyPair)
	if err != nil {
		return err
	}
	side, err := order.StringToOrderSide(tradeData.Side)
	if err != nil {
		return err
	}
	spotTradeData := trade.Data{
		Timestamp:    time.UnixMicro(int64(tradeData.CreateTimeMs * 1e3)), // the timestamp data is coming as a floating number.
		CurrencyPair: currencyPair,
		AssetType:    asset.Spot,
		Exchange:     g.Name,
		Price:        tradeData.Price,
		Amount:       tradeData.Amount,
		Side:         side,
		TID:          strconv.FormatInt(tradeData.ID, 10),
	}
	assetPairEnabled := g.listOfAssetsCurrencyPairEnabledFor(currencyPair)
	if assetPairEnabled[asset.Spot] {
		err = trade.AddTradesToBuffer(g.Name, spotTradeData)
		if err != nil {
			return err
		}
	}
	if assetPairEnabled[asset.Margin] {
		marginTradeData := spotTradeData
		marginTradeData.AssetType = asset.Margin
		err = trade.AddTradesToBuffer(g.Name, marginTradeData)
		if err != nil {
			return err
		}
	}
	if assetPairEnabled[asset.CrossMargin] {
		crossMarginTradeData := spotTradeData
		crossMarginTradeData.AssetType = asset.CrossMargin
		err = trade.AddTradesToBuffer(g.Name, crossMarginTradeData)
		if err != nil {
			return err
		}
	}
	return nil
}

func (g *Gateio) processCandlestick(data []byte) error {
	var response WsResponse
	candleData := &WsCandlesticks{}
	response.Result = candleData
	err := json.Unmarshal(data, &response)
	if err != nil {
		return err
	}
	icp := strings.Split(candleData.NameOfSubscription, currency.UnderscoreDelimiter)
	if len(icp) < 3 {
		return errors.New("malformed candlestick websocket push data")
	}
	currencyPair, err := currency.NewPairFromString(strings.Join(icp[1:], currency.UnderscoreDelimiter))
	if err != nil {
		return err
	}
	spotCandlestick := stream.KlineData{
		Pair:       currencyPair,
		AssetType:  asset.Spot,
		Exchange:   g.Name,
		StartTime:  time.Unix(candleData.Timestamp, 0),
		Interval:   icp[0],
		OpenPrice:  candleData.OpenPrice,
		ClosePrice: candleData.ClosePrice,
		HighPrice:  candleData.HighestPrice,
		LowPrice:   candleData.LowestPrice,
		Volume:     candleData.TotalVolume,
	}
	assetPairEnabled := g.listOfAssetsCurrencyPairEnabledFor(currencyPair)
	if assetPairEnabled[asset.Spot] {
		g.Websocket.DataHandler <- spotCandlestick
	}
	if assetPairEnabled[asset.Margin] {
		marginCandlestick := spotCandlestick
		marginCandlestick.AssetType = asset.Margin
		g.Websocket.DataHandler <- marginCandlestick
	}
	if assetPairEnabled[asset.CrossMargin] {
		crossMarginCandlestick := spotCandlestick
		crossMarginCandlestick.AssetType = asset.CrossMargin
		g.Websocket.DataHandler <- crossMarginCandlestick
	}
	return nil
}

func (g *Gateio) processOrderbookTicker(data []byte) error {
	var response WsResponse
	tickerData := &WsOrderbookTickerData{}
	response.Result = tickerData
	err := json.Unmarshal(data, &response)
	if err != nil {
		return err
	}
	g.Websocket.DataHandler <- tickerData
	return nil
}

func (g *Gateio) processOrderbookUpdate(data []byte) error {
	var response WsResponse
	update := new(WsOrderbookUpdate)
	response.Result = update
	err := json.Unmarshal(data, &response)
	if err != nil {
		return err
	}
	pair, err := currency.NewPairFromString(update.CurrencyPair)
	if err != nil {
		return err
	}
	assetPairEnabled := g.listOfAssetsCurrencyPairEnabledFor(pair)
	if !fetchedCurrencyPairSnapshotOrderbook[update.CurrencyPair] {
		var orderbooks *orderbook.Base
		orderbooks, err = g.FetchOrderbook(context.Background(), pair, asset.Spot) // currency pair orderbook data for Spot, Margin, and Cross Margin is same
		if err != nil {
			return err
		}
		// TODO: handle orderbook update synchronisation
		for _, assetType := range []asset.Item{asset.Spot, asset.Margin, asset.CrossMargin} {
			if !assetPairEnabled[assetType] {
				continue
			}
			assetOrderbook := *orderbooks
			assetOrderbook.Asset = assetType
			err = g.Websocket.Orderbook.LoadSnapshot(&assetOrderbook)
			if err != nil {
				return err
			}
		}
		fetchedCurrencyPairSnapshotOrderbook[update.CurrencyPair] = true
	}
	updates := orderbook.Update{
		UpdateTime: update.UpdateTimeMs.Time(),
		Pair:       pair,
	}
	updates.Bids = make([]orderbook.Item, len(update.Bids))
	updates.Asks = make([]orderbook.Item, len(update.Asks))
	var price float64
	var amount float64
	for x := range updates.Asks {
		price, err = strconv.ParseFloat(update.Asks[x][0], 64)
		if err != nil {
			return err
		}
		amount, err = strconv.ParseFloat(update.Asks[x][1], 64)
		if err != nil {
			return err
		}
		updates.Asks[x] = orderbook.Item{
			Amount: amount,
			Price:  price,
		}
	}
	for x := range updates.Bids {
		price, err = strconv.ParseFloat(update.Bids[x][0], 64)
		if err != nil {
			return err
		}
		amount, err = strconv.ParseFloat(update.Bids[x][1], 64)
		if err != nil {
			return err
		}
		updates.Bids[x] = orderbook.Item{
			Amount: amount,
			Price:  price,
		}
	}
	if len(updates.Asks) == 0 && len(updates.Bids) == 0 {
		return nil
	}
	if assetPairEnabled[asset.Spot] {
		updates.Asset = asset.Spot
		err = g.Websocket.Orderbook.Update(&updates)
		if err != nil {
			return err
		}
	}
	if assetPairEnabled[asset.Margin] {
		marginUpdates := updates
		marginUpdates.Asset = asset.Margin
		err = g.Websocket.Orderbook.Update(&marginUpdates)
		if err != nil {
			return err
		}
	}
	if assetPairEnabled[asset.CrossMargin] {
		crossMarginUpdate := updates
		crossMarginUpdate.Asset = asset.CrossMargin
		err = g.Websocket.Orderbook.Update(&crossMarginUpdate)
		if err != nil {
			return err
		}
	}
	return nil
}

func (g *Gateio) processOrderbookSnapshot(data []byte) error {
	var response WsResponse
	snapshot := &WsOrderbookSnapshot{}
	response.Result = snapshot
	err := json.Unmarshal(data, &response)
	if err != nil {
		return err
	}
	pair, err := currency.NewPairFromString(snapshot.CurrencyPair)
	if err != nil {
		return err
	}
	assetPairEnabled := g.listOfAssetsCurrencyPairEnabledFor(pair)
	bases := orderbook.Base{
		Exchange:        g.Name,
		Pair:            pair,
		Asset:           asset.Spot,
		LastUpdated:     snapshot.UpdateTimeMs.Time(),
		LastUpdateID:    snapshot.LastUpdateID,
		VerifyOrderbook: g.CanVerifyOrderbook,
	}
	bases.Bids = make([]orderbook.Item, len(snapshot.Bids))
	bases.Asks = make([]orderbook.Item, len(snapshot.Asks))
	var price float64
	var amount float64
	for x := range bases.Asks {
		price, err = strconv.ParseFloat(snapshot.Asks[x][0], 64)
		if err != nil {
			return err
		}
		amount, err = strconv.ParseFloat(snapshot.Asks[x][1], 64)
		if err != nil {
			return err
		}
		bases.Asks[x] = orderbook.Item{
			Amount: amount,
			Price:  price,
		}
	}
	for x := range bases.Bids {
		price, err = strconv.ParseFloat(snapshot.Bids[x][0], 64)
		if err != nil {
			return err
		}
		amount, err = strconv.ParseFloat(snapshot.Bids[x][1], 64)
		if err != nil {
			return err
		}
		bases.Bids[x] = orderbook.Item{
			Amount: amount,
			Price:  price,
		}
	}
	if assetPairEnabled[asset.Spot] {
		err = g.Websocket.Orderbook.LoadSnapshot(&bases)
		if err != nil {
			return err
		}
	}
	if assetPairEnabled[asset.Margin] {
		marginBases := bases
		marginBases.Asset = asset.Margin
		err = g.Websocket.Orderbook.LoadSnapshot(&marginBases)
		if err != nil {
			return err
		}
	}
	if assetPairEnabled[asset.CrossMargin] {
		crossMarginBases := bases
		crossMarginBases.Asset = asset.CrossMargin
		err = g.Websocket.Orderbook.LoadSnapshot(&crossMarginBases)
		if err != nil {
			return err
		}
	}
	return nil
}

func (g *Gateio) processSpotOrders(data []byte) error {
	resp := struct {
		Time    int64         `json:"time"`
		Channel string        `json:"channel"`
		Event   string        `json:"event"`
		Result  []WsSpotOrder `json:"result"`
	}{}
	err := json.Unmarshal(data, &resp)
	if err != nil {
		return err
	}
	details := make([]order.Detail, len(resp.Result))
	for x := range resp.Result {
		pair, err := currency.NewPairFromString(resp.Result[x].CurrencyPair)
		if err != nil {
			return err
		}
		side, err := order.StringToOrderSide(resp.Result[x].Side)
		if err != nil {
			return err
		}
		orderType, err := order.StringToOrderType(resp.Result[x].Type)
		if err != nil {
			return err
		}
		a, err := asset.New(resp.Result[x].Account)
		if err != nil {
			return err
		}
		details[x] = order.Detail{
			Amount:         resp.Result[x].Amount,
			Exchange:       g.Name,
			OrderID:        resp.Result[x].ID,
			Side:           side,
			Type:           orderType,
			Pair:           pair,
			Cost:           resp.Result[x].Fee,
			AssetType:      a,
			Price:          resp.Result[x].Price,
			ExecutedAmount: resp.Result[x].Amount - resp.Result[x].Left,
			Date:           resp.Result[x].CreateTimeMs.Time(),
			LastUpdated:    resp.Result[x].UpdateTimeMs.Time(),
		}
	}
	g.Websocket.DataHandler <- details
	return nil
}

func (g *Gateio) processUserPersonalTrades(data []byte) error {
	resp := struct {
		Time    int64                 `json:"time"`
		Channel string                `json:"channel"`
		Event   string                `json:"event"`
		Result  []WsUserPersonalTrade `json:"result"`
	}{}
	err := json.Unmarshal(data, &resp)
	if err != nil {
		return err
	}
	fills := make([]fill.Data, len(resp.Result))
	for x := range fills {
		currencyPair, err := currency.NewPairFromString(resp.Result[x].CurrencyPair)
		if err != nil {
			return err
		}
		side, err := order.StringToOrderSide(resp.Result[x].Side)
		if err != nil {
			return err
		}
		fills[x] = fill.Data{
			Timestamp:    resp.Result[x].CreateTimeMicroS,
			Exchange:     g.Name,
			CurrencyPair: currencyPair,
			Side:         side,
			OrderID:      resp.Result[x].OrderID,
			TradeID:      strconv.FormatInt(resp.Result[x].ID, 10),
			Price:        resp.Result[x].Price,
			Amount:       resp.Result[x].Amount,
		}
	}
	return g.Websocket.Fills.Update(fills...)
}

func (g *Gateio) processSpotBalances(data []byte) error {
	resp := struct {
		Time    int64           `json:"time"`
		Channel string          `json:"channel"`
		Event   string          `json:"event"`
		Result  []WsSpotBalance `json:"result"`
	}{}
	err := json.Unmarshal(data, &resp)
	if err != nil {
		return err
	}
	accountChanges := make([]account.Change, len(resp.Result))
	for x := range resp.Result {
		code := currency.NewCode(resp.Result[x].Currency)
		accountChanges[x] = account.Change{
			Exchange: g.Name,
			Currency: code,
			Asset:    asset.Spot,
			Amount:   resp.Result[x].Available,
		}
	}
	g.Websocket.DataHandler <- accountChanges
	return nil
}

func (g *Gateio) processMarginBalances(data []byte) error {
	resp := struct {
		Time    int64             `json:"time"`
		Channel string            `json:"channel"`
		Event   string            `json:"event"`
		Result  []WsMarginBalance `json:"result"`
	}{}
	err := json.Unmarshal(data, &resp)
	if err != nil {
		return err
	}
	accountChange := make([]account.Change, len(resp.Result))
	for x := range resp.Result {
		code := currency.NewCode(resp.Result[x].Currency)
		accountChange[x] = account.Change{
			Exchange: g.Name,
			Currency: code,
			Asset:    asset.Margin,
			Amount:   resp.Result[x].Available,
		}
	}
	g.Websocket.DataHandler <- accountChange
	return nil
}

func (g *Gateio) processFundingBalances(data []byte) error {
	resp := struct {
		Time    int64              `json:"time"`
		Channel string             `json:"channel"`
		Event   string             `json:"event"`
		Result  []WsFundingBalance `json:"result"`
	}{}
	err := json.Unmarshal(data, &resp)
	if err != nil {
		return err
	}
	g.Websocket.DataHandler <- resp
	return nil
}

func (g *Gateio) processCrossMarginBalance(data []byte) error {
	resp := struct {
		Time    int64                  `json:"time"`
		Channel string                 `json:"channel"`
		Event   string                 `json:"event"`
		Result  []WsCrossMarginBalance `json:"result"`
	}{}
	err := json.Unmarshal(data, &resp)
	if err != nil {
		return err
	}
	accountChanges := make([]account.Change, len(resp.Result))
	for x := range resp.Result {
		code := currency.NewCode(resp.Result[x].Currency)
		accountChanges[x] = account.Change{
			Exchange: g.Name,
			Currency: code,
			Asset:    asset.Margin,
			Amount:   resp.Result[x].Available,
			Account:  resp.Result[x].User,
		}
	}
	g.Websocket.DataHandler <- accountChanges
	return nil
}

func (g *Gateio) processCrossMarginLoans(data []byte) error {
	resp := struct {
		Time    int64             `json:"time"`
		Channel string            `json:"channel"`
		Event   string            `json:"event"`
		Result  WsCrossMarginLoan `json:"result"`
	}{}
	err := json.Unmarshal(data, &resp)
	if err != nil {
		return err
	}
	g.Websocket.DataHandler <- resp
	return nil
}

// GenerateDefaultSubscriptions returns default subscriptions
func (g *Gateio) GenerateDefaultSubscriptions() ([]stream.ChannelSubscription, error) {
	channelsToSubscribe := defaultSubscriptions
	if g.Websocket.CanUseAuthenticatedEndpoints() {
		channelsToSubscribe = append(channelsToSubscribe, []string{
			crossMarginBalanceChannel,
			marginBalancesChannel,
			spotBalancesChannel}...)
	}
	var subscriptions []stream.ChannelSubscription
	var pairs []currency.Pair
	var crossMarginPairs, spotPairs currency.Pairs
	marginPairs, err := g.GetEnabledPairs(asset.Margin)
	if err != nil {
		return nil, err
	}
	crossMarginPairs, err = g.GetEnabledPairs(asset.CrossMargin)
	if err != nil {
		return nil, err
	}
	spotPairs, err = g.GetEnabledPairs(asset.Spot)
	if err != nil {
		return nil, err
	}
	for i := range channelsToSubscribe {
		switch channelsToSubscribe[i] {
		case marginBalancesChannel:
			pairs = marginPairs
		case crossMarginBalanceChannel:
			pairs = crossMarginPairs
		default:
			pairs = spotPairs
		}
		for j := range pairs {
			params := make(map[string]interface{})
			switch channelsToSubscribe[i] {
			case spotOrderbookChannel:
				params["level"] = 100
				params["interval"] = kline.HundredMilliseconds
			case spotCandlesticksChannel:
				params["interval"] = kline.FiveMin
			case spotOrderbookUpdateChannel:
				params["interval"] = kline.ThousandMilliseconds
			}
			if spotTradesChannel == channelsToSubscribe[i] {
				if !g.IsSaveTradeDataEnabled() {
					continue
				}
			}
			fpair, err := g.FormatExchangeCurrency(pairs[j], asset.Spot)
			if err != nil {
				return nil, err
			}

			subscriptions = append(subscriptions, stream.ChannelSubscription{
				Channel:  channelsToSubscribe[i],
				Currency: fpair.Upper(),
				Params:   params,
				Asset:    asset.Spot,
			})
		}
	}
	return subscriptions, nil
}

// handleSubscription sends a websocket message to receive data from the channel
func (g *Gateio) handleSubscription(event string, channelsToSubscribe []stream.ChannelSubscription) error {
	payloads, err := g.generatePayload(event, channelsToSubscribe)
	if err != nil {
		return err
	}
	var errs error
	for k := range payloads {
		result, err := g.Websocket.AssetTypeWebsockets[asset.Spot].Conn.SendMessageReturnResponse(payloads[k].ID, payloads[k])
		if err != nil {
			errs = common.AppendError(errs, err)
			continue
		}
		var resp WsEventResponse
		if err = json.Unmarshal(result, &resp); err != nil {
			errs = common.AppendError(errs, err)
		} else {
			if resp.Error != nil && resp.Error.Code != 0 {
				errs = common.AppendError(errs, fmt.Errorf("error while %s to channel %s error code: %d message: %s", payloads[k].Event, payloads[k].Channel, resp.Error.Code, resp.Error.Message))
				continue
			}
			if payloads[k].Event == "subscribe" {
				g.Websocket.AssetTypeWebsockets[asset.Spot].AddSuccessfulSubscriptions(channelsToSubscribe[k])
			} else {
				g.Websocket.AssetTypeWebsockets[asset.Spot].RemoveSuccessfulUnsubscriptions(channelsToSubscribe[k])
			}
		}
	}
	return errs
}

func (g *Gateio) generatePayload(event string, channelsToSubscribe []stream.ChannelSubscription) ([]WsInput, error) {
	if len(channelsToSubscribe) == 0 {
		return nil, errors.New("cannot generate payload, no channels supplied")
	}
	var creds *account.Credentials
	var err error
	if g.Websocket.CanUseAuthenticatedEndpoints() {
		creds, err = g.GetCredentials(context.TODO())
		if err != nil {
			return nil, err
		}
	}
	var intervalString string
	payloads := make([]WsInput, len(channelsToSubscribe))
	for i := range channelsToSubscribe {
		var auth *WsAuthInput
		timestamp := time.Now()
		channelsToSubscribe[i].Currency.Delimiter = currency.UnderscoreDelimiter
		params := []string{channelsToSubscribe[i].Currency.String()}
		switch channelsToSubscribe[i].Channel {
		case spotOrderbookChannel:
			interval, okay := channelsToSubscribe[i].Params["interval"].(kline.Interval)
			if !okay {
				return nil, errors.New("invalid interval parameter")
			}
			level, okay := channelsToSubscribe[i].Params["level"].(int)
			if !okay {
				return nil, errors.New("invalid spot order level")
			}
			intervalString, err = g.GetIntervalString(interval)
			if err != nil {
				return nil, err
			}
			params = append(params,
				strconv.Itoa(level),
				intervalString,
			)
		case spotCandlesticksChannel:
			interval, ok := channelsToSubscribe[i].Params["interval"].(kline.Interval)
			if !ok {
				return nil, errors.New("missing spot candlesticks interval")
			}
			intervalString, err = g.GetIntervalString(interval)
			if err != nil {
				return nil, err
			}
			params = append(
				[]string{intervalString},
				params...)
		}
		switch channelsToSubscribe[i].Channel {
		case spotUserTradesChannel,
			spotBalancesChannel,
			marginBalancesChannel,
			spotFundingBalanceChannel,
			crossMarginBalanceChannel,
			crossMarginLoanChannel:
			if !g.Websocket.CanUseAuthenticatedEndpoints() {
				continue
			}
			value, ok := channelsToSubscribe[i].Params["user"].(string)
			if ok {
				params = append(
					[]string{value},
					params...)
			}
			var sigTemp string
			sigTemp, err = g.generateWsSignature(creds.Secret, event, channelsToSubscribe[i].Channel, timestamp)
			if err != nil {
				return nil, err
			}
			auth = &WsAuthInput{
				Method: "api_key",
				Key:    creds.Key,
				Sign:   sigTemp,
			}
		case spotOrderbookUpdateChannel:
			interval, ok := channelsToSubscribe[i].Params["interval"].(kline.Interval)
			if !ok {
				return nil, errors.New("missing spot orderbook interval")
			}
			intervalString, err = g.GetIntervalString(interval)
			if err != nil {
				return nil, err
			}
			params = append(params, intervalString)
		}
		payloads[i] = WsInput{
			ID:      g.Websocket.AssetTypeWebsockets[asset.Spot].Conn.GenerateMessageID(false),
			Event:   event,
			Channel: channelsToSubscribe[i].Channel,
			Payload: params,
			Auth:    auth,
			Time:    timestamp.Unix(),
		}
	}
	return payloads, nil
}

// Subscribe sends a websocket message to stop receiving data from the channel
func (g *Gateio) Subscribe(channelsToUnsubscribe []stream.ChannelSubscription) error {
	return g.handleSubscription("subscribe", channelsToUnsubscribe)
}

// Unsubscribe sends a websocket message to stop receiving data from the channel
func (g *Gateio) Unsubscribe(channelsToUnsubscribe []stream.ChannelSubscription) error {
	return g.handleSubscription("unsubscribe", channelsToUnsubscribe)
}

func (g *Gateio) listOfAssetsCurrencyPairEnabledFor(cp currency.Pair) map[asset.Item]bool {
	assetTypes := g.CurrencyPairs.GetAssetTypes(true)
	// we need this all asset types on the map even if their value is false
	assetPairEnabled := map[asset.Item]bool{asset.Spot: false, asset.Options: false, asset.Futures: false, asset.CrossMargin: false, asset.Margin: false, asset.DeliveryFutures: false}
	for i := range assetTypes {
		pairs, err := g.GetEnabledPairs(assetTypes[i])
		if err != nil {
			continue
		}
		assetPairEnabled[assetTypes[i]] = pairs.Contains(cp, true)
	}
	return assetPairEnabled
}<|MERGE_RESOLUTION|>--- conflicted
+++ resolved
@@ -71,11 +71,6 @@
 		return err
 	}
 	pingMessage, err := json.Marshal(WsInput{
-<<<<<<< HEAD
-		ID:      g.Websocket.AssetTypeWebsockets[asset.Spot].Conn.GenerateMessageID(false),
-		Time:    time.Now().Unix(),
-=======
->>>>>>> d7ba6b5f
 		Channel: spotPingChannel,
 	})
 	if err != nil {
