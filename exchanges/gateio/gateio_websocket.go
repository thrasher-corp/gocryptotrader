package gateio

import (
	"context"
	"crypto/hmac"
	"crypto/sha512"
	"encoding/hex"
	"errors"
	"fmt"
	"net/http"
	"slices"
	"strconv"
	"strings"
	"text/template"
	"time"

	"github.com/Masterminds/sprig/v3"
	"github.com/buger/jsonparser"
	gws "github.com/gorilla/websocket"
	"github.com/thrasher-corp/gocryptotrader/common"
	"github.com/thrasher-corp/gocryptotrader/common/key"
	"github.com/thrasher-corp/gocryptotrader/currency"
	"github.com/thrasher-corp/gocryptotrader/encoding/json"
	"github.com/thrasher-corp/gocryptotrader/exchange/websocket"
	"github.com/thrasher-corp/gocryptotrader/exchanges/account"
	"github.com/thrasher-corp/gocryptotrader/exchanges/asset"
	"github.com/thrasher-corp/gocryptotrader/exchanges/fill"
	"github.com/thrasher-corp/gocryptotrader/exchanges/kline"
	"github.com/thrasher-corp/gocryptotrader/exchanges/order"
	"github.com/thrasher-corp/gocryptotrader/exchanges/orderbook"
	"github.com/thrasher-corp/gocryptotrader/exchanges/request"
	"github.com/thrasher-corp/gocryptotrader/exchanges/subscription"
	"github.com/thrasher-corp/gocryptotrader/exchanges/ticker"
	"github.com/thrasher-corp/gocryptotrader/exchanges/trade"
)

const (
	gateioWebsocketEndpoint = "wss://api.gateio.ws/ws/v4/"

	spotPingChannel            = "spot.ping"
	spotPongChannel            = "spot.pong"
	spotTickerChannel          = "spot.tickers"
	spotTradesChannel          = "spot.trades"
	spotCandlesticksChannel    = "spot.candlesticks"
	spotOrderbookTickerChannel = "spot.book_ticker"       // Best bid or ask price
	spotOrderbookUpdateChannel = "spot.order_book_update" // Changed order book levels
	spotOrderbookChannel       = "spot.order_book"        // Limited-Level Full Order Book Snapshot
	spotOrdersChannel          = "spot.orders"
	spotUserTradesChannel      = "spot.usertrades"
	spotBalancesChannel        = "spot.balances"
	marginBalancesChannel      = "spot.margin_balances"
	spotFundingBalanceChannel  = "spot.funding_balances"
	crossMarginBalanceChannel  = "spot.cross_balances"
	crossMarginLoanChannel     = "spot.cross_loan"

	subscribeEvent   = "subscribe"
	unsubscribeEvent = "unsubscribe"
)

var defaultSubscriptions = subscription.List{
	{Enabled: true, Channel: subscription.TickerChannel, Asset: asset.Spot},
	{Enabled: true, Channel: subscription.CandlesChannel, Asset: asset.Spot, Interval: kline.FiveMin},
	{Enabled: true, Channel: subscription.OrderbookChannel, Asset: asset.Spot, Interval: kline.HundredMilliseconds},
	{Enabled: false, Channel: spotOrderbookTickerChannel, Asset: asset.Spot, Interval: kline.TenMilliseconds, Levels: 1},
	{Enabled: false, Channel: spotOrderbookChannel, Asset: asset.Spot, Interval: kline.HundredMilliseconds, Levels: 100},
	{Enabled: true, Channel: spotBalancesChannel, Asset: asset.Spot, Authenticated: true},
	{Enabled: true, Channel: crossMarginBalanceChannel, Asset: asset.CrossMargin, Authenticated: true},
	{Enabled: true, Channel: marginBalancesChannel, Asset: asset.Margin, Authenticated: true},
	{Enabled: false, Channel: subscription.AllTradesChannel, Asset: asset.Spot},
}

var subscriptionNames = map[string]string{
	subscription.TickerChannel:    spotTickerChannel,
	subscription.OrderbookChannel: spotOrderbookUpdateChannel,
	subscription.CandlesChannel:   spotCandlesticksChannel,
	subscription.AllTradesChannel: spotTradesChannel,
}

var standardMarginAssetTypes = []asset.Item{asset.Spot, asset.Margin, asset.CrossMargin}

// WsConnectSpot initiates a websocket connection
func (g *Gateio) WsConnectSpot(ctx context.Context, conn websocket.Connection) error {
	err := g.CurrencyPairs.IsAssetEnabled(asset.Spot)
	if err != nil {
		return err
	}
	err = conn.DialContext(ctx, &gws.Dialer{}, http.Header{})
	if err != nil {
		return err
	}
	pingMessage, err := json.Marshal(WsInput{Channel: spotPingChannel})
	if err != nil {
		return err
	}
	conn.SetupPingHandler(websocketRateLimitNotNeededEPL, websocket.PingHandler{
		Websocket:   true,
		Delay:       time.Second * 15,
		Message:     pingMessage,
		MessageType: gws.TextMessage,
	})
	return nil
}

// websocketLogin authenticates the websocket connection
func (g *Gateio) websocketLogin(ctx context.Context, conn websocket.Connection, channel string) error {
	if conn == nil {
		return fmt.Errorf("%w: %T", common.ErrNilPointer, conn)
	}

	if channel == "" {
		return errChannelEmpty
	}

	creds, err := g.GetCredentials(ctx)
	if err != nil {
		return err
	}

	tn := time.Now().Unix()
	msg := "api\n" + channel + "\n" + "\n" + strconv.FormatInt(tn, 10)
	mac := hmac.New(sha512.New, []byte(creds.Secret))
	if _, err = mac.Write([]byte(msg)); err != nil {
		return err
	}
	signature := hex.EncodeToString(mac.Sum(nil))

	payload := WebsocketPayload{
		RequestID: strconv.FormatInt(conn.GenerateMessageID(false), 10),
		APIKey:    creds.Key,
		Signature: signature,
		Timestamp: strconv.FormatInt(tn, 10),
	}

	req := WebsocketRequest{Time: tn, Channel: channel, Event: "api", Payload: payload}

	resp, err := conn.SendMessageReturnResponse(ctx, websocketRateLimitNotNeededEPL, payload.RequestID, req)
	if err != nil {
		return err
	}

	var inbound WebsocketAPIResponse
	if err := json.Unmarshal(resp, &inbound); err != nil {
		return err
	}

	if inbound.Header.Status == http.StatusOK {
		return nil
	}

	var wsErr WebsocketErrors
	if err := json.Unmarshal(inbound.Data, &wsErr.Errors); err != nil {
		return err
	}

	return fmt.Errorf("%s: %s", wsErr.Errors.Label, wsErr.Errors.Message)
}

func (g *Gateio) generateWsSignature(secret, event, channel string, t int64) (string, error) {
	msg := "channel=" + channel + "&event=" + event + "&time=" + strconv.FormatInt(t, 10)
	mac := hmac.New(sha512.New, []byte(secret))
	if _, err := mac.Write([]byte(msg)); err != nil {
		return "", err
	}
	return hex.EncodeToString(mac.Sum(nil)), nil
}

// WsHandleSpotData handles spot data
func (g *Gateio) WsHandleSpotData(ctx context.Context, respRaw []byte) error {
	push, err := parseWSHeader(respRaw)
	if err != nil {
		return err
	}

	if push.RequestID != "" {
		return g.Websocket.Match.RequireMatchWithData(push.RequestID, respRaw)
	}

	if push.Event == subscribeEvent || push.Event == unsubscribeEvent {
		return g.Websocket.Match.RequireMatchWithData(push.ID, respRaw)
	}

	switch push.Channel { // TODO: Convert function params below to only use push.Result
	case spotTickerChannel:
		return g.processTicker(push.Result, push.Time)
	case spotTradesChannel:
		return g.processTrades(push.Result)
	case spotCandlesticksChannel:
		return g.processCandlestick(push.Result)
	case spotOrderbookTickerChannel:
		return g.processOrderbookTicker(push.Result, push.Time)
	case spotOrderbookUpdateChannel:
		return g.processOrderbookUpdate(ctx, push.Result, push.Time)
	case spotOrderbookChannel:
		return g.processOrderbookSnapshot(push.Result, push.Time)
	case spotOrdersChannel:
		return g.processSpotOrders(respRaw)
	case spotUserTradesChannel:
		return g.processUserPersonalTrades(respRaw)
	case spotBalancesChannel:
		return g.processSpotBalances(ctx, respRaw)
	case marginBalancesChannel:
		return g.processMarginBalances(ctx, respRaw)
	case spotFundingBalanceChannel:
		return g.processFundingBalances(respRaw)
	case crossMarginBalanceChannel:
		return g.processCrossMarginBalance(ctx, respRaw)
	case crossMarginLoanChannel:
		return g.processCrossMarginLoans(respRaw)
	case spotPongChannel:
	default:
		g.Websocket.DataHandler <- websocket.UnhandledMessageWarning{
			Message: g.Name + websocket.UnhandledMessage + string(respRaw),
		}
		return errors.New(websocket.UnhandledMessage)
	}
	return nil
}

func parseWSHeader(msg []byte) (r *WSResponse, errs error) {
	r = &WSResponse{}
	paths := [][]string{{"time_ms"}, {"time"}, {"channel"}, {"event"}, {"request_id"}, {"id"}, {"result"}}
	jsonparser.EachKey(msg, func(idx int, v []byte, _ jsonparser.ValueType, _ error) {
		switch idx {
		case 0: // time_ms
			if ts, err := strconv.ParseInt(string(v), 10, 64); err != nil {
				errs = common.AppendError(errs, fmt.Errorf("%w parsing `time_ms`", err))
			} else {
				r.Time = time.UnixMilli(ts)
			}
		case 1: // time
			if r.Time.IsZero() {
				if ts, err := strconv.ParseInt(string(v), 10, 64); err != nil {
					errs = common.AppendError(errs, fmt.Errorf("%w parsing `time`", err))
				} else {
					r.Time = time.Unix(ts, 0)
				}
			}
		case 2:
			r.Channel = string(v)
		case 3:
			r.Event = string(v)
		case 4:
			r.RequestID = string(v)
		case 5:
			if id, err := strconv.ParseInt(string(v), 10, 64); err != nil {
				errs = common.AppendError(errs, fmt.Errorf("%w parsing `id`", err))
			} else {
				r.ID = id
			}
		case 6:
			r.Result = json.RawMessage(v)
		}
	}, paths...)

	return r, errs
}

func (g *Gateio) processTicker(incoming []byte, pushTime time.Time) error {
	var data WsTicker
	if err := json.Unmarshal(incoming, &data); err != nil {
		return err
	}
	out := make([]ticker.Price, 0, len(standardMarginAssetTypes))
	for _, a := range standardMarginAssetTypes {
		if enabled, _ := g.CurrencyPairs.IsPairEnabled(data.CurrencyPair, a); enabled {
			out = append(out, ticker.Price{
				ExchangeName: g.Name,
				Volume:       data.BaseVolume.Float64(),
				QuoteVolume:  data.QuoteVolume.Float64(),
				High:         data.High24H.Float64(),
				Low:          data.Low24H.Float64(),
				Last:         data.Last.Float64(),
				Bid:          data.HighestBid.Float64(),
				Ask:          data.LowestAsk.Float64(),
				AssetType:    a,
				Pair:         data.CurrencyPair,
				LastUpdated:  pushTime,
			})
		}
	}
	g.Websocket.DataHandler <- out
	return nil
}

func (g *Gateio) processTrades(incoming []byte) error {
	saveTradeData := g.IsSaveTradeDataEnabled()
	if !saveTradeData && !g.IsTradeFeedEnabled() {
		return nil
	}

	var data WsTrade
	if err := json.Unmarshal(incoming, &data); err != nil {
		return err
	}

	side, err := order.StringToOrderSide(data.Side)
	if err != nil {
		return err
	}

	for _, a := range standardMarginAssetTypes {
		if enabled, _ := g.CurrencyPairs.IsPairEnabled(data.CurrencyPair, a); enabled {
			if err := g.Websocket.Trade.Update(saveTradeData, trade.Data{
				Timestamp:    data.CreateTime.Time(),
				CurrencyPair: data.CurrencyPair,
				AssetType:    a,
				Exchange:     g.Name,
				Price:        data.Price.Float64(),
				Amount:       data.Amount.Float64(),
				Side:         side,
				TID:          strconv.FormatInt(data.ID, 10),
			}); err != nil {
				return err
			}
		}
	}

	return nil
}

func (g *Gateio) processCandlestick(incoming []byte) error {
	var data WsCandlesticks
	if err := json.Unmarshal(incoming, &data); err != nil {
		return err
	}
	icp := strings.Split(data.NameOfSubscription, currency.UnderscoreDelimiter)
	if len(icp) < 3 {
		return errors.New("malformed candlestick websocket push data")
	}
	currencyPair, err := currency.NewPairFromString(strings.Join(icp[1:], currency.UnderscoreDelimiter))
	if err != nil {
		return err
	}

	out := make([]websocket.KlineData, 0, len(standardMarginAssetTypes))
	for _, a := range standardMarginAssetTypes {
		if enabled, _ := g.CurrencyPairs.IsPairEnabled(currencyPair, a); enabled {
			out = append(out, websocket.KlineData{
				Pair:       currencyPair,
				AssetType:  a,
				Exchange:   g.Name,
				StartTime:  data.Timestamp.Time(),
				Interval:   icp[0],
				OpenPrice:  data.OpenPrice.Float64(),
				ClosePrice: data.ClosePrice.Float64(),
				HighPrice:  data.HighestPrice.Float64(),
				LowPrice:   data.LowestPrice.Float64(),
				Volume:     data.TotalVolume.Float64(),
			})
		}
	}
	g.Websocket.DataHandler <- out
	return nil
}

func (g *Gateio) processOrderbookTicker(incoming []byte, updatePushedAt time.Time) error {
	var data WsOrderbookTickerData
	if err := json.Unmarshal(incoming, &data); err != nil {
		return err
	}
	return g.Websocket.Orderbook.LoadSnapshot(&orderbook.Base{
		Exchange:    g.Name,
		Pair:        data.Pair,
		Asset:       asset.Spot,
		LastUpdated: data.UpdateTime.Time(),
		LastPushed:  updatePushedAt,
		Bids:        []orderbook.Tranche{{Price: data.BestBidPrice.Float64(), Amount: data.BestBidAmount.Float64()}},
		Asks:        []orderbook.Tranche{{Price: data.BestAskPrice.Float64(), Amount: data.BestAskAmount.Float64()}},
	})
}

func (g *Gateio) processOrderbookUpdate(ctx context.Context, incoming []byte, updatePushedAt time.Time) error {
	var data WsOrderbookUpdate
	if err := json.Unmarshal(incoming, &data); err != nil {
		return err
	}
	asks := make([]orderbook.Tranche, len(data.Asks))
	for x := range data.Asks {
		asks[x].Price = data.Asks[x][0].Float64()
		asks[x].Amount = data.Asks[x][1].Float64()
	}
	bids := make([]orderbook.Tranche, len(data.Bids))
	for x := range data.Bids {
		bids[x].Price = data.Bids[x][0].Float64()
		bids[x].Amount = data.Bids[x][1].Float64()
	}
<<<<<<< HEAD
	return g.wsOBUpdateMgr.ProcessUpdate(ctx, g, data.FirstUpdateID, &orderbook.Update{
		UpdateID:   data.LastUpdateID,
		UpdateTime: data.UpdateTime.Time(),
		LastPushed: updatePushedAt,
		Pair:       data.Pair,
		Asset:      asset.Spot,
		Asks:       asks,
		Bids:       bids,
		AllowEmpty: true,
=======
	return g.wsOBUpdateMgr.ProcessOrderbookUpdate(ctx, g, data.FirstUpdateID, &orderbook.Update{
		UpdateID:       data.LastUpdateID,
		UpdateTime:     data.UpdateTime.Time(),
		UpdatePushedAt: updatePushedAt,
		Pair:           data.Pair,
		Asset:          asset.Spot,
		Asks:           asks,
		Bids:           bids,
		AllowEmpty:     true,
>>>>>>> d5ba674f
	})
}

func (g *Gateio) processOrderbookSnapshot(incoming []byte, updatePushedAt time.Time) error {
	var data WsOrderbookSnapshot
	if err := json.Unmarshal(incoming, &data); err != nil {
		return err
	}

	asks := make([]orderbook.Tranche, len(data.Asks))
	for x := range data.Asks {
		asks[x].Price = data.Asks[x][0].Float64()
		asks[x].Amount = data.Asks[x][1].Float64()
	}
	bids := make([]orderbook.Tranche, len(data.Bids))
	for x := range data.Bids {
		bids[x].Price = data.Bids[x][0].Float64()
		bids[x].Amount = data.Bids[x][1].Float64()
	}

	for _, a := range standardMarginAssetTypes {
		if enabled, _ := g.CurrencyPairs.IsPairEnabled(data.CurrencyPair, a); enabled {
			if err := g.Websocket.Orderbook.LoadSnapshot(&orderbook.Base{
				Exchange:    g.Name,
				Pair:        data.CurrencyPair,
				Asset:       a,
				LastUpdated: data.UpdateTime.Time(),
				LastPushed:  updatePushedAt,
				Bids:        bids,
				Asks:        asks,
			}); err != nil {
				return err
			}
		}
	}
	return nil
}

func (g *Gateio) processSpotOrders(data []byte) error {
	resp := struct {
		Time    int64         `json:"time"`
		Channel string        `json:"channel"`
		Event   string        `json:"event"`
		Result  []WsSpotOrder `json:"result"`
	}{}
	err := json.Unmarshal(data, &resp)
	if err != nil {
		return err
	}
	details := make([]order.Detail, len(resp.Result))
	for x := range resp.Result {
		side, err := order.StringToOrderSide(resp.Result[x].Side)
		if err != nil {
			return err
		}
		orderType, err := order.StringToOrderType(resp.Result[x].Type)
		if err != nil {
			return err
		}
		a, err := asset.New(resp.Result[x].Account)
		if err != nil {
			return err
		}
		details[x] = order.Detail{
			Amount:         resp.Result[x].Amount.Float64(),
			Exchange:       g.Name,
			OrderID:        resp.Result[x].ID,
			Side:           side,
			Type:           orderType,
			Pair:           resp.Result[x].CurrencyPair,
			Cost:           resp.Result[x].Fee.Float64(),
			AssetType:      a,
			Price:          resp.Result[x].Price.Float64(),
			ExecutedAmount: resp.Result[x].Amount.Float64() - resp.Result[x].Left.Float64(),
			Date:           resp.Result[x].CreateTime.Time(),
			LastUpdated:    resp.Result[x].UpdateTime.Time(),
		}
	}
	g.Websocket.DataHandler <- details
	return nil
}

func (g *Gateio) processUserPersonalTrades(data []byte) error {
	if !g.IsFillsFeedEnabled() {
		return nil
	}

	resp := struct {
		Time    int64                 `json:"time"`
		Channel string                `json:"channel"`
		Event   string                `json:"event"`
		Result  []WsUserPersonalTrade `json:"result"`
	}{}
	err := json.Unmarshal(data, &resp)
	if err != nil {
		return err
	}
	fills := make([]fill.Data, len(resp.Result))
	for x := range fills {
		side, err := order.StringToOrderSide(resp.Result[x].Side)
		if err != nil {
			return err
		}
		fills[x] = fill.Data{
			Timestamp:    resp.Result[x].CreateTime.Time(),
			Exchange:     g.Name,
			CurrencyPair: resp.Result[x].CurrencyPair,
			Side:         side,
			OrderID:      resp.Result[x].OrderID,
			TradeID:      strconv.FormatInt(resp.Result[x].ID, 10),
			Price:        resp.Result[x].Price.Float64(),
			Amount:       resp.Result[x].Amount.Float64(),
		}
	}
	return g.Websocket.Fills.Update(fills...)
}

func (g *Gateio) processSpotBalances(ctx context.Context, data []byte) error {
	resp := struct {
		Time    int64           `json:"time"`
		Channel string          `json:"channel"`
		Event   string          `json:"event"`
		Result  []WsSpotBalance `json:"result"`
	}{}
	err := json.Unmarshal(data, &resp)
	if err != nil {
		return err
	}
	creds, err := g.GetCredentials(ctx)
	if err != nil {
		return err
	}
	changes := make([]account.Change, len(resp.Result))
	for i := range resp.Result {
		changes[i] = account.Change{
			Account:   resp.Result[i].User,
			AssetType: asset.Spot,
			Balance: &account.Balance{
				Currency:  currency.NewCode(resp.Result[i].Currency),
				Total:     resp.Result[i].Total.Float64(),
				Free:      resp.Result[i].Available.Float64(),
				Hold:      resp.Result[i].Total.Float64() - resp.Result[i].Available.Float64(),
				UpdatedAt: resp.Result[i].Timestamp.Time(),
			},
		}
	}
	g.Websocket.DataHandler <- changes
	return account.ProcessChange(g.Name, changes, creds)
}

func (g *Gateio) processMarginBalances(ctx context.Context, data []byte) error {
	resp := struct {
		Time    int64             `json:"time"`
		Channel string            `json:"channel"`
		Event   string            `json:"event"`
		Result  []WsMarginBalance `json:"result"`
	}{}
	err := json.Unmarshal(data, &resp)
	if err != nil {
		return err
	}
	creds, err := g.GetCredentials(ctx)
	if err != nil {
		return err
	}
	changes := make([]account.Change, len(resp.Result))
	for x := range resp.Result {
		changes[x] = account.Change{
			AssetType: asset.Margin,
			Balance: &account.Balance{
				Currency:  currency.NewCode(resp.Result[x].Currency),
				Total:     resp.Result[x].Available.Float64() + resp.Result[x].Freeze.Float64(),
				Free:      resp.Result[x].Available.Float64(),
				Hold:      resp.Result[x].Freeze.Float64(),
				UpdatedAt: resp.Result[x].Timestamp.Time(),
			},
		}
	}
	g.Websocket.DataHandler <- changes
	return account.ProcessChange(g.Name, changes, creds)
}

func (g *Gateio) processFundingBalances(data []byte) error {
	resp := struct {
		Time    int64              `json:"time"`
		Channel string             `json:"channel"`
		Event   string             `json:"event"`
		Result  []WsFundingBalance `json:"result"`
	}{}
	err := json.Unmarshal(data, &resp)
	if err != nil {
		return err
	}
	g.Websocket.DataHandler <- resp
	return nil
}

func (g *Gateio) processCrossMarginBalance(ctx context.Context, data []byte) error {
	resp := struct {
		Time    int64                  `json:"time"`
		Channel string                 `json:"channel"`
		Event   string                 `json:"event"`
		Result  []WsCrossMarginBalance `json:"result"`
	}{}
	err := json.Unmarshal(data, &resp)
	if err != nil {
		return err
	}
	creds, err := g.GetCredentials(ctx)
	if err != nil {
		return err
	}
	changes := make([]account.Change, len(resp.Result))
	for x := range resp.Result {
		changes[x] = account.Change{
			Account:   resp.Result[x].User,
			AssetType: asset.Margin,
			Balance: &account.Balance{
				Currency:  currency.NewCode(resp.Result[x].Currency),
				Total:     resp.Result[x].Total.Float64(),
				Free:      resp.Result[x].Available.Float64(),
				UpdatedAt: resp.Result[x].Timestamp.Time(),
			},
		}
	}
	g.Websocket.DataHandler <- changes
	return account.ProcessChange(g.Name, changes, creds)
}

func (g *Gateio) processCrossMarginLoans(data []byte) error {
	resp := struct {
		Time    int64             `json:"time"`
		Channel string            `json:"channel"`
		Event   string            `json:"event"`
		Result  WsCrossMarginLoan `json:"result"`
	}{}
	err := json.Unmarshal(data, &resp)
	if err != nil {
		return err
	}
	g.Websocket.DataHandler <- resp
	return nil
}

// generateSubscriptionsSpot returns configured subscriptions
func (g *Gateio) generateSubscriptionsSpot() (subscription.List, error) {
	return g.Features.Subscriptions.ExpandTemplates(g)
}

// GetSubscriptionTemplate returns a subscription channel template
func (g *Gateio) GetSubscriptionTemplate(_ *subscription.Subscription) (*template.Template, error) {
	return template.New("master.tmpl").
		Funcs(sprig.FuncMap()).
		Funcs(template.FuncMap{
			"channelName":         channelName,
			"singleSymbolChannel": singleSymbolChannel,
			"orderbookInterval":   orderbookChannelInterval,
			"candlesInterval":     candlesChannelInterval,
			"levels":              channelLevels,
		}).Parse(subTplText)
}

// manageSubs sends a websocket message to subscribe or unsubscribe from a list of channel
func (g *Gateio) manageSubs(ctx context.Context, event string, conn websocket.Connection, subs subscription.List) error {
	var errs error
	subs, errs = subs.ExpandTemplates(g)
	if errs != nil {
		return errs
	}

	for _, s := range subs {
		if err := func() error {
			msg, err := g.manageSubReq(ctx, event, conn, s)
			if err != nil {
				return err
			}
			result, err := conn.SendMessageReturnResponse(ctx, websocketRateLimitNotNeededEPL, msg.ID, msg)
			if err != nil {
				return err
			}
			var resp WsEventResponse
			if err := json.Unmarshal(result, &resp); err != nil {
				return err
			}
			if resp.Error != nil && resp.Error.Code != 0 {
				return fmt.Errorf("(%d) %s", resp.Error.Code, resp.Error.Message)
			}
			if event == "unsubscribe" {
				return g.Websocket.RemoveSubscriptions(conn, s)
			}
			return g.Websocket.AddSuccessfulSubscriptions(conn, s)
		}(); err != nil {
			errs = common.AppendError(errs, fmt.Errorf("%s %s %s: %w", s.Channel, s.Asset, s.Pairs, err))
		}
	}
	return errs
}

// manageSubReq constructs the subscription management message for a subscription
func (g *Gateio) manageSubReq(ctx context.Context, event string, conn websocket.Connection, s *subscription.Subscription) (*WsInput, error) {
	req := &WsInput{
		ID:      conn.GenerateMessageID(false),
		Event:   event,
		Channel: channelName(s),
		Time:    time.Now().Unix(),
		Payload: strings.Split(s.QualifiedChannel, ","),
	}
	if s.Authenticated {
		creds, err := g.GetCredentials(ctx)
		if err != nil {
			return nil, err
		}
		sig, err := g.generateWsSignature(creds.Secret, event, req.Channel, req.Time)
		if err != nil {
			return nil, err
		}
		req.Auth = &WsAuthInput{
			Method: "api_key",
			Key:    creds.Key,
			Sign:   sig,
		}
	}
	return req, nil
}

// Subscribe sends a websocket message to stop receiving data from the channel
func (g *Gateio) Subscribe(ctx context.Context, conn websocket.Connection, subs subscription.List) error {
	return g.manageSubs(ctx, subscribeEvent, conn, subs)
}

// Unsubscribe sends a websocket message to stop receiving data from the channel
func (g *Gateio) Unsubscribe(ctx context.Context, conn websocket.Connection, subs subscription.List) error {
	return g.manageSubs(ctx, unsubscribeEvent, conn, subs)
}

// GenerateWebsocketMessageID generates a message ID for the individual connection
func (g *Gateio) GenerateWebsocketMessageID(bool) int64 {
	return g.Counter.IncrementAndGet()
}

// channelName converts global channel names to gateio specific channel names
func channelName(s *subscription.Subscription) string {
	if name, ok := subscriptionNames[s.Channel]; ok {
		return name
	}
	return s.Channel
}

// singleSymbolChannel returns if the channel should be fanned out into single symbol requests
func singleSymbolChannel(name string) bool {
	switch name {
	case spotCandlesticksChannel, spotOrderbookUpdateChannel, spotOrderbookChannel:
		return true
	}
	return false
}

// ValidateSubscriptions implements the subscription.ListValidator interface.
// It ensures that, for each orderbook pair asset, only one type of subscription (e.g., best bid/ask, orderbook update, or orderbook snapshot)
// is active at a time. Multiple concurrent subscriptions for the same asset are disallowed to prevent orderbook data corruption.
func (g *Gateio) ValidateSubscriptions(l subscription.List) error {
	orderbookGuard := map[key.PairAsset]string{}
	for _, s := range l {
		n := channelName(s)
		if !isSingleOrderbookChannel(n) {
			continue
		}
		for _, p := range s.Pairs {
			k := key.PairAsset{Base: p.Base.Item, Quote: p.Quote.Item, Asset: s.Asset}
			existingChanName, ok := orderbookGuard[k]
			if !ok {
				orderbookGuard[k] = n
				continue
			}
			if existingChanName != n {
				return fmt.Errorf("%w for %q %q between %q and %q, please enable only one type", subscription.ErrExclusiveSubscription, k.Pair(), k.Asset, existingChanName, n)
			}
		}
	}
	return nil
}

// isSingleOrderbookChannel checks if the specified channel represents a single orderbook subscription.
// It returns true for channels like orderbook updates, snapshots, or tickers, as multiple subscriptions
// for the same pair asset could corrupt the stored orderbook data.
func isSingleOrderbookChannel(name string) bool {
	switch name {
	case spotOrderbookUpdateChannel,
		spotOrderbookChannel,
		spotOrderbookTickerChannel,
		futuresOrderbookChannel,
		futuresOrderbookTickerChannel,
		futuresOrderbookUpdateChannel,
		optionsOrderbookChannel,
		optionsOrderbookTickerChannel,
		optionsOrderbookUpdateChannel:
		return true
	}
	return false
}

var channelIntervalsMap = map[asset.Item]map[string][]kline.Interval{
	asset.Spot: {
		spotOrderbookTickerChannel: {},
		spotOrderbookChannel:       {kline.HundredMilliseconds, kline.ThousandMilliseconds},
		spotOrderbookUpdateChannel: {kline.TwentyMilliseconds, kline.HundredMilliseconds},
	},
	asset.Futures: {
		futuresOrderbookTickerChannel: {},
		futuresOrderbookChannel:       {0},
		futuresOrderbookUpdateChannel: {kline.TwentyMilliseconds, kline.HundredMilliseconds},
	},
	asset.DeliveryFutures: {
		futuresOrderbookTickerChannel: {},
		futuresOrderbookChannel:       {0},
		futuresOrderbookUpdateChannel: {kline.HundredMilliseconds, kline.ThousandMilliseconds},
	},
	asset.Options: {
		optionsOrderbookTickerChannel: {},
		optionsOrderbookChannel:       {0},
		optionsOrderbookUpdateChannel: {kline.HundredMilliseconds, kline.ThousandMilliseconds},
	},
}

func candlesChannelInterval(s *subscription.Subscription) (string, error) {
	if s.Channel == subscription.CandlesChannel {
		return getIntervalString(s.Interval)
	}
	return "", nil
}

func orderbookChannelInterval(s *subscription.Subscription, a asset.Item) (string, error) {
	cName := channelName(s)

	assetChannels, ok := channelIntervalsMap[a]
	if !ok {
		return "", nil
	}

	switch intervals, ok := assetChannels[cName]; {
	case !ok:
		return "", nil
	case len(intervals) == 0:
		if s.Interval != 0 {
			return "", fmt.Errorf("%w for %s: %q; interval not supported for channel", subscription.ErrInvalidInterval, cName, s.Interval)
		}
		return "", nil
	case !slices.Contains(intervals, s.Interval):
		return "", fmt.Errorf("%w for %s: %q; supported: %q", subscription.ErrInvalidInterval, cName, s.Interval, intervals)
	case cName == futuresOrderbookUpdateChannel && s.Interval == kline.TwentyMilliseconds && s.Levels != 20:
		return "", fmt.Errorf("%w for %q: 20ms only valid with Levels 20", subscription.ErrInvalidInterval, cName)
	case s.Interval == 0:
		return "0", nil // Do not move this into getIntervalString, it's only valid for ws subs
	}

	return getIntervalString(s.Interval)
}

var channelLevelsMap = map[asset.Item]map[string][]int{
	asset.Spot: {
		spotOrderbookTickerChannel: {},
		spotOrderbookUpdateChannel: {},
		spotOrderbookChannel:       {1, 5, 10, 20, 50, 100},
	},
	asset.Futures: {
		futuresOrderbookChannel:       {1, 5, 10, 20, 50, 100},
		futuresOrderbookTickerChannel: {},
		futuresOrderbookUpdateChannel: {20, 50, 100},
	},
	asset.DeliveryFutures: {
		futuresOrderbookChannel:       {1, 5, 10, 20, 50, 100},
		futuresOrderbookTickerChannel: {},
		futuresOrderbookUpdateChannel: {5, 10, 20, 50, 100},
	},
	asset.Options: {
		optionsOrderbookTickerChannel: {},
		optionsOrderbookUpdateChannel: {5, 10, 20, 50},
		optionsOrderbookChannel:       {5, 10, 20, 50},
	},
}

func channelLevels(s *subscription.Subscription, a asset.Item) (string, error) {
	cName := channelName(s)
	assetChannels, ok := channelLevelsMap[a]
	if !ok {
		return "", nil
	}

	switch levels, ok := assetChannels[cName]; {
	case !ok:
		return "", nil
	case len(levels) == 0:
		if s.Levels != 0 {
			return "", fmt.Errorf("%w for %s: `%d`; levels not supported for channel", subscription.ErrInvalidLevel, cName, s.Levels)
		}
		return "", nil
	case !slices.Contains(levels, s.Levels):
		return "", fmt.Errorf("%w for %s: %d; supported: %v", subscription.ErrInvalidLevel, cName, s.Levels, levels)
	}

	return strconv.Itoa(s.Levels), nil
}

const subTplText = `
{{- with $name := channelName $.S }}
	{{- range $asset, $pairs := $.AssetPairs }}
		{{- if singleSymbolChannel $name }}
			{{- range $i, $p := $pairs -}}
				{{- with $i := candlesInterval $.S }}{{ $i -}} , {{- end }}
				{{- $p }}
				{{- with $l := levels $.S $asset -}} , {{- $l }}{{ end }}
				{{- with $i := orderbookInterval $.S $asset -}} , {{- $i }}{{- end }}
				{{- $.PairSeparator }}
			{{- end }}
			{{- $.AssetSeparator }}
		{{- else }}
		  {{- $pairs.Join }}
		{{- end }}
	{{- end }}
{{- end }}
`

// GeneratePayload returns the payload for a websocket message
type GeneratePayload func(ctx context.Context, conn websocket.Connection, event string, channelsToSubscribe subscription.List) ([]WsInput, error)

// handleSubscription sends a websocket message to receive data from the channel
func (g *Gateio) handleSubscription(ctx context.Context, conn websocket.Connection, event string, channelsToSubscribe subscription.List, generatePayload GeneratePayload) error {
	payloads, err := generatePayload(ctx, conn, event, channelsToSubscribe)
	if err != nil {
		return err
	}
	var errs error
	for k := range payloads {
		result, err := conn.SendMessageReturnResponse(ctx, websocketRateLimitNotNeededEPL, payloads[k].ID, payloads[k])
		if err != nil {
			errs = common.AppendError(errs, err)
			continue
		}
		var resp WsEventResponse
		if err = json.Unmarshal(result, &resp); err != nil {
			errs = common.AppendError(errs, err)
		} else {
			if resp.Error != nil && resp.Error.Code != 0 {
				errs = common.AppendError(errs, fmt.Errorf("error while %s to channel %s error code: %d message: %s", payloads[k].Event, payloads[k].Channel, resp.Error.Code, resp.Error.Message))
				continue
			}
			if event == subscribeEvent {
				errs = common.AppendError(errs, g.Websocket.AddSuccessfulSubscriptions(conn, channelsToSubscribe[k]))
			} else {
				errs = common.AppendError(errs, g.Websocket.RemoveSubscriptions(conn, channelsToSubscribe[k]))
			}
		}
	}
	return errs
}

type resultHolder struct {
	Result any `json:"result"`
}

// SendWebsocketRequest sends a websocket request to the exchange
func (g *Gateio) SendWebsocketRequest(ctx context.Context, epl request.EndpointLimit, channel string, connSignature, params, result any, expectedResponses int) error {
	paramPayload, err := json.Marshal(params)
	if err != nil {
		return err
	}

	conn, err := g.Websocket.GetConnection(connSignature)
	if err != nil {
		return err
	}

	tn := time.Now().Unix()
	req := &WebsocketRequest{
		Time:    tn,
		Channel: channel,
		Event:   "api",
		Payload: WebsocketPayload{
			RequestID:    strconv.FormatInt(conn.GenerateMessageID(false), 10),
			RequestParam: paramPayload,
			Timestamp:    strconv.FormatInt(tn, 10),
		},
	}

	responses, err := conn.SendMessageReturnResponsesWithInspector(ctx, epl, req.Payload.RequestID, req, expectedResponses, wsRespAckInspector{})
	if err != nil {
		return err
	}

	if len(responses) == 0 {
		return common.ErrNoResponse
	}

	// responses may include an ack resp, which we skip
	endResponse := responses[len(responses)-1]

	var inbound WebsocketAPIResponse
	if err := json.Unmarshal(endResponse, &inbound); err != nil {
		return err
	}

	if inbound.Header.Status != http.StatusOK {
		var wsErr WebsocketErrors
		if err := json.Unmarshal(inbound.Data, &wsErr); err != nil {
			return err
		}
		return fmt.Errorf("%s: %s", wsErr.Errors.Label, wsErr.Errors.Message)
	}

	return json.Unmarshal(inbound.Data, &resultHolder{Result: result})
}

type wsRespAckInspector struct{}

// IsFinal checks the payload for an ack, it returns true if the payload does not contain an ack.
// This will force the cancellation of further waiting for responses.
func (wsRespAckInspector) IsFinal(data []byte) bool {
	return !strings.Contains(string(data), "ack")
}<|MERGE_RESOLUTION|>--- conflicted
+++ resolved
@@ -384,8 +384,7 @@
 		bids[x].Price = data.Bids[x][0].Float64()
 		bids[x].Amount = data.Bids[x][1].Float64()
 	}
-<<<<<<< HEAD
-	return g.wsOBUpdateMgr.ProcessUpdate(ctx, g, data.FirstUpdateID, &orderbook.Update{
+	return g.wsOBUpdateMgr.ProcessOrderbookUpdate(ctx, g, data.FirstUpdateID, &orderbook.Update{
 		UpdateID:   data.LastUpdateID,
 		UpdateTime: data.UpdateTime.Time(),
 		LastPushed: updatePushedAt,
@@ -394,17 +393,6 @@
 		Asks:       asks,
 		Bids:       bids,
 		AllowEmpty: true,
-=======
-	return g.wsOBUpdateMgr.ProcessOrderbookUpdate(ctx, g, data.FirstUpdateID, &orderbook.Update{
-		UpdateID:       data.LastUpdateID,
-		UpdateTime:     data.UpdateTime.Time(),
-		UpdatePushedAt: updatePushedAt,
-		Pair:           data.Pair,
-		Asset:          asset.Spot,
-		Asks:           asks,
-		Bids:           bids,
-		AllowEmpty:     true,
->>>>>>> d5ba674f
 	})
 }
 
