--- conflicted
+++ resolved
@@ -814,7 +814,7 @@
 		}
 
 		payload := WsInput{
-			ID:      g.Counter.Get(),
+			ID:      conn.GenerateMessageID(false),
 			Event:   event,
 			Channel: channelsToSubscribe[i].Channel,
 			Payload: params,
@@ -845,33 +845,13 @@
 	return g.handleSubscription(ctx, conn, subscribeEvent, channelsToUnsubscribe, g.generatePayload)
 }
 
-<<<<<<< HEAD
 // SpotUnsubscribe sends a websocket message to stop receiving data from the channel
 func (g *Gateio) SpotUnsubscribe(ctx context.Context, conn stream.Connection, channelsToUnsubscribe subscription.List) (*subscription.Result, error) {
 	return g.handleSubscription(ctx, conn, unsubscribeEvent, channelsToUnsubscribe, g.generatePayload)
-=======
-// Unsubscribe sends a websocket message to stop receiving data from the channel
-func (g *Gateio) Unsubscribe(channelsToUnsubscribe subscription.List) error {
-	return g.handleSubscription("unsubscribe", channelsToUnsubscribe)
-}
-
-func (g *Gateio) listOfAssetsCurrencyPairEnabledFor(cp currency.Pair) map[asset.Item]bool {
-	assetTypes := g.CurrencyPairs.GetAssetTypes(true)
-	// we need this all asset types on the map even if their value is false
-	assetPairEnabled := map[asset.Item]bool{asset.Spot: false, asset.Options: false, asset.Futures: false, asset.CrossMargin: false, asset.Margin: false, asset.DeliveryFutures: false}
-	for i := range assetTypes {
-		pairs, err := g.GetEnabledPairs(assetTypes[i])
-		if err != nil {
-			continue
-		}
-		assetPairEnabled[assetTypes[i]] = pairs.Contains(cp, true)
-	}
-	return assetPairEnabled
 }
 
 // GenerateWebsocketMessageID generates a message ID for the individual
 // connection.
 func (g *Gateio) GenerateWebsocketMessageID(bool) int64 {
 	return g.Counter.IncrementAndGet()
->>>>>>> 4e10b1d2
 }