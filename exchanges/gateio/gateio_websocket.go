package gateio

import (
	"context"
	"crypto/hmac"
	"crypto/sha512"
	"encoding/hex"
	"encoding/json"
	"errors"
	"fmt"
	"net/http"
	"strconv"
	"strings"
	"text/template"
	"time"

	"github.com/Masterminds/sprig/v3"
	"github.com/gorilla/websocket"
	"github.com/thrasher-corp/gocryptotrader/common"
	"github.com/thrasher-corp/gocryptotrader/currency"
	"github.com/thrasher-corp/gocryptotrader/exchanges/account"
	"github.com/thrasher-corp/gocryptotrader/exchanges/asset"
	"github.com/thrasher-corp/gocryptotrader/exchanges/fill"
	"github.com/thrasher-corp/gocryptotrader/exchanges/kline"
	"github.com/thrasher-corp/gocryptotrader/exchanges/order"
	"github.com/thrasher-corp/gocryptotrader/exchanges/orderbook"
	"github.com/thrasher-corp/gocryptotrader/exchanges/request"
	"github.com/thrasher-corp/gocryptotrader/exchanges/stream"
	"github.com/thrasher-corp/gocryptotrader/exchanges/subscription"
	"github.com/thrasher-corp/gocryptotrader/exchanges/ticker"
	"github.com/thrasher-corp/gocryptotrader/exchanges/trade"
)

const (
	gateioWebsocketEndpoint  = "wss://api.gateio.ws/ws/v4/"
	gateioWebsocketRateLimit = 120 * time.Millisecond

	spotPingChannel            = "spot.ping"
	spotPongChannel            = "spot.pong"
	spotTickerChannel          = "spot.tickers"
	spotTradesChannel          = "spot.trades"
	spotCandlesticksChannel    = "spot.candlesticks"
	spotOrderbookTickerChannel = "spot.book_ticker"       // Best bid or ask price
	spotOrderbookUpdateChannel = "spot.order_book_update" // Changed order book levels
	spotOrderbookChannel       = "spot.order_book"        // Limited-Level Full Order Book Snapshot
	spotOrdersChannel          = "spot.orders"
	spotUserTradesChannel      = "spot.usertrades"
	spotBalancesChannel        = "spot.balances"
	marginBalancesChannel      = "spot.margin_balances"
	spotFundingBalanceChannel  = "spot.funding_balances"
	crossMarginBalanceChannel  = "spot.cross_balances"
	crossMarginLoanChannel     = "spot.cross_loan"

	subscribeEvent   = "subscribe"
	unsubscribeEvent = "unsubscribe"
)

var defaultSubscriptions = subscription.List{
	{Enabled: true, Channel: subscription.TickerChannel, Asset: asset.Spot},
	{Enabled: true, Channel: subscription.CandlesChannel, Asset: asset.Spot, Interval: kline.FiveMin},
	{Enabled: true, Channel: subscription.OrderbookChannel, Asset: asset.Spot, Interval: kline.HundredMilliseconds},
	{Enabled: true, Channel: spotBalancesChannel, Asset: asset.Spot, Authenticated: true},
	{Enabled: true, Channel: crossMarginBalanceChannel, Asset: asset.CrossMargin, Authenticated: true},
	{Enabled: true, Channel: marginBalancesChannel, Asset: asset.Margin, Authenticated: true},
	{Enabled: false, Channel: subscription.AllTradesChannel, Asset: asset.Spot},
}

var fetchedCurrencyPairSnapshotOrderbook = make(map[string]bool)

<<<<<<< HEAD
// WsConnectSpot initiates a websocket connection
func (g *Gateio) WsConnectSpot(ctx context.Context, conn stream.Connection) error {
=======
var subscriptionNames = map[string]string{
	subscription.TickerChannel:    spotTickerChannel,
	subscription.OrderbookChannel: spotOrderbookUpdateChannel,
	subscription.CandlesChannel:   spotCandlesticksChannel,
	subscription.AllTradesChannel: spotTradesChannel,
}

// WsConnect initiates a websocket connection
func (g *Gateio) WsConnect() error {
	if !g.Websocket.IsEnabled() || !g.IsEnabled() {
		return stream.ErrWebsocketNotEnabled
	}
>>>>>>> bfd499f0
	err := g.CurrencyPairs.IsAssetEnabled(asset.Spot)
	if err != nil {
		return err
	}
	err = conn.DialContext(ctx, &websocket.Dialer{}, http.Header{})
	if err != nil {
		return err
	}
	pingMessage, err := json.Marshal(WsInput{Channel: spotPingChannel})
	if err != nil {
		return err
	}
	conn.SetupPingHandler(request.Unset, stream.PingHandler{
		Websocket:   true,
		Delay:       time.Second * 15,
		Message:     pingMessage,
		MessageType: websocket.TextMessage,
	})
	return nil
}

func (g *Gateio) generateWsSignature(secret, event, channel string, t int64) (string, error) {
	msg := "channel=" + channel + "&event=" + event + "&time=" + strconv.FormatInt(t, 10)
	mac := hmac.New(sha512.New, []byte(secret))
	if _, err := mac.Write([]byte(msg)); err != nil {
		return "", err
	}
	return hex.EncodeToString(mac.Sum(nil)), nil
}

// WsHandleSpotData handles spot data
func (g *Gateio) WsHandleSpotData(_ context.Context, respRaw []byte) error {
	var push WsResponse
	err := json.Unmarshal(respRaw, &push)
	if err != nil {
		return err
	}

	if push.Event == subscribeEvent || push.Event == unsubscribeEvent {
		if !g.Websocket.Match.IncomingWithData(push.ID, respRaw) {
			return fmt.Errorf("couldn't match subscription message with ID: %d", push.ID)
		}
		return nil
	}

	switch push.Channel { // TODO: Convert function params below to only use push.Result
	case spotTickerChannel:
		return g.processTicker(push.Result, push.Time.Time())
	case spotTradesChannel:
		return g.processTrades(push.Result)
	case spotCandlesticksChannel:
		return g.processCandlestick(push.Result)
	case spotOrderbookTickerChannel:
		return g.processOrderbookTicker(push.Result, push.TimeMs.Time())
	case spotOrderbookUpdateChannel:
		return g.processOrderbookUpdate(push.Result, push.TimeMs.Time())
	case spotOrderbookChannel:
		return g.processOrderbookSnapshot(push.Result, push.TimeMs.Time())
	case spotOrdersChannel:
		return g.processSpotOrders(respRaw)
	case spotUserTradesChannel:
		return g.processUserPersonalTrades(respRaw)
	case spotBalancesChannel:
		return g.processSpotBalances(respRaw)
	case marginBalancesChannel:
		return g.processMarginBalances(respRaw)
	case spotFundingBalanceChannel:
		return g.processFundingBalances(respRaw)
	case crossMarginBalanceChannel:
		return g.processCrossMarginBalance(respRaw)
	case crossMarginLoanChannel:
		return g.processCrossMarginLoans(respRaw)
	case spotPongChannel:
	default:
		g.Websocket.DataHandler <- stream.UnhandledMessageWarning{
			Message: g.Name + stream.UnhandledMessage + string(respRaw),
		}
		return errors.New(stream.UnhandledMessage)
	}
	return nil
}

func (g *Gateio) processTicker(incoming []byte, pushTime time.Time) error {
	var data WsTicker
	err := json.Unmarshal(incoming, &data)
	if err != nil {
		return err
	}
	tickerPrice := ticker.Price{
		ExchangeName: g.Name,
		Volume:       data.BaseVolume.Float64(),
		QuoteVolume:  data.QuoteVolume.Float64(),
		High:         data.High24H.Float64(),
		Low:          data.Low24H.Float64(),
		Last:         data.Last.Float64(),
		Bid:          data.HighestBid.Float64(),
		Ask:          data.LowestAsk.Float64(),
		AssetType:    asset.Spot,
		Pair:         data.CurrencyPair,
		LastUpdated:  pushTime,
	}
	assetPairEnabled := g.listOfAssetsCurrencyPairEnabledFor(data.CurrencyPair)
	if assetPairEnabled[asset.Spot] {
		g.Websocket.DataHandler <- &tickerPrice
	}
	if assetPairEnabled[asset.Margin] {
		marginTicker := tickerPrice
		marginTicker.AssetType = asset.Margin
		g.Websocket.DataHandler <- &marginTicker
	}
	if assetPairEnabled[asset.CrossMargin] {
		crossMarginTicker := tickerPrice
		crossMarginTicker.AssetType = asset.CrossMargin
		g.Websocket.DataHandler <- &crossMarginTicker
	}
	return nil
}

func (g *Gateio) processTrades(incoming []byte) error {
	saveTradeData := g.IsSaveTradeDataEnabled()
	if !saveTradeData && !g.IsTradeFeedEnabled() {
		return nil
	}

	var data WsTrade
	err := json.Unmarshal(incoming, &data)
	if err != nil {
		return err
	}

	side, err := order.StringToOrderSide(data.Side)
	if err != nil {
		return err
	}
	tData := trade.Data{
		Timestamp:    data.CreateTimeMs.Time(),
		CurrencyPair: data.CurrencyPair,
		AssetType:    asset.Spot,
		Exchange:     g.Name,
		Price:        data.Price.Float64(),
		Amount:       data.Amount.Float64(),
		Side:         side,
		TID:          strconv.FormatInt(data.ID, 10),
	}

	for _, assetType := range []asset.Item{asset.Spot, asset.Margin, asset.CrossMargin} {
		if g.listOfAssetsCurrencyPairEnabledFor(data.CurrencyPair)[assetType] {
			tData.AssetType = assetType
			if err := g.Websocket.Trade.Update(saveTradeData, tData); err != nil {
				return err
			}
		}
	}

	return nil
}

func (g *Gateio) processCandlestick(incoming []byte) error {
	var data WsCandlesticks
	err := json.Unmarshal(incoming, &data)
	if err != nil {
		return err
	}
	icp := strings.Split(data.NameOfSubscription, currency.UnderscoreDelimiter)
	if len(icp) < 3 {
		return errors.New("malformed candlestick websocket push data")
	}
	currencyPair, err := currency.NewPairFromString(strings.Join(icp[1:], currency.UnderscoreDelimiter))
	if err != nil {
		return err
	}
	spotCandlestick := stream.KlineData{
		Pair:       currencyPair,
		AssetType:  asset.Spot,
		Exchange:   g.Name,
		StartTime:  data.Timestamp.Time(),
		Interval:   icp[0],
		OpenPrice:  data.OpenPrice.Float64(),
		ClosePrice: data.ClosePrice.Float64(),
		HighPrice:  data.HighestPrice.Float64(),
		LowPrice:   data.LowestPrice.Float64(),
		Volume:     data.TotalVolume.Float64(),
	}
	assetPairEnabled := g.listOfAssetsCurrencyPairEnabledFor(currencyPair)
	if assetPairEnabled[asset.Spot] {
		g.Websocket.DataHandler <- spotCandlestick
	}
	if assetPairEnabled[asset.Margin] {
		marginCandlestick := spotCandlestick
		marginCandlestick.AssetType = asset.Margin
		g.Websocket.DataHandler <- marginCandlestick
	}
	if assetPairEnabled[asset.CrossMargin] {
		crossMarginCandlestick := spotCandlestick
		crossMarginCandlestick.AssetType = asset.CrossMargin
		g.Websocket.DataHandler <- crossMarginCandlestick
	}
	return nil
}

func (g *Gateio) processOrderbookTicker(incoming []byte, updatePushedAt time.Time) error {
	var data WsOrderbookTickerData
	err := json.Unmarshal(incoming, &data)
	if err != nil {
		return err
	}

	return g.Websocket.Orderbook.LoadSnapshot(&orderbook.Base{
		Exchange:       g.Name,
		Pair:           data.CurrencyPair,
		Asset:          asset.Spot,
		LastUpdated:    data.UpdateTimeMS.Time(),
		UpdatePushedAt: updatePushedAt,
		Bids:           []orderbook.Tranche{{Price: data.BestBidPrice.Float64(), Amount: data.BestBidAmount.Float64()}},
		Asks:           []orderbook.Tranche{{Price: data.BestAskPrice.Float64(), Amount: data.BestAskAmount.Float64()}},
	})
}

func (g *Gateio) processOrderbookUpdate(incoming []byte, updatePushedAt time.Time) error {
	var data WsOrderbookUpdate
	err := json.Unmarshal(incoming, &data)
	if err != nil {
		return err
	}
	assetPairEnabled := g.listOfAssetsCurrencyPairEnabledFor(data.CurrencyPair)
	if !fetchedCurrencyPairSnapshotOrderbook[data.CurrencyPair.String()] {
		var orderbooks *orderbook.Base
		orderbooks, err = g.FetchOrderbook(context.Background(), data.CurrencyPair, asset.Spot) // currency pair orderbook data for Spot, Margin, and Cross Margin is same
		if err != nil {
			return err
		}
		// TODO: handle orderbook update synchronisation
		for _, assetType := range []asset.Item{asset.Spot, asset.Margin, asset.CrossMargin} {
			if !assetPairEnabled[assetType] {
				continue
			}
			assetOrderbook := *orderbooks
			assetOrderbook.Asset = assetType
			err = g.Websocket.Orderbook.LoadSnapshot(&assetOrderbook)
			if err != nil {
				return err
			}
		}
		fetchedCurrencyPairSnapshotOrderbook[data.CurrencyPair.String()] = true
	}
	updates := orderbook.Update{
		UpdateTime:     data.UpdateTimeMs.Time(),
		UpdatePushedAt: updatePushedAt,
		Pair:           data.CurrencyPair,
	}
	updates.Asks = make([]orderbook.Tranche, len(data.Asks))
	for x := range data.Asks {
		updates.Asks[x].Price, err = strconv.ParseFloat(data.Asks[x][0], 64)
		if err != nil {
			return err
		}
		updates.Asks[x].Amount, err = strconv.ParseFloat(data.Asks[x][1], 64)
		if err != nil {
			return err
		}
	}
	updates.Bids = make([]orderbook.Tranche, len(data.Bids))
	for x := range data.Bids {
		updates.Bids[x].Price, err = strconv.ParseFloat(data.Bids[x][0], 64)
		if err != nil {
			return err
		}
		updates.Bids[x].Amount, err = strconv.ParseFloat(data.Bids[x][1], 64)
		if err != nil {
			return err
		}
	}
	if len(updates.Asks) == 0 && len(updates.Bids) == 0 {
		return nil
	}
	if assetPairEnabled[asset.Spot] {
		updates.Asset = asset.Spot
		err = g.Websocket.Orderbook.Update(&updates)
		if err != nil {
			return err
		}
	}
	if assetPairEnabled[asset.Margin] {
		marginUpdates := updates
		marginUpdates.Asset = asset.Margin
		err = g.Websocket.Orderbook.Update(&marginUpdates)
		if err != nil {
			return err
		}
	}
	if assetPairEnabled[asset.CrossMargin] {
		crossMarginUpdate := updates
		crossMarginUpdate.Asset = asset.CrossMargin
		err = g.Websocket.Orderbook.Update(&crossMarginUpdate)
		if err != nil {
			return err
		}
	}
	return nil
}

func (g *Gateio) processOrderbookSnapshot(incoming []byte, updatePushedAt time.Time) error {
	var data WsOrderbookSnapshot
	err := json.Unmarshal(incoming, &data)
	if err != nil {
		return err
	}
	assetPairEnabled := g.listOfAssetsCurrencyPairEnabledFor(data.CurrencyPair)
	bases := orderbook.Base{
		Exchange:        g.Name,
		Pair:            data.CurrencyPair,
		Asset:           asset.Spot,
		LastUpdated:     data.UpdateTimeMs.Time(),
		UpdatePushedAt:  updatePushedAt,
		LastUpdateID:    data.LastUpdateID,
		VerifyOrderbook: g.CanVerifyOrderbook,
	}
	bases.Asks = make([]orderbook.Tranche, len(data.Asks))
	for x := range data.Asks {
		bases.Asks[x].Price, err = strconv.ParseFloat(data.Asks[x][0], 64)
		if err != nil {
			return err
		}
		bases.Asks[x].Amount, err = strconv.ParseFloat(data.Asks[x][1], 64)
		if err != nil {
			return err
		}
	}
	bases.Bids = make([]orderbook.Tranche, len(data.Bids))
	for x := range data.Bids {
		bases.Bids[x].Price, err = strconv.ParseFloat(data.Bids[x][0], 64)
		if err != nil {
			return err
		}
		bases.Bids[x].Amount, err = strconv.ParseFloat(data.Bids[x][1], 64)
		if err != nil {
			return err
		}
	}
	if assetPairEnabled[asset.Spot] {
		err = g.Websocket.Orderbook.LoadSnapshot(&bases)
		if err != nil {
			return err
		}
	}
	if assetPairEnabled[asset.Margin] {
		marginBases := bases
		marginBases.Asset = asset.Margin
		err = g.Websocket.Orderbook.LoadSnapshot(&marginBases)
		if err != nil {
			return err
		}
	}
	if assetPairEnabled[asset.CrossMargin] {
		crossMarginBases := bases
		crossMarginBases.Asset = asset.CrossMargin
		err = g.Websocket.Orderbook.LoadSnapshot(&crossMarginBases)
		if err != nil {
			return err
		}
	}
	return nil
}

func (g *Gateio) processSpotOrders(data []byte) error {
	resp := struct {
		Time    int64         `json:"time"`
		Channel string        `json:"channel"`
		Event   string        `json:"event"`
		Result  []WsSpotOrder `json:"result"`
	}{}
	err := json.Unmarshal(data, &resp)
	if err != nil {
		return err
	}
	details := make([]order.Detail, len(resp.Result))
	for x := range resp.Result {
		side, err := order.StringToOrderSide(resp.Result[x].Side)
		if err != nil {
			return err
		}
		orderType, err := order.StringToOrderType(resp.Result[x].Type)
		if err != nil {
			return err
		}
		a, err := asset.New(resp.Result[x].Account)
		if err != nil {
			return err
		}
		details[x] = order.Detail{
			Amount:         resp.Result[x].Amount.Float64(),
			Exchange:       g.Name,
			OrderID:        resp.Result[x].ID,
			Side:           side,
			Type:           orderType,
			Pair:           resp.Result[x].CurrencyPair,
			Cost:           resp.Result[x].Fee.Float64(),
			AssetType:      a,
			Price:          resp.Result[x].Price.Float64(),
			ExecutedAmount: resp.Result[x].Amount.Float64() - resp.Result[x].Left.Float64(),
			Date:           resp.Result[x].CreateTimeMs.Time(),
			LastUpdated:    resp.Result[x].UpdateTimeMs.Time(),
		}
	}
	g.Websocket.DataHandler <- details
	return nil
}

func (g *Gateio) processUserPersonalTrades(data []byte) error {
	if !g.IsFillsFeedEnabled() {
		return nil
	}

	resp := struct {
		Time    int64                 `json:"time"`
		Channel string                `json:"channel"`
		Event   string                `json:"event"`
		Result  []WsUserPersonalTrade `json:"result"`
	}{}
	err := json.Unmarshal(data, &resp)
	if err != nil {
		return err
	}
	fills := make([]fill.Data, len(resp.Result))
	for x := range fills {
		side, err := order.StringToOrderSide(resp.Result[x].Side)
		if err != nil {
			return err
		}
		fills[x] = fill.Data{
			Timestamp:    resp.Result[x].CreateTimeMs.Time(),
			Exchange:     g.Name,
			CurrencyPair: resp.Result[x].CurrencyPair,
			Side:         side,
			OrderID:      resp.Result[x].OrderID,
			TradeID:      strconv.FormatInt(resp.Result[x].ID, 10),
			Price:        resp.Result[x].Price.Float64(),
			Amount:       resp.Result[x].Amount.Float64(),
		}
	}
	return g.Websocket.Fills.Update(fills...)
}

func (g *Gateio) processSpotBalances(data []byte) error {
	resp := struct {
		Time    int64           `json:"time"`
		Channel string          `json:"channel"`
		Event   string          `json:"event"`
		Result  []WsSpotBalance `json:"result"`
	}{}
	err := json.Unmarshal(data, &resp)
	if err != nil {
		return err
	}
	accountChanges := make([]account.Change, len(resp.Result))
	for x := range resp.Result {
		code := currency.NewCode(resp.Result[x].Currency)
		accountChanges[x] = account.Change{
			Exchange: g.Name,
			Currency: code,
			Asset:    asset.Spot,
			Amount:   resp.Result[x].Available.Float64(),
		}
	}
	g.Websocket.DataHandler <- accountChanges
	return nil
}

func (g *Gateio) processMarginBalances(data []byte) error {
	resp := struct {
		Time    int64             `json:"time"`
		Channel string            `json:"channel"`
		Event   string            `json:"event"`
		Result  []WsMarginBalance `json:"result"`
	}{}
	err := json.Unmarshal(data, &resp)
	if err != nil {
		return err
	}
	accountChange := make([]account.Change, len(resp.Result))
	for x := range resp.Result {
		code := currency.NewCode(resp.Result[x].Currency)
		accountChange[x] = account.Change{
			Exchange: g.Name,
			Currency: code,
			Asset:    asset.Margin,
			Amount:   resp.Result[x].Available.Float64(),
		}
	}
	g.Websocket.DataHandler <- accountChange
	return nil
}

func (g *Gateio) processFundingBalances(data []byte) error {
	resp := struct {
		Time    int64              `json:"time"`
		Channel string             `json:"channel"`
		Event   string             `json:"event"`
		Result  []WsFundingBalance `json:"result"`
	}{}
	err := json.Unmarshal(data, &resp)
	if err != nil {
		return err
	}
	g.Websocket.DataHandler <- resp
	return nil
}

func (g *Gateio) processCrossMarginBalance(data []byte) error {
	resp := struct {
		Time    int64                  `json:"time"`
		Channel string                 `json:"channel"`
		Event   string                 `json:"event"`
		Result  []WsCrossMarginBalance `json:"result"`
	}{}
	err := json.Unmarshal(data, &resp)
	if err != nil {
		return err
	}
	accountChanges := make([]account.Change, len(resp.Result))
	for x := range resp.Result {
		code := currency.NewCode(resp.Result[x].Currency)
		accountChanges[x] = account.Change{
			Exchange: g.Name,
			Currency: code,
			Asset:    asset.Margin,
			Amount:   resp.Result[x].Available.Float64(),
			Account:  resp.Result[x].User,
		}
	}
	g.Websocket.DataHandler <- accountChanges
	return nil
}

func (g *Gateio) processCrossMarginLoans(data []byte) error {
	resp := struct {
		Time    int64             `json:"time"`
		Channel string            `json:"channel"`
		Event   string            `json:"event"`
		Result  WsCrossMarginLoan `json:"result"`
	}{}
	err := json.Unmarshal(data, &resp)
	if err != nil {
		return err
	}
	g.Websocket.DataHandler <- resp
	return nil
}

<<<<<<< HEAD
// GenerateDefaultSubscriptionsSpot returns default subscriptions
func (g *Gateio) GenerateDefaultSubscriptionsSpot() (subscription.List, error) {
	channelsToSubscribe := defaultSubscriptions
	if g.Websocket.CanUseAuthenticatedEndpoints() {
		channelsToSubscribe = append(channelsToSubscribe, []string{crossMarginBalanceChannel, marginBalancesChannel, spotBalancesChannel}...)
	}

	if g.IsSaveTradeDataEnabled() || g.IsTradeFeedEnabled() {
		channelsToSubscribe = append(channelsToSubscribe, spotTradesChannel)
	}

	var subscriptions subscription.List
	var err error
	for i := range channelsToSubscribe {
		var pairs currency.Pairs
		var assetType asset.Item
		switch channelsToSubscribe[i] {
		case marginBalancesChannel:
			assetType = asset.Margin
			pairs, err = g.GetEnabledPairs(asset.Margin)
		case crossMarginBalanceChannel:
			assetType = asset.CrossMargin
			pairs, err = g.GetEnabledPairs(asset.CrossMargin)
		default:
			// TODO: Check and add balance support as spot balances can be subscribed without a currency pair supplied.
			assetType = asset.Spot
			pairs, err = g.GetEnabledPairs(asset.Spot)
		}
		if err != nil && !errors.Is(err, asset.ErrNotEnabled) {
			return nil, err
		}

		for j := range pairs {
			params := make(map[string]interface{})
			switch channelsToSubscribe[i] {
			case spotOrderbookChannel:
				params["level"] = 100
				params["interval"] = kline.HundredMilliseconds
			case spotCandlesticksChannel:
				params["interval"] = kline.FiveMin
			case spotOrderbookUpdateChannel:
				params["interval"] = kline.HundredMilliseconds
			}

			fpair, err := g.FormatExchangeCurrency(pairs[j], asset.Spot)
			if err != nil {
				return nil, err
			}
=======
// generateSubscriptions returns configured subscriptions
func (g *Gateio) generateSubscriptions() (subscription.List, error) {
	return g.Features.Subscriptions.ExpandTemplates(g)
}
>>>>>>> bfd499f0

// GetSubscriptionTemplate returns a subscription channel template
func (g *Gateio) GetSubscriptionTemplate(_ *subscription.Subscription) (*template.Template, error) {
	return template.New("master.tmpl").Funcs(sprig.FuncMap()).Funcs(template.FuncMap{
		"channelName":         channelName,
		"singleSymbolChannel": singleSymbolChannel,
		"interval":            g.GetIntervalString,
	}).Parse(subTplText)
}

<<<<<<< HEAD
// GeneratePayload returns the payload for a websocket message
type GeneratePayload func(ctx context.Context, conn stream.Connection, event string, channelsToSubscribe subscription.List) ([]WsInput, error)

// handleSubscription sends a websocket message to receive data from the channel
func (g *Gateio) handleSubscription(ctx context.Context, conn stream.Connection, event string, channelsToSubscribe subscription.List, generatePayload GeneratePayload) error {
	payloads, err := generatePayload(ctx, conn, event, channelsToSubscribe)
	if err != nil {
		return err
	}
	var errs error
	for k := range payloads {
		result, err := conn.SendMessageReturnResponse(ctx, request.Unset, payloads[k].ID, payloads[k])
		if err != nil {
			errs = common.AppendError(errs, err)
			continue
		}
		var resp WsEventResponse
		if err = json.Unmarshal(result, &resp); err != nil {
			errs = common.AppendError(errs, err)
		} else {
			if resp.Error != nil && resp.Error.Code != 0 {
				errs = common.AppendError(errs, fmt.Errorf("error while %s to channel %s error code: %d message: %s", payloads[k].Event, payloads[k].Channel, resp.Error.Code, resp.Error.Message))
				continue
			}
			if event == subscribeEvent {
				err = g.Websocket.AddSuccessfulSubscriptions(conn, channelsToSubscribe[k])
			} else {
				err = g.Websocket.RemoveSubscriptions(conn, channelsToSubscribe[k])
=======
// manageSubs sends a websocket message to subscribe or unsubscribe from a list of channel
func (g *Gateio) manageSubs(event string, subs subscription.List) error {
	var errs error
	subs, errs = subs.ExpandTemplates(g)
	if errs != nil {
		return errs
	}

	for _, s := range subs {
		if err := func() error {
			msg, err := g.manageSubReq(event, s)
			if err != nil {
				return err
>>>>>>> bfd499f0
			}
			result, err := g.Websocket.Conn.SendMessageReturnResponse(context.TODO(), request.Unset, msg.ID, msg)
			if err != nil {
				return err
			}
			var resp WsEventResponse
			if err := json.Unmarshal(result, &resp); err != nil {
				return err
			}
			if resp.Error != nil && resp.Error.Code != 0 {
				return fmt.Errorf("(%d) %s", resp.Error.Code, resp.Error.Message)
			}
			if event == "unsubscribe" {
				return g.Websocket.RemoveSubscriptions(s)
			}
			return g.Websocket.AddSuccessfulSubscriptions(s)
		}(); err != nil {
			errs = common.AppendError(errs, fmt.Errorf("%s %s %s: %w", s.Channel, s.Asset, s.Pairs, err))
		}
	}
	return errs
}

<<<<<<< HEAD
func (g *Gateio) generatePayload(ctx context.Context, conn stream.Connection, event string, channelsToSubscribe subscription.List) ([]WsInput, error) {
	if len(channelsToSubscribe) == 0 {
		return nil, errors.New("cannot generate payload, no channels supplied")
	}
	var creds *account.Credentials
	var err error
	if g.Websocket.CanUseAuthenticatedEndpoints() {
		creds, err = g.GetCredentials(ctx)
		if err != nil {
			return nil, err
		}
	}
	var batch *[]string
	var intervalString string
	payloads := make([]WsInput, 0, len(channelsToSubscribe))
	for i := range channelsToSubscribe {
		if len(channelsToSubscribe[i].Pairs) != 1 {
			return nil, subscription.ErrNotSinglePair
		}
		var auth *WsAuthInput
		timestamp := time.Now()
		channelsToSubscribe[i].Pairs[0].Delimiter = currency.UnderscoreDelimiter
		params := []string{channelsToSubscribe[i].Pairs[0].String()}
		switch channelsToSubscribe[i].Channel {
		case spotOrderbookChannel:
			interval, okay := channelsToSubscribe[i].Params["interval"].(kline.Interval)
			if !okay {
				return nil, errors.New("invalid interval parameter")
			}
			level, okay := channelsToSubscribe[i].Params["level"].(int)
			if !okay {
				return nil, errors.New("invalid spot order level")
			}
			intervalString, err = g.GetIntervalString(interval)
			if err != nil {
				return nil, err
			}
			params = append(params,
				strconv.Itoa(level),
				intervalString,
			)
		case spotCandlesticksChannel:
			interval, ok := channelsToSubscribe[i].Params["interval"].(kline.Interval)
			if !ok {
				return nil, errors.New("missing spot candlesticks interval")
			}
			intervalString, err = g.GetIntervalString(interval)
			if err != nil {
				return nil, err
			}
			params = append(
				[]string{intervalString},
				params...)
		}
		switch channelsToSubscribe[i].Channel {
		case spotUserTradesChannel,
			spotBalancesChannel,
			marginBalancesChannel,
			spotFundingBalanceChannel,
			crossMarginBalanceChannel,
			crossMarginLoanChannel:
			if !g.Websocket.CanUseAuthenticatedEndpoints() {
				continue
			}
			value, ok := channelsToSubscribe[i].Params["user"].(string)
			if ok {
				params = append(
					[]string{value},
					params...)
			}
			var sigTemp string
			sigTemp, err = g.generateWsSignature(creds.Secret, event, channelsToSubscribe[i].Channel, timestamp)
			if err != nil {
				return nil, err
			}
			auth = &WsAuthInput{
				Method: "api_key",
				Key:    creds.Key,
				Sign:   sigTemp,
			}
		case spotOrderbookUpdateChannel:
			interval, ok := channelsToSubscribe[i].Params["interval"].(kline.Interval)
			if !ok {
				return nil, errors.New("missing spot orderbook interval")
			}
			intervalString, err = g.GetIntervalString(interval)
			if err != nil {
				return nil, err
			}
			params = append(params, intervalString)
		}

		payload := WsInput{
			ID:      conn.GenerateMessageID(false),
			Event:   event,
			Channel: channelsToSubscribe[i].Channel,
			Payload: params,
			Auth:    auth,
			Time:    timestamp.Unix(),
		}

		if channelsToSubscribe[i].Channel == "spot.book_ticker" {
			// To get all orderbook assets subscribed it needs to be batched and
			// only spot.book_ticker can be batched, if not it will take about
			// half an hour for initial sync.
			if batch != nil {
				*batch = append(*batch, params...)
			} else {
				// Sets up pointer to the field for the outbound payload.
				payloads = append(payloads, payload)
				batch = &payloads[len(payloads)-1].Payload
			}
			continue
=======
// manageSubReq constructs the subscription management message for a subscription
func (g *Gateio) manageSubReq(event string, s *subscription.Subscription) (*WsInput, error) {
	req := &WsInput{
		ID:      g.Websocket.Conn.GenerateMessageID(false),
		Event:   event,
		Channel: channelName(s),
		Time:    time.Now().Unix(),
		Payload: strings.Split(s.QualifiedChannel, ","),
	}
	if s.Authenticated {
		creds, err := g.GetCredentials(context.TODO())
		if err != nil {
			return nil, err
		}
		sig, err := g.generateWsSignature(creds.Secret, event, req.Channel, req.Time)
		if err != nil {
			return nil, err
		}
		req.Auth = &WsAuthInput{
			Method: "api_key",
			Key:    creds.Key,
			Sign:   sig,
>>>>>>> bfd499f0
		}
	}
	return req, nil
}

<<<<<<< HEAD
// SpotSubscribe sends a websocket message to stop receiving data from the channel
func (g *Gateio) SpotSubscribe(ctx context.Context, conn stream.Connection, channelsToUnsubscribe subscription.List) error {
	return g.handleSubscription(ctx, conn, subscribeEvent, channelsToUnsubscribe, g.generatePayload)
}

// SpotUnsubscribe sends a websocket message to stop receiving data from the channel
func (g *Gateio) SpotUnsubscribe(ctx context.Context, conn stream.Connection, channelsToUnsubscribe subscription.List) error {
	return g.handleSubscription(ctx, conn, unsubscribeEvent, channelsToUnsubscribe, g.generatePayload)
=======
// Subscribe sends a websocket message to stop receiving data from the channel
func (g *Gateio) Subscribe(subs subscription.List) error {
	return g.manageSubs("subscribe", subs)
}

// Unsubscribe sends a websocket message to stop receiving data from the channel
func (g *Gateio) Unsubscribe(subs subscription.List) error {
	return g.manageSubs("unsubscribe", subs)
>>>>>>> bfd499f0
}

func (g *Gateio) listOfAssetsCurrencyPairEnabledFor(cp currency.Pair) map[asset.Item]bool {
	assetTypes := g.CurrencyPairs.GetAssetTypes(true)
	// we need this all asset types on the map even if their value is false
	assetPairEnabled := map[asset.Item]bool{asset.Spot: false, asset.Options: false, asset.Futures: false, asset.CrossMargin: false, asset.Margin: false, asset.DeliveryFutures: false}
	for i := range assetTypes {
		pairs, err := g.GetEnabledPairs(assetTypes[i])
		if err != nil {
			continue
		}
		assetPairEnabled[assetTypes[i]] = pairs.Contains(cp, true)
	}
	return assetPairEnabled
}

// GenerateWebsocketMessageID generates a message ID for the individual connection
func (g *Gateio) GenerateWebsocketMessageID(bool) int64 {
	return g.Counter.IncrementAndGet()
}

// channelName converts global channel names to gateio specific channel names
func channelName(s *subscription.Subscription) string {
	if name, ok := subscriptionNames[s.Channel]; ok {
		return name
	}
	return s.Channel
}

// singleSymbolChannel returns if the channel should be fanned out into single symbol requests
func singleSymbolChannel(name string) bool {
	switch name {
	case spotCandlesticksChannel, spotOrderbookUpdateChannel, spotOrderbookChannel:
		return true
	}
	return false
}

const subTplText = `
{{- with $name := channelName $.S }}
	{{- range $asset, $pairs := $.AssetPairs }}
		{{- if singleSymbolChannel $name }}
			{{- range $i, $p := $pairs -}}
				{{- if eq $name "spot.candlesticks" }}{{ interval $.S.Interval -}} , {{- end }}
				{{- $p }}
				{{- if eq "spot.order_book" $name -}} , {{- $.S.Levels }}{{ end }}
				{{- if hasPrefix "spot.order_book" $name -}} , {{- interval $.S.Interval }}{{ end }}
				{{- $.PairSeparator }}
			{{- end }}
			{{- $.AssetSeparator }}
		{{- else }}
			{{- $pairs.Join }}
		{{- end }}
	{{- end }}
{{- end }}
`<|MERGE_RESOLUTION|>--- conflicted
+++ resolved
@@ -67,10 +67,6 @@
 
 var fetchedCurrencyPairSnapshotOrderbook = make(map[string]bool)
 
-<<<<<<< HEAD
-// WsConnectSpot initiates a websocket connection
-func (g *Gateio) WsConnectSpot(ctx context.Context, conn stream.Connection) error {
-=======
 var subscriptionNames = map[string]string{
 	subscription.TickerChannel:    spotTickerChannel,
 	subscription.OrderbookChannel: spotOrderbookUpdateChannel,
@@ -78,12 +74,8 @@
 	subscription.AllTradesChannel: spotTradesChannel,
 }
 
-// WsConnect initiates a websocket connection
-func (g *Gateio) WsConnect() error {
-	if !g.Websocket.IsEnabled() || !g.IsEnabled() {
-		return stream.ErrWebsocketNotEnabled
-	}
->>>>>>> bfd499f0
+// WsConnectSpot initiates a websocket connection
+func (g *Gateio) WsConnectSpot(ctx context.Context, conn stream.Connection) error {
 	err := g.CurrencyPairs.IsAssetEnabled(asset.Spot)
 	if err != nil {
 		return err
@@ -633,103 +625,25 @@
 	return nil
 }
 
-<<<<<<< HEAD
-// GenerateDefaultSubscriptionsSpot returns default subscriptions
-func (g *Gateio) GenerateDefaultSubscriptionsSpot() (subscription.List, error) {
-	channelsToSubscribe := defaultSubscriptions
-	if g.Websocket.CanUseAuthenticatedEndpoints() {
-		channelsToSubscribe = append(channelsToSubscribe, []string{crossMarginBalanceChannel, marginBalancesChannel, spotBalancesChannel}...)
-	}
-
-	if g.IsSaveTradeDataEnabled() || g.IsTradeFeedEnabled() {
-		channelsToSubscribe = append(channelsToSubscribe, spotTradesChannel)
-	}
-
-	var subscriptions subscription.List
-	var err error
-	for i := range channelsToSubscribe {
-		var pairs currency.Pairs
-		var assetType asset.Item
-		switch channelsToSubscribe[i] {
-		case marginBalancesChannel:
-			assetType = asset.Margin
-			pairs, err = g.GetEnabledPairs(asset.Margin)
-		case crossMarginBalanceChannel:
-			assetType = asset.CrossMargin
-			pairs, err = g.GetEnabledPairs(asset.CrossMargin)
-		default:
-			// TODO: Check and add balance support as spot balances can be subscribed without a currency pair supplied.
-			assetType = asset.Spot
-			pairs, err = g.GetEnabledPairs(asset.Spot)
-		}
-		if err != nil && !errors.Is(err, asset.ErrNotEnabled) {
-			return nil, err
-		}
-
-		for j := range pairs {
-			params := make(map[string]interface{})
-			switch channelsToSubscribe[i] {
-			case spotOrderbookChannel:
-				params["level"] = 100
-				params["interval"] = kline.HundredMilliseconds
-			case spotCandlesticksChannel:
-				params["interval"] = kline.FiveMin
-			case spotOrderbookUpdateChannel:
-				params["interval"] = kline.HundredMilliseconds
-			}
-
-			fpair, err := g.FormatExchangeCurrency(pairs[j], asset.Spot)
-			if err != nil {
-				return nil, err
-			}
-=======
-// generateSubscriptions returns configured subscriptions
-func (g *Gateio) generateSubscriptions() (subscription.List, error) {
+// generateSubscriptionsSpot returns configured subscriptions
+func (g *Gateio) generateSubscriptionsSpot() (subscription.List, error) {
 	return g.Features.Subscriptions.ExpandTemplates(g)
 }
->>>>>>> bfd499f0
 
 // GetSubscriptionTemplate returns a subscription channel template
 func (g *Gateio) GetSubscriptionTemplate(_ *subscription.Subscription) (*template.Template, error) {
-	return template.New("master.tmpl").Funcs(sprig.FuncMap()).Funcs(template.FuncMap{
-		"channelName":         channelName,
-		"singleSymbolChannel": singleSymbolChannel,
-		"interval":            g.GetIntervalString,
-	}).Parse(subTplText)
-}
-
-<<<<<<< HEAD
-// GeneratePayload returns the payload for a websocket message
-type GeneratePayload func(ctx context.Context, conn stream.Connection, event string, channelsToSubscribe subscription.List) ([]WsInput, error)
-
-// handleSubscription sends a websocket message to receive data from the channel
-func (g *Gateio) handleSubscription(ctx context.Context, conn stream.Connection, event string, channelsToSubscribe subscription.List, generatePayload GeneratePayload) error {
-	payloads, err := generatePayload(ctx, conn, event, channelsToSubscribe)
-	if err != nil {
-		return err
-	}
-	var errs error
-	for k := range payloads {
-		result, err := conn.SendMessageReturnResponse(ctx, request.Unset, payloads[k].ID, payloads[k])
-		if err != nil {
-			errs = common.AppendError(errs, err)
-			continue
-		}
-		var resp WsEventResponse
-		if err = json.Unmarshal(result, &resp); err != nil {
-			errs = common.AppendError(errs, err)
-		} else {
-			if resp.Error != nil && resp.Error.Code != 0 {
-				errs = common.AppendError(errs, fmt.Errorf("error while %s to channel %s error code: %d message: %s", payloads[k].Event, payloads[k].Channel, resp.Error.Code, resp.Error.Message))
-				continue
-			}
-			if event == subscribeEvent {
-				err = g.Websocket.AddSuccessfulSubscriptions(conn, channelsToSubscribe[k])
-			} else {
-				err = g.Websocket.RemoveSubscriptions(conn, channelsToSubscribe[k])
-=======
+	return template.New("master.tmpl").
+		Funcs(sprig.FuncMap()).
+		Funcs(template.FuncMap{
+			"channelName":         channelName,
+			"singleSymbolChannel": singleSymbolChannel,
+			"interval":            g.GetIntervalString,
+		}).
+		Parse(subTplText)
+}
+
 // manageSubs sends a websocket message to subscribe or unsubscribe from a list of channel
-func (g *Gateio) manageSubs(event string, subs subscription.List) error {
+func (g *Gateio) manageSubs(ctx context.Context, event string, conn stream.Connection, subs subscription.List) error {
 	var errs error
 	subs, errs = subs.ExpandTemplates(g)
 	if errs != nil {
@@ -738,12 +652,11 @@
 
 	for _, s := range subs {
 		if err := func() error {
-			msg, err := g.manageSubReq(event, s)
+			msg, err := g.manageSubReq(ctx, event, conn, s)
 			if err != nil {
 				return err
->>>>>>> bfd499f0
-			}
-			result, err := g.Websocket.Conn.SendMessageReturnResponse(context.TODO(), request.Unset, msg.ID, msg)
+			}
+			result, err := conn.SendMessageReturnResponse(ctx, request.Unset, msg.ID, msg)
 			if err != nil {
 				return err
 			}
@@ -755,9 +668,9 @@
 				return fmt.Errorf("(%d) %s", resp.Error.Code, resp.Error.Message)
 			}
 			if event == "unsubscribe" {
-				return g.Websocket.RemoveSubscriptions(s)
-			}
-			return g.Websocket.AddSuccessfulSubscriptions(s)
+				return g.Websocket.RemoveSubscriptions(conn, s)
+			}
+			return g.Websocket.AddSuccessfulSubscriptions(conn, s)
 		}(); err != nil {
 			errs = common.AppendError(errs, fmt.Errorf("%s %s %s: %w", s.Channel, s.Asset, s.Pairs, err))
 		}
@@ -765,132 +678,17 @@
 	return errs
 }
 
-<<<<<<< HEAD
-func (g *Gateio) generatePayload(ctx context.Context, conn stream.Connection, event string, channelsToSubscribe subscription.List) ([]WsInput, error) {
-	if len(channelsToSubscribe) == 0 {
-		return nil, errors.New("cannot generate payload, no channels supplied")
-	}
-	var creds *account.Credentials
-	var err error
-	if g.Websocket.CanUseAuthenticatedEndpoints() {
-		creds, err = g.GetCredentials(ctx)
-		if err != nil {
-			return nil, err
-		}
-	}
-	var batch *[]string
-	var intervalString string
-	payloads := make([]WsInput, 0, len(channelsToSubscribe))
-	for i := range channelsToSubscribe {
-		if len(channelsToSubscribe[i].Pairs) != 1 {
-			return nil, subscription.ErrNotSinglePair
-		}
-		var auth *WsAuthInput
-		timestamp := time.Now()
-		channelsToSubscribe[i].Pairs[0].Delimiter = currency.UnderscoreDelimiter
-		params := []string{channelsToSubscribe[i].Pairs[0].String()}
-		switch channelsToSubscribe[i].Channel {
-		case spotOrderbookChannel:
-			interval, okay := channelsToSubscribe[i].Params["interval"].(kline.Interval)
-			if !okay {
-				return nil, errors.New("invalid interval parameter")
-			}
-			level, okay := channelsToSubscribe[i].Params["level"].(int)
-			if !okay {
-				return nil, errors.New("invalid spot order level")
-			}
-			intervalString, err = g.GetIntervalString(interval)
-			if err != nil {
-				return nil, err
-			}
-			params = append(params,
-				strconv.Itoa(level),
-				intervalString,
-			)
-		case spotCandlesticksChannel:
-			interval, ok := channelsToSubscribe[i].Params["interval"].(kline.Interval)
-			if !ok {
-				return nil, errors.New("missing spot candlesticks interval")
-			}
-			intervalString, err = g.GetIntervalString(interval)
-			if err != nil {
-				return nil, err
-			}
-			params = append(
-				[]string{intervalString},
-				params...)
-		}
-		switch channelsToSubscribe[i].Channel {
-		case spotUserTradesChannel,
-			spotBalancesChannel,
-			marginBalancesChannel,
-			spotFundingBalanceChannel,
-			crossMarginBalanceChannel,
-			crossMarginLoanChannel:
-			if !g.Websocket.CanUseAuthenticatedEndpoints() {
-				continue
-			}
-			value, ok := channelsToSubscribe[i].Params["user"].(string)
-			if ok {
-				params = append(
-					[]string{value},
-					params...)
-			}
-			var sigTemp string
-			sigTemp, err = g.generateWsSignature(creds.Secret, event, channelsToSubscribe[i].Channel, timestamp)
-			if err != nil {
-				return nil, err
-			}
-			auth = &WsAuthInput{
-				Method: "api_key",
-				Key:    creds.Key,
-				Sign:   sigTemp,
-			}
-		case spotOrderbookUpdateChannel:
-			interval, ok := channelsToSubscribe[i].Params["interval"].(kline.Interval)
-			if !ok {
-				return nil, errors.New("missing spot orderbook interval")
-			}
-			intervalString, err = g.GetIntervalString(interval)
-			if err != nil {
-				return nil, err
-			}
-			params = append(params, intervalString)
-		}
-
-		payload := WsInput{
-			ID:      conn.GenerateMessageID(false),
-			Event:   event,
-			Channel: channelsToSubscribe[i].Channel,
-			Payload: params,
-			Auth:    auth,
-			Time:    timestamp.Unix(),
-		}
-
-		if channelsToSubscribe[i].Channel == "spot.book_ticker" {
-			// To get all orderbook assets subscribed it needs to be batched and
-			// only spot.book_ticker can be batched, if not it will take about
-			// half an hour for initial sync.
-			if batch != nil {
-				*batch = append(*batch, params...)
-			} else {
-				// Sets up pointer to the field for the outbound payload.
-				payloads = append(payloads, payload)
-				batch = &payloads[len(payloads)-1].Payload
-			}
-			continue
-=======
 // manageSubReq constructs the subscription management message for a subscription
-func (g *Gateio) manageSubReq(event string, s *subscription.Subscription) (*WsInput, error) {
+func (g *Gateio) manageSubReq(ctx context.Context, event string, conn stream.Connection, s *subscription.Subscription) (*WsInput, error) {
 	req := &WsInput{
-		ID:      g.Websocket.Conn.GenerateMessageID(false),
+		ID:      conn.GenerateMessageID(false),
 		Event:   event,
 		Channel: channelName(s),
 		Time:    time.Now().Unix(),
 		Payload: strings.Split(s.QualifiedChannel, ","),
 	}
 	if s.Authenticated {
-		creds, err := g.GetCredentials(context.TODO())
+		creds, err := g.GetCredentials(ctx)
 		if err != nil {
 			return nil, err
 		}
@@ -902,31 +700,19 @@
 			Method: "api_key",
 			Key:    creds.Key,
 			Sign:   sig,
->>>>>>> bfd499f0
 		}
 	}
 	return req, nil
 }
 
-<<<<<<< HEAD
-// SpotSubscribe sends a websocket message to stop receiving data from the channel
-func (g *Gateio) SpotSubscribe(ctx context.Context, conn stream.Connection, channelsToUnsubscribe subscription.List) error {
-	return g.handleSubscription(ctx, conn, subscribeEvent, channelsToUnsubscribe, g.generatePayload)
-}
-
-// SpotUnsubscribe sends a websocket message to stop receiving data from the channel
-func (g *Gateio) SpotUnsubscribe(ctx context.Context, conn stream.Connection, channelsToUnsubscribe subscription.List) error {
-	return g.handleSubscription(ctx, conn, unsubscribeEvent, channelsToUnsubscribe, g.generatePayload)
-=======
 // Subscribe sends a websocket message to stop receiving data from the channel
-func (g *Gateio) Subscribe(subs subscription.List) error {
-	return g.manageSubs("subscribe", subs)
+func (g *Gateio) SpotSubscribe(ctx context.Context, conn stream.Connection, subs subscription.List) error {
+	return g.manageSubs(ctx, subscribeEvent, conn, subs)
 }
 
 // Unsubscribe sends a websocket message to stop receiving data from the channel
-func (g *Gateio) Unsubscribe(subs subscription.List) error {
-	return g.manageSubs("unsubscribe", subs)
->>>>>>> bfd499f0
+func (g *Gateio) SpotUnsubscribe(ctx context.Context, conn stream.Connection, subs subscription.List) error {
+	return g.manageSubs(ctx, unsubscribeEvent, conn, subs)
 }
 
 func (g *Gateio) listOfAssetsCurrencyPairEnabledFor(cp currency.Pair) map[asset.Item]bool {
@@ -982,4 +768,38 @@
 		{{- end }}
 	{{- end }}
 {{- end }}
-`+`
+
+// GeneratePayload returns the payload for a websocket message
+type GeneratePayload func(ctx context.Context, conn stream.Connection, event string, channelsToSubscribe subscription.List) ([]WsInput, error)
+
+// handleSubscription sends a websocket message to receive data from the channel
+func (g *Gateio) handleSubscription(ctx context.Context, conn stream.Connection, event string, channelsToSubscribe subscription.List, generatePayload GeneratePayload) error {
+	payloads, err := generatePayload(ctx, conn, event, channelsToSubscribe)
+	if err != nil {
+		return err
+	}
+	var errs error
+	for k := range payloads {
+		result, err := conn.SendMessageReturnResponse(ctx, request.Unset, payloads[k].ID, payloads[k])
+		if err != nil {
+			errs = common.AppendError(errs, err)
+			continue
+		}
+		var resp WsEventResponse
+		if err = json.Unmarshal(result, &resp); err != nil {
+			errs = common.AppendError(errs, err)
+		} else {
+			if resp.Error != nil && resp.Error.Code != 0 {
+				errs = common.AppendError(errs, fmt.Errorf("error while %s to channel %s error code: %d message: %s", payloads[k].Event, payloads[k].Channel, resp.Error.Code, resp.Error.Message))
+				continue
+			}
+			if event == subscribeEvent {
+				err = g.Websocket.AddSuccessfulSubscriptions(conn, channelsToSubscribe[k])
+			} else {
+				err = g.Websocket.RemoveSubscriptions(conn, channelsToSubscribe[k])
+			}
+		}
+	}
+	return errs
+}