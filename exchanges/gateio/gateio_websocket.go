package gateio

import (
	"context"
	"crypto/hmac"
	"crypto/sha512"
	"encoding/hex"
	"encoding/json"
	"errors"
	"fmt"
	"net/http"
	"strconv"
	"strings"
	"text/template"
	"time"

<<<<<<< HEAD
	"github.com/buger/jsonparser"
=======
	"github.com/Masterminds/sprig/v3"
>>>>>>> 261b5777
	"github.com/gorilla/websocket"
	"github.com/thrasher-corp/gocryptotrader/common"
	"github.com/thrasher-corp/gocryptotrader/currency"
	"github.com/thrasher-corp/gocryptotrader/exchanges/account"
	"github.com/thrasher-corp/gocryptotrader/exchanges/asset"
	"github.com/thrasher-corp/gocryptotrader/exchanges/fill"
	"github.com/thrasher-corp/gocryptotrader/exchanges/kline"
	"github.com/thrasher-corp/gocryptotrader/exchanges/order"
	"github.com/thrasher-corp/gocryptotrader/exchanges/orderbook"
	"github.com/thrasher-corp/gocryptotrader/exchanges/request"
	"github.com/thrasher-corp/gocryptotrader/exchanges/stream"
	"github.com/thrasher-corp/gocryptotrader/exchanges/subscription"
	"github.com/thrasher-corp/gocryptotrader/exchanges/ticker"
	"github.com/thrasher-corp/gocryptotrader/exchanges/trade"
)

const (
	gateioWebsocketEndpoint  = "wss://api.gateio.ws/ws/v4/"
	gateioWebsocketRateLimit = 120 * time.Millisecond

	spotPingChannel            = "spot.ping"
	spotPongChannel            = "spot.pong"
	spotTickerChannel          = "spot.tickers"
	spotTradesChannel          = "spot.trades"
	spotCandlesticksChannel    = "spot.candlesticks"
	spotOrderbookTickerChannel = "spot.book_ticker"       // Best bid or ask price
	spotOrderbookUpdateChannel = "spot.order_book_update" // Changed order book levels
	spotOrderbookChannel       = "spot.order_book"        // Limited-Level Full Order Book Snapshot
	spotOrdersChannel          = "spot.orders"
	spotUserTradesChannel      = "spot.usertrades"
	spotBalancesChannel        = "spot.balances"
	marginBalancesChannel      = "spot.margin_balances"
	spotFundingBalanceChannel  = "spot.funding_balances"
	crossMarginBalanceChannel  = "spot.cross_balances"
	crossMarginLoanChannel     = "spot.cross_loan"

	subscribeEvent   = "subscribe"
	unsubscribeEvent = "unsubscribe"
)

var defaultSubscriptions = subscription.List{
	{Enabled: true, Channel: subscription.TickerChannel, Asset: asset.Spot},
	{Enabled: true, Channel: subscription.CandlesChannel, Asset: asset.Spot, Interval: kline.FiveMin},
	{Enabled: true, Channel: subscription.OrderbookChannel, Asset: asset.Spot, Interval: kline.HundredMilliseconds},
	{Enabled: true, Channel: spotBalancesChannel, Asset: asset.Spot, Authenticated: true},
	{Enabled: true, Channel: crossMarginBalanceChannel, Asset: asset.CrossMargin, Authenticated: true},
	{Enabled: true, Channel: marginBalancesChannel, Asset: asset.Margin, Authenticated: true},
	{Enabled: false, Channel: subscription.AllTradesChannel, Asset: asset.Spot},
}

var fetchedCurrencyPairSnapshotOrderbook = make(map[string]bool)

var subscriptionNames = map[string]string{
	subscription.TickerChannel:    spotTickerChannel,
	subscription.OrderbookChannel: spotOrderbookUpdateChannel,
	subscription.CandlesChannel:   spotCandlesticksChannel,
	subscription.AllTradesChannel: spotTradesChannel,
}

// WsConnectSpot initiates a websocket connection
func (g *Gateio) WsConnectSpot(ctx context.Context, conn stream.Connection) error {
	err := g.CurrencyPairs.IsAssetEnabled(asset.Spot)
	if err != nil {
		return err
	}
	err = conn.DialContext(ctx, &websocket.Dialer{}, http.Header{})
	if err != nil {
		return err
	}
	pingMessage, err := json.Marshal(WsInput{Channel: spotPingChannel})
	if err != nil {
		return err
	}
	conn.SetupPingHandler(request.Unset, stream.PingHandler{
		Websocket:   true,
		Delay:       time.Second * 15,
		Message:     pingMessage,
		MessageType: websocket.TextMessage,
	})
	return nil
}

<<<<<<< HEAD
// AuthenticateSpot sends an authentication message to the websocket connection
func (g *Gateio) AuthenticateSpot(ctx context.Context, conn stream.Connection) error {
	_, err := g.WebsocketLogin(ctx, conn, "spot.login")
	return err
}

func (g *Gateio) generateWsSignature(secret, event, channel string, dtime time.Time) (string, error) {
	msg := "channel=" + channel + "&event=" + event + "&time=" + strconv.FormatInt(dtime.Unix(), 10)
=======
func (g *Gateio) generateWsSignature(secret, event, channel string, t int64) (string, error) {
	msg := "channel=" + channel + "&event=" + event + "&time=" + strconv.FormatInt(t, 10)
>>>>>>> 261b5777
	mac := hmac.New(sha512.New, []byte(secret))
	if _, err := mac.Write([]byte(msg)); err != nil {
		return "", err
	}
	return hex.EncodeToString(mac.Sum(nil)), nil
}

// WsHandleSpotData handles spot data
func (g *Gateio) WsHandleSpotData(_ context.Context, respRaw []byte) error {
	if requestID, err := jsonparser.GetString(respRaw, "request_id"); err == nil && requestID != "" {
		if !g.Websocket.Match.IncomingWithData(requestID, respRaw) {
			return fmt.Errorf("gateio_websocket.go error - unable to match requestID %v", requestID)
		}
		return nil
	}

	var push WsResponse
	err := json.Unmarshal(respRaw, &push)
	if err != nil {
		return err
	}

	if push.Event == subscribeEvent || push.Event == unsubscribeEvent {
		if !g.Websocket.Match.IncomingWithData(push.ID, respRaw) {
			return fmt.Errorf("couldn't match subscription message with ID: %d", push.ID)
		}
		return nil
	}

	switch push.Channel { // TODO: Convert function params below to only use push.Result
	case spotTickerChannel:
		return g.processTicker(push.Result, push.Time.Time())
	case spotTradesChannel:
		return g.processTrades(push.Result)
	case spotCandlesticksChannel:
		return g.processCandlestick(push.Result)
	case spotOrderbookTickerChannel:
		return g.processOrderbookTicker(push.Result, push.TimeMs.Time())
	case spotOrderbookUpdateChannel:
		return g.processOrderbookUpdate(push.Result, push.TimeMs.Time())
	case spotOrderbookChannel:
		return g.processOrderbookSnapshot(push.Result, push.TimeMs.Time())
	case spotOrdersChannel:
		return g.processSpotOrders(respRaw)
	case spotUserTradesChannel:
		return g.processUserPersonalTrades(respRaw)
	case spotBalancesChannel:
		return g.processSpotBalances(respRaw)
	case marginBalancesChannel:
		return g.processMarginBalances(respRaw)
	case spotFundingBalanceChannel:
		return g.processFundingBalances(respRaw)
	case crossMarginBalanceChannel:
		return g.processCrossMarginBalance(respRaw)
	case crossMarginLoanChannel:
		return g.processCrossMarginLoans(respRaw)
	case spotPongChannel:
	default:
		g.Websocket.DataHandler <- stream.UnhandledMessageWarning{
			Message: g.Name + stream.UnhandledMessage + string(respRaw),
		}
		return errors.New(stream.UnhandledMessage)
	}
	return nil
}

func (g *Gateio) processTicker(incoming []byte, pushTime time.Time) error {
	var data WsTicker
	err := json.Unmarshal(incoming, &data)
	if err != nil {
		return err
	}
	tickerPrice := ticker.Price{
		ExchangeName: g.Name,
		Volume:       data.BaseVolume.Float64(),
		QuoteVolume:  data.QuoteVolume.Float64(),
		High:         data.High24H.Float64(),
		Low:          data.Low24H.Float64(),
		Last:         data.Last.Float64(),
		Bid:          data.HighestBid.Float64(),
		Ask:          data.LowestAsk.Float64(),
		AssetType:    asset.Spot,
		Pair:         data.CurrencyPair,
		LastUpdated:  pushTime,
	}
	assetPairEnabled := g.listOfAssetsCurrencyPairEnabledFor(data.CurrencyPair)
	if assetPairEnabled[asset.Spot] {
		g.Websocket.DataHandler <- &tickerPrice
	}
	if assetPairEnabled[asset.Margin] {
		marginTicker := tickerPrice
		marginTicker.AssetType = asset.Margin
		g.Websocket.DataHandler <- &marginTicker
	}
	if assetPairEnabled[asset.CrossMargin] {
		crossMarginTicker := tickerPrice
		crossMarginTicker.AssetType = asset.CrossMargin
		g.Websocket.DataHandler <- &crossMarginTicker
	}
	return nil
}

func (g *Gateio) processTrades(incoming []byte) error {
	saveTradeData := g.IsSaveTradeDataEnabled()
	if !saveTradeData && !g.IsTradeFeedEnabled() {
		return nil
	}

	var data WsTrade
	err := json.Unmarshal(incoming, &data)
	if err != nil {
		return err
	}

	side, err := order.StringToOrderSide(data.Side)
	if err != nil {
		return err
	}
	tData := trade.Data{
		Timestamp:    data.CreateTimeMs.Time(),
		CurrencyPair: data.CurrencyPair,
		AssetType:    asset.Spot,
		Exchange:     g.Name,
		Price:        data.Price.Float64(),
		Amount:       data.Amount.Float64(),
		Side:         side,
		TID:          strconv.FormatInt(data.ID, 10),
	}

	for _, assetType := range []asset.Item{asset.Spot, asset.Margin, asset.CrossMargin} {
		if g.listOfAssetsCurrencyPairEnabledFor(data.CurrencyPair)[assetType] {
			tData.AssetType = assetType
			if err := g.Websocket.Trade.Update(saveTradeData, tData); err != nil {
				return err
			}
		}
	}

	return nil
}

func (g *Gateio) processCandlestick(incoming []byte) error {
	var data WsCandlesticks
	err := json.Unmarshal(incoming, &data)
	if err != nil {
		return err
	}
	icp := strings.Split(data.NameOfSubscription, currency.UnderscoreDelimiter)
	if len(icp) < 3 {
		return errors.New("malformed candlestick websocket push data")
	}
	currencyPair, err := currency.NewPairFromString(strings.Join(icp[1:], currency.UnderscoreDelimiter))
	if err != nil {
		return err
	}
	spotCandlestick := stream.KlineData{
		Pair:       currencyPair,
		AssetType:  asset.Spot,
		Exchange:   g.Name,
		StartTime:  data.Timestamp.Time(),
		Interval:   icp[0],
		OpenPrice:  data.OpenPrice.Float64(),
		ClosePrice: data.ClosePrice.Float64(),
		HighPrice:  data.HighestPrice.Float64(),
		LowPrice:   data.LowestPrice.Float64(),
		Volume:     data.TotalVolume.Float64(),
	}
	assetPairEnabled := g.listOfAssetsCurrencyPairEnabledFor(currencyPair)
	if assetPairEnabled[asset.Spot] {
		g.Websocket.DataHandler <- spotCandlestick
	}
	if assetPairEnabled[asset.Margin] {
		marginCandlestick := spotCandlestick
		marginCandlestick.AssetType = asset.Margin
		g.Websocket.DataHandler <- marginCandlestick
	}
	if assetPairEnabled[asset.CrossMargin] {
		crossMarginCandlestick := spotCandlestick
		crossMarginCandlestick.AssetType = asset.CrossMargin
		g.Websocket.DataHandler <- crossMarginCandlestick
	}
	return nil
}

func (g *Gateio) processOrderbookTicker(incoming []byte, updatePushedAt time.Time) error {
	var data WsOrderbookTickerData
	err := json.Unmarshal(incoming, &data)
	if err != nil {
		return err
	}

	return g.Websocket.Orderbook.LoadSnapshot(&orderbook.Base{
		Exchange:       g.Name,
		Pair:           data.CurrencyPair,
		Asset:          asset.Spot,
		LastUpdated:    data.UpdateTimeMS.Time(),
		UpdatePushedAt: updatePushedAt,
		Bids:           []orderbook.Tranche{{Price: data.BestBidPrice.Float64(), Amount: data.BestBidAmount.Float64()}},
		Asks:           []orderbook.Tranche{{Price: data.BestAskPrice.Float64(), Amount: data.BestAskAmount.Float64()}},
	})
}

func (g *Gateio) processOrderbookUpdate(incoming []byte, updatePushedAt time.Time) error {
	var data WsOrderbookUpdate
	err := json.Unmarshal(incoming, &data)
	if err != nil {
		return err
	}
	assetPairEnabled := g.listOfAssetsCurrencyPairEnabledFor(data.CurrencyPair)
	if !fetchedCurrencyPairSnapshotOrderbook[data.CurrencyPair.String()] {
		var orderbooks *orderbook.Base
		orderbooks, err = g.FetchOrderbook(context.Background(), data.CurrencyPair, asset.Spot) // currency pair orderbook data for Spot, Margin, and Cross Margin is same
		if err != nil {
			return err
		}
		// TODO: handle orderbook update synchronisation
		for _, assetType := range []asset.Item{asset.Spot, asset.Margin, asset.CrossMargin} {
			if !assetPairEnabled[assetType] {
				continue
			}
			assetOrderbook := *orderbooks
			assetOrderbook.Asset = assetType
			err = g.Websocket.Orderbook.LoadSnapshot(&assetOrderbook)
			if err != nil {
				return err
			}
		}
		fetchedCurrencyPairSnapshotOrderbook[data.CurrencyPair.String()] = true
	}
	updates := orderbook.Update{
		UpdateTime:     data.UpdateTimeMs.Time(),
		UpdatePushedAt: updatePushedAt,
		Pair:           data.CurrencyPair,
	}
	updates.Asks = make([]orderbook.Tranche, len(data.Asks))
	for x := range data.Asks {
		updates.Asks[x].Price, err = strconv.ParseFloat(data.Asks[x][0], 64)
		if err != nil {
			return err
		}
		updates.Asks[x].Amount, err = strconv.ParseFloat(data.Asks[x][1], 64)
		if err != nil {
			return err
		}
	}
	updates.Bids = make([]orderbook.Tranche, len(data.Bids))
	for x := range data.Bids {
		updates.Bids[x].Price, err = strconv.ParseFloat(data.Bids[x][0], 64)
		if err != nil {
			return err
		}
		updates.Bids[x].Amount, err = strconv.ParseFloat(data.Bids[x][1], 64)
		if err != nil {
			return err
		}
	}
	if len(updates.Asks) == 0 && len(updates.Bids) == 0 {
		return nil
	}
	if assetPairEnabled[asset.Spot] {
		updates.Asset = asset.Spot
		err = g.Websocket.Orderbook.Update(&updates)
		if err != nil {
			return err
		}
	}
	if assetPairEnabled[asset.Margin] {
		marginUpdates := updates
		marginUpdates.Asset = asset.Margin
		err = g.Websocket.Orderbook.Update(&marginUpdates)
		if err != nil {
			return err
		}
	}
	if assetPairEnabled[asset.CrossMargin] {
		crossMarginUpdate := updates
		crossMarginUpdate.Asset = asset.CrossMargin
		err = g.Websocket.Orderbook.Update(&crossMarginUpdate)
		if err != nil {
			return err
		}
	}
	return nil
}

func (g *Gateio) processOrderbookSnapshot(incoming []byte, updatePushedAt time.Time) error {
	var data WsOrderbookSnapshot
	err := json.Unmarshal(incoming, &data)
	if err != nil {
		return err
	}
	assetPairEnabled := g.listOfAssetsCurrencyPairEnabledFor(data.CurrencyPair)
	bases := orderbook.Base{
		Exchange:        g.Name,
		Pair:            data.CurrencyPair,
		Asset:           asset.Spot,
		LastUpdated:     data.UpdateTimeMs.Time(),
		UpdatePushedAt:  updatePushedAt,
		LastUpdateID:    data.LastUpdateID,
		VerifyOrderbook: g.CanVerifyOrderbook,
	}
	bases.Asks = make([]orderbook.Tranche, len(data.Asks))
	for x := range data.Asks {
		bases.Asks[x].Price, err = strconv.ParseFloat(data.Asks[x][0], 64)
		if err != nil {
			return err
		}
		bases.Asks[x].Amount, err = strconv.ParseFloat(data.Asks[x][1], 64)
		if err != nil {
			return err
		}
	}
	bases.Bids = make([]orderbook.Tranche, len(data.Bids))
	for x := range data.Bids {
		bases.Bids[x].Price, err = strconv.ParseFloat(data.Bids[x][0], 64)
		if err != nil {
			return err
		}
		bases.Bids[x].Amount, err = strconv.ParseFloat(data.Bids[x][1], 64)
		if err != nil {
			return err
		}
	}
	if assetPairEnabled[asset.Spot] {
		err = g.Websocket.Orderbook.LoadSnapshot(&bases)
		if err != nil {
			return err
		}
	}
	if assetPairEnabled[asset.Margin] {
		marginBases := bases
		marginBases.Asset = asset.Margin
		err = g.Websocket.Orderbook.LoadSnapshot(&marginBases)
		if err != nil {
			return err
		}
	}
	if assetPairEnabled[asset.CrossMargin] {
		crossMarginBases := bases
		crossMarginBases.Asset = asset.CrossMargin
		err = g.Websocket.Orderbook.LoadSnapshot(&crossMarginBases)
		if err != nil {
			return err
		}
	}
	return nil
}

func (g *Gateio) processSpotOrders(data []byte) error {
	resp := struct {
		Time    int64         `json:"time"`
		Channel string        `json:"channel"`
		Event   string        `json:"event"`
		Result  []WsSpotOrder `json:"result"`
	}{}
	err := json.Unmarshal(data, &resp)
	if err != nil {
		return err
	}
	details := make([]order.Detail, len(resp.Result))
	for x := range resp.Result {
		side, err := order.StringToOrderSide(resp.Result[x].Side)
		if err != nil {
			return err
		}
		orderType, err := order.StringToOrderType(resp.Result[x].Type)
		if err != nil {
			return err
		}
		a, err := asset.New(resp.Result[x].Account)
		if err != nil {
			return err
		}
		details[x] = order.Detail{
			Amount:         resp.Result[x].Amount.Float64(),
			Exchange:       g.Name,
			OrderID:        resp.Result[x].ID,
			Side:           side,
			Type:           orderType,
			Pair:           resp.Result[x].CurrencyPair,
			Cost:           resp.Result[x].Fee.Float64(),
			AssetType:      a,
			Price:          resp.Result[x].Price.Float64(),
			ExecutedAmount: resp.Result[x].Amount.Float64() - resp.Result[x].Left.Float64(),
			Date:           resp.Result[x].CreateTimeMs.Time(),
			LastUpdated:    resp.Result[x].UpdateTimeMs.Time(),
		}
	}
	g.Websocket.DataHandler <- details
	return nil
}

func (g *Gateio) processUserPersonalTrades(data []byte) error {
	if !g.IsFillsFeedEnabled() {
		return nil
	}

	resp := struct {
		Time    int64                 `json:"time"`
		Channel string                `json:"channel"`
		Event   string                `json:"event"`
		Result  []WsUserPersonalTrade `json:"result"`
	}{}
	err := json.Unmarshal(data, &resp)
	if err != nil {
		return err
	}
	fills := make([]fill.Data, len(resp.Result))
	for x := range fills {
		side, err := order.StringToOrderSide(resp.Result[x].Side)
		if err != nil {
			return err
		}
		fills[x] = fill.Data{
			Timestamp:    resp.Result[x].CreateTimeMs.Time(),
			Exchange:     g.Name,
			CurrencyPair: resp.Result[x].CurrencyPair,
			Side:         side,
			OrderID:      resp.Result[x].OrderID,
			TradeID:      strconv.FormatInt(resp.Result[x].ID, 10),
			Price:        resp.Result[x].Price.Float64(),
			Amount:       resp.Result[x].Amount.Float64(),
		}
	}
	return g.Websocket.Fills.Update(fills...)
}

func (g *Gateio) processSpotBalances(data []byte) error {
	resp := struct {
		Time    int64           `json:"time"`
		Channel string          `json:"channel"`
		Event   string          `json:"event"`
		Result  []WsSpotBalance `json:"result"`
	}{}
	err := json.Unmarshal(data, &resp)
	if err != nil {
		return err
	}
	accountChanges := make([]account.Change, len(resp.Result))
	for x := range resp.Result {
		code := currency.NewCode(resp.Result[x].Currency)
		accountChanges[x] = account.Change{
			Exchange: g.Name,
			Currency: code,
			Asset:    asset.Spot,
			Amount:   resp.Result[x].Available.Float64(),
		}
	}
	g.Websocket.DataHandler <- accountChanges
	return nil
}

func (g *Gateio) processMarginBalances(data []byte) error {
	resp := struct {
		Time    int64             `json:"time"`
		Channel string            `json:"channel"`
		Event   string            `json:"event"`
		Result  []WsMarginBalance `json:"result"`
	}{}
	err := json.Unmarshal(data, &resp)
	if err != nil {
		return err
	}
	accountChange := make([]account.Change, len(resp.Result))
	for x := range resp.Result {
		code := currency.NewCode(resp.Result[x].Currency)
		accountChange[x] = account.Change{
			Exchange: g.Name,
			Currency: code,
			Asset:    asset.Margin,
			Amount:   resp.Result[x].Available.Float64(),
		}
	}
	g.Websocket.DataHandler <- accountChange
	return nil
}

func (g *Gateio) processFundingBalances(data []byte) error {
	resp := struct {
		Time    int64              `json:"time"`
		Channel string             `json:"channel"`
		Event   string             `json:"event"`
		Result  []WsFundingBalance `json:"result"`
	}{}
	err := json.Unmarshal(data, &resp)
	if err != nil {
		return err
	}
	g.Websocket.DataHandler <- resp
	return nil
}

func (g *Gateio) processCrossMarginBalance(data []byte) error {
	resp := struct {
		Time    int64                  `json:"time"`
		Channel string                 `json:"channel"`
		Event   string                 `json:"event"`
		Result  []WsCrossMarginBalance `json:"result"`
	}{}
	err := json.Unmarshal(data, &resp)
	if err != nil {
		return err
	}
	accountChanges := make([]account.Change, len(resp.Result))
	for x := range resp.Result {
		code := currency.NewCode(resp.Result[x].Currency)
		accountChanges[x] = account.Change{
			Exchange: g.Name,
			Currency: code,
			Asset:    asset.Margin,
			Amount:   resp.Result[x].Available.Float64(),
			Account:  resp.Result[x].User,
		}
	}
	g.Websocket.DataHandler <- accountChanges
	return nil
}

func (g *Gateio) processCrossMarginLoans(data []byte) error {
	resp := struct {
		Time    int64             `json:"time"`
		Channel string            `json:"channel"`
		Event   string            `json:"event"`
		Result  WsCrossMarginLoan `json:"result"`
	}{}
	err := json.Unmarshal(data, &resp)
	if err != nil {
		return err
	}
	g.Websocket.DataHandler <- resp
	return nil
}

// generateSubscriptionsSpot returns configured subscriptions
func (g *Gateio) generateSubscriptionsSpot() (subscription.List, error) {
	return g.Features.Subscriptions.ExpandTemplates(g)
}

// GetSubscriptionTemplate returns a subscription channel template
func (g *Gateio) GetSubscriptionTemplate(_ *subscription.Subscription) (*template.Template, error) {
	return template.New("master.tmpl").
		Funcs(sprig.FuncMap()).
		Funcs(template.FuncMap{
			"channelName":         channelName,
			"singleSymbolChannel": singleSymbolChannel,
			"interval":            g.GetIntervalString,
		}).
		Parse(subTplText)
}

// manageSubs sends a websocket message to subscribe or unsubscribe from a list of channel
func (g *Gateio) manageSubs(ctx context.Context, event string, conn stream.Connection, subs subscription.List) error {
	var errs error
	subs, errs = subs.ExpandTemplates(g)
	if errs != nil {
		return errs
	}

	for _, s := range subs {
		if err := func() error {
			msg, err := g.manageSubReq(ctx, event, conn, s)
			if err != nil {
				return err
			}
			result, err := conn.SendMessageReturnResponse(ctx, request.Unset, msg.ID, msg)
			if err != nil {
				return err
			}
			var resp WsEventResponse
			if err := json.Unmarshal(result, &resp); err != nil {
				return err
			}
			if resp.Error != nil && resp.Error.Code != 0 {
				return fmt.Errorf("(%d) %s", resp.Error.Code, resp.Error.Message)
			}
			if event == "unsubscribe" {
				return g.Websocket.RemoveSubscriptions(conn, s)
			}
			return g.Websocket.AddSuccessfulSubscriptions(conn, s)
		}(); err != nil {
			errs = common.AppendError(errs, fmt.Errorf("%s %s %s: %w", s.Channel, s.Asset, s.Pairs, err))
		}
	}
	return errs
}

// manageSubReq constructs the subscription management message for a subscription
func (g *Gateio) manageSubReq(ctx context.Context, event string, conn stream.Connection, s *subscription.Subscription) (*WsInput, error) {
	req := &WsInput{
		ID:      conn.GenerateMessageID(false),
		Event:   event,
		Channel: channelName(s),
		Time:    time.Now().Unix(),
		Payload: strings.Split(s.QualifiedChannel, ","),
	}
	if s.Authenticated {
		creds, err := g.GetCredentials(ctx)
		if err != nil {
			return nil, err
		}
		sig, err := g.generateWsSignature(creds.Secret, event, req.Channel, req.Time)
		if err != nil {
			return nil, err
		}
		req.Auth = &WsAuthInput{
			Method: "api_key",
			Key:    creds.Key,
			Sign:   sig,
		}
	}
	return req, nil
}

// Subscribe sends a websocket message to stop receiving data from the channel
func (g *Gateio) Subscribe(ctx context.Context, conn stream.Connection, subs subscription.List) error {
	return g.manageSubs(ctx, subscribeEvent, conn, subs)
}

// Unsubscribe sends a websocket message to stop receiving data from the channel
func (g *Gateio) Unsubscribe(ctx context.Context, conn stream.Connection, subs subscription.List) error {
	return g.manageSubs(ctx, unsubscribeEvent, conn, subs)
}

func (g *Gateio) listOfAssetsCurrencyPairEnabledFor(cp currency.Pair) map[asset.Item]bool {
	assetTypes := g.CurrencyPairs.GetAssetTypes(true)
	// we need this all asset types on the map even if their value is false
	assetPairEnabled := map[asset.Item]bool{asset.Spot: false, asset.Options: false, asset.Futures: false, asset.CrossMargin: false, asset.Margin: false, asset.DeliveryFutures: false}
	for i := range assetTypes {
		pairs, err := g.GetEnabledPairs(assetTypes[i])
		if err != nil {
			continue
		}
		assetPairEnabled[assetTypes[i]] = pairs.Contains(cp, true)
	}
	return assetPairEnabled
}

// GenerateWebsocketMessageID generates a message ID for the individual connection
func (g *Gateio) GenerateWebsocketMessageID(bool) int64 {
	return g.Counter.IncrementAndGet()
}

// channelName converts global channel names to gateio specific channel names
func channelName(s *subscription.Subscription) string {
	if name, ok := subscriptionNames[s.Channel]; ok {
		return name
	}
	return s.Channel
}

// singleSymbolChannel returns if the channel should be fanned out into single symbol requests
func singleSymbolChannel(name string) bool {
	switch name {
	case spotCandlesticksChannel, spotOrderbookUpdateChannel, spotOrderbookChannel:
		return true
	}
	return false
}

const subTplText = `
{{- with $name := channelName $.S }}
	{{- range $asset, $pairs := $.AssetPairs }}
		{{- if singleSymbolChannel $name }}
			{{- range $i, $p := $pairs -}}
				{{- if eq $name "spot.candlesticks" }}{{ interval $.S.Interval -}} , {{- end }}
				{{- $p }}
				{{- if eq "spot.order_book" $name -}} , {{- $.S.Levels }}{{ end }}
				{{- if hasPrefix "spot.order_book" $name -}} , {{- interval $.S.Interval }}{{ end }}
				{{- $.PairSeparator }}
			{{- end }}
			{{- $.AssetSeparator }}
		{{- else }}
			{{- $pairs.Join }}
		{{- end }}
	{{- end }}
{{- end }}
`

// GeneratePayload returns the payload for a websocket message
type GeneratePayload func(ctx context.Context, conn stream.Connection, event string, channelsToSubscribe subscription.List) ([]WsInput, error)

// handleSubscription sends a websocket message to receive data from the channel
func (g *Gateio) handleSubscription(ctx context.Context, conn stream.Connection, event string, channelsToSubscribe subscription.List, generatePayload GeneratePayload) error {
	payloads, err := generatePayload(ctx, conn, event, channelsToSubscribe)
	if err != nil {
		return err
	}
	var errs error
	for k := range payloads {
		result, err := conn.SendMessageReturnResponse(ctx, request.Unset, payloads[k].ID, payloads[k])
		if err != nil {
			errs = common.AppendError(errs, err)
			continue
		}
		var resp WsEventResponse
		if err = json.Unmarshal(result, &resp); err != nil {
			errs = common.AppendError(errs, err)
		} else {
			if resp.Error != nil && resp.Error.Code != 0 {
				errs = common.AppendError(errs, fmt.Errorf("error while %s to channel %s error code: %d message: %s", payloads[k].Event, payloads[k].Channel, resp.Error.Code, resp.Error.Message))
				continue
			}
			if event == subscribeEvent {
				errs = common.AppendError(errs, g.Websocket.AddSuccessfulSubscriptions(conn, channelsToSubscribe[k]))
			} else {
				errs = common.AppendError(errs, g.Websocket.RemoveSubscriptions(conn, channelsToSubscribe[k]))
			}
		}
	}
	return errs
}<|MERGE_RESOLUTION|>--- conflicted
+++ resolved
@@ -14,11 +14,8 @@
 	"text/template"
 	"time"
 
-<<<<<<< HEAD
+	"github.com/Masterminds/sprig/v3"
 	"github.com/buger/jsonparser"
-=======
-	"github.com/Masterminds/sprig/v3"
->>>>>>> 261b5777
 	"github.com/gorilla/websocket"
 	"github.com/thrasher-corp/gocryptotrader/common"
 	"github.com/thrasher-corp/gocryptotrader/currency"
@@ -101,19 +98,14 @@
 	return nil
 }
 
-<<<<<<< HEAD
 // AuthenticateSpot sends an authentication message to the websocket connection
 func (g *Gateio) AuthenticateSpot(ctx context.Context, conn stream.Connection) error {
 	_, err := g.WebsocketLogin(ctx, conn, "spot.login")
 	return err
 }
 
-func (g *Gateio) generateWsSignature(secret, event, channel string, dtime time.Time) (string, error) {
-	msg := "channel=" + channel + "&event=" + event + "&time=" + strconv.FormatInt(dtime.Unix(), 10)
-=======
 func (g *Gateio) generateWsSignature(secret, event, channel string, t int64) (string, error) {
 	msg := "channel=" + channel + "&event=" + event + "&time=" + strconv.FormatInt(t, 10)
->>>>>>> 261b5777
 	mac := hmac.New(sha512.New, []byte(secret))
 	if _, err := mac.Write([]byte(msg)); err != nil {
 		return "", err
