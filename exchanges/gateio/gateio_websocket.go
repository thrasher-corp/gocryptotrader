--- conflicted
+++ resolved
@@ -725,30 +725,19 @@
 			case spotOrderbookUpdateChannel:
 				params["interval"] = kline.ThousandMilliseconds
 			}
-<<<<<<< HEAD
-
-			fPair, err := g.FormatExchangeCurrency(enabledCurrencies[j],
-				asset.Spot)
-=======
 			if spotTradesChannel == channelsToSubscribe[i] {
 				if !g.IsSaveTradeDataEnabled() {
 					continue
 				}
 			}
 			fpair, err := g.FormatExchangeCurrency(pairs[j], asset.Spot)
->>>>>>> 3eac6d12
 			if err != nil {
 				return nil, err
 			}
 
 			subscriptions = append(subscriptions, stream.ChannelSubscription{
-<<<<<<< HEAD
-				Channel:  channels[i],
-				Currency: fPair.Upper(),
-=======
 				Channel:  channelsToSubscribe[i],
 				Currency: fpair.Upper(),
->>>>>>> 3eac6d12
 				Params:   params,
 			})
 		}
