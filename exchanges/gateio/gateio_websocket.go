--- conflicted
+++ resolved
@@ -335,12 +335,6 @@
 	if err := json.Unmarshal(incoming, &data); err != nil {
 		return err
 	}
-<<<<<<< HEAD
-	assetPairEnabled := g.listOfAssetsCurrencyPairEnabledFor(data.CurrencyPair)
-	if !fetchedCurrencyPairSnapshotOrderbook[data.CurrencyPair.String()] {
-		var orderbooks *orderbook.Base
-		orderbooks, err = g.UpdateOrderbook(context.Background(), data.CurrencyPair, asset.Spot) // currency pair orderbook data for Spot, Margin, and Cross Margin is same
-=======
 
 	if len(data.Asks) == 0 && len(data.Bids) == 0 {
 		return nil
@@ -355,8 +349,7 @@
 
 	sPair := data.CurrencyPair.String()
 	if !fetchedCurrencyPairSnapshotOrderbook[sPair] {
-		orderbooks, err := g.FetchOrderbook(context.Background(), data.CurrencyPair, asset.Spot) // currency pair orderbook data for Spot, Margin, and Cross Margin is same
->>>>>>> b209b0e1
+		orderbooks, err := g.UpdateOrderbook(context.Background(), data.CurrencyPair, asset.Spot) // currency pair orderbook data for Spot, Margin, and Cross Margin is same
 		if err != nil {
 			return err
 		}
