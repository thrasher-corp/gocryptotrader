--- conflicted
+++ resolved
@@ -729,14 +729,6 @@
 	return e.manageSubs(ctx, unsubscribeEvent, conn, subs)
 }
 
-<<<<<<< HEAD
-=======
-// GenerateWebsocketMessageID generates a message ID for the individual connection
-func (e *Exchange) GenerateWebsocketMessageID(bool) int64 {
-	return e.Counter.IncrementAndGet()
-}
-
->>>>>>> 0fd33341
 // channelName converts global channel names to gateio specific channel names
 func channelName(s *subscription.Subscription) string {
 	if name, ok := subscriptionNames[s.Channel]; ok {
