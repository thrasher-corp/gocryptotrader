--- conflicted
+++ resolved
@@ -18,12 +18,6 @@
 	err := g.websocketLogin(t.Context(), nil, "")
 	require.ErrorIs(t, err, common.ErrNilPointer)
 
-<<<<<<< HEAD
-	err = g.websocketLogin(t.Context(), &stream.WebsocketConnection{}, "")
-	require.ErrorIs(t, err, errChannelEmpty)
-
-=======
->>>>>>> cad7586e
 	sharedtestvalues.SkipTestIfCredentialsUnset(t, g, canManipulateRealOrders)
 
 	g := newExchangeWithWebsocket(t, asset.Spot) //nolint:govet // Intentional shadow to avoid future copy/paste mistakes
@@ -31,14 +25,10 @@
 	c, err := g.Websocket.GetConnection(asset.Spot)
 	require.NoError(t, err)
 
-<<<<<<< HEAD
-	err = g.websocketLogin(t.Context(), demonstrationConn, "spot.login")
-=======
 	err = g.websocketLogin(t.Context(), c, "")
 	require.ErrorIs(t, err, errChannelEmpty)
 
 	err = g.websocketLogin(t.Context(), c, "spot.login")
->>>>>>> cad7586e
 	require.NoError(t, err)
 }
 
