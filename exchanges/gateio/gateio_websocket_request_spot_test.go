package gateio

import (
	"strings"
	"testing"

	"github.com/stretchr/testify/require"
	"github.com/thrasher-corp/gocryptotrader/common"
	"github.com/thrasher-corp/gocryptotrader/currency"
	"github.com/thrasher-corp/gocryptotrader/exchanges/asset"
	"github.com/thrasher-corp/gocryptotrader/exchanges/order"
	"github.com/thrasher-corp/gocryptotrader/exchanges/sharedtestvalues"
	testexch "github.com/thrasher-corp/gocryptotrader/internal/testing/exchange"
)

func TestWebsocketLogin(t *testing.T) {
	t.Parallel()
	err := g.websocketLogin(t.Context(), nil, "")
	require.ErrorIs(t, err, common.ErrNilPointer)

<<<<<<< HEAD
	err = g.websocketLogin(t.Context(), &stream.WebsocketConnection{}, "")
	require.ErrorIs(t, err, errChannelEmpty)

=======
>>>>>>> 19b42c80
	sharedtestvalues.SkipTestIfCredentialsUnset(t, g, canManipulateRealOrders)

	g := newExchangeWithWebsocket(t, asset.Spot) //nolint:govet // Intentional shadow to avoid future copy/paste mistakes

	c, err := g.Websocket.GetConnection(asset.Spot)
	require.NoError(t, err)

<<<<<<< HEAD
	err = g.websocketLogin(t.Context(), demonstrationConn, "spot.login")
=======
	err = g.websocketLogin(context.Background(), c, "")
	require.ErrorIs(t, err, errChannelEmpty)

	err = g.websocketLogin(context.Background(), c, "spot.login")
>>>>>>> 19b42c80
	require.NoError(t, err)
}

func TestWebsocketSpotSubmitOrder(t *testing.T) {
	t.Parallel()
	_, err := g.WebsocketSpotSubmitOrder(t.Context(), &CreateOrderRequest{})
	require.ErrorIs(t, err, currency.ErrCurrencyPairEmpty)
	out := &CreateOrderRequest{CurrencyPair: currency.NewPair(currency.NewCode("GT"), currency.USDT).Format(currency.PairFormat{Uppercase: true, Delimiter: "_"})}
	_, err = g.WebsocketSpotSubmitOrder(t.Context(), out)
	require.ErrorIs(t, err, order.ErrSideIsInvalid)
	out.Side = strings.ToLower(order.Sell.String())
	_, err = g.WebsocketSpotSubmitOrder(t.Context(), out)
	require.ErrorIs(t, err, errInvalidAmount)
	out.Amount = 1
	out.Type = "limit"
	_, err = g.WebsocketSpotSubmitOrder(t.Context(), out)
	require.ErrorIs(t, err, errInvalidPrice)
	out.Price = 100

	sharedtestvalues.SkipTestIfCredentialsUnset(t, g, canManipulateRealOrders)

	g := newExchangeWithWebsocket(t, asset.Spot) //nolint:govet // Intentional shadow to avoid future copy/paste mistakes

	got, err := g.WebsocketSpotSubmitOrder(t.Context(), out)
	require.NoError(t, err)
	require.NotEmpty(t, got)
}

func TestWebsocketSpotSubmitOrders(t *testing.T) {
	t.Parallel()
	_, err := g.WebsocketSpotSubmitOrders(t.Context())
	require.ErrorIs(t, err, errOrdersEmpty)
	out := &CreateOrderRequest{}
	_, err = g.WebsocketSpotSubmitOrders(t.Context(), out)
	require.ErrorIs(t, err, currency.ErrCurrencyPairEmpty)
	out.CurrencyPair = currency.NewBTCUSDT()
	_, err = g.WebsocketSpotSubmitOrders(t.Context(), out)
	require.ErrorIs(t, err, order.ErrSideIsInvalid)
	out.Side = strings.ToLower(order.Buy.String())
	_, err = g.WebsocketSpotSubmitOrders(t.Context(), out)
	require.ErrorIs(t, err, errInvalidAmount)
	out.Amount = 0.0003
	out.Type = "limit"
	_, err = g.WebsocketSpotSubmitOrders(t.Context(), out)
	require.ErrorIs(t, err, errInvalidPrice)
	out.Price = 20000

	sharedtestvalues.SkipTestIfCredentialsUnset(t, g, canManipulateRealOrders)

	g := newExchangeWithWebsocket(t, asset.Spot) //nolint:govet // Intentional shadow to avoid future copy/paste mistakes

	// test single order
	got, err := g.WebsocketSpotSubmitOrders(t.Context(), out)
	require.NoError(t, err)
	require.NotEmpty(t, got)

	// test batch orders
	got, err = g.WebsocketSpotSubmitOrders(t.Context(), out, out)
	require.NoError(t, err)
	require.NotEmpty(t, got)
}

func TestWebsocketSpotCancelOrder(t *testing.T) {
	t.Parallel()
	_, err := g.WebsocketSpotCancelOrder(t.Context(), "", currency.EMPTYPAIR, "")
	require.ErrorIs(t, err, order.ErrOrderIDNotSet)
	_, err = g.WebsocketSpotCancelOrder(t.Context(), "1337", currency.EMPTYPAIR, "")
	require.ErrorIs(t, err, currency.ErrCurrencyPairEmpty)

	sharedtestvalues.SkipTestIfCredentialsUnset(t, g, canManipulateRealOrders)

	g := newExchangeWithWebsocket(t, asset.Spot) //nolint:govet // Intentional shadow to avoid future copy/paste mistakes

	got, err := g.WebsocketSpotCancelOrder(t.Context(), "644913098758", BTCUSDT, "")
	require.NoError(t, err)
	require.NotEmpty(t, got)
}

func TestWebsocketSpotCancelAllOrdersByIDs(t *testing.T) {
	t.Parallel()
	_, err := g.WebsocketSpotCancelAllOrdersByIDs(t.Context(), []WebsocketOrderBatchRequest{})
	require.ErrorIs(t, err, errNoOrdersToCancel)
	out := WebsocketOrderBatchRequest{}
	_, err = g.WebsocketSpotCancelAllOrdersByIDs(t.Context(), []WebsocketOrderBatchRequest{out})
	require.ErrorIs(t, err, order.ErrOrderIDNotSet)
	out.OrderID = "1337"
	_, err = g.WebsocketSpotCancelAllOrdersByIDs(t.Context(), []WebsocketOrderBatchRequest{out})
	require.ErrorIs(t, err, currency.ErrCurrencyPairEmpty)

	out.Pair = BTCUSDT

	sharedtestvalues.SkipTestIfCredentialsUnset(t, g, canManipulateRealOrders)

	g := newExchangeWithWebsocket(t, asset.Spot) //nolint:govet // Intentional shadow to avoid future copy/paste mistakes

	out.OrderID = "644913101755"
	got, err := g.WebsocketSpotCancelAllOrdersByIDs(t.Context(), []WebsocketOrderBatchRequest{out})
	require.NoError(t, err)
	require.NotEmpty(t, got)
}

func TestWebsocketSpotCancelAllOrdersByPair(t *testing.T) {
	t.Parallel()
	_, err := g.WebsocketSpotCancelAllOrdersByPair(t.Context(), currency.NewPairWithDelimiter("LTC", "USDT", "_"), 0, "")
	require.ErrorIs(t, err, order.ErrSideIsInvalid)

	sharedtestvalues.SkipTestIfCredentialsUnset(t, g, canManipulateRealOrders)

	g := newExchangeWithWebsocket(t, asset.Spot) //nolint:govet // Intentional shadow to avoid future copy/paste mistakes

	got, err := g.WebsocketSpotCancelAllOrdersByPair(t.Context(), currency.EMPTYPAIR, order.Buy, "")
	require.NoError(t, err)
	require.NotEmpty(t, got)
}

func TestWebsocketSpotAmendOrder(t *testing.T) {
	t.Parallel()
	_, err := g.WebsocketSpotAmendOrder(t.Context(), nil)
	require.ErrorIs(t, err, common.ErrNilPointer)

	amend := &WebsocketAmendOrder{}
	_, err = g.WebsocketSpotAmendOrder(t.Context(), amend)
	require.ErrorIs(t, err, order.ErrOrderIDNotSet)

	amend.OrderID = "1337"
	_, err = g.WebsocketSpotAmendOrder(t.Context(), amend)
	require.ErrorIs(t, err, currency.ErrCurrencyPairEmpty)

	amend.Pair = BTCUSDT

	_, err = g.WebsocketSpotAmendOrder(t.Context(), amend)
	require.ErrorIs(t, err, errInvalidAmount)

	amend.Amount = "0.0004"

	sharedtestvalues.SkipTestIfCredentialsUnset(t, g, canManipulateRealOrders)

	g := newExchangeWithWebsocket(t, asset.Spot) //nolint:govet // Intentional shadow to avoid future copy/paste mistakes

	amend.OrderID = "645029162673"
	got, err := g.WebsocketSpotAmendOrder(t.Context(), amend)
	require.NoError(t, err)
	require.NotEmpty(t, got)
}

func TestWebsocketSpotGetOrderStatus(t *testing.T) {
	t.Parallel()
	_, err := g.WebsocketSpotGetOrderStatus(t.Context(), "", currency.EMPTYPAIR, "")
	require.ErrorIs(t, err, order.ErrOrderIDNotSet)

	_, err = g.WebsocketSpotGetOrderStatus(t.Context(), "1337", currency.EMPTYPAIR, "")
	require.ErrorIs(t, err, currency.ErrCurrencyPairEmpty)

	sharedtestvalues.SkipTestIfCredentialsUnset(t, g, canManipulateRealOrders)

	testexch.UpdatePairsOnce(t, g)
	g := newExchangeWithWebsocket(t, asset.Spot)

	got, err := g.WebsocketSpotGetOrderStatus(t.Context(), "644999650452", BTCUSDT, "")
	require.NoError(t, err)
	require.NotEmpty(t, got)
}

// getWebsocketInstance returns a websocket instance copy for testing.
// This restricts the pairs to a single pair per asset type to reduce test time.
func newExchangeWithWebsocket(t *testing.T, a asset.Item) *Gateio {
	t.Helper()
	if apiKey == "" || apiSecret == "" {
		t.Skip()
	}
	g := new(Gateio)
	require.NoError(t, testexch.Setup(g), "Test instance Setup must not error")
	testexch.UpdatePairsOnce(t, g)
	g.API.AuthenticatedSupport = true
	g.API.AuthenticatedWebsocketSupport = true
	g.SetCredentials(apiKey, apiSecret, "", "", "", "")
	g.Websocket.SetCanUseAuthenticatedEndpoints(true)
	switch a {
	case asset.Spot:
		avail, err := g.GetAvailablePairs(a)
		require.NoError(t, err)
		if len(avail) > 1 { // reduce pairs to 1 to speed up tests
			avail = avail[:1]
		}
		require.NoError(t, g.SetPairs(avail, a, true))
	case asset.Futures:
		avail, err := g.GetAvailablePairs(a)
		require.NoError(t, err)
		usdtPairs, err := avail.GetPairsByQuote(currency.USDT) // Get USDT margin pairs
		require.NoError(t, err)
		btcPairs, err := avail.GetPairsByQuote(currency.USD) // Get BTC margin pairs
		require.NoError(t, err)
		// below makes sure there is both a USDT and BTC pair available
		// so that allows two connections to be made.
		avail[0] = usdtPairs[0]
		avail[1] = btcPairs[0]
		avail = avail[:2]
		require.NoError(t, g.SetPairs(avail, a, true))
	default:
		require.NoError(t, g.CurrencyPairs.SetAssetEnabled(a, false))
	}

	require.NoError(t, g.Websocket.Connect())
	return g
}<|MERGE_RESOLUTION|>--- conflicted
+++ resolved
@@ -18,27 +18,17 @@
 	err := g.websocketLogin(t.Context(), nil, "")
 	require.ErrorIs(t, err, common.ErrNilPointer)
 
-<<<<<<< HEAD
-	err = g.websocketLogin(t.Context(), &stream.WebsocketConnection{}, "")
+	sharedtestvalues.SkipTestIfCredentialsUnset(t, g, canManipulateRealOrders)
+
+	g := newExchangeWithWebsocket(t, asset.Spot) //nolint:govet // Intentional shadow to avoid future copy/paste mistakes
+
+	c, err := g.Websocket.GetConnection(asset.Spot)
+	require.NoError(t, err)
+
+	err = g.websocketLogin(t.Context(), c, "")
 	require.ErrorIs(t, err, errChannelEmpty)
 
-=======
->>>>>>> 19b42c80
-	sharedtestvalues.SkipTestIfCredentialsUnset(t, g, canManipulateRealOrders)
-
-	g := newExchangeWithWebsocket(t, asset.Spot) //nolint:govet // Intentional shadow to avoid future copy/paste mistakes
-
-	c, err := g.Websocket.GetConnection(asset.Spot)
-	require.NoError(t, err)
-
-<<<<<<< HEAD
-	err = g.websocketLogin(t.Context(), demonstrationConn, "spot.login")
-=======
-	err = g.websocketLogin(context.Background(), c, "")
-	require.ErrorIs(t, err, errChannelEmpty)
-
-	err = g.websocketLogin(context.Background(), c, "spot.login")
->>>>>>> 19b42c80
+	err = g.websocketLogin(t.Context(), c, "spot.login")
 	require.NoError(t, err)
 }
 
