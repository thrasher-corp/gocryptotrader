--- conflicted
+++ resolved
@@ -38,13 +38,8 @@
 
 // WsDeliveryFuturesConnect initiates a websocket connection for delivery futures account
 func (g *Gateio) WsDeliveryFuturesConnect() error {
-<<<<<<< HEAD
 	if !g.Websocket.IsEnabled() || !g.IsEnabled() || !g.IsAssetWebsocketSupported(asset.DeliveryFutures) {
-		return fmt.Errorf("%s for asset type %s", stream.WebsocketNotEnabled, asset.DeliveryFutures)
-=======
-	if !g.Websocket.IsEnabled() || !g.IsEnabled() {
-		return stream.ErrWebsocketNotEnabled
->>>>>>> 59469331
+		return fmt.Errorf("%w for asset type %s", stream.ErrWebsocketNotEnabled, asset.DeliveryFutures)
 	}
 	deliveryFuturesWebsocket, err := g.Websocket.GetAssetWebsocket(asset.DeliveryFutures)
 	if err != nil {
@@ -181,15 +176,11 @@
 }
 
 // handleDeliveryFuturesSubscription sends a websocket message to receive data from the channel
-<<<<<<< HEAD
-func (g *Gateio) handleDeliveryFuturesSubscription(event string, channelsToSubscribe []subscription.Subscription) error {
+func (g *Gateio) handleDeliveryFuturesSubscription(event string, channelsToSubscribe subscription.List) error {
 	deliveryFuturesWebsocket, err := g.Websocket.GetAssetWebsocket(asset.DeliveryFutures)
 	if err != nil {
 		return fmt.Errorf("%w asset type: %v", err, asset.DeliveryFutures)
 	}
-=======
-func (g *Gateio) handleDeliveryFuturesSubscription(event string, channelsToSubscribe subscription.List) error {
->>>>>>> 59469331
 	payloads, err := g.generateDeliveryFuturesPayload(event, channelsToSubscribe)
 	if err != nil {
 		return err
@@ -216,13 +207,9 @@
 					errs = common.AppendError(errs, fmt.Errorf("error while %s to channel %s error code: %d message: %s", val[k].Event, val[k].Channel, resp.Error.Code, resp.Error.Message))
 					continue
 				}
-<<<<<<< HEAD
-				deliveryFuturesWebsocket.AddSuccessfulSubscriptions(channelsToSubscribe[k])
-=======
-				if err = g.Websocket.AddSuccessfulSubscriptions(channelsToSubscribe[k]); err != nil {
+				if err = deliveryFuturesWebsocket.AddSuccessfulSubscriptions(channelsToSubscribe[k]); err != nil {
 					errs = common.AppendError(errs, err)
 				}
->>>>>>> 59469331
 			}
 		}
 	}
