package gateio

import (
	"context"
	"encoding/json"
	"errors"
	"fmt"
	"net/http"
	"strconv"
	"time"

	"github.com/gorilla/websocket"
	"github.com/thrasher-corp/gocryptotrader/common"
	"github.com/thrasher-corp/gocryptotrader/currency"
	"github.com/thrasher-corp/gocryptotrader/exchanges/account"
	"github.com/thrasher-corp/gocryptotrader/exchanges/asset"
	"github.com/thrasher-corp/gocryptotrader/exchanges/kline"
	"github.com/thrasher-corp/gocryptotrader/exchanges/stream"
	"github.com/thrasher-corp/gocryptotrader/exchanges/subscription"
)

const (
	// delivery real trading urls
	deliveryRealUSDTTradingURL = "wss://fx-ws.gateio.ws/v4/ws/delivery/usdt"
	deliveryRealBTCTradingURL  = "wss://fx-ws.gateio.ws/v4/ws/delivery/btc"

	// delivery testnet urls
	deliveryTestNetBTCTradingURL  = "wss://fx-ws-testnet.gateio.ws/v4/ws/delivery/btc"
	deliveryTestNetUSDTTradingURL = "wss://fx-ws-testnet.gateio.ws/v4/ws/delivery/usdt"
)

var defaultDeliveryFuturesSubscriptions = []string{
	futuresTickersChannel,
	futuresTradesChannel,
	futuresOrderbookChannel,
	futuresCandlesticksChannel,
}

var fetchedFuturesCurrencyPairSnapshotOrderbook = make(map[string]bool)

// WsDeliveryFuturesConnect initiates a websocket connection for delivery futures account
func (g *Gateio) WsDeliveryFuturesConnect(ctx context.Context, conn stream.Connection) error {
	err := g.CurrencyPairs.IsAssetEnabled(asset.DeliveryFutures)
	if err != nil {
		return err
	}
	err = conn.DialContext(ctx, &websocket.Dialer{}, http.Header{})
	if err != nil {
		return err
	}
	pingMessage, err := json.Marshal(WsInput{
<<<<<<< HEAD
		ID:      conn.GenerateMessageID(false),
		Time:    time.Now().Unix(), // TODO: Func for dynamic time as this will be the same time for every ping message.
=======
		ID:      g.Counter.IncrementAndGet(),
		Time:    time.Now().Unix(),
>>>>>>> 7110e888
		Channel: futuresPingChannel,
	})
	if err != nil {
		return err
	}
	conn.SetupPingHandler(stream.PingHandler{
		Websocket:   true,
		Delay:       time.Second * 5,
		MessageType: websocket.PingMessage,
		Message:     pingMessage,
	})
	return nil
}

// GenerateDeliveryFuturesDefaultSubscriptions returns delivery futures default subscriptions params.
func (g *Gateio) GenerateDeliveryFuturesDefaultSubscriptions() (subscription.List, error) {
	_, err := g.GetCredentials(context.Background())
	if err != nil {
		g.Websocket.SetCanUseAuthenticatedEndpoints(false)
	}
	channelsToSubscribe := defaultDeliveryFuturesSubscriptions
	if g.Websocket.CanUseAuthenticatedEndpoints() {
		channelsToSubscribe = append(
			channelsToSubscribe,
			futuresOrdersChannel,
			futuresUserTradesChannel,
			futuresBalancesChannel,
		)
	}
	pairs, err := g.GetEnabledPairs(asset.DeliveryFutures)
	if err != nil {
		return nil, err
	}

	var subscriptions subscription.List
	for i := range channelsToSubscribe {
		for j := range pairs {
			params := make(map[string]interface{})
			switch channelsToSubscribe[i] {
			case futuresOrderbookChannel:
				params["limit"] = 20
				params["interval"] = "0"
			case futuresCandlesticksChannel:
				params["interval"] = kline.FiveMin
			}
			fpair, err := g.FormatExchangeCurrency(pairs[j], asset.DeliveryFutures)
			if err != nil {
				return nil, err
			}
			subscriptions = append(subscriptions, &subscription.Subscription{
				Channel: channelsToSubscribe[i],
				Pairs:   currency.Pairs{fpair.Upper()},
				Params:  params,
			})
		}
	}
	return subscriptions, nil
}

// DeliveryFuturesSubscribe sends a websocket message to stop receiving data from the channel
func (g *Gateio) DeliveryFuturesSubscribe(ctx context.Context, conn stream.Connection, channelsToUnsubscribe subscription.List) error {
	return g.handleDeliveryFuturesSubscription(ctx, conn, subscribeEvent, channelsToUnsubscribe)
}

// DeliveryFuturesUnsubscribe sends a websocket message to stop receiving data from the channel
func (g *Gateio) DeliveryFuturesUnsubscribe(ctx context.Context, conn stream.Connection, channelsToUnsubscribe subscription.List) error {
	return g.handleDeliveryFuturesSubscription(ctx, conn, unsubscribeEvent, channelsToUnsubscribe)
}

// handleDeliveryFuturesSubscription sends a websocket message to receive data from the channel
func (g *Gateio) handleDeliveryFuturesSubscription(ctx context.Context, conn stream.Connection, event string, channelsToSubscribe subscription.List) error {
	payloads, err := g.generateDeliveryFuturesPayload(ctx, conn, event, channelsToSubscribe)
	if err != nil {
		return err
	}
	var errs error
	var respByte []byte
	for i, val := range payloads {
		respByte, err = conn.SendMessageReturnResponse(ctx, val.ID, val)
		if err != nil {
			errs = common.AppendError(errs, err)
			continue
		}
		var resp WsEventResponse
		if err = json.Unmarshal(respByte, &resp); err != nil {
			errs = common.AppendError(errs, err)
		} else {
			if resp.Error != nil && resp.Error.Code != 0 {
				errs = common.AppendError(errs, fmt.Errorf("error while %s to channel %s error code: %d message: %s", val.Event, val.Channel, resp.Error.Code, resp.Error.Message))
				continue
			}
			if val.Event == subscribeEvent {
				err = g.Websocket.AddSuccessfulSubscriptions(conn, channelsToSubscribe[i])
			} else {
				err = g.Websocket.RemoveSubscriptions(conn, channelsToSubscribe[i])
			}
			if err != nil {
				errs = common.AppendError(errs, err)
			}
		}
	}
	return errs
}

func (g *Gateio) generateDeliveryFuturesPayload(ctx context.Context, conn stream.Connection, event string, channelsToSubscribe subscription.List) ([]WsInput, error) {
	if len(channelsToSubscribe) == 0 {
		return nil, errors.New("cannot generate payload, no channels supplied")
	}
	var creds *account.Credentials
	var err error
	if g.Websocket.CanUseAuthenticatedEndpoints() {
		creds, err = g.GetCredentials(ctx)
		if err != nil {
			g.Websocket.SetCanUseAuthenticatedEndpoints(false)
		}
	}
	outbound := make([]WsInput, 0, len(channelsToSubscribe))
	for i := range channelsToSubscribe {
		if len(channelsToSubscribe[i].Pairs) != 1 {
			return nil, subscription.ErrNotSinglePair
		}
		var auth *WsAuthInput
		timestamp := time.Now()
		var params []string
		params = []string{channelsToSubscribe[i].Pairs[0].String()}
		if g.Websocket.CanUseAuthenticatedEndpoints() {
			switch channelsToSubscribe[i].Channel {
			case futuresOrdersChannel, futuresUserTradesChannel,
				futuresLiquidatesChannel, futuresAutoDeleveragesChannel,
				futuresAutoPositionCloseChannel, futuresBalancesChannel,
				futuresReduceRiskLimitsChannel, futuresPositionsChannel,
				futuresAutoOrdersChannel:
				value, ok := channelsToSubscribe[i].Params["user"].(string)
				if ok {
					params = append([]string{value}, params...)
				}
				var sigTemp string
				sigTemp, err = g.generateWsSignature(creds.Secret, event, channelsToSubscribe[i].Channel, timestamp)
				if err != nil {
					return nil, err
				}
				auth = &WsAuthInput{
					Method: "api_key",
					Key:    creds.Key,
					Sign:   sigTemp,
				}
			}
		}
		frequency, okay := channelsToSubscribe[i].Params["frequency"].(kline.Interval)
		if okay {
			var frequencyString string
			frequencyString, err = g.GetIntervalString(frequency)
			if err != nil {
				return nil, err
			}
			params = append(params, frequencyString)
		}
		levelString, okay := channelsToSubscribe[i].Params["level"].(string)
		if okay {
			params = append(params, levelString)
		}
		limit, okay := channelsToSubscribe[i].Params["limit"].(int)
		if okay {
			params = append(params, strconv.Itoa(limit))
		}
		accuracy, okay := channelsToSubscribe[i].Params["accuracy"].(string)
		if okay {
			params = append(params, accuracy)
		}
		switch channelsToSubscribe[i].Channel {
		case futuresCandlesticksChannel:
			interval, okay := channelsToSubscribe[i].Params["interval"].(kline.Interval)
			if okay {
				var intervalString string
				intervalString, err = g.GetIntervalString(interval)
				if err != nil {
					return nil, err
				}
				params = append([]string{intervalString}, params...)
			}
		case futuresOrderbookChannel:
			intervalString, okay := channelsToSubscribe[i].Params["interval"].(string)
			if okay {
				params = append(params, intervalString)
			}
		}
<<<<<<< HEAD
		outbound = append(outbound, WsInput{
			ID:      conn.GenerateMessageID(false),
			Event:   event,
			Channel: channelsToSubscribe[i].Channel,
			Payload: params,
			Auth:    auth,
			Time:    timestamp.Unix(),
		})
	}
	return outbound, nil
=======
		if strings.HasPrefix(channelsToSubscribe[i].Pairs[0].Quote.Upper().String(), "USDT") {
			payloads[0] = append(payloads[0], WsInput{
				ID:      g.Counter.IncrementAndGet(),
				Event:   event,
				Channel: channelsToSubscribe[i].Channel,
				Payload: params,
				Auth:    auth,
				Time:    timestamp.Unix(),
			})
		} else {
			payloads[1] = append(payloads[1], WsInput{
				ID:      g.Counter.IncrementAndGet(),
				Event:   event,
				Channel: channelsToSubscribe[i].Channel,
				Payload: params,
				Auth:    auth,
				Time:    timestamp.Unix(),
			})
		}
	}
	return payloads, nil
>>>>>>> 7110e888
}<|MERGE_RESOLUTION|>--- conflicted
+++ resolved
@@ -49,13 +49,8 @@
 		return err
 	}
 	pingMessage, err := json.Marshal(WsInput{
-<<<<<<< HEAD
-		ID:      conn.GenerateMessageID(false),
+		ID:      g.Counter.IncrementAndGet(),
 		Time:    time.Now().Unix(), // TODO: Func for dynamic time as this will be the same time for every ping message.
-=======
-		ID:      g.Counter.IncrementAndGet(),
-		Time:    time.Now().Unix(),
->>>>>>> 7110e888
 		Channel: futuresPingChannel,
 	})
 	if err != nil {
@@ -127,7 +122,7 @@
 
 // handleDeliveryFuturesSubscription sends a websocket message to receive data from the channel
 func (g *Gateio) handleDeliveryFuturesSubscription(ctx context.Context, conn stream.Connection, event string, channelsToSubscribe subscription.List) error {
-	payloads, err := g.generateDeliveryFuturesPayload(ctx, conn, event, channelsToSubscribe)
+	payloads, err := g.generateDeliveryFuturesPayload(ctx, event, channelsToSubscribe)
 	if err != nil {
 		return err
 	}
@@ -160,7 +155,7 @@
 	return errs
 }
 
-func (g *Gateio) generateDeliveryFuturesPayload(ctx context.Context, conn stream.Connection, event string, channelsToSubscribe subscription.List) ([]WsInput, error) {
+func (g *Gateio) generateDeliveryFuturesPayload(ctx context.Context, event string, channelsToSubscribe subscription.List) ([]WsInput, error) {
 	if len(channelsToSubscribe) == 0 {
 		return nil, errors.New("cannot generate payload, no channels supplied")
 	}
@@ -242,9 +237,8 @@
 				params = append(params, intervalString)
 			}
 		}
-<<<<<<< HEAD
 		outbound = append(outbound, WsInput{
-			ID:      conn.GenerateMessageID(false),
+			ID:      g.Counter.IncrementAndGet(),
 			Event:   event,
 			Channel: channelsToSubscribe[i].Channel,
 			Payload: params,
@@ -253,27 +247,4 @@
 		})
 	}
 	return outbound, nil
-=======
-		if strings.HasPrefix(channelsToSubscribe[i].Pairs[0].Quote.Upper().String(), "USDT") {
-			payloads[0] = append(payloads[0], WsInput{
-				ID:      g.Counter.IncrementAndGet(),
-				Event:   event,
-				Channel: channelsToSubscribe[i].Channel,
-				Payload: params,
-				Auth:    auth,
-				Time:    timestamp.Unix(),
-			})
-		} else {
-			payloads[1] = append(payloads[1], WsInput{
-				ID:      g.Counter.IncrementAndGet(),
-				Event:   event,
-				Channel: channelsToSubscribe[i].Channel,
-				Payload: params,
-				Auth:    auth,
-				Time:    timestamp.Unix(),
-			})
-		}
-	}
-	return payloads, nil
->>>>>>> 7110e888
 }