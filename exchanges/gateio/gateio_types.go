--- conflicted
+++ resolved
@@ -1364,11 +1364,10 @@
 	Locked    types.Number `json:"locked"`
 }
 
-<<<<<<< HEAD
 // CreateOrderRequest represents a single order creation param.
 type CreateOrderRequest struct {
 	Text                      string        `json:"text,omitempty"`
-	CurrencyPair              currency.Pair `json:"currency_pair,omitempty"`
+	CurrencyPair              currency.Pair `json:"currency_pair,omitzero"`
 	Type                      string        `json:"type,omitempty"`
 	Account                   string        `json:"account,omitempty"`
 	Side                      string        `json:"side,omitempty"`
@@ -1385,20 +1384,6 @@
 	// - RESULT: Excludes clearing information
 	// - FULL: Full mode (default)
 	ActionMode string `json:"action_mode,omitempty"`
-=======
-// CreateOrderRequestData represents a single order creation param.
-type CreateOrderRequestData struct {
-	Text         string        `json:"text,omitempty"`
-	CurrencyPair currency.Pair `json:"currency_pair,omitzero"`
-	Type         string        `json:"type,omitempty"`
-	Account      string        `json:"account,omitempty"`
-	Side         string        `json:"side,omitempty"`
-	Iceberg      string        `json:"iceberg,omitempty"`
-	Amount       types.Number  `json:"amount,omitempty"`
-	Price        types.Number  `json:"price,omitempty"`
-	TimeInForce  string        `json:"time_in_force,omitempty"`
-	AutoBorrow   bool          `json:"auto_borrow,omitempty"`
->>>>>>> 4651af57
 }
 
 // SpotOrder represents create order response.
