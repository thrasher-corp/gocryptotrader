--- conflicted
+++ resolved
@@ -4,7 +4,7 @@
 	"encoding/json"
 	"time"
 
-	"github.com/thrasher-/gocryptotrader/currency"
+	"github.com/idoall/gocryptotrader/currency"
 )
 
 // SpotNewOrderRequestParamsType 交易类型
@@ -35,11 +35,6 @@
 	TimeIntervalDay            = TimeInterval(60 * 60 * 24)
 )
 
-<<<<<<< HEAD
-//------------Market Info
-
-// MarketInfoResponse 交易市场的参数信息
-=======
 // IDs for requests
 const (
 	IDGeneric    = 0000
@@ -49,7 +44,6 @@
 )
 
 // MarketInfoResponse holds the market info data
->>>>>>> 3a66e998
 type MarketInfoResponse struct {
 	Result string                    `json:"result"`
 	Pairs  []MarketInfoPairsResponse `json:"pairs"`
@@ -142,13 +136,6 @@
 
 // SpotNewOrderResponse 下单买入/卖出返回的类型
 type SpotNewOrderResponse struct {
-<<<<<<< HEAD
-	OrderNumber  int64  `json:"orderNumber"`  //订单单号
-	Price        string `json:"rate"`         //下单价格
-	LeftAmount   string `json:"leftAmount"`   //剩余数量
-	FilledAmount string `json:"filledAmount"` //成交数量
-	// FilledPrice  string `json:"filledRate"`   //成交价格
-=======
 	OrderNumber  int64       `json:"orderNumber"`         // OrderID number
 	Price        float64     `json:"rate,string"`         // Order price
 	LeftAmount   float64     `json:"leftAmount,string"`   // The remaining amount to fill
@@ -494,5 +481,4 @@
 	Type         int     `json:"type"`
 	FilledAmount string  `json:"filledAmount"`
 	FilledTotal  string  `json:"filledTotal"`
->>>>>>> 3a66e998
 }