--- conflicted
+++ resolved
@@ -1825,11 +1825,7 @@
 	Iceberg       int64         `json:"iceberg"` // required; can be zero
 	Price         string        `json:"price"`   // NOTE: Market orders require string "0"
 	TimeInForce   string        `json:"tif"`
-<<<<<<< HEAD
-	Text          string        `json:"text"`
-=======
 	Text          string        `json:"text,omitempty"`  // Omitempty required as payload sent as `text:""` will return error message: Text content not starting with `t-`"
->>>>>>> b71d3c00
 	ClosePosition bool          `json:"close,omitempty"` // Size needs to be zero if true
 	ReduceOnly    bool          `json:"reduce_only,omitempty"`
 	AutoSize      string        `json:"auto_size,omitempty"` // either close_long or close_short, size needs to be zero.
