package subscription

import (
	"errors"
	"fmt"
	"maps"
	"slices"
	"sync"

	"github.com/thrasher-corp/gocryptotrader/currency"
	"github.com/thrasher-corp/gocryptotrader/exchanges/asset"
	"github.com/thrasher-corp/gocryptotrader/exchanges/kline"
)

// State constants
const (
	InactiveState State = iota
	SubscribingState
	SubscribedState
	ResubscribingState
	UnsubscribingState
	UnsubscribedState
)

// Channel constants
const (
	TickerChannel    = "ticker"
	OrderbookChannel = "orderbook"
	CandlesChannel   = "candles"
	AllOrdersChannel = "allOrders"
	AllTradesChannel = "allTrades"
	MyTradesChannel  = "myTrades"
	MyOrdersChannel  = "myOrders"
<<<<<<< HEAD
	MyAccountChannel = "account"
	HeartbeatChannel = "heartbeat"
=======
	MyWalletChannel  = "myWallet"
>>>>>>> 199d30d4
)

// Public errors
var (
	ErrNotFound             = errors.New("subscription not found")
	ErrNotSinglePair        = errors.New("only single pair subscriptions expected")
	ErrBatchingNotSupported = errors.New("subscription batching not supported")
	ErrInStateAlready       = errors.New("subscription already in state")
	ErrInvalidState         = errors.New("invalid subscription state")
	ErrDuplicate            = errors.New("duplicate subscription")
	ErrPrivateChannelName   = errors.New("must use standard channel name constants")
	ErrNotSupported         = errors.New("subscription channel not supported")
)

// State tracks the status of a subscription channel
type State uint8

// Subscription container for streaming subscriptions
type Subscription struct {
	Enabled          bool           `json:"enabled"`
	Key              any            `json:"-"`
	Channel          string         `json:"channel,omitempty"`
	Pairs            currency.Pairs `json:"pairs,omitempty"`
	Asset            asset.Item     `json:"asset,omitempty"`
	Params           map[string]any `json:"params,omitempty"`
	Interval         kline.Interval `json:"interval,omitempty"`
	Levels           int            `json:"levels,omitempty"`
	Authenticated    bool           `json:"authenticated,omitempty"`
	QualifiedChannel string         `json:"-"`
	state            State
	m                sync.RWMutex
}

// String implements Stringer, and aims to informatively and uniquely identify a subscription for errors and information
// returns a string of the subscription key by delegating to MatchableKey.String() when possible
// If the key is not a MatchableKey then both the key and an ExactKey.String() will be returned; e.g. 1137: spot MyTrades
func (s *Subscription) String() string {
	key := s.EnsureKeyed()
	s.m.RLock()
	defer s.m.RUnlock()
	if k, ok := key.(MatchableKey); ok {
		return k.String()
	}
	return fmt.Sprintf("%v: %s", key, ExactKey{s}.String())
}

// State returns the subscription state
func (s *Subscription) State() State {
	s.m.RLock()
	defer s.m.RUnlock()
	return s.state
}

// SetState sets the subscription state
// Errors if already in that state or the new state is not valid
func (s *Subscription) SetState(state State) error {
	s.m.Lock()
	defer s.m.Unlock()
	if state == s.state {
		return ErrInStateAlready
	}
	if state > UnsubscribedState {
		return ErrInvalidState
	}
	s.state = state
	return nil
}

// SetKey does what it says on the tin safely for concurrency
func (s *Subscription) SetKey(key any) {
	s.m.Lock()
	defer s.m.Unlock()
	s.Key = key
}

// EnsureKeyed returns the subscription key
// If no key exists then ExactKey will be used
func (s *Subscription) EnsureKeyed() any {
	// Juggle RLock/WLock to minimize concurrent bottleneck for hottest path
	s.m.RLock()
	if s.Key != nil {
		defer s.m.RUnlock()
		return s.Key
	}
	s.m.RUnlock()
	s.m.Lock()
	defer s.m.Unlock()
	if s.Key == nil { // Ensure race hasn't updated Key whilst we swapped locks
		s.Key = &ExactKey{s}
	}
	return s.Key
}

// Clone returns a copy of a subscription
// Key is set to nil, because most Key types contain a pointer to the subscription, and because the clone isn't added to the store yet
// QualifiedChannel is not copied because it's expected that the contributing fields will be changed
// Users should allow a default key to be assigned on AddSubscription or can SetKey as necessary
func (s *Subscription) Clone() *Subscription {
	s.m.RLock()
	c := &Subscription{
		Key:              nil,
		Enabled:          s.Enabled,
		Channel:          s.Channel,
		Asset:            s.Asset,
		Params:           maps.Clone(s.Params),
		Interval:         s.Interval,
		Levels:           s.Levels,
		Authenticated:    s.Authenticated,
		state:            s.state,
		Pairs:            slices.Clone(s.Pairs),
		QualifiedChannel: s.QualifiedChannel,
	}
	s.m.RUnlock()
	return c
}

// SetPairs does what it says on the tin safely for concurrency
func (s *Subscription) SetPairs(pairs currency.Pairs) {
	s.m.Lock()
	s.Pairs = pairs
	s.m.Unlock()
}

// AddPairs does what it says on the tin safely for concurrency
func (s *Subscription) AddPairs(pairs ...currency.Pair) {
	if len(pairs) == 0 {
		return
	}
	s.m.Lock()
	s.Pairs = s.Pairs.Add(pairs...)
	s.m.Unlock()
}<|MERGE_RESOLUTION|>--- conflicted
+++ resolved
@@ -31,12 +31,9 @@
 	AllTradesChannel = "allTrades"
 	MyTradesChannel  = "myTrades"
 	MyOrdersChannel  = "myOrders"
-<<<<<<< HEAD
+	MyWalletChannel  = "myWallet"
 	MyAccountChannel = "account"
 	HeartbeatChannel = "heartbeat"
-=======
-	MyWalletChannel  = "myWallet"
->>>>>>> 199d30d4
 )
 
 // Public errors
