package subscription

import (
	"bytes"
	"errors"
	"fmt"
	"maps"
	"slices"
	"strconv"
	"strings"

	"github.com/thrasher-corp/gocryptotrader/common"
	"github.com/thrasher-corp/gocryptotrader/exchanges/asset"
)

const (
	deviceControl   = "\x11"
	groupSeparator  = "\x1D"
	recordSeparator = "\x1E"
)

var (
	errInvalidAssetExpandPairs  = errors.New("subscription template containing PairSeparator with must contain either specific Asset or AssetSeparator")
	errAssetRecords             = errors.New("subscription template did not generate the expected number of asset records")
	errPairRecords              = errors.New("subscription template did not generate the expected number of pair records")
	errTooManyBatchSizePerAsset = errors.New("more than one BatchSize directive inside an AssetSeparator")
	errAssetTemplateWithoutAll  = errors.New("sub.Asset must be set to All if AssetSeparator is used in Channel template")
	errNoTemplateContent        = errors.New("subscription template did not generate content")
	errInvalidTemplate          = errors.New("GetSubscriptionTemplate did not return a template")
)

type tplCtx struct {
	S              *Subscription
	AssetPairs     assetPairs
	PairSeparator  string
	AssetSeparator string
	BatchSize      string
}

// ExpandTemplates returns a list of Subscriptions with Template expanded
// May be called on already expanded subscriptions: Passes $s through unprocessed if QualifiedChannel is already populated
// Calls e.GetSubscriptionTemplate to find a template for each subscription
// Filters out Authenticated subscriptions if !e.CanUseAuthenticatedEndpoints
// See README.md for more details
func (l List) ExpandTemplates(e iExchange) (List, error) {
	if !slices.ContainsFunc(l, func(s *Subscription) bool { return s.QualifiedChannel == "" }) {
		// Empty list, or already processed
		return slices.Clone(l), nil
	}

	if !e.CanUseAuthenticatedWebsocketEndpoints() {
		n := List{}
		for _, s := range l {
			if !s.Authenticated {
				n = append(n, s)
			}
		}
		l = n
	}

	ap, err := l.assetPairs(e)
	if err != nil {
		return nil, err
	}

	assets := make(asset.Items, 0, len(ap))
	for k := range ap {
		assets = append(assets, k)
	}
	slices.Sort(assets) // text/template ranges maps in sorted order

	subs := List{}
	for _, s := range l {
		expanded, err2 := expandTemplate(e, s, maps.Clone(ap), assets)
		if err2 != nil {
			err = common.AppendError(err, fmt.Errorf("%s: %w", s, err2))
		} else {
			subs = append(subs, expanded...)
		}
	}

	return subs, err
}

func expandTemplate(e iExchange, s *Subscription, ap assetPairs, assets asset.Items) (List, error) {
	if s.QualifiedChannel != "" {
		return List{s}, nil
	}

	t, err := e.GetSubscriptionTemplate(s)
	if err != nil {
		return nil, err
	}
	if t == nil {
		return nil, errInvalidTemplate
	}

	subCtx := &tplCtx{
		S:              s,
		PairSeparator:  recordSeparator,
		AssetSeparator: groupSeparator,
		BatchSize:      deviceControl + "BS",
	}

	subs := List{}

<<<<<<< HEAD
	// We deliberately do not check Availability of sub Pairs because users have edge cases to subscribe to
	// non-existent pairs
	if len(s.Pairs) != 0 {
=======
	if len(s.Pairs) != 0 {
		// We deliberately do not check Availability of sub Pairs because users have edge cases to subscribe to non-existent pairs
>>>>>>> e1b24e22
		for a := range ap {
			ap[a] = s.Pairs
		}
	}

	switch s.Asset {
	case asset.All:
		subCtx.AssetPairs = ap
	default:
		// This deliberately includes asset.Empty to harmonise handling
		subCtx.AssetPairs = assetPairs{
			s.Asset: ap[s.Asset],
		}
		assets = asset.Items{s.Asset}
		if s.Asset != asset.Empty && len(ap[s.Asset]) == 0 {
			return List{}, nil // Nothing is enabled for this sub asset
		}
	}

	buf := &bytes.Buffer{}
	if err := t.Execute(buf, subCtx); err != nil { //nolint:govet // Shadow, or gocritic will complain sloppyReassign
		return nil, err
	}

	out := strings.TrimSpace(buf.String())

	// Remove a single trailing AssetSeparator; don't use a cutset to avoid removing 2 or more
	out = strings.TrimSpace(strings.TrimSuffix(out, subCtx.AssetSeparator))

	assetRecords := strings.Split(out, subCtx.AssetSeparator)
	if len(assetRecords) != len(assets) {
		return nil, fmt.Errorf("%w: Got %d; Expected %d", errAssetRecords, len(assetRecords), len(assets))
	}

	for i, assetChannels := range assetRecords {
		a := assets[i]
		pairs := subCtx.AssetPairs[a]

		xpandPairs := strings.Contains(assetChannels, subCtx.PairSeparator)

		/* Batching:
		- We start by assuming we'll get 1 batch sized to contain all pairs. Maybe a comma-separated list, or just the asset name
		- If a BatchSize directive is found, we expect it to come right at the end, and be followed by the batch size as a number
		- We'll then split into N batches of that size
		- If no batchSize was declared, but we saw a PairSeparator, then we expect to see one line per pair, so batchSize is 1
		*/
		batchSize := len(pairs)
		if b := strings.Split(assetChannels, subCtx.BatchSize); len(b) > 2 {
			return nil, fmt.Errorf("%w for %s", errTooManyBatchSizePerAsset, a)
		} else if len(b) == 2 {
			assetChannels = b[0]
			if batchSize, err = strconv.Atoi(strings.TrimSpace(b[1])); err != nil {
				return nil, fmt.Errorf("%s: %w", s, common.GetTypeAssertError("int", b[1], "batchSize"))
			}
		} else if xpandPairs {
			batchSize = 1
		}

		// Trim space, then only one pair separator, then any more space.
		assetChannels = strings.TrimSpace(strings.TrimSuffix(strings.TrimSpace(assetChannels), subCtx.PairSeparator))

		if assetChannels == "" {
			continue
		}

		batches := common.Batch(pairs, batchSize)

		pairLines := strings.Split(assetChannels, subCtx.PairSeparator)

		if s.Asset != asset.Empty && len(pairLines) != len(batches) {
			// The number of lines we get generated must match the number of pair batches we expect
			return nil, fmt.Errorf("%w for %s: Got %d; Expected %d", errPairRecords, a, len(pairLines), len(batches))
		}

		for j, channel := range pairLines {
			c := s.Clone()
			c.Asset = a
			channel = strings.TrimSpace(channel)
			if channel == "" {
				return nil, fmt.Errorf("%w for %s: %s", errNoTemplateContent, a, s)
			}
			c.QualifiedChannel = channel
			if s.Asset != asset.Empty {
				c.Pairs = batches[j]
			}
			subs = append(subs, c)
		}
	}

	return subs, nil
}<|MERGE_RESOLUTION|>--- conflicted
+++ resolved
@@ -104,14 +104,8 @@
 
 	subs := List{}
 
-<<<<<<< HEAD
-	// We deliberately do not check Availability of sub Pairs because users have edge cases to subscribe to
-	// non-existent pairs
-	if len(s.Pairs) != 0 {
-=======
 	if len(s.Pairs) != 0 {
 		// We deliberately do not check Availability of sub Pairs because users have edge cases to subscribe to non-existent pairs
->>>>>>> e1b24e22
 		for a := range ap {
 			ap[a] = s.Pairs
 		}
