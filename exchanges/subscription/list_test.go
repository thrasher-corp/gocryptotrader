--- conflicted
+++ resolved
@@ -107,15 +107,6 @@
 	assert.NotEqual(t, n[0], l[0], "Subscriptions should be cloned")
 }
 
-<<<<<<< HEAD
-func TestListEnabled(t *testing.T) {
-	t.Parallel()
-	l := List{{Channel: TickerChannel}, {Enabled: true, Channel: OrderbookChannel}, {Channel: MyAccountChannel}}
-	n := l.Enabled()
-	require.Len(t, l, 3, "Original should not be effected")
-	require.Len(t, n, 1, "New should be filtered")
-	require.Equal(t, OrderbookChannel, n[0].Channel, "New should be filtered")
-=======
 var filterable = List{
 	{Channel: "a", Enabled: true, Authenticated: false},
 	{Channel: "b", Enabled: true, Authenticated: true},
@@ -145,5 +136,4 @@
 	require.Len(t, l, 2)
 	assert.Equal(t, filterable[1:3], l)
 	assert.Len(t, filterable, 4)
->>>>>>> 9645b7b6
 }