package subscription

import (
	"slices"
	"text/template"

	"github.com/thrasher-corp/gocryptotrader/common"
	"github.com/thrasher-corp/gocryptotrader/currency"
	"github.com/thrasher-corp/gocryptotrader/exchanges/asset"
)

// List is a container of subscription pointers
type List []*Subscription

type assetPairs map[asset.Item]currency.Pairs

type iExchange interface {
	GetAssetTypes(enabled bool) asset.Items
	GetEnabledPairs(asset.Item) (currency.Pairs, error)
	GetPairFormat(asset.Item, bool) (currency.PairFormat, error)
	GetSubscriptionTemplate(*Subscription) (*template.Template, error)
	CanUseAuthenticatedWebsocketEndpoints() bool
}

// Strings returns a sorted slice of subscriptions
func (l List) Strings() []string {
	s := make([]string, len(l))
	for i := range l {
		s[i] = l[i].String()
	}
	slices.Sort(s)
	return s
}

// GroupPairs groups subscriptions which are identical apart from the Pairs
// The returned List contains cloned Subscriptions, and the original Subscriptions are left alone
func (l List) GroupPairs() (n List) {
	s := NewStore()
	for _, sub := range l {
		if found := s.match(&IgnoringPairsKey{sub}); found == nil {
			s.unsafeAdd(sub.Clone())
		} else {
			found.AddPairs(sub.Pairs...)
		}
	}
	return s.List()
}

// Clone returns a deep clone of the List
func (l List) Clone() List {
	n := make(List, len(l))
	for i, s := range l {
		n[i] = s.Clone()
	}
	return n
}

// QualifiedChannels returns a sorted list of all the qualified Channels in the list
func (l List) QualifiedChannels() []string {
	c := make([]string, len(l))
	for i := range l {
		c[i] = l[i].QualifiedChannel
	}
	slices.Sort(c)
	return c
}

// SetStates sets the state for all the subs in a list
// Errors are collected for any subscriptions already in the state
// On error all changes are reverted
func (l List) SetStates(state State) error {
	var err error
	for _, sub := range l {
		err = common.AppendError(err, sub.SetState(state))
	}
	return err
}

func fillAssetPairs(ap assetPairs, a asset.Item, e iExchange) error {
	p, err := e.GetEnabledPairs(a)
	if err != nil {
		return err
	}
	f, err := e.GetPairFormat(a, true)
	if err != nil {
		return err
	}
	ap[a] = common.SortStrings(p.Format(f))
	return nil
}

// assetPairs returns a map of enabled pairs for the subscriptions in the list, formatted for the asset
func (l List) assetPairs(e iExchange) (assetPairs, error) {
	at := e.GetAssetTypes(true)
	ap := assetPairs{}
	for _, s := range l {
		switch s.Asset {
		case asset.Empty:
			// Nothing to do
		case asset.All:
			for _, a := range at {
				if err := fillAssetPairs(ap, a, e); err != nil {
					return nil, err
				}
			}
		default:
			if slices.Contains(at, s.Asset) {
				if err := fillAssetPairs(ap, s.Asset, e); err != nil {
					return nil, err
				}
			}
		}
	}
	return ap, nil
}

// Enabled returns a new list of only enabled subscriptions
func (l List) Enabled() List {
	n := make(List, 0, len(l))
	for _, s := range l {
		if s.Enabled {
			n = append(n, s)
		}
	}
	return slices.Clip(n)
<<<<<<< HEAD
=======
}

// Private returns only subscriptions which require authentication
func (l List) Private() List {
	n := List{}
	for _, s := range l {
		if s.Authenticated {
			n = append(n, s)
		}
	}
	return n
}

// Public returns only subscriptions which do not require authentication
func (l List) Public() List {
	n := List{}
	for _, s := range l {
		if !s.Authenticated {
			n = append(n, s)
		}
	}
	return n
>>>>>>> 9645b7b6
}<|MERGE_RESOLUTION|>--- conflicted
+++ resolved
@@ -123,8 +123,6 @@
 		}
 	}
 	return slices.Clip(n)
-<<<<<<< HEAD
-=======
 }
 
 // Private returns only subscriptions which require authentication
@@ -147,5 +145,4 @@
 		}
 	}
 	return n
->>>>>>> 9645b7b6
 }