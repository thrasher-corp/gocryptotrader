--- conflicted
+++ resolved
@@ -73,14 +73,7 @@
 
 func TestSpotNewOrder(t *testing.T) {
 	t.Parallel()
-<<<<<<< HEAD
-
-	if !areTestAPIKeysSet() || !canManipulateRealOrders {
-		t.Skip("API keys unset or canManipulateRealOrders is false, skipping")
-	}
-=======
 	sharedtestvalues.SkipTestIfCredentialsUnset(t, z, canManipulateRealOrders)
->>>>>>> b20cf75d
 
 	arg := SpotNewOrderRequestParams{
 		Symbol: testCurrency,
@@ -96,14 +89,7 @@
 
 func TestCancelExistingOrder(t *testing.T) {
 	t.Parallel()
-<<<<<<< HEAD
-
-	if !areTestAPIKeysSet() || !canManipulateRealOrders {
-		t.Skip("API keys unset or canManipulateRealOrders is false, skipping")
-	}
-=======
 	sharedtestvalues.SkipTestIfCredentialsUnset(t, z, canManipulateRealOrders)
->>>>>>> b20cf75d
 
 	err := z.CancelExistingOrder(context.Background(), 20180629145864850, testCurrency)
 	if err != nil {
@@ -1072,9 +1058,8 @@
 
 func TestGetDepositRecords(t *testing.T) {
 	t.Parallel()
-	if !areTestAPIKeysSet() {
-		t.Skip("api keys not set")
-	}
+	sharedtestvalues.SkipTestIfCredentialsUnset(t, z, canManipulateRealOrders)
+
 	_, err := z.GetDepositRecords(context.Background(), &WalletRecordsRequest{
 		Currency: currency.BTC,
 	})
@@ -1085,9 +1070,8 @@
 
 func TestGetWithdrawalRecords(t *testing.T) {
 	t.Parallel()
-	if !areTestAPIKeysSet() {
-		t.Skip("api keys not set")
-	}
+	sharedtestvalues.SkipTestIfCredentialsUnset(t, z, canManipulateRealOrders)
+
 	_, err := z.GetWithdrawalRecords(context.Background(), &WalletRecordsRequest{
 		Currency: currency.BTC,
 	})
@@ -1098,9 +1082,8 @@
 
 func TestGetSingleOrder(t *testing.T) {
 	t.Parallel()
-	if !areTestAPIKeysSet() {
-		t.Skip("api keys not set")
-	}
+	sharedtestvalues.SkipTestIfCredentialsUnset(t, z, canManipulateRealOrders)
+
 	_, err := z.GetSingleOrder(context.Background(), "1337", "", currency.NewPair(currency.BTC, currency.USDT))
 	if err != nil {
 		t.Error(err)
@@ -1109,9 +1092,8 @@
 
 func TestGetAccountFundingHistory(t *testing.T) {
 	t.Parallel()
-	if !areTestAPIKeysSet() {
-		t.Skip("API keys not set, skipping test")
-	}
+	sharedtestvalues.SkipTestIfCredentialsUnset(t, z, canManipulateRealOrders)
+
 	_, err := z.GetAccountFundingHistory(context.Background())
 	if err != nil {
 		t.Error(err)
@@ -1120,9 +1102,8 @@
 
 func TestGetWithdrawalsHistory(t *testing.T) {
 	t.Parallel()
-	if !areTestAPIKeysSet() {
-		t.Skip("API Keys unset, skipping")
-	}
+	sharedtestvalues.SkipTestIfCredentialsUnset(t, z, canManipulateRealOrders)
+
 	_, err := z.GetWithdrawalsHistory(context.Background(), currency.BTC, asset.Spot)
 	if err != nil {
 		t.Error(err)
@@ -1131,9 +1112,8 @@
 
 func TestGetOrderInfo(t *testing.T) {
 	t.Parallel()
-	if !areTestAPIKeysSet() {
-		t.Skip("API Keys unset, skipping")
-	}
+	sharedtestvalues.SkipTestIfCredentialsUnset(t, z, canManipulateRealOrders)
+
 	_, err := z.GetOrderInfo(context.Background(), "1234", currency.NewPair(currency.BTC, currency.USDT), asset.Spot)
 	if err != nil {
 		t.Error(err)
