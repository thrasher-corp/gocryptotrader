package zb

import (
	"errors"
	"fmt"
	"strconv"
	"strings"
	"sync"
	"time"

	"github.com/thrasher-corp/gocryptotrader/common"
	"github.com/thrasher-corp/gocryptotrader/config"
	"github.com/thrasher-corp/gocryptotrader/currency"
	exchange "github.com/thrasher-corp/gocryptotrader/exchanges"
	"github.com/thrasher-corp/gocryptotrader/exchanges/account"
	"github.com/thrasher-corp/gocryptotrader/exchanges/asset"
	"github.com/thrasher-corp/gocryptotrader/exchanges/kline"
	"github.com/thrasher-corp/gocryptotrader/exchanges/order"
	"github.com/thrasher-corp/gocryptotrader/exchanges/orderbook"
	"github.com/thrasher-corp/gocryptotrader/exchanges/protocol"
	"github.com/thrasher-corp/gocryptotrader/exchanges/request"
	"github.com/thrasher-corp/gocryptotrader/exchanges/ticker"
	"github.com/thrasher-corp/gocryptotrader/exchanges/trade"
	"github.com/thrasher-corp/gocryptotrader/exchanges/websocket/wshandler"
	"github.com/thrasher-corp/gocryptotrader/log"
	"github.com/thrasher-corp/gocryptotrader/portfolio/withdraw"
)

// GetDefaultConfig returns a default exchange config
func (z *ZB) GetDefaultConfig() (*config.ExchangeConfig, error) {
	z.SetDefaults()
	exchCfg := new(config.ExchangeConfig)
	exchCfg.Name = z.Name
	exchCfg.HTTPTimeout = exchange.DefaultHTTPTimeout
	exchCfg.BaseCurrencies = z.BaseCurrencies

	err := z.SetupDefaults(exchCfg)
	if err != nil {
		return nil, err
	}

	if z.Features.Supports.RESTCapabilities.AutoPairUpdates {
		err = z.UpdateTradablePairs(true)
		if err != nil {
			return nil, err
		}
	}

	return exchCfg, nil
}

// SetDefaults sets default values for the exchange
func (z *ZB) SetDefaults() {
	z.Name = "ZB"
	z.Enabled = true
	z.Verbose = true
	z.API.CredentialsValidator.RequiresKey = true
	z.API.CredentialsValidator.RequiresSecret = true

	z.CurrencyPairs = currency.PairsManager{
		AssetTypes: asset.Items{
			asset.Spot,
		},

		UseGlobalFormat: true,
		RequestFormat: &currency.PairFormat{
			Delimiter: "_",
		},
		ConfigFormat: &currency.PairFormat{
			Delimiter: "_",
			Uppercase: true,
		},
	}

	z.Features = exchange.Features{
		Supports: exchange.FeaturesSupported{
			REST:      true,
			Websocket: true,
			RESTCapabilities: protocol.Features{
				TickerBatching:      true,
				TickerFetching:      true,
				KlineFetching:       true,
				OrderbookFetching:   true,
				AutoPairUpdates:     true,
				AccountInfo:         true,
				GetOrder:            true,
				GetOrders:           true,
				CancelOrder:         true,
				CryptoDeposit:       true,
				CryptoWithdrawal:    true,
				TradeFee:            true,
				CryptoDepositFee:    true,
				CryptoWithdrawalFee: true,
			},
			WebsocketCapabilities: protocol.Features{
				TickerFetching:         true,
				TradeFetching:          true,
				OrderbookFetching:      true,
				Subscribe:              true,
				AuthenticatedEndpoints: true,
				AccountInfo:            true,
				CancelOrder:            true,
				SubmitOrder:            true,
				MessageCorrelation:     true,
				GetOrders:              true,
				GetOrder:               true,
			},
			WithdrawPermissions: exchange.AutoWithdrawCrypto |
				exchange.NoFiatWithdrawals,
			Kline: kline.ExchangeCapabilitiesSupported{
				Intervals: true,
			},
		},
		Enabled: exchange.FeaturesEnabled{
			AutoPairUpdates: true,
			Kline: kline.ExchangeCapabilitiesEnabled{
				Intervals: map[string]bool{
					kline.OneMin.Word():     true,
					kline.ThreeMin.Word():   true,
					kline.FiveMin.Word():    true,
					kline.FifteenMin.Word(): true,
					kline.ThirtyMin.Word():  true,
					kline.OneHour.Word():    true,
					kline.TwoHour.Word():    true,
					kline.FourHour.Word():   true,
					kline.SixHour.Word():    true,
					kline.TwelveHour.Word(): true,
					kline.OneDay.Word():     true,
					kline.ThreeDay.Word():   true,
					kline.OneWeek.Word():    true,
				},
				ResultLimit: 1000,
			},
		},
	}

	z.Requester = request.New(z.Name,
		common.NewHTTPClientWithTimeout(exchange.DefaultHTTPTimeout),
		request.WithLimiter(SetRateLimit()))

	z.API.Endpoints.URLDefault = zbTradeURL
	z.API.Endpoints.URL = z.API.Endpoints.URLDefault
	z.API.Endpoints.URLSecondaryDefault = zbMarketURL
	z.API.Endpoints.URLSecondary = z.API.Endpoints.URLSecondaryDefault
	z.API.Endpoints.WebsocketURL = zbWebsocketAPI
	z.Websocket = wshandler.New()
	z.WebsocketResponseMaxLimit = exchange.DefaultWebsocketResponseMaxLimit
	z.WebsocketResponseCheckTimeout = exchange.DefaultWebsocketResponseCheckTimeout
}

// Setup sets user configuration
func (z *ZB) Setup(exch *config.ExchangeConfig) error {
	if !exch.Enabled {
		z.SetEnabled(false)
		return nil
	}

	err := z.SetupDefaults(exch)
	if err != nil {
		return err
	}

	err = z.Websocket.Setup(
		&wshandler.WebsocketSetup{
			Enabled:                          exch.Features.Enabled.Websocket,
			Verbose:                          exch.Verbose,
			AuthenticatedWebsocketAPISupport: exch.API.AuthenticatedWebsocketSupport,
			WebsocketTimeout:                 exch.WebsocketTrafficTimeout,
			DefaultURL:                       zbWebsocketAPI,
			ExchangeName:                     exch.Name,
			RunningURL:                       exch.API.Endpoints.WebsocketURL,
			Connector:                        z.WsConnect,
			Subscriber:                       z.Subscribe,
			Features:                         &z.Features.Supports.WebsocketCapabilities,
		})
	if err != nil {
		return err
	}

	z.WebsocketConn = &wshandler.WebsocketConnection{
		ExchangeName:         z.Name,
		URL:                  z.Websocket.GetWebsocketURL(),
		ProxyURL:             z.Websocket.GetProxyAddress(),
		Verbose:              z.Verbose,
		RateLimit:            zbWebsocketRateLimit,
		ResponseCheckTimeout: exch.WebsocketResponseCheckTimeout,
		ResponseMaxLimit:     exch.WebsocketResponseMaxLimit,
	}
	return nil
}

// Start starts the OKEX go routine
func (z *ZB) Start(wg *sync.WaitGroup) {
	wg.Add(1)
	go func() {
		z.Run()
		wg.Done()
	}()
}

// Run implements the OKEX wrapper
func (z *ZB) Run() {
	if z.Verbose {
		z.PrintEnabledPairs()
	}

	if !z.GetEnabledFeatures().AutoPairUpdates {
		return
	}

	err := z.UpdateTradablePairs(false)
	if err != nil {
		log.Errorf(log.ExchangeSys, "%s failed to update tradable pairs. Err: %s", z.Name, err)
	}
}

// FetchTradablePairs returns a list of the exchanges tradable pairs
func (z *ZB) FetchTradablePairs(asset asset.Item) ([]string, error) {
	markets, err := z.GetMarkets()
	if err != nil {
		return nil, err
	}

	var currencies []string
	for x := range markets {
		currencies = append(currencies, x)
	}

	return currencies, nil
}

// UpdateTradablePairs updates the exchanges available pairs and stores
// them in the exchanges config
func (z *ZB) UpdateTradablePairs(forceUpdate bool) error {
	pairs, err := z.FetchTradablePairs(asset.Spot)
	if err != nil {
		return err
	}
	return z.UpdatePairs(currency.NewPairsFromStrings(pairs), asset.Spot, false, forceUpdate)
}

// UpdateTicker updates and returns the ticker for a currency pair
func (z *ZB) UpdateTicker(p currency.Pair, assetType asset.Item) (*ticker.Price, error) {
	tickerPrice := new(ticker.Price)

	result, err := z.GetTickers()
	if err != nil {
		return tickerPrice, err
	}

	enabledPairs := z.GetEnabledPairs(assetType)
	for x := range enabledPairs {
		// We can't use either pair format here, so format it to lower-
		// case and without any delimiter
		curr := enabledPairs[x].Format("", false).String()
		if _, ok := result[curr]; !ok {
			continue
		}
		var tp ticker.Price
		tp.Pair = enabledPairs[x]
		tp.High = result[curr].High
		tp.Last = result[curr].Last
		tp.Ask = result[curr].Sell
		tp.Bid = result[curr].Buy
		tp.Low = result[curr].Low
		tp.Volume = result[curr].Volume

		err = ticker.ProcessTicker(z.Name, &tp, assetType)
		if err != nil {
			log.Error(log.Ticker, err)
		}
	}

	return ticker.GetTicker(z.Name, p, assetType)
}

// FetchTicker returns the ticker for a currency pair
func (z *ZB) FetchTicker(p currency.Pair, assetType asset.Item) (*ticker.Price, error) {
	tickerNew, err := ticker.GetTicker(z.Name, p, assetType)
	if err != nil {
		return z.UpdateTicker(p, assetType)
	}
	return tickerNew, nil
}

// FetchOrderbook returns orderbook base on the currency pair
func (z *ZB) FetchOrderbook(p currency.Pair, assetType asset.Item) (*orderbook.Base, error) {
	ob, err := orderbook.Get(z.Name, p, assetType)
	if err != nil {
		return z.UpdateOrderbook(p, assetType)
	}
	return ob, nil
}

// UpdateOrderbook updates and returns the orderbook for a currency pair
func (z *ZB) UpdateOrderbook(p currency.Pair, assetType asset.Item) (*orderbook.Base, error) {
	orderBook := new(orderbook.Base)
	curr := z.FormatExchangeCurrency(p, assetType).String()

	orderbookNew, err := z.GetOrderbook(curr)
	if err != nil {
		return orderBook, err
	}

	for x := range orderbookNew.Bids {
		orderBook.Bids = append(orderBook.Bids, orderbook.Item{
			Amount: orderbookNew.Bids[x][1],
			Price:  orderbookNew.Bids[x][0],
		})
	}

	for x := range orderbookNew.Asks {
		orderBook.Asks = append(orderBook.Asks, orderbook.Item{
			Amount: orderbookNew.Asks[x][1],
			Price:  orderbookNew.Asks[x][0],
		})
	}

	orderBook.Pair = p
	orderBook.AssetType = assetType
	orderBook.ExchangeName = z.Name

	err = orderBook.Process()
	if err != nil {
		return orderBook, err
	}

	return orderbook.Get(z.Name, p, assetType)
}

// UpdateAccountInfo retrieves balances for all enabled currencies for the
// ZB exchange
func (z *ZB) UpdateAccountInfo() (account.Holdings, error) {
	var info account.Holdings
	var balances []account.Balance
	var coins []AccountsResponseCoin
	if z.Websocket.CanUseAuthenticatedWebsocketForWrapper() {
		resp, err := z.wsGetAccountInfoRequest()
		if err != nil {
			return info, err
		}
		coins = resp.Data.Coins
	} else {
		bal, err := z.GetAccountInformation()
		if err != nil {
			return info, err
		}
		coins = bal.Result.Coins
	}

	for i := range coins {
		hold, err := strconv.ParseFloat(coins[i].Freeze, 64)
		if err != nil {
			return info, err
		}

		avail, err := strconv.ParseFloat(coins[i].Available, 64)
		if err != nil {
			return info, err
		}

		balances = append(balances, account.Balance{
			CurrencyName: currency.NewCode(coins[i].EnName),
			TotalValue:   hold + avail,
			Hold:         hold,
		})
	}

	info.Exchange = z.Name
	info.Accounts = append(info.Accounts, account.SubAccount{
		Currencies: balances,
	})

	err := account.Process(&info)
	if err != nil {
		return account.Holdings{}, err
	}

	return info, nil
}

// FetchAccountInfo retrieves balances for all enabled currencies
func (z *ZB) FetchAccountInfo() (account.Holdings, error) {
	acc, err := account.GetHoldings(z.Name)
	if err != nil {
		return z.UpdateAccountInfo()
	}

	return acc, nil
}

// GetFundingHistory returns funding history, deposits and
// withdrawals
func (z *ZB) GetFundingHistory() ([]exchange.FundHistory, error) {
	return nil, common.ErrFunctionNotSupported
}

// GetExchangeHistory returns historic trade data since exchange opening.
func (z *ZB) GetExchangeHistory(*trade.HistoryRequest) ([]trade.History, error) {
	return nil, common.ErrNotYetImplemented
}

// SubmitOrder submits a new order
func (z *ZB) SubmitOrder(o *order.Submit) (order.SubmitResponse, error) {
	var submitOrderResponse order.SubmitResponse
	err := o.Validate()
	if err != nil {
		return submitOrderResponse, err
	}
	if z.Websocket.CanUseAuthenticatedWebsocketForWrapper() {
		var isBuyOrder int64
		if o.Side == order.Buy {
			isBuyOrder = 1
		} else {
			isBuyOrder = 0
		}
		var response *WsSubmitOrderResponse
		response, err = z.wsSubmitOrder(o.Pair, o.Amount, o.Price, isBuyOrder)
		if err != nil {
			return submitOrderResponse, err
		}
		submitOrderResponse.OrderID = strconv.FormatInt(response.Data.EntrustID, 10)
	} else {
		var oT SpotNewOrderRequestParamsType
		if o.Side == order.Buy {
			oT = SpotNewOrderRequestParamsTypeBuy
		} else {
			oT = SpotNewOrderRequestParamsTypeSell
		}

		var params = SpotNewOrderRequestParams{
			Amount: o.Amount,
			Price:  o.Price,
			Symbol: o.Pair.Lower().String(),
			Type:   oT,
		}
		var response int64
		response, err = z.SpotNewOrder(params)
		if err != nil {
			return submitOrderResponse, err
		}
		if response > 0 {
			submitOrderResponse.OrderID = strconv.FormatInt(response, 10)
		}
	}
	submitOrderResponse.IsOrderPlaced = true
	if o.Type == order.Market {
		submitOrderResponse.FullyMatched = true
	}
	return submitOrderResponse, nil
}

// ModifyOrder will allow of changing orderbook placement and limit to
// market conversion
func (z *ZB) ModifyOrder(action *order.Modify) (string, error) {
	return "", common.ErrFunctionNotSupported
}

// CancelOrder cancels an order by its corresponding ID number
func (z *ZB) CancelOrder(o *order.Cancel) error {
	orderIDInt, err := strconv.ParseInt(o.ID, 10, 64)
	if err != nil {
		return err
	}

	if z.Websocket.CanUseAuthenticatedWebsocketForWrapper() {
		var response *WsCancelOrderResponse
		response, err = z.wsCancelOrder(o.Pair, orderIDInt)
		if err != nil {
			return err
		}
		if !response.Success {
			return fmt.Errorf("%v - Could not cancel order %v", z.Name, o.ID)
		}
		return nil
	}
	return z.CancelExistingOrder(orderIDInt, z.FormatExchangeCurrency(o.Pair,
		o.AssetType).String())
}

// CancelAllOrders cancels all orders associated with a currency pair
func (z *ZB) CancelAllOrders(_ *order.Cancel) (order.CancelAllResponse, error) {
	cancelAllOrdersResponse := order.CancelAllResponse{
		Status: make(map[string]string),
	}
	var allOpenOrders []Order
	enabledPairs := z.GetEnabledPairs(asset.Spot)
	for x := range enabledPairs {
		fPair := z.FormatExchangeCurrency(enabledPairs[x], asset.Spot).String()
		for y := int64(1); ; y++ {
			openOrders, err := z.GetUnfinishedOrdersIgnoreTradeType(fPair, y, 10)
			if err != nil {
				if strings.Contains(err.Error(), "3001") {
					break
				}
				return cancelAllOrdersResponse, err
			}

			if len(openOrders) == 0 {
				break
			}

			allOpenOrders = append(allOpenOrders, openOrders...)

			if len(openOrders) != 10 {
				break
			}
		}
	}

	for i := range allOpenOrders {
		err := z.CancelOrder(&order.Cancel{
			ID:   strconv.FormatInt(allOpenOrders[i].ID, 10),
			Pair: currency.NewPairFromString(allOpenOrders[i].Currency),
		})
		if err != nil {
			cancelAllOrdersResponse.Status[strconv.FormatInt(allOpenOrders[i].ID, 10)] = err.Error()
		}
	}

	return cancelAllOrdersResponse, nil
}

// GetOrderInfo returns information on a current open order
func (z *ZB) GetOrderInfo(orderID string) (order.Detail, error) {
	var orderDetail order.Detail
	return orderDetail, common.ErrNotYetImplemented
}

// GetDepositAddress returns a deposit address for a specified currency
func (z *ZB) GetDepositAddress(cryptocurrency currency.Code, _ string) (string, error) {
	address, err := z.GetCryptoAddress(cryptocurrency)
	if err != nil {
		return "", err
	}

	return address.Message.Data.Key, nil
}

// WithdrawCryptocurrencyFunds returns a withdrawal ID when a withdrawal is
// submitted
func (z *ZB) WithdrawCryptocurrencyFunds(withdrawRequest *withdraw.Request) (*withdraw.ExchangeResponse, error) {
	v, err := z.Withdraw(withdrawRequest.Currency.Lower().String(), withdrawRequest.Crypto.Address, withdrawRequest.TradePassword, withdrawRequest.Amount, withdrawRequest.Crypto.FeeAmount, false)
	if err != nil {
		return nil, err
	}
	return &withdraw.ExchangeResponse{
		ID: v,
	}, nil
}

// WithdrawFiatFunds returns a withdrawal ID when a
// withdrawal is submitted
func (z *ZB) WithdrawFiatFunds(withdrawRequest *withdraw.Request) (*withdraw.ExchangeResponse, error) {
	return nil, common.ErrFunctionNotSupported
}

// WithdrawFiatFundsToInternationalBank returns a withdrawal ID when a
// withdrawal is submitted
func (z *ZB) WithdrawFiatFundsToInternationalBank(withdrawRequest *withdraw.Request) (*withdraw.ExchangeResponse, error) {
	return nil, common.ErrFunctionNotSupported
}

// GetWebsocket returns a pointer to the exchange websocket
func (z *ZB) GetWebsocket() (*wshandler.Websocket, error) {
	return z.Websocket, nil
}

// GetFeeByType returns an estimate of fee based on type of transaction
func (z *ZB) GetFeeByType(feeBuilder *exchange.FeeBuilder) (float64, error) {
	if !z.AllowAuthenticatedRequest() && // Todo check connection status
		feeBuilder.FeeType == exchange.CryptocurrencyTradeFee {
		feeBuilder.FeeType = exchange.OfflineTradeFee
	}
	return z.GetFee(feeBuilder)
}

// GetActiveOrders retrieves any orders that are active/open
// This function is not concurrency safe due to orderSide/orderType maps
func (z *ZB) GetActiveOrders(req *order.GetOrdersRequest) ([]order.Detail, error) {
	var allOrders []Order
	for x := range req.Pairs {
		for i := int64(1); ; i++ {
			fPair := z.FormatExchangeCurrency(req.Pairs[x], asset.Spot).String()
			resp, err := z.GetUnfinishedOrdersIgnoreTradeType(fPair, i, 10)
			if err != nil {
				if strings.Contains(err.Error(), "3001") {
					break
				}
				return nil, err
			}

			if len(resp) == 0 {
				break
			}

			allOrders = append(allOrders, resp...)

			if len(resp) != 10 {
				break
			}
		}
	}

	var orders []order.Detail
	for i := range allOrders {
		symbol := currency.NewPairDelimiter(allOrders[i].Currency,
			z.GetPairFormat(asset.Spot, false).Delimiter)
		orderDate := time.Unix(int64(allOrders[i].TradeDate), 0)
		orderSide := orderSideMap[allOrders[i].Type]
		orders = append(orders, order.Detail{
			ID:       strconv.FormatInt(allOrders[i].ID, 10),
			Amount:   allOrders[i].TotalAmount,
			Exchange: z.Name,
			Date:     orderDate,
			Price:    allOrders[i].Price,
			Side:     orderSide,
			Pair:     symbol,
		})
	}

	order.FilterOrdersByTickRange(&orders, req.StartTicks, req.EndTicks)
	order.FilterOrdersBySide(&orders, req.Side)
	return orders, nil
}

// GetOrderHistory retrieves account order information
// Can Limit response to specific order status
// This function is not concurrency safe due to orderSide/orderType maps
func (z *ZB) GetOrderHistory(req *order.GetOrdersRequest) ([]order.Detail, error) {
	if req.Side == order.AnySide || req.Side == "" {
		return nil, errors.New("specific order side is required")
	}
	var allOrders []Order
	var orders []order.Detail
	var side int64

	if z.Websocket.CanUseAuthenticatedWebsocketForWrapper() {
		for x := range req.Pairs {
			for y := int64(1); ; y++ {
				resp, err := z.wsGetOrdersIgnoreTradeType(req.Pairs[x], y, 10)
				if err != nil {
					return nil, err
				}
				allOrders = append(allOrders, resp.Data...)
				if len(resp.Data) != 10 {
					break
				}
			}
		}
	} else {
		if req.Side == order.Buy {
			side = 1
		}
		for x := range req.Pairs {
			for y := int64(1); ; y++ {
				fPair := z.FormatExchangeCurrency(req.Pairs[x], asset.Spot).String()
				resp, err := z.GetOrders(fPair, y, side)
				if err != nil {
					return nil, err
				}
				if len(resp) == 0 {
					break
				}
				allOrders = append(allOrders, resp...)
				if len(resp) != 10 {
					break
				}
			}
		}
	}

	for i := range allOrders {
		symbol := currency.NewPairDelimiter(allOrders[i].Currency,
			z.GetPairFormat(asset.Spot, false).Delimiter)
		orderDate := time.Unix(int64(allOrders[i].TradeDate), 0)
		orderSide := orderSideMap[allOrders[i].Type]
		orders = append(orders, order.Detail{
			ID:       strconv.FormatInt(allOrders[i].ID, 10),
			Amount:   allOrders[i].TotalAmount,
			Exchange: z.Name,
			Date:     orderDate,
			Price:    allOrders[i].Price,
			Side:     orderSide,
			Pair:     symbol,
		})
	}

	order.FilterOrdersByTickRange(&orders, req.StartTicks, req.EndTicks)
	return orders, nil
}

// SubscribeToWebsocketChannels appends to ChannelsToSubscribe
// which lets websocket.manageSubscriptions handle subscribing
func (z *ZB) SubscribeToWebsocketChannels(channels []wshandler.WebsocketChannelSubscription) error {
	z.Websocket.SubscribeToChannels(channels)
	return nil
}

// UnsubscribeToWebsocketChannels removes from ChannelsToSubscribe
// which lets websocket.manageSubscriptions handle unsubscribing
func (z *ZB) UnsubscribeToWebsocketChannels(channels []wshandler.WebsocketChannelSubscription) error {
	return common.ErrFunctionNotSupported
}

// GetSubscriptions returns a copied list of subscriptions
func (z *ZB) GetSubscriptions() ([]wshandler.WebsocketChannelSubscription, error) {
	return z.Websocket.GetSubscriptions(), nil
}

// AuthenticateWebsocket sends an authentication message to the websocket
func (z *ZB) AuthenticateWebsocket() error {
	return common.ErrFunctionNotSupported
}

// ValidateCredentials validates current credentials used for wrapper
// functionality
func (z *ZB) ValidateCredentials() error {
	_, err := z.UpdateAccountInfo()
	return z.CheckTransientError(err)
}

// FormatExchangeKlineInterval returns Interval to exchange formatted string
func (z *ZB) FormatExchangeKlineInterval(in kline.Interval) string {
	switch in {
	case kline.OneMin, kline.ThreeMin,
		kline.FiveMin, kline.FifteenMin, kline.ThirtyMin:
		return in.Short() + "in"
	case kline.OneHour, kline.TwoHour, kline.FourHour, kline.SixHour, kline.TwelveHour:
		return in.Short()[:len(in.Short())-1] + "hour"
	case kline.OneDay:
		return "1day"
	case kline.ThreeDay:
		return "3day"
	case kline.OneWeek:
		return "1week"
	}
	return ""
}

// GetHistoricCandles returns candles between a time period for a set time interval
func (z *ZB) GetHistoricCandles(pair currency.Pair, a asset.Item, start, end time.Time, interval kline.Interval) (kline.Item, error) {
	if !z.KlineIntervalEnabled(interval) {
		return kline.Item{}, kline.ErrorKline{
			Interval: interval,
		}
	}

	klineParams := KlinesRequestParams{
		Type:   z.FormatExchangeKlineInterval(interval),
		Symbol: z.FormatExchangeCurrency(pair, a).String(),
	}

	candles, err := z.GetSpotKline(klineParams)
	if err != nil {
		return kline.Item{}, err
	}

	ret := kline.Item{
		Exchange: z.Name,
		Pair:     pair,
		Asset:    a,
		Interval: interval,
	}

	for x := range candles.Data {
<<<<<<< HEAD
=======
		if candles.Data[x].KlineTime.Before(start) || candles.Data[x].KlineTime.After(end) {
			continue
		}
>>>>>>> fe17b184
		ret.Candles = append(ret.Candles, kline.Candle{
			Time:   candles.Data[x].KlineTime,
			Open:   candles.Data[x].Open,
			High:   candles.Data[x].Close,
			Low:    candles.Data[x].Low,
			Close:  candles.Data[x].Close,
			Volume: candles.Data[x].Volume,
		})
	}
<<<<<<< HEAD
=======

	ret.SortCandlesByTimestamp(false)
>>>>>>> fe17b184
	return ret, nil
}

// GetHistoricCandlesExtended returns candles between a time period for a set time interval
func (z *ZB) GetHistoricCandlesExtended(p currency.Pair, a asset.Item, start, end time.Time, interval kline.Interval) (kline.Item, error) {
	return z.GetHistoricCandles(p, a, start, end, interval)
}<|MERGE_RESOLUTION|>--- conflicted
+++ resolved
@@ -764,12 +764,9 @@
 	}
 
 	for x := range candles.Data {
-<<<<<<< HEAD
-=======
 		if candles.Data[x].KlineTime.Before(start) || candles.Data[x].KlineTime.After(end) {
 			continue
 		}
->>>>>>> fe17b184
 		ret.Candles = append(ret.Candles, kline.Candle{
 			Time:   candles.Data[x].KlineTime,
 			Open:   candles.Data[x].Open,
@@ -779,11 +776,8 @@
 			Volume: candles.Data[x].Volume,
 		})
 	}
-<<<<<<< HEAD
-=======
 
 	ret.SortCandlesByTimestamp(false)
->>>>>>> fe17b184
 	return ret, nil
 }
 
