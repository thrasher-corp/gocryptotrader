--- conflicted
+++ resolved
@@ -460,16 +460,11 @@
 		}
 		return nil
 	}
-<<<<<<< HEAD
 	fpair, err := z.FormatExchangeCurrency(o.Pair, o.AssetType)
 	if err != nil {
 		return err
 	}
 	return z.CancelExistingOrder(orderIDInt, fpair.String())
-=======
-	return z.CancelExistingOrder(orderIDInt, z.FormatExchangeCurrency(o.Pair,
-		o.AssetType).String())
->>>>>>> 1deeca99
 }
 
 // CancelAllOrders cancels all orders associated with a currency pair
@@ -510,7 +505,6 @@
 	}
 
 	for i := range allOpenOrders {
-<<<<<<< HEAD
 		p, err := currency.NewPairFromString(allOpenOrders[i].Currency)
 		if err != nil {
 			cancelAllOrdersResponse.Status[strconv.FormatInt(allOpenOrders[i].ID, 10)] = err.Error()
@@ -518,13 +512,8 @@
 		}
 
 		err = z.CancelOrder(&order.Cancel{
-			OrderID: strconv.FormatInt(allOpenOrders[i].ID, 10),
-			Pair:    p,
-=======
-		err := z.CancelOrder(&order.Cancel{
 			ID:   strconv.FormatInt(allOpenOrders[i].ID, 10),
-			Pair: currency.NewPairFromString(allOpenOrders[i].Currency),
->>>>>>> 1deeca99
+			Pair: p,
 		})
 		if err != nil {
 			cancelAllOrdersResponse.Status[strconv.FormatInt(allOpenOrders[i].ID, 10)] = err.Error()
@@ -594,16 +583,11 @@
 	var allOrders []Order
 	for x := range req.Pairs {
 		for i := int64(1); ; i++ {
-<<<<<<< HEAD
-			fPair, err := z.FormatExchangeCurrency(req.Currencies[x], asset.Spot)
+			fPair, err := z.FormatExchangeCurrency(req.Pairs[x], asset.Spot)
 			if err != nil {
 				return nil, err
 			}
 			resp, err := z.GetUnfinishedOrdersIgnoreTradeType(fPair.String(), i, 10)
-=======
-			fPair := z.FormatExchangeCurrency(req.Pairs[x], asset.Spot).String()
-			resp, err := z.GetUnfinishedOrdersIgnoreTradeType(fPair, i, 10)
->>>>>>> 1deeca99
 			if err != nil {
 				if strings.Contains(err.Error(), "3001") {
 					break
@@ -635,15 +619,6 @@
 		orderDate := time.Unix(int64(allOrders[i].TradeDate), 0)
 		orderSide := orderSideMap[allOrders[i].Type]
 		orders = append(orders, order.Detail{
-<<<<<<< HEAD
-			ID:        strconv.FormatInt(allOrders[i].ID, 10),
-			Amount:    allOrders[i].TotalAmount,
-			Exchange:  z.Name,
-			OrderDate: orderDate,
-			Price:     allOrders[i].Price,
-			OrderSide: orderSide,
-			Pair:      symbol,
-=======
 			ID:       strconv.FormatInt(allOrders[i].ID, 10),
 			Amount:   allOrders[i].TotalAmount,
 			Exchange: z.Name,
@@ -651,7 +626,6 @@
 			Price:    allOrders[i].Price,
 			Side:     orderSide,
 			Pair:     symbol,
->>>>>>> 1deeca99
 		})
 	}
 
@@ -690,16 +664,11 @@
 		}
 		for x := range req.Pairs {
 			for y := int64(1); ; y++ {
-<<<<<<< HEAD
-				fPair, err := z.FormatExchangeCurrency(req.Currencies[x], asset.Spot)
+				fPair, err := z.FormatExchangeCurrency(req.Pairs[x], asset.Spot)
 				if err != nil {
 					return nil, err
 				}
 				resp, err := z.GetOrders(fPair.String(), y, side)
-=======
-				fPair := z.FormatExchangeCurrency(req.Pairs[x], asset.Spot).String()
-				resp, err := z.GetOrders(fPair, y, side)
->>>>>>> 1deeca99
 				if err != nil {
 					return nil, err
 				}
@@ -725,15 +694,6 @@
 		orderDate := time.Unix(int64(allOrders[i].TradeDate), 0)
 		orderSide := orderSideMap[allOrders[i].Type]
 		orders = append(orders, order.Detail{
-<<<<<<< HEAD
-			ID:        strconv.FormatInt(allOrders[i].ID, 10),
-			Amount:    allOrders[i].TotalAmount,
-			Exchange:  z.Name,
-			OrderDate: orderDate,
-			Price:     allOrders[i].Price,
-			OrderSide: orderSide,
-			Pair:      symbol,
-=======
 			ID:       strconv.FormatInt(allOrders[i].ID, 10),
 			Amount:   allOrders[i].TotalAmount,
 			Exchange: z.Name,
@@ -741,7 +701,6 @@
 			Price:    allOrders[i].Price,
 			Side:     orderSide,
 			Pair:     symbol,
->>>>>>> 1deeca99
 		})
 	}
 
