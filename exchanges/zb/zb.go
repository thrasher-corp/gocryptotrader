package zb

import (
	"context"
	"encoding/json"
	"errors"
	"fmt"
	"net/http"
	"net/url"
	"strconv"
	"strings"
	"time"

	"github.com/thrasher-corp/gocryptotrader/common/convert"
	"github.com/thrasher-corp/gocryptotrader/common/crypto"
	"github.com/thrasher-corp/gocryptotrader/currency"
	exchange "github.com/thrasher-corp/gocryptotrader/exchanges"
	"github.com/thrasher-corp/gocryptotrader/exchanges/request"
)

const (
	// Unauthenticated
	zbTradeURL    = "https://api.zb.land"
	zbMarketURL   = "https://trade.zb.land"
	zbAPIVersion  = "v1"
	zbData        = "data"
	zbMarkets     = "markets"
	zbKline       = "kline"
	zbTicker      = "ticker"
	zbTrades      = "trades"
	zbTickers     = "allTicker"
	zbDepth       = "depth"
	zbTransferFee = "/api/getFeeInfo"

	// Authenticated
	zbCancelOrder                     = "/api/cancelOrder"
	zbOrder                           = "/api/order"
	zbAccountInfo                     = "/api/getAccountInfo"
	zbUnfinishedOrdersIgnoreTradeType = "/api/getUnfinishedOrdersIgnoreTradeType"
	zbGetOrdersGet                    = "/api/getOrders"
	zbWithdraw                        = "/api/withdraw"
	zbDepositAddress                  = "/api/getUserAddress"
	zbMultiChainDepositAddress        = "/api/getPayinAddress"
)

// ZB is the overarching type across this package
// 47.91.169.147 api.zb.com
// 47.52.55.212 trade.zb.com
type ZB struct {
	exchange.Base
}

// SpotNewOrder submits an order to ZB
func (z *ZB) SpotNewOrder(ctx context.Context, arg SpotNewOrderRequestParams) (int64, error) {
	creds, err := z.GetCredentials(ctx)
	if err != nil {
		return 0, err
	}

	var result SpotNewOrderResponse

	vals := url.Values{}
<<<<<<< HEAD
	vals.Set("accesskey", z.API.Credentials.Key)
	vals.Set("method", zbOrder)
=======
	vals.Set("accesskey", creds.Key)
	vals.Set("method", "order")
>>>>>>> 1669f1c6
	vals.Set("amount", strconv.FormatFloat(arg.Amount, 'f', -1, 64))
	vals.Set("currency", arg.Symbol)
	vals.Set("price", strconv.FormatFloat(arg.Price, 'f', -1, 64))
	vals.Set("tradeType", string(arg.Type))

	err = z.SendAuthenticatedHTTPRequest(ctx, exchange.RestSpotSupplementary, http.MethodGet, vals, &result, request.Auth)
	if err != nil {
		return 0, err
	}
	if result.Code != 1000 {
		return 0, fmt.Errorf("unsuccessful new order, message: %s code: %d", result.Message, result.Code)
	}
	newOrderID, err := strconv.ParseInt(result.ID, 10, 64)
	if err != nil {
		return 0, err
	}
	return newOrderID, nil
}

// CancelExistingOrder cancels an order
func (z *ZB) CancelExistingOrder(ctx context.Context, orderID int64, symbol string) error {
	creds, err := z.GetCredentials(ctx)
	if err != nil {
		return err
	}

	type response struct {
		Code    int    `json:"code"`    // Result code
		Message string `json:"message"` // Result Message
	}

	vals := url.Values{}
<<<<<<< HEAD
	vals.Set("accesskey", z.API.Credentials.Key)
	vals.Set("method", zbCancelOrder)
=======
	vals.Set("accesskey", creds.Key)
	vals.Set("method", "cancelOrder")
>>>>>>> 1669f1c6
	vals.Set("id", strconv.FormatInt(orderID, 10))
	vals.Set("currency", symbol)

	var result response
	err = z.SendAuthenticatedHTTPRequest(ctx, exchange.RestSpotSupplementary, http.MethodGet, vals, &result, request.Auth)
	if err != nil {
		return err
	}

	if result.Code != 1000 {
		return errors.New(result.Message)
	}
	return nil
}

// GetAccountInformation returns account information including coin information
// and pricing
func (z *ZB) GetAccountInformation(ctx context.Context) (AccountsResponse, error) {
	creds, err := z.GetCredentials(ctx)
	if err != nil {
		return AccountsResponse{}, err
	}

	var result AccountsResponse
	vals := url.Values{}
<<<<<<< HEAD
	vals.Set("accesskey", z.API.Credentials.Key)
	vals.Set("method", zbAccountInfo)
=======
	vals.Set("accesskey", creds.Key)
	vals.Set("method", "getAccountInfo")
>>>>>>> 1669f1c6

	return result, z.SendAuthenticatedHTTPRequest(ctx, exchange.RestSpotSupplementary, http.MethodGet, vals, &result, request.Auth)
}

// GetUnfinishedOrdersIgnoreTradeType returns unfinished orders
func (z *ZB) GetUnfinishedOrdersIgnoreTradeType(ctx context.Context, currency string, pageindex, pagesize int64) ([]Order, error) {
	creds, err := z.GetCredentials(ctx)
	if err != nil {
		return nil, err
	}
	var result []Order
	vals := url.Values{}
	vals.Set("accesskey", creds.Key)
	vals.Set("method", zbUnfinishedOrdersIgnoreTradeType)
	vals.Set("currency", currency)
	vals.Set("pageIndex", strconv.FormatInt(pageindex, 10))
	vals.Set("pageSize", strconv.FormatInt(pagesize, 10))

	err = z.SendAuthenticatedHTTPRequest(ctx, exchange.RestSpotSupplementary, http.MethodGet, vals, &result, request.Auth)
	return result, err
}

// GetOrders returns finished orders
func (z *ZB) GetOrders(ctx context.Context, currency string, pageindex, side int64) ([]Order, error) {
	creds, err := z.GetCredentials(ctx)
	if err != nil {
		return nil, err
	}
	var response []Order
	vals := url.Values{}
	vals.Set("accesskey", creds.Key)
	vals.Set("method", zbGetOrdersGet)
	vals.Set("currency", currency)
	vals.Set("pageIndex", strconv.FormatInt(pageindex, 10))
	vals.Set("tradeType", strconv.FormatInt(side, 10))
	return response, z.SendAuthenticatedHTTPRequest(ctx, exchange.RestSpotSupplementary, http.MethodGet, vals, &response, request.Auth)
}

// GetMarkets returns market information including pricing, symbols and
// each symbols decimal precision
func (z *ZB) GetMarkets(ctx context.Context) (map[string]MarketResponseItem, error) {
	endpoint := fmt.Sprintf("/%s/%s/%s", zbData, zbAPIVersion, zbMarkets)

	var res map[string]MarketResponseItem
	err := z.SendHTTPRequest(ctx, exchange.RestSpot, endpoint, &res, request.UnAuth)
	if err != nil {
		return nil, err
	}

	return res, nil
}

// GetLatestSpotPrice returns latest spot price of symbol
//
// symbol: string of currency pair
// 获取最新价格
func (z *ZB) GetLatestSpotPrice(ctx context.Context, symbol string) (float64, error) {
	res, err := z.GetTicker(ctx, symbol)
	if err != nil {
		return 0, err
	}

	return res.Ticker.Last, nil
}

// GetTicker returns a ticker for a given symbol
func (z *ZB) GetTicker(ctx context.Context, symbol string) (TickerResponse, error) {
	urlPath := fmt.Sprintf("/%s/%s/%s?market=%s", zbData, zbAPIVersion, zbTicker, symbol)
	var res TickerResponse
	err := z.SendHTTPRequest(ctx, exchange.RestSpot, urlPath, &res, request.UnAuth)
	return res, err
}

// GetTrades returns trades for a given symbol
func (z *ZB) GetTrades(ctx context.Context, symbol string) (TradeHistory, error) {
	urlPath := fmt.Sprintf("/%s/%s/%s?market=%s", zbData, zbAPIVersion, zbTrades, symbol)
	var res TradeHistory
	err := z.SendHTTPRequest(ctx, exchange.RestSpot, urlPath, &res, request.UnAuth)
	return res, err
}

// GetTickers returns ticker data for all supported symbols
func (z *ZB) GetTickers(ctx context.Context) (map[string]TickerChildResponse, error) {
	urlPath := fmt.Sprintf("/%s/%s/%s", zbData, zbAPIVersion, zbTickers)
	resp := make(map[string]TickerChildResponse)
	err := z.SendHTTPRequest(ctx, exchange.RestSpot, urlPath, &resp, request.UnAuth)
	return resp, err
}

// GetOrderbook returns the orderbook for a given symbol
func (z *ZB) GetOrderbook(ctx context.Context, symbol string) (OrderbookResponse, error) {
	urlPath := fmt.Sprintf("/%s/%s/%s?market=%s", zbData, zbAPIVersion, zbDepth, symbol)
	var res OrderbookResponse

	err := z.SendHTTPRequest(ctx, exchange.RestSpot, urlPath, &res, request.UnAuth)
	if err != nil {
		return res, err
	}

	if len(res.Asks) == 0 {
		return res, fmt.Errorf("ZB GetOrderbook asks is empty")
	}

	if len(res.Bids) == 0 {
		return res, fmt.Errorf("ZB GetOrderbook bids is empty")
	}

	// reverse asks data
	var data [][]float64
	for x := len(res.Asks); x > 0; x-- {
		data = append(data, res.Asks[x-1])
	}

	res.Asks = data
	return res, nil
}

// GetSpotKline returns Kline data
func (z *ZB) GetSpotKline(ctx context.Context, arg KlinesRequestParams) (KLineResponse, error) {
	vals := url.Values{}
	vals.Set("type", arg.Type)
	vals.Set("market", arg.Symbol)
	if arg.Since > 0 {
		vals.Set("since", strconv.FormatInt(arg.Since, 10))
	}
	if arg.Size != 0 {
		vals.Set("size", fmt.Sprintf("%d", arg.Size))
	}

	urlPath := fmt.Sprintf("/%s/%s/%s?%s", zbData, zbAPIVersion, zbKline, vals.Encode())

	var res KLineResponse
	resp := struct {
		Data      [][]float64 `json:"data"`
		MoneyType string      `json:"moneyType"`
		Symbol    string      `json:"symbol"`
	}{}
	err := z.SendHTTPRequest(ctx, exchange.RestSpot, urlPath, &resp, klineFunc)
	if err != nil {
		return res, err
	}
	if resp.Data == nil || resp.Symbol == "" || resp.MoneyType == "" {
		return res, errors.New("GetSpotKline received empty data")
	}
	res.MoneyType = resp.MoneyType
	res.Symbol = resp.Symbol

	for x := range resp.Data {
		if len(resp.Data[x]) < 6 {
			return res, errors.New("unexpected kline data length")
		}

		ot, err := convert.TimeFromUnixTimestampFloat(resp.Data[x][0])
		if err != nil {
			return res, err
		}
		res.Data = append(res.Data, &KLineResponseData{
			KlineTime: ot,
			Open:      resp.Data[x][1],
			High:      resp.Data[x][2],
			Low:       resp.Data[x][3],
			Close:     resp.Data[x][4],
			Volume:    resp.Data[x][5],
		})
	}
	return res, nil
}

// GetCryptoAddress fetches and returns the deposit address
// NOTE - PLEASE BE AWARE THAT YOU NEED TO GENERATE A DEPOSIT ADDRESS VIA
// LOGGING IN AND NOT BY USING THIS ENDPOINT OTHERWISE THIS WILL GIVE YOU A
// GENERAL ERROR RESPONSE.
func (z *ZB) GetCryptoAddress(ctx context.Context, currency currency.Code) (*UserAddress, error) {
	var resp UserAddress

	vals := url.Values{}
	vals.Set("method", zbDepositAddress)
	vals.Set("currency", currency.Lower().String())

	if err := z.SendAuthenticatedHTTPRequest(ctx,
		exchange.RestSpotSupplementary,
		http.MethodGet,
		vals,
		&resp,
		request.Auth); err != nil {
		return nil, err
	}

	if !resp.Message.IsSuccessful {
		return nil, errors.New(resp.Message.Description)
	}

	if strings.Contains(resp.Message.Data.Address, "_") {
		splitter := strings.Split(resp.Message.Data.Address, "_")
		resp.Message.Data.Address, resp.Message.Data.Tag = splitter[0], splitter[1]
	}

	return &resp, nil
}

// GetMultiChainDepositAddress returns deposit addresses for a given currency
func (z *ZB) GetMultiChainDepositAddress(ctx context.Context, currency currency.Code) ([]MultiChainDepositAddress, error) {
	var resp MultiChainDepositAddressResponse

	vals := url.Values{}
	vals.Set("method", zbMultiChainDepositAddress)
	vals.Set("currency", currency.Lower().String())

	if err := z.SendAuthenticatedHTTPRequest(ctx,
		exchange.RestSpotSupplementary,
		http.MethodGet,
		vals,
		&resp,
		request.Auth); err != nil {
		return nil, err
	}

	if !resp.Message.IsSuccessful {
		return nil, errors.New(resp.Message.Description)
	}
	return resp.Message.Data, nil
}

// SendHTTPRequest sends an unauthenticated HTTP request
func (z *ZB) SendHTTPRequest(ctx context.Context, ep exchange.URL, path string, result interface{}, f request.EndpointLimit) error {
	endpoint, err := z.API.Endpoints.GetURL(ep)
	if err != nil {
		return err
	}

	item := &request.Item{
		Method:        http.MethodGet,
		Path:          endpoint + path,
		Result:        result,
		Verbose:       z.Verbose,
		HTTPDebugging: z.HTTPDebugging,
		HTTPRecording: z.HTTPRecording,
	}

	return z.SendPayload(ctx, f, func() (*request.Item, error) {
		return item, nil
	})
}

// SendAuthenticatedHTTPRequest sends authenticated requests to the zb API
func (z *ZB) SendAuthenticatedHTTPRequest(ctx context.Context, ep exchange.URL, httpMethod string, params url.Values, result interface{}, f request.EndpointLimit) error {
	creds, err := z.GetCredentials(ctx)
	if err != nil {
		return err
	}
	endpoint, err := z.API.Endpoints.GetURL(ep)
	if err != nil {
		return err
	}
	params.Set("accesskey", creds.Key)

	hex, err := crypto.Sha1ToHex(creds.Secret)
	if err != nil {
		return err
	}

	hmac, err := crypto.GetHMAC(crypto.HashMD5,
		[]byte(params.Encode()),
		[]byte(hex))
	if err != nil {
		return err
	}

	var intermediary json.RawMessage
	newRequest := func() (*request.Item, error) {
		params.Set("reqTime", strconv.FormatInt(time.Now().UnixMilli(), 10))
		params.Set("sign", fmt.Sprintf("%x", hmac))

		urlPath := fmt.Sprintf("%s/%s?%s",
			endpoint,
			params.Get("method"),
			params.Encode())

		return &request.Item{
			Method:        httpMethod,
			Path:          urlPath,
			Result:        &intermediary,
			AuthRequest:   true,
			Verbose:       z.Verbose,
			HTTPDebugging: z.HTTPDebugging,
			HTTPRecording: z.HTTPRecording,
		}, nil
	}

	err = z.SendPayload(ctx, f, newRequest)
	if err != nil {
		return err
	}

	errCap := struct {
		Code    int64  `json:"code"`
		Message string `json:"message"`
	}{}

	err = json.Unmarshal(intermediary, &errCap)
	if err == nil {
		if errCap.Code > 1000 {
			return fmt.Errorf("error code: %d error code message: %s error message: %s",
				errCap.Code,
				errorCode[errCap.Code],
				errCap.Message)
		}
	}

	return json.Unmarshal(intermediary, result)
}

var errorCode = map[int64]string{
	1000: "Successful call",
	1001: "General error message",
	1002: "internal error",
	1003: "Verification failed",
	1004: "Financial security password lock",
	1005: "The fund security password is incorrect. Please confirm and re-enter.",
	1006: "Real-name certification is awaiting review or review",
	1009: "This interface is being maintained",
	1010: "Not open yet",
	1012: "Insufficient permissions",
	1013: "Can not trade, if you have any questions, please contact online customer service",
	1014: "Cannot be sold during the pre-sale period",
	2002: "Insufficient balance in Bitcoin account",
	2003: "Insufficient balance of Litecoin account",
	2005: "Insufficient balance in Ethereum account",
	2006: "Insufficient balance in ETC currency account",
	2007: "Insufficient balance of BTS currency account",
	2009: "Insufficient account balance",
	3001: "Pending order not found",
	3002: "Invalid amount",
	3003: "Invalid quantity",
	3004: "User does not exist",
	3005: "Invalid parameter",
	3006: "Invalid IP or inconsistent with the bound IP",
	3007: "Request time has expired",
	3008: "Transaction history not found",
	4001: "API interface is locked",
	4002: "Request too frequently",
}

// Withdraw transfers funds
func (z *ZB) Withdraw(ctx context.Context, currency, address, safepassword string, amount, fees float64, itransfer bool) (string, error) {
	creds, err := z.GetCredentials(ctx)
	if err != nil {
		return "", err
	}

	type response struct {
		Code    int    `json:"code"`    // Result code
		Message string `json:"message"` // Result Message
		ID      string `json:"id"`      // Withdrawal ID
	}

	vals := url.Values{}
	vals.Set("accesskey", creds.Key)
	vals.Set("amount", strconv.FormatFloat(amount, 'f', -1, 64))
	vals.Set("currency", currency)
	vals.Set("fees", strconv.FormatFloat(fees, 'f', -1, 64))
	vals.Set("itransfer", strconv.FormatBool(itransfer))
	vals.Set("method", zbWithdraw)
	vals.Set("receiveAddr", address)
	vals.Set("safePwd", safepassword)

	var resp response
	err = z.SendAuthenticatedHTTPRequest(ctx, exchange.RestSpotSupplementary, http.MethodGet, vals, &resp, request.Auth)
	if err != nil {
		return "", err
	}
	if resp.Code != 1000 {
		return "", errors.New(resp.Message)
	}

	return resp.ID, nil
}

// GetWithdrawalFees returns the withdrawal fees for all supported assets on
// the exchange
func (z *ZB) GetWithdrawalFees(ctx context.Context) (AllFeeInformation, error) {
	var res struct {
		Code    int                         `json:"code"`
		Message string                      `json:"message"`
		Result  map[string][]FeeInformation `json:"result"`
	}
	err := z.SendHTTPRequest(ctx,
		exchange.RestSpotSupplementary,
		zbTransferFee,
		&res,
		request.UnAuth)
	if err != nil {
		return nil, err
	}
	if res.Code != 1000 {
		return nil, errors.New(res.Message)
	}
	return res.Result, nil
}<|MERGE_RESOLUTION|>--- conflicted
+++ resolved
@@ -60,13 +60,8 @@
 	var result SpotNewOrderResponse
 
 	vals := url.Values{}
-<<<<<<< HEAD
-	vals.Set("accesskey", z.API.Credentials.Key)
+	vals.Set("accesskey", creds.Key)
 	vals.Set("method", zbOrder)
-=======
-	vals.Set("accesskey", creds.Key)
-	vals.Set("method", "order")
->>>>>>> 1669f1c6
 	vals.Set("amount", strconv.FormatFloat(arg.Amount, 'f', -1, 64))
 	vals.Set("currency", arg.Symbol)
 	vals.Set("price", strconv.FormatFloat(arg.Price, 'f', -1, 64))
@@ -99,13 +94,8 @@
 	}
 
 	vals := url.Values{}
-<<<<<<< HEAD
-	vals.Set("accesskey", z.API.Credentials.Key)
+	vals.Set("accesskey", creds.Key)
 	vals.Set("method", zbCancelOrder)
-=======
-	vals.Set("accesskey", creds.Key)
-	vals.Set("method", "cancelOrder")
->>>>>>> 1669f1c6
 	vals.Set("id", strconv.FormatInt(orderID, 10))
 	vals.Set("currency", symbol)
 
@@ -131,13 +121,8 @@
 
 	var result AccountsResponse
 	vals := url.Values{}
-<<<<<<< HEAD
-	vals.Set("accesskey", z.API.Credentials.Key)
+	vals.Set("accesskey", creds.Key)
 	vals.Set("method", zbAccountInfo)
-=======
-	vals.Set("accesskey", creds.Key)
-	vals.Set("method", "getAccountInfo")
->>>>>>> 1669f1c6
 
 	return result, z.SendAuthenticatedHTTPRequest(ctx, exchange.RestSpotSupplementary, http.MethodGet, vals, &result, request.Auth)
 }
