package exchange

import (
	"sync"
	"time"

	"github.com/thrasher-corp/gocryptotrader/config"
	"github.com/thrasher-corp/gocryptotrader/currency"
	"github.com/thrasher-corp/gocryptotrader/exchange/websocket"
	"github.com/thrasher-corp/gocryptotrader/exchanges/account"
	"github.com/thrasher-corp/gocryptotrader/exchanges/asset"
	"github.com/thrasher-corp/gocryptotrader/exchanges/currencystate"
	"github.com/thrasher-corp/gocryptotrader/exchanges/kline"
	"github.com/thrasher-corp/gocryptotrader/exchanges/protocol"
	"github.com/thrasher-corp/gocryptotrader/exchanges/request"
	"github.com/thrasher-corp/gocryptotrader/exchanges/subscription"
)

// Endpoint authentication types
const (
	// Repeated exchange strings
	// FeeType custom type for calculating fees based on method
	WireTransfer InternationalBankTransactionType = iota
	PerfectMoney
	Neteller
	AdvCash
	Payeer
	Skrill
	Simplex
	SEPA
	Swift
	RapidTransfer
	MisterTangoSEPA
	Qiwi
	VisaMastercard
	WebMoney
	Capitalist
	WesternUnion
	MoneyGram
	Contact
	// Const declarations for fee types
	BankFee FeeType = iota
	InternationalBankDepositFee
	InternationalBankWithdrawalFee
	CryptocurrencyTradeFee
	CryptocurrencyDepositFee
	CryptocurrencyWithdrawalFee
	OfflineTradeFee
	// Definitions for each type of withdrawal method for a given exchange
	NoAPIWithdrawalMethods                  uint32 = 0
	NoAPIWithdrawalMethodsText              string = "NONE, WEBSITE ONLY"
	AutoWithdrawCrypto                      uint32 = (1 << 0)
	AutoWithdrawCryptoWithAPIPermission     uint32 = (1 << 1)
	AutoWithdrawCryptoWithSetup             uint32 = (1 << 2)
	AutoWithdrawCryptoText                  string = "AUTO WITHDRAW CRYPTO"
	AutoWithdrawCryptoWithAPIPermissionText string = "AUTO WITHDRAW CRYPTO WITH API PERMISSION"
	AutoWithdrawCryptoWithSetupText         string = "AUTO WITHDRAW CRYPTO WITH SETUP"
	WithdrawCryptoWith2FA                   uint32 = (1 << 3)
	WithdrawCryptoWithSMS                   uint32 = (1 << 4)
	WithdrawCryptoWithEmail                 uint32 = (1 << 5)
	WithdrawCryptoWithWebsiteApproval       uint32 = (1 << 6)
	WithdrawCryptoWithAPIPermission         uint32 = (1 << 7)
	WithdrawCryptoWith2FAText               string = "WITHDRAW CRYPTO WITH 2FA"
	WithdrawCryptoWithSMSText               string = "WITHDRAW CRYPTO WITH SMS"
	WithdrawCryptoWithEmailText             string = "WITHDRAW CRYPTO WITH EMAIL"
	WithdrawCryptoWithWebsiteApprovalText   string = "WITHDRAW CRYPTO WITH WEBSITE APPROVAL"
	WithdrawCryptoWithAPIPermissionText     string = "WITHDRAW CRYPTO WITH API PERMISSION"
	AutoWithdrawFiat                        uint32 = (1 << 8)
	AutoWithdrawFiatWithAPIPermission       uint32 = (1 << 9)
	AutoWithdrawFiatWithSetup               uint32 = (1 << 10)
	AutoWithdrawFiatText                    string = "AUTO WITHDRAW FIAT"
	AutoWithdrawFiatWithAPIPermissionText   string = "AUTO WITHDRAW FIAT WITH API PERMISSION"
	AutoWithdrawFiatWithSetupText           string = "AUTO WITHDRAW FIAT WITH SETUP"
	WithdrawFiatWith2FA                     uint32 = (1 << 11)
	WithdrawFiatWithSMS                     uint32 = (1 << 12)
	WithdrawFiatWithEmail                   uint32 = (1 << 13)
	WithdrawFiatWithWebsiteApproval         uint32 = (1 << 14)
	WithdrawFiatWithAPIPermission           uint32 = (1 << 15)
	WithdrawFiatWith2FAText                 string = "WITHDRAW FIAT WITH 2FA"
	WithdrawFiatWithSMSText                 string = "WITHDRAW FIAT WITH SMS"
	WithdrawFiatWithEmailText               string = "WITHDRAW FIAT WITH EMAIL"
	WithdrawFiatWithWebsiteApprovalText     string = "WITHDRAW FIAT WITH WEBSITE APPROVAL"
	WithdrawFiatWithAPIPermissionText       string = "WITHDRAW FIAT WITH API PERMISSION"
	WithdrawCryptoViaWebsiteOnly            uint32 = (1 << 16)
	WithdrawFiatViaWebsiteOnly              uint32 = (1 << 17)
	WithdrawCryptoViaWebsiteOnlyText        string = "WITHDRAW CRYPTO VIA WEBSITE ONLY"
	WithdrawFiatViaWebsiteOnlyText          string = "WITHDRAW FIAT VIA WEBSITE ONLY"
	NoFiatWithdrawals                       uint32 = (1 << 18)
	NoFiatWithdrawalsText                   string = "NO FIAT WITHDRAWAL"
	UnknownWithdrawalTypeText               string = "UNKNOWN"
)

// FeeType is the type for holding a custom fee type (International withdrawal fee)
type FeeType uint8

// InternationalBankTransactionType custom type for calculating fees based on fiat transaction types
type InternationalBankTransactionType uint8

// FeeBuilder is the type which holds all parameters required to calculate a fee
// for an exchange
type FeeBuilder struct {
	FeeType FeeType
	// Used for calculating crypto trading fees, deposits & withdrawals
	Pair    currency.Pair
	IsMaker bool
	// Fiat currency used for bank deposits & withdrawals
	FiatCurrency        currency.Code
	BankTransactionType InternationalBankTransactionType
	// Used to multiply for fee calculations
	PurchasePrice float64
	Amount        float64
}

// FundingHistory holds exchange funding history data
type FundingHistory struct {
	ExchangeName      string
	Status            string
	TransferID        string
	Description       string
	Timestamp         time.Time
	Currency          string
	Amount            float64
	Fee               float64
	TransferType      string
	CryptoToAddress   string
	CryptoFromAddress string
	CryptoTxID        string
	CryptoChain       string
	BankTo            string
	BankFrom          string
}

// WithdrawalHistory holds exchange Withdrawal history data
type WithdrawalHistory struct {
	Status          string
	TransferID      string
	Description     string
	Timestamp       time.Time
	Currency        string
	Amount          float64
	Fee             float64
	TransferType    string
	CryptoToAddress string
	CryptoTxID      string
	CryptoChain     string
	BankTo          string
}

// Features stores the supported and enabled features
// for the exchange
type Features struct {
	Supports             FeaturesSupported
	Enabled              FeaturesEnabled
	Subscriptions        subscription.List
	CurrencyTranslations currency.Translations
	TradingRequirements  protocol.TradingRequirements
}

// FeaturesEnabled stores the exchange enabled features
type FeaturesEnabled struct {
	AutoPairUpdates bool
	Kline           kline.ExchangeCapabilitiesEnabled
	SaveTradeData   bool
	TradeFeed       bool
	FillsFeed       bool
}

// FeaturesSupported stores the exchanges supported features
type FeaturesSupported struct {
	REST                       bool
	RESTCapabilities           protocol.Features
	Websocket                  bool
	WebsocketCapabilities      protocol.Features
	WithdrawPermissions        uint32
	Kline                      kline.ExchangeCapabilitiesSupported
	MaximumOrderHistory        time.Duration
	FuturesCapabilities        FuturesCapabilities
	OfflineFuturesCapabilities FuturesCapabilities
}

// FuturesCapabilities stores the exchange's futures capabilities
type FuturesCapabilities struct {
	FundingRates                    bool
	MaximumFundingRateHistory       time.Duration
	FundingRateBatching             map[asset.Item]bool
	SupportedFundingRateFrequencies map[kline.Interval]bool
	Positions                       bool
	OrderManagerPositionTracking    bool
	Collateral                      bool
	CollateralMode                  bool
	Leverage                        bool
	OpenInterest                    OpenInterestSupport
}

// OpenInterestSupport helps breakdown a feature and how it is supported
type OpenInterestSupport struct {
	Supported          bool
	SupportedViaTicker bool
	SupportsRestBatch  bool
}

// MarginCapabilities stores the exchange's margin capabilities
type MarginCapabilities struct {
	SetMarginType        bool
	ChangePositionMargin bool
	GetMarginRateHistory bool
}

// Endpoints stores running url endpoints for exchanges
type Endpoints struct {
	Exchange string
	defaults map[string]string
	mu       sync.RWMutex
}

// API stores the exchange API settings
type API struct {
	AuthenticatedSupport          bool
	AuthenticatedWebsocketSupport bool
	PEMKeySupport                 bool

	Endpoints *Endpoints

	credentials account.Credentials
	credMu      sync.RWMutex

	CredentialsValidator config.APICredentialsValidatorConfig
}

// Base stores the individual exchange information
type Base struct {
	Name                          string
	Enabled                       bool
	Verbose                       bool
	LoadedByConfig                bool
	SkipAuthCheck                 bool
	API                           API
	BaseCurrencies                currency.Currencies
	CurrencyPairs                 currency.PairsManager
	Features                      Features
	HTTPTimeout                   time.Duration
	HTTPRecording                 bool
	HTTPDebugging                 bool
	BypassConfigFormatUpgrades    bool
	WebsocketResponseCheckTimeout time.Duration
	WebsocketResponseMaxLimit     time.Duration
	WebsocketOrderbookBufferLimit int64
	Websocket                     *websocket.Manager
	*request.Requester
	Config        *config.Exchange
	settingsMutex sync.RWMutex
	// ValidateOrderbook determines if the orderbook verification can be bypassed,
	// increasing potential update speed but decreasing confidence in orderbook
	// integrity.
<<<<<<< HEAD
	CanVerifyOrderbook bool
=======
	ValidateOrderbook bool
	order.ExecutionLimits
>>>>>>> edf5d84d

	AssetWebsocketSupport
	*currencystate.States
}

// url lookup consts
const (
	Invalid URL = iota
	RestSpot
	RestSpotSupplementary
	RestUSDTMargined
	RestCoinMargined
	RestFutures
	RestFuturesSupplementary
	RestUSDCMargined
	RestSwap
	RestSandbox
	WebsocketSpot
	WebsocketCoinMargined
	WebsocketUSDTMargined
	WebsocketUSDCMargined
	WebsocketOptions
	WebsocketPrivate
	WebsocketSpotSupplementary
	ChainAnalysis
	EdgeCase1
	EdgeCase2
	EdgeCase3

	restSpotURL                   = "RestSpotURL"
	restSpotSupplementaryURL      = "RestSpotSupplementaryURL"
	restUSDTMarginedFuturesURL    = "RestUSDTMarginedFuturesURL"
	restCoinMarginedFuturesURL    = "RestCoinMarginedFuturesURL"
	restUSDCMarginedFuturesURL    = "RestUSDCMarginedFuturesURL"
	restFuturesURL                = "RestFuturesURL"
	restFuturesSupplementaryURL   = "RestFuturesSupplementaryURL"
	restSandboxURL                = "RestSandboxURL"
	restSwapURL                   = "RestSwapURL"
	websocketSpotURL              = "WebsocketSpotURL"
	websocketCoinMarginedURL      = "WebsocketCoinMarginedURL"
	websocketUSDTMarginedURL      = "WebsocketUSDTMarginedURL"
	websocketUSDCMarginedURL      = "WebsocketUSDCMarginedURL"
	websocketOptionsURL           = "WebsocketOptionsURL"
	websocketPrivateURL           = "WebsocketPrivateURL"
	websocketSpotSupplementaryURL = "WebsocketSpotSupplementaryURL"
	chainAnalysisURL              = "ChainAnalysisURL"
	edgeCase1URL                  = "EdgeCase1URL"
	edgeCase2URL                  = "EdgeCase2URL"
	edgeCase3URL                  = "EdgeCase3URL"
)

var keyURLs = []URL{
	RestSpot,
	RestSpotSupplementary,
	RestUSDTMargined,
	RestCoinMargined,
	RestFutures,
	RestFuturesSupplementary,
	RestUSDCMargined,
	RestSwap,
	RestSandbox,
	WebsocketSpot,
	WebsocketCoinMargined,
	WebsocketUSDTMargined,
	WebsocketUSDCMargined,
	WebsocketOptions,
	WebsocketPrivate,
	WebsocketSpotSupplementary,
	ChainAnalysis,
	EdgeCase1,
	EdgeCase2,
	EdgeCase3,
}

// URL stores uint conversions
type URL uint16

// AssetWebsocketSupport defines the availability of websocket functionality to
// the specific asset type. TODO: Deprecate as this is a temp item to address
// certain limitations quickly.
type AssetWebsocketSupport struct {
	unsupported map[asset.Item]bool
	m           sync.RWMutex
}<|MERGE_RESOLUTION|>--- conflicted
+++ resolved
@@ -252,12 +252,7 @@
 	// ValidateOrderbook determines if the orderbook verification can be bypassed,
 	// increasing potential update speed but decreasing confidence in orderbook
 	// integrity.
-<<<<<<< HEAD
-	CanVerifyOrderbook bool
-=======
 	ValidateOrderbook bool
-	order.ExecutionLimits
->>>>>>> edf5d84d
 
 	AssetWebsocketSupport
 	*currencystate.States
