--- conflicted
+++ resolved
@@ -150,16 +150,10 @@
 // Features stores the supported and enabled features
 // for the exchange
 type Features struct {
-<<<<<<< HEAD
 	Supports            FeaturesSupported
 	Enabled             FeaturesEnabled
-	Subscriptions       []*subscription.Subscription
+	Subscriptions       subscription.List
 	TradingRequirements protocol.TradingRequirements
-=======
-	Supports      FeaturesSupported
-	Enabled       FeaturesEnabled
-	Subscriptions subscription.List
->>>>>>> 4c4b6935
 }
 
 // FeaturesEnabled stores the exchange enabled features
