--- conflicted
+++ resolved
@@ -150,14 +150,10 @@
 // Features stores the supported and enabled features
 // for the exchange
 type Features struct {
-	Supports      FeaturesSupported
-	Enabled       FeaturesEnabled
-<<<<<<< HEAD
-	Subscriptions []*subscription.Subscription
-	CurrencyTranslations   currency.Translations
-=======
-	Subscriptions subscription.List
->>>>>>> 06b9980f
+	Supports             FeaturesSupported
+	Enabled              FeaturesEnabled
+	Subscriptions        subscription.List
+	CurrencyTranslations currency.Translations
 }
 
 // FeaturesEnabled stores the exchange enabled features
