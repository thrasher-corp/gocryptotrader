--- conflicted
+++ resolved
@@ -164,7 +164,6 @@
 
 // FeaturesSupported stores the exchanges supported features
 type FeaturesSupported struct {
-<<<<<<< HEAD
 	REST                                            bool
 	RESTCapabilities                                protocol.Features
 	Websocket                                       bool
@@ -172,16 +171,9 @@
 	WebsocketMaxSubscriptionsPerConnectionSupported int
 	WithdrawPermissions                             uint32
 	Kline                                           kline.ExchangeCapabilitiesSupported
-=======
-	REST                       bool
-	RESTCapabilities           protocol.Features
-	Websocket                  bool
-	WebsocketCapabilities      protocol.Features
-	WithdrawPermissions        uint32
-	Kline                      kline.ExchangeCapabilitiesSupported
-	MaximumOrderHistory        time.Duration
-	FuturesCapabilities        FuturesCapabilities
-	OfflineFuturesCapabilities FuturesCapabilities
+	MaximumOrderHistory                             time.Duration
+	FuturesCapabilities                             FuturesCapabilities
+	OfflineFuturesCapabilities                      FuturesCapabilities
 }
 
 // FuturesCapabilities stores the exchange's futures capabilities
@@ -194,7 +186,6 @@
 	Collateral                   bool
 	CollateralMode               bool
 	Leverage                     bool
->>>>>>> 5d5f88c8
 }
 
 // Endpoints stores running url endpoints for exchanges
