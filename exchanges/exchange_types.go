--- conflicted
+++ resolved
@@ -178,17 +178,13 @@
 // FuturesCapabilities stores the exchange's futures capabilities
 type FuturesCapabilities struct {
 	FundingRates                 bool
-<<<<<<< HEAD
-=======
-	MaximumFundingRateHistory    time.Duration
-	FundingRateFrequency         time.Duration
->>>>>>> 471f4f21
 	Positions                    bool
 	OrderManagerPositionTracking bool
 	Collateral                   bool
 	CollateralMode               bool
 	Leverage                     bool
-<<<<<<< HEAD
+	MaximumFundingRateHistory    time.Duration
+	FundingRateFrequency         time.Duration
 }
 
 // MarginCapabilities stores the exchange's margin capabilities
@@ -196,8 +192,6 @@
 	SetMarginType        bool
 	ChangePositionMargin bool
 	GetMarginRateHistory bool
-=======
->>>>>>> 471f4f21
 }
 
 // Endpoints stores running url endpoints for exchanges
