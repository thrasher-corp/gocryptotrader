package coinut

import (
	"context"
	"encoding/json"
	"errors"
	"fmt"
	"net/http"
	"strconv"
	"strings"
	"time"

	"github.com/buger/jsonparser"
	"github.com/gorilla/websocket"
	"github.com/thrasher-corp/gocryptotrader/common"
	"github.com/thrasher-corp/gocryptotrader/common/crypto"
	"github.com/thrasher-corp/gocryptotrader/currency"
	"github.com/thrasher-corp/gocryptotrader/exchanges/asset"
	"github.com/thrasher-corp/gocryptotrader/exchanges/order"
	"github.com/thrasher-corp/gocryptotrader/exchanges/orderbook"
	"github.com/thrasher-corp/gocryptotrader/exchanges/stream"
	"github.com/thrasher-corp/gocryptotrader/exchanges/subscription"
	"github.com/thrasher-corp/gocryptotrader/exchanges/ticker"
	"github.com/thrasher-corp/gocryptotrader/exchanges/trade"
	"github.com/thrasher-corp/gocryptotrader/log"
)

const (
	coinutWebsocketURL       = "wss://wsapi.coinut.com"
	coinutWebsocketRateLimit = 30
)

var (
	channels map[string]chan []byte
)

// NOTE for speed considerations
// wss://wsapi-as.coinut.com
// wss://wsapi-na.coinut.com
// wss://wsapi-eu.coinut.com

// WsConnect initiates a websocket connection
func (c *COINUT) WsConnect() error {
	if !c.Websocket.IsEnabled() || !c.IsEnabled() {
		return stream.ErrWebsocketNotEnabled
	}
	var dialer websocket.Dialer
	spotWebsocket, err := c.Websocket.GetAssetWebsocket(asset.Spot)
	if err != nil {
		return err
	}
	err = spotWebsocket.Conn.Dial(&dialer, http.Header{})
	if err != nil {
		return err
	}

	go c.wsReadData()

	if !c.instrumentMap.IsLoaded() {
		_, err = c.WsGetInstruments()
		if err != nil {
			return err
		}
	}

	if c.IsWebsocketAuthenticationSupported() {
		if err = c.wsAuthenticate(context.TODO()); err != nil {
			c.Websocket.SetCanUseAuthenticatedEndpoints(false)
			log.Errorln(log.WebsocketMgr, c.Name+" "+err.Error())
		}
	}

	// define bi-directional communication
	channels = make(map[string]chan []byte)
	channels["hb"] = make(chan []byte, 1)

	return nil
}

// wsReadData receives and passes on websocket messages for processing
func (c *COINUT) wsReadData() {
<<<<<<< HEAD
	spotWebsocket, err := c.Websocket.GetAssetWebsocket(asset.Spot)
	if err != nil {
		log.Errorf(log.ExchangeSys, "%v asset type: %v", err, asset.Spot)
		return
	}
	spotWebsocket.Wg.Add(1)
	defer spotWebsocket.Wg.Done()
=======
	defer c.Websocket.Wg.Done()

	ctx := context.TODO()

>>>>>>> 59469331
	for {
		resp := spotWebsocket.Conn.ReadMessage()
		if resp.Raw == nil {
			return
		}

		if strings.HasPrefix(string(resp.Raw), "[") {
			var incoming []wsResponse
			err := json.Unmarshal(resp.Raw, &incoming)
			if err != nil {
				c.Websocket.DataHandler <- err
				continue
			}
			for i := range incoming {
				if incoming[i].Nonce > 0 {
					if c.Websocket.Match.IncomingWithData(incoming[i].Nonce, resp.Raw) {
						break
					}
				}
				var individualJSON []byte
				individualJSON, err = json.Marshal(incoming[i])
				if err != nil {
					c.Websocket.DataHandler <- err
					continue
				}
				err = c.wsHandleData(ctx, individualJSON)
				if err != nil {
					c.Websocket.DataHandler <- err
				}
			}
		} else {
			var incoming wsResponse
			err := json.Unmarshal(resp.Raw, &incoming)
			if err != nil {
				c.Websocket.DataHandler <- err
				continue
			}
			err = c.wsHandleData(ctx, resp.Raw)
			if err != nil {
				c.Websocket.DataHandler <- err
			}
		}
	}
}

func (c *COINUT) wsHandleData(_ context.Context, respRaw []byte) error {
	if strings.HasPrefix(string(respRaw), "[") {
		var orders []wsOrderContainer
		err := json.Unmarshal(respRaw, &orders)
		if err != nil {
			return err
		}
		for i := range orders {
			o, err2 := c.parseOrderContainer(&orders[i])
			if err2 != nil {
				return err2
			}
			c.Websocket.DataHandler <- o
		}
		return nil
	}

	var incoming wsResponse
	err := json.Unmarshal(respRaw, &incoming)
	if err != nil {
		return err
	}
	if c.Websocket.Match.IncomingWithData(incoming.Nonce, respRaw) {
		return nil
	}

	format, err := c.GetPairFormat(asset.Spot, true)
	if err != nil {
		return err
	}

	switch incoming.Reply {
	case "hb":
		channels["hb"] <- respRaw
	case "user_balance":
		var userBalance WsUserBalanceResponse
		err := json.Unmarshal(respRaw, &userBalance)
		if err != nil {
			return err
		}
	case "user_open_orders":
		var openOrders WsUserOpenOrdersResponse
		err := json.Unmarshal(respRaw, &openOrders)
		if err != nil {
			return err
		}
	case "cancel_order":
		var cancel WsCancelOrderResponse
		err := json.Unmarshal(respRaw, &cancel)
		if err != nil {
			return err
		}
		c.Websocket.DataHandler <- &order.Detail{
			Exchange:    c.Name,
			OrderID:     strconv.FormatInt(cancel.OrderID, 10),
			Status:      order.Cancelled,
			LastUpdated: time.Now(),
			AssetType:   asset.Spot,
		}
	case "cancel_orders":
		var cancels WsCancelOrdersResponse
		err := json.Unmarshal(respRaw, &cancels)
		if err != nil {
			return err
		}
		for i := range cancels.Results {
			c.Websocket.DataHandler <- &order.Detail{
				Exchange:    c.Name,
				OrderID:     strconv.FormatInt(cancels.Results[i].OrderID, 10),
				Status:      order.Cancelled,
				LastUpdated: time.Now(),
				AssetType:   asset.Spot,
			}
		}
	case "trade_history":
		var trades WsTradeHistoryResponse
		err := json.Unmarshal(respRaw, &trades)
		if err != nil {
			return err
		}
	case "inst_list":
		var instList wsInstList
		err := json.Unmarshal(respRaw, &instList)
		if err != nil {
			return err
		}
		for k, v := range instList.Spot {
			for _, v2 := range v {
				c.instrumentMap.Seed(k, v2.InstrumentID)
			}
		}
	case "inst_tick":
		var wsTicker WsTicker
		err := json.Unmarshal(respRaw, &wsTicker)
		if err != nil {
			return err
		}
		pairs, err := c.GetEnabledPairs(asset.Spot)
		if err != nil {
			return err
		}
		currencyPair := c.instrumentMap.LookupInstrument(wsTicker.InstID)
		p, err := currency.NewPairFromFormattedPairs(currencyPair,
			pairs,
			format)
		if err != nil {
			return err
		}

		c.Websocket.DataHandler <- &ticker.Price{
			ExchangeName: c.Name,
			Volume:       wsTicker.Volume24,
			QuoteVolume:  wsTicker.Volume24Quote,
			Bid:          wsTicker.HighestBuy,
			Ask:          wsTicker.LowestSell,
			High:         wsTicker.High24,
			Low:          wsTicker.Low24,
			Last:         wsTicker.Last,
			LastUpdated:  time.Unix(0, wsTicker.Timestamp),
			AssetType:    asset.Spot,
			Pair:         p,
		}
	case "inst_order_book":
		var orderbookSnapshot WsOrderbookSnapshot
		err := json.Unmarshal(respRaw, &orderbookSnapshot)
		if err != nil {
			return err
		}
		err = c.WsProcessOrderbookSnapshot(&orderbookSnapshot)
		if err != nil {
			return err
		}
	case "inst_order_book_update":
		var orderbookUpdate WsOrderbookUpdate
		err := json.Unmarshal(respRaw, &orderbookUpdate)
		if err != nil {
			return err
		}
		err = c.WsProcessOrderbookUpdate(&orderbookUpdate)
		if err != nil {
			return err
		}
	case "inst_trade":
		if !c.IsSaveTradeDataEnabled() {
			return nil
		}
		var tradeSnap WsTradeSnapshot
		err := json.Unmarshal(respRaw, &tradeSnap)
		if err != nil {
			return err
		}
		var trades []trade.Data
		for i := range tradeSnap.Trades {
			pairs, err := c.GetEnabledPairs(asset.Spot)
			if err != nil {
				return err
			}
			currencyPair := c.instrumentMap.LookupInstrument(tradeSnap.InstrumentID)
			p, err := currency.NewPairFromFormattedPairs(currencyPair,
				pairs,
				format)
			if err != nil {
				return err
			}

			tSide, err := order.StringToOrderSide(tradeSnap.Trades[i].Side)
			if err != nil {
				c.Websocket.DataHandler <- order.ClassificationError{
					Exchange: c.Name,
					Err:      err,
				}
			}

			trades = append(trades, trade.Data{
				Timestamp:    time.Unix(0, tradeSnap.Trades[i].Timestamp*1000),
				CurrencyPair: p,
				AssetType:    asset.Spot,
				Exchange:     c.Name,
				Price:        tradeSnap.Trades[i].Price,
				Side:         tSide,
				Amount:       tradeSnap.Trades[i].Quantity,
				TID:          strconv.FormatInt(tradeSnap.Trades[i].TransID, 10),
			})
		}
		return trade.AddTradesToBuffer(c.Name, trades...)
	case "inst_trade_update":
		if !c.IsSaveTradeDataEnabled() {
			return nil
		}
		var tradeUpdate WsTradeUpdate
		err := json.Unmarshal(respRaw, &tradeUpdate)
		if err != nil {
			return err
		}

		pairs, err := c.GetEnabledPairs(asset.Spot)
		if err != nil {
			return err
		}
		currencyPair := c.instrumentMap.LookupInstrument(tradeUpdate.InstID)
		p, err := currency.NewPairFromFormattedPairs(currencyPair,
			pairs,
			format)
		if err != nil {
			return err
		}

		tSide, err := order.StringToOrderSide(tradeUpdate.Side)
		if err != nil {
			c.Websocket.DataHandler <- order.ClassificationError{
				Exchange: c.Name,
				Err:      err,
			}
		}

		return trade.AddTradesToBuffer(c.Name, trade.Data{
			Timestamp:    time.Unix(0, tradeUpdate.Timestamp*1000),
			CurrencyPair: p,
			AssetType:    asset.Spot,
			Exchange:     c.Name,
			Price:        tradeUpdate.Price,
			Side:         tSide,
			Amount:       tradeUpdate.Quantity,
			TID:          strconv.FormatInt(tradeUpdate.TransID, 10),
		})
	case "order_filled", "order_rejected", "order_accepted":
		var orderContainer wsOrderContainer
		err := json.Unmarshal(respRaw, &orderContainer)
		if err != nil {
			return err
		}
		o, err := c.parseOrderContainer(&orderContainer)
		if err != nil {
			return err
		}
		c.Websocket.DataHandler <- o
	default:
		c.Websocket.DataHandler <- stream.UnhandledMessageWarning{Message: c.Name + stream.UnhandledMessage + string(respRaw)}
		return nil
	}
	return nil
}

func stringToOrderStatus(status string, quantity float64) (order.Status, error) {
	switch status {
	case "order_accepted":
		return order.Active, nil
	case "order_filled":
		if quantity > 0 {
			return order.PartiallyFilled, nil
		}
		return order.Filled, nil
	case "order_rejected":
		return order.Rejected, nil
	default:
		return order.UnknownStatus, errors.New(status + " not recognised as order status")
	}
}

func (c *COINUT) parseOrderContainer(oContainer *wsOrderContainer) (*order.Detail, error) {
	var oSide order.Side
	var oStatus order.Status
	var err error
	var orderID = strconv.FormatInt(oContainer.OrderID, 10)
	if oContainer.Side != "" {
		oSide, err = order.StringToOrderSide(oContainer.Side)
		if err != nil {
			c.Websocket.DataHandler <- order.ClassificationError{
				Exchange: c.Name,
				OrderID:  orderID,
				Err:      err,
			}
		}
	} else if oContainer.Order.Side != "" {
		oSide, err = order.StringToOrderSide(oContainer.Order.Side)
		if err != nil {
			c.Websocket.DataHandler <- order.ClassificationError{
				Exchange: c.Name,
				OrderID:  orderID,
				Err:      err,
			}
		}
	}

	oStatus, err = stringToOrderStatus(oContainer.Reply, oContainer.OpenQuantity)
	if err != nil {
		c.Websocket.DataHandler <- order.ClassificationError{
			Exchange: c.Name,
			OrderID:  orderID,
			Err:      err,
		}
	}
	if oContainer.Status[0] != "OK" {
		return nil, fmt.Errorf("%s - Order rejected: %v", c.Name, oContainer.Status)
	}
	if len(oContainer.Reasons) > 0 {
		return nil, fmt.Errorf("%s - Order rejected: %v", c.Name, oContainer.Reasons)
	}

	o := &order.Detail{
		Price:           oContainer.Price,
		Amount:          oContainer.Quantity,
		ExecutedAmount:  oContainer.FillQuantity,
		RemainingAmount: oContainer.OpenQuantity,
		Exchange:        c.Name,
		OrderID:         orderID,
		Side:            oSide,
		Status:          oStatus,
		Date:            time.Unix(0, oContainer.Timestamp),
		Trades:          nil,
	}
	if oContainer.Reply == "order_filled" {
		o.Side, err = order.StringToOrderSide(oContainer.Order.Side)
		if err != nil {
			c.Websocket.DataHandler <- order.ClassificationError{
				Exchange: c.Name,
				OrderID:  orderID,
				Err:      err,
			}
		}
		o.RemainingAmount = oContainer.Order.OpenQuantity
		o.Amount = oContainer.Order.Quantity
		o.OrderID = strconv.FormatInt(oContainer.Order.OrderID, 10)
		o.LastUpdated = time.Unix(0, oContainer.Timestamp)
		o.Pair, o.AssetType, err = c.GetRequestFormattedPairAndAssetType(c.instrumentMap.LookupInstrument(oContainer.Order.InstrumentID))
		if err != nil {
			return nil, err
		}
		o.Trades = []order.TradeHistory{
			{
				Price:     oContainer.FillPrice,
				Amount:    oContainer.FillQuantity,
				Exchange:  c.Name,
				TID:       strconv.FormatInt(oContainer.TransactionID, 10),
				Side:      oSide,
				Timestamp: time.Unix(0, oContainer.Timestamp),
			},
		}
	} else {
		o.Pair, o.AssetType, err = c.GetRequestFormattedPairAndAssetType(c.instrumentMap.LookupInstrument(oContainer.InstrumentID))
		if err != nil {
			return nil, err
		}
	}
	return o, nil
}

// WsGetInstruments fetches instrument list and propagates a local cache
func (c *COINUT) WsGetInstruments() (Instruments, error) {
	var list Instruments
	spotWebsocket, err := c.Websocket.GetAssetWebsocket(asset.Spot)
	if err != nil {
		return list, fmt.Errorf("%w asset type: %v", err, asset.Spot)
	}
	request := wsRequest{
		Request:      "inst_list",
		SecurityType: strings.ToUpper(asset.Spot.String()),
		Nonce:        getNonce(),
	}
	resp, err := spotWebsocket.Conn.SendMessageReturnResponse(request.Nonce, request)
	if err != nil {
		return list, err
	}
	err = json.Unmarshal(resp, &list)
	if err != nil {
		return list, err
	}
	for curr, data := range list.Instruments {
		c.instrumentMap.Seed(curr, data[0].InstrumentID)
	}
	if len(c.instrumentMap.GetInstrumentIDs()) == 0 {
		return list, errors.New("instrument list failed to populate")
	}
	return list, nil
}

// WsProcessOrderbookSnapshot processes the orderbook snapshot
func (c *COINUT) WsProcessOrderbookSnapshot(ob *WsOrderbookSnapshot) error {
	bids := make([]orderbook.Tranche, len(ob.Buy))
	for i := range ob.Buy {
		bids[i] = orderbook.Tranche{
			Amount: ob.Buy[i].Volume,
			Price:  ob.Buy[i].Price,
		}
	}

	asks := make([]orderbook.Tranche, len(ob.Sell))
	for i := range ob.Sell {
		asks[i] = orderbook.Tranche{
			Amount: ob.Sell[i].Volume,
			Price:  ob.Sell[i].Price,
		}
	}

	var newOrderBook orderbook.Base
	newOrderBook.Asks = asks
	newOrderBook.Bids = bids
	newOrderBook.VerifyOrderbook = c.CanVerifyOrderbook

	pairs, err := c.GetEnabledPairs(asset.Spot)
	if err != nil {
		return err
	}

	format, err := c.GetPairFormat(asset.Spot, true)
	if err != nil {
		return err
	}

	newOrderBook.Pair, err = currency.NewPairFromFormattedPairs(
		c.instrumentMap.LookupInstrument(ob.InstID),
		pairs,
		format)
	if err != nil {
		return err
	}

	newOrderBook.Asset = asset.Spot
	newOrderBook.Exchange = c.Name
	newOrderBook.LastUpdated = time.Now() // No time sent

	return c.Websocket.Orderbook.LoadSnapshot(&newOrderBook)
}

// WsProcessOrderbookUpdate process an orderbook update
func (c *COINUT) WsProcessOrderbookUpdate(update *WsOrderbookUpdate) error {
	pairs, err := c.GetEnabledPairs(asset.Spot)
	if err != nil {
		return err
	}

	format, err := c.GetPairFormat(asset.Spot, true)
	if err != nil {
		return err
	}

	p, err := currency.NewPairFromFormattedPairs(
		c.instrumentMap.LookupInstrument(update.InstID),
		pairs,
		format)
	if err != nil {
		return err
	}

	bufferUpdate := &orderbook.Update{
		Pair:       p,
		UpdateID:   update.TransID,
		Asset:      asset.Spot,
		UpdateTime: time.Now(), // No time sent
	}
	if strings.EqualFold(update.Side, order.Buy.Lower()) {
		bufferUpdate.Bids = []orderbook.Tranche{{Price: update.Price, Amount: update.Volume}}
	} else {
		bufferUpdate.Asks = []orderbook.Tranche{{Price: update.Price, Amount: update.Volume}}
	}
	return c.Websocket.Orderbook.Update(bufferUpdate)
}

// GenerateDefaultSubscriptions Adds default subscriptions to websocket to be handled by ManageSubscriptions()
func (c *COINUT) GenerateDefaultSubscriptions() (subscription.List, error) {
	var channels = []string{"inst_tick", "inst_order_book", "inst_trade"}
	var subscriptions subscription.List
	enabledPairs, err := c.GetEnabledPairs(asset.Spot)
	if err != nil {
		return nil, err
	}
	for i := range channels {
		for j := range enabledPairs {
			subscriptions = append(subscriptions, &subscription.Subscription{
				Channel: channels[i],
				Pairs:   currency.Pairs{enabledPairs[j]},
				Asset:   asset.Spot,
			})
		}
	}
	return subscriptions, nil
}

// Subscribe sends a websocket message to receive data from the channel
<<<<<<< HEAD
func (c *COINUT) Subscribe(channelsToSubscribe []subscription.Subscription) error {
	spotWebsocket, err := c.Websocket.GetAssetWebsocket(asset.Spot)
	if err != nil {
		return fmt.Errorf("%w asset type: %v", err, asset.Spot)
	}
=======
func (c *COINUT) Subscribe(subs subscription.List) error {
>>>>>>> 59469331
	var errs error
	for _, s := range subs {
		if len(s.Pairs) != 1 {
			return subscription.ErrNotSinglePair
		}
		fPair, err := c.FormatExchangeCurrency(s.Pairs[0], asset.Spot)
		if err != nil {
			errs = common.AppendError(errs, err)
			continue
		}

		subscribe := wsRequest{
			Request:      s.Channel,
			InstrumentID: c.instrumentMap.LookupID(fPair.String()),
			Subscribe:    true,
			Nonce:        getNonce(),
		}
<<<<<<< HEAD
		err = spotWebsocket.Conn.SendJSONMessage(subscribe)
=======
		err = c.Websocket.Conn.SendJSONMessage(subscribe)
		if err == nil {
			err = c.Websocket.AddSuccessfulSubscriptions(s)
		}
>>>>>>> 59469331
		if err != nil {
			errs = common.AppendError(errs, err)
		}
<<<<<<< HEAD
		spotWebsocket.AddSuccessfulSubscriptions(channelsToSubscribe[i])
=======
>>>>>>> 59469331
	}
	return errs
}

// Unsubscribe sends a websocket message to stop receiving data from the channel
<<<<<<< HEAD
func (c *COINUT) Unsubscribe(channelToUnsubscribe []subscription.Subscription) error {
	spotWebsocket, err := c.Websocket.GetAssetWebsocket(asset.Spot)
	if err != nil {
		return fmt.Errorf("%w asset type: %v", err, asset.Spot)
	}
=======
func (c *COINUT) Unsubscribe(channelToUnsubscribe subscription.List) error {
>>>>>>> 59469331
	var errs error
	for _, s := range channelToUnsubscribe {
		if len(s.Pairs) != 1 {
			return subscription.ErrNotSinglePair
		}
		fPair, err := c.FormatExchangeCurrency(s.Pairs[0], asset.Spot)
		if err != nil {
			errs = common.AppendError(errs, err)
			continue
		}

		subscribe := wsRequest{
			Request:      s.Channel,
			InstrumentID: c.instrumentMap.LookupID(fPair.String()),
			Subscribe:    false,
			Nonce:        getNonce(),
		}
<<<<<<< HEAD
		resp, err := spotWebsocket.Conn.SendMessageReturnResponse(subscribe.Nonce,
			subscribe)
=======
		resp, err := c.Websocket.Conn.SendMessageReturnResponse(subscribe.Nonce, subscribe)
>>>>>>> 59469331
		if err != nil {
			errs = common.AppendError(errs, err)
			continue
		}
		var response map[string]interface{}
		err = json.Unmarshal(resp, &response)
		if err == nil {
			val, ok := response["status"].([]any)
			switch {
			case !ok:
				err = common.GetTypeAssertError("[]any", response["status"])
			case len(val) == 0, val[0] != "OK":
				err = common.AppendError(errs, fmt.Errorf("%v unsubscribe failed for channel %v", c.Name, s.Channel))
			default:
				err = c.Websocket.RemoveSubscriptions(s)
			}
		}
		if err != nil {
			errs = common.AppendError(errs, err)
		}
<<<<<<< HEAD
		if val[0] != "OK" {
			errs = common.AppendError(errs, fmt.Errorf("%v unsubscribe failed for channel %v",
				c.Name,
				channelToUnsubscribe[i].Channel))
			continue
		}
		spotWebsocket.RemoveSubscriptions(channelToUnsubscribe[i])
=======
>>>>>>> 59469331
	}
	return errs
}

func (c *COINUT) wsAuthenticate(ctx context.Context) error {
	spotWebsocket, err := c.Websocket.GetAssetWebsocket(asset.Spot)
	if err != nil {
		return fmt.Errorf("%w asset type: %v", err, asset.Spot)
	}
	creds, err := c.GetCredentials(ctx)
	if err != nil {
		return err
	}
	r := WsLoginReq{
		Request:   "login",
		Username:  creds.ClientID,
		Nonce:     getNonce(),
		Timestamp: time.Now().Unix(),
	}
	payload := creds.ClientID + "|" + strconv.FormatInt(r.Timestamp, 10) + "|" + strconv.FormatInt(r.Nonce, 10)
	hmac, err := crypto.GetHMAC(crypto.HashSHA256, []byte(payload), []byte(creds.Key))
	if err != nil {
		return err
	}
	r.Hmac = crypto.HexEncodeToString(hmac)

<<<<<<< HEAD
	resp, err := spotWebsocket.Conn.SendMessageReturnResponse(loginRequest.Nonce,
		loginRequest)
=======
	resp, err := c.Websocket.Conn.SendMessageReturnResponse(r.Nonce, r)
>>>>>>> 59469331
	if err != nil {
		return err
	}

	respKey, err := jsonparser.GetUnsafeString(resp, "api_key")
	if err != nil || respKey != creds.Key {
		return errors.New("failed to authenticate")
	}

	c.Websocket.SetCanUseAuthenticatedEndpoints(true)

	return nil
}

func (c *COINUT) wsGetAccountBalance() (*UserBalance, error) {
	spotWebsocket, err := c.Websocket.GetAssetWebsocket(asset.Spot)
	if err != nil {
		return nil, fmt.Errorf("%w asset type: %v", err, asset.Spot)
	}
	if !c.Websocket.CanUseAuthenticatedEndpoints() {
		return nil, fmt.Errorf("%v not authorised to submit order", c.Name)
	}
	accBalance := wsRequest{
		Request: "user_balance",
		Nonce:   getNonce(),
	}
<<<<<<< HEAD
	resp, err := spotWebsocket.Conn.SendMessageReturnResponse(accBalance.Nonce,
		accBalance)
=======
	resp, err := c.Websocket.Conn.SendMessageReturnResponse(accBalance.Nonce, accBalance)
>>>>>>> 59469331
	if err != nil {
		return nil, err
	}
	var response UserBalance
	err = json.Unmarshal(resp, &response)
	if err != nil {
		return nil, err
	}
	if response.Status[0] != "OK" {
		return &response, fmt.Errorf("%v get account balance failed", c.Name)
	}
	return &response, nil
}

func (c *COINUT) wsSubmitOrder(o *WsSubmitOrderParameters) (*order.Detail, error) {
	spotWebsocket, err := c.Websocket.GetAssetWebsocket(asset.Spot)
	if err != nil {
		return nil, fmt.Errorf("%w asset type: %v", err, asset.Spot)
	}
	if !c.Websocket.CanUseAuthenticatedEndpoints() {
		return nil, fmt.Errorf("%v not authorised to submit order", c.Name)
	}

	curr, err := c.FormatExchangeCurrency(o.Currency, asset.Spot)
	if err != nil {
		return nil, err
	}

	var orderSubmissionRequest WsSubmitOrderRequest
	orderSubmissionRequest.Request = "new_order"
	orderSubmissionRequest.Nonce = getNonce()
	orderSubmissionRequest.InstrumentID = c.instrumentMap.LookupID(curr.String())
	orderSubmissionRequest.Quantity = o.Amount
	orderSubmissionRequest.Price = o.Price
	orderSubmissionRequest.Side = o.Side.String()

	if o.OrderID > 0 {
		orderSubmissionRequest.OrderID = o.OrderID
	}
<<<<<<< HEAD
	resp, err := spotWebsocket.Conn.SendMessageReturnResponse(orderSubmissionRequest.Nonce,
		orderSubmissionRequest)
=======
	resp, err := c.Websocket.Conn.SendMessageReturnResponse(orderSubmissionRequest.Nonce, orderSubmissionRequest)
>>>>>>> 59469331
	if err != nil {
		return nil, err
	}
	var incoming wsOrderContainer
	err = json.Unmarshal(resp, &incoming)
	if err != nil {
		return nil, err
	}
	var ord *order.Detail
	ord, err = c.parseOrderContainer(&incoming)
	if err != nil {
		return nil, err
	}
	return ord, nil
}

func (c *COINUT) wsSubmitOrders(orders []WsSubmitOrderParameters) ([]order.Detail, []error) {
	var errs []error
	spotWebsocket, err := c.Websocket.GetAssetWebsocket(asset.Spot)
	if err != nil {
		errs = append(errs, fmt.Errorf("%w asset type: %v", err, asset.Spot))
		return nil, errs
	}
	if !c.Websocket.CanUseAuthenticatedEndpoints() {
		errs = append(errs, fmt.Errorf("%v not authorised to submit orders",
			c.Name))
		return nil, errs
	}
	orderRequest := WsSubmitOrdersRequest{}
	for i := range orders {
		var curr currency.Pair
		curr, err = c.FormatExchangeCurrency(orders[i].Currency, asset.Spot)
		if err != nil {
			return nil, []error{err}
		}

		orderRequest.Orders = append(orderRequest.Orders,
			WsSubmitOrdersRequestData{
				Quantity:      orders[i].Amount,
				Price:         orders[i].Price,
				Side:          orders[i].Side.String(),
				InstrumentID:  c.instrumentMap.LookupID(curr.String()),
				ClientOrderID: i + 1,
			})
	}

	orderRequest.Nonce = getNonce()
	orderRequest.Request = "new_orders"
<<<<<<< HEAD
	resp, err := spotWebsocket.Conn.SendMessageReturnResponse(orderRequest.Nonce,
		orderRequest)
=======
	resp, err := c.Websocket.Conn.SendMessageReturnResponse(orderRequest.Nonce, orderRequest)
>>>>>>> 59469331
	if err != nil {
		errs = append(errs, err)
		return nil, errs
	}
	var incoming []wsOrderContainer
	err = json.Unmarshal(resp, &incoming)
	if err != nil {
		errs = append(errs, err)
		return nil, errs
	}

	ordersResponse := make([]order.Detail, 0, len(incoming))
	for i := range incoming {
		o, err := c.parseOrderContainer(&incoming[i])
		if err != nil {
			errs = append(errs, err)
			continue
		}
		ordersResponse = append(ordersResponse, *o)
	}

	return ordersResponse, errs
}

func (c *COINUT) wsGetOpenOrders(curr string) (*WsUserOpenOrdersResponse, error) {
	spotWebsocket, err := c.Websocket.GetAssetWebsocket(asset.Spot)
	if err != nil {
		return nil, fmt.Errorf("%w asset type: %v", err, asset.Spot)
	}
	var response *WsUserOpenOrdersResponse
	if !c.Websocket.CanUseAuthenticatedEndpoints() {
		return response, fmt.Errorf("%v not authorised to get open orders",
			c.Name)
	}
	var openOrdersRequest WsGetOpenOrdersRequest
	openOrdersRequest.Request = "user_open_orders"
	openOrdersRequest.Nonce = getNonce()
	openOrdersRequest.InstrumentID = c.instrumentMap.LookupID(curr)

<<<<<<< HEAD
	resp, err := spotWebsocket.Conn.SendMessageReturnResponse(openOrdersRequest.Nonce,
		openOrdersRequest)
=======
	resp, err := c.Websocket.Conn.SendMessageReturnResponse(openOrdersRequest.Nonce, openOrdersRequest)
>>>>>>> 59469331
	if err != nil {
		return response, err
	}
	err = json.Unmarshal(resp, &response)
	if err != nil {
		return response, err
	}
	if response.Status[0] != "OK" {
		return response, fmt.Errorf("%v get open orders failed for currency %v",
			c.Name,
			curr)
	}
	return response, nil
}

func (c *COINUT) wsCancelOrder(cancellation *WsCancelOrderParameters) (*CancelOrdersResponse, error) {
	spotWebsocket, err := c.Websocket.GetAssetWebsocket(asset.Spot)
	if err != nil {
		return nil, fmt.Errorf("%w asset type: %v", err, asset.Spot)
	}
	var response *CancelOrdersResponse
	if !c.Websocket.CanUseAuthenticatedEndpoints() {
		return response, fmt.Errorf("%v not authorised to cancel order", c.Name)
	}

	curr, err := c.FormatExchangeCurrency(cancellation.Currency, asset.Spot)
	if err != nil {
		return nil, err
	}

	var cancellationRequest WsCancelOrderRequest
	cancellationRequest.Request = "cancel_order"
	cancellationRequest.InstrumentID = c.instrumentMap.LookupID(curr.String())
	cancellationRequest.OrderID = cancellation.OrderID
	cancellationRequest.Nonce = getNonce()

<<<<<<< HEAD
	resp, err := spotWebsocket.Conn.SendMessageReturnResponse(cancellationRequest.Nonce,
		cancellationRequest)
=======
	resp, err := c.Websocket.Conn.SendMessageReturnResponse(cancellationRequest.Nonce, cancellationRequest)
>>>>>>> 59469331
	if err != nil {
		return response, err
	}
	err = json.Unmarshal(resp, &response)
	if err != nil {
		return response, err
	}
	if response.Status[0] != "OK" {
		return response, fmt.Errorf("%v order cancellation failed for currency %v and orderID %v, message %v",
			c.Name,
			cancellation.Currency,
			cancellation.OrderID,
			response.Status[0])
	}
	return response, nil
}

func (c *COINUT) wsCancelOrders(cancellations []WsCancelOrderParameters) (*CancelOrdersResponse, error) {
	var response *CancelOrdersResponse
	if !c.Websocket.CanUseAuthenticatedEndpoints() {
		return response, fmt.Errorf("%v not authorised to cancel order", c.Name)
	}
	spotWebsocket, err := c.Websocket.GetAssetWebsocket(asset.Spot)
	if err != nil {
		return nil, fmt.Errorf("%w asset type: %v", err, asset.Spot)
	}
	var cancelOrderRequest WsCancelOrdersRequest
	for i := range cancellations {
		var curr currency.Pair
		curr, err = c.FormatExchangeCurrency(cancellations[i].Currency,
			asset.Spot)
		if err != nil {
			return nil, err
		}
		cancelOrderRequest.Entries = append(cancelOrderRequest.Entries,
			WsCancelOrdersRequestEntry{
				InstID:  c.instrumentMap.LookupID(curr.String()),
				OrderID: cancellations[i].OrderID,
			})
	}

	cancelOrderRequest.Request = "cancel_orders"
	cancelOrderRequest.Nonce = getNonce()
<<<<<<< HEAD
	resp, err := spotWebsocket.Conn.SendMessageReturnResponse(cancelOrderRequest.Nonce,
		cancelOrderRequest)
=======
	resp, err := c.Websocket.Conn.SendMessageReturnResponse(cancelOrderRequest.Nonce, cancelOrderRequest)
>>>>>>> 59469331
	if err != nil {
		return response, err
	}
	err = json.Unmarshal(resp, &response)
	if err != nil {
		return response, err
	}
	return response, err
}

func (c *COINUT) wsGetTradeHistory(p currency.Pair, start, limit int64) (*WsTradeHistoryResponse, error) {
	var response *WsTradeHistoryResponse
	if !c.Websocket.CanUseAuthenticatedEndpoints() {
		return response, fmt.Errorf("%v not authorised to get trade history",
			c.Name)
	}
	spotWebsocket, err := c.Websocket.GetAssetWebsocket(asset.Spot)
	if err != nil {
		return nil, fmt.Errorf("%w asset type: %v", err, asset.Spot)
	}
	curr, err := c.FormatExchangeCurrency(p, asset.Spot)
	if err != nil {
		return nil, err
	}

	var request WsTradeHistoryRequest
	request.Request = "trade_history"
	request.InstID = c.instrumentMap.LookupID(curr.String())
	request.Nonce = getNonce()
	request.Start = start
	request.Limit = limit

<<<<<<< HEAD
	resp, err := spotWebsocket.Conn.SendMessageReturnResponse(request.Nonce,
		request)
=======
	resp, err := c.Websocket.Conn.SendMessageReturnResponse(request.Nonce, request)
>>>>>>> 59469331
	if err != nil {
		return response, err
	}
	err = json.Unmarshal(resp, &response)
	if err != nil {
		return response, err
	}
	if response.Status[0] != "OK" {
		return response, fmt.Errorf("%v get trade history failed for %v",
			c.Name,
			request)
	}
	return response, nil
}<|MERGE_RESOLUTION|>--- conflicted
+++ resolved
@@ -44,16 +44,17 @@
 	if !c.Websocket.IsEnabled() || !c.IsEnabled() {
 		return stream.ErrWebsocketNotEnabled
 	}
+	spotWebsocket, err := c.Websocket.GetAssetWebsocket(asset.Spot)
+	if err != nil {
+		return fmt.Errorf("%w asset type: %v", err, asset.Spot)
+	}
 	var dialer websocket.Dialer
-	spotWebsocket, err := c.Websocket.GetAssetWebsocket(asset.Spot)
-	if err != nil {
-		return err
-	}
 	err = spotWebsocket.Conn.Dial(&dialer, http.Header{})
 	if err != nil {
 		return err
 	}
 
+	c.Websocket.Wg.Add(1)
 	go c.wsReadData()
 
 	if !c.instrumentMap.IsLoaded() {
@@ -79,20 +80,13 @@
 
 // wsReadData receives and passes on websocket messages for processing
 func (c *COINUT) wsReadData() {
-<<<<<<< HEAD
-	spotWebsocket, err := c.Websocket.GetAssetWebsocket(asset.Spot)
-	if err != nil {
-		log.Errorf(log.ExchangeSys, "%v asset type: %v", err, asset.Spot)
-		return
-	}
-	spotWebsocket.Wg.Add(1)
-	defer spotWebsocket.Wg.Done()
-=======
 	defer c.Websocket.Wg.Done()
-
+	spotWebsocket, err := c.Websocket.GetAssetWebsocket(asset.Spot)
+	if err != nil {
+		log.Errorf(log.ExchangeSys, "%w asset type: %v", err, asset.Spot)
+	}
 	ctx := context.TODO()
 
->>>>>>> 59469331
 	for {
 		resp := spotWebsocket.Conn.ReadMessage()
 		if resp.Raw == nil {
@@ -488,14 +482,14 @@
 // WsGetInstruments fetches instrument list and propagates a local cache
 func (c *COINUT) WsGetInstruments() (Instruments, error) {
 	var list Instruments
-	spotWebsocket, err := c.Websocket.GetAssetWebsocket(asset.Spot)
-	if err != nil {
-		return list, fmt.Errorf("%w asset type: %v", err, asset.Spot)
-	}
 	request := wsRequest{
 		Request:      "inst_list",
 		SecurityType: strings.ToUpper(asset.Spot.String()),
 		Nonce:        getNonce(),
+	}
+	spotWebsocket, err := c.Websocket.GetAssetWebsocket(asset.Spot)
+	if err != nil {
+		return list, fmt.Errorf("%w asset type: %v", err, asset.Spot)
 	}
 	resp, err := spotWebsocket.Conn.SendMessageReturnResponse(request.Nonce, request)
 	if err != nil {
@@ -617,15 +611,11 @@
 }
 
 // Subscribe sends a websocket message to receive data from the channel
-<<<<<<< HEAD
-func (c *COINUT) Subscribe(channelsToSubscribe []subscription.Subscription) error {
+func (c *COINUT) Subscribe(subs subscription.List) error {
 	spotWebsocket, err := c.Websocket.GetAssetWebsocket(asset.Spot)
 	if err != nil {
 		return fmt.Errorf("%w asset type: %v", err, asset.Spot)
 	}
-=======
-func (c *COINUT) Subscribe(subs subscription.List) error {
->>>>>>> 59469331
 	var errs error
 	for _, s := range subs {
 		if len(s.Pairs) != 1 {
@@ -643,35 +633,23 @@
 			Subscribe:    true,
 			Nonce:        getNonce(),
 		}
-<<<<<<< HEAD
 		err = spotWebsocket.Conn.SendJSONMessage(subscribe)
-=======
-		err = c.Websocket.Conn.SendJSONMessage(subscribe)
 		if err == nil {
-			err = c.Websocket.AddSuccessfulSubscriptions(s)
-		}
->>>>>>> 59469331
+			err = spotWebsocket.AddSuccessfulSubscriptions(s)
+		}
 		if err != nil {
 			errs = common.AppendError(errs, err)
 		}
-<<<<<<< HEAD
-		spotWebsocket.AddSuccessfulSubscriptions(channelsToSubscribe[i])
-=======
->>>>>>> 59469331
 	}
 	return errs
 }
 
 // Unsubscribe sends a websocket message to stop receiving data from the channel
-<<<<<<< HEAD
-func (c *COINUT) Unsubscribe(channelToUnsubscribe []subscription.Subscription) error {
+func (c *COINUT) Unsubscribe(channelToUnsubscribe subscription.List) error {
 	spotWebsocket, err := c.Websocket.GetAssetWebsocket(asset.Spot)
 	if err != nil {
 		return fmt.Errorf("%w asset type: %v", err, asset.Spot)
 	}
-=======
-func (c *COINUT) Unsubscribe(channelToUnsubscribe subscription.List) error {
->>>>>>> 59469331
 	var errs error
 	for _, s := range channelToUnsubscribe {
 		if len(s.Pairs) != 1 {
@@ -689,12 +667,7 @@
 			Subscribe:    false,
 			Nonce:        getNonce(),
 		}
-<<<<<<< HEAD
-		resp, err := spotWebsocket.Conn.SendMessageReturnResponse(subscribe.Nonce,
-			subscribe)
-=======
-		resp, err := c.Websocket.Conn.SendMessageReturnResponse(subscribe.Nonce, subscribe)
->>>>>>> 59469331
+		resp, err := spotWebsocket.Conn.SendMessageReturnResponse(subscribe.Nonce, subscribe)
 		if err != nil {
 			errs = common.AppendError(errs, err)
 			continue
@@ -709,31 +682,17 @@
 			case len(val) == 0, val[0] != "OK":
 				err = common.AppendError(errs, fmt.Errorf("%v unsubscribe failed for channel %v", c.Name, s.Channel))
 			default:
-				err = c.Websocket.RemoveSubscriptions(s)
+				err = spotWebsocket.RemoveSubscriptions(s)
 			}
 		}
 		if err != nil {
 			errs = common.AppendError(errs, err)
 		}
-<<<<<<< HEAD
-		if val[0] != "OK" {
-			errs = common.AppendError(errs, fmt.Errorf("%v unsubscribe failed for channel %v",
-				c.Name,
-				channelToUnsubscribe[i].Channel))
-			continue
-		}
-		spotWebsocket.RemoveSubscriptions(channelToUnsubscribe[i])
-=======
->>>>>>> 59469331
 	}
 	return errs
 }
 
 func (c *COINUT) wsAuthenticate(ctx context.Context) error {
-	spotWebsocket, err := c.Websocket.GetAssetWebsocket(asset.Spot)
-	if err != nil {
-		return fmt.Errorf("%w asset type: %v", err, asset.Spot)
-	}
 	creds, err := c.GetCredentials(ctx)
 	if err != nil {
 		return err
@@ -751,12 +710,11 @@
 	}
 	r.Hmac = crypto.HexEncodeToString(hmac)
 
-<<<<<<< HEAD
-	resp, err := spotWebsocket.Conn.SendMessageReturnResponse(loginRequest.Nonce,
-		loginRequest)
-=======
-	resp, err := c.Websocket.Conn.SendMessageReturnResponse(r.Nonce, r)
->>>>>>> 59469331
+	spotWebsocket, err := c.Websocket.GetAssetWebsocket(asset.Spot)
+	if err != nil {
+		return fmt.Errorf("%w asset type: %v", err, asset.Spot)
+	}
+	resp, err := spotWebsocket.Conn.SendMessageReturnResponse(r.Nonce, r)
 	if err != nil {
 		return err
 	}
@@ -772,10 +730,6 @@
 }
 
 func (c *COINUT) wsGetAccountBalance() (*UserBalance, error) {
-	spotWebsocket, err := c.Websocket.GetAssetWebsocket(asset.Spot)
-	if err != nil {
-		return nil, fmt.Errorf("%w asset type: %v", err, asset.Spot)
-	}
 	if !c.Websocket.CanUseAuthenticatedEndpoints() {
 		return nil, fmt.Errorf("%v not authorised to submit order", c.Name)
 	}
@@ -783,12 +737,11 @@
 		Request: "user_balance",
 		Nonce:   getNonce(),
 	}
-<<<<<<< HEAD
-	resp, err := spotWebsocket.Conn.SendMessageReturnResponse(accBalance.Nonce,
-		accBalance)
-=======
-	resp, err := c.Websocket.Conn.SendMessageReturnResponse(accBalance.Nonce, accBalance)
->>>>>>> 59469331
+	spotWebsocket, err := c.Websocket.GetAssetWebsocket(asset.Spot)
+	if err != nil {
+		return nil, fmt.Errorf("%w asset type: %v", err, asset.Spot)
+	}
+	resp, err := spotWebsocket.Conn.SendMessageReturnResponse(accBalance.Nonce, accBalance)
 	if err != nil {
 		return nil, err
 	}
@@ -804,10 +757,6 @@
 }
 
 func (c *COINUT) wsSubmitOrder(o *WsSubmitOrderParameters) (*order.Detail, error) {
-	spotWebsocket, err := c.Websocket.GetAssetWebsocket(asset.Spot)
-	if err != nil {
-		return nil, fmt.Errorf("%w asset type: %v", err, asset.Spot)
-	}
 	if !c.Websocket.CanUseAuthenticatedEndpoints() {
 		return nil, fmt.Errorf("%v not authorised to submit order", c.Name)
 	}
@@ -828,12 +777,11 @@
 	if o.OrderID > 0 {
 		orderSubmissionRequest.OrderID = o.OrderID
 	}
-<<<<<<< HEAD
-	resp, err := spotWebsocket.Conn.SendMessageReturnResponse(orderSubmissionRequest.Nonce,
-		orderSubmissionRequest)
-=======
-	resp, err := c.Websocket.Conn.SendMessageReturnResponse(orderSubmissionRequest.Nonce, orderSubmissionRequest)
->>>>>>> 59469331
+	spotWebsocket, err := c.Websocket.GetAssetWebsocket(asset.Spot)
+	if err != nil {
+		return nil, fmt.Errorf("%w asset type: %v", err, asset.Spot)
+	}
+	resp, err := spotWebsocket.Conn.SendMessageReturnResponse(orderSubmissionRequest.Nonce, orderSubmissionRequest)
 	if err != nil {
 		return nil, err
 	}
@@ -852,11 +800,6 @@
 
 func (c *COINUT) wsSubmitOrders(orders []WsSubmitOrderParameters) ([]order.Detail, []error) {
 	var errs []error
-	spotWebsocket, err := c.Websocket.GetAssetWebsocket(asset.Spot)
-	if err != nil {
-		errs = append(errs, fmt.Errorf("%w asset type: %v", err, asset.Spot))
-		return nil, errs
-	}
 	if !c.Websocket.CanUseAuthenticatedEndpoints() {
 		errs = append(errs, fmt.Errorf("%v not authorised to submit orders",
 			c.Name))
@@ -864,8 +807,7 @@
 	}
 	orderRequest := WsSubmitOrdersRequest{}
 	for i := range orders {
-		var curr currency.Pair
-		curr, err = c.FormatExchangeCurrency(orders[i].Currency, asset.Spot)
+		curr, err := c.FormatExchangeCurrency(orders[i].Currency, asset.Spot)
 		if err != nil {
 			return nil, []error{err}
 		}
@@ -882,12 +824,12 @@
 
 	orderRequest.Nonce = getNonce()
 	orderRequest.Request = "new_orders"
-<<<<<<< HEAD
-	resp, err := spotWebsocket.Conn.SendMessageReturnResponse(orderRequest.Nonce,
-		orderRequest)
-=======
-	resp, err := c.Websocket.Conn.SendMessageReturnResponse(orderRequest.Nonce, orderRequest)
->>>>>>> 59469331
+	spotWebsocket, err := c.Websocket.GetAssetWebsocket(asset.Spot)
+	if err != nil {
+		errs = append(errs, fmt.Errorf("%w asset type: %v", err, asset.Spot))
+		return nil, errs
+	}
+	resp, err := spotWebsocket.Conn.SendMessageReturnResponse(orderRequest.Nonce, orderRequest)
 	if err != nil {
 		errs = append(errs, err)
 		return nil, errs
@@ -913,10 +855,6 @@
 }
 
 func (c *COINUT) wsGetOpenOrders(curr string) (*WsUserOpenOrdersResponse, error) {
-	spotWebsocket, err := c.Websocket.GetAssetWebsocket(asset.Spot)
-	if err != nil {
-		return nil, fmt.Errorf("%w asset type: %v", err, asset.Spot)
-	}
 	var response *WsUserOpenOrdersResponse
 	if !c.Websocket.CanUseAuthenticatedEndpoints() {
 		return response, fmt.Errorf("%v not authorised to get open orders",
@@ -927,12 +865,11 @@
 	openOrdersRequest.Nonce = getNonce()
 	openOrdersRequest.InstrumentID = c.instrumentMap.LookupID(curr)
 
-<<<<<<< HEAD
-	resp, err := spotWebsocket.Conn.SendMessageReturnResponse(openOrdersRequest.Nonce,
-		openOrdersRequest)
-=======
-	resp, err := c.Websocket.Conn.SendMessageReturnResponse(openOrdersRequest.Nonce, openOrdersRequest)
->>>>>>> 59469331
+	spotWebsocket, err := c.Websocket.GetAssetWebsocket(asset.Spot)
+	if err != nil {
+		return nil, fmt.Errorf("%w asset type: %v", err, asset.Spot)
+	}
+	resp, err := spotWebsocket.Conn.SendMessageReturnResponse(openOrdersRequest.Nonce, openOrdersRequest)
 	if err != nil {
 		return response, err
 	}
@@ -949,10 +886,6 @@
 }
 
 func (c *COINUT) wsCancelOrder(cancellation *WsCancelOrderParameters) (*CancelOrdersResponse, error) {
-	spotWebsocket, err := c.Websocket.GetAssetWebsocket(asset.Spot)
-	if err != nil {
-		return nil, fmt.Errorf("%w asset type: %v", err, asset.Spot)
-	}
 	var response *CancelOrdersResponse
 	if !c.Websocket.CanUseAuthenticatedEndpoints() {
 		return response, fmt.Errorf("%v not authorised to cancel order", c.Name)
@@ -969,12 +902,11 @@
 	cancellationRequest.OrderID = cancellation.OrderID
 	cancellationRequest.Nonce = getNonce()
 
-<<<<<<< HEAD
-	resp, err := spotWebsocket.Conn.SendMessageReturnResponse(cancellationRequest.Nonce,
-		cancellationRequest)
-=======
-	resp, err := c.Websocket.Conn.SendMessageReturnResponse(cancellationRequest.Nonce, cancellationRequest)
->>>>>>> 59469331
+	spotWebsocket, err := c.Websocket.GetAssetWebsocket(asset.Spot)
+	if err != nil {
+		return nil, fmt.Errorf("%w asset type: %v", err, asset.Spot)
+	}
+	resp, err := spotWebsocket.Conn.SendMessageReturnResponse(cancellationRequest.Nonce, cancellationRequest)
 	if err != nil {
 		return response, err
 	}
@@ -993,13 +925,10 @@
 }
 
 func (c *COINUT) wsCancelOrders(cancellations []WsCancelOrderParameters) (*CancelOrdersResponse, error) {
+	var err error
 	var response *CancelOrdersResponse
 	if !c.Websocket.CanUseAuthenticatedEndpoints() {
-		return response, fmt.Errorf("%v not authorised to cancel order", c.Name)
-	}
-	spotWebsocket, err := c.Websocket.GetAssetWebsocket(asset.Spot)
-	if err != nil {
-		return nil, fmt.Errorf("%w asset type: %v", err, asset.Spot)
+		return nil, err
 	}
 	var cancelOrderRequest WsCancelOrdersRequest
 	for i := range cancellations {
@@ -1018,12 +947,11 @@
 
 	cancelOrderRequest.Request = "cancel_orders"
 	cancelOrderRequest.Nonce = getNonce()
-<<<<<<< HEAD
-	resp, err := spotWebsocket.Conn.SendMessageReturnResponse(cancelOrderRequest.Nonce,
-		cancelOrderRequest)
-=======
-	resp, err := c.Websocket.Conn.SendMessageReturnResponse(cancelOrderRequest.Nonce, cancelOrderRequest)
->>>>>>> 59469331
+	spotWebsocket, err := c.Websocket.GetAssetWebsocket(asset.Spot)
+	if err != nil {
+		return nil, fmt.Errorf("%w asset type: %v", err, asset.Spot)
+	}
+	resp, err := spotWebsocket.Conn.SendMessageReturnResponse(cancelOrderRequest.Nonce, cancelOrderRequest)
 	if err != nil {
 		return response, err
 	}
@@ -1040,10 +968,7 @@
 		return response, fmt.Errorf("%v not authorised to get trade history",
 			c.Name)
 	}
-	spotWebsocket, err := c.Websocket.GetAssetWebsocket(asset.Spot)
-	if err != nil {
-		return nil, fmt.Errorf("%w asset type: %v", err, asset.Spot)
-	}
+
 	curr, err := c.FormatExchangeCurrency(p, asset.Spot)
 	if err != nil {
 		return nil, err
@@ -1056,12 +981,11 @@
 	request.Start = start
 	request.Limit = limit
 
-<<<<<<< HEAD
-	resp, err := spotWebsocket.Conn.SendMessageReturnResponse(request.Nonce,
-		request)
-=======
-	resp, err := c.Websocket.Conn.SendMessageReturnResponse(request.Nonce, request)
->>>>>>> 59469331
+	spotWebsocket, err := c.Websocket.GetAssetWebsocket(asset.Spot)
+	if err != nil {
+		return nil, fmt.Errorf("%w asset type: %v", err, asset.Spot)
+	}
+	resp, err := spotWebsocket.Conn.SendMessageReturnResponse(request.Nonce, request)
 	if err != nil {
 		return response, err
 	}
