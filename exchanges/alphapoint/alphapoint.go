package alphapoint

import (
	"bytes"
	"context"
	"encoding/hex"
	"errors"
	"fmt"
	"net/http"
	"strconv"
	"strings"

	gws "github.com/gorilla/websocket"
	"github.com/thrasher-corp/gocryptotrader/common/crypto"
	"github.com/thrasher-corp/gocryptotrader/encoding/json"
	exchange "github.com/thrasher-corp/gocryptotrader/exchanges"
	"github.com/thrasher-corp/gocryptotrader/exchanges/nonce"
	"github.com/thrasher-corp/gocryptotrader/exchanges/order"
	"github.com/thrasher-corp/gocryptotrader/exchanges/request"
)

const (
	alphapointDefaultAPIURL    = "https://sim3.alphapoint.com:8400"
	alphapointAPIVersion       = "1"
	alphapointTicker           = "GetTicker"
	alphapointTrades           = "GetTrades"
	alphapointTradesByDate     = "GetTradesByDate"
	alphapointOrderbook        = "GetOrderBook"
	alphapointProductPairs     = "GetProductPairs"
	alphapointProducts         = "GetProducts"
	alphapointCreateAccount    = "CreateAccount"
	alphapointUserInfo         = "GetUserInfo"
	alphapointAccountInfo      = "GetAccountInfo"
	alphapointAccountTrades    = "GetAccountTrades"
	alphapointDepositAddresses = "GetDepositAddresses"
	alphapointWithdraw         = "Withdraw"
	alphapointCreateOrder      = "CreateOrder"
	alphapointModifyOrder      = "ModifyOrder"
	alphapointCancelOrder      = "CancelOrder"
	alphapointCancelAllOrders  = "CancelAllOrders"
	alphapointOpenOrders       = "GetAccountOpenOrders"
	alphapointOrderFee         = "GetOrderFee"
)

// Exchange implements exchange.IBotExchange and contains additional specific api methods for interacting with Alphapoint
type Exchange struct {
	exchange.Base
	WebsocketConn *gws.Conn
}

// GetTicker returns current ticker information from Alphapoint for a selected
// currency pair ie "BTCUSD"
func (e *Exchange) GetTicker(ctx context.Context, currencyPair string) (Ticker, error) {
	req := make(map[string]any)
	req["productPair"] = currencyPair
	response := Ticker{}

	err := e.SendHTTPRequest(ctx,
		exchange.RestSpot,
		http.MethodPost,
		alphapointTicker,
		req,
		&response)
	if err != nil {
		return response, err
	}
	if !response.IsAccepted {
		return response, errors.New(response.RejectReason)
	}
	return response, nil
}

// GetTrades fetches past trades for the given currency pair
// currencyPair: ie "BTCUSD"
// StartIndex: specifies the index to begin from, -1 being the first trade on
// AlphaPoint Exchange. To begin from the most recent trade, set startIndex to
// 0 (default: 0)
// Count: specifies the number of trades to return (default: 10)
func (e *Exchange) GetTrades(ctx context.Context, currencyPair string, startIndex, count int) (Trades, error) {
	req := make(map[string]any)
	req["ins"] = currencyPair
	req["startIndex"] = startIndex
	req["Count"] = count
	response := Trades{}

	err := e.SendHTTPRequest(ctx,
		exchange.RestSpot, http.MethodPost, alphapointTrades, req, &response)
	if err != nil {
		return response, err
	}
	if !response.IsAccepted {
		return response, errors.New(response.RejectReason)
	}
	return response, nil
}

<<<<<<< HEAD
// GetTradesByDate gets trades by date
// CurrencyPair - instrument code (ex: “BTCUSD”)
// StartDate - specifies the starting time in epoch time, type is long
// EndDate - specifies the end time in epoch time, type is long
func (e *Exchange) GetTradesByDate(ctx context.Context, currencyPair string, startDate, endDate int64) (Trades, error) {
	req := make(map[string]any)
	req["ins"] = currencyPair
	req["startDate"] = startDate
	req["endDate"] = endDate
	response := Trades{}

	err := e.SendHTTPRequest(ctx,
		exchange.RestSpot,
		http.MethodPost,
		alphapointTradesByDate,
		req,
		&response)
	if err != nil {
		return response, err
	}
	if !response.IsAccepted {
		return response, errors.New(response.RejectReason)
	}
	return response, nil
}

=======
>>>>>>> 78b2bd42
// GetOrderbook fetches the current orderbook for a given currency pair
// CurrencyPair - trade pair (ex: “BTCUSD”)
func (e *Exchange) GetOrderbook(ctx context.Context, currencyPair string) (Orderbook, error) {
	req := make(map[string]any)
	req["productPair"] = currencyPair
	response := Orderbook{}

	err := e.SendHTTPRequest(ctx,
		exchange.RestSpot, http.MethodPost, alphapointOrderbook, req, &response)
	if err != nil {
		return response, err
	}
	if !response.IsAccepted {
		return response, errors.New(response.RejectReason)
	}
	return response, nil
}

// GetProductPairs gets the currency pairs currently traded on alphapoint
func (e *Exchange) GetProductPairs(ctx context.Context) (ProductPairs, error) {
	response := ProductPairs{}

	err := e.SendHTTPRequest(ctx,
		exchange.RestSpot, http.MethodPost, alphapointProductPairs, nil, &response)
	if err != nil {
		return response, err
	}
	if !response.IsAccepted {
		return response, errors.New(response.RejectReason)
	}
	return response, nil
}

// GetProducts gets the currency products currently supported on alphapoint
func (e *Exchange) GetProducts(ctx context.Context) (Products, error) {
	response := Products{}

	err := e.SendHTTPRequest(ctx,
		exchange.RestSpot, http.MethodPost, alphapointProducts, nil, &response)
	if err != nil {
		return response, err
	}
	if !response.IsAccepted {
		return response, errors.New(response.RejectReason)
	}
	return response, nil
}

// CreateAccount creates a new account on alphapoint
// FirstName - First name
// LastName - Last name
// Email - Email address
// Phone - Phone number (ex: “+12223334444”)
// Password - Minimum 8 characters
func (e *Exchange) CreateAccount(ctx context.Context, firstName, lastName, email, phone, password string) error {
	if len(password) < 8 {
		return errors.New(
			"alphapoint Error - Create account - Password must be 8 characters or more",
		)
	}

	req := make(map[string]any)
	req["firstname"] = firstName
	req["lastname"] = lastName
	req["email"] = email
	req["phone"] = phone
	req["password"] = password
	response := Response{}

	err := e.SendAuthenticatedHTTPRequest(ctx,
		exchange.RestSpot, http.MethodPost, alphapointCreateAccount, req, &response)
	if err != nil {
		return fmt.Errorf("unable to create account. Reason: %s", err)
	}
	if !response.IsAccepted {
		return errors.New(response.RejectReason)
	}
	return nil
}

// GetUserInfo returns current account user information
func (e *Exchange) GetUserInfo(ctx context.Context) (UserInfo, error) {
	response := UserInfo{}

	err := e.SendAuthenticatedHTTPRequest(ctx,
		exchange.RestSpot,
		http.MethodPost,
		alphapointUserInfo,
		map[string]any{},
		&response)
	if err != nil {
		return UserInfo{}, err
	}
	if !response.IsAccepted {
		return response, errors.New(response.RejectReason)
	}
	return response, nil
}

// SetUserInfo changes user name and/or 2FA settings
// userInfoKVP - An array of key value pairs
// FirstName - First name
// LastName - Last name
// UseAuthy2FA - “true” or “false” toggle Authy app
// Cell2FACountryCode - Cell country code (ex: 1), required for Authentication
// Cell2FAValue - Cell phone number, required for Authentication
// Use2FAForWithdraw - “true” or “false” set to true for using 2FA for
// withdrawals
func (e *Exchange) SetUserInfo(ctx context.Context, firstName, lastName, cell2FACountryCode, cell2FAValue string, useAuthy2FA, use2FAForWithdraw bool) (UserInfoSet, error) {
	response := UserInfoSet{}

	userInfoKVPs := []UserInfoKVP{
		{
			Key:   "FirstName",
			Value: firstName,
		},
		{
			Key:   "LastName",
			Value: lastName,
		},
		{
			Key:   "Cell2FACountryCode",
			Value: cell2FACountryCode,
		},
		{
			Key:   "Cell2FAValue",
			Value: cell2FAValue,
		},
		{
			Key:   "UseAuthy2FA",
			Value: strconv.FormatBool(useAuthy2FA),
		},
		{
			Key:   "Use2FAForWithdraw",
			Value: strconv.FormatBool(use2FAForWithdraw),
		},
	}

	req := make(map[string]any)
	req["userInfoKVP"] = userInfoKVPs

	err := e.SendAuthenticatedHTTPRequest(ctx,
		exchange.RestSpot,
		http.MethodPost,
		alphapointUserInfo,
		req,
		&response,
	)
	if err != nil {
		return response, err
	}
	if response.IsAccepted != "true" {
		return response, errors.New(response.RejectReason)
	}
	return response, nil
}

// GetAccountInformation returns account info
func (e *Exchange) GetAccountInformation(ctx context.Context) (AccountInfo, error) {
	response := AccountInfo{}

	err := e.SendAuthenticatedHTTPRequest(ctx,
		exchange.RestSpot,
		http.MethodPost,
		alphapointAccountInfo,
		map[string]any{},
		&response,
	)
	if err != nil {
		return response, err
	}
	if !response.IsAccepted {
		return response, errors.New(response.RejectReason)
	}
	return response, nil
}

// GetAccountTrades returns the trades executed on the account.
// CurrencyPair - Instrument code (ex: “BTCUSD”)
// StartIndex - Starting index, if less than 0 then start from the beginning
// Count - Returns last trade, (Default: 30)
func (e *Exchange) GetAccountTrades(ctx context.Context, currencyPair string, startIndex, count int) (Trades, error) {
	req := make(map[string]any)
	req["ins"] = currencyPair
	req["startIndex"] = startIndex
	req["count"] = count
	response := Trades{}

	err := e.SendAuthenticatedHTTPRequest(ctx,
		exchange.RestSpot,
		http.MethodPost,
		alphapointAccountTrades,
		req,
		&response,
	)
	if err != nil {
		return response, err
	}
	if !response.IsAccepted {
		return response, errors.New(response.RejectReason)
	}
	return response, nil
}

// GetDepositAddresses generates a deposit address
func (e *Exchange) GetDepositAddresses(ctx context.Context) ([]DepositAddresses, error) {
	response := Response{}

	err := e.SendAuthenticatedHTTPRequest(ctx,
		exchange.RestSpot,
		http.MethodPost,
		alphapointDepositAddresses,
		map[string]any{},
		&response,
	)
	if err != nil {
		return nil, err
	}
	if !response.IsAccepted {
		return nil, errors.New(response.RejectReason)
	}
	return response.Addresses, nil
}

// WithdrawCoins withdraws a coin to a specific address
// symbol - Instrument name (ex: “BTCUSD”)
// product - Currency name (ex: “BTC”)
// amount - Amount (ex: “.011”)
// address - Withdraw address
func (e *Exchange) WithdrawCoins(ctx context.Context, symbol, product, address string, amount float64) error {
	req := make(map[string]any)
	req["ins"] = symbol
	req["product"] = product
	req["amount"] = strconv.FormatFloat(amount, 'f', -1, 64)
	req["sendToAddress"] = address

	response := Response{}
	err := e.SendAuthenticatedHTTPRequest(ctx,
		exchange.RestSpot,
		http.MethodPost,
		alphapointWithdraw,
		req,
		&response,
	)
	if err != nil {
		return err
	}
	if !response.IsAccepted {
		return errors.New(response.RejectReason)
	}
	return nil
}

func (e *Exchange) convertOrderTypeToOrderTypeNumber(orderType string) (orderTypeNumber int64) {
	if orderType == order.Market.String() {
		orderTypeNumber = 1
	}

	return orderTypeNumber
}

// CreateOrder creates a market or limit order
// symbol - Instrument code (ex: “BTCUSD”)
// side - “buy” or “sell”
// orderType - “1” for market orders, “0” for limit orders
// quantity - Quantity
// price - Price in USD
func (e *Exchange) CreateOrder(ctx context.Context, symbol, side, orderType string, quantity, price float64) (int64, error) {
	orderTypeNumber := e.convertOrderTypeToOrderTypeNumber(orderType)
	req := make(map[string]any)
	req["ins"] = symbol
	req["side"] = side
	req["orderType"] = orderTypeNumber
	req["qty"] = strconv.FormatFloat(quantity, 'f', -1, 64)
	req["px"] = strconv.FormatFloat(price, 'f', -1, 64)
	response := Response{}

	err := e.SendAuthenticatedHTTPRequest(ctx,
		exchange.RestSpot,
		http.MethodPost,
		alphapointCreateOrder,
		req,
		&response,
	)
	if err != nil {
		return 0, err
	}
	if !response.IsAccepted {
		return 0, errors.New(response.RejectReason)
	}
	return response.ServerOrderID, nil
}

// ModifyExistingOrder modifies and existing Order
// OrderID - tracked order id number
// symbol - Instrument code (ex: “BTCUSD”)
// modifyAction - “0” or “1”
// “0” means "Move to top", which will modify the order price to the top of the
// book. A buy order will be modified to the highest bid and a sell order will
// be modified to the lowest ask price. “1” means "Execute now", which will
// convert a limit order into a market order.
func (e *Exchange) ModifyExistingOrder(ctx context.Context, symbol string, orderID, action int64) (int64, error) {
	req := make(map[string]any)
	req["ins"] = symbol
	req["serverOrderId"] = orderID
	req["modifyAction"] = action
	response := Response{}

	err := e.SendAuthenticatedHTTPRequest(ctx,
		exchange.RestSpot,
		http.MethodPost,
		alphapointModifyOrder,
		req,
		&response,
	)
	if err != nil {
		return 0, err
	}
	if !response.IsAccepted {
		return 0, errors.New(response.RejectReason)
	}
	return response.ModifyOrderID, nil
}

// CancelExistingOrder cancels an order that has not been executed.
// symbol - Instrument code (ex: “BTCUSD”)
// OrderID - Order id (ex: 1000)
func (e *Exchange) CancelExistingOrder(ctx context.Context, orderID int64, omsid string) (int64, error) {
	req := make(map[string]any)
	req["OrderId"] = orderID
	req["OMSId"] = omsid
	response := Response{}

	err := e.SendAuthenticatedHTTPRequest(ctx,
		exchange.RestSpot,
		http.MethodPost,
		alphapointCancelOrder,
		req,
		&response,
	)
	if err != nil {
		return 0, err
	}
	if !response.IsAccepted {
		return 0, errors.New(response.RejectReason)
	}
	return response.CancelOrderID, nil
}

// CancelAllExistingOrders cancels all open orders by symbol.
// symbol - Instrument code (ex: “BTCUSD”)
func (e *Exchange) CancelAllExistingOrders(ctx context.Context, omsid string) error {
	req := make(map[string]any)
	req["OMSId"] = omsid
	response := Response{}

	err := e.SendAuthenticatedHTTPRequest(ctx,
		exchange.RestSpot,
		http.MethodPost,
		alphapointCancelAllOrders,
		req,
		&response,
	)
	if err != nil {
		return err
	}
	if !response.IsAccepted {
		return errors.New(response.RejectReason)
	}
	return nil
}

// GetOrders returns all current open orders
func (e *Exchange) GetOrders(ctx context.Context) ([]OpenOrders, error) {
	response := OrderInfo{}

	err := e.SendAuthenticatedHTTPRequest(ctx,
		exchange.RestSpot,
		http.MethodPost,
		alphapointOpenOrders,
		map[string]any{},
		&response,
	)
	if err != nil {
		return nil, err
	}
	if !response.IsAccepted {
		return nil, errors.New(response.RejectReason)
	}
	return response.OpenOrders, nil
}

// GetOrderFee returns a fee associated with an order
// symbol - Instrument code (ex: “BTCUSD”)
// side - “buy” or “sell”
// quantity - Quantity
// price - Price in USD
func (e *Exchange) GetOrderFee(ctx context.Context, symbol, side string, quantity, price float64) (float64, error) {
	req := make(map[string]any)
	req["ins"] = symbol
	req["side"] = side
	req["qty"] = strconv.FormatFloat(quantity, 'f', -1, 64)
	req["px"] = strconv.FormatFloat(price, 'f', -1, 64)
	response := Response{}

	err := e.SendAuthenticatedHTTPRequest(ctx,
		exchange.RestSpot,
		http.MethodPost,
		alphapointOrderFee,
		req,
		&response,
	)
	if err != nil {
		return 0, err
	}
	if !response.IsAccepted {
		return 0, errors.New(response.RejectReason)
	}
	return response.Fee, nil
}

// SendHTTPRequest sends an unauthenticated HTTP request
func (e *Exchange) SendHTTPRequest(ctx context.Context, ep exchange.URL, method, path string, data map[string]any, result any) error {
	endpoint, err := e.API.Endpoints.GetURL(ep)
	if err != nil {
		return err
	}
	headers := make(map[string]string)
	headers["Content-Type"] = "application/json"
	path = fmt.Sprintf("%s/ajax/v%s/%s", endpoint, alphapointAPIVersion, path)

	PayloadJSON, err := json.Marshal(data)
	if err != nil {
		return errors.New("unable to JSON request")
	}

	item := &request.Item{
		Method:        method,
		Path:          path,
		Headers:       headers,
		Result:        result,
		Verbose:       e.Verbose,
		HTTPDebugging: e.HTTPDebugging,
		HTTPRecording: e.HTTPRecording,
	}

	return e.SendPayload(ctx, request.Unset, func() (*request.Item, error) {
		item.Body = bytes.NewBuffer(PayloadJSON)
		return item, nil
	}, request.UnauthenticatedRequest)
}

// SendAuthenticatedHTTPRequest sends an authenticated request
func (e *Exchange) SendAuthenticatedHTTPRequest(ctx context.Context, ep exchange.URL, method, path string, data map[string]any, result any) error {
	creds, err := e.GetCredentials(ctx)
	if err != nil {
		return err
	}

	endpoint, err := e.API.Endpoints.GetURL(ep)
	if err != nil {
		return err
	}

	n := e.Requester.GetNonce(nonce.UnixNano)

	headers := make(map[string]string)
	headers["Content-Type"] = "application/json"
	data["apiKey"] = creds.Key
	data["apiNonce"] = n

	hmac, err := crypto.GetHMAC(crypto.HashSHA256,
		[]byte(n.String()+creds.ClientID+creds.Key),
		[]byte(creds.Secret))
	if err != nil {
		return err
	}

	data["apiSig"] = strings.ToUpper(hex.EncodeToString(hmac))
	path = fmt.Sprintf("%s/ajax/v%s/%s", endpoint, alphapointAPIVersion, path)

	PayloadJSON, err := json.Marshal(data)
	if err != nil {
		return errors.New("unable to JSON request")
	}

	item := &request.Item{
		Method:        method,
		Path:          path,
		Headers:       headers,
		Result:        result,
		NonceEnabled:  true,
		Verbose:       e.Verbose,
		HTTPDebugging: e.HTTPDebugging,
		HTTPRecording: e.HTTPRecording,
	}

	return e.SendPayload(ctx, request.Unset, func() (*request.Item, error) {
		item.Body = bytes.NewBuffer(PayloadJSON)
		return item, nil
	}, request.AuthenticatedRequest)
}<|MERGE_RESOLUTION|>--- conflicted
+++ resolved
@@ -94,35 +94,6 @@
 	return response, nil
 }
 
-<<<<<<< HEAD
-// GetTradesByDate gets trades by date
-// CurrencyPair - instrument code (ex: “BTCUSD”)
-// StartDate - specifies the starting time in epoch time, type is long
-// EndDate - specifies the end time in epoch time, type is long
-func (e *Exchange) GetTradesByDate(ctx context.Context, currencyPair string, startDate, endDate int64) (Trades, error) {
-	req := make(map[string]any)
-	req["ins"] = currencyPair
-	req["startDate"] = startDate
-	req["endDate"] = endDate
-	response := Trades{}
-
-	err := e.SendHTTPRequest(ctx,
-		exchange.RestSpot,
-		http.MethodPost,
-		alphapointTradesByDate,
-		req,
-		&response)
-	if err != nil {
-		return response, err
-	}
-	if !response.IsAccepted {
-		return response, errors.New(response.RejectReason)
-	}
-	return response, nil
-}
-
-=======
->>>>>>> 78b2bd42
 // GetOrderbook fetches the current orderbook for a given currency pair
 // CurrencyPair - trade pair (ex: “BTCUSD”)
 func (e *Exchange) GetOrderbook(ctx context.Context, currencyPair string) (Orderbook, error) {
