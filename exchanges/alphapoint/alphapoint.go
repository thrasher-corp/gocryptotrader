--- conflicted
+++ resolved
@@ -542,11 +542,7 @@
 }
 
 // SendHTTPRequest sends an unauthenticated HTTP request
-<<<<<<< HEAD
-func (a *Exchange) SendHTTPRequest(_ context.Context, ep exchange.URL, method, path string, data map[string]any, result any) error {
-=======
-func (a *Alphapoint) SendHTTPRequest(ctx context.Context, ep exchange.URL, method, path string, data map[string]any, result any) error {
->>>>>>> 3e80f1b9
+func (a *Exchange) SendHTTPRequest(ctx context.Context, ep exchange.URL, method, path string, data map[string]any, result any) error {
 	endpoint, err := a.API.Endpoints.GetURL(ep)
 	if err != nil {
 		return err
