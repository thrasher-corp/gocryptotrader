package binanceus

import (
	"log"
	"os"
	reflects "reflect"
	"strings"
	"sync"
	"testing"
	"time"

	"github.com/stretchr/testify/assert"
	"github.com/stretchr/testify/require"
	"github.com/thrasher-corp/gocryptotrader/core"
	"github.com/thrasher-corp/gocryptotrader/currency"
	"github.com/thrasher-corp/gocryptotrader/encoding/json"
	exchange "github.com/thrasher-corp/gocryptotrader/exchanges"
	"github.com/thrasher-corp/gocryptotrader/exchanges/asset"
	"github.com/thrasher-corp/gocryptotrader/exchanges/kline"
	"github.com/thrasher-corp/gocryptotrader/exchanges/order"
	"github.com/thrasher-corp/gocryptotrader/exchanges/sharedtestvalues"
	testexch "github.com/thrasher-corp/gocryptotrader/internal/testing/exchange"
	"github.com/thrasher-corp/gocryptotrader/portfolio/withdraw"
)

// Please supply your own keys here to test authenticated endpoints
const (
	apiKey                  = ""
	apiSecret               = ""
	canManipulateRealOrders = false
)

var (
<<<<<<< HEAD
	bi              = &Exchange{}
=======
	bi              *Binanceus
>>>>>>> 48a66c9f
	testPairMapping = currency.NewBTCUSDT()
	// this lock guards against orderbook tests race
	binanceusOrderBookLock = &sync.Mutex{}
)

func TestMain(m *testing.M) {
	bi = new(Binanceus)
	if err := testexch.Setup(bi); err != nil {
		log.Fatalf("Binanceus Setup error: %s", err)
	}

	if apiKey != "" && apiSecret != "" {
		bi.API.AuthenticatedSupport = true
		bi.API.AuthenticatedWebsocketSupport = true
		bi.SetCredentials(apiKey, apiSecret, "", "", "", "")
	}

	bi.WebsocketResponseMaxLimit = exchange.DefaultWebsocketResponseMaxLimit
	os.Exit(m.Run())
}

func TestServerTime(t *testing.T) {
	t.Parallel()
	if _, er := bi.GetServerTime(t.Context(), asset.Spot); er != nil {
		t.Error("Binanceus SystemTime() error", er)
	}
}

func TestServerStatus(t *testing.T) {
	t.Parallel()
	sharedtestvalues.SkipTestIfCredentialsUnset(t, bi)
	if _, er := bi.GetSystemStatus(t.Context()); er != nil {
		t.Error("Binanceus GetSystemStatus() error", er)
	}
}

func TestGetExchangeInfo(t *testing.T) {
	t.Parallel()
	_, err := bi.GetExchangeInfo(t.Context())
	if err != nil {
		t.Error("Binanceus GetExchangeInfo() error", err)
	}
}

func TestUpdateTicker(t *testing.T) {
	t.Parallel()
	r, err := bi.UpdateTicker(t.Context(), testPairMapping, asset.Spot)
	if err != nil {
		t.Error(err)
	}
	if r.Pair.Base != currency.BTC && r.Pair.Quote != currency.USDT {
		t.Error("Binanceus UpdateTicker() invalid pair values")
	}
}

func TestUpdateTickers(t *testing.T) {
	t.Parallel()
	err := bi.UpdateTickers(t.Context(), asset.Spot)
	if err != nil {
		t.Error(err)
	}
}

func TestUpdateOrderBook(t *testing.T) {
	t.Parallel()
	_, er := bi.UpdateOrderbook(t.Context(), testPairMapping, asset.Spot)
	if er != nil {
		t.Error("Binanceus UpdateOrderBook() error", er)
	}
}

func TestFetchTradablePairs(t *testing.T) {
	t.Parallel()
	sharedtestvalues.SkipTestIfCredentialsUnset(t, bi)
	_, err := bi.FetchTradablePairs(t.Context(), asset.Spot)
	if err != nil {
		t.Error("Binanceus FetchTradablePairs() error", err)
	}
}

func TestUpdateTradablePairs(t *testing.T) {
	t.Parallel()
	err := bi.UpdateTradablePairs(t.Context(), false)
	if err != nil {
		t.Error("Binanceus UpdateTradablePairs() error", err)
	}
}

func TestUpdateAccountInfo(t *testing.T) {
	t.Parallel()
	sharedtestvalues.SkipTestIfCredentialsUnset(t, bi)
	_, err := bi.UpdateAccountInfo(t.Context(), asset.Spot)
	if err != nil {
		t.Error("Binanceus UpdateAccountInfo() error", err)
	}
}

func TestGetRecentTrades(t *testing.T) {
	t.Parallel()
	pair := currency.Pair{Base: currency.BTC, Quote: currency.USD}
	_, err := bi.GetRecentTrades(t.Context(), pair, asset.Spot)
	if err != nil {
		t.Error("Binanceus GetRecentTrades() error", err)
	}
}

func TestGetHistoricTrades(t *testing.T) {
	t.Parallel()
	pair := currency.Pair{Base: currency.BTC, Quote: currency.USD}
	_, err := bi.GetHistoricTrades(t.Context(), pair, asset.Spot, time.Time{}, time.Time{})
	if err != nil {
		t.Error("Binanceus GetHistoricTrades() error", err)
	}
}

func TestGetFeeByType(t *testing.T) {
	t.Parallel()
	sharedtestvalues.SkipTestIfCredentialsUnset(t, bi)
	if _, er := bi.GetFeeByType(t.Context(), &exchange.FeeBuilder{
		IsMaker: true,
		Pair:    currency.NewPair(currency.USD, currency.BTC),
		FeeType: exchange.CryptocurrencyTradeFee,
	}); er != nil {
		t.Error("Binanceus GetFeeByType() error", er)
	}
	if _, er := bi.GetFeeByType(t.Context(), &exchange.FeeBuilder{
		IsMaker: true,
		Pair:    currency.NewPair(currency.USD, currency.BTC),
		FeeType: exchange.CryptocurrencyWithdrawalFee,
	}); er != nil {
		t.Error("Binanceus GetFeeByType() error", er)
	}
}

func TestSubmitOrder(t *testing.T) {
	t.Parallel()
	sharedtestvalues.SkipTestIfCannotManipulateOrders(t, bi, canManipulateRealOrders)
	orderSubmission := &order.Submit{
		Pair: currency.Pair{
			Base:  currency.XRP,
			Quote: currency.USD,
		},
		AssetType: asset.Spot,
		Side:      order.Sell,
		Type:      order.Limit,
		Price:     1000,
		Amount:    20,
		ClientID:  "binanceSamOrder",
		Exchange:  bi.Name,
	}
	response, err := bi.SubmitOrder(t.Context(), orderSubmission)
	switch {
	case sharedtestvalues.AreAPICredentialsSet(bi) && err != nil && strings.Contains(err.Error(), "{\"code\":-1013,\"msg\":\"Market is closed.\""):
		t.Skip("Binanceus SubmitOrder() Market is Closed")
	case sharedtestvalues.AreAPICredentialsSet(bi) && err != nil:
		t.Errorf("Binanceus SubmitOrder() Could not place order: %v", err)
	case sharedtestvalues.AreAPICredentialsSet(bi) && response.Status != order.Filled:
		t.Error("Binanceus SubmitOrder() Order not placed")
	case !sharedtestvalues.AreAPICredentialsSet(bi) && err == nil:
		t.Error("Binanceus SubmitOrder() Expecting an error when no keys are set")
	}
}

func TestCancelOrder(t *testing.T) {
	t.Parallel()

	pair := currency.NewBTCUSD()
	err := bi.CancelOrder(t.Context(), &order.Cancel{
		AssetType: asset.Spot,
		OrderID:   "1337",
	})
	require.ErrorIs(t, err, errMissingCurrencySymbol)
	err = bi.CancelOrder(t.Context(), &order.Cancel{
		AssetType: asset.Futures,
		OrderID:   "69",
		Pair:      pair,
	})
	require.ErrorIs(t, err, asset.ErrNotSupported)
	err = bi.CancelOrder(t.Context(), &order.Cancel{
		AssetType: asset.Spot,
		OrderID:   "",
		Pair:      pair,
	})
	require.ErrorIs(t, err, order.ErrOrderIDNotSet)

	sharedtestvalues.SkipTestIfCredentialsUnset(t, bi, canManipulateRealOrders)
	cancellationOrder := &order.Cancel{
		OrderID:   "1",
		Pair:      pair,
		AssetType: asset.Spot,
	}
	err = bi.CancelOrder(t.Context(), cancellationOrder)
	assert.ErrorContains(t, err, "Unknown order sent.")
}

func TestCancelAllOrders(t *testing.T) {
	t.Parallel()
	sharedtestvalues.SkipTestIfCredentialsUnset(t, bi, canManipulateRealOrders)
	orderCancellation := &order.Cancel{
		Pair:      currency.NewPair(currency.LTC, currency.BTC),
		AssetType: asset.Spot,
	}
	if _, err := bi.CancelAllOrders(t.Context(), orderCancellation); err != nil {
		t.Error("Binanceus CancelAllOrders() error", err)
	}
}

func TestGetOrderInfo(t *testing.T) {
	t.Parallel()
	sharedtestvalues.SkipTestIfCredentialsUnset(t, bi)
	tradablePairs, err := bi.FetchTradablePairs(t.Context(),
		asset.Spot)
	if err != nil {
		t.Error(err)
	}
	if len(tradablePairs) == 0 {
		t.Fatal("Binanceus GetOrderInfo() no tradable pairs")
	}
	_, err = bi.GetOrderInfo(t.Context(),
		"123",
		tradablePairs[0],
		asset.Spot)
	if !strings.Contains(err.Error(), "Order does not exist.") {
		t.Error("Binanceus GetOrderInfo() error", err)
	}
}

func TestGetDepositAddress(t *testing.T) {
	t.Parallel()
	_, err := bi.GetDepositAddress(t.Context(), currency.EMPTYCODE, "", currency.BNB.String())
	assert.ErrorIs(t, err, errMissingRequiredArgumentCoin)
	sharedtestvalues.SkipTestIfCredentialsUnset(t, bi)
	_, err = bi.GetDepositAddress(t.Context(), currency.USDT, "", currency.BNB.String())
	assert.NoError(t, err)
}

func TestGetWithdrawalHistory(t *testing.T) {
	t.Parallel()
	sharedtestvalues.SkipTestIfCannotManipulateOrders(t, bi, canManipulateRealOrders)
	_, err := bi.GetWithdrawalsHistory(t.Context(), currency.ETH, asset.Spot)
	switch {
	case sharedtestvalues.AreAPICredentialsSet(bi) && err != nil:
		t.Error("Binanceus GetWithdrawalsHistory() error", err)
	case !sharedtestvalues.AreAPICredentialsSet(bi) && err == nil:
		t.Error("Binanceus GetWithdrawalsHistory() expecting an error when no keys are set")
	}
}

func TestWithdrawFiat(t *testing.T) {
	t.Parallel()
	sharedtestvalues.SkipTestIfCredentialsUnset(t, bi, canManipulateRealOrders)
	if _, er := bi.WithdrawFiat(t.Context(), &WithdrawFiatRequestParams{
		PaymentChannel: "SILVERGATE",
		PaymentAccount: "myaccount",
		PaymentMethod:  "SEN",
		Amount:         1,
	}); er != nil && !strings.Contains(er.Error(), "You are not authorized to execute this request.") {
		t.Error("Binanceus WithdrawFiat() error", er)
	}
}

func TestGetActiveOrders(t *testing.T) {
	t.Parallel()
	sharedtestvalues.SkipTestIfCredentialsUnset(t, bi)
	getOrdersRequest := order.MultiOrderRequest{
		Type:      order.AnyType,
		AssetType: asset.Spot,
		Side:      order.AnySide,
	}
	_, err := bi.GetActiveOrders(t.Context(), &getOrdersRequest)
	if err != nil {
		t.Error("Binanceus GetActiveOrders() error", err)
	}
}

func TestWithdraw(t *testing.T) {
	t.Parallel()
	sharedtestvalues.SkipTestIfCredentialsUnset(t, bi, canManipulateRealOrders)
	withdrawCryptoRequest := withdraw.Request{
		Exchange:    bi.Name,
		Amount:      -1,
		Currency:    currency.BTC,
		Description: "WITHDRAW IT ALL",
		Crypto: withdraw.CryptoRequest{
			Address: core.BitcoinDonationAddress,
			Chain:   "BSC",
		},
	}
	_, err := bi.WithdrawCryptocurrencyFunds(t.Context(), &withdrawCryptoRequest)
	if err != nil && !strings.EqualFold(errAmountValueMustBeGreaterThan0.Error(), err.Error()) {
		t.Errorf("Binanceus Withdraw() expecting %v, but found %v", errAmountValueMustBeGreaterThan0, err)
	} else if !sharedtestvalues.AreAPICredentialsSet(bi) && err == nil {
		t.Error("Binanceus Withdraw() expecting an error when no keys are set")
	}
	withdrawCryptoRequest.Amount = 1
	_, err = bi.WithdrawCryptocurrencyFunds(t.Context(), &withdrawCryptoRequest)
	if err != nil && !strings.Contains(err.Error(), "You are not authorized to execute this request.") {
		t.Error("Binanceus WithdrawCryptocurrencyFunds() error", err)
	}
}

func TestGetFee(t *testing.T) {
	t.Parallel()
	sharedtestvalues.SkipTestIfCredentialsUnset(t, bi)
	feeBuilder := &exchange.FeeBuilder{
		Amount:        1,
		FeeType:       exchange.CryptocurrencyTradeFee,
		Pair:          currency.NewPair(currency.BTC, currency.LTC),
		PurchasePrice: 1,
	}
	_, er := bi.GetFeeByType(t.Context(), feeBuilder)
	if er != nil {
		t.Fatal("Binanceus GetFeeByType() error", er)
	}
	withdrawalFeeBuilder := &exchange.FeeBuilder{
		Amount:        1,
		FeeType:       exchange.CryptocurrencyWithdrawalFee,
		Pair:          currency.NewPair(currency.BTC, currency.LTC),
		PurchasePrice: 1,
	}
	_, er = bi.GetFeeByType(t.Context(), withdrawalFeeBuilder)
	if er != nil {
		t.Fatal("Binanceus GetFeeByType() error", er)
	}
	offlineFeeTradeBuilder := &exchange.FeeBuilder{
		Amount:        1,
		FeeType:       exchange.OfflineTradeFee,
		Pair:          currency.NewPair(currency.BTC, currency.LTC),
		PurchasePrice: 1,
	}
	_, er = bi.GetFeeByType(t.Context(), offlineFeeTradeBuilder)
	if er != nil {
		t.Fatal("Binanceus GetFeeByType() error", er)
	}
}

func TestGetHistoricCandles(t *testing.T) {
	t.Parallel()
	pair := currency.NewBTCUSDT()
	startTime := time.Date(2020, 9, 1, 0, 0, 0, 0, time.UTC)
	endTime := time.Date(2021, 2, 15, 0, 0, 0, 0, time.UTC)

	_, err := bi.GetHistoricCandles(t.Context(), pair, asset.Spot, kline.Interval(time.Hour*5), startTime, endTime)
	require.ErrorIs(t, err, kline.ErrRequestExceedsExchangeLimits)

	_, err = bi.GetHistoricCandles(t.Context(), pair, asset.Spot, kline.OneDay, startTime, endTime)
	if err != nil {
		t.Error("Binanceus GetHistoricCandles() error", err)
	}
}

func TestGetHistoricCandlesExtended(t *testing.T) {
	t.Parallel()
	pair := currency.NewBTCUSDT()
	startTime := time.Date(2020, 9, 1, 0, 0, 0, 0, time.UTC)
	endTime := time.Date(2021, 2, 15, 0, 0, 0, 0, time.UTC)

	_, err := bi.GetHistoricCandlesExtended(t.Context(), pair, asset.Spot, kline.OneDay, startTime, endTime)
	if err != nil {
		t.Fatal(err)
	}

	startTime = time.Now().Add(-time.Hour * 30)
	endTime = time.Now()

	_, err = bi.GetHistoricCandlesExtended(t.Context(), pair, asset.Spot, kline.FourHour, startTime, endTime)
	if err != nil {
		t.Error("Binanceus GetHistoricCandlesExtended() error", err)
	}
}

/************************************************************************/

// TestGetMostRecentTrades -- test most recent trades end-point
func TestGetMostRecentTrades(t *testing.T) {
	t.Parallel()
	_, err := bi.GetMostRecentTrades(t.Context(), RecentTradeRequestParams{
		Symbol: currency.NewBTCUSDT(),
		Limit:  15,
	})
	if err != nil {
		t.Error("Binanceus GetMostRecentTrades() error", err)
	}
}

func TestGetHistoricalTrades(t *testing.T) {
	t.Parallel()
	sharedtestvalues.SkipTestIfCredentialsUnset(t, bi)
	_, err := bi.GetHistoricalTrades(t.Context(), HistoricalTradeParams{
		Symbol: "BTCUSDT",
		Limit:  5,
		FromID: 0,
	})
	if err != nil {
		t.Errorf("Binanceus GetHistoricalTrades() error: %v", err)
	}
}

func TestGetAggregateTrades(t *testing.T) {
	t.Parallel()
	_, err := bi.GetAggregateTrades(t.Context(),
		&AggregatedTradeRequestParams{
			Symbol: currency.NewBTCUSDT(),
			Limit:  5,
		})
	if err != nil {
		t.Error("Binanceus GetAggregateTrades() error", err)
	}
}

func TestGetOrderBookDepth(t *testing.T) {
	t.Parallel()
	_, er := bi.GetOrderBookDepth(t.Context(), &OrderBookDataRequestParams{
		Symbol: currency.NewBTCUSDT(),
		Limit:  1000,
	})
	if er != nil {
		t.Error("Binanceus GetOrderBook() error", er)
	}
}

func TestGetCandlestickData(t *testing.T) {
	t.Parallel()
	_, er := bi.GetSpotKline(t.Context(), &KlinesRequestParams{
		Symbol:    currency.NewBTCUSDT(),
		Interval:  kline.FiveMin.Short(),
		Limit:     24,
		StartTime: time.Unix(1577836800, 0),
		EndTime:   time.Unix(1580515200, 0),
	})
	if er != nil {
		t.Error("Binanceus GetSpotKline() error", er)
	}
}

func TestGetPriceDatas(t *testing.T) {
	t.Parallel()
	_, er := bi.GetPriceDatas(t.Context())
	if er != nil {
		t.Error("Binanceus GetPriceDatas() error", er)
	}
}

func TestGetSinglePriceData(t *testing.T) {
	t.Parallel()
	_, er := bi.GetSinglePriceData(t.Context(), currency.Pair{
		Base:  currency.BTC,
		Quote: currency.USDT,
	})
	if er != nil {
		t.Error("Binanceus GetSinglePriceData() error", er)
	}
}

func TestGetAveragePrice(t *testing.T) {
	t.Parallel()
	_, err := bi.GetAveragePrice(t.Context(), currency.NewBTCUSDT())
	if err != nil {
		t.Error("Binance GetAveragePrice() error", err)
	}
}

func TestGetBestPrice(t *testing.T) {
	t.Parallel()
	_, err := bi.GetBestPrice(t.Context(), currency.NewBTCUSDT())
	if err != nil {
		t.Error("Binanceus GetBestPrice() error", err)
	}
}

func TestGetPriceChangeStats(t *testing.T) {
	t.Parallel()
	_, err := bi.GetPriceChangeStats(t.Context(), currency.NewBTCUSDT())
	if err != nil {
		t.Error("Binance GetPriceChangeStats() error", err)
	}
}

func TestGetTickers(t *testing.T) {
	t.Parallel()
	_, err := bi.GetTickers(t.Context())
	if err != nil {
		t.Error("Binance TestGetTickers error", err)
	}
}

func TestGetAccount(t *testing.T) {
	t.Parallel()
	sharedtestvalues.SkipTestIfCredentialsUnset(t, bi)
	_, er := bi.GetAccount(t.Context())
	if er != nil {
		t.Error("Binanceus GetAccount() error", er)
	}
}

func TestGetUserAccountStatus(t *testing.T) {
	t.Parallel()
	sharedtestvalues.SkipTestIfCredentialsUnset(t, bi)
	_, er := bi.GetUserAccountStatus(t.Context(), 3000)
	if er != nil {
		t.Error("Binanceus GetUserAccountStatus() error", er)
	}
}

func TestGetUserAPITradingStatus(t *testing.T) {
	t.Parallel()
	sharedtestvalues.SkipTestIfCredentialsUnset(t, bi)
	_, er := bi.GetUserAPITradingStatus(t.Context(), 3000)
	if er != nil {
		t.Error("Binanceus GetUserAPITradingStatus() error", er)
	}
}

func TestGetTradeFee(t *testing.T) {
	t.Parallel()
	sharedtestvalues.SkipTestIfCredentialsUnset(t, bi)
	_, er := bi.GetTradeFee(t.Context(), 3000, "BTC-USDT")
	if er != nil {
		t.Error("Binanceus GetTradeFee() error", er)
	}
}

func TestGetAssetDistributionHistory(t *testing.T) {
	t.Parallel()
	sharedtestvalues.SkipTestIfCredentialsUnset(t, bi)
	_, er := bi.GetAssetDistributionHistory(t.Context(), "", 0, 0, 3000)
	if er != nil {
		t.Error("Binanceus GetAssetDistributionHistory() error", er)
	}
}

func TestGetMasterAccountTotalUSDValue(t *testing.T) {
	t.Parallel()
	sharedtestvalues.SkipTestIfCredentialsUnset(t, bi)
	if _, er := bi.GetMasterAccountTotalUSDValue(t.Context(), "", 0, 0); er != nil && !strings.Contains(er.Error(), "Sub-account function is not enabled.") {
		t.Errorf("Binanceus GetMasterAccountTotalUSDValue() expecting %s, but found %v", "Sub-account function is not enabled.", er)
	}
}

func TestGetSubaccountStatusList(t *testing.T) {
	t.Parallel()
	_, err := bi.GetSubaccountStatusList(t.Context(), "")
	assert.ErrorIs(t, err, errMissingSubAccountEmail)

	sharedtestvalues.SkipTestIfCredentialsUnset(t, bi)
	_, err = bi.GetSubaccountStatusList(t.Context(), "someone@thrasher.corp")
	assert.ErrorContains(t, err, "Sub-account function is not enabled.")
}

func TestGetSubAccountDepositAddress(t *testing.T) {
	t.Parallel()
	_, err := bi.GetSubAccountDepositAddress(t.Context(), SubAccountDepositAddressRequestParams{})
	assert.ErrorIs(t, err, errMissingSubAccountEmail)
	_, err = bi.GetSubAccountDepositAddress(t.Context(), SubAccountDepositAddressRequestParams{
		Email: "someone@thrasher.io",
	})
	assert.ErrorIs(t, err, errMissingCurrencyCoin)

	sharedtestvalues.SkipTestIfCredentialsUnset(t, bi)

	_, err = bi.GetSubAccountDepositAddress(t.Context(), SubAccountDepositAddressRequestParams{
		Email: "someone@thrasher.io",
		Coin:  currency.BTC,
	})
	assert.ErrorContains(t, err, "This parent sub have no relation")
}

var subAccountDepositHistoryItemJSON = `{
	"amount": "9.9749",
	"coin": "BTC", 
	"network": "btc",
	"status": 4, 
	"address": "bc1qxurvdd7tzn09agdvg3j8xpm3f7e978y07wg83s",
	"addressTag": "",
	"txId": "0x1b4b8c8090d15e3c1b0476b1c19118b1f00066e01de567cd7bc5b6e9c100193f",
	"insertTime": 1652942429211,
	"transferType": 0,
	"confirmTimes": "0/0"
}`

func TestGetSubAccountDepositHistory(t *testing.T) {
	t.Parallel()
	var resp SubAccountDepositItem
	require.NoError(t, json.Unmarshal([]byte(subAccountDepositHistoryItemJSON), &resp))
	_, err := bi.GetSubAccountDepositHistory(t.Context(), "", currency.BTC, 1, time.Time{}, time.Time{}, 0, 0)
	assert.ErrorIs(t, err, errMissingSubAccountEmail)

	sharedtestvalues.SkipTestIfCredentialsUnset(t, bi)

	_, err = bi.GetSubAccountDepositHistory(t.Context(), "someone@thrasher.io", currency.BTC, 1, time.Time{}, time.Time{}, 0, 0)
	assert.ErrorContains(t, err, "This parent sub have no relation")
}

var subaccountItemJSON = `{
	"email": "123@test.com",
	"status": "enabled",
	"activated": true,
	"mobile": "91605290",
	"gAuth": true,
	"createTime": 1544433328000
}`

func TestGetSubaccountInformation(t *testing.T) {
	t.Parallel()
	var resp SubAccount
	if er := json.Unmarshal([]byte(subaccountItemJSON), &resp); er != nil {
		t.Error("Binanceus decerializing to SubAccount error", er)
	}
	sharedtestvalues.SkipTestIfCredentialsUnset(t, bi)
	_, er := bi.GetSubaccountInformation(t.Context(), 1, 100, "", "")
	if er != nil && !strings.Contains(er.Error(), "Sub-account function is not enabled.") {
		t.Error("Binanceus GetSubaccountInformation() error", er)
	}
}

var referalRewardHistoryResponse = `{
    "total": 1,
    "rows": [
        {
            "userId": 350991652,
            "rewardAmount": "8",
            "receiveDateTime": 1651131084091,
            "rewardType": "USD"
        }
    ]
}`

func TestGetReferralRewardHistory(t *testing.T) {
	t.Parallel()
	var resp ReferralRewardHistoryResponse
	require.NoError(t, json.Unmarshal([]byte(referalRewardHistoryResponse), &resp))
	_, err := bi.GetReferralRewardHistory(t.Context(), 9, 5, 50)
	assert.ErrorIs(t, err, errInvalidUserBusinessType)
	_, err = bi.GetReferralRewardHistory(t.Context(), 1, 0, 50)
	assert.ErrorIs(t, err, errMissingPageNumber)
	_, err = bi.GetReferralRewardHistory(t.Context(), 1, 5, 0)
	assert.ErrorIs(t, err, errInvalidRowNumber)
	sharedtestvalues.SkipTestIfCredentialsUnset(t, bi)
	_, err = bi.GetReferralRewardHistory(t.Context(), 1, 5, 50)
	assert.NoError(t, err)
}

func TestGetSubaccountTransferHistory(t *testing.T) {
	t.Parallel()

	_, err := bi.GetSubaccountTransferHistory(t.Context(), "", 0, 0, 0, 0)
	assert.ErrorIs(t, err, errNotValidEmailAddress)

	sharedtestvalues.SkipTestIfCredentialsUnset(t, bi, canManipulateRealOrders)

	_, err = bi.GetSubaccountTransferHistory(t.Context(), "example@golang.org", 0, 0, 0, 0)
	assert.Error(t, err, "GetSubaccountTransferHistory should return an error on a bogus email")
}

func TestExecuteSubAccountTransfer(t *testing.T) {
	t.Parallel()
	_, err := bi.ExecuteSubAccountTransfer(t.Context(), &SubAccountTransferRequestParams{})
	assert.ErrorIs(t, err, errUnacceptableSenderEmail)

	sharedtestvalues.SkipTestIfCredentialsUnset(t, bi, canManipulateRealOrders)
	_, err = bi.ExecuteSubAccountTransfer(t.Context(), &SubAccountTransferRequestParams{
		FromEmail: "fromemail@thrasher.io",
		ToEmail:   "toemail@thrasher.io",
		Asset:     "BTC",
		Amount:    0.000005,
	})
	assert.ErrorContains(t, err, "You are not authorized to execute this request.")
}

func TestGetSubaccountAssets(t *testing.T) {
	t.Parallel()
	_, err := bi.GetSubaccountAssets(t.Context(), "")
	assert.ErrorIs(t, err, errNotValidEmailAddress)
	sharedtestvalues.SkipTestIfCredentialsUnset(t, bi)
	_, err = bi.GetSubaccountAssets(t.Context(), "subaccount@thrasher.io")
	assert.ErrorContains(t, err, "This account does not exist.")
}

func TestGetOrderRateLimits(t *testing.T) {
	t.Parallel()
	sharedtestvalues.SkipTestIfCredentialsUnset(t, bi)
	_, er := bi.GetOrderRateLimits(t.Context(), 0)
	if er != nil {
		t.Error("Binanceus GetOrderRateLimits() error", er)
	}
}

var testNewOrderResponseJSON = `{
	"symbol": "BTCUSDT",
	"orderId": 28,
	"orderListId": -1,
	"clientOrderId": "6gCrw2kRUAF9CvJDGP16IP",
	"transactTime": 1507725176595,
	"price": "0.00000000",
	"origQty": "10.00000000",
	"executedQty": "10.00000000",
	"cummulativeQuoteQty": "10.00000000",
	"status": "FILLED",
	"timeInForce": "GTC",
	"type": "MARKET",
	"side": "SELL"
  }`

func TestNewOrderTest(t *testing.T) {
	t.Parallel()
	var resp NewOrderResponse
	if er := json.Unmarshal([]byte(testNewOrderResponseJSON), &resp); er != nil {
		t.Error("Binanceus decerializing to Order error", er)
	}
	sharedtestvalues.SkipTestIfCredentialsUnset(t, bi, canManipulateRealOrders)
	req := &NewOrderRequest{
		Symbol:      currency.NewPair(currency.LTC, currency.BTC),
		Side:        order.Buy.String(),
		TradeType:   BinanceRequestParamsOrderLimit,
		Price:       0.0025,
		Quantity:    100000,
		TimeInForce: order.GoodTillCancel.String(),
	}
	_, err := bi.NewOrderTest(t.Context(), req)
	if err != nil {
		t.Error("Binanceus NewOrderTest() error", err)
	}
	req = &NewOrderRequest{
		Symbol:        currency.NewPair(currency.LTC, currency.BTC),
		Side:          order.Sell.String(),
		TradeType:     BinanceRequestParamsOrderMarket,
		Price:         0.0045,
		QuoteOrderQty: 10,
	}
	_, err = bi.NewOrderTest(t.Context(), req)
	if err != nil {
		t.Error("NewOrderTest() error", err)
	}
}

func TestNewOrder(t *testing.T) {
	t.Parallel()
	sharedtestvalues.SkipTestIfCredentialsUnset(t, bi, canManipulateRealOrders)
	req := &NewOrderRequest{
		Symbol:      currency.NewPair(currency.LTC, currency.BTC),
		Side:        order.Buy.String(),
		TradeType:   BinanceRequestParamsOrderLimit,
		Price:       0.0025,
		Quantity:    100000,
		TimeInForce: order.GoodTillCancel.String(),
	}
	if _, err := bi.NewOrder(t.Context(), req); err != nil && !strings.Contains(err.Error(), "Account has insufficient balance for requested action") {
		t.Error("Binanceus NewOrder() error", err)
	}
}

func TestGetOrder(t *testing.T) {
	t.Parallel()
	_, err := bi.GetOrder(t.Context(), &OrderRequestParams{})
	assert.ErrorIs(t, err, errIncompleteArguments)
	sharedtestvalues.SkipTestIfCredentialsUnset(t, bi)
	_, err = bi.GetOrder(t.Context(), &OrderRequestParams{
		Symbol:            "BTCUSDT",
		OrigClientOrderID: "something",
	})
	// You can check the existence of an order using a valid Symbol and OrigClient Order ID
	assert.ErrorContains(t, err, "Order does not exist.")
}

var openOrdersItemJSON = `{
    "symbol": "LTCBTC",
    "orderId": 1,
    "orderListId": -1,
    "clientOrderId": "myOrder1",
    "price": "0.1",
    "origQty": "1.0",
    "executedQty": "0.0",
    "cummulativeQuoteQty": "0.0",
    "status": "NEW",
    "timeInForce": "GTC",
    "type": "LIMIT",
    "side": "BUY",
    "stopPrice": "0.0",
    "icebergQty": "0.0",
    "time": 1499827319559,
    "updateTime": 1499827319559,
    "isWorking": true,
    "origQuoteOrderQty": "0.000000"
  }`

func TestGetAllOpenOrders(t *testing.T) {
	t.Parallel()
	var resp Order
	if er := json.Unmarshal([]byte(openOrdersItemJSON), &resp); er != nil {
		t.Error("Binanceus decerializing to Order error", er)
	}
	sharedtestvalues.SkipTestIfCredentialsUnset(t, bi)

	_, er := bi.GetAllOpenOrders(t.Context(), "")
	if er != nil {
		t.Error("Binanceus GetAllOpenOrders() error", er)
	}
}

func TestCancelExistingOrder(t *testing.T) {
	t.Parallel()

	_, err := bi.CancelExistingOrder(t.Context(), &CancelOrderRequestParams{})
	assert.ErrorIs(t, err, errMissingCurrencySymbol)

	_, err = bi.CancelExistingOrder(t.Context(), &CancelOrderRequestParams{
		Symbol: currency.NewBTCUSDT(),
	})
	assert.ErrorIs(t, err, errEitherOrderIDOrClientOrderIDIsRequired)

	sharedtestvalues.SkipTestIfCredentialsUnset(t, bi, canManipulateRealOrders)
	_, err = bi.CancelExistingOrder(t.Context(), &CancelOrderRequestParams{
		Symbol:                currency.NewBTCUSDT(),
		ClientSuppliedOrderID: "1234",
	})
	assert.ErrorContains(t, err, "Unknown order sent.")
}

func TestCancelOpenOrdersForSymbol(t *testing.T) {
	t.Parallel()
	_, err := bi.CancelOpenOrdersForSymbol(t.Context(), "")
	assert.ErrorIs(t, err, errMissingCurrencySymbol)

	sharedtestvalues.SkipTestIfCredentialsUnset(t, bi, canManipulateRealOrders)

	_, err = bi.CancelOpenOrdersForSymbol(t.Context(), "BTCUSDT")
	assert.NoError(t, err)
}

// TestGetTrades test for fetching the list of
// trades attached with this account.
func TestGetTrades(t *testing.T) {
	t.Parallel()
	_, err := bi.GetTrades(t.Context(), &GetTradesParams{})
	assert.ErrorIs(t, err, errIncompleteArguments)

	sharedtestvalues.SkipTestIfCredentialsUnset(t, bi)

	_, err = bi.GetTrades(t.Context(), &GetTradesParams{Symbol: "BTCUSDT"})
	assert.NoError(t, err)
}

func TestCreateNewOCOOrder(t *testing.T) {
	t.Parallel()
	_, err := bi.CreateNewOCOOrder(t.Context(),
		&OCOOrderInputParams{
			StopPrice: 1000,
			Side:      order.Buy.String(),
			Quantity:  0.0000001,
			Price:     1232334.00,
		})
	assert.ErrorIs(t, err, errIncompleteArguments)

	sharedtestvalues.SkipTestIfCredentialsUnset(t, bi, canManipulateRealOrders)

	_, err = bi.CreateNewOCOOrder(t.Context(),
		&OCOOrderInputParams{
			Symbol:               "XTZUSD",
			Price:                100,
			StopPrice:            3,
			StopLimitPrice:       2.5,
			Side:                 order.Buy.String(),
			Quantity:             1,
			StopLimitTimeInForce: "GTC",
			RecvWindow:           6000,
		})
	assert.ErrorContains(t, err, "Precision is over the maximum defined for this asset.")
}

var ocoOrderJSON = `{
	"orderListId": 27,
	"contingencyType": "OCO",
	"listStatusType": "EXEC_STARTED",
	"listOrderStatus": "EXECUTING",
	"listClientOrderId": "h2USkA5YQpaXHPIrkd96xE",
	"transactionTime": 1565245656253,
	"symbol": "LTCBTC",
	"orders": [
	  {
		"symbol": "LTCBTC",
		"orderId": 4,
		"clientOrderId": "qD1gy3kc3Gx0rihm9Y3xwS"
	  },
	  {
		"symbol": "LTCBTC",
		"orderId": 5,
		"clientOrderId": "ARzZ9I00CPM8i3NhmU9Ega"
	  }
	]
  }`

func TestGetOCOOrder(t *testing.T) {
	t.Parallel()
	var resp OCOOrderResponse
	require.NoError(t, json.Unmarshal([]byte(ocoOrderJSON), &resp))
	_, err := bi.GetOCOOrder(t.Context(), &GetOCOOrderRequestParams{})
	assert.ErrorIs(t, err, errIncompleteArguments)

	sharedtestvalues.SkipTestIfCredentialsUnset(t, bi)

	_, err = bi.GetOCOOrder(t.Context(), &GetOCOOrderRequestParams{
		OrderListID: "123445",
	})
	assert.ErrorContains(t, err, "Order list does not exist.")
}

func TestGetAllOCOOrder(t *testing.T) {
	t.Parallel()
	sharedtestvalues.SkipTestIfCredentialsUnset(t, bi)
	_, er := bi.GetAllOCOOrder(t.Context(), &OCOOrdersRequestParams{})
	if er != nil {
		t.Error("Binanceus GetAllOCOOrder() error", er)
	}
}

func TestGetOpenOCOOrders(t *testing.T) {
	t.Parallel()
	sharedtestvalues.SkipTestIfCredentialsUnset(t, bi)
	_, er := bi.GetOpenOCOOrders(t.Context(), 0)
	if er != nil {
		t.Error("Binanceus GetOpenOCOOrders() error", er)
	}
}

func TestCancelOCOOrder(t *testing.T) {
	t.Parallel()
	_, err := bi.CancelOCOOrder(t.Context(), &OCOOrdersDeleteRequestParams{})
	assert.ErrorIs(t, err, errIncompleteArguments)
	sharedtestvalues.SkipTestIfCredentialsUnset(t, bi, canManipulateRealOrders)
	_, err = bi.CancelOCOOrder(t.Context(), &OCOOrdersDeleteRequestParams{
		Symbol:      "BTCUSDT",
		OrderListID: 123456,
	})
	assert.NoError(t, err)
}

// OTC end Points test code.
func TestGetSupportedCoinPairs(t *testing.T) {
	t.Parallel()
	sharedtestvalues.SkipTestIfCredentialsUnset(t, bi)
	_, er := bi.GetSupportedCoinPairs(t.Context(), currency.Pair{Base: currency.BTC, Quote: currency.USDT})
	if er != nil {
		t.Error("Binanceus GetSupportedCoinPairs() error", er)
	}
}

func TestRequestForQuote(t *testing.T) {
	t.Parallel()
	_, err := bi.RequestForQuote(t.Context(), &RequestQuoteParams{ToCoin: "BTC", RequestCoin: "USDT", RequestAmount: 1})
	assert.ErrorIs(t, err, errMissingFromCoinName)
	_, err = bi.RequestForQuote(t.Context(), &RequestQuoteParams{FromCoin: "ETH", RequestCoin: "USDT", RequestAmount: 1})
	assert.ErrorIs(t, err, errMissingToCoinName)
	_, err = bi.RequestForQuote(t.Context(), &RequestQuoteParams{FromCoin: "ETH", ToCoin: "BTC", RequestCoin: "USDT"})
	assert.ErrorIs(t, err, errMissingRequestAmount)
	_, err = bi.RequestForQuote(t.Context(), &RequestQuoteParams{FromCoin: "ETH", ToCoin: "BTC", RequestAmount: 1})
	assert.ErrorIs(t, err, errMissingRequestCoin)

	sharedtestvalues.SkipTestIfCredentialsUnset(t, bi)

	_, err = bi.RequestForQuote(t.Context(), &RequestQuoteParams{FromCoin: "BTC", ToCoin: "USDT", RequestCoin: "BTC", RequestAmount: 1})
	assert.NoError(t, err)
}

var testPlaceOTCTradeOrderJSON = `{
    "orderId": "10002349",
    "createTime": 1641906714,
    "orderStatus": "PROCESS"
}`

func TestPlaceOTCTradeOrder(t *testing.T) {
	t.Parallel()
	var resp OTCTradeOrderResponse
	require.NoError(t, json.Unmarshal([]byte(testPlaceOTCTradeOrderJSON), &resp))
	_, err := bi.PlaceOTCTradeOrder(t.Context(), "")
	assert.ErrorIs(t, err, errMissingQuoteID)
	sharedtestvalues.SkipTestIfCredentialsUnset(t, bi, canManipulateRealOrders)
	_, err = bi.PlaceOTCTradeOrder(t.Context(), "15848701022")
	assert.ErrorContains(t, err, "-9000")
}

var testGetOTCTradeOrderJSON = `{
    "quoteId": "4e5446f2cc6f44ab86ab02abf19a2fd2",
    "orderId": "10002349", 
    "orderStatus": "SUCCESS",
    "fromCoin": "BTC",
    "fromAmount": 1,
    "toCoin": "USDT",
    "toAmount": 50550.26,
    "ratio": 50550.26,
    "inverseRatio": 0.00001978,
    "createTime": 1641806714
}`

func TestGetOTCTradeOrder(t *testing.T) {
	t.Parallel()
	sharedtestvalues.SkipTestIfCredentialsUnset(t, bi)
	var val OTCTradeOrder
	er := json.Unmarshal([]byte(testGetOTCTradeOrderJSON), &val)
	if er != nil {
		t.Error("Binanceus JSON GetOTCTradeOrder() error", er)
	}
	_, er = bi.GetOTCTradeOrder(t.Context(), 10002349)
	if er != nil && !strings.Contains(er.Error(), "status code: 400") {
		t.Error("Binanceus GetOTCTradeOrder() error ", er)
	}
}

var getAllOTCTradeOrders = `[
    {
        "quoteId": "4e5446f2cc6f44ab86ab02abf19a2fd2",
        "orderId": "10002349", 
        "orderStatus": "SUCCESS",
        "fromCoin": "BTC",
        "fromAmount": 1,
        "toCoin": "USDT",
        "toAmount": 50550.26,
        "ratio": 50550.26,
        "inverseRatio": 0.00001978,
        "createTime": 1641806714
    },
    {
        "quoteId": "15848645308",
        "orderId": "10002380", 
        "orderStatus": "PROCESS",
        "fromCoin": "SHIB",
        "fromAmount": 10000,
        "toCoin": "KSHIB",
        "toAmount": 10,
        "ratio": 0.001,
        "inverseRatio": 1000,
        "createTime": 1641916714
    }
]
`

func TestGetAllOTCTradeOrders(t *testing.T) {
	t.Parallel()
	sharedtestvalues.SkipTestIfCredentialsUnset(t, bi)
	var orders []OTCTradeOrder
	er := json.Unmarshal([]byte(getAllOTCTradeOrders), &orders)
	if er != nil {
		t.Error(er)
	}
	_, er = bi.GetAllOTCTradeOrders(t.Context(), &OTCTradeOrderRequestParams{})
	if er != nil {
		t.Error("Binanceus GetAllOTCTradeOrders() error", er)
	}
}

var ocbsTradeOrderJSON = `
{
  "quoteId": "4e5446f2cc6f44ab86ab02abf19abvd",
  "orderId": "1000238000", 
  "orderStatus": "FAIL",
  "fromCoin": "USD",
  "fromAmount": 1000.5,
  "toCoin": "ETH",
  "toAmount": 0.5,
  "feeCoin": "USD",
  "feeAmount": 0.5,
  "ratio": 2000,
  "createTime": 1641916714
}`

func TestGetAllOCBSTradeOrders(t *testing.T) {
	t.Parallel()
	var orderDetail OCBSOrder
	if er := json.Unmarshal([]byte(ocbsTradeOrderJSON), &orderDetail); er != nil {
		t.Error("Binanceus decerializing to OCBSOrder error", er)
	}
	sharedtestvalues.SkipTestIfCredentialsUnset(t, bi)
	if _, er := bi.GetAllOCBSTradeOrders(t.Context(), OCBSOrderRequestParams{}); er != nil {
		t.Error("Binanceus GetAllOCBSTradeOrders() error", er)
	}
}

func TestGetAssetFeesAndWalletStatus(t *testing.T) {
	t.Parallel()
	sharedtestvalues.SkipTestIfCredentialsUnset(t, bi)
	_, er := bi.GetAssetFeesAndWalletStatus(t.Context())
	if er != nil {
		t.Error("Binanceus GetAssetFeesAndWalletStatus()  error", er)
	}
}

func TestWithdrawCrypto(t *testing.T) {
	t.Parallel()

	_, err := bi.WithdrawCrypto(t.Context(), &withdraw.Request{})
	assert.ErrorIs(t, err, errMissingRequiredArgumentCoin)
	_, err = bi.WithdrawCrypto(t.Context(), &withdraw.Request{
		Currency: currency.BTC,
	})
	assert.ErrorIs(t, err, errMissingRequiredArgumentNetwork)
	params := &withdraw.Request{
		Currency: currency.BTC,
		Crypto: withdraw.CryptoRequest{
			Chain: "BSC",
		},
	}
	_, err = bi.WithdrawCrypto(t.Context(), params)
	assert.ErrorIs(t, err, errMissingRequiredParameterAddress)
	params.Crypto.Address = "1234567"
	_, err = bi.WithdrawCrypto(t.Context(), params)
	assert.ErrorIs(t, err, errAmountValueMustBeGreaterThan0)
	params.Amount = 1
	sharedtestvalues.SkipTestIfCredentialsUnset(t, bi, canManipulateRealOrders)
	_, err = bi.WithdrawCrypto(t.Context(), params)
	assert.ErrorContains(t, err, "You are not authorized to execute this request.")
}

func TestFiatWithdrawalHistory(t *testing.T) {
	t.Parallel()
	sharedtestvalues.SkipTestIfCredentialsUnset(t, bi)
	_, er := bi.FiatWithdrawalHistory(t.Context(), &FiatWithdrawalRequestParams{
		FiatCurrency: "USDT",
	})
	if er != nil {
		t.Errorf("%s FiatWithdrawalHistory() error %v", bi.Name, er)
	}
}

func TestDepositHistory(t *testing.T) {
	t.Parallel()
	sharedtestvalues.SkipTestIfCredentialsUnset(t, bi)
	_, er := bi.DepositHistory(t.Context(), currency.USD, 1, time.Time{}, time.Time{}, 0, 100)
	if er != nil {
		t.Error("Binanceus DepositHistory() error", er)
	}
}

func TestFiatDepositHistory(t *testing.T) {
	t.Parallel()
	sharedtestvalues.SkipTestIfCredentialsUnset(t, bi)
	_, er := bi.FiatDepositHistory(t.Context(), &FiatWithdrawalRequestParams{})
	if er != nil {
		t.Error("Binanceus FiatDepositHistory() error", er)
	}
}

// WEBSOCKET support testing
// Since both binance and Binance US has same websocket functions,
// the tests functions are also similar

// TestWebsocketStreamKey  this test mmethod handles the
// creating, updating, and deleting of user stream key or "listenKey"
// all the three methods in one test methods.
func TestWebsocketStreamKey(t *testing.T) {
	t.Parallel()
	sharedtestvalues.SkipTestIfCredentialsUnset(t, bi)
	_, er := bi.GetWsAuthStreamKey(t.Context())
	if er != nil {
		t.Error("Binanceus GetWsAuthStreamKey() error", er)
	}
	er = bi.MaintainWsAuthStreamKey(t.Context())
	if er != nil {
		t.Error("Binanceus MaintainWsAuthStreamKey() error", er)
	}
	er = bi.CloseUserDataStream(t.Context())
	if er != nil {
		t.Error("Binanceus CloseUserDataStream() error", er)
	}
}

var subscriptionRequestString = `{
	"method": "SUBSCRIBE",
	"params": [
	  "btcusdt@aggTrade",
	  "btcusdt@depth"
	],
	"id": 1
  }`

func TestWebsocketSubscriptionHandling(t *testing.T) {
	t.Parallel()
	sharedtestvalues.SkipTestIfCredentialsUnset(t, bi)
	rawData := []byte(subscriptionRequestString)
	err := bi.wsHandleData(rawData)
	if err != nil {
		t.Error("Binanceus wsHandleData() error", err)
	}
}

func TestWebsocketUnsubscriptionHandling(t *testing.T) {
	pressXToJSON := []byte(`{
	"method": "UNSUBSCRIBE",
	"params": [
		"btcusdt@depth"
	],
	"id": 312
	}`)
	err := bi.wsHandleData(pressXToJSON)
	if err != nil {
		t.Error(err)
	}
}

func TestGetSubscriptions(t *testing.T) {
	t.Parallel()
	if _, err := bi.GetSubscriptions(); err != nil {
		t.Error("Binanceus GetSubscriptions() error", err)
	}
}

var ticker24hourChangeStream = `{
	"stream":"btcusdt@ticker",
	"data" :{
		"e": "24hrTicker",  
		"E": 1234567891,     
		"s": "BNBBTC",      
		"p": "0.0015",      
		"P": "250.00",      
		"w": "0.0018",      
		"x": "0.0009",      
		"c": "0.0025",      
		"Q": "10",          
		"b": "0.0024",       
		"B": "10",           
		"a": "0.0026",       
		"A": "100",          
		"o": "0.0010",      
		"h": "0.0025",      
		"l": "0.0010",      
		"v": "10000",        
		"q": "18",           
		"O": 0,             
		"C": 8640000011,      
		"F": 0,             
		"L": 18150,         
		"n": 18151           
  }
}`

func TestWebsocketTickerUpdate(t *testing.T) {
	t.Parallel()
	if err := bi.wsHandleData([]byte(ticker24hourChangeStream)); err != nil {
		t.Error("Binanceus wsHandleData() for Ticker 24h Change Stream", err)
	}
}

func TestWebsocketKlineUpdate(t *testing.T) {
	t.Parallel()
	pressXToJSON := []byte(`
	{
		"stream":"btcusdt@kline_1m",
		"data":{
			"e": "kline",     
			"E": 1234567891,   
			"s": "BNBBTC",    
			"k": {
				"t": 1234000001, 
				"T": 1234600001, 
				"s": "BNBBTC",  
				"i": "1m",      
				"f": 100,       
				"L": 200,       
				"o": "0.0010",  
				"c": "0.0020",  
				"h": "0.0025",  
				"l": "0.0015",  
				"v": "1000",    
				"n": 100,       
				"x": false,     
				"q": "1.0000",  
				"V": "500",     
				"Q": "0.500",   
				"B": "123456"   
	  			}
			}
		}`)
	if err := bi.wsHandleData(pressXToJSON); err != nil {
		t.Error("Binanceus wsHandleData() btcusdt@kline_1m stream data conversion ", err)
	}
}

func TestWebsocketStreamTradeUpdate(t *testing.T) {
	t.Parallel()
	pressXToJSON := []byte(`{"stream":"btcusdt@trade","data":{
	  "e": "trade",     
	  "E": 123456789,   
	  "s": "BNBBTC",    
	  "t": 12345,       
	  "p": "0.001",     
	  "q": "100",
	  "b": 88,        
	  "a": 50,          
	  "T": 123456785,
	  "m": true,        
	  "M": true         
	}}`)
	if err := bi.wsHandleData(pressXToJSON); err != nil {
		t.Error("Binanceus wsHandleData() error", err)
	}
}

// TestWsDepthUpdate copied from the Binance Test
func TestWebsocketOrderBookDepthDiffStream(t *testing.T) {
	binanceusOrderBookLock.Lock()
	defer binanceusOrderBookLock.Unlock()
	bi.setupOrderbookManager(t.Context())
	seedLastUpdateID := int64(161)
	book := OrderBook{
		Asks: []OrderbookItem{
			{Price: 6621.80000000, Quantity: 0.00198100},
			{Price: 6622.14000000, Quantity: 4.00000000},
			{Price: 6622.46000000, Quantity: 2.30000000},
			{Price: 6622.47000000, Quantity: 1.18633300},
			{Price: 6622.64000000, Quantity: 4.00000000},
			{Price: 6622.73000000, Quantity: 0.02900000},
			{Price: 6622.76000000, Quantity: 0.12557700},
			{Price: 6622.81000000, Quantity: 2.08994200},
			{Price: 6622.82000000, Quantity: 0.01500000},
			{Price: 6623.17000000, Quantity: 0.16831300},
		},
		Bids: []OrderbookItem{
			{Price: 6621.55000000, Quantity: 0.16356700},
			{Price: 6621.45000000, Quantity: 0.16352600},
			{Price: 6621.41000000, Quantity: 0.86091200},
			{Price: 6621.25000000, Quantity: 0.16914100},
			{Price: 6621.23000000, Quantity: 0.09193600},
			{Price: 6621.22000000, Quantity: 0.00755100},
			{Price: 6621.13000000, Quantity: 0.08432000},
			{Price: 6621.03000000, Quantity: 0.00172000},
			{Price: 6620.94000000, Quantity: 0.30506700},
			{Price: 6620.93000000, Quantity: 0.00200000},
		},
		LastUpdateID: seedLastUpdateID,
	}
	update1 := []byte(`{"stream":"btcusdt@depth","data":{
	  "e": "depthUpdate", 
	  "E": 1234567891,     
	  "s": "BTCUSDT",      
	  "U": 157,           
	  "u": 160,           
	  "b": [              
		["6621.45", "0.3"]
	  ],
	  "a": [              
		["6622.46", "1.5"]
	  ]
	}}`)

	p := currency.NewPairWithDelimiter("BTC", "USDT", "-")
	if err := bi.SeedLocalCacheWithBook(p, &book); err != nil {
		t.Fatal(err)
	}
	if err := bi.wsHandleData(update1); err != nil {
		t.Fatal(err)
	}
	bi.obm.state[currency.BTC][currency.USDT][asset.Spot].fetchingBook = false
	ob, err := bi.Websocket.Orderbook.GetOrderbook(p, asset.Spot)
	if err != nil {
		t.Fatal(err)
	}
	if exp, got := seedLastUpdateID, ob.LastUpdateID; got != exp {
		t.Fatalf("Unexpected Last update id of orderbook for old update. Exp: %d, got: %d", exp, got)
	}
	if exp, got := 2.3, ob.Asks[2].Amount; got != exp {
		t.Fatalf("Ask altered by outdated update. Exp: %f, got %f", exp, got)
	}
	if exp, got := 0.163526, ob.Bids[1].Amount; got != exp {
		t.Fatalf("Bid altered by outdated update. Exp: %f, got %f", exp, got)
	}
	update2 := []byte(`{
		"stream":"btcusdt@depth","data":{
			"e": "depthUpdate", 
			"E": 1234567892,     
			"s": "BTCUSDT",      
			"U": 161,           
			"u": 165,           
			"b": [           
				["6621.45", "0.163526"]
			],
			"a": [             
				["6622.46", "2.3"], 
				["6622.47", "1.9"]
			]
		}
	}`)
	if err = bi.wsHandleData(update2); err != nil {
		t.Error("Binanceus wshandlerData error", err)
	}
	ob, err = bi.Websocket.Orderbook.GetOrderbook(p, asset.Spot)
	if err != nil {
		t.Fatal("Binanceus GetOrderBook error", err)
	}
	if exp, got := int64(165), ob.LastUpdateID; got != exp {
		t.Fatalf("Binanceus Unexpected Last update id of orderbook for new update. Exp: %d, got: %d", exp, got)
	}
	if exp, got := 2.3, ob.Asks[2].Amount; got != exp {
		t.Fatalf("Binanceus Unexpected Ask amount. Exp: %f, got %f", exp, got)
	}
	if exp, got := 1.9, ob.Asks[3].Amount; got != exp {
		t.Fatalf("Binanceus Unexpected Ask amount. Exp: %f, got %f", exp, got)
	}
	if exp, got := 0.163526, ob.Bids[1].Amount; got != exp {
		t.Fatalf("Binanceus Unexpected Bid amount. Exp: %f, got %f", exp, got)
	}
	bi.obm.state[currency.BTC][currency.USDT][asset.Spot].lastUpdateID = 0
}

// TestWebsocketPartialOrderBookDepthStream copied from the Binance Test
func TestWebsocketPartialOrderBookDepthStream(t *testing.T) {
	t.Parallel()
	update1 := []byte(`{"stream":"btcusdt@depth5","data":
	{
		"lastUpdateId": 160,
		"bids": [           
		  [
			"0.0024",       
			"10"            
		  ]
		],
		"asks": [           
		  [
			"0.0026",       
			"100"           
		  ]
		]
	  }}`)
	var err error
	if err = bi.wsHandleData(update1); err != nil {
		t.Error("Binanceus Partial Order Book Depth Sream error", err)
	}
	update2 := []byte(`{
		"stream":"btcusdt@depth10",
		"data":{
			"lastUpdateId": 160, 
			"bids": [            
					[
						"0.0024",        
						"10"             
					]
			],
			"asks": [            
				[
					"0.0026",        
					"100"            
				]
			]
		}
	  }`)
	if err = bi.wsHandleData(update2); err != nil {
		t.Error("Binanceus Partial Order Book Depth Sream error", err)
	}
}

func TestWebsocketBookTicker(t *testing.T) {
	t.Parallel()
	bookTickerJSON := []byte(
		`{
		"stream": "btcusdt@bookTicker",
		"data": {
			"u":400900217,   
			"s":"BNBUSDT",  
			"b":"25.35190000",
			"B":"31.21000000",
			"a":"25.36520000",
			"A":"40.66000000" 
		}
	  }`)
	if err := bi.wsHandleData(bookTickerJSON); err != nil {
		t.Error("Binanceus Book Ticker error", err)
	}
	bookTickerForAllSymbols := []byte(`
	{
		"stream" : "!bookTicker",
		"data":{
			"u":400900217,    
			"s":"BNBUSDT",    
			"b":"25.35190000",
			"B":"31.21000000",
			"a":"25.36520000",
			"A":"40.66000000" 
		}
	}`)
	if err := bi.wsHandleData(bookTickerForAllSymbols); err != nil {
		t.Error("Binanceus Web socket Book ticker for all symbols error", err)
	}
}

func TestWebsocketAggTrade(t *testing.T) {
	t.Parallel()
	aggTradejson := []byte(
		`{  
			"stream":"btcusdt@aggTrade", 
			"data": {
				"e": "aggTrade",  
				"E": 1672515782136,   
				"s": "BNBBTC",
				"a": 12345,       
				"p": "0.001",     
				"q": "100",   
				"f": 100,     
				"l": 105,   
				"T": 1672515782136,
				"m": true,
				"M": true         
			}
	   }`)
	if err := bi.wsHandleData(aggTradejson); err != nil {
		t.Error("Binanceus Aggregated Trade Order Json() error", err)
	}
}

var balanceUpdateInputJSON = `
{
	"stream":"jTfvpakT2yT0hVIo5gYWVihZhdM2PrBgJUZ5PyfZ4EVpCkx4Uoxk5timcrQc",
	"data":{
		"e": "balanceUpdate",         
		"E": 1573200697110,           
		"a": "BTC",                   
		"d": "100.00000000",          
		"T": 1573200697068}}`

func TestWebsocketBalanceUpdate(t *testing.T) {
	t.Parallel()
	thejson := []byte(balanceUpdateInputJSON)
	if err := bi.wsHandleData(thejson); err != nil {
		t.Error(err)
	}
}

var listStatusUserDataStreamPayload = `
{
	"stream":"jTfvpakT2yT0hVIo5gYWVihZhdM2PrBgJUZ5PyfZ4EVpCkx4Uoxk5timcrQc",
	"data":{
		"e": "listStatus",                
		"E": 1564035303637,               
		"s": "ETHBTC",                    
		"g": 2,                           
		"c": "OCO",                       
		"l": "EXEC_STARTED",              
		"L": "EXECUTING",                 
		"r": "NONE",                      
		"C": "F4QN4G8DlFATFlIUQ0cjdD",    
		"T": 1564035303625,               
		"O": [                            
			{
				"s": "ETHBTC",                
				"i": 17,                      
				"c": "AJYsMjErWJesZvqlJCTUgL" 
			},
			{
				"s": "ETHBTC",
				"i": 18,
				"c": "bfYPSQdLoqAJeNrOr9adzq"
			}
		]
	}
}`

func TestWebsocketListStatus(t *testing.T) {
	t.Parallel()
	if err := bi.wsHandleData([]byte(listStatusUserDataStreamPayload)); err != nil {
		t.Error(err)
	}
}

func TestExecutionTypeToOrderStatus(t *testing.T) {
	type TestCases struct {
		Case   string
		Result order.Status
	}
	testCases := []TestCases{
		{Case: "NEW", Result: order.New},
		{Case: "PARTIALLY_FILLED", Result: order.PartiallyFilled},
		{Case: "FILLED", Result: order.Filled},
		{Case: "CANCELED", Result: order.Cancelled},
		{Case: "PENDING_CANCEL", Result: order.PendingCancel},
		{Case: "REJECTED", Result: order.Rejected},
		{Case: "EXPIRED", Result: order.Expired},
		{Case: "LOL", Result: order.UnknownStatus},
	}
	for i := range testCases {
		result, _ := stringToOrderStatus(testCases[i].Case)
		if result != testCases[i].Result {
			t.Errorf("Binanceus expected: %v, received: %v", testCases[i].Result, result)
		}
	}
}

var websocketDepthUpdate = []byte(
	`{
		"e": "depthUpdate",
		"E": 12345678911,    
		"s": "BNBBTC",     
		"U": 157,          
		"u": 160,          
		"b": [             
		  [
			"0.0024",      
			"10"           
		  ]
		],
		"a": [             
		  [
			"0.0026",      
			"100"          
		  ]
		]
	  }
	`)

func TestProcessUpdate(t *testing.T) {
	t.Parallel()
	binanceusOrderBookLock.Lock()
	defer binanceusOrderBookLock.Unlock()
	p := currency.NewBTCUSDT()
	var depth WebsocketDepthStream
	err := json.Unmarshal(websocketDepthUpdate, &depth)
	if err != nil {
		t.Fatal(err)
	}
	err = bi.obm.stageWsUpdate(&depth, p, asset.Spot)
	if err != nil {
		t.Fatal(err)
	}
	err = bi.obm.fetchBookViaREST(p)
	if err != nil {
		t.Fatal(err)
	}
	err = bi.obm.cleanup(p)
	if err != nil {
		t.Fatal(err)
	}
	bi.obm.state[currency.BTC][currency.USDT][asset.Spot].lastUpdateID = 0
}

func TestWebsocketOrderExecutionReport(t *testing.T) {
	payload := []byte(`{"stream":"jTfvpakT2yT0hVIo5gYWVihZhdM2PrBgJUZ5PyfZ4EVpCkx4Uoxk5timcrQc","data":{"e":"executionReport","E":1616627567900,"s":"BTCUSDT","c":"c4wyKsIhoAaittTYlIVLqk","S":"BUY","o":"LIMIT","f":"GTC","q":"0.00028400","p":"52789.10000000","P":"0.00000000","F":"0.00000000","g":-1,"C":"","x":"NEW","X":"NEW","r":"NONE","i":5340845958,"l":"0.00000000","z":"0.00000000","L":"0.00000000","n":"0","N":"BTC","T":1616627567900,"t":-1,"I":11388173160,"w":true,"m":false,"M":false,"O":1616627567900,"Z":"0.00000000","Y":"0.00000000","Q":"0.00000000"}}`)
	expectedResult := order.Detail{
		Price:           52789.1,
		Amount:          0.00028400,
		RemainingAmount: 0.00028400,
		CostAsset:       currency.USDT,
		FeeAsset:        currency.BTC,
		Exchange:        "Binanceus",
		OrderID:         "5340845958",
		ClientOrderID:   "c4wyKsIhoAaittTYlIVLqk",
		Type:            order.Limit,
		Side:            order.Buy,
		Status:          order.New,
		AssetType:       asset.Spot,
		Date:            time.UnixMilli(1616627567900),
		LastUpdated:     time.UnixMilli(1616627567900),
		Pair:            currency.NewBTCUSDT(),
	}
	for len(bi.Websocket.DataHandler) > 0 {
		<-bi.Websocket.DataHandler
	}
	err := bi.wsHandleData(payload)
	if err != nil {
		t.Fatal(err)
	}
	res := <-bi.Websocket.DataHandler
	switch r := res.(type) {
	case *order.Detail:
		if !reflects.DeepEqual(expectedResult, *r) {
			t.Errorf("Binanceus Results do not match:\nexpected: %v\nreceived: %v", expectedResult, *r)
		}
	default:
		t.Fatalf("Binanceus expected type order.Detail, found %T", res)
	}
	payload = []byte(`{"stream":"jTfvpakT2yT0hVIo5gYWVihZhdM2PrBgJUZ5PyfZ4EVpCkx4Uoxk5timcrQc","data":{"e":"executionReport","E":1616633041556,"s":"BTCUSDT","c":"YeULctvPAnHj5HXCQo9Mob","S":"BUY","o":"LIMIT","f":"GTC","q":"0.00028600","p":"52436.85000000","P":"0.00000000","F":"0.00000000","g":-1,"C":"","x":"TRADE","X":"FILLED","r":"NONE","i":5341783271,"l":"0.00028600","z":"0.00028600","L":"52436.85000000","n":"0.00000029","N":"BTC","T":1616633041555,"t":726946523,"I":11390206312,"w":false,"m":false,"M":true,"O":1616633041555,"Z":"14.99693910","Y":"14.99693910","Q":"0.00000000"}}`)
	err = bi.wsHandleData(payload)
	if err != nil {
		t.Fatal("Binanceus OrderExecutionReport json conversion error", err)
	}
}

func TestWebsocketOutboundAccountPosition(t *testing.T) {
	t.Parallel()
	payload := []byte(`{"stream":"jTfvpakT2yT0hVIo5gYWVihZhdM2PrBgJUZ5PyfZ4EVpCkx4Uoxk5timcrQc","data":{"e":"outboundAccountPosition","E":1616628815745,"u":1616628815745,"B":[{"a":"BTC","f":"0.00225109","l":"0.00123000"},{"a":"BNB","f":"0.00000000","l":"0.00000000"},{"a":"USDT","f":"54.43390661","l":"0.00000000"}]}}`)
	if err := bi.wsHandleData(payload); err != nil {
		t.Fatal("Binanceus testing \"outboundAccountPosition\" data conversion error", err)
	}
}

func TestGetAvailableTransferChains(t *testing.T) {
	t.Parallel()
	sharedtestvalues.SkipTestIfCredentialsUnset(t, bi)
	if _, er := bi.GetAvailableTransferChains(t.Context(), currency.BTC); er != nil {
		t.Error("Binanceus GetAvailableTransferChains() error", er)
	}
}

func TestQuickEnableCryptoWithdrawal(t *testing.T) {
	t.Parallel()
	sharedtestvalues.SkipTestIfCredentialsUnset(t, bi)
	if er := bi.QuickEnableCryptoWithdrawal(t.Context()); er != nil && !strings.Contains(er.Error(), "unexpected end of JSON input") {
		t.Errorf("Binanceus QuickEnableCryptoWithdrawal() expecting %s, but found %v", "unexpected end of JSON input", er)
	}
}

func TestQuickDisableCryptoWithdrawal(t *testing.T) {
	t.Parallel()
	sharedtestvalues.SkipTestIfCredentialsUnset(t, bi)
	if er := bi.QuickDisableCryptoWithdrawal(t.Context()); er != nil && !strings.Contains(er.Error(), "unexpected end of JSON input") {
		t.Errorf("Binanceus QuickDisableCryptoWithdrawal() expecting %s, but found %v", "unexpected end of JSON input", er)
	}
}

func TestGetUsersSpotAssetSnapshot(t *testing.T) {
	t.Parallel()
	sharedtestvalues.SkipTestIfCredentialsUnset(t, bi)
	if _, er := bi.GetUsersSpotAssetSnapshot(t.Context(), time.Time{}, time.Time{}, 10, 6); er != nil {
		t.Error("Binanceus GetUsersSpotAssetSnapshot() error", er)
	}
}

func TestGetCurrencyTradeURL(t *testing.T) {
	t.Parallel()
	testexch.UpdatePairsOnce(t, bi)
	for _, a := range bi.GetAssetTypes(false) {
		pairs, err := bi.CurrencyPairs.GetPairs(a, false)
		require.NoErrorf(t, err, "cannot get pairs for %s", a)
		require.NotEmptyf(t, pairs, "no pairs for %s", a)
		resp, err := bi.GetCurrencyTradeURL(t.Context(), a, pairs[0])
		require.NoError(t, err)
		assert.NotEmpty(t, resp)
	}
}<|MERGE_RESOLUTION|>--- conflicted
+++ resolved
@@ -31,18 +31,14 @@
 )
 
 var (
-<<<<<<< HEAD
 	bi              = &Exchange{}
-=======
-	bi              *Binanceus
->>>>>>> 48a66c9f
 	testPairMapping = currency.NewBTCUSDT()
 	// this lock guards against orderbook tests race
 	binanceusOrderBookLock = &sync.Mutex{}
 )
 
 func TestMain(m *testing.M) {
-	bi = new(Binanceus)
+	bi = new(Exchange)
 	if err := testexch.Setup(bi); err != nil {
 		log.Fatalf("Binanceus Setup error: %s", err)
 	}
