--- conflicted
+++ resolved
@@ -655,13 +655,8 @@
 }
 
 // ProcessOrderbookUpdate processes the websocket orderbook update
-<<<<<<< HEAD
 func (bi *Exchange) ProcessOrderbookUpdate(cp currency.Pair, a asset.Item, wsDSUpdate *WebsocketDepthStream) error {
-	updateBid := make([]orderbook.Tranche, len(wsDSUpdate.UpdateBids))
-=======
-func (bi *Binanceus) ProcessOrderbookUpdate(cp currency.Pair, a asset.Item, wsDSUpdate *WebsocketDepthStream) error {
 	updateBid := make([]orderbook.Level, len(wsDSUpdate.UpdateBids))
->>>>>>> 2958e64a
 	for i := range wsDSUpdate.UpdateBids {
 		updateBid[i].Price = wsDSUpdate.UpdateBids[i][0].Float64()
 		updateBid[i].Amount = wsDSUpdate.UpdateBids[i][1].Float64()
@@ -808,13 +803,8 @@
 }
 
 // SeedLocalCacheWithBook seeds the local orderbook cache
-<<<<<<< HEAD
 func (bi *Exchange) SeedLocalCacheWithBook(p currency.Pair, orderbookNew *OrderBook) error {
-	newOrderBook := orderbook.Base{
-=======
-func (bi *Binanceus) SeedLocalCacheWithBook(p currency.Pair, orderbookNew *OrderBook) error {
 	newOrderBook := orderbook.Book{
->>>>>>> 2958e64a
 		Pair:            p,
 		Asset:           asset.Spot,
 		Exchange:        bi.Name,
