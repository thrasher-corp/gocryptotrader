package binanceus

import (
	"context"
	"errors"
	"fmt"
	"net/http"
	"strconv"
	"strings"
	"time"

	gws "github.com/gorilla/websocket"
	"github.com/thrasher-corp/gocryptotrader/currency"
	"github.com/thrasher-corp/gocryptotrader/encoding/json"
	"github.com/thrasher-corp/gocryptotrader/exchange/websocket"
	"github.com/thrasher-corp/gocryptotrader/exchanges/asset"
	"github.com/thrasher-corp/gocryptotrader/exchanges/order"
	"github.com/thrasher-corp/gocryptotrader/exchanges/orderbook"
	"github.com/thrasher-corp/gocryptotrader/exchanges/request"
	"github.com/thrasher-corp/gocryptotrader/exchanges/subscription"
	"github.com/thrasher-corp/gocryptotrader/exchanges/ticker"
	"github.com/thrasher-corp/gocryptotrader/exchanges/trade"
	"github.com/thrasher-corp/gocryptotrader/log"
)

const (
	binanceusDefaultWebsocketURL = "wss://stream.binance.us:9443/stream"
	binanceusAPIURL              = "https://api.binance.us"
	pingDelay                    = time.Minute * 9
)

var listenKey string

var (
	// maxWSUpdateBuffer defines max websocket updates to apply when an
	// orderbook is initially fetched
	maxWSUpdateBuffer = 150
	// maxWSOrderbookJobs defines max websocket orderbook jobs in queue to fetch
	// an orderbook snapshot via REST
	maxWSOrderbookJobs = 2000
	// maxWSOrderbookWorkers defines a max amount of workers allowed to execute
	// jobs from the job channel
	maxWSOrderbookWorkers = 10
)

// WsConnect initiates a websocket connection
func (bi *Exchange) WsConnect() error {
	ctx := context.TODO()
	if !bi.Websocket.IsEnabled() || !bi.IsEnabled() {
		return websocket.ErrWebsocketNotEnabled
	}
	var dialer gws.Dialer
	dialer.HandshakeTimeout = bi.Config.HTTPTimeout
	dialer.Proxy = http.ProxyFromEnvironment
	var err error
	if bi.Websocket.CanUseAuthenticatedEndpoints() {
		listenKey, err = bi.GetWsAuthStreamKey(ctx)
		if err != nil {
			bi.Websocket.SetCanUseAuthenticatedEndpoints(false)
			log.Errorf(log.ExchangeSys,
				"%v unable to connect to authenticated Websocket. Error: %s",
				bi.Name,
				err)
		} else {
			// cleans on failed connection
			clean := strings.Split(bi.Websocket.GetWebsocketURL(), "?streams=")
			authPayload := clean[0] + "?streams=" + listenKey
			err = bi.Websocket.SetWebsocketURL(authPayload, false, false)
			if err != nil {
				return err
			}
		}
	}
	err = bi.Websocket.Conn.Dial(ctx, &dialer, http.Header{})
	if err != nil {
		return fmt.Errorf("%v - Unable to connect to Websocket. Error: %s",
			bi.Name,
			err)
	}

	if bi.Websocket.CanUseAuthenticatedEndpoints() {
		bi.Websocket.Wg.Add(1)
		go bi.KeepAuthKeyAlive(ctx)
	}

	bi.Websocket.Conn.SetupPingHandler(request.Unset, websocket.PingHandler{
		UseGorillaHandler: true,
		MessageType:       gws.PongMessage,
		Delay:             pingDelay,
	})

	bi.Websocket.Wg.Add(1)
	go bi.wsReadData()

	bi.setupOrderbookManager(ctx)
	return nil
}

// KeepAuthKeyAlive will continuously send messages to
// keep the WS auth key active
func (bi *Exchange) KeepAuthKeyAlive(ctx context.Context) {
	defer bi.Websocket.Wg.Done()
	// ClosUserDataStream closes the User data stream and remove the listen key when closing the websocket.
	defer func() {
		er := bi.CloseUserDataStream(ctx)
		if er != nil {
			log.Errorf(log.WebsocketMgr, "%s closing user data stream error %v",
				bi.Name, er)
		}
	}()
	// Looping in 30 Minutes and updating the listenKey
	ticks := time.NewTicker(time.Minute * 30)
	for {
		select {
		case <-bi.Websocket.ShutdownC:
			ticks.Stop()
			return
		case <-ticks.C:
			err := bi.MaintainWsAuthStreamKey(ctx)
			if err != nil {
				bi.Websocket.DataHandler <- err
				log.Warnf(log.ExchangeSys, "%s - Unable to renew auth websocket token, may experience shutdown", bi.Name)
			}
		}
	}
}

// wsReadData receives and passes on websocket messages for processing
func (bi *Exchange) wsReadData() {
	defer bi.Websocket.Wg.Done()

	for {
		resp := bi.Websocket.Conn.ReadMessage()
		if resp.Raw == nil {
			return
		}
		err := bi.wsHandleData(resp.Raw)
		if err != nil {
			bi.Websocket.DataHandler <- err
		}
	}
}

func stringToOrderStatus(status string) (order.Status, error) {
	switch status {
	case "NEW":
		return order.New, nil
	case "PARTIALLY_FILLED":
		return order.PartiallyFilled, nil
	case "FILLED":
		return order.Filled, nil
	case "CANCELED":
		return order.Cancelled, nil
	case "PENDING_CANCEL":
		return order.PendingCancel, nil
	case "REJECTED":
		return order.Rejected, nil
	case "EXPIRED":
		return order.Expired, nil
	default:
		return order.UnknownStatus, errors.New(status + " not recognised as order status")
	}
}

func (bi *Exchange) wsHandleData(respRaw []byte) error {
	var multiStreamData map[string]any
	err := json.Unmarshal(respRaw, &multiStreamData)
	if err != nil {
		return err
	}

	if r, ok := multiStreamData["result"]; ok {
		if r == nil {
			return nil
		}
	}

	if method, ok := multiStreamData["method"].(string); ok {
		if strings.EqualFold(method, "subscribe") {
			return nil
		}
		if strings.EqualFold(method, "unsubscribe") {
			return nil
		}
	}
	if newData, ok := multiStreamData["data"].(map[string]any); ok {
		if e, ok := newData["e"].(string); ok {
			switch e {
			case "outboundAccountPosition":
				var data wsAccountPosition
				err = json.Unmarshal(respRaw, &data)
				if err != nil {
					return fmt.Errorf("%v - Could not convert to outboundAccountPosition structure %s",
						bi.Name,
						err)
				}
				bi.Websocket.DataHandler <- data
				return nil
			case "balanceUpdate":
				var data wsBalanceUpdate
				err := json.Unmarshal(respRaw, &data)
				if err != nil {
					return fmt.Errorf("%v - Could not convert to balanceUpdate structure %s",
						bi.Name,
						err)
				}
				bi.Websocket.DataHandler <- data
				return nil
			case "executionReport":
				var data wsOrderUpdate
				err := json.Unmarshal(respRaw, &data)
				if err != nil {
					return fmt.Errorf("%v - Could not convert to executionReport structure %s",
						bi.Name,
						err)
				}
				averagePrice := 0.0
				if data.Data.CumulativeFilledQuantity != 0 {
					averagePrice = data.Data.CumulativeQuoteTransactedQuantity / data.Data.CumulativeFilledQuantity
				}
				remainingAmount := data.Data.Quantity - data.Data.CumulativeFilledQuantity
				pair, assetType, err := bi.GetRequestFormattedPairAndAssetType(data.Data.Symbol)
				if err != nil {
					return err
				}
				var feeAsset currency.Code
				if data.Data.CommissionAsset != "" {
					feeAsset = currency.NewCode(data.Data.CommissionAsset)
				}
				orderID := strconv.FormatInt(data.Data.OrderID, 10)
				orderStatus, err := stringToOrderStatus(data.Data.OrderStatus)
				if err != nil {
					bi.Websocket.DataHandler <- order.ClassificationError{
						Exchange: bi.Name,
						OrderID:  orderID,
						Err:      err,
					}
				}
				clientOrderID := data.Data.ClientOrderID
				if orderStatus == order.Cancelled {
					clientOrderID = data.Data.CancelledClientOrderID
				}
				orderType, err := order.StringToOrderType(data.Data.OrderType)
				if err != nil {
					bi.Websocket.DataHandler <- order.ClassificationError{
						Exchange: bi.Name,
						OrderID:  orderID,
						Err:      err,
					}
				}
				orderSide, err := order.StringToOrderSide(data.Data.Side)
				if err != nil {
					bi.Websocket.DataHandler <- order.ClassificationError{
						Exchange: bi.Name,
						OrderID:  orderID,
						Err:      err,
					}
				}
				bi.Websocket.DataHandler <- &order.Detail{
					Price:                data.Data.Price,
					Amount:               data.Data.Quantity,
					AverageExecutedPrice: averagePrice,
					ExecutedAmount:       data.Data.CumulativeFilledQuantity,
					RemainingAmount:      remainingAmount,
					Cost:                 data.Data.CumulativeQuoteTransactedQuantity,
					CostAsset:            pair.Quote,
					Fee:                  data.Data.Commission,
					FeeAsset:             feeAsset,
					Exchange:             bi.Name,
					OrderID:              orderID,
					ClientOrderID:        clientOrderID,
					Type:                 orderType,
					Side:                 orderSide,
					Status:               orderStatus,
					AssetType:            assetType,
					Date:                 data.Data.OrderCreationTime.Time(),
					LastUpdated:          data.Data.TransactionTime.Time(),
					Pair:                 pair,
				}
				return nil
			case "listStatus":
				var data WsListStatus
				err := json.Unmarshal(respRaw, &data)
				if err != nil {
					return fmt.Errorf("%v - Could not convert to listStatus structure %s",
						bi.Name,
						err)
				}
				bi.Websocket.DataHandler <- data
				return nil
			}
		}
	}
	// Market Data Streams
	if wsStream, ok := multiStreamData["stream"].(string); ok {
		var pairs currency.Pairs
		streamType := strings.Split(wsStream, "@")
		if len(streamType) > 1 {
			if data, ok := multiStreamData["data"]; ok {
				rawData, err := json.Marshal(data)
				if err != nil {
					return err
				}

				pairs, err = bi.GetEnabledPairs(asset.Spot)
				if err != nil {
					return err
				}

				format, err := bi.GetPairFormat(asset.Spot, true)
				if err != nil {
					return err
				}

				switch streamType[1] {
				case "trade":
					saveTradeData := bi.IsSaveTradeDataEnabled()
					if !saveTradeData && !bi.IsTradeFeedEnabled() {
						return nil
					}

					var t TradeStream
					err = json.Unmarshal(rawData, &t)
					if err != nil {
						return fmt.Errorf("%v - Could not unmarshal trade data: %s",
							bi.Name,
							err)
					}

					pair, err := currency.NewPairFromFormattedPairs(t.Symbol, pairs, format)
					if err != nil {
						return err
					}

					return bi.Websocket.Trade.Update(saveTradeData,
						trade.Data{
							CurrencyPair: pair,
							Timestamp:    t.TimeStamp.Time(),
							Price:        t.Price.Float64(),
							Amount:       t.Quantity.Float64(),
							Exchange:     bi.Name,
							AssetType:    asset.Spot,
							TID:          strconv.FormatInt(t.TradeID, 10),
						})
				case "ticker":
					var t TickerStream
					err := json.Unmarshal(rawData, &t)
					if err != nil {
						return fmt.Errorf("%v - Could not convert to a TickerStream structure %s",
							bi.Name,
							err.Error())
					}

					pair, err := currency.NewPairFromFormattedPairs(t.Symbol, pairs, format)
					if err != nil {
						return err
					}

					bi.Websocket.DataHandler <- &ticker.Price{
						ExchangeName: bi.Name,
						Open:         t.OpenPrice,
						Close:        t.ClosePrice,
						Volume:       t.TotalTradedVolume,
						QuoteVolume:  t.TotalTradedQuoteVolume,
						High:         t.HighPrice,
						Low:          t.LowPrice,
						Bid:          t.BestBidPrice,
						Ask:          t.BestAskPrice,
						Last:         t.LastPrice,
						LastUpdated:  t.EventTime.Time(),
						AssetType:    asset.Spot,
						Pair:         pair,
					}
					return nil
				case "kline_1m", "kline_3m", "kline_5m", "kline_15m", "kline_30m", "kline_1h", "kline_2h", "kline_4h",
					"kline_6h", "kline_8h", "kline_12h", "kline_1d", "kline_3d", "kline_1w", "kline_1M":
					var kline KlineStream
					err := json.Unmarshal(rawData, &kline)
					if err != nil {
						return fmt.Errorf("%v - Could not convert to a KlineStream structure %s",
							bi.Name,
							err)
					}

					pair, err := currency.NewPairFromFormattedPairs(kline.Symbol, pairs, format)
					if err != nil {
						return err
					}

					bi.Websocket.DataHandler <- websocket.KlineData{
						Timestamp:  kline.EventTime.Time(),
						Pair:       pair,
						AssetType:  asset.Spot,
						Exchange:   bi.Name,
						StartTime:  kline.Kline.StartTime.Time(),
						CloseTime:  kline.Kline.CloseTime.Time(),
						Interval:   kline.Kline.Interval,
						OpenPrice:  kline.Kline.OpenPrice,
						ClosePrice: kline.Kline.ClosePrice,
						HighPrice:  kline.Kline.HighPrice,
						LowPrice:   kline.Kline.LowPrice,
						Volume:     kline.Kline.Volume,
					}
					return nil
				case "depth":
					var depth WebsocketDepthStream
					err := json.Unmarshal(rawData, &depth)
					if err != nil {
						return fmt.Errorf("%v - Could not convert to depthStream structure %s",
							bi.Name,
							err)
					}
					init, err := bi.UpdateLocalBuffer(&depth)
					if err != nil {
						if init {
							return nil
						}
						return fmt.Errorf("%v - UpdateLocalCache error: %s",
							bi.Name,
							err)
					}
					return nil
				case "depth5", "depth10", "depth20":
					var depth WebsocketDepthDiffStream
					err := json.Unmarshal(rawData, &depth)
					if err != nil {
						return fmt.Errorf("%v - Could not convert to depthStream structure %s",
							bi.Name,
							err)
					}
					bi.Websocket.DataHandler <- depth
					return nil
				case "bookTicker":
					var bo OrderBookTickerStream
					err := json.Unmarshal(rawData, &bo)
					if err != nil {
						return fmt.Errorf("%v - Could not convert to bookOrder structure %s ", err, bi.Name)
					}
					pair, err := currency.NewPairFromFormattedPairs(bo.S, pairs, format)
					if err != nil {
						return err
					}
					bo.Symbol = pair
					bi.Websocket.DataHandler <- &bo
					return nil
				case "aggTrade":
					var agg WebsocketAggregateTradeStream
					err := json.Unmarshal(rawData, &agg)
					if err != nil {
						return fmt.Errorf("%v - Could not convert to aggTrade structure %s ", err, bi.Name)
					}
					bi.Websocket.DataHandler <- agg
					return nil
				default:
					bi.Websocket.DataHandler <- websocket.UnhandledMessageWarning{
						Message: bi.Name + websocket.UnhandledMessage + string(respRaw),
					}
				}
			}
		} else if wsStream == "!bookTicker" {
			var bt OrderBookTickerStream
			if data, ok := multiStreamData["data"]; ok {
				rawData, err := json.Marshal(data)
				if err != nil {
					return err
				}
				pairs, err := bi.GetEnabledPairs(asset.Spot)
				if err != nil {
					return err
				}

				format, err := bi.GetPairFormat(asset.Spot, true)
				if err != nil {
					return err
				}
				err = json.Unmarshal(rawData, &bt)
				if err != nil {
					return fmt.Errorf("%v - Could not convert to bookOrder structure %s ", err, bi.Name)
				}
				pair, err := currency.NewPairFromFormattedPairs(bt.S, pairs, format)
				if err != nil {
					return err
				}
				bt.Symbol = pair
				bi.Websocket.DataHandler <- &bt
				return nil
			}
		}
	}
	return fmt.Errorf("unhandled stream data %s", string(respRaw))
}

// UpdateLocalBuffer updates and returns the most recent iteration of the orderbook
func (bi *Exchange) UpdateLocalBuffer(wsdp *WebsocketDepthStream) (bool, error) {
	enabledPairs, err := bi.GetEnabledPairs(asset.Spot)
	if err != nil {
		return false, err
	}

	format, err := bi.GetPairFormat(asset.Spot, true)
	if err != nil {
		return false, err
	}

	currencyPair, err := currency.NewPairFromFormattedPairs(wsdp.Pair,
		enabledPairs,
		format)
	if err != nil {
		return false, err
	}

	err = bi.obm.stageWsUpdate(wsdp, currencyPair, asset.Spot)
	if err != nil {
		init, err2 := bi.obm.checkIsInitialSync(currencyPair)
		if err2 != nil {
			return false, err2
		}
		return init, err
	}

	err = bi.applyBufferUpdate(currencyPair)
	if err != nil {
		bi.invalidateAndCleanupOrderbook(currencyPair)
	}

	return false, err
}

// GenerateSubscriptions generates the default subscription set
func (bi *Exchange) GenerateSubscriptions() (subscription.List, error) {
	channels := []string{"@ticker", "@trade", "@kline_1m", "@depth@100ms"}
	var subscriptions subscription.List

	pairs, err := bi.GetEnabledPairs(asset.Spot)
	if err != nil {
		return nil, err
	}

subs:
	for y := range pairs {
		for z := range channels {
			lp := pairs[y].Lower()
			lp.Delimiter = ""
			if len(subscriptions) >= 1023 {
				log.Warnf(log.WebsocketMgr, "BinanceUS has 1024 subscription limit, only subscribing within limit. Requested %v", len(pairs)*len(channels))
				break subs
			}
			subscriptions = append(subscriptions, &subscription.Subscription{
				Channel: lp.String() + channels[z],
				Pairs:   currency.Pairs{pairs[y]},
				Asset:   asset.Spot,
			})
		}
	}

	return subscriptions, nil
}

// Subscribe subscribes to a set of channels
func (bi *Exchange) Subscribe(channelsToSubscribe subscription.List) error {
	ctx := context.TODO()
	payload := WebsocketPayload{
		Method: "SUBSCRIBE",
	}
	for i := range channelsToSubscribe {
		payload.Params = append(payload.Params, channelsToSubscribe[i].Channel)
		if i%50 == 0 && i != 0 {
			err := bi.Websocket.Conn.SendJSONMessage(ctx, request.Unset, payload)
			if err != nil {
				return err
			}
			payload.Params = []any{}
		}
	}
	if len(payload.Params) > 0 {
		err := bi.Websocket.Conn.SendJSONMessage(ctx, request.Unset, payload)
		if err != nil {
			return err
		}
	}
	return bi.Websocket.AddSuccessfulSubscriptions(bi.Websocket.Conn, channelsToSubscribe...)
}

// Unsubscribe unsubscribes from a set of channels
func (bi *Exchange) Unsubscribe(channelsToUnsubscribe subscription.List) error {
	ctx := context.TODO()
	payload := WebsocketPayload{
		Method: "UNSUBSCRIBE",
	}
	for i := range channelsToUnsubscribe {
		payload.Params = append(payload.Params, channelsToUnsubscribe[i].Channel)
		if i%50 == 0 && i != 0 {
			err := bi.Websocket.Conn.SendJSONMessage(ctx, request.Unset, payload)
			if err != nil {
				return err
			}
			payload.Params = []any{}
		}
	}
	if len(payload.Params) > 0 {
		err := bi.Websocket.Conn.SendJSONMessage(ctx, request.Unset, payload)
		if err != nil {
			return err
		}
	}
	return bi.Websocket.RemoveSubscriptions(bi.Websocket.Conn, channelsToUnsubscribe...)
}

func (bi *Exchange) setupOrderbookManager(ctx context.Context) {
	if bi.obm == nil {
		bi.obm = &orderbookManager{
			state: make(map[currency.Code]map[currency.Code]map[asset.Item]*update),
			jobs:  make(chan job, maxWSOrderbookJobs),
		}
	} else {
		// Change state on reconnect for initial sync.
		for x := range bi.obm.state {
			for _, m2 := range bi.obm.state[x] {
				for y := range m2 {
					m2[y].initialSync = true
					m2[y].needsFetchingBook = true
					m2[y].lastUpdateID = 0
				}
			}
		}
	}
	for range maxWSOrderbookWorkers {
		// 10 workers for synchronising book
		bi.SynchroniseWebsocketOrderbook(ctx)
	}
}

// SynchroniseWebsocketOrderbook synchronises full orderbook for currency pair asset
func (bi *Exchange) SynchroniseWebsocketOrderbook(ctx context.Context) {
	bi.Websocket.Wg.Add(1)
	go func() {
		defer bi.Websocket.Wg.Done()
		for {
			select {
			case <-bi.Websocket.ShutdownC:
				for {
					select {
					case <-bi.obm.jobs:
					default:
						return
					}
				}
			case j := <-bi.obm.jobs:
				err := bi.processJob(ctx, j.Pair)
				if err != nil {
					log.Errorf(log.WebsocketMgr,
						"%s processing websocket orderbook error %v",
						bi.Name, err)
				}
			}
		}
	}()
}

// ProcessOrderbookUpdate processes the websocket orderbook update
func (bi *Exchange) ProcessOrderbookUpdate(cp currency.Pair, a asset.Item, wsDSUpdate *WebsocketDepthStream) error {
	updateBid := make([]orderbook.Level, len(wsDSUpdate.UpdateBids))
	for i := range wsDSUpdate.UpdateBids {
		updateBid[i].Price = wsDSUpdate.UpdateBids[i][0].Float64()
		updateBid[i].Amount = wsDSUpdate.UpdateBids[i][1].Float64()
	}

	updateAsk := make([]orderbook.Level, len(wsDSUpdate.UpdateAsks))
	for i := range wsDSUpdate.UpdateAsks {
		updateAsk[i].Price = wsDSUpdate.UpdateAsks[i][0].Float64()
		updateAsk[i].Amount = wsDSUpdate.UpdateAsks[i][1].Float64()
	}

	return bi.Websocket.Orderbook.Update(&orderbook.Update{
		Bids:       updateBid,
		Asks:       updateAsk,
		Pair:       cp,
		UpdateID:   wsDSUpdate.LastUpdateID,
		UpdateTime: wsDSUpdate.Timestamp.Time(),
		Asset:      a,
	})
}

// fetchBookViaREST pushes a job of fetching the orderbook via the REST protocol
// to get an initial full book that we can apply our buffered updates too.
func (o *orderbookManager) fetchBookViaREST(pair currency.Pair) error {
	o.Lock()
	defer o.Unlock()
	state, ok := o.state[pair.Base][pair.Quote][asset.Spot]
	if !ok {
		return fmt.Errorf("fetch book via rest cannot match currency pair %s asset type %s",
			pair,
			asset.Spot)
	}

	state.initialSync = true
	state.fetchingBook = true

	select {
	case o.jobs <- job{pair}:
		return nil
	default:
		return fmt.Errorf("%s %s book synchronisation channel blocked up",
			pair,
			asset.Spot)
	}
}

// applyBufferUpdate applies the buffer to the orderbook or initiates a new
// orderbook sync by the REST protocol which is off handed to go routine.
func (bi *Exchange) applyBufferUpdate(pair currency.Pair) error {
	fetching, needsFetching, err := bi.obm.handleFetchingBook(pair)
	if err != nil {
		return err
	}
	if fetching {
		return nil
	}
	if needsFetching {
		if bi.Verbose {
			log.Debugf(log.WebsocketMgr, "%s Orderbook: Fetching via REST\n", bi.Name)
		}
		return bi.obm.fetchBookViaREST(pair)
	}

	recent, err := bi.Websocket.Orderbook.GetOrderbook(pair, asset.Spot)
	if err != nil {
		log.Errorf(
			log.WebsocketMgr,
			"%s error fetching recent orderbook when applying updates: %s\n",
			bi.Name,
			err)
	}

	if recent != nil {
		err = bi.obm.checkAndProcessOrderbookUpdate(bi.ProcessOrderbookUpdate, pair, recent)
		if err != nil {
			log.Errorf(
				log.WebsocketMgr,
				"%s error processing update - initiating new orderbook sync via REST: %s\n",
				bi.Name,
				err)
			err = bi.obm.setNeedsFetchingBook(pair)
			if err != nil {
				return err
			}
		}
	}

	return nil
}

// stopFetchingBook completes the book fetching.
func (o *orderbookManager) stopFetchingBook(pair currency.Pair) error {
	o.Lock()
	defer o.Unlock()
	state, ok := o.state[pair.Base][pair.Quote][asset.Spot]
	if !ok {
		return fmt.Errorf("could not match pair %s and asset type %s in hash table",
			pair,
			asset.Spot)
	}
	if !state.fetchingBook {
		return fmt.Errorf("fetching book already set to false for %s %s",
			pair,
			asset.Spot)
	}
	state.fetchingBook = false
	return nil
}

// processJob fetches and processes orderbook updates
func (bi *Exchange) processJob(ctx context.Context, p currency.Pair) error {
	err := bi.SeedLocalCache(ctx, p)
	if err != nil {
		return fmt.Errorf("%s %s seeding local cache for orderbook error: %v",
			p, asset.Spot, err)
	}

	err = bi.obm.stopFetchingBook(p)
	if err != nil {
		return err
	}

	// Immediately apply the buffer updates so we don't wait for a
	// new update to initiate this.
	err = bi.applyBufferUpdate(p)
	if err != nil {
		bi.invalidateAndCleanupOrderbook(p)
		return err
	}
	return nil
}

// SeedLocalCache seeds depth data
func (bi *Exchange) SeedLocalCache(ctx context.Context, p currency.Pair) error {
	ob, err := bi.GetOrderBookDepth(ctx,
		&OrderBookDataRequestParams{
			Symbol: p,
			Limit:  1000,
		})
	if err != nil {
		return err
	}
	return bi.SeedLocalCacheWithBook(p, ob)
}

// SeedLocalCacheWithBook seeds the local orderbook cache
func (bi *Exchange) SeedLocalCacheWithBook(p currency.Pair, orderbookNew *OrderBook) error {
	newOrderBook := orderbook.Book{
		Pair:              p,
		Asset:             asset.Spot,
		Exchange:          bi.Name,
		LastUpdateID:      orderbookNew.LastUpdateID,
		ValidateOrderbook: bi.ValidateOrderbook,
		Bids:              make(orderbook.Levels, len(orderbookNew.Bids)),
		Asks:              make(orderbook.Levels, len(orderbookNew.Asks)),
		LastUpdated:       time.Now(), // Time not provided in REST book.
	}
	for i := range orderbookNew.Bids {
		newOrderBook.Bids[i] = orderbook.Level{
			Amount: orderbookNew.Bids[i].Quantity,
			Price:  orderbookNew.Bids[i].Price,
		}
	}
	for i := range orderbookNew.Asks {
		newOrderBook.Asks[i] = orderbook.Level{
			Amount: orderbookNew.Asks[i].Quantity,
			Price:  orderbookNew.Asks[i].Price,
		}
	}
	return bi.Websocket.Orderbook.LoadSnapshot(&newOrderBook)
}

// handleFetchingBook checks if a full book is being fetched or needs to be
// fetched
func (o *orderbookManager) handleFetchingBook(pair currency.Pair) (fetching, needsFetching bool, err error) {
	o.Lock()
	defer o.Unlock()
	state, ok := o.state[pair.Base][pair.Quote][asset.Spot]
	if !ok {
		return false,
			false,
			fmt.Errorf("check is fetching book cannot match currency pair %s asset type %s",
				pair,
				asset.Spot)
	}

	if state.fetchingBook {
		return true, false, nil
	}

	if state.needsFetchingBook {
		state.needsFetchingBook = false
		state.fetchingBook = true
		return false, true, nil
	}
	return false, false, nil
}

<<<<<<< HEAD
// flushAndCleanup flushes orderbook and clean local cache
func (bi *Exchange) flushAndCleanup(p currency.Pair) {
	errClean := bi.Websocket.Orderbook.FlushOrderbook(p, asset.Spot)
	if errClean != nil {
		log.Errorf(log.WebsocketMgr,
			"%s flushing websocket error: %v",
			bi.Name,
			errClean)
=======
// invalidateAndCleanupOrderbook invalidaates orderbook and cleans local cache
func (bi *Binanceus) invalidateAndCleanupOrderbook(p currency.Pair) {
	if err := bi.Websocket.Orderbook.InvalidateOrderbook(p, asset.Spot); err != nil {
		log.Errorf(log.WebsocketMgr, "%s invalidate orderbook websocket error: %v", bi.Name, err)
>>>>>>> f21a18fa
	}
	if err := bi.obm.cleanup(p); err != nil {
		log.Errorf(log.WebsocketMgr, "%s cleanup websocket error: %v", bi.Name, err)
	}
}

// stageWsUpdate stages websocket update to roll through updates that need to
// be applied to a fetched orderbook via REST.
func (o *orderbookManager) stageWsUpdate(u *WebsocketDepthStream, pair currency.Pair, a asset.Item) error {
	o.Lock()
	defer o.Unlock()
	m1, ok := o.state[pair.Base]
	if !ok {
		m1 = make(map[currency.Code]map[asset.Item]*update)
		o.state[pair.Base] = m1
	}

	m2, ok := m1[pair.Quote]
	if !ok {
		m2 = make(map[asset.Item]*update)
		m1[pair.Quote] = m2
	}

	state, ok := m2[a]
	if !ok {
		state = &update{
			buffer:            make(chan *WebsocketDepthStream, maxWSUpdateBuffer),
			fetchingBook:      false,
			initialSync:       true,
			needsFetchingBook: true,
		}
		m2[a] = state
	}

	if state.lastUpdateID != 0 && u.FirstUpdateID != state.lastUpdateID+1 {
		// While listening to the stream, each new event's U should be
		// equal to the previous event's u+1.
		return fmt.Errorf("websocket orderbook synchronisation failure for pair %s and asset %s", pair, a)
	}
	state.lastUpdateID = u.LastUpdateID

	select {
	// Put update in the channel buffer to be processed
	case state.buffer <- u:
		return nil
	default:
		<-state.buffer    // pop one element
		state.buffer <- u // to shift buffer on fail
		return fmt.Errorf("channel blockage for %s, asset %s and connection",
			pair, a)
	}
}

// completeInitialSync sets if an asset type has completed its initial sync
func (o *orderbookManager) completeInitialSync(pair currency.Pair) error {
	o.Lock()
	defer o.Unlock()
	state, ok := o.state[pair.Base][pair.Quote][asset.Spot]
	if !ok {
		return fmt.Errorf("complete initial sync cannot match currency pair %s asset type %s",
			pair,
			asset.Spot)
	}
	if !state.initialSync {
		return fmt.Errorf("initial sync already set to false for %s %s",
			pair,
			asset.Spot)
	}
	state.initialSync = false
	return nil
}

// cleanup cleans up buffer and reset fetch and init
func (o *orderbookManager) cleanup(pair currency.Pair) error {
	o.Lock()
	state, ok := o.state[pair.Base][pair.Quote][asset.Spot]
	if !ok {
		o.Unlock()
		return fmt.Errorf("cleanup cannot match %s %s to hash table",
			pair,
			asset.Spot)
	}

bufferEmpty:
	for {
		select {
		case <-state.buffer:
			// bleed and discard buffer
		default:
			break bufferEmpty
		}
	}
	o.Unlock()
	// disable rest orderbook synchronisation
	_ = o.stopFetchingBook(pair)
	_ = o.completeInitialSync(pair)
	_ = o.stopNeedsFetchingBook(pair)
	return nil
}

// stopNeedsFetchingBook completes the book fetching initiation.
func (o *orderbookManager) stopNeedsFetchingBook(pair currency.Pair) error {
	o.Lock()
	defer o.Unlock()
	state, ok := o.state[pair.Base][pair.Quote][asset.Spot]
	if !ok {
		return fmt.Errorf("could not match pair %s and asset type %s in hash table",
			pair,
			asset.Spot)
	}
	if !state.needsFetchingBook {
		return fmt.Errorf("needs fetching book already set to false for %s %s",
			pair,
			asset.Spot)
	}
	state.needsFetchingBook = false
	return nil
}

func (o *orderbookManager) checkAndProcessOrderbookUpdate(processor func(currency.Pair, asset.Item, *WebsocketDepthStream) error, pair currency.Pair, recent *orderbook.Book) error {
	o.Lock()
	defer o.Unlock()
	state, ok := o.state[pair.Base][pair.Quote][asset.Spot]
	if !ok {
		return fmt.Errorf("could not match pair [%s] asset type [%s] in hash table to process websocket orderbook update",
			pair, asset.Spot)
	}

	// This will continuously remove updates from the buffered channel and
	// apply them to the current orderbook.
buffer:
	for {
		select {
		case d := <-state.buffer:
			process, err := state.validate(d, recent)
			if err != nil {
				return err
			}
			if process {
				err := processor(pair, asset.Spot, d)
				if err != nil {
					return fmt.Errorf("%s %s processing update error: %w",
						pair, asset.Spot, err)
				}
			}
		default:
			break buffer
		}
	}
	return nil
}

// validate checks for correct update alignment
func (u *update) validate(updt *WebsocketDepthStream, recent *orderbook.Book) (bool, error) {
	if updt.LastUpdateID <= recent.LastUpdateID {
		// Drop any event where u is <= lastUpdateId in the snapshot.
		return false, nil
	}

	id := recent.LastUpdateID + 1
	if u.initialSync {
		if updt.FirstUpdateID > id || updt.LastUpdateID < id {
			return false, fmt.Errorf("initial websocket orderbook sync failure for pair %s and asset %s",
				recent.Pair,
				asset.Spot)
		}
		u.initialSync = false
	}
	return true, nil
}

// setNeedsFetchingBook completes the book fetching initiation.
func (o *orderbookManager) setNeedsFetchingBook(pair currency.Pair) error {
	o.Lock()
	defer o.Unlock()
	state, ok := o.state[pair.Base][pair.Quote][asset.Spot]
	if !ok {
		return fmt.Errorf("could not match pair %s and asset type %s in hash table",
			pair,
			asset.Spot)
	}
	state.needsFetchingBook = true
	return nil
}

// checkIsInitialSync checks status if the book is Initial Sync being via the REST
// protocol.
func (o *orderbookManager) checkIsInitialSync(pair currency.Pair) (bool, error) {
	o.Lock()
	defer o.Unlock()
	state, ok := o.state[pair.Base][pair.Quote][asset.Spot]
	if !ok {
		return false,
			fmt.Errorf("checkIsInitialSync of orderbook cannot match currency pair %s asset type %s",
				pair,
				asset.Spot)
	}
	return state.initialSync, nil
}<|MERGE_RESOLUTION|>--- conflicted
+++ resolved
@@ -858,21 +858,10 @@
 	return false, false, nil
 }
 
-<<<<<<< HEAD
-// flushAndCleanup flushes orderbook and clean local cache
-func (bi *Exchange) flushAndCleanup(p currency.Pair) {
-	errClean := bi.Websocket.Orderbook.FlushOrderbook(p, asset.Spot)
-	if errClean != nil {
-		log.Errorf(log.WebsocketMgr,
-			"%s flushing websocket error: %v",
-			bi.Name,
-			errClean)
-=======
 // invalidateAndCleanupOrderbook invalidaates orderbook and cleans local cache
-func (bi *Binanceus) invalidateAndCleanupOrderbook(p currency.Pair) {
+func (bi *Exchange) invalidateAndCleanupOrderbook(p currency.Pair) {
 	if err := bi.Websocket.Orderbook.InvalidateOrderbook(p, asset.Spot); err != nil {
 		log.Errorf(log.WebsocketMgr, "%s invalidate orderbook websocket error: %v", bi.Name, err)
->>>>>>> f21a18fa
 	}
 	if err := bi.obm.cleanup(p); err != nil {
 		log.Errorf(log.WebsocketMgr, "%s cleanup websocket error: %v", bi.Name, err)
