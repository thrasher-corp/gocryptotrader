--- conflicted
+++ resolved
@@ -584,15 +584,11 @@
 }
 
 // Subscribe subscribes to a set of channels
-<<<<<<< HEAD
-func (bi *Binanceus) Subscribe(channelsToSubscribe []stream.ChannelSubscription) error {
+func (bi *Binanceus) Subscribe(channelsToSubscribe []subscription.Subscription) error {
 	spotWebsocket, err := bi.Websocket.GetAssetWebsocket(asset.Spot)
 	if err != nil {
 		return fmt.Errorf("%w asset type: %v", err, asset.Spot)
 	}
-=======
-func (bi *Binanceus) Subscribe(channelsToSubscribe []subscription.Subscription) error {
->>>>>>> 23c82bea
 	payload := WebsocketPayload{
 		Method: "SUBSCRIBE",
 	}
@@ -617,15 +613,11 @@
 }
 
 // Unsubscribe unsubscribes from a set of channels
-<<<<<<< HEAD
-func (bi *Binanceus) Unsubscribe(channelsToUnsubscribe []stream.ChannelSubscription) error {
+func (bi *Binanceus) Unsubscribe(channelsToUnsubscribe []subscription.Subscription) error {
 	spotWebsocket, err := bi.Websocket.GetAssetWebsocket(asset.Spot)
 	if err != nil {
 		return fmt.Errorf("%w asset type: %v", err, asset.Spot)
 	}
-=======
-func (bi *Binanceus) Unsubscribe(channelsToUnsubscribe []subscription.Subscription) error {
->>>>>>> 23c82bea
 	payload := WebsocketPayload{
 		Method: "UNSUBSCRIBE",
 	}
