--- conflicted
+++ resolved
@@ -41,8 +41,8 @@
 	if er != nil {
 		return nil, er
 	}
-	bi.SetCredentials("b5sVEJQPdO4iKu2gCpiRuPoCj503pqNv5gLHlpcZyUJ70zc5ql7WUllFKKxQ2JWj",
-		"8AP2qVomY6T8nseOQQUTwXNT2rUjeCJQrX25ugS675L4TB4IEXP8cOPZpOZyUMjF",
+	bi.SetCredentials("",
+		"",
 		"",
 		"Binanceus",
 		"",
@@ -341,10 +341,7 @@
 		if err != nil {
 			return err
 		}
-<<<<<<< HEAD
-=======
-
->>>>>>> 71f6ea03
+
 		pairs, err := bi.GetEnabledPairs(a)
 		if err != nil {
 			return err
@@ -437,10 +434,7 @@
 	if err != nil {
 		return book, err
 	}
-<<<<<<< HEAD
-=======
-
->>>>>>> 71f6ea03
+
 	book.Bids = make([]orderbook.Item, len(orderbookNew.Bids))
 	for x := range orderbookNew.Bids {
 		book.Bids[x] = orderbook.Item{
@@ -448,10 +442,7 @@
 			Price:  orderbookNew.Bids[x].Price,
 		}
 	}
-<<<<<<< HEAD
-=======
-
->>>>>>> 71f6ea03
+
 	book.Asks = make([]orderbook.Item, len(orderbookNew.Asks))
 	for x := range orderbookNew.Asks {
 		book.Asks[x] = orderbook.Item{
