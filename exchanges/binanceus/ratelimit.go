--- conflicted
+++ resolved
@@ -38,32 +38,6 @@
 	spotAccountInformationRate
 )
 
-<<<<<<< HEAD
-// SetRateLimit returns the rate limit for the exchange
-func SetRateLimit() request.RateLimitDefinitions {
-	spotRate := request.NewRateLimit(spotInterval, spotRequestRate)
-	spotOrdersRate := request.NewRateLimit(spotOrderInterval, spotOrderRequestRate)
-	return request.RateLimitDefinitions{
-		spotDefaultRate:            request.GetRateLimiterWithToken(spotRate, 1),
-		spotOrderbookTickerAllRate: request.GetRateLimiterWithToken(spotRate, 2),
-		spotSymbolPriceAllRate:     request.GetRateLimiterWithToken(spotRate, 2),
-		spotHistoricalTradesRate:   request.GetRateLimiterWithToken(spotRate, 5),
-		spotOrderbookDepth500Rate:  request.GetRateLimiterWithToken(spotRate, 5),
-		spotOrderbookDepth1000Rate: request.GetRateLimiterWithToken(spotRate, 10),
-		spotAccountInformationRate: request.GetRateLimiterWithToken(spotRate, 10),
-		spotExchangeInfo:           request.GetRateLimiterWithToken(spotRate, 10),
-		spotTradesQueryRate:        request.GetRateLimiterWithToken(spotRate, 10),
-		spotPriceChangeAllRate:     request.GetRateLimiterWithToken(spotRate, 40),
-		spotOrderbookDepth5000Rate: request.GetRateLimiterWithToken(spotRate, 50),
-		spotOrderRate:              request.GetRateLimiterWithToken(spotOrdersRate, 1),
-		spotOrderQueryRate:         request.GetRateLimiterWithToken(spotOrdersRate, 2),
-		spotSingleOCOOrderRate:     request.GetRateLimiterWithToken(spotOrdersRate, 2),
-		spotOpenOrdersSpecificRate: request.GetRateLimiterWithToken(spotOrdersRate, 3),
-		spotAllOrdersRate:          request.GetRateLimiterWithToken(spotOrdersRate, 10),
-		spotAllOCOOrdersRate:       request.GetRateLimiterWithToken(spotOrdersRate, 10),
-		spotOrderRateLimitRate:     request.GetRateLimiterWithToken(spotOrdersRate, 20),
-		spotOpenOrdersAllRate:      request.GetRateLimiterWithToken(spotOrdersRate, 40),
-=======
 // GetRateLimit returns the rate limit for the exchange
 func GetRateLimit() request.RateLimitDefinitions {
 	spotRate := request.NewRateLimit(spotInterval, spotRequestRate)
@@ -88,7 +62,6 @@
 		spotAllOCOOrdersRate:       request.GetRateLimiterWithWeight(spotOrdersRate, 10),
 		spotOrderRateLimitRate:     request.GetRateLimiterWithWeight(spotOrdersRate, 20),
 		spotOpenOrdersAllRate:      request.GetRateLimiterWithWeight(spotOrdersRate, 40),
->>>>>>> a2eb02e5
 	}
 }
 
