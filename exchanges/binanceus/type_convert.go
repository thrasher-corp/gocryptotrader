--- conflicted
+++ resolved
@@ -3,11 +3,8 @@
 import (
 	"time"
 
-<<<<<<< HEAD
 	"github.com/thrasher-corp/gocryptotrader/encoding/json"
-=======
 	"github.com/thrasher-corp/gocryptotrader/types"
->>>>>>> 1e60493f
 )
 
 // UnmarshalJSON deserialises the JSON info, including the timestamp
