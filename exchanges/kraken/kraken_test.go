--- conflicted
+++ resolved
@@ -1408,7 +1408,24 @@
 	}
 }
 
-<<<<<<< HEAD
+func TestParseTime(t *testing.T) {
+	// Test REST example
+	r := convert.TimeFromUnixTimestampDecimal(1373750306.9819).UTC()
+	if r.Year() != 2013 ||
+		r.Month().String() != "July" ||
+		r.Day() != 13 {
+		t.Error("unexpected result")
+	}
+
+	// Test Websocket time example
+	r = convert.TimeFromUnixTimestampDecimal(1534614098.345543).UTC()
+	if r.Year() != 2018 ||
+		r.Month().String() != "August" ||
+		r.Day() != 18 {
+		t.Error("unexpected result")
+	}
+}
+
 func TestGetHistoricCandles(t *testing.T) {
 	currencyPair := currency.NewPairFromString("XBTUSD")
 	_, err := k.GetHistoricCandles(currencyPair, asset.Spot, time.Now().AddDate(0, 0, -1), time.Now(), kline.OneMin)
@@ -1464,22 +1481,5 @@
 				t.Fatalf("unexpected result return expected: %v received: %v", test.output, ret)
 			}
 		})
-=======
-func TestParseTime(t *testing.T) {
-	// Test REST example
-	r := convert.TimeFromUnixTimestampDecimal(1373750306.9819).UTC()
-	if r.Year() != 2013 ||
-		r.Month().String() != "July" ||
-		r.Day() != 13 {
-		t.Error("unexpected result")
-	}
-
-	// Test Websocket time example
-	r = convert.TimeFromUnixTimestampDecimal(1534614098.345543).UTC()
-	if r.Year() != 2018 ||
-		r.Month().String() != "August" ||
-		r.Day() != 18 {
-		t.Error("unexpected result")
->>>>>>> 8afee0b4
 	}
 }