package kraken

import (
	"context"
	"encoding/json"
	"errors"
	"fmt"
	"log"
	"net/http"
	"os"
	"strings"
	"testing"
	"time"

	"github.com/gorilla/websocket"
	"github.com/stretchr/testify/assert"
	"github.com/stretchr/testify/require"
	"github.com/thrasher-corp/gocryptotrader/common"
	"github.com/thrasher-corp/gocryptotrader/common/convert"
	"github.com/thrasher-corp/gocryptotrader/common/key"
	"github.com/thrasher-corp/gocryptotrader/core"
	"github.com/thrasher-corp/gocryptotrader/currency"
	exchange "github.com/thrasher-corp/gocryptotrader/exchanges"
	"github.com/thrasher-corp/gocryptotrader/exchanges/asset"
	"github.com/thrasher-corp/gocryptotrader/exchanges/fundingrate"
	"github.com/thrasher-corp/gocryptotrader/exchanges/futures"
	"github.com/thrasher-corp/gocryptotrader/exchanges/kline"
	"github.com/thrasher-corp/gocryptotrader/exchanges/order"
	"github.com/thrasher-corp/gocryptotrader/exchanges/orderbook"
	"github.com/thrasher-corp/gocryptotrader/exchanges/sharedtestvalues"
	"github.com/thrasher-corp/gocryptotrader/exchanges/stream"
	"github.com/thrasher-corp/gocryptotrader/exchanges/subscription"
	"github.com/thrasher-corp/gocryptotrader/exchanges/ticker"
	testexch "github.com/thrasher-corp/gocryptotrader/internal/testing/exchange"
	"github.com/thrasher-corp/gocryptotrader/portfolio/withdraw"
)

var k *Kraken
var wsSetupRan bool

// Please add your own APIkeys to do correct due diligence testing.
const (
	apiKey                  = ""
	apiSecret               = ""
	canManipulateRealOrders = false
)

func TestMain(m *testing.M) {
	k = new(Kraken)
	if err := testexch.Setup(k); err != nil {
		log.Fatal(err)
	}
<<<<<<< HEAD
	krakenConfig, err := cfg.GetExchangeConfig("Kraken")
	if err != nil {
		log.Fatal(err)
	}
	krakenConfig.API.AuthenticatedSupport = true
	krakenConfig.API.Credentials.Key = apiKey
	krakenConfig.API.Credentials.Secret = apiSecret
	k.Websocket = sharedtestvalues.NewTestWrapperWebsocket()
	err = k.Setup(krakenConfig)
	if err != nil {
		log.Fatal(err)
	}
	err = k.UpdateTradablePairs(context.Background(), true)
	if err != nil {
		log.Fatal(err)
=======
	if apiKey != "" && apiSecret != "" {
		k.API.AuthenticatedSupport = true
		k.SetCredentials(apiKey, apiSecret, "", "", "", "")
>>>>>>> 59469331
	}
	os.Exit(m.Run())
}

func TestUpdateTradablePairs(t *testing.T) {
	t.Parallel()
	testexch.UpdatePairsOnce(t, k)
}

func TestGetCurrentServerTime(t *testing.T) {
	t.Parallel()
	_, err := k.GetCurrentServerTime(context.Background())
	if err != nil {
		t.Error("GetCurrentServerTime() error", err)
	}
}

func TestWrapperGetServerTime(t *testing.T) {
	t.Parallel()
	st, err := k.GetServerTime(context.Background(), asset.Spot)
	if !errors.Is(err, nil) {
		t.Fatalf("received: '%v' but expected: '%v'", err, nil)
	}

	if st.IsZero() {
		t.Error("expected a time")
	}
}

// TestUpdateOrderExecutionLimits exercises UpdateOrderExecutionLimits and GetOrderExecutionLimits
func TestUpdateOrderExecutionLimits(t *testing.T) {
	t.Parallel()

	err := k.UpdateOrderExecutionLimits(context.Background(), asset.Spot)
	require.NoError(t, err, "UpdateOrderExecutionLimits must not error")
	for _, p := range []currency.Pair{
		currency.NewPair(currency.ETH, currency.USDT),
		currency.NewPair(currency.XBT, currency.USDT),
	} {
		limits, err := k.GetOrderExecutionLimits(asset.Spot, p)
		require.NoErrorf(t, err, "%s GetOrderExecutionLimits must not error", p)
		assert.Positivef(t, limits.PriceStepIncrementSize, "%s PriceStepIncrementSize should be positive", p)
		assert.Positivef(t, limits.MinimumBaseAmount, "%s MinimumBaseAmount should be positive", p)
	}
}

func TestFetchTradablePairs(t *testing.T) {
	t.Parallel()
	_, err := k.FetchTradablePairs(context.Background(), asset.Futures)
	if err != nil {
		t.Error(err)
	}
}

func TestUpdateTicker(t *testing.T) {
	t.Parallel()
	sp, err := currency.NewPairFromString("XBTUSD")
	if err != nil {
		t.Error(err)
	}
	_, err = k.UpdateTicker(context.Background(), sp, asset.Spot)
	if err != nil {
		t.Error(err)
	}

	fp, err := currency.NewPairFromString("pi_xbtusd")
	if err != nil {
		t.Error(err)
	}
	_, err = k.UpdateTicker(context.Background(), fp, asset.Futures)
	if err != nil {
		t.Error(err)
	}
}

func TestUpdateTickers(t *testing.T) {
	t.Parallel()
	k := new(Kraken) //nolint:govet // Intentional shadow to avoid future copy/paste mistakes
	require.NoError(t, testexch.Setup(k), "Test instance Setup must not error")
	testexch.UpdatePairsOnce(t, k)
	err := k.UpdateTickers(context.Background(), asset.Spot)
	require.NoError(t, err, "UpdateTickers must not error")
	ap, err := k.GetAvailablePairs(asset.Spot)
	require.NoError(t, err, "GetAvailablePairs must not error")
	for i := range ap {
		_, err = ticker.GetTicker(k.Name, ap[i], asset.Spot)
		require.NoError(t, err, "GetTicker must not error")
	}
	ap, err = k.GetAvailablePairs(asset.Futures)
	require.NoError(t, err, "GetAvailablePairs must not error")
	err = k.UpdateTickers(context.Background(), asset.Futures)
	require.NoError(t, err, "UpdateTickers must not error")
	for i := range ap {
		_, err = ticker.GetTicker(k.Name, ap[i], asset.Futures)
		require.NoError(t, err, "GetTicker must not error")
	}

	err = k.UpdateTickers(context.Background(), asset.Index)
	assert.ErrorIs(t, err, asset.ErrNotSupported, "UpdateTickers should error correctly on Index asset")
}

func TestUpdateOrderbook(t *testing.T) {
	t.Parallel()
	sp, err := currency.NewPairFromString("BTCEUR")
	if err != nil {
		t.Error(err)
	}
	_, err = k.UpdateOrderbook(context.Background(), sp, asset.Spot)
	if err != nil {
		t.Error(err)
	}

	fp, err := currency.NewPairFromString("pi_xbtusd")
	if err != nil {
		t.Error(err)
	}
	_, err = k.UpdateOrderbook(context.Background(), fp, asset.Futures)
	if err != nil {
		t.Error(err)
	}
}

func TestUpdateAccountInfo(t *testing.T) {
	t.Parallel()
	sharedtestvalues.SkipTestIfCredentialsUnset(t, k)

	_, err := k.UpdateAccountInfo(context.Background(), asset.Spot)
	if err != nil {
		t.Error(err)
	}
}

func TestWrapperGetOrderInfo(t *testing.T) {
	t.Parallel()
	sharedtestvalues.SkipTestIfCredentialsUnset(t, k)

	_, err := k.GetOrderInfo(context.Background(),
		"123", currency.EMPTYPAIR, asset.Futures)
	if err != nil {
		t.Error(err)
	}
}

func TestFuturesBatchOrder(t *testing.T) {
	t.Parallel()
	var data []PlaceBatchOrderData
	var tempData PlaceBatchOrderData
	tempData.PlaceOrderType = "meow"
	tempData.OrderID = "test123"
	tempData.Symbol = "pi_xbtusd"
	data = append(data, tempData)
	_, err := k.FuturesBatchOrder(context.Background(), data)
	if !errors.Is(err, errInvalidBatchOrderType) {
		t.Fatalf("received: '%v' but expected: '%v'", err, errInvalidBatchOrderType)
	}

	sharedtestvalues.SkipTestIfCredentialsUnset(t, k, canManipulateRealOrders)

	data[0].PlaceOrderType = "cancel"
	_, err = k.FuturesBatchOrder(context.Background(), data)
	if err != nil {
		t.Error(err)
	}
}

func TestFuturesEditOrder(t *testing.T) {
	t.Parallel()
	sharedtestvalues.SkipTestIfCredentialsUnset(t, k, canManipulateRealOrders)

	_, err := k.FuturesEditOrder(context.Background(), "test123", "", 5.2, 1, 0)
	if err != nil {
		t.Error(err)
	}
}

func TestFuturesSendOrder(t *testing.T) {
	t.Parallel()
	sharedtestvalues.SkipTestIfCredentialsUnset(t, k, canManipulateRealOrders)

	cp, err := currency.NewPairFromString("PI_XBTUSD")
	if err != nil {
		t.Error(err)
	}
	_, err = k.FuturesSendOrder(context.Background(),
		order.Limit, cp, "buy", "", "", "", true, 1, 1, 0.9)
	if err != nil {
		t.Error(err)
	}
}

func TestFuturesCancelOrder(t *testing.T) {
	t.Parallel()
	sharedtestvalues.SkipTestIfCredentialsUnset(t, k, canManipulateRealOrders)

	_, err := k.FuturesCancelOrder(context.Background(), "test123", "")
	if err != nil {
		t.Error(err)
	}
}

func TestFuturesGetFills(t *testing.T) {
	t.Parallel()
	sharedtestvalues.SkipTestIfCredentialsUnset(t, k)

	_, err := k.FuturesGetFills(context.Background(), time.Now().Add(-time.Hour*24))
	if err != nil {
		t.Error(err)
	}
}

func TestFuturesTransfer(t *testing.T) {
	t.Parallel()
	sharedtestvalues.SkipTestIfCredentialsUnset(t, k)

	_, err := k.FuturesTransfer(context.Background(), "cash", "futures", "btc", 2)
	if err != nil {
		t.Error(err)
	}
}

func TestFuturesGetOpenPositions(t *testing.T) {
	t.Parallel()
	sharedtestvalues.SkipTestIfCredentialsUnset(t, k)

	_, err := k.FuturesGetOpenPositions(context.Background())
	if err != nil {
		t.Error(err)
	}
}

func TestFuturesNotifications(t *testing.T) {
	t.Parallel()
	sharedtestvalues.SkipTestIfCredentialsUnset(t, k)

	_, err := k.FuturesNotifications(context.Background())
	if err != nil {
		t.Error(err)
	}
}

func TestFuturesCancelAllOrders(t *testing.T) {
	t.Parallel()
	sharedtestvalues.SkipTestIfCredentialsUnset(t, k, canManipulateRealOrders)

	cp, err := currency.NewPairFromString("PI_XBTUSD")
	if err != nil {
		t.Error(err)
	}
	_, err = k.FuturesCancelAllOrders(context.Background(), cp)
	if err != nil {
		t.Error(err)
	}
}

func TestGetFuturesAccountData(t *testing.T) {
	t.Parallel()
	sharedtestvalues.SkipTestIfCredentialsUnset(t, k)

	_, err := k.GetFuturesAccountData(context.Background())
	if err != nil {
		t.Error(err)
	}
}

func TestFuturesCancelAllOrdersAfter(t *testing.T) {
	t.Parallel()
	sharedtestvalues.SkipTestIfCredentialsUnset(t, k, canManipulateRealOrders)

	_, err := k.FuturesCancelAllOrdersAfter(context.Background(), 50)
	if err != nil {
		t.Error(err)
	}
}

func TestFuturesOpenOrders(t *testing.T) {
	t.Parallel()
	sharedtestvalues.SkipTestIfCredentialsUnset(t, k)

	_, err := k.FuturesOpenOrders(context.Background())
	if err != nil {
		t.Error(err)
	}
}

func TestFuturesRecentOrders(t *testing.T) {
	t.Parallel()
	sharedtestvalues.SkipTestIfCredentialsUnset(t, k)

	cp, err := currency.NewPairFromString("PI_XBTUSD")
	if err != nil {
		t.Error(err)
	}
	_, err = k.FuturesRecentOrders(context.Background(), cp)
	if err != nil {
		t.Error(err)
	}
}

func TestFuturesWithdrawToSpotWallet(t *testing.T) {
	t.Parallel()
	sharedtestvalues.SkipTestIfCredentialsUnset(t, k, canManipulateRealOrders)

	_, err := k.FuturesWithdrawToSpotWallet(context.Background(), "xbt", 5)
	if err != nil {
		t.Error(err)
	}
}

func TestFuturesGetTransfers(t *testing.T) {
	t.Parallel()
	sharedtestvalues.SkipTestIfCredentialsUnset(t, k, canManipulateRealOrders)

	_, err := k.FuturesGetTransfers(context.Background(),
		time.Now().Add(-time.Hour*24))
	if err != nil {
		t.Error(err)
	}
}

func TestGetFuturesOrderbook(t *testing.T) {
	t.Parallel()
	cp, err := currency.NewPairFromString("FI_xbtusd_200925")
	if err != nil {
		t.Error(err)
	}
	_, err = k.GetFuturesOrderbook(context.Background(), cp)
	if err != nil {
		t.Error(err)
	}
}

func TestGetFuturesMarkets(t *testing.T) {
	t.Parallel()
	_, err := k.GetInstruments(context.Background())
	if err != nil {
		t.Error(err)
	}
}

func TestGetFuturesTickers(t *testing.T) {
	t.Parallel()
	_, err := k.GetFuturesTickers(context.Background())
	if err != nil {
		t.Error(err)
	}
}

func TestGetFuturesTradeHistory(t *testing.T) {
	t.Parallel()
	cp, err := currency.NewPairFromString("pi_xbtusd")
	if err != nil {
		t.Error(err)
	}
	_, err = k.GetFuturesTradeHistory(context.Background(),
		cp, time.Now().Add(-time.Hour*24))
	if err != nil {
		t.Error(err)
	}
}

// TestGetAssets API endpoint test
func TestGetAssets(t *testing.T) {
	t.Parallel()
	_, err := k.GetAssets(context.Background())
	if err != nil {
		t.Error("GetAssets() error", err)
	}
}

func TestSeedAssetTranslator(t *testing.T) {
	t.Parallel()
	// Test currency pair
	if r := assetTranslator.LookupAltName("XXBTZUSD"); r != "XBTUSD" {
		t.Error("unexpected result")
	}
	if r := assetTranslator.LookupCurrency("XBTUSD"); r != "XXBTZUSD" {
		t.Error("unexpected result")
	}

	// Test fiat currency
	if r := assetTranslator.LookupAltName("ZUSD"); r != "USD" {
		t.Error("unexpected result")
	}
	if r := assetTranslator.LookupCurrency("USD"); r != "ZUSD" {
		t.Error("unexpected result")
	}

	// Test cryptocurrency
	if r := assetTranslator.LookupAltName("XXBT"); r != "XBT" {
		t.Error("unexpected result")
	}
	if r := assetTranslator.LookupCurrency("XBT"); r != "XXBT" {
		t.Error("unexpected result")
	}
}

func TestSeedAssets(t *testing.T) {
	t.Parallel()
	var a assetTranslatorStore
	if r := a.LookupAltName("ZUSD"); r != "" {
		t.Error("unexpected result")
	}
	a.Seed("ZUSD", "USD")
	if r := a.LookupAltName("ZUSD"); r != "USD" {
		t.Error("unexpected result")
	}
	a.Seed("ZUSD", "BLA")
	if r := a.LookupAltName("ZUSD"); r != "USD" {
		t.Error("unexpected result")
	}
}

func TestLookupCurrency(t *testing.T) {
	t.Parallel()
	var a assetTranslatorStore
	if r := a.LookupCurrency("USD"); r != "" {
		t.Error("unexpected result")
	}
	a.Seed("ZUSD", "USD")
	if r := a.LookupCurrency("USD"); r != "ZUSD" {
		t.Error("unexpected result")
	}
	if r := a.LookupCurrency("EUR"); r != "" {
		t.Error("unexpected result")
	}
}

// TestGetAssetPairs API endpoint test
func TestGetAssetPairs(t *testing.T) {
	t.Parallel()
	_, err := k.GetAssetPairs(context.Background(), []string{}, "fees")
	if err != nil {
		t.Error("GetAssetPairs() error", err)
	}
	_, err = k.GetAssetPairs(context.Background(), []string{}, "leverage")
	if err != nil {
		t.Error("GetAssetPairs() error", err)
	}
	_, err = k.GetAssetPairs(context.Background(), []string{}, "margin")
	if err != nil {
		t.Error("GetAssetPairs() error", err)
	}
	_, err = k.GetAssetPairs(context.Background(), []string{}, "")
	if err != nil {
		t.Error("GetAssetPairs() error", err)
	}
}

// TestGetTicker API endpoint test
func TestGetTicker(t *testing.T) {
	t.Parallel()
	cp, err := currency.NewPairFromString("BCHEUR")
	if err != nil {
		t.Error(err)
	}
	_, err = k.GetTicker(context.Background(), cp)
	if err != nil {
		t.Error("GetTicker() error", err)
	}
}

// TestGetTickers API endpoint test
func TestGetTickers(t *testing.T) {
	t.Parallel()
	_, err := k.GetTickers(context.Background(), "LTCUSD,ETCUSD")
	if err != nil {
		t.Error("GetTickers() error", err)
	}
}

// TestGetOHLC API endpoint test
func TestGetOHLC(t *testing.T) {
	t.Parallel()
	cp, err := currency.NewPairFromString("XXBTZUSD")
	if err != nil {
		t.Error(err)
	}
	_, err = k.GetOHLC(context.Background(), cp, "1440")
	if err != nil {
		t.Error("GetOHLC() error", err)
	}
}

// TestGetDepth API endpoint test
func TestGetDepth(t *testing.T) {
	t.Parallel()
	cp, err := currency.NewPairFromString("BCHEUR")
	if err != nil {
		t.Error(err)
	}
	_, err = k.GetDepth(context.Background(), cp)
	if err != nil {
		t.Error("GetDepth() error", err)
	}
}

// TestGetTrades API endpoint test
func TestGetTrades(t *testing.T) {
	t.Parallel()
	cp, err := currency.NewPairFromString("BCHEUR")
	if err != nil {
		t.Error(err)
	}
	_, err = k.GetTrades(context.Background(), cp)
	if err != nil {
		t.Error("GetTrades() error", err)
	}

	cp, err = currency.NewPairFromString("XXXXX")
	if err != nil {
		t.Error(err)
	}
	_, err = k.GetTrades(context.Background(), cp)
	if err == nil {
		t.Error("GetTrades() error: expecting error")
	}
}

// TestGetSpread API endpoint test
func TestGetSpread(t *testing.T) {
	t.Parallel()
	cp, err := currency.NewPairFromString("BCHEUR")
	if err != nil {
		t.Error(err)
	}
	_, err = k.GetSpread(context.Background(), cp)
	if err != nil {
		t.Error("GetSpread() error", err)
	}
}

// TestGetBalance API endpoint test
func TestGetBalance(t *testing.T) {
	t.Parallel()
	_, err := k.GetBalance(context.Background())
	if err == nil {
		t.Error("GetBalance() Expected error")
	}
}

// TestGetTradeBalance API endpoint test
func TestGetDepositMethods(t *testing.T) {
	t.Parallel()
	sharedtestvalues.SkipTestIfCredentialsUnset(t, k)

	_, err := k.GetDepositMethods(context.Background(), "USDT")
	if err != nil {
		t.Error(err)
	}
}

// TestGetTradeBalance API endpoint test
func TestGetTradeBalance(t *testing.T) {
	t.Parallel()
	args := TradeBalanceOptions{Asset: "ZEUR"}
	_, err := k.GetTradeBalance(context.Background(), args)
	if err == nil {
		t.Error("GetTradeBalance() Expected error")
	}
}

// TestGetOpenOrders API endpoint test
func TestGetOpenOrders(t *testing.T) {
	t.Parallel()
	args := OrderInfoOptions{Trades: true}
	_, err := k.GetOpenOrders(context.Background(), args)
	if err == nil {
		t.Error("GetOpenOrders() Expected error")
	}
}

// TestGetClosedOrders API endpoint test
func TestGetClosedOrders(t *testing.T) {
	t.Parallel()
	args := GetClosedOrdersOptions{Trades: true, Start: "OE4KV4-4FVQ5-V7XGPU"}
	_, err := k.GetClosedOrders(context.Background(), args)
	if err == nil {
		t.Error("GetClosedOrders() Expected error")
	}
}

// TestQueryOrdersInfo API endpoint test
func TestQueryOrdersInfo(t *testing.T) {
	t.Parallel()
	args := OrderInfoOptions{Trades: true}
	_, err := k.QueryOrdersInfo(context.Background(),
		args, "OR6ZFV-AA6TT-CKFFIW", "OAMUAJ-HLVKG-D3QJ5F")
	if err == nil {
		t.Error("QueryOrdersInfo() Expected error")
	}
}

// TestGetTradesHistory API endpoint test
func TestGetTradesHistory(t *testing.T) {
	t.Parallel()
	args := GetTradesHistoryOptions{Trades: true, Start: "TMZEDR-VBJN2-NGY6DX", End: "TVRXG2-R62VE-RWP3UW"}
	_, err := k.GetTradesHistory(context.Background(), args)
	if err == nil {
		t.Error("GetTradesHistory() Expected error")
	}
}

// TestQueryTrades API endpoint test
func TestQueryTrades(t *testing.T) {
	t.Parallel()
	_, err := k.QueryTrades(context.Background(),
		true, "TMZEDR-VBJN2-NGY6DX", "TFLWIB-KTT7L-4TWR3L", "TDVRAH-2H6OS-SLSXRX")
	if err == nil {
		t.Error("QueryTrades() Expected error")
	}
}

// TestOpenPositions API endpoint test
func TestOpenPositions(t *testing.T) {
	t.Parallel()
	_, err := k.OpenPositions(context.Background(), false)
	if err == nil {
		t.Error("OpenPositions() Expected error")
	}
}

// TestGetLedgers API endpoint test
func TestGetLedgers(t *testing.T) {
	t.Parallel()
	args := GetLedgersOptions{Start: "LRUHXI-IWECY-K4JYGO", End: "L5NIY7-JZQJD-3J4M2V", Ofs: 15}
	_, err := k.GetLedgers(context.Background(), args)
	if err == nil {
		t.Error("GetLedgers() Expected error")
	}
}

// TestQueryLedgers API endpoint test
func TestQueryLedgers(t *testing.T) {
	t.Parallel()
	_, err := k.QueryLedgers(context.Background(), "LVTSFS-NHZVM-EXNZ5M")
	if err == nil {
		t.Error("QueryLedgers() Expected error")
	}
}

// TestGetTradeVolume API endpoint test
func TestGetTradeVolume(t *testing.T) {
	t.Parallel()
	cp, err := currency.NewPairFromString("OAVY7T-MV5VK-KHDF5X")
	if err != nil {
		t.Error(err)
	}
	_, err = k.GetTradeVolume(context.Background(), true, cp)
	if err == nil {
		t.Error("GetTradeVolume() Expected error")
	}
}

// TestAddOrder API endpoint test
func TestAddOrder(t *testing.T) {
	t.Parallel()
	args := AddOrderOptions{OrderFlags: "fcib"}
	cp, err := currency.NewPairFromString("XXBTZUSD")
	if err != nil {
		t.Error(err)
	}
	_, err = k.AddOrder(context.Background(),
		cp,
		order.Sell.Lower(), order.Limit.Lower(),
		0.00000001, 0, 0, 0, &args)
	if err == nil {
		t.Error("AddOrder() Expected error")
	}
}

// TestCancelExistingOrder API endpoint test
func TestCancelExistingOrder(t *testing.T) {
	t.Parallel()
	_, err := k.CancelExistingOrder(context.Background(), "OAVY7T-MV5VK-KHDF5X")
	if err == nil {
		t.Error("CancelExistingOrder() Expected error")
	}
}

func setFeeBuilder() *exchange.FeeBuilder {
	return &exchange.FeeBuilder{
		Amount:              1,
		FeeType:             exchange.CryptocurrencyTradeFee,
		Pair:                currency.NewPair(currency.XXBT, currency.ZUSD),
		PurchasePrice:       1,
		FiatCurrency:        currency.USD,
		BankTransactionType: exchange.WireTransfer,
	}
}

// TestGetFee logic test

// TestGetFeeByTypeOfflineTradeFee logic test
func TestGetFeeByTypeOfflineTradeFee(t *testing.T) {
	t.Parallel()
	var feeBuilder = setFeeBuilder()
	_, err := k.GetFeeByType(context.Background(), feeBuilder)
	if err != nil {
		t.Error(err)
	}
	if !sharedtestvalues.AreAPICredentialsSet(k) {
		if feeBuilder.FeeType != exchange.OfflineTradeFee {
			t.Errorf("Expected %v, received %v", exchange.OfflineTradeFee, feeBuilder.FeeType)
		}
	} else {
		if feeBuilder.FeeType != exchange.CryptocurrencyTradeFee {
			t.Errorf("Expected %v, received %v", exchange.CryptocurrencyTradeFee, feeBuilder.FeeType)
		}
	}
}

func TestGetFee(t *testing.T) {
	t.Parallel()
	var feeBuilder = setFeeBuilder()

	if sharedtestvalues.AreAPICredentialsSet(k) {
		// CryptocurrencyTradeFee Basic
		if _, err := k.GetFee(context.Background(), feeBuilder); err != nil {
			t.Error(err)
		}

		// CryptocurrencyTradeFee High quantity
		feeBuilder = setFeeBuilder()
		feeBuilder.Amount = 1000
		feeBuilder.PurchasePrice = 1000
		if _, err := k.GetFee(context.Background(), feeBuilder); err != nil {
			t.Error(err)
		}

		// CryptocurrencyTradeFee IsMaker
		feeBuilder = setFeeBuilder()
		feeBuilder.IsMaker = true
		if _, err := k.GetFee(context.Background(), feeBuilder); err != nil {
			t.Error(err)
		}

		// CryptocurrencyTradeFee Negative purchase price
		feeBuilder = setFeeBuilder()
		feeBuilder.PurchasePrice = -1000
		if _, err := k.GetFee(context.Background(), feeBuilder); err != nil {
			t.Error(err)
		}

		// InternationalBankDepositFee Basic
		feeBuilder = setFeeBuilder()
		feeBuilder.FeeType = exchange.InternationalBankDepositFee
		if _, err := k.GetFee(context.Background(), feeBuilder); err != nil {
			t.Error(err)
		}
	}

	// CryptocurrencyDepositFee Basic
	feeBuilder = setFeeBuilder()
	feeBuilder.FeeType = exchange.CryptocurrencyDepositFee
	feeBuilder.Pair.Base = currency.XXBT
	if _, err := k.GetFee(context.Background(), feeBuilder); err != nil {
		t.Error(err)
	}

	// CryptocurrencyWithdrawalFee Basic
	feeBuilder = setFeeBuilder()
	feeBuilder.FeeType = exchange.CryptocurrencyWithdrawalFee
	if _, err := k.GetFee(context.Background(), feeBuilder); err != nil {
		t.Error(err)
	}

	// CryptocurrencyWithdrawalFee Invalid currency
	feeBuilder = setFeeBuilder()
	feeBuilder.Pair.Base = currency.NewCode("hello")
	feeBuilder.FeeType = exchange.CryptocurrencyWithdrawalFee
	if _, err := k.GetFee(context.Background(), feeBuilder); err != nil {
		t.Error(err)
	}

	// InternationalBankWithdrawalFee Basic
	feeBuilder = setFeeBuilder()
	feeBuilder.FeeType = exchange.InternationalBankWithdrawalFee
	feeBuilder.FiatCurrency = currency.USD
	if _, err := k.GetFee(context.Background(), feeBuilder); err != nil {
		t.Error(err)
	}
}

// TestFormatWithdrawPermissions logic test
func TestFormatWithdrawPermissions(t *testing.T) {
	t.Parallel()
	expectedResult := exchange.AutoWithdrawCryptoWithSetupText + " & " + exchange.WithdrawCryptoWith2FAText + " & " + exchange.AutoWithdrawFiatWithSetupText + " & " + exchange.WithdrawFiatWith2FAText
	withdrawPermissions := k.FormatWithdrawPermissions()
	if withdrawPermissions != expectedResult {
		t.Errorf("Expected: %s, Received: %s", expectedResult, withdrawPermissions)
	}
}

// TestGetActiveOrders wrapper test
func TestGetActiveOrders(t *testing.T) {
	t.Parallel()
	sharedtestvalues.SkipTestIfCredentialsUnset(t, k)

	pair, err := currency.NewPairFromString("LTC_USDT")
	if err != nil {
		t.Error(err)
	}
	var getOrdersRequest = order.MultiOrderRequest{
		Type:      order.AnyType,
		AssetType: asset.Spot,
		Pairs:     currency.Pairs{pair},
		Side:      order.AnySide,
	}

	_, err = k.GetActiveOrders(context.Background(), &getOrdersRequest)
	if err != nil {
		t.Error(err)
	}
}

// TestGetOrderHistory wrapper test
func TestGetOrderHistory(t *testing.T) {
	t.Parallel()
	var getOrdersRequest = order.MultiOrderRequest{
		Type:      order.AnyType,
		AssetType: asset.Spot,
		Side:      order.AnySide,
	}

	_, err := k.GetOrderHistory(context.Background(), &getOrdersRequest)
	if sharedtestvalues.AreAPICredentialsSet(k) && err != nil {
		t.Errorf("Could not get order history: %s", err)
	} else if !sharedtestvalues.AreAPICredentialsSet(k) && err == nil {
		t.Error("Expecting an error when no keys are set")
	}
}

// TestGetOrderHistory wrapper test
func TestGetOrderInfo(t *testing.T) {
	t.Parallel()
	sharedtestvalues.SkipTestIfCannotManipulateOrders(t, k, canManipulateRealOrders)

	_, err := k.GetOrderInfo(context.Background(),
		"OZPTPJ-HVYHF-EDIGXS", currency.EMPTYPAIR, asset.Spot)
	if !sharedtestvalues.AreAPICredentialsSet(k) && err == nil {
		t.Error("Expecting error")
	}
	if sharedtestvalues.AreAPICredentialsSet(k) && err != nil {
		if !strings.Contains(err.Error(), "- Order ID not found:") {
			t.Error("Expected Order ID not found error")
		} else {
			t.Error(err)
		}
	}
}

// Any tests below this line have the ability to impact your orders on the exchange. Enable canManipulateRealOrders to run them
// ----------------------------------------------------------------------------------------------------------------------------

// TestSubmitOrder wrapper test
func TestSubmitOrder(t *testing.T) {
	t.Parallel()
	sharedtestvalues.SkipTestIfCannotManipulateOrders(t, k, canManipulateRealOrders)

	var orderSubmission = &order.Submit{
		Exchange: k.Name,
		Pair: currency.Pair{
			Base:  currency.XBT,
			Quote: currency.USD,
		},
		Side:      order.Buy,
		Type:      order.Limit,
		Price:     1,
		Amount:    1,
		ClientID:  "meowOrder",
		AssetType: asset.Spot,
	}
	response, err := k.SubmitOrder(context.Background(), orderSubmission)
	if sharedtestvalues.AreAPICredentialsSet(k) && (err != nil || response.Status != order.New) {
		t.Errorf("Order failed to be placed: %v", err)
	} else if !sharedtestvalues.AreAPICredentialsSet(k) && err == nil {
		t.Error("Expecting an error when no keys are set")
	}
}

// TestCancelExchangeOrder wrapper test
func TestCancelExchangeOrder(t *testing.T) {
	t.Parallel()

	if err := k.CancelOrder(context.Background(), &order.Cancel{
		AssetType: asset.Options,
		OrderID:   "1337",
	}); !errors.Is(err, asset.ErrNotSupported) {
		t.Errorf("expected: %v, received: %v", asset.ErrNotSupported, err)
	}

	sharedtestvalues.SkipTestIfCannotManipulateOrders(t, k, canManipulateRealOrders)

	var orderCancellation = &order.Cancel{
		OrderID:   "OGEX6P-B5Q74-IGZ72R",
		AssetType: asset.Spot,
	}

	err := k.CancelOrder(context.Background(), orderCancellation)
	if !sharedtestvalues.AreAPICredentialsSet(k) && err == nil {
		t.Error("Expecting an error when no keys are set")
	}
	if sharedtestvalues.AreAPICredentialsSet(k) && err != nil {
		t.Errorf("Could not cancel orders: %v", err)
	}
}

// TestCancelExchangeOrder wrapper test
func TestCancelBatchExchangeOrder(t *testing.T) {
	t.Parallel()
	sharedtestvalues.SkipTestIfCannotManipulateOrders(t, k, canManipulateRealOrders)

	pair := currency.Pair{
		Delimiter: "/",
		Base:      currency.BTC,
		Quote:     currency.USD,
	}

	var ordersCancellation []order.Cancel
	ordersCancellation = append(ordersCancellation, order.Cancel{
		Pair:      pair,
		OrderID:   "OGEX6P-B5Q74-IGZ72R,OGEX6P-B5Q74-IGZ722",
		AssetType: asset.Spot,
	})

	_, err := k.CancelBatchOrders(context.Background(), ordersCancellation)
	if !sharedtestvalues.AreAPICredentialsSet(k) && err == nil {
		t.Error("Expecting an error when no keys are set")
	}
	if sharedtestvalues.AreAPICredentialsSet(k) && err != nil {
		t.Errorf("Could not cancel orders: %v", err)
	}
}

// TestCancelAllExchangeOrders wrapper test
func TestCancelAllExchangeOrders(t *testing.T) {
	t.Parallel()
	sharedtestvalues.SkipTestIfCannotManipulateOrders(t, k, canManipulateRealOrders)

	resp, err := k.CancelAllOrders(context.Background(),
		&order.Cancel{AssetType: asset.Spot})
	if !sharedtestvalues.AreAPICredentialsSet(k) && err == nil {
		t.Error("Expecting an error when no keys are set")
	}
	if sharedtestvalues.AreAPICredentialsSet(k) && err != nil {
		t.Errorf("Could not cancel orders: %v", err)
	}

	if len(resp.Status) > 0 {
		t.Errorf("%v orders failed to cancel", len(resp.Status))
	}
}

// TestGetAccountInfo wrapper test
func TestGetAccountInfo(t *testing.T) {
	t.Parallel()
	if sharedtestvalues.AreAPICredentialsSet(k) {
		_, err := k.UpdateAccountInfo(context.Background(), asset.Spot)
		if err != nil {
			// Spot and Futures have separate api keys. Please ensure that the correct one is provided
			t.Error("GetAccountInfo() error", err)
		}
	} else {
		_, err := k.UpdateAccountInfo(context.Background(), asset.Spot)
		if err == nil {
			t.Error("GetAccountInfo() Expected error")
		}
	}
}

func TestUpdateFuturesAccountInfo(t *testing.T) {
	t.Parallel()
	sharedtestvalues.SkipTestIfCredentialsUnset(t, k)

	_, err := k.UpdateAccountInfo(context.Background(), asset.Futures)
	if err != nil {
		// Spot and Futures have separate api keys. Please ensure that the correct one is provided
		t.Error(err)
	}
}

// TestModifyOrder wrapper test
func TestModifyOrder(t *testing.T) {
	t.Parallel()
	sharedtestvalues.SkipTestIfCannotManipulateOrders(t, k, canManipulateRealOrders)

	_, err := k.ModifyOrder(context.Background(),
		&order.Modify{AssetType: asset.Spot})
	if err == nil {
		t.Error("ModifyOrder() Expected error")
	}
}

// TestWithdraw wrapper test
func TestWithdraw(t *testing.T) {
	t.Parallel()
	sharedtestvalues.SkipTestIfCannotManipulateOrders(t, k, canManipulateRealOrders)

	withdrawCryptoRequest := withdraw.Request{
		Exchange: k.Name,
		Crypto: withdraw.CryptoRequest{
			Address: core.BitcoinDonationAddress,
		},
		Amount:        -1,
		Currency:      currency.XXBT,
		Description:   "WITHDRAW IT ALL",
		TradePassword: "Key",
	}

	_, err := k.WithdrawCryptocurrencyFunds(context.Background(),
		&withdrawCryptoRequest)
	if !sharedtestvalues.AreAPICredentialsSet(k) && err == nil {
		t.Error("Expecting an error when no keys are set")
	}
	if sharedtestvalues.AreAPICredentialsSet(k) && err != nil {
		t.Errorf("Withdraw failed to be placed: %v", err)
	}
}

// TestWithdrawFiat wrapper test
func TestWithdrawFiat(t *testing.T) {
	t.Parallel()
	sharedtestvalues.SkipTestIfCannotManipulateOrders(t, k, canManipulateRealOrders)

	var withdrawFiatRequest = withdraw.Request{
		Amount:        -1,
		Currency:      currency.EUR,
		Description:   "WITHDRAW IT ALL",
		TradePassword: "someBank",
	}

	_, err := k.WithdrawFiatFunds(context.Background(), &withdrawFiatRequest)
	if !sharedtestvalues.AreAPICredentialsSet(k) && err == nil {
		t.Error("Expecting an error when no keys are set")
	}
	if sharedtestvalues.AreAPICredentialsSet(k) && err != nil {
		t.Errorf("Withdraw failed to be placed: %v", err)
	}
}

// TestWithdrawInternationalBank wrapper test
func TestWithdrawInternationalBank(t *testing.T) {
	t.Parallel()
	sharedtestvalues.SkipTestIfCannotManipulateOrders(t, k, canManipulateRealOrders)

	var withdrawFiatRequest = withdraw.Request{
		Amount:        -1,
		Currency:      currency.EUR,
		Description:   "WITHDRAW IT ALL",
		TradePassword: "someBank",
	}

	_, err := k.WithdrawFiatFundsToInternationalBank(context.Background(),
		&withdrawFiatRequest)
	if !sharedtestvalues.AreAPICredentialsSet(k) && err == nil {
		t.Error("Expecting an error when no keys are set")
	}
	if sharedtestvalues.AreAPICredentialsSet(k) && err != nil {
		t.Errorf("Withdraw failed to be placed: %v", err)
	}
}

func TestGetCryptoDepositAddress(t *testing.T) {
	t.Parallel()
	sharedtestvalues.SkipTestIfCredentialsUnset(t, k)

	_, err := k.GetCryptoDepositAddress(context.Background(), "Bitcoin", "XBT", false)
	if err != nil {
		t.Error(err)
	}
	if !canManipulateRealOrders {
		t.Skip("canManipulateRealOrders not set, skipping test")
	}
	_, err = k.GetCryptoDepositAddress(context.Background(), "Bitcoin", "XBT", true)
	if err != nil {
		t.Error(err)
	}
}

// TestGetDepositAddress wrapper test
func TestGetDepositAddress(t *testing.T) {
	t.Parallel()
	if sharedtestvalues.AreAPICredentialsSet(k) {
		_, err := k.GetDepositAddress(context.Background(), currency.USDT, "", "")
		if err != nil {
			t.Error("GetDepositAddress() error", err)
		}
	} else {
		_, err := k.GetDepositAddress(context.Background(), currency.BTC, "", "")
		if err == nil {
			t.Error("GetDepositAddress() error can not be nil")
		}
	}
}

// TestWithdrawStatus wrapper test
func TestWithdrawStatus(t *testing.T) {
	t.Parallel()
	if sharedtestvalues.AreAPICredentialsSet(k) {
		_, err := k.WithdrawStatus(context.Background(), currency.BTC, "")
		if err != nil {
			t.Error("WithdrawStatus() error", err)
		}
	} else {
		_, err := k.WithdrawStatus(context.Background(), currency.BTC, "")
		if err == nil {
			t.Error("GetDepositAddress() error can not be nil")
		}
	}
}

// TestWithdrawCancel wrapper test
func TestWithdrawCancel(t *testing.T) {
	t.Parallel()
	_, err := k.WithdrawCancel(context.Background(), currency.BTC, "")
	if sharedtestvalues.AreAPICredentialsSet(k) && err == nil {
		t.Error("WithdrawCancel() error cannot be nil")
	} else if !sharedtestvalues.AreAPICredentialsSet(k) && err == nil {
		t.Errorf("WithdrawCancel() error - expecting an error when no keys are set but received nil")
	}
}

// ---------------------------- Websocket tests -----------------------------------------

func setupWsTests(t *testing.T) {
	t.Helper()
	if wsSetupRan {
		return
	}
	if !k.Websocket.IsEnabled() && !k.API.AuthenticatedWebsocketSupport || !sharedtestvalues.AreAPICredentialsSet(k) {
		t.Skip(stream.ErrWebsocketNotEnabled.Error())
	}
	spotWebsocket, err := k.Websocket.GetAssetWebsocket(asset.Spot)
	if err != nil {
		t.Skipf("%v asset type: %v", err, asset.Spot)
		return
	}
	var dialer websocket.Dialer
	err = spotWebsocket.Conn.Dial(&dialer, http.Header{})
	if err != nil {
		t.Fatal(err)
	}
	err = spotWebsocket.AuthConn.Dial(&dialer, http.Header{})
	if err != nil {
		t.Fatal(err)
	}

	token, err := k.GetWebsocketToken(context.Background())
	if err != nil {
		t.Error(err)
	}
	authToken = token
	go k.wsReadData(spotWebsocket.Conn)
	go k.wsReadData(spotWebsocket.AuthConn)
	go func() {
		err := k.wsPingHandler()
		if err != nil {
			fmt.Println("error:", err)
		}
	}()
	wsSetupRan = true
}

// TestWebsocketSubscribe tests returning a message with an id
func TestWebsocketSubscribe(t *testing.T) {
	setupWsTests(t)
	err := k.Subscribe(subscription.List{
		{
			Channel: defaultSubscribedChannels[0],
			Pairs:   currency.Pairs{currency.NewPairWithDelimiter("XBT", "USD", "/")},
		},
	})
	if err != nil {
		t.Error(err)
	}
}

func TestGetWSToken(t *testing.T) {
	t.Parallel()
	if !sharedtestvalues.AreAPICredentialsSet(k) {
		t.Skip("API keys required, skipping")
	}
	resp, err := k.GetWebsocketToken(context.Background())
	if err != nil {
		t.Error(err)
	}
	if resp == "" {
		t.Error("Token not returned")
	}
}

func TestWsAddOrder(t *testing.T) {
	t.Parallel()
	sharedtestvalues.SkipTestIfCredentialsUnset(t, k, canManipulateRealOrders)
	testexch.SetupWs(t, k)
	_, err := k.wsAddOrder(&WsAddOrderRequest{
		OrderType: order.Limit.Lower(),
		OrderSide: order.Buy.Lower(),
		Pair:      "XBT/USD",
		Price:     -100,
	})
	if err != nil {
		t.Error(err)
	}
}

func mockWsCancelOrders(msg []byte, w *websocket.Conn) error {
	var req WsCancelOrderRequest
	if err := json.Unmarshal(msg, &req); err != nil {
		return err
	}
	resp := WsCancelOrderResponse{
		Event:     krakenWsCancelOrderStatus,
		Status:    "ok",
		RequestID: req.RequestID,
		Count:     int64(len(req.TransactionIDs)),
	}
	if len(req.TransactionIDs) == 0 || strings.Contains(req.TransactionIDs[0], "FISH") { // Reject anything that smells suspicious
		resp.Status = "error"
		resp.ErrorMessage = "[EOrder:Unknown order]"
	}
	respJSON, err := json.Marshal(resp)
	if err != nil {
		return err
	}
	return w.WriteMessage(websocket.TextMessage, respJSON)
}

func TestWsCancelOrders(t *testing.T) {
	t.Parallel()

	k := testexch.MockWsInstance[Kraken](t, curryWsMockUpgrader(t, mockWsCancelOrders)) //nolint:govet // Intentional shadow to avoid future copy/paste mistakes
	require.True(t, k.IsWebsocketAuthenticationSupported(), "WS must be authenticated")

	err := k.wsCancelOrders([]string{"RABBIT", "BATFISH", "SQUIRREL", "CATFISH", "MOUSE"})
	assert.ErrorIs(t, err, errCancellingOrder, "Should error cancelling order")
	assert.ErrorContains(t, err, "BATFISH", "Should error containing txn id")
	assert.ErrorContains(t, err, "CATFISH", "Should error containing txn id")
	assert.ErrorContains(t, err, "[EOrder:Unknown order]", "Should error containing server error")

	err = k.wsCancelOrders([]string{"RABBIT", "SQUIRREL", "MOUSE"})
	assert.NoError(t, err, "Should not error with valid ids")
}

func TestWsCancelAllOrders(t *testing.T) {
	setupWsTests(t)
	if _, err := k.wsCancelAllOrders(); err != nil {
		t.Error(err)
	}
}

func TestWsPong(t *testing.T) {
	t.Parallel()
	pressXToJSON := []byte(`{
	  "event": "pong",
	  "reqid": 42
	}`)
	err := k.wsHandleData(pressXToJSON)
	if err != nil {
		t.Error(err)
	}
}

func TestWsSystemStatus(t *testing.T) {
	t.Parallel()
	pressXToJSON := []byte(`{
	  "connectionID": 8628615390848610000,
	  "event": "systemStatus",
	  "status": "online",
	  "version": "1.0.0"
	}`)
	err := k.wsHandleData(pressXToJSON)
	if err != nil {
		t.Error(err)
	}
}

func TestWsSubscriptionStatus(t *testing.T) {
	t.Parallel()
	pressXToJSON := []byte(`{
	  "channelID": 10001,
	  "channelName": "ticker",
	  "event": "subscriptionStatus",
	  "pair": "XBT/EUR",
	  "status": "subscribed",
	  "subscription": {
		"name": "ticker"
	  }
	}`)
	err := k.wsHandleData(pressXToJSON)
	if err != nil {
		t.Error(err)
	}

	pressXToJSON = []byte(`{
	  "channelID": 10001,
	  "channelName": "ohlc-5",
	  "event": "subscriptionStatus",
	  "pair": "XBT/EUR",
	  "reqid": 42,
	  "status": "unsubscribed",
	  "subscription": {
		"interval": 5,
		"name": "ohlc"
	  }
	}`)
	err = k.wsHandleData(pressXToJSON)
	if err != nil {
		t.Error(err)
	}

	pressXToJSON = []byte(`{
	  "channelName": "ownTrades",
	  "event": "subscriptionStatus",
	  "status": "subscribed",
	  "subscription": {
		"name": "ownTrades"
	  }
	}`)
	err = k.wsHandleData(pressXToJSON)
	if err != nil {
		t.Error(err)
	}
	pressXToJSON = []byte(`{
	  "errorMessage": "Subscription depth not supported",
	  "event": "subscriptionStatus",
	  "pair": "XBT/USD",
	  "status": "error",
	  "subscription": {
		"depth": 42,
		"name": "book"
	  }
	}`)
	err = k.wsHandleData(pressXToJSON)
	if err == nil {
		t.Error("Expected error")
	}
}

func TestWsTicker(t *testing.T) {
	t.Parallel()
	pressXToJSON := []byte(`{
	  "channelID": 1337,
	  "channelName": "ticker",
	  "event": "subscriptionStatus",
	  "pair": "XBT/EUR",
	  "status": "subscribed",
	  "subscription": {
		"name": "ticker"
	  }
	}`)
	err := k.wsHandleData(pressXToJSON)
	if err != nil {
		t.Error(err)
	}
	pressXToJSON = []byte(`[
	  1337,
	  {
		"a": [
		  "5525.40000",
		  1,
		  "1.000"
		],
		"b": [
		  "5525.10000",
		  1,
		  "1.000"
		],
		"c": [
		  "5525.10000",
		  "0.00398963"
		],
		"h": [
		  "5783.00000",
		  "5783.00000"
		],
		"l": [
		  "5505.00000",
		  "5505.00000"
		],
		"o": [
		  "5760.70000",
		  "5763.40000"
		],
		"p": [
		  "5631.44067",
		  "5653.78939"
		],
		"t": [
		  11493,
		  16267
		],
		"v": [
		  "2634.11501494",
		  "3591.17907851"
		]
	  },
	  "ticker",
	  "XBT/USD"
	]`)
	err = k.wsHandleData(pressXToJSON)
	if err != nil {
		t.Error(err)
	}
}

func TestWsOHLC(t *testing.T) {
	t.Parallel()
	pressXToJSON := []byte(`{
	  "channelID": 13337,
	  "channelName": "ohlc",
	  "event": "subscriptionStatus",
	  "pair": "XBT/EUR",
	  "status": "subscribed",
	  "subscription": {
		"name": "ohlc"
	  }
	}`)
	err := k.wsHandleData(pressXToJSON)
	if err != nil {
		t.Error(err)
	}
	pressXToJSON = []byte(`[
	  13337,
	  [
		"1542057314.748456",
		"1542057360.435743",
		"3586.70000",
		"3586.70000",
		"3586.60000",
		"3586.60000",
		"3586.68894",
		"0.03373000",
		2
	  ],
	  "ohlc-5",
	  "XBT/USD"
	]`)
	err = k.wsHandleData(pressXToJSON)
	if err != nil {
		t.Error(err)
	}
}

func TestWsTrade(t *testing.T) {
	t.Parallel()
	pressXToJSON := []byte(`{
	  "channelID": 133337,
	  "channelName": "trade",
	  "event": "subscriptionStatus",
	  "pair": "XBT/EUR",
	  "status": "subscribed",
	  "subscription": {
		"name": "trade"
	  }
	}`)
	err := k.wsHandleData(pressXToJSON)
	if err != nil {
		t.Error(err)
	}
	pressXToJSON = []byte(`[
	  133337,
	  [
		[
		  "5541.20000",
		  "0.15850568",
		  "1534614057.321597",
		  "s",
		  "l",
		  ""
		],
		[
		  "6060.00000",
		  "0.02455000",
		  "1534614057.324998",
		  "b",
		  "l",
		  ""
		]
	  ],
	  "trade",
	  "XBT/USD"
	]`)
	err = k.wsHandleData(pressXToJSON)
	if err != nil {
		t.Error(err)
	}
}

func TestWsSpread(t *testing.T) {
	t.Parallel()
	pressXToJSON := []byte(`{
	  "channelID": 1333337,
	  "channelName": "spread",
	  "event": "subscriptionStatus",
	  "pair": "XBT/EUR",
	  "status": "subscribed",
	  "subscription": {
		"name": "spread"
	  }
	}`)
	err := k.wsHandleData(pressXToJSON)
	if err != nil {
		t.Error(err)
	}
	pressXToJSON = []byte(`[
	  1333337,
	  [
		"5698.40000",
		"5700.00000",
		"1542057299.545897",
		"1.01234567",
		"0.98765432"
	  ],
	  "spread",
	  "XBT/USD"
	]`)
	err = k.wsHandleData(pressXToJSON)
	if err != nil {
		t.Error(err)
	}
}

func TestWsOrdrbook(t *testing.T) {
	t.Parallel()
	pressXToJSON := []byte(`{
	  "channelID": 13333337,
	  "channelName": "book",
	  "event": "subscriptionStatus",
	  "pair": "XBT/USD",
	  "status": "subscribed",
	  "subscription": {
		"name": "book"
	  }
	}`)
	err := k.wsHandleData(pressXToJSON)
	if err != nil {
		t.Error(err)
	}
	pressXToJSON = []byte(`[
	  13333337,
	  {
		"as": [
		  [
			"5541.30000",
			"2.50700000",
			"1534614248.123678"
		  ],
		  [
			"5541.80000",
			"0.33000000",
			"1534614098.345543"
		  ],
		  [
			"5542.70000",
			"0.64700000",
			"1534614244.654432"
		  ],
		  [
			"5544.30000",
			"2.50700000",
			"1534614248.123678"
		  ],
		  [
			"5545.80000",
			"0.33000000",
			"1534614098.345543"
		  ],
		  [
			"5546.70000",
			"0.64700000",
			"1534614244.654432"
		  ],
		  [
			"5547.70000",
			"0.64700000",
			"1534614244.654432"
		  ],
		  [
			"5548.30000",
			"2.50700000",
			"1534614248.123678"
		  ],
		  [
			"5549.80000",
			"0.33000000",
			"1534614098.345543"
		  ],
		  [
			"5550.70000",
			"0.64700000",
			"1534614244.654432"
		  ]
		],
		"bs": [
		  [
			"5541.20000",
			"1.52900000",
			"1534614248.765567"
		  ],
		  [
			"5539.90000",
			"0.30000000",
			"1534614241.769870"
		  ],
		  [
			"5539.50000",
			"5.00000000",
			"1534613831.243486"
		  ],
		  [
			"5538.20000",
			"1.52900000",
			"1534614248.765567"
		  ],
		  [
			"5537.90000",
			"0.30000000",
			"1534614241.769870"
		  ],
		  [
			"5536.50000",
			"5.00000000",
			"1534613831.243486"
		  ],
		  [
			"5535.20000",
			"1.52900000",
			"1534614248.765567"
		  ],
		  [
			"5534.90000",
			"0.30000000",
			"1534614241.769870"
		  ],
		  [
			"5533.50000",
			"5.00000000",
			"1534613831.243486"
		  ],
		  [
			"5532.50000",
			"5.00000000",
			"1534613831.243486"
		  ]
		]
	  },
	  "book-100",
	  "XBT/USD"
	]`)
	err = k.wsHandleData(pressXToJSON)
	if err != nil {
		t.Error(err)
	}
	pressXToJSON = []byte(`[
	  13333337,
	  {
		"a": [
		  [
			"5541.30000",
			"2.50700000",
			"1534614248.456738"
		  ],
		  [
			"5542.50000",
			"0.40100000",
			"1534614248.456738"
		  ]
		],
		"c": "4187525586"
	  },
	  "book-10",
	  "XBT/USD"
	]`)
	err = k.wsHandleData(pressXToJSON)
	if err != nil {
		t.Error(err)
	}
	pressXToJSON = []byte(`[
	  13333337,
	  {
		"b": [
		  [
			"5541.30000",
			"0.00000000",
			"1534614335.345903"
		  ]
		],
		"c": "4187525586"
	  },
	  "book-10",
	  "XBT/USD"
	]`)
	err = k.wsHandleData(pressXToJSON)
	if err != nil {
		t.Error(err)
	}
}

func TestWsOwnTrades(t *testing.T) {
	t.Parallel()
	pressXToJSON := []byte(`[
	  [
		{
		  "TDLH43-DVQXD-2KHVYY": {
			"cost": "1000000.00000",
			"fee": "1600.00000",
			"margin": "0.00000",
			"ordertxid": "TDLH43-DVQXD-2KHVYY",
			"ordertype": "limit",
			"pair": "XBT/USD",
			"postxid": "OGTT3Y-C6I3P-XRI6HX",
			"price": "100000.00000",
			"time": "1560516023.070651",
			"type": "sell",
			"vol": "1000000000.00000000"
		  }
		},
		{
		  "TDLH43-DVQXD-2KHVYY": {
			"cost": "1000000.00000",
			"fee": "600.00000",
			"margin": "0.00000",
			"ordertxid": "TDLH43-DVQXD-2KHVYY",
			"ordertype": "limit",
			"pair": "XBT/USD",
			"postxid": "OGTT3Y-C6I3P-XRI6HX",
			"price": "100000.00000",
			"time": "1560516023.070658",
			"type": "buy",
			"vol": "1000000000.00000000"
		  }
		},
		{
		  "TDLH43-DVQXD-2KHVYY": {
			"cost": "1000000.00000",
			"fee": "1600.00000",
			"margin": "0.00000",
			"ordertxid": "TDLH43-DVQXD-2KHVYY",
			"ordertype": "limit",
			"pair": "XBT/USD",
			"postxid": "OGTT3Y-C6I3P-XRI6HX",
			"price": "100000.00000",
			"time": "1560520332.914657",
			"type": "sell",
			"vol": "1000000000.00000000"
		  }
		},
		{
		  "TDLH43-DVQXD-2KHVYY": {
			"cost": "1000000.00000",
			"fee": "600.00000",
			"margin": "0.00000",
			"ordertxid": "TDLH43-DVQXD-2KHVYY",
			"ordertype": "limit",
			"pair": "XBT/USD",
			"postxid": "OGTT3Y-C6I3P-XRI6HX",
			"price": "100000.00000",
			"time": "1560520332.914664",
			"type": "buy",
			"vol": "1000000000.00000000"
		  }
		}
	  ],
	  "ownTrades"
	]`)
	err := k.wsHandleData(pressXToJSON)
	if err != nil {
		t.Error(err)
	}
}

func TestWsOpenOrders(t *testing.T) {
	t.Parallel()
	k := new(Kraken) //nolint:govet // Intentional shadow to avoid future copy/paste mistakes
	require.NoError(t, testexch.Setup(k), "Test instance Setup must not error")
	testexch.UpdatePairsOnce(t, k)
	testexch.FixtureToDataHandler(t, "testdata/wsOpenTrades.json", k.wsHandleData)
	close(k.Websocket.DataHandler)
	assert.Len(t, k.Websocket.DataHandler, 7, "Should see 7 orders")
	for resp := range k.Websocket.DataHandler {
		switch v := resp.(type) {
		case *order.Detail:
			switch len(k.Websocket.DataHandler) {
			case 6:
				assert.Equal(t, "OGTT3Y-C6I3P-XRI6HR", v.OrderID, "OrderID")
				assert.Equal(t, order.Limit, v.Type, "order type")
				assert.Equal(t, order.Sell, v.Side, "order side")
				assert.Equal(t, order.Open, v.Status, "order status")
				assert.Equal(t, 34.5, v.Price, "price")
				assert.Equal(t, 10.00345345, v.Amount, "amount")
			case 5:
				assert.Equal(t, "OKB55A-UEMMN-YUXM2A", v.OrderID, "OrderID")
				assert.Equal(t, order.Market, v.Type, "order type")
				assert.Equal(t, order.Buy, v.Side, "order side")
				assert.Equal(t, order.Pending, v.Status, "order status")
				assert.Equal(t, 0.0, v.Price, "price")
				assert.Equal(t, 0.0001, v.Amount, "amount")
				assert.Equal(t, time.UnixMicro(1692851641361371), v.Date, "Date")
			case 4:
				assert.Equal(t, "OKB55A-UEMMN-YUXM2A", v.OrderID, "OrderID")
				assert.Equal(t, order.Open, v.Status, "order status")
			case 3:
				assert.Equal(t, "OKB55A-UEMMN-YUXM2A", v.OrderID, "OrderID")
				assert.Equal(t, order.UnknownStatus, v.Status, "order status")
				assert.Equal(t, 26425.2, v.AverageExecutedPrice, "AverageExecutedPrice")
				assert.Equal(t, 0.0001, v.ExecutedAmount, "ExecutedAmount")
				assert.Equal(t, 0.0, v.RemainingAmount, "RemainingAmount") // Not in the message; Testing regression to bad derivation
				assert.Equal(t, 0.00687, v.Fee, "Fee")
			case 2:
				assert.Equal(t, "OKB55A-UEMMN-YUXM2A", v.OrderID, "OrderID")
				assert.Equal(t, order.Closed, v.Status, "order status")
				assert.Equal(t, 0.0001, v.ExecutedAmount, "ExecutedAmount")
				assert.Equal(t, 26425.2, v.AverageExecutedPrice, "AverageExecutedPrice")
				assert.Equal(t, 0.00687, v.Fee, "Fee")
				assert.Equal(t, time.UnixMicro(1692851641361447), v.LastUpdated, "LastUpdated")
			case 1:
				assert.Equal(t, "OGTT3Y-C6I3P-XRI6HR", v.OrderID, "OrderID")
				assert.Equal(t, order.UnknownStatus, v.Status, "order status")
				assert.Equal(t, 10.00345345, v.ExecutedAmount, "ExecutedAmount")
				assert.Equal(t, 0.001, v.Fee, "Fee")
				assert.Equal(t, 34.5, v.AverageExecutedPrice, "AverageExecutedPrice")
			case 0:
				assert.Equal(t, "OGTT3Y-C6I3P-XRI6HR", v.OrderID, "OrderID")
				assert.Equal(t, order.Closed, v.Status, "order status")
				assert.Equal(t, time.UnixMicro(1692675961789052), v.LastUpdated, "LastUpdated")
				assert.Equal(t, 10.00345345, v.ExecutedAmount, "ExecutedAmount")
				assert.Equal(t, 0.001, v.Fee, "Fee")
				assert.Equal(t, 34.5, v.AverageExecutedPrice, "AverageExecutedPrice")
			}
		case error:
			t.Error(v)
		default:
			t.Errorf("Unexpected type in DataHandler: %T (%s)", v, v)
		}
	}
}

func TestWsAddOrderJSON(t *testing.T) {
	t.Parallel()
	pressXToJSON := []byte(`{
  "descr": "buy 0.01770000 XBTUSD @ limit 4000",
  "event": "addOrderStatus",
  "status": "ok",
  "txid": "ONPNXH-KMKMU-F4MR5V"
}`)
	err := k.wsHandleData(pressXToJSON)
	if err != nil {
		t.Error(err)
	}
}

func TestParseTime(t *testing.T) {
	t.Parallel()
	// Test REST example
	r := convert.TimeFromUnixTimestampDecimal(1373750306.9819).UTC()
	if r.Year() != 2013 ||
		r.Month().String() != "July" ||
		r.Day() != 13 {
		t.Error("unexpected result")
	}

	// Test Websocket time example
	r = convert.TimeFromUnixTimestampDecimal(1534614098.345543).UTC()
	if r.Year() != 2018 ||
		r.Month().String() != "August" ||
		r.Day() != 18 {
		t.Error("unexpected result")
	}
}

func TestGetHistoricCandles(t *testing.T) {
	t.Parallel()
	pair, err := currency.NewPairFromString("XBT-USD")
	if err != nil {
		t.Fatal(err)
	}

	_, err = k.GetHistoricCandles(context.Background(), pair, asset.Spot, kline.OneHour, time.Now().Add(-time.Hour*12), time.Now())
	if err != nil {
		t.Error(err)
	}

	pairs, err := k.CurrencyPairs.GetPairs(asset.Futures, false)
	if err != nil {
		t.Error(err)
	}
	err = k.CurrencyPairs.EnablePair(asset.Futures, pairs[0])
	if err != nil && !errors.Is(err, currency.ErrPairAlreadyEnabled) {
		t.Error(err)
	}
	_, err = k.GetHistoricCandles(context.Background(), pairs[0], asset.Futures, kline.OneHour, time.Now().Add(-time.Hour*12), time.Now())
	if !errors.Is(err, asset.ErrNotSupported) {
		t.Error(err)
	}
}

func TestGetHistoricCandlesExtended(t *testing.T) {
	t.Parallel()
	pair, err := currency.NewPairFromString("XBT-USD")
	if err != nil {
		t.Fatal(err)
	}

	_, err = k.GetHistoricCandlesExtended(context.Background(), pair, asset.Spot, kline.OneMin, time.Now().Add(-time.Minute*3), time.Now())
	if !errors.Is(err, common.ErrFunctionNotSupported) {
		t.Error(err)
	}
}

func Test_FormatExchangeKlineInterval(t *testing.T) {
	t.Parallel()
	testCases := []struct {
		name     string
		interval kline.Interval
		output   string
	}{
		{
			"OneMin",
			kline.OneMin,
			"1",
		},
		{
			"OneDay",
			kline.OneDay,
			"1440",
		},
	}

	for x := range testCases {
		test := testCases[x]

		t.Run(test.name, func(t *testing.T) {
			t.Parallel()
			ret := k.FormatExchangeKlineInterval(test.interval)

			if ret != test.output {
				t.Errorf("unexpected result return expected: %v received: %v", test.output, ret)
			}
		})
	}
}

func TestGetRecentTrades(t *testing.T) {
	t.Parallel()
	cp, err := currency.NewPairFromString("BCHEUR")
	if err != nil {
		t.Fatal(err)
	}
	_, err = k.GetRecentTrades(context.Background(), cp, asset.Spot)
	if err != nil {
		t.Error(err)
	}

	cp, err = currency.NewPairFromStrings("PI", "BCHUSD")
	if err != nil {
		t.Error(err)
	}
	cp.Delimiter = "_"
	_, err = k.GetRecentTrades(context.Background(), cp, asset.Futures)
	if err != nil {
		t.Error(err)
	}
}

func TestGetHistoricTrades(t *testing.T) {
	t.Parallel()
	currencyPair, err := currency.NewPairFromString("XBTUSD")
	if err != nil {
		t.Fatal(err)
	}
	_, err = k.GetHistoricTrades(context.Background(),
		currencyPair, asset.Spot, time.Now().Add(-time.Minute*15), time.Now())
	if err != nil && err != common.ErrFunctionNotSupported {
		t.Error(err)
	}
}

var testOb = orderbook.Base{
	Asks: []orderbook.Tranche{
		// NOTE: 0.00000500 float64 == 0.000005
		{Price: 0.05005, StrPrice: "0.05005", Amount: 0.00000500, StrAmount: "0.00000500"},
		{Price: 0.05010, StrPrice: "0.05010", Amount: 0.00000500, StrAmount: "0.00000500"},
		{Price: 0.05015, StrPrice: "0.05015", Amount: 0.00000500, StrAmount: "0.00000500"},
		{Price: 0.05020, StrPrice: "0.05020", Amount: 0.00000500, StrAmount: "0.00000500"},
		{Price: 0.05025, StrPrice: "0.05025", Amount: 0.00000500, StrAmount: "0.00000500"},
		{Price: 0.05030, StrPrice: "0.05030", Amount: 0.00000500, StrAmount: "0.00000500"},
		{Price: 0.05035, StrPrice: "0.05035", Amount: 0.00000500, StrAmount: "0.00000500"},
		{Price: 0.05040, StrPrice: "0.05040", Amount: 0.00000500, StrAmount: "0.00000500"},
		{Price: 0.05045, StrPrice: "0.05045", Amount: 0.00000500, StrAmount: "0.00000500"},
		{Price: 0.05050, StrPrice: "0.05050", Amount: 0.00000500, StrAmount: "0.00000500"},
	},
	Bids: []orderbook.Tranche{
		{Price: 0.05000, StrPrice: "0.05000", Amount: 0.00000500, StrAmount: "0.00000500"},
		{Price: 0.04995, StrPrice: "0.04995", Amount: 0.00000500, StrAmount: "0.00000500"},
		{Price: 0.04990, StrPrice: "0.04990", Amount: 0.00000500, StrAmount: "0.00000500"},
		{Price: 0.04980, StrPrice: "0.04980", Amount: 0.00000500, StrAmount: "0.00000500"},
		{Price: 0.04975, StrPrice: "0.04975", Amount: 0.00000500, StrAmount: "0.00000500"},
		{Price: 0.04970, StrPrice: "0.04970", Amount: 0.00000500, StrAmount: "0.00000500"},
		{Price: 0.04965, StrPrice: "0.04965", Amount: 0.00000500, StrAmount: "0.00000500"},
		{Price: 0.04960, StrPrice: "0.04960", Amount: 0.00000500, StrAmount: "0.00000500"},
		{Price: 0.04955, StrPrice: "0.04955", Amount: 0.00000500, StrAmount: "0.00000500"},
		{Price: 0.04950, StrPrice: "0.04950", Amount: 0.00000500, StrAmount: "0.00000500"},
	},
}

const krakenAPIDocChecksum = 974947235

func TestChecksumCalculation(t *testing.T) {
	t.Parallel()
	expected := "5005"
	if v := trim("0.05005"); v != expected {
		t.Errorf("expected %s but received %s", expected, v)
	}

	expected = "500"
	if v := trim("0.00000500"); v != expected {
		t.Errorf("expected %s but received %s", expected, v)
	}

	err := validateCRC32(&testOb, krakenAPIDocChecksum)
	if err != nil {
		t.Error(err)
	}
}

func TestGetCharts(t *testing.T) {
	t.Parallel()
	cp, err := currency.NewPairFromStrings("PI", "BCHUSD")
	if err != nil {
		t.Error(err)
	}
	cp.Delimiter = "_"
	resp, err := k.GetFuturesCharts(context.Background(), "1d", "spot", cp, time.Time{}, time.Time{})
	if err != nil {
		t.Error(err)
	}

	end := time.UnixMilli(resp.Candles[0].Time)
	_, err = k.GetFuturesCharts(context.Background(), "1d", "spot", cp, end.Add(-time.Hour*24*7), end)
	if err != nil {
		t.Error(err)
	}
}

func TestGetFuturesTrades(t *testing.T) {
	t.Parallel()
	cp, err := currency.NewPairFromStrings("PI", "BCHUSD")
	if err != nil {
		t.Error(err)
	}
	cp.Delimiter = "_"
	_, err = k.GetFuturesTrades(context.Background(), cp, time.Time{}, time.Time{})
	if err != nil {
		t.Error(err)
	}

	_, err = k.GetFuturesTrades(context.Background(), cp, time.Now().Add(-time.Hour), time.Now())
	if err != nil {
		t.Error(err)
	}
}

var websocketXDGUSDOrderbookUpdates = []string{
	`{"channelID":2304,"channelName":"book-10","event":"subscriptionStatus","pair":"XDG/USD","reqid":163845014,"status":"subscribed","subscription":{"depth":10,"name":"book"}}`,
	`[2304,{"as":[["0.074602700","278.39626342","1690246067.832139"],["0.074611000","555.65134028","1690246086.243668"],["0.074613300","524.87121572","1690245901.574881"],["0.074624600","77.57180740","1690246060.668500"],["0.074632500","620.64648404","1690246010.904883"],["0.074698400","409.57419037","1690246041.269821"],["0.074700000","61067.71115772","1690246089.485595"],["0.074723200","4394.01869240","1690246087.557913"],["0.074725200","4229.57885125","1690246082.911452"],["0.074738400","212.25501214","1690246089.421559"]],"bs":[["0.074597400","53591.43163675","1690246089.451762"],["0.074596700","33594.18269213","1690246089.514152"],["0.074596600","53598.60351469","1690246089.340781"],["0.074594800","5358.57247081","1690246089.347962"],["0.074594200","30168.21074680","1690246089.345112"],["0.074590900","7089.69894583","1690246088.212880"],["0.074586700","46925.20182082","1690246089.074618"],["0.074577200","5500.00000000","1690246087.568856"],["0.074569600","8132.49888631","1690246086.841219"],["0.074562900","8413.11098009","1690246087.024863"]]},"book-10","XDG/USD"]`,
	`[2304,{"a":[["0.074700000","0.00000000","1690246089.516119"],["0.074738500","125000.00000000","1690246063.352141","r"]],"c":"2219685759"},"book-10","XDG/USD"]`,
	`[2304,{"a":[["0.074678800","33476.70673703","1690246089.570183"]],"c":"1897176819"},"book-10","XDG/USD"]`,
	`[2304,{"b":[["0.074562900","0.00000000","1690246089.570206"],["0.074559600","4000.00000000","1690246086.478591","r"]],"c":"2498018751"},"book-10","XDG/USD"]`,
	`[2304,{"b":[["0.074577300","125000.00000000","1690246089.577140"]],"c":"155006629"},"book-10","XDG/USD"]`,
	`[2304,{"a":[["0.074678800","0.00000000","1690246089.584498"],["0.074738500","125000.00000000","1690246063.352141","r"]],"c":"3703147735"},"book-10","XDG/USD"]`,
	`[2304,{"b":[["0.074597500","10000.00000000","1690246089.602477"]],"c":"2989534775"},"book-10","XDG/USD"]`,
	`[2304,{"a":[["0.074738500","0.00000000","1690246089.608769"],["0.074750800","51369.02100000","1690246089.495500","r"]],"c":"1842075082"},"book-10","XDG/USD"]`,
	`[2304,{"b":[["0.074583500","8413.11098009","1690246089.612144"]],"c":"710274752"},"book-10","XDG/USD"]`,
	`[2304,{"b":[["0.074578500","9966.55841398","1690246089.634739"]],"c":"1646135532"},"book-10","XDG/USD"]`,
	`[2304,{"a":[["0.074738400","0.00000000","1690246089.638648"],["0.074751500","80499.09450000","1690246086.679402","r"]],"c":"2509689626"},"book-10","XDG/USD"]`,
	`[2304,{"a":[["0.074750700","290.96851266","1690246089.638754"]],"c":"3981738175"},"book-10","XDG/USD"]`,
	`[2304,{"a":[["0.074720000","61067.71115772","1690246089.662102"]],"c":"1591820326"},"book-10","XDG/USD"]`,
	`[2304,{"a":[["0.074602700","0.00000000","1690246089.670911"],["0.074750800","51369.02100000","1690246089.495500","r"]],"c":"3838272404"},"book-10","XDG/USD"]`,
	`[2304,{"a":[["0.074611000","0.00000000","1690246089.680343"],["0.074758500","159144.39750000","1690246035.158327","r"]],"c":"4241552383"},"book-10","XDG/USD"]	`,
}

var websocketLUNAEUROrderbookUpdates = []string{
	`{"channelID":9536,"channelName":"book-10","event":"subscriptionStatus","pair":"LUNA/EUR","reqid":106845459,"status":"subscribed","subscription":{"depth":10,"name":"book"}}`,
	`[9536,{"as":[["0.000074650000","147354.32016076","1690249755.076929"],["0.000074710000","5084881.40000000","1690250711.359411"],["0.000074760000","9700502.70476704","1690250743.279490"],["0.000074990000","2933380.23886300","1690249596.627969"],["0.000075000000","433333.33333333","1690245575.626780"],["0.000075020000","152914.84493416","1690243661.232520"],["0.000075070000","146529.90542161","1690249048.358424"],["0.000075250000","737072.85720004","1690211553.549248"],["0.000075400000","670061.64567140","1690250769.261196"],["0.000075460000","980226.63603417","1690250769.627523"]],"bs":[["0.000074590000","71029.87806720","1690250763.012724"],["0.000074580000","15935576.86404000","1690250763.012710"],["0.000074520000","33758611.79634000","1690250718.290955"],["0.000074350000","3156650.58590277","1690250766.499648"],["0.000074340000","301727260.79999999","1690250766.490238"],["0.000074320000","64611496.53837000","1690250742.680258"],["0.000074310000","104228596.60000000","1690250744.679121"],["0.000074300000","40366046.10582000","1690250762.685914"],["0.000074200000","3690216.57320475","1690250645.311465"],["0.000074060000","1337170.52532521","1690250742.012527"]]},"book-10","LUNA/EUR"]`,
	`[9536,{"b":[["0.000074060000","0.00000000","1690250770.616604"],["0.000074050000","16742421.17790510","1690250710.867730","r"]],"c":"418307145"},"book-10","LUNA/EUR"]`,
}

var websocketGSTEUROrderbookUpdates = []string{
	`{"channelID":8912,"channelName":"book-10","event":"subscriptionStatus","pair":"GST/EUR","reqid":157734759,"status":"subscribed","subscription":{"depth":10,"name":"book"}}`,
	`[8912,{"as":[["0.01300","850.00000000","1690230914.230506"],["0.01400","323483.99590510","1690256356.615823"],["0.01500","100287.34442717","1690219133.193345"],["0.01600","67995.78441017","1690118389.451216"],["0.01700","41776.38397740","1689676303.381189"],["0.01800","11785.76177777","1688631951.812452"],["0.01900","23700.00000000","1686935422.319042"],["0.02000","3941.17000000","1689415829.176481"],["0.02100","16598.69173066","1689420942.541943"],["0.02200","17572.51572836","1689851425.907427"]],"bs":[["0.01200","14220.66466572","1690256540.842831"],["0.01100","160223.61546438","1690256401.072463"],["0.01000","63083.48958963","1690256604.037673"],["0.00900","6750.00000000","1690252470.633938"],["0.00800","213059.49706376","1690256360.386301"],["0.00700","1000.00000000","1689869458.464975"],["0.00600","4000.00000000","1690221333.528698"],["0.00100","245000.00000000","1690051368.753455"]]},"book-10","GST/EUR"]`,
	`[8912,{"b":[["0.01000","60583.48958963","1690256620.206768"],["0.01000","63083.48958963","1690256620.206783"]],"c":"69619317"},"book-10","GST/EUR"]`,
}

func TestWsOrderbookMax10Depth(t *testing.T) {
	t.Parallel()
	for x := range websocketXDGUSDOrderbookUpdates {
		err := k.wsHandleData([]byte(websocketXDGUSDOrderbookUpdates[x]))
		if err != nil {
			t.Fatal(err)
		}
	}

	for x := range websocketLUNAEUROrderbookUpdates {
		err := k.wsHandleData([]byte(websocketLUNAEUROrderbookUpdates[x]))
		// TODO: Known issue with LUNA pairs and big number float precision
		// storage and checksum calc. Might need to store raw strings as fields
		// in the orderbook.Tranche struct.
		// Required checksum: 7465000014735432016076747100005084881400000007476000097005027047670474990000293338023886300750000004333333333333375020000152914844934167507000014652990542161752500007370728572000475400000670061645671407546000098022663603417745900007102987806720745800001593557686404000745200003375861179634000743500003156650585902777434000030172726079999999743200006461149653837000743100001042285966000000074300000403660461058200074200000369021657320475740500001674242117790510
		if err != nil && x != len(websocketLUNAEUROrderbookUpdates)-1 {
			t.Fatal(err)
		}
	}

	// This has less than 10 bids and still needs a checksum calc.
	for x := range websocketGSTEUROrderbookUpdates {
		err := k.wsHandleData([]byte(websocketGSTEUROrderbookUpdates[x]))
		if err != nil {
			t.Fatal(err)
		}
	}
}

func TestGetFuturesContractDetails(t *testing.T) {
	t.Parallel()
	_, err := k.GetFuturesContractDetails(context.Background(), asset.Spot)
	if !errors.Is(err, futures.ErrNotFuturesAsset) {
		t.Error(err)
	}
	_, err = k.GetFuturesContractDetails(context.Background(), asset.USDTMarginedFutures)
	if !errors.Is(err, asset.ErrNotSupported) {
		t.Error(err)
	}

	_, err = k.GetFuturesContractDetails(context.Background(), asset.Futures)
	assert.NoError(t, err, "GetFuturesContractDetails should not error")
}

func TestGetLatestFundingRates(t *testing.T) {
	t.Parallel()
	_, err := k.GetLatestFundingRates(context.Background(), &fundingrate.LatestRateRequest{
		Asset:                asset.USDTMarginedFutures,
		Pair:                 currency.NewPair(currency.BTC, currency.USD),
		IncludePredictedRate: true,
	})
	if !errors.Is(err, asset.ErrNotSupported) {
		t.Error(err)
	}

	_, err = k.GetLatestFundingRates(context.Background(), &fundingrate.LatestRateRequest{
		Asset: asset.Futures,
	})
	if !errors.Is(err, nil) {
		t.Error(err)
	}

	cp := currency.NewPair(currency.PF, currency.NewCode("XBTUSD"))
	cp.Delimiter = "_"
	err = k.CurrencyPairs.EnablePair(asset.Futures, cp)
	if err != nil && !errors.Is(err, currency.ErrPairAlreadyEnabled) {
		t.Fatal(err)
	}
	_, err = k.GetLatestFundingRates(context.Background(), &fundingrate.LatestRateRequest{
		Asset:                asset.Futures,
		Pair:                 cp,
		IncludePredictedRate: true,
	})
	if err != nil {
		t.Error(err)
	}
}

func TestIsPerpetualFutureCurrency(t *testing.T) {
	t.Parallel()
	is, err := k.IsPerpetualFutureCurrency(asset.Binary, currency.NewPair(currency.BTC, currency.USDT))
	if err != nil {
		t.Error(err)
	}
	if is {
		t.Error("expected false")
	}

	is, err = k.IsPerpetualFutureCurrency(asset.Futures, currency.NewPair(currency.BTC, currency.USDT))
	if err != nil {
		t.Error(err)
	}
	if is {
		t.Error("expected false")
	}

	is, err = k.IsPerpetualFutureCurrency(asset.Futures, currency.NewPair(currency.PF, currency.NewCode("XBTUSD")))
	if err != nil {
		t.Error(err)
	}
	if !is {
		t.Error("expected true")
	}
}

func TestGetOpenInterest(t *testing.T) {
	t.Parallel()
	_, err := k.GetOpenInterest(context.Background(), key.PairAsset{
		Base:  currency.ETH.Item,
		Quote: currency.USDT.Item,
		Asset: asset.USDTMarginedFutures,
	})
	assert.ErrorIs(t, err, asset.ErrNotSupported)

	cp1 := currency.NewPair(currency.PF, currency.NewCode("ETHUSD"))
	cp2 := currency.NewPair(currency.PF, currency.NewCode("XBTUSD"))
	sharedtestvalues.SetupCurrencyPairsForExchangeAsset(t, k, asset.Futures, cp1, cp2)

	resp, err := k.GetOpenInterest(context.Background(), key.PairAsset{
		Base:  cp1.Base.Item,
		Quote: cp1.Quote.Item,
		Asset: asset.Futures,
	})
	assert.NoError(t, err)
	assert.NotEmpty(t, resp)

	resp, err = k.GetOpenInterest(context.Background(),
		key.PairAsset{
			Base:  cp1.Base.Item,
			Quote: cp1.Quote.Item,
			Asset: asset.Futures,
		},
		key.PairAsset{
			Base:  cp2.Base.Item,
			Quote: cp2.Quote.Item,
			Asset: asset.Futures,
		})
	assert.NoError(t, err)
	assert.NotEmpty(t, resp)

	resp, err = k.GetOpenInterest(context.Background())
	assert.NoError(t, err)
	assert.NotEmpty(t, resp)
}

// curryWsMockUpgrader handles Kraken specific http auth token responses prior to handling off to standard Websocket upgrader
func curryWsMockUpgrader(tb testing.TB, h testexch.WsMockFunc) http.HandlerFunc {
	tb.Helper()
	return func(w http.ResponseWriter, r *http.Request) {
		if strings.Contains(r.URL.Path, "GetWebSocketsToken") {
			_, err := w.Write([]byte(`{"result":{"token":"mockAuth"}}`))
			require.NoError(tb, err, "Write should not error")
			return
		}
		testexch.WsMockUpgrader(tb, w, r, h)
	}
}

func TestGetCurrencyTradeURL(t *testing.T) {
	t.Parallel()
	testexch.UpdatePairsOnce(t, k)
	for _, a := range k.GetAssetTypes(false) {
		pairs, err := k.CurrencyPairs.GetPairs(a, false)
		if len(pairs) == 0 {
			continue
		}
		require.NoError(t, err, "cannot get pairs for %s", a)
		resp, err := k.GetCurrencyTradeURL(context.Background(), a, pairs[0])
		if a != asset.Spot && a != asset.Futures {
			assert.ErrorIs(t, err, asset.ErrNotSupported)
			continue
		}
		require.NoError(t, err)
		assert.NotEmpty(t, resp)
	}
}<|MERGE_RESOLUTION|>--- conflicted
+++ resolved
@@ -50,27 +50,9 @@
 	if err := testexch.Setup(k); err != nil {
 		log.Fatal(err)
 	}
-<<<<<<< HEAD
-	krakenConfig, err := cfg.GetExchangeConfig("Kraken")
-	if err != nil {
-		log.Fatal(err)
-	}
-	krakenConfig.API.AuthenticatedSupport = true
-	krakenConfig.API.Credentials.Key = apiKey
-	krakenConfig.API.Credentials.Secret = apiSecret
-	k.Websocket = sharedtestvalues.NewTestWrapperWebsocket()
-	err = k.Setup(krakenConfig)
-	if err != nil {
-		log.Fatal(err)
-	}
-	err = k.UpdateTradablePairs(context.Background(), true)
-	if err != nil {
-		log.Fatal(err)
-=======
 	if apiKey != "" && apiSecret != "" {
 		k.API.AuthenticatedSupport = true
 		k.SetCredentials(apiKey, apiSecret, "", "", "", "")
->>>>>>> 59469331
 	}
 	os.Exit(m.Run())
 }
