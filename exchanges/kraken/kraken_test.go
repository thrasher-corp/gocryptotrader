--- conflicted
+++ resolved
@@ -2394,8 +2394,6 @@
 			}
 		})
 	}
-<<<<<<< HEAD
-=======
 }
 
 func TestGetFuturesErr(t *testing.T) {
@@ -2413,5 +2411,4 @@
 	assert.ErrorContains(t, err, "2 goat", "JSON with both error and errors should error correctly")
 	assert.ErrorContains(t, err, "3 goat", "JSON with both error and errors should error correctly")
 	assert.ErrorContains(t, err, "too many goat", "JSON both error and with errors should error correctly")
->>>>>>> 16d88cf5
 }