--- conflicted
+++ resolved
@@ -533,16 +533,12 @@
 func TestWithdraw(t *testing.T) {
 	withdrawCryptoRequest := withdraw.Request{
 		Crypto: &withdraw.CryptoRequest{
-			Address: "1F5zVDgNjorJ51oGebSvNCrSAHpwGkUdDB",
+			Address: core.BitcoinDonationAddress,
 		},
-<<<<<<< HEAD
 		Amount:        -1,
 		Currency:      currency.XXBT,
 		Description:   "WITHDRAW IT ALL",
 		TradePassword: "Key",
-=======
-		Address: core.BitcoinDonationAddress,
->>>>>>> 946eb604
 	}
 
 	if areTestAPIKeysSet() && !canManipulateRealOrders {
