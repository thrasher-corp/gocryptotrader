--- conflicted
+++ resolved
@@ -87,11 +87,7 @@
 		currency.NewPair(currency.ETH, currency.USDT),
 		currency.NewPair(currency.XBT, currency.USDT),
 	} {
-<<<<<<< HEAD
-		l, err := k.GetOrderExecutionLimits(asset.Spot, p)
-=======
-		limits, err := e.GetOrderExecutionLimits(asset.Spot, p)
->>>>>>> edf5d84d
+		l, err := e.GetOrderExecutionLimits(asset.Spot, p)
 		require.NoErrorf(t, err, "%s GetOrderExecutionLimits must not error", p)
 		assert.Positivef(t, l.PriceStepIncrementSize, "%s PriceStepIncrementSize should be positive", p)
 		assert.Positivef(t, l.MinimumBaseAmount, "%s MinimumBaseAmount should be positive", p)
