--- conflicted
+++ resolved
@@ -1,11 +1,8 @@
 package kraken
 
 import (
-<<<<<<< HEAD
 	"context"
-=======
 	"fmt"
->>>>>>> 1e79384b
 	"log"
 	"net/http"
 	"os"
@@ -699,14 +696,10 @@
 func TestGetFeeByTypeOfflineTradeFee(t *testing.T) {
 	t.Parallel()
 	var feeBuilder = setFeeBuilder()
-<<<<<<< HEAD
-	k.GetFeeByType(context.Background(), feeBuilder)
-=======
-	_, err := k.GetFeeByType(feeBuilder)
+	_, err := k.GetFeeByType(context.Background(), feeBuilder)
 	if err != nil {
 		t.Fatal(err)
 	}
->>>>>>> 1e79384b
 	if !areTestAPIKeysSet() {
 		if feeBuilder.FeeType != exchange.OfflineTradeFee {
 			t.Errorf("Expected %v, received %v", exchange.OfflineTradeFee, feeBuilder.FeeType)
