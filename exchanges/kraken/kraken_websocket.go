--- conflicted
+++ resolved
@@ -87,7 +87,7 @@
 	}
 	spotWebsocket, err := k.Websocket.GetAssetWebsocket(asset.Spot)
 	if err != nil {
-		return err
+		return fmt.Errorf("%w asset type: %v", err, asset.Spot)
 	}
 	var dialer websocket.Dialer
 	err = spotWebsocket.Conn.Dial(&dialer, http.Header{})
@@ -95,7 +95,10 @@
 		return err
 	}
 
+	comms := make(chan stream.Response)
+	k.Websocket.Wg.Add(2)
 	go k.wsReadData(spotWebsocket.Conn)
+	go k.wsFunnelConnectionData(spotWebsocket.Conn, comms)
 
 	if k.IsWebsocketAuthenticationSupported() {
 		authToken, err = k.GetWebsocketToken(context.TODO())
@@ -114,7 +117,9 @@
 					k.Name,
 					err)
 			} else {
-				go k.wsReadData(spotWebsocket.AuthConn)
+				k.Websocket.SetCanUseAuthenticatedEndpoints(true)
+				k.Websocket.Wg.Add(1)
+				go k.wsFunnelConnectionData(spotWebsocket.AuthConn, comms)
 				err = k.wsAuthPingHandler()
 				if err != nil {
 					log.Errorf(log.ExchangeSys,
@@ -134,6 +139,18 @@
 			err)
 	}
 	return nil
+}
+
+// wsFunnelConnectionData funnels both auth and public ws data into one manageable place
+func (k *Kraken) wsFunnelConnectionData(ws stream.Connection, comms chan stream.Response) {
+	defer k.Websocket.Wg.Done()
+	for {
+		resp := ws.ReadMessage()
+		if resp.Raw == nil {
+			return
+		}
+		comms <- resp
+	}
 }
 
 // wsReadData receives and passes on websocket messages for processing
@@ -312,13 +329,13 @@
 
 // wsPingHandler sends a message "ping" every 27 to maintain the connection to the websocket
 func (k *Kraken) wsPingHandler() error {
+	message, err := json.Marshal(pingRequest)
+	if err != nil {
+		return err
+	}
 	spotWebsocket, err := k.Websocket.GetAssetWebsocket(asset.Spot)
 	if err != nil {
 		return fmt.Errorf("%w asset type: %v", err, asset.Spot)
-	}
-	message, err := json.Marshal(pingRequest)
-	if err != nil {
-		return err
 	}
 	spotWebsocket.Conn.SetupPingHandler(stream.PingHandler{
 		Message:     message,
@@ -330,13 +347,13 @@
 
 // wsAuthPingHandler sends a message "ping" every 27 to maintain the connection to the websocket
 func (k *Kraken) wsAuthPingHandler() error {
+	message, err := json.Marshal(pingRequest)
+	if err != nil {
+		return err
+	}
 	spotWebsocket, err := k.Websocket.GetAssetWebsocket(asset.Spot)
 	if err != nil {
 		return fmt.Errorf("%w asset type: %v", err, asset.Spot)
-	}
-	message, err := json.Marshal(pingRequest)
-	if err != nil {
-		return err
 	}
 	spotWebsocket.AuthConn.SetupPingHandler(stream.PingHandler{
 		Message:     message,
@@ -1179,15 +1196,11 @@
 }
 
 // Subscribe sends a websocket message to receive data from the channel
-<<<<<<< HEAD
-func (k *Kraken) Subscribe(channelsToSubscribe []subscription.Subscription) error {
+func (k *Kraken) Subscribe(channelsToSubscribe subscription.List) error {
 	spotWebsocket, err := k.Websocket.GetAssetWebsocket(asset.Spot)
 	if err != nil {
 		return fmt.Errorf("%w asset type: %v", err, asset.Spot)
 	}
-=======
-func (k *Kraken) Subscribe(channelsToSubscribe subscription.List) error {
->>>>>>> 59469331
 	var subscriptions = make(map[string]*[]WebsocketSubscriptionEventRequest)
 channels:
 	for i := range channelsToSubscribe {
@@ -1230,47 +1243,27 @@
 		for i := range *subs {
 			var err error
 			if common.StringDataContains(authenticatedChannels, (*subs)[i].Subscription.Name) {
-<<<<<<< HEAD
-				_, err := spotWebsocket.AuthConn.SendMessageReturnResponse((*subs)[i].RequestID, (*subs)[i])
-				if err != nil {
-					errs = common.AppendError(errs, err)
-					continue
-				}
-				spotWebsocket.AddSuccessfulSubscriptions((*subs)[i].Channels...)
-				continue
-			}
-			_, err := spotWebsocket.Conn.SendMessageReturnResponse((*subs)[i].RequestID, (*subs)[i])
-=======
-				_, err = k.Websocket.AuthConn.SendMessageReturnResponse((*subs)[i].RequestID, (*subs)[i])
+				_, err = spotWebsocket.AuthConn.SendMessageReturnResponse((*subs)[i].RequestID, (*subs)[i])
 			} else {
-				_, err = k.Websocket.Conn.SendMessageReturnResponse((*subs)[i].RequestID, (*subs)[i])
+				_, err = spotWebsocket.Conn.SendMessageReturnResponse((*subs)[i].RequestID, (*subs)[i])
 			}
 			if err == nil {
-				err = k.Websocket.AddSuccessfulSubscriptions((*subs)[i].Channels...)
-			}
->>>>>>> 59469331
+				err = spotWebsocket.AddSuccessfulSubscriptions((*subs)[i].Channels...)
+			}
 			if err != nil {
 				errs = common.AppendError(errs, err)
 			}
-<<<<<<< HEAD
-			spotWebsocket.AddSuccessfulSubscriptions((*subs)[i].Channels...)
-=======
->>>>>>> 59469331
 		}
 	}
 	return errs
 }
 
 // Unsubscribe sends a websocket message to stop receiving data from the channel
-<<<<<<< HEAD
-func (k *Kraken) Unsubscribe(channelsToUnsubscribe []subscription.Subscription) error {
+func (k *Kraken) Unsubscribe(channelsToUnsubscribe subscription.List) error {
 	spotWebsocket, err := k.Websocket.GetAssetWebsocket(asset.Spot)
 	if err != nil {
 		return fmt.Errorf("%w asset type: %v", err, asset.Spot)
 	}
-=======
-func (k *Kraken) Unsubscribe(channelsToUnsubscribe subscription.List) error {
->>>>>>> 59469331
 	var unsubs []WebsocketSubscriptionEventRequest
 channels:
 	for x := range channelsToUnsubscribe {
@@ -1313,33 +1306,16 @@
 	for i := range unsubs {
 		var err error
 		if common.StringDataContains(authenticatedChannels, unsubs[i].Subscription.Name) {
-<<<<<<< HEAD
-			_, err := spotWebsocket.AuthConn.SendMessageReturnResponse(unsubs[i].RequestID, unsubs[i])
-			if err != nil {
-				errs = common.AppendError(errs, err)
-				continue
-			}
-			spotWebsocket.RemoveSubscriptions(unsubs[i].Channels...)
-			continue
-		}
-
-		_, err := spotWebsocket.Conn.SendMessageReturnResponse(unsubs[i].RequestID, unsubs[i])
-=======
-			_, err = k.Websocket.AuthConn.SendMessageReturnResponse(unsubs[i].RequestID, unsubs[i])
+			_, err = spotWebsocket.AuthConn.SendMessageReturnResponse(unsubs[i].RequestID, unsubs[i])
 		} else {
-			_, err = k.Websocket.Conn.SendMessageReturnResponse(unsubs[i].RequestID, unsubs[i])
+			_, err = spotWebsocket.Conn.SendMessageReturnResponse(unsubs[i].RequestID, unsubs[i])
 		}
 		if err == nil {
-			err = k.Websocket.RemoveSubscriptions(unsubs[i].Channels...)
-		}
->>>>>>> 59469331
+			err = spotWebsocket.RemoveSubscriptions(unsubs[i].Channels...)
+		}
 		if err != nil {
 			errs = common.AppendError(errs, err)
 		}
-<<<<<<< HEAD
-		spotWebsocket.RemoveSubscriptions(unsubs[i].Channels...)
-=======
->>>>>>> 59469331
 	}
 	return errs
 }
@@ -1372,13 +1348,6 @@
 // wsCancelOrders cancels open orders concurrently
 // It does not use the multiple txId facility of the cancelOrder API because the errors are not specific
 func (k *Kraken) wsCancelOrders(orderIDs []string) error {
-<<<<<<< HEAD
-	spotWebsocket, err := k.Websocket.GetAssetWebsocket(asset.Spot)
-	if err != nil {
-		return fmt.Errorf("%w asset type: %v", err, asset.Spot)
-	}
-	id := spotWebsocket.AuthConn.GenerateMessageID(false)
-=======
 	errs := common.CollectErrors(len(orderIDs))
 	for _, id := range orderIDs {
 		go func() {
@@ -1392,8 +1361,11 @@
 
 // wsCancelOrder cancels an open order
 func (k *Kraken) wsCancelOrder(orderID string) error {
-	id := k.Websocket.AuthConn.GenerateMessageID(false)
->>>>>>> 59469331
+	spotWebsocket, err := k.Websocket.GetAssetWebsocket(asset.Spot)
+	if err != nil {
+		return fmt.Errorf("%w asset type: %v", err, asset.Spot)
+	}
+	id := spotWebsocket.AuthConn.GenerateMessageID(false)
 	request := WsCancelOrderRequest{
 		Event:          krakenWsCancelOrder,
 		Token:          authToken,
@@ -1401,18 +1373,12 @@
 		RequestID:      id,
 	}
 
-	resp, err := k.Websocket.AuthConn.SendMessageReturnResponse(id, request)
+	resp, err := spotWebsocket.AuthConn.SendMessageReturnResponse(id, request)
 	if err != nil {
 		return fmt.Errorf("%w %s: %w", errCancellingOrder, orderID, err)
 	}
 
-<<<<<<< HEAD
-	defer delete(cancelOrdersStatus, id)
-
-	_, err = spotWebsocket.AuthConn.SendMessageReturnResponse(id, request)
-=======
 	status, err := jsonparser.GetUnsafeString(resp, "status")
->>>>>>> 59469331
 	if err != nil {
 		return fmt.Errorf("%w 'status': %w from message: %s", errParsingWSField, err, resp)
 	} else if status == "ok" {
