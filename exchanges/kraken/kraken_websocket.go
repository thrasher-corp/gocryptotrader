--- conflicted
+++ resolved
@@ -1237,11 +1237,7 @@
 }
 
 // Subscribe sends a websocket message to receive data from the channel
-<<<<<<< HEAD
-func (k *Kraken) Subscribe(_ context.Context, channelsToSubscribe []stream.ChannelSubscription) error {
-=======
-func (k *Kraken) Subscribe(channelsToSubscribe []subscription.Subscription) error {
->>>>>>> e0c6e118
+func (k *Kraken) Subscribe(_ context.Context, channelsToSubscribe []subscription.Subscription) error {
 	var subscriptions = make(map[string]*[]WebsocketSubscriptionEventRequest)
 channels:
 	for i := range channelsToSubscribe {
@@ -1303,11 +1299,7 @@
 }
 
 // Unsubscribe sends a websocket message to stop receiving data from the channel
-<<<<<<< HEAD
-func (k *Kraken) Unsubscribe(_ context.Context, channelsToUnsubscribe []stream.ChannelSubscription) error {
-=======
-func (k *Kraken) Unsubscribe(channelsToUnsubscribe []subscription.Subscription) error {
->>>>>>> e0c6e118
+func (k *Kraken) Unsubscribe(_ context.Context, channelsToUnsubscribe []subscription.Subscription) error {
 	var unsubs []WebsocketSubscriptionEventRequest
 channels:
 	for x := range channelsToUnsubscribe {
