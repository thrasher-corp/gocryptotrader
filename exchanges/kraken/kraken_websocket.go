package kraken

import (
	"bytes"
	"context"
	"errors"
	"fmt"
	"hash/crc32"
	"net/http"
	"strconv"
	"strings"
	"text/template"
	"time"

	"github.com/buger/jsonparser"
	gws "github.com/gorilla/websocket"
	"github.com/thrasher-corp/gocryptotrader/common"
	"github.com/thrasher-corp/gocryptotrader/currency"
	"github.com/thrasher-corp/gocryptotrader/encoding/json"
	"github.com/thrasher-corp/gocryptotrader/exchange/websocket"
	"github.com/thrasher-corp/gocryptotrader/exchanges/asset"
	"github.com/thrasher-corp/gocryptotrader/exchanges/kline"
	"github.com/thrasher-corp/gocryptotrader/exchanges/order"
	"github.com/thrasher-corp/gocryptotrader/exchanges/orderbook"
	"github.com/thrasher-corp/gocryptotrader/exchanges/request"
	"github.com/thrasher-corp/gocryptotrader/exchanges/subscription"
	"github.com/thrasher-corp/gocryptotrader/exchanges/ticker"
	"github.com/thrasher-corp/gocryptotrader/exchanges/trade"
	"github.com/thrasher-corp/gocryptotrader/log"
)

// List of all websocket channels to subscribe to
const (
	krakenWSURL              = "wss://ws.kraken.com"
	krakenAuthWSURL          = "wss://ws-auth.kraken.com"
	krakenWSSandboxURL       = "wss://sandbox.kraken.com"
	krakenWSSupportedVersion = "1.4.0"

	// Websocket Channels
	krakenWsHeartbeat            = "heartbeat"
	krakenWsSystemStatus         = "systemStatus"
	krakenWsSubscribe            = "subscribe"
	krakenWsUnsubscribe          = "unsubscribe"
	krakenWsSubscribed           = "subscribed"
	krakenWsUnsubscribed         = "unsubscribed"
	krakenWsSubscriptionStatus   = "subscriptionStatus"
	krakenWsTicker               = "ticker"
	krakenWsOHLC                 = "ohlc"
	krakenWsTrade                = "trade"
	krakenWsSpread               = "spread"
	krakenWsOrderbook            = "book"
	krakenWsOwnTrades            = "ownTrades"
	krakenWsOpenOrders           = "openOrders"
	krakenWsAddOrder             = "addOrder"
	krakenWsCancelOrder          = "cancelOrder"
	krakenWsCancelAll            = "cancelAll"
	krakenWsAddOrderStatus       = "addOrderStatus"
	krakenWsCancelOrderStatus    = "cancelOrderStatus"
	krakenWsCancelAllOrderStatus = "cancelAllStatus"
	krakenWsPong                 = "pong"
	krakenWsPingDelay            = time.Second * 27
)

var channelNames = map[string]string{
	subscription.TickerChannel:    krakenWsTicker,
	subscription.OrderbookChannel: krakenWsOrderbook,
	subscription.CandlesChannel:   krakenWsOHLC,
	subscription.AllTradesChannel: krakenWsTrade,
	subscription.MyTradesChannel:  krakenWsOwnTrades,
	subscription.MyOrdersChannel:  krakenWsOpenOrders,
}
var reverseChannelNames = map[string]string{}

func init() {
	for k, v := range channelNames {
		reverseChannelNames[v] = k
	}
}

var (
	errCancellingOrder = errors.New("error cancelling order")
	errSubPairMissing  = errors.New("pair missing from subscription response")
	errInvalidChecksum = errors.New("invalid checksum")
)

var defaultSubscriptions = subscription.List{
	{Enabled: true, Asset: asset.Spot, Channel: subscription.TickerChannel},
	{Enabled: true, Asset: asset.Spot, Channel: subscription.AllTradesChannel},
	{Enabled: true, Asset: asset.Spot, Channel: subscription.CandlesChannel, Interval: kline.OneMin},
	{Enabled: true, Asset: asset.Spot, Channel: subscription.OrderbookChannel, Levels: 1000},
	{Enabled: true, Channel: subscription.MyOrdersChannel, Authenticated: true},
	{Enabled: true, Channel: subscription.MyTradesChannel, Authenticated: true},
}

// WsConnect initiates a websocket connection
func (e *Exchange) WsConnect() error {
	ctx := context.TODO()
	if !e.Websocket.IsEnabled() || !e.IsEnabled() {
		return websocket.ErrWebsocketNotEnabled
	}

	var dialer gws.Dialer
	err := e.Websocket.Conn.Dial(ctx, &dialer, http.Header{})
	if err != nil {
		return err
	}

	comms := make(chan websocket.Response)
	e.Websocket.Wg.Add(2)
	go e.wsReadData(ctx, comms)
	go e.wsFunnelConnectionData(e.Websocket.Conn, comms)

	if e.IsWebsocketAuthenticationSupported() {
		if authToken, err := e.GetWebsocketToken(ctx); err != nil {
			e.Websocket.SetCanUseAuthenticatedEndpoints(false)
			log.Errorf(log.ExchangeSys, "%s - authentication failed: %v\n", e.Name, err)
		} else {
			if err := e.Websocket.AuthConn.Dial(ctx, &dialer, http.Header{}); err != nil {
				e.Websocket.SetCanUseAuthenticatedEndpoints(false)
				log.Errorf(log.ExchangeSys, "%s - failed to connect to authenticated endpoint: %v\n", e.Name, err)
			} else {
				e.setWebsocketAuthToken(authToken)
				e.Websocket.SetCanUseAuthenticatedEndpoints(true)
				e.Websocket.Wg.Add(1)
				go e.wsFunnelConnectionData(e.Websocket.AuthConn, comms)
				e.startWsPingHandler(e.Websocket.AuthConn)
			}
		}
	}

	e.startWsPingHandler(e.Websocket.Conn)

	return nil
}

// wsFunnelConnectionData funnels both auth and public ws data into one manageable place
func (e *Exchange) wsFunnelConnectionData(ws websocket.Connection, comms chan websocket.Response) {
	defer e.Websocket.Wg.Done()
	for {
		resp := ws.ReadMessage()
		if resp.Raw == nil {
			return
		}
		comms <- resp
	}
}

// wsReadData receives and passes on websocket messages for processing
func (e *Exchange) wsReadData(ctx context.Context, comms chan websocket.Response) {
	defer e.Websocket.Wg.Done()

	for {
		select {
		case <-e.Websocket.ShutdownC:
			select {
			case resp := <-comms:
				err := e.wsHandleData(ctx, resp.Raw)
				if err != nil {
					select {
					case e.Websocket.DataHandler <- err:
					default:
						log.Errorf(log.WebsocketMgr, "%s websocket handle data error: %v", e.Name, err)
					}
				}
			default:
			}
			return
		case resp := <-comms:
			err := e.wsHandleData(ctx, resp.Raw)
			if err != nil {
				e.Websocket.DataHandler <- err
			}
		}
	}
}

func (e *Exchange) wsHandleData(_ context.Context, respRaw []byte) error {
	if strings.HasPrefix(string(respRaw), "[") {
		var msg []json.RawMessage
		if err := json.Unmarshal(respRaw, &msg); err != nil {
			return err
		}
		if len(msg) < 3 {
			return fmt.Errorf("data array too short: %s", respRaw)
		}

		// For all types of channel second to last field is the channel Name
		var chanName string
		if err := json.Unmarshal(msg[len(msg)-2], &chanName); err != nil {
			return fmt.Errorf("error unmarshalling channel name: %w", err)
		}

		pair := currency.EMPTYPAIR
		var maybePair string
		if err := json.Unmarshal(msg[len(msg)-1], &maybePair); err == nil {
			p, err := currency.NewPairFromString(maybePair)
			if err != nil {
				return err
			}
			pair = p
		}
<<<<<<< HEAD
		return e.wsReadDataResponse(c, pair, msg)
=======

		return k.wsReadDataResponse(chanName, pair, msg)
>>>>>>> 78b2bd42
	}

	event, err := jsonparser.GetString(respRaw, "event")
	if err != nil {
		return fmt.Errorf("%w parsing: %s", err, respRaw)
	}

	if event == krakenWsSubscriptionStatus { // Must happen before IncomingWithData to avoid race
		e.wsProcessSubStatus(respRaw)
	}

	reqID, err := jsonparser.GetInt(respRaw, "reqid")
	if err == nil && reqID != 0 && e.Websocket.Match.IncomingWithData(reqID, respRaw) {
		return nil
	}

	if event == "" {
		return nil
	}

	switch event {
	case krakenWsPong, krakenWsHeartbeat:
		return nil
	case krakenWsCancelOrderStatus, krakenWsCancelAllOrderStatus, krakenWsAddOrderStatus, krakenWsSubscriptionStatus:
		// All of these should have found a listener already
		return fmt.Errorf("%w: %s %v", websocket.ErrSignatureNotMatched, event, reqID)
	case krakenWsSystemStatus:
		return e.wsProcessSystemStatus(respRaw)
	default:
		e.Websocket.DataHandler <- websocket.UnhandledMessageWarning{
			Message: fmt.Sprintf("%s: %s", websocket.UnhandledMessage, respRaw),
		}
	}

	return nil
}

// startWsPingHandler sets up a websocket ping handler to maintain a connection
func (e *Exchange) startWsPingHandler(conn websocket.Connection) {
	conn.SetupPingHandler(request.Unset, websocket.PingHandler{
		Message:     []byte(`{"event":"ping"}`),
		Delay:       krakenWsPingDelay,
		MessageType: gws.TextMessage,
	})
}

// wsReadDataResponse classifies the WS response and sends to appropriate handler
<<<<<<< HEAD
func (e *Exchange) wsReadDataResponse(c string, pair currency.Pair, response []any) error {
	switch c {
	case krakenWsTicker:
		return e.wsProcessTickers(response, pair)
	case krakenWsSpread:
		return e.wsProcessSpread(response, pair)
	case krakenWsTrade:
		return e.wsProcessTrades(response, pair)
=======
func (k *Kraken) wsReadDataResponse(c string, pair currency.Pair, response []json.RawMessage) error {
	switch c {
	case krakenWsTicker:
		return k.wsProcessTickers(response[1], pair)
	case krakenWsSpread:
		return k.wsProcessSpread(response[1], pair)
	case krakenWsTrade:
		return k.wsProcessTrades(response[1], pair)
>>>>>>> 78b2bd42
	case krakenWsOwnTrades:
		return e.wsProcessOwnTrades(response[0])
	case krakenWsOpenOrders:
		return e.wsProcessOpenOrders(response[0])
	}

	channelType := strings.TrimRight(c, "-0123456789")
	switch channelType {
	case krakenWsOHLC:
<<<<<<< HEAD
		return e.wsProcessCandle(c, response, pair)
=======
		return k.wsProcessCandle(c, response[1], pair)
>>>>>>> 78b2bd42
	case krakenWsOrderbook:
		return e.wsProcessOrderBook(c, response, pair)
	default:
		return fmt.Errorf("received unidentified data for subscription %s: %+v", c, response)
	}
}

func (e *Exchange) wsProcessSystemStatus(respRaw []byte) error {
	var systemStatus wsSystemStatus
	if err := json.Unmarshal(respRaw, &systemStatus); err != nil {
		return fmt.Errorf("%s parsing system status: %s", err, respRaw)
	}
	if systemStatus.Status != "online" {
		e.Websocket.DataHandler <- fmt.Errorf("system status not online: %v", systemStatus.Status)
	}
	if systemStatus.Version > krakenWSSupportedVersion {
		log.Warnf(log.ExchangeSys, "%v New version of Websocket API released. Was %v Now %v", e.Name, krakenWSSupportedVersion, systemStatus.Version)
	}
	return nil
}

<<<<<<< HEAD
func (e *Exchange) wsProcessOwnTrades(ownOrders any) error {
	if data, ok := ownOrders.([]any); ok {
		for i := range data {
			trades, err := json.Marshal(data[i])
			if err != nil {
				return err
=======
func (k *Kraken) wsProcessOwnTrades(ownOrdersRaw json.RawMessage) error {
	var result []map[string]*WsOwnTrade
	if err := json.Unmarshal(ownOrdersRaw, &result); err != nil {
		return err
	}

	if len(result) == 0 {
		return nil
	}

	for key, val := range result[0] {
		oSide, err := order.StringToOrderSide(val.Type)
		if err != nil {
			k.Websocket.DataHandler <- order.ClassificationError{
				Exchange: k.Name,
				OrderID:  key,
				Err:      err,
>>>>>>> 78b2bd42
			}
		}
		oType, err := order.StringToOrderType(val.OrderType)
		if err != nil {
			k.Websocket.DataHandler <- order.ClassificationError{
				Exchange: k.Name,
				OrderID:  key,
				Err:      err,
			}
<<<<<<< HEAD
			for key, val := range result {
				oSide, err := order.StringToOrderSide(val.Type)
				if err != nil {
					e.Websocket.DataHandler <- order.ClassificationError{
						Exchange: e.Name,
						OrderID:  key,
						Err:      err,
					}
				}
				oType, err := order.StringToOrderType(val.OrderType)
				if err != nil {
					e.Websocket.DataHandler <- order.ClassificationError{
						Exchange: e.Name,
						OrderID:  key,
						Err:      err,
					}
				}
				trade := order.TradeHistory{
					Price:     val.Price,
					Amount:    val.Vol,
					Fee:       val.Fee,
					Exchange:  e.Name,
					TID:       key,
					Type:      oType,
					Side:      oSide,
					Timestamp: val.Time.Time(),
				}
				e.Websocket.DataHandler <- &order.Detail{
					Exchange: e.Name,
					OrderID:  val.OrderTransactionID,
					Trades:   []order.TradeHistory{trade},
				}
			}
		}
		return nil
	}
	return errors.New(e.Name + " - Invalid own trades data")
}

func (e *Exchange) wsProcessOpenOrders(ownOrders any) error {
	if data, ok := ownOrders.([]any); ok {
		for i := range data {
			orders, err := json.Marshal(data[i])
			if err != nil {
				return err
			}
			var result map[string]*WsOpenOrder
			err = json.Unmarshal(orders, &result)
			if err != nil {
				return err
			}
			for key, val := range result {
				d := &order.Detail{
					Exchange:             e.Name,
					OrderID:              key,
					AverageExecutedPrice: val.AveragePrice,
					Amount:               val.Volume,
					LimitPriceUpper:      val.LimitPrice,
					ExecutedAmount:       val.ExecutedVolume,
					Fee:                  val.Fee,
					Date:                 val.OpenTime.Time(),
					LastUpdated:          val.LastUpdated.Time(),
				}

				if val.Status != "" {
					if s, err := order.StringToOrderStatus(val.Status); err != nil {
						e.Websocket.DataHandler <- order.ClassificationError{
							Exchange: e.Name,
=======
		}
		trade := order.TradeHistory{
			Price:     val.Price,
			Amount:    val.Vol,
			Fee:       val.Fee,
			Exchange:  k.Name,
			TID:       key,
			Type:      oType,
			Side:      oSide,
			Timestamp: val.Time.Time(),
		}
		k.Websocket.DataHandler <- &order.Detail{
			Exchange: k.Name,
			OrderID:  val.OrderTransactionID,
			Trades:   []order.TradeHistory{trade},
		}
	}

	return nil
}

// wsProcessOpenOrders processes open orders from the websocket response
func (k *Kraken) wsProcessOpenOrders(ownOrdersResp json.RawMessage) error {
	var result []map[string]*WsOpenOrder
	if err := json.Unmarshal(ownOrdersResp, &result); err != nil {
		return err
	}

	for r := range result {
		for key, val := range result[r] {
			d := &order.Detail{
				Exchange:             k.Name,
				OrderID:              key,
				AverageExecutedPrice: val.AveragePrice,
				Amount:               val.Volume,
				LimitPriceUpper:      val.LimitPrice,
				ExecutedAmount:       val.ExecutedVolume,
				Fee:                  val.Fee,
				Date:                 val.OpenTime.Time(),
				LastUpdated:          val.LastUpdated.Time(),
			}

			if val.Status != "" {
				if s, err := order.StringToOrderStatus(val.Status); err != nil {
					k.Websocket.DataHandler <- order.ClassificationError{
						Exchange: k.Name,
						OrderID:  key,
						Err:      err,
					}
				} else {
					d.Status = s
				}
			}

			if val.Description.Pair != "" {
				if strings.Contains(val.Description.Order, "sell") {
					d.Side = order.Sell
				} else {
					if oSide, err := order.StringToOrderSide(val.Description.Type); err != nil {
						k.Websocket.DataHandler <- order.ClassificationError{
							Exchange: k.Name,
>>>>>>> 78b2bd42
							OrderID:  key,
							Err:      err,
						}
					} else {
						d.Side = oSide
					}
				}

<<<<<<< HEAD
				if val.Description.Pair != "" {
					if strings.Contains(val.Description.Order, "sell") {
						d.Side = order.Sell
					} else {
						if oSide, err := order.StringToOrderSide(val.Description.Type); err != nil {
							e.Websocket.DataHandler <- order.ClassificationError{
								Exchange: e.Name,
								OrderID:  key,
								Err:      err,
							}
						} else {
							d.Side = oSide
						}
=======
				if oType, err := order.StringToOrderType(val.Description.OrderType); err != nil {
					k.Websocket.DataHandler <- order.ClassificationError{
						Exchange: k.Name,
						OrderID:  key,
						Err:      err,
>>>>>>> 78b2bd42
					}
				} else {
					d.Type = oType
				}

<<<<<<< HEAD
					if oType, err := order.StringToOrderType(val.Description.OrderType); err != nil {
						e.Websocket.DataHandler <- order.ClassificationError{
							Exchange: e.Name,
							OrderID:  key,
							Err:      err,
						}
					} else {
						d.Type = oType
					}

					if p, err := currency.NewPairFromString(val.Description.Pair); err != nil {
						e.Websocket.DataHandler <- order.ClassificationError{
							Exchange: e.Name,
							OrderID:  key,
							Err:      err,
						}
					} else {
						d.Pair = p
						if d.AssetType, err = e.GetPairAssetType(p); err != nil {
							e.Websocket.DataHandler <- order.ClassificationError{
								Exchange: e.Name,
								OrderID:  key,
								Err:      err,
							}
						}
=======
				if p, err := currency.NewPairFromString(val.Description.Pair); err != nil {
					k.Websocket.DataHandler <- order.ClassificationError{
						Exchange: k.Name,
						OrderID:  key,
						Err:      err,
					}
				} else {
					d.Pair = p
					if d.AssetType, err = k.GetPairAssetType(p); err != nil {
						k.Websocket.DataHandler <- order.ClassificationError{
							Exchange: k.Name,
							OrderID:  key,
							Err:      err,
						}
>>>>>>> 78b2bd42
					}
				}
			}

			if val.Description.Price > 0 {
				d.Leverage = val.Description.Leverage
				d.Price = val.Description.Price
			}

<<<<<<< HEAD
				if val.Volume > 0 {
					// Note: We don't seem to ever get both there values
					d.RemainingAmount = val.Volume - val.ExecutedVolume
				}
				e.Websocket.DataHandler <- d
=======
			if val.Volume > 0 {
				// Note: Volume and ExecutedVolume are only populated when status is open
				d.RemainingAmount = val.Volume - val.ExecutedVolume
>>>>>>> 78b2bd42
			}
			k.Websocket.DataHandler <- d
		}
	}
	return nil
}

// wsProcessTickers converts ticker data and sends it to the datahandler
<<<<<<< HEAD
func (e *Exchange) wsProcessTickers(response []any, pair currency.Pair) error {
	t, ok := response[1].(map[string]any)
	if !ok {
		return errors.New("received invalid ticker data")
	}
	data := map[string]float64{}
	for _, b := range []byte("abcvlho") { // p and t skipped
		key := string(b)
		a, ok := t[key].([]any)
		if !ok {
			return fmt.Errorf("received invalid ticker data: %w", common.GetTypeAssertError("[]any", t[key], "ticker."+key))
		}
		var s string
		if s, ok = a[0].(string); !ok {
			return fmt.Errorf("received invalid ticker data: %w", common.GetTypeAssertError("string", a[0], "ticker."+key+"[0]"))
		}

		f, err := strconv.ParseFloat(s, 64)
		if err != nil {
			return fmt.Errorf("received invalid ticker data: %w", err)
		}
		data[key] = f
	}

	e.Websocket.DataHandler <- &ticker.Price{
		ExchangeName: e.Name,
		Ask:          data["a"],
		Bid:          data["b"],
		Close:        data["c"],
		Volume:       data["v"],
		Low:          data["l"],
		High:         data["h"],
		Open:         data["o"],
=======
func (k *Kraken) wsProcessTickers(dataRaw json.RawMessage, pair currency.Pair) error {
	var t wsTicker
	if err := json.Unmarshal(dataRaw, &t); err != nil {
		return fmt.Errorf("error unmarshalling ticker data: %w", err)
	}

	k.Websocket.DataHandler <- &ticker.Price{
		ExchangeName: k.Name,
		Ask:          t.Ask[0].Float64(),
		Bid:          t.Bid[0].Float64(),
		Close:        t.Last[0].Float64(),
		Volume:       t.Volume[0].Float64(),
		Low:          t.Low[0].Float64(),
		High:         t.High[0].Float64(),
		Open:         t.Open[0].Float64(),
>>>>>>> 78b2bd42
		AssetType:    asset.Spot,
		Pair:         pair,
	}
	return nil
}

// wsProcessSpread converts spread/orderbook data and sends it to the datahandler
<<<<<<< HEAD
func (e *Exchange) wsProcessSpread(response []any, pair currency.Pair) error {
	data, ok := response[1].([]any)
	if !ok {
		return errors.New("received invalid spread data")
	}
	if len(data) < 5 {
		return errors.New("unexpected wsProcessSpread data length")
	}
	bestBid, ok := data[0].(string)
	if !ok {
		return common.GetTypeAssertError("string", data[0], "bestBid")
	}
	bestAsk, ok := data[1].(string)
	if !ok {
		return common.GetTypeAssertError("string", data[1], "bestAsk")
	}
	timeData, ok := data[2].(string)
	if !ok {
		return common.GetTypeAssertError("string", data[2], "timeData")
	}
	timestamp, err := strconv.ParseFloat(timeData, 64)
	if err != nil {
		return err
	}
	bidVolume, ok := data[3].(string)
	if !ok {
		return common.GetTypeAssertError("string", data[3], "bidVolume")
	}
	askVolume, ok := data[4].(string)
	if !ok {
		return common.GetTypeAssertError("string", data[4], "askVolume")
	}

	if e.Verbose {
		log.Debugf(log.ExchangeSys,
			"%v Spread data for '%v' received. Best bid: '%v' Best ask: '%v' Time: '%v', Bid volume '%v', Ask volume '%v'",
			e.Name,
=======
func (k *Kraken) wsProcessSpread(rawData json.RawMessage, pair currency.Pair) error {
	var data wsSpread
	if err := json.Unmarshal(rawData, &data); err != nil {
		return fmt.Errorf("error unmarshalling spread data: %w", err)
	}
	if k.Verbose {
		log.Debugf(log.ExchangeSys, "%s Spread data for %q received. Best bid: '%v' Best ask: '%v' Time: %q, Bid volume: '%v', Ask volume: '%v'",
			k.Name,
>>>>>>> 78b2bd42
			pair,
			data.Bid.Float64(),
			data.Ask.Float64(),
			data.Time.Time(),
			data.BidVolume.Float64(),
			data.AskVolume.Float64())
	}
	return nil
}

// wsProcessTrades converts trade data and sends it to the datahandler
<<<<<<< HEAD
func (e *Exchange) wsProcessTrades(response []any, pair currency.Pair) error {
	data, ok := response[1].([]any)
	if !ok {
		return errors.New("received invalid trade data")
	}
	saveTradeData := e.IsSaveTradeDataEnabled()
	tradeFeed := e.IsTradeFeedEnabled()
=======
func (k *Kraken) wsProcessTrades(respRaw json.RawMessage, pair currency.Pair) error {
	saveTradeData := k.IsSaveTradeDataEnabled()
	tradeFeed := k.IsTradeFeedEnabled()
>>>>>>> 78b2bd42
	if !saveTradeData && !tradeFeed {
		return nil
	}

	var t []wsTrades
	if err := json.Unmarshal(respRaw, &t); err != nil {
		return fmt.Errorf("error unmarshalling trade data: %w", err)
	}

	trades := make([]trade.Data, len(t))
	for i := range trades {
		side := order.Buy
		if t[i].Side == "s" {
			side = order.Sell
		}
		trades[i] = trade.Data{
			AssetType:    asset.Spot,
			CurrencyPair: pair,
<<<<<<< HEAD
			Exchange:     e.Name,
			Price:        price,
			Amount:       amount,
			Timestamp:    convert.TimeFromUnixTimestampDecimal(timeData),
			Side:         tSide,
=======
			Exchange:     k.Name,
			Price:        t[i].Price.Float64(),
			Amount:       t[i].Volume.Float64(),
			Timestamp:    t[i].Time.Time().UTC(),
			Side:         side,
>>>>>>> 78b2bd42
		}
	}
	if tradeFeed {
		for i := range trades {
			e.Websocket.DataHandler <- trades[i]
		}
	}
	if saveTradeData {
		return trade.AddTradesToBuffer(trades...)
	}
	return nil
}

func hasKey(raw json.RawMessage, key string) bool {
	_, dataType, _, err := jsonparser.Get(raw, key)
	if err != nil || dataType == jsonparser.NotExist {
		return false
	}
	return true
}

// wsProcessOrderBook handles both partial and full orderbook updates
<<<<<<< HEAD
func (e *Exchange) wsProcessOrderBook(c string, response []any, pair currency.Pair) error {
=======
func (k *Kraken) wsProcessOrderBook(c string, response []json.RawMessage, pair currency.Pair) error {
>>>>>>> 78b2bd42
	key := &subscription.Subscription{
		Channel: c,
		Asset:   asset.Spot,
		Pairs:   currency.Pairs{pair},
	}
	if err := fqChannelNameSub(key); err != nil {
		return err
	}
	s := e.Websocket.GetSubscription(key)
	if s == nil {
		return fmt.Errorf("%w: %s %s %s", subscription.ErrNotFound, asset.Spot, c, pair)
	}
	if s.State() == subscription.UnsubscribingState {
		// We only care if it's currently unsubscribing
		return nil
	}

	if isSnapshot := hasKey(response[1], "as") && hasKey(response[1], "bs"); !isSnapshot {
		var update wsUpdate
		if err := json.Unmarshal(response[1], &update); err != nil {
			return fmt.Errorf("error unmarshalling orderbook update: %w", err)
		}
		if len(response) == 5 {
			var update2 wsUpdate
			if err := json.Unmarshal(response[2], &update2); err != nil {
				return fmt.Errorf("error unmarshalling orderbook update: %w", err)
			}
			update.Bids = make([]wsOrderbookItem, len(update2.Bids))
			copy(update.Bids, update2.Bids)
			update.Checksum = update2.Checksum
		}
<<<<<<< HEAD
	}
	// NOTE: Updates are a priority so check if it's an update first as we don't
	// need multiple map lookups to check for snapshot.
	askData, asksExist := ob["a"].([]any)
	bidData, bidsExist := ob["b"].([]any)
	if asksExist || bidsExist {
		checksum, ok := ob["c"].(string)
		if !ok {
			return errors.New("could not process orderbook update checksum not found")
		}

		err := e.wsProcessOrderBookUpdate(pair, askData, bidData, checksum)
=======
		err := k.wsProcessOrderBookUpdate(pair, &update)
>>>>>>> 78b2bd42
		if errors.Is(err, errInvalidChecksum) {
			log.Debugf(log.Global, "%s Resubscribing to invalid %s orderbook", e.Name, pair)
			go func() {
				if e2 := e.Websocket.ResubscribeToChannel(e.Websocket.Conn, s); e2 != nil && !errors.Is(e2, subscription.ErrInStateAlready) {
					log.Errorf(log.ExchangeSys, "%s resubscription failure for %v: %v", e.Name, pair, e2)
				}
			}()
		}
		return err
	}

	var snapshot wsSnapshot
	if err := json.Unmarshal(response[1], &snapshot); err != nil {
		return fmt.Errorf("error unmarshalling orderbook snapshot: %w", err)
	}
<<<<<<< HEAD

	return e.wsProcessOrderBookPartial(pair, askSnapshot, bidSnapshot, key.Levels)
}

// wsProcessOrderBookPartial creates a new orderbook entry for a given currency pair
func (e *Exchange) wsProcessOrderBookPartial(pair currency.Pair, askData, bidData []any, levels int) error {
	base := orderbook.Book{
		Pair:                   pair,
		Asset:                  asset.Spot,
		ValidateOrderbook:      e.ValidateOrderbook,
		Bids:                   make(orderbook.Levels, len(bidData)),
		Asks:                   make(orderbook.Levels, len(askData)),
=======
	return k.wsProcessOrderBookPartial(pair, &snapshot, key.Levels)
}

// wsProcessOrderBookPartial creates a new orderbook entry for a given currency pair
func (k *Kraken) wsProcessOrderBookPartial(pair currency.Pair, obSnapshot *wsSnapshot, levels int) error {
	base := orderbook.Book{
		Pair:                   pair,
		Asset:                  asset.Spot,
		ValidateOrderbook:      k.ValidateOrderbook,
		Bids:                   make(orderbook.Levels, len(obSnapshot.Bids)),
		Asks:                   make(orderbook.Levels, len(obSnapshot.Asks)),
>>>>>>> 78b2bd42
		MaxDepth:               levels,
		ChecksumStringRequired: true,
	}
	// Kraken ob data is timestamped per price, GCT orderbook data is
	// timestamped per entry using the highest last update time, we can attempt
	// to respect both within a reasonable degree
	var highestLastUpdate time.Time
	for i := range obSnapshot.Asks {
		base.Asks[i].Price = obSnapshot.Asks[i].Price
		base.Asks[i].StrPrice = obSnapshot.Asks[i].PriceRaw
		base.Asks[i].Amount = obSnapshot.Asks[i].Amount
		base.Asks[i].StrAmount = obSnapshot.Asks[i].AmountRaw

		askUpdatedTime := obSnapshot.Asks[i].Time.Time()
		if highestLastUpdate.Before(askUpdatedTime) {
			highestLastUpdate = askUpdatedTime
		}
	}

	for i := range obSnapshot.Bids {
		base.Bids[i].Price = obSnapshot.Bids[i].Price
		base.Bids[i].StrPrice = obSnapshot.Bids[i].PriceRaw
		base.Bids[i].Amount = obSnapshot.Bids[i].Amount
		base.Bids[i].StrAmount = obSnapshot.Bids[i].AmountRaw

		bidUpdateTime := obSnapshot.Bids[i].Time.Time()
		if highestLastUpdate.Before(bidUpdateTime) {
			highestLastUpdate = bidUpdateTime
		}
	}
	base.LastUpdated = highestLastUpdate
	base.Exchange = e.Name
	return e.Websocket.Orderbook.LoadSnapshot(&base)
}

// wsProcessOrderBookUpdate updates an orderbook entry for a given currency pair
<<<<<<< HEAD
func (e *Exchange) wsProcessOrderBookUpdate(pair currency.Pair, askData, bidData []any, checksum string) error {
	update := orderbook.Update{
=======
func (k *Kraken) wsProcessOrderBookUpdate(pair currency.Pair, wsUpdt *wsUpdate) error {
	obUpdate := orderbook.Update{
>>>>>>> 78b2bd42
		Asset: asset.Spot,
		Pair:  pair,
		Bids:  make(orderbook.Levels, len(wsUpdt.Bids)),
		Asks:  make(orderbook.Levels, len(wsUpdt.Asks)),
	}

	// Calculating checksum requires incoming decimal place checks for both
	// price and amount as there is no set standard between currency pairs. This
	// is calculated per update as opposed to snapshot because changes to
	// decimal amounts could occur at any time.
	var highestLastUpdate time.Time
	// Ask data is not always sent
	for i := range wsUpdt.Asks {
		obUpdate.Asks[i].Price = wsUpdt.Asks[i].Price
		obUpdate.Asks[i].StrPrice = wsUpdt.Asks[i].PriceRaw
		obUpdate.Asks[i].Amount = wsUpdt.Asks[i].Amount
		obUpdate.Asks[i].StrAmount = wsUpdt.Asks[i].AmountRaw

		askUpdatedTime := wsUpdt.Asks[i].Time.Time()
		if highestLastUpdate.Before(askUpdatedTime) {
			highestLastUpdate = askUpdatedTime
		}
	}

	// Bid data is not always sent
	for i := range wsUpdt.Bids {
		obUpdate.Bids[i].Price = wsUpdt.Bids[i].Price
		obUpdate.Bids[i].StrPrice = wsUpdt.Bids[i].PriceRaw
		obUpdate.Bids[i].Amount = wsUpdt.Bids[i].Amount
		obUpdate.Bids[i].StrAmount = wsUpdt.Bids[i].AmountRaw

		bidUpdatedTime := wsUpdt.Bids[i].Time.Time()
		if highestLastUpdate.Before(bidUpdatedTime) {
			highestLastUpdate = bidUpdatedTime
		}
	}
	obUpdate.UpdateTime = highestLastUpdate

<<<<<<< HEAD
	err := e.Websocket.Orderbook.Update(&update)
=======
	err := k.Websocket.Orderbook.Update(&obUpdate)
>>>>>>> 78b2bd42
	if err != nil {
		return err
	}

	book, err := e.Websocket.Orderbook.GetOrderbook(pair, asset.Spot)
	if err != nil {
		return fmt.Errorf("cannot calculate websocket checksum: book not found for %s %s %w", pair, asset.Spot, err)
	}

	return validateCRC32(book, wsUpdt.Checksum)
}

func validateCRC32(b *orderbook.Book, token uint32) error {
	if b == nil {
		return common.ErrNilPointer
	}
	var checkStr strings.Builder
	for i := 0; i < 10 && i < len(b.Asks); i++ {
		_, err := checkStr.WriteString(trim(b.Asks[i].StrPrice + trim(b.Asks[i].StrAmount)))
		if err != nil {
			return err
		}
	}

	for i := 0; i < 10 && i < len(b.Bids); i++ {
		_, err := checkStr.WriteString(trim(b.Bids[i].StrPrice) + trim(b.Bids[i].StrAmount))
		if err != nil {
			return err
		}
	}

	if check := crc32.ChecksumIEEE([]byte(checkStr.String())); check != token {
		return fmt.Errorf("%s %s %w %d, expected %d", b.Pair, b.Asset, errInvalidChecksum, check, token)
	}
	return nil
}

// trim removes '.' and prefixed '0' from subsequent string
func trim(s string) string {
	s = strings.Replace(s, ".", "", 1)
	s = strings.TrimLeft(s, "0")
	return s
}

// wsProcessCandle converts candle data and sends it to the data handler
<<<<<<< HEAD
func (e *Exchange) wsProcessCandle(c string, resp []any, pair currency.Pair) error {
	// 8 string quoted floats followed by 1 integer for trade count
	dataRaw, ok := resp[1].([]any)
	if !ok || len(dataRaw) != 9 {
		return errors.New("received invalid candle data")
	}
	data := make([]float64, 8)
	for i := range 8 {
		s, ok := dataRaw[i].(string)
		if !ok {
			return fmt.Errorf("received invalid candle data: %w", common.GetTypeAssertError("string", dataRaw[i], "candle-data"))
		}

		f, err := strconv.ParseFloat(s, 64)
		if err != nil {
			return fmt.Errorf("received invalid candle data: %w", err)
		}
		data[i] = f
=======
func (k *Kraken) wsProcessCandle(c string, resp json.RawMessage, pair currency.Pair) error {
	var data wsCandle
	if err := json.Unmarshal(resp, &data); err != nil {
		return fmt.Errorf("error unmarshalling candle data: %w", err)
>>>>>>> 78b2bd42
	}

	// Faster than getting it through the subscription
	parts := strings.Split(c, "-")
	if len(parts) != 2 {
		return errBadChannelSuffix
	}
	interval := parts[1]

	e.Websocket.DataHandler <- websocket.KlineData{
		AssetType:  asset.Spot,
		Pair:       pair,
		Timestamp:  time.Now(),
<<<<<<< HEAD
		Exchange:   e.Name,
		StartTime:  convert.TimeFromUnixTimestampDecimal(data[0]),
		CloseTime:  convert.TimeFromUnixTimestampDecimal(data[1]),
		OpenPrice:  data[2],
		HighPrice:  data[3],
		LowPrice:   data[4],
		ClosePrice: data[5],
		Volume:     data[7],
=======
		Exchange:   k.Name,
		StartTime:  data.LastUpdateTime.Time(),
		CloseTime:  data.LastUpdateTime.Time(),
		OpenPrice:  data.Open.Float64(),
		HighPrice:  data.High.Float64(),
		LowPrice:   data.Low.Float64(),
		ClosePrice: data.Close.Float64(),
		Volume:     data.Volume.Float64(),
>>>>>>> 78b2bd42
		Interval:   interval,
	}
	return nil
}

// GetSubscriptionTemplate returns a subscription channel template
func (e *Exchange) GetSubscriptionTemplate(_ *subscription.Subscription) (*template.Template, error) {
	return template.New("master.tmpl").Funcs(template.FuncMap{"channelName": channelName}).Parse(subTplText)
}

func (e *Exchange) generateSubscriptions() (subscription.List, error) {
	return e.Features.Subscriptions.ExpandTemplates(e)
}

// Subscribe adds a channel subscription to the websocket
func (e *Exchange) Subscribe(in subscription.List) error {
	ctx := context.TODO()
	in, errs := in.ExpandTemplates(e)

	// Collect valid new subs and add to websocket in Subscribing state
	subs := subscription.List{}
	for _, s := range in {
		if s.State() != subscription.ResubscribingState {
			if err := e.Websocket.AddSubscriptions(e.Websocket.Conn, s); err != nil {
				errs = common.AppendError(errs, fmt.Errorf("%w; Channel: %s Pairs: %s", err, s.Channel, s.Pairs.Join()))
				continue
			}
		}
		subs = append(subs, s)
	}

	// Merge subs by grouping pairs for request; We make a single request to subscribe to N+ pairs, but get N+ responses back
	groupedSubs := subs.GroupPairs()

	errs = common.AppendError(errs,
		e.ParallelChanOp(ctx, groupedSubs, func(ctx context.Context, s subscription.List) error { return e.manageSubs(ctx, krakenWsSubscribe, s) }, 1),
	)

	for _, s := range subs {
		if s.State() != subscription.SubscribedState {
			_ = s.SetState(subscription.InactiveState)
			if err := e.Websocket.RemoveSubscriptions(e.Websocket.Conn, s); err != nil {
				errs = common.AppendError(errs, fmt.Errorf("error removing failed subscription: %w; Channel: %s Pairs: %s", err, s.Channel, s.Pairs.Join()))
			}
		}
	}

	return errs
}

// Unsubscribe removes a channel subscriptions from the websocket
func (e *Exchange) Unsubscribe(keys subscription.List) error {
	ctx := context.TODO()
	var errs error
	// Make sure we have the concrete subscriptions, since we will change the state
	subs := make(subscription.List, 0, len(keys))
	for _, key := range keys {
		if s := e.Websocket.GetSubscription(key); s == nil {
			errs = common.AppendError(errs, fmt.Errorf("%w; Channel: %s Pairs: %s", subscription.ErrNotFound, key.Channel, key.Pairs.Join()))
		} else {
			if s.State() != subscription.ResubscribingState {
				if err := s.SetState(subscription.UnsubscribingState); err != nil {
					errs = common.AppendError(errs, fmt.Errorf("%w; Channel: %s Pairs: %s", err, s.Channel, s.Pairs.Join()))
					continue
				}
			}
			subs = append(subs, s)
		}
	}

	subs = subs.GroupPairs()

	return common.AppendError(errs,
		e.ParallelChanOp(ctx, subs, func(ctx context.Context, s subscription.List) error { return e.manageSubs(ctx, krakenWsUnsubscribe, s) }, 1),
	)
}

// manageSubs handles both websocket channel subscribe and unsubscribe
func (e *Exchange) manageSubs(ctx context.Context, op string, subs subscription.List) error {
	if len(subs) != 1 {
		return subscription.ErrBatchingNotSupported
	}

	s := subs[0]

	if err := enforceStandardChannelNames(s); err != nil {
		return err
	}

	reqFmt := currency.PairFormat{Uppercase: true, Delimiter: "/"}
	r := &WebsocketSubRequest{
		Event:     op,
		RequestID: e.Websocket.Conn.GenerateMessageID(false),
		Subscription: WebsocketSubscriptionData{
			Name:  s.QualifiedChannel,
			Depth: s.Levels,
		},
		Pairs: s.Pairs.Format(reqFmt).Strings(),
	}

	if s.Interval != 0 {
		// TODO: Can Interval type be a kraken specific type with a MarshalText so we don't have to duplicate this
		r.Subscription.Interval = int(time.Duration(s.Interval).Minutes())
	}

	conn := e.Websocket.Conn
	if s.Authenticated {
		r.Subscription.Token = e.websocketAuthToken()
		conn = e.Websocket.AuthConn
	}

	resps, err := conn.SendMessageReturnResponses(ctx, request.Unset, r.RequestID, r, len(s.Pairs))

	// Ignore an overall timeout, because we'll track individual subscriptions in handleSubResps
	err = common.ExcludeError(err, websocket.ErrSignatureTimeout)
	if err != nil {
		return fmt.Errorf("%w; Channel: %s Pair: %s", err, s.Channel, s.Pairs)
	}

	return e.handleSubResps(s, resps, op)
}

// handleSubResps takes a collection of subscription responses from Kraken
// We submit a subscription for N+ pairs, and we get N+ individual responses
// Returns an error collection of unique errors and its pairs
func (e *Exchange) handleSubResps(s *subscription.Subscription, resps [][]byte, op string) error {
	reqFmt := currency.PairFormat{Uppercase: true, Delimiter: "/"}

	errMap := map[string]error{}
	pairErrs := map[currency.Pair]error{}
	for _, p := range s.Pairs {
		pairErrs[p.Format(reqFmt)] = errSubPairMissing
	}

	subPairs := currency.Pairs{}
	for _, resp := range resps {
		pName, err := jsonparser.GetUnsafeString(resp, "pair")
		if err != nil {
			return fmt.Errorf("%w parsing WS pair from message: %s", err, resp)
		}
		pair, err := currency.NewPairDelimiter(pName, "/")
		if err != nil {
			return fmt.Errorf("%w parsing WS pair; Channel: %s Pair: %s", err, s.Channel, pName)
		}
		if err := e.getSubRespErr(resp, op); err != nil {
			// Remove the pair name from the error so we can group errors
			errStr := strings.TrimSpace(strings.TrimSuffix(err.Error(), pName))
			if _, ok := errMap[errStr]; !ok {
				errMap[errStr] = errors.New(errStr)
			}
			pairErrs[pair] = errMap[errStr]
		} else {
			delete(pairErrs, pair)
			if e.Verbose && op == krakenWsSubscribe {
				subPairs = subPairs.Add(pair)
			}
		}
	}

	// 2) Reverse the collection and report a list of pairs with each unique error, and re-add the missing and error pairs for unsubscribe
	errPairs := map[error]currency.Pairs{}
	for pair, err := range pairErrs {
		errPairs[err] = errPairs[err].Add(pair)
	}

	var errs error
	for err, pairs := range errPairs {
		errs = common.AppendError(errs, fmt.Errorf("%w; Channel: %s Pairs: %s", err, s.Channel, pairs.Join()))
	}

	if e.Verbose && len(subPairs) > 0 {
		log.Debugf(log.ExchangeSys, "%s Subscribed to Channel: %s Pairs: %s", e.Name, s.Channel, subPairs.Join())
	}

	return errs
}

// getSubErrResp calls getRespErr and if there's no error from that ensures the status matches the sub operation
func (e *Exchange) getSubRespErr(resp []byte, op string) error {
	if err := e.getRespErr(resp); err != nil {
		return err
	}
	exp := op + "d" // subscribed or unsubscribed
	if status, err := jsonparser.GetUnsafeString(resp, "status"); err != nil {
		return fmt.Errorf("error parsing WS status: %w from message: %s", err, resp)
	} else if status != exp {
		return fmt.Errorf("wrong WS status: %s; expected: %s from message %s", exp, op, resp)
	}

	return nil
}

// getRespErr takes a json response string and looks for an error event type
// If found it returns the errorMessage
// It might log parsing errors about the nature of the error
// If the error message is not defined it will return a wrapped errUnknownError
func (e *Exchange) getRespErr(resp []byte) error {
	event, err := jsonparser.GetUnsafeString(resp, "event")
	switch {
	case err != nil:
		return fmt.Errorf("error parsing WS event: %w from message: %s", err, resp)
	case event != "error":
		status, _ := jsonparser.GetUnsafeString(resp, "status") // Error is really irrelevant here
		if status != "error" {
			return nil
		}
	}

	var msg string
	if msg, err = jsonparser.GetString(resp, "errorMessage"); err != nil {
		log.Errorf(log.ExchangeSys, "%s error parsing WS errorMessage: %s from message: %s", e.Name, err, resp)
		return fmt.Errorf("%w: error message did not contain errorMessage: %s", common.ErrUnknownError, resp)
	}
	return errors.New(msg)
}

// wsProcessSubStatus handles creating or removing Subscriptions as soon as we receive a message
// It's job is to ensure that subscription state is kept correct sequentially between WS messages
// If this responsibility was moved to Subscribe then we would have a race due to the channel connecting IncomingWithData
func (e *Exchange) wsProcessSubStatus(resp []byte) {
	pName, err := jsonparser.GetUnsafeString(resp, "pair")
	if err != nil {
		return
	}
	pair, err := currency.NewPairFromString(pName)
	if err != nil {
		return
	}
	c, err := jsonparser.GetUnsafeString(resp, "channelName")
	if err != nil {
		return
	}
	if err = e.getRespErr(resp); err != nil {
		return
	}
	status, err := jsonparser.GetUnsafeString(resp, "status")
	if err != nil {
		return
	}
	key := &subscription.Subscription{
		// We don't use asset because it's either Empty or Spot, but not both
		Channel: c,
		Pairs:   currency.Pairs{pair},
	}

	if err = fqChannelNameSub(key); err != nil {
		return
	}
	s := e.Websocket.GetSubscription(&subscription.IgnoringAssetKey{Subscription: key})
	if s == nil {
		log.Errorf(log.ExchangeSys, "%s %s Channel: %s Pairs: %s", e.Name, subscription.ErrNotFound, key.Channel, key.Pairs.Join())
		return
	}

	if status == krakenWsSubscribed {
		err = s.SetState(subscription.SubscribedState)
	} else if s.State() != subscription.ResubscribingState { // Do not remove a resubscribing sub which just unsubbed
		err = e.Websocket.RemoveSubscriptions(e.Websocket.Conn, s)
		if e2 := s.SetState(subscription.UnsubscribedState); e2 != nil {
			err = common.AppendError(err, e2)
		}
	}

	if err != nil {
		log.Errorf(log.ExchangeSys, "%s %s Channel: %s Pairs: %s", e.Name, err, s.Channel, s.Pairs.Join())
	}
}

// channelName converts a global channel name to kraken bespoke names
func channelName(s *subscription.Subscription) string {
	if n, ok := channelNames[s.Channel]; ok {
		return n
	}
	return s.Channel
}

func enforceStandardChannelNames(s *subscription.Subscription) error {
	name := strings.Split(s.Channel, "-") // Protect against attempted usage of book-N as a channel name
	if n, ok := reverseChannelNames[name[0]]; ok && n != s.Channel {
		return fmt.Errorf("%w: %s => subscription.%s%sChannel", subscription.ErrUseConstChannelName, s.Channel, bytes.ToUpper([]byte{n[0]}), n[1:])
	}
	return nil
}

// fqChannelNameSub converts an fully qualified channel name into standard name and subscription params
// e.g. book-5 => subscription.OrderbookChannel with Levels: 5
func fqChannelNameSub(s *subscription.Subscription) error {
	parts := strings.Split(s.Channel, "-")
	name := parts[0]
	if stdName, ok := reverseChannelNames[name]; ok {
		name = stdName
	}

	if name == subscription.OrderbookChannel || name == subscription.CandlesChannel {
		if len(parts) != 2 {
			return errBadChannelSuffix
		}
		i, err := strconv.Atoi(parts[1])
		if err != nil {
			return errBadChannelSuffix
		}
		switch name {
		case subscription.OrderbookChannel:
			s.Levels = i
		case subscription.CandlesChannel:
			s.Interval = kline.Interval(time.Minute * time.Duration(i))
		}
	}

	s.Channel = name

	return nil
}

// wsAddOrder creates an order, returned order ID if success
func (e *Exchange) wsAddOrder(ctx context.Context, req *WsAddOrderRequest) (string, error) {
	if req == nil {
		return "", common.ErrNilPointer
	}
	req.RequestID = e.Websocket.AuthConn.GenerateMessageID(false)
	req.Event = krakenWsAddOrder
	req.Token = e.websocketAuthToken()
	jsonResp, err := e.Websocket.AuthConn.SendMessageReturnResponse(ctx, request.Unset, req.RequestID, req)
	if err != nil {
		return "", err
	}
	var resp WsAddOrderResponse
	err = json.Unmarshal(jsonResp, &resp)
	if err != nil {
		return "", err
	}
	if resp.Status == "error" {
		return "", errors.New("AddOrder error: " + resp.ErrorMessage)
	}
	e.Websocket.DataHandler <- &order.Detail{
		Exchange: e.Name,
		OrderID:  resp.TransactionID,
		Status:   order.New,
	}
	return resp.TransactionID, nil
}

// wsCancelOrders cancels open orders concurrently
// It does not use the multiple txId facility of the cancelOrder API because the errors are not specific
func (e *Exchange) wsCancelOrders(ctx context.Context, orderIDs []string) error {
	errs := common.CollectErrors(len(orderIDs))
	for _, id := range orderIDs {
		go func() {
			defer errs.Wg.Done()
			errs.C <- e.wsCancelOrder(ctx, id)
		}()
	}

	return errs.Collect()
}

// wsCancelOrder cancels an open order
func (e *Exchange) wsCancelOrder(ctx context.Context, orderID string) error {
	id := e.Websocket.AuthConn.GenerateMessageID(false)
	req := WsCancelOrderRequest{
		Event:          krakenWsCancelOrder,
		Token:          e.websocketAuthToken(),
		TransactionIDs: []string{orderID},
		RequestID:      id,
	}

	resp, err := e.Websocket.AuthConn.SendMessageReturnResponse(ctx, request.Unset, id, req)
	if err != nil {
		return fmt.Errorf("%w %s: %w", errCancellingOrder, orderID, err)
	}

	status, err := jsonparser.GetUnsafeString(resp, "status")
	if err != nil {
		return fmt.Errorf("%w 'status': %w from message: %s", common.ErrParsingWSField, err, resp)
	} else if status == "ok" {
		return nil
	}

	err = common.ErrUnknownError
	if msg, pErr := jsonparser.GetUnsafeString(resp, "errorMessage"); pErr == nil && msg != "" {
		err = errors.New(msg)
	}

	return fmt.Errorf("%w %s: %w", errCancellingOrder, orderID, err)
}

// wsCancelAllOrders cancels all opened orders
// Returns number (count param) of affected orders or 0 if no open orders found
func (e *Exchange) wsCancelAllOrders(ctx context.Context) (*WsCancelOrderResponse, error) {
	id := e.Websocket.AuthConn.GenerateMessageID(false)
	req := WsCancelOrderRequest{
		Event:     krakenWsCancelAll,
		Token:     e.websocketAuthToken(),
		RequestID: id,
	}

	jsonResp, err := e.Websocket.AuthConn.SendMessageReturnResponse(ctx, request.Unset, id, req)
	if err != nil {
		return &WsCancelOrderResponse{}, err
	}
	var resp WsCancelOrderResponse
	err = json.Unmarshal(jsonResp, &resp)
	if err != nil {
		return &WsCancelOrderResponse{}, err
	}
	if resp.ErrorMessage != "" {
		return &WsCancelOrderResponse{}, errors.New(resp.ErrorMessage)
	}
	return &resp, nil
}

/*
One sub per-pair. We don't use one sub with many pairs because:
  - Kraken will fan out in responses anyay
  - resubscribe is messy when our subs don't match their respsonses
  - FlushChannels and GetChannelDiff would incorrectly resub existing subs if we don't generate the same as we've stored
*/
const subTplText = `
{{- if $.S.Asset -}}
	{{ range $asset, $pairs := $.AssetPairs }}
		{{- range $p := $pairs  -}}
			{{- channelName $.S }}
			{{- $.PairSeparator }}
		{{- end -}}
		{{ $.AssetSeparator }}
	{{- end -}}
{{- else -}}
	{{- channelName $.S }}
{{- end }}
`

// websocketAuthToken retrieves the current websocket session's auth token
func (e *Exchange) websocketAuthToken() string {
	e.wsAuthMtx.RLock()
	defer e.wsAuthMtx.RUnlock()
	return e.wsAuthToken
}

func (e *Exchange) setWebsocketAuthToken(token string) {
	e.wsAuthMtx.Lock()
	e.wsAuthToken = token
	e.wsAuthMtx.Unlock()
}<|MERGE_RESOLUTION|>--- conflicted
+++ resolved
@@ -199,12 +199,8 @@
 			}
 			pair = p
 		}
-<<<<<<< HEAD
-		return e.wsReadDataResponse(c, pair, msg)
-=======
-
-		return k.wsReadDataResponse(chanName, pair, msg)
->>>>>>> 78b2bd42
+
+		return e.wsReadDataResponse(chanName, pair, msg)
 	}
 
 	event, err := jsonparser.GetString(respRaw, "event")
@@ -252,25 +248,14 @@
 }
 
 // wsReadDataResponse classifies the WS response and sends to appropriate handler
-<<<<<<< HEAD
-func (e *Exchange) wsReadDataResponse(c string, pair currency.Pair, response []any) error {
+func (e *Exchange) wsReadDataResponse(c string, pair currency.Pair, response []json.RawMessage) error {
 	switch c {
 	case krakenWsTicker:
-		return e.wsProcessTickers(response, pair)
+		return e.wsProcessTickers(response[1], pair)
 	case krakenWsSpread:
-		return e.wsProcessSpread(response, pair)
+		return e.wsProcessSpread(response[1], pair)
 	case krakenWsTrade:
-		return e.wsProcessTrades(response, pair)
-=======
-func (k *Kraken) wsReadDataResponse(c string, pair currency.Pair, response []json.RawMessage) error {
-	switch c {
-	case krakenWsTicker:
-		return k.wsProcessTickers(response[1], pair)
-	case krakenWsSpread:
-		return k.wsProcessSpread(response[1], pair)
-	case krakenWsTrade:
-		return k.wsProcessTrades(response[1], pair)
->>>>>>> 78b2bd42
+		return e.wsProcessTrades(response[1], pair)
 	case krakenWsOwnTrades:
 		return e.wsProcessOwnTrades(response[0])
 	case krakenWsOpenOrders:
@@ -280,11 +265,7 @@
 	channelType := strings.TrimRight(c, "-0123456789")
 	switch channelType {
 	case krakenWsOHLC:
-<<<<<<< HEAD
-		return e.wsProcessCandle(c, response, pair)
-=======
-		return k.wsProcessCandle(c, response[1], pair)
->>>>>>> 78b2bd42
+		return e.wsProcessCandle(c, response[1], pair)
 	case krakenWsOrderbook:
 		return e.wsProcessOrderBook(c, response, pair)
 	default:
@@ -306,15 +287,7 @@
 	return nil
 }
 
-<<<<<<< HEAD
-func (e *Exchange) wsProcessOwnTrades(ownOrders any) error {
-	if data, ok := ownOrders.([]any); ok {
-		for i := range data {
-			trades, err := json.Marshal(data[i])
-			if err != nil {
-				return err
-=======
-func (k *Kraken) wsProcessOwnTrades(ownOrdersRaw json.RawMessage) error {
+func (e *Exchange) wsProcessOwnTrades(ownOrdersRaw json.RawMessage) error {
 	var result []map[string]*WsOwnTrade
 	if err := json.Unmarshal(ownOrdersRaw, &result); err != nil {
 		return err
@@ -327,103 +300,32 @@
 	for key, val := range result[0] {
 		oSide, err := order.StringToOrderSide(val.Type)
 		if err != nil {
-			k.Websocket.DataHandler <- order.ClassificationError{
-				Exchange: k.Name,
+			e.Websocket.DataHandler <- order.ClassificationError{
+				Exchange: e.Name,
 				OrderID:  key,
 				Err:      err,
->>>>>>> 78b2bd42
 			}
 		}
 		oType, err := order.StringToOrderType(val.OrderType)
 		if err != nil {
-			k.Websocket.DataHandler <- order.ClassificationError{
-				Exchange: k.Name,
+			e.Websocket.DataHandler <- order.ClassificationError{
+				Exchange: e.Name,
 				OrderID:  key,
 				Err:      err,
 			}
-<<<<<<< HEAD
-			for key, val := range result {
-				oSide, err := order.StringToOrderSide(val.Type)
-				if err != nil {
-					e.Websocket.DataHandler <- order.ClassificationError{
-						Exchange: e.Name,
-						OrderID:  key,
-						Err:      err,
-					}
-				}
-				oType, err := order.StringToOrderType(val.OrderType)
-				if err != nil {
-					e.Websocket.DataHandler <- order.ClassificationError{
-						Exchange: e.Name,
-						OrderID:  key,
-						Err:      err,
-					}
-				}
-				trade := order.TradeHistory{
-					Price:     val.Price,
-					Amount:    val.Vol,
-					Fee:       val.Fee,
-					Exchange:  e.Name,
-					TID:       key,
-					Type:      oType,
-					Side:      oSide,
-					Timestamp: val.Time.Time(),
-				}
-				e.Websocket.DataHandler <- &order.Detail{
-					Exchange: e.Name,
-					OrderID:  val.OrderTransactionID,
-					Trades:   []order.TradeHistory{trade},
-				}
-			}
-		}
-		return nil
-	}
-	return errors.New(e.Name + " - Invalid own trades data")
-}
-
-func (e *Exchange) wsProcessOpenOrders(ownOrders any) error {
-	if data, ok := ownOrders.([]any); ok {
-		for i := range data {
-			orders, err := json.Marshal(data[i])
-			if err != nil {
-				return err
-			}
-			var result map[string]*WsOpenOrder
-			err = json.Unmarshal(orders, &result)
-			if err != nil {
-				return err
-			}
-			for key, val := range result {
-				d := &order.Detail{
-					Exchange:             e.Name,
-					OrderID:              key,
-					AverageExecutedPrice: val.AveragePrice,
-					Amount:               val.Volume,
-					LimitPriceUpper:      val.LimitPrice,
-					ExecutedAmount:       val.ExecutedVolume,
-					Fee:                  val.Fee,
-					Date:                 val.OpenTime.Time(),
-					LastUpdated:          val.LastUpdated.Time(),
-				}
-
-				if val.Status != "" {
-					if s, err := order.StringToOrderStatus(val.Status); err != nil {
-						e.Websocket.DataHandler <- order.ClassificationError{
-							Exchange: e.Name,
-=======
 		}
 		trade := order.TradeHistory{
 			Price:     val.Price,
 			Amount:    val.Vol,
 			Fee:       val.Fee,
-			Exchange:  k.Name,
+			Exchange:  e.Name,
 			TID:       key,
 			Type:      oType,
 			Side:      oSide,
 			Timestamp: val.Time.Time(),
 		}
-		k.Websocket.DataHandler <- &order.Detail{
-			Exchange: k.Name,
+		e.Websocket.DataHandler <- &order.Detail{
+			Exchange: e.Name,
 			OrderID:  val.OrderTransactionID,
 			Trades:   []order.TradeHistory{trade},
 		}
@@ -433,7 +335,7 @@
 }
 
 // wsProcessOpenOrders processes open orders from the websocket response
-func (k *Kraken) wsProcessOpenOrders(ownOrdersResp json.RawMessage) error {
+func (e *Exchange) wsProcessOpenOrders(ownOrdersResp json.RawMessage) error {
 	var result []map[string]*WsOpenOrder
 	if err := json.Unmarshal(ownOrdersResp, &result); err != nil {
 		return err
@@ -442,7 +344,7 @@
 	for r := range result {
 		for key, val := range result[r] {
 			d := &order.Detail{
-				Exchange:             k.Name,
+				Exchange:             e.Name,
 				OrderID:              key,
 				AverageExecutedPrice: val.AveragePrice,
 				Amount:               val.Volume,
@@ -455,8 +357,8 @@
 
 			if val.Status != "" {
 				if s, err := order.StringToOrderStatus(val.Status); err != nil {
-					k.Websocket.DataHandler <- order.ClassificationError{
-						Exchange: k.Name,
+					e.Websocket.DataHandler <- order.ClassificationError{
+						Exchange: e.Name,
 						OrderID:  key,
 						Err:      err,
 					}
@@ -470,9 +372,8 @@
 					d.Side = order.Sell
 				} else {
 					if oSide, err := order.StringToOrderSide(val.Description.Type); err != nil {
-						k.Websocket.DataHandler <- order.ClassificationError{
-							Exchange: k.Name,
->>>>>>> 78b2bd42
+						e.Websocket.DataHandler <- order.ClassificationError{
+							Exchange: e.Name,
 							OrderID:  key,
 							Err:      err,
 						}
@@ -481,74 +382,30 @@
 					}
 				}
 
-<<<<<<< HEAD
-				if val.Description.Pair != "" {
-					if strings.Contains(val.Description.Order, "sell") {
-						d.Side = order.Sell
-					} else {
-						if oSide, err := order.StringToOrderSide(val.Description.Type); err != nil {
-							e.Websocket.DataHandler <- order.ClassificationError{
-								Exchange: e.Name,
-								OrderID:  key,
-								Err:      err,
-							}
-						} else {
-							d.Side = oSide
-						}
-=======
 				if oType, err := order.StringToOrderType(val.Description.OrderType); err != nil {
-					k.Websocket.DataHandler <- order.ClassificationError{
-						Exchange: k.Name,
+					e.Websocket.DataHandler <- order.ClassificationError{
+						Exchange: e.Name,
 						OrderID:  key,
 						Err:      err,
->>>>>>> 78b2bd42
 					}
 				} else {
 					d.Type = oType
 				}
 
-<<<<<<< HEAD
-					if oType, err := order.StringToOrderType(val.Description.OrderType); err != nil {
+				if p, err := currency.NewPairFromString(val.Description.Pair); err != nil {
+					e.Websocket.DataHandler <- order.ClassificationError{
+						Exchange: e.Name,
+						OrderID:  key,
+						Err:      err,
+					}
+				} else {
+					d.Pair = p
+					if d.AssetType, err = e.GetPairAssetType(p); err != nil {
 						e.Websocket.DataHandler <- order.ClassificationError{
 							Exchange: e.Name,
 							OrderID:  key,
 							Err:      err,
 						}
-					} else {
-						d.Type = oType
-					}
-
-					if p, err := currency.NewPairFromString(val.Description.Pair); err != nil {
-						e.Websocket.DataHandler <- order.ClassificationError{
-							Exchange: e.Name,
-							OrderID:  key,
-							Err:      err,
-						}
-					} else {
-						d.Pair = p
-						if d.AssetType, err = e.GetPairAssetType(p); err != nil {
-							e.Websocket.DataHandler <- order.ClassificationError{
-								Exchange: e.Name,
-								OrderID:  key,
-								Err:      err,
-							}
-						}
-=======
-				if p, err := currency.NewPairFromString(val.Description.Pair); err != nil {
-					k.Websocket.DataHandler <- order.ClassificationError{
-						Exchange: k.Name,
-						OrderID:  key,
-						Err:      err,
-					}
-				} else {
-					d.Pair = p
-					if d.AssetType, err = k.GetPairAssetType(p); err != nil {
-						k.Websocket.DataHandler <- order.ClassificationError{
-							Exchange: k.Name,
-							OrderID:  key,
-							Err:      err,
-						}
->>>>>>> 78b2bd42
 					}
 				}
 			}
@@ -558,68 +415,25 @@
 				d.Price = val.Description.Price
 			}
 
-<<<<<<< HEAD
-				if val.Volume > 0 {
-					// Note: We don't seem to ever get both there values
-					d.RemainingAmount = val.Volume - val.ExecutedVolume
-				}
-				e.Websocket.DataHandler <- d
-=======
 			if val.Volume > 0 {
 				// Note: Volume and ExecutedVolume are only populated when status is open
 				d.RemainingAmount = val.Volume - val.ExecutedVolume
->>>>>>> 78b2bd42
-			}
-			k.Websocket.DataHandler <- d
+			}
+			e.Websocket.DataHandler <- d
 		}
 	}
 	return nil
 }
 
 // wsProcessTickers converts ticker data and sends it to the datahandler
-<<<<<<< HEAD
-func (e *Exchange) wsProcessTickers(response []any, pair currency.Pair) error {
-	t, ok := response[1].(map[string]any)
-	if !ok {
-		return errors.New("received invalid ticker data")
-	}
-	data := map[string]float64{}
-	for _, b := range []byte("abcvlho") { // p and t skipped
-		key := string(b)
-		a, ok := t[key].([]any)
-		if !ok {
-			return fmt.Errorf("received invalid ticker data: %w", common.GetTypeAssertError("[]any", t[key], "ticker."+key))
-		}
-		var s string
-		if s, ok = a[0].(string); !ok {
-			return fmt.Errorf("received invalid ticker data: %w", common.GetTypeAssertError("string", a[0], "ticker."+key+"[0]"))
-		}
-
-		f, err := strconv.ParseFloat(s, 64)
-		if err != nil {
-			return fmt.Errorf("received invalid ticker data: %w", err)
-		}
-		data[key] = f
-	}
-
-	e.Websocket.DataHandler <- &ticker.Price{
-		ExchangeName: e.Name,
-		Ask:          data["a"],
-		Bid:          data["b"],
-		Close:        data["c"],
-		Volume:       data["v"],
-		Low:          data["l"],
-		High:         data["h"],
-		Open:         data["o"],
-=======
-func (k *Kraken) wsProcessTickers(dataRaw json.RawMessage, pair currency.Pair) error {
+func (e *Exchange) wsProcessTickers(dataRaw json.RawMessage, pair currency.Pair) error {
 	var t wsTicker
 	if err := json.Unmarshal(dataRaw, &t); err != nil {
 		return fmt.Errorf("error unmarshalling ticker data: %w", err)
 	}
 
-	k.Websocket.DataHandler <- &ticker.Price{
-		ExchangeName: k.Name,
+	e.Websocket.DataHandler <- &ticker.Price{
+		ExchangeName: e.Name,
 		Ask:          t.Ask[0].Float64(),
 		Bid:          t.Bid[0].Float64(),
 		Close:        t.Last[0].Float64(),
@@ -627,7 +441,6 @@
 		Low:          t.Low[0].Float64(),
 		High:         t.High[0].Float64(),
 		Open:         t.Open[0].Float64(),
->>>>>>> 78b2bd42
 		AssetType:    asset.Spot,
 		Pair:         pair,
 	}
@@ -635,54 +448,14 @@
 }
 
 // wsProcessSpread converts spread/orderbook data and sends it to the datahandler
-<<<<<<< HEAD
-func (e *Exchange) wsProcessSpread(response []any, pair currency.Pair) error {
-	data, ok := response[1].([]any)
-	if !ok {
-		return errors.New("received invalid spread data")
-	}
-	if len(data) < 5 {
-		return errors.New("unexpected wsProcessSpread data length")
-	}
-	bestBid, ok := data[0].(string)
-	if !ok {
-		return common.GetTypeAssertError("string", data[0], "bestBid")
-	}
-	bestAsk, ok := data[1].(string)
-	if !ok {
-		return common.GetTypeAssertError("string", data[1], "bestAsk")
-	}
-	timeData, ok := data[2].(string)
-	if !ok {
-		return common.GetTypeAssertError("string", data[2], "timeData")
-	}
-	timestamp, err := strconv.ParseFloat(timeData, 64)
-	if err != nil {
-		return err
-	}
-	bidVolume, ok := data[3].(string)
-	if !ok {
-		return common.GetTypeAssertError("string", data[3], "bidVolume")
-	}
-	askVolume, ok := data[4].(string)
-	if !ok {
-		return common.GetTypeAssertError("string", data[4], "askVolume")
-	}
-
-	if e.Verbose {
-		log.Debugf(log.ExchangeSys,
-			"%v Spread data for '%v' received. Best bid: '%v' Best ask: '%v' Time: '%v', Bid volume '%v', Ask volume '%v'",
-			e.Name,
-=======
-func (k *Kraken) wsProcessSpread(rawData json.RawMessage, pair currency.Pair) error {
+func (e *Exchange) wsProcessSpread(rawData json.RawMessage, pair currency.Pair) error {
 	var data wsSpread
 	if err := json.Unmarshal(rawData, &data); err != nil {
 		return fmt.Errorf("error unmarshalling spread data: %w", err)
 	}
-	if k.Verbose {
+	if e.Verbose {
 		log.Debugf(log.ExchangeSys, "%s Spread data for %q received. Best bid: '%v' Best ask: '%v' Time: %q, Bid volume: '%v', Ask volume: '%v'",
-			k.Name,
->>>>>>> 78b2bd42
+			e.Name,
 			pair,
 			data.Bid.Float64(),
 			data.Ask.Float64(),
@@ -694,19 +467,9 @@
 }
 
 // wsProcessTrades converts trade data and sends it to the datahandler
-<<<<<<< HEAD
-func (e *Exchange) wsProcessTrades(response []any, pair currency.Pair) error {
-	data, ok := response[1].([]any)
-	if !ok {
-		return errors.New("received invalid trade data")
-	}
+func (e *Exchange) wsProcessTrades(respRaw json.RawMessage, pair currency.Pair) error {
 	saveTradeData := e.IsSaveTradeDataEnabled()
 	tradeFeed := e.IsTradeFeedEnabled()
-=======
-func (k *Kraken) wsProcessTrades(respRaw json.RawMessage, pair currency.Pair) error {
-	saveTradeData := k.IsSaveTradeDataEnabled()
-	tradeFeed := k.IsTradeFeedEnabled()
->>>>>>> 78b2bd42
 	if !saveTradeData && !tradeFeed {
 		return nil
 	}
@@ -725,19 +488,11 @@
 		trades[i] = trade.Data{
 			AssetType:    asset.Spot,
 			CurrencyPair: pair,
-<<<<<<< HEAD
 			Exchange:     e.Name,
-			Price:        price,
-			Amount:       amount,
-			Timestamp:    convert.TimeFromUnixTimestampDecimal(timeData),
-			Side:         tSide,
-=======
-			Exchange:     k.Name,
 			Price:        t[i].Price.Float64(),
 			Amount:       t[i].Volume.Float64(),
 			Timestamp:    t[i].Time.Time().UTC(),
 			Side:         side,
->>>>>>> 78b2bd42
 		}
 	}
 	if tradeFeed {
@@ -760,11 +515,7 @@
 }
 
 // wsProcessOrderBook handles both partial and full orderbook updates
-<<<<<<< HEAD
-func (e *Exchange) wsProcessOrderBook(c string, response []any, pair currency.Pair) error {
-=======
-func (k *Kraken) wsProcessOrderBook(c string, response []json.RawMessage, pair currency.Pair) error {
->>>>>>> 78b2bd42
+func (e *Exchange) wsProcessOrderBook(c string, response []json.RawMessage, pair currency.Pair) error {
 	key := &subscription.Subscription{
 		Channel: c,
 		Asset:   asset.Spot,
@@ -796,22 +547,7 @@
 			copy(update.Bids, update2.Bids)
 			update.Checksum = update2.Checksum
 		}
-<<<<<<< HEAD
-	}
-	// NOTE: Updates are a priority so check if it's an update first as we don't
-	// need multiple map lookups to check for snapshot.
-	askData, asksExist := ob["a"].([]any)
-	bidData, bidsExist := ob["b"].([]any)
-	if asksExist || bidsExist {
-		checksum, ok := ob["c"].(string)
-		if !ok {
-			return errors.New("could not process orderbook update checksum not found")
-		}
-
-		err := e.wsProcessOrderBookUpdate(pair, askData, bidData, checksum)
-=======
-		err := k.wsProcessOrderBookUpdate(pair, &update)
->>>>>>> 78b2bd42
+		err := e.wsProcessOrderBookUpdate(pair, &update)
 		if errors.Is(err, errInvalidChecksum) {
 			log.Debugf(log.Global, "%s Resubscribing to invalid %s orderbook", e.Name, pair)
 			go func() {
@@ -827,32 +563,17 @@
 	if err := json.Unmarshal(response[1], &snapshot); err != nil {
 		return fmt.Errorf("error unmarshalling orderbook snapshot: %w", err)
 	}
-<<<<<<< HEAD
-
-	return e.wsProcessOrderBookPartial(pair, askSnapshot, bidSnapshot, key.Levels)
+	return e.wsProcessOrderBookPartial(pair, &snapshot, key.Levels)
 }
 
 // wsProcessOrderBookPartial creates a new orderbook entry for a given currency pair
-func (e *Exchange) wsProcessOrderBookPartial(pair currency.Pair, askData, bidData []any, levels int) error {
+func (e *Exchange) wsProcessOrderBookPartial(pair currency.Pair, obSnapshot *wsSnapshot, levels int) error {
 	base := orderbook.Book{
 		Pair:                   pair,
 		Asset:                  asset.Spot,
 		ValidateOrderbook:      e.ValidateOrderbook,
-		Bids:                   make(orderbook.Levels, len(bidData)),
-		Asks:                   make(orderbook.Levels, len(askData)),
-=======
-	return k.wsProcessOrderBookPartial(pair, &snapshot, key.Levels)
-}
-
-// wsProcessOrderBookPartial creates a new orderbook entry for a given currency pair
-func (k *Kraken) wsProcessOrderBookPartial(pair currency.Pair, obSnapshot *wsSnapshot, levels int) error {
-	base := orderbook.Book{
-		Pair:                   pair,
-		Asset:                  asset.Spot,
-		ValidateOrderbook:      k.ValidateOrderbook,
 		Bids:                   make(orderbook.Levels, len(obSnapshot.Bids)),
 		Asks:                   make(orderbook.Levels, len(obSnapshot.Asks)),
->>>>>>> 78b2bd42
 		MaxDepth:               levels,
 		ChecksumStringRequired: true,
 	}
@@ -889,13 +610,8 @@
 }
 
 // wsProcessOrderBookUpdate updates an orderbook entry for a given currency pair
-<<<<<<< HEAD
-func (e *Exchange) wsProcessOrderBookUpdate(pair currency.Pair, askData, bidData []any, checksum string) error {
-	update := orderbook.Update{
-=======
-func (k *Kraken) wsProcessOrderBookUpdate(pair currency.Pair, wsUpdt *wsUpdate) error {
+func (e *Exchange) wsProcessOrderBookUpdate(pair currency.Pair, wsUpdt *wsUpdate) error {
 	obUpdate := orderbook.Update{
->>>>>>> 78b2bd42
 		Asset: asset.Spot,
 		Pair:  pair,
 		Bids:  make(orderbook.Levels, len(wsUpdt.Bids)),
@@ -934,11 +650,7 @@
 	}
 	obUpdate.UpdateTime = highestLastUpdate
 
-<<<<<<< HEAD
-	err := e.Websocket.Orderbook.Update(&update)
-=======
-	err := k.Websocket.Orderbook.Update(&obUpdate)
->>>>>>> 78b2bd42
+	err := e.Websocket.Orderbook.Update(&obUpdate)
 	if err != nil {
 		return err
 	}
@@ -984,31 +696,10 @@
 }
 
 // wsProcessCandle converts candle data and sends it to the data handler
-<<<<<<< HEAD
-func (e *Exchange) wsProcessCandle(c string, resp []any, pair currency.Pair) error {
-	// 8 string quoted floats followed by 1 integer for trade count
-	dataRaw, ok := resp[1].([]any)
-	if !ok || len(dataRaw) != 9 {
-		return errors.New("received invalid candle data")
-	}
-	data := make([]float64, 8)
-	for i := range 8 {
-		s, ok := dataRaw[i].(string)
-		if !ok {
-			return fmt.Errorf("received invalid candle data: %w", common.GetTypeAssertError("string", dataRaw[i], "candle-data"))
-		}
-
-		f, err := strconv.ParseFloat(s, 64)
-		if err != nil {
-			return fmt.Errorf("received invalid candle data: %w", err)
-		}
-		data[i] = f
-=======
-func (k *Kraken) wsProcessCandle(c string, resp json.RawMessage, pair currency.Pair) error {
+func (e *Exchange) wsProcessCandle(c string, resp json.RawMessage, pair currency.Pair) error {
 	var data wsCandle
 	if err := json.Unmarshal(resp, &data); err != nil {
 		return fmt.Errorf("error unmarshalling candle data: %w", err)
->>>>>>> 78b2bd42
 	}
 
 	// Faster than getting it through the subscription
@@ -1022,17 +713,7 @@
 		AssetType:  asset.Spot,
 		Pair:       pair,
 		Timestamp:  time.Now(),
-<<<<<<< HEAD
 		Exchange:   e.Name,
-		StartTime:  convert.TimeFromUnixTimestampDecimal(data[0]),
-		CloseTime:  convert.TimeFromUnixTimestampDecimal(data[1]),
-		OpenPrice:  data[2],
-		HighPrice:  data[3],
-		LowPrice:   data[4],
-		ClosePrice: data[5],
-		Volume:     data[7],
-=======
-		Exchange:   k.Name,
 		StartTime:  data.LastUpdateTime.Time(),
 		CloseTime:  data.LastUpdateTime.Time(),
 		OpenPrice:  data.Open.Float64(),
@@ -1040,7 +721,6 @@
 		LowPrice:   data.Low.Float64(),
 		ClosePrice: data.Close.Float64(),
 		Volume:     data.Volume.Float64(),
->>>>>>> 78b2bd42
 		Interval:   interval,
 	}
 	return nil
