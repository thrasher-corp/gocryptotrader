package kraken

import (
	"bytes"
	"context"
	"errors"
	"fmt"
	"hash/crc32"
	"net/http"
	"strconv"
	"strings"
	"text/template"
	"time"

	"github.com/buger/jsonparser"
	gws "github.com/gorilla/websocket"
	"github.com/thrasher-corp/gocryptotrader/common"
	"github.com/thrasher-corp/gocryptotrader/common/convert"
	"github.com/thrasher-corp/gocryptotrader/currency"
	"github.com/thrasher-corp/gocryptotrader/encoding/json"
	"github.com/thrasher-corp/gocryptotrader/exchange/websocket"
	"github.com/thrasher-corp/gocryptotrader/exchanges/asset"
	"github.com/thrasher-corp/gocryptotrader/exchanges/kline"
	"github.com/thrasher-corp/gocryptotrader/exchanges/order"
	"github.com/thrasher-corp/gocryptotrader/exchanges/orderbook"
	"github.com/thrasher-corp/gocryptotrader/exchanges/request"
	"github.com/thrasher-corp/gocryptotrader/exchanges/subscription"
	"github.com/thrasher-corp/gocryptotrader/exchanges/ticker"
	"github.com/thrasher-corp/gocryptotrader/exchanges/trade"
	"github.com/thrasher-corp/gocryptotrader/log"
)

// List of all websocket channels to subscribe to
const (
	krakenWSURL              = "wss://ws.kraken.com"
	krakenAuthWSURL          = "wss://ws-auth.kraken.com"
	krakenWSSandboxURL       = "wss://sandbox.kraken.com"
	krakenWSSupportedVersion = "1.4.0"

	// Websocket Channels
	krakenWsHeartbeat            = "heartbeat"
	krakenWsSystemStatus         = "systemStatus"
	krakenWsSubscribe            = "subscribe"
	krakenWsUnsubscribe          = "unsubscribe"
	krakenWsSubscribed           = "subscribed"
	krakenWsUnsubscribed         = "unsubscribed"
	krakenWsSubscriptionStatus   = "subscriptionStatus"
	krakenWsTicker               = "ticker"
	krakenWsOHLC                 = "ohlc"
	krakenWsTrade                = "trade"
	krakenWsSpread               = "spread"
	krakenWsOrderbook            = "book"
	krakenWsOwnTrades            = "ownTrades"
	krakenWsOpenOrders           = "openOrders"
	krakenWsAddOrder             = "addOrder"
	krakenWsCancelOrder          = "cancelOrder"
	krakenWsCancelAll            = "cancelAll"
	krakenWsAddOrderStatus       = "addOrderStatus"
	krakenWsCancelOrderStatus    = "cancelOrderStatus"
	krakenWsCancelAllOrderStatus = "cancelAllStatus"
	krakenWsPong                 = "pong"
	krakenWsPingDelay            = time.Second * 27
)

var channelNames = map[string]string{
	subscription.TickerChannel:    krakenWsTicker,
	subscription.OrderbookChannel: krakenWsOrderbook,
	subscription.CandlesChannel:   krakenWsOHLC,
	subscription.AllTradesChannel: krakenWsTrade,
	subscription.MyTradesChannel:  krakenWsOwnTrades,
	subscription.MyOrdersChannel:  krakenWsOpenOrders,
}
var reverseChannelNames = map[string]string{}

func init() {
	for k, v := range channelNames {
		reverseChannelNames[v] = k
	}
}

var (
	errCancellingOrder = errors.New("error cancelling order")
	errSubPairMissing  = errors.New("pair missing from subscription response")
	errInvalidChecksum = errors.New("invalid checksum")
)

var defaultSubscriptions = subscription.List{
	{Enabled: true, Asset: asset.Spot, Channel: subscription.TickerChannel},
	{Enabled: true, Asset: asset.Spot, Channel: subscription.AllTradesChannel},
	{Enabled: true, Asset: asset.Spot, Channel: subscription.CandlesChannel, Interval: kline.OneMin},
	{Enabled: true, Asset: asset.Spot, Channel: subscription.OrderbookChannel, Levels: 1000},
	{Enabled: true, Channel: subscription.MyOrdersChannel, Authenticated: true},
	{Enabled: true, Channel: subscription.MyTradesChannel, Authenticated: true},
}

// WsConnect initiates a websocket connection
<<<<<<< HEAD
func (k *Exchange) WsConnect() error {
=======
func (k *Kraken) WsConnect() error {
	ctx := context.TODO()
>>>>>>> 3e80f1b9
	if !k.Websocket.IsEnabled() || !k.IsEnabled() {
		return websocket.ErrWebsocketNotEnabled
	}

	var dialer gws.Dialer
	err := k.Websocket.Conn.Dial(ctx, &dialer, http.Header{})
	if err != nil {
		return err
	}

	comms := make(chan websocket.Response)
	k.Websocket.Wg.Add(2)
	go k.wsReadData(ctx, comms)
	go k.wsFunnelConnectionData(k.Websocket.Conn, comms)

	if k.IsWebsocketAuthenticationSupported() {
		if authToken, err := k.GetWebsocketToken(ctx); err != nil {
			k.Websocket.SetCanUseAuthenticatedEndpoints(false)
			log.Errorf(log.ExchangeSys, "%s - authentication failed: %v\n", k.Name, err)
		} else {
			if err := k.Websocket.AuthConn.Dial(ctx, &dialer, http.Header{}); err != nil {
				k.Websocket.SetCanUseAuthenticatedEndpoints(false)
				log.Errorf(log.ExchangeSys, "%s - failed to connect to authenticated endpoint: %v\n", k.Name, err)
			} else {
				k.setWebsocketAuthToken(authToken)
				k.Websocket.SetCanUseAuthenticatedEndpoints(true)
				k.Websocket.Wg.Add(1)
				go k.wsFunnelConnectionData(k.Websocket.AuthConn, comms)
				k.startWsPingHandler(k.Websocket.AuthConn)
			}
		}
	}

	k.startWsPingHandler(k.Websocket.Conn)

	return nil
}

// wsFunnelConnectionData funnels both auth and public ws data into one manageable place
func (k *Exchange) wsFunnelConnectionData(ws websocket.Connection, comms chan websocket.Response) {
	defer k.Websocket.Wg.Done()
	for {
		resp := ws.ReadMessage()
		if resp.Raw == nil {
			return
		}
		comms <- resp
	}
}

// wsReadData receives and passes on websocket messages for processing
<<<<<<< HEAD
func (k *Exchange) wsReadData(comms chan websocket.Response) {
=======
func (k *Kraken) wsReadData(ctx context.Context, comms chan websocket.Response) {
>>>>>>> 3e80f1b9
	defer k.Websocket.Wg.Done()

	for {
		select {
		case <-k.Websocket.ShutdownC:
			select {
			case resp := <-comms:
				err := k.wsHandleData(ctx, resp.Raw)
				if err != nil {
					select {
					case k.Websocket.DataHandler <- err:
					default:
						log.Errorf(log.WebsocketMgr, "%s websocket handle data error: %v", k.Name, err)
					}
				}
			default:
			}
			return
		case resp := <-comms:
			err := k.wsHandleData(ctx, resp.Raw)
			if err != nil {
				k.Websocket.DataHandler <- err
			}
		}
	}
}

<<<<<<< HEAD
func (k *Exchange) wsHandleData(respRaw []byte) error {
=======
func (k *Kraken) wsHandleData(_ context.Context, respRaw []byte) error {
>>>>>>> 3e80f1b9
	if strings.HasPrefix(string(respRaw), "[") {
		var msg []any
		if err := json.Unmarshal(respRaw, &msg); err != nil {
			return err
		}
		if len(msg) < 3 {
			return fmt.Errorf("data array too short: %s", respRaw)
		}

		// For all types of channel second to last field is the channel Name
		c, ok := msg[len(msg)-2].(string)
		if !ok {
			return common.GetTypeAssertError("string", msg[len(msg)-2], "channelName")
		}

		pair := currency.EMPTYPAIR
		if maybePair, ok2 := msg[len(msg)-1].(string); ok2 {
			var err error
			if pair, err = currency.NewPairFromString(maybePair); err != nil {
				return err
			}
		}
		return k.wsReadDataResponse(c, pair, msg)
	}

	event, err := jsonparser.GetString(respRaw, "event")
	if err != nil {
		return fmt.Errorf("%w parsing: %s", err, respRaw)
	}

	if event == krakenWsSubscriptionStatus { // Must happen before IncomingWithData to avoid race
		k.wsProcessSubStatus(respRaw)
	}

	reqID, err := jsonparser.GetInt(respRaw, "reqid")
	if err == nil && reqID != 0 && k.Websocket.Match.IncomingWithData(reqID, respRaw) {
		return nil
	}

	if event == "" {
		return nil
	}

	switch event {
	case krakenWsPong, krakenWsHeartbeat:
		return nil
	case krakenWsCancelOrderStatus, krakenWsCancelAllOrderStatus, krakenWsAddOrderStatus, krakenWsSubscriptionStatus:
		// All of these should have found a listener already
		return fmt.Errorf("%w: %s %v", websocket.ErrSignatureNotMatched, event, reqID)
	case krakenWsSystemStatus:
		return k.wsProcessSystemStatus(respRaw)
	default:
		k.Websocket.DataHandler <- websocket.UnhandledMessageWarning{
			Message: fmt.Sprintf("%s: %s", websocket.UnhandledMessage, respRaw),
		}
	}

	return nil
}

// startWsPingHandler sets up a websocket ping handler to maintain a connection
func (k *Exchange) startWsPingHandler(conn websocket.Connection) {
	conn.SetupPingHandler(request.Unset, websocket.PingHandler{
		Message:     []byte(`{"event":"ping"}`),
		Delay:       krakenWsPingDelay,
		MessageType: gws.TextMessage,
	})
}

// wsReadDataResponse classifies the WS response and sends to appropriate handler
func (k *Exchange) wsReadDataResponse(c string, pair currency.Pair, response []any) error {
	switch c {
	case krakenWsTicker:
		return k.wsProcessTickers(response, pair)
	case krakenWsSpread:
		return k.wsProcessSpread(response, pair)
	case krakenWsTrade:
		return k.wsProcessTrades(response, pair)
	case krakenWsOwnTrades:
		return k.wsProcessOwnTrades(response[0])
	case krakenWsOpenOrders:
		return k.wsProcessOpenOrders(response[0])
	}

	channelType := strings.TrimRight(c, "-0123456789")
	switch channelType {
	case krakenWsOHLC:
		return k.wsProcessCandle(c, response, pair)
	case krakenWsOrderbook:
		return k.wsProcessOrderBook(c, response, pair)
	default:
		return fmt.Errorf("received unidentified data for subscription %s: %+v", c, response)
	}
}

func (k *Exchange) wsProcessSystemStatus(respRaw []byte) error {
	var systemStatus wsSystemStatus
	err := json.Unmarshal(respRaw, &systemStatus)
	if err != nil {
		return fmt.Errorf("%s parsing system status: %s", err, respRaw)
	}
	if systemStatus.Status != "online" {
		k.Websocket.DataHandler <- fmt.Errorf("system status not online: %v", systemStatus.Status)
	}
	if systemStatus.Version > krakenWSSupportedVersion {
		log.Warnf(log.ExchangeSys, "%v New version of Websocket API released. Was %v Now %v", k.Name, krakenWSSupportedVersion, systemStatus.Version)
	}
	return nil
}

func (k *Exchange) wsProcessOwnTrades(ownOrders any) error {
	if data, ok := ownOrders.([]any); ok {
		for i := range data {
			trades, err := json.Marshal(data[i])
			if err != nil {
				return err
			}
			var result map[string]*WsOwnTrade
			err = json.Unmarshal(trades, &result)
			if err != nil {
				return err
			}
			for key, val := range result {
				oSide, err := order.StringToOrderSide(val.Type)
				if err != nil {
					k.Websocket.DataHandler <- order.ClassificationError{
						Exchange: k.Name,
						OrderID:  key,
						Err:      err,
					}
				}
				oType, err := order.StringToOrderType(val.OrderType)
				if err != nil {
					k.Websocket.DataHandler <- order.ClassificationError{
						Exchange: k.Name,
						OrderID:  key,
						Err:      err,
					}
				}
				trade := order.TradeHistory{
					Price:     val.Price,
					Amount:    val.Vol,
					Fee:       val.Fee,
					Exchange:  k.Name,
					TID:       key,
					Type:      oType,
					Side:      oSide,
					Timestamp: val.Time.Time(),
				}
				k.Websocket.DataHandler <- &order.Detail{
					Exchange: k.Name,
					OrderID:  val.OrderTransactionID,
					Trades:   []order.TradeHistory{trade},
				}
			}
		}
		return nil
	}
	return errors.New(k.Name + " - Invalid own trades data")
}

func (k *Exchange) wsProcessOpenOrders(ownOrders any) error {
	if data, ok := ownOrders.([]any); ok {
		for i := range data {
			orders, err := json.Marshal(data[i])
			if err != nil {
				return err
			}
			var result map[string]*WsOpenOrder
			err = json.Unmarshal(orders, &result)
			if err != nil {
				return err
			}
			for key, val := range result {
				d := &order.Detail{
					Exchange:             k.Name,
					OrderID:              key,
					AverageExecutedPrice: val.AveragePrice,
					Amount:               val.Volume,
					LimitPriceUpper:      val.LimitPrice,
					ExecutedAmount:       val.ExecutedVolume,
					Fee:                  val.Fee,
					Date:                 val.OpenTime.Time(),
					LastUpdated:          val.LastUpdated.Time(),
				}

				if val.Status != "" {
					if s, err := order.StringToOrderStatus(val.Status); err != nil {
						k.Websocket.DataHandler <- order.ClassificationError{
							Exchange: k.Name,
							OrderID:  key,
							Err:      err,
						}
					} else {
						d.Status = s
					}
				}

				if val.Description.Pair != "" {
					if strings.Contains(val.Description.Order, "sell") {
						d.Side = order.Sell
					} else {
						if oSide, err := order.StringToOrderSide(val.Description.Type); err != nil {
							k.Websocket.DataHandler <- order.ClassificationError{
								Exchange: k.Name,
								OrderID:  key,
								Err:      err,
							}
						} else {
							d.Side = oSide
						}
					}

					if oType, err := order.StringToOrderType(val.Description.OrderType); err != nil {
						k.Websocket.DataHandler <- order.ClassificationError{
							Exchange: k.Name,
							OrderID:  key,
							Err:      err,
						}
					} else {
						d.Type = oType
					}

					if p, err := currency.NewPairFromString(val.Description.Pair); err != nil {
						k.Websocket.DataHandler <- order.ClassificationError{
							Exchange: k.Name,
							OrderID:  key,
							Err:      err,
						}
					} else {
						d.Pair = p
						if d.AssetType, err = k.GetPairAssetType(p); err != nil {
							k.Websocket.DataHandler <- order.ClassificationError{
								Exchange: k.Name,
								OrderID:  key,
								Err:      err,
							}
						}
					}
				}

				if val.Description.Price > 0 {
					d.Leverage = val.Description.Leverage
					d.Price = val.Description.Price
				}

				if val.Volume > 0 {
					// Note: We don't seem to ever get both there values
					d.RemainingAmount = val.Volume - val.ExecutedVolume
				}
				k.Websocket.DataHandler <- d
			}
		}
		return nil
	}
	return errors.New("invalid own trades data")
}

// wsProcessTickers converts ticker data and sends it to the datahandler
func (k *Exchange) wsProcessTickers(response []any, pair currency.Pair) error {
	t, ok := response[1].(map[string]any)
	if !ok {
		return errors.New("received invalid ticker data")
	}
	data := map[string]float64{}
	for _, b := range []byte("abcvlho") { // p and t skipped
		key := string(b)
		a, ok := t[key].([]any)
		if !ok {
			return fmt.Errorf("received invalid ticker data: %w", common.GetTypeAssertError("[]any", t[key], "ticker."+key))
		}
		var s string
		if s, ok = a[0].(string); !ok {
			return fmt.Errorf("received invalid ticker data: %w", common.GetTypeAssertError("string", a[0], "ticker."+key+"[0]"))
		}

		f, err := strconv.ParseFloat(s, 64)
		if err != nil {
			return fmt.Errorf("received invalid ticker data: %w", err)
		}
		data[key] = f
	}

	k.Websocket.DataHandler <- &ticker.Price{
		ExchangeName: k.Name,
		Ask:          data["a"],
		Bid:          data["b"],
		Close:        data["c"],
		Volume:       data["v"],
		Low:          data["l"],
		High:         data["h"],
		Open:         data["o"],
		AssetType:    asset.Spot,
		Pair:         pair,
	}
	return nil
}

// wsProcessSpread converts spread/orderbook data and sends it to the datahandler
func (k *Exchange) wsProcessSpread(response []any, pair currency.Pair) error {
	data, ok := response[1].([]any)
	if !ok {
		return errors.New("received invalid spread data")
	}
	if len(data) < 5 {
		return errors.New("unexpected wsProcessSpread data length")
	}
	bestBid, ok := data[0].(string)
	if !ok {
		return common.GetTypeAssertError("string", data[0], "bestBid")
	}
	bestAsk, ok := data[1].(string)
	if !ok {
		return common.GetTypeAssertError("string", data[1], "bestAsk")
	}
	timeData, ok := data[2].(string)
	if !ok {
		return common.GetTypeAssertError("string", data[2], "timeData")
	}
	timestamp, err := strconv.ParseFloat(timeData, 64)
	if err != nil {
		return err
	}
	bidVolume, ok := data[3].(string)
	if !ok {
		return common.GetTypeAssertError("string", data[3], "bidVolume")
	}
	askVolume, ok := data[4].(string)
	if !ok {
		return common.GetTypeAssertError("string", data[4], "askVolume")
	}

	if k.Verbose {
		log.Debugf(log.ExchangeSys,
			"%v Spread data for '%v' received. Best bid: '%v' Best ask: '%v' Time: '%v', Bid volume '%v', Ask volume '%v'",
			k.Name,
			pair,
			bestBid,
			bestAsk,
			convert.TimeFromUnixTimestampDecimal(timestamp),
			bidVolume,
			askVolume)
	}
	return nil
}

// wsProcessTrades converts trade data and sends it to the datahandler
func (k *Exchange) wsProcessTrades(response []any, pair currency.Pair) error {
	data, ok := response[1].([]any)
	if !ok {
		return errors.New("received invalid trade data")
	}
	saveTradeData := k.IsSaveTradeDataEnabled()
	tradeFeed := k.IsTradeFeedEnabled()
	if !saveTradeData && !tradeFeed {
		return nil
	}
	trades := make([]trade.Data, len(data))
	for i := range data {
		t, ok := data[i].([]any)
		if !ok {
			return errors.New("unidentified trade data received")
		}
		if len(t) < 4 {
			return fmt.Errorf("%w; unexpected trade data length: %d", common.ErrParsingWSField, len(t))
		}
		ts, ok := t[2].(string)
		if !ok {
			return common.GetTypeAssertError("string", t[2], "trade.time")
		}
		timeData, err := strconv.ParseFloat(ts, 64)
		if err != nil {
			return err
		}
		p, ok := t[0].(string)
		if !ok {
			return common.GetTypeAssertError("string", t[0], "trade.price")
		}
		price, err := strconv.ParseFloat(p, 64)
		if err != nil {
			return err
		}
		v, ok := t[1].(string)
		if !ok {
			return common.GetTypeAssertError("string", t[1], "trade.volume")
		}
		amount, err := strconv.ParseFloat(v, 64)
		if err != nil {
			return err
		}
		tSide := order.Buy
		s, ok := t[3].(string)
		if !ok {
			return common.GetTypeAssertError("string", t[3], "trade.side")
		}
		if s == "s" {
			tSide = order.Sell
		}

		trades[i] = trade.Data{
			AssetType:    asset.Spot,
			CurrencyPair: pair,
			Exchange:     k.Name,
			Price:        price,
			Amount:       amount,
			Timestamp:    convert.TimeFromUnixTimestampDecimal(timeData),
			Side:         tSide,
		}
	}
	if tradeFeed {
		for i := range trades {
			k.Websocket.DataHandler <- trades[i]
		}
	}
	if saveTradeData {
		return trade.AddTradesToBuffer(trades...)
	}
	return nil
}

// wsProcessOrderBook handles both partial and full orderbook updates
func (k *Exchange) wsProcessOrderBook(c string, response []any, pair currency.Pair) error {
	key := &subscription.Subscription{
		Channel: c,
		Asset:   asset.Spot,
		Pairs:   currency.Pairs{pair},
	}
	if err := fqChannelNameSub(key); err != nil {
		return err
	}
	s := k.Websocket.GetSubscription(key)
	if s == nil {
		return fmt.Errorf("%w: %s %s %s", subscription.ErrNotFound, asset.Spot, c, pair)
	}
	if s.State() == subscription.UnsubscribingState {
		// We only care if it's currently unsubscribing
		return nil
	}

	ob, ok := response[1].(map[string]any)
	if !ok {
		return errors.New("received invalid orderbook data")
	}

	if len(response) == 5 {
		ob2, ok2 := response[2].(map[string]any)
		if !ok2 {
			return errors.New("received invalid orderbook data")
		}

		// Squish both maps together to process
		for k, v := range ob2 {
			if _, ok := ob[k]; ok {
				return errors.New("cannot merge maps, conflict is present")
			}
			ob[k] = v
		}
	}
	// NOTE: Updates are a priority so check if it's an update first as we don't
	// need multiple map lookups to check for snapshot.
	askData, asksExist := ob["a"].([]any)
	bidData, bidsExist := ob["b"].([]any)
	if asksExist || bidsExist {
		checksum, ok := ob["c"].(string)
		if !ok {
			return errors.New("could not process orderbook update checksum not found")
		}

		err := k.wsProcessOrderBookUpdate(pair, askData, bidData, checksum)
		if errors.Is(err, errInvalidChecksum) {
			log.Debugf(log.Global, "%s Resubscribing to invalid %s orderbook", k.Name, pair)
			go func() {
				if e2 := k.Websocket.ResubscribeToChannel(k.Websocket.Conn, s); e2 != nil && !errors.Is(e2, subscription.ErrInStateAlready) {
					log.Errorf(log.ExchangeSys, "%s resubscription failure for %v: %v", k.Name, pair, e2)
				}
			}()
		}
		return err
	}

	askSnapshot, askSnapshotExists := ob["as"].([]any)
	bidSnapshot, bidSnapshotExists := ob["bs"].([]any)
	if !askSnapshotExists && !bidSnapshotExists {
		return fmt.Errorf("%w for %v %v", errNoWebsocketOrderbookData, pair, asset.Spot)
	}

	return k.wsProcessOrderBookPartial(pair, askSnapshot, bidSnapshot, key.Levels)
}

// wsProcessOrderBookPartial creates a new orderbook entry for a given currency pair
func (k *Exchange) wsProcessOrderBookPartial(pair currency.Pair, askData, bidData []any, levels int) error {
	base := orderbook.Book{
		Pair:                   pair,
		Asset:                  asset.Spot,
		VerifyOrderbook:        k.CanVerifyOrderbook,
		Bids:                   make(orderbook.Levels, len(bidData)),
		Asks:                   make(orderbook.Levels, len(askData)),
		MaxDepth:               levels,
		ChecksumStringRequired: true,
	}
	// Kraken ob data is timestamped per price, GCT orderbook data is
	// timestamped per entry using the highest last update time, we can attempt
	// to respect both within a reasonable degree
	var highestLastUpdate time.Time
	for i := range askData {
		asks, ok := askData[i].([]any)
		if !ok {
			return common.GetTypeAssertError("[]any", askData[i], "asks")
		}
		if len(asks) < 3 {
			return errors.New("unexpected asks length")
		}
		priceStr, ok := asks[0].(string)
		if !ok {
			return common.GetTypeAssertError("string", asks[0], "price")
		}
		price, err := strconv.ParseFloat(priceStr, 64)
		if err != nil {
			return err
		}
		amountStr, ok := asks[1].(string)
		if !ok {
			return common.GetTypeAssertError("string", asks[1], "amount")
		}
		amount, err := strconv.ParseFloat(amountStr, 64)
		if err != nil {
			return err
		}
		tdStr, ok := asks[2].(string)
		if !ok {
			return common.GetTypeAssertError("string", asks[2], "time")
		}
		timeData, err := strconv.ParseFloat(tdStr, 64)
		if err != nil {
			return err
		}
		base.Asks[i] = orderbook.Level{
			Amount:    amount,
			StrAmount: amountStr,
			Price:     price,
			StrPrice:  priceStr,
		}
		askUpdatedTime := convert.TimeFromUnixTimestampDecimal(timeData)
		if highestLastUpdate.Before(askUpdatedTime) {
			highestLastUpdate = askUpdatedTime
		}
	}

	for i := range bidData {
		bids, ok := bidData[i].([]any)
		if !ok {
			return common.GetTypeAssertError("[]any", bidData[i], "bids")
		}
		if len(bids) < 3 {
			return errors.New("unexpected bids length")
		}
		priceStr, ok := bids[0].(string)
		if !ok {
			return common.GetTypeAssertError("string", bids[0], "price")
		}
		price, err := strconv.ParseFloat(priceStr, 64)
		if err != nil {
			return err
		}
		amountStr, ok := bids[1].(string)
		if !ok {
			return common.GetTypeAssertError("string", bids[1], "amount")
		}
		amount, err := strconv.ParseFloat(amountStr, 64)
		if err != nil {
			return err
		}
		tdStr, ok := bids[2].(string)
		if !ok {
			return common.GetTypeAssertError("string", bids[2], "time")
		}
		timeData, err := strconv.ParseFloat(tdStr, 64)
		if err != nil {
			return err
		}

		base.Bids[i] = orderbook.Level{
			Amount:    amount,
			StrAmount: amountStr,
			Price:     price,
			StrPrice:  priceStr,
		}

		bidUpdateTime := convert.TimeFromUnixTimestampDecimal(timeData)
		if highestLastUpdate.Before(bidUpdateTime) {
			highestLastUpdate = bidUpdateTime
		}
	}
	base.LastUpdated = highestLastUpdate
	base.Exchange = k.Name
	return k.Websocket.Orderbook.LoadSnapshot(&base)
}

// wsProcessOrderBookUpdate updates an orderbook entry for a given currency pair
func (k *Exchange) wsProcessOrderBookUpdate(pair currency.Pair, askData, bidData []any, checksum string) error {
	update := orderbook.Update{
		Asset: asset.Spot,
		Pair:  pair,
		Bids:  make([]orderbook.Level, len(bidData)),
		Asks:  make([]orderbook.Level, len(askData)),
	}

	// Calculating checksum requires incoming decimal place checks for both
	// price and amount as there is no set standard between currency pairs. This
	// is calculated per update as opposed to snapshot because changes to
	// decimal amounts could occur at any time.
	var highestLastUpdate time.Time
	// Ask data is not always sent
	for i := range askData {
		asks, ok := askData[i].([]any)
		if !ok {
			return errors.New("asks type assertion failure")
		}

		priceStr, ok := asks[0].(string)
		if !ok {
			return errors.New("price type assertion failure")
		}

		price, err := strconv.ParseFloat(priceStr, 64)
		if err != nil {
			return err
		}

		amountStr, ok := asks[1].(string)
		if !ok {
			return errors.New("amount type assertion failure")
		}

		amount, err := strconv.ParseFloat(amountStr, 64)
		if err != nil {
			return err
		}

		timeStr, ok := asks[2].(string)
		if !ok {
			return errors.New("time type assertion failure")
		}

		timeData, err := strconv.ParseFloat(timeStr, 64)
		if err != nil {
			return err
		}

		update.Asks[i] = orderbook.Level{
			Amount:    amount,
			StrAmount: amountStr,
			Price:     price,
			StrPrice:  priceStr,
		}

		askUpdatedTime := convert.TimeFromUnixTimestampDecimal(timeData)
		if highestLastUpdate.Before(askUpdatedTime) {
			highestLastUpdate = askUpdatedTime
		}
	}

	// Bid data is not always sent
	for i := range bidData {
		bids, ok := bidData[i].([]any)
		if !ok {
			return common.GetTypeAssertError("[]any", bidData[i], "bids")
		}

		priceStr, ok := bids[0].(string)
		if !ok {
			return errors.New("price type assertion failure")
		}

		price, err := strconv.ParseFloat(priceStr, 64)
		if err != nil {
			return err
		}

		amountStr, ok := bids[1].(string)
		if !ok {
			return errors.New("amount type assertion failure")
		}

		amount, err := strconv.ParseFloat(amountStr, 64)
		if err != nil {
			return err
		}

		timeStr, ok := bids[2].(string)
		if !ok {
			return errors.New("time type assertion failure")
		}

		timeData, err := strconv.ParseFloat(timeStr, 64)
		if err != nil {
			return err
		}

		update.Bids[i] = orderbook.Level{
			Amount:    amount,
			StrAmount: amountStr,
			Price:     price,
			StrPrice:  priceStr,
		}

		bidUpdatedTime := convert.TimeFromUnixTimestampDecimal(timeData)
		if highestLastUpdate.Before(bidUpdatedTime) {
			highestLastUpdate = bidUpdatedTime
		}
	}
	update.UpdateTime = highestLastUpdate

	err := k.Websocket.Orderbook.Update(&update)
	if err != nil {
		return err
	}

	book, err := k.Websocket.Orderbook.GetOrderbook(pair, asset.Spot)
	if err != nil {
		return fmt.Errorf("cannot calculate websocket checksum: book not found for %s %s %w", pair, asset.Spot, err)
	}

	token, err := strconv.ParseUint(checksum, 10, 32)
	if err != nil {
		return err
	}

	return validateCRC32(book, uint32(token))
}

func validateCRC32(b *orderbook.Book, token uint32) error {
	if b == nil {
		return common.ErrNilPointer
	}
	var checkStr strings.Builder
	for i := 0; i < 10 && i < len(b.Asks); i++ {
		_, err := checkStr.WriteString(trim(b.Asks[i].StrPrice + trim(b.Asks[i].StrAmount)))
		if err != nil {
			return err
		}
	}

	for i := 0; i < 10 && i < len(b.Bids); i++ {
		_, err := checkStr.WriteString(trim(b.Bids[i].StrPrice) + trim(b.Bids[i].StrAmount))
		if err != nil {
			return err
		}
	}

	if check := crc32.ChecksumIEEE([]byte(checkStr.String())); check != token {
		return fmt.Errorf("%s %s %w %d, expected %d", b.Pair, b.Asset, errInvalidChecksum, check, token)
	}
	return nil
}

// trim removes '.' and prefixed '0' from subsequent string
func trim(s string) string {
	s = strings.Replace(s, ".", "", 1)
	s = strings.TrimLeft(s, "0")
	return s
}

// wsProcessCandle converts candle data and sends it to the data handler
func (k *Exchange) wsProcessCandle(c string, resp []any, pair currency.Pair) error {
	// 8 string quoted floats followed by 1 integer for trade count
	dataRaw, ok := resp[1].([]any)
	if !ok || len(dataRaw) != 9 {
		return errors.New("received invalid candle data")
	}
	data := make([]float64, 8)
	for i := range 8 {
		s, ok := dataRaw[i].(string)
		if !ok {
			return fmt.Errorf("received invalid candle data: %w", common.GetTypeAssertError("string", dataRaw[i], "candle-data"))
		}

		f, err := strconv.ParseFloat(s, 64)
		if err != nil {
			return fmt.Errorf("received invalid candle data: %w", err)
		}
		data[i] = f
	}

	// Faster than getting it through the subscription
	parts := strings.Split(c, "-")
	if len(parts) != 2 {
		return errBadChannelSuffix
	}
	interval := parts[1]

	k.Websocket.DataHandler <- websocket.KlineData{
		AssetType:  asset.Spot,
		Pair:       pair,
		Timestamp:  time.Now(),
		Exchange:   k.Name,
		StartTime:  convert.TimeFromUnixTimestampDecimal(data[0]),
		CloseTime:  convert.TimeFromUnixTimestampDecimal(data[1]),
		OpenPrice:  data[2],
		HighPrice:  data[3],
		LowPrice:   data[4],
		ClosePrice: data[5],
		Volume:     data[7],
		Interval:   interval,
	}
	return nil
}

// GetSubscriptionTemplate returns a subscription channel template
func (k *Exchange) GetSubscriptionTemplate(_ *subscription.Subscription) (*template.Template, error) {
	return template.New("master.tmpl").Funcs(template.FuncMap{"channelName": channelName}).Parse(subTplText)
}

func (k *Exchange) generateSubscriptions() (subscription.List, error) {
	return k.Features.Subscriptions.ExpandTemplates(k)
}

// Subscribe adds a channel subscription to the websocket
<<<<<<< HEAD
func (k *Exchange) Subscribe(in subscription.List) error {
=======
func (k *Kraken) Subscribe(in subscription.List) error {
	ctx := context.TODO()
>>>>>>> 3e80f1b9
	in, errs := in.ExpandTemplates(k)

	// Collect valid new subs and add to websocket in Subscribing state
	subs := subscription.List{}
	for _, s := range in {
		if s.State() != subscription.ResubscribingState {
			if err := k.Websocket.AddSubscriptions(k.Websocket.Conn, s); err != nil {
				errs = common.AppendError(errs, fmt.Errorf("%w; Channel: %s Pairs: %s", err, s.Channel, s.Pairs.Join()))
				continue
			}
		}
		subs = append(subs, s)
	}

	// Merge subs by grouping pairs for request; We make a single request to subscribe to N+ pairs, but get N+ responses back
	groupedSubs := subs.GroupPairs()

	errs = common.AppendError(errs,
		k.ParallelChanOp(ctx, groupedSubs, func(ctx context.Context, s subscription.List) error { return k.manageSubs(ctx, krakenWsSubscribe, s) }, 1),
	)

	for _, s := range subs {
		if s.State() != subscription.SubscribedState {
			_ = s.SetState(subscription.InactiveState)
			if err := k.Websocket.RemoveSubscriptions(k.Websocket.Conn, s); err != nil {
				errs = common.AppendError(errs, fmt.Errorf("error removing failed subscription: %w; Channel: %s Pairs: %s", err, s.Channel, s.Pairs.Join()))
			}
		}
	}

	return errs
}

// Unsubscribe removes a channel subscriptions from the websocket
<<<<<<< HEAD
func (k *Exchange) Unsubscribe(keys subscription.List) error {
=======
func (k *Kraken) Unsubscribe(keys subscription.List) error {
	ctx := context.TODO()
>>>>>>> 3e80f1b9
	var errs error
	// Make sure we have the concrete subscriptions, since we will change the state
	subs := make(subscription.List, 0, len(keys))
	for _, key := range keys {
		if s := k.Websocket.GetSubscription(key); s == nil {
			errs = common.AppendError(errs, fmt.Errorf("%w; Channel: %s Pairs: %s", subscription.ErrNotFound, key.Channel, key.Pairs.Join()))
		} else {
			if s.State() != subscription.ResubscribingState {
				if err := s.SetState(subscription.UnsubscribingState); err != nil {
					errs = common.AppendError(errs, fmt.Errorf("%w; Channel: %s Pairs: %s", err, s.Channel, s.Pairs.Join()))
					continue
				}
			}
			subs = append(subs, s)
		}
	}

	subs = subs.GroupPairs()

	return common.AppendError(errs,
		k.ParallelChanOp(ctx, subs, func(ctx context.Context, s subscription.List) error { return k.manageSubs(ctx, krakenWsUnsubscribe, s) }, 1),
	)
}

// manageSubs handles both websocket channel subscribe and unsubscribe
<<<<<<< HEAD
func (k *Exchange) manageSubs(op string, subs subscription.List) error {
=======
func (k *Kraken) manageSubs(ctx context.Context, op string, subs subscription.List) error {
>>>>>>> 3e80f1b9
	if len(subs) != 1 {
		return subscription.ErrBatchingNotSupported
	}

	s := subs[0]

	if err := enforceStandardChannelNames(s); err != nil {
		return err
	}

	reqFmt := currency.PairFormat{Uppercase: true, Delimiter: "/"}
	r := &WebsocketSubRequest{
		Event:     op,
		RequestID: k.Websocket.Conn.GenerateMessageID(false),
		Subscription: WebsocketSubscriptionData{
			Name:  s.QualifiedChannel,
			Depth: s.Levels,
		},
		Pairs: s.Pairs.Format(reqFmt).Strings(),
	}

	if s.Interval != 0 {
		// TODO: Can Interval type be a kraken specific type with a MarshalText so we don't have to duplicate this
		r.Subscription.Interval = int(time.Duration(s.Interval).Minutes())
	}

	conn := k.Websocket.Conn
	if s.Authenticated {
		r.Subscription.Token = k.websocketAuthToken()
		conn = k.Websocket.AuthConn
	}

	resps, err := conn.SendMessageReturnResponses(ctx, request.Unset, r.RequestID, r, len(s.Pairs))

	// Ignore an overall timeout, because we'll track individual subscriptions in handleSubResps
	err = common.ExcludeError(err, websocket.ErrSignatureTimeout)
	if err != nil {
		return fmt.Errorf("%w; Channel: %s Pair: %s", err, s.Channel, s.Pairs)
	}

	return k.handleSubResps(s, resps, op)
}

// handleSubResps takes a collection of subscription responses from Kraken
// We submit a subscription for N+ pairs, and we get N+ individual responses
// Returns an error collection of unique errors and its pairs
func (k *Exchange) handleSubResps(s *subscription.Subscription, resps [][]byte, op string) error {
	reqFmt := currency.PairFormat{Uppercase: true, Delimiter: "/"}

	errMap := map[string]error{}
	pairErrs := map[currency.Pair]error{}
	for _, p := range s.Pairs {
		pairErrs[p.Format(reqFmt)] = errSubPairMissing
	}

	subPairs := currency.Pairs{}
	for _, resp := range resps {
		pName, err := jsonparser.GetUnsafeString(resp, "pair")
		if err != nil {
			return fmt.Errorf("%w parsing WS pair from message: %s", err, resp)
		}
		pair, err := currency.NewPairDelimiter(pName, "/")
		if err != nil {
			return fmt.Errorf("%w parsing WS pair; Channel: %s Pair: %s", err, s.Channel, pName)
		}
		if err := k.getSubRespErr(resp, op); err != nil {
			// Remove the pair name from the error so we can group errors
			errStr := strings.TrimSpace(strings.TrimSuffix(err.Error(), pName))
			if _, ok := errMap[errStr]; !ok {
				errMap[errStr] = errors.New(errStr)
			}
			pairErrs[pair] = errMap[errStr]
		} else {
			delete(pairErrs, pair)
			if k.Verbose && op == krakenWsSubscribe {
				subPairs = subPairs.Add(pair)
			}
		}
	}

	// 2) Reverse the collection and report a list of pairs with each unique error, and re-add the missing and error pairs for unsubscribe
	errPairs := map[error]currency.Pairs{}
	for pair, err := range pairErrs {
		errPairs[err] = errPairs[err].Add(pair)
	}

	var errs error
	for err, pairs := range errPairs {
		errs = common.AppendError(errs, fmt.Errorf("%w; Channel: %s Pairs: %s", err, s.Channel, pairs.Join()))
	}

	if k.Verbose && len(subPairs) > 0 {
		log.Debugf(log.ExchangeSys, "%s Subscribed to Channel: %s Pairs: %s", k.Name, s.Channel, subPairs.Join())
	}

	return errs
}

// getSubErrResp calls getRespErr and if there's no error from that ensures the status matches the sub operation
func (k *Exchange) getSubRespErr(resp []byte, op string) error {
	if err := k.getRespErr(resp); err != nil {
		return err
	}
	exp := op + "d" // subscribed or unsubscribed
	if status, err := jsonparser.GetUnsafeString(resp, "status"); err != nil {
		return fmt.Errorf("error parsing WS status: %w from message: %s", err, resp)
	} else if status != exp {
		return fmt.Errorf("wrong WS status: %s; expected: %s from message %s", exp, op, resp)
	}

	return nil
}

// getRespErr takes a json response string and looks for an error event type
// If found it returns the errorMessage
// It might log parsing errors about the nature of the error
// If the error message is not defined it will return a wrapped errUnknownError
func (k *Exchange) getRespErr(resp []byte) error {
	event, err := jsonparser.GetUnsafeString(resp, "event")
	switch {
	case err != nil:
		return fmt.Errorf("error parsing WS event: %w from message: %s", err, resp)
	case event != "error":
		status, _ := jsonparser.GetUnsafeString(resp, "status") // Error is really irrelevant here
		if status != "error" {
			return nil
		}
	}

	var msg string
	if msg, err = jsonparser.GetString(resp, "errorMessage"); err != nil {
		log.Errorf(log.ExchangeSys, "%s error parsing WS errorMessage: %s from message: %s", k.Name, err, resp)
		return fmt.Errorf("%w: error message did not contain errorMessage: %s", common.ErrUnknownError, resp)
	}
	return errors.New(msg)
}

// wsProcessSubStatus handles creating or removing Subscriptions as soon as we receive a message
// It's job is to ensure that subscription state is kept correct sequentially between WS messages
// If this responsibility was moved to Subscribe then we would have a race due to the channel connecting IncomingWithData
func (k *Exchange) wsProcessSubStatus(resp []byte) {
	pName, err := jsonparser.GetUnsafeString(resp, "pair")
	if err != nil {
		return
	}
	pair, err := currency.NewPairFromString(pName)
	if err != nil {
		return
	}
	c, err := jsonparser.GetUnsafeString(resp, "channelName")
	if err != nil {
		return
	}
	if err = k.getRespErr(resp); err != nil {
		return
	}
	status, err := jsonparser.GetUnsafeString(resp, "status")
	if err != nil {
		return
	}
	key := &subscription.Subscription{
		// We don't use asset because it's either Empty or Spot, but not both
		Channel: c,
		Pairs:   currency.Pairs{pair},
	}

	if err = fqChannelNameSub(key); err != nil {
		return
	}
	s := k.Websocket.GetSubscription(&subscription.IgnoringAssetKey{Subscription: key})
	if s == nil {
		log.Errorf(log.ExchangeSys, "%s %s Channel: %s Pairs: %s", k.Name, subscription.ErrNotFound, key.Channel, key.Pairs.Join())
		return
	}

	if status == krakenWsSubscribed {
		err = s.SetState(subscription.SubscribedState)
	} else if s.State() != subscription.ResubscribingState { // Do not remove a resubscribing sub which just unsubbed
		err = k.Websocket.RemoveSubscriptions(k.Websocket.Conn, s)
		if e2 := s.SetState(subscription.UnsubscribedState); e2 != nil {
			err = common.AppendError(err, e2)
		}
	}

	if err != nil {
		log.Errorf(log.ExchangeSys, "%s %s Channel: %s Pairs: %s", k.Name, err, s.Channel, s.Pairs.Join())
	}
}

// channelName converts a global channel name to kraken bespoke names
func channelName(s *subscription.Subscription) string {
	if n, ok := channelNames[s.Channel]; ok {
		return n
	}
	return s.Channel
}

func enforceStandardChannelNames(s *subscription.Subscription) error {
	name := strings.Split(s.Channel, "-") // Protect against attempted usage of book-N as a channel name
	if n, ok := reverseChannelNames[name[0]]; ok && n != s.Channel {
		return fmt.Errorf("%w: %s => subscription.%s%sChannel", subscription.ErrUseConstChannelName, s.Channel, bytes.ToUpper([]byte{n[0]}), n[1:])
	}
	return nil
}

// fqChannelNameSub converts an fully qualified channel name into standard name and subscription params
// e.g. book-5 => subscription.OrderbookChannel with Levels: 5
func fqChannelNameSub(s *subscription.Subscription) error {
	parts := strings.Split(s.Channel, "-")
	name := parts[0]
	if stdName, ok := reverseChannelNames[name]; ok {
		name = stdName
	}

	if name == subscription.OrderbookChannel || name == subscription.CandlesChannel {
		if len(parts) != 2 {
			return errBadChannelSuffix
		}
		i, err := strconv.Atoi(parts[1])
		if err != nil {
			return errBadChannelSuffix
		}
		switch name {
		case subscription.OrderbookChannel:
			s.Levels = i
		case subscription.CandlesChannel:
			s.Interval = kline.Interval(time.Minute * time.Duration(i))
		}
	}

	s.Channel = name

	return nil
}

// wsAddOrder creates an order, returned order ID if success
<<<<<<< HEAD
func (k *Exchange) wsAddOrder(req *WsAddOrderRequest) (string, error) {
=======
func (k *Kraken) wsAddOrder(ctx context.Context, req *WsAddOrderRequest) (string, error) {
>>>>>>> 3e80f1b9
	if req == nil {
		return "", common.ErrNilPointer
	}
	req.RequestID = k.Websocket.AuthConn.GenerateMessageID(false)
	req.Event = krakenWsAddOrder
	req.Token = k.websocketAuthToken()
	jsonResp, err := k.Websocket.AuthConn.SendMessageReturnResponse(ctx, request.Unset, req.RequestID, req)
	if err != nil {
		return "", err
	}
	var resp WsAddOrderResponse
	err = json.Unmarshal(jsonResp, &resp)
	if err != nil {
		return "", err
	}
	if resp.Status == "error" {
		return "", errors.New("AddOrder error: " + resp.ErrorMessage)
	}
	k.Websocket.DataHandler <- &order.Detail{
		Exchange: k.Name,
		OrderID:  resp.TransactionID,
		Status:   order.New,
	}
	return resp.TransactionID, nil
}

// wsCancelOrders cancels open orders concurrently
// It does not use the multiple txId facility of the cancelOrder API because the errors are not specific
<<<<<<< HEAD
func (k *Exchange) wsCancelOrders(orderIDs []string) error {
=======
func (k *Kraken) wsCancelOrders(ctx context.Context, orderIDs []string) error {
>>>>>>> 3e80f1b9
	errs := common.CollectErrors(len(orderIDs))
	for _, id := range orderIDs {
		go func() {
			defer errs.Wg.Done()
			errs.C <- k.wsCancelOrder(ctx, id)
		}()
	}

	return errs.Collect()
}

// wsCancelOrder cancels an open order
<<<<<<< HEAD
func (k *Exchange) wsCancelOrder(orderID string) error {
=======
func (k *Kraken) wsCancelOrder(ctx context.Context, orderID string) error {
>>>>>>> 3e80f1b9
	id := k.Websocket.AuthConn.GenerateMessageID(false)
	req := WsCancelOrderRequest{
		Event:          krakenWsCancelOrder,
		Token:          k.websocketAuthToken(),
		TransactionIDs: []string{orderID},
		RequestID:      id,
	}

	resp, err := k.Websocket.AuthConn.SendMessageReturnResponse(ctx, request.Unset, id, req)
	if err != nil {
		return fmt.Errorf("%w %s: %w", errCancellingOrder, orderID, err)
	}

	status, err := jsonparser.GetUnsafeString(resp, "status")
	if err != nil {
		return fmt.Errorf("%w 'status': %w from message: %s", common.ErrParsingWSField, err, resp)
	} else if status == "ok" {
		return nil
	}

	err = common.ErrUnknownError
	if msg, pErr := jsonparser.GetUnsafeString(resp, "errorMessage"); pErr == nil && msg != "" {
		err = errors.New(msg)
	}

	return fmt.Errorf("%w %s: %w", errCancellingOrder, orderID, err)
}

// wsCancelAllOrders cancels all opened orders
// Returns number (count param) of affected orders or 0 if no open orders found
<<<<<<< HEAD
func (k *Exchange) wsCancelAllOrders() (*WsCancelOrderResponse, error) {
=======
func (k *Kraken) wsCancelAllOrders(ctx context.Context) (*WsCancelOrderResponse, error) {
>>>>>>> 3e80f1b9
	id := k.Websocket.AuthConn.GenerateMessageID(false)
	req := WsCancelOrderRequest{
		Event:     krakenWsCancelAll,
		Token:     k.websocketAuthToken(),
		RequestID: id,
	}

	jsonResp, err := k.Websocket.AuthConn.SendMessageReturnResponse(ctx, request.Unset, id, req)
	if err != nil {
		return &WsCancelOrderResponse{}, err
	}
	var resp WsCancelOrderResponse
	err = json.Unmarshal(jsonResp, &resp)
	if err != nil {
		return &WsCancelOrderResponse{}, err
	}
	if resp.ErrorMessage != "" {
		return &WsCancelOrderResponse{}, errors.New(resp.ErrorMessage)
	}
	return &resp, nil
}

/*
One sub per-pair. We don't use one sub with many pairs because:
  - Kraken will fan out in responses anyay
  - resubscribe is messy when our subs don't match their respsonses
  - FlushChannels and GetChannelDiff would incorrectly resub existing subs if we don't generate the same as we've stored
*/
const subTplText = `
{{- if $.S.Asset -}}
	{{ range $asset, $pairs := $.AssetPairs }}
		{{- range $p := $pairs  -}}
			{{- channelName $.S }}
			{{- $.PairSeparator }}
		{{- end -}}
		{{ $.AssetSeparator }}
	{{- end -}}
{{- else -}}
	{{- channelName $.S }}
{{- end }}
`

// websocketAuthToken retrieves the current websocket session's auth token
func (k *Exchange) websocketAuthToken() string {
	k.wsAuthMtx.RLock()
	defer k.wsAuthMtx.RUnlock()
	return k.wsAuthToken
}

func (k *Exchange) setWebsocketAuthToken(token string) {
	k.wsAuthMtx.Lock()
	k.wsAuthToken = token
	k.wsAuthMtx.Unlock()
}<|MERGE_RESOLUTION|>--- conflicted
+++ resolved
@@ -94,12 +94,8 @@
 }
 
 // WsConnect initiates a websocket connection
-<<<<<<< HEAD
 func (k *Exchange) WsConnect() error {
-=======
-func (k *Kraken) WsConnect() error {
 	ctx := context.TODO()
->>>>>>> 3e80f1b9
 	if !k.Websocket.IsEnabled() || !k.IsEnabled() {
 		return websocket.ErrWebsocketNotEnabled
 	}
@@ -151,11 +147,7 @@
 }
 
 // wsReadData receives and passes on websocket messages for processing
-<<<<<<< HEAD
-func (k *Exchange) wsReadData(comms chan websocket.Response) {
-=======
-func (k *Kraken) wsReadData(ctx context.Context, comms chan websocket.Response) {
->>>>>>> 3e80f1b9
+func (k *Exchange) wsReadData(ctx context.Context, comms chan websocket.Response) {
 	defer k.Websocket.Wg.Done()
 
 	for {
@@ -183,11 +175,7 @@
 	}
 }
 
-<<<<<<< HEAD
-func (k *Exchange) wsHandleData(respRaw []byte) error {
-=======
-func (k *Kraken) wsHandleData(_ context.Context, respRaw []byte) error {
->>>>>>> 3e80f1b9
+func (k *Exchange) wsHandleData(_ context.Context, respRaw []byte) error {
 	if strings.HasPrefix(string(respRaw), "[") {
 		var msg []any
 		if err := json.Unmarshal(respRaw, &msg); err != nil {
@@ -1006,12 +994,8 @@
 }
 
 // Subscribe adds a channel subscription to the websocket
-<<<<<<< HEAD
 func (k *Exchange) Subscribe(in subscription.List) error {
-=======
-func (k *Kraken) Subscribe(in subscription.List) error {
 	ctx := context.TODO()
->>>>>>> 3e80f1b9
 	in, errs := in.ExpandTemplates(k)
 
 	// Collect valid new subs and add to websocket in Subscribing state
@@ -1046,12 +1030,8 @@
 }
 
 // Unsubscribe removes a channel subscriptions from the websocket
-<<<<<<< HEAD
 func (k *Exchange) Unsubscribe(keys subscription.List) error {
-=======
-func (k *Kraken) Unsubscribe(keys subscription.List) error {
 	ctx := context.TODO()
->>>>>>> 3e80f1b9
 	var errs error
 	// Make sure we have the concrete subscriptions, since we will change the state
 	subs := make(subscription.List, 0, len(keys))
@@ -1077,11 +1057,7 @@
 }
 
 // manageSubs handles both websocket channel subscribe and unsubscribe
-<<<<<<< HEAD
-func (k *Exchange) manageSubs(op string, subs subscription.List) error {
-=======
-func (k *Kraken) manageSubs(ctx context.Context, op string, subs subscription.List) error {
->>>>>>> 3e80f1b9
+func (k *Exchange) manageSubs(ctx context.Context, op string, subs subscription.List) error {
 	if len(subs) != 1 {
 		return subscription.ErrBatchingNotSupported
 	}
@@ -1318,11 +1294,7 @@
 }
 
 // wsAddOrder creates an order, returned order ID if success
-<<<<<<< HEAD
-func (k *Exchange) wsAddOrder(req *WsAddOrderRequest) (string, error) {
-=======
-func (k *Kraken) wsAddOrder(ctx context.Context, req *WsAddOrderRequest) (string, error) {
->>>>>>> 3e80f1b9
+func (k *Exchange) wsAddOrder(ctx context.Context, req *WsAddOrderRequest) (string, error) {
 	if req == nil {
 		return "", common.ErrNilPointer
 	}
@@ -1351,11 +1323,7 @@
 
 // wsCancelOrders cancels open orders concurrently
 // It does not use the multiple txId facility of the cancelOrder API because the errors are not specific
-<<<<<<< HEAD
-func (k *Exchange) wsCancelOrders(orderIDs []string) error {
-=======
-func (k *Kraken) wsCancelOrders(ctx context.Context, orderIDs []string) error {
->>>>>>> 3e80f1b9
+func (k *Exchange) wsCancelOrders(ctx context.Context, orderIDs []string) error {
 	errs := common.CollectErrors(len(orderIDs))
 	for _, id := range orderIDs {
 		go func() {
@@ -1368,11 +1336,7 @@
 }
 
 // wsCancelOrder cancels an open order
-<<<<<<< HEAD
-func (k *Exchange) wsCancelOrder(orderID string) error {
-=======
-func (k *Kraken) wsCancelOrder(ctx context.Context, orderID string) error {
->>>>>>> 3e80f1b9
+func (k *Exchange) wsCancelOrder(ctx context.Context, orderID string) error {
 	id := k.Websocket.AuthConn.GenerateMessageID(false)
 	req := WsCancelOrderRequest{
 		Event:          krakenWsCancelOrder,
@@ -1403,11 +1367,7 @@
 
 // wsCancelAllOrders cancels all opened orders
 // Returns number (count param) of affected orders or 0 if no open orders found
-<<<<<<< HEAD
-func (k *Exchange) wsCancelAllOrders() (*WsCancelOrderResponse, error) {
-=======
-func (k *Kraken) wsCancelAllOrders(ctx context.Context) (*WsCancelOrderResponse, error) {
->>>>>>> 3e80f1b9
+func (k *Exchange) wsCancelAllOrders(ctx context.Context) (*WsCancelOrderResponse, error) {
 	id := k.Websocket.AuthConn.GenerateMessageID(false)
 	req := WsCancelOrderRequest{
 		Event:     krakenWsCancelAll,
