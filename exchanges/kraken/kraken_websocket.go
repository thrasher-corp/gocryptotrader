--- conflicted
+++ resolved
@@ -898,15 +898,9 @@
 	return errs
 }
 
-<<<<<<< HEAD
-// getSubErrResp calls getRespErr and if there's no error from that ensures the status matches the sub operation
+// getSubRespErr calls getRespErr and if there's no error from that ensures the status matches the sub operation
 func (e *Exchange) getSubRespErr(resp []byte, op string) error {
 	if err := e.getRespErr(resp); err != nil {
-=======
-// getSubRespErr calls getRespErr and if there's no error from that ensures the status matches the sub operation
-func (k *Kraken) getSubRespErr(resp []byte, op string) error {
-	if err := k.getRespErr(resp); err != nil {
->>>>>>> 0be9b776
 		return err
 	}
 	exp := op + "d" // subscribed or unsubscribed
