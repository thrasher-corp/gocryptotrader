--- conflicted
+++ resolved
@@ -624,30 +624,12 @@
 			return errors.New("could not process orderbook update checksum not found")
 		}
 
-<<<<<<< HEAD
-		k.wsRequestMtx.Lock()
-		defer k.wsRequestMtx.Unlock()
-		err := k.wsProcessOrderBookUpdate(channelData, askData, bidData, checksum)
-		if err != nil {
-			outbound := channelData.Pair // Format required "XBT/USD"
-			outbound.Delimiter = "/"
-			go func(resub *subscription.Subscription) {
-				// This was locking the main websocket reader routine and a
-				// backlog occurred. So put this into it's own go routine.
-				errResub := k.Websocket.ResubscribeToChannel(k.Websocket.Conn, resub)
-				if errResub != nil {
-					log.Errorf(log.WebsocketMgr,
-						"resubscription failure for %v: %v",
-						resub,
-						errResub)
-=======
 		err := k.wsProcessOrderBookUpdate(pair, askData, bidData, checksum)
 		if errors.Is(err, errInvalidChecksum) {
 			log.Debugf(log.Global, "%s Resubscribing to invalid %s orderbook", k.Name, pair)
 			go func() {
 				if e2 := k.Websocket.ResubscribeToChannel(k.Websocket.Conn, s); e2 != nil && !errors.Is(e2, subscription.ErrInStateAlready) {
 					log.Errorf(log.ExchangeSys, "%s resubscription failure for %v: %v", k.Name, pair, e2)
->>>>>>> ac731ce2
 				}
 			}()
 		}
@@ -1142,29 +1124,8 @@
 	}
 
 	var errs error
-<<<<<<< HEAD
-	for _, subs := range subscriptions {
-		for i := range *subs {
-			var err error
-			var conn stream.Connection
-			if common.StringSliceContains(authenticatedChannels, (*subs)[i].Subscription.Name) {
-				_, err = k.Websocket.AuthConn.SendMessageReturnResponse(context.TODO(), request.Unset, (*subs)[i].RequestID, (*subs)[i])
-				conn = k.Websocket.AuthConn
-			} else {
-				_, err = k.Websocket.Conn.SendMessageReturnResponse(context.TODO(), request.Unset, (*subs)[i].RequestID, (*subs)[i])
-				conn = k.Websocket.Conn
-			}
-			if err == nil {
-				err = k.Websocket.AddSuccessfulSubscriptions(conn, (*subs)[i].Channels...)
-			}
-			if err != nil {
-				errs = common.AppendError(errs, err)
-			}
-		}
-=======
 	for err, pairs := range errPairs {
 		errs = common.AppendError(errs, fmt.Errorf("%w; Channel: %s Pairs: %s", err, s.Channel, pairs.Join()))
->>>>>>> ac731ce2
 	}
 
 	if k.Verbose && len(subPairs) > 0 {
@@ -1205,21 +1166,6 @@
 		}
 	}
 
-<<<<<<< HEAD
-	var errs error
-	for i := range unsubs {
-		var err error
-		var conn stream.Connection
-		if common.StringSliceContains(authenticatedChannels, unsubs[i].Subscription.Name) {
-			_, err = k.Websocket.AuthConn.SendMessageReturnResponse(context.TODO(), request.Unset, unsubs[i].RequestID, unsubs[i])
-			conn = k.Websocket.AuthConn
-		} else {
-			_, err = k.Websocket.Conn.SendMessageReturnResponse(context.TODO(), request.Unset, unsubs[i].RequestID, unsubs[i])
-			conn = k.Websocket.Conn
-		}
-		if err == nil {
-			err = k.Websocket.RemoveSubscriptions(conn, unsubs[i].Channels...)
-=======
 	var msg string
 	if msg, err = jsonparser.GetString(resp, "errorMessage"); err != nil {
 		log.Errorf(log.ExchangeSys, "%s error parsing WS errorMessage: %s from message: %s", k.Name, err, resp)
@@ -1308,7 +1254,6 @@
 	if name == subscription.OrderbookChannel || name == subscription.CandlesChannel {
 		if len(parts) != 2 {
 			return errBadChannelSuffix
->>>>>>> ac731ce2
 		}
 		i, err := strconv.Atoi(parts[1])
 		if err != nil {
