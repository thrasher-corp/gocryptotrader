package kraken

import (
	"encoding/json"
	"errors"
	"fmt"
	"net/http"
	"strconv"
	"strings"
	"sync"
	"time"

	"github.com/gorilla/websocket"
	"github.com/thrasher-corp/gocryptotrader/common"
	"github.com/thrasher-corp/gocryptotrader/common/convert"
	"github.com/thrasher-corp/gocryptotrader/currency"
	exchange "github.com/thrasher-corp/gocryptotrader/exchanges"
	"github.com/thrasher-corp/gocryptotrader/exchanges/asset"
	"github.com/thrasher-corp/gocryptotrader/exchanges/order"
	"github.com/thrasher-corp/gocryptotrader/exchanges/orderbook"
	"github.com/thrasher-corp/gocryptotrader/exchanges/stream"
	"github.com/thrasher-corp/gocryptotrader/exchanges/stream/buffer"
	"github.com/thrasher-corp/gocryptotrader/exchanges/ticker"
	"github.com/thrasher-corp/gocryptotrader/exchanges/trade"
	"github.com/thrasher-corp/gocryptotrader/log"
)

// List of all websocket channels to subscribe to
const (
	krakenWSURL              = "wss://ws.kraken.com"
	krakenAuthWSURL          = "wss://ws-auth.kraken.com"
	krakenWSSandboxURL       = "wss://sandbox.kraken.com"
<<<<<<< HEAD
	krakenFuturesWsURL       = "wss://futures.kraken.com/ws/v1"
	krakenWSSupportedVersion = "1.0.0"
=======
	krakenWSSupportedVersion = "1.4.0"
>>>>>>> ba4ac4f3
	// WS endpoints
	krakenWsHeartbeat            = "heartbeat"
	krakenWsSystemStatus         = "systemStatus"
	krakenWsSubscribe            = "subscribe"
	krakenWsSubscriptionStatus   = "subscriptionStatus"
	krakenWsUnsubscribe          = "unsubscribe"
	krakenWsTicker               = "ticker"
	krakenWsOHLC                 = "ohlc"
	krakenWsTrade                = "trade"
	krakenWsSpread               = "spread"
	krakenWsOrderbook            = "book"
	krakenWsOwnTrades            = "ownTrades"
	krakenWsOpenOrders           = "openOrders"
	krakenWsAddOrder             = "addOrder"
	krakenWsCancelOrder          = "cancelOrder"
	krakenWsCancelAll            = "cancelAll"
	krakenWsAddOrderStatus       = "addOrderStatus"
	krakenWsCancelOrderStatus    = "cancelOrderStatus"
	krakenWsCancelAllOrderStatus = "cancelAllStatus"
	krakenWsRateLimit            = 50
	krakenWsPingDelay            = time.Second * 27
)

// orderbookMutex Ensures if two entries arrive at once, only one can be
// processed at a time
var subscriptionChannelPair []WebsocketChannelData
var authToken string
var pingRequest = WebsocketBaseEventRequest{Event: stream.Ping}

// Channels require a topic and a currency
// Format [[ticker,but-t4u],[orderbook,nce-btt]]
var defaultSubscribedChannels = []string{krakenWsTicker,
	krakenWsTrade,
	krakenWsOrderbook,
	krakenWsOHLC,
	krakenWsSpread}
var authenticatedChannels = []string{krakenWsOwnTrades, krakenWsOpenOrders}

var cancelOrdersStatusMutex sync.Mutex
var cancelOrdersStatus = make(map[int64]*struct {
	Total        int    // total count of orders in wsCancelOrders request
	Successful   int    // numbers of Successfully canceled orders in wsCancelOrders request
	Unsuccessful int    // numbers of Unsuccessfully canceled orders in wsCancelOrders request
	Error        string // if at least one of requested order return fail, store error here
})

// WsConnect initiates a websocket connection
func (k *Kraken) WsConnect() error {
	if !k.Websocket.IsEnabled() || !k.IsEnabled() {
		return errors.New(stream.WebsocketNotEnabled)
	}

	var dialer websocket.Dialer
	err := k.Websocket.Conn.Dial(&dialer, http.Header{})
	if err != nil {
		return err
	}

	comms := make(chan stream.Response)
	go k.wsReadData(comms)
	go k.wsFunnelConnectionData(k.Websocket.Conn, comms)

	if k.GetAuthenticatedAPISupport(exchange.WebsocketAuthentication) {
		authToken, err = k.GetWebsocketToken()
		if err != nil {
			k.Websocket.SetCanUseAuthenticatedEndpoints(false)
			log.Errorf(log.ExchangeSys,
				"%v - authentication failed: %v\n",
				k.Name,
				err)
		} else {
			err = k.Websocket.AuthConn.Dial(&dialer, http.Header{})
			if err != nil {
				k.Websocket.SetCanUseAuthenticatedEndpoints(false)
				log.Errorf(log.ExchangeSys,
					"%v - failed to connect to authenticated endpoint: %v\n",
					k.Name,
					err)
			} else {
				go k.wsFunnelConnectionData(k.Websocket.AuthConn, comms)
				var authsubs []stream.ChannelSubscription
				authsubs, err = k.GenerateAuthenticatedSubscriptions()
				if err != nil {
					return err
				}
				err = k.Websocket.SubscribeToChannels(authsubs)
				if err != nil {
					return err
				}
			}
		}
	}

	err = k.wsPingHandler()
	if err != nil {
		log.Errorf(log.ExchangeSys,
			"%v - failed setup ping handler. Websocket may disconnect unexpectedly. %v\n",
			k.Name,
			err)
	}
	gensubs, err := k.GenerateDefaultSubscriptions()
	if err != nil {
		return err
	}
	return k.Websocket.SubscribeToChannels(gensubs)
}

// wsFunnelConnectionData funnels both auth and public ws data into one manageable place
func (k *Kraken) wsFunnelConnectionData(ws stream.Connection, comms chan stream.Response) {
	k.Websocket.Wg.Add(1)
	defer k.Websocket.Wg.Done()
	for {
		resp := ws.ReadMessage()
		if resp.Raw == nil {
			return
		}
		comms <- resp
	}
}

// wsReadData receives and passes on websocket messages for processing
func (k *Kraken) wsReadData(comms chan stream.Response) {
	k.Websocket.Wg.Add(1)
	defer k.Websocket.Wg.Done()

	for {
		select {
		case <-k.Websocket.ShutdownC:
			return
		case resp := <-comms:
			err := k.wsHandleData(resp.Raw)
			if err != nil {
				k.Websocket.DataHandler <- fmt.Errorf("%s - unhandled websocket data: %v",
					k.Name,
					err)
			}
		}
	}
}

// awaitForCancelOrderResponses used to wait until all responses will received for appropriate CancelOrder request
// success param = was the response from Kraken successful or not
func isAwaitingCancelOrderResponses(requestID int64, success bool) bool {
	cancelOrdersStatusMutex.Lock()
	if stat, ok := cancelOrdersStatus[requestID]; ok {
		if success {
			cancelOrdersStatus[requestID].Successful++
		} else {
			cancelOrdersStatus[requestID].Unsuccessful++
		}

		if stat.Successful+stat.Unsuccessful != stat.Total {
			cancelOrdersStatusMutex.Unlock()
			return true
		}
	}
	cancelOrdersStatusMutex.Unlock()
	return false
}

func (k *Kraken) wsHandleData(respRaw []byte) error {
	if strings.HasPrefix(string(respRaw), "[") {
		var dataResponse WebsocketDataResponse
		err := json.Unmarshal(respRaw, &dataResponse)
		if err != nil {
			return err
		}
		if _, ok := dataResponse[0].(float64); ok {
			err = k.wsReadDataResponse(dataResponse)
			if err != nil {
				return err
			}
		}
		if _, ok := dataResponse[1].(string); ok {
			err = k.wsHandleAuthDataResponse(dataResponse)
			if err != nil {
				return err
			}
		}
	} else {
		var eventResponse map[string]interface{}
		err := json.Unmarshal(respRaw, &eventResponse)
		if err != nil {
			return fmt.Errorf("%s - err %s could not parse websocket data: %s",
				k.Name,
				err,
				respRaw)
		}
		if event, ok := eventResponse["event"]; ok {
			switch event {
			case stream.Pong, krakenWsHeartbeat:
				return nil
			case krakenWsCancelOrderStatus:
				var status WsCancelOrderResponse
				err := json.Unmarshal(respRaw, &status)
				if err != nil {
					return fmt.Errorf("%s - err %s unable to parse WsCancelOrderResponse: %s",
						k.Name,
						err,
						respRaw)
				}

				success := true
				if status.Status == "error" {
					success = false
					cancelOrdersStatusMutex.Lock()
					if _, ok := cancelOrdersStatus[status.RequestID]; ok {
						if cancelOrdersStatus[status.RequestID].Error == "" { // save the first error, if any
							cancelOrdersStatus[status.RequestID].Error = status.ErrorMessage
						}
					}
					cancelOrdersStatusMutex.Unlock()
				}

				if isAwaitingCancelOrderResponses(status.RequestID, success) {
					return nil
				}

				// all responses handled, return results stored in cancelOrdersStatus
				if status.RequestID > 0 && !k.Websocket.Match.IncomingWithData(status.RequestID, respRaw) {
					return fmt.Errorf("can't send ws incoming data to Matched channel with RequestID: %d",
						status.RequestID)
				}
			case krakenWsCancelAllOrderStatus:
				var status WsCancelOrderResponse
				err := json.Unmarshal(respRaw, &status)
				if err != nil {
					return fmt.Errorf("%s - err %s unable to parse WsCancelOrderResponse: %s",
						k.Name,
						err,
						respRaw)
				}

				var isChannelExist bool
				if status.RequestID > 0 {
					isChannelExist = k.Websocket.Match.IncomingWithData(status.RequestID, respRaw)
				}

				if status.Status == "error" {
					return fmt.Errorf("%v Websocket status for RequestID %d: '%v'",
						k.Name,
						status.RequestID,
						status.ErrorMessage)
				}

				if !isChannelExist && status.RequestID > 0 {
					return fmt.Errorf("can't send ws incoming data to Matched channel with RequestID: %d",
						status.RequestID)
				}
			case krakenWsSystemStatus:
				var systemStatus wsSystemStatus
				err := json.Unmarshal(respRaw, &systemStatus)
				if err != nil {
					return fmt.Errorf("%s - err %s unable to parse system status response: %s",
						k.Name,
						err,
						respRaw)
				}
				if systemStatus.Status != "online" {
					k.Websocket.DataHandler <- fmt.Errorf("%v Websocket status '%v'",
						k.Name,
						systemStatus.Status)
				}
				if systemStatus.Version > krakenWSSupportedVersion {
					log.Warnf(log.ExchangeSys,
						"%v New version of Websocket API released. Was %v Now %v",
						k.Name,
						krakenWSSupportedVersion,
						systemStatus.Version)
				}
			case krakenWsAddOrderStatus:
				var status WsAddOrderResponse
				err := json.Unmarshal(respRaw, &status)
				if err != nil {
					return fmt.Errorf("%s - err %s unable to parse add order response: %s",
						k.Name,
						err,
						respRaw)
				}

				var isChannelExist bool
				if status.RequestID > 0 {
					isChannelExist = k.Websocket.Match.IncomingWithData(status.RequestID, respRaw)
				}

				if status.Status == "error" {
					return fmt.Errorf("%v Websocket status for RequestID %d: '%v'",
						k.Name,
						status.RequestID,
						status.ErrorMessage)
				}

				k.Websocket.DataHandler <- &order.Detail{
					Exchange: k.Name,
					ID:       status.TransactionID,
					Status:   order.New,
				}

				if !isChannelExist && status.RequestID > 0 {
					return fmt.Errorf("can't send ws incoming data to Matched channel with RequestID: %d",
						status.RequestID)
				}
			case krakenWsSubscriptionStatus:
				var sub wsSubscription
				err := json.Unmarshal(respRaw, &sub)
				if err != nil {
					return fmt.Errorf("%s - err %s unable to parse subscription response: %s",
						k.Name,
						err,
						respRaw)
				}
				if sub.Status != "subscribed" && sub.Status != "unsubscribed" {
					return fmt.Errorf("%v %v %v",
						k.Name,
						sub.RequestID,
						sub.ErrorMessage)
				}
				k.addNewSubscriptionChannelData(&sub)
				if sub.RequestID > 0 {
					if k.Websocket.Match.IncomingWithData(sub.RequestID, respRaw) {
						return nil
					}
				}
			default:
				k.Websocket.DataHandler <- stream.UnhandledMessageWarning{
					Message: k.Name + stream.UnhandledMessage + string(respRaw),
				}
			}
			return nil
		}
	}
	return nil
}

// wsPingHandler sends a message "ping" every 27 to maintain the connection to the websocket
func (k *Kraken) wsPingHandler() error {
	message, err := json.Marshal(pingRequest)
	if err != nil {
		return err
	}
	k.Websocket.Conn.SetupPingHandler(stream.PingHandler{
		Message:     message,
		Delay:       krakenWsPingDelay,
		MessageType: websocket.TextMessage,
	})
	return nil
}

// wsReadDataResponse classifies the WS response and sends to appropriate handler
func (k *Kraken) wsReadDataResponse(response WebsocketDataResponse) error {
	if cID, ok := response[0].(float64); ok {
		channelID := int64(cID)
		channelData := getSubscriptionChannelData(channelID)
		switch channelData.Subscription {
		case krakenWsTicker:
			t, ok := response[1].(map[string]interface{})
			if !ok {
				return errors.New("received invalid ticker data")
			}
			return k.wsProcessTickers(&channelData, t)
		case krakenWsOHLC:
			o, ok := response[1].([]interface{})
			if !ok {
				return errors.New("received invalid OHLCV data")
			}
			return k.wsProcessCandles(&channelData, o)
		case krakenWsOrderbook:
			ob, ok := response[1].(map[string]interface{})
			if !ok {
				return errors.New("received invalid orderbook data")
			}
			return k.wsProcessOrderBook(&channelData, ob)
		case krakenWsSpread:
			s, ok := response[1].([]interface{})
			if !ok {
				return errors.New("received invalid spread data")
			}
			k.wsProcessSpread(&channelData, s)
		case krakenWsTrade:
			t, ok := response[1].([]interface{})
			if !ok {
				return errors.New("received invalid trade data")
			}
			return k.wsProcessTrades(&channelData, t)
		default:
			return fmt.Errorf("%s received unidentified data: %+v",
				k.Name,
				response)
		}
	}

	return nil
}

func (k *Kraken) wsHandleAuthDataResponse(response WebsocketDataResponse) error {
	if chName, ok := response[1].(string); ok {
		switch chName {
		case krakenWsOwnTrades:
			return k.wsProcessOwnTrades(response[0])
		case krakenWsOpenOrders:
			return k.wsProcessOpenOrders(response[0])
		default:
			return fmt.Errorf("%v Unidentified websocket data received: %+v",
				k.Name, response)
		}
	}
	return nil
}

func (k *Kraken) wsProcessOwnTrades(ownOrders interface{}) error {
	if data, ok := ownOrders.([]interface{}); ok {
		for i := range data {
			trades, err := json.Marshal(data[i])
			if err != nil {
				return err
			}
			var result map[string]*WsOwnTrade
			err = json.Unmarshal(trades, &result)
			if err != nil {
				return err
			}
			for key, val := range result {
				oSide, err := order.StringToOrderSide(val.Type)
				if err != nil {
					k.Websocket.DataHandler <- order.ClassificationError{
						Exchange: k.Name,
						OrderID:  key,
						Err:      err,
					}
				}
				oType, err := order.StringToOrderType(val.OrderType)
				if err != nil {
					k.Websocket.DataHandler <- order.ClassificationError{
						Exchange: k.Name,
						OrderID:  key,
						Err:      err,
					}
				}
				trade := order.TradeHistory{
					Price:     val.Price,
					Amount:    val.Vol,
					Fee:       val.Fee,
					Exchange:  k.Name,
					TID:       key,
					Type:      oType,
					Side:      oSide,
					Timestamp: convert.TimeFromUnixTimestampDecimal(val.Time),
				}
				k.Websocket.DataHandler <- &order.Detail{
					Exchange: k.Name,
					ID:       val.OrderTransactionID,
					Trades:   []order.TradeHistory{trade},
				}
			}
		}
		return nil
	}
	return errors.New(k.Name + " - Invalid own trades data")
}

func (k *Kraken) wsProcessOpenOrders(ownOrders interface{}) error {
	if data, ok := ownOrders.([]interface{}); ok {
		for i := range data {
			orders, err := json.Marshal(data[i])
			if err != nil {
				return err
			}
			var result map[string]*WsOpenOrder
			err = json.Unmarshal(orders, &result)
			if err != nil {
				return err
			}
			for key, val := range result {
				var oStatus order.Status
				oStatus, err = order.StringToOrderStatus(val.Status)
				if err != nil {
					k.Websocket.DataHandler <- order.ClassificationError{
						Exchange: k.Name,
						OrderID:  key,
						Err:      err,
					}
				}
				if val.Description.Price > 0 {
					oSide, err := order.StringToOrderSide(val.Description.Type)
					if err != nil {
						k.Websocket.DataHandler <- order.ClassificationError{
							Exchange: k.Name,
							OrderID:  key,
							Err:      err,
						}
					}
					if strings.Contains(val.Description.Order, "sell") {
						oSide = order.Sell
					}
					oType, err := order.StringToOrderType(val.Description.Type)
					if err != nil {
						k.Websocket.DataHandler <- order.ClassificationError{
							Exchange: k.Name,
							OrderID:  key,
							Err:      err,
						}
					}

					p, err := currency.NewPairFromString(val.Description.Pair)
					if err != nil {
						k.Websocket.DataHandler <- order.ClassificationError{
							Exchange: k.Name,
							OrderID:  key,
							Err:      err,
						}
					}

					var a asset.Item
					a, err = k.GetPairAssetType(p)
					if err != nil {
						return err
					}
					floatLev, err := strconv.ParseFloat(val.Description.Leverage, 64)
					if err != nil {
						return err
					}
					k.Websocket.DataHandler <- &order.Modify{
						Leverage:        floatLev,
						Price:           val.Price,
						Amount:          val.Volume,
						LimitPriceUpper: val.LimitPrice,
						ExecutedAmount:  val.ExecutedVolume,
						RemainingAmount: val.Volume - val.ExecutedVolume,
						Fee:             val.Fee,
						Exchange:        k.Name,
						ID:              key,
						Type:            oType,
						Side:            oSide,
						Status:          oStatus,
						AssetType:       a,
						Date:            convert.TimeFromUnixTimestampDecimal(val.OpenTime),
						Pair:            p,
					}
				} else {
					k.Websocket.DataHandler <- &order.Modify{
						Exchange: k.Name,
						ID:       key,
						Status:   oStatus,
					}
				}
			}
		}
		return nil
	}
	return errors.New(k.Name + " - Invalid own trades data")
}

// addNewSubscriptionChannelData stores channel ids, pairs and subscription types to an array
// allowing correlation between subscriptions and returned data
func (k *Kraken) addNewSubscriptionChannelData(response *wsSubscription) {
	// We change the / to - to maintain compatibility with REST/config
	var pair currency.Pair
	if response.Pair != "" {
		var err error
		pair, err = currency.NewPairFromString(response.Pair)
		if err != nil {
			log.Errorf(log.ExchangeSys, "%s exchange error: %s", k.Name, err)
			return
		}
		fpair, err := k.FormatExchangeCurrency(pair, asset.Spot)
		if err != nil {
			log.Errorf(log.ExchangeSys, "%s exchange error: %s", k.Name, err)
			return
		}
		pair.Delimiter = fpair.Delimiter
	}
	subscriptionChannelPair = append(subscriptionChannelPair, WebsocketChannelData{
		Subscription: response.Subscription.Name,
		Pair:         pair,
		ChannelID:    response.ChannelID,
	})
}

// getSubscriptionChannelData retrieves WebsocketChannelData based on response ID
func getSubscriptionChannelData(id int64) WebsocketChannelData {
	for i := range subscriptionChannelPair {
		if id == subscriptionChannelPair[i].ChannelID {
			return subscriptionChannelPair[i]
		}
	}
	return WebsocketChannelData{}
}

// wsProcessTickers converts ticker data and sends it to the datahandler
func (k *Kraken) wsProcessTickers(channelData *WebsocketChannelData, data map[string]interface{}) error {
	closePrice, err := strconv.ParseFloat(data["c"].([]interface{})[0].(string), 64)
	if err != nil {
		return err
	}
	openPrice, err := strconv.ParseFloat(data["o"].([]interface{})[0].(string), 64)
	if err != nil {
		return err
	}
	highPrice, err := strconv.ParseFloat(data["h"].([]interface{})[0].(string), 64)
	if err != nil {
		return err
	}
	lowPrice, err := strconv.ParseFloat(data["l"].([]interface{})[0].(string), 64)
	if err != nil {
		return err
	}
	quantity, err := strconv.ParseFloat(data["v"].([]interface{})[0].(string), 64)
	if err != nil {
		return err
	}
	ask, err := strconv.ParseFloat(data["a"].([]interface{})[0].(string), 64)
	if err != nil {
		return err
	}
	bid, err := strconv.ParseFloat(data["b"].([]interface{})[0].(string), 64)
	if err != nil {
		return err
	}

	k.Websocket.DataHandler <- &ticker.Price{
		ExchangeName: k.Name,
		Open:         openPrice,
		Close:        closePrice,
		Volume:       quantity,
		High:         highPrice,
		Low:          lowPrice,
		Bid:          bid,
		Ask:          ask,
		AssetType:    asset.Spot,
		Pair:         channelData.Pair,
	}
	return nil
}

// wsProcessSpread converts spread/orderbook data and sends it to the datahandler
func (k *Kraken) wsProcessSpread(channelData *WebsocketChannelData, data []interface{}) {
	bestBid := data[0].(string)
	bestAsk := data[1].(string)
	timeData, err := strconv.ParseFloat(data[2].(string), 64)
	if err != nil {
		k.Websocket.DataHandler <- err
		return
	}

	bidVolume := data[3].(string)
	askVolume := data[4].(string)
	if k.Verbose {
		log.Debugf(log.ExchangeSys,
			"%v Spread data for '%v' received. Best bid: '%v' Best ask: '%v' Time: '%v', Bid volume '%v', Ask volume '%v'",
			k.Name,
			channelData.Pair,
			bestBid,
			bestAsk,
			convert.TimeFromUnixTimestampDecimal(timeData),
			bidVolume,
			askVolume)
	}
}

// wsProcessTrades converts trade data and sends it to the datahandler
func (k *Kraken) wsProcessTrades(channelData *WebsocketChannelData, data []interface{}) error {
	if !k.IsSaveTradeDataEnabled() {
		return nil
	}
	var trades []trade.Data
	for i := range data {
		t, ok := data[i].([]interface{})
		if !ok {
			return errors.New("unidentified trade data received")
		}
		timeData, err := strconv.ParseFloat(t[2].(string), 64)
		if err != nil {
			return err
		}

		price, err := strconv.ParseFloat(t[0].(string), 64)
		if err != nil {
			return err
		}

		amount, err := strconv.ParseFloat(t[1].(string), 64)
		if err != nil {
			return err
		}
		var tSide = order.Buy
		if t[3].(string) == "s" {
			tSide = order.Sell
		}

		trades = append(trades, trade.Data{
			AssetType:    asset.Spot,
			CurrencyPair: channelData.Pair,
			Exchange:     k.Name,
			Price:        price,
			Amount:       amount,
			Timestamp:    convert.TimeFromUnixTimestampDecimal(timeData),
			Side:         tSide,
		})
	}
	return trade.AddTradesToBuffer(k.Name, trades...)
}

// wsProcessOrderBook determines if the orderbook data is partial or update
// Then sends to appropriate fun
func (k *Kraken) wsProcessOrderBook(channelData *WebsocketChannelData, data map[string]interface{}) error {
	askSnapshot, askSnapshotExists := data["as"].([]interface{})
	bidSnapshot, bidSnapshotExists := data["bs"].([]interface{})
	if askSnapshotExists || bidSnapshotExists {
		err := k.wsProcessOrderBookPartial(channelData, askSnapshot, bidSnapshot)
		if err != nil {
			return err
		}
	} else {
		askData, asksExist := data["a"].([]interface{})
		bidData, bidsExist := data["b"].([]interface{})
		if asksExist || bidsExist {
			k.wsRequestMtx.Lock()
			defer k.wsRequestMtx.Unlock()
			err := k.wsProcessOrderBookUpdate(channelData, askData, bidData)
			if err != nil {
				subscriptionToRemove := &stream.ChannelSubscription{
					Channel:  krakenWsOrderbook,
					Currency: channelData.Pair,
					Asset:    asset.Spot,
				}
				k.Websocket.ResubscribeToChannel(subscriptionToRemove)
				return err
			}
		}
	}
	return nil
}

// wsProcessOrderBookPartial creates a new orderbook entry for a given currency pair
func (k *Kraken) wsProcessOrderBookPartial(channelData *WebsocketChannelData, askData, bidData []interface{}) error {
	base := orderbook.Base{
		Pair:      channelData.Pair,
		AssetType: asset.Spot,
	}
	// Kraken ob data is timestamped per price, GCT orderbook data is
	// timestamped per entry using the highest last update time, we can attempt
	// to respect both within a reasonable degree
	var highestLastUpdate time.Time
	for i := range askData {
		asks := askData[i].([]interface{})
		price, err := strconv.ParseFloat(asks[0].(string), 64)
		if err != nil {
			return err
		}
		amount, err := strconv.ParseFloat(asks[1].(string), 64)
		if err != nil {
			return err
		}
		base.Asks = append(base.Asks, orderbook.Item{
			Amount: amount,
			Price:  price,
		})
		timeData, err := strconv.ParseFloat(asks[2].(string), 64)
		if err != nil {
			return err
		}
		askUpdatedTime := convert.TimeFromUnixTimestampDecimal(timeData)
		if highestLastUpdate.Before(askUpdatedTime) {
			highestLastUpdate = askUpdatedTime
		}
	}

	for i := range bidData {
		bids := bidData[i].([]interface{})
		price, err := strconv.ParseFloat(bids[0].(string), 64)
		if err != nil {
			return err
		}
		amount, err := strconv.ParseFloat(bids[1].(string), 64)
		if err != nil {
			return err
		}
		base.Bids = append(base.Bids, orderbook.Item{
			Amount: amount,
			Price:  price,
		})
		timeData, err := strconv.ParseFloat(bids[2].(string), 64)
		if err != nil {
			return err
		}
		bidUpdateTime := convert.TimeFromUnixTimestampDecimal(timeData)
		if highestLastUpdate.Before(bidUpdateTime) {
			highestLastUpdate = bidUpdateTime
		}
	}
	base.LastUpdated = highestLastUpdate
	base.ExchangeName = k.Name
	return k.Websocket.Orderbook.LoadSnapshot(&base)
}

// wsProcessOrderBookUpdate updates an orderbook entry for a given currency pair
func (k *Kraken) wsProcessOrderBookUpdate(channelData *WebsocketChannelData, askData, bidData []interface{}) error {
	update := buffer.Update{
		Asset: asset.Spot,
		Pair:  channelData.Pair,
	}

	var highestLastUpdate time.Time
	// Ask data is not always sent
	for i := range askData {
		asks := askData[i].([]interface{})
		price, err := strconv.ParseFloat(asks[0].(string), 64)
		if err != nil {
			return err
		}

		amount, err := strconv.ParseFloat(asks[1].(string), 64)
		if err != nil {
			return err
		}

		update.Asks = append(update.Asks, orderbook.Item{
			Amount: amount,
			Price:  price,
		})
		timeData, err := strconv.ParseFloat(asks[2].(string), 64)
		if err != nil {
			return err
		}

		askUpdatedTime := convert.TimeFromUnixTimestampDecimal(timeData)
		if highestLastUpdate.Before(askUpdatedTime) {
			highestLastUpdate = askUpdatedTime
		}
	}

	// Bid data is not always sent
	for i := range bidData {
		bids := bidData[i].([]interface{})
		price, err := strconv.ParseFloat(bids[0].(string), 64)
		if err != nil {
			return err
		}

		amount, err := strconv.ParseFloat(bids[1].(string), 64)
		if err != nil {
			return err
		}

		update.Bids = append(update.Bids, orderbook.Item{
			Amount: amount,
			Price:  price,
		})
		timeData, err := strconv.ParseFloat(bids[2].(string), 64)
		if err != nil {
			return err
		}

		bidUpdatedTime := convert.TimeFromUnixTimestampDecimal(timeData)
		if highestLastUpdate.Before(bidUpdatedTime) {
			highestLastUpdate = bidUpdatedTime
		}
	}
	update.UpdateTime = highestLastUpdate
	return k.Websocket.Orderbook.Update(&update)
}

// wsProcessCandles converts candle data and sends it to the data handler
func (k *Kraken) wsProcessCandles(channelData *WebsocketChannelData, data []interface{}) error {
	startTime, err := strconv.ParseFloat(data[0].(string), 64)
	if err != nil {
		return err
	}

	endTime, err := strconv.ParseFloat(data[1].(string), 64)
	if err != nil {
		return err
	}

	openPrice, err := strconv.ParseFloat(data[2].(string), 64)
	if err != nil {
		return err
	}

	highPrice, err := strconv.ParseFloat(data[3].(string), 64)
	if err != nil {
		return err
	}

	lowPrice, err := strconv.ParseFloat(data[4].(string), 64)
	if err != nil {
		return err
	}

	closePrice, err := strconv.ParseFloat(data[5].(string), 64)
	if err != nil {
		return err
	}

	volume, err := strconv.ParseFloat(data[7].(string), 64)
	if err != nil {
		return err
	}

	k.Websocket.DataHandler <- stream.KlineData{
		AssetType: asset.Spot,
		Pair:      channelData.Pair,
		Timestamp: time.Now(),
		Exchange:  k.Name,
		StartTime: convert.TimeFromUnixTimestampDecimal(startTime),
		CloseTime: convert.TimeFromUnixTimestampDecimal(endTime),
		// Candles are sent every 60 seconds
		Interval:   "60",
		HighPrice:  highPrice,
		LowPrice:   lowPrice,
		OpenPrice:  openPrice,
		ClosePrice: closePrice,
		Volume:     volume,
	}
	return nil
}

// GenerateDefaultSubscriptions Adds default subscriptions to websocket to be handled by ManageSubscriptions()
func (k *Kraken) GenerateDefaultSubscriptions() ([]stream.ChannelSubscription, error) {
	enabledCurrencies, err := k.GetEnabledPairs(asset.Spot)
	if err != nil {
		return nil, err
	}
	var subscriptions []stream.ChannelSubscription
	for i := range defaultSubscribedChannels {
		for j := range enabledCurrencies {
			enabledCurrencies[j].Delimiter = "/"
			subscriptions = append(subscriptions, stream.ChannelSubscription{
				Channel:  defaultSubscribedChannels[i],
				Currency: enabledCurrencies[j],
				Asset:    asset.Spot,
			})
		}
	}
	return subscriptions, nil
}

// GenerateAuthenticatedSubscriptions Adds default subscriptions to websocket to be handled by ManageSubscriptions()
func (k *Kraken) GenerateAuthenticatedSubscriptions() ([]stream.ChannelSubscription, error) {
	var subscriptions []stream.ChannelSubscription
	for i := range authenticatedChannels {
		params := make(map[string]interface{})
		subscriptions = append(subscriptions, stream.ChannelSubscription{
			Channel: authenticatedChannels[i],
			Params:  params,
		})
	}
	return subscriptions, nil
}

// Subscribe sends a websocket message to receive data from the channel
func (k *Kraken) Subscribe(channelsToSubscribe []stream.ChannelSubscription) error {
	var subs []WebsocketSubscriptionEventRequest
channels:
	for x := range channelsToSubscribe {
		for y := range subs {
			if subs[y].Subscription.Name == channelsToSubscribe[x].Channel {
				subs[y].Pairs = append(subs[y].Pairs,
					channelsToSubscribe[x].Currency.String())
				subs[y].Channels = append(subs[y].Channels, channelsToSubscribe[x])
				continue channels
			}
		}

		var id int64
		if common.StringDataContains(authenticatedChannels, channelsToSubscribe[x].Channel) {
			id = k.Websocket.AuthConn.GenerateMessageID(false)
		} else {
			id = k.Websocket.Conn.GenerateMessageID(false)
		}

		resp := WebsocketSubscriptionEventRequest{
			Event: krakenWsSubscribe,
			Subscription: WebsocketSubscriptionData{
				Name: channelsToSubscribe[x].Channel,
			},
			RequestID: id,
		}
		if channelsToSubscribe[x].Channel == "book" {
			// TODO: Add ability to make depth customisable
			resp.Subscription.Depth = 1000
		}
		if !channelsToSubscribe[x].Currency.IsEmpty() {
			resp.Pairs = []string{channelsToSubscribe[x].Currency.String()}
		}
		if channelsToSubscribe[x].Params != nil {
			resp.Subscription.Token = authToken
		}

		resp.Channels = append(resp.Channels, channelsToSubscribe[x])
		subs = append(subs, resp)
	}

	var errs common.Errors
	for i := range subs {
		if common.StringDataContains(authenticatedChannels, subs[i].Subscription.Name) {
			_, err := k.Websocket.AuthConn.SendMessageReturnResponse(subs[i].RequestID, subs[i])
			if err != nil {
				errs = append(errs, err)
				continue
			}
			k.Websocket.AddSuccessfulSubscriptions(subs[i].Channels...)
			continue
		}

		_, err := k.Websocket.Conn.SendMessageReturnResponse(subs[i].RequestID, subs[i])
		if err != nil {
			errs = append(errs, err)
			continue
		}
		k.Websocket.AddSuccessfulSubscriptions(subs[i].Channels...)
	}
	if errs != nil {
		return errs
	}
	return nil
}

// Unsubscribe sends a websocket message to stop receiving data from the channel
func (k *Kraken) Unsubscribe(channelsToUnsubscribe []stream.ChannelSubscription) error {
	var unsubs []WebsocketSubscriptionEventRequest
channels:
	for x := range channelsToUnsubscribe {
		for y := range unsubs {
			if unsubs[y].Subscription.Name == channelsToUnsubscribe[x].Channel {
				unsubs[y].Pairs = append(unsubs[y].Pairs,
					channelsToUnsubscribe[x].Currency.String())
				unsubs[y].Channels = append(unsubs[y].Channels,
					channelsToUnsubscribe[x])
				continue channels
			}
		}
		var depth int64
		if channelsToUnsubscribe[x].Channel == "book" {
			// TODO: Add ability to make depth customisable
			depth = 1000
		}

		var id int64
		if common.StringDataContains(authenticatedChannels, channelsToUnsubscribe[x].Channel) {
			id = k.Websocket.AuthConn.GenerateMessageID(false)
		} else {
			id = k.Websocket.Conn.GenerateMessageID(false)
		}

		unsub := WebsocketSubscriptionEventRequest{
			Event: krakenWsUnsubscribe,
			Pairs: []string{channelsToUnsubscribe[x].Currency.String()},
			Subscription: WebsocketSubscriptionData{
				Name:  channelsToUnsubscribe[x].Channel,
				Depth: depth,
			},
			RequestID: id,
		}
		unsub.Channels = append(unsub.Channels, channelsToUnsubscribe[x])
		unsubs = append(unsubs, unsub)
	}

	var errs common.Errors
	for i := range unsubs {
		if common.StringDataContains(authenticatedChannels, unsubs[i].Subscription.Name) {
			_, err := k.Websocket.AuthConn.SendMessageReturnResponse(unsubs[i].RequestID, unsubs[i])
			if err != nil {
				errs = append(errs, err)
				continue
			}
			k.Websocket.RemoveSuccessfulUnsubscriptions(unsubs[i].Channels...)
			continue
		}

		_, err := k.Websocket.Conn.SendMessageReturnResponse(unsubs[i].RequestID, unsubs[i])
		if err != nil {
			errs = append(errs, err)
			continue
		}
		k.Websocket.RemoveSuccessfulUnsubscriptions(unsubs[i].Channels...)
	}
	if errs != nil {
		return errs
	}
	return nil
}

// wsAddOrder creates an order, returned order ID if success
func (k *Kraken) wsAddOrder(request *WsAddOrderRequest) (string, error) {
	id := k.Websocket.AuthConn.GenerateMessageID(false)
	request.RequestID = id
	request.Event = krakenWsAddOrder
	request.Token = authToken
	jsonResp, err := k.Websocket.AuthConn.SendMessageReturnResponse(id, request)
	if err != nil {
		return "", err
	}
	var resp WsAddOrderResponse
	err = json.Unmarshal(jsonResp, &resp)
	if err != nil {
		return "", err
	}
	if resp.ErrorMessage != "" {
		return "", fmt.Errorf(k.Name + " - " + resp.ErrorMessage)
	}
	return resp.TransactionID, nil
}

// wsCancelOrders cancels one or more open orders passed in orderIDs param
func (k *Kraken) wsCancelOrders(orderIDs []string) error {
	id := k.Websocket.AuthConn.GenerateMessageID(false)
	request := WsCancelOrderRequest{
		Event:          krakenWsCancelOrder,
		Token:          authToken,
		TransactionIDs: orderIDs,
		RequestID:      id,
	}

	cancelOrdersStatus[id] = &struct {
		Total        int
		Successful   int
		Unsuccessful int
		Error        string
	}{
		Total: len(orderIDs),
	}

	defer delete(cancelOrdersStatus, id)

	_, err := k.Websocket.AuthConn.SendMessageReturnResponse(id, request)
	if err != nil {
		return err
	}

	successful := cancelOrdersStatus[id].Successful

	if cancelOrdersStatus[id].Error != "" || len(orderIDs) != successful { // strange Kraken logic ...
		var reason string
		if cancelOrdersStatus[id].Error != "" {
			reason = fmt.Sprintf(" Reason: %s", cancelOrdersStatus[id].Error)
		}
		return fmt.Errorf("%s cancelled %d out of %d orders.%s",
			k.Name, successful, len(orderIDs), reason)
	}
	return nil
}

// wsCancelAllOrders cancels all opened orders
// Returns number (count param) of affected orders or 0 if no open orders found
func (k *Kraken) wsCancelAllOrders() (*WsCancelOrderResponse, error) {
	id := k.Websocket.AuthConn.GenerateMessageID(false)
	request := WsCancelOrderRequest{
		Event:     krakenWsCancelAll,
		Token:     authToken,
		RequestID: id,
	}

	jsonResp, err := k.Websocket.AuthConn.SendMessageReturnResponse(id, request)
	if err != nil {
		return &WsCancelOrderResponse{}, err
	}
	var resp WsCancelOrderResponse
	err = json.Unmarshal(jsonResp, &resp)
	if err != nil {
		return &WsCancelOrderResponse{}, err
	}
	if resp.ErrorMessage != "" {
		return &WsCancelOrderResponse{}, fmt.Errorf(k.Name + " - " + resp.ErrorMessage)
	}
	return &resp, nil
}<|MERGE_RESOLUTION|>--- conflicted
+++ resolved
@@ -30,12 +30,8 @@
 	krakenWSURL              = "wss://ws.kraken.com"
 	krakenAuthWSURL          = "wss://ws-auth.kraken.com"
 	krakenWSSandboxURL       = "wss://sandbox.kraken.com"
-<<<<<<< HEAD
 	krakenFuturesWsURL       = "wss://futures.kraken.com/ws/v1"
-	krakenWSSupportedVersion = "1.0.0"
-=======
 	krakenWSSupportedVersion = "1.4.0"
->>>>>>> ba4ac4f3
 	// WS endpoints
 	krakenWsHeartbeat            = "heartbeat"
 	krakenWsSystemStatus         = "systemStatus"
