package kraken

import (
	"context"
	"encoding/json"
	"errors"
	"fmt"
	"net/http"
	"net/url"
	"strconv"
	"strings"
	"sync"
	"time"

	"github.com/thrasher-corp/gocryptotrader/common"
	"github.com/thrasher-corp/gocryptotrader/common/convert"
	"github.com/thrasher-corp/gocryptotrader/common/crypto"
	"github.com/thrasher-corp/gocryptotrader/currency"
	exchange "github.com/thrasher-corp/gocryptotrader/exchanges"
	"github.com/thrasher-corp/gocryptotrader/exchanges/asset"
	"github.com/thrasher-corp/gocryptotrader/exchanges/nonce"
	"github.com/thrasher-corp/gocryptotrader/exchanges/order"
	"github.com/thrasher-corp/gocryptotrader/exchanges/request"
	"github.com/thrasher-corp/gocryptotrader/log"
	"github.com/thrasher-corp/gocryptotrader/types"
)

const (
	krakenAPIURL                  = "https://api.kraken.com"
	krakenFuturesURL              = "https://futures.kraken.com/derivatives"
	krakenFuturesSupplementaryURL = "https://futures.kraken.com/api/"
	tradeBaseURL                  = "https://pro.kraken.com/app/trade/"
	tradeFuturesURL               = "https://futures.kraken.com/trade/futures/"
	krakenSpotVersion             = "0"
	krakenFuturesVersion          = "3"
)

// Kraken is the overarching type across the kraken package
type Kraken struct {
	exchange.Base
	wsRequestMtx sync.Mutex
}

// GetCurrentServerTime returns current server time
func (k *Kraken) GetCurrentServerTime(ctx context.Context) (*TimeResponse, error) {
	path := fmt.Sprintf("/%s/public/%s", krakenAPIVersion, krakenServerTime)

	var result TimeResponse
	if err := k.SendHTTPRequest(ctx, exchange.RestSpot, path, &result); err != nil {
		return nil, err
	}

	return &result, nil
}

// SeedAssets seeds Kraken's asset list and stores it in the
// asset translator
func (k *Kraken) SeedAssets(ctx context.Context) error {
	assets, err := k.GetAssets(ctx)
	if err != nil {
		return err
	}
	for orig, val := range assets {
		assetTranslator.Seed(orig, val.Altname)
	}

	assetPairs, err := k.GetAssetPairs(ctx, []string{}, "")
	if err != nil {
		return err
	}
	for k, v := range assetPairs {
		assetTranslator.Seed(k, v.Altname)
	}
	return nil
}

// GetAssets returns a full asset list
func (k *Kraken) GetAssets(ctx context.Context) (map[string]*Asset, error) {
	path := fmt.Sprintf("/%s/public/%s", krakenAPIVersion, krakenAssets)
	var result map[string]*Asset
	if err := k.SendHTTPRequest(ctx, exchange.RestSpot, path, &result); err != nil {
		return nil, err
	}
	return result, nil
}

// GetAssetPairs returns a full asset pair list
// Parameter 'info' only supports 4 strings: "fees", "leverage", "margin", "info" <- (default)
func (k *Kraken) GetAssetPairs(ctx context.Context, assetPairs []string, info string) (map[string]*AssetPairs, error) {
	path := fmt.Sprintf("/%s/public/%s", krakenAPIVersion, krakenAssetPairs)
	params := url.Values{}
	var assets string
	if len(assetPairs) != 0 {
		assets = strings.Join(assetPairs, ",")
		params.Set("pair", assets)
	}

	var result map[string]*AssetPairs
	if info != "" {
		if info != "margin" && info != "leverage" && info != "fees" && info != "info" {
			return nil, errors.New("parameter info can only be 'asset', 'margin', 'fees' or 'leverage'")
		}
		params.Set("info", info)
	}
	if err := k.SendHTTPRequest(ctx, exchange.RestSpot, path+params.Encode(), &result); err != nil {
		return nil, err
	}
	return result, nil
}

// GetTicker returns ticker information from kraken
func (k *Kraken) GetTicker(ctx context.Context, symbol currency.Pair) (*Ticker, error) {
	values := url.Values{}
	symbolValue, err := k.FormatSymbol(symbol, asset.Spot)
	if err != nil {
		return nil, err
	}
	values.Set("pair", symbolValue)

	var data map[string]*TickerResponse
	path := fmt.Sprintf("/%s/public/%s?%s", krakenAPIVersion, krakenTicker, values.Encode())
	if err := k.SendHTTPRequest(ctx, exchange.RestSpot, path, &data); err != nil {
		return nil, err
	}

	var tick Ticker
	for _, v := range data {
		tick.Ask = v.Ask[0].Float64()
		tick.AskSize = v.Ask[2].Float64()
		tick.Bid = v.Bid[0].Float64()
		tick.BidSize = v.Bid[2].Float64()
		tick.Last = v.Last[0].Float64()
		tick.Volume = v.Volume[1].Float64()
		tick.VolumeWeightedAveragePrice = v.VolumeWeightedAveragePrice[1].Float64()
		tick.Trades = v.Trades[1]
		tick.Low = v.Low[1].Float64()
		tick.High = v.High[1].Float64()
		tick.Open = v.Open.Float64()
	}
	return &tick, nil
}

// GetTickers supports fetching multiple tickers from Kraken
// pairList must be in the format pairs separated by commas
// ("LTCUSD,ETCUSD")
func (k *Kraken) GetTickers(ctx context.Context, pairList string) (map[string]Ticker, error) {
	values := url.Values{}
	if pairList != "" {
		values.Set("pair", pairList)
	}

	var result map[string]*TickerResponse
	path := fmt.Sprintf("/%s/public/%s?%s", krakenAPIVersion, krakenTicker, values.Encode())

	err := k.SendHTTPRequest(ctx, exchange.RestSpot, path, &result)
	if err != nil {
		return nil, err
	}

	tickers := make(map[string]Ticker, len(result))
	for k, v := range result {
		tickers[k] = Ticker{
			Ask:                        v.Ask[0].Float64(),
			AskSize:                    v.Ask[2].Float64(),
			Bid:                        v.Bid[0].Float64(),
			BidSize:                    v.Bid[2].Float64(),
			Last:                       v.Last[0].Float64(),
			Volume:                     v.Volume[1].Float64(),
			VolumeWeightedAveragePrice: v.VolumeWeightedAveragePrice[1].Float64(),
			Trades:                     v.Trades[1],
			Low:                        v.Low[1].Float64(),
			High:                       v.High[1].Float64(),
			Open:                       v.Open.Float64(),
		}
	}
	return tickers, nil
}

// GetOHLC returns an array of open high low close values of a currency pair
func (k *Kraken) GetOHLC(ctx context.Context, symbol currency.Pair, interval string) ([]OpenHighLowClose, error) {
	values := url.Values{}
	symbolValue, err := k.FormatSymbol(symbol, asset.Spot)
	if err != nil {
		return nil, err
	}
	translatedAsset := assetTranslator.LookupCurrency(symbolValue)
	if translatedAsset == "" {
		translatedAsset = symbolValue
	}
	values.Set("pair", translatedAsset)
	values.Set("interval", interval)

	path := fmt.Sprintf("/%s/public/%s?%s", krakenAPIVersion, krakenOHLC, values.Encode())

	result := make(map[string]any)
	err = k.SendHTTPRequest(ctx, exchange.RestSpot, path, &result)
	if err != nil {
		return nil, err
	}

	ohlcData, ok := result[translatedAsset].([]interface{})
	if !ok {
		return nil, errors.New("invalid data returned")
	}

	OHLC := make([]OpenHighLowClose, len(ohlcData))
	for x := range ohlcData {
		subData, ok := ohlcData[x].([]interface{})
		if !ok {
			return nil, errors.New("unable to type assert subData")
		}

		if len(subData) < 8 {
			return nil, errors.New("unexpected data length returned")
		}

		var o OpenHighLowClose

		tmData, ok := subData[0].(float64)
		if !ok {
			return nil, errors.New("unable to type assert time")
		}
		o.Time = time.Unix(int64(tmData), 0)
		if o.Open, err = convert.FloatFromString(subData[1]); err != nil {
			return nil, err
		}
		if o.High, err = convert.FloatFromString(subData[2]); err != nil {
			return nil, err
		}
		if o.Low, err = convert.FloatFromString(subData[3]); err != nil {
			return nil, err
		}
		if o.Close, err = convert.FloatFromString(subData[4]); err != nil {
			return nil, err
		}
		if o.VolumeWeightedAveragePrice, err = convert.FloatFromString(subData[5]); err != nil {
			return nil, err
		}
		if o.Volume, err = convert.FloatFromString(subData[6]); err != nil {
			return nil, err
		}
		if o.Count, ok = subData[7].(float64); !ok {
			return nil, errors.New("unable to type assert count")
		}
		OHLC[x] = o
	}
	return OHLC, nil
}

// GetDepth returns the orderbook for a particular currency
func (k *Kraken) GetDepth(ctx context.Context, symbol currency.Pair) (*Orderbook, error) {
	symbolValue, err := k.FormatSymbol(symbol, asset.Spot)
	if err != nil {
		return nil, err
	}
	values := url.Values{}
	values.Set("pair", symbolValue)
	path := fmt.Sprintf("/%s/public/%s?%s", krakenAPIVersion, krakenDepth, values.Encode())

	type orderbookStructure struct {
		Bids [][3]types.Number `json:"bids"`
		Asks [][3]types.Number `json:"asks"`
	}

	result := make(map[string]*orderbookStructure)
	if err := k.SendHTTPRequest(ctx, exchange.RestSpot, path, &result); err != nil {
		return nil, err
	}

	ob := new(Orderbook)
	for _, v := range result {
		ob.Asks = make([]OrderbookBase, len(v.Asks))
		ob.Bids = make([]OrderbookBase, len(v.Bids))

		for x := range v.Asks {
			ob.Asks[x].Price = v.Asks[x][0]
			ob.Asks[x].Amount = v.Asks[x][1]
			ob.Asks[x].Timestamp = time.Unix(v.Asks[x][2].Int64(), 0)
		}

		for x := range v.Bids {
			ob.Bids[x].Price = v.Bids[x][0]
			ob.Bids[x].Amount = v.Bids[x][1]
			ob.Bids[x].Timestamp = time.Unix(v.Bids[x][2].Int64(), 0)
		}
	}

	return ob, nil
}

// GetTrades returns current trades on Kraken
func (k *Kraken) GetTrades(ctx context.Context, symbol currency.Pair) ([]RecentTrades, error) {
	values := url.Values{}
	symbolValue, err := k.FormatSymbol(symbol, asset.Spot)
	if err != nil {
		return nil, err
	}
	translatedAsset := assetTranslator.LookupCurrency(symbolValue)
	values.Set("pair", translatedAsset)

	path := fmt.Sprintf("/%s/public/%s?%s", krakenAPIVersion, krakenTrades, values.Encode())

	data := make(map[string]any)
	err = k.SendHTTPRequest(ctx, exchange.RestSpot, path, &data)
	if err != nil {
		return nil, err
	}

	trades, ok := data[translatedAsset].([]interface{})
	if !ok {
		return nil, fmt.Errorf("no data returned for symbol %v", symbol)
	}

	var individualTrade []interface{}
	recentTrades := make([]RecentTrades, len(trades))
	for x := range trades {
		individualTrade, ok = trades[x].([]interface{})
		if !ok {
			return nil, errors.New("unable to parse individual trade data")
		}
		if len(individualTrade) != 7 {
			return nil, errors.New("unrecognised trade data received")
		}
		var r RecentTrades
		r.Price, err = strconv.ParseFloat(individualTrade[0].(string), 64)
		if err != nil {
			return nil, err
		}
		r.Volume, err = strconv.ParseFloat(individualTrade[1].(string), 64)
		if err != nil {
			return nil, err
		}
		r.Time, ok = individualTrade[2].(float64)
		if !ok {
			return nil, errors.New("unable to parse time for individual trade data")
		}
		r.BuyOrSell, ok = individualTrade[3].(string)
		if !ok {
			return nil, errors.New("unable to parse order side for individual trade data")
		}
		r.MarketOrLimit, ok = individualTrade[4].(string)
		if !ok {
			return nil, errors.New("unable to parse order type for individual trade data")
		}
		r.Miscellaneous, ok = individualTrade[5].(string)
		if !ok {
			return nil, errors.New("unable to parse misc field for individual trade data")
		}
		tradeID, ok := individualTrade[6].(float64)
		if !ok {
			return nil, errors.New("unable to parse TradeID field for individual trade data")
		}
		r.TradeID = int64(tradeID)
		recentTrades[x] = r
	}
	return recentTrades, nil
}

// GetSpread returns the full spread on Kraken
func (k *Kraken) GetSpread(ctx context.Context, symbol currency.Pair) ([]Spread, error) {
	values := url.Values{}
	symbolValue, err := k.FormatSymbol(symbol, asset.Spot)
	if err != nil {
		return nil, err
	}
	values.Set("pair", symbolValue)

	result := make(map[string]any)
	path := fmt.Sprintf("/%s/public/%s?%s", krakenAPIVersion, krakenSpread, values.Encode())
	err = k.SendHTTPRequest(ctx, exchange.RestSpot, path, &result)
	if err != nil {
		return nil, err
	}

	data, ok := result[symbolValue]
	if !ok {
		return nil, fmt.Errorf("unable to find %s in spread data", symbolValue)
	}

	spreadData, ok := data.([]interface{})
	if !ok {
		return nil, errors.New("unable to type assert spreadData")
	}

	peanutButter := make([]Spread, len(spreadData))
	for x := range spreadData {
		subData, ok := spreadData[x].([]interface{})
		if !ok {
			return nil, errors.New("unable to type assert subData")
		}

		if len(subData) < 3 {
			return nil, errors.New("unexpected data length")
		}

		var s Spread
		timeData, ok := subData[0].(float64)
		if !ok {
			return nil, common.GetTypeAssertError("float64", subData[0], "timeData")
		}
		s.Time = time.Unix(int64(timeData), 0)

		if s.Bid, err = convert.FloatFromString(subData[1]); err != nil {
			return nil, err
		}
		if s.Ask, err = convert.FloatFromString(subData[2]); err != nil {
			return nil, err
		}
		peanutButter[x] = s
	}
	return peanutButter, nil
}

// GetBalance returns your balance associated with your keys
func (k *Kraken) GetBalance(ctx context.Context) (map[string]Balance, error) {
	var result map[string]Balance
	if err := k.SendAuthenticatedHTTPRequest(ctx, exchange.RestSpot, krakenBalance, url.Values{}, &result); err != nil {
		return nil, err
	}

	return result, nil
}

// GetWithdrawInfo gets withdrawal fees
func (k *Kraken) GetWithdrawInfo(ctx context.Context, currency string, amount float64) (*WithdrawInformation, error) {
	params := url.Values{}
	params.Set("asset", currency)
	params.Set("key", "")
	params.Set("amount", strconv.FormatFloat(amount, 'f', -1, 64))

	var result WithdrawInformation
	if err := k.SendAuthenticatedHTTPRequest(ctx, exchange.RestSpot, krakenWithdrawInfo, params, &result); err != nil {
		return nil, err
	}

	return &result, nil
}

// Withdraw withdraws funds
func (k *Kraken) Withdraw(ctx context.Context, asset, key string, amount float64) (string, error) {
	params := url.Values{}
	params.Set("asset", asset)
	params.Set("key", key)
	params.Set("amount", fmt.Sprintf("%f", amount))

	var referenceID string
	if err := k.SendAuthenticatedHTTPRequest(ctx, exchange.RestSpot, krakenWithdraw, params, &referenceID); err != nil {
		return referenceID, err
	}

	return referenceID, nil
}

// GetDepositMethods gets withdrawal fees
func (k *Kraken) GetDepositMethods(ctx context.Context, currency string) ([]DepositMethods, error) {
	params := url.Values{}
	params.Set("asset", currency)

	var result []DepositMethods
	err := k.SendAuthenticatedHTTPRequest(ctx, exchange.RestSpot, krakenDepositMethods, params, &result)
	if err != nil {
		return nil, err
	}

	return result, nil
}

// GetTradeBalance returns full information about your trades on Kraken
func (k *Kraken) GetTradeBalance(ctx context.Context, args ...TradeBalanceOptions) (*TradeBalanceInfo, error) {
	params := url.Values{}

	if args != nil {
		if args[0].Aclass != "" {
			params.Set("aclass", args[0].Aclass)
		}

		if args[0].Asset != "" {
			params.Set("asset", args[0].Asset)
		}
	}

	var result TradeBalanceInfo
	if err := k.SendAuthenticatedHTTPRequest(ctx, exchange.RestSpot, krakenTradeBalance, params, &result); err != nil {
		return nil, err
	}

	return &result, nil
}

// GetOpenOrders returns all current open orders
func (k *Kraken) GetOpenOrders(ctx context.Context, args OrderInfoOptions) (*OpenOrders, error) {
	params := url.Values{}

	if args.Trades {
		params.Set("trades", "true")
	}

	if args.UserRef != 0 {
		params.Set("userref", strconv.FormatInt(int64(args.UserRef), 10))
	}

	var result OpenOrders
	if err := k.SendAuthenticatedHTTPRequest(ctx, exchange.RestSpot, krakenOpenOrders, params, &result); err != nil {
		return nil, err
	}

	return &result, nil
}

// GetClosedOrders returns a list of closed orders
func (k *Kraken) GetClosedOrders(ctx context.Context, args GetClosedOrdersOptions) (*ClosedOrders, error) {
	params := url.Values{}

	if args.Trades {
		params.Set("trades", "true")
	}

	if args.UserRef != 0 {
		params.Set("userref", strconv.FormatInt(int64(args.UserRef), 10))
	}

	if args.Start != "" {
		params.Set("start", args.Start)
	}

	if args.End != "" {
		params.Set("end", args.End)
	}

	if args.Ofs > 0 {
		params.Set("ofs", strconv.FormatInt(args.Ofs, 10))
	}

	if args.CloseTime != "" {
		params.Set("closetime", args.CloseTime)
	}

	var result ClosedOrders
	if err := k.SendAuthenticatedHTTPRequest(ctx, exchange.RestSpot, krakenClosedOrders, params, &result); err != nil {
		return nil, err
	}

	return &result, nil
}

// QueryOrdersInfo returns order information
func (k *Kraken) QueryOrdersInfo(ctx context.Context, args OrderInfoOptions, txid string, txids ...string) (map[string]OrderInfo, error) {
	params := url.Values{
		"txid": {txid},
	}

	if txids != nil {
		params.Set("txid", txid+","+strings.Join(txids, ","))
	}

	if args.Trades {
		params.Set("trades", "true")
	}

	if args.UserRef != 0 {
		params.Set("userref", strconv.FormatInt(int64(args.UserRef), 10))
	}

	var result map[string]OrderInfo
	if err := k.SendAuthenticatedHTTPRequest(ctx, exchange.RestSpot, krakenQueryOrders, params, &result); err != nil {
		return result, err
	}

	return result, nil
}

// GetTradesHistory returns trade history information
func (k *Kraken) GetTradesHistory(ctx context.Context, args ...GetTradesHistoryOptions) (*TradesHistory, error) {
	params := url.Values{}

	if args != nil {
		if args[0].Type != "" {
			params.Set("type", args[0].Type)
		}

		if args[0].Trades {
			params.Set("trades", "true")
		}

		if args[0].Start != "" {
			params.Set("start", args[0].Start)
		}

		if args[0].End != "" {
			params.Set("end", args[0].End)
		}

		if args[0].Ofs > 0 {
			params.Set("ofs", strconv.FormatInt(args[0].Ofs, 10))
		}
	}

	var result TradesHistory
	if err := k.SendAuthenticatedHTTPRequest(ctx, exchange.RestSpot, krakenTradeHistory, params, &result); err != nil {
		return nil, err
	}

	return &result, nil
}

// QueryTrades returns information on a specific trade
func (k *Kraken) QueryTrades(ctx context.Context, trades bool, txid string, txids ...string) (map[string]TradeInfo, error) {
	params := url.Values{
		"txid": {txid},
	}

	if trades {
		params.Set("trades", "true")
	}

	if txids != nil {
		params.Set("txid", txid+","+strings.Join(txids, ","))
	}

	var result map[string]TradeInfo
	if err := k.SendAuthenticatedHTTPRequest(ctx, exchange.RestSpot, krakenQueryTrades, params, &result); err != nil {
		return nil, err
	}

	return result, nil
}

// OpenPositions returns current open positions
func (k *Kraken) OpenPositions(ctx context.Context, docalcs bool, txids ...string) (map[string]Position, error) {
	params := url.Values{}

	if txids != nil {
		params.Set("txid", strings.Join(txids, ","))
	}

	if docalcs {
		params.Set("docalcs", "true")
	}

	var result map[string]Position
	if err := k.SendAuthenticatedHTTPRequest(ctx, exchange.RestSpot, krakenOpenPositions, params, &result); err != nil {
		return nil, err
	}

	return result, nil
}

// GetLedgers returns current ledgers
func (k *Kraken) GetLedgers(ctx context.Context, args ...GetLedgersOptions) (*Ledgers, error) {
	params := url.Values{}

	if args != nil {
		if args[0].Aclass == "" {
			params.Set("aclass", args[0].Aclass)
		}

		if args[0].Asset == "" {
			params.Set("asset", args[0].Asset)
		}

		if args[0].Type == "" {
			params.Set("type", args[0].Type)
		}

		if args[0].Start == "" {
			params.Set("start", args[0].Start)
		}

		if args[0].End == "" {
			params.Set("end", args[0].End)
		}

		if args[0].Ofs != 0 {
			params.Set("ofs", strconv.FormatInt(args[0].Ofs, 10))
		}
	}

	var result Ledgers
	if err := k.SendAuthenticatedHTTPRequest(ctx, exchange.RestSpot, krakenLedgers, params, &result); err != nil {
		return nil, err
	}

	return &result, nil
}

// QueryLedgers queries an individual ledger by ID
func (k *Kraken) QueryLedgers(ctx context.Context, id string, ids ...string) (map[string]LedgerInfo, error) {
	params := url.Values{
		"id": {id},
	}

	if ids != nil {
		params.Set("id", id+","+strings.Join(ids, ","))
	}

	var result map[string]LedgerInfo
	if err := k.SendAuthenticatedHTTPRequest(ctx, exchange.RestSpot, krakenQueryLedgers, params, &result); err != nil {
		return nil, err
	}

	return result, nil
}

// GetTradeVolume returns your trade volume by currency
func (k *Kraken) GetTradeVolume(ctx context.Context, feeinfo bool, symbol ...currency.Pair) (*TradeVolumeResponse, error) {
	params := url.Values{}
	formattedPairs := make([]string, len(symbol))
	for x := range symbol {
		symbolValue, err := k.FormatSymbol(symbol[x], asset.Spot)
		if err != nil {
			return nil, err
		}
		formattedPairs[x] = symbolValue
	}
	if symbol != nil {
		params.Set("pair", strings.Join(formattedPairs, ","))
	}

	if feeinfo {
		params.Set("fee-info", "true")
	}

	var result *TradeVolumeResponse
	if err := k.SendAuthenticatedHTTPRequest(ctx, exchange.RestSpot, krakenTradeVolume, params, &result); err != nil {
		return nil, err
	}

	return result, nil
}

// AddOrder adds a new order for Kraken exchange
func (k *Kraken) AddOrder(ctx context.Context, symbol currency.Pair, side, orderType string, volume, price, price2, leverage float64, args *AddOrderOptions) (*AddOrderResponse, error) {
	symbolValue, err := k.FormatSymbol(symbol, asset.Spot)
	if err != nil {
		return nil, err
	}
	params := url.Values{
		"pair":      {symbolValue},
		"type":      {strings.ToLower(side)},
		"ordertype": {strings.ToLower(orderType)},
		"volume":    {strconv.FormatFloat(volume, 'f', -1, 64)},
	}

	if orderType == order.Limit.Lower() || price > 0 {
		params.Set("price", strconv.FormatFloat(price, 'f', -1, 64))
	}

	if price2 != 0 {
		params.Set("price2", strconv.FormatFloat(price2, 'f', -1, 64))
	}

	if leverage != 0 {
		params.Set("leverage", strconv.FormatFloat(leverage, 'f', -1, 64))
	}

	if args.OrderFlags != "" {
		params.Set("oflags", args.OrderFlags)
	}

	if args.StartTm != "" {
		params.Set("starttm", args.StartTm)
	}

	if args.ExpireTm != "" {
		params.Set("expiretm", args.ExpireTm)
	}

	if args.CloseOrderType != "" {
		params.Set("close[ordertype]", args.ExpireTm)
	}

	if args.ClosePrice != 0 {
		params.Set("close[price]", strconv.FormatFloat(args.ClosePrice, 'f', -1, 64))
	}

	if args.ClosePrice2 != 0 {
		params.Set("close[price2]", strconv.FormatFloat(args.ClosePrice2, 'f', -1, 64))
	}

	if args.Validate {
		params.Set("validate", "true")
	}

	if args.TimeInForce != "" {
		params.Set("timeinforce", string(args.TimeInForce))
	}

	var result AddOrderResponse
	if err := k.SendAuthenticatedHTTPRequest(ctx, exchange.RestSpot, krakenOrderPlace, params, &result); err != nil {
		return nil, err
	}

	return &result, nil
}

// CancelExistingOrder cancels order by orderID
func (k *Kraken) CancelExistingOrder(ctx context.Context, txid string) (*CancelOrderResponse, error) {
	values := url.Values{
		"txid": {txid},
	}

	var result CancelOrderResponse
	if err := k.SendAuthenticatedHTTPRequest(ctx, exchange.RestSpot, krakenOrderCancel, values, &result); err != nil {
		return nil, err
	}

	return &result, nil
}

// SendHTTPRequest sends an unauthenticated HTTP requests
func (k *Kraken) SendHTTPRequest(ctx context.Context, ep exchange.URL, path string, result interface{}) error {
	endpoint, err := k.API.Endpoints.GetURL(ep)
	if err != nil {
		return err
	}

	var rawMessage json.RawMessage
	item := &request.Item{
		Method:        http.MethodGet,
		Path:          endpoint + path,
		Result:        &rawMessage,
		Verbose:       k.Verbose,
		HTTPDebugging: k.HTTPDebugging,
		HTTPRecording: k.HTTPRecording,
	}

	err = k.SendPayload(ctx, request.Unset, func() (*request.Item, error) {
		return item, nil
	}, request.UnauthenticatedRequest)
	if err != nil {
		return err
	}

	isSpot := ep == exchange.RestSpot
	if isSpot {
		genResponse := genericRESTResponse{
			Result: result,
		}

		if err := json.Unmarshal(rawMessage, &genResponse); err != nil {
			return err
		}

		if genResponse.Error.Warnings() != "" {
			log.Warnf(log.ExchangeSys, "%v: REST request warning: %v", k.Name, genResponse.Error.Warnings())
		}

		return genResponse.Error.Errors()
	}

<<<<<<< HEAD
	var genResp genericFuturesResponse
	if err := json.Unmarshal(rawMessage, &genResp); err != nil {
		return err
	}

	if genResp.Error != "" && genResp.Result != "success" {
		return errors.New(genResp.Error)
	}

=======
	if err := getFuturesErr(rawMessage); err != nil {
		return err
	}

>>>>>>> 16d88cf5
	return json.Unmarshal(rawMessage, result)
}

// SendAuthenticatedHTTPRequest sends an authenticated HTTP request
func (k *Kraken) SendAuthenticatedHTTPRequest(ctx context.Context, ep exchange.URL, method string, params url.Values, result interface{}) error {
	creds, err := k.GetCredentials(ctx)
	if err != nil {
		return err
	}
	endpoint, err := k.API.Endpoints.GetURL(ep)
	if err != nil {
		return err
	}
	path := fmt.Sprintf("/%s/private/%s", krakenAPIVersion, method)

	interim := json.RawMessage{}
	err = k.SendPayload(ctx, request.Unset, func() (*request.Item, error) {
		nonce := k.Requester.GetNonce(nonce.UnixNano).String()
		params.Set("nonce", nonce)
		encoded := params.Encode()
		var shasum []byte
		shasum, err = crypto.GetSHA256([]byte(nonce + encoded))
		if err != nil {
			return nil, err
		}

		var hmac []byte
		hmac, err = crypto.GetHMAC(crypto.HashSHA512,
			append([]byte(path), shasum...),
			[]byte(creds.Secret))
		if err != nil {
			return nil, err
		}

		signature := crypto.Base64Encode(hmac)

		headers := make(map[string]string)
		headers["API-Key"] = creds.Key
		headers["API-Sign"] = signature

		return &request.Item{
			Method:        http.MethodPost,
			Path:          endpoint + path,
			Headers:       headers,
			Body:          strings.NewReader(encoded),
			Result:        &interim,
			NonceEnabled:  true,
			Verbose:       k.Verbose,
			HTTPDebugging: k.HTTPDebugging,
			HTTPRecording: k.HTTPRecording,
		}, nil
	}, request.AuthenticatedRequest)
	if err != nil {
		return err
	}

	genResponse := genericRESTResponse{
		Result: result,
	}

	if err := json.Unmarshal(interim, &genResponse); err != nil {
		return fmt.Errorf("%w %w", request.ErrAuthRequestFailed, err)
	}

	if err := genResponse.Error.Errors(); err != nil {
		return fmt.Errorf("%w %w", request.ErrAuthRequestFailed, err)
	}

	if genResponse.Error.Warnings() != "" {
		log.Warnf(log.ExchangeSys, "%v: AUTH REST request warning: %v", k.Name, genResponse.Error.Warnings())
	}

	return nil
}

// GetFee returns an estimate of fee based on type of transaction
func (k *Kraken) GetFee(ctx context.Context, feeBuilder *exchange.FeeBuilder) (float64, error) {
	var fee float64
	switch feeBuilder.FeeType {
	case exchange.CryptocurrencyTradeFee:
		feePair, err := k.GetTradeVolume(ctx, true, feeBuilder.Pair)
		if err != nil {
			return 0, err
		}
		if feeBuilder.IsMaker {
			fee = calculateTradingFee(feePair.Currency,
				feePair.FeesMaker,
				feeBuilder.PurchasePrice,
				feeBuilder.Amount)
		} else {
			fee = calculateTradingFee(feePair.Currency,
				feePair.Fees,
				feeBuilder.PurchasePrice,
				feeBuilder.Amount)
		}
	case exchange.CryptocurrencyWithdrawalFee:
		fee = getWithdrawalFee(feeBuilder.Pair.Base)
	case exchange.InternationalBankDepositFee:
		depositMethods, err := k.GetDepositMethods(ctx,
			feeBuilder.FiatCurrency.String())
		if err != nil {
			return 0, err
		}

		for _, i := range depositMethods {
			if feeBuilder.BankTransactionType == exchange.WireTransfer {
				if i.Method == "SynapsePay (US Wire)" {
					fee = i.Fee
					return fee, nil
				}
			}
		}
	case exchange.CryptocurrencyDepositFee:
		fee = getCryptocurrencyDepositFee(feeBuilder.Pair.Base)

	case exchange.InternationalBankWithdrawalFee:
		fee = getWithdrawalFee(feeBuilder.FiatCurrency)
	case exchange.OfflineTradeFee:
		fee = getOfflineTradeFee(feeBuilder.PurchasePrice, feeBuilder.Amount)
	}
	if fee < 0 {
		fee = 0
	}

	return fee, nil
}

// getOfflineTradeFee calculates the worst case-scenario trading fee
func getOfflineTradeFee(price, amount float64) float64 {
	return 0.0016 * price * amount
}

func getWithdrawalFee(c currency.Code) float64 {
	return WithdrawalFees[c]
}

func getCryptocurrencyDepositFee(c currency.Code) float64 {
	return DepositFees[c]
}

func calculateTradingFee(currency string, feePair map[string]TradeVolumeFee, purchasePrice, amount float64) float64 {
	return (feePair[currency].Fee / 100) * purchasePrice * amount
}

// GetCryptoDepositAddress returns a deposit address for a cryptocurrency
func (k *Kraken) GetCryptoDepositAddress(ctx context.Context, method, code string, createNew bool) ([]DepositAddress, error) {
	values := url.Values{}
	values.Set("asset", code)
	values.Set("method", method)

	if createNew {
		values.Set("new", "true")
	}

	var result []DepositAddress
	err := k.SendAuthenticatedHTTPRequest(ctx, exchange.RestSpot, krakenDepositAddresses, values, &result)
	if err != nil {
		return nil, err
	}

	if len(result) == 0 {
		return nil, errors.New("no addresses returned")
	}
	return result, nil
}

// WithdrawStatus gets the status of recent withdrawals
func (k *Kraken) WithdrawStatus(ctx context.Context, c currency.Code, method string) ([]WithdrawStatusResponse, error) {
	params := url.Values{}
	params.Set("asset", c.String())
	if method != "" {
		params.Set("method", method)
	}

	var result []WithdrawStatusResponse
	if err := k.SendAuthenticatedHTTPRequest(ctx, exchange.RestSpot, krakenWithdrawStatus, params, &result); err != nil {
		return nil, err
	}

	return result, nil
}

// WithdrawCancel sends a withdrawal cancellation request
func (k *Kraken) WithdrawCancel(ctx context.Context, c currency.Code, refID string) (bool, error) {
	params := url.Values{}
	params.Set("asset", c.String())
	params.Set("refid", refID)

	var result bool
	if err := k.SendAuthenticatedHTTPRequest(ctx, exchange.RestSpot, krakenWithdrawCancel, params, &result); err != nil {
		return result, err
	}

	return result, nil
}

// GetWebsocketToken returns a websocket token
func (k *Kraken) GetWebsocketToken(ctx context.Context) (string, error) {
	var response WsTokenResponse
	if err := k.SendAuthenticatedHTTPRequest(ctx, exchange.RestSpot, krakenWebsocketToken, url.Values{}, &response); err != nil {
		return "", err
	}
	return response.Token, nil
}

// LookupAltName converts a currency into its altName (ZUSD -> USD)
func (a *assetTranslatorStore) LookupAltName(target string) string {
	a.l.RLock()
	alt, ok := a.Assets[target]
	if !ok {
		a.l.RUnlock()
		return ""
	}
	a.l.RUnlock()
	return alt
}

// LookupCurrency converts an altName to its original type (USD -> ZUSD)
func (a *assetTranslatorStore) LookupCurrency(target string) string {
	a.l.RLock()
	for k, v := range a.Assets {
		if v == target {
			a.l.RUnlock()
			return k
		}
	}
	a.l.RUnlock()
	return ""
}

// Seed seeds a currency translation pair
func (a *assetTranslatorStore) Seed(orig, alt string) {
	a.l.Lock()
	if a.Assets == nil {
		a.Assets = make(map[string]string)
	}

	if _, ok := a.Assets[orig]; ok {
		a.l.Unlock()
		return
	}

	a.Assets[orig] = alt
	a.l.Unlock()
}

// Seeded checks if assets have been seeded
func (a *assetTranslatorStore) Seeded() bool {
	a.l.RLock()
	isSeeded := len(a.Assets) > 0
	a.l.RUnlock()
	return isSeeded
}<|MERGE_RESOLUTION|>--- conflicted
+++ resolved
@@ -848,22 +848,10 @@
 		return genResponse.Error.Errors()
 	}
 
-<<<<<<< HEAD
-	var genResp genericFuturesResponse
-	if err := json.Unmarshal(rawMessage, &genResp); err != nil {
-		return err
-	}
-
-	if genResp.Error != "" && genResp.Result != "success" {
-		return errors.New(genResp.Error)
-	}
-
-=======
 	if err := getFuturesErr(rawMessage); err != nil {
 		return err
 	}
 
->>>>>>> 16d88cf5
 	return json.Unmarshal(rawMessage, result)
 }
 
