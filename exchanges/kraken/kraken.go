package kraken

import (
	"context"
	"errors"
	"fmt"
	"net/http"
	"net/url"
	"strconv"
	"strings"
	"sync"

	"github.com/thrasher-corp/gocryptotrader/common"
	"github.com/thrasher-corp/gocryptotrader/common/crypto"
	"github.com/thrasher-corp/gocryptotrader/currency"
	exchange "github.com/thrasher-corp/gocryptotrader/exchanges"
	"github.com/thrasher-corp/gocryptotrader/exchanges/asset"
	"github.com/thrasher-corp/gocryptotrader/exchanges/order"
	"github.com/thrasher-corp/gocryptotrader/exchanges/request"
	"github.com/thrasher-corp/gocryptotrader/log"
)

const (
<<<<<<< HEAD
	krakenAPIURL     = "https://api.kraken.com"
	krakenFuturesURL = "https://futures.kraken.com"
	futuresURL       = "https://futures.kraken.com/derivatives"
	// StatusOpen consts
	StatusOpen = "open"
=======
	krakenAPIURL           = "https://api.kraken.com"
	krakenAPIVersion       = "0"
	krakenServerTime       = "Time"
	krakenAssets           = "Assets"
	krakenAssetPairs       = "AssetPairs"
	krakenTicker           = "Ticker"
	krakenOHLC             = "OHLC"
	krakenDepth            = "Depth"
	krakenTrades           = "Trades"
	krakenSpread           = "Spread"
	krakenBalance          = "Balance"
	krakenTradeBalance     = "TradeBalance"
	krakenOpenOrders       = "OpenOrders"
	krakenClosedOrders     = "ClosedOrders"
	krakenQueryOrders      = "QueryOrders"
	krakenTradeHistory     = "TradesHistory"
	krakenQueryTrades      = "QueryTrades"
	krakenOpenPositions    = "OpenPositions"
	krakenLedgers          = "Ledgers"
	krakenQueryLedgers     = "QueryLedgers"
	krakenTradeVolume      = "TradeVolume"
	krakenOrderCancel      = "CancelOrder"
	krakenOrderPlace       = "AddOrder"
	krakenWithdrawInfo     = "WithdrawInfo"
	krakenWithdraw         = "Withdraw"
	krakenDepositMethods   = "DepositMethods"
	krakenDepositAddresses = "DepositAddresses"
	krakenWithdrawStatus   = "WithdrawStatus"
	krakenWithdrawCancel   = "WithdrawCancel"
	krakenWebsocketToken   = "GetWebSocketsToken"

	// Rate limit consts
	krakenRateInterval = time.Second
	krakenRequestRate  = 1

	// Status consts
	statusOpen = "open"
>>>>>>> eb0571cc
)

// Kraken is the overarching type across the alphapoint package
type Kraken struct {
	exchange.Base
	wsRequestMtx sync.Mutex
}

// GetServerTime returns current server time
func (k *Kraken) GetServerTime() (TimeResponse, error) {
	path := fmt.Sprintf("/%s/public/%s", krakenAPIVersion, krakenServerTime)

	var response struct {
		Error  []string     `json:"error"`
		Result TimeResponse `json:"result"`
	}

	if err := k.SendHTTPRequest(exchange.RestSpot, path, &response); err != nil {
		return response.Result, err
	}

	return response.Result, GetError(response.Error)
}

// SeedAssets seeds Kraken's asset list and stores it in the
// asset translator
func (k *Kraken) SeedAssets() error {
	assets, err := k.GetAssets()
	if err != nil {
		return err
	}
	for orig, val := range assets {
		assetTranslator.Seed(orig, val.Altname)
	}

	assetPairs, err := k.GetAssetPairs([]string{}, "")
	if err != nil {
		return err
	}
	for k := range assetPairs {
		assetTranslator.Seed(k, assetPairs[k].Altname)
	}
	return nil
}

// GetAssets returns a full asset list
func (k *Kraken) GetAssets() (map[string]*Asset, error) {
	path := fmt.Sprintf("/%s/public/%s", krakenAPIVersion, krakenAssets)

	var response struct {
		Error  []string          `json:"error"`
		Result map[string]*Asset `json:"result"`
	}

	if err := k.SendHTTPRequest(exchange.RestSpot, path, &response); err != nil {
		return response.Result, err
	}
	return response.Result, GetError(response.Error)
}

// GetAssetPairs returns a full asset pair list
// Parameter 'info' only supports 4 strings: "fees", "leverage", "margin", "info" <- (default)
func (k *Kraken) GetAssetPairs(assetPairs []string, info string) (map[string]AssetPairs, error) {
	path := fmt.Sprintf("/%s/public/%s", krakenAPIVersion, krakenAssetPairs)
	params := url.Values{}
	var assets string
	if len(assetPairs) != 0 {
		assets = strings.Join(assetPairs, ",")
		params.Set("pair", assets)
	}
	var response struct {
		Error  []string              `json:"error"`
		Result map[string]AssetPairs `json:"result"`
	}
	if info != "" {
		if info != "margin" && info != "leverage" && info != "fees" && info != "info" {
			return response.Result, errors.New("parameter info can only be 'asset', 'margin', 'fees' or 'leverage'")
		}
		params.Set("info", info)
	}
	if err := k.SendHTTPRequest(exchange.RestSpot, path+params.Encode(), &response); err != nil {
		return response.Result, err
	}
	return response.Result, GetError(response.Error)
}

// GetTicker returns ticker information from kraken
func (k *Kraken) GetTicker(symbol currency.Pair) (Ticker, error) {
	tick := Ticker{}
	values := url.Values{}
	symbolValue, err := k.FormatSymbol(symbol, asset.Spot)
	if err != nil {
		return tick, err
	}
	values.Set("pair", symbolValue)

	type Response struct {
		Error []interface{}             `json:"error"`
		Data  map[string]TickerResponse `json:"result"`
	}

	resp := Response{}
	path := fmt.Sprintf("/%s/public/%s?%s", krakenAPIVersion, krakenTicker, values.Encode())

	err = k.SendHTTPRequest(exchange.RestSpot, path, &resp)
	if err != nil {
		return tick, err
	}

	if len(resp.Error) > 0 {
		return tick, fmt.Errorf("%s error: %s", k.Name, resp.Error)
	}

	for i := range resp.Data {
		tick.Ask, _ = strconv.ParseFloat(resp.Data[i].Ask[0], 64)
		tick.Bid, _ = strconv.ParseFloat(resp.Data[i].Bid[0], 64)
		tick.Last, _ = strconv.ParseFloat(resp.Data[i].Last[0], 64)
		tick.Volume, _ = strconv.ParseFloat(resp.Data[i].Volume[1], 64)
		tick.VolumeWeightedAveragePrice, _ = strconv.ParseFloat(resp.Data[i].VolumeWeightedAveragePrice[1], 64)
		tick.Trades = resp.Data[i].Trades[1]
		tick.Low, _ = strconv.ParseFloat(resp.Data[i].Low[1], 64)
		tick.High, _ = strconv.ParseFloat(resp.Data[i].High[1], 64)
		tick.Open, _ = strconv.ParseFloat(resp.Data[i].Open, 64)
	}
	return tick, nil
}

// GetTickers supports fetching multiple tickers from Kraken
// pairList must be in the format pairs separated by commas
// ("LTCUSD,ETCUSD")
func (k *Kraken) GetTickers(pairList string) (map[string]Ticker, error) {
	values := url.Values{}
	values.Set("pair", pairList)

	type Response struct {
		Error []interface{}             `json:"error"`
		Data  map[string]TickerResponse `json:"result"`
	}

	resp := Response{}
	path := fmt.Sprintf("/%s/public/%s?%s", krakenAPIVersion, krakenTicker, values.Encode())

	err := k.SendHTTPRequest(exchange.RestSpot, path, &resp)
	if err != nil {
		return nil, err
	}

	if len(resp.Error) > 0 {
		return nil, fmt.Errorf("%s error: %s", k.Name, resp.Error)
	}

	tickers := make(map[string]Ticker)

	for i := range resp.Data {
		tick := Ticker{}
		tick.Ask, _ = strconv.ParseFloat(resp.Data[i].Ask[0], 64)
		tick.Bid, _ = strconv.ParseFloat(resp.Data[i].Bid[0], 64)
		tick.Last, _ = strconv.ParseFloat(resp.Data[i].Last[0], 64)
		tick.Volume, _ = strconv.ParseFloat(resp.Data[i].Volume[1], 64)
		tick.VolumeWeightedAveragePrice, _ = strconv.ParseFloat(resp.Data[i].VolumeWeightedAveragePrice[1], 64)
		tick.Trades = resp.Data[i].Trades[1]
		tick.Low, _ = strconv.ParseFloat(resp.Data[i].Low[1], 64)
		tick.High, _ = strconv.ParseFloat(resp.Data[i].High[1], 64)
		tick.Open, _ = strconv.ParseFloat(resp.Data[i].Open, 64)
		tickers[i] = tick
	}
	return tickers, nil
}

// GetOHLC returns an array of open high low close values of a currency pair
func (k *Kraken) GetOHLC(symbol currency.Pair, interval string) ([]OpenHighLowClose, error) {
	values := url.Values{}
	symbolValue, err := k.FormatSymbol(symbol, asset.Spot)
	if err != nil {
		return nil, err
	}
	translatedAsset := assetTranslator.LookupCurrency(symbolValue)
	if translatedAsset == "" {
		translatedAsset = symbolValue
	}
	values.Set("pair", translatedAsset)
	values.Set("interval", interval)
	type Response struct {
		Error []interface{}          `json:"error"`
		Data  map[string]interface{} `json:"result"`
	}

	var OHLC []OpenHighLowClose
	var result Response

	path := fmt.Sprintf("/%s/public/%s?%s", krakenAPIVersion, krakenOHLC, values.Encode())

	err = k.SendHTTPRequest(exchange.RestSpot, path, &result)
	if err != nil {
		return OHLC, err
	}

	if len(result.Error) != 0 {
		return OHLC, fmt.Errorf("getOHLC error: %s", result.Error)
	}

	_, ok := result.Data[translatedAsset].([]interface{})
	if !ok {
		return nil, errors.New("invalid data returned")
	}

	for _, y := range result.Data[translatedAsset].([]interface{}) {
		o := OpenHighLowClose{}
		for i, x := range y.([]interface{}) {
			switch i {
			case 0:
				o.Time = x.(float64)
			case 1:
				o.Open, _ = strconv.ParseFloat(x.(string), 64)
			case 2:
				o.High, _ = strconv.ParseFloat(x.(string), 64)
			case 3:
				o.Low, _ = strconv.ParseFloat(x.(string), 64)
			case 4:
				o.Close, _ = strconv.ParseFloat(x.(string), 64)
			case 5:
				o.VolumeWeightedAveragePrice, _ = strconv.ParseFloat(x.(string), 64)
			case 6:
				o.Volume, _ = strconv.ParseFloat(x.(string), 64)
			case 7:
				o.Count = x.(float64)
			}
		}
		OHLC = append(OHLC, o)
	}
	return OHLC, nil
}

// GetDepth returns the orderbook for a particular currency
func (k *Kraken) GetDepth(symbol currency.Pair) (Orderbook, error) {
	var result interface{}
	var orderBook Orderbook
	values := url.Values{}
	symbolValue, err := k.FormatSymbol(symbol, asset.Spot)
	if err != nil {
		return orderBook, err
	}
	values.Set("pair", symbolValue)
	path := fmt.Sprintf("/%s/public/%s?%s", krakenAPIVersion, krakenDepth, values.Encode())
	err = k.SendHTTPRequest(exchange.RestSpot, path, &result)
	if err != nil {
		return orderBook, err
	}

	if result == nil {
		return orderBook, fmt.Errorf("%s GetDepth result is nil", k.Name)
	}

	data := result.(map[string]interface{})
	if data["result"] == nil {
		return orderBook, fmt.Errorf("%s GetDepth data[result] is nil", k.Name)
	}
	orderbookData := data["result"].(map[string]interface{})

	var bidsData []interface{}
	var asksData []interface{}
	for _, y := range orderbookData {
		yData := y.(map[string]interface{})
		bidsData = yData["bids"].([]interface{})
		asksData = yData["asks"].([]interface{})
	}

	processOrderbook := func(data []interface{}) ([]OrderbookBase, error) {
		var result []OrderbookBase
		for x := range data {
			entry := data[x].([]interface{})

			price, priceErr := strconv.ParseFloat(entry[0].(string), 64)
			if priceErr != nil {
				return nil, priceErr
			}

			amount, amountErr := strconv.ParseFloat(entry[1].(string), 64)
			if amountErr != nil {
				return nil, amountErr
			}

			result = append(result, OrderbookBase{Price: price, Amount: amount})
		}
		return result, nil
	}

	orderBook.Bids, err = processOrderbook(bidsData)
	if err != nil {
		return orderBook, err
	}

	orderBook.Asks, err = processOrderbook(asksData)
	return orderBook, err
}

// GetTrades returns current trades on Kraken
func (k *Kraken) GetTrades(symbol currency.Pair) ([]RecentTrades, error) {
	values := url.Values{}
	symbolValue, err := k.FormatSymbol(symbol, asset.Spot)
	if err != nil {
		return nil, err
	}
	translatedAsset := assetTranslator.LookupCurrency(symbolValue)
	values.Set("pair", translatedAsset)

	var recentTrades []RecentTrades
	var result interface{}

	path := fmt.Sprintf("/%s/public/%s?%s", krakenAPIVersion, krakenTrades, values.Encode())

	err = k.SendHTTPRequest(exchange.RestSpot, path, &result)
	if err != nil {
		return nil, err
	}

	data, ok := result.(map[string]interface{})
	if !ok {
		return nil, errors.New("unable to parse trade data")
	}
	var dataError interface{}
	dataError, ok = data["error"]
	if ok {
		var dataErrorInterface interface{}
		dataErrorInterface, ok = dataError.(interface{})
		if ok {
			var errorList []interface{}
			errorList, ok = dataErrorInterface.([]interface{})
			if ok {
				var errs common.Errors
				for i := range errorList {
					var errString string
					errString, ok = errorList[i].(string)
					if !ok {
						continue
					}
					errs = append(errs, errors.New(errString))
				}
				if len(errs) > 0 {
					return nil, errs
				}
			}
		}
	}

	var resultField interface{}
	resultField, ok = data["result"]
	if !ok {
		return nil, errors.New("unable to find field 'result'")
	}
	var tradeInfo map[string]interface{}
	tradeInfo, ok = resultField.(map[string]interface{})
	if !ok {
		return nil, errors.New("unable to parse field 'result'")
	}

	var trades []interface{}
	var tradesForSymbol interface{}
	tradesForSymbol, ok = tradeInfo[translatedAsset]
	if !ok {
		return nil, fmt.Errorf("no data returned for symbol %v", symbol)
	}

	trades, ok = tradesForSymbol.([]interface{})
	if !ok {
		return nil, fmt.Errorf("no trades returned for symbol %v", symbol)
	}

	for _, x := range trades {
		r := RecentTrades{}
		var individualTrade []interface{}
		individualTrade, ok = x.([]interface{})
		if !ok {
			return nil, errors.New("unable to parse individual trade data")
		}
		if len(individualTrade) != 6 {
			return nil, errors.New("unrecognised trade data received")
		}
		r.Price, err = strconv.ParseFloat(individualTrade[0].(string), 64)
		if err != nil {
			return nil, err
		}
		r.Volume, err = strconv.ParseFloat(individualTrade[1].(string), 64)
		if err != nil {
			return nil, err
		}
		r.Time, ok = individualTrade[2].(float64)
		if !ok {
			return nil, errors.New("unable to parse time for individual trade data")
		}
		r.BuyOrSell, ok = individualTrade[3].(string)
		if !ok {
			return nil, errors.New("unable to parse order side for individual trade data")
		}
		r.MarketOrLimit, ok = individualTrade[4].(string)
		if !ok {
			return nil, errors.New("unable to parse order type for individual trade data")
		}
		r.Miscellaneous, ok = individualTrade[5].(string)
		if !ok {
			return nil, errors.New("unable to parse misc field for individual trade data")
		}
		recentTrades = append(recentTrades, r)
	}
	return recentTrades, nil
}

// GetSpread returns the full spread on Kraken
func (k *Kraken) GetSpread(symbol currency.Pair) ([]Spread, error) {
	values := url.Values{}
	symbolValue, err := k.FormatSymbol(symbol, asset.Spot)
	if err != nil {
		return nil, err
	}
	values.Set("pair", symbolValue)

	var peanutButter []Spread
	var response interface{}

	path := fmt.Sprintf("/%s/public/%s?%s", krakenAPIVersion, krakenSpread, values.Encode())

	err = k.SendHTTPRequest(exchange.RestSpot, path, &response)
	if err != nil {
		return peanutButter, err
	}

	data := response.(map[string]interface{})
	result := data["result"].(map[string]interface{})

	for _, x := range result[symbolValue].([]interface{}) {
		s := Spread{}
		for i, y := range x.([]interface{}) {
			switch i {
			case 0:
				s.Time = y.(float64)
			case 1:
				s.Bid, _ = strconv.ParseFloat(y.(string), 64)
			case 2:
				s.Ask, _ = strconv.ParseFloat(y.(string), 64)
			}
		}
		peanutButter = append(peanutButter, s)
	}
	return peanutButter, nil
}

// GetBalance returns your balance associated with your keys
func (k *Kraken) GetBalance() (map[string]float64, error) {
	var response struct {
		Error  []string          `json:"error"`
		Result map[string]string `json:"result"`
	}

	if err := k.SendAuthenticatedHTTPRequest(exchange.RestSpot, krakenBalance, url.Values{}, &response); err != nil {
		return nil, err
	}

	result := make(map[string]float64)
	for curency, balance := range response.Result {
		var err error
		if result[curency], err = strconv.ParseFloat(balance, 64); err != nil {
			return nil, err
		}
	}

	return result, GetError(response.Error)
}

// GetWithdrawInfo gets withdrawal fees
func (k *Kraken) GetWithdrawInfo(currency string, amount float64) (WithdrawInformation, error) {
	var response struct {
		Error  []string            `json:"error"`
		Result WithdrawInformation `json:"result"`
	}
	params := url.Values{}
	params.Set("asset", currency)
	params.Set("key", "")
	params.Set("amount", strconv.FormatFloat(amount, 'f', -1, 64))

	if err := k.SendAuthenticatedHTTPRequest(exchange.RestSpot, krakenWithdrawInfo, params, &response); err != nil {
		return response.Result, err
	}

	return response.Result, GetError(response.Error)
}

// Withdraw withdraws funds
func (k *Kraken) Withdraw(asset, key string, amount float64) (string, error) {
	var response struct {
		Error       []string `json:"error"`
		ReferenceID string   `json:"refid"`
	}
	params := url.Values{}
	params.Set("asset", asset)
	params.Set("key", key)
	params.Set("amount", fmt.Sprintf("%f", amount))

	if err := k.SendAuthenticatedHTTPRequest(exchange.RestSpot, krakenWithdraw, params, &response); err != nil {
		return response.ReferenceID, err
	}

	return response.ReferenceID, GetError(response.Error)
}

// GetDepositMethods gets withdrawal fees
func (k *Kraken) GetDepositMethods(currency string) ([]DepositMethods, error) {
	var response struct {
		Error  []string         `json:"error"`
		Result []DepositMethods `json:"result"`
	}
	params := url.Values{}
	params.Set("asset", currency)

	err := k.SendAuthenticatedHTTPRequest(exchange.RestSpot, krakenDepositMethods, params, &response)
	if err != nil {
		return response.Result, err
	}

	return response.Result, GetError(response.Error)
}

// GetTradeBalance returns full information about your trades on Kraken
func (k *Kraken) GetTradeBalance(args ...TradeBalanceOptions) (TradeBalanceInfo, error) {
	params := url.Values{}

	if args != nil {
		if len(args[0].Aclass) > 0 {
			params.Set("aclass", args[0].Aclass)
		}

		if len(args[0].Asset) > 0 {
			params.Set("asset", args[0].Asset)
		}
	}

	var response struct {
		Error  []string         `json:"error"`
		Result TradeBalanceInfo `json:"result"`
	}

	if err := k.SendAuthenticatedHTTPRequest(exchange.RestSpot, krakenTradeBalance, params, &response); err != nil {
		return response.Result, err
	}

	return response.Result, GetError(response.Error)
}

// GetOpenOrders returns all current open orders
func (k *Kraken) GetOpenOrders(args OrderInfoOptions) (OpenOrders, error) {
	params := url.Values{}

	if args.Trades {
		params.Set("trades", "true")
	}

	if args.UserRef != 0 {
		params.Set("userref", strconv.FormatInt(int64(args.UserRef), 10))
	}

	var response struct {
		Error  []string   `json:"error"`
		Result OpenOrders `json:"result"`
	}

	if err := k.SendAuthenticatedHTTPRequest(exchange.RestSpot, krakenOpenOrders, params, &response); err != nil {
		return response.Result, err
	}

	return response.Result, GetError(response.Error)
}

// GetClosedOrders returns a list of closed orders
func (k *Kraken) GetClosedOrders(args GetClosedOrdersOptions) (ClosedOrders, error) {
	params := url.Values{}

	if args.Trades {
		params.Set("trades", "true")
	}

	if args.UserRef != 0 {
		params.Set("userref", strconv.FormatInt(int64(args.UserRef), 10))
	}

	if len(args.Start) > 0 {
		params.Set("start", args.Start)
	}

	if len(args.End) > 0 {
		params.Set("end", args.End)
	}

	if args.Ofs > 0 {
		params.Set("ofs", strconv.FormatInt(args.Ofs, 10))
	}

	if len(args.CloseTime) > 0 {
		params.Set("closetime", args.CloseTime)
	}

	var response struct {
		Error  []string     `json:"error"`
		Result ClosedOrders `json:"result"`
	}

	if err := k.SendAuthenticatedHTTPRequest(exchange.RestSpot, krakenClosedOrders, params, &response); err != nil {
		return response.Result, err
	}

	return response.Result, GetError(response.Error)
}

// QueryOrdersInfo returns order information
func (k *Kraken) QueryOrdersInfo(args OrderInfoOptions, txid string, txids ...string) (map[string]OrderInfo, error) {
	params := url.Values{
		"txid": {txid},
	}

	if txids != nil {
		params.Set("txid", txid+","+strings.Join(txids, ","))
	}

	if args.Trades {
		params.Set("trades", "true")
	}

	if args.UserRef != 0 {
		params.Set("userref", strconv.FormatInt(int64(args.UserRef), 10))
	}

	var response struct {
		Error  []string             `json:"error"`
		Result map[string]OrderInfo `json:"result"`
	}

	if err := k.SendAuthenticatedHTTPRequest(exchange.RestSpot, krakenQueryOrders, params, &response); err != nil {
		return response.Result, err
	}

	return response.Result, GetError(response.Error)
}

// GetTradesHistory returns trade history information
func (k *Kraken) GetTradesHistory(args ...GetTradesHistoryOptions) (TradesHistory, error) {
	params := url.Values{}

	if args != nil {
		if len(args[0].Type) > 0 {
			params.Set("type", args[0].Type)
		}

		if args[0].Trades {
			params.Set("trades", "true")
		}

		if len(args[0].Start) > 0 {
			params.Set("start", args[0].Start)
		}

		if len(args[0].End) > 0 {
			params.Set("end", args[0].End)
		}

		if args[0].Ofs > 0 {
			params.Set("ofs", strconv.FormatInt(args[0].Ofs, 10))
		}
	}

	var response struct {
		Error  []string      `json:"error"`
		Result TradesHistory `json:"result"`
	}

	if err := k.SendAuthenticatedHTTPRequest(exchange.RestSpot, krakenTradeHistory, params, &response); err != nil {
		return response.Result, err
	}

	return response.Result, GetError(response.Error)
}

// QueryTrades returns information on a specific trade
func (k *Kraken) QueryTrades(trades bool, txid string, txids ...string) (map[string]TradeInfo, error) {
	params := url.Values{
		"txid": {txid},
	}

	if trades {
		params.Set("trades", "true")
	}

	if txids != nil {
		params.Set("txid", txid+","+strings.Join(txids, ","))
	}

	var response struct {
		Error  []string             `json:"error"`
		Result map[string]TradeInfo `json:"result"`
	}

	if err := k.SendAuthenticatedHTTPRequest(exchange.RestSpot, krakenQueryTrades, params, &response); err != nil {
		return response.Result, err
	}

	return response.Result, GetError(response.Error)
}

// OpenPositions returns current open positions
func (k *Kraken) OpenPositions(docalcs bool, txids ...string) (map[string]Position, error) {
	params := url.Values{}

	if txids != nil {
		params.Set("txid", strings.Join(txids, ","))
	}

	if docalcs {
		params.Set("docalcs", "true")
	}

	var response struct {
		Error  []string            `json:"error"`
		Result map[string]Position `json:"result"`
	}

	if err := k.SendAuthenticatedHTTPRequest(exchange.RestSpot, krakenOpenPositions, params, &response); err != nil {
		return response.Result, err
	}

	return response.Result, GetError(response.Error)
}

// GetLedgers returns current ledgers
func (k *Kraken) GetLedgers(args ...GetLedgersOptions) (Ledgers, error) {
	params := url.Values{}

	if args != nil {
		if args[0].Aclass == "" {
			params.Set("aclass", args[0].Aclass)
		}

		if args[0].Asset == "" {
			params.Set("asset", args[0].Asset)
		}

		if args[0].Type == "" {
			params.Set("type", args[0].Type)
		}

		if args[0].Start == "" {
			params.Set("start", args[0].Start)
		}

		if args[0].End == "" {
			params.Set("end", args[0].End)
		}

		if args[0].Ofs != 0 {
			params.Set("ofs", strconv.FormatInt(args[0].Ofs, 10))
		}
	}

	var response struct {
		Error  []string `json:"error"`
		Result Ledgers  `json:"result"`
	}

	if err := k.SendAuthenticatedHTTPRequest(exchange.RestSpot, krakenLedgers, params, &response); err != nil {
		return response.Result, err
	}

	return response.Result, GetError(response.Error)
}

// QueryLedgers queries an individual ledger by ID
func (k *Kraken) QueryLedgers(id string, ids ...string) (map[string]LedgerInfo, error) {
	params := url.Values{
		"id": {id},
	}

	if ids != nil {
		params.Set("id", id+","+strings.Join(ids, ","))
	}

	var response struct {
		Error  []string              `json:"error"`
		Result map[string]LedgerInfo `json:"result"`
	}

	if err := k.SendAuthenticatedHTTPRequest(exchange.RestSpot, krakenQueryLedgers, params, &response); err != nil {
		return response.Result, err
	}

	return response.Result, GetError(response.Error)
}

// GetTradeVolume returns your trade volume by currency
func (k *Kraken) GetTradeVolume(feeinfo bool, symbol ...currency.Pair) (TradeVolumeResponse, error) {
	var response struct {
		Error  []string            `json:"error"`
		Result TradeVolumeResponse `json:"result"`
	}
	params := url.Values{}
	var formattedPairs []string
	for x := range symbol {
		symbolValue, err := k.FormatSymbol(symbol[x], asset.Spot)
		if err != nil {
			return response.Result, err
		}
		formattedPairs = append(formattedPairs, symbolValue)
	}
	if symbol != nil {
		params.Set("pair", strings.Join(formattedPairs, ","))
	}

	if feeinfo {
		params.Set("fee-info", "true")
	}

	if err := k.SendAuthenticatedHTTPRequest(exchange.RestSpot, krakenTradeVolume, params, &response); err != nil {
		return response.Result, err
	}

	return response.Result, GetError(response.Error)
}

// AddOrder adds a new order for Kraken exchange
func (k *Kraken) AddOrder(symbol currency.Pair, side, orderType string, volume, price, price2, leverage float64, args *AddOrderOptions) (AddOrderResponse, error) {
	var response struct {
		Error  []string         `json:"error"`
		Result AddOrderResponse `json:"result"`
	}
	symbolValue, err := k.FormatSymbol(symbol, asset.Spot)
	if err != nil {
		return response.Result, err
	}
	params := url.Values{
		"pair":      {symbolValue},
		"type":      {strings.ToLower(side)},
		"ordertype": {strings.ToLower(orderType)},
		"volume":    {strconv.FormatFloat(volume, 'f', -1, 64)},
	}

	if orderType == order.Limit.Lower() || price > 0 {
		params.Set("price", strconv.FormatFloat(price, 'f', -1, 64))
	}

	if price2 != 0 {
		params.Set("price2", strconv.FormatFloat(price2, 'f', -1, 64))
	}

	if leverage != 0 {
		params.Set("leverage", strconv.FormatFloat(leverage, 'f', -1, 64))
	}

	if args.OrderFlags != "" {
		params.Set("oflags", args.OrderFlags)
	}

	if args.StartTm != "" {
		params.Set("starttm", args.StartTm)
	}

	if args.ExpireTm != "" {
		params.Set("expiretm", args.ExpireTm)
	}

	if args.CloseOrderType != "" {
		params.Set("close[ordertype]", args.ExpireTm)
	}

	if args.ClosePrice != 0 {
		params.Set("close[price]", strconv.FormatFloat(args.ClosePrice, 'f', -1, 64))
	}

	if args.ClosePrice2 != 0 {
		params.Set("close[price2]", strconv.FormatFloat(args.ClosePrice2, 'f', -1, 64))
	}

	if args.Validate {
		params.Set("validate", "true")
	}

	if err := k.SendAuthenticatedHTTPRequest(exchange.RestSpot, krakenOrderPlace, params, &response); err != nil {
		return response.Result, err
	}

	return response.Result, GetError(response.Error)
}

// CancelExistingOrder cancels order by orderID
func (k *Kraken) CancelExistingOrder(txid string) (CancelOrderResponse, error) {
	values := url.Values{
		"txid": {txid},
	}

	var response struct {
		Error  []string            `json:"error"`
		Result CancelOrderResponse `json:"result"`
	}

	if err := k.SendAuthenticatedHTTPRequest(exchange.RestSpot, krakenOrderCancel, values, &response); err != nil {
		return response.Result, err
	}

	return response.Result, GetError(response.Error)
}

// GetError parse Exchange errors in response and return the first one
// Error format from API doc:
//   error = array of error messages in the format of:
//       <char-severity code><string-error category>:<string-error type>[:<string-extra info>]
//       severity code can be E for error or W for warning
func GetError(apiErrors []string) error {
	const exchangeName = "Kraken"
	for _, e := range apiErrors {
		switch e[0] {
		case 'W':
			log.Warnf(log.ExchangeSys, "%s API warning: %v\n", exchangeName, e[1:])
		default:
			return fmt.Errorf("%s API error: %v", exchangeName, e[1:])
		}
	}

	return nil
}

// SendHTTPRequest sends an unauthenticated HTTP requests
func (k *Kraken) SendHTTPRequest(ep exchange.URL, path string, result interface{}) error {
	endpoint, err := k.API.Endpoints.GetURL(ep)
	if err != nil {
		return err
	}
	return k.SendPayload(context.Background(), &request.Item{
		Method:        http.MethodGet,
		Path:          endpoint + path,
		Result:        result,
		Verbose:       k.Verbose,
		HTTPDebugging: k.HTTPDebugging,
		HTTPRecording: k.HTTPRecording,
	})
}

// SendAuthenticatedHTTPRequest sends an authenticated HTTP request
func (k *Kraken) SendAuthenticatedHTTPRequest(ep exchange.URL, method string, params url.Values, result interface{}) (err error) {
	if !k.AllowAuthenticatedRequest() {
		return fmt.Errorf(exchange.WarningAuthenticatedRequestWithoutCredentialsSet,
			k.Name)
	}
	endpoint, err := k.API.Endpoints.GetURL(ep)
	if err != nil {
		return err
	}
	path := fmt.Sprintf("/%s/private/%s", "3", method)

	params.Set("nonce", k.Requester.GetNonce(true).String())
	encoded := params.Encode()
	shasum := crypto.GetSHA256([]byte(params.Get("nonce") + encoded))
	signature := crypto.Base64Encode(crypto.GetHMAC(crypto.HashSHA512,
		append([]byte(path), shasum...), []byte(k.API.Credentials.Secret)))

	if k.Verbose {
		log.Debugf(log.ExchangeSys, "Sending POST request to %s, path: %s, params: %s",
			endpoint,
			path,
			encoded)
	}

	headers := make(map[string]string)
	headers["API-Key"] = k.API.Credentials.Key
	headers["API-Sign"] = signature

	return k.SendPayload(context.Background(), &request.Item{
		Method:        http.MethodPost,
		Path:          endpoint + path,
		Headers:       headers,
		Body:          strings.NewReader(encoded),
		Result:        result,
		AuthRequest:   true,
		NonceEnabled:  true,
		Verbose:       k.Verbose,
		HTTPDebugging: k.HTTPDebugging,
		HTTPRecording: k.HTTPRecording,
	})
}

// GetFee returns an estimate of fee based on type of transaction
func (k *Kraken) GetFee(feeBuilder *exchange.FeeBuilder) (float64, error) {
	var fee float64
	switch feeBuilder.FeeType {
	case exchange.CryptocurrencyTradeFee:
		feePair, err := k.GetTradeVolume(true, feeBuilder.Pair)
		if err != nil {
			return 0, err
		}
		if feeBuilder.IsMaker {
			fee = calculateTradingFee(feePair.Currency,
				feePair.FeesMaker,
				feeBuilder.PurchasePrice,
				feeBuilder.Amount)
		} else {
			fee = calculateTradingFee(feePair.Currency,
				feePair.Fees,
				feeBuilder.PurchasePrice,
				feeBuilder.Amount)
		}
	case exchange.CryptocurrencyWithdrawalFee:
		fee = getWithdrawalFee(feeBuilder.Pair.Base)
	case exchange.InternationalBankDepositFee:
		depositMethods, err := k.GetDepositMethods(feeBuilder.FiatCurrency.String())
		if err != nil {
			return 0, err
		}

		for _, i := range depositMethods {
			if feeBuilder.BankTransactionType == exchange.WireTransfer {
				if i.Method == "SynapsePay (US Wire)" {
					fee = i.Fee
					return fee, nil
				}
			}
		}
	case exchange.CyptocurrencyDepositFee:
		fee = getCryptocurrencyDepositFee(feeBuilder.Pair.Base)

	case exchange.InternationalBankWithdrawalFee:
		fee = getWithdrawalFee(feeBuilder.FiatCurrency)
	case exchange.OfflineTradeFee:
		fee = getOfflineTradeFee(feeBuilder.PurchasePrice, feeBuilder.Amount)
	}
	if fee < 0 {
		fee = 0
	}

	return fee, nil
}

// getOfflineTradeFee calculates the worst case-scenario trading fee
func getOfflineTradeFee(price, amount float64) float64 {
	return 0.0016 * price * amount
}

func getWithdrawalFee(c currency.Code) float64 {
	return WithdrawalFees[c]
}

func getCryptocurrencyDepositFee(c currency.Code) float64 {
	return DepositFees[c]
}

func calculateTradingFee(currency string, feePair map[string]TradeVolumeFee, purchasePrice, amount float64) float64 {
	return (feePair[currency].Fee / 100) * purchasePrice * amount
}

// GetCryptoDepositAddress returns a deposit address for a cryptocurrency
func (k *Kraken) GetCryptoDepositAddress(method, code string) (string, error) {
	var resp = struct {
		Error  []string         `json:"error"`
		Result []DepositAddress `json:"result"`
	}{}

	values := url.Values{}
	values.Set("asset", code)
	values.Set("method", method)

	err := k.SendAuthenticatedHTTPRequest(exchange.RestSpot, krakenDepositAddresses, values, &resp)
	if err != nil {
		return "", err
	}

	for _, a := range resp.Result {
		return a.Address, nil
	}

	return "", errors.New("no addresses returned")
}

// WithdrawStatus gets the status of recent withdrawals
func (k *Kraken) WithdrawStatus(c currency.Code, method string) ([]WithdrawStatusResponse, error) {
	var response struct {
		Error  []string                 `json:"error"`
		Result []WithdrawStatusResponse `json:"result"`
	}

	params := url.Values{}
	params.Set("asset", c.String())
	if method != "" {
		params.Set("method", method)
	}

	if err := k.SendAuthenticatedHTTPRequest(exchange.RestSpot, krakenWithdrawStatus, params, &response); err != nil {
		return response.Result, err
	}

	return response.Result, GetError(response.Error)
}

// WithdrawCancel sends a withdrawal cancelation request
func (k *Kraken) WithdrawCancel(c currency.Code, refID string) (bool, error) {
	var response struct {
		Error  []string `json:"error"`
		Result bool     `json:"result"`
	}

	params := url.Values{}
	params.Set("asset", c.String())
	params.Set("refid", refID)

	if err := k.SendAuthenticatedHTTPRequest(exchange.RestSpot, krakenWithdrawCancel, params, &response); err != nil {
		return response.Result, err
	}

	return response.Result, GetError(response.Error)
}

// GetWebsocketToken returns a websocket token
func (k *Kraken) GetWebsocketToken() (string, error) {
	var response WsTokenResponse
	if err := k.SendAuthenticatedHTTPRequest(exchange.RestSpot, krakenWebsocketToken, url.Values{}, &response); err != nil {
		return "", err
	}
	if len(response.Error) > 0 {
		return "", fmt.Errorf("%s - %v", k.Name, response.Error)
	}
	return response.Result.Token, nil
}

// LookupAltname converts a currency into its altname (ZUSD -> USD)
func (a *assetTranslatorStore) LookupAltname(target string) string {
	a.l.RLock()
	alt, ok := a.Assets[target]
	if !ok {
		a.l.RUnlock()
		return ""
	}
	a.l.RUnlock()
	return alt
}

// LookupAltname converts an altname to its original type (USD -> ZUSD)
func (a *assetTranslatorStore) LookupCurrency(target string) string {
	a.l.RLock()
	for k, v := range a.Assets {
		if v == target {
			a.l.RUnlock()
			return k
		}
	}
	a.l.RUnlock()
	return ""
}

// Seed seeds a currency translation pair
func (a *assetTranslatorStore) Seed(orig, alt string) {
	a.l.Lock()
	if a.Assets == nil {
		a.Assets = make(map[string]string)
	}

	_, ok := a.Assets[orig]
	if ok {
		a.l.Unlock()
		return
	}

	a.Assets[orig] = alt
	a.l.Unlock()
}

// Seeded returns whether or not the asset translator has been seeded
func (a *assetTranslatorStore) Seeded() bool {
	a.l.RLock()
	isSeeded := len(a.Assets) > 0
	a.l.RUnlock()
	return isSeeded
}<|MERGE_RESOLUTION|>--- conflicted
+++ resolved
@@ -21,13 +21,9 @@
 )
 
 const (
-<<<<<<< HEAD
-	krakenAPIURL     = "https://api.kraken.com"
-	krakenFuturesURL = "https://futures.kraken.com"
-	futuresURL       = "https://futures.kraken.com/derivatives"
-	// StatusOpen consts
-	StatusOpen = "open"
-=======
+	krakenAPIURL           = "https://api.kraken.com"
+	krakenFuturesURL       = "https://futures.kraken.com"
+	futuresURL             = "https://futures.kraken.com/derivatives"
 	krakenAPIURL           = "https://api.kraken.com"
 	krakenAPIVersion       = "0"
 	krakenServerTime       = "Time"
@@ -65,7 +61,6 @@
 
 	// Status consts
 	statusOpen = "open"
->>>>>>> eb0571cc
 )
 
 // Kraken is the overarching type across the alphapoint package
