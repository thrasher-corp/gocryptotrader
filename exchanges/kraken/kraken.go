package kraken

import (
	"context"
	"crypto/sha256"
	"encoding/base64"
	"errors"
	"fmt"
	"net/http"
	"net/url"
	"strconv"
	"strings"
	"sync"
	"time"

	"github.com/thrasher-corp/gocryptotrader/common"
	"github.com/thrasher-corp/gocryptotrader/common/convert"
	"github.com/thrasher-corp/gocryptotrader/common/crypto"
	"github.com/thrasher-corp/gocryptotrader/currency"
	"github.com/thrasher-corp/gocryptotrader/encoding/json"
	exchange "github.com/thrasher-corp/gocryptotrader/exchanges"
	"github.com/thrasher-corp/gocryptotrader/exchanges/asset"
	"github.com/thrasher-corp/gocryptotrader/exchanges/nonce"
	"github.com/thrasher-corp/gocryptotrader/exchanges/order"
	"github.com/thrasher-corp/gocryptotrader/exchanges/request"
	"github.com/thrasher-corp/gocryptotrader/log"
	"github.com/thrasher-corp/gocryptotrader/types"
)

const (
	krakenAPIURL                  = "https://api.kraken.com"
	krakenFuturesURL              = "https://futures.kraken.com/derivatives"
	krakenFuturesSupplementaryURL = "https://futures.kraken.com/api/"
	tradeBaseURL                  = "https://pro.kraken.com/app/trade/"
	tradeFuturesURL               = "https://futures.kraken.com/trade/futures/"
	krakenSpotVersion             = "0"
	krakenFuturesVersion          = "3"
)

// Exchange implements exchange.IBotExchange and contains additional specific api methods for interacting with Kraken
type Exchange struct {
	exchange.Base
	wsAuthToken string
	wsAuthMtx   sync.RWMutex
}

// GetCurrentServerTime returns current server time
func (e *Exchange) GetCurrentServerTime(ctx context.Context) (*TimeResponse, error) {
	path := fmt.Sprintf("/%s/public/%s", krakenAPIVersion, krakenServerTime)

	var result TimeResponse
	if err := e.SendHTTPRequest(ctx, exchange.RestSpot, path, &result); err != nil {
		return nil, err
	}

	return &result, nil
}

// SeedAssets seeds Kraken's asset list and stores it in the
// asset translator
func (e *Exchange) SeedAssets(ctx context.Context) error {
	assets, err := e.GetAssets(ctx)
	if err != nil {
		return err
	}
	for orig, val := range assets {
		assetTranslator.Seed(orig, val.Altname)
	}

	assetPairs, err := e.GetAssetPairs(ctx, []string{}, "")
	if err != nil {
		return err
	}
	for k, v := range assetPairs {
		assetTranslator.Seed(k, v.Altname)
	}
	return nil
}

// GetAssets returns a full asset list
func (e *Exchange) GetAssets(ctx context.Context) (map[string]*Asset, error) {
	path := fmt.Sprintf("/%s/public/%s", krakenAPIVersion, krakenAssets)
	var result map[string]*Asset
	if err := e.SendHTTPRequest(ctx, exchange.RestSpot, path, &result); err != nil {
		return nil, err
	}
	return result, nil
}

// GetAssetPairs returns a full asset pair list
// Parameter 'info' only supports 4 strings: "fees", "leverage", "margin", "info" <- (default)
func (e *Exchange) GetAssetPairs(ctx context.Context, assetPairs []string, info string) (map[string]*AssetPairs, error) {
	path := fmt.Sprintf("/%s/public/%s", krakenAPIVersion, krakenAssetPairs)
	params := url.Values{}
	var assets string
	if len(assetPairs) != 0 {
		assets = strings.Join(assetPairs, ",")
		params.Set("pair", assets)
	}

	var result map[string]*AssetPairs
	if info != "" {
		if info != "margin" && info != "leverage" && info != "fees" && info != "info" {
			return nil, errors.New("parameter info can only be 'asset', 'margin', 'fees' or 'leverage'")
		}
		params.Set("info", info)
	}
	if err := e.SendHTTPRequest(ctx, exchange.RestSpot, path+params.Encode(), &result); err != nil {
		return nil, err
	}
	return result, nil
}

// GetTicker returns ticker information from kraken
func (e *Exchange) GetTicker(ctx context.Context, symbol currency.Pair) (*Ticker, error) {
	values := url.Values{}
	symbolValue, err := e.FormatSymbol(symbol, asset.Spot)
	if err != nil {
		return nil, err
	}
	values.Set("pair", symbolValue)

	var data map[string]*TickerResponse
	path := fmt.Sprintf("/%s/public/%s?%s", krakenAPIVersion, krakenTicker, values.Encode())
	if err := e.SendHTTPRequest(ctx, exchange.RestSpot, path, &data); err != nil {
		return nil, err
	}

	var tick Ticker
	for _, v := range data {
		tick.Ask = v.Ask[0].Float64()
		tick.AskSize = v.Ask[2].Float64()
		tick.Bid = v.Bid[0].Float64()
		tick.BidSize = v.Bid[2].Float64()
		tick.Last = v.Last[0].Float64()
		tick.Volume = v.Volume[1].Float64()
		tick.VolumeWeightedAveragePrice = v.VolumeWeightedAveragePrice[1].Float64()
		tick.Trades = v.Trades[1]
		tick.Low = v.Low[1].Float64()
		tick.High = v.High[1].Float64()
		tick.Open = v.Open.Float64()
	}
	return &tick, nil
}

// GetTickers supports fetching multiple tickers from Kraken
// pairList must be in the format pairs separated by commas
// ("LTCUSD,ETCUSD")
func (e *Exchange) GetTickers(ctx context.Context, pairList string) (map[string]Ticker, error) {
	values := url.Values{}
	if pairList != "" {
		values.Set("pair", pairList)
	}

	var result map[string]*TickerResponse
	path := fmt.Sprintf("/%s/public/%s?%s", krakenAPIVersion, krakenTicker, values.Encode())

	err := e.SendHTTPRequest(ctx, exchange.RestSpot, path, &result)
	if err != nil {
		return nil, err
	}

	tickers := make(map[string]Ticker, len(result))
	for k, v := range result {
		tickers[k] = Ticker{
			Ask:                        v.Ask[0].Float64(),
			AskSize:                    v.Ask[2].Float64(),
			Bid:                        v.Bid[0].Float64(),
			BidSize:                    v.Bid[2].Float64(),
			Last:                       v.Last[0].Float64(),
			Volume:                     v.Volume[1].Float64(),
			VolumeWeightedAveragePrice: v.VolumeWeightedAveragePrice[1].Float64(),
			Trades:                     v.Trades[1],
			Low:                        v.Low[1].Float64(),
			High:                       v.High[1].Float64(),
			Open:                       v.Open.Float64(),
		}
	}
	return tickers, nil
}

// GetOHLC returns an array of open high low close values of a currency pair
func (e *Exchange) GetOHLC(ctx context.Context, symbol currency.Pair, interval string) ([]OpenHighLowClose, error) {
	values := url.Values{}
	symbolValue, err := e.FormatSymbol(symbol, asset.Spot)
	if err != nil {
		return nil, err
	}
	translatedAsset := assetTranslator.LookupCurrency(symbolValue)
	if translatedAsset == "" {
		translatedAsset = symbolValue
	}
	values.Set("pair", translatedAsset)
	values.Set("interval", interval)

	path := fmt.Sprintf("/%s/public/%s?%s", krakenAPIVersion, krakenOHLC, values.Encode())

	result := make(map[string]any)
	err = e.SendHTTPRequest(ctx, exchange.RestSpot, path, &result)
	if err != nil {
		return nil, err
	}

	ohlcData, ok := result[translatedAsset].([]any)
	if !ok {
		return nil, errors.New("invalid data returned")
	}

	OHLC := make([]OpenHighLowClose, len(ohlcData))
	for x := range ohlcData {
		subData, ok := ohlcData[x].([]any)
		if !ok {
			return nil, errors.New("unable to type assert subData")
		}

		if len(subData) < 8 {
			return nil, errors.New("unexpected data length returned")
		}

		var o OpenHighLowClose

		tmData, ok := subData[0].(float64)
		if !ok {
			return nil, errors.New("unable to type assert time")
		}
		o.Time = time.Unix(int64(tmData), 0)
		if o.Open, err = convert.FloatFromString(subData[1]); err != nil {
			return nil, err
		}
		if o.High, err = convert.FloatFromString(subData[2]); err != nil {
			return nil, err
		}
		if o.Low, err = convert.FloatFromString(subData[3]); err != nil {
			return nil, err
		}
		if o.Close, err = convert.FloatFromString(subData[4]); err != nil {
			return nil, err
		}
		if o.VolumeWeightedAveragePrice, err = convert.FloatFromString(subData[5]); err != nil {
			return nil, err
		}
		if o.Volume, err = convert.FloatFromString(subData[6]); err != nil {
			return nil, err
		}
		if o.Count, ok = subData[7].(float64); !ok {
			return nil, errors.New("unable to type assert count")
		}
		OHLC[x] = o
	}
	return OHLC, nil
}

// GetDepth returns the orderbook for a particular currency
func (e *Exchange) GetDepth(ctx context.Context, symbol currency.Pair) (*Orderbook, error) {
	symbolValue, err := e.FormatSymbol(symbol, asset.Spot)
	if err != nil {
		return nil, err
	}
	values := url.Values{}
	values.Set("pair", symbolValue)
	path := fmt.Sprintf("/%s/public/%s?%s", krakenAPIVersion, krakenDepth, values.Encode())

	type orderbookStructure struct {
		Bids [][3]types.Number `json:"bids"`
		Asks [][3]types.Number `json:"asks"`
	}

	result := make(map[string]*orderbookStructure)
	if err := e.SendHTTPRequest(ctx, exchange.RestSpot, path, &result); err != nil {
		return nil, err
	}

	ob := new(Orderbook)
	for _, v := range result {
		ob.Asks = make([]OrderbookBase, len(v.Asks))
		ob.Bids = make([]OrderbookBase, len(v.Bids))

		for x := range v.Asks {
			ob.Asks[x].Price = v.Asks[x][0]
			ob.Asks[x].Amount = v.Asks[x][1]
			ob.Asks[x].Timestamp = time.Unix(v.Asks[x][2].Int64(), 0)
		}

		for x := range v.Bids {
			ob.Bids[x].Price = v.Bids[x][0]
			ob.Bids[x].Amount = v.Bids[x][1]
			ob.Bids[x].Timestamp = time.Unix(v.Bids[x][2].Int64(), 0)
		}
	}

	return ob, nil
}

// GetTrades returns current trades on Kraken
<<<<<<< HEAD
func (e *Exchange) GetTrades(ctx context.Context, symbol currency.Pair) ([]RecentTrades, error) {
	values := url.Values{}
	symbolValue, err := e.FormatSymbol(symbol, asset.Spot)
	if err != nil {
		return nil, err
	}
	translatedAsset := assetTranslator.LookupCurrency(symbolValue)
	values.Set("pair", translatedAsset)

	path := fmt.Sprintf("/%s/public/%s?%s", krakenAPIVersion, krakenTrades, values.Encode())

	data := make(map[string]any)
	err = e.SendHTTPRequest(ctx, exchange.RestSpot, path, &data)
	if err != nil {
		return nil, err
=======
func (k *Kraken) GetTrades(ctx context.Context, symbol currency.Pair, since time.Time, count uint64) (*RecentTradesResponse, error) {
	symbolValue, err := k.FormatSymbol(symbol, asset.Spot)
	if err != nil {
		return nil, err
	}
	values := url.Values{}
	values.Set("pair", assetTranslator.LookupCurrency(symbolValue))
	if !since.IsZero() {
		values.Set("since", strconv.FormatInt(since.Unix(), 10))
>>>>>>> 78b2bd42
	}
	if count > 0 {
		values.Set("count", strconv.FormatUint(count, 10))
	}

	path := common.EncodeURLValues("/"+krakenAPIVersion+"/public/"+krakenTrades, values)
	var resp *RecentTradesResponse
	return resp, k.SendHTTPRequest(ctx, exchange.RestSpot, path, &resp)
}

// GetSpread returns the full spread on Kraken
<<<<<<< HEAD
func (e *Exchange) GetSpread(ctx context.Context, symbol currency.Pair) ([]Spread, error) {
	values := url.Values{}
	symbolValue, err := e.FormatSymbol(symbol, asset.Spot)
=======
func (k *Kraken) GetSpread(ctx context.Context, symbol currency.Pair, since time.Time) (*SpreadResponse, error) {
	symbolValue, err := k.FormatSymbol(symbol, asset.Spot)
>>>>>>> 78b2bd42
	if err != nil {
		return nil, err
	}
	values := url.Values{}
	values.Set("pair", symbolValue)
<<<<<<< HEAD

	result := make(map[string]any)
	path := fmt.Sprintf("/%s/public/%s?%s", krakenAPIVersion, krakenSpread, values.Encode())
	err = e.SendHTTPRequest(ctx, exchange.RestSpot, path, &result)
	if err != nil {
		return nil, err
	}

	data, ok := result[symbolValue]
	if !ok {
		return nil, fmt.Errorf("unable to find %s in spread data", symbolValue)
	}

	spreadData, ok := data.([]any)
	if !ok {
		return nil, errors.New("unable to type assert spreadData")
	}

	peanutButter := make([]Spread, len(spreadData))
	for x := range spreadData {
		subData, ok := spreadData[x].([]any)
		if !ok {
			return nil, errors.New("unable to type assert subData")
		}

		if len(subData) < 3 {
			return nil, errors.New("unexpected data length")
		}

		var s Spread
		timeData, ok := subData[0].(float64)
		if !ok {
			return nil, common.GetTypeAssertError("float64", subData[0], "timeData")
		}
		s.Time = time.Unix(int64(timeData), 0)

		if s.Bid, err = convert.FloatFromString(subData[1]); err != nil {
			return nil, err
		}
		if s.Ask, err = convert.FloatFromString(subData[2]); err != nil {
			return nil, err
		}
		peanutButter[x] = s
=======
	if !since.IsZero() {
		values.Set("since", strconv.FormatInt(since.Unix(), 10))
>>>>>>> 78b2bd42
	}
	var peanutButter *SpreadResponse
	path := common.EncodeURLValues("/"+krakenAPIVersion+"/public/"+krakenSpread, values)
	return peanutButter, k.SendHTTPRequest(ctx, exchange.RestSpot, path, &peanutButter)
}

// GetBalance returns your balance associated with your keys
func (e *Exchange) GetBalance(ctx context.Context) (map[string]Balance, error) {
	var result map[string]Balance
	if err := e.SendAuthenticatedHTTPRequest(ctx, exchange.RestSpot, krakenBalance, url.Values{}, &result); err != nil {
		return nil, err
	}

	return result, nil
}

// GetWithdrawInfo gets withdrawal fees
func (e *Exchange) GetWithdrawInfo(ctx context.Context, currency string, amount float64) (*WithdrawInformation, error) {
	params := url.Values{}
	params.Set("asset", currency)
	params.Set("key", "")
	params.Set("amount", strconv.FormatFloat(amount, 'f', -1, 64))

	var result WithdrawInformation
	if err := e.SendAuthenticatedHTTPRequest(ctx, exchange.RestSpot, krakenWithdrawInfo, params, &result); err != nil {
		return nil, err
	}

	return &result, nil
}

// Withdraw withdraws funds
func (e *Exchange) Withdraw(ctx context.Context, asset, key string, amount float64) (string, error) {
	params := url.Values{}
	params.Set("asset", asset)
	params.Set("key", key)
	params.Set("amount", fmt.Sprintf("%f", amount))

	var referenceID string
	if err := e.SendAuthenticatedHTTPRequest(ctx, exchange.RestSpot, krakenWithdraw, params, &referenceID); err != nil {
		return referenceID, err
	}

	return referenceID, nil
}

// GetDepositMethods gets withdrawal fees
func (e *Exchange) GetDepositMethods(ctx context.Context, currency string) ([]DepositMethods, error) {
	params := url.Values{}
	params.Set("asset", currency)

	var result []DepositMethods
	err := e.SendAuthenticatedHTTPRequest(ctx, exchange.RestSpot, krakenDepositMethods, params, &result)
	if err != nil {
		return nil, err
	}

	return result, nil
}

// GetTradeBalance returns full information about your trades on Kraken
func (e *Exchange) GetTradeBalance(ctx context.Context, args ...TradeBalanceOptions) (*TradeBalanceInfo, error) {
	params := url.Values{}

	if args != nil {
		if args[0].Aclass != "" {
			params.Set("aclass", args[0].Aclass)
		}

		if args[0].Asset != "" {
			params.Set("asset", args[0].Asset)
		}
	}

	var result TradeBalanceInfo
	if err := e.SendAuthenticatedHTTPRequest(ctx, exchange.RestSpot, krakenTradeBalance, params, &result); err != nil {
		return nil, err
	}

	return &result, nil
}

// GetOpenOrders returns all current open orders
func (e *Exchange) GetOpenOrders(ctx context.Context, args OrderInfoOptions) (*OpenOrders, error) {
	params := url.Values{}

	if args.Trades {
		params.Set("trades", "true")
	}

	if args.UserRef != 0 {
		params.Set("userref", strconv.FormatInt(int64(args.UserRef), 10))
	}

	var result OpenOrders
	if err := e.SendAuthenticatedHTTPRequest(ctx, exchange.RestSpot, krakenOpenOrders, params, &result); err != nil {
		return nil, err
	}

	return &result, nil
}

// GetClosedOrders returns a list of closed orders
func (e *Exchange) GetClosedOrders(ctx context.Context, args GetClosedOrdersOptions) (*ClosedOrders, error) {
	params := url.Values{}

	if args.Trades {
		params.Set("trades", "true")
	}

	if args.UserRef != 0 {
		params.Set("userref", strconv.FormatInt(int64(args.UserRef), 10))
	}

	if args.Start != "" {
		params.Set("start", args.Start)
	}

	if args.End != "" {
		params.Set("end", args.End)
	}

	if args.Ofs > 0 {
		params.Set("ofs", strconv.FormatInt(args.Ofs, 10))
	}

	if args.CloseTime != "" {
		params.Set("closetime", args.CloseTime)
	}

	var result ClosedOrders
	if err := e.SendAuthenticatedHTTPRequest(ctx, exchange.RestSpot, krakenClosedOrders, params, &result); err != nil {
		return nil, err
	}

	return &result, nil
}

// QueryOrdersInfo returns order information
func (e *Exchange) QueryOrdersInfo(ctx context.Context, args OrderInfoOptions, txid string, txids ...string) (map[string]OrderInfo, error) {
	params := url.Values{
		"txid": {txid},
	}

	if txids != nil {
		params.Set("txid", txid+","+strings.Join(txids, ","))
	}

	if args.Trades {
		params.Set("trades", "true")
	}

	if args.UserRef != 0 {
		params.Set("userref", strconv.FormatInt(int64(args.UserRef), 10))
	}

	var result map[string]OrderInfo
	if err := e.SendAuthenticatedHTTPRequest(ctx, exchange.RestSpot, krakenQueryOrders, params, &result); err != nil {
		return result, err
	}

	return result, nil
}

// GetTradesHistory returns trade history information
func (e *Exchange) GetTradesHistory(ctx context.Context, args ...GetTradesHistoryOptions) (*TradesHistory, error) {
	params := url.Values{}

	if args != nil {
		if args[0].Type != "" {
			params.Set("type", args[0].Type)
		}

		if args[0].Trades {
			params.Set("trades", "true")
		}

		if args[0].Start != "" {
			params.Set("start", args[0].Start)
		}

		if args[0].End != "" {
			params.Set("end", args[0].End)
		}

		if args[0].Ofs > 0 {
			params.Set("ofs", strconv.FormatInt(args[0].Ofs, 10))
		}
	}

	var result TradesHistory
	if err := e.SendAuthenticatedHTTPRequest(ctx, exchange.RestSpot, krakenTradeHistory, params, &result); err != nil {
		return nil, err
	}

	return &result, nil
}

// QueryTrades returns information on a specific trade
func (e *Exchange) QueryTrades(ctx context.Context, trades bool, txid string, txids ...string) (map[string]TradeInfo, error) {
	params := url.Values{
		"txid": {txid},
	}

	if trades {
		params.Set("trades", "true")
	}

	if txids != nil {
		params.Set("txid", txid+","+strings.Join(txids, ","))
	}

	var result map[string]TradeInfo
	if err := e.SendAuthenticatedHTTPRequest(ctx, exchange.RestSpot, krakenQueryTrades, params, &result); err != nil {
		return nil, err
	}

	return result, nil
}

// OpenPositions returns current open positions
func (e *Exchange) OpenPositions(ctx context.Context, docalcs bool, txids ...string) (map[string]Position, error) {
	params := url.Values{}

	if txids != nil {
		params.Set("txid", strings.Join(txids, ","))
	}

	if docalcs {
		params.Set("docalcs", "true")
	}

	var result map[string]Position
	if err := e.SendAuthenticatedHTTPRequest(ctx, exchange.RestSpot, krakenOpenPositions, params, &result); err != nil {
		return nil, err
	}

	return result, nil
}

// GetLedgers returns current ledgers
func (e *Exchange) GetLedgers(ctx context.Context, args ...GetLedgersOptions) (*Ledgers, error) {
	params := url.Values{}

	if args != nil {
		if args[0].Aclass == "" {
			params.Set("aclass", args[0].Aclass)
		}

		if args[0].Asset == "" {
			params.Set("asset", args[0].Asset)
		}

		if args[0].Type == "" {
			params.Set("type", args[0].Type)
		}

		if args[0].Start == "" {
			params.Set("start", args[0].Start)
		}

		if args[0].End == "" {
			params.Set("end", args[0].End)
		}

		if args[0].Ofs != 0 {
			params.Set("ofs", strconv.FormatInt(args[0].Ofs, 10))
		}
	}

	var result Ledgers
	if err := e.SendAuthenticatedHTTPRequest(ctx, exchange.RestSpot, krakenLedgers, params, &result); err != nil {
		return nil, err
	}

	return &result, nil
}

// QueryLedgers queries an individual ledger by ID
func (e *Exchange) QueryLedgers(ctx context.Context, id string, ids ...string) (map[string]LedgerInfo, error) {
	params := url.Values{
		"id": {id},
	}

	if ids != nil {
		params.Set("id", id+","+strings.Join(ids, ","))
	}

	var result map[string]LedgerInfo
	if err := e.SendAuthenticatedHTTPRequest(ctx, exchange.RestSpot, krakenQueryLedgers, params, &result); err != nil {
		return nil, err
	}

	return result, nil
}

// GetTradeVolume returns your trade volume by currency
func (e *Exchange) GetTradeVolume(ctx context.Context, feeinfo bool, symbol ...currency.Pair) (*TradeVolumeResponse, error) {
	params := url.Values{}
	formattedPairs := make([]string, len(symbol))
	for x := range symbol {
		symbolValue, err := e.FormatSymbol(symbol[x], asset.Spot)
		if err != nil {
			return nil, err
		}
		formattedPairs[x] = symbolValue
	}
	if symbol != nil {
		params.Set("pair", strings.Join(formattedPairs, ","))
	}

	if feeinfo {
		params.Set("fee-info", "true")
	}

	var result *TradeVolumeResponse
	if err := e.SendAuthenticatedHTTPRequest(ctx, exchange.RestSpot, krakenTradeVolume, params, &result); err != nil {
		return nil, err
	}

	return result, nil
}

// AddOrder adds a new order for Kraken exchange
func (e *Exchange) AddOrder(ctx context.Context, symbol currency.Pair, side, orderType string, volume, price, price2, leverage float64, args *AddOrderOptions) (*AddOrderResponse, error) {
	symbolValue, err := e.FormatSymbol(symbol, asset.Spot)
	if err != nil {
		return nil, err
	}
	params := url.Values{
		"pair":      {symbolValue},
		"type":      {strings.ToLower(side)},
		"ordertype": {strings.ToLower(orderType)},
		"volume":    {strconv.FormatFloat(volume, 'f', -1, 64)},
	}

	if orderType == order.Limit.Lower() || price > 0 {
		params.Set("price", strconv.FormatFloat(price, 'f', -1, 64))
	}

	if price2 != 0 {
		params.Set("price2", strconv.FormatFloat(price2, 'f', -1, 64))
	}

	if leverage != 0 {
		params.Set("leverage", strconv.FormatFloat(leverage, 'f', -1, 64))
	}

	if args.OrderFlags != "" {
		params.Set("oflags", args.OrderFlags)
	}

	if args.StartTm != "" {
		params.Set("starttm", args.StartTm)
	}

	if args.ExpireTm != "" {
		params.Set("expiretm", args.ExpireTm)
	}

	if args.CloseOrderType != "" {
		params.Set("close[ordertype]", args.ExpireTm)
	}

	if args.ClosePrice != 0 {
		params.Set("close[price]", strconv.FormatFloat(args.ClosePrice, 'f', -1, 64))
	}

	if args.ClosePrice2 != 0 {
		params.Set("close[price2]", strconv.FormatFloat(args.ClosePrice2, 'f', -1, 64))
	}

	if args.Validate {
		params.Set("validate", "true")
	}

	if args.TimeInForce != "" {
		params.Set("timeinforce", args.TimeInForce)
	}

	var result AddOrderResponse
	if err := e.SendAuthenticatedHTTPRequest(ctx, exchange.RestSpot, krakenOrderPlace, params, &result); err != nil {
		return nil, err
	}

	return &result, nil
}

// CancelExistingOrder cancels order by orderID
func (e *Exchange) CancelExistingOrder(ctx context.Context, txid string) (*CancelOrderResponse, error) {
	values := url.Values{
		"txid": {txid},
	}

	var result CancelOrderResponse
	if err := e.SendAuthenticatedHTTPRequest(ctx, exchange.RestSpot, krakenOrderCancel, values, &result); err != nil {
		return nil, err
	}

	return &result, nil
}

// SendHTTPRequest sends an unauthenticated HTTP requests
func (e *Exchange) SendHTTPRequest(ctx context.Context, ep exchange.URL, path string, result any) error {
	endpoint, err := e.API.Endpoints.GetURL(ep)
	if err != nil {
		return err
	}

	var rawMessage json.RawMessage
	item := &request.Item{
		Method:        http.MethodGet,
		Path:          endpoint + path,
		Result:        &rawMessage,
		Verbose:       e.Verbose,
		HTTPDebugging: e.HTTPDebugging,
		HTTPRecording: e.HTTPRecording,
	}

	err = e.SendPayload(ctx, request.Unset, func() (*request.Item, error) {
		return item, nil
	}, request.UnauthenticatedRequest)
	if err != nil {
		return err
	}

	isSpot := ep == exchange.RestSpot
	if isSpot {
		genResponse := genericRESTResponse{
			Result: result,
		}

		if err := json.Unmarshal(rawMessage, &genResponse); err != nil {
			return err
		}

		if genResponse.Error.Warnings() != "" {
			log.Warnf(log.ExchangeSys, "%v: REST request warning: %v", e.Name, genResponse.Error.Warnings())
		}

		return genResponse.Error.Errors()
	}

	if err := getFuturesErr(rawMessage); err != nil {
		return err
	}

	return json.Unmarshal(rawMessage, result)
}

// SendAuthenticatedHTTPRequest sends an authenticated HTTP request
func (e *Exchange) SendAuthenticatedHTTPRequest(ctx context.Context, ep exchange.URL, method string, params url.Values, result any) error {
	creds, err := e.GetCredentials(ctx)
	if err != nil {
		return err
	}
	endpoint, err := e.API.Endpoints.GetURL(ep)
	if err != nil {
		return err
	}

	interim := json.RawMessage{}
	err = e.SendPayload(ctx, request.Unset, func() (*request.Item, error) {
		nonce := e.Requester.GetNonce(nonce.UnixNano).String()
		params.Set("nonce", nonce)
		encoded := params.Encode()

		shasum := sha256.Sum256([]byte(nonce + encoded))
		path := "/" + krakenAPIVersion + "/private/" + method
		hmac, err := crypto.GetHMAC(crypto.HashSHA512, append([]byte(path), shasum[:]...), []byte(creds.Secret))
		if err != nil {
			return nil, err
		}

		headers := make(map[string]string)
		headers["API-Key"] = creds.Key
		headers["API-Sign"] = base64.StdEncoding.EncodeToString(hmac)

		return &request.Item{
			Method:        http.MethodPost,
			Path:          endpoint + path,
			Headers:       headers,
			Body:          strings.NewReader(encoded),
			Result:        &interim,
			NonceEnabled:  true,
			Verbose:       e.Verbose,
			HTTPDebugging: e.HTTPDebugging,
			HTTPRecording: e.HTTPRecording,
		}, nil
	}, request.AuthenticatedRequest)
	if err != nil {
		return err
	}

	genResponse := genericRESTResponse{
		Result: result,
	}

	if err := json.Unmarshal(interim, &genResponse); err != nil {
		return fmt.Errorf("%w %w", request.ErrAuthRequestFailed, err)
	}

	if err := genResponse.Error.Errors(); err != nil {
		return fmt.Errorf("%w %w", request.ErrAuthRequestFailed, err)
	}

	if genResponse.Error.Warnings() != "" {
		log.Warnf(log.ExchangeSys, "%v: AUTH REST request warning: %v", e.Name, genResponse.Error.Warnings())
	}

	return nil
}

// GetFee returns an estimate of fee based on type of transaction
func (e *Exchange) GetFee(ctx context.Context, feeBuilder *exchange.FeeBuilder) (float64, error) {
	var fee float64
	switch feeBuilder.FeeType {
	case exchange.CryptocurrencyTradeFee:
		feePair, err := e.GetTradeVolume(ctx, true, feeBuilder.Pair)
		if err != nil {
			return 0, err
		}
		if feeBuilder.IsMaker {
			fee = calculateTradingFee(feePair.Currency,
				feePair.FeesMaker,
				feeBuilder.PurchasePrice,
				feeBuilder.Amount)
		} else {
			fee = calculateTradingFee(feePair.Currency,
				feePair.Fees,
				feeBuilder.PurchasePrice,
				feeBuilder.Amount)
		}
	case exchange.CryptocurrencyWithdrawalFee:
		fee = getWithdrawalFee(feeBuilder.Pair.Base)
	case exchange.InternationalBankDepositFee:
		depositMethods, err := e.GetDepositMethods(ctx,
			feeBuilder.FiatCurrency.String())
		if err != nil {
			return 0, err
		}

		for _, i := range depositMethods {
			if feeBuilder.BankTransactionType == exchange.WireTransfer {
				if i.Method == "SynapsePay (US Wire)" {
					fee = i.Fee
					return fee, nil
				}
			}
		}
	case exchange.CryptocurrencyDepositFee:
		fee = getCryptocurrencyDepositFee(feeBuilder.Pair.Base)

	case exchange.InternationalBankWithdrawalFee:
		fee = getWithdrawalFee(feeBuilder.FiatCurrency)
	case exchange.OfflineTradeFee:
		fee = getOfflineTradeFee(feeBuilder.PurchasePrice, feeBuilder.Amount)
	}
	if fee < 0 {
		fee = 0
	}

	return fee, nil
}

// getOfflineTradeFee calculates the worst case-scenario trading fee
func getOfflineTradeFee(price, amount float64) float64 {
	return 0.0016 * price * amount
}

func getWithdrawalFee(c currency.Code) float64 {
	return WithdrawalFees[c]
}

func getCryptocurrencyDepositFee(c currency.Code) float64 {
	return DepositFees[c]
}

func calculateTradingFee(currency string, feePair map[string]TradeVolumeFee, purchasePrice, amount float64) float64 {
	return (feePair[currency].Fee / 100) * purchasePrice * amount
}

// GetCryptoDepositAddress returns a deposit address for a cryptocurrency
func (e *Exchange) GetCryptoDepositAddress(ctx context.Context, method, code string, createNew bool) ([]DepositAddress, error) {
	values := url.Values{}
	values.Set("asset", code)
	values.Set("method", method)

	if createNew {
		values.Set("new", "true")
	}

	var result []DepositAddress
	err := e.SendAuthenticatedHTTPRequest(ctx, exchange.RestSpot, krakenDepositAddresses, values, &result)
	if err != nil {
		return nil, err
	}

	if len(result) == 0 {
		return nil, errors.New("no addresses returned")
	}
	return result, nil
}

// WithdrawStatus gets the status of recent withdrawals
func (e *Exchange) WithdrawStatus(ctx context.Context, c currency.Code, method string) ([]WithdrawStatusResponse, error) {
	params := url.Values{}
	params.Set("asset", c.String())
	if method != "" {
		params.Set("method", method)
	}

	var result []WithdrawStatusResponse
	if err := e.SendAuthenticatedHTTPRequest(ctx, exchange.RestSpot, krakenWithdrawStatus, params, &result); err != nil {
		return nil, err
	}

	return result, nil
}

// WithdrawCancel sends a withdrawal cancellation request
func (e *Exchange) WithdrawCancel(ctx context.Context, c currency.Code, refID string) (bool, error) {
	params := url.Values{}
	params.Set("asset", c.String())
	params.Set("refid", refID)

	var result bool
	if err := e.SendAuthenticatedHTTPRequest(ctx, exchange.RestSpot, krakenWithdrawCancel, params, &result); err != nil {
		return result, err
	}

	return result, nil
}

// GetWebsocketToken returns a websocket token
func (e *Exchange) GetWebsocketToken(ctx context.Context) (string, error) {
	var response WsTokenResponse
	if err := e.SendAuthenticatedHTTPRequest(ctx, exchange.RestSpot, krakenWebsocketToken, url.Values{}, &response); err != nil {
		return "", err
	}
	return response.Token, nil
}

// LookupAltName converts a currency into its altName (ZUSD -> USD)
func (a *assetTranslatorStore) LookupAltName(target string) string {
	a.l.RLock()
	alt, ok := a.Assets[target]
	if !ok {
		a.l.RUnlock()
		return ""
	}
	a.l.RUnlock()
	return alt
}

// LookupCurrency converts an altName to its original type (USD -> ZUSD)
func (a *assetTranslatorStore) LookupCurrency(target string) string {
	a.l.RLock()
	for k, v := range a.Assets {
		if v == target {
			a.l.RUnlock()
			return k
		}
	}
	a.l.RUnlock()
	return ""
}

// Seed seeds a currency translation pair
func (a *assetTranslatorStore) Seed(orig, alt string) {
	a.l.Lock()
	if a.Assets == nil {
		a.Assets = make(map[string]string)
	}

	if _, ok := a.Assets[orig]; ok {
		a.l.Unlock()
		return
	}

	a.Assets[orig] = alt
	a.l.Unlock()
}

// Seeded checks if assets have been seeded
func (a *assetTranslatorStore) Seeded() bool {
	a.l.RLock()
	isSeeded := len(a.Assets) > 0
	a.l.RUnlock()
	return isSeeded
}<|MERGE_RESOLUTION|>--- conflicted
+++ resolved
@@ -292,25 +292,8 @@
 }
 
 // GetTrades returns current trades on Kraken
-<<<<<<< HEAD
-func (e *Exchange) GetTrades(ctx context.Context, symbol currency.Pair) ([]RecentTrades, error) {
-	values := url.Values{}
+func (e *Exchange) GetTrades(ctx context.Context, symbol currency.Pair, since time.Time, count uint64) (*RecentTradesResponse, error) {
 	symbolValue, err := e.FormatSymbol(symbol, asset.Spot)
-	if err != nil {
-		return nil, err
-	}
-	translatedAsset := assetTranslator.LookupCurrency(symbolValue)
-	values.Set("pair", translatedAsset)
-
-	path := fmt.Sprintf("/%s/public/%s?%s", krakenAPIVersion, krakenTrades, values.Encode())
-
-	data := make(map[string]any)
-	err = e.SendHTTPRequest(ctx, exchange.RestSpot, path, &data)
-	if err != nil {
-		return nil, err
-=======
-func (k *Kraken) GetTrades(ctx context.Context, symbol currency.Pair, since time.Time, count uint64) (*RecentTradesResponse, error) {
-	symbolValue, err := k.FormatSymbol(symbol, asset.Spot)
 	if err != nil {
 		return nil, err
 	}
@@ -318,7 +301,6 @@
 	values.Set("pair", assetTranslator.LookupCurrency(symbolValue))
 	if !since.IsZero() {
 		values.Set("since", strconv.FormatInt(since.Unix(), 10))
->>>>>>> 78b2bd42
 	}
 	if count > 0 {
 		values.Set("count", strconv.FormatUint(count, 10))
@@ -326,75 +308,23 @@
 
 	path := common.EncodeURLValues("/"+krakenAPIVersion+"/public/"+krakenTrades, values)
 	var resp *RecentTradesResponse
-	return resp, k.SendHTTPRequest(ctx, exchange.RestSpot, path, &resp)
+	return resp, e.SendHTTPRequest(ctx, exchange.RestSpot, path, &resp)
 }
 
 // GetSpread returns the full spread on Kraken
-<<<<<<< HEAD
-func (e *Exchange) GetSpread(ctx context.Context, symbol currency.Pair) ([]Spread, error) {
-	values := url.Values{}
+func (e *Exchange) GetSpread(ctx context.Context, symbol currency.Pair, since time.Time) (*SpreadResponse, error) {
 	symbolValue, err := e.FormatSymbol(symbol, asset.Spot)
-=======
-func (k *Kraken) GetSpread(ctx context.Context, symbol currency.Pair, since time.Time) (*SpreadResponse, error) {
-	symbolValue, err := k.FormatSymbol(symbol, asset.Spot)
->>>>>>> 78b2bd42
 	if err != nil {
 		return nil, err
 	}
 	values := url.Values{}
 	values.Set("pair", symbolValue)
-<<<<<<< HEAD
-
-	result := make(map[string]any)
-	path := fmt.Sprintf("/%s/public/%s?%s", krakenAPIVersion, krakenSpread, values.Encode())
-	err = e.SendHTTPRequest(ctx, exchange.RestSpot, path, &result)
-	if err != nil {
-		return nil, err
-	}
-
-	data, ok := result[symbolValue]
-	if !ok {
-		return nil, fmt.Errorf("unable to find %s in spread data", symbolValue)
-	}
-
-	spreadData, ok := data.([]any)
-	if !ok {
-		return nil, errors.New("unable to type assert spreadData")
-	}
-
-	peanutButter := make([]Spread, len(spreadData))
-	for x := range spreadData {
-		subData, ok := spreadData[x].([]any)
-		if !ok {
-			return nil, errors.New("unable to type assert subData")
-		}
-
-		if len(subData) < 3 {
-			return nil, errors.New("unexpected data length")
-		}
-
-		var s Spread
-		timeData, ok := subData[0].(float64)
-		if !ok {
-			return nil, common.GetTypeAssertError("float64", subData[0], "timeData")
-		}
-		s.Time = time.Unix(int64(timeData), 0)
-
-		if s.Bid, err = convert.FloatFromString(subData[1]); err != nil {
-			return nil, err
-		}
-		if s.Ask, err = convert.FloatFromString(subData[2]); err != nil {
-			return nil, err
-		}
-		peanutButter[x] = s
-=======
 	if !since.IsZero() {
 		values.Set("since", strconv.FormatInt(since.Unix(), 10))
->>>>>>> 78b2bd42
 	}
 	var peanutButter *SpreadResponse
 	path := common.EncodeURLValues("/"+krakenAPIVersion+"/public/"+krakenSpread, values)
-	return peanutButter, k.SendHTTPRequest(ctx, exchange.RestSpot, path, &peanutButter)
+	return peanutButter, e.SendHTTPRequest(ctx, exchange.RestSpot, path, &peanutButter)
 }
 
 // GetBalance returns your balance associated with your keys
