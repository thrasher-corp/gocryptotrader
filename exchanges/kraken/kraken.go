--- conflicted
+++ resolved
@@ -9,22 +9,11 @@
 	"strings"
 	"sync"
 
-<<<<<<< HEAD
-	"github.com/gorilla/websocket"
-	"github.com/thrasher-/gocryptotrader/common/crypto"
-	"github.com/thrasher-/gocryptotrader/currency"
-	exchange "github.com/thrasher-/gocryptotrader/exchanges"
-	log "github.com/thrasher-/gocryptotrader/logger"
-=======
-	"github.com/thrasher-corp/gocryptotrader/common"
-	"github.com/thrasher-corp/gocryptotrader/config"
+	"github.com/thrasher-corp/gocryptotrader/common/crypto"
 	"github.com/thrasher-corp/gocryptotrader/currency"
 	exchange "github.com/thrasher-corp/gocryptotrader/exchanges"
-	"github.com/thrasher-corp/gocryptotrader/exchanges/request"
-	"github.com/thrasher-corp/gocryptotrader/exchanges/ticker"
 	"github.com/thrasher-corp/gocryptotrader/exchanges/wshandler"
 	log "github.com/thrasher-corp/gocryptotrader/logger"
->>>>>>> 2078ba90
 )
 
 const (
@@ -65,115 +54,8 @@
 // Kraken is the overarching type across the alphapoint package
 type Kraken struct {
 	exchange.Base
-<<<<<<< HEAD
-	WebsocketConn *websocket.Conn
+	WebsocketConn *wshandler.WebsocketConnection
 	wsRequestMtx  sync.Mutex
-=======
-	WebsocketConn      *wshandler.WebsocketConnection
-	CryptoFee, FiatFee float64
-	wsRequestMtx       sync.Mutex
-}
-
-// SetDefaults sets current default settings
-func (k *Kraken) SetDefaults() {
-	k.Name = "Kraken"
-	k.Enabled = false
-	k.FiatFee = 0.35
-	k.CryptoFee = 0.10
-	k.Verbose = false
-	k.RESTPollingDelay = 10
-	k.APIWithdrawPermissions = exchange.AutoWithdrawCryptoWithSetup |
-		exchange.WithdrawCryptoWith2FA |
-		exchange.AutoWithdrawFiatWithSetup |
-		exchange.WithdrawFiatWith2FA
-	k.RequestCurrencyPairFormat.Delimiter = ""
-	k.RequestCurrencyPairFormat.Uppercase = true
-	k.RequestCurrencyPairFormat.Separator = ","
-	k.ConfigCurrencyPairFormat.Delimiter = "-"
-	k.ConfigCurrencyPairFormat.Uppercase = true
-	k.AssetTypes = []string{ticker.Spot}
-	k.SupportsAutoPairUpdating = true
-	k.SupportsRESTTickerBatching = true
-	k.Requester = request.New(k.Name,
-		request.NewRateLimit(time.Second, krakenAuthRate),
-		request.NewRateLimit(time.Second, krakenUnauthRate),
-		common.NewHTTPClientWithTimeout(exchange.DefaultHTTPTimeout))
-	k.APIUrlDefault = krakenAPIURL
-	k.APIUrl = k.APIUrlDefault
-	k.Websocket = wshandler.New()
-	k.WebsocketURL = krakenWSURL
-	k.Websocket.Functionality = wshandler.WebsocketTickerSupported |
-		wshandler.WebsocketTradeDataSupported |
-		wshandler.WebsocketKlineSupported |
-		wshandler.WebsocketOrderbookSupported |
-		wshandler.WebsocketSubscribeSupported |
-		wshandler.WebsocketUnsubscribeSupported |
-		wshandler.WebsocketMessageCorrelationSupported
-	k.WebsocketResponseMaxLimit = exchange.DefaultWebsocketResponseMaxLimit
-	k.WebsocketResponseCheckTimeout = exchange.DefaultWebsocketResponseCheckTimeout
-
-}
-
-// Setup sets current exchange configuration
-func (k *Kraken) Setup(exch *config.ExchangeConfig) {
-	if !exch.Enabled {
-		k.SetEnabled(false)
-	} else {
-		k.Enabled = true
-		k.AuthenticatedAPISupport = exch.AuthenticatedAPISupport
-		k.SetAPIKeys(exch.APIKey, exch.APISecret, "", false)
-		k.SetHTTPClientTimeout(exch.HTTPTimeout)
-		k.SetHTTPClientUserAgent(exch.HTTPUserAgent)
-		k.RESTPollingDelay = exch.RESTPollingDelay
-		k.Verbose = exch.Verbose
-		k.HTTPDebugging = exch.HTTPDebugging
-		k.Websocket.SetWsStatusAndConnection(exch.Websocket)
-		k.BaseCurrencies = exch.BaseCurrencies
-		k.AvailablePairs = exch.AvailablePairs
-		k.EnabledPairs = exch.EnabledPairs
-		err := k.SetCurrencyPairFormat()
-		if err != nil {
-			log.Fatal(err)
-		}
-		err = k.SetAssetTypes()
-		if err != nil {
-			log.Fatal(err)
-		}
-		err = k.SetAutoPairDefaults()
-		if err != nil {
-			log.Fatal(err)
-		}
-		err = k.SetAPIURL(exch)
-		if err != nil {
-			log.Fatal(err)
-		}
-		err = k.SetClientProxyAddress(exch.ProxyAddress)
-		if err != nil {
-			log.Fatal(err)
-		}
-		err = k.Websocket.Setup(k.WsConnect,
-			k.Subscribe,
-			k.Unsubscribe,
-			exch.Name,
-			exch.Websocket,
-			exch.Verbose,
-			krakenWSURL,
-			exch.WebsocketURL,
-			exch.AuthenticatedWebsocketAPISupport)
-		if err != nil {
-			log.Fatal(err)
-		}
-		k.WebsocketConn = &wshandler.WebsocketConnection{
-			ExchangeName:         k.Name,
-			URL:                  k.Websocket.GetWebsocketURL(),
-			ProxyURL:             k.Websocket.GetProxyAddress(),
-			Verbose:              k.Verbose,
-			RateLimit:            krakenWsRateLimit,
-			ResponseCheckTimeout: exch.WebsocketResponseCheckTimeout,
-			ResponseMaxLimit:     exch.WebsocketResponseMaxLimit,
-		}
-	}
->>>>>>> 2078ba90
 }
 
 // GetServerTime returns current server time
