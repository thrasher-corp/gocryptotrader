package kraken

import (
	"errors"
	"fmt"
	"sort"
	"strconv"
	"strings"
	"sync"
	"time"

	"github.com/thrasher-corp/gocryptotrader/common"
	"github.com/thrasher-corp/gocryptotrader/common/convert"
	"github.com/thrasher-corp/gocryptotrader/config"
	"github.com/thrasher-corp/gocryptotrader/currency"
	exchange "github.com/thrasher-corp/gocryptotrader/exchanges"
	"github.com/thrasher-corp/gocryptotrader/exchanges/account"
	"github.com/thrasher-corp/gocryptotrader/exchanges/asset"
	"github.com/thrasher-corp/gocryptotrader/exchanges/kline"
	"github.com/thrasher-corp/gocryptotrader/exchanges/order"
	"github.com/thrasher-corp/gocryptotrader/exchanges/orderbook"
	"github.com/thrasher-corp/gocryptotrader/exchanges/protocol"
	"github.com/thrasher-corp/gocryptotrader/exchanges/request"
	"github.com/thrasher-corp/gocryptotrader/exchanges/stream"
	"github.com/thrasher-corp/gocryptotrader/exchanges/ticker"
	"github.com/thrasher-corp/gocryptotrader/exchanges/trade"
	"github.com/thrasher-corp/gocryptotrader/log"
	"github.com/thrasher-corp/gocryptotrader/portfolio/withdraw"
)

// GetDefaultConfig returns a default exchange config
func (k *Kraken) GetDefaultConfig() (*config.ExchangeConfig, error) {
	k.SetDefaults()
	exchCfg := new(config.ExchangeConfig)
	exchCfg.Name = k.Name
	exchCfg.HTTPTimeout = exchange.DefaultHTTPTimeout
	exchCfg.BaseCurrencies = k.BaseCurrencies

	err := k.SetupDefaults(exchCfg)
	if err != nil {
		return nil, err
	}

	if k.Features.Supports.RESTCapabilities.AutoPairUpdates {
		err = k.UpdateTradablePairs(true)
		if err != nil {
			return nil, err
		}
	}

	return exchCfg, nil
}

// SetDefaults sets current default settings
func (k *Kraken) SetDefaults() {
	k.Name = "Kraken"
	k.Enabled = true
	k.Verbose = true
	k.API.CredentialsValidator.RequiresKey = true
	k.API.CredentialsValidator.RequiresSecret = true
	k.API.CredentialsValidator.RequiresBase64DecodeSecret = true

	pairStore := currency.PairStore{
		RequestFormat: &currency.PairFormat{
			Uppercase: true,
			Separator: ",",
		},
		ConfigFormat: &currency.PairFormat{
			Uppercase: true,
			Delimiter: currency.UnderscoreDelimiter,
			Separator: ",",
		},
	}

	futures := currency.PairStore{
		RequestFormat: &currency.PairFormat{
			Uppercase: true,
		},
		ConfigFormat: &currency.PairFormat{
			Uppercase: true,
			Delimiter: currency.UnderscoreDelimiter,
		},
	}
<<<<<<< HEAD

	err := k.StoreAssetPairFormat(asset.Spot, pairStore)
	if err != nil {
		log.Errorln(log.ExchangeSys, err)
	}

	err = k.StoreAssetPairFormat(asset.Futures, futures)
=======
	err := k.SetGlobalPairsManager(requestFmt, configFmt, asset.UseDefault())
>>>>>>> ba4ac4f3
	if err != nil {
		log.Errorln(log.ExchangeSys, err)
	}

	k.Features = exchange.Features{
		Supports: exchange.FeaturesSupported{
			REST:      true,
			Websocket: true,
			RESTCapabilities: protocol.Features{
				TickerBatching:      true,
				TickerFetching:      true,
				KlineFetching:       true,
				TradeFetching:       true,
				OrderbookFetching:   true,
				AutoPairUpdates:     true,
				AccountInfo:         true,
				GetOrder:            true,
				GetOrders:           true,
				CancelOrder:         true,
				SubmitOrder:         true,
				UserTradeHistory:    true,
				CryptoDeposit:       true,
				CryptoWithdrawal:    true,
				FiatDeposit:         true,
				FiatWithdraw:        true,
				TradeFee:            true,
				FiatDepositFee:      true,
				FiatWithdrawalFee:   true,
				CryptoDepositFee:    true,
				CryptoWithdrawalFee: true,
			},
			WebsocketCapabilities: protocol.Features{
				TickerFetching:     true,
				TradeFetching:      true,
				KlineFetching:      true,
				OrderbookFetching:  true,
				Subscribe:          true,
				Unsubscribe:        true,
				MessageCorrelation: true,
				SubmitOrder:        true,
				CancelOrder:        true,
				CancelOrders:       true,
				GetOrders:          true,
				GetOrder:           true,
			},
			WithdrawPermissions: exchange.AutoWithdrawCryptoWithSetup |
				exchange.WithdrawCryptoWith2FA |
				exchange.AutoWithdrawFiatWithSetup |
				exchange.WithdrawFiatWith2FA,
			Kline: kline.ExchangeCapabilitiesSupported{
				DateRanges: true,
				Intervals:  true,
			},
		},
		Enabled: exchange.FeaturesEnabled{
			AutoPairUpdates: true,
			Kline: kline.ExchangeCapabilitiesEnabled{
				Intervals: map[string]bool{
					kline.OneMin.Word():     true,
					kline.ThreeMin.Word():   true,
					kline.FiveMin.Word():    true,
					kline.FifteenMin.Word(): true,
					kline.ThirtyMin.Word():  true,
					kline.OneHour.Word():    true,
					kline.FourHour.Word():   true,
					kline.OneDay.Word():     true,
					kline.FifteenDay.Word(): true,
					kline.OneWeek.Word():    true,
				},
			},
		},
	}

	k.Requester = request.New(k.Name,
		common.NewHTTPClientWithTimeout(exchange.DefaultHTTPTimeout),
		request.WithLimiter(request.NewBasicRateLimit(krakenRateInterval, krakenRequestRate)))
	k.API.Endpoints = k.NewEndpoints()
	k.API.Endpoints.CreateMap(map[exchange.URL]string{
		exchange.RestSpot:      krakenAPIURL,
		exchange.RestFutures:   futuresURL,
		exchange.WebsocketSpot: krakenWSURL,
	})
	k.Websocket = stream.New()
	k.WebsocketResponseMaxLimit = exchange.DefaultWebsocketResponseMaxLimit
	k.WebsocketResponseCheckTimeout = exchange.DefaultWebsocketResponseCheckTimeout
	k.WebsocketOrderbookBufferLimit = exchange.DefaultWebsocketOrderbookBufferLimit
}

// Setup sets current exchange configuration
func (k *Kraken) Setup(exch *config.ExchangeConfig) error {
	if !exch.Enabled {
		k.SetEnabled(false)
		return nil
	}

	err := k.SetupDefaults(exch)
	if err != nil {
		return err
	}

	err = k.SeedAssets()
	if err != nil {
		return err
	}

	defaultWSURL, err := k.API.Endpoints.GetDefault(exchange.WebsocketSpot)
	if err != nil {
		return err
	}
	wsRunningURL, err := k.API.Endpoints.GetRunning(exchange.WebsocketSpot)
	if err != nil {
		return err
	}
	err = k.Websocket.Setup(&stream.WebsocketSetup{
		Enabled:                          exch.Features.Enabled.Websocket,
		Verbose:                          exch.Verbose,
		AuthenticatedWebsocketAPISupport: exch.API.AuthenticatedWebsocketSupport,
		WebsocketTimeout:                 exch.WebsocketTrafficTimeout,
		DefaultURL:                       defaultWSURL,
		ExchangeName:                     exch.Name,
		RunningURL:                       wsRunningURL,
		Connector:                        k.WsConnect,
		Subscriber:                       k.Subscribe,
		UnSubscriber:                     k.Unsubscribe,
		GenerateSubscriptions:            k.GenerateDefaultSubscriptions,
		Features:                         &k.Features.Supports.WebsocketCapabilities,
		OrderbookBufferLimit:             exch.WebsocketOrderbookBufferLimit,
		BufferEnabled:                    true,
		SortBuffer:                       true,
	})
	if err != nil {
		return err
	}

	err = k.Websocket.SetupNewConnection(stream.ConnectionSetup{
		RateLimit:            krakenWsRateLimit,
		ResponseCheckTimeout: exch.WebsocketResponseCheckTimeout,
		ResponseMaxLimit:     exch.WebsocketResponseMaxLimit,
		URL:                  krakenWSURL,
	})
	if err != nil {
		return err
	}

	return k.Websocket.SetupNewConnection(stream.ConnectionSetup{
		RateLimit:            krakenWsRateLimit,
		ResponseCheckTimeout: exch.WebsocketResponseCheckTimeout,
		ResponseMaxLimit:     exch.WebsocketResponseMaxLimit,
		URL:                  krakenAuthWSURL,
		Authenticated:        true,
	})
}

// Start starts the Kraken go routine
func (k *Kraken) Start(wg *sync.WaitGroup) {
	wg.Add(1)
	go func() {
		k.Run()
		wg.Done()
	}()
}

// Run implements the Kraken wrapper
func (k *Kraken) Run() {
	if k.Verbose {
		k.PrintEnabledPairs()
	}

	forceUpdate := false
	format, err := k.GetPairFormat(asset.UseDefault(), false)
	if err != nil {
		log.Errorf(log.ExchangeSys,
			"%s failed to update tradable pairs. Err: %s",
			k.Name,
			err)
		return
	}
	enabled, err := k.GetEnabledPairs(asset.UseDefault())
	if err != nil {
		log.Errorf(log.ExchangeSys,
			"%s failed to update tradable pairs. Err: %s",
			k.Name,
			err)
		return
	}

	avail, err := k.GetAvailablePairs(asset.UseDefault())
	if err != nil {
		log.Errorf(log.ExchangeSys,
			"%s failed to update tradable pairs. Err: %s",
			k.Name,
			err)
		return
	}

	if !common.StringDataContains(enabled.Strings(), format.Delimiter) ||
		!common.StringDataContains(avail.Strings(), format.Delimiter) ||
		common.StringDataContains(avail.Strings(), "ZUSD") {
		var p currency.Pairs
		p, err = currency.NewPairsFromStrings([]string{currency.XBT.String() +
			format.Delimiter +
			currency.USD.String()})
		if err != nil {
			log.Errorf(log.ExchangeSys,
				"%s failed to update currencies. Err: %s\n",
				k.Name,
				err)
		} else {
			log.Warn(log.ExchangeSys, "Available pairs for Kraken reset due to config upgrade, please enable the ones you would like again")
			forceUpdate = true

			err = k.UpdatePairs(p, asset.UseDefault(), true, true)
			if err != nil {
				log.Errorf(log.ExchangeSys,
					"%s failed to update currencies. Err: %s\n",
					k.Name,
					err)
			}
		}
	}

	if !k.GetEnabledFeatures().AutoPairUpdates && !forceUpdate {
		return
	}

	err = k.UpdateTradablePairs(forceUpdate)
	if err != nil {
		log.Errorf(log.ExchangeSys,
			"%s failed to update tradable pairs. Err: %s",
			k.Name,
			err)
	}
}

// FetchTradablePairs returns a list of the exchanges tradable pairs
func (k *Kraken) FetchTradablePairs(assetType asset.Item) ([]string, error) {
	var products []string

	switch assetType {
	case asset.Spot:
		if !assetTranslator.Seeded() {
			if err := k.SeedAssets(); err != nil {
				return nil, err
			}
		}
		pairs, err := k.GetAssetPairs([]string{}, "")
		if err != nil {
			return nil, err
		}
		format, err := k.GetPairFormat(assetType, false)
		if err != nil {
			return nil, err
		}
		for i := range pairs {
			if strings.Contains(pairs[i].Altname, ".d") {
				continue
			}
			base := assetTranslator.LookupAltname(pairs[i].Base)
			if base == "" {
				log.Warnf(log.ExchangeSys,
					"%s unable to lookup altname for base currency %s",
					k.Name,
					pairs[i].Base)
				continue
			}
			quote := assetTranslator.LookupAltname(pairs[i].Quote)
			if quote == "" {
				log.Warnf(log.ExchangeSys,
					"%s unable to lookup altname for quote currency %s",
					k.Name,
					pairs[i].Quote)
				continue
			}
			products = append(products, base+format.Delimiter+quote)
		}
	case asset.Futures:
		pairs, err := k.GetFuturesMarkets()
		if err != nil {
			return nil, err
		}
		for x := range pairs.Instruments {
			if pairs.Instruments[x].Tradable {
				products = append(products, pairs.Instruments[x].Symbol)
			}
		}
	}
	return products, nil
}

// UpdateTradablePairs updates the exchanges available pairs and stores
// them in the exchanges config
func (k *Kraken) UpdateTradablePairs(forceUpdate bool) error {
<<<<<<< HEAD
	assets := k.GetAssetTypes()
	for x := range assets {
		pairs, err := k.FetchTradablePairs(assets[x])
		if err != nil {
			return err
		}
		p, err := currency.NewPairsFromStrings(pairs)
		if err != nil {
			return err
		}
		err = k.UpdatePairs(p, assets[x], false, forceUpdate)
		if err != nil {
			return err
		}
	}
	return nil
=======
	pairs, err := k.FetchTradablePairs(asset.UseDefault())
	if err != nil {
		return err
	}

	p, err := currency.NewPairsFromStrings(pairs)
	if err != nil {
		return err
	}
	return k.UpdatePairs(p, asset.UseDefault(), false, forceUpdate)
>>>>>>> ba4ac4f3
}

// UpdateTicker updates and returns the ticker for a currency pair
func (k *Kraken) UpdateTicker(p currency.Pair, assetType asset.Item) (*ticker.Price, error) {
	pairs, err := k.GetEnabledPairs(assetType)
	if err != nil {
		return nil, err
	}

	fPair, err := k.FormatExchangeCurrency(p, assetType)
	if err != nil {
		return nil, err
	}
	switch assetType {
	case asset.Spot:
		pairsCollated, err := k.FormatExchangeCurrencies(pairs, assetType)
		if err != nil {
			return nil, err
		}
		tickers, err := k.GetTickers(pairsCollated)
		if err != nil {
			return nil, err
		}
		for i := range pairs {
			for c, t := range tickers {
				pairFmt, err := k.FormatExchangeCurrency(pairs[i], assetType)
				if err != nil {
					return nil, err
				}
				if !strings.EqualFold(pairFmt.String(), c) {
					altCurrency := assetTranslator.LookupAltname(c)
					if altCurrency == "" {
						continue
					}
					if !strings.EqualFold(pairFmt.String(), altCurrency) {
						continue
					}
				}
				err = ticker.ProcessTicker(&ticker.Price{
					Last:         t.Last,
					High:         t.High,
					Low:          t.Low,
					Bid:          t.Bid,
					Ask:          t.Ask,
					Volume:       t.Volume,
					Open:         t.Open,
					Pair:         pairs[i],
					ExchangeName: k.Name,
					AssetType:    assetType})
				if err != nil {
					return nil, err
				}
			}
		}
	case asset.Futures:
		tickers, err := k.GetFuturesTickers()
		if err != nil {
			return nil, err
		}
		for i := range pairs {
			for x := range tickers.Tickers {
				pairFmt, err := k.FormatExchangeCurrency(pairs[i], assetType)
				if err != nil {
					return nil, err
				}
				if !strings.EqualFold(pairFmt.String(), tickers.Tickers[x].Symbol) {
					err = ticker.ProcessTicker(&ticker.Price{
						Last:         tickers.Tickers[x].Last,
						Bid:          tickers.Tickers[x].Bid,
						Ask:          tickers.Tickers[x].Ask,
						Volume:       tickers.Tickers[x].Vol24h,
						Open:         tickers.Tickers[x].Open24H,
						Pair:         pairs[i],
						ExchangeName: k.Name,
						AssetType:    assetType})
					if err != nil {
						return nil, err
					}
				}
			}
		}
	}
	return ticker.GetTicker(k.Name, fPair, assetType)
}

// FetchTicker returns the ticker for a currency pair
func (k *Kraken) FetchTicker(p currency.Pair, assetType asset.Item) (*ticker.Price, error) {
	tickerNew, err := ticker.GetTicker(k.Name, p, assetType)
	if err != nil {
		return k.UpdateTicker(p, assetType)
	}
	return tickerNew, nil
}

// FetchOrderbook returns orderbook base on the currency pair
func (k *Kraken) FetchOrderbook(p currency.Pair, assetType asset.Item) (*orderbook.Base, error) {
	ob, err := orderbook.Get(k.Name, p, assetType)
	if err != nil {
		return k.UpdateOrderbook(p, assetType)
	}
	return ob, nil
}

// UpdateOrderbook updates and returns the orderbook for a currency pair
func (k *Kraken) UpdateOrderbook(p currency.Pair, assetType asset.Item) (*orderbook.Base, error) {
	fpair, err := k.FormatExchangeCurrency(p, assetType)
	if err != nil {
		return nil, err
	}
	var orderBook = new(orderbook.Base)
	switch assetType {
	case asset.Spot:
		var orderbookNew Orderbook
		orderbookNew, err = k.GetDepth(fpair.String())
		if err != nil {
			return nil, err
		}
		for x := range orderbookNew.Bids {
			orderBook.Bids = append(orderBook.Bids, orderbook.Item{
				Amount: orderbookNew.Bids[x].Amount,
				Price:  orderbookNew.Bids[x].Price,
			})
		}
		for y := range orderbookNew.Asks {
			orderBook.Asks = append(orderBook.Asks, orderbook.Item{
				Amount: orderbookNew.Asks[y].Amount,
				Price:  orderbookNew.Asks[y].Price,
			})
		}
	case asset.Futures:
		var futuresOB FuturesOrderbookData
		futuresOB, err = k.GetFuturesOrderbook(fpair.String())
		if err != nil {
			return nil, err
		}
		for x := range futuresOB.Orderbook.Asks {
			orderBook.Asks = append(orderBook.Asks, orderbook.Item{
				Price:  futuresOB.Orderbook.Asks[x][0],
				Amount: futuresOB.Orderbook.Asks[x][1],
			})
		}
		for y := range futuresOB.Orderbook.Bids {
			orderBook.Bids = append(orderBook.Bids, orderbook.Item{
				Price:  futuresOB.Orderbook.Bids[y][0],
				Amount: futuresOB.Orderbook.Bids[y][1],
			})
		}
	}
	orderBook.Pair = p
	orderBook.ExchangeName = k.Name
	orderBook.AssetType = assetType
	err = orderBook.Process()
	if err != nil {
		return orderBook, err
	}
	return orderbook.Get(k.Name, p, assetType)
}

// UpdateAccountInfo retrieves balances for all enabled currencies for the
// Kraken exchange - to-do
func (k *Kraken) UpdateAccountInfo() (account.Holdings, error) {
	var info account.Holdings
	var balances []account.Balance
	info.Exchange = k.Name
	assetTypes := k.GetAssetTypes()
	for x := range assetTypes {
		switch assetTypes[x] {
		case asset.Spot:
			bal, err := k.GetBalance()
			if err != nil {
				return info, err
			}
			for key := range bal {
				translatedCurrency := assetTranslator.LookupAltname(key)
				if translatedCurrency == "" {
					log.Warnf(log.ExchangeSys, "%s unable to translate currency: %s\n",
						k.Name,
						key)
					continue
				}
				balances = append(balances, account.Balance{
					CurrencyName: currency.NewCode(translatedCurrency),
					TotalValue:   bal[key],
				})
			}
			info.Accounts = append(info.Accounts, account.SubAccount{
				Currencies: balances,
			})
		case asset.Futures:
			bal, err := k.GetFuturesAccountData()
			if err != nil {
				return info, err
			}
			for name := range bal.Accounts {
				for code := range bal.Accounts[name].Balances {
					translatedCurrency := assetTranslator.LookupAltname(strings.ToUpper(code))
					if translatedCurrency == "" {
						log.Warnf(log.ExchangeSys, "%s unable to translate currency: %s\n",
							k.Name,
							code)
						continue
					}
					balances = append(balances, account.Balance{
						CurrencyName: currency.NewCode(translatedCurrency),
						TotalValue:   bal.Accounts[name].Balances[code],
					})
				}
				info.Accounts = append(info.Accounts, account.SubAccount{
					ID:         name,
					AssetType:  asset.Futures,
					Currencies: balances,
				})
			}
		}
		err := account.Process(&info)
		if err != nil {
			return account.Holdings{}, err
		}
	}
	return info, nil
}

// FetchAccountInfo retrieves balances for all enabled currencies
func (k *Kraken) FetchAccountInfo() (account.Holdings, error) {
	acc, err := account.GetHoldings(k.Name)
	if err != nil {
		return k.UpdateAccountInfo()
	}
	return acc, nil
}

// GetFundingHistory returns funding history, deposits and
// withdrawals
func (k *Kraken) GetFundingHistory() ([]exchange.FundHistory, error) {
	return nil, common.ErrFunctionNotSupported
}

// GetRecentTrades returns the most recent trades for a currency and asset
func (k *Kraken) GetRecentTrades(p currency.Pair, assetType asset.Item) ([]trade.Data, error) {
	var err error
	p, err = k.FormatExchangeCurrency(p, assetType)
	if err != nil {
		return nil, err
	}
	var tradeData []RecentTrades
	tradeData, err = k.GetTrades(assetTranslator.LookupCurrency(p.String()))
	if err != nil {
		return nil, err
	}
	var resp []trade.Data
	for i := range tradeData {
		side := order.Buy
		if tradeData[i].BuyOrSell == "s" {
			side = order.Sell
		}
		resp = append(resp, trade.Data{
			Exchange:     k.Name,
			CurrencyPair: p,
			AssetType:    assetType,
			Side:         side,
			Price:        tradeData[i].Price,
			Amount:       tradeData[i].Volume,
			Timestamp:    convert.TimeFromUnixTimestampDecimal(tradeData[i].Time),
		})
	}

	err = k.AddTradesToBuffer(resp...)
	if err != nil {
		return nil, err
	}

	sort.Sort(trade.ByDate(resp))
	return resp, nil
}

// GetHistoricTrades returns historic trade data within the timeframe provided
func (k *Kraken) GetHistoricTrades(_ currency.Pair, _ asset.Item, _, _ time.Time) ([]trade.Data, error) {
	return nil, common.ErrFunctionNotSupported
}

// SubmitOrder submits a new order
func (k *Kraken) SubmitOrder(s *order.Submit) (order.SubmitResponse, error) {
	var submitOrderResponse order.SubmitResponse
	err := s.Validate()
	if err != nil {
		return submitOrderResponse, err
	}
<<<<<<< HEAD
	switch s.AssetType {
	case asset.Spot:
		if k.Websocket.CanUseAuthenticatedWebsocketForWrapper() {
			var resp string
			resp, err = k.wsAddOrder(&WsAddOrderRequest{
				OrderType: s.Type.String(),
				OrderSide: s.Side.String(),
				Pair:      s.Pair.String(),
				Price:     s.Price,
				Volume:    s.Amount,
			})
			if err != nil {
				return submitOrderResponse, err
			}
			submitOrderResponse.OrderID = resp
			submitOrderResponse.IsOrderPlaced = true
		} else {
			fPair, err := k.FormatExchangeCurrency(s.Pair, asset.Spot)
			if err != nil {
				return submitOrderResponse, err
			}
			var response AddOrderResponse
			response, err = k.AddOrder(fPair.String(),
				s.Side.String(),
				s.Type.String(),
				s.Amount,
				s.Price,
				0,
				0,
				&AddOrderOptions{})
			if err != nil {
				return submitOrderResponse, err
			}
			if len(response.TransactionIds) > 0 {
				submitOrderResponse.OrderID = strings.Join(response.TransactionIds, ", ")
			}
		}
		if s.Type == order.Market {
			submitOrderResponse.FullyMatched = true
=======

	if k.Websocket.CanUseAuthenticatedWebsocketForWrapper() {
		var resp string
		s.Pair.Delimiter = "/" // required pair format: ISO 4217-A3
		resp, err = k.wsAddOrder(&WsAddOrderRequest{
			OrderType: strings.ToLower(s.Type.String()),
			OrderSide: strings.ToLower(s.Side.String()),
			Pair:      s.Pair.String(),
			Price:     s.Price,
			Volume:    s.Amount,
		})
		if err != nil {
			return submitOrderResponse, err
>>>>>>> ba4ac4f3
		}
		submitOrderResponse.IsOrderPlaced = true
	case asset.Futures:
		fPair, err := k.FormatExchangeCurrency(s.Pair, asset.Futures)
		if err != nil {
			return submitOrderResponse, err
		}
		order, err := k.FuturesSendOrder(
			s.Type,
			fPair.String(),
			s.Side.Lower(),
			"",
			s.ClientOrderID,
			"",
			s.Amount,
			s.Price,
			0,
		)
		if err != nil {
			return submitOrderResponse, err
		}
		submitOrderResponse.OrderID = order.SendStatus.OrderID
		submitOrderResponse.IsOrderPlaced = true
	default:
		return submitOrderResponse, fmt.Errorf("invalid assetType")
	}
	return submitOrderResponse, nil
}

// ModifyOrder will allow of changing orderbook placement and limit to
// market conversion
func (k *Kraken) ModifyOrder(action *order.Modify) (string, error) {
	return "", common.ErrFunctionNotSupported
}

// CancelOrder cancels an order by its corresponding ID number
func (k *Kraken) CancelOrder(o *order.Cancel) error {
	if err := o.Validate(o.StandardCancel()); err != nil {
		return err
	}
	switch o.AssetType {
	case asset.Spot:
		if k.Websocket.CanUseAuthenticatedWebsocketForWrapper() {
			return k.wsCancelOrders([]string{o.ID})
		}
		_, err := k.CancelExistingOrder(o.ID)
		return err
	case asset.Futures:
		_, err := k.FuturesCancelOrder(o.ID, "")
		if err != nil {
			return err
		}
	}
	return nil
}

// CancelBatchOrders cancels an orders by their corresponding ID numbers
func (k *Kraken) CancelBatchOrders(orders []order.Cancel) (order.CancelBatchResponse, error) {
	var ordersList []string
	for i := range orders {
		if err := orders[i].Validate(orders[i].StandardCancel()); err != nil {
			return order.CancelBatchResponse{}, err
		}
		ordersList = append(ordersList, orders[i].ID)
	}

	if k.Websocket.CanUseAuthenticatedWebsocketForWrapper() {
		err := k.wsCancelOrders(ordersList)
		return order.CancelBatchResponse{}, err
	}

	return order.CancelBatchResponse{}, common.ErrFunctionNotSupported
}

// CancelAllOrders cancels all orders associated with a currency pair
func (k *Kraken) CancelAllOrders(req *order.Cancel) (order.CancelAllResponse, error) {
	cancelAllOrdersResponse := order.CancelAllResponse{
		Status: make(map[string]string),
	}
<<<<<<< HEAD
	switch req.AssetType {
	case asset.Spot:
		var emptyOrderOptions OrderInfoOptions
		openOrders, err := k.GetOpenOrders(emptyOrderOptions)
		if err != nil {
			return cancelAllOrdersResponse, err
		}
		for orderID := range openOrders.Open {
			var err error
			if k.Websocket.CanUseAuthenticatedWebsocketForWrapper() {
				err = k.wsCancelOrders([]string{orderID})
			} else {
				_, err = k.CancelExistingOrder(orderID)
			}
			if err != nil {
				cancelAllOrdersResponse.Status[orderID] = err.Error()
			}
=======

	if k.Websocket.CanUseAuthenticatedWebsocketForWrapper() {
		resp, err := k.wsCancelAllOrders()
		if err != nil {
			return cancelAllOrdersResponse, err
		}

		cancelAllOrdersResponse.Count = resp.Count
		return cancelAllOrdersResponse, err
	}

	var emptyOrderOptions OrderInfoOptions
	openOrders, err := k.GetOpenOrders(emptyOrderOptions)
	if err != nil {
		return cancelAllOrdersResponse, err
	}
	for orderID := range openOrders.Open {
		var err error
		if k.Websocket.CanUseAuthenticatedWebsocketForWrapper() {
			err = k.wsCancelOrders([]string{orderID})
		} else {
			_, err = k.CancelExistingOrder(orderID)
>>>>>>> ba4ac4f3
		}
	case asset.Futures:
		fPair, err := k.FormatExchangeCurrency(req.Pair, asset.Futures)
		if err != nil {
			return cancelAllOrdersResponse, err
		}
		cancelData, err := k.FuturesCancelAllOrders(fPair.String())
		if err != nil {
			return cancelAllOrdersResponse, err
		}
		for x := range cancelData.CancelStatus.CancelledOrders {
			cancelAllOrdersResponse.Status[cancelData.CancelStatus.CancelledOrders[x].OrderID] = "cancelled"
		}
	}
	return cancelAllOrdersResponse, nil
}

// GetOrderInfo returns information on a current open order
func (k *Kraken) GetOrderInfo(orderID string, pair currency.Pair, assetType asset.Item) (order.Detail, error) {
	var orderDetail order.Detail
<<<<<<< HEAD
	switch assetType {
	case asset.Spot:
		resp, err := k.QueryOrdersInfo(OrderInfoOptions{
			Trades: true,
		}, orderID)
		if err != nil {
			return orderDetail, err
		}
		orderInfo, ok := resp[orderID]
		if !ok {
			return orderDetail, fmt.Errorf("order %s not found in response", orderID)
		}
		if assetType == "" {
			assetType = asset.Spot
		}
		avail, err := k.GetAvailablePairs(assetType)
		if err != nil {
			return orderDetail, err
		}
		format, err := k.GetPairFormat(assetType, true)
		if err != nil {
			return orderDetail, err
		}
		var trades []order.TradeHistory
		for i := range orderInfo.Trades {
			trades = append(trades, order.TradeHistory{
				TID: orderInfo.Trades[i],
			})
		}
		side, err := order.StringToOrderSide(orderInfo.Description.Type)
		if err != nil {
			return orderDetail, err
		}
		status, err := order.StringToOrderStatus(orderInfo.Status)
		if err != nil {
			return orderDetail, err
		}
		oType, err := order.StringToOrderType(orderInfo.Description.OrderType)
		if err != nil {
			return orderDetail, err
		}
		p, err := currency.NewPairFromFormattedPairs(orderInfo.Description.Pair,
			avail,
			format)
		if err != nil {
			return orderDetail, err
		}
		orderDetail = order.Detail{
			Exchange:        k.Name,
			ID:              orderID,
			Pair:            p,
			Side:            side,
			Type:            oType,
			Date:            convert.TimeFromUnixTimestampDecimal(orderInfo.OpenTime),
			CloseTime:       convert.TimeFromUnixTimestampDecimal(orderInfo.CloseTime),
			Status:          status,
			Price:           orderInfo.Price,
			Amount:          orderInfo.Volume,
			ExecutedAmount:  orderInfo.VolumeExecuted,
			RemainingAmount: orderInfo.Volume - orderInfo.VolumeExecuted,
			Fee:             orderInfo.Fee,
			Trades:          trades,
		}
	case asset.Futures:
		orderInfo, err := k.FuturesGetFills(time.Time{})
		if err != nil {
			return orderDetail, err
		}
		for y := range orderInfo.Fills {
			if orderInfo.Fills[y].OrderID != orderID {
				continue
			}
			pair, err := currency.NewPairFromString(orderInfo.Fills[y].Symbol)
			if err != nil {
				return orderDetail, err
			}
			vars, err := compatibleVars(orderInfo.Fills[y].Side, "", "", orderInfo.Fills[y].FillType)
			if err != nil {
				return orderDetail, err
			}
			timeVar, err := time.Parse(krakenFormat, orderInfo.Fills[y].FillTime)
			if err != nil {
				return orderDetail, err
			}
			orderDetail = order.Detail{
				ID:       orderID,
				Price:    orderInfo.Fills[y].Price,
				Amount:   orderInfo.Fills[y].Size,
				Side:     vars.Side,
				Type:     vars.OrderType,
				Date:     timeVar,
				Pair:     pair,
				Exchange: k.Name,
			}
		}
=======
	resp, err := k.QueryOrdersInfo(OrderInfoOptions{
		Trades: true,
	}, orderID)
	if err != nil {
		return orderDetail, err
	}

	orderInfo, ok := resp[orderID]
	if !ok {
		return orderDetail, fmt.Errorf("order %s not found in response", orderID)
	}

	if !assetType.IsValid() {
		assetType = asset.UseDefault()
	}

	avail, err := k.GetAvailablePairs(assetType)
	if err != nil {
		return orderDetail, err
	}

	format, err := k.GetPairFormat(assetType, true)
	if err != nil {
		return orderDetail, err
	}

	var trades []order.TradeHistory
	for i := range orderInfo.Trades {
		trades = append(trades, order.TradeHistory{
			TID: orderInfo.Trades[i],
		})
	}
	side, err := order.StringToOrderSide(orderInfo.Description.Type)
	if err != nil {
		return orderDetail, err
	}
	status, err := order.StringToOrderStatus(orderInfo.Status)
	if err != nil {
		return orderDetail, err
	}
	oType, err := order.StringToOrderType(orderInfo.Description.OrderType)
	if err != nil {
		return orderDetail, err
	}

	p, err := currency.NewPairFromFormattedPairs(orderInfo.Description.Pair,
		avail,
		format)
	if err != nil {
		return orderDetail, err
	}

	price := orderInfo.Price
	if orderInfo.Status == StatusOpen {
		price = orderInfo.Description.Price
	}

	orderDetail = order.Detail{
		Exchange:        k.Name,
		ID:              orderID,
		Pair:            p,
		Side:            side,
		Type:            oType,
		Date:            convert.TimeFromUnixTimestampDecimal(orderInfo.OpenTime),
		CloseTime:       convert.TimeFromUnixTimestampDecimal(orderInfo.CloseTime),
		Status:          status,
		Price:           price,
		Amount:          orderInfo.Volume,
		ExecutedAmount:  orderInfo.VolumeExecuted,
		RemainingAmount: orderInfo.Volume - orderInfo.VolumeExecuted,
		Fee:             orderInfo.Fee,
		Trades:          trades,
>>>>>>> ba4ac4f3
	}
	return orderDetail, nil
}

// GetDepositAddress returns a deposit address for a specified currency
func (k *Kraken) GetDepositAddress(cryptocurrency currency.Code, _ string) (string, error) {
	methods, err := k.GetDepositMethods(cryptocurrency.String())
	if err != nil {
		return "", err
	}
	var method string
	for _, m := range methods {
		method = m.Method
	}
	if method == "" {
		return "", errors.New("method not found")
	}
	return k.GetCryptoDepositAddress(method, cryptocurrency.String())
}

// WithdrawCryptocurrencyFunds returns a withdrawal ID when a withdrawal
// Populate exchange.WithdrawRequest.TradePassword with withdrawal key name, as set up on your account
func (k *Kraken) WithdrawCryptocurrencyFunds(withdrawRequest *withdraw.Request) (*withdraw.ExchangeResponse, error) {
	if err := withdrawRequest.Validate(); err != nil {
		return nil, err
	}
	v, err := k.Withdraw(withdrawRequest.Currency.String(), withdrawRequest.TradePassword, withdrawRequest.Amount)
	if err != nil {
		return nil, err
	}
	return &withdraw.ExchangeResponse{
		ID: v,
	}, nil
}

// WithdrawFiatFunds returns a withdrawal ID when a
// withdrawal is submitted
func (k *Kraken) WithdrawFiatFunds(withdrawRequest *withdraw.Request) (*withdraw.ExchangeResponse, error) {
	if err := withdrawRequest.Validate(); err != nil {
		return nil, err
	}
	v, err := k.Withdraw(withdrawRequest.Currency.String(), withdrawRequest.TradePassword, withdrawRequest.Amount)
	if err != nil {
		return nil, err
	}
	return &withdraw.ExchangeResponse{
		Status: v,
	}, nil
}

// WithdrawFiatFundsToInternationalBank returns a withdrawal ID when a
// withdrawal is submitted
func (k *Kraken) WithdrawFiatFundsToInternationalBank(withdrawRequest *withdraw.Request) (*withdraw.ExchangeResponse, error) {
	if err := withdrawRequest.Validate(); err != nil {
		return nil, err
	}
	v, err := k.Withdraw(withdrawRequest.Currency.String(), withdrawRequest.TradePassword, withdrawRequest.Amount)
	if err != nil {
		return nil, err
	}
	return &withdraw.ExchangeResponse{
		Status: v,
	}, nil
}

// GetFeeByType returns an estimate of fee based on type of transaction
func (k *Kraken) GetFeeByType(feeBuilder *exchange.FeeBuilder) (float64, error) {
	if !k.AllowAuthenticatedRequest() && // Todo check connection status
		feeBuilder.FeeType == exchange.CryptocurrencyTradeFee {
		feeBuilder.FeeType = exchange.OfflineTradeFee
	}
	return k.GetFee(feeBuilder)
}

// GetActiveOrders retrieves any orders that are active/open
func (k *Kraken) GetActiveOrders(req *order.GetOrdersRequest) ([]order.Detail, error) {
	if err := req.Validate(); err != nil {
		return nil, err
	}
<<<<<<< HEAD
	var orders []order.Detail
	switch req.AssetType {
	case asset.Spot:
		resp, err := k.GetOpenOrders(OrderInfoOptions{})
=======
	resp, err := k.GetOpenOrders(OrderInfoOptions{})
	if err != nil {
		return nil, err
	}

	assetType := req.AssetType
	if !req.AssetType.IsValid() {
		assetType = asset.UseDefault()
	}

	avail, err := k.GetAvailablePairs(assetType)
	if err != nil {
		return nil, err
	}

	format, err := k.GetPairFormat(assetType, true)
	if err != nil {
		return nil, err
	}

	var orders []order.Detail
	for i := range resp.Open {
		p, err := currency.NewPairFromFormattedPairs(resp.Open[i].Description.Pair,
			avail,
			format)
>>>>>>> ba4ac4f3
		if err != nil {
			return nil, err
		}
		avail, err := k.GetAvailablePairs(asset.Spot)
		if err != nil {
			return nil, err
		}
		fmt, err := k.GetPairFormat(asset.Spot, true)
		if err != nil {
			return nil, err
		}
		for i := range resp.Open {
			p, err := currency.NewPairFromFormattedPairs(resp.Open[i].Description.Pair,
				avail,
				fmt)
			if err != nil {
				return nil, err
			}
			side := order.Side(strings.ToUpper(resp.Open[i].Description.Type))
			orderType := order.Type(strings.ToUpper(resp.Open[i].Description.OrderType))
			orders = append(orders, order.Detail{
				ID:              i,
				Amount:          resp.Open[i].Volume,
				RemainingAmount: (resp.Open[i].Volume - resp.Open[i].VolumeExecuted),
				ExecutedAmount:  resp.Open[i].VolumeExecuted,
				Exchange:        k.Name,
				Date:            convert.TimeFromUnixTimestampDecimal(resp.Open[i].OpenTime),
				Price:           resp.Open[i].Description.Price,
				Side:            side,
				Type:            orderType,
				Pair:            p,
			})
		}
	case asset.Futures:
		var err error
		var pairs currency.Pairs
		if len(req.Pairs) > 0 {
			pairs = req.Pairs
		} else {
			pairs, err = k.GetEnabledPairs(asset.Futures)
			if err != nil {
				return orders, err
			}
		}
		activeOrders, err := k.FuturesOpenOrders()
		if err != nil {
			return orders, err
		}
		for i := range pairs {
			fPair, err := k.FormatExchangeCurrency(pairs[i], asset.Futures)
			if err != nil {
				return orders, err
			}
			for a := range activeOrders.OpenOrders {
				if activeOrders.OpenOrders[a].Symbol != fPair.String() {
					continue
				}
				vars, err := compatibleVars(activeOrders.OpenOrders[a].Side, "", activeOrders.OpenOrders[a].OrderType, "")
				if err != nil {
					return orders, err
				}
				timeVar, err := time.Parse(krakenFormat, activeOrders.OpenOrders[a].ReceivedTime)
				if err != nil {
					return orders, err
				}
				orders = append(orders, order.Detail{
					ID:       activeOrders.OpenOrders[a].OrderID,
					Price:    activeOrders.OpenOrders[a].LimitPrice,
					Amount:   activeOrders.OpenOrders[a].FilledSize,
					Side:     vars.Side,
					Type:     vars.OrderType,
					Date:     timeVar,
					Pair:     fPair,
					Exchange: k.Name,
				})
			}
		}
	}
	order.FilterOrdersByTickRange(&orders, req.StartTicks, req.EndTicks)
	order.FilterOrdersBySide(&orders, req.Side)
	order.FilterOrdersByCurrencies(&orders, req.Pairs)
	return orders, nil
}

// GetOrderHistory retrieves account order information
// Can Limit response to specific order status
func (k *Kraken) GetOrderHistory(getOrdersRequest *order.GetOrdersRequest) ([]order.Detail, error) {
	if err := getOrdersRequest.Validate(); err != nil {
		return nil, err
	}
<<<<<<< HEAD
	var orders []order.Detail
	switch getOrdersRequest.AssetType {
	case asset.Spot:
		req := GetClosedOrdersOptions{}
		if getOrdersRequest.StartTicks.Unix() > 0 {
			req.Start = strconv.FormatInt(getOrdersRequest.StartTicks.Unix(), 10)
		}
		if getOrdersRequest.EndTicks.Unix() > 0 {
			req.End = strconv.FormatInt(getOrdersRequest.EndTicks.Unix(), 10)
		}
		avail, err := k.GetAvailablePairs(asset.Spot)
=======
	req := GetClosedOrdersOptions{}
	if getOrdersRequest.StartTicks.Unix() > 0 {
		req.Start = strconv.FormatInt(getOrdersRequest.StartTicks.Unix(), 10)
	}
	if getOrdersRequest.EndTicks.Unix() > 0 {
		req.End = strconv.FormatInt(getOrdersRequest.EndTicks.Unix(), 10)
	}

	assetType := getOrdersRequest.AssetType
	if !getOrdersRequest.AssetType.IsValid() {
		assetType = asset.UseDefault()
	}

	avail, err := k.GetAvailablePairs(assetType)
	if err != nil {
		return nil, err
	}

	format, err := k.GetPairFormat(assetType, true)
	if err != nil {
		return nil, err
	}

	resp, err := k.GetClosedOrders(req)
	if err != nil {
		return nil, err
	}

	var orders []order.Detail
	for i := range resp.Closed {
		p, err := currency.NewPairFromFormattedPairs(resp.Closed[i].Description.Pair,
			avail,
			format)
>>>>>>> ba4ac4f3
		if err != nil {
			return nil, err
		}
		fmt, err := k.GetPairFormat(asset.Spot, true)
		if err != nil {
			return nil, err
		}
		resp, err := k.GetClosedOrders(req)
		if err != nil {
			return nil, err
		}
		for i := range resp.Closed {
			p, err := currency.NewPairFromFormattedPairs(resp.Closed[i].Description.Pair,
				avail,
				fmt)
			if err != nil {
				return nil, err
			}
			side := order.Side(strings.ToUpper(resp.Closed[i].Description.Type))
			orderType := order.Type(strings.ToUpper(resp.Closed[i].Description.OrderType))
			orders = append(orders, order.Detail{
				ID:              i,
				Amount:          resp.Closed[i].Volume,
				RemainingAmount: (resp.Closed[i].Volume - resp.Closed[i].VolumeExecuted),
				ExecutedAmount:  resp.Closed[i].VolumeExecuted,
				Exchange:        k.Name,
				Date:            convert.TimeFromUnixTimestampDecimal(resp.Closed[i].OpenTime),
				CloseTime:       convert.TimeFromUnixTimestampDecimal(resp.Closed[i].CloseTime),
				Price:           resp.Closed[i].Description.Price,
				Side:            side,
				Type:            orderType,
				Pair:            p,
			})
		}
	case asset.Futures:
		var orderHistory FuturesRecentOrdersData
		var err error
		var pairs currency.Pairs
		if len(getOrdersRequest.Pairs) > 0 {
			pairs = getOrdersRequest.Pairs
		} else {
			pairs, err = k.GetEnabledPairs(asset.Futures)
			if err != nil {
				return orders, err
			}
		}
		for p := range pairs {
			fPair, err := k.FormatExchangeCurrency(pairs[p], asset.Futures)
			if err != nil {
				return orders, err
			}
			orderHistory, err = k.FuturesRecentOrders(fPair.String())
			if err != nil {
				return orders, err
			}
			for o := range orderHistory.OrderEvents {
				switch {
				case orderHistory.OrderEvents[o].Event.ExecutionEvent.Execution.UID != "":
					timeVar, err := time.Parse(krakenFormat,
						orderHistory.OrderEvents[o].Event.ExecutionEvent.Execution.TakerOrder.Timestamp)
					if err != nil {
						return orders, err
					}
					vars, err := compatibleVars("", orderHistory.OrderEvents[o].Event.ExecutionEvent.Execution.TakerOrder.Direction,
						orderHistory.OrderEvents[o].Event.ExecutionEvent.Execution.TakerOrder.OrderType, "")
					if err != nil {
						return orders, err
					}
					orders = append(orders, order.Detail{
						Price:          orderHistory.OrderEvents[o].Event.ExecutionEvent.Execution.TakerOrder.LimitPrice,
						Amount:         orderHistory.OrderEvents[o].Event.ExecutionEvent.Execution.TakerOrder.Quantity,
						ExecutedAmount: orderHistory.OrderEvents[o].Event.ExecutionEvent.Execution.TakerOrder.Filled,
						RemainingAmount: orderHistory.OrderEvents[o].Event.ExecutionEvent.Execution.TakerOrder.Quantity -
							orderHistory.OrderEvents[o].Event.ExecutionEvent.Execution.TakerOrder.Filled,
						ID:        orderHistory.OrderEvents[o].Event.ExecutionEvent.Execution.TakerOrder.UID,
						ClientID:  orderHistory.OrderEvents[o].Event.ExecutionEvent.Execution.TakerOrder.ClientID,
						AssetType: asset.Futures,
						Type:      vars.OrderType,
						Date:      timeVar,
						Side:      vars.Side,
						Exchange:  k.Name,
						Pair:      fPair,
					})
				case orderHistory.OrderEvents[o].Event.OrderRejected.RecentOrder.UID != "":
					timeVar, err := time.Parse(krakenFormat,
						orderHistory.OrderEvents[o].Event.OrderRejected.RecentOrder.Timestamp)
					if err != nil {
						return orders, err
					}

					vars, err := compatibleVars("", orderHistory.OrderEvents[o].Event.OrderRejected.RecentOrder.Direction,
						orderHistory.OrderEvents[o].Event.OrderRejected.RecentOrder.OrderType, "")
					if err != nil {
						return orders, err
					}
					orders = append(orders, order.Detail{
						Price:          orderHistory.OrderEvents[o].Event.OrderRejected.RecentOrder.LimitPrice,
						Amount:         orderHistory.OrderEvents[o].Event.OrderRejected.RecentOrder.Quantity,
						ExecutedAmount: orderHistory.OrderEvents[o].Event.OrderRejected.RecentOrder.Filled,
						RemainingAmount: orderHistory.OrderEvents[o].Event.OrderRejected.RecentOrder.Quantity -
							orderHistory.OrderEvents[o].Event.OrderRejected.RecentOrder.Filled,
						ID:        orderHistory.OrderEvents[o].Event.OrderRejected.RecentOrder.UID,
						ClientID:  orderHistory.OrderEvents[o].Event.OrderRejected.RecentOrder.AccountID,
						AssetType: asset.Futures,
						Type:      vars.OrderType,
						Date:      timeVar,
						Side:      vars.Side,
						Exchange:  k.Name,
						Pair:      fPair,
						Status:    order.Rejected,
					})
				case orderHistory.OrderEvents[o].Event.OrderCancelled.RecentOrder.UID != "":
					timeVar, err := time.Parse(krakenFormat,
						orderHistory.OrderEvents[o].Event.OrderCancelled.RecentOrder.Timestamp)
					if err != nil {
						return orders, err
					}

					vars, err := compatibleVars("", orderHistory.OrderEvents[o].Event.OrderCancelled.RecentOrder.Direction,
						orderHistory.OrderEvents[o].Event.OrderCancelled.RecentOrder.OrderType, "")
					if err != nil {
						return orders, err
					}
					orders = append(orders, order.Detail{
						Price:          orderHistory.OrderEvents[o].Event.OrderCancelled.RecentOrder.LimitPrice,
						Amount:         orderHistory.OrderEvents[o].Event.OrderCancelled.RecentOrder.Quantity,
						ExecutedAmount: orderHistory.OrderEvents[o].Event.OrderCancelled.RecentOrder.Filled,
						RemainingAmount: orderHistory.OrderEvents[o].Event.OrderCancelled.RecentOrder.Quantity -
							orderHistory.OrderEvents[o].Event.OrderCancelled.RecentOrder.Filled,
						ID:        orderHistory.OrderEvents[o].Event.OrderCancelled.RecentOrder.UID,
						ClientID:  orderHistory.OrderEvents[o].Event.OrderCancelled.RecentOrder.AccountID,
						AssetType: asset.Futures,
						Type:      vars.OrderType,
						Date:      timeVar,
						Side:      vars.Side,
						Exchange:  k.Name,
						Pair:      fPair,
						Status:    order.Cancelled,
					})
				case orderHistory.OrderEvents[o].Event.OrderPlaced.RecentOrder.UID != "":
					timeVar, err := time.Parse(krakenFormat,
						orderHistory.OrderEvents[o].Event.OrderPlaced.RecentOrder.Timestamp)
					if err != nil {
						return orders, err
					}

					vars, err := compatibleVars("", orderHistory.OrderEvents[o].Event.OrderPlaced.RecentOrder.Direction,
						orderHistory.OrderEvents[o].Event.OrderPlaced.RecentOrder.OrderType, "")
					if err != nil {
						return orders, err
					}
					orders = append(orders, order.Detail{
						Price:          orderHistory.OrderEvents[o].Event.OrderPlaced.RecentOrder.LimitPrice,
						Amount:         orderHistory.OrderEvents[o].Event.OrderPlaced.RecentOrder.Quantity,
						ExecutedAmount: orderHistory.OrderEvents[o].Event.OrderPlaced.RecentOrder.Filled,
						RemainingAmount: orderHistory.OrderEvents[o].Event.OrderPlaced.RecentOrder.Quantity -
							orderHistory.OrderEvents[o].Event.OrderPlaced.RecentOrder.Filled,
						ID:        orderHistory.OrderEvents[o].Event.OrderPlaced.RecentOrder.UID,
						ClientID:  orderHistory.OrderEvents[o].Event.OrderPlaced.RecentOrder.AccountID,
						AssetType: asset.Futures,
						Type:      vars.OrderType,
						Date:      timeVar,
						Side:      vars.Side,
						Exchange:  k.Name,
						Pair:      fPair,
					})
				default:
					return orders, fmt.Errorf("invalid orderHistory data")
				}
			}
		}
	}

	order.FilterOrdersBySide(&orders, getOrdersRequest.Side)
	order.FilterOrdersByCurrencies(&orders, getOrdersRequest.Pairs)
	return orders, nil
}

// AuthenticateWebsocket sends an authentication message to the websocket
func (k *Kraken) AuthenticateWebsocket() error {
	resp, err := k.GetWebsocketToken()
	if resp != "" {
		authToken = resp
	}
	return err
}

// ValidateCredentials validates current credentials used for wrapper
// functionality
func (k *Kraken) ValidateCredentials() error {
	_, err := k.UpdateAccountInfo()
	return k.CheckTransientError(err)
}

// FormatExchangeKlineInterval returns Interval to exchange formatted string
func (k *Kraken) FormatExchangeKlineInterval(in kline.Interval) string {
	return strconv.FormatFloat(in.Duration().Minutes(), 'f', -1, 64)
}

// GetHistoricCandles returns candles between a time period for a set time interval
func (k *Kraken) GetHistoricCandles(pair currency.Pair, a asset.Item, start, end time.Time, interval kline.Interval) (kline.Item, error) {
	if err := k.ValidateKline(pair, a, interval); err != nil {
		return kline.Item{}, err
	}
	ret := kline.Item{
		Exchange: k.Name,
		Pair:     pair,
		Asset:    a,
		Interval: interval,
	}
	formattedPair, err := k.FormatExchangeCurrency(pair, a)
	if err != nil {
		return kline.Item{}, err
	}
	candles, err := k.GetOHLC(assetTranslator.LookupCurrency(formattedPair.Upper().String()), k.FormatExchangeKlineInterval(interval))
	if err != nil {
		return kline.Item{}, err
	}
	for x := range candles {
		timeValue, err := convert.TimeFromUnixTimestampFloat(candles[x].Time * 1000)
		if err != nil {
			return kline.Item{}, err
		}
		if timeValue.Before(start) || timeValue.After(end) {
			continue
		}
		ret.Candles = append(ret.Candles, kline.Candle{
			Time:   timeValue,
			Open:   candles[x].Open,
			High:   candles[x].High,
			Low:    candles[x].Low,
			Close:  candles[x].Close,
			Volume: candles[x].Volume,
		})
	}
	ret.SortCandlesByTimestamp(false)
	return ret, nil
}

// GetHistoricCandlesExtended returns candles between a time period for a set time interval
func (k *Kraken) GetHistoricCandlesExtended(pair currency.Pair, a asset.Item, start, end time.Time, interval kline.Interval) (kline.Item, error) {
	if err := k.ValidateKline(pair, a, interval); err != nil {
		return kline.Item{}, err
	}
	ret := kline.Item{
		Exchange: k.Name,
		Pair:     pair,
		Asset:    a,
		Interval: interval,
	}
	formattedPair, err := k.FormatExchangeCurrency(pair, a)
	if err != nil {
		return kline.Item{}, err
	}
	candles, err := k.GetOHLC(assetTranslator.LookupCurrency(formattedPair.Upper().String()), k.FormatExchangeKlineInterval(interval))
	if err != nil {
		return kline.Item{}, err
	}
	for i := range candles {
		timeValue, err := convert.TimeFromUnixTimestampFloat(candles[i].Time * 1000)
		if err != nil {
			return kline.Item{}, err
		}
		if timeValue.Before(start) || timeValue.After(end) {
			continue
		}
		ret.Candles = append(ret.Candles, kline.Candle{
			Time:   timeValue,
			Open:   candles[i].Open,
			High:   candles[i].High,
			Low:    candles[i].Low,
			Close:  candles[i].Close,
			Volume: candles[i].Volume,
		})
	}
	ret.SortCandlesByTimestamp(false)
	return ret, nil
}

// compatibleVars gets compatible variables for order vars
func compatibleVars(side, direction, orderType, fillType string) (OrderVars, error) {
	var resp OrderVars
	if direction != "" {
		switch direction {
		case "BUY":
			resp.Side = order.Buy
		case "SELL":
			resp.Side = order.Sell
		}
	}
	switch side {
	case "buy":
		resp.Side = order.Buy
	case "sell":
		resp.Side = order.Sell
	default:
		return resp, fmt.Errorf("invalid orderSide")
	}
	if orderType != "" {
		switch orderType {
		case "lmt":
			resp.OrderType = order.Limit
		case "stp":
			resp.OrderType = order.Stop
		case "take_profit":
			resp.OrderType = order.TakeProfit
		default:
			return resp, fmt.Errorf("invalid orderType")
		}
		return resp, nil
	}
	switch fillType {
	case "maker":
		resp.OrderType = order.Limit
	case "taker":
		resp.OrderType = order.Market
	case "liquidation":
		resp.OrderType = order.Liquidation
	default:
		return resp, fmt.Errorf("invalid orderPriceType")
	}
	return resp, nil
}<|MERGE_RESOLUTION|>--- conflicted
+++ resolved
@@ -81,7 +81,6 @@
 			Delimiter: currency.UnderscoreDelimiter,
 		},
 	}
-<<<<<<< HEAD
 
 	err := k.StoreAssetPairFormat(asset.Spot, pairStore)
 	if err != nil {
@@ -89,9 +88,6 @@
 	}
 
 	err = k.StoreAssetPairFormat(asset.Futures, futures)
-=======
-	err := k.SetGlobalPairsManager(requestFmt, configFmt, asset.UseDefault())
->>>>>>> ba4ac4f3
 	if err != nil {
 		log.Errorln(log.ExchangeSys, err)
 	}
@@ -384,7 +380,6 @@
 // UpdateTradablePairs updates the exchanges available pairs and stores
 // them in the exchanges config
 func (k *Kraken) UpdateTradablePairs(forceUpdate bool) error {
-<<<<<<< HEAD
 	assets := k.GetAssetTypes()
 	for x := range assets {
 		pairs, err := k.FetchTradablePairs(assets[x])
@@ -401,18 +396,6 @@
 		}
 	}
 	return nil
-=======
-	pairs, err := k.FetchTradablePairs(asset.UseDefault())
-	if err != nil {
-		return err
-	}
-
-	p, err := currency.NewPairsFromStrings(pairs)
-	if err != nil {
-		return err
-	}
-	return k.UpdatePairs(p, asset.UseDefault(), false, forceUpdate)
->>>>>>> ba4ac4f3
 }
 
 // UpdateTicker updates and returns the ticker for a currency pair
@@ -700,14 +683,14 @@
 	if err != nil {
 		return submitOrderResponse, err
 	}
-<<<<<<< HEAD
 	switch s.AssetType {
 	case asset.Spot:
 		if k.Websocket.CanUseAuthenticatedWebsocketForWrapper() {
 			var resp string
+			s.Pair.Delimiter = "/" // required pair format: ISO 4217-A3
 			resp, err = k.wsAddOrder(&WsAddOrderRequest{
-				OrderType: s.Type.String(),
-				OrderSide: s.Side.String(),
+				OrderType: strings.ToLower(s.Type.String()),
+				OrderSide: strings.ToLower(s.Side.String()),
 				Pair:      s.Pair.String(),
 				Price:     s.Price,
 				Volume:    s.Amount,
@@ -740,21 +723,6 @@
 		}
 		if s.Type == order.Market {
 			submitOrderResponse.FullyMatched = true
-=======
-
-	if k.Websocket.CanUseAuthenticatedWebsocketForWrapper() {
-		var resp string
-		s.Pair.Delimiter = "/" // required pair format: ISO 4217-A3
-		resp, err = k.wsAddOrder(&WsAddOrderRequest{
-			OrderType: strings.ToLower(s.Type.String()),
-			OrderSide: strings.ToLower(s.Side.String()),
-			Pair:      s.Pair.String(),
-			Price:     s.Price,
-			Volume:    s.Amount,
-		})
-		if err != nil {
-			return submitOrderResponse, err
->>>>>>> ba4ac4f3
 		}
 		submitOrderResponse.IsOrderPlaced = true
 	case asset.Futures:
@@ -834,9 +802,18 @@
 	cancelAllOrdersResponse := order.CancelAllResponse{
 		Status: make(map[string]string),
 	}
-<<<<<<< HEAD
 	switch req.AssetType {
 	case asset.Spot:
+		if k.Websocket.CanUseAuthenticatedWebsocketForWrapper() {
+			resp, err := k.wsCancelAllOrders()
+			if err != nil {
+				return cancelAllOrdersResponse, err
+			}
+
+			cancelAllOrdersResponse.Count = resp.Count
+			return cancelAllOrdersResponse, err
+		}
+
 		var emptyOrderOptions OrderInfoOptions
 		openOrders, err := k.GetOpenOrders(emptyOrderOptions)
 		if err != nil {
@@ -852,30 +829,6 @@
 			if err != nil {
 				cancelAllOrdersResponse.Status[orderID] = err.Error()
 			}
-=======
-
-	if k.Websocket.CanUseAuthenticatedWebsocketForWrapper() {
-		resp, err := k.wsCancelAllOrders()
-		if err != nil {
-			return cancelAllOrdersResponse, err
-		}
-
-		cancelAllOrdersResponse.Count = resp.Count
-		return cancelAllOrdersResponse, err
-	}
-
-	var emptyOrderOptions OrderInfoOptions
-	openOrders, err := k.GetOpenOrders(emptyOrderOptions)
-	if err != nil {
-		return cancelAllOrdersResponse, err
-	}
-	for orderID := range openOrders.Open {
-		var err error
-		if k.Websocket.CanUseAuthenticatedWebsocketForWrapper() {
-			err = k.wsCancelOrders([]string{orderID})
-		} else {
-			_, err = k.CancelExistingOrder(orderID)
->>>>>>> ba4ac4f3
 		}
 	case asset.Futures:
 		fPair, err := k.FormatExchangeCurrency(req.Pair, asset.Futures)
@@ -896,7 +849,6 @@
 // GetOrderInfo returns information on a current open order
 func (k *Kraken) GetOrderInfo(orderID string, pair currency.Pair, assetType asset.Item) (order.Detail, error) {
 	var orderDetail order.Detail
-<<<<<<< HEAD
 	switch assetType {
 	case asset.Spot:
 		resp, err := k.QueryOrdersInfo(OrderInfoOptions{
@@ -905,21 +857,26 @@
 		if err != nil {
 			return orderDetail, err
 		}
+
 		orderInfo, ok := resp[orderID]
 		if !ok {
 			return orderDetail, fmt.Errorf("order %s not found in response", orderID)
 		}
-		if assetType == "" {
-			assetType = asset.Spot
-		}
+
+		if !assetType.IsValid() {
+			assetType = asset.UseDefault()
+		}
+
 		avail, err := k.GetAvailablePairs(assetType)
 		if err != nil {
 			return orderDetail, err
 		}
+
 		format, err := k.GetPairFormat(assetType, true)
 		if err != nil {
 			return orderDetail, err
 		}
+
 		var trades []order.TradeHistory
 		for i := range orderInfo.Trades {
 			trades = append(trades, order.TradeHistory{
@@ -938,12 +895,19 @@
 		if err != nil {
 			return orderDetail, err
 		}
+
 		p, err := currency.NewPairFromFormattedPairs(orderInfo.Description.Pair,
 			avail,
 			format)
 		if err != nil {
 			return orderDetail, err
 		}
+
+		price := orderInfo.Price
+		if orderInfo.Status == StatusOpen {
+			price = orderInfo.Description.Price
+		}
+
 		orderDetail = order.Detail{
 			Exchange:        k.Name,
 			ID:              orderID,
@@ -953,7 +917,7 @@
 			Date:            convert.TimeFromUnixTimestampDecimal(orderInfo.OpenTime),
 			CloseTime:       convert.TimeFromUnixTimestampDecimal(orderInfo.CloseTime),
 			Status:          status,
-			Price:           orderInfo.Price,
+			Price:           price,
 			Amount:          orderInfo.Volume,
 			ExecutedAmount:  orderInfo.VolumeExecuted,
 			RemainingAmount: orderInfo.Volume - orderInfo.VolumeExecuted,
@@ -992,80 +956,6 @@
 				Exchange: k.Name,
 			}
 		}
-=======
-	resp, err := k.QueryOrdersInfo(OrderInfoOptions{
-		Trades: true,
-	}, orderID)
-	if err != nil {
-		return orderDetail, err
-	}
-
-	orderInfo, ok := resp[orderID]
-	if !ok {
-		return orderDetail, fmt.Errorf("order %s not found in response", orderID)
-	}
-
-	if !assetType.IsValid() {
-		assetType = asset.UseDefault()
-	}
-
-	avail, err := k.GetAvailablePairs(assetType)
-	if err != nil {
-		return orderDetail, err
-	}
-
-	format, err := k.GetPairFormat(assetType, true)
-	if err != nil {
-		return orderDetail, err
-	}
-
-	var trades []order.TradeHistory
-	for i := range orderInfo.Trades {
-		trades = append(trades, order.TradeHistory{
-			TID: orderInfo.Trades[i],
-		})
-	}
-	side, err := order.StringToOrderSide(orderInfo.Description.Type)
-	if err != nil {
-		return orderDetail, err
-	}
-	status, err := order.StringToOrderStatus(orderInfo.Status)
-	if err != nil {
-		return orderDetail, err
-	}
-	oType, err := order.StringToOrderType(orderInfo.Description.OrderType)
-	if err != nil {
-		return orderDetail, err
-	}
-
-	p, err := currency.NewPairFromFormattedPairs(orderInfo.Description.Pair,
-		avail,
-		format)
-	if err != nil {
-		return orderDetail, err
-	}
-
-	price := orderInfo.Price
-	if orderInfo.Status == StatusOpen {
-		price = orderInfo.Description.Price
-	}
-
-	orderDetail = order.Detail{
-		Exchange:        k.Name,
-		ID:              orderID,
-		Pair:            p,
-		Side:            side,
-		Type:            oType,
-		Date:            convert.TimeFromUnixTimestampDecimal(orderInfo.OpenTime),
-		CloseTime:       convert.TimeFromUnixTimestampDecimal(orderInfo.CloseTime),
-		Status:          status,
-		Price:           price,
-		Amount:          orderInfo.Volume,
-		ExecutedAmount:  orderInfo.VolumeExecuted,
-		RemainingAmount: orderInfo.Volume - orderInfo.VolumeExecuted,
-		Fee:             orderInfo.Fee,
-		Trades:          trades,
->>>>>>> ba4ac4f3
 	}
 	return orderDetail, nil
 }
@@ -1145,53 +1035,34 @@
 	if err := req.Validate(); err != nil {
 		return nil, err
 	}
-<<<<<<< HEAD
 	var orders []order.Detail
 	switch req.AssetType {
 	case asset.Spot:
 		resp, err := k.GetOpenOrders(OrderInfoOptions{})
-=======
-	resp, err := k.GetOpenOrders(OrderInfoOptions{})
-	if err != nil {
-		return nil, err
-	}
-
-	assetType := req.AssetType
-	if !req.AssetType.IsValid() {
-		assetType = asset.UseDefault()
-	}
-
-	avail, err := k.GetAvailablePairs(assetType)
-	if err != nil {
-		return nil, err
-	}
-
-	format, err := k.GetPairFormat(assetType, true)
-	if err != nil {
-		return nil, err
-	}
-
-	var orders []order.Detail
-	for i := range resp.Open {
-		p, err := currency.NewPairFromFormattedPairs(resp.Open[i].Description.Pair,
-			avail,
-			format)
->>>>>>> ba4ac4f3
 		if err != nil {
 			return nil, err
 		}
-		avail, err := k.GetAvailablePairs(asset.Spot)
+
+		assetType := req.AssetType
+		if !req.AssetType.IsValid() {
+			assetType = asset.UseDefault()
+		}
+
+		avail, err := k.GetAvailablePairs(assetType)
 		if err != nil {
 			return nil, err
 		}
-		fmt, err := k.GetPairFormat(asset.Spot, true)
+
+		format, err := k.GetPairFormat(assetType, true)
 		if err != nil {
 			return nil, err
 		}
+
+		var orders []order.Detail
 		for i := range resp.Open {
 			p, err := currency.NewPairFromFormattedPairs(resp.Open[i].Description.Pair,
 				avail,
-				fmt)
+				format)
 			if err != nil {
 				return nil, err
 			}
@@ -1267,7 +1138,6 @@
 	if err := getOrdersRequest.Validate(); err != nil {
 		return nil, err
 	}
-<<<<<<< HEAD
 	var orders []order.Detail
 	switch getOrdersRequest.AssetType {
 	case asset.Spot:
@@ -1278,60 +1148,35 @@
 		if getOrdersRequest.EndTicks.Unix() > 0 {
 			req.End = strconv.FormatInt(getOrdersRequest.EndTicks.Unix(), 10)
 		}
-		avail, err := k.GetAvailablePairs(asset.Spot)
-=======
-	req := GetClosedOrdersOptions{}
-	if getOrdersRequest.StartTicks.Unix() > 0 {
-		req.Start = strconv.FormatInt(getOrdersRequest.StartTicks.Unix(), 10)
-	}
-	if getOrdersRequest.EndTicks.Unix() > 0 {
-		req.End = strconv.FormatInt(getOrdersRequest.EndTicks.Unix(), 10)
-	}
-
-	assetType := getOrdersRequest.AssetType
-	if !getOrdersRequest.AssetType.IsValid() {
-		assetType = asset.UseDefault()
-	}
-
-	avail, err := k.GetAvailablePairs(assetType)
-	if err != nil {
-		return nil, err
-	}
-
-	format, err := k.GetPairFormat(assetType, true)
-	if err != nil {
-		return nil, err
-	}
-
-	resp, err := k.GetClosedOrders(req)
-	if err != nil {
-		return nil, err
-	}
-
-	var orders []order.Detail
-	for i := range resp.Closed {
-		p, err := currency.NewPairFromFormattedPairs(resp.Closed[i].Description.Pair,
-			avail,
-			format)
->>>>>>> ba4ac4f3
+
+		assetType := getOrdersRequest.AssetType
+		if !getOrdersRequest.AssetType.IsValid() {
+			assetType = asset.UseDefault()
+		}
+
+		avail, err := k.GetAvailablePairs(assetType)
 		if err != nil {
 			return nil, err
 		}
-		fmt, err := k.GetPairFormat(asset.Spot, true)
+
+		format, err := k.GetPairFormat(assetType, true)
 		if err != nil {
 			return nil, err
 		}
+
 		resp, err := k.GetClosedOrders(req)
 		if err != nil {
 			return nil, err
 		}
+
 		for i := range resp.Closed {
 			p, err := currency.NewPairFromFormattedPairs(resp.Closed[i].Description.Pair,
 				avail,
-				fmt)
+				format)
 			if err != nil {
 				return nil, err
 			}
+
 			side := order.Side(strings.ToUpper(resp.Closed[i].Description.Type))
 			orderType := order.Type(strings.ToUpper(resp.Closed[i].Description.OrderType))
 			orders = append(orders, order.Detail{
