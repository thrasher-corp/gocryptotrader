package kraken

import (
	"context"
	"errors"
	"fmt"
	"sort"
	"strconv"
	"strings"
	"sync"
	"time"

	"github.com/thrasher-corp/gocryptotrader/common"
	"github.com/thrasher-corp/gocryptotrader/common/convert"
	"github.com/thrasher-corp/gocryptotrader/config"
	"github.com/thrasher-corp/gocryptotrader/currency"
	exchange "github.com/thrasher-corp/gocryptotrader/exchanges"
	"github.com/thrasher-corp/gocryptotrader/exchanges/account"
	"github.com/thrasher-corp/gocryptotrader/exchanges/asset"
	"github.com/thrasher-corp/gocryptotrader/exchanges/deposit"
	"github.com/thrasher-corp/gocryptotrader/exchanges/kline"
	"github.com/thrasher-corp/gocryptotrader/exchanges/order"
	"github.com/thrasher-corp/gocryptotrader/exchanges/orderbook"
	"github.com/thrasher-corp/gocryptotrader/exchanges/protocol"
	"github.com/thrasher-corp/gocryptotrader/exchanges/request"
	"github.com/thrasher-corp/gocryptotrader/exchanges/stream"
	"github.com/thrasher-corp/gocryptotrader/exchanges/stream/buffer"
	"github.com/thrasher-corp/gocryptotrader/exchanges/ticker"
	"github.com/thrasher-corp/gocryptotrader/exchanges/trade"
	"github.com/thrasher-corp/gocryptotrader/log"
	"github.com/thrasher-corp/gocryptotrader/portfolio/withdraw"
)

// GetDefaultConfig returns a default exchange config
func (k *Kraken) GetDefaultConfig(ctx context.Context) (*config.Exchange, error) {
	k.SetDefaults()
	exchCfg, err := k.GetStandardConfig()
	if err != nil {
		return nil, err
	}

	err = k.SetupDefaults(exchCfg)
	if err != nil {
		return nil, err
	}

	if k.Features.Supports.RESTCapabilities.AutoPairUpdates {
		err = k.UpdateTradablePairs(ctx, true)
		if err != nil {
			return nil, err
		}
	}

	return exchCfg, nil
}

// SetDefaults sets current default settings
func (k *Kraken) SetDefaults() {
	k.Name = "Kraken"
	k.Enabled = true
	k.Verbose = true
	k.API.CredentialsValidator.RequiresKey = true
	k.API.CredentialsValidator.RequiresSecret = true
	k.API.CredentialsValidator.RequiresBase64DecodeSecret = true

	pairStore := currency.PairStore{
		RequestFormat: &currency.PairFormat{
			Uppercase: true,
			Separator: ",",
		},
		ConfigFormat: &currency.PairFormat{
			Uppercase: true,
			Delimiter: currency.UnderscoreDelimiter,
			Separator: ",",
		},
	}

	futures := currency.PairStore{
		RequestFormat: &currency.PairFormat{
			Delimiter: currency.UnderscoreDelimiter,
			Uppercase: true,
		},
		ConfigFormat: &currency.PairFormat{
			Uppercase: true,
			Delimiter: currency.UnderscoreDelimiter,
		},
	}

	err := k.StoreAssetPairFormat(asset.Spot, pairStore)
	if err != nil {
		log.Errorln(log.ExchangeSys, err)
	}

	err = k.StoreAssetPairFormat(asset.Futures, futures)
	if err != nil {
		log.Errorln(log.ExchangeSys, err)
	}

	err = k.DisableAssetWebsocketSupport(asset.Futures)
	if err != nil {
		log.Errorln(log.ExchangeSys, err)
	}

	k.Features = exchange.Features{
		Supports: exchange.FeaturesSupported{
			REST:      true,
			Websocket: true,
			RESTCapabilities: protocol.Features{
				TickerBatching:                 true,
				TickerFetching:                 true,
				KlineFetching:                  true,
				TradeFetching:                  true,
				OrderbookFetching:              true,
				AutoPairUpdates:                true,
				AccountInfo:                    true,
				GetOrder:                       true,
				GetOrders:                      true,
				CancelOrder:                    true,
				SubmitOrder:                    true,
				UserTradeHistory:               true,
				CryptoDeposit:                  true,
				CryptoWithdrawal:               true,
				FiatDeposit:                    true,
				FiatWithdraw:                   true,
				TradeFee:                       true,
				FiatDepositFee:                 true,
				FiatWithdrawalFee:              true,
				CryptoDepositFee:               true,
				CryptoWithdrawalFee:            true,
				MultiChainDeposits:             true,
				MultiChainWithdrawals:          true,
				HasAssetTypeAccountSegregation: true,
			},
			WebsocketCapabilities: protocol.Features{
				TickerFetching:     true,
				TradeFetching:      true,
				KlineFetching:      true,
				OrderbookFetching:  true,
				Subscribe:          true,
				Unsubscribe:        true,
				MessageCorrelation: true,
				SubmitOrder:        true,
				CancelOrder:        true,
				CancelOrders:       true,
				GetOrders:          true,
				GetOrder:           true,
			},
			WithdrawPermissions: exchange.AutoWithdrawCryptoWithSetup |
				exchange.WithdrawCryptoWith2FA |
				exchange.AutoWithdrawFiatWithSetup |
				exchange.WithdrawFiatWith2FA,
			Kline: kline.ExchangeCapabilitiesSupported{
				DateRanges: true,
				Intervals:  true,
			},
		},
		Enabled: exchange.FeaturesEnabled{
			AutoPairUpdates: true,
			Kline: kline.ExchangeCapabilitiesEnabled{
				Intervals: kline.DeployExchangeIntervals(
					kline.IntervalCapacity{Interval: kline.OneMin},
					kline.IntervalCapacity{Interval: kline.FiveMin},
					kline.IntervalCapacity{Interval: kline.FifteenMin},
					kline.IntervalCapacity{Interval: kline.ThirtyMin},
					kline.IntervalCapacity{Interval: kline.OneHour},
					kline.IntervalCapacity{Interval: kline.FourHour},
					kline.IntervalCapacity{Interval: kline.OneDay},
					kline.IntervalCapacity{Interval: kline.OneWeek},
					kline.IntervalCapacity{Interval: kline.FifteenDay},
				),
				GlobalResultLimit: 720,
			},
		},
	}

	k.Requester, err = request.New(k.Name,
		common.NewHTTPClientWithTimeout(exchange.DefaultHTTPTimeout),
		request.WithLimiter(request.NewBasicRateLimit(krakenRateInterval, krakenRequestRate)))
	if err != nil {
		log.Errorln(log.ExchangeSys, err)
	}
	k.API.Endpoints = k.NewEndpoints()
	err = k.API.Endpoints.SetDefaultEndpoints(map[exchange.URL]string{
		exchange.RestSpot:                 krakenAPIURL,
		exchange.RestFutures:              krakenFuturesURL,
		exchange.WebsocketSpot:            krakenWSURL,
		exchange.RestFuturesSupplementary: krakenFuturesSupplementaryURL,
	})
	if err != nil {
		log.Errorln(log.ExchangeSys, err)
	}
	k.Websocket = stream.NewWrapper()
	k.WebsocketResponseMaxLimit = exchange.DefaultWebsocketResponseMaxLimit
	k.WebsocketResponseCheckTimeout = exchange.DefaultWebsocketResponseCheckTimeout
	k.WebsocketOrderbookBufferLimit = exchange.DefaultWebsocketOrderbookBufferLimit
}

// Setup sets current exchange configuration
func (k *Kraken) Setup(exch *config.Exchange) error {
	err := exch.Validate()
	if err != nil {
		return err
	}
	if !exch.Enabled {
		k.SetEnabled(false)
		return nil
	}
	err = k.SetupDefaults(exch)
	if err != nil {
		return err
	}

	err = k.SeedAssets(context.TODO())
	if err != nil {
		return err
	}

	wsRunningURL, err := k.API.Endpoints.GetURL(exchange.WebsocketSpot)
	if err != nil {
		return err
	}
<<<<<<< HEAD
	err = k.Websocket.Setup(&stream.WebsocketWrapperSetup{
		ExchangeConfig:         exch,
		ConnectionMonitorDelay: exch.ConnectionMonitorDelay,
		OrderbookBufferConfig:  buffer.Config{SortBuffer: true},
		Features:               &k.Features.Supports.WebsocketCapabilities,
	})
	if err != nil {
		return err
	}

	spotWebsocket, err := k.Websocket.AddWebsocket(&stream.WebsocketSetup{
=======
	err = k.Websocket.Setup(&stream.WebsocketSetup{
		ExchangeConfig:        exch,
>>>>>>> e8c91231
		DefaultURL:            krakenWSURL,
		RunningURL:            wsRunningURL,
		Connector:             k.WsConnect,
		Subscriber:            k.Subscribe,
		Unsubscriber:          k.Unsubscribe,
		GenerateSubscriptions: k.GenerateDefaultSubscriptions,
<<<<<<< HEAD
		AssetType:             asset.Spot,
=======
		Features:              &k.Features.Supports.WebsocketCapabilities,
		OrderbookBufferConfig: buffer.Config{SortBuffer: true},
>>>>>>> e8c91231
	})
	if err != nil {
		return err
	}

	err = spotWebsocket.SetupNewConnection(stream.ConnectionSetup{
		RateLimit:            krakenWsRateLimit,
		ResponseCheckTimeout: exch.WebsocketResponseCheckTimeout,
		ResponseMaxLimit:     exch.WebsocketResponseMaxLimit,
		URL:                  krakenWSURL,
	})
	if err != nil {
		return err
	}

	return spotWebsocket.SetupNewConnection(stream.ConnectionSetup{
		RateLimit:            krakenWsRateLimit,
		ResponseCheckTimeout: exch.WebsocketResponseCheckTimeout,
		ResponseMaxLimit:     exch.WebsocketResponseMaxLimit,
		URL:                  krakenAuthWSURL,
		Authenticated:        true,
	})
}

// Start starts the Kraken go routine
func (k *Kraken) Start(ctx context.Context, wg *sync.WaitGroup) error {
	if wg == nil {
		return fmt.Errorf("%T %w", wg, common.ErrNilPointer)
	}
	wg.Add(1)
	go func() {
		k.Run(ctx)
		wg.Done()
	}()
	return nil
}

// Run implements the Kraken wrapper
func (k *Kraken) Run(ctx context.Context) {
	if k.Verbose {
		k.PrintEnabledPairs()
	}

	forceUpdate := false
	if !k.BypassConfigFormatUpgrades {
		format, err := k.GetPairFormat(asset.UseDefault(), false)
		if err != nil {
			log.Errorf(log.ExchangeSys,
				"%s failed to update tradable pairs. Err: %s",
				k.Name,
				err)
			return
		}
		enabled, err := k.GetEnabledPairs(asset.UseDefault())
		if err != nil {
			log.Errorf(log.ExchangeSys,
				"%s failed to update tradable pairs. Err: %s",
				k.Name,
				err)
			return
		}

		avail, err := k.GetAvailablePairs(asset.UseDefault())
		if err != nil {
			log.Errorf(log.ExchangeSys,
				"%s failed to update tradable pairs. Err: %s",
				k.Name,
				err)
			return
		}

		if !common.StringDataContains(enabled.Strings(), format.Delimiter) ||
			!common.StringDataContains(avail.Strings(), format.Delimiter) ||
			common.StringDataContains(avail.Strings(), "ZUSD") {
			var p currency.Pairs
			p, err = currency.NewPairsFromStrings([]string{currency.XBT.String() +
				format.Delimiter +
				currency.USD.String()})
			if err != nil {
				log.Errorf(log.ExchangeSys,
					"%s failed to update currencies. Err: %s\n",
					k.Name,
					err)
			} else {
				log.Warnf(log.ExchangeSys, exchange.ResetConfigPairsWarningMessage, k.Name, asset.UseDefault(), p)
				forceUpdate = true

				err = k.UpdatePairs(p, asset.UseDefault(), true, true)
				if err != nil {
					log.Errorf(log.ExchangeSys,
						"%s failed to update currencies. Err: %s\n",
						k.Name,
						err)
				}
			}
		}
	}

	if k.GetEnabledFeatures().AutoPairUpdates || forceUpdate {
		if err := k.UpdateTradablePairs(ctx, forceUpdate); err != nil {
			log.Errorf(log.ExchangeSys,
				"%s failed to update tradable pairs. Err: %s",
				k.Name,
				err)
		}
	}

	for _, a := range k.GetAssetTypes(true) {
		if err := k.UpdateOrderExecutionLimits(ctx, a); err != nil && err != common.ErrNotYetImplemented {
			log.Errorln(log.ExchangeSys, err.Error())
		}
	}
}

// UpdateOrderExecutionLimits sets exchange execution order limits for an asset type
func (k *Kraken) UpdateOrderExecutionLimits(ctx context.Context, a asset.Item) error {
	if a != asset.Spot {
		return common.ErrNotYetImplemented
	}

	pairInfo, err := k.fetchSpotPairInfo(ctx)
	if err != nil {
		return fmt.Errorf("%s failed to load %s pair execution limits. Err: %s", k.Name, a, err)
	}

	limits := make([]order.MinMaxLevel, 0, len(pairInfo))

	for pair, info := range pairInfo {
		limits = append(limits, order.MinMaxLevel{
			Asset:                  a,
			Pair:                   pair,
			PriceStepIncrementSize: info.TickSize,
			MinimumBaseAmount:      info.OrderMinimum,
		})
	}

	if err := k.LoadLimits(limits); err != nil {
		return fmt.Errorf("%s Error loading %s exchange limits: %w", k.Name, a, err)
	}

	return nil
}

func (k *Kraken) fetchSpotPairInfo(ctx context.Context) (map[currency.Pair]*AssetPairs, error) {
	pairs := make(map[currency.Pair]*AssetPairs)

	pairInfo, err := k.GetAssetPairs(ctx, nil, "")
	if err != nil {
		return pairs, err
	}

	for _, info := range pairInfo {
		if info.Status != "online" {
			continue
		}
		base := assetTranslator.LookupAltname(info.Base)
		if base == "" {
			log.Warnf(log.ExchangeSys,
				"%s unable to lookup altname for base currency %s",
				k.Name,
				info.Base)
			continue
		}
		quote := assetTranslator.LookupAltname(info.Quote)
		if quote == "" {
			log.Warnf(log.ExchangeSys,
				"%s unable to lookup altname for quote currency %s",
				k.Name,
				info.Quote)
			continue
		}
		pair, err := currency.NewPairFromStrings(base, quote)
		if err != nil {
			return pairs, err
		}
		pairs[pair] = info
	}

	return pairs, nil
}

// FetchTradablePairs returns a list of the exchanges tradable pairs
func (k *Kraken) FetchTradablePairs(ctx context.Context, a asset.Item) (currency.Pairs, error) {
	pairs := currency.Pairs{}
	switch a {
	case asset.Spot:
		if !assetTranslator.Seeded() {
			if err := k.SeedAssets(ctx); err != nil {
				return nil, err
			}
		}
		pairInfo, err := k.fetchSpotPairInfo(ctx)
		if err != nil {
			return pairs, err
		}
		pairs = make(currency.Pairs, 0, len(pairInfo))
		for pair := range pairInfo {
			pairs = append(pairs, pair)
		}
	case asset.Futures:
		symbols, err := k.GetFuturesMarkets(ctx)
		if err != nil {
			return nil, err
		}
		pairs = make([]currency.Pair, 0, len(symbols.Instruments))
		for x := range symbols.Instruments {
			if !symbols.Instruments[x].Tradable {
				continue
			}
			pair, err := currency.NewPairFromString(symbols.Instruments[x].Symbol)
			if err != nil {
				return nil, err
			}
			pairs = append(pairs, pair)
		}
	}
	return pairs, nil
}

// UpdateTradablePairs updates the exchanges available pairs and stores them in the exchanges config
func (k *Kraken) UpdateTradablePairs(ctx context.Context, forceUpdate bool) error {
	assets := k.GetAssetTypes(false)
	for x := range assets {
		pairs, err := k.FetchTradablePairs(ctx, assets[x])
		if err != nil {
			return err
		}
		err = k.UpdatePairs(pairs, assets[x], false, forceUpdate)
		if err != nil {
			return err
		}
	}
	return k.EnsureOnePairEnabled()
}

// UpdateTickers updates the ticker for all currency pairs of a given asset type
func (k *Kraken) UpdateTickers(ctx context.Context, a asset.Item) error {
	switch a {
	case asset.Spot:
		pairs, err := k.GetEnabledPairs(a)
		if err != nil {
			return err
		}
		pairsCollated, err := k.FormatExchangeCurrencies(pairs, a)
		if err != nil {
			return err
		}
		tickers, err := k.GetTickers(ctx, pairsCollated)
		if err != nil {
			return err
		}

		for i := range pairs {
			for c, t := range tickers {
				pairFmt, err := k.FormatExchangeCurrency(pairs[i], a)
				if err != nil {
					return err
				}
				if !strings.EqualFold(pairFmt.String(), c) {
					altCurrency := assetTranslator.LookupAltname(c)
					if altCurrency == "" {
						continue
					}
					if !strings.EqualFold(pairFmt.String(), altCurrency) {
						continue
					}
				}

				err = ticker.ProcessTicker(&ticker.Price{
					Last:         t.Last,
					High:         t.High,
					Low:          t.Low,
					Bid:          t.Bid,
					Ask:          t.Ask,
					Volume:       t.Volume,
					Open:         t.Open,
					Pair:         pairs[i],
					ExchangeName: k.Name,
					AssetType:    a})
				if err != nil {
					return err
				}
			}
		}
	case asset.Futures:
		t, err := k.GetFuturesTickers(ctx)
		if err != nil {
			return err
		}
		for x := range t.Tickers {
			pair, err := currency.NewPairFromString(t.Tickers[x].Symbol)
			if err != nil {
				return err
			}
			err = ticker.ProcessTicker(&ticker.Price{
				Last:         t.Tickers[x].Last,
				Bid:          t.Tickers[x].Bid,
				Ask:          t.Tickers[x].Ask,
				Volume:       t.Tickers[x].Vol24h,
				Open:         t.Tickers[x].Open24H,
				Pair:         pair,
				ExchangeName: k.Name,
				AssetType:    a})
			if err != nil {
				return err
			}
		}
	default:
		return fmt.Errorf("%w %v", asset.ErrNotSupported, a)
	}
	return nil
}

// UpdateTicker updates and returns the ticker for a currency pair
func (k *Kraken) UpdateTicker(ctx context.Context, p currency.Pair, a asset.Item) (*ticker.Price, error) {
	if err := k.UpdateTickers(ctx, a); err != nil {
		return nil, err
	}
	return ticker.GetTicker(k.Name, p, a)
}

// FetchTicker returns the ticker for a currency pair
func (k *Kraken) FetchTicker(ctx context.Context, p currency.Pair, assetType asset.Item) (*ticker.Price, error) {
	tickerNew, err := ticker.GetTicker(k.Name, p, assetType)
	if err != nil {
		return k.UpdateTicker(ctx, p, assetType)
	}
	return tickerNew, nil
}

// FetchOrderbook returns orderbook base on the currency pair
func (k *Kraken) FetchOrderbook(ctx context.Context, p currency.Pair, assetType asset.Item) (*orderbook.Base, error) {
	ob, err := orderbook.Get(k.Name, p, assetType)
	if err != nil {
		return k.UpdateOrderbook(ctx, p, assetType)
	}
	return ob, nil
}

// UpdateOrderbook updates and returns the orderbook for a currency pair
func (k *Kraken) UpdateOrderbook(ctx context.Context, p currency.Pair, assetType asset.Item) (*orderbook.Base, error) {
	if p.IsEmpty() {
		return nil, currency.ErrCurrencyPairEmpty
	}
	if err := k.CurrencyPairs.IsAssetEnabled(assetType); err != nil {
		return nil, err
	}
	book := &orderbook.Base{
		Exchange:        k.Name,
		Pair:            p,
		Asset:           assetType,
		VerifyOrderbook: k.CanVerifyOrderbook,
	}
	var err error
	switch assetType {
	case asset.Spot:
		var orderbookNew *Orderbook
		orderbookNew, err = k.GetDepth(ctx, p)
		if err != nil {
			return book, err
		}
		book.Bids = make([]orderbook.Item, len(orderbookNew.Bids))
		for x := range orderbookNew.Bids {
			book.Bids[x] = orderbook.Item{
				Amount: orderbookNew.Bids[x].Amount,
				Price:  orderbookNew.Bids[x].Price,
			}
		}
		book.Asks = make([]orderbook.Item, len(orderbookNew.Asks))
		for y := range orderbookNew.Asks {
			book.Asks[y] = orderbook.Item{
				Amount: orderbookNew.Asks[y].Amount,
				Price:  orderbookNew.Asks[y].Price,
			}
		}
	case asset.Futures:
		var futuresOB *FuturesOrderbookData
		futuresOB, err = k.GetFuturesOrderbook(ctx, p)
		if err != nil {
			return book, err
		}
		book.Asks = make([]orderbook.Item, len(futuresOB.Orderbook.Asks))
		for x := range futuresOB.Orderbook.Asks {
			book.Asks[x] = orderbook.Item{
				Price:  futuresOB.Orderbook.Asks[x][0],
				Amount: futuresOB.Orderbook.Asks[x][1],
			}
		}
		book.Bids = make([]orderbook.Item, len(futuresOB.Orderbook.Bids))
		for y := range futuresOB.Orderbook.Bids {
			book.Bids[y] = orderbook.Item{
				Price:  futuresOB.Orderbook.Bids[y][0],
				Amount: futuresOB.Orderbook.Bids[y][1],
			}
		}
	default:
		return book, fmt.Errorf("%w %v", asset.ErrNotSupported, assetType)
	}
	err = book.Process()
	if err != nil {
		return book, err
	}
	return orderbook.Get(k.Name, p, assetType)
}

// UpdateAccountInfo retrieves balances for all enabled currencies for the
// Kraken exchange - to-do
func (k *Kraken) UpdateAccountInfo(ctx context.Context, assetType asset.Item) (account.Holdings, error) {
	var info account.Holdings
	var balances []account.Balance
	info.Exchange = k.Name
	switch assetType {
	case asset.Spot:
		bal, err := k.GetBalance(ctx)
		if err != nil {
			return info, err
		}
		for key := range bal {
			translatedCurrency := assetTranslator.LookupAltname(key)
			if translatedCurrency == "" {
				log.Warnf(log.ExchangeSys, "%s unable to translate currency: %s\n",
					k.Name,
					key)
				continue
			}
			balances = append(balances, account.Balance{
				Currency: currency.NewCode(translatedCurrency),
				Total:    bal[key].Total,
				Hold:     bal[key].Hold,
				Free:     bal[key].Total - bal[key].Hold,
			})
		}
		info.Accounts = append(info.Accounts, account.SubAccount{
			Currencies: balances,
			AssetType:  assetType,
		})
	case asset.Futures:
		bal, err := k.GetFuturesAccountData(ctx)
		if err != nil {
			return info, err
		}
		for name := range bal.Accounts {
			for code := range bal.Accounts[name].Balances {
				balances = append(balances, account.Balance{
					Currency: currency.NewCode(code).Upper(),
					Total:    bal.Accounts[name].Balances[code],
				})
			}
			info.Accounts = append(info.Accounts, account.SubAccount{
				ID:         name,
				AssetType:  asset.Futures,
				Currencies: balances,
			})
		}
	}
	creds, err := k.GetCredentials(ctx)
	if err != nil {
		return account.Holdings{}, err
	}
	if err := account.Process(&info, creds); err != nil {
		return account.Holdings{}, err
	}
	return info, nil
}

// FetchAccountInfo retrieves balances for all enabled currencies
func (k *Kraken) FetchAccountInfo(ctx context.Context, assetType asset.Item) (account.Holdings, error) {
	creds, err := k.GetCredentials(ctx)
	if err != nil {
		return account.Holdings{}, err
	}
	acc, err := account.GetHoldings(k.Name, creds, assetType)
	if err != nil {
		return k.UpdateAccountInfo(ctx, assetType)
	}
	return acc, nil
}

// GetAccountFundingHistory returns funding history, deposits and
// withdrawals
func (k *Kraken) GetAccountFundingHistory(_ context.Context) ([]exchange.FundingHistory, error) {
	return nil, common.ErrFunctionNotSupported
}

// GetWithdrawalsHistory returns previous withdrawals data
func (k *Kraken) GetWithdrawalsHistory(ctx context.Context, c currency.Code, _ asset.Item) ([]exchange.WithdrawalHistory, error) {
	withdrawals, err := k.WithdrawStatus(ctx, c, "")
	if err != nil {
		return nil, err
	}
	resp := make([]exchange.WithdrawalHistory, len(withdrawals))
	for i := range withdrawals {
		resp[i] = exchange.WithdrawalHistory{
			Status:          withdrawals[i].Status,
			TransferID:      withdrawals[i].Refid,
			Timestamp:       time.Unix(int64(withdrawals[i].Time), 0),
			Amount:          withdrawals[i].Amount,
			Fee:             withdrawals[i].Fee,
			CryptoToAddress: withdrawals[i].Info,
			CryptoTxID:      withdrawals[i].TxID,
			Currency:        c.String(),
		}
	}

	return resp, nil
}

// GetRecentTrades returns the most recent trades for a currency and asset
func (k *Kraken) GetRecentTrades(ctx context.Context, p currency.Pair, assetType asset.Item) ([]trade.Data, error) {
	var err error
	p, err = k.FormatExchangeCurrency(p, assetType)
	if err != nil {
		return nil, err
	}
	var resp []trade.Data
	switch assetType {
	case asset.Spot:
		var tradeData []RecentTrades
		tradeData, err = k.GetTrades(ctx, p)
		if err != nil {
			return nil, err
		}
		for i := range tradeData {
			side := order.Buy
			if tradeData[i].BuyOrSell == "s" {
				side = order.Sell
			}
			resp = append(resp, trade.Data{
				TID:          strconv.FormatInt(tradeData[i].TradeID, 10),
				Exchange:     k.Name,
				CurrencyPair: p,
				AssetType:    assetType,
				Side:         side,
				Price:        tradeData[i].Price,
				Amount:       tradeData[i].Volume,
				Timestamp:    convert.TimeFromUnixTimestampDecimal(tradeData[i].Time),
			})
		}
	case asset.Futures:
		var tradeData *FuturesPublicTrades
		tradeData, err = k.GetFuturesTrades(ctx, p, time.Time{}, time.Time{})
		if err != nil {
			return nil, err
		}
		for i := range tradeData.Elements {
			side := order.Buy
			if strings.EqualFold(tradeData.Elements[i].ExecutionEvent.OuterExecutionHolder.Execution.MakerOrder.Direction, "sell") {
				side = order.Sell
			}
			resp = append(resp, trade.Data{
				TID:          tradeData.Elements[i].UID,
				Exchange:     k.Name,
				CurrencyPair: p,
				AssetType:    assetType,
				Side:         side,
				Price:        tradeData.Elements[i].ExecutionEvent.OuterExecutionHolder.Execution.MakerOrder.LimitPrice,
				Amount:       tradeData.Elements[i].ExecutionEvent.OuterExecutionHolder.Execution.MakerOrder.Quantity,
				Timestamp:    time.UnixMilli(tradeData.Elements[i].ExecutionEvent.OuterExecutionHolder.Execution.MakerOrder.Timestamp),
			})
		}
	default:
		return nil, fmt.Errorf("%w %v", asset.ErrNotSupported, assetType)
	}

	err = k.AddTradesToBuffer(resp...)
	if err != nil {
		return nil, err
	}

	sort.Sort(trade.ByDate(resp))
	return resp, nil
}

// GetHistoricTrades returns historic trade data within the timeframe provided
func (k *Kraken) GetHistoricTrades(_ context.Context, _ currency.Pair, _ asset.Item, _, _ time.Time) ([]trade.Data, error) {
	return nil, common.ErrFunctionNotSupported
}

// SubmitOrder submits a new order
func (k *Kraken) SubmitOrder(ctx context.Context, s *order.Submit) (*order.SubmitResponse, error) {
	err := s.Validate()
	if err != nil {
		return nil, err
	}

	var orderID string
	status := order.New
	switch s.AssetType {
	case asset.Spot:
		timeInForce := RequestParamsTimeGTC
		if s.ImmediateOrCancel {
			timeInForce = RequestParamsTimeIOC
		}
		var spotWebsocket *stream.Websocket
		spotWebsocket, err = k.Websocket.GetAssetWebsocket(asset.Spot)
		if err == nil && spotWebsocket.CanUseAuthenticatedWebsocketForWrapper() {
			orderID, err = k.wsAddOrder(&WsAddOrderRequest{
				OrderType:   s.Type.Lower(),
				OrderSide:   s.Side.Lower(),
				Pair:        s.Pair.Format(currency.PairFormat{Uppercase: true, Delimiter: "/"}).String(), // required pair format: ISO 4217-A3
				Price:       s.Price,
				Volume:      s.Amount,
				TimeInForce: timeInForce,
			})
			if err != nil {
				return nil, err
			}
		} else {
			var response AddOrderResponse
			response, err = k.AddOrder(ctx,
				s.Pair,
				s.Side.String(),
				s.Type.String(),
				s.Amount,
				s.Price,
				0,
				0,
				&AddOrderOptions{
					TimeInForce: timeInForce,
				})
			if err != nil {
				return nil, err
			}
			if len(response.TransactionIds) > 0 {
				orderID = strings.Join(response.TransactionIds, ", ")
			}
		}
		if s.Type == order.Market {
			status = order.Filled
		}
	case asset.Futures:
		var fOrder FuturesSendOrderData
		fOrder, err = k.FuturesSendOrder(ctx,
			s.Type,
			s.Pair,
			s.Side.Lower(),
			"",
			s.ClientOrderID,
			"",
			s.ImmediateOrCancel,
			s.Amount,
			s.Price,
			0,
		)
		if err != nil {
			return nil, err
		}

		// check the status, anything that is not placed we error out
		if fOrder.SendStatus.Status != "placed" {
			return nil, fmt.Errorf("submit order failed: %s", fOrder.SendStatus.Status)
		}
		orderID = fOrder.SendStatus.OrderID
	default:
		return nil, fmt.Errorf("%w %v", asset.ErrNotSupported, s.AssetType)
	}
	resp, err := s.DeriveSubmitResponse(orderID)
	if err != nil {
		return nil, err
	}
	resp.Status = status
	return resp, nil
}

// ModifyOrder will allow of changing orderbook placement and limit to
// market conversion
func (k *Kraken) ModifyOrder(_ context.Context, _ *order.Modify) (*order.ModifyResponse, error) {
	return nil, common.ErrFunctionNotSupported
}

// CancelOrder cancels an order by its corresponding ID number
func (k *Kraken) CancelOrder(ctx context.Context, o *order.Cancel) error {
	if err := o.Validate(o.StandardCancel()); err != nil {
		return err
	}
	switch o.AssetType {
	case asset.Spot:
		spotWebsocket, err := k.Websocket.GetAssetWebsocket(asset.Spot)
		if err == nil && spotWebsocket.CanUseAuthenticatedWebsocketForWrapper() {
			return k.wsCancelOrders([]string{o.OrderID})
		}
		_, err = k.CancelExistingOrder(ctx, o.OrderID)
		return err
	case asset.Futures:
		_, err := k.FuturesCancelOrder(ctx, o.OrderID, "")
		if err != nil {
			return err
		}
	default:
		return fmt.Errorf("%w %v", asset.ErrNotSupported, o.AssetType)
	}

	return nil
}

// CancelBatchOrders cancels an orders by their corresponding ID numbers
func (k *Kraken) CancelBatchOrders(_ context.Context, orders []order.Cancel) (*order.CancelBatchResponse, error) {
	spotWebsocket, err := k.Websocket.GetAssetWebsocket(asset.Spot)
	if err != nil {
		return nil, fmt.Errorf("%w asset type: %v", err, asset.Spot)
	}
	if !spotWebsocket.CanUseAuthenticatedWebsocketForWrapper() {
		return nil, common.ErrFunctionNotSupported
	}

	ordersList := make([]string, len(orders))
	for i := range orders {
		err = orders[i].Validate(orders[i].StandardCancel())
		if err != nil {
			return nil, err
		}
		ordersList[i] = orders[i].OrderID
	}

	err = k.wsCancelOrders(ordersList)
	return nil, err
}

// CancelAllOrders cancels all orders associated with a currency pair
func (k *Kraken) CancelAllOrders(ctx context.Context, req *order.Cancel) (order.CancelAllResponse, error) {
	if err := req.Validate(); err != nil {
		return order.CancelAllResponse{}, err
	}
	cancelAllOrdersResponse := order.CancelAllResponse{
		Status: make(map[string]string),
	}
	spotWebsocket, err := k.Websocket.GetAssetWebsocket(asset.Spot)
	switch req.AssetType {
	case asset.Spot:
		if err == nil && spotWebsocket.CanUseAuthenticatedWebsocketForWrapper() {
			resp, err := k.wsCancelAllOrders()
			if err != nil {
				return cancelAllOrdersResponse, err
			}

			cancelAllOrdersResponse.Count = resp.Count
			return cancelAllOrdersResponse, err
		}

		var emptyOrderOptions OrderInfoOptions
		openOrders, err := k.GetOpenOrders(ctx, emptyOrderOptions)
		if err != nil {
			return cancelAllOrdersResponse, err
		}
		for orderID := range openOrders.Open {
			var err error
			if err == nil && spotWebsocket.CanUseAuthenticatedWebsocketForWrapper() {
				err = k.wsCancelOrders([]string{orderID})
			} else {
				_, err = k.CancelExistingOrder(ctx, orderID)
			}
			if err != nil {
				cancelAllOrdersResponse.Status[orderID] = err.Error()
			}
		}
	case asset.Futures:
		cancelData, err := k.FuturesCancelAllOrders(ctx, req.Pair)
		if err != nil {
			return cancelAllOrdersResponse, err
		}
		for x := range cancelData.CancelStatus.CancelledOrders {
			cancelAllOrdersResponse.Status[cancelData.CancelStatus.CancelledOrders[x].OrderID] = "cancelled"
		}
	}
	return cancelAllOrdersResponse, nil
}

// GetOrderInfo returns information on a current open order
func (k *Kraken) GetOrderInfo(ctx context.Context, orderID string, _ currency.Pair, assetType asset.Item) (*order.Detail, error) {
	if err := k.CurrencyPairs.IsAssetEnabled(assetType); err != nil {
		return nil, err
	}

	var orderDetail order.Detail
	switch assetType {
	case asset.Spot:
		resp, err := k.QueryOrdersInfo(ctx,
			OrderInfoOptions{
				Trades: true,
			}, orderID)
		if err != nil {
			return nil, err
		}

		orderInfo, ok := resp[orderID]
		if !ok {
			return nil, fmt.Errorf("order %s not found in response", orderID)
		}

		if !assetType.IsValid() {
			assetType = asset.UseDefault()
		}

		avail, err := k.GetAvailablePairs(assetType)
		if err != nil {
			return nil, err
		}

		format, err := k.GetPairFormat(assetType, true)
		if err != nil {
			return nil, err
		}

		var trades []order.TradeHistory
		for i := range orderInfo.Trades {
			trades = append(trades, order.TradeHistory{
				TID: orderInfo.Trades[i],
			})
		}
		side, err := order.StringToOrderSide(orderInfo.Description.Type)
		if err != nil {
			return nil, err
		}
		status, err := order.StringToOrderStatus(orderInfo.Status)
		if err != nil {
			log.Errorf(log.ExchangeSys, "%s %v", k.Name, err)
		}
		oType, err := order.StringToOrderType(orderInfo.Description.OrderType)
		if err != nil {
			return nil, err
		}

		p, err := currency.NewPairFromFormattedPairs(orderInfo.Description.Pair,
			avail,
			format)
		if err != nil {
			return nil, err
		}

		price := orderInfo.Price
		if orderInfo.Status == statusOpen {
			price = orderInfo.Description.Price
		}

		orderDetail = order.Detail{
			Exchange:        k.Name,
			OrderID:         orderID,
			Pair:            p,
			Side:            side,
			Type:            oType,
			Date:            convert.TimeFromUnixTimestampDecimal(orderInfo.OpenTime),
			CloseTime:       convert.TimeFromUnixTimestampDecimal(orderInfo.CloseTime),
			Status:          status,
			Price:           price,
			Amount:          orderInfo.Volume,
			ExecutedAmount:  orderInfo.VolumeExecuted,
			RemainingAmount: orderInfo.Volume - orderInfo.VolumeExecuted,
			Fee:             orderInfo.Fee,
			Trades:          trades,
			Cost:            orderInfo.Cost,
			AssetType:       asset.Spot,
		}
	case asset.Futures:
		orderInfo, err := k.FuturesGetFills(ctx, time.Time{})
		if err != nil {
			return nil, err
		}
		for y := range orderInfo.Fills {
			if orderInfo.Fills[y].OrderID != orderID {
				continue
			}
			pair, err := currency.NewPairFromString(orderInfo.Fills[y].Symbol)
			if err != nil {
				return nil, err
			}
			oSide, err := compatibleOrderSide(orderInfo.Fills[y].Side)
			if err != nil {
				return nil, err
			}
			fillOrderType, err := compatibleFillOrderType(orderInfo.Fills[y].FillType)
			if err != nil {
				return nil, err
			}
			timeVar, err := time.Parse(krakenFormat, orderInfo.Fills[y].FillTime)
			if err != nil {
				return nil, err
			}
			orderDetail = order.Detail{
				OrderID:   orderID,
				Price:     orderInfo.Fills[y].Price,
				Amount:    orderInfo.Fills[y].Size,
				Side:      oSide,
				Type:      fillOrderType,
				Date:      timeVar,
				Pair:      pair,
				Exchange:  k.Name,
				AssetType: asset.Futures,
			}
		}
	default:
		return nil, fmt.Errorf("%w %v", asset.ErrNotSupported, assetType)
	}
	return &orderDetail, nil
}

// GetDepositAddress returns a deposit address for a specified currency
func (k *Kraken) GetDepositAddress(ctx context.Context, cryptocurrency currency.Code, _, chain string) (*deposit.Address, error) {
	if chain == "" {
		methods, err := k.GetDepositMethods(ctx, cryptocurrency.String())
		if err != nil {
			return nil, err
		}
		if len(methods) == 0 {
			return nil, errors.New("unable to get any deposit methods")
		}
		chain = methods[0].Method
	}

	depositAddr, err := k.GetCryptoDepositAddress(ctx, chain, cryptocurrency.String(), false)
	if err != nil {
		if strings.Contains(err.Error(), "no addresses returned") {
			depositAddr, err = k.GetCryptoDepositAddress(ctx, chain, cryptocurrency.String(), true)
			if err != nil {
				return nil, err
			}
		} else {
			return nil, err
		}
	}
	return &deposit.Address{
		Address: depositAddr[0].Address,
		Tag:     depositAddr[0].Tag,
	}, nil
}

// WithdrawCryptocurrencyFunds returns a withdrawal ID when a withdrawal
// Populate exchange.WithdrawRequest.TradePassword with withdrawal key name, as set up on your account
func (k *Kraken) WithdrawCryptocurrencyFunds(ctx context.Context, withdrawRequest *withdraw.Request) (*withdraw.ExchangeResponse, error) {
	if err := withdrawRequest.Validate(); err != nil {
		return nil, err
	}
	v, err := k.Withdraw(ctx,
		withdrawRequest.Currency.String(),
		withdrawRequest.TradePassword,
		withdrawRequest.Amount)
	if err != nil {
		return nil, err
	}
	return &withdraw.ExchangeResponse{
		ID: v,
	}, nil
}

// WithdrawFiatFunds returns a withdrawal ID when a
// withdrawal is submitted
func (k *Kraken) WithdrawFiatFunds(ctx context.Context, withdrawRequest *withdraw.Request) (*withdraw.ExchangeResponse, error) {
	if err := withdrawRequest.Validate(); err != nil {
		return nil, err
	}
	v, err := k.Withdraw(ctx,
		withdrawRequest.Currency.String(),
		withdrawRequest.TradePassword,
		withdrawRequest.Amount)
	if err != nil {
		return nil, err
	}
	return &withdraw.ExchangeResponse{
		Status: v,
	}, nil
}

// WithdrawFiatFundsToInternationalBank returns a withdrawal ID when a
// withdrawal is submitted
func (k *Kraken) WithdrawFiatFundsToInternationalBank(ctx context.Context, withdrawRequest *withdraw.Request) (*withdraw.ExchangeResponse, error) {
	if err := withdrawRequest.Validate(); err != nil {
		return nil, err
	}
	v, err := k.Withdraw(ctx,
		withdrawRequest.Currency.String(),
		withdrawRequest.TradePassword,
		withdrawRequest.Amount)
	if err != nil {
		return nil, err
	}
	return &withdraw.ExchangeResponse{
		Status: v,
	}, nil
}

// GetFeeByType returns an estimate of fee based on type of transaction
func (k *Kraken) GetFeeByType(ctx context.Context, feeBuilder *exchange.FeeBuilder) (float64, error) {
	if feeBuilder == nil {
		return 0, fmt.Errorf("%T %w", feeBuilder, common.ErrNilPointer)
	}
	if !k.AreCredentialsValid(ctx) && // Todo check connection status
		feeBuilder.FeeType == exchange.CryptocurrencyTradeFee {
		feeBuilder.FeeType = exchange.OfflineTradeFee
	}
	return k.GetFee(ctx, feeBuilder)
}

// GetActiveOrders retrieves any orders that are active/open
func (k *Kraken) GetActiveOrders(ctx context.Context, req *order.MultiOrderRequest) (order.FilteredOrders, error) {
	err := req.Validate()
	if err != nil {
		return nil, err
	}
	var orders []order.Detail
	switch req.AssetType {
	case asset.Spot:
		resp, err := k.GetOpenOrders(ctx, OrderInfoOptions{})
		if err != nil {
			return nil, err
		}

		assetType := req.AssetType
		if !req.AssetType.IsValid() {
			assetType = asset.UseDefault()
		}

		avail, err := k.GetAvailablePairs(assetType)
		if err != nil {
			return nil, err
		}

		format, err := k.GetPairFormat(assetType, true)
		if err != nil {
			return nil, err
		}
		for i := range resp.Open {
			p, err := currency.NewPairFromFormattedPairs(resp.Open[i].Description.Pair,
				avail,
				format)
			if err != nil {
				return nil, err
			}
			var side order.Side
			side, err = order.StringToOrderSide(resp.Open[i].Description.Type)
			if err != nil {
				return nil, err
			}
			var orderType order.Type
			orderType, err = order.StringToOrderType(resp.Open[i].Description.OrderType)
			if err != nil {
				log.Errorf(log.ExchangeSys, "%s %v", k.Name, err)
			}
			orders = append(orders, order.Detail{
				OrderID:         i,
				Amount:          resp.Open[i].Volume,
				RemainingAmount: resp.Open[i].Volume - resp.Open[i].VolumeExecuted,
				ExecutedAmount:  resp.Open[i].VolumeExecuted,
				Exchange:        k.Name,
				Date:            convert.TimeFromUnixTimestampDecimal(resp.Open[i].OpenTime),
				Price:           resp.Open[i].Description.Price,
				Side:            side,
				Type:            orderType,
				Pair:            p,
				AssetType:       asset.Spot,
				Status:          order.Open,
			})
		}
	case asset.Futures:
		var err error
		var pairs currency.Pairs
		if len(req.Pairs) > 0 {
			pairs = req.Pairs
		} else {
			pairs, err = k.GetEnabledPairs(asset.Futures)
			if err != nil {
				return orders, err
			}
		}
		activeOrders, err := k.FuturesOpenOrders(ctx)
		if err != nil {
			return orders, err
		}
		for i := range pairs {
			fPair, err := k.FormatExchangeCurrency(pairs[i], asset.Futures)
			if err != nil {
				return orders, err
			}
			for a := range activeOrders.OpenOrders {
				if activeOrders.OpenOrders[a].Symbol != fPair.String() {
					continue
				}
				oSide, err := compatibleOrderSide(activeOrders.OpenOrders[a].Side)
				if err != nil {
					return orders, err
				}
				oType, err := compatibleOrderType(activeOrders.OpenOrders[a].OrderType)
				if err != nil {
					return orders, err
				}
				timeVar, err := time.Parse(krakenFormat, activeOrders.OpenOrders[a].ReceivedTime)
				if err != nil {
					return orders, err
				}
				orders = append(orders, order.Detail{
					OrderID:   activeOrders.OpenOrders[a].OrderID,
					Price:     activeOrders.OpenOrders[a].LimitPrice,
					Amount:    activeOrders.OpenOrders[a].FilledSize,
					Side:      oSide,
					Type:      oType,
					Date:      timeVar,
					Pair:      fPair,
					Exchange:  k.Name,
					AssetType: asset.Futures,
					Status:    order.Open,
				})
			}
		}
	default:
		return nil, fmt.Errorf("%w %v", asset.ErrNotSupported, req.AssetType)
	}
	return req.Filter(k.Name, orders), nil
}

// GetOrderHistory retrieves account order information
// Can Limit response to specific order status
func (k *Kraken) GetOrderHistory(ctx context.Context, getOrdersRequest *order.MultiOrderRequest) (order.FilteredOrders, error) {
	err := getOrdersRequest.Validate()
	if err != nil {
		return nil, err
	}
	var orders []order.Detail
	switch getOrdersRequest.AssetType {
	case asset.Spot:
		req := GetClosedOrdersOptions{}
		if getOrdersRequest.StartTime.Unix() > 0 {
			req.Start = strconv.FormatInt(getOrdersRequest.StartTime.Unix(), 10)
		}
		if getOrdersRequest.EndTime.Unix() > 0 {
			req.End = strconv.FormatInt(getOrdersRequest.EndTime.Unix(), 10)
		}

		assetType := getOrdersRequest.AssetType
		if !getOrdersRequest.AssetType.IsValid() {
			assetType = asset.UseDefault()
		}

		avail, err := k.GetAvailablePairs(assetType)
		if err != nil {
			return nil, err
		}

		format, err := k.GetPairFormat(assetType, true)
		if err != nil {
			return nil, err
		}

		resp, err := k.GetClosedOrders(ctx, req)
		if err != nil {
			return nil, err
		}

		for i := range resp.Closed {
			p, err := currency.NewPairFromFormattedPairs(resp.Closed[i].Description.Pair,
				avail,
				format)
			if err != nil {
				return nil, err
			}

			var side order.Side
			side, err = order.StringToOrderSide(resp.Closed[i].Description.Type)
			if err != nil {
				log.Errorf(log.ExchangeSys, "%s %v", k.Name, err)
			}
			status, err := order.StringToOrderStatus(resp.Closed[i].Status)
			if err != nil {
				log.Errorf(log.ExchangeSys, "%s %v", k.Name, err)
			}
			var orderType order.Type
			orderType, err = order.StringToOrderType(resp.Closed[i].Description.OrderType)
			if err != nil {
				log.Errorf(log.ExchangeSys, "%s %v", k.Name, err)
			}
			detail := order.Detail{
				OrderID:         i,
				Amount:          resp.Closed[i].Volume,
				ExecutedAmount:  resp.Closed[i].VolumeExecuted,
				RemainingAmount: resp.Closed[i].Volume - resp.Closed[i].VolumeExecuted,
				Cost:            resp.Closed[i].Cost,
				CostAsset:       p.Quote,
				Exchange:        k.Name,
				Date:            convert.TimeFromUnixTimestampDecimal(resp.Closed[i].OpenTime),
				CloseTime:       convert.TimeFromUnixTimestampDecimal(resp.Closed[i].CloseTime),
				Price:           resp.Closed[i].Description.Price,
				Side:            side,
				Status:          status,
				Type:            orderType,
				Pair:            p,
			}
			detail.InferCostsAndTimes()
			orders = append(orders, detail)
		}
	case asset.Futures:
		var orderHistory FuturesRecentOrdersData
		var err error
		var pairs currency.Pairs
		if len(getOrdersRequest.Pairs) > 0 {
			pairs = getOrdersRequest.Pairs
		} else {
			pairs, err = k.GetEnabledPairs(asset.Futures)
			if err != nil {
				return orders, err
			}
		}
		for p := range pairs {
			orderHistory, err = k.FuturesRecentOrders(ctx, pairs[p])
			if err != nil {
				return orders, err
			}
			for o := range orderHistory.OrderEvents {
				switch {
				case orderHistory.OrderEvents[o].Event.ExecutionEvent.Execution.UID != "":
					timeVar, err := time.Parse(krakenFormat,
						orderHistory.OrderEvents[o].Event.ExecutionEvent.Execution.TakerOrder.Timestamp)
					if err != nil {
						return orders, err
					}
					oDirection, err := compatibleOrderSide(orderHistory.OrderEvents[o].Event.ExecutionEvent.Execution.TakerOrder.Direction)
					if err != nil {
						return orders, err
					}
					oType, err := compatibleOrderType(orderHistory.OrderEvents[o].Event.ExecutionEvent.Execution.TakerOrder.OrderType)
					if err != nil {
						return orders, err
					}
					orders = append(orders, order.Detail{
						Price:          orderHistory.OrderEvents[o].Event.ExecutionEvent.Execution.TakerOrder.LimitPrice,
						Amount:         orderHistory.OrderEvents[o].Event.ExecutionEvent.Execution.TakerOrder.Quantity,
						ExecutedAmount: orderHistory.OrderEvents[o].Event.ExecutionEvent.Execution.TakerOrder.Filled,
						RemainingAmount: orderHistory.OrderEvents[o].Event.ExecutionEvent.Execution.TakerOrder.Quantity -
							orderHistory.OrderEvents[o].Event.ExecutionEvent.Execution.TakerOrder.Filled,
						OrderID:   orderHistory.OrderEvents[o].Event.ExecutionEvent.Execution.TakerOrder.UID,
						ClientID:  orderHistory.OrderEvents[o].Event.ExecutionEvent.Execution.TakerOrder.ClientID,
						AssetType: asset.Futures,
						Type:      oType,
						Date:      timeVar,
						Side:      oDirection,
						Exchange:  k.Name,
						Pair:      pairs[p],
					})
				case orderHistory.OrderEvents[o].Event.OrderRejected.RecentOrder.UID != "":
					timeVar, err := time.Parse(krakenFormat,
						orderHistory.OrderEvents[o].Event.OrderRejected.RecentOrder.Timestamp)
					if err != nil {
						return orders, err
					}
					oDirection, err := compatibleOrderSide(orderHistory.OrderEvents[o].Event.OrderRejected.RecentOrder.Direction)
					if err != nil {
						return orders, err
					}
					oType, err := compatibleOrderType(orderHistory.OrderEvents[o].Event.OrderRejected.RecentOrder.OrderType)
					if err != nil {
						return orders, err
					}
					orders = append(orders, order.Detail{
						Price:          orderHistory.OrderEvents[o].Event.OrderRejected.RecentOrder.LimitPrice,
						Amount:         orderHistory.OrderEvents[o].Event.OrderRejected.RecentOrder.Quantity,
						ExecutedAmount: orderHistory.OrderEvents[o].Event.OrderRejected.RecentOrder.Filled,
						RemainingAmount: orderHistory.OrderEvents[o].Event.OrderRejected.RecentOrder.Quantity -
							orderHistory.OrderEvents[o].Event.OrderRejected.RecentOrder.Filled,
						OrderID:   orderHistory.OrderEvents[o].Event.OrderRejected.RecentOrder.UID,
						ClientID:  orderHistory.OrderEvents[o].Event.OrderRejected.RecentOrder.AccountID,
						AssetType: asset.Futures,
						Type:      oType,
						Date:      timeVar,
						Side:      oDirection,
						Exchange:  k.Name,
						Pair:      pairs[p],
						Status:    order.Rejected,
					})
				case orderHistory.OrderEvents[o].Event.OrderCancelled.RecentOrder.UID != "":
					timeVar, err := time.Parse(krakenFormat,
						orderHistory.OrderEvents[o].Event.OrderCancelled.RecentOrder.Timestamp)
					if err != nil {
						return orders, err
					}
					oDirection, err := compatibleOrderSide(orderHistory.OrderEvents[o].Event.OrderCancelled.RecentOrder.Direction)
					if err != nil {
						return orders, err
					}
					oType, err := compatibleOrderType(orderHistory.OrderEvents[o].Event.OrderCancelled.RecentOrder.OrderType)
					if err != nil {
						return orders, err
					}
					orders = append(orders, order.Detail{
						Price:          orderHistory.OrderEvents[o].Event.OrderCancelled.RecentOrder.LimitPrice,
						Amount:         orderHistory.OrderEvents[o].Event.OrderCancelled.RecentOrder.Quantity,
						ExecutedAmount: orderHistory.OrderEvents[o].Event.OrderCancelled.RecentOrder.Filled,
						RemainingAmount: orderHistory.OrderEvents[o].Event.OrderCancelled.RecentOrder.Quantity -
							orderHistory.OrderEvents[o].Event.OrderCancelled.RecentOrder.Filled,
						OrderID:   orderHistory.OrderEvents[o].Event.OrderCancelled.RecentOrder.UID,
						ClientID:  orderHistory.OrderEvents[o].Event.OrderCancelled.RecentOrder.AccountID,
						AssetType: asset.Futures,
						Type:      oType,
						Date:      timeVar,
						Side:      oDirection,
						Exchange:  k.Name,
						Pair:      pairs[p],
						Status:    order.Cancelled,
					})
				case orderHistory.OrderEvents[o].Event.OrderPlaced.RecentOrder.UID != "":
					timeVar, err := time.Parse(krakenFormat,
						orderHistory.OrderEvents[o].Event.OrderPlaced.RecentOrder.Timestamp)
					if err != nil {
						return orders, err
					}
					oDirection, err := compatibleOrderSide(orderHistory.OrderEvents[o].Event.OrderPlaced.RecentOrder.Direction)
					if err != nil {
						return orders, err
					}
					oType, err := compatibleOrderType(orderHistory.OrderEvents[o].Event.OrderPlaced.RecentOrder.OrderType)
					if err != nil {
						return orders, err
					}
					orders = append(orders, order.Detail{
						Price:          orderHistory.OrderEvents[o].Event.OrderPlaced.RecentOrder.LimitPrice,
						Amount:         orderHistory.OrderEvents[o].Event.OrderPlaced.RecentOrder.Quantity,
						ExecutedAmount: orderHistory.OrderEvents[o].Event.OrderPlaced.RecentOrder.Filled,
						RemainingAmount: orderHistory.OrderEvents[o].Event.OrderPlaced.RecentOrder.Quantity -
							orderHistory.OrderEvents[o].Event.OrderPlaced.RecentOrder.Filled,
						OrderID:   orderHistory.OrderEvents[o].Event.OrderPlaced.RecentOrder.UID,
						ClientID:  orderHistory.OrderEvents[o].Event.OrderPlaced.RecentOrder.AccountID,
						AssetType: asset.Futures,
						Type:      oType,
						Date:      timeVar,
						Side:      oDirection,
						Exchange:  k.Name,
						Pair:      pairs[p],
					})
				default:
					return orders, fmt.Errorf("invalid orderHistory data")
				}
			}
		}
	}
	return getOrdersRequest.Filter(k.Name, orders), nil
}

// AuthenticateWebsocket sends an authentication message to the websocket
func (k *Kraken) AuthenticateWebsocket(ctx context.Context) error {
	resp, err := k.GetWebsocketToken(ctx)
	if resp != "" {
		authToken = resp
	}
	return err
}

// ValidateAPICredentials validates current credentials used for wrapper
// functionality
func (k *Kraken) ValidateAPICredentials(ctx context.Context, assetType asset.Item) error {
	_, err := k.UpdateAccountInfo(ctx, assetType)
	return k.CheckTransientError(err)
}

// FormatExchangeKlineInterval returns Interval to exchange formatted string
func (k *Kraken) FormatExchangeKlineInterval(in kline.Interval) string {
	return strconv.FormatFloat(in.Duration().Minutes(), 'f', -1, 64)
}

// FormatExchangeKlineIntervalFutures returns Interval to exchange formatted string
func (k *Kraken) FormatExchangeKlineIntervalFutures(in kline.Interval) string {
	switch in {
	case kline.OneDay:
		return "1d"
	default:
		return in.Short()
	}
}

// GetHistoricCandles returns candles between a time period for a set time interval
func (k *Kraken) GetHistoricCandles(ctx context.Context, pair currency.Pair, a asset.Item, interval kline.Interval, start, end time.Time) (*kline.Item, error) {
	req, err := k.GetKlineRequest(pair, a, interval, start, end, true)
	if err != nil {
		return nil, err
	}
	timeSeries := make([]kline.Candle, 0, req.Size())
	switch a {
	case asset.Spot:
		candles, err := k.GetOHLC(ctx,
			req.RequestFormatted,
			k.FormatExchangeKlineInterval(req.ExchangeInterval))
		if err != nil {
			return nil, err
		}

		for x := range candles {
			timeValue, err := convert.TimeFromUnixTimestampFloat(candles[x].Time * 1000)
			if err != nil {
				return nil, err
			}
			if timeValue.Before(req.Start) || timeValue.After(req.End) {
				continue
			}
			timeSeries = append(timeSeries, kline.Candle{
				Time:   timeValue,
				Open:   candles[x].Open,
				High:   candles[x].High,
				Low:    candles[x].Low,
				Close:  candles[x].Close,
				Volume: candles[x].Volume,
			})
		}
	default:
		// TODO add new Futures API support
		return nil, fmt.Errorf("%w %v", asset.ErrNotSupported, req.Asset)
	}

	return req.ProcessResponse(timeSeries)
}

// GetHistoricCandlesExtended returns candles between a time period for a set time interval
func (k *Kraken) GetHistoricCandlesExtended(_ context.Context, _ currency.Pair, _ asset.Item, _ kline.Interval, _, _ time.Time) (*kline.Item, error) {
	return nil, common.ErrFunctionNotSupported
}

func compatibleOrderSide(side string) (order.Side, error) {
	switch {
	case strings.EqualFold(order.Buy.String(), side):
		return order.Buy, nil
	case strings.EqualFold(order.Sell.String(), side):
		return order.Sell, nil
	}
	return order.AnySide, fmt.Errorf("invalid side received")
}

func compatibleOrderType(orderType string) (order.Type, error) {
	var resp order.Type
	switch orderType {
	case "lmt":
		resp = order.Limit
	case "stp":
		resp = order.Stop
	case "take_profit":
		resp = order.TakeProfit
	default:
		return resp, fmt.Errorf("invalid orderType")
	}
	return resp, nil
}

func compatibleFillOrderType(fillType string) (order.Type, error) {
	var resp order.Type
	switch fillType {
	case "maker":
		resp = order.Limit
	case "taker":
		resp = order.Market
	case "liquidation":
		resp = order.Liquidation
	default:
		return resp, fmt.Errorf("invalid orderPriceType")
	}
	return resp, nil
}

// GetAvailableTransferChains returns the available transfer blockchains for the specific
// cryptocurrency
func (k *Kraken) GetAvailableTransferChains(ctx context.Context, cryptocurrency currency.Code) ([]string, error) {
	methods, err := k.GetDepositMethods(ctx, cryptocurrency.String())
	if err != nil {
		return nil, err
	}

	availableChains := make([]string, len(methods))
	for x := range methods {
		availableChains[x] = methods[x].Method
	}
	return availableChains, nil
}

// GetServerTime returns the current exchange server time.
func (k *Kraken) GetServerTime(ctx context.Context, _ asset.Item) (time.Time, error) {
	st, err := k.GetCurrentServerTime(ctx)
	if err != nil {
		return time.Time{}, err
	}
	return time.Parse("Mon, 02 Jan 06 15:04:05 -0700", st.Rfc1123)
}<|MERGE_RESOLUTION|>--- conflicted
+++ resolved
@@ -219,7 +219,6 @@
 	if err != nil {
 		return err
 	}
-<<<<<<< HEAD
 	err = k.Websocket.Setup(&stream.WebsocketWrapperSetup{
 		ExchangeConfig:         exch,
 		ConnectionMonitorDelay: exch.ConnectionMonitorDelay,
@@ -231,22 +230,13 @@
 	}
 
 	spotWebsocket, err := k.Websocket.AddWebsocket(&stream.WebsocketSetup{
-=======
-	err = k.Websocket.Setup(&stream.WebsocketSetup{
-		ExchangeConfig:        exch,
->>>>>>> e8c91231
 		DefaultURL:            krakenWSURL,
 		RunningURL:            wsRunningURL,
 		Connector:             k.WsConnect,
 		Subscriber:            k.Subscribe,
 		Unsubscriber:          k.Unsubscribe,
 		GenerateSubscriptions: k.GenerateDefaultSubscriptions,
-<<<<<<< HEAD
 		AssetType:             asset.Spot,
-=======
-		Features:              &k.Features.Supports.WebsocketCapabilities,
-		OrderbookBufferConfig: buffer.Config{SortBuffer: true},
->>>>>>> e8c91231
 	})
 	if err != nil {
 		return err
