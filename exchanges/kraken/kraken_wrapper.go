--- conflicted
+++ resolved
@@ -3,10 +3,7 @@
 import (
 	"errors"
 	"fmt"
-<<<<<<< HEAD
 	"sort"
-=======
->>>>>>> 2380b58b
 	"strconv"
 	"strings"
 	"sync"
@@ -591,12 +588,7 @@
 			return submitOrderResponse, err
 		}
 		var response AddOrderResponse
-<<<<<<< HEAD
 		response, err = k.AddOrder(fPair.String(),
-=======
-		response, err = k.AddOrder(
-			s.Pair.String(),
->>>>>>> 2380b58b
 			s.Side.String(),
 			s.Type.String(),
 			s.Amount,
@@ -733,15 +725,12 @@
 	if err != nil {
 		return orderDetail, err
 	}
-<<<<<<< HEAD
-=======
 
 	price := orderInfo.Price
 	if orderInfo.Status == Open {
 		price = orderInfo.Description.Price
 	}
 
->>>>>>> 2380b58b
 	orderDetail = order.Detail{
 		Exchange:        k.Name,
 		ID:              orderID,
@@ -751,11 +740,7 @@
 		Date:            convert.TimeFromUnixTimestampDecimal(orderInfo.OpenTime),
 		CloseTime:       convert.TimeFromUnixTimestampDecimal(orderInfo.CloseTime),
 		Status:          status,
-<<<<<<< HEAD
-		Price:           orderInfo.Price,
-=======
 		Price:           price,
->>>>>>> 2380b58b
 		Amount:          orderInfo.Volume,
 		ExecutedAmount:  orderInfo.VolumeExecuted,
 		RemainingAmount: orderInfo.Volume - orderInfo.VolumeExecuted,
