--- conflicted
+++ resolved
@@ -139,10 +139,14 @@
 		return nil
 	}
 
-<<<<<<< HEAD
 	k.SetupDefaults(exch)
 
-	err := k.Websocket.Setup(&stream.WebsocketSetup{
+	err := k.SeedAssets()
+	if err != nil {
+		return err
+	}
+
+	err = k.Websocket.Setup(&stream.WebsocketSetup{
 		Enabled:                          exch.Features.Enabled.Websocket,
 		Verbose:                          exch.Verbose,
 		AuthenticatedWebsocketAPISupport: exch.API.AuthenticatedWebsocketSupport,
@@ -159,32 +163,6 @@
 		BufferEnabled:                    true,
 		SortBuffer:                       true,
 	})
-=======
-	err := k.SetupDefaults(exch)
-	if err != nil {
-		return err
-	}
-
-	err = k.SeedAssets()
-	if err != nil {
-		return err
-	}
-
-	err = k.Websocket.Setup(
-		&wshandler.WebsocketSetup{
-			Enabled:                          exch.Features.Enabled.Websocket,
-			Verbose:                          exch.Verbose,
-			AuthenticatedWebsocketAPISupport: exch.API.AuthenticatedWebsocketSupport,
-			WebsocketTimeout:                 exch.WebsocketTrafficTimeout,
-			DefaultURL:                       krakenWSURL,
-			ExchangeName:                     exch.Name,
-			RunningURL:                       exch.API.Endpoints.WebsocketURL,
-			Connector:                        k.WsConnect,
-			Subscriber:                       k.Subscribe,
-			UnSubscriber:                     k.Unsubscribe,
-			Features:                         &k.Features.Supports.WebsocketCapabilities,
-		})
->>>>>>> 8afee0b4
 	if err != nil {
 		return err
 	}
@@ -222,7 +200,6 @@
 	}
 
 	forceUpdate := false
-<<<<<<< HEAD
 	format, err := k.GetPairFormat(asset.Spot, false)
 	if err != nil {
 		log.Errorf(log.ExchangeSys,
@@ -250,24 +227,12 @@
 	}
 
 	if !common.StringDataContains(enabled.Strings(), format.Delimiter) ||
-		!common.StringDataContains(avail.Strings(), format.Delimiter) {
+		!common.StringDataContains(avail.Strings(), format.Delimiter) ||
+		common.StringDataContains(avail.Strings(), "ZUSD") {
 		var p currency.Pairs
 		p, err = currency.NewPairsFromStrings([]string{currency.XBT.String() +
 			format.Delimiter +
 			currency.USD.String()})
-=======
-	delim := k.GetPairFormat(asset.Spot, false).Delimiter
-	if !common.StringDataContains(k.GetEnabledPairs(asset.Spot).Strings(), delim) ||
-		!common.StringDataContains(k.GetAvailablePairs(asset.Spot).Strings(), delim) ||
-		common.StringDataContains(k.GetAvailablePairs(asset.Spot).Strings(), "ZUSD") {
-		enabledPairs := currency.NewPairsFromStrings(
-			[]string{currency.XBT.String() + delim + currency.USD.String()},
-		)
-		log.Warn(log.ExchangeSys, "Available pairs for Kraken reset due to config upgrade, please enable the ones you would like again")
-		forceUpdate = true
-
-		err := k.UpdatePairs(enabledPairs, asset.Spot, true, true)
->>>>>>> 8afee0b4
 		if err != nil {
 			log.Errorf(log.ExchangeSys,
 				"%s failed to update currencies. Err: %s\n",
@@ -341,14 +306,7 @@
 				pairs[i].Quote)
 			continue
 		}
-<<<<<<< HEAD
-		products = append(products, v.Base+
-			format.Delimiter+
-			v.Quote)
-=======
-		products = append(products,
-			base+k.GetPairFormat(asset, false).Delimiter+quote)
->>>>>>> 8afee0b4
+		products = append(products, base+format.Delimiter+quote)
 	}
 	return products, nil
 }
@@ -385,20 +343,13 @@
 
 	for i := range pairs {
 		for c, t := range tickers {
-<<<<<<< HEAD
 			pairFmt, err := k.FormatExchangeCurrency(pairs[i], assetType)
 			if err != nil {
 				return nil, err
 			}
 			if !strings.EqualFold(pairFmt.String(), c) {
-				altCurrency, ok := assetPairMap[c]
-				if !ok {
-=======
-			pairFmt := k.FormatExchangeCurrency(pairs[i], assetType).String()
-			if !strings.EqualFold(pairFmt, c) {
 				altCurrency := assetTranslator.LookupAltname(c)
 				if altCurrency == "" {
->>>>>>> 8afee0b4
 					continue
 				}
 				if !strings.EqualFold(pairFmt.String(), altCurrency) {
@@ -637,6 +588,16 @@
 		return orderDetail, err
 	}
 	if orderInfo, ok := openOrders.Open[orderID]; ok {
+		avail, err := k.GetAvailablePairs(asset.Spot)
+		if err != nil {
+			return orderDetail, err
+		}
+
+		fmt, err := k.GetPairFormat(asset.Spot, false)
+		if err != nil {
+			return orderDetail, err
+		}
+
 		var trades []order.TradeHistory
 		for i := range orderInfo.Trades {
 			trades = append(trades, order.TradeHistory{
@@ -656,21 +617,16 @@
 			return orderDetail, err
 		}
 
-		p, err := currency.NewPairFromString(orderInfo.Description.Pair)
+		p, err := currency.NewPairFromFormattedPairs(orderInfo.Description.Pair,
+			avail,
+			fmt)
 		if err != nil {
 			return orderDetail, err
 		}
 		orderDetail = order.Detail{
-<<<<<<< HEAD
 			Exchange:        k.Name,
 			ID:              orderID,
 			Pair:            p,
-=======
-			Exchange: k.Name,
-			ID:       orderID,
-			Pair: currency.NewPairFromFormattedPairs(orderInfo.Description.Pair,
-				k.GetAvailablePairs(asset.Spot), k.GetPairFormat(asset.Spot, true)),
->>>>>>> 8afee0b4
 			Side:            side,
 			Type:            oType,
 			Date:            convert.TimeFromUnixTimestampDecimal(orderInfo.OpenTime),
@@ -765,17 +721,25 @@
 		return nil, err
 	}
 
+	avail, err := k.GetAvailablePairs(asset.Spot)
+	if err != nil {
+		return nil, err
+	}
+
+	fmt, err := k.GetPairFormat(asset.Spot, true)
+	if err != nil {
+		return nil, err
+	}
+
 	var orders []order.Detail
 	for i := range resp.Open {
-<<<<<<< HEAD
-		symbol, err := currency.NewPairFromString(resp.Open[i].Description.Pair)
+		p, err := currency.NewPairFromFormattedPairs(resp.Open[i].Description.Pair,
+			avail,
+			fmt)
 		if err != nil {
 			return nil, err
 		}
 
-		orderDate := time.Unix(int64(resp.Open[i].StartTime), 0)
-=======
->>>>>>> 8afee0b4
 		side := order.Side(strings.ToUpper(resp.Open[i].Description.Type))
 		orderType := order.Type(strings.ToUpper(resp.Open[i].Description.OrderType))
 		orders = append(orders, order.Detail{
@@ -788,8 +752,7 @@
 			Price:           resp.Open[i].Description.Price,
 			Side:            side,
 			Type:            orderType,
-			Pair: currency.NewPairFromFormattedPairs(resp.Open[i].Description.Pair,
-				k.GetAvailablePairs(asset.Spot), k.GetPairFormat(asset.Spot, true)),
+			Pair:            p,
 		})
 	}
 
@@ -810,6 +773,16 @@
 		req.End = strconv.FormatInt(getOrdersRequest.EndTicks.Unix(), 10)
 	}
 
+	avail, err := k.GetAvailablePairs(asset.Spot)
+	if err != nil {
+		return nil, err
+	}
+
+	fmt, err := k.GetPairFormat(asset.Spot, true)
+	if err != nil {
+		return nil, err
+	}
+
 	resp, err := k.GetClosedOrders(req)
 	if err != nil {
 		return nil, err
@@ -817,15 +790,13 @@
 
 	var orders []order.Detail
 	for i := range resp.Closed {
-<<<<<<< HEAD
-		symbol, err := currency.NewPairFromString(resp.Closed[i].Description.Pair)
+		p, err := currency.NewPairFromFormattedPairs(resp.Closed[i].Description.Pair,
+			avail,
+			fmt)
 		if err != nil {
 			return nil, err
 		}
 
-		orderDate := time.Unix(int64(resp.Closed[i].StartTime), 0)
-=======
->>>>>>> 8afee0b4
 		side := order.Side(strings.ToUpper(resp.Closed[i].Description.Type))
 		orderType := order.Type(strings.ToUpper(resp.Closed[i].Description.OrderType))
 		orders = append(orders, order.Detail{
@@ -839,8 +810,7 @@
 			Price:           resp.Closed[i].Description.Price,
 			Side:            side,
 			Type:            orderType,
-			Pair: currency.NewPairFromFormattedPairs(resp.Closed[i].Description.Pair,
-				k.GetAvailablePairs(asset.Spot), k.GetPairFormat(asset.Spot, true)),
+			Pair:            p,
 		})
 	}
 
