--- conflicted
+++ resolved
@@ -232,11 +232,7 @@
 }
 
 // Bootstrap provides initialisation for an exchange
-<<<<<<< HEAD
-func (k *Exchange) Bootstrap(_ context.Context) (continueBootstrap bool, err error) {
-=======
-func (k *Kraken) Bootstrap(ctx context.Context) (continueBootstrap bool, err error) {
->>>>>>> 3e80f1b9
+func (k *Exchange) Bootstrap(ctx context.Context) (continueBootstrap bool, err error) {
 	continueBootstrap = true
 
 	if err = k.SeedAssets(ctx); err != nil {
@@ -802,11 +798,7 @@
 }
 
 // CancelBatchOrders cancels an orders by their corresponding ID numbers
-<<<<<<< HEAD
-func (k *Exchange) CancelBatchOrders(_ context.Context, o []order.Cancel) (*order.CancelBatchResponse, error) {
-=======
-func (k *Kraken) CancelBatchOrders(ctx context.Context, o []order.Cancel) (*order.CancelBatchResponse, error) {
->>>>>>> 3e80f1b9
+func (k *Exchange) CancelBatchOrders(ctx context.Context, o []order.Cancel) (*order.CancelBatchResponse, error) {
 	if !k.Websocket.CanUseAuthenticatedWebsocketForWrapper() {
 		return nil, common.ErrFunctionNotSupported
 	}
