--- conflicted
+++ resolved
@@ -237,13 +237,10 @@
 		return err
 	}
 
-<<<<<<< HEAD
-=======
 	wsRunningAuthURL, err := k.API.Endpoints.GetURL(exchange.WebsocketSpotSupplementary)
 	if err != nil {
 		return err
 	}
->>>>>>> ac731ce2
 	return k.Websocket.SetupNewConnection(&stream.ConnectionSetup{
 		RateLimit:            request.NewWeightedRateLimitByDuration(50 * time.Millisecond),
 		ResponseCheckTimeout: exch.WebsocketResponseCheckTimeout,
