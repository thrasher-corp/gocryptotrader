package kraken

import (
	"context"
	"errors"
	"fmt"
	"sort"
	"strconv"
	"strings"
	"time"

	"github.com/shopspring/decimal"
	"github.com/thrasher-corp/gocryptotrader/common"
	"github.com/thrasher-corp/gocryptotrader/common/convert"
	"github.com/thrasher-corp/gocryptotrader/common/key"
	"github.com/thrasher-corp/gocryptotrader/config"
	"github.com/thrasher-corp/gocryptotrader/currency"
	"github.com/thrasher-corp/gocryptotrader/exchange/websocket"
	"github.com/thrasher-corp/gocryptotrader/exchange/websocket/buffer"
	exchange "github.com/thrasher-corp/gocryptotrader/exchanges"
	"github.com/thrasher-corp/gocryptotrader/exchanges/account"
	"github.com/thrasher-corp/gocryptotrader/exchanges/asset"
	"github.com/thrasher-corp/gocryptotrader/exchanges/deposit"
	"github.com/thrasher-corp/gocryptotrader/exchanges/fundingrate"
	"github.com/thrasher-corp/gocryptotrader/exchanges/futures"
	"github.com/thrasher-corp/gocryptotrader/exchanges/kline"
	"github.com/thrasher-corp/gocryptotrader/exchanges/order"
	"github.com/thrasher-corp/gocryptotrader/exchanges/orderbook"
	"github.com/thrasher-corp/gocryptotrader/exchanges/protocol"
	"github.com/thrasher-corp/gocryptotrader/exchanges/request"
	"github.com/thrasher-corp/gocryptotrader/exchanges/ticker"
	"github.com/thrasher-corp/gocryptotrader/exchanges/trade"
	"github.com/thrasher-corp/gocryptotrader/log"
	"github.com/thrasher-corp/gocryptotrader/portfolio/withdraw"
)

// SetDefaults sets current default settings
func (k *Kraken) SetDefaults() {
	k.Name = "Kraken"
	k.Enabled = true
	k.Verbose = true
	k.API.CredentialsValidator.RequiresKey = true
	k.API.CredentialsValidator.RequiresSecret = true
	k.API.CredentialsValidator.RequiresBase64DecodeSecret = true

	for _, a := range []asset.Item{asset.Spot, asset.Futures} {
		ps := currency.PairStore{
			AssetEnabled:  true,
			RequestFormat: &currency.PairFormat{Uppercase: true},
			ConfigFormat:  &currency.PairFormat{Uppercase: true, Delimiter: currency.UnderscoreDelimiter},
		}
		if a == asset.Futures {
			ps.RequestFormat.Delimiter = currency.UnderscoreDelimiter
		}
		if err := k.SetAssetPairStore(a, ps); err != nil {
			log.Errorf(log.ExchangeSys, "%s error storing `%s` default asset formats: %s", k.Name, a, err)
		}
	}

	if err := k.DisableAssetWebsocketSupport(asset.Futures); err != nil {
		log.Errorf(log.ExchangeSys, "%s error disabling `%s` asset type websocket support: %s", k.Name, asset.Futures, err)
	}

	k.Features = exchange.Features{
		Supports: exchange.FeaturesSupported{
			REST:      true,
			Websocket: true,
			RESTCapabilities: protocol.Features{
				TickerBatching:                 true,
				TickerFetching:                 true,
				KlineFetching:                  true,
				TradeFetching:                  true,
				OrderbookFetching:              true,
				AutoPairUpdates:                true,
				AccountInfo:                    true,
				GetOrder:                       true,
				GetOrders:                      true,
				CancelOrder:                    true,
				SubmitOrder:                    true,
				UserTradeHistory:               true,
				CryptoDeposit:                  true,
				CryptoWithdrawal:               true,
				FiatDeposit:                    true,
				FiatWithdraw:                   true,
				TradeFee:                       true,
				FiatDepositFee:                 true,
				FiatWithdrawalFee:              true,
				CryptoDepositFee:               true,
				CryptoWithdrawalFee:            true,
				MultiChainDeposits:             true,
				MultiChainWithdrawals:          true,
				HasAssetTypeAccountSegregation: true,
				FundingRateFetching:            true,
				PredictedFundingRate:           true,
			},
			WebsocketCapabilities: protocol.Features{
				TickerFetching:      true,
				TradeFetching:       true,
				KlineFetching:       true,
				OrderbookFetching:   true,
				Subscribe:           true,
				Unsubscribe:         true,
				MessageCorrelation:  true,
				SubmitOrder:         true,
				CancelOrder:         true,
				CancelOrders:        true,
				GetOrders:           true,
				GetOrder:            true,
				FundingRateFetching: false, // has capability but is not supported // TODO when multi-websocket support added
			},
			WithdrawPermissions: exchange.AutoWithdrawCryptoWithSetup |
				exchange.WithdrawCryptoWith2FA |
				exchange.AutoWithdrawFiatWithSetup |
				exchange.WithdrawFiatWith2FA,
			Kline: kline.ExchangeCapabilitiesSupported{
				DateRanges: true,
				Intervals:  true,
			},
			FuturesCapabilities: exchange.FuturesCapabilities{
				FundingRates: true,
				SupportedFundingRateFrequencies: map[kline.Interval]bool{
					kline.FourHour: true,
				},
				FundingRateBatching: map[asset.Item]bool{
					asset.Futures: true,
				},
				OpenInterest: exchange.OpenInterestSupport{
					Supported:          true,
					SupportsRestBatch:  true,
					SupportedViaTicker: true,
				},
			},
		},
		Enabled: exchange.FeaturesEnabled{
			AutoPairUpdates: true,
			Kline: kline.ExchangeCapabilitiesEnabled{
				Intervals: kline.DeployExchangeIntervals(
					kline.IntervalCapacity{Interval: kline.OneMin},
					kline.IntervalCapacity{Interval: kline.FiveMin},
					kline.IntervalCapacity{Interval: kline.FifteenMin},
					kline.IntervalCapacity{Interval: kline.ThirtyMin},
					kline.IntervalCapacity{Interval: kline.OneHour},
					kline.IntervalCapacity{Interval: kline.FourHour},
					kline.IntervalCapacity{Interval: kline.OneDay},
					kline.IntervalCapacity{Interval: kline.OneWeek},
					kline.IntervalCapacity{Interval: kline.FifteenDay},
				),
				GlobalResultLimit: 720,
			},
		},
		Subscriptions: defaultSubscriptions.Clone(),
	}

	var err error
	k.Requester, err = request.New(k.Name,
		common.NewHTTPClientWithTimeout(exchange.DefaultHTTPTimeout),
		request.WithLimiter(request.NewBasicRateLimit(krakenRateInterval, krakenRequestRate, 1)))
	if err != nil {
		log.Errorln(log.ExchangeSys, err)
	}
	k.API.Endpoints = k.NewEndpoints()
	err = k.API.Endpoints.SetDefaultEndpoints(map[exchange.URL]string{
		exchange.RestSpot:                   krakenAPIURL,
		exchange.RestFutures:                krakenFuturesURL,
		exchange.WebsocketSpot:              krakenWSURL,
		exchange.WebsocketSpotSupplementary: krakenAuthWSURL,
		exchange.RestFuturesSupplementary:   krakenFuturesSupplementaryURL,
	})
	if err != nil {
		log.Errorln(log.ExchangeSys, err)
	}
	k.Websocket = websocket.NewManager()
	k.WebsocketResponseMaxLimit = exchange.DefaultWebsocketResponseMaxLimit
	k.WebsocketResponseCheckTimeout = exchange.DefaultWebsocketResponseCheckTimeout
	k.WebsocketOrderbookBufferLimit = exchange.DefaultWebsocketOrderbookBufferLimit
}

// Setup sets current exchange configuration
func (k *Kraken) Setup(exch *config.Exchange) error {
	err := exch.Validate()
	if err != nil {
		return err
	}
	if !exch.Enabled {
		k.SetEnabled(false)
		return nil
	}
	err = k.SetupDefaults(exch)
	if err != nil {
		return err
	}

	wsRunningURL, err := k.API.Endpoints.GetURL(exchange.WebsocketSpot)
	if err != nil {
		return err
	}
	err = k.Websocket.Setup(&websocket.ManagerSetup{
		ExchangeConfig:        exch,
		DefaultURL:            krakenWSURL,
		RunningURL:            wsRunningURL,
		Connector:             k.WsConnect,
		Subscriber:            k.Subscribe,
		Unsubscriber:          k.Unsubscribe,
		GenerateSubscriptions: k.generateSubscriptions,
		Features:              &k.Features.Supports.WebsocketCapabilities,
		OrderbookBufferConfig: buffer.Config{SortBuffer: true},
	})
	if err != nil {
		return err
	}

	err = k.Websocket.SetupNewConnection(&websocket.ConnectionSetup{
		RateLimit:            request.NewWeightedRateLimitByDuration(50 * time.Millisecond),
		ResponseCheckTimeout: exch.WebsocketResponseCheckTimeout,
		ResponseMaxLimit:     exch.WebsocketResponseMaxLimit,
	})
	if err != nil {
		return err
	}

	wsRunningAuthURL, err := k.API.Endpoints.GetURL(exchange.WebsocketSpotSupplementary)
	if err != nil {
		return err
	}
	return k.Websocket.SetupNewConnection(&websocket.ConnectionSetup{
		RateLimit:            request.NewWeightedRateLimitByDuration(50 * time.Millisecond),
		ResponseCheckTimeout: exch.WebsocketResponseCheckTimeout,
		ResponseMaxLimit:     exch.WebsocketResponseMaxLimit,
		Authenticated:        true,
		URL:                  wsRunningAuthURL,
	})
}

// Bootstrap provides initialisation for an exchange
func (k *Kraken) Bootstrap(_ context.Context) (continueBootstrap bool, err error) {
	continueBootstrap = true

	if err = k.SeedAssets(context.TODO()); err != nil {
		err = fmt.Errorf("failed to Seed Assets: %w", err)
	}

	return
}

// UpdateOrderExecutionLimits sets exchange execution order limits for an asset type
func (k *Kraken) UpdateOrderExecutionLimits(ctx context.Context, a asset.Item) error {
	if a != asset.Spot {
		return common.ErrNotYetImplemented
	}

	if !assetTranslator.Seeded() {
		if err := k.SeedAssets(ctx); err != nil {
			return err
		}
	}

	pairInfo, err := k.fetchSpotPairInfo(ctx)
	if err != nil {
		return fmt.Errorf("%s failed to load %s pair execution limits. Err: %s", k.Name, a, err)
	}

	limits := make([]order.MinMaxLevel, 0, len(pairInfo))

	for pair, info := range pairInfo {
		limits = append(limits, order.MinMaxLevel{
			Asset:                  a,
			Pair:                   pair,
			PriceStepIncrementSize: info.TickSize,
			MinimumBaseAmount:      info.OrderMinimum,
		})
	}

	if err := k.LoadLimits(limits); err != nil {
		return fmt.Errorf("%s Error loading %s exchange limits: %w", k.Name, a, err)
	}

	return nil
}

func (k *Kraken) fetchSpotPairInfo(ctx context.Context) (map[currency.Pair]*AssetPairs, error) {
	pairs := make(map[currency.Pair]*AssetPairs)

	pairInfo, err := k.GetAssetPairs(ctx, nil, "")
	if err != nil {
		return pairs, err
	}

	for _, info := range pairInfo {
		if info.Status != "online" {
			continue
		}
		base := assetTranslator.LookupAltName(info.Base)
		if base == "" {
			log.Warnf(log.ExchangeSys,
				"%s unable to lookup altname for base currency %s",
				k.Name,
				info.Base)
			continue
		}
		quote := assetTranslator.LookupAltName(info.Quote)
		if quote == "" {
			log.Warnf(log.ExchangeSys,
				"%s unable to lookup altname for quote currency %s",
				k.Name,
				info.Quote)
			continue
		}
		pair, err := currency.NewPairFromStrings(base, quote)
		if err != nil {
			return pairs, err
		}
		pairs[pair] = info
	}

	return pairs, nil
}

// FetchTradablePairs returns a list of the exchanges tradable pairs
func (k *Kraken) FetchTradablePairs(ctx context.Context, a asset.Item) (currency.Pairs, error) {
	pairs := currency.Pairs{}
	switch a {
	case asset.Spot:
		if !assetTranslator.Seeded() {
			if err := k.SeedAssets(ctx); err != nil {
				return nil, err
			}
		}
		pairInfo, err := k.fetchSpotPairInfo(ctx)
		if err != nil {
			return pairs, err
		}
		pairs = make(currency.Pairs, 0, len(pairInfo))
		for pair := range pairInfo {
			pairs = append(pairs, pair)
		}
	case asset.Futures:
		symbols, err := k.GetInstruments(ctx)
		if err != nil {
			return nil, err
		}
		pairs = make([]currency.Pair, 0, len(symbols.Instruments))
		for x := range symbols.Instruments {
			if !symbols.Instruments[x].Tradable {
				continue
			}
			pair, err := currency.NewPairFromString(symbols.Instruments[x].Symbol)
			if err != nil {
				return nil, err
			}
			pairs = append(pairs, pair)
		}
	}
	return pairs, nil
}

// UpdateTradablePairs updates the exchanges available pairs and stores them in the exchanges config
func (k *Kraken) UpdateTradablePairs(ctx context.Context, forceUpdate bool) error {
	assets := k.GetAssetTypes(false)
	for x := range assets {
		pairs, err := k.FetchTradablePairs(ctx, assets[x])
		if err != nil {
			return err
		}
		err = k.UpdatePairs(pairs, assets[x], false, forceUpdate)
		if err != nil {
			return err
		}
	}
	return k.EnsureOnePairEnabled()
}

// UpdateTickers updates the ticker for all currency pairs of a given asset type
func (k *Kraken) UpdateTickers(ctx context.Context, a asset.Item) error {
	switch a {
	case asset.Spot:
		tickers, err := k.GetTickers(ctx, "")
		if err != nil {
			return err
		}
		for c, t := range tickers {
			var cp currency.Pair
			cp, err = k.MatchSymbolWithAvailablePairs(c, a, false)
			if err != nil {
				if !errors.Is(err, currency.ErrPairNotFound) {
					return err
				}
				altName := assetTranslator.LookupAltName(c)
				if altName == "" {
					continue
				}
				cp, err = k.MatchSymbolWithAvailablePairs(altName, a, false)
				if err != nil {
					continue
				}
			}
			err = ticker.ProcessTicker(&ticker.Price{
				Last:         t.Last,
				High:         t.High,
				Low:          t.Low,
				Bid:          t.Bid,
				BidSize:      t.BidSize,
				Ask:          t.Ask,
				AskSize:      t.AskSize,
				Volume:       t.Volume,
				Open:         t.Open,
				Pair:         cp,
				ExchangeName: k.Name,
				AssetType:    a,
			})
			if err != nil {
				return err
			}
		}
	case asset.Futures:
		t, err := k.GetFuturesTickers(ctx)
		if err != nil {
			return err
		}
		for x := range t.Tickers {
			var cp currency.Pair
			cp, err = currency.NewPairFromString(t.Tickers[x].Symbol)
			if err != nil {
				return err
			}
			err = ticker.ProcessTicker(&ticker.Price{
				Last:         t.Tickers[x].Last,
				Bid:          t.Tickers[x].Bid,
				BidSize:      t.Tickers[x].BidSize,
				Ask:          t.Tickers[x].Ask,
				AskSize:      t.Tickers[x].AskSize,
				Volume:       t.Tickers[x].Vol24h,
				Open:         t.Tickers[x].Open24H,
				OpenInterest: t.Tickers[x].OpenInterest,
				MarkPrice:    t.Tickers[x].MarkPrice,
				IndexPrice:   t.Tickers[x].IndexPrice,
				Pair:         cp,
				ExchangeName: k.Name,
				AssetType:    a,
			})
			if err != nil {
				return err
			}
		}
	default:
		return fmt.Errorf("%w %v", asset.ErrNotSupported, a)
	}
	return nil
}

// UpdateTicker updates and returns the ticker for a currency pair
func (k *Kraken) UpdateTicker(ctx context.Context, p currency.Pair, a asset.Item) (*ticker.Price, error) {
	if err := k.UpdateTickers(ctx, a); err != nil {
		return nil, err
	}
	return ticker.GetTicker(k.Name, p, a)
}

// UpdateOrderbook updates and returns the orderbook for a currency pair
func (k *Kraken) UpdateOrderbook(ctx context.Context, p currency.Pair, assetType asset.Item) (*orderbook.Base, error) {
	if p.IsEmpty() {
		return nil, currency.ErrCurrencyPairEmpty
	}
	if err := k.CurrencyPairs.IsAssetEnabled(assetType); err != nil {
		return nil, err
	}
	book := &orderbook.Base{
		Exchange:        k.Name,
		Pair:            p,
		Asset:           assetType,
		VerifyOrderbook: k.CanVerifyOrderbook,
	}
	var err error
	switch assetType {
	case asset.Spot:
		var orderbookNew *Orderbook
		orderbookNew, err = k.GetDepth(ctx, p)
		if err != nil {
			return book, err
		}
		book.Bids = make([]orderbook.Tranche, len(orderbookNew.Bids))
		for x := range orderbookNew.Bids {
			book.Bids[x] = orderbook.Tranche{
				Amount: orderbookNew.Bids[x].Amount.Float64(),
				Price:  orderbookNew.Bids[x].Price.Float64(),
			}
		}
		book.Asks = make([]orderbook.Tranche, len(orderbookNew.Asks))
		for y := range orderbookNew.Asks {
			book.Asks[y] = orderbook.Tranche{
				Amount: orderbookNew.Asks[y].Amount.Float64(),
				Price:  orderbookNew.Asks[y].Price.Float64(),
			}
		}
	case asset.Futures:
		var futuresOB *FuturesOrderbookData
		futuresOB, err = k.GetFuturesOrderbook(ctx, p)
		if err != nil {
			return book, err
		}
		book.Asks = make([]orderbook.Tranche, len(futuresOB.Orderbook.Asks))
		for x := range futuresOB.Orderbook.Asks {
			book.Asks[x] = orderbook.Tranche{
				Price:  futuresOB.Orderbook.Asks[x][0],
				Amount: futuresOB.Orderbook.Asks[x][1],
			}
		}
		book.Bids = make([]orderbook.Tranche, len(futuresOB.Orderbook.Bids))
		for y := range futuresOB.Orderbook.Bids {
			book.Bids[y] = orderbook.Tranche{
				Price:  futuresOB.Orderbook.Bids[y][0],
				Amount: futuresOB.Orderbook.Bids[y][1],
			}
		}
	default:
		return book, fmt.Errorf("%w %v", asset.ErrNotSupported, assetType)
	}
	err = book.Process()
	if err != nil {
		return book, err
	}
	return orderbook.Get(k.Name, p, assetType)
}

// UpdateAccountInfo retrieves balances for all enabled currencies for the
// Kraken exchange - to-do
func (k *Kraken) UpdateAccountInfo(ctx context.Context, assetType asset.Item) (account.Holdings, error) {
	var info account.Holdings
	var balances []account.Balance
	info.Exchange = k.Name
	if !assetTranslator.Seeded() {
		if err := k.SeedAssets(ctx); err != nil {
			return info, err
		}
	}
	switch assetType {
	case asset.Spot:
		bal, err := k.GetBalance(ctx)
		if err != nil {
			return info, err
		}
		for key := range bal {
			translatedCurrency := assetTranslator.LookupAltName(key)
			if translatedCurrency == "" {
				log.Warnf(log.ExchangeSys, "%s unable to translate currency: %s\n",
					k.Name,
					key)
				continue
			}
			balances = append(balances, account.Balance{
				Currency: currency.NewCode(translatedCurrency),
				Total:    bal[key].Total,
				Hold:     bal[key].Hold,
				Free:     bal[key].Total - bal[key].Hold,
			})
		}
		info.Accounts = append(info.Accounts, account.SubAccount{
			Currencies: balances,
			AssetType:  assetType,
		})
	case asset.Futures:
		bal, err := k.GetFuturesAccountData(ctx)
		if err != nil {
			return info, err
		}
		for name := range bal.Accounts {
			for code := range bal.Accounts[name].Balances {
				balances = append(balances, account.Balance{
					Currency: currency.NewCode(code).Upper(),
					Total:    bal.Accounts[name].Balances[code],
				})
			}
			info.Accounts = append(info.Accounts, account.SubAccount{
				ID:         name,
				AssetType:  asset.Futures,
				Currencies: balances,
			})
		}
	}
	creds, err := k.GetCredentials(ctx)
	if err != nil {
		return account.Holdings{}, err
	}
	if err := account.Process(&info, creds); err != nil {
		return account.Holdings{}, err
	}
	return info, nil
}

// GetAccountFundingHistory returns funding history, deposits and
// withdrawals
func (k *Kraken) GetAccountFundingHistory(_ context.Context) ([]exchange.FundingHistory, error) {
	return nil, common.ErrFunctionNotSupported
}

// GetWithdrawalsHistory returns previous withdrawals data
func (k *Kraken) GetWithdrawalsHistory(ctx context.Context, c currency.Code, _ asset.Item) ([]exchange.WithdrawalHistory, error) {
	withdrawals, err := k.WithdrawStatus(ctx, c, "")
	if err != nil {
		return nil, err
	}
	resp := make([]exchange.WithdrawalHistory, len(withdrawals))
	for i := range withdrawals {
		resp[i] = exchange.WithdrawalHistory{
			Status:          withdrawals[i].Status,
			TransferID:      withdrawals[i].Refid,
			Timestamp:       time.Unix(int64(withdrawals[i].Time), 0),
			Amount:          withdrawals[i].Amount,
			Fee:             withdrawals[i].Fee,
			CryptoToAddress: withdrawals[i].Info,
			CryptoTxID:      withdrawals[i].TxID,
			Currency:        c.String(),
		}
	}

	return resp, nil
}

// GetRecentTrades returns the most recent trades for a currency and asset
func (k *Kraken) GetRecentTrades(ctx context.Context, p currency.Pair, assetType asset.Item) ([]trade.Data, error) {
	var err error
	p, err = k.FormatExchangeCurrency(p, assetType)
	if err != nil {
		return nil, err
	}
	var resp []trade.Data
	switch assetType {
	case asset.Spot:
		var tradeData []RecentTrades
		tradeData, err = k.GetTrades(ctx, p)
		if err != nil {
			return nil, err
		}
		for i := range tradeData {
			side := order.Buy
			if tradeData[i].BuyOrSell == "s" {
				side = order.Sell
			}
			resp = append(resp, trade.Data{
				TID:          strconv.FormatInt(tradeData[i].TradeID, 10),
				Exchange:     k.Name,
				CurrencyPair: p,
				AssetType:    assetType,
				Side:         side,
				Price:        tradeData[i].Price,
				Amount:       tradeData[i].Volume,
				Timestamp:    convert.TimeFromUnixTimestampDecimal(tradeData[i].Time),
			})
		}
	case asset.Futures:
		var tradeData *FuturesPublicTrades
		tradeData, err = k.GetFuturesTrades(ctx, p, time.Time{}, time.Time{})
		if err != nil {
			return nil, err
		}
		for i := range tradeData.Elements {
			side := order.Buy
			if strings.EqualFold(tradeData.Elements[i].ExecutionEvent.OuterExecutionHolder.Execution.MakerOrder.Direction, "sell") {
				side = order.Sell
			}
			resp = append(resp, trade.Data{
				TID:          tradeData.Elements[i].UID,
				Exchange:     k.Name,
				CurrencyPair: p,
				AssetType:    assetType,
				Side:         side,
				Price:        tradeData.Elements[i].ExecutionEvent.OuterExecutionHolder.Execution.MakerOrder.LimitPrice,
				Amount:       tradeData.Elements[i].ExecutionEvent.OuterExecutionHolder.Execution.MakerOrder.Quantity,
				Timestamp:    time.UnixMilli(tradeData.Elements[i].ExecutionEvent.OuterExecutionHolder.Execution.MakerOrder.Timestamp),
			})
		}
	default:
		return nil, fmt.Errorf("%w %v", asset.ErrNotSupported, assetType)
	}

	err = k.AddTradesToBuffer(resp...)
	if err != nil {
		return nil, err
	}

	sort.Sort(trade.ByDate(resp))
	return resp, nil
}

// GetHistoricTrades returns historic trade data within the timeframe provided
func (k *Kraken) GetHistoricTrades(_ context.Context, _ currency.Pair, _ asset.Item, _, _ time.Time) ([]trade.Data, error) {
	return nil, common.ErrFunctionNotSupported
}

func timeInForceString(tif order.TimeInForce) (string, error) {
	switch {
	case tif.Is(order.GoodTillCancel), tif.Is(order.GoodTillDay), tif.Is(order.ImmediateOrCancel), tif == order.UnknownTIF:
		return tif.String(), nil
	default:
		return "", fmt.Errorf("%w: `%s`", order.ErrUnsupportedTimeInForce, tif.String())
	}
}

// SubmitOrder submits a new order
func (k *Kraken) SubmitOrder(ctx context.Context, s *order.Submit) (*order.SubmitResponse, error) {
	err := s.Validate(k.GetTradingRequirements())
	if err != nil {
		return nil, err
	}

	var orderID string
	status := order.New
	switch s.AssetType {
	case asset.Spot:
<<<<<<< HEAD
		timeInForce, err := timeInForceString(s.TimeInForce)
		if err != nil {
			return nil, err
=======
		var timeInForce string
		switch {
		case s.TimeInForce.Is(order.GoodTillDay):
			timeInForce = "GTD"
		case s.TimeInForce.Is(order.ImmediateOrCancel):
			timeInForce = "IOC"
>>>>>>> 9f659e71
		}
		if k.Websocket.CanUseAuthenticatedWebsocketForWrapper() {
			orderID, err = k.wsAddOrder(&WsAddOrderRequest{
				OrderType:   s.Type.Lower(),
				OrderSide:   s.Side.Lower(),
				Pair:        s.Pair.Format(currency.PairFormat{Uppercase: true, Delimiter: "/"}).String(), // required pair format: ISO 4217-A3
				Price:       s.Price,
				Volume:      s.Amount,
				TimeInForce: timeInForce,
			})
			if err != nil {
				return nil, err
			}
		} else {
			var response *AddOrderResponse
			response, err = k.AddOrder(ctx,
				s.Pair,
				s.Side.String(),
				s.Type.String(),
				s.Amount,
				s.Price,
				0,
				0,
				&AddOrderOptions{
					TimeInForce: timeInForce,
				})
			if err != nil {
				return nil, err
			}
			if len(response.TransactionIDs) > 0 {
				orderID = strings.Join(response.TransactionIDs, ", ")
			}
		}
		if s.Type == order.Market {
			status = order.Filled
		}
	case asset.Futures:
		var fOrder FuturesSendOrderData
		fOrder, err = k.FuturesSendOrder(ctx,
			s.Type,
			s.Pair,
			s.Side.Lower(),
			"",
			s.ClientOrderID,
			"",
			s.TimeInForce,
			s.Amount,
			s.Price,
			0,
		)
		if err != nil {
			return nil, err
		}

		// check the status, anything that is not placed we error out
		if fOrder.SendStatus.Status != "placed" {
			return nil, fmt.Errorf("submit order failed: %s", fOrder.SendStatus.Status)
		}
		orderID = fOrder.SendStatus.OrderID
	default:
		return nil, fmt.Errorf("%w %v", asset.ErrNotSupported, s.AssetType)
	}
	resp, err := s.DeriveSubmitResponse(orderID)
	if err != nil {
		return nil, err
	}
	resp.Status = status
	return resp, nil
}

// ModifyOrder will allow of changing orderbook placement and limit to market conversion
func (k *Kraken) ModifyOrder(_ context.Context, _ *order.Modify) (*order.ModifyResponse, error) {
	return nil, common.ErrFunctionNotSupported
}

// CancelOrder cancels an order by its corresponding ID number
func (k *Kraken) CancelOrder(ctx context.Context, o *order.Cancel) error {
	if err := o.Validate(o.StandardCancel()); err != nil {
		return err
	}
	switch o.AssetType {
	case asset.Spot:
		if k.Websocket.CanUseAuthenticatedWebsocketForWrapper() {
			return k.wsCancelOrders([]string{o.OrderID})
		}
		_, err := k.CancelExistingOrder(ctx, o.OrderID)
		return err
	case asset.Futures:
		_, err := k.FuturesCancelOrder(ctx, o.OrderID, "")
		if err != nil {
			return err
		}
	default:
		return fmt.Errorf("%w %v", asset.ErrNotSupported, o.AssetType)
	}

	return nil
}

// CancelBatchOrders cancels an orders by their corresponding ID numbers
func (k *Kraken) CancelBatchOrders(_ context.Context, o []order.Cancel) (*order.CancelBatchResponse, error) {
	if !k.Websocket.CanUseAuthenticatedWebsocketForWrapper() {
		return nil, common.ErrFunctionNotSupported
	}

	ordersList := make([]string, len(o))
	for i := range o {
		if err := o[i].Validate(o[i].StandardCancel()); err != nil {
			return nil, err
		}
		ordersList[i] = o[i].OrderID
	}

	err := k.wsCancelOrders(ordersList)
	return nil, err
}

// CancelAllOrders cancels all orders associated with a currency pair
func (k *Kraken) CancelAllOrders(ctx context.Context, req *order.Cancel) (order.CancelAllResponse, error) {
	if err := req.Validate(); err != nil {
		return order.CancelAllResponse{}, err
	}
	cancelAllOrdersResponse := order.CancelAllResponse{
		Status: make(map[string]string),
	}
	switch req.AssetType {
	case asset.Spot:
		if k.Websocket.CanUseAuthenticatedWebsocketForWrapper() {
			resp, err := k.wsCancelAllOrders()
			if err != nil {
				return cancelAllOrdersResponse, err
			}

			cancelAllOrdersResponse.Count = resp.Count
			return cancelAllOrdersResponse, err
		}

		var emptyOrderOptions OrderInfoOptions
		openOrders, err := k.GetOpenOrders(ctx, emptyOrderOptions)
		if err != nil {
			return cancelAllOrdersResponse, err
		}
		for orderID := range openOrders.Open {
			var err error
			if k.Websocket.CanUseAuthenticatedWebsocketForWrapper() {
				err = k.wsCancelOrders([]string{orderID})
			} else {
				_, err = k.CancelExistingOrder(ctx, orderID)
			}
			if err != nil {
				cancelAllOrdersResponse.Status[orderID] = err.Error()
			}
		}
	case asset.Futures:
		cancelData, err := k.FuturesCancelAllOrders(ctx, req.Pair)
		if err != nil {
			return cancelAllOrdersResponse, err
		}
		for x := range cancelData.CancelStatus.CancelledOrders {
			cancelAllOrdersResponse.Status[cancelData.CancelStatus.CancelledOrders[x].OrderID] = "cancelled"
		}
	}
	return cancelAllOrdersResponse, nil
}

// GetOrderInfo returns information on a current open order
func (k *Kraken) GetOrderInfo(ctx context.Context, orderID string, _ currency.Pair, assetType asset.Item) (*order.Detail, error) {
	if err := k.CurrencyPairs.IsAssetEnabled(assetType); err != nil {
		return nil, err
	}

	var orderDetail order.Detail
	switch assetType {
	case asset.Spot:
		resp, err := k.QueryOrdersInfo(ctx,
			OrderInfoOptions{
				Trades: true,
			}, orderID)
		if err != nil {
			return nil, err
		}

		orderInfo, ok := resp[orderID]
		if !ok {
			return nil, fmt.Errorf("order %s not found in response", orderID)
		}

		if !assetType.IsValid() {
			assetType = asset.UseDefault()
		}

		avail, err := k.GetAvailablePairs(assetType)
		if err != nil {
			return nil, err
		}

		format, err := k.GetPairFormat(assetType, true)
		if err != nil {
			return nil, err
		}

		var trades []order.TradeHistory
		for i := range orderInfo.Trades {
			trades = append(trades, order.TradeHistory{
				TID: orderInfo.Trades[i],
			})
		}
		side, err := order.StringToOrderSide(orderInfo.Description.Type)
		if err != nil {
			return nil, err
		}
		status, err := order.StringToOrderStatus(orderInfo.Status)
		if err != nil {
			log.Errorf(log.ExchangeSys, "%s %v", k.Name, err)
		}
		oType, err := order.StringToOrderType(orderInfo.Description.OrderType)
		if err != nil {
			return nil, err
		}

		p, err := currency.NewPairFromFormattedPairs(orderInfo.Description.Pair,
			avail,
			format)
		if err != nil {
			return nil, err
		}

		price := orderInfo.Price
		if orderInfo.Status == statusOpen {
			price = orderInfo.Description.Price
		}

		orderDetail = order.Detail{
			Exchange:        k.Name,
			OrderID:         orderID,
			Pair:            p,
			Side:            side,
			Type:            oType,
			Date:            convert.TimeFromUnixTimestampDecimal(orderInfo.OpenTime),
			CloseTime:       convert.TimeFromUnixTimestampDecimal(orderInfo.CloseTime),
			Status:          status,
			Price:           price,
			Amount:          orderInfo.Volume,
			ExecutedAmount:  orderInfo.VolumeExecuted,
			RemainingAmount: orderInfo.Volume - orderInfo.VolumeExecuted,
			Fee:             orderInfo.Fee,
			Trades:          trades,
			Cost:            orderInfo.Cost,
			AssetType:       asset.Spot,
		}
	case asset.Futures:
		orderInfo, err := k.FuturesGetFills(ctx, time.Time{})
		if err != nil {
			return nil, err
		}
		for y := range orderInfo.Fills {
			if orderInfo.Fills[y].OrderID != orderID {
				continue
			}
			pair, err := currency.NewPairFromString(orderInfo.Fills[y].Symbol)
			if err != nil {
				return nil, err
			}
			oSide, err := compatibleOrderSide(orderInfo.Fills[y].Side)
			if err != nil {
				return nil, err
			}
			fillOrderType, err := compatibleFillOrderType(orderInfo.Fills[y].FillType)
			if err != nil {
				return nil, err
			}
			timeVar, err := time.Parse(krakenFormat, orderInfo.Fills[y].FillTime)
			if err != nil {
				return nil, err
			}
			orderDetail = order.Detail{
				OrderID:   orderID,
				Price:     orderInfo.Fills[y].Price,
				Amount:    orderInfo.Fills[y].Size,
				Side:      oSide,
				Type:      fillOrderType,
				Date:      timeVar,
				Pair:      pair,
				Exchange:  k.Name,
				AssetType: asset.Futures,
			}
		}
	default:
		return nil, fmt.Errorf("%w %v", asset.ErrNotSupported, assetType)
	}
	return &orderDetail, nil
}

// GetDepositAddress returns a deposit address for a specified currency
func (k *Kraken) GetDepositAddress(ctx context.Context, cryptocurrency currency.Code, _, chain string) (*deposit.Address, error) {
	if chain == "" {
		methods, err := k.GetDepositMethods(ctx, cryptocurrency.String())
		if err != nil {
			return nil, err
		}
		if len(methods) == 0 {
			return nil, errors.New("unable to get any deposit methods")
		}
		chain = methods[0].Method
	}

	depositAddr, err := k.GetCryptoDepositAddress(ctx, chain, cryptocurrency.String(), false)
	if err != nil {
		if strings.Contains(err.Error(), "no addresses returned") {
			depositAddr, err = k.GetCryptoDepositAddress(ctx, chain, cryptocurrency.String(), true)
			if err != nil {
				return nil, err
			}
		} else {
			return nil, err
		}
	}
	return &deposit.Address{
		Address: depositAddr[0].Address,
		Tag:     depositAddr[0].Tag,
	}, nil
}

// WithdrawCryptocurrencyFunds returns a withdrawal ID when a withdrawal
// Populate exchange.WithdrawRequest.TradePassword with withdrawal key name, as set up on your account
func (k *Kraken) WithdrawCryptocurrencyFunds(ctx context.Context, withdrawRequest *withdraw.Request) (*withdraw.ExchangeResponse, error) {
	if err := withdrawRequest.Validate(); err != nil {
		return nil, err
	}
	v, err := k.Withdraw(ctx,
		withdrawRequest.Currency.String(),
		withdrawRequest.TradePassword,
		withdrawRequest.Amount)
	if err != nil {
		return nil, err
	}
	return &withdraw.ExchangeResponse{
		ID: v,
	}, nil
}

// WithdrawFiatFunds returns a withdrawal ID when a
// withdrawal is submitted
func (k *Kraken) WithdrawFiatFunds(ctx context.Context, withdrawRequest *withdraw.Request) (*withdraw.ExchangeResponse, error) {
	if err := withdrawRequest.Validate(); err != nil {
		return nil, err
	}
	v, err := k.Withdraw(ctx,
		withdrawRequest.Currency.String(),
		withdrawRequest.TradePassword,
		withdrawRequest.Amount)
	if err != nil {
		return nil, err
	}
	return &withdraw.ExchangeResponse{
		Status: v,
	}, nil
}

// WithdrawFiatFundsToInternationalBank returns a withdrawal ID when a
// withdrawal is submitted
func (k *Kraken) WithdrawFiatFundsToInternationalBank(ctx context.Context, withdrawRequest *withdraw.Request) (*withdraw.ExchangeResponse, error) {
	if err := withdrawRequest.Validate(); err != nil {
		return nil, err
	}
	v, err := k.Withdraw(ctx,
		withdrawRequest.Currency.String(),
		withdrawRequest.TradePassword,
		withdrawRequest.Amount)
	if err != nil {
		return nil, err
	}
	return &withdraw.ExchangeResponse{
		Status: v,
	}, nil
}

// GetFeeByType returns an estimate of fee based on type of transaction
func (k *Kraken) GetFeeByType(ctx context.Context, feeBuilder *exchange.FeeBuilder) (float64, error) {
	if feeBuilder == nil {
		return 0, fmt.Errorf("%T %w", feeBuilder, common.ErrNilPointer)
	}
	if !k.AreCredentialsValid(ctx) && // Todo check connection status
		feeBuilder.FeeType == exchange.CryptocurrencyTradeFee {
		feeBuilder.FeeType = exchange.OfflineTradeFee
	}
	return k.GetFee(ctx, feeBuilder)
}

// GetActiveOrders retrieves any orders that are active/open
func (k *Kraken) GetActiveOrders(ctx context.Context, req *order.MultiOrderRequest) (order.FilteredOrders, error) {
	err := req.Validate()
	if err != nil {
		return nil, err
	}
	var orders []order.Detail
	switch req.AssetType {
	case asset.Spot:
		resp, err := k.GetOpenOrders(ctx, OrderInfoOptions{})
		if err != nil {
			return nil, err
		}

		assetType := req.AssetType
		if !req.AssetType.IsValid() {
			assetType = asset.UseDefault()
		}

		avail, err := k.GetAvailablePairs(assetType)
		if err != nil {
			return nil, err
		}

		format, err := k.GetPairFormat(assetType, true)
		if err != nil {
			return nil, err
		}
		for i := range resp.Open {
			p, err := currency.NewPairFromFormattedPairs(resp.Open[i].Description.Pair,
				avail,
				format)
			if err != nil {
				return nil, err
			}
			var side order.Side
			side, err = order.StringToOrderSide(resp.Open[i].Description.Type)
			if err != nil {
				return nil, err
			}
			var orderType order.Type
			orderType, err = order.StringToOrderType(resp.Open[i].Description.OrderType)
			if err != nil {
				log.Errorf(log.ExchangeSys, "%s %v", k.Name, err)
			}
			orders = append(orders, order.Detail{
				OrderID:         i,
				Amount:          resp.Open[i].Volume,
				RemainingAmount: resp.Open[i].Volume - resp.Open[i].VolumeExecuted,
				ExecutedAmount:  resp.Open[i].VolumeExecuted,
				Exchange:        k.Name,
				Date:            convert.TimeFromUnixTimestampDecimal(resp.Open[i].OpenTime),
				Price:           resp.Open[i].Description.Price,
				Side:            side,
				Type:            orderType,
				Pair:            p,
				AssetType:       asset.Spot,
				Status:          order.Open,
			})
		}
	case asset.Futures:
		var err error
		var pairs currency.Pairs
		if len(req.Pairs) > 0 {
			pairs = req.Pairs
		} else {
			pairs, err = k.GetEnabledPairs(asset.Futures)
			if err != nil {
				return orders, err
			}
		}
		activeOrders, err := k.FuturesOpenOrders(ctx)
		if err != nil {
			return orders, err
		}
		for i := range pairs {
			fPair, err := k.FormatExchangeCurrency(pairs[i], asset.Futures)
			if err != nil {
				return orders, err
			}
			for a := range activeOrders.OpenOrders {
				if activeOrders.OpenOrders[a].Symbol != fPair.String() {
					continue
				}
				oSide, err := compatibleOrderSide(activeOrders.OpenOrders[a].Side)
				if err != nil {
					return orders, err
				}
				oType, err := compatibleOrderType(activeOrders.OpenOrders[a].OrderType)
				if err != nil {
					return orders, err
				}
				timeVar, err := time.Parse(krakenFormat, activeOrders.OpenOrders[a].ReceivedTime)
				if err != nil {
					return orders, err
				}
				orders = append(orders, order.Detail{
					OrderID:   activeOrders.OpenOrders[a].OrderID,
					Price:     activeOrders.OpenOrders[a].LimitPrice,
					Amount:    activeOrders.OpenOrders[a].FilledSize,
					Side:      oSide,
					Type:      oType,
					Date:      timeVar,
					Pair:      fPair,
					Exchange:  k.Name,
					AssetType: asset.Futures,
					Status:    order.Open,
				})
			}
		}
	default:
		return nil, fmt.Errorf("%w %v", asset.ErrNotSupported, req.AssetType)
	}
	return req.Filter(k.Name, orders), nil
}

// GetOrderHistory retrieves account order information
// Can Limit response to specific order status
func (k *Kraken) GetOrderHistory(ctx context.Context, getOrdersRequest *order.MultiOrderRequest) (order.FilteredOrders, error) {
	err := getOrdersRequest.Validate()
	if err != nil {
		return nil, err
	}
	var orders []order.Detail
	switch getOrdersRequest.AssetType {
	case asset.Spot:
		req := GetClosedOrdersOptions{}
		if getOrdersRequest.StartTime.Unix() > 0 {
			req.Start = strconv.FormatInt(getOrdersRequest.StartTime.Unix(), 10)
		}
		if getOrdersRequest.EndTime.Unix() > 0 {
			req.End = strconv.FormatInt(getOrdersRequest.EndTime.Unix(), 10)
		}

		assetType := getOrdersRequest.AssetType
		if !getOrdersRequest.AssetType.IsValid() {
			assetType = asset.UseDefault()
		}

		avail, err := k.GetAvailablePairs(assetType)
		if err != nil {
			return nil, err
		}

		format, err := k.GetPairFormat(assetType, true)
		if err != nil {
			return nil, err
		}

		resp, err := k.GetClosedOrders(ctx, req)
		if err != nil {
			return nil, err
		}

		for i := range resp.Closed {
			p, err := currency.NewPairFromFormattedPairs(resp.Closed[i].Description.Pair,
				avail,
				format)
			if err != nil {
				return nil, err
			}

			var side order.Side
			side, err = order.StringToOrderSide(resp.Closed[i].Description.Type)
			if err != nil {
				log.Errorf(log.ExchangeSys, "%s %v", k.Name, err)
			}
			status, err := order.StringToOrderStatus(resp.Closed[i].Status)
			if err != nil {
				log.Errorf(log.ExchangeSys, "%s %v", k.Name, err)
			}
			var orderType order.Type
			orderType, err = order.StringToOrderType(resp.Closed[i].Description.OrderType)
			if err != nil {
				log.Errorf(log.ExchangeSys, "%s %v", k.Name, err)
			}
			detail := order.Detail{
				OrderID:         i,
				Amount:          resp.Closed[i].Volume,
				ExecutedAmount:  resp.Closed[i].VolumeExecuted,
				RemainingAmount: resp.Closed[i].Volume - resp.Closed[i].VolumeExecuted,
				Cost:            resp.Closed[i].Cost,
				CostAsset:       p.Quote,
				Exchange:        k.Name,
				Date:            convert.TimeFromUnixTimestampDecimal(resp.Closed[i].OpenTime),
				CloseTime:       convert.TimeFromUnixTimestampDecimal(resp.Closed[i].CloseTime),
				Price:           resp.Closed[i].Description.Price,
				Side:            side,
				Status:          status,
				Type:            orderType,
				Pair:            p,
			}
			detail.InferCostsAndTimes()
			orders = append(orders, detail)
		}
	case asset.Futures:
		var orderHistory FuturesRecentOrdersData
		var err error
		var pairs currency.Pairs
		if len(getOrdersRequest.Pairs) > 0 {
			pairs = getOrdersRequest.Pairs
		} else {
			pairs, err = k.GetEnabledPairs(asset.Futures)
			if err != nil {
				return orders, err
			}
		}
		for p := range pairs {
			orderHistory, err = k.FuturesRecentOrders(ctx, pairs[p])
			if err != nil {
				return orders, err
			}
			for o := range orderHistory.OrderEvents {
				switch {
				case orderHistory.OrderEvents[o].Event.ExecutionEvent.Execution.UID != "":
					timeVar, err := time.Parse(krakenFormat,
						orderHistory.OrderEvents[o].Event.ExecutionEvent.Execution.TakerOrder.Timestamp)
					if err != nil {
						return orders, err
					}
					oDirection, err := compatibleOrderSide(orderHistory.OrderEvents[o].Event.ExecutionEvent.Execution.TakerOrder.Direction)
					if err != nil {
						return orders, err
					}
					oType, err := compatibleOrderType(orderHistory.OrderEvents[o].Event.ExecutionEvent.Execution.TakerOrder.OrderType)
					if err != nil {
						return orders, err
					}
					orders = append(orders, order.Detail{
						Price:          orderHistory.OrderEvents[o].Event.ExecutionEvent.Execution.TakerOrder.LimitPrice,
						Amount:         orderHistory.OrderEvents[o].Event.ExecutionEvent.Execution.TakerOrder.Quantity,
						ExecutedAmount: orderHistory.OrderEvents[o].Event.ExecutionEvent.Execution.TakerOrder.Filled,
						RemainingAmount: orderHistory.OrderEvents[o].Event.ExecutionEvent.Execution.TakerOrder.Quantity -
							orderHistory.OrderEvents[o].Event.ExecutionEvent.Execution.TakerOrder.Filled,
						OrderID:   orderHistory.OrderEvents[o].Event.ExecutionEvent.Execution.TakerOrder.UID,
						ClientID:  orderHistory.OrderEvents[o].Event.ExecutionEvent.Execution.TakerOrder.ClientID,
						AssetType: asset.Futures,
						Type:      oType,
						Date:      timeVar,
						Side:      oDirection,
						Exchange:  k.Name,
						Pair:      pairs[p],
					})
				case orderHistory.OrderEvents[o].Event.OrderRejected.RecentOrder.UID != "":
					timeVar, err := time.Parse(krakenFormat,
						orderHistory.OrderEvents[o].Event.OrderRejected.RecentOrder.Timestamp)
					if err != nil {
						return orders, err
					}
					oDirection, err := compatibleOrderSide(orderHistory.OrderEvents[o].Event.OrderRejected.RecentOrder.Direction)
					if err != nil {
						return orders, err
					}
					oType, err := compatibleOrderType(orderHistory.OrderEvents[o].Event.OrderRejected.RecentOrder.OrderType)
					if err != nil {
						return orders, err
					}
					orders = append(orders, order.Detail{
						Price:          orderHistory.OrderEvents[o].Event.OrderRejected.RecentOrder.LimitPrice,
						Amount:         orderHistory.OrderEvents[o].Event.OrderRejected.RecentOrder.Quantity,
						ExecutedAmount: orderHistory.OrderEvents[o].Event.OrderRejected.RecentOrder.Filled,
						RemainingAmount: orderHistory.OrderEvents[o].Event.OrderRejected.RecentOrder.Quantity -
							orderHistory.OrderEvents[o].Event.OrderRejected.RecentOrder.Filled,
						OrderID:   orderHistory.OrderEvents[o].Event.OrderRejected.RecentOrder.UID,
						ClientID:  orderHistory.OrderEvents[o].Event.OrderRejected.RecentOrder.AccountID,
						AssetType: asset.Futures,
						Type:      oType,
						Date:      timeVar,
						Side:      oDirection,
						Exchange:  k.Name,
						Pair:      pairs[p],
						Status:    order.Rejected,
					})
				case orderHistory.OrderEvents[o].Event.OrderCancelled.RecentOrder.UID != "":
					timeVar, err := time.Parse(krakenFormat,
						orderHistory.OrderEvents[o].Event.OrderCancelled.RecentOrder.Timestamp)
					if err != nil {
						return orders, err
					}
					oDirection, err := compatibleOrderSide(orderHistory.OrderEvents[o].Event.OrderCancelled.RecentOrder.Direction)
					if err != nil {
						return orders, err
					}
					oType, err := compatibleOrderType(orderHistory.OrderEvents[o].Event.OrderCancelled.RecentOrder.OrderType)
					if err != nil {
						return orders, err
					}
					orders = append(orders, order.Detail{
						Price:          orderHistory.OrderEvents[o].Event.OrderCancelled.RecentOrder.LimitPrice,
						Amount:         orderHistory.OrderEvents[o].Event.OrderCancelled.RecentOrder.Quantity,
						ExecutedAmount: orderHistory.OrderEvents[o].Event.OrderCancelled.RecentOrder.Filled,
						RemainingAmount: orderHistory.OrderEvents[o].Event.OrderCancelled.RecentOrder.Quantity -
							orderHistory.OrderEvents[o].Event.OrderCancelled.RecentOrder.Filled,
						OrderID:   orderHistory.OrderEvents[o].Event.OrderCancelled.RecentOrder.UID,
						ClientID:  orderHistory.OrderEvents[o].Event.OrderCancelled.RecentOrder.AccountID,
						AssetType: asset.Futures,
						Type:      oType,
						Date:      timeVar,
						Side:      oDirection,
						Exchange:  k.Name,
						Pair:      pairs[p],
						Status:    order.Cancelled,
					})
				case orderHistory.OrderEvents[o].Event.OrderPlaced.RecentOrder.UID != "":
					timeVar, err := time.Parse(krakenFormat,
						orderHistory.OrderEvents[o].Event.OrderPlaced.RecentOrder.Timestamp)
					if err != nil {
						return orders, err
					}
					oDirection, err := compatibleOrderSide(orderHistory.OrderEvents[o].Event.OrderPlaced.RecentOrder.Direction)
					if err != nil {
						return orders, err
					}
					oType, err := compatibleOrderType(orderHistory.OrderEvents[o].Event.OrderPlaced.RecentOrder.OrderType)
					if err != nil {
						return orders, err
					}
					orders = append(orders, order.Detail{
						Price:          orderHistory.OrderEvents[o].Event.OrderPlaced.RecentOrder.LimitPrice,
						Amount:         orderHistory.OrderEvents[o].Event.OrderPlaced.RecentOrder.Quantity,
						ExecutedAmount: orderHistory.OrderEvents[o].Event.OrderPlaced.RecentOrder.Filled,
						RemainingAmount: orderHistory.OrderEvents[o].Event.OrderPlaced.RecentOrder.Quantity -
							orderHistory.OrderEvents[o].Event.OrderPlaced.RecentOrder.Filled,
						OrderID:   orderHistory.OrderEvents[o].Event.OrderPlaced.RecentOrder.UID,
						ClientID:  orderHistory.OrderEvents[o].Event.OrderPlaced.RecentOrder.AccountID,
						AssetType: asset.Futures,
						Type:      oType,
						Date:      timeVar,
						Side:      oDirection,
						Exchange:  k.Name,
						Pair:      pairs[p],
					})
				default:
					return orders, errors.New("invalid orderHistory data")
				}
			}
		}
	}
	return getOrdersRequest.Filter(k.Name, orders), nil
}

// AuthenticateWebsocket sends an authentication message to the websocket
func (k *Kraken) AuthenticateWebsocket(ctx context.Context) error {
	resp, err := k.GetWebsocketToken(ctx)
	if resp != "" {
		authToken = resp
	}
	return err
}

// ValidateAPICredentials validates current credentials used for wrapper
// functionality
func (k *Kraken) ValidateAPICredentials(ctx context.Context, assetType asset.Item) error {
	_, err := k.UpdateAccountInfo(ctx, assetType)
	return k.CheckTransientError(err)
}

// FormatExchangeKlineInterval returns Interval to exchange formatted string
func (k *Kraken) FormatExchangeKlineInterval(in kline.Interval) string {
	return strconv.FormatFloat(in.Duration().Minutes(), 'f', -1, 64)
}

// FormatExchangeKlineIntervalFutures returns Interval to exchange formatted string
func (k *Kraken) FormatExchangeKlineIntervalFutures(in kline.Interval) string {
	switch in {
	case kline.OneDay:
		return "1d"
	default:
		return in.Short()
	}
}

// GetHistoricCandles returns candles between a time period for a set time interval
func (k *Kraken) GetHistoricCandles(ctx context.Context, pair currency.Pair, a asset.Item, interval kline.Interval, start, end time.Time) (*kline.Item, error) {
	req, err := k.GetKlineRequest(pair, a, interval, start, end, true)
	if err != nil {
		return nil, err
	}
	timeSeries := make([]kline.Candle, 0, req.Size())
	switch a {
	case asset.Spot:
		candles, err := k.GetOHLC(ctx,
			req.RequestFormatted,
			k.FormatExchangeKlineInterval(req.ExchangeInterval))
		if err != nil {
			return nil, err
		}

		for x := range candles {
			if candles[x].Time.Before(req.Start) || candles[x].Time.After(req.End) {
				continue
			}
			timeSeries = append(timeSeries, kline.Candle{
				Time:   candles[x].Time,
				Open:   candles[x].Open,
				High:   candles[x].High,
				Low:    candles[x].Low,
				Close:  candles[x].Close,
				Volume: candles[x].Volume,
			})
		}
	default:
		// TODO add new Futures API support
		return nil, fmt.Errorf("%w %v", asset.ErrNotSupported, req.Asset)
	}

	return req.ProcessResponse(timeSeries)
}

// GetHistoricCandlesExtended returns candles between a time period for a set time interval
func (k *Kraken) GetHistoricCandlesExtended(_ context.Context, _ currency.Pair, _ asset.Item, _ kline.Interval, _, _ time.Time) (*kline.Item, error) {
	return nil, common.ErrFunctionNotSupported
}

func compatibleOrderSide(side string) (order.Side, error) {
	switch {
	case strings.EqualFold(order.Buy.String(), side):
		return order.Buy, nil
	case strings.EqualFold(order.Sell.String(), side):
		return order.Sell, nil
	}
	return order.AnySide, errors.New("invalid side received")
}

func compatibleOrderType(orderType string) (order.Type, error) {
	var resp order.Type
	switch orderType {
	case "lmt":
		resp = order.Limit
	case "stp":
		resp = order.Stop
	case "take_profit":
		resp = order.TakeProfit
	default:
		return resp, errors.New("invalid orderType")
	}
	return resp, nil
}

func compatibleFillOrderType(fillType string) (order.Type, error) {
	var resp order.Type
	switch fillType {
	case "maker":
		resp = order.Limit
	case "taker":
		resp = order.Market
	case "liquidation":
		resp = order.Liquidation
	default:
		return resp, errors.New("invalid orderPriceType")
	}
	return resp, nil
}

// GetAvailableTransferChains returns the available transfer blockchains for the specific
// cryptocurrency
func (k *Kraken) GetAvailableTransferChains(ctx context.Context, cryptocurrency currency.Code) ([]string, error) {
	methods, err := k.GetDepositMethods(ctx, cryptocurrency.String())
	if err != nil {
		return nil, err
	}

	availableChains := make([]string, len(methods))
	for x := range methods {
		availableChains[x] = methods[x].Method
	}
	return availableChains, nil
}

// GetServerTime returns the current exchange server time.
func (k *Kraken) GetServerTime(ctx context.Context, _ asset.Item) (time.Time, error) {
	st, err := k.GetCurrentServerTime(ctx)
	if err != nil {
		return time.Time{}, err
	}
	return time.Parse("Mon, 02 Jan 06 15:04:05 -0700", st.Rfc1123)
}

// GetFuturesContractDetails returns details about futures contracts
func (k *Kraken) GetFuturesContractDetails(ctx context.Context, item asset.Item) ([]futures.Contract, error) {
	if !item.IsFutures() {
		return nil, futures.ErrNotFuturesAsset
	}
	if !k.SupportsAsset(item) {
		return nil, fmt.Errorf("%w %v", asset.ErrNotSupported, item)
	}
	result, err := k.GetInstruments(ctx)
	if err != nil {
		return nil, err
	}
	resp := make([]futures.Contract, len(result.Instruments))
	for i := range result.Instruments {
		var cp, underlying currency.Pair
		var underlyingStr string
		cp, err = currency.NewPairFromString(result.Instruments[i].Symbol)
		if err != nil {
			return nil, err
		}
		var symbolToSplit string
		if result.Instruments[i].Underlying != "" {
			symbolToSplit = result.Instruments[i].Underlying
		} else {
			symbolToSplit = result.Instruments[i].Symbol
		}

		underlyingBase := strings.Split(symbolToSplit, "_")
		if len(underlyingBase) <= 1 {
			underlyingStr = symbolToSplit
		} else {
			underlyingStr = underlyingBase[1]
		}
		usdIndex := strings.LastIndex(strings.ToLower(underlyingStr), "usd")
		if usdIndex <= 0 {
			log.Warnf(log.ExchangeSys, "%v unable to find USD index in %v to process contract", k.Name, underlyingStr)
			continue
		}
		underlying, err = currency.NewPairFromStrings(underlyingStr[0:usdIndex], underlyingStr[usdIndex:])
		if err != nil {
			return nil, err
		}
		var s, e time.Time
		if result.Instruments[i].OpeningDate != "" {
			s, err = time.Parse(time.RFC3339, result.Instruments[i].OpeningDate)
			if err != nil {
				return nil, err
			}
		}
		var ct futures.ContractType
		if result.Instruments[i].LastTradingTime == "" || item == asset.PerpetualSwap {
			ct = futures.Perpetual
		} else {
			e, err = time.Parse(time.RFC3339, result.Instruments[i].LastTradingTime)
			if err != nil {
				return nil, err
			}
			switch {
			// three day is used for generosity for contract date ranges
			case e.Sub(s) <= kline.OneMonth.Duration()+kline.ThreeDay.Duration():
				ct = futures.Monthly
			case e.Sub(s) <= kline.ThreeMonth.Duration()+kline.ThreeDay.Duration():
				ct = futures.Quarterly
			default:
				ct = futures.SemiAnnually
			}
		}
		contractSettlementType := futures.Linear
		if cp.Base.Equal(currency.PI) || cp.Base.Equal(currency.FI) {
			contractSettlementType = futures.Inverse
		}
		resp[i] = futures.Contract{
			Exchange:       k.Name,
			Name:           cp,
			Underlying:     underlying,
			Asset:          item,
			StartDate:      s,
			EndDate:        e,
			SettlementType: contractSettlementType,
			IsActive:       result.Instruments[i].Tradable,
			Type:           ct,
		}
	}
	return resp, nil
}

// GetLatestFundingRates returns the latest funding rates data
func (k *Kraken) GetLatestFundingRates(ctx context.Context, r *fundingrate.LatestRateRequest) ([]fundingrate.LatestRateResponse, error) {
	if r == nil {
		return nil, fmt.Errorf("%w LatestRateRequest", common.ErrNilPointer)
	}
	if r.Asset != asset.Futures {
		return nil, fmt.Errorf("%w %v", asset.ErrNotSupported, r.Asset)
	}
	if !r.Pair.IsEmpty() {
		if ok, err := k.CurrencyPairs.IsPairAvailable(r.Pair, r.Asset); err != nil {
			return nil, err
		} else if !ok {
			return nil, currency.ErrPairNotContainedInAvailablePairs
		}
	}

	t, err := k.GetFuturesTickers(ctx)
	if err != nil {
		return nil, err
	}
	resp := make([]fundingrate.LatestRateResponse, 0, len(t.Tickers))
	for i := range t.Tickers {
		pair, err := currency.NewPairFromString(t.Tickers[i].Symbol)
		if err != nil {
			return nil, err
		}
		if !r.Pair.IsEmpty() && !r.Pair.Equal(pair) {
			continue
		}
		var isPerp bool
		isPerp, err = k.IsPerpetualFutureCurrency(r.Asset, pair)
		if err != nil {
			return nil, err
		}
		if !isPerp {
			continue
		}
		rate := fundingrate.LatestRateResponse{
			Exchange: k.Name,
			Asset:    r.Asset,
			Pair:     pair,
			LatestRate: fundingrate.Rate{
				Rate: decimal.NewFromFloat(t.Tickers[i].FundingRate),
			},
			TimeChecked: time.Now(),
		}
		if r.IncludePredictedRate {
			rate.PredictedUpcomingRate = fundingrate.Rate{
				Rate: decimal.NewFromFloat(t.Tickers[i].FundingRatePrediction),
			}
		}
		resp = append(resp, rate)
	}
	return resp, nil
}

// IsPerpetualFutureCurrency ensures a given asset and currency is a perpetual future
func (k *Kraken) IsPerpetualFutureCurrency(a asset.Item, cp currency.Pair) (bool, error) {
	return cp.Base.Equal(currency.PF) && a == asset.Futures, nil
}

// GetOpenInterest returns the open interest rate for a given asset pair
func (k *Kraken) GetOpenInterest(ctx context.Context, keys ...key.PairAsset) ([]futures.OpenInterest, error) {
	for i := range keys {
		if keys[i].Asset != asset.Futures {
			// avoid API calls or returning errors after a successful retrieval
			return nil, fmt.Errorf("%w %v %v", asset.ErrNotSupported, keys[i].Asset, keys[i].Pair())
		}
	}
	futuresTickersData, err := k.GetFuturesTickers(ctx)
	if err != nil {
		return nil, err
	}
	resp := make([]futures.OpenInterest, 0, len(futuresTickersData.Tickers))
	for i := range futuresTickersData.Tickers {
		var p currency.Pair
		var isEnabled bool
		p, isEnabled, err = k.MatchSymbolCheckEnabled(futuresTickersData.Tickers[i].Symbol, asset.Futures, true)
		if err != nil && !errors.Is(err, currency.ErrPairNotFound) {
			return nil, err
		}
		if !isEnabled {
			continue
		}
		var appendData bool
		for j := range keys {
			if keys[j].Pair().Equal(p) {
				appendData = true
				break
			}
		}
		if len(keys) > 0 && !appendData {
			continue
		}
		resp = append(resp, futures.OpenInterest{
			Key: key.ExchangePairAsset{
				Exchange: k.Name,
				Base:     p.Base.Item,
				Quote:    p.Quote.Item,
				Asset:    asset.Futures,
			},
			OpenInterest: futuresTickersData.Tickers[i].OpenInterest,
		})
	}
	return resp, nil
}

// GetCurrencyTradeURL returns the URL to the exchange's trade page for the given asset and currency pair
func (k *Kraken) GetCurrencyTradeURL(_ context.Context, a asset.Item, cp currency.Pair) (string, error) {
	_, err := k.CurrencyPairs.IsPairEnabled(cp, a)
	if err != nil {
		return "", err
	}
	switch a {
	case asset.Spot:
		cp.Delimiter = currency.DashDelimiter
		return tradeBaseURL + cp.Lower().String(), nil
	case asset.Futures:
		cp.Delimiter = currency.UnderscoreDelimiter
		return tradeFuturesURL + cp.Upper().String(), nil
	default:
		return "", fmt.Errorf("%w %v", asset.ErrNotSupported, a)
	}
}<|MERGE_RESOLUTION|>--- conflicted
+++ resolved
@@ -686,15 +686,6 @@
 	return nil, common.ErrFunctionNotSupported
 }
 
-func timeInForceString(tif order.TimeInForce) (string, error) {
-	switch {
-	case tif.Is(order.GoodTillCancel), tif.Is(order.GoodTillDay), tif.Is(order.ImmediateOrCancel), tif == order.UnknownTIF:
-		return tif.String(), nil
-	default:
-		return "", fmt.Errorf("%w: `%s`", order.ErrUnsupportedTimeInForce, tif.String())
-	}
-}
-
 // SubmitOrder submits a new order
 func (k *Kraken) SubmitOrder(ctx context.Context, s *order.Submit) (*order.SubmitResponse, error) {
 	err := s.Validate(k.GetTradingRequirements())
@@ -706,18 +697,12 @@
 	status := order.New
 	switch s.AssetType {
 	case asset.Spot:
-<<<<<<< HEAD
-		timeInForce, err := timeInForceString(s.TimeInForce)
-		if err != nil {
-			return nil, err
-=======
 		var timeInForce string
 		switch {
 		case s.TimeInForce.Is(order.GoodTillDay):
 			timeInForce = "GTD"
 		case s.TimeInForce.Is(order.ImmediateOrCancel):
 			timeInForce = "IOC"
->>>>>>> 9f659e71
 		}
 		if k.Websocket.CanUseAuthenticatedWebsocketForWrapper() {
 			orderID, err = k.wsAddOrder(&WsAddOrderRequest{
