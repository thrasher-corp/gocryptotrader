package kraken

import (
	"context"
	"encoding/base64"
	"encoding/json"
	"errors"
	"fmt"
	"net/http"
	"net/url"
	"strconv"
	"time"

	"github.com/thrasher-corp/gocryptotrader/common"
	"github.com/thrasher-corp/gocryptotrader/common/crypto"
	"github.com/thrasher-corp/gocryptotrader/currency"
	exchange "github.com/thrasher-corp/gocryptotrader/exchanges"
	"github.com/thrasher-corp/gocryptotrader/exchanges/asset"
	"github.com/thrasher-corp/gocryptotrader/exchanges/order"
	"github.com/thrasher-corp/gocryptotrader/exchanges/request"
)

var errInvalidBatchOrderType = errors.New("invalid batch order type")

// GetFuturesOrderbook gets orderbook data for futures
func (k *Kraken) GetFuturesOrderbook(ctx context.Context, symbol currency.Pair) (*FuturesOrderbookData, error) {
	symbolValue, err := k.FormatSymbol(symbol, asset.Futures)
	if err != nil {
		return nil, err
	}
	params := url.Values{}
	params.Set("symbol", symbolValue)
	var resp FuturesOrderbookData
	return &resp, k.SendHTTPRequest(ctx, exchange.RestFutures, futuresOrderbook+"?"+params.Encode(), &resp)
}

// GetFuturesCharts returns candle data for kraken futures
func (k *Kraken) GetFuturesCharts(ctx context.Context, resolution, tickType string, symbol currency.Pair, to, from time.Time) (*FuturesCandles, error) {
	symbolValue, err := k.FormatSymbol(symbol, asset.Futures)
	if err != nil {
		return nil, err
	}
	params := url.Values{}
	if !to.IsZero() {
		params.Set("to", strconv.FormatInt(to.Unix(), 10))
	}
	if !from.IsZero() {
		params.Set("from", strconv.FormatInt(from.Unix(), 10))
	}
	reqStr := futuresCandles + tickType + "/" + symbolValue + "/" + resolution
	if len(params) > 0 {
		reqStr += "?" + params.Encode()
	}
	var resp FuturesCandles
	return &resp, k.SendHTTPRequest(ctx, exchange.RestFuturesSupplementary, reqStr, &resp)
}

// GetFuturesTrades returns public trade data for kraken futures
func (k *Kraken) GetFuturesTrades(ctx context.Context, symbol currency.Pair, to, from time.Time) (*FuturesPublicTrades, error) {
	symbolValue, err := k.FormatSymbol(symbol, asset.Futures)
	if err != nil {
		return nil, err
	}
	params := url.Values{}
	if !to.IsZero() {
		params.Set("since", strconv.FormatInt(to.Unix(), 10))
	}
	if !from.IsZero() {
		params.Set("before", strconv.FormatInt(from.Unix(), 10))
	}
	var resp FuturesPublicTrades
	return &resp, k.SendHTTPRequest(ctx, exchange.RestFuturesSupplementary, futuresPublicTrades+"/"+symbolValue+"/executions?"+params.Encode(), &resp)
}

// GetInstruments gets a list of futures markets and their data
func (k *Kraken) GetInstruments(ctx context.Context) (FuturesInstrumentData, error) {
	var resp FuturesInstrumentData
	return resp, k.SendHTTPRequest(ctx, exchange.RestFutures, futuresInstruments, &resp)
}

// GetFuturesTickers gets a list of futures tickers and their data
func (k *Kraken) GetFuturesTickers(ctx context.Context) (FuturesTickersData, error) {
	var resp FuturesTickersData
	return resp, k.SendHTTPRequest(ctx, exchange.RestFutures, futuresTickers, &resp)
}

// GetFuturesTickerBySymbol returns futures ticker data by symbol
func (k *Kraken) GetFuturesTickerBySymbol(ctx context.Context, symbol string) (FuturesTickerData, error) {
	var resp FuturesTickerData
	return resp, k.SendHTTPRequest(ctx, exchange.RestFutures, futuresTickers+"/"+symbol, &resp)
}

// GetFuturesTradeHistory gets public trade history data for futures
func (k *Kraken) GetFuturesTradeHistory(ctx context.Context, symbol currency.Pair, lastTime time.Time) (FuturesTradeHistoryData, error) {
	var resp FuturesTradeHistoryData
	params := url.Values{}
	symbolValue, err := k.FormatSymbol(symbol, asset.Futures)
	if err != nil {
		return resp, err
	}
	params.Set("symbol", symbolValue)
	if !lastTime.IsZero() {
		params.Set("lastTime", lastTime.Format("2006-01-02T15:04:05.070Z"))
	}
	return resp, k.SendHTTPRequest(ctx, exchange.RestFutures, futuresTradeHistory+"?"+params.Encode(), &resp)
}

// FuturesBatchOrder places a batch order for futures
func (k *Kraken) FuturesBatchOrder(ctx context.Context, data []PlaceBatchOrderData) (BatchOrderData, error) {
	var resp BatchOrderData
	for x := range data {
		unformattedPair, err := currency.NewPairFromString(data[x].Symbol)
		if err != nil {
			return resp, err
		}
		formattedPair, err := k.FormatExchangeCurrency(unformattedPair, asset.Futures)
		if err != nil {
			return resp, err
		}
		if !common.StringDataCompare(validBatchOrderType, data[x].PlaceOrderType) {
			return resp, fmt.Errorf("%s %w",
				data[x].PlaceOrderType,
				errInvalidBatchOrderType)
		}
		data[x].Symbol = formattedPair.String()
	}

	req := make(map[string]interface{})
	req["batchOrder"] = data

	jsonData, err := json.Marshal(req)
	if err != nil {
		return resp, err
	}

	params := url.Values{}
	params.Set("json", string(jsonData))
	return resp, k.SendFuturesAuthRequest(ctx, http.MethodPost, futuresBatchOrder, params, &resp)
}

// FuturesEditOrder edits a futures order
func (k *Kraken) FuturesEditOrder(ctx context.Context, orderID, clientOrderID string, size, limitPrice, stopPrice float64) (FuturesAccountsData, error) {
	var resp FuturesAccountsData
	params := url.Values{}
	if orderID != "" {
		params.Set("orderId", orderID)
	}
	if clientOrderID != "" {
		params.Set("cliOrderId", clientOrderID)
	}
	params.Set("size", strconv.FormatFloat(size, 'f', -1, 64))
	params.Set("limitPrice", strconv.FormatFloat(limitPrice, 'f', -1, 64))
	params.Set("stopPrice", strconv.FormatFloat(stopPrice, 'f', -1, 64))
	return resp, k.SendFuturesAuthRequest(ctx, http.MethodPost, futuresEditOrder, params, &resp)
}

// FuturesSendOrder sends a futures order
func (k *Kraken) FuturesSendOrder(ctx context.Context, orderType order.Type, symbol currency.Pair, side, triggerSignal, clientOrderID, reduceOnly string,
	ioc bool,
	size, limitPrice, stopPrice float64) (FuturesSendOrderData, error) {
	var resp FuturesSendOrderData

	if ioc && orderType != order.Market {
		orderType = order.ImmediateOrCancel
	}

	oType, ok := validOrderTypes[orderType]
	if !ok {
		return resp, errors.New("invalid orderType")
	}
	params := url.Values{}
	params.Set("orderType", oType)
	symbolValue, err := k.FormatSymbol(symbol, asset.Futures)
	if err != nil {
		return resp, err
	}
	params.Set("symbol", symbolValue)
	if !common.StringDataCompare(validSide, side) {
		return resp, errors.New("invalid side")
	}
	params.Set("side", side)
	if triggerSignal != "" {
		if !common.StringDataCompare(validTriggerSignal, triggerSignal) {
			return resp, errors.New("invalid triggerSignal")
		}
		params.Set("triggerSignal", triggerSignal)
	}
	if clientOrderID != "" {
		params.Set("cliOrdId", clientOrderID)
	}
	if reduceOnly != "" {
		if !common.StringDataCompare(validReduceOnly, reduceOnly) {
			return resp, errors.New("invalid reduceOnly")
		}
		params.Set("reduceOnly", reduceOnly)
	}
	params.Set("size", strconv.FormatFloat(size, 'f', -1, 64))
	params.Set("limitPrice", strconv.FormatFloat(limitPrice, 'f', -1, 64))
	if stopPrice != 0 {
		params.Set("stopPrice", strconv.FormatFloat(stopPrice, 'f', -1, 64))
	}
	return resp, k.SendFuturesAuthRequest(ctx, http.MethodPost, futuresSendOrder, params, &resp)
}

// FuturesCancelOrder cancels an order
func (k *Kraken) FuturesCancelOrder(ctx context.Context, orderID, clientOrderID string) (FuturesCancelOrderData, error) {
	var resp FuturesCancelOrderData
	params := url.Values{}
	if orderID != "" {
		params.Set("order_id", orderID)
	}
	if clientOrderID != "" {
		params.Set("cliOrdId", clientOrderID)
	}
	return resp, k.SendFuturesAuthRequest(ctx, http.MethodPost, futuresCancelOrder, params, &resp)
}

// FuturesGetFills gets order fills for futures
func (k *Kraken) FuturesGetFills(ctx context.Context, lastFillTime time.Time) (FuturesFillsData, error) {
	var resp FuturesFillsData
	params := url.Values{}
	if !lastFillTime.IsZero() {
		params.Set("lastFillTime", lastFillTime.UTC().Format("2006-01-02T15:04:05.999Z"))
	}
	return resp, k.SendFuturesAuthRequest(ctx, http.MethodGet, futuresOrderFills, params, &resp)
}

// FuturesTransfer transfers funds between accounts
func (k *Kraken) FuturesTransfer(ctx context.Context, fromAccount, toAccount, unit string, amount float64) (FuturesTransferData, error) {
	var resp FuturesTransferData
	req := make(map[string]interface{})
	req["fromAccount"] = fromAccount
	req["toAccount"] = toAccount
	req["unit"] = unit
	req["amount"] = amount
	return resp, k.SendFuturesAuthRequest(ctx, http.MethodPost, futuresTransfer, nil, &resp)
}

// FuturesGetOpenPositions gets futures platform's notifications
func (k *Kraken) FuturesGetOpenPositions(ctx context.Context) (FuturesOpenPositions, error) {
	var resp FuturesOpenPositions
	return resp, k.SendFuturesAuthRequest(ctx, http.MethodGet, futuresOpenPositions, nil, &resp)
}

// FuturesNotifications gets futures notifications
func (k *Kraken) FuturesNotifications(ctx context.Context) (FuturesNotificationData, error) {
	var resp FuturesNotificationData
	return resp, k.SendFuturesAuthRequest(ctx, http.MethodGet, futuresNotifications, nil, &resp)
}

// FuturesCancelAllOrders cancels all futures orders for a given symbol or all symbols
func (k *Kraken) FuturesCancelAllOrders(ctx context.Context, symbol currency.Pair) (CancelAllOrdersData, error) {
	var resp CancelAllOrdersData
	params := url.Values{}
	if !symbol.IsEmpty() {
		symbolValue, err := k.FormatSymbol(symbol, asset.Futures)
		if err != nil {
			return resp, err
		}
		params.Set("symbol", symbolValue)
	}
	return resp, k.SendFuturesAuthRequest(ctx, http.MethodPost, futuresCancelAllOrders, params, &resp)
}

// FuturesCancelAllOrdersAfter cancels all futures orders for all symbols after a period of time (timeout measured in seconds)
func (k *Kraken) FuturesCancelAllOrdersAfter(ctx context.Context, timeout int64) (CancelOrdersAfterData, error) {
	var resp CancelOrdersAfterData
	params := url.Values{}
	params.Set("timeout", strconv.FormatInt(timeout, 10))
	return resp, k.SendFuturesAuthRequest(ctx, http.MethodPost, futuresCancelOrdersAfter, params, &resp)
}

// FuturesOpenOrders gets all futures open orders
func (k *Kraken) FuturesOpenOrders(ctx context.Context) (FuturesOpenOrdersData, error) {
	var resp FuturesOpenOrdersData
	return resp, k.SendFuturesAuthRequest(ctx, http.MethodGet, futuresOpenOrders, nil, &resp)
}

// FuturesRecentOrders gets recent futures orders for a symbol or all symbols
func (k *Kraken) FuturesRecentOrders(ctx context.Context, symbol currency.Pair) (FuturesRecentOrdersData, error) {
	var resp FuturesRecentOrdersData
	params := url.Values{}
	if !symbol.IsEmpty() {
		symbolValue, err := k.FormatSymbol(symbol, asset.Futures)
		if err != nil {
			return resp, err
		}
		params.Set("symbol", symbolValue)
	}
	return resp, k.SendFuturesAuthRequest(ctx, http.MethodGet, futuresRecentOrders, nil, &resp)
}

// FuturesWithdrawToSpotWallet withdraws currencies from futures wallet to spot wallet
func (k *Kraken) FuturesWithdrawToSpotWallet(ctx context.Context, currency string, amount float64) (GenericResponse, error) {
	var resp GenericResponse
	params := url.Values{}
	params.Set("currency", currency)
	params.Set("amount", strconv.FormatFloat(amount, 'f', -1, 64))
	return resp, k.SendFuturesAuthRequest(ctx, http.MethodPost, futuresWithdraw, params, &resp)
}

// FuturesGetTransfers withdraws currencies from futures wallet to spot wallet
func (k *Kraken) FuturesGetTransfers(ctx context.Context, lastTransferTime time.Time) (GenericResponse, error) {
	var resp GenericResponse
	params := url.Values{}
	if !lastTransferTime.IsZero() {
		params.Set("lastTransferTime", lastTransferTime.UTC().Format(time.RFC3339))
	}
	return resp, k.SendFuturesAuthRequest(ctx, http.MethodGet, futuresTransfers, params, &resp)
}

// GetFuturesAccountData gets account data for futures
func (k *Kraken) GetFuturesAccountData(ctx context.Context) (FuturesAccountsData, error) {
	var resp FuturesAccountsData
	return resp, k.SendFuturesAuthRequest(ctx, http.MethodGet, futuresAccountData, nil, &resp)
}

func (k *Kraken) signFuturesRequest(secret, endpoint, nonce, data string) (string, error) {
	message := data + nonce + endpoint
	hash, err := crypto.GetSHA256([]byte(message))
	if err != nil {
		return "", err
	}
	hc, err := crypto.GetHMAC(crypto.HashSHA512,
		hash,
		[]byte(secret))
	if err != nil {
		return "", err
	}
	return base64.StdEncoding.EncodeToString(hc), nil
}

// SendFuturesAuthRequest will send an auth req
func (k *Kraken) SendFuturesAuthRequest(ctx context.Context, method, path string, data url.Values, result interface{}) error {
	creds, err := k.GetCredentials(ctx)
	if err != nil {
		return err
	}
	if data == nil {
		data = url.Values{}
	}

	dataToSign := data.Encode()
	// when json payloads are requested, signing needs to the unendecoded data
	if data.Has("json") {
		dataToSign = "json=" + data.Get("json")
	}

	interim := json.RawMessage{}
	newRequest := func() (*request.Item, error) {
		nonce := strconv.FormatInt(time.Now().UnixNano(), 10)
		var sig string
		sig, err = k.signFuturesRequest(creds.Secret, path, nonce, dataToSign)
		if err != nil {
			return nil, err
		}
		headers := map[string]string{
			"APIKey":  creds.Key,
			"Authent": sig,
			"Nonce":   nonce,
		}

		var futuresURL string
		futuresURL, err = k.API.Endpoints.GetURL(exchange.RestFutures)
		if err != nil {
			return nil, err
		}

		return &request.Item{
			Method:        method,
			Path:          futuresURL + common.EncodeURLValues(path, data),
			Headers:       headers,
			Result:        &interim,
			Verbose:       k.Verbose,
			HTTPDebugging: k.HTTPDebugging,
			HTTPRecording: k.HTTPRecording,
		}, nil
	}

<<<<<<< HEAD
	if err := k.SendPayload(ctx, request.Unset, newRequest, request.AuthenticatedRequest); err != nil {
		return err
	}

	var resp genericFuturesResponse
	if err := json.Unmarshal(interim, &resp); err != nil {
		return fmt.Errorf("%w %w", request.ErrAuthRequestFailed, err)
	} else if resp.Error != "" && resp.Result != "success" {
		return fmt.Errorf("%w %v", request.ErrAuthRequestFailed, resp.Error)
	}

	if err := json.Unmarshal(interim, result); err != nil {
=======
	err = k.SendPayload(ctx, request.Unset, newRequest, request.AuthenticatedRequest)

	if err == nil {
		err = getFuturesErr(interim)
	}

	if err == nil {
		err = json.Unmarshal(interim, result)
	}

	if err != nil {
>>>>>>> 16d88cf5
		return fmt.Errorf("%w %w", request.ErrAuthRequestFailed, err)
	}

	return nil
}

func getFuturesErr(msg json.RawMessage) error {
	var resp genericFuturesResponse
	if err := json.Unmarshal(msg, &resp); err != nil {
		return err
	}

	// Result may be omitted entirely, so we don't test for == "success"
	if resp.Result != "error" {
		return nil
	}

	var errs error
	if resp.Error != "" {
		errs = errors.New(resp.Error)
	}

	for _, err := range resp.Errors {
		errs = common.AppendError(errs, errors.New(err))
	}

	if errs == nil {
		return fmt.Errorf("%w from message: %s", common.ErrUnknownError, msg)
	}

	return errs
}<|MERGE_RESOLUTION|>--- conflicted
+++ resolved
@@ -377,20 +377,6 @@
 		}, nil
 	}
 
-<<<<<<< HEAD
-	if err := k.SendPayload(ctx, request.Unset, newRequest, request.AuthenticatedRequest); err != nil {
-		return err
-	}
-
-	var resp genericFuturesResponse
-	if err := json.Unmarshal(interim, &resp); err != nil {
-		return fmt.Errorf("%w %w", request.ErrAuthRequestFailed, err)
-	} else if resp.Error != "" && resp.Result != "success" {
-		return fmt.Errorf("%w %v", request.ErrAuthRequestFailed, resp.Error)
-	}
-
-	if err := json.Unmarshal(interim, result); err != nil {
-=======
 	err = k.SendPayload(ctx, request.Unset, newRequest, request.AuthenticatedRequest)
 
 	if err == nil {
@@ -402,7 +388,6 @@
 	}
 
 	if err != nil {
->>>>>>> 16d88cf5
 		return fmt.Errorf("%w %w", request.ErrAuthRequestFailed, err)
 	}
 
