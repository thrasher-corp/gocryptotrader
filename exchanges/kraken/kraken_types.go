--- conflicted
+++ resolved
@@ -1251,7 +1251,8 @@
 	Event        string `json:"event"`
 	Status       string `json:"status"`
 	ErrorMessage string `json:"errorMessage"`
-<<<<<<< HEAD
+	RequestID    int64  `json:"reqid"`
+	Count        int64  `json:"count"`
 }
 
 // OrderVars stores side, status and type for any order/trade
@@ -1260,8 +1261,4 @@
 	Status    order.Status
 	OrderType order.Type
 	Fee       float64
-=======
-	RequestID    int64  `json:"reqid"`
-	Count        int64  `json:"count"`
->>>>>>> ba4ac4f3
 }