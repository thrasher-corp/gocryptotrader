--- conflicted
+++ resolved
@@ -93,10 +93,7 @@
 	Result     string    `json:"result"`
 	ServerTime time.Time `json:"serverTime"`
 	Error      string    `json:"error"`
-<<<<<<< HEAD
-=======
 	Errors     []string  `json:"errors"`
->>>>>>> 16d88cf5
 }
 
 // Asset holds asset information
