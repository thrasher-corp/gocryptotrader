--- conflicted
+++ resolved
@@ -35,11 +35,7 @@
 		return nil, err
 	}
 
-<<<<<<< HEAD
 	err = o.SetupDefaults(exchCfg)
-=======
-	err := o.Setup(exchCfg)
->>>>>>> c5240153
 	if err != nil {
 		return nil, err
 	}
@@ -179,27 +175,15 @@
 		return err
 	}
 	err = o.Websocket.Setup(&stream.WebsocketSetup{
-<<<<<<< HEAD
 		ExchangeConfig:        exch,
 		DefaultURL:            wsEndpoint,
 		RunningURL:            wsEndpoint,
+		RunningURLAuth:        okcoinPrivateWebsocketURL,
 		Connector:             o.WsConnect,
 		Subscriber:            o.Subscribe,
 		Unsubscriber:          o.Unsubscribe,
 		GenerateSubscriptions: o.GenerateDefaultSubscriptions,
 		Features:              &o.Features.Supports.WebsocketCapabilities,
-=======
-		ExchangeConfig:         exch,
-		DefaultURL:             wsEndpoint,
-		RunningURL:             wsEndpoint,
-		RunningURLAuth:         okcoinPrivateWebsocketURL,
-		Connector:              o.WsConnect,
-		Subscriber:             o.Subscribe,
-		Unsubscriber:           o.Unsubscribe,
-		GenerateSubscriptions:  o.GenerateDefaultSubscriptions,
-		ConnectionMonitorDelay: exch.ConnectionMonitorDelay,
-		Features:               &o.Features.Supports.WebsocketCapabilities,
->>>>>>> c5240153
 	})
 	if err != nil {
 		return err
