--- conflicted
+++ resolved
@@ -330,7 +330,6 @@
 }
 
 // UpdateTickers updates the ticker for all currency pairs of a given asset type
-<<<<<<< HEAD
 // func (o *OKCoin) UpdateTickers(ctx context.Context, a asset.Item) error {
 // 	if a == asset.Spot {
 // 		resp, err := o.GetSpotAllTokenPairsInformation(ctx)
@@ -1071,747 +1070,4 @@
 // 		timeSeries = append(timeSeries, candles...)
 // 	}
 // 	return req.ProcessResponse(timeSeries)
-// }
-=======
-func (o *OKCoin) UpdateTickers(ctx context.Context, a asset.Item) error {
-	if a == asset.Spot {
-		resp, err := o.GetSpotAllTokenPairsInformation(ctx)
-		if err != nil {
-			return err
-		}
-		pairs, err := o.GetEnabledPairs(a)
-		if err != nil {
-			return err
-		}
-		for i := range pairs {
-			for j := range resp {
-				if !pairs[i].Equal(resp[j].InstrumentID) {
-					continue
-				}
-
-				err = ticker.ProcessTicker(&ticker.Price{
-					Last:         resp[j].Last,
-					High:         resp[j].High24h,
-					Low:          resp[j].Low24h,
-					Bid:          resp[j].BestBid,
-					Ask:          resp[j].BestAsk,
-					Volume:       resp[j].BaseVolume24h,
-					QuoteVolume:  resp[j].QuoteVolume24h,
-					Open:         resp[j].Open24h,
-					Pair:         pairs[i],
-					LastUpdated:  resp[j].Timestamp,
-					ExchangeName: o.Name,
-					AssetType:    a})
-				if err != nil {
-					return err
-				}
-			}
-		}
-	}
-	return nil
-}
-
-// UpdateTicker updates and returns the ticker for a currency pair
-func (o *OKCoin) UpdateTicker(ctx context.Context, p currency.Pair, a asset.Item) (*ticker.Price, error) {
-	if err := o.UpdateTickers(ctx, a); err != nil {
-		return nil, err
-	}
-	return ticker.GetTicker(o.Name, p, a)
-}
-
-// FetchTicker returns the ticker for a currency pair
-func (o *OKCoin) FetchTicker(ctx context.Context, p currency.Pair, assetType asset.Item) (*ticker.Price, error) {
-	tickerData, err := ticker.GetTicker(o.Name, p, assetType)
-	if err != nil {
-		return o.UpdateTicker(ctx, p, assetType)
-	}
-	return tickerData, nil
-}
-
-// GetRecentTrades returns the most recent trades for a currency and asset
-func (o *OKCoin) GetRecentTrades(ctx context.Context, p currency.Pair, assetType asset.Item) ([]trade.Data, error) {
-	var err error
-	p, err = o.FormatExchangeCurrency(p, assetType)
-	if err != nil {
-		return nil, err
-	}
-	var resp []trade.Data
-	switch assetType {
-	case asset.Spot:
-		var tradeData []GetSpotFilledOrdersInformationResponse
-		tradeData, err = o.GetSpotFilledOrdersInformation(ctx,
-			&GetSpotFilledOrdersInformationRequest{
-				InstrumentID: p.String(),
-			})
-		if err != nil {
-			return nil, err
-		}
-		for i := range tradeData {
-			var side order.Side
-			side, err = order.StringToOrderSide(tradeData[i].Side)
-			if err != nil {
-				return nil, err
-			}
-			resp = append(resp, trade.Data{
-				Exchange:     o.Name,
-				TID:          tradeData[i].TradeID,
-				CurrencyPair: p,
-				Side:         side,
-				AssetType:    assetType,
-				Price:        tradeData[i].Price,
-				Amount:       tradeData[i].Size,
-				Timestamp:    tradeData[i].Timestamp,
-			})
-		}
-	default:
-		return nil, fmt.Errorf("%s asset type %v unsupported", o.Name, assetType)
-	}
-	err = o.AddTradesToBuffer(resp...)
-	if err != nil {
-		return nil, err
-	}
-
-	sort.Sort(trade.ByDate(resp))
-	return resp, nil
-}
-
-// CancelBatchOrders cancels an orders by their corresponding ID numbers
-func (o *OKCoin) CancelBatchOrders(_ context.Context, _ []order.Cancel) (order.CancelBatchResponse, error) {
-	return order.CancelBatchResponse{}, common.ErrNotYetImplemented
-}
-
-// FetchOrderbook returns orderbook base on the currency pair
-func (o *OKCoin) FetchOrderbook(ctx context.Context, p currency.Pair, assetType asset.Item) (*orderbook.Base, error) {
-	fPair, err := o.FormatExchangeCurrency(p, assetType)
-	if err != nil {
-		return nil, err
-	}
-	ob, err := orderbook.Get(o.Name, fPair, assetType)
-	if err != nil {
-		return o.UpdateOrderbook(ctx, fPair, assetType)
-	}
-	return ob, nil
-}
-
-// UpdateOrderbook updates and returns the orderbook for a currency pair
-func (o *OKCoin) UpdateOrderbook(ctx context.Context, p currency.Pair, a asset.Item) (*orderbook.Base, error) {
-	book := &orderbook.Base{
-		Exchange:        o.Name,
-		Pair:            p,
-		Asset:           a,
-		VerifyOrderbook: o.CanVerifyOrderbook,
-	}
-
-	fPair, err := o.FormatExchangeCurrency(p, a)
-	if err != nil {
-		return book, err
-	}
-
-	orderbookNew, err := o.GetOrderBook(ctx,
-		&GetOrderBookRequest{
-			InstrumentID: fPair.String(),
-			Size:         200,
-		}, a)
-	if err != nil {
-		return book, err
-	}
-
-	book.Bids = make(orderbook.Items, len(orderbookNew.Bids))
-	for x := range orderbookNew.Bids {
-		amount, convErr := strconv.ParseFloat(orderbookNew.Bids[x][1], 64)
-		if convErr != nil {
-			return book, err
-		}
-		price, convErr := strconv.ParseFloat(orderbookNew.Bids[x][0], 64)
-		if convErr != nil {
-			return book, err
-		}
-
-		var liquidationOrders, orderCount int64
-		// Contract specific variables
-		if len(orderbookNew.Bids[x]) == 4 {
-			liquidationOrders, convErr = strconv.ParseInt(orderbookNew.Bids[x][2], 10, 64)
-			if convErr != nil {
-				return book, err
-			}
-
-			orderCount, convErr = strconv.ParseInt(orderbookNew.Bids[x][3], 10, 64)
-			if convErr != nil {
-				return book, err
-			}
-		}
-
-		book.Bids[x] = orderbook.Item{
-			Amount:            amount,
-			Price:             price,
-			LiquidationOrders: liquidationOrders,
-			OrderCount:        orderCount,
-		}
-	}
-
-	book.Asks = make(orderbook.Items, len(orderbookNew.Asks))
-	for x := range orderbookNew.Asks {
-		amount, convErr := strconv.ParseFloat(orderbookNew.Asks[x][1], 64)
-		if convErr != nil {
-			return book, err
-		}
-		price, convErr := strconv.ParseFloat(orderbookNew.Asks[x][0], 64)
-		if convErr != nil {
-			return book, err
-		}
-
-		var liquidationOrders, orderCount int64
-		// Contract specific variables
-		if len(orderbookNew.Asks[x]) == 4 {
-			liquidationOrders, convErr = strconv.ParseInt(orderbookNew.Asks[x][2], 10, 64)
-			if convErr != nil {
-				return book, err
-			}
-
-			orderCount, convErr = strconv.ParseInt(orderbookNew.Asks[x][3], 10, 64)
-			if convErr != nil {
-				return book, err
-			}
-		}
-
-		book.Asks[x] = orderbook.Item{
-			Amount:            amount,
-			Price:             price,
-			LiquidationOrders: liquidationOrders,
-			OrderCount:        orderCount,
-		}
-	}
-
-	err = book.Process()
-	if err != nil {
-		return book, err
-	}
-
-	return orderbook.Get(o.Name, fPair, a)
-}
-
-// UpdateAccountInfo retrieves balances for all enabled currencies
-func (o *OKCoin) UpdateAccountInfo(ctx context.Context, assetType asset.Item) (account.Holdings, error) {
-	currencies, err := o.GetSpotTradingAccounts(ctx)
-	if err != nil {
-		return account.Holdings{}, err
-	}
-
-	var resp account.Holdings
-	resp.Exchange = o.Name
-	currencyAccount := account.SubAccount{AssetType: assetType}
-
-	for i := range currencies {
-		hold, parseErr := strconv.ParseFloat(currencies[i].Hold, 64)
-		if parseErr != nil {
-			return resp, parseErr
-		}
-		totalValue, parseErr := strconv.ParseFloat(currencies[i].Balance, 64)
-		if parseErr != nil {
-			return resp, parseErr
-		}
-		currencyAccount.Currencies = append(currencyAccount.Currencies,
-			account.Balance{
-				Currency: currency.NewCode(currencies[i].Currency),
-				Total:    totalValue,
-				Hold:     hold,
-				Free:     totalValue - hold,
-			})
-	}
-
-	resp.Accounts = append(resp.Accounts, currencyAccount)
-
-	creds, err := o.GetCredentials(ctx)
-	if err != nil {
-		return account.Holdings{}, err
-	}
-	err = account.Process(&resp, creds)
-	if err != nil {
-		return resp, err
-	}
-
-	return resp, nil
-}
-
-// FetchAccountInfo retrieves balances for all enabled currencies
-func (o *OKCoin) FetchAccountInfo(ctx context.Context, assetType asset.Item) (account.Holdings, error) {
-	creds, err := o.GetCredentials(ctx)
-	if err != nil {
-		return account.Holdings{}, err
-	}
-	acc, err := account.GetHoldings(o.Name, creds, assetType)
-	if err != nil {
-		return o.UpdateAccountInfo(ctx, assetType)
-	}
-	return acc, nil
-}
-
-// GetFundingHistory returns funding history, deposits and
-// withdrawals
-func (o *OKCoin) GetFundingHistory(ctx context.Context) ([]exchange.FundHistory, error) {
-	accountDepositHistory, err := o.GetAccountDepositHistory(ctx, "")
-	if err != nil {
-		return nil, err
-	}
-	accountWithdrawlHistory, err := o.GetAccountWithdrawalHistory(ctx, "")
-	if err != nil {
-		return nil, err
-	}
-	resp := make([]exchange.FundHistory, len(accountDepositHistory)+len(accountWithdrawlHistory))
-	for x := range accountDepositHistory {
-		orderStatus := ""
-		switch accountDepositHistory[x].Status {
-		case 0:
-			orderStatus = "waiting"
-		case 1:
-			orderStatus = "confirmation account"
-		case 2:
-			orderStatus = "recharge success"
-		}
-
-		resp[x] = exchange.FundHistory{
-			Amount:       accountDepositHistory[x].Amount,
-			Currency:     accountDepositHistory[x].Currency,
-			ExchangeName: o.Name,
-			Status:       orderStatus,
-			Timestamp:    accountDepositHistory[x].Timestamp,
-			TransferID:   accountDepositHistory[x].TransactionID,
-			TransferType: "deposit",
-		}
-	}
-
-	for i := range accountWithdrawlHistory {
-		resp[len(accountDepositHistory)+i] = exchange.FundHistory{
-			Amount:       accountWithdrawlHistory[i].Amount,
-			Currency:     accountWithdrawlHistory[i].Currency,
-			ExchangeName: o.Name,
-			Status:       OrderStatus[accountWithdrawlHistory[i].Status],
-			Timestamp:    accountWithdrawlHistory[i].Timestamp,
-			TransferID:   accountWithdrawlHistory[i].TransactionID,
-			TransferType: "withdrawal",
-		}
-	}
-	return resp, nil
-}
-
-// SubmitOrder submits a new order
-func (o *OKCoin) SubmitOrder(ctx context.Context, s *order.Submit) (*order.SubmitResponse, error) {
-	err := s.Validate()
-	if err != nil {
-		return nil, err
-	}
-
-	fPair, err := o.FormatExchangeCurrency(s.Pair, s.AssetType)
-	if err != nil {
-		return nil, err
-	}
-
-	req := PlaceOrderRequest{
-		ClientOID:    s.ClientID,
-		InstrumentID: fPair.String(),
-		Side:         s.Side.Lower(),
-		Type:         s.Type.Lower(),
-		Size:         strconv.FormatFloat(s.Amount, 'f', -1, 64),
-	}
-	if s.Type == order.Limit {
-		req.Price = strconv.FormatFloat(s.Price, 'f', -1, 64)
-	}
-
-	orderResponse, err := o.PlaceSpotOrder(ctx, &req)
-	if err != nil {
-		return nil, err
-	}
-
-	if !orderResponse.Result {
-		return nil, order.ErrUnableToPlaceOrder
-	}
-	return s.DeriveSubmitResponse(orderResponse.OrderID)
-}
-
-// ModifyOrder will allow of changing orderbook placement and limit to
-// market conversion
-func (o *OKCoin) ModifyOrder(_ context.Context, _ *order.Modify) (*order.ModifyResponse, error) {
-	return nil, common.ErrFunctionNotSupported
-}
-
-// CancelOrder cancels an order by its corresponding ID number
-func (o *OKCoin) CancelOrder(ctx context.Context, cancel *order.Cancel) error {
-	err := cancel.Validate(cancel.StandardCancel())
-	if err != nil {
-		return err
-	}
-
-	orderID, err := strconv.ParseInt(cancel.OrderID, 10, 64)
-	if err != nil {
-		return err
-	}
-
-	fpair, err := o.FormatExchangeCurrency(cancel.Pair,
-		cancel.AssetType)
-	if err != nil {
-		return err
-	}
-
-	orderCancellationResponse, err := o.CancelSpotOrder(ctx,
-		&CancelSpotOrderRequest{
-			InstrumentID: fpair.String(),
-			OrderID:      orderID,
-		})
-	if err != nil {
-		return err
-	}
-	if !orderCancellationResponse.Result {
-		return fmt.Errorf("order %d failed to be cancelled",
-			orderCancellationResponse.OrderID)
-	}
-
-	return nil
-}
-
-// CancelAllOrders cancels all orders associated with a currency pair
-func (o *OKCoin) CancelAllOrders(ctx context.Context, orderCancellation *order.Cancel) (order.CancelAllResponse, error) {
-	if err := orderCancellation.Validate(); err != nil {
-		return order.CancelAllResponse{}, err
-	}
-
-	orderIDs := strings.Split(orderCancellation.OrderID, ",")
-	resp := order.CancelAllResponse{}
-	resp.Status = make(map[string]string)
-	orderIDNumbers := make([]int64, 0, len(orderIDs))
-	for i := range orderIDs {
-		orderIDNumber, err := strconv.ParseInt(orderIDs[i], 10, 64)
-		if err != nil {
-			resp.Status[orderIDs[i]] = err.Error()
-			continue
-		}
-		orderIDNumbers = append(orderIDNumbers, orderIDNumber)
-	}
-
-	fpair, err := o.FormatExchangeCurrency(orderCancellation.Pair,
-		orderCancellation.AssetType)
-	if err != nil {
-		return resp, err
-	}
-
-	cancelOrdersResponse, err := o.CancelMultipleSpotOrders(ctx,
-		&CancelMultipleSpotOrdersRequest{
-			InstrumentID: fpair.String(),
-			OrderIDs:     orderIDNumbers,
-		})
-	if err != nil {
-		return resp, err
-	}
-
-	for x := range cancelOrdersResponse {
-		for y := range cancelOrdersResponse[x] {
-			resp.Status[strconv.FormatInt(cancelOrdersResponse[x][y].OrderID, 10)] = strconv.FormatBool(cancelOrdersResponse[x][y].Result)
-		}
-	}
-
-	return resp, err
-}
-
-// GetOrderInfo returns order information based on order ID
-func (o *OKCoin) GetOrderInfo(ctx context.Context, orderID string, _ currency.Pair, assetType asset.Item) (order.Detail, error) {
-	var resp order.Detail
-	if assetType != asset.Spot {
-		return resp, fmt.Errorf("%s %w", assetType, asset.ErrNotSupported)
-	}
-
-	mOrder, err := o.GetSpotOrder(ctx, &GetSpotOrderRequest{OrderID: orderID})
-	if err != nil {
-		return resp, err
-	}
-
-	format, err := o.GetPairFormat(assetType, false)
-	if err != nil {
-		return resp, err
-	}
-
-	p, err := currency.NewPairDelimiter(mOrder.InstrumentID, format.Delimiter)
-	if err != nil {
-		return resp, err
-	}
-
-	status, err := order.StringToOrderStatus(mOrder.Status)
-	if err != nil {
-		log.Errorf(log.ExchangeSys, "%s %v", o.Name, err)
-	}
-
-	side, err := order.StringToOrderSide(mOrder.Side)
-	if err != nil {
-		log.Errorf(log.ExchangeSys, "%s %v", o.Name, err)
-	}
-	resp = order.Detail{
-		Amount:         mOrder.Size,
-		Pair:           p,
-		Exchange:       o.Name,
-		Date:           mOrder.Timestamp,
-		ExecutedAmount: mOrder.FilledSize,
-		Status:         status,
-		Side:           side,
-	}
-	return resp, nil
-}
-
-// GetDepositAddress returns a deposit address for a specified currency
-func (o *OKCoin) GetDepositAddress(ctx context.Context, c currency.Code, _, _ string) (*deposit.Address, error) {
-	wallet, err := o.GetAccountDepositAddressForCurrency(ctx, c.Lower().String())
-	if err != nil {
-		return nil, err
-	}
-	if len(wallet) == 0 {
-		return nil, fmt.Errorf("%w for currency %s",
-			errNoAccountDepositAddress,
-			c)
-	}
-	return &deposit.Address{
-		Address: wallet[0].Address,
-		Tag:     wallet[0].Tag,
-	}, nil
-}
-
-// WithdrawCryptocurrencyFunds returns a withdrawal ID when a withdrawal is
-// submitted
-func (o *OKCoin) WithdrawCryptocurrencyFunds(ctx context.Context, withdrawRequest *withdraw.Request) (*withdraw.ExchangeResponse, error) {
-	if err := withdrawRequest.Validate(); err != nil {
-		return nil, err
-	}
-	withdrawal, err := o.AccountWithdraw(ctx,
-		&AccountWithdrawRequest{
-			Amount:      withdrawRequest.Amount,
-			Currency:    withdrawRequest.Currency.Lower().String(),
-			Destination: 4, // 1, 2, 3 are all internal
-			Fee:         withdrawRequest.Crypto.FeeAmount,
-			ToAddress:   withdrawRequest.Crypto.Address,
-			TradePwd:    withdrawRequest.TradePassword,
-		})
-	if err != nil {
-		return nil, err
-	}
-	if !withdrawal.Result {
-		return nil,
-			fmt.Errorf("could not withdraw currency %s to %s, no error specified",
-				withdrawRequest.Currency,
-				withdrawRequest.Crypto.Address)
-	}
-
-	return &withdraw.ExchangeResponse{
-		ID: strconv.FormatInt(withdrawal.WithdrawalID, 10),
-	}, nil
-}
-
-// WithdrawFiatFunds returns a withdrawal ID when a
-// withdrawal is submitted
-func (o *OKCoin) WithdrawFiatFunds(_ context.Context, _ *withdraw.Request) (*withdraw.ExchangeResponse, error) {
-	return nil, common.ErrFunctionNotSupported
-}
-
-// WithdrawFiatFundsToInternationalBank returns a withdrawal ID when a
-// withdrawal is submitted
-func (o *OKCoin) WithdrawFiatFundsToInternationalBank(_ context.Context, _ *withdraw.Request) (*withdraw.ExchangeResponse, error) {
-	return nil, common.ErrFunctionNotSupported
-}
-
-// GetWithdrawalsHistory returns previous withdrawals data
-func (o *OKCoin) GetWithdrawalsHistory(_ context.Context, _ currency.Code, _ asset.Item) ([]exchange.WithdrawalHistory, error) {
-	return nil, common.ErrNotYetImplemented
-}
-
-// GetActiveOrders retrieves any orders that are active/open
-func (o *OKCoin) GetActiveOrders(ctx context.Context, req *order.GetOrdersRequest) (order.FilteredOrders, error) {
-	err := req.Validate()
-	if err != nil {
-		return nil, err
-	}
-
-	var resp []order.Detail
-	for x := range req.Pairs {
-		var fPair currency.Pair
-		fPair, err = o.FormatExchangeCurrency(req.Pairs[x], asset.Spot)
-		if err != nil {
-			return nil, err
-		}
-		var spotOpenOrders []GetSpotOrderResponse
-		spotOpenOrders, err = o.GetSpotOpenOrders(ctx,
-			&GetSpotOpenOrdersRequest{
-				InstrumentID: fPair.String(),
-			})
-		if err != nil {
-			return nil, err
-		}
-		for i := range spotOpenOrders {
-			var status order.Status
-			status, err = order.StringToOrderStatus(spotOpenOrders[i].Status)
-			if err != nil {
-				log.Errorf(log.ExchangeSys, "%s %v", o.Name, err)
-			}
-			var side order.Side
-			side, err = order.StringToOrderSide(spotOpenOrders[i].Side)
-			if err != nil {
-				log.Errorf(log.ExchangeSys, "%s %v", o.Name, err)
-			}
-			var orderType order.Type
-			orderType, err = order.StringToOrderType(spotOpenOrders[i].Type)
-			if err != nil {
-				log.Errorf(log.ExchangeSys, "%s %v", o.Name, err)
-			}
-			resp = append(resp, order.Detail{
-				OrderID:        spotOpenOrders[i].OrderID,
-				Price:          spotOpenOrders[i].Price,
-				Amount:         spotOpenOrders[i].Size,
-				Pair:           req.Pairs[x],
-				Exchange:       o.Name,
-				Side:           side,
-				Type:           orderType,
-				ExecutedAmount: spotOpenOrders[i].FilledSize,
-				Date:           spotOpenOrders[i].Timestamp,
-				Status:         status,
-			})
-		}
-	}
-	return req.Filter(o.Name, resp), nil
-}
-
-// GetOrderHistory retrieves account order information
-// Can Limit response to specific order status
-func (o *OKCoin) GetOrderHistory(ctx context.Context, req *order.GetOrdersRequest) (order.FilteredOrders, error) {
-	err := req.Validate()
-	if err != nil {
-		return nil, err
-	}
-
-	var resp []order.Detail
-	for x := range req.Pairs {
-		var fPair currency.Pair
-		fPair, err = o.FormatExchangeCurrency(req.Pairs[x], asset.Spot)
-		if err != nil {
-			return nil, err
-		}
-		var spotOrders []GetSpotOrderResponse
-		spotOrders, err = o.GetSpotOrders(ctx,
-			&GetSpotOrdersRequest{
-				Status:       strings.Join([]string{"filled", "cancelled", "failure"}, "|"),
-				InstrumentID: fPair.String(),
-			})
-		if err != nil {
-			return nil, err
-		}
-		for i := range spotOrders {
-			var status order.Status
-			status, err = order.StringToOrderStatus(spotOrders[i].Status)
-			if err != nil {
-				log.Errorf(log.ExchangeSys, "%s %v", o.Name, err)
-			}
-			var side order.Side
-			side, err = order.StringToOrderSide(spotOrders[i].Side)
-			if err != nil {
-				log.Errorf(log.ExchangeSys, "%s %v", o.Name, err)
-			}
-			var orderType order.Type
-			orderType, err = order.StringToOrderType(spotOrders[i].Type)
-			if err != nil {
-				log.Errorf(log.ExchangeSys, "%s %v", o.Name, err)
-			}
-			detail := order.Detail{
-				OrderID:              spotOrders[i].OrderID,
-				Price:                spotOrders[i].Price,
-				AverageExecutedPrice: spotOrders[i].PriceAvg,
-				Amount:               spotOrders[i].Size,
-				ExecutedAmount:       spotOrders[i].FilledSize,
-				RemainingAmount:      spotOrders[i].Size - spotOrders[i].FilledSize,
-				Pair:                 req.Pairs[x],
-				Exchange:             o.Name,
-				Side:                 side,
-				Type:                 orderType,
-				Date:                 spotOrders[i].Timestamp,
-				Status:               status,
-			}
-			detail.InferCostsAndTimes()
-			resp = append(resp, detail)
-		}
-	}
-	return req.Filter(o.Name, resp), nil
-}
-
-// GetFeeByType returns an estimate of fee based on type of transaction
-func (o *OKCoin) GetFeeByType(ctx context.Context, feeBuilder *exchange.FeeBuilder) (float64, error) {
-	if feeBuilder == nil {
-		return 0, fmt.Errorf("%T %w", feeBuilder, common.ErrNilPointer)
-	}
-	if !o.AreCredentialsValid(ctx) && // Todo check connection status
-		feeBuilder.FeeType == exchange.CryptocurrencyTradeFee {
-		feeBuilder.FeeType = exchange.OfflineTradeFee
-	}
-	return o.GetFee(ctx, feeBuilder)
-}
-
-// GetWithdrawCapabilities returns the types of withdrawal methods permitted by the exchange
-func (o *OKCoin) GetWithdrawCapabilities() uint32 {
-	return o.GetWithdrawPermissions()
-}
-
-// AuthenticateWebsocket sends an authentication message to the websocket
-func (o *OKCoin) AuthenticateWebsocket(ctx context.Context) error {
-	return o.WsLogin(ctx)
-}
-
-// ValidateAPICredentials validates current credentials used for wrapper
-// functionality
-func (o *OKCoin) ValidateAPICredentials(ctx context.Context, assetType asset.Item) error {
-	_, err := o.UpdateAccountInfo(ctx, assetType)
-	return o.CheckTransientError(err)
-}
-
-// GetHistoricTrades returns historic trade data within the timeframe provided
-func (o *OKCoin) GetHistoricTrades(_ context.Context, _ currency.Pair, _ asset.Item, _, _ time.Time) ([]trade.Data, error) {
-	return nil, common.ErrFunctionNotSupported
-}
-
-// GetHistoricCandles returns candles between a time period for a set time interval
-func (o *OKCoin) GetHistoricCandles(ctx context.Context, pair currency.Pair, a asset.Item, interval kline.Interval, start, end time.Time) (*kline.Item, error) {
-	req, err := o.GetKlineRequest(pair, a, interval, start, end, false)
-	if err != nil {
-		return nil, err
-	}
-
-	timeSeries, err := o.GetMarketData(ctx, &GetMarketDataRequest{
-		Asset:        a,
-		Start:        start.UTC().Format(time.RFC3339),
-		End:          end.UTC().Format(time.RFC3339),
-		Granularity:  o.FormatExchangeKlineInterval(interval),
-		InstrumentID: req.RequestFormatted.String(),
-	})
-	if err != nil {
-		return nil, err
-	}
-
-	return req.ProcessResponse(timeSeries)
-}
-
-// GetHistoricCandlesExtended returns candles between a time period for a set time interval
-func (o *OKCoin) GetHistoricCandlesExtended(ctx context.Context, pair currency.Pair, a asset.Item, interval kline.Interval, start, end time.Time) (*kline.Item, error) {
-	req, err := o.GetKlineExtendedRequest(pair, a, interval, start, end)
-	if err != nil {
-		return nil, err
-	}
-
-	gran := o.FormatExchangeKlineInterval(interval)
-	timeSeries := make([]kline.Candle, 0, req.Size())
-	for x := range req.RangeHolder.Ranges {
-		var candles []kline.Candle
-		candles, err = o.GetMarketData(ctx, &GetMarketDataRequest{
-			Asset:        a,
-			Start:        req.RangeHolder.Ranges[x].Start.Time.UTC().Format(time.RFC3339),
-			End:          req.RangeHolder.Ranges[x].End.Time.UTC().Format(time.RFC3339),
-			Granularity:  gran,
-			InstrumentID: req.RequestFormatted.String(),
-		})
-		if err != nil {
-			return nil, err
-		}
-		timeSeries = append(timeSeries, candles...)
-	}
-	return req.ProcessResponse(timeSeries)
-}
->>>>>>> 6464a8a7
+// }