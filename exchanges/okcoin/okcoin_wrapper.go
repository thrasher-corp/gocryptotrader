package okcoin

import (
	"errors"
	"sync"
	"time"

	"github.com/thrasher-corp/gocryptotrader/common"
	"github.com/thrasher-corp/gocryptotrader/common/convert"
	"github.com/thrasher-corp/gocryptotrader/config"
	"github.com/thrasher-corp/gocryptotrader/currency"
	exchange "github.com/thrasher-corp/gocryptotrader/exchanges"
	"github.com/thrasher-corp/gocryptotrader/exchanges/asset"
	"github.com/thrasher-corp/gocryptotrader/exchanges/kline"
	"github.com/thrasher-corp/gocryptotrader/exchanges/okgroup"
	"github.com/thrasher-corp/gocryptotrader/exchanges/protocol"
	"github.com/thrasher-corp/gocryptotrader/exchanges/request"
	"github.com/thrasher-corp/gocryptotrader/exchanges/ticker"
	"github.com/thrasher-corp/gocryptotrader/exchanges/websocket/wshandler"
	"github.com/thrasher-corp/gocryptotrader/log"
)

// GetDefaultConfig returns a default exchange config
func (o *OKCoin) GetDefaultConfig() (*config.ExchangeConfig, error) {
	o.SetDefaults()
	exchCfg := new(config.ExchangeConfig)
	exchCfg.Name = o.Name
	exchCfg.HTTPTimeout = exchange.DefaultHTTPTimeout
	exchCfg.BaseCurrencies = o.BaseCurrencies

	err := o.SetupDefaults(exchCfg)
	if err != nil {
		return nil, err
	}

	if o.Features.Supports.RESTCapabilities.AutoPairUpdates {
		err = o.UpdateTradablePairs(true)
		if err != nil {
			return nil, err
		}
	}

	return exchCfg, nil
}

// SetDefaults method assignes the default values for OKEX
func (o *OKCoin) SetDefaults() {
	o.SetErrorDefaults()
	o.SetCheckVarDefaults()
	o.Name = okCoinExchangeName
	o.Enabled = true
	o.Verbose = true

	o.API.CredentialsValidator.RequiresKey = true
	o.API.CredentialsValidator.RequiresSecret = true
	o.API.CredentialsValidator.RequiresClientID = true

	o.CurrencyPairs = currency.PairsManager{
		AssetTypes: asset.Items{
			asset.Spot,
			asset.Margin,
		},

		UseGlobalFormat: true,
		RequestFormat: &currency.PairFormat{
			Uppercase: true,
			Delimiter: "-",
		},

		ConfigFormat: &currency.PairFormat{
			Uppercase: true,
			Delimiter: "-",
		},
	}

	o.Features = exchange.Features{
		Supports: exchange.FeaturesSupported{
			REST:      true,
			Websocket: true,
			RESTCapabilities: protocol.Features{
				TickerBatching:      true,
				TickerFetching:      true,
				KlineFetching:       true,
				TradeFetching:       true,
				OrderbookFetching:   true,
				AutoPairUpdates:     true,
				AccountInfo:         true,
				GetOrder:            true,
				GetOrders:           true,
				CancelOrder:         true,
				CancelOrders:        true,
				SubmitOrder:         true,
				SubmitOrders:        true,
				DepositHistory:      true,
				WithdrawalHistory:   true,
				UserTradeHistory:    true,
				CryptoDeposit:       true,
				CryptoWithdrawal:    true,
				TradeFee:            true,
				CryptoWithdrawalFee: true,
			},
			WebsocketCapabilities: protocol.Features{
				TickerFetching:         true,
				TradeFetching:          true,
				KlineFetching:          true,
				OrderbookFetching:      true,
				Subscribe:              true,
				Unsubscribe:            true,
				AuthenticatedEndpoints: true,
				MessageCorrelation:     true,
				GetOrders:              true,
				GetOrder:               true,
				AccountBalance:         true,
			},
			WithdrawPermissions: exchange.AutoWithdrawCrypto |
				exchange.NoFiatWithdrawals,
			KlineCapabilities: kline.ExchangeCapabilitiesSupported{
				DateRanges: true,
				Intervals:  true,
			},
		},
		Enabled: exchange.FeaturesEnabled{
			AutoPairUpdates: true,
			Kline: kline.ExchangeCapabilitiesEnabled{
				Intervals: map[string]bool{
					kline.OneMin.Word():     true,
					kline.ThreeMin.Word():   true,
					kline.FiveMin.Word():    true,
					kline.FifteenMin.Word(): true,
					kline.ThirtyMin.Word():  true,
					kline.OneHour.Word():    true,
					kline.TwoHour.Word():    true,
					kline.FourHour.Word():   true,
					kline.SixHour.Word():    true,
					kline.TwelveHour.Word(): true,
					kline.OneDay.Word():     true,
					kline.ThreeDay.Word():   true,
					kline.OneWeek.Word():    true,
				},
				ResultLimit: 1440,
			},
		},
	}

	o.Requester = request.New(o.Name,
		common.NewHTTPClientWithTimeout(exchange.DefaultHTTPTimeout),
		// TODO: Specify each individual endpoint rate limits as per docs
		request.WithLimiter(request.NewBasicRateLimit(okCoinRateInterval, okCoinStandardRequestRate)),
	)

	o.API.Endpoints.URLDefault = okCoinAPIURL
	o.API.Endpoints.URL = okCoinAPIURL
	o.API.Endpoints.WebsocketURL = okCoinWebsocketURL
	o.APIVersion = okCoinAPIVersion
	o.Websocket = wshandler.New()
	o.WebsocketResponseMaxLimit = exchange.DefaultWebsocketResponseMaxLimit
	o.WebsocketResponseCheckTimeout = exchange.DefaultWebsocketResponseCheckTimeout
	o.WebsocketOrderbookBufferLimit = exchange.DefaultWebsocketOrderbookBufferLimit
}

// Start starts the OKGroup go routine
func (o *OKCoin) Start(wg *sync.WaitGroup) {
	wg.Add(1)
	go func() {
		o.Run()
		wg.Done()
	}()
}

// Run implements the OKEX wrapper
func (o *OKCoin) Run() {
	if o.Verbose {
		log.Debugf(log.ExchangeSys,
			"%s Websocket: %s. (url: %s).\n",
			o.Name,
			common.IsEnabled(o.Websocket.IsEnabled()),
			o.WebsocketURL)
	}

	forceUpdate := false
	delim := o.GetPairFormat(asset.Spot, false).Delimiter
	if !common.StringDataContains(o.CurrencyPairs.GetPairs(asset.Spot,
		true).Strings(), delim) ||
		!common.StringDataContains(o.CurrencyPairs.GetPairs(asset.Spot,
			false).Strings(), delim) {
		enabledPairs := currency.NewPairsFromStrings(
			[]string{currency.BTC.String() + delim + currency.USD.String()},
		)
		log.Warnf(log.ExchangeSys,
			"Enabled pairs for %v reset due to config upgrade, please enable the ones you would like again.\n",
			o.Name)
		forceUpdate = true

		err := o.UpdatePairs(enabledPairs, asset.Spot, true, true)
		if err != nil {
			log.Errorf(log.ExchangeSys,
				"%s failed to update currencies.\n",
				o.Name)
			return
		}
	}

	if !o.GetEnabledFeatures().AutoPairUpdates && !forceUpdate {
		return
	}

	err := o.UpdateTradablePairs(forceUpdate)
	if err != nil {
		log.Errorf(log.ExchangeSys,
			"%s failed to update tradable pairs. Err: %s",
			o.Name,
			err)
	}
}

// FetchTradablePairs returns a list of the exchanges tradable pairs
func (o *OKCoin) FetchTradablePairs(asset asset.Item) ([]string, error) {
	prods, err := o.GetSpotTokenPairDetails()
	if err != nil {
		return nil, err
	}

	var pairs []string
	for x := range prods {
		pairs = append(pairs, prods[x].BaseCurrency+
			o.GetPairFormat(asset, false).Delimiter+
			prods[x].QuoteCurrency)
	}

	return pairs, nil
}

// UpdateTradablePairs updates the exchanges available pairs and stores
// them in the exchanges config
func (o *OKCoin) UpdateTradablePairs(forceUpdate bool) error {
	pairs, err := o.FetchTradablePairs(asset.Spot)
	if err != nil {
		return err
	}

	return o.UpdatePairs(currency.NewPairsFromStrings(pairs),
		asset.Spot, false, forceUpdate)
}

// UpdateTicker updates and returns the ticker for a currency pair
func (o *OKCoin) UpdateTicker(p currency.Pair, assetType asset.Item) (*ticker.Price, error) {
	var tickerData ticker.Price
	if assetType == asset.Spot {
		resp, err := o.GetSpotAllTokenPairsInformation()
		if err != nil {
			return nil, err
		}
		pairs := o.GetEnabledPairs(assetType)
		for i := range pairs {
			for j := range resp {
				if !pairs[i].Equal(resp[j].InstrumentID) {
					continue
				}
				tickerData = ticker.Price{
					Last:        resp[j].Last,
					High:        resp[j].High24h,
					Low:         resp[j].Low24h,
					Bid:         resp[j].BestBid,
					Ask:         resp[j].BestAsk,
					Volume:      resp[j].BaseVolume24h,
					QuoteVolume: resp[j].QuoteVolume24h,
					Open:        resp[j].Open24h,
					Pair:        pairs[i],
					LastUpdated: resp[j].Timestamp,
				}
				err = ticker.ProcessTicker(o.Name, &tickerData, assetType)
				if err != nil {
					log.Error(log.Ticker, err)
				}
			}
		}
	}
	return ticker.GetTicker(o.Name, p, assetType)
}

// FetchTicker returns the ticker for a currency pair
func (o *OKCoin) FetchTicker(p currency.Pair, assetType asset.Item) (tickerData *ticker.Price, err error) {
	tickerData, err = ticker.GetTicker(o.Name, p, assetType)
	if err != nil {
		return o.UpdateTicker(p, assetType)
	}
	return
}

// GetHistoricCandles returns candles between a time period for a set time interval
func (o *OKCoin) GetHistoricCandles(pair currency.Pair, a asset.Item, start, end time.Time, interval kline.Interval) (kline.Item, error) {
	if !o.KlineIntervalEnabled(interval) {
		return kline.Item{}, kline.ErrorKline{
			Interval: interval,
		}
	}

<<<<<<< HEAD
	req := okgroup.GetSpotMarketDataRequest{
=======
	req := &okgroup.GetMarketDataRequest{
		Asset:        a,
>>>>>>> 0ad03c48
		Start:        start.UTC().Format(time.RFC3339),
		End:          end.UTC().Format(time.RFC3339),
		Granularity:  o.FormatExchangeKlineInterval(interval),
		InstrumentID: o.FormatExchangeCurrency(pair, a).String(),
	}

<<<<<<< HEAD
	candles, err := o.GetSpotMarketData(req)
=======
	candles, err := o.GetMarketData(req)
>>>>>>> 0ad03c48
	if err != nil {
		return kline.Item{}, err
	}

	ret := kline.Item{
		Exchange: o.Name,
		Pair:     pair,
		Asset:    a,
		Interval: interval,
	}

	for x := range candles {
		t := candles[x].([]interface{})
		tempCandle := kline.Candle{}
		v, ok := t[0].(string)
		if !ok {
			return kline.Item{}, errors.New("unexpected value received")
		}
		tempCandle.Time, err = time.Parse(time.RFC3339, v)
		if err != nil {
			return kline.Item{}, err
		}
		tempCandle.Open, err = convert.FloatFromString(t[1])
		if err != nil {
			return kline.Item{}, err
		}
		tempCandle.High, err = convert.FloatFromString(t[2])
		if err != nil {
			return kline.Item{}, err
		}

		tempCandle.Low, err = convert.FloatFromString(t[3])
		if err != nil {
			return kline.Item{}, err
		}

		tempCandle.Close, err = convert.FloatFromString(t[4])
		if err != nil {
			return kline.Item{}, err
		}

		tempCandle.Volume, err = convert.FloatFromString(t[5])
		if err != nil {
			return kline.Item{}, err
		}
		ret.Candles = append(ret.Candles, tempCandle)
	}
	return ret, nil
}

<<<<<<< HEAD
// GetHistoricCandlesEx returns candles between a time period for a set time interval
func (o *OKCoin) GetHistoricCandlesEx(pair currency.Pair, a asset.Item, start, end time.Time, interval kline.Interval) (kline.Item, error) {
=======
// GetHistoricCandlesExtended returns candles between a time period for a set time interval
func (o *OKCoin) GetHistoricCandlesExtended(pair currency.Pair, a asset.Item, start, end time.Time, interval kline.Interval) (kline.Item, error) {
>>>>>>> 0ad03c48
	if !o.KlineIntervalEnabled(interval) {
		return kline.Item{}, kline.ErrorKline{
			Interval: interval,
		}
	}

	ret := kline.Item{
		Exchange: o.Name,
		Pair:     pair,
		Asset:    a,
		Interval: interval,
	}

	dates := kline.CalcDateRanges(start, end, interval, o.Features.Enabled.Kline.ResultLimit)
	for x := range dates {
<<<<<<< HEAD
		req := okgroup.GetSpotMarketDataRequest{
=======
		req := &okgroup.GetMarketDataRequest{
			Asset:        a,
>>>>>>> 0ad03c48
			Start:        dates[x].Start.UTC().Format(time.RFC3339),
			End:          dates[x].End.UTC().Format(time.RFC3339),
			Granularity:  o.FormatExchangeKlineInterval(interval),
			InstrumentID: o.FormatExchangeCurrency(pair, a).String(),
		}

<<<<<<< HEAD
		candles, err := o.GetSpotMarketData(req)
=======
		candles, err := o.GetMarketData(req)
>>>>>>> 0ad03c48
		if err != nil {
			return kline.Item{}, err
		}

		for x := range candles {
			t := candles[x].([]interface{})
			tempCandle := kline.Candle{}
			v, ok := t[0].(string)
			if !ok {
				return kline.Item{}, errors.New("unexpected value received")
			}
			tempCandle.Time, err = time.Parse(time.RFC3339, v)
			if err != nil {
				return kline.Item{}, err
			}
			tempCandle.Open, err = convert.FloatFromString(t[1])
			if err != nil {
				return kline.Item{}, err
			}
			tempCandle.High, err = convert.FloatFromString(t[2])
			if err != nil {
				return kline.Item{}, err
			}

			tempCandle.Low, err = convert.FloatFromString(t[3])
			if err != nil {
				return kline.Item{}, err
			}

			tempCandle.Close, err = convert.FloatFromString(t[4])
			if err != nil {
				return kline.Item{}, err
			}

			tempCandle.Volume, err = convert.FloatFromString(t[5])
			if err != nil {
				return kline.Item{}, err
			}
			ret.Candles = append(ret.Candles, tempCandle)
		}
	}
	return ret, nil
}<|MERGE_RESOLUTION|>--- conflicted
+++ resolved
@@ -295,23 +295,15 @@
 		}
 	}
 
-<<<<<<< HEAD
-	req := okgroup.GetSpotMarketDataRequest{
-=======
 	req := &okgroup.GetMarketDataRequest{
 		Asset:        a,
->>>>>>> 0ad03c48
 		Start:        start.UTC().Format(time.RFC3339),
 		End:          end.UTC().Format(time.RFC3339),
 		Granularity:  o.FormatExchangeKlineInterval(interval),
 		InstrumentID: o.FormatExchangeCurrency(pair, a).String(),
 	}
 
-<<<<<<< HEAD
-	candles, err := o.GetSpotMarketData(req)
-=======
 	candles, err := o.GetMarketData(req)
->>>>>>> 0ad03c48
 	if err != nil {
 		return kline.Item{}, err
 	}
@@ -362,13 +354,8 @@
 	return ret, nil
 }
 
-<<<<<<< HEAD
-// GetHistoricCandlesEx returns candles between a time period for a set time interval
-func (o *OKCoin) GetHistoricCandlesEx(pair currency.Pair, a asset.Item, start, end time.Time, interval kline.Interval) (kline.Item, error) {
-=======
 // GetHistoricCandlesExtended returns candles between a time period for a set time interval
 func (o *OKCoin) GetHistoricCandlesExtended(pair currency.Pair, a asset.Item, start, end time.Time, interval kline.Interval) (kline.Item, error) {
->>>>>>> 0ad03c48
 	if !o.KlineIntervalEnabled(interval) {
 		return kline.Item{}, kline.ErrorKline{
 			Interval: interval,
@@ -384,23 +371,15 @@
 
 	dates := kline.CalcDateRanges(start, end, interval, o.Features.Enabled.Kline.ResultLimit)
 	for x := range dates {
-<<<<<<< HEAD
-		req := okgroup.GetSpotMarketDataRequest{
-=======
 		req := &okgroup.GetMarketDataRequest{
 			Asset:        a,
->>>>>>> 0ad03c48
 			Start:        dates[x].Start.UTC().Format(time.RFC3339),
 			End:          dates[x].End.UTC().Format(time.RFC3339),
 			Granularity:  o.FormatExchangeKlineInterval(interval),
 			InstrumentID: o.FormatExchangeCurrency(pair, a).String(),
 		}
 
-<<<<<<< HEAD
-		candles, err := o.GetSpotMarketData(req)
-=======
 		candles, err := o.GetMarketData(req)
->>>>>>> 0ad03c48
 		if err != nil {
 			return kline.Item{}, err
 		}
