package okcoin

import (
	"errors"
	"sync"
	"time"

	"github.com/thrasher-corp/gocryptotrader/common"
	"github.com/thrasher-corp/gocryptotrader/common/convert"
	"github.com/thrasher-corp/gocryptotrader/config"
	"github.com/thrasher-corp/gocryptotrader/currency"
	exchange "github.com/thrasher-corp/gocryptotrader/exchanges"
	"github.com/thrasher-corp/gocryptotrader/exchanges/asset"
	"github.com/thrasher-corp/gocryptotrader/exchanges/kline"
	"github.com/thrasher-corp/gocryptotrader/exchanges/okgroup"
	"github.com/thrasher-corp/gocryptotrader/exchanges/protocol"
	"github.com/thrasher-corp/gocryptotrader/exchanges/request"
	"github.com/thrasher-corp/gocryptotrader/exchanges/ticker"
	"github.com/thrasher-corp/gocryptotrader/exchanges/websocket/wshandler"
	"github.com/thrasher-corp/gocryptotrader/log"
)

// GetDefaultConfig returns a default exchange config
func (o *OKCoin) GetDefaultConfig() (*config.ExchangeConfig, error) {
	o.SetDefaults()
	exchCfg := new(config.ExchangeConfig)
	exchCfg.Name = o.Name
	exchCfg.HTTPTimeout = exchange.DefaultHTTPTimeout
	exchCfg.BaseCurrencies = o.BaseCurrencies

	err := o.SetupDefaults(exchCfg)
	if err != nil {
		return nil, err
	}

	if o.Features.Supports.RESTCapabilities.AutoPairUpdates {
		err = o.UpdateTradablePairs(true)
		if err != nil {
			return nil, err
		}
	}

	return exchCfg, nil
}

// SetDefaults method assignes the default values for OKEX
func (o *OKCoin) SetDefaults() {
	o.SetErrorDefaults()
	o.SetCheckVarDefaults()
	o.Name = okCoinExchangeName
	o.Enabled = true
	o.Verbose = true

	o.API.CredentialsValidator.RequiresKey = true
	o.API.CredentialsValidator.RequiresSecret = true
	o.API.CredentialsValidator.RequiresClientID = true

	o.CurrencyPairs = currency.PairsManager{
		AssetTypes: asset.Items{
			asset.Spot,
			asset.Margin,
		},

		UseGlobalFormat: true,
		RequestFormat: &currency.PairFormat{
			Uppercase: true,
			Delimiter: "-",
		},

		ConfigFormat: &currency.PairFormat{
			Uppercase: true,
			Delimiter: "-",
		},
	}

	o.Features = exchange.Features{
		Supports: exchange.FeaturesSupported{
			REST:      true,
			Websocket: true,
			RESTCapabilities: protocol.Features{
				TickerBatching:      true,
				TickerFetching:      true,
				KlineFetching:       true,
				TradeFetching:       true,
				OrderbookFetching:   true,
				AutoPairUpdates:     true,
				AccountInfo:         true,
				GetOrder:            true,
				GetOrders:           true,
				CancelOrder:         true,
				CancelOrders:        true,
				SubmitOrder:         true,
				SubmitOrders:        true,
				DepositHistory:      true,
				WithdrawalHistory:   true,
				UserTradeHistory:    true,
				CryptoDeposit:       true,
				CryptoWithdrawal:    true,
				TradeFee:            true,
				CryptoWithdrawalFee: true,
			},
			WebsocketCapabilities: protocol.Features{
				TickerFetching:         true,
				TradeFetching:          true,
				KlineFetching:          true,
				OrderbookFetching:      true,
				Subscribe:              true,
				Unsubscribe:            true,
				AuthenticatedEndpoints: true,
				MessageCorrelation:     true,
				GetOrders:              true,
				GetOrder:               true,
				AccountBalance:         true,
			},
			WithdrawPermissions: exchange.AutoWithdrawCrypto |
				exchange.NoFiatWithdrawals,
			Kline: kline.ExchangeCapabilitiesSupported{
				DateRanges: true,
				Intervals:  true,
			},
		},
		Enabled: exchange.FeaturesEnabled{
			AutoPairUpdates: true,
			Kline: kline.ExchangeCapabilitiesEnabled{
				Intervals: map[string]bool{
					kline.OneMin.Word():     true,
					kline.ThreeMin.Word():   true,
					kline.FiveMin.Word():    true,
					kline.FifteenMin.Word(): true,
					kline.ThirtyMin.Word():  true,
					kline.OneHour.Word():    true,
					kline.TwoHour.Word():    true,
					kline.FourHour.Word():   true,
					kline.SixHour.Word():    true,
					kline.TwelveHour.Word(): true,
					kline.OneDay.Word():     true,
					kline.ThreeDay.Word():   true,
					kline.OneWeek.Word():    true,
				},
				ResultLimit: 1440,
			},
		},
	}

	o.Requester = request.New(o.Name,
		common.NewHTTPClientWithTimeout(exchange.DefaultHTTPTimeout),
		// TODO: Specify each individual endpoint rate limits as per docs
		request.WithLimiter(request.NewBasicRateLimit(okCoinRateInterval, okCoinStandardRequestRate)),
	)

	o.API.Endpoints.URLDefault = okCoinAPIURL
	o.API.Endpoints.URL = okCoinAPIURL
	o.API.Endpoints.WebsocketURL = okCoinWebsocketURL
	o.APIVersion = okCoinAPIVersion
	o.Websocket = wshandler.New()
	o.WebsocketResponseMaxLimit = exchange.DefaultWebsocketResponseMaxLimit
	o.WebsocketResponseCheckTimeout = exchange.DefaultWebsocketResponseCheckTimeout
	o.WebsocketOrderbookBufferLimit = exchange.DefaultWebsocketOrderbookBufferLimit
}

// Start starts the OKGroup go routine
func (o *OKCoin) Start(wg *sync.WaitGroup) {
	wg.Add(1)
	go func() {
		o.Run()
		wg.Done()
	}()
}

// Run implements the OKEX wrapper
func (o *OKCoin) Run() {
	if o.Verbose {
		log.Debugf(log.ExchangeSys,
			"%s Websocket: %s. (url: %s).\n",
			o.Name,
			common.IsEnabled(o.Websocket.IsEnabled()),
			o.WebsocketURL)
	}

	forceUpdate := false
	delim := o.GetPairFormat(asset.Spot, false).Delimiter
	if !common.StringDataContains(o.CurrencyPairs.GetPairs(asset.Spot,
		true).Strings(), delim) ||
		!common.StringDataContains(o.CurrencyPairs.GetPairs(asset.Spot,
			false).Strings(), delim) {
		enabledPairs := currency.NewPairsFromStrings(
			[]string{currency.BTC.String() + delim + currency.USD.String()},
		)
		log.Warnf(log.ExchangeSys,
			"Enabled pairs for %v reset due to config upgrade, please enable the ones you would like again.\n",
			o.Name)
		forceUpdate = true

		err := o.UpdatePairs(enabledPairs, asset.Spot, true, true)
		if err != nil {
			log.Errorf(log.ExchangeSys,
				"%s failed to update currencies.\n",
				o.Name)
			return
		}
	}

	if !o.GetEnabledFeatures().AutoPairUpdates && !forceUpdate {
		return
	}

	err := o.UpdateTradablePairs(forceUpdate)
	if err != nil {
		log.Errorf(log.ExchangeSys,
			"%s failed to update tradable pairs. Err: %s",
			o.Name,
			err)
	}
}

// FetchTradablePairs returns a list of the exchanges tradable pairs
func (o *OKCoin) FetchTradablePairs(asset asset.Item) ([]string, error) {
	prods, err := o.GetSpotTokenPairDetails()
	if err != nil {
		return nil, err
	}

	var pairs []string
	for x := range prods {
		pairs = append(pairs, prods[x].BaseCurrency+
			o.GetPairFormat(asset, false).Delimiter+
			prods[x].QuoteCurrency)
	}

	return pairs, nil
}

// UpdateTradablePairs updates the exchanges available pairs and stores
// them in the exchanges config
func (o *OKCoin) UpdateTradablePairs(forceUpdate bool) error {
	pairs, err := o.FetchTradablePairs(asset.Spot)
	if err != nil {
		return err
	}

	return o.UpdatePairs(currency.NewPairsFromStrings(pairs),
		asset.Spot, false, forceUpdate)
}

// UpdateTicker updates and returns the ticker for a currency pair
func (o *OKCoin) UpdateTicker(p currency.Pair, assetType asset.Item) (*ticker.Price, error) {
	var tickerData ticker.Price
	if assetType == asset.Spot {
		resp, err := o.GetSpotAllTokenPairsInformation()
		if err != nil {
			return nil, err
		}
		pairs := o.GetEnabledPairs(assetType)
		for i := range pairs {
			for j := range resp {
				if !pairs[i].Equal(resp[j].InstrumentID) {
					continue
				}
				tickerData = ticker.Price{
					Last:        resp[j].Last,
					High:        resp[j].High24h,
					Low:         resp[j].Low24h,
					Bid:         resp[j].BestBid,
					Ask:         resp[j].BestAsk,
					Volume:      resp[j].BaseVolume24h,
					QuoteVolume: resp[j].QuoteVolume24h,
					Open:        resp[j].Open24h,
					Pair:        pairs[i],
					LastUpdated: resp[j].Timestamp,
				}
				err = ticker.ProcessTicker(o.Name, &tickerData, assetType)
				if err != nil {
					log.Error(log.Ticker, err)
				}
			}
		}
	}
	return ticker.GetTicker(o.Name, p, assetType)
}

// FetchTicker returns the ticker for a currency pair
func (o *OKCoin) FetchTicker(p currency.Pair, assetType asset.Item) (tickerData *ticker.Price, err error) {
	tickerData, err = ticker.GetTicker(o.Name, p, assetType)
	if err != nil {
		return o.UpdateTicker(p, assetType)
	}
	return
}

// GetHistoricCandles returns candles between a time period for a set time interval
func (o *OKCoin) GetHistoricCandles(pair currency.Pair, a asset.Item, start, end time.Time, interval kline.Interval) (kline.Item, error) {
	if !o.KlineIntervalEnabled(interval) {
		return kline.Item{}, kline.ErrorKline{
			Interval: interval,
		}
	}

	req := &okgroup.GetMarketDataRequest{
		Asset:        a,
		Start:        start.UTC().Format(time.RFC3339),
		End:          end.UTC().Format(time.RFC3339),
		Granularity:  o.FormatExchangeKlineInterval(interval),
		InstrumentID: o.FormatExchangeCurrency(pair, a).String(),
	}

	candles, err := o.GetMarketData(req)
	if err != nil {
		return kline.Item{}, err
	}

	ret := kline.Item{
		Exchange: o.Name,
		Pair:     pair,
		Asset:    a,
		Interval: interval,
	}

	for x := range candles {
		t := candles[x].([]interface{})
		tempCandle := kline.Candle{}
		v, ok := t[0].(string)
		if !ok {
			return kline.Item{}, errors.New("unexpected value received")
		}
		tempCandle.Time, err = time.Parse(time.RFC3339, v)
		if err != nil {
			return kline.Item{}, err
		}
		tempCandle.Open, err = convert.FloatFromString(t[1])
		if err != nil {
			return kline.Item{}, err
		}
		tempCandle.High, err = convert.FloatFromString(t[2])
		if err != nil {
			return kline.Item{}, err
		}

		tempCandle.Low, err = convert.FloatFromString(t[3])
		if err != nil {
			return kline.Item{}, err
		}

		tempCandle.Close, err = convert.FloatFromString(t[4])
		if err != nil {
			return kline.Item{}, err
		}

		tempCandle.Volume, err = convert.FloatFromString(t[5])
		if err != nil {
			return kline.Item{}, err
		}
		ret.Candles = append(ret.Candles, tempCandle)
	}
<<<<<<< HEAD
=======
	ret.SortCandlesByTimestamp(false)
>>>>>>> fe17b184
	return ret, nil
}

// GetHistoricCandlesExtended returns candles between a time period for a set time interval
func (o *OKCoin) GetHistoricCandlesExtended(pair currency.Pair, a asset.Item, start, end time.Time, interval kline.Interval) (kline.Item, error) {
	if !o.KlineIntervalEnabled(interval) {
		return kline.Item{}, kline.ErrorKline{
			Interval: interval,
		}
	}

	ret := kline.Item{
		Exchange: o.Name,
		Pair:     pair,
		Asset:    a,
		Interval: interval,
	}

	dates := kline.CalcDateRanges(start, end, interval, o.Features.Enabled.Kline.ResultLimit)
	for x := range dates {
		req := &okgroup.GetMarketDataRequest{
			Asset:        a,
			Start:        dates[x].Start.UTC().Format(time.RFC3339),
			End:          dates[x].End.UTC().Format(time.RFC3339),
			Granularity:  o.FormatExchangeKlineInterval(interval),
			InstrumentID: o.FormatExchangeCurrency(pair, a).String(),
		}

		candles, err := o.GetMarketData(req)
		if err != nil {
			return kline.Item{}, err
		}

		for i := range candles {
			t := candles[i].([]interface{})
			tempCandle := kline.Candle{}
			v, ok := t[0].(string)
			if !ok {
				return kline.Item{}, errors.New("unexpected value received")
			}
			tempCandle.Time, err = time.Parse(time.RFC3339, v)
			if err != nil {
				return kline.Item{}, err
			}
			tempCandle.Open, err = convert.FloatFromString(t[1])
			if err != nil {
				return kline.Item{}, err
			}
			tempCandle.High, err = convert.FloatFromString(t[2])
			if err != nil {
				return kline.Item{}, err
			}

			tempCandle.Low, err = convert.FloatFromString(t[3])
			if err != nil {
				return kline.Item{}, err
			}

			tempCandle.Close, err = convert.FloatFromString(t[4])
			if err != nil {
				return kline.Item{}, err
			}

			tempCandle.Volume, err = convert.FloatFromString(t[5])
			if err != nil {
				return kline.Item{}, err
			}
			ret.Candles = append(ret.Candles, tempCandle)
		}
	}
<<<<<<< HEAD
=======

	ret.SortCandlesByTimestamp(false)
>>>>>>> fe17b184
	return ret, nil
}<|MERGE_RESOLUTION|>--- conflicted
+++ resolved
@@ -351,10 +351,7 @@
 		}
 		ret.Candles = append(ret.Candles, tempCandle)
 	}
-<<<<<<< HEAD
-=======
 	ret.SortCandlesByTimestamp(false)
->>>>>>> fe17b184
 	return ret, nil
 }
 
@@ -425,10 +422,7 @@
 			ret.Candles = append(ret.Candles, tempCandle)
 		}
 	}
-<<<<<<< HEAD
-=======
 
 	ret.SortCandlesByTimestamp(false)
->>>>>>> fe17b184
 	return ret, nil
 }