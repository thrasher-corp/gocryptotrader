package okcoin

import (
	"context"
	"encoding/json"
	"errors"
	"fmt"
	"hash/crc32"
	"net/http"
	"strconv"
	"strings"
	"time"

	"github.com/gorilla/websocket"
	"github.com/thrasher-corp/gocryptotrader/common/crypto"
	"github.com/thrasher-corp/gocryptotrader/currency"
	"github.com/thrasher-corp/gocryptotrader/exchanges/asset"
	"github.com/thrasher-corp/gocryptotrader/exchanges/fill"
	"github.com/thrasher-corp/gocryptotrader/exchanges/order"
	"github.com/thrasher-corp/gocryptotrader/exchanges/orderbook"
	"github.com/thrasher-corp/gocryptotrader/exchanges/stream"
	"github.com/thrasher-corp/gocryptotrader/exchanges/ticker"
	"github.com/thrasher-corp/gocryptotrader/exchanges/trade"
	"github.com/thrasher-corp/gocryptotrader/log"
)

const (
	// Public endpoint subscriptions
	wsInstruments = "instruments"
	wsTickers     = "tickers"
	wsCandle3M, wsCandle1M, wsCandle1W, wsCandle1D, wsCandle2D, wsCandle3D, wsCandle5D,
	wsCandle12H, wsCandle6H, wsCandle4H, wsCandle2H, wsCandle1H, wsCandle30m, wsCandle15m,
	wsCandle5m, wsCandle3m, wsCandle1m, wsCandle3Mutc, wsCandle1Mutc, wsCandle1Wutc, wsCandle1Dutc,
	wsCandle2Dutc, wsCandle3Dutc, wsCandle5Dutc, wsCandle12Hutc, wsCandle6Hutc = "candle3M", "candle1M", "candle1W", "candle1D", "candle2D",
		"candle3D", "candle5D", "candle12H", "candle6H", "candle4H",
		"candle2H", "candle1H", "candle30m", "candle15m", "candle5m",
		"candle3m", "candle1m", "candle3Mutc", "candle1Mutc", "candle1Wutc",
		"candle1Dutc", "candle2Dutc", "candle3Dutc", "candle5Dutc", "candle12Hutc", "candle6Hutc"
	wsTrades = "trades"

	wsOrderbooks              = "books"
	wsOrderbooksL5            = "book5"
	wsOrderbookL1             = "bbo-tbt"
	wsOrderbookTickByTickL400 = "books-l2-tbt"
	wsOrderbookTickByTickL50  = "books50-l2-tbt"

	wsStatus = "status"

	// Private subscriptions
	wsAccount     = "account"
	wsOrder       = "orders"
	wsOrdersAlgo  = "orders-algo"
	wsAlgoAdvance = "algo-advance"
)

var defaultSubscriptions = []string{
	wsTickers,
	wsCandle1D,
	wsTrades,
	wsOrderbooksL5,
	wsStatus,
}

// WsConnect initiates a websocket connection
func (o *OKCoin) WsConnect() error {
	if !o.Websocket.IsEnabled() || !o.IsEnabled() {
		return errors.New(stream.WebsocketNotEnabled)
	}
	var dialer websocket.Dialer
	dialer.ReadBufferSize = 8192
	dialer.WriteBufferSize = 8192
	err := o.Websocket.Conn.Dial(&dialer, http.Header{})
	if err != nil {
		return err
	}
	if o.Verbose {
		log.Debugf(log.ExchangeSys, "Successful connection to %v\n",
			o.Websocket.GetWebsocketURL())
	}
	o.Websocket.Conn.SetupPingHandler(stream.PingHandler{
		Delay:       time.Second * 25,
		Message:     []byte("ping"),
		MessageType: websocket.TextMessage,
	})

	o.Websocket.Wg.Add(2)
	go o.funnelWebsocketConn(o.Websocket.Conn)
	go o.WsReadData()

	if o.IsWebsocketAuthenticationSupported() {
		err = o.WsLogin(context.TODO())
		if err != nil {
			log.Errorf(log.ExchangeSys,
				"%v - authentication failed: %v\n",
				o.Name,
				err)
		}
	}

	return nil
}

// WsLogin sends a login request to websocket to enable access to authenticated endpoints
func (o *OKCoin) WsLogin(ctx context.Context) error {
	creds, err := o.GetCredentials(ctx)
	if err != nil {
		return err
	}
	o.Websocket.SetCanUseAuthenticatedEndpoints(true)
	unixTime := time.Now().UTC().Unix()
	signPath := "/users/self/verify"
	hmac, err := crypto.GetHMAC(crypto.HashSHA256,
		[]byte(strconv.FormatInt(unixTime, 10)+http.MethodGet+signPath),
		[]byte(creds.Secret),
	)
	if err != nil {
		return err
	}
	base64 := crypto.Base64Encode(hmac)
	request := WebsocketEventRequest{
		Operation: "login",
		Arguments: []map[string]string{
			{
				"apiKey":     creds.Key,
				"passphrase": creds.ClientID,
				"timestamp":  strconv.FormatInt(unixTime, 10),
				"sign":       base64,
			},
		},
	}
	_, err = o.Websocket.Conn.SendMessageReturnResponse("login", request)
	if err != nil {
		o.Websocket.SetCanUseAuthenticatedEndpoints(false)
		return err
	}
	return nil
}

var messageChan = make(chan stream.Response)

func (o *OKCoin) funnelWebsocketConn(conn stream.Connection) {
	defer o.Websocket.Wg.Done()
	for {
		resp := conn.ReadMessage()
		if resp.Raw == nil {
			return
		}
		messageChan <- resp
	}
}

// WsReadData receives and passes on websocket messages for processing
func (o *OKCoin) WsReadData() {
	defer o.Websocket.Wg.Done()
	for {
		select {
		case <-o.Websocket.ShutdownC:
			select {
			case resp := <-messageChan:
				err := o.WsHandleData(resp.Raw)
				if err != nil {
					select {
					case o.Websocket.DataHandler <- err:
					default:
						log.Errorf(log.WebsocketMgr, "%s websocket handle data error: %v", o.Name, err)
					}
				}
			default:
			}
			return
		case data := <-messageChan:
			err := o.WsHandleData(data.Raw)
			if err != nil {
				o.Websocket.DataHandler <- err
			}
			err = o.WsHandleData(data.Raw)
			if err != nil {
				select {
				case o.Websocket.DataHandler <- err:
				default:
					log.Errorf(log.WebsocketMgr,
						"%s websocket handle data error: %v",
						o.Name,
						err)
				}
			}
		}
	}
}

// WsHandleData will read websocket raw data and pass to appropriate handler
func (o *OKCoin) WsHandleData(respRaw []byte) error {
	var dataResponse WebsocketDataResponse
	err := json.Unmarshal(respRaw, &dataResponse)
	if err != nil {
		return err
	}
	if len(dataResponse.Data) > 0 {
		switch dataResponse.Arguments.Channel {
		case wsInstruments:
			return o.wsProcessInstruments(respRaw)
		case wsTickers:
			return o.wsProcessTickers(respRaw)
		case wsCandle3M, wsCandle1M, wsCandle1W, wsCandle1D, wsCandle2D, wsCandle3D, wsCandle5D,
			wsCandle12H, wsCandle6H, wsCandle4H, wsCandle2H, wsCandle1H, wsCandle30m, wsCandle15m,
			wsCandle5m, wsCandle3m, wsCandle1m, wsCandle3Mutc, wsCandle1Mutc, wsCandle1Wutc, wsCandle1Dutc,
			wsCandle2Dutc, wsCandle3Dutc, wsCandle5Dutc, wsCandle12Hutc, wsCandle6Hutc:
			return o.wsProcessCandles(respRaw)
		case wsTrades:
			return o.wsProcessTrades(respRaw)
		case wsOrderbooks,
			wsOrderbooksL5,
			wsOrderbookL1,
			wsOrderbookTickByTickL400,
			wsOrderbookTickByTickL50:
			return o.wsProcessOrderbook(respRaw)
		case wsStatus:
			var resp WebsocketStatus
			err = json.Unmarshal(respRaw, &resp)
			if err != nil {
				return err
			}
			o.Websocket.DataHandler <- resp
			return nil
		case wsAccount:
			return o.wsProcessAccount(respRaw)
		case wsOrder:
			return o.wsProcessOrders(respRaw)
		case wsOrdersAlgo:
			return o.wsProcessAlgoOrder(respRaw)
		case wsAlgoAdvance:
			return o.wsProcessAdvancedAlgoOrder(respRaw)
		}
		o.Websocket.DataHandler <- stream.UnhandledMessageWarning{
			Message: o.Name + stream.UnhandledMessage + string(respRaw),
		}
		return nil
	}

	var errorResponse WebsocketErrorResponse
	err = json.Unmarshal(respRaw, &errorResponse)
	if err == nil && errorResponse.ErrorCode > 0 {
		return fmt.Errorf("%v error - %v message: %s ",
			o.Name,
			errorResponse.ErrorCode,
			errorResponse.Message)
	}
	var eventResponse WebsocketEventResponse
	err = json.Unmarshal(respRaw, &eventResponse)
	if err == nil && eventResponse.Event != "" {
		switch eventResponse.Event {
		case "login":
			if o.Websocket.Match.Incoming("login") {
				o.Websocket.SetCanUseAuthenticatedEndpoints(eventResponse.Success)
			}
		case "subscribe", "unsubscribe":
			o.Websocket.DataHandler <- eventResponse
		case "error":
			if o.Verbose {
				log.Debug(log.ExchangeSys,
					o.Name+" - "+eventResponse.Event+" on channel: "+eventResponse.Channel)
			}
		}
<<<<<<< HEAD
	}
	return nil
}

func (o *OKCoin) wsProcessAdvancedAlgoOrder(respRaw []byte) error {
	var resp WebsocketAdvancedAlgoOrder
	err := json.Unmarshal(respRaw, &resp)
	if err != nil {
		return err
	}
	o.Websocket.DataHandler <- resp
	return nil
}

func (o *OKCoin) wsProcessAlgoOrder(respRaw []byte) error {
	var resp WebsocketAlgoOrder
	err := json.Unmarshal(respRaw, &resp)
	if err != nil {
		return err
	}
	o.Websocket.DataHandler <- resp
	return nil
}

func (o *OKCoin) wsProcessOrders(respRaw []byte) error {
	var resp WebsocketOrder
	err := json.Unmarshal(respRaw, &resp)
	if err != nil {
		return err
	}
	cp, err := currency.NewPairFromString(resp.Arg.InstID)
	if err != nil {
		return err
	}

	algoOrder := make([]fill.Data, len(resp.Data))
	for x := range resp.Data {
		side, err := order.StringToOrderSide(resp.Data[x].PositionSide)
		if err != nil {
			return err
=======
		if o.Verbose {
			log.Debugln(log.ExchangeSys,
				o.Name+" - "+eventResponse.Event+" on channel: "+eventResponse.Channel)
>>>>>>> 6464a8a7
		}
		algoOrder[x] = fill.Data{
			ID:            resp.Data[x].OrderID,
			Timestamp:     resp.Data[x].CreateTime.Time(),
			Exchange:      o.Name,
			AssetType:     asset.Spot,
			CurrencyPair:  cp,
			Side:          side,
			OrderID:       resp.Data[x].OrderID,
			ClientOrderID: resp.Data[x].ClientOrdID,
			TradeID:       resp.Data[x].TradeID,
			Price:         resp.Data[x].FillPrice,
			Amount:        resp.Data[x].Size,
		}
	}
	o.Websocket.DataHandler <- algoOrder
	return nil
}

func (o *OKCoin) wsProcessAccount(respRaw []byte) error {
	var resp WebsocketAccount
	err := json.Unmarshal(respRaw, &resp)
	if err != nil {
		return err
	}
	o.Websocket.DataHandler <- &resp
	return nil
}

// StringToOrderStatus converts order status IDs to internal types
func StringToOrderStatus(num int64) (order.Status, error) {
	switch num {
	case -2:
		return order.Rejected, nil
	case -1:
		return order.Cancelled, nil
	case 0:
		return order.Active, nil
	case 1:
		return order.PartiallyFilled, nil
	case 2:
		return order.Filled, nil
	case 3:
		return order.New, nil
	case 4:
		return order.PendingCancel, nil
	default:
		return order.UnknownStatus, fmt.Errorf("%v not recognised as order status", num)
	}
}

func (o *OKCoin) wsProcessOrderbook(respRaw []byte) error {
	var resp WebsocketOrderbookResponse
	err := json.Unmarshal(respRaw, &resp)
	if err != nil {
		return err
	}
	cp, err := currency.NewPairFromString(resp.Arg.InstID)
	if err != nil {
		return err
	}
	channel := resp.Arg.Channel
	length := len(resp.Data[0].Asks) + len(resp.Data[0].Bids)
	var snapshot bool
	if channel == wsOrderbooks && length >= 100 ||
		channel == wsOrderbooksL5 ||
		channel == wsOrderbookTickByTickL50 ||
		channel == wsOrderbookTickByTickL400 && length >= 400 ||
		channel == wsOrderbookTickByTickL50 && length >= 50 {
		snapshot = true
	}
	if snapshot {
		base := orderbook.Base{
			Asset:       asset.Spot,
			Pair:        cp,
			Exchange:    o.Name,
			LastUpdated: resp.Data[0].Timestamp.Time(),
		}
		for x := range resp.Data {
			base.Asks = make([]orderbook.Item, len(resp.Data[x].Asks))
			for a := range resp.Data[x].Asks {
				base.Asks[a].Amount, err = strconv.ParseFloat(resp.Data[x].Asks[a][0], 64)
				if err != nil {
					return err
				}
				base.Asks[a].Price, err = strconv.ParseFloat(resp.Data[x].Asks[a][1], 64)
				if err != nil {
					return err
				}
			}
			base.Bids = make([]orderbook.Item, len(resp.Data[x].Bids))
			for b := range resp.Data[x].Bids {
				base.Bids[b].Amount, err = strconv.ParseFloat(resp.Data[x].Bids[b][0], 64)
				if err != nil {
					return err
				}
				base.Bids[b].Price, err = strconv.ParseFloat(resp.Data[x].Bids[b][1], 64)
				if err != nil {
					return err
				}
			}
			var signedChecksum int32
			signedChecksum, err = o.CalculatePartialOrderbookChecksum(&resp.Data[x])
			if err != nil {
				return fmt.Errorf("%s channel: Orderbook unable to calculate orderbook checksum: %s", o.Name, err)
			}
			if signedChecksum != int32(resp.Data[0].Checksum) {
				return fmt.Errorf("%s channel: Orderbook for %v checksum invalid",
					o.Name,
					cp)
			}
		}
		err = base.Process()
		if err != nil {
			return err
		}
		return o.Websocket.Orderbook.LoadSnapshot(&base)
	}

	update := orderbook.Update{
		Asset: asset.Spot,
		Pair:  cp,
	}
	for x := range resp.Data {
		update.Asks = make([]orderbook.Item, len(resp.Data[x].Asks))
		for a := range resp.Data[x].Asks {
			update.Asks[a].Amount, err = strconv.ParseFloat(resp.Data[x].Asks[a][1], 64)
			update.Asks[a].Price, err = strconv.ParseFloat(resp.Data[x].Asks[a][0], 64)
		}
		update.Bids = make([]orderbook.Item, len(resp.Data[x].Bids))
		for b := range resp.Data[x].Bids {
			update.Bids[b].Amount, err = strconv.ParseFloat(resp.Data[x].Bids[b][1], 64)
			update.Bids[b].Price, err = strconv.ParseFloat(resp.Data[x].Bids[b][0], 64)
		}
		update.Checksum = uint32(o.CalculateUpdateOrderbookChecksum(&update))
		if update.Checksum != uint32(resp.Data[x].Checksum) {
			return fmt.Errorf("%s channel: Orderbook unable to calculate orderbook checksum: %s", o.Name, err)
		}
	}
	return o.Websocket.Orderbook.Update(&update)
}

func (o *OKCoin) wsProcessOrder(respRaw []byte) error {
	var resp WebsocketSpotOrderResponse
	err := json.Unmarshal(respRaw, &resp)
	if err != nil {
		return err
	}
	for i := range resp.Data {
		var oType order.Type
		var oSide order.Side
		var oStatus order.Status
		oType, err = order.StringToOrderType(resp.Data[i].Type)
		if err != nil {
			o.Websocket.DataHandler <- order.ClassificationError{
				Exchange: o.Name,
				OrderID:  resp.Data[i].OrderID,
				Err:      err,
			}
		}
		oSide, err = order.StringToOrderSide(resp.Data[i].Side)
		if err != nil {
			o.Websocket.DataHandler <- order.ClassificationError{
				Exchange: o.Name,
				OrderID:  resp.Data[i].OrderID,
				Err:      err,
			}
		}
		oStatus, err = StringToOrderStatus(resp.Data[i].State)
		if err != nil {
			o.Websocket.DataHandler <- order.ClassificationError{
				Exchange: o.Name,
				OrderID:  resp.Data[i].OrderID,
				Err:      err,
			}
		}

		pair, err := currency.NewPairFromString(resp.Data[i].InstrumentID)
		if err != nil {
			o.Websocket.DataHandler <- order.ClassificationError{
				Exchange: o.Name,
				OrderID:  resp.Data[i].OrderID,
				Err:      err,
			}
		}

		o.Websocket.DataHandler <- &order.Detail{
			ImmediateOrCancel: resp.Data[i].OrderType == 3,
			FillOrKill:        resp.Data[i].OrderType == 2,
			PostOnly:          resp.Data[i].OrderType == 1,
			Price:             resp.Data[i].Price,
			Amount:            resp.Data[i].Size,
			ExecutedAmount:    resp.Data[i].LastFillQty,
			RemainingAmount:   resp.Data[i].Size - resp.Data[i].LastFillQty,
			Exchange:          o.Name,
			OrderID:           resp.Data[i].OrderID,
			Type:              oType,
			Side:              oSide,
			Status:            oStatus,
			AssetType:         o.GetAssetTypeFromTableName(resp.Table),
			Date:              resp.Data[i].CreatedAt,
			Pair:              pair,
		}
	}
	return nil
}

// wsProcessInstruments converts instrument data and sends it to the datahandler
func (o *OKCoin) wsProcessInstruments(respRaw []byte) error {
	var response []WebsocketInstrumentData
	resp := WebsocketDataResponseReciever{
		Data: &response,
	}
	err := json.Unmarshal(respRaw, &resp)
	if err != nil {
		return err
	}
	o.Websocket.DataHandler <- response
	return nil
}

// wsProcessTickers  converts ticker data and sends it to the datahandler
func (o *OKCoin) wsProcessTickers(respRaw []byte) error {
	var response []WsTickerData
	resp := WebsocketDataResponseReciever{
		Data: &response,
	}
	err := json.Unmarshal(respRaw, &resp)
	if err != nil {
		return err
	}
	tickers := make([]ticker.Price, len(response))
	for x := range response {
		pair, err := currency.NewPairFromString(response[x].InstrumentID)
		if err != nil {
			return err
		}
		tickers[x] = ticker.Price{
			AssetType:    asset.Spot,
			Last:         response[x].Last,
			Open:         response[x].Open24H,
			High:         response[x].High24H,
			Low:          response[x].Low24H,
			Volume:       response[x].Vol24H,
			QuoteVolume:  response[x].VolCcy24H,
			Bid:          response[x].BidPrice,
			BidSize:      response[x].BidSize,
			Ask:          response[x].AskPrice,
			AskSize:      response[x].AskSize,
			LastUpdated:  response[x].Timestamp.Time(),
			ExchangeName: o.Name,
			Pair:         pair,
		}
	}
	o.Websocket.DataHandler <- tickers
	return nil
}

// wsProcessTrades converts trade data and sends it to the datahandler
func (o *OKCoin) wsProcessTrades(respRaw []byte) error {
	if !o.IsSaveTradeDataEnabled() {
		return nil
	}
	var response WebsocketTradeResponse
	err := json.Unmarshal(respRaw, &response)
	if err != nil {
		return err
	}
	trades := make([]trade.Data, len(response.Data))
	for i := range response.Data {
		instrument, err := currency.NewPairFromString(response.Data[i].InstrumentID)
		if err != nil {
			return err
		}
		tSide, err := order.StringToOrderSide(response.Data[i].Side)
		if err != nil {
			o.Websocket.DataHandler <- order.ClassificationError{
				Exchange: o.Name,
				Err:      err,
			}
		}
		trades[i] = trade.Data{
			Amount:       response.Data[i].Size,
			AssetType:    asset.Spot,
			CurrencyPair: instrument,
			Exchange:     o.Name,
			Price:        response.Data[i].Price,
			Side:         tSide,
			Timestamp:    response.Data[i].Timestamp.Time(),
			TID:          response.Data[i].TradeID,
		}
	}
	return trade.AddTradesToBuffer(o.Name, trades...)
}

// wsProcessCandles converts candle data and sends it to the data handler
func (o *OKCoin) wsProcessCandles(respRaw []byte) error {
	var response WebsocketCandlesResponse
	err := json.Unmarshal(respRaw, &response)
	if err != nil {
		return err
	}

	candlesticks, err := response.GetCandlesData(o.Name)
	if err != nil {
		return err
	}
	o.Websocket.DataHandler <- candlesticks
	return nil
}

// AppendWsOrderbookItems adds websocket orderbook data bid/asks into an
// orderbook item array
func (o *OKCoin) AppendWsOrderbookItems(entries [][]interface{}) ([]orderbook.Item, error) {
	items := make([]orderbook.Item, len(entries))
	for j := range entries {
		amount, err := strconv.ParseFloat(entries[j][1].(string), 64)
		if err != nil {
			return nil, err
		}
		price, err := strconv.ParseFloat(entries[j][0].(string), 64)
		if err != nil {
			return nil, err
		}
		items[j] = orderbook.Item{Amount: amount, Price: price}
	}
	return items, nil
}

// CalculatePartialOrderbookChecksum alternates over the first 25 bid and ask
// entries from websocket data. The checksum is made up of the price and the
// quantity with a semicolon (:) deliminating them. This will also work when
// there are less than 25 entries (for whatever reason)
// eg Bid:Ask:Bid:Ask:Ask:Ask
func (o *OKCoin) CalculatePartialOrderbookChecksum(orderbookData *WebsocketOrderBook) (int32, error) {
	var checksum strings.Builder
	for i := 0; i < allowableIterations; i++ {
		if len(orderbookData.Bids)-1 >= i {
			bidPrice := orderbookData.Bids[i][0]
			bidAmount := orderbookData.Bids[i][1]
			checksum.WriteString(bidPrice +
				delimiterColon +
				bidAmount +
				delimiterColon)
		}
		if len(orderbookData.Asks)-1 >= i {
			askPrice := orderbookData.Asks[i][0]
			askAmount := orderbookData.Asks[i][1]
			checksum.WriteString(askPrice +
				delimiterColon +
				askAmount +
				delimiterColon)
		}
	}
	checksumStr := strings.TrimSuffix(checksum.String(), delimiterColon)
	return int32(crc32.ChecksumIEEE([]byte(checksumStr))), nil
}

// CalculateUpdateOrderbookChecksum alternates over the first 25 bid and ask
// entries of a merged orderbook. The checksum is made up of the price and the
// quantity with a semicolon (:) deliminating them. This will also work when
// there are less than 25 entries (for whatever reason)
// eg Bid:Ask:Bid:Ask:Ask:Ask
func (o *OKCoin) CalculateUpdateOrderbookChecksum(orderbookData *orderbook.Update) int32 {
	var checksum strings.Builder
	for i := 0; i < allowableIterations; i++ {
		if len(orderbookData.Bids)-1 >= i {
			price := strconv.FormatFloat(orderbookData.Bids[i].Price, 'f', -1, 64)
			amount := strconv.FormatFloat(orderbookData.Bids[i].Amount, 'f', -1, 64)
			checksum.WriteString(price + delimiterColon + amount + delimiterColon)
		}
		if len(orderbookData.Asks)-1 >= i {
			price := strconv.FormatFloat(orderbookData.Asks[i].Price, 'f', -1, 64)
			amount := strconv.FormatFloat(orderbookData.Asks[i].Amount, 'f', -1, 64)
			checksum.WriteString(price + delimiterColon + amount + delimiterColon)
		}
	}
	checksumStr := strings.TrimSuffix(checksum.String(), delimiterColon)
	return int32(crc32.ChecksumIEEE([]byte(checksumStr)))
}

// GenerateDefaultSubscriptions Adds default subscriptions to websocket to be
// handled by ManageSubscriptions()
func (o *OKCoin) GenerateDefaultSubscriptions() ([]stream.ChannelSubscription, error) {
	var subscriptions []stream.ChannelSubscription
	assets := o.GetAssetTypes(true)
	for x := range assets {
		if assets[x] != asset.Spot {
			continue
		}
		pairs, err := o.GetEnabledPairs(assets[x])
		if err != nil {
			return nil, err
		}
		spotFormat, err := o.GetPairFormat(assets[x], true)
		if err != nil {
			return nil, err
		}
		pairs = pairs.Format(spotFormat)
		channels := defaultSubscriptions
		if o.IsWebsocketAuthenticationSupported() {
			channels = append(
				channels,
				wsAccount,
				wsOrder,
				wsOrdersAlgo,
				wsAlgoAdvance,
			)
		}
		for s := range channels {
			switch channels[s] {
			case wsInstruments:
				subscriptions = append(subscriptions, stream.ChannelSubscription{
					Channel: channels[s],
					Asset:   assets[x],
				})
			case wsTickers, wsTrades, wsOrderbooks, wsOrderbooksL5, wsOrderbookL1, wsOrderbookTickByTickL50,
				wsOrderbookTickByTickL400, wsCandle3M, wsCandle1M, wsCandle1W, wsCandle1D,
				wsCandle2D, wsCandle3D, wsCandle5D,
				wsCandle12H, wsCandle6H, wsCandle4H, wsCandle2H, wsCandle1H, wsCandle30m, wsCandle15m,
				wsCandle5m, wsCandle3m, wsCandle1m, wsCandle3Mutc, wsCandle1Mutc, wsCandle1Wutc, wsCandle1Dutc,
				wsCandle2Dutc, wsCandle3Dutc, wsCandle5Dutc, wsCandle12Hutc, wsCandle6Hutc:
				for p := range pairs {
					subscriptions = append(subscriptions, stream.ChannelSubscription{
						Channel:  channels[s],
						Currency: pairs[p],
					})
				}
			case wsStatus:
				subscriptions = append(subscriptions, stream.ChannelSubscription{
					Channel: channels[s],
				})
			case wsAccount:
				currenciesMap := map[currency.Code]bool{}
				for p := range pairs {
					if reserved, okay := currenciesMap[pairs[p].Base]; !okay && !reserved {
						subscriptions = append(subscriptions, stream.ChannelSubscription{
							Channel: channels[s],
							Params: map[string]interface{}{
								"ccy": pairs[p].Base,
							},
						})
						currenciesMap[pairs[p].Base] = true
					}
				}
				for p := range pairs {
					if reserved, okay := currenciesMap[pairs[p].Quote]; !okay && !reserved {
						subscriptions = append(subscriptions, stream.ChannelSubscription{
							Channel: channels[s],
							Params: map[string]interface{}{
								"ccy": pairs[p].Quote,
							},
						})
						currenciesMap[pairs[p].Quote] = true
					}
				}
			case wsOrder, wsOrdersAlgo, wsAlgoAdvance:
				for p := range pairs {
					subscriptions = append(subscriptions, stream.ChannelSubscription{
						Channel:  channels[s],
						Currency: pairs[p],
						Asset:    assets[x],
					})
				}
			default:
				return nil, errors.New("unsupported websocket channel")
			}
		}
	}
	return subscriptions, nil
}

// Subscribe sends a websocket message to receive data from the channel
func (o *OKCoin) Subscribe(channelsToSubscribe []stream.ChannelSubscription) error {
	return o.handleSubscriptions("subscribe", channelsToSubscribe)
}

// Unsubscribe sends a websocket message to stop receiving data from the channel
func (o *OKCoin) Unsubscribe(channelsToUnsubscribe []stream.ChannelSubscription) error {
	return o.handleSubscriptions("unsubscribe", channelsToUnsubscribe)
}

func (o *OKCoin) handleSubscriptions(operation string, subs []stream.ChannelSubscription) error {
	request := WebsocketEventRequest{
		Operation: operation,
		Arguments: []map[string]string{},
	}

	temp := WebsocketEventRequest{
		Operation: operation,
		Arguments: []map[string]string{},
	}
	var channels []stream.ChannelSubscription
	for i := 0; i < len(subs); i++ {
		// Temp type to evaluate max byte len after a marshal on batched unsubs
		copy(temp.Arguments, request.Arguments)
		temp.Arguments = append(temp.Arguments, map[string]string{
			"channel": subs[i].Channel,
		})
		if subs[i].Params != nil {
			if currency, okay := subs[i].Params["ccy"]; okay {
				temp.Arguments[i]["ccy"], okay = (currency).(string)
				if !okay {
					continue
				}
			}
			if interval, okay := subs[i].Params["interval"]; okay {
				intervalString, okay := (interval).(string)
				if !okay {
					continue
				}
				temp.Arguments[i]["channel"] += intervalString
			}
		}
		if subs[i].Asset != asset.Empty {
			temp.Arguments[i]["instType"] = strings.ToUpper(subs[i].Asset.String())
		}
		if !subs[i].Currency.IsEmpty() {
			temp.Arguments[i]["instId"] = subs[i].Currency.String()
		}
		chunk, err := json.Marshal(request)
		if err != nil {
			return err
		}

		if len(chunk) > maxConnByteLen {
			// If temp chunk exceeds max byte length determined by the exchange,
			// commit last payload.
			i-- // reverse position in range to reuse channel unsubscription on
			// next iteration
			err = o.Websocket.Conn.SendJSONMessage(request)
			if err != nil {
				return err
			}

			if operation == "unsubscribe" {
				o.Websocket.RemoveSuccessfulUnsubscriptions(channels...)
			} else {
				o.Websocket.AddSuccessfulSubscriptions(channels...)
			}

			// Drop prior unsubs and chunked payload args on successful unsubscription
			channels = nil
			request.Arguments = nil
			continue
		}
		// Add pending chained items
		channels = append(channels, subs[i])
		request.Arguments = temp.Arguments
	}
	err := o.Websocket.Conn.SendJSONMessage(request)
	if err != nil {
		return err
	}

	if operation == "unsubscribe" {
		o.Websocket.RemoveSuccessfulUnsubscriptions(channels...)
	} else {
		o.Websocket.AddSuccessfulSubscriptions(channels...)
	}
	return nil
}

// GetWsChannelWithoutOrderType takes WebsocketDataResponse.Table and returns
// The base channel name eg receive "spot/depth5:BTC-USDT" return "depth5"
func (o *OKCoin) GetWsChannelWithoutOrderType(table string) string {
	index := strings.Index(table, "/")
	if index == -1 {
		return table
	}
	channel := table[index+1:]
	index = strings.Index(channel, ":")
	// Some events do not contain a currency
	if index == -1 {
		return channel
	}

	return channel[:index]
}

// GetAssetTypeFromTableName gets the asset type from the table name
// eg "spot/ticker:BTCUSD" results in "SPOT"
func (o *OKCoin) GetAssetTypeFromTableName(table string) asset.Item {
	assetIndex := strings.Index(table, "/")
	switch table[:assetIndex] {
	case asset.Spot.String():
		return asset.Spot
	default:
		log.Warnf(log.ExchangeSys, "%s unhandled asset type %s",
			o.Name,
			table[:assetIndex])
		return asset.Empty
	}
}<|MERGE_RESOLUTION|>--- conflicted
+++ resolved
@@ -257,11 +257,10 @@
 			o.Websocket.DataHandler <- eventResponse
 		case "error":
 			if o.Verbose {
-				log.Debug(log.ExchangeSys,
+				log.Debugf(log.ExchangeSys,
 					o.Name+" - "+eventResponse.Event+" on channel: "+eventResponse.Channel)
 			}
 		}
-<<<<<<< HEAD
 	}
 	return nil
 }
@@ -302,11 +301,6 @@
 		side, err := order.StringToOrderSide(resp.Data[x].PositionSide)
 		if err != nil {
 			return err
-=======
-		if o.Verbose {
-			log.Debugln(log.ExchangeSys,
-				o.Name+" - "+eventResponse.Event+" on channel: "+eventResponse.Channel)
->>>>>>> 6464a8a7
 		}
 		algoOrder[x] = fill.Data{
 			ID:            resp.Data[x].OrderID,
