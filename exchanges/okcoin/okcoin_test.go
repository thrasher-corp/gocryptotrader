package okcoin

import (
	"strings"
	"testing"
	"time"

	"github.com/thrasher-/gocryptotrader/common"
	"github.com/thrasher-/gocryptotrader/config"
	"github.com/thrasher-/gocryptotrader/currency/pair"
	"github.com/thrasher-/gocryptotrader/currency/symbol"
	exchange "github.com/thrasher-/gocryptotrader/exchanges"
	"github.com/thrasher-/gocryptotrader/exchanges/okgroup"
)

// Please supply you own test keys here for due diligence testing.
const (
	apiKey                  = ""
	apiSecret               = ""
	passphrase              = ""
	OKGroupExchange         = "OKCOIN International"
	canManipulateRealOrders = false
)

var o = OKCoin{}
var testSetupRan bool
var spotCurrency = pair.NewCurrencyPairWithDelimiter(symbol.BTC, symbol.USD, "-").Pair().Lower().String()

// TestSetDefaults Sets standard default settings for running a test
func TestSetDefaults(t *testing.T) {
	if o.Name != OKGroupExchange {
		o.SetDefaults()
	}
	if o.GetName() != OKGroupExchange {
		t.Errorf("Test Failed - %v - SetDefaults() error", OKGroupExchange)
	}
	TestSetup(t)
	t.Parallel()
}

// TestSetWsDefaults Sets websocket defaults
func TestSetWsDefaults(t *testing.T) {
	if o.Name != OKGroupExchange {
		o.SetDefaults()
	}
	if o.GetName() != OKGroupExchange {
		t.Errorf("Test Failed - %v - SetDefaults() error", OKGroupExchange)
	}
	TestSetup(t)
}

// TestSetRealOrderDefaults Sets test defaults when test can impact real money/orders
func TestSetRealOrderDefaults(t *testing.T) {
	TestSetDefaults(t)
	if areTestAPIKeysSet() || !canManipulateRealOrders {
		t.Skip("Ensure canManipulateRealOrders is true and your API keys are set")
	}
}

// TestSetup Sets defaults for test environment
func TestSetup(t *testing.T) {
	if testSetupRan {
		return
	}
	if o.APIKey == apiKey && o.APISecret == apiSecret &&
		o.ClientID == passphrase && apiKey != "" && apiSecret != "" && passphrase != "" {
		return
	}
	o.ExchangeName = OKGroupExchange
	cfg := config.GetConfig()
	cfg.LoadConfig("../../testdata/configtest.json")

	okcoinConfig, err := cfg.GetExchangeConfig(OKGroupExchange)
	if err != nil {
		t.Fatalf("Test Failed - %v Setup() init error", OKGroupExchange)
	}

	okcoinConfig.AuthenticatedAPISupport = true
	okcoinConfig.APIKey = apiKey
	okcoinConfig.APISecret = apiSecret
	okcoinConfig.ClientID = passphrase
	okcoinConfig.WebsocketURL = o.WebsocketURL
	o.Setup(okcoinConfig)
	testSetupRan = true
}

func areTestAPIKeysSet() bool {
	if o.APIKey != "" && o.APIKey != "Key" &&
		o.APISecret != "" && o.APISecret != "Secret" {
		return true
	}
	return false
}

func testStandardErrorHandling(t *testing.T, err error) {
	if !areTestAPIKeysSet() && err == nil {
		t.Error("Expecting an error when no keys are set")
	}
	if areTestAPIKeysSet() && err != nil {
		t.Errorf("Encountered error: %v", err)
	}
}

// setupWSConnection Connect to WS, but pass back error so test can handle it if needed
func setupWSConnection() error {
	o.Enabled = true
	err := o.WebsocketSetup(o.WsConnect,
		o.Name,
		true,
		o.WebsocketURL,
		o.WebsocketURL)
	o.Websocket.DataHandler = make(chan interface{}, 500)
	if err != nil {
		return err
	}
	o.Websocket.SetWsStatusAndConnection(true)
	return nil
}

// disconnectFromWS disconnect to WS, but pass back error so test can handle it if needed
func disconnectFromWS() error {
	return o.Websocket.Shutdown()
}

// TestGetAccountCurrencies API endpoint test
func TestGetAccountCurrencies(t *testing.T) {
	TestSetDefaults(t)
	_, err := o.GetAccountCurrencies()
	testStandardErrorHandling(t, err)
}

// TestGetAccountWalletInformation API endpoint test
func TestGetAccountWalletInformation(t *testing.T) {
	TestSetDefaults(t)
	resp, err := o.GetAccountWalletInformation("")
	if areTestAPIKeysSet() {
		if err != nil {
			t.Error(err)
		}
		if len(resp) == 0 {
			t.Error("No wallets returned")
		}
	} else if !areTestAPIKeysSet() && err == nil {
		t.Error("Expecting an error when no keys are set")
	}
}

// TestGetAccountWalletInformationForCurrency API endpoint test
func TestGetAccountWalletInformationForCurrency(t *testing.T) {
	TestSetDefaults(t)
	resp, err := o.GetAccountWalletInformation(symbol.BTC)
	if areTestAPIKeysSet() {
		if err != nil {
			t.Error(err)
		}
		if len(resp) != 1 {
			t.Errorf("Error receiving wallet information for currency: %v", symbol.BTC)
		}
	} else if !areTestAPIKeysSet() && err == nil {
		t.Error("Expecting an error when no keys are set")
	}
}

// TestTransferAccountFunds API endpoint test
func TestTransferAccountFunds(t *testing.T) {
	TestSetRealOrderDefaults(t)
	request := okgroup.TransferAccountFundsRequest{
		Amount:   10,
		Currency: symbol.BTC,
		From:     6,
		To:       1,
	}
	_, err := o.TransferAccountFunds(request)
	testStandardErrorHandling(t, err)
}

// TestBaseWithdraw API endpoint test
func TestAccountWithdrawRequest(t *testing.T) {
	TestSetRealOrderDefaults(t)
	request := okgroup.AccountWithdrawRequest{
		Amount:      10,
		Currency:    symbol.BTC,
		TradePwd:    "1234",
		Destination: 4,
		ToAddress:   "1F5zVDgNjorJ51oGebSvNCrSAHpwGkUdDB",
		Fee:         1,
	}
	_, err := o.AccountWithdraw(request)
	testStandardErrorHandling(t, err)
}

// TestGetAccountWithdrawalFee API endpoint test
func TestGetAccountWithdrawalFee(t *testing.T) {
	TestSetDefaults(t)
	resp, err := o.GetAccountWithdrawalFee("")
	if areTestAPIKeysSet() {
		if err != nil {
			t.Error(err)
		}
		if len(resp) == 0 {
			t.Error("Expected fees")
		}
	} else if !areTestAPIKeysSet() && err == nil {
		t.Error("Expecting an error when no keys are set")
	}
}

// TestGetWithdrawalFeeForCurrency API endpoint test
func TestGetAccountWithdrawalFeeForCurrency(t *testing.T) {
	TestSetDefaults(t)
	resp, err := o.GetAccountWithdrawalFee(symbol.BTC)
	if areTestAPIKeysSet() {
		if err != nil {
			t.Error(err)
		}
		if len(resp) != 1 {
			t.Error("Expected fee for one currency")
		}
	} else if !areTestAPIKeysSet() && err == nil {
		t.Error("Expecting an error when no keys are set")
	}
}

// TestGetAccountWithdrawalHistory API endpoint test
func TestGetAccountWithdrawalHistory(t *testing.T) {
	TestSetDefaults(t)
	_, err := o.GetAccountWithdrawalHistory("")
	testStandardErrorHandling(t, err)
}

// TestGetAccountWithdrawalHistoryForCurrency API endpoint test
func TestGetAccountWithdrawalHistoryForCurrency(t *testing.T) {
	TestSetDefaults(t)
	_, err := o.GetAccountWithdrawalHistory(symbol.BTC)
	testStandardErrorHandling(t, err)
}

// TestGetAccountBillDetails API endpoint test
func TestGetAccountBillDetails(t *testing.T) {
	TestSetDefaults(t)
	_, err := o.GetAccountBillDetails(okgroup.GetAccountBillDetailsRequest{})
	testStandardErrorHandling(t, err)
}

// TestGetAccountDepositAddressForCurrency API endpoint test
func TestGetAccountDepositAddressForCurrency(t *testing.T) {
	TestSetDefaults(t)
	_, err := o.GetAccountDepositAddressForCurrency(symbol.BTC)
	testStandardErrorHandling(t, err)
}

// TestGetAccountDepositHistory API endpoint test
func TestGetAccountDepositHistory(t *testing.T) {
	TestSetDefaults(t)
	_, err := o.GetAccountDepositHistory("")
	testStandardErrorHandling(t, err)
}

// TestGetAccountDepositHistoryForCurrency API endpoint test
func TestGetAccountDepositHistoryForCurrency(t *testing.T) {
	TestSetDefaults(t)
	_, err := o.GetAccountDepositHistory(symbol.BTC)
	testStandardErrorHandling(t, err)
}

<<<<<<< HEAD
func setFeeBuilder() *exchange.FeeBuilder {
	return &exchange.FeeBuilder{
=======
// TestGetSpotTradingAccounts API endpoint test
func TestGetSpotTradingAccounts(t *testing.T) {
	TestSetDefaults(t)
	_, err := o.GetSpotTradingAccounts()
	testStandardErrorHandling(t, err)
}

// TestGetSpotTradingAccountsForCurrency API endpoint test
func TestGetSpotTradingAccountsForCurrency(t *testing.T) {
	TestSetDefaults(t)
	_, err := o.GetSpotTradingAccountForCurrency(symbol.BTC)
	testStandardErrorHandling(t, err)
}

// TestGetSpotBillDetailsForCurrency API endpoint test
func TestGetSpotBillDetailsForCurrency(t *testing.T) {
	TestSetDefaults(t)
	request := okgroup.GetSpotBillDetailsForCurrencyRequest{
		Currency: symbol.BTC,
		Limit:    100,
	}
	_, err := o.GetSpotBillDetailsForCurrency(request)
	testStandardErrorHandling(t, err)
}

// TestGetSpotBillDetailsForCurrencyBadLimit API logic test
func TestGetSpotBillDetailsForCurrencyBadLimit(t *testing.T) {
	TestSetDefaults(t)
	request := okgroup.GetSpotBillDetailsForCurrencyRequest{
		Currency: symbol.BTC,
		Limit:    -1,
	}
	_, err := o.GetSpotBillDetailsForCurrency(request)
	if areTestAPIKeysSet() && err == nil {
		t.Errorf("Expecting an error when invalid request sent")
	}
}

// TestPlaceSpotOrderLimit API endpoint test
func TestPlaceSpotOrderLimit(t *testing.T) {
	TestSetRealOrderDefaults(t)
	request := okgroup.PlaceSpotOrderRequest{
		InstrumentID:  spotCurrency,
		Type:          "limit",
		Side:          "buy",
		MarginTrading: "1",
		Price:         "100",
		Size:          "100",
	}

	_, err := o.PlaceSpotOrder(request)
	testStandardErrorHandling(t, err)
}

// TestPlaceSpotOrderMarket API endpoint test
func TestPlaceSpotOrderMarket(t *testing.T) {
	TestSetRealOrderDefaults(t)
	request := okgroup.PlaceSpotOrderRequest{
		InstrumentID:  spotCurrency,
		Type:          "market",
		Side:          "buy",
		MarginTrading: "1",
		Size:          "100",
		Notional:      "100",
	}

	_, err := o.PlaceSpotOrder(request)
	testStandardErrorHandling(t, err)
}

// TestPlaceMultipleSpotOrders API endpoint test
func TestPlaceMultipleSpotOrders(t *testing.T) {
	TestSetRealOrderDefaults(t)
	order := okgroup.PlaceSpotOrderRequest{
		InstrumentID:  spotCurrency,
		Type:          "market",
		Side:          "buy",
		MarginTrading: "1",
		Size:          "100",
		Notional:      "100",
	}

	request := []okgroup.PlaceSpotOrderRequest{
		order,
	}

	_, errs := o.PlaceMultipleSpotOrders(request)
	if len(errs) > 0 {
		testStandardErrorHandling(t, errs[0])
	}
}

// TestPlaceMultipleSpotOrdersOverCurrencyLimits API logic test
func TestPlaceMultipleSpotOrdersOverCurrencyLimits(t *testing.T) {
	TestSetDefaults(t)
	order := okgroup.PlaceSpotOrderRequest{
		InstrumentID:  spotCurrency,
		Type:          "market",
		Side:          "buy",
		MarginTrading: "1",
		Size:          "100",
		Notional:      "100",
	}

	request := []okgroup.PlaceSpotOrderRequest{
		order,
		order,
		order,
		order,
		order,
	}

	_, errs := o.PlaceMultipleSpotOrders(request)
	if errs[0].Error() != "maximum 4 orders for each pair" {
		t.Error("Expecting an error when more than 4 orders for a pair supplied", errs[0])
	}
}

// TestPlaceMultipleSpotOrdersOverPairLimits API logic test
func TestPlaceMultipleSpotOrdersOverPairLimits(t *testing.T) {
	TestSetDefaults(t)
	order := okgroup.PlaceSpotOrderRequest{
		InstrumentID:  spotCurrency,
		Type:          "market",
		Side:          "buy",
		MarginTrading: "1",
		Size:          "100",
		Notional:      "100",
	}

	request := []okgroup.PlaceSpotOrderRequest{
		order,
	}

	order.InstrumentID = pair.NewCurrencyPairWithDelimiter(symbol.LTC, symbol.USD, "-").Pair().Lower().String()
	request = append(request, order)
	order.InstrumentID = pair.NewCurrencyPairWithDelimiter(symbol.DOGE, symbol.USD, "-").Pair().Lower().String()
	request = append(request, order)
	order.InstrumentID = pair.NewCurrencyPairWithDelimiter(symbol.XMR, symbol.USD, "-").Pair().Lower().String()
	request = append(request, order)
	order.InstrumentID = pair.NewCurrencyPairWithDelimiter(symbol.BCH, symbol.USD, "-").Pair().Lower().String()
	request = append(request, order)

	_, errs := o.PlaceMultipleSpotOrders(request)
	if errs[0].Error() != "up to 4 trading pairs" {
		t.Error("Expecting an error when more than 4 trading pairs supplied", errs[0])
	}
}

// TestCancelSpotOrder API endpoint test
func TestCancelSpotOrder(t *testing.T) {
	TestSetRealOrderDefaults(t)
	request := okgroup.CancelSpotOrderRequest{
		InstrumentID: spotCurrency,
		OrderID:      1234,
	}

	_, err := o.CancelSpotOrder(request)
	testStandardErrorHandling(t, err)
}

// TestCancelMultipleSpotOrders API endpoint test
func TestCancelMultipleSpotOrders(t *testing.T) {
	TestSetRealOrderDefaults(t)
	request := okgroup.CancelMultipleSpotOrdersRequest{
		InstrumentID: spotCurrency,
		OrderIDs:     []int64{1, 2, 3, 4},
	}

	cancellations, err := o.CancelMultipleSpotOrders(request)
	testStandardErrorHandling(t, err)
	for _, cancellationsPerCurrency := range cancellations {
		for _, cancellation := range cancellationsPerCurrency {
			if !cancellation.Result {
				t.Error(cancellation.Error)
			}
		}
	}
}

// TestCancelMultipleSpotOrdersOverCurrencyLimits API logic test
func TestCancelMultipleSpotOrdersOverCurrencyLimits(t *testing.T) {
	TestSetRealOrderDefaults(t)
	request := okgroup.CancelMultipleSpotOrdersRequest{
		InstrumentID: spotCurrency,
		OrderIDs:     []int64{1, 2, 3, 4, 5},
	}

	_, err := o.CancelMultipleSpotOrders(request)
	if err.Error() != "maximum 4 order cancellations for each pair" {
		t.Error("Expecting an error when more than 4 orders for a pair supplied", err)
	}
}

// TestGetSpotOrders API endpoint test
func TestGetSpotOrders(t *testing.T) {
	TestSetDefaults(t)
	request := okgroup.GetSpotOrdersRequest{
		InstrumentID: spotCurrency,
		Status:       "all",
	}
	_, err := o.GetSpotOrders(request)
	testStandardErrorHandling(t, err)
}

// TestGetSpotOpenOrders API endpoint test
func TestGetSpotOpenOrders(t *testing.T) {
	TestSetDefaults(t)
	request := okgroup.GetSpotOpenOrdersRequest{}
	_, err := o.GetSpotOpenOrders(request)
	testStandardErrorHandling(t, err)
}

// TestGetSpotOrder API endpoint test
func TestGetSpotOrder(t *testing.T) {
	TestSetDefaults(t)
	request := okgroup.GetSpotOrderRequest{
		OrderID:      "-1234",
		InstrumentID: pair.NewCurrencyPairWithDelimiter(symbol.BTC, symbol.USD, "-").Pair().Upper().String(),
	}
	_, err := o.GetSpotOrder(request)
	testStandardErrorHandling(t, err)
}

// TestGetSpotTransactionDetails API endpoint test
func TestGetSpotTransactionDetails(t *testing.T) {
	TestSetDefaults(t)
	request := okgroup.GetSpotTransactionDetailsRequest{
		OrderID:      1234,
		InstrumentID: spotCurrency,
	}
	_, err := o.GetSpotTransactionDetails(request)
	testStandardErrorHandling(t, err)
}

// TestGetSpotTokenPairDetails API endpoint test
func TestGetSpotTokenPairDetails(t *testing.T) {
	TestSetDefaults(t)
	_, err := o.GetSpotTokenPairDetails()
	if err != nil {
		t.Error(err)
	}
}

// TestGetSpotOrderBook API endpoint test
func TestGetSpotOrderBook(t *testing.T) {
	TestSetDefaults(t)
	request := okgroup.GetSpotOrderBookRequest{
		InstrumentID: spotCurrency,
	}
	_, err := o.GetSpotOrderBook(request)
	if err != nil {
		t.Error(err)
	}
}

// TestGetSpotAllTokenPairsInformation API endpoint test
func TestGetSpotAllTokenPairsInformation(t *testing.T) {
	TestSetDefaults(t)
	_, err := o.GetSpotAllTokenPairsInformation()
	if err != nil {
		t.Error(err)
	}
}

// TestGetSpotAllTokenPairsInformationForCurrency API endpoint test
func TestGetSpotAllTokenPairsInformationForCurrency(t *testing.T) {
	TestSetDefaults(t)
	_, err := o.GetSpotAllTokenPairsInformationForCurrency(spotCurrency)
	if err != nil {
		t.Error(err)
	}
}

// TestGetSpotFilledOrdersInformation API endpoint test
func TestGetSpotFilledOrdersInformation(t *testing.T) {
	TestSetDefaults(t)
	request := okgroup.GetSpotFilledOrdersInformationRequest{
		InstrumentID: spotCurrency,
	}
	_, err := o.GetSpotFilledOrdersInformation(request)
	if err != nil {
		t.Error(err)
	}
}

// TestGetSpotMarketData API endpoint test
func TestGetSpotMarketData(t *testing.T) {
	TestSetDefaults(t)
	request := okgroup.GetSpotMarketDataRequest{
		InstrumentID: spotCurrency,
		Granularity:  604800,
	}
	_, err := o.GetSpotMarketData(request)
	if err != nil {
		t.Error(err)
	}
}

// TestGetMarginTradingAccounts API endpoint test
func TestGetMarginTradingAccounts(t *testing.T) {
	TestSetDefaults(t)
	_, err := o.GetMarginTradingAccounts()
	testStandardErrorHandling(t, err)
}

// TestGetMarginTradingAccountsForCurrency API endpoint test
func TestGetMarginTradingAccountsForCurrency(t *testing.T) {
	TestSetDefaults(t)
	_, err := o.GetMarginTradingAccountsForCurrency(spotCurrency)
	testStandardErrorHandling(t, err)
}

// TestGetMarginBillDetails API endpoint test
func TestGetMarginBillDetails(t *testing.T) {
	TestSetDefaults(t)
	request := okgroup.GetMarginBillDetailsRequest{
		InstrumentID: spotCurrency,
		Limit:        100,
	}
	_, err := o.GetMarginBillDetails(request)
	testStandardErrorHandling(t, err)
}

// TestGetMarginAccountSettings API endpoint test
func TestGetMarginAccountSettings(t *testing.T) {
	TestSetDefaults(t)
	_, err := o.GetMarginAccountSettings("")
	testStandardErrorHandling(t, err)
}

// TestGetMarginAccountSettingsForCurrency API endpoint test
func TestGetMarginAccountSettingsForCurrency(t *testing.T) {
	TestSetDefaults(t)
	_, err := o.GetMarginAccountSettings(spotCurrency)
	testStandardErrorHandling(t, err)
}

// TestOpenMarginLoan API endpoint test
func TestOpenMarginLoan(t *testing.T) {
	TestSetRealOrderDefaults(t)
	request := okgroup.OpenMarginLoanRequest{
		Amount:        100,
		InstrumentID:  spotCurrency,
		QuoteCurrency: symbol.USD,
	}

	_, err := o.OpenMarginLoan(request)
	testStandardErrorHandling(t, err)
}

// TestRepayMarginLoan API endpoint test
func TestRepayMarginLoan(t *testing.T) {
	TestSetRealOrderDefaults(t)
	request := okgroup.RepayMarginLoanRequest{
		Amount:        100,
		InstrumentID:  spotCurrency,
		QuoteCurrency: symbol.USD,
		BorrowID:      1,
	}

	_, err := o.RepayMarginLoan(request)
	testStandardErrorHandling(t, err)
}

// TestPlaceMarginOrderLimit API endpoint test
func TestPlaceMarginOrderLimit(t *testing.T) {
	TestSetRealOrderDefaults(t)
	request := okgroup.PlaceSpotOrderRequest{
		InstrumentID:  spotCurrency,
		Type:          "limit",
		Side:          "buy",
		MarginTrading: "2",
		Price:         "100",
		Size:          "100",
	}

	_, err := o.PlaceMarginOrder(request)
	testStandardErrorHandling(t, err)
}

// TestPlaceMarginOrderMarket API endpoint test
func TestPlaceMarginOrderMarket(t *testing.T) {
	TestSetRealOrderDefaults(t)
	request := okgroup.PlaceSpotOrderRequest{
		InstrumentID:  spotCurrency,
		Type:          "market",
		Side:          "buy",
		MarginTrading: "2",
		Size:          "100",
		Notional:      "100",
	}

	_, err := o.PlaceMarginOrder(request)
	testStandardErrorHandling(t, err)
}

// TestPlaceMultipleMarginOrders API endpoint test
func TestPlaceMultipleMarginOrders(t *testing.T) {
	TestSetRealOrderDefaults(t)
	order := okgroup.PlaceSpotOrderRequest{
		InstrumentID:  spotCurrency,
		Type:          "market",
		Side:          "buy",
		MarginTrading: "1",
		Size:          "100",
		Notional:      "100",
	}

	request := []okgroup.PlaceSpotOrderRequest{
		order,
	}

	_, errs := o.PlaceMultipleMarginOrders(request)
	if len(errs) > 0 {
		testStandardErrorHandling(t, errs[0])
	}
}

// TestPlaceMultipleMarginOrdersOverCurrencyLimits API logic test
func TestPlaceMultipleMarginOrdersOverCurrencyLimits(t *testing.T) {
	TestSetDefaults(t)
	order := okgroup.PlaceSpotOrderRequest{
		InstrumentID:  spotCurrency,
		Type:          "market",
		Side:          "buy",
		MarginTrading: "1",
		Size:          "100",
		Notional:      "100",
	}

	request := []okgroup.PlaceSpotOrderRequest{
		order,
		order,
		order,
		order,
		order,
	}

	_, errs := o.PlaceMultipleMarginOrders(request)
	if errs[0].Error() != "maximum 4 orders for each pair" {
		t.Error("Expecting an error when more than 4 orders for a pair supplied", errs[0])
	}
}

// TestPlaceMultipleMarginOrdersOverPairLimits API logic test
func TestPlaceMultipleMarginOrdersOverPairLimits(t *testing.T) {
	TestSetDefaults(t)
	order := okgroup.PlaceSpotOrderRequest{
		InstrumentID:  spotCurrency,
		Type:          "market",
		Side:          "buy",
		MarginTrading: "1",
		Size:          "100",
		Notional:      "100",
	}

	request := []okgroup.PlaceSpotOrderRequest{
		order,
	}

	order.InstrumentID = pair.NewCurrencyPairWithDelimiter(symbol.LTC, symbol.USD, "-").Pair().Lower().String()
	request = append(request, order)
	order.InstrumentID = pair.NewCurrencyPairWithDelimiter(symbol.DOGE, symbol.USD, "-").Pair().Lower().String()
	request = append(request, order)
	order.InstrumentID = pair.NewCurrencyPairWithDelimiter(symbol.XMR, symbol.USD, "-").Pair().Lower().String()
	request = append(request, order)
	order.InstrumentID = pair.NewCurrencyPairWithDelimiter(symbol.BCH, symbol.USD, "-").Pair().Lower().String()
	request = append(request, order)

	_, errs := o.PlaceMultipleMarginOrders(request)
	if errs[0].Error() != "up to 4 trading pairs" {
		t.Error("Expecting an error when more than 4 trading pairs supplied", errs[0])
	}
}

// TestCancelMarginOrder API endpoint test
func TestCancelMarginOrder(t *testing.T) {
	TestSetRealOrderDefaults(t)
	request := okgroup.CancelSpotOrderRequest{
		InstrumentID: spotCurrency,
		OrderID:      1234,
	}

	_, err := o.CancelMarginOrder(request)
	testStandardErrorHandling(t, err)
}

// TestCancelMultipleMarginOrders API endpoint test
func TestCancelMultipleMarginOrders(t *testing.T) {
	TestSetRealOrderDefaults(t)
	request := okgroup.CancelMultipleSpotOrdersRequest{
		InstrumentID: spotCurrency,
		OrderIDs:     []int64{1, 2, 3, 4},
	}

	_, errs := o.CancelMultipleMarginOrders(request)
	if len(errs) > 0 {
		testStandardErrorHandling(t, errs[0])
	}
}

// TestCancelMultipleMarginOrdersOverCurrencyLimits API logic test
func TestCancelMultipleMarginOrdersOverCurrencyLimits(t *testing.T) {
	TestSetRealOrderDefaults(t)
	request := okgroup.CancelMultipleSpotOrdersRequest{
		InstrumentID: spotCurrency,
		OrderIDs:     []int64{1, 2, 3, 4, 5},
	}

	_, errs := o.CancelMultipleMarginOrders(request)
	if errs[0].Error() != "maximum 4 order cancellations for each pair" {
		t.Error("Expecting an error when more than 4 orders for a pair supplied", errs[0])
	}
}

// TestGetMarginOrders API endpoint test
func TestGetMarginOrders(t *testing.T) {
	TestSetDefaults(t)
	request := okgroup.GetSpotOrdersRequest{
		InstrumentID: spotCurrency,
		Status:       "all",
	}
	_, err := o.GetMarginOrders(request)
	testStandardErrorHandling(t, err)
}

// TestGetMarginOpenOrders API endpoint test
func TestGetMarginOpenOrders(t *testing.T) {
	TestSetDefaults(t)
	request := okgroup.GetSpotOpenOrdersRequest{}
	_, err := o.GetMarginOpenOrders(request)
	testStandardErrorHandling(t, err)
}

// TestGetMarginOrder API endpoint test
func TestGetMarginOrder(t *testing.T) {
	TestSetDefaults(t)
	request := okgroup.GetSpotOrderRequest{
		OrderID:      "1234",
		InstrumentID: pair.NewCurrencyPairWithDelimiter(symbol.BTC, symbol.USD, "-").Pair().Upper().String(),
	}
	_, err := o.GetMarginOrder(request)
	testStandardErrorHandling(t, err)
}

// TestGetMarginTransactionDetails API endpoint test
func TestGetMarginTransactionDetails(t *testing.T) {
	TestSetDefaults(t)
	request := okgroup.GetSpotTransactionDetailsRequest{
		OrderID:      1234,
		InstrumentID: spotCurrency,
	}
	_, err := o.GetMarginTransactionDetails(request)
	testStandardErrorHandling(t, err)
}

// Websocket tests ----------------------------------------------------------------------------------------------

// TestWsLogin API endpoint test
func TestWsLogin(t *testing.T) {
	TestSetRealOrderDefaults(t)
	if o.WebsocketConn == nil {
		o.Websocket.Shutdown()
		err := setupWSConnection()
		if err != nil {
			t.Error(err)
		}
	}
	if !o.Websocket.IsConnected() {
		t.Skip()
	}
	err := o.WsLogin()
	if err != nil {
		t.Error(err)
	}
	var errorReceived bool
	for i := 0; i < 5; i++ {
		response := <-o.Websocket.DataHandler
		if err, ok := response.(error); ok && err != nil {
			errorReceived = true
		}
	}
	if errorReceived {
		t.Error("Expecting no errors")
	}
}

// TestSubscribeToChannel API endpoint test
func TestSubscribeToChannel(t *testing.T) {
	defer disconnectFromWS()
	TestSetWsDefaults(t)
	if o.WebsocketConn == nil {
		o.Websocket.Shutdown()
		err := setupWSConnection()
		if err != nil {
			t.Error(err)
		}
	}
	if !o.Websocket.IsConnected() {
		t.Skip()
	}
	channelName := "spot/depth:LTC-BTC"
	err := o.WsSubscribeToChannel(channelName)
	if err != nil {
		t.Error(err)
		return
	}
	var errorReceived bool
	for i := 0; i < 5; i++ {
		response := <-o.Websocket.DataHandler
		if err, ok := response.(error); ok && err != nil {
			t.Log(response)
			if strings.Contains(response.(error).Error(), channelName) {
				errorReceived = true
			}
		}
	}
	if errorReceived {
		t.Error("Expecting subscription to channel")
	}
}

// TestSubscribeToNonExistantChannel Logic test
// Attempts to subscribe to a channel that doesn't exist
// Then captures the error response
func TestSubscribeToNonExistantChannel(t *testing.T) {
	defer disconnectFromWS()
	TestSetWsDefaults(t)
	if o.WebsocketConn == nil {
		o.Websocket.Shutdown()
		err := setupWSConnection()
		if err != nil {
			t.Error(err)
		}
	}
	if !o.Websocket.IsConnected() {
		t.Skip("Could not connect to websocket. Skipping")
	}
	channelName := "badChannel"
	err := o.WsSubscribeToChannel(channelName)
	if err != nil {
		t.Error(err)
		return
	}
	var errorReceived bool
	for i := 0; i < 5; i++ {
		response := <-o.Websocket.DataHandler
		if err, ok := response.(error); ok && err != nil {
			t.Log(response)
			if strings.Contains(response.(error).Error(), channelName) {
				errorReceived = true
			}
		}
	}
	if !errorReceived {
		t.Error("Expecting OKEX error - 30040 message: Channel badChannel doesn't exist")
	}
}

// TestGetAssetTypeFromTableName logic test
func TestGetAssetTypeFromTableName(t *testing.T) {
	str := "spot/candle300s:BTC-USDT"
	spot := o.GetAssetTypeFromTableName(str)
	if spot != "SPOT" {
		t.Errorf("Error, expected 'SPOT', received: '%v'", spot)
	}
}

// TestGetWsChannelWithoutOrderType logic test
func TestGetWsChannelWithoutOrderType(t *testing.T) {
	TestSetDefaults(t)
	str := "spot/depth5:BTC-USDT"
	expected := "depth5"
	resp := o.GetWsChannelWithoutOrderType(str)
	if resp != expected {
		t.Errorf("Logic change error %v should be %v", resp, expected)
	}
	str = "spot/depth"
	resp = o.GetWsChannelWithoutOrderType(str)
	expected = "depth"
	if resp != expected {
		t.Errorf("Logic change error %v should be %v", resp, expected)
	}
	str = "testWithBadData"
	resp = o.GetWsChannelWithoutOrderType(str)
	if resp != str {
		t.Errorf("Logic change error %v should be %v", resp, str)
	}
}

// TestOrderBookUpdateChecksumCalculator logic test
func TestOrderBookUpdateChecksumCalculator(t *testing.T) {
	TestSetDefaults(t)
	if o.WebsocketConn == nil {
		o.Websocket.Shutdown()
		err := setupWSConnection()
		if err != nil {
			t.Error(err)
		}
	}
	disconnectFromWS()
	original := `{"table":"spot/depth","action":"partial","data":[{"instrument_id":"BTC-USDT","asks":[["3864.6786","0.145",1],["3864.7682","0.005",1],["3864.9851","0.57",1],["3864.9852","0.30137754",1],["3864.9986","2.81818419",1],["3864.9995","0.002",1],["3865","0.0597",1],["3865.0309","0.4",1],["3865.1995","0.004",1],["3865.3995","0.004",1],["3865.5995","0.004",1],["3865.7995","0.004",1],["3865.9995","0.004",1],["3866.0961","0.25865886",1],["3866.1995","0.004",1],["3866.3995","0.004",1],["3866.4004","0.3243",2],["3866.5995","0.004",1],["3866.7633","0.44247086",1],["3866.7995","0.004",1],["3866.9197","0.511",1],["3867.256","0.51716256",1],["3867.3951","0.02588112",1],["3867.4014","0.025",1],["3867.4566","0.02499999",1],["3867.4675","4.01155057",5],["3867.5515","1.1",1],["3867.6113","0.009",1],["3867.7349","0.026",1],["3867.7781","0.03738652",1],["3867.9163","0.0521",1],["3868.0381","0.34354941",1],["3868.0436","0.051",1],["3868.0657","0.90552172",3],["3868.1819","0.03863346",1],["3868.2013","0.194",1],["3868.346","0.051",1],["3868.3863","0.01155",1],["3868.7716","0.009",1],["3868.947","0.025",1],["3868.98","0.001",1],["3869.0764","1.03487931",1],["3869.2773","0.07724578",1],["3869.4039","0.025",1],["3869.4068","1.03",1],["3869.7068","2.06976398",1],["3870","0.5",1],["3870.0465","0.01",1],["3870.7042","0.02099651",1],["3870.9451","2.07047375",1],["3871.5254","1.2",1],["3871.5596","0.001",1],["3871.6605","0.01035032",1],["3871.7179","2.07047375",1],["3871.8816","0.51751625",1],["3872.1","0.75",1],["3872.2464","0.0646",1],["3872.3747","0.283",1],["3872.4039","0.2",1],["3872.7655","0.23179307",1],["3872.8005","2.06976398",1],["3873.1509","2",1],["3873.3215","0.26",1],["3874.1392","0.001",1],["3874.1487","3.88224364",4],["3874.1685","1.8",1],["3874.5571","0.08974762",1],["3874.734","2.06976398",1],["3874.99","0.3",1],["3875","1.001",2],["3875.0041","1.03505051",1],["3875.45","0.3",1],["3875.4766","0.15",1],["3875.7057","0.51751625",1],["3876","0.001",1],["3876.68","0.3",1],["3876.7188","0.001",1],["3877","0.75",1],["3877.31","0.035",1],["3877.38","0.3",1],["3877.7","0.3",1],["3877.88","0.3",1],["3878.0364","0.34770122",1],["3878.4525","0.48579748",1],["3878.4955","0.02812511",1],["3878.8855","0.00258579",1],["3878.9605","0.895",1],["3879","0.001",1],["3879.2984","0.002",2],["3879.432","0.001",1],["3879.6313","6",1],["3879.9999","0.002",2],["3880","1.25132834",5],["3880.2526","0.04075162",1],["3880.7145","0.0647",1],["3881.2469","1.883",1],["3881.878","0.002",2],["3884.4576","0.002",2],["3885","0.002",2],["3885.2233","0.28304103",1],["3885.7416","18",1],["3886","0.001",1],["3886.1554","5.4",1],["3887","0.001",1],["3887.0372","0.002",2],["3887.2559","0.05214011",1],["3887.9238","0.0019",1],["3888","0.15810538",4],["3889","0.001",1],["3889.5175","0.50510653",1],["3889.6168","0.002",2],["3889.9999","0.001",1],["3890","2.34968109",4],["3890.5222","0.00257806",1],["3891.2659","5",1],["3891.9999","0.00893897",1],["3892.1964","0.002",2],["3892.4358","0.0176",1],["3893.1388","1.4279",1],["3894","0.0026321",1],["3894.776","0.001",1],["3895","1.501",2],["3895.379","0.25881288",1],["3897","0.05",1],["3897.3556","0.001",1],["3897.8432","0.73708079",1],["3898","3.31353018",7],["3898.4462","4.757",1],["3898.6","0.47159638",1],["3898.8769","0.0129",1],["3899","6",2],["3899.6516","0.025",1],["3899.9352","0.001",1],["3899.9999","0.013",2],["3900","22.37447743",24],["3900.9999","0.07763916",1],["3901","0.10192487",1],["3902.1937","0.00257034",1],["3902.3991","1.5532141",1],["3902.5148","0.001",1],["3904","1.49331984",1],["3904.9999","0.95905447",1],["3905","0.501",2],["3905.0944","0.001",1],["3905.61","0.099",1],["3905.6801","0.54343686",1],["3906.2901","0.0258",1],["3907.674","0.001",1],["3907.85","1.35778084",1],["3908","0.03846153",1],["3908.23","1.95189531",1],["3908.906","0.03148978",1],["3909","0.001",1],["3909.9999","0.01398721",2],["3910","0.016",2],["3910.2536","0.001",1],["3912.5406","0.88270517",1],["3912.8332","0.001",1],["3913","1.2640608",1],["3913.87","1.69114184",1],["3913.9003","0.00256266",1],["3914","1.21766411",1],["3915","0.001",1],["3915.4128","0.001",1],["3915.7425","6.848",1],["3916","0.0050949",1],["3917.36","1.28658296",1],["3917.9924","0.001",1],["3919","0.001",1],["3919.9999","0.001",1],["3920","1.21171832",3],["3920.0002","0.20217038",1],["3920.572","0.001",1],["3921","0.128",1],["3923.0756","0.00148064",1],["3923.1516","0.001",1],["3923.86","1.38831714",1],["3925","0.01867801",2],["3925.642","0.00255499",1],["3925.7312","0.001",1],["3926","0.04290757",1],["3927","0.023",1],["3927.3175","0.01212865",1],["3927.65","1.51375612",1],["3928","0.5",1],["3928.3108","0.001",1],["3929","0.001",1],["3929.9999","0.01519338",2],["3930","0.0174985",3],["3930.21","1.49335799",1],["3930.8904","0.001",1],["3932.2999","0.01953",1],["3932.8962","7.96",1],["3933.0387","11.808",1],["3933.47","0.001",1],["3934","1.40839932",1],["3935","0.001",1],["3936.8","0.62879518",1],["3937.23","1.56977841",1],["3937.4189","0.00254735",1]],"bids":[["3864.5217","0.00540709",1],["3864.5216","0.14068758",2],["3864.2275","0.01033576",1],["3864.0989","0.00825047",1],["3864.0273","0.38",1],["3864.0272","0.4",1],["3863.9957","0.01083539",1],["3863.9184","0.01653723",1],["3863.8282","0.25588165",1],["3863.8153","0.154",1],["3863.7791","1.14122492",1],["3863.6866","0.01733662",1],["3863.6093","0.02645958",1],["3863.3775","0.02773862",1],["3863.0297","0.513",1],["3863.0286","1.1028564",2],["3862.8489","0.01",1],["3862.5972","0.01890179",1],["3862.3431","0.01152944",1],["3862.313","0.009",1],["3862.2445","0.90551002",3],["3862.0734","0.014",1],["3862.0539","0.64976067",1],["3861.8586","0.025",1],["3861.7888","0.025",1],["3861.7673","0.008",1],["3861.5785","0.01",1],["3861.3895","0.005",1],["3861.3338","0.25875855",1],["3861.161","0.01",1],["3861.1111","0.03863352",1],["3861.0732","0.51703882",1],["3860.9116","0.17754895",1],["3860.75","0.19",1],["3860.6554","0.015",1],["3860.6172","0.005",1],["3860.6088","0.008",1],["3860.4724","0.12940042",1],["3860.4424","0.25880084",1],["3860.42","0.01",1],["3860.3725","0.51760102",1],["3859.8449","0.005",1],["3859.8285","0.03738652",1],["3859.7638","0.07726703",1],["3859.4502","0.008",1],["3859.3772","0.05173471",1],["3859.3409","0.194",1],["3859","5",1],["3858.827","0.0521",1],["3858.8208","0.001",1],["3858.679","0.26",1],["3858.4814","0.07477305",1],["3858.1669","1.03503422",1],["3857.6005","0.006",1],["3857.4005","0.004",1],["3857.2005","0.004",1],["3857.1871","1.218",1],["3857.0005","0.004",1],["3856.8135","0.0646",1],["3856.8005","0.004",1],["3856.2412","0.001",1],["3856.2349","1.03503422",1],["3856.0197","0.01037339",1],["3855.8781","0.23178117",1],["3855.8005","0.004",1],["3855.7165","0.00259355",1],["3855.4858","0.25875855",1],["3854.4584","0.01",1],["3853.6616","0.001",1],["3853.1373","0.92",1],["3852.5072","0.48599702",1],["3851.3926","0.13008333",1],["3851.082","0.001",1],["3850.9317","2",1],["3850.6359","0.34770165",1],["3850.2058","0.51751624",1],["3850.0823","0.15",1],["3850.0042","0.5175171",1],["3850","0.001",1],["3849.6325","1.8",1],["3849.41","0.3",1],["3848.9686","1.85",1],["3848.7426","0.18511466",1],["3848.52","0.3",1],["3848.5024","0.001",1],["3848.42","0.3",1],["3848.1618","2.204",1],["3847.77","0.3",1],["3847.48","0.3",1],["3847.3581","2.05",1],["3846.8259","0.0646",1],["3846.59","0.3",1],["3846.49","0.3",1],["3845.9228","0.001",1],["3844.184","0.00260133",1],["3844.0092","6.3",1],["3843.3432","0.001",1],["3841","0.06300963",1],["3840.7636","0.001",1],["3840","0.201",3],["3839.7681","18",1],["3839.5328","0.05214011",1],["3838.184","0.001",1],["3837.2344","0.27589557",1],["3836.6479","5.2",1],["3836","2.37196773",3],["3835.6044","0.001",1],["3833.6053","0.25873556",1],["3833.0248","0.001",1],["3833","0.8726502",1],["3832.6859","0.00260913",1],["3832","0.007",1],["3831.637","6",1],["3831.0602","0.001",1],["3830.4452","0.001",1],["3830","0.20375718",4],["3829.7125","0.07833486",1],["3829.6283","0.3519681",1],["3829","0.0039261",1],["3827.8656","0.001",1],["3826.0001","0.53251232",1],["3826","0.0509",1],["3825.7834","0.00698562",1],["3825.286","0.001",1],["3823.0001","0.03010127",1],["3822.8014","0.00261588",1],["3822.7064","0.001",1],["3822.2","1",1],["3822.1121","0.35994101",1],["3821.2222","0.00261696",1],["3821","0.001",1],["3820.1268","0.001",1],["3820","1.12992803",4],["3819","0.01331195",2],["3817.5472","0.001",1],["3816","1.13807184",2],["3815.8343","0.32463428",1],["3815.7834","0.00525295",1],["3815","28.99386799",4],["3814.9676","0.001",1],["3813","0.91303023",4],["3812.388","0.002",2],["3811.2257","0.07",1],["3810","0.32573997",2],["3809.8084","0.001",1],["3809.7928","0.00262481",1],["3807.2288","0.001",1],["3806.8421","0.07003461",1],["3806","0.19",1],["3805.8041","0.05678805",1],["3805","1.01",2],["3804.6492","0.001",1],["3804.3551","0.1",1],["3803","0.005",1],["3802.22","2.05042631",1],["3802.0696","0.001",1],["3802","1.63290092",1],["3801.2257","0.07",1],["3801","57.4",3],["3800.9853","0.02492278",1],["3800.8421","0.06503533",1],["3800.7844","0.02812628",1],["3800.0001","0.00409473",1],["3800","17.91401074",15],["3799.49","0.001",1],["3799","0.1",1],["3796.9104","0.001",1],["3796","9.00128053",2],["3795.5441","0.0028",1],["3794.3308","0.001",1],["3791","55",1],["3790.7777","0.07",1],["3790","12.03238184",7],["3789","1",1],["3788","0.21110454",2],["3787.2959","9",1],["3786.592","0.001",1],["3786","9.01916822",2],["3785","12.87914268",5],["3784.0124","0.001",1],["3781.4328","0.002",2],["3781","56.3",2],["3780.7777","0.07",1],["3780","23.41537654",10],["3778.8532","0.002",2],["3776","9",1],["3774","0.003",1],["3772.2481","0.06901672",1],["3771","55.1",2],["3770.7777","0.07",1],["3770","7.30268416",5],["3769","0.25",1],["3768","1.3725",3],["3766.66","0.02",1],["3766","7.64837924",2],["3765.58","1.22775492",1],["3762.58","1.22873383",1],["3761","51.68262164",1],["3760.8031","0.0399",1],["3760.7777","0.07",1]],"timestamp":"2019-03-06T23:19:17.705Z","checksum":-1785549915}]}`
	update := `{"table":"spot/depth","action":"update","data":[{"instrument_id":"BTC-USDT","asks":[["3864.6786","0",0],["3864.9852","0",0],["3865.9994","0.48402971",1],["3866.4004","0.001",1],["3866.7995","0.3273",2],["3867.4566","0",0],["3867.7031","0.025",1],["3868.0436","0",0],["3868.346","0",0],["3868.3695","0.051",1],["3870.9243","0.642",1],["3874.9942","0.51751796",1],["3875.7057","0",0],["3939","0.001",1]],"bids":[["3864.55","0.0565449",1],["3863.8282","0",0],["3863.8153","0",0],["3863.7898","0.01320077",1],["3863.4807","0.02112123",1],["3863.3002","0.04233533",1],["3863.1717","0.03379397",1],["3863.0685","0.04438179",1],["3863.0286","0.7362564",1],["3862.9912","0.06773651",1],["3862.8626","0.05407035",1],["3862.7595","0.07101087",1],["3862.313","0.3756",2],["3862.1848","0.012",1],["3862.0734","0",0],["3861.8391","0.025",1],["3861.7888","0",0],["3856.6716","0.38893641",1],["3768","0",0],["3766.66","0",0],["3766","0",0],["3765.58","0",0],["3762.58","0",0],["3761","0",0],["3760.8031","0",0],["3760.7777","0",0]],"timestamp":"2019-03-06T23:19:18.239Z","checksum":-1587788848}]}`
	var dataResponse okgroup.WebsocketDataResponse
	err := common.JSONDecode([]byte(original), &dataResponse)
	if err != nil {
		t.Error(err)
	}
	err = o.WsProcessOrderBook(&dataResponse)
	if err != nil {
		t.Error(err)
		return
	}
	var updateResponse okgroup.WebsocketDataResponse
	err = common.JSONDecode([]byte(update), &updateResponse)
	if err != nil {
		t.Error(err)
	}
	time.Sleep(2 * time.Second)
	err = o.WsProcessOrderBook(&updateResponse)
	if err != nil {
		t.Error(err)
	}
}

// TestOrderBookUpdateChecksumCalculatorWithDash logic test
func TestOrderBookUpdateChecksumCalculatorWith8DecimalPlaces(t *testing.T) {
	TestSetDefaults(t)
	if o.WebsocketConn == nil {
		o.Websocket.Shutdown()
		err := setupWSConnection()
		if err != nil {
			t.Error(err)
		}
	}
	disconnectFromWS()
	original := `{"table":"spot/depth","action":"partial","data":[{"instrument_id":"WAVES-BTC","asks":[["0.000714","1.15414979",1],["0.000715","3.3",2],["0.000717","426.71348",2],["0.000719","140.84507042",1],["0.00072","590.77",1],["0.000721","991.77",1],["0.000724","0.3532032",1],["0.000725","58.82698567",1],["0.000726","1033.15469748",2],["0.000729","0.35320321",1],["0.00073","352.77",1],["0.000735","0.38469748",1],["0.000736","625.77",1],["0.00075191","152.44796961",1],["0.00075192","114.3359772",1],["0.00075193","85.7519829",1],["0.00075194","64.31398718",1],["0.00075195","48.23549038",1],["0.00075196","36.17661779",1],["0.00075199","61.04804253",1],["0.0007591","70.71318474",1],["0.0007621","53.03488855",1],["0.00076211","39.77616642",1],["0.00076212","29.83212481",1],["0.0007635","22.37409361",1],["0.00076351","29.36599786",2],["0.00076352","9.43907074",1],["0.00076353","7.07930306",1],["0.00076354","14.15860612",1],["0.00076355","3.53965153",1],["0.00076369","3.53965153",1],["0.0008","34.36841101",1],["0.00082858","1.69936503",1],["0.00083232","2.8",1],["0.00084","15.69220129",1],["0.00085","4.42785042",1],["0.00088","0.1",1],["0.000891","0.1",1],["0.0009","12.41486491",2],["0.00093","5",1],["0.0012","12.31486492",1],["0.00531314","6.91803114",1],["0.00799999","0.02",1],["0.0084","0.05989",1],["0.00931314","5.18852336",1],["0.0799999","0.02",1],["0.499","6.00423396",1],["0.5","0.4995",1],["0.799999","0.02",1],["4.99","2",1],["5","3.98583144",1],["7.99999999","0.02",1],["79.99999999","0.02",1],["799.99999999","0.02986704",1]],"bids":[["0.000709","222.91679881",3],["0.000703","0.47161952",1],["0.000701","140.73015789",2],["0.0007","0.3",1],["0.000699","401",1],["0.000698","232.61801667",2],["0.000689","0.71396896",1],["0.000688","0.69910125",1],["0.000613","227.54771052",1],["0.0005","0.01",1],["0.00026789","3.69905341",1],["0.000238","2.4",1],["0.00022","0.53",1],["0.0000055","374.09871696",1],["0.00000056","222",1],["0.00000055","736.84761363",1],["0.0000002","999",1],["0.00000009","1222.22222417",1],["0.00000008","20868.64520447",1],["0.00000002","110000",1],["0.00000001","10000",1]],"timestamp":"2019-03-12T22:22:42.274Z","checksum":1319037905}]}`
	update := `{"table":"spot/depth","action":"update","data":[{"instrument_id":"WAVES-BTC","asks":[["0.000715","100.48199596",3],["0.000716","62.21679881",1]],"bids":[["0.000713","38.95772168",1]],"timestamp":"2019-03-12T22:22:42.938Z","checksum":-131160897}]}`
	var dataResponse okgroup.WebsocketDataResponse
	err := common.JSONDecode([]byte(original), &dataResponse)
	if err != nil {
		t.Error(err)
	}
	err = o.WsProcessOrderBook(&dataResponse)
	if err != nil {
		t.Error(err)
		return
	}
	var updateResponse okgroup.WebsocketDataResponse
	err = common.JSONDecode([]byte(update), &updateResponse)
	if err != nil {
		t.Error(err)
	}
	time.Sleep(2 * time.Second)
	err = o.WsProcessOrderBook(&updateResponse)
	if err != nil {
		t.Error(err)
	}
}

// TestOrderBookPartialChecksumCalculator logic test
func TestOrderBookPartialChecksumCalculator(t *testing.T) {
	orderbookPartialJSON := `{"table":"spot/depth","action":"partial","data":[{"instrument_id":"EOS-USDT","asks":[["3.5196","0.1077",1],["3.5198","21.71",1],["3.5199","51.1805",1],["3.5208","75.09",1],["3.521","196.3333",1],["3.5213","0.1",1],["3.5218","39.276",2],["3.5219","395.6334",1],["3.522","27.956",1],["3.5222","404.9595",1],["3.5225","300",1],["3.5227","143.5442",2],["3.523","42.4746",1],["3.5231","852.64",2],["3.5235","34.9602",1],["3.5237","442.0918",2],["3.5238","352.8404",2],["3.5239","341.6759",2],["3.524","84.9493",1],["3.5241","148.4882",1],["3.5242","261.64",1],["3.5243","142.045",1],["3.5246","10",1],["3.5247","284.0788",1],["3.5248","720",1],["3.5249","89.2518",2],["3.5251","1201.8965",2],["3.5254","426.2938",1],["3.5255","213.0863",1],["3.5257","568.1576",1],["3.5258","0.3",1],["3.5259","34.4602",1],["3.526","0.1",1],["3.5263","850.771",1],["3.5265","5.9",1],["3.5268","10.5064",2],["3.5272","1136.8965",1],["3.5274","255.1481",1],["3.5276","29.5374",1],["3.5278","50",1],["3.5282","284.1797",1],["3.5283","1136.8965",1],["3.5284","0.4275",1],["3.5285","100",1],["3.5292","90.9",1],["3.5298","0.2",1],["3.5303","568.1576",1],["3.5305","279.9999",1],["3.532","0.409",1],["3.5321","568.1576",1],["3.5326","6016.8756",1],["3.5328","4.9849",1],["3.533","92.88",2],["3.5343","1200.2383",2],["3.5344","100",1],["3.535","359.7047",1],["3.5354","100",1],["3.5355","100",1],["3.5356","10",1],["3.5358","200",2],["3.5362","435.139",1],["3.5365","2152",1],["3.5366","284.1756",1],["3.5367","568.4644",1],["3.5369","33.9878",1],["3.537","337.1191",2],["3.5373","0.4045",1],["3.5383","1136.7188",1],["3.5386","12.1614",1],["3.5387","90.89",1],["3.54","4.54",1],["3.5423","90.8",1],["3.5436","0.1",1],["3.5454","853.4156",1],["3.5468","142.0656",1],["3.5491","0.0008",1],["3.55","14478.8206",6],["3.5537","21521",1],["3.5555","11.53",1],["3.5573","50.6001",1],["3.5599","4591.4221",1],["3.56","1227.0002",4],["3.5603","2670",1],["3.5608","58.6638",1],["3.5613","0.1",1],["3.5621","45.9473",1],["3.57","2141.7274",3],["3.5712","2956.9816",1],["3.5717","27.9978",1],["3.5718","0.9285",1],["3.5739","299.73",1],["3.5761","864",1],["3.579","22.5225",1],["3.5791","38.26",2],["3.58","7618.4634",5],["3.5801","457.2184",1],["3.582","24.5",1],["3.5822","1572.6425",1],["3.5845","14.1438",1],["3.585","527.169",1],["3.5865","20",1],["3.5867","4490",1],["3.5876","39.0493",1],["3.5879","392.9083",1],["3.5888","436.42",2],["3.5896","50",1],["3.59","2608.9128",8],["3.5913","19.5246",1],["3.5938","7082",1],["3.597","0.1",1],["3.5979","399",1],["3.5995","315.1509",1],["3.5999","2566.2648",1],["3.6","18511.2292",35],["3.603","22.3379",2],["3.605","499.5",1],["3.6055","100",1],["3.6058","499.5",1],["3.608","1021.1485",1],["3.61","11755.4596",13],["3.611","42.8571",1],["3.6131","6690",1],["3.6157","19.5247",1],["3.618","2500",1],["3.6197","525.7146",1],["3.6198","0.4455",1],["3.62","6440.6295",8],["3.6219","0.4175",1],["3.6237","168",1],["3.6265","0.1001",1],["3.628","64.9345",1],["3.63","4435.4985",6],["3.6308","1.7815",1],["3.6331","0.1",1],["3.6338","355.527",2],["3.6358","50",1],["3.6363","2074.7096",1],["3.6376","4000",1],["3.6396","11090",1],["3.6399","0.4055",1],["3.64","4161.9805",4],["3.6437","117.6524",1],["3.648","190",1],["3.6488","200",1],["3.65","11740.5045",25],["3.6512","0.1",1],["3.6521","728",1],["3.6555","100",1],["3.6598","36.6914",1],["3.66","4331.2148",6],["3.6638","200",1],["3.6673","100",1],["3.6679","38",1],["3.6688","2",1],["3.6695","0.1",1],["3.67","7984.698",6],["3.672","300",1],["3.6777","257.8247",1],["3.6789","393.4217",2],["3.68","9202.3222",11],["3.6818","500",1],["3.6823","299.7",1],["3.6839","422.3748",1],["3.685","100",1],["3.6878","0.1",1],["3.6888","72.0958",2],["3.6889","2876",1],["3.689","28",1],["3.6891","28",1],["3.6892","28",1],["3.6895","28",1],["3.6898","28",1],["3.69","643.96",7],["3.6908","118",2],["3.691","28",1],["3.6916","28",1],["3.6918","28",1],["3.6926","28",1],["3.6928","28",1],["3.6932","28",1],["3.6933","200",1],["3.6935","28",1],["3.6936","28",1],["3.6938","28",1],["3.694","28",1],["3.698","1498.5",1],["3.6988","2014.2004",2],["3.7","21904.2689",22],["3.7029","71.95",1],["3.704","3690.1362",1],["3.7055","100",1],["3.7063","0.1",1],["3.71","4421.3468",4],["3.719","17.3491",1],["3.72","1304.5995",3],["3.7211","10",1],["3.7248","0.1",1],["3.725","1900",1],["3.73","31.1785",2],["3.7375","38",1]],"bids":[["3.5182","151.5343",6],["3.5181","0.3691",1],["3.518","271.3967",2],["3.5179","257.8352",1],["3.5178","12.3811",1],["3.5173","34.1921",2],["3.5171","1013.8256",2],["3.517","272.1119",2],["3.5168","395.3376",1],["3.5166","317.1756",2],["3.5165","348.302",3],["3.5164","142.0414",1],["3.5163","96.8933",2],["3.516","600.1034",3],["3.5159","27.481",1],["3.5158","27.33",1],["3.5157","583.1898",2],["3.5156","24.6819",2],["3.5154","25",1],["3.5153","0.429",1],["3.5152","453.9204",3],["3.5151","2131.592",4],["3.515","335",3],["3.5149","37.1586",1],["3.5147","41.6759",1],["3.5146","54.569",1],["3.5145","70.3515",1],["3.5143","68.206",3],["3.5142","359.4538",2],["3.5139","45.4123",2],["3.5137","71.673",2],["3.5136","25",1],["3.5135","300",1],["3.5134","442.57",2],["3.5132","83.3518",1],["3.513","1245.2529",3],["3.5127","20",1],["3.512","284.1353",1],["3.5119","1136.8319",1],["3.5113","56.9351",1],["3.5111","588.1898",2],["3.5109","255.0946",1],["3.5105","48.65",1],["3.5103","50.2",1],["3.5098","720",1],["3.5096","148.95",1],["3.5094","570.5758",2],["3.509","2.386",1],["3.5089","0.4065",1],["3.5087","282.3859",2],["3.5086","145.036",2],["3.5084","2.386",1],["3.5082","90.98",1],["3.5081","2.386",1],["3.5079","2.386",1],["3.5078","857.6229",2],["3.5075","2.386",1],["3.5074","284.1877",1],["3.5073","100",1],["3.5071","100",1],["3.507","768.4159",3],["3.5069","313.0863",2],["3.5068","426.2938",1],["3.5066","568.3594",1],["3.5063","1136.6865",1],["3.5059","0.3",1],["3.5054","9.9999",1],["3.5053","0.2",1],["3.5051","392.428",1],["3.505","13.79",1],["3.5048","99.5497",2],["3.5047","78.5331",2],["3.5046","2153",1],["3.5041","5983.999",1],["3.5037","668.5682",1],["3.5036","160.5948",1],["3.5024","534.8075",1],["3.5014","28.5604",1],["3.5011","91",1],["3.5","1058.8771",2],["3.4997","50.2",1],["3.4985","3430.0414",1],["3.4949","232.0591",1],["3.4942","21521",1],["3.493","2",1],["3.4928","2",1],["3.4925","0.44",1],["3.4917","142.0656",1],["3.49","2051.8826",4],["3.488","280.7459",1],["3.4852","643.4038",1],["3.4851","86.0807",1],["3.485","213.2436",1],["3.484","0.1",1],["3.4811","144.3399",1],["3.4808","89",1],["3.4803","12.1999",1],["3.4801","2390",1],["3.48","930.8453",9],["3.4791","310",1],["3.4768","206",1],["3.4767","0.9415",1],["3.4754","1.4387",1],["3.4728","20",1],["3.4701","1219.2873",1],["3.47","1904.3139",7],["3.468","0.4035",1],["3.4667","0.1",1],["3.4666","3020.0101",1],["3.465","10",1],["3.464","0.4485",1],["3.462","2119.6556",1],["3.46","1305.6113",8],["3.4589","8.0228",1],["3.457","100",1],["3.456","70.3859",2],["3.4538","20",1],["3.4536","4323.9486",2],["3.4531","827.0427",1],["3.4528","0.439",1],["3.4522","8.0381",1],["3.4513","441.1873",1],["3.4512","50.707",1],["3.451","87.0902",1],["3.4509","200",1],["3.4506","100",1],["3.4505","86.4045",2],["3.45","12409.4595",28],["3.4494","0.5365",2],["3.449","10761",1],["3.4482","8.0476",1],["3.4469","0.449",1],["3.445","2000",1],["3.4427","14",1],["3.4421","100",1],["3.4416","8.0631",1],["3.4404","1",1],["3.44","4580.733",11],["3.4388","1868.2085",1],["3.438","937.7246",2],["3.4367","1500",1],["3.4366","62",1],["3.436","29.8743",1],["3.4356","25.4801",1],["3.4349","4.3086",1],["3.4343","43.2402",1],["3.433","2.0688",1],["3.4322","2.7335",2],["3.432","93.3233",1],["3.4302","328.8301",2],["3.43","4440.8158",11],["3.4288","754.574",2],["3.4283","125.7043",2],["3.428","744.3154",2],["3.4273","5460",1],["3.4258","50",1],["3.4255","109.005",1],["3.4248","100",1],["3.4241","129.2048",2],["3.4233","5.3598",1],["3.4228","4498.866",1],["3.4222","3.5435",1],["3.4217","404.3252",2],["3.4211","1000",1],["3.4208","31",1],["3.42","1834.024",9],["3.4175","300",1],["3.4162","400",1],["3.4152","0.1",1],["3.4151","4.3336",1],["3.415","1.5974",1],["3.414","1146",1],["3.4134","306.4246",1],["3.4129","7.5556",1],["3.4111","198.5188",1],["3.4109","500",1],["3.4106","4305",1],["3.41","2150.7635",13],["3.4085","4.342",1],["3.4054","5.6985",1],["3.4019","5.438",1],["3.4015","1010.846",1],["3.4009","8610",1],["3.4005","1.9122",1],["3.4004","1",1],["3.4","27081.1806",67],["3.3955","3.2682",1],["3.3953","5.4486",1],["3.3937","1591.3805",1],["3.39","3221.4155",8],["3.3899","3.2736",1],["3.3888","1500",2],["3.3887","5.4592",1],["3.385","117.0969",2],["3.3821","5.4699",1],["3.382","100.0529",1],["3.3818","172.0164",1],["3.3815","165.6288",1],["3.381","887.3115",1],["3.3808","100",1]],"timestamp":"2019-03-04T00:15:04.155Z","checksum":-2036653089}]}`
	var dataResponse okgroup.WebsocketDataResponse
	err := common.JSONDecode([]byte(orderbookPartialJSON), &dataResponse)
	if err != nil {
		t.Error(err)
	}

	calculatedChecksum := o.CalculatePartialOrderbookChecksum(&dataResponse.Data[0])
	if calculatedChecksum != dataResponse.Data[0].Checksum {
		t.Errorf("Expected %v, Receieved %v", dataResponse.Data[0].Checksum, calculatedChecksum)
	}
}

// Function tests ----------------------------------------------------------------------------------------------
func setFeeBuilder() exchange.FeeBuilder {
	return exchange.FeeBuilder{
>>>>>>> ed760e18
		Amount:              1,
		Delimiter:           "-",
		FeeType:             exchange.CryptocurrencyTradeFee,
		FirstCurrency:       symbol.LTC,
		SecondCurrency:      symbol.BTC,
		IsMaker:             false,
		PurchasePrice:       1,
		CurrencyItem:        symbol.USD,
		BankTransactionType: exchange.WireTransfer,
	}
}

func TestGetFee(t *testing.T) {
	TestSetDefaults(t)
	var feeBuilder = setFeeBuilder()
	// CryptocurrencyTradeFee Basic
	if resp, err := o.GetFee(feeBuilder); resp != float64(0.0015) || err != nil {
		t.Error(err)
		t.Errorf("Test Failed - GetFee() error. Expected: %f, Received: %f", float64(0.0015), resp)
	}
	// CryptocurrencyTradeFee High quantity
	feeBuilder = setFeeBuilder()
	feeBuilder.Amount = 1000
	feeBuilder.PurchasePrice = 1000
	if resp, err := o.GetFee(feeBuilder); resp != float64(1500) || err != nil {
		t.Errorf("Test Failed - GetFee() error. Expected: %f, Received: %f", float64(1500), resp)
		t.Error(err)
	}
	// CryptocurrencyTradeFee IsMaker
	feeBuilder = setFeeBuilder()
	feeBuilder.IsMaker = true
	if resp, err := o.GetFee(feeBuilder); resp != float64(0.00100) || err != nil {
		t.Errorf("Test Failed - GetFee() error. Expected: %f, Received: %f", float64(0.0005), resp)
		t.Error(err)
	}
	// CryptocurrencyTradeFee Negative purchase price
	feeBuilder = setFeeBuilder()
	feeBuilder.PurchasePrice = -1000
	if resp, err := o.GetFee(feeBuilder); resp != float64(0) || err != nil {
		t.Errorf("Test Failed - GetFee() error. Expected: %f, Received: %f", float64(0), resp)
		t.Error(err)
	}
	// CyptocurrencyDepositFee Basic
	feeBuilder = setFeeBuilder()
	feeBuilder.FeeType = exchange.CyptocurrencyDepositFee
	if resp, err := o.GetFee(feeBuilder); resp != float64(0) || err != nil {
		t.Errorf("Test Failed - GetFee() error. Expected: %f, Received: %f", float64(0), resp)
		t.Error(err)
	}
	// InternationalBankDepositFee Basic
	feeBuilder = setFeeBuilder()
	feeBuilder.FeeType = exchange.InternationalBankDepositFee
	if resp, err := o.GetFee(feeBuilder); resp != float64(0) || err != nil {
		t.Errorf("Test Failed - GetFee() error. Expected: %f, Received: %f", float64(0), resp)
		t.Error(err)
	}
	// InternationalBankWithdrawalFee Basic
	feeBuilder = setFeeBuilder()
	feeBuilder.FeeType = exchange.InternationalBankWithdrawalFee
	feeBuilder.CurrencyItem = symbol.USD
	if resp, err := o.GetFee(feeBuilder); resp != float64(0) || err != nil {
		t.Errorf("Test Failed - GetFee() error. Expected: %f, Received: %f", float64(0), resp)
		t.Error(err)
	}
}

// TestFormatWithdrawPermissions helper test
func TestFormatWithdrawPermissions(t *testing.T) {
	TestSetDefaults(t)
	expectedResult := exchange.AutoWithdrawCryptoText + " & " + exchange.NoFiatWithdrawalsText
	withdrawPermissions := o.FormatWithdrawPermissions()
	if withdrawPermissions != expectedResult {
		t.Errorf("Expected: %s, Received: %s", expectedResult, withdrawPermissions)
	}
}

// Wrapper tests --------------------------------------------------------------------------------------------------

// TestSubmitOrder Wrapper test
func TestSubmitOrder(t *testing.T) {
	TestSetRealOrderDefaults(t)
	var p = pair.CurrencyPair{
		Delimiter:      "",
		FirstCurrency:  symbol.BTC,
		SecondCurrency: symbol.EUR,
	}
	response, err := o.SubmitOrder(p, exchange.BuyOrderSide, exchange.MarketOrderType, 1, 10, "hi")
	if areTestAPIKeysSet() && (err != nil || !response.IsOrderPlaced) {
		t.Errorf("Order failed to be placed: %v", err)
	} else if !areTestAPIKeysSet() && err == nil {
		t.Error("Expecting an error when no keys are set")
	}
}

// TestCancelExchangeOrder Wrapper test
func TestCancelExchangeOrder(t *testing.T) {
	TestSetRealOrderDefaults(t)
	currencyPair := pair.NewCurrencyPair(symbol.LTC, symbol.BTC)
<<<<<<< HEAD

	var orderCancellation = &exchange.OrderCancellation{
=======
	var orderCancellation = exchange.OrderCancellation{
>>>>>>> ed760e18
		OrderID:       "1",
		WalletAddress: "1F5zVDgNjorJ51oGebSvNCrSAHpwGkUdDB",
		AccountID:     "1",
		CurrencyPair:  currencyPair,
	}

	err := o.CancelOrder(orderCancellation)
	testStandardErrorHandling(t, err)

}

// TestCancelAllExchangeOrders Wrapper test
func TestCancelAllExchangeOrders(t *testing.T) {
	TestSetRealOrderDefaults(t)
	currencyPair := pair.NewCurrencyPair(symbol.LTC, symbol.BTC)
<<<<<<< HEAD

	var orderCancellation = &exchange.OrderCancellation{
=======
	var orderCancellation = exchange.OrderCancellation{
>>>>>>> ed760e18
		OrderID:       "1",
		WalletAddress: "1F5zVDgNjorJ51oGebSvNCrSAHpwGkUdDB",
		AccountID:     "1",
		CurrencyPair:  currencyPair,
	}

	resp, err := o.CancelAllOrders(orderCancellation)
	testStandardErrorHandling(t, err)
	if len(resp.OrderStatus) > 0 {
		t.Errorf("%v orders failed to cancel", len(resp.OrderStatus))
	}
}

// TestGetAccountInfo Wrapper test
func TestGetAccountInfo(t *testing.T) {
	_, err := o.GetAccountInfo()
	testStandardErrorHandling(t, err)
}

// TestModifyOrder Wrapper test
func TestModifyOrder(t *testing.T) {
	TestSetRealOrderDefaults(t)
	_, err := o.ModifyOrder(exchange.ModifyOrder{})
	if err != common.ErrFunctionNotSupported {
		t.Errorf("Expected '%v', received: '%v'", common.ErrFunctionNotSupported, err)
	}
}

// TestWithdraw Wrapper test
func TestWithdraw(t *testing.T) {
	TestSetRealOrderDefaults(t)
	var withdrawCryptoRequest = exchange.WithdrawRequest{
		Amount:        100,
		Currency:      symbol.BTC,
		Address:       "1F5zVDgNjorJ51oGebSvNCrSAHpwGkUdDB",
		Description:   "WITHDRAW IT ALL",
		TradePassword: "Password",
		FeeAmount:     1,
	}
<<<<<<< HEAD

	if areTestAPIKeysSet() && !canManipulateRealOrders {
		t.Skip("API keys set, canManipulateRealOrders false, skipping test")
	}

	_, err := o.WithdrawCryptocurrencyFunds(&withdrawCryptoRequest)
	if !areTestAPIKeysSet() && err == nil {
		t.Error("Expecting an error when no keys are set")
	}
	if areTestAPIKeysSet() && err != nil {
		t.Errorf("Withdraw failed to be placed: %v", err)
	}
=======
	_, err := o.WithdrawCryptocurrencyFunds(withdrawCryptoRequest)
	testStandardErrorHandling(t, err)
>>>>>>> ed760e18
}

// TestWithdrawFiat Wrapper test
func TestWithdrawFiat(t *testing.T) {
	TestSetRealOrderDefaults(t)
	var withdrawFiatRequest = exchange.WithdrawRequest{}
<<<<<<< HEAD

	_, err := o.WithdrawFiatFunds(&withdrawFiatRequest)
=======
	_, err := o.WithdrawFiatFunds(withdrawFiatRequest)
>>>>>>> ed760e18
	if err != common.ErrFunctionNotSupported {
		t.Errorf("Expected '%v', received: '%v'", common.ErrFunctionNotSupported, err)
	}
}

// TestSubmitOrder Wrapper test
func TestWithdrawInternationalBank(t *testing.T) {
	TestSetRealOrderDefaults(t)
	var withdrawFiatRequest = exchange.WithdrawRequest{}
<<<<<<< HEAD

	_, err := o.WithdrawFiatFundsToInternationalBank(&withdrawFiatRequest)
=======
	_, err := o.WithdrawFiatFundsToInternationalBank(withdrawFiatRequest)
>>>>>>> ed760e18
	if err != common.ErrFunctionNotSupported {
		t.Errorf("Expected '%v', received: '%v'", common.ErrFunctionNotSupported, err)
	}
}<|MERGE_RESOLUTION|>--- conflicted
+++ resolved
@@ -263,10 +263,6 @@
 	testStandardErrorHandling(t, err)
 }
 
-<<<<<<< HEAD
-func setFeeBuilder() *exchange.FeeBuilder {
-	return &exchange.FeeBuilder{
-=======
 // TestGetSpotTradingAccounts API endpoint test
 func TestGetSpotTradingAccounts(t *testing.T) {
 	TestSetDefaults(t)
@@ -1046,7 +1042,6 @@
 // Function tests ----------------------------------------------------------------------------------------------
 func setFeeBuilder() exchange.FeeBuilder {
 	return exchange.FeeBuilder{
->>>>>>> ed760e18
 		Amount:              1,
 		Delimiter:           "-",
 		FeeType:             exchange.CryptocurrencyTradeFee,
@@ -1145,12 +1140,7 @@
 func TestCancelExchangeOrder(t *testing.T) {
 	TestSetRealOrderDefaults(t)
 	currencyPair := pair.NewCurrencyPair(symbol.LTC, symbol.BTC)
-<<<<<<< HEAD
-
-	var orderCancellation = &exchange.OrderCancellation{
-=======
 	var orderCancellation = exchange.OrderCancellation{
->>>>>>> ed760e18
 		OrderID:       "1",
 		WalletAddress: "1F5zVDgNjorJ51oGebSvNCrSAHpwGkUdDB",
 		AccountID:     "1",
@@ -1166,12 +1156,7 @@
 func TestCancelAllExchangeOrders(t *testing.T) {
 	TestSetRealOrderDefaults(t)
 	currencyPair := pair.NewCurrencyPair(symbol.LTC, symbol.BTC)
-<<<<<<< HEAD
-
-	var orderCancellation = &exchange.OrderCancellation{
-=======
 	var orderCancellation = exchange.OrderCancellation{
->>>>>>> ed760e18
 		OrderID:       "1",
 		WalletAddress: "1F5zVDgNjorJ51oGebSvNCrSAHpwGkUdDB",
 		AccountID:     "1",
@@ -1211,35 +1196,15 @@
 		TradePassword: "Password",
 		FeeAmount:     1,
 	}
-<<<<<<< HEAD
-
-	if areTestAPIKeysSet() && !canManipulateRealOrders {
-		t.Skip("API keys set, canManipulateRealOrders false, skipping test")
-	}
-
-	_, err := o.WithdrawCryptocurrencyFunds(&withdrawCryptoRequest)
-	if !areTestAPIKeysSet() && err == nil {
-		t.Error("Expecting an error when no keys are set")
-	}
-	if areTestAPIKeysSet() && err != nil {
-		t.Errorf("Withdraw failed to be placed: %v", err)
-	}
-=======
 	_, err := o.WithdrawCryptocurrencyFunds(withdrawCryptoRequest)
 	testStandardErrorHandling(t, err)
->>>>>>> ed760e18
 }
 
 // TestWithdrawFiat Wrapper test
 func TestWithdrawFiat(t *testing.T) {
 	TestSetRealOrderDefaults(t)
 	var withdrawFiatRequest = exchange.WithdrawRequest{}
-<<<<<<< HEAD
-
-	_, err := o.WithdrawFiatFunds(&withdrawFiatRequest)
-=======
 	_, err := o.WithdrawFiatFunds(withdrawFiatRequest)
->>>>>>> ed760e18
 	if err != common.ErrFunctionNotSupported {
 		t.Errorf("Expected '%v', received: '%v'", common.ErrFunctionNotSupported, err)
 	}
@@ -1249,12 +1214,7 @@
 func TestWithdrawInternationalBank(t *testing.T) {
 	TestSetRealOrderDefaults(t)
 	var withdrawFiatRequest = exchange.WithdrawRequest{}
-<<<<<<< HEAD
-
-	_, err := o.WithdrawFiatFundsToInternationalBank(&withdrawFiatRequest)
-=======
 	_, err := o.WithdrawFiatFundsToInternationalBank(withdrawFiatRequest)
->>>>>>> ed760e18
 	if err != common.ErrFunctionNotSupported {
 		t.Errorf("Expected '%v', received: '%v'", common.ErrFunctionNotSupported, err)
 	}
