--- conflicted
+++ resolved
@@ -24,21 +24,6 @@
 	case orderIOC:
 		return order.Limit, order.ImmediateOrCancel, nil
 	case orderOptimalLimitIOC:
-<<<<<<< HEAD
-		return order.OptimalLimitIOC, order.ImmediateOrCancel, nil
-	case "mmp":
-		return order.MarketMakerProtection, order.UnknownTIF, nil
-	case "mmp_and_post_only":
-		return order.MarketMakerProtectionAndPostOnly, order.PostOnly, nil
-	case "twap":
-		return order.TWAP, order.UnknownTIF, nil
-	case "move_order_stop":
-		return order.TrailingStop, 0, nil
-	case "chase":
-		return order.Chase, order.UnknownTIF, nil
-	default:
-		return order.UnknownType, order.UnknownTIF, fmt.Errorf("%w %v", order.ErrTypeIsInvalid, orderType)
-=======
 		return order.OptimalLimit, order.ImmediateOrCancel, nil
 	case orderMarketMakerProtection:
 		return order.MarketMakerProtection, order.UnknownTIF, nil
@@ -52,28 +37,11 @@
 		return order.Chase, order.UnknownTIF, nil
 	default:
 		return order.UnknownType, order.UnknownTIF, fmt.Errorf("%w %q", order.ErrTypeIsInvalid, orderType)
->>>>>>> 062ee2a7
 	}
 }
 
 // orderTypeString returns a string representation of order.Type instance
 func orderTypeString(orderType order.Type, tif order.TimeInForce) (string, error) {
-<<<<<<< HEAD
-	switch tif {
-	case order.PostOnly:
-		return orderPostOnly, nil
-	case order.FillOrKill:
-		return orderFOK, nil
-	case order.ImmediateOrCancel:
-		return orderIOC, nil
-	}
-	switch orderType {
-	case order.Market, order.Limit,
-		order.Trigger,
-		order.OptimalLimitIOC,
-		order.MarketMakerProtection,
-		order.MarketMakerProtectionAndPostOnly,
-=======
 	switch orderType {
 	case order.MarketMakerProtection:
 		if tif == order.PostOnly {
@@ -96,7 +64,6 @@
 		}
 		return orderMarket, nil
 	case order.Trigger,
->>>>>>> 062ee2a7
 		order.Chase,
 		order.TWAP,
 		order.OCO:
