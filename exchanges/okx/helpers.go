package okx

import (
	"fmt"
	"strings"

	"github.com/thrasher-corp/gocryptotrader/currency"
	"github.com/thrasher-corp/gocryptotrader/exchanges/asset"
	"github.com/thrasher-corp/gocryptotrader/exchanges/order"
)

// orderTypeFromString returns the order Type and TimeInForce for okx order type strings
func orderTypeFromString(orderType string) (order.Type, order.TimeInForce, error) {
	orderType = strings.ToLower(orderType)
	switch orderType {
	case orderMarket:
		return order.Market, order.UnknownTIF, nil
	case orderLimit:
		return order.Limit, order.UnknownTIF, nil
	case orderPostOnly:
		return order.Limit, order.PostOnly, nil
	case orderFOK:
		return order.Limit, order.FillOrKill, nil
	case orderIOC:
		return order.Limit, order.ImmediateOrCancel, nil
	case orderOptimalLimitIOC:
		return order.OptimalLimitIOC, order.ImmediateOrCancel, nil
	case "mmp":
		return order.MarketMakerProtection, order.UnknownTIF, nil
	case "mmp_and_post_only":
		return order.MarketMakerProtectionAndPostOnly, order.PostOnly, nil
	case "twap":
		return order.TWAP, order.UnknownTIF, nil
	case "move_order_stop":
<<<<<<< HEAD
		return order.TrailingStop, 0, nil
=======
		return order.TrailingStop, order.UnknownTIF, nil
>>>>>>> 9f659e71
	case "chase":
		return order.Chase, order.UnknownTIF, nil
	default:
		return order.UnknownType, order.UnknownTIF, fmt.Errorf("%w %v", order.ErrTypeIsInvalid, orderType)
	}
}

// orderTypeString returns a string representation of order.Type instance
func orderTypeString(orderType order.Type, tif order.TimeInForce) (string, error) {
	switch tif {
	case order.PostOnly:
		return orderPostOnly, nil
	case order.FillOrKill:
		return orderFOK, nil
	case order.ImmediateOrCancel:
		return orderIOC, nil
	}
	switch orderType {
<<<<<<< HEAD
	case order.Market, order.Limit,
=======
	case order.Market,
		order.Limit,
>>>>>>> 9f659e71
		order.Trigger,
		order.OptimalLimitIOC,
		order.MarketMakerProtection,
		order.MarketMakerProtectionAndPostOnly,
		order.Chase,
		order.TWAP,
		order.OCO:
		return orderType.Lower(), nil
	case order.ConditionalStop:
		return "conditional", nil
	case order.TrailingStop:
		return "move_order_stop", nil
	default:
		return "", fmt.Errorf("%w: `%v`", order.ErrUnsupportedOrderType, orderType)
	}
}

// getAssetsFromInstrumentID parses an instrument ID and returns a list of assets types
// that the instrument is associated with
func (ok *Okx) getAssetsFromInstrumentID(instrumentID string) ([]asset.Item, error) {
	if instrumentID == "" {
		return nil, errMissingInstrumentID
	}
	pf, err := ok.CurrencyPairs.GetFormat(asset.Spot, true)
	if err != nil {
		return nil, err
	}
	splitSymbol := strings.Split(instrumentID, pf.Delimiter)
	if len(splitSymbol) <= 1 {
		return nil, fmt.Errorf("%w %v", currency.ErrCurrencyNotSupported, instrumentID)
	}
	pair, err := currency.NewPairDelimiter(instrumentID, pf.Delimiter)
	if err != nil {
		return nil, fmt.Errorf("%w: `%s`", err, instrumentID)
	}
	switch {
	case len(splitSymbol) == 2:
		resp := make([]asset.Item, 0, 2)
		enabled, err := ok.IsPairEnabled(pair, asset.Spot)
		if err != nil {
			return nil, err
		}
		if enabled {
			resp = append(resp, asset.Spot)
		}
		enabled, err = ok.IsPairEnabled(pair, asset.Margin)
		if err != nil {
			return nil, err
		}
		if enabled {
			resp = append(resp, asset.Margin)
		}
		if len(resp) > 0 {
			return resp, nil
		}
	case len(splitSymbol) > 2:
		var aType asset.Item
		switch strings.ToLower(splitSymbol[len(splitSymbol)-1]) {
		case "swap":
			aType = asset.PerpetualSwap
		case "c", "p":
			aType = asset.Options
		default:
			aType = asset.Futures
		}
		enabled, err := ok.IsPairEnabled(pair, aType)
		if err != nil {
			return nil, err
		} else if enabled {
			return []asset.Item{aType}, nil
		}
	}
	return nil, fmt.Errorf("%w: no asset enabled with instrument ID `%v`", asset.ErrNotEnabled, instrumentID)
}

// assetTypeFromInstrumentType returns an asset Item instance given and Instrument Type string
func assetTypeFromInstrumentType(instrumentType string) (asset.Item, error) {
	switch strings.ToUpper(instrumentType) {
	case instTypeSwap, instTypeContract:
		return asset.PerpetualSwap, nil
	case instTypeSpot:
		return asset.Spot, nil
	case instTypeMargin:
		return asset.Margin, nil
	case instTypeFutures:
		return asset.Futures, nil
	case instTypeOption:
		return asset.Options, nil
	case "":
		return asset.Empty, nil
	default:
		return asset.Empty, asset.ErrNotSupported
	}
}

// assetTypeString returns a string representation of asset type
func assetTypeString(assetType asset.Item) (string, error) {
	switch assetType {
	case asset.Spot:
		return "SPOT", nil
	case asset.Margin:
		return "MARGIN", nil
	case asset.Futures:
		return "FUTURES", nil
	case asset.Options:
		return "OPTION", nil
	case asset.PerpetualSwap:
		return "SWAP", nil
	default:
		return "", asset.ErrNotSupported
	}
}<|MERGE_RESOLUTION|>--- conflicted
+++ resolved
@@ -32,11 +32,7 @@
 	case "twap":
 		return order.TWAP, order.UnknownTIF, nil
 	case "move_order_stop":
-<<<<<<< HEAD
-		return order.TrailingStop, 0, nil
-=======
 		return order.TrailingStop, order.UnknownTIF, nil
->>>>>>> 9f659e71
 	case "chase":
 		return order.Chase, order.UnknownTIF, nil
 	default:
@@ -55,12 +51,8 @@
 		return orderIOC, nil
 	}
 	switch orderType {
-<<<<<<< HEAD
-	case order.Market, order.Limit,
-=======
 	case order.Market,
 		order.Limit,
->>>>>>> 9f659e71
 		order.Trigger,
 		order.OptimalLimitIOC,
 		order.MarketMakerProtection,
