package okx

import (
	"context"
	"errors"
	"fmt"
	"log"
	"os"
	"slices"
	"strings"
	"sync"
	"testing"
	"time"

	"github.com/stretchr/testify/assert"
	"github.com/stretchr/testify/require"
	"github.com/thrasher-corp/gocryptotrader/common"
	"github.com/thrasher-corp/gocryptotrader/common/key"
	"github.com/thrasher-corp/gocryptotrader/config"
	"github.com/thrasher-corp/gocryptotrader/core"
	"github.com/thrasher-corp/gocryptotrader/currency"
	"github.com/thrasher-corp/gocryptotrader/encoding/json"
	exchange "github.com/thrasher-corp/gocryptotrader/exchanges"
	"github.com/thrasher-corp/gocryptotrader/exchanges/asset"
	"github.com/thrasher-corp/gocryptotrader/exchanges/collateral"
	"github.com/thrasher-corp/gocryptotrader/exchanges/fundingrate"
	"github.com/thrasher-corp/gocryptotrader/exchanges/futures"
	"github.com/thrasher-corp/gocryptotrader/exchanges/kline"
	"github.com/thrasher-corp/gocryptotrader/exchanges/margin"
	"github.com/thrasher-corp/gocryptotrader/exchanges/order"
	"github.com/thrasher-corp/gocryptotrader/exchanges/orderbook"
	"github.com/thrasher-corp/gocryptotrader/exchanges/request"
	"github.com/thrasher-corp/gocryptotrader/exchanges/sharedtestvalues"
	"github.com/thrasher-corp/gocryptotrader/exchanges/subscription"
	"github.com/thrasher-corp/gocryptotrader/exchanges/trade"
	testexch "github.com/thrasher-corp/gocryptotrader/internal/testing/exchange"
	testsubs "github.com/thrasher-corp/gocryptotrader/internal/testing/subscriptions"
	"github.com/thrasher-corp/gocryptotrader/portfolio/withdraw"
)

// Please supply your own keys here to do authenticated endpoint testing
const (
	apiKey                  = ""
	apiSecret               = ""
	passphrase              = ""
	canManipulateRealOrders = false
	useTestNet              = false
)

var (
	ok = &Okx{}

	leadTraderUniqueID string
	loadLeadTraderOnce sync.Once

	spotTP, marginTP, futuresTP, perpetualSwapTP, optionsTP, spreadTP currency.Pair
)

func TestMain(m *testing.M) {
	cfg := config.GetConfig()
	err := cfg.LoadConfig("../../testdata/configtest.json", true)
	if err != nil {
		log.Fatal(err)
	}
	exchCfg, err := cfg.GetExchangeConfig("Okx")
	if err != nil {
		log.Fatal(err)
	}
	exchCfg.API.Credentials.Key = apiKey
	exchCfg.API.Credentials.Secret = apiSecret
	exchCfg.API.Credentials.ClientID = passphrase
	ok.SetDefaults()

	if apiKey != "" && apiSecret != "" && passphrase != "" {
		exchCfg.API.AuthenticatedSupport = true
		exchCfg.API.AuthenticatedWebsocketSupport = true
		ok.API.CredentialsValidator.RequiresBase64DecodeSecret = false
		ok.SetCredentials(apiKey, apiSecret, passphrase, "", "", "")
		ok.Websocket.SetCanUseAuthenticatedEndpoints(true)
	}
	if !useTestNet {
		ok.Websocket = sharedtestvalues.NewTestWebsocket()
	}
	err = ok.Setup(exchCfg)
	if err != nil {
		log.Fatal(err)
	}
	err = ok.UpdateTradablePairs(contextGenerate(), true)
	if err != nil {
		log.Fatal(err)
	}
	if !useTestNet {
		ok.Websocket.DataHandler = sharedtestvalues.GetWebsocketInterfaceChannelOverride()
		ok.Websocket.TrafficAlert = sharedtestvalues.GetWebsocketStructChannelOverride()
		setupWS()
	}
	err = populateTradablePairs()
	if err != nil {
		log.Fatal(err)
	}
	syncLeadTraderUniqueID()
	os.Exit(m.Run())
}

func populateTradablePairs() error {
	errNoEnabledPair := errors.New("no enabled pair found")
	err := ok.UpdateTradablePairs(contextGenerate(), true)
	if err != nil {
		return err
	}

	assetToTradablePairMap := map[asset.Item]currency.Pair{
		asset.Spot:          spotTP,
		asset.Margin:        marginTP,
		asset.Futures:       futuresTP,
		asset.Options:       optionsTP,
		asset.PerpetualSwap: perpetualSwapTP,
		asset.Spread:        spreadTP,
	}
	for a := range assetToTradablePairMap {
		tradablePairs, err := ok.GetEnabledPairs(a)
		if err != nil {
			return err
		}
		if len(tradablePairs) == 0 {
			return fmt.Errorf("%w %v", errNoEnabledPair, a)
		}
		switch a {
		case asset.Spot:
			spotTP = tradablePairs[0]
		case asset.Margin:
			marginTP = tradablePairs[0]
		case asset.Futures:
			futuresTP = tradablePairs[0]
		case asset.Options:
			optionsTP = tradablePairs[0]
		case asset.PerpetualSwap:
			perpetualSwapTP = tradablePairs[0]
		case asset.Spread:
			spreadTP = tradablePairs[0]
		}
	}
	return nil
}

func syncLeadTraderUniqueID() {
	loadLeadTraderOnce.Do(func() {
		result, err := ok.GetLeadTradersRanks(contextGenerate(), "SWAP", "pnl_ratio", "1", "", "", "", "", "", "", "", 10)
		if err != nil {
			log.Fatal(err)
		}
		if len(result) == 0 {
			log.Fatal("No lead trader found")
		}
		if len(result[0].Ranks) == 0 {
			log.Fatal("could not load lead traders ranks")
		}
		leadTraderUniqueID = result[0].Ranks[0].UniqueCode
	})
}

// contextGenerate sends an optional value to allow test requests
// named this way, so it shows up in auto-complete and reminds you to use it
func contextGenerate() context.Context {
	ctx := context.Background()
	if useTestNet {
		ctx = context.WithValue(ctx, testNetKey("testnet"), useTestNet)
	}
	return ctx
}

func TestGetTickers(t *testing.T) {
	t.Parallel()
	instFamily, err := ok.instrumentFamilyFromInstID(instTypeOption, optionsTP.String())
	require.NoError(t, err)

	_, err = ok.GetTickers(contextGenerate(), "", "", instFamily)
	require.ErrorIs(t, err, errInvalidInstrumentType)

	result, err := ok.GetTickers(contextGenerate(), instTypeOption, "", instFamily)
	require.NoError(t, err)
	assert.NotNil(t, result)
}

func TestGetIndexTicker(t *testing.T) {
	t.Parallel()
	_, err := ok.GetIndexTickers(contextGenerate(), currency.EMPTYCODE, "")
	require.ErrorIs(t, err, errEitherInstIDOrCcyIsRequired)

	result, err := ok.GetIndexTickers(contextGenerate(), currency.USDT, "")
	require.NoError(t, err)
	assert.NotNil(t, result)
}

func TestGetTicker(t *testing.T) {
	t.Parallel()
	_, err := ok.GetTicker(contextGenerate(), "")
	require.ErrorIs(t, err, errMissingInstrumentID)

	result, err := ok.GetTicker(contextGenerate(), perpetualSwapTP.String())
	require.NoError(t, err)
	assert.NotNil(t, result)
}

func TestGetPremiumHistory(t *testing.T) {
	t.Parallel()
	_, err := ok.GetPremiumHistory(contextGenerate(), "", time.Time{}, time.Time{}, 10)
	require.ErrorIs(t, err, errMissingInstrumentID)

	result, err := ok.GetPremiumHistory(contextGenerate(), perpetualSwapTP.String(), time.Time{}, time.Time{}, 10)
	require.NoError(t, err)
	assert.NotNil(t, result)
}

func TestGetOrderBookDepth(t *testing.T) {
	t.Parallel()
	_, err := ok.GetOrderBookDepth(contextGenerate(), "", 400)
	require.ErrorIs(t, err, errMissingInstrumentID)

	result, err := ok.GetOrderBookDepth(contextGenerate(), spotTP.String(), 400)
	require.NoError(t, err)
	assert.NotNil(t, result)
}

func TestGetCandlesticks(t *testing.T) {
	t.Parallel()
	_, err := ok.GetCandlesticks(contextGenerate(), "", kline.OneHour, time.Now().Add(-time.Minute*2), time.Now(), 2)
	require.ErrorIs(t, err, errMissingInstrumentID)

	result, err := ok.GetCandlesticks(contextGenerate(), spotTP.String(), kline.OneHour, time.Now().Add(-time.Hour), time.Now(), 2)
	require.NoError(t, err)
	assert.NotNil(t, result)
}

func TestGetCandlesticksHistory(t *testing.T) {
	t.Parallel()
	_, err := ok.GetCandlesticksHistory(contextGenerate(), "", kline.OneHour, time.Unix(time.Now().Unix()-int64(time.Minute), 3), time.Now(), 3)
	require.ErrorIs(t, err, errMissingInstrumentID)

	result, err := ok.GetCandlesticksHistory(contextGenerate(), spotTP.String(), kline.OneHour, time.Unix(time.Now().Unix()-int64(time.Minute), 3), time.Now(), 3)
	require.NoError(t, err)
	assert.NotNil(t, result)
}

func TestGetTrades(t *testing.T) {
	t.Parallel()
	_, err := ok.GetTrades(contextGenerate(), "", 3)
	require.ErrorIs(t, err, errMissingInstrumentID)

	result, err := ok.GetTrades(contextGenerate(), spotTP.String(), 3)
	require.NoError(t, err)
	assert.NotNil(t, result)
}

func TestGetTradeHistory(t *testing.T) {
	t.Parallel()
	_, err := ok.GetTradesHistory(contextGenerate(), "", "", "", 2)
	require.ErrorIs(t, err, errMissingInstrumentID)

	result, err := ok.GetTradesHistory(contextGenerate(), spotTP.String(), "", "", 2)
	require.NoError(t, err)
	assert.NotNil(t, result)
}

func TestGetoptionTradesByInstrumentFamily(t *testing.T) {
	t.Parallel()
	_, err := ok.GetOptionTradesByInstrumentFamily(contextGenerate(), "")
	require.ErrorIs(t, err, errInstrumentFamilyRequired)

	instFamily, err := ok.instrumentFamilyFromInstID(instTypeOption, optionsTP.String())
	require.NoError(t, err)

	result, err := ok.GetOptionTradesByInstrumentFamily(contextGenerate(), instFamily)
	require.NoError(t, err)
	assert.NotNil(t, result)
}

func TestGetOptionTrades(t *testing.T) {
	t.Parallel()
	_, err := ok.GetOptionTrades(contextGenerate(), "", "", "C")
	require.ErrorIs(t, err, errInstrumentIDorFamilyRequired)

	instFamily, err := ok.instrumentFamilyFromInstID(instTypeOption, optionsTP.String())
	require.NoError(t, err)

	result, err := ok.GetOptionTrades(contextGenerate(), "", instFamily, "C")
	require.NoError(t, err)
	assert.NotNil(t, result)
}

func TestGet24HTotalVolume(t *testing.T) {
	t.Parallel()
	result, err := ok.Get24HTotalVolume(contextGenerate())
	require.NoError(t, err)
	assert.NotNil(t, result)
}

func TestGetOracle(t *testing.T) {
	t.Parallel()
	t.Skip("Skipping test: The server endpoint has a rate-limiting issue that needs to be fixed.")
	result, err := ok.GetOracle(contextGenerate())
	require.NoError(t, err)
	assert.NotNil(t, result)
}

func TestGetExchangeRate(t *testing.T) {
	t.Parallel()
	result, err := ok.GetExchangeRate(contextGenerate())
	require.NoError(t, err)
	assert.NotNil(t, result)
}

func TestGetIndexComponents(t *testing.T) {
	t.Parallel()
	_, err := ok.GetIndexComponents(contextGenerate(), "")
	require.ErrorIs(t, err, errIndexComponentNotFound)

	result, err := ok.GetIndexComponents(contextGenerate(), "ETH-USDT")
	require.NoError(t, err)
	require.NotNil(t, result)
	assert.NotEmpty(t, result.Index, "Index should not be empty")
	assert.NotEmpty(t, result.Components, "Components should not be empty")
}

func TestGetBlockTickers(t *testing.T) {
	t.Parallel()
	_, err := ok.GetBlockTickers(contextGenerate(), "", "")
	require.ErrorIs(t, err, errInvalidInstrumentType)

	result, err := ok.GetBlockTickers(contextGenerate(), "SWAP", "")
	require.NoError(t, err)
	assert.NotNil(t, result)
}

func TestGetBlockTicker(t *testing.T) {
	t.Parallel()
	_, err := ok.GetBlockTicker(contextGenerate(), "")
	require.ErrorIs(t, err, errMissingInstrumentID)

	result, err := ok.GetBlockTicker(contextGenerate(), "BTC-USDT")
	require.NoError(t, err)
	assert.NotNil(t, result)
}

func TestGetBlockTrade(t *testing.T) {
	t.Parallel()
	_, err := ok.GetPublicBlockTrades(contextGenerate(), "")
	require.ErrorIs(t, err, errMissingInstrumentID)

	trades, err := ok.GetPublicBlockTrades(contextGenerate(), "BTC-USDT")
	require.NoError(t, err)
	if assert.NotEmpty(t, trades, "Should get some block trades") {
		trade := trades[0]
		assert.Equal(t, "BTC-USDT", trade.InstrumentID, "InstrumentID should have correct value")
		assert.NotEmpty(t, trade.TradeID, "TradeID should not be empty")
		assert.Positive(t, trade.Price, "Price should have a positive value")
		assert.Positive(t, trade.Size, "Size should have a positive value")
		assert.Contains(t, []order.Side{order.Buy, order.Sell}, trade.Side, "Side should be a side")
		assert.WithinRange(t, trade.Timestamp.Time(), time.Now().Add(time.Hour*-24*90), time.Now(), "Timestamp should be within last 90 days")
	}

	testexch.UpdatePairsOnce(t, ok)

	pairs, err := ok.GetAvailablePairs(asset.Options)
	require.NoError(t, err)
	require.NotEmpty(t, pairs)

	publicTrades, err := ok.GetPublicRFQTrades(contextGenerate(), "", "", 100)
	require.NoError(t, err)

	tested := false
LOOP:
	for _, trade := range publicTrades {
		for _, leg := range trade.Legs {
			p, err := ok.MatchSymbolWithAvailablePairs(leg.InstrumentID, asset.Options, true)
			if err != nil {
				continue
			}

			trades, err = ok.GetPublicBlockTrades(contextGenerate(), p.String())
			require.NoError(t, err, "GetBlockTrades should not error on Options")
			for _, trade := range trades {
				assert.Equal(t, p.String(), trade.InstrumentID, "InstrumentID should have correct value")
				assert.NotEmpty(t, trade.TradeID, "TradeID should not be empty")
				assert.Positive(t, trade.Price, "Price should have a positive value")
				assert.Positive(t, trade.Size, "Size should have a positive value")
				assert.Contains(t, []order.Side{order.Buy, order.Sell}, trade.Side, "Side should be a side")
				assert.Positive(t, trade.FillVolatility, "FillVolatility should have a positive value")
				assert.Positive(t, trade.ForwardPrice, "ForwardPrice should have a positive value")
				assert.Positive(t, trade.IndexPrice, "IndexPrice should have a positive value")
				assert.Positive(t, trade.MarkPrice, "MarkPrice should have a positive value")
				assert.NotEmpty(t, trade.Timestamp, "Timestamp should not be empty")
				tested = true
				break LOOP
			}
		}
	}
	assert.True(t, tested, "Should find at least one BlockTrade somewhere")
}

func TestGetInstrument(t *testing.T) {
	t.Parallel()
	_, err := ok.GetInstruments(contextGenerate(), &InstrumentsFetchParams{Underlying: "SOL-USD"})
	assert.ErrorIs(t, err, errInvalidInstrumentType)

	_, err = ok.GetInstruments(contextGenerate(), &InstrumentsFetchParams{
		InstrumentType: instTypeOption, Underlying: "",
	})
	assert.ErrorIs(t, err, errInstrumentFamilyOrUnderlyingRequired)

	resp, err := ok.GetInstruments(contextGenerate(), &InstrumentsFetchParams{
		InstrumentType: instTypeFutures,
		Underlying:     "SOL-USD",
	})
	require.NoError(t, err)
	assert.Empty(t, resp, "Should get back no instruments for SOL-USD futures")

	result, err := ok.GetInstruments(contextGenerate(), &InstrumentsFetchParams{
		InstrumentType: instTypeSpot,
	})
	require.NoError(t, err)
	assert.NotNil(t, result)

	_, err = ok.GetInstruments(contextGenerate(), &InstrumentsFetchParams{
		InstrumentType: instTypeSwap,
		Underlying:     "SOL-USD",
	})
	assert.NoError(t, err)
	assert.NotNil(t, result)
}

func TestGetDeliveryHistory(t *testing.T) {
	t.Parallel()
	_, err := ok.GetDeliveryHistory(contextGenerate(), "", "BTC-USDT", "", time.Time{}, time.Time{}, 3)
	require.ErrorIs(t, err, errInvalidInstrumentType)

	_, err = ok.GetDeliveryHistory(contextGenerate(), instTypeFutures, "", "", time.Time{}, time.Time{}, 3)
	require.ErrorIs(t, err, errInstrumentFamilyOrUnderlyingRequired)

	_, err = ok.GetDeliveryHistory(contextGenerate(), instTypeFutures, "BTC-USDT", "", time.Time{}, time.Time{}, 345)
	require.ErrorIs(t, err, errLimitValueExceedsMaxOf100)

	result, err := ok.GetDeliveryHistory(contextGenerate(), instTypeFutures, "BTC-USDT", "", time.Time{}, time.Time{}, 3)
	require.NoError(t, err)
	assert.NotNil(t, result)
}

func TestGetOpenInterestData(t *testing.T) {
	t.Parallel()
	_, err := ok.GetOpenInterestData(contextGenerate(), "", "BTC-USDT", "", "")
	require.ErrorIs(t, err, errInvalidInstrumentType)

	_, err = ok.GetOpenInterestData(contextGenerate(), instTypeOption, "", "", "")
	require.ErrorIs(t, err, errInstrumentFamilyOrUnderlyingRequired)

	uly, err := ok.underlyingFromInstID(instTypeFutures, futuresTP.String())
	require.NoError(t, err)

	result, err := ok.GetOpenInterestData(contextGenerate(), instTypeFutures, uly, "", futuresTP.String())
	require.NoError(t, err)
	assert.NotNil(t, result)
}

func TestGetSingleFundingRate(t *testing.T) {
	t.Parallel()
	_, err := ok.GetSingleFundingRate(contextGenerate(), "")
	require.ErrorIs(t, err, errMissingInstrumentID)

	result, err := ok.GetSingleFundingRate(contextGenerate(), "BTC-USD-SWAP")
	require.NoError(t, err)
	assert.NotNil(t, result)
}

func TestGetFundingRateHistory(t *testing.T) {
	t.Parallel()
	_, err := ok.GetFundingRateHistory(contextGenerate(), "", time.Time{}, time.Time{}, 2)
	require.ErrorIs(t, err, errMissingInstrumentID)

	result, err := ok.GetFundingRateHistory(contextGenerate(), "BTC-USD-SWAP", time.Time{}, time.Time{}, 2)
	require.NoError(t, err)
	assert.NotNil(t, result)
}

func TestGetLimitPrice(t *testing.T) {
	t.Parallel()
	_, err := ok.GetLimitPrice(contextGenerate(), "")
	require.ErrorIs(t, err, errMissingInstrumentID)

	result, err := ok.GetLimitPrice(contextGenerate(), "BTC-USD-SWAP")
	require.NoError(t, err)
	assert.NotNil(t, result)
}

func TestGetOptionMarketData(t *testing.T) {
	t.Parallel()
	_, err := ok.GetOptionMarketData(contextGenerate(), "", "", time.Time{})
	require.ErrorIs(t, err, errInstrumentFamilyOrUnderlyingRequired)

	result, err := ok.GetOptionMarketData(contextGenerate(), "BTC-USD", "", time.Time{})
	require.NoError(t, err)
	assert.NotNil(t, result)
}

func TestGetEstimatedDeliveryPrice(t *testing.T) {
	t.Parallel()
	_, err := ok.GetEstimatedDeliveryPrice(contextGenerate(), "")
	require.ErrorIs(t, err, errMissingInstrumentID)

	r, err := ok.FetchTradablePairs(contextGenerate(), asset.Futures)
	require.NoError(t, err)

	result, err := ok.GetEstimatedDeliveryPrice(contextGenerate(), r[0].String())
	require.NoError(t, err)
	assert.NotNil(t, result)
}

func TestGetDiscountRateAndInterestFreeQuota(t *testing.T) {
	t.Parallel()
	result, err := ok.GetDiscountRateAndInterestFreeQuota(contextGenerate(), currency.EMPTYCODE, 0)
	require.NoError(t, err)
	assert.NotNil(t, result)
}

func TestGetSystemTime(t *testing.T) {
	t.Parallel()
	result, err := ok.GetSystemTime(contextGenerate())
	require.NoError(t, err)
	assert.NotNil(t, result)
	assert.False(t, result.Time().IsZero(), "GetSystemTime should not return a zero time")
}

func TestGetLiquidationOrders(t *testing.T) {
	t.Parallel()
	insts, err := ok.FetchTradablePairs(contextGenerate(), asset.Margin)
	require.NoError(t, err)

	result, err := ok.GetLiquidationOrders(contextGenerate(), &LiquidationOrderRequestParams{
		InstrumentType: instTypeMargin,
		Underlying:     insts[0].String(),
		Currency:       currency.BTC,
		Limit:          2,
	})
	require.NoError(t, err)
	assert.NotNil(t, result)
}

func TestGetMarkPrice(t *testing.T) {
	t.Parallel()
	_, err := ok.GetMarkPrice(contextGenerate(), "", "", "", "BTC-USDT")
	require.ErrorIs(t, err, errInvalidInstrumentType)

	result, err := ok.GetMarkPrice(contextGenerate(), "MARGIN", "", "", "")
	require.NoError(t, err)
	assert.NotNil(t, result)
}

func TestGetPositionTiers(t *testing.T) {
	t.Parallel()
	_, err := ok.GetPositionTiers(contextGenerate(), "", "cross", "BTC-USDT", "", "", "", currency.ETH)
	require.ErrorIs(t, err, errInvalidInstrumentType)

	_, err = ok.GetPositionTiers(contextGenerate(), instTypeFutures, "", "BTC-USDT", "", "", "", currency.ETH)
	require.ErrorIs(t, err, errInvalidTradeMode)

	_, err = ok.GetPositionTiers(contextGenerate(), instTypeFutures, "cross", "", "", "", "", currency.EMPTYCODE)
	require.ErrorIs(t, err, errInstrumentFamilyOrUnderlyingRequired)

	_, err = ok.GetPositionTiers(contextGenerate(), instTypeFutures, "cross", "BTC-USDT", "", "", "", currency.EMPTYCODE)
	require.ErrorIs(t, err, errEitherInstIDOrCcyIsRequired)

	result, err := ok.GetPositionTiers(contextGenerate(), instTypeFutures, "cross", "BTC-USDT", "", "", "", currency.ETH)
	require.NoError(t, err)
	assert.NotNil(t, result)
}

func TestGetInterestRateAndLoanQuota(t *testing.T) {
	t.Parallel()
	result, err := ok.GetInterestRateAndLoanQuota(contextGenerate())
	require.NoError(t, err)
	assert.NotNil(t, result)
}

func TestGetInterestRateAndLoanQuotaForVIPLoans(t *testing.T) {
	t.Parallel()
	result, err := ok.GetInterestRateAndLoanQuotaForVIPLoans(contextGenerate())
	require.NoError(t, err)
	assert.NotNil(t, result)
}

func TestGetPublicUnderlyings(t *testing.T) {
	t.Parallel()
	_, err := ok.GetPublicUnderlyings(contextGenerate(), "")
	require.ErrorIs(t, err, errInvalidInstrumentType)

	result, err := ok.GetPublicUnderlyings(contextGenerate(), instTypeFutures)
	require.NoError(t, err)
	require.NotNil(t, result)
	assert.NotEmpty(t, result)
}

func TestGetInsuranceFundInformation(t *testing.T) {
	t.Parallel()
	_, err := ok.GetInsuranceFundInformation(contextGenerate(), &InsuranceFundInformationRequestParams{})
	require.ErrorIs(t, err, common.ErrEmptyParams)

	arg := &InsuranceFundInformationRequestParams{Limit: 2}
	_, err = ok.GetInsuranceFundInformation(contextGenerate(), arg)
	require.ErrorIs(t, err, errInvalidInstrumentType)

	arg.InstrumentType = instTypeSwap
	_, err = ok.GetInsuranceFundInformation(contextGenerate(), arg)
	require.ErrorIs(t, err, errInstrumentFamilyOrUnderlyingRequired)

	arg.Underlying = "BTC-USDT"
	r, err := ok.GetInsuranceFundInformation(contextGenerate(), arg)
	assert.NoError(t, err)
	assert.Positive(t, r.Total, "Total should be positive")
	assert.NotEmpty(t, r.Details, "Should have some details")
	for _, d := range r.Details {
		assert.Positive(t, d.Balance, "Balance should be positive")
		assert.NotEmpty(t, d.InsuranceType, "Type should not be empty")
		assert.Positive(t, d.Timestamp, "Timestamp should be positive")
	}

	r, err = ok.GetInsuranceFundInformation(contextGenerate(), &InsuranceFundInformationRequestParams{
		InstrumentType: instTypeFutures,
		Underlying:     "BTC-USDT",
		Limit:          2,
	})
	assert.NoError(t, err)
	assert.Positive(t, r.Total, "Total should be positive")
	assert.NotEmpty(t, r.Details, "Should have some details")
	for _, d := range r.Details {
		assert.Positive(t, d.Balance, "Balance should be positive")
		assert.NotEmpty(t, d.InsuranceType, "Type should not be empty")
		assert.Positive(t, d.Timestamp, "Timestamp should be positive")
	}
}

func TestCurrencyUnitConvert(t *testing.T) {
	t.Parallel()
	_, err := ok.CurrencyUnitConvert(contextGenerate(), "", 1, 3500, 1, currency.EMPTYCODE, false)
	require.ErrorIs(t, err, errMissingInstrumentID)

	_, err = ok.CurrencyUnitConvert(contextGenerate(), "BTC-USD-SWAP", 0, 3500, 1, currency.EMPTYCODE, false)
	require.ErrorIs(t, err, errMissingQuantity)

	result, err := ok.CurrencyUnitConvert(contextGenerate(), perpetualSwapTP.String(), 1, 3500, 1, currency.EMPTYCODE, false)
	require.NoError(t, err)
	assert.NotNil(t, result)
}

// Trading related endpoints test functions.
func TestGetSupportCoins(t *testing.T) {
	t.Parallel()
	result, err := ok.GetSupportCoins(contextGenerate())
	require.NoError(t, err)
	require.NotNil(t, result)
	assert.NotEmpty(t, result.Spot, "SupportedCoins Spot should not be empty")
}

func TestGetTakerVolume(t *testing.T) {
	t.Parallel()
	_, err := ok.GetTakerVolume(contextGenerate(), currency.BTC, "", "", time.Time{}, time.Time{}, kline.OneDay)
	require.ErrorIs(t, err, errInvalidInstrumentType)

	result, err := ok.GetTakerVolume(contextGenerate(), currency.BTC, instTypeSpot, "", time.Time{}, time.Time{}, kline.OneDay)
	require.NoError(t, err)
	assert.NotNil(t, result)
}

func TestGetMarginLendingRatio(t *testing.T) {
	t.Parallel()
	result, err := ok.GetMarginLendingRatio(contextGenerate(), currency.BTC, time.Time{}, time.Time{}, kline.FiveMin)
	require.NoError(t, err)
	assert.NotNil(t, result)
}

func TestGetLongShortRatio(t *testing.T) {
	t.Parallel()
	result, err := ok.GetLongShortRatio(contextGenerate(), currency.BTC, time.Time{}, time.Time{}, kline.OneDay)
	require.NoError(t, err)
	assert.NotNil(t, result)
}

func TestGetContractsOpenInterestAndVolume(t *testing.T) {
	t.Parallel()
	result, err := ok.GetContractsOpenInterestAndVolume(contextGenerate(), currency.BTC, time.Time{}, time.Time{}, kline.OneDay)
	require.NoError(t, err)
	assert.NotNil(t, result)
}

func TestGetOptionsOpenInterestAndVolume(t *testing.T) {
	t.Parallel()
	result, err := ok.GetOptionsOpenInterestAndVolume(contextGenerate(), currency.BTC, kline.OneDay)
	require.NoError(t, err)
	assert.NotNil(t, result)
}

func TestGetPutCallRatio(t *testing.T) {
	t.Parallel()
	result, err := ok.GetPutCallRatio(contextGenerate(), currency.BTC, kline.OneDay)
	require.NoError(t, err)
	assert.NotNil(t, result)
}

func TestGetOpenInterestAndVolumeExpiry(t *testing.T) {
	t.Parallel()
	result, err := ok.GetOpenInterestAndVolumeExpiry(contextGenerate(), currency.BTC, kline.OneDay)
	require.NoError(t, err)
	assert.NotNil(t, result)
}

func TestGetOpenInterestAndVolumeStrike(t *testing.T) {
	t.Parallel()
	_, err := ok.GetOpenInterestAndVolumeStrike(contextGenerate(), currency.BTC, time.Time{}, kline.OneDay)
	require.ErrorIs(t, err, errMissingExpiryTimeParameter)

	result, err := ok.GetOpenInterestAndVolumeStrike(contextGenerate(), currency.BTC, time.Now(), kline.OneDay)
	require.NoError(t, err)
	assert.NotNil(t, result)
}

func TestGetTakerFlow(t *testing.T) {
	t.Parallel()
	result, err := ok.GetTakerFlow(contextGenerate(), currency.BTC, kline.OneDay)
	require.NoError(t, err)
	require.NotNil(t, result)
	assert.False(t, result.Timestamp.Time().IsZero(), "Timestamp should not be zero")
}

func TestPlaceOrder(t *testing.T) {
	t.Parallel()
	_, err := ok.PlaceOrder(contextGenerate(), nil)
	require.ErrorIs(t, err, common.ErrNilPointer)

	arg := &PlaceOrderRequestParam{
		ReduceOnly: true,
		AssetType:  asset.Margin,
	}
	_, err = ok.PlaceOrder(contextGenerate(), arg)
	require.ErrorIs(t, err, errMissingInstrumentID)

	arg.InstrumentID = spotTP.String()
	_, err = ok.PlaceOrder(contextGenerate(), arg)
	require.ErrorIs(t, err, order.ErrSideIsInvalid)

	arg.Side = order.Buy.Lower()
	arg.TradeMode = "abc"
	_, err = ok.PlaceOrder(contextGenerate(), arg)
	require.ErrorIs(t, err, errInvalidTradeModeValue)

	arg.TradeMode = "cross"
	_, err = ok.PlaceOrder(contextGenerate(), arg)
	require.ErrorIs(t, err, order.ErrTypeIsInvalid)

	arg.OrderType = order.Limit.String()
	_, err = ok.PlaceOrder(contextGenerate(), arg)
	require.ErrorIs(t, err, order.ErrAmountBelowMin)

	arg.AssetType = asset.Futures
	_, err = ok.PlaceOrder(contextGenerate(), arg)
	require.ErrorIs(t, err, order.ErrSideIsInvalid)

	arg.PositionSide = "long"
	_, err = ok.PlaceOrder(contextGenerate(), arg)
	require.ErrorIs(t, err, order.ErrAmountBelowMin)

	arg.Amount = 1
	arg.QuantityType = "abcd"
	_, err = ok.PlaceOrder(contextGenerate(), arg)
	require.ErrorIs(t, err, errCurrencyQuantityTypeRequired)

	sharedtestvalues.SkipTestIfCredentialsUnset(t, ok, canManipulateRealOrders)
	result, err := ok.PlaceOrder(contextGenerate(), &PlaceOrderRequestParam{
		InstrumentID: "BTC-USDC",
		TradeMode:    "cross",
		Side:         order.Buy.String(),
		OrderType:    "limit",
		Amount:       2.6,
		Price:        2.1,
		Currency:     "BTC",
		AssetType:    asset.Margin,
	})
	assert.NoError(t, err)
	assert.NotNil(t, result)

	result, err = ok.PlaceOrder(contextGenerate(), &PlaceOrderRequestParam{
		InstrumentID: "BTC-USDC",
		TradeMode:    "cross",
		Side:         order.Buy.Lower(),
		PositionSide: "long",
		OrderType:    "limit",
		Amount:       2.6,
		Price:        2.1,
		Currency:     "BTC",
		AssetType:    asset.Futures,
	})
	require.NoError(t, err)
	assert.NotNil(t, result)
}

const (
	instrumentJSON                                = `{"alias":"","baseCcy":"","category":"1","ctMult":"1","ctType":"linear","ctVal":"0.0001","ctValCcy":"BTC","expTime":"","instFamily":"BTC-USDC","instId":"BTC-USDC-SWAP","instType":"SWAP","lever":"125","listTime":"1666076190000","lotSz":"1","maxIcebergSz":"100000000.0000000000000000","maxLmtSz":"100000000","maxMktSz":"85000","maxStopSz":"85000","maxTriggerSz":"100000000.0000000000000000","maxTwapSz":"","minSz":"1","optType":"","quoteCcy":"","settleCcy":"USDC","state":"live","stk":"","tickSz":"0.1","uly":"BTC-USDC"}`
	placeOrderArgs                                = `[{"side": "buy","instId": "BTC-USDT","tdMode": "cash","ordType": "market","sz": "100"},{"side": "buy","instId": "LTC-USDT","tdMode": "cash","ordType": "market","sz": "1"}]`
	calculateOrderbookChecksumUpdateOrderbookJSON = `{"Bids":[{"Amount":56,"Price":0.07014,"ID":0,"Period":0,"LiquidationOrders":0,"OrderCount":0},{"Amount":608,"Price":0.07011,"ID":0,"Period":0,"LiquidationOrders":0,"OrderCount":0},{"Amount":110,"Price":0.07009,"ID":0,"Period":0,"LiquidationOrders":0,"OrderCount":0},{"Amount":1264,"Price":0.07006,"ID":0,"Period":0,"LiquidationOrders":0,"OrderCount":0},{"Amount":2347,"Price":0.07004,"ID":0,"Period":0,"LiquidationOrders":0,"OrderCount":0},{"Amount":279,"Price":0.07003,"ID":0,"Period":0,"LiquidationOrders":0,"OrderCount":0},{"Amount":52,"Price":0.07001,"ID":0,"Period":0,"LiquidationOrders":0,"OrderCount":0},{"Amount":91,"Price":0.06997,"ID":0,"Period":0,"LiquidationOrders":0,"OrderCount":0},{"Amount":4242,"Price":0.06996,"ID":0,"Period":0,"LiquidationOrders":0,"OrderCount":0},{"Amount":486,"Price":0.06995,"ID":0,"Period":0,"LiquidationOrders":0,"OrderCount":0},{"Amount":161,"Price":0.06992,"ID":0,"Period":0,"LiquidationOrders":0,"OrderCount":0},{"Amount":63,"Price":0.06991,"ID":0,"Period":0,"LiquidationOrders":0,
	"OrderCount":0},{"Amount":7518,"Price":0.06988,"ID":0,"Period":0,"LiquidationOrders":0,"OrderCount":0},{"Amount":186,"Price":0.06976,"ID":0,"Period":0,"LiquidationOrders":0,"OrderCount":0},{"Amount":71,"Price":0.06975,"ID":0,"Period":0,"LiquidationOrders":0,"OrderCount":0},{"Amount":1086,"Price":0.06973,"ID":0,"Period":0,"LiquidationOrders":0,"OrderCount":0},{"Amount":513,"Price":0.06961,"ID":0,"Period":0,"LiquidationOrders":0,"OrderCount":0},{"Amount":4603,"Price":0.06959,"ID":0,"Period":0,"LiquidationOrders":0,"OrderCount":0},{"Amount":186,"Price":0.0695,"ID":0,"Period":0,"LiquidationOrders":0,"OrderCount":0},{"Amount":3043,"Price":0.06946,"ID":0,"Period":0,"LiquidationOrders":0,"OrderCount":0},{"Amount":103,"Price":0.06939,"ID":0,"Period":0,"LiquidationOrders":0,"OrderCount":0},{"Amount":5053,"Price":0.0693,"ID":0,"Period":0,"LiquidationOrders":0,"OrderCount":0},{"Amount":5039,"Price":0.06909,"ID":0,"Period":0,"LiquidationOrders":0,"OrderCount":0},{"Amount":5037,"Price":0.06888,"ID":0,"Period":0,"LiquidationOrders":0,"OrderCount":0},{"Amount":1526,"Price":0.06886,"ID":0,"Period":0,"LiquidationOrders":0,"OrderCount":0},{"Amount":5008,"Price":0.06867,"ID":0,"Period":0,"LiquidationOrders":0,"OrderCount":0},{"Amount":5065,"Price":0.06846,"ID":0,"Period":0,"LiquidationOrders":0,"OrderCount":0},{"Amount":1572,"Price":0.06826,"ID":0,"Period":0,"LiquidationOrders":0,"OrderCount":0},{"Amount":1565,"Price":0.06801,"ID":0,"Period":0,"LiquidationOrders":0,"OrderCount":0},{"Amount":67,"Price":0.06748,"ID":0,"Period":0,"LiquidationOrders":0,"OrderCount":0},{"Amount":111,"Price":0.0674,"ID":0,"Period":0,"LiquidationOrders":0,"OrderCount":0},{"Amount":10038,"Price":0.0672,"ID":0,"Period":0,"LiquidationOrders":0,"OrderCount":0},{"Amount":1,"Price":0.06652,"ID":0,"Period":0,"LiquidationOrders":0,"OrderCount":0},{"Amount":1526,"Price":0.06625,"ID":0,"Period":0,"LiquidationOrders":0,"OrderCount":0},{"Amount":10924,"Price":0.06619,"ID":0,"Period":0,"LiquidationOrders":0,"OrderCount":0},{"Amount":1,"Price":0.05986,"ID":0,"Period":0,"LiquidationOrders":0,"OrderCount":0},{"Amount":1,"Price":0.05387,"ID":0,"Period":0,"LiquidationOrders":0,"OrderCount":0},{"Amount":1,"Price":0.04848,"ID":0,"Period":0,"LiquidationOrders":0,"OrderCount":0},{"Amount":1,"Price":0.04363,"ID":0,"Period":0,"LiquidationOrders":0,"OrderCount":0}],"Asks":[{"Amount":5,"Price":0.07026,"ID":0,"Period":0,"LiquidationOrders":0,"OrderCount":0},{"Amount":765,"Price":0.07027,"ID":0,"Period":0,"LiquidationOrders":0,"OrderCount":0},{"Amount":110,"Price":0.07028,"ID":0,"Period":0,"LiquidationOrders":0,"OrderCount":0},{"Amount":1264,"Price":0.0703,"ID":0,"Period":0,"LiquidationOrders":0,"OrderCount":0},{"Amount":280,"Price":0.07034,"ID":0,"Period":0,"LiquidationOrders":0,"OrderCount":0},{"Amount":2255,"Price":0.07035,"ID":0,"Period":0,"LiquidationOrders":0,"OrderCount":0},{"Amount":28,"Price":0.07036,"ID":0,"Period":0,"LiquidationOrders":0,"OrderCount":0},{"Amount":63,"Price":0.07037,"ID":0,"Period":0,"LiquidationOrders":0,"OrderCount":0},{"Amount":137,"Price":0.07039,"ID":0,"Period":0,"LiquidationOrders":0,"OrderCount":0},{"Amount":48,"Price":0.0704,"ID":0,"Period":0,"LiquidationOrders":0,"OrderCount":0},{"Amount":32,"Price":0.07041,"ID":0,"Period":0,"LiquidationOrders":0,"OrderCount":0},{"Amount":3985,"Price":0.07043,"ID":0,"Period":0,"LiquidationOrders":0,"OrderCount":0},{"Amount":257,"Price":0.07057,"ID":0,"Period":0,"LiquidationOrders":0,"OrderCount":0},{"Amount":7870,"Price":0.07058,"ID":0,"Period":0,"LiquidationOrders":0,"OrderCount":0},{"Amount":161,"Price":0.07059,"ID":0,"Period":0,"LiquidationOrders":0,"OrderCount":0},{"Amount":4539,"Price":0.07061,"ID":0,"Period":0,"LiquidationOrders":0,"OrderCount":0},{"Amount":1438,"Price":0.07068,"ID":0,"Period":0,"LiquidationOrders":0,"OrderCount":0},{"Amount":3162,"Price":0.07088,"ID":0,"Period":0,"LiquidationOrders":0,"OrderCount":0},{"Amount":99,"Price":0.07104,"ID":0,"Period":0,"LiquidationOrders":0,"OrderCount":0},{"Amount":5018,"Price":0.07108,"ID":0,"Period":0,"LiquidationOrders":0,"OrderCount":0},{"Amount":1540,"Price":0.07115,"ID":0,"Period":0,"LiquidationOrders":0,"OrderCount":0},{"Amount":5080,"Price":0.07129,"ID":0,"Period":0,"LiquidationOrders":0,"OrderCount":0},{"Amount":1512,"Price":0.07145,"ID":0,"Period":0,"LiquidationOrders":0,"OrderCount":0},{"Amount":5016,"Price":0.0715,"ID":0,"Period":0,"LiquidationOrders":0,"OrderCount":0},{"Amount":5026,"Price":0.07171,"ID":0,"Period":0,"LiquidationOrders":0,"OrderCount":0},{"Amount":5062,"Price":0.07192,"ID":0,"Period":0,"LiquidationOrders":0,"OrderCount":0},{"Amount":1517,"Price":0.07197,"ID":0,"Period":0,"LiquidationOrders":0,"OrderCount":0},{"Amount":1511,"Price":0.0726,"ID":0,"Period":0,"LiquidationOrders":0,"OrderCount":0},{"Amount":10376,"Price":0.07314,"ID":0,"Period":0,"LiquidationOrders":0,"OrderCount":0},{"Amount":1,"Price":0.07354,"ID":0,"Period":0,"LiquidationOrders":0,"OrderCount":0},{"Amount":10277,"Price":0.07466,"ID":0,"Period":0,"LiquidationOrders":0,"OrderCount":0},{"Amount":269,"Price":0.07626,"ID":0,"Period":0,"LiquidationOrders":0,"OrderCount":0},{"Amount":269,"Price":0.07636,"ID":0,"Period":0,"LiquidationOrders":0,"OrderCount":0},{"Amount":1,"Price":0.0809,"ID":0,"Period":0,"LiquidationOrders":0,"OrderCount":0},{"Amount":1,"Price":0.08899,"ID":0,"Period":0,"LiquidationOrders":0,"OrderCount":0},{"Amount":1,"Price":0.09789,"ID":0,"Period":0,"LiquidationOrders":0,"OrderCount":0},{"Amount":1,"Price":0.10768,"ID":0,"Period":0,"LiquidationOrders":0,"OrderCount":0}],"Exchange":"Okx","Pair":"BTC-USDT","Asset":"spot","LastUpdated":"0001-01-01T00:00:00Z","LastUpdateID":0,"PriceDuplication":false,"IsFundingRate":false,"RestSnapshot":false,"IDAlignment":false}`
	placeMultipleOrderParamsJSON = `[{"instId":"BTC-USDT","tdMode":"cash","clOrdId":"b159","side":"buy","ordType":"limit","px":"2.15","sz":"2"},{"instId":"BTC-USDT","tdMode":"cash","clOrdId":"b15","side":"buy","ordType":"limit","px":"2.15","sz":"2"}]`
)

func TestPlaceMultipleOrders(t *testing.T) {
	t.Parallel()
	var params []PlaceOrderRequestParam
	err := json.Unmarshal([]byte(placeMultipleOrderParamsJSON), &params)
	assert.NoError(t, err)

	_, err = ok.PlaceMultipleOrders(contextGenerate(), []PlaceOrderRequestParam{})
	require.ErrorIs(t, err, order.ErrSubmissionIsNil)

	arg := PlaceOrderRequestParam{
		ReduceOnly: true,
	}
	_, err = ok.PlaceMultipleOrders(contextGenerate(), []PlaceOrderRequestParam{arg})
	require.ErrorIs(t, err, errMissingInstrumentID)

	arg.InstrumentID = spotTP.String()
	_, err = ok.PlaceMultipleOrders(contextGenerate(), []PlaceOrderRequestParam{arg})
	require.ErrorIs(t, err, order.ErrSideIsInvalid)

	arg.Side = "buy"
	arg.TradeMode = "abc"
	_, err = ok.PlaceMultipleOrders(contextGenerate(), []PlaceOrderRequestParam{arg})
	require.ErrorIs(t, err, errInvalidTradeModeValue)

	arg.TradeMode = "cross"
	_, err = ok.PlaceMultipleOrders(contextGenerate(), []PlaceOrderRequestParam{arg})
	require.ErrorIs(t, err, order.ErrTypeIsInvalid)

	arg.OrderType = orderLimit
	_, err = ok.PlaceMultipleOrders(contextGenerate(), []PlaceOrderRequestParam{arg})
	require.ErrorIs(t, err, order.ErrAmountBelowMin)

	arg.AssetType = asset.Futures
	_, err = ok.PlaceMultipleOrders(contextGenerate(), []PlaceOrderRequestParam{arg})
	require.ErrorIs(t, err, order.ErrSideIsInvalid)

	arg.PositionSide = "long"
	_, err = ok.PlaceMultipleOrders(contextGenerate(), []PlaceOrderRequestParam{arg})
	require.ErrorIs(t, err, order.ErrAmountBelowMin)

	sharedtestvalues.SkipTestIfCredentialsUnset(t, ok, canManipulateRealOrders)
	result, err := ok.PlaceMultipleOrders(contextGenerate(), params)
	require.NoError(t, err)
	assert.NotNil(t, result)
}

func TestCancelSingleOrder(t *testing.T) {
	t.Parallel()
	_, err := ok.CancelSingleOrder(contextGenerate(), &CancelOrderRequestParam{})
	require.ErrorIs(t, err, common.ErrEmptyParams)
	_, err = ok.CancelSingleOrder(contextGenerate(), &CancelOrderRequestParam{OrderID: "12321312312"})
	require.ErrorIs(t, err, errMissingInstrumentID)
	_, err = ok.CancelSingleOrder(contextGenerate(), &CancelOrderRequestParam{InstrumentID: "BTC-USDT"})
	require.ErrorIs(t, err, order.ErrOrderIDNotSet)

	sharedtestvalues.SkipTestIfCredentialsUnset(t, ok, canManipulateRealOrders)
	result, err := ok.CancelSingleOrder(contextGenerate(),
		&CancelOrderRequestParam{
			InstrumentID: spotTP.String(),
			OrderID:      "2510789768709120",
		})
	require.NoError(t, err)
	assert.NotNil(t, result)
}

func TestCancelMultipleOrders(t *testing.T) {
	t.Parallel()
	_, err := ok.CancelMultipleOrders(contextGenerate(), []CancelOrderRequestParam{})
	require.ErrorIs(t, err, common.ErrEmptyParams)
	arg := CancelOrderRequestParam{}
	_, err = ok.CancelMultipleOrders(contextGenerate(), []CancelOrderRequestParam{arg})
	require.ErrorIs(t, err, errMissingInstrumentID)

	arg.InstrumentID = spotTP.String()
	_, err = ok.CancelMultipleOrders(contextGenerate(), []CancelOrderRequestParam{arg})
	require.ErrorIs(t, err, order.ErrOrderIDNotSet)

	sharedtestvalues.SkipTestIfCredentialsUnset(t, ok, canManipulateRealOrders)
	result, err := ok.CancelMultipleOrders(contextGenerate(), []CancelOrderRequestParam{
		{
			InstrumentID: spotTP.String(),
			OrderID:      "2510789768709120",
		},
	})
	require.NoError(t, err)
	assert.NotNil(t, result)
}

func TestAmendOrder(t *testing.T) {
	t.Parallel()
	_, err := ok.AmendOrder(contextGenerate(), nil)
	require.ErrorIs(t, err, common.ErrNilPointer)

	arg := &AmendOrderRequestParams{}
	_, err = ok.AmendOrder(contextGenerate(), arg)
	require.ErrorIs(t, err, errMissingInstrumentID)

	arg.InstrumentID = spotTP.String()
	_, err = ok.AmendOrder(contextGenerate(), arg)
	require.ErrorIs(t, err, order.ErrOrderIDNotSet)

	arg.OrderID = "1234"
	_, err = ok.AmendOrder(contextGenerate(), arg)
	require.ErrorIs(t, err, errInvalidNewSizeOrPriceInformation)

	sharedtestvalues.SkipTestIfCredentialsUnset(t, ok, canManipulateRealOrders)
	result, err := ok.AmendOrder(contextGenerate(), &AmendOrderRequestParams{
		InstrumentID: spotTP.String(),
		OrderID:      "2510789768709120",
		NewPrice:     1233324.332,
	})
	require.NoError(t, err)
	assert.NotNil(t, result)
}

func TestAmendMultipleOrders(t *testing.T) {
	t.Parallel()
	_, err := ok.AmendMultipleOrders(contextGenerate(), []AmendOrderRequestParams{})
	require.ErrorIs(t, err, common.ErrEmptyParams)

	arg := AmendOrderRequestParams{
		NewPriceInUSD: 1233,
	}
	_, err = ok.AmendMultipleOrders(contextGenerate(), []AmendOrderRequestParams{arg})
	require.ErrorIs(t, err, errMissingInstrumentID)

	arg.InstrumentID = spotTP.String()
	_, err = ok.AmendMultipleOrders(contextGenerate(), []AmendOrderRequestParams{arg})
	require.ErrorIs(t, err, order.ErrOrderIDNotSet)

	arg.ClientOrderID = "123212"
	_, err = ok.AmendMultipleOrders(contextGenerate(), []AmendOrderRequestParams{arg})
	require.ErrorIs(t, err, errInvalidNewSizeOrPriceInformation)

	sharedtestvalues.SkipTestIfCredentialsUnset(t, ok, canManipulateRealOrders)
	result, err := ok.AmendMultipleOrders(contextGenerate(), []AmendOrderRequestParams{{
		InstrumentID: spotTP.String(),
		OrderID:      "2510789768709120",
		NewPrice:     1233324.332,
	}})
	require.NoError(t, err)
	assert.NotNil(t, result)
}

func TestClosePositions(t *testing.T) {
	t.Parallel()
	_, err := ok.ClosePositions(contextGenerate(), &ClosePositionsRequestParams{})
	require.ErrorIs(t, err, common.ErrEmptyParams)
	_, err = ok.ClosePositions(contextGenerate(), &ClosePositionsRequestParams{MarginMode: "cross"})
	require.ErrorIs(t, err, errMissingInstrumentID)
	_, err = ok.ClosePositions(contextGenerate(), &ClosePositionsRequestParams{InstrumentID: "BTC-USDT", MarginMode: "abc"})
	require.ErrorIs(t, err, margin.ErrMarginTypeUnsupported)

	sharedtestvalues.SkipTestIfCredentialsUnset(t, ok, canManipulateRealOrders)
	result, err := ok.ClosePositions(contextGenerate(), &ClosePositionsRequestParams{
		InstrumentID: spotTP.String(),
		MarginMode:   "cross",
		Currency:     "BTC",
	})
	require.NoError(t, err)
	assert.NotNil(t, result)
}

func TestGetOrderDetail(t *testing.T) {
	t.Parallel()
	_, err := ok.GetOrderDetail(contextGenerate(), &OrderDetailRequestParam{})
	assert.ErrorIs(t, err, common.ErrEmptyParams)
	_, err = ok.GetOrderDetail(contextGenerate(), &OrderDetailRequestParam{OrderID: "1234"})
	assert.ErrorIs(t, err, errMissingInstrumentID)
	_, err = ok.GetOrderDetail(contextGenerate(), &OrderDetailRequestParam{InstrumentID: "BTC-USDT"})
	assert.ErrorIs(t, err, order.ErrOrderIDNotSet)

	sharedtestvalues.SkipTestIfCredentialsUnset(t, ok)
	result, err := ok.GetOrderDetail(contextGenerate(), &OrderDetailRequestParam{InstrumentID: "SUI-USDT", OrderID: "1974857619964870656"})
	require.NoError(t, err)
	assert.NotNil(t, result)
}

func TestGetOrderList(t *testing.T) {
	t.Parallel()
	_, err := ok.GetOrderList(contextGenerate(), &OrderListRequestParams{})
	assert.ErrorIs(t, err, common.ErrEmptyParams)

	sharedtestvalues.SkipTestIfCredentialsUnset(t, ok)
	result, err := ok.GetOrderList(contextGenerate(), &OrderListRequestParams{Limit: 1})
	require.NoError(t, err)
	assert.NotNil(t, result)
}

func TestGet7DayOrderHistory(t *testing.T) {
	t.Parallel()
	_, err := ok.getOrderHistory(contextGenerate(), &OrderHistoryRequestParams{}, "", request.UnAuth)
	require.ErrorIs(t, err, common.ErrEmptyParams)
	_, err = ok.getOrderHistory(contextGenerate(), &OrderHistoryRequestParams{Category: "abc"}, "", request.UnAuth)
	require.ErrorIs(t, err, errInvalidInstrumentType)

	sharedtestvalues.SkipTestIfCredentialsUnset(t, ok)
	result, err := ok.Get7DayOrderHistory(contextGenerate(), &OrderHistoryRequestParams{OrderListRequestParams: OrderListRequestParams{InstrumentType: "MARGIN"}})
	require.NoError(t, err)
	require.NotNil(t, result)
}

func TestGet3MonthOrderHistory(t *testing.T) {
	t.Parallel()
	sharedtestvalues.SkipTestIfCredentialsUnset(t, ok)
	result, err := ok.Get3MonthOrderHistory(contextGenerate(), &OrderHistoryRequestParams{OrderListRequestParams: OrderListRequestParams{InstrumentType: "MARGIN"}})
	require.NoError(t, err)
	assert.NotNil(t, result)
}

func TestTransactionHistory(t *testing.T) {
	t.Parallel()
	_, err := ok.getTransactionDetails(contextGenerate(), &TransactionDetailRequestParams{}, "", request.UnAuth)
	require.ErrorIs(t, err, common.ErrEmptyParams)

	_, err = ok.getTransactionDetails(contextGenerate(), &TransactionDetailRequestParams{Limit: 10}, "", request.UnAuth)
	require.ErrorIs(t, err, errInvalidInstrumentType)

	sharedtestvalues.SkipTestIfCredentialsUnset(t, ok)
	result, err := ok.GetTransactionDetailsLast3Days(contextGenerate(), &TransactionDetailRequestParams{InstrumentType: "MARGIN", Limit: 1})
	require.NoError(t, err)
	require.NotNil(t, result)
}

func TestGetTransactionDetailsLast3Months(t *testing.T) {
	t.Parallel()
	sharedtestvalues.SkipTestIfCredentialsUnset(t, ok)
	result, err := ok.GetTransactionDetailsLast3Months(contextGenerate(), &TransactionDetailRequestParams{InstrumentType: "MARGIN"})
	require.NoError(t, err)
	assert.NotNil(t, result)
}

func TestPlaceAlgoOrder(t *testing.T) {
	t.Parallel()
	_, err := ok.PlaceAlgoOrder(contextGenerate(), &AlgoOrderParams{})
	require.ErrorIs(t, err, common.ErrEmptyParams)
	arg := &AlgoOrderParams{
		ReduceOnly: true,
	}
	arg.OrderType = "conditional"
	_, err = ok.PlaceAlgoOrder(contextGenerate(), arg)
	require.ErrorIs(t, err, errMissingInstrumentID)

	arg.InstrumentID = spotTP.String()
	_, err = ok.PlaceAlgoOrder(contextGenerate(), arg)
	require.ErrorIs(t, err, errInvalidTradeModeValue)

	arg.TradeMode = TradeModeCross
	_, err = ok.PlaceAlgoOrder(contextGenerate(), arg)
	require.ErrorIs(t, err, order.ErrSideIsInvalid)

	arg.Side = order.Sell.Lower()
	arg.OrderType = ""
	_, err = ok.PlaceAlgoOrder(contextGenerate(), arg)
	require.ErrorIs(t, err, order.ErrTypeIsInvalid)

	arg.OrderType = "limit"
	_, err = ok.PlaceAlgoOrder(contextGenerate(), arg)
	require.ErrorIs(t, err, order.ErrAmountBelowMin)
}

func TestStopOrder(t *testing.T) {
	t.Parallel()
	_, err := ok.PlaceStopOrder(contextGenerate(), &AlgoOrderParams{})
	require.ErrorIs(t, err, common.ErrEmptyParams)
	arg := &AlgoOrderParams{
		ReduceOnly: true,
	}
	arg.OrderType = "conditional"
	_, err = ok.PlaceStopOrder(contextGenerate(), arg)
	require.ErrorIs(t, err, order.ErrPriceBelowMin)

	arg.TakeProfitTriggerPrice = 123
	_, err = ok.PlaceStopOrder(contextGenerate(), arg)
	require.ErrorIs(t, err, order.ErrUnknownPriceType)

	arg.TakeProfitTriggerPriceType = "last_price"
	arg.AlgoClientOrderID = "12345"
	_, err = ok.PlaceStopOrder(contextGenerate(), arg)
	require.ErrorIs(t, err, errMissingInstrumentID)

	arg.InstrumentID = spotTP.String()
	_, err = ok.PlaceStopOrder(contextGenerate(), arg)
	require.ErrorIs(t, err, errInvalidTradeModeValue)

	arg.TradeMode = TradeModeCross
	_, err = ok.PlaceStopOrder(contextGenerate(), arg)
	require.ErrorIs(t, err, order.ErrSideIsInvalid)

	arg.Side = order.Sell.Lower()
	arg.OrderType = ""
	_, err = ok.PlaceStopOrder(contextGenerate(), arg)
	require.ErrorIs(t, err, order.ErrTypeIsInvalid)

	arg.OrderType = "limit"
	_, err = ok.PlaceStopOrder(contextGenerate(), arg)
	require.ErrorIs(t, err, order.ErrAmountBelowMin)

	// Offline error handling unit tests for the base function PlaceAlgoOrder are already covered within unit test TestPlaceAlgoOrder.
	sharedtestvalues.SkipTestIfCredentialsUnset(t, ok, canManipulateRealOrders)
	result, err := ok.PlaceStopOrder(contextGenerate(), &AlgoOrderParams{
		AlgoClientOrderID:          "681096944655273984",
		TakeProfitTriggerPriceType: "index",
		InstrumentID:               "BTC-USDT",
		OrderType:                  "conditional",
		Side:                       order.Sell.Lower(),
		TradeMode:                  "isolated",
		Size:                       12,
		TakeProfitTriggerPrice:     12335,
		TakeProfitOrderPrice:       1234,
	})
	assert.NoError(t, err)
	assert.NotNil(t, result)
}

func TestPlaceIcebergOrder(t *testing.T) {
	t.Parallel()
	_, err := ok.PlaceIcebergOrder(contextGenerate(), &AlgoOrderParams{})
	require.ErrorIs(t, err, common.ErrEmptyParams)
	_, err = ok.PlaceIcebergOrder(contextGenerate(), &AlgoOrderParams{ReduceOnly: true})
	require.ErrorIs(t, err, order.ErrTypeIsInvalid)
	_, err = ok.PlaceIcebergOrder(contextGenerate(), &AlgoOrderParams{OrderType: "iceberg"})
	require.ErrorIs(t, err, errMissingSizeLimit)
	_, err = ok.PlaceIcebergOrder(contextGenerate(), &AlgoOrderParams{OrderType: "iceberg", SizeLimit: 123})
	require.ErrorIs(t, err, errInvalidPriceLimit)

	// Offline error handling unit tests for the base function PlaceAlgoOrder are already covered within unit test TestPlaceAlgoOrder.
	sharedtestvalues.SkipTestIfCredentialsUnset(t, ok, canManipulateRealOrders)
	result, err := ok.PlaceIcebergOrder(contextGenerate(), &AlgoOrderParams{
		AlgoClientOrderID: "681096944655273984",
		LimitPrice:        100.22, SizeLimit: 9999.9,
		PriceSpread: 0.04, InstrumentID: "BTC-USDT",
		OrderType: "iceberg", Side: order.Buy.Lower(),
		TradeMode: "isolated", Size: 6,
	})
	assert.NoError(t, err)
	assert.NotNil(t, result)
}

func TestPlaceTWAPOrder(t *testing.T) {
	t.Parallel()
	_, err := ok.PlaceTWAPOrder(contextGenerate(), &AlgoOrderParams{})
	require.ErrorIs(t, err, common.ErrEmptyParams)

	_, err = ok.PlaceTWAPOrder(contextGenerate(), &AlgoOrderParams{ReduceOnly: true})
	require.ErrorIs(t, err, order.ErrTypeIsInvalid)

	_, err = ok.PlaceTWAPOrder(contextGenerate(), &AlgoOrderParams{OrderType: "twap"})
	require.ErrorIs(t, err, errMissingSizeLimit)

	_, err = ok.PlaceTWAPOrder(contextGenerate(), &AlgoOrderParams{SizeLimit: 2, OrderType: "twap"})
	require.ErrorIs(t, err, errInvalidPriceLimit)

	_, err = ok.PlaceTWAPOrder(contextGenerate(), &AlgoOrderParams{SizeLimit: 2, OrderType: "twap", LimitPrice: 1234.5})
	require.ErrorIs(t, err, errMissingIntervalValue)

	// Offline error handling unit tests for the base function PlaceAlgoOrder are already covered within unit test TestPlaceAlgoOrder.
	sharedtestvalues.SkipTestIfCredentialsUnset(t, ok, canManipulateRealOrders)
	result, err := ok.PlaceTWAPOrder(contextGenerate(), &AlgoOrderParams{
		AlgoClientOrderID: "681096944655273984",
		InstrumentID:      "BTC-USDT",
		LimitPrice:        100.22,
		SizeLimit:         9999.9,
		OrderType:         "twap",
		PriceSpread:       0.4,
		TradeMode:         "cross",
		Side:              order.Sell.Lower(),
		Size:              6,
		TimeInterval:      kline.ThreeDay,
	})
	assert.NoError(t, err)
	assert.NotNil(t, result)
}

func TestPlaceTakeProfitStopLossOrder(t *testing.T) {
	t.Parallel()
	_, err := ok.PlaceTakeProfitStopLossOrder(contextGenerate(), &AlgoOrderParams{})
	require.ErrorIs(t, err, common.ErrEmptyParams)
	_, err = ok.PlaceTakeProfitStopLossOrder(contextGenerate(), &AlgoOrderParams{ReduceOnly: true})
	require.ErrorIs(t, err, order.ErrTypeIsInvalid)
	_, err = ok.PlaceTakeProfitStopLossOrder(contextGenerate(), &AlgoOrderParams{OrderType: "conditional"})
	require.ErrorIs(t, err, order.ErrPriceBelowMin)
	_, err = ok.PlaceTakeProfitStopLossOrder(contextGenerate(), &AlgoOrderParams{
		OrderType:                "conditional",
		StopLossTriggerPrice:     1234,
		StopLossTriggerPriceType: "abcd",
	})
	require.ErrorIs(t, err, order.ErrUnknownPriceType)

	// Offline error handling unit tests for the base function PlaceAlgoOrder are already covered within unit test TestPlaceAlgoOrder.
	sharedtestvalues.SkipTestIfCredentialsUnset(t, ok, canManipulateRealOrders)
	result, err := ok.PlaceTakeProfitStopLossOrder(contextGenerate(), &AlgoOrderParams{
		OrderType:                "conditional",
		StopLossTriggerPrice:     1234,
		StopLossTriggerPriceType: "last",
		AlgoClientOrderID:        "681096944655273984",
		InstrumentID:             "BTC-USDT",
		LimitPrice:               100.22,
		SizeLimit:                9999.9,
		PriceSpread:              0.4,
		TradeMode:                "cross",
		Side:                     order.Sell.Lower(),
		Size:                     6,
		TimeInterval:             kline.ThreeDay,
	})
	assert.NoError(t, err)
	assert.NotNil(t, result)
}

func TestPlaceChaseAlgoOrder(t *testing.T) {
	t.Parallel()
	_, err := ok.PlaceChaseAlgoOrder(contextGenerate(), &AlgoOrderParams{})
	require.ErrorIs(t, err, common.ErrEmptyParams)
	arg := &AlgoOrderParams{
		ReduceOnly: true,
	}
	_, err = ok.PlaceChaseAlgoOrder(contextGenerate(), arg)
	require.ErrorIs(t, err, order.ErrTypeIsInvalid)

	arg.OrderType = "chase"
	arg.MaxChaseType = "percentage"
	_, err = ok.PlaceChaseAlgoOrder(contextGenerate(), arg)
	require.ErrorIs(t, err, errPriceTrackingNotSet)

	arg.MaxChaseType = "percentage"
	arg.MaxChaseValue = .5
	_, err = ok.PlaceChaseAlgoOrder(contextGenerate(), arg)
	require.ErrorIs(t, err, errMissingInstrumentID)

	arg.InstrumentID = "BTC-USDT"
	_, err = ok.PlaceChaseAlgoOrder(contextGenerate(), arg)
	require.ErrorIs(t, err, errInvalidTradeModeValue)

	arg.TradeMode = "cross"
	_, err = ok.PlaceChaseAlgoOrder(contextGenerate(), arg)
	require.ErrorIs(t, err, order.ErrSideIsInvalid)

	arg.Side = order.Sell.Lower()
	_, err = ok.PlaceChaseAlgoOrder(contextGenerate(), arg)
	require.ErrorIs(t, err, order.ErrAmountBelowMin)

	// Offline error handling unit tests for the base function PlaceAlgoOrder are already covered within unit test TestPlaceAlgoOrder.
	sharedtestvalues.SkipTestIfCredentialsUnset(t, ok, canManipulateRealOrders)
	result, err := ok.PlaceChaseAlgoOrder(contextGenerate(), &AlgoOrderParams{
		AlgoClientOrderID: "681096944655273984",
		InstrumentID:      "BTC-USDT",
		LimitPrice:        100.22,
		OrderType:         "chase",
		TradeMode:         "cross",
		Side:              order.Sell.Lower(),
		MaxChaseType:      "distance",
		MaxChaseValue:     .5,
		Size:              6,
	})
	require.NoError(t, err)
	assert.NotNil(t, result)
}

func TestTriggerAlgoOrder(t *testing.T) {
	t.Parallel()
	_, err := ok.PlaceTriggerAlgoOrder(contextGenerate(), &AlgoOrderParams{})
	require.ErrorIs(t, err, common.ErrEmptyParams)

	_, err = ok.PlaceTriggerAlgoOrder(contextGenerate(), &AlgoOrderParams{AlgoClientOrderID: "1234"})
	require.ErrorIs(t, err, order.ErrTypeIsInvalid)

	_, err = ok.PlaceTriggerAlgoOrder(contextGenerate(), &AlgoOrderParams{AlgoClientOrderID: "1234", OrderType: "trigger"})
	require.ErrorIs(t, err, order.ErrPriceBelowMin)

	_, err = ok.PlaceTriggerAlgoOrder(contextGenerate(), &AlgoOrderParams{AlgoClientOrderID: "1234", OrderType: "trigger", TriggerPrice: 123., TriggerPriceType: "abcd"})
	require.ErrorIs(t, err, order.ErrUnknownPriceType)

	// Offline error handling unit tests for the base function PlaceAlgoOrder are already covered within unit test TestPlaceAlgoOrder.
	sharedtestvalues.SkipTestIfCredentialsUnset(t, ok, canManipulateRealOrders)
	result, err := ok.PlaceTriggerAlgoOrder(contextGenerate(), &AlgoOrderParams{
		AlgoClientOrderID: "681096944655273984",
		TriggerPriceType:  "mark",
		TriggerPrice:      1234,
		InstrumentID:      "BTC-USDT",
		OrderType:         "trigger",
		Side:              order.Buy.Lower(),
		TradeMode:         "cross",
		Size:              5,
	})
	require.NoError(t, err)
	assert.NotNil(t, result)
}

func TestPlaceTrailingStopOrder(t *testing.T) {
	t.Parallel()
	_, err := ok.PlaceTrailingStopOrder(contextGenerate(), &AlgoOrderParams{})
	assert.ErrorIs(t, err, common.ErrEmptyParams)
	_, err = ok.PlaceTrailingStopOrder(contextGenerate(), &AlgoOrderParams{Size: 2})
	assert.ErrorIs(t, err, order.ErrTypeIsInvalid)
	_, err = ok.PlaceTrailingStopOrder(contextGenerate(), &AlgoOrderParams{Size: 2, OrderType: "move_order_stop"})
	assert.ErrorIs(t, err, errPriceTrackingNotSet)

	// Offline error handling unit tests for the base function PlaceAlgoOrder are already covered within unit test TestPlaceAlgoOrder.
	sharedtestvalues.SkipTestIfCredentialsUnset(t, ok, canManipulateRealOrders)
	result, err := ok.PlaceTrailingStopOrder(contextGenerate(), &AlgoOrderParams{
		AlgoClientOrderID: "681096944655273984", CallbackRatio: 0.01,
		InstrumentID: "BTC-USDT", OrderType: "move_order_stop",
		Side: order.Buy.Lower(), TradeMode: "isolated",
		Size: 2, ActivePrice: 1234,
	})
	assert.NoError(t, err)
	assert.NotNil(t, result)
}

func TestCancelAlgoOrder(t *testing.T) {
	t.Parallel()
	arg := AlgoOrderCancelParams{}
	_, err := ok.CancelAlgoOrder(contextGenerate(), []AlgoOrderCancelParams{arg})
	require.ErrorIs(t, err, common.ErrEmptyParams)

	arg.AlgoOrderID = "90994943"
	_, err = ok.CancelAlgoOrder(contextGenerate(), []AlgoOrderCancelParams{arg})
	require.ErrorIs(t, err, errMissingInstrumentID)

	arg.InstrumentID = "BTC-USDT"
	arg.AlgoOrderID = ""
	_, err = ok.CancelAlgoOrder(contextGenerate(), []AlgoOrderCancelParams{arg})
	require.ErrorIs(t, err, order.ErrOrderIDNotSet)

	sharedtestvalues.SkipTestIfCredentialsUnset(t, ok, canManipulateRealOrders)
	result, err := ok.CancelAlgoOrder(contextGenerate(), []AlgoOrderCancelParams{
		{
			InstrumentID: "BTC-USDT",
			AlgoOrderID:  "90994943",
		},
	})
	require.NoError(t, err)
	assert.NotNil(t, result)
}

func TestCancelAdvanceAlgoOrder(t *testing.T) {
	t.Parallel()
	_, err := ok.CancelAdvanceAlgoOrder(contextGenerate(), nil)
	require.ErrorIs(t, err, common.ErrEmptyParams)
	_, err = ok.CancelAdvanceAlgoOrder(contextGenerate(), []AlgoOrderCancelParams{{}})
	require.ErrorIs(t, err, common.ErrEmptyParams)
	_, err = ok.CancelAdvanceAlgoOrder(contextGenerate(), []AlgoOrderCancelParams{{InstrumentID: "90994943"}})
	require.ErrorIs(t, err, order.ErrOrderIDNotSet)
	_, err = ok.CancelAdvanceAlgoOrder(contextGenerate(), []AlgoOrderCancelParams{{AlgoOrderID: "90994943"}})
	require.ErrorIs(t, err, errMissingInstrumentID)

	sharedtestvalues.SkipTestIfCredentialsUnset(t, ok, canManipulateRealOrders)
	result, err := ok.CancelAdvanceAlgoOrder(contextGenerate(), []AlgoOrderCancelParams{{
		InstrumentID: "BTC-USDT",
		AlgoOrderID:  "90994943",
	}})
	require.NoError(t, err)
	assert.NotNil(t, result)
}

func TestGetAlgoOrderList(t *testing.T) {
	t.Parallel()
	_, err := ok.GetAlgoOrderList(contextGenerate(), "", "", "", "", "", time.Time{}, time.Time{}, 1)
	require.ErrorIs(t, err, order.ErrTypeIsInvalid)

	sharedtestvalues.SkipTestIfCredentialsUnset(t, ok)
	result, err := ok.GetAlgoOrderList(contextGenerate(), "conditional", "", "", "", "", time.Time{}, time.Time{}, 1)
	require.NoError(t, err)
	assert.NotNil(t, result)
}

func TestGetAlgoOrderHistory(t *testing.T) {
	t.Parallel()
	_, err := ok.GetAlgoOrderHistory(contextGenerate(), "", "effective", "", "", "", time.Time{}, time.Time{}, 1)
	require.ErrorIs(t, err, order.ErrTypeIsInvalid)
	_, err = ok.GetAlgoOrderHistory(contextGenerate(), "conditional", "", "", "", "", time.Time{}, time.Time{}, 1)
	require.ErrorIs(t, err, errMissingEitherAlgoIDOrState)

	sharedtestvalues.SkipTestIfCredentialsUnset(t, ok)
	result, err := ok.GetAlgoOrderHistory(contextGenerate(), "conditional", "effective", "", "", "", time.Time{}, time.Time{}, 1)
	require.NoError(t, err)
	assert.NotNil(t, result)
}

func TestGetEasyConvertCurrencyList(t *testing.T) {
	t.Parallel()
	sharedtestvalues.SkipTestIfCredentialsUnset(t, ok)
	result, err := ok.GetEasyConvertCurrencyList(contextGenerate(), "1")
	require.NoError(t, err)
	assert.NotNil(t, result)
}

func TestGetOneClickRepayCurrencyList(t *testing.T) {
	t.Parallel()
	sharedtestvalues.SkipTestIfCredentialsUnset(t, ok)
	result, err := ok.GetOneClickRepayCurrencyList(contextGenerate(), "cross")
	require.NoError(t, err)
	assert.NotNil(t, result)
}

func TestPlaceEasyConvert(t *testing.T) {
	t.Parallel()
	_, err := ok.PlaceEasyConvert(contextGenerate(), PlaceEasyConvertParam{})
	require.ErrorIs(t, err, currency.ErrCurrencyCodeEmpty)

	_, err = ok.PlaceEasyConvert(contextGenerate(), PlaceEasyConvertParam{FromCurrency: []string{"BTC"}})
	require.ErrorIs(t, err, currency.ErrCurrencyCodeEmpty)

	sharedtestvalues.SkipTestIfCredentialsUnset(t, ok, canManipulateRealOrders)
	result, err := ok.PlaceEasyConvert(contextGenerate(), PlaceEasyConvertParam{FromCurrency: []string{"BTC"}, ToCurrency: "USDT"})
	require.NoError(t, err)
	assert.NotNil(t, result)
}

func TestGetEasyConvertHistory(t *testing.T) {
	t.Parallel()
	sharedtestvalues.SkipTestIfCredentialsUnset(t, ok)
	result, err := ok.GetEasyConvertHistory(contextGenerate(), time.Time{}, time.Time{}, 1)
	require.NoError(t, err)
	assert.NotNil(t, result)
}

func TestGetOneClickRepayHistory(t *testing.T) {
	t.Parallel()
	sharedtestvalues.SkipTestIfCredentialsUnset(t, ok)
	result, err := ok.GetOneClickRepayHistory(contextGenerate(), time.Time{}, time.Time{}, 1)
	require.NoError(t, err)
	assert.NotNil(t, result)
}

func TestTradeOneClickRepay(t *testing.T) {
	t.Parallel()
	_, err := ok.TradeOneClickRepay(contextGenerate(), TradeOneClickRepayParam{DebtCurrency: []string{}, RepayCurrency: "USDT"})
	require.ErrorIs(t, err, currency.ErrCurrencyCodeEmpty)
	_, err = ok.TradeOneClickRepay(contextGenerate(), TradeOneClickRepayParam{DebtCurrency: []string{"BTC"}, RepayCurrency: ""})
	require.ErrorIs(t, err, currency.ErrCurrencyCodeEmpty)

	sharedtestvalues.SkipTestIfCredentialsUnset(t, ok, canManipulateRealOrders)
	result, err := ok.TradeOneClickRepay(contextGenerate(), TradeOneClickRepayParam{
		DebtCurrency:  []string{"BTC"},
		RepayCurrency: "USDT",
	})
	require.NoError(t, err)
	assert.NotNil(t, result)
}

func TestGetCounterparties(t *testing.T) {
	t.Parallel()
	sharedtestvalues.SkipTestIfCredentialsUnset(t, ok)
	result, err := ok.GetCounterparties(contextGenerate())
	require.NoError(t, err)
	assert.NotNil(t, result)
}

const createRFQInputJSON = `{"anonymous": true,"counterparties":["Trader1","Trader2"],"clRfqId":"rfq01","legs":[{"sz":"25","side":"buy","instId":"BTCUSD-221208-100000-C"},{"sz":"150","side":"buy","instId":"ETH-USDT","tgtCcy":"base_ccy"}]}`

func TestCreateRFQ(t *testing.T) {
	t.Parallel()
	var input *CreateRFQInput
	err := json.Unmarshal([]byte(createRFQInputJSON), &input)
	require.NoError(t, err)

	_, err = ok.CreateRFQ(contextGenerate(), &CreateRFQInput{CounterParties: []string{}})
	require.ErrorIs(t, err, errInvalidCounterParties)

	_, err = ok.CreateRFQ(contextGenerate(), &CreateRFQInput{CounterParties: []string{"Trader1"}})
	require.ErrorIs(t, err, errMissingLegs)

	sharedtestvalues.SkipTestIfCredentialsUnset(t, ok, canManipulateRealOrders)
	result, err := ok.CreateRFQ(contextGenerate(), input)
	require.NoError(t, err)
	assert.NotNil(t, result)
}

func TestCancelRFQ(t *testing.T) {
	t.Parallel()
	_, err := ok.CancelRFQ(contextGenerate(), "", "")
	require.ErrorIs(t, err, order.ErrOrderIDNotSet)

	sharedtestvalues.SkipTestIfCredentialsUnset(t, ok, canManipulateRealOrders)
	result, err := ok.CancelRFQ(contextGenerate(), "", "somersdjskfjsdkfjxvxv")
	require.NoError(t, err)
	assert.NotNil(t, result)
}

func TestMultipleCancelRFQ(t *testing.T) {
	t.Parallel()
	_, err := ok.CancelMultipleRFQs(contextGenerate(), nil)
	require.ErrorIs(t, err, common.ErrNilPointer)

	_, err = ok.CancelMultipleRFQs(contextGenerate(), &CancelRFQRequestsParam{})
	require.ErrorIs(t, err, order.ErrOrderIDNotSet)

	_, err = ok.CancelMultipleRFQs(contextGenerate(), &CancelRFQRequestsParam{RFQIDs: make([]string, 100), ClientRFQIDs: make([]string, 100)})
	require.ErrorIs(t, err, errMaxRFQOrdersToCancel)

	sharedtestvalues.SkipTestIfCredentialsUnset(t, ok, canManipulateRealOrders)
	result, err := ok.CancelMultipleRFQs(contextGenerate(), &CancelRFQRequestsParam{ClientRFQIDs: []string{"somersdjskfjsdkfjxvxv"}})
	require.NoError(t, err)
	assert.NotNil(t, result)
}

func TestCancelAllRFQs(t *testing.T) {
	t.Parallel()
	sharedtestvalues.SkipTestIfCredentialsUnset(t, ok, canManipulateRealOrders)
	result, err := ok.CancelAllRFQs(contextGenerate())
	require.NoError(t, err)
	assert.NotNil(t, result)
}

func TestExecuteQuote(t *testing.T) {
	t.Parallel()
	_, err := ok.ExecuteQuote(contextGenerate(), "", "")
	assert.ErrorIs(t, err, errMissingRFQIDOrQuoteID)

	sharedtestvalues.SkipTestIfCredentialsUnset(t, ok, canManipulateRealOrders)
	result, err := ok.ExecuteQuote(contextGenerate(), "22540", "84073")
	require.NoError(t, err)
	assert.NotNil(t, result)
}

func TestGetQuoteProducts(t *testing.T) {
	t.Parallel()
	sharedtestvalues.SkipTestIfCredentialsUnset(t, ok)
	result, err := ok.GetQuoteProducts(contextGenerate())
	require.NoError(t, err)
	assert.NotNil(t, result)
}

func TestSetQuoteProducts(t *testing.T) {
	t.Parallel()
	_, err := ok.SetQuoteProducts(contextGenerate(), []SetQuoteProductParam{})
	require.ErrorIs(t, err, common.ErrEmptyParams)

	_, err = ok.SetQuoteProducts(contextGenerate(), []SetQuoteProductParam{{InstrumentType: "ABC"}})
	require.ErrorIs(t, err, errInvalidInstrumentType)

	arg := SetQuoteProductParam{InstrumentType: "SWAP"}
	_, err = ok.SetQuoteProducts(contextGenerate(), []SetQuoteProductParam{arg})
	require.ErrorIs(t, err, errMissingMakerInstrumentSettings)

	data := MakerInstrumentSetting{MaxBlockSize: 10000, MakerPriceBand: 5}
	arg.Data = []MakerInstrumentSetting{data}
	_, err = ok.SetQuoteProducts(contextGenerate(), []SetQuoteProductParam{arg})
	require.ErrorIs(t, err, errInvalidUnderlying)

	arg.InstrumentType = "SPOT"
	data = MakerInstrumentSetting{Underlying: "BTC-USD", MaxBlockSize: 10000, MakerPriceBand: 5}
	arg.Data = []MakerInstrumentSetting{data}
	_, err = ok.SetQuoteProducts(contextGenerate(), []SetQuoteProductParam{arg})
	require.ErrorIs(t, err, errMissingInstrumentID)

	sharedtestvalues.SkipTestIfCredentialsUnset(t, ok, canManipulateRealOrders)
	result, err := ok.SetQuoteProducts(contextGenerate(), []SetQuoteProductParam{
		{
			InstrumentType: "SWAP",
			Data: []MakerInstrumentSetting{
				{
					Underlying:     "BTC-USD",
					MaxBlockSize:   10000,
					MakerPriceBand: 5,
				},
				{
					Underlying: "ETH-USDT",
				},
			},
		},
	})
	require.NoError(t, err)
	assert.NotNil(t, result)
}

func TestResetRFQMMPStatus(t *testing.T) {
	t.Parallel()
	sharedtestvalues.SkipTestIfCredentialsUnset(t, ok, canManipulateRealOrders)
	result, err := ok.ResetRFQMMPStatus(contextGenerate())
	require.NoError(t, err)
	assert.NotNil(t, result)
}

func TestCreateQuote(t *testing.T) {
	t.Parallel()
	_, err := ok.CreateQuote(contextGenerate(), nil)
	require.ErrorIs(t, err, common.ErrNilPointer)

	arg := &CreateQuoteParams{}
	_, err = ok.CreateQuote(contextGenerate(), arg)
	require.ErrorIs(t, err, errMissingRFQID)

	arg.RFQID = "123456789"
	_, err = ok.CreateQuote(contextGenerate(), arg)
	require.ErrorIs(t, err, order.ErrSideIsInvalid)

	arg.QuoteSide = "sell"
	_, err = ok.CreateQuote(contextGenerate(), arg)
	require.ErrorIs(t, err, errMissingLegs)

	subArg := QuoteLeg{}
	arg.Legs = []QuoteLeg{subArg}
	_, err = ok.CreateQuote(contextGenerate(), arg)
	require.ErrorIs(t, err, errMissingInstrumentID)

	subArg.InstrumentID = "SOL-USD-220909"
	arg.Legs = []QuoteLeg{subArg}
	_, err = ok.CreateQuote(contextGenerate(), arg)
	require.ErrorIs(t, err, errMissingSizeOfQuote)

	subArg.SizeOfQuoteLeg = 2
	arg.Legs = []QuoteLeg{subArg}
	_, err = ok.CreateQuote(contextGenerate(), arg)
	require.ErrorIs(t, err, errMissingLegsQuotePrice)

	subArg.Price = 1234
	arg.Legs = []QuoteLeg{subArg}
	_, err = ok.CreateQuote(contextGenerate(), arg)
	require.ErrorIs(t, err, order.ErrSideIsInvalid)

	sharedtestvalues.SkipTestIfCredentialsUnset(t, ok, canManipulateRealOrders)
	result, err := ok.CreateQuote(contextGenerate(), &CreateQuoteParams{
		RFQID:     "12345",
		QuoteSide: order.Buy.Lower(),
		Legs: []QuoteLeg{
			{
				Price:          1234,
				SizeOfQuoteLeg: 2,
				InstrumentID:   "SOL-USD-220909",
				Side:           order.Sell,
			},
			{
				Price:          1234,
				SizeOfQuoteLeg: 1,
				InstrumentID:   "SOL-USD-220909",
				Side:           order.Buy,
			},
		},
	})
	require.NoError(t, err)
	assert.NotNil(t, result)
}

func TestCancelQuote(t *testing.T) {
	t.Parallel()
	_, err := ok.CancelQuote(contextGenerate(), "", "")
	require.ErrorIs(t, err, order.ErrOrderIDNotSet)

	sharedtestvalues.SkipTestIfCredentialsUnset(t, ok, canManipulateRealOrders)
	result, err := ok.CancelQuote(contextGenerate(), "1234", "")
	require.NoError(t, err)
	require.NotNil(t, result)

	result, err = ok.CancelQuote(contextGenerate(), "", "1234")
	require.NoError(t, err)
	assert.NotNil(t, result)
}

func TestCancelMultipleQuote(t *testing.T) {
	t.Parallel()
	_, err := ok.CancelMultipleQuote(contextGenerate(), CancelQuotesRequestParams{})
	require.ErrorIs(t, err, order.ErrOrderIDNotSet)

	sharedtestvalues.SkipTestIfCredentialsUnset(t, ok, canManipulateRealOrders)
	result, err := ok.CancelMultipleQuote(contextGenerate(), CancelQuotesRequestParams{
		QuoteIDs: []string{"1150", "1151", "1152"},
		// Block trades require a minimum of $100,000 in assets in your trading account
	})
	require.NoError(t, err)
	assert.NotNil(t, result)
}

func TestCancelAllRFQQuotes(t *testing.T) {
	t.Parallel()
	sharedtestvalues.SkipTestIfCredentialsUnset(t, ok, canManipulateRealOrders)
	tt, err := ok.CancelAllRFQQuotes(contextGenerate())
	require.NoError(t, err)
	assert.NotEmpty(t, tt)
}

func TestGetRFQs(t *testing.T) {
	t.Parallel()
	_, err := ok.GetRFQs(contextGenerate(), &RFQRequestParams{})
	require.ErrorIs(t, err, common.ErrEmptyParams)

	sharedtestvalues.SkipTestIfCredentialsUnset(t, ok)
	result, err := ok.GetRFQs(contextGenerate(), &RFQRequestParams{
		Limit: 1,
	})
	require.NoError(t, err)
	assert.NotNil(t, result)
}

func TestGetQuotes(t *testing.T) {
	t.Parallel()
	_, err := ok.GetQuotes(contextGenerate(), &QuoteRequestParams{})
	require.ErrorIs(t, err, common.ErrEmptyParams)

	sharedtestvalues.SkipTestIfCredentialsUnset(t, ok)
	result, err := ok.GetQuotes(contextGenerate(), &QuoteRequestParams{
		Limit: 3,
	})
	require.NoError(t, err)
	assert.NotNil(t, result)
}

func TestGetRFQTrades(t *testing.T) {
	t.Parallel()
	_, err := ok.GetRFQTrades(contextGenerate(), &RFQTradesRequestParams{})
	require.ErrorIs(t, err, common.ErrEmptyParams)

	sharedtestvalues.SkipTestIfCredentialsUnset(t, ok)
	result, err := ok.GetRFQTrades(contextGenerate(), &RFQTradesRequestParams{Limit: 1})
	require.NoError(t, err)
	assert.NotNil(t, result)
}

func TestGetPublicRFQTrades(t *testing.T) {
	t.Parallel()
	sharedtestvalues.SkipTestIfCredentialsUnset(t, ok)
	result, err := ok.GetPublicRFQTrades(contextGenerate(), "", "", 3)
	require.NoError(t, err)
	assert.NotNil(t, result)
}

func TestGetFundingCurrencies(t *testing.T) {
	t.Parallel()
	sharedtestvalues.SkipTestIfCredentialsUnset(t, ok)
	result, err := ok.GetFundingCurrencies(contextGenerate(), currency.BTC)
	require.NoError(t, err)
	assert.NotNil(t, result)
}

func TestGetBalance(t *testing.T) {
	t.Parallel()
	sharedtestvalues.SkipTestIfCredentialsUnset(t, ok)
	result, err := ok.GetBalance(contextGenerate(), currency.EMPTYCODE)
	require.NoError(t, err)
	assert.NotNil(t, result)
}

func TestGetNonTradableAssets(t *testing.T) {
	t.Parallel()
	sharedtestvalues.SkipTestIfCredentialsUnset(t, ok)
	result, err := ok.GetNonTradableAssets(contextGenerate(), currency.BTC)
	require.NoError(t, err)
	assert.NotNil(t, result)
}

func TestGetAccountAssetValuation(t *testing.T) {
	t.Parallel()
	sharedtestvalues.SkipTestIfCredentialsUnset(t, ok)
	result, err := ok.GetAccountAssetValuation(contextGenerate(), currency.EMPTYCODE)
	require.NoError(t, err)
	assert.NotNil(t, result)
}

func TestFundingTransfer(t *testing.T) {
	t.Parallel()
	_, err := ok.FundingTransfer(contextGenerate(), &FundingTransferRequestInput{})
	assert.ErrorIs(t, err, common.ErrEmptyParams)
	_, err = ok.FundingTransfer(contextGenerate(), &FundingTransferRequestInput{
		BeneficiaryAccountType: "6", RemittingAccountType: "18", Currency: currency.BTC,
	})
	assert.ErrorIs(t, err, order.ErrAmountBelowMin)
	_, err = ok.FundingTransfer(contextGenerate(), &FundingTransferRequestInput{
		Amount: 12.000, BeneficiaryAccountType: "6",
		RemittingAccountType: "18", Currency: currency.EMPTYCODE,
	})
	assert.ErrorIs(t, err, currency.ErrCurrencyCodeEmpty)
	_, err = ok.FundingTransfer(contextGenerate(), &FundingTransferRequestInput{
		Amount: 12.000, BeneficiaryAccountType: "2",
		RemittingAccountType: "3", Currency: currency.BTC,
	})
	assert.ErrorIs(t, err, errAddressRequired)
	_, err = ok.FundingTransfer(contextGenerate(), &FundingTransferRequestInput{
		Amount: 12.000, BeneficiaryAccountType: "2",
		RemittingAccountType: "18", Currency: currency.BTC,
	})
	assert.ErrorIs(t, err, errAddressRequired)

	sharedtestvalues.SkipTestIfCredentialsUnset(t, ok, canManipulateRealOrders)
	result, err := ok.FundingTransfer(contextGenerate(), &FundingTransferRequestInput{
		Amount:                 12.000,
		BeneficiaryAccountType: "6",
		RemittingAccountType:   "18",
		Currency:               currency.BTC,
	})
	require.NoError(t, err)
	assert.NotNil(t, result)
}

func TestGetFundsTransferState(t *testing.T) {
	t.Parallel()
	_, err := ok.GetFundsTransferState(contextGenerate(), "", "", 1)
	require.ErrorIs(t, err, order.ErrOrderIDNotSet)

	sharedtestvalues.SkipTestIfCredentialsUnset(t, ok)
	result, err := ok.GetFundsTransferState(contextGenerate(), "754147", "1232", 1)
	require.NoError(t, err)
	assert.NotNil(t, result)
}

func TestGetAssetBillsDetails(t *testing.T) {
	t.Parallel()
	sharedtestvalues.SkipTestIfCredentialsUnset(t, ok)
	result, err := ok.GetAssetBillsDetails(contextGenerate(), currency.EMPTYCODE, "", time.Time{}, time.Time{}, 0, 1)
	require.NoError(t, err)
	assert.NotNil(t, result)
}

func TestGetLightningDeposits(t *testing.T) {
	t.Parallel()
	_, err := ok.GetLightningDeposits(contextGenerate(), currency.EMPTYCODE, 1.00, 0)
	require.ErrorIs(t, err, currency.ErrCurrencyCodeEmpty)
	_, err = ok.GetLightningDeposits(contextGenerate(), currency.BTC, 0, 0)
	require.ErrorIs(t, err, order.ErrAmountBelowMin)

	sharedtestvalues.SkipTestIfCredentialsUnset(t, ok)
	result, err := ok.GetLightningDeposits(contextGenerate(), currency.BTC, 1.00, 0)
	require.NoError(t, err)
	assert.NotNil(t, result)
}

func TestGetCurrencyDepositAddress(t *testing.T) {
	t.Parallel()
	_, err := ok.GetCurrencyDepositAddress(contextGenerate(), currency.EMPTYCODE)
	require.ErrorIs(t, err, currency.ErrCurrencyCodeEmpty)

	sharedtestvalues.SkipTestIfCredentialsUnset(t, ok)
	result, err := ok.GetCurrencyDepositAddress(contextGenerate(), currency.BTC)
	require.NoError(t, err)
	assert.NotNil(t, result)
}

func TestGetCurrencyDepositHistory(t *testing.T) {
	t.Parallel()
	sharedtestvalues.SkipTestIfCredentialsUnset(t, ok)
	result, err := ok.GetCurrencyDepositHistory(contextGenerate(), currency.BTC, "", "", "", "271", time.Time{}, time.Time{}, 0, 1)
	require.NoError(t, err)
	assert.NotNil(t, result)
}

func TestWithdrawal(t *testing.T) {
	t.Parallel()
	_, err := ok.Withdrawal(contextGenerate(), &WithdrawalInput{})
	require.ErrorIs(t, err, common.ErrEmptyParams)
	_, err = ok.Withdrawal(contextGenerate(), &WithdrawalInput{Amount: 0.1, TransactionFee: 0.00005, Currency: currency.EMPTYCODE, WithdrawalDestination: "4", ToAddress: core.BitcoinDonationAddress})
	require.ErrorIs(t, err, currency.ErrCurrencyCodeEmpty)
	_, err = ok.Withdrawal(contextGenerate(), &WithdrawalInput{TransactionFee: 0.00005, Currency: currency.BTC, WithdrawalDestination: "4", ToAddress: core.BitcoinDonationAddress})
	require.ErrorIs(t, err, order.ErrAmountBelowMin)
	_, err = ok.Withdrawal(contextGenerate(), &WithdrawalInput{Amount: 0.1, TransactionFee: 0.00005, Currency: currency.BTC, ToAddress: core.BitcoinDonationAddress})
	require.ErrorIs(t, err, errAddressRequired)
	_, err = ok.Withdrawal(contextGenerate(), &WithdrawalInput{Amount: 0.1, TransactionFee: 0.00005, Currency: currency.BTC, WithdrawalDestination: "4"})
	require.ErrorIs(t, err, errAddressRequired)

	sharedtestvalues.SkipTestIfCredentialsUnset(t, ok, canManipulateRealOrders)
	result, err := ok.Withdrawal(contextGenerate(), &WithdrawalInput{Amount: 0.1, TransactionFee: 0.00005, Currency: currency.BTC, WithdrawalDestination: "4", ToAddress: core.BitcoinDonationAddress})
	require.NoError(t, err)
	assert.NotNil(t, result)

	result, err = ok.Withdrawal(contextGenerate(), &WithdrawalInput{
		Amount:                0.1,
		WithdrawalDestination: "4",
		TransactionFee:        0.00005,
		Currency:              currency.BTC,
		ChainName:             "BTC-Bitcoin",
		ToAddress:             core.BitcoinDonationAddress,
		RecipientInformation: &WithdrawalRecipientInformation{
			WalletType:        "exchange",
			ExchangeID:        "did:ethr:0xfeb4f99829a9acdf52979abee87e83addf22a7e1",
			ReceiverFirstName: "Bruce",
			ReceiverLastName:  "Wayne",
		},
	})
	require.NoError(t, err)
	assert.NotNil(t, result)
}

func TestLightningWithdrawal(t *testing.T) {
	t.Parallel()
	_, err := ok.LightningWithdrawal(contextGenerate(), &LightningWithdrawalRequestInput{})
	require.ErrorIs(t, err, common.ErrEmptyParams)

	_, err = ok.LightningWithdrawal(contextGenerate(), &LightningWithdrawalRequestInput{
		Invoice: "lnbc100u1psnnvhtpp5yq2x3q5hhrzsuxpwx7ptphwzc4k4wk0j3stp0099968m44cyjg9sdqqcqzpgxqzjcsp5hz", Currency: currency.EMPTYCODE,
	})
	require.ErrorIs(t, err, currency.ErrCurrencyCodeEmpty)

	_, err = ok.LightningWithdrawal(contextGenerate(), &LightningWithdrawalRequestInput{Invoice: "", Currency: currency.BTC})
	require.ErrorIs(t, err, errInvoiceTextMissing)

	sharedtestvalues.SkipTestIfCredentialsUnset(t, ok, canManipulateRealOrders)
	result, err := ok.LightningWithdrawal(contextGenerate(), &LightningWithdrawalRequestInput{
		Currency: currency.BTC,
		Invoice:  "lnbc100u1psnnvhtpp5yq2x3q5hhrzsuxpwx7ptphwzc4k4wk0j3stp0099968m44cyjg9sdqqcqzpgxqzjcsp5hz",
	})
	require.NoError(t, err)
	assert.NotNil(t, result)
}

func TestCancelWithdrawal(t *testing.T) {
	t.Parallel()
	_, err := ok.CancelWithdrawal(contextGenerate(), "")
	require.ErrorIs(t, err, errMissingValidWithdrawalID)

	sharedtestvalues.SkipTestIfCredentialsUnset(t, ok, canManipulateRealOrders)
	result, err := ok.CancelWithdrawal(contextGenerate(), "fjasdfkjasdk")
	require.NoError(t, err)
	assert.NotNil(t, result)
}

func TestGetWithdrawalHistory(t *testing.T) {
	t.Parallel()
	sharedtestvalues.SkipTestIfCredentialsUnset(t, ok)
	result, err := ok.GetWithdrawalHistory(contextGenerate(), currency.BTC, "", "", "", "", time.Time{}, time.Time{}, 1)
	require.NoError(t, err)
	assert.NotNil(t, result)
}

func TestSmallAssetsConvert(t *testing.T) {
	t.Parallel()
	sharedtestvalues.SkipTestIfCredentialsUnset(t, ok, canManipulateRealOrders)
	result, err := ok.SmallAssetsConvert(contextGenerate(), []string{"BTC", "USDT"})
	require.NoError(t, err)
	assert.NotNil(t, result)
}

func TestGetSavingBalance(t *testing.T) {
	t.Parallel()
	sharedtestvalues.SkipTestIfCredentialsUnset(t, ok)
	result, err := ok.GetSavingBalance(contextGenerate(), currency.BTC)
	require.NoError(t, err)
	assert.NotNil(t, result)
}

func TestSavingsPurchase(t *testing.T) {
	t.Parallel()
	_, err := ok.SavingsPurchaseOrRedemption(contextGenerate(), &SavingsPurchaseRedemptionInput{})
	require.ErrorIs(t, err, common.ErrEmptyParams)

	arg := &SavingsPurchaseRedemptionInput{Rate: 1}
	_, err = ok.SavingsPurchaseOrRedemption(contextGenerate(), arg)
	require.ErrorIs(t, err, currency.ErrCurrencyCodeEmpty)

	arg.Currency = currency.BTC
	_, err = ok.SavingsPurchaseOrRedemption(contextGenerate(), arg)
	require.ErrorIs(t, err, order.ErrAmountBelowMin)

	arg.Amount = 123.4
	_, err = ok.SavingsPurchaseOrRedemption(contextGenerate(), arg)
	require.ErrorIs(t, err, order.ErrSideIsInvalid)

	arg.Rate = 0.001
	arg.ActionType = "purchase"
	_, err = ok.SavingsPurchaseOrRedemption(contextGenerate(), arg)
	require.ErrorIs(t, err, errRateRequired)

	sharedtestvalues.SkipTestIfCredentialsUnset(t, ok, canManipulateRealOrders)
	result, err := ok.SavingsPurchaseOrRedemption(contextGenerate(), &SavingsPurchaseRedemptionInput{
		Amount:     123.4,
		Currency:   currency.BTC,
		Rate:       1,
		ActionType: "purchase",
	})
	require.NoError(t, err)
	require.NotNil(t, result)

	result, err = ok.SavingsPurchaseOrRedemption(contextGenerate(), &SavingsPurchaseRedemptionInput{
		Amount:     123.4,
		Currency:   currency.BTC,
		Rate:       1,
		ActionType: "redempt",
	})
	require.NoError(t, err)
	assert.NotNil(t, result)
}

func TestSetLendingRate(t *testing.T) {
	t.Parallel()
	_, err := ok.SetLendingRate(contextGenerate(), &LendingRate{})
	require.ErrorIs(t, err, common.ErrEmptyParams)
	_, err = ok.SetLendingRate(contextGenerate(), &LendingRate{Currency: currency.EMPTYCODE, Rate: 2})
	require.ErrorIs(t, err, currency.ErrCurrencyCodeEmpty)
	_, err = ok.SetLendingRate(contextGenerate(), &LendingRate{Currency: currency.BTC})
	require.ErrorIs(t, err, errRateRequired)

	sharedtestvalues.SkipTestIfCredentialsUnset(t, ok, canManipulateRealOrders)
	result, err := ok.SetLendingRate(contextGenerate(), &LendingRate{Currency: currency.BTC, Rate: 2})
	require.NoError(t, err)
	assert.NotNil(t, result)
}

func TestGetLendingHistory(t *testing.T) {
	t.Parallel()
	sharedtestvalues.SkipTestIfCredentialsUnset(t, ok)
	result, err := ok.GetLendingHistory(contextGenerate(), currency.USDT, time.Time{}, time.Time{}, 1)
	require.NoError(t, err)
	assert.NotNil(t, result)
}

func TestGetPublicBorrowInfo(t *testing.T) {
	t.Parallel()
	result, err := ok.GetPublicBorrowInfo(contextGenerate(), currency.EMPTYCODE)
	assert.NoError(t, err)
	assert.NotNil(t, result)

	result, err = ok.GetPublicBorrowInfo(contextGenerate(), currency.USDT)
	require.NoError(t, err)
	assert.NotNil(t, result)
}

func TestGetPublicBorrowHistory(t *testing.T) {
	t.Parallel()
	result, err := ok.GetPublicBorrowHistory(contextGenerate(), currency.USDT, time.Time{}, time.Time{}, 1)
	require.NoError(t, err)
	assert.NotNil(t, result)
}

func TestGetMonthlyStatement(t *testing.T) {
	t.Parallel()
	_, err := ok.GetMonthlyStatement(contextGenerate(), "")
	require.ErrorIs(t, err, errMonthNameRequired)

	_, err = ok.GetMonthlyStatement(contextGenerate(), "")
	require.ErrorIs(t, err, errMonthNameRequired)

	sharedtestvalues.SkipTestIfCredentialsUnset(t, ok)
	result, err := ok.GetMonthlyStatement(contextGenerate(), "Jan")
	require.NoError(t, err)
	assert.NotNil(t, result)
}

func TestApplyForMonthlyStatement(t *testing.T) {
	t.Parallel()
	_, err := ok.ApplyForMonthlyStatement(contextGenerate(), "")
	require.ErrorIs(t, err, errMonthNameRequired)

	sharedtestvalues.SkipTestIfCredentialsUnset(t, ok, canManipulateRealOrders)
	result, err := ok.ApplyForMonthlyStatement(contextGenerate(), "Jan")
	require.NoError(t, err)
	assert.NotNil(t, result)
}

func TestGetConvertCurrencies(t *testing.T) {
	t.Parallel()
	sharedtestvalues.SkipTestIfCredentialsUnset(t, ok)
	result, err := ok.GetConvertCurrencies(contextGenerate())
	require.NoError(t, err)
	assert.NotNil(t, result)
}

func TestGetConvertCurrencyPair(t *testing.T) {
	t.Parallel()
	_, err := ok.GetConvertCurrencyPair(contextGenerate(), currency.EMPTYCODE, currency.BTC)
	require.ErrorIs(t, err, currency.ErrCurrencyCodeEmpty)
	_, err = ok.GetConvertCurrencyPair(contextGenerate(), currency.USDT, currency.EMPTYCODE)
	require.ErrorIs(t, err, currency.ErrCurrencyCodeEmpty)

	sharedtestvalues.SkipTestIfCredentialsUnset(t, ok)
	result, err := ok.GetConvertCurrencyPair(contextGenerate(), currency.USDT, currency.BTC)
	require.NoError(t, err)
	assert.NotNil(t, result)
}

func TestEstimateQuote(t *testing.T) {
	t.Parallel()
	_, err := ok.EstimateQuote(contextGenerate(), &EstimateQuoteRequestInput{})
	require.ErrorIs(t, err, common.ErrEmptyParams)

	arg := &EstimateQuoteRequestInput{Tag: "abcd"}
	_, err = ok.EstimateQuote(contextGenerate(), arg)
	require.ErrorIs(t, err, currency.ErrCurrencyCodeEmpty)

	arg.BaseCurrency = currency.BTC
	_, err = ok.EstimateQuote(contextGenerate(), arg)
	require.ErrorIs(t, err, currency.ErrCurrencyCodeEmpty)
	arg.QuoteCurrency = currency.BTC
	_, err = ok.EstimateQuote(contextGenerate(), arg)
	require.ErrorIs(t, err, order.ErrSideIsInvalid)
	arg.Side = order.Sell.Lower()
	_, err = ok.EstimateQuote(contextGenerate(), arg)
	require.ErrorIs(t, err, order.ErrAmountBelowMin)
	arg.RFQAmount = 30
	_, err = ok.EstimateQuote(contextGenerate(), arg)
	require.ErrorIs(t, err, currency.ErrCurrencyCodeEmpty)

	sharedtestvalues.SkipTestIfCredentialsUnset(t, ok, canManipulateRealOrders)
	result, err := ok.EstimateQuote(contextGenerate(), &EstimateQuoteRequestInput{
		BaseCurrency:  currency.BTC,
		QuoteCurrency: currency.USDT,
		Side:          order.Sell.Lower(),
		RFQAmount:     30,
		RFQSzCurrency: "USDT",
	})
	require.NoError(t, err)
	assert.NotNil(t, result)
}

func TestConvertTrade(t *testing.T) {
	t.Parallel()
	_, err := ok.ConvertTrade(contextGenerate(), &ConvertTradeInput{})
	require.ErrorIs(t, err, common.ErrEmptyParams)
	arg := &ConvertTradeInput{Tag: "123"}
	_, err = ok.ConvertTrade(contextGenerate(), arg)
	require.ErrorIs(t, err, currency.ErrCurrencyCodeEmpty)

	arg.BaseCurrency = "BTC"
	_, err = ok.ConvertTrade(contextGenerate(), arg)
	require.ErrorIs(t, err, currency.ErrCurrencyCodeEmpty)

	arg.QuoteCurrency = "USDT"
	_, err = ok.ConvertTrade(contextGenerate(), arg)
	require.ErrorIs(t, err, order.ErrSideIsInvalid)

	arg.Side = order.Buy.Lower()
	_, err = ok.ConvertTrade(contextGenerate(), arg)
	require.ErrorIs(t, err, order.ErrAmountBelowMin)

	arg.Size = 2
	_, err = ok.ConvertTrade(contextGenerate(), arg)
	require.ErrorIs(t, err, currency.ErrCurrencyCodeEmpty)

	arg.SizeCurrency = currency.USDT
	_, err = ok.ConvertTrade(contextGenerate(), arg)
	require.ErrorIs(t, err, order.ErrOrderIDNotSet)

	sharedtestvalues.SkipTestIfCredentialsUnset(t, ok, canManipulateRealOrders)
	result, err := ok.ConvertTrade(contextGenerate(), &ConvertTradeInput{
		BaseCurrency:  "BTC",
		QuoteCurrency: "USDT",
		Side:          order.Buy.Lower(),
		Size:          2,
		SizeCurrency:  currency.USDT,
		QuoteID:       "16461885104612381",
	})
	require.NoError(t, err)
	assert.NotNil(t, result)
}

func TestGetConvertHistory(t *testing.T) {
	t.Parallel()
	sharedtestvalues.SkipTestIfCredentialsUnset(t, ok)
	result, err := ok.GetConvertHistory(contextGenerate(), time.Time{}, time.Time{}, 1, "")
	require.NoError(t, err)
	assert.NotNil(t, result)
}

func TestGetNonZeroAccountBalance(t *testing.T) {
	t.Parallel()
	sharedtestvalues.SkipTestIfCredentialsUnset(t, ok)
	result, err := ok.AccountBalance(contextGenerate(), currency.EMPTYCODE)
	require.NoError(t, err)
	assert.NotNil(t, result)
}

func TestGetPositions(t *testing.T) {
	t.Parallel()
	sharedtestvalues.SkipTestIfCredentialsUnset(t, ok)
	result, err := ok.GetPositions(contextGenerate(), "", "", "")
	require.NoError(t, err)
	assert.NotNil(t, result)
}

func TestGetPositionsHistory(t *testing.T) {
	t.Parallel()
	sharedtestvalues.SkipTestIfCredentialsUnset(t, ok)
	result, err := ok.GetPositionsHistory(contextGenerate(), "", "", "", "1234213123", 0, 1, time.Time{}, time.Time{})
	require.NoError(t, err)
	assert.NotNil(t, result)
}

func TestGetAccountAndPositionRisk(t *testing.T) {
	t.Parallel()
	sharedtestvalues.SkipTestIfCredentialsUnset(t, ok)
	result, err := ok.GetAccountAndPositionRisk(contextGenerate(), "")
	require.NoError(t, err)
	assert.NotNil(t, result)
}

func TestGetBillsDetail(t *testing.T) {
	t.Parallel()
	_, err := ok.GetBillsDetailLast7Days(contextGenerate(), &BillsDetailQueryParameter{})
	require.ErrorIs(t, err, common.ErrEmptyParams)

	sharedtestvalues.SkipTestIfCredentialsUnset(t, ok)
	result, err := ok.GetBillsDetailLast7Days(contextGenerate(), &BillsDetailQueryParameter{
		Limit: 3,
	})
	require.NoError(t, err)
	assert.NotNil(t, result)
}

func TestGetBillsDetail3Months(t *testing.T) {
	t.Parallel()
	_, err := ok.GetBillsDetail3Months(contextGenerate(), &BillsDetailQueryParameter{})
	require.ErrorIs(t, err, common.ErrEmptyParams)

	sharedtestvalues.SkipTestIfCredentialsUnset(t, ok)
	result, err := ok.GetBillsDetail3Months(contextGenerate(), &BillsDetailQueryParameter{Limit: 3})
	require.NoError(t, err)
	assert.NotNil(t, result)
}

func TestApplyBillDetails(t *testing.T) {
	t.Parallel()
	_, err := ok.ApplyBillDetails(contextGenerate(), "", "Q2")
	require.ErrorIs(t, err, errYearRequired)
	_, err = ok.ApplyBillDetails(contextGenerate(), "2023", "")
	require.ErrorIs(t, err, errQuarterValueRequired)

	sharedtestvalues.SkipTestIfCredentialsUnset(t, ok)
	result, err := ok.ApplyBillDetails(contextGenerate(), "2023", "Q2")
	require.NoError(t, err)
	assert.NotNil(t, result)
}

func TestGetBillsHistoryArchive(t *testing.T) {
	t.Parallel()
	_, err := ok.GetBillsHistoryArchive(contextGenerate(), "", "Q2")
	require.ErrorIs(t, err, errYearRequired)
	_, err = ok.GetBillsHistoryArchive(contextGenerate(), "2023", "")
	require.ErrorIs(t, err, errQuarterValueRequired)

	sharedtestvalues.SkipTestIfCredentialsUnset(t, ok)
	result, err := ok.GetBillsHistoryArchive(contextGenerate(), "2023", "Q2")
	require.NoError(t, err)
	assert.NotNil(t, result)
}

func TestGetAccountConfiguration(t *testing.T) {
	t.Parallel()
	sharedtestvalues.SkipTestIfCredentialsUnset(t, ok)
	result, err := ok.GetAccountConfiguration(contextGenerate())
	require.NoError(t, err)
	assert.NotNil(t, result)
}

func TestSetPositionMode(t *testing.T) {
	t.Parallel()
	_, err := ok.SetPositionMode(contextGenerate(), "")
	require.ErrorIs(t, err, errInvalidPositionMode)

	sharedtestvalues.SkipTestIfCredentialsUnset(t, ok)
	result, err := ok.SetPositionMode(contextGenerate(), "net_mode")
	require.NoError(t, err)
	assert.NotNil(t, result)
}

func TestSetLeverageRate(t *testing.T) {
	t.Parallel()
	_, err := ok.SetLeverageRate(contextGenerate(), &SetLeverageInput{})
	require.ErrorIs(t, err, common.ErrEmptyParams)
	_, err = ok.SetLeverageRate(contextGenerate(), &SetLeverageInput{Leverage: 5, MarginMode: "isolated", AssetType: asset.Futures})
	require.ErrorIs(t, err, errEitherInstIDOrCcyIsRequired)

	_, err = ok.SetLeverageRate(contextGenerate(), &SetLeverageInput{
		Currency:     currency.USDT,
		Leverage:     5,
		MarginMode:   "isolated",
		InstrumentID: "BTC-USDT",
		AssetType:    asset.Futures,
	})
	require.ErrorIs(t, err, order.ErrSideIsInvalid)

	sharedtestvalues.SkipTestIfCredentialsUnset(t, ok, canManipulateRealOrders)
	_, err = ok.SetLeverageRate(contextGenerate(), &SetLeverageInput{
		Currency:     currency.USDT,
		Leverage:     5,
		MarginMode:   "cross",
		InstrumentID: "BTC-USDT",
	})
	assert.True(t, err == nil || errors.Is(err, common.ErrNoResponse))
}

func TestGetMaximumBuySellAmountOROpenAmount(t *testing.T) {
	t.Parallel()
	_, err := ok.GetMaximumBuySellAmountOROpenAmount(contextGenerate(), currency.BTC, "", "cross", "", 5, true)
	require.ErrorIs(t, err, errMissingInstrumentID)
	_, err = ok.GetMaximumBuySellAmountOROpenAmount(contextGenerate(), currency.BTC, "BTC-USDT", "", "", 5, true)
	require.ErrorIs(t, err, errInvalidTradeModeValue)

	sharedtestvalues.SkipTestIfCredentialsUnset(t, ok)
	result, err := ok.GetMaximumBuySellAmountOROpenAmount(contextGenerate(), currency.BTC, "BTC-USDT", "cross", "", 5, true)
	require.NoError(t, err)
	assert.NotNil(t, result)
}

func TestGetMaximumAvailableTradableAmount(t *testing.T) {
	t.Parallel()
	_, err := ok.GetMaximumAvailableTradableAmount(contextGenerate(), currency.BTC, "", "cross", "", true, false, 123)
	require.ErrorIs(t, err, errMissingInstrumentID)
	_, err = ok.GetMaximumAvailableTradableAmount(contextGenerate(), currency.BTC, "BTC-USDT", "", "", true, false, 123)
	require.ErrorIs(t, err, errInvalidTradeModeValue)

	sharedtestvalues.SkipTestIfCredentialsUnset(t, ok)
	result, err := ok.GetMaximumAvailableTradableAmount(contextGenerate(), currency.BTC, "BTC-USDT", "cross", "", true, false, 123)
	require.NoError(t, err)
	assert.NotNil(t, result)
}

func TestIncreaseDecreaseMargin(t *testing.T) {
	t.Parallel()
	_, err := ok.IncreaseDecreaseMargin(contextGenerate(), &IncreaseDecreaseMarginInput{})
	require.ErrorIs(t, err, common.ErrEmptyParams)

	arg := &IncreaseDecreaseMarginInput{Currency: "USD"}
	_, err = ok.IncreaseDecreaseMargin(contextGenerate(), arg)
	require.ErrorIs(t, err, errMissingInstrumentID)

	arg.InstrumentID = "BTC-USDT"
	_, err = ok.IncreaseDecreaseMargin(contextGenerate(), arg)
	require.ErrorIs(t, err, order.ErrSideIsInvalid)

	arg.PositionSide = "long"
	_, err = ok.IncreaseDecreaseMargin(contextGenerate(), arg)
	require.ErrorIs(t, err, order.ErrTypeIsInvalid)

	arg.MarginBalanceType = "reduce"
	_, err = ok.IncreaseDecreaseMargin(contextGenerate(), arg)
	require.ErrorIs(t, err, order.ErrAmountBelowMin)

	sharedtestvalues.SkipTestIfCredentialsUnset(t, ok, canManipulateRealOrders)
	result, err := ok.IncreaseDecreaseMargin(contextGenerate(), &IncreaseDecreaseMarginInput{
		InstrumentID:      "BTC-USDT",
		PositionSide:      "long",
		MarginBalanceType: "add",
		Amount:            1000,
		Currency:          "USD",
	})
	require.NoError(t, err)
	assert.NotNil(t, result)
}

func TestGetLeverageRate(t *testing.T) {
	t.Parallel()
	_, err := ok.GetLeverageRate(contextGenerate(), "", "cross", currency.EMPTYCODE)
	require.ErrorIs(t, err, errMissingInstrumentID)
	_, err = ok.GetLeverageRate(contextGenerate(), "BTC-USDT", "", currency.EMPTYCODE)
	require.ErrorIs(t, err, margin.ErrMarginTypeUnsupported)

	sharedtestvalues.SkipTestIfCredentialsUnset(t, ok)
	result, err := ok.GetLeverageRate(contextGenerate(), "BTC-USDT", "cross", currency.EMPTYCODE)
	require.NoError(t, err)
	assert.NotNil(t, result)
}

func TestGetMaximumLoanOfInstrument(t *testing.T) {
	t.Parallel()
	_, err := ok.GetMaximumLoanOfInstrument(contextGenerate(), "", "isolated", currency.ZRX)
	require.ErrorIs(t, err, errMissingInstrumentID)
	_, err = ok.GetMaximumLoanOfInstrument(contextGenerate(), "ZRX-BTC", "", currency.ZRX)
	require.ErrorIs(t, err, margin.ErrInvalidMarginType)

	sharedtestvalues.SkipTestIfCredentialsUnset(t, ok)
	result, err := ok.GetMaximumLoanOfInstrument(contextGenerate(), spotTP.String(), "isolated", currency.ZRX)
	require.NoError(t, err)
	assert.NotNil(t, result)
}

func TestGetTradeFee(t *testing.T) {
	t.Parallel()
	_, err := ok.GetTradeFee(contextGenerate(), "", "", "", "", "")
	require.ErrorIs(t, err, errInvalidInstrumentType)

	sharedtestvalues.SkipTestIfCredentialsUnset(t, ok)
	result, err := ok.GetTradeFee(contextGenerate(), instTypeSpot, "", "", "", "")
	require.NoError(t, err)
	assert.NotNil(t, result)
}

func TestGetInterestAccruedData(t *testing.T) {
	t.Parallel()
	sharedtestvalues.SkipTestIfCredentialsUnset(t, ok)
	result, err := ok.GetInterestAccruedData(contextGenerate(), 0, 1, currency.EMPTYCODE, "", "", time.Time{}, time.Time{})
	require.NoError(t, err)
	assert.NotNil(t, result)
}

func TestGetInterestRate(t *testing.T) {
	t.Parallel()
	sharedtestvalues.SkipTestIfCredentialsUnset(t, ok)
	result, err := ok.GetInterestRate(contextGenerate(), currency.EMPTYCODE)
	require.NoError(t, err)
	assert.NotNil(t, result)
}

func TestSetGreeks(t *testing.T) {
	t.Parallel()
	_, err := ok.SetGreeks(contextGenerate(), "")
	require.ErrorIs(t, err, errMissingValidGreeksType)

	sharedtestvalues.SkipTestIfCredentialsUnset(t, ok, canManipulateRealOrders)
	result, err := ok.SetGreeks(contextGenerate(), "PA")
	require.NoError(t, err)
	assert.NotNil(t, result)
}

func TestIsolatedMarginTradingSettings(t *testing.T) {
	t.Parallel()
	_, err := ok.IsolatedMarginTradingSettings(contextGenerate(), &IsolatedMode{})
	require.ErrorIs(t, err, common.ErrEmptyParams)
	_, err = ok.IsolatedMarginTradingSettings(contextGenerate(), &IsolatedMode{IsoMode: "", InstrumentType: "MARGIN"})
	require.ErrorIs(t, err, errMissingIsolatedMarginTradingSetting)
	_, err = ok.IsolatedMarginTradingSettings(contextGenerate(), &IsolatedMode{IsoMode: "autonomy", InstrumentType: ""})
	require.ErrorIs(t, err, errInvalidInstrumentType)

	sharedtestvalues.SkipTestIfCredentialsUnset(t, ok, canManipulateRealOrders)
	result, err := ok.IsolatedMarginTradingSettings(contextGenerate(), &IsolatedMode{IsoMode: "autonomy", InstrumentType: "MARGIN"})
	require.NoError(t, err)
	assert.NotNil(t, result)
}

func TestGetMaximumWithdrawals(t *testing.T) {
	t.Parallel()
	sharedtestvalues.SkipTestIfCredentialsUnset(t, ok)
	result, err := ok.GetMaximumWithdrawals(contextGenerate(), currency.BTC)
	require.NoError(t, err)
	assert.NotNil(t, result)
}

func TestGetAccountRiskState(t *testing.T) {
	t.Parallel()
	sharedtestvalues.SkipTestIfCredentialsUnset(t, ok)
	result, err := ok.GetAccountRiskState(contextGenerate())
	require.NoError(t, err)
	assert.NotNil(t, result)
}

func TestVIPLoansBorrowAndRepay(t *testing.T) {
	t.Parallel()
	_, err := ok.VIPLoansBorrowAndRepay(contextGenerate(), &LoanBorrowAndReplayInput{})
	require.ErrorIs(t, err, common.ErrEmptyParams)
	_, err = ok.VIPLoansBorrowAndRepay(contextGenerate(), &LoanBorrowAndReplayInput{Currency: currency.EMPTYCODE, Side: "borrow", Amount: 12})
	require.ErrorIs(t, err, currency.ErrCurrencyCodeEmpty)
	_, err = ok.VIPLoansBorrowAndRepay(contextGenerate(), &LoanBorrowAndReplayInput{Currency: currency.BTC, Side: "", Amount: 12})
	require.ErrorIs(t, err, order.ErrSideIsInvalid)
	_, err = ok.VIPLoansBorrowAndRepay(contextGenerate(), &LoanBorrowAndReplayInput{Currency: currency.BTC, Side: "borrow", Amount: 0})
	require.ErrorIs(t, err, order.ErrAmountBelowMin)

	sharedtestvalues.SkipTestIfCredentialsUnset(t, ok)
	result, err := ok.VIPLoansBorrowAndRepay(contextGenerate(), &LoanBorrowAndReplayInput{Currency: currency.BTC, Side: "borrow", Amount: 12})
	require.NoError(t, err)
	assert.NotNil(t, result)
}

func TestGetBorrowAndRepayHistoryForVIPLoans(t *testing.T) {
	t.Parallel()
	sharedtestvalues.SkipTestIfCredentialsUnset(t, ok)
	result, err := ok.GetBorrowAndRepayHistoryForVIPLoans(contextGenerate(), currency.EMPTYCODE, time.Time{}, time.Time{}, 3)
	require.NoError(t, err)
	assert.NotNil(t, result)
}

func TestGetBorrowInterestAndLimit(t *testing.T) {
	t.Parallel()
	sharedtestvalues.SkipTestIfCredentialsUnset(t, ok)
	result, err := ok.GetBorrowInterestAndLimit(contextGenerate(), 1, currency.BTC)
	require.NoError(t, err)
	assert.NotNil(t, result)
}

func TestGetFixedLoanBorrowLimit(t *testing.T) {
	t.Parallel()
	sharedtestvalues.SkipTestIfCredentialsUnset(t, ok)
	result, err := ok.GetFixedLoanBorrowLimit(contextGenerate())
	require.NoError(t, err)
	assert.NotNil(t, result)
}

func TestGetFixedLoanBorrowQuote(t *testing.T) {
	t.Parallel()
	_, err := ok.GetFixedLoanBorrowQuote(contextGenerate(), currency.USDT, "", "30D", "123423423", 1, .4)
	require.ErrorIs(t, err, errBorrowTypeRequired)
	_, err = ok.GetFixedLoanBorrowQuote(contextGenerate(), currency.EMPTYCODE, "normal", "30D", "123423423", 1, .4)
	require.ErrorIs(t, err, currency.ErrCurrencyCodeEmpty)
	_, err = ok.GetFixedLoanBorrowQuote(contextGenerate(), currency.USDT, "normal", "30D", "", 0, .4)
	require.ErrorIs(t, err, order.ErrAmountBelowMin)
	_, err = ok.GetFixedLoanBorrowQuote(contextGenerate(), currency.USDT, "normal", "30D", "123423423", 1, 0)
	require.ErrorIs(t, err, errMaxRateRequired)
	_, err = ok.GetFixedLoanBorrowQuote(contextGenerate(), currency.USDT, "normal", "", "123423423", 1, .4)
	require.ErrorIs(t, err, errLendingTermIsRequired)
	_, err = ok.GetFixedLoanBorrowQuote(contextGenerate(), currency.USDT, "reborrow", "30D", "", 1, .4)
	require.ErrorIs(t, err, order.ErrOrderIDNotSet)

	sharedtestvalues.SkipTestIfCredentialsUnset(t, ok)
	result, err := ok.GetFixedLoanBorrowQuote(contextGenerate(), currency.USDT, "normal", "30D", "123423423", 1, .4)
	require.NoError(t, err)
	assert.NotNil(t, result)
}

func TestPlaceFixedLoanBorrowingOrder(t *testing.T) {
	t.Parallel()
	_, err := ok.PlaceFixedLoanBorrowingOrder(contextGenerate(), currency.EMPTYCODE, 1, .3, .2, "30D", false)
	require.ErrorIs(t, err, currency.ErrCurrencyCodeEmpty)
	_, err = ok.PlaceFixedLoanBorrowingOrder(contextGenerate(), currency.USDT, 0, .3, .2, "30D", false)
	require.ErrorIs(t, err, order.ErrAmountBelowMin)
	_, err = ok.PlaceFixedLoanBorrowingOrder(contextGenerate(), currency.USDT, 1, 0, .2, "30D", false)
	require.ErrorIs(t, err, errMaxRateRequired)
	_, err = ok.PlaceFixedLoanBorrowingOrder(contextGenerate(), currency.USDT, 1, .3, .2, "", false)
	require.ErrorIs(t, err, errLendingTermIsRequired)

	sharedtestvalues.SkipTestIfCredentialsUnset(t, ok, canManipulateRealOrders)
	result, err := ok.PlaceFixedLoanBorrowingOrder(contextGenerate(), currency.USDT, 1, .3, .2, "30D", false)
	require.NoError(t, err)
	assert.NotNil(t, result)
}

func TestAmendFixedLoanBorrowingOrder(t *testing.T) {
	t.Parallel()
	_, err := ok.AmendFixedLoanBorrowingOrder(contextGenerate(), "", false, .4)
	require.ErrorIs(t, err, order.ErrOrderIDNotSet)

	sharedtestvalues.SkipTestIfCredentialsUnset(t, ok, canManipulateRealOrders)
	result, err := ok.AmendFixedLoanBorrowingOrder(contextGenerate(), "12312312", false, .4)
	require.NoError(t, err)
	assert.NotNil(t, result)
}

func TestManualRenewFixedLoanBorrowingOrder(t *testing.T) {
	t.Parallel()
	_, err := ok.ManualRenewFixedLoanBorrowingOrder(contextGenerate(), "", .3)
	require.ErrorIs(t, err, order.ErrOrderIDNotSet)
	_, err = ok.ManualRenewFixedLoanBorrowingOrder(contextGenerate(), "12312312", 0)
	require.ErrorIs(t, err, errMaxRateRequired)

	sharedtestvalues.SkipTestIfCredentialsUnset(t, ok, canManipulateRealOrders)
	result, err := ok.ManualRenewFixedLoanBorrowingOrder(contextGenerate(), "12312312", .3)
	require.NoError(t, err)
	assert.NotNil(t, result)
}

func TestRepayFixedLoanBorrowingOrder(t *testing.T) {
	t.Parallel()
	_, err := ok.RepayFixedLoanBorrowingOrder(contextGenerate(), "")
	require.ErrorIs(t, err, order.ErrOrderIDNotSet)

	sharedtestvalues.SkipTestIfCredentialsUnset(t, ok, canManipulateRealOrders)
	result, err := ok.RepayFixedLoanBorrowingOrder(contextGenerate(), "12321")
	require.NoError(t, err)
	assert.NotNil(t, result)
}

func TestConvertFixedLoanToMarketLoan(t *testing.T) {
	t.Parallel()
	_, err := ok.ConvertFixedLoanToMarketLoan(contextGenerate(), "")
	require.ErrorIs(t, err, order.ErrOrderIDNotSet)

	sharedtestvalues.SkipTestIfCredentialsUnset(t, ok, canManipulateRealOrders)
	result, err := ok.ConvertFixedLoanToMarketLoan(contextGenerate(), "12321")
	require.NoError(t, err)
	assert.NotNil(t, result)
}

func TestReduceLiabilitiesForFixedLoan(t *testing.T) {
	t.Parallel()
	_, err := ok.ReduceLiabilitiesForFixedLoan(contextGenerate(), "", false)
	require.ErrorIs(t, err, order.ErrOrderIDNotSet)

	sharedtestvalues.SkipTestIfCredentialsUnset(t, ok, canManipulateRealOrders)
	result, err := ok.ReduceLiabilitiesForFixedLoan(contextGenerate(), "123123", false)
	require.NoError(t, err)
	assert.NotNil(t, result)
}

func TestGetFixedLoanBorrowOrderList(t *testing.T) {
	t.Parallel()
	sharedtestvalues.SkipTestIfCredentialsUnset(t, ok)
	result, err := ok.GetFixedLoanBorrowOrderList(contextGenerate(), currency.USDT, "1231231", "8", "30D", time.Time{}, time.Time{}, 10)
	require.NoError(t, err)
	assert.NotNil(t, result)
}

func TestManualBorrowOrRepay(t *testing.T) {
	t.Parallel()
	_, err := ok.ManualBorrowOrRepay(contextGenerate(), currency.EMPTYCODE, "borrow", 1)
	require.ErrorIs(t, err, currency.ErrCurrencyCodeEmpty)
	_, err = ok.ManualBorrowOrRepay(contextGenerate(), currency.USDT, "", 1)
	require.ErrorIs(t, err, errLendingSideRequired)
	_, err = ok.ManualBorrowOrRepay(contextGenerate(), currency.USDT, "borrow", 0)
	require.ErrorIs(t, err, order.ErrAmountBelowMin)

	sharedtestvalues.SkipTestIfCredentialsUnset(t, ok, canManipulateRealOrders)
	result, err := ok.ManualBorrowOrRepay(contextGenerate(), currency.USDT, "borrow", 1)
	require.NoError(t, err)
	assert.NotNil(t, result)
}

func TestSetAutoRepay(t *testing.T) {
	t.Parallel()
	sharedtestvalues.SkipTestIfCredentialsUnset(t, ok, canManipulateRealOrders)
	result, err := ok.SetAutoRepay(contextGenerate(), true)
	require.NoError(t, err)
	assert.NotNil(t, result)
}

func TestGetBorrowRepayHistory(t *testing.T) {
	t.Parallel()
	sharedtestvalues.SkipTestIfCredentialsUnset(t, ok)
	result, err := ok.GetBorrowRepayHistory(contextGenerate(), currency.ETH, "auto_borrow", time.Time{}, time.Time{}, 100)
	require.NoError(t, err)
	assert.NotNil(t, result)
}

func TestNewPositionBuilder(t *testing.T) {
	t.Parallel()
	_, err := ok.NewPositionBuilder(contextGenerate(), nil)
	require.ErrorIs(t, err, common.ErrNilPointer)

	sharedtestvalues.SkipTestIfCredentialsUnset(t, ok, canManipulateRealOrders)
	result, err := ok.NewPositionBuilder(contextGenerate(), &PositionBuilderParam{
		InclRealPosAndEq: false,
		SimPos: []SimulatedPosition{
			{
				Position:     "-10",
				InstrumentID: "BTC-USDT-SWAP",
			},
			{
				Position:     "10",
				InstrumentID: "LTC-USDT-SWAP",
			},
		},
		SimAsset: []SimulatedAsset{
			{
				Currency: "USDT",
				Amount:   100,
			},
		},
		SpotOffsetType: "1",
		GreeksType:     "CASH",
	})
	require.NoError(t, err)
	assert.NotNil(t, result)
}

func TestSetRiskOffsetAmount(t *testing.T) {
	t.Parallel()
	_, err := ok.SetRiskOffsetAmount(contextGenerate(), currency.EMPTYCODE, 123)
	require.ErrorIs(t, err, currency.ErrCurrencyCodeEmpty)
	_, err = ok.SetRiskOffsetAmount(contextGenerate(), currency.USDT, 0)
	require.ErrorIs(t, err, order.ErrAmountBelowMin)

	sharedtestvalues.SkipTestIfCredentialsUnset(t, ok)
	result, err := ok.SetRiskOffsetAmount(contextGenerate(), currency.USDT, 123)
	require.NoError(t, err)
	assert.NotNil(t, result)
}

func TestGetGreeks(t *testing.T) {
	t.Parallel()
	sharedtestvalues.SkipTestIfCredentialsUnset(t, ok)
	_, err := ok.GetGreeks(contextGenerate(), currency.EMPTYCODE)
	assert.NoError(t, err)
}

func TestGetPMLimitation(t *testing.T) {
	t.Parallel()
	_, err := ok.GetPMPositionLimitation(contextGenerate(), "", "BTC-USDT", "")
	require.ErrorIs(t, err, errInvalidInstrumentType)
	_, err = ok.GetPMPositionLimitation(contextGenerate(), "SWAP", "", "")
	require.ErrorIs(t, err, errInstrumentFamilyOrUnderlyingRequired)

	sharedtestvalues.SkipTestIfCredentialsUnset(t, ok)
	result, err := ok.GetPMPositionLimitation(contextGenerate(), "SWAP", "BTC-USDT", "")
	require.NoError(t, err)
	assert.NotNil(t, result)
}

func TestViewSubaccountList(t *testing.T) {
	t.Parallel()
	sharedtestvalues.SkipTestIfCredentialsUnset(t, ok)
	result, err := ok.ViewSubAccountList(contextGenerate(), false, "", time.Time{}, time.Time{}, 2)
	require.NoError(t, err)
	assert.NotNil(t, result)
}

func TestResetSubAccountAPIKey(t *testing.T) {
	t.Parallel()
	_, err := ok.ResetSubAccountAPIKey(contextGenerate(), nil)
	require.ErrorIs(t, err, common.ErrNilPointer)
	_, err = ok.ResetSubAccountAPIKey(contextGenerate(), &SubAccountAPIKeyParam{APIKey: apiKey, APIKeyPermission: "trade"})
	require.ErrorIs(t, err, errInvalidSubAccountName)
	_, err = ok.ResetSubAccountAPIKey(contextGenerate(), &SubAccountAPIKeyParam{SubAccountName: "sam", APIKey: "", APIKeyPermission: "trade"})
	require.ErrorIs(t, err, errInvalidAPIKey)
	_, err = ok.ResetSubAccountAPIKey(contextGenerate(), &SubAccountAPIKeyParam{IP: "1.2.3.", SubAccountName: "sam", APIKeyPermission: "trade", APIKey: "sample-api-key"})
	require.ErrorIs(t, err, errInvalidIPAddress)
	_, err = ok.ResetSubAccountAPIKey(contextGenerate(), &SubAccountAPIKeyParam{APIKeyPermission: "abc", APIKey: "sample-api-key", SubAccountName: "sam"})
	require.ErrorIs(t, err, errInvalidAPIKeyPermission)
	_, err = ok.ResetSubAccountAPIKey(contextGenerate(), &SubAccountAPIKeyParam{
		Permissions: []string{"abc"}, SubAccountName: "sam",
		APIKey: "sample-api-key",
	})
	require.ErrorIs(t, err, errInvalidAPIKeyPermission)

	sharedtestvalues.SkipTestIfCredentialsUnset(t, ok, canManipulateRealOrders)
	result, err := ok.ResetSubAccountAPIKey(contextGenerate(), &SubAccountAPIKeyParam{
		SubAccountName:   "sam",
		APIKey:           apiKey,
		APIKeyPermission: "trade",
	})
	assert.NoError(t, err)
	assert.NotNil(t, result)
	result, err = ok.ResetSubAccountAPIKey(contextGenerate(), &SubAccountAPIKeyParam{
		SubAccountName: "sam",
		APIKey:         apiKey,
		Permissions:    []string{"trade", "read"},
	})
	require.NoError(t, err)
	assert.NotNil(t, result)
}

func TestGetSubaccountTradingBalance(t *testing.T) {
	t.Parallel()
	_, err := ok.GetSubaccountTradingBalance(contextGenerate(), "")
	assert.ErrorIs(t, err, errInvalidSubAccountName)

	sharedtestvalues.SkipTestIfCredentialsUnset(t, ok)
	result, err := ok.GetSubaccountTradingBalance(contextGenerate(), "test1")
	require.NoError(t, err)
	assert.NotNil(t, result)
}

func TestGetSubaccountFundingBalance(t *testing.T) {
	t.Parallel()
	_, err := ok.GetSubaccountFundingBalance(contextGenerate(), "", currency.EMPTYCODE)
	require.ErrorIs(t, err, errInvalidSubAccountName)

	sharedtestvalues.SkipTestIfCredentialsUnset(t, ok)
	result, err := ok.GetSubaccountFundingBalance(contextGenerate(), "test1", currency.EMPTYCODE)
	require.NoError(t, err)
	assert.NotNil(t, result)
}

func TestGetSubAccountMaximumWithdrawal(t *testing.T) {
	t.Parallel()
	_, err := ok.GetSubAccountMaximumWithdrawal(contextGenerate(), "", currency.BTC)
	require.ErrorIs(t, err, errInvalidSubAccountName)

	sharedtestvalues.SkipTestIfCredentialsUnset(t, ok)
	result, err := ok.GetSubAccountMaximumWithdrawal(contextGenerate(), "test1", currency.BTC)
	require.NoError(t, err)
	assert.NotNil(t, result)
}

func TestHistoryOfSubaccountTransfer(t *testing.T) {
	t.Parallel()
	sharedtestvalues.SkipTestIfCredentialsUnset(t, ok)
	result, err := ok.HistoryOfSubaccountTransfer(contextGenerate(), currency.EMPTYCODE, "0", "", time.Time{}, time.Time{}, 1)
	require.NoError(t, err)
	assert.NotNil(t, result)
}

func TestGetHistoryOfManagedSubAccountTransfer(t *testing.T) {
	t.Parallel()
	sharedtestvalues.SkipTestIfCredentialsUnset(t, ok)
	result, err := ok.GetHistoryOfManagedSubAccountTransfer(contextGenerate(), currency.BTC, "", "", "", time.Time{}, time.Time{}, 10)
	require.NoError(t, err)
	assert.NotNil(t, result)
}

func TestMasterAccountsManageTransfersBetweenSubaccounts(t *testing.T) {
	t.Parallel()
	_, err := ok.MasterAccountsManageTransfersBetweenSubaccounts(contextGenerate(), &SubAccountAssetTransferParams{})
	require.ErrorIs(t, err, common.ErrEmptyParams)

	arg := &SubAccountAssetTransferParams{LoanTransfer: true}
	_, err = ok.MasterAccountsManageTransfersBetweenSubaccounts(contextGenerate(), arg)
	require.ErrorIs(t, err, currency.ErrCurrencyCodeEmpty)

	arg.Currency = currency.BTC
	_, err = ok.MasterAccountsManageTransfersBetweenSubaccounts(contextGenerate(), arg)
	require.ErrorIs(t, err, order.ErrAmountBelowMin)

	arg.Amount = 1234
	_, err = ok.MasterAccountsManageTransfersBetweenSubaccounts(contextGenerate(), arg)
	require.ErrorIs(t, err, errInvalidSubaccount)

	arg.From = 1
	_, err = ok.MasterAccountsManageTransfersBetweenSubaccounts(contextGenerate(), arg)
	require.ErrorIs(t, err, errInvalidSubaccount)

	arg.To = 7
	_, err = ok.MasterAccountsManageTransfersBetweenSubaccounts(contextGenerate(), arg)
	require.ErrorIs(t, err, errInvalidSubaccount)

	arg.To = 6
	_, err = ok.MasterAccountsManageTransfersBetweenSubaccounts(contextGenerate(), arg)
	require.ErrorIs(t, err, errInvalidSubAccountName)

	arg.FromSubAccount = "sami"
	_, err = ok.MasterAccountsManageTransfersBetweenSubaccounts(contextGenerate(), arg)
	require.ErrorIs(t, err, errInvalidSubAccountName)

	sharedtestvalues.SkipTestIfCredentialsUnset(t, ok, canManipulateRealOrders)
	result, err := ok.MasterAccountsManageTransfersBetweenSubaccounts(contextGenerate(), &SubAccountAssetTransferParams{Currency: currency.BTC, Amount: 1200, From: 6, To: 6, FromSubAccount: "test1", ToSubAccount: "test2", LoanTransfer: true})
	require.NoError(t, err)
	assert.NotNil(t, result)
}

func TestSetPermissionOfTransferOut(t *testing.T) {
	t.Parallel()
	_, err := ok.SetPermissionOfTransferOut(contextGenerate(), &PermissionOfTransfer{})
	require.ErrorIs(t, err, common.ErrEmptyParams)
	_, err = ok.SetPermissionOfTransferOut(contextGenerate(), &PermissionOfTransfer{CanTransOut: true})
	require.ErrorIs(t, err, errInvalidSubAccountName)

	sharedtestvalues.SkipTestIfCredentialsUnset(t, ok)
	result, err := ok.SetPermissionOfTransferOut(contextGenerate(), &PermissionOfTransfer{SubAcct: "Test1"})
	require.NoError(t, err)
	assert.NotNil(t, result)
}

func TestGetCustodyTradingSubaccountList(t *testing.T) {
	t.Parallel()
	sharedtestvalues.SkipTestIfCredentialsUnset(t, ok)
	result, err := ok.GetCustodyTradingSubaccountList(contextGenerate(), "")
	require.NoError(t, err)
	assert.NotNil(t, result)
}

func TestSetSubAccountVIPLoanAllocation(t *testing.T) {
	t.Parallel()
	_, err := ok.SetSubAccountVIPLoanAllocation(contextGenerate(), &SubAccountLoanAllocationParam{})
	require.ErrorIs(t, err, common.ErrEmptyParams)

	arg := subAccountVIPLoanAllocationInfo{}
	_, err = ok.SetSubAccountVIPLoanAllocation(contextGenerate(), &SubAccountLoanAllocationParam{Alloc: []subAccountVIPLoanAllocationInfo{arg}})
	require.ErrorIs(t, err, common.ErrEmptyParams)

	arg.LoanAlloc = 123
	_, err = ok.SetSubAccountVIPLoanAllocation(contextGenerate(), &SubAccountLoanAllocationParam{Alloc: []subAccountVIPLoanAllocationInfo{arg}})
	require.ErrorIs(t, err, errInvalidSubAccountName)

	arg.LoanAlloc = -1
	arg.SubAcct = "sams"
	_, err = ok.SetSubAccountVIPLoanAllocation(contextGenerate(), &SubAccountLoanAllocationParam{Alloc: []subAccountVIPLoanAllocationInfo{arg}})
	require.ErrorIs(t, err, errInvalidLoanAllocationValue)

	sharedtestvalues.SkipTestIfCredentialsUnset(t, ok, canManipulateRealOrders)
	result, err := ok.SetSubAccountVIPLoanAllocation(contextGenerate(), &SubAccountLoanAllocationParam{
		Enable: true,
		Alloc: []subAccountVIPLoanAllocationInfo{
			{
				SubAcct:   "subAcct1",
				LoanAlloc: 20.01,
			},
		},
	})
	require.NoError(t, err)
	assert.NotNil(t, result)
}

func TestGetSubAccountBorrowInterestAndLimit(t *testing.T) {
	t.Parallel()
	_, err := ok.GetSubAccountBorrowInterestAndLimit(contextGenerate(), "", currency.ETH)
	require.ErrorIs(t, err, errInvalidSubAccountName)

	sharedtestvalues.SkipTestIfCredentialsUnset(t, ok)
	result, err := ok.GetSubAccountBorrowInterestAndLimit(contextGenerate(), "123456", currency.ETH)
	require.NoError(t, err)
	assert.NotNil(t, result)
}

// ETH Staking

func TestGetProductInfo(t *testing.T) {
	t.Parallel()
	sharedtestvalues.SkipTestIfCredentialsUnset(t, ok)
	result, err := ok.GetProductInfo(contextGenerate())
	require.NoError(t, err)
	assert.NotEmpty(t, result)
}

func TestPurcahseETHStaking(t *testing.T) {
	t.Parallel()
	err := ok.PurchaseETHStaking(contextGenerate(), 0)
	assert.ErrorIs(t, err, order.ErrAmountBelowMin)

	sharedtestvalues.SkipTestIfCredentialsUnset(t, ok, canManipulateRealOrders)
	err = ok.PurchaseETHStaking(contextGenerate(), 100)
	assert.NoError(t, err)
}

// RedeemETHStaking
func TestRedeemETHStaking(t *testing.T) {
	t.Parallel()
	err := ok.RedeemETHStaking(contextGenerate(), 0)
	assert.ErrorIs(t, err, order.ErrAmountBelowMin)

	sharedtestvalues.SkipTestIfCredentialsUnset(t, ok, canManipulateRealOrders)
	err = ok.RedeemETHStaking(contextGenerate(), 100)
	assert.NoError(t, err)
}

func TestGetBETHAssetsBalance(t *testing.T) {
	t.Parallel()
	sharedtestvalues.SkipTestIfCredentialsUnset(t, ok)
	result, err := ok.GetBETHAssetsBalance(contextGenerate())
	require.NoError(t, err)
	assert.NotNil(t, result)
}

func TestGetPurchaseAndRedeemHistory(t *testing.T) {
	t.Parallel()
	_, err := ok.GetPurchaseAndRedeemHistory(contextGenerate(), "", "pending", time.Time{}, time.Now(), 10)
	require.ErrorIs(t, err, errLendingTermIsRequired)

	sharedtestvalues.SkipTestIfCredentialsUnset(t, ok)
	result, err := ok.GetPurchaseAndRedeemHistory(contextGenerate(), "purchase", "pending", time.Time{}, time.Now(), 10)
	require.NoError(t, err)
	assert.NotNil(t, result)
}

func TestGetAPYHistory(t *testing.T) {
	t.Parallel()
	result, err := ok.GetAPYHistory(contextGenerate(), 34)
	require.NoError(t, err)
	assert.NotNil(t, result)
}

const gridTradingPlaceOrder = `{"instId": "BTC-USD-SWAP","algoOrdType": "contract_grid","maxPx": "5000","minPx": "400","gridNum": "10","runType": "1","sz": "200", "direction": "long","lever": "2"}`

func TestPlaceGridAlgoOrder(t *testing.T) {
	t.Parallel()
	var input GridAlgoOrder
	err := json.Unmarshal([]byte(gridTradingPlaceOrder), &input)
	require.NoError(t, err)

	_, err = ok.PlaceGridAlgoOrder(contextGenerate(), &GridAlgoOrder{})
	require.ErrorIs(t, err, common.ErrEmptyParams)

	arg := &GridAlgoOrder{BasePosition: true}
	_, err = ok.PlaceGridAlgoOrder(contextGenerate(), arg)
	require.ErrorIs(t, err, errMissingInstrumentID)

	arg.InstrumentID = spotTP.String()
	_, err = ok.PlaceGridAlgoOrder(contextGenerate(), arg)
	require.ErrorIs(t, err, errMissingAlgoOrderType)

	arg.AlgoOrdType = "contract_grid"
	_, err = ok.PlaceGridAlgoOrder(contextGenerate(), arg)
	require.ErrorIs(t, err, order.ErrPriceBelowMin)

	arg.MaxPrice = 1000
	_, err = ok.PlaceGridAlgoOrder(contextGenerate(), arg)
	require.ErrorIs(t, err, order.ErrPriceBelowMin)

	arg.MinPrice = 1200
	arg.GridQuantity = -1
	_, err = ok.PlaceGridAlgoOrder(contextGenerate(), arg)
	require.ErrorIs(t, err, errInvalidGridQuantity)

	arg.GridQuantity = 123
	_, err = ok.PlaceGridAlgoOrder(contextGenerate(), arg)
	require.ErrorIs(t, err, order.ErrAmountMustBeSet)

	arg.Size = 123
	_, err = ok.PlaceGridAlgoOrder(contextGenerate(), arg)
	require.ErrorIs(t, err, errMissingRequiredArgumentDirection)

	arg.Direction = positionSideLong
	_, err = ok.PlaceGridAlgoOrder(contextGenerate(), arg)
	require.ErrorIs(t, err, errInvalidLeverage)

	sharedtestvalues.SkipTestIfCredentialsUnset(t, ok, canManipulateRealOrders)
	result, err := ok.PlaceGridAlgoOrder(contextGenerate(), &input)
	require.NoError(t, err)
	assert.NotNil(t, result)
}

const gridOrderAmendAlgo = `{
    "algoId":"448965992920907776",
    "instId":"BTC-USDT",
    "slTriggerPx":"1200",
    "tpTriggerPx":""
}`

func TestAmendGridAlgoOrder(t *testing.T) {
	t.Parallel()
	var input *GridAlgoOrderAmend
	err := json.Unmarshal([]byte(gridOrderAmendAlgo), &input)
	require.NoError(t, err)

	arg := &GridAlgoOrderAmend{}
	_, err = ok.AmendGridAlgoOrder(contextGenerate(), arg)
	require.ErrorIs(t, err, common.ErrEmptyParams)

	arg.TakeProfitTriggerPrice = 1234.5
	_, err = ok.AmendGridAlgoOrder(contextGenerate(), arg)
	require.ErrorIs(t, err, errAlgoIDRequired)

	arg.AlgoID = "560472804207104000"
	_, err = ok.AmendGridAlgoOrder(contextGenerate(), arg)
	require.ErrorIs(t, err, errMissingInstrumentID)

	sharedtestvalues.SkipTestIfCredentialsUnset(t, ok, canManipulateRealOrders)
	result, err := ok.AmendGridAlgoOrder(contextGenerate(), input)
	require.NoError(t, err)
	assert.NotNil(t, result)
}

const stopGridAlgoOrderJSON = `{"algoId":"198273485",	"instId":"BTC-USDT",	"stopType":"1",	"algoOrdType":"grid"}`

func TestStopGridAlgoOrder(t *testing.T) {
	t.Parallel()
	var resp StopGridAlgoOrderRequest
	err := json.Unmarshal([]byte(stopGridAlgoOrderJSON), &resp)
	require.NoError(t, err)

	_, err = ok.StopGridAlgoOrder(contextGenerate(), []StopGridAlgoOrderRequest{})
	require.ErrorIs(t, err, common.ErrEmptyParams)

	arg := StopGridAlgoOrderRequest{}
	_, err = ok.StopGridAlgoOrder(contextGenerate(), []StopGridAlgoOrderRequest{arg})
	require.ErrorIs(t, err, common.ErrEmptyParams)

	arg.StopType = 20
	_, err = ok.StopGridAlgoOrder(contextGenerate(), []StopGridAlgoOrderRequest{arg})
	require.ErrorIs(t, err, errAlgoIDRequired)

	arg.AlgoID = "algo_id"
	_, err = ok.StopGridAlgoOrder(contextGenerate(), []StopGridAlgoOrderRequest{arg})
	require.ErrorIs(t, err, errMissingInstrumentID)

	arg.InstrumentID = spotTP.String()
	_, err = ok.StopGridAlgoOrder(contextGenerate(), []StopGridAlgoOrderRequest{arg})
	require.ErrorIs(t, err, errMissingAlgoOrderType)

	arg.AlgoOrderType = AlgoOrdTypeGrid
	_, err = ok.StopGridAlgoOrder(contextGenerate(), []StopGridAlgoOrderRequest{arg})
	require.ErrorIs(t, err, errMissingValidStopType)

	sharedtestvalues.SkipTestIfCredentialsUnset(t, ok, canManipulateRealOrders)
	result, err := ok.StopGridAlgoOrder(contextGenerate(), []StopGridAlgoOrderRequest{resp})
	require.NoError(t, err)
	assert.NotNil(t, result)
}

func TestGetGridAlgoOrdersList(t *testing.T) {
	t.Parallel()
	_, err := ok.GetGridAlgoOrdersList(contextGenerate(), "abc", "", "", "", "", "", 1)
	require.ErrorIs(t, err, errMissingAlgoOrderType)

	sharedtestvalues.SkipTestIfCredentialsUnset(t, ok)
	result, err := ok.GetGridAlgoOrdersList(contextGenerate(), "grid", "", "", "", "", "", 1)
	require.NoError(t, err)
	assert.NotNil(t, result)
}

func TestGetGridAlgoOrderHistory(t *testing.T) {
	t.Parallel()
	_, err := ok.GetGridAlgoOrderHistory(contextGenerate(), "abc", "", "", "", "", "", 1)
	require.ErrorIs(t, err, errMissingAlgoOrderType)

	sharedtestvalues.SkipTestIfCredentialsUnset(t, ok)
	result, err := ok.GetGridAlgoOrderHistory(contextGenerate(), "contract_grid", "", "", "", "", "", 1)
	require.NoError(t, err)
	assert.NotNil(t, result)
}

func TestGetGridAlgoOrderDetails(t *testing.T) {
	t.Parallel()
	_, err := ok.GetGridAlgoOrderDetails(contextGenerate(), "grid", "")
	require.ErrorIs(t, err, errAlgoIDRequired)

	sharedtestvalues.SkipTestIfCredentialsUnset(t, ok)
	result, err := ok.GetGridAlgoOrderDetails(contextGenerate(), "grid", "7878")
	require.NoError(t, err)
	assert.NotNil(t, result)
}

func TestGetGridAlgoSubOrders(t *testing.T) {
	t.Parallel()
	_, err := ok.GetGridAlgoSubOrders(contextGenerate(), "", "", "", "", "", "", 2)
	require.ErrorIs(t, err, errMissingAlgoOrderType)
	_, err = ok.GetGridAlgoSubOrders(contextGenerate(), "grid", "", "", "", "", "", 2)
	require.ErrorIs(t, err, errAlgoIDRequired)
	_, err = ok.GetGridAlgoSubOrders(contextGenerate(), "grid", "1234", "", "", "", "", 2)
	require.ErrorIs(t, err, errMissingSubOrderType)

	sharedtestvalues.SkipTestIfCredentialsUnset(t, ok)
	result, err := ok.GetGridAlgoSubOrders(contextGenerate(), "grid", "1234", "live", "", "", "", 2)
	require.NoError(t, err)
	assert.NotNil(t, result)
}

const spotGridAlgoOrderPosition = `{"adl": "1","algoId": "449327675342323712","avgPx": "29215.0142857142857149","cTime": "1653400065917","ccy": "USDT","imr": "2045.386","instId": "BTC-USDT-SWAP","instType": "SWAP","last": "29206.7","lever": "5","liqPx": "661.1684795867162","markPx": "29213.9","mgnMode": "cross","mgnRatio": "217.19370606167573","mmr": "40.907720000000005","notionalUsd": "10216.70307","pos": "35","posSide": "net","uTime": "1653400066938","upl": "1.674999999999818","uplRatio": "0.0008190504784478"}`

func TestGetGridAlgoOrderPositions(t *testing.T) {
	t.Parallel()
	var resp AlgoOrderPosition
	err := json.Unmarshal([]byte(spotGridAlgoOrderPosition), &resp)
	require.NoError(t, err)
	_, err = ok.GetGridAlgoOrderPositions(contextGenerate(), "", "")
	require.ErrorIs(t, err, errInvalidAlgoOrderType)
	_, err = ok.GetGridAlgoOrderPositions(contextGenerate(), "contract_grid", "")
	require.ErrorIs(t, err, errAlgoIDRequired)

	sharedtestvalues.SkipTestIfCredentialsUnset(t, ok)
	result, err := ok.GetGridAlgoOrderPositions(contextGenerate(), "contract_grid", "448965992920907776")
	require.NoError(t, err)
	assert.NotNil(t, result)
}

func TestSpotGridWithdrawProfit(t *testing.T) {
	t.Parallel()
	_, err := ok.SpotGridWithdrawProfit(contextGenerate(), "")
	require.ErrorIs(t, err, errAlgoIDRequired)

	sharedtestvalues.SkipTestIfCredentialsUnset(t, ok, canManipulateRealOrders)
	result, err := ok.SpotGridWithdrawProfit(contextGenerate(), "1234")
	require.NoError(t, err)
	assert.NotNil(t, result)
}

func TestComputeMarginBalance(t *testing.T) {
	t.Parallel()
	_, err := ok.ComputeMarginBalance(contextGenerate(), MarginBalanceParam{AlgoID: "123456", AdjustMarginBalanceType: "other"})
	require.ErrorIs(t, err, errInvalidMarginTypeAdjust)

	_, err = ok.ComputeMarginBalance(contextGenerate(), MarginBalanceParam{AdjustMarginBalanceType: "other"})
	require.ErrorIs(t, err, errAlgoIDRequired)

	sharedtestvalues.SkipTestIfCredentialsUnset(t, ok)
	result, err := ok.ComputeMarginBalance(contextGenerate(), MarginBalanceParam{
		AlgoID:                  "123456",
		AdjustMarginBalanceType: "reduce",
	})
	require.NoError(t, err)
	assert.NotNil(t, result)
}

func TestAdjustMarginBalance(t *testing.T) {
	t.Parallel()
	arg := &MarginBalanceParam{}
	_, err := ok.AdjustMarginBalance(contextGenerate(), arg)
	require.ErrorIs(t, err, common.ErrEmptyParams)

	arg.Amount = 12345
	_, err = ok.AdjustMarginBalance(contextGenerate(), arg)
	require.ErrorIs(t, err, errAlgoIDRequired)

	arg.AlgoID = "1234"
	_, err = ok.AdjustMarginBalance(contextGenerate(), arg)
	require.ErrorIs(t, err, errInvalidMarginTypeAdjust)

	arg.AdjustMarginBalanceType = "reduce"
	arg.Amount = 0
	_, err = ok.AdjustMarginBalance(contextGenerate(), arg)
	require.ErrorIs(t, err, order.ErrAmountIsInvalid)

	sharedtestvalues.SkipTestIfCredentialsUnset(t, ok, canManipulateRealOrders)
	result, err := ok.AdjustMarginBalance(contextGenerate(), &MarginBalanceParam{
		AlgoID:                  "1234",
		AdjustMarginBalanceType: "reduce",
		Amount:                  12345,
	})
	require.NoError(t, err)
	assert.NotNil(t, result)
}

const gridAIParamJSON = `{"algoOrdType": "grid","annualizedRate": "1.5849","ccy": "USDT","direction": "",	"duration": "7D","gridNum": "5","instId": "BTC-USDT","lever": "0","maxPx": "21373.3","minInvestment": "0.89557758",	"minPx": "15544.2",	"perMaxProfitRate": "0.0733865364573281","perMinProfitRate": "0.0561101403446263","runType": "1"}`

func TestGetGridAIParameter(t *testing.T) {
	t.Parallel()
	var response GridAIParameterResponse
	err := json.Unmarshal([]byte(gridAIParamJSON), &response)
	require.NoError(t, err)

	_, err = ok.GetGridAIParameter(contextGenerate(), "", "BTC-USDT", "", "")
	require.ErrorIs(t, err, errInvalidAlgoOrderType)
	_, err = ok.GetGridAIParameter(contextGenerate(), "grid", "", "", "")
	require.ErrorIs(t, err, errMissingInstrumentID)
	_, err = ok.GetGridAIParameter(contextGenerate(), "contract_grid", "BTC-USDT", "", "")
	require.ErrorIs(t, err, errMissingRequiredArgumentDirection)
	_, err = ok.GetGridAIParameter(contextGenerate(), "grid", "BTC-USDT", "", "12M")
	require.ErrorIs(t, err, errInvalidDuration)

	result, err := ok.GetGridAIParameter(contextGenerate(), "grid", "BTC-USDT", "", "")
	require.NoError(t, err)
	assert.NotNil(t, result)
}

func TestGetOffers(t *testing.T) {
	t.Parallel()
	sharedtestvalues.SkipTestIfCredentialsUnset(t, ok)
	result, err := ok.GetOffers(contextGenerate(), "", "", currency.EMPTYCODE)
	require.NoError(t, err)
	assert.NotNil(t, result)
}

func TestPurchase(t *testing.T) {
	t.Parallel()
	_, err := ok.Purchase(contextGenerate(), nil)
	require.ErrorIs(t, err, common.ErrNilPointer)

	_, err = ok.Purchase(contextGenerate(), &PurchaseRequestParam{Term: 2})
	require.ErrorIs(t, err, errMissingRequiredParameter)
	_, err = ok.Purchase(contextGenerate(), &PurchaseRequestParam{ProductID: "1234", Term: 2, InvestData: []PurchaseInvestDataItem{{Amount: 1}}})
	require.ErrorIs(t, err, currency.ErrCurrencyCodeEmpty)
	_, err = ok.Purchase(contextGenerate(), &PurchaseRequestParam{ProductID: "1234", Term: 2, InvestData: []PurchaseInvestDataItem{{Currency: currency.USDT}}})
	require.ErrorIs(t, err, order.ErrAmountBelowMin)

	sharedtestvalues.SkipTestIfCredentialsUnset(t, ok, canManipulateRealOrders)
	result, err := ok.Purchase(contextGenerate(), &PurchaseRequestParam{
		ProductID: "1234",
		InvestData: []PurchaseInvestDataItem{
			{
				Currency: currency.BTC,
				Amount:   100,
			},
			{
				Currency: currency.ETH,
				Amount:   100,
			},
		},
		Term: 30,
	})
	require.NoError(t, err)
	assert.NotNil(t, result)
}

func TestRedeem(t *testing.T) {
	t.Parallel()
	_, err := ok.Redeem(contextGenerate(), &RedeemRequestParam{})
	require.ErrorIs(t, err, common.ErrEmptyParams)
	_, err = ok.Redeem(contextGenerate(), &RedeemRequestParam{AllowEarlyRedeem: true})
	require.ErrorIs(t, err, order.ErrOrderIDNotSet)
	_, err = ok.Redeem(contextGenerate(), &RedeemRequestParam{OrderID: "754147"})
	require.ErrorIs(t, err, errInvalidProtocolType)

	sharedtestvalues.SkipTestIfCredentialsUnset(t, ok, canManipulateRealOrders)
	result, err := ok.Redeem(contextGenerate(), &RedeemRequestParam{
		OrderID:          "754147",
		ProtocolType:     "defi",
		AllowEarlyRedeem: true,
	})
	require.NoError(t, err)
	assert.NotNil(t, result)
}

func TestCancelPurchaseOrRedemption(t *testing.T) {
	t.Parallel()
	_, err := ok.CancelPurchaseOrRedemption(contextGenerate(), &CancelFundingParam{})
	require.ErrorIs(t, err, common.ErrEmptyParams)
	_, err = ok.CancelPurchaseOrRedemption(contextGenerate(), &CancelFundingParam{ProtocolType: "defi"})
	require.ErrorIs(t, err, order.ErrOrderIDNotSet)
	_, err = ok.CancelPurchaseOrRedemption(contextGenerate(), &CancelFundingParam{OrderID: "754147"})
	require.ErrorIs(t, err, errInvalidProtocolType)

	sharedtestvalues.SkipTestIfCredentialsUnset(t, ok, canManipulateRealOrders)
	result, err := ok.CancelPurchaseOrRedemption(contextGenerate(), &CancelFundingParam{
		OrderID:      "754147",
		ProtocolType: "defi",
	})
	require.NoError(t, err)
	assert.NotNil(t, result)
}

func TestGetEarnActiveOrders(t *testing.T) {
	t.Parallel()
	sharedtestvalues.SkipTestIfCredentialsUnset(t, ok)
	result, err := ok.GetEarnActiveOrders(contextGenerate(), "", "", "", currency.EMPTYCODE)
	require.NoError(t, err)
	assert.NotNil(t, result)
}

func TestGetFundingOrderHistory(t *testing.T) {
	t.Parallel()
	sharedtestvalues.SkipTestIfCredentialsUnset(t, ok)
	result, err := ok.GetFundingOrderHistory(contextGenerate(), "", "", currency.EMPTYCODE, time.Time{}, time.Time{}, 1)
	require.NoError(t, err)
	assert.NotNil(t, result)
}

func TestSystemStatusResponse(t *testing.T) {
	t.Parallel()
	result, err := ok.SystemStatusResponse(contextGenerate(), "completed")
	require.NoError(t, err)
	assert.NotNil(t, result)
}

var instrumentTypeToAssetTypeMap = map[string]struct {
	AssetType asset.Item
	Error     error
}{
	instTypeSwap:     {AssetType: asset.PerpetualSwap},
	instTypeContract: {AssetType: asset.PerpetualSwap},
	instTypeSpot:     {AssetType: asset.Spot},
	instTypeMargin:   {AssetType: asset.Margin},
	instTypeFutures:  {AssetType: asset.Futures},
	instTypeOption:   {AssetType: asset.Options},
	"":               {AssetType: asset.Empty},
	"lol":            {AssetType: asset.Empty, Error: asset.ErrNotSupported},
}

func TestAssetTypeFromInstrumentType(t *testing.T) {
	t.Parallel()
	for k, v := range instrumentTypeToAssetTypeMap {
		assetItem, err := assetTypeFromInstrumentType(k)
		require.ErrorIs(t, err, v.Error)
		assert.Equal(t, v.AssetType, assetItem)
	}
}

/**********************************  Wrapper Functions **************************************/

func TestFetchTradablePairs(t *testing.T) {
	t.Parallel()
	for _, a := range []asset.Item{asset.Options, asset.PerpetualSwap, asset.Futures, asset.Spot, asset.Spread} {
		result, err := ok.FetchTradablePairs(contextGenerate(), a)
		assert.NoError(t, err)
		assert.NotNil(t, result)
	}
}

func TestUpdateTradablePairs(t *testing.T) {
	t.Parallel()
	testexch.UpdatePairsOnce(t, ok)
}

func TestUpdateOrderExecutionLimits(t *testing.T) {
	t.Parallel()
	tests := map[asset.Item][]currency.Pair{
		asset.Spot: {
			currency.NewPair(currency.ETH, currency.USDT),
			currency.NewPair(currency.BTC, currency.USDT),
		},
		asset.Margin: {
			currency.NewPair(currency.ETH, currency.USDT),
			currency.NewPair(currency.ETH, currency.BTC),
		},
	}

	for _, a := range []asset.Item{asset.PerpetualSwap, asset.Futures, asset.Options} {
		pairs, err := ok.FetchTradablePairs(contextGenerate(), a)
		if assert.NoErrorf(t, err, "FetchTradablePairs should not error for %s", a) {
			tests[a] = []currency.Pair{pairs[0]}
		}
	}

	var err error
	for _, a := range ok.GetAssetTypes(false) {
		err = ok.UpdateOrderExecutionLimits(contextGenerate(), a)
		if !assert.NoError(t, err) {
			continue
		}

		for _, p := range tests[a] {
			limits, err := ok.GetOrderExecutionLimits(a, p)
			if assert.NoError(t, err, "GetOrderExecutionLimits should not error") {
				require.Positivef(t, limits.PriceStepIncrementSize, "PriceStepIncrementSize should be positive for %s", p)
				require.Positivef(t, limits.MinimumBaseAmount, "PriceStepIncrementSize should be positive for %s", p)
			}
		}
	}
}

func TestUpdateTicker(t *testing.T) {
	t.Parallel()
	result, err := ok.UpdateTicker(contextGenerate(), currency.NewPair(currency.BTC, currency.USDT), asset.Spot)
	require.NoError(t, err)
	assert.NotNil(t, result)
}

func TestUpdateTickers(t *testing.T) {
	t.Parallel()
	err := ok.UpdateTickers(contextGenerate(), asset.Spot)
	require.NoError(t, err)
	err = ok.UpdateTickers(contextGenerate(), asset.Spread)
	assert.NoError(t, err)
}

func TestUpdateOrderbook(t *testing.T) {
	t.Parallel()
	result, err := ok.UpdateOrderbook(contextGenerate(), currency.NewPair(currency.BTC, currency.NewCode("USDT-SWAP")), asset.Spot)
	require.NoError(t, err)
	require.NotNil(t, result)

	result, err = ok.UpdateOrderbook(contextGenerate(), spreadTP, asset.Spread)
	require.NoError(t, err)
	assert.NotNil(t, result)
}

func TestUpdateAccountInfo(t *testing.T) {
	t.Parallel()
	sharedtestvalues.SkipTestIfCredentialsUnset(t, ok)
	result, err := ok.UpdateAccountInfo(contextGenerate(), asset.Spot)
	require.NoError(t, err)
	assert.NotNil(t, result)
}

func TestGetAccountFundingHistory(t *testing.T) {
	t.Parallel()
	sharedtestvalues.SkipTestIfCredentialsUnset(t, ok)
	result, err := ok.GetAccountFundingHistory(contextGenerate())
	require.NoError(t, err)
	assert.NotNil(t, result)
}

func TestGetWithdrawalsHistory(t *testing.T) {
	t.Parallel()
	sharedtestvalues.SkipTestIfCredentialsUnset(t, ok)
	result, err := ok.GetWithdrawalsHistory(contextGenerate(), currency.BTC, asset.Spot)
	require.NoError(t, err)
	assert.NotNil(t, result)
}

func TestGetRecentTrades(t *testing.T) {
	t.Parallel()
	result, err := ok.GetRecentTrades(contextGenerate(), currency.NewPair(currency.BTC, currency.USDT), asset.PerpetualSwap)
	require.NoError(t, err)
	require.NotNil(t, result)
	result, err = ok.GetRecentTrades(contextGenerate(), currency.NewPair(currency.BTC, currency.USDT), asset.Spread)
	require.NoError(t, err)
	assert.NotNil(t, result)
}

func TestSubmitOrder(t *testing.T) {
	t.Parallel()
	var resp []PlaceOrderRequestParam
	err := json.Unmarshal([]byte(placeOrderArgs), &resp)
	require.NoError(t, err)

	arg := &order.Submit{
		Exchange:  ok.Name,
		Side:      order.Buy,
		Type:      order.Limit,
		Price:     1,
		ClientID:  "yeneOrder",
		AssetType: asset.Binary,
	}
	_, err = ok.SubmitOrder(contextGenerate(), arg)
	require.ErrorIs(t, err, asset.ErrNotSupported)

	arg.AssetType = asset.Spot
	_, err = ok.SubmitOrder(contextGenerate(), arg)
	require.ErrorIs(t, err, order.ErrAmountBelowMin)

	arg.Amount = 1000000000
	_, err = ok.SubmitOrder(contextGenerate(), arg)
	require.ErrorIs(t, err, currency.ErrCurrencyPairEmpty)

	arg.Pair = spotTP
	arg.AssetType = asset.Futures
	arg.Leverage = -1
	_, err = ok.SubmitOrder(contextGenerate(), arg)
	require.ErrorIs(t, err, order.ErrSubmitLeverageNotSupported)

	sharedtestvalues.SkipTestIfCredentialsUnset(t, ok, canManipulateRealOrders)
	arg = &order.Submit{
		Pair: currency.Pair{
			Base:  currency.LTC,
			Quote: currency.BTC,
		},
		Exchange:  ok.Name,
		Side:      order.Sell,
		Type:      order.Limit,
		Price:     120000,
		Amount:    1000000000,
		ClientID:  "yeneOrder",
		AssetType: asset.Spot,
	}
	result, err := ok.SubmitOrder(contextGenerate(), arg)
	assert.NoError(t, err)
	assert.NotNil(t, result)

	arg.Type = order.Trigger
	arg.TriggerPrice = 11999
	arg.TriggerPriceType = order.LastPrice
	result, err = ok.SubmitOrder(contextGenerate(), arg)
	assert.NoError(t, err)
	assert.NotNil(t, result)

	arg.Type = order.ConditionalStop
	arg.TriggerPrice = 11999
	arg.TriggerPriceType = order.IndexPrice
	result, err = ok.SubmitOrder(contextGenerate(), arg)
	assert.NoError(t, err)
	assert.NotNil(t, result)

	arg.Type = order.Chase
	_, err = ok.SubmitOrder(contextGenerate(), arg)
	assert.ErrorIs(t, err, order.ErrUnknownTrackingMode)

	arg.TrackingMode = order.Percentage
	_, err = ok.SubmitOrder(contextGenerate(), arg)
	assert.ErrorIs(t, err, order.ErrAmountBelowMin)

	arg.TrackingValue = .5
	result, err = ok.SubmitOrder(contextGenerate(), arg)
	assert.NoError(t, err)
	assert.NotNil(t, result)

	arg.Type = order.TWAP
	result, err = ok.SubmitOrder(contextGenerate(), arg)
	assert.NoError(t, err)
	assert.NotNil(t, result)

	arg.Type = order.TrailingStop
	result, err = ok.SubmitOrder(contextGenerate(), arg)
	assert.NoError(t, err)
	assert.NotNil(t, result)

	arg.Type = order.OCO
	_, err = ok.SubmitOrder(contextGenerate(), arg)
	require.ErrorIs(t, err, order.ErrPriceBelowMin)

	arg.RiskManagementModes = order.RiskManagementModes{
		TakeProfit: order.RiskManagement{
			Price:      11999,
			LimitPrice: 12000,
		},
		StopLoss: order.RiskManagement{
			Price:      10999,
			LimitPrice: 11000,
		},
	}
	result, err = ok.SubmitOrder(contextGenerate(), arg)
	assert.NoError(t, err)
	assert.NotNil(t, result)

	cp, err := currency.NewPairFromString("BTC-USDT-230630")
	require.NoError(t, err)

	arg = &order.Submit{
		Pair:       cp,
		Exchange:   ok.Name,
		Side:       order.Long,
		Type:       order.Market,
		Amount:     1,
		ClientID:   "hellomoto",
		AssetType:  asset.Futures,
		MarginType: margin.Multi,
	}
	result, err = ok.SubmitOrder(contextGenerate(), arg)
	assert.NoError(t, err)
	assert.NotNil(t, result)

	pair, err := currency.NewPairFromString("BTC-USDT-SWAP_BTC-USDT-250328")
	require.NoError(t, err)

	result, err = ok.SubmitOrder(contextGenerate(), &order.Submit{
		Pair:       pair,
		Exchange:   ok.Name,
		Side:       order.Sell,
		Type:       order.Limit,
		Price:      120000,
		Amount:     1,
		ClientID:   "hellomoto",
		AssetType:  asset.Spread,
		MarginType: margin.Multi,
	})
	require.NoError(t, err)
	assert.NotNil(t, result)
}

func TestCancelOrder(t *testing.T) {
	t.Parallel()
	arg := &order.Cancel{
		WalletAddress: core.BitcoinDonationAddress,
		AccountID:     "1",
		AssetType:     asset.Binary,
	}
	err := ok.CancelOrder(contextGenerate(), arg)
	require.ErrorIs(t, err, asset.ErrNotSupported)

	arg.AssetType = asset.Spot
	err = ok.CancelOrder(contextGenerate(), arg)
	require.ErrorIs(t, err, currency.ErrCurrencyPairEmpty)

	arg.Pair = spotTP
	err = ok.CancelOrder(contextGenerate(), arg)
	require.ErrorIs(t, err, order.ErrOrderIDNotSet)

	sharedtestvalues.SkipTestIfCredentialsUnset(t, ok, canManipulateRealOrders)
	err = ok.CancelOrder(contextGenerate(), &order.Cancel{
		OrderID: "1", WalletAddress: core.BitcoinDonationAddress,
		AccountID: "1", Pair: spotTP, AssetType: asset.Spot,
	})
	assert.NoError(t, err)

	err = ok.CancelOrder(contextGenerate(), &order.Cancel{
		Type:    order.OCO,
		OrderID: "1", WalletAddress: core.BitcoinDonationAddress,
		AccountID: "1", Pair: spotTP, AssetType: asset.Spot,
	})
	assert.NoError(t, err)

	err = ok.CancelOrder(contextGenerate(), &order.Cancel{
		OrderID:       "1",
		WalletAddress: core.BitcoinDonationAddress, AccountID: "1",
		Pair: spreadTP, AssetType: asset.Spread,
	})
	assert.NoError(t, err)
}

func TestCancelBatchOrders(t *testing.T) {
	t.Parallel()
	_, err := ok.CancelBatchOrders(contextGenerate(), make([]order.Cancel, 21))
	require.ErrorIs(t, err, errExceedLimit)
	_, err = ok.CancelBatchOrders(contextGenerate(), nil)
	require.ErrorIs(t, err, order.ErrCancelOrderIsNil)

	arg := order.Cancel{
		WalletAddress: core.BitcoinDonationAddress,
		AccountID:     "1",
		AssetType:     asset.Binary,
	}
	_, err = ok.CancelBatchOrders(contextGenerate(), []order.Cancel{arg})
	require.ErrorIs(t, err, asset.ErrNotSupported)

	arg.AssetType = asset.Spot
	_, err = ok.CancelBatchOrders(contextGenerate(), []order.Cancel{arg})
	require.ErrorIs(t, err, currency.ErrCurrencyPairsEmpty)

	arg.Pair = spotTP
	arg.Type = order.Liquidation
	_, err = ok.CancelBatchOrders(contextGenerate(), []order.Cancel{arg})
	require.ErrorIs(t, err, order.ErrUnsupportedOrderType)

	arg.Type = order.Trigger
	_, err = ok.CancelBatchOrders(contextGenerate(), []order.Cancel{arg})
	require.ErrorIs(t, err, order.ErrOrderIDNotSet)

	arg.Type = order.Limit
	_, err = ok.CancelBatchOrders(contextGenerate(), []order.Cancel{arg})
	require.ErrorIs(t, err, order.ErrOrderIDNotSet)

	sharedtestvalues.SkipTestIfCredentialsUnset(t, ok, canManipulateRealOrders)
	orderCancellationParams := []order.Cancel{
		{
			OrderID:       "1",
			WalletAddress: core.BitcoinDonationAddress,
			AccountID:     "1",
			Pair:          spotTP,
			AssetType:     asset.Spot,
		},
		{
			OrderID:       "1",
			WalletAddress: core.BitcoinDonationAddress,
			AccountID:     "1",
			Pair:          perpetualSwapTP,
			AssetType:     asset.PerpetualSwap,
		},
		{
			OrderID:       "1",
			WalletAddress: core.BitcoinDonationAddress,
			AccountID:     "1",
			Type:          order.Trigger,
			Pair:          spotTP,
			AssetType:     asset.Spot,
		},
	}
	result, err := ok.CancelBatchOrders(contextGenerate(), orderCancellationParams)
	require.NoError(t, err)
	assert.NotNil(t, result)
}

func TestCancelAllOrders(t *testing.T) {
	t.Parallel()
	_, err := ok.CancelAllOrders(contextGenerate(), &order.Cancel{AssetType: asset.Binary})
	require.ErrorIs(t, err, asset.ErrNotSupported)

	sharedtestvalues.SkipTestIfCredentialsUnset(t, ok, canManipulateRealOrders)
	result, err := ok.CancelAllOrders(contextGenerate(), &order.Cancel{AssetType: asset.Spread})
	assert.NoError(t, err)
	assert.NotNil(t, result)

	result, err = ok.CancelAllOrders(contextGenerate(), &order.Cancel{AssetType: asset.Futures})
	assert.NoError(t, err)
	assert.NotNil(t, result)

	result, err = ok.CancelAllOrders(contextGenerate(), &order.Cancel{AssetType: asset.Spot})
	assert.NoError(t, err)
	assert.NotNil(t, result)
}

func TestModifyOrder(t *testing.T) {
	t.Parallel()
	_, err := ok.ModifyOrder(contextGenerate(), nil)
	require.ErrorIs(t, err, order.ErrModifyOrderIsNil)

	arg := &order.Modify{}
	_, err = ok.ModifyOrder(contextGenerate(), arg)
	require.ErrorIs(t, err, order.ErrPairIsEmpty)

	arg.Pair = spotTP
	_, err = ok.ModifyOrder(contextGenerate(), arg)
	require.ErrorIs(t, err, order.ErrAssetNotSet)

	arg.AssetType = asset.Spot
	_, err = ok.ModifyOrder(contextGenerate(), arg)
	require.ErrorIs(t, err, order.ErrOrderIDNotSet)

	arg.OrderID = "1234"
	arg.Type = order.Liquidation
	_, err = ok.ModifyOrder(contextGenerate(), arg)
	require.ErrorIs(t, err, order.ErrUnsupportedOrderType)

	arg.Type = order.Limit
	_, err = ok.ModifyOrder(contextGenerate(), arg)
	require.ErrorIs(t, err, errInvalidNewSizeOrPriceInformation)

	arg.Type = order.Trigger
	_, err = ok.ModifyOrder(contextGenerate(), arg)
	require.ErrorIs(t, err, order.ErrPriceBelowMin)

	arg.Type = order.OCO
	_, err = ok.ModifyOrder(contextGenerate(), arg)
	require.ErrorIs(t, err, order.ErrPriceBelowMin)

	sharedtestvalues.SkipTestIfCredentialsUnset(t, ok, canManipulateRealOrders)
	arg = &order.Modify{
		AssetType: asset.Spot,
		Pair:      spotTP,
		OrderID:   "1234",
		Price:     123456.44,
		Amount:    123,
	}
	result, err := ok.ModifyOrder(contextGenerate(), arg)
	assert.NoError(t, err)
	assert.NotNil(t, result)

	arg.Type = order.Limit
	result, err = ok.ModifyOrder(contextGenerate(), arg)
	assert.NoError(t, err)
	assert.NotNil(t, result)

	arg.Type = order.Trigger
	_, err = ok.ModifyOrder(contextGenerate(), arg)
	require.ErrorIs(t, err, order.ErrPriceBelowMin)

	arg.TriggerPrice = 12345678
	_, err = ok.ModifyOrder(contextGenerate(), arg)
	assert.NoError(t, err)
	assert.NotNil(t, result)

	arg.Type = order.OCO
	_, err = ok.ModifyOrder(contextGenerate(), arg)
	require.ErrorIs(t, err, order.ErrPriceBelowMin)

	arg.RiskManagementModes = order.RiskManagementModes{
		TakeProfit: order.RiskManagement{Price: 12345677},
		StopLoss:   order.RiskManagement{Price: 12345667},
	}
	result, err = ok.ModifyOrder(contextGenerate(), arg)
	assert.NoError(t, err)
	assert.NotNil(t, result)

	result, err = ok.ModifyOrder(contextGenerate(),
		&order.Modify{
			AssetType: asset.Spread,
			Pair:      spotTP,
			OrderID:   "1234",
			Price:     123456.44,
			Amount:    123,
		})
	require.NoError(t, err)
	assert.NotNil(t, result)
}

func TestGetOrderInfo(t *testing.T) {
	t.Parallel()
	enabled, err := ok.GetEnabledPairs(asset.Spot)
	require.NoError(t, err)
	if len(enabled) == 0 {
		t.SkipNow()
	}
	sharedtestvalues.SkipTestIfCredentialsUnset(t, ok)
	result, err := ok.GetOrderInfo(contextGenerate(), "123", enabled[0], asset.Futures)
	assert.NoError(t, err)
	assert.NotNil(t, result)

	result, err = ok.GetOrderInfo(contextGenerate(), "123", enabled[0], asset.Spread)
	require.NoError(t, err)
	assert.NotNil(t, result)
}

func TestGetDepositAddress(t *testing.T) {
	t.Parallel()
	_, err := ok.GetDepositAddress(contextGenerate(), currency.EMPTYCODE, "", "")
	require.ErrorIs(t, err, currency.ErrCurrencyCodeEmpty)

	sharedtestvalues.SkipTestIfCredentialsUnset(t, ok)
	result, err := ok.GetDepositAddress(contextGenerate(), currency.BTC, core.BitcoinDonationAddress, "")
	require.NoError(t, err)
	assert.NotNil(t, result)
}

func TestWithdraw(t *testing.T) {
	t.Parallel()

	sharedtestvalues.SkipTestIfCredentialsUnset(t, ok, canManipulateRealOrders)
	withdrawCryptoRequest := withdraw.Request{
		Exchange: ok.Name,
		Amount:   0.00000000001,
		Currency: currency.BTC,
		Crypto: withdraw.CryptoRequest{
			Address: core.BitcoinDonationAddress,
		},
	}
	result, err := ok.WithdrawCryptocurrencyFunds(contextGenerate(), &withdrawCryptoRequest)
	require.NoError(t, err)
	assert.NotNil(t, result)
}

func TestGetPairFromInstrumentID(t *testing.T) {
	t.Parallel()
	instruments := []string{
		"BTC-USDT",
		"BTC-USDT-SWAP",
		"BTC-USDT-ER33234",
	}
	dPair, err := ok.GetPairFromInstrumentID(instruments[0])
	require.NoError(t, err)
	require.NotNil(t, dPair)
	dPair, err = ok.GetPairFromInstrumentID(instruments[1])
	require.NoError(t, err)
	require.NotNil(t, dPair)
	dPair, err = ok.GetPairFromInstrumentID(instruments[2])
	require.NoError(t, err)
	assert.NotNil(t, dPair)
}

func TestGetActiveOrders(t *testing.T) {
	t.Parallel()
	pair, err := currency.NewPairFromString("BTC-USD")
	require.NoError(t, err)

	sharedtestvalues.SkipTestIfCredentialsUnset(t, ok)
	result, err := ok.GetActiveOrders(contextGenerate(), &order.MultiOrderRequest{
		Type:      order.Limit,
		Pairs:     currency.Pairs{pair, spotTP, currency.NewPair(currency.USD, currency.LTC)},
		AssetType: asset.Spot,
		Side:      order.Buy,
	})
	require.NoError(t, err)
	assert.NotNil(t, result)

	result, err = ok.GetActiveOrders(contextGenerate(), &order.MultiOrderRequest{
		Type:      order.Limit,
		Pairs:     currency.Pairs{pair, spotTP, currency.NewPair(currency.USD, currency.LTC)},
		AssetType: asset.Spread,
		Side:      order.Buy,
	})
	assert.NoError(t, err)
	assert.NotNil(t, result)
}

func TestGetOrderHistory(t *testing.T) {
	t.Parallel()
	getOrdersRequest := order.MultiOrderRequest{
		Type:      order.AnyType,
		AssetType: asset.Spot,
		Side:      order.Buy,
	}
	_, err := ok.GetOrderHistory(contextGenerate(), &getOrdersRequest)
	require.ErrorIs(t, err, currency.ErrCurrencyPairsEmpty)

	sharedtestvalues.SkipTestIfCredentialsUnset(t, ok)
	getOrdersRequest.Pairs = []currency.Pair{currency.NewPair(currency.LTC, currency.BTC)}
	result, err := ok.GetOrderHistory(contextGenerate(), &getOrdersRequest)
	assert.NoError(t, err)
	assert.NotNil(t, result)

	getOrdersRequest.AssetType = asset.Spread
	getOrdersRequest.Type = order.Market
	result, err = ok.GetOrderHistory(contextGenerate(), &getOrdersRequest)
	require.NoError(t, err)
	assert.NotNil(t, result)
}

func TestGetFeeByType(t *testing.T) {
	t.Parallel()
	sharedtestvalues.SkipTestIfCredentialsUnset(t, ok)
	result, err := ok.GetFeeByType(contextGenerate(), &exchange.FeeBuilder{
		Amount:  1,
		FeeType: exchange.CryptocurrencyTradeFee,
		Pair: currency.NewPairWithDelimiter(currency.BTC.String(),
			currency.USDT.String(),
			"-"),
		PurchasePrice:       1,
		FiatCurrency:        currency.USD,
		BankTransactionType: exchange.WireTransfer,
	})
	require.NoError(t, err)
	assert.NotNil(t, result)
}

func TestValidateAPICredentials(t *testing.T) {
	t.Parallel()
	sharedtestvalues.SkipTestIfCredentialsUnset(t, ok)
	err := ok.ValidateAPICredentials(contextGenerate(), asset.Spot)
	assert.NoError(t, err)
}

func TestGetHistoricCandles(t *testing.T) {
	t.Parallel()
	pair := currency.NewPair(currency.BTC, currency.USDT)
	startTime := time.Date(2021, 2, 1, 0, 0, 0, 0, time.UTC)
	endTime := startTime.AddDate(0, 0, 100)
	_, err := ok.GetHistoricCandles(contextGenerate(), pair, asset.Spot, kline.Interval(time.Hour*4), startTime, endTime)
	require.ErrorIs(t, err, kline.ErrRequestExceedsExchangeLimits)

	result, err := ok.GetHistoricCandles(contextGenerate(), pair, asset.Spot, kline.OneDay, startTime, endTime)
	require.NoError(t, err)
	assert.NotNil(t, result)
}

func TestGetHistoricCandlesExtended(t *testing.T) {
	t.Parallel()
	currencyPair := currency.NewPair(currency.BTC, currency.USDT)
	result, err := ok.GetHistoricCandlesExtended(contextGenerate(), currencyPair, asset.Spot, kline.OneMin, time.Now().Add(-time.Hour), time.Now())
	require.NoError(t, err)
	assert.NotNil(t, result)
}

func TestCalculateUpdateOrderbookChecksum(t *testing.T) {
	t.Parallel()
	var orderbookBase orderbook.Base
	err := json.Unmarshal([]byte(calculateOrderbookChecksumUpdateOrderbookJSON), &orderbookBase)
	require.NoError(t, err)

	err = ok.CalculateUpdateOrderbookChecksum(&orderbookBase, 2832680552)
	assert.NoError(t, err)
}

func TestOrderPushData(t *testing.T) {
	t.Parallel()
	ok := new(Okx) //nolint:govet // Intentional shadow to avoid future copy/paste mistakes
	require.NoError(t, testexch.Setup(ok), "Test instance Setup must not error")
	testexch.FixtureToDataHandler(t, "testdata/wsOrders.json", ok.WsHandleData)
	close(ok.Websocket.DataHandler)
	require.Len(t, ok.Websocket.DataHandler, 4, "Should see 4 orders")
	for resp := range ok.Websocket.DataHandler {
		switch v := resp.(type) {
		case *order.Detail:
			switch len(ok.Websocket.DataHandler) {
			case 3:
				require.Equal(t, "452197707845865472", v.OrderID, "OrderID")
				require.Equal(t, "HamsterParty14", v.ClientOrderID, "ClientOrderID")
				require.Equal(t, asset.Spot, v.AssetType, "AssetType")
				require.Equal(t, order.Sell, v.Side, "Side")
				require.Equal(t, order.Filled, v.Status, "Status")
				require.Equal(t, order.Limit, v.Type, "Type")
				require.Equal(t, currency.NewPairWithDelimiter("BTC", "USDT", "-"), v.Pair, "Pair")
				require.Equal(t, 31527.1, v.AverageExecutedPrice, "AverageExecutedPrice")
				require.Equal(t, time.UnixMilli(1654084334977), v.Date, "Date")
				require.Equal(t, time.UnixMilli(1654084353263), v.CloseTime, "CloseTime")
				require.Equal(t, 0.001, v.Amount, "Amount")
				require.Equal(t, 0.001, v.ExecutedAmount, "ExecutedAmount")
				require.Equal(t, 0.000, v.RemainingAmount, "RemainingAmount")
				require.Equal(t, 31527.1, v.Price, "Price")
				require.Equal(t, 0.02522168, v.Fee, "Fee")
				require.Equal(t, currency.USDT, v.FeeAsset, "FeeAsset")
			case 2:
				require.Equal(t, "620258920632008725", v.OrderID, "OrderID")
				require.Equal(t, asset.Spot, v.AssetType, "AssetType")
				require.Equal(t, order.Market, v.Type, "Type")
				require.Equal(t, order.Sell, v.Side, "Side")
				require.Equal(t, order.Active, v.Status, "Status")
				require.Equal(t, 0.0, v.Amount, "Amount should be 0 for a market sell")
				require.Equal(t, 10.0, v.QuoteAmount, "QuoteAmount")
			case 1:
				require.Equal(t, "620258920632008725", v.OrderID, "OrderID")
				require.Equal(t, 10.0, v.QuoteAmount, "QuoteAmount")
				require.Equal(t, 0.00038127046945832905, v.Amount, "Amount")
				require.Equal(t, 0.010000249968, v.Fee, "Fee")
				require.Equal(t, 0.0, v.RemainingAmount, "RemainingAmount")
				require.Equal(t, 0.00038128, v.ExecutedAmount, "ExecutedAmount")
				require.Equal(t, order.PartiallyFilled, v.Status, "Status")
			case 0:
				require.Equal(t, "620258920632008725", v.OrderID, "OrderID")
				require.Equal(t, 10.0, v.QuoteAmount, "QuoteAmount")
				require.Equal(t, 0.010000249968, v.Fee, "Fee")
				require.Equal(t, 0.0, v.RemainingAmount, "RemainingAmount")
				require.Equal(t, 0.00038128, v.ExecutedAmount, "ExecutedAmount")
				require.Equal(t, 0.00038128, v.Amount, "Amount should be derived because order filled")
				require.Equal(t, order.Filled, v.Status, "Status")
			}
		case error:
			t.Error(v)
		default:
			t.Errorf("Got unexpected data: %T %v", v, v)
		}
	}
}

var pushDataMap = map[string]string{
	"Algo Orders":                           `{"arg": {"channel": "orders-algo","uid": "77982378738415879","instType": "FUTURES","instId": "BTC-USD-200329"},"data": [{"instType": "FUTURES","instId": "BTC-USD-200329","ordId": "312269865356374016","ccy": "BTC","algoId": "1234","px": "999","sz": "3","tdMode": "cross","tgtCcy": "","notionalUsd": "","ordType": "trigger","side": "buy","posSide": "long","state": "live","lever": "20","tpTriggerPx": "","tpTriggerPxType": "","tpOrdPx": "","slTriggerPx": "","slTriggerPxType": "","triggerPx": "99","triggerPxType": "last","ordPx": "12","actualSz": "","actualPx": "","tag": "adadadadad","actualSide": "","triggerTime": "1597026383085","cTime": "1597026383000"}]}`,
	"Advanced Algo Order":                   `{"arg": {"channel":"algo-advance","uid": "77982378738415879","instType":"SPOT","instId":"BTC-USDT"},"data":[{"actualPx":"","actualSide":"","actualSz":"0","algoId":"355056228680335360","cTime":"1630924001545","ccy":"","count":"1","instId":"BTC-USDT","instType":"SPOT","lever":"0","notionalUsd":"","ordPx":"","ordType":"iceberg","pTime":"1630924295204","posSide":"net","pxLimit":"10","pxSpread":"1","pxVar":"","side":"buy","slOrdPx":"","slTriggerPx":"","state":"pause","sz":"0.1","szLimit":"0.1","tdMode":"cash","timeInterval":"","tpOrdPx":"","tpTriggerPx":"","tag": "adadadadad","triggerPx":"","triggerTime":"","callbackRatio":"","callbackSpread":"","activePx":"","moveTriggerPx":""}]}`,
	"Position Risk":                         `{"arg": {"channel": "liquidation-warning","uid": "77982378738415879","instType": "FUTURES"},"data": [{"adl":"1","availPos":"1","avgPx":"2566.31","cTime":"1619507758793","ccy":"ETH","deltaBS":"","deltaPA":"","gammaBS":"","gammaPA":"","imr":"","instId":"ETH-USD-210430","instType":"FUTURES","interest":"0","last":"2566.22","lever":"10","liab":"","liabCcy":"","liqPx":"2352.8496681818233","markPx":"2353.849","margin":"0.0003896645377994","mgnMode":"isolated","mgnRatio":"11.731726509588816","mmr":"0.0000311811092368","notionalUsd":"2276.2546609009605","optVal":"","pTime":"1619507761462","pos":"1","posCcy":"","posId":"307173036051017730","posSide":"long","thetaBS":"","thetaPA":"","tradeId":"109844","uTime":"1619507761462","upl":"-0.0000009932766034","uplRatio":"-0.0025490556801078","vegaBS":"","vegaPA":""}, {"adl":"1","availPos":"1","avgPx":"2566.31","cTime":"1619507758793","ccy":"ETH","deltaBS":"","deltaPA":"","gammaBS":"","gammaPA":"","imr":"","instId":"ETH-USD-SWAP","instType":"SWAP","interest":"0","last":"2566.22","lever":"10","liab":"","liabCcy":"","liqPx":"2352.8496681818233","markPx":"2353.849","margin":"0.0003896645377994","mgnMode":"isolated","mgnRatio":"11.731726509588816","mmr":"0.0000311811092368","notionalUsd":"2276.2546609009605","optVal":"","pTime":"1619507761462","pos":"1","posCcy":"","posId":"307173036051017730","posSide":"long","thetaBS":"","thetaPA":"","tradeId":"109844","uTime":"1619507761462","upl":"-0.0000009932766034","uplRatio":"-0.0025490556801078","vegaBS":"","vegaPA":""}]}`,
	"Account Greeks":                        `{"arg": {"channel": "account-greeks","ccy": "BTC"},"data": [{"thetaBS": "","thetaPA":"","deltaBS":"","deltaPA":"","gammaBS":"","gammaPA":"","vegaBS":"","vegaPA":"","ccy":"BTC","ts":"1620282889345"}]}`,
	"RFQs":                                  `{"arg": {"channel": "account-greeks","ccy": "BTC"},"data": [{"thetaBS": "","thetaPA":"","deltaBS":"","deltaPA":"","gammaBS":"","gammaPA":"","vegaBS":"","vegaPA":"","ccy":"BTC","ts":"1620282889345"}]}`,
	"Accounts":                              `{"arg": {"channel": "account","ccy": "BTC","uid": "77982378738415879"},	"data": [{"uTime": "1597026383085","totalEq": "41624.32","isoEq": "3624.32","adjEq": "41624.32","ordFroz": "0","imr": "4162.33","mmr": "4","notionalUsd": "","mgnRatio": "41624.32","details": [{"availBal": "","availEq": "1","ccy": "BTC","cashBal": "1","uTime": "1617279471503","disEq": "50559.01","eq": "1","eqUsd": "45078.3790756226851775","frozenBal": "0","interest": "0","isoEq": "0","liab": "0","maxLoan": "","mgnRatio": "","notionalLever": "0.0022195262185864","ordFrozen": "0","upl": "0","uplLiab": "0","crossLiab": "0","isoLiab": "0","coinUsdPrice": "60000","stgyEq":"0","spotInUseAmt":"","isoUpl":""}]}]}`,
	"Quotes":                                `{"arg": {"channel":"quotes"},"data":[{"validUntil":"1608997227854","uTime":"1608267227834","cTime":"1608267227834","legs":[{"px":"0.0023","sz":"25.0","instId":"BTC-USD-220114-25000-C","side":"sell","tgtCcy":""},{"px":"0.0045","sz":"25","instId":"BTC-USD-220114-35000-C","side":"buy","tgtCcy":""}],"quoteId":"25092","rfqId":"18753","traderCode":"SATS","quoteSide":"sell","state":"canceled","clQuoteId":""}]}`,
	"Structure Block Trades":                `{"arg": {"channel":"struc-block-trades"},"data":[{"cTime":"1608267227834","rfqId":"18753","clRfqId":"","quoteId":"25092","clQuoteId":"","blockTdId":"180184","tTraderCode":"ANAND","mTraderCode":"WAGMI","legs":[{"px":"0.0023","sz":"25.0","instId":"BTC-USD-20220630-60000-C","side":"sell","fee":"0.1001","feeCcy":"BTC","tradeId":"10211","tgtCcy":""},{"px":"0.0033","sz":"25","instId":"BTC-USD-20220630-50000-C","side":"buy","fee":"0.1001","feeCcy":"BTC","tradeId":"10212","tgtCcy":""}]}]}`,
	"Spot Grid Algo Orders":                 `{"arg": {"channel": "grid-orders-spot","instType": "ANY"},"data": [{"algoId": "448965992920907776","algoOrdType": "grid","annualizedRate": "0","arbitrageNum": "0","baseSz": "0","cTime": "1653313834104","cancelType": "0","curBaseSz": "0.001776289214","curQuoteSz": "46.801755866","floatProfit": "-0.4953878967772","gridNum": "6","gridProfit": "0","instId": "BTC-USDC","instType": "SPOT","investment": "100","maxPx": "33444.8","minPx": "24323.5","pTime": "1653476023742","perMaxProfitRate": "0.060375293181491054543","perMinProfitRate": "0.0455275366818586","pnlRatio": "0","quoteSz": "100","runPx": "30478.1","runType": "1","singleAmt": "0.00059261","slTriggerPx": "","state": "running","stopResult": "0","stopType": "0","totalAnnualizedRate": "-0.9643551057262827","totalPnl": "-0.4953878967772","tpTriggerPx": "","tradeNum": "3","triggerTime": "1653378736894","uTime": "1653378736894"}]}`,
	"Contract Grid Algo Orders":             `{"arg": {"channel": "grid-orders-contract","instType": "ANY"},"data": [{"actualLever": "1.02","algoId": "449327675342323712","algoOrdType": "contract_grid","annualizedRate": "0.7572437878956523","arbitrageNum": "1","basePos": true,"cTime": "1653400065912","cancelType": "0","direction": "long","eq": "10129.419829834853","floatProfit": "109.537858234853","gridNum": "50","gridProfit": "19.8819716","instId": "BTC-USDT-SWAP","instType": "SWAP","investment": "10000","lever": "5","liqPx": "603.2149534767834","maxPx": "100000","minPx": "10","pTime": "1653484573918","perMaxProfitRate": "995.7080916791230692","perMinProfitRate": "0.0946277854875634","pnlRatio": "0.0129419829834853","runPx": "29216.3","runType": "1","singleAmt": "1","slTriggerPx": "","state": "running","stopType": "0","sz": "10000","tag": "","totalAnnualizedRate": "4.929207431970923","totalPnl": "129.419829834853","tpTriggerPx": "","tradeNum": "37","triggerTime": "1653400066940","uTime": "1653484573589","uly": "BTC-USDT"}]}`,
	"Grid Positions":                        `{"arg": {"channel": "grid-positions","uid": "44705892343619584","algoId": "449327675342323712"},"data": [{"adl": "1","algoId": "449327675342323712","avgPx": "29181.4638888888888895","cTime": "1653400065917","ccy": "USDT","imr": "2089.2690000000002","instId": "BTC-USDT-SWAP","instType": "SWAP","last": "29852.7","lever": "5","liqPx": "604.7617536513744","markPx": "29849.7","mgnMode": "cross","mgnRatio": "217.71740878394456","mmr": "41.78538","notionalUsd": "10435.794191550001","pTime": "1653536068723","pos": "35","posSide": "net","uTime": "1653445498682","upl": "232.83263888888962","uplRatio": "0.1139826489932205"}]}`,
	"Grid Sub Orders":                       `{"arg": {"channel": "grid-sub-orders","uid": "44705892343619584","algoId": "449327675342323712"},"data": [{"accFillSz": "0","algoId": "449327675342323712","algoOrdType": "contract_grid","avgPx": "0","cTime": "1653445498664","ctVal": "0.01","fee": "0","feeCcy": "USDT","groupId": "-1","instId": "BTC-USDT-SWAP","instType": "SWAP","lever": "5","ordId": "449518234142904321","ordType": "limit","pTime": "1653486524502","pnl": "","posSide": "net","px": "28007.2","side": "buy","state": "live","sz": "1","tag":"","tdMode": "cross","uTime": "1653445498674"}]}`,
	"Instrument":                            `{"arg": {"channel": "instruments","instType": "FUTURES"},"data": [{"instType": "FUTURES","instId": "BTC-USD-191115","uly": "BTC-USD","category": "1","baseCcy": "","quoteCcy": "","settleCcy": "BTC","ctVal": "10","ctMult": "1","ctValCcy": "USD","optType": "","stk": "","listTime": "","expTime": "","tickSz": "0.01","lotSz": "1","minSz": "1","ctType": "linear","alias": "this_week","state": "live","maxLmtSz":"10000","maxMktSz":"99999","maxTwapSz":"99999","maxIcebergSz":"99999","maxTriggerSz":"9999","maxStopSz":"9999"}]}`,
	"Open Interest":                         `{"arg": {"channel": "open-interest","instId": "LTC-USD-SWAP"},"data": [{"instType": "SWAP","instId": "LTC-USD-SWAP","oi": "5000","oiCcy": "555.55","ts": "1597026383085"}]}`,
	"Trade":                                 `{"arg": {"channel": "trades","instId": "BTC-USDT"},"data": [{"instId": "BTC-USDT","tradeId": "130639474","px": "42219.9","sz": "0.12060306","side": "buy","ts": "1630048897897"}]}`,
	"Estimated Delivery And Exercise Price": `{"arg": {"args": "estimated-price","instType": "FUTURES","uly": "BTC-USD"},"data": [{"instType": "FUTURES","instId": "BTC-USD-170310","settlePx": "200","ts": "1597026383085"}]}`,
	"Mark Price":                            `{"arg": {"channel": "mark-price","instId": "LTC-USD-190628"},"data": [{"instType": "FUTURES","instId": "LTC-USD-190628","markPx": "0.1","ts": "1597026383085"}]}`,
	"Mark Price Candlestick":                `{"arg": {"channel": "mark-price-candle1D","instId": "BTC-USD-190628"},"data": [["1597026383085", "3.721", "3.743", "3.677", "3.708"],["1597026383085", "3.731", "3.799", "3.494", "3.72"]]}`,
	"Price Limit":                           `{"arg": {"channel": "price-limit","instId": "LTC-USD-190628"},"data": [{"instId": "LTC-USD-190628","buyLmt": "200","sellLmt": "300","ts": "1597026383085"}]}`,
	"Test Snapshot Orderbook":               `{"arg": {"channel":"books","instId":"BTC-USDT"},"action":"snapshot","data":[{"asks":[["0.07026","5","0","1"],["0.07027","765","0","3"],["0.07028","110","0","1"],["0.0703","1264","0","1"],["0.07034","280","0","1"],["0.07035","2255","0","1"],["0.07036","28","0","1"],["0.07037","63","0","1"],["0.07039","137","0","2"],["0.0704","48","0","1"],["0.07041","32","0","1"],["0.07043","3985","0","1"],["0.07057","257","0","1"],["0.07058","7870","0","1"],["0.07059","161","0","1"],["0.07061","4539","0","1"],["0.07068","1438","0","3"],["0.07088","3162","0","1"],["0.07104","99","0","1"],["0.07108","5018","0","1"],["0.07115","1540","0","1"],["0.07129","5080","0","1"],["0.07145","1512","0","1"],["0.0715","5016","0","1"],["0.07171","5026","0","1"],["0.07192","5062","0","1"],["0.07197","1517","0","1"],["0.0726","1511","0","1"],["0.07314","10376","0","1"],["0.07354","1","0","1"],["0.07466","10277","0","1"],["0.07626","269","0","1"],["0.07636","269","0","1"],["0.0809","1","0","1"],["0.08899","1","0","1"],["0.09789","1","0","1"],["0.10768","1","0","1"]],"bids":[["0.07014","56","0","2"],["0.07011","608","0","1"],["0.07009","110","0","1"],["0.07006","1264","0","1"],["0.07004","2347","0","3"],["0.07003","279","0","1"],["0.07001","52","0","1"],["0.06997","91","0","1"],["0.06996","4242","0","2"],["0.06995","486","0","1"],["0.06992","161","0","1"],["0.06991","63","0","1"],["0.06988","7518","0","1"],["0.06976","186","0","1"],["0.06975","71","0","1"],["0.06973","1086","0","1"],["0.06961","513","0","2"],["0.06959","4603","0","1"],["0.0695","186","0","1"],["0.06946","3043","0","1"],["0.06939","103","0","1"],["0.0693","5053","0","1"],["0.06909","5039","0","1"],["0.06888","5037","0","1"],["0.06886","1526","0","1"],["0.06867","5008","0","1"],["0.06846","5065","0","1"],["0.06826","1572","0","1"],["0.06801","1565","0","1"],["0.06748","67","0","1"],["0.0674","111","0","1"],["0.0672","10038","0","1"],["0.06652","1","0","1"],["0.06625","1526","0","1"],["0.06619","10924","0","1"],["0.05986","1","0","1"],["0.05387","1","0","1"],["0.04848","1","0","1"],["0.04363","1","0","1"]],"ts":"1659792392540","checksum":-1462286744}]}`,
	"Options Trades":                        `{"arg": {"channel": "option-trades", "instType": "OPTION", "instFamily": "BTC-USD" }, "data": [ { "fillVol": "0.5066007836914062", "fwdPx": "16469.69928595038", "idxPx": "16537.2", "instFamily": "BTC-USD", "instId": "BTC-USD-230224-18000-C", "markPx": "0.04690107010619562", "optType": "C", "px": "0.045", "side": "sell", "sz": "2", "tradeId": "38", "ts": "1672286551080" } ] }`,
	"Public Block Trades":                   `{"arg": {"channel":"public-block-trades", "instId":"BTC-USD-231020-5000-P" }, "data":[ { "fillVol":"5", "fwdPx":"26808.16", "idxPx":"27222.5", "instId":"BTC-USD-231020-5000-P", "markPx":"0.0022406326071111", "px":"0.0048", "side":"buy", "sz":"1", "tradeId":"633971452580106242", "ts":"1697422572972"}]}`,
	"Option Summary":                        `{"arg": {"channel": "opt-summary","uly": "BTC-USD"},"data": [{"instType": "OPTION","instId": "BTC-USD-200103-5500-C","uly": "BTC-USD","delta": "0.7494223636","gamma": "-0.6765419039","theta": "-0.0000809873","vega": "0.0000077307","deltaBS": "0.7494223636","gammaBS": "-0.6765419039","thetaBS": "-0.0000809873","vegaBS": "0.0000077307","realVol": "0","bidVol": "","askVol": "1.5625","markVol": "0.9987","lever": "4.0342","fwdPx": "39016.8143629068452065","ts": "1597026383085"}]}`,
	"Funding Rate":                          `{"arg": {"channel": "funding-rate","instId": "BTC-USD-SWAP"},"data": [{"instType": "SWAP","instId": "BTC-USD-SWAP","fundingRate": "0.018","nextFundingRate": "","fundingTime": "1597026383085"}]}`,
	"Index Candlestick":                     `{"arg": {"channel": "index-candle30m","instId": "BTC-USDT"},"data": [["1597026383085", "3811.31", "3811.31", "3811.31", "3811.31"]]}`,
	"Index Ticker":                          `{"arg": {"channel": "index-tickers","instId": "BTC-USDT"},"data": [{"instId": "BTC-USDT","idxPx": "0.1","high24h": "0.5","low24h": "0.1","open24h": "0.1","sodUtc0": "0.1","sodUtc8": "0.1","ts": "1597026383085"}]}`,
	"Status":                                `{"arg": {"channel": "status"},"data": [{"title": "Spot System Upgrade","state": "scheduled","begin": "1610019546","href": "","end": "1610019546","serviceType": "1","system": "classic","scheDesc": "","ts": "1597026383085"}]}`,
	"Public Struct Block Trades":            `{"arg": {"channel":"public-struc-block-trades"},"data":[{"cTime":"1608267227834","blockTdId":"1802896","legs":[{"px":"0.323","sz":"25.0","instId":"BTC-USD-20220114-13250-C","side":"sell","tradeId":"15102"},{"px":"0.666","sz":"25","instId":"BTC-USD-20220114-21125-C","side":"buy","tradeId":"15103"}]}]}`,
	"Block Ticker":                          `{"arg": {"channel": "block-tickers"},"data": [{"instType": "SWAP","instId": "LTC-USD-SWAP","volCcy24h": "0","vol24h": "0","ts": "1597026383085"}]}`,
	"Account":                               `{"arg": {"channel": "block-tickers"},"data": [{"instType": "SWAP","instId": "LTC-USD-SWAP","volCcy24h": "0","vol24h": "0","ts": "1597026383085"}]}`,
	"Position":                              `{"arg": {"channel":"positions","instType":"FUTURES"},"data":[{"adl":"1","availPos":"1","avgPx":"2566.31","cTime":"1619507758793","ccy":"ETH","deltaBS":"","deltaPA":"","gammaBS":"","gammaPA":"","imr":"","instId":"ETH-USD-210430","instType":"FUTURES","interest":"0","last":"2566.22","lever":"10","liab":"","liabCcy":"","liqPx":"2352.8496681818233","markPx":"2353.849","margin":"0.0003896645377994","mgnMode":"isolated","mgnRatio":"11.731726509588816","mmr":"0.0000311811092368","notionalUsd":"2276.2546609009605","optVal":"","pTime":"1619507761462","pos":"1","posCcy":"","posId":"307173036051017730","posSide":"long","thetaBS":"","thetaPA":"","tradeId":"109844","uTime":"1619507761462","upl":"-0.0000009932766034","uplRatio":"-0.0025490556801078","vegaBS":"","vegaPA":""}]}`,
	"Position Data With Underlying":         `{"arg": {"channel": "positions","uid": "77982378738415879","instType": "FUTURES"},"data": [{"adl":"1","availPos":"1","avgPx":"2566.31","cTime":"1619507758793","ccy":"ETH","deltaBS":"","deltaPA":"","gammaBS":"","gammaPA":"","imr":"","instId":"ETH-USD-210430","instType":"FUTURES","interest":"0","last":"2566.22","usdPx":"","lever":"10","liab":"","liabCcy":"","liqPx":"2352.8496681818233","markPx":"2353.849","margin":"0.0003896645377994","mgnMode":"isolated","mgnRatio":"11.731726509588816","mmr":"0.0000311811092368","notionalUsd":"2276.2546609009605","optVal":"","pTime":"1619507761462","pos":"1","posCcy":"","posId":"307173036051017730","posSide":"long","thetaBS":"","thetaPA":"","tradeId":"109844","uTime":"1619507761462","upl":"-0.0000009932766034","uplRatio":"-0.0025490556801078","vegaBS":"","vegaPA":""}, {"adl":"1","availPos":"1","avgPx":"2566.31","cTime":"1619507758793","ccy":"ETH","deltaBS":"","deltaPA":"","gammaBS":"","gammaPA":"","imr":"","instId":"ETH-USD-SWAP","instType":"SWAP","interest":"0","last":"2566.22","usdPx":"","lever":"10","liab":"","liabCcy":"","liqPx":"2352.8496681818233","markPx":"2353.849","margin":"0.0003896645377994","mgnMode":"isolated","mgnRatio":"11.731726509588816","mmr":"0.0000311811092368","notionalUsd":"2276.2546609009605","optVal":"","pTime":"1619507761462","pos":"1","posCcy":"","posId":"307173036051017730","posSide":"long","thetaBS":"","thetaPA":"","tradeId":"109844","uTime":"1619507761462","upl":"-0.0000009932766034","uplRatio":"-0.0025490556801078","vegaBS":"","vegaPA":""}]}`,
	"Balance And Position":                  `{"arg": {"channel": "balance_and_position","uid": "77982378738415879"},"data": [{"pTime": "1597026383085","eventType": "snapshot","balData": [{"ccy": "BTC","cashBal": "1","uTime": "1597026383085"}],"posData": [{"posId": "1111111111","tradeId": "2","instId": "BTC-USD-191018","instType": "FUTURES","mgnMode": "cross","posSide": "long","pos": "10","ccy": "BTC","posCcy": "","avgPx": "3320","uTIme": "1597026383085"}]}]}`,
	"Deposit Info Details":                  `{"arg": {"channel": "deposit-info", "uid": "289320****60975104" }, "data": [{ "actualDepBlkConfirm": "0", "amt": "1", "areaCodeFrom": "", "ccy": "USDT", "chain": "USDT-TRC20", "depId": "88165462", "from": "", "fromWdId": "", "pTime": "1674103661147", "state": "0", "subAcct": "test", "to": "TEhFAqpuHa3LY*****8ByNoGnrmexeGMw", "ts": "1674103661123", "txId": "bc5376817*****************dbb0d729f6b", "uid": "289320****60975104" }] }`,
	"Withdrawal Info Details":               `{"arg": {"channel": "deposit-info", "uid": "289320****60975104" }, "data": [{ "actualDepBlkConfirm": "0", "amt": "1", "areaCodeFrom": "", "ccy": "USDT", "chain": "USDT-TRC20", "depId": "88165462", "from": "", "fromWdId": "", "pTime": "1674103661147", "state": "0", "subAcct": "test", "to": "TEhFAqpuHa3LY*****8ByNoGnrmexeGMw", "ts": "1674103661123", "txId": "bc5376817*****************dbb0d729f6b", "uid": "289320****60975104" }] }`,
	"Recurring Buy Order":                   `{"arg": {"channel": "algo-recurring-buy", "instType": "SPOT", "uid": "447*******584" }, "data": [{ "algoClOrdId": "", "algoId": "644497312047435776", "algoOrdType": "recurring", "amt": "100", "cTime": "1699932133373", "cycles": "0", "instType": "SPOT", "investmentAmt": "0", "investmentCcy": "USDC", "mktCap": "0", "nextInvestTime": "1699934415300", "pTime": "1699933314691", "period": "hourly", "pnlRatio": "0", "recurringDay": "", "recurringHour": "1", "recurringList": [{ "avgPx": "0", "ccy": "BTC", "profit": "0", "px": "36482", "ratio": "0.2", "totalAmt": "0" }, { "avgPx": "0", "ccy": "ETH", "profit": "0", "px": "2057.54", "ratio": "0.8", "totalAmt": "0" }], "recurringTime": "12", "state": "running", "stgyName": "stg1", "tag": "", "timeZone": "8", "totalAnnRate": "0", "totalPnl": "0", "uTime": "1699932136249" }] }`,
	"Liquidation Orders":                    `{"arg": {"channel": "liquidation-orders", "instType": "SWAP" }, "data": [ { "details": [ { "bkLoss": "0", "bkPx": "0.007831", "ccy": "", "posSide": "short", "side": "buy", "sz": "13", "ts": "1692266434010" } ], "instFamily": "IOST-USDT", "instId": "IOST-USDT-SWAP", "instType": "SWAP", "uly": "IOST-USDT"}]}`,
	"Economic Calendar":                     `{"arg": {"channel": "economic-calendar" }, "data": [ { "calendarId": "319275", "date": "1597026383085", "region": "United States", "category": "Manufacturing PMI", "event": "S&P Global Manufacturing PMI Final", "refDate": "1597026383085", "actual": "49.2", "previous": "47.3", "forecast": "49.3", "importance": "2", "prevInitial": "", "ccy": "", "unit": "", "ts": "1698648096590" } ] }`,
	"Failure":                               `{ "event": "error", "code": "60012", "msg": "Invalid request: {\"op\": \"subscribe\", \"args\":[{ \"channel\" : \"block-tickers\", \"instId\" : \"LTC-USD-200327\"}]}", "connId": "a4d3ae55" }`,
}

func TestPushData(t *testing.T) {
	t.Parallel()
	var err error
	for x := range pushDataMap {
		err = ok.WsHandleData([]byte(pushDataMap[x]))
		require.NoErrorf(t, err, "Okx %s error %v", x, err)
	}
}

func TestPushDataDynamic(t *testing.T) {
	t.Parallel()
	dataMap := map[string]string{
		"Ticker":             `{"arg": {"channel": "tickers","instId": "BTC-USD-SWAP"},"data": [{"instType": "SWAP","instId": "BTC-USD-SWAP","last": "9999.99","lastSz": "0.1","askPx": "9999.99","askSz": "11","bidPx": "8888.88","bidSz": "5","open24h": "9000","high24h": "10000","low24h": "8888.88","volCcy24h": "2222","vol24h": "2222","sodUtc0": "2222","sodUtc8": "2222","ts": "1597026383085"}]}`,
		"Candlesticks":       `{"arg": {"channel": "candle1D","instId": "BTC-USD-SWAP"},"data": [["1597026383085","8533.02","8553.74","8527.17","8548.26","45247","529.5858061"]]}`,
		"Snapshot OrderBook": `{"arg":{"channel":"books","instId":"BTC-USD-SWAP"},"action":"snapshot","data":[{"asks":[["0.07026","5","0","1"],["0.07027","765","0","3"],["0.07028","110","0","1"],["0.0703","1264","0","1"],["0.07034","280","0","1"],["0.07035","2255","0","1"],["0.07036","28","0","1"],["0.07037","63","0","1"],["0.07039","137","0","2"],["0.0704","48","0","1"],["0.07041","32","0","1"],["0.07043","3985","0","1"],["0.07057","257","0","1"],["0.07058","7870","0","1"],["0.07059","161","0","1"],["0.07061","4539","0","1"],["0.07068","1438","0","3"],["0.07088","3162","0","1"],["0.07104","99","0","1"],["0.07108","5018","0","1"],["0.07115","1540","0","1"],["0.07129","5080","0","1"],["0.07145","1512","0","1"],["0.0715","5016","0","1"],["0.07171","5026","0","1"],["0.07192","5062","0","1"],["0.07197","1517","0","1"],["0.0726","1511","0","1"],["0.07314","10376","0","1"],["0.07354","1","0","1"],["0.07466","10277","0","1"],["0.07626","269","0","1"],["0.07636","269","0","1"],["0.0809","1","0","1"],["0.08899","1","0","1"],["0.09789","1","0","1"],["0.10768","1","0","1"]],"bids":[["0.07014","56","0","2"],["0.07011","608","0","1"],["0.07009","110","0","1"],["0.07006","1264","0","1"],["0.07004","2347","0","3"],["0.07003","279","0","1"],["0.07001","52","0","1"],["0.06997","91","0","1"],["0.06996","4242","0","2"],["0.06995","486","0","1"],["0.06992","161","0","1"],["0.06991","63","0","1"],["0.06988","7518","0","1"],["0.06976","186","0","1"],["0.06975","71","0","1"],["0.06973","1086","0","1"],["0.06961","513","0","2"],["0.06959","4603","0","1"],["0.0695","186","0","1"],["0.06946","3043","0","1"],["0.06939","103","0","1"],["0.0693","5053","0","1"],["0.06909","5039","0","1"],["0.06888","5037","0","1"],["0.06886","1526","0","1"],["0.06867","5008","0","1"],["0.06846","5065","0","1"],["0.06826","1572","0","1"],["0.06801","1565","0","1"],["0.06748","67","0","1"],["0.0674","111","0","1"],["0.0672","10038","0","1"],["0.06652","1","0","1"],["0.06625","1526","0","1"],["0.06619","10924","0","1"],["0.05986","1","0","1"],["0.05387","1","0","1"],["0.04848","1","0","1"],["0.04363","1","0","1"]],"ts":"1659792392540","checksum":-1462286744}]}`,
	}
	var err error
	for x := range dataMap {
		err = ok.WsHandleData([]byte(dataMap[x]))
		require.NoError(t, err)
	}
}

func TestGetHistoricTrades(t *testing.T) {
	t.Parallel()
	result, err := ok.GetHistoricTrades(contextGenerate(), currency.NewPair(currency.BTC, currency.USDT), asset.Spot, time.Now().Add(-time.Minute*4), time.Now().Add(-time.Minute*2))
	require.NoError(t, err)
	assert.NotNil(t, result)
}

func setupWS() {
	if !ok.Websocket.IsEnabled() {
		return
	}
	if !sharedtestvalues.AreAPICredentialsSet(ok) {
		ok.Websocket.SetCanUseAuthenticatedEndpoints(false)
	}
	err := ok.WsConnect()
	if err != nil {
		log.Fatal(err)
	}
}

func TestWSProcessTrades(t *testing.T) {
	t.Parallel()

	ok := new(Okx) //nolint:govet // Intentional shadow to avoid future copy/paste mistakes
	require.NoError(t, testexch.Setup(ok), "Test instance Setup must not error")
	assets, err := ok.getAssetsFromInstrumentID("BTC-USDT")
	require.NoError(t, err, "getAssetsFromInstrumentID must not error")

	p := currency.NewPairWithDelimiter("BTC", "USDT", currency.DashDelimiter)

	for _, a := range assets {
		err := ok.Websocket.AddSubscriptions(ok.Websocket.Conn, &subscription.Subscription{
			Asset:   a,
			Pairs:   currency.Pairs{p},
			Channel: subscription.AllTradesChannel,
			Key:     fmt.Sprintf("%s-%s", p, a),
		})
		require.NoError(t, err, "AddSubscriptions must not error")
	}
	testexch.FixtureToDataHandler(t, "testdata/wsAllTrades.json", ok.WsHandleData)

	exp := []trade.Data{
		{
			Timestamp: time.UnixMilli(1740394561685).UTC(),
			Price:     95634.9,
			Amount:    0.00011186,
			Side:      order.Buy,
			TID:       "674510826",
		},
		{
			Timestamp: time.UnixMilli(1740394561686).UTC(),
			Price:     95635.3,
			Amount:    0.00011194,
			Side:      order.Sell,
			TID:       "674510827",
		},
	}

	total := len(assets) * len(exp)
	require.Len(t, ok.Websocket.DataHandler, total, "Must see correct number of trades")

	trades := make(map[asset.Item][]trade.Data)

	for len(ok.Websocket.DataHandler) > 0 {
		resp := <-ok.Websocket.DataHandler
		switch v := resp.(type) {
		case trade.Data:
			trades[v.AssetType] = append(trades[v.AssetType], v)
		case error:
			t.Error(v)
		default:
			t.Errorf("Unexpected type in DataHandler: %T (%s)", v, v)
		}
	}

	for _, assetType := range assets {
		require.Len(t, trades[assetType], len(exp), "Must have received %d trades for asset %v", len(exp), assetType)
		slices.SortFunc(trades[assetType], func(a, b trade.Data) int {
			return strings.Compare(a.TID, b.TID)
		})
		for i, tradeData := range trades[assetType] {
			expected := exp[i]
			expected.AssetType = assetType
			expected.Exchange = ok.Name
			expected.CurrencyPair = p
			require.Equal(t, expected, tradeData, "Trade %d (TID: %s) for asset %v must match expected data", i, tradeData.TID, assetType)
		}
	}
}

// ************************** Public Channel Subscriptions *****************************

func TestInstrumentsSubscription(t *testing.T) {
	t.Parallel()
	err := ok.InstrumentsSubscription(contextGenerate(), "subscribe", asset.Spot, currency.NewPair(currency.BTC, currency.USDT))
	assert.NoError(t, err)
}

func TestTickersSubscription(t *testing.T) {
	t.Parallel()
	err := ok.TickersSubscription(contextGenerate(), "subscribe", asset.Margin, currency.NewPair(currency.BTC, currency.USDT))
	require.NoError(t, err)
	err = ok.TickersSubscription(contextGenerate(), "unsubscribe", asset.Spot, currency.NewPair(currency.BTC, currency.USDT))
	assert.NoError(t, err)
}

func TestOpenInterestSubscription(t *testing.T) {
	t.Parallel()
	err := ok.OpenInterestSubscription(contextGenerate(), "subscribe", asset.PerpetualSwap, currency.NewPair(currency.BTC, currency.NewCode("USD-SWAP")))
	assert.NoError(t, err)
}

func TestCandlesticksSubscription(t *testing.T) {
	t.Parallel()
	enabled, err := ok.GetEnabledPairs(asset.PerpetualSwap)
	require.NoError(t, err)
	if len(enabled) == 0 {
		t.SkipNow()
	}
	err = ok.CandlesticksSubscription(contextGenerate(), "subscribe", channelCandle1m, asset.Futures, enabled[0])
	assert.NoError(t, err)
}

func TestTradesSubscription(t *testing.T) {
	t.Parallel()
	err := ok.TradesSubscription(contextGenerate(), "subscribe", asset.Spot, currency.NewPair(currency.BTC, currency.USDT))
	assert.NoError(t, err)
}

func TestEstimatedDeliveryExercisePriceSubscription(t *testing.T) {
	t.Parallel()
	futuresPairs, err := ok.FetchTradablePairs(contextGenerate(), asset.Futures)
	require.NoErrorf(t, err, "%s error while fetching tradable pairs for instrument type %v: %v", ok.Name, asset.Futures, err)
	if len(futuresPairs) == 0 {
		t.SkipNow()
	}
	err = ok.EstimatedDeliveryExercisePriceSubscription(contextGenerate(), "subscribe", asset.Futures, futuresPairs[0])
	assert.NoError(t, err)
}

func TestMarkPriceSubscription(t *testing.T) {
	t.Parallel()
	futuresPairs, err := ok.FetchTradablePairs(contextGenerate(), asset.Futures)
	require.NoErrorf(t, err, "%s error while fetching tradable pairs for instrument type %v: %v", ok.Name, asset.Futures, err)
	if len(futuresPairs) == 0 {
		t.SkipNow()
	}
	err = ok.MarkPriceSubscription(contextGenerate(), "subscribe", asset.Futures, futuresPairs[0])
	assert.NoError(t, err)
}

func TestMarkPriceCandlesticksSubscription(t *testing.T) {
	t.Parallel()
	enabled, err := ok.GetEnabledPairs(asset.Spot)
	require.NoError(t, err)
	if len(enabled) == 0 {
		t.SkipNow()
	}
	err = ok.MarkPriceCandlesticksSubscription(contextGenerate(), "subscribe", channelMarkPriceCandle1Y, asset.Futures, enabled[0])
	assert.NoError(t, err)
}

func TestPriceLimitSubscription(t *testing.T) {
	t.Parallel()
	err := ok.PriceLimitSubscription(contextGenerate(), "subscribe", asset.PerpetualSwap, currency.NewPairWithDelimiter("BTC", "USD-SWAP", currency.DashDelimiter))
	assert.NoError(t, err)
}

func TestOrderBooksSubscription(t *testing.T) {
	t.Parallel()
	enabled, err := ok.GetEnabledPairs(asset.Spot)
	require.NoError(t, err)
	if len(enabled) == 0 {
		t.SkipNow()
	}
	err = ok.OrderBooksSubscription(contextGenerate(), "subscribe", channelOrderBooks, asset.Futures, enabled[0])
	require.NoError(t, err)
	err = ok.OrderBooksSubscription(contextGenerate(), "unsubscribe", channelOrderBooks, asset.Futures, enabled[0])
	assert.NoError(t, err)
}

func TestOptionSummarySubscription(t *testing.T) {
	t.Parallel()
	err := ok.OptionSummarySubscription(contextGenerate(), "subscribe", currency.NewPair(currency.SOL, currency.USD))
	require.NoError(t, err)
	err = ok.OptionSummarySubscription(contextGenerate(), "unsubscribe", currency.NewPair(currency.SOL, currency.USD))
	assert.NoError(t, err)
}

func TestFundingRateSubscription(t *testing.T) {
	t.Parallel()
	err := ok.FundingRateSubscription(contextGenerate(), "subscribe", asset.Spot, currency.NewPair(currency.BTC, currency.NewCode("USDT-SWAP")))
	require.NoError(t, err)
	err = ok.FundingRateSubscription(contextGenerate(), "unsubscribe", asset.Spot, currency.NewPair(currency.BTC, currency.NewCode("USDT-SWAP")))
	assert.NoError(t, err)
}

func TestIndexCandlesticksSubscription(t *testing.T) {
	t.Parallel()
	err := ok.IndexCandlesticksSubscription(contextGenerate(), "subscribe", channelIndexCandle6M, asset.Spot, currency.NewPair(currency.SOL, currency.USD))
	require.NoError(t, err)
	err = ok.IndexCandlesticksSubscription(contextGenerate(), "unsubscribe", channelIndexCandle6M, asset.Spot, currency.NewPair(currency.SOL, currency.USD))
	assert.NoError(t, err)
}

func TestIndexTickerChannelIndexTickerChannel(t *testing.T) {
	t.Parallel()
	err := ok.IndexTickerChannel(contextGenerate(), "subscribe", asset.Spot, currency.NewPair(currency.SOL, currency.USD))
	require.NoError(t, err)
	err = ok.IndexTickerChannel(contextGenerate(), "unsubscribe", asset.Spot, currency.NewPair(currency.SOL, currency.USD))
	assert.NoError(t, err)
}

func TestStatusSubscription(t *testing.T) {
	t.Parallel()
	err := ok.StatusSubscription(contextGenerate(), "subscribe", asset.Spot, currency.NewPair(currency.SOL, currency.USD))
	require.NoError(t, err)
	err = ok.StatusSubscription(contextGenerate(), "unsubscribe", asset.Spot, currency.NewPair(currency.SOL, currency.USD))
	assert.NoError(t, err)
}

func TestPublicStructureBlockTradesSubscription(t *testing.T) {
	t.Parallel()
	err := ok.PublicStructureBlockTradesSubscription(contextGenerate(), "subscribe", asset.Spot, currency.NewPair(currency.SOL, currency.USD))
	require.NoError(t, err)
	err = ok.PublicStructureBlockTradesSubscription(contextGenerate(), "unsubscribe", asset.Spot, currency.NewPair(currency.SOL, currency.USD))
	assert.NoError(t, err)
}

func TestBlockTickerSubscription(t *testing.T) {
	t.Parallel()
	err := ok.BlockTickerSubscription(contextGenerate(), "subscribe", asset.Options, currency.NewPair(currency.BTC, currency.USDT))
	require.NoError(t, err)
	err = ok.BlockTickerSubscription(contextGenerate(), "unsubscribe", asset.Options, currency.NewPair(currency.BTC, currency.USDT))
	assert.NoError(t, err)
}

func TestPublicBlockTradesSubscription(t *testing.T) {
	t.Parallel()
	err := ok.PublicBlockTradesSubscription(contextGenerate(), "subscribe", asset.Options, currency.NewPairWithDelimiter("BTC", "USDT-SWAP", "-"))
	require.NoError(t, err)
	err = ok.PublicBlockTradesSubscription(contextGenerate(), "unsubscribe", asset.Options, currency.NewPairWithDelimiter("BTC", "USDT-SWAP", "-"))
	assert.NoError(t, err)
}

// ************ Authenticated Websocket endpoints Test **********************************************

func TestWsAccountSubscription(t *testing.T) {
	t.Parallel()
	sharedtestvalues.SkipTestIfCredentialsUnset(t, ok)
	err := ok.WsAccountSubscription(contextGenerate(), "subscribe", asset.Spot, currency.NewPair(currency.BTC, currency.USDT))
	assert.NoError(t, err)
}

func TestWsPlaceOrder(t *testing.T) {
	t.Parallel()
	_, err := ok.WsPlaceOrder(contextGenerate(), &PlaceOrderRequestParam{})
	require.ErrorIs(t, err, common.ErrNilPointer)

	arg := &PlaceOrderRequestParam{
		ReduceOnly: true,
		AssetType:  asset.Margin,
	}
	_, err = ok.WsPlaceOrder(contextGenerate(), arg)
	require.ErrorIs(t, err, errMissingInstrumentID)

	arg.InstrumentID = spotTP.String()
	_, err = ok.WsPlaceOrder(contextGenerate(), arg)
	require.ErrorIs(t, err, order.ErrSideIsInvalid)

	arg.Side = "Buy"
	arg.TradeMode = "abc"
	_, err = ok.WsPlaceOrder(contextGenerate(), arg)
	require.ErrorIs(t, err, errInvalidTradeModeValue)

	arg.TradeMode = "cross"
	_, err = ok.WsPlaceOrder(contextGenerate(), arg)
	require.ErrorIs(t, err, order.ErrTypeIsInvalid)

	arg.OrderType = order.Limit.String()
	_, err = ok.WsPlaceOrder(contextGenerate(), arg)
	require.ErrorIs(t, err, order.ErrAmountBelowMin)

	arg.AssetType = asset.Futures
	_, err = ok.WsPlaceOrder(contextGenerate(), arg)
	require.ErrorIs(t, err, order.ErrSideIsInvalid)

	sharedtestvalues.SkipTestIfCredentialsUnset(t, ok, canManipulateRealOrders)
	result, err := ok.WsPlaceOrder(contextGenerate(), &PlaceOrderRequestParam{
		InstrumentID: "BTC-USDC",
		TradeMode:    "cross",
		Side:         order.Buy.Lower(),
		OrderType:    "limit",
		Amount:       2.6,
		Price:        2.1,
		Currency:     "BTC",
	})
	assert.NoError(t, err)
	assert.NotNil(t, result)

	result, err = ok.WsPlaceOrder(contextGenerate(), &PlaceOrderRequestParam{
		InstrumentID: "BTC-USDC",
		TradeMode:    "cross",
		Side:         order.Buy.Lower(),
		PositionSide: "long",
		OrderType:    "limit",
		Amount:       2.6,
		Price:        2.1,
		Currency:     "BTC",
		AssetType:    asset.Futures,
	})
	require.NoError(t, err)
	assert.NotNil(t, result)
}

func TestWsPlaceMultipleOrder(t *testing.T) {
	t.Parallel()
	var resp []PlaceOrderRequestParam
	err := json.Unmarshal([]byte(placeOrderArgs), &resp)
	require.NoError(t, err)

	_, err = ok.WsPlaceMultipleOrders(contextGenerate(), []PlaceOrderRequestParam{})
	require.ErrorIs(t, err, order.ErrSubmissionIsNil)

	arg := PlaceOrderRequestParam{
		ReduceOnly: true,
	}
	_, err = ok.WsPlaceMultipleOrders(contextGenerate(), []PlaceOrderRequestParam{arg})
	require.ErrorIs(t, err, errMissingInstrumentID)

	arg.InstrumentID = spotTP.String()
	_, err = ok.WsPlaceMultipleOrders(contextGenerate(), []PlaceOrderRequestParam{arg})
	require.ErrorIs(t, err, order.ErrSideIsInvalid)

	arg.Side = "buy"
	arg.TradeMode = "abc"
	_, err = ok.WsPlaceMultipleOrders(contextGenerate(), []PlaceOrderRequestParam{arg})
	require.ErrorIs(t, err, errInvalidTradeModeValue)

	arg.TradeMode = "cross"
	_, err = ok.WsPlaceMultipleOrders(contextGenerate(), []PlaceOrderRequestParam{arg})
	require.ErrorIs(t, err, order.ErrTypeIsInvalid)

	arg.OrderType = "limit"
	_, err = ok.WsPlaceMultipleOrders(contextGenerate(), []PlaceOrderRequestParam{arg})
	require.ErrorIs(t, err, order.ErrAmountBelowMin)

	arg.AssetType = asset.Futures
	_, err = ok.WsPlaceMultipleOrders(contextGenerate(), []PlaceOrderRequestParam{arg})
	require.ErrorIs(t, err, order.ErrSideIsInvalid)

	arg.PositionSide = "long"
	_, err = ok.WsPlaceMultipleOrders(contextGenerate(), []PlaceOrderRequestParam{arg})
	require.ErrorIs(t, err, order.ErrAmountBelowMin)

	sharedtestvalues.SkipTestIfCredentialsUnset(t, ok, canManipulateRealOrders)
	_, err = ok.WsPlaceMultipleOrders(contextGenerate(), resp)
	assert.False(t, (err != nil && !errors.Is(err, errWebsocketStreamNotAuthenticated)), err)
}

func TestWsCancelOrder(t *testing.T) {
	t.Parallel()
	_, err := ok.WsCancelOrder(contextGenerate(), nil)
	require.ErrorIs(t, err, common.ErrNilPointer)

	_, err = ok.WsCancelOrder(contextGenerate(), &CancelOrderRequestParam{OrderID: "1234"})
	require.ErrorIs(t, err, errMissingInstrumentID)

	_, err = ok.WsCancelOrder(contextGenerate(), &CancelOrderRequestParam{InstrumentID: "BTC-USD-190927"})
	require.ErrorIs(t, err, order.ErrOrderIDNotSet)

	sharedtestvalues.SkipTestIfCredentialsUnset(t, ok, canManipulateRealOrders)
	result, err := ok.WsCancelOrder(contextGenerate(), &CancelOrderRequestParam{
		InstrumentID: "BTC-USD-190927",
		OrderID:      "2510789768709120",
	})
	require.NoError(t, err)
	assert.NotNil(t, result)
}

func TestWsCancleMultipleOrder(t *testing.T) {
	t.Parallel()
	arg := CancelOrderRequestParam{
		OrderID: "2510789768709120",
	}
	_, err := ok.WsCancelMultipleOrder(contextGenerate(), []CancelOrderRequestParam{arg})
	require.ErrorIs(t, err, errMissingInstrumentID)

	arg.InstrumentID = "DCR-BTC"
	arg.OrderID = ""
	_, err = ok.WsCancelMultipleOrder(contextGenerate(), []CancelOrderRequestParam{arg})
	require.ErrorIs(t, err, order.ErrOrderIDNotSet)

	sharedtestvalues.SkipTestIfCredentialsUnset(t, ok, canManipulateRealOrders)
	result, err := ok.WsCancelMultipleOrder(contextGenerate(), []CancelOrderRequestParam{{
		InstrumentID: "DCR-BTC",
		OrderID:      "2510789768709120",
	}})
	require.NoError(t, err)
	assert.NotNil(t, result)
}

func TestWsAmendOrder(t *testing.T) {
	t.Parallel()
	_, err := ok.WsAmendOrder(contextGenerate(), nil)
	require.ErrorIs(t, err, common.ErrNilPointer)

	arg := &AmendOrderRequestParams{}
	_, err = ok.WsAmendOrder(contextGenerate(), arg)
	require.ErrorIs(t, err, errMissingInstrumentID)

	arg.InstrumentID = spotTP.String()
	_, err = ok.WsAmendOrder(contextGenerate(), arg)
	require.ErrorIs(t, err, order.ErrOrderIDNotSet)

	arg.OrderID = "1234"
	_, err = ok.WsAmendOrder(contextGenerate(), arg)
	require.ErrorIs(t, err, errInvalidNewSizeOrPriceInformation)

	sharedtestvalues.SkipTestIfCredentialsUnset(t, ok, canManipulateRealOrders)
	result, err := ok.WsAmendOrder(contextGenerate(), &AmendOrderRequestParams{
		InstrumentID: spotTP.String(),
		OrderID:      "2510789768709120",
		NewQuantity:  1234,
	})
	require.NoError(t, err)
	assert.NotNil(t, result)
}

func TestWsAmendMultipleOrders(t *testing.T) {
	t.Parallel()
	arg := AmendOrderRequestParams{
		CancelOnFail: true,
	}
	_, err := ok.WsAmendMultipleOrders(contextGenerate(), []AmendOrderRequestParams{arg})
	require.ErrorIs(t, err, errMissingInstrumentID)

	arg.InstrumentID = "DCR-BTC"
	_, err = ok.WsAmendMultipleOrders(contextGenerate(), []AmendOrderRequestParams{arg})
	require.ErrorIs(t, err, order.ErrOrderIDNotSet)

	arg.OrderID = "2510789768709120"
	_, err = ok.WsAmendMultipleOrders(contextGenerate(), []AmendOrderRequestParams{arg})
	require.ErrorIs(t, err, errInvalidNewSizeOrPriceInformation)

	sharedtestvalues.SkipTestIfCredentialsUnset(t, ok, canManipulateRealOrders)
	result, err := ok.WsAmendMultipleOrders(contextGenerate(), []AmendOrderRequestParams{
		{
			InstrumentID: "DCR-BTC",
			OrderID:      "2510789768709120",
			NewPrice:     1233324.332,
			NewQuantity:  1234,
		},
	})
	require.NoError(t, err)
	assert.NotNil(t, result)
}

func TestWsMassCancelOrders(t *testing.T) {
	t.Parallel()
	_, err := ok.WsMassCancelOrders(contextGenerate(), []CancelMassReqParam{{}})
	require.ErrorIs(t, err, common.ErrEmptyParams)

	_, err = ok.WsMassCancelOrders(contextGenerate(), []CancelMassReqParam{{InstrumentFamily: "BTC-USD"}})
	require.ErrorIs(t, err, errInvalidInstrumentType)

	_, err = ok.WsMassCancelOrders(contextGenerate(), []CancelMassReqParam{{InstrumentType: "OPTION"}})
	require.ErrorIs(t, err, errInstrumentFamilyRequired)

	sharedtestvalues.SkipTestIfCredentialsUnset(t, ok, canManipulateRealOrders)
	result, err := ok.WsMassCancelOrders(contextGenerate(), []CancelMassReqParam{
		{
			InstrumentType:   "OPTION",
			InstrumentFamily: "BTC-USD",
		},
	})
	require.NoError(t, err)
	assert.NotNil(t, result)
}

func TestWsPositionChannel(t *testing.T) {
	t.Parallel()
	sharedtestvalues.SkipTestIfCredentialsUnset(t, ok)
	err := ok.WsPositionChannel(contextGenerate(), "subscribe", asset.Options, currency.NewPair(currency.USD, currency.BTC))
	assert.NoError(t, err)
}

func TestBalanceAndPositionSubscription(t *testing.T) {
	t.Parallel()
	sharedtestvalues.SkipTestIfCredentialsUnset(t, ok)
	err := ok.BalanceAndPositionSubscription(contextGenerate(), "subscribe", "1234")
	require.NoError(t, err)
	err = ok.BalanceAndPositionSubscription(contextGenerate(), "unsubscribe", "1234")
	assert.NoError(t, err)
}

func TestWsOrderChannel(t *testing.T) {
	t.Parallel()
	sharedtestvalues.SkipTestIfCredentialsUnset(t, ok)
	err := ok.WsOrderChannel(contextGenerate(), "subscribe", asset.Margin, currency.NewPair(currency.SOL, currency.USDT), "")
	require.NoError(t, err)
	err = ok.WsOrderChannel(contextGenerate(), "unsubscribe", asset.Margin, currency.NewPair(currency.SOL, currency.USDT), "")
	assert.NoError(t, err)
}

func TestAlgoOrdersSubscription(t *testing.T) {
	t.Parallel()
	sharedtestvalues.SkipTestIfCredentialsUnset(t, ok)
	err := ok.AlgoOrdersSubscription(contextGenerate(), "subscribe", asset.PerpetualSwap, currency.NewPair(currency.SOL, currency.NewCode("USD-SWAP")))
	require.NoError(t, err)
	err = ok.AlgoOrdersSubscription(contextGenerate(), "unsubscribe", asset.PerpetualSwap, currency.NewPair(currency.SOL, currency.NewCode("USD-SWAP")))
	assert.NoError(t, err)
}

func TestAdvanceAlgoOrdersSubscription(t *testing.T) {
	t.Parallel()
	sharedtestvalues.SkipTestIfCredentialsUnset(t, ok)
	err := ok.AdvanceAlgoOrdersSubscription(contextGenerate(), "subscribe", asset.PerpetualSwap, currency.NewPair(currency.SOL, currency.NewCode("USD-SWAP")), "")
	require.NoError(t, err)
	err = ok.AdvanceAlgoOrdersSubscription(contextGenerate(), "unsubscribe", asset.PerpetualSwap, currency.NewPair(currency.SOL, currency.NewCode("USD-SWAP")), "")
	assert.NoError(t, err)
}

func TestPositionRiskWarningSubscription(t *testing.T) {
	t.Parallel()
	sharedtestvalues.SkipTestIfCredentialsUnset(t, ok)
	err := ok.PositionRiskWarningSubscription(contextGenerate(), "subscribe", asset.PerpetualSwap, currency.NewPair(currency.SOL, currency.NewCode("USD-SWAP")))
	require.NoError(t, err)
	err = ok.PositionRiskWarningSubscription(contextGenerate(), "unsubscribe", asset.PerpetualSwap, currency.NewPair(currency.SOL, currency.NewCode("USD-SWAP")))
	assert.NoError(t, err)
}

func TestAccountGreeksSubscription(t *testing.T) {
	t.Parallel()
	sharedtestvalues.SkipTestIfCredentialsUnset(t, ok)
	err := ok.AccountGreeksSubscription(contextGenerate(), "subscribe", currency.NewPair(currency.SOL, currency.USD))
	require.NoError(t, err)
	err = ok.AccountGreeksSubscription(contextGenerate(), "unsubscribe", currency.NewPair(currency.SOL, currency.USD))
	assert.NoError(t, err)
}

func TestRFQSubscription(t *testing.T) {
	t.Parallel()
	sharedtestvalues.SkipTestIfCredentialsUnset(t, ok)
	err := ok.RFQSubscription(contextGenerate(), "subscribe", "")
	require.NoError(t, err)
	err = ok.RFQSubscription(contextGenerate(), "unsubscribe", "")
	assert.NoError(t, err)
}

func TestQuotesSubscription(t *testing.T) {
	t.Parallel()
	sharedtestvalues.SkipTestIfCredentialsUnset(t, ok)
	err := ok.QuotesSubscription(contextGenerate(), "subscribe")
	require.NoError(t, err)
	err = ok.QuotesSubscription(contextGenerate(), "unsubscribe")
	assert.NoError(t, err)
}

func TestStructureBlockTradesSubscription(t *testing.T) {
	t.Parallel()
	sharedtestvalues.SkipTestIfCredentialsUnset(t, ok)
	err := ok.StructureBlockTradesSubscription(contextGenerate(), "subscribe")
	require.NoError(t, err)
	err = ok.StructureBlockTradesSubscription(contextGenerate(), "unsubscribe")
	assert.NoError(t, err)
}

func TestSpotGridAlgoOrdersSubscription(t *testing.T) {
	t.Parallel()
	sharedtestvalues.SkipTestIfCredentialsUnset(t, ok)
	err := ok.SpotGridAlgoOrdersSubscription(contextGenerate(), "subscribe", asset.Empty, currency.EMPTYPAIR, "")
	require.NoError(t, err)
	err = ok.SpotGridAlgoOrdersSubscription(contextGenerate(), "unsubscribe", asset.Empty, currency.EMPTYPAIR, "")
	assert.NoError(t, err)
}

func TestContractGridAlgoOrders(t *testing.T) {
	t.Parallel()
	sharedtestvalues.SkipTestIfCredentialsUnset(t, ok)
	err := ok.ContractGridAlgoOrders(contextGenerate(), "subscribe", asset.Empty, currency.EMPTYPAIR, "")
	require.NoError(t, err)
	err = ok.ContractGridAlgoOrders(contextGenerate(), "unsubscribe", asset.Empty, currency.EMPTYPAIR, "")
	assert.NoError(t, err)
}

func TestGridPositionsSubscription(t *testing.T) {
	t.Parallel()
	sharedtestvalues.SkipTestIfCredentialsUnset(t, ok)
	err := ok.GridPositionsSubscription(contextGenerate(), "subscribe", "1234")
	require.NoError(t, err)
	err = ok.GridPositionsSubscription(contextGenerate(), "unsubscribe", "1234")
	assert.NoError(t, err)
}

func TestGridSubOrders(t *testing.T) {
	t.Parallel()
	sharedtestvalues.SkipTestIfCredentialsUnset(t, ok)
	err := ok.GridSubOrders(contextGenerate(), "subscribe", "")
	require.NoError(t, err)
	err = ok.GridSubOrders(contextGenerate(), "unsubscribe", "")
	assert.NoError(t, err)
}

func TestGetServerTime(t *testing.T) {
	t.Parallel()
	result, err := ok.GetServerTime(contextGenerate(), asset.Empty)
	require.NoError(t, err)
	assert.NotNil(t, result)
}

func TestGetAvailableTransferChains(t *testing.T) {
	t.Parallel()
	sharedtestvalues.SkipTestIfCredentialsUnset(t, ok)
	result, err := ok.GetAvailableTransferChains(contextGenerate(), currency.BTC)
	require.NoError(t, err)
	assert.NotNil(t, result)
}

func TestGetIntervalEnum(t *testing.T) {
	t.Parallel()
	tests := []struct {
		Description string
		Interval    kline.Interval
		Expected    string
		AppendUTC   bool
	}{
		{Expected: "", AppendUTC: true},
		{Description: "kline.OneMin ", Interval: kline.OneMin, Expected: "1m"},
		{Description: "kline.ThreeMin ", Interval: kline.ThreeMin, Expected: "3m"},
		{Description: "kline.FiveMin ", Interval: kline.FiveMin, Expected: "5m"},
		{Description: "kline.FifteenMin ", Interval: kline.FifteenMin, Expected: "15m"},
		{Description: "kline.ThirtyMin ", Interval: kline.ThirtyMin, Expected: "30m"},
		{Description: "kline.OneHour ", Interval: kline.OneHour, Expected: "1H"},
		{Description: "kline.TwoHour ", Interval: kline.TwoHour, Expected: "2H"},
		{Description: "kline.FourHour ", Interval: kline.FourHour, Expected: "4H"},
		{Description: "kline.SixHour ", Interval: kline.SixHour, Expected: "6H"},
		{Description: "kline.TwelveHour ", Interval: kline.TwelveHour, Expected: "12H"},
		{Description: "kline.OneDay ", Interval: kline.OneDay, Expected: "1D"},
		{Description: "kline.TwoDay ", Interval: kline.TwoDay, Expected: "2D"},
		{Description: "kline.ThreeDay ", Interval: kline.ThreeDay, Expected: "3D"},
		{Description: "kline.OneWeek ", Interval: kline.OneWeek, Expected: "1W"},
		{Description: "kline.FiveDay ", Interval: kline.FiveDay, Expected: "5D"},
		{Description: "kline.OneMonth ", Interval: kline.OneMonth, Expected: "1M"},
		{Description: "kline.ThreeMonth ", Interval: kline.ThreeMonth, Expected: "3M"},
		{Description: "kline.SixMonth ", Interval: kline.SixMonth, Expected: "6M"},
		{Description: "kline.OneYear ", Interval: kline.OneYear, Expected: "1Y"},
		{Description: "kline.SixHour + UTC", Interval: kline.SixHour, Expected: "6Hutc", AppendUTC: true},
		{Description: "kline.TwelveHour + UTC ", Interval: kline.TwelveHour, Expected: "12Hutc", AppendUTC: true},
		{Description: "kline.OneDay + UTC ", Interval: kline.OneDay, Expected: "1Dutc", AppendUTC: true},
		{Description: "kline.TwoDay + UTC ", Interval: kline.TwoDay, Expected: "2Dutc", AppendUTC: true},
		{Description: "kline.ThreeDay + UTC ", Interval: kline.ThreeDay, Expected: "3Dutc", AppendUTC: true},
		{Description: "kline.FiveDay + UTC ", Interval: kline.FiveDay, Expected: "5Dutc", AppendUTC: true},
		{Description: "kline.OneWeek + UTC ", Interval: kline.OneWeek, Expected: "1Wutc", AppendUTC: true},
		{Description: "kline.OneMonth + UTC ", Interval: kline.OneMonth, Expected: "1Mutc", AppendUTC: true},
		{Description: "kline.ThreeMonth + UTC ", Interval: kline.ThreeMonth, Expected: "3Mutc", AppendUTC: true},
		{Description: "kline.SixMonth + UTC ", Interval: kline.SixMonth, Expected: "6Mutc", AppendUTC: true},
		{Description: "kline.OneYear + UTC ", Interval: kline.OneYear, Expected: "1Yutc", AppendUTC: true},
	}

	for _, tt := range tests {
		t.Run(tt.Description, func(t *testing.T) {
			t.Parallel()
			r := IntervalFromString(tt.Interval, tt.AppendUTC)
			require.Equalf(t, tt.Expected, r, "%s: received: %s but expected: %s", tt.Description, r, tt.Expected)
		})
	}
}

func TestInstrument(t *testing.T) {
	t.Parallel()
	var i Instrument
	err := json.Unmarshal([]byte(instrumentJSON), &i)
	require.NoError(t, err)
	require.Empty(t, i.Alias, "expected empty alias")
	assert.Empty(t, i.BaseCurrency, "expected empty base currency")
	assert.Equal(t, "1", i.Category, "expected 1 category")
	assert.Equal(t, 1, int(i.ContractMultiplier.Int64()), "expected 1 contract multiplier")
	assert.Equal(t, "linear", i.ContractType, "expected linear contract type")
	assert.Equal(t, 0.0001, i.ContractValue.Float64(), "expected 0.0001 contract value")
	assert.Equal(t, currency.BTC.String(), i.ContractValueCurrency, "expected BTC contract value currency")
	assert.True(t, i.ExpTime.Time().IsZero(), "expected empty expiry time")
	assert.Equal(t, "BTC-USDC", i.InstrumentFamily, "expected BTC-USDC instrument family")
	assert.Equal(t, "BTC-USDC-SWAP", i.InstrumentID, "expected BTC-USDC-SWAP instrument ID")

	swap := GetInstrumentTypeFromAssetItem(asset.PerpetualSwap)
	assert.Equal(t, swap, i.InstrumentType, "expected SWAP instrument type")
	assert.Equal(t, 125, int(i.MaxLeverage), "expected 125 leverage")
	assert.Equal(t, int64(1666076190000), i.ListTime.Time().UnixMilli(), "expected 1666076190000 listing time")
	assert.Equal(t, 1, int(i.LotSize))
	assert.Equal(t, 100000000.0000000000000000, i.MaxSpotIcebergSize.Float64())
	assert.Equal(t, 100000000, int(i.MaxQuantityOfSpotLimitOrder))
	assert.Equal(t, 85000, int(i.MaxQuantityOfMarketLimitOrder))
	assert.Equal(t, 85000, int(i.MaxStopSize))
	assert.Equal(t, 100000000.0000000000000000, i.MaxTriggerSize.Float64())
	assert.Equal(t, 0, int(i.MaxQuantityOfSpotTwapLimitOrder), "expected empty max TWAP size")
	assert.Equal(t, 1, int(i.MinimumOrderSize))
	assert.Empty(t, i.OptionType, "expected empty option type")
	assert.Empty(t, i.QuoteCurrency, "expected empty quote currency")
	assert.Equal(t, currency.USDC.String(), i.SettlementCurrency, "expected USDC settlement currency")
	assert.Equal(t, "live", i.State)
	assert.Empty(t, i.StrikePrice, "expected empty strike price")
	assert.Equal(t, 0.1, i.TickSize.Float64())
	assert.Equal(t, "BTC-USDC", i.Underlying, "expected BTC-USDC underlying")
}

func TestGetLatestFundingRate(t *testing.T) {
	t.Parallel()
	cp, err := currency.NewPairFromString("BTC-USD-SWAP")
	require.NoError(t, err)
	result, err := ok.GetLatestFundingRates(contextGenerate(), &fundingrate.LatestRateRequest{
		Asset:                asset.PerpetualSwap,
		Pair:                 cp,
		IncludePredictedRate: true,
	})
	require.NoError(t, err)
	assert.NotNil(t, result)
}

func TestGetHistoricalFundingRates(t *testing.T) {
	t.Parallel()
	cp, err := currency.NewPairFromString("BTC-USD-SWAP")
	require.NoError(t, err)
	r := &fundingrate.HistoricalRatesRequest{
		Asset:                asset.PerpetualSwap,
		Pair:                 cp,
		PaymentCurrency:      currency.USDT,
		StartDate:            time.Now().Add(-time.Hour * 24 * 2),
		EndDate:              time.Now(),
		IncludePredictedRate: true,
	}

	r.StartDate = time.Now().Add(-time.Hour * 24 * 120)
	_, err = ok.GetHistoricalFundingRates(contextGenerate(), r)
	require.ErrorIs(t, err, fundingrate.ErrFundingRateOutsideLimits)

	if sharedtestvalues.AreAPICredentialsSet(ok) {
		r.IncludePayments = true
	}
	r.StartDate = time.Now().Add(-time.Hour * 24 * 12)
	result, err := ok.GetHistoricalFundingRates(contextGenerate(), r)
	require.NoError(t, err)
	require.NotNil(t, result)

	r.RespectHistoryLimits = true
	result, err = ok.GetHistoricalFundingRates(contextGenerate(), r)
	require.NoError(t, err)
	assert.NotNil(t, result)
}

func TestIsPerpetualFutureCurrency(t *testing.T) {
	t.Parallel()
	is, err := ok.IsPerpetualFutureCurrency(asset.Binary, currency.NewPair(currency.BTC, currency.USDT))
	require.NoError(t, err)
	require.False(t, is)

	cp, err := currency.NewPairFromString("BTC-USD-SWAP")
	require.NoError(t, err)
	is, err = ok.IsPerpetualFutureCurrency(asset.PerpetualSwap, cp)
	require.NoError(t, err)
	assert.True(t, is, "expected true")
}

func TestGetAssetsFromInstrumentTypeOrID(t *testing.T) {
	t.Parallel()

	ok := new(Okx) //nolint:govet // Intentional shadow
	require.NoError(t, testexch.Setup(ok), "Setup must not error")

	_, err := ok.getAssetsFromInstrumentID("")
	assert.ErrorIs(t, err, errMissingInstrumentID)

	for _, a := range []asset.Item{asset.Spot, asset.Futures, asset.PerpetualSwap, asset.Options} {
		assets, err2 := ok.getAssetsFromInstrumentID(ok.CurrencyPairs.Pairs[a].Enabled[0].String())
		require.NoErrorf(t, err2, "GetAssetsFromInstrumentTypeOrID must not error for asset: %s", a)
		switch a {
		case asset.Spot, asset.Margin:
			// spot and margin instruments are similar
			require.Len(t, assets, 2)
		default:
			require.Len(t, assets, 1)
		}
		assert.Contains(t, assets, a, "Should contain asset: %s", a)
	}

	_, err = ok.getAssetsFromInstrumentID("test")
	assert.ErrorIs(t, err, currency.ErrCurrencyNotSupported)
	_, err = ok.getAssetsFromInstrumentID("test-test")
	assert.ErrorIs(t, err, asset.ErrNotEnabled)

	for _, a := range []asset.Item{asset.Margin, asset.Spot} {
		assets, err2 := ok.getAssetsFromInstrumentID(ok.CurrencyPairs.Pairs[a].Enabled[0].String())
		require.NoErrorf(t, err2, "GetAssetsFromInstrumentTypeOrID must not error for asset: %s", a)
		assert.Contains(t, assets, a)
	}
}

func TestSetMarginType(t *testing.T) {
	t.Parallel()
	err := ok.SetMarginType(contextGenerate(), asset.Spot, currency.NewBTCUSDT(), margin.Isolated)
	assert.ErrorIs(t, err, common.ErrFunctionNotSupported)
}

func TestChangePositionMargin(t *testing.T) {
	t.Parallel()
	sharedtestvalues.SkipTestIfCredentialsUnset(t, ok)
	cp, err := currency.NewPairFromString("eth/btc")
	require.NoError(t, err)
	result, err := ok.ChangePositionMargin(contextGenerate(), &margin.PositionChangeRequest{
		Pair:                    cp,
		Asset:                   asset.Margin,
		MarginType:              margin.Isolated,
		OriginalAllocatedMargin: 4.0695,
		NewAllocatedMargin:      5,
	})
	require.NoError(t, err)
	assert.NotNil(t, result)
}

func TestGetCollateralMode(t *testing.T) {
	t.Parallel()
	_, err := ok.GetCollateralMode(contextGenerate(), asset.USDTMarginedFutures)
	require.ErrorIs(t, err, asset.ErrNotSupported)

	sharedtestvalues.SkipTestIfCredentialsUnset(t, ok)
	result, err := ok.GetCollateralMode(contextGenerate(), asset.Spot)
	assert.NoError(t, err)
	assert.NotNil(t, result)

	_, err = ok.GetCollateralMode(contextGenerate(), asset.Futures)
	assert.True(t, errors.Is(err, nil) || errors.Is(err, asset.ErrNotSupported))
}

func TestSetCollateralMode(t *testing.T) {
	t.Parallel()
	err := ok.SetCollateralMode(contextGenerate(), asset.Spot, collateral.SingleMode)
	assert.ErrorIs(t, err, common.ErrFunctionNotSupported)
}

func TestGetPositionSummary(t *testing.T) {
	t.Parallel()
	sharedtestvalues.SkipTestIfCredentialsUnset(t, ok)
	pp, err := ok.CurrencyPairs.GetPairs(asset.PerpetualSwap, true)
	require.NoError(t, err)
	result, err := ok.GetFuturesPositionSummary(contextGenerate(), &futures.PositionSummaryRequest{
		Asset:          asset.PerpetualSwap,
		Pair:           pp[0],
		UnderlyingPair: currency.EMPTYPAIR,
	})
	require.NoError(t, err)
	require.NotNil(t, result)
	pp, err = ok.CurrencyPairs.GetPairs(asset.Futures, true)
	require.NoError(t, err)
	_, err = ok.GetFuturesPositionSummary(contextGenerate(), &futures.PositionSummaryRequest{
		Asset:          asset.Spot,
		Pair:           pp[0],
		UnderlyingPair: currency.NewBTCUSDT(),
	})
	require.ErrorIsf(t, err, futures.ErrNotFuturesAsset, "received '%v', expected '%v'", err, futures.ErrNotFuturesAsset)

	result, err = ok.GetFuturesPositionSummary(contextGenerate(), &futures.PositionSummaryRequest{
		Asset:          asset.Futures,
		Pair:           pp[0],
		UnderlyingPair: currency.EMPTYPAIR,
	})
	require.NoError(t, err)
	assert.NotNil(t, result)
}

func TestGetFuturesPositions(t *testing.T) {
	t.Parallel()
	pp, err := ok.CurrencyPairs.GetPairs(asset.Futures, true)
	require.NoError(t, err)
	_, err = ok.GetFuturesPositionOrders(contextGenerate(), &futures.PositionsRequest{
		Asset:     asset.Spot,
		Pairs:     []currency.Pair{pp[0]},
		StartDate: time.Now().Add(time.Hour * 24 * -7),
	})
	require.ErrorIs(t, err, asset.ErrNotSupported)

	sharedtestvalues.SkipTestIfCredentialsUnset(t, ok)
	result, err := ok.GetFuturesPositionOrders(contextGenerate(), &futures.PositionsRequest{
		Asset:     asset.Futures,
		Pairs:     []currency.Pair{pp[0]},
		StartDate: time.Now().Add(time.Hour * 24 * -7),
		EndDate:   time.Now(),
	})
	require.NoError(t, err)
	assert.NotNil(t, result)
}

func TestGetLeverage(t *testing.T) {
	t.Parallel()
	pp, err := ok.CurrencyPairs.GetPairs(asset.Futures, true)
	require.NoError(t, err)
	_, err = ok.GetLeverage(contextGenerate(), asset.Futures, pp[0], margin.Isolated, order.UnknownSide)
	require.ErrorIs(t, err, order.ErrSideIsInvalid)

	sharedtestvalues.SkipTestIfCredentialsUnset(t, ok)
	result, err := ok.GetLeverage(contextGenerate(), asset.Futures, pp[0], margin.Multi, order.UnknownSide)
	require.NoError(t, err)
	require.NotNil(t, result)
	result, err = ok.GetLeverage(contextGenerate(), asset.Futures, pp[0], margin.Isolated, order.Long)
	require.NoError(t, err)
	require.NotNil(t, result)

	result, err = ok.GetLeverage(contextGenerate(), asset.Futures, pp[0], margin.Isolated, order.Short)
	require.NoError(t, err)
	assert.NotNil(t, result)
}

func TestSetLeverage(t *testing.T) {
	t.Parallel()
	pp, err := ok.CurrencyPairs.GetPairs(asset.Futures, true)
	require.NoError(t, err)
	err = ok.SetLeverage(contextGenerate(), asset.Futures, pp[0], margin.Isolated, 5, order.UnknownSide)
	require.ErrorIs(t, err, order.ErrSideIsInvalid)
	err = ok.SetLeverage(contextGenerate(), asset.Futures, pp[0], margin.Isolated, 5, order.CouldNotBuy)
	require.ErrorIs(t, err, order.ErrSideIsInvalid)
	err = ok.SetLeverage(contextGenerate(), asset.Spot, pp[0], margin.Multi, 5, order.UnknownSide)
	require.ErrorIs(t, err, asset.ErrNotSupported)

	sharedtestvalues.SkipTestIfCredentialsUnset(t, ok, canManipulateRealOrders)
	err = ok.SetLeverage(contextGenerate(), asset.Futures, pp[0], margin.Multi, 5, order.UnknownSide)
	require.NoError(t, err)
	err = ok.SetLeverage(contextGenerate(), asset.Futures, pp[0], margin.Isolated, 5, order.Long)
	require.NoError(t, err)
	err = ok.SetLeverage(contextGenerate(), asset.Futures, pp[0], margin.Isolated, 5, order.Short)
	assert.NoError(t, err)
}

func TestGetFuturesContractDetails(t *testing.T) {
	t.Parallel()
	_, err := ok.GetFuturesContractDetails(contextGenerate(), asset.Spot)
	require.ErrorIs(t, err, futures.ErrNotFuturesAsset)
	_, err = ok.GetFuturesContractDetails(contextGenerate(), asset.USDTMarginedFutures)
	require.ErrorIs(t, err, asset.ErrNotSupported)

	for _, a := range []asset.Item{asset.Futures, asset.PerpetualSwap, asset.Spread} {
		result, err := ok.GetFuturesContractDetails(context.Background(), a)
		require.NoError(t, err)
		require.NotNil(t, result)
	}
}

func TestWsProcessOrderbook5(t *testing.T) {
	t.Parallel()
	ob5payload := []byte(`{"arg":{"channel":"books5","instId":"OKB-USDT"},"data":[{"asks":[["0.0000007465","2290075956","0","4"],["0.0000007466","1747284705","0","4"],["0.0000007467","1338861655","0","3"],["0.0000007468","1661668387","0","6"],["0.0000007469","2715477116","0","5"]],"bids":[["0.0000007464","15693119","0","1"],["0.0000007463","2330835024","0","4"],["0.0000007462","1182926517","0","2"],["0.0000007461","3818684357","0","4"],["0.000000746","6021641435","0","7"]],"instId":"OKB-USDT","ts":"1695864901807","seqId":4826378794}]}`)
	err := ok.wsProcessOrderbook5(ob5payload)
	require.NoError(t, err)

	required := currency.NewPairWithDelimiter("OKB", "USDT", "-")
	got, err := orderbook.Get("okx", required, asset.Spot)
	require.NoError(t, err)

	require.Len(t, got.Asks, 5)
	require.Len(t, got.Bids, 5)
	// Book replicated to margin
	got, err = orderbook.Get("okx", required, asset.Margin)
	require.NoError(t, err)
	require.Len(t, got.Asks, 5)
	assert.Len(t, got.Bids, 5)
}

func TestGetLeverateEstimatedInfo(t *testing.T) {
	t.Parallel()
	_, err := ok.GetLeverageEstimatedInfo(contextGenerate(), "", "cross", "1", "", "BTC-USDT", currency.BTC)
	require.ErrorIs(t, err, errInvalidInstrumentType)
	_, err = ok.GetLeverageEstimatedInfo(contextGenerate(), "MARGIN", "", "1", "", "BTC-USDT", currency.BTC)
	require.ErrorIs(t, err, margin.ErrMarginTypeUnsupported)
	_, err = ok.GetLeverageEstimatedInfo(contextGenerate(), "MARGIN", "cross", "", "", "BTC-USDT", currency.BTC)
	require.ErrorIs(t, err, errInvalidLeverage)
	_, err = ok.GetLeverageEstimatedInfo(contextGenerate(), "MARGIN", "cross", "1", "", "BTC-USDT", currency.EMPTYCODE)
	require.ErrorIs(t, err, currency.ErrCurrencyCodeEmpty)

	sharedtestvalues.SkipTestIfCredentialsUnset(t, ok)
	result, err := ok.GetLeverageEstimatedInfo(contextGenerate(), "MARGIN", "cross", "1", "", "BTC-USDT", currency.BTC)
	require.NoError(t, err)
	assert.NotNil(t, result)
}

func TestManualBorrowAndRepayInQuickMarginMode(t *testing.T) {
	t.Parallel()
	_, err := ok.ManualBorrowAndRepayInQuickMarginMode(contextGenerate(), &BorrowAndRepay{})
	require.ErrorIs(t, err, common.ErrEmptyParams)
	_, err = ok.ManualBorrowAndRepayInQuickMarginMode(contextGenerate(), &BorrowAndRepay{
		InstrumentID: "BTC-USDT",
		LoanCcy:      currency.USDT,
		Side:         "borrow",
	})
	require.ErrorIs(t, err, order.ErrAmountBelowMin)
	_, err = ok.ManualBorrowAndRepayInQuickMarginMode(contextGenerate(), &BorrowAndRepay{
		Amount:       1,
		InstrumentID: "BTC-USDT",
		Side:         "borrow",
	})
	require.ErrorIs(t, err, currency.ErrCurrencyCodeEmpty)
	_, err = ok.ManualBorrowAndRepayInQuickMarginMode(contextGenerate(), &BorrowAndRepay{
		Amount:       1,
		InstrumentID: "BTC-USDT",
		LoanCcy:      currency.USDT,
	})
	require.ErrorIs(t, err, order.ErrSideIsInvalid)
	_, err = ok.ManualBorrowAndRepayInQuickMarginMode(contextGenerate(), &BorrowAndRepay{
		Amount:  1,
		LoanCcy: currency.USDT,
		Side:    "borrow",
	})
	require.ErrorIs(t, err, errMissingInstrumentID)

	sharedtestvalues.SkipTestIfCredentialsUnset(t, ok, canManipulateRealOrders)
	result, err := ok.ManualBorrowAndRepayInQuickMarginMode(contextGenerate(), &BorrowAndRepay{
		Amount:       1,
		InstrumentID: "BTC-USDT",
		LoanCcy:      currency.USDT,
		Side:         "borrow",
	})
	require.NoError(t, err)
	assert.NotNil(t, result)
}

func TestGetBorrowAndRepayHistoryInQuickMarginMode(t *testing.T) {
	t.Parallel()
	sharedtestvalues.SkipTestIfCredentialsUnset(t, ok)
	result, err := ok.GetBorrowAndRepayHistoryInQuickMarginMode(contextGenerate(), currency.EMPTYPAIR, currency.BTC, "borrow", "", "", time.Time{}, time.Time{}, 10)
	require.NoError(t, err)
	assert.NotNil(t, result)
}

func TestGetVIPInterestAccruedData(t *testing.T) {
	t.Parallel()
	sharedtestvalues.SkipTestIfCredentialsUnset(t, ok)
	result, err := ok.GetVIPInterestAccruedData(contextGenerate(), currency.ETH, "", time.Time{}, time.Time{}, 10)
	require.NoError(t, err)
	assert.NotNil(t, result)
}

func TestGetVIPInterestDeductedData(t *testing.T) {
	t.Parallel()
	sharedtestvalues.SkipTestIfCredentialsUnset(t, ok)
	result, err := ok.GetVIPInterestDeductedData(contextGenerate(), currency.ETH, "", time.Time{}, time.Time{}, 10)
	require.NoError(t, err)
	assert.NotNil(t, result)
}

func TestGetVIPLoanOrderList(t *testing.T) {
	t.Parallel()
	sharedtestvalues.SkipTestIfCredentialsUnset(t, ok)
	result, err := ok.GetVIPLoanOrderList(contextGenerate(), "", "1", currency.BTC, time.Time{}, time.Now(), 20)
	require.NoError(t, err)
	assert.NotNil(t, result)
}

func TestGetVIPLoanOrderDetail(t *testing.T) {
	t.Parallel()
	sharedtestvalues.SkipTestIfCredentialsUnset(t, ok)
	result, err := ok.GetVIPLoanOrderDetail(contextGenerate(), "123456", currency.BTC, time.Time{}, time.Time{}, 10)
	require.NoError(t, err)
	assert.NotNil(t, result)
}

func TestSetRiskOffsetType(t *testing.T) {
	t.Parallel()
	sharedtestvalues.SkipTestIfCredentialsUnset(t, ok, canManipulateRealOrders)
	result, err := ok.SetRiskOffsetType(contextGenerate(), "3")
	require.NoError(t, err)
	assert.NotNil(t, result)
}

func TestActivateOption(t *testing.T) {
	t.Parallel()
	sharedtestvalues.SkipTestIfCredentialsUnset(t, ok)
	result, err := ok.ActivateOption(contextGenerate())
	require.NoError(t, err)
	assert.NotNil(t, result)
}

func TestSetAutoLoan(t *testing.T) {
	t.Parallel()
	sharedtestvalues.SkipTestIfCredentialsUnset(t, ok)
	result, err := ok.SetAutoLoan(contextGenerate(), true)
	require.NoError(t, err)
	assert.NotNil(t, result)
}

func TestSetAccountMode(t *testing.T) {
	t.Parallel()
	sharedtestvalues.SkipTestIfCredentialsUnset(t, ok, canManipulateRealOrders)
	result, err := ok.SetAccountMode(contextGenerate(), "1")
	require.NoError(t, err)
	assert.NotNil(t, result)
}

func TestResetMMPStatus(t *testing.T) {
	t.Parallel()
	_, err := ok.ResetMMPStatus(contextGenerate(), instTypeOption, "")
	require.ErrorIs(t, err, errInstrumentFamilyRequired)

	sharedtestvalues.SkipTestIfCredentialsUnset(t, ok, canManipulateRealOrders)
	result, err := ok.ResetMMPStatus(contextGenerate(), instTypeOption, "BTC-USD")
	require.NoError(t, err)
	assert.NotNil(t, result)
}

func TestSetMMP(t *testing.T) {
	t.Parallel()
	_, err := ok.SetMMP(contextGenerate(), &MMPConfig{})
	require.ErrorIs(t, err, common.ErrEmptyParams)
	_, err = ok.SetMMP(contextGenerate(), &MMPConfig{
		TimeInterval: 5000,
	})
	require.ErrorIs(t, err, errInstrumentFamilyRequired)
	_, err = ok.SetMMP(contextGenerate(), &MMPConfig{
		InstrumentFamily: "BTC-USD",
	})
	require.ErrorIs(t, err, errInvalidQuantityLimit)

	sharedtestvalues.SkipTestIfCredentialsUnset(t, ok, canManipulateRealOrders)
	result, err := ok.SetMMP(contextGenerate(), &MMPConfig{
		InstrumentFamily: "BTC-USD",
		TimeInterval:     5000,
		FrozenInterval:   2000,
		QuantityLimit:    100,
	})
	require.NoError(t, err)
	assert.NotNil(t, result)
}

func TestGetMMPConfig(t *testing.T) {
	t.Parallel()
	sharedtestvalues.SkipTestIfCredentialsUnset(t, ok)
	result, err := ok.GetMMPConfig(contextGenerate(), "BTC-USD")
	require.NoError(t, err)
	assert.NotNil(t, result)
}

func TestMassCancelOrder(t *testing.T) {
	t.Parallel()
	_, err := ok.CancelAllMMPOrders(contextGenerate(), "", "BTC-USD", 2000)
	require.ErrorIs(t, err, errInvalidInstrumentType)
	_, err = ok.CancelAllMMPOrders(contextGenerate(), "OPTION", "", 2000)
	require.ErrorIs(t, err, errInstrumentFamilyRequired)
	_, err = ok.CancelAllMMPOrders(contextGenerate(), "OPTION", "BTC-USD", -1)
	require.ErrorIs(t, err, errMissingIntervalValue)

	sharedtestvalues.SkipTestIfCredentialsUnset(t, ok, canManipulateRealOrders)
	result, err := ok.CancelAllMMPOrders(contextGenerate(), "OPTION", "BTC-USD", 2000)
	require.NoError(t, err)
	assert.NotNil(t, result)
}

func TestCancelAllDelayed(t *testing.T) {
	t.Parallel()
	_, err := ok.CancelAllDelayed(contextGenerate(), 2, "")
	require.ErrorIs(t, err, errCountdownTimeoutRequired)

	sharedtestvalues.SkipTestIfCredentialsUnset(t, ok, canManipulateRealOrders)
	result, err := ok.CancelAllDelayed(contextGenerate(), 60, "")
	require.NoError(t, err)
	assert.NotNil(t, result)
}

func TestGetTradeAccountRateLimit(t *testing.T) {
	t.Parallel()
	sharedtestvalues.SkipTestIfCredentialsUnset(t, ok)
	result, err := ok.GetTradeAccountRateLimit(contextGenerate())
	require.NoError(t, err)
	assert.NotNil(t, result)
}

func TestPreCheckOrder(t *testing.T) {
	t.Parallel()
	_, err := ok.PreCheckOrder(contextGenerate(), nil)
	require.ErrorIs(t, err, common.ErrNilPointer)

	arg := &OrderPreCheckParams{
		ClientOrderID: "b15",
	}
	_, err = ok.PreCheckOrder(contextGenerate(), arg)
	require.ErrorIs(t, err, errMissingInstrumentID)

	arg.InstrumentID = "BTC-USDT"
	_, err = ok.PreCheckOrder(contextGenerate(), arg)
	require.ErrorIs(t, err, errInvalidTradeModeValue)

	arg.TradeMode = "cash"
	_, err = ok.PreCheckOrder(contextGenerate(), arg)
	require.ErrorIs(t, err, order.ErrSideIsInvalid)

	arg.Side = "buy"
	_, err = ok.PreCheckOrder(contextGenerate(), arg)
	require.ErrorIs(t, err, order.ErrTypeIsInvalid)

	arg.OrderType = "limit"
	_, err = ok.PreCheckOrder(contextGenerate(), arg)
	require.ErrorIs(t, err, order.ErrAmountBelowMin)

	sharedtestvalues.SkipTestIfCredentialsUnset(t, ok, canManipulateRealOrders)
	result, err := ok.PreCheckOrder(contextGenerate(), &OrderPreCheckParams{
		InstrumentID:  "BTC-USDT",
		TradeMode:     "cash",
		ClientOrderID: "b15",
		Side:          order.Buy.Lower(),
		OrderType:     "limit",
		Price:         2.15,
		Size:          2,
	})
	require.NoError(t, err)
	assert.NotNil(t, result)
}

func TestAmendAlgoOrder(t *testing.T) {
	t.Parallel()
	_, err := ok.AmendAlgoOrder(contextGenerate(), nil)
	require.ErrorIs(t, err, common.ErrEmptyParams)

	_, err = ok.AmendAlgoOrder(contextGenerate(), &AmendAlgoOrderParam{NewSize: 2})
	require.ErrorIs(t, err, errMissingInstrumentID)
	_, err = ok.AmendAlgoOrder(contextGenerate(), &AmendAlgoOrderParam{
		InstrumentID: perpetualSwapTP.String(),
		NewSize:      2,
	})
	require.ErrorIs(t, err, order.ErrOrderIDNotSet)

	sharedtestvalues.SkipTestIfCredentialsUnset(t, ok, canManipulateRealOrders)
	result, err := ok.AmendAlgoOrder(contextGenerate(), &AmendAlgoOrderParam{
		AlgoID:       "2510789768709120",
		InstrumentID: perpetualSwapTP.String(),
		NewSize:      2,
	})
	require.NoError(t, err)
	assert.NotNil(t, result)
}

func TestGetAlgoOrderDetail(t *testing.T) {
	t.Parallel()
	_, err := ok.GetAlgoOrderDetail(contextGenerate(), "", "")
	require.ErrorIs(t, err, order.ErrOrderIDNotSet)

	sharedtestvalues.SkipTestIfCredentialsUnset(t, ok)
	result, err := ok.GetAlgoOrderDetail(contextGenerate(), "1234231231423", "")
	require.NoError(t, err)
	assert.NotNil(t, result)
}

func TestClosePositionForContractID(t *testing.T) {
	t.Parallel()
	_, err := ok.ClosePositionForContractID(contextGenerate(), &ClosePositionParams{})
	require.ErrorIs(t, err, common.ErrEmptyParams)
	_, err = ok.ClosePositionForContractID(contextGenerate(), &ClosePositionParams{AlgoID: "", MarketCloseAllPositions: true})
	require.ErrorIs(t, err, errAlgoIDRequired)
	_, err = ok.ClosePositionForContractID(contextGenerate(), &ClosePositionParams{AlgoID: "448965992920907776", MarketCloseAllPositions: false})
	require.ErrorIs(t, err, order.ErrAmountMustBeSet)
	_, err = ok.ClosePositionForContractID(contextGenerate(), &ClosePositionParams{AlgoID: "448965992920907776", MarketCloseAllPositions: false, Size: 123})
	require.ErrorIs(t, err, order.ErrPriceBelowMin)

	sharedtestvalues.SkipTestIfCredentialsUnset(t, ok, canManipulateRealOrders)
	result, err := ok.ClosePositionForContractID(contextGenerate(), &ClosePositionParams{
		AlgoID:                  "448965992920907776",
		MarketCloseAllPositions: true,
	})
	require.NoError(t, err)
	assert.NotNil(t, result)
}

func TestCancelClosePositionOrderForContractGrid(t *testing.T) {
	t.Parallel()
	_, err := ok.CancelClosePositionOrderForContractGrid(contextGenerate(), &CancelClosePositionOrder{})
	require.ErrorIs(t, err, common.ErrEmptyParams)
	_, err = ok.CancelClosePositionOrderForContractGrid(contextGenerate(), &CancelClosePositionOrder{OrderID: "570627699870375936"})
	require.ErrorIs(t, err, errAlgoIDRequired)
	_, err = ok.CancelClosePositionOrderForContractGrid(contextGenerate(), &CancelClosePositionOrder{AlgoID: "448965992920907776"})
	require.ErrorIs(t, err, order.ErrOrderIDNotSet)

	sharedtestvalues.SkipTestIfCredentialsUnset(t, ok, canManipulateRealOrders)
	result, err := ok.CancelClosePositionOrderForContractGrid(contextGenerate(), &CancelClosePositionOrder{
		AlgoID:  "448965992920907776",
		OrderID: "570627699870375936",
	})
	require.NoError(t, err)
	assert.NotNil(t, result)
}

func TestInstantTriggerGridAlgoOrder(t *testing.T) {
	t.Parallel()
	sharedtestvalues.SkipTestIfCredentialsUnset(t, ok, canManipulateRealOrders)
	result, err := ok.InstantTriggerGridAlgoOrder(contextGenerate(), "123456789")
	require.NoError(t, err)
	assert.NotNil(t, result)
}

func TestComputeMinInvestment(t *testing.T) {
	t.Parallel()
	arg := &ComputeInvestmentDataParam{
		RunType: "1",
	}
	_, err := ok.ComputeMinInvestment(contextGenerate(), arg)
	require.ErrorIs(t, err, errMissingInstrumentID)
	arg.InstrumentID = "ETH-USDT"
	_, err = ok.ComputeMinInvestment(contextGenerate(), arg)
	require.ErrorIs(t, err, errInvalidAlgoOrderType)
	arg.AlgoOrderType = "grid"
	_, err = ok.ComputeMinInvestment(contextGenerate(), arg)
	require.ErrorIs(t, err, order.ErrPriceBelowMin)

	arg.MaxPrice = 5000
	_, err = ok.ComputeMinInvestment(contextGenerate(), arg)
	require.ErrorIs(t, err, order.ErrPriceBelowMin)

	arg.MinPrice = 5000
	_, err = ok.ComputeMinInvestment(contextGenerate(), arg)
	require.ErrorIs(t, err, errInvalidGridQuantity)

	arg.GridNumber = 1234
	arg.RunType = ""
	_, err = ok.ComputeMinInvestment(contextGenerate(), arg)
	require.ErrorIs(t, err, errRunTypeRequired)

	arg.RunType = "1"
	arg.AlgoOrderType = "contract_grid"
	_, err = ok.ComputeMinInvestment(contextGenerate(), arg)
	require.ErrorIs(t, err, errMissingRequiredArgumentDirection)

	arg.Direction = positionSideLong
	_, err = ok.ComputeMinInvestment(contextGenerate(), arg)
	require.ErrorIs(t, err, errInvalidLeverage)

	arg.Leverage = 5
	arg.InvestmentData = []InvestmentData{{Currency: currency.ETH}}
	_, err = ok.ComputeMinInvestment(contextGenerate(), arg)
	require.ErrorIs(t, err, order.ErrAmountBelowMin)

	arg.InvestmentData = []InvestmentData{{Amount: 0.01}}
	_, err = ok.ComputeMinInvestment(contextGenerate(), arg)
	require.ErrorIs(t, err, currency.ErrCurrencyCodeEmpty)

	result, err := ok.ComputeMinInvestment(contextGenerate(), &ComputeInvestmentDataParam{
		InstrumentID:  "ETH-USDT",
		AlgoOrderType: "grid",
		GridNumber:    50,
		MaxPrice:      5000,
		MinPrice:      3000,
		RunType:       "1",
		InvestmentData: []InvestmentData{
			{
				Amount:   0.01,
				Currency: currency.ETH,
			},
			{
				Amount:   100,
				Currency: currency.USDT,
			},
		},
	})
	require.NoError(t, err)
	assert.NotNil(t, result)
}

func TestRSIBackTesting(t *testing.T) {
	t.Parallel()
	_, err := ok.RSIBackTesting(contextGenerate(), "", "", "", 50, 14, kline.FiveMin)
	require.ErrorIs(t, err, errMissingInstrumentID)
	result, err := ok.RSIBackTesting(contextGenerate(), "BTC-USDT", "", "", 50, 14, kline.FiveMin)
	require.NoError(t, err)
	assert.NotNil(t, result)
}

func TestSignalBotTrading(t *testing.T) {
	t.Parallel()
	_, err := ok.GetSignalBotOrderDetail(contextGenerate(), "", "623833708424069120")
	require.ErrorIs(t, err, errInvalidAlgoOrderType)
	_, err = ok.GetSignalBotOrderDetail(contextGenerate(), "contract", "")
	require.ErrorIs(t, err, errAlgoIDRequired)

	sharedtestvalues.SkipTestIfCredentialsUnset(t, ok, canManipulateRealOrders)
	result, err := ok.GetSignalBotOrderDetail(contextGenerate(), "contract", "623833708424069120")
	require.NoError(t, err)
	assert.NotNil(t, result)
}

func TestGetSignalOrderPositions(t *testing.T) {
	t.Parallel()
	_, err := ok.GetSignalOrderPositions(contextGenerate(), "", "623833708424069120")
	require.ErrorIs(t, err, errInvalidAlgoOrderType)
	_, err = ok.GetSignalOrderPositions(contextGenerate(), "contract", "")
	require.ErrorIs(t, err, errAlgoIDRequired)

	sharedtestvalues.SkipTestIfCredentialsUnset(t, ok)
	result, err := ok.GetSignalOrderPositions(contextGenerate(), "contract", "623833708424069120")
	require.NoError(t, err)
	assert.NotNil(t, result)
}

func TestGetSignalBotSubOrders(t *testing.T) {
	t.Parallel()
	_, err := ok.GetSignalBotSubOrders(contextGenerate(), "", "contract", "filled", "", "", "", time.Time{}, time.Time{}, 0)
	require.ErrorIs(t, err, errAlgoIDRequired)
	_, err = ok.GetSignalBotSubOrders(contextGenerate(), "623833708424069120", "", "filled", "", "", "", time.Time{}, time.Time{}, 0)
	require.ErrorIs(t, err, errInvalidAlgoOrderType)
	_, err = ok.GetSignalBotSubOrders(contextGenerate(), "623833708424069120", "contract", "", "", "", "", time.Time{}, time.Time{}, 0)
	require.ErrorIs(t, err, order.ErrOrderIDNotSet)

	sharedtestvalues.SkipTestIfCredentialsUnset(t, ok)
	result, err := ok.GetSignalBotSubOrders(contextGenerate(), "623833708424069120", "contract", "filled", "", "", "", time.Time{}, time.Time{}, 0)
	require.NoError(t, err)
	assert.NotNil(t, result)
}

func TestGetSignalBotEventHistory(t *testing.T) {
	t.Parallel()
	_, err := ok.GetSignalBotEventHistory(contextGenerate(), "", time.Time{}, time.Now(), 50)
	require.ErrorIs(t, err, errAlgoIDRequired)

	sharedtestvalues.SkipTestIfCredentialsUnset(t, ok)
	result, err := ok.GetSignalBotEventHistory(contextGenerate(), "12345", time.Time{}, time.Now(), 50)
	require.NoError(t, err)
	assert.NotNil(t, result)
}

func TestPlaceRecurringBuyOrder(t *testing.T) {
	t.Parallel()
	_, err := ok.PlaceRecurringBuyOrder(contextGenerate(), nil)
	require.ErrorIs(t, err, common.ErrNilPointer)

	arg := &PlaceRecurringBuyOrderParam{
		TimeZone: "3",
	}
	_, err = ok.PlaceRecurringBuyOrder(contextGenerate(), arg)
	require.ErrorIs(t, err, errStrategyNameRequired)

	arg.StrategyName = "BTC|ETH recurring buy monthly"
	_, err = ok.PlaceRecurringBuyOrder(contextGenerate(), arg)
	require.ErrorIs(t, err, common.ErrEmptyParams)

	arg.RecurringList = []RecurringListItem{{}}
	_, err = ok.PlaceRecurringBuyOrder(contextGenerate(), arg)
	require.ErrorIs(t, err, currency.ErrCurrencyCodeEmpty)

	arg.RecurringList = []RecurringListItem{{Currency: currency.BTC}}
	_, err = ok.PlaceRecurringBuyOrder(contextGenerate(), arg)
	require.ErrorIs(t, err, errRecurringDayRequired)

	arg.RecurringDay = "1"
	arg.RecurringTime = -10
	_, err = ok.PlaceRecurringBuyOrder(contextGenerate(), arg)
	require.ErrorIs(t, err, errRecurringBuyTimeRequired)

	arg.RecurringTime = 2
	_, err = ok.PlaceRecurringBuyOrder(contextGenerate(), arg)
	require.ErrorIs(t, err, errInvalidTradeModeValue)

	sharedtestvalues.SkipTestIfCredentialsUnset(t, ok, canManipulateRealOrders)
	result, err := ok.PlaceRecurringBuyOrder(contextGenerate(), &PlaceRecurringBuyOrderParam{
		StrategyName: "BTC|ETH recurring buy monthly",
		Amount:       100,
		RecurringList: []RecurringListItem{
			{
				Currency: currency.BTC,
				Ratio:    0.2,
			},
			{
				Currency: currency.ETH,
				Ratio:    0.8,
			},
		},
		Period:             "monthly",
		RecurringDay:       "1",
		RecurringTime:      0,
		TimeZone:           "8", // UTC +8
		TradeMode:          "cross",
		InvestmentCurrency: "USDT",
	})
	require.NoError(t, err)
	assert.NotNil(t, result)
}

func TestAmendRecurringBuyOrder(t *testing.T) {
	t.Parallel()
	_, err := ok.AmendRecurringBuyOrder(contextGenerate(), &AmendRecurringOrderParam{})
	require.ErrorIs(t, err, common.ErrEmptyParams)
	_, err = ok.AmendRecurringBuyOrder(contextGenerate(), &AmendRecurringOrderParam{StrategyName: "stg1"})
	require.ErrorIs(t, err, errAlgoIDRequired)
	_, err = ok.AmendRecurringBuyOrder(contextGenerate(), &AmendRecurringOrderParam{AlgoID: "448965992920907776"})
	require.ErrorIs(t, err, errStrategyNameRequired)

	sharedtestvalues.SkipTestIfCredentialsUnset(t, ok, canManipulateRealOrders)
	result, err := ok.AmendRecurringBuyOrder(contextGenerate(), &AmendRecurringOrderParam{
		AlgoID:       "448965992920907776",
		StrategyName: "stg1",
	})
	require.NoError(t, err)
	assert.NotNil(t, result)
}

func TestStopRecurringBuyOrder(t *testing.T) {
	t.Parallel()
	_, err := ok.StopRecurringBuyOrder(contextGenerate(), []StopRecurringBuyOrder{})
	require.ErrorIs(t, err, common.ErrEmptyParams)
	_, err = ok.StopRecurringBuyOrder(contextGenerate(), []StopRecurringBuyOrder{{}})
	require.ErrorIs(t, err, errAlgoIDRequired)

	sharedtestvalues.SkipTestIfCredentialsUnset(t, ok, canManipulateRealOrders)
	result, err := ok.StopRecurringBuyOrder(contextGenerate(), []StopRecurringBuyOrder{{AlgoID: "1232323434234"}})
	require.NoError(t, err)
	assert.NotNil(t, result)
}

func TestGetRecurringBuyOrderList(t *testing.T) {
	t.Parallel()
	sharedtestvalues.SkipTestIfCredentialsUnset(t, ok)
	result, err := ok.GetRecurringBuyOrderList(contextGenerate(), "", "paused", time.Time{}, time.Time{}, 30)
	require.NoError(t, err)
	assert.NotNil(t, result)
}

func TestGetRecurringBuyOrderHistory(t *testing.T) {
	t.Parallel()
	sharedtestvalues.SkipTestIfCredentialsUnset(t, ok)
	result, err := ok.GetRecurringBuyOrderHistory(contextGenerate(), "", time.Time{}, time.Time{}, 30)
	require.NoError(t, err)
	assert.NotNil(t, result)
}

func TestGetRecurringOrderDetails(t *testing.T) {
	t.Parallel()
	_, err := ok.GetRecurringOrderDetails(contextGenerate(), "", "")
	require.ErrorIs(t, err, errAlgoIDRequired)

	sharedtestvalues.SkipTestIfCredentialsUnset(t, ok)
	result, err := ok.GetRecurringOrderDetails(contextGenerate(), "560473220642766848", "")
	require.NoError(t, err)
	assert.NotNil(t, result)
}

func TestGetRecurringSubOrders(t *testing.T) {
	t.Parallel()
	_, err := ok.GetRecurringSubOrders(contextGenerate(), "", "123422", time.Time{}, time.Now(), 0)
	require.ErrorIs(t, err, errAlgoIDRequired)

	sharedtestvalues.SkipTestIfCredentialsUnset(t, ok)
	result, err := ok.GetRecurringSubOrders(contextGenerate(), "560473220642766848", "123422", time.Time{}, time.Now(), 0)
	require.NoError(t, err)
	assert.NotNil(t, result)
}

func TestGetExistingLeadingPositions(t *testing.T) {
	t.Parallel()
	sharedtestvalues.SkipTestIfCredentialsUnset(t, ok)
	result, err := ok.GetExistingLeadingPositions(contextGenerate(), instTypeSpot, "BTC-USDT", time.Now(), time.Time{}, 0)
	require.NoError(t, err)
	assert.NotNil(t, result)
}

func TestGetLeadingPositionsHistory(t *testing.T) {
	t.Parallel()
	sharedtestvalues.SkipTestIfCredentialsUnset(t, ok)
	result, err := ok.GetLeadingPositionsHistory(contextGenerate(), "OPTION", "", time.Time{}, time.Time{}, 0)
	require.NoError(t, err)
	assert.NotNil(t, result)
}

func TestPlaceLeadingStopOrder(t *testing.T) {
	t.Parallel()
	arg := &TPSLOrderParam{}
	_, err := ok.PlaceLeadingStopOrder(contextGenerate(), arg)
	require.ErrorIs(t, err, common.ErrEmptyParams)

	arg.Tag = "1235454"
	_, err = ok.PlaceLeadingStopOrder(contextGenerate(), arg)
	require.ErrorIs(t, err, errSubPositionIDRequired)

	sharedtestvalues.SkipTestIfCredentialsUnset(t, ok, canManipulateRealOrders)
	result, err := ok.PlaceLeadingStopOrder(contextGenerate(), &TPSLOrderParam{
		SubPositionID:          "1235454",
		TakeProfitTriggerPrice: 123455,
	})
	require.NoError(t, err)
	assert.NotNil(t, result)
}

func TestCloseLeadingPosition(t *testing.T) {
	t.Parallel()
	_, err := ok.CloseLeadingPosition(contextGenerate(), &CloseLeadingPositionParam{})
	require.ErrorIs(t, err, common.ErrEmptyParams)
	_, err = ok.CloseLeadingPosition(contextGenerate(), &CloseLeadingPositionParam{Tag: "tag-here"})
	require.ErrorIs(t, err, errSubPositionIDRequired)

	sharedtestvalues.SkipTestIfCredentialsUnset(t, ok, canManipulateRealOrders)
	result, err := ok.CloseLeadingPosition(contextGenerate(), &CloseLeadingPositionParam{
		SubPositionID: "518541406042591232",
	})
	require.NoError(t, err)
	assert.NotNil(t, result)
}

func TestGetLeadingInstrument(t *testing.T) {
	t.Parallel()
	sharedtestvalues.SkipTestIfCredentialsUnset(t, ok)
	result, err := ok.GetLeadingInstrument(contextGenerate(), "SWAP")
	require.NoError(t, err)
	assert.NotNil(t, result)
}

func TestAmendLeadingInstruments(t *testing.T) {
	t.Parallel()
	_, err := ok.AmendLeadingInstruments(contextGenerate(), "", "")
	require.ErrorIs(t, err, errMissingInstrumentID)

	sharedtestvalues.SkipTestIfCredentialsUnset(t, ok, canManipulateRealOrders)
	result, err := ok.AmendLeadingInstruments(contextGenerate(), "BTC-USDT-SWAP", "")
	require.NoError(t, err)
	assert.NotNil(t, result)
}

func TestGetProfitSharingDetails(t *testing.T) {
	t.Parallel()
	sharedtestvalues.SkipTestIfCredentialsUnset(t, ok)
	result, err := ok.GetProfitSharingDetails(contextGenerate(), "", time.Now(), time.Time{}, 0)
	require.NoError(t, err)
	assert.NotNil(t, result)
}

func TestGetTotalProfitSharing(t *testing.T) {
	t.Parallel()
	sharedtestvalues.SkipTestIfCredentialsUnset(t, ok)
	result, err := ok.GetTotalProfitSharing(contextGenerate(), "SWAP")
	require.NoError(t, err)
	assert.NotNil(t, result)
}

func TestGetUnrealizedProfitSharingDetails(t *testing.T) {
	t.Parallel()
	sharedtestvalues.SkipTestIfCredentialsUnset(t, ok)
	result, err := ok.GetUnrealizedProfitSharingDetails(contextGenerate(), "SWAP")
	require.NoError(t, err)
	assert.NotNil(t, result)
}

func TestSetFirstCopySettings(t *testing.T) {
	t.Parallel()
	_, err := ok.AmendCopySettings(contextGenerate(), &FirstCopySettings{})
	require.ErrorIs(t, err, common.ErrEmptyParams)

	sharedtestvalues.SkipTestIfCredentialsUnset(t, ok, canManipulateRealOrders)
	result, err := ok.AmendCopySettings(contextGenerate(), &FirstCopySettings{
		InstrumentType:       "SWAP",
		UniqueCode:           "25CD5A80241D6FE6",
		CopyMarginMode:       "cross",
		CopyInstrumentIDType: "copy",
		CopyMode:             "ratio_copy",
		CopyRatio:            1,
		CopyTotalAmount:      500,
		SubPosCloseType:      "copy_close",
	})
	require.NoError(t, err)
	assert.NotNil(t, result)
}

func TestAmendCopySettings(t *testing.T) {
	t.Parallel()
	_, err := ok.SetFirstCopySettings(contextGenerate(), &FirstCopySettings{})
	require.ErrorIs(t, err, common.ErrEmptyParams)

	arg := &FirstCopySettings{
		CopyMode: "ratio_copy",
	}
	_, err = ok.SetFirstCopySettings(contextGenerate(), arg)
	require.ErrorIs(t, err, errUniqueCodeRequired)

	arg.UniqueCode = "25CD5A80241D6FE6"
	_, err = ok.SetFirstCopySettings(contextGenerate(), arg)
	require.ErrorIs(t, err, errCopyInstrumentIDTypeRequired)

	arg.CopyInstrumentIDType = "copy"
	_, err = ok.SetFirstCopySettings(contextGenerate(), arg)
	require.ErrorIs(t, err, order.ErrAmountBelowMin)

	arg.CopyTotalAmount = 500
	_, err = ok.SetFirstCopySettings(contextGenerate(), arg)
	require.ErrorIs(t, err, errSubPositionCloseTypeRequired)

	sharedtestvalues.SkipTestIfCredentialsUnset(t, ok, canManipulateRealOrders)
	result, err := ok.SetFirstCopySettings(contextGenerate(), &FirstCopySettings{
		InstrumentType:       "SWAP",
		UniqueCode:           "25CD5A80241D6FE6",
		CopyMarginMode:       "cross",
		CopyInstrumentIDType: "copy",
		CopyMode:             "ratio_copy",
		CopyRatio:            1,
		CopyTotalAmount:      500,
		SubPosCloseType:      "copy_close",
	})
	require.NoError(t, err)
	assert.NotNil(t, result)
}

func TestStopCopying(t *testing.T) {
	t.Parallel()
	_, err := ok.StopCopying(contextGenerate(), &StopCopyingParameter{})
	require.ErrorIs(t, err, common.ErrEmptyParams)

	_, err = ok.StopCopying(contextGenerate(), &StopCopyingParameter{
		InstrumentType:       "SWAP",
		SubPositionCloseType: "manual_close",
	})
	require.ErrorIs(t, err, errUniqueCodeRequired)
	_, err = ok.StopCopying(contextGenerate(), &StopCopyingParameter{
		InstrumentType: "SWAP",
		UniqueCode:     "25CD5A80241D6FE6",
	})
	require.ErrorIs(t, err, errSubPositionCloseTypeRequired)

	sharedtestvalues.SkipTestIfCredentialsUnset(t, ok, canManipulateRealOrders)
	result, err := ok.StopCopying(contextGenerate(), &StopCopyingParameter{
		InstrumentType:       "SWAP",
		UniqueCode:           "25CD5A80241D6FE6",
		SubPositionCloseType: "manual_close",
	})
	require.NoError(t, err)
	assert.NotNil(t, result)
}

func TestGetCopySettings(t *testing.T) {
	t.Parallel()
	_, err := ok.GetCopySettings(contextGenerate(), "SWAP", "")
	require.ErrorIs(t, err, errUniqueCodeRequired)

	sharedtestvalues.SkipTestIfCredentialsUnset(t, ok)
	result, err := ok.GetCopySettings(contextGenerate(), "SWAP", "213E8C92DC61EFAC")
	require.NoError(t, err)
	assert.NotNil(t, result)
}

func TestGetMultipleLeverages(t *testing.T) {
	t.Parallel()
	_, err := ok.GetMultipleLeverages(contextGenerate(), "", "213E8C92DC61EFAC", "")
	require.ErrorIs(t, err, margin.ErrInvalidMarginType)
	_, err = ok.GetMultipleLeverages(contextGenerate(), "isolated", "", "")
	require.ErrorIs(t, err, errUniqueCodeRequired)

	sharedtestvalues.SkipTestIfCredentialsUnset(t, ok)
	result, err := ok.GetMultipleLeverages(contextGenerate(), "isolated", "213E8C92DC61EFAC", "")
	require.NoError(t, err)
	assert.NotNil(t, result)
}

func TestSetMultipleLeverages(t *testing.T) {
	t.Parallel()
	_, err := ok.SetMultipleLeverages(contextGenerate(), &SetLeveragesParam{})
	require.ErrorIs(t, err, common.ErrEmptyParams)
	_, err = ok.SetMultipleLeverages(contextGenerate(), &SetLeveragesParam{Leverage: 5})
	require.ErrorIs(t, err, margin.ErrInvalidMarginType)
	_, err = ok.SetMultipleLeverages(contextGenerate(), &SetLeveragesParam{MarginMode: "cross"})
	require.ErrorIs(t, err, errInvalidLeverage)
	_, err = ok.SetMultipleLeverages(contextGenerate(), &SetLeveragesParam{
		MarginMode: "cross",
		Leverage:   5,
	})
	require.ErrorIs(t, err, errMissingInstrumentID)

	sharedtestvalues.SkipTestIfCredentialsUnset(t, ok)
	result, err := ok.SetMultipleLeverages(contextGenerate(), &SetLeveragesParam{
		MarginMode:   "cross",
		Leverage:     5,
		InstrumentID: "BTC-USDT-SWAP",
	})
	require.NoError(t, err)
	assert.NotNil(t, result)
}

func TestGetMyLeadTraders(t *testing.T) {
	t.Parallel()
	sharedtestvalues.SkipTestIfCredentialsUnset(t, ok)
	result, err := ok.GetMyLeadTraders(contextGenerate(), "SWAP")
	require.NoError(t, err)
	assert.NotNil(t, result)
}

func TestGetHistoryLeadTraders(t *testing.T) {
	t.Parallel()
	sharedtestvalues.SkipTestIfCredentialsUnset(t, ok)
	result, err := ok.GetHistoryLeadTraders(contextGenerate(), "", "", "", 10)
	require.NoError(t, err)
	assert.NotNil(t, result)
}

func TestGetWeeklyTraderProfitAndLoss(t *testing.T) {
	t.Parallel()
	_, err := ok.GetWeeklyTraderProfitAndLoss(contextGenerate(), "", "")
	require.ErrorIs(t, err, errUniqueCodeRequired)

	mainResult, err := ok.GetWeeklyTraderProfitAndLoss(contextGenerate(), "", leadTraderUniqueID)
	require.NoError(t, err)
	assert.NotNil(t, mainResult)
}

func TestGetDailyLeadTraderPNL(t *testing.T) {
	t.Parallel()
	_, err := ok.GetDailyLeadTraderPNL(contextGenerate(), "SWAP", "", "2")
	require.ErrorIs(t, err, errUniqueCodeRequired)
	_, err = ok.GetDailyLeadTraderPNL(contextGenerate(), "SWAP", leadTraderUniqueID, "")
	require.ErrorIs(t, err, errLastDaysRequired)

	mainResult, err := ok.GetDailyLeadTraderPNL(contextGenerate(), "SWAP", leadTraderUniqueID, "2")
	require.NoError(t, err)
	assert.NotNil(t, mainResult)
}

func TestGetLeadTraderStats(t *testing.T) {
	t.Parallel()
	_, err := ok.GetLeadTraderStats(contextGenerate(), "SWAP", "", "2")
	require.ErrorIs(t, err, errUniqueCodeRequired)
	_, err = ok.GetLeadTraderStats(contextGenerate(), "SWAP", leadTraderUniqueID, "")
	require.ErrorIs(t, err, errLastDaysRequired)

	result, err := ok.GetLeadTraderStats(contextGenerate(), "SWAP", leadTraderUniqueID, "2")
	require.NoError(t, err)
	assert.NotNil(t, result)
}

func TestGetLeadTraderCurrencyPreferences(t *testing.T) {
	t.Parallel()
	_, err := ok.GetLeadTraderCurrencyPreferences(contextGenerate(), "SWAP", "", "2")
	require.ErrorIs(t, err, errUniqueCodeRequired)
	_, err = ok.GetLeadTraderCurrencyPreferences(contextGenerate(), "SWAP", leadTraderUniqueID, "")
	require.ErrorIs(t, err, errLastDaysRequired)

	result, err := ok.GetLeadTraderCurrencyPreferences(contextGenerate(), "SWAP", leadTraderUniqueID, "2")
	require.NoError(t, err)
	assert.NotNil(t, result)
}

func TestGetLeadTraderCurrentLeadPositions(t *testing.T) {
	t.Parallel()
	_, err := ok.GetLeadTraderCurrentLeadPositions(contextGenerate(), instTypeSwap, "", "", "", 10)
	require.ErrorIs(t, err, errUniqueCodeRequired)

	result, err := ok.GetLeadTraderCurrentLeadPositions(contextGenerate(), "SWAP", leadTraderUniqueID, "", "", 10)
	require.NoError(t, err)
	assert.NotNil(t, result)
}

func TestGetLeadTraderLeadPositionHistory(t *testing.T) {
	t.Parallel()
	_, err := ok.GetLeadTraderLeadPositionHistory(contextGenerate(), "SWAP", "", "", "", 10)
	require.ErrorIs(t, err, errUniqueCodeRequired)

	result, err := ok.GetLeadTraderLeadPositionHistory(contextGenerate(), "SWAP", leadTraderUniqueID, "", "", 10)
	require.NoError(t, err)
	assert.NotNil(t, result)
}

func TestPlaceSpreadOrder(t *testing.T) {
	t.Parallel()
	_, err := ok.PlaceSpreadOrder(contextGenerate(), &SpreadOrderParam{})
	require.ErrorIs(t, err, common.ErrEmptyParams)

	arg := &SpreadOrderParam{Tag: "tag-here"}
	_, err = ok.PlaceSpreadOrder(contextGenerate(), arg)
	require.ErrorIs(t, err, errMissingInstrumentID)

	arg.SpreadID = spreadTP.String()
	_, err = ok.PlaceSpreadOrder(contextGenerate(), arg)
	require.ErrorIs(t, err, order.ErrTypeIsInvalid)

	arg.OrderType = "limit"
	_, err = ok.PlaceSpreadOrder(contextGenerate(), arg)
	require.ErrorIs(t, err, order.ErrAmountBelowMin)

	arg.Size = 1
	_, err = ok.PlaceSpreadOrder(contextGenerate(), arg)
	require.ErrorIs(t, err, order.ErrPriceBelowMin)

	arg.Price = 12345
	_, err = ok.PlaceSpreadOrder(contextGenerate(), arg)
	require.ErrorIs(t, err, order.ErrSideIsInvalid)

	sharedtestvalues.SkipTestIfCredentialsUnset(t, ok, canManipulateRealOrders)
	result, err := ok.PlaceSpreadOrder(contextGenerate(), &SpreadOrderParam{
		InstrumentID:  spreadTP.String(),
		SpreadID:      "1234",
		ClientOrderID: "12354123523",
		Side:          order.Buy.Lower(),
		OrderType:     "limit",
		Size:          1,
		Price:         12345,
	})
	require.NoError(t, err)
	assert.NotNil(t, result)
}

func TestCancelSpreadOrder(t *testing.T) {
	t.Parallel()
	_, err := ok.CancelSpreadOrder(contextGenerate(), "", "")
	require.ErrorIs(t, err, order.ErrOrderIDNotSet)

	sharedtestvalues.SkipTestIfCredentialsUnset(t, ok, canManipulateRealOrders)
	result, err := ok.CancelSpreadOrder(contextGenerate(), "12345", "")
	require.NoError(t, err)
	assert.NotNil(t, result)
}

func TestWsCancelSpreadOrder(t *testing.T) {
	t.Parallel()
	_, err := ok.WsCancelSpreadOrder(contextGenerate(), "", "")
	require.ErrorIs(t, err, order.ErrOrderIDNotSet)

	sharedtestvalues.SkipTestIfCredentialsUnset(t, ok, canManipulateRealOrders)
	result, err := ok.WsCancelSpreadOrder(contextGenerate(), "1234", "")
	require.NoError(t, err)
	assert.NotNil(t, result)
}

func TestCancelAllSpreadOrders(t *testing.T) {
	t.Parallel()
	sharedtestvalues.SkipTestIfCredentialsUnset(t, ok, canManipulateRealOrders)
	result, err := ok.CancelAllSpreadOrders(contextGenerate(), "123456")
	require.NoError(t, err)
	assert.NotNil(t, result)
}

func TestWsCancelAllSpreadOrders(t *testing.T) {
	t.Parallel()
	sharedtestvalues.SkipTestIfCredentialsUnset(t, ok, canManipulateRealOrders)
	result, err := ok.WsCancelAllSpreadOrders(contextGenerate(), "BTC-USDT_BTC-USDT-SWAP")
	require.NoError(t, err)
	assert.NotNil(t, result)
}

func TestAmendSpreadOrder(t *testing.T) {
	t.Parallel()
	_, err := ok.AmendSpreadOrder(contextGenerate(), &AmendSpreadOrderParam{})
	require.ErrorIs(t, err, common.ErrEmptyParams)
	_, err = ok.AmendSpreadOrder(contextGenerate(), &AmendSpreadOrderParam{NewSize: 2})
	require.ErrorIs(t, err, order.ErrOrderIDNotSet)
	_, err = ok.AmendSpreadOrder(contextGenerate(), &AmendSpreadOrderParam{OrderID: "2510789768709120"})
	require.ErrorIs(t, err, errSizeOrPriceIsRequired)

	sharedtestvalues.SkipTestIfCredentialsUnset(t, ok, canManipulateRealOrders)
	result, err := ok.AmendSpreadOrder(contextGenerate(), &AmendSpreadOrderParam{
		OrderID: "2510789768709120",
		NewSize: 2,
	})
	require.NoError(t, err)
	assert.NotNil(t, result)
}

func TestWsAmandSpreadOrder(t *testing.T) {
	t.Parallel()
	_, err := ok.WsAmandSpreadOrder(contextGenerate(), &AmendSpreadOrderParam{})
	require.ErrorIs(t, err, common.ErrEmptyParams)
	_, err = ok.WsAmandSpreadOrder(contextGenerate(), &AmendSpreadOrderParam{NewSize: 2})
	require.ErrorIs(t, err, order.ErrOrderIDNotSet)
	_, err = ok.WsAmandSpreadOrder(contextGenerate(), &AmendSpreadOrderParam{OrderID: "2510789768709120"})
	require.ErrorIs(t, err, errSizeOrPriceIsRequired)

	sharedtestvalues.SkipTestIfCredentialsUnset(t, ok, canManipulateRealOrders)
	result, err := ok.WsAmandSpreadOrder(contextGenerate(), &AmendSpreadOrderParam{
		OrderID: "2510789768709120",
		NewSize: 2,
	})
	require.NoError(t, err)
	assert.NotNil(t, result)
}

func TestGetSpreadOrderDetails(t *testing.T) {
	t.Parallel()
	_, err := ok.GetSpreadOrderDetails(contextGenerate(), "", "")
	require.ErrorIs(t, err, order.ErrOrderIDNotSet)

	sharedtestvalues.SkipTestIfCredentialsUnset(t, ok)
	result, err := ok.GetSpreadOrderDetails(contextGenerate(), "1234567", "")
	require.NoError(t, err)
	assert.NotNil(t, result)
}

func TestGetActiveSpreadOrders(t *testing.T) {
	t.Parallel()
	sharedtestvalues.SkipTestIfCredentialsUnset(t, ok)
	result, err := ok.GetActiveSpreadOrders(contextGenerate(), "", "post_only", "partially_filled", "", "", 10)
	require.NoError(t, err)
	assert.NotNil(t, result)
}

func TestGetCompletedSpreadOrdersLast7Days(t *testing.T) {
	t.Parallel()
	sharedtestvalues.SkipTestIfCredentialsUnset(t, ok)
	result, err := ok.GetCompletedSpreadOrdersLast7Days(contextGenerate(), "", "limit", "canceled", "", "", time.Time{}, time.Time{}, 10)
	require.NoError(t, err)
	assert.NotNil(t, result)
}

func TestGetSpreadTradesOfLast7Days(t *testing.T) {
	t.Parallel()
	sharedtestvalues.SkipTestIfCredentialsUnset(t, ok)
	result, err := ok.GetSpreadTradesOfLast7Days(contextGenerate(), "", "", "", "", "", time.Time{}, time.Time{}, 0)
	require.NoError(t, err)
	assert.NotNil(t, result)
}

func TestGetSpreads(t *testing.T) {
	t.Parallel()
	result, err := ok.GetPublicSpreads(contextGenerate(), "", "", "", "")
	require.NoError(t, err)
	assert.NotNil(t, result)
}

func TestGetSpreadOrderBooks(t *testing.T) {
	t.Parallel()
	_, err := ok.GetPublicSpreadOrderBooks(contextGenerate(), "", 0)
	require.ErrorIs(t, err, errMissingInstrumentID)

	result, err := ok.GetPublicSpreadOrderBooks(contextGenerate(), "BTC-USDT_BTC-USDT-SWAP", 0)
	require.NoError(t, err)
	assert.NotNil(t, result)
}

func TestGetSpreadTickers(t *testing.T) {
	t.Parallel()
	_, err := ok.GetPublicSpreadTickers(contextGenerate(), "")
	require.ErrorIs(t, err, errMissingInstrumentID)

	result, err := ok.GetPublicSpreadTickers(contextGenerate(), "BTC-USDT_BTC-USDT-SWAP")
	require.NoError(t, err)
	assert.NotNil(t, result)
}

func TestGetPublicSpreadTrades(t *testing.T) {
	t.Parallel()
	result, err := ok.GetPublicSpreadTrades(contextGenerate(), "")
	require.NoError(t, err)
	assert.NotNil(t, result)
}

func TestGetOptionsTickBands(t *testing.T) {
	t.Parallel()
	_, err := ok.GetOptionsTickBands(contextGenerate(), "", "")
	require.ErrorIs(t, err, errInvalidInstrumentType)

	result, err := ok.GetOptionsTickBands(contextGenerate(), "OPTION", "")
	require.NoError(t, err)
	assert.NotNil(t, result)
}

func TestExtractIndexCandlestick(t *testing.T) {
	t.Parallel()
	data := `[ [ "1597026383085", "3.721", "3.743", "3.677", "3.708", "1" ], [ "1597026383085", "3.731", "3.799", "3.494", "3.72", "1" ]]`
	var resp []CandlestickHistoryItem
	err := json.Unmarshal([]byte(data), &resp)
	require.NoError(t, err)
	require.Len(t, resp, 2)
	require.Equal(t, 3.743, resp[0].HighestPrice.Float64())
	require.Equal(t, StateCompleted, resp[0].Confirm)
}

func TestGetHistoricIndexAndMarkPriceCandlesticks(t *testing.T) {
	t.Parallel()
	_, err := ok.GetHistoricIndexCandlesticksHistory(contextGenerate(), "", time.Time{}, time.Time{}, kline.FiveMin, 10)
	require.ErrorIs(t, err, errMissingInstrumentID)

	result, err := ok.GetHistoricIndexCandlesticksHistory(contextGenerate(), "BTC-USD", time.Time{}, time.Time{}, kline.FiveMin, 10)
	assert.NoError(t, err)
	assert.NotNil(t, result)

	result, err = ok.GetMarkPriceCandlestickHistory(contextGenerate(), "BTC-USD-SWAP", time.Time{}, time.Time{}, kline.FiveMin, 10)
	require.NoError(t, err)
	assert.NotNil(t, result)
}

func TestGetEconomicCanendarData(t *testing.T) {
	t.Parallel()
	sharedtestvalues.SkipTestIfCredentialsUnset(t, ok)
	result, err := ok.GetEconomicCalendarData(contextGenerate(), "", "", time.Now(), time.Time{}, 0)
	require.NoError(t, err)
	assert.NotNil(t, result)
}

func TestGetDepositWithdrawalStatus(t *testing.T) {
	t.Parallel()
	_, err := ok.GetDepositWithdrawalStatus(contextGenerate(), currency.EMPTYCODE, "", "", "", "")
	require.ErrorIs(t, err, order.ErrOrderIDNotSet)
	_, err = ok.GetDepositWithdrawalStatus(contextGenerate(), currency.EMPTYCODE, "", "1244", "", "")
	require.ErrorIs(t, err, errMissingValidWithdrawalID)

	sharedtestvalues.SkipTestIfCredentialsUnset(t, ok)
	result, err := ok.GetDepositWithdrawalStatus(contextGenerate(), currency.EMPTYCODE, "1244", "", "", "")
	require.NoError(t, err)
	assert.NotNil(t, result)
}

func TestGetPublicExchangeList(t *testing.T) {
	t.Parallel()
	result, err := ok.GetPublicExchangeList(contextGenerate())
	require.NoError(t, err)
	assert.NotNil(t, result)
}

func TestWsPlaceSpreadOrder(t *testing.T) {
	t.Parallel()
	_, err := ok.WsPlaceSpreadOrder(contextGenerate(), &SpreadOrderParam{})
	require.ErrorIs(t, err, common.ErrNilPointer)

	sharedtestvalues.SkipTestIfCredentialsUnset(t, ok, canManipulateRealOrders)
	result, err := ok.WsPlaceSpreadOrder(contextGenerate(), &SpreadOrderParam{
		SpreadID:      "BTC-USDT_BTC-USDT-SWAP",
		ClientOrderID: "b15",
		Side:          order.Buy.Lower(),
		OrderType:     "limit",
		Price:         2.15,
		Size:          2,
	})
	require.NoError(t, err)
	assert.NotNil(t, result)
}

func TestGetInviteesDetail(t *testing.T) {
	t.Parallel()
	_, err := ok.GetInviteesDetail(contextGenerate(), "")
	require.ErrorIs(t, err, errUserIDRequired)

	sharedtestvalues.SkipTestIfCredentialsUnset(t, ok)
	result, err := ok.GetInviteesDetail(contextGenerate(), "1234")
	require.NoError(t, err)
	assert.NotNil(t, result)
}

func TestGetUserAffilateRebateInformation(t *testing.T) {
	t.Parallel()
	_, err := ok.GetUserAffiliateRebateInformation(contextGenerate(), "")
	require.ErrorIs(t, err, errInvalidAPIKey)

	sharedtestvalues.SkipTestIfCredentialsUnset(t, ok)
	result, err := ok.GetUserAffiliateRebateInformation(contextGenerate(), "1234")
	require.NoError(t, err)
	assert.NotNil(t, result)
}

func TestGetOpenInterest(t *testing.T) {
	t.Parallel()
	_, err := ok.GetOpenInterest(contextGenerate(), key.PairAsset{
		Base:  currency.ETH.Item,
		Quote: currency.USDT.Item,
		Asset: asset.USDTMarginedFutures,
	})
	require.ErrorIs(t, err, asset.ErrNotSupported)

	usdSwapCode := currency.NewCode("USD-SWAP")
	resp, err := ok.GetOpenInterest(contextGenerate(), key.PairAsset{
		Base:  perpetualSwapTP.Base.Item,
		Quote: perpetualSwapTP.Quote.Item,
		Asset: asset.PerpetualSwap,
	})
	assert.NoError(t, err)
	assert.NotEmpty(t, resp)

	cp1 := currency.NewPair(currency.DOGE, usdSwapCode)
	sharedtestvalues.SetupCurrencyPairsForExchangeAsset(t, ok, asset.PerpetualSwap, cp1)
	resp, err = ok.GetOpenInterest(contextGenerate(),
		key.PairAsset{
			Base:  currency.BTC.Item,
			Quote: usdSwapCode.Item,
			Asset: asset.PerpetualSwap,
		},
		key.PairAsset{
			Base:  cp1.Base.Item,
			Quote: cp1.Quote.Item,
			Asset: asset.PerpetualSwap,
		},
	)
	assert.NoError(t, err)
	assert.NotEmpty(t, resp)
	resp, err = ok.GetOpenInterest(contextGenerate())
	assert.NoError(t, err)
	assert.NotEmpty(t, resp)
}

func TestGetCurrencyTradeURL(t *testing.T) {
	t.Parallel()
	testexch.UpdatePairsOnce(t, ok)
	for _, a := range ok.GetAssetTypes(false) {
		pairs, err := ok.CurrencyPairs.GetPairs(a, false)
		assert.NoError(t, err)
		assert.NotEmpty(t, pairs)

		resp, err := ok.GetCurrencyTradeURL(contextGenerate(), a, pairs[0])
		assert.NoError(t, err)
		assert.NotEmpty(t, resp)
	}
}

func TestPlaceLendingOrder(t *testing.T) {
	t.Parallel()
	_, err := ok.PlaceLendingOrder(contextGenerate(), &LendingOrderParam{})
	require.ErrorIs(t, err, common.ErrEmptyParams)

	arg := &LendingOrderParam{AutoRenewal: true}
	_, err = ok.PlaceLendingOrder(contextGenerate(), arg)
	require.ErrorIs(t, err, currency.ErrCurrencyCodeEmpty)

	arg.Currency = currency.USDT
	_, err = ok.PlaceLendingOrder(contextGenerate(), arg)
	require.ErrorIs(t, err, order.ErrAmountBelowMin)

	arg.Amount = 1
	_, err = ok.PlaceLendingOrder(contextGenerate(), arg)
	require.ErrorIs(t, err, errRateRequired)

	arg.Rate = 0.01
	_, err = ok.PlaceLendingOrder(contextGenerate(), arg)
	require.ErrorIs(t, err, errLendingTermIsRequired)

	sharedtestvalues.SkipTestIfCredentialsUnset(t, ok, canManipulateRealOrders)
	result, err := ok.PlaceLendingOrder(contextGenerate(), &LendingOrderParam{
		Currency:    currency.USDT,
		Amount:      1,
		Rate:        0.01,
		Term:        "30D",
		AutoRenewal: true,
	})
	require.NoError(t, err)
	assert.NotNil(t, result)
}

func TestAmendLendingOrder(t *testing.T) {
	t.Parallel()
	_, err := ok.AmendLendingOrder(contextGenerate(), "", 0, 0, false)
	require.ErrorIs(t, err, order.ErrOrderIDNotSet)

	sharedtestvalues.SkipTestIfCredentialsUnset(t, ok, canManipulateRealOrders)
	result, err := ok.AmendLendingOrder(contextGenerate(), "12312312", 1., 2., true)
	require.NoError(t, err)
	assert.NotNil(t, result)
}

func TestGetLendingOrders(t *testing.T) {
	t.Parallel()
	sharedtestvalues.SkipTestIfCredentialsUnset(t, ok)
	result, err := ok.GetLendingOrders(contextGenerate(), "", "pending", currency.ETH, time.Time{}, time.Time{}, 10)
	require.NoError(t, err)
	assert.NotNil(t, result)
}

func TestGetLendingSubOrderList(t *testing.T) {
	t.Parallel()
	_, err := ok.GetLendingSubOrderList(contextGenerate(), "", "pending", time.Time{}, time.Time{}, 10)
	require.ErrorIs(t, err, order.ErrOrderIDNotSet)

	sharedtestvalues.SkipTestIfCredentialsUnset(t, ok)
	result, err := ok.GetLendingSubOrderList(contextGenerate(), "12345", "", time.Time{}, time.Time{}, 10)
	require.NoError(t, err)
	assert.NotNil(t, result)
}

func TestCancelAllSpreadOrdersAfterCountdown(t *testing.T) {
	t.Parallel()
	_, err := ok.CancelAllSpreadOrdersAfterCountdown(contextGenerate(), 2)
	require.ErrorIs(t, err, errCountdownTimeoutRequired)

	sharedtestvalues.SkipTestIfCredentialsUnset(t, ok, canManipulateRealOrders)
	result, err := ok.CancelAllSpreadOrdersAfterCountdown(contextGenerate(), 12)
	require.NoError(t, err)
	assert.NotNil(t, result)
}

func TestGetContractsOpenInterestHistory(t *testing.T) {
	t.Parallel()
	_, err := ok.GetFuturesContractsOpenInterestHistory(contextGenerate(), "", kline.FiveMin, time.Time{}, time.Time{}, 10)
	require.ErrorIs(t, err, errMissingInstrumentID)

	result, err := ok.GetFuturesContractsOpenInterestHistory(contextGenerate(), futuresTP.String(), kline.FiveMin, time.Time{}, time.Time{}, 10)
	require.NoError(t, err)
	assert.NotNil(t, result)
}

func TestGetFuturesContractTakerVolume(t *testing.T) {
	t.Parallel()
	_, err := ok.GetFuturesContractTakerVolume(contextGenerate(), "", kline.FiveMin, 1, 10, time.Time{}, time.Time{})
	require.ErrorIs(t, err, errMissingInstrumentID)

	result, err := ok.GetFuturesContractTakerVolume(contextGenerate(), futuresTP.String(), kline.FiveMin, 1, 10, time.Time{}, time.Time{})
	require.NoError(t, err)
	assert.NotNil(t, result)
}

func TestGetFuturesContractLongShortAccountRatio(t *testing.T) {
	t.Parallel()
	_, err := ok.GetFuturesContractLongShortAccountRatio(contextGenerate(), "", kline.FiveMin, time.Time{}, time.Time{}, 10)
	require.ErrorIs(t, err, errMissingInstrumentID)

	result, err := ok.GetFuturesContractLongShortAccountRatio(contextGenerate(), futuresTP.String(), kline.FiveMin, time.Time{}, time.Time{}, 10)
	require.NoError(t, err)
	assert.NotNil(t, result)
}

func TestGetTopTradersFuturesContractLongShortRatio(t *testing.T) {
	t.Parallel()
	_, err := ok.GetTopTradersFuturesContractLongShortAccountRatio(contextGenerate(), "", kline.FiveMin, time.Time{}, time.Time{}, 10)
	require.ErrorIs(t, err, errMissingInstrumentID)

	result, err := ok.GetTopTradersFuturesContractLongShortAccountRatio(contextGenerate(), futuresTP.String(), kline.FiveMin, time.Time{}, time.Time{}, 10)
	require.NoError(t, err)
	assert.NotNil(t, result)
}

func TestGetTopTradersFuturesContractLongShortPositionRatio(t *testing.T) {
	t.Parallel()
	_, err := ok.GetTopTradersFuturesContractLongShortPositionRatio(contextGenerate(), "", kline.FiveMin, time.Time{}, time.Time{}, 10)
	require.ErrorIs(t, err, errMissingInstrumentID)

	result, err := ok.GetTopTradersFuturesContractLongShortPositionRatio(contextGenerate(), futuresTP.String(), kline.FiveMin, time.Time{}, time.Time{}, 10)
	require.NoError(t, err)
	assert.NotNil(t, result)
}

func TestGetAccountInstruments(t *testing.T) {
	t.Parallel()
	_, err := ok.GetAccountInstruments(contextGenerate(), asset.Empty, "", "", spotTP.String())
	require.ErrorIs(t, err, errInvalidInstrumentType)
	_, err = ok.GetAccountInstruments(contextGenerate(), asset.Futures, "", "", spotTP.String())
	require.ErrorIs(t, err, errInvalidUnderlying)
	_, err = ok.GetAccountInstruments(contextGenerate(), asset.Options, "", "", spotTP.String())
	require.ErrorIs(t, err, errInstrumentFamilyOrUnderlyingRequired)

	sharedtestvalues.SkipTestIfCredentialsUnset(t, ok)
	result, err := ok.GetAccountInstruments(contextGenerate(), asset.Spot, "", "", spotTP.String())
	assert.NoError(t, err)
	assert.NotNil(t, result)

	result, err = ok.GetAccountInstruments(contextGenerate(), asset.Options, "", "BTC-USD", optionsTP.String())
	assert.NoError(t, err)
	assert.NotNil(t, result)

	result, err = ok.GetAccountInstruments(contextGenerate(), asset.Futures, "BTC-USD", "", futuresTP.String())
	require.NoError(t, err)
	assert.NotNil(t, result)
}

func TestOrderTypeString(t *testing.T) {
	t.Parallel()
	type OrderTypeWithTIF struct {
		OrderType order.Type
		TIF       order.TimeInForce
	}
	orderTypesToStringMap := map[OrderTypeWithTIF]struct {
		Expected string
		Error    error
	}{
		{OrderType: order.Market, TIF: order.UnsetTIF}:                           {Expected: orderMarket},
		{OrderType: order.Limit, TIF: order.UnsetTIF}:                            {Expected: orderLimit},
		{OrderType: order.Limit, TIF: order.PostOnly}:                            {Expected: orderPostOnly},
		{OrderType: order.Limit, TIF: order.FillOrKill}:                          {Expected: orderFOK},
		{OrderType: order.Limit, TIF: order.ImmediateOrCancel}:                   {Expected: orderIOC},
		{OrderType: order.OptimalLimitIOC, TIF: order.UnsetTIF}:                  {Expected: orderOptimalLimitIOC},
		{OrderType: order.MarketMakerProtection, TIF: order.UnsetTIF}:            {Expected: "mmp"},
		{OrderType: order.MarketMakerProtectionAndPostOnly, TIF: order.UnsetTIF}: {Expected: "mmp_and_post_only"},
		{OrderType: order.Liquidation, TIF: order.UnsetTIF}:                      {Error: order.ErrUnsupportedOrderType},
		{OrderType: order.OCO, TIF: order.UnsetTIF}:                              {Expected: "oco"},
		{OrderType: order.TrailingStop, TIF: order.UnsetTIF}:                     {Expected: "move_order_stop"},
		{OrderType: order.Chase, TIF: order.UnsetTIF}:                            {Expected: "chase"},
		{OrderType: order.TWAP, TIF: order.UnsetTIF}:                             {Expected: "twap"},
		{OrderType: order.ConditionalStop, TIF: order.UnsetTIF}:                  {Expected: "conditional"},
		{OrderType: order.Trigger, TIF: order.UnsetTIF}:                          {Expected: "trigger"},
	}
	for tc, val := range orderTypesToStringMap {
		orderTypeString, err := orderTypeString(tc.OrderType, tc.TIF)
		require.ErrorIs(t, err, val.Error)
		assert.Equal(t, val.Expected, orderTypeString)
	}
}

func TestGetMarkPriceCandlesticks(t *testing.T) {
	t.Parallel()
	_, err := ok.GetMarkPriceCandlesticks(contextGenerate(), "", kline.FiveMin, time.Time{}, time.Time{}, 10)
	require.ErrorIs(t, err, errMissingInstrumentID)

	result, err := ok.GetMarkPriceCandlesticks(contextGenerate(), spotTP.String(), kline.FiveMin, time.Time{}, time.Time{}, 10)
	require.NoError(t, err)
	assert.NotNil(t, result)
}

func TestGetHistoricIndexCandlesticksHistory(t *testing.T) {
	t.Parallel()
	_, err := ok.GetHistoricIndexCandlesticksHistory(contextGenerate(), "", time.Time{}, time.Time{}, kline.TenMin, 10)
	require.ErrorIs(t, err, errMissingInstrumentID)

	result, err := ok.GetHistoricIndexCandlesticksHistory(contextGenerate(), spotTP.String(), time.Time{}, time.Time{}, kline.FiveMin, 10)
	require.NoError(t, err)
	assert.NotNil(t, result)
}

func TestAssetTypeString(t *testing.T) {
	t.Parallel()
	_, err := assetTypeString(asset.LinearContract)
	require.ErrorIs(t, err, asset.ErrNotSupported)

	assetTypes := ok.GetAssetTypes(false)
	for a := range assetTypes {
		if assetTypes[a] == asset.Spread {
			continue
		}
		_, err := assetTypeString(assetTypes[a])
		assert.NoError(t, err)
	}
}

func TestGetAnnouncements(t *testing.T) {
	t.Parallel()
	result, err := ok.GetAnnouncements(contextGenerate(), "", 0)
	require.NoError(t, err)
	assert.NotNil(t, result)
}

func TestGetAnnouncementTypes(t *testing.T) {
	t.Parallel()
	_, err := ok.GetAnnouncementTypes(contextGenerate())
<<<<<<< HEAD
	assert.NoError(t, err)
=======
	require.NoError(t, err)
	// No tests of contents of resp because currently in US based github actions announcement-types returns empty
>>>>>>> d857d704
}

func TestGetDepositOrderDetail(t *testing.T) {
	t.Parallel()
	_, err := ok.GetDepositOrderDetail(contextGenerate(), "")
	require.ErrorIs(t, err, order.ErrOrderIDNotSet)

	sharedtestvalues.SkipTestIfCredentialsUnset(t, ok)
	result, err := ok.GetDepositOrderDetail(contextGenerate(), "12312312")
	require.NoError(t, err)
	assert.NotNil(t, result)
}

func TestGetFiatDepositOrderHistory(t *testing.T) {
	t.Parallel()
	sharedtestvalues.SkipTestIfCredentialsUnset(t, ok)
	result, err := ok.GetFiatDepositOrderHistory(contextGenerate(), currency.USDT, "TR_BANKS", "failed", time.Time{}, time.Time{}, 10)
	require.NoError(t, err)
	assert.NotNil(t, result)
}

func TestGetWithdrawalOrderDetail(t *testing.T) {
	t.Parallel()
	_, err := ok.GetWithdrawalOrderDetail(contextGenerate(), "")
	require.ErrorIs(t, err, order.ErrOrderIDNotSet)

	sharedtestvalues.SkipTestIfCredentialsUnset(t, ok)
	result, err := ok.GetWithdrawalOrderDetail(contextGenerate(), "024041201450544699")
	require.NoError(t, err)
	assert.NotNil(t, result)
}

func TestGetFiatWithdrawalOrderHistory(t *testing.T) {
	t.Parallel()
	sharedtestvalues.SkipTestIfCredentialsUnset(t, ok)
	result, err := ok.GetFiatWithdrawalOrderHistory(contextGenerate(), currency.USDT, "SEPA", "failed", time.Time{}, time.Time{}, 10)
	require.NoError(t, err)
	assert.NotNil(t, result)
}

func TestCancelWithdrawalOrder(t *testing.T) {
	t.Parallel()
	_, err := ok.CancelWithdrawalOrder(contextGenerate(), "")
	require.ErrorIs(t, err, order.ErrOrderIDNotSet)

	sharedtestvalues.SkipTestIfCredentialsUnset(t, ok)
	result, err := ok.CancelWithdrawalOrder(contextGenerate(), "124041201450544699")
	require.NoError(t, err)
	assert.NotNil(t, result)
}

func TestCreateWithdrawalOrder(t *testing.T) {
	t.Parallel()
	_, err := ok.CreateWithdrawalOrder(contextGenerate(), currency.BTC, "", "SEPA", "194a6975e98246538faeb0fab0d502df", 1000)
	require.ErrorIs(t, err, errIDNotSet)
	_, err = ok.CreateWithdrawalOrder(contextGenerate(), currency.EMPTYCODE, "1231312312", "SEPA", "194a6975e98246538faeb0fab0d502df", 1000)
	require.ErrorIs(t, err, currency.ErrCurrencyCodeEmpty)
	_, err = ok.CreateWithdrawalOrder(contextGenerate(), currency.BTC, "1231312312", "SEPA", "194a6975e98246538faeb0fab0d502df", 0)
	require.ErrorIs(t, err, order.ErrAmountBelowMin)
	_, err = ok.CreateWithdrawalOrder(contextGenerate(), currency.BTC, "1231312312", "", "194a6975e98246538faeb0fab0d502df", 1000)
	require.ErrorIs(t, err, errPaymentMethodRequired)
	_, err = ok.CreateWithdrawalOrder(contextGenerate(), currency.BTC, "1231312312", "SEPA", "", 1000)
	require.ErrorIs(t, err, errIDNotSet)

	sharedtestvalues.SkipTestIfCredentialsUnset(t, ok, canManipulateRealOrders)
	result, err := ok.CreateWithdrawalOrder(contextGenerate(), currency.BTC, "1231312312", "SEPA", "194a6975e98246538faeb0fab0d502df", 1000)
	require.NoError(t, err)
	assert.NotNil(t, result)
}

func TestGetFiatWithdrawalPaymentMethods(t *testing.T) {
	t.Parallel()
	_, err := ok.GetFiatWithdrawalPaymentMethods(contextGenerate(), currency.EMPTYCODE)
	require.ErrorIs(t, err, currency.ErrCurrencyCodeEmpty)

	sharedtestvalues.SkipTestIfCredentialsUnset(t, ok)
	result, err := ok.GetFiatWithdrawalPaymentMethods(contextGenerate(), currency.TRY)
	require.NoError(t, err)
	assert.NotNil(t, result)
}

func TestGetFiatDepositPaymentMethods(t *testing.T) {
	t.Parallel()
	_, err := ok.GetFiatDepositPaymentMethods(contextGenerate(), currency.EMPTYCODE)
	require.ErrorIs(t, err, currency.ErrCurrencyCodeEmpty)

	sharedtestvalues.SkipTestIfCredentialsUnset(t, ok)
	result, err := ok.GetFiatDepositPaymentMethods(contextGenerate(), currency.TRY)
	require.NoError(t, err)
	assert.NotNil(t, result)
}

func (ok *Okx) instrumentFamilyFromInstID(instrumentType, instID string) (string, error) {
	ok.instrumentsInfoMapLock.Lock()
	defer ok.instrumentsInfoMapLock.Unlock()
	if instrumentType != "" {
		insts, okay := ok.instrumentsInfoMap[instrumentType]
		if !okay {
			return "", errInvalidInstrumentType
		}
		for a := range insts {
			if insts[a].InstrumentID == instID {
				return insts[a].InstrumentFamily, nil
			}
		}
	} else {
		for _, insts := range ok.instrumentsInfoMap {
			for a := range insts {
				if insts[a].InstrumentID == instID {
					return insts[a].InstrumentFamily, nil
				}
			}
		}
	}
	return "", fmt.Errorf("instrument family not found for instrument %s", instID)
}

func TestGenerateSubscriptions(t *testing.T) {
	t.Parallel()

	ok.Websocket.SetCanUseAuthenticatedEndpoints(true)
	subs, err := ok.generateSubscriptions()
	require.NoError(t, err, "generateSubscriptions must not error")
	exp := subscription.List{
		{Channel: subscription.MyAccountChannel, QualifiedChannel: `{"channel":"account"}`, Authenticated: true},
	}
	var pairs currency.Pairs
	for _, s := range ok.Features.Subscriptions {
		for _, a := range ok.GetAssetTypes(true) {
			if s.Asset != asset.All && s.Asset != a {
				continue
			}
			pairs, err = ok.GetEnabledPairs(a)
			require.NoErrorf(t, err, "GetEnabledPairs %s must not error", a)
			pairs = common.SortStrings(pairs).Format(currency.PairFormat{Uppercase: true, Delimiter: "-"})
			s := s.Clone() //nolint:govet // Intentional lexical scope shadow
			s.Asset = a
			name := channelName(s)
			if isSymbolChannel(s) {
				for i, p := range pairs {
					s := s.Clone() //nolint:govet // Intentional lexical scope shadow
					s.QualifiedChannel = fmt.Sprintf(`{"channel":%q,"instID":%q}`, name, p)
					s.Pairs = pairs[i : i+1]
					exp = append(exp, s)
				}
			} else {
				s := s.Clone() //nolint:govet // Intentional lexical scope shadow
				if isAssetChannel(s) {
					s.QualifiedChannel = fmt.Sprintf(`{"channel":%q,"instType":%q}`, name, GetInstrumentTypeFromAssetItem(s.Asset))
				} else {
					s.QualifiedChannel = `{"channel":"` + name + `"}`
				}
				s.Pairs = pairs
				exp = append(exp, s)
			}
		}
	}
	testsubs.EqualLists(t, exp, subs)

	ok.Features.Subscriptions = subscription.List{{Channel: channelGridPositions, Params: map[string]any{"algoId": "42"}}}
	subs, err = ok.generateSubscriptions()
	require.NoError(t, err, "generateSubscriptions must not error")
	exp = subscription.List{{Channel: channelGridPositions, Params: map[string]any{"algoId": "42"}, QualifiedChannel: `{"channel":"grid-positions","algoId":"42"}`}}
	testsubs.EqualLists(t, exp, subs)

	ok.Features.Subscriptions = subscription.List{{Channel: channelGridPositions}}
	subs, err = ok.generateSubscriptions()
	require.NoError(t, err, "generateSubscriptions must not error")
	exp = subscription.List{{Channel: channelGridPositions, QualifiedChannel: `{"channel":"grid-positions"}`}}
	testsubs.EqualLists(t, exp, subs)
}

const (
	processSpreadOrderbookJSON      = `{"arg":{"channel":"sprd-books5", "sprdId": "BTC-USDT_BTC-USDT-SWAP" }, "data": [ { "asks": [ ["111.06","55154","2"], ["111.07","53276","2"], ["111.08","72435","2"], ["111.09","70312","2"], ["111.1","67272","2"]], "bids": [ ["111.05","57745","2"], ["111.04","57109","2"], ["111.03","69563","2"], ["111.02","71248","2"], ["111.01","65090","2"]], "ts": "1670324386802"}]}`
	wsProcessPublicSpreadTradesJSON = `{"arg":{"channel":"sprd-public-trades", "sprdId": "BTC-USDT_BTC-USDT-SWAP" }, "data": [ { "sprdId": "BTC-USDT_BTC-USDT-SWAP", "tradeId": "2499206329160695808", "px": "-10", "sz": "0.001", "side": "sell", "ts": "1726801105519"}]}`
	okxSpreadPublicTickerJSON       = `{"arg":{"channel":"sprd-tickers", "sprdId": "BTC-USDT_BTC-USDT-SWAP" }, "data": [ { "sprdId": "BTC-USDT_BTC-USDT-SWAP", "last": "4", "lastSz": "0.01", "askPx": "19.7", "askSz": "5.79", "bidPx": "5.9", "bidSz": "5.79", "open24h": "-7", "high24h": "19.6", "low24h": "-7", "vol24h": "9.87", "ts": "1715247061026"}]}`
	wsProcessSpreadOrdersJSON       = `{"arg":{"channel":"sprd-orders","sprdId": "BTC-USDT_BTC-USDT-SWAP", "uid": "614488474791936"}, "data": [{"sprdId": "BTC-USDT_BTC-UST-SWAP", "ordId": "312269865356374016", "clOrdId": "b1", "tag": "", "px": "999", "sz": "3", "ordType": "limit", "side": "buy", "fillSz": "0", "fillPx": "", "tradeId": "", "accFillSz": "0", "pendingFillSz": "2", "pendingSettleSz": "1", "canceledSz": "1", "state": "live", "avgPx": "0", "cancelSource": "", "uTime": "1597026383085", "cTime": "1597026383085", "code": "0", "msg": "", "reqId": "", "amendResult": ""}]}`
	wsProcessSpreadTradesJSON       = `{"arg":{"channel":"sprd-trades", "sprdId": "BTC-USDT_BTC-USDT-SWAP", "uid": "614488474791936" }, "data":[ { "sprdId":"BTC-USDT-SWAP_BTC-USDT-200329", "tradeId":"123", "ordId":"123445", "clOrdId": "b16", "tag":"", "fillPx":"999", "fillSz":"3", "state": "filled", "side":"buy", "execType":"M", "ts":"1597026383085", "legs": [ { "instId": "BTC-USDT-SWAP", "px": "20000", "sz": "3", "szCont": "0.03", "side": "buy", "fee": "", "feeCcy": "", "tradeId": "1232342342" }, { "instId": "BTC-USDT-200329", "px": "21000", "sz": "3", "szCont": "0.03", "side": "sell", "fee": "", "feeCcy": "", "tradeId": "5345646634" } ], "code": "", "msg":""}]}`
)

func TestWsProcessSpreadOrderbook(t *testing.T) {
	t.Parallel()
	err := ok.wsProcessSpreadOrderbook([]byte(processSpreadOrderbookJSON))
	assert.NoError(t, err)
}

func TestWsProcessPublicSpreadTrades(t *testing.T) {
	t.Parallel()
	err := ok.wsProcessPublicSpreadTrades([]byte(wsProcessPublicSpreadTradesJSON))
	assert.NoError(t, err)
}

func TestWsProcessPublicSpreadTicker(t *testing.T) {
	t.Parallel()
	err := ok.wsProcessPublicSpreadTicker([]byte(okxSpreadPublicTickerJSON))
	assert.NoError(t, err)
}

func TestWsProcessSpreadOrders(t *testing.T) {
	t.Parallel()
	err := ok.wsProcessSpreadOrders([]byte(wsProcessSpreadOrdersJSON))
	assert.NoError(t, err)
}

func TestWsProcessSpreadTradesJSON(t *testing.T) {
	t.Parallel()
	err := ok.wsProcessSpreadTrades([]byte(wsProcessSpreadTradesJSON))
	assert.NoError(t, err)
}

func TestOrderTypeFromString(t *testing.T) {
	t.Parallel()

	orderTypeStrings := map[string]struct {
		OType order.Type
		TIF   order.TimeInForce
		Error error
	}{
		"market":            {OType: order.Market},
		"LIMIT":             {OType: order.Limit},
		"limit":             {OType: order.Limit},
		"post_only":         {OType: order.Limit, TIF: order.PostOnly},
		"fok":               {OType: order.Limit, TIF: order.FillOrKill},
		"ioc":               {OType: order.Limit, TIF: order.ImmediateOrCancel},
		"optimal_limit_ioc": {OType: order.OptimalLimitIOC, TIF: order.ImmediateOrCancel},
		"mmp":               {OType: order.MarketMakerProtection},
		"mmp_and_post_only": {OType: order.MarketMakerProtectionAndPostOnly, TIF: order.PostOnly},
		"trigger":           {OType: order.UnknownType, Error: order.ErrTypeIsInvalid},
		"chase":             {OType: order.Chase},
		"move_order_stop":   {OType: order.TrailingStop},
		"twap":              {OType: order.TWAP},
		"abcd":              {OType: order.UnknownType, Error: order.ErrTypeIsInvalid},
	}
	for s, exp := range orderTypeStrings {
		oType, tif, err := orderTypeFromString(s)
		require.ErrorIs(t, err, exp.Error)
		assert.Equal(t, exp.OType, oType)
		assert.Equal(t, exp.TIF.String(), tif.String(), s)
	}
}

func TestGetFee(t *testing.T) {
	t.Parallel()
	// CryptocurrencyWithdrawalFee Basic
	feeBuilder := &exchange.FeeBuilder{
		Amount:        1,
		FeeType:       exchange.CryptocurrencyWithdrawalFee,
		Pair:          spotTP,
		PurchasePrice: 1,
	}
	_, err := ok.GetFee(contextGenerate(), feeBuilder)
	require.ErrorIs(t, err, errFeeTypeUnsupported)

	feeBuilder.FeeType = exchange.OfflineTradeFee
	_, err = ok.GetFee(contextGenerate(), feeBuilder)
	assert.NoError(t, err)

	sharedtestvalues.SkipTestIfCredentialsUnset(t, ok)
	feeBuilder.FeeType = exchange.CryptocurrencyTradeFee
	_, err = ok.GetFee(contextGenerate(), feeBuilder)
	require.NoError(t, err)
}

func TestPriceTypeString(t *testing.T) {
	t.Parallel()
	priceTypeToStringMap := map[order.PriceType]string{
		order.LastPrice:        "last",
		order.IndexPrice:       "index",
		order.MarkPrice:        "mark",
		order.UnknownPriceType: "",
	}
	var priceTString string
	for x := range priceTypeToStringMap {
		priceTString = priceTypeString(x)
		assert.Equal(t, priceTString, priceTypeToStringMap[x])
	}
}

func TestMarginTypeToString(t *testing.T) {
	t.Parallel()
	marginTypeToStringMap := map[margin.Type]string{
		margin.Isolated:     "isolated",
		margin.Multi:        "cross",
		margin.NoMargin:     "cash",
		margin.SpotIsolated: "spot_isolated",
		margin.Unset:        "",
	}
	var marginTypeString string
	for m := range marginTypeToStringMap {
		marginTypeString = ok.marginTypeToString(m)
		assert.Equal(t, marginTypeString, marginTypeToStringMap[m])
	}
}<|MERGE_RESOLUTION|>--- conflicted
+++ resolved
@@ -6469,12 +6469,7 @@
 func TestGetAnnouncementTypes(t *testing.T) {
 	t.Parallel()
 	_, err := ok.GetAnnouncementTypes(contextGenerate())
-<<<<<<< HEAD
-	assert.NoError(t, err)
-=======
-	require.NoError(t, err)
-	// No tests of contents of resp because currently in US based github actions announcement-types returns empty
->>>>>>> d857d704
+	assert.NoError(t, err)
 }
 
 func TestGetDepositOrderDetail(t *testing.T) {
