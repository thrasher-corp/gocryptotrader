package okx

import (
	"context"
	"encoding/json"
	"errors"
	"log"
	"os"
	"strings"
	"sync"
	"testing"
	"time"

	"github.com/stretchr/testify/assert"
	"github.com/thrasher-corp/gocryptotrader/common"
	"github.com/thrasher-corp/gocryptotrader/common/key"
	"github.com/thrasher-corp/gocryptotrader/config"
	"github.com/thrasher-corp/gocryptotrader/core"
	"github.com/thrasher-corp/gocryptotrader/currency"
	exchange "github.com/thrasher-corp/gocryptotrader/exchanges"
	"github.com/thrasher-corp/gocryptotrader/exchanges/asset"
	"github.com/thrasher-corp/gocryptotrader/exchanges/collateral"
	"github.com/thrasher-corp/gocryptotrader/exchanges/fundingrate"
	"github.com/thrasher-corp/gocryptotrader/exchanges/futures"
	"github.com/thrasher-corp/gocryptotrader/exchanges/kline"
	"github.com/thrasher-corp/gocryptotrader/exchanges/margin"
	"github.com/thrasher-corp/gocryptotrader/exchanges/order"
	"github.com/thrasher-corp/gocryptotrader/exchanges/orderbook"
	"github.com/thrasher-corp/gocryptotrader/exchanges/sharedtestvalues"
	"github.com/thrasher-corp/gocryptotrader/portfolio/withdraw"
)

// Please supply your own keys here to do authenticated endpoint testing
const (
	apiKey                  = ""
	apiSecret               = ""
	passphrase              = ""
	canManipulateRealOrders = false
	useTestNet              = false
)

var ok = &Okx{}

func TestMain(m *testing.M) {
	cfg := config.GetConfig()
	err := cfg.LoadConfig("../../testdata/configtest.json", true)
	if err != nil {
		log.Fatal(err)
	}
	exchCfg, err := cfg.GetExchangeConfig("Okx")
	if err != nil {
		log.Fatal(err)
	}
	exchCfg.API.Credentials.Key = apiKey
	exchCfg.API.Credentials.Secret = apiSecret
	exchCfg.API.Credentials.ClientID = passphrase
	ok.SetDefaults()
	if apiKey != "" && apiSecret != "" && passphrase != "" {
		exchCfg.API.AuthenticatedSupport = true
		exchCfg.API.AuthenticatedWebsocketSupport = true
	}
	if !useTestNet {
		ok.Websocket = sharedtestvalues.NewTestWebsocket()
	}
	err = ok.Setup(exchCfg)
	if err != nil {
		log.Fatal(err)
	}
<<<<<<< HEAD
	request.MaxRequestJobs = 200
	err = ok.UpdateTradablePairs(contextGenerate(), true)
	if err != nil {
		log.Fatal(err)
	}
=======
>>>>>>> e007f69f
	if !useTestNet {
		ok.Websocket.DataHandler = sharedtestvalues.GetWebsocketInterfaceChannelOverride()
		ok.Websocket.TrafficAlert = sharedtestvalues.GetWebsocketStructChannelOverride()
		setupWS()
	}
	os.Exit(m.Run())
}

// contextGenerate sends an optional value to allow test requests
// named this way, so it shows up in auto-complete and reminds you to use it
func contextGenerate() context.Context {
	ctx := context.Background()
	if useTestNet {
		ctx = context.WithValue(ctx, testNetKey("testnet"), useTestNet)
	}
	return ctx
}

func TestStart(t *testing.T) {
	t.Parallel()
	err := ok.Start(contextGenerate(), nil)
	if !errors.Is(err, common.ErrNilPointer) {
		t.Fatalf("received: '%v' but expected: '%v'", err, common.ErrNilPointer)
	}
	var testWg sync.WaitGroup
	err = ok.Start(contextGenerate(), &testWg)
	if err != nil {
		t.Fatal(err)
	}
	testWg.Wait()
}

func TestGetTickers(t *testing.T) {
	t.Parallel()
	_, err := ok.GetTickers(contextGenerate(), "OPTION", "", "SOL-USD")
	if err != nil {
		t.Error("Okx GetTickers() error", err)
	}
}

func TestGetIndexTicker(t *testing.T) {
	t.Parallel()
	_, err := ok.GetIndexTickers(contextGenerate(), "USDT", "NEAR-USDT-SWAP")
	if err != nil {
		t.Error("OKX GetIndexTicker() error", err)
	}
}

func TestGetTicker(t *testing.T) {
	t.Parallel()
	if _, err := ok.GetTicker(contextGenerate(), "NEAR-USDT-SWAP"); err != nil {
		t.Error("Okx GetTicker() error", err)
	}
}

func TestGetOrderBookDepth(t *testing.T) {
	t.Parallel()
	_, err := ok.GetOrderBookDepth(contextGenerate(), "BTC-USDT", 400)
	if err != nil {
		t.Error("OKX GetOrderBookDepth() error", err)
	}
}

func TestGetOrderBooksLite(t *testing.T) {
	t.Parallel()
	_, err := ok.GetOrderBooksLite(contextGenerate(), "BTC-USDT")
	if err != nil {
		t.Error("OKX GetOrderBookLite() error", err)
	}
}

func TestGetCandlesticks(t *testing.T) {
	t.Parallel()
	_, err := ok.GetCandlesticks(contextGenerate(), "BTC-USDT", kline.OneHour, time.Now().Add(-time.Minute*2), time.Now(), 2)
	if err != nil {
		t.Error("Okx GetCandlesticks() error", err)
	}
}

func TestGetCandlesticksHistory(t *testing.T) {
	t.Parallel()
	_, err := ok.GetCandlesticksHistory(contextGenerate(), "BTC-USDT", kline.OneHour, time.Unix(time.Now().Unix()-int64(time.Minute), 3), time.Now(), 3)
	if err != nil {
		t.Error("Okx GetCandlesticksHistory() error", err)
	}
}

func TestGetTrades(t *testing.T) {
	t.Parallel()
	_, err := ok.GetTrades(contextGenerate(), "BTC-USDT", 3)
	if err != nil {
		t.Error("Okx GetTrades() error", err)
	}
}

func TestGetTradeHistory(t *testing.T) {
	t.Parallel()
	if _, err := ok.GetTradesHistory(contextGenerate(), "BTC-USDT", "", "", 2); err != nil {
		t.Error("Okx GetTradeHistory() error", err)
	}
}

func TestGetoptionTradesByInstrumentFamily(t *testing.T) {
	t.Parallel()
	_, err := ok.GetOptionTradesByInstrumentFamily(context.Background(), "BTC-USD")
	if err != nil {
		t.Error(err)
	}
}

func TestGetOptionTrades(t *testing.T) {
	t.Parallel()
	_, err := ok.GetOptionTrades(context.Background(), "", "BTC-USD", "C")
	if err != nil {
		t.Error(err)
	}
}

func TestGet24HTotalVolume(t *testing.T) {
	t.Parallel()
	_, err := ok.Get24HTotalVolume(contextGenerate())
	if err != nil {
		t.Error("Okx Get24HTotalVolume() error", err)
	}
}

func TestGetOracle(t *testing.T) {
	t.Parallel()
	_, err := ok.GetOracle(contextGenerate())
	if err != nil {
		t.Error("Okx GetOracle() error", err)
	}
}

func TestGetExchangeRate(t *testing.T) {
	t.Parallel()
	_, err := ok.GetExchangeRate(contextGenerate())
	if err != nil {
		t.Error("Okx GetExchangeRate() error", err)
	}
}

func TestGetIndexComponents(t *testing.T) {
	t.Parallel()
	_, err := ok.GetIndexComponents(contextGenerate(), "ETH-USDT")
	if err != nil {
		t.Error("Okx GetIndexComponents() error", err)
	}
}

func TestGetBlockTickers(t *testing.T) {
	t.Parallel()
	if _, err := ok.GetBlockTickers(contextGenerate(), "SWAP", ""); err != nil {
		t.Error("Okx GetBlockTickers() error", err)
	}
}

func TestGetBlockTicker(t *testing.T) {
	t.Parallel()
	if _, err := ok.GetBlockTicker(contextGenerate(), "BTC-USDT"); err != nil {
		t.Error("Okx GetBlockTicker() error", err)
	}
}

func TestGetBlockTrade(t *testing.T) {
	t.Parallel()
	if _, err := ok.GetPublicBlockTrades(contextGenerate(), "BTC-USDT"); err != nil {
		t.Error("Okx GetBlockTrades() error", err)
	}
}

func TestGetInstrument(t *testing.T) {
	t.Parallel()
	_, err := ok.GetInstruments(contextGenerate(), &InstrumentsFetchParams{
		InstrumentType: "OPTION",
		Underlying:     "SOL-USD",
	})
	if err != nil {
		t.Error("Okx GetInstruments() error", err)
	}
	_, err = ok.GetInstruments(contextGenerate(), &InstrumentsFetchParams{
		InstrumentType: "OPTION",
		Underlying:     "SOL-USD",
	})
	if err != nil {
		t.Error("Okx GetInstruments() error", err)
	}
}

func TestGetDeliveryHistory(t *testing.T) {
	t.Parallel()
	_, err := ok.GetDeliveryHistory(contextGenerate(), "FUTURES", "BTC-USDT", time.Time{}, time.Time{}, 3)
	if err != nil {
		t.Error("okx GetDeliveryHistory() error", err)
	}
}

func TestGetOpenInterestData(t *testing.T) {
	t.Parallel()
	if _, err := ok.GetOpenInterestData(contextGenerate(), "FUTURES", "BTC-USDT", ""); err != nil {
		t.Error("Okx GetOpenInterestData() error", err)
	}
}

func TestGetSingleFundingRate(t *testing.T) {
	t.Parallel()
	if _, err := ok.GetSingleFundingRate(context.Background(), "BTC-USD-SWAP"); err != nil {
		t.Error("okx GetSingleFundingRate() error", err)
	}
}

func TestGetFundingRateHistory(t *testing.T) {
	t.Parallel()
	if _, err := ok.GetFundingRateHistory(contextGenerate(), "BTC-USD-SWAP", time.Time{}, time.Time{}, 2); err != nil {
		t.Error("Okx GetFundingRateHistory() error", err)
	}
}

func TestGetLimitPrice(t *testing.T) {
	t.Parallel()
	if _, err := ok.GetLimitPrice(contextGenerate(), "BTC-USD-SWAP"); err != nil {
		t.Error("okx GetLimitPrice() error", err)
	}
}

func TestGetOptionMarketData(t *testing.T) {
	t.Parallel()
	if _, err := ok.GetOptionMarketData(contextGenerate(), "BTC-USD", time.Time{}); err != nil {
		t.Error("Okx GetOptionMarketData() error", err)
	}
}

func TestGetEstimatedDeliveryPrice(t *testing.T) {
	t.Parallel()
	r, err := ok.FetchTradablePairs(contextGenerate(), asset.Futures)
	if err != nil {
		t.Fatal(err)
	}
	if _, err := ok.GetEstimatedDeliveryPrice(contextGenerate(), r[0].String()); err != nil {
		t.Error("Okx GetEstimatedDeliveryPrice() error", err)
	}
}

func TestGetDiscountRateAndInterestFreeQuota(t *testing.T) {
	t.Parallel()
	_, err := ok.GetDiscountRateAndInterestFreeQuota(contextGenerate(), "", 0)
	if err != nil {
		t.Error("Okx GetDiscountRateAndInterestFreeQuota() error", err)
	}
}

func TestGetSystemTime(t *testing.T) {
	t.Parallel()
	if _, err := ok.GetSystemTime(contextGenerate()); err != nil {
		t.Error("Okx GetSystemTime() error", err)
	}
}

func TestGetLiquidationOrders(t *testing.T) {
	t.Parallel()
	insts, err := ok.FetchTradablePairs(contextGenerate(), asset.Margin)
	if err != nil {
		t.Skip(err)
	}
	if _, err := ok.GetLiquidationOrders(contextGenerate(), &LiquidationOrderRequestParams{
		InstrumentType: okxInstTypeMargin,
		Underlying:     insts[0].String(),
		Currency:       currency.BTC,
		Limit:          2,
	}); err != nil {
		t.Error("Okx GetLiquidationOrders() error", err)
	}
}

func TestGetMarkPrice(t *testing.T) {
	t.Parallel()
	if _, err := ok.GetMarkPrice(contextGenerate(), "MARGIN", "", ""); err != nil {
		t.Error("Okx GetMarkPrice() error", err)
	}
}

func TestGetPositionTiers(t *testing.T) {
	t.Parallel()
	if _, err := ok.GetPositionTiers(contextGenerate(), "FUTURES", "cross", "BTC-USDT", "", ""); err != nil {
		t.Error("Okx GetPositionTiers() error", err)
	}
}

func TestGetInterestRateAndLoanQuota(t *testing.T) {
	t.Parallel()
	if _, err := ok.GetInterestRateAndLoanQuota(contextGenerate()); err != nil {
		t.Error("Okx GetInterestRateAndLoanQuota() error", err)
	}
}

func TestGetInterestRateAndLoanQuotaForVIPLoans(t *testing.T) {
	t.Parallel()
	if _, err := ok.GetInterestRateAndLoanQuotaForVIPLoans(contextGenerate()); err != nil {
		t.Error("Okx GetInterestRateAndLoanQuotaForVIPLoans() error", err)
	}
}

func TestGetPublicUnderlyings(t *testing.T) {
	t.Parallel()
	if _, err := ok.GetPublicUnderlyings(contextGenerate(), "swap"); err != nil {
		t.Error("Okx GetPublicUnderlyings() error", err)
	}
}

func TestGetInsuranceFundInformation(t *testing.T) {
	t.Parallel()
	r, err := ok.GetInsuranceFundInformation(contextGenerate(), &InsuranceFundInformationRequestParams{
		InstrumentType: "FUTURES",
		Underlying:     "BTC-USDT",
		Limit:          2,
	})
	assert.NoError(t, err, "GetInsuranceFundInformation should not error")
	assert.Positive(t, r.Total, "Total should be positive")
	assert.NotEmpty(t, r.Details, "Should have some details")
	for _, d := range r.Details {
		assert.Positive(t, d.Balance, "Balance should be positive")
		assert.NotEmpty(t, d.Type, "Type should not be empty")
		assert.Positive(t, d.Timestamp, "Timestamp should be positive")
	}
}

func TestCurrencyUnitConvert(t *testing.T) {
	t.Parallel()
	if _, err := ok.CurrencyUnitConvert(contextGenerate(), "BTC-USD-SWAP", 1, 3500, 1, ""); err != nil {
		t.Error("Okx CurrencyUnitConvert() error", err)
	}
}

// Trading related endpoints test functions.
func TestGetSupportCoins(t *testing.T) {
	t.Parallel()
	if _, err := ok.GetSupportCoins(contextGenerate()); err != nil {
		t.Error("Okx GetSupportCoins() error", err)
	}
}

func TestGetTakerVolume(t *testing.T) {
	t.Parallel()
	if _, err := ok.GetTakerVolume(contextGenerate(), "BTC", "SPOT", time.Time{}, time.Time{}, kline.OneDay); err != nil {
		t.Error("Okx GetTakerVolume() error", err)
	}
}
func TestGetMarginLendingRatio(t *testing.T) {
	t.Parallel()
	if _, err := ok.GetMarginLendingRatio(contextGenerate(), "BTC", time.Time{}, time.Time{}, kline.FiveMin); err != nil {
		t.Error("Okx GetMarginLendingRatio() error", err)
	}
}

func TestGetLongShortRatio(t *testing.T) {
	t.Parallel()
	if _, err := ok.GetLongShortRatio(contextGenerate(), "BTC", time.Time{}, time.Time{}, kline.OneDay); err != nil {
		t.Error("Okx GetLongShortRatio() error", err)
	}
}

func TestGetContractsOpenInterestAndVolume(t *testing.T) {
	t.Parallel()
	if _, err := ok.GetContractsOpenInterestAndVolume(contextGenerate(), "BTC", time.Time{}, time.Time{}, kline.OneDay); err != nil {
		t.Error("Okx GetContractsOpenInterestAndVolume() error", err)
	}
}

func TestGetOptionsOpenInterestAndVolume(t *testing.T) {
	t.Parallel()
	if _, err := ok.GetOptionsOpenInterestAndVolume(contextGenerate(), "BTC", kline.OneDay); err != nil {
		t.Error("Okx GetOptionsOpenInterestAndVolume() error", err)
	}
}

func TestGetPutCallRatio(t *testing.T) {
	t.Parallel()
	if _, err := ok.GetPutCallRatio(contextGenerate(), "BTC", kline.OneDay); err != nil {
		t.Error("Okx GetPutCallRatio() error", err)
	}
}

func TestGetOpenInterestAndVolumeExpiry(t *testing.T) {
	t.Parallel()
	if _, err := ok.GetOpenInterestAndVolumeExpiry(contextGenerate(), "BTC", kline.OneDay); err != nil {
		t.Error("Okx GetOpenInterestAndVolume() error", err)
	}
}

func TestGetOpenInterestAndVolumeStrike(t *testing.T) {
	t.Parallel()
	if _, err := ok.GetOpenInterestAndVolumeStrike(contextGenerate(), "BTC", time.Now(), kline.OneDay); err != nil {
		t.Error("Okx GetOpenInterestAndVolumeStrike() error", err)
	}
}

func TestGetTakerFlow(t *testing.T) {
	t.Parallel()
	if _, err := ok.GetTakerFlow(contextGenerate(), "BTC", kline.OneDay); err != nil {
		t.Error("Okx GetTakerFlow() error", err)
	}
}

func TestPlaceOrder(t *testing.T) {
	t.Parallel()
	sharedtestvalues.SkipTestIfCredentialsUnset(t, ok, canManipulateRealOrders)

	if _, err := ok.PlaceOrder(contextGenerate(), &PlaceOrderRequestParam{
		InstrumentID: "BTC-USDC",
		TradeMode:    "cross",
		Side:         "Buy",
		OrderType:    "limit",
		Amount:       2.6,
		Price:        2.1,
		Currency:     "BTC",
	}, asset.Margin); err != nil {
		t.Error("Okx PlaceOrder() error", err)
	}
}

const (
	instrumentJSON                                = `{"alias":"","baseCcy":"","category":"1","ctMult":"1","ctType":"linear","ctVal":"0.0001","ctValCcy":"BTC","expTime":"","instFamily":"BTC-USDC","instId":"BTC-USDC-SWAP","instType":"SWAP","lever":"125","listTime":"1666076190000","lotSz":"1","maxIcebergSz":"100000000.0000000000000000","maxLmtSz":"100000000","maxMktSz":"85000","maxStopSz":"85000","maxTriggerSz":"100000000.0000000000000000","maxTwapSz":"","minSz":"1","optType":"","quoteCcy":"","settleCcy":"USDC","state":"live","stk":"","tickSz":"0.1","uly":"BTC-USDC"}`
	placeOrderArgs                                = `[{"side": "buy","instId": "BTC-USDT","tdMode": "cash","ordType": "market","sz": "100"},{"side": "buy","instId": "LTC-USDT","tdMode": "cash","ordType": "market","sz": "1"}]`
	calculateOrderbookChecksumUpdateorderbookJSON = `{"Bids":[{"Amount":56,"Price":0.07014,"ID":0,"Period":0,"LiquidationOrders":0,"OrderCount":0},{"Amount":608,"Price":0.07011,"ID":0,"Period":0,"LiquidationOrders":0,"OrderCount":0},{"Amount":110,"Price":0.07009,"ID":0,"Period":0,"LiquidationOrders":0,"OrderCount":0},{"Amount":1264,"Price":0.07006,"ID":0,"Period":0,"LiquidationOrders":0,"OrderCount":0},{"Amount":2347,"Price":0.07004,"ID":0,"Period":0,"LiquidationOrders":0,"OrderCount":0},{"Amount":279,"Price":0.07003,"ID":0,"Period":0,"LiquidationOrders":0,"OrderCount":0},{"Amount":52,"Price":0.07001,"ID":0,"Period":0,"LiquidationOrders":0,"OrderCount":0},{"Amount":91,"Price":0.06997,"ID":0,"Period":0,"LiquidationOrders":0,"OrderCount":0},{"Amount":4242,"Price":0.06996,"ID":0,"Period":0,"LiquidationOrders":0,"OrderCount":0},{"Amount":486,"Price":0.06995,"ID":0,"Period":0,"LiquidationOrders":0,"OrderCount":0},{"Amount":161,"Price":0.06992,"ID":0,"Period":0,"LiquidationOrders":0,"OrderCount":0},{"Amount":63,"Price":0.06991,"ID":0,"Period":0,"LiquidationOrders":0,
	"OrderCount":0},{"Amount":7518,"Price":0.06988,"ID":0,"Period":0,"LiquidationOrders":0,"OrderCount":0},{"Amount":186,"Price":0.06976,"ID":0,"Period":0,"LiquidationOrders":0,"OrderCount":0},{"Amount":71,"Price":0.06975,"ID":0,"Period":0,"LiquidationOrders":0,"OrderCount":0},{"Amount":1086,"Price":0.06973,"ID":0,"Period":0,"LiquidationOrders":0,"OrderCount":0},{"Amount":513,"Price":0.06961,"ID":0,"Period":0,"LiquidationOrders":0,"OrderCount":0},{"Amount":4603,"Price":0.06959,"ID":0,"Period":0,"LiquidationOrders":0,"OrderCount":0},{"Amount":186,"Price":0.0695,"ID":0,"Period":0,"LiquidationOrders":0,"OrderCount":0},{"Amount":3043,"Price":0.06946,"ID":0,"Period":0,"LiquidationOrders":0,"OrderCount":0},{"Amount":103,"Price":0.06939,"ID":0,"Period":0,"LiquidationOrders":0,"OrderCount":0},{"Amount":5053,"Price":0.0693,"ID":0,"Period":0,"LiquidationOrders":0,"OrderCount":0},{"Amount":5039,"Price":0.06909,"ID":0,"Period":0,"LiquidationOrders":0,"OrderCount":0},{"Amount":5037,"Price":0.06888,"ID":0,"Period":0,"LiquidationOrders":0,"OrderCount":0},{"Amount":1526,"Price":0.06886,"ID":0,"Period":0,"LiquidationOrders":0,"OrderCount":0},{"Amount":5008,"Price":0.06867,"ID":0,"Period":0,"LiquidationOrders":0,"OrderCount":0},{"Amount":5065,"Price":0.06846,"ID":0,"Period":0,"LiquidationOrders":0,"OrderCount":0},{"Amount":1572,"Price":0.06826,"ID":0,"Period":0,"LiquidationOrders":0,"OrderCount":0},{"Amount":1565,"Price":0.06801,"ID":0,"Period":0,"LiquidationOrders":0,"OrderCount":0},{"Amount":67,"Price":0.06748,"ID":0,"Period":0,"LiquidationOrders":0,"OrderCount":0},{"Amount":111,"Price":0.0674,"ID":0,"Period":0,"LiquidationOrders":0,"OrderCount":0},{"Amount":10038,"Price":0.0672,"ID":0,"Period":0,"LiquidationOrders":0,"OrderCount":0},{"Amount":1,"Price":0.06652,"ID":0,"Period":0,"LiquidationOrders":0,"OrderCount":0},{"Amount":1526,"Price":0.06625,"ID":0,"Period":0,"LiquidationOrders":0,"OrderCount":0},{"Amount":10924,"Price":0.06619,"ID":0,"Period":0,"LiquidationOrders":0,"OrderCount":0},{"Amount":1,"Price":0.05986,"ID":0,"Period":0,"LiquidationOrders":0,"OrderCount":0},{"Amount":1,"Price":0.05387,"ID":0,"Period":0,"LiquidationOrders":0,"OrderCount":0},{"Amount":1,"Price":0.04848,"ID":0,"Period":0,"LiquidationOrders":0,"OrderCount":0},{"Amount":1,"Price":0.04363,"ID":0,"Period":0,"LiquidationOrders":0,"OrderCount":0}],"Asks":[{"Amount":5,"Price":0.07026,"ID":0,"Period":0,"LiquidationOrders":0,"OrderCount":0},{"Amount":765,"Price":0.07027,"ID":0,"Period":0,"LiquidationOrders":0,"OrderCount":0},{"Amount":110,"Price":0.07028,"ID":0,"Period":0,"LiquidationOrders":0,"OrderCount":0},{"Amount":1264,"Price":0.0703,"ID":0,"Period":0,"LiquidationOrders":0,"OrderCount":0},{"Amount":280,"Price":0.07034,"ID":0,"Period":0,"LiquidationOrders":0,"OrderCount":0},{"Amount":2255,"Price":0.07035,"ID":0,"Period":0,"LiquidationOrders":0,"OrderCount":0},{"Amount":28,"Price":0.07036,"ID":0,"Period":0,"LiquidationOrders":0,"OrderCount":0},{"Amount":63,"Price":0.07037,"ID":0,"Period":0,"LiquidationOrders":0,"OrderCount":0},{"Amount":137,"Price":0.07039,"ID":0,"Period":0,"LiquidationOrders":0,"OrderCount":0},{"Amount":48,"Price":0.0704,"ID":0,"Period":0,"LiquidationOrders":0,"OrderCount":0},{"Amount":32,"Price":0.07041,"ID":0,"Period":0,"LiquidationOrders":0,"OrderCount":0},{"Amount":3985,"Price":0.07043,"ID":0,"Period":0,"LiquidationOrders":0,"OrderCount":0},{"Amount":257,"Price":0.07057,"ID":0,"Period":0,"LiquidationOrders":0,"OrderCount":0},{"Amount":7870,"Price":0.07058,"ID":0,"Period":0,"LiquidationOrders":0,"OrderCount":0},{"Amount":161,"Price":0.07059,"ID":0,"Period":0,"LiquidationOrders":0,"OrderCount":0},{"Amount":4539,"Price":0.07061,"ID":0,"Period":0,"LiquidationOrders":0,"OrderCount":0},{"Amount":1438,"Price":0.07068,"ID":0,"Period":0,"LiquidationOrders":0,"OrderCount":0},{"Amount":3162,"Price":0.07088,"ID":0,"Period":0,"LiquidationOrders":0,"OrderCount":0},{"Amount":99,"Price":0.07104,"ID":0,"Period":0,"LiquidationOrders":0,"OrderCount":0},{"Amount":5018,"Price":0.07108,"ID":0,"Period":0,"LiquidationOrders":0,"OrderCount":0},{"Amount":1540,"Price":0.07115,"ID":0,"Period":0,"LiquidationOrders":0,"OrderCount":0},{"Amount":5080,"Price":0.07129,"ID":0,"Period":0,"LiquidationOrders":0,"OrderCount":0},{"Amount":1512,"Price":0.07145,"ID":0,"Period":0,"LiquidationOrders":0,"OrderCount":0},{"Amount":5016,"Price":0.0715,"ID":0,"Period":0,"LiquidationOrders":0,"OrderCount":0},{"Amount":5026,"Price":0.07171,"ID":0,"Period":0,"LiquidationOrders":0,"OrderCount":0},{"Amount":5062,"Price":0.07192,"ID":0,"Period":0,"LiquidationOrders":0,"OrderCount":0},{"Amount":1517,"Price":0.07197,"ID":0,"Period":0,"LiquidationOrders":0,"OrderCount":0},{"Amount":1511,"Price":0.0726,"ID":0,"Period":0,"LiquidationOrders":0,"OrderCount":0},{"Amount":10376,"Price":0.07314,"ID":0,"Period":0,"LiquidationOrders":0,"OrderCount":0},{"Amount":1,"Price":0.07354,"ID":0,"Period":0,"LiquidationOrders":0,"OrderCount":0},{"Amount":10277,"Price":0.07466,"ID":0,"Period":0,"LiquidationOrders":0,"OrderCount":0},{"Amount":269,"Price":0.07626,"ID":0,"Period":0,"LiquidationOrders":0,"OrderCount":0},{"Amount":269,"Price":0.07636,"ID":0,"Period":0,"LiquidationOrders":0,"OrderCount":0},{"Amount":1,"Price":0.0809,"ID":0,"Period":0,"LiquidationOrders":0,"OrderCount":0},{"Amount":1,"Price":0.08899,"ID":0,"Period":0,"LiquidationOrders":0,"OrderCount":0},{"Amount":1,"Price":0.09789,"ID":0,"Period":0,"LiquidationOrders":0,"OrderCount":0},{"Amount":1,"Price":0.10768,"ID":0,"Period":0,"LiquidationOrders":0,"OrderCount":0}],"Exchange":"Okx","Pair":"BTC-USDT","Asset":"spot","LastUpdated":"0001-01-01T00:00:00Z","LastUpdateID":0,"PriceDuplication":false,"IsFundingRate":false,"RestSnapshot":false,"IDAlignment":false}`
	placeMultipleOrderParamsJSON = `[{"instId":"BTC-USDT","tdMode":"cash","clOrdId":"b159","side":"buy","ordType":"limit","px":"2.15","sz":"2"},{"instId":"BTC-USDT","tdMode":"cash","clOrdId":"b15","side":"buy","ordType":"limit","px":"2.15","sz":"2"}]`
)

func TestPlaceMultipleOrders(t *testing.T) {
	t.Parallel()
	sharedtestvalues.SkipTestIfCredentialsUnset(t, ok, canManipulateRealOrders)

	var params []PlaceOrderRequestParam
	err := json.Unmarshal([]byte(placeMultipleOrderParamsJSON), &params)
	if err != nil {
		t.Fatal(err)
	}

	if _, err = ok.PlaceMultipleOrders(contextGenerate(),
		params); err != nil {
		t.Error("Okx PlaceMultipleOrders() error", err)
	}
}

func TestCancelSingleOrder(t *testing.T) {
	t.Parallel()
	sharedtestvalues.SkipTestIfCredentialsUnset(t, ok, canManipulateRealOrders)
	if _, err := ok.CancelSingleOrder(contextGenerate(),
		CancelOrderRequestParam{
			InstrumentID: "BTC-USDT",
			OrderID:      "2510789768709120",
		}); err != nil {
		t.Error("Okx CancelOrder() error", err)
	}
}

func TestCancelMultipleOrders(t *testing.T) {
	t.Parallel()
	sharedtestvalues.SkipTestIfCredentialsUnset(t, ok, canManipulateRealOrders)

	if _, err := ok.CancelMultipleOrders(contextGenerate(), []CancelOrderRequestParam{{
		InstrumentID: "DCR-BTC",
		OrderID:      "2510789768709120",
	}}); err != nil {
		t.Error("Okx CancelMultipleOrders() error", err)
	}
}

func TestAmendOrder(t *testing.T) {
	t.Parallel()
	sharedtestvalues.SkipTestIfCredentialsUnset(t, ok, canManipulateRealOrders)
	if _, err := ok.AmendOrder(contextGenerate(), &AmendOrderRequestParams{
		InstrumentID: "DCR-BTC",
		OrderID:      "2510789768709120",
		NewPrice:     1233324.332,
	}); err != nil {
		t.Error("Okx AmendOrder() error", err)
	}
}
func TestAmendMultipleOrders(t *testing.T) {
	t.Parallel()
	sharedtestvalues.SkipTestIfCredentialsUnset(t, ok, canManipulateRealOrders)
	if _, err := ok.AmendMultipleOrders(contextGenerate(), []AmendOrderRequestParams{{
		InstrumentID: "BTC-USDT",
		OrderID:      "2510789768709120",
		NewPrice:     1233324.332,
	}}); err != nil {
		t.Error("Okx AmendMultipleOrders() error", err)
	}
}

func TestClosePositions(t *testing.T) {
	t.Parallel()
	sharedtestvalues.SkipTestIfCredentialsUnset(t, ok, canManipulateRealOrders)

	if _, err := ok.ClosePositions(contextGenerate(), &ClosePositionsRequestParams{
		InstrumentID: "BTC-USDT",
		MarginMode:   "cross",
		Currency:     "BTC",
	}); err != nil {
		t.Error("Okc ClosePositions() error", err)
	}
}

func TestGetOrderDetail(t *testing.T) {
	t.Parallel()
	sharedtestvalues.SkipTestIfCredentialsUnset(t, ok)

	if _, err := ok.GetOrderDetail(contextGenerate(), &OrderDetailRequestParam{
		InstrumentID: "BTC-USDT",
		OrderID:      "2510789768709120",
	}); !strings.Contains(err.Error(), "Order does not exist") {
		t.Error("Okx GetOrderDetail() error", err)
	}
}

func TestGetOrderList(t *testing.T) {
	t.Parallel()
	sharedtestvalues.SkipTestIfCredentialsUnset(t, ok)

	if _, err := ok.GetOrderList(contextGenerate(), &OrderListRequestParams{
		Limit: 1,
	}); err != nil {
		t.Error("Okx GetOrderList() error", err)
	}
}

func TestGet7And3MonthDayOrderHistory(t *testing.T) {
	t.Parallel()
	sharedtestvalues.SkipTestIfCredentialsUnset(t, ok)

	if _, err := ok.Get7DayOrderHistory(contextGenerate(), &OrderHistoryRequestParams{
		OrderListRequestParams: OrderListRequestParams{InstrumentType: "MARGIN"},
	}); err != nil {
		t.Error("Okx Get7DayOrderHistory() error", err)
	}
	if _, err := ok.Get3MonthOrderHistory(contextGenerate(), &OrderHistoryRequestParams{
		OrderListRequestParams: OrderListRequestParams{InstrumentType: "MARGIN"},
	}); err != nil {
		t.Error("Okx Get3MonthOrderHistory() error", err)
	}
}

func TestTransactionHistory(t *testing.T) {
	t.Parallel()
	sharedtestvalues.SkipTestIfCredentialsUnset(t, ok)

	if _, err := ok.GetTransactionDetailsLast3Days(contextGenerate(), &TransactionDetailRequestParams{
		InstrumentType: "MARGIN",
		Limit:          1,
	}); err != nil {
		t.Error("Okx GetTransactionDetailsLast3Days() error", err)
	}
	if _, err := ok.GetTransactionDetailsLast3Months(contextGenerate(), &TransactionDetailRequestParams{
		InstrumentType: "MARGIN",
	}); err != nil {
		t.Error("Okx GetTransactionDetailsLast3Days() error", err)
	}
}

func TestSetTransactionDetailIntervalFor2Years(t *testing.T) {
	t.Parallel()
	sharedtestvalues.SkipTestIfCredentialsUnset(t, ok)
	_, err := ok.SetTransactionDetailIntervalFor2Years(context.Background(), &FillArchiveParam{
		Year:    2022,
		Quarter: "Q2",
	})
	if err != nil {
		t.Error(err)
	}
}

func TestStopOrder(t *testing.T) {
	t.Parallel()
	sharedtestvalues.SkipTestIfCredentialsUnset(t, ok, canManipulateRealOrders)

	if _, err := ok.PlaceStopOrder(contextGenerate(), &AlgoOrderParams{
		TakeProfitTriggerPriceType: "index",
		InstrumentID:               "BTC-USDT",
		OrderType:                  "conditional",
		Side:                       order.Sell,
		TradeMode:                  "isolated",
		Size:                       12,

		TakeProfitTriggerPrice: 12335,
		TakeProfitOrderPrice:   1234,
	}); err != nil {
		t.Errorf("Okx StopOrderParams() error %v", err)
	}
	if _, err := ok.PlaceTrailingStopOrder(contextGenerate(), &AlgoOrderParams{
		CallbackRatio: 0.01,
		InstrumentID:  "BTC-USDT",
		OrderType:     "move_order_stop",
		Side:          order.Buy,
		TradeMode:     "isolated",
		Size:          2,
		ActivePrice:   1234,
	}); err != nil {
		t.Error("Okx PlaceTrailingStopOrder error", err)
	}
	if _, err := ok.PlaceIcebergOrder(contextGenerate(), &AlgoOrderParams{
		PriceLimit:  100.22,
		SizeLimit:   9999.9,
		PriceSpread: "0.04",

		InstrumentID: "BTC-USDT",
		OrderType:    "iceberg",
		Side:         order.Buy,

		TradeMode: "isolated",
		Size:      6,
	}); err != nil {
		t.Error("Okx PlaceIceburgOrder() error", err)
	}
	if _, err := ok.PlaceTWAPOrder(contextGenerate(), &AlgoOrderParams{
		InstrumentID: "BTC-USDT",
		PriceLimit:   100.22,
		SizeLimit:    9999.9,
		OrderType:    "twap",
		PriceSpread:  "0.4",
		TradeMode:    "cross",
		Side:         order.Sell,
		Size:         6,
		TimeInterval: kline.ThreeDay,
	}); err != nil {
		t.Error("Okx PlaceTWAPOrder() error", err)
	}
	if _, err := ok.TriggerAlgoOrder(contextGenerate(), &AlgoOrderParams{
		TriggerPriceType: "mark",
		TriggerPrice:     1234,

		InstrumentID: "BTC-USDT",
		OrderType:    "trigger",
		Side:         order.Buy,
		TradeMode:    "cross",
		Size:         5,
	}); err != nil {
		t.Error("Okx TriggerAlogOrder() error", err)
	}
}

func TestCancelAlgoOrder(t *testing.T) {
	t.Parallel()
	sharedtestvalues.SkipTestIfCredentialsUnset(t, ok, canManipulateRealOrders)

	if _, err := ok.CancelAlgoOrder(contextGenerate(), []AlgoOrderCancelParams{
		{
			InstrumentID: "BTC-USDT",
			AlgoOrderID:  "90994943",
		},
	}); err != nil {
		t.Error("Okx CancelAlgoOrder() error", err)
	}
}

func TestCancelAdvanceAlgoOrder(t *testing.T) {
	t.Parallel()
	sharedtestvalues.SkipTestIfCredentialsUnset(t, ok, canManipulateRealOrders)

	if _, err := ok.CancelAdvanceAlgoOrder(contextGenerate(), []AlgoOrderCancelParams{{
		InstrumentID: "BTC-USDT",
		AlgoOrderID:  "90994943",
	}}); err != nil {
		t.Error("Okx CancelAdvanceAlgoOrder() error", err)
	}
}

func TestGetAlgoOrderList(t *testing.T) {
	t.Parallel()
	sharedtestvalues.SkipTestIfCredentialsUnset(t, ok)

	if _, err := ok.GetAlgoOrderList(contextGenerate(), "conditional", "", "", "", "", time.Time{}, time.Time{}, 1); err != nil {
		t.Error("Okx GetAlgoOrderList() error", err)
	}
}

func TestGetAlgoOrderHistory(t *testing.T) {
	t.Parallel()
	sharedtestvalues.SkipTestIfCredentialsUnset(t, ok)

	if _, err := ok.GetAlgoOrderHistory(contextGenerate(), "conditional", "effective", "", "", "", time.Time{}, time.Time{}, 1); err != nil {
		t.Error("Okx GetAlgoOrderList() error", err)
	}
}

func TestGetEasyConvertCurrencyList(t *testing.T) {
	t.Parallel()
	sharedtestvalues.SkipTestIfCredentialsUnset(t, ok)

	if _, err := ok.GetEasyConvertCurrencyList(contextGenerate()); err != nil {
		t.Errorf("%s GetEasyConvertCurrencyList() error %v", ok.Name, err)
	}
}

func TestGetOneClickRepayCurrencyList(t *testing.T) {
	t.Parallel()
	sharedtestvalues.SkipTestIfCredentialsUnset(t, ok)

	if _, err := ok.GetOneClickRepayCurrencyList(contextGenerate(), "cross"); err != nil && !strings.Contains(err.Error(), "Parameter acctLv  error") {
		t.Error(err)
	}
}

func TestPlaceEasyConvert(t *testing.T) {
	t.Parallel()
	sharedtestvalues.SkipTestIfCredentialsUnset(t, ok, canManipulateRealOrders)

	if _, err := ok.PlaceEasyConvert(contextGenerate(),
		PlaceEasyConvertParam{
			FromCurrency: []string{"BTC"},
			ToCurrency:   "USDT"}); err != nil {
		t.Errorf("%s PlaceEasyConvert() error %v", ok.Name, err)
	}
}

func TestGetEasyConvertHistory(t *testing.T) {
	t.Parallel()
	sharedtestvalues.SkipTestIfCredentialsUnset(t, ok)

	if _, err := ok.GetEasyConvertHistory(contextGenerate(), time.Time{}, time.Time{}, 1); err != nil {
		t.Errorf("%s GetEasyConvertHistory() error %v", ok.Name, err)
	}
}

func TestGetOneClickRepayHistory(t *testing.T) {
	t.Parallel()
	sharedtestvalues.SkipTestIfCredentialsUnset(t, ok)

	if _, err := ok.GetOneClickRepayHistory(contextGenerate(), time.Time{}, time.Time{}, 1); err != nil && !strings.Contains(err.Error(), "Parameter acctLv  error") {
		t.Errorf("%s GetOneClickRepayHistory() error %v", ok.Name, err)
	}
}

func TestTradeOneClickRepay(t *testing.T) {
	t.Parallel()
	sharedtestvalues.SkipTestIfCredentialsUnset(t, ok, canManipulateRealOrders)

	if _, err := ok.TradeOneClickRepay(contextGenerate(), TradeOneClickRepayParam{
		DebtCurrency:  []string{"BTC"},
		RepayCurrency: "USDT",
	}); err != nil {
		t.Errorf("%s TradeOneClickRepay() error %v", ok.Name, err)
	}
}

func TestGetCounterparties(t *testing.T) {
	t.Parallel()
	sharedtestvalues.SkipTestIfCredentialsUnset(t, ok)

	if _, err := ok.GetCounterparties(contextGenerate()); err != nil && !strings.Contains(err.Error(), "code: 70006 message: Does not meet the minimum asset requirement.") {
		t.Error("Okx GetCounterparties() error", err)
	}
}

const createRfqInputJSON = `{"anonymous": true,"counterparties":["Trader1","Trader2"],"clRfqId":"rfq01","legs":[{"sz":"25","side":"buy","instId":"BTCUSD-221208-100000-C"},{"sz":"150","side":"buy","instId":"ETH-USDT","tgtCcy":"base_ccy"}]}`

func TestCreateRfq(t *testing.T) {
	t.Parallel()
	sharedtestvalues.SkipTestIfCredentialsUnset(t, ok, canManipulateRealOrders)

	var input CreateRfqInput
	if err := json.Unmarshal([]byte(createRfqInputJSON), &input); err != nil {
		t.Error("Okx Decerializing to CreateRfqInput", err)
	}
	if _, err := ok.CreateRfq(contextGenerate(), input); err != nil {
		t.Error("Okx CreateRfq() error", err)
	}
}

func TestCancelRfq(t *testing.T) {
	t.Parallel()
	sharedtestvalues.SkipTestIfCredentialsUnset(t, ok, canManipulateRealOrders)

	_, err := ok.CancelRfq(contextGenerate(), CancelRfqRequestParam{})
	if err != nil && !errors.Is(err, errMissingRfqIDAndClientRfqID) {
		t.Errorf("Okx CancelRfq() expecting %v, but found %v", errMissingRfqIDAndClientRfqID, err)
	}
	_, err = ok.CancelRfq(context.Background(), CancelRfqRequestParam{
		ClientRfqID: "somersdjskfjsdkfjxvxv",
	})
	if err != nil {
		t.Error("Okx CancelRfq() error", err)
	}
}

func TestMultipleCancelRfq(t *testing.T) {
	t.Parallel()
	sharedtestvalues.SkipTestIfCredentialsUnset(t, ok, canManipulateRealOrders)

	_, err := ok.CancelMultipleRfqs(contextGenerate(), CancelRfqRequestsParam{})
	if err != nil && !errors.Is(err, errMissingRfqIDAndClientRfqID) {
		t.Errorf("Okx CancelMultipleRfqs() expecting %v, but found %v", errMissingRfqIDAndClientRfqID, err)
	}
	_, err = ok.CancelMultipleRfqs(contextGenerate(), CancelRfqRequestsParam{
		ClientRfqIDs: []string{"somersdjskfjsdkfjxvxv"},
	})
	if err != nil {
		t.Error("Okx CancelMultipleRfqs() error", err)
	}
}

func TestCancelAllRfqs(t *testing.T) {
	t.Parallel()
	sharedtestvalues.SkipTestIfCredentialsUnset(t, ok, canManipulateRealOrders)

	if _, err := ok.CancelAllRfqs(contextGenerate()); err != nil {
		t.Errorf("%s CancelAllRfqs() error %v", ok.Name, err)
	}
}

func TestExecuteQuote(t *testing.T) {
	t.Parallel()
	sharedtestvalues.SkipTestIfCredentialsUnset(t, ok, canManipulateRealOrders)

	_, err := ok.ExecuteQuote(contextGenerate(), ExecuteQuoteParams{})
	if err != nil && !errors.Is(err, errMissingRfqIDOrQuoteID) {
		t.Errorf("Okx ExecuteQuote() expected %v, but found %v", errMissingRfqIDOrQuoteID, err)
	}
	if _, err = ok.ExecuteQuote(contextGenerate(), ExecuteQuoteParams{
		RfqID:   "22540",
		QuoteID: "84073",
	}); err != nil {
		t.Error("Okx ExecuteQuote() error", err)
	}
}

func TestGetQuoteProducts(t *testing.T) {
	t.Parallel()
	sharedtestvalues.SkipTestIfCredentialsUnset(t, ok)
	_, err := ok.GetQuoteProducts(context.Background())
	if err != nil {
		t.Error(err)
	}
}

func TestSetQuoteProducts(t *testing.T) {
	t.Parallel()
	sharedtestvalues.SkipTestIfCredentialsUnset(t, ok, canManipulateRealOrders)
	if _, err := ok.SetQuoteProducts(contextGenerate(), []SetQuoteProductParam{
		{
			InstrumentType: "SWAP",
			Data: []MakerInstrumentSetting{
				{
					Underlying:     "BTC-USD",
					MaxBlockSize:   10000,
					MakerPriceBand: 5,
				},
				{
					Underlying: "ETH-USDT",
				},
			},
		}}); err != nil {
		t.Errorf("%s SetQuoteProducts() error %v", ok.Name, err)
	}
}

func TestResetRFQMMPStatus(t *testing.T) {
	t.Parallel()
	sharedtestvalues.SkipTestIfCredentialsUnset(t, ok, canManipulateRealOrders)
	_, err := ok.ResetRFQMMPStatus(context.Background())
	if err != nil {
		t.Error(err)
	}
}

func TestCreateQuote(t *testing.T) {
	t.Parallel()
	sharedtestvalues.SkipTestIfCredentialsUnset(t, ok, canManipulateRealOrders)

	if _, err := ok.CreateQuote(contextGenerate(), CreateQuoteParams{}); err != nil && !errors.Is(err, errMissingRfqID) {
		t.Errorf("Okx CreateQuote() expecting %v, but found %v", errMissingRfqID, err)
	}
	if _, err := ok.CreateQuote(contextGenerate(), CreateQuoteParams{
		RfqID:     "12345",
		QuoteSide: order.Buy.Lower(),
		Legs: []QuoteLeg{
			{
				Price:          1234,
				SizeOfQuoteLeg: 2,
				InstrumentID:   "SOL-USD-220909",
				Side:           order.Sell,
			},
			{
				Price:          1234,
				SizeOfQuoteLeg: 1,
				InstrumentID:   "SOL-USD-220909",
				Side:           order.Buy,
			},
		},
	}); err != nil {
		t.Errorf("%s CreateQuote() error %v", ok.Name, err)
	}
}

func TestCancelQuote(t *testing.T) {
	t.Parallel()
	sharedtestvalues.SkipTestIfCredentialsUnset(t, ok, canManipulateRealOrders)
	if _, err := ok.CancelQuote(contextGenerate(), nil); err != nil && !errors.Is(err, errNilArgument) {
		t.Errorf("expected %v, got %v", errNilArgument, err)
	}
	if _, err := ok.CancelQuote(contextGenerate(), &CancelQuoteRequestParams{}); err != nil && !errors.Is(err, errMissingQuoteIDOrClientQuoteID) {
		t.Error("Okx CancelQuote() error", err)
	}
	if _, err := ok.CancelQuote(contextGenerate(), &CancelQuoteRequestParams{
		QuoteID: "1234",
	}); err != nil {
		t.Error("Okx CancelQuote() error", err)
	}
	if _, err := ok.CancelQuote(contextGenerate(), &CancelQuoteRequestParams{
		ClientQuoteID: "1234",
	}); err != nil {
		t.Error("Okx CancelQuote() error", err)
	}
}

func TestCancelMultipleQuote(t *testing.T) {
	t.Parallel()
	sharedtestvalues.SkipTestIfCredentialsUnset(t, ok, canManipulateRealOrders)

	if _, err := ok.CancelMultipleQuote(contextGenerate(), CancelQuotesRequestParams{}); err != nil && !errors.Is(errMissingEitherQuoteIDAOrClientQuoteIDs, err) {
		t.Error("Okx CancelQuote() error", err)
	}
	if _, err := ok.CancelMultipleQuote(contextGenerate(), CancelQuotesRequestParams{
		QuoteIDs: []string{"1150", "1151", "1152"},
		// Block trades require a minimum of $100,000 in assets in your trading account
	}); err != nil {
		t.Error("Okx CancelQuote() error", err)
	}
}

func TestCancelAllQuotes(t *testing.T) {
	t.Parallel()
	sharedtestvalues.SkipTestIfCredentialsUnset(t, ok, canManipulateRealOrders)

	time, err := ok.CancelAllQuotes(contextGenerate())
	switch {
	case err != nil:
		t.Error("Okx CancelAllQuotes() error", err)
	case err == nil && time.IsZero():
		t.Error("Okx CancelAllQuotes() zero timestamp message ")
	}
}

func TestGetRfqs(t *testing.T) {
	t.Parallel()
	sharedtestvalues.SkipTestIfCredentialsUnset(t, ok)

	if _, err := ok.GetRfqs(contextGenerate(), &RfqRequestParams{
		Limit: 1,
	}); err != nil {
		t.Error("Okx GetRfqs() error", err)
	}
}

func TestGetQuotes(t *testing.T) {
	t.Parallel()
	sharedtestvalues.SkipTestIfCredentialsUnset(t, ok)

	if _, err := ok.GetQuotes(contextGenerate(), &QuoteRequestParams{
		Limit: 3,
	}); err != nil {
		t.Error("Okx GetQuotes() error", err)
	}
}

func TestGetRfqTrades(t *testing.T) {
	t.Parallel()
	sharedtestvalues.SkipTestIfCredentialsUnset(t, ok)

	if _, err := ok.GetRfqTrades(contextGenerate(), &RfqTradesRequestParams{
		Limit: 1,
	}); err != nil {
		t.Error("Okx GetRfqTrades() error", err)
	}
}

func TestGetPublicTrades(t *testing.T) {
	t.Parallel()
	sharedtestvalues.SkipTestIfCredentialsUnset(t, ok)

	if _, err := ok.GetPublicTrades(contextGenerate(), "", "", 3); err != nil {
		t.Error("Okx GetPublicTrades() error", err)
	}
}

func TestGetFundingCurrencies(t *testing.T) {
	t.Parallel()
	sharedtestvalues.SkipTestIfCredentialsUnset(t, ok)

	if _, err := ok.GetFundingCurrencies(contextGenerate(), "BTC"); err != nil {
		t.Error("Okx  GetFundingCurrencies() error", err)
	}
}

func TestGetBalance(t *testing.T) {
	t.Parallel()
	sharedtestvalues.SkipTestIfCredentialsUnset(t, ok)

	if _, err := ok.GetBalance(contextGenerate(), ""); err != nil {
		t.Error("Okx GetBalance() error", err)
	}
}

func TestGetNonTradableAssets(t *testing.T) {
	t.Parallel()
	sharedtestvalues.SkipTestIfCredentialsUnset(t, ok)
	_, err := ok.GetNonTradableAssets(context.Background(), "BTC")
	if err != nil {
		t.Error(err)
	}
}

func TestGetAccountAssetValuation(t *testing.T) {
	t.Parallel()
	sharedtestvalues.SkipTestIfCredentialsUnset(t, ok)

	if _, err := ok.GetAccountAssetValuation(contextGenerate(), ""); err != nil {
		t.Error("Okx  GetAccountAssetValuation() error", err)
	}
}

func TestFundingTransfer(t *testing.T) {
	t.Parallel()
	sharedtestvalues.SkipTestIfCredentialsUnset(t, ok, canManipulateRealOrders)

	if _, err := ok.FundingTransfer(contextGenerate(), &FundingTransferRequestInput{
		Amount:   12.000,
		To:       "6",
		From:     "18",
		Currency: "BTC",
	}); err != nil {
		t.Error("Okx FundingTransfer() error", err)
	}
}

func TestGetFundsTransferState(t *testing.T) {
	t.Parallel()
	sharedtestvalues.SkipTestIfCredentialsUnset(t, ok)

	if _, err := ok.GetFundsTransferState(contextGenerate(), "754147", "1232", 1); err != nil && !strings.Contains(err.Error(), "Parameter transId  error") {
		t.Error("Okx GetFundsTransferState() error", err)
	}
}

func TestGetAssetBillsDetails(t *testing.T) {
	t.Parallel()
	sharedtestvalues.SkipTestIfCredentialsUnset(t, ok)
	_, err := ok.GetAssetBillsDetails(contextGenerate(), "", "", time.Time{}, time.Time{}, 0, 1)
	if err != nil {
		t.Error("Okx GetAssetBillsDetail() error", err)
	}
}

func TestGetLightningDeposits(t *testing.T) {
	t.Parallel()
	sharedtestvalues.SkipTestIfCredentialsUnset(t, ok)

	if _, err := ok.GetLightningDeposits(contextGenerate(), "BTC", 1.00, 0); err != nil && !strings.Contains(err.Error(), "58355") {
		t.Error("Okx GetLightningDeposits() error", err)
	}
}

func TestGetCurrencyDepositAddress(t *testing.T) {
	t.Parallel()
	sharedtestvalues.SkipTestIfCredentialsUnset(t, ok)

	if _, err := ok.GetCurrencyDepositAddress(contextGenerate(), "BTC"); err != nil {
		t.Error("Okx GetCurrencyDepositAddress() error", err)
	}
}

func TestGetCurrencyDepositHistory(t *testing.T) {
	t.Parallel()
	sharedtestvalues.SkipTestIfCredentialsUnset(t, ok)

	if _, err := ok.GetCurrencyDepositHistory(contextGenerate(), "BTC", "", "", time.Time{}, time.Time{}, 0, 1); err != nil {
		t.Error("Okx GetCurrencyDepositHistory() error", err)
	}
}

func TestWithdrawal(t *testing.T) {
	t.Parallel()
	sharedtestvalues.SkipTestIfCredentialsUnset(t, ok, canManipulateRealOrders)

	_, err := ok.Withdrawal(contextGenerate(), &WithdrawalInput{Amount: 0.1, TransactionFee: 0.00005, Currency: "BTC", WithdrawalDestination: "4", ToAddress: core.BitcoinDonationAddress})
	if err != nil {
		t.Error("Okx Withdrawal error", err)
	}
}

func TestLightningWithdrawal(t *testing.T) {
	t.Parallel()
	sharedtestvalues.SkipTestIfCredentialsUnset(t, ok, canManipulateRealOrders)

	if _, err := ok.LightningWithdrawal(contextGenerate(), LightningWithdrawalRequestInput{
		Currency: currency.BTC.String(),
		Invoice:  "lnbc100u1psnnvhtpp5yq2x3q5hhrzsuxpwx7ptphwzc4k4wk0j3stp0099968m44cyjg9sdqqcqzpgxqzjcsp5hz",
	}); err != nil {
		t.Error("Okx LightningWithdrawal() error", err)
	}
}

func TestCancelWithdrawal(t *testing.T) {
	t.Parallel()
	sharedtestvalues.SkipTestIfCredentialsUnset(t, ok, canManipulateRealOrders)

	if _, err := ok.CancelWithdrawal(contextGenerate(), "fjasdfkjasdk"); err != nil {
		t.Error("Okx CancelWithdrawal() error", err.Error())
	}
}

func TestGetWithdrawalHistory(t *testing.T) {
	t.Parallel()
	sharedtestvalues.SkipTestIfCredentialsUnset(t, ok)

	if _, err := ok.GetWithdrawalHistory(contextGenerate(), "BTC", "", "", "", "", time.Time{}, time.Time{}, 1); err != nil {
		t.Error("Okx GetWithdrawalHistory() error", err)
	}
}

func TestSmallAssetsConvert(t *testing.T) {
	t.Parallel()
	sharedtestvalues.SkipTestIfCredentialsUnset(t, ok, canManipulateRealOrders)

	if _, err := ok.SmallAssetsConvert(contextGenerate(), []string{"BTC", "USDT"}); err != nil {
		t.Error("Okx SmallAssetsConvert() error", err)
	}
}

func TestGetSavingBalance(t *testing.T) {
	t.Parallel()
	sharedtestvalues.SkipTestIfCredentialsUnset(t, ok)

	if _, err := ok.GetSavingBalance(contextGenerate(), "BTC"); err != nil {
		t.Error("Okx GetSavingBalance() error", err)
	}
}

func TestSavingsPurchase(t *testing.T) {
	t.Parallel()
	sharedtestvalues.SkipTestIfCredentialsUnset(t, ok, canManipulateRealOrders)

	if _, err := ok.SavingsPurchaseOrRedemption(contextGenerate(), &SavingsPurchaseRedemptionInput{
		Amount:     123.4,
		Currency:   "BTC",
		Rate:       1,
		ActionType: "purchase",
	}); err != nil {
		t.Error("Okx SavingsPurchaseOrRedemption() error", err)
	}
	if _, err := ok.SavingsPurchaseOrRedemption(contextGenerate(), &SavingsPurchaseRedemptionInput{
		Amount:     123.4,
		Currency:   "BTC",
		Rate:       1,
		ActionType: "redempt",
	}); err != nil {
		t.Error("Okx SavingsPurchaseOrRedemption() error", err)
	}
}

func TestSetLendingRate(t *testing.T) {
	t.Parallel()
	sharedtestvalues.SkipTestIfCredentialsUnset(t, ok, canManipulateRealOrders)

	if _, err := ok.SetLendingRate(contextGenerate(), LendingRate{Currency: "BTC", Rate: 2}); err != nil {
		t.Error("Okx SetLendingRate() error", err)
	}
}

func TestGetLendingHistory(t *testing.T) {
	t.Parallel()
	sharedtestvalues.SkipTestIfCredentialsUnset(t, ok)

	if _, err := ok.GetLendingHistory(contextGenerate(), "USDT", time.Time{}, time.Time{}, 1); err != nil {
		t.Error("Okx GetLendingHostory() error", err)
	}
}

func TestGetPublicBorrowInfo(t *testing.T) {
	t.Parallel()
	if _, err := ok.GetPublicBorrowInfo(contextGenerate(), ""); err != nil {
		t.Error("Okx GetPublicBorrowInfo() error", err)
	}
	if _, err := ok.GetPublicBorrowInfo(context.Background(), "USDT"); err != nil {
		t.Error("Okx GetPublicBorrowInfo() error", err)
	}
}

func TestGetPublicBorrowHistory(t *testing.T) {
	t.Parallel()
	if _, err := ok.GetPublicBorrowHistory(context.Background(), "USDT", time.Time{}, time.Time{}, 1); err != nil {
		t.Error("Okx GetPublicBorrowHistory() error", err)
	}
}

func TestGetConvertCurrencies(t *testing.T) {
	t.Parallel()
	sharedtestvalues.SkipTestIfCredentialsUnset(t, ok)

	if _, err := ok.GetConvertCurrencies(contextGenerate()); err != nil {
		t.Error("Okx GetConvertCurrencies() error", err)
	}
}

func TestGetConvertCurrencyPair(t *testing.T) {
	t.Parallel()
	sharedtestvalues.SkipTestIfCredentialsUnset(t, ok)

	if _, err := ok.GetConvertCurrencyPair(contextGenerate(), "USDT", "BTC"); err != nil {
		t.Error("Okx GetConvertCurrencyPair() error", err)
	}
}

func TestEstimateQuote(t *testing.T) {
	t.Parallel()
	sharedtestvalues.SkipTestIfCredentialsUnset(t, ok, canManipulateRealOrders)

	if _, err := ok.EstimateQuote(contextGenerate(), &EstimateQuoteRequestInput{
		BaseCurrency:  "BTC",
		QuoteCurrency: "USDT",
		Side:          "sell",
		RfqAmount:     30,
		RfqSzCurrency: "USDT",
	}); err != nil {
		t.Error("Okx EstimateQuote() error", err)
	}
}

func TestConvertTrade(t *testing.T) {
	t.Parallel()
	sharedtestvalues.SkipTestIfCredentialsUnset(t, ok, canManipulateRealOrders)

	if _, err := ok.ConvertTrade(contextGenerate(), &ConvertTradeInput{
		BaseCurrency:  "BTC",
		QuoteCurrency: "USDT",
		Side:          "Buy",
		Size:          2,
		SizeCurrency:  "USDT",
		QuoteID:       "quoterETH-USDT16461885104612381",
	}); err != nil {
		t.Error("Okx ConvertTrade() error", err)
	}
}

func TestGetConvertHistory(t *testing.T) {
	t.Parallel()
	sharedtestvalues.SkipTestIfCredentialsUnset(t, ok)

	if _, err := ok.GetConvertHistory(contextGenerate(), time.Time{}, time.Time{}, 1, ""); err != nil {
		t.Error("Okx GetConvertHistory() error", err)
	}
}

func TestGetNonZeroAccountBalance(t *testing.T) {
	t.Parallel()
	sharedtestvalues.SkipTestIfCredentialsUnset(t, ok)

	if _, err := ok.AccountBalance(contextGenerate(), ""); err != nil {
		t.Error("Okx GetBalance() error", err)
	}
}

func TestGetPositions(t *testing.T) {
	t.Parallel()
	sharedtestvalues.SkipTestIfCredentialsUnset(t, ok)

	if _, err := ok.GetPositions(contextGenerate(), "", "", ""); err != nil {
		t.Error("Okx GetPositions() error", err)
	}
}

func TestGetPositionsHistory(t *testing.T) {
	t.Parallel()
	sharedtestvalues.SkipTestIfCredentialsUnset(t, ok)

	if _, err := ok.GetPositionsHistory(contextGenerate(), "", "", "", 0, 1, time.Time{}, time.Time{}); err != nil {
		t.Error("Okx GetPositionsHistory() error", err)
	}
}

func TestGetAccountAndPositionRisk(t *testing.T) {
	t.Parallel()
	sharedtestvalues.SkipTestIfCredentialsUnset(t, ok)

	if _, err := ok.GetAccountAndPositionRisk(contextGenerate(), ""); err != nil {
		t.Error("Okx GetAccountAndPositionRisk() error", err)
	}
}

func TestGetBillsDetail(t *testing.T) {
	t.Parallel()
	sharedtestvalues.SkipTestIfCredentialsUnset(t, ok)

	if _, err := ok.GetBillsDetailLast7Days(contextGenerate(), &BillsDetailQueryParameter{
		Limit: 3,
	}); err != nil {
		t.Error("Okx GetBillsDetailLast7Days() error", err)
	}
}

func TestGetAccountConfiguration(t *testing.T) {
	t.Parallel()
	sharedtestvalues.SkipTestIfCredentialsUnset(t, ok)

	if _, err := ok.GetAccountConfiguration(contextGenerate()); err != nil {
		t.Error("Okx GetAccountConfiguration() error", err)
	}
}

func TestSetPositionMode(t *testing.T) {
	t.Parallel()
	sharedtestvalues.SkipTestIfCredentialsUnset(t, ok)

	if _, err := ok.SetPositionMode(contextGenerate(), "net_mode"); err != nil {
		t.Error("Okx SetPositionMode() error", err)
	}
}

func TestSetLeverageRate(t *testing.T) {
	t.Parallel()
	sharedtestvalues.SkipTestIfCredentialsUnset(t, ok, canManipulateRealOrders)

	if _, err := ok.SetLeverageRate(contextGenerate(), SetLeverageInput{
		Currency:     "USDT",
		Leverage:     5,
		MarginMode:   "cross",
		InstrumentID: "BTC-USDT",
	}); err != nil && !errors.Is(err, errNoValidResponseFromServer) {
		t.Error("Okx SetLeverageRate() error", err)
	}
}

func TestGetMaximumBuySellAmountOROpenAmount(t *testing.T) {
	t.Parallel()
	sharedtestvalues.SkipTestIfCredentialsUnset(t, ok)

	if _, err := ok.GetMaximumBuySellAmountOROpenAmount(contextGenerate(), "BTC-USDT", "cross", "BTC", "", 5); err != nil {
		t.Error("Okx GetMaximumBuySellAmountOROpenAmount() error", err)
	}
}

func TestGetMaximumAvailableTradableAmount(t *testing.T) {
	t.Parallel()
	sharedtestvalues.SkipTestIfCredentialsUnset(t, ok)

	if _, err := ok.GetMaximumAvailableTradableAmount(contextGenerate(), "BTC-USDT", "BTC", "cross", true, 123); err != nil && !strings.Contains(err.Error(), "51010") {
		t.Error("Okx GetMaximumAvailableTradableAmount() error", err)
	}
}

func TestIncreaseDecreaseMargin(t *testing.T) {
	t.Parallel()
	sharedtestvalues.SkipTestIfCredentialsUnset(t, ok, canManipulateRealOrders)

	if _, err := ok.IncreaseDecreaseMargin(contextGenerate(), IncreaseDecreaseMarginInput{
		InstrumentID: "BTC-USDT",
		PositionSide: "long",
		Type:         "add",
		Amount:       1000,
		Currency:     "USD",
	}); err != nil {
		t.Error("Okx IncreaseDecreaseMargin() error", err)
	}
}

func TestGetLeverageRate(t *testing.T) {
	t.Parallel()
	sharedtestvalues.SkipTestIfCredentialsUnset(t, ok)

	if _, err := ok.GetLeverageRate(contextGenerate(), "BTC-USDT", "cross"); err != nil {
		t.Error("Okx GetLeverageRate() error", err)
	}
}

func TestGetMaximumLoanOfInstrument(t *testing.T) {
	t.Parallel()
	sharedtestvalues.SkipTestIfCredentialsUnset(t, ok)

	if _, err := ok.GetMaximumLoanOfInstrument(contextGenerate(), "ZRX-BTC", "isolated", "ZRX"); err != nil && !strings.Contains(err.Error(), "51010") {
		t.Error("Okx GetMaximumLoanOfInstrument() error", err)
	}
}

func TestGetTradeFee(t *testing.T) {
	t.Parallel()
	sharedtestvalues.SkipTestIfCredentialsUnset(t, ok)

	if _, err := ok.GetTradeFee(contextGenerate(), "SPOT", "", ""); err != nil {
		t.Error("Okx GetTradeFeeRate() error", err)
	}
}

func TestGetInterestAccruedData(t *testing.T) {
	t.Parallel()
	sharedtestvalues.SkipTestIfCredentialsUnset(t, ok)

	if _, err := ok.GetInterestAccruedData(contextGenerate(), 0, 1, "", "", "", time.Time{}, time.Time{}); err != nil {
		t.Error("Okx GetInterestAccruedData() error", err)
	}
}

func TestGetInterestRate(t *testing.T) {
	t.Parallel()
	sharedtestvalues.SkipTestIfCredentialsUnset(t, ok)

	if _, err := ok.GetInterestRate(contextGenerate(), ""); err != nil {
		t.Error("Okx GetInterestRate() error", err)
	}
}

func TestSetGreeks(t *testing.T) {
	t.Parallel()
	sharedtestvalues.SkipTestIfCredentialsUnset(t, ok, canManipulateRealOrders)

	if _, err := ok.SetGreeks(contextGenerate(), "PA"); err != nil {
		t.Error("Okx SetGreeks() error", err)
	}
}

func TestIsolatedMarginTradingSettings(t *testing.T) {
	t.Parallel()
	sharedtestvalues.SkipTestIfCredentialsUnset(t, ok, canManipulateRealOrders)

	if _, err := ok.IsolatedMarginTradingSettings(contextGenerate(), IsolatedMode{
		IsoMode:        "autonomy",
		InstrumentType: "MARGIN",
	}); err != nil {
		t.Error("Okx IsolatedMarginTradingSettings() error", err)
	}
}

func TestGetMaximumWithdrawals(t *testing.T) {
	t.Parallel()
	sharedtestvalues.SkipTestIfCredentialsUnset(t, ok)
	if _, err := ok.GetMaximumWithdrawals(contextGenerate(), "BTC"); err != nil {
		t.Error("Okx GetMaximumWithdrawals() error", err)
	}
}

func TestGetAccountRiskState(t *testing.T) {
	t.Parallel()
	sharedtestvalues.SkipTestIfCredentialsUnset(t, ok)

	if _, err := ok.GetAccountRiskState(contextGenerate()); err != nil && !strings.Contains(err.Error(), "51010") {
		t.Error("Okx GetAccountRiskState() error", err)
	}
}

func TestVIPLoansBorrowAndRepay(t *testing.T) {
	t.Parallel()
	sharedtestvalues.SkipTestIfCredentialsUnset(t, ok)

	if _, err := ok.VIPLoansBorrowAndRepay(contextGenerate(), LoanBorrowAndReplayInput{Currency: "BTC", Side: "borrow", Amount: 12}); err != nil &&
		!strings.Contains(err.Error(), "Your account does not support VIP loan") {
		t.Error("Okx VIPLoansBorrowAndRepay() error", err)
	}
}

func TestGetBorrowAndRepayHistoryForVIPLoans(t *testing.T) {
	t.Parallel()
	sharedtestvalues.SkipTestIfCredentialsUnset(t, ok)

	if _, err := ok.GetBorrowAndRepayHistoryForVIPLoans(contextGenerate(), "", time.Time{}, time.Time{}, 3); err != nil {
		t.Error("Okx GetBorrowAndRepayHistoryForVIPLoans() error", err)
	}
}

func TestGetBorrowInterestAndLimit(t *testing.T) {
	t.Parallel()
	sharedtestvalues.SkipTestIfCredentialsUnset(t, ok)

	if _, err := ok.GetBorrowInterestAndLimit(contextGenerate(), 1, "BTC"); err != nil && !strings.Contains(err.Error(), "59307") { // You are not eligible for VIP loans
		t.Error("Okx GetBorrowInterestAndLimit() error", err)
	}
}

func TestPositionBuilder(t *testing.T) {
	t.Parallel()
	sharedtestvalues.SkipTestIfCredentialsUnset(t, ok)

	if _, err := ok.PositionBuilder(contextGenerate(), PositionBuilderInput{
		ImportExistingPosition: true,
	}); err != nil {
		t.Error("Okx PositionBuilder() error", err)
	}
}

func TestGetGreeks(t *testing.T) {
	t.Parallel()
	sharedtestvalues.SkipTestIfCredentialsUnset(t, ok)

	if _, err := ok.GetGreeks(contextGenerate(), ""); err != nil && !strings.Contains(err.Error(), "Unsupported operation") {
		t.Error("Okx GetGreeks() error", err)
	}
}

func TestGetPMLimitation(t *testing.T) {
	t.Parallel()
	sharedtestvalues.SkipTestIfCredentialsUnset(t, ok)

	if _, err := ok.GetPMPositionLimitation(contextGenerate(), "SWAP", "BTC-USDT"); err != nil {
		t.Errorf("%s GetPMLimitation() error %v", ok.Name, err)
	}
}

func TestViewSubaccountList(t *testing.T) {
	t.Parallel()
	sharedtestvalues.SkipTestIfCredentialsUnset(t, ok)

	if _, err := ok.ViewSubAccountList(contextGenerate(), false, "", time.Time{}, time.Time{}, 2); err != nil {
		t.Error("Okx ViewSubaccountList() error", err)
	}
}

func TestResetSubAccountAPIKey(t *testing.T) {
	t.Parallel()
	sharedtestvalues.SkipTestIfCredentialsUnset(t, ok)

	if _, err := ok.ResetSubAccountAPIKey(contextGenerate(), &SubAccountAPIKeyParam{
		SubAccountName:   "sam",
		APIKey:           apiKey,
		APIKeyPermission: "trade",
	}); err != nil && !strings.Contains(err.Error(), "Parameter subAcct can not be empty.") {
		t.Errorf("%s ResetSubAccountAPIKey() error %v", ok.Name, err)
	}
	if _, err := ok.ResetSubAccountAPIKey(contextGenerate(), &SubAccountAPIKeyParam{
		SubAccountName: "sam",
		APIKey:         apiKey,
		Permissions:    []string{"trade", "read"},
	}); err != nil && !strings.Contains(err.Error(), "Parameter subAcct can not be empty.") {
		t.Errorf("%s ResetSubAccountAPIKey() error %v", ok.Name, err)
	}
}

func TestGetSubaccountTradingBalance(t *testing.T) {
	t.Parallel()
	sharedtestvalues.SkipTestIfCredentialsUnset(t, ok)

	if _, err := ok.GetSubaccountTradingBalance(contextGenerate(), ""); err != nil && !errors.Is(err, errMissingRequiredParameterSubaccountName) {
		t.Errorf("Okx GetSubaccountTradingBalance() expecting \"%v\", but found \"%v\"", errMissingRequiredParameterSubaccountName, err)
	}
	if _, err := ok.GetSubaccountTradingBalance(contextGenerate(), "test1"); err != nil && !strings.Contains(err.Error(), "sub-account does not exist") {
		t.Error("Okx GetSubaccountTradingBalance() error", err)
	}
}

func TestGetSubaccountFundingBalance(t *testing.T) {
	t.Parallel()
	sharedtestvalues.SkipTestIfCredentialsUnset(t, ok)

	if _, err := ok.GetSubaccountFundingBalance(contextGenerate(), "test1", ""); err != nil && !strings.Contains(err.Error(), "Sub-account test1 does not exists") && !strings.Contains(err.Error(), "59510") {
		t.Error("Okx GetSubaccountFundingBalance() error", err)
	}
}
func TestGetSubAccountMaximumWithdrawal(t *testing.T) {
	t.Parallel()
	sharedtestvalues.SkipTestIfCredentialsUnset(t, ok)
	_, err := ok.GetSubAccountMaximumWithdrawal(context.Background(), "test1", "BTC")
	if err != nil {
		t.Error("Okx GetSubaccountFundingBalance() error", err)
	}
}

func TestHistoryOfSubaccountTransfer(t *testing.T) {
	t.Parallel()
	sharedtestvalues.SkipTestIfCredentialsUnset(t, ok)

	if _, err := ok.HistoryOfSubaccountTransfer(contextGenerate(), "", "0", "", time.Time{}, time.Time{}, 1); err != nil {
		t.Error("Okx HistoryOfSubaccountTransfer() error", err)
	}
}

func TestGetHistoryOfManagedSubAccountTransfer(t *testing.T) {
	t.Parallel()
	sharedtestvalues.SkipTestIfCredentialsUnset(t, ok)
	_, err := ok.GetHistoryOfManagedSubAccountTransfer(context.Background(), "BTC", "", "", "", time.Time{}, time.Time{}, 10)
	if err != nil {
		t.Error(err)
	}
}

func TestMasterAccountsManageTransfersBetweenSubaccounts(t *testing.T) {
	t.Parallel()
	sharedtestvalues.SkipTestIfCredentialsUnset(t, ok, canManipulateRealOrders)

	if _, err := ok.MasterAccountsManageTransfersBetweenSubaccounts(contextGenerate(), SubAccountAssetTransferParams{Currency: "BTC", Amount: 1200, From: 9, To: 9, FromSubAccount: "", ToSubAccount: "", LoanTransfer: true}); err != nil && !errors.Is(err, errInvalidSubaccount) {
		t.Error("Okx MasterAccountsManageTransfersBetweenSubaccounts() error", err)
	}
	if _, err := ok.MasterAccountsManageTransfersBetweenSubaccounts(contextGenerate(), SubAccountAssetTransferParams{Currency: "BTC", Amount: 1200, From: 8, To: 8, FromSubAccount: "", ToSubAccount: "", LoanTransfer: true}); err != nil && !errors.Is(err, errInvalidSubaccount) {
		t.Error("Okx MasterAccountsManageTransfersBetweenSubaccounts() error", err)
	}
	if _, err := ok.MasterAccountsManageTransfersBetweenSubaccounts(contextGenerate(), SubAccountAssetTransferParams{Currency: "BTC", Amount: 1200, From: 6, To: 6, FromSubAccount: "test1", ToSubAccount: "test2", LoanTransfer: true}); err != nil && !strings.Contains(err.Error(), "Sub-account test1 does not exists") {
		t.Error("Okx MasterAccountsManageTransfersBetweenSubaccounts() error", err)
	}
}

func TestSetPermissionOfTransferOut(t *testing.T) {
	t.Parallel()
	sharedtestvalues.SkipTestIfCredentialsUnset(t, ok)

	if _, err := ok.SetPermissionOfTransferOut(contextGenerate(), PermissionOfTransfer{SubAcct: "Test1"}); err != nil && !strings.Contains(err.Error(), "Sub-account does not exist") {
		t.Error("Okx SetPermissionOfTransferOut() error", err)
	}
}

func TestGetCustodyTradingSubaccountList(t *testing.T) {
	t.Parallel()
	sharedtestvalues.SkipTestIfCredentialsUnset(t, ok)

	if _, err := ok.GetCustodyTradingSubaccountList(contextGenerate(), ""); err != nil {
		t.Error("Okx GetCustodyTradingSubaccountList() error", err)
	}
}

func TestSetSubAccountVIPLoanAllocation(t *testing.T) {
	t.Parallel()
	sharedtestvalues.SkipTestIfCredentialsUnset(t, ok, canManipulateRealOrders)
	_, err := ok.SetSubAccountVIPLoanAllocation(context.Background(), &SubAccountLoanAllocationParam{
		Enable: true,
		Alloc: []subAccountVIPLoanAllocationInfo{
			{
				SubAcct:   "subAcct1",
				LoanAlloc: 20.01,
			},
		},
	})
	if err != nil {
		t.Error(err)
	}
}

func TestGetSubAccountBorrowInterestAndLimit(t *testing.T) {
	t.Parallel()
	sharedtestvalues.SkipTestIfCredentialsUnset(t, ok)
	_, err := ok.GetSubAccountBorrowInterestAndLimit(context.Background(), "123456", "ETH")
	if err != nil {
		t.Error(err)
	}
}

// ETH Staking

func TestPurcahseETHStaking(t *testing.T) {
	t.Parallel()
	sharedtestvalues.SkipTestIfCredentialsUnset(t, ok, canManipulateRealOrders)
	err := ok.PurcahseETHStaking(context.Background(), 100)
	if err != nil {
		t.Error(err)
	}
}

// RedeemETHStaking
func TestRedeemETHStaking(t *testing.T) {
	t.Parallel()
	sharedtestvalues.SkipTestIfCredentialsUnset(t, ok, canManipulateRealOrders)
	err := ok.RedeemETHStaking(context.Background(), 100)
	if err != nil {
		t.Error(err)
	}
}

func TestGetBETHAssetsBalance(t *testing.T) {
	t.Parallel()
	sharedtestvalues.SkipTestIfCredentialsUnset(t, ok)
	_, err := ok.GetBETHAssetsBalance(context.Background())
	if err != nil {
		t.Error(err)
	}
}

func TestGetPurchaseAndRedeemHistory(t *testing.T) {
	t.Parallel()
	sharedtestvalues.SkipTestIfCredentialsUnset(t, ok)
	_, err := ok.GetPurchaseAndRedeemHistory(context.Background(), "purchase", "pending", time.Time{}, time.Now(), 10)
	if err != nil {
		t.Error(err)
	}
}

func TestGetAPYHistory(t *testing.T) {
	t.Parallel()
	_, err := ok.GetAPYHistory(context.Background(), 34)
	if err != nil {
		t.Error(err)
	}
}

const gridTradingPlaceOrder = `{"instId": "BTC-USD-SWAP","algoOrdType": "contract_grid","maxPx": "5000","minPx": "400","gridNum": "10","runType": "1","sz": "200", "direction": "long","lever": "2"}`

func TestPlaceGridAlgoOrder(t *testing.T) {
	t.Parallel()
	sharedtestvalues.SkipTestIfCredentialsUnset(t, ok, canManipulateRealOrders)

	var input GridAlgoOrder
	if err := json.Unmarshal([]byte(gridTradingPlaceOrder), &input); err != nil {
		t.Error("Okx Decerializing to GridALgoOrder error", err)
	}
	if _, err := ok.PlaceGridAlgoOrder(contextGenerate(), &input); err != nil {
		t.Error("Okx PlaceGridAlgoOrder() error", err)
	}
}

const gridOrderAmendAlgo = `{
    "algoId":"448965992920907776",
    "instId":"BTC-USDT",
    "slTriggerPx":"1200",
    "tpTriggerPx":""
}`

func TestAmendGridAlgoOrder(t *testing.T) {
	t.Parallel()
	sharedtestvalues.SkipTestIfCredentialsUnset(t, ok, canManipulateRealOrders)

	var input GridAlgoOrderAmend
	if err := json.Unmarshal([]byte(gridOrderAmendAlgo), &input); err != nil {
		t.Error("Okx Decerializing to GridAlgoOrderAmend error", err)
	}
	if _, err := ok.AmendGridAlgoOrder(contextGenerate(), input); err != nil {
		t.Error("Okx AmendGridAlgoOrder() error", err)
	}
}

const stopGridAlgoOrderJSON = `{"algoId":"198273485",	"instId":"BTC-USDT",	"stopType":"1",	"algoOrdType":"grid"}`

func TestStopGridAlgoOrder(t *testing.T) {
	t.Parallel()
	sharedtestvalues.SkipTestIfCredentialsUnset(t, ok, canManipulateRealOrders)

	var resp StopGridAlgoOrderRequest
	if err := json.Unmarshal([]byte(stopGridAlgoOrderJSON), &resp); err != nil {
		t.Error("error deserializing to StopGridAlgoOrder error", err)
	}
	if _, err := ok.StopGridAlgoOrder(contextGenerate(), []StopGridAlgoOrderRequest{
		resp,
	}); err != nil && !strings.Contains(err.Error(), "The strategy does not exist or has stopped") {
		t.Error("Okx StopGridAlgoOrder() error", err)
	}
}

func TestGetGridAlgoOrdersList(t *testing.T) {
	t.Parallel()
	sharedtestvalues.SkipTestIfCredentialsUnset(t, ok)

	if _, err := ok.GetGridAlgoOrdersList(contextGenerate(), "grid", "", "", "", "", "", 1); err != nil {
		t.Error("Okx GetGridAlgoOrdersList() error", err)
	}
}

func TestGetGridAlgoOrderHistory(t *testing.T) {
	t.Parallel()
	sharedtestvalues.SkipTestIfCredentialsUnset(t, ok)

	if _, err := ok.GetGridAlgoOrderHistory(contextGenerate(), "contract_grid", "", "", "", "", "", 1); err != nil {
		t.Error("Okx GetGridAlgoOrderHistory() error", err)
	}
}

func TestGetGridAlgoOrderDetails(t *testing.T) {
	t.Parallel()
	sharedtestvalues.SkipTestIfCredentialsUnset(t, ok)

	if _, err := ok.GetGridAlgoOrderDetails(contextGenerate(), "grid", ""); err != nil && !errors.Is(err, errMissingAlgoOrderID) {
		t.Errorf("Okx GetGridAlgoOrderDetails() expecting %v, but found %v error", errMissingAlgoOrderID, err)
	}
	if _, err := ok.GetGridAlgoOrderDetails(contextGenerate(), "grid", "7878"); err != nil && !strings.Contains(err.Error(), "Order does not exist") {
		t.Error("Okx GetGridAlgoOrderDetails() error", err)
	}
}

func TestGetGridAlgoSubOrders(t *testing.T) {
	t.Parallel()
	sharedtestvalues.SkipTestIfCredentialsUnset(t, ok)

	if _, err := ok.GetGridAlgoSubOrders(contextGenerate(), "", "", "", "", "", "", 2); err != nil && !errors.Is(err, errMissingAlgoOrderType) {
		t.Errorf("Okx GetGridAlgoSubOrders() expecting %v, but found %v", err, errMissingAlgoOrderType)
	}
	if _, err := ok.GetGridAlgoSubOrders(contextGenerate(), "grid", "", "", "", "", "", 2); err != nil && !errors.Is(err, errMissingAlgoOrderID) {
		t.Errorf("Okx GetGridAlgoSubOrders() expecting %v, but found %v", err, errMissingAlgoOrderID)
	}
	if _, err := ok.GetGridAlgoSubOrders(contextGenerate(), "grid", "1234", "", "", "", "", 2); err != nil && !errors.Is(err, errMissingSubOrderType) {
		t.Errorf("Okx GetGridAlgoSubOrders() expecting %v, but found %v", err, errMissingSubOrderType)
	}
	if _, err := ok.GetGridAlgoSubOrders(contextGenerate(), "grid", "1234", "live", "", "", "", 2); err != nil && !errors.Is(err, errMissingSubOrderType) {
		t.Errorf("Okx GetGridAlgoSubOrders() expecting %v, but found %v", err, errMissingSubOrderType)
	}
}

const spotGridAlgoOrderPosition = `{"adl": "1","algoId": "449327675342323712","avgPx": "29215.0142857142857149","cTime": "1653400065917","ccy": "USDT","imr": "2045.386","instId": "BTC-USDT-SWAP","instType": "SWAP","last": "29206.7","lever": "5","liqPx": "661.1684795867162","markPx": "29213.9","mgnMode": "cross","mgnRatio": "217.19370606167573","mmr": "40.907720000000005","notionalUsd": "10216.70307","pos": "35","posSide": "net","uTime": "1653400066938","upl": "1.674999999999818","uplRatio": "0.0008190504784478"}`

func TestGetGridAlgoOrderPositions(t *testing.T) {
	t.Parallel()
	sharedtestvalues.SkipTestIfCredentialsUnset(t, ok)

	var resp AlgoOrderPosition
	if err := json.Unmarshal([]byte(spotGridAlgoOrderPosition), &resp); err != nil {
		t.Error("Okx Decerializing to AlgoOrderPosition error", err)
	}
	if _, err := ok.GetGridAlgoOrderPositions(contextGenerate(), "", ""); err != nil && !errors.Is(err, errInvalidAlgoOrderType) {
		t.Errorf("Okx GetGridAlgoOrderPositions() expecting %v, but found %v", errInvalidAlgoOrderType, err)
	}
	if _, err := ok.GetGridAlgoOrderPositions(contextGenerate(), "contract_grid", ""); err != nil && !errors.Is(err, errMissingAlgoOrderID) {
		t.Errorf("Okx GetGridAlgoOrderPositions() expecting %v, but found %v", errMissingAlgoOrderID, err)
	}
	if _, err := ok.GetGridAlgoOrderPositions(contextGenerate(), "contract_grid", ""); err != nil && !errors.Is(err, errMissingAlgoOrderID) {
		t.Errorf("Okx GetGridAlgoOrderPositions() expecting %v, but found %v", errMissingAlgoOrderID, err)
	}
	if _, err := ok.GetGridAlgoOrderPositions(contextGenerate(), "contract_grid", "448965992920907776"); err != nil && !strings.Contains(err.Error(), "The strategy does not exist or has stopped") {
		t.Errorf("Okx GetGridAlgoOrderPositions() expecting %v, but found %v", errMissingAlgoOrderID, err)
	}
}

func TestSpotGridWithdrawProfit(t *testing.T) {
	t.Parallel()
	sharedtestvalues.SkipTestIfCredentialsUnset(t, ok, canManipulateRealOrders)

	if _, err := ok.SpotGridWithdrawProfit(contextGenerate(), ""); err != nil && !errors.Is(err, errMissingAlgoOrderID) {
		t.Errorf("Okx SpotGridWithdrawProfit() expecting %v, but found %v", errMissingAlgoOrderID, err)
	}
	if _, err := ok.SpotGridWithdrawProfit(contextGenerate(), "1234"); err != nil {
		t.Error("Okx SpotGridWithdrawProfit() error", err)
	}
}

func TestComputeMarginBalance(t *testing.T) {
	t.Parallel()
	sharedtestvalues.SkipTestIfCredentialsUnset(t, ok)

	if _, err := ok.ComputeMarginBalance(contextGenerate(), MarginBalanceParam{
		AlgoID: "123456",
		Type:   "other",
	}); err != nil && !errors.Is(err, errInvalidMarginTypeAdjust) {
		t.Errorf("%s ComputeMarginBalance() expected %v, but found %v", ok.Name, errInvalidMarginTypeAdjust, err)
	}
	if _, err := ok.ComputeMarginBalance(contextGenerate(), MarginBalanceParam{
		AlgoID: "123456",
		Type:   "add",
	}); err != nil && !strings.Contains(err.Error(), "The strategy does not exist or has stopped") {
		t.Errorf("%s ComputeMarginBalance() error %v", ok.Name, err)
	}
}

func TestAdjustMarginBalance(t *testing.T) {
	t.Parallel()
	sharedtestvalues.SkipTestIfCredentialsUnset(t, ok, canManipulateRealOrders)

	if _, err := ok.AdjustMarginBalance(contextGenerate(), MarginBalanceParam{
		AlgoID: "1234",
		Type:   "add",
		Amount: 12345,
	}); err != nil {
		t.Errorf("%s AdjustMarginBalance() error %v", ok.Name, err)
	}
}

const gridAIParamJSON = `{"algoOrdType": "grid","annualizedRate": "1.5849","ccy": "USDT","direction": "",	"duration": "7D","gridNum": "5","instId": "BTC-USDT","lever": "0","maxPx": "21373.3","minInvestment": "0.89557758",	"minPx": "15544.2",	"perMaxProfitRate": "0.0733865364573281","perMinProfitRate": "0.0561101403446263","runType": "1"}`

func TestGetGridAIParameter(t *testing.T) {
	t.Parallel()
	var response GridAIParameterResponse
	if err := json.Unmarshal([]byte(gridAIParamJSON), &response); err != nil {
		t.Errorf("%s error while deserializing to GridAIParameterResponse error %v", ok.Name, err)
	}
	if _, err := ok.GetGridAIParameter(contextGenerate(), "grid", "BTC-USDT", "", ""); err != nil {
		t.Errorf("%s GetGridAIParameter() error %v", ok.Name, err)
	}
}
func TestGetOffers(t *testing.T) {
	t.Parallel()
	sharedtestvalues.SkipTestIfCredentialsUnset(t, ok)

	if _, err := ok.GetOffers(contextGenerate(), "", "", ""); err != nil {
		t.Errorf("%s GetOffers() error %v", ok.Name, err)
	}
}

func TestPurchase(t *testing.T) {
	t.Parallel()
	sharedtestvalues.SkipTestIfCredentialsUnset(t, ok, canManipulateRealOrders)

	if _, err := ok.Purchase(contextGenerate(), PurchaseRequestParam{
		ProductID: "1234",
		InvestData: []PurchaseInvestDataItem{
			{
				Currency: "BTC",
				Amount:   100,
			},
			{
				Currency: "ETH",
				Amount:   100,
			},
		},
		Term: 30,
	}); err != nil {
		t.Errorf("%s Purchase() %v", ok.Name, err)
	}
}

func TestRedeem(t *testing.T) {
	t.Parallel()
	sharedtestvalues.SkipTestIfCredentialsUnset(t, ok, canManipulateRealOrders)

	if _, err := ok.Redeem(contextGenerate(), RedeemRequestParam{
		OrderID:          "754147",
		ProtocolType:     "defi",
		AllowEarlyRedeem: true,
	}); err != nil && !strings.Contains(err.Error(), "Order not found") {
		t.Errorf("%s Redeem() error %v", ok.Name, err)
	}
}

func TestCancelPurchaseOrRedemption(t *testing.T) {
	t.Parallel()
	sharedtestvalues.SkipTestIfCredentialsUnset(t, ok, canManipulateRealOrders)

	if _, err := ok.CancelPurchaseOrRedemption(contextGenerate(), CancelFundingParam{
		OrderID:      "754147",
		ProtocolType: "defi",
	}); err != nil && !strings.Contains(err.Error(), "Order not found") {
		t.Errorf("%s CancelPurchaseOrRedemption() error %v", ok.Name, err)
	}
}

func TestGetEarnActiveOrders(t *testing.T) {
	t.Parallel()
	sharedtestvalues.SkipTestIfCredentialsUnset(t, ok)

	if _, err := ok.GetEarnActiveOrders(contextGenerate(), "", "", "", ""); err != nil {
		t.Errorf("%s GetEarnActiveOrders() error %v", ok.Name, err)
	}
}

func TestGetFundingOrderHistory(t *testing.T) {
	t.Parallel()
	sharedtestvalues.SkipTestIfCredentialsUnset(t, ok)

	if _, err := ok.GetFundingOrderHistory(contextGenerate(), "", "", "", time.Time{}, time.Time{}, 1); err != nil {
		t.Errorf("%s GetFundingOrderHistory() error %v", ok.Name, err)
	}
}

func TestSystemStatusResponse(t *testing.T) {
	t.Parallel()
	if _, err := ok.SystemStatusResponse(contextGenerate(), "completed"); err != nil {
		t.Error("Okx SystemStatusResponse() error", err)
	}
}

/**********************************  Wrapper Functions **************************************/

func TestFetchTradablePairs(t *testing.T) {
	t.Parallel()
	if _, err := ok.FetchTradablePairs(contextGenerate(), asset.Options); err != nil {
		t.Error("Okx FetchTradablePairs() error", err)
	}
	if _, err := ok.FetchTradablePairs(contextGenerate(), asset.PerpetualSwap); err != nil {
		t.Error("Okx FetchTradablePairs() error", err)
	}
	if _, err := ok.FetchTradablePairs(contextGenerate(), asset.Futures); err != nil {
		t.Error("Okx FetchTradablePairs() error", err)
	}
	if _, err := ok.FetchTradablePairs(contextGenerate(), asset.Spot); err != nil {
		t.Error("Okx FetchTradablePairs() error", err)
	}
	if _, err := ok.FetchTradablePairs(contextGenerate(), asset.Spread); err != nil {
		t.Error("Okx FetchTradablePairs() error", err)
	}
}

func TestUpdateTradablePairs(t *testing.T) {
	t.Parallel()
	if err := ok.UpdateTradablePairs(contextGenerate(), true); err != nil {
		t.Error("Okx UpdateTradablePairs() error", err)
	}
}

func TestUpdateOrderExecutionLimits(t *testing.T) {
	t.Parallel()
	tests := map[asset.Item][]currency.Pair{
		asset.Spot: {
			currency.NewPair(currency.ETH, currency.USDT),
			currency.NewPair(currency.BTC, currency.USDT),
		},
		asset.Margin: {
			currency.NewPair(currency.ETH, currency.USDT),
			currency.NewPair(currency.ETH, currency.BTC),
		},
	}

	for _, a := range []asset.Item{asset.PerpetualSwap, asset.Futures, asset.Options} {
		pairs, err := ok.FetchTradablePairs(context.Background(), a)
		if assert.NoErrorf(t, err, "FetchTradablePairs should not error for %s", a) {
			tests[a] = []currency.Pair{pairs[0]}
		}
	}

	for _, a := range ok.GetAssetTypes(false) {
		if err := ok.UpdateOrderExecutionLimits(context.Background(), a); err != nil {
			t.Error("Okx UpdateOrderExecutionLimits() error", err)
			continue
		}

		for _, p := range tests[a] {
			limits, err := ok.GetOrderExecutionLimits(a, p)
			if assert.NoError(t, err, "GetOrderExecutionLimits should not error") {
				assert.Positivef(t, limits.PriceStepIncrementSize, "PriceStepIncrementSize should be positive for %s", p)
				assert.Positivef(t, limits.MinimumBaseAmount, "PriceStepIncrementSize should be positive for %s", p)
			}
		}
	}
}

func TestUpdateTicker(t *testing.T) {
	t.Parallel()
	if _, err := ok.UpdateTicker(contextGenerate(), currency.NewPair(currency.BTC, currency.USDT), asset.Spot); err != nil {
		t.Error("Okx UpdateTicker() error", err)
	}
}

func TestUpdateTickers(t *testing.T) {
	t.Parallel()
	if err := ok.UpdateTickers(contextGenerate(), asset.Spot); err != nil {
		t.Error("Okx UpdateTicker() error", err)
	}
	if err := ok.UpdateTickers(contextGenerate(), asset.Spread); err != nil {
		t.Error("Okx UpdateTicker() error", err)
	}
}

func TestFetchTicker(t *testing.T) {
	t.Parallel()
	_, err := ok.FetchTicker(contextGenerate(), currency.NewPair(currency.BTC, currency.NewCode("USDT-SWAP")), asset.PerpetualSwap)
	if err != nil {
		t.Error("Okx FetchTicker() error", err)
	}
	if _, err = ok.FetchTicker(contextGenerate(), currency.NewPair(currency.BTC, currency.USDT), asset.Spot); err != nil {
		t.Error("Okx FetchTicker() error", err)
	}
}

func TestFetchOrderbook(t *testing.T) {
	t.Parallel()
	if _, err := ok.FetchOrderbook(contextGenerate(), currency.NewPair(currency.BTC, currency.USDT), asset.Spot); err != nil {
		t.Error("Okx FetchOrderbook() error", err)
	}
}

func TestUpdateOrderbook(t *testing.T) {
	t.Parallel()
	if _, err := ok.UpdateOrderbook(contextGenerate(), currency.NewPair(currency.BTC, currency.NewCode("USDT-SWAP")), asset.Spot); err != nil {
		t.Error("Okx UpdateOrderbook() error", err)
	}
	spreadPair, err := currency.NewPairDelimiter("BTC-USDT-SWAP_BTC-USDT-240126", currency.UnderscoreDelimiter)
	if err != nil {
		t.Fatal(err)
	}
	if _, err := ok.UpdateOrderbook(contextGenerate(), spreadPair, asset.Spread); err != nil {
		t.Error("Okx UpdateOrderbook() error", err)
	}
}

func TestUpdateAccountInfo(t *testing.T) {
	t.Parallel()
	sharedtestvalues.SkipTestIfCredentialsUnset(t, ok)

	if _, err := ok.UpdateAccountInfo(contextGenerate(), asset.Spot); err != nil {
		t.Error("Okx UpdateAccountInfo() error", err)
	}
}

func TestFetchAccountInfo(t *testing.T) {
	t.Parallel()
	sharedtestvalues.SkipTestIfCredentialsUnset(t, ok)

	if _, err := ok.FetchAccountInfo(contextGenerate(), asset.Spot); err != nil {
		t.Error("Okx FetchAccountInfo() error", err)
	}
}

func TestGetAccountFundingHistory(t *testing.T) {
	t.Parallel()
	sharedtestvalues.SkipTestIfCredentialsUnset(t, ok)

	if _, err := ok.GetAccountFundingHistory(contextGenerate()); err != nil {
		t.Error("Okx GetFundingHistory() error", err)
	}
}

func TestGetWithdrawalsHistory(t *testing.T) {
	t.Parallel()
	sharedtestvalues.SkipTestIfCredentialsUnset(t, ok)

	if _, err := ok.GetWithdrawalsHistory(contextGenerate(), currency.BTC, asset.Spot); err != nil {
		t.Error("Okx GetWithdrawalsHistory() error", err)
	}
}

func TestGetRecentTrades(t *testing.T) {
	t.Parallel()
	if _, err := ok.GetRecentTrades(contextGenerate(), currency.NewPair(currency.BTC, currency.USDT), asset.PerpetualSwap); err != nil {
		t.Error("Okx GetRecentTrades() error", err)
	}
	if _, err := ok.GetRecentTrades(contextGenerate(), currency.NewPair(currency.BTC, currency.USDT), asset.Spread); err != nil {
		t.Error("Okx GetRecentTrades() error", err)
	}
}

func TestSubmitOrder(t *testing.T) {
	t.Parallel()
	sharedtestvalues.SkipTestIfCredentialsUnset(t, ok, canManipulateRealOrders)

	var resp []PlaceOrderRequestParam
	err := json.Unmarshal([]byte(placeOrderArgs), &resp)
	if err != nil {
		t.Fatal(err)
	}
	var orderSubmission = &order.Submit{
		Pair: currency.Pair{
			Base:  currency.LTC,
			Quote: currency.BTC,
		},
		Exchange:  ok.Name,
		Side:      order.Buy,
		Type:      order.Limit,
		Price:     1,
		Amount:    1000000000,
		ClientID:  "yeneOrder",
		AssetType: asset.Spot,
	}
	_, err = ok.SubmitOrder(contextGenerate(), orderSubmission)
	if err != nil {
		t.Error("Okx SubmitOrder() error", err)
	}

	cp, err := currency.NewPairFromString("BTC-USDT-230630")
	if err != nil {
		t.Fatal(err)
	}

	orderSubmission = &order.Submit{
		Pair:       cp,
		Exchange:   ok.Name,
		Side:       order.Buy,
		Type:       order.Market,
		Amount:     1,
		ClientID:   "hellomoto",
		AssetType:  asset.Futures,
		MarginType: margin.Multi,
	}
	_, err = ok.SubmitOrder(contextGenerate(), orderSubmission)
	if err != nil {
		t.Error("Okx SubmitOrder() error", err)
	}
}

func TestCancelOrder(t *testing.T) {
	t.Parallel()
	sharedtestvalues.SkipTestIfCredentialsUnset(t, ok, canManipulateRealOrders)

	var orderCancellation = &order.Cancel{
		OrderID:       "1",
		WalletAddress: core.BitcoinDonationAddress,
		AccountID:     "1",
		Pair:          currency.NewPair(currency.LTC, currency.BTC),
		AssetType:     asset.Spot,
	}
	if err := ok.CancelOrder(contextGenerate(), orderCancellation); err != nil {
		t.Error(err)
	}
}

func TestCancelBatchOrders(t *testing.T) {
	t.Parallel()
	sharedtestvalues.SkipTestIfCredentialsUnset(t, ok, canManipulateRealOrders)

	var orderCancellationParams = []order.Cancel{
		{
			OrderID:       "1",
			WalletAddress: core.BitcoinDonationAddress,
			AccountID:     "1",
			Pair:          currency.NewPair(currency.LTC, currency.BTC),
			AssetType:     asset.Spot,
		},
		{
			OrderID:       "1",
			WalletAddress: core.BitcoinDonationAddress,
			AccountID:     "1",
			Pair:          currency.NewPair(currency.LTC, currency.BTC),
			AssetType:     asset.PerpetualSwap,
		},
	}
	_, err := ok.CancelBatchOrders(contextGenerate(), orderCancellationParams)
	if err != nil && !strings.Contains(err.Error(), "order does not exist.") {
		t.Error("Okx CancelBatchOrders() error", err)
	}
}

func TestCancelAllOrders(t *testing.T) {
	t.Parallel()
	sharedtestvalues.SkipTestIfCredentialsUnset(t, ok, canManipulateRealOrders)

	if _, err := ok.CancelAllOrders(contextGenerate(), &order.Cancel{}); err != nil {
		t.Errorf("%s CancelAllOrders() error: %v", ok.Name, err)
	}
}

func TestModifyOrder(t *testing.T) {
	t.Parallel()
	sharedtestvalues.SkipTestIfCredentialsUnset(t, ok, canManipulateRealOrders)

	_, err := ok.ModifyOrder(contextGenerate(),
		&order.Modify{
			AssetType: asset.Spot,
			Pair:      currency.NewPair(currency.LTC, currency.BTC),
			OrderID:   "1234",
			Price:     123456.44,
			Amount:    123,
		})
	if err != nil {
		t.Errorf("Okx ModifyOrder() error %v", err)
	}
}

func TestGetOrderInfo(t *testing.T) {
	t.Parallel()
	sharedtestvalues.SkipTestIfCredentialsUnset(t, ok)

	enabled, err := ok.GetEnabledPairs(asset.Spot)
	if err != nil {
		t.Error("couldn't find enabled tradable pairs")
	}
	if len(enabled) == 0 {
		t.SkipNow()
	}
	_, err = ok.GetOrderInfo(contextGenerate(),
		"123", enabled[0], asset.Futures)
	if err != nil && !strings.Contains(err.Error(), "Order does not exist") {
		t.Errorf("Okx GetOrderInfo() expecting %s, but found %v", "Order does not exist", err)
	}
}

func TestGetDepositAddress(t *testing.T) {
	t.Parallel()
	sharedtestvalues.SkipTestIfCredentialsUnset(t, ok)

	if _, err := ok.GetDepositAddress(contextGenerate(), currency.BTC, "", ""); err != nil && !errors.Is(err, errDepositAddressNotFound) {
		t.Error("Okx GetDepositAddress() error", err)
	}
}

func TestWithdraw(t *testing.T) {
	t.Parallel()
	sharedtestvalues.SkipTestIfCredentialsUnset(t, ok, canManipulateRealOrders)

	withdrawCryptoRequest := withdraw.Request{
		Exchange: ok.Name,
		Amount:   0.00000000001,
		Currency: currency.BTC,
		Crypto: withdraw.CryptoRequest{
			Address: core.BitcoinDonationAddress,
		},
	}
	if _, err := ok.WithdrawCryptocurrencyFunds(contextGenerate(), &withdrawCryptoRequest); err != nil {
		t.Error("Okx WithdrawCryptoCurrencyFunds() error", err)
	}
}

func TestGetPairFromInstrumentID(t *testing.T) {
	t.Parallel()
	instruments := []string{
		"BTC-USDT",
		"BTC-USDT-SWAP",
		"BTC-USDT-ER33234",
	}
	if _, err := ok.GetPairFromInstrumentID(instruments[0]); err != nil {
		t.Error("Okx GetPairFromInstrumentID() error", err)
	}
	if _, ere := ok.GetPairFromInstrumentID(instruments[1]); ere != nil {
		t.Error("Okx GetPairFromInstrumentID() error", ere)
	}
	if _, erf := ok.GetPairFromInstrumentID(instruments[2]); erf != nil {
		t.Error("Okx GetPairFromInstrumentID() error", erf)
	}
}

func TestGetActiveOrders(t *testing.T) {
	t.Parallel()
	sharedtestvalues.SkipTestIfCredentialsUnset(t, ok)

	pair, err := currency.NewPairFromString("BTC-USD")
	if err != nil {
		t.Error(err)
	}
	var getOrdersRequest = order.MultiOrderRequest{
		Type:      order.Limit,
		Pairs:     currency.Pairs{pair, currency.NewPair(currency.USDT, currency.USD), currency.NewPair(currency.USD, currency.LTC)},
		AssetType: asset.Spot,
		Side:      order.Buy,
	}
	if _, err := ok.GetActiveOrders(contextGenerate(), &getOrdersRequest); err != nil {
		t.Error("Okx GetActiveOrders() error", err)
	}
}

func TestGetOrderHistory(t *testing.T) {
	t.Parallel()
	sharedtestvalues.SkipTestIfCredentialsUnset(t, ok)

	var getOrdersRequest = order.MultiOrderRequest{
		Type:      order.AnyType,
		AssetType: asset.Spot,
		Side:      order.Buy,
	}
	_, err := ok.GetOrderHistory(contextGenerate(), &getOrdersRequest)
	if err == nil {
		t.Errorf("Okx GetOrderHistory() Expected: %v. received nil", err)
	} else if err != nil && !errors.Is(err, errMissingAtLeast1CurrencyPair) {
		t.Errorf("Okx GetOrderHistory() Expected: %v, but found %v", errMissingAtLeast1CurrencyPair, err)
	}
	getOrdersRequest.Pairs = []currency.Pair{
		currency.NewPair(currency.LTC,
			currency.BTC)}
	if _, err := ok.GetOrderHistory(contextGenerate(), &getOrdersRequest); err != nil {
		t.Error("Okx GetOrderHistory() error", err)
	}
}
func TestGetFeeByType(t *testing.T) {
	t.Parallel()
	sharedtestvalues.SkipTestIfCredentialsUnset(t, ok)

	if _, err := ok.GetFeeByType(contextGenerate(), &exchange.FeeBuilder{
		Amount:  1,
		FeeType: exchange.CryptocurrencyTradeFee,
		Pair: currency.NewPairWithDelimiter(currency.BTC.String(),
			currency.USDT.String(),
			"-"),
		PurchasePrice:       1,
		FiatCurrency:        currency.USD,
		BankTransactionType: exchange.WireTransfer,
	}); err != nil {
		t.Errorf("%s GetFeeByType() error %v", ok.Name, err)
	}
}

func TestValidateAPICredentials(t *testing.T) {
	t.Parallel()
	sharedtestvalues.SkipTestIfCredentialsUnset(t, ok)

	if err := ok.ValidateAPICredentials(contextGenerate(), asset.Spot); err != nil {
		t.Errorf("%s ValidateAPICredentials() error %v", ok.Name, err)
	}
}

func TestGetHistoricCandles(t *testing.T) {
	t.Parallel()
	pair := currency.NewPair(currency.BTC, currency.USDT)
	startTime := time.Date(2021, 2, 1, 0, 0, 0, 0, time.UTC)
	endTime := startTime.AddDate(0, 0, 100)
	_, err := ok.GetHistoricCandles(contextGenerate(), pair, asset.Spot, kline.OneDay, startTime, endTime)
	if err != nil {
		t.Fatal(err)
	}

	_, err = ok.GetHistoricCandles(contextGenerate(), pair, asset.Spot, kline.Interval(time.Hour*4), startTime, endTime)
	if !errors.Is(err, kline.ErrRequestExceedsExchangeLimits) {
		t.Errorf("received: '%v' but expected: '%v'", err, kline.ErrRequestExceedsExchangeLimits)
	}
}

func TestGetHistoricCandlesExtended(t *testing.T) {
	t.Parallel()
	currencyPair := currency.NewPair(currency.BTC, currency.USDT)
	_, err := ok.GetHistoricCandlesExtended(contextGenerate(), currencyPair, asset.Spot, kline.OneMin, time.Now().Add(-time.Hour), time.Now())
	if err != nil {
		t.Errorf("%s GetHistoricCandlesExtended() error: %v", ok.Name, err)
	}
}

func TestCalculateUpdateOrderbookChecksum(t *testing.T) {
	t.Parallel()

	var orderbookBase orderbook.Base
	err := json.Unmarshal([]byte(calculateOrderbookChecksumUpdateorderbookJSON), &orderbookBase)
	if err != nil {
		t.Errorf("%s error while deserializing to orderbook.Base %v", ok.Name, err)
	}
	if err := ok.CalculateUpdateOrderbookChecksum(&orderbookBase, 2832680552); err != nil {
		t.Errorf("%s CalculateUpdateOrderbookChecksum() error: %v", ok.Name, err)
	}
}

func TestOrderPushData(t *testing.T) {
	t.Parallel()
	n := new(Okx)
	sharedtestvalues.TestFixtureToDataHandler(t, ok, n, "testdata/wsOrders.json", n.WsHandleData)
	seen := 0
	for reading := true; reading; {
		select {
		default:
			reading = false
		case resp := <-n.GetBase().Websocket.DataHandler:
			seen++
			switch v := resp.(type) {
			case *order.Detail:
				switch seen {
				case 1:
					assert.Equal(t, "452197707845865472", v.OrderID, "OrderID")
					assert.Equal(t, "HamsterParty14", v.ClientOrderID, "ClientOrderID")
					assert.Equal(t, asset.Spot, v.AssetType, "AssetType")
					assert.Equal(t, order.Sell, v.Side, "Side")
					assert.Equal(t, order.Filled, v.Status, "Status")
					assert.Equal(t, order.Limit, v.Type, "Type")
					assert.Equal(t, currency.NewPairWithDelimiter("BTC", "USDT", "-"), v.Pair, "Pair")
					assert.Equal(t, 31527.1, v.AverageExecutedPrice, "AverageExecutedPrice")
					assert.Equal(t, time.UnixMilli(1654084334977), v.Date, "Date")
					assert.Equal(t, time.UnixMilli(1654084353263), v.CloseTime, "CloseTime")
					assert.Equal(t, 0.001, v.Amount, "Amount")
					assert.Equal(t, 0.001, v.ExecutedAmount, "ExecutedAmount")
					assert.Equal(t, 0.000, v.RemainingAmount, "RemainingAmount")
					assert.Equal(t, 31527.1, v.Price, "Price")
					assert.Equal(t, 0.02522168, v.Fee, "Fee")
					assert.Equal(t, currency.USDT, v.FeeAsset, "FeeAsset")
				case 2:
					assert.Equal(t, "620258920632008725", v.OrderID, "OrderID")
					assert.Equal(t, asset.Spot, v.AssetType, "AssetType")
					assert.Equal(t, order.Market, v.Type, "Type")
					assert.Equal(t, order.Sell, v.Side, "Side")
					assert.Equal(t, order.Active, v.Status, "Status")
					assert.Equal(t, 0.0, v.Amount, "Amount should be 0 for a market sell")
					assert.Equal(t, 10.0, v.QuoteAmount, "QuoteAmount")
				case 3:
					assert.Equal(t, "620258920632008725", v.OrderID, "OrderID")
					assert.Equal(t, 10.0, v.QuoteAmount, "QuoteAmount")
					assert.Equal(t, 0.00038127046945832905, v.Amount, "Amount")
					assert.Equal(t, 0.010000249968, v.Fee, "Fee")
					assert.Equal(t, 0.0, v.RemainingAmount, "RemainingAmount")
					assert.Equal(t, 0.00038128, v.ExecutedAmount, "ExecutedAmount")
					assert.Equal(t, order.PartiallyFilled, v.Status, "Status")
				case 4:
					assert.Equal(t, "620258920632008725", v.OrderID, "OrderID")
					assert.Equal(t, 10.0, v.QuoteAmount, "QuoteAmount")
					assert.Equal(t, 0.010000249968, v.Fee, "Fee")
					assert.Equal(t, 0.0, v.RemainingAmount, "RemainingAmount")
					assert.Equal(t, 0.00038128, v.ExecutedAmount, "ExecutedAmount")
					assert.Equal(t, 0.00038128, v.Amount, "Amount should be derived because order filled")
					assert.Equal(t, order.Filled, v.Status, "Status")
				}
			case error:
				t.Error(v)
			default:
				t.Errorf("Got unexpected data: %T %v", v, v)
			}
		}
	}
	assert.Equal(t, 4, seen, "Saw 4 records")
}

var pushDataMap = map[string]string{
	"Algo Orders":                           `{"arg": {"channel": "orders-algo","uid": "77982378738415879","instType": "FUTURES","instId": "BTC-USD-200329"},"data": [{"instType": "FUTURES","instId": "BTC-USD-200329","ordId": "312269865356374016","ccy": "BTC","algoId": "1234","px": "999","sz": "3","tdMode": "cross","tgtCcy": "","notionalUsd": "","ordType": "trigger","side": "buy","posSide": "long","state": "live","lever": "20","tpTriggerPx": "","tpTriggerPxType": "","tpOrdPx": "","slTriggerPx": "","slTriggerPxType": "","triggerPx": "99","triggerPxType": "last","ordPx": "12","actualSz": "","actualPx": "","tag": "adadadadad","actualSide": "","triggerTime": "1597026383085","cTime": "1597026383000"}]}`,
	"Advanced Algo Order":                   `{"arg": {"channel":"algo-advance","uid": "77982378738415879","instType":"SPOT","instId":"BTC-USDT"},"data":[{"actualPx":"","actualSide":"","actualSz":"0","algoId":"355056228680335360","cTime":"1630924001545","ccy":"","count":"1","instId":"BTC-USDT","instType":"SPOT","lever":"0","notionalUsd":"","ordPx":"","ordType":"iceberg","pTime":"1630924295204","posSide":"net","pxLimit":"10","pxSpread":"1","pxVar":"","side":"buy","slOrdPx":"","slTriggerPx":"","state":"pause","sz":"0.1","szLimit":"0.1","tdMode":"cash","timeInterval":"","tpOrdPx":"","tpTriggerPx":"","tag": "adadadadad","triggerPx":"","triggerTime":"","callbackRatio":"","callbackSpread":"","activePx":"","moveTriggerPx":""}]}`,
	"Position Risk":                         `{"arg": {"channel": "liquidation-warning","uid": "77982378738415879","instType": "FUTURES"},"data": [{"adl":"1","availPos":"1","avgPx":"2566.31","cTime":"1619507758793","ccy":"ETH","deltaBS":"","deltaPA":"","gammaBS":"","gammaPA":"","imr":"","instId":"ETH-USD-210430","instType":"FUTURES","interest":"0","last":"2566.22","lever":"10","liab":"","liabCcy":"","liqPx":"2352.8496681818233","markPx":"2353.849","margin":"0.0003896645377994","mgnMode":"isolated","mgnRatio":"11.731726509588816","mmr":"0.0000311811092368","notionalUsd":"2276.2546609009605","optVal":"","pTime":"1619507761462","pos":"1","posCcy":"","posId":"307173036051017730","posSide":"long","thetaBS":"","thetaPA":"","tradeId":"109844","uTime":"1619507761462","upl":"-0.0000009932766034","uplRatio":"-0.0025490556801078","vegaBS":"","vegaPA":""}, {"adl":"1","availPos":"1","avgPx":"2566.31","cTime":"1619507758793","ccy":"ETH","deltaBS":"","deltaPA":"","gammaBS":"","gammaPA":"","imr":"","instId":"ETH-USD-SWAP","instType":"SWAP","interest":"0","last":"2566.22","lever":"10","liab":"","liabCcy":"","liqPx":"2352.8496681818233","markPx":"2353.849","margin":"0.0003896645377994","mgnMode":"isolated","mgnRatio":"11.731726509588816","mmr":"0.0000311811092368","notionalUsd":"2276.2546609009605","optVal":"","pTime":"1619507761462","pos":"1","posCcy":"","posId":"307173036051017730","posSide":"long","thetaBS":"","thetaPA":"","tradeId":"109844","uTime":"1619507761462","upl":"-0.0000009932766034","uplRatio":"-0.0025490556801078","vegaBS":"","vegaPA":""}]}`,
	"Account Greeks":                        `{"arg": {"channel": "account-greeks","ccy": "BTC"},"data": [{"thetaBS": "","thetaPA":"","deltaBS":"","deltaPA":"","gammaBS":"","gammaPA":"","vegaBS":"","vegaPA":"","ccy":"BTC","ts":"1620282889345"}]}`,
	"Rfqs":                                  `{"arg": {"channel": "account-greeks","ccy": "BTC"},"data": [{"thetaBS": "","thetaPA":"","deltaBS":"","deltaPA":"","gammaBS":"","gammaPA":"","vegaBS":"","vegaPA":"","ccy":"BTC","ts":"1620282889345"}]}`,
	"Accounts":                              `{"arg": {"channel": "account","ccy": "BTC","uid": "77982378738415879"},	"data": [{"uTime": "1597026383085","totalEq": "41624.32","isoEq": "3624.32","adjEq": "41624.32","ordFroz": "0","imr": "4162.33","mmr": "4","notionalUsd": "","mgnRatio": "41624.32","details": [{"availBal": "","availEq": "1","ccy": "BTC","cashBal": "1","uTime": "1617279471503","disEq": "50559.01","eq": "1","eqUsd": "45078.3790756226851775","frozenBal": "0","interest": "0","isoEq": "0","liab": "0","maxLoan": "","mgnRatio": "","notionalLever": "0.0022195262185864","ordFrozen": "0","upl": "0","uplLiab": "0","crossLiab": "0","isoLiab": "0","coinUsdPrice": "60000","stgyEq":"0","spotInUseAmt":"","isoUpl":""}]}]}`,
	"Quotes":                                `{"arg": {"channel":"quotes"},"data":[{"validUntil":"1608997227854","uTime":"1608267227834","cTime":"1608267227834","legs":[{"px":"0.0023","sz":"25.0","instId":"BTC-USD-220114-25000-C","side":"sell","tgtCcy":""},{"px":"0.0045","sz":"25","instId":"BTC-USD-220114-35000-C","side":"buy","tgtCcy":""}],"quoteId":"25092","rfqId":"18753","traderCode":"SATS","quoteSide":"sell","state":"canceled","clQuoteId":""}]}`,
	"Structure Block Trades":                `{"arg": {"channel":"struc-block-trades"},"data":[{"cTime":"1608267227834","rfqId":"18753","clRfqId":"","quoteId":"25092","clQuoteId":"","blockTdId":"180184","tTraderCode":"ANAND","mTraderCode":"WAGMI","legs":[{"px":"0.0023","sz":"25.0","instId":"BTC-USD-20220630-60000-C","side":"sell","fee":"0.1001","feeCcy":"BTC","tradeId":"10211","tgtCcy":""},{"px":"0.0033","sz":"25","instId":"BTC-USD-20220630-50000-C","side":"buy","fee":"0.1001","feeCcy":"BTC","tradeId":"10212","tgtCcy":""}]}]}`,
	"Spot Grid Algo Orders":                 `{"arg": {"channel": "grid-orders-spot","instType": "ANY"},"data": [{"algoId": "448965992920907776","algoOrdType": "grid","annualizedRate": "0","arbitrageNum": "0","baseSz": "0","cTime": "1653313834104","cancelType": "0","curBaseSz": "0.001776289214","curQuoteSz": "46.801755866","floatProfit": "-0.4953878967772","gridNum": "6","gridProfit": "0","instId": "BTC-USDC","instType": "SPOT","investment": "100","maxPx": "33444.8","minPx": "24323.5","pTime": "1653476023742","perMaxProfitRate": "0.060375293181491054543","perMinProfitRate": "0.0455275366818586","pnlRatio": "0","quoteSz": "100","runPx": "30478.1","runType": "1","singleAmt": "0.00059261","slTriggerPx": "","state": "running","stopResult": "0","stopType": "0","totalAnnualizedRate": "-0.9643551057262827","totalPnl": "-0.4953878967772","tpTriggerPx": "","tradeNum": "3","triggerTime": "1653378736894","uTime": "1653378736894"}]}`,
	"Contract Grid Algo Orders":             `{"arg": {"channel": "grid-orders-contract","instType": "ANY"},"data": [{"actualLever": "1.02","algoId": "449327675342323712","algoOrdType": "contract_grid","annualizedRate": "0.7572437878956523","arbitrageNum": "1","basePos": true,"cTime": "1653400065912","cancelType": "0","direction": "long","eq": "10129.419829834853","floatProfit": "109.537858234853","gridNum": "50","gridProfit": "19.8819716","instId": "BTC-USDT-SWAP","instType": "SWAP","investment": "10000","lever": "5","liqPx": "603.2149534767834","maxPx": "100000","minPx": "10","pTime": "1653484573918","perMaxProfitRate": "995.7080916791230692","perMinProfitRate": "0.0946277854875634","pnlRatio": "0.0129419829834853","runPx": "29216.3","runType": "1","singleAmt": "1","slTriggerPx": "","state": "running","stopType": "0","sz": "10000","tag": "","totalAnnualizedRate": "4.929207431970923","totalPnl": "129.419829834853","tpTriggerPx": "","tradeNum": "37","triggerTime": "1653400066940","uTime": "1653484573589","uly": "BTC-USDT"}]}`,
	"Grid Positions":                        `{"arg": {"channel": "grid-positions","uid": "44705892343619584","algoId": "449327675342323712"},"data": [{"adl": "1","algoId": "449327675342323712","avgPx": "29181.4638888888888895","cTime": "1653400065917","ccy": "USDT","imr": "2089.2690000000002","instId": "BTC-USDT-SWAP","instType": "SWAP","last": "29852.7","lever": "5","liqPx": "604.7617536513744","markPx": "29849.7","mgnMode": "cross","mgnRatio": "217.71740878394456","mmr": "41.78538","notionalUsd": "10435.794191550001","pTime": "1653536068723","pos": "35","posSide": "net","uTime": "1653445498682","upl": "232.83263888888962","uplRatio": "0.1139826489932205"}]}`,
	"Grid Sub Orders":                       `{"arg": {"channel": "grid-sub-orders","uid": "44705892343619584","algoId": "449327675342323712"},"data": [{"accFillSz": "0","algoId": "449327675342323712","algoOrdType": "contract_grid","avgPx": "0","cTime": "1653445498664","ctVal": "0.01","fee": "0","feeCcy": "USDT","groupId": "-1","instId": "BTC-USDT-SWAP","instType": "SWAP","lever": "5","ordId": "449518234142904321","ordType": "limit","pTime": "1653486524502","pnl": "","posSide": "net","px": "28007.2","side": "buy","state": "live","sz": "1","tag":"","tdMode": "cross","uTime": "1653445498674"}]}`,
	"Instrument":                            `{"arg": {"channel": "instruments","instType": "FUTURES"},"data": [{"instType": "FUTURES","instId": "BTC-USD-191115","uly": "BTC-USD","category": "1","baseCcy": "","quoteCcy": "","settleCcy": "BTC","ctVal": "10","ctMult": "1","ctValCcy": "USD","optType": "","stk": "","listTime": "","expTime": "","tickSz": "0.01","lotSz": "1","minSz": "1","ctType": "linear","alias": "this_week","state": "live","maxLmtSz":"10000","maxMktSz":"99999","maxTwapSz":"99999","maxIcebergSz":"99999","maxTriggerSz":"9999","maxStopSz":"9999"}]}`,
	"Open Interest":                         `{"arg": {"channel": "open-interest","instId": "LTC-USD-SWAP"},"data": [{"instType": "SWAP","instId": "LTC-USD-SWAP","oi": "5000","oiCcy": "555.55","ts": "1597026383085"}]}`,
	"Trade":                                 `{"arg": {"channel": "trades","instId": "BTC-USDT"},"data": [{"instId": "BTC-USDT","tradeId": "130639474","px": "42219.9","sz": "0.12060306","side": "buy","ts": "1630048897897"}]}`,
	"Estimated Delivery And Exercise Price": `{"arg": {"args": "estimated-price","instType": "FUTURES","uly": "BTC-USD"},"data": [{"instType": "FUTURES","instId": "BTC-USD-170310","settlePx": "200","ts": "1597026383085"}]}`,
	"Mark Price":                            `{"arg": {"channel": "mark-price","instId": "LTC-USD-190628"},"data": [{"instType": "FUTURES","instId": "LTC-USD-190628","markPx": "0.1","ts": "1597026383085"}]}`,
	"Mark Price Candlestick":                `{"arg": {"channel": "mark-price-candle1D","instId": "BTC-USD-190628"},"data": [["1597026383085", "3.721", "3.743", "3.677", "3.708"],["1597026383085", "3.731", "3.799", "3.494", "3.72"]]}`,
	"Price Limit":                           `{"arg": {"channel": "price-limit","instId": "LTC-USD-190628"},"data": [{"instId": "LTC-USD-190628","buyLmt": "200","sellLmt": "300","ts": "1597026383085"}]}`,
	"Test Snapshot Orderbook":               `{"arg": {"channel":"books","instId":"BTC-USDT"},"action":"snapshot","data":[{"asks":[["0.07026","5","0","1"],["0.07027","765","0","3"],["0.07028","110","0","1"],["0.0703","1264","0","1"],["0.07034","280","0","1"],["0.07035","2255","0","1"],["0.07036","28","0","1"],["0.07037","63","0","1"],["0.07039","137","0","2"],["0.0704","48","0","1"],["0.07041","32","0","1"],["0.07043","3985","0","1"],["0.07057","257","0","1"],["0.07058","7870","0","1"],["0.07059","161","0","1"],["0.07061","4539","0","1"],["0.07068","1438","0","3"],["0.07088","3162","0","1"],["0.07104","99","0","1"],["0.07108","5018","0","1"],["0.07115","1540","0","1"],["0.07129","5080","0","1"],["0.07145","1512","0","1"],["0.0715","5016","0","1"],["0.07171","5026","0","1"],["0.07192","5062","0","1"],["0.07197","1517","0","1"],["0.0726","1511","0","1"],["0.07314","10376","0","1"],["0.07354","1","0","1"],["0.07466","10277","0","1"],["0.07626","269","0","1"],["0.07636","269","0","1"],["0.0809","1","0","1"],["0.08899","1","0","1"],["0.09789","1","0","1"],["0.10768","1","0","1"]],"bids":[["0.07014","56","0","2"],["0.07011","608","0","1"],["0.07009","110","0","1"],["0.07006","1264","0","1"],["0.07004","2347","0","3"],["0.07003","279","0","1"],["0.07001","52","0","1"],["0.06997","91","0","1"],["0.06996","4242","0","2"],["0.06995","486","0","1"],["0.06992","161","0","1"],["0.06991","63","0","1"],["0.06988","7518","0","1"],["0.06976","186","0","1"],["0.06975","71","0","1"],["0.06973","1086","0","1"],["0.06961","513","0","2"],["0.06959","4603","0","1"],["0.0695","186","0","1"],["0.06946","3043","0","1"],["0.06939","103","0","1"],["0.0693","5053","0","1"],["0.06909","5039","0","1"],["0.06888","5037","0","1"],["0.06886","1526","0","1"],["0.06867","5008","0","1"],["0.06846","5065","0","1"],["0.06826","1572","0","1"],["0.06801","1565","0","1"],["0.06748","67","0","1"],["0.0674","111","0","1"],["0.0672","10038","0","1"],["0.06652","1","0","1"],["0.06625","1526","0","1"],["0.06619","10924","0","1"],["0.05986","1","0","1"],["0.05387","1","0","1"],["0.04848","1","0","1"],["0.04363","1","0","1"]],"ts":"1659792392540","checksum":-1462286744}]}`,
	"Options Trades":                        `{"arg": {"channel": "option-trades", "instType": "OPTION", "instFamily": "BTC-USD" }, "data": [ { "fillVol": "0.5066007836914062", "fwdPx": "16469.69928595038", "idxPx": "16537.2", "instFamily": "BTC-USD", "instId": "BTC-USD-230224-18000-C", "markPx": "0.04690107010619562", "optType": "C", "px": "0.045", "side": "sell", "sz": "2", "tradeId": "38", "ts": "1672286551080" } ] }`,
	"Public Block Trades":                   `{"arg": {"channel":"public-block-trades", "instId":"BTC-USD-231020-5000-P" }, "data":[ { "fillVol":"5", "fwdPx":"26808.16", "idxPx":"27222.5", "instId":"BTC-USD-231020-5000-P", "markPx":"0.0022406326071111", "px":"0.0048", "side":"buy", "sz":"1", "tradeId":"633971452580106242", "ts":"1697422572972"}]}`,
	"Option Summary":                        `{"arg": {"channel": "opt-summary","uly": "BTC-USD"},"data": [{"instType": "OPTION","instId": "BTC-USD-200103-5500-C","uly": "BTC-USD","delta": "0.7494223636","gamma": "-0.6765419039","theta": "-0.0000809873","vega": "0.0000077307","deltaBS": "0.7494223636","gammaBS": "-0.6765419039","thetaBS": "-0.0000809873","vegaBS": "0.0000077307","realVol": "0","bidVol": "","askVol": "1.5625","markVol": "0.9987","lever": "4.0342","fwdPx": "39016.8143629068452065","ts": "1597026383085"}]}`,
	"Funding Rate":                          `{"arg": {"channel": "funding-rate","instId": "BTC-USD-SWAP"},"data": [{"instType": "SWAP","instId": "BTC-USD-SWAP","fundingRate": "0.018","nextFundingRate": "","fundingTime": "1597026383085"}]}`,
	"Index Candlestick":                     `{"arg": {"channel": "index-candle30m","instId": "BTC-USDT"},"data": [["1597026383085", "3811.31", "3811.31", "3811.31", "3811.31"]]}`,
	"Index Ticker":                          `{"arg": {"channel": "index-tickers","instId": "BTC-USDT"},"data": [{"instId": "BTC-USDT","idxPx": "0.1","high24h": "0.5","low24h": "0.1","open24h": "0.1","sodUtc0": "0.1","sodUtc8": "0.1","ts": "1597026383085"}]}`,
	"Status":                                `{"arg": {"channel": "status"},"data": [{"title": "Spot System Upgrade","state": "scheduled","begin": "1610019546","href": "","end": "1610019546","serviceType": "1","system": "classic","scheDesc": "","ts": "1597026383085"}]}`,
	"Public Struct Block Trades":            `{"arg": {"channel":"public-struc-block-trades"},"data":[{"cTime":"1608267227834","blockTdId":"1802896","legs":[{"px":"0.323","sz":"25.0","instId":"BTC-USD-20220114-13250-C","side":"sell","tradeId":"15102"},{"px":"0.666","sz":"25","instId":"BTC-USD-20220114-21125-C","side":"buy","tradeId":"15103"}]}]}`,
	"Block Ticker":                          `{"arg": {"channel": "block-tickers"},"data": [{"instType": "SWAP","instId": "LTC-USD-SWAP","volCcy24h": "0","vol24h": "0","ts": "1597026383085"}]}`,
	"Account":                               `{"arg": {"channel": "block-tickers"},"data": [{"instType": "SWAP","instId": "LTC-USD-SWAP","volCcy24h": "0","vol24h": "0","ts": "1597026383085"}]}`,
	"Position":                              `{"arg": {"channel":"positions","instType":"FUTURES"},"data":[{"adl":"1","availPos":"1","avgPx":"2566.31","cTime":"1619507758793","ccy":"ETH","deltaBS":"","deltaPA":"","gammaBS":"","gammaPA":"","imr":"","instId":"ETH-USD-210430","instType":"FUTURES","interest":"0","last":"2566.22","lever":"10","liab":"","liabCcy":"","liqPx":"2352.8496681818233","markPx":"2353.849","margin":"0.0003896645377994","mgnMode":"isolated","mgnRatio":"11.731726509588816","mmr":"0.0000311811092368","notionalUsd":"2276.2546609009605","optVal":"","pTime":"1619507761462","pos":"1","posCcy":"","posId":"307173036051017730","posSide":"long","thetaBS":"","thetaPA":"","tradeId":"109844","uTime":"1619507761462","upl":"-0.0000009932766034","uplRatio":"-0.0025490556801078","vegaBS":"","vegaPA":""}]}`,
	"Position Data With Underlying":         `{"arg": {"channel": "positions","uid": "77982378738415879","instType": "FUTURES"},"data": [{"adl":"1","availPos":"1","avgPx":"2566.31","cTime":"1619507758793","ccy":"ETH","deltaBS":"","deltaPA":"","gammaBS":"","gammaPA":"","imr":"","instId":"ETH-USD-210430","instType":"FUTURES","interest":"0","last":"2566.22","usdPx":"","lever":"10","liab":"","liabCcy":"","liqPx":"2352.8496681818233","markPx":"2353.849","margin":"0.0003896645377994","mgnMode":"isolated","mgnRatio":"11.731726509588816","mmr":"0.0000311811092368","notionalUsd":"2276.2546609009605","optVal":"","pTime":"1619507761462","pos":"1","posCcy":"","posId":"307173036051017730","posSide":"long","thetaBS":"","thetaPA":"","tradeId":"109844","uTime":"1619507761462","upl":"-0.0000009932766034","uplRatio":"-0.0025490556801078","vegaBS":"","vegaPA":""}, {"adl":"1","availPos":"1","avgPx":"2566.31","cTime":"1619507758793","ccy":"ETH","deltaBS":"","deltaPA":"","gammaBS":"","gammaPA":"","imr":"","instId":"ETH-USD-SWAP","instType":"SWAP","interest":"0","last":"2566.22","usdPx":"","lever":"10","liab":"","liabCcy":"","liqPx":"2352.8496681818233","markPx":"2353.849","margin":"0.0003896645377994","mgnMode":"isolated","mgnRatio":"11.731726509588816","mmr":"0.0000311811092368","notionalUsd":"2276.2546609009605","optVal":"","pTime":"1619507761462","pos":"1","posCcy":"","posId":"307173036051017730","posSide":"long","thetaBS":"","thetaPA":"","tradeId":"109844","uTime":"1619507761462","upl":"-0.0000009932766034","uplRatio":"-0.0025490556801078","vegaBS":"","vegaPA":""}]}`,
	"Balance And Position":                  `{"arg": {"channel": "balance_and_position","uid": "77982378738415879"},"data": [{"pTime": "1597026383085","eventType": "snapshot","balData": [{"ccy": "BTC","cashBal": "1","uTime": "1597026383085"}],"posData": [{"posId": "1111111111","tradeId": "2","instId": "BTC-USD-191018","instType": "FUTURES","mgnMode": "cross","posSide": "long","pos": "10","ccy": "BTC","posCcy": "","avgPx": "3320","uTIme": "1597026383085"}]}]}`,
	"Deposit Info Details":                  `{"arg": {"channel": "deposit-info", "uid": "289320****60975104" }, "data": [{ "actualDepBlkConfirm": "0", "amt": "1", "areaCodeFrom": "", "ccy": "USDT", "chain": "USDT-TRC20", "depId": "88165462", "from": "", "fromWdId": "", "pTime": "1674103661147", "state": "0", "subAcct": "test", "to": "TEhFAqpuHa3LY*****8ByNoGnrmexeGMw", "ts": "1674103661123", "txId": "bc5376817*****************dbb0d729f6b", "uid": "289320****60975104" }] }`,
	"Withdrawal Info Details":               `{"arg": {"channel": "deposit-info", "uid": "289320****60975104" }, "data": [{ "actualDepBlkConfirm": "0", "amt": "1", "areaCodeFrom": "", "ccy": "USDT", "chain": "USDT-TRC20", "depId": "88165462", "from": "", "fromWdId": "", "pTime": "1674103661147", "state": "0", "subAcct": "test", "to": "TEhFAqpuHa3LY*****8ByNoGnrmexeGMw", "ts": "1674103661123", "txId": "bc5376817*****************dbb0d729f6b", "uid": "289320****60975104" }] }`,
	"Recurring Buy Order":                   `{"arg": {"channel": "algo-recurring-buy", "instType": "SPOT", "uid": "447*******584" }, "data": [{ "algoClOrdId": "", "algoId": "644497312047435776", "algoOrdType": "recurring", "amt": "100", "cTime": "1699932133373", "cycles": "0", "instType": "SPOT", "investmentAmt": "0", "investmentCcy": "USDC", "mktCap": "0", "nextInvestTime": "1699934415300", "pTime": "1699933314691", "period": "hourly", "pnlRatio": "0", "recurringDay": "", "recurringHour": "1", "recurringList": [{ "avgPx": "0", "ccy": "BTC", "profit": "0", "px": "36482", "ratio": "0.2", "totalAmt": "0" }, { "avgPx": "0", "ccy": "ETH", "profit": "0", "px": "2057.54", "ratio": "0.8", "totalAmt": "0" }], "recurringTime": "12", "state": "running", "stgyName": "stg1", "tag": "", "timeZone": "8", "totalAnnRate": "0", "totalPnl": "0", "uTime": "1699932136249" }] }`,
	"Liquidation Orders":                    `{"arg": {"channel": "liquidation-orders", "instType": "SWAP" }, "data": [ { "details": [ { "bkLoss": "0", "bkPx": "0.007831", "ccy": "", "posSide": "short", "side": "buy", "sz": "13", "ts": "1692266434010" } ], "instFamily": "IOST-USDT", "instId": "IOST-USDT-SWAP", "instType": "SWAP", "uly": "IOST-USDT"}]}`,
	"Economic Calendar":                     `{"arg": {"channel": "economic-calendar" }, "data": [ { "calendarId": "319275", "date": "1597026383085", "region": "United States", "category": "Manufacturing PMI", "event": "S&P Global Manufacturing PMI Final", "refDate": "1597026383085", "actual": "49.2", "previous": "47.3", "forecast": "49.3", "importance": "2", "prevInitial": "", "ccy": "", "unit": "", "ts": "1698648096590" } ] }`,
}

func TestPushData(t *testing.T) {
	t.Parallel()
	for x := range pushDataMap {
		if err := ok.WsHandleData([]byte(pushDataMap[x])); err != nil {
			t.Errorf("Okx %s error %v", x, err)
		}
	}
}

func TestPushDataDynamic(t *testing.T) {
	t.Parallel()
	dataMap := map[string]string{
		"Ticker":             `{"arg": {"channel": "tickers","instId": "BTC-USD-SWAP"},"data": [{"instType": "SWAP","instId": "BTC-USD-SWAP","last": "9999.99","lastSz": "0.1","askPx": "9999.99","askSz": "11","bidPx": "8888.88","bidSz": "5","open24h": "9000","high24h": "10000","low24h": "8888.88","volCcy24h": "2222","vol24h": "2222","sodUtc0": "2222","sodUtc8": "2222","ts": "1597026383085"}]}`,
		"Candlesticks":       `{"arg": {"channel": "candle1D","instId": "BTC-USD-SWAP"},"data": [["1597026383085","8533.02","8553.74","8527.17","8548.26","45247","529.5858061"]]}`,
		"Snapshot OrderBook": `{"arg":{"channel":"books","instId":"BTC-USD-SWAP"},"action":"snapshot","data":[{"asks":[["0.07026","5","0","1"],["0.07027","765","0","3"],["0.07028","110","0","1"],["0.0703","1264","0","1"],["0.07034","280","0","1"],["0.07035","2255","0","1"],["0.07036","28","0","1"],["0.07037","63","0","1"],["0.07039","137","0","2"],["0.0704","48","0","1"],["0.07041","32","0","1"],["0.07043","3985","0","1"],["0.07057","257","0","1"],["0.07058","7870","0","1"],["0.07059","161","0","1"],["0.07061","4539","0","1"],["0.07068","1438","0","3"],["0.07088","3162","0","1"],["0.07104","99","0","1"],["0.07108","5018","0","1"],["0.07115","1540","0","1"],["0.07129","5080","0","1"],["0.07145","1512","0","1"],["0.0715","5016","0","1"],["0.07171","5026","0","1"],["0.07192","5062","0","1"],["0.07197","1517","0","1"],["0.0726","1511","0","1"],["0.07314","10376","0","1"],["0.07354","1","0","1"],["0.07466","10277","0","1"],["0.07626","269","0","1"],["0.07636","269","0","1"],["0.0809","1","0","1"],["0.08899","1","0","1"],["0.09789","1","0","1"],["0.10768","1","0","1"]],"bids":[["0.07014","56","0","2"],["0.07011","608","0","1"],["0.07009","110","0","1"],["0.07006","1264","0","1"],["0.07004","2347","0","3"],["0.07003","279","0","1"],["0.07001","52","0","1"],["0.06997","91","0","1"],["0.06996","4242","0","2"],["0.06995","486","0","1"],["0.06992","161","0","1"],["0.06991","63","0","1"],["0.06988","7518","0","1"],["0.06976","186","0","1"],["0.06975","71","0","1"],["0.06973","1086","0","1"],["0.06961","513","0","2"],["0.06959","4603","0","1"],["0.0695","186","0","1"],["0.06946","3043","0","1"],["0.06939","103","0","1"],["0.0693","5053","0","1"],["0.06909","5039","0","1"],["0.06888","5037","0","1"],["0.06886","1526","0","1"],["0.06867","5008","0","1"],["0.06846","5065","0","1"],["0.06826","1572","0","1"],["0.06801","1565","0","1"],["0.06748","67","0","1"],["0.0674","111","0","1"],["0.0672","10038","0","1"],["0.06652","1","0","1"],["0.06625","1526","0","1"],["0.06619","10924","0","1"],["0.05986","1","0","1"],["0.05387","1","0","1"],["0.04848","1","0","1"],["0.04363","1","0","1"]],"ts":"1659792392540","checksum":-1462286744}]}`,
	}
	for x := range dataMap {
		if err := ok.WsHandleData([]byte(dataMap[x])); err != nil {
			t.Errorf("Okx %s error %v", x, err)
		}
	}
}

func TestGetHistoricTrades(t *testing.T) {
	t.Parallel()
	if _, err := ok.GetHistoricTrades(contextGenerate(), currency.NewPair(currency.BTC, currency.USDT), asset.Spot, time.Now().Add(-time.Minute*4), time.Now().Add(-time.Minute*2)); err != nil {
		t.Errorf("%s GetHistoricTrades() error %v", ok.Name, err)
	}
}

func setupWS() {
	if !ok.Websocket.IsEnabled() {
		return
	}
	if !sharedtestvalues.AreAPICredentialsSet(ok) {
		ok.Websocket.SetCanUseAuthenticatedEndpoints(false)
	}
	err := ok.WsConnect()
	if err != nil {
		log.Fatal(err)
	}
}

// ************************** Public Channel Subscriptions *****************************

func TestInstrumentsSubscription(t *testing.T) {
	t.Parallel()
	if err := ok.InstrumentsSubscription("subscribe", asset.Spot, currency.NewPair(currency.BTC, currency.USDT)); err != nil {
		t.Errorf("%s InstrumentsSubscription() error: %v", ok.Name, err)
	}
}

func TestTickersSubscription(t *testing.T) {
	t.Parallel()
	if err := ok.TickersSubscription("subscribe", asset.Margin, currency.NewPair(currency.BTC, currency.USDT)); err != nil {
		t.Errorf("%s TickersSubscription() error: %v", ok.Name, err)
	}
	if err := ok.TickersSubscription("unsubscribe", asset.Spot, currency.NewPair(currency.BTC, currency.USDT)); err != nil {
		t.Errorf("%s TickersSubscription() error: %v", ok.Name, err)
	}
}
func TestOpenInterestSubscription(t *testing.T) {
	t.Parallel()
	if err := ok.OpenInterestSubscription("subscribe", asset.PerpetualSwap, currency.NewPair(currency.BTC, currency.NewCode("USD-SWAP"))); err != nil {
		t.Errorf("%s OpenInterestSubscription() error: %v", ok.Name, err)
	}
}
func TestCandlesticksSubscription(t *testing.T) {
	t.Parallel()
	enabled, err := ok.GetEnabledPairs(asset.PerpetualSwap)
	if err != nil {
		t.Error("couldn't find enabled tradable pairs")
	}
	if len(enabled) == 0 {
		t.SkipNow()
	}
	if err := ok.CandlesticksSubscription("subscribe", okxChannelCandle1m, asset.Futures, enabled[0]); err != nil {
		t.Errorf("%s CandlesticksSubscription() error: %v", ok.Name, err)
	}
}

func TestTradesSubscription(t *testing.T) {
	t.Parallel()
	if err := ok.TradesSubscription("subscribe", asset.Spot, currency.NewPair(currency.BTC, currency.USDT)); err != nil {
		t.Errorf("%s TradesSubscription() error: %v", ok.Name, err)
	}
}

func TestEstimatedDeliveryExercisePriceSubscription(t *testing.T) {
	t.Parallel()
	futuresPairs, err := ok.FetchTradablePairs(contextGenerate(), asset.Futures)
	if err != nil {
		t.Errorf("%s error while fetching tradable pairs for instrument type %v: %v", ok.Name, asset.Futures, err)
	}
	if len(futuresPairs) == 0 {
		t.SkipNow()
	}
	if err := ok.EstimatedDeliveryExercisePriceSubscription("subscribe", asset.Futures, futuresPairs[0]); err != nil {
		t.Errorf("%s EstimatedDeliveryExercisePriceSubscription() error: %v", ok.Name, err)
	}
}

func TestMarkPriceSubscription(t *testing.T) {
	t.Parallel()
	futuresPairs, err := ok.FetchTradablePairs(contextGenerate(), asset.Futures)
	if err != nil {
		t.Errorf("%s error while fetching tradable pairs for instrument type %v: %v", ok.Name, asset.Futures, err)
	}
	if len(futuresPairs) == 0 {
		t.SkipNow()
	}
	if err := ok.MarkPriceSubscription("subscribe", asset.Futures, futuresPairs[0]); err != nil {
		t.Errorf("%s MarkPriceSubscription() error: %v", ok.Name, err)
	}
}

func TestMarkPriceCandlesticksSubscription(t *testing.T) {
	t.Parallel()
	enabled, err := ok.GetEnabledPairs(asset.Spot)
	if err != nil {
		t.Error("couldn't find enabled tradable pairs")
	}
	if len(enabled) == 0 {
		t.SkipNow()
	}
	if err := ok.MarkPriceCandlesticksSubscription("subscribe", okxChannelMarkPriceCandle1Y, asset.Futures, enabled[0]); err != nil {
		t.Errorf("%s MarkPriceCandlesticksSubscription() error: %v", ok.Name, err)
	}
}

func TestPriceLimitSubscription(t *testing.T) {
	t.Parallel()
	if err := ok.PriceLimitSubscription("subscribe", asset.PerpetualSwap, currency.NewPairWithDelimiter("BTC", "USD-SWAP", currency.DashDelimiter)); err != nil {
		t.Errorf("%s PriceLimitSubscription() error: %v", ok.Name, err)
	}
}

func TestOrderBooksSubscription(t *testing.T) {
	t.Parallel()
	enabled, err := ok.GetEnabledPairs(asset.Spot)
	if err != nil {
		t.Error("couldn't find enabled tradable pairs")
	}
	if len(enabled) == 0 {
		t.SkipNow()
	}
	if err := ok.OrderBooksSubscription("subscribe", okxChannelOrderBooks, asset.Futures, enabled[0]); err != nil {
		t.Errorf("%s OrderBooksSubscription() error: %v", ok.Name, err)
	}
	if err := ok.OrderBooksSubscription("unsubscribe", okxChannelOrderBooks, asset.Futures, enabled[0]); err != nil {
		t.Errorf("%s OrderBooksSubscription() error: %v", ok.Name, err)
	}
}

func TestOptionSummarySubscription(t *testing.T) {
	t.Parallel()
	if err := ok.OptionSummarySubscription("subscribe", currency.NewPair(currency.SOL, currency.USD)); err != nil {
		t.Errorf("%s OptionSummarySubscription() error: %v", ok.Name, err)
	}
	if err := ok.OptionSummarySubscription("unsubscribe", currency.NewPair(currency.SOL, currency.USD)); err != nil {
		t.Errorf("%s OptionSummarySubscription() error: %v", ok.Name, err)
	}
}

func TestFundingRateSubscription(t *testing.T) {
	t.Parallel()
	if err := ok.FundingRateSubscription("subscribe", asset.Spot, currency.NewPair(currency.BTC, currency.NewCode("USDT-SWAP"))); err != nil {
		t.Errorf("%s FundingRateSubscription() error: %v", ok.Name, err)
	}
	if err := ok.FundingRateSubscription("unsubscribe", asset.Spot, currency.NewPair(currency.BTC, currency.NewCode("USDT-SWAP"))); err != nil {
		t.Errorf("%s FundingRateSubscription() error: %v", ok.Name, err)
	}
}

func TestIndexCandlesticksSubscription(t *testing.T) {
	t.Parallel()
	if err := ok.IndexCandlesticksSubscription("subscribe", okxChannelIndexCandle6M, asset.Spot, currency.NewPair(currency.SOL, currency.USD)); err != nil {
		t.Errorf("%s IndexCandlesticksSubscription() error: %v", ok.Name, err)
	}
	if err := ok.IndexCandlesticksSubscription("unsubscribe", okxChannelIndexCandle6M, asset.Spot, currency.NewPair(currency.SOL, currency.USD)); err != nil {
		t.Errorf("%s IndexCandlesticksSubscription() error: %v", ok.Name, err)
	}
}
func TestIndexTickerChannelIndexTickerChannel(t *testing.T) {
	t.Parallel()
	if err := ok.IndexTickerChannel("subscribe", asset.Spot, currency.NewPair(currency.SOL, currency.USD)); err != nil {
		t.Errorf("%s IndexTickerChannel() error: %v", ok.Name, err)
	}
	if err := ok.IndexTickerChannel("unsubscribe", asset.Spot, currency.NewPair(currency.SOL, currency.USD)); err != nil {
		t.Errorf("%s IndexTickerChannel() error: %v", ok.Name, err)
	}
}

func TestStatusSubscription(t *testing.T) {
	t.Parallel()
	if err := ok.StatusSubscription("subscribe", asset.Spot, currency.NewPair(currency.SOL, currency.USD)); err != nil {
		t.Errorf("%s StatusSubscription() error: %v", ok.Name, err)
	}
	if err := ok.StatusSubscription("unsubscribe", asset.Spot, currency.NewPair(currency.SOL, currency.USD)); err != nil {
		t.Errorf("%s StatusSubscription() error: %v", ok.Name, err)
	}
}

func TestPublicStructureBlockTradesSubscription(t *testing.T) {
	t.Parallel()
	if err := ok.PublicStructureBlockTradesSubscription("subscribe", asset.Spot, currency.NewPair(currency.SOL, currency.USD)); err != nil {
		t.Errorf("%s PublicStructureBlockTradesSubscription() error: %v", ok.Name, err)
	}
	if err := ok.PublicStructureBlockTradesSubscription("unsubscribe", asset.Spot, currency.NewPair(currency.SOL, currency.USD)); err != nil {
		t.Errorf("%s PublicStructureBlockTradesSubscription() error: %v", ok.Name, err)
	}
}
func TestBlockTickerSubscription(t *testing.T) {
	t.Parallel()
	if err := ok.BlockTickerSubscription("subscribe", asset.Options, currency.NewPair(currency.BTC, currency.USDT)); err != nil {
		t.Errorf("%s BlockTickerSubscription() error: %v", ok.Name, err)
	}
	if err := ok.BlockTickerSubscription("unsubscribe", asset.Options, currency.NewPair(currency.BTC, currency.USDT)); err != nil {
		t.Errorf("%s BlockTickerSubscription() error: %v", ok.Name, err)
	}
}

func TestPublicBlockTradesSubscription(t *testing.T) {
	t.Parallel()
	if err := ok.PublicBlockTradesSubscription("subscribe", asset.Options, currency.NewPairWithDelimiter("BTC", "USDT-SWAP", "-")); err != nil {
		t.Errorf("%s PublicBlockTradesSubscription() error: %v", ok.Name, err)
	}
	if err := ok.PublicBlockTradesSubscription("unsubscribe", asset.Options, currency.NewPairWithDelimiter("BTC", "USDT-SWAP", "-")); err != nil {
		t.Errorf("%s PublicBlockTradesSubscription() error: %v", ok.Name, err)
	}
}

// ************ Authenticated Websocket endpoints Test **********************************************

func TestWsAccountSubscription(t *testing.T) {
	t.Parallel()
	sharedtestvalues.SkipTestIfCredentialsUnset(t, ok)
	if err := ok.WsAccountSubscription("subscribe", asset.Spot, currency.NewPair(currency.BTC, currency.USDT)); err != nil {
		t.Errorf("%s WsAccountSubscription() error: %v", ok.Name, err)
	}
}

func TestWsPlaceOrder(t *testing.T) {
	t.Parallel()
	sharedtestvalues.SkipTestIfCredentialsUnset(t, ok, canManipulateRealOrders)
	if _, err := ok.WsPlaceOrder(&PlaceOrderRequestParam{
		InstrumentID: "BTC-USDC",
		TradeMode:    "cross",
		Side:         "Buy",
		OrderType:    "limit",
		Amount:       2.6,
		Price:        2.1,
		Currency:     "BTC",
	}); err != nil && !errors.Is(err, errWebsocketStreamNotAuthenticated) {
		t.Errorf("%s WsPlaceOrder() error: %v", ok.Name, err)
	}
}

func TestWsPlaceMultipleOrder(t *testing.T) {
	t.Parallel()
	sharedtestvalues.SkipTestIfCredentialsUnset(t, ok, canManipulateRealOrders)
	var resp []PlaceOrderRequestParam
	if err := json.Unmarshal([]byte(placeOrderArgs), &resp); err != nil {
		t.Error(err)
	}
	pairs, err := ok.FetchTradablePairs(contextGenerate(), asset.Spot)
	if err != nil {
		t.Fatal(err)
	} else if len(pairs) == 0 {
		t.Skip("no pairs found")
	}
	if _, err := ok.WsPlaceMultipleOrder(resp); err != nil && !errors.Is(err, errWebsocketStreamNotAuthenticated) {
		t.Error("Okx WsPlaceMultipleOrder() error", err)
	}
}

func TestWsCancelOrder(t *testing.T) {
	t.Parallel()
	sharedtestvalues.SkipTestIfCredentialsUnset(t, ok, canManipulateRealOrders)
	if _, err := ok.WsCancelOrder(CancelOrderRequestParam{
		InstrumentID: "BTC-USD-190927",
		OrderID:      "2510789768709120",
	}); err != nil {
		t.Error("Okx WsCancelOrder() error", err)
	}
}

func TestWsCancleMultipleOrder(t *testing.T) {
	t.Parallel()
	sharedtestvalues.SkipTestIfCredentialsUnset(t, ok, canManipulateRealOrders)
	if _, err := ok.WsCancelMultipleOrder([]CancelOrderRequestParam{{
		InstrumentID: "DCR-BTC",
		OrderID:      "2510789768709120",
	}}); err != nil && !strings.Contains(err.Error(), "Cancellation failed as the order does not exist.") {
		t.Error("Okx WsCancleMultipleOrder() error", err)
	}
}

func TestWsAmendOrder(t *testing.T) {
	t.Parallel()
	sharedtestvalues.SkipTestIfCredentialsUnset(t, ok, canManipulateRealOrders)

	if _, err := ok.WsAmendOrder(&AmendOrderRequestParams{
		InstrumentID: "DCR-BTC",
		OrderID:      "2510789768709120",
		NewPrice:     1233324.332,
		NewQuantity:  1234,
	}); err != nil && !strings.Contains(err.Error(), "order does not exist.") {
		t.Errorf("%s WsAmendOrder() error %v", ok.Name, err)
	}
}

func TestWsAmendMultipleOrders(t *testing.T) {
	t.Parallel()
	sharedtestvalues.SkipTestIfCredentialsUnset(t, ok, canManipulateRealOrders)

	if _, err := ok.WsAmendMultipleOrders([]AmendOrderRequestParams{
		{
			InstrumentID: "DCR-BTC",
			OrderID:      "2510789768709120",
			NewPrice:     1233324.332,
			NewQuantity:  1234,
		},
	}); err != nil && !strings.Contains(err.Error(), "Order modification failed as the order does not exist.") {
		t.Errorf("%s WsAmendMultipleOrders() %v", ok.Name, err)
	}
}

func TestWsMassCancelOrders(t *testing.T) {
	t.Parallel()
	sharedtestvalues.SkipTestIfCredentialsUnset(t, ok, canManipulateRealOrders)
	if _, err := ok.WsMassCancelOrders([]CancelMassReqParam{
		{
			InstrumentType:   "OPTION",
			InstrumentFamily: "BTC-USD",
		},
	}); err != nil && !strings.Contains(err.Error(), "order does not exist.") {
		t.Errorf("%s WsMassCancelOrders() error %v", ok.Name, err)
	}
}

func TestWsPositionChannel(t *testing.T) {
	t.Parallel()
	sharedtestvalues.SkipTestIfCredentialsUnset(t, ok)

	if err := ok.WsPositionChannel("subscribe", asset.Options, currency.NewPair(currency.USD, currency.BTC)); err != nil {
		t.Errorf("%s WsPositionChannel() error : %v", ok.Name, err)
	}
}

func TestBalanceAndPositionSubscription(t *testing.T) {
	t.Parallel()
	sharedtestvalues.SkipTestIfCredentialsUnset(t, ok)

	if err := ok.BalanceAndPositionSubscription("subscribe", "1234"); err != nil {
		t.Errorf("%s BalanceAndPositionSubscription() error %v", ok.Name, err)
	}
	if err := ok.BalanceAndPositionSubscription("unsubscribe", "1234"); err != nil {
		t.Errorf("%s BalanceAndPositionSubscription() error %v", ok.Name, err)
	}
}

func TestWsOrderChannel(t *testing.T) {
	t.Parallel()
	sharedtestvalues.SkipTestIfCredentialsUnset(t, ok)

	if err := ok.WsOrderChannel("subscribe", asset.Margin, currency.NewPair(currency.SOL, currency.USDT), ""); err != nil {
		t.Errorf("%s WsOrderChannel() error: %v", ok.Name, err)
	}
	if err := ok.WsOrderChannel("unsubscribe", asset.Margin, currency.NewPair(currency.SOL, currency.USDT), ""); err != nil {
		t.Errorf("%s WsOrderChannel() error: %v", ok.Name, err)
	}
}

func TestAlgoOrdersSubscription(t *testing.T) {
	t.Parallel()
	sharedtestvalues.SkipTestIfCredentialsUnset(t, ok)

	if err := ok.AlgoOrdersSubscription("subscribe", asset.PerpetualSwap, currency.NewPair(currency.SOL, currency.NewCode("USD-SWAP"))); err != nil {
		t.Errorf("%s AlgoOrdersSubscription() error: %v", ok.Name, err)
	}
	if err := ok.AlgoOrdersSubscription("unsubscribe", asset.PerpetualSwap, currency.NewPair(currency.SOL, currency.NewCode("USD-SWAP"))); err != nil {
		t.Errorf("%s AlgoOrdersSubscription() error: %v", ok.Name, err)
	}
}

func TestAdvanceAlgoOrdersSubscription(t *testing.T) {
	t.Parallel()
	sharedtestvalues.SkipTestIfCredentialsUnset(t, ok)

	if err := ok.AdvanceAlgoOrdersSubscription("subscribe", asset.PerpetualSwap, currency.NewPair(currency.SOL, currency.NewCode("USD-SWAP")), ""); err != nil {
		t.Errorf("%s AdvanceAlgoOrdersSubscription() error: %v", ok.Name, err)
	}
	if err := ok.AdvanceAlgoOrdersSubscription("unsubscribe", asset.PerpetualSwap, currency.NewPair(currency.SOL, currency.NewCode("USD-SWAP")), ""); err != nil {
		t.Errorf("%s AdvanceAlgoOrdersSubscription() error: %v", ok.Name, err)
	}
}

func TestPositionRiskWarningSubscription(t *testing.T) {
	t.Parallel()
	sharedtestvalues.SkipTestIfCredentialsUnset(t, ok)

	if err := ok.PositionRiskWarningSubscription("subscribe", asset.PerpetualSwap, currency.NewPair(currency.SOL, currency.NewCode("USD-SWAP"))); err != nil {
		t.Errorf("%s PositionRiskWarningSubscription() error: %v", ok.Name, err)
	}
	if err := ok.PositionRiskWarningSubscription("unsubscribe", asset.PerpetualSwap, currency.NewPair(currency.SOL, currency.NewCode("USD-SWAP"))); err != nil {
		t.Errorf("%s PositionRiskWarningSubscription() error: %v", ok.Name, err)
	}
}

func TestAccountGreeksSubscription(t *testing.T) {
	t.Parallel()
	sharedtestvalues.SkipTestIfCredentialsUnset(t, ok)

	if err := ok.AccountGreeksSubscription("subscribe", currency.NewPair(currency.SOL, currency.USD)); err != nil {
		t.Errorf("%s AccountGreeksSubscription() error: %v", ok.Name, err)
	}
	if err := ok.AccountGreeksSubscription("unsubscribe", currency.NewPair(currency.SOL, currency.USD)); err != nil {
		t.Errorf("%s AccountGreeksSubscription() error: %v", ok.Name, err)
	}
}

func TestRfqSubscription(t *testing.T) {
	t.Parallel()
	sharedtestvalues.SkipTestIfCredentialsUnset(t, ok)

	if err := ok.RfqSubscription("subscribe", ""); err != nil {
		t.Errorf("%s RfqSubscription() error: %v", ok.Name, err)
	}
	if err := ok.RfqSubscription("unsubscribe", ""); err != nil {
		t.Errorf("%s RfqSubscription() error: %v", ok.Name, err)
	}
}

func TestQuotesSubscription(t *testing.T) {
	t.Parallel()
	sharedtestvalues.SkipTestIfCredentialsUnset(t, ok)

	if err := ok.QuotesSubscription("subscribe"); err != nil {
		t.Errorf("%s QuotesSubscription() error: %v", ok.Name, err)
	}
	if err := ok.QuotesSubscription("unsubscribe"); err != nil {
		t.Errorf("%s QuotesSubscription() error: %v", ok.Name, err)
	}
}

func TestStructureBlockTradesSubscription(t *testing.T) {
	t.Parallel()
	sharedtestvalues.SkipTestIfCredentialsUnset(t, ok)

	if err := ok.StructureBlockTradesSubscription("subscribe"); err != nil {
		t.Errorf("%s StructureBlockTradesSubscription() error: %v", ok.Name, err)
	}
	if err := ok.StructureBlockTradesSubscription("unsubscribe"); err != nil {
		t.Errorf("%s StructureBlockTradesSubscription() error: %v", ok.Name, err)
	}
}

func TestSpotGridAlgoOrdersSubscription(t *testing.T) {
	t.Parallel()
	sharedtestvalues.SkipTestIfCredentialsUnset(t, ok)

	if err := ok.SpotGridAlgoOrdersSubscription("subscribe", asset.Empty, currency.EMPTYPAIR, ""); err != nil {
		t.Errorf("%s SpotGridAlgoOrdersSubscription() error: %v", ok.Name, err)
	}
	if err := ok.SpotGridAlgoOrdersSubscription("unsubscribe", asset.Empty, currency.EMPTYPAIR, ""); err != nil {
		t.Errorf("%s SpotGridAlgoOrdersSubscription() error: %v", ok.Name, err)
	}
}

func TestContractGridAlgoOrders(t *testing.T) {
	t.Parallel()
	sharedtestvalues.SkipTestIfCredentialsUnset(t, ok)

	if err := ok.ContractGridAlgoOrders("subscribe", asset.Empty, currency.EMPTYPAIR, ""); err != nil {
		t.Errorf("%s ContractGridAlgoOrders() error: %v", ok.Name, err)
	}
	if err := ok.ContractGridAlgoOrders("unsubscribe", asset.Empty, currency.EMPTYPAIR, ""); err != nil {
		t.Errorf("%s ContractGridAlgoOrders() error: %v", ok.Name, err)
	}
}

func TestGridPositionsSubscription(t *testing.T) {
	t.Parallel()
	sharedtestvalues.SkipTestIfCredentialsUnset(t, ok)

	if err := ok.GridPositionsSubscription("subscribe", "1234"); err != nil && !strings.Contains(err.Error(), "channel:grid-positions doesn't exist") {
		t.Errorf("%s GridPositionsSubscription() error: %v", ok.Name, err)
	}
	if err := ok.GridPositionsSubscription("unsubscribe", "1234"); err != nil && !strings.Contains(err.Error(), "channel:grid-positions doesn't exist") {
		t.Errorf("%s GridPositionsSubscription() error: %v", ok.Name, err)
	}
}

func TestGridSubOrders(t *testing.T) {
	t.Parallel()
	sharedtestvalues.SkipTestIfCredentialsUnset(t, ok)

	if err := ok.GridSubOrders("subscribe", ""); err != nil && !strings.Contains(err.Error(), "grid-sub-orders doesn't exist") {
		t.Errorf("%s GridSubOrders() error: %v", ok.Name, err)
	}
	if err := ok.GridSubOrders("unsubscribe", ""); err != nil && !strings.Contains(err.Error(), "grid-sub-orders doesn't exist") {
		t.Errorf("%s GridSubOrders() error: %v", ok.Name, err)
	}
}

func TestGetServerTime(t *testing.T) {
	t.Parallel()
	if _, err := ok.GetServerTime(contextGenerate(), asset.Empty); err != nil {
		t.Error(err)
	}
}

func TestGetAvailableTransferChains(t *testing.T) {
	t.Parallel()
	sharedtestvalues.SkipTestIfCredentialsUnset(t, ok)
	if _, err := ok.GetAvailableTransferChains(contextGenerate(), currency.BTC); err != nil {
		t.Error(err)
	}
}

func TestGetIntervalEnum(t *testing.T) {
	t.Parallel()

	tests := []struct {
		Description string
		Interval    kline.Interval
		Expected    string
		AppendUTC   bool
	}{
		{Description: "4hr with UTC", Interval: kline.FourHour, Expected: "4H", AppendUTC: true},
		{Description: "6H without UTC", Interval: kline.SixHour, Expected: "6H"},
		{Description: "6H with UTC", Interval: kline.SixHour, Expected: "6Hutc", AppendUTC: true},
		{Description: "Unsupported interval with UTC", Expected: "", AppendUTC: true},
	}

	for x := range tests {
		tt := tests[x]
		t.Run(tt.Description, func(t *testing.T) {
			t.Parallel()

			if r := ok.GetIntervalEnum(tt.Interval, tt.AppendUTC); r != tt.Expected {
				t.Errorf("%s: received: %s but expected: %s", tt.Description, r, tt.Expected)
			}
		})
	}
}

func TestInstrument(t *testing.T) {
	t.Parallel()

	var i Instrument
	err := json.Unmarshal([]byte(instrumentJSON), &i)
	if err != nil {
		t.Error(err)
	}

	if i.Alias != "" {
		t.Error("expected empty alias")
	}
	if i.BaseCurrency != "" {
		t.Error("expected empty base currency")
	}
	if i.Category != "1" {
		t.Error("expected 1 category")
	}
	if i.ContractMultiplier != 1 {
		t.Error("expected 1 contract multiplier")
	}
	if i.ContractType != "linear" {
		t.Error("expected linear contract type")
	}
	if i.ContractValue.Float64() != 0.0001 {
		t.Error("expected 0.0001 contract value")
	}
	if i.ContractValueCurrency != currency.BTC.String() {
		t.Error("expected BTC contract value currency")
	}
	if !i.ExpTime.Time().IsZero() {
		t.Error("expected empty expiry time")
	}
	if i.InstrumentFamily != "BTC-USDC" {
		t.Error("expected BTC-USDC instrument family")
	}
	if i.InstrumentID != "BTC-USDC-SWAP" {
		t.Error("expected BTC-USDC-SWAP instrument ID")
	}
	swap := ok.GetInstrumentTypeFromAssetItem(asset.PerpetualSwap)
	if i.InstrumentType != swap {
		t.Error("expected SWAP instrument type")
	}
	if i.MaxLeverage != 125 {
		t.Error("expected 125 leverage")
	}
	if i.ListTime.Time().UnixMilli() != 1666076190000 {
		t.Error("expected 1666076190000 listing time")
	}
	if i.LotSize != 1 {
		t.Error("expected 1 lot size")
	}
	if i.MaxSpotIcebergSize != 100000000.0000000000000000 {
		t.Error("expected 100000000.0000000000000000 max iceberg order size")
	}
	if i.MaxQuantityOfSpotLimitOrder != 100000000 {
		t.Error("expected 100000000 max limit order size")
	}
	if i.MaxQuantityOfMarketLimitOrder != 85000 {
		t.Error("expected 85000 max market order size")
	}
	if i.MaxStopSize != 85000 {
		t.Error("expected 85000 max stop order size")
	}
	if i.MaxTriggerSize != 100000000.0000000000000000 {
		t.Error("expected 100000000.0000000000000000 max trigger order size")
	}
	if i.MaxQuantityOfSpotTwapLimitOrder != 0 {
		t.Error("expected empty max TWAP size")
	}
	if i.MinimumOrderSize != 1 {
		t.Error("expected 1 min size")
	}
	if i.OptionType != "" {
		t.Error("expected empty option type")
	}
	if i.QuoteCurrency != "" {
		t.Error("expected empty quote currency")
	}
	if i.SettlementCurrency != currency.USDC.String() {
		t.Error("expected USDC settlement currency")
	}
	if i.State != "live" {
		t.Error("expected live state")
	}
	if i.StrikePrice != "" {
		t.Error("expected empty strike price")
	}
	if i.TickSize != 0.1 {
		t.Error("expected 0.1 tick size")
	}
	if i.Underlying != "BTC-USDC" {
		t.Error("expected BTC-USDC underlying")
	}
}

func TestGetLatestFundingRate(t *testing.T) {
	t.Parallel()
	cp, err := currency.NewPairFromString("BTC-USD-SWAP")
	if err != nil {
		t.Error(err)
	}
	_, err = ok.GetLatestFundingRates(contextGenerate(), &fundingrate.LatestRateRequest{
		Asset:                asset.PerpetualSwap,
		Pair:                 cp,
		IncludePredictedRate: true,
	})
	if err != nil {
		t.Error(err)
	}
}

func TestGetHistoricalFundingRates(t *testing.T) {
	t.Parallel()
	cp, err := currency.NewPairFromString("BTC-USD-SWAP")
	if err != nil {
		t.Error(err)
	}
	r := &fundingrate.HistoricalRatesRequest{
		Asset:                asset.PerpetualSwap,
		Pair:                 cp,
		PaymentCurrency:      currency.USDT,
		StartDate:            time.Now().Add(-time.Hour * 24 * 7),
		EndDate:              time.Now(),
		IncludePredictedRate: true,
	}
	if sharedtestvalues.AreAPICredentialsSet(ok) {
		r.IncludePayments = true
	}
	_, err = ok.GetHistoricalFundingRates(contextGenerate(), r)
	if err != nil {
		t.Error(err)
	}

	r.StartDate = time.Now().Add(-time.Hour * 24 * 120)
	_, err = ok.GetHistoricalFundingRates(contextGenerate(), r)
	if !errors.Is(err, fundingrate.ErrFundingRateOutsideLimits) {
		t.Error(err)
	}

	r.RespectHistoryLimits = true
	_, err = ok.GetHistoricalFundingRates(contextGenerate(), r)
	if err != nil {
		t.Error(err)
	}
}

func TestIsPerpetualFutureCurrency(t *testing.T) {
	t.Parallel()
	is, err := ok.IsPerpetualFutureCurrency(asset.Binary, currency.NewPair(currency.BTC, currency.USDT))
	if err != nil {
		t.Error(err)
	}
	if is {
		t.Error("expected false")
	}

	cp, err := currency.NewPairFromString("BTC-USD-SWAP")
	if err != nil {
		t.Error(err)
	}
	is, err = ok.IsPerpetualFutureCurrency(asset.PerpetualSwap, cp)
	if err != nil {
		t.Error(err)
	}
	if !is {
		t.Error("expected true")
	}
}

func TestGetAssetsFromInstrumentTypeOrID(t *testing.T) {
	t.Parallel()
	_, err := ok.GetAssetsFromInstrumentTypeOrID("", "")
	if !errors.Is(err, errEmptyArgument) {
		t.Error(err)
	}

	assets, err := ok.GetAssetsFromInstrumentTypeOrID("SPOT", "")
	if !errors.Is(err, nil) {
		t.Error(err)
	}
	if len(assets) != 1 {
		t.Errorf("received %v expected %v", len(assets), 1)
	}
	if assets[0] != asset.Spot {
		t.Errorf("received %v expected %v", assets[0], asset.Spot)
	}

	assets, err = ok.GetAssetsFromInstrumentTypeOrID("", ok.CurrencyPairs.Pairs[asset.Futures].Enabled[0].String())
	if !errors.Is(err, nil) {
		t.Error(err)
	}
	if len(assets) != 1 {
		t.Errorf("received %v expected %v", len(assets), 1)
	}
	if assets[0] != asset.Futures {
		t.Errorf("received %v expected %v", assets[0], asset.Futures)
	}

	assets, err = ok.GetAssetsFromInstrumentTypeOrID("", ok.CurrencyPairs.Pairs[asset.PerpetualSwap].Enabled[0].String())
	if !errors.Is(err, nil) {
		t.Error(err)
	}
	if len(assets) != 1 {
		t.Errorf("received %v expected %v", len(assets), 1)
	}
	if assets[0] != asset.PerpetualSwap {
		t.Errorf("received %v expected %v", assets[0], asset.PerpetualSwap)
	}

	_, err = ok.GetAssetsFromInstrumentTypeOrID("", "test")
	if !errors.Is(err, currency.ErrCurrencyNotSupported) {
		t.Error(err)
	}

	_, err = ok.GetAssetsFromInstrumentTypeOrID("", "test-test")
	if !errors.Is(err, asset.ErrNotSupported) {
		t.Error(err)
	}

	assets, err = ok.GetAssetsFromInstrumentTypeOrID("", ok.CurrencyPairs.Pairs[asset.Margin].Enabled[0].String())
	if !errors.Is(err, nil) {
		t.Error(err)
	}
	var found bool
	for i := range assets {
		if assets[i] == asset.Margin {
			found = true
		}
	}
	if !found {
		t.Errorf("received %v expected %v", assets, asset.Margin)
	}

	assets, err = ok.GetAssetsFromInstrumentTypeOrID("", ok.CurrencyPairs.Pairs[asset.Spot].Enabled[0].String())
	if !errors.Is(err, nil) {
		t.Error(err)
	}
	found = false
	for i := range assets {
		if assets[i] == asset.Spot {
			found = true
		}
	}
	if !found {
		t.Errorf("received %v expected %v", assets, asset.Spot)
	}
}

func TestSetMarginType(t *testing.T) {
	t.Parallel()
	err := ok.SetMarginType(contextGenerate(), asset.Spot, currency.NewBTCUSDT(), margin.Isolated)
	if !errors.Is(err, common.ErrFunctionNotSupported) {
		t.Errorf("received '%v', expected '%v'", err, asset.ErrNotSupported)
	}
}

func TestChangePositionMargin(t *testing.T) {
	t.Parallel()
	sharedtestvalues.SkipTestIfCredentialsUnset(t, ok)
	cp, err := currency.NewPairFromString("eth/btc")
	if err != nil {
		t.Error(err)
	}
	_, err = ok.ChangePositionMargin(contextGenerate(), &margin.PositionChangeRequest{
		Pair:                    cp,
		Asset:                   asset.Margin,
		MarginType:              margin.Isolated,
		OriginalAllocatedMargin: 4.0695,
		NewAllocatedMargin:      5,
	})
	if err != nil {
		t.Error(err)
	}
}

func TestGetCollateralMode(t *testing.T) {
	t.Parallel()
	sharedtestvalues.SkipTestIfCredentialsUnset(t, ok)
	_, err := ok.GetCollateralMode(contextGenerate(), asset.Spot)
	if !errors.Is(err, nil) {
		t.Errorf("received '%v', expected '%v'", err, nil)
	}
	_, err = ok.GetCollateralMode(contextGenerate(), asset.Futures)
	if !errors.Is(err, nil) {
		t.Errorf("received '%v', expected '%v'", err, nil)
	}
	_, err = ok.GetCollateralMode(contextGenerate(), asset.USDTMarginedFutures)
	if !errors.Is(err, asset.ErrNotSupported) {
		t.Errorf("received '%v', expected '%v'", err, asset.ErrNotSupported)
	}
}

func TestSetCollateralMode(t *testing.T) {
	t.Parallel()
	sharedtestvalues.SkipTestIfCredentialsUnset(t, ok, canManipulateRealOrders)
	err := ok.SetCollateralMode(contextGenerate(), asset.Spot, collateral.SingleMode)
	if !errors.Is(err, common.ErrFunctionNotSupported) {
		t.Errorf("received '%v', expected '%v'", err, asset.ErrNotSupported)
	}
}

func TestGetPositionSummary(t *testing.T) {
	t.Parallel()
	sharedtestvalues.SkipTestIfCredentialsUnset(t, ok)
	pp, err := ok.CurrencyPairs.GetPairs(asset.PerpetualSwap, true)
	if err != nil {
		t.Error(err)
	}
	_, err = ok.GetFuturesPositionSummary(contextGenerate(), &futures.PositionSummaryRequest{
		Asset:          asset.PerpetualSwap,
		Pair:           pp[0],
		UnderlyingPair: currency.EMPTYPAIR,
	})
	if err != nil {
		t.Error(err)
	}

	pp, err = ok.CurrencyPairs.GetPairs(asset.Futures, true)
	if err != nil {
		t.Error(err)
	}
	_, err = ok.GetFuturesPositionSummary(contextGenerate(), &futures.PositionSummaryRequest{
		Asset:          asset.Futures,
		Pair:           pp[0],
		UnderlyingPair: currency.EMPTYPAIR,
	})
	if err != nil {
		t.Error(err)
	}

	_, err = ok.GetFuturesPositionSummary(contextGenerate(), &futures.PositionSummaryRequest{
		Asset:          asset.Spot,
		Pair:           pp[0],
		UnderlyingPair: currency.NewBTCUSDT(),
	})
	if !errors.Is(err, futures.ErrNotFuturesAsset) {
		t.Errorf("received '%v', expected '%v'", err, futures.ErrNotFuturesAsset)
	}
}

func TestGetFuturesPositions(t *testing.T) {
	t.Parallel()
	sharedtestvalues.SkipTestIfCredentialsUnset(t, ok)
	pp, err := ok.CurrencyPairs.GetPairs(asset.Futures, true)
	if err != nil {
		t.Error(err)
	}
	_, err = ok.GetFuturesPositionOrders(contextGenerate(), &futures.PositionsRequest{
		Asset:     asset.Futures,
		Pairs:     []currency.Pair{pp[0]},
		StartDate: time.Now().Add(time.Hour * 24 * -7),
		EndDate:   time.Now(),
	})
	if err != nil {
		t.Error(err)
	}

	_, err = ok.GetFuturesPositionOrders(contextGenerate(), &futures.PositionsRequest{
		Asset:     asset.Spot,
		Pairs:     []currency.Pair{pp[0]},
		StartDate: time.Now().Add(time.Hour * 24 * -7),
	})
	if !errors.Is(err, asset.ErrNotSupported) {
		t.Errorf("received '%v', expected '%v'", err, asset.ErrNotSupported)
	}
}

func TestGetLeverage(t *testing.T) {
	t.Parallel()
	sharedtestvalues.SkipTestIfCredentialsUnset(t, ok)
	pp, err := ok.CurrencyPairs.GetPairs(asset.Futures, true)
	if err != nil {
		t.Error(err)
	}
	_, err = ok.GetLeverage(contextGenerate(), asset.Futures, pp[0], margin.Multi, order.UnknownSide)
	if err != nil {
		t.Error(err)
	}

	_, err = ok.GetLeverage(contextGenerate(), asset.Futures, pp[0], margin.Isolated, order.UnknownSide)
	if !errors.Is(err, errOrderSideRequired) {
		t.Errorf("received '%v', expected '%v'", err, errOrderSideRequired)
	}

	_, err = ok.GetLeverage(contextGenerate(), asset.Futures, pp[0], margin.Isolated, order.Long)
	if err != nil {
		t.Error(err)
	}

	_, err = ok.GetLeverage(contextGenerate(), asset.Futures, pp[0], margin.Isolated, order.Short)
	if err != nil {
		t.Error(err)
	}

	_, err = ok.GetLeverage(contextGenerate(), asset.Futures, pp[0], margin.Isolated, order.CouldNotBuy)
	if !errors.Is(err, errInvalidOrderSide) {
		t.Errorf("received '%v', expected '%v'", err, errInvalidOrderSide)
	}
}

func TestSetLeverage(t *testing.T) {
	t.Parallel()
	sharedtestvalues.SkipTestIfCredentialsUnset(t, ok, canManipulateRealOrders)
	pp, err := ok.CurrencyPairs.GetPairs(asset.Futures, true)
	if err != nil {
		t.Error(err)
	}
	err = ok.SetLeverage(contextGenerate(), asset.Futures, pp[0], margin.Multi, 5, order.UnknownSide)
	if err != nil {
		t.Error(err)
	}

	err = ok.SetLeverage(contextGenerate(), asset.Futures, pp[0], margin.Isolated, 5, order.UnknownSide)
	if !errors.Is(err, errOrderSideRequired) {
		t.Errorf("received '%v', expected '%v'", err, errOrderSideRequired)
	}

	err = ok.SetLeverage(contextGenerate(), asset.Futures, pp[0], margin.Isolated, 5, order.Long)
	if err != nil {
		t.Error(err)
	}

	err = ok.SetLeverage(contextGenerate(), asset.Futures, pp[0], margin.Isolated, 5, order.Short)
	if err != nil {
		t.Error(err)
	}

	err = ok.SetLeverage(contextGenerate(), asset.Futures, pp[0], margin.Isolated, 5, order.CouldNotBuy)
	if !errors.Is(err, errInvalidOrderSide) {
		t.Errorf("received '%v', expected '%v'", err, errInvalidOrderSide)
	}

	err = ok.SetLeverage(contextGenerate(), asset.Spot, pp[0], margin.Multi, 5, order.UnknownSide)
	if !errors.Is(err, asset.ErrNotSupported) {
		t.Errorf("received '%v', expected '%v'", err, asset.ErrNotSupported)
	}
}

func TestGetFuturesContractDetails(t *testing.T) {
	t.Parallel()
	_, err := ok.GetFuturesContractDetails(context.Background(), asset.Spot)
	if !errors.Is(err, futures.ErrNotFuturesAsset) {
		t.Error(err)
	}
	_, err = ok.GetFuturesContractDetails(context.Background(), asset.USDTMarginedFutures)
	if !errors.Is(err, asset.ErrNotSupported) {
		t.Error(err)
	}

	_, err = ok.GetFuturesContractDetails(context.Background(), asset.Futures)
	if !errors.Is(err, nil) {
		t.Error(err)
	}
	_, err = ok.GetFuturesContractDetails(context.Background(), asset.PerpetualSwap)
	if !errors.Is(err, nil) {
		t.Error(err)
	}
}

func TestWsProcessOrderbook5(t *testing.T) {
	t.Parallel()

	var ob5payload = []byte(`{"arg":{"channel":"books5","instId":"OKB-USDT"},"data":[{"asks":[["0.0000007465","2290075956","0","4"],["0.0000007466","1747284705","0","4"],["0.0000007467","1338861655","0","3"],["0.0000007468","1661668387","0","6"],["0.0000007469","2715477116","0","5"]],"bids":[["0.0000007464","15693119","0","1"],["0.0000007463","2330835024","0","4"],["0.0000007462","1182926517","0","2"],["0.0000007461","3818684357","0","4"],["0.000000746","6021641435","0","7"]],"instId":"OKB-USDT","ts":"1695864901807","seqId":4826378794}]}`)
	err := ok.wsProcessOrderbook5(ob5payload)
	if err != nil {
		t.Error(err)
	}

	required := currency.NewPairWithDelimiter("OKB", "USDT", "-")

	got, err := orderbook.Get("okx", required, asset.Spot)
	if err != nil {
		t.Fatal(err)
	}

	if len(got.Asks) != 5 {
		t.Errorf("expected %v, received %v", 5, len(got.Asks))
	}

	if len(got.Bids) != 5 {
		t.Errorf("expected %v, received %v", 5, len(got.Bids))
	}

	// Book replicated to margin
	got, err = orderbook.Get("okx", required, asset.Margin)
	if err != nil {
		t.Fatal(err)
	}

	if len(got.Asks) != 5 {
		t.Errorf("expected %v, received %v", 5, len(got.Asks))
	}

	if len(got.Bids) != 5 {
		t.Errorf("expected %v, received %v", 5, len(got.Bids))
	}
}

func TestGetLeverateEstimatedInfo(t *testing.T) {
	t.Parallel()
	sharedtestvalues.SkipTestIfCredentialsUnset(t, ok)
	_, err := ok.GetLeverateEstimatedInfo(context.Background(), "MARGIN", "cross", "1", "", "BTC-USDT", currency.BTC)
	if err != nil {
		t.Error(err)
	}
}

func TestManualBorrowAndRepayInQuickMarginMode(t *testing.T) {
	t.Parallel()
	sharedtestvalues.SkipTestIfCredentialsUnset(t, ok, canManipulateRealOrders)
	_, err := ok.ManualBorrowAndRepayInQuickMarginMode(context.Background(), &BorrowAndRepay{
		Amount:       1,
		InstrumentID: "BTC-USDT",
		LoanCcy:      "USDT",
		Side:         "borrow",
	})
	if err != nil {
		t.Error(err)
	}
}

func TestGetBorrowAndRepayHistoryInQuickMarginMode(t *testing.T) {
	t.Parallel()
	sharedtestvalues.SkipTestIfCredentialsUnset(t, ok)
	_, err := ok.GetBorrowAndRepayHistoryInQuickMarginMode(context.Background(), currency.EMPTYPAIR, currency.BTC, "borrow", "", "", time.Time{}, time.Time{}, 10)
	if err != nil {
		t.Error(err)
	}
}

func TestGetVIPInterestAccruedData(t *testing.T) {
	t.Parallel()
	sharedtestvalues.SkipTestIfCredentialsUnset(t, ok)
	_, err := ok.GetVIPInterestAccruedData(context.Background(), currency.ETH, "", time.Time{}, time.Time{}, 10)
	if err != nil {
		t.Error(err)
	}
}
func TestGetVIPInterestDeductedData(t *testing.T) {
	t.Parallel()
	sharedtestvalues.SkipTestIfCredentialsUnset(t, ok)
	_, err := ok.GetVIPInterestDeductedData(context.Background(), currency.ETH, "", time.Time{}, time.Time{}, 10)
	if err != nil {
		t.Error(err)
	}
}

func TestGetVIPLoanOrderList(t *testing.T) {
	t.Parallel()
	sharedtestvalues.SkipTestIfCredentialsUnset(t, ok)
	_, err := ok.GetVIPLoanOrderList(context.Background(), "", "1", currency.BTC, time.Time{}, time.Now(), 20)
	if err != nil {
		t.Error(err)
	}
}

func TestGetVIPLoanOrderDetail(t *testing.T) {
	t.Parallel()
	sharedtestvalues.SkipTestIfCredentialsUnset(t, ok)
	_, err := ok.GetVIPLoanOrderDetail(context.Background(), "123456", currency.BTC, time.Time{}, time.Time{}, 10)
	if err != nil {
		t.Error(err)
	}
}
func TestSetRiskOffsetType(t *testing.T) {
	t.Parallel()
	sharedtestvalues.SkipTestIfCredentialsUnset(t, ok, canManipulateRealOrders)
	_, err := ok.SetRiskOffsetType(context.Background(), "3")
	if err != nil {
		t.Error(err)
	}
}

func TestActivateOption(t *testing.T) {
	t.Parallel()
	sharedtestvalues.SkipTestIfCredentialsUnset(t, ok)
	_, err := ok.ActivateOption(context.Background())
	if err != nil {
		t.Error(err)
	}
}

func TestSetAutoLoan(t *testing.T) {
	t.Parallel()
	sharedtestvalues.SkipTestIfCredentialsUnset(t, ok)
	_, err := ok.SetAutoLoan(context.Background(), true)
	if err != nil {
		t.Error(err)
	}
}

func TestSetAccountMode(t *testing.T) {
	t.Parallel()
	sharedtestvalues.SkipTestIfCredentialsUnset(t, ok, canManipulateRealOrders)
	_, err := ok.SetAccountMode(context.Background(), "1")
	if err != nil {
		t.Error(err)
	}
}

func TestResetMMPStatus(t *testing.T) {
	t.Parallel()
	sharedtestvalues.SkipTestIfCredentialsUnset(t, ok, canManipulateRealOrders)
	if _, err := ok.ResetMMPStatus(contextGenerate(), "OPTION", "BTC-USD"); err != nil && !strings.Contains(err.Error(), "No permission to use this API") {
		t.Errorf("%s ResetMMPStatus() error %v", ok.Name, err)
	}
}

func TestSetMMP(t *testing.T) {
	t.Parallel()
	sharedtestvalues.SkipTestIfCredentialsUnset(t, ok, canManipulateRealOrders)
	if _, err := ok.SetMMP(context.Background(), &MMPConfig{
		InstrumentFamily: "BTC-USD",
		TimeInterval:     5000,
		FrozenInterval:   2000,
		QuantityLimit:    100,
	}); err != nil {
		t.Error(err)
	}
}

func TestGetMMPConfig(t *testing.T) {
	t.Parallel()
	sharedtestvalues.SkipTestIfCredentialsUnset(t, ok)
	_, err := ok.GetMMPConfig(context.Background(), "BTC-USD")
	if err != nil {
		t.Error(err)
	}
}

func TestMassCancelOrder(t *testing.T) {
	t.Parallel()
	sharedtestvalues.SkipTestIfCredentialsUnset(t, ok, canManipulateRealOrders)
	_, err := ok.MassCancelOrder(context.Background(), "OPTION", "BTC-USD")
	if err != nil {
		t.Error(err)
	}
}

func TestCancelAllMMPOrdersAfterCountdown(t *testing.T) {
	t.Parallel()
	sharedtestvalues.SkipTestIfCredentialsUnset(t, ok, canManipulateRealOrders)
	_, err := ok.CancelAllMMPOrdersAfterCountdown(context.Background(), "60")
	if err != nil {
		t.Error(err)
	}
}

func TestAmendAlgoOrder(t *testing.T) {
	t.Parallel()
	sharedtestvalues.SkipTestIfCredentialsUnset(t, ok, canManipulateRealOrders)
	_, err := ok.AmendAlgoOrder(context.Background(), &AmendAlgoOrderParam{
		AlgoID:       "2510789768709120",
		InstrumentID: "BTC-USDT-SWAP",
		NewSize:      2,
	})
	if err != nil {
		t.Error(err)
	}
}

func TestGetAlgoOrderDetail(t *testing.T) {
	t.Parallel()
	sharedtestvalues.SkipTestIfCredentialsUnset(t, ok)
	_, err := ok.GetAlgoOrderDetail(context.Background(), "1234231231423", "")
	if err != nil {
		t.Error(err)
	}
}

func TestClosePositionForContractrid(t *testing.T) {
	t.Parallel()
	sharedtestvalues.SkipTestIfCredentialsUnset(t, ok, canManipulateRealOrders)
	_, err := ok.ClosePositionForContractrid(context.Background(), &ClosePositionParams{
		AlgoID:                  "448965992920907776",
		MarketCloseAllPositions: true,
	})
	if err != nil {
		t.Error(err)
	}
}

func TestCancelClosePositionOrderForContractGrid(t *testing.T) {
	t.Parallel()
	sharedtestvalues.SkipTestIfCredentialsUnset(t, ok, canManipulateRealOrders)
	if _, err := ok.CancelClosePositionOrderForContractGrid(context.Background(), &CancelClosePositionOrder{
		AlgoID:  "448965992920907776",
		OrderID: "570627699870375936",
	}); err != nil {
		t.Error(err)
	}
}

func TestInstantTriggerGridAlgoOrder(t *testing.T) {
	t.Parallel()
	sharedtestvalues.SkipTestIfCredentialsUnset(t, ok, canManipulateRealOrders)
	_, err := ok.InstantTriggerGridAlgoOrder(context.Background(), "123456789")
	if err != nil {
		t.Error(err)
	}
}

func TestComputeMinInvestment(t *testing.T) {
	t.Parallel()
	_, err := ok.ComputeMinInvestment(context.Background(), &ComputeInvestmentDataParam{
		InstrumentID:  "ETH-USDT",
		AlgoOrderType: "grid",
		GridNumber:    50,
		MaxPrice:      5000,
		MinPrice:      3000,
		RunType:       "1",
		InvestmentData: []InvestmentData{
			{
				Amount:   0.01,
				Currency: "ETH",
			},
			{
				Amount:   100,
				Currency: "USDT",
			},
		},
	})
	if err != nil {
		t.Error(err)
	}
}

func TestRSIBackTesting(t *testing.T) {
	t.Parallel()
	_, err := ok.RSIBackTesting(context.Background(), "BTC-USDT", "", "", 50, 14, kline.FiveMin)
	if err != nil {
		t.Error(err)
	}
}

func TestSignalBotTrading(t *testing.T) {
	t.Parallel()
	sharedtestvalues.SkipTestIfCredentialsUnset(t, ok, canManipulateRealOrders)
	_, err := ok.GetSignalBotOrderDetail(context.Background(), "contract", "623833708424069120")
	if err != nil {
		t.Error(err)
	}
}

func TestGetSignalOrderPositions(t *testing.T) {
	t.Parallel()
	sharedtestvalues.SkipTestIfCredentialsUnset(t, ok)
	_, err := ok.GetSignalOrderPositions(context.Background(), "contract", "623833708424069120")
	if err != nil {
		t.Error(err)
	}
}

func TestGetSignalBotSubOrders(t *testing.T) {
	t.Parallel()
	sharedtestvalues.SkipTestIfCredentialsUnset(t, ok)
	_, err := ok.GetSignalBotSubOrders(context.Background(), "623833708424069120", "contract", "filled", "", "", "", time.Time{}, time.Time{}, 0)
	if err != nil {
		t.Error(err)
	}
}

func TestGetSignalBotEventHistory(t *testing.T) {
	t.Parallel()
	sharedtestvalues.SkipTestIfCredentialsUnset(t, ok)
	_, err := ok.GetSignalBotEventHistory(context.Background(), "12345", time.Time{}, time.Now(), 50)
	if err != nil {
		t.Error(err)
	}
}

func TestPlaceRecurringBuyOrder(t *testing.T) {
	t.Parallel()
	sharedtestvalues.SkipTestIfCredentialsUnset(t, ok, canManipulateRealOrders)
	_, err := ok.PlaceRecurringBuyOrder(context.Background(), &PlaceRecurringBuyOrderParam{
		StrategyName: "BTC|ETH recurring buy monthly",
		Amount:       100,
		RecurringList: []RecurringListItem{
			{
				Currency: currency.BTC,
				Ratio:    0.2,
			},
			{
				Currency: currency.ETH,
				Ratio:    0.8,
			},
		},
		Period:             "monthly",
		RecurringDay:       "1",
		RecurringTime:      0,
		TimeZone:           "8", // UTC +8
		TradeMode:          "cross",
		InvestmentCurrency: "USDT",
	})
	if err != nil {
		t.Error(err)
	}
}

func TestAmendRecurringBuyOrder(t *testing.T) {
	t.Parallel()
	sharedtestvalues.SkipTestIfCredentialsUnset(t, ok, canManipulateRealOrders)
	_, err := ok.AmendRecurringBuyOrder(context.Background(), &AmendRecurringOrderParam{
		AlgoID:       "448965992920907776",
		StrategyName: "stg1",
	})
	if err != nil {
		t.Error(err)
	}
}

func TestStopRecurringBuyOrder(t *testing.T) {
	t.Parallel()
	sharedtestvalues.SkipTestIfCredentialsUnset(t, ok, canManipulateRealOrders)
	_, err := ok.StopRecurringBuyOrder(context.Background(), []StopRecurringBuyOrder{{AlgoID: "1232323434234"}})
	if err != nil {
		t.Error(err)
	}
}

func TestGetRecurringBuyOrderList(t *testing.T) {
	t.Parallel()
	sharedtestvalues.SkipTestIfCredentialsUnset(t, ok)
	_, err := ok.GetRecurringBuyOrderList(context.Background(), "", time.Time{}, time.Time{}, 30)
	if err != nil {
		t.Error(err)
	}
}

func TestGetRecurringBuyOrderHistory(t *testing.T) {
	t.Parallel()
	sharedtestvalues.SkipTestIfCredentialsUnset(t, ok)
	_, err := ok.GetRecurringBuyOrderHistory(context.Background(), "", time.Time{}, time.Time{}, 30)
	if err != nil {
		t.Error(err)
	}
}

func TestGetRecurringOrderDetails(t *testing.T) {
	t.Parallel()
	sharedtestvalues.SkipTestIfCredentialsUnset(t, ok)
	_, err := ok.GetRecurringOrderDetails(context.Background(), "560473220642766848")
	if err != nil {
		t.Error(err)
	}
}

func TestGetRecurringSubOrders(t *testing.T) {
	t.Parallel()
	sharedtestvalues.SkipTestIfCredentialsUnset(t, ok)
	_, err := ok.GetRecurringSubOrders(context.Background(), "560473220642766848", "123422", time.Time{}, time.Now(), 0)
	if err != nil {
		t.Error(err)
	}
}

func TestGetExistingLeadingPositions(t *testing.T) {
	t.Parallel()
	sharedtestvalues.SkipTestIfCredentialsUnset(t, ok)
	_, err := ok.GetExistingLeadingPositions(context.Background(), "SPOT", "BTC-USDT", time.Now(), time.Time{}, 0)
	if err != nil {
		t.Error(err)
	}
}

func TestGetLeadingPositionsHistory(t *testing.T) {
	t.Parallel()
	sharedtestvalues.SkipTestIfCredentialsUnset(t, ok)
	_, err := ok.GetLeadingPositionsHistory(context.Background(), "OPTION", "", time.Time{}, time.Time{}, 0)
	if err != nil {
		t.Error(err)
	}
}

func TestPlaceLeadingStopOrder(t *testing.T) {
	t.Parallel()
	sharedtestvalues.SkipTestIfCredentialsUnset(t, ok, canManipulateRealOrders)
	_, err := ok.PlaceLeadingStopOrder(context.Background(), &TPSLOrderParam{
		SubPositionID:          "1235454",
		TakeProfitTriggerPrice: 123455})
	if err != nil {
		t.Error(err)
	}
}

func TestCloseLeadingPosition(t *testing.T) {
	t.Parallel()
	sharedtestvalues.SkipTestIfCredentialsUnset(t, ok, canManipulateRealOrders)
	_, err := ok.CloseLeadingPosition(context.Background(), &CloseLeadingPositionParam{})
	if !errors.Is(err, errNilArgument) {
		t.Errorf("expected %v, got %v", errNilArgument, err)
	}
	_, err = ok.CloseLeadingPosition(context.Background(), &CloseLeadingPositionParam{
		SubPositionID: "518541406042591232",
	})
	if err != nil {
		t.Error(err)
	}
}

func TestGetLeadingInstrument(t *testing.T) {
	t.Parallel()
	sharedtestvalues.SkipTestIfCredentialsUnset(t, ok)
	_, err := ok.GetLeadingInstrument(context.Background(), "SWAP")
	if err != nil {
		t.Error(err)
	}
}

func TestAmendLeadingInstruments(t *testing.T) {
	t.Parallel()
	sharedtestvalues.SkipTestIfCredentialsUnset(t, ok, canManipulateRealOrders)
	_, err := ok.AmendLeadingInstruments(context.Background(), "BTC-USDT-SWAP", "")
	if err != nil {
		t.Error(err)
	}
}

func TestGetProfitSharingDetails(t *testing.T) {
	t.Parallel()
	sharedtestvalues.SkipTestIfCredentialsUnset(t, ok)
	_, err := ok.GetProfitSharingDetails(context.Background(), "", time.Now(), time.Time{}, 0)
	if err != nil {
		t.Error(err)
	}
}

func TestGetTotalProfitSharing(t *testing.T) {
	t.Parallel()
	sharedtestvalues.SkipTestIfCredentialsUnset(t, ok)
	_, err := ok.GetTotalProfitSharing(context.Background(), "SWAP")
	if err != nil {
		t.Error(err)
	}
}

func TestGetUnrealizedProfitSharingDetails(t *testing.T) {
	t.Parallel()
	sharedtestvalues.SkipTestIfCredentialsUnset(t, ok)
	_, err := ok.GetUnrealizedProfitSharingDetails(context.Background(), "SWAP")
	if err != nil {
		t.Error(err)
	}
}

func TestSetFirstCopySettings(t *testing.T) {
	t.Parallel()
	sharedtestvalues.SkipTestIfCredentialsUnset(t, ok, canManipulateRealOrders)
	_, err := ok.AmendCopySettings(context.Background(), &FirstCopySettings{})
	if !errors.Is(err, errNilArgument) {
		t.Fatalf("expected %v, got %v", errNilArgument, err)
	}
	_, err = ok.AmendCopySettings(context.Background(), &FirstCopySettings{
		InstrumentType:       "SWAP",
		UniqueCode:           "25CD5A80241D6FE6",
		CopyMgnMode:          "cross",
		CopyInstrumentIDType: "copy",
		CopyMode:             "ratio_copy",
		CopyRatio:            1,
		CopyTotalAmount:      500,
		SubPosCloseType:      "copy_close",
	})
	if err != nil {
		t.Error(err)
	}
}

func TestAmendCopySettings(t *testing.T) {
	t.Parallel()
	sharedtestvalues.SkipTestIfCredentialsUnset(t, ok, canManipulateRealOrders)
	_, err := ok.SetFirstCopySettings(context.Background(), &FirstCopySettings{})
	if !errors.Is(err, errNilArgument) {
		t.Fatalf("expected %v, got %v", errNilArgument, err)
	}
	_, err = ok.SetFirstCopySettings(context.Background(), &FirstCopySettings{
		InstrumentType:       "SWAP",
		UniqueCode:           "25CD5A80241D6FE6",
		CopyMgnMode:          "cross",
		CopyInstrumentIDType: "copy",
		CopyMode:             "ratio_copy",
		CopyRatio:            1,
		CopyTotalAmount:      500,
		SubPosCloseType:      "copy_close",
	})
	if err != nil {
		t.Error(err)
	}
}

func TestStopCopying(t *testing.T) {
	t.Parallel()
	sharedtestvalues.SkipTestIfCredentialsUnset(t, ok, canManipulateRealOrders)
	_, err := ok.StopCopying(context.Background(), &StopCopyingParameter{})
	if !errors.Is(err, errNilArgument) {
		t.Fatalf("expected %v, got %v", errNilArgument, err)
	}
	_, err = ok.StopCopying(context.Background(), &StopCopyingParameter{
		InstrumentType:       "SWAP",
		UniqueCode:           "25CD5A80241D6FE6",
		SubPositionCloseType: "manual_close",
	})
	if err != nil {
		t.Error(err)
	}
}

func TestGetCopySettings(t *testing.T) {
	t.Parallel()
	sharedtestvalues.SkipTestIfCredentialsUnset(t, ok)
	_, err := ok.GetCopySettings(context.Background(), "SWAP", "213E8C92DC61EFAC")
	if err != nil {
		t.Fatal(err)
	}
}

func TestGetMultipleLeverages(t *testing.T) {
	t.Parallel()
	sharedtestvalues.SkipTestIfCredentialsUnset(t, ok)
	_, err := ok.GetMultipleLeverages(context.Background(), "", "213E8C92DC61EFAC", "")
	if !errors.Is(err, errMissingMarginMode) {
		t.Errorf("expected %v, got %v", errMissingMarginMode, err)
	}
	_, err = ok.GetMultipleLeverages(context.Background(), "isolated", "213E8C92DC61EFAC", "")
	if err != nil {
		t.Error(err)
	}
}

func TestSetMultipleLeverages(t *testing.T) {
	t.Parallel()
	sharedtestvalues.SkipTestIfCredentialsUnset(t, ok)
	_, err := ok.SetMultipleLeverages(context.Background(), &SetLeveragesParam{
		MarginMode: "cross",
		Leverage:   5,
	})
	if !errors.Is(err, errMissingInstrumentID) {
		t.Errorf("expected %v, got %v", errMissingInstrumentID, err)
	}
	_, err = ok.SetMultipleLeverages(context.Background(), &SetLeveragesParam{
		MarginMode:   "cross",
		Leverage:     5,
		InstrumentID: "BTC-USDT-SWAP",
	})
	if err != nil {
		t.Error(err)
	}
}

func TestGetMyLeadTraders(t *testing.T) {
	t.Parallel()
	sharedtestvalues.SkipTestIfCredentialsUnset(t, ok)
	_, err := ok.GetMyLeadTraders(context.Background(), "SWAP")
	if err != nil {
		t.Error(err)
	}
}

func TestGetHistoryLeadTraders(t *testing.T) {
	t.Parallel()
	sharedtestvalues.SkipTestIfCredentialsUnset(t, ok)
	_, err := ok.GetHistoryLeadTraders(context.Background(), "", "", "", 10)
	if err != nil {
		t.Error(err)
	}
}

func TestGetLeadTradersRanks(t *testing.T) {
	t.Parallel()
	sharedtestvalues.SkipTestIfCredentialsUnset(t, ok)
	_, err := ok.GetLeadTradersRanks(context.Background(), "SWAP", "pnl_ratio", "1", "", "", "", "", "", "", "", 10)
	if err != nil {
		t.Error(err)
	}
}

func TestGetWeeklyTraderProfitAndLoss(t *testing.T) {
	t.Parallel()
	_, err := ok.GetWeeklyTraderProfitAndLoss(context.Background(), "", "213E8C92DC61EFAC")
	if err != nil {
		t.Error(err)
	}
}

func TestGetDailyLeadTraderPNL(t *testing.T) {
	t.Parallel()
	_, err := ok.GetDailyLeadTraderPNL(context.Background(), "SWAP", "213E8C92DC61EFAC", "2")
	if err != nil {
		t.Fatal(err)
	}
}

func TestGetLeadTraderStats(t *testing.T) {
	t.Parallel()
	_, err := ok.GetLeadTraderStats(context.Background(), "SWAP", "213E8C92DC61EFAC", "2")
	if err != nil {
		t.Fatal(err)
	}
}

func TestGetLeadTraderCurrencyPreferences(t *testing.T) {
	t.Parallel()
	_, err := ok.GetLeadTraderCurrencyPreferences(context.Background(), "SWAP", "213E8C92DC61EFAC", "2")
	if err != nil {
		t.Fatal(err)
	}
}

func TestGetLeadTraderCurrentLeadPositions(t *testing.T) {
	t.Parallel()
	_, err := ok.GetLeadTraderCurrentLeadPositions(context.Background(), "SPOT", "213E8C92DC61EFAC", "", "", 10)
	if err != nil {
		t.Error(err)
	}
}

func TestGetLeadTraderLeadPositionHistory(t *testing.T) {
	t.Parallel()
	_, err := ok.GetLeadTraderLeadPositionHistory(context.Background(), "SPOT", "213E8C92DC61EFAC", "", "", 10)
	if err != nil {
		t.Fatal(err)
	}
}

func TestPlaceSpreadOrder(t *testing.T) {
	t.Parallel()
	sharedtestvalues.SkipTestIfCredentialsUnset(t, ok, canManipulateRealOrders)
	_, err := ok.PlaceSpreadOrder(context.Background(), &SpreadOrderParam{
		InstrumentID:  "BTC-USDT_BTC-USD-SWAP",
		SpreadID:      "1234",
		ClientOrderID: "12354123523",
		Side:          "buy",
		OrderType:     "limit",
		Size:          1,
		Price:         12345,
	})
	if err != nil {
		t.Error(err)
	}
}

func TestCancelSpreadOrder(t *testing.T) {
	t.Parallel()
	sharedtestvalues.SkipTestIfCredentialsUnset(t, ok, canManipulateRealOrders)
	_, err := ok.CancelSpreadOrder(context.Background(), "12345", "")
	if err != nil {
		t.Error(err)
	}
}

func TestWsCancelSpreadOrder(t *testing.T) {
	t.Parallel()
	sharedtestvalues.SkipTestIfCredentialsUnset(t, ok, canManipulateRealOrders)
	_, err := ok.WsCancelSpreadOrder("1234", "")
	if err != nil {
		t.Error(err)
	}
}

func TestCancelAllSpreadOrders(t *testing.T) {
	t.Parallel()
	sharedtestvalues.SkipTestIfCredentialsUnset(t, ok, canManipulateRealOrders)
	_, err := ok.CancelAllSpreadOrders(context.Background(), "123456")
	if err != nil {
		t.Error(err)
	}
}

func TestWsCancelAllSpreadOrders(t *testing.T) {
	t.Parallel()
	sharedtestvalues.SkipTestIfCredentialsUnset(t, ok, canManipulateRealOrders)
	_, err := ok.WsCancelAllSpreadOrders("BTC-USDT_BTC-USDT-SWAP")
	if err != nil {
		t.Error(err)
	}
}

func TestAmendSpreadOrder(t *testing.T) {
	t.Parallel()
	sharedtestvalues.SkipTestIfCredentialsUnset(t, ok, canManipulateRealOrders)
	_, err := ok.AmendSpreadOrder(context.Background(), &AmendSpreadOrderParam{
		OrderID: "2510789768709120",
		NewSize: 2,
	})
	if err != nil {
		t.Error(err)
	}
}

func TestWsAmandSpreadOrder(t *testing.T) {
	t.Parallel()
	sharedtestvalues.SkipTestIfCredentialsUnset(t, ok, canManipulateRealOrders)
	_, err := ok.WsAmandSpreadOrder(&AmendSpreadOrderParam{
		OrderID: "2510789768709120",
		NewSize: 2,
	})
	if err != nil {
		t.Error(err)
	}
}

func TestGetSpreadOrderDetails(t *testing.T) {
	t.Parallel()
	sharedtestvalues.SkipTestIfCredentialsUnset(t, ok)
	_, err := ok.GetSpreadOrderDetails(context.Background(), "1234567", "")
	if err != nil {
		t.Error(err)
	}
}

func TestGetActiveSpreadOrders(t *testing.T) {
	t.Parallel()
	sharedtestvalues.SkipTestIfCredentialsUnset(t, ok)
	_, err := ok.GetActiveSpreadOrders(context.Background(), "", "post_only", "partially_filled", "", "", 10)
	if err != nil {
		t.Error(err)
	}
}

func TestGetCompletedSpreadOrdersLast7Days(t *testing.T) {
	t.Parallel()
	sharedtestvalues.SkipTestIfCredentialsUnset(t, ok)
	_, err := ok.GetCompletedSpreadOrdersLast7Days(context.Background(), "", "limit", "canceled", "", "", time.Time{}, time.Time{}, 10)
	if err != nil {
		t.Error(err)
	}
}

func TestGetSpreadTradesOfLast7Days(t *testing.T) {
	t.Parallel()
	sharedtestvalues.SkipTestIfCredentialsUnset(t, ok)
	_, err := ok.GetSpreadTradesOfLast7Days(context.Background(), "", "", "", "", "", time.Time{}, time.Time{}, 0)
	if err != nil {
		t.Error(err)
	}
}

func TestGetSpreads(t *testing.T) {
	t.Parallel()
	_, err := ok.GetPublicSpreads(context.Background(), "", "", "", "")
	if err != nil {
		t.Error(err)
	}
}

func TestGetSpreadOrderBooks(t *testing.T) {
	t.Parallel()
	_, err := ok.GetPublicSpreadOrderBooks(context.Background(), "BTC-USDT_BTC-USDT-SWAP", 0)
	if err != nil {
		t.Error(err)
	}
}

func TestGetSpreadTickers(t *testing.T) {
	t.Parallel()
	_, err := ok.GetPublicSpreadTickers(context.Background(), "BTC-USDT_BTC-USDT-SWAP")
	if err != nil {
		t.Error(err)
	}
}

func TestGetPublicSpreadTrades(t *testing.T) {
	t.Parallel()
	_, err := ok.GetPublicSpreadTrades(context.Background(), "")
	if err != nil {
		t.Error(err)
	}
}

func TestGetOptionsTickBands(t *testing.T) {
	t.Parallel()
	_, err := ok.GetOptionsTickBands(context.Background(), "OPTION", "")
	if err != nil {
		t.Error(err)
	}
}

func TestExtractIndexCandlestick(t *testing.T) {
	t.Parallel()
	data := IndexCandlestickSlices([][6]string{{"1597026383085", "3.721", "3.743", "3.677", "3.708", "1"}, {"1597026383085", "3.731", "3.799", "3.494", "3.72", "1"}})
	candlesticks, err := data.ExtractIndexCandlestick()
	if err != nil {
		t.Error(err)
	} else if len(candlesticks) != 2 {
		t.Errorf("expected candles with length 2, got %d", len(candlesticks))
	}
}

func TestGetHistoricIndexAndMarkPriceCandlesticks(t *testing.T) {
	t.Parallel()
	_, err := ok.GetHistoricIndexCandlesticksHistory(context.Background(), "BTC-USD", time.Time{}, time.Time{}, kline.FiveMin, 10)
	if err != nil {
		t.Error(err)
	}
	_, err = ok.GetMarkPriceCandlestickHistory(context.Background(), "BTC-USD-SWAP", time.Time{}, time.Time{}, kline.FiveMin, 10)
	if err != nil {
		t.Error(err)
	}
}

func TestGetEconomicCanendarData(t *testing.T) {
	t.Parallel()
	sharedtestvalues.SkipTestIfCredentialsUnset(t, ok)
	_, err := ok.GetEconomicCalendarData(context.Background(), "", "", time.Now(), time.Time{}, 0)
	if err != nil {
		t.Error(err)
	}
}

func TestGetDepositWithdrawalStatus(t *testing.T) {
	t.Parallel()
	sharedtestvalues.SkipTestIfCredentialsUnset(t, ok)
	_, err := ok.GetDepositWithdrawalStatus(context.Background(), "1244", "", "", "", "")
	if err != nil {
		t.Error(err)
	}
}

func TestGetPublicExchangeList(t *testing.T) {
	t.Parallel()
	_, err := ok.GetPublicExchangeList(context.Background())
	if err != nil {
		t.Error(err)
	}
}

func TestWsPlaceSpreadOrder(t *testing.T) {
	t.Parallel()
	sharedtestvalues.SkipTestIfCredentialsUnset(t, ok, canManipulateRealOrders)
	_, err := ok.WsPlaceSpreadOrder(&SpreadOrderParam{
		SpreadID:      "BTC-USDT_BTC-USDT-SWAP",
		ClientOrderID: "b15",
		Side:          "buy",
		OrderType:     "limit",
		Price:         2.15,
		Size:          2,
	})
	if err != nil {
		t.Error(err)
	}
}

func TestGetInviteesDetail(t *testing.T) {
	t.Parallel()
	sharedtestvalues.SkipTestIfCredentialsUnset(t, ok)
	_, err := ok.GetInviteesDetail(context.Background(), "")
	if !errors.Is(err, errUserIDRequired) {
		t.Fatalf("expected %v, got %v", errUserIDRequired, err)
	}
	_, err = ok.GetInviteesDetail(context.Background(), "1234")
	if err != nil {
		t.Error(err)
	}
}

func TestGetUserAffilateRebateInformation(t *testing.T) {
	t.Parallel()
	sharedtestvalues.SkipTestIfCredentialsUnset(t, ok)
	_, err := ok.GetUserAffilateRebateInformation(context.Background(), "")
	if !errors.Is(err, errInvalidAPIKey) {
		t.Fatalf("expected %v, got %v", errInvalidAPIKey, err)
	}
	_, err = ok.GetUserAffilateRebateInformation(context.Background(), "1234")
	if err != nil {
		t.Error(err)
	}
}

func TestGetOpenInterest(t *testing.T) {
	t.Parallel()
	_, err := ok.GetOpenInterest(context.Background(), key.PairAsset{
		Base:  currency.ETH.Item,
		Quote: currency.USDT.Item,
		Asset: asset.USDTMarginedFutures,
	})
	assert.ErrorIs(t, err, asset.ErrNotSupported)

	usdSwapCode := currency.NewCode("USD-SWAP")
	resp, err := ok.GetOpenInterest(context.Background(), key.PairAsset{
		Base:  currency.BTC.Item,
		Quote: usdSwapCode.Item,
		Asset: asset.PerpetualSwap,
	})
	assert.NoError(t, err)
	assert.NotEmpty(t, resp)

	cp1 := currency.NewPair(currency.DOGE, usdSwapCode)
	sharedtestvalues.SetupCurrencyPairsForExchangeAsset(t, ok, asset.PerpetualSwap, cp1)
	resp, err = ok.GetOpenInterest(context.Background(),
		key.PairAsset{
			Base:  currency.BTC.Item,
			Quote: usdSwapCode.Item,
			Asset: asset.PerpetualSwap,
		},
		key.PairAsset{
			Base:  cp1.Base.Item,
			Quote: cp1.Quote.Item,
			Asset: asset.PerpetualSwap,
		},
	)
	assert.NoError(t, err)
	assert.NotEmpty(t, resp)

	resp, err = ok.GetOpenInterest(context.Background())
	assert.NoError(t, err)
	assert.NotEmpty(t, resp)
}<|MERGE_RESOLUTION|>--- conflicted
+++ resolved
@@ -66,14 +66,10 @@
 	if err != nil {
 		log.Fatal(err)
 	}
-<<<<<<< HEAD
-	request.MaxRequestJobs = 200
 	err = ok.UpdateTradablePairs(contextGenerate(), true)
 	if err != nil {
 		log.Fatal(err)
 	}
-=======
->>>>>>> e007f69f
 	if !useTestNet {
 		ok.Websocket.DataHandler = sharedtestvalues.GetWebsocketInterfaceChannelOverride()
 		ok.Websocket.TrafficAlert = sharedtestvalues.GetWebsocketStructChannelOverride()
