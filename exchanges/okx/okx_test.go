--- conflicted
+++ resolved
@@ -4158,523 +4158,6 @@
 	}
 }
 
-<<<<<<< HEAD
-=======
-// ************************** Public Channel Subscriptions *****************************
-
-func TestInstrumentsSubscription(t *testing.T) {
-	t.Parallel()
-	err := ok.InstrumentsSubscription(contextGenerate(), "subscribe", asset.Spot, currency.NewBTCUSDT())
-	assert.NoError(t, err)
-}
-
-func TestTickersSubscription(t *testing.T) {
-	t.Parallel()
-	err := ok.TickersSubscription(contextGenerate(), "subscribe", asset.Margin, currency.NewBTCUSDT())
-	require.NoError(t, err)
-	err = ok.TickersSubscription(contextGenerate(), "unsubscribe", asset.Spot, currency.NewBTCUSDT())
-	assert.NoError(t, err)
-}
-
-func TestOpenInterestSubscription(t *testing.T) {
-	t.Parallel()
-	err := ok.OpenInterestSubscription(contextGenerate(), "subscribe", asset.PerpetualSwap, currency.NewPair(currency.BTC, currency.NewCode("USD-SWAP")))
-	assert.NoError(t, err)
-}
-
-func TestCandlesticksSubscription(t *testing.T) {
-	t.Parallel()
-	enabled, err := ok.GetEnabledPairs(asset.PerpetualSwap)
-	require.NoError(t, err)
-	if len(enabled) == 0 {
-		t.SkipNow()
-	}
-	err = ok.CandlesticksSubscription(contextGenerate(), "subscribe", channelCandle1m, asset.Futures, enabled[0])
-	assert.NoError(t, err)
-}
-
-func TestTradesSubscription(t *testing.T) {
-	t.Parallel()
-	err := ok.TradesSubscription(contextGenerate(), "subscribe", asset.Spot, currency.NewBTCUSDT())
-	assert.NoError(t, err)
-}
-
-func TestEstimatedDeliveryExercisePriceSubscription(t *testing.T) {
-	t.Parallel()
-	futuresPairs, err := ok.FetchTradablePairs(contextGenerate(), asset.Futures)
-	require.NoErrorf(t, err, "%s error while fetching tradable pairs for instrument type %v: %v", ok.Name, asset.Futures, err)
-	if len(futuresPairs) == 0 {
-		t.SkipNow()
-	}
-	err = ok.EstimatedDeliveryExercisePriceSubscription(contextGenerate(), "subscribe", asset.Futures, futuresPairs[0])
-	assert.NoError(t, err)
-}
-
-func TestMarkPriceSubscription(t *testing.T) {
-	t.Parallel()
-	futuresPairs, err := ok.FetchTradablePairs(contextGenerate(), asset.Futures)
-	require.NoErrorf(t, err, "%s error while fetching tradable pairs for instrument type %v: %v", ok.Name, asset.Futures, err)
-	if len(futuresPairs) == 0 {
-		t.SkipNow()
-	}
-	err = ok.MarkPriceSubscription(contextGenerate(), "subscribe", asset.Futures, futuresPairs[0])
-	assert.NoError(t, err)
-}
-
-func TestMarkPriceCandlesticksSubscription(t *testing.T) {
-	t.Parallel()
-	enabled, err := ok.GetEnabledPairs(asset.Spot)
-	require.NoError(t, err)
-	if len(enabled) == 0 {
-		t.SkipNow()
-	}
-	err = ok.MarkPriceCandlesticksSubscription(contextGenerate(), "subscribe", channelMarkPriceCandle1Y, asset.Futures, enabled[0])
-	assert.NoError(t, err)
-}
-
-func TestPriceLimitSubscription(t *testing.T) {
-	t.Parallel()
-	err := ok.PriceLimitSubscription(contextGenerate(), "subscribe", asset.PerpetualSwap, currency.NewPairWithDelimiter("BTC", "USD-SWAP", currency.DashDelimiter))
-	assert.NoError(t, err)
-}
-
-func TestOrderBooksSubscription(t *testing.T) {
-	t.Parallel()
-	enabled, err := ok.GetEnabledPairs(asset.Spot)
-	require.NoError(t, err)
-	if len(enabled) == 0 {
-		t.SkipNow()
-	}
-	err = ok.OrderBooksSubscription(contextGenerate(), "subscribe", channelOrderBooks, asset.Futures, enabled[0])
-	require.NoError(t, err)
-	err = ok.OrderBooksSubscription(contextGenerate(), "unsubscribe", channelOrderBooks, asset.Futures, enabled[0])
-	assert.NoError(t, err)
-}
-
-func TestOptionSummarySubscription(t *testing.T) {
-	t.Parallel()
-	err := ok.OptionSummarySubscription(contextGenerate(), "subscribe", currency.NewPair(currency.SOL, currency.USD))
-	require.NoError(t, err)
-	err = ok.OptionSummarySubscription(contextGenerate(), "unsubscribe", currency.NewPair(currency.SOL, currency.USD))
-	assert.NoError(t, err)
-}
-
-func TestFundingRateSubscription(t *testing.T) {
-	t.Parallel()
-	err := ok.FundingRateSubscription(contextGenerate(), "subscribe", asset.Spot, currency.NewPair(currency.BTC, currency.NewCode("USDT-SWAP")))
-	require.NoError(t, err)
-	err = ok.FundingRateSubscription(contextGenerate(), "unsubscribe", asset.Spot, currency.NewPair(currency.BTC, currency.NewCode("USDT-SWAP")))
-	assert.NoError(t, err)
-}
-
-func TestIndexCandlesticksSubscription(t *testing.T) {
-	t.Parallel()
-	err := ok.IndexCandlesticksSubscription(contextGenerate(), "subscribe", channelIndexCandle6M, asset.Spot, currency.NewPair(currency.SOL, currency.USD))
-	require.NoError(t, err)
-	err = ok.IndexCandlesticksSubscription(contextGenerate(), "unsubscribe", channelIndexCandle6M, asset.Spot, currency.NewPair(currency.SOL, currency.USD))
-	assert.NoError(t, err)
-}
-
-func TestIndexTickerChannelIndexTickerChannel(t *testing.T) {
-	t.Parallel()
-	err := ok.IndexTickerChannel(contextGenerate(), "subscribe", asset.Spot, currency.NewPair(currency.SOL, currency.USD))
-	require.NoError(t, err)
-	err = ok.IndexTickerChannel(contextGenerate(), "unsubscribe", asset.Spot, currency.NewPair(currency.SOL, currency.USD))
-	assert.NoError(t, err)
-}
-
-func TestStatusSubscription(t *testing.T) {
-	t.Parallel()
-	err := ok.StatusSubscription(contextGenerate(), "subscribe", asset.Spot, currency.NewPair(currency.SOL, currency.USD))
-	require.NoError(t, err)
-	err = ok.StatusSubscription(contextGenerate(), "unsubscribe", asset.Spot, currency.NewPair(currency.SOL, currency.USD))
-	assert.NoError(t, err)
-}
-
-func TestPublicStructureBlockTradesSubscription(t *testing.T) {
-	t.Parallel()
-	err := ok.PublicStructureBlockTradesSubscription(contextGenerate(), "subscribe", asset.Spot, currency.NewPair(currency.SOL, currency.USD))
-	require.NoError(t, err)
-	err = ok.PublicStructureBlockTradesSubscription(contextGenerate(), "unsubscribe", asset.Spot, currency.NewPair(currency.SOL, currency.USD))
-	assert.NoError(t, err)
-}
-
-func TestBlockTickerSubscription(t *testing.T) {
-	t.Parallel()
-	err := ok.BlockTickerSubscription(contextGenerate(), "subscribe", asset.Options, currency.NewBTCUSDT())
-	require.NoError(t, err)
-	err = ok.BlockTickerSubscription(contextGenerate(), "unsubscribe", asset.Options, currency.NewBTCUSDT())
-	assert.NoError(t, err)
-}
-
-func TestPublicBlockTradesSubscription(t *testing.T) {
-	t.Parallel()
-	err := ok.PublicBlockTradesSubscription(contextGenerate(), "subscribe", asset.Options, currency.NewPairWithDelimiter("BTC", "USDT-SWAP", "-"))
-	require.NoError(t, err)
-	err = ok.PublicBlockTradesSubscription(contextGenerate(), "unsubscribe", asset.Options, currency.NewPairWithDelimiter("BTC", "USDT-SWAP", "-"))
-	assert.NoError(t, err)
-}
-
-// ************ Authenticated Websocket endpoints Test **********************************************
-
-func TestWsAccountSubscription(t *testing.T) {
-	t.Parallel()
-	sharedtestvalues.SkipTestIfCredentialsUnset(t, ok)
-	err := ok.WsAccountSubscription(contextGenerate(), "subscribe", asset.Spot, currency.NewBTCUSDT())
-	assert.NoError(t, err)
-}
-
-func TestWsPlaceOrder(t *testing.T) {
-	t.Parallel()
-	_, err := ok.WsPlaceOrder(contextGenerate(), &PlaceOrderRequestParam{})
-	require.ErrorIs(t, err, common.ErrNilPointer)
-
-	arg := &PlaceOrderRequestParam{
-		ReduceOnly: true,
-		AssetType:  asset.Margin,
-	}
-	_, err = ok.WsPlaceOrder(contextGenerate(), arg)
-	require.ErrorIs(t, err, errMissingInstrumentID)
-
-	arg.InstrumentID = spotTP.String()
-	_, err = ok.WsPlaceOrder(contextGenerate(), arg)
-	require.ErrorIs(t, err, order.ErrSideIsInvalid)
-
-	arg.Side = "Buy"
-	arg.TradeMode = "abc"
-	_, err = ok.WsPlaceOrder(contextGenerate(), arg)
-	require.ErrorIs(t, err, errInvalidTradeModeValue)
-
-	arg.TradeMode = "cross"
-	_, err = ok.WsPlaceOrder(contextGenerate(), arg)
-	require.ErrorIs(t, err, order.ErrTypeIsInvalid)
-
-	arg.OrderType = order.Limit.String()
-	_, err = ok.WsPlaceOrder(contextGenerate(), arg)
-	require.ErrorIs(t, err, order.ErrAmountBelowMin)
-
-	arg.AssetType = asset.Futures
-	_, err = ok.WsPlaceOrder(contextGenerate(), arg)
-	require.ErrorIs(t, err, order.ErrSideIsInvalid)
-
-	sharedtestvalues.SkipTestIfCredentialsUnset(t, ok, canManipulateRealOrders)
-	result, err := ok.WsPlaceOrder(contextGenerate(), &PlaceOrderRequestParam{
-		InstrumentID: "BTC-USDC",
-		TradeMode:    "cross",
-		Side:         order.Buy.Lower(),
-		OrderType:    "limit",
-		Amount:       2.6,
-		Price:        2.1,
-		Currency:     "BTC",
-	})
-	assert.NoError(t, err)
-	assert.NotNil(t, result)
-
-	result, err = ok.WsPlaceOrder(contextGenerate(), &PlaceOrderRequestParam{
-		InstrumentID: "BTC-USDC",
-		TradeMode:    "cross",
-		Side:         order.Buy.Lower(),
-		PositionSide: "long",
-		OrderType:    "limit",
-		Amount:       2.6,
-		Price:        2.1,
-		Currency:     "BTC",
-		AssetType:    asset.Futures,
-	})
-	require.NoError(t, err)
-	assert.NotNil(t, result)
-}
-
-func TestWsPlaceMultipleOrder(t *testing.T) {
-	t.Parallel()
-	var resp []PlaceOrderRequestParam
-	err := json.Unmarshal([]byte(placeOrderArgs), &resp)
-	require.NoError(t, err)
-
-	_, err = ok.WsPlaceMultipleOrders(contextGenerate(), []PlaceOrderRequestParam{})
-	require.ErrorIs(t, err, order.ErrSubmissionIsNil)
-
-	arg := PlaceOrderRequestParam{
-		ReduceOnly: true,
-	}
-	_, err = ok.WsPlaceMultipleOrders(contextGenerate(), []PlaceOrderRequestParam{arg})
-	require.ErrorIs(t, err, errMissingInstrumentID)
-
-	arg.InstrumentID = spotTP.String()
-	_, err = ok.WsPlaceMultipleOrders(contextGenerate(), []PlaceOrderRequestParam{arg})
-	require.ErrorIs(t, err, order.ErrSideIsInvalid)
-
-	arg.Side = "buy"
-	arg.TradeMode = "abc"
-	_, err = ok.WsPlaceMultipleOrders(contextGenerate(), []PlaceOrderRequestParam{arg})
-	require.ErrorIs(t, err, errInvalidTradeModeValue)
-
-	arg.TradeMode = "cross"
-	_, err = ok.WsPlaceMultipleOrders(contextGenerate(), []PlaceOrderRequestParam{arg})
-	require.ErrorIs(t, err, order.ErrTypeIsInvalid)
-
-	arg.OrderType = "limit"
-	_, err = ok.WsPlaceMultipleOrders(contextGenerate(), []PlaceOrderRequestParam{arg})
-	require.ErrorIs(t, err, order.ErrAmountBelowMin)
-
-	arg.AssetType = asset.Futures
-	_, err = ok.WsPlaceMultipleOrders(contextGenerate(), []PlaceOrderRequestParam{arg})
-	require.ErrorIs(t, err, order.ErrSideIsInvalid)
-
-	arg.PositionSide = "long"
-	_, err = ok.WsPlaceMultipleOrders(contextGenerate(), []PlaceOrderRequestParam{arg})
-	require.ErrorIs(t, err, order.ErrAmountBelowMin)
-
-	sharedtestvalues.SkipTestIfCredentialsUnset(t, ok, canManipulateRealOrders)
-	_, err = ok.WsPlaceMultipleOrders(contextGenerate(), resp)
-	assert.False(t, (err != nil && !errors.Is(err, errWebsocketStreamNotAuthenticated)), err)
-}
-
-func TestWsCancelOrder(t *testing.T) {
-	t.Parallel()
-	_, err := ok.WsCancelOrder(contextGenerate(), nil)
-	require.ErrorIs(t, err, common.ErrNilPointer)
-
-	_, err = ok.WsCancelOrder(contextGenerate(), &CancelOrderRequestParam{OrderID: "1234"})
-	require.ErrorIs(t, err, errMissingInstrumentID)
-
-	_, err = ok.WsCancelOrder(contextGenerate(), &CancelOrderRequestParam{InstrumentID: "BTC-USD-190927"})
-	require.ErrorIs(t, err, order.ErrOrderIDNotSet)
-
-	sharedtestvalues.SkipTestIfCredentialsUnset(t, ok, canManipulateRealOrders)
-	result, err := ok.WsCancelOrder(contextGenerate(), &CancelOrderRequestParam{
-		InstrumentID: "BTC-USD-190927",
-		OrderID:      "2510789768709120",
-	})
-	require.NoError(t, err)
-	assert.NotNil(t, result)
-}
-
-func TestWsCancleMultipleOrder(t *testing.T) {
-	t.Parallel()
-	arg := CancelOrderRequestParam{
-		OrderID: "2510789768709120",
-	}
-	_, err := ok.WsCancelMultipleOrder(contextGenerate(), []CancelOrderRequestParam{arg})
-	require.ErrorIs(t, err, errMissingInstrumentID)
-
-	arg.InstrumentID = "DCR-BTC"
-	arg.OrderID = ""
-	_, err = ok.WsCancelMultipleOrder(contextGenerate(), []CancelOrderRequestParam{arg})
-	require.ErrorIs(t, err, order.ErrOrderIDNotSet)
-
-	sharedtestvalues.SkipTestIfCredentialsUnset(t, ok, canManipulateRealOrders)
-	result, err := ok.WsCancelMultipleOrder(contextGenerate(), []CancelOrderRequestParam{{
-		InstrumentID: "DCR-BTC",
-		OrderID:      "2510789768709120",
-	}})
-	require.NoError(t, err)
-	assert.NotNil(t, result)
-}
-
-func TestWsAmendOrder(t *testing.T) {
-	t.Parallel()
-	_, err := ok.WsAmendOrder(contextGenerate(), nil)
-	require.ErrorIs(t, err, common.ErrNilPointer)
-
-	arg := &AmendOrderRequestParams{}
-	_, err = ok.WsAmendOrder(contextGenerate(), arg)
-	require.ErrorIs(t, err, errMissingInstrumentID)
-
-	arg.InstrumentID = spotTP.String()
-	_, err = ok.WsAmendOrder(contextGenerate(), arg)
-	require.ErrorIs(t, err, order.ErrOrderIDNotSet)
-
-	arg.OrderID = "1234"
-	_, err = ok.WsAmendOrder(contextGenerate(), arg)
-	require.ErrorIs(t, err, errInvalidNewSizeOrPriceInformation)
-
-	sharedtestvalues.SkipTestIfCredentialsUnset(t, ok, canManipulateRealOrders)
-	result, err := ok.WsAmendOrder(contextGenerate(), &AmendOrderRequestParams{
-		InstrumentID: spotTP.String(),
-		OrderID:      "2510789768709120",
-		NewQuantity:  1234,
-	})
-	require.NoError(t, err)
-	assert.NotNil(t, result)
-}
-
-func TestWsAmendMultipleOrders(t *testing.T) {
-	t.Parallel()
-	arg := AmendOrderRequestParams{
-		CancelOnFail: true,
-	}
-	_, err := ok.WsAmendMultipleOrders(contextGenerate(), []AmendOrderRequestParams{arg})
-	require.ErrorIs(t, err, errMissingInstrumentID)
-
-	arg.InstrumentID = "DCR-BTC"
-	_, err = ok.WsAmendMultipleOrders(contextGenerate(), []AmendOrderRequestParams{arg})
-	require.ErrorIs(t, err, order.ErrOrderIDNotSet)
-
-	arg.OrderID = "2510789768709120"
-	_, err = ok.WsAmendMultipleOrders(contextGenerate(), []AmendOrderRequestParams{arg})
-	require.ErrorIs(t, err, errInvalidNewSizeOrPriceInformation)
-
-	sharedtestvalues.SkipTestIfCredentialsUnset(t, ok, canManipulateRealOrders)
-	result, err := ok.WsAmendMultipleOrders(contextGenerate(), []AmendOrderRequestParams{
-		{
-			InstrumentID: "DCR-BTC",
-			OrderID:      "2510789768709120",
-			NewPrice:     1233324.332,
-			NewQuantity:  1234,
-		},
-	})
-	require.NoError(t, err)
-	assert.NotNil(t, result)
-}
-
-func TestWsMassCancelOrders(t *testing.T) {
-	t.Parallel()
-	_, err := ok.WsMassCancelOrders(contextGenerate(), []CancelMassReqParam{{}})
-	require.ErrorIs(t, err, common.ErrEmptyParams)
-
-	_, err = ok.WsMassCancelOrders(contextGenerate(), []CancelMassReqParam{{InstrumentFamily: "BTC-USD"}})
-	require.ErrorIs(t, err, errInvalidInstrumentType)
-
-	_, err = ok.WsMassCancelOrders(contextGenerate(), []CancelMassReqParam{{InstrumentType: "OPTION"}})
-	require.ErrorIs(t, err, errInstrumentFamilyRequired)
-
-	sharedtestvalues.SkipTestIfCredentialsUnset(t, ok, canManipulateRealOrders)
-	result, err := ok.WsMassCancelOrders(contextGenerate(), []CancelMassReqParam{
-		{
-			InstrumentType:   "OPTION",
-			InstrumentFamily: "BTC-USD",
-		},
-	})
-	require.NoError(t, err)
-	assert.NotNil(t, result)
-}
-
-func TestWsPositionChannel(t *testing.T) {
-	t.Parallel()
-	sharedtestvalues.SkipTestIfCredentialsUnset(t, ok)
-	err := ok.WsPositionChannel(contextGenerate(), "subscribe", asset.Options, currency.NewPair(currency.USD, currency.BTC))
-	assert.NoError(t, err)
-}
-
-func TestBalanceAndPositionSubscription(t *testing.T) {
-	t.Parallel()
-	sharedtestvalues.SkipTestIfCredentialsUnset(t, ok)
-	err := ok.BalanceAndPositionSubscription(contextGenerate(), "subscribe", "1234")
-	require.NoError(t, err)
-	err = ok.BalanceAndPositionSubscription(contextGenerate(), "unsubscribe", "1234")
-	assert.NoError(t, err)
-}
-
-func TestWsOrderChannel(t *testing.T) {
-	t.Parallel()
-	sharedtestvalues.SkipTestIfCredentialsUnset(t, ok)
-	err := ok.WsOrderChannel(contextGenerate(), "subscribe", asset.Margin, currency.NewPair(currency.SOL, currency.USDT), "")
-	require.NoError(t, err)
-	err = ok.WsOrderChannel(contextGenerate(), "unsubscribe", asset.Margin, currency.NewPair(currency.SOL, currency.USDT), "")
-	assert.NoError(t, err)
-}
-
-func TestAlgoOrdersSubscription(t *testing.T) {
-	t.Parallel()
-	sharedtestvalues.SkipTestIfCredentialsUnset(t, ok)
-	err := ok.AlgoOrdersSubscription(contextGenerate(), "subscribe", asset.PerpetualSwap, currency.NewPair(currency.SOL, currency.NewCode("USD-SWAP")))
-	require.NoError(t, err)
-	err = ok.AlgoOrdersSubscription(contextGenerate(), "unsubscribe", asset.PerpetualSwap, currency.NewPair(currency.SOL, currency.NewCode("USD-SWAP")))
-	assert.NoError(t, err)
-}
-
-func TestAdvanceAlgoOrdersSubscription(t *testing.T) {
-	t.Parallel()
-	sharedtestvalues.SkipTestIfCredentialsUnset(t, ok)
-	err := ok.AdvanceAlgoOrdersSubscription(contextGenerate(), "subscribe", asset.PerpetualSwap, currency.NewPair(currency.SOL, currency.NewCode("USD-SWAP")), "")
-	require.NoError(t, err)
-	err = ok.AdvanceAlgoOrdersSubscription(contextGenerate(), "unsubscribe", asset.PerpetualSwap, currency.NewPair(currency.SOL, currency.NewCode("USD-SWAP")), "")
-	assert.NoError(t, err)
-}
-
-func TestPositionRiskWarningSubscription(t *testing.T) {
-	t.Parallel()
-	sharedtestvalues.SkipTestIfCredentialsUnset(t, ok)
-	err := ok.PositionRiskWarningSubscription(contextGenerate(), "subscribe", asset.PerpetualSwap, currency.NewPair(currency.SOL, currency.NewCode("USD-SWAP")))
-	require.NoError(t, err)
-	err = ok.PositionRiskWarningSubscription(contextGenerate(), "unsubscribe", asset.PerpetualSwap, currency.NewPair(currency.SOL, currency.NewCode("USD-SWAP")))
-	assert.NoError(t, err)
-}
-
-func TestAccountGreeksSubscription(t *testing.T) {
-	t.Parallel()
-	sharedtestvalues.SkipTestIfCredentialsUnset(t, ok)
-	err := ok.AccountGreeksSubscription(contextGenerate(), "subscribe", currency.NewPair(currency.SOL, currency.USD))
-	require.NoError(t, err)
-	err = ok.AccountGreeksSubscription(contextGenerate(), "unsubscribe", currency.NewPair(currency.SOL, currency.USD))
-	assert.NoError(t, err)
-}
-
-func TestRFQSubscription(t *testing.T) {
-	t.Parallel()
-	sharedtestvalues.SkipTestIfCredentialsUnset(t, ok)
-	err := ok.RFQSubscription(contextGenerate(), "subscribe", "")
-	require.NoError(t, err)
-	err = ok.RFQSubscription(contextGenerate(), "unsubscribe", "")
-	assert.NoError(t, err)
-}
-
-func TestQuotesSubscription(t *testing.T) {
-	t.Parallel()
-	sharedtestvalues.SkipTestIfCredentialsUnset(t, ok)
-	err := ok.QuotesSubscription(contextGenerate(), "subscribe")
-	require.NoError(t, err)
-	err = ok.QuotesSubscription(contextGenerate(), "unsubscribe")
-	assert.NoError(t, err)
-}
-
-func TestStructureBlockTradesSubscription(t *testing.T) {
-	t.Parallel()
-	sharedtestvalues.SkipTestIfCredentialsUnset(t, ok)
-	err := ok.StructureBlockTradesSubscription(contextGenerate(), "subscribe")
-	require.NoError(t, err)
-	err = ok.StructureBlockTradesSubscription(contextGenerate(), "unsubscribe")
-	assert.NoError(t, err)
-}
-
-func TestSpotGridAlgoOrdersSubscription(t *testing.T) {
-	t.Parallel()
-	sharedtestvalues.SkipTestIfCredentialsUnset(t, ok)
-	err := ok.SpotGridAlgoOrdersSubscription(contextGenerate(), "subscribe", asset.Empty, currency.EMPTYPAIR, "")
-	require.NoError(t, err)
-	err = ok.SpotGridAlgoOrdersSubscription(contextGenerate(), "unsubscribe", asset.Empty, currency.EMPTYPAIR, "")
-	assert.NoError(t, err)
-}
-
-func TestContractGridAlgoOrders(t *testing.T) {
-	t.Parallel()
-	sharedtestvalues.SkipTestIfCredentialsUnset(t, ok)
-	err := ok.ContractGridAlgoOrders(contextGenerate(), "subscribe", asset.Empty, currency.EMPTYPAIR, "")
-	require.NoError(t, err)
-	err = ok.ContractGridAlgoOrders(contextGenerate(), "unsubscribe", asset.Empty, currency.EMPTYPAIR, "")
-	assert.NoError(t, err)
-}
-
-func TestGridPositionsSubscription(t *testing.T) {
-	t.Parallel()
-	sharedtestvalues.SkipTestIfCredentialsUnset(t, ok)
-	err := ok.GridPositionsSubscription(contextGenerate(), "subscribe", "1234")
-	require.NoError(t, err)
-	err = ok.GridPositionsSubscription(contextGenerate(), "unsubscribe", "1234")
-	assert.NoError(t, err)
-}
-
-func TestGridSubOrders(t *testing.T) {
-	t.Parallel()
-	sharedtestvalues.SkipTestIfCredentialsUnset(t, ok)
-	err := ok.GridSubOrders(contextGenerate(), "subscribe", "")
-	require.NoError(t, err)
-	err = ok.GridSubOrders(contextGenerate(), "unsubscribe", "")
-	assert.NoError(t, err)
-}
-
->>>>>>> c9bead8f
 func TestGetServerTime(t *testing.T) {
 	t.Parallel()
 	result, err := ok.GetServerTime(contextGenerate(), asset.Empty)
@@ -5010,11 +4493,7 @@
 	require.ErrorIs(t, err, asset.ErrNotSupported)
 
 	for _, a := range []asset.Item{asset.Futures, asset.PerpetualSwap, asset.Spread} {
-<<<<<<< HEAD
 		result, err := ok.GetFuturesContractDetails(contextGenerate(), a)
-=======
-		result, err := ok.GetFuturesContractDetails(t.Context(), a)
->>>>>>> c9bead8f
 		require.NoError(t, err)
 		require.NotNil(t, result)
 	}
