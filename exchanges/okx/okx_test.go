--- conflicted
+++ resolved
@@ -435,13 +435,8 @@
 	_, err = ok.GetDeliveryHistory(contextGenerate(), instTypeFutures, "", "", time.Time{}, time.Time{}, 3)
 	require.ErrorIs(t, err, errInstrumentFamilyOrUnderlyingRequired)
 
-<<<<<<< HEAD
-	_, err = ok.GetDeliveryHistory(contextGenerate(), instTypeFutures, "BTC-USDT", "", time.Time{}, time.Time{}, 345)
+	_, err = ok.GetDeliveryHistory(contextGenerate(), instTypeFutures, btcusdt, "", time.Time{}, time.Time{}, 345)
 	require.ErrorIs(t, err, errExceedLimit)
-=======
-	_, err = ok.GetDeliveryHistory(contextGenerate(), instTypeFutures, btcusdt, "", time.Time{}, time.Time{}, 345)
-	require.ErrorIs(t, err, errLimitValueExceedsMaxOf100)
->>>>>>> c2bb050e
 
 	result, err := ok.GetDeliveryHistory(contextGenerate(), instTypeFutures, btcusdt, "", time.Time{}, time.Time{}, 3)
 	require.NoError(t, err)
@@ -588,13 +583,8 @@
 	_, err := ok.GetPositionTiers(contextGenerate(), "", "cross", btcusdt, "", "", "", currency.ETH)
 	require.ErrorIs(t, err, errInvalidInstrumentType)
 
-<<<<<<< HEAD
-	_, err = ok.GetPositionTiers(contextGenerate(), instTypeFutures, "", "BTC-USDT", "", "", "", currency.ETH)
+	_, err = ok.GetPositionTiers(contextGenerate(), instTypeFutures, "", btcusdt, "", "", "", currency.ETH)
 	require.ErrorIs(t, err, errInvalidTradeModeValue)
-=======
-	_, err = ok.GetPositionTiers(contextGenerate(), instTypeFutures, "", btcusdt, "", "", "", currency.ETH)
-	require.ErrorIs(t, err, errInvalidTradeMode)
->>>>>>> c2bb050e
 
 	_, err = ok.GetPositionTiers(contextGenerate(), instTypeFutures, "cross", "", "", "", "", currency.EMPTYCODE)
 	require.ErrorIs(t, err, errInstrumentFamilyOrUnderlyingRequired)
