package okx

import (
	"context"
	"errors"
	"fmt"
	"log"
	"os"
	"slices"
	"strings"
	"sync"
	"testing"
	"time"

	"github.com/stretchr/testify/assert"
	"github.com/stretchr/testify/require"
	"github.com/thrasher-corp/gocryptotrader/common"
	"github.com/thrasher-corp/gocryptotrader/common/key"
	"github.com/thrasher-corp/gocryptotrader/core"
	"github.com/thrasher-corp/gocryptotrader/currency"
	"github.com/thrasher-corp/gocryptotrader/encoding/json"
	"github.com/thrasher-corp/gocryptotrader/exchange/order/limits"
	exchange "github.com/thrasher-corp/gocryptotrader/exchanges"
	"github.com/thrasher-corp/gocryptotrader/exchanges/asset"
	"github.com/thrasher-corp/gocryptotrader/exchanges/collateral"
	"github.com/thrasher-corp/gocryptotrader/exchanges/fundingrate"
	"github.com/thrasher-corp/gocryptotrader/exchanges/futures"
	"github.com/thrasher-corp/gocryptotrader/exchanges/kline"
	"github.com/thrasher-corp/gocryptotrader/exchanges/margin"
	"github.com/thrasher-corp/gocryptotrader/exchanges/order"
	"github.com/thrasher-corp/gocryptotrader/exchanges/orderbook"
	"github.com/thrasher-corp/gocryptotrader/exchanges/request"
	"github.com/thrasher-corp/gocryptotrader/exchanges/sharedtestvalues"
	"github.com/thrasher-corp/gocryptotrader/exchanges/subscription"
	"github.com/thrasher-corp/gocryptotrader/exchanges/trade"
	testexch "github.com/thrasher-corp/gocryptotrader/internal/testing/exchange"
	testsubs "github.com/thrasher-corp/gocryptotrader/internal/testing/subscriptions"
	"github.com/thrasher-corp/gocryptotrader/portfolio/withdraw"
)

// Please supply your own keys here to do authenticated endpoint testing
const (
	apiKey                  = ""
	apiSecret               = ""
	passphrase              = ""
	canManipulateRealOrders = false
	useTestNet              = false
)

var (
	e *Exchange

	leadTraderUniqueID string
	loadLeadTraderOnce sync.Once
	errSyncLeadTrader  error

	mainPair          = currency.NewPairWithDelimiter("BTC", "USDT", "-") // Is used for spot, margin symbols and underlying contracts
	optionsPair       = currency.NewPairWithDelimiter("BTC", "USD", "-")
	perpetualSwapPair = currency.NewPairWithDelimiter("BTC", "USDT-SWAP", "-")
	spreadPair        = currency.NewPairWithDelimiter("BTC-USDT", "BTC-USDT-SWAP", "_")
)

func TestMain(m *testing.M) {
	e = new(Exchange)
	if err := testexch.Setup(e); err != nil {
		log.Fatalf("Okx Setup error: %s", err)
	}

	if apiKey != "" && apiSecret != "" && passphrase != "" {
		e.API.AuthenticatedSupport = true
		e.API.AuthenticatedWebsocketSupport = true
		e.SetCredentials(apiKey, apiSecret, passphrase, "", "", "")
		e.Websocket.SetCanUseAuthenticatedEndpoints(true)
	}

	os.Exit(m.Run())
}

func syncLeadTraderUniqueID(t *testing.T) error {
	t.Helper()

	if useTestNet {
		t.Skip("Testnet does not support lead trader API")
	}

	loadLeadTraderOnce.Do(func() {
		result, err := e.GetLeadTradersRanks(contextGenerate(), &LeadTraderRanksRequest{
			InstrumentType: instTypeSwap,
			SortType:       "pnl_ratio",
			HasVacancy:     true,
			Limit:          10,
		})
		if err != nil {
			errSyncLeadTrader = fmt.Errorf("GetLeadTradersRanks failed: %s", err)
			return
		}
		if len(result) == 0 {
			errSyncLeadTrader = errors.New("no lead trader found")
			return
		}
		if len(result[0].Ranks) == 0 {
			errSyncLeadTrader = errors.New("could not load lead traders ranks")
			return
		}

		leadTraderUniqueID = result[0].Ranks[0].UniqueCode
	})

	return errSyncLeadTrader
}

// contextGenerate sends an optional value to allow test requests
// named this way, so it shows up in auto-complete and reminds you to use it
func contextGenerate() context.Context {
	return context.WithValue(context.Background(), testNetVal, useTestNet)
}

func TestGetTickers(t *testing.T) {
	t.Parallel()

	testexch.UpdatePairsOnce(t, e)
	pairs, err := e.GetAvailablePairs(asset.Options)
	require.NoError(t, err, "GetAvailablePairs must not error")
	require.NotEmpty(t, pairs, "GetAvailablePairs must not return empty pairs")

	instFamily, err := e.instrumentFamilyFromInstID(instTypeOption, pairs[0].String())
	require.NoError(t, err, "instrumentFamilyFromInstID must not error")

	_, err = e.GetTickers(contextGenerate(), "", "", instFamily)
	require.ErrorIs(t, err, errInvalidInstrumentType)

	result, err := e.GetTickers(contextGenerate(), instTypeOption, "", instFamily)
	require.NoError(t, err)
	assert.NotNil(t, result)
}

func TestGetIndexTicker(t *testing.T) {
	t.Parallel()
	_, err := e.GetIndexTickers(contextGenerate(), currency.EMPTYCODE, "")
	require.ErrorIs(t, err, errEitherInstIDOrCcyIsRequired)

	result, err := e.GetIndexTickers(contextGenerate(), currency.USDT, "")
	require.NoError(t, err)
	assert.NotNil(t, result)
}

func TestGetTicker(t *testing.T) {
	t.Parallel()
	_, err := e.GetTicker(contextGenerate(), "")
	require.ErrorIs(t, err, errMissingInstrumentID)

	result, err := e.GetTicker(contextGenerate(), perpetualSwapPair.String())
	require.NoError(t, err)
	assert.NotNil(t, result)
}

func TestGetPremiumHistory(t *testing.T) {
	t.Parallel()
	_, err := e.GetPremiumHistory(contextGenerate(), "", time.Time{}, time.Time{}, 10)
	require.ErrorIs(t, err, errMissingInstrumentID)

	result, err := e.GetPremiumHistory(contextGenerate(), perpetualSwapPair.String(), time.Time{}, time.Time{}, 10)
	require.NoError(t, err)
	assert.NotNil(t, result)
}

func TestGetOrderBookDepth(t *testing.T) {
	t.Parallel()
	_, err := e.GetOrderBookDepth(contextGenerate(), "", 400)
	require.ErrorIs(t, err, errMissingInstrumentID)

	result, err := e.GetOrderBookDepth(contextGenerate(), mainPair.String(), 400)
	require.NoError(t, err)
	assert.NotNil(t, result)
}

func TestGetCandlesticks(t *testing.T) {
	t.Parallel()
	_, err := e.GetCandlesticks(contextGenerate(), "", kline.OneHour, time.Now().Add(-time.Minute*2), time.Now(), 2)
	require.ErrorIs(t, err, errMissingInstrumentID)

	result, err := e.GetCandlesticks(contextGenerate(), mainPair.String(), kline.OneHour, time.Now().Add(-time.Hour), time.Now(), 2)
	require.NoError(t, err)
	assert.NotNil(t, result)
}

func TestGetCandlesticksHistory(t *testing.T) {
	t.Parallel()
	_, err := e.GetCandlesticksHistory(contextGenerate(), "", kline.OneHour, time.Unix(time.Now().Unix()-int64(time.Minute), 3), time.Now(), 3)
	require.ErrorIs(t, err, errMissingInstrumentID)

	result, err := e.GetCandlesticksHistory(contextGenerate(), mainPair.String(), kline.OneHour, time.Unix(time.Now().Unix()-int64(time.Minute), 3), time.Now(), 3)
	require.NoError(t, err)
	assert.NotNil(t, result)
}

func TestGetTrades(t *testing.T) {
	t.Parallel()
	_, err := e.GetTrades(contextGenerate(), "", 3)
	require.ErrorIs(t, err, errMissingInstrumentID)

	result, err := e.GetTrades(contextGenerate(), mainPair.String(), 3)
	require.NoError(t, err)
	assert.NotNil(t, result)
}

func TestGetTradeHistory(t *testing.T) {
	t.Parallel()
	_, err := e.GetTradesHistory(contextGenerate(), "", "", "", 2)
	require.ErrorIs(t, err, errMissingInstrumentID)

	result, err := e.GetTradesHistory(contextGenerate(), mainPair.String(), "", "", 2)
	require.NoError(t, err)
	assert.NotNil(t, result)
}

func TestGetOptionTradesByInstrumentFamily(t *testing.T) {
	t.Parallel()
	_, err := e.GetOptionTradesByInstrumentFamily(contextGenerate(), "")
	require.ErrorIs(t, err, errInstrumentFamilyRequired)

	result, err := e.GetOptionTradesByInstrumentFamily(contextGenerate(), optionsPair.String())
	require.NoError(t, err)
	assert.NotNil(t, result)
}

func TestGetOptionTrades(t *testing.T) {
	t.Parallel()
	_, err := e.GetOptionTrades(contextGenerate(), "", "", "C")
	require.ErrorIs(t, err, errInstrumentIDorFamilyRequired)

	result, err := e.GetOptionTrades(contextGenerate(), "", optionsPair.String(), "C")
	require.NoError(t, err)
	assert.NotNil(t, result)
}

func TestGet24HTotalVolume(t *testing.T) {
	t.Parallel()
	result, err := e.Get24HTotalVolume(contextGenerate())
	require.NoError(t, err)
	assert.NotNil(t, result)
}

func TestGetOracle(t *testing.T) {
	t.Parallel()
	t.Skip("Skipping test: The server endpoint has a rate-limiting issue that needs to be fixed.")
	result, err := e.GetOracle(contextGenerate())
	require.NoError(t, err)
	assert.NotNil(t, result)
}

func TestGetExchangeRate(t *testing.T) {
	t.Parallel()
	result, err := e.GetExchangeRate(contextGenerate())
	require.NoError(t, err)
	assert.NotNil(t, result)
}

func TestGetIndexComponents(t *testing.T) {
	t.Parallel()
	_, err := e.GetIndexComponents(contextGenerate(), "")
	require.ErrorIs(t, err, errIndexComponentNotFound)

	result, err := e.GetIndexComponents(contextGenerate(), mainPair.String())
	require.NoError(t, err)
	require.NotNil(t, result)
	assert.NotEmpty(t, result.Index, "Index should not be empty")
	assert.NotEmpty(t, result.Components, "Components should not be empty")
}

func TestGetBlockTickers(t *testing.T) {
	t.Parallel()
	_, err := e.GetBlockTickers(contextGenerate(), "", "")
	require.ErrorIs(t, err, errInvalidInstrumentType)

	result, err := e.GetBlockTickers(contextGenerate(), "SWAP", "")
	require.NoError(t, err)
	assert.NotNil(t, result)
}

func TestGetBlockTicker(t *testing.T) {
	t.Parallel()
	_, err := e.GetBlockTicker(contextGenerate(), "")
	require.ErrorIs(t, err, errMissingInstrumentID)

	result, err := e.GetBlockTicker(contextGenerate(), mainPair.String())
	require.NoError(t, err)
	assert.NotNil(t, result)
}

func TestGetBlockTrade(t *testing.T) {
	t.Parallel()
	_, err := e.GetPublicBlockTrades(contextGenerate(), "")
	require.ErrorIs(t, err, errMissingInstrumentID)

	trades, err := e.GetPublicBlockTrades(contextGenerate(), mainPair.String())
	require.NoError(t, err)
	if assert.NotEmpty(t, trades, "Should get some block trades") {
		trade := trades[0]
		assert.Equal(t, mainPair.String(), trade.InstrumentID, "InstrumentID should have correct value")
		assert.NotEmpty(t, trade.TradeID, "TradeID should not be empty")
		assert.Positive(t, trade.Price.Float64(), "Price should have a positive value")
		assert.Positive(t, trade.Size.Float64(), "Size should have a positive value")
		assert.Contains(t, []order.Side{order.Buy, order.Sell}, trade.Side, "Side should be a side")
		assert.WithinRange(t, trade.Timestamp.Time(), time.Now().Add(time.Hour*-24*90), time.Now(), "Timestamp should be within last 90 days")
	}

	testexch.UpdatePairsOnce(t, e)

	pairs, err := e.GetAvailablePairs(asset.Options)
	require.NoError(t, err)
	require.NotEmpty(t, pairs)

	publicTrades, err := e.GetPublicRFQTrades(contextGenerate(), "", "", 100)
	require.NoError(t, err)

	tested := false
LOOP:
	for _, trade := range publicTrades {
		for _, leg := range trade.Legs {
			p, err := e.MatchSymbolWithAvailablePairs(leg.InstrumentID, asset.Options, true)
			if err != nil {
				continue
			}

			trades, err = e.GetPublicBlockTrades(contextGenerate(), p.String())
			require.NoError(t, err, "GetBlockTrades must not error on Options")
			for _, trade := range trades {
				assert.Equal(t, p.String(), trade.InstrumentID, "InstrumentID should have correct value")
				assert.NotEmpty(t, trade.TradeID, "TradeID should not be empty")
				assert.Positive(t, trade.Price.Float64(), "Price should have a positive value")
				assert.Positive(t, trade.Size.Float64(), "Size should have a positive value")
				assert.Contains(t, []order.Side{order.Buy, order.Sell}, trade.Side, "Side should be a side")
				assert.GreaterOrEqual(t, trade.FillVolatility.Float64(), float64(0), "FillVolatility should not be negative")
				assert.Positive(t, trade.ForwardPrice.Float64(), "ForwardPrice should have a positive value")
				assert.Positive(t, trade.IndexPrice.Float64(), "IndexPrice should have a positive value")
				assert.Positive(t, trade.MarkPrice.Float64(), "MarkPrice should have a positive value")
				assert.NotEmpty(t, trade.Timestamp, "Timestamp should not be empty")
				tested = true
				break LOOP
			}
		}
	}
	assert.True(t, tested, "Should find at least one BlockTrade somewhere")
}

func TestGetInstrument(t *testing.T) {
	t.Parallel()
	_, err := e.GetInstruments(contextGenerate(), &InstrumentsFetchParams{Underlying: mainPair.String()})
	assert.ErrorIs(t, err, errInvalidInstrumentType)

	_, err = e.GetInstruments(contextGenerate(), &InstrumentsFetchParams{
		InstrumentType: instTypeOption, Underlying: "",
	})
	assert.ErrorIs(t, err, errInstrumentFamilyOrUnderlyingRequired)

	resp, err := e.GetInstruments(contextGenerate(), &InstrumentsFetchParams{
		InstrumentType: instTypeFutures,
		Underlying:     "SOL-USD",
	})
	require.NoError(t, err)
	assert.Empty(t, resp, "Should get back no instruments for SOL-USD futures")

	result, err := e.GetInstruments(contextGenerate(), &InstrumentsFetchParams{
		InstrumentType: instTypeSpot,
	})
	require.NoError(t, err)
	assert.NotNil(t, result)

	_, err = e.GetInstruments(contextGenerate(), &InstrumentsFetchParams{
		InstrumentType: instTypeSwap,
		Underlying:     mainPair.String(),
	})
	assert.NoError(t, err)
	assert.NotNil(t, result)
}

func TestGetDeliveryHistory(t *testing.T) {
	t.Parallel()
	_, err := e.GetDeliveryHistory(contextGenerate(), "", mainPair.String(), "", time.Time{}, time.Time{}, 3)
	require.ErrorIs(t, err, errInvalidInstrumentType)

	_, err = e.GetDeliveryHistory(contextGenerate(), instTypeFutures, "", "", time.Time{}, time.Time{}, 3)
	require.ErrorIs(t, err, errInstrumentFamilyOrUnderlyingRequired)

	_, err = e.GetDeliveryHistory(contextGenerate(), instTypeFutures, mainPair.String(), "", time.Time{}, time.Time{}, 345)
	require.ErrorIs(t, err, errLimitValueExceedsMaxOf100)

	result, err := e.GetDeliveryHistory(contextGenerate(), instTypeFutures, mainPair.String(), "", time.Time{}, time.Time{}, 3)
	require.NoError(t, err)
	assert.NotNil(t, result)
}

func TestGetOpenInterestData(t *testing.T) {
	t.Parallel()
	_, err := e.GetOpenInterestData(contextGenerate(), "", mainPair.String(), "", "")
	require.ErrorIs(t, err, errInvalidInstrumentType)

	_, err = e.GetOpenInterestData(contextGenerate(), instTypeOption, "", "", "")
	require.ErrorIs(t, err, errInstrumentFamilyOrUnderlyingRequired)

	testexch.UpdatePairsOnce(t, e)
	p, err := e.GetAvailablePairs(asset.Options)
	require.NoError(t, err, "GetAvailablePairs must not error")
	require.NotEmpty(t, p, "GetAvailablePairs must not return empty pairs")

	uly, err := e.underlyingFromInstID(instTypeOption, p[0].String())
	require.NoError(t, err)

	result, err := e.GetOpenInterestData(contextGenerate(), instTypeOption, uly, optionsPair.String(), p[0].String())
	require.NoError(t, err)
	assert.NotNil(t, result)
}

// Only being used for testing purposes and unexported
func (e *Exchange) underlyingFromInstID(instrumentType, instID string) (string, error) {
	e.instrumentsInfoMapLock.Lock()
	defer e.instrumentsInfoMapLock.Unlock()
	if instrumentType != "" {
		insts, okay := e.instrumentsInfoMap[instrumentType]
		if !okay {
			return "", errInvalidInstrumentType
		}
		for a := range insts {
			if insts[a].InstrumentID.String() == instID {
				return insts[a].Underlying, nil
			}
		}
	} else {
		for _, insts := range e.instrumentsInfoMap {
			for a := range insts {
				if insts[a].InstrumentID.String() == instID {
					return insts[a].Underlying, nil
				}
			}
		}
	}
	return "", fmt.Errorf("underlying not found for instrument %s", instID)
}

func TestGetSingleFundingRate(t *testing.T) {
	t.Parallel()
	_, err := e.GetSingleFundingRate(contextGenerate(), "")
	require.ErrorIs(t, err, errMissingInstrumentID)

	result, err := e.GetSingleFundingRate(contextGenerate(), perpetualSwapPair.String())
	require.NoError(t, err)
	assert.NotNil(t, result)
}

func TestGetFundingRateHistory(t *testing.T) {
	t.Parallel()
	_, err := e.GetFundingRateHistory(contextGenerate(), "", time.Time{}, time.Time{}, 2)
	require.ErrorIs(t, err, errMissingInstrumentID)

	result, err := e.GetFundingRateHistory(contextGenerate(), perpetualSwapPair.String(), time.Time{}, time.Time{}, 2)
	require.NoError(t, err)
	assert.NotNil(t, result)
}

func TestGetLimitPrice(t *testing.T) {
	t.Parallel()
	_, err := e.GetLimitPrice(contextGenerate(), "")
	require.ErrorIs(t, err, errMissingInstrumentID)

	result, err := e.GetLimitPrice(contextGenerate(), perpetualSwapPair.String())
	require.NoError(t, err)
	assert.NotNil(t, result)
}

func TestGetOptionMarketData(t *testing.T) {
	t.Parallel()
	_, err := e.GetOptionMarketData(contextGenerate(), "", "", time.Time{})
	require.ErrorIs(t, err, errInstrumentFamilyOrUnderlyingRequired)

	result, err := e.GetOptionMarketData(contextGenerate(), "BTC-USD", "", time.Time{})
	require.NoError(t, err)
	assert.NotNil(t, result)
}

func TestGetEstimatedDeliveryPrice(t *testing.T) {
	t.Parallel()
	_, err := e.GetEstimatedDeliveryPrice(contextGenerate(), "")
	require.ErrorIs(t, err, errMissingInstrumentID)

	testexch.UpdatePairsOnce(t, e)
	p, err := e.GetAvailablePairs(asset.Futures)
	require.NoError(t, err, "GetAvailablePairs must not error")
	require.NotEmpty(t, p, "GetAvailablePairs must not return empty pairs")

	result, err := e.GetEstimatedDeliveryPrice(contextGenerate(), p[0].String())
	require.NoError(t, err)
	assert.NotNil(t, result)
}

func TestGetDiscountRateAndInterestFreeQuota(t *testing.T) {
	t.Parallel()
	result, err := e.GetDiscountRateAndInterestFreeQuota(contextGenerate(), currency.EMPTYCODE, 0)
	require.NoError(t, err)
	assert.NotNil(t, result)
}

func TestGetSystemTime(t *testing.T) {
	t.Parallel()
	result, err := e.GetSystemTime(contextGenerate())
	require.NoError(t, err)
	assert.NotNil(t, result)
	assert.False(t, result.Time().IsZero(), "GetSystemTime should not return a zero time")
}

func TestGetLiquidationOrders(t *testing.T) {
	t.Parallel()

	result, err := e.GetLiquidationOrders(contextGenerate(), &LiquidationOrderRequestParams{
		InstrumentType: instTypeMargin,
		Underlying:     mainPair.String(),
		Currency:       currency.BTC,
		Limit:          2,
	})
	require.NoError(t, err)
	assert.NotNil(t, result)
}

func TestGetMarkPrice(t *testing.T) {
	t.Parallel()
	_, err := e.GetMarkPrice(contextGenerate(), "", "", "", mainPair.String())
	require.ErrorIs(t, err, errInvalidInstrumentType)

	result, err := e.GetMarkPrice(contextGenerate(), "MARGIN", "", "", "")
	require.NoError(t, err)
	assert.NotNil(t, result)
}

func TestGetPositionTiers(t *testing.T) {
	t.Parallel()
	_, err := e.GetPositionTiers(contextGenerate(), "", "cross", mainPair.String(), "", "", "", currency.ETH)
	require.ErrorIs(t, err, errInvalidInstrumentType)

	_, err = e.GetPositionTiers(contextGenerate(), instTypeFutures, "", mainPair.String(), "", "", "", currency.ETH)
	require.ErrorIs(t, err, errInvalidTradeMode)

	_, err = e.GetPositionTiers(contextGenerate(), instTypeFutures, "cross", "", "", "", "", currency.EMPTYCODE)
	require.ErrorIs(t, err, errInstrumentFamilyOrUnderlyingRequired)

	_, err = e.GetPositionTiers(contextGenerate(), instTypeFutures, "cross", mainPair.String(), "", "", "", currency.EMPTYCODE)
	require.ErrorIs(t, err, errEitherInstIDOrCcyIsRequired)

	result, err := e.GetPositionTiers(contextGenerate(), instTypeFutures, "cross", mainPair.String(), "", "", "", currency.ETH)
	require.NoError(t, err)
	assert.NotNil(t, result)
}

func TestGetInterestRateAndLoanQuota(t *testing.T) {
	t.Parallel()
	result, err := e.GetInterestRateAndLoanQuota(contextGenerate())
	require.NoError(t, err)
	assert.NotNil(t, result)
}

func TestGetInterestRateAndLoanQuotaForVIPLoans(t *testing.T) {
	t.Parallel()
	result, err := e.GetInterestRateAndLoanQuotaForVIPLoans(contextGenerate())
	require.NoError(t, err)
	assert.NotNil(t, result)
}

func TestGetPublicUnderlyings(t *testing.T) {
	t.Parallel()
	_, err := e.GetPublicUnderlyings(contextGenerate(), "")
	require.ErrorIs(t, err, errInvalidInstrumentType)

	result, err := e.GetPublicUnderlyings(contextGenerate(), instTypeFutures)
	require.NoError(t, err)
	require.NotNil(t, result)
	assert.NotEmpty(t, result)
}

func TestGetInsuranceFundInformation(t *testing.T) {
	t.Parallel()
	_, err := e.GetInsuranceFundInformation(contextGenerate(), &InsuranceFundInformationRequestParams{})
	require.ErrorIs(t, err, common.ErrEmptyParams)

	arg := &InsuranceFundInformationRequestParams{Limit: 2}
	_, err = e.GetInsuranceFundInformation(contextGenerate(), arg)
	require.ErrorIs(t, err, errInvalidInstrumentType)

	arg.InstrumentType = instTypeSwap
	_, err = e.GetInsuranceFundInformation(contextGenerate(), arg)
	require.ErrorIs(t, err, errInstrumentFamilyOrUnderlyingRequired)

	arg.Underlying = mainPair.String()
	r, err := e.GetInsuranceFundInformation(contextGenerate(), arg)
	assert.NoError(t, err)
	assert.Positive(t, r.Total, "Total should be positive")
	assert.NotEmpty(t, r.Details, "Should have some details")
	for _, d := range r.Details {
		assert.Positive(t, d.Balance, "Balance should be positive")
		assert.NotEmpty(t, d.InsuranceType, "Type should not be empty")
		assert.Positive(t, d.Timestamp, "Timestamp should be positive")
	}

	r, err = e.GetInsuranceFundInformation(contextGenerate(), &InsuranceFundInformationRequestParams{
		InstrumentType: instTypeFutures,
		Underlying:     mainPair.String(),
		Limit:          2,
	})
	assert.NoError(t, err)
	assert.Positive(t, r.Total, "Total should be positive")
	assert.NotEmpty(t, r.Details, "Should have some details")
	for _, d := range r.Details {
		assert.Positive(t, d.Balance, "Balance should be positive")
		assert.NotEmpty(t, d.InsuranceType, "Type should not be empty")
		assert.Positive(t, d.Timestamp, "Timestamp should be positive")
	}
}

func TestCurrencyUnitConvert(t *testing.T) {
	t.Parallel()
	_, err := e.CurrencyUnitConvert(contextGenerate(), "", 1, 3500, 1, currency.EMPTYCODE, false)
	require.ErrorIs(t, err, errMissingInstrumentID)

	_, err = e.CurrencyUnitConvert(contextGenerate(), perpetualSwapPair.String(), 0, 3500, 1, currency.EMPTYCODE, false)
	require.ErrorIs(t, err, errMissingQuantity)

	result, err := e.CurrencyUnitConvert(contextGenerate(), perpetualSwapPair.String(), 1, 3500, 1, currency.EMPTYCODE, false)
	require.NoError(t, err)
	assert.NotNil(t, result)
}

// Trading related endpoints test functions.
func TestGetSupportCoins(t *testing.T) {
	t.Parallel()
	result, err := e.GetSupportCoins(contextGenerate())
	require.NoError(t, err)
	require.NotNil(t, result)
	assert.NotEmpty(t, result.Spot, "SupportedCoins Spot should not be empty")
}

func TestGetTakerVolume(t *testing.T) {
	t.Parallel()
	_, err := e.GetTakerVolume(contextGenerate(), currency.BTC, "", "", time.Time{}, time.Time{}, kline.OneDay)
	require.ErrorIs(t, err, errInvalidInstrumentType)

	result, err := e.GetTakerVolume(contextGenerate(), currency.BTC, instTypeSpot, "", time.Time{}, time.Time{}, kline.OneDay)
	require.NoError(t, err)
	assert.NotNil(t, result)
}

func TestGetMarginLendingRatio(t *testing.T) {
	t.Parallel()
	result, err := e.GetMarginLendingRatio(contextGenerate(), currency.BTC, time.Time{}, time.Time{}, kline.FiveMin)
	require.NoError(t, err)
	assert.NotNil(t, result)
}

func TestGetLongShortRatio(t *testing.T) {
	t.Parallel()
	result, err := e.GetLongShortRatio(contextGenerate(), currency.BTC, time.Time{}, time.Time{}, kline.OneDay)
	require.NoError(t, err)
	assert.NotNil(t, result)
}

func TestGetContractsOpenInterestAndVolume(t *testing.T) {
	t.Parallel()
	result, err := e.GetContractsOpenInterestAndVolume(contextGenerate(), currency.BTC, time.Time{}, time.Time{}, kline.OneDay)
	require.NoError(t, err)
	assert.NotNil(t, result)
}

func TestGetOptionsOpenInterestAndVolume(t *testing.T) {
	t.Parallel()
	result, err := e.GetOptionsOpenInterestAndVolume(contextGenerate(), currency.BTC, kline.OneDay)
	require.NoError(t, err)
	assert.NotNil(t, result)
}

func TestGetPutCallRatio(t *testing.T) {
	t.Parallel()
	result, err := e.GetPutCallRatio(contextGenerate(), currency.BTC, kline.OneDay)
	require.NoError(t, err)
	assert.NotNil(t, result)
}

func TestGetOpenInterestAndVolumeExpiry(t *testing.T) {
	t.Parallel()
	result, err := e.GetOpenInterestAndVolumeExpiry(contextGenerate(), currency.BTC, kline.OneDay)
	require.NoError(t, err)
	assert.NotNil(t, result)
}

func TestGetOpenInterestAndVolumeStrike(t *testing.T) {
	t.Parallel()
	_, err := e.GetOpenInterestAndVolumeStrike(contextGenerate(), currency.BTC, time.Time{}, kline.OneDay)
	require.ErrorIs(t, err, errMissingExpiryTimeParameter)

	instruments, err := e.GetInstruments(contextGenerate(), &InstrumentsFetchParams{
		InstrumentType: instTypeOption,
		Underlying:     optionsPair.String(),
	})
	require.NoErrorf(t, err, "GetInstruments for options (underlying: %s) must not error", optionsPair)
	require.NotEmptyf(t, instruments, "GetInstruments for options (underlying: %s) must return at least one instrument", optionsPair)
	var selectedExpTime time.Time
	for _, inst := range instruments {
		if inst.ExpTime.Time().IsZero() {
			continue
		}
		selectedExpTime = inst.ExpTime.Time()
		break
	}
	require.NotZero(t, selectedExpTime, "GetInstruments must return an instrument with a non-zero expiry time")
	result, err := e.GetOpenInterestAndVolumeStrike(contextGenerate(), currency.BTC, selectedExpTime, kline.OneDay)
	require.NoErrorf(t, err, "GetOpenInterestAndVolumeStrike with expiry %s for currency %s must not error", selectedExpTime, currency.BTC)
	assert.NotNilf(t, result, "GetOpenInterestAndVolumeStrike with expiry %s for currency %s should return a non-nil result", selectedExpTime, currency.BTC)
}

func TestGetTakerFlow(t *testing.T) {
	t.Parallel()
	result, err := e.GetTakerFlow(contextGenerate(), currency.BTC, kline.OneDay)
	require.NoError(t, err)
	require.NotNil(t, result)
	assert.False(t, result.Timestamp.Time().IsZero(), "Timestamp should not be zero")
}

func TestPlaceOrder(t *testing.T) {
	t.Parallel()
	_, err := e.PlaceOrder(contextGenerate(), nil)
	require.ErrorIs(t, err, common.ErrNilPointer)

	arg := &PlaceOrderRequestParam{
		ReduceOnly: true,
		AssetType:  asset.Margin,
	}
	_, err = e.PlaceOrder(contextGenerate(), arg)
	require.ErrorIs(t, err, errMissingInstrumentID)

	arg.InstrumentID = mainPair.String()
	_, err = e.PlaceOrder(contextGenerate(), arg)
	require.ErrorIs(t, err, order.ErrSideIsInvalid)

	arg.Side = order.Buy.Lower()
	arg.TradeMode = "abc"
	_, err = e.PlaceOrder(contextGenerate(), arg)
	require.ErrorIs(t, err, errInvalidTradeModeValue)

	arg.TradeMode = "cross"
	_, err = e.PlaceOrder(contextGenerate(), arg)
	require.ErrorIs(t, err, order.ErrTypeIsInvalid)

	arg.OrderType = order.Limit.String()
<<<<<<< HEAD
	_, err = ok.PlaceOrder(contextGenerate(), arg)
	require.ErrorIs(t, err, limits.ErrAmountBelowMin)
=======
	_, err = e.PlaceOrder(contextGenerate(), arg)
	require.ErrorIs(t, err, order.ErrAmountBelowMin)
>>>>>>> edf5d84d

	arg.AssetType = asset.Futures
	_, err = e.PlaceOrder(contextGenerate(), arg)
	require.ErrorIs(t, err, order.ErrSideIsInvalid)

	arg.PositionSide = "long"
<<<<<<< HEAD
	_, err = ok.PlaceOrder(contextGenerate(), arg)
	require.ErrorIs(t, err, limits.ErrAmountBelowMin)
=======
	_, err = e.PlaceOrder(contextGenerate(), arg)
	require.ErrorIs(t, err, order.ErrAmountBelowMin)
>>>>>>> edf5d84d

	arg.Amount = 1
	arg.TargetCurrency = "abcd"
	_, err = e.PlaceOrder(contextGenerate(), arg)
	require.ErrorIs(t, err, errCurrencyQuantityTypeRequired)

	sharedtestvalues.SkipTestIfCredentialsUnset(t, e, canManipulateRealOrders)
	result, err := e.PlaceOrder(contextGenerate(), &PlaceOrderRequestParam{
		InstrumentID: "BTC-USDC",
		TradeMode:    "cross",
		Side:         order.Buy.String(),
		OrderType:    "limit",
		Amount:       2.6,
		Price:        2.1,
		Currency:     "BTC",
		AssetType:    asset.Margin,
	})
	assert.NoError(t, err)
	assert.NotNil(t, result)

	result, err = e.PlaceOrder(contextGenerate(), &PlaceOrderRequestParam{
		InstrumentID: "BTC-USDC",
		TradeMode:    "cross",
		Side:         order.Buy.Lower(),
		PositionSide: "long",
		OrderType:    "limit",
		Amount:       2.6,
		Price:        2.1,
		Currency:     "BTC",
		AssetType:    asset.Futures,
	})
	require.NoError(t, err)
	assert.NotNil(t, result)
}

const (
	instrumentJSON                                = `{"alias":"","baseCcy":"","category":"1","ctMult":"1","ctType":"linear","ctVal":"0.0001","ctValCcy":"BTC","expTime":"","instFamily":"BTC-USDC","instId":"BTC-USDC-SWAP","instType":"SWAP","lever":"125","listTime":"1666076190000","lotSz":"1","maxIcebergSz":"100000000.0000000000000000","maxLmtSz":"100000000","maxMktSz":"85000","maxStopSz":"85000","maxTriggerSz":"100000000.0000000000000000","maxTwapSz":"","minSz":"1","optType":"","quoteCcy":"","settleCcy":"USDC","state":"live","stk":"","tickSz":"0.1","uly":"BTC-USDC"}`
	placeOrderArgs                                = `[{"side": "buy","instId": "BTC-USDT","tdMode": "cash","ordType": "market","sz": "100"},{"side": "buy","instId": "LTC-USDT","tdMode": "cash","ordType": "market","sz": "1"}]`
	calculateOrderbookChecksumUpdateOrderbookJSON = `{"Bids":[{"Amount":56,"Price":0.07014,"ID":0,"Period":0,"LiquidationOrders":0,"OrderCount":0},{"Amount":608,"Price":0.07011,"ID":0,"Period":0,"LiquidationOrders":0,"OrderCount":0},{"Amount":110,"Price":0.07009,"ID":0,"Period":0,"LiquidationOrders":0,"OrderCount":0},{"Amount":1264,"Price":0.07006,"ID":0,"Period":0,"LiquidationOrders":0,"OrderCount":0},{"Amount":2347,"Price":0.07004,"ID":0,"Period":0,"LiquidationOrders":0,"OrderCount":0},{"Amount":279,"Price":0.07003,"ID":0,"Period":0,"LiquidationOrders":0,"OrderCount":0},{"Amount":52,"Price":0.07001,"ID":0,"Period":0,"LiquidationOrders":0,"OrderCount":0},{"Amount":91,"Price":0.06997,"ID":0,"Period":0,"LiquidationOrders":0,"OrderCount":0},{"Amount":4242,"Price":0.06996,"ID":0,"Period":0,"LiquidationOrders":0,"OrderCount":0},{"Amount":486,"Price":0.06995,"ID":0,"Period":0,"LiquidationOrders":0,"OrderCount":0},{"Amount":161,"Price":0.06992,"ID":0,"Period":0,"LiquidationOrders":0,"OrderCount":0},{"Amount":63,"Price":0.06991,"ID":0,"Period":0,"LiquidationOrders":0,
	"OrderCount":0},{"Amount":7518,"Price":0.06988,"ID":0,"Period":0,"LiquidationOrders":0,"OrderCount":0},{"Amount":186,"Price":0.06976,"ID":0,"Period":0,"LiquidationOrders":0,"OrderCount":0},{"Amount":71,"Price":0.06975,"ID":0,"Period":0,"LiquidationOrders":0,"OrderCount":0},{"Amount":1086,"Price":0.06973,"ID":0,"Period":0,"LiquidationOrders":0,"OrderCount":0},{"Amount":513,"Price":0.06961,"ID":0,"Period":0,"LiquidationOrders":0,"OrderCount":0},{"Amount":4603,"Price":0.06959,"ID":0,"Period":0,"LiquidationOrders":0,"OrderCount":0},{"Amount":186,"Price":0.0695,"ID":0,"Period":0,"LiquidationOrders":0,"OrderCount":0},{"Amount":3043,"Price":0.06946,"ID":0,"Period":0,"LiquidationOrders":0,"OrderCount":0},{"Amount":103,"Price":0.06939,"ID":0,"Period":0,"LiquidationOrders":0,"OrderCount":0},{"Amount":5053,"Price":0.0693,"ID":0,"Period":0,"LiquidationOrders":0,"OrderCount":0},{"Amount":5039,"Price":0.06909,"ID":0,"Period":0,"LiquidationOrders":0,"OrderCount":0},{"Amount":5037,"Price":0.06888,"ID":0,"Period":0,"LiquidationOrders":0,"OrderCount":0},{"Amount":1526,"Price":0.06886,"ID":0,"Period":0,"LiquidationOrders":0,"OrderCount":0},{"Amount":5008,"Price":0.06867,"ID":0,"Period":0,"LiquidationOrders":0,"OrderCount":0},{"Amount":5065,"Price":0.06846,"ID":0,"Period":0,"LiquidationOrders":0,"OrderCount":0},{"Amount":1572,"Price":0.06826,"ID":0,"Period":0,"LiquidationOrders":0,"OrderCount":0},{"Amount":1565,"Price":0.06801,"ID":0,"Period":0,"LiquidationOrders":0,"OrderCount":0},{"Amount":67,"Price":0.06748,"ID":0,"Period":0,"LiquidationOrders":0,"OrderCount":0},{"Amount":111,"Price":0.0674,"ID":0,"Period":0,"LiquidationOrders":0,"OrderCount":0},{"Amount":10038,"Price":0.0672,"ID":0,"Period":0,"LiquidationOrders":0,"OrderCount":0},{"Amount":1,"Price":0.06652,"ID":0,"Period":0,"LiquidationOrders":0,"OrderCount":0},{"Amount":1526,"Price":0.06625,"ID":0,"Period":0,"LiquidationOrders":0,"OrderCount":0},{"Amount":10924,"Price":0.06619,"ID":0,"Period":0,"LiquidationOrders":0,"OrderCount":0},{"Amount":1,"Price":0.05986,"ID":0,"Period":0,"LiquidationOrders":0,"OrderCount":0},{"Amount":1,"Price":0.05387,"ID":0,"Period":0,"LiquidationOrders":0,"OrderCount":0},{"Amount":1,"Price":0.04848,"ID":0,"Period":0,"LiquidationOrders":0,"OrderCount":0},{"Amount":1,"Price":0.04363,"ID":0,"Period":0,"LiquidationOrders":0,"OrderCount":0}],"Asks":[{"Amount":5,"Price":0.07026,"ID":0,"Period":0,"LiquidationOrders":0,"OrderCount":0},{"Amount":765,"Price":0.07027,"ID":0,"Period":0,"LiquidationOrders":0,"OrderCount":0},{"Amount":110,"Price":0.07028,"ID":0,"Period":0,"LiquidationOrders":0,"OrderCount":0},{"Amount":1264,"Price":0.0703,"ID":0,"Period":0,"LiquidationOrders":0,"OrderCount":0},{"Amount":280,"Price":0.07034,"ID":0,"Period":0,"LiquidationOrders":0,"OrderCount":0},{"Amount":2255,"Price":0.07035,"ID":0,"Period":0,"LiquidationOrders":0,"OrderCount":0},{"Amount":28,"Price":0.07036,"ID":0,"Period":0,"LiquidationOrders":0,"OrderCount":0},{"Amount":63,"Price":0.07037,"ID":0,"Period":0,"LiquidationOrders":0,"OrderCount":0},{"Amount":137,"Price":0.07039,"ID":0,"Period":0,"LiquidationOrders":0,"OrderCount":0},{"Amount":48,"Price":0.0704,"ID":0,"Period":0,"LiquidationOrders":0,"OrderCount":0},{"Amount":32,"Price":0.07041,"ID":0,"Period":0,"LiquidationOrders":0,"OrderCount":0},{"Amount":3985,"Price":0.07043,"ID":0,"Period":0,"LiquidationOrders":0,"OrderCount":0},{"Amount":257,"Price":0.07057,"ID":0,"Period":0,"LiquidationOrders":0,"OrderCount":0},{"Amount":7870,"Price":0.07058,"ID":0,"Period":0,"LiquidationOrders":0,"OrderCount":0},{"Amount":161,"Price":0.07059,"ID":0,"Period":0,"LiquidationOrders":0,"OrderCount":0},{"Amount":4539,"Price":0.07061,"ID":0,"Period":0,"LiquidationOrders":0,"OrderCount":0},{"Amount":1438,"Price":0.07068,"ID":0,"Period":0,"LiquidationOrders":0,"OrderCount":0},{"Amount":3162,"Price":0.07088,"ID":0,"Period":0,"LiquidationOrders":0,"OrderCount":0},{"Amount":99,"Price":0.07104,"ID":0,"Period":0,"LiquidationOrders":0,"OrderCount":0},{"Amount":5018,"Price":0.07108,"ID":0,"Period":0,"LiquidationOrders":0,"OrderCount":0},{"Amount":1540,"Price":0.07115,"ID":0,"Period":0,"LiquidationOrders":0,"OrderCount":0},{"Amount":5080,"Price":0.07129,"ID":0,"Period":0,"LiquidationOrders":0,"OrderCount":0},{"Amount":1512,"Price":0.07145,"ID":0,"Period":0,"LiquidationOrders":0,"OrderCount":0},{"Amount":5016,"Price":0.0715,"ID":0,"Period":0,"LiquidationOrders":0,"OrderCount":0},{"Amount":5026,"Price":0.07171,"ID":0,"Period":0,"LiquidationOrders":0,"OrderCount":0},{"Amount":5062,"Price":0.07192,"ID":0,"Period":0,"LiquidationOrders":0,"OrderCount":0},{"Amount":1517,"Price":0.07197,"ID":0,"Period":0,"LiquidationOrders":0,"OrderCount":0},{"Amount":1511,"Price":0.0726,"ID":0,"Period":0,"LiquidationOrders":0,"OrderCount":0},{"Amount":10376,"Price":0.07314,"ID":0,"Period":0,"LiquidationOrders":0,"OrderCount":0},{"Amount":1,"Price":0.07354,"ID":0,"Period":0,"LiquidationOrders":0,"OrderCount":0},{"Amount":10277,"Price":0.07466,"ID":0,"Period":0,"LiquidationOrders":0,"OrderCount":0},{"Amount":269,"Price":0.07626,"ID":0,"Period":0,"LiquidationOrders":0,"OrderCount":0},{"Amount":269,"Price":0.07636,"ID":0,"Period":0,"LiquidationOrders":0,"OrderCount":0},{"Amount":1,"Price":0.0809,"ID":0,"Period":0,"LiquidationOrders":0,"OrderCount":0},{"Amount":1,"Price":0.08899,"ID":0,"Period":0,"LiquidationOrders":0,"OrderCount":0},{"Amount":1,"Price":0.09789,"ID":0,"Period":0,"LiquidationOrders":0,"OrderCount":0},{"Amount":1,"Price":0.10768,"ID":0,"Period":0,"LiquidationOrders":0,"OrderCount":0}],"Exchange":"Okx","Pair":"BTC-USDT","Asset":"spot","LastUpdated":"0001-01-01T00:00:00Z","LastUpdateID":0,"PriceDuplication":false,"IsFundingRate":false,"RestSnapshot":false,"IDAlignment":false}`
	placeMultipleOrderParamsJSON = `[{"instId":"BTC-USDT","tdMode":"cash","clOrdId":"b159","side":"buy","ordType":"limit","px":"2.15","sz":"2"},{"instId":"BTC-USDT","tdMode":"cash","clOrdId":"b15","side":"buy","ordType":"limit","px":"2.15","sz":"2"}]`
)

func TestPlaceMultipleOrders(t *testing.T) {
	t.Parallel()
	var params []PlaceOrderRequestParam
	err := json.Unmarshal([]byte(placeMultipleOrderParamsJSON), &params)
	assert.NoError(t, err)

	_, err = e.PlaceMultipleOrders(contextGenerate(), []PlaceOrderRequestParam{})
	require.ErrorIs(t, err, order.ErrSubmissionIsNil)

	arg := PlaceOrderRequestParam{
		ReduceOnly: true,
	}
	_, err = e.PlaceMultipleOrders(contextGenerate(), []PlaceOrderRequestParam{arg})
	require.ErrorIs(t, err, errMissingInstrumentID)

	arg.InstrumentID = mainPair.String()
	_, err = e.PlaceMultipleOrders(contextGenerate(), []PlaceOrderRequestParam{arg})
	require.ErrorIs(t, err, order.ErrSideIsInvalid)

	arg.Side = "buy"
	arg.TradeMode = "abc"
	_, err = e.PlaceMultipleOrders(contextGenerate(), []PlaceOrderRequestParam{arg})
	require.ErrorIs(t, err, errInvalidTradeModeValue)

	arg.TradeMode = "cross"
	_, err = e.PlaceMultipleOrders(contextGenerate(), []PlaceOrderRequestParam{arg})
	require.ErrorIs(t, err, order.ErrTypeIsInvalid)

	arg.OrderType = orderLimit
<<<<<<< HEAD
	_, err = ok.PlaceMultipleOrders(contextGenerate(), []PlaceOrderRequestParam{arg})
	require.ErrorIs(t, err, limits.ErrAmountBelowMin)
=======
	_, err = e.PlaceMultipleOrders(contextGenerate(), []PlaceOrderRequestParam{arg})
	require.ErrorIs(t, err, order.ErrAmountBelowMin)
>>>>>>> edf5d84d

	arg.AssetType = asset.Futures
	_, err = e.PlaceMultipleOrders(contextGenerate(), []PlaceOrderRequestParam{arg})
	require.ErrorIs(t, err, order.ErrSideIsInvalid)

	arg.PositionSide = "long"
<<<<<<< HEAD
	_, err = ok.PlaceMultipleOrders(contextGenerate(), []PlaceOrderRequestParam{arg})
	require.ErrorIs(t, err, limits.ErrAmountBelowMin)
=======
	_, err = e.PlaceMultipleOrders(contextGenerate(), []PlaceOrderRequestParam{arg})
	require.ErrorIs(t, err, order.ErrAmountBelowMin)
>>>>>>> edf5d84d

	sharedtestvalues.SkipTestIfCredentialsUnset(t, e, canManipulateRealOrders)
	result, err := e.PlaceMultipleOrders(contextGenerate(), params)
	require.NoError(t, err)
	assert.NotNil(t, result)
}

func TestCancelSingleOrder(t *testing.T) {
	t.Parallel()
	_, err := e.CancelSingleOrder(contextGenerate(), &CancelOrderRequestParam{})
	require.ErrorIs(t, err, common.ErrEmptyParams)
	_, err = e.CancelSingleOrder(contextGenerate(), &CancelOrderRequestParam{OrderID: "12321312312"})
	require.ErrorIs(t, err, errMissingInstrumentID)
	_, err = e.CancelSingleOrder(contextGenerate(), &CancelOrderRequestParam{InstrumentID: mainPair.String()})
	require.ErrorIs(t, err, order.ErrOrderIDNotSet)

	sharedtestvalues.SkipTestIfCredentialsUnset(t, e, canManipulateRealOrders)
	result, err := e.CancelSingleOrder(contextGenerate(),
		&CancelOrderRequestParam{
			InstrumentID: mainPair.String(),
			OrderID:      "2510789768709120",
		})
	require.NoError(t, err)
	assert.NotNil(t, result)
}

func TestCancelMultipleOrders(t *testing.T) {
	t.Parallel()
	_, err := e.CancelMultipleOrders(contextGenerate(), []CancelOrderRequestParam{})
	require.ErrorIs(t, err, common.ErrEmptyParams)
	arg := CancelOrderRequestParam{}
	_, err = e.CancelMultipleOrders(contextGenerate(), []CancelOrderRequestParam{arg})
	require.ErrorIs(t, err, errMissingInstrumentID)

	arg.InstrumentID = mainPair.String()
	_, err = e.CancelMultipleOrders(contextGenerate(), []CancelOrderRequestParam{arg})
	require.ErrorIs(t, err, order.ErrOrderIDNotSet)

	sharedtestvalues.SkipTestIfCredentialsUnset(t, e, canManipulateRealOrders)
	result, err := e.CancelMultipleOrders(contextGenerate(), []CancelOrderRequestParam{
		{
			InstrumentID: mainPair.String(),
			OrderID:      "2510789768709120",
		},
	})
	require.NoError(t, err)
	assert.NotNil(t, result)
}

func TestAmendOrder(t *testing.T) {
	t.Parallel()
	_, err := e.AmendOrder(contextGenerate(), nil)
	require.ErrorIs(t, err, common.ErrNilPointer)

	arg := &AmendOrderRequestParams{}
	_, err = e.AmendOrder(contextGenerate(), arg)
	require.ErrorIs(t, err, errMissingInstrumentID)

	arg.InstrumentID = mainPair.String()
	_, err = e.AmendOrder(contextGenerate(), arg)
	require.ErrorIs(t, err, order.ErrOrderIDNotSet)

	arg.OrderID = "1234"
	_, err = e.AmendOrder(contextGenerate(), arg)
	require.ErrorIs(t, err, errInvalidNewSizeOrPriceInformation)

	sharedtestvalues.SkipTestIfCredentialsUnset(t, e, canManipulateRealOrders)
	result, err := e.AmendOrder(contextGenerate(), &AmendOrderRequestParams{
		InstrumentID: mainPair.String(),
		OrderID:      "2510789768709120",
		NewPrice:     1233324.332,
	})
	require.NoError(t, err)
	assert.NotNil(t, result)
}

func TestAmendMultipleOrders(t *testing.T) {
	t.Parallel()
	_, err := e.AmendMultipleOrders(contextGenerate(), []AmendOrderRequestParams{})
	require.ErrorIs(t, err, common.ErrEmptyParams)

	arg := AmendOrderRequestParams{
		NewPriceInUSD: 1233,
	}
	_, err = e.AmendMultipleOrders(contextGenerate(), []AmendOrderRequestParams{arg})
	require.ErrorIs(t, err, errMissingInstrumentID)

	arg.InstrumentID = mainPair.String()
	_, err = e.AmendMultipleOrders(contextGenerate(), []AmendOrderRequestParams{arg})
	require.ErrorIs(t, err, order.ErrOrderIDNotSet)

	arg.ClientOrderID = "123212"
	_, err = e.AmendMultipleOrders(contextGenerate(), []AmendOrderRequestParams{arg})
	require.ErrorIs(t, err, errInvalidNewSizeOrPriceInformation)

	sharedtestvalues.SkipTestIfCredentialsUnset(t, e, canManipulateRealOrders)
	result, err := e.AmendMultipleOrders(contextGenerate(), []AmendOrderRequestParams{{
		InstrumentID: mainPair.String(),
		OrderID:      "2510789768709120",
		NewPrice:     1233324.332,
	}})
	require.NoError(t, err)
	assert.NotNil(t, result)
}

func TestClosePositions(t *testing.T) {
	t.Parallel()
	_, err := e.ClosePositions(contextGenerate(), &ClosePositionsRequestParams{})
	require.ErrorIs(t, err, common.ErrEmptyParams)
	_, err = e.ClosePositions(contextGenerate(), &ClosePositionsRequestParams{MarginMode: "cross"})
	require.ErrorIs(t, err, errMissingInstrumentID)
	_, err = e.ClosePositions(contextGenerate(), &ClosePositionsRequestParams{InstrumentID: mainPair.String(), MarginMode: "abc"})
	require.ErrorIs(t, err, margin.ErrMarginTypeUnsupported)

	sharedtestvalues.SkipTestIfCredentialsUnset(t, e, canManipulateRealOrders)
	result, err := e.ClosePositions(contextGenerate(), &ClosePositionsRequestParams{
		InstrumentID: mainPair.String(),
		MarginMode:   "cross",
		Currency:     "BTC",
	})
	require.NoError(t, err)
	assert.NotNil(t, result)
}

func TestGetOrderDetail(t *testing.T) {
	t.Parallel()
	_, err := e.GetOrderDetail(contextGenerate(), &OrderDetailRequestParam{})
	assert.ErrorIs(t, err, common.ErrEmptyParams)
	_, err = e.GetOrderDetail(contextGenerate(), &OrderDetailRequestParam{OrderID: "1234"})
	assert.ErrorIs(t, err, errMissingInstrumentID)
	_, err = e.GetOrderDetail(contextGenerate(), &OrderDetailRequestParam{InstrumentID: mainPair.String()})
	assert.ErrorIs(t, err, order.ErrOrderIDNotSet)

	sharedtestvalues.SkipTestIfCredentialsUnset(t, e)
	result, err := e.GetOrderDetail(contextGenerate(), &OrderDetailRequestParam{InstrumentID: "SUI-USDT", OrderID: "1974857619964870656"})
	require.NoError(t, err)
	assert.NotNil(t, result)
}

func TestGetOrderList(t *testing.T) {
	t.Parallel()
	_, err := e.GetOrderList(contextGenerate(), &OrderListRequestParams{})
	assert.ErrorIs(t, err, common.ErrEmptyParams)

	sharedtestvalues.SkipTestIfCredentialsUnset(t, e)
	result, err := e.GetOrderList(contextGenerate(), &OrderListRequestParams{Limit: 1})
	require.NoError(t, err)
	assert.NotNil(t, result)
}

func TestGet7DayOrderHistory(t *testing.T) {
	t.Parallel()
	_, err := e.getOrderHistory(contextGenerate(), &OrderHistoryRequestParams{}, "", request.UnAuth)
	require.ErrorIs(t, err, common.ErrEmptyParams)
	_, err = e.getOrderHistory(contextGenerate(), &OrderHistoryRequestParams{Category: "abc"}, "", request.UnAuth)
	require.ErrorIs(t, err, errInvalidInstrumentType)

	sharedtestvalues.SkipTestIfCredentialsUnset(t, e)
	result, err := e.Get7DayOrderHistory(contextGenerate(), &OrderHistoryRequestParams{OrderListRequestParams: OrderListRequestParams{InstrumentType: "MARGIN"}})
	require.NoError(t, err)
	require.NotNil(t, result)
}

func TestGet3MonthOrderHistory(t *testing.T) {
	t.Parallel()
	sharedtestvalues.SkipTestIfCredentialsUnset(t, e)
	result, err := e.Get3MonthOrderHistory(contextGenerate(), &OrderHistoryRequestParams{OrderListRequestParams: OrderListRequestParams{InstrumentType: "MARGIN"}})
	require.NoError(t, err)
	assert.NotNil(t, result)
}

func TestTransactionHistory(t *testing.T) {
	t.Parallel()
	_, err := e.getTransactionDetails(contextGenerate(), &TransactionDetailRequestParams{}, "", request.UnAuth)
	require.ErrorIs(t, err, common.ErrEmptyParams)

	_, err = e.getTransactionDetails(contextGenerate(), &TransactionDetailRequestParams{Limit: 10}, "", request.UnAuth)
	require.ErrorIs(t, err, errInvalidInstrumentType)

	sharedtestvalues.SkipTestIfCredentialsUnset(t, e)
	result, err := e.GetTransactionDetailsLast3Days(contextGenerate(), &TransactionDetailRequestParams{InstrumentType: "MARGIN", Limit: 1})
	require.NoError(t, err)
	require.NotNil(t, result)
}

func TestGetTransactionDetailsLast3Months(t *testing.T) {
	t.Parallel()
	sharedtestvalues.SkipTestIfCredentialsUnset(t, e)
	result, err := e.GetTransactionDetailsLast3Months(contextGenerate(), &TransactionDetailRequestParams{InstrumentType: "MARGIN"})
	require.NoError(t, err)
	assert.NotNil(t, result)
}

func TestPlaceAlgoOrder(t *testing.T) {
	t.Parallel()
	_, err := e.PlaceAlgoOrder(contextGenerate(), &AlgoOrderParams{})
	require.ErrorIs(t, err, common.ErrEmptyParams)
	arg := &AlgoOrderParams{
		ReduceOnly: true,
	}
	arg.OrderType = "conditional"
	_, err = e.PlaceAlgoOrder(contextGenerate(), arg)
	require.ErrorIs(t, err, errMissingInstrumentID)

	arg.InstrumentID = mainPair.String()
	_, err = e.PlaceAlgoOrder(contextGenerate(), arg)
	require.ErrorIs(t, err, errInvalidTradeModeValue)

	arg.TradeMode = TradeModeCross
	_, err = e.PlaceAlgoOrder(contextGenerate(), arg)
	require.ErrorIs(t, err, order.ErrSideIsInvalid)

	arg.Side = order.Sell.Lower()
	arg.OrderType = ""
	_, err = e.PlaceAlgoOrder(contextGenerate(), arg)
	require.ErrorIs(t, err, order.ErrTypeIsInvalid)

	arg.OrderType = "limit"
<<<<<<< HEAD
	_, err = ok.PlaceAlgoOrder(contextGenerate(), arg)
	require.ErrorIs(t, err, limits.ErrAmountBelowMin)
=======
	_, err = e.PlaceAlgoOrder(contextGenerate(), arg)
	require.ErrorIs(t, err, order.ErrAmountBelowMin)
>>>>>>> edf5d84d
}

func TestStopOrder(t *testing.T) {
	t.Parallel()
	_, err := e.PlaceStopOrder(contextGenerate(), &AlgoOrderParams{})
	require.ErrorIs(t, err, common.ErrEmptyParams)
	arg := &AlgoOrderParams{
		ReduceOnly: true,
	}
	arg.OrderType = "conditional"
<<<<<<< HEAD
	_, err = ok.PlaceStopOrder(contextGenerate(), arg)
	require.ErrorIs(t, err, limits.ErrPriceBelowMin)
=======
	_, err = e.PlaceStopOrder(contextGenerate(), arg)
	require.ErrorIs(t, err, order.ErrPriceBelowMin)
>>>>>>> edf5d84d

	arg.TakeProfitTriggerPrice = 123
	_, err = e.PlaceStopOrder(contextGenerate(), arg)
	require.ErrorIs(t, err, order.ErrUnknownPriceType)

	arg.TakeProfitTriggerPriceType = "last_price"
	arg.AlgoClientOrderID = "12345"
	_, err = e.PlaceStopOrder(contextGenerate(), arg)
	require.ErrorIs(t, err, errMissingInstrumentID)

	arg.InstrumentID = mainPair.String()
	_, err = e.PlaceStopOrder(contextGenerate(), arg)
	require.ErrorIs(t, err, errInvalidTradeModeValue)

	arg.TradeMode = TradeModeCross
	_, err = e.PlaceStopOrder(contextGenerate(), arg)
	require.ErrorIs(t, err, order.ErrSideIsInvalid)

	arg.Side = order.Sell.Lower()
	arg.OrderType = ""
	_, err = e.PlaceStopOrder(contextGenerate(), arg)
	require.ErrorIs(t, err, order.ErrTypeIsInvalid)

	arg.OrderType = "limit"
<<<<<<< HEAD
	_, err = ok.PlaceStopOrder(contextGenerate(), arg)
	require.ErrorIs(t, err, limits.ErrAmountBelowMin)
=======
	_, err = e.PlaceStopOrder(contextGenerate(), arg)
	require.ErrorIs(t, err, order.ErrAmountBelowMin)
>>>>>>> edf5d84d

	// Offline error handling unit tests for the base function PlaceAlgoOrder are already covered within unit test TestPlaceAlgoOrder.
	sharedtestvalues.SkipTestIfCredentialsUnset(t, e, canManipulateRealOrders)
	result, err := e.PlaceStopOrder(contextGenerate(), &AlgoOrderParams{
		AlgoClientOrderID:          "681096944655273984",
		TakeProfitTriggerPriceType: "index",
		InstrumentID:               mainPair.String(),
		OrderType:                  "conditional",
		Side:                       order.Sell.Lower(),
		TradeMode:                  "isolated",
		Size:                       12,
		TakeProfitTriggerPrice:     12335,
		TakeProfitOrderPrice:       1234,
	})
	assert.NoError(t, err)
	assert.NotNil(t, result)
}

func TestPlaceIcebergOrder(t *testing.T) {
	t.Parallel()
	_, err := e.PlaceIcebergOrder(contextGenerate(), &AlgoOrderParams{})
	require.ErrorIs(t, err, common.ErrEmptyParams)
	_, err = e.PlaceIcebergOrder(contextGenerate(), &AlgoOrderParams{ReduceOnly: true})
	require.ErrorIs(t, err, order.ErrTypeIsInvalid)
	_, err = e.PlaceIcebergOrder(contextGenerate(), &AlgoOrderParams{OrderType: "iceberg"})
	require.ErrorIs(t, err, errMissingSizeLimit)
	_, err = e.PlaceIcebergOrder(contextGenerate(), &AlgoOrderParams{OrderType: "iceberg", SizeLimit: 123})
	require.ErrorIs(t, err, errInvalidPriceLimit)

	// Offline error handling unit tests for the base function PlaceAlgoOrder are already covered within unit test TestPlaceAlgoOrder.
	sharedtestvalues.SkipTestIfCredentialsUnset(t, e, canManipulateRealOrders)
	result, err := e.PlaceIcebergOrder(contextGenerate(), &AlgoOrderParams{
		AlgoClientOrderID: "681096944655273984",
		LimitPrice:        100.22,
		SizeLimit:         9999.9,
		PriceSpread:       0.04,
		InstrumentID:      mainPair.String(),
		OrderType:         "iceberg",
		Side:              order.Buy.Lower(),
		TradeMode:         "isolated",
		Size:              6,
	})
	assert.NoError(t, err)
	assert.NotNil(t, result)
}

func TestPlaceTWAPOrder(t *testing.T) {
	t.Parallel()
	_, err := e.PlaceTWAPOrder(contextGenerate(), &AlgoOrderParams{})
	require.ErrorIs(t, err, common.ErrEmptyParams)

	_, err = e.PlaceTWAPOrder(contextGenerate(), &AlgoOrderParams{ReduceOnly: true})
	require.ErrorIs(t, err, order.ErrTypeIsInvalid)

	_, err = e.PlaceTWAPOrder(contextGenerate(), &AlgoOrderParams{OrderType: "twap"})
	require.ErrorIs(t, err, errMissingSizeLimit)

	_, err = e.PlaceTWAPOrder(contextGenerate(), &AlgoOrderParams{SizeLimit: 2, OrderType: "twap"})
	require.ErrorIs(t, err, errInvalidPriceLimit)

	_, err = e.PlaceTWAPOrder(contextGenerate(), &AlgoOrderParams{SizeLimit: 2, OrderType: "twap", LimitPrice: 1234.5})
	require.ErrorIs(t, err, errMissingIntervalValue)

	// Offline error handling unit tests for the base function PlaceAlgoOrder are already covered within unit test TestPlaceAlgoOrder.
	sharedtestvalues.SkipTestIfCredentialsUnset(t, e, canManipulateRealOrders)
	result, err := e.PlaceTWAPOrder(contextGenerate(), &AlgoOrderParams{
		AlgoClientOrderID: "681096944655273984",
		InstrumentID:      mainPair.String(),
		LimitPrice:        100.22,
		SizeLimit:         9999.9,
		OrderType:         "twap",
		PriceSpread:       0.4,
		TradeMode:         "cross",
		Side:              order.Sell.Lower(),
		Size:              6,
		TimeInterval:      kline.ThreeDay,
	})
	assert.NoError(t, err)
	assert.NotNil(t, result)
}

func TestPlaceTakeProfitStopLossOrder(t *testing.T) {
	t.Parallel()
	_, err := e.PlaceTakeProfitStopLossOrder(contextGenerate(), &AlgoOrderParams{})
	require.ErrorIs(t, err, common.ErrEmptyParams)
	_, err = e.PlaceTakeProfitStopLossOrder(contextGenerate(), &AlgoOrderParams{ReduceOnly: true})
	require.ErrorIs(t, err, order.ErrTypeIsInvalid)
<<<<<<< HEAD
	_, err = ok.PlaceTakeProfitStopLossOrder(contextGenerate(), &AlgoOrderParams{OrderType: "conditional"})
	require.ErrorIs(t, err, limits.ErrPriceBelowMin)
	_, err = ok.PlaceTakeProfitStopLossOrder(contextGenerate(), &AlgoOrderParams{
=======
	_, err = e.PlaceTakeProfitStopLossOrder(contextGenerate(), &AlgoOrderParams{OrderType: "conditional"})
	require.ErrorIs(t, err, order.ErrPriceBelowMin)
	_, err = e.PlaceTakeProfitStopLossOrder(contextGenerate(), &AlgoOrderParams{
>>>>>>> edf5d84d
		OrderType:                "conditional",
		StopLossTriggerPrice:     1234,
		StopLossTriggerPriceType: "abcd",
	})
	require.ErrorIs(t, err, order.ErrUnknownPriceType)

	// Offline error handling unit tests for the base function PlaceAlgoOrder are already covered within unit test TestPlaceAlgoOrder.
	sharedtestvalues.SkipTestIfCredentialsUnset(t, e, canManipulateRealOrders)
	result, err := e.PlaceTakeProfitStopLossOrder(contextGenerate(), &AlgoOrderParams{
		OrderType:                "conditional",
		StopLossTriggerPrice:     1234,
		StopLossTriggerPriceType: "last",
		AlgoClientOrderID:        "681096944655273984",
		InstrumentID:             mainPair.String(),
		LimitPrice:               100.22,
		SizeLimit:                9999.9,
		PriceSpread:              0.4,
		TradeMode:                "cross",
		Side:                     order.Sell.Lower(),
		Size:                     6,
		TimeInterval:             kline.ThreeDay,
	})
	assert.NoError(t, err)
	assert.NotNil(t, result)
}

func TestPlaceChaseAlgoOrder(t *testing.T) {
	t.Parallel()
	_, err := e.PlaceChaseAlgoOrder(contextGenerate(), &AlgoOrderParams{})
	require.ErrorIs(t, err, common.ErrEmptyParams)
	arg := &AlgoOrderParams{
		ReduceOnly: true,
	}
	_, err = e.PlaceChaseAlgoOrder(contextGenerate(), arg)
	require.ErrorIs(t, err, order.ErrTypeIsInvalid)

	arg.OrderType = orderChase
	arg.MaxChaseType = "percentage"
	_, err = e.PlaceChaseAlgoOrder(contextGenerate(), arg)
	require.ErrorIs(t, err, errPriceTrackingNotSet)

	arg.MaxChaseType = "percentage"
	arg.MaxChaseValue = .5
	_, err = e.PlaceChaseAlgoOrder(contextGenerate(), arg)
	require.ErrorIs(t, err, errMissingInstrumentID)

	arg.InstrumentID = mainPair.String()
	_, err = e.PlaceChaseAlgoOrder(contextGenerate(), arg)
	require.ErrorIs(t, err, errInvalidTradeModeValue)

	arg.TradeMode = "cross"
	_, err = e.PlaceChaseAlgoOrder(contextGenerate(), arg)
	require.ErrorIs(t, err, order.ErrSideIsInvalid)

	arg.Side = order.Sell.Lower()
<<<<<<< HEAD
	_, err = ok.PlaceChaseAlgoOrder(contextGenerate(), arg)
	require.ErrorIs(t, err, limits.ErrAmountBelowMin)
=======
	_, err = e.PlaceChaseAlgoOrder(contextGenerate(), arg)
	require.ErrorIs(t, err, order.ErrAmountBelowMin)
>>>>>>> edf5d84d

	// Offline error handling unit tests for the base function PlaceAlgoOrder are already covered within unit test TestPlaceAlgoOrder.
	sharedtestvalues.SkipTestIfCredentialsUnset(t, e, canManipulateRealOrders)
	result, err := e.PlaceChaseAlgoOrder(contextGenerate(), &AlgoOrderParams{
		AlgoClientOrderID: "681096944655273984",
		InstrumentID:      mainPair.String(),
		LimitPrice:        100.22,
		OrderType:         orderChase,
		TradeMode:         "cross",
		Side:              order.Sell.Lower(),
		MaxChaseType:      "distance",
		MaxChaseValue:     .5,
		Size:              6,
	})
	require.NoError(t, err)
	assert.NotNil(t, result)
}

func TestTriggerAlgoOrder(t *testing.T) {
	t.Parallel()
	_, err := e.PlaceTriggerAlgoOrder(contextGenerate(), &AlgoOrderParams{})
	require.ErrorIs(t, err, common.ErrEmptyParams)

	_, err = e.PlaceTriggerAlgoOrder(contextGenerate(), &AlgoOrderParams{AlgoClientOrderID: "1234"})
	require.ErrorIs(t, err, order.ErrTypeIsInvalid)

<<<<<<< HEAD
	_, err = ok.PlaceTriggerAlgoOrder(contextGenerate(), &AlgoOrderParams{AlgoClientOrderID: "1234", OrderType: "trigger"})
	require.ErrorIs(t, err, limits.ErrPriceBelowMin)
=======
	_, err = e.PlaceTriggerAlgoOrder(contextGenerate(), &AlgoOrderParams{AlgoClientOrderID: "1234", OrderType: "trigger"})
	require.ErrorIs(t, err, order.ErrPriceBelowMin)
>>>>>>> edf5d84d

	_, err = e.PlaceTriggerAlgoOrder(contextGenerate(), &AlgoOrderParams{AlgoClientOrderID: "1234", OrderType: "trigger", TriggerPrice: 123., TriggerPriceType: "abcd"})
	require.ErrorIs(t, err, order.ErrUnknownPriceType)

	// Offline error handling unit tests for the base function PlaceAlgoOrder are already covered within unit test TestPlaceAlgoOrder.
	sharedtestvalues.SkipTestIfCredentialsUnset(t, e, canManipulateRealOrders)
	result, err := e.PlaceTriggerAlgoOrder(contextGenerate(), &AlgoOrderParams{
		AlgoClientOrderID: "681096944655273984",
		TriggerPriceType:  "mark",
		TriggerPrice:      1234,
		InstrumentID:      mainPair.String(),
		OrderType:         "trigger",
		Side:              order.Buy.Lower(),
		TradeMode:         "cross",
		Size:              5,
	})
	require.NoError(t, err)
	assert.NotNil(t, result)
}

func TestPlaceTrailingStopOrder(t *testing.T) {
	t.Parallel()
	_, err := e.PlaceTrailingStopOrder(contextGenerate(), &AlgoOrderParams{})
	assert.ErrorIs(t, err, common.ErrEmptyParams)
	_, err = e.PlaceTrailingStopOrder(contextGenerate(), &AlgoOrderParams{Size: 2})
	assert.ErrorIs(t, err, order.ErrTypeIsInvalid)
	_, err = e.PlaceTrailingStopOrder(contextGenerate(), &AlgoOrderParams{Size: 2, OrderType: orderMoveOrderStop})
	assert.ErrorIs(t, err, errPriceTrackingNotSet)

	// Offline error handling unit tests for the base function PlaceAlgoOrder are already covered within unit test TestPlaceAlgoOrder.
	sharedtestvalues.SkipTestIfCredentialsUnset(t, e, canManipulateRealOrders)
	result, err := e.PlaceTrailingStopOrder(contextGenerate(), &AlgoOrderParams{
		AlgoClientOrderID: "681096944655273984", CallbackRatio: 0.01,
		InstrumentID: mainPair.String(), OrderType: orderMoveOrderStop,
		Side: order.Buy.Lower(), TradeMode: "isolated",
		Size: 2, ActivePrice: 1234,
	})
	assert.NoError(t, err)
	assert.NotNil(t, result)
}

func TestCancelAlgoOrder(t *testing.T) {
	t.Parallel()
	arg := AlgoOrderCancelParams{}
	_, err := e.CancelAlgoOrder(contextGenerate(), []AlgoOrderCancelParams{arg})
	require.ErrorIs(t, err, common.ErrEmptyParams)

	arg.AlgoOrderID = "90994943"
	_, err = e.CancelAlgoOrder(contextGenerate(), []AlgoOrderCancelParams{arg})
	require.ErrorIs(t, err, errMissingInstrumentID)

	arg.InstrumentID = mainPair.String()
	arg.AlgoOrderID = ""
	_, err = e.CancelAlgoOrder(contextGenerate(), []AlgoOrderCancelParams{arg})
	require.ErrorIs(t, err, order.ErrOrderIDNotSet)

	sharedtestvalues.SkipTestIfCredentialsUnset(t, e, canManipulateRealOrders)
	result, err := e.CancelAlgoOrder(contextGenerate(), []AlgoOrderCancelParams{
		{
			InstrumentID: mainPair.String(),
			AlgoOrderID:  "90994943",
		},
	})
	require.NoError(t, err)
	assert.NotNil(t, result)
}

func TestCancelAdvanceAlgoOrder(t *testing.T) {
	t.Parallel()
	_, err := e.CancelAdvanceAlgoOrder(contextGenerate(), nil)
	require.ErrorIs(t, err, common.ErrEmptyParams)
	_, err = e.CancelAdvanceAlgoOrder(contextGenerate(), []AlgoOrderCancelParams{{}})
	require.ErrorIs(t, err, common.ErrEmptyParams)
	_, err = e.CancelAdvanceAlgoOrder(contextGenerate(), []AlgoOrderCancelParams{{InstrumentID: "90994943"}})
	require.ErrorIs(t, err, order.ErrOrderIDNotSet)
	_, err = e.CancelAdvanceAlgoOrder(contextGenerate(), []AlgoOrderCancelParams{{AlgoOrderID: "90994943"}})
	require.ErrorIs(t, err, errMissingInstrumentID)

	sharedtestvalues.SkipTestIfCredentialsUnset(t, e, canManipulateRealOrders)
	result, err := e.CancelAdvanceAlgoOrder(contextGenerate(), []AlgoOrderCancelParams{{
		InstrumentID: mainPair.String(),
		AlgoOrderID:  "90994943",
	}})
	require.NoError(t, err)
	assert.NotNil(t, result)
}

func TestGetAlgoOrderList(t *testing.T) {
	t.Parallel()
	_, err := e.GetAlgoOrderList(contextGenerate(), "", "", "", "", "", time.Time{}, time.Time{}, 1)
	require.ErrorIs(t, err, order.ErrTypeIsInvalid)

	sharedtestvalues.SkipTestIfCredentialsUnset(t, e)
	result, err := e.GetAlgoOrderList(contextGenerate(), "conditional", "", "", "", "", time.Time{}, time.Time{}, 1)
	require.NoError(t, err)
	assert.NotNil(t, result)
}

func TestGetAlgoOrderHistory(t *testing.T) {
	t.Parallel()
	_, err := e.GetAlgoOrderHistory(contextGenerate(), "", "effective", "", "", "", time.Time{}, time.Time{}, 1)
	require.ErrorIs(t, err, order.ErrTypeIsInvalid)
	_, err = e.GetAlgoOrderHistory(contextGenerate(), "conditional", "", "", "", "", time.Time{}, time.Time{}, 1)
	require.ErrorIs(t, err, errMissingEitherAlgoIDOrState)

	sharedtestvalues.SkipTestIfCredentialsUnset(t, e)
	result, err := e.GetAlgoOrderHistory(contextGenerate(), "conditional", "effective", "", "", "", time.Time{}, time.Time{}, 1)
	require.NoError(t, err)
	assert.NotNil(t, result)
}

func TestGetEasyConvertCurrencyList(t *testing.T) {
	t.Parallel()
	sharedtestvalues.SkipTestIfCredentialsUnset(t, e)
	result, err := e.GetEasyConvertCurrencyList(contextGenerate(), "1")
	require.NoError(t, err)
	assert.NotNil(t, result)
}

func TestGetOneClickRepayCurrencyList(t *testing.T) {
	t.Parallel()
	sharedtestvalues.SkipTestIfCredentialsUnset(t, e)
	result, err := e.GetOneClickRepayCurrencyList(contextGenerate(), "cross")
	require.NoError(t, err)
	assert.NotNil(t, result)
}

func TestPlaceEasyConvert(t *testing.T) {
	t.Parallel()
	_, err := e.PlaceEasyConvert(contextGenerate(), PlaceEasyConvertParam{})
	require.ErrorIs(t, err, currency.ErrCurrencyCodeEmpty)

	_, err = e.PlaceEasyConvert(contextGenerate(), PlaceEasyConvertParam{FromCurrency: []string{"BTC"}})
	require.ErrorIs(t, err, currency.ErrCurrencyCodeEmpty)

	sharedtestvalues.SkipTestIfCredentialsUnset(t, e, canManipulateRealOrders)
	result, err := e.PlaceEasyConvert(contextGenerate(), PlaceEasyConvertParam{FromCurrency: []string{"BTC"}, ToCurrency: "USDT"})
	require.NoError(t, err)
	assert.NotNil(t, result)
}

func TestGetEasyConvertHistory(t *testing.T) {
	t.Parallel()
	sharedtestvalues.SkipTestIfCredentialsUnset(t, e)
	result, err := e.GetEasyConvertHistory(contextGenerate(), time.Time{}, time.Time{}, 1)
	require.NoError(t, err)
	assert.NotNil(t, result)
}

func TestGetOneClickRepayHistory(t *testing.T) {
	t.Parallel()
	sharedtestvalues.SkipTestIfCredentialsUnset(t, e)
	result, err := e.GetOneClickRepayHistory(contextGenerate(), time.Time{}, time.Time{}, 1)
	require.NoError(t, err)
	assert.NotNil(t, result)
}

func TestTradeOneClickRepay(t *testing.T) {
	t.Parallel()
	_, err := e.TradeOneClickRepay(contextGenerate(), TradeOneClickRepayParam{DebtCurrency: []string{}, RepayCurrency: "USDT"})
	require.ErrorIs(t, err, currency.ErrCurrencyCodeEmpty)
	_, err = e.TradeOneClickRepay(contextGenerate(), TradeOneClickRepayParam{DebtCurrency: []string{"BTC"}, RepayCurrency: ""})
	require.ErrorIs(t, err, currency.ErrCurrencyCodeEmpty)

	sharedtestvalues.SkipTestIfCredentialsUnset(t, e, canManipulateRealOrders)
	result, err := e.TradeOneClickRepay(contextGenerate(), TradeOneClickRepayParam{
		DebtCurrency:  []string{"BTC"},
		RepayCurrency: "USDT",
	})
	require.NoError(t, err)
	assert.NotNil(t, result)
}

func TestGetCounterparties(t *testing.T) {
	t.Parallel()
	sharedtestvalues.SkipTestIfCredentialsUnset(t, e)
	result, err := e.GetCounterparties(contextGenerate())
	require.NoError(t, err)
	assert.NotNil(t, result)
}

const createRFQInputJSON = `{"anonymous": true,"counterparties":["Trader1","Trader2"],"clRfqId":"rfq01","legs":[{"sz":"25","side":"buy","instId":"BTCUSD-221208-100000-C"},{"sz":"150","side":"buy","instId":"BTC-USDT","tgtCcy":"base_ccy"}]}`

func TestCreateRFQ(t *testing.T) {
	t.Parallel()
	var input *CreateRFQInput
	err := json.Unmarshal([]byte(createRFQInputJSON), &input)
	require.NoError(t, err)

	_, err = e.CreateRFQ(contextGenerate(), &CreateRFQInput{CounterParties: []string{}})
	require.ErrorIs(t, err, errInvalidCounterParties)

	_, err = e.CreateRFQ(contextGenerate(), &CreateRFQInput{CounterParties: []string{"Trader1"}})
	require.ErrorIs(t, err, errMissingLegs)

	sharedtestvalues.SkipTestIfCredentialsUnset(t, e, canManipulateRealOrders)
	result, err := e.CreateRFQ(contextGenerate(), input)
	require.NoError(t, err)
	assert.NotNil(t, result)
}

func TestCancelRFQ(t *testing.T) {
	t.Parallel()
	_, err := e.CancelRFQ(contextGenerate(), "", "")
	require.ErrorIs(t, err, order.ErrOrderIDNotSet)

	sharedtestvalues.SkipTestIfCredentialsUnset(t, e, canManipulateRealOrders)
	result, err := e.CancelRFQ(contextGenerate(), "", "somersdjskfjsdkfjxvxv")
	require.NoError(t, err)
	assert.NotNil(t, result)
}

func TestMultipleCancelRFQ(t *testing.T) {
	t.Parallel()
	_, err := e.CancelMultipleRFQs(contextGenerate(), nil)
	require.ErrorIs(t, err, common.ErrNilPointer)

	_, err = e.CancelMultipleRFQs(contextGenerate(), &CancelRFQRequestsParam{})
	require.ErrorIs(t, err, order.ErrOrderIDNotSet)

	_, err = e.CancelMultipleRFQs(contextGenerate(), &CancelRFQRequestsParam{RFQIDs: make([]string, 100), ClientRFQIDs: make([]string, 100)})
	require.ErrorIs(t, err, errMaxRFQOrdersToCancel)

	sharedtestvalues.SkipTestIfCredentialsUnset(t, e, canManipulateRealOrders)
	result, err := e.CancelMultipleRFQs(contextGenerate(), &CancelRFQRequestsParam{ClientRFQIDs: []string{"somersdjskfjsdkfjxvxv"}})
	require.NoError(t, err)
	assert.NotNil(t, result)
}

func TestCancelAllRFQs(t *testing.T) {
	t.Parallel()
	sharedtestvalues.SkipTestIfCredentialsUnset(t, e, canManipulateRealOrders)
	result, err := e.CancelAllRFQs(contextGenerate())
	require.NoError(t, err)
	assert.NotNil(t, result)
}

func TestExecuteQuote(t *testing.T) {
	t.Parallel()
	_, err := e.ExecuteQuote(contextGenerate(), "", "")
	assert.ErrorIs(t, err, errMissingRFQIDOrQuoteID)

	sharedtestvalues.SkipTestIfCredentialsUnset(t, e, canManipulateRealOrders)
	result, err := e.ExecuteQuote(contextGenerate(), "22540", "84073")
	require.NoError(t, err)
	assert.NotNil(t, result)
}

func TestGetQuoteProducts(t *testing.T) {
	t.Parallel()
	sharedtestvalues.SkipTestIfCredentialsUnset(t, e)
	result, err := e.GetQuoteProducts(contextGenerate())
	require.NoError(t, err)
	assert.NotNil(t, result)
}

func TestSetQuoteProducts(t *testing.T) {
	t.Parallel()
	_, err := e.SetQuoteProducts(contextGenerate(), []SetQuoteProductParam{})
	require.ErrorIs(t, err, common.ErrEmptyParams)

	_, err = e.SetQuoteProducts(contextGenerate(), []SetQuoteProductParam{{InstrumentType: "ABC"}})
	require.ErrorIs(t, err, errInvalidInstrumentType)

	arg := SetQuoteProductParam{InstrumentType: "SWAP"}
	_, err = e.SetQuoteProducts(contextGenerate(), []SetQuoteProductParam{arg})
	require.ErrorIs(t, err, errMissingMakerInstrumentSettings)

	data := MakerInstrumentSetting{MaxBlockSize: 10000, MakerPriceBand: 5}
	arg.Data = []MakerInstrumentSetting{data}
	_, err = e.SetQuoteProducts(contextGenerate(), []SetQuoteProductParam{arg})
	require.ErrorIs(t, err, errInvalidUnderlying)

	arg.InstrumentType = "SPOT"
	data = MakerInstrumentSetting{Underlying: "BTC-USD", MaxBlockSize: 10000, MakerPriceBand: 5}
	arg.Data = []MakerInstrumentSetting{data}
	_, err = e.SetQuoteProducts(contextGenerate(), []SetQuoteProductParam{arg})
	require.ErrorIs(t, err, errMissingInstrumentID)

	sharedtestvalues.SkipTestIfCredentialsUnset(t, e, canManipulateRealOrders)
	result, err := e.SetQuoteProducts(contextGenerate(), []SetQuoteProductParam{
		{
			InstrumentType: "SWAP",
			Data: []MakerInstrumentSetting{
				{
					Underlying:     "BTC-USD",
					MaxBlockSize:   10000,
					MakerPriceBand: 5,
				},
				{
					Underlying: mainPair.String(),
				},
			},
		},
	})
	require.NoError(t, err)
	assert.NotNil(t, result)
}

func TestResetRFQMMPStatus(t *testing.T) {
	t.Parallel()
	sharedtestvalues.SkipTestIfCredentialsUnset(t, e, canManipulateRealOrders)
	result, err := e.ResetRFQMMPStatus(contextGenerate())
	require.NoError(t, err)
	assert.NotNil(t, result)
}

func TestCreateQuote(t *testing.T) {
	t.Parallel()
	_, err := e.CreateQuote(contextGenerate(), nil)
	require.ErrorIs(t, err, common.ErrNilPointer)

	arg := &CreateQuoteParams{}
	_, err = e.CreateQuote(contextGenerate(), arg)
	require.ErrorIs(t, err, errMissingRFQID)

	arg.RFQID = "123456789"
	_, err = e.CreateQuote(contextGenerate(), arg)
	require.ErrorIs(t, err, order.ErrSideIsInvalid)

	arg.QuoteSide = "sell"
	_, err = e.CreateQuote(contextGenerate(), arg)
	require.ErrorIs(t, err, errMissingLegs)

	subArg := QuoteLeg{}
	arg.Legs = []QuoteLeg{subArg}
	_, err = e.CreateQuote(contextGenerate(), arg)
	require.ErrorIs(t, err, errMissingInstrumentID)

	subArg.InstrumentID = "SOL-USD-220909"
	arg.Legs = []QuoteLeg{subArg}
	_, err = e.CreateQuote(contextGenerate(), arg)
	require.ErrorIs(t, err, errMissingSizeOfQuote)

	subArg.SizeOfQuoteLeg = 2
	arg.Legs = []QuoteLeg{subArg}
	_, err = e.CreateQuote(contextGenerate(), arg)
	require.ErrorIs(t, err, errMissingLegsQuotePrice)

	subArg.Price = 1234
	arg.Legs = []QuoteLeg{subArg}
	_, err = e.CreateQuote(contextGenerate(), arg)
	require.ErrorIs(t, err, order.ErrSideIsInvalid)

	sharedtestvalues.SkipTestIfCredentialsUnset(t, e, canManipulateRealOrders)
	result, err := e.CreateQuote(contextGenerate(), &CreateQuoteParams{
		RFQID:     "12345",
		QuoteSide: order.Buy.Lower(),
		Legs: []QuoteLeg{
			{
				Price:          1234,
				SizeOfQuoteLeg: 2,
				InstrumentID:   "SOL-USD-220909",
				Side:           order.Sell,
			},
			{
				Price:          1234,
				SizeOfQuoteLeg: 1,
				InstrumentID:   "SOL-USD-220909",
				Side:           order.Buy,
			},
		},
	})
	require.NoError(t, err)
	assert.NotNil(t, result)
}

func TestCancelQuote(t *testing.T) {
	t.Parallel()
	_, err := e.CancelQuote(contextGenerate(), "", "")
	require.ErrorIs(t, err, order.ErrOrderIDNotSet)

	sharedtestvalues.SkipTestIfCredentialsUnset(t, e, canManipulateRealOrders)
	result, err := e.CancelQuote(contextGenerate(), "1234", "")
	require.NoError(t, err)
	require.NotNil(t, result)

	result, err = e.CancelQuote(contextGenerate(), "", "1234")
	require.NoError(t, err)
	assert.NotNil(t, result)
}

func TestCancelMultipleQuote(t *testing.T) {
	t.Parallel()
	_, err := e.CancelMultipleQuote(contextGenerate(), CancelQuotesRequestParams{})
	require.ErrorIs(t, err, order.ErrOrderIDNotSet)

	sharedtestvalues.SkipTestIfCredentialsUnset(t, e, canManipulateRealOrders)
	result, err := e.CancelMultipleQuote(contextGenerate(), CancelQuotesRequestParams{
		QuoteIDs: []string{"1150", "1151", "1152"},
		// Block trades require a minimum of $100,000 in assets in your trading account
	})
	require.NoError(t, err)
	assert.NotNil(t, result)
}

func TestCancelAllRFQQuotes(t *testing.T) {
	t.Parallel()
	sharedtestvalues.SkipTestIfCredentialsUnset(t, e, canManipulateRealOrders)
	tt, err := e.CancelAllRFQQuotes(contextGenerate())
	require.NoError(t, err)
	assert.NotEmpty(t, tt)
}

func TestGetRFQs(t *testing.T) {
	t.Parallel()
	_, err := e.GetRFQs(contextGenerate(), &RFQRequestParams{})
	require.ErrorIs(t, err, common.ErrEmptyParams)

	sharedtestvalues.SkipTestIfCredentialsUnset(t, e)
	result, err := e.GetRFQs(contextGenerate(), &RFQRequestParams{
		Limit: 1,
	})
	require.NoError(t, err)
	assert.NotNil(t, result)
}

func TestGetQuotes(t *testing.T) {
	t.Parallel()
	_, err := e.GetQuotes(contextGenerate(), &QuoteRequestParams{})
	require.ErrorIs(t, err, common.ErrEmptyParams)

	sharedtestvalues.SkipTestIfCredentialsUnset(t, e)
	result, err := e.GetQuotes(contextGenerate(), &QuoteRequestParams{
		Limit: 3,
	})
	require.NoError(t, err)
	assert.NotNil(t, result)
}

func TestGetRFQTrades(t *testing.T) {
	t.Parallel()
	_, err := e.GetRFQTrades(contextGenerate(), &RFQTradesRequestParams{})
	require.ErrorIs(t, err, common.ErrEmptyParams)

	sharedtestvalues.SkipTestIfCredentialsUnset(t, e)
	result, err := e.GetRFQTrades(contextGenerate(), &RFQTradesRequestParams{Limit: 1})
	require.NoError(t, err)
	assert.NotNil(t, result)
}

func TestGetPublicRFQTrades(t *testing.T) {
	t.Parallel()
	sharedtestvalues.SkipTestIfCredentialsUnset(t, e)
	result, err := e.GetPublicRFQTrades(contextGenerate(), "", "", 3)
	require.NoError(t, err)
	assert.NotNil(t, result)
}

func TestGetFundingCurrencies(t *testing.T) {
	t.Parallel()
	sharedtestvalues.SkipTestIfCredentialsUnset(t, e)
	result, err := e.GetFundingCurrencies(contextGenerate(), currency.BTC)
	require.NoError(t, err)
	assert.NotNil(t, result)
}

func TestGetBalance(t *testing.T) {
	t.Parallel()
	sharedtestvalues.SkipTestIfCredentialsUnset(t, e)
	result, err := e.GetBalance(contextGenerate(), currency.EMPTYCODE)
	require.NoError(t, err)
	assert.NotNil(t, result)
}

func TestGetNonTradableAssets(t *testing.T) {
	t.Parallel()
	sharedtestvalues.SkipTestIfCredentialsUnset(t, e)
	result, err := e.GetNonTradableAssets(contextGenerate(), currency.BTC)
	require.NoError(t, err)
	assert.NotNil(t, result)
}

func TestGetAccountAssetValuation(t *testing.T) {
	t.Parallel()
	sharedtestvalues.SkipTestIfCredentialsUnset(t, e)
	result, err := e.GetAccountAssetValuation(contextGenerate(), currency.EMPTYCODE)
	require.NoError(t, err)
	assert.NotNil(t, result)
}

func TestFundingTransfer(t *testing.T) {
	t.Parallel()
	_, err := e.FundingTransfer(contextGenerate(), &FundingTransferRequestInput{})
	assert.ErrorIs(t, err, common.ErrEmptyParams)
	_, err = e.FundingTransfer(contextGenerate(), &FundingTransferRequestInput{
		BeneficiaryAccountType: "6", RemittingAccountType: "18", Currency: currency.BTC,
	})
<<<<<<< HEAD
	assert.ErrorIs(t, err, limits.ErrAmountBelowMin)
	_, err = ok.FundingTransfer(contextGenerate(), &FundingTransferRequestInput{
=======
	assert.ErrorIs(t, err, order.ErrAmountBelowMin)
	_, err = e.FundingTransfer(contextGenerate(), &FundingTransferRequestInput{
>>>>>>> edf5d84d
		Amount: 12.000, BeneficiaryAccountType: "6",
		RemittingAccountType: "18", Currency: currency.EMPTYCODE,
	})
	assert.ErrorIs(t, err, currency.ErrCurrencyCodeEmpty)
	_, err = e.FundingTransfer(contextGenerate(), &FundingTransferRequestInput{
		Amount: 12.000, BeneficiaryAccountType: "2",
		RemittingAccountType: "3", Currency: currency.BTC,
	})
	assert.ErrorIs(t, err, errAddressRequired)
	_, err = e.FundingTransfer(contextGenerate(), &FundingTransferRequestInput{
		Amount: 12.000, BeneficiaryAccountType: "2",
		RemittingAccountType: "18", Currency: currency.BTC,
	})
	assert.ErrorIs(t, err, errAddressRequired)

	sharedtestvalues.SkipTestIfCredentialsUnset(t, e, canManipulateRealOrders)
	result, err := e.FundingTransfer(contextGenerate(), &FundingTransferRequestInput{
		Amount:                 12.000,
		BeneficiaryAccountType: "6",
		RemittingAccountType:   "18",
		Currency:               currency.BTC,
	})
	require.NoError(t, err)
	assert.NotNil(t, result)
}

func TestGetFundsTransferState(t *testing.T) {
	t.Parallel()
	_, err := e.GetFundsTransferState(contextGenerate(), "", "", 1)
	require.ErrorIs(t, err, order.ErrOrderIDNotSet)

	sharedtestvalues.SkipTestIfCredentialsUnset(t, e)
	result, err := e.GetFundsTransferState(contextGenerate(), "754147", "1232", 1)
	require.NoError(t, err)
	assert.NotNil(t, result)
}

func TestGetAssetBillsDetails(t *testing.T) {
	t.Parallel()
	sharedtestvalues.SkipTestIfCredentialsUnset(t, e)
	result, err := e.GetAssetBillsDetails(contextGenerate(), currency.EMPTYCODE, "", time.Time{}, time.Time{}, 0, 1)
	require.NoError(t, err)
	assert.NotNil(t, result)
}

func TestGetLightningDeposits(t *testing.T) {
	t.Parallel()
	_, err := e.GetLightningDeposits(contextGenerate(), currency.EMPTYCODE, 1.00, 0)
	require.ErrorIs(t, err, currency.ErrCurrencyCodeEmpty)
<<<<<<< HEAD
	_, err = ok.GetLightningDeposits(contextGenerate(), currency.BTC, 0, 0)
	require.ErrorIs(t, err, limits.ErrAmountBelowMin)
=======
	_, err = e.GetLightningDeposits(contextGenerate(), currency.BTC, 0, 0)
	require.ErrorIs(t, err, order.ErrAmountBelowMin)
>>>>>>> edf5d84d

	sharedtestvalues.SkipTestIfCredentialsUnset(t, e)
	result, err := e.GetLightningDeposits(contextGenerate(), currency.BTC, 1.00, 0)
	require.NoError(t, err)
	assert.NotNil(t, result)
}

func TestGetCurrencyDepositAddress(t *testing.T) {
	t.Parallel()
	_, err := e.GetCurrencyDepositAddress(contextGenerate(), currency.EMPTYCODE)
	require.ErrorIs(t, err, currency.ErrCurrencyCodeEmpty)

	sharedtestvalues.SkipTestIfCredentialsUnset(t, e)
	result, err := e.GetCurrencyDepositAddress(contextGenerate(), currency.BTC)
	require.NoError(t, err)
	assert.NotNil(t, result)
}

func TestGetCurrencyDepositHistory(t *testing.T) {
	t.Parallel()
	sharedtestvalues.SkipTestIfCredentialsUnset(t, e)
	result, err := e.GetCurrencyDepositHistory(contextGenerate(), currency.BTC, "", "", "", "271", time.Time{}, time.Time{}, 0, 1)
	require.NoError(t, err)
	assert.NotNil(t, result)
}

func TestWithdrawal(t *testing.T) {
	t.Parallel()
	_, err := e.Withdrawal(contextGenerate(), &WithdrawalInput{})
	require.ErrorIs(t, err, common.ErrEmptyParams)
	_, err = e.Withdrawal(contextGenerate(), &WithdrawalInput{Amount: 0.1, TransactionFee: 0.00005, Currency: currency.EMPTYCODE, WithdrawalDestination: "4", ToAddress: core.BitcoinDonationAddress})
	require.ErrorIs(t, err, currency.ErrCurrencyCodeEmpty)
<<<<<<< HEAD
	_, err = ok.Withdrawal(contextGenerate(), &WithdrawalInput{TransactionFee: 0.00005, Currency: currency.BTC, WithdrawalDestination: "4", ToAddress: core.BitcoinDonationAddress})
	require.ErrorIs(t, err, limits.ErrAmountBelowMin)
	_, err = ok.Withdrawal(contextGenerate(), &WithdrawalInput{Amount: 0.1, TransactionFee: 0.00005, Currency: currency.BTC, ToAddress: core.BitcoinDonationAddress})
=======
	_, err = e.Withdrawal(contextGenerate(), &WithdrawalInput{TransactionFee: 0.00005, Currency: currency.BTC, WithdrawalDestination: "4", ToAddress: core.BitcoinDonationAddress})
	require.ErrorIs(t, err, order.ErrAmountBelowMin)
	_, err = e.Withdrawal(contextGenerate(), &WithdrawalInput{Amount: 0.1, TransactionFee: 0.00005, Currency: currency.BTC, ToAddress: core.BitcoinDonationAddress})
>>>>>>> edf5d84d
	require.ErrorIs(t, err, errAddressRequired)
	_, err = e.Withdrawal(contextGenerate(), &WithdrawalInput{Amount: 0.1, TransactionFee: 0.00005, Currency: currency.BTC, WithdrawalDestination: "4"})
	require.ErrorIs(t, err, errAddressRequired)

	sharedtestvalues.SkipTestIfCredentialsUnset(t, e, canManipulateRealOrders)
	result, err := e.Withdrawal(contextGenerate(), &WithdrawalInput{Amount: 0.1, TransactionFee: 0.00005, Currency: currency.BTC, WithdrawalDestination: "4", ToAddress: core.BitcoinDonationAddress})
	require.NoError(t, err)
	assert.NotNil(t, result)

	result, err = e.Withdrawal(contextGenerate(), &WithdrawalInput{
		Amount:                0.1,
		WithdrawalDestination: "4",
		TransactionFee:        0.00005,
		Currency:              currency.BTC,
		ChainName:             "BTC-Bitcoin",
		ToAddress:             core.BitcoinDonationAddress,
		RecipientInformation: &WithdrawalRecipientInformation{
			WalletType:        "exchange",
			ExchangeID:        "did:ethr:0xfeb4f99829a9acdf52979abee87e83addf22a7e1",
			ReceiverFirstName: "Bruce",
			ReceiverLastName:  "Wayne",
		},
	})
	require.NoError(t, err)
	assert.NotNil(t, result)
}

func TestLightningWithdrawal(t *testing.T) {
	t.Parallel()
	_, err := e.LightningWithdrawal(contextGenerate(), &LightningWithdrawalRequestInput{})
	require.ErrorIs(t, err, common.ErrEmptyParams)

	_, err = e.LightningWithdrawal(contextGenerate(), &LightningWithdrawalRequestInput{
		Invoice: "lnbc100u1psnnvhtpp5yq2x3q5hhrzsuxpwx7ptphwzc4k4wk0j3stp0099968m44cyjg9sdqqcqzpgxqzjcsp5hz", Currency: currency.EMPTYCODE,
	})
	require.ErrorIs(t, err, currency.ErrCurrencyCodeEmpty)

	_, err = e.LightningWithdrawal(contextGenerate(), &LightningWithdrawalRequestInput{Invoice: "", Currency: currency.BTC})
	require.ErrorIs(t, err, errInvoiceTextMissing)

	sharedtestvalues.SkipTestIfCredentialsUnset(t, e, canManipulateRealOrders)
	result, err := e.LightningWithdrawal(contextGenerate(), &LightningWithdrawalRequestInput{
		Currency: currency.BTC,
		Invoice:  "lnbc100u1psnnvhtpp5yq2x3q5hhrzsuxpwx7ptphwzc4k4wk0j3stp0099968m44cyjg9sdqqcqzpgxqzjcsp5hz",
	})
	require.NoError(t, err)
	assert.NotNil(t, result)
}

func TestCancelWithdrawal(t *testing.T) {
	t.Parallel()
	_, err := e.CancelWithdrawal(contextGenerate(), "")
	require.ErrorIs(t, err, errMissingValidWithdrawalID)

	sharedtestvalues.SkipTestIfCredentialsUnset(t, e, canManipulateRealOrders)
	result, err := e.CancelWithdrawal(contextGenerate(), "fjasdfkjasdk")
	require.NoError(t, err)
	assert.NotNil(t, result)
}

func TestGetWithdrawalHistory(t *testing.T) {
	t.Parallel()
	sharedtestvalues.SkipTestIfCredentialsUnset(t, e)
	result, err := e.GetWithdrawalHistory(contextGenerate(), currency.BTC, "", "", "", "", time.Time{}, time.Time{}, 1)
	require.NoError(t, err)
	assert.NotNil(t, result)
}

func TestSmallAssetsConvert(t *testing.T) {
	t.Parallel()
	sharedtestvalues.SkipTestIfCredentialsUnset(t, e, canManipulateRealOrders)
	result, err := e.SmallAssetsConvert(contextGenerate(), []string{"BTC", "USDT"})
	require.NoError(t, err)
	assert.NotNil(t, result)
}

func TestGetSavingBalance(t *testing.T) {
	t.Parallel()
	sharedtestvalues.SkipTestIfCredentialsUnset(t, e)
	result, err := e.GetSavingBalance(contextGenerate(), currency.BTC)
	require.NoError(t, err)
	assert.NotNil(t, result)
}

func TestSavingsPurchase(t *testing.T) {
	t.Parallel()
	_, err := e.SavingsPurchaseOrRedemption(contextGenerate(), &SavingsPurchaseRedemptionInput{})
	require.ErrorIs(t, err, common.ErrEmptyParams)

	arg := &SavingsPurchaseRedemptionInput{Rate: 1}
	_, err = e.SavingsPurchaseOrRedemption(contextGenerate(), arg)
	require.ErrorIs(t, err, currency.ErrCurrencyCodeEmpty)

	arg.Currency = currency.BTC
<<<<<<< HEAD
	_, err = ok.SavingsPurchaseOrRedemption(contextGenerate(), arg)
	require.ErrorIs(t, err, limits.ErrAmountBelowMin)
=======
	_, err = e.SavingsPurchaseOrRedemption(contextGenerate(), arg)
	require.ErrorIs(t, err, order.ErrAmountBelowMin)
>>>>>>> edf5d84d

	arg.Amount = 123.4
	_, err = e.SavingsPurchaseOrRedemption(contextGenerate(), arg)
	require.ErrorIs(t, err, order.ErrSideIsInvalid)

	arg.Rate = 0.001
	arg.ActionType = "purchase"
	_, err = e.SavingsPurchaseOrRedemption(contextGenerate(), arg)
	require.ErrorIs(t, err, errRateRequired)

	sharedtestvalues.SkipTestIfCredentialsUnset(t, e, canManipulateRealOrders)
	result, err := e.SavingsPurchaseOrRedemption(contextGenerate(), &SavingsPurchaseRedemptionInput{
		Amount:     123.4,
		Currency:   currency.BTC,
		Rate:       1,
		ActionType: "purchase",
	})
	require.NoError(t, err)
	require.NotNil(t, result)

	result, err = e.SavingsPurchaseOrRedemption(contextGenerate(), &SavingsPurchaseRedemptionInput{
		Amount:     123.4,
		Currency:   currency.BTC,
		Rate:       1,
		ActionType: "redempt",
	})
	require.NoError(t, err)
	assert.NotNil(t, result)
}

func TestSetLendingRate(t *testing.T) {
	t.Parallel()
	_, err := e.SetLendingRate(contextGenerate(), &LendingRate{})
	require.ErrorIs(t, err, common.ErrEmptyParams)
	_, err = e.SetLendingRate(contextGenerate(), &LendingRate{Currency: currency.EMPTYCODE, Rate: 2})
	require.ErrorIs(t, err, currency.ErrCurrencyCodeEmpty)
	_, err = e.SetLendingRate(contextGenerate(), &LendingRate{Currency: currency.BTC})
	require.ErrorIs(t, err, errRateRequired)

	sharedtestvalues.SkipTestIfCredentialsUnset(t, e, canManipulateRealOrders)
	result, err := e.SetLendingRate(contextGenerate(), &LendingRate{Currency: currency.BTC, Rate: 2})
	require.NoError(t, err)
	assert.NotNil(t, result)
}

func TestGetLendingHistory(t *testing.T) {
	t.Parallel()
	sharedtestvalues.SkipTestIfCredentialsUnset(t, e)
	result, err := e.GetLendingHistory(contextGenerate(), currency.USDT, time.Time{}, time.Time{}, 1)
	require.NoError(t, err)
	assert.NotNil(t, result)
}

func TestGetPublicBorrowInfo(t *testing.T) {
	t.Parallel()
	result, err := e.GetPublicBorrowInfo(contextGenerate(), currency.EMPTYCODE)
	assert.NoError(t, err)
	assert.NotNil(t, result)

	result, err = e.GetPublicBorrowInfo(contextGenerate(), currency.USDT)
	require.NoError(t, err)
	assert.NotNil(t, result)
}

func TestGetPublicBorrowHistory(t *testing.T) {
	t.Parallel()
	result, err := e.GetPublicBorrowHistory(contextGenerate(), currency.USDT, time.Time{}, time.Time{}, 1)
	require.NoError(t, err)
	assert.NotNil(t, result)
}

func TestGetMonthlyStatement(t *testing.T) {
	t.Parallel()
	_, err := e.GetMonthlyStatement(contextGenerate(), "")
	require.ErrorIs(t, err, errMonthNameRequired)

	_, err = e.GetMonthlyStatement(contextGenerate(), "")
	require.ErrorIs(t, err, errMonthNameRequired)

	sharedtestvalues.SkipTestIfCredentialsUnset(t, e)
	result, err := e.GetMonthlyStatement(contextGenerate(), "Jan")
	require.NoError(t, err)
	assert.NotNil(t, result)
}

func TestApplyForMonthlyStatement(t *testing.T) {
	t.Parallel()
	_, err := e.ApplyForMonthlyStatement(contextGenerate(), "")
	require.ErrorIs(t, err, errMonthNameRequired)

	sharedtestvalues.SkipTestIfCredentialsUnset(t, e, canManipulateRealOrders)
	result, err := e.ApplyForMonthlyStatement(contextGenerate(), "Jan")
	require.NoError(t, err)
	assert.NotNil(t, result)
}

func TestGetConvertCurrencies(t *testing.T) {
	t.Parallel()
	sharedtestvalues.SkipTestIfCredentialsUnset(t, e)
	result, err := e.GetConvertCurrencies(contextGenerate())
	require.NoError(t, err)
	assert.NotNil(t, result)
}

func TestGetConvertCurrencyPair(t *testing.T) {
	t.Parallel()
	_, err := e.GetConvertCurrencyPair(contextGenerate(), currency.EMPTYCODE, currency.BTC)
	require.ErrorIs(t, err, currency.ErrCurrencyCodeEmpty)
	_, err = e.GetConvertCurrencyPair(contextGenerate(), currency.USDT, currency.EMPTYCODE)
	require.ErrorIs(t, err, currency.ErrCurrencyCodeEmpty)

	sharedtestvalues.SkipTestIfCredentialsUnset(t, e)
	result, err := e.GetConvertCurrencyPair(contextGenerate(), currency.USDT, currency.BTC)
	require.NoError(t, err)
	assert.NotNil(t, result)
}

func TestEstimateQuote(t *testing.T) {
	t.Parallel()
	_, err := e.EstimateQuote(contextGenerate(), &EstimateQuoteRequestInput{})
	require.ErrorIs(t, err, common.ErrEmptyParams)

	arg := &EstimateQuoteRequestInput{Tag: "abcd"}
	_, err = e.EstimateQuote(contextGenerate(), arg)
	require.ErrorIs(t, err, currency.ErrCurrencyCodeEmpty)

	arg.BaseCurrency = currency.BTC
	_, err = e.EstimateQuote(contextGenerate(), arg)
	require.ErrorIs(t, err, currency.ErrCurrencyCodeEmpty)
	arg.QuoteCurrency = currency.BTC
	_, err = e.EstimateQuote(contextGenerate(), arg)
	require.ErrorIs(t, err, order.ErrSideIsInvalid)
	arg.Side = order.Sell.Lower()
<<<<<<< HEAD
	_, err = ok.EstimateQuote(contextGenerate(), arg)
	require.ErrorIs(t, err, limits.ErrAmountBelowMin)
=======
	_, err = e.EstimateQuote(contextGenerate(), arg)
	require.ErrorIs(t, err, order.ErrAmountBelowMin)
>>>>>>> edf5d84d
	arg.RFQAmount = 30
	_, err = e.EstimateQuote(contextGenerate(), arg)
	require.ErrorIs(t, err, currency.ErrCurrencyCodeEmpty)

	sharedtestvalues.SkipTestIfCredentialsUnset(t, e, canManipulateRealOrders)
	result, err := e.EstimateQuote(contextGenerate(), &EstimateQuoteRequestInput{
		BaseCurrency:  currency.BTC,
		QuoteCurrency: currency.USDT,
		Side:          order.Sell.Lower(),
		RFQAmount:     30,
		RFQSzCurrency: "USDT",
	})
	require.NoError(t, err)
	assert.NotNil(t, result)
}

func TestConvertTrade(t *testing.T) {
	t.Parallel()
	_, err := e.ConvertTrade(contextGenerate(), &ConvertTradeInput{})
	require.ErrorIs(t, err, common.ErrEmptyParams)
	arg := &ConvertTradeInput{Tag: "123"}
	_, err = e.ConvertTrade(contextGenerate(), arg)
	require.ErrorIs(t, err, currency.ErrCurrencyCodeEmpty)

	arg.BaseCurrency = "BTC"
	_, err = e.ConvertTrade(contextGenerate(), arg)
	require.ErrorIs(t, err, currency.ErrCurrencyCodeEmpty)

	arg.QuoteCurrency = "USDT"
	_, err = e.ConvertTrade(contextGenerate(), arg)
	require.ErrorIs(t, err, order.ErrSideIsInvalid)

	arg.Side = order.Buy.Lower()
<<<<<<< HEAD
	_, err = ok.ConvertTrade(contextGenerate(), arg)
	require.ErrorIs(t, err, limits.ErrAmountBelowMin)
=======
	_, err = e.ConvertTrade(contextGenerate(), arg)
	require.ErrorIs(t, err, order.ErrAmountBelowMin)
>>>>>>> edf5d84d

	arg.Size = 2
	_, err = e.ConvertTrade(contextGenerate(), arg)
	require.ErrorIs(t, err, currency.ErrCurrencyCodeEmpty)

	arg.SizeCurrency = currency.USDT
	_, err = e.ConvertTrade(contextGenerate(), arg)
	require.ErrorIs(t, err, order.ErrOrderIDNotSet)

	sharedtestvalues.SkipTestIfCredentialsUnset(t, e, canManipulateRealOrders)
	result, err := e.ConvertTrade(contextGenerate(), &ConvertTradeInput{
		BaseCurrency:  "BTC",
		QuoteCurrency: "USDT",
		Side:          order.Buy.Lower(),
		Size:          2,
		SizeCurrency:  currency.USDT,
		QuoteID:       "16461885104612381",
	})
	require.NoError(t, err)
	assert.NotNil(t, result)
}

func TestGetConvertHistory(t *testing.T) {
	t.Parallel()
	sharedtestvalues.SkipTestIfCredentialsUnset(t, e)
	result, err := e.GetConvertHistory(contextGenerate(), time.Time{}, time.Time{}, 1, "")
	require.NoError(t, err)
	assert.NotNil(t, result)
}

func TestGetNonZeroAccountBalance(t *testing.T) {
	t.Parallel()
	sharedtestvalues.SkipTestIfCredentialsUnset(t, e)
	result, err := e.AccountBalance(contextGenerate(), currency.EMPTYCODE)
	require.NoError(t, err)
	assert.NotNil(t, result)
}

func TestGetPositions(t *testing.T) {
	t.Parallel()
	sharedtestvalues.SkipTestIfCredentialsUnset(t, e)
	result, err := e.GetPositions(contextGenerate(), "", "", "")
	require.NoError(t, err)
	assert.NotNil(t, result)
}

func TestGetPositionsHistory(t *testing.T) {
	t.Parallel()
	sharedtestvalues.SkipTestIfCredentialsUnset(t, e)
	result, err := e.GetPositionsHistory(contextGenerate(), "", "", "", "1234213123", 0, 1, time.Time{}, time.Time{})
	require.NoError(t, err)
	assert.NotNil(t, result)
}

func TestGetAccountAndPositionRisk(t *testing.T) {
	t.Parallel()
	sharedtestvalues.SkipTestIfCredentialsUnset(t, e)
	result, err := e.GetAccountAndPositionRisk(contextGenerate(), "")
	require.NoError(t, err)
	assert.NotNil(t, result)
}

func TestGetBillsDetail(t *testing.T) {
	t.Parallel()
	_, err := e.GetBillsDetailLast7Days(contextGenerate(), &BillsDetailQueryParameter{})
	require.ErrorIs(t, err, common.ErrEmptyParams)

	sharedtestvalues.SkipTestIfCredentialsUnset(t, e)
	result, err := e.GetBillsDetailLast7Days(contextGenerate(), &BillsDetailQueryParameter{
		Limit: 3,
	})
	require.NoError(t, err)
	assert.NotNil(t, result)
}

func TestGetBillsDetail3Months(t *testing.T) {
	t.Parallel()
	_, err := e.GetBillsDetail3Months(contextGenerate(), &BillsDetailQueryParameter{})
	require.ErrorIs(t, err, common.ErrEmptyParams)

	sharedtestvalues.SkipTestIfCredentialsUnset(t, e)
	result, err := e.GetBillsDetail3Months(contextGenerate(), &BillsDetailQueryParameter{Limit: 3})
	require.NoError(t, err)
	assert.NotNil(t, result)
}

func TestApplyBillDetails(t *testing.T) {
	t.Parallel()
	_, err := e.ApplyBillDetails(contextGenerate(), "", "Q2")
	require.ErrorIs(t, err, errYearRequired)
	_, err = e.ApplyBillDetails(contextGenerate(), "2023", "")
	require.ErrorIs(t, err, errQuarterValueRequired)

	sharedtestvalues.SkipTestIfCredentialsUnset(t, e)
	result, err := e.ApplyBillDetails(contextGenerate(), "2023", "Q2")
	require.NoError(t, err)
	assert.NotNil(t, result)
}

func TestGetBillsHistoryArchive(t *testing.T) {
	t.Parallel()
	_, err := e.GetBillsHistoryArchive(contextGenerate(), "", "Q2")
	require.ErrorIs(t, err, errYearRequired)
	_, err = e.GetBillsHistoryArchive(contextGenerate(), "2023", "")
	require.ErrorIs(t, err, errQuarterValueRequired)

	sharedtestvalues.SkipTestIfCredentialsUnset(t, e)
	result, err := e.GetBillsHistoryArchive(contextGenerate(), "2023", "Q2")
	require.NoError(t, err)
	assert.NotNil(t, result)
}

func TestGetAccountConfiguration(t *testing.T) {
	t.Parallel()
	sharedtestvalues.SkipTestIfCredentialsUnset(t, e)
	result, err := e.GetAccountConfiguration(contextGenerate())
	require.NoError(t, err)
	assert.NotNil(t, result)
}

func TestSetPositionMode(t *testing.T) {
	t.Parallel()
	_, err := e.SetPositionMode(contextGenerate(), "")
	require.ErrorIs(t, err, errInvalidPositionMode)

	sharedtestvalues.SkipTestIfCredentialsUnset(t, e)
	result, err := e.SetPositionMode(contextGenerate(), "net_mode")
	require.NoError(t, err)
	assert.NotNil(t, result)
}

func TestSetLeverageRate(t *testing.T) {
	t.Parallel()
	_, err := e.SetLeverageRate(contextGenerate(), &SetLeverageInput{})
	require.ErrorIs(t, err, common.ErrEmptyParams)
	_, err = e.SetLeverageRate(contextGenerate(), &SetLeverageInput{Leverage: 5, MarginMode: "isolated", AssetType: asset.PerpetualSwap})
	require.ErrorIs(t, err, errEitherInstIDOrCcyIsRequired)

	_, err = e.SetLeverageRate(contextGenerate(), &SetLeverageInput{
		Currency:     currency.USDT,
		Leverage:     5,
		MarginMode:   "isolated",
		InstrumentID: perpetualSwapPair.String(),
		AssetType:    asset.PerpetualSwap,
	})
	require.ErrorIs(t, err, order.ErrSideIsInvalid)

	sharedtestvalues.SkipTestIfCredentialsUnset(t, e, canManipulateRealOrders)
	_, err = e.SetLeverageRate(contextGenerate(), &SetLeverageInput{
		Currency:     currency.USDT,
		Leverage:     5,
		MarginMode:   "cross",
		InstrumentID: perpetualSwapPair.String(),
	})
	assert.Truef(t, err == nil || errors.Is(err, common.ErrNoResponse), "SetLeverageRate should not error: %s", err)
}

func TestGetMaximumBuySellAmountOROpenAmount(t *testing.T) {
	t.Parallel()
	_, err := e.GetMaximumBuySellAmountOROpenAmount(contextGenerate(), currency.BTC, "", "cross", "", 5, true)
	require.ErrorIs(t, err, errMissingInstrumentID)
	_, err = e.GetMaximumBuySellAmountOROpenAmount(contextGenerate(), currency.BTC, mainPair.String(), "", "", 5, true)
	require.ErrorIs(t, err, errInvalidTradeModeValue)

	sharedtestvalues.SkipTestIfCredentialsUnset(t, e)
	result, err := e.GetMaximumBuySellAmountOROpenAmount(contextGenerate(), currency.BTC, mainPair.String(), "cross", "", 5, true)
	require.NoError(t, err)
	assert.NotNil(t, result)
}

func TestGetMaximumAvailableTradableAmount(t *testing.T) {
	t.Parallel()
	_, err := e.GetMaximumAvailableTradableAmount(contextGenerate(), currency.BTC, "", "cross", "", true, false, 123)
	require.ErrorIs(t, err, errMissingInstrumentID)
	_, err = e.GetMaximumAvailableTradableAmount(contextGenerate(), currency.BTC, mainPair.String(), "", "", true, false, 123)
	require.ErrorIs(t, err, errInvalidTradeModeValue)

	sharedtestvalues.SkipTestIfCredentialsUnset(t, e)
	result, err := e.GetMaximumAvailableTradableAmount(contextGenerate(), currency.BTC, mainPair.String(), "cross", "", true, false, 123)
	require.NoError(t, err)
	assert.NotNil(t, result)
}

func TestIncreaseDecreaseMargin(t *testing.T) {
	t.Parallel()
	_, err := e.IncreaseDecreaseMargin(contextGenerate(), &IncreaseDecreaseMarginInput{})
	require.ErrorIs(t, err, common.ErrEmptyParams)

	arg := &IncreaseDecreaseMarginInput{Currency: "USD"}
	_, err = e.IncreaseDecreaseMargin(contextGenerate(), arg)
	require.ErrorIs(t, err, errMissingInstrumentID)

	arg.InstrumentID = mainPair.String()
	_, err = e.IncreaseDecreaseMargin(contextGenerate(), arg)
	require.ErrorIs(t, err, order.ErrSideIsInvalid)

	arg.PositionSide = "long"
	_, err = e.IncreaseDecreaseMargin(contextGenerate(), arg)
	require.ErrorIs(t, err, order.ErrTypeIsInvalid)

	arg.MarginBalanceType = "reduce"
<<<<<<< HEAD
	_, err = ok.IncreaseDecreaseMargin(contextGenerate(), arg)
	require.ErrorIs(t, err, limits.ErrAmountBelowMin)
=======
	_, err = e.IncreaseDecreaseMargin(contextGenerate(), arg)
	require.ErrorIs(t, err, order.ErrAmountBelowMin)
>>>>>>> edf5d84d

	sharedtestvalues.SkipTestIfCredentialsUnset(t, e, canManipulateRealOrders)
	result, err := e.IncreaseDecreaseMargin(contextGenerate(), &IncreaseDecreaseMarginInput{
		InstrumentID:      mainPair.String(),
		PositionSide:      "long",
		MarginBalanceType: "add",
		Amount:            1000,
		Currency:          "USD",
	})
	require.NoError(t, err)
	assert.NotNil(t, result)
}

func TestGetLeverageRate(t *testing.T) {
	t.Parallel()
	_, err := e.GetLeverageRate(contextGenerate(), "", "cross", currency.EMPTYCODE)
	require.ErrorIs(t, err, errMissingInstrumentID)
	_, err = e.GetLeverageRate(contextGenerate(), mainPair.String(), "", currency.EMPTYCODE)
	require.ErrorIs(t, err, margin.ErrMarginTypeUnsupported)

	sharedtestvalues.SkipTestIfCredentialsUnset(t, e)
	result, err := e.GetLeverageRate(contextGenerate(), mainPair.String(), "cross", currency.EMPTYCODE)
	require.NoError(t, err)
	assert.NotNil(t, result)
}

func TestGetMaximumLoanOfInstrument(t *testing.T) {
	t.Parallel()
	_, err := e.GetMaximumLoanOfInstrument(contextGenerate(), "", "isolated", currency.ZRX)
	require.ErrorIs(t, err, errMissingInstrumentID)
	_, err = e.GetMaximumLoanOfInstrument(contextGenerate(), "ZRX-BTC", "", currency.ZRX)
	require.ErrorIs(t, err, margin.ErrInvalidMarginType)

	sharedtestvalues.SkipTestIfCredentialsUnset(t, e)
	result, err := e.GetMaximumLoanOfInstrument(contextGenerate(), mainPair.String(), "isolated", currency.ZRX)
	require.NoError(t, err)
	assert.NotNil(t, result)
}

func TestGetTradeFee(t *testing.T) {
	t.Parallel()
	_, err := e.GetTradeFee(contextGenerate(), "", "", "", "", "")
	require.ErrorIs(t, err, errInvalidInstrumentType)

	sharedtestvalues.SkipTestIfCredentialsUnset(t, e)
	result, err := e.GetTradeFee(contextGenerate(), instTypeSpot, "", "", "", "")
	require.NoError(t, err)
	assert.NotNil(t, result)
}

func TestGetInterestAccruedData(t *testing.T) {
	t.Parallel()
	sharedtestvalues.SkipTestIfCredentialsUnset(t, e)
	result, err := e.GetInterestAccruedData(contextGenerate(), 0, 1, currency.EMPTYCODE, "", "", time.Time{}, time.Time{})
	require.NoError(t, err)
	assert.NotNil(t, result)
}

func TestGetInterestRate(t *testing.T) {
	t.Parallel()
	sharedtestvalues.SkipTestIfCredentialsUnset(t, e)
	result, err := e.GetInterestRate(contextGenerate(), currency.EMPTYCODE)
	require.NoError(t, err)
	assert.NotNil(t, result)
}

func TestSetGreeks(t *testing.T) {
	t.Parallel()
	_, err := e.SetGreeks(contextGenerate(), "")
	require.ErrorIs(t, err, errMissingValidGreeksType)

	sharedtestvalues.SkipTestIfCredentialsUnset(t, e, canManipulateRealOrders)
	result, err := e.SetGreeks(contextGenerate(), "PA")
	require.NoError(t, err)
	assert.NotNil(t, result)
}

func TestIsolatedMarginTradingSettings(t *testing.T) {
	t.Parallel()
	_, err := e.IsolatedMarginTradingSettings(contextGenerate(), &IsolatedMode{})
	require.ErrorIs(t, err, common.ErrEmptyParams)
	_, err = e.IsolatedMarginTradingSettings(contextGenerate(), &IsolatedMode{IsoMode: "", InstrumentType: "MARGIN"})
	require.ErrorIs(t, err, errMissingIsolatedMarginTradingSetting)
	_, err = e.IsolatedMarginTradingSettings(contextGenerate(), &IsolatedMode{IsoMode: "autonomy", InstrumentType: ""})
	require.ErrorIs(t, err, errInvalidInstrumentType)

	sharedtestvalues.SkipTestIfCredentialsUnset(t, e, canManipulateRealOrders)
	result, err := e.IsolatedMarginTradingSettings(contextGenerate(), &IsolatedMode{IsoMode: "autonomy", InstrumentType: "MARGIN"})
	require.NoError(t, err)
	assert.NotNil(t, result)
}

func TestGetMaximumWithdrawals(t *testing.T) {
	t.Parallel()
	sharedtestvalues.SkipTestIfCredentialsUnset(t, e)
	result, err := e.GetMaximumWithdrawals(contextGenerate(), currency.BTC)
	require.NoError(t, err)
	assert.NotNil(t, result)
}

func TestGetAccountRiskState(t *testing.T) {
	t.Parallel()
	sharedtestvalues.SkipTestIfCredentialsUnset(t, e)
	result, err := e.GetAccountRiskState(contextGenerate())
	require.NoError(t, err)
	assert.NotNil(t, result)
}

func TestVIPLoansBorrowAndRepay(t *testing.T) {
	t.Parallel()
	_, err := e.VIPLoansBorrowAndRepay(contextGenerate(), &LoanBorrowAndReplayInput{})
	require.ErrorIs(t, err, common.ErrEmptyParams)
	_, err = e.VIPLoansBorrowAndRepay(contextGenerate(), &LoanBorrowAndReplayInput{Currency: currency.EMPTYCODE, Side: "borrow", Amount: 12})
	require.ErrorIs(t, err, currency.ErrCurrencyCodeEmpty)
	_, err = e.VIPLoansBorrowAndRepay(contextGenerate(), &LoanBorrowAndReplayInput{Currency: currency.BTC, Side: "", Amount: 12})
	require.ErrorIs(t, err, order.ErrSideIsInvalid)
<<<<<<< HEAD
	_, err = ok.VIPLoansBorrowAndRepay(contextGenerate(), &LoanBorrowAndReplayInput{Currency: currency.BTC, Side: "borrow", Amount: 0})
	require.ErrorIs(t, err, limits.ErrAmountBelowMin)
=======
	_, err = e.VIPLoansBorrowAndRepay(contextGenerate(), &LoanBorrowAndReplayInput{Currency: currency.BTC, Side: "borrow", Amount: 0})
	require.ErrorIs(t, err, order.ErrAmountBelowMin)
>>>>>>> edf5d84d

	sharedtestvalues.SkipTestIfCredentialsUnset(t, e)
	result, err := e.VIPLoansBorrowAndRepay(contextGenerate(), &LoanBorrowAndReplayInput{Currency: currency.BTC, Side: "borrow", Amount: 12})
	require.NoError(t, err)
	assert.NotNil(t, result)
}

func TestGetBorrowAndRepayHistoryForVIPLoans(t *testing.T) {
	t.Parallel()
	sharedtestvalues.SkipTestIfCredentialsUnset(t, e)
	result, err := e.GetBorrowAndRepayHistoryForVIPLoans(contextGenerate(), currency.EMPTYCODE, time.Time{}, time.Time{}, 3)
	require.NoError(t, err)
	assert.NotNil(t, result)
}

func TestGetBorrowInterestAndLimit(t *testing.T) {
	t.Parallel()
	sharedtestvalues.SkipTestIfCredentialsUnset(t, e)
	result, err := e.GetBorrowInterestAndLimit(contextGenerate(), 1, currency.BTC)
	require.NoError(t, err)
	assert.NotNil(t, result)
}

func TestGetFixedLoanBorrowLimit(t *testing.T) {
	t.Parallel()
	sharedtestvalues.SkipTestIfCredentialsUnset(t, e)
	result, err := e.GetFixedLoanBorrowLimit(contextGenerate())
	require.NoError(t, err)
	assert.NotNil(t, result)
}

func TestGetFixedLoanBorrowQuote(t *testing.T) {
	t.Parallel()
	_, err := e.GetFixedLoanBorrowQuote(contextGenerate(), currency.USDT, "", "30D", "123423423", 1, .4)
	require.ErrorIs(t, err, errBorrowTypeRequired)
	_, err = e.GetFixedLoanBorrowQuote(contextGenerate(), currency.EMPTYCODE, "normal", "30D", "123423423", 1, .4)
	require.ErrorIs(t, err, currency.ErrCurrencyCodeEmpty)
<<<<<<< HEAD
	_, err = ok.GetFixedLoanBorrowQuote(contextGenerate(), currency.USDT, "normal", "30D", "", 0, .4)
	require.ErrorIs(t, err, limits.ErrAmountBelowMin)
	_, err = ok.GetFixedLoanBorrowQuote(contextGenerate(), currency.USDT, "normal", "30D", "123423423", 1, 0)
=======
	_, err = e.GetFixedLoanBorrowQuote(contextGenerate(), currency.USDT, "normal", "30D", "", 0, .4)
	require.ErrorIs(t, err, order.ErrAmountBelowMin)
	_, err = e.GetFixedLoanBorrowQuote(contextGenerate(), currency.USDT, "normal", "30D", "123423423", 1, 0)
>>>>>>> edf5d84d
	require.ErrorIs(t, err, errMaxRateRequired)
	_, err = e.GetFixedLoanBorrowQuote(contextGenerate(), currency.USDT, "normal", "", "123423423", 1, .4)
	require.ErrorIs(t, err, errLendingTermIsRequired)
	_, err = e.GetFixedLoanBorrowQuote(contextGenerate(), currency.USDT, "reborrow", "30D", "", 1, .4)
	require.ErrorIs(t, err, order.ErrOrderIDNotSet)

	sharedtestvalues.SkipTestIfCredentialsUnset(t, e)
	result, err := e.GetFixedLoanBorrowQuote(contextGenerate(), currency.USDT, "normal", "30D", "123423423", 1, .4)
	require.NoError(t, err)
	assert.NotNil(t, result)
}

func TestPlaceFixedLoanBorrowingOrder(t *testing.T) {
	t.Parallel()
	_, err := e.PlaceFixedLoanBorrowingOrder(contextGenerate(), currency.EMPTYCODE, 1, .3, .2, "30D", false)
	require.ErrorIs(t, err, currency.ErrCurrencyCodeEmpty)
<<<<<<< HEAD
	_, err = ok.PlaceFixedLoanBorrowingOrder(contextGenerate(), currency.USDT, 0, .3, .2, "30D", false)
	require.ErrorIs(t, err, limits.ErrAmountBelowMin)
	_, err = ok.PlaceFixedLoanBorrowingOrder(contextGenerate(), currency.USDT, 1, 0, .2, "30D", false)
=======
	_, err = e.PlaceFixedLoanBorrowingOrder(contextGenerate(), currency.USDT, 0, .3, .2, "30D", false)
	require.ErrorIs(t, err, order.ErrAmountBelowMin)
	_, err = e.PlaceFixedLoanBorrowingOrder(contextGenerate(), currency.USDT, 1, 0, .2, "30D", false)
>>>>>>> edf5d84d
	require.ErrorIs(t, err, errMaxRateRequired)
	_, err = e.PlaceFixedLoanBorrowingOrder(contextGenerate(), currency.USDT, 1, .3, .2, "", false)
	require.ErrorIs(t, err, errLendingTermIsRequired)

	sharedtestvalues.SkipTestIfCredentialsUnset(t, e, canManipulateRealOrders)
	result, err := e.PlaceFixedLoanBorrowingOrder(contextGenerate(), currency.USDT, 1, .3, .2, "30D", false)
	require.NoError(t, err)
	assert.NotNil(t, result)
}

func TestAmendFixedLoanBorrowingOrder(t *testing.T) {
	t.Parallel()
	_, err := e.AmendFixedLoanBorrowingOrder(contextGenerate(), "", false, .4)
	require.ErrorIs(t, err, order.ErrOrderIDNotSet)

	sharedtestvalues.SkipTestIfCredentialsUnset(t, e, canManipulateRealOrders)
	result, err := e.AmendFixedLoanBorrowingOrder(contextGenerate(), "12312312", false, .4)
	require.NoError(t, err)
	assert.NotNil(t, result)
}

func TestManualRenewFixedLoanBorrowingOrder(t *testing.T) {
	t.Parallel()
	_, err := e.ManualRenewFixedLoanBorrowingOrder(contextGenerate(), "", .3)
	require.ErrorIs(t, err, order.ErrOrderIDNotSet)
	_, err = e.ManualRenewFixedLoanBorrowingOrder(contextGenerate(), "12312312", 0)
	require.ErrorIs(t, err, errMaxRateRequired)

	sharedtestvalues.SkipTestIfCredentialsUnset(t, e, canManipulateRealOrders)
	result, err := e.ManualRenewFixedLoanBorrowingOrder(contextGenerate(), "12312312", .3)
	require.NoError(t, err)
	assert.NotNil(t, result)
}

func TestRepayFixedLoanBorrowingOrder(t *testing.T) {
	t.Parallel()
	_, err := e.RepayFixedLoanBorrowingOrder(contextGenerate(), "")
	require.ErrorIs(t, err, order.ErrOrderIDNotSet)

	sharedtestvalues.SkipTestIfCredentialsUnset(t, e, canManipulateRealOrders)
	result, err := e.RepayFixedLoanBorrowingOrder(contextGenerate(), "12321")
	require.NoError(t, err)
	assert.NotNil(t, result)
}

func TestConvertFixedLoanToMarketLoan(t *testing.T) {
	t.Parallel()
	_, err := e.ConvertFixedLoanToMarketLoan(contextGenerate(), "")
	require.ErrorIs(t, err, order.ErrOrderIDNotSet)

	sharedtestvalues.SkipTestIfCredentialsUnset(t, e, canManipulateRealOrders)
	result, err := e.ConvertFixedLoanToMarketLoan(contextGenerate(), "12321")
	require.NoError(t, err)
	assert.NotNil(t, result)
}

func TestReduceLiabilitiesForFixedLoan(t *testing.T) {
	t.Parallel()
	_, err := e.ReduceLiabilitiesForFixedLoan(contextGenerate(), "", false)
	require.ErrorIs(t, err, order.ErrOrderIDNotSet)

	sharedtestvalues.SkipTestIfCredentialsUnset(t, e, canManipulateRealOrders)
	result, err := e.ReduceLiabilitiesForFixedLoan(contextGenerate(), "123123", false)
	require.NoError(t, err)
	assert.NotNil(t, result)
}

func TestGetFixedLoanBorrowOrderList(t *testing.T) {
	t.Parallel()
	sharedtestvalues.SkipTestIfCredentialsUnset(t, e)
	result, err := e.GetFixedLoanBorrowOrderList(contextGenerate(), currency.USDT, "1231231", "8", "30D", time.Time{}, time.Time{}, 10)
	require.NoError(t, err)
	assert.NotNil(t, result)
}

func TestManualBorrowOrRepay(t *testing.T) {
	t.Parallel()
	_, err := e.ManualBorrowOrRepay(contextGenerate(), currency.EMPTYCODE, "borrow", 1)
	require.ErrorIs(t, err, currency.ErrCurrencyCodeEmpty)
	_, err = e.ManualBorrowOrRepay(contextGenerate(), currency.USDT, "", 1)
	require.ErrorIs(t, err, errLendingSideRequired)
<<<<<<< HEAD
	_, err = ok.ManualBorrowOrRepay(contextGenerate(), currency.USDT, "borrow", 0)
	require.ErrorIs(t, err, limits.ErrAmountBelowMin)
=======
	_, err = e.ManualBorrowOrRepay(contextGenerate(), currency.USDT, "borrow", 0)
	require.ErrorIs(t, err, order.ErrAmountBelowMin)
>>>>>>> edf5d84d

	sharedtestvalues.SkipTestIfCredentialsUnset(t, e, canManipulateRealOrders)
	result, err := e.ManualBorrowOrRepay(contextGenerate(), currency.USDT, "borrow", 1)
	require.NoError(t, err)
	assert.NotNil(t, result)
}

func TestSetAutoRepay(t *testing.T) {
	t.Parallel()
	sharedtestvalues.SkipTestIfCredentialsUnset(t, e, canManipulateRealOrders)
	result, err := e.SetAutoRepay(contextGenerate(), true)
	require.NoError(t, err)
	assert.NotNil(t, result)
}

func TestGetBorrowRepayHistory(t *testing.T) {
	t.Parallel()
	sharedtestvalues.SkipTestIfCredentialsUnset(t, e)
	result, err := e.GetBorrowRepayHistory(contextGenerate(), currency.ETH, "auto_borrow", time.Time{}, time.Time{}, 100)
	require.NoError(t, err)
	assert.NotNil(t, result)
}

func TestNewPositionBuilder(t *testing.T) {
	t.Parallel()
	_, err := e.NewPositionBuilder(contextGenerate(), nil)
	require.ErrorIs(t, err, common.ErrNilPointer)

	sharedtestvalues.SkipTestIfCredentialsUnset(t, e, canManipulateRealOrders)
	result, err := e.NewPositionBuilder(contextGenerate(), &PositionBuilderParam{
		InclRealPosAndEq: false,
		SimPos: []SimulatedPosition{
			{
				Position:     "-10",
				InstrumentID: "BTC-USDT-SWAP",
			},
			{
				Position:     "10",
				InstrumentID: "LTC-USDT-SWAP",
			},
		},
		SimAsset: []SimulatedAsset{
			{
				Currency: "USDT",
				Amount:   100,
			},
		},
		SpotOffsetType: "1",
		GreeksType:     "CASH",
	})
	require.NoError(t, err)
	assert.NotNil(t, result)
}

func TestSetRiskOffsetAmount(t *testing.T) {
	t.Parallel()
	_, err := e.SetRiskOffsetAmount(contextGenerate(), currency.EMPTYCODE, 123)
	require.ErrorIs(t, err, currency.ErrCurrencyCodeEmpty)
<<<<<<< HEAD
	_, err = ok.SetRiskOffsetAmount(contextGenerate(), currency.USDT, 0)
	require.ErrorIs(t, err, limits.ErrAmountBelowMin)
=======
	_, err = e.SetRiskOffsetAmount(contextGenerate(), currency.USDT, 0)
	require.ErrorIs(t, err, order.ErrAmountBelowMin)
>>>>>>> edf5d84d

	sharedtestvalues.SkipTestIfCredentialsUnset(t, e)
	result, err := e.SetRiskOffsetAmount(contextGenerate(), currency.USDT, 123)
	require.NoError(t, err)
	assert.NotNil(t, result)
}

func TestGetGreeks(t *testing.T) {
	t.Parallel()
	sharedtestvalues.SkipTestIfCredentialsUnset(t, e)
	_, err := e.GetGreeks(contextGenerate(), currency.EMPTYCODE)
	assert.NoError(t, err)
}

func TestGetPMLimitation(t *testing.T) {
	t.Parallel()
	_, err := e.GetPMPositionLimitation(contextGenerate(), "", mainPair.String(), "")
	require.ErrorIs(t, err, errInvalidInstrumentType)
	_, err = e.GetPMPositionLimitation(contextGenerate(), "SWAP", "", "")
	require.ErrorIs(t, err, errInstrumentFamilyOrUnderlyingRequired)

	sharedtestvalues.SkipTestIfCredentialsUnset(t, e)
	result, err := e.GetPMPositionLimitation(contextGenerate(), "SWAP", mainPair.String(), "")
	require.NoError(t, err)
	assert.NotNil(t, result)
}

func TestViewSubaccountList(t *testing.T) {
	t.Parallel()
	sharedtestvalues.SkipTestIfCredentialsUnset(t, e)
	result, err := e.ViewSubAccountList(contextGenerate(), false, "", time.Time{}, time.Time{}, 2)
	require.NoError(t, err)
	assert.NotNil(t, result)
}

func TestResetSubAccountAPIKey(t *testing.T) {
	t.Parallel()
	_, err := e.ResetSubAccountAPIKey(contextGenerate(), nil)
	require.ErrorIs(t, err, common.ErrNilPointer)
	_, err = e.ResetSubAccountAPIKey(contextGenerate(), &SubAccountAPIKeyParam{APIKey: apiKey, APIKeyPermission: "trade"})
	require.ErrorIs(t, err, errInvalidSubAccountName)
	_, err = e.ResetSubAccountAPIKey(contextGenerate(), &SubAccountAPIKeyParam{SubAccountName: "sam", APIKey: "", APIKeyPermission: "trade"})
	require.ErrorIs(t, err, errInvalidAPIKey)
	_, err = e.ResetSubAccountAPIKey(contextGenerate(), &SubAccountAPIKeyParam{IP: "1.2.3.", SubAccountName: "sam", APIKeyPermission: "trade", APIKey: "sample-api-key"})
	require.ErrorIs(t, err, errInvalidIPAddress)
	_, err = e.ResetSubAccountAPIKey(contextGenerate(), &SubAccountAPIKeyParam{APIKeyPermission: "abc", APIKey: "sample-api-key", SubAccountName: "sam"})
	require.ErrorIs(t, err, errInvalidAPIKeyPermission)
	_, err = e.ResetSubAccountAPIKey(contextGenerate(), &SubAccountAPIKeyParam{
		Permissions: []string{"abc"}, SubAccountName: "sam",
		APIKey: "sample-api-key",
	})
	require.ErrorIs(t, err, errInvalidAPIKeyPermission)

	sharedtestvalues.SkipTestIfCredentialsUnset(t, e, canManipulateRealOrders)
	result, err := e.ResetSubAccountAPIKey(contextGenerate(), &SubAccountAPIKeyParam{
		SubAccountName:   "sam",
		APIKey:           apiKey,
		APIKeyPermission: "trade",
	})
	assert.NoError(t, err)
	assert.NotNil(t, result)
	result, err = e.ResetSubAccountAPIKey(contextGenerate(), &SubAccountAPIKeyParam{
		SubAccountName: "sam",
		APIKey:         apiKey,
		Permissions:    []string{"trade", "read"},
	})
	require.NoError(t, err)
	assert.NotNil(t, result)
}

func TestGetSubaccountTradingBalance(t *testing.T) {
	t.Parallel()
	_, err := e.GetSubaccountTradingBalance(contextGenerate(), "")
	assert.ErrorIs(t, err, errInvalidSubAccountName)

	sharedtestvalues.SkipTestIfCredentialsUnset(t, e)
	result, err := e.GetSubaccountTradingBalance(contextGenerate(), "test1")
	require.NoError(t, err)
	assert.NotNil(t, result)
}

func TestGetSubaccountFundingBalance(t *testing.T) {
	t.Parallel()
	_, err := e.GetSubaccountFundingBalance(contextGenerate(), "", currency.EMPTYCODE)
	require.ErrorIs(t, err, errInvalidSubAccountName)

	sharedtestvalues.SkipTestIfCredentialsUnset(t, e)
	result, err := e.GetSubaccountFundingBalance(contextGenerate(), "test1", currency.EMPTYCODE)
	require.NoError(t, err)
	assert.NotNil(t, result)
}

func TestGetSubAccountMaximumWithdrawal(t *testing.T) {
	t.Parallel()
	_, err := e.GetSubAccountMaximumWithdrawal(contextGenerate(), "", currency.BTC)
	require.ErrorIs(t, err, errInvalidSubAccountName)

	sharedtestvalues.SkipTestIfCredentialsUnset(t, e)
	result, err := e.GetSubAccountMaximumWithdrawal(contextGenerate(), "test1", currency.BTC)
	require.NoError(t, err)
	assert.NotNil(t, result)
}

func TestHistoryOfSubaccountTransfer(t *testing.T) {
	t.Parallel()
	sharedtestvalues.SkipTestIfCredentialsUnset(t, e)
	result, err := e.HistoryOfSubaccountTransfer(contextGenerate(), currency.EMPTYCODE, "0", "", time.Time{}, time.Time{}, 1)
	require.NoError(t, err)
	assert.NotNil(t, result)
}

func TestGetHistoryOfManagedSubAccountTransfer(t *testing.T) {
	t.Parallel()
	sharedtestvalues.SkipTestIfCredentialsUnset(t, e)
	result, err := e.GetHistoryOfManagedSubAccountTransfer(contextGenerate(), currency.BTC, "", "", "", time.Time{}, time.Time{}, 10)
	require.NoError(t, err)
	assert.NotNil(t, result)
}

func TestMasterAccountsManageTransfersBetweenSubaccounts(t *testing.T) {
	t.Parallel()
	_, err := e.MasterAccountsManageTransfersBetweenSubaccounts(contextGenerate(), &SubAccountAssetTransferParams{})
	require.ErrorIs(t, err, common.ErrEmptyParams)

	arg := &SubAccountAssetTransferParams{LoanTransfer: true}
	_, err = e.MasterAccountsManageTransfersBetweenSubaccounts(contextGenerate(), arg)
	require.ErrorIs(t, err, currency.ErrCurrencyCodeEmpty)

	arg.Currency = currency.BTC
<<<<<<< HEAD
	_, err = ok.MasterAccountsManageTransfersBetweenSubaccounts(contextGenerate(), arg)
	require.ErrorIs(t, err, limits.ErrAmountBelowMin)
=======
	_, err = e.MasterAccountsManageTransfersBetweenSubaccounts(contextGenerate(), arg)
	require.ErrorIs(t, err, order.ErrAmountBelowMin)
>>>>>>> edf5d84d

	arg.Amount = 1234
	_, err = e.MasterAccountsManageTransfersBetweenSubaccounts(contextGenerate(), arg)
	require.ErrorIs(t, err, errInvalidSubaccount)

	arg.From = 1
	_, err = e.MasterAccountsManageTransfersBetweenSubaccounts(contextGenerate(), arg)
	require.ErrorIs(t, err, errInvalidSubaccount)

	arg.To = 7
	_, err = e.MasterAccountsManageTransfersBetweenSubaccounts(contextGenerate(), arg)
	require.ErrorIs(t, err, errInvalidSubaccount)

	arg.To = 6
	_, err = e.MasterAccountsManageTransfersBetweenSubaccounts(contextGenerate(), arg)
	require.ErrorIs(t, err, errInvalidSubAccountName)

	arg.FromSubAccount = "sami"
	_, err = e.MasterAccountsManageTransfersBetweenSubaccounts(contextGenerate(), arg)
	require.ErrorIs(t, err, errInvalidSubAccountName)

	sharedtestvalues.SkipTestIfCredentialsUnset(t, e, canManipulateRealOrders)
	result, err := e.MasterAccountsManageTransfersBetweenSubaccounts(contextGenerate(), &SubAccountAssetTransferParams{Currency: currency.BTC, Amount: 1200, From: 6, To: 6, FromSubAccount: "test1", ToSubAccount: "test2", LoanTransfer: true})
	require.NoError(t, err)
	assert.NotNil(t, result)
}

func TestSetPermissionOfTransferOut(t *testing.T) {
	t.Parallel()
	_, err := e.SetPermissionOfTransferOut(contextGenerate(), &PermissionOfTransfer{})
	require.ErrorIs(t, err, common.ErrEmptyParams)
	_, err = e.SetPermissionOfTransferOut(contextGenerate(), &PermissionOfTransfer{CanTransOut: true})
	require.ErrorIs(t, err, errInvalidSubAccountName)

	sharedtestvalues.SkipTestIfCredentialsUnset(t, e)
	result, err := e.SetPermissionOfTransferOut(contextGenerate(), &PermissionOfTransfer{SubAcct: "Test1"})
	require.NoError(t, err)
	assert.NotNil(t, result)
}

func TestGetCustodyTradingSubaccountList(t *testing.T) {
	t.Parallel()
	sharedtestvalues.SkipTestIfCredentialsUnset(t, e)
	result, err := e.GetCustodyTradingSubaccountList(contextGenerate(), "")
	require.NoError(t, err)
	assert.NotNil(t, result)
}

func TestSetSubAccountVIPLoanAllocation(t *testing.T) {
	t.Parallel()
	_, err := e.SetSubAccountVIPLoanAllocation(contextGenerate(), &SubAccountLoanAllocationParam{})
	require.ErrorIs(t, err, common.ErrEmptyParams)

	arg := subAccountVIPLoanAllocationInfo{}
	_, err = e.SetSubAccountVIPLoanAllocation(contextGenerate(), &SubAccountLoanAllocationParam{Alloc: []subAccountVIPLoanAllocationInfo{arg}})
	require.ErrorIs(t, err, common.ErrEmptyParams)

	arg.LoanAlloc = 123
	_, err = e.SetSubAccountVIPLoanAllocation(contextGenerate(), &SubAccountLoanAllocationParam{Alloc: []subAccountVIPLoanAllocationInfo{arg}})
	require.ErrorIs(t, err, errInvalidSubAccountName)

	arg.LoanAlloc = -1
	arg.SubAcct = "sams"
	_, err = e.SetSubAccountVIPLoanAllocation(contextGenerate(), &SubAccountLoanAllocationParam{Alloc: []subAccountVIPLoanAllocationInfo{arg}})
	require.ErrorIs(t, err, errInvalidLoanAllocationValue)

	sharedtestvalues.SkipTestIfCredentialsUnset(t, e, canManipulateRealOrders)
	result, err := e.SetSubAccountVIPLoanAllocation(contextGenerate(), &SubAccountLoanAllocationParam{
		Enable: true,
		Alloc: []subAccountVIPLoanAllocationInfo{
			{
				SubAcct:   "subAcct1",
				LoanAlloc: 20.01,
			},
		},
	})
	require.NoError(t, err)
	assert.NotNil(t, result)
}

func TestGetSubAccountBorrowInterestAndLimit(t *testing.T) {
	t.Parallel()
	_, err := e.GetSubAccountBorrowInterestAndLimit(contextGenerate(), "", currency.ETH)
	require.ErrorIs(t, err, errInvalidSubAccountName)

	sharedtestvalues.SkipTestIfCredentialsUnset(t, e)
	result, err := e.GetSubAccountBorrowInterestAndLimit(contextGenerate(), "123456", currency.ETH)
	require.NoError(t, err)
	assert.NotNil(t, result)
}

// ETH Staking

func TestGetProductInfo(t *testing.T) {
	t.Parallel()
	sharedtestvalues.SkipTestIfCredentialsUnset(t, e)
	result, err := e.GetProductInfo(contextGenerate())
	require.NoError(t, err)
	assert.NotEmpty(t, result)
}

func TestPurcahseETHStaking(t *testing.T) {
	t.Parallel()
<<<<<<< HEAD
	err := ok.PurchaseETHStaking(contextGenerate(), 0)
	assert.ErrorIs(t, err, limits.ErrAmountBelowMin)
=======
	err := e.PurchaseETHStaking(contextGenerate(), 0)
	assert.ErrorIs(t, err, order.ErrAmountBelowMin)
>>>>>>> edf5d84d

	sharedtestvalues.SkipTestIfCredentialsUnset(t, e, canManipulateRealOrders)
	err = e.PurchaseETHStaking(contextGenerate(), 100)
	assert.NoError(t, err)
}

// RedeemETHStaking
func TestRedeemETHStaking(t *testing.T) {
	t.Parallel()
<<<<<<< HEAD
	err := ok.RedeemETHStaking(contextGenerate(), 0)
	assert.ErrorIs(t, err, limits.ErrAmountBelowMin)
=======
	err := e.RedeemETHStaking(contextGenerate(), 0)
	assert.ErrorIs(t, err, order.ErrAmountBelowMin)
>>>>>>> edf5d84d

	sharedtestvalues.SkipTestIfCredentialsUnset(t, e, canManipulateRealOrders)
	err = e.RedeemETHStaking(contextGenerate(), 100)
	assert.NoError(t, err)
}

func TestGetBETHAssetsBalance(t *testing.T) {
	t.Parallel()
	sharedtestvalues.SkipTestIfCredentialsUnset(t, e)
	result, err := e.GetBETHAssetsBalance(contextGenerate())
	require.NoError(t, err)
	assert.NotNil(t, result)
}

func TestGetPurchaseAndRedeemHistory(t *testing.T) {
	t.Parallel()
	_, err := e.GetPurchaseAndRedeemHistory(contextGenerate(), "", "pending", time.Time{}, time.Now(), 10)
	require.ErrorIs(t, err, errLendingTermIsRequired)

	sharedtestvalues.SkipTestIfCredentialsUnset(t, e)
	result, err := e.GetPurchaseAndRedeemHistory(contextGenerate(), "purchase", "pending", time.Time{}, time.Now(), 10)
	require.NoError(t, err)
	assert.NotNil(t, result)
}

func TestGetAPYHistory(t *testing.T) {
	t.Parallel()
	result, err := e.GetAPYHistory(contextGenerate(), 34)
	require.NoError(t, err)
	assert.NotNil(t, result)
}

const gridTradingPlaceOrder = `{"instId": "BTC-USD-SWAP","algoOrdType": "contract_grid","maxPx": "5000","minPx": "400","gridNum": "10","runType": "1","sz": "200", "direction": "long","lever": "2"}`

func TestPlaceGridAlgoOrder(t *testing.T) {
	t.Parallel()
	var input GridAlgoOrder
	err := json.Unmarshal([]byte(gridTradingPlaceOrder), &input)
	require.NoError(t, err)

	_, err = e.PlaceGridAlgoOrder(contextGenerate(), &GridAlgoOrder{})
	require.ErrorIs(t, err, common.ErrEmptyParams)

	arg := &GridAlgoOrder{BasePosition: true}
	_, err = e.PlaceGridAlgoOrder(contextGenerate(), arg)
	require.ErrorIs(t, err, errMissingInstrumentID)

	arg.InstrumentID = mainPair.String()
	_, err = e.PlaceGridAlgoOrder(contextGenerate(), arg)
	require.ErrorIs(t, err, errMissingAlgoOrderType)

	arg.AlgoOrdType = "contract_grid"
<<<<<<< HEAD
	_, err = ok.PlaceGridAlgoOrder(contextGenerate(), arg)
	require.ErrorIs(t, err, limits.ErrPriceBelowMin)

	arg.MaxPrice = 1000
	_, err = ok.PlaceGridAlgoOrder(contextGenerate(), arg)
	require.ErrorIs(t, err, limits.ErrPriceBelowMin)
=======
	_, err = e.PlaceGridAlgoOrder(contextGenerate(), arg)
	require.ErrorIs(t, err, order.ErrPriceBelowMin)

	arg.MaxPrice = 1000
	_, err = e.PlaceGridAlgoOrder(contextGenerate(), arg)
	require.ErrorIs(t, err, order.ErrPriceBelowMin)
>>>>>>> edf5d84d

	arg.MinPrice = 1200
	arg.GridQuantity = -1
	_, err = e.PlaceGridAlgoOrder(contextGenerate(), arg)
	require.ErrorIs(t, err, errInvalidGridQuantity)

	arg.GridQuantity = 123
	_, err = e.PlaceGridAlgoOrder(contextGenerate(), arg)
	require.ErrorIs(t, err, order.ErrAmountMustBeSet)

	arg.Size = 123
	_, err = e.PlaceGridAlgoOrder(contextGenerate(), arg)
	require.ErrorIs(t, err, errMissingRequiredArgumentDirection)

	arg.Direction = positionSideLong
	_, err = e.PlaceGridAlgoOrder(contextGenerate(), arg)
	require.ErrorIs(t, err, errInvalidLeverage)

	sharedtestvalues.SkipTestIfCredentialsUnset(t, e, canManipulateRealOrders)
	result, err := e.PlaceGridAlgoOrder(contextGenerate(), &input)
	require.NoError(t, err)
	assert.NotNil(t, result)
}

const gridOrderAmendAlgo = `{
    "algoId":"448965992920907776",
    "instId":"BTC-USDT",
    "slTriggerPx":"1200",
    "tpTriggerPx":""
}`

func TestAmendGridAlgoOrder(t *testing.T) {
	t.Parallel()
	var input *GridAlgoOrderAmend
	err := json.Unmarshal([]byte(gridOrderAmendAlgo), &input)
	require.NoError(t, err)

	arg := &GridAlgoOrderAmend{}
	_, err = e.AmendGridAlgoOrder(contextGenerate(), arg)
	require.ErrorIs(t, err, common.ErrEmptyParams)

	arg.TakeProfitTriggerPrice = 1234.5
	_, err = e.AmendGridAlgoOrder(contextGenerate(), arg)
	require.ErrorIs(t, err, errAlgoIDRequired)

	arg.AlgoID = "560472804207104000"
	_, err = e.AmendGridAlgoOrder(contextGenerate(), arg)
	require.ErrorIs(t, err, errMissingInstrumentID)

	sharedtestvalues.SkipTestIfCredentialsUnset(t, e, canManipulateRealOrders)
	result, err := e.AmendGridAlgoOrder(contextGenerate(), input)
	require.NoError(t, err)
	assert.NotNil(t, result)
}

const stopGridAlgoOrderJSON = `{"algoId":"198273485",	"instId":"BTC-USDT",	"stopType":"1",	"algoOrdType":"grid"}`

func TestStopGridAlgoOrder(t *testing.T) {
	t.Parallel()
	var resp StopGridAlgoOrderRequest
	err := json.Unmarshal([]byte(stopGridAlgoOrderJSON), &resp)
	require.NoError(t, err)

	_, err = e.StopGridAlgoOrder(contextGenerate(), []StopGridAlgoOrderRequest{})
	require.ErrorIs(t, err, common.ErrEmptyParams)

	arg := StopGridAlgoOrderRequest{}
	_, err = e.StopGridAlgoOrder(contextGenerate(), []StopGridAlgoOrderRequest{arg})
	require.ErrorIs(t, err, common.ErrEmptyParams)

	arg.StopType = 20
	_, err = e.StopGridAlgoOrder(contextGenerate(), []StopGridAlgoOrderRequest{arg})
	require.ErrorIs(t, err, errAlgoIDRequired)

	arg.AlgoID = "algo_id"
	_, err = e.StopGridAlgoOrder(contextGenerate(), []StopGridAlgoOrderRequest{arg})
	require.ErrorIs(t, err, errMissingInstrumentID)

	arg.InstrumentID = mainPair.String()
	_, err = e.StopGridAlgoOrder(contextGenerate(), []StopGridAlgoOrderRequest{arg})
	require.ErrorIs(t, err, errMissingAlgoOrderType)

	arg.AlgoOrderType = AlgoOrdTypeGrid
	_, err = e.StopGridAlgoOrder(contextGenerate(), []StopGridAlgoOrderRequest{arg})
	require.ErrorIs(t, err, errMissingValidStopType)

	sharedtestvalues.SkipTestIfCredentialsUnset(t, e, canManipulateRealOrders)
	result, err := e.StopGridAlgoOrder(contextGenerate(), []StopGridAlgoOrderRequest{resp})
	require.NoError(t, err)
	assert.NotNil(t, result)
}

func TestGetGridAlgoOrdersList(t *testing.T) {
	t.Parallel()
	_, err := e.GetGridAlgoOrdersList(contextGenerate(), "abc", "", "", "", "", "", 1)
	require.ErrorIs(t, err, errMissingAlgoOrderType)

	sharedtestvalues.SkipTestIfCredentialsUnset(t, e)
	result, err := e.GetGridAlgoOrdersList(contextGenerate(), "grid", "", "", "", "", "", 1)
	require.NoError(t, err)
	assert.NotNil(t, result)
}

func TestGetGridAlgoOrderHistory(t *testing.T) {
	t.Parallel()
	_, err := e.GetGridAlgoOrderHistory(contextGenerate(), "abc", "", "", "", "", "", 1)
	require.ErrorIs(t, err, errMissingAlgoOrderType)

	sharedtestvalues.SkipTestIfCredentialsUnset(t, e)
	result, err := e.GetGridAlgoOrderHistory(contextGenerate(), "contract_grid", "", "", "", "", "", 1)
	require.NoError(t, err)
	assert.NotNil(t, result)
}

func TestGetGridAlgoOrderDetails(t *testing.T) {
	t.Parallel()
	_, err := e.GetGridAlgoOrderDetails(contextGenerate(), "grid", "")
	require.ErrorIs(t, err, errAlgoIDRequired)

	sharedtestvalues.SkipTestIfCredentialsUnset(t, e)
	result, err := e.GetGridAlgoOrderDetails(contextGenerate(), "grid", "7878")
	require.NoError(t, err)
	assert.NotNil(t, result)
}

func TestGetGridAlgoSubOrders(t *testing.T) {
	t.Parallel()
	_, err := e.GetGridAlgoSubOrders(contextGenerate(), "", "", "", "", "", "", 2)
	require.ErrorIs(t, err, errMissingAlgoOrderType)
	_, err = e.GetGridAlgoSubOrders(contextGenerate(), "grid", "", "", "", "", "", 2)
	require.ErrorIs(t, err, errAlgoIDRequired)
	_, err = e.GetGridAlgoSubOrders(contextGenerate(), "grid", "1234", "", "", "", "", 2)
	require.ErrorIs(t, err, errMissingSubOrderType)

	sharedtestvalues.SkipTestIfCredentialsUnset(t, e)
	result, err := e.GetGridAlgoSubOrders(contextGenerate(), "grid", "1234", "live", "", "", "", 2)
	require.NoError(t, err)
	assert.NotNil(t, result)
}

const spotGridAlgoOrderPosition = `{"adl": "1","algoId": "449327675342323712","avgPx": "29215.0142857142857149","cTime": "1653400065917","ccy": "USDT","imr": "2045.386","instId": "BTC-USDT-SWAP","instType": "SWAP","last": "29206.7","lever": "5","liqPx": "661.1684795867162","markPx": "29213.9","mgnMode": "cross","mgnRatio": "217.19370606167573","mmr": "40.907720000000005","notionalUsd": "10216.70307","pos": "35","posSide": "net","uTime": "1653400066938","upl": "1.674999999999818","uplRatio": "0.0008190504784478"}`

func TestGetGridAlgoOrderPositions(t *testing.T) {
	t.Parallel()
	var resp AlgoOrderPosition
	err := json.Unmarshal([]byte(spotGridAlgoOrderPosition), &resp)
	require.NoError(t, err)
	_, err = e.GetGridAlgoOrderPositions(contextGenerate(), "", "")
	require.ErrorIs(t, err, errInvalidAlgoOrderType)
	_, err = e.GetGridAlgoOrderPositions(contextGenerate(), "contract_grid", "")
	require.ErrorIs(t, err, errAlgoIDRequired)

	sharedtestvalues.SkipTestIfCredentialsUnset(t, e)
	result, err := e.GetGridAlgoOrderPositions(contextGenerate(), "contract_grid", "448965992920907776")
	require.NoError(t, err)
	assert.NotNil(t, result)
}

func TestSpotGridWithdrawProfit(t *testing.T) {
	t.Parallel()
	_, err := e.SpotGridWithdrawProfit(contextGenerate(), "")
	require.ErrorIs(t, err, errAlgoIDRequired)

	sharedtestvalues.SkipTestIfCredentialsUnset(t, e, canManipulateRealOrders)
	result, err := e.SpotGridWithdrawProfit(contextGenerate(), "1234")
	require.NoError(t, err)
	assert.NotNil(t, result)
}

func TestComputeMarginBalance(t *testing.T) {
	t.Parallel()
	_, err := e.ComputeMarginBalance(contextGenerate(), MarginBalanceParam{AlgoID: "123456", AdjustMarginBalanceType: "other"})
	require.ErrorIs(t, err, errInvalidMarginTypeAdjust)

	_, err = e.ComputeMarginBalance(contextGenerate(), MarginBalanceParam{AdjustMarginBalanceType: "other"})
	require.ErrorIs(t, err, errAlgoIDRequired)

	sharedtestvalues.SkipTestIfCredentialsUnset(t, e)
	result, err := e.ComputeMarginBalance(contextGenerate(), MarginBalanceParam{
		AlgoID:                  "123456",
		AdjustMarginBalanceType: "reduce",
	})
	require.NoError(t, err)
	assert.NotNil(t, result)
}

func TestAdjustMarginBalance(t *testing.T) {
	t.Parallel()
	arg := &MarginBalanceParam{}
	_, err := e.AdjustMarginBalance(contextGenerate(), arg)
	require.ErrorIs(t, err, common.ErrEmptyParams)

	arg.Amount = 12345
	_, err = e.AdjustMarginBalance(contextGenerate(), arg)
	require.ErrorIs(t, err, errAlgoIDRequired)

	arg.AlgoID = "1234"
	_, err = e.AdjustMarginBalance(contextGenerate(), arg)
	require.ErrorIs(t, err, errInvalidMarginTypeAdjust)

	arg.AdjustMarginBalanceType = "reduce"
	arg.Amount = 0
	_, err = e.AdjustMarginBalance(contextGenerate(), arg)
	require.ErrorIs(t, err, order.ErrAmountIsInvalid)

	sharedtestvalues.SkipTestIfCredentialsUnset(t, e, canManipulateRealOrders)
	result, err := e.AdjustMarginBalance(contextGenerate(), &MarginBalanceParam{
		AlgoID:                  "1234",
		AdjustMarginBalanceType: "reduce",
		Amount:                  12345,
	})
	require.NoError(t, err)
	assert.NotNil(t, result)
}

const gridAIParamJSON = `{"algoOrdType": "grid","annualizedRate": "1.5849","ccy": "USDT","direction": "",	"duration": "7D","gridNum": "5","instId": "BTC-USDT","lever": "0","maxPx": "21373.3","minInvestment": "0.89557758",	"minPx": "15544.2",	"perMaxProfitRate": "0.0733865364573281","perMinProfitRate": "0.0561101403446263","runType": "1"}`

func TestGetGridAIParameter(t *testing.T) {
	t.Parallel()
	var response GridAIParameterResponse
	err := json.Unmarshal([]byte(gridAIParamJSON), &response)
	require.NoError(t, err)

	_, err = e.GetGridAIParameter(contextGenerate(), "", mainPair.String(), "", "")
	require.ErrorIs(t, err, errInvalidAlgoOrderType)
	_, err = e.GetGridAIParameter(contextGenerate(), "grid", "", "", "")
	require.ErrorIs(t, err, errMissingInstrumentID)
	_, err = e.GetGridAIParameter(contextGenerate(), "contract_grid", mainPair.String(), "", "")
	require.ErrorIs(t, err, errMissingRequiredArgumentDirection)
	_, err = e.GetGridAIParameter(contextGenerate(), "grid", mainPair.String(), "", "12M")
	require.ErrorIs(t, err, errInvalidDuration)

	result, err := e.GetGridAIParameter(contextGenerate(), "grid", mainPair.String(), "", "")
	require.NoError(t, err)
	assert.NotNil(t, result)
}

func TestGetOffers(t *testing.T) {
	t.Parallel()
	sharedtestvalues.SkipTestIfCredentialsUnset(t, e)
	result, err := e.GetOffers(contextGenerate(), "", "", currency.EMPTYCODE)
	require.NoError(t, err)
	assert.NotNil(t, result)
}

func TestPurchase(t *testing.T) {
	t.Parallel()
	_, err := e.Purchase(contextGenerate(), nil)
	require.ErrorIs(t, err, common.ErrNilPointer)

	_, err = e.Purchase(contextGenerate(), &PurchaseRequestParam{Term: 2})
	require.ErrorIs(t, err, errMissingRequiredParameter)
	_, err = e.Purchase(contextGenerate(), &PurchaseRequestParam{ProductID: "1234", Term: 2, InvestData: []PurchaseInvestDataItem{{Amount: 1}}})
	require.ErrorIs(t, err, currency.ErrCurrencyCodeEmpty)
<<<<<<< HEAD
	_, err = ok.Purchase(contextGenerate(), &PurchaseRequestParam{ProductID: "1234", Term: 2, InvestData: []PurchaseInvestDataItem{{Currency: currency.USDT}}})
	require.ErrorIs(t, err, limits.ErrAmountBelowMin)
=======
	_, err = e.Purchase(contextGenerate(), &PurchaseRequestParam{ProductID: "1234", Term: 2, InvestData: []PurchaseInvestDataItem{{Currency: currency.USDT}}})
	require.ErrorIs(t, err, order.ErrAmountBelowMin)
>>>>>>> edf5d84d

	sharedtestvalues.SkipTestIfCredentialsUnset(t, e, canManipulateRealOrders)
	result, err := e.Purchase(contextGenerate(), &PurchaseRequestParam{
		ProductID: "1234",
		InvestData: []PurchaseInvestDataItem{
			{
				Currency: currency.BTC,
				Amount:   100,
			},
			{
				Currency: currency.ETH,
				Amount:   100,
			},
		},
		Term: 30,
	})
	require.NoError(t, err)
	assert.NotNil(t, result)
}

func TestRedeem(t *testing.T) {
	t.Parallel()
	_, err := e.Redeem(contextGenerate(), &RedeemRequestParam{})
	require.ErrorIs(t, err, common.ErrEmptyParams)
	_, err = e.Redeem(contextGenerate(), &RedeemRequestParam{AllowEarlyRedeem: true})
	require.ErrorIs(t, err, order.ErrOrderIDNotSet)
	_, err = e.Redeem(contextGenerate(), &RedeemRequestParam{OrderID: "754147"})
	require.ErrorIs(t, err, errInvalidProtocolType)

	sharedtestvalues.SkipTestIfCredentialsUnset(t, e, canManipulateRealOrders)
	result, err := e.Redeem(contextGenerate(), &RedeemRequestParam{
		OrderID:          "754147",
		ProtocolType:     "defi",
		AllowEarlyRedeem: true,
	})
	require.NoError(t, err)
	assert.NotNil(t, result)
}

func TestCancelPurchaseOrRedemption(t *testing.T) {
	t.Parallel()
	_, err := e.CancelPurchaseOrRedemption(contextGenerate(), &CancelFundingParam{})
	require.ErrorIs(t, err, common.ErrEmptyParams)
	_, err = e.CancelPurchaseOrRedemption(contextGenerate(), &CancelFundingParam{ProtocolType: "defi"})
	require.ErrorIs(t, err, order.ErrOrderIDNotSet)
	_, err = e.CancelPurchaseOrRedemption(contextGenerate(), &CancelFundingParam{OrderID: "754147"})
	require.ErrorIs(t, err, errInvalidProtocolType)

	sharedtestvalues.SkipTestIfCredentialsUnset(t, e, canManipulateRealOrders)
	result, err := e.CancelPurchaseOrRedemption(contextGenerate(), &CancelFundingParam{
		OrderID:      "754147",
		ProtocolType: "defi",
	})
	require.NoError(t, err)
	assert.NotNil(t, result)
}

func TestGetEarnActiveOrders(t *testing.T) {
	t.Parallel()
	sharedtestvalues.SkipTestIfCredentialsUnset(t, e)
	result, err := e.GetEarnActiveOrders(contextGenerate(), "", "", "", currency.EMPTYCODE)
	require.NoError(t, err)
	assert.NotNil(t, result)
}

func TestGetFundingOrderHistory(t *testing.T) {
	t.Parallel()
	sharedtestvalues.SkipTestIfCredentialsUnset(t, e)
	result, err := e.GetFundingOrderHistory(contextGenerate(), "", "", currency.EMPTYCODE, time.Time{}, time.Time{}, 1)
	require.NoError(t, err)
	assert.NotNil(t, result)
}

func TestSystemStatusResponse(t *testing.T) {
	t.Parallel()
	result, err := e.SystemStatusResponse(contextGenerate(), "completed")
	require.NoError(t, err)
	assert.NotNil(t, result)
}

var instrumentTypeToAssetTypeMap = map[string]struct {
	AssetType asset.Item
	Error     error
}{
	instTypeSwap:     {AssetType: asset.PerpetualSwap},
	instTypeContract: {AssetType: asset.PerpetualSwap},
	instTypeSpot:     {AssetType: asset.Spot},
	instTypeMargin:   {AssetType: asset.Margin},
	instTypeFutures:  {AssetType: asset.Futures},
	instTypeOption:   {AssetType: asset.Options},
	"":               {AssetType: asset.Empty},
	"lol":            {AssetType: asset.Empty, Error: asset.ErrNotSupported},
}

func TestAssetTypeFromInstrumentType(t *testing.T) {
	t.Parallel()
	for k, v := range instrumentTypeToAssetTypeMap {
		assetItem, err := assetTypeFromInstrumentType(k)
		require.ErrorIs(t, err, v.Error)
		assert.Equal(t, v.AssetType, assetItem)
	}
}

/**********************************  Wrapper Functions **************************************/

func TestFetchTradablePairs(t *testing.T) {
	t.Parallel()
	for _, a := range []asset.Item{asset.Options, asset.PerpetualSwap, asset.Futures, asset.Spot, asset.Spread} {
		result, err := e.FetchTradablePairs(contextGenerate(), a)
		assert.NoError(t, err)
		assert.NotNil(t, result)
	}
}

func TestUpdateTradablePairs(t *testing.T) {
	t.Parallel()
	testexch.UpdatePairsOnce(t, e)
}

func TestUpdateOrderExecutionLimits(t *testing.T) {
	t.Parallel()

	testexch.UpdatePairsOnce(t, e)
	for _, a := range e.GetAssetTypes(false) {
		err := e.UpdateOrderExecutionLimits(contextGenerate(), a)
		if !assert.NoError(t, err) {
			continue
		}

<<<<<<< HEAD
		for _, p := range tests[a] {
			l, err := ok.GetOrderExecutionLimits(a, p)
			if assert.NoError(t, err, "GetOrderExecutionLimits should not error") {
				require.Positivef(t, l.PriceStepIncrementSize, "PriceStepIncrementSize should be positive for %s", p)
				require.Positivef(t, l.MinimumBaseAmount, "PriceStepIncrementSize should be positive for %s", p)
			}
=======
		p, err := e.GetAvailablePairs(a)
		require.NoErrorf(t, err, "GetAvailablePairs for asset %s must not error", a)
		require.NotEmptyf(t, p, "GetAvailablePairs for asset %s must not return empty pairs", a)

		limits, err := e.GetOrderExecutionLimits(a, p[0])
		if assert.NoErrorf(t, err, "GetOrderExecutionLimits for asset %s and pair %s should not error", a, p[0]) {
			require.Positivef(t, limits.PriceStepIncrementSize, "PriceStepIncrementSize must be positive for %s", p[0])
			require.Positivef(t, limits.MinimumBaseAmount, "MinimumBaseAmount must be positive for %s", p[0])
>>>>>>> edf5d84d
		}
	}
}

func TestUpdateTicker(t *testing.T) {
	t.Parallel()

	_, err := e.UpdateTicker(contextGenerate(), currency.Pair{}, asset.Binary)
	require.ErrorIs(t, err, asset.ErrNotSupported)

	testexch.UpdatePairsOnce(t, e)
	for _, a := range e.GetAssetTypes(false) {
		p, err := e.GetAvailablePairs(a)
		require.NoErrorf(t, err, "GetAvailablePairs for asset %s must not error", a)
		require.NotEmptyf(t, p, "GetAvailablePairs for asset %s must not return empty pairs", a)
		result, err := e.UpdateTicker(contextGenerate(), p[0], a)
		require.NoErrorf(t, err, "UpdateTicker for asset %s and pair %s must not error", a, p[0])
		assert.NotNilf(t, result, "UpdateTicker for asset %s and pair %s should not return nil", a, p[0])
	}
}

func TestUpdateTickers(t *testing.T) {
	t.Parallel()
	testexch.UpdatePairsOnce(t, e)
	for _, a := range e.GetAssetTypes(false) {
		err := e.UpdateTickers(contextGenerate(), a)
		require.NoErrorf(t, err, "UpdateTickers for asset %s must not error", a)
	}
}

func TestUpdateOrderbook(t *testing.T) {
	t.Parallel()
	testexch.UpdatePairsOnce(t, e)
	for _, a := range e.GetAssetTypes(false) {
		p, err := e.GetAvailablePairs(a)
		require.NoErrorf(t, err, "GetAvailablePairs for asset %s must not error", a)
		require.NotEmptyf(t, p, "GetAvailablePairs for asset %s must not return empty pairs", a)
		result, err := e.UpdateOrderbook(contextGenerate(), p[0], a)
		require.NoErrorf(t, err, "UpdateOrderbook for asset %s and pair %s must not error", a, p[0])
		assert.NotNilf(t, result, "UpdateOrderbook for asset %s and pair %s should not return nil", a, p[0])
	}
}

func TestUpdateAccountInfo(t *testing.T) {
	t.Parallel()
	sharedtestvalues.SkipTestIfCredentialsUnset(t, e)
	result, err := e.UpdateAccountInfo(contextGenerate(), asset.Spot)
	require.NoError(t, err)
	assert.NotNil(t, result)
}

func TestGetAccountFundingHistory(t *testing.T) {
	t.Parallel()
	sharedtestvalues.SkipTestIfCredentialsUnset(t, e)
	result, err := e.GetAccountFundingHistory(contextGenerate())
	require.NoError(t, err)
	assert.NotNil(t, result)
}

func TestGetWithdrawalsHistory(t *testing.T) {
	t.Parallel()
	sharedtestvalues.SkipTestIfCredentialsUnset(t, e)
	result, err := e.GetWithdrawalsHistory(contextGenerate(), currency.BTC, asset.Spot)
	require.NoError(t, err)
	assert.NotNil(t, result)
}

func TestGetRecentTrades(t *testing.T) {
	t.Parallel()
	result, err := e.GetRecentTrades(contextGenerate(), mainPair, asset.PerpetualSwap)
	require.NoError(t, err)
	require.NotNil(t, result)
	result, err = e.GetRecentTrades(contextGenerate(), mainPair, asset.Spread)
	require.NoError(t, err)
	assert.NotNil(t, result)
}

func TestSubmitOrder(t *testing.T) {
	t.Parallel()
	var resp []PlaceOrderRequestParam
	err := json.Unmarshal([]byte(placeOrderArgs), &resp)
	require.NoError(t, err)

	arg := &order.Submit{
		Exchange:  e.Name,
		Side:      order.Buy,
		Type:      order.Limit,
		Price:     1,
		ClientID:  "yeneOrder",
		AssetType: asset.Binary,
	}
	_, err = e.SubmitOrder(contextGenerate(), arg)
	require.ErrorIs(t, err, asset.ErrNotSupported)

	arg.AssetType = asset.Spot
<<<<<<< HEAD
	_, err = ok.SubmitOrder(contextGenerate(), arg)
	require.ErrorIs(t, err, limits.ErrAmountBelowMin)
=======
	_, err = e.SubmitOrder(contextGenerate(), arg)
	require.ErrorIs(t, err, order.ErrAmountBelowMin)
>>>>>>> edf5d84d

	arg.Amount = 1000000000
	_, err = e.SubmitOrder(contextGenerate(), arg)
	require.ErrorIs(t, err, currency.ErrCurrencyPairEmpty)

	arg.Pair = mainPair
	arg.AssetType = asset.Futures
	arg.Leverage = -1
	_, err = e.SubmitOrder(contextGenerate(), arg)
	require.ErrorIs(t, err, order.ErrSubmitLeverageNotSupported)

	sharedtestvalues.SkipTestIfCredentialsUnset(t, e, canManipulateRealOrders)
	arg = &order.Submit{
		Pair: currency.Pair{
			Base:  currency.LTC,
			Quote: currency.BTC,
		},
		Exchange:  e.Name,
		Side:      order.Sell,
		Type:      order.Limit,
		Price:     120000,
		Amount:    1000000000,
		ClientID:  "yeneOrder",
		AssetType: asset.Spot,
	}
	result, err := e.SubmitOrder(contextGenerate(), arg)
	assert.NoError(t, err)
	assert.NotNil(t, result)

	arg.Type = order.Trigger
	arg.TriggerPrice = 11999
	arg.TriggerPriceType = order.LastPrice
	result, err = e.SubmitOrder(contextGenerate(), arg)
	assert.NoError(t, err)
	assert.NotNil(t, result)

	arg.Type = order.ConditionalStop
	arg.TriggerPrice = 11999
	arg.TriggerPriceType = order.IndexPrice
	result, err = e.SubmitOrder(contextGenerate(), arg)
	assert.NoError(t, err)
	assert.NotNil(t, result)

	arg.Type = order.Chase
	_, err = e.SubmitOrder(contextGenerate(), arg)
	assert.ErrorIs(t, err, order.ErrUnknownTrackingMode)

	arg.TrackingMode = order.Percentage
<<<<<<< HEAD
	_, err = ok.SubmitOrder(contextGenerate(), arg)
	assert.ErrorIs(t, err, limits.ErrAmountBelowMin)
=======
	_, err = e.SubmitOrder(contextGenerate(), arg)
	assert.ErrorIs(t, err, order.ErrAmountBelowMin)
>>>>>>> edf5d84d

	arg.TrackingValue = .5
	result, err = e.SubmitOrder(contextGenerate(), arg)
	assert.NoError(t, err)
	assert.NotNil(t, result)

	arg.Type = order.TWAP
	result, err = e.SubmitOrder(contextGenerate(), arg)
	assert.NoError(t, err)
	assert.NotNil(t, result)

	arg.Type = order.TrailingStop
	result, err = e.SubmitOrder(contextGenerate(), arg)
	assert.NoError(t, err)
	assert.NotNil(t, result)

	arg.Type = order.OCO
<<<<<<< HEAD
	_, err = ok.SubmitOrder(contextGenerate(), arg)
	require.ErrorIs(t, err, limits.ErrPriceBelowMin)
=======
	_, err = e.SubmitOrder(contextGenerate(), arg)
	require.ErrorIs(t, err, order.ErrPriceBelowMin)
>>>>>>> edf5d84d

	arg.RiskManagementModes = order.RiskManagementModes{
		TakeProfit: order.RiskManagement{
			Price:      11999,
			LimitPrice: 12000,
		},
		StopLoss: order.RiskManagement{
			Price:      10999,
			LimitPrice: 11000,
		},
	}
	result, err = e.SubmitOrder(contextGenerate(), arg)
	assert.NoError(t, err)
	assert.NotNil(t, result)

	cp, err := currency.NewPairFromString("BTC-USDT-230630")
	require.NoError(t, err)

	arg = &order.Submit{
		Pair:       cp,
		Exchange:   e.Name,
		Side:       order.Long,
		Type:       order.Market,
		Amount:     1,
		ClientID:   "hellomoto",
		AssetType:  asset.Futures,
		MarginType: margin.Multi,
	}
	result, err = e.SubmitOrder(contextGenerate(), arg)
	assert.NoError(t, err)
	assert.NotNil(t, result)

	pair, err := currency.NewPairFromString("BTC-USDT-SWAP_BTC-USDT-250328")
	require.NoError(t, err)

	result, err = e.SubmitOrder(contextGenerate(), &order.Submit{
		Pair:       pair,
		Exchange:   e.Name,
		Side:       order.Sell,
		Type:       order.Limit,
		Price:      120000,
		Amount:     1,
		ClientID:   "hellomoto",
		AssetType:  asset.Spread,
		MarginType: margin.Multi,
	})
	require.NoError(t, err)
	assert.NotNil(t, result)
}

func TestCancelOrder(t *testing.T) {
	t.Parallel()
	arg := &order.Cancel{
		AccountID: "1",
		AssetType: asset.Binary,
	}
	err := e.CancelOrder(contextGenerate(), arg)
	require.ErrorIs(t, err, asset.ErrNotSupported)

	arg.AssetType = asset.Spot
	err = e.CancelOrder(contextGenerate(), arg)
	require.ErrorIs(t, err, currency.ErrCurrencyPairEmpty)

	arg.Pair = mainPair
	err = e.CancelOrder(contextGenerate(), arg)
	require.ErrorIs(t, err, order.ErrOrderIDNotSet)

	sharedtestvalues.SkipTestIfCredentialsUnset(t, e, canManipulateRealOrders)
	err = e.CancelOrder(contextGenerate(), &order.Cancel{
		OrderID: "1", AccountID: "1", Pair: mainPair, AssetType: asset.Spot,
	})
	assert.NoError(t, err)

	err = e.CancelOrder(contextGenerate(), &order.Cancel{
		Type: order.OCO, OrderID: "1", AccountID: "1", Pair: mainPair, AssetType: asset.Spot,
	})
	assert.NoError(t, err)

	err = e.CancelOrder(contextGenerate(), &order.Cancel{
		OrderID: "1", AccountID: "1", Pair: spreadPair, AssetType: asset.Spread,
	})
	assert.NoError(t, err)
}

func TestCancelBatchOrders(t *testing.T) {
	t.Parallel()
	_, err := e.CancelBatchOrders(contextGenerate(), make([]order.Cancel, 21))
	require.ErrorIs(t, err, errExceedLimit)
	_, err = e.CancelBatchOrders(contextGenerate(), nil)
	require.ErrorIs(t, err, order.ErrCancelOrderIsNil)

	arg := order.Cancel{
		AccountID: "1",
		AssetType: asset.Binary,
	}
	_, err = e.CancelBatchOrders(contextGenerate(), []order.Cancel{arg})
	require.ErrorIs(t, err, asset.ErrNotSupported)

	arg.AssetType = asset.Spot
	_, err = e.CancelBatchOrders(contextGenerate(), []order.Cancel{arg})
	require.ErrorIs(t, err, currency.ErrCurrencyPairsEmpty)

	arg.Pair = mainPair
	arg.Type = order.Liquidation
	_, err = e.CancelBatchOrders(contextGenerate(), []order.Cancel{arg})
	require.ErrorIs(t, err, order.ErrUnsupportedOrderType)

	arg.Type = order.Trigger
	_, err = e.CancelBatchOrders(contextGenerate(), []order.Cancel{arg})
	require.ErrorIs(t, err, order.ErrOrderIDNotSet)

	arg.Type = order.Limit
	_, err = e.CancelBatchOrders(contextGenerate(), []order.Cancel{arg})
	require.ErrorIs(t, err, order.ErrOrderIDNotSet)

	sharedtestvalues.SkipTestIfCredentialsUnset(t, e, canManipulateRealOrders)
	orderCancellationParams := []order.Cancel{
		{
			OrderID:   "1",
			AccountID: "1",
			Pair:      mainPair,
			AssetType: asset.Spot,
		},
		{
			OrderID:   "1",
			AccountID: "1",
			Pair:      perpetualSwapPair,
			AssetType: asset.PerpetualSwap,
		},
		{
			OrderID:   "1",
			AccountID: "1",
			Type:      order.Trigger,
			Pair:      mainPair,
			AssetType: asset.Spot,
		},
	}
	result, err := e.CancelBatchOrders(contextGenerate(), orderCancellationParams)
	require.NoError(t, err)
	assert.NotNil(t, result)
}

func TestCancelAllOrders(t *testing.T) {
	t.Parallel()
	_, err := e.CancelAllOrders(contextGenerate(), &order.Cancel{AssetType: asset.Binary})
	require.ErrorIs(t, err, asset.ErrNotSupported)

	sharedtestvalues.SkipTestIfCredentialsUnset(t, e, canManipulateRealOrders)
	result, err := e.CancelAllOrders(contextGenerate(), &order.Cancel{AssetType: asset.Spread})
	assert.NoError(t, err)
	assert.NotNil(t, result)

	result, err = e.CancelAllOrders(contextGenerate(), &order.Cancel{AssetType: asset.Futures})
	assert.NoError(t, err)
	assert.NotNil(t, result)

	result, err = e.CancelAllOrders(contextGenerate(), &order.Cancel{AssetType: asset.Spot})
	assert.NoError(t, err)
	assert.NotNil(t, result)
}

func TestModifyOrder(t *testing.T) {
	t.Parallel()
	_, err := e.ModifyOrder(contextGenerate(), nil)
	require.ErrorIs(t, err, order.ErrModifyOrderIsNil)

	arg := &order.Modify{}
	_, err = e.ModifyOrder(contextGenerate(), arg)
	require.ErrorIs(t, err, order.ErrPairIsEmpty)

	arg.Pair = mainPair
	_, err = e.ModifyOrder(contextGenerate(), arg)
	require.ErrorIs(t, err, order.ErrAssetNotSet)

	arg.AssetType = asset.Spot
	_, err = e.ModifyOrder(contextGenerate(), arg)
	require.ErrorIs(t, err, order.ErrOrderIDNotSet)

	arg.OrderID = "1234"
	arg.Type = order.Liquidation
	_, err = e.ModifyOrder(contextGenerate(), arg)
	require.ErrorIs(t, err, order.ErrUnsupportedOrderType)

	arg.Type = order.Limit
	_, err = e.ModifyOrder(contextGenerate(), arg)
	require.ErrorIs(t, err, errInvalidNewSizeOrPriceInformation)

	arg.Type = order.Trigger
<<<<<<< HEAD
	_, err = ok.ModifyOrder(contextGenerate(), arg)
	require.ErrorIs(t, err, limits.ErrPriceBelowMin)

	arg.Type = order.OCO
	_, err = ok.ModifyOrder(contextGenerate(), arg)
	require.ErrorIs(t, err, limits.ErrPriceBelowMin)
=======
	_, err = e.ModifyOrder(contextGenerate(), arg)
	require.ErrorIs(t, err, order.ErrPriceBelowMin)

	arg.Type = order.OCO
	_, err = e.ModifyOrder(contextGenerate(), arg)
	require.ErrorIs(t, err, order.ErrPriceBelowMin)
>>>>>>> edf5d84d

	sharedtestvalues.SkipTestIfCredentialsUnset(t, e, canManipulateRealOrders)
	arg = &order.Modify{
		AssetType: asset.Spot,
		Pair:      mainPair,
		OrderID:   "1234",
		Price:     123456.44,
		Amount:    123,
	}
	result, err := e.ModifyOrder(contextGenerate(), arg)
	assert.NoError(t, err)
	assert.NotNil(t, result)

	arg.Type = order.Limit
	result, err = e.ModifyOrder(contextGenerate(), arg)
	assert.NoError(t, err)
	assert.NotNil(t, result)

	arg.Type = order.Trigger
<<<<<<< HEAD
	_, err = ok.ModifyOrder(contextGenerate(), arg)
	require.ErrorIs(t, err, limits.ErrPriceBelowMin)
=======
	_, err = e.ModifyOrder(contextGenerate(), arg)
	require.ErrorIs(t, err, order.ErrPriceBelowMin)
>>>>>>> edf5d84d

	arg.TriggerPrice = 12345678
	_, err = e.ModifyOrder(contextGenerate(), arg)
	assert.NoError(t, err)
	assert.NotNil(t, result)

	arg.Type = order.OCO
<<<<<<< HEAD
	_, err = ok.ModifyOrder(contextGenerate(), arg)
	require.ErrorIs(t, err, limits.ErrPriceBelowMin)
=======
	_, err = e.ModifyOrder(contextGenerate(), arg)
	require.ErrorIs(t, err, order.ErrPriceBelowMin)
>>>>>>> edf5d84d

	arg.RiskManagementModes = order.RiskManagementModes{
		TakeProfit: order.RiskManagement{Price: 12345677},
		StopLoss:   order.RiskManagement{Price: 12345667},
	}
	result, err = e.ModifyOrder(contextGenerate(), arg)
	assert.NoError(t, err)
	assert.NotNil(t, result)

	result, err = e.ModifyOrder(contextGenerate(),
		&order.Modify{
			AssetType: asset.Spread,
			Pair:      spreadPair,
			OrderID:   "1234",
			Price:     123456.44,
			Amount:    123,
		})
	require.NoError(t, err)
	assert.NotNil(t, result)
}

func TestGetOrderInfo(t *testing.T) {
	t.Parallel()
	sharedtestvalues.SkipTestIfCredentialsUnset(t, e)
	result, err := e.GetOrderInfo(contextGenerate(), "123", perpetualSwapPair, asset.PerpetualSwap)
	assert.NoError(t, err)
	assert.NotNil(t, result)

	result, err = e.GetOrderInfo(contextGenerate(), "123", spreadPair, asset.Spread)
	require.NoError(t, err)
	assert.NotNil(t, result)
}

func TestGetDepositAddress(t *testing.T) {
	t.Parallel()
	_, err := e.GetDepositAddress(contextGenerate(), currency.EMPTYCODE, "", "")
	require.ErrorIs(t, err, currency.ErrCurrencyCodeEmpty)

	sharedtestvalues.SkipTestIfCredentialsUnset(t, e)
	result, err := e.GetDepositAddress(contextGenerate(), currency.BTC, core.BitcoinDonationAddress, "")
	require.NoError(t, err)
	assert.NotNil(t, result)
}

func TestWithdraw(t *testing.T) {
	t.Parallel()

	sharedtestvalues.SkipTestIfCredentialsUnset(t, e, canManipulateRealOrders)
	withdrawCryptoRequest := withdraw.Request{
		Exchange: e.Name,
		Amount:   0.00000000001,
		Currency: currency.BTC,
		Crypto: withdraw.CryptoRequest{
			Address: core.BitcoinDonationAddress,
		},
	}
	result, err := e.WithdrawCryptocurrencyFunds(contextGenerate(), &withdrawCryptoRequest)
	require.NoError(t, err)
	assert.NotNil(t, result)
}

func TestGetPairFromInstrumentID(t *testing.T) {
	t.Parallel()
	instruments := []string{
		mainPair.String(),
		perpetualSwapPair.String(),
		"BTC-USDT-ER33234",
	}
	dPair, err := e.GetPairFromInstrumentID(instruments[0])
	require.NoError(t, err)
	require.NotNil(t, dPair)
	dPair, err = e.GetPairFromInstrumentID(instruments[1])
	require.NoError(t, err)
	require.NotNil(t, dPair)
	dPair, err = e.GetPairFromInstrumentID(instruments[2])
	require.NoError(t, err)
	assert.NotNil(t, dPair)
}

func TestGetActiveOrders(t *testing.T) {
	t.Parallel()
	sharedtestvalues.SkipTestIfCredentialsUnset(t, e)

	for _, a := range []asset.Item{asset.Spot, asset.Spread} {
		pairs := []currency.Pair{currency.NewPair(currency.LTC, currency.USDT), mainPair}
		if a == asset.Spread {
			pairs = []currency.Pair{spreadPair}
		}

		result, err := e.GetActiveOrders(contextGenerate(), &order.MultiOrderRequest{
			Type:      order.Limit,
			Pairs:     pairs,
			AssetType: asset.Spot,
			Side:      order.Buy,
		})
		require.NoErrorf(t, err, "GetActiveOrders for asset %s and pair %s must not error", a, pairs[0])
		assert.NotNil(t, result)
	}
}

func TestGetOrderHistory(t *testing.T) {
	t.Parallel()
	getOrdersRequest := order.MultiOrderRequest{
		Type:      order.AnyType,
		AssetType: asset.Spot,
		Side:      order.Buy,
	}
	_, err := e.GetOrderHistory(contextGenerate(), &getOrdersRequest)
	require.ErrorIs(t, err, currency.ErrCurrencyPairsEmpty)

	sharedtestvalues.SkipTestIfCredentialsUnset(t, e)
	getOrdersRequest.Pairs = []currency.Pair{currency.NewPair(currency.LTC, currency.BTC)}
	result, err := e.GetOrderHistory(contextGenerate(), &getOrdersRequest)
	assert.NoError(t, err)
	assert.NotNil(t, result)

	getOrdersRequest.AssetType = asset.Spread
	getOrdersRequest.Type = order.Market
	result, err = e.GetOrderHistory(contextGenerate(), &getOrdersRequest)
	require.NoError(t, err)
	assert.NotNil(t, result)
}

func TestGetFeeByType(t *testing.T) {
	t.Parallel()
	sharedtestvalues.SkipTestIfCredentialsUnset(t, e)
	result, err := e.GetFeeByType(contextGenerate(), &exchange.FeeBuilder{
		Amount:  1,
		FeeType: exchange.CryptocurrencyTradeFee,
		Pair: currency.NewPairWithDelimiter(currency.BTC.String(),
			currency.USDT.String(),
			"-"),
		PurchasePrice:       1,
		FiatCurrency:        currency.USD,
		BankTransactionType: exchange.WireTransfer,
	})
	require.NoError(t, err)
	assert.NotNil(t, result)
}

func TestValidateAPICredentials(t *testing.T) {
	t.Parallel()
	sharedtestvalues.SkipTestIfCredentialsUnset(t, e)
	err := e.ValidateAPICredentials(contextGenerate(), asset.Spot)
	assert.NoError(t, err)
}

func TestGetHistoricCandles(t *testing.T) {
	t.Parallel()

	_, err := e.GetHistoricCandles(contextGenerate(), currency.Pair{}, asset.Binary, kline.OneDay, time.Now(), time.Now())
	require.ErrorIs(t, err, asset.ErrNotSupported)

	startTime := time.Date(2021, 2, 1, 0, 0, 0, 0, time.UTC)
	endTime := startTime.AddDate(0, 0, 100)
	_, err = e.GetHistoricCandles(contextGenerate(), mainPair, asset.Spot, kline.Interval(time.Hour*4), startTime, endTime)
	require.ErrorIs(t, err, kline.ErrRequestExceedsExchangeLimits)

	testexch.UpdatePairsOnce(t, e)
	for _, a := range e.GetAssetTypes(false) {
		pairs, err := e.GetEnabledPairs(a)
		require.NoErrorf(t, err, "GetEnabledPairs for asset %s must not error", a)
		require.NotEmptyf(t, pairs, "GetEnabledPairs for asset %s must not return empty pairs", a)
		result, err := e.GetHistoricCandles(contextGenerate(), pairs[0], a, kline.OneMin, time.Now().Add(-time.Hour), time.Now())
		if (a == asset.Spread || a == asset.Options) && err != nil { // Options and spread candles sometimes returns no data
			continue
		}
		require.NoErrorf(t, err, "GetHistoricCandles for asset %s and pair %s must not error", a, pairs[0])
		assert.NotNilf(t, result, "GetHistoricCandles for asset %s and pair %s should not return nil", a, pairs[0])
	}
}

func TestGetHistoricCandlesExtended(t *testing.T) {
	t.Parallel()
	result, err := e.GetHistoricCandlesExtended(contextGenerate(), mainPair, asset.Spot, kline.OneMin, time.Now().Add(-time.Hour), time.Now())
	require.NoError(t, err)
	assert.NotNil(t, result)
}

func TestGenerateOrderbookChecksum(t *testing.T) {
	t.Parallel()
	var orderbookBase orderbook.Book
	err := json.Unmarshal([]byte(calculateOrderbookChecksumUpdateOrderbookJSON), &orderbookBase)
	require.NoError(t, err)
	require.Equal(t, uint32(2832680552), generateOrderbookChecksum(&orderbookBase))
}

func TestOrderPushData(t *testing.T) {
	t.Parallel()
	e := new(Exchange) //nolint:govet // Intentional shadow
	require.NoError(t, testexch.Setup(e), "Test instance Setup must not error")
	testexch.FixtureToDataHandler(t, "testdata/wsOrders.json", e.WsHandleData)
	close(e.Websocket.DataHandler)
	require.Len(t, e.Websocket.DataHandler, 4, "Should see 4 orders")
	for resp := range e.Websocket.DataHandler {
		switch v := resp.(type) {
		case *order.Detail:
			switch len(e.Websocket.DataHandler) {
			case 3:
				assert.Equal(t, "452197707845865472", v.OrderID, "OrderID")
				assert.Equal(t, "HamsterParty14", v.ClientOrderID, "ClientOrderID")
				assert.Equal(t, asset.Spot, v.AssetType, "AssetType")
				assert.Equal(t, order.Sell, v.Side, "Side")
				assert.Equal(t, order.Filled, v.Status, "Status")
				assert.Equal(t, order.Limit, v.Type, "Type")
				assert.Equal(t, currency.NewPairWithDelimiter("BTC", "USDT", "-"), v.Pair, "Pair")
				assert.Equal(t, 31527.1, v.AverageExecutedPrice, "AverageExecutedPrice")
				assert.Equal(t, time.UnixMilli(1654084334977), v.Date, "Date")
				assert.Equal(t, time.UnixMilli(1654084353263), v.CloseTime, "CloseTime")
				assert.Equal(t, 0.001, v.Amount, "Amount")
				assert.Equal(t, 0.001, v.ExecutedAmount, "ExecutedAmount")
				assert.Equal(t, 0.000, v.RemainingAmount, "RemainingAmount")
				assert.Equal(t, 31527.1, v.Price, "Price")
				assert.Equal(t, 0.02522168, v.Fee, "Fee")
				assert.Equal(t, currency.USDT, v.FeeAsset, "FeeAsset")
			case 2:
				assert.Equal(t, "620258920632008725", v.OrderID, "OrderID")
				assert.Equal(t, asset.Spot, v.AssetType, "AssetType")
				assert.Equal(t, order.Market, v.Type, "Type")
				assert.Equal(t, order.Sell, v.Side, "Side")
				assert.Equal(t, order.Active, v.Status, "Status")
				assert.Equal(t, 0.0, v.Amount, "Amount should be 0 for a market sell")
				assert.Equal(t, 10.0, v.QuoteAmount, "QuoteAmount")
			case 1:
				assert.Equal(t, "620258920632008725", v.OrderID, "OrderID")
				assert.Equal(t, 10.0, v.QuoteAmount, "QuoteAmount")
				assert.Equal(t, 0.00038127046945832905, v.Amount, "Amount")
				assert.Equal(t, 0.010000249968, v.Fee, "Fee")
				assert.Equal(t, 0.0, v.RemainingAmount, "RemainingAmount")
				assert.Equal(t, 0.00038128, v.ExecutedAmount, "ExecutedAmount")
				assert.Equal(t, order.PartiallyFilled, v.Status, "Status")
			case 0:
				assert.Equal(t, "620258920632008725", v.OrderID, "OrderID")
				assert.Equal(t, 10.0, v.QuoteAmount, "QuoteAmount")
				assert.Equal(t, 0.010000249968, v.Fee, "Fee")
				assert.Equal(t, 0.0, v.RemainingAmount, "RemainingAmount")
				assert.Equal(t, 0.00038128, v.ExecutedAmount, "ExecutedAmount")
				assert.Equal(t, 0.00038128, v.Amount, "Amount should be derived because order filled")
				assert.Equal(t, order.Filled, v.Status, "Status")
			}
		case error:
			t.Error(v)
		default:
			t.Errorf("Got unexpected data: %T %v", v, v)
		}
	}
}

var pushDataMap = map[string]string{
	"Algo Orders":                           `{"arg": {"channel": "orders-algo","uid": "77982378738415879","instType": "FUTURES","instId": "BTC-USD-200329"},"data": [{"instType": "FUTURES","instId": "BTC-USD-200329","ordId": "312269865356374016","ccy": "BTC","algoId": "1234","px": "999","sz": "3","tdMode": "cross","tgtCcy": "","notionalUsd": "","ordType": "trigger","side": "buy","posSide": "long","state": "live","lever": "20","tpTriggerPx": "","tpTriggerPxType": "","tpOrdPx": "","slTriggerPx": "","slTriggerPxType": "","triggerPx": "99","triggerPxType": "last","ordPx": "12","actualSz": "","actualPx": "","tag": "adadadadad","actualSide": "","triggerTime": "1597026383085","cTime": "1597026383000"}]}`,
	"Advanced Algo Order":                   `{"arg": {"channel":"algo-advance","uid": "77982378738415879","instType":"SPOT","instId":"BTC-USDT"},"data":[{"actualPx":"","actualSide":"","actualSz":"0","algoId":"355056228680335360","cTime":"1630924001545","ccy":"","count":"1","instId":"BTC-USDT","instType":"SPOT","lever":"0","notionalUsd":"","ordPx":"","ordType":"iceberg","pTime":"1630924295204","posSide":"net","pxLimit":"10","pxSpread":"1","pxVar":"","side":"buy","slOrdPx":"","slTriggerPx":"","state":"pause","sz":"0.1","szLimit":"0.1","tdMode":"cash","timeInterval":"","tpOrdPx":"","tpTriggerPx":"","tag": "adadadadad","triggerPx":"","triggerTime":"","callbackRatio":"","callbackSpread":"","activePx":"","moveTriggerPx":""}]}`,
	"Position Risk":                         `{"arg": {"channel": "liquidation-warning","uid": "77982378738415879","instType": "FUTURES"},"data": [{"adl":"1","availPos":"1","avgPx":"2566.31","cTime":"1619507758793","ccy":"ETH","deltaBS":"","deltaPA":"","gammaBS":"","gammaPA":"","imr":"","instId":"ETH-USD-210430","instType":"FUTURES","interest":"0","last":"2566.22","lever":"10","liab":"","liabCcy":"","liqPx":"2352.8496681818233","markPx":"2353.849","margin":"0.0003896645377994","mgnMode":"isolated","mgnRatio":"11.731726509588816","mmr":"0.0000311811092368","notionalUsd":"2276.2546609009605","optVal":"","pTime":"1619507761462","pos":"1","posCcy":"","posId":"307173036051017730","posSide":"long","thetaBS":"","thetaPA":"","tradeId":"109844","uTime":"1619507761462","upl":"-0.0000009932766034","uplRatio":"-0.0025490556801078","vegaBS":"","vegaPA":""}, {"adl":"1","availPos":"1","avgPx":"2566.31","cTime":"1619507758793","ccy":"ETH","deltaBS":"","deltaPA":"","gammaBS":"","gammaPA":"","imr":"","instId":"ETH-USD-SWAP","instType":"SWAP","interest":"0","last":"2566.22","lever":"10","liab":"","liabCcy":"","liqPx":"2352.8496681818233","markPx":"2353.849","margin":"0.0003896645377994","mgnMode":"isolated","mgnRatio":"11.731726509588816","mmr":"0.0000311811092368","notionalUsd":"2276.2546609009605","optVal":"","pTime":"1619507761462","pos":"1","posCcy":"","posId":"307173036051017730","posSide":"long","thetaBS":"","thetaPA":"","tradeId":"109844","uTime":"1619507761462","upl":"-0.0000009932766034","uplRatio":"-0.0025490556801078","vegaBS":"","vegaPA":""}]}`,
	"Account Greeks":                        `{"arg": {"channel": "account-greeks","ccy": "BTC"},"data": [{"thetaBS": "","thetaPA":"","deltaBS":"","deltaPA":"","gammaBS":"","gammaPA":"","vegaBS":"","vegaPA":"","ccy":"BTC","ts":"1620282889345"}]}`,
	"RFQs":                                  `{"arg": {"channel": "account-greeks","ccy": "BTC"},"data": [{"thetaBS": "","thetaPA":"","deltaBS":"","deltaPA":"","gammaBS":"","gammaPA":"","vegaBS":"","vegaPA":"","ccy":"BTC","ts":"1620282889345"}]}`,
	"Accounts":                              `{"arg": {"channel": "account","ccy": "BTC","uid": "77982378738415879"},	"data": [{"uTime": "1597026383085","totalEq": "41624.32","isoEq": "3624.32","adjEq": "41624.32","ordFroz": "0","imr": "4162.33","mmr": "4","notionalUsd": "","mgnRatio": "41624.32","details": [{"availBal": "","availEq": "1","ccy": "BTC","cashBal": "1","uTime": "1617279471503","disEq": "50559.01","eq": "1","eqUsd": "45078.3790756226851775","frozenBal": "0","interest": "0","isoEq": "0","liab": "0","maxLoan": "","mgnRatio": "","notionalLever": "0.0022195262185864","ordFrozen": "0","upl": "0","uplLiab": "0","crossLiab": "0","isoLiab": "0","coinUsdPrice": "60000","stgyEq":"0","spotInUseAmt":"","isoUpl":""}]}]}`,
	"Quotes":                                `{"arg": {"channel":"quotes"},"data":[{"validUntil":"1608997227854","uTime":"1608267227834","cTime":"1608267227834","legs":[{"px":"0.0023","sz":"25.0","instId":"BTC-USD-220114-25000-C","side":"sell","tgtCcy":""},{"px":"0.0045","sz":"25","instId":"BTC-USD-220114-35000-C","side":"buy","tgtCcy":""}],"quoteId":"25092","rfqId":"18753","traderCode":"SATS","quoteSide":"sell","state":"canceled","clQuoteId":""}]}`,
	"Structure Block Trades":                `{"arg": {"channel":"struc-block-trades"},"data":[{"cTime":"1608267227834","rfqId":"18753","clRfqId":"","quoteId":"25092","clQuoteId":"","blockTdId":"180184","tTraderCode":"ANAND","mTraderCode":"WAGMI","legs":[{"px":"0.0023","sz":"25.0","instId":"BTC-USD-20220630-60000-C","side":"sell","fee":"0.1001","feeCcy":"BTC","tradeId":"10211","tgtCcy":""},{"px":"0.0033","sz":"25","instId":"BTC-USD-20220630-50000-C","side":"buy","fee":"0.1001","feeCcy":"BTC","tradeId":"10212","tgtCcy":""}]}]}`,
	"Spot Grid Algo Orders":                 `{"arg": {"channel": "grid-orders-spot","instType": "ANY"},"data": [{"algoId": "448965992920907776","algoOrdType": "grid","annualizedRate": "0","arbitrageNum": "0","baseSz": "0","cTime": "1653313834104","cancelType": "0","curBaseSz": "0.001776289214","curQuoteSz": "46.801755866","floatProfit": "-0.4953878967772","gridNum": "6","gridProfit": "0","instId": "BTC-USDC","instType": "SPOT","investment": "100","maxPx": "33444.8","minPx": "24323.5","pTime": "1653476023742","perMaxProfitRate": "0.060375293181491054543","perMinProfitRate": "0.0455275366818586","pnlRatio": "0","quoteSz": "100","runPx": "30478.1","runType": "1","singleAmt": "0.00059261","slTriggerPx": "","state": "running","stopResult": "0","stopType": "0","totalAnnualizedRate": "-0.9643551057262827","totalPnl": "-0.4953878967772","tpTriggerPx": "","tradeNum": "3","triggerTime": "1653378736894","uTime": "1653378736894"}]}`,
	"Contract Grid Algo Orders":             `{"arg": {"channel": "grid-orders-contract","instType": "ANY"},"data": [{"actualLever": "1.02","algoId": "449327675342323712","algoOrdType": "contract_grid","annualizedRate": "0.7572437878956523","arbitrageNum": "1","basePos": true,"cTime": "1653400065912","cancelType": "0","direction": "long","eq": "10129.419829834853","floatProfit": "109.537858234853","gridNum": "50","gridProfit": "19.8819716","instId": "BTC-USDT-SWAP","instType": "SWAP","investment": "10000","lever": "5","liqPx": "603.2149534767834","maxPx": "100000","minPx": "10","pTime": "1653484573918","perMaxProfitRate": "995.7080916791230692","perMinProfitRate": "0.0946277854875634","pnlRatio": "0.0129419829834853","runPx": "29216.3","runType": "1","singleAmt": "1","slTriggerPx": "","state": "running","stopType": "0","sz": "10000","tag": "","totalAnnualizedRate": "4.929207431970923","totalPnl": "129.419829834853","tpTriggerPx": "","tradeNum": "37","triggerTime": "1653400066940","uTime": "1653484573589","uly": "BTC-USDT"}]}`,
	"Grid Positions":                        `{"arg": {"channel": "grid-positions","uid": "44705892343619584","algoId": "449327675342323712"},"data": [{"adl": "1","algoId": "449327675342323712","avgPx": "29181.4638888888888895","cTime": "1653400065917","ccy": "USDT","imr": "2089.2690000000002","instId": "BTC-USDT-SWAP","instType": "SWAP","last": "29852.7","lever": "5","liqPx": "604.7617536513744","markPx": "29849.7","mgnMode": "cross","mgnRatio": "217.71740878394456","mmr": "41.78538","notionalUsd": "10435.794191550001","pTime": "1653536068723","pos": "35","posSide": "net","uTime": "1653445498682","upl": "232.83263888888962","uplRatio": "0.1139826489932205"}]}`,
	"Grid Sub Orders":                       `{"arg": {"channel": "grid-sub-orders","uid": "44705892343619584","algoId": "449327675342323712"},"data": [{"accFillSz": "0","algoId": "449327675342323712","algoOrdType": "contract_grid","avgPx": "0","cTime": "1653445498664","ctVal": "0.01","fee": "0","feeCcy": "USDT","groupId": "-1","instId": "BTC-USDT-SWAP","instType": "SWAP","lever": "5","ordId": "449518234142904321","ordType": "limit","pTime": "1653486524502","pnl": "","posSide": "net","px": "28007.2","side": "buy","state": "live","sz": "1","tag":"","tdMode": "cross","uTime": "1653445498674"}]}`,
	"Instrument":                            `{"arg": {"channel": "instruments","instType": "FUTURES"},"data": [{"instType": "FUTURES","instId": "BTC-USD-191115","uly": "BTC-USD","category": "1","baseCcy": "","quoteCcy": "","settleCcy": "BTC","ctVal": "10","ctMult": "1","ctValCcy": "USD","optType": "","stk": "","listTime": "","expTime": "","tickSz": "0.01","lotSz": "1","minSz": "1","ctType": "linear","alias": "this_week","state": "live","maxLmtSz":"10000","maxMktSz":"99999","maxTwapSz":"99999","maxIcebergSz":"99999","maxTriggerSz":"9999","maxStopSz":"9999"}]}`,
	"Open Interest":                         `{"arg": {"channel": "open-interest","instId": "LTC-USD-SWAP"},"data": [{"instType": "SWAP","instId": "LTC-USD-SWAP","oi": "5000","oiCcy": "555.55","ts": "1597026383085"}]}`,
	"Trade":                                 `{"arg": {"channel": "trades","instId": "BTC-USDT"},"data": [{"instId": "BTC-USDT","tradeId": "130639474","px": "42219.9","sz": "0.12060306","side": "buy","ts": "1630048897897"}]}`,
	"Estimated Delivery And Exercise Price": `{"arg": {"args": "estimated-price","instType": "FUTURES","uly": "BTC-USD"},"data": [{"instType": "FUTURES","instId": "BTC-USD-170310","settlePx": "200","ts": "1597026383085"}]}`,
	"Mark Price":                            `{"arg": {"channel": "mark-price","instId": "LTC-USD-190628"},"data": [{"instType": "FUTURES","instId": "LTC-USD-190628","markPx": "0.1","ts": "1597026383085"}]}`,
	"Mark Price Candlestick":                `{"arg": {"channel": "mark-price-candle1D","instId": "BTC-USD-190628"},"data": [["1597026383085", "3.721", "3.743", "3.677", "3.708"],["1597026383085", "3.731", "3.799", "3.494", "3.72"]]}`,
	"Price Limit":                           `{"arg": {"channel": "price-limit","instId": "LTC-USD-190628"},"data": [{"instId": "LTC-USD-190628","buyLmt": "200","sellLmt": "300","ts": "1597026383085"}]}`,
	"Test Snapshot Orderbook":               `{"arg": {"channel":"books","instId":"BTC-USDT"},"action":"snapshot","data":[{"asks":[["0.07026","5","0","1"],["0.07027","765","0","3"],["0.07028","110","0","1"],["0.0703","1264","0","1"],["0.07034","280","0","1"],["0.07035","2255","0","1"],["0.07036","28","0","1"],["0.07037","63","0","1"],["0.07039","137","0","2"],["0.0704","48","0","1"],["0.07041","32","0","1"],["0.07043","3985","0","1"],["0.07057","257","0","1"],["0.07058","7870","0","1"],["0.07059","161","0","1"],["0.07061","4539","0","1"],["0.07068","1438","0","3"],["0.07088","3162","0","1"],["0.07104","99","0","1"],["0.07108","5018","0","1"],["0.07115","1540","0","1"],["0.07129","5080","0","1"],["0.07145","1512","0","1"],["0.0715","5016","0","1"],["0.07171","5026","0","1"],["0.07192","5062","0","1"],["0.07197","1517","0","1"],["0.0726","1511","0","1"],["0.07314","10376","0","1"],["0.07354","1","0","1"],["0.07466","10277","0","1"],["0.07626","269","0","1"],["0.07636","269","0","1"],["0.0809","1","0","1"],["0.08899","1","0","1"],["0.09789","1","0","1"],["0.10768","1","0","1"]],"bids":[["0.07014","56","0","2"],["0.07011","608","0","1"],["0.07009","110","0","1"],["0.07006","1264","0","1"],["0.07004","2347","0","3"],["0.07003","279","0","1"],["0.07001","52","0","1"],["0.06997","91","0","1"],["0.06996","4242","0","2"],["0.06995","486","0","1"],["0.06992","161","0","1"],["0.06991","63","0","1"],["0.06988","7518","0","1"],["0.06976","186","0","1"],["0.06975","71","0","1"],["0.06973","1086","0","1"],["0.06961","513","0","2"],["0.06959","4603","0","1"],["0.0695","186","0","1"],["0.06946","3043","0","1"],["0.06939","103","0","1"],["0.0693","5053","0","1"],["0.06909","5039","0","1"],["0.06888","5037","0","1"],["0.06886","1526","0","1"],["0.06867","5008","0","1"],["0.06846","5065","0","1"],["0.06826","1572","0","1"],["0.06801","1565","0","1"],["0.06748","67","0","1"],["0.0674","111","0","1"],["0.0672","10038","0","1"],["0.06652","1","0","1"],["0.06625","1526","0","1"],["0.06619","10924","0","1"],["0.05986","1","0","1"],["0.05387","1","0","1"],["0.04848","1","0","1"],["0.04363","1","0","1"]],"ts":"1659792392540","checksum":-1462286744}]}`,
	"Options Trades":                        `{"arg": {"channel": "option-trades", "instType": "OPTION", "instFamily": "BTC-USD" }, "data": [ { "fillVol": "0.5066007836914062", "fwdPx": "16469.69928595038", "idxPx": "16537.2", "instFamily": "BTC-USD", "instId": "BTC-USD-230224-18000-C", "markPx": "0.04690107010619562", "optType": "C", "px": "0.045", "side": "sell", "sz": "2", "tradeId": "38", "ts": "1672286551080" } ] }`,
	"Public Block Trades":                   `{"arg": {"channel":"public-block-trades", "instId":"BTC-USD-231020-5000-P" }, "data":[ { "fillVol":"5", "fwdPx":"26808.16", "idxPx":"27222.5", "instId":"BTC-USD-231020-5000-P", "markPx":"0.0022406326071111", "px":"0.0048", "side":"buy", "sz":"1", "tradeId":"633971452580106242", "ts":"1697422572972"}]}`,
	"Option Summary":                        `{"arg": {"channel": "opt-summary","uly": "BTC-USD"},"data": [{"instType": "OPTION","instId": "BTC-USD-200103-5500-C","uly": "BTC-USD","delta": "0.7494223636","gamma": "-0.6765419039","theta": "-0.0000809873","vega": "0.0000077307","deltaBS": "0.7494223636","gammaBS": "-0.6765419039","thetaBS": "-0.0000809873","vegaBS": "0.0000077307","realVol": "0","bidVol": "","askVol": "1.5625","markVol": "0.9987","lever": "4.0342","fwdPx": "39016.8143629068452065","ts": "1597026383085"}]}`,
	"Funding Rate":                          `{"arg": {"channel": "funding-rate","instId": "BTC-USD-SWAP"},"data": [{"instType": "SWAP","instId": "BTC-USD-SWAP","fundingRate": "0.018","nextFundingRate": "","fundingTime": "1597026383085"}]}`,
	"Index Candlestick":                     `{"arg": {"channel": "index-candle30m","instId": "BTC-USDT"},"data": [["1597026383085", "3811.31", "3811.31", "3811.31", "3811.31"]]}`,
	"Index Ticker":                          `{"arg": {"channel": "index-tickers","instId": "BTC-USDT"},"data": [{"instId": "BTC-USDT","idxPx": "0.1","high24h": "0.5","low24h": "0.1","open24h": "0.1","sodUtc0": "0.1","sodUtc8": "0.1","ts": "1597026383085"}]}`,
	"Status":                                `{"arg": {"channel": "status"},"data": [{"title": "Spot System Upgrade","state": "scheduled","begin": "1610019546","href": "","end": "1610019546","serviceType": "1","system": "classic","scheDesc": "","ts": "1597026383085"}]}`,
	"Public Struct Block Trades":            `{"arg": {"channel":"public-struc-block-trades"},"data":[{"cTime":"1608267227834","blockTdId":"1802896","legs":[{"px":"0.323","sz":"25.0","instId":"BTC-USD-20220114-13250-C","side":"sell","tradeId":"15102"},{"px":"0.666","sz":"25","instId":"BTC-USD-20220114-21125-C","side":"buy","tradeId":"15103"}]}]}`,
	"Block Ticker":                          `{"arg": {"channel": "block-tickers"},"data": [{"instType": "SWAP","instId": "LTC-USD-SWAP","volCcy24h": "0","vol24h": "0","ts": "1597026383085"}]}`,
	"Account":                               `{"arg": {"channel": "block-tickers"},"data": [{"instType": "SWAP","instId": "LTC-USD-SWAP","volCcy24h": "0","vol24h": "0","ts": "1597026383085"}]}`,
	"Position":                              `{"arg": {"channel":"positions","instType":"FUTURES"},"data":[{"adl":"1","availPos":"1","avgPx":"2566.31","cTime":"1619507758793","ccy":"ETH","deltaBS":"","deltaPA":"","gammaBS":"","gammaPA":"","imr":"","instId":"ETH-USD-210430","instType":"FUTURES","interest":"0","last":"2566.22","lever":"10","liab":"","liabCcy":"","liqPx":"2352.8496681818233","markPx":"2353.849","margin":"0.0003896645377994","mgnMode":"isolated","mgnRatio":"11.731726509588816","mmr":"0.0000311811092368","notionalUsd":"2276.2546609009605","optVal":"","pTime":"1619507761462","pos":"1","posCcy":"","posId":"307173036051017730","posSide":"long","thetaBS":"","thetaPA":"","tradeId":"109844","uTime":"1619507761462","upl":"-0.0000009932766034","uplRatio":"-0.0025490556801078","vegaBS":"","vegaPA":""}]}`,
	"Position Data With Underlying":         `{"arg": {"channel": "positions","uid": "77982378738415879","instType": "FUTURES"},"data": [{"adl":"1","availPos":"1","avgPx":"2566.31","cTime":"1619507758793","ccy":"ETH","deltaBS":"","deltaPA":"","gammaBS":"","gammaPA":"","imr":"","instId":"ETH-USD-210430","instType":"FUTURES","interest":"0","last":"2566.22","usdPx":"","lever":"10","liab":"","liabCcy":"","liqPx":"2352.8496681818233","markPx":"2353.849","margin":"0.0003896645377994","mgnMode":"isolated","mgnRatio":"11.731726509588816","mmr":"0.0000311811092368","notionalUsd":"2276.2546609009605","optVal":"","pTime":"1619507761462","pos":"1","posCcy":"","posId":"307173036051017730","posSide":"long","thetaBS":"","thetaPA":"","tradeId":"109844","uTime":"1619507761462","upl":"-0.0000009932766034","uplRatio":"-0.0025490556801078","vegaBS":"","vegaPA":""}, {"adl":"1","availPos":"1","avgPx":"2566.31","cTime":"1619507758793","ccy":"ETH","deltaBS":"","deltaPA":"","gammaBS":"","gammaPA":"","imr":"","instId":"ETH-USD-SWAP","instType":"SWAP","interest":"0","last":"2566.22","usdPx":"","lever":"10","liab":"","liabCcy":"","liqPx":"2352.8496681818233","markPx":"2353.849","margin":"0.0003896645377994","mgnMode":"isolated","mgnRatio":"11.731726509588816","mmr":"0.0000311811092368","notionalUsd":"2276.2546609009605","optVal":"","pTime":"1619507761462","pos":"1","posCcy":"","posId":"307173036051017730","posSide":"long","thetaBS":"","thetaPA":"","tradeId":"109844","uTime":"1619507761462","upl":"-0.0000009932766034","uplRatio":"-0.0025490556801078","vegaBS":"","vegaPA":""}]}`,
	"Balance And Position":                  `{"arg": {"channel": "balance_and_position","uid": "77982378738415879"},"data": [{"pTime": "1597026383085","eventType": "snapshot","balData": [{"ccy": "BTC","cashBal": "1","uTime": "1597026383085"}],"posData": [{"posId": "1111111111","tradeId": "2","instId": "BTC-USD-191018","instType": "FUTURES","mgnMode": "cross","posSide": "long","pos": "10","ccy": "BTC","posCcy": "","avgPx": "3320","uTIme": "1597026383085"}]}]}`,
	"Deposit Info Details":                  `{"arg": {"channel": "deposit-info", "uid": "289320****60975104" }, "data": [{ "actualDepBlkConfirm": "0", "amt": "1", "areaCodeFrom": "", "ccy": "USDT", "chain": "USDT-TRC20", "depId": "88165462", "from": "", "fromWdId": "", "pTime": "1674103661147", "state": "0", "subAcct": "test", "to": "TEhFAqpuHa3LY*****8ByNoGnrmexeGMw", "ts": "1674103661123", "txId": "bc5376817*****************dbb0d729f6b", "uid": "289320****60975104" }] }`,
	"Withdrawal Info Details":               `{"arg": {"channel": "deposit-info", "uid": "289320****60975104" }, "data": [{ "actualDepBlkConfirm": "0", "amt": "1", "areaCodeFrom": "", "ccy": "USDT", "chain": "USDT-TRC20", "depId": "88165462", "from": "", "fromWdId": "", "pTime": "1674103661147", "state": "0", "subAcct": "test", "to": "TEhFAqpuHa3LY*****8ByNoGnrmexeGMw", "ts": "1674103661123", "txId": "bc5376817*****************dbb0d729f6b", "uid": "289320****60975104" }] }`,
	"Recurring Buy Order":                   `{"arg": {"channel": "algo-recurring-buy", "instType": "SPOT", "uid": "447*******584" }, "data": [{ "algoClOrdId": "", "algoId": "644497312047435776", "algoOrdType": "recurring", "amt": "100", "cTime": "1699932133373", "cycles": "0", "instType": "SPOT", "investmentAmt": "0", "investmentCcy": "USDC", "mktCap": "0", "nextInvestTime": "1699934415300", "pTime": "1699933314691", "period": "hourly", "pnlRatio": "0", "recurringDay": "", "recurringHour": "1", "recurringList": [{ "avgPx": "0", "ccy": "BTC", "profit": "0", "px": "36482", "ratio": "0.2", "totalAmt": "0" }, { "avgPx": "0", "ccy": "ETH", "profit": "0", "px": "2057.54", "ratio": "0.8", "totalAmt": "0" }], "recurringTime": "12", "state": "running", "stgyName": "stg1", "tag": "", "timeZone": "8", "totalAnnRate": "0", "totalPnl": "0", "uTime": "1699932136249" }] }`,
	"Liquidation Orders":                    `{"arg": {"channel": "liquidation-orders", "instType": "SWAP" }, "data": [ { "details": [ { "bkLoss": "0", "bkPx": "0.007831", "ccy": "", "posSide": "short", "side": "buy", "sz": "13", "ts": "1692266434010" } ], "instFamily": "IOST-USDT", "instId": "IOST-USDT-SWAP", "instType": "SWAP", "uly": "IOST-USDT"}]}`,
	"Economic Calendar":                     `{"arg": {"channel": "economic-calendar" }, "data": [ { "calendarId": "319275", "date": "1597026383085", "region": "United States", "category": "Manufacturing PMI", "event": "S&P Global Manufacturing PMI Final", "refDate": "1597026383085", "actual": "49.2", "previous": "47.3", "forecast": "49.3", "importance": "2", "prevInitial": "", "ccy": "", "unit": "", "ts": "1698648096590" } ] }`,
	"Failure":                               `{ "event": "error", "code": "60012", "msg": "Invalid request: {\"op\": \"subscribe\", \"args\":[{ \"channel\" : \"block-tickers\", \"instId\" : \"LTC-USD-200327\"}]}", "connId": "a4d3ae55" }`,
}

func TestPushData(t *testing.T) {
	t.Parallel()
	e := new(Exchange) //nolint:govet // Intentional shadow
	require.NoError(t, testexch.Setup(e), "Setup must not error")

	for x := range pushDataMap {
		if x == "Balance And Position" {
			e.API.AuthenticatedSupport = true
			e.API.AuthenticatedWebsocketSupport = true
			e.SetCredentials("test", "test", "test", "", "", "")
		} else {
			e.API.AuthenticatedSupport = false
			e.API.AuthenticatedWebsocketSupport = false
		}
		err := e.WsHandleData(t.Context(), []byte(pushDataMap[x]))
		require.NoErrorf(t, err, "Okx %s error %s", x, err)
	}
}

func TestPushDataDynamic(t *testing.T) {
	t.Parallel()
	dataMap := map[string]string{
		"Ticker":             `{"arg": {"channel": "tickers","instId": "BTC-USD-SWAP"},"data": [{"instType": "SWAP","instId": "BTC-USD-SWAP","last": "9999.99","lastSz": "0.1","askPx": "9999.99","askSz": "11","bidPx": "8888.88","bidSz": "5","open24h": "9000","high24h": "10000","low24h": "8888.88","volCcy24h": "2222","vol24h": "2222","sodUtc0": "2222","sodUtc8": "2222","ts": "1597026383085"}]}`,
		"Candlesticks":       `{"arg": {"channel": "candle1D","instId": "BTC-USD-SWAP"},"data": [["1597026383085","8533.02","8553.74","8527.17","8548.26","45247","529.5858061"]]}`,
		"Snapshot OrderBook": `{"arg":{"channel":"books","instId":"BTC-USD-SWAP"},"action":"snapshot","data":[{"asks":[["0.07026","5","0","1"],["0.07027","765","0","3"],["0.07028","110","0","1"],["0.0703","1264","0","1"],["0.07034","280","0","1"],["0.07035","2255","0","1"],["0.07036","28","0","1"],["0.07037","63","0","1"],["0.07039","137","0","2"],["0.0704","48","0","1"],["0.07041","32","0","1"],["0.07043","3985","0","1"],["0.07057","257","0","1"],["0.07058","7870","0","1"],["0.07059","161","0","1"],["0.07061","4539","0","1"],["0.07068","1438","0","3"],["0.07088","3162","0","1"],["0.07104","99","0","1"],["0.07108","5018","0","1"],["0.07115","1540","0","1"],["0.07129","5080","0","1"],["0.07145","1512","0","1"],["0.0715","5016","0","1"],["0.07171","5026","0","1"],["0.07192","5062","0","1"],["0.07197","1517","0","1"],["0.0726","1511","0","1"],["0.07314","10376","0","1"],["0.07354","1","0","1"],["0.07466","10277","0","1"],["0.07626","269","0","1"],["0.07636","269","0","1"],["0.0809","1","0","1"],["0.08899","1","0","1"],["0.09789","1","0","1"],["0.10768","1","0","1"]],"bids":[["0.07014","56","0","2"],["0.07011","608","0","1"],["0.07009","110","0","1"],["0.07006","1264","0","1"],["0.07004","2347","0","3"],["0.07003","279","0","1"],["0.07001","52","0","1"],["0.06997","91","0","1"],["0.06996","4242","0","2"],["0.06995","486","0","1"],["0.06992","161","0","1"],["0.06991","63","0","1"],["0.06988","7518","0","1"],["0.06976","186","0","1"],["0.06975","71","0","1"],["0.06973","1086","0","1"],["0.06961","513","0","2"],["0.06959","4603","0","1"],["0.0695","186","0","1"],["0.06946","3043","0","1"],["0.06939","103","0","1"],["0.0693","5053","0","1"],["0.06909","5039","0","1"],["0.06888","5037","0","1"],["0.06886","1526","0","1"],["0.06867","5008","0","1"],["0.06846","5065","0","1"],["0.06826","1572","0","1"],["0.06801","1565","0","1"],["0.06748","67","0","1"],["0.0674","111","0","1"],["0.0672","10038","0","1"],["0.06652","1","0","1"],["0.06625","1526","0","1"],["0.06619","10924","0","1"],["0.05986","1","0","1"],["0.05387","1","0","1"],["0.04848","1","0","1"],["0.04363","1","0","1"]],"ts":"1659792392540","checksum":-1462286744}]}`,
	}
	var err error
	for x := range dataMap {
		err = e.WsHandleData(t.Context(), []byte(dataMap[x]))
		require.NoError(t, err)
	}
}

func TestGetHistoricTrades(t *testing.T) {
	t.Parallel()
	_, err := e.GetHistoricTrades(contextGenerate(), mainPair, asset.Spread, time.Now(), time.Now())
	require.ErrorIs(t, err, asset.ErrNotSupported)

	result, err := e.GetHistoricTrades(contextGenerate(), mainPair, asset.Spot, time.Now().Add(-time.Minute*4), time.Now().Add(-time.Minute*2))
	require.NoError(t, err)
	assert.NotNil(t, result)
}

func TestWSProcessTrades(t *testing.T) {
	t.Parallel()

	e := new(Exchange) //nolint:govet // Intentional shadow
	require.NoError(t, testexch.Setup(e), "Test instance Setup must not error")
	assets, err := e.getAssetsFromInstrumentID(mainPair.String())
	require.NoError(t, err, "getAssetsFromInstrumentID must not error")

	p := currency.NewPairWithDelimiter("BTC", "USDT", currency.DashDelimiter)

	for _, a := range assets {
		err := e.Websocket.AddSubscriptions(e.Websocket.Conn, &subscription.Subscription{
			Asset:   a,
			Pairs:   currency.Pairs{p},
			Channel: subscription.AllTradesChannel,
			Key:     fmt.Sprintf("%s-%s", p, a),
		})
		require.NoError(t, err, "AddSubscriptions must not error")
	}
	testexch.FixtureToDataHandler(t, "testdata/wsAllTrades.json", e.WsHandleData)

	exp := []trade.Data{
		{
			Timestamp: time.UnixMilli(1740394561685).UTC(),
			Price:     95634.9,
			Amount:    0.00011186,
			Side:      order.Buy,
			TID:       "674510826",
		},
		{
			Timestamp: time.UnixMilli(1740394561686).UTC(),
			Price:     95635.3,
			Amount:    0.00011194,
			Side:      order.Sell,
			TID:       "674510827",
		},
	}

	total := len(assets) * len(exp)
	require.Len(t, e.Websocket.DataHandler, total, "Must see correct number of trades")

	trades := make(map[asset.Item][]trade.Data)

	for len(e.Websocket.DataHandler) > 0 {
		resp := <-e.Websocket.DataHandler
		switch v := resp.(type) {
		case trade.Data:
			trades[v.AssetType] = append(trades[v.AssetType], v)
		case error:
			t.Error(v)
		default:
			t.Errorf("Unexpected type in DataHandler: %T (%s)", v, v)
		}
	}

	for _, assetType := range assets {
		require.Lenf(t, trades[assetType], len(exp), "Must have received %d trades for asset %v", len(exp), assetType)
		slices.SortFunc(trades[assetType], func(a, b trade.Data) int {
			return strings.Compare(a.TID, b.TID)
		})
		for i, tradeData := range trades[assetType] {
			expected := exp[i]
			expected.AssetType = assetType
			expected.Exchange = e.Name
			expected.CurrencyPair = p
			require.Equalf(t, expected, tradeData, "Trade %d (TID: %s) for asset %v must match expected data", i, tradeData.TID, assetType)
		}
	}
}

<<<<<<< HEAD
// ************************** Public Channel Subscriptions *****************************

func TestInstrumentsSubscription(t *testing.T) {
	t.Parallel()
	err := ok.InstrumentsSubscription(contextGenerate(), "subscribe", asset.Spot, currency.NewPair(currency.BTC, currency.USDT))
	assert.NoError(t, err)
}

func TestTickersSubscription(t *testing.T) {
	t.Parallel()
	err := ok.TickersSubscription(contextGenerate(), "subscribe", asset.Margin, currency.NewPair(currency.BTC, currency.USDT))
	require.NoError(t, err)
	err = ok.TickersSubscription(contextGenerate(), "unsubscribe", asset.Spot, currency.NewPair(currency.BTC, currency.USDT))
	assert.NoError(t, err)
}

func TestOpenInterestSubscription(t *testing.T) {
	t.Parallel()
	err := ok.OpenInterestSubscription(contextGenerate(), "subscribe", asset.PerpetualSwap, currency.NewPair(currency.BTC, currency.NewCode("USD-SWAP")))
	assert.NoError(t, err)
}

func TestCandlesticksSubscription(t *testing.T) {
	t.Parallel()
	enabled, err := ok.GetEnabledPairs(asset.PerpetualSwap)
	require.NoError(t, err)
	if len(enabled) == 0 {
		t.SkipNow()
	}
	err = ok.CandlesticksSubscription(contextGenerate(), "subscribe", channelCandle1m, asset.Futures, enabled[0])
	assert.NoError(t, err)
}

func TestTradesSubscription(t *testing.T) {
	t.Parallel()
	err := ok.TradesSubscription(contextGenerate(), "subscribe", asset.Spot, currency.NewPair(currency.BTC, currency.USDT))
	assert.NoError(t, err)
}

func TestEstimatedDeliveryExercisePriceSubscription(t *testing.T) {
	t.Parallel()
	futuresPairs, err := ok.FetchTradablePairs(contextGenerate(), asset.Futures)
	require.NoErrorf(t, err, "%s error while fetching tradable pairs for instrument type %v: %v", ok.Name, asset.Futures, err)
	if len(futuresPairs) == 0 {
		t.SkipNow()
	}
	err = ok.EstimatedDeliveryExercisePriceSubscription(contextGenerate(), "subscribe", asset.Futures, futuresPairs[0])
	assert.NoError(t, err)
}

func TestMarkPriceSubscription(t *testing.T) {
	t.Parallel()
	futuresPairs, err := ok.FetchTradablePairs(contextGenerate(), asset.Futures)
	require.NoErrorf(t, err, "%s error while fetching tradable pairs for instrument type %v: %v", ok.Name, asset.Futures, err)
	if len(futuresPairs) == 0 {
		t.SkipNow()
	}
	err = ok.MarkPriceSubscription(contextGenerate(), "subscribe", asset.Futures, futuresPairs[0])
	assert.NoError(t, err)
}

func TestMarkPriceCandlesticksSubscription(t *testing.T) {
	t.Parallel()
	enabled, err := ok.GetEnabledPairs(asset.Spot)
	require.NoError(t, err)
	if len(enabled) == 0 {
		t.SkipNow()
	}
	err = ok.MarkPriceCandlesticksSubscription(contextGenerate(), "subscribe", channelMarkPriceCandle1Y, asset.Futures, enabled[0])
	assert.NoError(t, err)
}

func TestPriceLimitSubscription(t *testing.T) {
	t.Parallel()
	err := ok.PriceLimitSubscription(contextGenerate(), "subscribe", asset.PerpetualSwap, currency.NewPairWithDelimiter("BTC", "USD-SWAP", currency.DashDelimiter))
	assert.NoError(t, err)
}

func TestOrderBooksSubscription(t *testing.T) {
	t.Parallel()
	enabled, err := ok.GetEnabledPairs(asset.Spot)
	require.NoError(t, err)
	if len(enabled) == 0 {
		t.SkipNow()
	}
	err = ok.OrderBooksSubscription(contextGenerate(), "subscribe", channelOrderBooks, asset.Futures, enabled[0])
	require.NoError(t, err)
	err = ok.OrderBooksSubscription(contextGenerate(), "unsubscribe", channelOrderBooks, asset.Futures, enabled[0])
	assert.NoError(t, err)
}

func TestOptionSummarySubscription(t *testing.T) {
	t.Parallel()
	err := ok.OptionSummarySubscription(contextGenerate(), "subscribe", currency.NewPair(currency.SOL, currency.USD))
	require.NoError(t, err)
	err = ok.OptionSummarySubscription(contextGenerate(), "unsubscribe", currency.NewPair(currency.SOL, currency.USD))
	assert.NoError(t, err)
}

func TestFundingRateSubscription(t *testing.T) {
	t.Parallel()
	err := ok.FundingRateSubscription(contextGenerate(), "subscribe", asset.Spot, currency.NewPair(currency.BTC, currency.NewCode("USDT-SWAP")))
	require.NoError(t, err)
	err = ok.FundingRateSubscription(contextGenerate(), "unsubscribe", asset.Spot, currency.NewPair(currency.BTC, currency.NewCode("USDT-SWAP")))
	assert.NoError(t, err)
}

func TestIndexCandlesticksSubscription(t *testing.T) {
	t.Parallel()
	err := ok.IndexCandlesticksSubscription(contextGenerate(), "subscribe", channelIndexCandle6M, asset.Spot, currency.NewPair(currency.SOL, currency.USD))
	require.NoError(t, err)
	err = ok.IndexCandlesticksSubscription(contextGenerate(), "unsubscribe", channelIndexCandle6M, asset.Spot, currency.NewPair(currency.SOL, currency.USD))
	assert.NoError(t, err)
}

func TestIndexTickerChannelIndexTickerChannel(t *testing.T) {
	t.Parallel()
	err := ok.IndexTickerChannel(contextGenerate(), "subscribe", asset.Spot, currency.NewPair(currency.SOL, currency.USD))
	require.NoError(t, err)
	err = ok.IndexTickerChannel(contextGenerate(), "unsubscribe", asset.Spot, currency.NewPair(currency.SOL, currency.USD))
	assert.NoError(t, err)
}

func TestStatusSubscription(t *testing.T) {
	t.Parallel()
	err := ok.StatusSubscription(contextGenerate(), "subscribe", asset.Spot, currency.NewPair(currency.SOL, currency.USD))
	require.NoError(t, err)
	err = ok.StatusSubscription(contextGenerate(), "unsubscribe", asset.Spot, currency.NewPair(currency.SOL, currency.USD))
	assert.NoError(t, err)
}

func TestPublicStructureBlockTradesSubscription(t *testing.T) {
	t.Parallel()
	err := ok.PublicStructureBlockTradesSubscription(contextGenerate(), "subscribe", asset.Spot, currency.NewPair(currency.SOL, currency.USD))
	require.NoError(t, err)
	err = ok.PublicStructureBlockTradesSubscription(contextGenerate(), "unsubscribe", asset.Spot, currency.NewPair(currency.SOL, currency.USD))
	assert.NoError(t, err)
}

func TestBlockTickerSubscription(t *testing.T) {
	t.Parallel()
	err := ok.BlockTickerSubscription(contextGenerate(), "subscribe", asset.Options, currency.NewPair(currency.BTC, currency.USDT))
	require.NoError(t, err)
	err = ok.BlockTickerSubscription(contextGenerate(), "unsubscribe", asset.Options, currency.NewPair(currency.BTC, currency.USDT))
	assert.NoError(t, err)
}

func TestPublicBlockTradesSubscription(t *testing.T) {
	t.Parallel()
	err := ok.PublicBlockTradesSubscription(contextGenerate(), "subscribe", asset.Options, currency.NewPairWithDelimiter("BTC", "USDT-SWAP", "-"))
	require.NoError(t, err)
	err = ok.PublicBlockTradesSubscription(contextGenerate(), "unsubscribe", asset.Options, currency.NewPairWithDelimiter("BTC", "USDT-SWAP", "-"))
	assert.NoError(t, err)
}

// ************ Authenticated Websocket endpoints Test **********************************************

func TestWsAccountSubscription(t *testing.T) {
	t.Parallel()
	sharedtestvalues.SkipTestIfCredentialsUnset(t, ok)
	err := ok.WsAccountSubscription(contextGenerate(), "subscribe", asset.Spot, currency.NewPair(currency.BTC, currency.USDT))
	assert.NoError(t, err)
}

func TestWsPlaceOrder(t *testing.T) {
	t.Parallel()
	_, err := ok.WsPlaceOrder(contextGenerate(), &PlaceOrderRequestParam{})
	require.ErrorIs(t, err, common.ErrNilPointer)

	arg := &PlaceOrderRequestParam{
		ReduceOnly: true,
		AssetType:  asset.Margin,
	}
	_, err = ok.WsPlaceOrder(contextGenerate(), arg)
	require.ErrorIs(t, err, errMissingInstrumentID)

	arg.InstrumentID = spotTP.String()
	_, err = ok.WsPlaceOrder(contextGenerate(), arg)
	require.ErrorIs(t, err, order.ErrSideIsInvalid)

	arg.Side = "Buy"
	arg.TradeMode = "abc"
	_, err = ok.WsPlaceOrder(contextGenerate(), arg)
	require.ErrorIs(t, err, errInvalidTradeModeValue)

	arg.TradeMode = "cross"
	_, err = ok.WsPlaceOrder(contextGenerate(), arg)
	require.ErrorIs(t, err, order.ErrTypeIsInvalid)

	arg.OrderType = order.Limit.String()
	_, err = ok.WsPlaceOrder(contextGenerate(), arg)
	require.ErrorIs(t, err, limits.ErrAmountBelowMin)

	arg.AssetType = asset.Futures
	_, err = ok.WsPlaceOrder(contextGenerate(), arg)
	require.ErrorIs(t, err, order.ErrSideIsInvalid)

	sharedtestvalues.SkipTestIfCredentialsUnset(t, ok, canManipulateRealOrders)
	result, err := ok.WsPlaceOrder(contextGenerate(), &PlaceOrderRequestParam{
		InstrumentID: "BTC-USDC",
		TradeMode:    "cross",
		Side:         order.Buy.Lower(),
		OrderType:    "limit",
		Amount:       2.6,
		Price:        2.1,
		Currency:     "BTC",
	})
	assert.NoError(t, err)
	assert.NotNil(t, result)

	result, err = ok.WsPlaceOrder(contextGenerate(), &PlaceOrderRequestParam{
		InstrumentID: "BTC-USDC",
		TradeMode:    "cross",
		Side:         order.Buy.Lower(),
		PositionSide: "long",
		OrderType:    "limit",
		Amount:       2.6,
		Price:        2.1,
		Currency:     "BTC",
		AssetType:    asset.Futures,
	})
	require.NoError(t, err)
	assert.NotNil(t, result)
}

func TestWsPlaceMultipleOrder(t *testing.T) {
	t.Parallel()
	var resp []PlaceOrderRequestParam
	err := json.Unmarshal([]byte(placeOrderArgs), &resp)
	require.NoError(t, err)

	_, err = ok.WsPlaceMultipleOrders(contextGenerate(), []PlaceOrderRequestParam{})
	require.ErrorIs(t, err, order.ErrSubmissionIsNil)

	arg := PlaceOrderRequestParam{
		ReduceOnly: true,
	}
	_, err = ok.WsPlaceMultipleOrders(contextGenerate(), []PlaceOrderRequestParam{arg})
	require.ErrorIs(t, err, errMissingInstrumentID)

	arg.InstrumentID = spotTP.String()
	_, err = ok.WsPlaceMultipleOrders(contextGenerate(), []PlaceOrderRequestParam{arg})
	require.ErrorIs(t, err, order.ErrSideIsInvalid)

	arg.Side = "buy"
	arg.TradeMode = "abc"
	_, err = ok.WsPlaceMultipleOrders(contextGenerate(), []PlaceOrderRequestParam{arg})
	require.ErrorIs(t, err, errInvalidTradeModeValue)

	arg.TradeMode = "cross"
	_, err = ok.WsPlaceMultipleOrders(contextGenerate(), []PlaceOrderRequestParam{arg})
	require.ErrorIs(t, err, order.ErrTypeIsInvalid)

	arg.OrderType = "limit"
	_, err = ok.WsPlaceMultipleOrders(contextGenerate(), []PlaceOrderRequestParam{arg})
	require.ErrorIs(t, err, limits.ErrAmountBelowMin)

	arg.AssetType = asset.Futures
	_, err = ok.WsPlaceMultipleOrders(contextGenerate(), []PlaceOrderRequestParam{arg})
	require.ErrorIs(t, err, order.ErrSideIsInvalid)

	arg.PositionSide = "long"
	_, err = ok.WsPlaceMultipleOrders(contextGenerate(), []PlaceOrderRequestParam{arg})
	require.ErrorIs(t, err, limits.ErrAmountBelowMin)

	sharedtestvalues.SkipTestIfCredentialsUnset(t, ok, canManipulateRealOrders)
	_, err = ok.WsPlaceMultipleOrders(contextGenerate(), resp)
	assert.False(t, (err != nil && !errors.Is(err, errWebsocketStreamNotAuthenticated)), err)
}

func TestWsCancelOrder(t *testing.T) {
	t.Parallel()
	_, err := ok.WsCancelOrder(contextGenerate(), nil)
	require.ErrorIs(t, err, common.ErrNilPointer)

	_, err = ok.WsCancelOrder(contextGenerate(), &CancelOrderRequestParam{OrderID: "1234"})
	require.ErrorIs(t, err, errMissingInstrumentID)

	_, err = ok.WsCancelOrder(contextGenerate(), &CancelOrderRequestParam{InstrumentID: "BTC-USD-190927"})
	require.ErrorIs(t, err, order.ErrOrderIDNotSet)

	sharedtestvalues.SkipTestIfCredentialsUnset(t, ok, canManipulateRealOrders)
	result, err := ok.WsCancelOrder(contextGenerate(), &CancelOrderRequestParam{
		InstrumentID: "BTC-USD-190927",
		OrderID:      "2510789768709120",
	})
	require.NoError(t, err)
	assert.NotNil(t, result)
}

func TestWsCancleMultipleOrder(t *testing.T) {
	t.Parallel()
	arg := CancelOrderRequestParam{
		OrderID: "2510789768709120",
	}
	_, err := ok.WsCancelMultipleOrder(contextGenerate(), []CancelOrderRequestParam{arg})
	require.ErrorIs(t, err, errMissingInstrumentID)

	arg.InstrumentID = "DCR-BTC"
	arg.OrderID = ""
	_, err = ok.WsCancelMultipleOrder(contextGenerate(), []CancelOrderRequestParam{arg})
	require.ErrorIs(t, err, order.ErrOrderIDNotSet)

	sharedtestvalues.SkipTestIfCredentialsUnset(t, ok, canManipulateRealOrders)
	result, err := ok.WsCancelMultipleOrder(contextGenerate(), []CancelOrderRequestParam{{
		InstrumentID: "DCR-BTC",
		OrderID:      "2510789768709120",
	}})
	require.NoError(t, err)
	assert.NotNil(t, result)
}

func TestWsAmendOrder(t *testing.T) {
	t.Parallel()
	_, err := ok.WsAmendOrder(contextGenerate(), nil)
	require.ErrorIs(t, err, common.ErrNilPointer)

	arg := &AmendOrderRequestParams{}
	_, err = ok.WsAmendOrder(contextGenerate(), arg)
	require.ErrorIs(t, err, errMissingInstrumentID)

	arg.InstrumentID = spotTP.String()
	_, err = ok.WsAmendOrder(contextGenerate(), arg)
	require.ErrorIs(t, err, order.ErrOrderIDNotSet)

	arg.OrderID = "1234"
	_, err = ok.WsAmendOrder(contextGenerate(), arg)
	require.ErrorIs(t, err, errInvalidNewSizeOrPriceInformation)

	sharedtestvalues.SkipTestIfCredentialsUnset(t, ok, canManipulateRealOrders)
	result, err := ok.WsAmendOrder(contextGenerate(), &AmendOrderRequestParams{
		InstrumentID: spotTP.String(),
		OrderID:      "2510789768709120",
		NewQuantity:  1234,
	})
	require.NoError(t, err)
	assert.NotNil(t, result)
}

func TestWsAmendMultipleOrders(t *testing.T) {
	t.Parallel()
	arg := AmendOrderRequestParams{
		CancelOnFail: true,
	}
	_, err := ok.WsAmendMultipleOrders(contextGenerate(), []AmendOrderRequestParams{arg})
	require.ErrorIs(t, err, errMissingInstrumentID)

	arg.InstrumentID = "DCR-BTC"
	_, err = ok.WsAmendMultipleOrders(contextGenerate(), []AmendOrderRequestParams{arg})
	require.ErrorIs(t, err, order.ErrOrderIDNotSet)

	arg.OrderID = "2510789768709120"
	_, err = ok.WsAmendMultipleOrders(contextGenerate(), []AmendOrderRequestParams{arg})
	require.ErrorIs(t, err, errInvalidNewSizeOrPriceInformation)

	sharedtestvalues.SkipTestIfCredentialsUnset(t, ok, canManipulateRealOrders)
	result, err := ok.WsAmendMultipleOrders(contextGenerate(), []AmendOrderRequestParams{
		{
			InstrumentID: "DCR-BTC",
			OrderID:      "2510789768709120",
			NewPrice:     1233324.332,
			NewQuantity:  1234,
		},
	})
	require.NoError(t, err)
	assert.NotNil(t, result)
}

func TestWsMassCancelOrders(t *testing.T) {
	t.Parallel()
	_, err := ok.WsMassCancelOrders(contextGenerate(), []CancelMassReqParam{{}})
	require.ErrorIs(t, err, common.ErrEmptyParams)

	_, err = ok.WsMassCancelOrders(contextGenerate(), []CancelMassReqParam{{InstrumentFamily: "BTC-USD"}})
	require.ErrorIs(t, err, errInvalidInstrumentType)

	_, err = ok.WsMassCancelOrders(contextGenerate(), []CancelMassReqParam{{InstrumentType: "OPTION"}})
	require.ErrorIs(t, err, errInstrumentFamilyRequired)

	sharedtestvalues.SkipTestIfCredentialsUnset(t, ok, canManipulateRealOrders)
	result, err := ok.WsMassCancelOrders(contextGenerate(), []CancelMassReqParam{
		{
			InstrumentType:   "OPTION",
			InstrumentFamily: "BTC-USD",
		},
	})
	require.NoError(t, err)
	assert.NotNil(t, result)
}

func TestWsPositionChannel(t *testing.T) {
	t.Parallel()
	sharedtestvalues.SkipTestIfCredentialsUnset(t, ok)
	err := ok.WsPositionChannel(contextGenerate(), "subscribe", asset.Options, currency.NewPair(currency.USD, currency.BTC))
	assert.NoError(t, err)
}

func TestBalanceAndPositionSubscription(t *testing.T) {
	t.Parallel()
	sharedtestvalues.SkipTestIfCredentialsUnset(t, ok)
	err := ok.BalanceAndPositionSubscription(contextGenerate(), "subscribe", "1234")
	require.NoError(t, err)
	err = ok.BalanceAndPositionSubscription(contextGenerate(), "unsubscribe", "1234")
	assert.NoError(t, err)
}

func TestWsOrderChannel(t *testing.T) {
	t.Parallel()
	sharedtestvalues.SkipTestIfCredentialsUnset(t, ok)
	err := ok.WsOrderChannel(contextGenerate(), "subscribe", asset.Margin, currency.NewPair(currency.SOL, currency.USDT), "")
	require.NoError(t, err)
	err = ok.WsOrderChannel(contextGenerate(), "unsubscribe", asset.Margin, currency.NewPair(currency.SOL, currency.USDT), "")
	assert.NoError(t, err)
}

func TestAlgoOrdersSubscription(t *testing.T) {
	t.Parallel()
	sharedtestvalues.SkipTestIfCredentialsUnset(t, ok)
	err := ok.AlgoOrdersSubscription(contextGenerate(), "subscribe", asset.PerpetualSwap, currency.NewPair(currency.SOL, currency.NewCode("USD-SWAP")))
	require.NoError(t, err)
	err = ok.AlgoOrdersSubscription(contextGenerate(), "unsubscribe", asset.PerpetualSwap, currency.NewPair(currency.SOL, currency.NewCode("USD-SWAP")))
	assert.NoError(t, err)
}

func TestAdvanceAlgoOrdersSubscription(t *testing.T) {
	t.Parallel()
	sharedtestvalues.SkipTestIfCredentialsUnset(t, ok)
	err := ok.AdvanceAlgoOrdersSubscription(contextGenerate(), "subscribe", asset.PerpetualSwap, currency.NewPair(currency.SOL, currency.NewCode("USD-SWAP")), "")
	require.NoError(t, err)
	err = ok.AdvanceAlgoOrdersSubscription(contextGenerate(), "unsubscribe", asset.PerpetualSwap, currency.NewPair(currency.SOL, currency.NewCode("USD-SWAP")), "")
	assert.NoError(t, err)
}

func TestPositionRiskWarningSubscription(t *testing.T) {
	t.Parallel()
	sharedtestvalues.SkipTestIfCredentialsUnset(t, ok)
	err := ok.PositionRiskWarningSubscription(contextGenerate(), "subscribe", asset.PerpetualSwap, currency.NewPair(currency.SOL, currency.NewCode("USD-SWAP")))
	require.NoError(t, err)
	err = ok.PositionRiskWarningSubscription(contextGenerate(), "unsubscribe", asset.PerpetualSwap, currency.NewPair(currency.SOL, currency.NewCode("USD-SWAP")))
	assert.NoError(t, err)
}

func TestAccountGreeksSubscription(t *testing.T) {
	t.Parallel()
	sharedtestvalues.SkipTestIfCredentialsUnset(t, ok)
	err := ok.AccountGreeksSubscription(contextGenerate(), "subscribe", currency.NewPair(currency.SOL, currency.USD))
	require.NoError(t, err)
	err = ok.AccountGreeksSubscription(contextGenerate(), "unsubscribe", currency.NewPair(currency.SOL, currency.USD))
	assert.NoError(t, err)
}

func TestRFQSubscription(t *testing.T) {
	t.Parallel()
	sharedtestvalues.SkipTestIfCredentialsUnset(t, ok)
	err := ok.RFQSubscription(contextGenerate(), "subscribe", "")
	require.NoError(t, err)
	err = ok.RFQSubscription(contextGenerate(), "unsubscribe", "")
	assert.NoError(t, err)
}

func TestQuotesSubscription(t *testing.T) {
	t.Parallel()
	sharedtestvalues.SkipTestIfCredentialsUnset(t, ok)
	err := ok.QuotesSubscription(contextGenerate(), "subscribe")
	require.NoError(t, err)
	err = ok.QuotesSubscription(contextGenerate(), "unsubscribe")
	assert.NoError(t, err)
}

func TestStructureBlockTradesSubscription(t *testing.T) {
	t.Parallel()
	sharedtestvalues.SkipTestIfCredentialsUnset(t, ok)
	err := ok.StructureBlockTradesSubscription(contextGenerate(), "subscribe")
	require.NoError(t, err)
	err = ok.StructureBlockTradesSubscription(contextGenerate(), "unsubscribe")
	assert.NoError(t, err)
}

func TestSpotGridAlgoOrdersSubscription(t *testing.T) {
	t.Parallel()
	sharedtestvalues.SkipTestIfCredentialsUnset(t, ok)
	err := ok.SpotGridAlgoOrdersSubscription(contextGenerate(), "subscribe", asset.Empty, currency.EMPTYPAIR, "")
	require.NoError(t, err)
	err = ok.SpotGridAlgoOrdersSubscription(contextGenerate(), "unsubscribe", asset.Empty, currency.EMPTYPAIR, "")
	assert.NoError(t, err)
}

func TestContractGridAlgoOrders(t *testing.T) {
	t.Parallel()
	sharedtestvalues.SkipTestIfCredentialsUnset(t, ok)
	err := ok.ContractGridAlgoOrders(contextGenerate(), "subscribe", asset.Empty, currency.EMPTYPAIR, "")
	require.NoError(t, err)
	err = ok.ContractGridAlgoOrders(contextGenerate(), "unsubscribe", asset.Empty, currency.EMPTYPAIR, "")
	assert.NoError(t, err)
}

func TestGridPositionsSubscription(t *testing.T) {
	t.Parallel()
	sharedtestvalues.SkipTestIfCredentialsUnset(t, ok)
	err := ok.GridPositionsSubscription(contextGenerate(), "subscribe", "1234")
	require.NoError(t, err)
	err = ok.GridPositionsSubscription(contextGenerate(), "unsubscribe", "1234")
	assert.NoError(t, err)
}

func TestGridSubOrders(t *testing.T) {
	t.Parallel()
	sharedtestvalues.SkipTestIfCredentialsUnset(t, ok)
	err := ok.GridSubOrders(contextGenerate(), "subscribe", "")
	require.NoError(t, err)
	err = ok.GridSubOrders(contextGenerate(), "unsubscribe", "")
	assert.NoError(t, err)
}

=======
>>>>>>> edf5d84d
func TestGetServerTime(t *testing.T) {
	t.Parallel()
	result, err := e.GetServerTime(contextGenerate(), asset.Empty)
	require.NoError(t, err)
	assert.NotNil(t, result)
}

func TestGetAvailableTransferChains(t *testing.T) {
	t.Parallel()
	sharedtestvalues.SkipTestIfCredentialsUnset(t, e)
	result, err := e.GetAvailableTransferChains(contextGenerate(), currency.BTC)
	require.NoError(t, err)
	assert.NotNil(t, result)
}

func TestGetIntervalEnum(t *testing.T) {
	t.Parallel()
	tests := []struct {
		Description string
		Interval    kline.Interval
		Expected    string
		AppendUTC   bool
	}{
		{Expected: "", AppendUTC: true},
		{Description: "kline.OneMin ", Interval: kline.OneMin, Expected: "1m"},
		{Description: "kline.ThreeMin ", Interval: kline.ThreeMin, Expected: "3m"},
		{Description: "kline.FiveMin ", Interval: kline.FiveMin, Expected: "5m"},
		{Description: "kline.FifteenMin ", Interval: kline.FifteenMin, Expected: "15m"},
		{Description: "kline.ThirtyMin ", Interval: kline.ThirtyMin, Expected: "30m"},
		{Description: "kline.OneHour ", Interval: kline.OneHour, Expected: "1H"},
		{Description: "kline.TwoHour ", Interval: kline.TwoHour, Expected: "2H"},
		{Description: "kline.FourHour ", Interval: kline.FourHour, Expected: "4H"},
		{Description: "kline.SixHour ", Interval: kline.SixHour, Expected: "6H"},
		{Description: "kline.TwelveHour ", Interval: kline.TwelveHour, Expected: "12H"},
		{Description: "kline.OneDay ", Interval: kline.OneDay, Expected: "1D"},
		{Description: "kline.TwoDay ", Interval: kline.TwoDay, Expected: "2D"},
		{Description: "kline.ThreeDay ", Interval: kline.ThreeDay, Expected: "3D"},
		{Description: "kline.OneWeek ", Interval: kline.OneWeek, Expected: "1W"},
		{Description: "kline.FiveDay ", Interval: kline.FiveDay, Expected: "5D"},
		{Description: "kline.OneMonth ", Interval: kline.OneMonth, Expected: "1M"},
		{Description: "kline.ThreeMonth ", Interval: kline.ThreeMonth, Expected: "3M"},
		{Description: "kline.SixMonth ", Interval: kline.SixMonth, Expected: "6M"},
		{Description: "kline.OneYear ", Interval: kline.OneYear, Expected: "1Y"},
		{Description: "kline.SixHour + UTC", Interval: kline.SixHour, Expected: "6Hutc", AppendUTC: true},
		{Description: "kline.TwelveHour + UTC ", Interval: kline.TwelveHour, Expected: "12Hutc", AppendUTC: true},
		{Description: "kline.OneDay + UTC ", Interval: kline.OneDay, Expected: "1Dutc", AppendUTC: true},
		{Description: "kline.TwoDay + UTC ", Interval: kline.TwoDay, Expected: "2Dutc", AppendUTC: true},
		{Description: "kline.ThreeDay + UTC ", Interval: kline.ThreeDay, Expected: "3Dutc", AppendUTC: true},
		{Description: "kline.FiveDay + UTC ", Interval: kline.FiveDay, Expected: "5Dutc", AppendUTC: true},
		{Description: "kline.OneWeek + UTC ", Interval: kline.OneWeek, Expected: "1Wutc", AppendUTC: true},
		{Description: "kline.OneMonth + UTC ", Interval: kline.OneMonth, Expected: "1Mutc", AppendUTC: true},
		{Description: "kline.ThreeMonth + UTC ", Interval: kline.ThreeMonth, Expected: "3Mutc", AppendUTC: true},
		{Description: "kline.SixMonth + UTC ", Interval: kline.SixMonth, Expected: "6Mutc", AppendUTC: true},
		{Description: "kline.OneYear + UTC ", Interval: kline.OneYear, Expected: "1Yutc", AppendUTC: true},
	}

	for _, tt := range tests {
		t.Run(tt.Description, func(t *testing.T) {
			t.Parallel()
			r := IntervalFromString(tt.Interval, tt.AppendUTC)
			require.Equalf(t, tt.Expected, r, "%s: received: %s but expected: %s", tt.Description, r, tt.Expected)
		})
	}
}

func TestInstrument(t *testing.T) {
	t.Parallel()
	var i Instrument
	err := json.Unmarshal([]byte(instrumentJSON), &i)
	require.NoError(t, err)
	require.Empty(t, i.Alias, "expected empty alias")
	assert.Empty(t, i.BaseCurrency, "expected empty base currency")
	assert.Equal(t, "1", i.Category, "expected 1 category")
	assert.Equal(t, 1, int(i.ContractMultiplier.Int64()), "expected 1 contract multiplier")
	assert.Equal(t, "linear", i.ContractType, "expected linear contract type")
	assert.Equal(t, 0.0001, i.ContractValue.Float64(), "expected 0.0001 contract value")
	assert.Equal(t, currency.BTC.String(), i.ContractValueCurrency, "expected BTC contract value currency")
	assert.True(t, i.ExpTime.Time().IsZero(), "expected empty expiry time")
	assert.Equal(t, "BTC-USDC", i.InstrumentFamily, "expected BTC-USDC instrument family")
	assert.Equal(t, "BTC-USDC-SWAP", i.InstrumentID.String(), "expected BTC-USDC-SWAP instrument ID")

	swap := GetInstrumentTypeFromAssetItem(asset.PerpetualSwap)
	assert.Equal(t, swap, i.InstrumentType, "expected SWAP instrument type")
	assert.Equal(t, 125, int(i.MaxLeverage), "expected 125 leverage")
	assert.Equal(t, int64(1666076190000), i.ListTime.Time().UnixMilli(), "expected 1666076190000 listing time")
	assert.Equal(t, 1, int(i.LotSize))
	assert.Equal(t, 100000000.0000000000000000, i.MaxSpotIcebergSize.Float64())
	assert.Equal(t, 100000000, int(i.MaxQuantityOfSpotLimitOrder))
	assert.Equal(t, 85000, int(i.MaxQuantityOfMarketLimitOrder))
	assert.Equal(t, 85000, int(i.MaxStopSize))
	assert.Equal(t, 100000000.0000000000000000, i.MaxTriggerSize.Float64())
	assert.Equal(t, 0, int(i.MaxQuantityOfSpotTwapLimitOrder), "expected empty max TWAP size")
	assert.Equal(t, 1, int(i.MinimumOrderSize))
	assert.Empty(t, i.OptionType, "expected empty option type")
	assert.Empty(t, i.QuoteCurrency, "expected empty quote currency")
	assert.Equal(t, currency.USDC.String(), i.SettlementCurrency, "expected USDC settlement currency")
	assert.Equal(t, "live", i.State)
	assert.Empty(t, i.StrikePrice, "expected empty strike price")
	assert.Equal(t, 0.1, i.TickSize.Float64())
	assert.Equal(t, "BTC-USDC", i.Underlying, "expected BTC-USDC underlying")
}

func TestGetLatestFundingRate(t *testing.T) {
	t.Parallel()
	result, err := e.GetLatestFundingRates(contextGenerate(), &fundingrate.LatestRateRequest{
		Asset:                asset.PerpetualSwap,
		Pair:                 perpetualSwapPair,
		IncludePredictedRate: true,
	})
	require.NoError(t, err)
	assert.NotNil(t, result)
}

func TestGetHistoricalFundingRates(t *testing.T) {
	t.Parallel()
	r := &fundingrate.HistoricalRatesRequest{
		Asset:                asset.PerpetualSwap,
		Pair:                 perpetualSwapPair,
		PaymentCurrency:      currency.USDT,
		StartDate:            time.Now().Add(-time.Hour * 24 * 2),
		EndDate:              time.Now(),
		IncludePredictedRate: true,
	}

	r.StartDate = time.Now().Add(-time.Hour * 24 * 120)
	_, err := e.GetHistoricalFundingRates(contextGenerate(), r)
	require.ErrorIs(t, err, fundingrate.ErrFundingRateOutsideLimits)

	if sharedtestvalues.AreAPICredentialsSet(e) {
		r.IncludePayments = true
	}
	r.StartDate = time.Now().Add(-time.Hour * 24 * 12)
	result, err := e.GetHistoricalFundingRates(contextGenerate(), r)
	require.NoError(t, err)
	require.NotNil(t, result)

	r.RespectHistoryLimits = true
	result, err = e.GetHistoricalFundingRates(contextGenerate(), r)
	require.NoError(t, err)
	assert.NotNil(t, result)
}

func TestIsPerpetualFutureCurrency(t *testing.T) {
	t.Parallel()
	is, err := e.IsPerpetualFutureCurrency(asset.Binary, mainPair)
	require.NoError(t, err)
	require.False(t, is)

	is, err = e.IsPerpetualFutureCurrency(asset.PerpetualSwap, perpetualSwapPair)
	require.NoError(t, err)
	assert.True(t, is, "expected true")
}

func TestGetAssetsFromInstrumentTypeOrID(t *testing.T) {
	t.Parallel()

	e := new(Exchange) //nolint:govet // Intentional shadow
	require.NoError(t, testexch.Setup(e), "Setup must not error")

	_, err := e.getAssetsFromInstrumentID("")
	assert.ErrorIs(t, err, errMissingInstrumentID)

	for _, a := range []asset.Item{asset.Spot, asset.Futures, asset.PerpetualSwap, asset.Options} {
		assets, err2 := e.getAssetsFromInstrumentID(e.CurrencyPairs.Pairs[a].Enabled[0].String())
		require.NoErrorf(t, err2, "GetAssetsFromInstrumentTypeOrID must not error for asset: %s", a)
		switch a {
		case asset.Spot, asset.Margin:
			// spot and margin instruments are similar
			require.Len(t, assets, 2)
		default:
			require.Len(t, assets, 1)
		}
		assert.Containsf(t, assets, a, "Should contain asset: %s", a)
	}

	_, err = e.getAssetsFromInstrumentID("test")
	assert.ErrorIs(t, err, currency.ErrCurrencyNotSupported)
	_, err = e.getAssetsFromInstrumentID("test-test")
	assert.ErrorIs(t, err, asset.ErrNotEnabled)

	for _, a := range []asset.Item{asset.Margin, asset.Spot} {
		assets, err2 := e.getAssetsFromInstrumentID(e.CurrencyPairs.Pairs[a].Enabled[0].String())
		require.NoErrorf(t, err2, "GetAssetsFromInstrumentTypeOrID must not error for asset: %s", a)
		assert.Contains(t, assets, a)
	}
}

func TestSetMarginType(t *testing.T) {
	t.Parallel()
	err := e.SetMarginType(contextGenerate(), asset.Spot, mainPair, margin.Isolated)
	assert.ErrorIs(t, err, common.ErrFunctionNotSupported)
}

func TestChangePositionMargin(t *testing.T) {
	t.Parallel()
	sharedtestvalues.SkipTestIfCredentialsUnset(t, e)
	result, err := e.ChangePositionMargin(contextGenerate(), &margin.PositionChangeRequest{
		Pair:                    mainPair,
		Asset:                   asset.Margin,
		MarginType:              margin.Isolated,
		OriginalAllocatedMargin: 4.0695,
		NewAllocatedMargin:      5,
	})
	require.NoError(t, err)
	assert.NotNil(t, result)
}

func TestGetCollateralMode(t *testing.T) {
	t.Parallel()
	_, err := e.GetCollateralMode(contextGenerate(), asset.USDTMarginedFutures)
	require.ErrorIs(t, err, asset.ErrNotSupported)

	sharedtestvalues.SkipTestIfCredentialsUnset(t, e)
	result, err := e.GetCollateralMode(contextGenerate(), asset.Spot)
	assert.NoError(t, err)
	assert.NotNil(t, result)
}

func TestSetCollateralMode(t *testing.T) {
	t.Parallel()
	err := e.SetCollateralMode(contextGenerate(), asset.Spot, collateral.SingleMode)
	assert.ErrorIs(t, err, common.ErrFunctionNotSupported)
}

func TestGetPositionSummary(t *testing.T) {
	t.Parallel()
	sharedtestvalues.SkipTestIfCredentialsUnset(t, e)
	pp, err := e.CurrencyPairs.GetPairs(asset.PerpetualSwap, true)
	require.NoError(t, err)
	result, err := e.GetFuturesPositionSummary(contextGenerate(), &futures.PositionSummaryRequest{
		Asset:          asset.PerpetualSwap,
		Pair:           pp[0],
		UnderlyingPair: currency.EMPTYPAIR,
	})
	require.NoError(t, err)
	require.NotNil(t, result)
	pp, err = e.CurrencyPairs.GetPairs(asset.Futures, true)
	require.NoError(t, err)
	_, err = e.GetFuturesPositionSummary(contextGenerate(), &futures.PositionSummaryRequest{
		Asset:          asset.Spot,
		Pair:           pp[0],
		UnderlyingPair: mainPair,
	})
	require.ErrorIsf(t, err, futures.ErrNotFuturesAsset, "received '%v', expected '%v'", err, futures.ErrNotFuturesAsset)

	result, err = e.GetFuturesPositionSummary(contextGenerate(), &futures.PositionSummaryRequest{
		Asset:          asset.Futures,
		Pair:           pp[0],
		UnderlyingPair: currency.EMPTYPAIR,
	})
	require.NoError(t, err)
	assert.NotNil(t, result)
}

func TestGetFuturesPositions(t *testing.T) {
	t.Parallel()
	pp, err := e.CurrencyPairs.GetPairs(asset.Futures, true)
	require.NoError(t, err)
	_, err = e.GetFuturesPositionOrders(contextGenerate(), &futures.PositionsRequest{
		Asset:     asset.Spot,
		Pairs:     []currency.Pair{pp[0]},
		StartDate: time.Now().Add(time.Hour * 24 * -7),
	})
	require.ErrorIs(t, err, asset.ErrNotSupported)

	sharedtestvalues.SkipTestIfCredentialsUnset(t, e)
	result, err := e.GetFuturesPositionOrders(contextGenerate(), &futures.PositionsRequest{
		Asset:     asset.Futures,
		Pairs:     []currency.Pair{pp[0]},
		StartDate: time.Now().Add(time.Hour * 24 * -7),
		EndDate:   time.Now(),
	})
	require.NoError(t, err)
	assert.NotNil(t, result)
}

func TestGetLeverage(t *testing.T) {
	t.Parallel()
	pp, err := e.CurrencyPairs.GetPairs(asset.Futures, true)
	require.NoError(t, err)
	_, err = e.GetLeverage(contextGenerate(), asset.Futures, pp[0], margin.Isolated, order.UnknownSide)
	require.ErrorIs(t, err, order.ErrSideIsInvalid)

	sharedtestvalues.SkipTestIfCredentialsUnset(t, e)
	result, err := e.GetLeverage(contextGenerate(), asset.Futures, pp[0], margin.Multi, order.UnknownSide)
	require.NoError(t, err)
	require.NotNil(t, result)
	result, err = e.GetLeverage(contextGenerate(), asset.Futures, pp[0], margin.Isolated, order.Long)
	require.NoError(t, err)
	require.NotNil(t, result)

	result, err = e.GetLeverage(contextGenerate(), asset.Futures, pp[0], margin.Isolated, order.Short)
	require.NoError(t, err)
	assert.NotNil(t, result)
}

func TestSetLeverage(t *testing.T) {
	t.Parallel()
	pp, err := e.CurrencyPairs.GetPairs(asset.Futures, true)
	require.NoError(t, err)
	err = e.SetLeverage(contextGenerate(), asset.Futures, pp[0], margin.Isolated, 5, order.UnknownSide)
	require.ErrorIs(t, err, order.ErrSideIsInvalid)
	err = e.SetLeverage(contextGenerate(), asset.Futures, pp[0], margin.Isolated, 5, order.CouldNotBuy)
	require.ErrorIs(t, err, order.ErrSideIsInvalid)
	err = e.SetLeverage(contextGenerate(), asset.Spot, pp[0], margin.Multi, 5, order.UnknownSide)
	require.ErrorIs(t, err, asset.ErrNotSupported)

	sharedtestvalues.SkipTestIfCredentialsUnset(t, e, canManipulateRealOrders)
	err = e.SetLeverage(contextGenerate(), asset.Futures, pp[0], margin.Multi, 5, order.UnknownSide)
	require.NoError(t, err)
	err = e.SetLeverage(contextGenerate(), asset.Futures, pp[0], margin.Isolated, 5, order.Long)
	require.NoError(t, err)
	err = e.SetLeverage(contextGenerate(), asset.Futures, pp[0], margin.Isolated, 5, order.Short)
	assert.NoError(t, err)
}

func TestGetFuturesContractDetails(t *testing.T) {
	t.Parallel()
	_, err := e.GetFuturesContractDetails(contextGenerate(), asset.Spot)
	require.ErrorIs(t, err, futures.ErrNotFuturesAsset)
	_, err = e.GetFuturesContractDetails(contextGenerate(), asset.USDTMarginedFutures)
	require.ErrorIs(t, err, asset.ErrNotSupported)

	for _, a := range []asset.Item{asset.Futures, asset.PerpetualSwap, asset.Spread} {
		result, err := e.GetFuturesContractDetails(contextGenerate(), a)
		require.NoError(t, err)
		require.NotNil(t, result)
	}
}

func TestWsProcessOrderbook5(t *testing.T) {
	t.Parallel()
	ob5payload := []byte(`{"arg":{"channel":"books5","instId":"OKB-USDT"},"data":[{"asks":[["0.0000007465","2290075956","0","4"],["0.0000007466","1747284705","0","4"],["0.0000007467","1338861655","0","3"],["0.0000007468","1661668387","0","6"],["0.0000007469","2715477116","0","5"]],"bids":[["0.0000007464","15693119","0","1"],["0.0000007463","2330835024","0","4"],["0.0000007462","1182926517","0","2"],["0.0000007461","3818684357","0","4"],["0.000000746","6021641435","0","7"]],"instId":"OKB-USDT","ts":"1695864901807","seqId":4826378794}]}`)
	err := e.wsProcessOrderbook5(ob5payload)
	require.NoError(t, err)

	required := currency.NewPairWithDelimiter("OKB", "USDT", "-")
	got, err := orderbook.Get(e.Name, required, asset.Spot)
	require.NoError(t, err)

	require.Len(t, got.Asks, 5)
	require.Len(t, got.Bids, 5)
	// Book replicated to margin
	got, err = orderbook.Get(e.Name, required, asset.Margin)
	require.NoError(t, err)
	require.Len(t, got.Asks, 5)
	assert.Len(t, got.Bids, 5)
}

func TestGetLeverateEstimatedInfo(t *testing.T) {
	t.Parallel()
	_, err := e.GetLeverageEstimatedInfo(contextGenerate(), "", "cross", "1", "", mainPair.String(), currency.BTC)
	require.ErrorIs(t, err, errInvalidInstrumentType)
	_, err = e.GetLeverageEstimatedInfo(contextGenerate(), "MARGIN", "", "1", "", mainPair.String(), currency.BTC)
	require.ErrorIs(t, err, margin.ErrMarginTypeUnsupported)
	_, err = e.GetLeverageEstimatedInfo(contextGenerate(), "MARGIN", "cross", "", "", mainPair.String(), currency.BTC)
	require.ErrorIs(t, err, errInvalidLeverage)
	_, err = e.GetLeverageEstimatedInfo(contextGenerate(), "MARGIN", "cross", "1", "", mainPair.String(), currency.EMPTYCODE)
	require.ErrorIs(t, err, currency.ErrCurrencyCodeEmpty)

	sharedtestvalues.SkipTestIfCredentialsUnset(t, e)
	result, err := e.GetLeverageEstimatedInfo(contextGenerate(), "MARGIN", "cross", "1", "", mainPair.String(), currency.BTC)
	require.NoError(t, err)
	assert.NotNil(t, result)
}

func TestManualBorrowAndRepayInQuickMarginMode(t *testing.T) {
	t.Parallel()
	_, err := e.ManualBorrowAndRepayInQuickMarginMode(contextGenerate(), &BorrowAndRepay{})
	require.ErrorIs(t, err, common.ErrEmptyParams)
	_, err = e.ManualBorrowAndRepayInQuickMarginMode(contextGenerate(), &BorrowAndRepay{
		InstrumentID: mainPair.String(),
		LoanCcy:      currency.USDT,
		Side:         "borrow",
	})
<<<<<<< HEAD
	require.ErrorIs(t, err, limits.ErrAmountBelowMin)
	_, err = ok.ManualBorrowAndRepayInQuickMarginMode(contextGenerate(), &BorrowAndRepay{
=======
	require.ErrorIs(t, err, order.ErrAmountBelowMin)
	_, err = e.ManualBorrowAndRepayInQuickMarginMode(contextGenerate(), &BorrowAndRepay{
>>>>>>> edf5d84d
		Amount:       1,
		InstrumentID: mainPair.String(),
		Side:         "borrow",
	})
	require.ErrorIs(t, err, currency.ErrCurrencyCodeEmpty)
	_, err = e.ManualBorrowAndRepayInQuickMarginMode(contextGenerate(), &BorrowAndRepay{
		Amount:       1,
		InstrumentID: mainPair.String(),
		LoanCcy:      currency.USDT,
	})
	require.ErrorIs(t, err, order.ErrSideIsInvalid)
	_, err = e.ManualBorrowAndRepayInQuickMarginMode(contextGenerate(), &BorrowAndRepay{
		Amount:  1,
		LoanCcy: currency.USDT,
		Side:    "borrow",
	})
	require.ErrorIs(t, err, errMissingInstrumentID)

	sharedtestvalues.SkipTestIfCredentialsUnset(t, e, canManipulateRealOrders)
	result, err := e.ManualBorrowAndRepayInQuickMarginMode(contextGenerate(), &BorrowAndRepay{
		Amount:       1,
		InstrumentID: mainPair.String(),
		LoanCcy:      currency.USDT,
		Side:         "borrow",
	})
	require.NoError(t, err)
	assert.NotNil(t, result)
}

func TestGetBorrowAndRepayHistoryInQuickMarginMode(t *testing.T) {
	t.Parallel()
	sharedtestvalues.SkipTestIfCredentialsUnset(t, e)
	result, err := e.GetBorrowAndRepayHistoryInQuickMarginMode(contextGenerate(), currency.EMPTYPAIR, currency.BTC, "borrow", "", "", time.Time{}, time.Time{}, 10)
	require.NoError(t, err)
	assert.NotNil(t, result)
}

func TestGetVIPInterestAccruedData(t *testing.T) {
	t.Parallel()
	sharedtestvalues.SkipTestIfCredentialsUnset(t, e)
	result, err := e.GetVIPInterestAccruedData(contextGenerate(), currency.ETH, "", time.Time{}, time.Time{}, 10)
	require.NoError(t, err)
	assert.NotNil(t, result)
}

func TestGetVIPInterestDeductedData(t *testing.T) {
	t.Parallel()
	sharedtestvalues.SkipTestIfCredentialsUnset(t, e)
	result, err := e.GetVIPInterestDeductedData(contextGenerate(), currency.ETH, "", time.Time{}, time.Time{}, 10)
	require.NoError(t, err)
	assert.NotNil(t, result)
}

func TestGetVIPLoanOrderList(t *testing.T) {
	t.Parallel()
	sharedtestvalues.SkipTestIfCredentialsUnset(t, e)
	result, err := e.GetVIPLoanOrderList(contextGenerate(), "", "1", currency.BTC, time.Time{}, time.Now(), 20)
	require.NoError(t, err)
	assert.NotNil(t, result)
}

func TestGetVIPLoanOrderDetail(t *testing.T) {
	t.Parallel()
	sharedtestvalues.SkipTestIfCredentialsUnset(t, e)
	result, err := e.GetVIPLoanOrderDetail(contextGenerate(), "123456", currency.BTC, time.Time{}, time.Time{}, 10)
	require.NoError(t, err)
	assert.NotNil(t, result)
}

func TestSetRiskOffsetType(t *testing.T) {
	t.Parallel()
	sharedtestvalues.SkipTestIfCredentialsUnset(t, e, canManipulateRealOrders)
	result, err := e.SetRiskOffsetType(contextGenerate(), "3")
	require.NoError(t, err)
	assert.NotNil(t, result)
}

func TestActivateOption(t *testing.T) {
	t.Parallel()
	sharedtestvalues.SkipTestIfCredentialsUnset(t, e)
	result, err := e.ActivateOption(contextGenerate())
	require.NoError(t, err)
	assert.NotNil(t, result)
}

func TestSetAutoLoan(t *testing.T) {
	t.Parallel()
	sharedtestvalues.SkipTestIfCredentialsUnset(t, e)
	result, err := e.SetAutoLoan(contextGenerate(), true)
	require.NoError(t, err)
	assert.NotNil(t, result)
}

func TestSetAccountMode(t *testing.T) {
	t.Parallel()
	sharedtestvalues.SkipTestIfCredentialsUnset(t, e, canManipulateRealOrders)
	result, err := e.SetAccountMode(contextGenerate(), "1")
	require.NoError(t, err)
	assert.NotNil(t, result)
}

func TestResetMMPStatus(t *testing.T) {
	t.Parallel()
	_, err := e.ResetMMPStatus(contextGenerate(), instTypeOption, "")
	require.ErrorIs(t, err, errInstrumentFamilyRequired)

	sharedtestvalues.SkipTestIfCredentialsUnset(t, e, canManipulateRealOrders)
	result, err := e.ResetMMPStatus(contextGenerate(), instTypeOption, "BTC-USD")
	require.NoError(t, err)
	assert.NotNil(t, result)
}

func TestSetMMP(t *testing.T) {
	t.Parallel()
	_, err := e.SetMMP(contextGenerate(), &MMPConfig{})
	require.ErrorIs(t, err, common.ErrEmptyParams)
	_, err = e.SetMMP(contextGenerate(), &MMPConfig{
		TimeInterval: 5000,
	})
	require.ErrorIs(t, err, errInstrumentFamilyRequired)
	_, err = e.SetMMP(contextGenerate(), &MMPConfig{
		InstrumentFamily: "BTC-USD",
	})
	require.ErrorIs(t, err, errInvalidQuantityLimit)

	sharedtestvalues.SkipTestIfCredentialsUnset(t, e, canManipulateRealOrders)
	result, err := e.SetMMP(contextGenerate(), &MMPConfig{
		InstrumentFamily: "BTC-USD",
		TimeInterval:     5000,
		FrozenInterval:   2000,
		QuantityLimit:    100,
	})
	require.NoError(t, err)
	assert.NotNil(t, result)
}

func TestGetMMPConfig(t *testing.T) {
	t.Parallel()
	sharedtestvalues.SkipTestIfCredentialsUnset(t, e)
	result, err := e.GetMMPConfig(contextGenerate(), "BTC-USD")
	require.NoError(t, err)
	assert.NotNil(t, result)
}

func TestMassCancelOrder(t *testing.T) {
	t.Parallel()
	_, err := e.CancelAllMMPOrders(contextGenerate(), "", "BTC-USD", 2000)
	require.ErrorIs(t, err, errInvalidInstrumentType)
	_, err = e.CancelAllMMPOrders(contextGenerate(), "OPTION", "", 2000)
	require.ErrorIs(t, err, errInstrumentFamilyRequired)
	_, err = e.CancelAllMMPOrders(contextGenerate(), "OPTION", "BTC-USD", -1)
	require.ErrorIs(t, err, errMissingIntervalValue)

	sharedtestvalues.SkipTestIfCredentialsUnset(t, e, canManipulateRealOrders)
	result, err := e.CancelAllMMPOrders(contextGenerate(), "OPTION", "BTC-USD", 2000)
	require.NoError(t, err)
	assert.NotNil(t, result)
}

func TestCancelAllDelayed(t *testing.T) {
	t.Parallel()
	_, err := e.CancelAllDelayed(contextGenerate(), 2, "")
	require.ErrorIs(t, err, errCountdownTimeoutRequired)

	sharedtestvalues.SkipTestIfCredentialsUnset(t, e, canManipulateRealOrders)
	result, err := e.CancelAllDelayed(contextGenerate(), 60, "")
	require.NoError(t, err)
	assert.NotNil(t, result)
}

func TestGetTradeAccountRateLimit(t *testing.T) {
	t.Parallel()
	sharedtestvalues.SkipTestIfCredentialsUnset(t, e)
	result, err := e.GetTradeAccountRateLimit(contextGenerate())
	require.NoError(t, err)
	assert.NotNil(t, result)
}

func TestPreCheckOrder(t *testing.T) {
	t.Parallel()
	_, err := e.PreCheckOrder(contextGenerate(), nil)
	require.ErrorIs(t, err, common.ErrNilPointer)

	arg := &OrderPreCheckParams{
		ClientOrderID: "b15",
	}
	_, err = e.PreCheckOrder(contextGenerate(), arg)
	require.ErrorIs(t, err, errMissingInstrumentID)

	arg.InstrumentID = mainPair.String()
	_, err = e.PreCheckOrder(contextGenerate(), arg)
	require.ErrorIs(t, err, errInvalidTradeModeValue)

	arg.TradeMode = "cash"
	_, err = e.PreCheckOrder(contextGenerate(), arg)
	require.ErrorIs(t, err, order.ErrSideIsInvalid)

	arg.Side = "buy"
	_, err = e.PreCheckOrder(contextGenerate(), arg)
	require.ErrorIs(t, err, order.ErrTypeIsInvalid)

	arg.OrderType = "limit"
<<<<<<< HEAD
	_, err = ok.PreCheckOrder(contextGenerate(), arg)
	require.ErrorIs(t, err, limits.ErrAmountBelowMin)
=======
	_, err = e.PreCheckOrder(contextGenerate(), arg)
	require.ErrorIs(t, err, order.ErrAmountBelowMin)
>>>>>>> edf5d84d

	sharedtestvalues.SkipTestIfCredentialsUnset(t, e, canManipulateRealOrders)
	result, err := e.PreCheckOrder(contextGenerate(), &OrderPreCheckParams{
		InstrumentID:  mainPair.String(),
		TradeMode:     "cash",
		ClientOrderID: "b15",
		Side:          order.Buy.Lower(),
		OrderType:     "limit",
		Price:         2.15,
		Size:          2,
	})
	require.NoError(t, err)
	assert.NotNil(t, result)
}

func TestAmendAlgoOrder(t *testing.T) {
	t.Parallel()
	_, err := e.AmendAlgoOrder(contextGenerate(), nil)
	require.ErrorIs(t, err, common.ErrEmptyParams)

	_, err = e.AmendAlgoOrder(contextGenerate(), &AmendAlgoOrderParam{NewSize: 2})
	require.ErrorIs(t, err, errMissingInstrumentID)
	_, err = e.AmendAlgoOrder(contextGenerate(), &AmendAlgoOrderParam{
		InstrumentID: perpetualSwapPair.String(),
		NewSize:      2,
	})
	require.ErrorIs(t, err, order.ErrOrderIDNotSet)

	sharedtestvalues.SkipTestIfCredentialsUnset(t, e, canManipulateRealOrders)
	result, err := e.AmendAlgoOrder(contextGenerate(), &AmendAlgoOrderParam{
		AlgoID:       "2510789768709120",
		InstrumentID: perpetualSwapPair.String(),
		NewSize:      2,
	})
	require.NoError(t, err)
	assert.NotNil(t, result)
}

func TestGetAlgoOrderDetail(t *testing.T) {
	t.Parallel()
	_, err := e.GetAlgoOrderDetail(contextGenerate(), "", "")
	require.ErrorIs(t, err, order.ErrOrderIDNotSet)

	sharedtestvalues.SkipTestIfCredentialsUnset(t, e)
	result, err := e.GetAlgoOrderDetail(contextGenerate(), "1234231231423", "")
	require.NoError(t, err)
	assert.NotNil(t, result)
}

func TestClosePositionForContractID(t *testing.T) {
	t.Parallel()
	_, err := e.ClosePositionForContractID(contextGenerate(), &ClosePositionParams{})
	require.ErrorIs(t, err, common.ErrEmptyParams)
	_, err = e.ClosePositionForContractID(contextGenerate(), &ClosePositionParams{AlgoID: "", MarketCloseAllPositions: true})
	require.ErrorIs(t, err, errAlgoIDRequired)
	_, err = e.ClosePositionForContractID(contextGenerate(), &ClosePositionParams{AlgoID: "448965992920907776", MarketCloseAllPositions: false})
	require.ErrorIs(t, err, order.ErrAmountMustBeSet)
<<<<<<< HEAD
	_, err = ok.ClosePositionForContractID(contextGenerate(), &ClosePositionParams{AlgoID: "448965992920907776", MarketCloseAllPositions: false, Size: 123})
	require.ErrorIs(t, err, limits.ErrPriceBelowMin)
=======
	_, err = e.ClosePositionForContractID(contextGenerate(), &ClosePositionParams{AlgoID: "448965992920907776", MarketCloseAllPositions: false, Size: 123})
	require.ErrorIs(t, err, order.ErrPriceBelowMin)
>>>>>>> edf5d84d

	sharedtestvalues.SkipTestIfCredentialsUnset(t, e, canManipulateRealOrders)
	result, err := e.ClosePositionForContractID(contextGenerate(), &ClosePositionParams{
		AlgoID:                  "448965992920907776",
		MarketCloseAllPositions: true,
	})
	require.NoError(t, err)
	assert.NotNil(t, result)
}

func TestCancelClosePositionOrderForContractGrid(t *testing.T) {
	t.Parallel()
	_, err := e.CancelClosePositionOrderForContractGrid(contextGenerate(), &CancelClosePositionOrder{})
	require.ErrorIs(t, err, common.ErrEmptyParams)
	_, err = e.CancelClosePositionOrderForContractGrid(contextGenerate(), &CancelClosePositionOrder{OrderID: "570627699870375936"})
	require.ErrorIs(t, err, errAlgoIDRequired)
	_, err = e.CancelClosePositionOrderForContractGrid(contextGenerate(), &CancelClosePositionOrder{AlgoID: "448965992920907776"})
	require.ErrorIs(t, err, order.ErrOrderIDNotSet)

	sharedtestvalues.SkipTestIfCredentialsUnset(t, e, canManipulateRealOrders)
	result, err := e.CancelClosePositionOrderForContractGrid(contextGenerate(), &CancelClosePositionOrder{
		AlgoID:  "448965992920907776",
		OrderID: "570627699870375936",
	})
	require.NoError(t, err)
	assert.NotNil(t, result)
}

func TestInstantTriggerGridAlgoOrder(t *testing.T) {
	t.Parallel()
	sharedtestvalues.SkipTestIfCredentialsUnset(t, e, canManipulateRealOrders)
	result, err := e.InstantTriggerGridAlgoOrder(contextGenerate(), "123456789")
	require.NoError(t, err)
	assert.NotNil(t, result)
}

func TestComputeMinInvestment(t *testing.T) {
	t.Parallel()
	arg := &ComputeInvestmentDataParam{
		RunType: "1",
	}
	_, err := e.ComputeMinInvestment(contextGenerate(), arg)
	require.ErrorIs(t, err, errMissingInstrumentID)
	arg.InstrumentID = mainPair.String()
	_, err = e.ComputeMinInvestment(contextGenerate(), arg)
	require.ErrorIs(t, err, errInvalidAlgoOrderType)
	arg.AlgoOrderType = "grid"
<<<<<<< HEAD
	_, err = ok.ComputeMinInvestment(contextGenerate(), arg)
	require.ErrorIs(t, err, limits.ErrPriceBelowMin)

	arg.MaxPrice = 5000
	_, err = ok.ComputeMinInvestment(contextGenerate(), arg)
	require.ErrorIs(t, err, limits.ErrPriceBelowMin)
=======
	_, err = e.ComputeMinInvestment(contextGenerate(), arg)
	require.ErrorIs(t, err, order.ErrPriceBelowMin)

	arg.MaxPrice = 5000
	_, err = e.ComputeMinInvestment(contextGenerate(), arg)
	require.ErrorIs(t, err, order.ErrPriceBelowMin)
>>>>>>> edf5d84d

	arg.MinPrice = 5000
	_, err = e.ComputeMinInvestment(contextGenerate(), arg)
	require.ErrorIs(t, err, errInvalidGridQuantity)

	arg.GridNumber = 1234
	arg.RunType = ""
	_, err = e.ComputeMinInvestment(contextGenerate(), arg)
	require.ErrorIs(t, err, errRunTypeRequired)

	arg.RunType = "1"
	arg.AlgoOrderType = "contract_grid"
	_, err = e.ComputeMinInvestment(contextGenerate(), arg)
	require.ErrorIs(t, err, errMissingRequiredArgumentDirection)

	arg.Direction = positionSideLong
	_, err = e.ComputeMinInvestment(contextGenerate(), arg)
	require.ErrorIs(t, err, errInvalidLeverage)

	arg.Leverage = 5
	arg.InvestmentData = []InvestmentData{{Currency: currency.ETH}}
<<<<<<< HEAD
	_, err = ok.ComputeMinInvestment(contextGenerate(), arg)
	require.ErrorIs(t, err, limits.ErrAmountBelowMin)
=======
	_, err = e.ComputeMinInvestment(contextGenerate(), arg)
	require.ErrorIs(t, err, order.ErrAmountBelowMin)
>>>>>>> edf5d84d

	arg.InvestmentData = []InvestmentData{{Amount: 0.01}}
	_, err = e.ComputeMinInvestment(contextGenerate(), arg)
	require.ErrorIs(t, err, currency.ErrCurrencyCodeEmpty)

	result, err := e.ComputeMinInvestment(contextGenerate(), &ComputeInvestmentDataParam{
		InstrumentID:  mainPair.String(),
		AlgoOrderType: "grid",
		GridNumber:    50,
		MaxPrice:      5000,
		MinPrice:      3000,
		RunType:       "1",
		InvestmentData: []InvestmentData{
			{
				Amount:   0.01,
				Currency: currency.BTC,
			},
			{
				Amount:   100,
				Currency: currency.USDT,
			},
		},
	})
	require.NoError(t, err)
	assert.NotNil(t, result)
}

func TestRSIBackTesting(t *testing.T) {
	t.Parallel()
	_, err := e.RSIBackTesting(contextGenerate(), "", "", "", 50, 14, kline.FiveMin)
	require.ErrorIs(t, err, errMissingInstrumentID)
	result, err := e.RSIBackTesting(contextGenerate(), mainPair.String(), "", "", 50, 14, kline.FiveMin)
	require.NoError(t, err)
	assert.NotNil(t, result)
}

func TestSignalBotTrading(t *testing.T) {
	t.Parallel()
	_, err := e.GetSignalBotOrderDetail(contextGenerate(), "", "623833708424069120")
	require.ErrorIs(t, err, errInvalidAlgoOrderType)
	_, err = e.GetSignalBotOrderDetail(contextGenerate(), "contract", "")
	require.ErrorIs(t, err, errAlgoIDRequired)

	sharedtestvalues.SkipTestIfCredentialsUnset(t, e, canManipulateRealOrders)
	result, err := e.GetSignalBotOrderDetail(contextGenerate(), "contract", "623833708424069120")
	require.NoError(t, err)
	assert.NotNil(t, result)
}

func TestGetSignalOrderPositions(t *testing.T) {
	t.Parallel()
	_, err := e.GetSignalOrderPositions(contextGenerate(), "", "623833708424069120")
	require.ErrorIs(t, err, errInvalidAlgoOrderType)
	_, err = e.GetSignalOrderPositions(contextGenerate(), "contract", "")
	require.ErrorIs(t, err, errAlgoIDRequired)

	sharedtestvalues.SkipTestIfCredentialsUnset(t, e)
	result, err := e.GetSignalOrderPositions(contextGenerate(), "contract", "623833708424069120")
	require.NoError(t, err)
	assert.NotNil(t, result)
}

func TestGetSignalBotSubOrders(t *testing.T) {
	t.Parallel()
	_, err := e.GetSignalBotSubOrders(contextGenerate(), "", "contract", "filled", "", "", "", time.Time{}, time.Time{}, 0)
	require.ErrorIs(t, err, errAlgoIDRequired)
	_, err = e.GetSignalBotSubOrders(contextGenerate(), "623833708424069120", "", "filled", "", "", "", time.Time{}, time.Time{}, 0)
	require.ErrorIs(t, err, errInvalidAlgoOrderType)
	_, err = e.GetSignalBotSubOrders(contextGenerate(), "623833708424069120", "contract", "", "", "", "", time.Time{}, time.Time{}, 0)
	require.ErrorIs(t, err, order.ErrOrderIDNotSet)

	sharedtestvalues.SkipTestIfCredentialsUnset(t, e)
	result, err := e.GetSignalBotSubOrders(contextGenerate(), "623833708424069120", "contract", "filled", "", "", "", time.Time{}, time.Time{}, 0)
	require.NoError(t, err)
	assert.NotNil(t, result)
}

func TestGetSignalBotEventHistory(t *testing.T) {
	t.Parallel()
	_, err := e.GetSignalBotEventHistory(contextGenerate(), "", time.Time{}, time.Now(), 50)
	require.ErrorIs(t, err, errAlgoIDRequired)

	sharedtestvalues.SkipTestIfCredentialsUnset(t, e)
	result, err := e.GetSignalBotEventHistory(contextGenerate(), "12345", time.Time{}, time.Now(), 50)
	require.NoError(t, err)
	assert.NotNil(t, result)
}

func TestPlaceRecurringBuyOrder(t *testing.T) {
	t.Parallel()
	_, err := e.PlaceRecurringBuyOrder(contextGenerate(), nil)
	require.ErrorIs(t, err, common.ErrNilPointer)

	arg := &PlaceRecurringBuyOrderParam{
		TimeZone: "3",
	}
	_, err = e.PlaceRecurringBuyOrder(contextGenerate(), arg)
	require.ErrorIs(t, err, errStrategyNameRequired)

	arg.StrategyName = "BTC|ETH recurring buy monthly"
	_, err = e.PlaceRecurringBuyOrder(contextGenerate(), arg)
	require.ErrorIs(t, err, common.ErrEmptyParams)

	arg.RecurringList = []RecurringListItem{{}}
	_, err = e.PlaceRecurringBuyOrder(contextGenerate(), arg)
	require.ErrorIs(t, err, currency.ErrCurrencyCodeEmpty)

	arg.RecurringList = []RecurringListItem{{Currency: currency.BTC}}
	_, err = e.PlaceRecurringBuyOrder(contextGenerate(), arg)
	require.ErrorIs(t, err, errRecurringDayRequired)

	arg.RecurringDay = "1"
	arg.RecurringTime = -10
	_, err = e.PlaceRecurringBuyOrder(contextGenerate(), arg)
	require.ErrorIs(t, err, errRecurringBuyTimeRequired)

	arg.RecurringTime = 2
	_, err = e.PlaceRecurringBuyOrder(contextGenerate(), arg)
	require.ErrorIs(t, err, errInvalidTradeModeValue)

	sharedtestvalues.SkipTestIfCredentialsUnset(t, e, canManipulateRealOrders)
	result, err := e.PlaceRecurringBuyOrder(contextGenerate(), &PlaceRecurringBuyOrderParam{
		StrategyName: "BTC|ETH recurring buy monthly",
		Amount:       100,
		RecurringList: []RecurringListItem{
			{
				Currency: currency.BTC,
				Ratio:    0.2,
			},
			{
				Currency: currency.ETH,
				Ratio:    0.8,
			},
		},
		Period:             "monthly",
		RecurringDay:       "1",
		RecurringTime:      0,
		TimeZone:           "8", // UTC +8
		TradeMode:          "cross",
		InvestmentCurrency: "USDT",
	})
	require.NoError(t, err)
	assert.NotNil(t, result)
}

func TestAmendRecurringBuyOrder(t *testing.T) {
	t.Parallel()
	_, err := e.AmendRecurringBuyOrder(contextGenerate(), &AmendRecurringOrderParam{})
	require.ErrorIs(t, err, common.ErrEmptyParams)
	_, err = e.AmendRecurringBuyOrder(contextGenerate(), &AmendRecurringOrderParam{StrategyName: "stg1"})
	require.ErrorIs(t, err, errAlgoIDRequired)
	_, err = e.AmendRecurringBuyOrder(contextGenerate(), &AmendRecurringOrderParam{AlgoID: "448965992920907776"})
	require.ErrorIs(t, err, errStrategyNameRequired)

	sharedtestvalues.SkipTestIfCredentialsUnset(t, e, canManipulateRealOrders)
	result, err := e.AmendRecurringBuyOrder(contextGenerate(), &AmendRecurringOrderParam{
		AlgoID:       "448965992920907776",
		StrategyName: "stg1",
	})
	require.NoError(t, err)
	assert.NotNil(t, result)
}

func TestStopRecurringBuyOrder(t *testing.T) {
	t.Parallel()
	_, err := e.StopRecurringBuyOrder(contextGenerate(), []StopRecurringBuyOrder{})
	require.ErrorIs(t, err, common.ErrEmptyParams)
	_, err = e.StopRecurringBuyOrder(contextGenerate(), []StopRecurringBuyOrder{{}})
	require.ErrorIs(t, err, errAlgoIDRequired)

	sharedtestvalues.SkipTestIfCredentialsUnset(t, e, canManipulateRealOrders)
	result, err := e.StopRecurringBuyOrder(contextGenerate(), []StopRecurringBuyOrder{{AlgoID: "1232323434234"}})
	require.NoError(t, err)
	assert.NotNil(t, result)
}

func TestGetRecurringBuyOrderList(t *testing.T) {
	t.Parallel()
	sharedtestvalues.SkipTestIfCredentialsUnset(t, e)
	result, err := e.GetRecurringBuyOrderList(contextGenerate(), "", "paused", time.Time{}, time.Time{}, 30)
	require.NoError(t, err)
	assert.NotNil(t, result)
}

func TestGetRecurringBuyOrderHistory(t *testing.T) {
	t.Parallel()
	sharedtestvalues.SkipTestIfCredentialsUnset(t, e)
	result, err := e.GetRecurringBuyOrderHistory(contextGenerate(), "", time.Time{}, time.Time{}, 30)
	require.NoError(t, err)
	assert.NotNil(t, result)
}

func TestGetRecurringOrderDetails(t *testing.T) {
	t.Parallel()
	_, err := e.GetRecurringOrderDetails(contextGenerate(), "", "")
	require.ErrorIs(t, err, errAlgoIDRequired)

	sharedtestvalues.SkipTestIfCredentialsUnset(t, e)
	result, err := e.GetRecurringOrderDetails(contextGenerate(), "560473220642766848", "")
	require.NoError(t, err)
	assert.NotNil(t, result)
}

func TestGetRecurringSubOrders(t *testing.T) {
	t.Parallel()
	_, err := e.GetRecurringSubOrders(contextGenerate(), "", "123422", time.Time{}, time.Now(), 0)
	require.ErrorIs(t, err, errAlgoIDRequired)

	sharedtestvalues.SkipTestIfCredentialsUnset(t, e)
	result, err := e.GetRecurringSubOrders(contextGenerate(), "560473220642766848", "123422", time.Time{}, time.Now(), 0)
	require.NoError(t, err)
	assert.NotNil(t, result)
}

func TestGetExistingLeadingPositions(t *testing.T) {
	t.Parallel()
	sharedtestvalues.SkipTestIfCredentialsUnset(t, e)
	result, err := e.GetExistingLeadingPositions(contextGenerate(), instTypeSpot, mainPair.String(), time.Now(), time.Time{}, 0)
	require.NoError(t, err)
	assert.NotNil(t, result)
}

func TestGetLeadingPositionsHistory(t *testing.T) {
	t.Parallel()
	sharedtestvalues.SkipTestIfCredentialsUnset(t, e)
	result, err := e.GetLeadingPositionsHistory(contextGenerate(), "OPTION", "", time.Time{}, time.Time{}, 0)
	require.NoError(t, err)
	assert.NotNil(t, result)
}

func TestPlaceLeadingStopOrder(t *testing.T) {
	t.Parallel()
	arg := &TPSLOrderParam{}
	_, err := e.PlaceLeadingStopOrder(contextGenerate(), arg)
	require.ErrorIs(t, err, common.ErrEmptyParams)

	arg.Tag = "1235454"
	_, err = e.PlaceLeadingStopOrder(contextGenerate(), arg)
	require.ErrorIs(t, err, errSubPositionIDRequired)

	sharedtestvalues.SkipTestIfCredentialsUnset(t, e, canManipulateRealOrders)
	result, err := e.PlaceLeadingStopOrder(contextGenerate(), &TPSLOrderParam{
		SubPositionID:          "1235454",
		TakeProfitTriggerPrice: 123455,
	})
	require.NoError(t, err)
	assert.NotNil(t, result)
}

func TestCloseLeadingPosition(t *testing.T) {
	t.Parallel()
	_, err := e.CloseLeadingPosition(contextGenerate(), &CloseLeadingPositionParam{})
	require.ErrorIs(t, err, common.ErrEmptyParams)
	_, err = e.CloseLeadingPosition(contextGenerate(), &CloseLeadingPositionParam{Tag: "tag-here"})
	require.ErrorIs(t, err, errSubPositionIDRequired)

	sharedtestvalues.SkipTestIfCredentialsUnset(t, e, canManipulateRealOrders)
	result, err := e.CloseLeadingPosition(contextGenerate(), &CloseLeadingPositionParam{
		SubPositionID: "518541406042591232",
	})
	require.NoError(t, err)
	assert.NotNil(t, result)
}

func TestGetLeadingInstrument(t *testing.T) {
	t.Parallel()
	sharedtestvalues.SkipTestIfCredentialsUnset(t, e)
	result, err := e.GetLeadingInstrument(contextGenerate(), "SWAP")
	require.NoError(t, err)
	assert.NotNil(t, result)
}

func TestAmendLeadingInstruments(t *testing.T) {
	t.Parallel()
	_, err := e.AmendLeadingInstruments(contextGenerate(), "", "")
	require.ErrorIs(t, err, errMissingInstrumentID)

	sharedtestvalues.SkipTestIfCredentialsUnset(t, e, canManipulateRealOrders)
	result, err := e.AmendLeadingInstruments(contextGenerate(), perpetualSwapPair.String(), "")
	require.NoError(t, err)
	assert.NotNil(t, result)
}

func TestGetProfitSharingDetails(t *testing.T) {
	t.Parallel()
	sharedtestvalues.SkipTestIfCredentialsUnset(t, e)
	result, err := e.GetProfitSharingDetails(contextGenerate(), "", time.Now(), time.Time{}, 0)
	require.NoError(t, err)
	assert.NotNil(t, result)
}

func TestGetTotalProfitSharing(t *testing.T) {
	t.Parallel()
	sharedtestvalues.SkipTestIfCredentialsUnset(t, e)
	result, err := e.GetTotalProfitSharing(contextGenerate(), "SWAP")
	require.NoError(t, err)
	assert.NotNil(t, result)
}

func TestGetUnrealizedProfitSharingDetails(t *testing.T) {
	t.Parallel()
	sharedtestvalues.SkipTestIfCredentialsUnset(t, e)
	result, err := e.GetUnrealizedProfitSharingDetails(contextGenerate(), "SWAP")
	require.NoError(t, err)
	assert.NotNil(t, result)
}

func TestSetFirstCopySettings(t *testing.T) {
	t.Parallel()
	_, err := e.AmendCopySettings(contextGenerate(), &FirstCopySettings{})
	require.ErrorIs(t, err, common.ErrEmptyParams)

	sharedtestvalues.SkipTestIfCredentialsUnset(t, e, canManipulateRealOrders)
	result, err := e.AmendCopySettings(contextGenerate(), &FirstCopySettings{
		InstrumentType:       "SWAP",
		UniqueCode:           "25CD5A80241D6FE6",
		CopyMarginMode:       "cross",
		CopyInstrumentIDType: "copy",
		CopyMode:             "ratio_copy",
		CopyRatio:            1,
		CopyTotalAmount:      500,
		SubPosCloseType:      "copy_close",
	})
	require.NoError(t, err)
	assert.NotNil(t, result)
}

func TestAmendCopySettings(t *testing.T) {
	t.Parallel()
	_, err := e.SetFirstCopySettings(contextGenerate(), &FirstCopySettings{})
	require.ErrorIs(t, err, common.ErrEmptyParams)

	arg := &FirstCopySettings{
		CopyMode: "ratio_copy",
	}
	_, err = e.SetFirstCopySettings(contextGenerate(), arg)
	require.ErrorIs(t, err, errUniqueCodeRequired)

	arg.UniqueCode = "25CD5A80241D6FE6"
	_, err = e.SetFirstCopySettings(contextGenerate(), arg)
	require.ErrorIs(t, err, errCopyInstrumentIDTypeRequired)

	arg.CopyInstrumentIDType = "copy"
<<<<<<< HEAD
	_, err = ok.SetFirstCopySettings(contextGenerate(), arg)
	require.ErrorIs(t, err, limits.ErrAmountBelowMin)
=======
	_, err = e.SetFirstCopySettings(contextGenerate(), arg)
	require.ErrorIs(t, err, order.ErrAmountBelowMin)
>>>>>>> edf5d84d

	arg.CopyTotalAmount = 500
	_, err = e.SetFirstCopySettings(contextGenerate(), arg)
	require.ErrorIs(t, err, errSubPositionCloseTypeRequired)

	sharedtestvalues.SkipTestIfCredentialsUnset(t, e, canManipulateRealOrders)
	result, err := e.SetFirstCopySettings(contextGenerate(), &FirstCopySettings{
		InstrumentType:       "SWAP",
		UniqueCode:           "25CD5A80241D6FE6",
		CopyMarginMode:       "cross",
		CopyInstrumentIDType: "copy",
		CopyMode:             "ratio_copy",
		CopyRatio:            1,
		CopyTotalAmount:      500,
		SubPosCloseType:      "copy_close",
	})
	require.NoError(t, err)
	assert.NotNil(t, result)
}

func TestStopCopying(t *testing.T) {
	t.Parallel()
	_, err := e.StopCopying(contextGenerate(), &StopCopyingParameter{})
	require.ErrorIs(t, err, common.ErrEmptyParams)

	_, err = e.StopCopying(contextGenerate(), &StopCopyingParameter{
		InstrumentType:       "SWAP",
		SubPositionCloseType: "manual_close",
	})
	require.ErrorIs(t, err, errUniqueCodeRequired)
	_, err = e.StopCopying(contextGenerate(), &StopCopyingParameter{
		InstrumentType: "SWAP",
		UniqueCode:     "25CD5A80241D6FE6",
	})
	require.ErrorIs(t, err, errSubPositionCloseTypeRequired)

	sharedtestvalues.SkipTestIfCredentialsUnset(t, e, canManipulateRealOrders)
	result, err := e.StopCopying(contextGenerate(), &StopCopyingParameter{
		InstrumentType:       "SWAP",
		UniqueCode:           "25CD5A80241D6FE6",
		SubPositionCloseType: "manual_close",
	})
	require.NoError(t, err)
	assert.NotNil(t, result)
}

func TestGetCopySettings(t *testing.T) {
	t.Parallel()
	_, err := e.GetCopySettings(contextGenerate(), "SWAP", "")
	require.ErrorIs(t, err, errUniqueCodeRequired)

	sharedtestvalues.SkipTestIfCredentialsUnset(t, e)
	result, err := e.GetCopySettings(contextGenerate(), "SWAP", "213E8C92DC61EFAC")
	require.NoError(t, err)
	assert.NotNil(t, result)
}

func TestGetMultipleLeverages(t *testing.T) {
	t.Parallel()
	_, err := e.GetMultipleLeverages(contextGenerate(), "", "213E8C92DC61EFAC", "")
	require.ErrorIs(t, err, margin.ErrInvalidMarginType)
	_, err = e.GetMultipleLeverages(contextGenerate(), "isolated", "", "")
	require.ErrorIs(t, err, errUniqueCodeRequired)

	sharedtestvalues.SkipTestIfCredentialsUnset(t, e)
	result, err := e.GetMultipleLeverages(contextGenerate(), "isolated", "213E8C92DC61EFAC", "")
	require.NoError(t, err)
	assert.NotNil(t, result)
}

func TestSetMultipleLeverages(t *testing.T) {
	t.Parallel()
	_, err := e.SetMultipleLeverages(contextGenerate(), &SetLeveragesParam{})
	require.ErrorIs(t, err, common.ErrEmptyParams)
	_, err = e.SetMultipleLeverages(contextGenerate(), &SetLeveragesParam{Leverage: 5})
	require.ErrorIs(t, err, margin.ErrInvalidMarginType)
	_, err = e.SetMultipleLeverages(contextGenerate(), &SetLeveragesParam{MarginMode: "cross"})
	require.ErrorIs(t, err, errInvalidLeverage)
	_, err = e.SetMultipleLeverages(contextGenerate(), &SetLeveragesParam{
		MarginMode: "cross",
		Leverage:   5,
	})
	require.ErrorIs(t, err, errMissingInstrumentID)

	sharedtestvalues.SkipTestIfCredentialsUnset(t, e)
	result, err := e.SetMultipleLeverages(contextGenerate(), &SetLeveragesParam{
		MarginMode:   "cross",
		Leverage:     5,
		InstrumentID: mainPair.String(),
	})
	require.NoError(t, err)
	assert.NotNil(t, result)
}

func TestGetMyLeadTraders(t *testing.T) {
	t.Parallel()
	sharedtestvalues.SkipTestIfCredentialsUnset(t, e)
	result, err := e.GetMyLeadTraders(contextGenerate(), "SWAP")
	require.NoError(t, err)
	assert.NotNil(t, result)
}

func TestGetHistoryLeadTraders(t *testing.T) {
	t.Parallel()
	sharedtestvalues.SkipTestIfCredentialsUnset(t, e)
	result, err := e.GetHistoryLeadTraders(contextGenerate(), "", "", "", 10)
	require.NoError(t, err)
	assert.NotNil(t, result)
}

func TestGetWeeklyTraderProfitAndLoss(t *testing.T) {
	t.Parallel()
	_, err := e.GetWeeklyTraderProfitAndLoss(contextGenerate(), "", "")
	require.ErrorIs(t, err, errUniqueCodeRequired)

	require.NoError(t, syncLeadTraderUniqueID(t), "syncLeadTraderUniqueID must not error")
	mainResult, err := e.GetWeeklyTraderProfitAndLoss(contextGenerate(), "", leadTraderUniqueID)
	require.NoError(t, err)
	assert.NotNil(t, mainResult)
}

func TestGetDailyLeadTraderPNL(t *testing.T) {
	t.Parallel()
	_, err := e.GetDailyLeadTraderPNL(contextGenerate(), "SWAP", "", "2")
	require.ErrorIs(t, err, errUniqueCodeRequired)
	_, err = e.GetDailyLeadTraderPNL(contextGenerate(), "SWAP", "WOOF", "")
	require.ErrorIs(t, err, errLastDaysRequired)

	require.NoError(t, syncLeadTraderUniqueID(t), "syncLeadTraderUniqueID must not error")
	mainResult, err := e.GetDailyLeadTraderPNL(contextGenerate(), "SWAP", leadTraderUniqueID, "2")
	require.NoError(t, err)
	assert.NotNil(t, mainResult)
}

func TestGetLeadTraderStats(t *testing.T) {
	t.Parallel()
	_, err := e.GetLeadTraderStats(contextGenerate(), "SWAP", "", "2")
	require.ErrorIs(t, err, errUniqueCodeRequired)
	_, err = e.GetLeadTraderStats(contextGenerate(), "SWAP", "RAWR", "")
	require.ErrorIs(t, err, errLastDaysRequired)

	require.NoError(t, syncLeadTraderUniqueID(t), "syncLeadTraderUniqueID must not error")
	result, err := e.GetLeadTraderStats(contextGenerate(), "SWAP", leadTraderUniqueID, "2")
	require.NoError(t, err)
	assert.NotNil(t, result)
}

func TestGetLeadTraderCurrencyPreferences(t *testing.T) {
	t.Parallel()
	_, err := e.GetLeadTraderCurrencyPreferences(contextGenerate(), "SWAP", "", "2")
	require.ErrorIs(t, err, errUniqueCodeRequired)
	_, err = e.GetLeadTraderCurrencyPreferences(contextGenerate(), "SWAP", "MEOW", "")
	require.ErrorIs(t, err, errLastDaysRequired)

	require.NoError(t, syncLeadTraderUniqueID(t), "syncLeadTraderUniqueID must not error")
	result, err := e.GetLeadTraderCurrencyPreferences(contextGenerate(), "SWAP", leadTraderUniqueID, "2")
	require.NoError(t, err)
	assert.NotNil(t, result)
}

func TestGetLeadTraderCurrentLeadPositions(t *testing.T) {
	t.Parallel()
	_, err := e.GetLeadTraderCurrentLeadPositions(contextGenerate(), instTypeSwap, "", "", "", 10)
	require.ErrorIs(t, err, errUniqueCodeRequired)

	require.NoError(t, syncLeadTraderUniqueID(t), "syncLeadTraderUniqueID must not error")
	_, err = e.GetLeadTraderCurrentLeadPositions(contextGenerate(), "SWAP", leadTraderUniqueID, "", "", 10)
	require.NoError(t, err)
	// No test validation of positions performed as the lead trader may not have any positions open
}

func TestGetLeadTraderLeadPositionHistory(t *testing.T) {
	t.Parallel()
	_, err := e.GetLeadTraderLeadPositionHistory(contextGenerate(), "SWAP", "", "", "", 10)
	require.ErrorIs(t, err, errUniqueCodeRequired)

	require.NoError(t, syncLeadTraderUniqueID(t), "syncLeadTraderUniqueID must not error")
	result, err := e.GetLeadTraderLeadPositionHistory(contextGenerate(), "SWAP", leadTraderUniqueID, "", "", 10)
	require.NoError(t, err)
	assert.NotNil(t, result)
}

func TestPlaceSpreadOrder(t *testing.T) {
	t.Parallel()
	_, err := e.PlaceSpreadOrder(contextGenerate(), &SpreadOrderParam{})
	require.ErrorIs(t, err, common.ErrEmptyParams)

	arg := &SpreadOrderParam{Tag: "tag-here"}
	_, err = e.PlaceSpreadOrder(contextGenerate(), arg)
	require.ErrorIs(t, err, errMissingInstrumentID)

	arg.SpreadID = spreadPair.String()
	_, err = e.PlaceSpreadOrder(contextGenerate(), arg)
	require.ErrorIs(t, err, order.ErrTypeIsInvalid)

	arg.OrderType = "limit"
<<<<<<< HEAD
	_, err = ok.PlaceSpreadOrder(contextGenerate(), arg)
	require.ErrorIs(t, err, limits.ErrAmountBelowMin)

	arg.Size = 1
	_, err = ok.PlaceSpreadOrder(contextGenerate(), arg)
	require.ErrorIs(t, err, limits.ErrPriceBelowMin)
=======
	_, err = e.PlaceSpreadOrder(contextGenerate(), arg)
	require.ErrorIs(t, err, order.ErrAmountBelowMin)

	arg.Size = 1
	_, err = e.PlaceSpreadOrder(contextGenerate(), arg)
	require.ErrorIs(t, err, order.ErrPriceBelowMin)
>>>>>>> edf5d84d

	arg.Price = 12345
	_, err = e.PlaceSpreadOrder(contextGenerate(), arg)
	require.ErrorIs(t, err, order.ErrSideIsInvalid)

	sharedtestvalues.SkipTestIfCredentialsUnset(t, e, canManipulateRealOrders)
	result, err := e.PlaceSpreadOrder(contextGenerate(), &SpreadOrderParam{
		InstrumentID:  spreadPair.String(),
		SpreadID:      "1234",
		ClientOrderID: "12354123523",
		Side:          order.Buy.Lower(),
		OrderType:     "limit",
		Size:          1,
		Price:         12345,
	})
	require.NoError(t, err)
	assert.NotNil(t, result)
}

func TestCancelSpreadOrder(t *testing.T) {
	t.Parallel()
	_, err := e.CancelSpreadOrder(contextGenerate(), "", "")
	require.ErrorIs(t, err, order.ErrOrderIDNotSet)

	sharedtestvalues.SkipTestIfCredentialsUnset(t, e, canManipulateRealOrders)
	result, err := e.CancelSpreadOrder(request.WithVerbose(contextGenerate()), "12345", "")
	require.NoError(t, err)
	assert.NotNil(t, result)
}

func TestCancelAllSpreadOrders(t *testing.T) {
	t.Parallel()
	sharedtestvalues.SkipTestIfCredentialsUnset(t, e, canManipulateRealOrders)
	result, err := e.CancelAllSpreadOrders(contextGenerate(), "123456")
	require.NoError(t, err)
	assert.NotNil(t, result)
}

func TestAmendSpreadOrder(t *testing.T) {
	t.Parallel()
	_, err := e.AmendSpreadOrder(contextGenerate(), &AmendSpreadOrderParam{})
	require.ErrorIs(t, err, common.ErrEmptyParams)
	_, err = e.AmendSpreadOrder(contextGenerate(), &AmendSpreadOrderParam{NewSize: 2})
	require.ErrorIs(t, err, order.ErrOrderIDNotSet)
	_, err = e.AmendSpreadOrder(contextGenerate(), &AmendSpreadOrderParam{OrderID: "2510789768709120"})
	require.ErrorIs(t, err, errSizeOrPriceIsRequired)

	sharedtestvalues.SkipTestIfCredentialsUnset(t, e, canManipulateRealOrders)
	result, err := e.AmendSpreadOrder(contextGenerate(), &AmendSpreadOrderParam{
		OrderID: "2510789768709120",
		NewSize: 2,
	})
	require.NoError(t, err)
	assert.NotNil(t, result)
}

func TestGetSpreadOrderDetails(t *testing.T) {
	t.Parallel()
	_, err := e.GetSpreadOrderDetails(contextGenerate(), "", "")
	require.ErrorIs(t, err, order.ErrOrderIDNotSet)

	sharedtestvalues.SkipTestIfCredentialsUnset(t, e)
	result, err := e.GetSpreadOrderDetails(contextGenerate(), "1234567", "")
	require.NoError(t, err)
	assert.NotNil(t, result)
}

func TestGetActiveSpreadOrders(t *testing.T) {
	t.Parallel()
	sharedtestvalues.SkipTestIfCredentialsUnset(t, e)
	result, err := e.GetActiveSpreadOrders(contextGenerate(), "", "post_only", "partially_filled", "", "", 10)
	require.NoError(t, err)
	assert.NotNil(t, result)
}

func TestGetCompletedSpreadOrdersLast7Days(t *testing.T) {
	t.Parallel()
	sharedtestvalues.SkipTestIfCredentialsUnset(t, e)
	result, err := e.GetCompletedSpreadOrdersLast7Days(contextGenerate(), "", "limit", "canceled", "", "", time.Time{}, time.Time{}, 10)
	require.NoError(t, err)
	assert.NotNil(t, result)
}

func TestGetSpreadTradesOfLast7Days(t *testing.T) {
	t.Parallel()
	sharedtestvalues.SkipTestIfCredentialsUnset(t, e)
	result, err := e.GetSpreadTradesOfLast7Days(contextGenerate(), "", "", "", "", "", time.Time{}, time.Time{}, 0)
	require.NoError(t, err)
	assert.NotNil(t, result)
}

func TestGetSpreads(t *testing.T) {
	t.Parallel()
	result, err := e.GetPublicSpreads(contextGenerate(), "", "", "", "")
	require.NoError(t, err)
	assert.NotNil(t, result)
}

func TestGetSpreadOrderBooks(t *testing.T) {
	t.Parallel()
	_, err := e.GetPublicSpreadOrderBooks(contextGenerate(), "", 0)
	require.ErrorIs(t, err, errMissingInstrumentID)

	result, err := e.GetPublicSpreadOrderBooks(contextGenerate(), "BTC-USDT_BTC-USDT-SWAP", 0)
	require.NoError(t, err)
	assert.NotNil(t, result)
}

func TestGetSpreadTickers(t *testing.T) {
	t.Parallel()
	_, err := e.GetPublicSpreadTickers(contextGenerate(), "")
	require.ErrorIs(t, err, errMissingInstrumentID)

	result, err := e.GetPublicSpreadTickers(contextGenerate(), "BTC-USDT_BTC-USDT-SWAP")
	require.NoError(t, err)
	assert.NotNil(t, result)
}

func TestGetPublicSpreadTrades(t *testing.T) {
	t.Parallel()
	result, err := e.GetPublicSpreadTrades(contextGenerate(), "")
	require.NoError(t, err)
	assert.NotNil(t, result)
}

func TestGetSpreadCandlesticks(t *testing.T) {
	t.Parallel()
	_, err := e.GetSpreadCandlesticks(contextGenerate(), "", kline.FiveMin, time.Time{}, time.Time{}, 10)
	require.ErrorIs(t, err, errMissingInstrumentID)

	result, err := e.GetSpreadCandlesticks(contextGenerate(), spreadPair.String(), kline.FiveMin, time.Now().AddDate(0, 0, -1), time.Now(), 10)
	require.NoError(t, err, "GetSpreadCandlesticks must not error")
	assert.NotEmpty(t, result, "GetSpreadCandlesticks should not return an empty result")
}

func TestGetSpreadCandlesticksHistory(t *testing.T) {
	t.Parallel()
	_, err := e.GetSpreadCandlesticksHistory(contextGenerate(), "", kline.FiveMin, time.Time{}, time.Time{}, 10)
	require.ErrorIs(t, err, errMissingInstrumentID)

	result, err := e.GetSpreadCandlesticksHistory(contextGenerate(), spreadPair.String(), kline.FiveMin, time.Now().AddDate(0, 0, -1), time.Now(), 10)
	require.NoError(t, err, "GetSpreadCandlesticksHistory must not error")
	assert.NotEmpty(t, result, "GetSpreadCandlesticksHistory should not return an empty result")
}

func TestGetOptionsTickBands(t *testing.T) {
	t.Parallel()
	_, err := e.GetOptionsTickBands(contextGenerate(), "", "")
	require.ErrorIs(t, err, errInvalidInstrumentType)

	result, err := e.GetOptionsTickBands(contextGenerate(), "OPTION", "")
	require.NoError(t, err)
	assert.NotNil(t, result)
}

func TestExtractIndexCandlestick(t *testing.T) {
	t.Parallel()
	data := []byte(`[ [ "1597026383085", "3.721", "3.743", "3.677", "3.708", "1" ], [ "1597026383085", "3.731", "3.799", "3.494", "3.72", "1" ]]`)
	var resp []CandlestickHistoryItem
	err := json.Unmarshal(data, &resp)
	require.NoError(t, err)
	require.Len(t, resp, 2)
	require.Equal(t, 3.743, resp[0].HighestPrice.Float64())
	require.Equal(t, StateCompleted, resp[0].Confirm)
}

func TestGetHistoricIndexAndMarkPriceCandlesticks(t *testing.T) {
	t.Parallel()
	_, err := e.GetHistoricIndexCandlesticksHistory(contextGenerate(), "", time.Time{}, time.Time{}, kline.FiveMin, 10)
	require.ErrorIs(t, err, errMissingInstrumentID)

	result, err := e.GetHistoricIndexCandlesticksHistory(contextGenerate(), "BTC-USD", time.Time{}, time.Time{}, kline.FiveMin, 10)
	assert.NoError(t, err)
	assert.NotNil(t, result)

	result, err = e.GetMarkPriceCandlestickHistory(contextGenerate(), perpetualSwapPair.String(), time.Time{}, time.Time{}, kline.FiveMin, 10)
	require.NoError(t, err)
	assert.NotNil(t, result)
}

func TestGetEconomicCanendarData(t *testing.T) {
	t.Parallel()
	sharedtestvalues.SkipTestIfCredentialsUnset(t, e)
	result, err := e.GetEconomicCalendarData(contextGenerate(), "", "", time.Now(), time.Time{}, 0)
	require.NoError(t, err)
	assert.NotNil(t, result)
}

func TestGetDepositWithdrawalStatus(t *testing.T) {
	t.Parallel()
	_, err := e.GetDepositWithdrawalStatus(contextGenerate(), currency.EMPTYCODE, "", "", "", "")
	require.ErrorIs(t, err, order.ErrOrderIDNotSet)
	_, err = e.GetDepositWithdrawalStatus(contextGenerate(), currency.EMPTYCODE, "", "1244", "", "")
	require.ErrorIs(t, err, errMissingValidWithdrawalID)

	sharedtestvalues.SkipTestIfCredentialsUnset(t, e)
	result, err := e.GetDepositWithdrawalStatus(contextGenerate(), currency.EMPTYCODE, "1244", "", "", "")
	require.NoError(t, err)
	assert.NotNil(t, result)
}

func TestGetPublicExchangeList(t *testing.T) {
	t.Parallel()
	result, err := e.GetPublicExchangeList(contextGenerate())
	require.NoError(t, err)
	assert.NotNil(t, result)
}

func TestGetInviteesDetail(t *testing.T) {
	t.Parallel()
	_, err := e.GetInviteesDetail(contextGenerate(), "")
	require.ErrorIs(t, err, errUserIDRequired)

	sharedtestvalues.SkipTestIfCredentialsUnset(t, e)
	result, err := e.GetInviteesDetail(contextGenerate(), "1234")
	require.NoError(t, err)
	assert.NotNil(t, result)
}

func TestGetUserAffilateRebateInformation(t *testing.T) {
	t.Parallel()
	_, err := e.GetUserAffiliateRebateInformation(contextGenerate(), "")
	require.ErrorIs(t, err, errInvalidAPIKey)

	sharedtestvalues.SkipTestIfCredentialsUnset(t, e)
	result, err := e.GetUserAffiliateRebateInformation(contextGenerate(), "1234")
	require.NoError(t, err)
	assert.NotNil(t, result)
}

func TestGetOpenInterest(t *testing.T) {
	t.Parallel()
	_, err := e.GetOpenInterest(contextGenerate(), key.PairAsset{
		Base:  currency.ETH.Item,
		Quote: currency.USDT.Item,
		Asset: asset.USDTMarginedFutures,
	})
	require.ErrorIs(t, err, asset.ErrNotSupported)

	usdSwapCode := currency.NewCode("USD-SWAP")
	resp, err := e.GetOpenInterest(contextGenerate(), key.PairAsset{
		Base:  perpetualSwapPair.Base.Item,
		Quote: perpetualSwapPair.Quote.Item,
		Asset: asset.PerpetualSwap,
	})
	assert.NoError(t, err)
	assert.NotEmpty(t, resp)

	cp1 := currency.NewPair(currency.DOGE, usdSwapCode)
	sharedtestvalues.SetupCurrencyPairsForExchangeAsset(t, e, asset.PerpetualSwap, cp1)
	resp, err = e.GetOpenInterest(contextGenerate(),
		key.PairAsset{
			Base:  currency.BTC.Item,
			Quote: usdSwapCode.Item,
			Asset: asset.PerpetualSwap,
		},
		key.PairAsset{
			Base:  cp1.Base.Item,
			Quote: cp1.Quote.Item,
			Asset: asset.PerpetualSwap,
		},
	)
	assert.NoError(t, err)
	assert.NotEmpty(t, resp)
	resp, err = e.GetOpenInterest(contextGenerate())
	assert.NoError(t, err)
	assert.NotEmpty(t, resp)
}

func TestGetCurrencyTradeURL(t *testing.T) {
	t.Parallel()
	testexch.UpdatePairsOnce(t, e)
	for _, a := range e.GetAssetTypes(false) {
		pairs, err := e.CurrencyPairs.GetPairs(a, false)
		assert.NoError(t, err)
		assert.NotEmpty(t, pairs)

		resp, err := e.GetCurrencyTradeURL(contextGenerate(), a, pairs[0])
		assert.NoError(t, err)
		assert.NotEmpty(t, resp)
	}
}

func TestPlaceLendingOrder(t *testing.T) {
	t.Parallel()
	_, err := e.PlaceLendingOrder(contextGenerate(), &LendingOrderParam{})
	require.ErrorIs(t, err, common.ErrEmptyParams)

	arg := &LendingOrderParam{AutoRenewal: true}
	_, err = e.PlaceLendingOrder(contextGenerate(), arg)
	require.ErrorIs(t, err, currency.ErrCurrencyCodeEmpty)

	arg.Currency = currency.USDT
<<<<<<< HEAD
	_, err = ok.PlaceLendingOrder(contextGenerate(), arg)
	require.ErrorIs(t, err, limits.ErrAmountBelowMin)
=======
	_, err = e.PlaceLendingOrder(contextGenerate(), arg)
	require.ErrorIs(t, err, order.ErrAmountBelowMin)
>>>>>>> edf5d84d

	arg.Amount = 1
	_, err = e.PlaceLendingOrder(contextGenerate(), arg)
	require.ErrorIs(t, err, errRateRequired)

	arg.Rate = 0.01
	_, err = e.PlaceLendingOrder(contextGenerate(), arg)
	require.ErrorIs(t, err, errLendingTermIsRequired)

	sharedtestvalues.SkipTestIfCredentialsUnset(t, e, canManipulateRealOrders)
	result, err := e.PlaceLendingOrder(contextGenerate(), &LendingOrderParam{
		Currency:    currency.USDT,
		Amount:      1,
		Rate:        0.01,
		Term:        "30D",
		AutoRenewal: true,
	})
	require.NoError(t, err)
	assert.NotNil(t, result)
}

func TestAmendLendingOrder(t *testing.T) {
	t.Parallel()
	_, err := e.AmendLendingOrder(contextGenerate(), "", 0, 0, false)
	require.ErrorIs(t, err, order.ErrOrderIDNotSet)

	sharedtestvalues.SkipTestIfCredentialsUnset(t, e, canManipulateRealOrders)
	result, err := e.AmendLendingOrder(contextGenerate(), "12312312", 1., 2., true)
	require.NoError(t, err)
	assert.NotNil(t, result)
}

func TestGetLendingOrders(t *testing.T) {
	t.Parallel()
	sharedtestvalues.SkipTestIfCredentialsUnset(t, e)
	result, err := e.GetLendingOrders(contextGenerate(), "", "pending", currency.ETH, time.Time{}, time.Time{}, 10)
	require.NoError(t, err)
	assert.NotNil(t, result)
}

func TestGetLendingSubOrderList(t *testing.T) {
	t.Parallel()
	_, err := e.GetLendingSubOrderList(contextGenerate(), "", "pending", time.Time{}, time.Time{}, 10)
	require.ErrorIs(t, err, order.ErrOrderIDNotSet)

	sharedtestvalues.SkipTestIfCredentialsUnset(t, e)
	result, err := e.GetLendingSubOrderList(contextGenerate(), "12345", "", time.Time{}, time.Time{}, 10)
	require.NoError(t, err)
	assert.NotNil(t, result)
}

func TestCancelAllSpreadOrdersAfterCountdown(t *testing.T) {
	t.Parallel()
	_, err := e.CancelAllSpreadOrdersAfterCountdown(contextGenerate(), 2)
	require.ErrorIs(t, err, errCountdownTimeoutRequired)

	sharedtestvalues.SkipTestIfCredentialsUnset(t, e, canManipulateRealOrders)
	result, err := e.CancelAllSpreadOrdersAfterCountdown(contextGenerate(), 12)
	require.NoError(t, err)
	assert.NotNil(t, result)
}

func TestGetContractsOpenInterestHistory(t *testing.T) {
	t.Parallel()
	_, err := e.GetFuturesContractsOpenInterestHistory(contextGenerate(), "", kline.FiveMin, time.Time{}, time.Time{}, 10)
	require.ErrorIs(t, err, errMissingInstrumentID)

	result, err := e.GetFuturesContractsOpenInterestHistory(contextGenerate(), perpetualSwapPair.String(), kline.FiveMin, time.Time{}, time.Time{}, 10)
	require.NoError(t, err)
	assert.NotNil(t, result)
}

func TestGetFuturesContractTakerVolume(t *testing.T) {
	t.Parallel()
	_, err := e.GetFuturesContractTakerVolume(contextGenerate(), "", kline.FiveMin, 1, 10, time.Time{}, time.Time{})
	require.ErrorIs(t, err, errMissingInstrumentID)

	result, err := e.GetFuturesContractTakerVolume(contextGenerate(), perpetualSwapPair.String(), kline.FiveMin, 1, 10, time.Time{}, time.Time{})
	require.NoError(t, err)
	assert.NotNil(t, result)
}

func TestGetFuturesContractLongShortAccountRatio(t *testing.T) {
	t.Parallel()
	_, err := e.GetFuturesContractLongShortAccountRatio(contextGenerate(), "", kline.FiveMin, time.Time{}, time.Time{}, 10)
	require.ErrorIs(t, err, errMissingInstrumentID)

	result, err := e.GetFuturesContractLongShortAccountRatio(contextGenerate(), perpetualSwapPair.String(), kline.FiveMin, time.Time{}, time.Time{}, 10)
	require.NoError(t, err)
	assert.NotNil(t, result)
}

func TestGetTopTradersFuturesContractLongShortRatio(t *testing.T) {
	t.Parallel()
	_, err := e.GetTopTradersFuturesContractLongShortAccountRatio(contextGenerate(), "", kline.FiveMin, time.Time{}, time.Time{}, 10)
	require.ErrorIs(t, err, errMissingInstrumentID)

	result, err := e.GetTopTradersFuturesContractLongShortAccountRatio(contextGenerate(), perpetualSwapPair.String(), kline.FiveMin, time.Time{}, time.Time{}, 10)
	require.NoError(t, err)
	assert.NotNil(t, result)
}

func TestGetTopTradersFuturesContractLongShortPositionRatio(t *testing.T) {
	t.Parallel()
	_, err := e.GetTopTradersFuturesContractLongShortPositionRatio(contextGenerate(), "", kline.FiveMin, time.Time{}, time.Time{}, 10)
	require.ErrorIs(t, err, errMissingInstrumentID)

	result, err := e.GetTopTradersFuturesContractLongShortPositionRatio(contextGenerate(), perpetualSwapPair.String(), kline.FiveMin, time.Time{}, time.Time{}, 10)
	require.NoError(t, err)
	assert.NotNil(t, result)
}

func TestGetAccountInstruments(t *testing.T) {
	t.Parallel()
	_, err := e.GetAccountInstruments(contextGenerate(), asset.Empty, "", "", mainPair.String())
	require.ErrorIs(t, err, errInvalidInstrumentType)
	_, err = e.GetAccountInstruments(contextGenerate(), asset.Futures, "", "", mainPair.String())
	require.ErrorIs(t, err, errInvalidUnderlying)
	_, err = e.GetAccountInstruments(contextGenerate(), asset.Options, "", "", mainPair.String())
	require.ErrorIs(t, err, errInstrumentFamilyOrUnderlyingRequired)

	sharedtestvalues.SkipTestIfCredentialsUnset(t, e)
	result, err := e.GetAccountInstruments(contextGenerate(), asset.Spot, "", "", mainPair.String())
	assert.NoError(t, err)
	assert.NotNil(t, result)

	result, err = e.GetAccountInstruments(contextGenerate(), asset.PerpetualSwap, "", mainPair.String(), perpetualSwapPair.String())
	assert.NoError(t, err)
	assert.NotNil(t, result)

	testexch.UpdatePairsOnce(t, e)
	p, err := e.GetEnabledPairs(asset.Options)
	require.NoError(t, err, "GetEnabledPairs must not error")
	require.NotEmpty(t, p, "GetEnabledPairs must not return empty pairs")

	uly := p[0].Base.String()
	idx := strings.Index(p[0].Quote.String(), "-")
	require.NotEqual(t, -1, idx, "strings.Index must find a hyphen")
	uly += "-" + p[0].Quote.String()[:idx]

	result, err = e.GetAccountInstruments(contextGenerate(), asset.Options, uly, "", p[0].String())
	require.NoError(t, err)
	assert.NotNil(t, result)
}

func TestOrderTypeString(t *testing.T) {
	t.Parallel()
	type OrderTypeWithTIF struct {
		OrderType order.Type
		TIF       order.TimeInForce
	}
	orderTypesToStringMap := map[OrderTypeWithTIF]struct {
		Expected string
		Error    error
	}{
		{OrderType: order.Market, TIF: order.UnknownTIF}:                {Expected: orderMarket},
		{OrderType: order.Limit, TIF: order.UnknownTIF}:                 {Expected: orderLimit},
		{OrderType: order.Limit, TIF: order.PostOnly}:                   {Expected: orderPostOnly},
		{OrderType: order.Market, TIF: order.FillOrKill}:                {Expected: orderFOK},
		{OrderType: order.Market, TIF: order.ImmediateOrCancel}:         {Expected: orderIOC},
		{OrderType: order.OptimalLimit, TIF: order.ImmediateOrCancel}:   {Expected: orderOptimalLimitIOC},
		{OrderType: order.MarketMakerProtection, TIF: order.UnknownTIF}: {Expected: orderMarketMakerProtection},
		{OrderType: order.MarketMakerProtection, TIF: order.PostOnly}:   {Expected: orderMarketMakerProtectionAndPostOnly},
		{OrderType: order.Liquidation, TIF: order.UnknownTIF}:           {Error: order.ErrUnsupportedOrderType},
		{OrderType: order.OCO, TIF: order.UnknownTIF}:                   {Expected: orderOCO},
		{OrderType: order.TrailingStop, TIF: order.UnknownTIF}:          {Expected: orderMoveOrderStop},
		{OrderType: order.Chase, TIF: order.UnknownTIF}:                 {Expected: orderChase},
		{OrderType: order.TWAP, TIF: order.UnknownTIF}:                  {Expected: orderTWAP},
		{OrderType: order.ConditionalStop, TIF: order.UnknownTIF}:       {Expected: orderConditional},
		{OrderType: order.Chase, TIF: order.GoodTillCancel}:             {Expected: orderChase},
		{OrderType: order.TWAP, TIF: order.ImmediateOrCancel}:           {Expected: orderTWAP},
		{OrderType: order.ConditionalStop, TIF: order.GoodTillDay}:      {Expected: orderConditional},
		{OrderType: order.Trigger, TIF: order.UnknownTIF}:               {Expected: orderTrigger},
		{OrderType: order.UnknownType, TIF: order.PostOnly}:             {Expected: orderPostOnly},
		{OrderType: order.UnknownType, TIF: order.FillOrKill}:           {Expected: orderFOK},
		{OrderType: order.UnknownType, TIF: order.ImmediateOrCancel}:    {Expected: orderIOC},
	}
	for tc, val := range orderTypesToStringMap {
		t.Run(tc.OrderType.String()+"/"+tc.TIF.String(), func(t *testing.T) {
			t.Parallel()
			orderTypeString, err := orderTypeString(tc.OrderType, tc.TIF)
			require.ErrorIs(t, err, val.Error)
			assert.Equal(t, val.Expected, orderTypeString)
		})
	}
}

func TestGetMarkPriceCandlesticks(t *testing.T) {
	t.Parallel()
	_, err := e.GetMarkPriceCandlesticks(contextGenerate(), "", kline.FiveMin, time.Time{}, time.Time{}, 10)
	require.ErrorIs(t, err, errMissingInstrumentID)

	result, err := e.GetMarkPriceCandlesticks(contextGenerate(), mainPair.String(), kline.FiveMin, time.Time{}, time.Time{}, 10)
	require.NoError(t, err)
	assert.NotNil(t, result)
}

func TestGetHistoricIndexCandlesticksHistory(t *testing.T) {
	t.Parallel()
	_, err := e.GetHistoricIndexCandlesticksHistory(contextGenerate(), "", time.Time{}, time.Time{}, kline.TenMin, 10)
	require.ErrorIs(t, err, errMissingInstrumentID)

	result, err := e.GetHistoricIndexCandlesticksHistory(contextGenerate(), mainPair.String(), time.Time{}, time.Time{}, kline.FiveMin, 10)
	require.NoError(t, err)
	assert.NotNil(t, result)
}

func TestAssetTypeString(t *testing.T) {
	t.Parallel()
	_, err := assetTypeString(asset.LinearContract)
	require.ErrorIs(t, err, asset.ErrNotSupported)

	assetTypes := e.GetAssetTypes(false)
	for a := range assetTypes {
		if assetTypes[a] == asset.Spread {
			continue
		}
		_, err := assetTypeString(assetTypes[a])
		assert.NoError(t, err)
	}
}

func TestGetAnnouncements(t *testing.T) {
	t.Parallel()
	result, err := e.GetAnnouncements(contextGenerate(), "", 0)
	require.NoError(t, err)
	assert.NotNil(t, result)
}

func TestGetAnnouncementTypes(t *testing.T) {
	t.Parallel()
	_, err := e.GetAnnouncementTypes(contextGenerate())
	assert.NoError(t, err)
	// No tests of contents of resp because currently in US based github actions announcement-types returns empty
}

func TestGetDepositOrderDetail(t *testing.T) {
	t.Parallel()
	_, err := e.GetDepositOrderDetail(contextGenerate(), "")
	require.ErrorIs(t, err, order.ErrOrderIDNotSet)

	sharedtestvalues.SkipTestIfCredentialsUnset(t, e)
	result, err := e.GetDepositOrderDetail(contextGenerate(), "12312312")
	require.NoError(t, err)
	assert.NotNil(t, result)
}

func TestGetFiatDepositOrderHistory(t *testing.T) {
	t.Parallel()
	sharedtestvalues.SkipTestIfCredentialsUnset(t, e)
	result, err := e.GetFiatDepositOrderHistory(contextGenerate(), currency.USDT, "TR_BANKS", "failed", time.Time{}, time.Time{}, 10)
	require.NoError(t, err)
	assert.NotNil(t, result)
}

func TestGetWithdrawalOrderDetail(t *testing.T) {
	t.Parallel()
	_, err := e.GetWithdrawalOrderDetail(contextGenerate(), "")
	require.ErrorIs(t, err, order.ErrOrderIDNotSet)

	sharedtestvalues.SkipTestIfCredentialsUnset(t, e)
	result, err := e.GetWithdrawalOrderDetail(contextGenerate(), "024041201450544699")
	require.NoError(t, err)
	assert.NotNil(t, result)
}

func TestGetFiatWithdrawalOrderHistory(t *testing.T) {
	t.Parallel()
	sharedtestvalues.SkipTestIfCredentialsUnset(t, e)
	result, err := e.GetFiatWithdrawalOrderHistory(contextGenerate(), currency.USDT, "SEPA", "failed", time.Time{}, time.Time{}, 10)
	require.NoError(t, err)
	assert.NotNil(t, result)
}

func TestCancelWithdrawalOrder(t *testing.T) {
	t.Parallel()
	_, err := e.CancelWithdrawalOrder(contextGenerate(), "")
	require.ErrorIs(t, err, order.ErrOrderIDNotSet)

	sharedtestvalues.SkipTestIfCredentialsUnset(t, e)
	result, err := e.CancelWithdrawalOrder(contextGenerate(), "124041201450544699")
	require.NoError(t, err)
	assert.NotNil(t, result)
}

func TestCreateWithdrawalOrder(t *testing.T) {
	t.Parallel()
	_, err := e.CreateWithdrawalOrder(contextGenerate(), currency.BTC, "", "SEPA", "194a6975e98246538faeb0fab0d502df", 1000)
	require.ErrorIs(t, err, errIDNotSet)
	_, err = e.CreateWithdrawalOrder(contextGenerate(), currency.EMPTYCODE, "1231312312", "SEPA", "194a6975e98246538faeb0fab0d502df", 1000)
	require.ErrorIs(t, err, currency.ErrCurrencyCodeEmpty)
<<<<<<< HEAD
	_, err = ok.CreateWithdrawalOrder(contextGenerate(), currency.BTC, "1231312312", "SEPA", "194a6975e98246538faeb0fab0d502df", 0)
	require.ErrorIs(t, err, limits.ErrAmountBelowMin)
	_, err = ok.CreateWithdrawalOrder(contextGenerate(), currency.BTC, "1231312312", "", "194a6975e98246538faeb0fab0d502df", 1000)
=======
	_, err = e.CreateWithdrawalOrder(contextGenerate(), currency.BTC, "1231312312", "SEPA", "194a6975e98246538faeb0fab0d502df", 0)
	require.ErrorIs(t, err, order.ErrAmountBelowMin)
	_, err = e.CreateWithdrawalOrder(contextGenerate(), currency.BTC, "1231312312", "", "194a6975e98246538faeb0fab0d502df", 1000)
>>>>>>> edf5d84d
	require.ErrorIs(t, err, errPaymentMethodRequired)
	_, err = e.CreateWithdrawalOrder(contextGenerate(), currency.BTC, "1231312312", "SEPA", "", 1000)
	require.ErrorIs(t, err, errIDNotSet)

	sharedtestvalues.SkipTestIfCredentialsUnset(t, e, canManipulateRealOrders)
	result, err := e.CreateWithdrawalOrder(contextGenerate(), currency.BTC, "1231312312", "SEPA", "194a6975e98246538faeb0fab0d502df", 1000)
	require.NoError(t, err)
	assert.NotNil(t, result)
}

func TestGetFiatWithdrawalPaymentMethods(t *testing.T) {
	t.Parallel()
	_, err := e.GetFiatWithdrawalPaymentMethods(contextGenerate(), currency.EMPTYCODE)
	require.ErrorIs(t, err, currency.ErrCurrencyCodeEmpty)

	sharedtestvalues.SkipTestIfCredentialsUnset(t, e)
	result, err := e.GetFiatWithdrawalPaymentMethods(contextGenerate(), currency.TRY)
	require.NoError(t, err)
	assert.NotNil(t, result)
}

func TestGetFiatDepositPaymentMethods(t *testing.T) {
	t.Parallel()
	_, err := e.GetFiatDepositPaymentMethods(contextGenerate(), currency.EMPTYCODE)
	require.ErrorIs(t, err, currency.ErrCurrencyCodeEmpty)

	sharedtestvalues.SkipTestIfCredentialsUnset(t, e)
	result, err := e.GetFiatDepositPaymentMethods(contextGenerate(), currency.TRY)
	require.NoError(t, err)
	assert.NotNil(t, result)
}

func (e *Exchange) instrumentFamilyFromInstID(instrumentType, instID string) (string, error) {
	e.instrumentsInfoMapLock.Lock()
	defer e.instrumentsInfoMapLock.Unlock()
	if instrumentType != "" {
		insts, okay := e.instrumentsInfoMap[instrumentType]
		if !okay {
			return "", errInvalidInstrumentType
		}
		for a := range insts {
			if insts[a].InstrumentID.String() == instID {
				return insts[a].InstrumentFamily, nil
			}
		}
	} else {
		for _, insts := range e.instrumentsInfoMap {
			for a := range insts {
				if insts[a].InstrumentID.String() == instID {
					return insts[a].InstrumentFamily, nil
				}
			}
		}
	}
	return "", fmt.Errorf("instrument family not found for instrument %s", instID)
}

func TestGenerateSubscriptions(t *testing.T) {
	t.Parallel()

	e := new(Exchange) //nolint:govet // Intentional shadow
	require.NoError(t, testexch.Setup(e), "Setup must not error")
	e.Websocket.SetCanUseAuthenticatedEndpoints(true)
	subs, err := e.generateSubscriptions()
	require.NoError(t, err, "generateSubscriptions must not error")
	exp := subscription.List{
		{Channel: subscription.MyAccountChannel, QualifiedChannel: `{"channel":"account"}`, Authenticated: true},
	}
	var pairs currency.Pairs
	for _, s := range e.Features.Subscriptions {
		for _, a := range e.GetAssetTypes(true) {
			if a == asset.Spread || (s.Asset != asset.All && s.Asset != a) {
				continue
			}
			pairs, err = e.GetEnabledPairs(a)
			require.NoErrorf(t, err, "GetEnabledPairs %s must not error", a)
			pairs = common.SortStrings(pairs).Format(currency.PairFormat{Uppercase: true, Delimiter: "-"})
			s := s.Clone() //nolint:govet // Intentional lexical scope shadow
			s.Asset = a
			name := channelName(s)
			if isSymbolChannel(s) {
				for i, p := range pairs {
					s := s.Clone() //nolint:govet // Intentional lexical scope shadow
					s.QualifiedChannel = fmt.Sprintf(`{"channel":%q,"instID":%q}`, name, p)
					s.Pairs = pairs[i : i+1]
					exp = append(exp, s)
				}
			} else {
				s := s.Clone() //nolint:govet // Intentional lexical scope shadow
				if isAssetChannel(s) {
					s.QualifiedChannel = fmt.Sprintf(`{"channel":%q,"instType":%q}`, name, GetInstrumentTypeFromAssetItem(s.Asset))
				} else {
					s.QualifiedChannel = `{"channel":"` + name + `"}`
				}
				s.Pairs = pairs
				exp = append(exp, s)
			}
		}
	}
	testsubs.EqualLists(t, exp, subs)

	e.Features.Subscriptions = subscription.List{{Channel: channelGridPositions, Params: map[string]any{"algoId": "42"}}}
	subs, err = e.generateSubscriptions()
	require.NoError(t, err, "generateSubscriptions must not error")
	exp = subscription.List{{Channel: channelGridPositions, Params: map[string]any{"algoId": "42"}, QualifiedChannel: `{"channel":"grid-positions","algoId":"42"}`}}
	testsubs.EqualLists(t, exp, subs)

	e.Features.Subscriptions = subscription.List{{Channel: channelGridPositions}}
	subs, err = e.generateSubscriptions()
	require.NoError(t, err, "generateSubscriptions must not error")
	exp = subscription.List{{Channel: channelGridPositions, QualifiedChannel: `{"channel":"grid-positions"}`}}
	testsubs.EqualLists(t, exp, subs)
}

const (
	processSpreadOrderbookJSON      = `{"arg":{"channel":"sprd-books5", "sprdId": "BTC-USDT_BTC-USDT-SWAP" }, "data": [ { "asks": [ ["111.06","55154","2"], ["111.07","53276","2"], ["111.08","72435","2"], ["111.09","70312","2"], ["111.1","67272","2"]], "bids": [ ["111.05","57745","2"], ["111.04","57109","2"], ["111.03","69563","2"], ["111.02","71248","2"], ["111.01","65090","2"]], "ts": "1670324386802"}]}`
	wsProcessPublicSpreadTradesJSON = `{"arg":{"channel":"sprd-public-trades", "sprdId": "BTC-USDT_BTC-USDT-SWAP" }, "data": [ { "sprdId": "BTC-USDT_BTC-USDT-SWAP", "tradeId": "2499206329160695808", "px": "-10", "sz": "0.001", "side": "sell", "ts": "1726801105519"}]}`
	okxSpreadPublicTickerJSON       = `{"arg":{"channel":"sprd-tickers", "sprdId": "BTC-USDT_BTC-USDT-SWAP" }, "data": [ { "sprdId": "BTC-USDT_BTC-USDT-SWAP", "last": "4", "lastSz": "0.01", "askPx": "19.7", "askSz": "5.79", "bidPx": "5.9", "bidSz": "5.79", "open24h": "-7", "high24h": "19.6", "low24h": "-7", "vol24h": "9.87", "ts": "1715247061026"}]}`
	wsProcessSpreadOrdersJSON       = `{"arg":{"channel":"sprd-orders","sprdId": "BTC-USDT_BTC-USDT-SWAP", "uid": "614488474791936"}, "data": [{"sprdId": "BTC-USDT_BTC-UST-SWAP", "ordId": "312269865356374016", "clOrdId": "b1", "tag": "", "px": "999", "sz": "3", "ordType": "limit", "side": "buy", "fillSz": "0", "fillPx": "", "tradeId": "", "accFillSz": "0", "pendingFillSz": "2", "pendingSettleSz": "1", "canceledSz": "1", "state": "live", "avgPx": "0", "cancelSource": "", "uTime": "1597026383085", "cTime": "1597026383085", "code": "0", "msg": "", "reqId": "", "amendResult": ""}]}`
	wsProcessSpreadTradesJSON       = `{"arg":{"channel":"sprd-trades", "sprdId": "BTC-USDT_BTC-USDT-SWAP", "uid": "614488474791936" }, "data":[ { "sprdId":"BTC-USDT-SWAP_BTC-USDT-200329", "tradeId":"123", "ordId":"123445", "clOrdId": "b16", "tag":"", "fillPx":"999", "fillSz":"3", "state": "filled", "side":"buy", "execType":"M", "ts":"1597026383085", "legs": [ { "instId": "BTC-USDT-SWAP", "px": "20000", "sz": "3", "szCont": "0.03", "side": "buy", "fee": "", "feeCcy": "", "tradeId": "1232342342" }, { "instId": "BTC-USDT-200329", "px": "21000", "sz": "3", "szCont": "0.03", "side": "sell", "fee": "", "feeCcy": "", "tradeId": "5345646634" } ], "code": "", "msg":""}]}`
)

func TestWsProcessSpreadOrderbook(t *testing.T) {
	t.Parallel()
	err := e.wsProcessSpreadOrderbook([]byte(processSpreadOrderbookJSON))
	assert.NoError(t, err)
}

func TestWsProcessPublicSpreadTrades(t *testing.T) {
	t.Parallel()
	err := e.wsProcessPublicSpreadTrades([]byte(wsProcessPublicSpreadTradesJSON))
	assert.NoError(t, err)
}

func TestWsProcessPublicSpreadTicker(t *testing.T) {
	t.Parallel()
	err := e.wsProcessPublicSpreadTicker([]byte(okxSpreadPublicTickerJSON))
	assert.NoError(t, err)
}

func TestWsProcessSpreadOrders(t *testing.T) {
	t.Parallel()
	err := e.wsProcessSpreadOrders([]byte(wsProcessSpreadOrdersJSON))
	assert.NoError(t, err)
}

func TestWsProcessSpreadTradesJSON(t *testing.T) {
	t.Parallel()
	err := e.wsProcessSpreadTrades([]byte(wsProcessSpreadTradesJSON))
	assert.NoError(t, err)
}

func TestOrderTypeFromString(t *testing.T) {
	t.Parallel()
	orderTypeStrings := map[string]struct {
		OType order.Type
		TIF   order.TimeInForce
		Error error
	}{
		"market":            {OType: order.Market},
		"LIMIT":             {OType: order.Limit},
		"limit":             {OType: order.Limit},
		"post_only":         {OType: order.Limit, TIF: order.PostOnly},
		"fok":               {OType: order.Limit, TIF: order.FillOrKill},
		"ioc":               {OType: order.Limit, TIF: order.ImmediateOrCancel},
		"optimal_limit_ioc": {OType: order.OptimalLimit, TIF: order.ImmediateOrCancel},
		"mmp":               {OType: order.MarketMakerProtection},
		"mmp_and_post_only": {OType: order.MarketMakerProtection, TIF: order.PostOnly},
		"trigger":           {OType: order.UnknownType, Error: order.ErrTypeIsInvalid},
		"chase":             {OType: order.Chase},
		"move_order_stop":   {OType: order.TrailingStop},
		"twap":              {OType: order.TWAP},
		"abcd":              {OType: order.UnknownType, Error: order.ErrTypeIsInvalid},
	}
	for s, exp := range orderTypeStrings {
		t.Run(s, func(t *testing.T) {
			t.Parallel()
			oType, tif, err := orderTypeFromString(s)
			require.ErrorIs(t, err, exp.Error)
			assert.Equal(t, exp.OType, oType)
			assert.Equal(t, exp.TIF.String(), tif.String())
		})
	}
}

func TestGetFee(t *testing.T) {
	t.Parallel()
	// CryptocurrencyWithdrawalFee Basic
	feeBuilder := &exchange.FeeBuilder{
		Amount:        1,
		FeeType:       exchange.CryptocurrencyWithdrawalFee,
		Pair:          mainPair,
		PurchasePrice: 1,
	}
	_, err := e.GetFee(contextGenerate(), feeBuilder)
	require.ErrorIs(t, err, errFeeTypeUnsupported)

	feeBuilder.FeeType = exchange.OfflineTradeFee
	_, err = e.GetFee(contextGenerate(), feeBuilder)
	assert.NoError(t, err)

	sharedtestvalues.SkipTestIfCredentialsUnset(t, e)
	feeBuilder.FeeType = exchange.CryptocurrencyTradeFee
	_, err = e.GetFee(contextGenerate(), feeBuilder)
	require.NoError(t, err)
}

func TestPriceTypeString(t *testing.T) {
	t.Parallel()
	priceTypeToStringMap := map[order.PriceType]string{
		order.LastPrice:        "last",
		order.IndexPrice:       "index",
		order.MarkPrice:        "mark",
		order.UnknownPriceType: "",
	}
	var priceTString string
	for x := range priceTypeToStringMap {
		priceTString = priceTypeString(x)
		assert.Equal(t, priceTString, priceTypeToStringMap[x])
	}
}

func TestMarginTypeToString(t *testing.T) {
	t.Parallel()
	marginTypeToStringMap := map[margin.Type]string{
		margin.Isolated:     "isolated",
		margin.Multi:        "cross",
		margin.NoMargin:     "cash",
		margin.SpotIsolated: "spot_isolated",
		margin.Unset:        "",
	}
	var marginTypeString string
	for m := range marginTypeToStringMap {
		marginTypeString = e.marginTypeToString(m)
		assert.Equal(t, marginTypeString, marginTypeToStringMap[m])
	}
}

func TestValidatePlaceOrderRequestParam(t *testing.T) {
	t.Parallel()
	var p *PlaceOrderRequestParam
	require.ErrorIs(t, p.Validate(), common.ErrNilPointer)
	p = &PlaceOrderRequestParam{}
	require.ErrorIs(t, p.Validate(), errMissingInstrumentID)
	p.InstrumentID = mainPair.String()
	require.ErrorIs(t, p.Validate(), order.ErrSideIsInvalid)
	p.Side = order.Buy.String()
	p.TradeMode = "abc"
	require.ErrorIs(t, p.Validate(), errInvalidTradeModeValue)
	p.TradeMode = TradeModeIsolated
	p.AssetType = asset.Futures
	require.ErrorIs(t, p.Validate(), order.ErrSideIsInvalid)
	p.PositionSide = "long"
	require.ErrorIs(t, p.Validate(), order.ErrTypeIsInvalid)
	p.OrderType = order.Market.String()
	require.ErrorIs(t, p.Validate(), order.ErrAmountBelowMin)
	p.Amount = 1
	p.TargetCurrency = "moo cows"
	require.ErrorIs(t, p.Validate(), errCurrencyQuantityTypeRequired)
	p.TargetCurrency = "base_ccy"
	require.NoError(t, p.Validate())
}

func TestValidateSpreadOrderParam(t *testing.T) {
	t.Parallel()
	var p *SpreadOrderParam
	require.ErrorIs(t, p.Validate(), common.ErrNilPointer)
	p = &SpreadOrderParam{}
	require.ErrorIs(t, p.Validate(), errMissingInstrumentID)
	p.SpreadID = spreadPair.String()
	require.ErrorIs(t, p.Validate(), order.ErrTypeIsInvalid)
	p.OrderType = order.Market.String()
	require.ErrorIs(t, p.Validate(), order.ErrAmountBelowMin)
	p.Size = 1
	require.ErrorIs(t, p.Validate(), order.ErrPriceBelowMin)
	p.Price = 1
	require.ErrorIs(t, p.Validate(), order.ErrSideIsInvalid)
	p.Side = order.Buy.String()
	require.NoError(t, p.Validate())
}<|MERGE_RESOLUTION|>--- conflicted
+++ resolved
@@ -747,26 +747,16 @@
 	require.ErrorIs(t, err, order.ErrTypeIsInvalid)
 
 	arg.OrderType = order.Limit.String()
-<<<<<<< HEAD
-	_, err = ok.PlaceOrder(contextGenerate(), arg)
-	require.ErrorIs(t, err, limits.ErrAmountBelowMin)
-=======
 	_, err = e.PlaceOrder(contextGenerate(), arg)
 	require.ErrorIs(t, err, order.ErrAmountBelowMin)
->>>>>>> edf5d84d
 
 	arg.AssetType = asset.Futures
 	_, err = e.PlaceOrder(contextGenerate(), arg)
 	require.ErrorIs(t, err, order.ErrSideIsInvalid)
 
 	arg.PositionSide = "long"
-<<<<<<< HEAD
-	_, err = ok.PlaceOrder(contextGenerate(), arg)
-	require.ErrorIs(t, err, limits.ErrAmountBelowMin)
-=======
 	_, err = e.PlaceOrder(contextGenerate(), arg)
 	require.ErrorIs(t, err, order.ErrAmountBelowMin)
->>>>>>> edf5d84d
 
 	arg.Amount = 1
 	arg.TargetCurrency = "abcd"
@@ -839,26 +829,16 @@
 	require.ErrorIs(t, err, order.ErrTypeIsInvalid)
 
 	arg.OrderType = orderLimit
-<<<<<<< HEAD
-	_, err = ok.PlaceMultipleOrders(contextGenerate(), []PlaceOrderRequestParam{arg})
-	require.ErrorIs(t, err, limits.ErrAmountBelowMin)
-=======
 	_, err = e.PlaceMultipleOrders(contextGenerate(), []PlaceOrderRequestParam{arg})
 	require.ErrorIs(t, err, order.ErrAmountBelowMin)
->>>>>>> edf5d84d
 
 	arg.AssetType = asset.Futures
 	_, err = e.PlaceMultipleOrders(contextGenerate(), []PlaceOrderRequestParam{arg})
 	require.ErrorIs(t, err, order.ErrSideIsInvalid)
 
 	arg.PositionSide = "long"
-<<<<<<< HEAD
-	_, err = ok.PlaceMultipleOrders(contextGenerate(), []PlaceOrderRequestParam{arg})
-	require.ErrorIs(t, err, limits.ErrAmountBelowMin)
-=======
 	_, err = e.PlaceMultipleOrders(contextGenerate(), []PlaceOrderRequestParam{arg})
 	require.ErrorIs(t, err, order.ErrAmountBelowMin)
->>>>>>> edf5d84d
 
 	sharedtestvalues.SkipTestIfCredentialsUnset(t, e, canManipulateRealOrders)
 	result, err := e.PlaceMultipleOrders(contextGenerate(), params)
@@ -1077,13 +1057,8 @@
 	require.ErrorIs(t, err, order.ErrTypeIsInvalid)
 
 	arg.OrderType = "limit"
-<<<<<<< HEAD
-	_, err = ok.PlaceAlgoOrder(contextGenerate(), arg)
-	require.ErrorIs(t, err, limits.ErrAmountBelowMin)
-=======
 	_, err = e.PlaceAlgoOrder(contextGenerate(), arg)
 	require.ErrorIs(t, err, order.ErrAmountBelowMin)
->>>>>>> edf5d84d
 }
 
 func TestStopOrder(t *testing.T) {
@@ -1094,13 +1069,8 @@
 		ReduceOnly: true,
 	}
 	arg.OrderType = "conditional"
-<<<<<<< HEAD
-	_, err = ok.PlaceStopOrder(contextGenerate(), arg)
-	require.ErrorIs(t, err, limits.ErrPriceBelowMin)
-=======
 	_, err = e.PlaceStopOrder(contextGenerate(), arg)
 	require.ErrorIs(t, err, order.ErrPriceBelowMin)
->>>>>>> edf5d84d
 
 	arg.TakeProfitTriggerPrice = 123
 	_, err = e.PlaceStopOrder(contextGenerate(), arg)
@@ -1125,13 +1095,8 @@
 	require.ErrorIs(t, err, order.ErrTypeIsInvalid)
 
 	arg.OrderType = "limit"
-<<<<<<< HEAD
-	_, err = ok.PlaceStopOrder(contextGenerate(), arg)
-	require.ErrorIs(t, err, limits.ErrAmountBelowMin)
-=======
 	_, err = e.PlaceStopOrder(contextGenerate(), arg)
 	require.ErrorIs(t, err, order.ErrAmountBelowMin)
->>>>>>> edf5d84d
 
 	// Offline error handling unit tests for the base function PlaceAlgoOrder are already covered within unit test TestPlaceAlgoOrder.
 	sharedtestvalues.SkipTestIfCredentialsUnset(t, e, canManipulateRealOrders)
@@ -1219,15 +1184,9 @@
 	require.ErrorIs(t, err, common.ErrEmptyParams)
 	_, err = e.PlaceTakeProfitStopLossOrder(contextGenerate(), &AlgoOrderParams{ReduceOnly: true})
 	require.ErrorIs(t, err, order.ErrTypeIsInvalid)
-<<<<<<< HEAD
-	_, err = ok.PlaceTakeProfitStopLossOrder(contextGenerate(), &AlgoOrderParams{OrderType: "conditional"})
-	require.ErrorIs(t, err, limits.ErrPriceBelowMin)
-	_, err = ok.PlaceTakeProfitStopLossOrder(contextGenerate(), &AlgoOrderParams{
-=======
 	_, err = e.PlaceTakeProfitStopLossOrder(contextGenerate(), &AlgoOrderParams{OrderType: "conditional"})
 	require.ErrorIs(t, err, order.ErrPriceBelowMin)
 	_, err = e.PlaceTakeProfitStopLossOrder(contextGenerate(), &AlgoOrderParams{
->>>>>>> edf5d84d
 		OrderType:                "conditional",
 		StopLossTriggerPrice:     1234,
 		StopLossTriggerPriceType: "abcd",
@@ -1283,13 +1242,8 @@
 	require.ErrorIs(t, err, order.ErrSideIsInvalid)
 
 	arg.Side = order.Sell.Lower()
-<<<<<<< HEAD
-	_, err = ok.PlaceChaseAlgoOrder(contextGenerate(), arg)
-	require.ErrorIs(t, err, limits.ErrAmountBelowMin)
-=======
 	_, err = e.PlaceChaseAlgoOrder(contextGenerate(), arg)
 	require.ErrorIs(t, err, order.ErrAmountBelowMin)
->>>>>>> edf5d84d
 
 	// Offline error handling unit tests for the base function PlaceAlgoOrder are already covered within unit test TestPlaceAlgoOrder.
 	sharedtestvalues.SkipTestIfCredentialsUnset(t, e, canManipulateRealOrders)
@@ -1316,13 +1270,8 @@
 	_, err = e.PlaceTriggerAlgoOrder(contextGenerate(), &AlgoOrderParams{AlgoClientOrderID: "1234"})
 	require.ErrorIs(t, err, order.ErrTypeIsInvalid)
 
-<<<<<<< HEAD
-	_, err = ok.PlaceTriggerAlgoOrder(contextGenerate(), &AlgoOrderParams{AlgoClientOrderID: "1234", OrderType: "trigger"})
-	require.ErrorIs(t, err, limits.ErrPriceBelowMin)
-=======
 	_, err = e.PlaceTriggerAlgoOrder(contextGenerate(), &AlgoOrderParams{AlgoClientOrderID: "1234", OrderType: "trigger"})
 	require.ErrorIs(t, err, order.ErrPriceBelowMin)
->>>>>>> edf5d84d
 
 	_, err = e.PlaceTriggerAlgoOrder(contextGenerate(), &AlgoOrderParams{AlgoClientOrderID: "1234", OrderType: "trigger", TriggerPrice: 123., TriggerPriceType: "abcd"})
 	require.ErrorIs(t, err, order.ErrUnknownPriceType)
@@ -1811,13 +1760,8 @@
 	_, err = e.FundingTransfer(contextGenerate(), &FundingTransferRequestInput{
 		BeneficiaryAccountType: "6", RemittingAccountType: "18", Currency: currency.BTC,
 	})
-<<<<<<< HEAD
-	assert.ErrorIs(t, err, limits.ErrAmountBelowMin)
-	_, err = ok.FundingTransfer(contextGenerate(), &FundingTransferRequestInput{
-=======
 	assert.ErrorIs(t, err, order.ErrAmountBelowMin)
 	_, err = e.FundingTransfer(contextGenerate(), &FundingTransferRequestInput{
->>>>>>> edf5d84d
 		Amount: 12.000, BeneficiaryAccountType: "6",
 		RemittingAccountType: "18", Currency: currency.EMPTYCODE,
 	})
@@ -1867,13 +1811,8 @@
 	t.Parallel()
 	_, err := e.GetLightningDeposits(contextGenerate(), currency.EMPTYCODE, 1.00, 0)
 	require.ErrorIs(t, err, currency.ErrCurrencyCodeEmpty)
-<<<<<<< HEAD
-	_, err = ok.GetLightningDeposits(contextGenerate(), currency.BTC, 0, 0)
-	require.ErrorIs(t, err, limits.ErrAmountBelowMin)
-=======
 	_, err = e.GetLightningDeposits(contextGenerate(), currency.BTC, 0, 0)
 	require.ErrorIs(t, err, order.ErrAmountBelowMin)
->>>>>>> edf5d84d
 
 	sharedtestvalues.SkipTestIfCredentialsUnset(t, e)
 	result, err := e.GetLightningDeposits(contextGenerate(), currency.BTC, 1.00, 0)
@@ -1906,15 +1845,9 @@
 	require.ErrorIs(t, err, common.ErrEmptyParams)
 	_, err = e.Withdrawal(contextGenerate(), &WithdrawalInput{Amount: 0.1, TransactionFee: 0.00005, Currency: currency.EMPTYCODE, WithdrawalDestination: "4", ToAddress: core.BitcoinDonationAddress})
 	require.ErrorIs(t, err, currency.ErrCurrencyCodeEmpty)
-<<<<<<< HEAD
-	_, err = ok.Withdrawal(contextGenerate(), &WithdrawalInput{TransactionFee: 0.00005, Currency: currency.BTC, WithdrawalDestination: "4", ToAddress: core.BitcoinDonationAddress})
-	require.ErrorIs(t, err, limits.ErrAmountBelowMin)
-	_, err = ok.Withdrawal(contextGenerate(), &WithdrawalInput{Amount: 0.1, TransactionFee: 0.00005, Currency: currency.BTC, ToAddress: core.BitcoinDonationAddress})
-=======
 	_, err = e.Withdrawal(contextGenerate(), &WithdrawalInput{TransactionFee: 0.00005, Currency: currency.BTC, WithdrawalDestination: "4", ToAddress: core.BitcoinDonationAddress})
 	require.ErrorIs(t, err, order.ErrAmountBelowMin)
 	_, err = e.Withdrawal(contextGenerate(), &WithdrawalInput{Amount: 0.1, TransactionFee: 0.00005, Currency: currency.BTC, ToAddress: core.BitcoinDonationAddress})
->>>>>>> edf5d84d
 	require.ErrorIs(t, err, errAddressRequired)
 	_, err = e.Withdrawal(contextGenerate(), &WithdrawalInput{Amount: 0.1, TransactionFee: 0.00005, Currency: currency.BTC, WithdrawalDestination: "4"})
 	require.ErrorIs(t, err, errAddressRequired)
@@ -2009,13 +1942,8 @@
 	require.ErrorIs(t, err, currency.ErrCurrencyCodeEmpty)
 
 	arg.Currency = currency.BTC
-<<<<<<< HEAD
-	_, err = ok.SavingsPurchaseOrRedemption(contextGenerate(), arg)
-	require.ErrorIs(t, err, limits.ErrAmountBelowMin)
-=======
 	_, err = e.SavingsPurchaseOrRedemption(contextGenerate(), arg)
 	require.ErrorIs(t, err, order.ErrAmountBelowMin)
->>>>>>> edf5d84d
 
 	arg.Amount = 123.4
 	_, err = e.SavingsPurchaseOrRedemption(contextGenerate(), arg)
@@ -2149,13 +2077,8 @@
 	_, err = e.EstimateQuote(contextGenerate(), arg)
 	require.ErrorIs(t, err, order.ErrSideIsInvalid)
 	arg.Side = order.Sell.Lower()
-<<<<<<< HEAD
-	_, err = ok.EstimateQuote(contextGenerate(), arg)
-	require.ErrorIs(t, err, limits.ErrAmountBelowMin)
-=======
 	_, err = e.EstimateQuote(contextGenerate(), arg)
 	require.ErrorIs(t, err, order.ErrAmountBelowMin)
->>>>>>> edf5d84d
 	arg.RFQAmount = 30
 	_, err = e.EstimateQuote(contextGenerate(), arg)
 	require.ErrorIs(t, err, currency.ErrCurrencyCodeEmpty)
@@ -2189,13 +2112,8 @@
 	require.ErrorIs(t, err, order.ErrSideIsInvalid)
 
 	arg.Side = order.Buy.Lower()
-<<<<<<< HEAD
-	_, err = ok.ConvertTrade(contextGenerate(), arg)
-	require.ErrorIs(t, err, limits.ErrAmountBelowMin)
-=======
 	_, err = e.ConvertTrade(contextGenerate(), arg)
 	require.ErrorIs(t, err, order.ErrAmountBelowMin)
->>>>>>> edf5d84d
 
 	arg.Size = 2
 	_, err = e.ConvertTrade(contextGenerate(), arg)
@@ -2397,13 +2315,8 @@
 	require.ErrorIs(t, err, order.ErrTypeIsInvalid)
 
 	arg.MarginBalanceType = "reduce"
-<<<<<<< HEAD
-	_, err = ok.IncreaseDecreaseMargin(contextGenerate(), arg)
-	require.ErrorIs(t, err, limits.ErrAmountBelowMin)
-=======
 	_, err = e.IncreaseDecreaseMargin(contextGenerate(), arg)
 	require.ErrorIs(t, err, order.ErrAmountBelowMin)
->>>>>>> edf5d84d
 
 	sharedtestvalues.SkipTestIfCredentialsUnset(t, e, canManipulateRealOrders)
 	result, err := e.IncreaseDecreaseMargin(contextGenerate(), &IncreaseDecreaseMarginInput{
@@ -2520,13 +2433,8 @@
 	require.ErrorIs(t, err, currency.ErrCurrencyCodeEmpty)
 	_, err = e.VIPLoansBorrowAndRepay(contextGenerate(), &LoanBorrowAndReplayInput{Currency: currency.BTC, Side: "", Amount: 12})
 	require.ErrorIs(t, err, order.ErrSideIsInvalid)
-<<<<<<< HEAD
-	_, err = ok.VIPLoansBorrowAndRepay(contextGenerate(), &LoanBorrowAndReplayInput{Currency: currency.BTC, Side: "borrow", Amount: 0})
-	require.ErrorIs(t, err, limits.ErrAmountBelowMin)
-=======
 	_, err = e.VIPLoansBorrowAndRepay(contextGenerate(), &LoanBorrowAndReplayInput{Currency: currency.BTC, Side: "borrow", Amount: 0})
 	require.ErrorIs(t, err, order.ErrAmountBelowMin)
->>>>>>> edf5d84d
 
 	sharedtestvalues.SkipTestIfCredentialsUnset(t, e)
 	result, err := e.VIPLoansBorrowAndRepay(contextGenerate(), &LoanBorrowAndReplayInput{Currency: currency.BTC, Side: "borrow", Amount: 12})
@@ -2564,15 +2472,9 @@
 	require.ErrorIs(t, err, errBorrowTypeRequired)
 	_, err = e.GetFixedLoanBorrowQuote(contextGenerate(), currency.EMPTYCODE, "normal", "30D", "123423423", 1, .4)
 	require.ErrorIs(t, err, currency.ErrCurrencyCodeEmpty)
-<<<<<<< HEAD
-	_, err = ok.GetFixedLoanBorrowQuote(contextGenerate(), currency.USDT, "normal", "30D", "", 0, .4)
-	require.ErrorIs(t, err, limits.ErrAmountBelowMin)
-	_, err = ok.GetFixedLoanBorrowQuote(contextGenerate(), currency.USDT, "normal", "30D", "123423423", 1, 0)
-=======
 	_, err = e.GetFixedLoanBorrowQuote(contextGenerate(), currency.USDT, "normal", "30D", "", 0, .4)
 	require.ErrorIs(t, err, order.ErrAmountBelowMin)
 	_, err = e.GetFixedLoanBorrowQuote(contextGenerate(), currency.USDT, "normal", "30D", "123423423", 1, 0)
->>>>>>> edf5d84d
 	require.ErrorIs(t, err, errMaxRateRequired)
 	_, err = e.GetFixedLoanBorrowQuote(contextGenerate(), currency.USDT, "normal", "", "123423423", 1, .4)
 	require.ErrorIs(t, err, errLendingTermIsRequired)
@@ -2589,15 +2491,9 @@
 	t.Parallel()
 	_, err := e.PlaceFixedLoanBorrowingOrder(contextGenerate(), currency.EMPTYCODE, 1, .3, .2, "30D", false)
 	require.ErrorIs(t, err, currency.ErrCurrencyCodeEmpty)
-<<<<<<< HEAD
-	_, err = ok.PlaceFixedLoanBorrowingOrder(contextGenerate(), currency.USDT, 0, .3, .2, "30D", false)
-	require.ErrorIs(t, err, limits.ErrAmountBelowMin)
-	_, err = ok.PlaceFixedLoanBorrowingOrder(contextGenerate(), currency.USDT, 1, 0, .2, "30D", false)
-=======
 	_, err = e.PlaceFixedLoanBorrowingOrder(contextGenerate(), currency.USDT, 0, .3, .2, "30D", false)
 	require.ErrorIs(t, err, order.ErrAmountBelowMin)
 	_, err = e.PlaceFixedLoanBorrowingOrder(contextGenerate(), currency.USDT, 1, 0, .2, "30D", false)
->>>>>>> edf5d84d
 	require.ErrorIs(t, err, errMaxRateRequired)
 	_, err = e.PlaceFixedLoanBorrowingOrder(contextGenerate(), currency.USDT, 1, .3, .2, "", false)
 	require.ErrorIs(t, err, errLendingTermIsRequired)
@@ -2679,13 +2575,8 @@
 	require.ErrorIs(t, err, currency.ErrCurrencyCodeEmpty)
 	_, err = e.ManualBorrowOrRepay(contextGenerate(), currency.USDT, "", 1)
 	require.ErrorIs(t, err, errLendingSideRequired)
-<<<<<<< HEAD
-	_, err = ok.ManualBorrowOrRepay(contextGenerate(), currency.USDT, "borrow", 0)
-	require.ErrorIs(t, err, limits.ErrAmountBelowMin)
-=======
 	_, err = e.ManualBorrowOrRepay(contextGenerate(), currency.USDT, "borrow", 0)
 	require.ErrorIs(t, err, order.ErrAmountBelowMin)
->>>>>>> edf5d84d
 
 	sharedtestvalues.SkipTestIfCredentialsUnset(t, e, canManipulateRealOrders)
 	result, err := e.ManualBorrowOrRepay(contextGenerate(), currency.USDT, "borrow", 1)
@@ -2744,13 +2635,8 @@
 	t.Parallel()
 	_, err := e.SetRiskOffsetAmount(contextGenerate(), currency.EMPTYCODE, 123)
 	require.ErrorIs(t, err, currency.ErrCurrencyCodeEmpty)
-<<<<<<< HEAD
-	_, err = ok.SetRiskOffsetAmount(contextGenerate(), currency.USDT, 0)
-	require.ErrorIs(t, err, limits.ErrAmountBelowMin)
-=======
 	_, err = e.SetRiskOffsetAmount(contextGenerate(), currency.USDT, 0)
 	require.ErrorIs(t, err, order.ErrAmountBelowMin)
->>>>>>> edf5d84d
 
 	sharedtestvalues.SkipTestIfCredentialsUnset(t, e)
 	result, err := e.SetRiskOffsetAmount(contextGenerate(), currency.USDT, 123)
@@ -2880,13 +2766,8 @@
 	require.ErrorIs(t, err, currency.ErrCurrencyCodeEmpty)
 
 	arg.Currency = currency.BTC
-<<<<<<< HEAD
-	_, err = ok.MasterAccountsManageTransfersBetweenSubaccounts(contextGenerate(), arg)
-	require.ErrorIs(t, err, limits.ErrAmountBelowMin)
-=======
 	_, err = e.MasterAccountsManageTransfersBetweenSubaccounts(contextGenerate(), arg)
 	require.ErrorIs(t, err, order.ErrAmountBelowMin)
->>>>>>> edf5d84d
 
 	arg.Amount = 1234
 	_, err = e.MasterAccountsManageTransfersBetweenSubaccounts(contextGenerate(), arg)
@@ -2990,13 +2871,8 @@
 
 func TestPurcahseETHStaking(t *testing.T) {
 	t.Parallel()
-<<<<<<< HEAD
-	err := ok.PurchaseETHStaking(contextGenerate(), 0)
-	assert.ErrorIs(t, err, limits.ErrAmountBelowMin)
-=======
 	err := e.PurchaseETHStaking(contextGenerate(), 0)
 	assert.ErrorIs(t, err, order.ErrAmountBelowMin)
->>>>>>> edf5d84d
 
 	sharedtestvalues.SkipTestIfCredentialsUnset(t, e, canManipulateRealOrders)
 	err = e.PurchaseETHStaking(contextGenerate(), 100)
@@ -3006,13 +2882,8 @@
 // RedeemETHStaking
 func TestRedeemETHStaking(t *testing.T) {
 	t.Parallel()
-<<<<<<< HEAD
-	err := ok.RedeemETHStaking(contextGenerate(), 0)
-	assert.ErrorIs(t, err, limits.ErrAmountBelowMin)
-=======
 	err := e.RedeemETHStaking(contextGenerate(), 0)
 	assert.ErrorIs(t, err, order.ErrAmountBelowMin)
->>>>>>> edf5d84d
 
 	sharedtestvalues.SkipTestIfCredentialsUnset(t, e, canManipulateRealOrders)
 	err = e.RedeemETHStaking(contextGenerate(), 100)
@@ -3065,21 +2936,12 @@
 	require.ErrorIs(t, err, errMissingAlgoOrderType)
 
 	arg.AlgoOrdType = "contract_grid"
-<<<<<<< HEAD
-	_, err = ok.PlaceGridAlgoOrder(contextGenerate(), arg)
-	require.ErrorIs(t, err, limits.ErrPriceBelowMin)
-
-	arg.MaxPrice = 1000
-	_, err = ok.PlaceGridAlgoOrder(contextGenerate(), arg)
-	require.ErrorIs(t, err, limits.ErrPriceBelowMin)
-=======
 	_, err = e.PlaceGridAlgoOrder(contextGenerate(), arg)
 	require.ErrorIs(t, err, order.ErrPriceBelowMin)
 
 	arg.MaxPrice = 1000
 	_, err = e.PlaceGridAlgoOrder(contextGenerate(), arg)
 	require.ErrorIs(t, err, order.ErrPriceBelowMin)
->>>>>>> edf5d84d
 
 	arg.MinPrice = 1200
 	arg.GridQuantity = -1
@@ -3334,13 +3196,8 @@
 	require.ErrorIs(t, err, errMissingRequiredParameter)
 	_, err = e.Purchase(contextGenerate(), &PurchaseRequestParam{ProductID: "1234", Term: 2, InvestData: []PurchaseInvestDataItem{{Amount: 1}}})
 	require.ErrorIs(t, err, currency.ErrCurrencyCodeEmpty)
-<<<<<<< HEAD
-	_, err = ok.Purchase(contextGenerate(), &PurchaseRequestParam{ProductID: "1234", Term: 2, InvestData: []PurchaseInvestDataItem{{Currency: currency.USDT}}})
-	require.ErrorIs(t, err, limits.ErrAmountBelowMin)
-=======
 	_, err = e.Purchase(contextGenerate(), &PurchaseRequestParam{ProductID: "1234", Term: 2, InvestData: []PurchaseInvestDataItem{{Currency: currency.USDT}}})
 	require.ErrorIs(t, err, order.ErrAmountBelowMin)
->>>>>>> edf5d84d
 
 	sharedtestvalues.SkipTestIfCredentialsUnset(t, e, canManipulateRealOrders)
 	result, err := e.Purchase(contextGenerate(), &PurchaseRequestParam{
@@ -3470,23 +3327,15 @@
 			continue
 		}
 
-<<<<<<< HEAD
-		for _, p := range tests[a] {
-			l, err := ok.GetOrderExecutionLimits(a, p)
+		p, err := e.GetAvailablePairs(a)
+		require.NoErrorf(t, err, "GetAvailablePairs for asset %s must not error", a)
+		require.NotEmptyf(t, p, "GetAvailablePairs for asset %s must not return empty pairs", a)
+
+		l, err := e.GetOrderExecutionLimits(a, p[0])
 			if assert.NoError(t, err, "GetOrderExecutionLimits should not error") {
 				require.Positivef(t, l.PriceStepIncrementSize, "PriceStepIncrementSize should be positive for %s", p)
 				require.Positivef(t, l.MinimumBaseAmount, "PriceStepIncrementSize should be positive for %s", p)
 			}
-=======
-		p, err := e.GetAvailablePairs(a)
-		require.NoErrorf(t, err, "GetAvailablePairs for asset %s must not error", a)
-		require.NotEmptyf(t, p, "GetAvailablePairs for asset %s must not return empty pairs", a)
-
-		limits, err := e.GetOrderExecutionLimits(a, p[0])
-		if assert.NoErrorf(t, err, "GetOrderExecutionLimits for asset %s and pair %s should not error", a, p[0]) {
-			require.Positivef(t, limits.PriceStepIncrementSize, "PriceStepIncrementSize must be positive for %s", p[0])
-			require.Positivef(t, limits.MinimumBaseAmount, "MinimumBaseAmount must be positive for %s", p[0])
->>>>>>> edf5d84d
 		}
 	}
 }
@@ -3582,13 +3431,8 @@
 	require.ErrorIs(t, err, asset.ErrNotSupported)
 
 	arg.AssetType = asset.Spot
-<<<<<<< HEAD
-	_, err = ok.SubmitOrder(contextGenerate(), arg)
-	require.ErrorIs(t, err, limits.ErrAmountBelowMin)
-=======
 	_, err = e.SubmitOrder(contextGenerate(), arg)
 	require.ErrorIs(t, err, order.ErrAmountBelowMin)
->>>>>>> edf5d84d
 
 	arg.Amount = 1000000000
 	_, err = e.SubmitOrder(contextGenerate(), arg)
@@ -3637,13 +3481,8 @@
 	assert.ErrorIs(t, err, order.ErrUnknownTrackingMode)
 
 	arg.TrackingMode = order.Percentage
-<<<<<<< HEAD
-	_, err = ok.SubmitOrder(contextGenerate(), arg)
-	assert.ErrorIs(t, err, limits.ErrAmountBelowMin)
-=======
 	_, err = e.SubmitOrder(contextGenerate(), arg)
 	assert.ErrorIs(t, err, order.ErrAmountBelowMin)
->>>>>>> edf5d84d
 
 	arg.TrackingValue = .5
 	result, err = e.SubmitOrder(contextGenerate(), arg)
@@ -3661,13 +3500,8 @@
 	assert.NotNil(t, result)
 
 	arg.Type = order.OCO
-<<<<<<< HEAD
-	_, err = ok.SubmitOrder(contextGenerate(), arg)
-	require.ErrorIs(t, err, limits.ErrPriceBelowMin)
-=======
 	_, err = e.SubmitOrder(contextGenerate(), arg)
 	require.ErrorIs(t, err, order.ErrPriceBelowMin)
->>>>>>> edf5d84d
 
 	arg.RiskManagementModes = order.RiskManagementModes{
 		TakeProfit: order.RiskManagement{
@@ -3856,21 +3690,12 @@
 	require.ErrorIs(t, err, errInvalidNewSizeOrPriceInformation)
 
 	arg.Type = order.Trigger
-<<<<<<< HEAD
-	_, err = ok.ModifyOrder(contextGenerate(), arg)
-	require.ErrorIs(t, err, limits.ErrPriceBelowMin)
-
-	arg.Type = order.OCO
-	_, err = ok.ModifyOrder(contextGenerate(), arg)
-	require.ErrorIs(t, err, limits.ErrPriceBelowMin)
-=======
 	_, err = e.ModifyOrder(contextGenerate(), arg)
 	require.ErrorIs(t, err, order.ErrPriceBelowMin)
 
 	arg.Type = order.OCO
 	_, err = e.ModifyOrder(contextGenerate(), arg)
 	require.ErrorIs(t, err, order.ErrPriceBelowMin)
->>>>>>> edf5d84d
 
 	sharedtestvalues.SkipTestIfCredentialsUnset(t, e, canManipulateRealOrders)
 	arg = &order.Modify{
@@ -3890,13 +3715,8 @@
 	assert.NotNil(t, result)
 
 	arg.Type = order.Trigger
-<<<<<<< HEAD
-	_, err = ok.ModifyOrder(contextGenerate(), arg)
-	require.ErrorIs(t, err, limits.ErrPriceBelowMin)
-=======
 	_, err = e.ModifyOrder(contextGenerate(), arg)
 	require.ErrorIs(t, err, order.ErrPriceBelowMin)
->>>>>>> edf5d84d
 
 	arg.TriggerPrice = 12345678
 	_, err = e.ModifyOrder(contextGenerate(), arg)
@@ -3904,13 +3724,8 @@
 	assert.NotNil(t, result)
 
 	arg.Type = order.OCO
-<<<<<<< HEAD
-	_, err = ok.ModifyOrder(contextGenerate(), arg)
-	require.ErrorIs(t, err, limits.ErrPriceBelowMin)
-=======
 	_, err = e.ModifyOrder(contextGenerate(), arg)
 	require.ErrorIs(t, err, order.ErrPriceBelowMin)
->>>>>>> edf5d84d
 
 	arg.RiskManagementModes = order.RiskManagementModes{
 		TakeProfit: order.RiskManagement{Price: 12345677},
@@ -4314,523 +4129,6 @@
 	}
 }
 
-<<<<<<< HEAD
-// ************************** Public Channel Subscriptions *****************************
-
-func TestInstrumentsSubscription(t *testing.T) {
-	t.Parallel()
-	err := ok.InstrumentsSubscription(contextGenerate(), "subscribe", asset.Spot, currency.NewPair(currency.BTC, currency.USDT))
-	assert.NoError(t, err)
-}
-
-func TestTickersSubscription(t *testing.T) {
-	t.Parallel()
-	err := ok.TickersSubscription(contextGenerate(), "subscribe", asset.Margin, currency.NewPair(currency.BTC, currency.USDT))
-	require.NoError(t, err)
-	err = ok.TickersSubscription(contextGenerate(), "unsubscribe", asset.Spot, currency.NewPair(currency.BTC, currency.USDT))
-	assert.NoError(t, err)
-}
-
-func TestOpenInterestSubscription(t *testing.T) {
-	t.Parallel()
-	err := ok.OpenInterestSubscription(contextGenerate(), "subscribe", asset.PerpetualSwap, currency.NewPair(currency.BTC, currency.NewCode("USD-SWAP")))
-	assert.NoError(t, err)
-}
-
-func TestCandlesticksSubscription(t *testing.T) {
-	t.Parallel()
-	enabled, err := ok.GetEnabledPairs(asset.PerpetualSwap)
-	require.NoError(t, err)
-	if len(enabled) == 0 {
-		t.SkipNow()
-	}
-	err = ok.CandlesticksSubscription(contextGenerate(), "subscribe", channelCandle1m, asset.Futures, enabled[0])
-	assert.NoError(t, err)
-}
-
-func TestTradesSubscription(t *testing.T) {
-	t.Parallel()
-	err := ok.TradesSubscription(contextGenerate(), "subscribe", asset.Spot, currency.NewPair(currency.BTC, currency.USDT))
-	assert.NoError(t, err)
-}
-
-func TestEstimatedDeliveryExercisePriceSubscription(t *testing.T) {
-	t.Parallel()
-	futuresPairs, err := ok.FetchTradablePairs(contextGenerate(), asset.Futures)
-	require.NoErrorf(t, err, "%s error while fetching tradable pairs for instrument type %v: %v", ok.Name, asset.Futures, err)
-	if len(futuresPairs) == 0 {
-		t.SkipNow()
-	}
-	err = ok.EstimatedDeliveryExercisePriceSubscription(contextGenerate(), "subscribe", asset.Futures, futuresPairs[0])
-	assert.NoError(t, err)
-}
-
-func TestMarkPriceSubscription(t *testing.T) {
-	t.Parallel()
-	futuresPairs, err := ok.FetchTradablePairs(contextGenerate(), asset.Futures)
-	require.NoErrorf(t, err, "%s error while fetching tradable pairs for instrument type %v: %v", ok.Name, asset.Futures, err)
-	if len(futuresPairs) == 0 {
-		t.SkipNow()
-	}
-	err = ok.MarkPriceSubscription(contextGenerate(), "subscribe", asset.Futures, futuresPairs[0])
-	assert.NoError(t, err)
-}
-
-func TestMarkPriceCandlesticksSubscription(t *testing.T) {
-	t.Parallel()
-	enabled, err := ok.GetEnabledPairs(asset.Spot)
-	require.NoError(t, err)
-	if len(enabled) == 0 {
-		t.SkipNow()
-	}
-	err = ok.MarkPriceCandlesticksSubscription(contextGenerate(), "subscribe", channelMarkPriceCandle1Y, asset.Futures, enabled[0])
-	assert.NoError(t, err)
-}
-
-func TestPriceLimitSubscription(t *testing.T) {
-	t.Parallel()
-	err := ok.PriceLimitSubscription(contextGenerate(), "subscribe", asset.PerpetualSwap, currency.NewPairWithDelimiter("BTC", "USD-SWAP", currency.DashDelimiter))
-	assert.NoError(t, err)
-}
-
-func TestOrderBooksSubscription(t *testing.T) {
-	t.Parallel()
-	enabled, err := ok.GetEnabledPairs(asset.Spot)
-	require.NoError(t, err)
-	if len(enabled) == 0 {
-		t.SkipNow()
-	}
-	err = ok.OrderBooksSubscription(contextGenerate(), "subscribe", channelOrderBooks, asset.Futures, enabled[0])
-	require.NoError(t, err)
-	err = ok.OrderBooksSubscription(contextGenerate(), "unsubscribe", channelOrderBooks, asset.Futures, enabled[0])
-	assert.NoError(t, err)
-}
-
-func TestOptionSummarySubscription(t *testing.T) {
-	t.Parallel()
-	err := ok.OptionSummarySubscription(contextGenerate(), "subscribe", currency.NewPair(currency.SOL, currency.USD))
-	require.NoError(t, err)
-	err = ok.OptionSummarySubscription(contextGenerate(), "unsubscribe", currency.NewPair(currency.SOL, currency.USD))
-	assert.NoError(t, err)
-}
-
-func TestFundingRateSubscription(t *testing.T) {
-	t.Parallel()
-	err := ok.FundingRateSubscription(contextGenerate(), "subscribe", asset.Spot, currency.NewPair(currency.BTC, currency.NewCode("USDT-SWAP")))
-	require.NoError(t, err)
-	err = ok.FundingRateSubscription(contextGenerate(), "unsubscribe", asset.Spot, currency.NewPair(currency.BTC, currency.NewCode("USDT-SWAP")))
-	assert.NoError(t, err)
-}
-
-func TestIndexCandlesticksSubscription(t *testing.T) {
-	t.Parallel()
-	err := ok.IndexCandlesticksSubscription(contextGenerate(), "subscribe", channelIndexCandle6M, asset.Spot, currency.NewPair(currency.SOL, currency.USD))
-	require.NoError(t, err)
-	err = ok.IndexCandlesticksSubscription(contextGenerate(), "unsubscribe", channelIndexCandle6M, asset.Spot, currency.NewPair(currency.SOL, currency.USD))
-	assert.NoError(t, err)
-}
-
-func TestIndexTickerChannelIndexTickerChannel(t *testing.T) {
-	t.Parallel()
-	err := ok.IndexTickerChannel(contextGenerate(), "subscribe", asset.Spot, currency.NewPair(currency.SOL, currency.USD))
-	require.NoError(t, err)
-	err = ok.IndexTickerChannel(contextGenerate(), "unsubscribe", asset.Spot, currency.NewPair(currency.SOL, currency.USD))
-	assert.NoError(t, err)
-}
-
-func TestStatusSubscription(t *testing.T) {
-	t.Parallel()
-	err := ok.StatusSubscription(contextGenerate(), "subscribe", asset.Spot, currency.NewPair(currency.SOL, currency.USD))
-	require.NoError(t, err)
-	err = ok.StatusSubscription(contextGenerate(), "unsubscribe", asset.Spot, currency.NewPair(currency.SOL, currency.USD))
-	assert.NoError(t, err)
-}
-
-func TestPublicStructureBlockTradesSubscription(t *testing.T) {
-	t.Parallel()
-	err := ok.PublicStructureBlockTradesSubscription(contextGenerate(), "subscribe", asset.Spot, currency.NewPair(currency.SOL, currency.USD))
-	require.NoError(t, err)
-	err = ok.PublicStructureBlockTradesSubscription(contextGenerate(), "unsubscribe", asset.Spot, currency.NewPair(currency.SOL, currency.USD))
-	assert.NoError(t, err)
-}
-
-func TestBlockTickerSubscription(t *testing.T) {
-	t.Parallel()
-	err := ok.BlockTickerSubscription(contextGenerate(), "subscribe", asset.Options, currency.NewPair(currency.BTC, currency.USDT))
-	require.NoError(t, err)
-	err = ok.BlockTickerSubscription(contextGenerate(), "unsubscribe", asset.Options, currency.NewPair(currency.BTC, currency.USDT))
-	assert.NoError(t, err)
-}
-
-func TestPublicBlockTradesSubscription(t *testing.T) {
-	t.Parallel()
-	err := ok.PublicBlockTradesSubscription(contextGenerate(), "subscribe", asset.Options, currency.NewPairWithDelimiter("BTC", "USDT-SWAP", "-"))
-	require.NoError(t, err)
-	err = ok.PublicBlockTradesSubscription(contextGenerate(), "unsubscribe", asset.Options, currency.NewPairWithDelimiter("BTC", "USDT-SWAP", "-"))
-	assert.NoError(t, err)
-}
-
-// ************ Authenticated Websocket endpoints Test **********************************************
-
-func TestWsAccountSubscription(t *testing.T) {
-	t.Parallel()
-	sharedtestvalues.SkipTestIfCredentialsUnset(t, ok)
-	err := ok.WsAccountSubscription(contextGenerate(), "subscribe", asset.Spot, currency.NewPair(currency.BTC, currency.USDT))
-	assert.NoError(t, err)
-}
-
-func TestWsPlaceOrder(t *testing.T) {
-	t.Parallel()
-	_, err := ok.WsPlaceOrder(contextGenerate(), &PlaceOrderRequestParam{})
-	require.ErrorIs(t, err, common.ErrNilPointer)
-
-	arg := &PlaceOrderRequestParam{
-		ReduceOnly: true,
-		AssetType:  asset.Margin,
-	}
-	_, err = ok.WsPlaceOrder(contextGenerate(), arg)
-	require.ErrorIs(t, err, errMissingInstrumentID)
-
-	arg.InstrumentID = spotTP.String()
-	_, err = ok.WsPlaceOrder(contextGenerate(), arg)
-	require.ErrorIs(t, err, order.ErrSideIsInvalid)
-
-	arg.Side = "Buy"
-	arg.TradeMode = "abc"
-	_, err = ok.WsPlaceOrder(contextGenerate(), arg)
-	require.ErrorIs(t, err, errInvalidTradeModeValue)
-
-	arg.TradeMode = "cross"
-	_, err = ok.WsPlaceOrder(contextGenerate(), arg)
-	require.ErrorIs(t, err, order.ErrTypeIsInvalid)
-
-	arg.OrderType = order.Limit.String()
-	_, err = ok.WsPlaceOrder(contextGenerate(), arg)
-	require.ErrorIs(t, err, limits.ErrAmountBelowMin)
-
-	arg.AssetType = asset.Futures
-	_, err = ok.WsPlaceOrder(contextGenerate(), arg)
-	require.ErrorIs(t, err, order.ErrSideIsInvalid)
-
-	sharedtestvalues.SkipTestIfCredentialsUnset(t, ok, canManipulateRealOrders)
-	result, err := ok.WsPlaceOrder(contextGenerate(), &PlaceOrderRequestParam{
-		InstrumentID: "BTC-USDC",
-		TradeMode:    "cross",
-		Side:         order.Buy.Lower(),
-		OrderType:    "limit",
-		Amount:       2.6,
-		Price:        2.1,
-		Currency:     "BTC",
-	})
-	assert.NoError(t, err)
-	assert.NotNil(t, result)
-
-	result, err = ok.WsPlaceOrder(contextGenerate(), &PlaceOrderRequestParam{
-		InstrumentID: "BTC-USDC",
-		TradeMode:    "cross",
-		Side:         order.Buy.Lower(),
-		PositionSide: "long",
-		OrderType:    "limit",
-		Amount:       2.6,
-		Price:        2.1,
-		Currency:     "BTC",
-		AssetType:    asset.Futures,
-	})
-	require.NoError(t, err)
-	assert.NotNil(t, result)
-}
-
-func TestWsPlaceMultipleOrder(t *testing.T) {
-	t.Parallel()
-	var resp []PlaceOrderRequestParam
-	err := json.Unmarshal([]byte(placeOrderArgs), &resp)
-	require.NoError(t, err)
-
-	_, err = ok.WsPlaceMultipleOrders(contextGenerate(), []PlaceOrderRequestParam{})
-	require.ErrorIs(t, err, order.ErrSubmissionIsNil)
-
-	arg := PlaceOrderRequestParam{
-		ReduceOnly: true,
-	}
-	_, err = ok.WsPlaceMultipleOrders(contextGenerate(), []PlaceOrderRequestParam{arg})
-	require.ErrorIs(t, err, errMissingInstrumentID)
-
-	arg.InstrumentID = spotTP.String()
-	_, err = ok.WsPlaceMultipleOrders(contextGenerate(), []PlaceOrderRequestParam{arg})
-	require.ErrorIs(t, err, order.ErrSideIsInvalid)
-
-	arg.Side = "buy"
-	arg.TradeMode = "abc"
-	_, err = ok.WsPlaceMultipleOrders(contextGenerate(), []PlaceOrderRequestParam{arg})
-	require.ErrorIs(t, err, errInvalidTradeModeValue)
-
-	arg.TradeMode = "cross"
-	_, err = ok.WsPlaceMultipleOrders(contextGenerate(), []PlaceOrderRequestParam{arg})
-	require.ErrorIs(t, err, order.ErrTypeIsInvalid)
-
-	arg.OrderType = "limit"
-	_, err = ok.WsPlaceMultipleOrders(contextGenerate(), []PlaceOrderRequestParam{arg})
-	require.ErrorIs(t, err, limits.ErrAmountBelowMin)
-
-	arg.AssetType = asset.Futures
-	_, err = ok.WsPlaceMultipleOrders(contextGenerate(), []PlaceOrderRequestParam{arg})
-	require.ErrorIs(t, err, order.ErrSideIsInvalid)
-
-	arg.PositionSide = "long"
-	_, err = ok.WsPlaceMultipleOrders(contextGenerate(), []PlaceOrderRequestParam{arg})
-	require.ErrorIs(t, err, limits.ErrAmountBelowMin)
-
-	sharedtestvalues.SkipTestIfCredentialsUnset(t, ok, canManipulateRealOrders)
-	_, err = ok.WsPlaceMultipleOrders(contextGenerate(), resp)
-	assert.False(t, (err != nil && !errors.Is(err, errWebsocketStreamNotAuthenticated)), err)
-}
-
-func TestWsCancelOrder(t *testing.T) {
-	t.Parallel()
-	_, err := ok.WsCancelOrder(contextGenerate(), nil)
-	require.ErrorIs(t, err, common.ErrNilPointer)
-
-	_, err = ok.WsCancelOrder(contextGenerate(), &CancelOrderRequestParam{OrderID: "1234"})
-	require.ErrorIs(t, err, errMissingInstrumentID)
-
-	_, err = ok.WsCancelOrder(contextGenerate(), &CancelOrderRequestParam{InstrumentID: "BTC-USD-190927"})
-	require.ErrorIs(t, err, order.ErrOrderIDNotSet)
-
-	sharedtestvalues.SkipTestIfCredentialsUnset(t, ok, canManipulateRealOrders)
-	result, err := ok.WsCancelOrder(contextGenerate(), &CancelOrderRequestParam{
-		InstrumentID: "BTC-USD-190927",
-		OrderID:      "2510789768709120",
-	})
-	require.NoError(t, err)
-	assert.NotNil(t, result)
-}
-
-func TestWsCancleMultipleOrder(t *testing.T) {
-	t.Parallel()
-	arg := CancelOrderRequestParam{
-		OrderID: "2510789768709120",
-	}
-	_, err := ok.WsCancelMultipleOrder(contextGenerate(), []CancelOrderRequestParam{arg})
-	require.ErrorIs(t, err, errMissingInstrumentID)
-
-	arg.InstrumentID = "DCR-BTC"
-	arg.OrderID = ""
-	_, err = ok.WsCancelMultipleOrder(contextGenerate(), []CancelOrderRequestParam{arg})
-	require.ErrorIs(t, err, order.ErrOrderIDNotSet)
-
-	sharedtestvalues.SkipTestIfCredentialsUnset(t, ok, canManipulateRealOrders)
-	result, err := ok.WsCancelMultipleOrder(contextGenerate(), []CancelOrderRequestParam{{
-		InstrumentID: "DCR-BTC",
-		OrderID:      "2510789768709120",
-	}})
-	require.NoError(t, err)
-	assert.NotNil(t, result)
-}
-
-func TestWsAmendOrder(t *testing.T) {
-	t.Parallel()
-	_, err := ok.WsAmendOrder(contextGenerate(), nil)
-	require.ErrorIs(t, err, common.ErrNilPointer)
-
-	arg := &AmendOrderRequestParams{}
-	_, err = ok.WsAmendOrder(contextGenerate(), arg)
-	require.ErrorIs(t, err, errMissingInstrumentID)
-
-	arg.InstrumentID = spotTP.String()
-	_, err = ok.WsAmendOrder(contextGenerate(), arg)
-	require.ErrorIs(t, err, order.ErrOrderIDNotSet)
-
-	arg.OrderID = "1234"
-	_, err = ok.WsAmendOrder(contextGenerate(), arg)
-	require.ErrorIs(t, err, errInvalidNewSizeOrPriceInformation)
-
-	sharedtestvalues.SkipTestIfCredentialsUnset(t, ok, canManipulateRealOrders)
-	result, err := ok.WsAmendOrder(contextGenerate(), &AmendOrderRequestParams{
-		InstrumentID: spotTP.String(),
-		OrderID:      "2510789768709120",
-		NewQuantity:  1234,
-	})
-	require.NoError(t, err)
-	assert.NotNil(t, result)
-}
-
-func TestWsAmendMultipleOrders(t *testing.T) {
-	t.Parallel()
-	arg := AmendOrderRequestParams{
-		CancelOnFail: true,
-	}
-	_, err := ok.WsAmendMultipleOrders(contextGenerate(), []AmendOrderRequestParams{arg})
-	require.ErrorIs(t, err, errMissingInstrumentID)
-
-	arg.InstrumentID = "DCR-BTC"
-	_, err = ok.WsAmendMultipleOrders(contextGenerate(), []AmendOrderRequestParams{arg})
-	require.ErrorIs(t, err, order.ErrOrderIDNotSet)
-
-	arg.OrderID = "2510789768709120"
-	_, err = ok.WsAmendMultipleOrders(contextGenerate(), []AmendOrderRequestParams{arg})
-	require.ErrorIs(t, err, errInvalidNewSizeOrPriceInformation)
-
-	sharedtestvalues.SkipTestIfCredentialsUnset(t, ok, canManipulateRealOrders)
-	result, err := ok.WsAmendMultipleOrders(contextGenerate(), []AmendOrderRequestParams{
-		{
-			InstrumentID: "DCR-BTC",
-			OrderID:      "2510789768709120",
-			NewPrice:     1233324.332,
-			NewQuantity:  1234,
-		},
-	})
-	require.NoError(t, err)
-	assert.NotNil(t, result)
-}
-
-func TestWsMassCancelOrders(t *testing.T) {
-	t.Parallel()
-	_, err := ok.WsMassCancelOrders(contextGenerate(), []CancelMassReqParam{{}})
-	require.ErrorIs(t, err, common.ErrEmptyParams)
-
-	_, err = ok.WsMassCancelOrders(contextGenerate(), []CancelMassReqParam{{InstrumentFamily: "BTC-USD"}})
-	require.ErrorIs(t, err, errInvalidInstrumentType)
-
-	_, err = ok.WsMassCancelOrders(contextGenerate(), []CancelMassReqParam{{InstrumentType: "OPTION"}})
-	require.ErrorIs(t, err, errInstrumentFamilyRequired)
-
-	sharedtestvalues.SkipTestIfCredentialsUnset(t, ok, canManipulateRealOrders)
-	result, err := ok.WsMassCancelOrders(contextGenerate(), []CancelMassReqParam{
-		{
-			InstrumentType:   "OPTION",
-			InstrumentFamily: "BTC-USD",
-		},
-	})
-	require.NoError(t, err)
-	assert.NotNil(t, result)
-}
-
-func TestWsPositionChannel(t *testing.T) {
-	t.Parallel()
-	sharedtestvalues.SkipTestIfCredentialsUnset(t, ok)
-	err := ok.WsPositionChannel(contextGenerate(), "subscribe", asset.Options, currency.NewPair(currency.USD, currency.BTC))
-	assert.NoError(t, err)
-}
-
-func TestBalanceAndPositionSubscription(t *testing.T) {
-	t.Parallel()
-	sharedtestvalues.SkipTestIfCredentialsUnset(t, ok)
-	err := ok.BalanceAndPositionSubscription(contextGenerate(), "subscribe", "1234")
-	require.NoError(t, err)
-	err = ok.BalanceAndPositionSubscription(contextGenerate(), "unsubscribe", "1234")
-	assert.NoError(t, err)
-}
-
-func TestWsOrderChannel(t *testing.T) {
-	t.Parallel()
-	sharedtestvalues.SkipTestIfCredentialsUnset(t, ok)
-	err := ok.WsOrderChannel(contextGenerate(), "subscribe", asset.Margin, currency.NewPair(currency.SOL, currency.USDT), "")
-	require.NoError(t, err)
-	err = ok.WsOrderChannel(contextGenerate(), "unsubscribe", asset.Margin, currency.NewPair(currency.SOL, currency.USDT), "")
-	assert.NoError(t, err)
-}
-
-func TestAlgoOrdersSubscription(t *testing.T) {
-	t.Parallel()
-	sharedtestvalues.SkipTestIfCredentialsUnset(t, ok)
-	err := ok.AlgoOrdersSubscription(contextGenerate(), "subscribe", asset.PerpetualSwap, currency.NewPair(currency.SOL, currency.NewCode("USD-SWAP")))
-	require.NoError(t, err)
-	err = ok.AlgoOrdersSubscription(contextGenerate(), "unsubscribe", asset.PerpetualSwap, currency.NewPair(currency.SOL, currency.NewCode("USD-SWAP")))
-	assert.NoError(t, err)
-}
-
-func TestAdvanceAlgoOrdersSubscription(t *testing.T) {
-	t.Parallel()
-	sharedtestvalues.SkipTestIfCredentialsUnset(t, ok)
-	err := ok.AdvanceAlgoOrdersSubscription(contextGenerate(), "subscribe", asset.PerpetualSwap, currency.NewPair(currency.SOL, currency.NewCode("USD-SWAP")), "")
-	require.NoError(t, err)
-	err = ok.AdvanceAlgoOrdersSubscription(contextGenerate(), "unsubscribe", asset.PerpetualSwap, currency.NewPair(currency.SOL, currency.NewCode("USD-SWAP")), "")
-	assert.NoError(t, err)
-}
-
-func TestPositionRiskWarningSubscription(t *testing.T) {
-	t.Parallel()
-	sharedtestvalues.SkipTestIfCredentialsUnset(t, ok)
-	err := ok.PositionRiskWarningSubscription(contextGenerate(), "subscribe", asset.PerpetualSwap, currency.NewPair(currency.SOL, currency.NewCode("USD-SWAP")))
-	require.NoError(t, err)
-	err = ok.PositionRiskWarningSubscription(contextGenerate(), "unsubscribe", asset.PerpetualSwap, currency.NewPair(currency.SOL, currency.NewCode("USD-SWAP")))
-	assert.NoError(t, err)
-}
-
-func TestAccountGreeksSubscription(t *testing.T) {
-	t.Parallel()
-	sharedtestvalues.SkipTestIfCredentialsUnset(t, ok)
-	err := ok.AccountGreeksSubscription(contextGenerate(), "subscribe", currency.NewPair(currency.SOL, currency.USD))
-	require.NoError(t, err)
-	err = ok.AccountGreeksSubscription(contextGenerate(), "unsubscribe", currency.NewPair(currency.SOL, currency.USD))
-	assert.NoError(t, err)
-}
-
-func TestRFQSubscription(t *testing.T) {
-	t.Parallel()
-	sharedtestvalues.SkipTestIfCredentialsUnset(t, ok)
-	err := ok.RFQSubscription(contextGenerate(), "subscribe", "")
-	require.NoError(t, err)
-	err = ok.RFQSubscription(contextGenerate(), "unsubscribe", "")
-	assert.NoError(t, err)
-}
-
-func TestQuotesSubscription(t *testing.T) {
-	t.Parallel()
-	sharedtestvalues.SkipTestIfCredentialsUnset(t, ok)
-	err := ok.QuotesSubscription(contextGenerate(), "subscribe")
-	require.NoError(t, err)
-	err = ok.QuotesSubscription(contextGenerate(), "unsubscribe")
-	assert.NoError(t, err)
-}
-
-func TestStructureBlockTradesSubscription(t *testing.T) {
-	t.Parallel()
-	sharedtestvalues.SkipTestIfCredentialsUnset(t, ok)
-	err := ok.StructureBlockTradesSubscription(contextGenerate(), "subscribe")
-	require.NoError(t, err)
-	err = ok.StructureBlockTradesSubscription(contextGenerate(), "unsubscribe")
-	assert.NoError(t, err)
-}
-
-func TestSpotGridAlgoOrdersSubscription(t *testing.T) {
-	t.Parallel()
-	sharedtestvalues.SkipTestIfCredentialsUnset(t, ok)
-	err := ok.SpotGridAlgoOrdersSubscription(contextGenerate(), "subscribe", asset.Empty, currency.EMPTYPAIR, "")
-	require.NoError(t, err)
-	err = ok.SpotGridAlgoOrdersSubscription(contextGenerate(), "unsubscribe", asset.Empty, currency.EMPTYPAIR, "")
-	assert.NoError(t, err)
-}
-
-func TestContractGridAlgoOrders(t *testing.T) {
-	t.Parallel()
-	sharedtestvalues.SkipTestIfCredentialsUnset(t, ok)
-	err := ok.ContractGridAlgoOrders(contextGenerate(), "subscribe", asset.Empty, currency.EMPTYPAIR, "")
-	require.NoError(t, err)
-	err = ok.ContractGridAlgoOrders(contextGenerate(), "unsubscribe", asset.Empty, currency.EMPTYPAIR, "")
-	assert.NoError(t, err)
-}
-
-func TestGridPositionsSubscription(t *testing.T) {
-	t.Parallel()
-	sharedtestvalues.SkipTestIfCredentialsUnset(t, ok)
-	err := ok.GridPositionsSubscription(contextGenerate(), "subscribe", "1234")
-	require.NoError(t, err)
-	err = ok.GridPositionsSubscription(contextGenerate(), "unsubscribe", "1234")
-	assert.NoError(t, err)
-}
-
-func TestGridSubOrders(t *testing.T) {
-	t.Parallel()
-	sharedtestvalues.SkipTestIfCredentialsUnset(t, ok)
-	err := ok.GridSubOrders(contextGenerate(), "subscribe", "")
-	require.NoError(t, err)
-	err = ok.GridSubOrders(contextGenerate(), "unsubscribe", "")
-	assert.NoError(t, err)
-}
-
-=======
->>>>>>> edf5d84d
 func TestGetServerTime(t *testing.T) {
 	t.Parallel()
 	result, err := e.GetServerTime(contextGenerate(), asset.Empty)
@@ -5206,13 +4504,8 @@
 		LoanCcy:      currency.USDT,
 		Side:         "borrow",
 	})
-<<<<<<< HEAD
-	require.ErrorIs(t, err, limits.ErrAmountBelowMin)
-	_, err = ok.ManualBorrowAndRepayInQuickMarginMode(contextGenerate(), &BorrowAndRepay{
-=======
 	require.ErrorIs(t, err, order.ErrAmountBelowMin)
 	_, err = e.ManualBorrowAndRepayInQuickMarginMode(contextGenerate(), &BorrowAndRepay{
->>>>>>> edf5d84d
 		Amount:       1,
 		InstrumentID: mainPair.String(),
 		Side:         "borrow",
@@ -5415,13 +4708,8 @@
 	require.ErrorIs(t, err, order.ErrTypeIsInvalid)
 
 	arg.OrderType = "limit"
-<<<<<<< HEAD
-	_, err = ok.PreCheckOrder(contextGenerate(), arg)
-	require.ErrorIs(t, err, limits.ErrAmountBelowMin)
-=======
 	_, err = e.PreCheckOrder(contextGenerate(), arg)
 	require.ErrorIs(t, err, order.ErrAmountBelowMin)
->>>>>>> edf5d84d
 
 	sharedtestvalues.SkipTestIfCredentialsUnset(t, e, canManipulateRealOrders)
 	result, err := e.PreCheckOrder(contextGenerate(), &OrderPreCheckParams{
@@ -5479,13 +4767,8 @@
 	require.ErrorIs(t, err, errAlgoIDRequired)
 	_, err = e.ClosePositionForContractID(contextGenerate(), &ClosePositionParams{AlgoID: "448965992920907776", MarketCloseAllPositions: false})
 	require.ErrorIs(t, err, order.ErrAmountMustBeSet)
-<<<<<<< HEAD
-	_, err = ok.ClosePositionForContractID(contextGenerate(), &ClosePositionParams{AlgoID: "448965992920907776", MarketCloseAllPositions: false, Size: 123})
-	require.ErrorIs(t, err, limits.ErrPriceBelowMin)
-=======
 	_, err = e.ClosePositionForContractID(contextGenerate(), &ClosePositionParams{AlgoID: "448965992920907776", MarketCloseAllPositions: false, Size: 123})
 	require.ErrorIs(t, err, order.ErrPriceBelowMin)
->>>>>>> edf5d84d
 
 	sharedtestvalues.SkipTestIfCredentialsUnset(t, e, canManipulateRealOrders)
 	result, err := e.ClosePositionForContractID(contextGenerate(), &ClosePositionParams{
@@ -5533,21 +4816,12 @@
 	_, err = e.ComputeMinInvestment(contextGenerate(), arg)
 	require.ErrorIs(t, err, errInvalidAlgoOrderType)
 	arg.AlgoOrderType = "grid"
-<<<<<<< HEAD
-	_, err = ok.ComputeMinInvestment(contextGenerate(), arg)
-	require.ErrorIs(t, err, limits.ErrPriceBelowMin)
-
-	arg.MaxPrice = 5000
-	_, err = ok.ComputeMinInvestment(contextGenerate(), arg)
-	require.ErrorIs(t, err, limits.ErrPriceBelowMin)
-=======
 	_, err = e.ComputeMinInvestment(contextGenerate(), arg)
 	require.ErrorIs(t, err, order.ErrPriceBelowMin)
 
 	arg.MaxPrice = 5000
 	_, err = e.ComputeMinInvestment(contextGenerate(), arg)
 	require.ErrorIs(t, err, order.ErrPriceBelowMin)
->>>>>>> edf5d84d
 
 	arg.MinPrice = 5000
 	_, err = e.ComputeMinInvestment(contextGenerate(), arg)
@@ -5569,13 +4843,8 @@
 
 	arg.Leverage = 5
 	arg.InvestmentData = []InvestmentData{{Currency: currency.ETH}}
-<<<<<<< HEAD
-	_, err = ok.ComputeMinInvestment(contextGenerate(), arg)
-	require.ErrorIs(t, err, limits.ErrAmountBelowMin)
-=======
 	_, err = e.ComputeMinInvestment(contextGenerate(), arg)
 	require.ErrorIs(t, err, order.ErrAmountBelowMin)
->>>>>>> edf5d84d
 
 	arg.InvestmentData = []InvestmentData{{Amount: 0.01}}
 	_, err = e.ComputeMinInvestment(contextGenerate(), arg)
@@ -5919,13 +5188,8 @@
 	require.ErrorIs(t, err, errCopyInstrumentIDTypeRequired)
 
 	arg.CopyInstrumentIDType = "copy"
-<<<<<<< HEAD
-	_, err = ok.SetFirstCopySettings(contextGenerate(), arg)
-	require.ErrorIs(t, err, limits.ErrAmountBelowMin)
-=======
 	_, err = e.SetFirstCopySettings(contextGenerate(), arg)
 	require.ErrorIs(t, err, order.ErrAmountBelowMin)
->>>>>>> edf5d84d
 
 	arg.CopyTotalAmount = 500
 	_, err = e.SetFirstCopySettings(contextGenerate(), arg)
@@ -6122,21 +5386,12 @@
 	require.ErrorIs(t, err, order.ErrTypeIsInvalid)
 
 	arg.OrderType = "limit"
-<<<<<<< HEAD
-	_, err = ok.PlaceSpreadOrder(contextGenerate(), arg)
-	require.ErrorIs(t, err, limits.ErrAmountBelowMin)
-
-	arg.Size = 1
-	_, err = ok.PlaceSpreadOrder(contextGenerate(), arg)
-	require.ErrorIs(t, err, limits.ErrPriceBelowMin)
-=======
 	_, err = e.PlaceSpreadOrder(contextGenerate(), arg)
 	require.ErrorIs(t, err, order.ErrAmountBelowMin)
 
 	arg.Size = 1
 	_, err = e.PlaceSpreadOrder(contextGenerate(), arg)
 	require.ErrorIs(t, err, order.ErrPriceBelowMin)
->>>>>>> edf5d84d
 
 	arg.Price = 12345
 	_, err = e.PlaceSpreadOrder(contextGenerate(), arg)
@@ -6430,13 +5685,8 @@
 	require.ErrorIs(t, err, currency.ErrCurrencyCodeEmpty)
 
 	arg.Currency = currency.USDT
-<<<<<<< HEAD
-	_, err = ok.PlaceLendingOrder(contextGenerate(), arg)
-	require.ErrorIs(t, err, limits.ErrAmountBelowMin)
-=======
 	_, err = e.PlaceLendingOrder(contextGenerate(), arg)
 	require.ErrorIs(t, err, order.ErrAmountBelowMin)
->>>>>>> edf5d84d
 
 	arg.Amount = 1
 	_, err = e.PlaceLendingOrder(contextGenerate(), arg)
@@ -6728,15 +5978,9 @@
 	require.ErrorIs(t, err, errIDNotSet)
 	_, err = e.CreateWithdrawalOrder(contextGenerate(), currency.EMPTYCODE, "1231312312", "SEPA", "194a6975e98246538faeb0fab0d502df", 1000)
 	require.ErrorIs(t, err, currency.ErrCurrencyCodeEmpty)
-<<<<<<< HEAD
-	_, err = ok.CreateWithdrawalOrder(contextGenerate(), currency.BTC, "1231312312", "SEPA", "194a6975e98246538faeb0fab0d502df", 0)
-	require.ErrorIs(t, err, limits.ErrAmountBelowMin)
-	_, err = ok.CreateWithdrawalOrder(contextGenerate(), currency.BTC, "1231312312", "", "194a6975e98246538faeb0fab0d502df", 1000)
-=======
 	_, err = e.CreateWithdrawalOrder(contextGenerate(), currency.BTC, "1231312312", "SEPA", "194a6975e98246538faeb0fab0d502df", 0)
 	require.ErrorIs(t, err, order.ErrAmountBelowMin)
 	_, err = e.CreateWithdrawalOrder(contextGenerate(), currency.BTC, "1231312312", "", "194a6975e98246538faeb0fab0d502df", 1000)
->>>>>>> edf5d84d
 	require.ErrorIs(t, err, errPaymentMethodRequired)
 	_, err = e.CreateWithdrawalOrder(contextGenerate(), currency.BTC, "1231312312", "SEPA", "", 1000)
 	require.ErrorIs(t, err, errIDNotSet)
