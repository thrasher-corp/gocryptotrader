package okx

import (
	"context"
	"encoding/json"
	"errors"
	"log"
	"os"
	"strings"
	"sync"
	"testing"
	"time"

	"github.com/thrasher-corp/gocryptotrader/common"
	"github.com/thrasher-corp/gocryptotrader/config"
	"github.com/thrasher-corp/gocryptotrader/core"
	"github.com/thrasher-corp/gocryptotrader/currency"
	exchange "github.com/thrasher-corp/gocryptotrader/exchanges"
	"github.com/thrasher-corp/gocryptotrader/exchanges/asset"
	"github.com/thrasher-corp/gocryptotrader/exchanges/kline"
	"github.com/thrasher-corp/gocryptotrader/exchanges/order"
	"github.com/thrasher-corp/gocryptotrader/exchanges/orderbook"
	"github.com/thrasher-corp/gocryptotrader/exchanges/request"
	"github.com/thrasher-corp/gocryptotrader/exchanges/sharedtestvalues"
	"github.com/thrasher-corp/gocryptotrader/portfolio/withdraw"
)

// Please supply your own keys here to do authenticated endpoint testing
const (
	apiKey                  = ""
	apiSecret               = ""
	passphrase              = ""
	canManipulateRealOrders = false
)

var ok = &Okx{}

func TestMain(m *testing.M) {
	cfg := config.GetConfig()
	err := cfg.LoadConfig("../../testdata/configtest.json", true)
	if err != nil {
		log.Fatal(err)
	}
	exchCfg, err := cfg.GetExchangeConfig("Okx")
	if err != nil {
		log.Fatal(err)
	}
	exchCfg.API.Credentials.Key = apiKey
	exchCfg.API.Credentials.Secret = apiSecret
	exchCfg.API.Credentials.ClientID = passphrase
	ok.WsResponseMultiplexer = wsRequestDataChannelsMultiplexer{
		WsResponseChannelsMap: make(map[string]*wsRequestInfo),
		Register:              make(chan *wsRequestInfo),
		Unregister:            make(chan string),
		Message:               make(chan *wsIncomingData),
	}
	ok.SetDefaults()
	if apiKey != "" && apiSecret != "" && passphrase != "" {
		exchCfg.API.AuthenticatedSupport = true
		exchCfg.API.AuthenticatedWebsocketSupport = true
	}
	ok.Websocket = sharedtestvalues.NewTestWebsocket()
	err = ok.Setup(exchCfg)
	if err != nil {
		log.Fatal(err)
	}
	request.MaxRequestJobs = 200
	ok.Websocket.DataHandler = sharedtestvalues.GetWebsocketInterfaceChannelOverride()
	ok.Websocket.TrafficAlert = sharedtestvalues.GetWebsocketStructChannelOverride()
	setupWS()
	os.Exit(m.Run())
}

func TestStart(t *testing.T) {
	t.Parallel()
	err := ok.Start(context.Background(), nil)
	if !errors.Is(err, common.ErrNilPointer) {
		t.Fatalf("received: '%v' but expected: '%v'", err, common.ErrNilPointer)
	}
	var testWg sync.WaitGroup
	err = ok.Start(context.Background(), &testWg)
	if err != nil {
		t.Fatal(err)
	}
	testWg.Wait()
}

func TestGetTickers(t *testing.T) {
	t.Parallel()
	_, err := ok.GetTickers(context.Background(), "OPTION", "", "SOL-USD")
	if err != nil {
		t.Error("Okx GetTickers() error", err)
	}
}

func TestGetIndexTicker(t *testing.T) {
	t.Parallel()
	_, err := ok.GetIndexTickers(context.Background(), "USDT", "NEAR-USDT-SWAP")
	if err != nil {
		t.Error("OKX GetIndexTicker() error", err)
	}
}

func TestGetTicker(t *testing.T) {
	t.Parallel()
	if _, err := ok.GetTicker(context.Background(), "NEAR-USDT-SWAP"); err != nil {
		t.Error("Okx GetTicker() error", err)
	}
}

func TestGetOrderBookDepth(t *testing.T) {
	t.Parallel()
	_, err := ok.GetOrderBookDepth(context.Background(), "BTC-USDT", 2)
	if err != nil {
		t.Error("OKX GetOrderBookDepth() error", err)
	}
}

func TestGetCandlesticks(t *testing.T) {
	t.Parallel()
	_, err := ok.GetCandlesticks(context.Background(), "BTC-USDT", kline.OneHour, time.Now().Add(-time.Minute*2), time.Now(), 2)
	if err != nil {
		t.Error("Okx GetCandlesticks() error", err)
	}
}

func TestGetCandlesticksHistory(t *testing.T) {
	t.Parallel()
	_, err := ok.GetCandlesticksHistory(context.Background(), "BTC-USDT", kline.OneHour, time.Unix(time.Now().Unix()-int64(time.Minute), 3), time.Now(), 3)
	if err != nil {
		t.Error("Okx GetCandlesticksHistory() error", err)
	}
}

func TestGetTrades(t *testing.T) {
	t.Parallel()
	_, err := ok.GetTrades(context.Background(), "BTC-USDT", 3)
	if err != nil {
		t.Error("Okx GetTrades() error", err)
	}
}

func TestGetTradeHistory(t *testing.T) {
	t.Parallel()
	if _, err := ok.GetTradesHistory(context.Background(), "BTC-USDT", "", "", 2); err != nil {
		t.Error("Okx GetTradeHistory() error", err)
	}
}

func TestGet24HTotalVolume(t *testing.T) {
	t.Parallel()
	_, err := ok.Get24HTotalVolume(context.Background())
	if err != nil {
		t.Error("Okx Get24HTotalVolume() error", err)
	}
}

func TestGetOracle(t *testing.T) {
	t.Parallel()
	_, err := ok.GetOracle(context.Background())
	if err != nil {
		t.Error("Okx GetOracle() error", err)
	}
}

func TestGetExchangeRate(t *testing.T) {
	t.Parallel()
	_, err := ok.GetExchangeRate(context.Background())
	if err != nil {
		t.Error("Okx GetExchangeRate() error", err)
	}
}

func TestGetIndexComponents(t *testing.T) {
	t.Parallel()
	_, err := ok.GetIndexComponents(context.Background(), "ETH-USDT")
	if err != nil {
		t.Error("Okx GetIndexComponents() error", err)
	}
}

func TestGetBlockTickers(t *testing.T) {
	t.Parallel()
	if _, err := ok.GetBlockTickers(context.Background(), "SWAP", ""); err != nil {
		t.Error("Okx GetBlockTickers() error", err)
	}
}

func TestGetBlockTicker(t *testing.T) {
	t.Parallel()
	if _, err := ok.GetBlockTicker(context.Background(), "BTC-USDT"); err != nil {
		t.Error("Okx GetBlockTicker() error", err)
	}
}

func TestGetBlockTrade(t *testing.T) {
	t.Parallel()
	if _, err := ok.GetBlockTrades(context.Background(), "BTC-USDT"); err != nil {
		t.Error("Okx GetBlockTrades() error", err)
	}
}

func TestGetInstrument(t *testing.T) {
	t.Parallel()
	_, err := ok.GetInstruments(context.Background(), &InstrumentsFetchParams{
		InstrumentType: "OPTION",
		Underlying:     "SOL-USD",
	})
	if err != nil {
		t.Error("Okx GetInstruments() error", err)
	}
	_, err = ok.GetInstruments(context.Background(), &InstrumentsFetchParams{
		InstrumentType: "OPTION",
		Underlying:     "SOL-USD",
	})
	if err != nil {
		t.Error("Okx GetInstruments() error", err)
	}
}

func TestGetDeliveryHistory(t *testing.T) {
	t.Parallel()
	_, err := ok.GetDeliveryHistory(context.Background(), "FUTURES", "BTC-USDT", time.Time{}, time.Time{}, 3)
	if err != nil {
		t.Error("okx GetDeliveryHistory() error", err)
	}
}

func TestGetOpenInterest(t *testing.T) {
	t.Parallel()
	if _, err := ok.GetOpenInterest(context.Background(), "FUTURES", "BTC-USDT", ""); err != nil {
		t.Error("Okx GetOpenInterest() error", err)
	}
}

func TestGetFundingRate(t *testing.T) {
	t.Parallel()
	if _, err := ok.GetFundingRate(context.Background(), "BTC-USD-SWAP"); err != nil {
		t.Error("okx GetFundingRate() error", err)
	}
}

func TestGetFundingRateHistory(t *testing.T) {
	t.Parallel()
	if _, err := ok.GetFundingRateHistory(context.Background(), "BTC-USD-SWAP", time.Time{}, time.Time{}, 2); err != nil {
		t.Error("Okx GetFundingRateHistory() error", err)
	}
}

func TestGetLimitPrice(t *testing.T) {
	t.Parallel()
	if _, err := ok.GetLimitPrice(context.Background(), "BTC-USD-SWAP"); err != nil {
		t.Error("okx GetLimitPrice() error", err)
	}
}

func TestGetOptionMarketData(t *testing.T) {
	t.Parallel()
	if _, err := ok.GetOptionMarketData(context.Background(), "BTC-USD", time.Time{}); err != nil {
		t.Error("Okx GetOptionMarketData() error", err)
	}
}

func TestGetEstimatedDeliveryPrice(t *testing.T) {
	t.Parallel()
	r, err := ok.FetchTradablePairs(context.Background(), asset.Futures)
	if err != nil {
		t.Fatal(err)
	}
	if _, err := ok.GetEstimatedDeliveryPrice(context.Background(), r[0].String()); err != nil {
		t.Error("Okx GetEstimatedDeliveryPrice() error", err)
	}
}

func TestGetDiscountRateAndInterestFreeQuota(t *testing.T) {
	t.Parallel()
	_, err := ok.GetDiscountRateAndInterestFreeQuota(context.Background(), "", 0)
	if err != nil {
		t.Error("Okx GetDiscountRateAndInterestFreeQuota() error", err)
	}
}

func TestGetSystemTime(t *testing.T) {
	t.Parallel()
	if _, err := ok.GetSystemTime(context.Background()); err != nil {
		t.Error("Okx GetSystemTime() error", err)
	}
}

func TestGetLiquidationOrders(t *testing.T) {
	t.Parallel()
	insts, err := ok.FetchTradablePairs(context.Background(), asset.Margin)
	if err != nil {
		t.Skip(err)
	}
	if _, err := ok.GetLiquidationOrders(context.Background(), &LiquidationOrderRequestParams{
		InstrumentType: okxInstTypeMargin,
		Underlying:     insts[0].String(),
		Currency:       currency.BTC,
		Limit:          2,
	}); err != nil {
		t.Error("Okx GetLiquidationOrders() error", err)
	}
}

func TestGetMarkPrice(t *testing.T) {
	t.Parallel()
	if _, err := ok.GetMarkPrice(context.Background(), "MARGIN", "", ""); err != nil {
		t.Error("Okx GetMarkPrice() error", err)
	}
}

func TestGetPositionTiers(t *testing.T) {
	t.Parallel()
	if _, err := ok.GetPositionTiers(context.Background(), "FUTURES", "cross", "BTC-USDT", "", ""); err != nil {
		t.Error("Okx GetPositionTiers() error", err)
	}
}

func TestGetInterestRateAndLoanQuota(t *testing.T) {
	t.Parallel()
	if _, err := ok.GetInterestRateAndLoanQuota(context.Background()); err != nil {
		t.Error("Okx GetInterestRateAndLoanQuota() error", err)
	}
}

func TestGetInterestRateAndLoanQuotaForVIPLoans(t *testing.T) {
	t.Parallel()
	if _, err := ok.GetInterestRateAndLoanQuotaForVIPLoans(context.Background()); err != nil {
		t.Error("Okx GetInterestRateAndLoanQuotaForVIPLoans() error", err)
	}
}

func TestGetPublicUnderlyings(t *testing.T) {
	t.Parallel()
	if _, err := ok.GetPublicUnderlyings(context.Background(), "swap"); err != nil {
		t.Error("Okx GetPublicUnderlyings() error", err)
	}
}

func TestGetInsuranceFundInformation(t *testing.T) {
	t.Parallel()
	if _, err := ok.GetInsuranceFundInformation(context.Background(), &InsuranceFundInformationRequestParams{
		InstrumentType: "FUTURES",
		Underlying:     "BTC-USDT",
		Limit:          2,
	}); err != nil {
		t.Error("Okx GetInsuranceFundInformation() error", err)
	}
}

func TestCurrencyUnitConvert(t *testing.T) {
	t.Parallel()
	if _, err := ok.CurrencyUnitConvert(context.Background(), "BTC-USD-SWAP", 1, 3500, 1, ""); err != nil {
		t.Error("Okx CurrencyUnitConvert() error", err)
	}
}

// Trading related endpoints test functions.
func TestGetSupportCoins(t *testing.T) {
	t.Parallel()
	if _, err := ok.GetSupportCoins(context.Background()); err != nil {
		t.Error("Okx GetSupportCoins() error", err)
	}
}

func TestGetTakerVolume(t *testing.T) {
	t.Parallel()
	if _, err := ok.GetTakerVolume(context.Background(), "BTC", "SPOT", time.Time{}, time.Time{}, kline.OneDay); err != nil {
		t.Error("Okx GetTakerVolume() error", err)
	}
}
func TestGetMarginLendingRatio(t *testing.T) {
	t.Parallel()
	if _, err := ok.GetMarginLendingRatio(context.Background(), "BTC", time.Time{}, time.Time{}, kline.FiveMin); err != nil {
		t.Error("Okx GetMarginLendingRatio() error", err)
	}
}

func TestGetLongShortRatio(t *testing.T) {
	t.Parallel()
	if _, err := ok.GetLongShortRatio(context.Background(), "BTC", time.Time{}, time.Time{}, kline.OneDay); err != nil {
		t.Error("Okx GetLongShortRatio() error", err)
	}
}

func TestGetContractsOpenInterestAndVolume(t *testing.T) {
	t.Parallel()
	if _, err := ok.GetContractsOpenInterestAndVolume(context.Background(), "BTC", time.Time{}, time.Time{}, kline.OneDay); err != nil {
		t.Error("Okx GetContractsOpenInterestAndVolume() error", err)
	}
}

func TestGetOptionsOpenInterestAndVolume(t *testing.T) {
	t.Parallel()
	if _, err := ok.GetOptionsOpenInterestAndVolume(context.Background(), "BTC", kline.OneDay); err != nil {
		t.Error("Okx GetOptionsOpenInterestAndVolume() error", err)
	}
}

func TestGetPutCallRatio(t *testing.T) {
	t.Parallel()
	if _, err := ok.GetPutCallRatio(context.Background(), "BTC", kline.OneDay); err != nil {
		t.Error("Okx GetPutCallRatio() error", err)
	}
}

func TestGetOpenInterestAndVolumeExpiry(t *testing.T) {
	t.Parallel()
	if _, err := ok.GetOpenInterestAndVolumeExpiry(context.Background(), "BTC", kline.OneDay); err != nil {
		t.Error("Okx GetOpenInterestAndVolume() error", err)
	}
}

func TestGetOpenInterestAndVolumeStrike(t *testing.T) {
	t.Parallel()
	if _, err := ok.GetOpenInterestAndVolumeStrike(context.Background(), "BTC", time.Now(), kline.OneDay); err != nil {
		t.Error("Okx GetOpenInterestAndVolumeStrike() error", err)
	}
}

func TestGetTakerFlow(t *testing.T) {
	t.Parallel()
	if _, err := ok.GetTakerFlow(context.Background(), "BTC", kline.OneDay); err != nil {
		t.Error("Okx GetTakerFlow() error", err)
	}
}

func TestPlaceOrder(t *testing.T) {
	t.Parallel()
	sharedtestvalues.SkipTestIfCredentialsUnset(t, ok, canManipulateRealOrders)

	if _, err := ok.PlaceOrder(context.Background(), &PlaceOrderRequestParam{
		InstrumentID: "BTC-USDC",
		TradeMode:    "cross",
		Side:         "Buy",
		OrderType:    "limit",
		Amount:       2.6,
		Price:        2.1,
		Currency:     "BTC",
	}, asset.Margin); err != nil {
		t.Error("Okx PlaceOrder() error", err)
	}
}

const placeMultipleOrderParamsJSON = `[{"instId":"BTC-USDT","tdMode":"cash","clOrdId":"b159","side":"buy","ordType":"limit","px":"2.15","sz":"2"},{"instId":"BTC-USDT","tdMode":"cash","clOrdId":"b15","side":"buy","ordType":"limit","px":"2.15","sz":"2"}]`

func TestPlaceMultipleOrders(t *testing.T) {
	t.Parallel()
	sharedtestvalues.SkipTestIfCredentialsUnset(t, ok, canManipulateRealOrders)

	var params []PlaceOrderRequestParam
	err := json.Unmarshal([]byte(placeMultipleOrderParamsJSON), &params)
	if err != nil {
		t.Fatal(err)
	}

	if _, err = ok.PlaceMultipleOrders(context.Background(),
		params); err != nil {
		t.Error("Okx PlaceMultipleOrders() error", err)
	}
}

func TestCancelSingleOrder(t *testing.T) {
	t.Parallel()
	sharedtestvalues.SkipTestIfCredentialsUnset(t, ok, canManipulateRealOrders)

	if _, err := ok.CancelSingleOrder(context.Background(),
		CancelOrderRequestParam{
			InstrumentID: "BTC-USDT",
			OrderID:      "2510789768709120",
		}); err != nil {
		t.Error("Okx CancelOrder() error", err)
	}
}

func TestCancelMultipleOrders(t *testing.T) {
	t.Parallel()
	sharedtestvalues.SkipTestIfCredentialsUnset(t, ok, canManipulateRealOrders)

	if _, err := ok.CancelMultipleOrders(context.Background(), []CancelOrderRequestParam{{
		InstrumentID: "DCR-BTC",
		OrderID:      "2510789768709120",
	}}); err != nil {
		t.Error("Okx CancelMultipleOrders() error", err)
	}
}

func TestAmendOrder(t *testing.T) {
	t.Parallel()
	sharedtestvalues.SkipTestIfCredentialsUnset(t, ok, canManipulateRealOrders)

	if _, err := ok.AmendOrder(context.Background(), &AmendOrderRequestParams{
		InstrumentID: "DCR-BTC",
		OrderID:      "2510789768709120",
		NewPrice:     1233324.332,
	}); err != nil {
		t.Error("Okx AmendOrder() error", err)
	}
}
func TestAmendMultipleOrders(t *testing.T) {
	t.Parallel()
	sharedtestvalues.SkipTestIfCredentialsUnset(t, ok, canManipulateRealOrders)

	if _, err := ok.AmendMultipleOrders(context.Background(), []AmendOrderRequestParams{{
		InstrumentID: "BTC-USDT",
		OrderID:      "2510789768709120",
		NewPrice:     1233324.332,
	}}); err != nil {
		t.Error("Okx AmendMultipleOrders() error", err)
	}
}

func TestClosePositions(t *testing.T) {
	t.Parallel()
	sharedtestvalues.SkipTestIfCredentialsUnset(t, ok, canManipulateRealOrders)

	if _, err := ok.ClosePositions(context.Background(), &ClosePositionsRequestParams{
		InstrumentID: "BTC-USDT",
		MarginMode:   "cross",
		Currency:     "BTC",
	}); err != nil {
		t.Error("Okc ClosePositions() error", err)
	}
}

func TestGetOrderDetail(t *testing.T) {
	t.Parallel()
	sharedtestvalues.SkipTestIfCredentialsUnset(t, ok)

	if _, err := ok.GetOrderDetail(context.Background(), &OrderDetailRequestParam{
		InstrumentID: "BTC-USDT",
		OrderID:      "2510789768709120",
	}); !strings.Contains(err.Error(), "Order does not exist") {
		t.Error("Okx GetOrderDetail() error", err)
	}
}

func TestGetOrderList(t *testing.T) {
	t.Parallel()
	sharedtestvalues.SkipTestIfCredentialsUnset(t, ok)

	if _, err := ok.GetOrderList(context.Background(), &OrderListRequestParams{
		Limit: 1,
	}); err != nil {
		t.Error("Okx GetOrderList() error", err)
	}
}

func TestGet7And3MonthDayOrderHistory(t *testing.T) {
	t.Parallel()
	sharedtestvalues.SkipTestIfCredentialsUnset(t, ok)

	if _, err := ok.Get7DayOrderHistory(context.Background(), &OrderHistoryRequestParams{
		OrderListRequestParams: OrderListRequestParams{InstrumentType: "MARGIN"},
	}); err != nil {
		t.Error("Okx Get7DayOrderHistory() error", err)
	}
	if _, err := ok.Get3MonthOrderHistory(context.Background(), &OrderHistoryRequestParams{
		OrderListRequestParams: OrderListRequestParams{InstrumentType: "MARGIN"},
	}); err != nil {
		t.Error("Okx Get3MonthOrderHistory() error", err)
	}
}

func TestTransactionHistory(t *testing.T) {
	t.Parallel()
	sharedtestvalues.SkipTestIfCredentialsUnset(t, ok)

	if _, err := ok.GetTransactionDetailsLast3Days(context.Background(), &TransactionDetailRequestParams{
		InstrumentType: "MARGIN",
		Limit:          1,
	}); err != nil {
		t.Error("Okx GetTransactionDetailsLast3Days() error", err)
	}
	if _, err := ok.GetTransactionDetailsLast3Months(context.Background(), &TransactionDetailRequestParams{
		InstrumentType: "MARGIN",
	}); err != nil {
		t.Error("Okx GetTransactionDetailsLast3Days() error", err)
	}
}

func TestStopOrder(t *testing.T) {
	t.Parallel()
	sharedtestvalues.SkipTestIfCredentialsUnset(t, ok, canManipulateRealOrders)

	if _, err := ok.PlaceStopOrder(context.Background(), &AlgoOrderParams{
		TakeProfitTriggerPriceType: "index",
		InstrumentID:               "BTC-USDT",
		OrderType:                  "conditional",
		Side:                       order.Sell,
		TradeMode:                  "isolated",
		Size:                       12,

		TakeProfitTriggerPrice: 12335,
		TakeProfitOrderPrice:   1234,
	}); err != nil {
		t.Errorf("Okx StopOrderParams() error %v", err)
	}
	if _, err := ok.PlaceTrailingStopOrder(context.Background(), &AlgoOrderParams{
		CallbackRatio: 0.01,
		InstrumentID:  "BTC-USDT",
		OrderType:     "move_order_stop",
		Side:          order.Buy,
		TradeMode:     "isolated",
		Size:          2,
		ActivePrice:   1234,
	}); err != nil {
		t.Error("Okx PlaceTrailingStopOrder error", err)
	}
	if _, err := ok.PlaceIcebergOrder(context.Background(), &AlgoOrderParams{
		PriceLimit:  100.22,
		SizeLimit:   9999.9,
		PriceSpread: "0.04",

		InstrumentID: "BTC-USDT",
		OrderType:    "iceberg",
		Side:         order.Buy,

		TradeMode: "isolated",
		Size:      6,
	}); err != nil {
		t.Error("Okx PlaceIceburgOrder() error", err)
	}
	if _, err := ok.PlaceTWAPOrder(context.Background(), &AlgoOrderParams{
		InstrumentID: "BTC-USDT",
		PriceLimit:   100.22,
		SizeLimit:    9999.9,
		OrderType:    "twap",
		PriceSpread:  "0.4",
		TradeMode:    "cross",
		Side:         order.Sell,
		Size:         6,
		TimeInterval: kline.ThreeDay,
	}); err != nil {
		t.Error("Okx PlaceTWAPOrder() error", err)
	}
	if _, err := ok.TriggerAlgoOrder(context.Background(), &AlgoOrderParams{
		TriggerPriceType: "mark",
		TriggerPrice:     1234,

		InstrumentID: "BTC-USDT",
		OrderType:    "trigger",
		Side:         order.Buy,
		TradeMode:    "cross",
		Size:         5,
	}); err != nil {
		t.Error("Okx TriggerAlogOrder() error", err)
	}
}

func TestCancelAlgoOrder(t *testing.T) {
	t.Parallel()
	sharedtestvalues.SkipTestIfCredentialsUnset(t, ok, canManipulateRealOrders)

	if _, err := ok.CancelAlgoOrder(context.Background(), []AlgoOrderCancelParams{
		{
			InstrumentID: "BTC-USDT",
			AlgoOrderID:  "90994943",
		},
	}); err != nil {
		t.Error("Okx CancelAlgoOrder() error", err)
	}
}

func TestCancelAdvanceAlgoOrder(t *testing.T) {
	t.Parallel()
	sharedtestvalues.SkipTestIfCredentialsUnset(t, ok, canManipulateRealOrders)

	if _, err := ok.CancelAdvanceAlgoOrder(context.Background(), []AlgoOrderCancelParams{{
		InstrumentID: "BTC-USDT",
		AlgoOrderID:  "90994943",
	}}); err != nil {
		t.Error("Okx CancelAdvanceAlgoOrder() error", err)
	}
}

func TestGetAlgoOrderList(t *testing.T) {
	t.Parallel()
	sharedtestvalues.SkipTestIfCredentialsUnset(t, ok)

	if _, err := ok.GetAlgoOrderList(context.Background(), "conditional", "", "", "", "", time.Time{}, time.Time{}, 1); err != nil {
		t.Error("Okx GetAlgoOrderList() error", err)
	}
}

func TestGetAlgoOrderHistory(t *testing.T) {
	t.Parallel()
	sharedtestvalues.SkipTestIfCredentialsUnset(t, ok)

	if _, err := ok.GetAlgoOrderHistory(context.Background(), "conditional", "effective", "", "", "", time.Time{}, time.Time{}, 1); err != nil {
		t.Error("Okx GetAlgoOrderList() error", err)
	}
}

func TestGetEasyConvertCurrencyList(t *testing.T) {
	t.Parallel()
	sharedtestvalues.SkipTestIfCredentialsUnset(t, ok)

	if _, err := ok.GetEasyConvertCurrencyList(context.Background()); err != nil {
		t.Errorf("%s GetEasyConvertCurrencyList() error %v", ok.Name, err)
	}
}

func TestGetOneClickRepayCurrencyList(t *testing.T) {
	t.Parallel()
	sharedtestvalues.SkipTestIfCredentialsUnset(t, ok)

	if _, err := ok.GetOneClickRepayCurrencyList(context.Background(), "cross"); err != nil && !strings.Contains(err.Error(), "Parameter acctLv  error") {
		t.Error(err)
	}
}

func TestPlaceEasyConvert(t *testing.T) {
	t.Parallel()
	sharedtestvalues.SkipTestIfCredentialsUnset(t, ok, canManipulateRealOrders)

	if _, err := ok.PlaceEasyConvert(context.Background(),
		PlaceEasyConvertParam{
			FromCurrency: []string{"BTC"},
			ToCurrency:   "USDT"}); err != nil {
		t.Errorf("%s PlaceEasyConvert() error %v", ok.Name, err)
	}
}

func TestGetEasyConvertHistory(t *testing.T) {
	t.Parallel()
	sharedtestvalues.SkipTestIfCredentialsUnset(t, ok)

	if _, err := ok.GetEasyConvertHistory(context.Background(), time.Time{}, time.Time{}, 1); err != nil {
		t.Errorf("%s GetEasyConvertHistory() error %v", ok.Name, err)
	}
}

func TestGetOneClickRepayHistory(t *testing.T) {
	t.Parallel()
	sharedtestvalues.SkipTestIfCredentialsUnset(t, ok)

	if _, err := ok.GetOneClickRepayHistory(context.Background(), time.Time{}, time.Time{}, 1); err != nil && !strings.Contains(err.Error(), "Parameter acctLv  error") {
		t.Errorf("%s GetOneClickRepayHistory() error %v", ok.Name, err)
	}
}

func TestTradeOneClickRepay(t *testing.T) {
	t.Parallel()
	sharedtestvalues.SkipTestIfCredentialsUnset(t, ok, canManipulateRealOrders)

	if _, err := ok.TradeOneClickRepay(context.Background(), TradeOneClickRepayParam{
		DebtCurrency:  []string{"BTC"},
		RepayCurrency: "USDT",
	}); err != nil {
		t.Errorf("%s TradeOneClickRepay() error %v", ok.Name, err)
	}
}

func TestGetCounterparties(t *testing.T) {
	t.Parallel()
	sharedtestvalues.SkipTestIfCredentialsUnset(t, ok)

	if _, err := ok.GetCounterparties(context.Background()); err != nil && !strings.Contains(err.Error(), "code: 70006 message: Does not meet the minimum asset requirement.") {
		t.Error("Okx GetCounterparties() error", err)
	}
}

const createRFQInputJSON = `{"anonymous": true,"counterparties":["Trader1","Trader2"],"clRfqId":"rfq01","legs":[{"sz":"25","side":"buy","instId":"BTCUSD-221208-100000-C"},{"sz":"150","side":"buy","instId":"ETH-USDT","tgtCcy":"base_ccy"}]}`

func TestCreateRFQ(t *testing.T) {
	t.Parallel()
	sharedtestvalues.SkipTestIfCredentialsUnset(t, ok, canManipulateRealOrders)

	var input CreateRFQInput
	if err := json.Unmarshal([]byte(createRFQInputJSON), &input); err != nil {
		t.Error("Okx Decerializing to CreateRFQInput", err)
	}
	if _, err := ok.CreateRFQ(context.Background(), input); err != nil {
		t.Error("Okx CreateRFQ() error", err)
	}
}

func TestCancelRFQ(t *testing.T) {
	t.Parallel()
	sharedtestvalues.SkipTestIfCredentialsUnset(t, ok, canManipulateRealOrders)

	_, err := ok.CancelRFQ(context.Background(), CancelRFQRequestParam{})
	if err != nil && !errors.Is(err, errMissingRFQIDANDClientSuppliedRFQID) {
		t.Errorf("Okx CancelRFQ() expecting %v, but found %v", errMissingRFQIDANDClientSuppliedRFQID, err)
	}
	_, err = ok.CancelRFQ(context.Background(), CancelRFQRequestParam{
		ClientSuppliedRFQID: "somersdjskfjsdkfjxvxv",
	})
	if err != nil {
		t.Error("Okx CancelRFQ() error", err)
	}
}

func TestMultipleCancelRFQ(t *testing.T) {
	t.Parallel()
	sharedtestvalues.SkipTestIfCredentialsUnset(t, ok, canManipulateRealOrders)

	_, err := ok.CancelMultipleRFQs(context.Background(), CancelRFQRequestsParam{})
	if err != nil && !errors.Is(err, errMissingRFQIDANDClientSuppliedRFQID) {
		t.Errorf("Okx CancelMultipleRFQs() expecting %v, but found %v", errMissingRFQIDANDClientSuppliedRFQID, err)
	}
	_, err = ok.CancelMultipleRFQs(context.Background(), CancelRFQRequestsParam{
		ClientSuppliedRFQID: []string{"somersdjskfjsdkfjxvxv"},
	})
	if err != nil {
		t.Error("Okx CancelMultipleRFQs() error", err)
	}
}

func TestCancelAllRFQs(t *testing.T) {
	t.Parallel()
	sharedtestvalues.SkipTestIfCredentialsUnset(t, ok, canManipulateRealOrders)

	if _, err := ok.CancelAllRFQs(context.Background()); err != nil {
		t.Errorf("%s CancelAllRFQs() error %v", ok.Name, err)
	}
}

func TestExecuteQuote(t *testing.T) {
	t.Parallel()
	sharedtestvalues.SkipTestIfCredentialsUnset(t, ok, canManipulateRealOrders)

	_, err := ok.ExecuteQuote(context.Background(), ExecuteQuoteParams{})
	if err != nil && !errors.Is(err, errMissingRfqIDOrQuoteID) {
		t.Errorf("Okx ExecuteQuote() expected %v, but found %v", errMissingRfqIDOrQuoteID, err)
	}
	if _, err = ok.ExecuteQuote(context.Background(), ExecuteQuoteParams{
		RfqID:   "22540",
		QuoteID: "84073",
	}); err != nil {
		t.Error("Okx ExecuteQuote() error", err)
	}
}

func TestSetQuoteProducts(t *testing.T) {
	t.Parallel()
	sharedtestvalues.SkipTestIfCredentialsUnset(t, ok)

	if _, err := ok.SetQuoteProducts(context.Background(), []SetQuoteProductParam{
		{
			InstrumentType: "SWAP",
			Data: []MakerInstrumentSetting{
				{
					Underlying:     "BTC-USD",
					MaxBlockSize:   10000,
					MakerPriceBand: 5,
				},
				{
					Underlying: "ETH-USDT",
				},
			},
		}}); err != nil {
		t.Errorf("%s SetQuoteProducts() error %v", ok.Name, err)
	}
}

func TestResetMMPStatus(t *testing.T) {
	t.Parallel()
	sharedtestvalues.SkipTestIfCredentialsUnset(t, ok)

	if _, err := ok.ResetMMPStatus(context.Background()); err != nil && !strings.Contains(err.Error(), "No permission to use this API") {
		t.Errorf("%s ResetMMPStatus() error %v", ok.Name, err)
	}
}

func TestCreateQuote(t *testing.T) {
	t.Parallel()
	sharedtestvalues.SkipTestIfCredentialsUnset(t, ok, canManipulateRealOrders)

	if _, err := ok.CreateQuote(context.Background(), CreateQuoteParams{}); err != nil && !errors.Is(err, errMissingRfqID) {
		t.Errorf("Okx CreateQuote() expecting %v, but found %v", errMissingRfqID, err)
	}
	if _, err := ok.CreateQuote(context.Background(), CreateQuoteParams{
		RfqID:     "12345",
		QuoteSide: order.Buy,
		Legs: []QuoteLeg{
			{
				Price:          1234,
				SizeOfQuoteLeg: 2,
				InstrumentID:   "SOL-USD-220909",
				Side:           order.Sell,
			},
			{
				Price:          1234,
				SizeOfQuoteLeg: 1,
				InstrumentID:   "SOL-USD-220909",
				Side:           order.Buy,
			},
		},
	}); err != nil {
		t.Errorf("%s CreateQuote() error %v", ok.Name, err)
	}
}

func TestCancelQuote(t *testing.T) {
	t.Parallel()
	sharedtestvalues.SkipTestIfCredentialsUnset(t, ok, canManipulateRealOrders)

	if _, err := ok.CancelQuote(context.Background(), CancelQuoteRequestParams{}); err != nil && !errors.Is(err, errMissingQuoteIDOrClientSuppliedQuoteID) {
		t.Error("Okx CancelQuote() error", err)
	}
	if _, err := ok.CancelQuote(context.Background(), CancelQuoteRequestParams{
		QuoteID: "1234",
	}); err != nil {
		t.Error("Okx CancelQuote() error", err)
	}
	if _, err := ok.CancelQuote(context.Background(), CancelQuoteRequestParams{
		ClientSuppliedQuoteID: "1234",
	}); err != nil {
		t.Error("Okx CancelQuote() error", err)
	}
}

func TestCancelMultipleQuote(t *testing.T) {
	t.Parallel()
	sharedtestvalues.SkipTestIfCredentialsUnset(t, ok, canManipulateRealOrders)

	if _, err := ok.CancelMultipleQuote(context.Background(), CancelQuotesRequestParams{}); err != nil && !errors.Is(errMissingEitherQuoteIDAOrClientSuppliedQuoteIDs, err) {
		t.Error("Okx CancelQuote() error", err)
	}
	if _, err := ok.CancelMultipleQuote(context.Background(), CancelQuotesRequestParams{
		QuoteIDs: []string{"1150", "1151", "1152"},
		// Block trades require a minimum of $100,000 in assets in your trading account
	}); err != nil {
		t.Error("Okx CancelQuote() error", err)
	}
}

func TestCancelAllQuotes(t *testing.T) {
	t.Parallel()
	sharedtestvalues.SkipTestIfCredentialsUnset(t, ok, canManipulateRealOrders)

	time, err := ok.CancelAllQuotes(context.Background())
	switch {
	case err != nil:
		t.Error("Okx CancelAllQuotes() error", err)
	case err == nil && time.IsZero():
		t.Error("Okx CancelAllQuotes() zero timestamp message ")
	}
}

func TestGetRFQs(t *testing.T) {
	t.Parallel()
	sharedtestvalues.SkipTestIfCredentialsUnset(t, ok)

	if _, err := ok.GetRfqs(context.Background(), &RfqRequestParams{
		Limit: 1,
	}); err != nil {
		t.Error("Okx GetRfqs() error", err)
	}
}

func TestGetQuotes(t *testing.T) {
	t.Parallel()
	sharedtestvalues.SkipTestIfCredentialsUnset(t, ok)

	if _, err := ok.GetQuotes(context.Background(), &QuoteRequestParams{
		Limit: 3,
	}); err != nil {
		t.Error("Okx GetQuotes() error", err)
	}
}

func TestGetRFQTrades(t *testing.T) {
	t.Parallel()
	sharedtestvalues.SkipTestIfCredentialsUnset(t, ok)

	if _, err := ok.GetRFQTrades(context.Background(), &RFQTradesRequestParams{
		Limit: 1,
	}); err != nil {
		t.Error("Okx GetRFQTrades() error", err)
	}
}

func TestGetPublicTrades(t *testing.T) {
	t.Parallel()
	sharedtestvalues.SkipTestIfCredentialsUnset(t, ok)

	if _, err := ok.GetPublicTrades(context.Background(), "", "", 3); err != nil {
		t.Error("Okx GetPublicTrades() error", err)
	}
}

func TestGetFundingCurrencies(t *testing.T) {
	t.Parallel()
	sharedtestvalues.SkipTestIfCredentialsUnset(t, ok)

	if _, err := ok.GetFundingCurrencies(context.Background()); err != nil {
		t.Error("Okx  GetFundingCurrencies() error", err)
	}
}

func TestGetBalance(t *testing.T) {
	t.Parallel()
	sharedtestvalues.SkipTestIfCredentialsUnset(t, ok)

	if _, err := ok.GetBalance(context.Background(), ""); err != nil {
		t.Error("Okx GetBalance() error", err)
	}
}

func TestGetAccountAssetValuation(t *testing.T) {
	t.Parallel()
	sharedtestvalues.SkipTestIfCredentialsUnset(t, ok)

	if _, err := ok.GetAccountAssetValuation(context.Background(), ""); err != nil {
		t.Error("Okx  GetAccountAssetValuation() error", err)
	}
}

func TestFundingTransfer(t *testing.T) {
	t.Parallel()
	sharedtestvalues.SkipTestIfCredentialsUnset(t, ok, canManipulateRealOrders)

	if _, err := ok.FundingTransfer(context.Background(), &FundingTransferRequestInput{
		Amount:   12.000,
		To:       "6",
		From:     "18",
		Currency: "BTC",
	}); err != nil {
		t.Error("Okx FundingTransfer() error", err)
	}
}

func TestGetFundsTransferState(t *testing.T) {
	t.Parallel()
	sharedtestvalues.SkipTestIfCredentialsUnset(t, ok)

	if _, err := ok.GetFundsTransferState(context.Background(), "754147", "1232", 1); err != nil && !strings.Contains(err.Error(), "Parameter transId  error") {
		t.Error("Okx GetFundsTransferState() error", err)
	}
}

func TestGetAssetBillsDetails(t *testing.T) {
	t.Parallel()
<<<<<<< HEAD
	sharedtestvalues.SkipTestIfCredentialsUnset(t, ok)

	_, err := ok.GetAssetBillsDetails(context.Background(), "", "", "", time.Time{}, time.Time{}, 0, 1)
=======
	if !areTestAPIKeysSet() {
		t.SkipNow()
	}
	_, err := ok.GetAssetBillsDetails(context.Background(), "", "", time.Time{}, time.Time{}, 0, 1)
>>>>>>> 492ea20f
	if err != nil {
		t.Error("Okx GetAssetBillsDetail() error", err)
	}
}

func TestGetLightningDeposits(t *testing.T) {
	t.Parallel()
	sharedtestvalues.SkipTestIfCredentialsUnset(t, ok)

	if _, err := ok.GetLightningDeposits(context.Background(), "BTC", 1.00, 0); err != nil && !strings.Contains(err.Error(), "58355") {
		t.Error("Okx GetLightningDeposits() error", err)
	}
}

func TestGetCurrencyDepositAddress(t *testing.T) {
	t.Parallel()
	sharedtestvalues.SkipTestIfCredentialsUnset(t, ok)

	if _, err := ok.GetCurrencyDepositAddress(context.Background(), "BTC"); err != nil {
		t.Error("Okx GetCurrencyDepositAddress() error", err)
	}
}

func TestGetCurrencyDepositHistory(t *testing.T) {
	t.Parallel()
	sharedtestvalues.SkipTestIfCredentialsUnset(t, ok)

	if _, err := ok.GetCurrencyDepositHistory(context.Background(), "BTC", "", "", time.Time{}, time.Time{}, 0, 1); err != nil {
		t.Error("Okx GetCurrencyDepositHistory() error", err)
	}
}

func TestWithdrawal(t *testing.T) {
	t.Parallel()
	sharedtestvalues.SkipTestIfCredentialsUnset(t, ok, canManipulateRealOrders)

	_, err := ok.Withdrawal(context.Background(), &WithdrawalInput{Amount: 0.1, TransactionFee: 0.00005, Currency: "BTC", WithdrawalDestination: "4", ToAddress: core.BitcoinDonationAddress})
	if err != nil {
		t.Error("Okx Withdrawal error", err)
	}
}

func TestLightningWithdrawal(t *testing.T) {
	t.Parallel()
	sharedtestvalues.SkipTestIfCredentialsUnset(t, ok, canManipulateRealOrders)

	if _, err := ok.LightningWithdrawal(context.Background(), LightningWithdrawalRequestInput{
		Currency: currency.BTC.String(),
		Invoice:  "lnbc100u1psnnvhtpp5yq2x3q5hhrzsuxpwx7ptphwzc4k4wk0j3stp0099968m44cyjg9sdqqcqzpgxqzjcsp5hz",
	}); err != nil {
		t.Error("Okx LightningWithdrawal() error", err)
	}
}

func TestCancelWithdrawal(t *testing.T) {
	t.Parallel()
	sharedtestvalues.SkipTestIfCredentialsUnset(t, ok, canManipulateRealOrders)

	if _, err := ok.CancelWithdrawal(context.Background(), "fjasdfkjasdk"); err != nil {
		t.Error("Okx CancelWithdrawal() error", err.Error())
	}
}

func TestGetWithdrawalHistory(t *testing.T) {
	t.Parallel()
	sharedtestvalues.SkipTestIfCredentialsUnset(t, ok)

	if _, err := ok.GetWithdrawalHistory(context.Background(), "BTC", "", "", "", "", time.Time{}, time.Time{}, 1); err != nil {
		t.Error("Okx GetWithdrawalHistory() error", err)
	}
}

func TestSmallAssetsConvert(t *testing.T) {
	t.Parallel()
	sharedtestvalues.SkipTestIfCredentialsUnset(t, ok, canManipulateRealOrders)

	if _, err := ok.SmallAssetsConvert(context.Background(), []string{"BTC", "USDT"}); err != nil {
		t.Error("Okx SmallAssetsConvert() error", err)
	}
}

func TestGetSavingBalance(t *testing.T) {
	t.Parallel()
	sharedtestvalues.SkipTestIfCredentialsUnset(t, ok)

	if _, err := ok.GetSavingBalance(context.Background(), "BTC"); err != nil {
		t.Error("Okx GetSavingBalance() error", err)
	}
}

func TestSavingsPurchase(t *testing.T) {
	t.Parallel()
	sharedtestvalues.SkipTestIfCredentialsUnset(t, ok, canManipulateRealOrders)

	if _, err := ok.SavingsPurchaseOrRedemption(context.Background(), &SavingsPurchaseRedemptionInput{
		Amount:     123.4,
		Currency:   "BTC",
		Rate:       1,
		ActionType: "purchase",
	}); err != nil {
		t.Error("Okx SavingsPurchaseOrRedemption() error", err)
	}
	if _, err := ok.SavingsPurchaseOrRedemption(context.Background(), &SavingsPurchaseRedemptionInput{
		Amount:     123.4,
		Currency:   "BTC",
		Rate:       1,
		ActionType: "redempt",
	}); err != nil {
		t.Error("Okx SavingsPurchaseOrRedemption() error", err)
	}
}

func TestSetLendingRate(t *testing.T) {
	t.Parallel()
	sharedtestvalues.SkipTestIfCredentialsUnset(t, ok, canManipulateRealOrders)

	if _, err := ok.SetLendingRate(context.Background(), LendingRate{Currency: "BTC", Rate: 2}); err != nil {
		t.Error("Okx SetLendingRate() error", err)
	}
}

func TestGetLendingHistory(t *testing.T) {
	t.Parallel()
	sharedtestvalues.SkipTestIfCredentialsUnset(t, ok)

	if _, err := ok.GetLendingHistory(context.Background(), "USDT", time.Time{}, time.Time{}, 1); err != nil {
		t.Error("Okx GetLendingHostory() error", err)
	}
}

func TestGetPublicBorrowInfo(t *testing.T) {
	t.Parallel()
	if _, err := ok.GetPublicBorrowInfo(context.Background(), ""); err != nil {
		t.Error("Okx GetPublicBorrowInfo() error", err)
	}
}

func TestGetConvertCurrencies(t *testing.T) {
	t.Parallel()
	sharedtestvalues.SkipTestIfCredentialsUnset(t, ok)

	if _, err := ok.GetConvertCurrencies(context.Background()); err != nil {
		t.Error("Okx GetConvertCurrencies() error", err)
	}
}

func TestGetConvertCurrencyPair(t *testing.T) {
	t.Parallel()
	sharedtestvalues.SkipTestIfCredentialsUnset(t, ok)

	if _, err := ok.GetConvertCurrencyPair(context.Background(), "USDT", "BTC"); err != nil {
		t.Error("Okx GetConvertCurrencyPair() error", err)
	}
}

func TestEstimateQuote(t *testing.T) {
	t.Parallel()
	sharedtestvalues.SkipTestIfCredentialsUnset(t, ok, canManipulateRealOrders)

	if _, err := ok.EstimateQuote(context.Background(), &EstimateQuoteRequestInput{
		BaseCurrency:  "BTC",
		QuoteCurrency: "USDT",
		Side:          "sell",
		RFQAmount:     30,
		RFQSzCurrency: "USDT",
	}); err != nil {
		t.Error("Okx EstimateQuote() error", err)
	}
}

func TestConvertTrade(t *testing.T) {
	t.Parallel()
	sharedtestvalues.SkipTestIfCredentialsUnset(t, ok, canManipulateRealOrders)

	if _, err := ok.ConvertTrade(context.Background(), &ConvertTradeInput{
		BaseCurrency:  "BTC",
		QuoteCurrency: "USDT",
		Side:          "Buy",
		Size:          2,
		SizeCurrency:  "USDT",
		QuoteID:       "quoterETH-USDT16461885104612381",
	}); err != nil {
		t.Error("Okx ConvertTrade() error", err)
	}
}

func TestGetConvertHistory(t *testing.T) {
	t.Parallel()
	sharedtestvalues.SkipTestIfCredentialsUnset(t, ok)

	if _, err := ok.GetConvertHistory(context.Background(), time.Time{}, time.Time{}, 1, ""); err != nil {
		t.Error("Okx GetConvertHistory() error", err)
	}
}

func TestGetNonZeroAccountBalance(t *testing.T) {
	t.Parallel()
	sharedtestvalues.SkipTestIfCredentialsUnset(t, ok)

	if _, err := ok.GetNonZeroBalances(context.Background(), ""); err != nil {
		t.Error("Okx GetBalance() error", err)
	}
}

func TestGetPositions(t *testing.T) {
	t.Parallel()
	sharedtestvalues.SkipTestIfCredentialsUnset(t, ok)

	if _, err := ok.GetPositions(context.Background(), "", "", ""); err != nil {
		t.Error("Okx GetPositions() error", err)
	}
}

func TestGetPositionsHistory(t *testing.T) {
	t.Parallel()
	sharedtestvalues.SkipTestIfCredentialsUnset(t, ok)

	if _, err := ok.GetPositionsHistory(context.Background(), "", "", "", 0, 1, time.Time{}, time.Time{}); err != nil {
		t.Error("Okx GetPositionsHistory() error", err)
	}
}

func TestGetAccountAndPositionRisk(t *testing.T) {
	t.Parallel()
	sharedtestvalues.SkipTestIfCredentialsUnset(t, ok)

	if _, err := ok.GetAccountAndPositionRisk(context.Background(), ""); err != nil {
		t.Error("Okx GetAccountAndPositionRisk() error", err)
	}
}

func TestGetBillsDetail(t *testing.T) {
	t.Parallel()
	sharedtestvalues.SkipTestIfCredentialsUnset(t, ok)

	if _, err := ok.GetBillsDetailLast7Days(context.Background(), &BillsDetailQueryParameter{
		Limit: 3,
	}); err != nil {
		t.Error("Okx GetBillsDetailLast7Days() error", err)
	}
}

func TestGetAccountConfiguration(t *testing.T) {
	t.Parallel()
	sharedtestvalues.SkipTestIfCredentialsUnset(t, ok)

	if _, err := ok.GetAccountConfiguration(context.Background()); err != nil {
		t.Error("Okx GetAccountConfiguration() error", err)
	}
}

func TestSetPositionMode(t *testing.T) {
	t.Parallel()
	sharedtestvalues.SkipTestIfCredentialsUnset(t, ok)

	if _, err := ok.SetPositionMode(context.Background(), "net_mode"); err != nil {
		t.Error("Okx SetPositionMode() error", err)
	}
}

func TestSetLeverage(t *testing.T) {
	t.Parallel()
	sharedtestvalues.SkipTestIfCredentialsUnset(t, ok, canManipulateRealOrders)

	if _, err := ok.SetLeverage(context.Background(), SetLeverageInput{
		Currency:     "USDT",
		Leverage:     5,
		MarginMode:   "cross",
		InstrumentID: "BTC-USDT",
	}); err != nil && !errors.Is(err, errNoValidResponseFromServer) {
		t.Error("Okx SetLeverage() error", err)
	}
}

func TestGetMaximumBuySellAmountOROpenAmount(t *testing.T) {
	t.Parallel()
	sharedtestvalues.SkipTestIfCredentialsUnset(t, ok)

	if _, err := ok.GetMaximumBuySellAmountOROpenAmount(context.Background(), "BTC-USDT", "cross", "BTC", "", 5); err != nil {
		t.Error("Okx GetMaximumBuySellAmountOROpenAmount() error", err)
	}
}

func TestGetMaximumAvailableTradableAmount(t *testing.T) {
	t.Parallel()
	sharedtestvalues.SkipTestIfCredentialsUnset(t, ok)

	if _, err := ok.GetMaximumAvailableTradableAmount(context.Background(), "BTC-USDT", "BTC", "cross", true, 123); err != nil && !strings.Contains(err.Error(), "51010") {
		t.Error("Okx GetMaximumAvailableTradableAmount() error", err)
	}
}

func TestIncreaseDecreaseMargin(t *testing.T) {
	t.Parallel()
	sharedtestvalues.SkipTestIfCredentialsUnset(t, ok, canManipulateRealOrders)

	if _, err := ok.IncreaseDecreaseMargin(context.Background(), IncreaseDecreaseMarginInput{
		InstrumentID: "BTC-USDT",
		PositionSide: "long",
		Type:         "add",
		Amount:       1000,
		Currency:     "USD",
	}); err != nil {
		t.Error("Okx IncreaseDecreaseMargin() error", err)
	}
}

func TestGetLeverage(t *testing.T) {
	t.Parallel()
	sharedtestvalues.SkipTestIfCredentialsUnset(t, ok)

	if _, err := ok.GetLeverage(context.Background(), "BTC-USDT", "cross"); err != nil {
		t.Error("Okx GetLeverage() error", err)
	}
}

func TestGetMaximumLoanOfInstrument(t *testing.T) {
	t.Parallel()
	sharedtestvalues.SkipTestIfCredentialsUnset(t, ok)

	if _, err := ok.GetMaximumLoanOfInstrument(context.Background(), "ZRX-BTC", "isolated", "ZRX"); err != nil && !strings.Contains(err.Error(), "51010") {
		t.Error("Okx GetMaximumLoanOfInstrument() error", err)
	}
}

func TestGetFeeRate(t *testing.T) {
	t.Parallel()
	sharedtestvalues.SkipTestIfCredentialsUnset(t, ok)

	if _, err := ok.GetTradeFee(context.Background(), "SPOT", "", ""); err != nil {
		t.Error("Okx GetTradeFeeRate() error", err)
	}
}

func TestGetInterestAccruedData(t *testing.T) {
	t.Parallel()
	sharedtestvalues.SkipTestIfCredentialsUnset(t, ok)

	if _, err := ok.GetInterestAccruedData(context.Background(), 0, 1, "", "", "", time.Time{}, time.Time{}); err != nil {
		t.Error("Okx GetInterestAccruedData() error", err)
	}
}

func TestGetInterestRate(t *testing.T) {
	t.Parallel()
	sharedtestvalues.SkipTestIfCredentialsUnset(t, ok)

	if _, err := ok.GetInterestRate(context.Background(), ""); err != nil {
		t.Error("Okx GetInterestRate() error", err)
	}
}

func TestSetGreeks(t *testing.T) {
	t.Parallel()
	sharedtestvalues.SkipTestIfCredentialsUnset(t, ok, canManipulateRealOrders)

	if _, err := ok.SetGreeks(context.Background(), "PA"); err != nil {
		t.Error("Okx SetGreeks() error", err)
	}
}

func TestIsolatedMarginTradingSettings(t *testing.T) {
	t.Parallel()
	sharedtestvalues.SkipTestIfCredentialsUnset(t, ok, canManipulateRealOrders)

	if _, err := ok.IsolatedMarginTradingSettings(context.Background(), IsolatedMode{
		IsoMode:        "autonomy",
		InstrumentType: "MARGIN",
	}); err != nil {
		t.Error("Okx IsolatedMarginTradingSettings() error", err)
	}
}

func TestGetMaximumWithdrawals(t *testing.T) {
	t.Parallel()
	sharedtestvalues.SkipTestIfCredentialsUnset(t, ok)

	if _, err := ok.GetMaximumWithdrawals(context.Background(), "BTC"); err != nil {
		t.Error("Okx GetMaximumWithdrawals() error", err)
	}
}

func TestGetAccountRiskState(t *testing.T) {
	t.Parallel()
	sharedtestvalues.SkipTestIfCredentialsUnset(t, ok)

	if _, err := ok.GetAccountRiskState(context.Background()); err != nil && !strings.Contains(err.Error(), "51010") {
		t.Error("Okx GetAccountRiskState() error", err)
	}
}

func TestVIPLoansBorrowAndRepay(t *testing.T) {
	t.Parallel()
	sharedtestvalues.SkipTestIfCredentialsUnset(t, ok)

	if _, err := ok.VIPLoansBorrowAndRepay(context.Background(), LoanBorrowAndReplayInput{Currency: "BTC", Side: "borrow", Amount: 12}); err != nil &&
		!strings.Contains(err.Error(), "Your account does not support VIP loan") {
		t.Error("Okx VIPLoansBorrowAndRepay() error", err)
	}
}

func TestGetBorrowAndRepayHistoryForVIPLoans(t *testing.T) {
	t.Parallel()
	sharedtestvalues.SkipTestIfCredentialsUnset(t, ok)

	if _, err := ok.GetBorrowAndRepayHistoryForVIPLoans(context.Background(), "", time.Time{}, time.Time{}, 3); err != nil {
		t.Error("Okx GetBorrowAndRepayHistoryForVIPLoans() error", err)
	}
}

func TestGetBorrowInterestAndLimit(t *testing.T) {
	t.Parallel()
	sharedtestvalues.SkipTestIfCredentialsUnset(t, ok)

	if _, err := ok.GetBorrowInterestAndLimit(context.Background(), 1, "BTC"); err != nil && !strings.Contains(err.Error(), "59307") { // You are not eligible for VIP loans
		t.Error("Okx GetBorrowInterestAndLimit() error", err)
	}
}

func TestPositionBuilder(t *testing.T) {
	t.Parallel()
	sharedtestvalues.SkipTestIfCredentialsUnset(t, ok)

	if _, err := ok.PositionBuilder(context.Background(), PositionBuilderInput{
		ImportExistingPosition: true,
	}); err != nil {
		t.Error("Okx PositionBuilder() error", err)
	}
}

func TestGetGreeks(t *testing.T) {
	t.Parallel()
	sharedtestvalues.SkipTestIfCredentialsUnset(t, ok)

	if _, err := ok.GetGreeks(context.Background(), ""); err != nil && !strings.Contains(err.Error(), "Unsupported operation") {
		t.Error("Okx GetGreeks() error", err)
	}
}

func TestGetPMLimitation(t *testing.T) {
	t.Parallel()
	sharedtestvalues.SkipTestIfCredentialsUnset(t, ok)

	if _, err := ok.GetPMLimitation(context.Background(), "SWAP", "BTC-USDT"); err != nil {
		t.Errorf("%s GetPMLimitation() error %v", ok.Name, err)
	}
}

func TestViewSubaccountList(t *testing.T) {
	t.Parallel()
	sharedtestvalues.SkipTestIfCredentialsUnset(t, ok)

	if _, err := ok.ViewSubAccountList(context.Background(), false, "", time.Time{}, time.Time{}, 2); err != nil {
		t.Error("Okx ViewSubaccountList() error", err)
	}
}

func TestResetSubAccountAPIKey(t *testing.T) {
	t.Parallel()
	sharedtestvalues.SkipTestIfCredentialsUnset(t, ok)

	if _, err := ok.ResetSubAccountAPIKey(context.Background(), &SubAccountAPIKeyParam{
		SubAccountName:   "sam",
		APIKey:           apiKey,
		APIKeyPermission: "trade",
	}); err != nil && !strings.Contains(err.Error(), "Parameter subAcct can not be empty.") {
		t.Errorf("%s ResetSubAccountAPIKey() error %v", ok.Name, err)
	}
	if _, err := ok.ResetSubAccountAPIKey(context.Background(), &SubAccountAPIKeyParam{
		SubAccountName: "sam",
		APIKey:         apiKey,
		Permissions:    []string{"trade", "read"},
	}); err != nil && !strings.Contains(err.Error(), "Parameter subAcct can not be empty.") {
		t.Errorf("%s ResetSubAccountAPIKey() error %v", ok.Name, err)
	}
}

func TestGetSubaccountTradingBalance(t *testing.T) {
	t.Parallel()
	sharedtestvalues.SkipTestIfCredentialsUnset(t, ok)

	if _, err := ok.GetSubaccountTradingBalance(context.Background(), ""); err != nil && !errors.Is(err, errMissingRequiredParameterSubaccountName) {
		t.Errorf("Okx GetSubaccountTradingBalance() expecting \"%v\", but found \"%v\"", errMissingRequiredParameterSubaccountName, err)
	}
	if _, err := ok.GetSubaccountTradingBalance(context.Background(), "test1"); err != nil && !strings.Contains(err.Error(), "sub-account does not exist") {
		t.Error("Okx GetSubaccountTradingBalance() error", err)
	}
}

func TestGetSubaccountFundingBalance(t *testing.T) {
	t.Parallel()
	sharedtestvalues.SkipTestIfCredentialsUnset(t, ok)

	if _, err := ok.GetSubaccountFundingBalance(context.Background(), "test1", ""); err != nil && !strings.Contains(err.Error(), "Sub-account test1 does not exists") && !strings.Contains(err.Error(), "59510") {
		t.Error("Okx GetSubaccountFundingBalance() error", err)
	}
}

func TestHistoryOfSubaccountTransfer(t *testing.T) {
	t.Parallel()
	sharedtestvalues.SkipTestIfCredentialsUnset(t, ok)

	if _, err := ok.HistoryOfSubaccountTransfer(context.Background(), "", "0", "", time.Time{}, time.Time{}, 1); err != nil {
		t.Error("Okx HistoryOfSubaccountTransfer() error", err)
	}
}

func TestMasterAccountsManageTransfersBetweenSubaccounts(t *testing.T) {
	t.Parallel()
	sharedtestvalues.SkipTestIfCredentialsUnset(t, ok, canManipulateRealOrders)

	if _, err := ok.MasterAccountsManageTransfersBetweenSubaccounts(context.Background(), SubAccountAssetTransferParams{Currency: "BTC", Amount: 1200, From: 9, To: 9, FromSubAccount: "", ToSubAccount: "", LoanTransfer: true}); err != nil && !errors.Is(err, errInvalidSubaccount) {
		t.Error("Okx MasterAccountsManageTransfersBetweenSubaccounts() error", err)
	}
	if _, err := ok.MasterAccountsManageTransfersBetweenSubaccounts(context.Background(), SubAccountAssetTransferParams{Currency: "BTC", Amount: 1200, From: 8, To: 8, FromSubAccount: "", ToSubAccount: "", LoanTransfer: true}); err != nil && !errors.Is(err, errInvalidSubaccount) {
		t.Error("Okx MasterAccountsManageTransfersBetweenSubaccounts() error", err)
	}
	if _, err := ok.MasterAccountsManageTransfersBetweenSubaccounts(context.Background(), SubAccountAssetTransferParams{Currency: "BTC", Amount: 1200, From: 6, To: 6, FromSubAccount: "test1", ToSubAccount: "test2", LoanTransfer: true}); err != nil && !strings.Contains(err.Error(), "Sub-account test1 does not exists") {
		t.Error("Okx MasterAccountsManageTransfersBetweenSubaccounts() error", err)
	}
}

func TestSetPermissionOfTransferOut(t *testing.T) {
	t.Parallel()
	sharedtestvalues.SkipTestIfCredentialsUnset(t, ok)

	if _, err := ok.SetPermissionOfTransferOut(context.Background(), PermissionOfTransfer{SubAcct: "Test1"}); err != nil && !strings.Contains(err.Error(), "Sub-account does not exist") {
		t.Error("Okx SetPermissionOfTransferOut() error", err)
	}
}

func TestGetCustodyTradingSubaccountList(t *testing.T) {
	t.Parallel()
	sharedtestvalues.SkipTestIfCredentialsUnset(t, ok)

	if _, err := ok.GetCustodyTradingSubaccountList(context.Background(), ""); err != nil {
		t.Error("Okx GetCustodyTradingSubaccountList() error", err)
	}
}

const gridTradingPlaceOrder = `{"instId": "BTC-USD-SWAP","algoOrdType": "contract_grid","maxPx": "5000","minPx": "400","gridNum": "10","runType": "1","sz": "200", "direction": "long","lever": "2"}`

func TestPlaceGridAlgoOrder(t *testing.T) {
	t.Parallel()
	sharedtestvalues.SkipTestIfCredentialsUnset(t, ok, canManipulateRealOrders)

	var input GridAlgoOrder
	if err := json.Unmarshal([]byte(gridTradingPlaceOrder), &input); err != nil {
		t.Error("Okx Decerializing to GridALgoOrder error", err)
	}
	if _, err := ok.PlaceGridAlgoOrder(context.Background(), &input); err != nil {
		t.Error("Okx PlaceGridAlgoOrder() error", err)
	}
}

const gridOrderAmendAlgo = `{
    "algoId":"448965992920907776",
    "instId":"BTC-USDT",
    "slTriggerPx":"1200",
    "tpTriggerPx":""
}`

func TestAmendGridAlgoOrder(t *testing.T) {
	t.Parallel()
	sharedtestvalues.SkipTestIfCredentialsUnset(t, ok, canManipulateRealOrders)

	var input GridAlgoOrderAmend
	if err := json.Unmarshal([]byte(gridOrderAmendAlgo), &input); err != nil {
		t.Error("Okx Decerializing to GridAlgoOrderAmend error", err)
	}
	if _, err := ok.AmendGridAlgoOrder(context.Background(), input); err != nil {
		t.Error("Okx AmendGridAlgoOrder() error", err)
	}
}

const stopGridAlgoOrderJSON = `{"algoId":"198273485",	"instId":"BTC-USDT",	"stopType":"1",	"algoOrdType":"grid"}`

func TestStopGridAlgoOrder(t *testing.T) {
	t.Parallel()
	sharedtestvalues.SkipTestIfCredentialsUnset(t, ok, canManipulateRealOrders)

	var resp StopGridAlgoOrderRequest
	if err := json.Unmarshal([]byte(stopGridAlgoOrderJSON), &resp); err != nil {
		t.Error("error deserializing to StopGridAlgoOrder error", err)
	}
	if _, err := ok.StopGridAlgoOrder(context.Background(), []StopGridAlgoOrderRequest{
		resp,
	}); err != nil && !strings.Contains(err.Error(), "The strategy does not exist or has stopped") {
		t.Error("Okx StopGridAlgoOrder() error", err)
	}
}

func TestGetGridAlgoOrdersList(t *testing.T) {
	t.Parallel()
	sharedtestvalues.SkipTestIfCredentialsUnset(t, ok)

	if _, err := ok.GetGridAlgoOrdersList(context.Background(), "grid", "", "", "", "", "", 1); err != nil {
		t.Error("Okx GetGridAlgoOrdersList() error", err)
	}
}

func TestGetGridAlgoOrderHistory(t *testing.T) {
	t.Parallel()
	sharedtestvalues.SkipTestIfCredentialsUnset(t, ok)

	if _, err := ok.GetGridAlgoOrderHistory(context.Background(), "contract_grid", "", "", "", "", "", 1); err != nil {
		t.Error("Okx GetGridAlgoOrderHistory() error", err)
	}
}

func TestGetGridAlgoOrderDetails(t *testing.T) {
	t.Parallel()
	sharedtestvalues.SkipTestIfCredentialsUnset(t, ok)

	if _, err := ok.GetGridAlgoOrderDetails(context.Background(), "grid", ""); err != nil && !errors.Is(err, errMissingAlgoOrderID) {
		t.Errorf("Okx GetGridAlgoOrderDetails() expecting %v, but found %v error", errMissingAlgoOrderID, err)
	}
	if _, err := ok.GetGridAlgoOrderDetails(context.Background(), "grid", "7878"); err != nil && !strings.Contains(err.Error(), "Order does not exist") {
		t.Error("Okx GetGridAlgoOrderDetails() error", err)
	}
}

func TestGetGridAlgoSubOrders(t *testing.T) {
	t.Parallel()
	sharedtestvalues.SkipTestIfCredentialsUnset(t, ok)

	if _, err := ok.GetGridAlgoSubOrders(context.Background(), "", "", "", "", "", "", 2); err != nil && !errors.Is(err, errMissingAlgoOrderType) {
		t.Errorf("Okx GetGridAlgoSubOrders() expecting %v, but found %v", err, errMissingAlgoOrderType)
	}
	if _, err := ok.GetGridAlgoSubOrders(context.Background(), "grid", "", "", "", "", "", 2); err != nil && !errors.Is(err, errMissingAlgoOrderID) {
		t.Errorf("Okx GetGridAlgoSubOrders() expecting %v, but found %v", err, errMissingAlgoOrderID)
	}
	if _, err := ok.GetGridAlgoSubOrders(context.Background(), "grid", "1234", "", "", "", "", 2); err != nil && !errors.Is(err, errMissingSubOrderType) {
		t.Errorf("Okx GetGridAlgoSubOrders() expecting %v, but found %v", err, errMissingSubOrderType)
	}
	if _, err := ok.GetGridAlgoSubOrders(context.Background(), "grid", "1234", "live", "", "", "", 2); err != nil && !errors.Is(err, errMissingSubOrderType) {
		t.Errorf("Okx GetGridAlgoSubOrders() expecting %v, but found %v", err, errMissingSubOrderType)
	}
}

const spotGridAlgoOrderPosition = `{"adl": "1","algoId": "449327675342323712","avgPx": "29215.0142857142857149","cTime": "1653400065917","ccy": "USDT","imr": "2045.386","instId": "BTC-USDT-SWAP","instType": "SWAP","last": "29206.7","lever": "5","liqPx": "661.1684795867162","markPx": "29213.9","mgnMode": "cross","mgnRatio": "217.19370606167573","mmr": "40.907720000000005","notionalUsd": "10216.70307","pos": "35","posSide": "net","uTime": "1653400066938","upl": "1.674999999999818","uplRatio": "0.0008190504784478"}`

func TestGetGridAlgoOrderPositions(t *testing.T) {
	t.Parallel()
	sharedtestvalues.SkipTestIfCredentialsUnset(t, ok)

	var resp AlgoOrderPosition
	if err := json.Unmarshal([]byte(spotGridAlgoOrderPosition), &resp); err != nil {
		t.Error("Okx Decerializing to AlgoOrderPosition error", err)
	}
	if _, err := ok.GetGridAlgoOrderPositions(context.Background(), "", ""); err != nil && !errors.Is(err, errInvalidAlgoOrderType) {
		t.Errorf("Okx GetGridAlgoOrderPositions() expecting %v, but found %v", errInvalidAlgoOrderType, err)
	}
	if _, err := ok.GetGridAlgoOrderPositions(context.Background(), "contract_grid", ""); err != nil && !errors.Is(err, errMissingAlgoOrderID) {
		t.Errorf("Okx GetGridAlgoOrderPositions() expecting %v, but found %v", errMissingAlgoOrderID, err)
	}
	if _, err := ok.GetGridAlgoOrderPositions(context.Background(), "contract_grid", ""); err != nil && !errors.Is(err, errMissingAlgoOrderID) {
		t.Errorf("Okx GetGridAlgoOrderPositions() expecting %v, but found %v", errMissingAlgoOrderID, err)
	}
	if _, err := ok.GetGridAlgoOrderPositions(context.Background(), "contract_grid", "448965992920907776"); err != nil && !strings.Contains(err.Error(), "The strategy does not exist or has stopped") {
		t.Errorf("Okx GetGridAlgoOrderPositions() expecting %v, but found %v", errMissingAlgoOrderID, err)
	}
}

func TestSpotGridWithdrawProfit(t *testing.T) {
	t.Parallel()
	sharedtestvalues.SkipTestIfCredentialsUnset(t, ok, canManipulateRealOrders)

	if _, err := ok.SpotGridWithdrawProfit(context.Background(), ""); err != nil && !errors.Is(err, errMissingAlgoOrderID) {
		t.Errorf("Okx SpotGridWithdrawProfit() expecting %v, but found %v", errMissingAlgoOrderID, err)
	}
	if _, err := ok.SpotGridWithdrawProfit(context.Background(), "1234"); err != nil {
		t.Error("Okx SpotGridWithdrawProfit() error", err)
	}
}

func TestComputeMarginBalance(t *testing.T) {
	t.Parallel()
	sharedtestvalues.SkipTestIfCredentialsUnset(t, ok)

	if _, err := ok.ComputeMarginBalance(context.Background(), MarginBalanceParam{
		AlgoID: "123456",
		Type:   "other",
	}); err != nil && !errors.Is(err, errInvalidMarginTypeAdjust) {
		t.Errorf("%s ComputeMarginBalance() expected %v, but found %v", ok.Name, errInvalidMarginTypeAdjust, err)
	}
	if _, err := ok.ComputeMarginBalance(context.Background(), MarginBalanceParam{
		AlgoID: "123456",
		Type:   "add",
	}); err != nil && !strings.Contains(err.Error(), "The strategy does not exist or has stopped") {
		t.Errorf("%s ComputeMarginBalance() error %v", ok.Name, err)
	}
}

func TestAdjustMarginBalance(t *testing.T) {
	t.Parallel()
	sharedtestvalues.SkipTestIfCredentialsUnset(t, ok, canManipulateRealOrders)

	if _, err := ok.AdjustMarginBalance(context.Background(), MarginBalanceParam{
		AlgoID: "1234",
		Type:   "add",
		Amount: 12345,
	}); err != nil {
		t.Errorf("%s AdjustMarginBalance() error %v", ok.Name, err)
	}
}

const gridAIParamJSON = `{"algoOrdType": "grid","annualizedRate": "1.5849","ccy": "USDT","direction": "",	"duration": "7D","gridNum": "5","instId": "BTC-USDT","lever": "0","maxPx": "21373.3","minInvestment": "0.89557758",	"minPx": "15544.2",	"perMaxProfitRate": "0.0733865364573281","perMinProfitRate": "0.0561101403446263","runType": "1"}`

func TestGetGridAIParameter(t *testing.T) {
	t.Parallel()
	var response GridAIParameterResponse
	if err := json.Unmarshal([]byte(gridAIParamJSON), &response); err != nil {
		t.Errorf("%s error while deserializing to GridAIParameterResponse error %v", ok.Name, err)
	}
	if _, err := ok.GetGridAIParameter(context.Background(), "grid", "BTC-USDT", "", ""); err != nil {
		t.Errorf("%s GetGridAIParameter() error %v", ok.Name, err)
	}
}
func TestGetOffers(t *testing.T) {
	t.Parallel()
	sharedtestvalues.SkipTestIfCredentialsUnset(t, ok)

	if _, err := ok.GetOffers(context.Background(), "", "", ""); err != nil {
		t.Errorf("%s GetOffers() error %v", ok.Name, err)
	}
}

func TestPurchase(t *testing.T) {
	t.Parallel()
	sharedtestvalues.SkipTestIfCredentialsUnset(t, ok, canManipulateRealOrders)

	if _, err := ok.Purchase(context.Background(), PurchaseRequestParam{
		ProductID: "1234",
		InvestData: []PurchaseInvestDataItem{
			{
				Currency: "BTC",
				Amount:   100,
			},
			{
				Currency: "ETH",
				Amount:   100,
			},
		},
		Term: 30,
	}); err != nil {
		t.Errorf("%s Purchase() %v", ok.Name, err)
	}
}

func TestRedeem(t *testing.T) {
	t.Parallel()
	sharedtestvalues.SkipTestIfCredentialsUnset(t, ok, canManipulateRealOrders)

	if _, err := ok.Redeem(context.Background(), RedeemRequestParam{
		OrderID:          "754147",
		ProtocolType:     "defi",
		AllowEarlyRedeem: true,
	}); err != nil && !strings.Contains(err.Error(), "Order not found") {
		t.Errorf("%s Redeem() error %v", ok.Name, err)
	}
}

func TestCancelPurchaseOrRedemption(t *testing.T) {
	t.Parallel()
	sharedtestvalues.SkipTestIfCredentialsUnset(t, ok, canManipulateRealOrders)

	if _, err := ok.CancelPurchaseOrRedemption(context.Background(), CancelFundingParam{
		OrderID:      "754147",
		ProtocolType: "defi",
	}); err != nil && !strings.Contains(err.Error(), "Order not found") {
		t.Errorf("%s CancelPurchaseOrRedemption() error %v", ok.Name, err)
	}
}

func TestGetEarnActiveOrders(t *testing.T) {
	t.Parallel()
	sharedtestvalues.SkipTestIfCredentialsUnset(t, ok)

	if _, err := ok.GetEarnActiveOrders(context.Background(), "", "", "", ""); err != nil {
		t.Errorf("%s GetEarnActiveOrders() error %v", ok.Name, err)
	}
}

func TestGetFundingOrderHistory(t *testing.T) {
	t.Parallel()
	sharedtestvalues.SkipTestIfCredentialsUnset(t, ok)

	if _, err := ok.GetFundingOrderHistory(context.Background(), "", "", "", time.Time{}, time.Time{}, 1); err != nil {
		t.Errorf("%s GetFundingOrderHistory() error %v", ok.Name, err)
	}
}

func TestSystemStatusResponse(t *testing.T) {
	t.Parallel()
	if _, err := ok.SystemStatusResponse(context.Background(), "completed"); err != nil {
		t.Error("Okx SystemStatusResponse() error", err)
	}
}

/**********************************  Wrapper Functions **************************************/

func TestFetchTradablePairs(t *testing.T) {
	t.Parallel()
	if _, err := ok.FetchTradablePairs(context.Background(), asset.Options); err != nil {
		t.Error("Okx FetchTradablePairs() error", err)
	}
}

func TestUpdateTradablePairs(t *testing.T) {
	t.Parallel()
	if err := ok.UpdateTradablePairs(context.Background(), true); err != nil {
		t.Error("Okx UpdateTradablePairs() error", err)
	}
}

func TestUpdateTicker(t *testing.T) {
	t.Parallel()
	if _, err := ok.UpdateTicker(context.Background(), currency.NewPair(currency.BTC, currency.USDT), asset.Spot); err != nil {
		t.Error("Okx UpdateTicker() error", err)
	}
}

func TestUpdateTickers(t *testing.T) {
	t.Parallel()
	if err := ok.UpdateTickers(context.Background(), asset.Spot); err != nil {
		t.Error("Okx UpdateTicker() error", err)
	}
}

func TestFetchTicker(t *testing.T) {
	t.Parallel()
	_, err := ok.FetchTicker(context.Background(), currency.NewPair(currency.BTC, currency.NewCode("USDT-SWAP")), asset.PerpetualSwap)
	if err != nil {
		t.Error("Okx FetchTicker() error", err)
	}
	if _, err = ok.FetchTicker(context.Background(), currency.NewPair(currency.BTC, currency.USDT), asset.Spot); err != nil {
		t.Error("Okx FetchTicker() error", err)
	}
}

func TestFetchOrderbook(t *testing.T) {
	t.Parallel()
	if _, err := ok.FetchOrderbook(context.Background(), currency.NewPair(currency.BTC, currency.USDT), asset.Spot); err != nil {
		t.Error("Okx FetchOrderbook() error", err)
	}
}

func TestUpdateOrderbook(t *testing.T) {
	t.Parallel()
	if _, err := ok.UpdateOrderbook(context.Background(), currency.NewPair(currency.BTC, currency.NewCode("USDT-SWAP")), asset.Spot); err != nil {
		t.Error("Okx UpdateOrderbook() error", err)
	}
}

func TestUpdateAccountInfo(t *testing.T) {
	t.Parallel()
	sharedtestvalues.SkipTestIfCredentialsUnset(t, ok)

	if _, err := ok.UpdateAccountInfo(context.Background(), asset.Spot); err != nil {
		t.Error("Okx UpdateAccountInfo() error", err)
	}
}

func TestFetchAccountInfo(t *testing.T) {
	t.Parallel()
	sharedtestvalues.SkipTestIfCredentialsUnset(t, ok)

	if _, err := ok.FetchAccountInfo(context.Background(), asset.Spot); err != nil {
		t.Error("Okx FetchAccountInfo() error", err)
	}
}

func TestGetFundingHistory(t *testing.T) {
	t.Parallel()
	sharedtestvalues.SkipTestIfCredentialsUnset(t, ok)

	if _, err := ok.GetFundingHistory(context.Background()); err != nil {
		t.Error("Okx GetFundingHistory() error", err)
	}
}

func TestGetWithdrawalsHistory(t *testing.T) {
	t.Parallel()
	sharedtestvalues.SkipTestIfCredentialsUnset(t, ok)

	if _, err := ok.GetWithdrawalsHistory(context.Background(), currency.BTC, asset.Spot); err != nil {
		t.Error("Okx GetWithdrawalsHistory() error", err)
	}
}

func TestGetRecentTrades(t *testing.T) {
	t.Parallel()
	if _, err := ok.GetRecentTrades(context.Background(), currency.NewPair(currency.BTC, currency.USDT), asset.PerpetualSwap); err != nil {
		t.Error("Okx GetRecentTrades() error", err)
	}
}

func TestSubmitOrder(t *testing.T) {
	t.Parallel()
	sharedtestvalues.SkipTestIfCredentialsUnset(t, ok, canManipulateRealOrders)

	var resp WsPlaceOrderInput
	err := json.Unmarshal([]byte(placeOrderArgs), &resp)
	if err != nil {
		t.Fatal(err)
	}
	if len(resp.Arguments) == 0 {
		t.Error("order not found")
	}
	var orderSubmission = &order.Submit{
		Pair: currency.Pair{
			Base:  currency.LTC,
			Quote: currency.BTC,
		},
		Exchange:  ok.Name,
		Side:      order.Buy,
		Type:      order.Limit,
		Price:     1,
		Amount:    1000000000,
		ClientID:  "yeneOrder",
		AssetType: asset.Spot,
	}
	_, err = ok.SubmitOrder(context.Background(), orderSubmission)
	if err != nil {
		t.Error("Okx SubmitOrder() error", err)
	}
}

func TestCancelOrder(t *testing.T) {
	t.Parallel()
	sharedtestvalues.SkipTestIfCredentialsUnset(t, ok, canManipulateRealOrders)

	var orderCancellation = &order.Cancel{
		OrderID:       "1",
		WalletAddress: core.BitcoinDonationAddress,
		AccountID:     "1",
		Pair:          currency.NewPair(currency.LTC, currency.BTC),
		AssetType:     asset.Spot,
	}
	if err := ok.CancelOrder(context.Background(), orderCancellation); err != nil {
		t.Error(err)
	}
}

func TestCancelBatchOrders(t *testing.T) {
	t.Parallel()
	sharedtestvalues.SkipTestIfCredentialsUnset(t, ok, canManipulateRealOrders)

	var orderCancellationParams = []order.Cancel{
		{
			OrderID:       "1",
			WalletAddress: core.BitcoinDonationAddress,
			AccountID:     "1",
			Pair:          currency.NewPair(currency.LTC, currency.BTC),
			AssetType:     asset.Spot,
		},
		{
			OrderID:       "1",
			WalletAddress: core.BitcoinDonationAddress,
			AccountID:     "1",
			Pair:          currency.NewPair(currency.LTC, currency.BTC),
			AssetType:     asset.PerpetualSwap,
		},
	}
	_, err := ok.CancelBatchOrders(context.Background(), orderCancellationParams)
	if err != nil && !strings.Contains(err.Error(), "order does not exist.") {
		t.Error("Okx CancelBatchOrders() error", err)
	}
}

func TestCancelAllOrders(t *testing.T) {
	t.Parallel()
	sharedtestvalues.SkipTestIfCredentialsUnset(t, ok, canManipulateRealOrders)

	if _, err := ok.CancelAllOrders(context.Background(), &order.Cancel{}); err != nil {
		t.Errorf("%s CancelAllOrders() error: %v", ok.Name, err)
	}
}

func TestModifyOrder(t *testing.T) {
	t.Parallel()
	sharedtestvalues.SkipTestIfCredentialsUnset(t, ok, canManipulateRealOrders)

	_, err := ok.ModifyOrder(context.Background(),
		&order.Modify{
			AssetType: asset.Spot,
			Pair:      currency.NewPair(currency.LTC, currency.BTC),
			OrderID:   "1234",
			Price:     123456.44,
			Amount:    123,
		})
	if err != nil {
		t.Errorf("Okx ModifyOrder() error %v", err)
	}
}

func TestGetOrderInfo(t *testing.T) {
	t.Parallel()
	sharedtestvalues.SkipTestIfCredentialsUnset(t, ok)

	enabled, err := ok.GetEnabledPairs(asset.Spot)
	if err != nil {
		t.Error("couldn't find enabled tradable pairs")
	}
	if len(enabled) == 0 {
		t.SkipNow()
	}
	_, err = ok.GetOrderInfo(context.Background(),
		"123", enabled[0], asset.Futures)
	if err != nil && !strings.Contains(err.Error(), "Order does not exist") {
		t.Errorf("Okx GetOrderInfo() expecting %s, but found %v", "Order does not exist", err)
	}
}

func TestGetDepositAddress(t *testing.T) {
	t.Parallel()
	sharedtestvalues.SkipTestIfCredentialsUnset(t, ok)

	if _, err := ok.GetDepositAddress(context.Background(), currency.BTC, "", ""); err != nil && !errors.Is(err, errDepositAddressNotFound) {
		t.Error("Okx GetDepositAddress() error", err)
	}
}

func TestWithdraw(t *testing.T) {
	t.Parallel()
	sharedtestvalues.SkipTestIfCredentialsUnset(t, ok, canManipulateRealOrders)

	withdrawCryptoRequest := withdraw.Request{
		Exchange: ok.Name,
		Amount:   0.00000000001,
		Currency: currency.BTC,
		Crypto: withdraw.CryptoRequest{
			Address: core.BitcoinDonationAddress,
		},
	}
	if _, err := ok.WithdrawCryptocurrencyFunds(context.Background(), &withdrawCryptoRequest); err != nil {
		t.Error("Okx WithdrawCryptoCurrencyFunds() error", err)
	}
}

func TestGetPairFromInstrumentID(t *testing.T) {
	t.Parallel()
	instruments := []string{
		"BTC-USDT",
		"BTC-USDT-SWAP",
		"BTC-USDT-ER33234",
	}
	if _, err := ok.GetPairFromInstrumentID(instruments[0]); err != nil {
		t.Error("Okx GetPairFromInstrumentID() error", err)
	}
	if _, ere := ok.GetPairFromInstrumentID(instruments[1]); ere != nil {
		t.Error("Okx GetPairFromInstrumentID() error", ere)
	}
	if _, erf := ok.GetPairFromInstrumentID(instruments[2]); erf != nil {
		t.Error("Okx GetPairFromInstrumentID() error", erf)
	}
}

func TestGetActiveOrders(t *testing.T) {
	t.Parallel()
	sharedtestvalues.SkipTestIfCredentialsUnset(t, ok)

	pair, err := currency.NewPairFromString("BTC-USD")
	if err != nil {
		t.Error(err)
	}
	var getOrdersRequest = order.GetOrdersRequest{
		Type:      order.Limit,
		Pairs:     currency.Pairs{pair, currency.NewPair(currency.USDT, currency.USD), currency.NewPair(currency.USD, currency.LTC)},
		AssetType: asset.Spot,
		Side:      order.Buy,
	}
	if _, err := ok.GetActiveOrders(context.Background(), &getOrdersRequest); err != nil {
		t.Error("Okx GetActiveOrders() error", err)
	}
}

func TestGetOrderHistory(t *testing.T) {
	t.Parallel()
	sharedtestvalues.SkipTestIfCredentialsUnset(t, ok)

	var getOrdersRequest = order.GetOrdersRequest{
		Type:      order.AnyType,
		AssetType: asset.Spot,
		Side:      order.Buy,
	}
	_, err := ok.GetOrderHistory(context.Background(), &getOrdersRequest)
	if err == nil {
		t.Errorf("Okx GetOrderHistory() Expected: %v. received nil", err)
	} else if err != nil && !errors.Is(err, errMissingAtLeast1CurrencyPair) {
		t.Errorf("Okx GetOrderHistory() Expected: %v, but found %v", errMissingAtLeast1CurrencyPair, err)
	}
	getOrdersRequest.Pairs = []currency.Pair{
		currency.NewPair(currency.LTC,
			currency.BTC)}
	if _, err := ok.GetOrderHistory(context.Background(), &getOrdersRequest); err != nil {
		t.Error("Okx GetOrderHistory() error", err)
	}
}
func TestGetFeeByType(t *testing.T) {
	t.Parallel()
	sharedtestvalues.SkipTestIfCredentialsUnset(t, ok)

	if _, err := ok.GetFeeByType(context.Background(), &exchange.FeeBuilder{
		Amount:  1,
		FeeType: exchange.CryptocurrencyTradeFee,
		Pair: currency.NewPairWithDelimiter(currency.BTC.String(),
			currency.USDT.String(),
			"-"),
		PurchasePrice:       1,
		FiatCurrency:        currency.USD,
		BankTransactionType: exchange.WireTransfer,
	}); err != nil {
		t.Errorf("%s GetFeeByType() error %v", ok.Name, err)
	}
}

func TestValidateAPICredentials(t *testing.T) {
	t.Parallel()
	sharedtestvalues.SkipTestIfCredentialsUnset(t, ok)

	if err := ok.ValidateAPICredentials(context.Background(), asset.Spot); err != nil {
		t.Errorf("%s ValidateAPICredentials() error %v", ok.Name, err)
	}
}

func TestGetHistoricCandles(t *testing.T) {
	t.Parallel()
	pair := currency.NewPair(currency.BTC, currency.USDT)
	startTime := time.Date(2021, 2, 1, 0, 0, 0, 0, time.UTC)
	endTime := startTime.AddDate(0, 0, 100)
	_, err := ok.GetHistoricCandles(context.Background(), pair, asset.Spot, kline.OneDay, startTime, endTime)
	if err != nil {
		t.Fatal(err)
	}

	_, err = ok.GetHistoricCandles(context.Background(), pair, asset.Spot, kline.Interval(time.Hour*4), startTime, endTime)
	if !errors.Is(err, kline.ErrRequestExceedsExchangeLimits) {
		t.Errorf("received: '%v' but expected: '%v'", err, kline.ErrRequestExceedsExchangeLimits)
	}
}

func TestGetHistoricCandlesExtended(t *testing.T) {
	t.Parallel()
	currencyPair := currency.NewPair(currency.BTC, currency.USDT)
	_, err := ok.GetHistoricCandlesExtended(context.Background(), currencyPair, asset.Spot, kline.OneMin, time.Now().Add(-time.Hour), time.Now())
	if err != nil {
		t.Errorf("%s GetHistoricCandlesExtended() error: %v", ok.Name, err)
	}
}

const wsInstrumentPushData = `{"arg": {"channel": "instruments","instType": "FUTURES"},"data": [{"instType": "FUTURES","instId": "BTC-USD-191115","uly": "BTC-USD","category": "1","baseCcy": "","quoteCcy": "","settleCcy": "BTC","ctVal": "10","ctMult": "1","ctValCcy": "USD","optType": "","stk": "","listTime": "","expTime": "","tickSz": "0.01","lotSz": "1","minSz": "1","ctType": "linear","alias": "this_week","state": "live","maxLmtSz":"10000","maxMktSz":"99999","maxTwapSz":"99999","maxIcebergSz":"99999","maxTriggerSz":"9999","maxStopSz":"9999"}]}`

func TestWSInstruments(t *testing.T) {
	t.Parallel()
	if err := ok.WsHandleData([]byte(wsInstrumentPushData)); err != nil {
		t.Errorf("%s Websocket Instruments Push Data error %v", ok.Name, err)
	}
}

const tickerChannelPushData = `{"arg": {"channel": "tickers","instId": "LTC-USD-200327"},"data": [{"instType": "SWAP","instId": "LTC-USD-SWAP","last": "9999.99","lastSz": "0.1","askPx": "9999.99","askSz": "11","bidPx": "8888.88","bidSz": "5","open24h": "9000","high24h": "10000","low24h": "8888.88","volCcy24h": "2222","vol24h": "2222","sodUtc0": "2222","sodUtc8": "2222","ts": "1597026383085"}]}`

func TestTickerChannel(t *testing.T) {
	t.Parallel()
	if err := ok.WsHandleData([]byte(tickerChannelPushData)); err != nil {
		t.Error("Okx TickerChannel push data error", err)
	}
}

const openInterestChannelPushData = `{"arg": {"channel": "open-interest","instId": "LTC-USD-SWAP"},"data": [{"instType": "SWAP","instId": "LTC-USD-SWAP","oi": "5000","oiCcy": "555.55","ts": "1597026383085"}]}`

func TestOpenInterestPushData(t *testing.T) {
	t.Parallel()
	if err := ok.WsHandleData([]byte(openInterestChannelPushData)); err != nil {
		t.Error("Okx Open Interest Push Data error", err)
	}
}

const candlesticksPushData = `{"arg": {"channel": "candle1D","instId": "BTC-USD-191227"},"data": [["1597026383085","8533.02","8553.74","8527.17","8548.26","45247","529.5858061"]]}`

func TestCandlestickPushData(t *testing.T) {
	t.Parallel()
	if err := ok.WsHandleData([]byte(candlesticksPushData)); err != nil {
		t.Error("Okx Candlestick Push Data error", err)
	}
}

const tradePushDataJSON = `{"arg": {"channel": "trades","instId": "BTC-USDT"},"data": [{"instId": "BTC-USDT","tradeId": "130639474","px": "42219.9","sz": "0.12060306","side": "buy","ts": "1630048897897"}]}`

func TestTradePushData(t *testing.T) {
	t.Parallel()
	if err := ok.WsHandleData([]byte(tradePushDataJSON)); err != nil {
		t.Error("Okx Trade Push Data error", err)
	}
}

const estimatedDeliveryAndExercisePricePushDataJSON = `{"arg": {"args": "estimated-price","instType": "FUTURES","uly": "BTC-USD"},"data": [{"instType": "FUTURES","instId": "BTC-USD-170310","settlePx": "200","ts": "1597026383085"}]}`

func TestEstimatedDeliveryAndExercisePricePushData(t *testing.T) {
	t.Parallel()
	if err := ok.WsHandleData([]byte(estimatedDeliveryAndExercisePricePushDataJSON)); err != nil {
		t.Error("Okx Estimated Delivery and Exercise Price Push Data error", err)
	}
}

const markPricePushData = `{"arg": {"channel": "mark-price","instId": "LTC-USD-190628"},"data": [{"instType": "FUTURES","instId": "LTC-USD-190628","markPx": "0.1","ts": "1597026383085"}]}`

func TestMarkPricePushData(t *testing.T) {
	t.Parallel()
	if err := ok.WsHandleData([]byte(markPricePushData)); err != nil {
		t.Error("Okx Mark Price Push Data error", err)
	}
}

const markPriceCandlestickPushData = `{"arg": {"channel": "mark-price-candle1D","instId": "BTC-USD-190628"},"data": [["1597026383085", "3.721", "3.743", "3.677", "3.708"],["1597026383085", "3.731", "3.799", "3.494", "3.72"]]}`

func TestMarkPriceCandlestickPushData(t *testing.T) {
	t.Parallel()
	if err := ok.WsHandleData([]byte(markPriceCandlestickPushData)); err != nil {
		t.Error("Okx Mark Price Candlestick Push Data error", err)
	}
}

const priceLimitPushDataJSON = `{    "arg": {        "channel": "price-limit",        "instId": "LTC-USD-190628"    },    "data": [{        "instId": "LTC-USD-190628",        "buyLmt": "200",        "sellLmt": "300",        "ts": "1597026383085"    }]}`

func TestPriceLimitPushData(t *testing.T) {
	t.Parallel()
	if err := ok.WsHandleData([]byte(priceLimitPushDataJSON)); err != nil {
		t.Error("Okx Price Limit Push Data error", err)
	}
}

const testSnapshotOrderbookPushData = `{"arg":{"channel":"books","instId":"BTC-USDT"},"action":"snapshot","data":[{"asks":[["0.07026","5","0","1"],["0.07027","765","0","3"],["0.07028","110","0","1"],["0.0703","1264","0","1"],["0.07034","280","0","1"],["0.07035","2255","0","1"],["0.07036","28","0","1"],["0.07037","63","0","1"],["0.07039","137","0","2"],["0.0704","48","0","1"],["0.07041","32","0","1"],["0.07043","3985","0","1"],["0.07057","257","0","1"],["0.07058","7870","0","1"],["0.07059","161","0","1"],["0.07061","4539","0","1"],["0.07068","1438","0","3"],["0.07088","3162","0","1"],["0.07104","99","0","1"],["0.07108","5018","0","1"],["0.07115","1540","0","1"],["0.07129","5080","0","1"],["0.07145","1512","0","1"],["0.0715","5016","0","1"],["0.07171","5026","0","1"],["0.07192","5062","0","1"],["0.07197","1517","0","1"],["0.0726","1511","0","1"],["0.07314","10376","0","1"],["0.07354","1","0","1"],["0.07466","10277","0","1"],["0.07626","269","0","1"],["0.07636","269","0","1"],["0.0809","1","0","1"],["0.08899","1","0","1"],["0.09789","1","0","1"],["0.10768","1","0","1"]],"bids":[["0.07014","56","0","2"],["0.07011","608","0","1"],["0.07009","110","0","1"],["0.07006","1264","0","1"],["0.07004","2347","0","3"],["0.07003","279","0","1"],["0.07001","52","0","1"],["0.06997","91","0","1"],["0.06996","4242","0","2"],["0.06995","486","0","1"],["0.06992","161","0","1"],["0.06991","63","0","1"],["0.06988","7518","0","1"],["0.06976","186","0","1"],["0.06975","71","0","1"],["0.06973","1086","0","1"],["0.06961","513","0","2"],["0.06959","4603","0","1"],["0.0695","186","0","1"],["0.06946","3043","0","1"],["0.06939","103","0","1"],["0.0693","5053","0","1"],["0.06909","5039","0","1"],["0.06888","5037","0","1"],["0.06886","1526","0","1"],["0.06867","5008","0","1"],["0.06846","5065","0","1"],["0.06826","1572","0","1"],["0.06801","1565","0","1"],["0.06748","67","0","1"],["0.0674","111","0","1"],["0.0672","10038","0","1"],["0.06652","1","0","1"],["0.06625","1526","0","1"],["0.06619","10924","0","1"],["0.05986","1","0","1"],["0.05387","1","0","1"],["0.04848","1","0","1"],["0.04363","1","0","1"]],"ts":"1659792392540","checksum":-1462286744}]}`
const updateOrderBookPushDataJSON = `{"arg":{"channel":"books","instId":"BTC-USDT"},"action":"update","data":[{"asks":[["0.07026","5","0","1"],["0.07027","765","0","3"],["0.07028","110","0","1"],["0.0703","1264","0","1"],["0.07034","280","0","1"],["0.07035","2255","0","1"],["0.07036","28","0","1"],["0.07037","63","0","1"],["0.07039","137","0","2"],["0.0704","48","0","1"],["0.07041","32","0","1"],["0.07043","3985","0","1"],["0.07057","257","0","1"],["0.07058","7870","0","1"],["0.07059","161","0","1"],["0.07061","4539","0","1"],["0.07068","1438","0","3"],["0.07088","3162","0","1"],["0.07104","99","0","1"],["0.07108","5018","0","1"],["0.07115","1540","0","1"],["0.07129","5080","0","1"],["0.07145","1512","0","1"],["0.0715","5016","0","1"],["0.07171","5026","0","1"],["0.07192","5062","0","1"],["0.07197","1517","0","1"],["0.0726","1511","0","1"],["0.07314","10376","0","1"],["0.07354","1","0","1"],["0.07466","10277","0","1"],["0.07626","269","0","1"],["0.07636","269","0","1"],["0.0809","1","0","1"],["0.08899","1","0","1"],["0.09789","1","0","1"],["0.10768","1","0","1"]],"bids":[["0.07014","56","0","2"],["0.07011","608","0","1"],["0.07009","110","0","1"],["0.07006","1264","0","1"],["0.07004","2347","0","3"],["0.07003","279","0","1"],["0.07001","52","0","1"],["0.06997","91","0","1"],["0.06996","4242","0","2"],["0.06995","486","0","1"],["0.06992","161","0","1"],["0.06991","63","0","1"],["0.06988","7518","0","1"],["0.06976","186","0","1"],["0.06975","71","0","1"],["0.06973","1086","0","1"],["0.06961","513","0","2"],["0.06959","4603","0","1"],["0.0695","186","0","1"],["0.06946","3043","0","1"],["0.06939","103","0","1"],["0.0693","5053","0","1"],["0.06909","5039","0","1"],["0.06888","5037","0","1"],["0.06886","1526","0","1"],["0.06867","5008","0","1"],["0.06846","5065","0","1"],["0.06826","1572","0","1"],["0.06801","1565","0","1"],["0.06748","67","0","1"],["0.0674","111","0","1"],["0.0672","10038","0","1"],["0.06652","1","0","1"],["0.06625","1526","0","1"],["0.06619","10924","0","1"],["0.05986","1","0","1"],["0.05387","1","0","1"],["0.04848","1","0","1"],["0.04363","1","0","1"]],"ts":"1659792392540","checksum":-1462286744}]}`

func TestSnapshotAndUpdateOrderBookPushData(t *testing.T) {
	t.Parallel()
	if err := ok.WsHandleData([]byte(testSnapshotOrderbookPushData)); err != nil {
		t.Error("Okx Snapshot order book push data error", err)
	}
	if err := ok.WsHandleData([]byte(updateOrderBookPushDataJSON)); err != nil {
		t.Error("Okx Update Order Book Push Data error", err)
	}
}

const snapshotOrderBookPushData = `{"arg":{"channel":"books","instId":"TRX-USD-220812"},"action":"snapshot","data":[{"asks":[["0.07026","5","0","1"],["0.07027","765","0","3"],["0.07028","110","0","1"],["0.0703","1264","0","1"],["0.07034","280","0","1"],["0.07035","2255","0","1"],["0.07036","28","0","1"],["0.07037","63","0","1"],["0.07039","137","0","2"],["0.0704","48","0","1"],["0.07041","32","0","1"],["0.07043","3985","0","1"],["0.07057","257","0","1"],["0.07058","7870","0","1"],["0.07059","161","0","1"],["0.07061","4539","0","1"],["0.07068","1438","0","3"],["0.07088","3162","0","1"],["0.07104","99","0","1"],["0.07108","5018","0","1"],["0.07115","1540","0","1"],["0.07129","5080","0","1"],["0.07145","1512","0","1"],["0.0715","5016","0","1"],["0.07171","5026","0","1"],["0.07192","5062","0","1"],["0.07197","1517","0","1"],["0.0726","1511","0","1"],["0.07314","10376","0","1"],["0.07354","1","0","1"],["0.07466","10277","0","1"],["0.07626","269","0","1"],["0.07636","269","0","1"],["0.0809","1","0","1"],["0.08899","1","0","1"],["0.09789","1","0","1"],["0.10768","1","0","1"]],"bids":[["0.07014","56","0","2"],["0.07011","608","0","1"],["0.07009","110","0","1"],["0.07006","1264","0","1"],["0.07004","2347","0","3"],["0.07003","279","0","1"],["0.07001","52","0","1"],["0.06997","91","0","1"],["0.06996","4242","0","2"],["0.06995","486","0","1"],["0.06992","161","0","1"],["0.06991","63","0","1"],["0.06988","7518","0","1"],["0.06976","186","0","1"],["0.06975","71","0","1"],["0.06973","1086","0","1"],["0.06961","513","0","2"],["0.06959","4603","0","1"],["0.0695","186","0","1"],["0.06946","3043","0","1"],["0.06939","103","0","1"],["0.0693","5053","0","1"],["0.06909","5039","0","1"],["0.06888","5037","0","1"],["0.06886","1526","0","1"],["0.06867","5008","0","1"],["0.06846","5065","0","1"],["0.06826","1572","0","1"],["0.06801","1565","0","1"],["0.06748","67","0","1"],["0.0674","111","0","1"],["0.0672","10038","0","1"],["0.06652","1","0","1"],["0.06625","1526","0","1"],["0.06619","10924","0","1"],["0.05986","1","0","1"],["0.05387","1","0","1"],["0.04848","1","0","1"],["0.04363","1","0","1"]],"ts":"1659792392540","checksum":-1462286744}]}`

func TestSnapshotPushData(t *testing.T) {
	t.Parallel()
	if err := ok.WsHandleData([]byte(snapshotOrderBookPushData)); err != nil {
		t.Error("Okx Snapshot order book push data error", err)
	}
}

const calculateOrderbookChecksumUpdateorderbookJSON = `{"Bids":[{"Amount":56,"Price":0.07014,"ID":0,"Period":0,"LiquidationOrders":0,"OrderCount":0},{"Amount":608,"Price":0.07011,"ID":0,"Period":0,"LiquidationOrders":0,"OrderCount":0},{"Amount":110,"Price":0.07009,"ID":0,"Period":0,"LiquidationOrders":0,"OrderCount":0},{"Amount":1264,"Price":0.07006,"ID":0,"Period":0,"LiquidationOrders":0,"OrderCount":0},{"Amount":2347,"Price":0.07004,"ID":0,"Period":0,"LiquidationOrders":0,"OrderCount":0},{"Amount":279,"Price":0.07003,"ID":0,"Period":0,"LiquidationOrders":0,"OrderCount":0},{"Amount":52,"Price":0.07001,"ID":0,"Period":0,"LiquidationOrders":0,"OrderCount":0},{"Amount":91,"Price":0.06997,"ID":0,"Period":0,"LiquidationOrders":0,"OrderCount":0},{"Amount":4242,"Price":0.06996,"ID":0,"Period":0,"LiquidationOrders":0,"OrderCount":0},{"Amount":486,"Price":0.06995,"ID":0,"Period":0,"LiquidationOrders":0,"OrderCount":0},{"Amount":161,"Price":0.06992,"ID":0,"Period":0,"LiquidationOrders":0,"OrderCount":0},{"Amount":63,"Price":0.06991,"ID":0,"Period":0,"LiquidationOrders":0,
"OrderCount":0},{"Amount":7518,"Price":0.06988,"ID":0,"Period":0,"LiquidationOrders":0,"OrderCount":0},{"Amount":186,"Price":0.06976,"ID":0,"Period":0,"LiquidationOrders":0,"OrderCount":0},{"Amount":71,"Price":0.06975,"ID":0,"Period":0,"LiquidationOrders":0,"OrderCount":0},{"Amount":1086,"Price":0.06973,"ID":0,"Period":0,"LiquidationOrders":0,"OrderCount":0},{"Amount":513,"Price":0.06961,"ID":0,"Period":0,"LiquidationOrders":0,"OrderCount":0},{"Amount":4603,"Price":0.06959,"ID":0,"Period":0,"LiquidationOrders":0,"OrderCount":0},{"Amount":186,"Price":0.0695,"ID":0,"Period":0,"LiquidationOrders":0,"OrderCount":0},{"Amount":3043,"Price":0.06946,"ID":0,"Period":0,"LiquidationOrders":0,"OrderCount":0},{"Amount":103,"Price":0.06939,"ID":0,"Period":0,"LiquidationOrders":0,"OrderCount":0},{"Amount":5053,"Price":0.0693,"ID":0,"Period":0,"LiquidationOrders":0,"OrderCount":0},{"Amount":5039,"Price":0.06909,"ID":0,"Period":0,"LiquidationOrders":0,"OrderCount":0},{"Amount":5037,"Price":0.06888,"ID":0,"Period":0,"LiquidationOrders":0,"OrderCount":0},{"Amount":1526,"Price":0.06886,"ID":0,"Period":0,"LiquidationOrders":0,"OrderCount":0},{"Amount":5008,"Price":0.06867,"ID":0,"Period":0,"LiquidationOrders":0,"OrderCount":0},{"Amount":5065,"Price":0.06846,"ID":0,"Period":0,"LiquidationOrders":0,"OrderCount":0},{"Amount":1572,"Price":0.06826,"ID":0,"Period":0,"LiquidationOrders":0,"OrderCount":0},{"Amount":1565,"Price":0.06801,"ID":0,"Period":0,"LiquidationOrders":0,"OrderCount":0},{"Amount":67,"Price":0.06748,"ID":0,"Period":0,"LiquidationOrders":0,"OrderCount":0},{"Amount":111,"Price":0.0674,"ID":0,"Period":0,"LiquidationOrders":0,"OrderCount":0},{"Amount":10038,"Price":0.0672,"ID":0,"Period":0,"LiquidationOrders":0,"OrderCount":0},{"Amount":1,"Price":0.06652,"ID":0,"Period":0,"LiquidationOrders":0,"OrderCount":0},{"Amount":1526,"Price":0.06625,"ID":0,"Period":0,"LiquidationOrders":0,"OrderCount":0},{"Amount":10924,"Price":0.06619,"ID":0,"Period":0,"LiquidationOrders":0,"OrderCount":0},{"Amount":1,"Price":0.05986,"ID":0,"Period":0,"LiquidationOrders":0,"OrderCount":0},{"Amount":1,"Price":0.05387,"ID":0,"Period":0,"LiquidationOrders":0,"OrderCount":0},{"Amount":1,"Price":0.04848,"ID":0,"Period":0,"LiquidationOrders":0,"OrderCount":0},{"Amount":1,"Price":0.04363,"ID":0,"Period":0,"LiquidationOrders":0,"OrderCount":0}],"Asks":[{"Amount":5,"Price":0.07026,"ID":0,"Period":0,"LiquidationOrders":0,"OrderCount":0},{"Amount":765,"Price":0.07027,"ID":0,"Period":0,"LiquidationOrders":0,"OrderCount":0},{"Amount":110,"Price":0.07028,"ID":0,"Period":0,"LiquidationOrders":0,"OrderCount":0},{"Amount":1264,"Price":0.0703,"ID":0,"Period":0,"LiquidationOrders":0,"OrderCount":0},{"Amount":280,"Price":0.07034,"ID":0,"Period":0,"LiquidationOrders":0,"OrderCount":0},{"Amount":2255,"Price":0.07035,"ID":0,"Period":0,"LiquidationOrders":0,"OrderCount":0},{"Amount":28,"Price":0.07036,"ID":0,"Period":0,"LiquidationOrders":0,"OrderCount":0},{"Amount":63,"Price":0.07037,"ID":0,"Period":0,"LiquidationOrders":0,"OrderCount":0},{"Amount":137,"Price":0.07039,"ID":0,"Period":0,"LiquidationOrders":0,"OrderCount":0},{"Amount":48,"Price":0.0704,"ID":0,"Period":0,"LiquidationOrders":0,"OrderCount":0},{"Amount":32,"Price":0.07041,"ID":0,"Period":0,"LiquidationOrders":0,"OrderCount":0},{"Amount":3985,"Price":0.07043,"ID":0,"Period":0,"LiquidationOrders":0,"OrderCount":0},{"Amount":257,"Price":0.07057,"ID":0,"Period":0,"LiquidationOrders":0,"OrderCount":0},{"Amount":7870,"Price":0.07058,"ID":0,"Period":0,"LiquidationOrders":0,"OrderCount":0},{"Amount":161,"Price":0.07059,"ID":0,"Period":0,"LiquidationOrders":0,"OrderCount":0},{"Amount":4539,"Price":0.07061,"ID":0,"Period":0,"LiquidationOrders":0,"OrderCount":0},{"Amount":1438,"Price":0.07068,"ID":0,"Period":0,"LiquidationOrders":0,"OrderCount":0},{"Amount":3162,"Price":0.07088,"ID":0,"Period":0,"LiquidationOrders":0,"OrderCount":0},{"Amount":99,"Price":0.07104,"ID":0,"Period":0,"LiquidationOrders":0,"OrderCount":0},{"Amount":5018,"Price":0.07108,"ID":0,"Period":0,"LiquidationOrders":0,"OrderCount":0},{"Amount":1540,"Price":0.07115,"ID":0,"Period":0,"LiquidationOrders":0,"OrderCount":0},{"Amount":5080,"Price":0.07129,"ID":0,"Period":0,"LiquidationOrders":0,"OrderCount":0},{"Amount":1512,"Price":0.07145,"ID":0,"Period":0,"LiquidationOrders":0,"OrderCount":0},{"Amount":5016,"Price":0.0715,"ID":0,"Period":0,"LiquidationOrders":0,"OrderCount":0},{"Amount":5026,"Price":0.07171,"ID":0,"Period":0,"LiquidationOrders":0,"OrderCount":0},{"Amount":5062,"Price":0.07192,"ID":0,"Period":0,"LiquidationOrders":0,"OrderCount":0},{"Amount":1517,"Price":0.07197,"ID":0,"Period":0,"LiquidationOrders":0,"OrderCount":0},{"Amount":1511,"Price":0.0726,"ID":0,"Period":0,"LiquidationOrders":0,"OrderCount":0},{"Amount":10376,"Price":0.07314,"ID":0,"Period":0,"LiquidationOrders":0,"OrderCount":0},{"Amount":1,"Price":0.07354,"ID":0,"Period":0,"LiquidationOrders":0,"OrderCount":0},{"Amount":10277,"Price":0.07466,"ID":0,"Period":0,"LiquidationOrders":0,"OrderCount":0},{"Amount":269,"Price":0.07626,"ID":0,"Period":0,"LiquidationOrders":0,"OrderCount":0},{"Amount":269,"Price":0.07636,"ID":0,"Period":0,"LiquidationOrders":0,"OrderCount":0},{"Amount":1,"Price":0.0809,"ID":0,"Period":0,"LiquidationOrders":0,"OrderCount":0},{"Amount":1,"Price":0.08899,"ID":0,"Period":0,"LiquidationOrders":0,"OrderCount":0},{"Amount":1,"Price":0.09789,"ID":0,"Period":0,"LiquidationOrders":0,"OrderCount":0},{"Amount":1,"Price":0.10768,"ID":0,"Period":0,"LiquidationOrders":0,"OrderCount":0}],"Exchange":"Okx","Pair":"BTC-USDT","Asset":"spot","LastUpdated":"0001-01-01T00:00:00Z","LastUpdateID":0,"PriceDuplication":false,"IsFundingRate":false,"RestSnapshot":false,"IDAlignment":false}`

func TestCalculateUpdateOrderbookChecksum(t *testing.T) {
	t.Parallel()
	err := ok.WsHandleData([]byte(snapshotOrderBookPushData))
	if err != nil {
		t.Error("Okx Snapshot order book push data error", err)
	}
	var orderbookBase orderbook.Base
	err = json.Unmarshal([]byte(calculateOrderbookChecksumUpdateorderbookJSON), &orderbookBase)
	if err != nil {
		t.Errorf("%s error while deserializing to orderbook.Base %v", ok.Name, err)
	}
	if err := ok.CalculateUpdateOrderbookChecksum(&orderbookBase, 2832680552); err != nil {
		t.Errorf("%s CalculateUpdateOrderbookChecksum() error: %v", ok.Name, err)
	}
}

const optionSummaryPushDataJSON = `{"arg": {"channel": "opt-summary","uly": "BTC-USD"},"data": [{"instType": "OPTION","instId": "BTC-USD-200103-5500-C","uly": "BTC-USD","delta": "0.7494223636","gamma": "-0.6765419039","theta": "-0.0000809873","vega": "0.0000077307","deltaBS": "0.7494223636","gammaBS": "-0.6765419039","thetaBS": "-0.0000809873","vegaBS": "0.0000077307","realVol": "0","bidVol": "","askVol": "1.5625","markVol": "0.9987","lever": "4.0342","fwdPx": "39016.8143629068452065","ts": "1597026383085"}]}`

func TestOptionSummaryPushData(t *testing.T) {
	t.Parallel()
	if err := ok.WsHandleData([]byte(optionSummaryPushDataJSON)); err != nil {
		t.Error("Okx Option Summary Push Data error", err)
	}
}

const fundingRatePushDataJSON = `{"arg": {"channel": "funding-rate","instId": "BTC-USD-SWAP"},"data": [{"instType": "SWAP","instId": "BTC-USD-SWAP","fundingRate": "0.018","nextFundingRate": "","fundingTime": "1597026383085"}]}`

func TestFundingRatePushData(t *testing.T) {
	t.Parallel()
	if err := ok.WsHandleData([]byte(fundingRatePushDataJSON)); err != nil {
		t.Error("Okx Funding Rate Push Data error", err)
	}
}

const indexCandlestickPushDataJSON = `{"arg": {"channel": "index-candle30m","instId": "BTC-USD"},"data": [["1597026383085", "3811.31", "3811.31", "3811.31", "3811.31"]]}`

func TestIndexCandlestickPushData(t *testing.T) {
	t.Parallel()
	if err := ok.WsHandleData([]byte(indexCandlestickPushDataJSON)); err != nil {
		t.Error("Okx Index Candlestick Push Data error", err)
	}
}

const indexTickerPushDataJSON = `{"arg": {"channel": "index-tickers","instId": "BTC-USDT"},"data": [{"instId": "BTC-USDT","idxPx": "0.1","high24h": "0.5","low24h": "0.1","open24h": "0.1","sodUtc0": "0.1","sodUtc8": "0.1","ts": "1597026383085"}]}`

func TestIndexTickersPushData(t *testing.T) {
	t.Parallel()
	if err := ok.WsHandleData([]byte(indexTickerPushDataJSON)); err != nil {
		t.Error("Okx Index Ticker Push Data error", err)
	}
}

const statusPushDataJSON = `{"arg": {"channel": "status"},"data": [{"title": "Spot System Upgrade","state": "scheduled","begin": "1610019546","href": "","end": "1610019546","serviceType": "1","system": "classic","scheDesc": "","ts": "1597026383085"}]}`

func TestStatusPushData(t *testing.T) {
	t.Parallel()
	if err := ok.WsHandleData([]byte(statusPushDataJSON)); err != nil {
		t.Error("Okx Status Push Data error", err)
	}
}

const publicStructBlockTradesPushDataJSON = `{"arg":{"channel":"public-struc-block-trades"},"data":[{"cTime":"1608267227834","blockTdId":"1802896","legs":[{"px":"0.323","sz":"25.0","instId":"BTC-USD-20220114-13250-C","side":"sell","tradeId":"15102"},{"px":"0.666","sz":"25","instId":"BTC-USD-20220114-21125-C","side":"buy","tradeId":"15103"}]}]}`

func TestPublicStructBlockTrades(t *testing.T) {
	t.Parallel()
	if err := ok.WsHandleData([]byte(publicStructBlockTradesPushDataJSON)); err != nil {
		t.Error("Okx Public Struct Block Trades error", err)
	}
}

const blockTickerPushDataJSON = `{"arg": {"channel": "block-tickers"},"data": [{"instType": "SWAP","instId": "LTC-USD-SWAP","volCcy24h": "0","vol24h": "0","ts": "1597026383085"}]}`

func TestBlockTickerPushData(t *testing.T) {
	t.Parallel()
	if err := ok.WsHandleData([]byte(blockTickerPushDataJSON)); err != nil {
		t.Error("Okx Block Tickers push data error", err)
	}
}

const accountPushDataJSON = `{"arg": {"channel": "block-tickers"},"data": [{"instType": "SWAP","instId": "LTC-USD-SWAP","volCcy24h": "0","vol24h": "0","ts": "1597026383085"}]}`

func TestAccountPushData(t *testing.T) {
	t.Parallel()
	if err := ok.WsHandleData([]byte(accountPushDataJSON)); err != nil {
		t.Error("Okx Account Push Data error", err)
	}
}

const positionPushDataJSON = `{"arg":{"channel":"positions","instType":"FUTURES"},"data":[{"adl":"1","availPos":"1","avgPx":"2566.31","cTime":"1619507758793","ccy":"ETH","deltaBS":"","deltaPA":"","gammaBS":"","gammaPA":"","imr":"","instId":"ETH-USD-210430","instType":"FUTURES","interest":"0","last":"2566.22","lever":"10","liab":"","liabCcy":"","liqPx":"2352.8496681818233","markPx":"2353.849","margin":"0.0003896645377994","mgnMode":"isolated","mgnRatio":"11.731726509588816","mmr":"0.0000311811092368","notionalUsd":"2276.2546609009605","optVal":"","pTime":"1619507761462","pos":"1","posCcy":"","posId":"307173036051017730","posSide":"long","thetaBS":"","thetaPA":"","tradeId":"109844","uTime":"1619507761462","upl":"-0.0000009932766034","uplRatio":"-0.0025490556801078","vegaBS":"","vegaPA":""}]}`
const positionPushDataWithUnderlyingJSON = `{"arg": {"channel": "positions","uid": "77982378738415879","instType": "ANY"},"data": [{"adl":"1","availPos":"1","avgPx":"2566.31","cTime":"1619507758793","ccy":"ETH","deltaBS":"","deltaPA":"","gammaBS":"","gammaPA":"","imr":"","instId":"ETH-USD-210430","instType":"FUTURES","interest":"0","last":"2566.22","usdPx":"","lever":"10","liab":"","liabCcy":"","liqPx":"2352.8496681818233","markPx":"2353.849","margin":"0.0003896645377994","mgnMode":"isolated","mgnRatio":"11.731726509588816","mmr":"0.0000311811092368","notionalUsd":"2276.2546609009605","optVal":"","pTime":"1619507761462","pos":"1","posCcy":"","posId":"307173036051017730","posSide":"long","thetaBS":"","thetaPA":"","tradeId":"109844","uTime":"1619507761462","upl":"-0.0000009932766034","uplRatio":"-0.0025490556801078","vegaBS":"","vegaPA":""}, {"adl":"1","availPos":"1","avgPx":"2566.31","cTime":"1619507758793","ccy":"ETH","deltaBS":"","deltaPA":"","gammaBS":"","gammaPA":"","imr":"","instId":"ETH-USD-SWAP","instType":"SWAP","interest":"0","last":"2566.22","usdPx":"","lever":"10","liab":"","liabCcy":"","liqPx":"2352.8496681818233","markPx":"2353.849","margin":"0.0003896645377994","mgnMode":"isolated","mgnRatio":"11.731726509588816","mmr":"0.0000311811092368","notionalUsd":"2276.2546609009605","optVal":"","pTime":"1619507761462","pos":"1","posCcy":"","posId":"307173036051017730","posSide":"long","thetaBS":"","thetaPA":"","tradeId":"109844","uTime":"1619507761462","upl":"-0.0000009932766034","uplRatio":"-0.0025490556801078","vegaBS":"","vegaPA":""}]}`

func TestPositionPushData(t *testing.T) {
	t.Parallel()
	if err := ok.WsHandleData([]byte(positionPushDataJSON)); err != nil {
		t.Error("Okx Account Push Data error", err)
	}
	if err := ok.WsHandleData([]byte(positionPushDataWithUnderlyingJSON)); err != nil {
		t.Error("Okx Account Push Data error", err)
	}
}

const balanceAndPositionJSON = `{"arg": {"channel": "balance_and_position","uid": "77982378738415879"},"data": [{"pTime": "1597026383085","eventType": "snapshot","balData": [{"ccy": "BTC","cashBal": "1","uTime": "1597026383085"}],"posData": [{"posId": "1111111111","tradeId": "2","instId": "BTC-USD-191018","instType": "FUTURES","mgnMode": "cross","posSide": "long","pos": "10","ccy": "BTC","posCcy": "","avgPx": "3320","uTIme": "1597026383085"}]}]}`

func TestBalanceAndPosition(t *testing.T) {
	t.Parallel()
	if err := ok.WsHandleData([]byte(balanceAndPositionJSON)); err != nil {
		t.Error("Okx Balance And Position error", err)
	}
}

const orderPushDataJSON = `{"arg": {    "channel": "orders",    "instType": "SPOT",    "instId": "BTC-USDT",    "uid": "614488474791936"},"data": [    {        "accFillSz": "0.001",        "amendResult": "",        "avgPx": "31527.1",        "cTime": "1654084334977",        "category": "normal",        "ccy": "",        "clOrdId": "",        "code": "0",        "execType": "M",        "fee": "-0.02522168",        "feeCcy": "USDT",        "fillFee": "-0.02522168",        "fillFeeCcy": "USDT",        "fillNotionalUsd": "31.50818374",        "fillPx": "31527.1",        "fillSz": "0.001",        "fillTime": "1654084353263",        "instId": "BTC-USDT",        "instType": "SPOT",        "lever": "0",        "msg": "",        "notionalUsd": "31.50818374",        "ordId": "452197707845865472",        "ordType": "limit",        "pnl": "0",        "posSide": "",        "px": "31527.1",        "rebate": "0",        "rebateCcy": "BTC",        "reduceOnly": "false",        "reqId": "",        "side": "sell",        "slOrdPx": "",        "slTriggerPx": "",        "slTriggerPxType": "last",        "source": "",        "state": "filled",        "sz": "0.001",        "tag": "",        "tdMode": "cash",        "tgtCcy": "",        "tpOrdPx": "",        "tpTriggerPx": "",        "tpTriggerPxType": "last",        "tradeId": "242589207",        "uTime": "1654084353264"    }]}`

func TestOrderPushData(t *testing.T) {
	t.Parallel()
	if err := ok.WsHandleData([]byte(orderPushDataJSON)); err != nil {
		t.Error("Okx Order Push Data error", err)
	}
}

const algoOrdersPushDataJSON = `{"arg": {"channel": "orders-algo","uid": "77982378738415879","instType": "FUTURES","instId": "BTC-USD-200329"},"data": [{"instType": "FUTURES","instId": "BTC-USD-200329","ordId": "312269865356374016","ccy": "BTC","algoId": "1234","px": "999","sz": "3","tdMode": "cross","tgtCcy": "","notionalUsd": "","ordType": "trigger","side": "buy","posSide": "long","state": "live","lever": "20","tpTriggerPx": "","tpTriggerPxType": "","tpOrdPx": "","slTriggerPx": "","slTriggerPxType": "","triggerPx": "99","triggerPxType": "last","ordPx": "12","actualSz": "","actualPx": "","tag": "adadadadad","actualSide": "","triggerTime": "1597026383085","cTime": "1597026383000"}]}`

func TestAlgoOrderPushData(t *testing.T) {
	t.Parallel()
	if err := ok.WsHandleData([]byte(algoOrdersPushDataJSON)); err != nil {
		t.Error("Okx Algo Order Push Data error", err)
	}
}

const advancedAlgoOrderPushDataJSON = `{"arg":{"channel":"algo-advance","uid": "77982378738415879","instType":"SPOT","instId":"BTC-USDT"},"data":[{"actualPx":"","actualSide":"","actualSz":"0","algoId":"355056228680335360","cTime":"1630924001545","ccy":"","count":"1","instId":"BTC-USDT","instType":"SPOT","lever":"0","notionalUsd":"","ordPx":"","ordType":"iceberg","pTime":"1630924295204","posSide":"net","pxLimit":"10","pxSpread":"1","pxVar":"","side":"buy","slOrdPx":"","slTriggerPx":"","state":"pause","sz":"0.1","szLimit":"0.1","tdMode":"cash","timeInterval":"","tpOrdPx":"","tpTriggerPx":"","tag": "adadadadad","triggerPx":"","triggerTime":"","callbackRatio":"","callbackSpread":"","activePx":"","moveTriggerPx":""}]}`

func TestAdvancedAlgoOrderPushData(t *testing.T) {
	t.Parallel()
	if err := ok.WsHandleData([]byte(advancedAlgoOrderPushDataJSON)); err != nil {
		t.Error("Okx Advanced Algo Orders Push Data error", err)
	}
}

const positionRiskPushDataJSON = `{"arg": {"channel": "liquidation-warning","uid": "77982378738415879","instType": "ANY"},"data": [{"adl":"1","availPos":"1","avgPx":"2566.31","cTime":"1619507758793","ccy":"ETH","deltaBS":"","deltaPA":"","gammaBS":"","gammaPA":"","imr":"","instId":"ETH-USD-210430","instType":"FUTURES","interest":"0","last":"2566.22","lever":"10","liab":"","liabCcy":"","liqPx":"2352.8496681818233","markPx":"2353.849","margin":"0.0003896645377994","mgnMode":"isolated","mgnRatio":"11.731726509588816","mmr":"0.0000311811092368","notionalUsd":"2276.2546609009605","optVal":"","pTime":"1619507761462","pos":"1","posCcy":"","posId":"307173036051017730","posSide":"long","thetaBS":"","thetaPA":"","tradeId":"109844","uTime":"1619507761462","upl":"-0.0000009932766034","uplRatio":"-0.0025490556801078","vegaBS":"","vegaPA":""}, {"adl":"1","availPos":"1","avgPx":"2566.31","cTime":"1619507758793","ccy":"ETH","deltaBS":"","deltaPA":"","gammaBS":"","gammaPA":"","imr":"","instId":"ETH-USD-SWAP","instType":"SWAP","interest":"0","last":"2566.22","lever":"10","liab":"","liabCcy":"","liqPx":"2352.8496681818233","markPx":"2353.849","margin":"0.0003896645377994","mgnMode":"isolated","mgnRatio":"11.731726509588816","mmr":"0.0000311811092368","notionalUsd":"2276.2546609009605","optVal":"","pTime":"1619507761462","pos":"1","posCcy":"","posId":"307173036051017730","posSide":"long","thetaBS":"","thetaPA":"","tradeId":"109844","uTime":"1619507761462","upl":"-0.0000009932766034","uplRatio":"-0.0025490556801078","vegaBS":"","vegaPA":""}]}`

func TestPositionRiskPushDataJSON(t *testing.T) {
	t.Parallel()
	if err := ok.WsHandleData([]byte(positionRiskPushDataJSON)); err != nil {
		t.Error("Okx Position Risk Push Data error", err)
	}
}

const accountGreeksPushData = `{"arg": {"channel": "account-greeks","ccy": "BTC"},"data": [{"thetaBS": "","thetaPA":"","deltaBS":"","deltaPA":"","gammaBS":"","gammaPA":"","vegaBS":"",    "vegaPA":"","ccy":"BTC","ts":"1620282889345"}]}`

func TestAccountGreeksPushData(t *testing.T) {
	t.Parallel()
	if err := ok.WsHandleData([]byte(accountGreeksPushData)); err != nil {
		t.Error("Okx Account Greeks Push Data error", err)
	}
}

const rfqsPushDataJSON = `{"arg": {"channel": "account-greeks","ccy": "BTC"},"data": [{"thetaBS": "","thetaPA":"","deltaBS":"","deltaPA":"","gammaBS":"","gammaPA":"","vegaBS":"",    "vegaPA":"","ccy":"BTC","ts":"1620282889345"}]}`

func TestRfqs(t *testing.T) {
	t.Parallel()
	if err := ok.WsHandleData([]byte(rfqsPushDataJSON)); err != nil {
		t.Error("Okx RFQS Push Data error", err)
	}
}

const accountsPushDataJSON = `{	"arg": {	  "channel": "account",	  "ccy": "BTC",	  "uid": "77982378738415879"	},	"data": [	  {		"uTime": "1597026383085",		"totalEq": "41624.32",		"isoEq": "3624.32",		"adjEq": "41624.32",		"ordFroz": "0",		"imr": "4162.33",		"mmr": "4",		"notionalUsd": "",		"mgnRatio": "41624.32",		"details": [		  {			"availBal": "",			"availEq": "1",			"ccy": "BTC",			"cashBal": "1",			"uTime": "1617279471503",			"disEq": "50559.01",			"eq": "1",			"eqUsd": "45078.3790756226851775",			"frozenBal": "0",			"interest": "0",			"isoEq": "0",			"liab": "0",			"maxLoan": "",			"mgnRatio": "",			"notionalLever": "0.0022195262185864",			"ordFrozen": "0",			"upl": "0",			"uplLiab": "0",			"crossLiab": "0",			"isoLiab": "0",			"coinUsdPrice": "60000",			"stgyEq":"0",			"spotInUseAmt":"",			"isoUpl":""		  }		]	  }	]}`

func TestAccounts(t *testing.T) {
	t.Parallel()
	if err := ok.WsHandleData([]byte(accountsPushDataJSON)); err != nil {
		t.Errorf("%s Accounts push data error %v", ok.Name, err)
	}
}

const quotesPushDataJSON = `{"arg":{"channel":"quotes"},"data":[{"validUntil":"1608997227854","uTime":"1608267227834","cTime":"1608267227834","legs":[{"px":"0.0023","sz":"25.0","instId":"BTC-USD-220114-25000-C","side":"sell","tgtCcy":""},{"px":"0.0045","sz":"25","instId":"BTC-USD-220114-35000-C","side":"buy","tgtCcy":""}],"quoteId":"25092","rfqId":"18753","traderCode":"SATS","quoteSide":"sell","state":"canceled","clQuoteId":""}]}`

func TestQuotesPushData(t *testing.T) {
	t.Parallel()
	if err := ok.WsHandleData([]byte(quotesPushDataJSON)); err != nil {
		t.Error("Okx Quotes Push Data error", err)
	}
}

const structureBlockTradesPushDataJSON = `{"arg":{"channel":"struc-block-trades"},"data":[{"cTime":"1608267227834","rfqId":"18753","clRfqId":"","quoteId":"25092","clQuoteId":"","blockTdId":"180184","tTraderCode":"ANAND","mTraderCode":"WAGMI","legs":[{"px":"0.0023","sz":"25.0","instId":"BTC-USD-20220630-60000-C","side":"sell","fee":"0.1001","feeCcy":"BTC","tradeId":"10211","tgtCcy":""},{"px":"0.0033","sz":"25","instId":"BTC-USD-20220630-50000-C","side":"buy","fee":"0.1001","feeCcy":"BTC","tradeId":"10212","tgtCcy":""}]}]}`

func TestStructureBlockTradesPushData(t *testing.T) {
	t.Parallel()
	if err := ok.WsHandleData([]byte(structureBlockTradesPushDataJSON)); err != nil {
		t.Error("Okx Structure Block Trades error", err)
	}
}

const spotGridAlgoOrdersPushDataJSON = `{"arg": {"channel": "grid-orders-spot","instType": "ANY"},"data": [{"algoId": "448965992920907776","algoOrdType": "grid","annualizedRate": "0","arbitrageNum": "0","baseSz": "0","cTime": "1653313834104","cancelType": "0","curBaseSz": "0.001776289214","curQuoteSz": "46.801755866","floatProfit": "-0.4953878967772","gridNum": "6","gridProfit": "0","instId": "BTC-USDC","instType": "SPOT","investment": "100","maxPx": "33444.8","minPx": "24323.5","pTime": "1653476023742","perMaxProfitRate": "0.060375293181491054543","perMinProfitRate": "0.0455275366818586","pnlRatio": "0","quoteSz": "100","runPx": "30478.1","runType": "1","singleAmt": "0.00059261","slTriggerPx": "","state": "running","stopResult": "0","stopType": "0","totalAnnualizedRate": "-0.9643551057262827","totalPnl": "-0.4953878967772","tpTriggerPx": "","tradeNum": "3","triggerTime": "1653378736894","uTime": "1653378736894"}]}`

func TestSpotGridAlgoOrdersPushData(t *testing.T) {
	t.Parallel()
	if err := ok.WsHandleData([]byte(spotGridAlgoOrdersPushDataJSON)); err != nil {
		t.Error("Okx Spot Grid Algo Orders Push Data error", err)
	}
}

const contractGridAlgoOrdersPushDataJSON = `{"arg": {"channel": "grid-orders-contract","instType": "ANY"},"data": [{"actualLever": "1.02","algoId": "449327675342323712","algoOrdType": "contract_grid","annualizedRate": "0.7572437878956523","arbitrageNum": "1","basePos": true,"cTime": "1653400065912","cancelType": "0","direction": "long","eq": "10129.419829834853","floatProfit": "109.537858234853","gridNum": "50","gridProfit": "19.8819716","instId": "BTC-USDT-SWAP","instType": "SWAP","investment": "10000","lever": "5","liqPx": "603.2149534767834","maxPx": "100000","minPx": "10","pTime": "1653484573918","perMaxProfitRate": "995.7080916791230692","perMinProfitRate": "0.0946277854875634","pnlRatio": "0.0129419829834853","runPx": "29216.3","runType": "1","singleAmt": "1","slTriggerPx": "","state": "running","stopType": "0","sz": "10000","tag": "","totalAnnualizedRate": "4.929207431970923","totalPnl": "129.419829834853","tpTriggerPx": "","tradeNum": "37","triggerTime": "1653400066940","uTime": "1653484573589","uly": "BTC-USDT"}]}`

func TestContractGridAlgoOrdersPushData(t *testing.T) {
	t.Parallel()
	if err := ok.WsHandleData([]byte(contractGridAlgoOrdersPushDataJSON)); err != nil {
		t.Error("Okx Contract Grid Algo Order Push Data error", err)
	}
}

const gridPositionsPushDataJSON = `{"arg": {"channel": "grid-positions","uid": "44705892343619584","algoId": "449327675342323712"},"data": [{"adl": "1","algoId": "449327675342323712","avgPx": "29181.4638888888888895","cTime": "1653400065917","ccy": "USDT","imr": "2089.2690000000002","instId": "BTC-USDT-SWAP","instType": "SWAP","last": "29852.7","lever": "5","liqPx": "604.7617536513744","markPx": "29849.7","mgnMode": "cross","mgnRatio": "217.71740878394456","mmr": "41.78538","notionalUsd": "10435.794191550001","pTime": "1653536068723","pos": "35","posSide": "net","uTime": "1653445498682","upl": "232.83263888888962","uplRatio": "0.1139826489932205"}]}`

func TestGridPositionsPushData(t *testing.T) {
	t.Parallel()
	if err := ok.WsHandleData([]byte(gridPositionsPushDataJSON)); err != nil {
		t.Error("Okx Grid Positions Push Data error", err)
	}
}

const gridSubOrdersPushDataJSON = `{"arg": {"channel": "grid-sub-orders","uid": "44705892343619584","algoId": "449327675342323712"},"data": [{"accFillSz": "0","algoId": "449327675342323712","algoOrdType": "contract_grid","avgPx": "0","cTime": "1653445498664","ctVal": "0.01","fee": "0","feeCcy": "USDT","groupId": "-1","instId": "BTC-USDT-SWAP","instType": "SWAP","lever": "5","ordId": "449518234142904321","ordType": "limit","pTime": "1653486524502","pnl": "","posSide": "net","px": "28007.2","side": "buy","state": "live","sz": "1","tag":"","tdMode": "cross","uTime": "1653445498674"}]}`

func TestGridSubOrdersPushData(t *testing.T) {
	t.Parallel()
	if err := ok.WsHandleData([]byte(gridSubOrdersPushDataJSON)); err != nil {
		t.Error("Okx Grid Sub orders Push Data error", err)
	}
}

func TestGetHistoricTrades(t *testing.T) {
	t.Parallel()
	if _, err := ok.GetHistoricTrades(context.Background(), currency.NewPair(currency.BTC, currency.USDT), asset.Spot, time.Now().Add(-time.Minute*4), time.Now().Add(-time.Minute*2)); err != nil {
		t.Errorf("%s GetHistoricTrades() error %v", ok.Name, err)
	}
}

func setupWS() {
	if !ok.Websocket.IsEnabled() {
		return
	}
	if !sharedtestvalues.AreAPICredentialsSet(ok) {
		ok.Websocket.SetCanUseAuthenticatedEndpoints(false)
	}
	err := ok.WsConnect()
	if err != nil {
		log.Fatal(err)
	}
}

// ************************** Public Channel Subscriptions *****************************

func TestInstrumentsSubscription(t *testing.T) {
	t.Parallel()
	if err := ok.InstrumentsSubscription("subscribe", asset.Spot, currency.NewPair(currency.BTC, currency.USDT)); err != nil {
		t.Errorf("%s InstrumentsSubscription() error: %v", ok.Name, err)
	}
}

func TestTickersSubscription(t *testing.T) {
	t.Parallel()
	if err := ok.TickersSubscription("subscribe", asset.Margin, currency.NewPair(currency.BTC, currency.USDT)); err != nil {
		t.Errorf("%s TickersSubscription() error: %v", ok.Name, err)
	}
	if err := ok.TickersSubscription("unsubscribe", asset.Spot, currency.NewPair(currency.BTC, currency.USDT)); err != nil {
		t.Errorf("%s TickersSubscription() error: %v", ok.Name, err)
	}
}
func TestOpenInterestSubscription(t *testing.T) {
	t.Parallel()
	if err := ok.OpenInterestSubscription("subscribe", asset.PerpetualSwap, currency.NewPair(currency.BTC, currency.NewCode("USD-SWAP"))); err != nil {
		t.Errorf("%s OpenInterestSubscription() error: %v", ok.Name, err)
	}
}
func TestCandlesticksSubscription(t *testing.T) {
	t.Parallel()
	enabled, err := ok.GetEnabledPairs(asset.PerpetualSwap)
	if err != nil {
		t.Error("couldn't find enabled tradable pairs")
	}
	if len(enabled) == 0 {
		t.SkipNow()
	}
	if err := ok.CandlesticksSubscription("subscribe", okxChannelCandle1m, asset.Futures, enabled[0]); err != nil {
		t.Errorf("%s CandlesticksSubscription() error: %v", ok.Name, err)
	}
}

func TestTradesSubscription(t *testing.T) {
	t.Parallel()
	if err := ok.TradesSubscription("subscribe", asset.Spot, currency.NewPair(currency.BTC, currency.USDT)); err != nil {
		t.Errorf("%s TradesSubscription() error: %v", ok.Name, err)
	}
}

func TestEstimatedDeliveryExercisePriceSubscription(t *testing.T) {
	t.Parallel()
	futuresPairs, err := ok.FetchTradablePairs(context.Background(), asset.Futures)
	if err != nil {
		t.Errorf("%s error while fetching tradable pairs for instrument type %v: %v", ok.Name, asset.Futures, err)
	}
	if len(futuresPairs) == 0 {
		t.SkipNow()
	}
	if err := ok.EstimatedDeliveryExercisePriceSubscription("subscribe", asset.Futures, futuresPairs[0]); err != nil {
		t.Errorf("%s EstimatedDeliveryExercisePriceSubscription() error: %v", ok.Name, err)
	}
}

func TestMarkPriceSubscription(t *testing.T) {
	t.Parallel()
	futuresPairs, err := ok.FetchTradablePairs(context.Background(), asset.Futures)
	if err != nil {
		t.Errorf("%s error while fetching tradable pairs for instrument type %v: %v", ok.Name, asset.Futures, err)
	}
	if len(futuresPairs) == 0 {
		t.SkipNow()
	}
	if err := ok.MarkPriceSubscription("subscribe", asset.Futures, futuresPairs[0]); err != nil {
		t.Errorf("%s MarkPriceSubscription() error: %v", ok.Name, err)
	}
}

func TestMarkPriceCandlesticksSubscription(t *testing.T) {
	t.Parallel()
	enabled, err := ok.GetEnabledPairs(asset.Spot)
	if err != nil {
		t.Error("couldn't find enabled tradable pairs")
	}
	if len(enabled) == 0 {
		t.SkipNow()
	}
	if err := ok.MarkPriceCandlesticksSubscription("subscribe", okxChannelMarkPriceCandle1Y, asset.Futures, enabled[0]); err != nil {
		t.Errorf("%s MarkPriceCandlesticksSubscription() error: %v", ok.Name, err)
	}
}

func TestPriceLimitSubscription(t *testing.T) {
	t.Parallel()
	if err := ok.PriceLimitSubscription("subscribe", currency.Pair{Base: currency.NewCode("BTC"), Quote: currency.NewCode("USDT-SWAP")}); err != nil {
		t.Errorf("%s PriceLimitSubscription() error: %v", ok.Name, err)
	}
}

func TestOrderBooksSubscription(t *testing.T) {
	t.Parallel()
	enabled, err := ok.GetEnabledPairs(asset.Spot)
	if err != nil {
		t.Error("couldn't find enabled tradable pairs")
	}
	if len(enabled) == 0 {
		t.SkipNow()
	}
	if err := ok.OrderBooksSubscription("subscribe", okxChannelOrderBooks, asset.Futures, enabled[0]); err != nil {
		t.Errorf("%s OrderBooksSubscription() error: %v", ok.Name, err)
	}
	if err := ok.OrderBooksSubscription("unsubscribe", okxChannelOrderBooks, asset.Futures, enabled[0]); err != nil {
		t.Errorf("%s OrderBooksSubscription() error: %v", ok.Name, err)
	}
}

func TestOptionSummarySubscription(t *testing.T) {
	t.Parallel()
	if err := ok.OptionSummarySubscription("subscribe", currency.NewPair(currency.SOL, currency.USD)); err != nil {
		t.Errorf("%s OptionSummarySubscription() error: %v", ok.Name, err)
	}
	if err := ok.OptionSummarySubscription("unsubscribe", currency.NewPair(currency.SOL, currency.USD)); err != nil {
		t.Errorf("%s OptionSummarySubscription() error: %v", ok.Name, err)
	}
}

func TestFundingRateSubscription(t *testing.T) {
	t.Parallel()
	if err := ok.FundingRateSubscription("subscribe", asset.Spot, currency.NewPair(currency.BTC, currency.NewCode("USDT-SWAP"))); err != nil {
		t.Errorf("%s FundingRateSubscription() error: %v", ok.Name, err)
	}
	if err := ok.FundingRateSubscription("unsubscribe", asset.Spot, currency.NewPair(currency.BTC, currency.NewCode("USDT-SWAP"))); err != nil {
		t.Errorf("%s FundingRateSubscription() error: %v", ok.Name, err)
	}
}

func TestIndexCandlesticksSubscription(t *testing.T) {
	t.Parallel()
	if err := ok.IndexCandlesticksSubscription("subscribe", okxChannelIndexCandle6M, asset.Spot, currency.NewPair(currency.SOL, currency.USD)); err != nil {
		t.Errorf("%s IndexCandlesticksSubscription() error: %v", ok.Name, err)
	}
	if err := ok.IndexCandlesticksSubscription("unsubscribe", okxChannelIndexCandle6M, asset.Spot, currency.NewPair(currency.SOL, currency.USD)); err != nil {
		t.Errorf("%s IndexCandlesticksSubscription() error: %v", ok.Name, err)
	}
}
func TestIndexTickerChannelIndexTickerChannel(t *testing.T) {
	t.Parallel()
	if err := ok.IndexTickerChannel("subscribe", asset.Spot, currency.NewPair(currency.SOL, currency.USD)); err != nil {
		t.Errorf("%s IndexTickerChannel() error: %v", ok.Name, err)
	}
	if err := ok.IndexTickerChannel("unsubscribe", asset.Spot, currency.NewPair(currency.SOL, currency.USD)); err != nil {
		t.Errorf("%s IndexTickerChannel() error: %v", ok.Name, err)
	}
}

func TestStatusSubscription(t *testing.T) {
	t.Parallel()
	if err := ok.StatusSubscription("subscribe", asset.Spot, currency.NewPair(currency.SOL, currency.USD)); err != nil {
		t.Errorf("%s StatusSubscription() error: %v", ok.Name, err)
	}
	if err := ok.StatusSubscription("unsubscribe", asset.Spot, currency.NewPair(currency.SOL, currency.USD)); err != nil {
		t.Errorf("%s StatusSubscription() error: %v", ok.Name, err)
	}
}

func TestPublicStructureBlockTradesSubscription(t *testing.T) {
	t.Parallel()
	if err := ok.PublicStructureBlockTradesSubscription("subscribe", asset.Spot, currency.NewPair(currency.SOL, currency.USD)); err != nil {
		t.Errorf("%s PublicStructureBlockTradesSubscription() error: %v", ok.Name, err)
	}
	if err := ok.PublicStructureBlockTradesSubscription("unsubscribe", asset.Spot, currency.NewPair(currency.SOL, currency.USD)); err != nil {
		t.Errorf("%s PublicStructureBlockTradesSubscription() error: %v", ok.Name, err)
	}
}
func TestBlockTickerSubscription(t *testing.T) {
	t.Parallel()
	if err := ok.BlockTickerSubscription("subscribe", asset.Options, currency.NewPair(currency.BTC, currency.USDT)); err != nil {
		t.Errorf("%s BlockTickerSubscription() error: %v", ok.Name, err)
	}
	if err := ok.BlockTickerSubscription("unsubscribe", asset.Options, currency.NewPair(currency.BTC, currency.USDT)); err != nil {
		t.Errorf("%s BlockTickerSubscription() error: %v", ok.Name, err)
	}
}

// ************ Authenticated Websocket endpoints Test **********************************************

func TestWsAccountSubscription(t *testing.T) {
	t.Parallel()
	sharedtestvalues.SkipTestIfCredentialsUnset(t, ok)

	if err := ok.WsAccountSubscription("subscribe", asset.Spot, currency.NewPair(currency.BTC, currency.USDT)); err != nil {
		t.Errorf("%s WsAccountSubscription() error: %v", ok.Name, err)
	}
}

const placeOrderJSON = `{	"id": "1512",	"op": "order",	"args": [{ "instId":"BTC-USDC",    "tdMode":"cash",    "clOrdId":"b15",    "side":"Buy",    "ordType":"limit",    "px":"2.15",    "sz":"2"}	]}`

func TestWsPlaceOrder(t *testing.T) {
	t.Parallel()
	sharedtestvalues.SkipTestIfCredentialsUnset(t, ok, canManipulateRealOrders)

	var resp WsPlaceOrderInput
	err := json.Unmarshal([]byte(placeOrderArgs), &resp)
	if err != nil {
		t.Error(err)
	}
	var response OrderData
	err = json.Unmarshal([]byte(placeOrderJSON), &response)
	if err != nil {
		t.Error(err)
	}

	if _, err := ok.WsPlaceOrder(&PlaceOrderRequestParam{
		InstrumentID: "BTC-USDC",
		TradeMode:    "cross",
		Side:         "Buy",
		OrderType:    "limit",
		Amount:       2.6,
		Price:        2.1,
		Currency:     "BTC",
	}); err != nil {
		t.Errorf("%s WsPlaceOrder() error: %v", ok.Name, err)
	}
}

const placeOrderArgs = `{	"id": "1513",	"op": "batch-orders",	"args": [	  {		"side": "buy",		"instId": "BTC-USDT",		"tdMode": "cash",		"ordType": "market",		"sz": "100"	  },	  {		"side": "buy",		"instId": "LTC-USDT",		"tdMode": "cash",		"ordType": "market",		"sz": "1"	  }	]}`

func TestWsPlaceMultipleOrder(t *testing.T) {
	t.Parallel()
	sharedtestvalues.SkipTestIfCredentialsUnset(t, ok, canManipulateRealOrders)

	var resp WsPlaceOrderInput
	if err := json.Unmarshal([]byte(placeOrderArgs), &resp); err != nil {
		t.Error(err)
	}
	pairs, err := ok.FetchTradablePairs(context.Background(), asset.Spot)
	if err != nil {
		t.Fatal(err)
	} else if len(pairs) == 0 {
		t.Skip("no pairs found")
	}
	if _, err := ok.WsPlaceMultipleOrder(resp.Arguments); err != nil {
		t.Error("Okx WsPlaceMultipleOrder() error", err)
	}
}

func TestWsCancelOrder(t *testing.T) {
	t.Parallel()
	sharedtestvalues.SkipTestIfCredentialsUnset(t, ok, canManipulateRealOrders)

	if _, err := ok.WsCancelOrder(CancelOrderRequestParam{
		InstrumentID: "BTC-USD-190927",
		OrderID:      "2510789768709120",
	}); err != nil {
		t.Error("Okx WsCancelOrder() error", err)
	}
}

func TestWsCancleMultipleOrder(t *testing.T) {
	t.Parallel()
	sharedtestvalues.SkipTestIfCredentialsUnset(t, ok, canManipulateRealOrders)

	if _, err := ok.WsCancelMultipleOrder([]CancelOrderRequestParam{{
		InstrumentID: "DCR-BTC",
		OrderID:      "2510789768709120",
	}}); err != nil && !strings.Contains(err.Error(), "Cancellation failed as the order does not exist.") {
		t.Error("Okx WsCancleMultipleOrder() error", err)
	}
}

func TestWsAmendOrder(t *testing.T) {
	t.Parallel()
	sharedtestvalues.SkipTestIfCredentialsUnset(t, ok, canManipulateRealOrders)

	if _, err := ok.WsAmendOrder(&AmendOrderRequestParams{
		InstrumentID: "DCR-BTC",
		OrderID:      "2510789768709120",
		NewPrice:     1233324.332,
		NewQuantity:  1234,
	}); err != nil && !strings.Contains(err.Error(), "order does not exist.") {
		t.Errorf("%s WsAmendOrder() error %v", ok.Name, err)
	}
}

func TestWsAmendMultipleOrders(t *testing.T) {
	t.Parallel()
	sharedtestvalues.SkipTestIfCredentialsUnset(t, ok, canManipulateRealOrders)

	if _, err := ok.WsAmendMultipleOrders([]AmendOrderRequestParams{
		{
			InstrumentID: "DCR-BTC",
			OrderID:      "2510789768709120",
			NewPrice:     1233324.332,
			NewQuantity:  1234,
		},
	}); err != nil && !strings.Contains(err.Error(), "Order modification failed as the order does not exist.") {
		t.Errorf("%s WsAmendMultipleOrders() %v", ok.Name, err)
	}
}

func TestWsPositionChannel(t *testing.T) {
	t.Parallel()
	sharedtestvalues.SkipTestIfCredentialsUnset(t, ok)

	if err := ok.WsPositionChannel("subscribe", asset.Options, currency.NewPair(currency.USD, currency.BTC)); err != nil {
		t.Errorf("%s WsPositionChannel() error : %v", ok.Name, err)
	}
}

func TestBalanceAndPositionSubscription(t *testing.T) {
	t.Parallel()
	sharedtestvalues.SkipTestIfCredentialsUnset(t, ok)

	if err := ok.BalanceAndPositionSubscription("subscribe", "1234"); err != nil {
		t.Errorf("%s BalanceAndPositionSubscription() error %v", ok.Name, err)
	}
	if err := ok.BalanceAndPositionSubscription("unsubscribe", "1234"); err != nil {
		t.Errorf("%s BalanceAndPositionSubscription() error %v", ok.Name, err)
	}
}

func TestWsOrderChannel(t *testing.T) {
	t.Parallel()
	sharedtestvalues.SkipTestIfCredentialsUnset(t, ok)

	if err := ok.WsOrderChannel("subscribe", asset.Margin, currency.NewPair(currency.SOL, currency.USDT), ""); err != nil {
		t.Errorf("%s WsOrderChannel() error: %v", ok.Name, err)
	}
	if err := ok.WsOrderChannel("unsubscribe", asset.Margin, currency.NewPair(currency.SOL, currency.USDT), ""); err != nil {
		t.Errorf("%s WsOrderChannel() error: %v", ok.Name, err)
	}
}

func TestAlgoOrdersSubscription(t *testing.T) {
	t.Parallel()
	sharedtestvalues.SkipTestIfCredentialsUnset(t, ok)

	if err := ok.AlgoOrdersSubscription("subscribe", asset.PerpetualSwap, currency.NewPair(currency.SOL, currency.NewCode("USD-SWAP"))); err != nil {
		t.Errorf("%s AlgoOrdersSubscription() error: %v", ok.Name, err)
	}
	if err := ok.AlgoOrdersSubscription("unsubscribe", asset.PerpetualSwap, currency.NewPair(currency.SOL, currency.NewCode("USD-SWAP"))); err != nil {
		t.Errorf("%s AlgoOrdersSubscription() error: %v", ok.Name, err)
	}
}

func TestAdvanceAlgoOrdersSubscription(t *testing.T) {
	t.Parallel()
	sharedtestvalues.SkipTestIfCredentialsUnset(t, ok)

	if err := ok.AdvanceAlgoOrdersSubscription("subscribe", asset.PerpetualSwap, currency.NewPair(currency.SOL, currency.NewCode("USD-SWAP")), ""); err != nil {
		t.Errorf("%s AdvanceAlgoOrdersSubscription() error: %v", ok.Name, err)
	}
	if err := ok.AdvanceAlgoOrdersSubscription("unsubscribe", asset.PerpetualSwap, currency.NewPair(currency.SOL, currency.NewCode("USD-SWAP")), ""); err != nil {
		t.Errorf("%s AdvanceAlgoOrdersSubscription() error: %v", ok.Name, err)
	}
}

func TestPositionRiskWarningSubscription(t *testing.T) {
	t.Parallel()
	sharedtestvalues.SkipTestIfCredentialsUnset(t, ok)

	if err := ok.PositionRiskWarningSubscription("subscribe", asset.PerpetualSwap, currency.NewPair(currency.SOL, currency.NewCode("USD-SWAP"))); err != nil {
		t.Errorf("%s PositionRiskWarningSubscription() error: %v", ok.Name, err)
	}
	if err := ok.PositionRiskWarningSubscription("unsubscribe", asset.PerpetualSwap, currency.NewPair(currency.SOL, currency.NewCode("USD-SWAP"))); err != nil {
		t.Errorf("%s PositionRiskWarningSubscription() error: %v", ok.Name, err)
	}
}

func TestAccountGreeksSubscription(t *testing.T) {
	t.Parallel()
	sharedtestvalues.SkipTestIfCredentialsUnset(t, ok)

	if err := ok.AccountGreeksSubscription("subscribe", currency.NewPair(currency.SOL, currency.USD)); err != nil {
		t.Errorf("%s AccountGreeksSubscription() error: %v", ok.Name, err)
	}
	if err := ok.AccountGreeksSubscription("unsubscribe", currency.NewPair(currency.SOL, currency.USD)); err != nil {
		t.Errorf("%s AccountGreeksSubscription() error: %v", ok.Name, err)
	}
}

func TestRfqSubscription(t *testing.T) {
	t.Parallel()
	sharedtestvalues.SkipTestIfCredentialsUnset(t, ok)

	if err := ok.RfqSubscription("subscribe", ""); err != nil {
		t.Errorf("%s RfqSubscription() error: %v", ok.Name, err)
	}
	if err := ok.RfqSubscription("unsubscribe", ""); err != nil {
		t.Errorf("%s RfqSubscription() error: %v", ok.Name, err)
	}
}

func TestQuotesSubscription(t *testing.T) {
	t.Parallel()
	sharedtestvalues.SkipTestIfCredentialsUnset(t, ok)

	if err := ok.QuotesSubscription("subscribe"); err != nil {
		t.Errorf("%s QuotesSubscription() error: %v", ok.Name, err)
	}
	if err := ok.QuotesSubscription("unsubscribe"); err != nil {
		t.Errorf("%s QuotesSubscription() error: %v", ok.Name, err)
	}
}

func TestStructureBlockTradesSubscription(t *testing.T) {
	t.Parallel()
	sharedtestvalues.SkipTestIfCredentialsUnset(t, ok)

	if err := ok.StructureBlockTradesSubscription("subscribe"); err != nil {
		t.Errorf("%s StructureBlockTradesSubscription() error: %v", ok.Name, err)
	}
	if err := ok.StructureBlockTradesSubscription("unsubscribe"); err != nil {
		t.Errorf("%s StructureBlockTradesSubscription() error: %v", ok.Name, err)
	}
}

func TestSpotGridAlgoOrdersSubscription(t *testing.T) {
	t.Parallel()
	sharedtestvalues.SkipTestIfCredentialsUnset(t, ok)

	if err := ok.SpotGridAlgoOrdersSubscription("subscribe", asset.Empty, currency.EMPTYPAIR, ""); err != nil {
		t.Errorf("%s SpotGridAlgoOrdersSubscription() error: %v", ok.Name, err)
	}
	if err := ok.SpotGridAlgoOrdersSubscription("unsubscribe", asset.Empty, currency.EMPTYPAIR, ""); err != nil {
		t.Errorf("%s SpotGridAlgoOrdersSubscription() error: %v", ok.Name, err)
	}
}

func TestContractGridAlgoOrders(t *testing.T) {
	t.Parallel()
	sharedtestvalues.SkipTestIfCredentialsUnset(t, ok)

	if err := ok.ContractGridAlgoOrders("subscribe", asset.Empty, currency.EMPTYPAIR, ""); err != nil {
		t.Errorf("%s ContractGridAlgoOrders() error: %v", ok.Name, err)
	}
	if err := ok.ContractGridAlgoOrders("unsubscribe", asset.Empty, currency.EMPTYPAIR, ""); err != nil {
		t.Errorf("%s ContractGridAlgoOrders() error: %v", ok.Name, err)
	}
}

func TestGridPositionsSubscription(t *testing.T) {
	t.Parallel()
	sharedtestvalues.SkipTestIfCredentialsUnset(t, ok)

	if err := ok.GridPositionsSubscription("subscribe", "1234"); err != nil && !strings.Contains(err.Error(), "channel:grid-positions doesn't exist") {
		t.Errorf("%s GridPositionsSubscription() error: %v", ok.Name, err)
	}
	if err := ok.GridPositionsSubscription("unsubscribe", "1234"); err != nil && !strings.Contains(err.Error(), "channel:grid-positions doesn't exist") {
		t.Errorf("%s GridPositionsSubscription() error: %v", ok.Name, err)
	}
}

func TestGridSubOrders(t *testing.T) {
	t.Parallel()
	sharedtestvalues.SkipTestIfCredentialsUnset(t, ok)

	if err := ok.GridSubOrders("subscribe", ""); err != nil && !strings.Contains(err.Error(), "grid-sub-orders doesn't exist") {
		t.Errorf("%s GridSubOrders() error: %v", ok.Name, err)
	}
	if err := ok.GridSubOrders("unsubscribe", ""); err != nil && !strings.Contains(err.Error(), "grid-sub-orders doesn't exist") {
		t.Errorf("%s GridSubOrders() error: %v", ok.Name, err)
	}
}

func TestGetServerTime(t *testing.T) {
	t.Parallel()
	if _, err := ok.GetServerTime(context.Background(), asset.Empty); err != nil {
		t.Error(err)
	}
}

func TestGetAvailableTransferChains(t *testing.T) {
	t.Parallel()
	sharedtestvalues.SkipTestIfCredentialsUnset(t, ok)

	if _, err := ok.GetAvailableTransferChains(context.Background(), currency.BTC); err != nil {
		t.Error(err)
	}
}

func TestGuessAssetTypeFromInstrumentID(t *testing.T) {
	t.Parallel()
	a, err := ok.GuessAssetTypeFromInstrumentID("BTC-USD-220930-28000-P")
	if err != nil {
		t.Error(err)
	} else if a != asset.Options {
		t.Error("unexpected result")
	}
	if a, err = ok.GuessAssetTypeFromInstrumentID("BTC-USD-221007"); err != nil {
		t.Error(err)
	} else if a != asset.Futures {
		t.Error("unexpected result")
	}
	if a, err = ok.GuessAssetTypeFromInstrumentID("BTC-USD-SWAP"); err != nil {
		t.Error(err)
	} else if a != asset.PerpetualSwap {
		t.Error("unexpected result")
	}
}

func TestGetIntervalEnum(t *testing.T) {
	t.Parallel()

	tests := []struct {
		Description string
		Interval    kline.Interval
		Expected    string
		AppendUTC   bool
	}{
		{Description: "4hr with UTC", Interval: kline.FourHour, Expected: "4H", AppendUTC: true},
		{Description: "6H without UTC", Interval: kline.SixHour, Expected: "6H"},
		{Description: "6H with UTC", Interval: kline.SixHour, Expected: "6Hutc", AppendUTC: true},
		{Description: "Unsupported interval with UTC", Expected: "", AppendUTC: true},
	}

	for x := range tests {
		tt := tests[x]
		t.Run(tt.Description, func(t *testing.T) {
			t.Parallel()

			if r := ok.GetIntervalEnum(tt.Interval, tt.AppendUTC); r != tt.Expected {
				t.Errorf("%s: received: %s but expected: %s", tt.Description, r, tt.Expected)
			}
		})
	}
}<|MERGE_RESOLUTION|>--- conflicted
+++ resolved
@@ -1035,16 +1035,8 @@
 
 func TestGetAssetBillsDetails(t *testing.T) {
 	t.Parallel()
-<<<<<<< HEAD
-	sharedtestvalues.SkipTestIfCredentialsUnset(t, ok)
-
-	_, err := ok.GetAssetBillsDetails(context.Background(), "", "", "", time.Time{}, time.Time{}, 0, 1)
-=======
-	if !areTestAPIKeysSet() {
-		t.SkipNow()
-	}
+	sharedtestvalues.SkipTestIfCredentialsUnset(t, ok)
 	_, err := ok.GetAssetBillsDetails(context.Background(), "", "", time.Time{}, time.Time{}, 0, 1)
->>>>>>> 492ea20f
 	if err != nil {
 		t.Error("Okx GetAssetBillsDetail() error", err)
 	}
