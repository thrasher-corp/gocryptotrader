--- conflicted
+++ resolved
@@ -5843,28 +5843,6 @@
 		Expected string
 		Error    error
 	}{
-<<<<<<< HEAD
-		{OrderType: order.Market, TIF: order.UnknownTIF}:                           {Expected: orderMarket},
-		{OrderType: order.Limit, TIF: order.UnknownTIF}:                            {Expected: orderLimit},
-		{OrderType: order.Limit, TIF: order.PostOnly}:                              {Expected: orderPostOnly},
-		{OrderType: order.Limit, TIF: order.FillOrKill}:                            {Expected: orderFOK},
-		{OrderType: order.Limit, TIF: order.ImmediateOrCancel}:                     {Expected: orderIOC},
-		{OrderType: order.OptimalLimitIOC, TIF: order.UnknownTIF}:                  {Expected: orderOptimalLimitIOC},
-		{OrderType: order.MarketMakerProtection, TIF: order.UnknownTIF}:            {Expected: "mmp"},
-		{OrderType: order.MarketMakerProtectionAndPostOnly, TIF: order.UnknownTIF}: {Expected: "mmp_and_post_only"},
-		{OrderType: order.Liquidation, TIF: order.UnknownTIF}:                      {Error: order.ErrUnsupportedOrderType},
-		{OrderType: order.OCO, TIF: order.UnknownTIF}:                              {Expected: "oco"},
-		{OrderType: order.TrailingStop, TIF: order.UnknownTIF}:                     {Expected: "move_order_stop"},
-		{OrderType: order.Chase, TIF: order.UnknownTIF}:                            {Expected: "chase"},
-		{OrderType: order.TWAP, TIF: order.UnknownTIF}:                             {Expected: "twap"},
-		{OrderType: order.ConditionalStop, TIF: order.UnknownTIF}:                  {Expected: "conditional"},
-		{OrderType: order.Trigger, TIF: order.UnknownTIF}:                          {Expected: "trigger"},
-	}
-	for tc, val := range orderTypesToStringMap {
-		orderTypeString, err := orderTypeString(tc.OrderType, tc.TIF)
-		require.ErrorIs(t, err, val.Error)
-		assert.Equal(t, val.Expected, orderTypeString)
-=======
 		{OrderType: order.Market, TIF: order.UnknownTIF}:                {Expected: orderMarket},
 		{OrderType: order.Limit, TIF: order.UnknownTIF}:                 {Expected: orderLimit},
 		{OrderType: order.Limit, TIF: order.PostOnly}:                   {Expected: orderPostOnly},
@@ -5894,7 +5872,6 @@
 			require.ErrorIs(t, err, val.Error)
 			assert.Equal(t, val.Expected, orderTypeString)
 		})
->>>>>>> 062ee2a7
 	}
 }
 
@@ -5944,10 +5921,7 @@
 	t.Parallel()
 	_, err := ok.GetAnnouncementTypes(contextGenerate())
 	assert.NoError(t, err)
-<<<<<<< HEAD
-=======
 	// No tests of contents of resp because currently in US based github actions announcement-types returns empty
->>>>>>> 062ee2a7
 }
 
 func TestGetDepositOrderDetail(t *testing.T) {
@@ -6174,15 +6148,9 @@
 		"post_only":         {OType: order.Limit, TIF: order.PostOnly},
 		"fok":               {OType: order.Limit, TIF: order.FillOrKill},
 		"ioc":               {OType: order.Limit, TIF: order.ImmediateOrCancel},
-<<<<<<< HEAD
-		"optimal_limit_ioc": {OType: order.OptimalLimitIOC, TIF: order.ImmediateOrCancel},
-		"mmp":               {OType: order.MarketMakerProtection},
-		"mmp_and_post_only": {OType: order.MarketMakerProtectionAndPostOnly, TIF: order.PostOnly},
-=======
 		"optimal_limit_ioc": {OType: order.OptimalLimit, TIF: order.ImmediateOrCancel},
 		"mmp":               {OType: order.MarketMakerProtection},
 		"mmp_and_post_only": {OType: order.MarketMakerProtection, TIF: order.PostOnly},
->>>>>>> 062ee2a7
 		"trigger":           {OType: order.UnknownType, Error: order.ErrTypeIsInvalid},
 		"chase":             {OType: order.Chase},
 		"move_order_stop":   {OType: order.TrailingStop},
@@ -6190,12 +6158,6 @@
 		"abcd":              {OType: order.UnknownType, Error: order.ErrTypeIsInvalid},
 	}
 	for s, exp := range orderTypeStrings {
-<<<<<<< HEAD
-		oType, tif, err := orderTypeFromString(s)
-		require.ErrorIs(t, err, exp.Error)
-		assert.Equal(t, exp.OType, oType)
-		assert.Equal(t, exp.TIF.String(), tif.String(), s)
-=======
 		t.Run(s, func(t *testing.T) {
 			t.Parallel()
 			oType, tif, err := orderTypeFromString(s)
@@ -6203,7 +6165,6 @@
 			assert.Equal(t, exp.OType, oType)
 			assert.Equal(t, exp.TIF.String(), tif.String())
 		})
->>>>>>> 062ee2a7
 	}
 }
 
