package okx

import (
	"context"
	"errors"
	"time"

	"github.com/thrasher-corp/gocryptotrader/exchanges/request"
	"golang.org/x/time/rate"
)

// Ratelimit intervals.
const (
	oneSecondInterval    = time.Second
	twoSecondsInterval   = 2 * time.Second
	threeSecondsInterval = 3 * time.Second
	fiveSecondsInterval  = 5 * time.Second
	tenSecondsInterval   = 10 * time.Second
)

// RateLimit implements the request.Limiter interface
type RateLimit struct {
	// Trade Endpoints
	PlaceOrder                        *rate.Limiter
	PlaceMultipleOrders               *rate.Limiter
	CancelOrder                       *rate.Limiter
	CancelMultipleOrders              *rate.Limiter
	AmendOrder                        *rate.Limiter
	AmendMultipleOrders               *rate.Limiter
	CloseDeposit                      *rate.Limiter
	GetOrderDetails                   *rate.Limiter
	GetOrderList                      *rate.Limiter
	GetOrderHistory7Days              *rate.Limiter
	GetOrderHistory3Months            *rate.Limiter
	GetTransactionDetail3Days         *rate.Limiter
	GetTransactionDetail3Months       *rate.Limiter
	SetTransactionDetail2YearInterval *rate.Limiter
	GetTransactionDetailsLast2Year    *rate.Limiter
	CancelAllAfterCountdown           *rate.Limiter
	PlaceAlgoOrder                    *rate.Limiter
	CancelAlgoOrder                   *rate.Limiter
	AmendAlgoOrder                    *rate.Limiter
	CancelAdvanceAlgoOrder            *rate.Limiter
	GetAlgoOrderDetail                *rate.Limiter
	GetAlgoOrderList                  *rate.Limiter
	GetAlgoOrderHistory               *rate.Limiter
	GetEasyConvertCurrencyList        *rate.Limiter
	PlaceEasyConvert                  *rate.Limiter
	GetEasyConvertHistory             *rate.Limiter
	GetOneClickRepayHistory           *rate.Limiter
	OneClickRepayCurrencyList         *rate.Limiter
	TradeOneClickRepay                *rate.Limiter
	MassCancelMMPOrder                *rate.Limiter
	// Block Trading endpoints
	GetCounterparties           *rate.Limiter
	CreateRfq                   *rate.Limiter
	CancelRfq                   *rate.Limiter
	CancelMultipleRfqs          *rate.Limiter
	CancelAllRfqs               *rate.Limiter
	ExecuteQuote                *rate.Limiter
	GetQuoteProducts            *rate.Limiter
	SetQuoteProducts            *rate.Limiter
	ResetMMPStatus              *rate.Limiter
	ResetRFQMMPStatus           *rate.Limiter
	SetMMP                      *rate.Limiter
	GetMMPConfig                *rate.Limiter
	CreateQuote                 *rate.Limiter
	CancelQuote                 *rate.Limiter
	CancelMultipleQuotes        *rate.Limiter
	CancelAllQuotes             *rate.Limiter
	GetRfqs                     *rate.Limiter
	GetQuotes                   *rate.Limiter
	GetTrades                   *rate.Limiter
	GetTradesHistory            *rate.Limiter
	OptionInstrumentTradeFamily *rate.Limiter
	OptionTrades                *rate.Limiter
	GetPublicTrades             *rate.Limiter
	// Funding
	GetCurrencies              *rate.Limiter
	GetBalance                 *rate.Limiter
	GetNonTradableAssets       *rate.Limiter
	GetAccountAssetValuation   *rate.Limiter
	FundsTransfer              *rate.Limiter
	GetFundsTransferState      *rate.Limiter
	AssetBillsDetails          *rate.Limiter
	LightningDeposits          *rate.Limiter
	GetDepositAddress          *rate.Limiter
	GetDepositHistory          *rate.Limiter
	Withdrawal                 *rate.Limiter
	LightningWithdrawals       *rate.Limiter
	CancelWithdrawal           *rate.Limiter
	GetWithdrawalHistory       *rate.Limiter
	GetDepositWithdrawalStatus *rate.Limiter
	SmallAssetsConvert         *rate.Limiter
	GetPublicExchangeList      *rate.Limiter

	// Savings
	GetSavingBalance       *rate.Limiter
	SavingsPurchaseRedempt *rate.Limiter
	SetLendingRate         *rate.Limiter
	GetLendingHistory      *rate.Limiter
	GetPublicBorrowInfo    *rate.Limiter
	GetPublicBorrowHistory *rate.Limiter
	// Convert
	GetConvertCurrencies   *rate.Limiter
	GetConvertCurrencyPair *rate.Limiter
	EstimateQuote          *rate.Limiter
	ConvertTrade           *rate.Limiter
	GetConvertHistory      *rate.Limiter
	// Account
	GetAccountBalance                 *rate.Limiter
	GetPositions                      *rate.Limiter
	GetPositionsHistory               *rate.Limiter
	GetAccountAndPositionRisk         *rate.Limiter
	GetBillsDetails                   *rate.Limiter
	GetBillsDetailArchive             *rate.Limiter
	GetAccountConfiguration           *rate.Limiter
	SetPositionMode                   *rate.Limiter
	SetLeverage                       *rate.Limiter
	GetMaximumBuyOrSellAmount         *rate.Limiter
	GetMaximumAvailableTradableAmount *rate.Limiter
	IncreaseOrDecreaseMargin          *rate.Limiter
	GetLeverage                       *rate.Limiter
	GetLeverageEstimatedInfo          *rate.Limiter
	GetTheMaximumLoanOfInstrument     *rate.Limiter
	GetFeeRates                       *rate.Limiter
	GetInterestAccruedData            *rate.Limiter
	GetInterestRate                   *rate.Limiter
	SetGreeks                         *rate.Limiter
	IsolatedMarginTradingSettings     *rate.Limiter
	GetMaximumWithdrawals             *rate.Limiter
	GetAccountRiskState               *rate.Limiter
	ManualBorrowAndRepay              *rate.Limiter
	GetBorrowAndRepayHistory          *rate.Limiter
	VipLoansBorrowAnsRepay            *rate.Limiter
	GetBorrowAndRepayHistoryHistory   *rate.Limiter
	GetVIPInterestAccruedData         *rate.Limiter
	GetVIPInterestDeductedData        *rate.Limiter
	GetVIPLoanOrderList               *rate.Limiter
	GetVIPLoanOrderDetail             *rate.Limiter
	GetBorrowInterestAndLimit         *rate.Limiter
	PositionBuilder                   *rate.Limiter
	GetGreeks                         *rate.Limiter
	GetPMLimitation                   *rate.Limiter
	SetRiskOffsetType                 *rate.Limiter
	ActivateOption                    *rate.Limiter
	SetAutoLoan                       *rate.Limiter
	SetAccountLevel                   *rate.Limiter
	// Sub Account Endpoints
	ViewSubaccountList                             *rate.Limiter
	ResetSubAccountAPIKey                          *rate.Limiter
	GetSubaccountTradingBalance                    *rate.Limiter
	GetSubaccountFundingBalance                    *rate.Limiter
	SubAccountMaxWithdrawal                        *rate.Limiter
	HistoryOfSubaccountTransfer                    *rate.Limiter
	ManagedSubAccountTransfer                      *rate.Limiter
	MasterAccountsManageTransfersBetweenSubaccount *rate.Limiter
	SetPermissionOfTransferOut                     *rate.Limiter
	GetCustodyTradingSubaccountList                *rate.Limiter
	SetSubAccountVIPLoanAllocation                 *rate.Limiter
	GetSubAccountBorrowInterestAndLimit            *rate.Limiter
	GridTrading                                    *rate.Limiter
	AmendGridAlgoOrder                             *rate.Limiter
	StopGridAlgoOrder                              *rate.Limiter
	ClosePositionForForContractGrid                *rate.Limiter
	CancelClosePositionOrderForContractGrid        *rate.Limiter
	InstantTriggerGridAlgoOrder                    *rate.Limiter
	GetGridAlgoOrderList                           *rate.Limiter
	GetGridAlgoOrderHistory                        *rate.Limiter
	GetGridAlgoOrderDetails                        *rate.Limiter
	GetGridAlgoSubOrders                           *rate.Limiter
	GetGridAlgoOrderPositions                      *rate.Limiter
	SpotGridWithdrawIncome                         *rate.Limiter
	ComputeMarginBalance                           *rate.Limiter
	AdjustMarginBalance                            *rate.Limiter
	GetGridAIParameter                             *rate.Limiter
	ComputeMinInvestment                           *rate.Limiter
	RSIBackTesting                                 *rate.Limiter

	// Signal Bot Trading
	SignalBotOrderDetails *rate.Limiter
	SignalBotPosition     *rate.Limiter
	SignalBotSubOrders    *rate.Limiter
	SignalBotEventHistory *rate.Limiter

	// Recurring Buy Order
	PlaceRecurringBuyOrder           *rate.Limiter
	AmendRecurringBuyOrder           *rate.Limiter
	StopRecurringBuyOrder            *rate.Limiter
	GetRecurringBuyOrder             *rate.Limiter
	GetRecurringBuyOrderHistory      *rate.Limiter
	GetRecurringBuyOrderDetail       *rate.Limiter
	GetRecurringBuySubOrders         *rate.Limiter
	GetExistingLeadingPositions      *rate.Limiter
	GetLeadingPositionHistory        *rate.Limiter
	PlaceLeadingStopOrder            *rate.Limiter
	GetCloseLeadingPosition          *rate.Limiter
	GetLeadingInstruments            *rate.Limiter
	GetProfitSharingLimit            *rate.Limiter
	GetTotalProfitSharing            *rate.Limiter
	SetFirstCopySettings             *rate.Limiter
	AmendFirstCopySettings           *rate.Limiter
	StopCopying                      *rate.Limiter
	GetCopySettings                  *rate.Limiter
	GetMultipleLeverages             *rate.Limiter
	SetBatchLeverage                 *rate.Limiter
	GetMyLeadTraders                 *rate.Limiter
	GetLeadTraderRanks               *rate.Limiter
	GetLeadTraderWeeklyPNL           *rate.Limiter
	GetLeadTraderDailyPNL            *rate.Limiter
	GetLeadTraderStats               *rate.Limiter
	GetLeadTraderCurrencyPreferences *rate.Limiter
	GetTraderCurrentLeadPositions    *rate.Limiter
	GetLeadTraderLeadPositionHistory *rate.Limiter

	// Earn
	GetOffer                   *rate.Limiter
	Purchase                   *rate.Limiter
	Redeem                     *rate.Limiter
	CancelPurchaseOrRedemption *rate.Limiter
	GetEarnActiveOrders        *rate.Limiter
	GetFundingOrderHistory     *rate.Limiter

	// ETH Staking
	PurchaseETHStaking       *rate.Limiter
	RedeemETHStaking         *rate.Limiter
	GetBETHBalance           *rate.Limiter
	GetPurchaseRedeemHistory *rate.Limiter
	GetAPYHistory            *rate.Limiter

	// Market Data
	GetTickers                     *rate.Limiter
	GetTicker                      *rate.Limiter
	GetIndexTickers                *rate.Limiter
	GetOrderBook                   *rate.Limiter
	GetOrderBooksLite              *rate.Limiter
	GetCandlesticks                *rate.Limiter
	GetCandlesticksHistory         *rate.Limiter
	GetIndexCandlestickHistory     *rate.Limiter
	GetMarkPriceCandlestickHistory *rate.Limiter
	GetEconomicCalendar            *rate.Limiter
	GetIndexCandlesticks           *rate.Limiter
	GetMarkPriceCandlesticks       *rate.Limiter
	GetTradesRequest               *rate.Limiter
	Get24HTotalVolume              *rate.Limiter
	GetOracle                      *rate.Limiter
	GetExchangeRateRequest         *rate.Limiter
	GetIndexComponents             *rate.Limiter
	GetBlockTickers                *rate.Limiter
	GetBlockTrades                 *rate.Limiter

	// Spread Orders rate limiters
	PlaceSpreadOrder      *rate.Limiter
	CancelSpreadOrder     *rate.Limiter
	CancelAllSpreadOrder  *rate.Limiter
	AmendSpreadOrder      *rate.Limiter
	GetSpreadOrderDetails *rate.Limiter
	GetActiveSpreadOrders *rate.Limiter
	GetSpreadOrders7Days  *rate.Limiter
	GetSpreadOrderTrades  *rate.Limiter
	GetSpreads            *rate.Limiter
	GetSpreadOrderBook    *rate.Limiter
	GetSpreadTicker       *rate.Limiter
	GetSpreadPublicTrades *rate.Limiter

	// Public Data endpoints rate limiters
	GetInstruments                         *rate.Limiter
	GetDeliveryExerciseHistory             *rate.Limiter
	GetOpenInterest                        *rate.Limiter
	GetFundingRate                         *rate.Limiter
	GetFundingRateHistory                  *rate.Limiter
	GetLimitPrice                          *rate.Limiter
	GetOptionMarketDate                    *rate.Limiter
	GetEstimatedDeliveryExercisePrice      *rate.Limiter
	GetDiscountRateAndInterestFreeQuota    *rate.Limiter
	GetSystemTime                          *rate.Limiter
	GetLiquidationOrders                   *rate.Limiter
	GetMarkPrice                           *rate.Limiter
	GetPositionTiers                       *rate.Limiter
	GetInterestRateAndLoanQuota            *rate.Limiter
	GetInterestRateAndLoanQuoteForVIPLoans *rate.Limiter
	GetUnderlying                          *rate.Limiter
	GetInsuranceFund                       *rate.Limiter
	UnitConvert                            *rate.Limiter
	OptionTickBands                        *rate.Limiter
	GetIndexTicker                         *rate.Limiter
	// Trading Data Endpoints
	GetSupportCoin                    *rate.Limiter
	GetTakerVolume                    *rate.Limiter
	GetMarginLendingRatio             *rate.Limiter
	GetLongShortRatio                 *rate.Limiter
	GetContractsOpenInterestAndVolume *rate.Limiter
	GetOptionsOpenInterestAndVolume   *rate.Limiter
	GetPutCallRatio                   *rate.Limiter
	GetOpenInterestAndVolume          *rate.Limiter
	GetTakerFlow                      *rate.Limiter
	// Status Endpoints
	GetEventStatus                   *rate.Limiter
	GetAffilateInviteesDetail        *rate.Limiter
	GetUserAffilateRebateInformation *rate.Limiter
}

const (
<<<<<<< HEAD
=======
	// Trade Endpoints
	placeOrderRate                  = 60
	placeMultipleOrdersRate         = 300
	cancelOrderRate                 = 60
	cancelMultipleOrdersRate        = 300
	amendOrderRate                  = 60
	amendMultipleOrdersRate         = 300
	closeDepositions                = 20
	getOrderDetails                 = 60
	getOrderListRate                = 60
	getOrderHistory7DaysRate        = 40
	getOrderHistory3MonthsRate      = 20
	getTransactionDetail3DaysRate   = 60
	getTransactionDetail3MonthsRate = 10
	placeAlgoOrderRate              = 20
	cancelAlgoOrderRate             = 20
	cancelAdvanceAlgoOrderRate      = 20
	getAlgoOrderListRate            = 20
	getAlgoOrderHistoryRate         = 20
	getEasyConvertCurrencyListRate  = 1
	placeEasyConvert                = 1
	getEasyConvertHistory           = 1
	oneClickRepayCurrencyList       = 1
	tradeOneClickRepay              = 1
	getOneClickRepayHistory         = 1

	// Block Trading endpoints
	getCounterpartiesRate    = 5
	createRfqRate            = 5
	cancelRfqRate            = 5
	cancelMultipleRfqRate    = 2
	cancelAllRfqsRate        = 2
	executeQuoteRate         = 2
	setQuoteProducts         = 5
	restMMPStatus            = 5
	createQuoteRate          = 50
	cancelQuoteRate          = 50
	cancelMultipleQuotesRate = 2
	cancelAllQuotes          = 2
	getRfqsRate              = 2
	getQuotesRate            = 2
	getTradesRate            = 5
	getTradesHistoryRate     = 10
	getPublicTradesRate      = 5

	// Funding
	getCurrenciesRate            = 6
	getBalanceRate               = 6
	getAccountAssetValuationRate = 1
	fundsTransferRate            = 1
	getFundsTransferStateRate    = 1
	assetBillsDetailsRate        = 6
	lightningDepositsRate        = 2
	getDepositAddressRate        = 6
	getDepositHistoryRate        = 6
	withdrawalRate               = 6
	lightningWithdrawalsRate     = 2
	cancelWithdrawalRate         = 6
	getWithdrawalHistoryRate     = 6
	smallAssetsConvertRate       = 1

	// Savings
	getSavingBalanceRate          = 6
	savingsPurchaseRedemptionRate = 6
	setLendingRateRate            = 6
	getLendingHistoryRate         = 6
	getPublicBorrowInfoRate       = 6
	getPublicBorrowHistoryRate    = 6

	// Convert
	getConvertCurrenciesRate   = 6
	getConvertCurrencyPairRate = 6
	estimateQuoteRate          = 10
	convertTradeRate           = 10
	getConvertHistoryRate      = 6

	// Account
	getAccountBalanceRate                 = 10
	getPositionsRate                      = 10
	getPositionsHistoryRate               = 1
	getAccountAndPositionRiskRate         = 10
	getBillsDetailsRate                   = 6
	getAccountConfigurationRate           = 5
	setPositionModeRate                   = 5
	setLeverageRate                       = 20
	getMaximumBuyOrSellAmountRate         = 20
	getMaximumAvailableTradableAmountRate = 20
	increaseOrDecreaseMarginRate          = 20
	getLeverageRate                       = 20
	getTheMaximumLoanOfInstrumentRate     = 20
	getFeeRatesRate                       = 5
	getInterestAccruedDataRate            = 5
	getInterestRateRate                   = 5
	setGreeksRate                         = 5
	isolatedMarginTradingSettingsRate     = 5
	getMaximumWithdrawalsRate             = 20
	getAccountRiskStateRate               = 10
	vipLoansBorrowAndRepayRate            = 6
	getBorrowAnsRepayHistoryHistoryRate   = 5
	getBorrowInterestAndLimitRate         = 5
	positionBuilderRate                   = 2
	getGreeksRate                         = 10
	getPMLimitation                       = 10

	// Sub Account Endpoints
	viewSubaccountListRate                             = 2
	resetSubAccountAPIKey                              = 1
	getSubaccountTradingBalanceRate                    = 2
	getSubaccountFundingBalanceRate                    = 2
	historyOfSubaccountTransferRate                    = 6
	masterAccountsManageTransfersBetweenSubaccountRate = 1
	setPermissionOfTransferOutRate                     = 1
	getCustodyTradingSubaccountListRate                = 1
	gridTradingRate                                    = 20
	amendGridAlgoOrderRate                             = 20
	stopGridAlgoOrderRate                              = 20
	getGridAlgoOrderListRate                           = 20
	getGridAlgoOrderHistoryRate                        = 20
	getGridAlgoOrderDetailsRate                        = 20
	getGridAlgoSubOrdersRate                           = 20
	getGridAlgoOrderPositionsRate                      = 20
	spotGridWithdrawIncomeRate                         = 20
	computeMarginBalance                               = 20
	adjustMarginBalance                                = 20
	getGridAIParameter                                 = 20

	// Earn
	getOffer                   = 3
	purchase                   = 2
	redeem                     = 2
	cancelPurchaseOrRedemption = 2
	getEarnActiveOrders        = 3
	getFundingOrderHistory     = 3

	// Market Data
	getTickersRate               = 20
	getIndexTickersRate          = 20
	getOrderBookRate             = 20
	getCandlesticksRate          = 40
	getCandlesticksHistoryRate   = 20
	getIndexCandlesticksRate     = 20
	getMarkPriceCandlesticksRate = 20
	getTradesRequestRate         = 100
	get24HTotalVolumeRate        = 2
	getOracleRate                = 1
	getExchangeRateRequestRate   = 1
	getIndexComponentsRate       = 20
	getBlockTickersRate          = 20
	getBlockTradesRate           = 20

	// Public Data Endpoints
	getInstrumentsRate                         = 20
	getDeliveryExerciseHistoryRate             = 40
	getOpenInterestRate                        = 20
	getFundingRate                             = 20
	getFundingRateHistoryRate                  = 20
	getLimitPriceRate                          = 20
	getOptionMarketDateRate                    = 20
	getEstimatedDeliveryExercisePriceRate      = 10
	getDiscountRateAndInterestFreeQuotaRate    = 2
	getSystemTimeRate                          = 10
	getLiquidationOrdersRate                   = 40
	getMarkPriceRate                           = 10
	getPositionTiersRate                       = 10
	getInterestRateAndLoanQuotaRate            = 2
	getInterestRateAndLoanQuoteForVIPLoansRate = 2
	getUnderlyingRate                          = 20
	getInsuranceFundRate                       = 10
	unitConvertRate                            = 10

	// Trading Data Endpoints
	getSupportCoinRate                    = 5
	getTakerVolumeRate                    = 5
	getMarginLendingRatioRate             = 5
	getLongShortRatioRate                 = 5
	getContractsOpenInterestAndVolumeRate = 5
	getOptionsOpenInterestAndVolumeRate   = 5
	getPutCallRatioRate                   = 5
	getOpenInterestAndVolumeRate          = 5
	getTakerFlowRate                      = 5

	// Status Endpoints
	getEventStatusRate = 1
)

const (
>>>>>>> e93a9f72
	placeOrderEPL request.EndpointLimit = iota
	placeMultipleOrdersEPL
	cancelOrderEPL
	cancelMultipleOrdersEPL
	amendOrderEPL
	amendMultipleOrdersEPL
	closePositionEPL
	getOrderDetEPL
	getOrderListEPL
	getOrderHistory7DaysEPL
	getOrderHistory3MonthsEPL
	getTransactionDetail3DaysEPL
	getTransactionDetail3MonthsEPL
	setTransactionDetail2YearIntervalEPL
	getTransactionDetailLast2YearsEPL
	cancelAllAfterCountdownEPL
	placeAlgoOrderEPL
	cancelAlgoOrderEPL
	amendAlgoOrderEPL
	cancelAdvanceAlgoOrderEPL
	getAlgoOrderDetailEPL
	getAlgoOrderListEPL
	getAlgoOrderHistoryEPL
	getEasyConvertCurrencyListEPL
	placeEasyConvertEPL
	getEasyConvertHistoryEPL
	getOneClickRepayHistoryEPL
	oneClickRepayCurrencyListEPL
	tradeOneClickRepayEPL
	massCancemMMPOrderEPL
	getCounterpartiesEPL
	createRfqEPL
	cancelRfqEPL
	cancelMultipleRfqEPL
	cancelAllRfqsEPL
	executeQuoteEPL
	getQuoteProductsEPL
	setQuoteProductsEPL
	resetRFQMMPEPL
	setMMPEPL
	getMMPConfigEPL
	createQuoteEPL
	cancelQuoteEPL
	cancelMultipleQuotesEPL
	cancelAllQuotesEPL
	getRfqsEPL
	getQuotesEPL
	getTradesEPL
	getTradesHistoryEPL
	optionInstrumentTradeFamilyEPL
	optionTradesEPL
	getPublicTradesEPL
	getCurrenciesEPL
	getBalanceEPL
	getNonTradableAssetsEPL
	getAccountAssetValuationEPL
	fundsTransferEPL
	getFundsTransferStateEPL
	assetBillsDetailsEPL
	lightningDepositsEPL
	getDepositAddressEPL
	getDepositHistoryEPL
	withdrawalEPL
	lightningWithdrawalsEPL
	cancelWithdrawalEPL
	getWithdrawalHistoryEPL
	getDepositWithdrawalStatusEPL
	smallAssetsConvertEPL
	getPublicExchangeListEPL
	getSavingBalanceEPL
	savingsPurchaseRedemptionEPL
	setLendingRateEPL
	getLendingHistoryEPL
	getPublicBorrowInfoEPL
	getPublicBorrowHistoryEPL
	getConvertCurrenciesEPL
	getConvertCurrencyPairEPL
	estimateQuoteEPL
	convertTradeEPL
	getConvertHistoryEPL
	getAccountBalanceEPL
	getPositionsEPL
	getPositionsHistoryEPL
	getAccountAndPositionRiskEPL
	getBillsDetailsEPL
	getBillsDetailArchiveEPL
	getAccountConfigurationEPL
	setPositionModeEPL
	setLeverageEPL
	getMaximumBuyOrSellAmountEPL
	getMaximumAvailableTradableAmountEPL
	increaseOrDecreaseMarginEPL
	getLeverageEPL
	getLeverateEstimatedInfoEPL
	getTheMaximumLoanOfInstrumentEPL
	getFeeRatesEPL
	getInterestAccruedDataEPL
	getInterestRateEPL
	setGreeksEPL
	isolatedMarginTradingSettingsEPL
	getMaximumWithdrawalsEPL
	getAccountRiskStateEPL
	manualBorrowAndRepayEPL
	getBorrowAndRepayHistoryEPL
	vipLoansBorrowAnsRepayEPL
	getBorrowAnsRepayHistoryHistoryEPL
	getVIPInterestAccruedDataEPL
	getVIPInterestDeductedDataEPL
	getVIPLoanOrderListEPL
	getVIPLoanOrderDetailEPL
	getBorrowInterestAndLimitEPL
	positionBuilderEPL
	getGreeksEPL
	getPMLimitationEPL
	setRiskOffsetLimiterEPL
	activateOptionEPL
	setAutoLoanEPL
	setAccountLevelEPL
	resetMMPStatusEPL
	viewSubaccountListEPL
	resetSubAccountAPIKeyEPL
	getSubaccountTradingBalanceEPL
	getSubaccountFundingBalanceEPL
	getSubAccountMaxWithdrawalEPL
	historyOfSubaccountTransferEPL
	managedSubAccountTransferEPL
	masterAccountsManageTransfersBetweenSubaccountEPL
	setPermissionOfTransferOutEPL
	getCustodyTradingSubaccountListEPL
	setSubAccountVIPLoanAllocationEPL
	getSubAccountBorrowInterestAndLimitEPL
	gridTradingEPL
	amendGridAlgoOrderEPL
	stopGridAlgoOrderEPL
	closePositionForForContractGridEPL
	cancelClosePositionOrderForContractGridEPL
	instantTriggerGridAlgoOrderEPL
	getGridAlgoOrderListEPL
	getGridAlgoOrderHistoryEPL
	getGridAlgoOrderDetailsEPL
	getGridAlgoSubOrdersEPL
	getGridAlgoOrderPositionsEPL
	spotGridWithdrawIncomeEPL
	computeMarginBalanceEPL
	adjustMarginBalanceEPL
	getGridAIParameterEPL
	computeMinInvestmentEPL
	rsiBackTestingEPL
	signalBotOrderDetailsEPL
	signalBotOrderPositionsEPL
	signalBotSubOrdersEPL
	signalBotEventHistoryEPL
	placeRecurringBuyOrderEPL
	amendRecurringBuyOrderEPL
	stopRecurringBuyOrderEPL
	getRecurringBuyOrderListEPL
	getRecurringBuyOrderHistoryEPL
	getRecurringBuyOrderDetailEPL
	getRecurringBuySubOrdersEPL
	getExistingLeadingPositionsEPL
	getLeadingPositionHistoryEPL
	placeLeadingStopOrderEPL
	closeLeadingPositionEPL
	getLeadingInstrumentsEPL
	getProfitSharingLimitEPL
	getTotalProfitSharingEPL
	setFirstCopySettingsEPL
	amendFirstCopySettingsEPL
	stopCopyingEPL
	getCopySettingsEPL
	getMultipleLeveragesEPL
	setBatchLeverageEPL
	getMyLeadTradersEPL
	getLeadTraderRanksEPL
	getLeadTraderWeeklyPNLEPL
	getLeadTraderDailyPNLEPL
	getLeadTraderStatsEPL
	getLeadTraderCurrencyPreferencesEPL
	getTraderCurrentLeadPositionsEPL
	getLeadTraderLeadPositionHistoryEPL
	getOfferEPL
	purchaseEPL
	redeemEPL
	cancelPurchaseOrRedemptionEPL
	getEarnActiveOrdersEPL
	getFundingOrderHistoryEPL

	purchaseETHStakingEPL
	redeemETHStakingEPL
	getBETHBalanceEPL
	getPurchaseRedeemHistoryEPL
	getAPYHistoryEPL

	getTickersEPL
	getTickerEPL
	getIndexTickersEPL
	getOrderBookEPL
	getOrderBookLiteEPL
	getCandlesticksEPL
	getTradesRequestEPL
	get24HTotalVolumeEPL
	getOracleEPL
	getExchangeRateRequestEPL
	getIndexComponentsEPL
	getBlockTickersEPL
	getBlockTradesEPL
	placeSpreadOrderEPL
	cancelSpreadOrderEPL
	cancelAllSpreadOrderEPL
	amendSpreadOrderEPL
	getSpreadOrderDetailsEPL
	getSpreadOrderTradesEPL
	getSpreadsEPL
	getSpreadOrderbookEPL
	getSpreadTickerEPL
	getSpreadPublicTradesEPL
	getActiveSpreadOrdersEPL
	getSpreadOrders7DaysEPL
	getInstrumentsEPL
	getDeliveryExerciseHistoryEPL
	getOpenInterestEPL
	getFundingEPL
	getFundingRateHistoryEPL
	getLimitPriceEPL
	getOptionMarketDateEPL
	getEstimatedDeliveryPriceEPL
	getDiscountRateAndInterestFreeQuotaEPL
	getSystemTimeEPL
	getLiquidationOrdersEPL
	getMarkPriceEPL
	getPositionTiersEPL
	getInterestRateAndLoanQuotaEPL
	getInterestRateAndLoanQuoteForVIPLoansEPL
	getUnderlyingEPL
	getInsuranceFundEPL
	unitConvertEPL
	optionTickBandsEPL
	getIndexTickerEPL
	getSupportCoinEPL
	getTakerVolumeEPL
	getMarginLendingRatioEPL
	getLongShortRatioEPL
	getContractsOpenInterestAndVolumeEPL
	getOptionsOpenInterestAndVolumeEPL
	getPutCallRatioEPL
	getOpenInterestAndVolumeEPL
	getTakerFlowEPL
	getEventStatusEPL
	getCandlestickHistoryEPL
	getIndexCandlesticksEPL
	getIndexCandlesticksHistoryEPL
	getMarkPriceCandlesticksHistoryEPL
	getEconomicCalendarEPL

	getAffilateInviteesDetailEPL
	getUserAffilateRebateInformationEPL
)

// Limit executes rate limiting for Okx exchange given the context and EndpointLimit
func (r *RateLimit) Limit(ctx context.Context, f request.EndpointLimit) error {
	switch f {
	case placeOrderEPL:
		return r.PlaceOrder.Wait(ctx)
	case placeMultipleOrdersEPL:
		return r.PlaceMultipleOrders.Wait(ctx)
	case cancelOrderEPL:
		return r.CancelOrder.Wait(ctx)
	case cancelMultipleOrdersEPL:
		return r.CancelMultipleOrders.Wait(ctx)
	case amendOrderEPL:
		return r.AmendOrder.Wait(ctx)
	case amendMultipleOrdersEPL:
		return r.AmendMultipleOrders.Wait(ctx)
	case closePositionEPL:
		return r.CloseDeposit.Wait(ctx)
	case getOrderDetEPL:
		return r.GetOrderDetails.Wait(ctx)
	case getOrderListEPL:
		return r.GetOrderList.Wait(ctx)
	case getOrderHistory7DaysEPL:
		return r.GetOrderHistory7Days.Wait(ctx)
	case getOrderHistory3MonthsEPL:
		return r.GetOrderHistory3Months.Wait(ctx)
	case getTransactionDetail3DaysEPL:
		return r.GetTransactionDetail3Days.Wait(ctx)
	case getTransactionDetail3MonthsEPL:
		return r.GetTransactionDetail3Months.Wait(ctx)
	case setTransactionDetail2YearIntervalEPL:
		return r.SetTransactionDetail2YearInterval.Wait(ctx)
	case getTransactionDetailLast2YearsEPL:
		return r.GetTransactionDetailsLast2Year.Wait(ctx)
	case cancelAllAfterCountdownEPL:
		return r.CancelAllAfterCountdown.Wait(ctx)
	case placeAlgoOrderEPL:
		return r.PlaceAlgoOrder.Wait(ctx)
	case cancelAlgoOrderEPL:
		return r.CancelAlgoOrder.Wait(ctx)
	case amendAlgoOrderEPL:
		return r.AmendAlgoOrder.Wait(ctx)
	case cancelAdvanceAlgoOrderEPL:
		return r.CancelAdvanceAlgoOrder.Wait(ctx)
	case getAlgoOrderDetailEPL:
		return r.GetAlgoOrderDetail.Wait(ctx)
	case getAlgoOrderListEPL:
		return r.GetAlgoOrderList.Wait(ctx)
	case getAlgoOrderHistoryEPL:
		return r.GetAlgoOrderHistory.Wait(ctx)
	case getEasyConvertCurrencyListEPL:
		return r.GetEasyConvertCurrencyList.Wait(ctx)
	case placeEasyConvertEPL:
		return r.PlaceEasyConvert.Wait(ctx)
	case getEasyConvertHistoryEPL:
		return r.GetEasyConvertHistory.Wait(ctx)
	case getOneClickRepayHistoryEPL:
		return r.GetOneClickRepayHistory.Wait(ctx)
	case oneClickRepayCurrencyListEPL:
		return r.OneClickRepayCurrencyList.Wait(ctx)
	case tradeOneClickRepayEPL:
		return r.TradeOneClickRepay.Wait(ctx)
	case massCancemMMPOrderEPL:
		return r.MassCancelMMPOrder.Wait(ctx)
	case getCounterpartiesEPL:
		return r.GetCounterparties.Wait(ctx)
	case createRfqEPL:
		return r.CreateRfq.Wait(ctx)
	case cancelRfqEPL:
		return r.CancelRfq.Wait(ctx)
	case cancelMultipleRfqEPL:
		return r.CancelMultipleRfqs.Wait(ctx)
	case cancelAllRfqsEPL:
		return r.CancelAllRfqs.Wait(ctx)
	case executeQuoteEPL:
		return r.ExecuteQuote.Wait(ctx)
	case getQuoteProductsEPL:
		return r.GetQuoteProducts.Wait(ctx)
	case setQuoteProductsEPL:
		return r.SetQuoteProducts.Wait(ctx)
	case resetMMPStatusEPL:
		return r.ResetMMPStatus.Wait(ctx)
	case resetRFQMMPEPL:
		return r.ResetRFQMMPStatus.Wait(ctx)
	case setMMPEPL:
		return r.SetMMP.Wait(ctx)
	case getMMPConfigEPL:
		return r.GetMMPConfig.Wait(ctx)
	case createQuoteEPL:
		return r.CreateQuote.Wait(ctx)
	case cancelQuoteEPL:
		return r.CancelQuote.Wait(ctx)
	case cancelMultipleQuotesEPL:
		return r.CancelMultipleQuotes.Wait(ctx)
	case cancelAllQuotesEPL:
		return r.CancelAllQuotes.Wait(ctx)
	case getRfqsEPL:
		return r.GetRfqs.Wait(ctx)
	case getQuotesEPL:
		return r.GetQuotes.Wait(ctx)
	case getTradesEPL:
		return r.GetTrades.Wait(ctx)
	case getTradesHistoryEPL:
		return r.GetTradesHistory.Wait(ctx)
	case optionInstrumentTradeFamilyEPL:
		return r.OptionInstrumentTradeFamily.Wait(ctx)
	case optionTradesEPL:
		return r.OptionTrades.Wait(ctx)
	case getPublicTradesEPL:
		return r.GetPublicTrades.Wait(ctx)
	case getCurrenciesEPL:
		return r.GetCurrencies.Wait(ctx)
	case getBalanceEPL:
		return r.GetBalance.Wait(ctx)
	case getNonTradableAssetsEPL:
		return r.GetNonTradableAssets.Wait(ctx)
	case getAccountAssetValuationEPL:
		return r.GetAccountAssetValuation.Wait(ctx)
	case fundsTransferEPL:
		return r.FundsTransfer.Wait(ctx)
	case getFundsTransferStateEPL:
		return r.GetFundsTransferState.Wait(ctx)
	case assetBillsDetailsEPL:
		return r.AssetBillsDetails.Wait(ctx)
	case lightningDepositsEPL:
		return r.LightningDeposits.Wait(ctx)
	case getDepositAddressEPL:
		return r.GetDepositAddress.Wait(ctx)
	case getDepositHistoryEPL:
		return r.GetDepositHistory.Wait(ctx)
	case withdrawalEPL:
		return r.Withdrawal.Wait(ctx)
	case lightningWithdrawalsEPL:
		return r.LightningWithdrawals.Wait(ctx)
	case cancelWithdrawalEPL:
		return r.CancelWithdrawal.Wait(ctx)
	case getWithdrawalHistoryEPL:
		return r.GetWithdrawalHistory.Wait(ctx)
	case getDepositWithdrawalStatusEPL:
		return r.GetDepositWithdrawalStatus.Wait(ctx)
	case smallAssetsConvertEPL:
		return r.SmallAssetsConvert.Wait(ctx)
	case getPublicExchangeListEPL:
		return r.GetPublicExchangeList.Wait(ctx)
	case getSavingBalanceEPL:
		return r.GetSavingBalance.Wait(ctx)
	case savingsPurchaseRedemptionEPL:
		return r.SavingsPurchaseRedempt.Wait(ctx)
	case setLendingRateEPL:
		return r.SetLendingRate.Wait(ctx)
	case getLendingHistoryEPL:
		return r.GetLendingHistory.Wait(ctx)
	case getPublicBorrowInfoEPL:
		return r.GetPublicBorrowInfo.Wait(ctx)
	case getPublicBorrowHistoryEPL:
		return r.GetPublicBorrowHistory.Wait(ctx)
	case getConvertCurrenciesEPL:
		return r.GetConvertCurrencies.Wait(ctx)
	case getConvertCurrencyPairEPL:
		return r.GetConvertCurrencyPair.Wait(ctx)
	case estimateQuoteEPL:
		return r.EstimateQuote.Wait(ctx)
	case convertTradeEPL:
		return r.ConvertTrade.Wait(ctx)
	case getConvertHistoryEPL:
		return r.GetConvertHistory.Wait(ctx)
	case getAccountBalanceEPL:
		return r.GetAccountBalance.Wait(ctx)
	case getPositionsEPL:
		return r.GetPositions.Wait(ctx)
	case getPositionsHistoryEPL:
		return r.GetPositionsHistory.Wait(ctx)
	case getAccountAndPositionRiskEPL:
		return r.GetAccountAndPositionRisk.Wait(ctx)
	case getBillsDetailsEPL:
		return r.GetBillsDetails.Wait(ctx)
	case getBillsDetailArchiveEPL:
		return r.GetBillsDetailArchive.Wait(ctx)
	case getAccountConfigurationEPL:
		return r.GetAccountConfiguration.Wait(ctx)
	case setPositionModeEPL:
		return r.SetPositionMode.Wait(ctx)
	case setLeverageEPL:
		return r.SetLeverage.Wait(ctx)
	case getMaximumBuyOrSellAmountEPL:
		return r.GetMaximumBuyOrSellAmount.Wait(ctx)
	case getMaximumAvailableTradableAmountEPL:
		return r.GetMaximumAvailableTradableAmount.Wait(ctx)
	case increaseOrDecreaseMarginEPL:
		return r.IncreaseOrDecreaseMargin.Wait(ctx)
	case getLeverageEPL:
		return r.GetLeverage.Wait(ctx)
	case getLeverateEstimatedInfoEPL:
		return r.GetLeverageEstimatedInfo.Wait(ctx)
	case getTheMaximumLoanOfInstrumentEPL:
		return r.GetTheMaximumLoanOfInstrument.Wait(ctx)
	case getFeeRatesEPL:
		return r.GetFeeRates.Wait(ctx)
	case getInterestAccruedDataEPL:
		return r.GetInterestAccruedData.Wait(ctx)
	case getInterestRateEPL:
		return r.GetInterestRate.Wait(ctx)
	case setGreeksEPL:
		return r.SetGreeks.Wait(ctx)
	case isolatedMarginTradingSettingsEPL:
		return r.IsolatedMarginTradingSettings.Wait(ctx)
	case getMaximumWithdrawalsEPL:
		return r.GetMaximumWithdrawals.Wait(ctx)
	case getAccountRiskStateEPL:
		return r.GetAccountRiskState.Wait(ctx)
	case manualBorrowAndRepayEPL:
		return r.ManualBorrowAndRepay.Wait(ctx)
	case getBorrowAndRepayHistoryEPL:
		return r.GetBorrowAndRepayHistory.Wait(ctx)
	case vipLoansBorrowAnsRepayEPL:
		return r.VipLoansBorrowAnsRepay.Wait(ctx)
	case getBorrowAnsRepayHistoryHistoryEPL:
		return r.GetBorrowAndRepayHistoryHistory.Wait(ctx)
	case getVIPInterestAccruedDataEPL:
		return r.GetVIPInterestAccruedData.Wait(ctx)
	case getVIPInterestDeductedDataEPL:
		return r.GetVIPInterestDeductedData.Wait(ctx)
	case getVIPLoanOrderListEPL:
		return r.GetVIPLoanOrderList.Wait(ctx)
	case getVIPLoanOrderDetailEPL:
		return r.GetVIPLoanOrderDetail.Wait(ctx)
	case getBorrowInterestAndLimitEPL:
		return r.GetBorrowInterestAndLimit.Wait(ctx)
	case positionBuilderEPL:
		return r.PositionBuilder.Wait(ctx)
	case getGreeksEPL:
		return r.GetGreeks.Wait(ctx)
	case getPMLimitationEPL:
		return r.GetPMLimitation.Wait(ctx)
	case setRiskOffsetLimiterEPL:
		return r.SetRiskOffsetType.Wait(ctx)
	case activateOptionEPL:
		return r.ActivateOption.Wait(ctx)
	case setAutoLoanEPL:
		return r.SetAutoLoan.Wait(ctx)
	case setAccountLevelEPL:
		return r.SetAccountLevel.Wait(ctx)
	case viewSubaccountListEPL:
		return r.ViewSubaccountList.Wait(ctx)
	case resetSubAccountAPIKeyEPL:
		return r.ResetSubAccountAPIKey.Wait(ctx)
	case getSubaccountTradingBalanceEPL:
		return r.GetSubaccountTradingBalance.Wait(ctx)
	case getSubaccountFundingBalanceEPL:
		return r.GetSubaccountFundingBalance.Wait(ctx)
	case getSubAccountMaxWithdrawalEPL:
		return r.SubAccountMaxWithdrawal.Wait(ctx)
	case historyOfSubaccountTransferEPL:
		return r.HistoryOfSubaccountTransfer.Wait(ctx)
	case managedSubAccountTransferEPL:
		return r.ManagedSubAccountTransfer.Wait(ctx)
	case masterAccountsManageTransfersBetweenSubaccountEPL:
		return r.MasterAccountsManageTransfersBetweenSubaccount.Wait(ctx)
	case setPermissionOfTransferOutEPL:
		return r.SetPermissionOfTransferOut.Wait(ctx)
	case getCustodyTradingSubaccountListEPL:
		return r.GetCustodyTradingSubaccountList.Wait(ctx)
	case setSubAccountVIPLoanAllocationEPL:
		return r.SetSubAccountVIPLoanAllocation.Wait(ctx)
	case getSubAccountBorrowInterestAndLimitEPL:
		return r.GetSubAccountBorrowInterestAndLimit.Wait(ctx)
	case gridTradingEPL:
		return r.GridTrading.Wait(ctx)
	case amendGridAlgoOrderEPL:
		return r.AmendGridAlgoOrder.Wait(ctx)
	case stopGridAlgoOrderEPL:
		return r.StopGridAlgoOrder.Wait(ctx)
	case closePositionForForContractGridEPL:
		return r.ClosePositionForForContractGrid.Wait(ctx)
	case cancelClosePositionOrderForContractGridEPL:
		return r.CancelClosePositionOrderForContractGrid.Wait(ctx)
	case instantTriggerGridAlgoOrderEPL:
		return r.InstantTriggerGridAlgoOrder.Wait(ctx)
	case getGridAlgoOrderListEPL:
		return r.GetGridAlgoOrderList.Wait(ctx)
	case getGridAlgoOrderHistoryEPL:
		return r.GetGridAlgoOrderHistory.Wait(ctx)
	case getGridAlgoOrderDetailsEPL:
		return r.GetGridAlgoOrderDetails.Wait(ctx)
	case getGridAlgoSubOrdersEPL:
		return r.GetGridAlgoSubOrders.Wait(ctx)
	case getGridAlgoOrderPositionsEPL:
		return r.GetGridAlgoOrderPositions.Wait(ctx)
	case spotGridWithdrawIncomeEPL:
		return r.SpotGridWithdrawIncome.Wait(ctx)
	case computeMarginBalanceEPL:
		return r.ComputeMarginBalance.Wait(ctx)
	case adjustMarginBalanceEPL:
		return r.AdjustMarginBalance.Wait(ctx)
	case getGridAIParameterEPL:
		return r.GetGridAIParameter.Wait(ctx)
	case computeMinInvestmentEPL:
		return r.ComputeMinInvestment.Wait(ctx)
	case rsiBackTestingEPL:
		return r.RSIBackTesting.Wait(ctx)

	case signalBotOrderDetailsEPL:
		return r.SignalBotOrderDetails.Wait(ctx)
	case signalBotOrderPositionsEPL:
		return r.SignalBotPosition.Wait(ctx)
	case signalBotSubOrdersEPL:
		return r.SignalBotSubOrders.Wait(ctx)
	case signalBotEventHistoryEPL:
		return r.SignalBotEventHistory.Wait(ctx)
	case placeRecurringBuyOrderEPL:
		return r.PlaceRecurringBuyOrder.Wait(ctx)
	case amendRecurringBuyOrderEPL:
		return r.AmendRecurringBuyOrder.Wait(ctx)
	case stopRecurringBuyOrderEPL:
		return r.StopRecurringBuyOrder.Wait(ctx)
	case getRecurringBuyOrderListEPL:
		return r.GetRecurringBuyOrder.Wait(ctx)
	case getRecurringBuyOrderHistoryEPL:
		return r.GetRecurringBuyOrderHistory.Wait(ctx)
	case getRecurringBuyOrderDetailEPL:
		return r.GetRecurringBuyOrderDetail.Wait(ctx)
	case getRecurringBuySubOrdersEPL:
		return r.GetRecurringBuySubOrders.Wait(ctx)
	case getExistingLeadingPositionsEPL:
		return r.GetExistingLeadingPositions.Wait(ctx)
	case getLeadingPositionHistoryEPL:
		return r.GetLeadingPositionHistory.Wait(ctx)
	case placeLeadingStopOrderEPL:
		return r.PlaceLeadingStopOrder.Wait(ctx)
	case closeLeadingPositionEPL:
		return r.GetCloseLeadingPosition.Wait(ctx)
	case getLeadingInstrumentsEPL:
		return r.GetLeadingInstruments.Wait(ctx)
	case getProfitSharingLimitEPL:
		return r.GetProfitSharingLimit.Wait(ctx)
	case getTotalProfitSharingEPL:
		return r.GetTotalProfitSharing.Wait(ctx)
	case setFirstCopySettingsEPL:
		return r.SetFirstCopySettings.Wait(ctx)
	case amendFirstCopySettingsEPL:
		return r.AmendFirstCopySettings.Wait(ctx)
	case stopCopyingEPL:
		return r.StopCopying.Wait(ctx)
	case getCopySettingsEPL:
		return r.GetCopySettings.Wait(ctx)
	case getMultipleLeveragesEPL:
		return r.GetMultipleLeverages.Wait(ctx)
	case setBatchLeverageEPL:
		return r.SetBatchLeverage.Wait(ctx)
	case getMyLeadTradersEPL:
		return r.GetMyLeadTraders.Wait(ctx)
	case getLeadTraderRanksEPL:
		return r.GetLeadTraderRanks.Wait(ctx)
	case getLeadTraderWeeklyPNLEPL:
		return r.GetLeadTraderWeeklyPNL.Wait(ctx)
	case getLeadTraderDailyPNLEPL:
		return r.GetLeadTraderDailyPNL.Wait(ctx)
	case getLeadTraderStatsEPL:
		return r.GetLeadTraderStats.Wait(ctx)
	case getLeadTraderCurrencyPreferencesEPL:
		return r.GetLeadTraderCurrencyPreferences.Wait(ctx)
	case getTraderCurrentLeadPositionsEPL:
		return r.GetTraderCurrentLeadPositions.Wait(ctx)
	case getLeadTraderLeadPositionHistoryEPL:
		return r.GetLeadTraderLeadPositionHistory.Wait(ctx)
	case getOfferEPL:
		return r.GetOffer.Wait(ctx)
	case purchaseEPL:
		return r.Purchase.Wait(ctx)
	case redeemEPL:
		return r.Redeem.Wait(ctx)
	case cancelPurchaseOrRedemptionEPL:
		return r.CancelPurchaseOrRedemption.Wait(ctx)
	case getEarnActiveOrdersEPL:
		return r.GetEarnActiveOrders.Wait(ctx)
	case getFundingOrderHistoryEPL:
		return r.GetFundingOrderHistory.Wait(ctx)

	case purchaseETHStakingEPL:
		return r.PurchaseETHStaking.Wait(ctx)
	case redeemETHStakingEPL:
		return r.RedeemETHStaking.Wait(ctx)
	case getBETHBalanceEPL:
		return r.GetBETHBalance.Wait(ctx)
	case getPurchaseRedeemHistoryEPL:
		return r.GetPurchaseRedeemHistory.Wait(ctx)
	case getAPYHistoryEPL:
		return r.GetAPYHistory.Wait(ctx)

	case getTickersEPL:
		return r.GetTickers.Wait(ctx)
	case getTickerEPL:
		return r.GetTicker.Wait(ctx)
	case getIndexTickersEPL:
		return r.GetIndexTickers.Wait(ctx)
	case getOrderBookEPL:
		return r.GetOrderBook.Wait(ctx)
	case getOrderBookLiteEPL:
		return r.GetOrderBooksLite.Wait(ctx)
	case getCandlesticksEPL:
		return r.GetCandlesticks.Wait(ctx)
	case getCandlestickHistoryEPL:
		return r.GetCandlesticksHistory.Wait(ctx)
	case getIndexCandlesticksHistoryEPL:
		return r.GetIndexCandlestickHistory.Wait(ctx)
	case getMarkPriceCandlesticksHistoryEPL:
		return r.GetMarkPriceCandlestickHistory.Wait(ctx)
	case getEconomicCalendarEPL:
		return r.GetEconomicCalendar.Wait(ctx)
	case getIndexCandlesticksEPL:
		return r.GetIndexCandlesticks.Wait(ctx)
	case getTradesRequestEPL:
		return r.GetTradesRequest.Wait(ctx)
	case get24HTotalVolumeEPL:
		return r.Get24HTotalVolume.Wait(ctx)
	case getOracleEPL:
		return r.GetOracle.Wait(ctx)
	case getExchangeRateRequestEPL:
		return r.GetExchangeRateRequest.Wait(ctx)
	case getIndexComponentsEPL:
		return r.GetIndexComponents.Wait(ctx)
	case getBlockTickersEPL:
		return r.GetBlockTickers.Wait(ctx)
	case getBlockTradesEPL:
		return r.GetBlockTrades.Wait(ctx)
	case placeSpreadOrderEPL:
		return r.PlaceSpreadOrder.Wait(ctx)
	case cancelSpreadOrderEPL:
		return r.CancelSpreadOrder.Wait(ctx)
	case cancelAllSpreadOrderEPL:
		return r.CancelAllSpreadOrder.Wait(ctx)
	case amendSpreadOrderEPL:
		return r.AmendSpreadOrder.Wait(ctx)
	case getSpreadOrderDetailsEPL:
		return r.GetSpreadOrderDetails.Wait(ctx)
	case getSpreadOrderTradesEPL:
		return r.GetSpreadOrderTrades.Wait(ctx)
	case getSpreadsEPL:
		return r.GetSpreads.Wait(ctx)
	case getSpreadOrderbookEPL:
		return r.GetSpreadOrderBook.Wait(ctx)
	case getSpreadTickerEPL:
		return r.GetSpreadTicker.Wait(ctx)
	case getSpreadPublicTradesEPL:
		return r.GetSpreadPublicTrades.Wait(ctx)
	case getActiveSpreadOrdersEPL:
		return r.GetActiveSpreadOrders.Wait(ctx)
	case getSpreadOrders7DaysEPL:
		return r.GetSpreadOrders7Days.Wait(ctx)
	case getInstrumentsEPL:
		return r.GetInstruments.Wait(ctx)
	case getDeliveryExerciseHistoryEPL:
		return r.GetDeliveryExerciseHistory.Wait(ctx)
	case getOpenInterestEPL:
		return r.GetOpenInterest.Wait(ctx)
	case getFundingEPL:
		return r.GetFundingRate.Wait(ctx)
	case getFundingRateHistoryEPL:
		return r.GetFundingRateHistory.Wait(ctx)
	case getLimitPriceEPL:
		return r.GetLimitPrice.Wait(ctx)
	case getOptionMarketDateEPL:
		return r.GetOptionMarketDate.Wait(ctx)
	case getEstimatedDeliveryPriceEPL:
		return r.GetEstimatedDeliveryExercisePrice.Wait(ctx)
	case getDiscountRateAndInterestFreeQuotaEPL:
		return r.GetDiscountRateAndInterestFreeQuota.Wait(ctx)
	case getSystemTimeEPL:
		return r.GetSystemTime.Wait(ctx)
	case getLiquidationOrdersEPL:
		return r.GetLiquidationOrders.Wait(ctx)
	case getMarkPriceEPL:
		return r.GetMarkPrice.Wait(ctx)
	case getPositionTiersEPL:
		return r.GetPositionTiers.Wait(ctx)
	case getInterestRateAndLoanQuotaEPL:
		return r.GetInterestRateAndLoanQuota.Wait(ctx)
	case getInterestRateAndLoanQuoteForVIPLoansEPL:
		return r.GetInterestRateAndLoanQuoteForVIPLoans.Wait(ctx)
	case getUnderlyingEPL:
		return r.GetUnderlying.Wait(ctx)
	case getInsuranceFundEPL:
		return r.GetInsuranceFund.Wait(ctx)
	case unitConvertEPL:
		return r.UnitConvert.Wait(ctx)
	case optionTickBandsEPL:
		return r.OptionTickBands.Wait(ctx)
	case getIndexTickerEPL:
		return r.GetIndexTicker.Wait(ctx)
	case getSupportCoinEPL:
		return r.GetSupportCoin.Wait(ctx)
	case getTakerVolumeEPL:
		return r.GetTakerVolume.Wait(ctx)
	case getMarginLendingRatioEPL:
		return r.GetMarginLendingRatio.Wait(ctx)
	case getLongShortRatioEPL:
		return r.GetLongShortRatio.Wait(ctx)
	case getContractsOpenInterestAndVolumeEPL:
		return r.GetContractsOpenInterestAndVolume.Wait(ctx)
	case getOptionsOpenInterestAndVolumeEPL:
		return r.GetOptionsOpenInterestAndVolume.Wait(ctx)
	case getPutCallRatioEPL:
		return r.GetPutCallRatio.Wait(ctx)
	case getOpenInterestAndVolumeEPL:
		return r.GetOpenInterestAndVolume.Wait(ctx)
	case getTakerFlowEPL:
		return r.GetTakerFlow.Wait(ctx)
	case getEventStatusEPL:
		return r.GetEventStatus.Wait(ctx)
	case getAffilateInviteesDetailEPL:
		return r.GetAffilateInviteesDetail.Wait(ctx)
	case getUserAffilateRebateInformationEPL:
		return r.GetUserAffilateRebateInformation.Wait(ctx)
	default:
		return errors.New("endpoint rate limit functionality not found")
	}
}

// SetRateLimit returns a RateLimit instance, which implements the request.Limiter interface.
func SetRateLimit() *RateLimit {
	return &RateLimit{
		// Trade Endpoints
<<<<<<< HEAD
		PlaceOrder:                        request.NewRateLimit(twoSecondsInterval, 60),
		PlaceMultipleOrders:               request.NewRateLimit(twoSecondsInterval, 4),
		CancelOrder:                       request.NewRateLimit(twoSecondsInterval, 60),
		CancelMultipleOrders:              request.NewRateLimit(twoSecondsInterval, 300),
		AmendOrder:                        request.NewRateLimit(twoSecondsInterval, 60),
		AmendMultipleOrders:               request.NewRateLimit(twoSecondsInterval, 4),
		CloseDeposit:                      request.NewRateLimit(twoSecondsInterval, 20),
		GetOrderDetails:                   request.NewRateLimit(twoSecondsInterval, 60),
		GetOrderList:                      request.NewRateLimit(twoSecondsInterval, 60),
		GetOrderHistory7Days:              request.NewRateLimit(twoSecondsInterval, 40),
		GetOrderHistory3Months:            request.NewRateLimit(twoSecondsInterval, 20),
		GetTransactionDetail3Days:         request.NewRateLimit(twoSecondsInterval, 60),
		GetTransactionDetail3Months:       request.NewRateLimit(twoSecondsInterval, 10),
		SetTransactionDetail2YearInterval: request.NewRateLimit(time.Hour*24, 5),
		GetTransactionDetailsLast2Year:    request.NewRateLimit(twoSecondsInterval, 10),
		CancelAllAfterCountdown:           request.NewRateLimit(oneSecondInterval, 1),
		PlaceAlgoOrder:                    request.NewRateLimit(twoSecondsInterval, 20),
		CancelAlgoOrder:                   request.NewRateLimit(twoSecondsInterval, 20),
		AmendAlgoOrder:                    request.NewRateLimit(twoSecondsInterval, 20),
		CancelAdvanceAlgoOrder:            request.NewRateLimit(twoSecondsInterval, 20),
		GetAlgoOrderDetail:                request.NewRateLimit(twoSecondsInterval, 20),
		GetAlgoOrderList:                  request.NewRateLimit(twoSecondsInterval, 20),
		GetAlgoOrderHistory:               request.NewRateLimit(twoSecondsInterval, 20),
		GetEasyConvertCurrencyList:        request.NewRateLimit(twoSecondsInterval, 1),
		PlaceEasyConvert:                  request.NewRateLimit(twoSecondsInterval, 1),
		GetEasyConvertHistory:             request.NewRateLimit(twoSecondsInterval, 1),
		GetOneClickRepayHistory:           request.NewRateLimit(twoSecondsInterval, 1),
		OneClickRepayCurrencyList:         request.NewRateLimit(twoSecondsInterval, 1),
		TradeOneClickRepay:                request.NewRateLimit(twoSecondsInterval, 1),
		MassCancelMMPOrder:                request.NewRateLimit(twoSecondsInterval, 5),
=======
		PlaceOrder:                  request.NewRateLimit(twoSecondsInterval, placeOrderRate),
		PlaceMultipleOrders:         request.NewRateLimit(twoSecondsInterval, placeMultipleOrdersRate),
		CancelOrder:                 request.NewRateLimit(twoSecondsInterval, cancelOrderRate),
		CancelMultipleOrders:        request.NewRateLimit(twoSecondsInterval, cancelMultipleOrdersRate),
		AmendOrder:                  request.NewRateLimit(twoSecondsInterval, amendOrderRate),
		AmendMultipleOrders:         request.NewRateLimit(twoSecondsInterval, amendMultipleOrdersRate),
		CloseDeposit:                request.NewRateLimit(twoSecondsInterval, closeDepositions),
		GetOrderDetails:             request.NewRateLimit(twoSecondsInterval, getOrderDetails),
		GetOrderList:                request.NewRateLimit(twoSecondsInterval, getOrderListRate),
		GetOrderHistory7Days:        request.NewRateLimit(twoSecondsInterval, getOrderHistory7DaysRate),
		GetOrderHistory3Months:      request.NewRateLimit(twoSecondsInterval, getOrderHistory3MonthsRate),
		GetTransactionDetail3Days:   request.NewRateLimit(twoSecondsInterval, getTransactionDetail3DaysRate),
		GetTransactionDetail3Months: request.NewRateLimit(twoSecondsInterval, getTransactionDetail3MonthsRate),
		PlaceAlgoOrder:              request.NewRateLimit(twoSecondsInterval, placeAlgoOrderRate),
		CancelAlgoOrder:             request.NewRateLimit(twoSecondsInterval, cancelAlgoOrderRate),
		CancelAdvanceAlgoOrder:      request.NewRateLimit(twoSecondsInterval, cancelAdvanceAlgoOrderRate),
		GetAlgoOrderList:            request.NewRateLimit(twoSecondsInterval, getAlgoOrderListRate),
		GetAlgoOrderHistory:         request.NewRateLimit(twoSecondsInterval, getAlgoOrderHistoryRate),
		GetEasyConvertCurrencyList:  request.NewRateLimit(twoSecondsInterval, getEasyConvertCurrencyListRate),
		PlaceEasyConvert:            request.NewRateLimit(twoSecondsInterval, placeEasyConvert),
		GetEasyConvertHistory:       request.NewRateLimit(twoSecondsInterval, getEasyConvertHistory),
		GetOneClickRepayHistory:     request.NewRateLimit(twoSecondsInterval, getOneClickRepayHistory),
		OneClickRepayCurrencyList:   request.NewRateLimit(twoSecondsInterval, oneClickRepayCurrencyList),
		TradeOneClickRepay:          request.NewRateLimit(twoSecondsInterval, tradeOneClickRepay),

>>>>>>> e93a9f72
		// Block Trading endpoints
		GetCounterparties:           request.NewRateLimit(twoSecondsInterval, 5),
		CreateRfq:                   request.NewRateLimit(twoSecondsInterval, 5),
		CancelRfq:                   request.NewRateLimit(twoSecondsInterval, 5),
		CancelMultipleRfqs:          request.NewRateLimit(twoSecondsInterval, 2),
		CancelAllRfqs:               request.NewRateLimit(twoSecondsInterval, 2),
		ExecuteQuote:                request.NewRateLimit(threeSecondsInterval, 2),
		GetQuoteProducts:            request.NewRateLimit(twoSecondsInterval, 5),
		SetQuoteProducts:            request.NewRateLimit(twoSecondsInterval, 5),
		ResetMMPStatus:              request.NewRateLimit(twoSecondsInterval, 5),
		ResetRFQMMPStatus:           request.NewRateLimit(twoSecondsInterval, 5),
		SetMMP:                      request.NewRateLimit(tenSecondsInterval, 2),
		GetMMPConfig:                request.NewRateLimit(twoSecondsInterval, 5),
		CreateQuote:                 request.NewRateLimit(twoSecondsInterval, 50),
		CancelQuote:                 request.NewRateLimit(twoSecondsInterval, 50),
		CancelMultipleQuotes:        request.NewRateLimit(twoSecondsInterval, 2),
		CancelAllQuotes:             request.NewRateLimit(twoSecondsInterval, 2),
		GetRfqs:                     request.NewRateLimit(twoSecondsInterval, 2),
		GetQuotes:                   request.NewRateLimit(twoSecondsInterval, 2),
		GetTrades:                   request.NewRateLimit(twoSecondsInterval, 5),
		GetTradesHistory:            request.NewRateLimit(twoSecondsInterval, 10),
		OptionInstrumentTradeFamily: request.NewRateLimit(twoSecondsInterval, 20),
		OptionTrades:                request.NewRateLimit(twoSecondsInterval, 20),
		GetPublicTrades:             request.NewRateLimit(twoSecondsInterval, 5),
		// Funding
<<<<<<< HEAD
		GetCurrencies:              request.NewRateLimit(oneSecondInterval, 6),
		GetBalance:                 request.NewRateLimit(oneSecondInterval, 6),
		GetNonTradableAssets:       request.NewRateLimit(oneSecondInterval, 6),
		GetAccountAssetValuation:   request.NewRateLimit(twoSecondsInterval, 1),
		FundsTransfer:              request.NewRateLimit(oneSecondInterval, 1),
		GetFundsTransferState:      request.NewRateLimit(oneSecondInterval, 1),
		AssetBillsDetails:          request.NewRateLimit(oneSecondInterval, 6),
		LightningDeposits:          request.NewRateLimit(oneSecondInterval, 2),
		GetDepositAddress:          request.NewRateLimit(oneSecondInterval, 6),
		GetDepositHistory:          request.NewRateLimit(oneSecondInterval, 6),
		Withdrawal:                 request.NewRateLimit(oneSecondInterval, 6),
		LightningWithdrawals:       request.NewRateLimit(oneSecondInterval, 2),
		CancelWithdrawal:           request.NewRateLimit(oneSecondInterval, 6),
		GetWithdrawalHistory:       request.NewRateLimit(oneSecondInterval, 6),
		GetDepositWithdrawalStatus: request.NewRateLimit(twoSecondsInterval, 1),
		SmallAssetsConvert:         request.NewRateLimit(oneSecondInterval, 1),
		GetPublicExchangeList:      request.NewRateLimit(oneSecondInterval, 6),
		GetSavingBalance:           request.NewRateLimit(oneSecondInterval, 6),
		SavingsPurchaseRedempt:     request.NewRateLimit(oneSecondInterval, 6),
		SetLendingRate:             request.NewRateLimit(oneSecondInterval, 6),
		GetLendingHistory:          request.NewRateLimit(oneSecondInterval, 6),
		GetPublicBorrowInfo:        request.NewRateLimit(oneSecondInterval, 6),
		GetPublicBorrowHistory:     request.NewRateLimit(oneSecondInterval, 6),
		// Convert
		GetConvertCurrencies:   request.NewRateLimit(oneSecondInterval, 6),
		GetConvertCurrencyPair: request.NewRateLimit(oneSecondInterval, 6),
		EstimateQuote:          request.NewRateLimit(oneSecondInterval, 10),
		ConvertTrade:           request.NewRateLimit(oneSecondInterval, 10),
		GetConvertHistory:      request.NewRateLimit(oneSecondInterval, 6),
		// Account
		GetAccountBalance:                 request.NewRateLimit(twoSecondsInterval, 10),
		GetPositions:                      request.NewRateLimit(twoSecondsInterval, 10),
		GetPositionsHistory:               request.NewRateLimit(tenSecondsInterval, 1),
		GetAccountAndPositionRisk:         request.NewRateLimit(twoSecondsInterval, 10),
		GetBillsDetails:                   request.NewRateLimit(oneSecondInterval, 5),
		GetBillsDetailArchive:             request.NewRateLimit(twoSecondsInterval, 5),
		GetAccountConfiguration:           request.NewRateLimit(twoSecondsInterval, 5),
		SetPositionMode:                   request.NewRateLimit(twoSecondsInterval, 5),
		SetLeverage:                       request.NewRateLimit(twoSecondsInterval, 20),
		GetMaximumBuyOrSellAmount:         request.NewRateLimit(twoSecondsInterval, 20),
		GetMaximumAvailableTradableAmount: request.NewRateLimit(twoSecondsInterval, 20),
		IncreaseOrDecreaseMargin:          request.NewRateLimit(twoSecondsInterval, 20),
		GetLeverage:                       request.NewRateLimit(twoSecondsInterval, 20),
		GetLeverageEstimatedInfo:          request.NewRateLimit(twoSecondsInterval, 5),
		GetTheMaximumLoanOfInstrument:     request.NewRateLimit(twoSecondsInterval, 20),
		GetFeeRates:                       request.NewRateLimit(twoSecondsInterval, 5),
		GetInterestAccruedData:            request.NewRateLimit(twoSecondsInterval, 5),
		GetInterestRate:                   request.NewRateLimit(twoSecondsInterval, 5),
		SetGreeks:                         request.NewRateLimit(twoSecondsInterval, 5),
		IsolatedMarginTradingSettings:     request.NewRateLimit(twoSecondsInterval, 5),
		GetMaximumWithdrawals:             request.NewRateLimit(twoSecondsInterval, 20),
		GetAccountRiskState:               request.NewRateLimit(twoSecondsInterval, 10),
		ManualBorrowAndRepay:              request.NewRateLimit(twoSecondsInterval, 5),
		GetBorrowAndRepayHistory:          request.NewRateLimit(twoSecondsInterval, 5),
		VipLoansBorrowAnsRepay:            request.NewRateLimit(oneSecondInterval, 6),
		GetBorrowAndRepayHistoryHistory:   request.NewRateLimit(twoSecondsInterval, 5),
		GetVIPInterestAccruedData:         request.NewRateLimit(twoSecondsInterval, 5),
		GetVIPInterestDeductedData:        request.NewRateLimit(twoSecondsInterval, 5),
		GetVIPLoanOrderList:               request.NewRateLimit(twoSecondsInterval, 5),
		GetVIPLoanOrderDetail:             request.NewRateLimit(twoSecondsInterval, 5),
		GetBorrowInterestAndLimit:         request.NewRateLimit(twoSecondsInterval, 5),
		PositionBuilder:                   request.NewRateLimit(twoSecondsInterval, 2),
		GetGreeks:                         request.NewRateLimit(twoSecondsInterval, 10),
		GetPMLimitation:                   request.NewRateLimit(twoSecondsInterval, 10),
		SetRiskOffsetType:                 request.NewRateLimit(twoSecondsInterval, 10),
		ActivateOption:                    request.NewRateLimit(twoSecondsInterval, 5),
		SetAutoLoan:                       request.NewRateLimit(twoSecondsInterval, 5),
		SetAccountLevel:                   request.NewRateLimit(twoSecondsInterval, 5),

		// Sub Account Endpoints

		ViewSubaccountList:                             request.NewRateLimit(twoSecondsInterval, 2),
		ResetSubAccountAPIKey:                          request.NewRateLimit(oneSecondInterval, 1),
		GetSubaccountTradingBalance:                    request.NewRateLimit(twoSecondsInterval, 2),
		GetSubaccountFundingBalance:                    request.NewRateLimit(twoSecondsInterval, 2),
		SubAccountMaxWithdrawal:                        request.NewRateLimit(twoSecondsInterval, 20),
		HistoryOfSubaccountTransfer:                    request.NewRateLimit(oneSecondInterval, 6),
		ManagedSubAccountTransfer:                      request.NewRateLimit(oneSecondInterval, 6),
		MasterAccountsManageTransfersBetweenSubaccount: request.NewRateLimit(oneSecondInterval, 1),
		SetPermissionOfTransferOut:                     request.NewRateLimit(oneSecondInterval, 1),
		GetCustodyTradingSubaccountList:                request.NewRateLimit(oneSecondInterval, 1),
		SetSubAccountVIPLoanAllocation:                 request.NewRateLimit(oneSecondInterval, 5),
		GetSubAccountBorrowInterestAndLimit:            request.NewRateLimit(twoSecondsInterval, 5),
		// Grid Trading Endpoints

		GridTrading:                             request.NewRateLimit(twoSecondsInterval, 20),
		AmendGridAlgoOrder:                      request.NewRateLimit(twoSecondsInterval, 20),
		StopGridAlgoOrder:                       request.NewRateLimit(twoSecondsInterval, 20),
		ClosePositionForForContractGrid:         request.NewRateLimit(twoSecondsInterval, 20),
		CancelClosePositionOrderForContractGrid: request.NewRateLimit(twoSecondsInterval, 20),
		InstantTriggerGridAlgoOrder:             request.NewRateLimit(twoSecondsInterval, 20),
		GetGridAlgoOrderList:                    request.NewRateLimit(twoSecondsInterval, 20),
		GetGridAlgoOrderHistory:                 request.NewRateLimit(twoSecondsInterval, 20),
		GetGridAlgoOrderDetails:                 request.NewRateLimit(twoSecondsInterval, 20),
		GetGridAlgoSubOrders:                    request.NewRateLimit(twoSecondsInterval, 20),
		GetGridAlgoOrderPositions:               request.NewRateLimit(twoSecondsInterval, 20),
		SpotGridWithdrawIncome:                  request.NewRateLimit(twoSecondsInterval, 20),
		ComputeMarginBalance:                    request.NewRateLimit(twoSecondsInterval, 20),
		AdjustMarginBalance:                     request.NewRateLimit(twoSecondsInterval, 20),
		GetGridAIParameter:                      request.NewRateLimit(twoSecondsInterval, 20),
		ComputeMinInvestment:                    request.NewRateLimit(twoSecondsInterval, 20),
		RSIBackTesting:                          request.NewRateLimit(twoSecondsInterval, 20),

		// Signal Bot Trading
		SignalBotOrderDetails: request.NewRateLimit(twoSecondsInterval, 20),
		SignalBotPosition:     request.NewRateLimit(twoSecondsInterval, 20),
		SignalBotSubOrders:    request.NewRateLimit(twoSecondsInterval, 20),
		SignalBotEventHistory: request.NewRateLimit(twoSecondsInterval, 20),

		// Recurring Buy Order
		PlaceRecurringBuyOrder:           request.NewRateLimit(twoSecondsInterval, 20),
		AmendRecurringBuyOrder:           request.NewRateLimit(twoSecondsInterval, 20),
		StopRecurringBuyOrder:            request.NewRateLimit(twoSecondsInterval, 20),
		GetRecurringBuyOrder:             request.NewRateLimit(twoSecondsInterval, 20),
		GetRecurringBuyOrderHistory:      request.NewRateLimit(twoSecondsInterval, 20),
		GetRecurringBuyOrderDetail:       request.NewRateLimit(twoSecondsInterval, 20),
		GetRecurringBuySubOrders:         request.NewRateLimit(twoSecondsInterval, 20),
		GetExistingLeadingPositions:      request.NewRateLimit(twoSecondsInterval, 20),
		GetLeadingPositionHistory:        request.NewRateLimit(twoSecondsInterval, 20),
		PlaceLeadingStopOrder:            request.NewRateLimit(twoSecondsInterval, 20),
		GetCloseLeadingPosition:          request.NewRateLimit(twoSecondsInterval, 20),
		GetLeadingInstruments:            request.NewRateLimit(twoSecondsInterval, 5),
		GetProfitSharingLimit:            request.NewRateLimit(twoSecondsInterval, 5),
		GetTotalProfitSharing:            request.NewRateLimit(twoSecondsInterval, 5),
		SetFirstCopySettings:             request.NewRateLimit(twoSecondsInterval, 5),
		AmendFirstCopySettings:           request.NewRateLimit(twoSecondsInterval, 5),
		StopCopying:                      request.NewRateLimit(twoSecondsInterval, 5),
		GetCopySettings:                  request.NewRateLimit(twoSecondsInterval, 5),
		GetMultipleLeverages:             request.NewRateLimit(twoSecondsInterval, 5),
		SetBatchLeverage:                 request.NewRateLimit(twoSecondsInterval, 5),
		GetMyLeadTraders:                 request.NewRateLimit(twoSecondsInterval, 5),
		GetLeadTraderRanks:               request.NewRateLimit(twoSecondsInterval, 5),
		GetLeadTraderWeeklyPNL:           request.NewRateLimit(twoSecondsInterval, 5),
		GetLeadTraderDailyPNL:            request.NewRateLimit(twoSecondsInterval, 5),
		GetLeadTraderStats:               request.NewRateLimit(twoSecondsInterval, 5),
		GetLeadTraderCurrencyPreferences: request.NewRateLimit(twoSecondsInterval, 5),
		GetTraderCurrentLeadPositions:    request.NewRateLimit(twoSecondsInterval, 5),
		GetLeadTraderLeadPositionHistory: request.NewRateLimit(twoSecondsInterval, 5),

		// Earn
		GetOffer:                   request.NewRateLimit(oneSecondInterval, 3),
		Purchase:                   request.NewRateLimit(oneSecondInterval, 2),
		Redeem:                     request.NewRateLimit(oneSecondInterval, 2),
		CancelPurchaseOrRedemption: request.NewRateLimit(oneSecondInterval, 2),
		GetEarnActiveOrders:        request.NewRateLimit(oneSecondInterval, 3),
		GetFundingOrderHistory:     request.NewRateLimit(oneSecondInterval, 3),

		// ETH Staking
		PurchaseETHStaking:       request.NewRateLimit(oneSecondInterval, 2),
		RedeemETHStaking:         request.NewRateLimit(oneSecondInterval, 2),
		GetBETHBalance:           request.NewRateLimit(oneSecondInterval, 6),
		GetPurchaseRedeemHistory: request.NewRateLimit(oneSecondInterval, 6),
		GetAPYHistory:            request.NewRateLimit(oneSecondInterval, 6),
=======
		GetCurrencies:            request.NewRateLimit(oneSecondInterval, getCurrenciesRate),
		GetBalance:               request.NewRateLimit(oneSecondInterval, getBalanceRate),
		GetAccountAssetValuation: request.NewRateLimit(twoSecondsInterval, getAccountAssetValuationRate),
		FundsTransfer:            request.NewRateLimit(oneSecondInterval, fundsTransferRate),
		GetFundsTransferState:    request.NewRateLimit(oneSecondInterval, getFundsTransferStateRate),
		AssetBillsDetails:        request.NewRateLimit(oneSecondInterval, assetBillsDetailsRate),
		LightningDeposits:        request.NewRateLimit(oneSecondInterval, lightningDepositsRate),
		GetDepositAddress:        request.NewRateLimit(oneSecondInterval, getDepositAddressRate),
		GetDepositHistory:        request.NewRateLimit(oneSecondInterval, getDepositHistoryRate),
		Withdrawal:               request.NewRateLimit(oneSecondInterval, withdrawalRate),
		LightningWithdrawals:     request.NewRateLimit(oneSecondInterval, lightningWithdrawalsRate),
		CancelWithdrawal:         request.NewRateLimit(oneSecondInterval, cancelWithdrawalRate),
		GetWithdrawalHistory:     request.NewRateLimit(oneSecondInterval, getWithdrawalHistoryRate),
		SmallAssetsConvert:       request.NewRateLimit(oneSecondInterval, smallAssetsConvertRate),
		GetSavingBalance:         request.NewRateLimit(oneSecondInterval, getSavingBalanceRate),
		SavingsPurchaseRedempt:   request.NewRateLimit(oneSecondInterval, savingsPurchaseRedemptionRate),
		SetLendingRate:           request.NewRateLimit(oneSecondInterval, setLendingRateRate),
		GetLendingHistory:        request.NewRateLimit(oneSecondInterval, getLendingHistoryRate),
		GetPublicBorrowInfo:      request.NewRateLimit(oneSecondInterval, getPublicBorrowInfoRate),
		GetPublicBorrowHistory:   request.NewRateLimit(oneSecondInterval, getPublicBorrowHistoryRate),

		// Convert
		GetConvertCurrencies:   request.NewRateLimit(oneSecondInterval, getConvertCurrenciesRate),
		GetConvertCurrencyPair: request.NewRateLimit(oneSecondInterval, getConvertCurrencyPairRate),
		EstimateQuote:          request.NewRateLimit(oneSecondInterval, estimateQuoteRate),
		ConvertTrade:           request.NewRateLimit(oneSecondInterval, convertTradeRate),
		GetConvertHistory:      request.NewRateLimit(oneSecondInterval, getConvertHistoryRate),

		// Account
		GetAccountBalance:                 request.NewRateLimit(twoSecondsInterval, getAccountBalanceRate),
		GetPositions:                      request.NewRateLimit(twoSecondsInterval, getPositionsRate),
		GetPositionsHistory:               request.NewRateLimit(tenSecondsInterval, getPositionsHistoryRate),
		GetAccountAndPositionRisk:         request.NewRateLimit(twoSecondsInterval, getAccountAndPositionRiskRate),
		GetBillsDetails:                   request.NewRateLimit(oneSecondInterval, getBillsDetailsRate),
		GetAccountConfiguration:           request.NewRateLimit(twoSecondsInterval, getAccountConfigurationRate),
		SetPositionMode:                   request.NewRateLimit(twoSecondsInterval, setPositionModeRate),
		SetLeverage:                       request.NewRateLimit(twoSecondsInterval, setLeverageRate),
		GetMaximumBuyOrSellAmount:         request.NewRateLimit(twoSecondsInterval, getMaximumBuyOrSellAmountRate),
		GetMaximumAvailableTradableAmount: request.NewRateLimit(twoSecondsInterval, getMaximumAvailableTradableAmountRate),
		IncreaseOrDecreaseMargin:          request.NewRateLimit(twoSecondsInterval, increaseOrDecreaseMarginRate),
		GetLeverage:                       request.NewRateLimit(twoSecondsInterval, getLeverageRate),
		GetTheMaximumLoanOfInstrument:     request.NewRateLimit(twoSecondsInterval, getTheMaximumLoanOfInstrumentRate),
		GetFeeRates:                       request.NewRateLimit(twoSecondsInterval, getFeeRatesRate),
		GetInterestAccruedData:            request.NewRateLimit(twoSecondsInterval, getInterestAccruedDataRate),
		GetInterestRate:                   request.NewRateLimit(twoSecondsInterval, getInterestRateRate),
		SetGreeks:                         request.NewRateLimit(twoSecondsInterval, setGreeksRate),
		IsolatedMarginTradingSettings:     request.NewRateLimit(twoSecondsInterval, isolatedMarginTradingSettingsRate),
		GetMaximumWithdrawals:             request.NewRateLimit(twoSecondsInterval, getMaximumWithdrawalsRate),
		GetAccountRiskState:               request.NewRateLimit(twoSecondsInterval, getAccountRiskStateRate),
		VipLoansBorrowAnsRepay:            request.NewRateLimit(oneSecondInterval, vipLoansBorrowAndRepayRate),
		GetBorrowAnsRepayHistoryHistory:   request.NewRateLimit(twoSecondsInterval, getBorrowAnsRepayHistoryHistoryRate),
		GetBorrowInterestAndLimit:         request.NewRateLimit(twoSecondsInterval, getBorrowInterestAndLimitRate),
		PositionBuilder:                   request.NewRateLimit(twoSecondsInterval, positionBuilderRate),
		GetGreeks:                         request.NewRateLimit(twoSecondsInterval, getGreeksRate),
		GetPMLimitation:                   request.NewRateLimit(twoSecondsInterval, getPMLimitation),

		// Sub Account Endpoints
		ViewSubaccountList:                             request.NewRateLimit(twoSecondsInterval, viewSubaccountListRate),
		ResetSubAccountAPIKey:                          request.NewRateLimit(oneSecondInterval, resetSubAccountAPIKey),
		GetSubaccountTradingBalance:                    request.NewRateLimit(twoSecondsInterval, getSubaccountTradingBalanceRate),
		GetSubaccountFundingBalance:                    request.NewRateLimit(twoSecondsInterval, getSubaccountFundingBalanceRate),
		HistoryOfSubaccountTransfer:                    request.NewRateLimit(oneSecondInterval, historyOfSubaccountTransferRate),
		MasterAccountsManageTransfersBetweenSubaccount: request.NewRateLimit(oneSecondInterval, masterAccountsManageTransfersBetweenSubaccountRate),
		SetPermissionOfTransferOut:                     request.NewRateLimit(oneSecondInterval, setPermissionOfTransferOutRate),
		GetCustodyTradingSubaccountList:                request.NewRateLimit(oneSecondInterval, getCustodyTradingSubaccountListRate),

		// Grid Trading Endpoints
		GridTrading:               request.NewRateLimit(twoSecondsInterval, gridTradingRate),
		AmendGridAlgoOrder:        request.NewRateLimit(twoSecondsInterval, amendGridAlgoOrderRate),
		StopGridAlgoOrder:         request.NewRateLimit(twoSecondsInterval, stopGridAlgoOrderRate),
		GetGridAlgoOrderList:      request.NewRateLimit(twoSecondsInterval, getGridAlgoOrderListRate),
		GetGridAlgoOrderHistory:   request.NewRateLimit(twoSecondsInterval, getGridAlgoOrderHistoryRate),
		GetGridAlgoOrderDetails:   request.NewRateLimit(twoSecondsInterval, getGridAlgoOrderDetailsRate),
		GetGridAlgoSubOrders:      request.NewRateLimit(twoSecondsInterval, getGridAlgoSubOrdersRate),
		GetGridAlgoOrderPositions: request.NewRateLimit(twoSecondsInterval, getGridAlgoOrderPositionsRate),
		SpotGridWithdrawIncome:    request.NewRateLimit(twoSecondsInterval, spotGridWithdrawIncomeRate),
		ComputeMarginBalance:      request.NewRateLimit(twoSecondsInterval, computeMarginBalance),
		AdjustMarginBalance:       request.NewRateLimit(twoSecondsInterval, adjustMarginBalance),
		GetGridAIParameter:        request.NewRateLimit(twoSecondsInterval, getGridAIParameter),

		// Earn
		GetOffer:                   request.NewRateLimit(oneSecondInterval, getOffer),
		Purchase:                   request.NewRateLimit(oneSecondInterval, purchase),
		Redeem:                     request.NewRateLimit(oneSecondInterval, redeem),
		CancelPurchaseOrRedemption: request.NewRateLimit(oneSecondInterval, cancelPurchaseOrRedemption),
		GetEarnActiveOrders:        request.NewRateLimit(oneSecondInterval, getEarnActiveOrders),
		GetFundingOrderHistory:     request.NewRateLimit(oneSecondInterval, getFundingOrderHistory),
>>>>>>> e93a9f72

		// Market Data
		GetTickers:                     request.NewRateLimit(twoSecondsInterval, 20),
		GetTicker:                      request.NewRateLimit(twoSecondsInterval, 20),
		GetIndexTickers:                request.NewRateLimit(twoSecondsInterval, 20),
		GetOrderBook:                   request.NewRateLimit(twoSecondsInterval, 40),
		GetOrderBooksLite:              request.NewRateLimit(twoSecondsInterval, 6),
		GetCandlesticks:                request.NewRateLimit(twoSecondsInterval, 40),
		GetCandlesticksHistory:         request.NewRateLimit(twoSecondsInterval, 20),
		GetIndexCandlestickHistory:     request.NewRateLimit(twoSecondsInterval, 10),
		GetMarkPriceCandlestickHistory: request.NewRateLimit(twoSecondsInterval, 10),
		GetEconomicCalendar:            request.NewRateLimit(oneSecondInterval, 5),
		GetIndexCandlesticks:           request.NewRateLimit(twoSecondsInterval, 20),
		GetMarkPriceCandlesticks:       request.NewRateLimit(twoSecondsInterval, 20),
		GetTradesRequest:               request.NewRateLimit(twoSecondsInterval, 100),
		Get24HTotalVolume:              request.NewRateLimit(twoSecondsInterval, 2),
		GetOracle:                      request.NewRateLimit(fiveSecondsInterval, 1),
		GetExchangeRateRequest:         request.NewRateLimit(twoSecondsInterval, 1),
		GetIndexComponents:             request.NewRateLimit(twoSecondsInterval, 20),
		GetBlockTickers:                request.NewRateLimit(twoSecondsInterval, 20),
		GetBlockTrades:                 request.NewRateLimit(twoSecondsInterval, 20),

		// Spread Orders rate limiters
		PlaceSpreadOrder:      request.NewRateLimit(twoSecondsInterval, 20),
		CancelSpreadOrder:     request.NewRateLimit(twoSecondsInterval, 20),
		CancelAllSpreadOrder:  request.NewRateLimit(twoSecondsInterval, 10),
		AmendSpreadOrder:      request.NewRateLimit(twoSecondsInterval, 20),
		GetSpreadOrderDetails: request.NewRateLimit(twoSecondsInterval, 20),
		GetActiveSpreadOrders: request.NewRateLimit(twoSecondsInterval, 10),
		GetSpreadOrders7Days:  request.NewRateLimit(twoSecondsInterval, 20),
		GetSpreadOrderTrades:  request.NewRateLimit(twoSecondsInterval, 20),
		GetSpreads:            request.NewRateLimit(twoSecondsInterval, 20),
		GetSpreadOrderBook:    request.NewRateLimit(twoSecondsInterval, 20),
		GetSpreadTicker:       request.NewRateLimit(twoSecondsInterval, 20),
		GetSpreadPublicTrades: request.NewRateLimit(twoSecondsInterval, 20),

		// Public Data Endpoints
<<<<<<< HEAD

		GetInstruments:                         request.NewRateLimit(twoSecondsInterval, 20),
		GetDeliveryExerciseHistory:             request.NewRateLimit(twoSecondsInterval, 40),
		GetOpenInterest:                        request.NewRateLimit(twoSecondsInterval, 20),
		GetFundingRate:                         request.NewRateLimit(twoSecondsInterval, 20),
		GetFundingRateHistory:                  request.NewRateLimit(twoSecondsInterval, 10),
		GetLimitPrice:                          request.NewRateLimit(twoSecondsInterval, 20),
		GetOptionMarketDate:                    request.NewRateLimit(twoSecondsInterval, 20),
		GetEstimatedDeliveryExercisePrice:      request.NewRateLimit(twoSecondsInterval, 10),
		GetDiscountRateAndInterestFreeQuota:    request.NewRateLimit(twoSecondsInterval, 2),
		GetSystemTime:                          request.NewRateLimit(twoSecondsInterval, 10),
		GetLiquidationOrders:                   request.NewRateLimit(twoSecondsInterval, 40), // Missing from documentation
		GetMarkPrice:                           request.NewRateLimit(twoSecondsInterval, 10),
		GetPositionTiers:                       request.NewRateLimit(twoSecondsInterval, 10),
		GetInterestRateAndLoanQuota:            request.NewRateLimit(twoSecondsInterval, 2),
		GetInterestRateAndLoanQuoteForVIPLoans: request.NewRateLimit(twoSecondsInterval, 2),
		GetUnderlying:                          request.NewRateLimit(twoSecondsInterval, 20),
		GetInsuranceFund:                       request.NewRateLimit(twoSecondsInterval, 10),
		UnitConvert:                            request.NewRateLimit(twoSecondsInterval, 10),
		OptionTickBands:                        request.NewRateLimit(twoSecondsInterval, 5),
		GetIndexTicker:                         request.NewRateLimit(twoSecondsInterval, 20),

		// Trading Data Endpoints

		GetSupportCoin:                    request.NewRateLimit(twoSecondsInterval, 5),
		GetTakerVolume:                    request.NewRateLimit(twoSecondsInterval, 5),
		GetMarginLendingRatio:             request.NewRateLimit(twoSecondsInterval, 5),
		GetLongShortRatio:                 request.NewRateLimit(twoSecondsInterval, 5),
		GetContractsOpenInterestAndVolume: request.NewRateLimit(twoSecondsInterval, 5),
		GetOptionsOpenInterestAndVolume:   request.NewRateLimit(twoSecondsInterval, 5),
		GetPutCallRatio:                   request.NewRateLimit(twoSecondsInterval, 5),
		GetOpenInterestAndVolume:          request.NewRateLimit(twoSecondsInterval, 5),
		GetTakerFlow:                      request.NewRateLimit(twoSecondsInterval, 5),

		// Status Endpoints

		GetEventStatus:                   request.NewRateLimit(fiveSecondsInterval, 1),
		GetAffilateInviteesDetail:        request.NewRateLimit(twoSecondsInterval, 20),
		GetUserAffilateRebateInformation: request.NewRateLimit(twoSecondsInterval, 20),
=======
		GetInstruments:                         request.NewRateLimit(twoSecondsInterval, getInstrumentsRate),
		GetDeliveryExerciseHistory:             request.NewRateLimit(twoSecondsInterval, getDeliveryExerciseHistoryRate),
		GetOpenInterest:                        request.NewRateLimit(twoSecondsInterval, getOpenInterestRate),
		GetFunding:                             request.NewRateLimit(twoSecondsInterval, getFundingRate),
		GetFundingRateHistory:                  request.NewRateLimit(twoSecondsInterval, getFundingRateHistoryRate),
		GetLimitPrice:                          request.NewRateLimit(twoSecondsInterval, getLimitPriceRate),
		GetOptionMarketDate:                    request.NewRateLimit(twoSecondsInterval, getOptionMarketDateRate),
		GetEstimatedDeliveryExercisePrice:      request.NewRateLimit(twoSecondsInterval, getEstimatedDeliveryExercisePriceRate),
		GetDiscountRateAndInterestFreeQuota:    request.NewRateLimit(twoSecondsInterval, getDiscountRateAndInterestFreeQuotaRate),
		GetSystemTime:                          request.NewRateLimit(twoSecondsInterval, getSystemTimeRate),
		GetLiquidationOrders:                   request.NewRateLimit(twoSecondsInterval, getLiquidationOrdersRate),
		GetMarkPrice:                           request.NewRateLimit(twoSecondsInterval, getMarkPriceRate),
		GetPositionTiers:                       request.NewRateLimit(twoSecondsInterval, getPositionTiersRate),
		GetInterestRateAndLoanQuota:            request.NewRateLimit(twoSecondsInterval, getInterestRateAndLoanQuotaRate),
		GetInterestRateAndLoanQuoteForVIPLoans: request.NewRateLimit(twoSecondsInterval, getInterestRateAndLoanQuoteForVIPLoansRate),
		GetUnderlying:                          request.NewRateLimit(twoSecondsInterval, getUnderlyingRate),
		GetInsuranceFund:                       request.NewRateLimit(twoSecondsInterval, getInsuranceFundRate),
		UnitConvert:                            request.NewRateLimit(twoSecondsInterval, unitConvertRate),

		// Trading Data Endpoints
		GetSupportCoin:                    request.NewRateLimit(twoSecondsInterval, getSupportCoinRate),
		GetTakerVolume:                    request.NewRateLimit(twoSecondsInterval, getTakerVolumeRate),
		GetMarginLendingRatio:             request.NewRateLimit(twoSecondsInterval, getMarginLendingRatioRate),
		GetLongShortRatio:                 request.NewRateLimit(twoSecondsInterval, getLongShortRatioRate),
		GetContractsOpenInterestAndVolume: request.NewRateLimit(twoSecondsInterval, getContractsOpenInterestAndVolumeRate),
		GetOptionsOpenInterestAndVolume:   request.NewRateLimit(twoSecondsInterval, getOptionsOpenInterestAndVolumeRate),
		GetPutCallRatio:                   request.NewRateLimit(twoSecondsInterval, getPutCallRatioRate),
		GetOpenInterestAndVolume:          request.NewRateLimit(twoSecondsInterval, getOpenInterestAndVolumeRate),
		GetTakerFlow:                      request.NewRateLimit(twoSecondsInterval, getTakerFlowRate),

		// Status Endpoints
		GetEventStatus: request.NewRateLimit(fiveSecondsInterval, getEventStatusRate),
>>>>>>> e93a9f72
	}
}<|MERGE_RESOLUTION|>--- conflicted
+++ resolved
@@ -301,195 +301,6 @@
 }
 
 const (
-<<<<<<< HEAD
-=======
-	// Trade Endpoints
-	placeOrderRate                  = 60
-	placeMultipleOrdersRate         = 300
-	cancelOrderRate                 = 60
-	cancelMultipleOrdersRate        = 300
-	amendOrderRate                  = 60
-	amendMultipleOrdersRate         = 300
-	closeDepositions                = 20
-	getOrderDetails                 = 60
-	getOrderListRate                = 60
-	getOrderHistory7DaysRate        = 40
-	getOrderHistory3MonthsRate      = 20
-	getTransactionDetail3DaysRate   = 60
-	getTransactionDetail3MonthsRate = 10
-	placeAlgoOrderRate              = 20
-	cancelAlgoOrderRate             = 20
-	cancelAdvanceAlgoOrderRate      = 20
-	getAlgoOrderListRate            = 20
-	getAlgoOrderHistoryRate         = 20
-	getEasyConvertCurrencyListRate  = 1
-	placeEasyConvert                = 1
-	getEasyConvertHistory           = 1
-	oneClickRepayCurrencyList       = 1
-	tradeOneClickRepay              = 1
-	getOneClickRepayHistory         = 1
-
-	// Block Trading endpoints
-	getCounterpartiesRate    = 5
-	createRfqRate            = 5
-	cancelRfqRate            = 5
-	cancelMultipleRfqRate    = 2
-	cancelAllRfqsRate        = 2
-	executeQuoteRate         = 2
-	setQuoteProducts         = 5
-	restMMPStatus            = 5
-	createQuoteRate          = 50
-	cancelQuoteRate          = 50
-	cancelMultipleQuotesRate = 2
-	cancelAllQuotes          = 2
-	getRfqsRate              = 2
-	getQuotesRate            = 2
-	getTradesRate            = 5
-	getTradesHistoryRate     = 10
-	getPublicTradesRate      = 5
-
-	// Funding
-	getCurrenciesRate            = 6
-	getBalanceRate               = 6
-	getAccountAssetValuationRate = 1
-	fundsTransferRate            = 1
-	getFundsTransferStateRate    = 1
-	assetBillsDetailsRate        = 6
-	lightningDepositsRate        = 2
-	getDepositAddressRate        = 6
-	getDepositHistoryRate        = 6
-	withdrawalRate               = 6
-	lightningWithdrawalsRate     = 2
-	cancelWithdrawalRate         = 6
-	getWithdrawalHistoryRate     = 6
-	smallAssetsConvertRate       = 1
-
-	// Savings
-	getSavingBalanceRate          = 6
-	savingsPurchaseRedemptionRate = 6
-	setLendingRateRate            = 6
-	getLendingHistoryRate         = 6
-	getPublicBorrowInfoRate       = 6
-	getPublicBorrowHistoryRate    = 6
-
-	// Convert
-	getConvertCurrenciesRate   = 6
-	getConvertCurrencyPairRate = 6
-	estimateQuoteRate          = 10
-	convertTradeRate           = 10
-	getConvertHistoryRate      = 6
-
-	// Account
-	getAccountBalanceRate                 = 10
-	getPositionsRate                      = 10
-	getPositionsHistoryRate               = 1
-	getAccountAndPositionRiskRate         = 10
-	getBillsDetailsRate                   = 6
-	getAccountConfigurationRate           = 5
-	setPositionModeRate                   = 5
-	setLeverageRate                       = 20
-	getMaximumBuyOrSellAmountRate         = 20
-	getMaximumAvailableTradableAmountRate = 20
-	increaseOrDecreaseMarginRate          = 20
-	getLeverageRate                       = 20
-	getTheMaximumLoanOfInstrumentRate     = 20
-	getFeeRatesRate                       = 5
-	getInterestAccruedDataRate            = 5
-	getInterestRateRate                   = 5
-	setGreeksRate                         = 5
-	isolatedMarginTradingSettingsRate     = 5
-	getMaximumWithdrawalsRate             = 20
-	getAccountRiskStateRate               = 10
-	vipLoansBorrowAndRepayRate            = 6
-	getBorrowAnsRepayHistoryHistoryRate   = 5
-	getBorrowInterestAndLimitRate         = 5
-	positionBuilderRate                   = 2
-	getGreeksRate                         = 10
-	getPMLimitation                       = 10
-
-	// Sub Account Endpoints
-	viewSubaccountListRate                             = 2
-	resetSubAccountAPIKey                              = 1
-	getSubaccountTradingBalanceRate                    = 2
-	getSubaccountFundingBalanceRate                    = 2
-	historyOfSubaccountTransferRate                    = 6
-	masterAccountsManageTransfersBetweenSubaccountRate = 1
-	setPermissionOfTransferOutRate                     = 1
-	getCustodyTradingSubaccountListRate                = 1
-	gridTradingRate                                    = 20
-	amendGridAlgoOrderRate                             = 20
-	stopGridAlgoOrderRate                              = 20
-	getGridAlgoOrderListRate                           = 20
-	getGridAlgoOrderHistoryRate                        = 20
-	getGridAlgoOrderDetailsRate                        = 20
-	getGridAlgoSubOrdersRate                           = 20
-	getGridAlgoOrderPositionsRate                      = 20
-	spotGridWithdrawIncomeRate                         = 20
-	computeMarginBalance                               = 20
-	adjustMarginBalance                                = 20
-	getGridAIParameter                                 = 20
-
-	// Earn
-	getOffer                   = 3
-	purchase                   = 2
-	redeem                     = 2
-	cancelPurchaseOrRedemption = 2
-	getEarnActiveOrders        = 3
-	getFundingOrderHistory     = 3
-
-	// Market Data
-	getTickersRate               = 20
-	getIndexTickersRate          = 20
-	getOrderBookRate             = 20
-	getCandlesticksRate          = 40
-	getCandlesticksHistoryRate   = 20
-	getIndexCandlesticksRate     = 20
-	getMarkPriceCandlesticksRate = 20
-	getTradesRequestRate         = 100
-	get24HTotalVolumeRate        = 2
-	getOracleRate                = 1
-	getExchangeRateRequestRate   = 1
-	getIndexComponentsRate       = 20
-	getBlockTickersRate          = 20
-	getBlockTradesRate           = 20
-
-	// Public Data Endpoints
-	getInstrumentsRate                         = 20
-	getDeliveryExerciseHistoryRate             = 40
-	getOpenInterestRate                        = 20
-	getFundingRate                             = 20
-	getFundingRateHistoryRate                  = 20
-	getLimitPriceRate                          = 20
-	getOptionMarketDateRate                    = 20
-	getEstimatedDeliveryExercisePriceRate      = 10
-	getDiscountRateAndInterestFreeQuotaRate    = 2
-	getSystemTimeRate                          = 10
-	getLiquidationOrdersRate                   = 40
-	getMarkPriceRate                           = 10
-	getPositionTiersRate                       = 10
-	getInterestRateAndLoanQuotaRate            = 2
-	getInterestRateAndLoanQuoteForVIPLoansRate = 2
-	getUnderlyingRate                          = 20
-	getInsuranceFundRate                       = 10
-	unitConvertRate                            = 10
-
-	// Trading Data Endpoints
-	getSupportCoinRate                    = 5
-	getTakerVolumeRate                    = 5
-	getMarginLendingRatioRate             = 5
-	getLongShortRatioRate                 = 5
-	getContractsOpenInterestAndVolumeRate = 5
-	getOptionsOpenInterestAndVolumeRate   = 5
-	getPutCallRatioRate                   = 5
-	getOpenInterestAndVolumeRate          = 5
-	getTakerFlowRate                      = 5
-
-	// Status Endpoints
-	getEventStatusRate = 1
-)
-
-const (
->>>>>>> e93a9f72
 	placeOrderEPL request.EndpointLimit = iota
 	placeMultipleOrdersEPL
 	cancelOrderEPL
@@ -1269,7 +1080,6 @@
 func SetRateLimit() *RateLimit {
 	return &RateLimit{
 		// Trade Endpoints
-<<<<<<< HEAD
 		PlaceOrder:                        request.NewRateLimit(twoSecondsInterval, 60),
 		PlaceMultipleOrders:               request.NewRateLimit(twoSecondsInterval, 4),
 		CancelOrder:                       request.NewRateLimit(twoSecondsInterval, 60),
@@ -1300,33 +1110,6 @@
 		OneClickRepayCurrencyList:         request.NewRateLimit(twoSecondsInterval, 1),
 		TradeOneClickRepay:                request.NewRateLimit(twoSecondsInterval, 1),
 		MassCancelMMPOrder:                request.NewRateLimit(twoSecondsInterval, 5),
-=======
-		PlaceOrder:                  request.NewRateLimit(twoSecondsInterval, placeOrderRate),
-		PlaceMultipleOrders:         request.NewRateLimit(twoSecondsInterval, placeMultipleOrdersRate),
-		CancelOrder:                 request.NewRateLimit(twoSecondsInterval, cancelOrderRate),
-		CancelMultipleOrders:        request.NewRateLimit(twoSecondsInterval, cancelMultipleOrdersRate),
-		AmendOrder:                  request.NewRateLimit(twoSecondsInterval, amendOrderRate),
-		AmendMultipleOrders:         request.NewRateLimit(twoSecondsInterval, amendMultipleOrdersRate),
-		CloseDeposit:                request.NewRateLimit(twoSecondsInterval, closeDepositions),
-		GetOrderDetails:             request.NewRateLimit(twoSecondsInterval, getOrderDetails),
-		GetOrderList:                request.NewRateLimit(twoSecondsInterval, getOrderListRate),
-		GetOrderHistory7Days:        request.NewRateLimit(twoSecondsInterval, getOrderHistory7DaysRate),
-		GetOrderHistory3Months:      request.NewRateLimit(twoSecondsInterval, getOrderHistory3MonthsRate),
-		GetTransactionDetail3Days:   request.NewRateLimit(twoSecondsInterval, getTransactionDetail3DaysRate),
-		GetTransactionDetail3Months: request.NewRateLimit(twoSecondsInterval, getTransactionDetail3MonthsRate),
-		PlaceAlgoOrder:              request.NewRateLimit(twoSecondsInterval, placeAlgoOrderRate),
-		CancelAlgoOrder:             request.NewRateLimit(twoSecondsInterval, cancelAlgoOrderRate),
-		CancelAdvanceAlgoOrder:      request.NewRateLimit(twoSecondsInterval, cancelAdvanceAlgoOrderRate),
-		GetAlgoOrderList:            request.NewRateLimit(twoSecondsInterval, getAlgoOrderListRate),
-		GetAlgoOrderHistory:         request.NewRateLimit(twoSecondsInterval, getAlgoOrderHistoryRate),
-		GetEasyConvertCurrencyList:  request.NewRateLimit(twoSecondsInterval, getEasyConvertCurrencyListRate),
-		PlaceEasyConvert:            request.NewRateLimit(twoSecondsInterval, placeEasyConvert),
-		GetEasyConvertHistory:       request.NewRateLimit(twoSecondsInterval, getEasyConvertHistory),
-		GetOneClickRepayHistory:     request.NewRateLimit(twoSecondsInterval, getOneClickRepayHistory),
-		OneClickRepayCurrencyList:   request.NewRateLimit(twoSecondsInterval, oneClickRepayCurrencyList),
-		TradeOneClickRepay:          request.NewRateLimit(twoSecondsInterval, tradeOneClickRepay),
-
->>>>>>> e93a9f72
 		// Block Trading endpoints
 		GetCounterparties:           request.NewRateLimit(twoSecondsInterval, 5),
 		CreateRfq:                   request.NewRateLimit(twoSecondsInterval, 5),
@@ -1352,7 +1135,6 @@
 		OptionTrades:                request.NewRateLimit(twoSecondsInterval, 20),
 		GetPublicTrades:             request.NewRateLimit(twoSecondsInterval, 5),
 		// Funding
-<<<<<<< HEAD
 		GetCurrencies:              request.NewRateLimit(oneSecondInterval, 6),
 		GetBalance:                 request.NewRateLimit(oneSecondInterval, 6),
 		GetNonTradableAssets:       request.NewRateLimit(oneSecondInterval, 6),
@@ -1506,95 +1288,6 @@
 		GetBETHBalance:           request.NewRateLimit(oneSecondInterval, 6),
 		GetPurchaseRedeemHistory: request.NewRateLimit(oneSecondInterval, 6),
 		GetAPYHistory:            request.NewRateLimit(oneSecondInterval, 6),
-=======
-		GetCurrencies:            request.NewRateLimit(oneSecondInterval, getCurrenciesRate),
-		GetBalance:               request.NewRateLimit(oneSecondInterval, getBalanceRate),
-		GetAccountAssetValuation: request.NewRateLimit(twoSecondsInterval, getAccountAssetValuationRate),
-		FundsTransfer:            request.NewRateLimit(oneSecondInterval, fundsTransferRate),
-		GetFundsTransferState:    request.NewRateLimit(oneSecondInterval, getFundsTransferStateRate),
-		AssetBillsDetails:        request.NewRateLimit(oneSecondInterval, assetBillsDetailsRate),
-		LightningDeposits:        request.NewRateLimit(oneSecondInterval, lightningDepositsRate),
-		GetDepositAddress:        request.NewRateLimit(oneSecondInterval, getDepositAddressRate),
-		GetDepositHistory:        request.NewRateLimit(oneSecondInterval, getDepositHistoryRate),
-		Withdrawal:               request.NewRateLimit(oneSecondInterval, withdrawalRate),
-		LightningWithdrawals:     request.NewRateLimit(oneSecondInterval, lightningWithdrawalsRate),
-		CancelWithdrawal:         request.NewRateLimit(oneSecondInterval, cancelWithdrawalRate),
-		GetWithdrawalHistory:     request.NewRateLimit(oneSecondInterval, getWithdrawalHistoryRate),
-		SmallAssetsConvert:       request.NewRateLimit(oneSecondInterval, smallAssetsConvertRate),
-		GetSavingBalance:         request.NewRateLimit(oneSecondInterval, getSavingBalanceRate),
-		SavingsPurchaseRedempt:   request.NewRateLimit(oneSecondInterval, savingsPurchaseRedemptionRate),
-		SetLendingRate:           request.NewRateLimit(oneSecondInterval, setLendingRateRate),
-		GetLendingHistory:        request.NewRateLimit(oneSecondInterval, getLendingHistoryRate),
-		GetPublicBorrowInfo:      request.NewRateLimit(oneSecondInterval, getPublicBorrowInfoRate),
-		GetPublicBorrowHistory:   request.NewRateLimit(oneSecondInterval, getPublicBorrowHistoryRate),
-
-		// Convert
-		GetConvertCurrencies:   request.NewRateLimit(oneSecondInterval, getConvertCurrenciesRate),
-		GetConvertCurrencyPair: request.NewRateLimit(oneSecondInterval, getConvertCurrencyPairRate),
-		EstimateQuote:          request.NewRateLimit(oneSecondInterval, estimateQuoteRate),
-		ConvertTrade:           request.NewRateLimit(oneSecondInterval, convertTradeRate),
-		GetConvertHistory:      request.NewRateLimit(oneSecondInterval, getConvertHistoryRate),
-
-		// Account
-		GetAccountBalance:                 request.NewRateLimit(twoSecondsInterval, getAccountBalanceRate),
-		GetPositions:                      request.NewRateLimit(twoSecondsInterval, getPositionsRate),
-		GetPositionsHistory:               request.NewRateLimit(tenSecondsInterval, getPositionsHistoryRate),
-		GetAccountAndPositionRisk:         request.NewRateLimit(twoSecondsInterval, getAccountAndPositionRiskRate),
-		GetBillsDetails:                   request.NewRateLimit(oneSecondInterval, getBillsDetailsRate),
-		GetAccountConfiguration:           request.NewRateLimit(twoSecondsInterval, getAccountConfigurationRate),
-		SetPositionMode:                   request.NewRateLimit(twoSecondsInterval, setPositionModeRate),
-		SetLeverage:                       request.NewRateLimit(twoSecondsInterval, setLeverageRate),
-		GetMaximumBuyOrSellAmount:         request.NewRateLimit(twoSecondsInterval, getMaximumBuyOrSellAmountRate),
-		GetMaximumAvailableTradableAmount: request.NewRateLimit(twoSecondsInterval, getMaximumAvailableTradableAmountRate),
-		IncreaseOrDecreaseMargin:          request.NewRateLimit(twoSecondsInterval, increaseOrDecreaseMarginRate),
-		GetLeverage:                       request.NewRateLimit(twoSecondsInterval, getLeverageRate),
-		GetTheMaximumLoanOfInstrument:     request.NewRateLimit(twoSecondsInterval, getTheMaximumLoanOfInstrumentRate),
-		GetFeeRates:                       request.NewRateLimit(twoSecondsInterval, getFeeRatesRate),
-		GetInterestAccruedData:            request.NewRateLimit(twoSecondsInterval, getInterestAccruedDataRate),
-		GetInterestRate:                   request.NewRateLimit(twoSecondsInterval, getInterestRateRate),
-		SetGreeks:                         request.NewRateLimit(twoSecondsInterval, setGreeksRate),
-		IsolatedMarginTradingSettings:     request.NewRateLimit(twoSecondsInterval, isolatedMarginTradingSettingsRate),
-		GetMaximumWithdrawals:             request.NewRateLimit(twoSecondsInterval, getMaximumWithdrawalsRate),
-		GetAccountRiskState:               request.NewRateLimit(twoSecondsInterval, getAccountRiskStateRate),
-		VipLoansBorrowAnsRepay:            request.NewRateLimit(oneSecondInterval, vipLoansBorrowAndRepayRate),
-		GetBorrowAnsRepayHistoryHistory:   request.NewRateLimit(twoSecondsInterval, getBorrowAnsRepayHistoryHistoryRate),
-		GetBorrowInterestAndLimit:         request.NewRateLimit(twoSecondsInterval, getBorrowInterestAndLimitRate),
-		PositionBuilder:                   request.NewRateLimit(twoSecondsInterval, positionBuilderRate),
-		GetGreeks:                         request.NewRateLimit(twoSecondsInterval, getGreeksRate),
-		GetPMLimitation:                   request.NewRateLimit(twoSecondsInterval, getPMLimitation),
-
-		// Sub Account Endpoints
-		ViewSubaccountList:                             request.NewRateLimit(twoSecondsInterval, viewSubaccountListRate),
-		ResetSubAccountAPIKey:                          request.NewRateLimit(oneSecondInterval, resetSubAccountAPIKey),
-		GetSubaccountTradingBalance:                    request.NewRateLimit(twoSecondsInterval, getSubaccountTradingBalanceRate),
-		GetSubaccountFundingBalance:                    request.NewRateLimit(twoSecondsInterval, getSubaccountFundingBalanceRate),
-		HistoryOfSubaccountTransfer:                    request.NewRateLimit(oneSecondInterval, historyOfSubaccountTransferRate),
-		MasterAccountsManageTransfersBetweenSubaccount: request.NewRateLimit(oneSecondInterval, masterAccountsManageTransfersBetweenSubaccountRate),
-		SetPermissionOfTransferOut:                     request.NewRateLimit(oneSecondInterval, setPermissionOfTransferOutRate),
-		GetCustodyTradingSubaccountList:                request.NewRateLimit(oneSecondInterval, getCustodyTradingSubaccountListRate),
-
-		// Grid Trading Endpoints
-		GridTrading:               request.NewRateLimit(twoSecondsInterval, gridTradingRate),
-		AmendGridAlgoOrder:        request.NewRateLimit(twoSecondsInterval, amendGridAlgoOrderRate),
-		StopGridAlgoOrder:         request.NewRateLimit(twoSecondsInterval, stopGridAlgoOrderRate),
-		GetGridAlgoOrderList:      request.NewRateLimit(twoSecondsInterval, getGridAlgoOrderListRate),
-		GetGridAlgoOrderHistory:   request.NewRateLimit(twoSecondsInterval, getGridAlgoOrderHistoryRate),
-		GetGridAlgoOrderDetails:   request.NewRateLimit(twoSecondsInterval, getGridAlgoOrderDetailsRate),
-		GetGridAlgoSubOrders:      request.NewRateLimit(twoSecondsInterval, getGridAlgoSubOrdersRate),
-		GetGridAlgoOrderPositions: request.NewRateLimit(twoSecondsInterval, getGridAlgoOrderPositionsRate),
-		SpotGridWithdrawIncome:    request.NewRateLimit(twoSecondsInterval, spotGridWithdrawIncomeRate),
-		ComputeMarginBalance:      request.NewRateLimit(twoSecondsInterval, computeMarginBalance),
-		AdjustMarginBalance:       request.NewRateLimit(twoSecondsInterval, adjustMarginBalance),
-		GetGridAIParameter:        request.NewRateLimit(twoSecondsInterval, getGridAIParameter),
-
-		// Earn
-		GetOffer:                   request.NewRateLimit(oneSecondInterval, getOffer),
-		Purchase:                   request.NewRateLimit(oneSecondInterval, purchase),
-		Redeem:                     request.NewRateLimit(oneSecondInterval, redeem),
-		CancelPurchaseOrRedemption: request.NewRateLimit(oneSecondInterval, cancelPurchaseOrRedemption),
-		GetEarnActiveOrders:        request.NewRateLimit(oneSecondInterval, getEarnActiveOrders),
-		GetFundingOrderHistory:     request.NewRateLimit(oneSecondInterval, getFundingOrderHistory),
->>>>>>> e93a9f72
 
 		// Market Data
 		GetTickers:                     request.NewRateLimit(twoSecondsInterval, 20),
@@ -1632,7 +1325,6 @@
 		GetSpreadPublicTrades: request.NewRateLimit(twoSecondsInterval, 20),
 
 		// Public Data Endpoints
-<<<<<<< HEAD
 
 		GetInstruments:                         request.NewRateLimit(twoSecondsInterval, 20),
 		GetDeliveryExerciseHistory:             request.NewRateLimit(twoSecondsInterval, 40),
@@ -1672,39 +1364,5 @@
 		GetEventStatus:                   request.NewRateLimit(fiveSecondsInterval, 1),
 		GetAffilateInviteesDetail:        request.NewRateLimit(twoSecondsInterval, 20),
 		GetUserAffilateRebateInformation: request.NewRateLimit(twoSecondsInterval, 20),
-=======
-		GetInstruments:                         request.NewRateLimit(twoSecondsInterval, getInstrumentsRate),
-		GetDeliveryExerciseHistory:             request.NewRateLimit(twoSecondsInterval, getDeliveryExerciseHistoryRate),
-		GetOpenInterest:                        request.NewRateLimit(twoSecondsInterval, getOpenInterestRate),
-		GetFunding:                             request.NewRateLimit(twoSecondsInterval, getFundingRate),
-		GetFundingRateHistory:                  request.NewRateLimit(twoSecondsInterval, getFundingRateHistoryRate),
-		GetLimitPrice:                          request.NewRateLimit(twoSecondsInterval, getLimitPriceRate),
-		GetOptionMarketDate:                    request.NewRateLimit(twoSecondsInterval, getOptionMarketDateRate),
-		GetEstimatedDeliveryExercisePrice:      request.NewRateLimit(twoSecondsInterval, getEstimatedDeliveryExercisePriceRate),
-		GetDiscountRateAndInterestFreeQuota:    request.NewRateLimit(twoSecondsInterval, getDiscountRateAndInterestFreeQuotaRate),
-		GetSystemTime:                          request.NewRateLimit(twoSecondsInterval, getSystemTimeRate),
-		GetLiquidationOrders:                   request.NewRateLimit(twoSecondsInterval, getLiquidationOrdersRate),
-		GetMarkPrice:                           request.NewRateLimit(twoSecondsInterval, getMarkPriceRate),
-		GetPositionTiers:                       request.NewRateLimit(twoSecondsInterval, getPositionTiersRate),
-		GetInterestRateAndLoanQuota:            request.NewRateLimit(twoSecondsInterval, getInterestRateAndLoanQuotaRate),
-		GetInterestRateAndLoanQuoteForVIPLoans: request.NewRateLimit(twoSecondsInterval, getInterestRateAndLoanQuoteForVIPLoansRate),
-		GetUnderlying:                          request.NewRateLimit(twoSecondsInterval, getUnderlyingRate),
-		GetInsuranceFund:                       request.NewRateLimit(twoSecondsInterval, getInsuranceFundRate),
-		UnitConvert:                            request.NewRateLimit(twoSecondsInterval, unitConvertRate),
-
-		// Trading Data Endpoints
-		GetSupportCoin:                    request.NewRateLimit(twoSecondsInterval, getSupportCoinRate),
-		GetTakerVolume:                    request.NewRateLimit(twoSecondsInterval, getTakerVolumeRate),
-		GetMarginLendingRatio:             request.NewRateLimit(twoSecondsInterval, getMarginLendingRatioRate),
-		GetLongShortRatio:                 request.NewRateLimit(twoSecondsInterval, getLongShortRatioRate),
-		GetContractsOpenInterestAndVolume: request.NewRateLimit(twoSecondsInterval, getContractsOpenInterestAndVolumeRate),
-		GetOptionsOpenInterestAndVolume:   request.NewRateLimit(twoSecondsInterval, getOptionsOpenInterestAndVolumeRate),
-		GetPutCallRatio:                   request.NewRateLimit(twoSecondsInterval, getPutCallRatioRate),
-		GetOpenInterestAndVolume:          request.NewRateLimit(twoSecondsInterval, getOpenInterestAndVolumeRate),
-		GetTakerFlow:                      request.NewRateLimit(twoSecondsInterval, getTakerFlowRate),
-
-		// Status Endpoints
-		GetEventStatus: request.NewRateLimit(fiveSecondsInterval, getEventStatusRate),
->>>>>>> e93a9f72
 	}
 }