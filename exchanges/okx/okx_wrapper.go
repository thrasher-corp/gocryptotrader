package okx

import (
	"context"
	"errors"
	"fmt"
	"math"
	"sort"
	"strconv"
	"strings"
	"time"

	"github.com/shopspring/decimal"
	"github.com/thrasher-corp/gocryptotrader/common"
	"github.com/thrasher-corp/gocryptotrader/common/key"
	"github.com/thrasher-corp/gocryptotrader/config"
	"github.com/thrasher-corp/gocryptotrader/currency"
	"github.com/thrasher-corp/gocryptotrader/exchange/websocket"
	"github.com/thrasher-corp/gocryptotrader/exchange/websocket/buffer"
	exchange "github.com/thrasher-corp/gocryptotrader/exchanges"
	"github.com/thrasher-corp/gocryptotrader/exchanges/account"
	"github.com/thrasher-corp/gocryptotrader/exchanges/asset"
	"github.com/thrasher-corp/gocryptotrader/exchanges/collateral"
	"github.com/thrasher-corp/gocryptotrader/exchanges/deposit"
	"github.com/thrasher-corp/gocryptotrader/exchanges/fundingrate"
	"github.com/thrasher-corp/gocryptotrader/exchanges/futures"
	"github.com/thrasher-corp/gocryptotrader/exchanges/kline"
	"github.com/thrasher-corp/gocryptotrader/exchanges/margin"
	"github.com/thrasher-corp/gocryptotrader/exchanges/order"
	"github.com/thrasher-corp/gocryptotrader/exchanges/orderbook"
	"github.com/thrasher-corp/gocryptotrader/exchanges/protocol"
	"github.com/thrasher-corp/gocryptotrader/exchanges/request"
	"github.com/thrasher-corp/gocryptotrader/exchanges/ticker"
	"github.com/thrasher-corp/gocryptotrader/exchanges/trade"
	"github.com/thrasher-corp/gocryptotrader/log"
	"github.com/thrasher-corp/gocryptotrader/portfolio/withdraw"
)

const (
	websocketResponseMaxLimit = time.Second * 3
)

// SetDefaults sets the basic defaults for Okx
func (ok *Exchange) SetDefaults() {
	ok.Name = "Okx"
	ok.Enabled = true
	ok.Verbose = true

	ok.API.CredentialsValidator.RequiresKey = true
	ok.API.CredentialsValidator.RequiresSecret = true
	ok.API.CredentialsValidator.RequiresClientID = true

	ok.instrumentsInfoMap = make(map[string][]Instrument)

	cpf := &currency.PairFormat{
		Delimiter: currency.DashDelimiter,
		Uppercase: true,
	}

	// In this exchange, we represent deliverable futures contracts as 'FUTURES'/asset.Futures and perpetual futures as 'SWAP'/asset.PerpetualSwap
	err := ok.SetGlobalPairsManager(cpf, cpf, asset.Spot, asset.Futures, asset.PerpetualSwap, asset.Options, asset.Margin, asset.Spread)
	if err != nil {
		log.Errorln(log.ExchangeSys, err)
	}

	// TODO: Disabled until spread/business websocket is implemented
	if err := ok.DisableAssetWebsocketSupport(asset.Spread); err != nil {
		log.Errorf(log.ExchangeSys, "%s error disabling %q asset websocket support: %s", ok.Name, asset.Spread.String(), err)
	}

	// Fill out the capabilities/features that the exchange supports
	ok.Features = exchange.Features{
		CurrencyTranslations: currency.NewTranslations(map[currency.Code]currency.Code{
			currency.NewCode("USDT-SWAP"): currency.USDT,
			currency.NewCode("USD-SWAP"):  currency.USD,
			currency.NewCode("USDC-SWAP"): currency.USDC,
		}),
		Supports: exchange.FeaturesSupported{
			REST:                true,
			Websocket:           true,
			MaximumOrderHistory: kline.OneDay.Duration() * 90,
			RESTCapabilities: protocol.Features{
				TickerFetching:        true,
				OrderbookFetching:     true,
				AutoPairUpdates:       true,
				AccountInfo:           true,
				CryptoDeposit:         true,
				CryptoWithdrawalFee:   true,
				CryptoWithdrawal:      true,
				TradeFee:              true,
				SubmitOrder:           true,
				GetOrder:              true,
				GetOrders:             true,
				CancelOrder:           true,
				CancelOrders:          true,
				TradeFetching:         true,
				UserTradeHistory:      true,
				MultiChainDeposits:    true,
				MultiChainWithdrawals: true,
				KlineFetching:         true,
				DepositHistory:        true,
				WithdrawalHistory:     true,
				ModifyOrder:           true,
				FundingRateFetching:   true,
				PredictedFundingRate:  true,
			},
			WebsocketCapabilities: protocol.Features{
				TickerFetching:         true,
				OrderbookFetching:      true,
				Subscribe:              true,
				Unsubscribe:            true,
				AuthenticatedEndpoints: true,
				AccountInfo:            true,
				GetOrders:              true,
				TradeFetching:          true,
				KlineFetching:          true,
				GetOrder:               true,
				SubmitOrder:            true,
				CancelOrder:            true,
				CancelOrders:           true,
				ModifyOrder:            true,
			},
			WithdrawPermissions: exchange.AutoWithdrawCrypto,
			FuturesCapabilities: exchange.FuturesCapabilities{
				Positions:      true,
				Leverage:       true,
				CollateralMode: true,
				OpenInterest: exchange.OpenInterestSupport{
					Supported:         true,
					SupportsRestBatch: true,
				},
				FundingRates:              true,
				MaximumFundingRateHistory: kline.ThreeMonth.Duration(),
				SupportedFundingRateFrequencies: map[kline.Interval]bool{
					kline.EightHour: true,
				},
			},
		},
		Enabled: exchange.FeaturesEnabled{
			AutoPairUpdates: true,
			Kline: kline.ExchangeCapabilitiesEnabled{
				Intervals: kline.DeployExchangeIntervals(
					kline.IntervalCapacity{Interval: kline.OneMin},
					kline.IntervalCapacity{Interval: kline.ThreeMin},
					kline.IntervalCapacity{Interval: kline.FiveMin},
					kline.IntervalCapacity{Interval: kline.FifteenMin},
					kline.IntervalCapacity{Interval: kline.ThirtyMin},
					kline.IntervalCapacity{Interval: kline.OneHour},
					kline.IntervalCapacity{Interval: kline.TwoHour},
					kline.IntervalCapacity{Interval: kline.FourHour},
					kline.IntervalCapacity{Interval: kline.SixHour},
					kline.IntervalCapacity{Interval: kline.TwelveHour},
					kline.IntervalCapacity{Interval: kline.OneDay},
					kline.IntervalCapacity{Interval: kline.TwoDay},
					kline.IntervalCapacity{Interval: kline.ThreeDay},
					kline.IntervalCapacity{Interval: kline.FiveDay},
					kline.IntervalCapacity{Interval: kline.OneWeek},
					kline.IntervalCapacity{Interval: kline.OneMonth},
					kline.IntervalCapacity{Interval: kline.ThreeMonth},
					kline.IntervalCapacity{Interval: kline.SixMonth},
					kline.IntervalCapacity{Interval: kline.OneYear},
				),
				GlobalResultLimit: 100, // Reference: https://www.okx.com/docs-v5/en/#rest-api-market-data-get-candlesticks-history
			},
		},
		Subscriptions: defaultSubscriptions.Clone(),
	}
	ok.Requester, err = request.New(ok.Name,
		common.NewHTTPClientWithTimeout(exchange.DefaultHTTPTimeout),
		request.WithLimiter(rateLimits))
	if err != nil {
		log.Errorln(log.ExchangeSys, err)
	}

	ok.API.Endpoints = ok.NewEndpoints()
	err = ok.API.Endpoints.SetDefaultEndpoints(map[exchange.URL]string{
		exchange.RestSpot:      apiURL,
		exchange.WebsocketSpot: apiWebsocketPublicURL,
	})
	if err != nil {
		log.Errorln(log.ExchangeSys, err)
	}

	ok.Websocket = websocket.NewManager()
	ok.WebsocketResponseMaxLimit = websocketResponseMaxLimit
	ok.WebsocketResponseCheckTimeout = websocketResponseMaxLimit
	ok.WebsocketOrderbookBufferLimit = exchange.DefaultWebsocketOrderbookBufferLimit
}

// Setup takes in the supplied exchange configuration details and sets params
func (ok *Exchange) Setup(exch *config.Exchange) error {
	if err := exch.Validate(); err != nil {
		return err
	}
	if !exch.Enabled {
		ok.SetEnabled(false)
		return nil
	}
	if err := ok.SetupDefaults(exch); err != nil {
		return err
	}

	wsRunningEndpoint, err := ok.API.Endpoints.GetURL(exchange.WebsocketSpot)
	if err != nil {
		return err
	}
	if err := ok.Websocket.Setup(&websocket.ManagerSetup{
		ExchangeConfig:                         exch,
		DefaultURL:                             apiWebsocketPublicURL,
		RunningURL:                             wsRunningEndpoint,
		Connector:                              ok.WsConnect,
		Subscriber:                             ok.Subscribe,
		Unsubscriber:                           ok.Unsubscribe,
		GenerateSubscriptions:                  ok.generateSubscriptions,
		Features:                               &ok.Features.Supports.WebsocketCapabilities,
		MaxWebsocketSubscriptionsPerConnection: 240,
		OrderbookBufferConfig:                  buffer.Config{Checksum: ok.CalculateUpdateOrderbookChecksum},
		RateLimitDefinitions:                   rateLimits,
	}); err != nil {
		return err
	}

	if err := ok.Websocket.SetupNewConnection(&websocket.ConnectionSetup{
		URL:                      apiWebsocketPublicURL,
		ResponseCheckTimeout:     exch.WebsocketResponseCheckTimeout,
		ResponseMaxLimit:         websocketResponseMaxLimit,
		RateLimit:                request.NewRateLimitWithWeight(time.Second, 2, 1),
		BespokeGenerateMessageID: func(bool) int64 { return ok.messageIDSeq.IncrementAndGet() },
	}); err != nil {
		return err
	}

	return ok.Websocket.SetupNewConnection(&websocket.ConnectionSetup{
		URL:                      apiWebsocketPrivateURL,
		ResponseCheckTimeout:     exch.WebsocketResponseCheckTimeout,
		ResponseMaxLimit:         websocketResponseMaxLimit,
		Authenticated:            true,
		RateLimit:                request.NewRateLimitWithWeight(time.Second, 2, 1),
		BespokeGenerateMessageID: func(bool) int64 { return ok.messageIDSeq.IncrementAndGet() },
	})
}

// GetServerTime returns the current exchange server time.
func (ok *Exchange) GetServerTime(ctx context.Context, _ asset.Item) (time.Time, error) {
	t, err := ok.GetSystemTime(ctx)
	return t.Time(), err
}

// FetchTradablePairs returns a list of the exchanges tradable pairs
func (ok *Exchange) FetchTradablePairs(ctx context.Context, a asset.Item) (currency.Pairs, error) {
	switch a {
	case asset.Options, asset.Futures, asset.Spot, asset.PerpetualSwap, asset.Margin:
		format, err := ok.GetPairFormat(a, true)
		if err != nil {
			return nil, err
		}
		insts, err := ok.getInstrumentsForAsset(ctx, a)
		if err != nil {
			return nil, err
		}
		pairs := make([]currency.Pair, 0, len(insts))
		for x := range insts {
			if insts[x].State != "live" {
				continue
			}
			pairs = append(pairs, insts[x].InstrumentID.Format(format))
		}
		return pairs, nil
	case asset.Spread:
		format, err := ok.GetPairFormat(a, true)
		if err != nil {
			return nil, err
		}
		spreadInstruments, err := ok.GetPublicSpreads(ctx, "", "", "", "live")
		if err != nil {
			return nil, fmt.Errorf("%w asset type: %v", err, a)
		}
		pairs := make(currency.Pairs, len(spreadInstruments))
		for x := range spreadInstruments {
			pairs[x] = spreadInstruments[x].SpreadID.Format(format)
		}
		return pairs, nil
	default:
		return nil, fmt.Errorf("%w asset type: %v", asset.ErrNotSupported, a)
	}
}

// UpdateTradablePairs updates the exchanges available pairs and stores them in the exchanges config
func (ok *Exchange) UpdateTradablePairs(ctx context.Context, forceUpdate bool) error {
	assetTypes := ok.GetAssetTypes(true)
	for i := range assetTypes {
		pairs, err := ok.FetchTradablePairs(ctx, assetTypes[i])
		if err != nil {
			return fmt.Errorf("%w for asset %v", err, assetTypes[i])
		}
		err = ok.UpdatePairs(pairs, assetTypes[i], false, forceUpdate)
		if err != nil {
			return fmt.Errorf("%w for asset %v", err, assetTypes[i])
		}
	}
	return ok.EnsureOnePairEnabled()
}

// UpdateOrderExecutionLimits sets exchange execution order limits for an asset type
func (ok *Exchange) UpdateOrderExecutionLimits(ctx context.Context, a asset.Item) error {
	switch a {
	case asset.Spot, asset.Margin, asset.Options,
		asset.PerpetualSwap, asset.Futures:
		insts, err := ok.getInstrumentsForAsset(ctx, a)
		if err != nil {
			return err
		}
		if len(insts) == 0 {
			return common.ErrNoResponse
		}
		limits := make([]order.MinMaxLevel, len(insts))
		for x := range insts {
			limits[x] = order.MinMaxLevel{
				Pair:                   insts[x].InstrumentID,
				Asset:                  a,
				PriceStepIncrementSize: insts[x].TickSize.Float64(),
				MinimumBaseAmount:      insts[x].MinimumOrderSize.Float64(),
			}
		}
		return ok.LoadLimits(limits)
	case asset.Spread:
		insts, err := ok.GetPublicSpreads(ctx, "", "", "", "live")
		if err != nil {
			return err
		}
		if len(insts) == 0 {
			return common.ErrNoResponse
		}
		limits := make([]order.MinMaxLevel, len(insts))
		for x := range insts {
			limits[x] = order.MinMaxLevel{
				Pair:                   insts[x].SpreadID,
				Asset:                  a,
				PriceStepIncrementSize: insts[x].MinSize.Float64(),
				MinimumBaseAmount:      insts[x].MinSize.Float64(),
				QuoteStepIncrementSize: insts[x].TickSize.Float64(),
			}
		}
		return ok.LoadLimits(limits)
	default:
		return fmt.Errorf("%w %v", asset.ErrNotSupported, a)
	}
}

// UpdateTicker updates and returns the ticker for a currency pair
func (ok *Exchange) UpdateTicker(ctx context.Context, p currency.Pair, a asset.Item) (*ticker.Price, error) {
	if !ok.SupportsAsset(a) {
		return nil, fmt.Errorf("%w: %v", asset.ErrNotSupported, a)
	}

	p, err := ok.FormatExchangeCurrency(p, a)
	if err != nil {
		return nil, err
	}

	if a == asset.Spread {
		spreadTicker, err := ok.GetPublicSpreadTickers(ctx, p.String())
		if err != nil {
			return nil, err
		}

		if len(spreadTicker) == 0 {
			return nil, fmt.Errorf("no ticker data for %s", p.String())
		}

		if err := ticker.ProcessTicker(&ticker.Price{
			Last:         spreadTicker[0].Last.Float64(),
			High:         spreadTicker[0].High24Hour.Float64(),
			Low:          spreadTicker[0].Low24Hour.Float64(),
			Bid:          spreadTicker[0].BidPrice.Float64(),
			BidSize:      spreadTicker[0].BidSize.Float64(),
			Ask:          spreadTicker[0].AskPrice.Float64(),
			AskSize:      spreadTicker[0].AskSize.Float64(),
			Volume:       spreadTicker[0].Volume24Hour.Float64(),
			Open:         spreadTicker[0].Open24Hour.Float64(),
			LastUpdated:  spreadTicker[0].Timestamp.Time(),
			Pair:         p,
			AssetType:    a,
			ExchangeName: ok.Name,
		}); err != nil {
			return nil, err
		}
	} else {
		mdata, err := ok.GetTicker(ctx, p.String())
		if err != nil {
			return nil, err
		}
		var baseVolume, quoteVolume float64
		switch a {
		case asset.Spot, asset.Margin:
			baseVolume = mdata.Vol24H.Float64()
			quoteVolume = mdata.VolCcy24H.Float64()
		case asset.PerpetualSwap, asset.Futures, asset.Options:
			baseVolume = mdata.VolCcy24H.Float64()
			quoteVolume = mdata.Vol24H.Float64()
		}
		if err := ticker.ProcessTicker(&ticker.Price{
			Last:         mdata.LastTradePrice.Float64(),
			High:         mdata.High24H.Float64(),
			Low:          mdata.Low24H.Float64(),
			Bid:          mdata.BestBidPrice.Float64(),
			BidSize:      mdata.BestBidSize.Float64(),
			Ask:          mdata.BestAskPrice.Float64(),
			AskSize:      mdata.BestAskSize.Float64(),
			Volume:       baseVolume,
			QuoteVolume:  quoteVolume,
			Open:         mdata.Open24H.Float64(),
			Pair:         p,
			ExchangeName: ok.Name,
			AssetType:    a,
		}); err != nil {
			return nil, err
		}
	}

	return ticker.GetTicker(ok.Name, p, a)
}

// UpdateTickers updates all currency pairs of a given asset type
func (ok *Exchange) UpdateTickers(ctx context.Context, assetType asset.Item) error {
	switch assetType {
	case asset.Spread:
		format, err := ok.GetPairFormat(asset.Spread, true)
		if err != nil {
			return err
		}
		pairs, err := ok.GetEnabledPairs(assetType)
		if err != nil {
			return err
		}
		for y := range pairs {
			var spreadTickers []SpreadTicker
			spreadTickers, err = ok.GetPublicSpreadTickers(ctx, format.Format(pairs[y]))
			if err != nil {
				return err
			}
			for x := range spreadTickers {
				pair, err := currency.NewPairDelimiter(spreadTickers[x].SpreadID, format.Delimiter)
				if err != nil {
					return err
				}
				err = ticker.ProcessTicker(&ticker.Price{
					Last:         spreadTickers[x].Last.Float64(),
					Bid:          spreadTickers[x].BidPrice.Float64(),
					BidSize:      spreadTickers[x].BidSize.Float64(),
					Ask:          spreadTickers[x].AskPrice.Float64(),
					AskSize:      spreadTickers[x].AskSize.Float64(),
					Pair:         pair,
					ExchangeName: ok.Name,
					AssetType:    assetType,
				})
				if err != nil {
					return err
				}
			}
		}
	case asset.Spot, asset.PerpetualSwap, asset.Futures, asset.Options, asset.Margin:
		pairs, err := ok.GetEnabledPairs(assetType)
		if err != nil {
			return err
		}

		instrumentType := GetInstrumentTypeFromAssetItem(assetType)
		if assetType == asset.Margin {
			instrumentType = instTypeSpot
		}
		ticks, err := ok.GetTickers(ctx, instrumentType, "", "")
		if err != nil {
			return err
		}

		for y := range ticks {
			pair, err := ok.GetPairFromInstrumentID(ticks[y].InstrumentID.String())
			if err != nil {
				return err
			}
			for i := range pairs {
				pairFmt, err := ok.FormatExchangeCurrency(pairs[i], assetType)
				if err != nil {
					return err
				}
				if !pair.Equal(pairFmt) {
					continue
				}
				err = ticker.ProcessTicker(&ticker.Price{
					Last:         ticks[y].LastTradePrice.Float64(),
					High:         ticks[y].High24H.Float64(),
					Low:          ticks[y].Low24H.Float64(),
					Bid:          ticks[y].BestBidPrice.Float64(),
					BidSize:      ticks[y].BestBidSize.Float64(),
					Ask:          ticks[y].BestAskPrice.Float64(),
					AskSize:      ticks[y].BestAskSize.Float64(),
					Volume:       ticks[y].Vol24H.Float64(),
					QuoteVolume:  ticks[y].VolCcy24H.Float64(),
					Open:         ticks[y].Open24H.Float64(),
					Pair:         pairFmt,
					ExchangeName: ok.Name,
					AssetType:    assetType,
				})
				if err != nil {
					return err
				}
			}
		}
	default:
		return fmt.Errorf("%w %v", asset.ErrNotSupported, assetType)
	}
	return nil
}

// UpdateOrderbook updates and returns the orderbook for a currency pair
func (ok *Exchange) UpdateOrderbook(ctx context.Context, pair currency.Pair, assetType asset.Item) (*orderbook.Book, error) {
	if pair.IsEmpty() {
		return nil, currency.ErrCurrencyPairEmpty
	}
	var err error
	switch assetType {
	case asset.Spread:
		var (
			pairFormat      currency.PairFormat
			spreadOrderbook []SpreadOrderbook
		)
		pairFormat, err = ok.GetPairFormat(assetType, true)
		if err != nil {
			return nil, err
		}
		spreadOrderbook, err = ok.GetPublicSpreadOrderBooks(ctx, pairFormat.Format(pair), 50)
		if err != nil {
			return nil, err
		}
		for y := range spreadOrderbook {
			book := &orderbook.Book{
				Exchange:        ok.Name,
				Pair:            pair,
				Asset:           assetType,
				VerifyOrderbook: ok.CanVerifyOrderbook,
			}
			book.Bids = make(orderbook.Levels, 0, len(spreadOrderbook[y].Bids))
			for b := range spreadOrderbook[y].Bids {
				// Skip order book bid depths where the price value is zero.
				if spreadOrderbook[y].Bids[b][0].Float64() == 0 {
					continue
				}
				book.Bids = append(book.Bids, orderbook.Level{
					Price:      spreadOrderbook[y].Bids[b][0].Float64(),
					Amount:     spreadOrderbook[y].Bids[b][1].Float64(),
					OrderCount: spreadOrderbook[y].Bids[b][2].Int64(),
				})
			}
			book.Asks = make(orderbook.Levels, 0, len(spreadOrderbook[y].Asks))
			for a := range spreadOrderbook[y].Asks {
				// Skip order book ask depths where the price value is zero.
				if spreadOrderbook[y].Asks[a][0].Float64() == 0 {
					continue
				}
				book.Asks = append(book.Asks, orderbook.Level{
					Price:      spreadOrderbook[y].Asks[a][0].Float64(),
					Amount:     spreadOrderbook[y].Asks[a][1].Float64(),
					OrderCount: spreadOrderbook[y].Asks[a][2].Int64(),
				})
			}
			err = book.Process()
			if err != nil {
				return book, err
			}
		}
	case asset.Spot, asset.Options, asset.Margin, asset.PerpetualSwap, asset.Futures:
		err = ok.CurrencyPairs.IsAssetEnabled(assetType)
		if err != nil {
			return nil, err
		}
		var instrumentID string
		pairFormat, err := ok.GetPairFormat(assetType, true)
		if err != nil {
			return nil, err
		}
		if !pair.IsPopulated() {
			return nil, currency.ErrCurrencyPairsEmpty
		}
		instrumentID = pairFormat.Format(pair)
		book := &orderbook.Book{
			Exchange:        ok.Name,
			Pair:            pair,
			Asset:           assetType,
			VerifyOrderbook: ok.CanVerifyOrderbook,
		}
		var orderBookD *OrderBookResponseDetail
		orderBookD, err = ok.GetOrderBookDepth(ctx, instrumentID, 400)
		if err != nil {
			return book, err
		}

		book.Bids = make(orderbook.Levels, len(orderBookD.Bids))
		for x := range orderBookD.Bids {
			book.Bids[x] = orderbook.Level{
				Amount: orderBookD.Bids[x].Amount.Float64(),
				Price:  orderBookD.Bids[x].DepthPrice.Float64(),
			}
		}
		book.Asks = make(orderbook.Levels, len(orderBookD.Asks))
		for x := range orderBookD.Asks {
			book.Asks[x] = orderbook.Level{
				Amount: orderBookD.Asks[x].Amount.Float64(),
				Price:  orderBookD.Asks[x].DepthPrice.Float64(),
			}
		}
		err = book.Process()
		if err != nil {
			return book, err
		}
	default:
		return nil, fmt.Errorf("%w %v", asset.ErrNotSupported, assetType)
	}
	return orderbook.Get(ok.Name, pair, assetType)
}

// UpdateAccountInfo retrieves balances for all enabled currencies.
func (ok *Exchange) UpdateAccountInfo(ctx context.Context, assetType asset.Item) (account.Holdings, error) {
	if err := ok.CurrencyPairs.IsAssetEnabled(assetType); err != nil {
		return account.Holdings{}, err
	}

	var info account.Holdings
	var acc account.SubAccount
	info.Exchange = ok.Name
	if !ok.SupportsAsset(assetType) {
		return info, fmt.Errorf("%w: %v", asset.ErrNotSupported, assetType)
	}
	accountBalances, err := ok.AccountBalance(ctx, currency.EMPTYCODE)
	if err != nil {
		return info, err
	}
	currencyBalances := []account.Balance{}
	for i := range accountBalances {
		for j := range accountBalances[i].Details {
			currencyBalances = append(currencyBalances, account.Balance{
				Currency: accountBalances[i].Details[j].Currency,
				Total:    accountBalances[i].Details[j].EquityOfCurrency.Float64(),
				Hold:     accountBalances[i].Details[j].FrozenBalance.Float64(),
				Free:     accountBalances[i].Details[j].AvailableBalance.Float64(),
			})
		}
	}
	acc.Currencies = currencyBalances
	acc.AssetType = assetType
	info.Accounts = append(info.Accounts, acc)
	creds, err := ok.GetCredentials(ctx)
	if err != nil {
		return info, err
	}
	if err := account.Process(&info, creds); err != nil {
		return account.Holdings{}, err
	}
	return info, nil
}

// GetAccountFundingHistory returns funding history, deposits and withdrawals
func (ok *Exchange) GetAccountFundingHistory(ctx context.Context) ([]exchange.FundingHistory, error) {
	depositHistories, err := ok.GetCurrencyDepositHistory(ctx, currency.EMPTYCODE, "", "", "", "", time.Time{}, time.Time{}, -1, 0)
	if err != nil {
		return nil, err
	}

	withdrawalHistories, err := ok.GetWithdrawalHistory(ctx, currency.EMPTYCODE, "", "", "", "", time.Time{}, time.Time{}, -5)
	if err != nil {
		return nil, err
	}
	resp := make([]exchange.FundingHistory, 0, len(depositHistories)+len(withdrawalHistories))
	for x := range depositHistories {
		resp = append(resp, exchange.FundingHistory{
			ExchangeName:    ok.Name,
			Status:          strconv.FormatInt(depositHistories[x].State.Int64(), 10),
			Timestamp:       depositHistories[x].Timestamp.Time(),
			Currency:        depositHistories[x].Currency,
			Amount:          depositHistories[x].Amount.Float64(),
			TransferType:    "deposit",
			CryptoToAddress: depositHistories[x].ToDepositAddress,
			CryptoTxID:      depositHistories[x].TransactionID,
		})
	}
	for x := range withdrawalHistories {
		resp = append(resp, exchange.FundingHistory{
			ExchangeName:    ok.Name,
			Status:          withdrawalHistories[x].StateOfWithdrawal,
			Timestamp:       withdrawalHistories[x].Timestamp.Time(),
			Currency:        withdrawalHistories[x].Currency,
			Amount:          withdrawalHistories[x].Amount.Float64(),
			TransferType:    "withdrawal",
			CryptoToAddress: withdrawalHistories[x].ToReceivingAddress,
			CryptoTxID:      withdrawalHistories[x].TransactionID,
			TransferID:      withdrawalHistories[x].WithdrawalID,
			Fee:             withdrawalHistories[x].WithdrawalFee.Float64(),
			CryptoChain:     withdrawalHistories[x].ChainName,
		})
	}
	return resp, nil
}

// GetWithdrawalsHistory returns previous withdrawals data
func (ok *Exchange) GetWithdrawalsHistory(ctx context.Context, c currency.Code, _ asset.Item) ([]exchange.WithdrawalHistory, error) {
	withdrawals, err := ok.GetWithdrawalHistory(ctx, c, "", "", "", "", time.Time{}, time.Time{}, -5)
	if err != nil {
		return nil, err
	}
	resp := make([]exchange.WithdrawalHistory, 0, len(withdrawals))
	for x := range withdrawals {
		resp = append(resp, exchange.WithdrawalHistory{
			Status:          withdrawals[x].StateOfWithdrawal,
			Timestamp:       withdrawals[x].Timestamp.Time(),
			Currency:        withdrawals[x].Currency,
			Amount:          withdrawals[x].Amount.Float64(),
			TransferType:    "withdrawal",
			CryptoToAddress: withdrawals[x].ToReceivingAddress,
			CryptoTxID:      withdrawals[x].TransactionID,
			CryptoChain:     withdrawals[x].ChainName,
			TransferID:      withdrawals[x].WithdrawalID,
			Fee:             withdrawals[x].WithdrawalFee.Float64(),
		})
	}
	return resp, nil
}

// GetRecentTrades returns the most recent trades for a currency and asset
func (ok *Exchange) GetRecentTrades(ctx context.Context, p currency.Pair, assetType asset.Item) ([]trade.Data, error) {
	format, err := ok.GetPairFormat(assetType, true)
	if err != nil {
		return nil, err
	}
	var resp []trade.Data
	switch assetType {
	case asset.Spread:
		var spreadTrades []SpreadPublicTradeItem
		spreadTrades, err = ok.GetPublicSpreadTrades(ctx, "")
		if err != nil {
			return nil, err
		}
		resp = make([]trade.Data, len(spreadTrades))
		var oSide order.Side
		for x := range spreadTrades {
			oSide, err = order.StringToOrderSide(spreadTrades[x].Side)
			if err != nil {
				return nil, err
			}
			resp[x] = trade.Data{
				TID:          spreadTrades[x].TradeID,
				Exchange:     ok.Name,
				CurrencyPair: p,
				AssetType:    assetType,
				Side:         oSide,
				Price:        spreadTrades[x].Price.Float64(),
				Amount:       spreadTrades[x].Size.Float64(),
				Timestamp:    spreadTrades[x].Timestamp.Time(),
			}
		}
	case asset.Spot, asset.Futures, asset.PerpetualSwap, asset.Options:
		if p.IsEmpty() {
			return nil, currency.ErrCurrencyPairEmpty
		}
		instrumentID := format.Format(p)
		var tradeData []TradeResponse
		tradeData, err = ok.GetTrades(ctx, instrumentID, 1000)
		if err != nil {
			return nil, err
		}

		resp = make([]trade.Data, len(tradeData))
		for x := range tradeData {
			resp[x] = trade.Data{
				TID:          tradeData[x].TradeID,
				Exchange:     ok.Name,
				CurrencyPair: p,
				AssetType:    assetType,
				Side:         tradeData[x].Side,
				Price:        tradeData[x].Price.Float64(),
				Amount:       tradeData[x].Quantity.Float64(),
				Timestamp:    tradeData[x].Timestamp.Time(),
			}
		}
	default:
		return nil, fmt.Errorf("%w %v", asset.ErrNotSupported, assetType)
	}
	if ok.IsSaveTradeDataEnabled() {
		err = trade.AddTradesToBuffer(resp...)
		if err != nil {
			return nil, err
		}
	}
	sort.Sort(trade.ByDate(resp))
	return resp, nil
}

// GetHistoricTrades retrieves historic trade data within the timeframe provided
func (ok *Exchange) GetHistoricTrades(ctx context.Context, p currency.Pair, assetType asset.Item, timestampStart, timestampEnd time.Time) ([]trade.Data, error) {
	if !ok.SupportsAsset(assetType) || assetType == asset.Spread {
		return nil, fmt.Errorf("%w: %v", asset.ErrNotSupported, assetType)
	}

	if timestampStart.Before(time.Now().Add(-kline.ThreeMonth.Duration())) {
		return nil, errOnlyThreeMonthsSupported
	}
	const limit = 100
	pairFormat, err := ok.GetPairFormat(assetType, true)
	if err != nil {
		return nil, err
	}
	if p.IsEmpty() {
		return nil, currency.ErrCurrencyPairEmpty
	}
	var resp []trade.Data
	instrumentID := pairFormat.Format(p)
	tradeIDEnd := ""
allTrades:
	for {
		var trades []TradeResponse
		trades, err = ok.GetTradesHistory(ctx, instrumentID, "", tradeIDEnd, limit)
		if err != nil {
			return nil, err
		}
		if len(trades) == 0 {
			break
		}
		for i := range trades {
			if timestampStart.Equal(trades[i].Timestamp.Time()) ||
				trades[i].Timestamp.Time().Before(timestampStart) ||
				tradeIDEnd == trades[len(trades)-1].TradeID {
				// reached end of trades to crawl
				break allTrades
			}
			resp = append(resp, trade.Data{
				TID:          trades[i].TradeID,
				Exchange:     ok.Name,
				CurrencyPair: p,
				AssetType:    assetType,
				Price:        trades[i].Price.Float64(),
				Amount:       trades[i].Quantity.Float64(),
				Timestamp:    trades[i].Timestamp.Time(),
				Side:         trades[i].Side,
			})
		}
		tradeIDEnd = trades[len(trades)-1].TradeID
	}
	if ok.IsSaveTradeDataEnabled() {
		err = trade.AddTradesToBuffer(resp...)
		if err != nil {
			return nil, err
		}
	}
	sort.Sort(trade.ByDate(resp))
	return trade.FilterTradesByTime(resp, timestampStart, timestampEnd), nil
}

// SubmitOrder submits a new order
func (ok *Exchange) SubmitOrder(ctx context.Context, s *order.Submit) (*order.SubmitResponse, error) {
	if !ok.SupportsAsset(s.AssetType) {
		return nil, fmt.Errorf("%w: %v", asset.ErrNotSupported, s.AssetType)
	}
	if s.Amount <= 0 {
		return nil, order.ErrAmountBelowMin
	}
	pairFormat, err := ok.GetPairFormat(s.AssetType, true)
	if err != nil {
		return nil, err
	}
	if s.Pair.IsEmpty() {
		return nil, currency.ErrCurrencyPairEmpty
	}
	pairString := pairFormat.Format(s.Pair)
	tradeMode := ok.marginTypeToString(s.MarginType)
	if s.AssetType.IsFutures() && s.Leverage != 0 && s.Leverage != 1 {
		return nil, fmt.Errorf("%w received '%v'", order.ErrSubmitLeverageNotSupported, s.Leverage)
	}
	var sideType, positionSide string
	switch s.AssetType {
	case asset.Spot, asset.Margin, asset.Spread:
		sideType = s.Side.String()
	case asset.Futures, asset.PerpetualSwap, asset.Options:
		positionSide = s.Side.Lower()
	}
	amount := s.Amount
	var targetCurrency string
	if s.AssetType == asset.Spot && s.Type == order.Market {
		targetCurrency = "base_ccy" // Default to base currency
		if s.QuoteAmount > 0 {
			amount = s.QuoteAmount
			targetCurrency = "quote_ccy"
		}
	}
	// If asset type is spread
	if s.AssetType == asset.Spread {
		spreadParam := &SpreadOrderParam{
			SpreadID:      pairString,
			ClientOrderID: s.ClientOrderID,
			Side:          sideType,
			OrderType:     s.Type.Lower(),
			Size:          s.Amount,
			Price:         s.Price,
		}
		var placeSpreadOrderResponse *SpreadOrderResponse
		if ok.Websocket.CanUseAuthenticatedWebsocketForWrapper() {
			placeSpreadOrderResponse, err = ok.WSPlaceSpreadOrder(ctx, spreadParam)
			if err != nil {
				return nil, err
			}
		} else {
			placeSpreadOrderResponse, err = ok.PlaceSpreadOrder(ctx, spreadParam)
			if err != nil {
				return nil, err
			}
		}
		return s.DeriveSubmitResponse(placeSpreadOrderResponse.OrderID)
	}
	orderTypeString, err := orderTypeString(s.Type, s.TimeInForce)
	if err != nil {
		return nil, err
	}
	var placeOrderResponse *OrderData
	var result *AlgoOrder
	switch orderTypeString {
	case orderLimit, orderMarket, orderPostOnly, orderFOK, orderIOC, orderOptimalLimitIOC, "mmp", "mmp_and_post_only":
		orderRequest := &PlaceOrderRequestParam{
			InstrumentID:   pairString,
			TradeMode:      tradeMode,
			Side:           sideType,
			PositionSide:   positionSide,
			OrderType:      orderTypeString,
			Amount:         amount,
			ClientOrderID:  s.ClientOrderID,
			Price:          s.Price,
			TargetCurrency: targetCurrency,
			AssetType:      s.AssetType,
		}
		switch s.Type.Lower() {
		case orderLimit, orderPostOnly, orderFOK, orderIOC:
			orderRequest.Price = s.Price
		}
		if s.AssetType == asset.PerpetualSwap || s.AssetType == asset.Futures {
			if s.Type.Lower() == "" {
				orderRequest.OrderType = orderOptimalLimitIOC
			}
			// TODO: handle positionSideLong while side is Short and positionSideShort while side is Long
			if s.Side.IsLong() {
				orderRequest.PositionSide = positionSideLong
			} else {
				orderRequest.PositionSide = positionSideShort
			}
		}
		if ok.Websocket.CanUseAuthenticatedWebsocketForWrapper() {
			placeOrderResponse, err = ok.WSPlaceOrder(ctx, orderRequest)
		} else {
			placeOrderResponse, err = ok.PlaceOrder(ctx, orderRequest)
		}
		if err != nil {
			return nil, err
		}
		return s.DeriveSubmitResponse(placeOrderResponse.OrderID)
	case orderTrigger:
		result, err = ok.PlaceTriggerAlgoOrder(ctx, &AlgoOrderParams{
			InstrumentID:     pairString,
			TradeMode:        tradeMode,
			Side:             s.Side.Lower(),
			PositionSide:     positionSide,
			OrderType:        orderTypeString,
			Size:             s.Amount,
			ReduceOnly:       s.ReduceOnly,
			TriggerPrice:     s.TriggerPrice,
			TriggerPriceType: priceTypeString(s.TriggerPriceType),
		})
	case orderConditional:
		// Trigger Price and type are used as a stop losss trigger price and type.
		result, err = ok.PlaceTakeProfitStopLossOrder(ctx, &AlgoOrderParams{
			InstrumentID:             pairString,
			TradeMode:                tradeMode,
			Side:                     s.Side.Lower(),
			PositionSide:             positionSide,
			OrderType:                orderTypeString,
			Size:                     s.Amount,
			ReduceOnly:               s.ReduceOnly,
			StopLossTriggerPrice:     s.TriggerPrice,
			StopLossOrderPrice:       s.Price,
			StopLossTriggerPriceType: priceTypeString(s.TriggerPriceType),
		})
	case orderChase:
		if s.TrackingMode == order.UnknownTrackingMode {
			return nil, fmt.Errorf("%w, tracking mode unset", order.ErrUnknownTrackingMode)
		}
		if s.TrackingValue == 0 {
			return nil, fmt.Errorf("%w, tracking value required", order.ErrAmountBelowMin)
		}
		result, err = ok.PlaceChaseAlgoOrder(ctx, &AlgoOrderParams{
			InstrumentID:  pairString,
			TradeMode:     tradeMode,
			Side:          s.Side.Lower(),
			PositionSide:  positionSide,
			OrderType:     orderTypeString,
			Size:          s.Amount,
			ReduceOnly:    s.ReduceOnly,
			MaxChaseType:  s.TrackingMode.String(),
			MaxChaseValue: s.TrackingValue,
		})
	case orderMoveOrderStop:
		if s.TrackingMode == order.UnknownTrackingMode {
			return nil, fmt.Errorf("%w, tracking mode unset", order.ErrUnknownTrackingMode)
		}
		var callbackSpread, callbackRatio float64
		switch s.TrackingMode {
		case order.Distance:
			callbackSpread = s.TrackingValue
		case order.Percentage:
			callbackRatio = s.TrackingValue
		}
		result, err = ok.PlaceTrailingStopOrder(ctx, &AlgoOrderParams{
			InstrumentID:           pairString,
			TradeMode:              tradeMode,
			Side:                   sideType,
			PositionSide:           positionSide,
			OrderType:              orderTypeString,
			Size:                   s.Amount,
			ReduceOnly:             s.ReduceOnly,
			CallbackRatio:          callbackRatio,
			CallbackSpreadVariance: callbackSpread,
			ActivePrice:            s.TriggerPrice,
		})
	case orderTWAP:
		if s.TrackingMode == order.UnknownTrackingMode {
			return nil, fmt.Errorf("%w, tracking mode unset", order.ErrUnknownTrackingMode)
		}
		var priceVar, priceSpread float64
		switch s.TrackingMode {
		case order.Distance:
			priceSpread = s.TrackingValue
		case order.Percentage:
			priceVar = s.TrackingValue
		}
		result, err = ok.PlaceTWAPOrder(ctx, &AlgoOrderParams{
			InstrumentID:  pairString,
			TradeMode:     tradeMode,
			Side:          sideType,
			PositionSide:  positionSide,
			OrderType:     orderTypeString,
			Size:          s.Amount,
			ReduceOnly:    s.ReduceOnly,
			PriceVariance: priceVar,
			PriceSpread:   priceSpread,
			SizeLimit:     s.Amount,
			LimitPrice:    s.Price,
			TimeInterval:  kline.FifteenMin,
		})
	case orderOCO:
		switch {
		case s.RiskManagementModes.TakeProfit.Price <= 0:
			return nil, fmt.Errorf("%w, take profit price is required", order.ErrPriceBelowMin)
		case s.RiskManagementModes.StopLoss.Price <= 0:
			return nil, fmt.Errorf("%w, stop loss price is required", order.ErrPriceBelowMin)
		}
		result, err = ok.PlaceAlgoOrder(ctx, &AlgoOrderParams{
			InstrumentID: pairString,
			TradeMode:    tradeMode,
			Side:         sideType,
			PositionSide: positionSide,
			OrderType:    orderTypeString,
			Size:         s.Amount,
			ReduceOnly:   s.ReduceOnly,

			TakeProfitTriggerPrice:     s.RiskManagementModes.TakeProfit.Price,
			TakeProfitOrderPrice:       s.RiskManagementModes.TakeProfit.LimitPrice,
			TakeProfitTriggerPriceType: priceTypeString(s.TriggerPriceType),

			StopLossTriggerPrice:     s.RiskManagementModes.TakeProfit.Price,
			StopLossOrderPrice:       s.RiskManagementModes.StopLoss.LimitPrice,
			StopLossTriggerPriceType: priceTypeString(s.TriggerPriceType),
		})
	default:
		return nil, fmt.Errorf("%w, order type %s", order.ErrTypeIsInvalid, orderTypeString)
	}
	if err != nil {
		return nil, err
	}
	return s.DeriveSubmitResponse(result.AlgoID)
}

func priceTypeString(pt order.PriceType) string {
	switch pt {
	case order.LastPrice:
		return "last"
	case order.IndexPrice:
		return "index"
	case order.MarkPrice:
		return "mark"
	default:
		return ""
	}
}

var allowedMarginTypes = margin.Isolated | margin.NoMargin | margin.SpotIsolated

func (ok *Exchange) marginTypeToString(m margin.Type) string {
	if allowedMarginTypes&m == m {
		return m.String()
	} else if margin.Multi == m {
		return TradeModeCross
	}
	return ""
}

// ModifyOrder will allow of changing orderbook placement and limit to market conversion
func (ok *Exchange) ModifyOrder(ctx context.Context, action *order.Modify) (*order.ModifyResponse, error) {
	if err := action.Validate(); err != nil {
		return nil, err
	}
	var err error
	if math.Trunc(action.Amount) != action.Amount {
		return nil, errors.New("contract amount can not be decimal")
	}
	// When asset type is asset.Spread
	if action.AssetType == asset.Spread {
		amendSpreadOrder := &AmendSpreadOrderParam{
			OrderID:       action.OrderID,
			ClientOrderID: action.ClientOrderID,
			NewSize:       action.Amount,
			NewPrice:      action.Price,
		}
		if ok.Websocket.CanUseAuthenticatedWebsocketForWrapper() {
			_, err = ok.WSAmendSpreadOrder(ctx, amendSpreadOrder)
		} else {
			_, err = ok.AmendSpreadOrder(ctx, amendSpreadOrder)
		}
		if err != nil {
			return nil, err
		}
		return action.DeriveModifyResponse()
	}

	// For other asset type instances.
	pairFormat, err := ok.GetPairFormat(action.AssetType, true)
	if err != nil {
		return nil, err
	}
	if action.Pair.IsEmpty() {
		return nil, currency.ErrCurrencyPairEmpty
	}
	switch action.Type {
	case order.UnknownType, order.Market, order.Limit, order.OptimalLimit, order.MarketMakerProtection:
		amendRequest := AmendOrderRequestParams{
			InstrumentID:  pairFormat.Format(action.Pair),
			NewQuantity:   action.Amount,
			OrderID:       action.OrderID,
			ClientOrderID: action.ClientOrderID,
		}
		if ok.Websocket.CanUseAuthenticatedWebsocketForWrapper() {
			_, err = ok.WSAmendOrder(ctx, &amendRequest)
		} else {
			_, err = ok.AmendOrder(ctx, &amendRequest)
		}
		if err != nil {
			return nil, err
		}
	case order.Trigger:
		if action.TriggerPrice == 0 {
			return nil, fmt.Errorf("%w, trigger price required", order.ErrPriceBelowMin)
		}
		var postTriggerTPSLOrders []SubTPSLParams
		if action.RiskManagementModes.StopLoss.Price > 0 && action.RiskManagementModes.TakeProfit.Price > 0 {
			postTriggerTPSLOrders = []SubTPSLParams{
				{
					NewTakeProfitTriggerPrice:     action.RiskManagementModes.TakeProfit.Price,
					NewTakeProfitOrderPrice:       action.RiskManagementModes.TakeProfit.LimitPrice,
					NewStopLossTriggerPrice:       action.RiskManagementModes.StopLoss.Price,
					NewStopLossOrderPrice:         action.RiskManagementModes.StopLoss.Price,
					NewTakeProfitTriggerPriceType: priceTypeString(action.RiskManagementModes.TakeProfit.TriggerPriceType),
					NewStopLossTriggerPriceType:   priceTypeString(action.RiskManagementModes.StopLoss.TriggerPriceType),
				},
			}
		}
		_, err = ok.AmendAlgoOrder(ctx, &AmendAlgoOrderParam{
			InstrumentID:              pairFormat.Format(action.Pair),
			AlgoID:                    action.OrderID,
			ClientSuppliedAlgoOrderID: action.ClientOrderID,
			NewSize:                   action.Amount,

			NewTriggerPrice:     action.TriggerPrice,
			NewOrderPrice:       action.Price,
			NewTriggerPriceType: priceTypeString(action.TriggerPriceType),

			// An one-cancel-other order to be placed after executing the trigger order
			AttachAlgoOrders: postTriggerTPSLOrders,
		})
		if err != nil {
			return nil, err
		}
	case order.OCO:
		switch {
		case action.RiskManagementModes.TakeProfit.Price <= 0 &&
			action.RiskManagementModes.TakeProfit.LimitPrice <= 0:
			return nil, fmt.Errorf("%w, either take profit trigger price or order price is required", order.ErrPriceBelowMin)
		case action.RiskManagementModes.StopLoss.Price <= 0 &&
			action.RiskManagementModes.StopLoss.LimitPrice <= 0:
			return nil, fmt.Errorf("%w, either stop loss trigger price or order price is required", order.ErrPriceBelowMin)
		}
		_, err = ok.AmendAlgoOrder(ctx, &AmendAlgoOrderParam{
			InstrumentID:              pairFormat.Format(action.Pair),
			AlgoID:                    action.OrderID,
			ClientSuppliedAlgoOrderID: action.ClientOrderID,
			NewSize:                   action.Amount,

			NewTakeProfitTriggerPrice: action.RiskManagementModes.TakeProfit.Price,
			NewTakeProfitOrderPrice:   action.RiskManagementModes.TakeProfit.LimitPrice,

			NewStopLossTriggerPrice: action.RiskManagementModes.StopLoss.Price,
			NewStopLossOrderPrice:   action.RiskManagementModes.StopEntry.LimitPrice,

			NewTakeProfitTriggerPriceType: priceTypeString(action.RiskManagementModes.TakeProfit.TriggerPriceType),
			NewStopLossTriggerPriceType:   priceTypeString(action.RiskManagementModes.StopLoss.TriggerPriceType),
		})
		if err != nil {
			return nil, err
		}
	default:
		return nil, fmt.Errorf("%w, could not amend order of type %v", order.ErrUnsupportedOrderType, action.Type)
	}
	return action.DeriveModifyResponse()
}

// CancelOrder cancels an order by its corresponding ID number
func (ok *Exchange) CancelOrder(ctx context.Context, ord *order.Cancel) error {
	if !ok.SupportsAsset(ord.AssetType) {
		return fmt.Errorf("%w: %v", asset.ErrNotSupported, ord.AssetType)
	}
	var err error
	if ord.AssetType == asset.Spread {
		if ok.Websocket.CanUseAuthenticatedWebsocketForWrapper() {
			_, err = ok.WSCancelSpreadOrder(ctx, ord.OrderID, ord.ClientOrderID)
		} else {
			_, err = ok.CancelSpreadOrder(ctx, ord.OrderID, ord.ClientOrderID)
		}
		return err
	}
	pairFormat, err := ok.GetPairFormat(ord.AssetType, true)
	if err != nil {
		return err
	}
	if ord.Pair.IsEmpty() {
		return currency.ErrCurrencyPairEmpty
	}
	instrumentID := pairFormat.Format(ord.Pair)
	switch ord.Type {
	case order.UnknownType, order.Market, order.Limit, order.OptimalLimit, order.MarketMakerProtection:
		req := CancelOrderRequestParam{
			InstrumentID:  instrumentID,
			OrderID:       ord.OrderID,
			ClientOrderID: ord.ClientOrderID,
		}
		if ok.Websocket.CanUseAuthenticatedWebsocketForWrapper() {
			_, err = ok.WSCancelOrder(ctx, &req)
		} else {
			_, err = ok.CancelSingleOrder(ctx, &req)
		}
	case order.Trigger, order.OCO, order.ConditionalStop, order.TWAP, order.TrailingStop, order.Chase:
		var response *AlgoOrder
		response, err = ok.CancelAdvanceAlgoOrder(ctx, []AlgoOrderCancelParams{
			{
				AlgoOrderID:  ord.OrderID,
				InstrumentID: instrumentID,
			},
		})
		if err != nil {
			return err
		}
		return getStatusError(response.StatusCode, response.StatusMessage)
	default:
		return fmt.Errorf("%w, order type %v", order.ErrUnsupportedOrderType, ord.Type)
	}
	return err
}

// CancelBatchOrders cancels orders by their corresponding ID numbers
func (ok *Exchange) CancelBatchOrders(ctx context.Context, o []order.Cancel) (*order.CancelBatchResponse, error) {
	if len(o) > 20 {
		return nil, fmt.Errorf("%w, cannot cancel more than 20 orders", errExceedLimit)
	} else if len(o) == 0 {
		return nil, fmt.Errorf("%w, must have at least 1 cancel order", order.ErrCancelOrderIsNil)
	}
	cancelOrderParams := make([]CancelOrderRequestParam, 0, len(o))
	cancelAlgoOrderParams := make([]AlgoOrderCancelParams, 0, len(o))
	var err error
	for x := range o {
		ord := o[x]
		if !ok.SupportsAsset(ord.AssetType) {
			return nil, fmt.Errorf("%w: %v", asset.ErrNotSupported, ord.AssetType)
		}
		var pairFormat currency.PairFormat
		pairFormat, err = ok.GetPairFormat(ord.AssetType, true)
		if err != nil {
			return nil, err
		}
		if !ord.Pair.IsPopulated() {
			return nil, currency.ErrCurrencyPairsEmpty
		}
		switch ord.Type {
		case order.UnknownType, order.Market, order.Limit, order.OptimalLimit, order.MarketMakerProtection:
			if o[x].ClientID == "" && o[x].OrderID == "" {
				return nil, fmt.Errorf("%w, order ID required for order of type %v", order.ErrOrderIDNotSet, o[x].Type)
			}
			cancelOrderParams = append(cancelOrderParams, CancelOrderRequestParam{
				InstrumentID:  pairFormat.Format(ord.Pair),
				OrderID:       ord.OrderID,
				ClientOrderID: ord.ClientOrderID,
			})
		case order.Trigger, order.OCO, order.ConditionalStop,
			order.TWAP, order.TrailingStop, order.Chase:
			if o[x].OrderID == "" {
				return nil, fmt.Errorf("%w, order ID required for order of type %v", order.ErrOrderIDNotSet, o[x].Type)
			}
			cancelAlgoOrderParams = append(cancelAlgoOrderParams, AlgoOrderCancelParams{
				AlgoOrderID:  o[x].OrderID,
				InstrumentID: pairFormat.Format(ord.Pair),
			})
		default:
			return nil, fmt.Errorf("%w order of type %v not supported", order.ErrUnsupportedOrderType, o[x].Type)
		}
	}
	resp := &order.CancelBatchResponse{Status: make(map[string]string)}
	if len(cancelOrderParams) > 0 {
		var canceledOrders []*OrderData
		if ok.Websocket.CanUseAuthenticatedWebsocketForWrapper() {
			canceledOrders, err = ok.WSCancelMultipleOrders(ctx, cancelOrderParams)
		} else {
			canceledOrders, err = ok.CancelMultipleOrders(ctx, cancelOrderParams)
		}
		if err != nil {
			return nil, err
		}
		for x := range canceledOrders {
			resp.Status[canceledOrders[x].OrderID] = func() string {
				if canceledOrders[x].StatusCode != 0 {
					return ""
				}
				return order.Cancelled.String()
			}()
		}
	}
	if len(cancelAlgoOrderParams) > 0 {
		cancelationResponse, err := ok.CancelAdvanceAlgoOrder(ctx, cancelAlgoOrderParams)
		if err != nil {
			if len(resp.Status) > 0 {
				return resp, nil
			}
			return nil, err
		} else if cancelationResponse.StatusCode != 0 {
			if len(resp.Status) > 0 {
				return resp, nil
			}
			return resp, getStatusError(cancelationResponse.StatusCode, cancelationResponse.StatusMessage)
		}
		for x := range cancelAlgoOrderParams {
			resp.Status[cancelAlgoOrderParams[x].AlgoOrderID] = order.Cancelled.String()
		}
	}
	return resp, nil
}

// CancelAllOrders cancels all orders associated with a currency pair
func (ok *Exchange) CancelAllOrders(ctx context.Context, orderCancellation *order.Cancel) (order.CancelAllResponse, error) {
	err := orderCancellation.Validate()
	if err != nil {
		return order.CancelAllResponse{}, err
	}
	cancelAllResponse := order.CancelAllResponse{
		Status: map[string]string{},
	}

	// For asset.Spread asset orders cancellation
	if orderCancellation.AssetType == asset.Spread {
		var success bool
		success, err = ok.CancelAllSpreadOrders(ctx, orderCancellation.OrderID)
		if err != nil {
			return cancelAllResponse, err
		}
		cancelAllResponse.Status[orderCancellation.OrderID] = strconv.FormatBool(success)
		return cancelAllResponse, nil
	}

	var instrumentType string
	if orderCancellation.AssetType.IsValid() {
		err = ok.CurrencyPairs.IsAssetEnabled(orderCancellation.AssetType)
		if err != nil {
			return order.CancelAllResponse{}, err
		}
		instrumentType = GetInstrumentTypeFromAssetItem(orderCancellation.AssetType)
	}
	var oType string
	if orderCancellation.Type != order.UnknownType && orderCancellation.Type != order.AnyType {
		oType, err = orderTypeString(orderCancellation.Type, orderCancellation.TimeInForce)
		if err != nil {
			return order.CancelAllResponse{}, err
		}
	}
	var curr string
	if orderCancellation.Pair.IsPopulated() {
		curr = orderCancellation.Pair.Upper().String()
	}
	myOrders, err := ok.GetOrderList(ctx, &OrderListRequestParams{
		InstrumentType: instrumentType,
		OrderType:      oType,
		InstrumentID:   curr,
	})
	if err != nil {
		return cancelAllResponse, err
	}
	cancelAllOrdersRequestParams := make([]CancelOrderRequestParam, len(myOrders))
ordersLoop:
	for x := range myOrders {
		switch {
		case orderCancellation.OrderID != "" || orderCancellation.ClientOrderID != "":
			if myOrders[x].OrderID == orderCancellation.OrderID ||
				myOrders[x].ClientOrderID == orderCancellation.ClientOrderID {
				cancelAllOrdersRequestParams[x] = CancelOrderRequestParam{
					OrderID:       myOrders[x].OrderID,
					ClientOrderID: myOrders[x].ClientOrderID,
				}
				break ordersLoop
			}
		case orderCancellation.Side == order.Buy || orderCancellation.Side == order.Sell:
			if myOrders[x].Side == order.Buy || myOrders[x].Side == order.Sell {
				cancelAllOrdersRequestParams[x] = CancelOrderRequestParam{
					OrderID:       myOrders[x].OrderID,
					ClientOrderID: myOrders[x].ClientOrderID,
				}
				continue
			}
		default:
			cancelAllOrdersRequestParams[x] = CancelOrderRequestParam{
				OrderID:       myOrders[x].OrderID,
				ClientOrderID: myOrders[x].ClientOrderID,
			}
		}
	}
	remaining := cancelAllOrdersRequestParams
	loop := int(math.Ceil(float64(len(remaining)) / 20.0))
	for range loop {
		var response []*OrderData
		if len(remaining) > 20 {
			if ok.Websocket.CanUseAuthenticatedWebsocketForWrapper() {
				response, err = ok.WSCancelMultipleOrders(ctx, remaining[:20])
			} else {
				response, err = ok.CancelMultipleOrders(ctx, remaining[:20])
			}
			remaining = remaining[20:]
		} else {
			if ok.Websocket.CanUseAuthenticatedWebsocketForWrapper() {
				response, err = ok.WSCancelMultipleOrders(ctx, remaining)
			} else {
				response, err = ok.CancelMultipleOrders(ctx, remaining)
			}
		}
		if err != nil {
			if len(cancelAllResponse.Status) == 0 {
				return cancelAllResponse, err
			}
		}
		for y := range response {
			if response[y].StatusCode == 0 {
				cancelAllResponse.Status[response[y].OrderID] = order.Cancelled.String()
			} else {
				cancelAllResponse.Status[response[y].OrderID] = response[y].StatusMessage
			}
		}
	}
	return cancelAllResponse, nil
}

// GetOrderInfo returns order information based on order ID
func (ok *Exchange) GetOrderInfo(ctx context.Context, orderID string, pair currency.Pair, assetType asset.Item) (*order.Detail, error) {
	if !ok.SupportsAsset(assetType) {
		return nil, fmt.Errorf("%w %v", asset.ErrNotSupported, assetType)
	}
	if assetType == asset.Spread {
		var resp *SpreadOrder
		resp, err := ok.GetSpreadOrderDetails(ctx, orderID, "")
		if err != nil {
			return nil, err
		}
		oSide, err := order.StringToOrderSide(resp.Side)
		if err != nil {
			return nil, err
		}
		oType, err := order.StringToOrderType(resp.OrderType)
		if err != nil {
			return nil, err
		}
		oStatus, err := order.StringToOrderStatus(resp.State)
		if err != nil {
			return nil, err
		}
		cp, err := currency.NewPairFromString(resp.InstrumentID)
		if err != nil {
			return nil, err
		}
		if !pair.IsEmpty() && !cp.Equal(pair) {
			return nil, fmt.Errorf("%w, unexpected instrument ID %v for order ID %s", order.ErrOrderNotFound, pair, orderID)
		}
		return &order.Detail{
			Amount:               resp.Size.Float64(),
			Exchange:             ok.Name,
			OrderID:              resp.OrderID,
			ClientOrderID:        resp.ClientOrderID,
			Side:                 oSide,
			Type:                 oType,
			Pair:                 cp,
			Cost:                 resp.Price.Float64(),
			AssetType:            assetType,
			Status:               oStatus,
			Price:                resp.Price.Float64(),
			ExecutedAmount:       resp.FillSize.Float64(),
			Date:                 resp.CreationTime.Time(),
			LastUpdated:          resp.UpdateTime.Time(),
			AverageExecutedPrice: resp.AveragePrice.Float64(),
			RemainingAmount:      resp.Size.Float64() - resp.FillSize.Float64(),
		}, nil
	}
	if pair.IsEmpty() {
		return nil, currency.ErrCurrencyPairEmpty
	}
	if err := ok.CurrencyPairs.IsAssetEnabled(assetType); err != nil {
		return nil, err
	}
	pairFormat, err := ok.GetPairFormat(assetType, false)
	if err != nil {
		return nil, err
	}
	if !pair.IsPopulated() {
		return nil, currency.ErrCurrencyPairsEmpty
	}
	instrumentID := pairFormat.Format(pair)
	orderDetail, err := ok.GetOrderDetail(ctx, &OrderDetailRequestParam{
		InstrumentID: instrumentID,
		OrderID:      orderID,
	})
	if err != nil {
		return nil, err
	}
	status, err := order.StringToOrderStatus(orderDetail.State)
	if err != nil {
		return nil, err
	}
	orderType, tif, err := orderTypeFromString(orderDetail.OrderType)
	if err != nil {
		return nil, err
	}

	return &order.Detail{
		Amount:         orderDetail.Size.Float64(),
		Exchange:       ok.Name,
		OrderID:        orderDetail.OrderID,
		ClientOrderID:  orderDetail.ClientOrderID,
		Side:           orderDetail.Side,
		Type:           orderType,
		Pair:           pair,
		Cost:           orderDetail.Price.Float64(),
		AssetType:      assetType,
		Status:         status,
		Price:          orderDetail.Price.Float64(),
		ExecutedAmount: orderDetail.RebateAmount.Float64(),
		Date:           orderDetail.CreationTime.Time(),
		LastUpdated:    orderDetail.UpdateTime.Time(),
		TimeInForce:    tif,
	}, nil
}

// GetDepositAddress returns a deposit address for a specified currency
func (ok *Exchange) GetDepositAddress(ctx context.Context, c currency.Code, _, chain string) (*deposit.Address, error) {
	response, err := ok.GetCurrencyDepositAddress(ctx, c)
	if err != nil {
		return nil, err
	}

	// Check if a specific chain was requested
	if chain != "" {
		for x := range response {
			if !strings.EqualFold(response[x].Chain, chain) {
				continue
			}
			return &deposit.Address{
				Address: response[x].Address,
				Tag:     response[x].Tag,
				Chain:   response[x].Chain,
			}, nil
		}
		return nil, fmt.Errorf("specified chain %s not found", chain)
	}

	// If no specific chain was requested, return the first selected address (mainnet addresses are returned first by default)
	for x := range response {
		if !response[x].Selected {
			continue
		}

		return &deposit.Address{
			Address: response[x].Address,
			Tag:     response[x].Tag,
			Chain:   response[x].Chain,
		}, nil
	}
	return nil, deposit.ErrAddressNotFound
}

// WithdrawCryptocurrencyFunds returns a withdrawal ID when a withdrawal is submitted
func (ok *Exchange) WithdrawCryptocurrencyFunds(ctx context.Context, withdrawRequest *withdraw.Request) (*withdraw.ExchangeResponse, error) {
	if err := withdrawRequest.Validate(); err != nil {
		return nil, err
	}
	input := WithdrawalInput{
		ChainName:             withdrawRequest.Crypto.Chain,
		Amount:                withdrawRequest.Amount,
		Currency:              withdrawRequest.Currency,
		ToAddress:             withdrawRequest.Crypto.Address,
		TransactionFee:        withdrawRequest.Crypto.FeeAmount,
		WithdrawalDestination: "3",
	}
	resp, err := ok.Withdrawal(ctx, &input)
	if err != nil {
		return nil, err
	}
	return &withdraw.ExchangeResponse{
		ID: resp.WithdrawalID,
	}, nil
}

// WithdrawFiatFunds returns a withdrawal ID when a withdrawal is
// submitted
func (ok *Exchange) WithdrawFiatFunds(_ context.Context, _ *withdraw.Request) (*withdraw.ExchangeResponse, error) {
	return nil, common.ErrFunctionNotSupported
}

// WithdrawFiatFundsToInternationalBank returns a withdrawal ID when a withdrawal is submitted
func (ok *Exchange) WithdrawFiatFundsToInternationalBank(_ context.Context, _ *withdraw.Request) (*withdraw.ExchangeResponse, error) {
	return nil, common.ErrFunctionNotSupported
}

// GetActiveOrders retrieves any orders that are active/open
func (ok *Exchange) GetActiveOrders(ctx context.Context, req *order.MultiOrderRequest) (order.FilteredOrders, error) {
	err := req.Validate()
	if err != nil {
		return nil, err
	}
	if !req.StartTime.IsZero() && req.StartTime.Before(time.Now().Add(-kline.ThreeMonth.Duration())) {
		return nil, errOnlyThreeMonthsSupported
	}
	if !ok.SupportsAsset(req.AssetType) {
		return nil, fmt.Errorf("%w: %v", asset.ErrNotSupported, req.AssetType)
	}

	var resp []order.Detail
	var format currency.PairFormat
	if req.AssetType == asset.Spread {
		var spreads []SpreadOrder
		spreads, err = ok.GetActiveSpreadOrders(ctx, "", req.Type.String(), "", req.FromOrderID, "", 0)
		if err != nil {
			return nil, err
		}
		for x := range spreads {
			format, err = ok.GetPairFormat(asset.Spread, true)
			if err != nil {
				return nil, err
			}
			var (
				pair    currency.Pair
				oType   order.Type
				oSide   order.Side
				oStatus order.Status
			)

			pair, err = currency.NewPairDelimiter(spreads[x].SpreadID, format.Delimiter)
			if err != nil {
				return nil, err
			}
			oType, err = order.StringToOrderType(spreads[x].OrderType)
			if err != nil {
				return nil, err
			}
			oSide, err = order.StringToOrderSide(spreads[x].Side)
			if err != nil {
				return nil, err
			}
			oStatus, err = order.StringToOrderStatus(spreads[x].State)
			if err != nil {
				return nil, err
			}
			resp = append(resp, order.Detail{
				Amount:          spreads[x].Size.Float64(),
				Pair:            pair,
				Price:           spreads[x].Price.Float64(),
				ExecutedAmount:  spreads[x].FillSize.Float64(),
				RemainingAmount: spreads[x].Size.Float64() - spreads[x].FillSize.Float64(),
				Exchange:        ok.Name,
				OrderID:         spreads[x].OrderID,
				ClientOrderID:   spreads[x].ClientOrderID,
				Type:            oType,
				Side:            oSide,
				Status:          oStatus,
				AssetType:       req.AssetType,
				Date:            spreads[x].CreationTime.Time(),
				LastUpdated:     spreads[x].UpdateTime.Time(),
			})
		}
		return req.Filter(ok.Name, resp), nil
	}

	instrumentType := GetInstrumentTypeFromAssetItem(req.AssetType)
	var orderType string
	if req.Type != order.UnknownType && req.Type != order.AnyType {
		orderType, err = orderTypeString(req.Type, req.TimeInForce)
		if err != nil {
			return nil, err
		}
	}
	endTime := req.EndTime
allOrders:
	for {
		requestParam := &OrderListRequestParams{
			OrderType:      orderType,
			End:            endTime,
			InstrumentType: instrumentType,
		}
		var orderList []OrderDetail
		orderList, err = ok.GetOrderList(ctx, requestParam)
		if err != nil {
			return nil, err
		}
		if len(orderList) == 0 {
			break
		}
		for i := range orderList {
			if req.StartTime.Equal(orderList[i].CreationTime.Time()) ||
				orderList[i].CreationTime.Time().Before(req.StartTime) ||
				endTime.Equal(orderList[i].CreationTime.Time()) {
				// reached end of orders to crawl
				break allOrders
			}
			orderSide := orderList[i].Side
			pair, err := currency.NewPairFromString(orderList[i].InstrumentID)
			if err != nil {
				return nil, err
			}
			if len(req.Pairs) > 0 {
				x := 0
				for x = range req.Pairs {
					if req.Pairs[x].Equal(pair) {
						break
					}
				}
				if !req.Pairs[x].Equal(pair) {
					continue
				}
			}
			orderStatus, err := order.StringToOrderStatus(strings.ToUpper(orderList[i].State))
			if err != nil {
				return nil, err
			}
			oType, tif, err := orderTypeFromString(orderList[i].OrderType)
			if err != nil {
				return nil, err
			}
			resp = append(resp, order.Detail{
				Amount:          orderList[i].Size.Float64(),
				Pair:            pair,
				Price:           orderList[i].Price.Float64(),
				ExecutedAmount:  orderList[i].FillSize.Float64(),
				RemainingAmount: orderList[i].Size.Float64() - orderList[i].FillSize.Float64(),
				Fee:             orderList[i].TransactionFee.Float64(),
				FeeAsset:        currency.NewCode(orderList[i].FeeCurrency),
				Exchange:        ok.Name,
				OrderID:         orderList[i].OrderID,
				ClientOrderID:   orderList[i].ClientOrderID,
				Type:            oType,
				Side:            orderSide,
				Status:          orderStatus,
				AssetType:       req.AssetType,
				Date:            orderList[i].CreationTime.Time(),
				LastUpdated:     orderList[i].UpdateTime.Time(),
				TimeInForce:     tif,
			})
		}
		if len(orderList) < 100 {
			// Since the we passed a limit of 0 to the method GetOrderList,
			// we expect 100 orders to be retrieved if the number of orders are more that 100.
			// If not, break out of the loop to not send another request.
			break
		}
		endTime = orderList[len(orderList)-1].CreationTime.Time()
	}
	return req.Filter(ok.Name, resp), nil
}

// GetOrderHistory retrieves account order information Can Limit response to specific order status
func (ok *Exchange) GetOrderHistory(ctx context.Context, req *order.MultiOrderRequest) (order.FilteredOrders, error) {
	if err := req.Validate(); err != nil {
		return nil, err
	}
	if !req.StartTime.IsZero() && req.StartTime.Before(time.Now().Add(-kline.ThreeMonth.Duration())) {
		return nil, errOnlyThreeMonthsSupported
	}
	if !ok.SupportsAsset(req.AssetType) {
		return nil, fmt.Errorf("%w: %v", asset.ErrNotSupported, req.AssetType)
	}
	var resp []order.Detail
	// For Spread orders.
	if req.AssetType == asset.Spread {
		oType, err := orderTypeString(req.Type, req.TimeInForce)
		if err != nil {
			return nil, err
		}
		spreadOrders, err := ok.GetCompletedSpreadOrdersLast7Days(ctx, "", oType, "", req.FromOrderID, "", req.StartTime, req.EndTime, 0)
		if err != nil {
			return nil, err
		}
		for x := range spreadOrders {
			var format currency.PairFormat
			format, err = ok.GetPairFormat(asset.Spread, true)
			if err != nil {
				return nil, err
			}
			var pair currency.Pair
			pair, err = currency.NewPairDelimiter(spreadOrders[x].SpreadID, format.Delimiter)
			if err != nil {
				return nil, err
			}
			oType, err := order.StringToOrderType(spreadOrders[x].OrderType)
			if err != nil {
				return nil, err
			}
			oSide, err := order.StringToOrderSide(spreadOrders[x].Side)
			if err != nil {
				return nil, err
			}
			oStatus, err := order.StringToOrderStatus(spreadOrders[x].State)
			if err != nil {
				return nil, err
			}
			resp = append(resp, order.Detail{
				Price:                spreadOrders[x].Price.Float64(),
				AverageExecutedPrice: spreadOrders[x].AveragePrice.Float64(),
				Amount:               spreadOrders[x].Size.Float64(),
				ExecutedAmount:       spreadOrders[x].FillSize.Float64(),
				RemainingAmount:      spreadOrders[x].PendingFillSize.Float64(),
				Exchange:             ok.Name,
				OrderID:              spreadOrders[x].OrderID,
				ClientOrderID:        spreadOrders[x].ClientOrderID,
				Type:                 oType,
				Side:                 oSide,
				Status:               oStatus,
				AssetType:            req.AssetType,
				Date:                 spreadOrders[x].CreationTime.Time(),
				LastUpdated:          spreadOrders[x].UpdateTime.Time(),
				Pair:                 pair,
			})
		}
		return req.Filter(ok.Name, resp), nil
	}

	if len(req.Pairs) == 0 {
		return nil, currency.ErrCurrencyPairsEmpty
	}
	instrumentType := GetInstrumentTypeFromAssetItem(req.AssetType)
	endTime := req.EndTime
allOrders:
	for {
		orderList, err := ok.Get3MonthOrderHistory(ctx, &OrderHistoryRequestParams{
			OrderListRequestParams: OrderListRequestParams{
				InstrumentType: instrumentType,
				End:            endTime,
			},
		})
		if err != nil {
			return nil, err
		}
		if len(orderList) == 0 {
			break
		}
		for i := range orderList {
			if req.StartTime.Equal(orderList[i].CreationTime.Time()) ||
				orderList[i].CreationTime.Time().Before(req.StartTime) ||
				endTime.Equal(orderList[i].CreationTime.Time()) {
				// reached end of orders to crawl
				break allOrders
			}
			pair, err := currency.NewPairFromString(orderList[i].InstrumentID)
			if err != nil {
				return nil, err
			}
			for j := range req.Pairs {
				if !req.Pairs[j].Equal(pair) {
					continue
				}
				orderStatus, err := order.StringToOrderStatus(strings.ToUpper(orderList[i].State))
				if err != nil {
					log.Errorf(log.ExchangeSys, "%s %v", ok.Name, err)
				}
				if orderStatus == order.Active {
					continue
				}
				oType, tif, err := orderTypeFromString(orderList[i].OrderType)
				if err != nil {
					return nil, err
				}
				orderAmount := orderList[i].Size
				if orderList[i].QuantityType == "quote_ccy" {
					// Size is quote amount.
					orderAmount /= orderList[i].AveragePrice
				}

				remainingAmount := float64(0)
				if orderStatus != order.Filled {
					remainingAmount = orderAmount.Float64() - orderList[i].AccumulatedFillSize.Float64()
				}
				resp = append(resp, order.Detail{
					Price:                orderList[i].Price.Float64(),
					AverageExecutedPrice: orderList[i].AveragePrice.Float64(),
					Amount:               orderAmount.Float64(),
					ExecutedAmount:       orderList[i].AccumulatedFillSize.Float64(),
					RemainingAmount:      remainingAmount,
					Fee:                  orderList[i].TransactionFee.Float64(),
					FeeAsset:             currency.NewCode(orderList[i].FeeCurrency),
					Exchange:             ok.Name,
					OrderID:              orderList[i].OrderID,
					ClientOrderID:        orderList[i].ClientOrderID,
					Type:                 oType,
					Side:                 orderList[i].Side,
					Status:               orderStatus,
					AssetType:            req.AssetType,
					Date:                 orderList[i].CreationTime.Time(),
					LastUpdated:          orderList[i].UpdateTime.Time(),
					Pair:                 pair,
					Cost:                 orderList[i].AveragePrice.Float64() * orderList[i].AccumulatedFillSize.Float64(),
					CostAsset:            currency.NewCode(orderList[i].RebateCurrency),
					TimeInForce:          tif,
				})
			}
		}
		if len(orderList) < 100 {
			break
		}
		endTime = orderList[len(orderList)-1].CreationTime.Time()
	}
	return req.Filter(ok.Name, resp), nil
}

// GetFeeByType returns an estimate of fee based on the type of transaction
func (ok *Exchange) GetFeeByType(ctx context.Context, feeBuilder *exchange.FeeBuilder) (float64, error) {
	if feeBuilder == nil {
		return 0, fmt.Errorf("%T %w", feeBuilder, common.ErrNilPointer)
	}
	if !ok.AreCredentialsValid(ctx) && feeBuilder.FeeType == exchange.CryptocurrencyTradeFee {
		feeBuilder.FeeType = exchange.OfflineTradeFee
	}
	return ok.GetFee(ctx, feeBuilder)
}

// ValidateAPICredentials validates current credentials used for wrapper
func (ok *Exchange) ValidateAPICredentials(ctx context.Context, assetType asset.Item) error {
	_, err := ok.UpdateAccountInfo(ctx, assetType)
	return ok.CheckTransientError(err)
}

// GetHistoricCandles returns candles between a time period for a set time interval
func (ok *Exchange) GetHistoricCandles(ctx context.Context, pair currency.Pair, a asset.Item, interval kline.Interval, start, end time.Time) (*kline.Item, error) {
	if !ok.SupportsAsset(a) {
		return nil, fmt.Errorf("%w: %v", asset.ErrNotSupported, a)
	}

	req, err := ok.GetKlineRequest(pair, a, interval, start, end, false)
	if err != nil {
		return nil, err
	}

	var timeSeries []kline.Candle
	switch a {
	case asset.Spread:
		candles, err := ok.GetSpreadCandlesticksHistory(ctx, req.RequestFormatted.String(), req.ExchangeInterval, start.Add(-time.Nanosecond), end, 100)
		if err != nil {
			return nil, err
		}
		timeSeries = make([]kline.Candle, len(candles))
		for x := range candles {
			timeSeries[x] = kline.Candle{
				Time:   candles[x].Timestamp.Time(),
				Open:   candles[x].Open.Float64(),
				High:   candles[x].High.Float64(),
				Low:    candles[x].Low.Float64(),
				Close:  candles[x].Close.Float64(),
				Volume: candles[x].Volume.Float64(),
			}
		}
	default:
		candles, err := ok.GetCandlesticksHistory(ctx,
			req.RequestFormatted.String(),
			req.ExchangeInterval,
			start.Add(-time.Nanosecond), // Start time not inclusive of candle.
			end,
			100)
		if err != nil {
			return nil, err
		}

		timeSeries = make([]kline.Candle, len(candles))
		for x := range candles {
			timeSeries[x] = kline.Candle{
				Time:   candles[x].OpenTime.Time(),
				Open:   candles[x].OpenPrice.Float64(),
				High:   candles[x].HighestPrice.Float64(),
				Low:    candles[x].LowestPrice.Float64(),
				Close:  candles[x].ClosePrice.Float64(),
				Volume: candles[x].Volume.Float64(),
			}
		}
	}

	return req.ProcessResponse(timeSeries)
}

// GetHistoricCandlesExtended returns candles between a time period for a set time interval
func (ok *Exchange) GetHistoricCandlesExtended(ctx context.Context, pair currency.Pair, a asset.Item, interval kline.Interval, start, end time.Time) (*kline.Item, error) {
	if !ok.SupportsAsset(a) {
		return nil, fmt.Errorf("%w: %v", asset.ErrNotSupported, a)
	}

	req, err := ok.GetKlineExtendedRequest(pair, a, interval, start, end)
	if err != nil {
		return nil, err
	}

	count := kline.TotalCandlesPerInterval(req.Start, req.End, req.ExchangeInterval)
	if count > 1440 {
		return nil,
			fmt.Errorf("candles count: %d max lookback: %d, %w",
				count, 1440, kline.ErrRequestExceedsMaxLookback)
	}

	timeSeries := make([]kline.Candle, 0, req.Size())
	for y := range req.RangeHolder.Ranges {
		switch a {
		case asset.Spread:
			candles, err := ok.GetSpreadCandlesticksHistory(ctx,
				req.RequestFormatted.String(),
				req.ExchangeInterval,
				req.RangeHolder.Ranges[y].Start.Time.Add(-time.Nanosecond), // Start time not inclusive of candle.
				req.RangeHolder.Ranges[y].End.Time,
				100)
			if err != nil {
				return nil, err
			}
			for x := range candles {
				timeSeries = append(timeSeries, kline.Candle{
					Time:   candles[x].Timestamp.Time(),
					Open:   candles[x].Open.Float64(),
					High:   candles[x].High.Float64(),
					Low:    candles[x].Low.Float64(),
					Close:  candles[x].Close.Float64(),
					Volume: candles[x].Volume.Float64(),
				})
			}
		default:
			candles, err := ok.GetCandlesticksHistory(ctx,
				req.RequestFormatted.String(),
				req.ExchangeInterval,
				req.RangeHolder.Ranges[y].Start.Time.Add(-time.Nanosecond), // Start time not inclusive of candle.
				req.RangeHolder.Ranges[y].End.Time,
				100)
			if err != nil {
				return nil, err
			}
			for x := range candles {
				timeSeries = append(timeSeries, kline.Candle{
					Time:   candles[x].OpenTime.Time(),
					Open:   candles[x].OpenPrice.Float64(),
					High:   candles[x].HighestPrice.Float64(),
					Low:    candles[x].LowestPrice.Float64(),
					Close:  candles[x].ClosePrice.Float64(),
					Volume: candles[x].Volume.Float64(),
				})
			}
		}
	}
	return req.ProcessResponse(timeSeries)
}

// GetAvailableTransferChains returns the available transfer blockchains for the specific
// cryptocurrency
func (ok *Exchange) GetAvailableTransferChains(ctx context.Context, cryptocurrency currency.Code) ([]string, error) {
	currencyChains, err := ok.GetFundingCurrencies(ctx, cryptocurrency)
	if err != nil {
		return nil, err
	}
	chains := make([]string, 0, len(currencyChains))
	for x := range currencyChains {
		if (!cryptocurrency.IsEmpty() && !strings.EqualFold(cryptocurrency.String(), currencyChains[x].Currency)) ||
			(!currencyChains[x].CanDeposit && !currencyChains[x].CanWithdraw) ||
			// Lightning network is currently not supported by transfer chains
			// as it is an invoice string which is generated per request and is
			// not a static address. TODO: Add a hook to generate a new invoice
			// string per request.
			(currencyChains[x].Chain != "" && currencyChains[x].Chain == "BTC-Lightning") {
			continue
		}
		chains = append(chains, currencyChains[x].Chain)
	}
	return chains, nil
}

// getInstrumentsForOptions returns the instruments for options asset type
<<<<<<< HEAD
func (ok *Exchange) getInstrumentsForOptions(ctx context.Context) ([]Instrument, error) {
	underlyings, err := ok.GetPublicUnderlyings(context.Background(), instTypeOption)
=======
func (ok *Okx) getInstrumentsForOptions(ctx context.Context) ([]Instrument, error) {
	underlyings, err := ok.GetPublicUnderlyings(ctx, instTypeOption)
>>>>>>> 3e80f1b9
	if err != nil {
		return nil, err
	}
	var insts []Instrument
	for x := range underlyings {
		var instruments []Instrument
		instruments, err = ok.GetInstruments(ctx, &InstrumentsFetchParams{
			InstrumentType: instTypeOption,
			Underlying:     underlyings[x],
		})
		if err != nil {
			return nil, err
		}
		insts = append(insts, instruments...)
	}
	return insts, nil
}

// getInstrumentsForAsset returns the instruments for an asset type
func (ok *Exchange) getInstrumentsForAsset(ctx context.Context, a asset.Item) ([]Instrument, error) {
	if !ok.SupportsAsset(a) {
		return nil, fmt.Errorf("%w: %v", asset.ErrNotSupported, a)
	}

	var instruments []Instrument
	var instType string
	var err error
	switch a {
	case asset.Options:
		instruments, err = ok.getInstrumentsForOptions(ctx)
		if err != nil {
			return nil, err
		}
		ok.instrumentsInfoMapLock.Lock()
		ok.instrumentsInfoMap[instTypeOption] = instruments
		ok.instrumentsInfoMapLock.Unlock()
		return instruments, nil
	case asset.Spot:
		instType = instTypeSpot
	case asset.Futures:
		instType = instTypeFutures
	case asset.PerpetualSwap:
		instType = instTypeSwap
	case asset.Margin:
		instType = instTypeMargin
	}

	instruments, err = ok.GetInstruments(ctx, &InstrumentsFetchParams{
		InstrumentType: instType,
	})
	if err != nil {
		return nil, err
	}
	ok.instrumentsInfoMapLock.Lock()
	ok.instrumentsInfoMap[instType] = instruments
	ok.instrumentsInfoMapLock.Unlock()
	return instruments, nil
}

// GetLatestFundingRates returns the latest funding rates data
func (ok *Exchange) GetLatestFundingRates(ctx context.Context, r *fundingrate.LatestRateRequest) ([]fundingrate.LatestRateResponse, error) {
	if r == nil {
		return nil, fmt.Errorf("%w LatestRateRequest", common.ErrNilPointer)
	}
	if r.Asset != asset.PerpetualSwap {
		return nil, fmt.Errorf("%w %v", futures.ErrNotPerpetualFuture, r.Asset)
	}
	if r.Pair.IsEmpty() {
		return nil, fmt.Errorf("%w, pair required", currency.ErrCurrencyPairEmpty)
	}
	format, err := ok.GetPairFormat(r.Asset, true)
	if err != nil {
		return nil, err
	}
	fPair := r.Pair.Format(format)
	pairRate := fundingrate.LatestRateResponse{
		TimeChecked: time.Now(),
		Exchange:    ok.Name,
		Asset:       r.Asset,
		Pair:        fPair,
	}
	fr, err := ok.GetSingleFundingRate(ctx, fPair.String())
	if err != nil {
		return nil, err
	}
	var fri time.Duration
	if len(ok.Features.Supports.FuturesCapabilities.SupportedFundingRateFrequencies) == 1 {
		// can infer funding rate interval from the only funding rate frequency defined
		for k := range ok.Features.Supports.FuturesCapabilities.SupportedFundingRateFrequencies {
			fri = k.Duration()
		}
	}
	pairRate.LatestRate = fundingrate.Rate{
		// okx funding rate is settlement time, not when it started
		Time: fr.FundingTime.Time().Add(-fri),
		Rate: fr.FundingRate.Decimal(),
	}
	if r.IncludePredictedRate {
		pairRate.TimeOfNextRate = fr.NextFundingTime.Time()
		pairRate.PredictedUpcomingRate = fundingrate.Rate{
			Time: fr.NextFundingTime.Time().Add(-fri),
			Rate: fr.NextFundingRate.Decimal(),
		}
	}
	return []fundingrate.LatestRateResponse{pairRate}, nil
}

// GetHistoricalFundingRates returns funding rates for a given asset and currency for a time period
func (ok *Exchange) GetHistoricalFundingRates(ctx context.Context, r *fundingrate.HistoricalRatesRequest) (*fundingrate.HistoricalRates, error) {
	if r == nil {
		return nil, fmt.Errorf("%w HistoricalRatesRequest", common.ErrNilPointer)
	}
	requestLimit := 100
	sd := r.StartDate
	maxLookback := time.Now().Add(-ok.Features.Supports.FuturesCapabilities.MaximumFundingRateHistory)
	if r.StartDate.Before(maxLookback) {
		if r.RespectHistoryLimits {
			r.StartDate = maxLookback
		} else {
			return nil, fmt.Errorf("%w earliest date is %v", fundingrate.ErrFundingRateOutsideLimits, maxLookback)
		}
		if r.EndDate.Before(maxLookback) {
			return nil, futures.ErrGetFundingDataRequired
		}
		r.StartDate = maxLookback
	}
	format, err := ok.GetPairFormat(r.Asset, true)
	if err != nil {
		return nil, err
	}
	fPair := r.Pair.Format(format)
	pairRate := fundingrate.HistoricalRates{
		Exchange:  ok.Name,
		Asset:     r.Asset,
		Pair:      fPair,
		StartDate: r.StartDate,
		EndDate:   r.EndDate,
	}
	// map of time indexes, allowing for easy lookup of slice index from unix time data
	mti := make(map[int64]int)
	for sd.Before(r.EndDate) {
		var frh []FundingRateResponse
		frh, err = ok.GetFundingRateHistory(ctx, fPair.String(), sd, r.EndDate, int64(requestLimit))
		if err != nil {
			return nil, err
		}
		if len(frh) == 0 {
			break
		}
		for i := range frh {
			if r.IncludePayments {
				mti[frh[i].FundingTime.Time().Unix()] = i
			}
			pairRate.FundingRates = append(pairRate.FundingRates, fundingrate.Rate{
				Time: frh[i].FundingTime.Time(),
				Rate: frh[i].FundingRate.Decimal(),
			})
		}
		if len(frh) < requestLimit {
			break
		}
		sd = frh[len(frh)-1].FundingTime.Time()
	}
	var fr *FundingRateResponse
	fr, err = ok.GetSingleFundingRate(ctx, fPair.String())
	if err != nil {
		return nil, err
	}
	if fr == nil {
		return nil, fmt.Errorf("%w GetSingleFundingRate", common.ErrNilPointer)
	}
	pairRate.LatestRate = fundingrate.Rate{
		Time: fr.FundingTime.Time(),
		Rate: fr.FundingRate.Decimal(),
	}
	pairRate.TimeOfNextRate = fr.NextFundingTime.Time()
	if r.IncludePredictedRate {
		pairRate.PredictedUpcomingRate = fundingrate.Rate{
			Time: fr.NextFundingTime.Time(),
			Rate: fr.NextFundingRate.Decimal(),
		}
	}
	if r.IncludePayments {
		pairRate.PaymentCurrency = r.Pair.Base
		if !r.PaymentCurrency.IsEmpty() {
			pairRate.PaymentCurrency = r.PaymentCurrency
		}
		sd = r.StartDate
		billDetailsFunc := ok.GetBillsDetail3Months
		if time.Since(r.StartDate) < kline.OneWeek.Duration() {
			billDetailsFunc = ok.GetBillsDetailLast7Days
		}
		for sd.Before(r.EndDate) {
			var fri time.Duration
			if len(ok.Features.Supports.FuturesCapabilities.SupportedFundingRateFrequencies) == 1 {
				// can infer funding rate interval from the only funding rate frequency defined
				for k := range ok.Features.Supports.FuturesCapabilities.SupportedFundingRateFrequencies {
					fri = k.Duration()
				}
			}
			var billDetails []BillsDetailResponse
			billDetails, err = billDetailsFunc(ctx, &BillsDetailQueryParameter{
				InstrumentType: GetInstrumentTypeFromAssetItem(r.Asset),
				Currency:       pairRate.PaymentCurrency,
				BillType:       137,
				BeginTime:      sd,
				EndTime:        r.EndDate,
				Limit:          int64(requestLimit),
			})
			if err != nil {
				return nil, err
			}
			for i := range billDetails {
				if index, okay := mti[billDetails[i].Timestamp.Time().Truncate(fri).Unix()]; okay {
					pairRate.FundingRates[index].Payment = billDetails[i].ProfitAndLoss.Decimal()
					continue
				}
			}
			if len(billDetails) < requestLimit {
				break
			}
			sd = billDetails[len(billDetails)-1].Timestamp.Time()
		}

		for i := range pairRate.FundingRates {
			pairRate.PaymentSum = pairRate.PaymentSum.Add(pairRate.FundingRates[i].Payment)
		}
	}
	return &pairRate, nil
}

// IsPerpetualFutureCurrency ensures a given asset and currency is a perpetual future
func (ok *Exchange) IsPerpetualFutureCurrency(a asset.Item, _ currency.Pair) (bool, error) {
	return a == asset.PerpetualSwap, nil
}

// SetMarginType sets the default margin type for when opening a new position
// okx allows this to be set with an order, however this sets a default
func (ok *Exchange) SetMarginType(_ context.Context, _ asset.Item, _ currency.Pair, _ margin.Type) error {
	return fmt.Errorf("%w margin type is set per order", common.ErrFunctionNotSupported)
}

// SetCollateralMode sets the collateral type for your account
func (ok *Exchange) SetCollateralMode(_ context.Context, _ asset.Item, _ collateral.Mode) error {
	return fmt.Errorf("%w must be set via website", common.ErrFunctionNotSupported)
}

// GetCollateralMode returns the collateral type for your account
func (ok *Exchange) GetCollateralMode(ctx context.Context, item asset.Item) (collateral.Mode, error) {
	if !ok.SupportsAsset(item) {
		return 0, fmt.Errorf("%w: %v", asset.ErrNotSupported, item)
	}
	cfg, err := ok.GetAccountConfiguration(ctx)
	if err != nil {
		return 0, err
	}
	switch cfg.AccountLevel {
	case 1:
		if item != asset.Spot {
			return 0, fmt.Errorf("%w %v", asset.ErrNotSupported, item)
		}
		fallthrough
	case 2:
		return collateral.SpotFuturesMode, nil
	case 3:
		return collateral.MultiMode, nil
	case 4:
		return collateral.PortfolioMode, nil
	default:
		return collateral.UnknownMode, fmt.Errorf("%w %v", order.ErrCollateralInvalid, cfg.AccountLevel)
	}
}

// ChangePositionMargin will modify a position/currencies margin parameters
func (ok *Exchange) ChangePositionMargin(ctx context.Context, req *margin.PositionChangeRequest) (*margin.PositionChangeResponse, error) {
	if req == nil {
		return nil, fmt.Errorf("%w PositionChangeRequest", common.ErrNilPointer)
	}
	if !ok.SupportsAsset(req.Asset) {
		return nil, fmt.Errorf("%w: %v", asset.ErrNotSupported, req.Asset)
	}
	if req.NewAllocatedMargin == 0 {
		return nil, fmt.Errorf("%w %v %v", margin.ErrNewAllocatedMarginRequired, req.Asset, req.Pair)
	}
	if req.OriginalAllocatedMargin == 0 {
		return nil, margin.ErrOriginalPositionMarginRequired
	}
	if req.MarginType != margin.Isolated {
		return nil, fmt.Errorf("%w %v", margin.ErrMarginTypeUnsupported, req.MarginType)
	}
	pairFormat, err := ok.GetPairFormat(req.Asset, true)
	if err != nil {
		return nil, err
	}
	fPair := req.Pair.Format(pairFormat)
	marginType := "add"
	amt := req.NewAllocatedMargin - req.OriginalAllocatedMargin
	if req.NewAllocatedMargin < req.OriginalAllocatedMargin {
		marginType = "reduce"
		amt = req.OriginalAllocatedMargin - req.NewAllocatedMargin
	}
	if req.MarginSide == "" {
		req.MarginSide = "net"
	}
	r := &IncreaseDecreaseMarginInput{
		InstrumentID:      fPair.String(),
		PositionSide:      req.MarginSide,
		MarginBalanceType: marginType,
		Amount:            amt,
	}

	if req.Asset == asset.Margin {
		r.Currency = req.Pair.Base.Item.Symbol
	}

	resp, err := ok.IncreaseDecreaseMargin(ctx, r)
	if err != nil {
		return nil, err
	}
	return &margin.PositionChangeResponse{
		Exchange:        ok.Name,
		Pair:            req.Pair,
		Asset:           req.Asset,
		AllocatedMargin: resp.Amount.Float64(),
		MarginType:      req.MarginType,
	}, nil
}

// GetFuturesPositionSummary returns position summary details for an active position
func (ok *Exchange) GetFuturesPositionSummary(ctx context.Context, req *futures.PositionSummaryRequest) (*futures.PositionSummary, error) {
	if req == nil {
		return nil, fmt.Errorf("%w PositionSummaryRequest", common.ErrNilPointer)
	}
	if req.CalculateOffline {
		return nil, common.ErrCannotCalculateOffline
	}
	if !ok.SupportsAsset(req.Asset) || !req.Asset.IsFutures() {
		return nil, fmt.Errorf("%w %v", asset.ErrNotSupported, req.Asset)
	}
	fPair, err := ok.FormatExchangeCurrency(req.Pair, req.Asset)
	if err != nil {
		return nil, err
	}
	instrumentType := GetInstrumentTypeFromAssetItem(req.Asset)

	var contracts []futures.Contract
	contracts, err = ok.GetFuturesContractDetails(ctx, req.Asset)
	if err != nil {
		return nil, err
	}
	multiplier := 1.0
	var contractSettlementType futures.ContractSettlementType
	for i := range contracts {
		if !contracts[i].Name.Equal(fPair) {
			continue
		}
		multiplier = contracts[i].Multiplier
		contractSettlementType = contracts[i].SettlementType
		break
	}

	positionSummaries, err := ok.GetPositions(ctx, instrumentType, fPair.String(), "")
	if err != nil {
		return nil, err
	}
	var positionSummary *AccountPosition
	for i := range positionSummaries {
		if positionSummaries[i].QuantityOfPosition.Float64() <= 0 {
			continue
		}
		positionSummary = &positionSummaries[i]
		break
	}
	if positionSummary == nil {
		return nil, fmt.Errorf("%w, received '%v', no positions found", errOnlyOneResponseExpected, len(positionSummaries))
	}
	marginMode := margin.Isolated
	if positionSummary.MarginMode == TradeModeCross {
		marginMode = margin.Multi
	}

	acc, err := ok.AccountBalance(ctx, currency.EMPTYCODE)
	if err != nil {
		return nil, err
	}
	if len(acc) != 1 {
		return nil, fmt.Errorf("%w, received '%v'", errOnlyOneResponseExpected, len(acc))
	}
	var freeCollateral, totalCollateral, equityOfCurrency, frozenBalance,
		availableEquity, cashBalance, discountEquity,
		equityUSD, totalEquity, isolatedEquity, isolatedLiabilities,
		isolatedUnrealisedProfit, notionalLeverage,
		strategyEquity decimal.Decimal

	for i := range acc[0].Details {
		if !acc[0].Details[i].Currency.Equal(positionSummary.Currency) {
			continue
		}
		freeCollateral = acc[0].Details[i].AvailableBalance.Decimal()
		frozenBalance = acc[0].Details[i].FrozenBalance.Decimal()
		totalCollateral = freeCollateral.Add(frozenBalance)
		equityOfCurrency = acc[0].Details[i].EquityOfCurrency.Decimal()
		availableEquity = acc[0].Details[i].AvailableEquity.Decimal()
		cashBalance = acc[0].Details[i].CashBalance.Decimal()
		discountEquity = acc[0].Details[i].DiscountEquity.Decimal()
		equityUSD = acc[0].Details[i].EquityUsd.Decimal()
		totalEquity = acc[0].Details[i].TotalEquity.Decimal()
		isolatedEquity = acc[0].Details[i].IsoEquity.Decimal()
		isolatedLiabilities = acc[0].Details[i].IsolatedLiabilities.Decimal()
		isolatedUnrealisedProfit = acc[0].Details[i].IsoUpl.Decimal()
		notionalLeverage = acc[0].Details[i].NotionalLever.Decimal()
		strategyEquity = acc[0].Details[i].StrategyEquity.Decimal()

		break
	}
	collateralMode, err := ok.GetCollateralMode(ctx, req.Asset)
	if err != nil {
		return nil, err
	}
	return &futures.PositionSummary{
		Pair:            req.Pair,
		Asset:           req.Asset,
		MarginType:      marginMode,
		CollateralMode:  collateralMode,
		Currency:        positionSummary.Currency,
		AvailableEquity: availableEquity,
		CashBalance:     cashBalance,
		DiscountEquity:  discountEquity,
		EquityUSD:       equityUSD,

		IsolatedEquity:               isolatedEquity,
		IsolatedLiabilities:          isolatedLiabilities,
		IsolatedUPL:                  isolatedUnrealisedProfit,
		NotionalLeverage:             notionalLeverage,
		TotalEquity:                  totalEquity,
		StrategyEquity:               strategyEquity,
		IsolatedMargin:               positionSummary.Margin.Decimal(),
		NotionalSize:                 positionSummary.NotionalUsd.Decimal(),
		Leverage:                     positionSummary.Leverage.Decimal(),
		MaintenanceMarginRequirement: positionSummary.MaintenanceMarginRequirement.Decimal(),
		InitialMarginRequirement:     positionSummary.InitialMarginRequirement.Decimal(),
		EstimatedLiquidationPrice:    positionSummary.LiquidationPrice.Decimal(),
		CollateralUsed:               positionSummary.Margin.Decimal(),
		MarkPrice:                    positionSummary.MarkPrice.Decimal(),
		CurrentSize:                  positionSummary.QuantityOfPosition.Decimal().Mul(decimal.NewFromFloat(multiplier)),
		ContractSize:                 positionSummary.QuantityOfPosition.Decimal(),
		ContractMultiplier:           decimal.NewFromFloat(multiplier),
		ContractSettlementType:       contractSettlementType,
		AverageOpenPrice:             positionSummary.AveragePrice.Decimal(),
		UnrealisedPNL:                positionSummary.UPNL.Decimal(),
		MaintenanceMarginFraction:    positionSummary.MarginRatio.Decimal(),
		FreeCollateral:               freeCollateral,
		TotalCollateral:              totalCollateral,
		FrozenBalance:                frozenBalance,
		EquityOfCurrency:             equityOfCurrency,
	}, nil
}

// GetFuturesPositionOrders returns the orders for futures positions
func (ok *Exchange) GetFuturesPositionOrders(ctx context.Context, req *futures.PositionsRequest) ([]futures.PositionResponse, error) {
	if req == nil {
		return nil, fmt.Errorf("%w PositionSummaryRequest", common.ErrNilPointer)
	}
	if !ok.SupportsAsset(req.Asset) || !req.Asset.IsFutures() {
		return nil, fmt.Errorf("%w %v", asset.ErrNotSupported, req.Asset)
	}
	if time.Since(req.StartDate) > ok.Features.Supports.MaximumOrderHistory {
		if req.RespectOrderHistoryLimits {
			req.StartDate = time.Now().Add(-ok.Features.Supports.MaximumOrderHistory)
		} else {
			return nil, fmt.Errorf("%w max lookup %v", futures.ErrOrderHistoryTooLarge, time.Now().Add(-ok.Features.Supports.MaximumOrderHistory))
		}
	}
	err := common.StartEndTimeCheck(req.StartDate, req.EndDate)
	if err != nil {
		return nil, err
	}
	resp := make([]futures.PositionResponse, len(req.Pairs))
	var contracts []futures.Contract
	contracts, err = ok.GetFuturesContractDetails(ctx, req.Asset)
	if err != nil {
		return nil, err
	}
	contractsMap := make(map[currency.Pair]*futures.Contract)
	for i := range contracts {
		contractsMap[contracts[i].Name] = &contracts[i]
	}
	for i := range req.Pairs {
		fPair, err := ok.FormatExchangeCurrency(req.Pairs[i], req.Asset)
		if err != nil {
			return nil, err
		}
		instrumentType := GetInstrumentTypeFromAssetItem(req.Asset)

		contract, exist := contractsMap[fPair]
		if !exist {
			return nil, fmt.Errorf("%w %v", futures.ErrContractNotSupported, fPair)
		}
		multiplier := contract.Multiplier
		contractSettlementType := contract.SettlementType

		resp[i] = futures.PositionResponse{
			Pair:                   req.Pairs[i],
			Asset:                  req.Asset,
			ContractSettlementType: contractSettlementType,
		}

		var positions []OrderDetail
		historyRequest := &OrderHistoryRequestParams{
			OrderListRequestParams: OrderListRequestParams{
				InstrumentType: instrumentType,
				InstrumentID:   fPair.String(),
				Start:          req.StartDate,
				End:            req.EndDate,
			},
		}
		if time.Since(req.StartDate) <= time.Hour*24*7 {
			positions, err = ok.Get7DayOrderHistory(ctx, historyRequest)
		} else {
			positions, err = ok.Get3MonthOrderHistory(ctx, historyRequest)
		}
		if err != nil {
			return nil, err
		}
		for j := range positions {
			if fPair.String() != positions[j].InstrumentID {
				continue
			}
			orderStatus, err := order.StringToOrderStatus(strings.ToUpper(positions[j].State))
			if err != nil {
				log.Errorf(log.ExchangeSys, "%s %v", ok.Name, err)
			}
			oType, tif, err := orderTypeFromString(positions[j].OrderType)
			if err != nil {
				return nil, err
			}
			orderAmount := positions[j].Size
			if positions[j].QuantityType == "quote_ccy" {
				// Size is quote amount.
				orderAmount /= positions[j].AveragePrice
			}

			remainingAmount := float64(0)
			if orderStatus != order.Filled {
				remainingAmount = orderAmount.Float64() - positions[j].AccumulatedFillSize.Float64()
			}
			cost := positions[j].AveragePrice.Float64() * positions[j].AccumulatedFillSize.Float64()
			if multiplier != 1 {
				cost *= multiplier
			}
			resp[i].Orders = append(resp[i].Orders, order.Detail{
				Price:                positions[j].Price.Float64(),
				AverageExecutedPrice: positions[j].AveragePrice.Float64(),
				Amount:               orderAmount.Float64() * multiplier,
				ContractAmount:       orderAmount.Float64(),
				ExecutedAmount:       positions[j].AccumulatedFillSize.Float64(),
				RemainingAmount:      remainingAmount,
				Fee:                  positions[j].TransactionFee.Float64(),
				FeeAsset:             currency.NewCode(positions[j].FeeCurrency),
				Exchange:             ok.Name,
				OrderID:              positions[j].OrderID,
				ClientOrderID:        positions[j].ClientOrderID,
				Type:                 oType,
				Side:                 positions[j].Side,
				Status:               orderStatus,
				AssetType:            req.Asset,
				Date:                 positions[j].CreationTime.Time(),
				LastUpdated:          positions[j].UpdateTime.Time(),
				Pair:                 req.Pairs[i],
				Cost:                 cost,
				CostAsset:            currency.NewCode(positions[j].RebateCurrency),
				TimeInForce:          tif,
			})
		}
	}
	return resp, nil
}

// SetLeverage sets the account's initial leverage for the asset type and pair
func (ok *Exchange) SetLeverage(ctx context.Context, item asset.Item, pair currency.Pair, marginType margin.Type, amount float64, orderSide order.Side) error {
	posSide := "net"
	switch item {
	case asset.Futures, asset.PerpetualSwap:
		if marginType == margin.Isolated {
			switch {
			case orderSide == order.UnknownSide:
				return order.ErrSideIsInvalid
			case orderSide.IsLong():
				posSide = "long"
			case orderSide.IsShort():
				posSide = "short"
			default:
				return fmt.Errorf("%w %v requires long/short", order.ErrSideIsInvalid, orderSide)
			}
		}
		fallthrough
	case asset.Margin, asset.Options:
		instrumentID, err := ok.FormatSymbol(pair, item)
		if err != nil {
			return err
		}

		marginMode := ok.marginTypeToString(marginType)
		_, err = ok.SetLeverageRate(ctx, &SetLeverageInput{
			Leverage:     amount,
			MarginMode:   marginMode,
			InstrumentID: instrumentID,
			PositionSide: posSide,
		})
		return err
	default:
		return fmt.Errorf("%w %v", asset.ErrNotSupported, item)
	}
}

// GetLeverage gets the account's initial leverage for the asset type and pair
func (ok *Exchange) GetLeverage(ctx context.Context, item asset.Item, pair currency.Pair, marginType margin.Type, orderSide order.Side) (float64, error) {
	var inspectLeverage bool
	switch item {
	case asset.Futures, asset.PerpetualSwap:
		if marginType == margin.Isolated {
			switch {
			case orderSide == order.UnknownSide:
				return 0, order.ErrSideIsInvalid
			case orderSide.IsLong(), orderSide.IsShort():
				inspectLeverage = true
			default:
				return 0, fmt.Errorf("%w '%v', requires long/short", order.ErrSideIsInvalid, orderSide)
			}
		}
		fallthrough
	case asset.Margin, asset.Options:
		instrumentID, err := ok.FormatSymbol(pair, item)
		if err != nil {
			return -1, err
		}
		marginMode := ok.marginTypeToString(marginType)
		lev, err := ok.GetLeverageRate(ctx, instrumentID, marginMode, currency.EMPTYCODE)
		if err != nil {
			return -1, err
		}
		if len(lev) == 0 {
			return -1, fmt.Errorf("%w %v %v %s", futures.ErrPositionNotFound, item, pair, marginType)
		}
		if inspectLeverage {
			for i := range lev {
				if lev[i].PositionSide == orderSide.Lower() {
					return lev[i].Leverage.Float64(), nil
				}
			}
		}

		// leverage is the same across positions
		return lev[0].Leverage.Float64(), nil
	default:
		return -1, fmt.Errorf("%w %v", asset.ErrNotSupported, item)
	}
}

// GetFuturesContractDetails returns details about futures contracts
func (ok *Exchange) GetFuturesContractDetails(ctx context.Context, item asset.Item) ([]futures.Contract, error) {
	if !item.IsFutures() {
		return nil, futures.ErrNotFuturesAsset
	}
	switch item {
	case asset.Futures, asset.PerpetualSwap:
		instType := GetInstrumentTypeFromAssetItem(item)
		result, err := ok.GetInstruments(ctx, &InstrumentsFetchParams{
			InstrumentType: instType,
		})
		if err != nil {
			return nil, err
		}
		resp := make([]futures.Contract, len(result))
		for i := range result {
			var (
				underlying             currency.Pair
				settleCurr             currency.Code
				contractSettlementType futures.ContractSettlementType
			)

			if result[i].State == "live" {
				underlying, err = currency.NewPairFromString(result[i].Underlying)
				if err != nil {
					return nil, err
				}

				settleCurr = currency.NewCode(result[i].SettlementCurrency)

				contractSettlementType = futures.Linear
				if result[i].SettlementCurrency == result[i].BaseCurrency {
					contractSettlementType = futures.Inverse
				}
			}

			var ct futures.ContractType
			if item == asset.PerpetualSwap {
				ct = futures.Perpetual
			} else {
				switch result[i].Alias {
				case "this_week", "next_week":
					ct = futures.Weekly
				case "quarter", "next_quarter":
					ct = futures.Quarterly
				}
			}

			resp[i] = futures.Contract{
				Exchange:       ok.Name,
				Name:           result[i].InstrumentID,
				Underlying:     underlying,
				Asset:          item,
				StartDate:      result[i].ListTime.Time(),
				EndDate:        result[i].ExpTime.Time(),
				IsActive:       result[i].State == "live",
				Status:         result[i].State,
				Type:           ct,
				SettlementType: contractSettlementType,
				MarginCurrency: settleCurr,
				Multiplier:     result[i].ContractValue.Float64(),
				MaxLeverage:    result[i].MaxLeverage.Float64(),
			}

			if !settleCurr.IsEmpty() {
				resp[i].SettlementCurrencies = currency.Currencies{settleCurr}
			}
		}
		return resp, nil
	case asset.Spread:
		results, err := ok.GetPublicSpreads(ctx, "", "", "", "")
		if err != nil {
			return nil, err
		}
		resp := make([]futures.Contract, len(results))
		for s := range results {
			contractSettlementType, err := futures.StringToContractSettlementType(results[s].SpreadType)
			if err != nil {
				return nil, err
			}
			resp[s] = futures.Contract{
				Exchange:       ok.Name,
				Name:           results[s].SpreadID,
				Asset:          asset.Spread,
				StartDate:      results[s].ListTime.Time(),
				EndDate:        results[s].ExpTime.Time(),
				IsActive:       results[s].State == "live",
				Status:         results[s].State,
				Type:           futures.LongDated,
				SettlementType: contractSettlementType,
				MarginCurrency: currency.NewCode(results[s].QuoteCurrency),
			}
		}
		return resp, nil
	default:
		return nil, fmt.Errorf("%w %v", asset.ErrNotSupported, item)
	}
}

// GetOpenInterest returns the open interest rate for a given asset pair
func (ok *Exchange) GetOpenInterest(ctx context.Context, k ...key.PairAsset) ([]futures.OpenInterest, error) {
	for i := range k {
		switch k[i].Asset {
		case asset.Futures, asset.PerpetualSwap, asset.Options:
		default:
			// avoid API calls or returning errors after a successful retrieval
			return nil, fmt.Errorf("%w %v %v", asset.ErrNotSupported, k[i].Asset, k[i].Pair())
		}
	}
	if len(k) != 1 {
		var resp []futures.OpenInterest
		// TODO: Options support
		instTypes := map[string]asset.Item{
			instTypeSwap:    asset.PerpetualSwap,
			instTypeFutures: asset.Futures,
			instTypeOption:  asset.Options,
		}
		for instType, v := range instTypes {
			var oid []OpenInterest
			var err error
			switch instType {
			case instTypeOption:
				var underlyings []string
				underlyings, err = ok.GetPublicUnderlyings(ctx, instTypeOption)
				if err != nil {
					return nil, err
				}
				for u := range underlyings {
					var incOID []OpenInterest
					incOID, err = ok.GetOpenInterestData(ctx, instType, underlyings[u], "", "")
					if err != nil {
						return nil, err
					}
					oid = append(oid, incOID...)
				}
			case instTypeSwap,
				instTypeFutures:
				oid, err = ok.GetOpenInterestData(ctx, instType, "", "", "")
				if err != nil {
					return nil, err
				}
			}
			for j := range oid {
				var isEnabled bool
				var p currency.Pair
				p, isEnabled, err = ok.MatchSymbolCheckEnabled(oid[j].InstrumentID, v, true)
				if err != nil && !errors.Is(err, currency.ErrPairNotFound) {
					return nil, err
				}
				if !isEnabled {
					continue
				}
				var appendData bool
				for j := range k {
					if k[j].Pair().Equal(p) {
						appendData = true
						break
					}
				}
				if len(k) > 0 && !appendData {
					continue
				}
				resp = append(resp, futures.OpenInterest{
					Key: key.ExchangePairAsset{
						Exchange: ok.Name,
						Base:     p.Base.Item,
						Quote:    p.Quote.Item,
						Asset:    v,
					},
					OpenInterest: oid[j].OpenInterest.Float64(),
				})
			}
		}
		return resp, nil
	}
	resp := make([]futures.OpenInterest, 1)
	instTypes := map[asset.Item]string{
		asset.PerpetualSwap: "SWAP",
		asset.Futures:       "FUTURES",
	}
	pFmt, err := ok.FormatSymbol(k[0].Pair(), k[0].Asset)
	if err != nil {
		return nil, err
	}
	var oid []OpenInterest
	switch instTypes[k[0].Asset] {
	case instTypeOption:
		var underlyings []string
		underlyings, err = ok.GetPublicUnderlyings(ctx, instTypeOption)
		if err != nil {
			return nil, err
		}
		for u := range underlyings {
			var incOID []OpenInterest
			incOID, err = ok.GetOpenInterestData(ctx, instTypes[k[0].Asset], underlyings[u], "", "")
			if err != nil {
				return nil, err
			}
			oid = append(oid, incOID...)
		}
	case instTypeSwap, instTypeFutures:
		oid, err = ok.GetOpenInterestData(ctx, instTypes[k[0].Asset], "", "", pFmt)
		if err != nil {
			return nil, err
		}
	}
	for i := range oid {
		p, isEnabled, err := ok.MatchSymbolCheckEnabled(oid[i].InstrumentID, k[0].Asset, true)
		if err != nil && !errors.Is(err, currency.ErrPairNotFound) {
			return nil, err
		}
		if !isEnabled {
			continue
		}
		resp[0] = futures.OpenInterest{
			Key: key.ExchangePairAsset{
				Exchange: ok.Name,
				Base:     p.Base.Item,
				Quote:    p.Quote.Item,
				Asset:    k[0].Asset,
			},
			OpenInterest: oid[i].OpenInterest.Float64(),
		}
	}
	return resp, nil
}

// GetCurrencyTradeURL returns the URL to the exchange's trade page for the given asset and currency pair
func (ok *Exchange) GetCurrencyTradeURL(ctx context.Context, a asset.Item, cp currency.Pair) (string, error) {
	_, err := ok.CurrencyPairs.IsPairEnabled(cp, a)
	if err != nil {
		return "", err
	}
	cp.Delimiter = currency.DashDelimiter
	switch a {
	case asset.Spot:
		return baseURL + "trade-spot/" + cp.Lower().String(), nil
	case asset.Margin:
		return baseURL + "trade-margin/" + cp.Lower().String(), nil
	case asset.PerpetualSwap:
		return baseURL + "trade-swap/" + cp.Lower().String(), nil
	case asset.Options:
		return baseURL + "trade-option/" + cp.Base.Lower().String() + "-usd", nil
	case asset.Spread:
		return baseURL, nil
	case asset.Futures:
		cp, err = ok.FormatExchangeCurrency(cp, a)
		if err != nil {
			return "", err
		}
		insts, err := ok.GetInstruments(ctx, &InstrumentsFetchParams{
			InstrumentType: instTypeFutures,
			InstrumentID:   cp.String(),
		})
		if err != nil {
			return "", err
		}
		if len(insts) != 1 {
			return "", fmt.Errorf("%w response len: %v currency expected: %v", errOnlyOneResponseExpected, len(insts), cp)
		}
		var ct string
		switch insts[0].Alias {
		case "this_week":
			ct = "-weekly"
		case "next_week":
			ct = "-biweekly"
		case "this_month":
			ct = "-monthly"
		case "next_month":
			ct = "-bimonthly"
		case "quarter":
			ct = "-quarterly"
		case "next_quarter":
			ct = "-biquarterly"
		}
		return baseURL + "trade-futures/" + strings.ToLower(insts[0].Underlying) + ct, nil
	default:
		return "", fmt.Errorf("%w %v", asset.ErrNotSupported, a)
	}
}<|MERGE_RESOLUTION|>--- conflicted
+++ resolved
@@ -2112,13 +2112,8 @@
 }
 
 // getInstrumentsForOptions returns the instruments for options asset type
-<<<<<<< HEAD
 func (ok *Exchange) getInstrumentsForOptions(ctx context.Context) ([]Instrument, error) {
-	underlyings, err := ok.GetPublicUnderlyings(context.Background(), instTypeOption)
-=======
-func (ok *Okx) getInstrumentsForOptions(ctx context.Context) ([]Instrument, error) {
 	underlyings, err := ok.GetPublicUnderlyings(ctx, instTypeOption)
->>>>>>> 3e80f1b9
 	if err != nil {
 		return nil, err
 	}
