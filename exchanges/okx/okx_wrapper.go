package okx

import (
	"context"
	"errors"
	"fmt"
	"math"
	"sort"
	"strconv"
	"strings"
	"time"

	"github.com/shopspring/decimal"
	"github.com/thrasher-corp/gocryptotrader/common"
	"github.com/thrasher-corp/gocryptotrader/common/key"
	"github.com/thrasher-corp/gocryptotrader/config"
	"github.com/thrasher-corp/gocryptotrader/currency"
	"github.com/thrasher-corp/gocryptotrader/exchange/order/limits"
	"github.com/thrasher-corp/gocryptotrader/exchange/websocket"
	exchange "github.com/thrasher-corp/gocryptotrader/exchanges"
	"github.com/thrasher-corp/gocryptotrader/exchanges/account"
	"github.com/thrasher-corp/gocryptotrader/exchanges/asset"
	"github.com/thrasher-corp/gocryptotrader/exchanges/collateral"
	"github.com/thrasher-corp/gocryptotrader/exchanges/deposit"
	"github.com/thrasher-corp/gocryptotrader/exchanges/fundingrate"
	"github.com/thrasher-corp/gocryptotrader/exchanges/futures"
	"github.com/thrasher-corp/gocryptotrader/exchanges/kline"
	"github.com/thrasher-corp/gocryptotrader/exchanges/margin"
	"github.com/thrasher-corp/gocryptotrader/exchanges/order"
	"github.com/thrasher-corp/gocryptotrader/exchanges/orderbook"
	"github.com/thrasher-corp/gocryptotrader/exchanges/protocol"
	"github.com/thrasher-corp/gocryptotrader/exchanges/request"
	"github.com/thrasher-corp/gocryptotrader/exchanges/ticker"
	"github.com/thrasher-corp/gocryptotrader/exchanges/trade"
	"github.com/thrasher-corp/gocryptotrader/log"
	"github.com/thrasher-corp/gocryptotrader/portfolio/withdraw"
)

const (
	websocketResponseMaxLimit = time.Second * 3
)

// SetDefaults sets the basic defaults for Okx
func (e *Exchange) SetDefaults() {
	e.Name = "Okx"
	e.Enabled = true
	e.Verbose = true

	e.API.CredentialsValidator.RequiresKey = true
	e.API.CredentialsValidator.RequiresSecret = true
	e.API.CredentialsValidator.RequiresClientID = true

	e.instrumentsInfoMap = make(map[string][]Instrument)

	cpf := &currency.PairFormat{
		Delimiter: currency.DashDelimiter,
		Uppercase: true,
	}

	// In this exchange, we represent deliverable futures contracts as 'FUTURES'/asset.Futures and perpetual futures as 'SWAP'/asset.PerpetualSwap
	err := e.SetGlobalPairsManager(cpf, cpf, asset.Spot, asset.Futures, asset.PerpetualSwap, asset.Options, asset.Margin, asset.Spread)
	if err != nil {
		log.Errorln(log.ExchangeSys, err)
	}

	// TODO: Disabled until spread/business websocket is implemented
	if err := e.DisableAssetWebsocketSupport(asset.Spread); err != nil {
		log.Errorf(log.ExchangeSys, "%s error disabling %q asset websocket support: %s", e.Name, asset.Spread.String(), err)
	}

	// Fill out the capabilities/features that the exchange supports
	e.Features = exchange.Features{
		CurrencyTranslations: currency.NewTranslations(map[currency.Code]currency.Code{
			currency.NewCode("USDT-SWAP"): currency.USDT,
			currency.NewCode("USD-SWAP"):  currency.USD,
			currency.NewCode("USDC-SWAP"): currency.USDC,
		}),
		Supports: exchange.FeaturesSupported{
			REST:                true,
			Websocket:           true,
			MaximumOrderHistory: kline.OneDay.Duration() * 90,
			RESTCapabilities: protocol.Features{
				TickerFetching:        true,
				OrderbookFetching:     true,
				AutoPairUpdates:       true,
				AccountInfo:           true,
				CryptoDeposit:         true,
				CryptoWithdrawalFee:   true,
				CryptoWithdrawal:      true,
				TradeFee:              true,
				SubmitOrder:           true,
				GetOrder:              true,
				GetOrders:             true,
				CancelOrder:           true,
				CancelOrders:          true,
				TradeFetching:         true,
				UserTradeHistory:      true,
				MultiChainDeposits:    true,
				MultiChainWithdrawals: true,
				KlineFetching:         true,
				DepositHistory:        true,
				WithdrawalHistory:     true,
				ModifyOrder:           true,
				FundingRateFetching:   true,
				PredictedFundingRate:  true,
			},
			WebsocketCapabilities: protocol.Features{
				TickerFetching:         true,
				OrderbookFetching:      true,
				Subscribe:              true,
				Unsubscribe:            true,
				AuthenticatedEndpoints: true,
				AccountInfo:            true,
				GetOrders:              true,
				TradeFetching:          true,
				KlineFetching:          true,
				GetOrder:               true,
				SubmitOrder:            true,
				CancelOrder:            true,
				CancelOrders:           true,
				ModifyOrder:            true,
			},
			WithdrawPermissions: exchange.AutoWithdrawCrypto,
			FuturesCapabilities: exchange.FuturesCapabilities{
				Positions:      true,
				Leverage:       true,
				CollateralMode: true,
				OpenInterest: exchange.OpenInterestSupport{
					Supported:         true,
					SupportsRestBatch: true,
				},
				FundingRates:              true,
				MaximumFundingRateHistory: kline.ThreeMonth.Duration(),
				SupportedFundingRateFrequencies: map[kline.Interval]bool{
					kline.EightHour: true,
				},
			},
		},
		Enabled: exchange.FeaturesEnabled{
			AutoPairUpdates: true,
			Kline: kline.ExchangeCapabilitiesEnabled{
				Intervals: kline.DeployExchangeIntervals(
					kline.IntervalCapacity{Interval: kline.OneMin},
					kline.IntervalCapacity{Interval: kline.ThreeMin},
					kline.IntervalCapacity{Interval: kline.FiveMin},
					kline.IntervalCapacity{Interval: kline.FifteenMin},
					kline.IntervalCapacity{Interval: kline.ThirtyMin},
					kline.IntervalCapacity{Interval: kline.OneHour},
					kline.IntervalCapacity{Interval: kline.TwoHour},
					kline.IntervalCapacity{Interval: kline.FourHour},
					kline.IntervalCapacity{Interval: kline.SixHour},
					kline.IntervalCapacity{Interval: kline.TwelveHour},
					kline.IntervalCapacity{Interval: kline.OneDay},
					kline.IntervalCapacity{Interval: kline.TwoDay},
					kline.IntervalCapacity{Interval: kline.ThreeDay},
					kline.IntervalCapacity{Interval: kline.FiveDay},
					kline.IntervalCapacity{Interval: kline.OneWeek},
					kline.IntervalCapacity{Interval: kline.OneMonth},
					kline.IntervalCapacity{Interval: kline.ThreeMonth},
					kline.IntervalCapacity{Interval: kline.SixMonth},
					kline.IntervalCapacity{Interval: kline.OneYear},
				),
				GlobalResultLimit: 100, // Reference: https://www.okx.com/docs-v5/en/#rest-api-market-data-get-candlesticks-history
			},
		},
		Subscriptions: defaultSubscriptions.Clone(),
	}
	e.Requester, err = request.New(e.Name,
		common.NewHTTPClientWithTimeout(exchange.DefaultHTTPTimeout),
		request.WithLimiter(rateLimits))
	if err != nil {
		log.Errorln(log.ExchangeSys, err)
	}

	e.API.Endpoints = e.NewEndpoints()
	err = e.API.Endpoints.SetDefaultEndpoints(map[exchange.URL]string{
		exchange.RestSpot:      apiURL,
		exchange.WebsocketSpot: apiWebsocketPublicURL,
	})
	if err != nil {
		log.Errorln(log.ExchangeSys, err)
	}

	e.Websocket = websocket.NewManager()
	e.WebsocketResponseMaxLimit = websocketResponseMaxLimit
	e.WebsocketResponseCheckTimeout = websocketResponseMaxLimit
	e.WebsocketOrderbookBufferLimit = exchange.DefaultWebsocketOrderbookBufferLimit
}

// Setup takes in the supplied exchange configuration details and sets params
func (e *Exchange) Setup(exch *config.Exchange) error {
	if err := exch.Validate(); err != nil {
		return err
	}
	if !exch.Enabled {
		e.SetEnabled(false)
		return nil
	}
	if err := e.SetupDefaults(exch); err != nil {
		return err
	}

	wsRunningEndpoint, err := e.API.Endpoints.GetURL(exchange.WebsocketSpot)
	if err != nil {
		return err
	}
	if err := e.Websocket.Setup(&websocket.ManagerSetup{
		ExchangeConfig:                         exch,
		DefaultURL:                             apiWebsocketPublicURL,
		RunningURL:                             wsRunningEndpoint,
		Connector:                              e.WsConnect,
		Subscriber:                             e.Subscribe,
		Unsubscriber:                           e.Unsubscribe,
		GenerateSubscriptions:                  e.generateSubscriptions,
		Features:                               &e.Features.Supports.WebsocketCapabilities,
		MaxWebsocketSubscriptionsPerConnection: 240,
		RateLimitDefinitions:                   rateLimits,
	}); err != nil {
		return err
	}

	if err := e.Websocket.SetupNewConnection(&websocket.ConnectionSetup{
		URL:                  apiWebsocketPublicURL,
		ResponseCheckTimeout: exch.WebsocketResponseCheckTimeout,
		ResponseMaxLimit:     websocketResponseMaxLimit,
		RateLimit:            request.NewRateLimitWithWeight(time.Second, 2, 1),
		RequestIDGenerator:   e.messageIDSeq.IncrementAndGet,
	}); err != nil {
		return err
	}

	return e.Websocket.SetupNewConnection(&websocket.ConnectionSetup{
		URL:                  apiWebsocketPrivateURL,
		ResponseCheckTimeout: exch.WebsocketResponseCheckTimeout,
		ResponseMaxLimit:     websocketResponseMaxLimit,
		Authenticated:        true,
		RateLimit:            request.NewRateLimitWithWeight(time.Second, 2, 1),
		RequestIDGenerator:   e.messageIDSeq.IncrementAndGet,
	})
}

// GetServerTime returns the current exchange server time.
func (e *Exchange) GetServerTime(ctx context.Context, _ asset.Item) (time.Time, error) {
	t, err := e.GetSystemTime(ctx)
	return t.Time(), err
}

// FetchTradablePairs returns a list of the exchanges tradable pairs
func (e *Exchange) FetchTradablePairs(ctx context.Context, a asset.Item) (currency.Pairs, error) {
	switch a {
	case asset.Options, asset.Futures, asset.Spot, asset.PerpetualSwap, asset.Margin:
		format, err := e.GetPairFormat(a, true)
		if err != nil {
			return nil, err
		}
		insts, err := e.getInstrumentsForAsset(ctx, a)
		if err != nil {
			return nil, err
		}
		pairs := make([]currency.Pair, 0, len(insts))
		for x := range insts {
			if insts[x].State != "live" {
				continue
			}
			pairs = append(pairs, insts[x].InstrumentID.Format(format))
		}
		return pairs, nil
	case asset.Spread:
		format, err := e.GetPairFormat(a, true)
		if err != nil {
			return nil, err
		}
		spreadInstruments, err := e.GetPublicSpreads(ctx, "", "", "", "live")
		if err != nil {
			return nil, fmt.Errorf("%w asset type: %v", err, a)
		}
		pairs := make(currency.Pairs, len(spreadInstruments))
		for x := range spreadInstruments {
			pairs[x] = spreadInstruments[x].SpreadID.Format(format)
		}
		return pairs, nil
	default:
		return nil, fmt.Errorf("%w asset type: %v", asset.ErrNotSupported, a)
	}
}

// UpdateTradablePairs updates the exchanges available pairs and stores them in the exchanges config
func (e *Exchange) UpdateTradablePairs(ctx context.Context, forceUpdate bool) error {
	assetTypes := e.GetAssetTypes(true)
	for i := range assetTypes {
		pairs, err := e.FetchTradablePairs(ctx, assetTypes[i])
		if err != nil {
			return fmt.Errorf("%w for asset %v", err, assetTypes[i])
		}
		err = e.UpdatePairs(pairs, assetTypes[i], false, forceUpdate)
		if err != nil {
			return fmt.Errorf("%w for asset %v", err, assetTypes[i])
		}
	}
	return e.EnsureOnePairEnabled()
}

// UpdateOrderExecutionLimits sets exchange execution order limits for an asset type
func (e *Exchange) UpdateOrderExecutionLimits(ctx context.Context, a asset.Item) error {
	switch a {
	case asset.Spot, asset.Margin, asset.Options,
		asset.PerpetualSwap, asset.Futures:
		insts, err := e.getInstrumentsForAsset(ctx, a)
		if err != nil {
			return err
		}
		if len(insts) == 0 {
			return common.ErrNoResponse
		}
		l := make([]limits.MinMaxLevel, len(insts))
		for i := range insts {
			l[i] = limits.MinMaxLevel{
				Key:                    key.NewExchangeAssetPair(e.Name, a, insts[i].InstrumentID),
				PriceStepIncrementSize: insts[i].TickSize.Float64(),
				MinimumBaseAmount:      insts[i].MinimumOrderSize.Float64(),
			}
		}
		return limits.Load(l)
	case asset.Spread:
		insts, err := e.GetPublicSpreads(ctx, "", "", "", "live")
		if err != nil {
			return err
		}
		if len(insts) == 0 {
			return common.ErrNoResponse
		}
		l := make([]limits.MinMaxLevel, len(insts))
		for i := range insts {
			l[i] = limits.MinMaxLevel{
				Key:                    key.NewExchangeAssetPair(e.Name, a, insts[i].SpreadID),
				PriceStepIncrementSize: insts[i].MinSize.Float64(),
				MinimumBaseAmount:      insts[i].MinSize.Float64(),
				QuoteStepIncrementSize: insts[i].TickSize.Float64(),
			}
		}
		return limits.Load(l)
	default:
		return fmt.Errorf("%w %q", asset.ErrNotSupported, a)
	}
}

// UpdateTicker updates and returns the ticker for a currency pair
func (e *Exchange) UpdateTicker(ctx context.Context, p currency.Pair, a asset.Item) (*ticker.Price, error) {
	if !e.SupportsAsset(a) {
		return nil, fmt.Errorf("%w: %v", asset.ErrNotSupported, a)
	}

	p, err := e.FormatExchangeCurrency(p, a)
	if err != nil {
		return nil, err
	}

	if a == asset.Spread {
		spreadTicker, err := e.GetPublicSpreadTickers(ctx, p.String())
		if err != nil {
			return nil, err
		}

		if len(spreadTicker) == 0 {
			return nil, fmt.Errorf("no ticker data for %s", p.String())
		}

		if err := ticker.ProcessTicker(&ticker.Price{
			Last:         spreadTicker[0].Last.Float64(),
			High:         spreadTicker[0].High24Hour.Float64(),
			Low:          spreadTicker[0].Low24Hour.Float64(),
			Bid:          spreadTicker[0].BidPrice.Float64(),
			BidSize:      spreadTicker[0].BidSize.Float64(),
			Ask:          spreadTicker[0].AskPrice.Float64(),
			AskSize:      spreadTicker[0].AskSize.Float64(),
			Volume:       spreadTicker[0].Volume24Hour.Float64(),
			Open:         spreadTicker[0].Open24Hour.Float64(),
			LastUpdated:  spreadTicker[0].Timestamp.Time(),
			Pair:         p,
			AssetType:    a,
			ExchangeName: e.Name,
		}); err != nil {
			return nil, err
		}
	} else {
		mdata, err := e.GetTicker(ctx, p.String())
		if err != nil {
			return nil, err
		}
		var baseVolume, quoteVolume float64
		switch a {
		case asset.Spot, asset.Margin:
			baseVolume = mdata.Vol24H.Float64()
			quoteVolume = mdata.VolCcy24H.Float64()
		case asset.PerpetualSwap, asset.Futures, asset.Options:
			baseVolume = mdata.VolCcy24H.Float64()
			quoteVolume = mdata.Vol24H.Float64()
		}
		if err := ticker.ProcessTicker(&ticker.Price{
			Last:         mdata.LastTradePrice.Float64(),
			High:         mdata.High24H.Float64(),
			Low:          mdata.Low24H.Float64(),
			Bid:          mdata.BestBidPrice.Float64(),
			BidSize:      mdata.BestBidSize.Float64(),
			Ask:          mdata.BestAskPrice.Float64(),
			AskSize:      mdata.BestAskSize.Float64(),
			Volume:       baseVolume,
			QuoteVolume:  quoteVolume,
			Open:         mdata.Open24H.Float64(),
			Pair:         p,
			ExchangeName: e.Name,
			AssetType:    a,
		}); err != nil {
			return nil, err
		}
	}

	return ticker.GetTicker(e.Name, p, a)
}

// UpdateTickers updates all currency pairs of a given asset type
func (e *Exchange) UpdateTickers(ctx context.Context, assetType asset.Item) error {
	switch assetType {
	case asset.Spread:
		format, err := e.GetPairFormat(asset.Spread, true)
		if err != nil {
			return err
		}
		pairs, err := e.GetEnabledPairs(assetType)
		if err != nil {
			return err
		}
		for y := range pairs {
			var spreadTickers []SpreadTicker
			spreadTickers, err = e.GetPublicSpreadTickers(ctx, format.Format(pairs[y]))
			if err != nil {
				return err
			}
			for x := range spreadTickers {
				pair, err := currency.NewPairDelimiter(spreadTickers[x].SpreadID, format.Delimiter)
				if err != nil {
					return err
				}
				err = ticker.ProcessTicker(&ticker.Price{
					Last:         spreadTickers[x].Last.Float64(),
					Bid:          spreadTickers[x].BidPrice.Float64(),
					BidSize:      spreadTickers[x].BidSize.Float64(),
					Ask:          spreadTickers[x].AskPrice.Float64(),
					AskSize:      spreadTickers[x].AskSize.Float64(),
					Pair:         pair,
					ExchangeName: e.Name,
					AssetType:    assetType,
				})
				if err != nil {
					return err
				}
			}
		}
	case asset.Spot, asset.PerpetualSwap, asset.Futures, asset.Options, asset.Margin:
		pairs, err := e.GetEnabledPairs(assetType)
		if err != nil {
			return err
		}

		instrumentType := GetInstrumentTypeFromAssetItem(assetType)
		if assetType == asset.Margin {
			instrumentType = instTypeSpot
		}
		ticks, err := e.GetTickers(ctx, instrumentType, "", "")
		if err != nil {
			return err
		}

		for y := range ticks {
			pair, err := e.GetPairFromInstrumentID(ticks[y].InstrumentID.String())
			if err != nil {
				return err
			}
			for i := range pairs {
				pairFmt, err := e.FormatExchangeCurrency(pairs[i], assetType)
				if err != nil {
					return err
				}
				if !pair.Equal(pairFmt) {
					continue
				}
				err = ticker.ProcessTicker(&ticker.Price{
					Last:         ticks[y].LastTradePrice.Float64(),
					High:         ticks[y].High24H.Float64(),
					Low:          ticks[y].Low24H.Float64(),
					Bid:          ticks[y].BestBidPrice.Float64(),
					BidSize:      ticks[y].BestBidSize.Float64(),
					Ask:          ticks[y].BestAskPrice.Float64(),
					AskSize:      ticks[y].BestAskSize.Float64(),
					Volume:       ticks[y].Vol24H.Float64(),
					QuoteVolume:  ticks[y].VolCcy24H.Float64(),
					Open:         ticks[y].Open24H.Float64(),
					Pair:         pairFmt,
					ExchangeName: e.Name,
					AssetType:    assetType,
				})
				if err != nil {
					return err
				}
			}
		}
	default:
		return fmt.Errorf("%w %v", asset.ErrNotSupported, assetType)
	}
	return nil
}

// UpdateOrderbook updates and returns the orderbook for a currency pair
func (e *Exchange) UpdateOrderbook(ctx context.Context, pair currency.Pair, assetType asset.Item) (*orderbook.Book, error) {
	if pair.IsEmpty() {
		return nil, currency.ErrCurrencyPairEmpty
	}
	var err error
	switch assetType {
	case asset.Spread:
		var (
			pairFormat      currency.PairFormat
			spreadOrderbook []SpreadOrderbook
		)
		pairFormat, err = e.GetPairFormat(assetType, true)
		if err != nil {
			return nil, err
		}
		spreadOrderbook, err = e.GetPublicSpreadOrderBooks(ctx, pairFormat.Format(pair), 50)
		if err != nil {
			return nil, err
		}
		for y := range spreadOrderbook {
			book := &orderbook.Book{
				Exchange:          e.Name,
				Pair:              pair,
				Asset:             assetType,
				ValidateOrderbook: e.ValidateOrderbook,
			}
			book.Bids = make(orderbook.Levels, 0, len(spreadOrderbook[y].Bids))
			for b := range spreadOrderbook[y].Bids {
				// Skip order book bid depths where the price value is zero.
				if spreadOrderbook[y].Bids[b][0].Float64() == 0 {
					continue
				}
				book.Bids = append(book.Bids, orderbook.Level{
					Price:      spreadOrderbook[y].Bids[b][0].Float64(),
					Amount:     spreadOrderbook[y].Bids[b][1].Float64(),
					OrderCount: spreadOrderbook[y].Bids[b][2].Int64(),
				})
			}
			book.Asks = make(orderbook.Levels, 0, len(spreadOrderbook[y].Asks))
			for a := range spreadOrderbook[y].Asks {
				// Skip order book ask depths where the price value is zero.
				if spreadOrderbook[y].Asks[a][0].Float64() == 0 {
					continue
				}
				book.Asks = append(book.Asks, orderbook.Level{
					Price:      spreadOrderbook[y].Asks[a][0].Float64(),
					Amount:     spreadOrderbook[y].Asks[a][1].Float64(),
					OrderCount: spreadOrderbook[y].Asks[a][2].Int64(),
				})
			}
			err = book.Process()
			if err != nil {
				return book, err
			}
		}
	case asset.Spot, asset.Options, asset.Margin, asset.PerpetualSwap, asset.Futures:
		err = e.CurrencyPairs.IsAssetEnabled(assetType)
		if err != nil {
			return nil, err
		}
		var instrumentID string
		pairFormat, err := e.GetPairFormat(assetType, true)
		if err != nil {
			return nil, err
		}
		if !pair.IsPopulated() {
			return nil, currency.ErrCurrencyPairsEmpty
		}
		instrumentID = pairFormat.Format(pair)
		book := &orderbook.Book{
			Exchange:          e.Name,
			Pair:              pair,
			Asset:             assetType,
			ValidateOrderbook: e.ValidateOrderbook,
		}
		var orderBookD *OrderBookResponseDetail
		orderBookD, err = e.GetOrderBookDepth(ctx, instrumentID, 400)
		if err != nil {
			return book, err
		}

		book.Bids = make(orderbook.Levels, len(orderBookD.Bids))
		for x := range orderBookD.Bids {
			book.Bids[x] = orderbook.Level{
				Amount: orderBookD.Bids[x].Amount.Float64(),
				Price:  orderBookD.Bids[x].DepthPrice.Float64(),
			}
		}
		book.Asks = make(orderbook.Levels, len(orderBookD.Asks))
		for x := range orderBookD.Asks {
			book.Asks[x] = orderbook.Level{
				Amount: orderBookD.Asks[x].Amount.Float64(),
				Price:  orderBookD.Asks[x].DepthPrice.Float64(),
			}
		}
		err = book.Process()
		if err != nil {
			return book, err
		}
	default:
		return nil, fmt.Errorf("%w %v", asset.ErrNotSupported, assetType)
	}
	return orderbook.Get(e.Name, pair, assetType)
}

// UpdateAccountInfo retrieves balances for all enabled currencies.
func (e *Exchange) UpdateAccountInfo(ctx context.Context, assetType asset.Item) (account.Holdings, error) {
	if err := e.CurrencyPairs.IsAssetEnabled(assetType); err != nil {
		return account.Holdings{}, err
	}

	var info account.Holdings
	var acc account.SubAccount
	info.Exchange = e.Name
	if !e.SupportsAsset(assetType) {
		return info, fmt.Errorf("%w: %v", asset.ErrNotSupported, assetType)
	}
	accountBalances, err := e.AccountBalance(ctx, currency.EMPTYCODE)
	if err != nil {
		return info, err
	}
	currencyBalances := []account.Balance{}
	for i := range accountBalances {
		for j := range accountBalances[i].Details {
			currencyBalances = append(currencyBalances, account.Balance{
				Currency: accountBalances[i].Details[j].Currency,
				Total:    accountBalances[i].Details[j].EquityOfCurrency.Float64(),
				Hold:     accountBalances[i].Details[j].FrozenBalance.Float64(),
				Free:     accountBalances[i].Details[j].AvailableBalance.Float64(),
			})
		}
	}
	acc.Currencies = currencyBalances
	acc.AssetType = assetType
	info.Accounts = append(info.Accounts, acc)
	creds, err := e.GetCredentials(ctx)
	if err != nil {
		return info, err
	}
	if err := account.Process(&info, creds); err != nil {
		return account.Holdings{}, err
	}
	return info, nil
}

// GetAccountFundingHistory returns funding history, deposits and withdrawals
func (e *Exchange) GetAccountFundingHistory(ctx context.Context) ([]exchange.FundingHistory, error) {
	depositHistories, err := e.GetCurrencyDepositHistory(ctx, currency.EMPTYCODE, "", "", "", "", time.Time{}, time.Time{}, -1, 0)
	if err != nil {
		return nil, err
	}

	withdrawalHistories, err := e.GetWithdrawalHistory(ctx, currency.EMPTYCODE, "", "", "", "", time.Time{}, time.Time{}, -5)
	if err != nil {
		return nil, err
	}
	resp := make([]exchange.FundingHistory, 0, len(depositHistories)+len(withdrawalHistories))
	for x := range depositHistories {
		resp = append(resp, exchange.FundingHistory{
			ExchangeName:    e.Name,
			Status:          strconv.FormatInt(depositHistories[x].State.Int64(), 10),
			Timestamp:       depositHistories[x].Timestamp.Time(),
			Currency:        depositHistories[x].Currency,
			Amount:          depositHistories[x].Amount.Float64(),
			TransferType:    "deposit",
			CryptoToAddress: depositHistories[x].ToDepositAddress,
			CryptoTxID:      depositHistories[x].TransactionID,
		})
	}
	for x := range withdrawalHistories {
		resp = append(resp, exchange.FundingHistory{
			ExchangeName:    e.Name,
			Status:          withdrawalHistories[x].StateOfWithdrawal,
			Timestamp:       withdrawalHistories[x].Timestamp.Time(),
			Currency:        withdrawalHistories[x].Currency,
			Amount:          withdrawalHistories[x].Amount.Float64(),
			TransferType:    "withdrawal",
			CryptoToAddress: withdrawalHistories[x].ToReceivingAddress,
			CryptoTxID:      withdrawalHistories[x].TransactionID,
			TransferID:      withdrawalHistories[x].WithdrawalID,
			Fee:             withdrawalHistories[x].WithdrawalFee.Float64(),
			CryptoChain:     withdrawalHistories[x].ChainName,
		})
	}
	return resp, nil
}

// GetWithdrawalsHistory returns previous withdrawals data
func (e *Exchange) GetWithdrawalsHistory(ctx context.Context, c currency.Code, _ asset.Item) ([]exchange.WithdrawalHistory, error) {
	withdrawals, err := e.GetWithdrawalHistory(ctx, c, "", "", "", "", time.Time{}, time.Time{}, -5)
	if err != nil {
		return nil, err
	}
	resp := make([]exchange.WithdrawalHistory, 0, len(withdrawals))
	for x := range withdrawals {
		resp = append(resp, exchange.WithdrawalHistory{
			Status:          withdrawals[x].StateOfWithdrawal,
			Timestamp:       withdrawals[x].Timestamp.Time(),
			Currency:        withdrawals[x].Currency,
			Amount:          withdrawals[x].Amount.Float64(),
			TransferType:    "withdrawal",
			CryptoToAddress: withdrawals[x].ToReceivingAddress,
			CryptoTxID:      withdrawals[x].TransactionID,
			CryptoChain:     withdrawals[x].ChainName,
			TransferID:      withdrawals[x].WithdrawalID,
			Fee:             withdrawals[x].WithdrawalFee.Float64(),
		})
	}
	return resp, nil
}

// GetRecentTrades returns the most recent trades for a currency and asset
func (e *Exchange) GetRecentTrades(ctx context.Context, p currency.Pair, assetType asset.Item) ([]trade.Data, error) {
	format, err := e.GetPairFormat(assetType, true)
	if err != nil {
		return nil, err
	}
	var resp []trade.Data
	switch assetType {
	case asset.Spread:
		var spreadTrades []SpreadPublicTradeItem
		spreadTrades, err = e.GetPublicSpreadTrades(ctx, "")
		if err != nil {
			return nil, err
		}
		resp = make([]trade.Data, len(spreadTrades))
		var oSide order.Side
		for x := range spreadTrades {
			oSide, err = order.StringToOrderSide(spreadTrades[x].Side)
			if err != nil {
				return nil, err
			}
			resp[x] = trade.Data{
				TID:          spreadTrades[x].TradeID,
				Exchange:     e.Name,
				CurrencyPair: p,
				AssetType:    assetType,
				Side:         oSide,
				Price:        spreadTrades[x].Price.Float64(),
				Amount:       spreadTrades[x].Size.Float64(),
				Timestamp:    spreadTrades[x].Timestamp.Time(),
			}
		}
	case asset.Spot, asset.Futures, asset.PerpetualSwap, asset.Options:
		if p.IsEmpty() {
			return nil, currency.ErrCurrencyPairEmpty
		}
		instrumentID := format.Format(p)
		var tradeData []TradeResponse
		tradeData, err = e.GetTrades(ctx, instrumentID, 1000)
		if err != nil {
			return nil, err
		}

		resp = make([]trade.Data, len(tradeData))
		for x := range tradeData {
			resp[x] = trade.Data{
				TID:          tradeData[x].TradeID,
				Exchange:     e.Name,
				CurrencyPair: p,
				AssetType:    assetType,
				Side:         tradeData[x].Side,
				Price:        tradeData[x].Price.Float64(),
				Amount:       tradeData[x].Quantity.Float64(),
				Timestamp:    tradeData[x].Timestamp.Time(),
			}
		}
	default:
		return nil, fmt.Errorf("%w %v", asset.ErrNotSupported, assetType)
	}
	if e.IsSaveTradeDataEnabled() {
		err = trade.AddTradesToBuffer(resp...)
		if err != nil {
			return nil, err
		}
	}
	sort.Sort(trade.ByDate(resp))
	return resp, nil
}

// GetHistoricTrades retrieves historic trade data within the timeframe provided
func (e *Exchange) GetHistoricTrades(ctx context.Context, p currency.Pair, assetType asset.Item, timestampStart, timestampEnd time.Time) ([]trade.Data, error) {
	if !e.SupportsAsset(assetType) || assetType == asset.Spread {
		return nil, fmt.Errorf("%w: %v", asset.ErrNotSupported, assetType)
	}

	if timestampStart.Before(time.Now().Add(-kline.ThreeMonth.Duration())) {
		return nil, errOnlyThreeMonthsSupported
	}
	const limit = 100
	pairFormat, err := e.GetPairFormat(assetType, true)
	if err != nil {
		return nil, err
	}
	if p.IsEmpty() {
		return nil, currency.ErrCurrencyPairEmpty
	}
	var resp []trade.Data
	instrumentID := pairFormat.Format(p)
	tradeIDEnd := ""
allTrades:
	for {
		var trades []TradeResponse
		trades, err = e.GetTradesHistory(ctx, instrumentID, "", tradeIDEnd, limit)
		if err != nil {
			return nil, err
		}
		if len(trades) == 0 {
			break
		}
		for i := range trades {
			if timestampStart.Equal(trades[i].Timestamp.Time()) ||
				trades[i].Timestamp.Time().Before(timestampStart) ||
				tradeIDEnd == trades[len(trades)-1].TradeID {
				// reached end of trades to crawl
				break allTrades
			}
			resp = append(resp, trade.Data{
				TID:          trades[i].TradeID,
				Exchange:     e.Name,
				CurrencyPair: p,
				AssetType:    assetType,
				Price:        trades[i].Price.Float64(),
				Amount:       trades[i].Quantity.Float64(),
				Timestamp:    trades[i].Timestamp.Time(),
				Side:         trades[i].Side,
			})
		}
		tradeIDEnd = trades[len(trades)-1].TradeID
	}
	if e.IsSaveTradeDataEnabled() {
		err = trade.AddTradesToBuffer(resp...)
		if err != nil {
			return nil, err
		}
	}
	sort.Sort(trade.ByDate(resp))
	return trade.FilterTradesByTime(resp, timestampStart, timestampEnd), nil
}

// SubmitOrder submits a new order
func (e *Exchange) SubmitOrder(ctx context.Context, s *order.Submit) (*order.SubmitResponse, error) {
	if !e.SupportsAsset(s.AssetType) {
		return nil, fmt.Errorf("%w: %v", asset.ErrNotSupported, s.AssetType)
	}
	if s.Amount <= 0 {
		return nil, limits.ErrAmountBelowMin
	}
	pairFormat, err := e.GetPairFormat(s.AssetType, true)
	if err != nil {
		return nil, err
	}
	if s.Pair.IsEmpty() {
		return nil, currency.ErrCurrencyPairEmpty
	}
	pairString := pairFormat.Format(s.Pair)
	tradeMode := e.marginTypeToString(s.MarginType)
	if s.AssetType.IsFutures() && s.Leverage != 0 && s.Leverage != 1 {
		return nil, fmt.Errorf("%w received '%v'", order.ErrSubmitLeverageNotSupported, s.Leverage)
	}
	var sideType, positionSide string
	switch s.AssetType {
	case asset.Spot, asset.Margin, asset.Spread:
		sideType = s.Side.String()
	case asset.Futures, asset.PerpetualSwap, asset.Options:
		positionSide = s.Side.Lower()
	}
	amount := s.Amount
	var targetCurrency string
	if s.AssetType == asset.Spot && s.Type == order.Market {
		targetCurrency = "base_ccy" // Default to base currency
		if s.QuoteAmount > 0 {
			amount = s.QuoteAmount
			targetCurrency = "quote_ccy"
		}
	}
	// If asset type is spread
	if s.AssetType == asset.Spread {
		spreadParam := &SpreadOrderParam{
			SpreadID:      pairString,
			ClientOrderID: s.ClientOrderID,
			Side:          sideType,
			OrderType:     s.Type.Lower(),
			Size:          s.Amount,
			Price:         s.Price,
		}
		var placeSpreadOrderResponse *SpreadOrderResponse
		if e.Websocket.CanUseAuthenticatedWebsocketForWrapper() {
			placeSpreadOrderResponse, err = e.WSPlaceSpreadOrder(ctx, spreadParam)
			if err != nil {
				return nil, err
			}
		} else {
			placeSpreadOrderResponse, err = e.PlaceSpreadOrder(ctx, spreadParam)
			if err != nil {
				return nil, err
			}
		}
		return s.DeriveSubmitResponse(placeSpreadOrderResponse.OrderID)
	}
	orderTypeString, err := orderTypeString(s.Type, s.TimeInForce)
	if err != nil {
		return nil, err
	}
	var placeOrderResponse *OrderData
	var result *AlgoOrder
	switch orderTypeString {
	case orderLimit, orderMarket, orderPostOnly, orderFOK, orderIOC, orderOptimalLimitIOC, "mmp", "mmp_and_post_only":
		orderRequest := &PlaceOrderRequestParam{
			InstrumentID:   pairString,
			TradeMode:      tradeMode,
			Side:           sideType,
			PositionSide:   positionSide,
			OrderType:      orderTypeString,
			Amount:         amount,
			ClientOrderID:  s.ClientOrderID,
			Price:          s.Price,
			TargetCurrency: targetCurrency,
			AssetType:      s.AssetType,
		}
		switch s.Type.Lower() {
		case orderLimit, orderPostOnly, orderFOK, orderIOC:
			orderRequest.Price = s.Price
		}
		if s.AssetType == asset.PerpetualSwap || s.AssetType == asset.Futures {
			if s.Type.Lower() == "" {
				orderRequest.OrderType = orderOptimalLimitIOC
			}
			// TODO: handle positionSideLong while side is Short and positionSideShort while side is Long
			if s.Side.IsLong() {
				orderRequest.PositionSide = positionSideLong
			} else {
				orderRequest.PositionSide = positionSideShort
			}
		}
		if e.Websocket.CanUseAuthenticatedWebsocketForWrapper() {
			placeOrderResponse, err = e.WSPlaceOrder(ctx, orderRequest)
		} else {
			placeOrderResponse, err = e.PlaceOrder(ctx, orderRequest)
		}
		if err != nil {
			return nil, err
		}
		return s.DeriveSubmitResponse(placeOrderResponse.OrderID)
	case orderTrigger:
		result, err = e.PlaceTriggerAlgoOrder(ctx, &AlgoOrderParams{
			InstrumentID:     pairString,
			TradeMode:        tradeMode,
			Side:             s.Side.Lower(),
			PositionSide:     positionSide,
			OrderType:        orderTypeString,
			Size:             s.Amount,
			ReduceOnly:       s.ReduceOnly,
			TriggerPrice:     s.TriggerPrice,
			TriggerPriceType: priceTypeString(s.TriggerPriceType),
		})
	case orderConditional:
		// Trigger Price and type are used as a stop losss trigger price and type.
		result, err = e.PlaceTakeProfitStopLossOrder(ctx, &AlgoOrderParams{
			InstrumentID:             pairString,
			TradeMode:                tradeMode,
			Side:                     s.Side.Lower(),
			PositionSide:             positionSide,
			OrderType:                orderTypeString,
			Size:                     s.Amount,
			ReduceOnly:               s.ReduceOnly,
			StopLossTriggerPrice:     s.TriggerPrice,
			StopLossOrderPrice:       s.Price,
			StopLossTriggerPriceType: priceTypeString(s.TriggerPriceType),
		})
	case orderChase:
		if s.TrackingMode == order.UnknownTrackingMode {
			return nil, fmt.Errorf("%w, tracking mode unset", order.ErrUnknownTrackingMode)
		}
		if s.TrackingValue == 0 {
			return nil, fmt.Errorf("%w, tracking value required", limits.ErrAmountBelowMin)
		}
		result, err = e.PlaceChaseAlgoOrder(ctx, &AlgoOrderParams{
			InstrumentID:  pairString,
			TradeMode:     tradeMode,
			Side:          s.Side.Lower(),
			PositionSide:  positionSide,
			OrderType:     orderTypeString,
			Size:          s.Amount,
			ReduceOnly:    s.ReduceOnly,
			MaxChaseType:  s.TrackingMode.String(),
			MaxChaseValue: s.TrackingValue,
		})
	case orderMoveOrderStop:
		if s.TrackingMode == order.UnknownTrackingMode {
			return nil, fmt.Errorf("%w, tracking mode unset", order.ErrUnknownTrackingMode)
		}
		var callbackSpread, callbackRatio float64
		switch s.TrackingMode {
		case order.Distance:
			callbackSpread = s.TrackingValue
		case order.Percentage:
			callbackRatio = s.TrackingValue
		}
		result, err = e.PlaceTrailingStopOrder(ctx, &AlgoOrderParams{
			InstrumentID:           pairString,
			TradeMode:              tradeMode,
			Side:                   sideType,
			PositionSide:           positionSide,
			OrderType:              orderTypeString,
			Size:                   s.Amount,
			ReduceOnly:             s.ReduceOnly,
			CallbackRatio:          callbackRatio,
			CallbackSpreadVariance: callbackSpread,
			ActivePrice:            s.TriggerPrice,
		})
	case orderTWAP:
		if s.TrackingMode == order.UnknownTrackingMode {
			return nil, fmt.Errorf("%w, tracking mode unset", order.ErrUnknownTrackingMode)
		}
		var priceVar, priceSpread float64
		switch s.TrackingMode {
		case order.Distance:
			priceSpread = s.TrackingValue
		case order.Percentage:
			priceVar = s.TrackingValue
		}
		result, err = e.PlaceTWAPOrder(ctx, &AlgoOrderParams{
			InstrumentID:  pairString,
			TradeMode:     tradeMode,
			Side:          sideType,
			PositionSide:  positionSide,
			OrderType:     orderTypeString,
			Size:          s.Amount,
			ReduceOnly:    s.ReduceOnly,
			PriceVariance: priceVar,
			PriceSpread:   priceSpread,
			SizeLimit:     s.Amount,
			LimitPrice:    s.Price,
			TimeInterval:  kline.FifteenMin,
		})
	case orderOCO:
		switch {
<<<<<<< HEAD
		case s.TakeProfit.Price <= 0:
			return nil, fmt.Errorf("%w, take profit price is required", order.ErrPriceBelowMin)
		case s.StopLoss.Price <= 0:
			return nil, fmt.Errorf("%w, stop loss price is required", order.ErrPriceBelowMin)
=======
		case s.RiskManagementModes.TakeProfit.Price <= 0:
			return nil, fmt.Errorf("%w, take profit price is required", limits.ErrPriceBelowMin)
		case s.RiskManagementModes.StopLoss.Price <= 0:
			return nil, fmt.Errorf("%w, stop loss price is required", limits.ErrPriceBelowMin)
>>>>>>> 60f7cb37
		}
		result, err = e.PlaceAlgoOrder(ctx, &AlgoOrderParams{
			InstrumentID: pairString,
			TradeMode:    tradeMode,
			Side:         sideType,
			PositionSide: positionSide,
			OrderType:    orderTypeString,
			Size:         s.Amount,
			ReduceOnly:   s.ReduceOnly,

			TakeProfitTriggerPrice:     s.TakeProfit.Price,
			TakeProfitOrderPrice:       s.TakeProfit.LimitPrice,
			TakeProfitTriggerPriceType: priceTypeString(s.TriggerPriceType),

			StopLossTriggerPrice:     s.TakeProfit.Price,
			StopLossOrderPrice:       s.StopLoss.LimitPrice,
			StopLossTriggerPriceType: priceTypeString(s.TriggerPriceType),
		})
	default:
		return nil, fmt.Errorf("%w, order type %s", order.ErrTypeIsInvalid, orderTypeString)
	}
	if err != nil {
		return nil, err
	}
	return s.DeriveSubmitResponse(result.AlgoID)
}

func priceTypeString(pt order.PriceType) string {
	switch pt {
	case order.LastPrice:
		return "last"
	case order.IndexPrice:
		return "index"
	case order.MarkPrice:
		return "mark"
	default:
		return ""
	}
}

var allowedMarginTypes = margin.Isolated | margin.NoMargin | margin.SpotIsolated

func (e *Exchange) marginTypeToString(m margin.Type) string {
	if allowedMarginTypes&m == m {
		return m.String()
	} else if margin.Multi == m {
		return TradeModeCross
	}
	return ""
}

// ModifyOrder will allow of changing orderbook placement and limit to market conversion
func (e *Exchange) ModifyOrder(ctx context.Context, action *order.Modify) (*order.ModifyResponse, error) {
	if err := action.Validate(); err != nil {
		return nil, err
	}
	var err error
	if math.Trunc(action.Amount) != action.Amount {
		return nil, errors.New("contract amount can not be decimal")
	}
	// When asset type is asset.Spread
	if action.AssetType == asset.Spread {
		amendSpreadOrder := &AmendSpreadOrderParam{
			OrderID:       action.OrderID,
			ClientOrderID: action.ClientOrderID,
			NewSize:       action.Amount,
			NewPrice:      action.Price,
		}
		if e.Websocket.CanUseAuthenticatedWebsocketForWrapper() {
			_, err = e.WSAmendSpreadOrder(ctx, amendSpreadOrder)
		} else {
			_, err = e.AmendSpreadOrder(ctx, amendSpreadOrder)
		}
		if err != nil {
			return nil, err
		}
		return action.DeriveModifyResponse()
	}

	// For other asset type instances.
	pairFormat, err := e.GetPairFormat(action.AssetType, true)
	if err != nil {
		return nil, err
	}
	if action.Pair.IsEmpty() {
		return nil, currency.ErrCurrencyPairEmpty
	}
	switch action.Type {
	case order.UnknownType, order.Market, order.Limit, order.OptimalLimit, order.MarketMakerProtection:
		amendRequest := AmendOrderRequestParams{
			InstrumentID:  pairFormat.Format(action.Pair),
			NewQuantity:   action.Amount,
			OrderID:       action.OrderID,
			ClientOrderID: action.ClientOrderID,
		}
		if e.Websocket.CanUseAuthenticatedWebsocketForWrapper() {
			_, err = e.WSAmendOrder(ctx, &amendRequest)
		} else {
			_, err = e.AmendOrder(ctx, &amendRequest)
		}
		if err != nil {
			return nil, err
		}
	case order.Trigger:
		if action.TriggerPrice == 0 {
			return nil, fmt.Errorf("%w, trigger price required", limits.ErrPriceBelowMin)
		}
		var postTriggerTPSLOrders []SubTPSLParams
		if action.StopLoss.Price > 0 && action.TakeProfit.Price > 0 {
			postTriggerTPSLOrders = []SubTPSLParams{
				{
					NewTakeProfitTriggerPrice:     action.TakeProfit.Price,
					NewTakeProfitOrderPrice:       action.TakeProfit.LimitPrice,
					NewStopLossTriggerPrice:       action.StopLoss.Price,
					NewStopLossOrderPrice:         action.StopLoss.Price,
					NewTakeProfitTriggerPriceType: priceTypeString(action.TakeProfit.TriggerPriceType),
					NewStopLossTriggerPriceType:   priceTypeString(action.StopLoss.TriggerPriceType),
				},
			}
		}
		_, err = e.AmendAlgoOrder(ctx, &AmendAlgoOrderParam{
			InstrumentID:              pairFormat.Format(action.Pair),
			AlgoID:                    action.OrderID,
			ClientSuppliedAlgoOrderID: action.ClientOrderID,
			NewSize:                   action.Amount,

			NewTriggerPrice:     action.TriggerPrice,
			NewOrderPrice:       action.Price,
			NewTriggerPriceType: priceTypeString(action.TriggerPriceType),

			// An one-cancel-other order to be placed after executing the trigger order
			AttachAlgoOrders: postTriggerTPSLOrders,
		})
		if err != nil {
			return nil, err
		}
	case order.OCO:
		switch {
<<<<<<< HEAD
		case action.TakeProfit.Price <= 0 &&
			action.TakeProfit.LimitPrice <= 0:
			return nil, fmt.Errorf("%w, either take profit trigger price or order price is required", order.ErrPriceBelowMin)
		case action.StopLoss.Price <= 0 &&
			action.StopLoss.LimitPrice <= 0:
			return nil, fmt.Errorf("%w, either stop loss trigger price or order price is required", order.ErrPriceBelowMin)
=======
		case action.RiskManagementModes.TakeProfit.Price <= 0 &&
			action.RiskManagementModes.TakeProfit.LimitPrice <= 0:
			return nil, fmt.Errorf("%w, either take profit trigger price or order price is required", limits.ErrPriceBelowMin)
		case action.RiskManagementModes.StopLoss.Price <= 0 &&
			action.RiskManagementModes.StopLoss.LimitPrice <= 0:
			return nil, fmt.Errorf("%w, either stop loss trigger price or order price is required", limits.ErrPriceBelowMin)
>>>>>>> 60f7cb37
		}
		_, err = e.AmendAlgoOrder(ctx, &AmendAlgoOrderParam{
			InstrumentID:              pairFormat.Format(action.Pair),
			AlgoID:                    action.OrderID,
			ClientSuppliedAlgoOrderID: action.ClientOrderID,
			NewSize:                   action.Amount,

			NewTakeProfitTriggerPrice: action.TakeProfit.Price,
			NewTakeProfitOrderPrice:   action.TakeProfit.LimitPrice,

			NewStopLossTriggerPrice: action.StopLoss.Price,
			NewStopLossOrderPrice:   action.StopLoss.LimitPrice,

			NewTakeProfitTriggerPriceType: priceTypeString(action.TakeProfit.TriggerPriceType),
			NewStopLossTriggerPriceType:   priceTypeString(action.StopLoss.TriggerPriceType),
		})
		if err != nil {
			return nil, err
		}
	default:
		return nil, fmt.Errorf("%w, could not amend order of type %v", order.ErrUnsupportedOrderType, action.Type)
	}
	return action.DeriveModifyResponse()
}

// CancelOrder cancels an order by its corresponding ID number
func (e *Exchange) CancelOrder(ctx context.Context, ord *order.Cancel) error {
	if !e.SupportsAsset(ord.AssetType) {
		return fmt.Errorf("%w: %v", asset.ErrNotSupported, ord.AssetType)
	}
	var err error
	if ord.AssetType == asset.Spread {
		if e.Websocket.CanUseAuthenticatedWebsocketForWrapper() {
			_, err = e.WSCancelSpreadOrder(ctx, ord.OrderID, ord.ClientOrderID)
		} else {
			_, err = e.CancelSpreadOrder(ctx, ord.OrderID, ord.ClientOrderID)
		}
		return err
	}
	pairFormat, err := e.GetPairFormat(ord.AssetType, true)
	if err != nil {
		return err
	}
	if ord.Pair.IsEmpty() {
		return currency.ErrCurrencyPairEmpty
	}
	instrumentID := pairFormat.Format(ord.Pair)
	switch ord.Type {
	case order.UnknownType, order.Market, order.Limit, order.OptimalLimit, order.MarketMakerProtection:
		req := CancelOrderRequestParam{
			InstrumentID:  instrumentID,
			OrderID:       ord.OrderID,
			ClientOrderID: ord.ClientOrderID,
		}
		if e.Websocket.CanUseAuthenticatedWebsocketForWrapper() {
			_, err = e.WSCancelOrder(ctx, &req)
		} else {
			_, err = e.CancelSingleOrder(ctx, &req)
		}
	case order.Trigger, order.OCO, order.ConditionalStop, order.TWAP, order.TrailingStop, order.Chase:
		var response *AlgoOrder
		response, err = e.CancelAdvanceAlgoOrder(ctx, []AlgoOrderCancelParams{
			{
				AlgoOrderID:  ord.OrderID,
				InstrumentID: instrumentID,
			},
		})
		if err != nil {
			return err
		}
		return getStatusError(response.StatusCode, response.StatusMessage)
	default:
		return fmt.Errorf("%w, order type %v", order.ErrUnsupportedOrderType, ord.Type)
	}
	return err
}

// CancelBatchOrders cancels orders by their corresponding ID numbers
func (e *Exchange) CancelBatchOrders(ctx context.Context, o []order.Cancel) (*order.CancelBatchResponse, error) {
	if len(o) > 20 {
		return nil, fmt.Errorf("%w, cannot cancel more than 20 orders", errExceedLimit)
	} else if len(o) == 0 {
		return nil, fmt.Errorf("%w, must have at least 1 cancel order", order.ErrCancelOrderIsNil)
	}
	cancelOrderParams := make([]CancelOrderRequestParam, 0, len(o))
	cancelAlgoOrderParams := make([]AlgoOrderCancelParams, 0, len(o))
	var err error
	for x := range o {
		ord := o[x]
		if !e.SupportsAsset(ord.AssetType) {
			return nil, fmt.Errorf("%w: %v", asset.ErrNotSupported, ord.AssetType)
		}
		var pairFormat currency.PairFormat
		pairFormat, err = e.GetPairFormat(ord.AssetType, true)
		if err != nil {
			return nil, err
		}
		if !ord.Pair.IsPopulated() {
			return nil, currency.ErrCurrencyPairsEmpty
		}
		switch ord.Type {
		case order.UnknownType, order.Market, order.Limit, order.OptimalLimit, order.MarketMakerProtection:
			if o[x].ClientID == "" && o[x].OrderID == "" {
				return nil, fmt.Errorf("%w, order ID required for order of type %v", order.ErrOrderIDNotSet, o[x].Type)
			}
			cancelOrderParams = append(cancelOrderParams, CancelOrderRequestParam{
				InstrumentID:  pairFormat.Format(ord.Pair),
				OrderID:       ord.OrderID,
				ClientOrderID: ord.ClientOrderID,
			})
		case order.Trigger, order.OCO, order.ConditionalStop,
			order.TWAP, order.TrailingStop, order.Chase:
			if o[x].OrderID == "" {
				return nil, fmt.Errorf("%w, order ID required for order of type %v", order.ErrOrderIDNotSet, o[x].Type)
			}
			cancelAlgoOrderParams = append(cancelAlgoOrderParams, AlgoOrderCancelParams{
				AlgoOrderID:  o[x].OrderID,
				InstrumentID: pairFormat.Format(ord.Pair),
			})
		default:
			return nil, fmt.Errorf("%w order of type %v not supported", order.ErrUnsupportedOrderType, o[x].Type)
		}
	}
	resp := &order.CancelBatchResponse{Status: make(map[string]string)}
	if len(cancelOrderParams) > 0 {
		var canceledOrders []*OrderData
		if e.Websocket.CanUseAuthenticatedWebsocketForWrapper() {
			canceledOrders, err = e.WSCancelMultipleOrders(ctx, cancelOrderParams)
		} else {
			canceledOrders, err = e.CancelMultipleOrders(ctx, cancelOrderParams)
		}
		if err != nil {
			return nil, err
		}
		for x := range canceledOrders {
			resp.Status[canceledOrders[x].OrderID] = func() string {
				if canceledOrders[x].StatusCode != 0 {
					return ""
				}
				return order.Cancelled.String()
			}()
		}
	}
	if len(cancelAlgoOrderParams) > 0 {
		cancelationResponse, err := e.CancelAdvanceAlgoOrder(ctx, cancelAlgoOrderParams)
		if err != nil {
			if len(resp.Status) > 0 {
				return resp, nil
			}
			return nil, err
		} else if cancelationResponse.StatusCode != 0 {
			if len(resp.Status) > 0 {
				return resp, nil
			}
			return resp, getStatusError(cancelationResponse.StatusCode, cancelationResponse.StatusMessage)
		}
		for x := range cancelAlgoOrderParams {
			resp.Status[cancelAlgoOrderParams[x].AlgoOrderID] = order.Cancelled.String()
		}
	}
	return resp, nil
}

// CancelAllOrders cancels all orders associated with a currency pair
func (e *Exchange) CancelAllOrders(ctx context.Context, orderCancellation *order.Cancel) (order.CancelAllResponse, error) {
	err := orderCancellation.Validate()
	if err != nil {
		return order.CancelAllResponse{}, err
	}
	cancelAllResponse := order.CancelAllResponse{
		Status: map[string]string{},
	}

	// For asset.Spread asset orders cancellation
	if orderCancellation.AssetType == asset.Spread {
		var success bool
		success, err = e.CancelAllSpreadOrders(ctx, orderCancellation.OrderID)
		if err != nil {
			return cancelAllResponse, err
		}
		cancelAllResponse.Status[orderCancellation.OrderID] = strconv.FormatBool(success)
		return cancelAllResponse, nil
	}

	var instrumentType string
	if orderCancellation.AssetType.IsValid() {
		err = e.CurrencyPairs.IsAssetEnabled(orderCancellation.AssetType)
		if err != nil {
			return order.CancelAllResponse{}, err
		}
		instrumentType = GetInstrumentTypeFromAssetItem(orderCancellation.AssetType)
	}
	var oType string
	if orderCancellation.Type != order.UnknownType && orderCancellation.Type != order.AnyType {
		oType, err = orderTypeString(orderCancellation.Type, orderCancellation.TimeInForce)
		if err != nil {
			return order.CancelAllResponse{}, err
		}
	}
	var curr string
	if orderCancellation.Pair.IsPopulated() {
		curr = orderCancellation.Pair.Upper().String()
	}
	myOrders, err := e.GetOrderList(ctx, &OrderListRequestParams{
		InstrumentType: instrumentType,
		OrderType:      oType,
		InstrumentID:   curr,
	})
	if err != nil {
		return cancelAllResponse, err
	}
	cancelAllOrdersRequestParams := make([]CancelOrderRequestParam, len(myOrders))
ordersLoop:
	for x := range myOrders {
		switch {
		case orderCancellation.OrderID != "" || orderCancellation.ClientOrderID != "":
			if myOrders[x].OrderID == orderCancellation.OrderID ||
				myOrders[x].ClientOrderID == orderCancellation.ClientOrderID {
				cancelAllOrdersRequestParams[x] = CancelOrderRequestParam{
					OrderID:       myOrders[x].OrderID,
					ClientOrderID: myOrders[x].ClientOrderID,
				}
				break ordersLoop
			}
		case orderCancellation.Side == order.Buy || orderCancellation.Side == order.Sell:
			if myOrders[x].Side == order.Buy || myOrders[x].Side == order.Sell {
				cancelAllOrdersRequestParams[x] = CancelOrderRequestParam{
					OrderID:       myOrders[x].OrderID,
					ClientOrderID: myOrders[x].ClientOrderID,
				}
				continue
			}
		default:
			cancelAllOrdersRequestParams[x] = CancelOrderRequestParam{
				OrderID:       myOrders[x].OrderID,
				ClientOrderID: myOrders[x].ClientOrderID,
			}
		}
	}
	remaining := cancelAllOrdersRequestParams
	loop := int(math.Ceil(float64(len(remaining)) / 20.0))
	for range loop {
		var response []*OrderData
		if len(remaining) > 20 {
			if e.Websocket.CanUseAuthenticatedWebsocketForWrapper() {
				response, err = e.WSCancelMultipleOrders(ctx, remaining[:20])
			} else {
				response, err = e.CancelMultipleOrders(ctx, remaining[:20])
			}
			remaining = remaining[20:]
		} else {
			if e.Websocket.CanUseAuthenticatedWebsocketForWrapper() {
				response, err = e.WSCancelMultipleOrders(ctx, remaining)
			} else {
				response, err = e.CancelMultipleOrders(ctx, remaining)
			}
		}
		if err != nil {
			if len(cancelAllResponse.Status) == 0 {
				return cancelAllResponse, err
			}
		}
		for y := range response {
			if response[y].StatusCode == 0 {
				cancelAllResponse.Status[response[y].OrderID] = order.Cancelled.String()
			} else {
				cancelAllResponse.Status[response[y].OrderID] = response[y].StatusMessage
			}
		}
	}
	return cancelAllResponse, nil
}

// GetOrderInfo returns order information based on order ID
func (e *Exchange) GetOrderInfo(ctx context.Context, orderID string, pair currency.Pair, assetType asset.Item) (*order.Detail, error) {
	if !e.SupportsAsset(assetType) {
		return nil, fmt.Errorf("%w %v", asset.ErrNotSupported, assetType)
	}
	if assetType == asset.Spread {
		var resp *SpreadOrder
		resp, err := e.GetSpreadOrderDetails(ctx, orderID, "")
		if err != nil {
			return nil, err
		}
		oSide, err := order.StringToOrderSide(resp.Side)
		if err != nil {
			return nil, err
		}
		oType, err := order.StringToOrderType(resp.OrderType)
		if err != nil {
			return nil, err
		}
		oStatus, err := order.StringToOrderStatus(resp.State)
		if err != nil {
			return nil, err
		}
		cp, err := currency.NewPairFromString(resp.InstrumentID)
		if err != nil {
			return nil, err
		}
		if !pair.IsEmpty() && !cp.Equal(pair) {
			return nil, fmt.Errorf("%w, unexpected instrument ID %v for order ID %s", order.ErrOrderNotFound, pair, orderID)
		}
		return &order.Detail{
			Amount:               resp.Size.Float64(),
			Exchange:             e.Name,
			OrderID:              resp.OrderID,
			ClientOrderID:        resp.ClientOrderID,
			Side:                 oSide,
			Type:                 oType,
			Pair:                 cp,
			Cost:                 resp.Price.Float64(),
			AssetType:            assetType,
			Status:               oStatus,
			Price:                resp.Price.Float64(),
			ExecutedAmount:       resp.FillSize.Float64(),
			Date:                 resp.CreationTime.Time(),
			LastUpdated:          resp.UpdateTime.Time(),
			AverageExecutedPrice: resp.AveragePrice.Float64(),
			RemainingAmount:      resp.Size.Float64() - resp.FillSize.Float64(),
		}, nil
	}
	if pair.IsEmpty() {
		return nil, currency.ErrCurrencyPairEmpty
	}
	if err := e.CurrencyPairs.IsAssetEnabled(assetType); err != nil {
		return nil, err
	}
	pairFormat, err := e.GetPairFormat(assetType, false)
	if err != nil {
		return nil, err
	}
	if !pair.IsPopulated() {
		return nil, currency.ErrCurrencyPairsEmpty
	}
	instrumentID := pairFormat.Format(pair)
	orderDetail, err := e.GetOrderDetail(ctx, &OrderDetailRequestParam{
		InstrumentID: instrumentID,
		OrderID:      orderID,
	})
	if err != nil {
		return nil, err
	}
	status, err := order.StringToOrderStatus(orderDetail.State)
	if err != nil {
		return nil, err
	}
	orderType, tif, err := orderTypeFromString(orderDetail.OrderType)
	if err != nil {
		return nil, err
	}

	return &order.Detail{
		Amount:         orderDetail.Size.Float64(),
		Exchange:       e.Name,
		OrderID:        orderDetail.OrderID,
		ClientOrderID:  orderDetail.ClientOrderID,
		Side:           orderDetail.Side,
		Type:           orderType,
		Pair:           pair,
		Cost:           orderDetail.Price.Float64(),
		AssetType:      assetType,
		Status:         status,
		Price:          orderDetail.Price.Float64(),
		ExecutedAmount: orderDetail.RebateAmount.Float64(),
		Date:           orderDetail.CreationTime.Time(),
		LastUpdated:    orderDetail.UpdateTime.Time(),
		TimeInForce:    tif,
	}, nil
}

// GetDepositAddress returns a deposit address for a specified currency
func (e *Exchange) GetDepositAddress(ctx context.Context, c currency.Code, _, chain string) (*deposit.Address, error) {
	response, err := e.GetCurrencyDepositAddress(ctx, c)
	if err != nil {
		return nil, err
	}

	// Check if a specific chain was requested
	if chain != "" {
		for x := range response {
			if !strings.EqualFold(response[x].Chain, chain) {
				continue
			}
			return &deposit.Address{
				Address: response[x].Address,
				Tag:     response[x].Tag,
				Chain:   response[x].Chain,
			}, nil
		}
		return nil, fmt.Errorf("specified chain %s not found", chain)
	}

	// If no specific chain was requested, return the first selected address (mainnet addresses are returned first by default)
	for x := range response {
		if !response[x].Selected {
			continue
		}

		return &deposit.Address{
			Address: response[x].Address,
			Tag:     response[x].Tag,
			Chain:   response[x].Chain,
		}, nil
	}
	return nil, deposit.ErrAddressNotFound
}

// WithdrawCryptocurrencyFunds returns a withdrawal ID when a withdrawal is submitted
func (e *Exchange) WithdrawCryptocurrencyFunds(ctx context.Context, withdrawRequest *withdraw.Request) (*withdraw.ExchangeResponse, error) {
	if err := withdrawRequest.Validate(); err != nil {
		return nil, err
	}
	input := WithdrawalInput{
		ChainName:             withdrawRequest.Crypto.Chain,
		Amount:                withdrawRequest.Amount,
		Currency:              withdrawRequest.Currency,
		ToAddress:             withdrawRequest.Crypto.Address,
		TransactionFee:        withdrawRequest.Crypto.FeeAmount,
		WithdrawalDestination: "3",
	}
	resp, err := e.Withdrawal(ctx, &input)
	if err != nil {
		return nil, err
	}
	return &withdraw.ExchangeResponse{
		ID: resp.WithdrawalID,
	}, nil
}

// WithdrawFiatFunds returns a withdrawal ID when a withdrawal is
// submitted
func (e *Exchange) WithdrawFiatFunds(_ context.Context, _ *withdraw.Request) (*withdraw.ExchangeResponse, error) {
	return nil, common.ErrFunctionNotSupported
}

// WithdrawFiatFundsToInternationalBank returns a withdrawal ID when a withdrawal is submitted
func (e *Exchange) WithdrawFiatFundsToInternationalBank(_ context.Context, _ *withdraw.Request) (*withdraw.ExchangeResponse, error) {
	return nil, common.ErrFunctionNotSupported
}

// GetActiveOrders retrieves any orders that are active/open
func (e *Exchange) GetActiveOrders(ctx context.Context, req *order.MultiOrderRequest) (order.FilteredOrders, error) {
	err := req.Validate()
	if err != nil {
		return nil, err
	}
	if !req.StartTime.IsZero() && req.StartTime.Before(time.Now().Add(-kline.ThreeMonth.Duration())) {
		return nil, errOnlyThreeMonthsSupported
	}
	if !e.SupportsAsset(req.AssetType) {
		return nil, fmt.Errorf("%w: %v", asset.ErrNotSupported, req.AssetType)
	}

	var resp []order.Detail
	var format currency.PairFormat
	if req.AssetType == asset.Spread {
		var spreads []SpreadOrder
		spreads, err = e.GetActiveSpreadOrders(ctx, "", req.Type.String(), "", req.FromOrderID, "", 0)
		if err != nil {
			return nil, err
		}
		for x := range spreads {
			format, err = e.GetPairFormat(asset.Spread, true)
			if err != nil {
				return nil, err
			}
			var (
				pair    currency.Pair
				oType   order.Type
				oSide   order.Side
				oStatus order.Status
			)

			pair, err = currency.NewPairDelimiter(spreads[x].SpreadID, format.Delimiter)
			if err != nil {
				return nil, err
			}
			oType, err = order.StringToOrderType(spreads[x].OrderType)
			if err != nil {
				return nil, err
			}
			oSide, err = order.StringToOrderSide(spreads[x].Side)
			if err != nil {
				return nil, err
			}
			oStatus, err = order.StringToOrderStatus(spreads[x].State)
			if err != nil {
				return nil, err
			}
			resp = append(resp, order.Detail{
				Amount:          spreads[x].Size.Float64(),
				Pair:            pair,
				Price:           spreads[x].Price.Float64(),
				ExecutedAmount:  spreads[x].FillSize.Float64(),
				RemainingAmount: spreads[x].Size.Float64() - spreads[x].FillSize.Float64(),
				Exchange:        e.Name,
				OrderID:         spreads[x].OrderID,
				ClientOrderID:   spreads[x].ClientOrderID,
				Type:            oType,
				Side:            oSide,
				Status:          oStatus,
				AssetType:       req.AssetType,
				Date:            spreads[x].CreationTime.Time(),
				LastUpdated:     spreads[x].UpdateTime.Time(),
			})
		}
		return req.Filter(e.Name, resp), nil
	}

	instrumentType := GetInstrumentTypeFromAssetItem(req.AssetType)
	var orderType string
	if req.Type != order.UnknownType && req.Type != order.AnyType {
		orderType, err = orderTypeString(req.Type, req.TimeInForce)
		if err != nil {
			return nil, err
		}
	}
	endTime := req.EndTime
allOrders:
	for {
		requestParam := &OrderListRequestParams{
			OrderType:      orderType,
			End:            endTime,
			InstrumentType: instrumentType,
		}
		var orderList []OrderDetail
		orderList, err = e.GetOrderList(ctx, requestParam)
		if err != nil {
			return nil, err
		}
		if len(orderList) == 0 {
			break
		}
		for i := range orderList {
			if req.StartTime.Equal(orderList[i].CreationTime.Time()) ||
				orderList[i].CreationTime.Time().Before(req.StartTime) ||
				endTime.Equal(orderList[i].CreationTime.Time()) {
				// reached end of orders to crawl
				break allOrders
			}
			orderSide := orderList[i].Side
			pair, err := currency.NewPairFromString(orderList[i].InstrumentID)
			if err != nil {
				return nil, err
			}
			if len(req.Pairs) > 0 {
				x := 0
				for x = range req.Pairs {
					if req.Pairs[x].Equal(pair) {
						break
					}
				}
				if !req.Pairs[x].Equal(pair) {
					continue
				}
			}
			orderStatus, err := order.StringToOrderStatus(strings.ToUpper(orderList[i].State))
			if err != nil {
				return nil, err
			}
			oType, tif, err := orderTypeFromString(orderList[i].OrderType)
			if err != nil {
				return nil, err
			}
			resp = append(resp, order.Detail{
				Amount:          orderList[i].Size.Float64(),
				Pair:            pair,
				Price:           orderList[i].Price.Float64(),
				ExecutedAmount:  orderList[i].FillSize.Float64(),
				RemainingAmount: orderList[i].Size.Float64() - orderList[i].FillSize.Float64(),
				Fee:             orderList[i].TransactionFee.Float64(),
				FeeAsset:        currency.NewCode(orderList[i].FeeCurrency),
				Exchange:        e.Name,
				OrderID:         orderList[i].OrderID,
				ClientOrderID:   orderList[i].ClientOrderID,
				Type:            oType,
				Side:            orderSide,
				Status:          orderStatus,
				AssetType:       req.AssetType,
				Date:            orderList[i].CreationTime.Time(),
				LastUpdated:     orderList[i].UpdateTime.Time(),
				TimeInForce:     tif,
			})
		}
		if len(orderList) < 100 {
			// Since the we passed a limit of 0 to the method GetOrderList,
			// we expect 100 orders to be retrieved if the number of orders are more that 100.
			// If not, break out of the loop to not send another request.
			break
		}
		endTime = orderList[len(orderList)-1].CreationTime.Time()
	}
	return req.Filter(e.Name, resp), nil
}

// GetOrderHistory retrieves account order information Can Limit response to specific order status
func (e *Exchange) GetOrderHistory(ctx context.Context, req *order.MultiOrderRequest) (order.FilteredOrders, error) {
	if err := req.Validate(); err != nil {
		return nil, err
	}
	if !req.StartTime.IsZero() && req.StartTime.Before(time.Now().Add(-kline.ThreeMonth.Duration())) {
		return nil, errOnlyThreeMonthsSupported
	}
	if !e.SupportsAsset(req.AssetType) {
		return nil, fmt.Errorf("%w: %v", asset.ErrNotSupported, req.AssetType)
	}
	var resp []order.Detail
	// For Spread orders.
	if req.AssetType == asset.Spread {
		oType, err := orderTypeString(req.Type, req.TimeInForce)
		if err != nil {
			return nil, err
		}
		spreadOrders, err := e.GetCompletedSpreadOrdersLast7Days(ctx, "", oType, "", req.FromOrderID, "", req.StartTime, req.EndTime, 0)
		if err != nil {
			return nil, err
		}
		for x := range spreadOrders {
			var format currency.PairFormat
			format, err = e.GetPairFormat(asset.Spread, true)
			if err != nil {
				return nil, err
			}
			var pair currency.Pair
			pair, err = currency.NewPairDelimiter(spreadOrders[x].SpreadID, format.Delimiter)
			if err != nil {
				return nil, err
			}
			oType, err := order.StringToOrderType(spreadOrders[x].OrderType)
			if err != nil {
				return nil, err
			}
			oSide, err := order.StringToOrderSide(spreadOrders[x].Side)
			if err != nil {
				return nil, err
			}
			oStatus, err := order.StringToOrderStatus(spreadOrders[x].State)
			if err != nil {
				return nil, err
			}
			resp = append(resp, order.Detail{
				Price:                spreadOrders[x].Price.Float64(),
				AverageExecutedPrice: spreadOrders[x].AveragePrice.Float64(),
				Amount:               spreadOrders[x].Size.Float64(),
				ExecutedAmount:       spreadOrders[x].FillSize.Float64(),
				RemainingAmount:      spreadOrders[x].PendingFillSize.Float64(),
				Exchange:             e.Name,
				OrderID:              spreadOrders[x].OrderID,
				ClientOrderID:        spreadOrders[x].ClientOrderID,
				Type:                 oType,
				Side:                 oSide,
				Status:               oStatus,
				AssetType:            req.AssetType,
				Date:                 spreadOrders[x].CreationTime.Time(),
				LastUpdated:          spreadOrders[x].UpdateTime.Time(),
				Pair:                 pair,
			})
		}
		return req.Filter(e.Name, resp), nil
	}

	if len(req.Pairs) == 0 {
		return nil, currency.ErrCurrencyPairsEmpty
	}
	instrumentType := GetInstrumentTypeFromAssetItem(req.AssetType)
	endTime := req.EndTime
allOrders:
	for {
		orderList, err := e.Get3MonthOrderHistory(ctx, &OrderHistoryRequestParams{
			OrderListRequestParams: OrderListRequestParams{
				InstrumentType: instrumentType,
				End:            endTime,
			},
		})
		if err != nil {
			return nil, err
		}
		if len(orderList) == 0 {
			break
		}
		for i := range orderList {
			if req.StartTime.Equal(orderList[i].CreationTime.Time()) ||
				orderList[i].CreationTime.Time().Before(req.StartTime) ||
				endTime.Equal(orderList[i].CreationTime.Time()) {
				// reached end of orders to crawl
				break allOrders
			}
			pair, err := currency.NewPairFromString(orderList[i].InstrumentID)
			if err != nil {
				return nil, err
			}
			for j := range req.Pairs {
				if !req.Pairs[j].Equal(pair) {
					continue
				}
				orderStatus, err := order.StringToOrderStatus(strings.ToUpper(orderList[i].State))
				if err != nil {
					log.Errorf(log.ExchangeSys, "%s %v", e.Name, err)
				}
				if orderStatus == order.Active {
					continue
				}
				oType, tif, err := orderTypeFromString(orderList[i].OrderType)
				if err != nil {
					return nil, err
				}
				orderAmount := orderList[i].Size
				if orderList[i].QuantityType == "quote_ccy" {
					// Size is quote amount.
					orderAmount /= orderList[i].AveragePrice
				}

				remainingAmount := float64(0)
				if orderStatus != order.Filled {
					remainingAmount = orderAmount.Float64() - orderList[i].AccumulatedFillSize.Float64()
				}
				resp = append(resp, order.Detail{
					Price:                orderList[i].Price.Float64(),
					AverageExecutedPrice: orderList[i].AveragePrice.Float64(),
					Amount:               orderAmount.Float64(),
					ExecutedAmount:       orderList[i].AccumulatedFillSize.Float64(),
					RemainingAmount:      remainingAmount,
					Fee:                  orderList[i].TransactionFee.Float64(),
					FeeAsset:             currency.NewCode(orderList[i].FeeCurrency),
					Exchange:             e.Name,
					OrderID:              orderList[i].OrderID,
					ClientOrderID:        orderList[i].ClientOrderID,
					Type:                 oType,
					Side:                 orderList[i].Side,
					Status:               orderStatus,
					AssetType:            req.AssetType,
					Date:                 orderList[i].CreationTime.Time(),
					LastUpdated:          orderList[i].UpdateTime.Time(),
					Pair:                 pair,
					Cost:                 orderList[i].AveragePrice.Float64() * orderList[i].AccumulatedFillSize.Float64(),
					CostAsset:            currency.NewCode(orderList[i].RebateCurrency),
					TimeInForce:          tif,
				})
			}
		}
		if len(orderList) < 100 {
			break
		}
		endTime = orderList[len(orderList)-1].CreationTime.Time()
	}
	return req.Filter(e.Name, resp), nil
}

// GetFeeByType returns an estimate of fee based on the type of transaction
func (e *Exchange) GetFeeByType(ctx context.Context, feeBuilder *exchange.FeeBuilder) (float64, error) {
	if feeBuilder == nil {
		return 0, fmt.Errorf("%T %w", feeBuilder, common.ErrNilPointer)
	}
	if !e.AreCredentialsValid(ctx) && feeBuilder.FeeType == exchange.CryptocurrencyTradeFee {
		feeBuilder.FeeType = exchange.OfflineTradeFee
	}
	return e.GetFee(ctx, feeBuilder)
}

// ValidateAPICredentials validates current credentials used for wrapper
func (e *Exchange) ValidateAPICredentials(ctx context.Context, assetType asset.Item) error {
	_, err := e.UpdateAccountInfo(ctx, assetType)
	return e.CheckTransientError(err)
}

// GetHistoricCandles returns candles between a time period for a set time interval
func (e *Exchange) GetHistoricCandles(ctx context.Context, pair currency.Pair, a asset.Item, interval kline.Interval, start, end time.Time) (*kline.Item, error) {
	if !e.SupportsAsset(a) {
		return nil, fmt.Errorf("%w: %v", asset.ErrNotSupported, a)
	}

	req, err := e.GetKlineRequest(pair, a, interval, start, end, false)
	if err != nil {
		return nil, err
	}

	var timeSeries []kline.Candle
	switch a {
	case asset.Spread:
		candles, err := e.GetSpreadCandlesticksHistory(ctx, req.RequestFormatted.String(), req.ExchangeInterval, start.Add(-time.Nanosecond), end, 100)
		if err != nil {
			return nil, err
		}
		timeSeries = make([]kline.Candle, len(candles))
		for x := range candles {
			timeSeries[x] = kline.Candle{
				Time:   candles[x].Timestamp.Time(),
				Open:   candles[x].Open.Float64(),
				High:   candles[x].High.Float64(),
				Low:    candles[x].Low.Float64(),
				Close:  candles[x].Close.Float64(),
				Volume: candles[x].Volume.Float64(),
			}
		}
	default:
		candles, err := e.GetCandlesticksHistory(ctx,
			req.RequestFormatted.String(),
			req.ExchangeInterval,
			start.Add(-time.Nanosecond), // Start time not inclusive of candle.
			end,
			100)
		if err != nil {
			return nil, err
		}

		timeSeries = make([]kline.Candle, len(candles))
		for x := range candles {
			timeSeries[x] = kline.Candle{
				Time:   candles[x].OpenTime.Time(),
				Open:   candles[x].OpenPrice.Float64(),
				High:   candles[x].HighestPrice.Float64(),
				Low:    candles[x].LowestPrice.Float64(),
				Close:  candles[x].ClosePrice.Float64(),
				Volume: candles[x].Volume.Float64(),
			}
		}
	}

	return req.ProcessResponse(timeSeries)
}

// GetHistoricCandlesExtended returns candles between a time period for a set time interval
func (e *Exchange) GetHistoricCandlesExtended(ctx context.Context, pair currency.Pair, a asset.Item, interval kline.Interval, start, end time.Time) (*kline.Item, error) {
	if !e.SupportsAsset(a) {
		return nil, fmt.Errorf("%w: %v", asset.ErrNotSupported, a)
	}

	req, err := e.GetKlineExtendedRequest(pair, a, interval, start, end)
	if err != nil {
		return nil, err
	}

	count := kline.TotalCandlesPerInterval(req.Start, req.End, req.ExchangeInterval)
	if count > 1440 {
		return nil,
			fmt.Errorf("candles count: %d max lookback: %d, %w",
				count, 1440, kline.ErrRequestExceedsMaxLookback)
	}

	timeSeries := make([]kline.Candle, 0, req.Size())
	for y := range req.RangeHolder.Ranges {
		switch a {
		case asset.Spread:
			candles, err := e.GetSpreadCandlesticksHistory(ctx,
				req.RequestFormatted.String(),
				req.ExchangeInterval,
				req.RangeHolder.Ranges[y].Start.Time.Add(-time.Nanosecond), // Start time not inclusive of candle.
				req.RangeHolder.Ranges[y].End.Time,
				100)
			if err != nil {
				return nil, err
			}
			for x := range candles {
				timeSeries = append(timeSeries, kline.Candle{
					Time:   candles[x].Timestamp.Time(),
					Open:   candles[x].Open.Float64(),
					High:   candles[x].High.Float64(),
					Low:    candles[x].Low.Float64(),
					Close:  candles[x].Close.Float64(),
					Volume: candles[x].Volume.Float64(),
				})
			}
		default:
			candles, err := e.GetCandlesticksHistory(ctx,
				req.RequestFormatted.String(),
				req.ExchangeInterval,
				req.RangeHolder.Ranges[y].Start.Time.Add(-time.Nanosecond), // Start time not inclusive of candle.
				req.RangeHolder.Ranges[y].End.Time,
				100)
			if err != nil {
				return nil, err
			}
			for x := range candles {
				timeSeries = append(timeSeries, kline.Candle{
					Time:   candles[x].OpenTime.Time(),
					Open:   candles[x].OpenPrice.Float64(),
					High:   candles[x].HighestPrice.Float64(),
					Low:    candles[x].LowestPrice.Float64(),
					Close:  candles[x].ClosePrice.Float64(),
					Volume: candles[x].Volume.Float64(),
				})
			}
		}
	}
	return req.ProcessResponse(timeSeries)
}

// GetAvailableTransferChains returns the available transfer blockchains for the specific cryptocurrency
func (e *Exchange) GetAvailableTransferChains(ctx context.Context, cryptocurrency currency.Code) ([]string, error) {
	currencyChains, err := e.GetFundingCurrencies(ctx, cryptocurrency)
	if err != nil {
		return nil, err
	}
	chains := make([]string, 0, len(currencyChains))
	for x := range currencyChains {
		if (!cryptocurrency.IsEmpty() && !strings.EqualFold(cryptocurrency.String(), currencyChains[x].Currency)) ||
			(!currencyChains[x].CanDeposit && !currencyChains[x].CanWithdraw) ||
			// Lightning network is currently not supported by transfer chains
			// as it is an invoice string which is generated per request and is
			// not a static address. TODO: Add a hook to generate a new invoice
			// string per request.
			(currencyChains[x].Chain != "" && currencyChains[x].Chain == "BTC-Lightning") {
			continue
		}
		chains = append(chains, currencyChains[x].Chain)
	}
	return chains, nil
}

// getInstrumentsForOptions returns the instruments for options asset type
func (e *Exchange) getInstrumentsForOptions(ctx context.Context) ([]Instrument, error) {
	underlyings, err := e.GetPublicUnderlyings(ctx, instTypeOption)
	if err != nil {
		return nil, err
	}
	var insts []Instrument
	for x := range underlyings {
		var instruments []Instrument
		instruments, err = e.GetInstruments(ctx, &InstrumentsFetchParams{
			InstrumentType: instTypeOption,
			Underlying:     underlyings[x],
		})
		if err != nil {
			return nil, err
		}
		insts = append(insts, instruments...)
	}
	return insts, nil
}

// getInstrumentsForAsset returns the instruments for an asset type
func (e *Exchange) getInstrumentsForAsset(ctx context.Context, a asset.Item) ([]Instrument, error) {
	if !e.SupportsAsset(a) {
		return nil, fmt.Errorf("%w: %v", asset.ErrNotSupported, a)
	}

	var instruments []Instrument
	var instType string
	var err error
	switch a {
	case asset.Options:
		instruments, err = e.getInstrumentsForOptions(ctx)
		if err != nil {
			return nil, err
		}
		e.instrumentsInfoMapLock.Lock()
		e.instrumentsInfoMap[instTypeOption] = instruments
		e.instrumentsInfoMapLock.Unlock()
		return instruments, nil
	case asset.Spot:
		instType = instTypeSpot
	case asset.Futures:
		instType = instTypeFutures
	case asset.PerpetualSwap:
		instType = instTypeSwap
	case asset.Margin:
		instType = instTypeMargin
	}

	instruments, err = e.GetInstruments(ctx, &InstrumentsFetchParams{
		InstrumentType: instType,
	})
	if err != nil {
		return nil, err
	}
	e.instrumentsInfoMapLock.Lock()
	e.instrumentsInfoMap[instType] = instruments
	e.instrumentsInfoMapLock.Unlock()
	return instruments, nil
}

// GetLatestFundingRates returns the latest funding rates data
func (e *Exchange) GetLatestFundingRates(ctx context.Context, r *fundingrate.LatestRateRequest) ([]fundingrate.LatestRateResponse, error) {
	if r == nil {
		return nil, fmt.Errorf("%w LatestRateRequest", common.ErrNilPointer)
	}
	if r.Asset != asset.PerpetualSwap {
		return nil, fmt.Errorf("%w %v", futures.ErrNotPerpetualFuture, r.Asset)
	}
	if r.Pair.IsEmpty() {
		return nil, fmt.Errorf("%w, pair required", currency.ErrCurrencyPairEmpty)
	}
	format, err := e.GetPairFormat(r.Asset, true)
	if err != nil {
		return nil, err
	}
	fPair := r.Pair.Format(format)
	pairRate := fundingrate.LatestRateResponse{
		TimeChecked: time.Now(),
		Exchange:    e.Name,
		Asset:       r.Asset,
		Pair:        fPair,
	}
	fr, err := e.GetSingleFundingRate(ctx, fPair.String())
	if err != nil {
		return nil, err
	}
	var fri time.Duration
	if len(e.Features.Supports.FuturesCapabilities.SupportedFundingRateFrequencies) == 1 {
		// can infer funding rate interval from the only funding rate frequency defined
		for k := range e.Features.Supports.FuturesCapabilities.SupportedFundingRateFrequencies {
			fri = k.Duration()
		}
	}
	pairRate.LatestRate = fundingrate.Rate{
		// okx funding rate is settlement time, not when it started
		Time: fr.FundingTime.Time().Add(-fri),
		Rate: fr.FundingRate.Decimal(),
	}
	if r.IncludePredictedRate {
		pairRate.TimeOfNextRate = fr.NextFundingTime.Time()
		pairRate.PredictedUpcomingRate = fundingrate.Rate{
			Time: fr.NextFundingTime.Time().Add(-fri),
			Rate: fr.NextFundingRate.Decimal(),
		}
	}
	return []fundingrate.LatestRateResponse{pairRate}, nil
}

// GetHistoricalFundingRates returns funding rates for a given asset and currency for a time period
func (e *Exchange) GetHistoricalFundingRates(ctx context.Context, r *fundingrate.HistoricalRatesRequest) (*fundingrate.HistoricalRates, error) {
	if r == nil {
		return nil, fmt.Errorf("%w HistoricalRatesRequest", common.ErrNilPointer)
	}
	requestLimit := 100
	sd := r.StartDate
	maxLookback := time.Now().Add(-e.Features.Supports.FuturesCapabilities.MaximumFundingRateHistory)
	if r.StartDate.Before(maxLookback) {
		if r.RespectHistoryLimits {
			r.StartDate = maxLookback
		} else {
			return nil, fmt.Errorf("%w earliest date is %v", fundingrate.ErrFundingRateOutsideLimits, maxLookback)
		}
		if r.EndDate.Before(maxLookback) {
			return nil, futures.ErrGetFundingDataRequired
		}
		r.StartDate = maxLookback
	}
	format, err := e.GetPairFormat(r.Asset, true)
	if err != nil {
		return nil, err
	}
	fPair := r.Pair.Format(format)
	pairRate := fundingrate.HistoricalRates{
		Exchange:  e.Name,
		Asset:     r.Asset,
		Pair:      fPair,
		StartDate: r.StartDate,
		EndDate:   r.EndDate,
	}
	// map of time indexes, allowing for easy lookup of slice index from unix time data
	mti := make(map[int64]int)
	for sd.Before(r.EndDate) {
		var frh []FundingRateResponse
		frh, err = e.GetFundingRateHistory(ctx, fPair.String(), sd, r.EndDate, int64(requestLimit))
		if err != nil {
			return nil, err
		}
		if len(frh) == 0 {
			break
		}
		for i := range frh {
			if r.IncludePayments {
				mti[frh[i].FundingTime.Time().Unix()] = i
			}
			pairRate.FundingRates = append(pairRate.FundingRates, fundingrate.Rate{
				Time: frh[i].FundingTime.Time(),
				Rate: frh[i].FundingRate.Decimal(),
			})
		}
		if len(frh) < requestLimit {
			break
		}
		sd = frh[len(frh)-1].FundingTime.Time()
	}
	var fr *FundingRateResponse
	fr, err = e.GetSingleFundingRate(ctx, fPair.String())
	if err != nil {
		return nil, err
	}
	if fr == nil {
		return nil, fmt.Errorf("%w GetSingleFundingRate", common.ErrNilPointer)
	}
	pairRate.LatestRate = fundingrate.Rate{
		Time: fr.FundingTime.Time(),
		Rate: fr.FundingRate.Decimal(),
	}
	pairRate.TimeOfNextRate = fr.NextFundingTime.Time()
	if r.IncludePredictedRate {
		pairRate.PredictedUpcomingRate = fundingrate.Rate{
			Time: fr.NextFundingTime.Time(),
			Rate: fr.NextFundingRate.Decimal(),
		}
	}
	if r.IncludePayments {
		pairRate.PaymentCurrency = r.Pair.Base
		if !r.PaymentCurrency.IsEmpty() {
			pairRate.PaymentCurrency = r.PaymentCurrency
		}
		sd = r.StartDate
		billDetailsFunc := e.GetBillsDetail3Months
		if time.Since(r.StartDate) < kline.OneWeek.Duration() {
			billDetailsFunc = e.GetBillsDetailLast7Days
		}
		for sd.Before(r.EndDate) {
			var fri time.Duration
			if len(e.Features.Supports.FuturesCapabilities.SupportedFundingRateFrequencies) == 1 {
				// can infer funding rate interval from the only funding rate frequency defined
				for k := range e.Features.Supports.FuturesCapabilities.SupportedFundingRateFrequencies {
					fri = k.Duration()
				}
			}
			var billDetails []BillsDetailResponse
			billDetails, err = billDetailsFunc(ctx, &BillsDetailQueryParameter{
				InstrumentType: GetInstrumentTypeFromAssetItem(r.Asset),
				Currency:       pairRate.PaymentCurrency,
				BillType:       137,
				BeginTime:      sd,
				EndTime:        r.EndDate,
				Limit:          int64(requestLimit),
			})
			if err != nil {
				return nil, err
			}
			for i := range billDetails {
				if index, okay := mti[billDetails[i].Timestamp.Time().Truncate(fri).Unix()]; okay {
					pairRate.FundingRates[index].Payment = billDetails[i].ProfitAndLoss.Decimal()
					continue
				}
			}
			if len(billDetails) < requestLimit {
				break
			}
			sd = billDetails[len(billDetails)-1].Timestamp.Time()
		}

		for i := range pairRate.FundingRates {
			pairRate.PaymentSum = pairRate.PaymentSum.Add(pairRate.FundingRates[i].Payment)
		}
	}
	return &pairRate, nil
}

// IsPerpetualFutureCurrency ensures a given asset and currency is a perpetual future
func (e *Exchange) IsPerpetualFutureCurrency(a asset.Item, _ currency.Pair) (bool, error) {
	return a == asset.PerpetualSwap, nil
}

// SetMarginType sets the default margin type for when opening a new position
// okx allows this to be set with an order, however this sets a default
func (e *Exchange) SetMarginType(_ context.Context, _ asset.Item, _ currency.Pair, _ margin.Type) error {
	return fmt.Errorf("%w margin type is set per order", common.ErrFunctionNotSupported)
}

// SetCollateralMode sets the collateral type for your account
func (e *Exchange) SetCollateralMode(_ context.Context, _ asset.Item, _ collateral.Mode) error {
	return fmt.Errorf("%w must be set via website", common.ErrFunctionNotSupported)
}

// GetCollateralMode returns the collateral type for your account
func (e *Exchange) GetCollateralMode(ctx context.Context, item asset.Item) (collateral.Mode, error) {
	if !e.SupportsAsset(item) {
		return 0, fmt.Errorf("%w: %v", asset.ErrNotSupported, item)
	}
	cfg, err := e.GetAccountConfiguration(ctx)
	if err != nil {
		return 0, err
	}
	switch cfg.AccountLevel {
	case 1:
		if item != asset.Spot {
			return 0, fmt.Errorf("%w %v", asset.ErrNotSupported, item)
		}
		fallthrough
	case 2:
		return collateral.SpotFuturesMode, nil
	case 3:
		return collateral.MultiMode, nil
	case 4:
		return collateral.PortfolioMode, nil
	default:
		return collateral.UnknownMode, fmt.Errorf("%w %v", order.ErrCollateralInvalid, cfg.AccountLevel)
	}
}

// ChangePositionMargin will modify a position/currencies margin parameters
func (e *Exchange) ChangePositionMargin(ctx context.Context, req *margin.PositionChangeRequest) (*margin.PositionChangeResponse, error) {
	if req == nil {
		return nil, fmt.Errorf("%w PositionChangeRequest", common.ErrNilPointer)
	}
	if !e.SupportsAsset(req.Asset) {
		return nil, fmt.Errorf("%w: %v", asset.ErrNotSupported, req.Asset)
	}
	if req.NewAllocatedMargin == 0 {
		return nil, fmt.Errorf("%w %v %v", margin.ErrNewAllocatedMarginRequired, req.Asset, req.Pair)
	}
	if req.OriginalAllocatedMargin == 0 {
		return nil, margin.ErrOriginalPositionMarginRequired
	}
	if req.MarginType != margin.Isolated {
		return nil, fmt.Errorf("%w %v", margin.ErrMarginTypeUnsupported, req.MarginType)
	}
	pairFormat, err := e.GetPairFormat(req.Asset, true)
	if err != nil {
		return nil, err
	}
	fPair := req.Pair.Format(pairFormat)
	marginType := "add"
	amt := req.NewAllocatedMargin - req.OriginalAllocatedMargin
	if req.NewAllocatedMargin < req.OriginalAllocatedMargin {
		marginType = "reduce"
		amt = req.OriginalAllocatedMargin - req.NewAllocatedMargin
	}
	if req.MarginSide == "" {
		req.MarginSide = "net"
	}
	r := &IncreaseDecreaseMarginInput{
		InstrumentID:      fPair.String(),
		PositionSide:      req.MarginSide,
		MarginBalanceType: marginType,
		Amount:            amt,
	}

	if req.Asset == asset.Margin {
		r.Currency = req.Pair.Base.Item.Symbol
	}

	resp, err := e.IncreaseDecreaseMargin(ctx, r)
	if err != nil {
		return nil, err
	}
	return &margin.PositionChangeResponse{
		Exchange:        e.Name,
		Pair:            req.Pair,
		Asset:           req.Asset,
		AllocatedMargin: resp.Amount.Float64(),
		MarginType:      req.MarginType,
	}, nil
}

// GetFuturesPositionSummary returns position summary details for an active position
func (e *Exchange) GetFuturesPositionSummary(ctx context.Context, req *futures.PositionSummaryRequest) (*futures.PositionSummary, error) {
	if req == nil {
		return nil, fmt.Errorf("%w PositionSummaryRequest", common.ErrNilPointer)
	}
	if req.CalculateOffline {
		return nil, common.ErrCannotCalculateOffline
	}
	if !e.SupportsAsset(req.Asset) || !req.Asset.IsFutures() {
		return nil, fmt.Errorf("%w %v", asset.ErrNotSupported, req.Asset)
	}
	fPair, err := e.FormatExchangeCurrency(req.Pair, req.Asset)
	if err != nil {
		return nil, err
	}
	instrumentType := GetInstrumentTypeFromAssetItem(req.Asset)

	var contracts []futures.Contract
	contracts, err = e.GetFuturesContractDetails(ctx, req.Asset)
	if err != nil {
		return nil, err
	}
	multiplier := 1.0
	var contractSettlementType futures.ContractSettlementType
	for i := range contracts {
		if !contracts[i].Name.Equal(fPair) {
			continue
		}
		multiplier = contracts[i].Multiplier
		contractSettlementType = contracts[i].SettlementType
		break
	}

	positionSummaries, err := e.GetPositions(ctx, instrumentType, fPair.String(), "")
	if err != nil {
		return nil, err
	}
	var positionSummary *AccountPosition
	for i := range positionSummaries {
		if positionSummaries[i].QuantityOfPosition.Float64() <= 0 {
			continue
		}
		positionSummary = &positionSummaries[i]
		break
	}
	if positionSummary == nil {
		return nil, fmt.Errorf("%w, received '%v', no positions found", errOnlyOneResponseExpected, len(positionSummaries))
	}
	marginMode := margin.Isolated
	if positionSummary.MarginMode == TradeModeCross {
		marginMode = margin.Multi
	}

	acc, err := e.AccountBalance(ctx, currency.EMPTYCODE)
	if err != nil {
		return nil, err
	}
	if len(acc) != 1 {
		return nil, fmt.Errorf("%w, received '%v'", errOnlyOneResponseExpected, len(acc))
	}
	var freeCollateral, totalCollateral, equityOfCurrency, frozenBalance,
		availableEquity, cashBalance, discountEquity,
		equityUSD, totalEquity, isolatedEquity, isolatedLiabilities,
		isolatedUnrealisedProfit, notionalLeverage,
		strategyEquity decimal.Decimal

	for i := range acc[0].Details {
		if !acc[0].Details[i].Currency.Equal(positionSummary.Currency) {
			continue
		}
		freeCollateral = acc[0].Details[i].AvailableBalance.Decimal()
		frozenBalance = acc[0].Details[i].FrozenBalance.Decimal()
		totalCollateral = freeCollateral.Add(frozenBalance)
		equityOfCurrency = acc[0].Details[i].EquityOfCurrency.Decimal()
		availableEquity = acc[0].Details[i].AvailableEquity.Decimal()
		cashBalance = acc[0].Details[i].CashBalance.Decimal()
		discountEquity = acc[0].Details[i].DiscountEquity.Decimal()
		equityUSD = acc[0].Details[i].EquityUsd.Decimal()
		totalEquity = acc[0].Details[i].TotalEquity.Decimal()
		isolatedEquity = acc[0].Details[i].IsoEquity.Decimal()
		isolatedLiabilities = acc[0].Details[i].IsolatedLiabilities.Decimal()
		isolatedUnrealisedProfit = acc[0].Details[i].IsoUpl.Decimal()
		notionalLeverage = acc[0].Details[i].NotionalLever.Decimal()
		strategyEquity = acc[0].Details[i].StrategyEquity.Decimal()

		break
	}
	collateralMode, err := e.GetCollateralMode(ctx, req.Asset)
	if err != nil {
		return nil, err
	}
	return &futures.PositionSummary{
		Pair:            req.Pair,
		Asset:           req.Asset,
		MarginType:      marginMode,
		CollateralMode:  collateralMode,
		Currency:        positionSummary.Currency,
		AvailableEquity: availableEquity,
		CashBalance:     cashBalance,
		DiscountEquity:  discountEquity,
		EquityUSD:       equityUSD,

		IsolatedEquity:               isolatedEquity,
		IsolatedLiabilities:          isolatedLiabilities,
		IsolatedUPL:                  isolatedUnrealisedProfit,
		NotionalLeverage:             notionalLeverage,
		TotalEquity:                  totalEquity,
		StrategyEquity:               strategyEquity,
		IsolatedMargin:               positionSummary.Margin.Decimal(),
		NotionalSize:                 positionSummary.NotionalUsd.Decimal(),
		Leverage:                     positionSummary.Leverage.Decimal(),
		MaintenanceMarginRequirement: positionSummary.MaintenanceMarginRequirement.Decimal(),
		InitialMarginRequirement:     positionSummary.InitialMarginRequirement.Decimal(),
		EstimatedLiquidationPrice:    positionSummary.LiquidationPrice.Decimal(),
		CollateralUsed:               positionSummary.Margin.Decimal(),
		MarkPrice:                    positionSummary.MarkPrice.Decimal(),
		CurrentSize:                  positionSummary.QuantityOfPosition.Decimal().Mul(decimal.NewFromFloat(multiplier)),
		ContractSize:                 positionSummary.QuantityOfPosition.Decimal(),
		ContractMultiplier:           decimal.NewFromFloat(multiplier),
		ContractSettlementType:       contractSettlementType,
		AverageOpenPrice:             positionSummary.AveragePrice.Decimal(),
		UnrealisedPNL:                positionSummary.UPNL.Decimal(),
		MaintenanceMarginFraction:    positionSummary.MarginRatio.Decimal(),
		FreeCollateral:               freeCollateral,
		TotalCollateral:              totalCollateral,
		FrozenBalance:                frozenBalance,
		EquityOfCurrency:             equityOfCurrency,
	}, nil
}

// GetFuturesPositionOrders returns the orders for futures positions
func (e *Exchange) GetFuturesPositionOrders(ctx context.Context, req *futures.PositionsRequest) ([]futures.PositionResponse, error) {
	if req == nil {
		return nil, fmt.Errorf("%w PositionSummaryRequest", common.ErrNilPointer)
	}
	if !e.SupportsAsset(req.Asset) || !req.Asset.IsFutures() {
		return nil, fmt.Errorf("%w %v", asset.ErrNotSupported, req.Asset)
	}
	if time.Since(req.StartDate) > e.Features.Supports.MaximumOrderHistory {
		if req.RespectOrderHistoryLimits {
			req.StartDate = time.Now().Add(-e.Features.Supports.MaximumOrderHistory)
		} else {
			return nil, fmt.Errorf("%w max lookup %v", futures.ErrOrderHistoryTooLarge, time.Now().Add(-e.Features.Supports.MaximumOrderHistory))
		}
	}
	err := common.StartEndTimeCheck(req.StartDate, req.EndDate)
	if err != nil {
		return nil, err
	}
	resp := make([]futures.PositionResponse, len(req.Pairs))
	var contracts []futures.Contract
	contracts, err = e.GetFuturesContractDetails(ctx, req.Asset)
	if err != nil {
		return nil, err
	}
	contractsMap := make(map[currency.Pair]*futures.Contract)
	for i := range contracts {
		contractsMap[contracts[i].Name] = &contracts[i]
	}
	for i := range req.Pairs {
		fPair, err := e.FormatExchangeCurrency(req.Pairs[i], req.Asset)
		if err != nil {
			return nil, err
		}
		instrumentType := GetInstrumentTypeFromAssetItem(req.Asset)

		contract, exist := contractsMap[fPair]
		if !exist {
			return nil, fmt.Errorf("%w %v", futures.ErrContractNotSupported, fPair)
		}
		multiplier := contract.Multiplier
		contractSettlementType := contract.SettlementType

		resp[i] = futures.PositionResponse{
			Pair:                   req.Pairs[i],
			Asset:                  req.Asset,
			ContractSettlementType: contractSettlementType,
		}

		var positions []OrderDetail
		historyRequest := &OrderHistoryRequestParams{
			OrderListRequestParams: OrderListRequestParams{
				InstrumentType: instrumentType,
				InstrumentID:   fPair.String(),
				Start:          req.StartDate,
				End:            req.EndDate,
			},
		}
		if time.Since(req.StartDate) <= time.Hour*24*7 {
			positions, err = e.Get7DayOrderHistory(ctx, historyRequest)
		} else {
			positions, err = e.Get3MonthOrderHistory(ctx, historyRequest)
		}
		if err != nil {
			return nil, err
		}
		for j := range positions {
			if fPair.String() != positions[j].InstrumentID {
				continue
			}
			orderStatus, err := order.StringToOrderStatus(strings.ToUpper(positions[j].State))
			if err != nil {
				log.Errorf(log.ExchangeSys, "%s %v", e.Name, err)
			}
			oType, tif, err := orderTypeFromString(positions[j].OrderType)
			if err != nil {
				return nil, err
			}
			orderAmount := positions[j].Size
			if positions[j].QuantityType == "quote_ccy" {
				// Size is quote amount.
				orderAmount /= positions[j].AveragePrice
			}

			remainingAmount := float64(0)
			if orderStatus != order.Filled {
				remainingAmount = orderAmount.Float64() - positions[j].AccumulatedFillSize.Float64()
			}
			cost := positions[j].AveragePrice.Float64() * positions[j].AccumulatedFillSize.Float64()
			if multiplier != 1 {
				cost *= multiplier
			}
			resp[i].Orders = append(resp[i].Orders, order.Detail{
				Price:                positions[j].Price.Float64(),
				AverageExecutedPrice: positions[j].AveragePrice.Float64(),
				Amount:               orderAmount.Float64() * multiplier,
				ContractAmount:       orderAmount.Float64(),
				ExecutedAmount:       positions[j].AccumulatedFillSize.Float64(),
				RemainingAmount:      remainingAmount,
				Fee:                  positions[j].TransactionFee.Float64(),
				FeeAsset:             currency.NewCode(positions[j].FeeCurrency),
				Exchange:             e.Name,
				OrderID:              positions[j].OrderID,
				ClientOrderID:        positions[j].ClientOrderID,
				Type:                 oType,
				Side:                 positions[j].Side,
				Status:               orderStatus,
				AssetType:            req.Asset,
				Date:                 positions[j].CreationTime.Time(),
				LastUpdated:          positions[j].UpdateTime.Time(),
				Pair:                 req.Pairs[i],
				Cost:                 cost,
				CostAsset:            currency.NewCode(positions[j].RebateCurrency),
				TimeInForce:          tif,
			})
		}
	}
	return resp, nil
}

// SetLeverage sets the account's initial leverage for the asset type and pair
func (e *Exchange) SetLeverage(ctx context.Context, item asset.Item, pair currency.Pair, marginType margin.Type, amount float64, orderSide order.Side) error {
	posSide := "net"
	switch item {
	case asset.Futures, asset.PerpetualSwap:
		if marginType == margin.Isolated {
			switch {
			case orderSide == order.UnknownSide:
				return order.ErrSideIsInvalid
			case orderSide.IsLong():
				posSide = "long"
			case orderSide.IsShort():
				posSide = "short"
			default:
				return fmt.Errorf("%w %v requires long/short", order.ErrSideIsInvalid, orderSide)
			}
		}
		fallthrough
	case asset.Margin, asset.Options:
		instrumentID, err := e.FormatSymbol(pair, item)
		if err != nil {
			return err
		}

		marginMode := e.marginTypeToString(marginType)
		_, err = e.SetLeverageRate(ctx, &SetLeverageInput{
			Leverage:     amount,
			MarginMode:   marginMode,
			InstrumentID: instrumentID,
			PositionSide: posSide,
		})
		return err
	default:
		return fmt.Errorf("%w %v", asset.ErrNotSupported, item)
	}
}

// GetLeverage gets the account's initial leverage for the asset type and pair
func (e *Exchange) GetLeverage(ctx context.Context, item asset.Item, pair currency.Pair, marginType margin.Type, orderSide order.Side) (float64, error) {
	var inspectLeverage bool
	switch item {
	case asset.Futures, asset.PerpetualSwap:
		if marginType == margin.Isolated {
			switch {
			case orderSide == order.UnknownSide:
				return 0, order.ErrSideIsInvalid
			case orderSide.IsLong(), orderSide.IsShort():
				inspectLeverage = true
			default:
				return 0, fmt.Errorf("%w '%v', requires long/short", order.ErrSideIsInvalid, orderSide)
			}
		}
		fallthrough
	case asset.Margin, asset.Options:
		instrumentID, err := e.FormatSymbol(pair, item)
		if err != nil {
			return -1, err
		}
		marginMode := e.marginTypeToString(marginType)
		lev, err := e.GetLeverageRate(ctx, instrumentID, marginMode, currency.EMPTYCODE)
		if err != nil {
			return -1, err
		}
		if len(lev) == 0 {
			return -1, fmt.Errorf("%w %v %v %s", futures.ErrPositionNotFound, item, pair, marginType)
		}
		if inspectLeverage {
			for i := range lev {
				if lev[i].PositionSide == orderSide.Lower() {
					return lev[i].Leverage.Float64(), nil
				}
			}
		}

		// leverage is the same across positions
		return lev[0].Leverage.Float64(), nil
	default:
		return -1, fmt.Errorf("%w %v", asset.ErrNotSupported, item)
	}
}

// GetFuturesContractDetails returns details about futures contracts
func (e *Exchange) GetFuturesContractDetails(ctx context.Context, item asset.Item) ([]futures.Contract, error) {
	if !item.IsFutures() {
		return nil, futures.ErrNotFuturesAsset
	}
	switch item {
	case asset.Futures, asset.PerpetualSwap:
		instType := GetInstrumentTypeFromAssetItem(item)
		result, err := e.GetInstruments(ctx, &InstrumentsFetchParams{
			InstrumentType: instType,
		})
		if err != nil {
			return nil, err
		}
		resp := make([]futures.Contract, len(result))
		for i := range result {
			var (
				underlying             currency.Pair
				settleCurr             currency.Code
				contractSettlementType futures.ContractSettlementType
			)

			if result[i].State == "live" {
				underlying, err = currency.NewPairFromString(result[i].Underlying)
				if err != nil {
					return nil, err
				}

				settleCurr = currency.NewCode(result[i].SettlementCurrency)

				contractSettlementType = futures.Linear
				if result[i].SettlementCurrency == result[i].BaseCurrency {
					contractSettlementType = futures.Inverse
				}
			}

			var ct futures.ContractType
			if item == asset.PerpetualSwap {
				ct = futures.Perpetual
			} else {
				switch result[i].Alias {
				case "this_week", "next_week":
					ct = futures.Weekly
				case "quarter", "next_quarter":
					ct = futures.Quarterly
				}
			}

			resp[i] = futures.Contract{
				Exchange:       e.Name,
				Name:           result[i].InstrumentID,
				Underlying:     underlying,
				Asset:          item,
				StartDate:      result[i].ListTime.Time(),
				EndDate:        result[i].ExpTime.Time(),
				IsActive:       result[i].State == "live",
				Status:         result[i].State,
				Type:           ct,
				SettlementType: contractSettlementType,
				MarginCurrency: settleCurr,
				Multiplier:     result[i].ContractValue.Float64(),
				MaxLeverage:    result[i].MaxLeverage.Float64(),
			}

			if !settleCurr.IsEmpty() {
				resp[i].SettlementCurrencies = currency.Currencies{settleCurr}
			}
		}
		return resp, nil
	case asset.Spread:
		results, err := e.GetPublicSpreads(ctx, "", "", "", "")
		if err != nil {
			return nil, err
		}
		resp := make([]futures.Contract, len(results))
		for s := range results {
			contractSettlementType, err := futures.StringToContractSettlementType(results[s].SpreadType)
			if err != nil {
				return nil, err
			}
			resp[s] = futures.Contract{
				Exchange:       e.Name,
				Name:           results[s].SpreadID,
				Asset:          asset.Spread,
				StartDate:      results[s].ListTime.Time(),
				EndDate:        results[s].ExpTime.Time(),
				IsActive:       results[s].State == "live",
				Status:         results[s].State,
				Type:           futures.LongDated,
				SettlementType: contractSettlementType,
				MarginCurrency: currency.NewCode(results[s].QuoteCurrency),
			}
		}
		return resp, nil
	default:
		return nil, fmt.Errorf("%w %v", asset.ErrNotSupported, item)
	}
}

// GetOpenInterest returns the open interest rate for a given asset pair
func (e *Exchange) GetOpenInterest(ctx context.Context, k ...key.PairAsset) ([]futures.OpenInterest, error) {
	for i := range k {
		switch k[i].Asset {
		case asset.Futures, asset.PerpetualSwap, asset.Options:
		default:
			// avoid API calls or returning errors after a successful retrieval
			return nil, fmt.Errorf("%w %v %v", asset.ErrNotSupported, k[i].Asset, k[i].Pair())
		}
	}
	if len(k) != 1 {
		var resp []futures.OpenInterest
		// TODO: Options support
		instTypes := map[string]asset.Item{
			instTypeSwap:    asset.PerpetualSwap,
			instTypeFutures: asset.Futures,
			instTypeOption:  asset.Options,
		}
		for instType, v := range instTypes {
			var oid []OpenInterest
			var err error
			switch instType {
			case instTypeOption:
				var underlyings []string
				underlyings, err = e.GetPublicUnderlyings(ctx, instTypeOption)
				if err != nil {
					return nil, err
				}
				for u := range underlyings {
					var incOID []OpenInterest
					incOID, err = e.GetOpenInterestData(ctx, instType, underlyings[u], "", "")
					if err != nil {
						return nil, err
					}
					oid = append(oid, incOID...)
				}
			case instTypeSwap,
				instTypeFutures:
				oid, err = e.GetOpenInterestData(ctx, instType, "", "", "")
				if err != nil {
					return nil, err
				}
			}
			for j := range oid {
				var isEnabled bool
				var p currency.Pair
				p, isEnabled, err = e.MatchSymbolCheckEnabled(oid[j].InstrumentID, v, true)
				if err != nil && !errors.Is(err, currency.ErrPairNotFound) {
					return nil, err
				}
				if !isEnabled {
					continue
				}
				var appendData bool
				for j := range k {
					if k[j].Pair().Equal(p) {
						appendData = true
						break
					}
				}
				if len(k) > 0 && !appendData {
					continue
				}
				resp = append(resp, futures.OpenInterest{
					Key:          key.NewExchangeAssetPair(e.Name, v, p),
					OpenInterest: oid[j].OpenInterest.Float64(),
				})
			}
		}
		return resp, nil
	}
	resp := make([]futures.OpenInterest, 1)
	instTypes := map[asset.Item]string{
		asset.PerpetualSwap: "SWAP",
		asset.Futures:       "FUTURES",
	}
	pFmt, err := e.FormatSymbol(k[0].Pair(), k[0].Asset)
	if err != nil {
		return nil, err
	}
	var oid []OpenInterest
	switch instTypes[k[0].Asset] {
	case instTypeOption:
		var underlyings []string
		underlyings, err = e.GetPublicUnderlyings(ctx, instTypeOption)
		if err != nil {
			return nil, err
		}
		for u := range underlyings {
			var incOID []OpenInterest
			incOID, err = e.GetOpenInterestData(ctx, instTypes[k[0].Asset], underlyings[u], "", "")
			if err != nil {
				return nil, err
			}
			oid = append(oid, incOID...)
		}
	case instTypeSwap, instTypeFutures:
		oid, err = e.GetOpenInterestData(ctx, instTypes[k[0].Asset], "", "", pFmt)
		if err != nil {
			return nil, err
		}
	}
	for i := range oid {
		p, isEnabled, err := e.MatchSymbolCheckEnabled(oid[i].InstrumentID, k[0].Asset, true)
		if err != nil && !errors.Is(err, currency.ErrPairNotFound) {
			return nil, err
		}
		if !isEnabled {
			continue
		}
		resp[0] = futures.OpenInterest{
			Key:          key.NewExchangeAssetPair(e.Name, k[0].Asset, p),
			OpenInterest: oid[i].OpenInterest.Float64(),
		}
	}
	return resp, nil
}

// GetCurrencyTradeURL returns the URL to the exchange's trade page for the given asset and currency pair
func (e *Exchange) GetCurrencyTradeURL(ctx context.Context, a asset.Item, cp currency.Pair) (string, error) {
	_, err := e.CurrencyPairs.IsPairEnabled(cp, a)
	if err != nil {
		return "", err
	}
	cp.Delimiter = currency.DashDelimiter
	switch a {
	case asset.Spot:
		return baseURL + "trade-spot/" + cp.Lower().String(), nil
	case asset.Margin:
		return baseURL + "trade-margin/" + cp.Lower().String(), nil
	case asset.PerpetualSwap:
		return baseURL + "trade-swap/" + cp.Lower().String(), nil
	case asset.Options:
		return baseURL + "trade-option/" + cp.Base.Lower().String() + "-usd", nil
	case asset.Spread:
		return baseURL, nil
	case asset.Futures:
		cp, err = e.FormatExchangeCurrency(cp, a)
		if err != nil {
			return "", err
		}
		insts, err := e.GetInstruments(ctx, &InstrumentsFetchParams{
			InstrumentType: instTypeFutures,
			InstrumentID:   cp.String(),
		})
		if err != nil {
			return "", err
		}
		if len(insts) != 1 {
			return "", fmt.Errorf("%w response len: %v currency expected: %v", errOnlyOneResponseExpected, len(insts), cp)
		}
		var ct string
		switch insts[0].Alias {
		case "this_week":
			ct = "-weekly"
		case "next_week":
			ct = "-biweekly"
		case "this_month":
			ct = "-monthly"
		case "next_month":
			ct = "-bimonthly"
		case "quarter":
			ct = "-quarterly"
		case "next_quarter":
			ct = "-biquarterly"
		}
		return baseURL + "trade-futures/" + strings.ToLower(insts[0].Underlying) + ct, nil
	default:
		return "", fmt.Errorf("%w %q", asset.ErrNotSupported, a)
	}
}<|MERGE_RESOLUTION|>--- conflicted
+++ resolved
@@ -1049,17 +1049,10 @@
 		})
 	case orderOCO:
 		switch {
-<<<<<<< HEAD
 		case s.TakeProfit.Price <= 0:
-			return nil, fmt.Errorf("%w, take profit price is required", order.ErrPriceBelowMin)
+			return nil, fmt.Errorf("%w, take profit price is required", limits.ErrPriceBelowMin)
 		case s.StopLoss.Price <= 0:
-			return nil, fmt.Errorf("%w, stop loss price is required", order.ErrPriceBelowMin)
-=======
-		case s.RiskManagementModes.TakeProfit.Price <= 0:
-			return nil, fmt.Errorf("%w, take profit price is required", limits.ErrPriceBelowMin)
-		case s.RiskManagementModes.StopLoss.Price <= 0:
 			return nil, fmt.Errorf("%w, stop loss price is required", limits.ErrPriceBelowMin)
->>>>>>> 60f7cb37
 		}
 		result, err = e.PlaceAlgoOrder(ctx, &AlgoOrderParams{
 			InstrumentID: pairString,
@@ -1198,21 +1191,12 @@
 		}
 	case order.OCO:
 		switch {
-<<<<<<< HEAD
 		case action.TakeProfit.Price <= 0 &&
 			action.TakeProfit.LimitPrice <= 0:
-			return nil, fmt.Errorf("%w, either take profit trigger price or order price is required", order.ErrPriceBelowMin)
+			return nil, fmt.Errorf("%w, either take profit trigger price or order price is required", limits.ErrPriceBelowMin)
 		case action.StopLoss.Price <= 0 &&
 			action.StopLoss.LimitPrice <= 0:
-			return nil, fmt.Errorf("%w, either stop loss trigger price or order price is required", order.ErrPriceBelowMin)
-=======
-		case action.RiskManagementModes.TakeProfit.Price <= 0 &&
-			action.RiskManagementModes.TakeProfit.LimitPrice <= 0:
-			return nil, fmt.Errorf("%w, either take profit trigger price or order price is required", limits.ErrPriceBelowMin)
-		case action.RiskManagementModes.StopLoss.Price <= 0 &&
-			action.RiskManagementModes.StopLoss.LimitPrice <= 0:
 			return nil, fmt.Errorf("%w, either stop loss trigger price or order price is required", limits.ErrPriceBelowMin)
->>>>>>> 60f7cb37
 		}
 		_, err = e.AmendAlgoOrder(ctx, &AmendAlgoOrderParam{
 			InstrumentID:              pairFormat.Format(action.Pair),
