package okx

import (
	"context"
	"errors"
	"fmt"
	"math"
	"sort"
	"strconv"
	"strings"
	"sync"
	"time"

	"github.com/shopspring/decimal"
	"github.com/thrasher-corp/gocryptotrader/common"
	"github.com/thrasher-corp/gocryptotrader/config"
	"github.com/thrasher-corp/gocryptotrader/currency"
	exchange "github.com/thrasher-corp/gocryptotrader/exchanges"
	"github.com/thrasher-corp/gocryptotrader/exchanges/account"
	"github.com/thrasher-corp/gocryptotrader/exchanges/asset"
	"github.com/thrasher-corp/gocryptotrader/exchanges/collateral"
	"github.com/thrasher-corp/gocryptotrader/exchanges/deposit"
	"github.com/thrasher-corp/gocryptotrader/exchanges/fundingrate"
	"github.com/thrasher-corp/gocryptotrader/exchanges/kline"
	"github.com/thrasher-corp/gocryptotrader/exchanges/margin"
	"github.com/thrasher-corp/gocryptotrader/exchanges/order"
	"github.com/thrasher-corp/gocryptotrader/exchanges/orderbook"
	"github.com/thrasher-corp/gocryptotrader/exchanges/protocol"
	"github.com/thrasher-corp/gocryptotrader/exchanges/request"
	"github.com/thrasher-corp/gocryptotrader/exchanges/stream"
	"github.com/thrasher-corp/gocryptotrader/exchanges/stream/buffer"
	"github.com/thrasher-corp/gocryptotrader/exchanges/ticker"
	"github.com/thrasher-corp/gocryptotrader/exchanges/trade"
	"github.com/thrasher-corp/gocryptotrader/log"
	"github.com/thrasher-corp/gocryptotrader/portfolio/withdraw"
)

const (
	okxWebsocketResponseMaxLimit = time.Second * 3
)

// GetDefaultConfig returns a default exchange config
func (ok *Okx) GetDefaultConfig(ctx context.Context) (*config.Exchange, error) {
	ok.SetDefaults()
	exchCfg := new(config.Exchange)
	exchCfg.Name = ok.Name
	exchCfg.HTTPTimeout = exchange.DefaultHTTPTimeout
	exchCfg.BaseCurrencies = ok.BaseCurrencies

	err := ok.SetupDefaults(exchCfg)
	if err != nil {
		return nil, err
	}

	if ok.Features.Supports.RESTCapabilities.AutoPairUpdates {
		err = ok.UpdateTradablePairs(ctx, true)
		if err != nil {
			return nil, err
		}
	}
	return exchCfg, nil
}

// SetDefaults sets the basic defaults for Okx
func (ok *Okx) SetDefaults() {
	ok.Name = "Okx"
	ok.Enabled = true
	ok.Verbose = true

	ok.WsRequestSemaphore = make(chan int, 20)
	ok.API.CredentialsValidator.RequiresKey = true
	ok.API.CredentialsValidator.RequiresSecret = true
	ok.API.CredentialsValidator.RequiresClientID = true

	cpf := &currency.PairFormat{
		Delimiter: currency.DashDelimiter,
		Uppercase: true,
	}

	err := ok.SetGlobalPairsManager(cpf, cpf, asset.Spot, asset.Futures, asset.PerpetualSwap, asset.Options, asset.Margin)
	if err != nil {
		log.Errorln(log.ExchangeSys, err)
	}

	// Fill out the capabilities/features that the exchange supports
	ok.Features = exchange.Features{
		Supports: exchange.FeaturesSupported{
			REST:                true,
			Websocket:           true,
			MaximumOrderHistory: kline.OneDay.Duration() * 90,
			RESTCapabilities: protocol.Features{
				TickerFetching:        true,
				OrderbookFetching:     true,
				AutoPairUpdates:       true,
				AccountInfo:           true,
				CryptoDeposit:         true,
				CryptoWithdrawalFee:   true,
				CryptoWithdrawal:      true,
				TradeFee:              true,
				SubmitOrder:           true,
				GetOrder:              true,
				GetOrders:             true,
				CancelOrder:           true,
				CancelOrders:          true,
				TradeFetching:         true,
				UserTradeHistory:      true,
				MultiChainDeposits:    true,
				MultiChainWithdrawals: true,
				KlineFetching:         true,
				DepositHistory:        true,
				WithdrawalHistory:     true,
				ModifyOrder:           true,
			},
			WebsocketCapabilities: protocol.Features{
				TickerFetching:         true,
				OrderbookFetching:      true,
				Subscribe:              true,
				Unsubscribe:            true,
				AuthenticatedEndpoints: true,
				AccountInfo:            true,
				GetOrders:              true,
				TradeFetching:          true,
				KlineFetching:          true,
				GetOrder:               true,
				SubmitOrder:            true,
				CancelOrder:            true,
				CancelOrders:           true,
				ModifyOrder:            true,
			},
			FuturesCapabilities: exchange.FuturesCapabilities{
				Positions:      true,
				Leverage:       true,
				CollateralMode: true,
			},
			WithdrawPermissions: exchange.AutoWithdrawCrypto,
			FuturesCapabilities: exchange.FuturesCapabilities{
				FundingRates:              true,
				MaximumFundingRateHistory: kline.ThreeMonth.Duration(),
				FundingRateFrequency:      kline.EightHour.Duration(),
			},
		},
		Enabled: exchange.FeaturesEnabled{
			AutoPairUpdates: true,
			Kline: kline.ExchangeCapabilitiesEnabled{
				Intervals: kline.DeployExchangeIntervals(
					kline.IntervalCapacity{Interval: kline.OneMin},
					kline.IntervalCapacity{Interval: kline.ThreeMin},
					kline.IntervalCapacity{Interval: kline.FiveMin},
					kline.IntervalCapacity{Interval: kline.FifteenMin},
					kline.IntervalCapacity{Interval: kline.ThirtyMin},
					kline.IntervalCapacity{Interval: kline.OneHour},
					kline.IntervalCapacity{Interval: kline.TwoHour},
					kline.IntervalCapacity{Interval: kline.FourHour},
					kline.IntervalCapacity{Interval: kline.SixHour},
					kline.IntervalCapacity{Interval: kline.TwelveHour},
					kline.IntervalCapacity{Interval: kline.OneDay},
					kline.IntervalCapacity{Interval: kline.TwoDay},
					kline.IntervalCapacity{Interval: kline.ThreeDay},
					kline.IntervalCapacity{Interval: kline.FiveDay},
					kline.IntervalCapacity{Interval: kline.OneWeek},
					kline.IntervalCapacity{Interval: kline.OneMonth},
					kline.IntervalCapacity{Interval: kline.ThreeMonth},
					kline.IntervalCapacity{Interval: kline.SixMonth},
					kline.IntervalCapacity{Interval: kline.OneYear},
				),
				GlobalResultLimit: 100, // Reference: https://www.okx.com/docs-v5/en/#rest-api-market-data-get-candlesticks-history
			},
		},
	}
	ok.Requester, err = request.New(ok.Name,
		common.NewHTTPClientWithTimeout(exchange.DefaultHTTPTimeout),
		request.WithLimiter(SetRateLimit()))
	if err != nil {
		log.Errorln(log.ExchangeSys, err)
	}

	ok.API.Endpoints = ok.NewEndpoints()
	err = ok.API.Endpoints.SetDefaultEndpoints(map[exchange.URL]string{
		exchange.RestSpot:      okxAPIURL,
		exchange.WebsocketSpot: okxAPIWebsocketPublicURL,
	})
	if err != nil {
		log.Errorln(log.ExchangeSys, err)
	}

	ok.Websocket = stream.New()
	ok.WebsocketResponseMaxLimit = okxWebsocketResponseMaxLimit
	ok.WebsocketResponseCheckTimeout = okxWebsocketResponseMaxLimit
	ok.WebsocketOrderbookBufferLimit = exchange.DefaultWebsocketOrderbookBufferLimit
}

// Setup takes in the supplied exchange configuration details and sets params
func (ok *Okx) Setup(exch *config.Exchange) error {
	if err := exch.Validate(); err != nil {
		return err
	}
	if !exch.Enabled {
		ok.SetEnabled(false)
		return nil
	}
	if err := ok.SetupDefaults(exch); err != nil {
		return err
	}

	ok.WsResponseMultiplexer = wsRequestDataChannelsMultiplexer{
		WsResponseChannelsMap: make(map[string]*wsRequestInfo),
		Register:              make(chan *wsRequestInfo),
		Unregister:            make(chan string),
		Message:               make(chan *wsIncomingData),
		shutdown:              make(chan bool),
	}

	wsRunningEndpoint, err := ok.API.Endpoints.GetURL(exchange.WebsocketSpot)
	if err != nil {
		return err
	}
	if err := ok.Websocket.Setup(&stream.WebsocketSetup{
		ExchangeConfig:         exch,
		DefaultURL:             okxAPIWebsocketPublicURL,
		RunningURL:             wsRunningEndpoint,
		Connector:              ok.WsConnect,
		Subscriber:             ok.Subscribe,
		Unsubscriber:           ok.Unsubscribe,
		GenerateSubscriptions:  ok.GenerateDefaultSubscriptions,
		ConnectionMonitorDelay: exch.ConnectionMonitorDelay,
		Features:               &ok.Features.Supports.WebsocketCapabilities,
		OrderbookBufferConfig: buffer.Config{
			Checksum: ok.CalculateUpdateOrderbookChecksum,
		},
	}); err != nil {
		return err
	}

	go ok.WsResponseMultiplexer.Run()

	if err := ok.Websocket.SetupNewConnection(stream.ConnectionSetup{
		URL:                  okxAPIWebsocketPublicURL,
		ResponseCheckTimeout: exch.WebsocketResponseCheckTimeout,
		ResponseMaxLimit:     okxWebsocketResponseMaxLimit,
		RateLimit:            500,
	}); err != nil {
		return err
	}

	return ok.Websocket.SetupNewConnection(stream.ConnectionSetup{
		URL:                  okxAPIWebsocketPrivateURL,
		ResponseCheckTimeout: exch.WebsocketResponseCheckTimeout,
		ResponseMaxLimit:     okxWebsocketResponseMaxLimit,
		Authenticated:        true,
		RateLimit:            500,
	})
}

// Start starts the Okx go routine
func (ok *Okx) Start(ctx context.Context, wg *sync.WaitGroup) error {
	if wg == nil {
		return fmt.Errorf("%T %w", wg, common.ErrNilPointer)
	}
	wg.Add(1)
	go func() {
		ok.Run(ctx)
		wg.Done()
	}()
	return nil
}

// Run implements the Okx wrapper
func (ok *Okx) Run(ctx context.Context) {
	if ok.Verbose {
		log.Debugf(log.ExchangeSys,
			"%s Websocket: %s.",
			ok.Name,
			common.IsEnabled(ok.Websocket.IsEnabled()))
		ok.PrintEnabledPairs()
	}

	assetTypes := ok.GetAssetTypes(false)
	for i := range assetTypes {
		if err := ok.UpdateOrderExecutionLimits(ctx, assetTypes[i]); err != nil {
			log.Errorf(log.ExchangeSys,
				"%s failed to set exchange order execution limits. Err: %v",
				ok.Name,
				err)
		}
	}

	if ok.GetEnabledFeatures().AutoPairUpdates {
		if err := ok.UpdateTradablePairs(ctx, false); err != nil {
			log.Errorf(log.ExchangeSys,
				"%s failed to update tradable pairs. Err: %s",
				ok.Name,
				err)
		}
	}
}

// Shutdown calls Base.Shutdown and then shuts down the response multiplexer
func (ok *Okx) Shutdown() error {
	if err := ok.Base.Shutdown(); err != nil {
		return err
	}

	// Must happen after the Websocket shutdown in Base.Shutdown, so there are no new blocking writes to the multiplexer
	ok.WsResponseMultiplexer.Shutdown()

	return nil
}

// GetServerTime returns the current exchange server time.
func (ok *Okx) GetServerTime(ctx context.Context, _ asset.Item) (time.Time, error) {
	return ok.GetSystemTime(ctx)
}

// FetchTradablePairs returns a list of the exchanges tradable pairs
func (ok *Okx) FetchTradablePairs(ctx context.Context, a asset.Item) (currency.Pairs, error) {
	insts, err := ok.getInstrumentsForAsset(ctx, a)
	if err != nil {
		return nil, err
	}
	pairs := make([]currency.Pair, len(insts))
	for x := range insts {
		pairs[x], err = currency.NewPairDelimiter(insts[x].InstrumentID, ok.CurrencyPairs.ConfigFormat.Delimiter)
		if err != nil {
			return nil, err
		}
	}
	return pairs, nil
}

// UpdateTradablePairs updates the exchanges available pairs and stores them in the exchanges config
func (ok *Okx) UpdateTradablePairs(ctx context.Context, forceUpdate bool) error {
	assetTypes := ok.GetAssetTypes(false)
	for i := range assetTypes {
		pairs, err := ok.FetchTradablePairs(ctx, assetTypes[i])
		if err != nil {
			return fmt.Errorf("%w for asset %v", err, assetTypes[i])
		}
		err = ok.UpdatePairs(pairs, assetTypes[i], false, forceUpdate)
		if err != nil {
			return fmt.Errorf("%w for asset %v", err, assetTypes[i])
		}
	}
	return ok.EnsureOnePairEnabled()
}

// UpdateOrderExecutionLimits sets exchange execution order limits for an asset type
func (ok *Okx) UpdateOrderExecutionLimits(ctx context.Context, a asset.Item) error {
	insts, err := ok.getInstrumentsForAsset(ctx, a)
	if err != nil {
		return err
	}
	if len(insts) == 0 {
		return errNoInstrumentFound
	}
	limits := make([]order.MinMaxLevel, len(insts))
	for x := range insts {
		pair, err := currency.NewPairFromString(insts[x].InstrumentID)
		if err != nil {
			return err
		}

		limits[x] = order.MinMaxLevel{
			Pair:                   pair,
			Asset:                  a,
			PriceStepIncrementSize: insts[x].TickSize,
			MinimumBaseAmount:      insts[x].MinimumOrderSize,
		}
	}

	return ok.LoadLimits(limits)
}

// UpdateTicker updates and returns the ticker for a currency pair
func (ok *Okx) UpdateTicker(ctx context.Context, p currency.Pair, a asset.Item) (*ticker.Price, error) {
	pairFormat, err := ok.GetPairFormat(a, true)
	if err != nil {
		return nil, err
	}
	if p.IsEmpty() {
		return nil, currency.ErrCurrencyPairEmpty
	}
	instrumentID := pairFormat.Format(p)
	if !ok.SupportsAsset(a) {
		return nil, fmt.Errorf("%w: %v", asset.ErrNotSupported, a)
	}
	mdata, err := ok.GetTicker(ctx, instrumentID)
	if err != nil {
		return nil, err
	}
	var baseVolume, quoteVolume float64
	switch a {
	case asset.Spot, asset.Margin:
		baseVolume = mdata.Vol24H.Float64()
		quoteVolume = mdata.VolCcy24H.Float64()
	case asset.PerpetualSwap, asset.Futures, asset.Options:
		baseVolume = mdata.VolCcy24H.Float64()
		quoteVolume = mdata.Vol24H.Float64()
	default:
		return nil, fmt.Errorf("%w %v", asset.ErrNotSupported, a)
	}
	err = ticker.ProcessTicker(&ticker.Price{
		Last:         mdata.LastTradePrice.Float64(),
		High:         mdata.High24H.Float64(),
		Low:          mdata.Low24H.Float64(),
		Bid:          mdata.BestBidPrice.Float64(),
		BidSize:      mdata.BestBidSize.Float64(),
		Ask:          mdata.BestAskPrice.Float64(),
		AskSize:      mdata.BestAskSize.Float64(),
		Volume:       baseVolume,
		QuoteVolume:  quoteVolume,
		Open:         mdata.Open24H.Float64(),
		Pair:         p,
		ExchangeName: ok.Name,
		AssetType:    a,
	})
	if err != nil {
		return nil, err
	}
	return ticker.GetTicker(ok.Name, p, a)
}

// UpdateTickers updates all currency pairs of a given asset type
func (ok *Okx) UpdateTickers(ctx context.Context, assetType asset.Item) error {
	pairs, err := ok.GetEnabledPairs(assetType)
	if err != nil {
		return err
	}

	instrumentType := ok.GetInstrumentTypeFromAssetItem(assetType)
	if assetType == asset.Margin {
		instrumentType = okxInstTypeSpot
	}
	ticks, err := ok.GetTickers(ctx, instrumentType, "", "")
	if err != nil {
		return err
	}

	for y := range ticks {
		pair, err := ok.GetPairFromInstrumentID(ticks[y].InstrumentID)
		if err != nil {
			return err
		}
		for i := range pairs {
			pairFmt, err := ok.FormatExchangeCurrency(pairs[i], assetType)
			if err != nil {
				return err
			}
			if !pair.Equal(pairFmt) {
				continue
			}
			err = ticker.ProcessTicker(&ticker.Price{
				Last:         ticks[y].LastTradePrice.Float64(),
				High:         ticks[y].High24H.Float64(),
				Low:          ticks[y].Low24H.Float64(),
				Bid:          ticks[y].BestBidPrice.Float64(),
				BidSize:      ticks[y].BestBidSize.Float64(),
				Ask:          ticks[y].BestAskPrice.Float64(),
				AskSize:      ticks[y].BestAskSize.Float64(),
				Volume:       ticks[y].Vol24H.Float64(),
				QuoteVolume:  ticks[y].VolCcy24H.Float64(),
				Open:         ticks[y].Open24H.Float64(),
				Pair:         pairFmt,
				ExchangeName: ok.Name,
				AssetType:    assetType,
			})
			if err != nil {
				return err
			}
		}
	}
	return nil
}

// FetchTicker returns the ticker for a currency pair
func (ok *Okx) FetchTicker(ctx context.Context, p currency.Pair, assetType asset.Item) (*ticker.Price, error) {
	formattedPair, err := ok.FormatExchangeCurrency(p, assetType)
	if err != nil {
		return nil, err
	}
	tickerNew, err := ticker.GetTicker(ok.Name, formattedPair, assetType)
	if err != nil {
		return ok.UpdateTicker(ctx, p, assetType)
	}
	return tickerNew, nil
}

// FetchOrderbook returns orderbook base on the currency pair
func (ok *Okx) FetchOrderbook(ctx context.Context, pair currency.Pair, assetType asset.Item) (*orderbook.Base, error) {
	ob, err := orderbook.Get(ok.Name, pair, assetType)
	if err != nil {
		return ok.UpdateOrderbook(ctx, pair, assetType)
	}
	return ob, nil
}

// UpdateOrderbook updates and returns the orderbook for a currency pair
func (ok *Okx) UpdateOrderbook(ctx context.Context, pair currency.Pair, assetType asset.Item) (*orderbook.Base, error) {
	if pair.IsEmpty() {
		return nil, currency.ErrCurrencyPairEmpty
	}
	if err := ok.CurrencyPairs.IsAssetEnabled(assetType); err != nil {
		return nil, err
	}
	book := &orderbook.Base{
		Exchange:        ok.Name,
		Pair:            pair,
		Asset:           assetType,
		VerifyOrderbook: ok.CanVerifyOrderbook,
	}
	var orderbookNew *OrderBookResponse
	var err error
	err = ok.CurrencyPairs.IsAssetEnabled(assetType)
	if err != nil {
		return nil, err
	}
	var instrumentID string
	pairFormat, err := ok.GetPairFormat(assetType, true)
	if err != nil {
		return nil, err
	}
	if !pair.IsPopulated() {
		return nil, errIncompleteCurrencyPair
	}
	instrumentID = pairFormat.Format(pair)
	orderbookNew, err = ok.GetOrderBookDepth(ctx, instrumentID, 400)
	if err != nil {
		return book, err
	}

	orderBookD, err := orderbookNew.GetOrderBookResponseDetail()
	if err != nil {
		return nil, err
	}
	book.Bids = make(orderbook.Items, len(orderBookD.Bids))
	for x := range orderBookD.Bids {
		book.Bids[x] = orderbook.Item{
			Amount: orderBookD.Bids[x].BaseCurrencies,
			Price:  orderBookD.Bids[x].DepthPrice,
		}
	}
	book.Asks = make(orderbook.Items, len(orderBookD.Asks))
	for x := range orderBookD.Asks {
		book.Asks[x] = orderbook.Item{
			Amount: orderBookD.Asks[x].NumberOfContracts,
			Price:  orderBookD.Asks[x].DepthPrice,
		}
	}
	err = book.Process()
	if err != nil {
		return book, err
	}
	return orderbook.Get(ok.Name, pair, assetType)
}

// UpdateAccountInfo retrieves balances for all enabled currencies.
func (ok *Okx) UpdateAccountInfo(ctx context.Context, assetType asset.Item) (account.Holdings, error) {
	if err := ok.CurrencyPairs.IsAssetEnabled(assetType); err != nil {
		return account.Holdings{}, err
	}

	var info account.Holdings
	var acc account.SubAccount
	info.Exchange = ok.Name
	if !ok.SupportsAsset(assetType) {
		return info, fmt.Errorf("%w: %v", asset.ErrNotSupported, assetType)
	}
	accountBalances, err := ok.AccountBalance(ctx, "")
	if err != nil {
		return info, err
	}
	currencyBalances := []account.Balance{}
	for i := range accountBalances {
		for j := range accountBalances[i].Details {
			currencyBalances = append(currencyBalances, account.Balance{
				Currency: currency.NewCode(accountBalances[i].Details[j].Currency),
				Total:    accountBalances[i].Details[j].EquityOfCurrency.Float64(),
				Hold:     accountBalances[i].Details[j].FrozenBalance.Float64(),
				Free:     accountBalances[i].Details[j].AvailableBalance.Float64(),
			})
		}
	}
	acc.Currencies = currencyBalances
	acc.AssetType = assetType
	info.Accounts = append(info.Accounts, acc)
	creds, err := ok.GetCredentials(ctx)
	if err != nil {
		return info, err
	}
	if err := account.Process(&info, creds); err != nil {
		return account.Holdings{}, err
	}
	return info, nil
}

// FetchAccountInfo retrieves balances for all enabled currencies
func (ok *Okx) FetchAccountInfo(ctx context.Context, assetType asset.Item) (account.Holdings, error) {
	creds, err := ok.GetCredentials(ctx)
	if err != nil {
		return account.Holdings{}, err
	}
	acc, err := account.GetHoldings(ok.Name, creds, assetType)
	if err != nil {
		return ok.UpdateAccountInfo(ctx, assetType)
	}
	return acc, nil
}

// GetAccountFundingHistory returns funding history, deposits and withdrawals
func (ok *Okx) GetAccountFundingHistory(ctx context.Context) ([]exchange.FundingHistory, error) {
	depositHistories, err := ok.GetCurrencyDepositHistory(ctx, "", "", "", time.Time{}, time.Time{}, -1, 0)
	if err != nil {
		return nil, err
	}
	withdrawalHistories, err := ok.GetWithdrawalHistory(ctx, "", "", "", "", "", time.Time{}, time.Time{}, -5)
	if err != nil {
		return nil, err
	}
	resp := make([]exchange.FundingHistory, 0, len(depositHistories)+len(withdrawalHistories))
	for x := range depositHistories {
		resp = append(resp, exchange.FundingHistory{
			ExchangeName:    ok.Name,
			Status:          strconv.Itoa(depositHistories[x].State),
			Timestamp:       depositHistories[x].Timestamp.Time(),
			Currency:        depositHistories[x].Currency,
			Amount:          depositHistories[x].Amount,
			TransferType:    "deposit",
			CryptoToAddress: depositHistories[x].ToDepositAddress,
			CryptoTxID:      depositHistories[x].TransactionID,
		})
	}
	for x := range withdrawalHistories {
		resp = append(resp, exchange.FundingHistory{
			ExchangeName:    ok.Name,
			Status:          withdrawalHistories[x].StateOfWithdrawal,
			Timestamp:       withdrawalHistories[x].Timestamp.Time(),
			Currency:        withdrawalHistories[x].Currency,
			Amount:          withdrawalHistories[x].Amount,
			TransferType:    "withdrawal",
			CryptoToAddress: withdrawalHistories[x].ToReceivingAddress,
			CryptoTxID:      withdrawalHistories[x].TransactionID,
			TransferID:      withdrawalHistories[x].WithdrawalID,
			Fee:             withdrawalHistories[x].WithdrawalFee,
			CryptoChain:     withdrawalHistories[x].ChainName,
		})
	}
	return resp, nil
}

// GetWithdrawalsHistory returns previous withdrawals data
func (ok *Okx) GetWithdrawalsHistory(ctx context.Context, c currency.Code, _ asset.Item) ([]exchange.WithdrawalHistory, error) {
	withdrawals, err := ok.GetWithdrawalHistory(ctx, c.String(), "", "", "", "", time.Time{}, time.Time{}, -5)
	if err != nil {
		return nil, err
	}
	resp := make([]exchange.WithdrawalHistory, 0, len(withdrawals))
	for x := range withdrawals {
		resp = append(resp, exchange.WithdrawalHistory{
			Status:          withdrawals[x].StateOfWithdrawal,
			Timestamp:       withdrawals[x].Timestamp.Time(),
			Currency:        withdrawals[x].Currency,
			Amount:          withdrawals[x].Amount,
			TransferType:    "withdrawal",
			CryptoToAddress: withdrawals[x].ToReceivingAddress,
			CryptoTxID:      withdrawals[x].TransactionID,
			CryptoChain:     withdrawals[x].ChainName,
			TransferID:      withdrawals[x].WithdrawalID,
			Fee:             withdrawals[x].WithdrawalFee,
		})
	}
	return resp, nil
}

// GetRecentTrades returns the most recent trades for a currency and asset
func (ok *Okx) GetRecentTrades(ctx context.Context, p currency.Pair, assetType asset.Item) ([]trade.Data, error) {
	pairFormat, err := ok.GetPairFormat(assetType, true)
	if err != nil {
		return nil, err
	}
	if p.IsEmpty() {
		return nil, currency.ErrCurrencyPairEmpty
	}
	instrumentID := pairFormat.Format(p)
	tradeData, err := ok.GetTrades(ctx, instrumentID, 1000)
	if err != nil {
		return nil, err
	}

	resp := make([]trade.Data, len(tradeData))
	var side order.Side
	for x := range tradeData {
		side, err = order.StringToOrderSide(tradeData[x].Side)
		if err != nil {
			return nil, err
		}
		resp[x] = trade.Data{
			TID:          tradeData[x].TradeID,
			Exchange:     ok.Name,
			CurrencyPair: p,
			AssetType:    assetType,
			Side:         side,
			Price:        tradeData[x].Price,
			Amount:       tradeData[x].Quantity,
			Timestamp:    tradeData[x].Timestamp.Time(),
		}
	}
	if ok.IsSaveTradeDataEnabled() {
		err = trade.AddTradesToBuffer(ok.Name, resp...)
		if err != nil {
			return nil, err
		}
	}
	sort.Sort(trade.ByDate(resp))
	return resp, nil
}

// GetHistoricTrades retrieves historic trade data within the timeframe provided
func (ok *Okx) GetHistoricTrades(ctx context.Context, p currency.Pair, assetType asset.Item, timestampStart, timestampEnd time.Time) ([]trade.Data, error) {
	if timestampStart.Before(time.Now().Add(-kline.ThreeMonth.Duration())) {
		return nil, errOnlyThreeMonthsSupported
	}
	const limit = 100
	pairFormat, err := ok.GetPairFormat(assetType, true)
	if err != nil {
		return nil, err
	}
	if p.IsEmpty() {
		return nil, currency.ErrCurrencyPairEmpty
	}
	var resp []trade.Data
	instrumentID := pairFormat.Format(p)
	tradeIDEnd := ""
allTrades:
	for {
		var trades []TradeResponse
		trades, err = ok.GetTradesHistory(ctx, instrumentID, "", tradeIDEnd, limit)
		if err != nil {
			return nil, err
		}
		if len(trades) == 0 {
			break
		}
		for i := 0; i < len(trades); i++ {
			if timestampStart.Equal(trades[i].Timestamp.Time()) ||
				trades[i].Timestamp.Time().Before(timestampStart) ||
				tradeIDEnd == trades[len(trades)-1].TradeID {
				// reached end of trades to crawl
				break allTrades
			}
			var tradeSide order.Side
			tradeSide, err = order.StringToOrderSide(trades[i].Side)
			if err != nil {
				return nil, err
			}
			resp = append(resp, trade.Data{
				TID:          trades[i].TradeID,
				Exchange:     ok.Name,
				CurrencyPair: p,
				AssetType:    assetType,
				Price:        trades[i].Price,
				Amount:       trades[i].Quantity,
				Timestamp:    trades[i].Timestamp.Time(),
				Side:         tradeSide,
			})
		}
		tradeIDEnd = trades[len(trades)-1].TradeID
	}
	if ok.IsSaveTradeDataEnabled() {
		err = trade.AddTradesToBuffer(ok.Name, resp...)
		if err != nil {
			return nil, err
		}
	}
	sort.Sort(trade.ByDate(resp))
	return trade.FilterTradesByTime(resp, timestampStart, timestampEnd), nil
}

// SubmitOrder submits a new order
func (ok *Okx) SubmitOrder(ctx context.Context, s *order.Submit) (*order.SubmitResponse, error) {
	if err := s.Validate(); err != nil {
		return nil, err
	}
	if !ok.SupportsAsset(s.AssetType) {
		return nil, fmt.Errorf("%w: %v", asset.ErrNotSupported, s.AssetType)
	}
	if s.Amount <= 0 {
		return nil, fmt.Errorf("amount, or size (sz) of quantity to buy or sell hast to be greater than zero ")
	}
	pairFormat, err := ok.GetPairFormat(s.AssetType, true)
	if err != nil {
		return nil, err
	}
	if s.Pair.IsEmpty() {
		return nil, currency.ErrCurrencyPairEmpty
	}
	instrumentID := pairFormat.Format(s.Pair)
	tradeMode := ok.marginTypeToString(s.MarginType)
	if s.Leverage != 0 && s.Leverage != 1 {
		return nil, fmt.Errorf("%w received '%v'", order.ErrSubmitLeverageNotSupported, s.Leverage)
	}
	var sideType string
	if s.Side.IsLong() {
		sideType = order.Buy.Lower()
	} else {
		sideType = order.Sell.Lower()
	}

	amount := s.Amount
	var targetCurrency string
	if s.AssetType == asset.Spot && s.Type == order.Market {
		targetCurrency = "base_ccy" // Default to base currency
		if s.QuoteAmount > 0 {
			amount = s.QuoteAmount
			targetCurrency = "quote_ccy"
		}
	}

	var orderRequest = &PlaceOrderRequestParam{
		InstrumentID:          instrumentID,
		TradeMode:             tradeMode,
		Side:                  sideType,
		OrderType:             s.Type.Lower(),
		Amount:                amount,
		ClientSupplierOrderID: s.ClientOrderID,
		Price:                 s.Price,
		QuantityType:          targetCurrency,
	}
	switch s.Type.Lower() {
	case OkxOrderLimit, OkxOrderPostOnly, OkxOrderFOK, OkxOrderIOC:
		orderRequest.Price = s.Price
	}
	var placeOrderResponse *OrderData
	if s.AssetType == asset.PerpetualSwap || s.AssetType == asset.Futures {
		if s.Type.Lower() == "" {
			orderRequest.OrderType = OkxOrderOptimalLimitIOC
		}
		// TODO: handle positionSideLong while side is Short and positionSideShort while side is Long
		if s.Side.IsLong() {
			orderRequest.PositionSide = positionSideLong
		} else {
			orderRequest.PositionSide = positionSideShort
		}
	}
	if ok.Websocket.CanUseAuthenticatedWebsocketForWrapper() {
		placeOrderResponse, err = ok.WsPlaceOrder(orderRequest)
		if err != nil {
			return nil, err
		}
	} else {
		placeOrderResponse, err = ok.PlaceOrder(ctx, orderRequest, s.AssetType)
		if err != nil {
			return nil, err
		}
	}
	if err != nil {
		return nil, err
	}
	return s.DeriveSubmitResponse(placeOrderResponse.OrderID)
}

func (ok *Okx) marginTypeToString(m margin.Type) string {
	switch m {
	case margin.Isolated:
		return "isolated"
	case margin.Multi:
		return "cross"
	default:
		return "cash"
	}
}

// ModifyOrder will allow of changing orderbook placement and limit to market conversion
func (ok *Okx) ModifyOrder(ctx context.Context, action *order.Modify) (*order.ModifyResponse, error) {
	if err := action.Validate(); err != nil {
		return nil, err
	}
	var err error
	if math.Mod(action.Amount, 1) != 0 {
		return nil, errors.New("okx contract amount can not be decimal")
	}
	pairFormat, err := ok.GetPairFormat(action.AssetType, true)
	if err != nil {
		return nil, err
	}
	if action.Pair.IsEmpty() {
		return nil, currency.ErrCurrencyPairEmpty
	}
	instrumentID := pairFormat.Format(action.Pair)
	if err != nil {
		return nil, err
	}
	amendRequest := AmendOrderRequestParams{
		InstrumentID:          instrumentID,
		NewQuantity:           action.Amount,
		OrderID:               action.OrderID,
		ClientSuppliedOrderID: action.ClientOrderID,
	}
	if ok.Websocket.CanUseAuthenticatedWebsocketForWrapper() {
		_, err = ok.WsAmendOrder(&amendRequest)
	} else {
		_, err = ok.AmendOrder(ctx, &amendRequest)
	}
	if err != nil {
		return nil, err
	}
	return action.DeriveModifyResponse()
}

// CancelOrder cancels an order by its corresponding ID number
func (ok *Okx) CancelOrder(ctx context.Context, ord *order.Cancel) error {
	if err := ord.Validate(ord.StandardCancel()); err != nil {
		return err
	}
	if !ok.SupportsAsset(ord.AssetType) {
		return fmt.Errorf("%w: %v", asset.ErrNotSupported, ord.AssetType)
	}
	pairFormat, err := ok.GetPairFormat(ord.AssetType, true)
	if err != nil {
		return err
	}
	if ord.Pair.IsEmpty() {
		return currency.ErrCurrencyPairEmpty
	}
	instrumentID := pairFormat.Format(ord.Pair)
	req := CancelOrderRequestParam{
		InstrumentID:          instrumentID,
		OrderID:               ord.OrderID,
		ClientSupplierOrderID: ord.ClientOrderID,
	}
	if ok.Websocket.CanUseAuthenticatedWebsocketForWrapper() {
		_, err = ok.WsCancelOrder(req)
	} else {
		_, err = ok.CancelSingleOrder(ctx, req)
	}
	return err
}

// CancelBatchOrders cancels orders by their corresponding ID numbers
func (ok *Okx) CancelBatchOrders(ctx context.Context, o []order.Cancel) (*order.CancelBatchResponse, error) {
	if len(o) > 20 {
		return nil, fmt.Errorf("%w, cannot cancel more than 20 orders", errExceedLimit)
	} else if len(o) == 0 {
		return nil, fmt.Errorf("%w, must have at least 1 cancel order", order.ErrCancelOrderIsNil)
	}
	cancelOrderParams := make([]CancelOrderRequestParam, len(o))
	var err error
	for x := range o {
		ord := o[x]
		err = ord.Validate(ord.StandardCancel())
		if err != nil {
			return nil, err
		}
		if !ok.SupportsAsset(ord.AssetType) {
			return nil, fmt.Errorf("%w: %v", asset.ErrNotSupported, ord.AssetType)
		}

		var instrumentID string
		var pairFormat currency.PairFormat
		pairFormat, err = ok.GetPairFormat(ord.AssetType, true)
		if err != nil {
			return nil, err
		}
		if !ord.Pair.IsPopulated() {
			return nil, errIncompleteCurrencyPair
		}
		instrumentID = pairFormat.Format(ord.Pair)
		if err != nil {
			return nil, err
		}
		cancelOrderParams[x] = CancelOrderRequestParam{
			InstrumentID:          instrumentID,
			OrderID:               ord.OrderID,
			ClientSupplierOrderID: ord.ClientOrderID,
		}
	}
	var canceledOrders []OrderData
	if ok.Websocket.CanUseAuthenticatedWebsocketForWrapper() {
		canceledOrders, err = ok.WsCancelMultipleOrder(cancelOrderParams)
	} else {
		canceledOrders, err = ok.CancelMultipleOrders(ctx, cancelOrderParams)
	}
	if err != nil {
		return nil, err
	}
	resp := &order.CancelBatchResponse{Status: make(map[string]string)}
	for x := range canceledOrders {
		resp.Status[canceledOrders[x].OrderID] = func() string {
			if canceledOrders[x].SCode != "0" && canceledOrders[x].SCode != "2" {
				return ""
			}
			return order.Cancelled.String()
		}()
	}
	return resp, nil
}

// CancelAllOrders cancels all orders associated with a currency pair
func (ok *Okx) CancelAllOrders(ctx context.Context, orderCancellation *order.Cancel) (order.CancelAllResponse, error) {
	err := orderCancellation.Validate()
	if err != nil {
		return order.CancelAllResponse{}, err
	}
	cancelAllResponse := order.CancelAllResponse{
		Status: map[string]string{},
	}
	var instrumentType string
	if orderCancellation.AssetType.IsValid() {
		err = ok.CurrencyPairs.IsAssetEnabled(orderCancellation.AssetType)
		if err != nil {
			return order.CancelAllResponse{}, err
		}
		instrumentType = ok.GetInstrumentTypeFromAssetItem(orderCancellation.AssetType)
	}
	var oType string
	if orderCancellation.Type != order.UnknownType && orderCancellation.Type != order.AnyType {
		oType, err = ok.OrderTypeString(orderCancellation.Type)
		if err != nil {
			return order.CancelAllResponse{}, err
		}
	}
	var curr string
	if orderCancellation.Pair.IsPopulated() {
		curr = orderCancellation.Pair.Upper().String()
	}
	myOrders, err := ok.GetOrderList(ctx, &OrderListRequestParams{
		InstrumentType: instrumentType,
		OrderType:      oType,
		InstrumentID:   curr,
	})
	if err != nil {
		return cancelAllResponse, err
	}
	cancelAllOrdersRequestParams := make([]CancelOrderRequestParam, len(myOrders))
ordersLoop:
	for x := range myOrders {
		switch {
		case orderCancellation.OrderID != "" || orderCancellation.ClientOrderID != "":
			if myOrders[x].OrderID == orderCancellation.OrderID ||
				myOrders[x].ClientSupplierOrderID == orderCancellation.ClientOrderID {
				cancelAllOrdersRequestParams[x] = CancelOrderRequestParam{
					OrderID:               myOrders[x].OrderID,
					ClientSupplierOrderID: myOrders[x].ClientSupplierOrderID,
				}
				break ordersLoop
			}
		case orderCancellation.Side == order.Buy || orderCancellation.Side == order.Sell:
			if myOrders[x].Side == order.Buy || myOrders[x].Side == order.Sell {
				cancelAllOrdersRequestParams[x] = CancelOrderRequestParam{
					OrderID:               myOrders[x].OrderID,
					ClientSupplierOrderID: myOrders[x].ClientSupplierOrderID,
				}
				continue
			}
		default:
			cancelAllOrdersRequestParams[x] = CancelOrderRequestParam{
				OrderID:               myOrders[x].OrderID,
				ClientSupplierOrderID: myOrders[x].ClientSupplierOrderID,
			}
		}
	}
	remaining := cancelAllOrdersRequestParams
	loop := int(math.Ceil(float64(len(remaining)) / 20.0))
	for b := 0; b < loop; b++ {
		var response []OrderData
		if len(remaining) > 20 {
			if ok.Websocket.CanUseAuthenticatedWebsocketForWrapper() {
				response, err = ok.WsCancelMultipleOrder(remaining[:20])
			} else {
				response, err = ok.CancelMultipleOrders(ctx, remaining[:20])
			}
			remaining = remaining[20:]
		} else {
			if ok.Websocket.CanUseAuthenticatedWebsocketForWrapper() {
				response, err = ok.WsCancelMultipleOrder(remaining)
			} else {
				response, err = ok.CancelMultipleOrders(ctx, remaining)
			}
		}
		if err != nil {
			if len(cancelAllResponse.Status) == 0 {
				return cancelAllResponse, err
			}
		}
		for y := range response {
			if response[y].SCode == "0" {
				cancelAllResponse.Status[response[y].OrderID] = order.Cancelled.String()
			} else {
				cancelAllResponse.Status[response[y].OrderID] = response[y].SMessage
			}
		}
	}
	return cancelAllResponse, nil
}

// GetOrderInfo returns order information based on order ID
func (ok *Okx) GetOrderInfo(ctx context.Context, orderID string, pair currency.Pair, assetType asset.Item) (*order.Detail, error) {
	if pair.IsEmpty() {
		return nil, currency.ErrCurrencyPairEmpty
	}
	if err := ok.CurrencyPairs.IsAssetEnabled(assetType); err != nil {
		return nil, err
	}

	pairFormat, err := ok.GetPairFormat(assetType, false)
	if err != nil {
		return nil, err
	}
	if !pair.IsPopulated() {
		return nil, errIncompleteCurrencyPair
	}
	instrumentID := pairFormat.Format(pair)
	if !ok.SupportsAsset(assetType) {
		return nil, fmt.Errorf("%w: %v", asset.ErrNotSupported, assetType)
	}
	orderDetail, err := ok.GetOrderDetail(ctx, &OrderDetailRequestParam{
		InstrumentID: instrumentID,
		OrderID:      orderID,
	})
	if err != nil {
		return nil, err
	}
	status, err := order.StringToOrderStatus(orderDetail.State)
	if err != nil {
		return nil, err
	}
	orderType, err := ok.OrderTypeFromString(orderDetail.OrderType)
	if err != nil {
		return nil, err
	}

	return &order.Detail{
		Amount:         orderDetail.Size.Float64(),
		Exchange:       ok.Name,
		OrderID:        orderDetail.OrderID,
		ClientOrderID:  orderDetail.ClientSupplierOrderID,
		Side:           orderDetail.Side,
		Type:           orderType,
		Pair:           pair,
		Cost:           orderDetail.Price.Float64(),
		AssetType:      assetType,
		Status:         status,
		Price:          orderDetail.Price.Float64(),
		ExecutedAmount: orderDetail.RebateAmount.Float64(),
		Date:           orderDetail.CreationTime,
		LastUpdated:    orderDetail.UpdateTime,
	}, nil
}

// GetDepositAddress returns a deposit address for a specified currency
func (ok *Okx) GetDepositAddress(ctx context.Context, c currency.Code, _, chain string) (*deposit.Address, error) {
	response, err := ok.GetCurrencyDepositAddress(ctx, c.String())
	if err != nil {
		return nil, err
	}

	// Check if a specific chain was requested
	if chain != "" {
		for x := range response {
			if !strings.EqualFold(response[x].Chain, chain) {
				continue
			}
			return &deposit.Address{
				Address: response[x].Address,
				Tag:     response[x].Tag,
				Chain:   response[x].Chain,
			}, nil
		}
		return nil, fmt.Errorf("specified chain %s not found", chain)
	}

	// If no specific chain was requested, return the first selected address (mainnet addresses are returned first by default)
	for x := range response {
		if !response[x].Selected {
			continue
		}

		return &deposit.Address{
			Address: response[x].Address,
			Tag:     response[x].Tag,
			Chain:   response[x].Chain,
		}, nil
	}
	return nil, errDepositAddressNotFound
}

// WithdrawCryptocurrencyFunds returns a withdrawal ID when a withdrawal is submitted
func (ok *Okx) WithdrawCryptocurrencyFunds(ctx context.Context, withdrawRequest *withdraw.Request) (*withdraw.ExchangeResponse, error) {
	if err := withdrawRequest.Validate(); err != nil {
		return nil, err
	}
	input := WithdrawalInput{
		ChainName:             withdrawRequest.Crypto.Chain,
		Amount:                withdrawRequest.Amount,
		Currency:              withdrawRequest.Currency.String(),
		ToAddress:             withdrawRequest.Crypto.Address,
		TransactionFee:        withdrawRequest.Crypto.FeeAmount,
		WithdrawalDestination: "3",
	}
	resp, err := ok.Withdrawal(ctx, &input)
	if err != nil {
		return nil, err
	}
	return &withdraw.ExchangeResponse{
		ID: resp.WithdrawalID,
	}, nil
}

// WithdrawFiatFunds returns a withdrawal ID when a withdrawal is
// submitted
func (ok *Okx) WithdrawFiatFunds(_ context.Context, _ *withdraw.Request) (*withdraw.ExchangeResponse, error) {
	return nil, common.ErrFunctionNotSupported
}

// WithdrawFiatFundsToInternationalBank returns a withdrawal ID when a withdrawal is submitted
func (ok *Okx) WithdrawFiatFundsToInternationalBank(_ context.Context, _ *withdraw.Request) (*withdraw.ExchangeResponse, error) {
	return nil, common.ErrFunctionNotSupported
}

// GetActiveOrders retrieves any orders that are active/open
func (ok *Okx) GetActiveOrders(ctx context.Context, req *order.MultiOrderRequest) (order.FilteredOrders, error) {
	err := req.Validate()
	if err != nil {
		return nil, err
	}
	if !req.StartTime.IsZero() && req.StartTime.Before(time.Now().Add(-kline.ThreeMonth.Duration())) {
		return nil, errOnlyThreeMonthsSupported
	}
	if !ok.SupportsAsset(req.AssetType) {
		return nil, fmt.Errorf("%w: %v", asset.ErrNotSupported, req.AssetType)
	}
	instrumentType := ok.GetInstrumentTypeFromAssetItem(req.AssetType)
	var orderType string
	if req.Type != order.UnknownType && req.Type != order.AnyType {
		orderType, err = ok.OrderTypeString(req.Type)
		if err != nil {
			return nil, err
		}
	}
	endTime := req.EndTime
	var resp []order.Detail
allOrders:
	for {
		requestParam := &OrderListRequestParams{
			OrderType:      orderType,
			End:            endTime,
			InstrumentType: instrumentType,
		}
		var orderList []OrderDetail
		orderList, err = ok.GetOrderList(ctx, requestParam)
		if err != nil {
			return nil, err
		}
		if len(orderList) == 0 {
			break
		}
		for i := range orderList {
			if req.StartTime.Equal(orderList[i].CreationTime) ||
				orderList[i].CreationTime.Before(req.StartTime) ||
				endTime == orderList[i].CreationTime {
				// reached end of orders to crawl
				break allOrders
			}
			orderSide := orderList[i].Side
			var pair currency.Pair
			pair, err = ok.GetPairFromInstrumentID(orderList[i].InstrumentID)
			if err != nil {
				return nil, err
			}
			if len(req.Pairs) > 0 {
				x := 0
				for x = range req.Pairs {
					if req.Pairs[x].Equal(pair) {
						break
					}
				}
				if !req.Pairs[x].Equal(pair) {
					continue
				}
			}
			var orderStatus order.Status
			orderStatus, err = order.StringToOrderStatus(strings.ToUpper(orderList[i].State))
			if err != nil {
				return nil, err
			}
			var oType order.Type
			oType, err = ok.OrderTypeFromString(orderList[i].OrderType)
			if err != nil {
				return nil, err
			}
			resp = append(resp, order.Detail{
				Amount:          orderList[i].Size.Float64(),
				Pair:            pair,
				Price:           orderList[i].Price.Float64(),
				ExecutedAmount:  orderList[i].FillSize.Float64(),
				RemainingAmount: orderList[i].Size.Float64() - orderList[i].FillSize.Float64(),
				Fee:             orderList[i].TransactionFee.Float64(),
				FeeAsset:        currency.NewCode(orderList[i].FeeCurrency),
				Exchange:        ok.Name,
				OrderID:         orderList[i].OrderID,
				ClientOrderID:   orderList[i].ClientSupplierOrderID,
				Type:            oType,
				Side:            orderSide,
				Status:          orderStatus,
				AssetType:       req.AssetType,
				Date:            orderList[i].CreationTime,
				LastUpdated:     orderList[i].UpdateTime,
			})
		}
		if len(orderList) < 100 {
			// Since the we passed a limit of 0 to the method GetOrderList,
			// we expect 100 orders to be retrieved if the number of orders are more that 100.
			// If not, break out of the loop to not send another request.
			break
		}
		endTime = orderList[len(orderList)-1].CreationTime
	}
	return req.Filter(ok.Name, resp), nil
}

// GetOrderHistory retrieves account order information Can Limit response to specific order status
func (ok *Okx) GetOrderHistory(ctx context.Context, req *order.MultiOrderRequest) (order.FilteredOrders, error) {
	if err := req.Validate(); err != nil {
		return nil, err
	}
	if !req.StartTime.IsZero() && req.StartTime.Before(time.Now().Add(-kline.ThreeMonth.Duration())) {
		return nil, errOnlyThreeMonthsSupported
	}
	if len(req.Pairs) == 0 {
		return nil, errMissingAtLeast1CurrencyPair
	}
	if !ok.SupportsAsset(req.AssetType) {
		return nil, fmt.Errorf("%w: %v", asset.ErrNotSupported, req.AssetType)
	}
	instrumentType := ok.GetInstrumentTypeFromAssetItem(req.AssetType)
	endTime := req.EndTime
	var resp []order.Detail
allOrders:
	for {
		orderList, err := ok.Get3MonthOrderHistory(ctx, &OrderHistoryRequestParams{
			OrderListRequestParams: OrderListRequestParams{
				InstrumentType: instrumentType,
				End:            endTime,
			},
		})
		if err != nil {
			return nil, err
		}
		if len(orderList) == 0 {
			break
		}
		for i := range orderList {
			if req.StartTime.Equal(orderList[i].CreationTime) ||
				orderList[i].CreationTime.Before(req.StartTime) ||
				endTime == orderList[i].CreationTime {
				// reached end of orders to crawl
				break allOrders
			}
			var pair currency.Pair
			pair, err = ok.GetPairFromInstrumentID(orderList[i].InstrumentID)
			if err != nil {
				return nil, err
			}
			for j := range req.Pairs {
				if !req.Pairs[j].Equal(pair) {
					continue
				}
				var orderStatus order.Status
				orderStatus, err = order.StringToOrderStatus(strings.ToUpper(orderList[i].State))
				if err != nil {
					log.Errorf(log.ExchangeSys, "%s %v", ok.Name, err)
				}
				if orderStatus == order.Active {
					continue
				}
				orderSide := orderList[i].Side
				var oType order.Type
				oType, err = ok.OrderTypeFromString(orderList[i].OrderType)
				if err != nil {
					return nil, err
				}
				orderAmount := orderList[i].Size
				if orderList[i].QuantityType == "quote_ccy" {
					// Size is quote amount.
					orderAmount /= orderList[i].AveragePrice
				}

				remainingAmount := float64(0)
				if orderStatus != order.Filled {
					remainingAmount = orderAmount.Float64() - orderList[i].AccumulatedFillSize.Float64()
				}
				resp = append(resp, order.Detail{
					Price:                orderList[i].Price.Float64(),
					AverageExecutedPrice: orderList[i].AveragePrice.Float64(),
					Amount:               orderAmount.Float64(),
					ExecutedAmount:       orderList[i].AccumulatedFillSize.Float64(),
					RemainingAmount:      remainingAmount,
					Fee:                  orderList[i].TransactionFee.Float64(),
					FeeAsset:             currency.NewCode(orderList[i].FeeCurrency),
					Exchange:             ok.Name,
					OrderID:              orderList[i].OrderID,
					ClientOrderID:        orderList[i].ClientSupplierOrderID,
					Type:                 oType,
					Side:                 orderSide,
					Status:               orderStatus,
					AssetType:            req.AssetType,
					Date:                 orderList[i].CreationTime,
					LastUpdated:          orderList[i].UpdateTime,
					Pair:                 pair,
					Cost:                 orderList[i].AveragePrice.Float64() * orderList[i].AccumulatedFillSize.Float64(),
					CostAsset:            currency.NewCode(orderList[i].RebateCurrency),
				})
			}
		}
		if len(orderList) < 100 {
			break
		}
		endTime = orderList[len(orderList)-1].CreationTime
	}
	return req.Filter(ok.Name, resp), nil
}

// GetFeeByType returns an estimate of fee based on the type of transaction
func (ok *Okx) GetFeeByType(ctx context.Context, feeBuilder *exchange.FeeBuilder) (float64, error) {
	if feeBuilder == nil {
		return 0, fmt.Errorf("%T %w", feeBuilder, common.ErrNilPointer)
	}
	if !ok.AreCredentialsValid(ctx) && feeBuilder.FeeType == exchange.CryptocurrencyTradeFee {
		feeBuilder.FeeType = exchange.OfflineTradeFee
	}
	return ok.GetFee(ctx, feeBuilder)
}

// ValidateAPICredentials validates current credentials used for wrapper
func (ok *Okx) ValidateAPICredentials(ctx context.Context, assetType asset.Item) error {
	_, err := ok.UpdateAccountInfo(ctx, assetType)
	return ok.CheckTransientError(err)
}

// GetHistoricCandles returns candles between a time period for a set time interval
func (ok *Okx) GetHistoricCandles(ctx context.Context, pair currency.Pair, a asset.Item, interval kline.Interval, start, end time.Time) (*kline.Item, error) {
	req, err := ok.GetKlineRequest(pair, a, interval, start, end, false)
	if err != nil {
		return nil, err
	}

	candles, err := ok.GetCandlesticksHistory(ctx,
		req.RequestFormatted.Base.String()+
			currency.DashDelimiter+
			req.RequestFormatted.Quote.String(),
		req.ExchangeInterval,
		start.Add(-time.Nanosecond), // Start time not inclusive of candle.
		end,
		300)
	if err != nil {
		return nil, err
	}

	timeSeries := make([]kline.Candle, len(candles))
	for x := range candles {
		timeSeries[x] = kline.Candle{
			Time:   candles[x].OpenTime,
			Open:   candles[x].OpenPrice,
			High:   candles[x].HighestPrice,
			Low:    candles[x].LowestPrice,
			Close:  candles[x].ClosePrice,
			Volume: candles[x].Volume,
		}
	}
	return req.ProcessResponse(timeSeries)
}

// GetHistoricCandlesExtended returns candles between a time period for a set time interval
func (ok *Okx) GetHistoricCandlesExtended(ctx context.Context, pair currency.Pair, a asset.Item, interval kline.Interval, start, end time.Time) (*kline.Item, error) {
	req, err := ok.GetKlineExtendedRequest(pair, a, interval, start, end)
	if err != nil {
		return nil, err
	}

	count := kline.TotalCandlesPerInterval(req.Start, req.End, req.ExchangeInterval)
	if count > 1440 {
		return nil,
			fmt.Errorf("candles count: %d max lookback: %d, %w",
				count, 1440, kline.ErrRequestExceedsMaxLookback)
	}

	timeSeries := make([]kline.Candle, 0, req.Size())
	for y := range req.RangeHolder.Ranges {
		var candles []CandleStick
		candles, err = ok.GetCandlesticksHistory(ctx,
			req.RequestFormatted.Base.String()+
				currency.DashDelimiter+
				req.RequestFormatted.Quote.String(),
			req.ExchangeInterval,
			req.RangeHolder.Ranges[y].Start.Time.Add(-time.Nanosecond), // Start time not inclusive of candle.
			req.RangeHolder.Ranges[y].End.Time,
			300)
		if err != nil {
			return nil, err
		}
		for x := range candles {
			timeSeries = append(timeSeries, kline.Candle{
				Time:   candles[x].OpenTime,
				Open:   candles[x].OpenPrice,
				High:   candles[x].HighestPrice,
				Low:    candles[x].LowestPrice,
				Close:  candles[x].ClosePrice,
				Volume: candles[x].Volume,
			})
		}
	}
	return req.ProcessResponse(timeSeries)
}

// GetAvailableTransferChains returns the available transfer blockchains for the specific
// cryptocurrency
func (ok *Okx) GetAvailableTransferChains(ctx context.Context, cryptocurrency currency.Code) ([]string, error) {
	currencyChains, err := ok.GetFundingCurrencies(ctx)
	if err != nil {
		return nil, err
	}
	chains := make([]string, 0, len(currencyChains))
	for x := range currencyChains {
		if (!cryptocurrency.IsEmpty() && !strings.EqualFold(cryptocurrency.String(), currencyChains[x].Currency)) ||
			(!currencyChains[x].CanDeposit && !currencyChains[x].CanWithdraw) ||
			// Lightning network is currently not supported by transfer chains
			// as it is an invoice string which is generated per request and is
			// not a static address. TODO: Add a hook to generate a new invoice
			// string per request.
			(currencyChains[x].Chain != "" && currencyChains[x].Chain == "BTC-Lightning") {
			continue
		}
		chains = append(chains, currencyChains[x].Chain)
	}
	return chains, nil
}

// getInstrumentsForOptions returns the instruments for options asset type
func (ok *Okx) getInstrumentsForOptions(ctx context.Context) ([]Instrument, error) {
	underlyings, err := ok.GetPublicUnderlyings(context.Background(), okxInstTypeOption)
	if err != nil {
		return nil, err
	}
	var insts []Instrument
	for x := range underlyings {
		var instruments []Instrument
		instruments, err = ok.GetInstruments(ctx, &InstrumentsFetchParams{
			InstrumentType: okxInstTypeOption,
			Underlying:     underlyings[x],
		})
		if err != nil {
			return nil, err
		}
		insts = append(insts, instruments...)
	}
	return insts, nil
}

// getInstrumentsForAsset returns the instruments for an asset type
func (ok *Okx) getInstrumentsForAsset(ctx context.Context, a asset.Item) ([]Instrument, error) {
	if !ok.SupportsAsset(a) {
		return nil, fmt.Errorf("asset type of %s is not supported by %s", a, ok.Name)
	}

	var instType string
	switch a {
	case asset.Options:
		return ok.getInstrumentsForOptions(ctx)
	case asset.Spot:
		instType = okxInstTypeSpot
	case asset.Futures:
		instType = okxInstTypeFutures
	case asset.PerpetualSwap:
		instType = okxInstTypeSwap
	case asset.Margin:
		instType = okxInstTypeMargin
	}

	return ok.GetInstruments(ctx, &InstrumentsFetchParams{
		InstrumentType: instType,
	})
}

<<<<<<< HEAD
// SetMarginType sets the default margin type for when opening a new position
// okx allows this to be set with an order, however this sets a default
func (ok *Okx) SetMarginType(_ context.Context, _ asset.Item, _ currency.Pair, _ margin.Type) error {
	return fmt.Errorf("%w margin type is set per order", common.ErrFunctionNotSupported)
}

// SetCollateralMode sets the collateral type for your account
func (ok *Okx) SetCollateralMode(_ context.Context, _ asset.Item, _ collateral.Mode) error {
	return fmt.Errorf("%w must be set via website", common.ErrFunctionNotSupported)
}

// GetCollateralMode returns the collateral type for your account
func (ok *Okx) GetCollateralMode(ctx context.Context, item asset.Item) (collateral.Mode, error) {
	if !ok.SupportsAsset(item) {
		return 0, fmt.Errorf("%w: %v", asset.ErrNotSupported, item)
	}
	cfg, err := ok.GetAccountConfiguration(ctx)
	if err != nil {
		return 0, err
	}
	switch cfg[0].AccountLevel {
	case 1:
		if item != asset.Spot {
			return 0, fmt.Errorf("%w %v", asset.ErrNotSupported, item)
		}
		fallthrough
	case 2:
		return collateral.SingleMode, nil
	case 3:
		return collateral.MultiMode, nil
	case 4:
		return collateral.GlobalMode, nil
	default:
		return collateral.UnknownMode, fmt.Errorf("%w %v", order.ErrCollateralInvalid, cfg[0].AccountLevel)
	}
}

// ChangePositionMargin will modify a position/currencies margin parameters
func (ok *Okx) ChangePositionMargin(ctx context.Context, req *margin.PositionChangeRequest) (*margin.PositionChangeResponse, error) {
	if req == nil {
		return nil, fmt.Errorf("%w PositionChangeRequest", common.ErrNilPointer)
	}
	if !ok.SupportsAsset(req.Asset) {
		return nil, fmt.Errorf("%w: %v", asset.ErrNotSupported, req.Asset)
	}
	if req.NewAllocatedMargin == 0 {
		return nil, fmt.Errorf("%w %v %v", margin.ErrNewAllocatedMarginRequired, req.Asset, req.Pair)
	}
	if req.OriginalAllocatedMargin == 0 {
		return nil, margin.ErrOriginalPositionMarginRequired
	}
	if req.MarginType != margin.Isolated {
		return nil, fmt.Errorf("%w %v", margin.ErrMarginTypeUnsupported, req.MarginType)
	}
	pairFormat, err := ok.GetPairFormat(req.Asset, true)
	if err != nil {
		return nil, err
	}
	fPair := req.Pair.Format(pairFormat)
	marginType := "add"
	amt := req.NewAllocatedMargin - req.OriginalAllocatedMargin
	if req.NewAllocatedMargin < req.OriginalAllocatedMargin {
		marginType = "reduce"
		amt = req.OriginalAllocatedMargin - req.NewAllocatedMargin
	}
	if req.MarginSide == "" {
		req.MarginSide = "net"
	}
	r := IncreaseDecreaseMarginInput{
		InstrumentID: fPair.String(),
		PositionSide: req.MarginSide,
		Type:         marginType,
		Amount:       amt,
	}

	if req.Asset == asset.Margin {
		r.Currency = req.Pair.Base.Item.Symbol
	}

	resp, err := ok.IncreaseDecreaseMargin(ctx, r)
	if err != nil {
		return nil, err
	}

	return &margin.PositionChangeResponse{
		Exchange:        ok.Name,
		Pair:            req.Pair,
		Asset:           req.Asset,
		AllocatedMargin: resp.Amount.Float64(),
		MarginType:      req.MarginType,
	}, nil
}

// GetFuturesPositionSummary returns position summary details for an active position
func (ok *Okx) GetFuturesPositionSummary(ctx context.Context, req *order.PositionSummaryRequest) (*order.PositionSummary, error) {
	if req == nil {
		return nil, fmt.Errorf("%w PositionSummaryRequest", common.ErrNilPointer)
	}
	if req.CalculateOffline {
		return nil, common.ErrCannotCalculateOffline
	}
	if !ok.SupportsAsset(req.Asset) || !req.Asset.IsFutures() {
		return nil, fmt.Errorf("%w %v", asset.ErrNotSupported, req.Asset)
	}
	fPair, err := ok.FormatExchangeCurrency(req.Pair, req.Asset)
	if err != nil {
		return nil, err
	}
	instrumentType := ok.GetInstrumentTypeFromAssetItem(req.Asset)
	positionSummaries, err := ok.GetPositions(ctx, instrumentType, fPair.String(), "")
	if err != nil {
		return nil, err
	}
	var positionSummary *AccountPosition
	for i := range positionSummaries {
		if positionSummaries[i].QuantityOfPosition.Float64() <= 0 {
			continue
		}
		positionSummary = &positionSummaries[i]
		break
	}
	if positionSummary == nil {
		return nil, fmt.Errorf("%w, received '%v', no positions found", errOnlyOneResponseExpected, len(positionSummaries))
	}
	marginMode := margin.Isolated
	if positionSummary.MarginMode == "cross" {
		marginMode = margin.Multi
	}

	acc, err := ok.AccountBalance(ctx, "")
	if err != nil {
		return nil, err
	}
	if len(acc) != 1 {
		return nil, fmt.Errorf("%w, received '%v'", errOnlyOneResponseExpected, len(acc))
	}
	var freeCollateral, totalCollateral decimal.Decimal
	for i := range acc[0].Details {
		if acc[0].Details[i].Currency != positionSummary.Currency {
			continue
		}
		freeCollateral = acc[0].Details[i].AvailableBalance.Decimal()
		totalCollateral = freeCollateral.Add(acc[0].Details[i].FrozenBalance.Decimal())
		break
	}
	collateralMode, err := ok.GetCollateralMode(ctx, req.Asset)
	if err != nil {
		return nil, err
	}
	return &order.PositionSummary{
		Pair:                         req.Pair,
		Asset:                        req.Asset,
		MarginType:                   marginMode,
		CollateralMode:               collateralMode,
		Currency:                     currency.NewCode(positionSummary.Currency),
		IsolatedMargin:               positionSummary.Margin.Decimal(),
		NotionalSize:                 positionSummary.NotionalUsd.Decimal(),
		Leverage:                     positionSummary.Leverage.Decimal(),
		MaintenanceMarginRequirement: positionSummary.MaintenanceMarginRequirement.Decimal(),
		InitialMarginRequirement:     positionSummary.InitialMarginRequirement.Decimal(),
		EstimatedLiquidationPrice:    positionSummary.LiquidationPrice.Decimal(),
		CollateralUsed:               positionSummary.NotionalUsd.Decimal(),
		MarkPrice:                    positionSummary.MarkPrice.Decimal(),
		CurrentSize:                  positionSummary.QuantityOfPosition.Decimal(),
		AverageOpenPrice:             positionSummary.AveragePrice.Decimal(),
		PositionPNL:                  positionSummary.UPNL.Decimal(),
		MaintenanceMarginFraction:    positionSummary.MarginRatio.Decimal(),
		FreeCollateral:               freeCollateral,
		TotalCollateral:              totalCollateral,
	}, nil
}

// GetFuturesPositionOrders returns the orders for futures positions
func (ok *Okx) GetFuturesPositionOrders(ctx context.Context, req *order.PositionsRequest) ([]order.PositionResponse, error) {
	if req == nil {
		return nil, fmt.Errorf("%w PositionSummaryRequest", common.ErrNilPointer)
	}
	if !ok.SupportsAsset(req.Asset) || !req.Asset.IsFutures() {
		return nil, fmt.Errorf("%w %v", asset.ErrNotSupported, req.Asset)
	}
	if time.Since(req.StartDate) > ok.Features.Supports.MaximumOrderHistory {
		if req.RespectOrderHistoryLimits {
			req.StartDate = time.Now().Add(-ok.Features.Supports.MaximumOrderHistory)
		} else {
			return nil, fmt.Errorf("%w max lookup %v", order.ErrOrderHistoryTooLarge, time.Now().Add(-ok.Features.Supports.MaximumOrderHistory))
		}
	}
	if err := common.StartEndTimeCheck(req.StartDate, req.EndDate); err != nil {
		return nil, err
	}
	resp := make([]order.PositionResponse, len(req.Pairs))
	for i := range req.Pairs {
		fPair, err := ok.FormatExchangeCurrency(req.Pairs[i], req.Asset)
		if err != nil {
			return nil, err
		}
		instrumentType := ok.GetInstrumentTypeFromAssetItem(req.Asset)
		resp[i] = order.PositionResponse{
			Pair:  req.Pairs[i],
			Asset: req.Asset,
		}

		var positions []OrderDetail
		historyRequest := &OrderHistoryRequestParams{
			OrderListRequestParams: OrderListRequestParams{
				InstrumentType: instrumentType,
				InstrumentID:   fPair.String(),
				Start:          req.StartDate,
				End:            req.EndDate,
			},
		}
		if time.Since(req.StartDate) <= time.Hour*24*7 {
			positions, err = ok.Get7DayOrderHistory(ctx, historyRequest)
		} else {
			positions, err = ok.Get3MonthOrderHistory(ctx, historyRequest)
		}
		if err != nil {
			return nil, err
		}
		for j := range positions {
			if req.Pairs[i].String() != positions[j].InstrumentID {
				continue
			}
			var orderStatus order.Status
			orderStatus, err = order.StringToOrderStatus(strings.ToUpper(positions[j].State))
			if err != nil {
				log.Errorf(log.ExchangeSys, "%s %v", ok.Name, err)
			}
			orderSide := positions[j].Side
			var oType order.Type
			oType, err = ok.OrderTypeFromString(positions[j].OrderType)
			if err != nil {
				return nil, err
			}
			orderAmount := positions[j].Size
			if positions[j].QuantityType == "quote_ccy" {
				// Size is quote amount.
				orderAmount /= positions[j].AveragePrice
			}

			remainingAmount := float64(0)
			if orderStatus != order.Filled {
				remainingAmount = orderAmount.Float64() - positions[j].AccumulatedFillSize.Float64()
			}
			resp[i].Orders = append(resp[i].Orders, order.Detail{
				Price:                positions[j].Price.Float64(),
				AverageExecutedPrice: positions[j].AveragePrice.Float64(),
				Amount:               orderAmount.Float64(),
				ExecutedAmount:       positions[j].AccumulatedFillSize.Float64(),
				RemainingAmount:      remainingAmount,
				Fee:                  positions[j].TransactionFee.Float64(),
				FeeAsset:             currency.NewCode(positions[j].FeeCurrency),
				Exchange:             ok.Name,
				OrderID:              positions[j].OrderID,
				ClientOrderID:        positions[j].ClientSupplierOrderID,
				Type:                 oType,
				Side:                 orderSide,
				Status:               orderStatus,
				AssetType:            req.Asset,
				Date:                 positions[j].CreationTime,
				LastUpdated:          positions[j].UpdateTime,
				Pair:                 req.Pairs[i],
				Cost:                 positions[j].AveragePrice.Float64() * positions[j].AccumulatedFillSize.Float64(),
				CostAsset:            currency.NewCode(positions[j].RebateCurrency),
			})
		}
	}
	return resp, nil
}

// SetLeverage sets the account's initial leverage for the asset type and pair
func (ok *Okx) SetLeverage(ctx context.Context, item asset.Item, pair currency.Pair, marginType margin.Type, amount float64) error {
	switch item {
	case asset.Futures, asset.Margin, asset.Options, asset.PerpetualSwap:
		instrumentID, err := ok.FormatSymbol(pair, item)
		if err != nil {
			return err
		}
		marginMode := ok.marginTypeToString(marginType)
		_, err = ok.SetLeverageRate(ctx, SetLeverageInput{
			Leverage:     amount,
			MarginMode:   marginMode,
			InstrumentID: instrumentID,
		})
		return err
	default:
		return fmt.Errorf("%w %v", asset.ErrNotSupported, item)
	}
}

// GetLeverage gets the account's initial leverage for the asset type and pair
func (ok *Okx) GetLeverage(ctx context.Context, item asset.Item, pair currency.Pair, marginType margin.Type) (float64, error) {
	switch item {
	case asset.Futures, asset.Margin, asset.Options, asset.PerpetualSwap:
		instrumentID, err := ok.FormatSymbol(pair, item)
		if err != nil {
			return -1, err
		}
		marginMode := ok.marginTypeToString(marginType)
		lev, err := ok.GetLeverageRate(ctx, instrumentID, marginMode)
		if err != nil {
			return -1, err
		}
		if len(lev) == 0 {
			return -1, fmt.Errorf("%w %v %v %s", order.ErrPositionNotFound, item, pair, marginType)
		}
		// leverage is the same across positions
		return lev[0].Leverage.Float64(), nil
	default:
		return -1, fmt.Errorf("%w %v", asset.ErrNotSupported, item)
	}
=======
// GetLatestFundingRate returns the latest funding rate for a given asset and currency
func (ok *Okx) GetLatestFundingRate(ctx context.Context, r *fundingrate.LatestRateRequest) (*fundingrate.LatestRateResponse, error) {
	if r == nil {
		return nil, fmt.Errorf("%w LatestRateRequest", common.ErrNilPointer)
	}
	format, err := ok.GetPairFormat(r.Asset, true)
	if err != nil {
		return nil, err
	}
	fPair := r.Pair.Format(format)
	pairRate := fundingrate.LatestRateResponse{
		Exchange: ok.Name,
		Asset:    r.Asset,
		Pair:     fPair,
	}
	fr, err := ok.GetSingleFundingRate(ctx, fPair.String())
	if err != nil {
		return nil, err
	}
	pairRate.LatestRate = fundingrate.Rate{
		Time: fr.FundingTime.Time(),
		Rate: fr.FundingRate.Decimal(),
	}
	if r.IncludePredictedRate {
		pairRate.TimeOfNextRate = fr.NextFundingTime.Time()
		pairRate.PredictedUpcomingRate = fundingrate.Rate{
			Time: fr.NextFundingTime.Time(),
			Rate: fr.NextFundingRate.Decimal(),
		}
	}
	return &pairRate, nil
}

// GetFundingRates returns funding rates for a given asset and currency for a time period
func (ok *Okx) GetFundingRates(ctx context.Context, r *fundingrate.RatesRequest) (*fundingrate.Rates, error) {
	if r == nil {
		return nil, fmt.Errorf("%w RatesRequest", common.ErrNilPointer)
	}
	requestLimit := 100
	sd := r.StartDate
	maxLookback := time.Now().Add(-ok.Features.Supports.FuturesCapabilities.MaximumFundingRateHistory)
	if r.StartDate.Before(maxLookback) {
		if r.RespectHistoryLimits {
			r.StartDate = maxLookback
		} else {
			return nil, fmt.Errorf("%w earliest date is %v", fundingrate.ErrFundingRateOutsideLimits, maxLookback)
		}
		if r.EndDate.Before(maxLookback) {
			return nil, order.ErrGetFundingDataRequired
		}
		r.StartDate = maxLookback
	}
	format, err := ok.GetPairFormat(r.Asset, true)
	if err != nil {
		return nil, err
	}
	fPair := r.Pair.Format(format)
	pairRate := fundingrate.Rates{
		Exchange:  ok.Name,
		Asset:     r.Asset,
		Pair:      fPair,
		StartDate: r.StartDate,
		EndDate:   r.EndDate,
	}
	// map of time indexes, allowing for easy lookup of slice index from unix time data
	mti := make(map[int64]int)
	for {
		if sd.Equal(r.EndDate) || sd.After(r.EndDate) {
			break
		}
		var frh []FundingRateResponse
		frh, err = ok.GetFundingRateHistory(ctx, fPair.String(), sd, r.EndDate, int64(requestLimit))
		if err != nil {
			return nil, err
		}
		if len(frh) == 0 {
			break
		}
		for i := range frh {
			if r.IncludePayments {
				mti[frh[i].FundingTime.Time().Unix()] = i
			}
			pairRate.FundingRates = append(pairRate.FundingRates, fundingrate.Rate{
				Time: frh[i].FundingTime.Time(),
				Rate: frh[i].RealisedRate.Decimal(),
			})
		}
		if len(frh) < requestLimit {
			break
		}
		sd = frh[len(frh)-1].FundingTime.Time()
	}
	var fr *FundingRateResponse
	fr, err = ok.GetSingleFundingRate(ctx, fPair.String())
	if err != nil {
		return nil, err
	}
	if fr == nil {
		return nil, fmt.Errorf("%w GetSingleFundingRate", common.ErrNilPointer)
	}
	pairRate.LatestRate = fundingrate.Rate{
		Time: fr.FundingTime.Time(),
		Rate: fr.FundingRate.Decimal(),
	}
	pairRate.TimeOfNextRate = fr.NextFundingTime.Time()
	if r.IncludePredictedRate {
		pairRate.PredictedUpcomingRate = fundingrate.Rate{
			Time: fr.NextFundingTime.Time(),
			Rate: fr.NextFundingRate.Decimal(),
		}
	}
	if r.IncludePayments {
		pairRate.PaymentCurrency = r.Pair.Base
		if !r.PaymentCurrency.IsEmpty() {
			pairRate.PaymentCurrency = r.PaymentCurrency
		}
		sd = r.StartDate
		billDetailsFunc := ok.GetBillsDetail3Months
		if time.Since(r.StartDate) < kline.OneWeek.Duration() {
			billDetailsFunc = ok.GetBillsDetailLast7Days
		}
		for {
			if sd.Equal(r.EndDate) || sd.After(r.EndDate) {
				break
			}
			var billDetails []BillsDetailResponse
			billDetails, err = billDetailsFunc(ctx, &BillsDetailQueryParameter{
				InstrumentType: ok.GetInstrumentTypeFromAssetItem(r.Asset),
				Currency:       pairRate.PaymentCurrency.String(),
				BillType:       137,
				BeginTime:      sd,
				EndTime:        r.EndDate,
				Limit:          int64(requestLimit),
			})
			if err != nil {
				return nil, err
			}
			for i := range billDetails {
				if index, okay := mti[billDetails[i].Timestamp.Time().Truncate(ok.Features.Supports.FuturesCapabilities.FundingRateFrequency).Unix()]; okay {
					pairRate.FundingRates[index].Payment = billDetails[i].ProfitAndLoss.Decimal()
					continue
				}
			}
			if len(billDetails) < requestLimit {
				break
			}
			sd = billDetails[len(billDetails)-1].Timestamp.Time()
		}

		for i := range pairRate.FundingRates {
			pairRate.PaymentSum = pairRate.PaymentSum.Add(pairRate.FundingRates[i].Payment)
		}
	}
	return &pairRate, nil
}

// IsPerpetualFutureCurrency ensures a given asset and currency is a perpetual future
func (ok *Okx) IsPerpetualFutureCurrency(a asset.Item, _ currency.Pair) (bool, error) {
	return a == asset.PerpetualSwap, nil
>>>>>>> 471f4f21
}<|MERGE_RESOLUTION|>--- conflicted
+++ resolved
@@ -1579,7 +1579,167 @@
 	})
 }
 
-<<<<<<< HEAD
+// GetLatestFundingRate returns the latest funding rate for a given asset and currency
+func (ok *Okx) GetLatestFundingRate(ctx context.Context, r *fundingrate.LatestRateRequest) (*fundingrate.LatestRateResponse, error) {
+	if r == nil {
+		return nil, fmt.Errorf("%w LatestRateRequest", common.ErrNilPointer)
+	}
+	format, err := ok.GetPairFormat(r.Asset, true)
+	if err != nil {
+		return nil, err
+	}
+	fPair := r.Pair.Format(format)
+	pairRate := fundingrate.LatestRateResponse{
+		Exchange: ok.Name,
+		Asset:    r.Asset,
+		Pair:     fPair,
+	}
+	fr, err := ok.GetSingleFundingRate(ctx, fPair.String())
+	if err != nil {
+		return nil, err
+	}
+	pairRate.LatestRate = fundingrate.Rate{
+		Time: fr.FundingTime.Time(),
+		Rate: fr.FundingRate.Decimal(),
+	}
+	if r.IncludePredictedRate {
+		pairRate.TimeOfNextRate = fr.NextFundingTime.Time()
+		pairRate.PredictedUpcomingRate = fundingrate.Rate{
+			Time: fr.NextFundingTime.Time(),
+			Rate: fr.NextFundingRate.Decimal(),
+		}
+	}
+	return &pairRate, nil
+}
+
+// GetFundingRates returns funding rates for a given asset and currency for a time period
+func (ok *Okx) GetFundingRates(ctx context.Context, r *fundingrate.RatesRequest) (*fundingrate.Rates, error) {
+	if r == nil {
+		return nil, fmt.Errorf("%w RatesRequest", common.ErrNilPointer)
+	}
+	requestLimit := 100
+	sd := r.StartDate
+	maxLookback := time.Now().Add(-ok.Features.Supports.FuturesCapabilities.MaximumFundingRateHistory)
+	if r.StartDate.Before(maxLookback) {
+		if r.RespectHistoryLimits {
+			r.StartDate = maxLookback
+		} else {
+			return nil, fmt.Errorf("%w earliest date is %v", fundingrate.ErrFundingRateOutsideLimits, maxLookback)
+		}
+		if r.EndDate.Before(maxLookback) {
+			return nil, order.ErrGetFundingDataRequired
+		}
+		r.StartDate = maxLookback
+	}
+	format, err := ok.GetPairFormat(r.Asset, true)
+	if err != nil {
+		return nil, err
+	}
+	fPair := r.Pair.Format(format)
+	pairRate := fundingrate.Rates{
+		Exchange:  ok.Name,
+		Asset:     r.Asset,
+		Pair:      fPair,
+		StartDate: r.StartDate,
+		EndDate:   r.EndDate,
+	}
+	// map of time indexes, allowing for easy lookup of slice index from unix time data
+	mti := make(map[int64]int)
+	for {
+		if sd.Equal(r.EndDate) || sd.After(r.EndDate) {
+			break
+		}
+		var frh []FundingRateResponse
+		frh, err = ok.GetFundingRateHistory(ctx, fPair.String(), sd, r.EndDate, int64(requestLimit))
+		if err != nil {
+			return nil, err
+		}
+		if len(frh) == 0 {
+			break
+		}
+		for i := range frh {
+			if r.IncludePayments {
+				mti[frh[i].FundingTime.Time().Unix()] = i
+			}
+			pairRate.FundingRates = append(pairRate.FundingRates, fundingrate.Rate{
+				Time: frh[i].FundingTime.Time(),
+				Rate: frh[i].RealisedRate.Decimal(),
+			})
+		}
+		if len(frh) < requestLimit {
+			break
+		}
+		sd = frh[len(frh)-1].FundingTime.Time()
+	}
+	var fr *FundingRateResponse
+	fr, err = ok.GetSingleFundingRate(ctx, fPair.String())
+	if err != nil {
+		return nil, err
+	}
+	if fr == nil {
+		return nil, fmt.Errorf("%w GetSingleFundingRate", common.ErrNilPointer)
+	}
+	pairRate.LatestRate = fundingrate.Rate{
+		Time: fr.FundingTime.Time(),
+		Rate: fr.FundingRate.Decimal(),
+	}
+	pairRate.TimeOfNextRate = fr.NextFundingTime.Time()
+	if r.IncludePredictedRate {
+		pairRate.PredictedUpcomingRate = fundingrate.Rate{
+			Time: fr.NextFundingTime.Time(),
+			Rate: fr.NextFundingRate.Decimal(),
+		}
+	}
+	if r.IncludePayments {
+		pairRate.PaymentCurrency = r.Pair.Base
+		if !r.PaymentCurrency.IsEmpty() {
+			pairRate.PaymentCurrency = r.PaymentCurrency
+		}
+		sd = r.StartDate
+		billDetailsFunc := ok.GetBillsDetail3Months
+		if time.Since(r.StartDate) < kline.OneWeek.Duration() {
+			billDetailsFunc = ok.GetBillsDetailLast7Days
+		}
+		for {
+			if sd.Equal(r.EndDate) || sd.After(r.EndDate) {
+				break
+			}
+			var billDetails []BillsDetailResponse
+			billDetails, err = billDetailsFunc(ctx, &BillsDetailQueryParameter{
+				InstrumentType: ok.GetInstrumentTypeFromAssetItem(r.Asset),
+				Currency:       pairRate.PaymentCurrency.String(),
+				BillType:       137,
+				BeginTime:      sd,
+				EndTime:        r.EndDate,
+				Limit:          int64(requestLimit),
+			})
+			if err != nil {
+				return nil, err
+			}
+			for i := range billDetails {
+				if index, okay := mti[billDetails[i].Timestamp.Time().Truncate(ok.Features.Supports.FuturesCapabilities.FundingRateFrequency).Unix()]; okay {
+					pairRate.FundingRates[index].Payment = billDetails[i].ProfitAndLoss.Decimal()
+					continue
+				}
+			}
+			if len(billDetails) < requestLimit {
+				break
+			}
+			sd = billDetails[len(billDetails)-1].Timestamp.Time()
+		}
+
+		for i := range pairRate.FundingRates {
+			pairRate.PaymentSum = pairRate.PaymentSum.Add(pairRate.FundingRates[i].Payment)
+		}
+	}
+	return &pairRate, nil
+}
+
+// IsPerpetualFutureCurrency ensures a given asset and currency is a perpetual future
+func (ok *Okx) IsPerpetualFutureCurrency(a asset.Item, _ currency.Pair) (bool, error) {
+	return a == asset.PerpetualSwap, nil
+}
+
 // SetMarginType sets the default margin type for when opening a new position
 // okx allows this to be set with an order, however this sets a default
 func (ok *Okx) SetMarginType(_ context.Context, _ asset.Item, _ currency.Pair, _ margin.Type) error {
@@ -1891,165 +2051,4 @@
 	default:
 		return -1, fmt.Errorf("%w %v", asset.ErrNotSupported, item)
 	}
-=======
-// GetLatestFundingRate returns the latest funding rate for a given asset and currency
-func (ok *Okx) GetLatestFundingRate(ctx context.Context, r *fundingrate.LatestRateRequest) (*fundingrate.LatestRateResponse, error) {
-	if r == nil {
-		return nil, fmt.Errorf("%w LatestRateRequest", common.ErrNilPointer)
-	}
-	format, err := ok.GetPairFormat(r.Asset, true)
-	if err != nil {
-		return nil, err
-	}
-	fPair := r.Pair.Format(format)
-	pairRate := fundingrate.LatestRateResponse{
-		Exchange: ok.Name,
-		Asset:    r.Asset,
-		Pair:     fPair,
-	}
-	fr, err := ok.GetSingleFundingRate(ctx, fPair.String())
-	if err != nil {
-		return nil, err
-	}
-	pairRate.LatestRate = fundingrate.Rate{
-		Time: fr.FundingTime.Time(),
-		Rate: fr.FundingRate.Decimal(),
-	}
-	if r.IncludePredictedRate {
-		pairRate.TimeOfNextRate = fr.NextFundingTime.Time()
-		pairRate.PredictedUpcomingRate = fundingrate.Rate{
-			Time: fr.NextFundingTime.Time(),
-			Rate: fr.NextFundingRate.Decimal(),
-		}
-	}
-	return &pairRate, nil
-}
-
-// GetFundingRates returns funding rates for a given asset and currency for a time period
-func (ok *Okx) GetFundingRates(ctx context.Context, r *fundingrate.RatesRequest) (*fundingrate.Rates, error) {
-	if r == nil {
-		return nil, fmt.Errorf("%w RatesRequest", common.ErrNilPointer)
-	}
-	requestLimit := 100
-	sd := r.StartDate
-	maxLookback := time.Now().Add(-ok.Features.Supports.FuturesCapabilities.MaximumFundingRateHistory)
-	if r.StartDate.Before(maxLookback) {
-		if r.RespectHistoryLimits {
-			r.StartDate = maxLookback
-		} else {
-			return nil, fmt.Errorf("%w earliest date is %v", fundingrate.ErrFundingRateOutsideLimits, maxLookback)
-		}
-		if r.EndDate.Before(maxLookback) {
-			return nil, order.ErrGetFundingDataRequired
-		}
-		r.StartDate = maxLookback
-	}
-	format, err := ok.GetPairFormat(r.Asset, true)
-	if err != nil {
-		return nil, err
-	}
-	fPair := r.Pair.Format(format)
-	pairRate := fundingrate.Rates{
-		Exchange:  ok.Name,
-		Asset:     r.Asset,
-		Pair:      fPair,
-		StartDate: r.StartDate,
-		EndDate:   r.EndDate,
-	}
-	// map of time indexes, allowing for easy lookup of slice index from unix time data
-	mti := make(map[int64]int)
-	for {
-		if sd.Equal(r.EndDate) || sd.After(r.EndDate) {
-			break
-		}
-		var frh []FundingRateResponse
-		frh, err = ok.GetFundingRateHistory(ctx, fPair.String(), sd, r.EndDate, int64(requestLimit))
-		if err != nil {
-			return nil, err
-		}
-		if len(frh) == 0 {
-			break
-		}
-		for i := range frh {
-			if r.IncludePayments {
-				mti[frh[i].FundingTime.Time().Unix()] = i
-			}
-			pairRate.FundingRates = append(pairRate.FundingRates, fundingrate.Rate{
-				Time: frh[i].FundingTime.Time(),
-				Rate: frh[i].RealisedRate.Decimal(),
-			})
-		}
-		if len(frh) < requestLimit {
-			break
-		}
-		sd = frh[len(frh)-1].FundingTime.Time()
-	}
-	var fr *FundingRateResponse
-	fr, err = ok.GetSingleFundingRate(ctx, fPair.String())
-	if err != nil {
-		return nil, err
-	}
-	if fr == nil {
-		return nil, fmt.Errorf("%w GetSingleFundingRate", common.ErrNilPointer)
-	}
-	pairRate.LatestRate = fundingrate.Rate{
-		Time: fr.FundingTime.Time(),
-		Rate: fr.FundingRate.Decimal(),
-	}
-	pairRate.TimeOfNextRate = fr.NextFundingTime.Time()
-	if r.IncludePredictedRate {
-		pairRate.PredictedUpcomingRate = fundingrate.Rate{
-			Time: fr.NextFundingTime.Time(),
-			Rate: fr.NextFundingRate.Decimal(),
-		}
-	}
-	if r.IncludePayments {
-		pairRate.PaymentCurrency = r.Pair.Base
-		if !r.PaymentCurrency.IsEmpty() {
-			pairRate.PaymentCurrency = r.PaymentCurrency
-		}
-		sd = r.StartDate
-		billDetailsFunc := ok.GetBillsDetail3Months
-		if time.Since(r.StartDate) < kline.OneWeek.Duration() {
-			billDetailsFunc = ok.GetBillsDetailLast7Days
-		}
-		for {
-			if sd.Equal(r.EndDate) || sd.After(r.EndDate) {
-				break
-			}
-			var billDetails []BillsDetailResponse
-			billDetails, err = billDetailsFunc(ctx, &BillsDetailQueryParameter{
-				InstrumentType: ok.GetInstrumentTypeFromAssetItem(r.Asset),
-				Currency:       pairRate.PaymentCurrency.String(),
-				BillType:       137,
-				BeginTime:      sd,
-				EndTime:        r.EndDate,
-				Limit:          int64(requestLimit),
-			})
-			if err != nil {
-				return nil, err
-			}
-			for i := range billDetails {
-				if index, okay := mti[billDetails[i].Timestamp.Time().Truncate(ok.Features.Supports.FuturesCapabilities.FundingRateFrequency).Unix()]; okay {
-					pairRate.FundingRates[index].Payment = billDetails[i].ProfitAndLoss.Decimal()
-					continue
-				}
-			}
-			if len(billDetails) < requestLimit {
-				break
-			}
-			sd = billDetails[len(billDetails)-1].Timestamp.Time()
-		}
-
-		for i := range pairRate.FundingRates {
-			pairRate.PaymentSum = pairRate.PaymentSum.Add(pairRate.FundingRates[i].Payment)
-		}
-	}
-	return &pairRate, nil
-}
-
-// IsPerpetualFutureCurrency ensures a given asset and currency is a perpetual future
-func (ok *Okx) IsPerpetualFutureCurrency(a asset.Item, _ currency.Pair) (bool, error) {
-	return a == asset.PerpetualSwap, nil
->>>>>>> 471f4f21
 }