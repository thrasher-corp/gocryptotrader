package okx

import (
	"context"
	"errors"
	"fmt"
	"math"
	"sort"
	"strconv"
	"strings"
	"sync"
	"time"

	"github.com/shopspring/decimal"
	"github.com/thrasher-corp/gocryptotrader/common"
	"github.com/thrasher-corp/gocryptotrader/config"
	"github.com/thrasher-corp/gocryptotrader/currency"
	exchange "github.com/thrasher-corp/gocryptotrader/exchanges"
	"github.com/thrasher-corp/gocryptotrader/exchanges/account"
	"github.com/thrasher-corp/gocryptotrader/exchanges/asset"
	"github.com/thrasher-corp/gocryptotrader/exchanges/collateral"
	"github.com/thrasher-corp/gocryptotrader/exchanges/deposit"
	"github.com/thrasher-corp/gocryptotrader/exchanges/fundingrate"
	"github.com/thrasher-corp/gocryptotrader/exchanges/futures"
	"github.com/thrasher-corp/gocryptotrader/exchanges/kline"
	"github.com/thrasher-corp/gocryptotrader/exchanges/margin"
	"github.com/thrasher-corp/gocryptotrader/exchanges/order"
	"github.com/thrasher-corp/gocryptotrader/exchanges/orderbook"
	"github.com/thrasher-corp/gocryptotrader/exchanges/protocol"
	"github.com/thrasher-corp/gocryptotrader/exchanges/request"
	"github.com/thrasher-corp/gocryptotrader/exchanges/stream"
	"github.com/thrasher-corp/gocryptotrader/exchanges/stream/buffer"
	"github.com/thrasher-corp/gocryptotrader/exchanges/ticker"
	"github.com/thrasher-corp/gocryptotrader/exchanges/trade"
	"github.com/thrasher-corp/gocryptotrader/log"
	"github.com/thrasher-corp/gocryptotrader/portfolio/withdraw"
)

const (
	okxWebsocketResponseMaxLimit = time.Second * 3
)

// GetDefaultConfig returns a default exchange config
func (ok *Okx) GetDefaultConfig(ctx context.Context) (*config.Exchange, error) {
	ok.SetDefaults()
	exchCfg, err := ok.GetStandardConfig()
	if err != nil {
		return nil, err
	}

	err = ok.SetupDefaults(exchCfg)
	if err != nil {
		return nil, err
	}

	if ok.Features.Supports.RESTCapabilities.AutoPairUpdates {
		err = ok.UpdateTradablePairs(ctx, true)
		if err != nil {
			return nil, err
		}
	}
	return exchCfg, nil
}

// SetDefaults sets the basic defaults for Okx
func (ok *Okx) SetDefaults() {
	ok.Name = "Okx"
	ok.Enabled = true
	ok.Verbose = true

	ok.WsRequestSemaphore = make(chan int, 20)
	ok.API.CredentialsValidator.RequiresKey = true
	ok.API.CredentialsValidator.RequiresSecret = true
	ok.API.CredentialsValidator.RequiresClientID = true

	cpf := &currency.PairFormat{
		Delimiter: currency.DashDelimiter,
		Uppercase: true,
	}

	err := ok.SetGlobalPairsManager(cpf, cpf, asset.Spot, asset.Futures, asset.PerpetualSwap, asset.Options, asset.Margin)
	if err != nil {
		log.Errorln(log.ExchangeSys, err)
	}

	// Fill out the capabilities/features that the exchange supports
	ok.Features = exchange.Features{
		Supports: exchange.FeaturesSupported{
			REST:                true,
			Websocket:           true,
			MaximumOrderHistory: kline.OneDay.Duration() * 90,
			RESTCapabilities: protocol.Features{
				TickerFetching:        true,
				OrderbookFetching:     true,
				AutoPairUpdates:       true,
				AccountInfo:           true,
				CryptoDeposit:         true,
				CryptoWithdrawalFee:   true,
				CryptoWithdrawal:      true,
				TradeFee:              true,
				SubmitOrder:           true,
				GetOrder:              true,
				GetOrders:             true,
				CancelOrder:           true,
				CancelOrders:          true,
				TradeFetching:         true,
				UserTradeHistory:      true,
				MultiChainDeposits:    true,
				MultiChainWithdrawals: true,
				KlineFetching:         true,
				DepositHistory:        true,
				WithdrawalHistory:     true,
				ModifyOrder:           true,
			},
			WebsocketCapabilities: protocol.Features{
				TickerFetching:         true,
				OrderbookFetching:      true,
				Subscribe:              true,
				Unsubscribe:            true,
				AuthenticatedEndpoints: true,
				AccountInfo:            true,
				GetOrders:              true,
				TradeFetching:          true,
				KlineFetching:          true,
				GetOrder:               true,
				SubmitOrder:            true,
				CancelOrder:            true,
				CancelOrders:           true,
				ModifyOrder:            true,
			},
			WithdrawPermissions: exchange.AutoWithdrawCrypto,
			FuturesCapabilities: exchange.FuturesCapabilities{
				Positions:                 true,
				Leverage:                  true,
				CollateralMode:            true,
				FundingRates:              true,
				MaximumFundingRateHistory: kline.ThreeMonth.Duration(),
				FundingRateFrequency:      kline.EightHour.Duration(),
			},
		},
		Enabled: exchange.FeaturesEnabled{
			AutoPairUpdates: true,
			Kline: kline.ExchangeCapabilitiesEnabled{
				Intervals: kline.DeployExchangeIntervals(
					kline.IntervalCapacity{Interval: kline.OneMin},
					kline.IntervalCapacity{Interval: kline.ThreeMin},
					kline.IntervalCapacity{Interval: kline.FiveMin},
					kline.IntervalCapacity{Interval: kline.FifteenMin},
					kline.IntervalCapacity{Interval: kline.ThirtyMin},
					kline.IntervalCapacity{Interval: kline.OneHour},
					kline.IntervalCapacity{Interval: kline.TwoHour},
					kline.IntervalCapacity{Interval: kline.FourHour},
					kline.IntervalCapacity{Interval: kline.SixHour},
					kline.IntervalCapacity{Interval: kline.TwelveHour},
					kline.IntervalCapacity{Interval: kline.OneDay},
					kline.IntervalCapacity{Interval: kline.TwoDay},
					kline.IntervalCapacity{Interval: kline.ThreeDay},
					kline.IntervalCapacity{Interval: kline.FiveDay},
					kline.IntervalCapacity{Interval: kline.OneWeek},
					kline.IntervalCapacity{Interval: kline.OneMonth},
					kline.IntervalCapacity{Interval: kline.ThreeMonth},
					kline.IntervalCapacity{Interval: kline.SixMonth},
					kline.IntervalCapacity{Interval: kline.OneYear},
				),
				GlobalResultLimit: 100, // Reference: https://www.okx.com/docs-v5/en/#rest-api-market-data-get-candlesticks-history
			},
		},
	}
	ok.Requester, err = request.New(ok.Name,
		common.NewHTTPClientWithTimeout(exchange.DefaultHTTPTimeout),
		request.WithLimiter(SetRateLimit()))
	if err != nil {
		log.Errorln(log.ExchangeSys, err)
	}

	ok.API.Endpoints = ok.NewEndpoints()
	err = ok.API.Endpoints.SetDefaultEndpoints(map[exchange.URL]string{
		exchange.RestSpot:      okxAPIURL,
		exchange.WebsocketSpot: okxAPIWebsocketPublicURL,
	})
	if err != nil {
		log.Errorln(log.ExchangeSys, err)
	}

	ok.Websocket = stream.NewWrapper()
	ok.WebsocketResponseMaxLimit = okxWebsocketResponseMaxLimit
	ok.WebsocketResponseCheckTimeout = okxWebsocketResponseMaxLimit
	ok.WebsocketOrderbookBufferLimit = exchange.DefaultWebsocketOrderbookBufferLimit
}

// Setup takes in the supplied exchange configuration details and sets params
func (ok *Okx) Setup(exch *config.Exchange) error {
	if err := exch.Validate(); err != nil {
		return err
	}
	if !exch.Enabled {
		ok.SetEnabled(false)
		return nil
	}
	if err := ok.SetupDefaults(exch); err != nil {
		return err
	}

	ok.WsResponseMultiplexer = wsRequestDataChannelsMultiplexer{
		WsResponseChannelsMap: make(map[string]*wsRequestInfo),
		Register:              make(chan *wsRequestInfo),
		Unregister:            make(chan string),
		Message:               make(chan *wsIncomingData),
		shutdown:              make(chan bool),
	}

	wsRunningEndpoint, err := ok.API.Endpoints.GetURL(exchange.WebsocketSpot)
	if err != nil {
		return err
	}
<<<<<<< HEAD
	err = ok.Websocket.Setup(&stream.WebsocketWrapperSetup{
		ExchangeConfig:         exch,
		ConnectionMonitorDelay: exch.ConnectionMonitorDelay,
		OrderbookBufferConfig: buffer.Config{
			Checksum: ok.CalculateUpdateOrderbookChecksum,
		},
		Features: &ok.Features.Supports.WebsocketCapabilities,
	})
	if err != nil {
		return err
	}
	spotWebsocket, err := ok.Websocket.AddWebsocket(&stream.WebsocketSetup{
		DefaultURL:            okxAPIWebsocketPublicURL,
		RunningURL:            wsRunningEndpoint,
		Connector:             ok.WsConnect,
		Subscriber:            ok.Subscribe,
		Unsubscriber:          ok.Unsubscribe,
		GenerateSubscriptions: ok.GenerateDefaultSubscriptions,
		AssetType:             asset.Spot,
	})
	if err != nil {
=======
	if err := ok.Websocket.Setup(&stream.WebsocketSetup{
		ExchangeConfig:                         exch,
		DefaultURL:                             okxAPIWebsocketPublicURL,
		RunningURL:                             wsRunningEndpoint,
		Connector:                              ok.WsConnect,
		Subscriber:                             ok.Subscribe,
		Unsubscriber:                           ok.Unsubscribe,
		GenerateSubscriptions:                  ok.GenerateDefaultSubscriptions,
		Features:                               &ok.Features.Supports.WebsocketCapabilities,
		MaxWebsocketSubscriptionsPerConnection: 240,
		OrderbookBufferConfig: buffer.Config{
			Checksum: ok.CalculateUpdateOrderbookChecksum,
		},
	}); err != nil {
>>>>>>> ceef7a14
		return err
	}
	go ok.WsResponseMultiplexer.Run()
	err = spotWebsocket.SetupNewConnection(stream.ConnectionSetup{
		URL:                  okxAPIWebsocketPublicURL,
		ResponseCheckTimeout: exch.WebsocketResponseCheckTimeout,
		ResponseMaxLimit:     okxWebsocketResponseMaxLimit,
		RateLimit:            500,
	})
	if err != nil {
		return err
	}
	return spotWebsocket.SetupNewConnection(stream.ConnectionSetup{
		URL:                  okxAPIWebsocketPrivateURL,
		ResponseCheckTimeout: exch.WebsocketResponseCheckTimeout,
		ResponseMaxLimit:     okxWebsocketResponseMaxLimit,
		Authenticated:        true,
		RateLimit:            500,
	})
}

// Start starts the Okx go routine
func (ok *Okx) Start(ctx context.Context, wg *sync.WaitGroup) error {
	if wg == nil {
		return fmt.Errorf("%T %w", wg, common.ErrNilPointer)
	}
	wg.Add(1)
	go func() {
		ok.Run(ctx)
		wg.Done()
	}()
	return nil
}

// Run implements the Okx wrapper
func (ok *Okx) Run(ctx context.Context) {
	if ok.Verbose {
		log.Debugf(log.ExchangeSys,
			"%s Websocket: %s.",
			ok.Name,
			common.IsEnabled(ok.Websocket.IsEnabled()))
		ok.PrintEnabledPairs()
	}

	assetTypes := ok.GetAssetTypes(false)
	for i := range assetTypes {
		if err := ok.UpdateOrderExecutionLimits(ctx, assetTypes[i]); err != nil {
			log.Errorf(log.ExchangeSys,
				"%s failed to set exchange order execution limits. Err: %v",
				ok.Name,
				err)
		}
	}

	if ok.GetEnabledFeatures().AutoPairUpdates {
		if err := ok.UpdateTradablePairs(ctx, false); err != nil {
			log.Errorf(log.ExchangeSys,
				"%s failed to update tradable pairs. Err: %s",
				ok.Name,
				err)
		}
	}
}

// Shutdown calls Base.Shutdown and then shuts down the response multiplexer
func (ok *Okx) Shutdown() error {
	if err := ok.Base.Shutdown(); err != nil {
		return err
	}

	// Must happen after the Websocket shutdown in Base.Shutdown, so there are no new blocking writes to the multiplexer
	ok.WsResponseMultiplexer.Shutdown()

	return nil
}

// GetServerTime returns the current exchange server time.
func (ok *Okx) GetServerTime(ctx context.Context, _ asset.Item) (time.Time, error) {
	return ok.GetSystemTime(ctx)
}

// FetchTradablePairs returns a list of the exchanges tradable pairs
func (ok *Okx) FetchTradablePairs(ctx context.Context, a asset.Item) (currency.Pairs, error) {
	insts, err := ok.getInstrumentsForAsset(ctx, a)
	if err != nil {
		return nil, err
	}
	pairs := make([]currency.Pair, len(insts))
	for x := range insts {
		pairs[x], err = currency.NewPairDelimiter(insts[x].InstrumentID, ok.CurrencyPairs.ConfigFormat.Delimiter)
		if err != nil {
			return nil, err
		}
	}
	return pairs, nil
}

// UpdateTradablePairs updates the exchanges available pairs and stores them in the exchanges config
func (ok *Okx) UpdateTradablePairs(ctx context.Context, forceUpdate bool) error {
	assetTypes := ok.GetAssetTypes(false)
	for i := range assetTypes {
		pairs, err := ok.FetchTradablePairs(ctx, assetTypes[i])
		if err != nil {
			return fmt.Errorf("%w for asset %v", err, assetTypes[i])
		}
		err = ok.UpdatePairs(pairs, assetTypes[i], false, forceUpdate)
		if err != nil {
			return fmt.Errorf("%w for asset %v", err, assetTypes[i])
		}
	}
	return ok.EnsureOnePairEnabled()
}

// UpdateOrderExecutionLimits sets exchange execution order limits for an asset type
func (ok *Okx) UpdateOrderExecutionLimits(ctx context.Context, a asset.Item) error {
	insts, err := ok.getInstrumentsForAsset(ctx, a)
	if err != nil {
		return err
	}
	if len(insts) == 0 {
		return errNoInstrumentFound
	}
	limits := make([]order.MinMaxLevel, len(insts))
	for x := range insts {
		pair, err := currency.NewPairFromString(insts[x].InstrumentID)
		if err != nil {
			return err
		}

		limits[x] = order.MinMaxLevel{
			Pair:                   pair,
			Asset:                  a,
			PriceStepIncrementSize: insts[x].TickSize.Float64(),
			MinimumBaseAmount:      insts[x].MinimumOrderSize.Float64(),
		}
	}

	return ok.LoadLimits(limits)
}

// UpdateTicker updates and returns the ticker for a currency pair
func (ok *Okx) UpdateTicker(ctx context.Context, p currency.Pair, a asset.Item) (*ticker.Price, error) {
	pairFormat, err := ok.GetPairFormat(a, true)
	if err != nil {
		return nil, err
	}
	if p.IsEmpty() {
		return nil, currency.ErrCurrencyPairEmpty
	}
	instrumentID := pairFormat.Format(p)
	if !ok.SupportsAsset(a) {
		return nil, fmt.Errorf("%w: %v", asset.ErrNotSupported, a)
	}
	mdata, err := ok.GetTicker(ctx, instrumentID)
	if err != nil {
		return nil, err
	}
	var baseVolume, quoteVolume float64
	switch a {
	case asset.Spot, asset.Margin:
		baseVolume = mdata.Vol24H.Float64()
		quoteVolume = mdata.VolCcy24H.Float64()
	case asset.PerpetualSwap, asset.Futures, asset.Options:
		baseVolume = mdata.VolCcy24H.Float64()
		quoteVolume = mdata.Vol24H.Float64()
	default:
		return nil, fmt.Errorf("%w %v", asset.ErrNotSupported, a)
	}
	err = ticker.ProcessTicker(&ticker.Price{
		Last:         mdata.LastTradePrice.Float64(),
		High:         mdata.High24H.Float64(),
		Low:          mdata.Low24H.Float64(),
		Bid:          mdata.BestBidPrice.Float64(),
		BidSize:      mdata.BestBidSize.Float64(),
		Ask:          mdata.BestAskPrice.Float64(),
		AskSize:      mdata.BestAskSize.Float64(),
		Volume:       baseVolume,
		QuoteVolume:  quoteVolume,
		Open:         mdata.Open24H.Float64(),
		Pair:         p,
		ExchangeName: ok.Name,
		AssetType:    a,
	})
	if err != nil {
		return nil, err
	}
	return ticker.GetTicker(ok.Name, p, a)
}

// UpdateTickers updates all currency pairs of a given asset type
func (ok *Okx) UpdateTickers(ctx context.Context, assetType asset.Item) error {
	pairs, err := ok.GetEnabledPairs(assetType)
	if err != nil {
		return err
	}

	instrumentType := ok.GetInstrumentTypeFromAssetItem(assetType)
	if assetType == asset.Margin {
		instrumentType = okxInstTypeSpot
	}
	ticks, err := ok.GetTickers(ctx, instrumentType, "", "")
	if err != nil {
		return err
	}

	for y := range ticks {
		pair, err := ok.GetPairFromInstrumentID(ticks[y].InstrumentID)
		if err != nil {
			return err
		}
		for i := range pairs {
			pairFmt, err := ok.FormatExchangeCurrency(pairs[i], assetType)
			if err != nil {
				return err
			}
			if !pair.Equal(pairFmt) {
				continue
			}
			err = ticker.ProcessTicker(&ticker.Price{
				Last:         ticks[y].LastTradePrice.Float64(),
				High:         ticks[y].High24H.Float64(),
				Low:          ticks[y].Low24H.Float64(),
				Bid:          ticks[y].BestBidPrice.Float64(),
				BidSize:      ticks[y].BestBidSize.Float64(),
				Ask:          ticks[y].BestAskPrice.Float64(),
				AskSize:      ticks[y].BestAskSize.Float64(),
				Volume:       ticks[y].Vol24H.Float64(),
				QuoteVolume:  ticks[y].VolCcy24H.Float64(),
				Open:         ticks[y].Open24H.Float64(),
				Pair:         pairFmt,
				ExchangeName: ok.Name,
				AssetType:    assetType,
			})
			if err != nil {
				return err
			}
		}
	}
	return nil
}

// FetchTicker returns the ticker for a currency pair
func (ok *Okx) FetchTicker(ctx context.Context, p currency.Pair, assetType asset.Item) (*ticker.Price, error) {
	formattedPair, err := ok.FormatExchangeCurrency(p, assetType)
	if err != nil {
		return nil, err
	}
	tickerNew, err := ticker.GetTicker(ok.Name, formattedPair, assetType)
	if err != nil {
		return ok.UpdateTicker(ctx, p, assetType)
	}
	return tickerNew, nil
}

// FetchOrderbook returns orderbook base on the currency pair
func (ok *Okx) FetchOrderbook(ctx context.Context, pair currency.Pair, assetType asset.Item) (*orderbook.Base, error) {
	ob, err := orderbook.Get(ok.Name, pair, assetType)
	if err != nil {
		return ok.UpdateOrderbook(ctx, pair, assetType)
	}
	return ob, nil
}

// UpdateOrderbook updates and returns the orderbook for a currency pair
func (ok *Okx) UpdateOrderbook(ctx context.Context, pair currency.Pair, assetType asset.Item) (*orderbook.Base, error) {
	if pair.IsEmpty() {
		return nil, currency.ErrCurrencyPairEmpty
	}
	if err := ok.CurrencyPairs.IsAssetEnabled(assetType); err != nil {
		return nil, err
	}
	book := &orderbook.Base{
		Exchange:        ok.Name,
		Pair:            pair,
		Asset:           assetType,
		VerifyOrderbook: ok.CanVerifyOrderbook,
	}
	var orderbookNew *OrderBookResponse
	var err error
	err = ok.CurrencyPairs.IsAssetEnabled(assetType)
	if err != nil {
		return nil, err
	}
	var instrumentID string
	pairFormat, err := ok.GetPairFormat(assetType, true)
	if err != nil {
		return nil, err
	}
	if !pair.IsPopulated() {
		return nil, errIncompleteCurrencyPair
	}
	instrumentID = pairFormat.Format(pair)
	orderbookNew, err = ok.GetOrderBookDepth(ctx, instrumentID, 400)
	if err != nil {
		return book, err
	}

	orderBookD, err := orderbookNew.GetOrderBookResponseDetail()
	if err != nil {
		return nil, err
	}
	book.Bids = make(orderbook.Items, len(orderBookD.Bids))
	for x := range orderBookD.Bids {
		book.Bids[x] = orderbook.Item{
			Amount: orderBookD.Bids[x].BaseCurrencies,
			Price:  orderBookD.Bids[x].DepthPrice,
		}
	}
	book.Asks = make(orderbook.Items, len(orderBookD.Asks))
	for x := range orderBookD.Asks {
		book.Asks[x] = orderbook.Item{
			Amount: orderBookD.Asks[x].NumberOfContracts,
			Price:  orderBookD.Asks[x].DepthPrice,
		}
	}
	err = book.Process()
	if err != nil {
		return book, err
	}
	return orderbook.Get(ok.Name, pair, assetType)
}

// UpdateAccountInfo retrieves balances for all enabled currencies.
func (ok *Okx) UpdateAccountInfo(ctx context.Context, assetType asset.Item) (account.Holdings, error) {
	if err := ok.CurrencyPairs.IsAssetEnabled(assetType); err != nil {
		return account.Holdings{}, err
	}

	var info account.Holdings
	var acc account.SubAccount
	info.Exchange = ok.Name
	if !ok.SupportsAsset(assetType) {
		return info, fmt.Errorf("%w: %v", asset.ErrNotSupported, assetType)
	}
	accountBalances, err := ok.AccountBalance(ctx, "")
	if err != nil {
		return info, err
	}
	currencyBalances := []account.Balance{}
	for i := range accountBalances {
		for j := range accountBalances[i].Details {
			currencyBalances = append(currencyBalances, account.Balance{
				Currency: currency.NewCode(accountBalances[i].Details[j].Currency),
				Total:    accountBalances[i].Details[j].EquityOfCurrency.Float64(),
				Hold:     accountBalances[i].Details[j].FrozenBalance.Float64(),
				Free:     accountBalances[i].Details[j].AvailableBalance.Float64(),
			})
		}
	}
	acc.Currencies = currencyBalances
	acc.AssetType = assetType
	info.Accounts = append(info.Accounts, acc)
	creds, err := ok.GetCredentials(ctx)
	if err != nil {
		return info, err
	}
	if err := account.Process(&info, creds); err != nil {
		return account.Holdings{}, err
	}
	return info, nil
}

// FetchAccountInfo retrieves balances for all enabled currencies
func (ok *Okx) FetchAccountInfo(ctx context.Context, assetType asset.Item) (account.Holdings, error) {
	creds, err := ok.GetCredentials(ctx)
	if err != nil {
		return account.Holdings{}, err
	}
	acc, err := account.GetHoldings(ok.Name, creds, assetType)
	if err != nil {
		return ok.UpdateAccountInfo(ctx, assetType)
	}
	return acc, nil
}

// GetAccountFundingHistory returns funding history, deposits and withdrawals
func (ok *Okx) GetAccountFundingHistory(ctx context.Context) ([]exchange.FundingHistory, error) {
	depositHistories, err := ok.GetCurrencyDepositHistory(ctx, "", "", "", time.Time{}, time.Time{}, -1, 0)
	if err != nil {
		return nil, err
	}
	withdrawalHistories, err := ok.GetWithdrawalHistory(ctx, "", "", "", "", "", time.Time{}, time.Time{}, -5)
	if err != nil {
		return nil, err
	}
	resp := make([]exchange.FundingHistory, 0, len(depositHistories)+len(withdrawalHistories))
	for x := range depositHistories {
		resp = append(resp, exchange.FundingHistory{
			ExchangeName:    ok.Name,
			Status:          strconv.Itoa(depositHistories[x].State),
			Timestamp:       depositHistories[x].Timestamp.Time(),
			Currency:        depositHistories[x].Currency,
			Amount:          depositHistories[x].Amount,
			TransferType:    "deposit",
			CryptoToAddress: depositHistories[x].ToDepositAddress,
			CryptoTxID:      depositHistories[x].TransactionID,
		})
	}
	for x := range withdrawalHistories {
		resp = append(resp, exchange.FundingHistory{
			ExchangeName:    ok.Name,
			Status:          withdrawalHistories[x].StateOfWithdrawal,
			Timestamp:       withdrawalHistories[x].Timestamp.Time(),
			Currency:        withdrawalHistories[x].Currency,
			Amount:          withdrawalHistories[x].Amount,
			TransferType:    "withdrawal",
			CryptoToAddress: withdrawalHistories[x].ToReceivingAddress,
			CryptoTxID:      withdrawalHistories[x].TransactionID,
			TransferID:      withdrawalHistories[x].WithdrawalID,
			Fee:             withdrawalHistories[x].WithdrawalFee,
			CryptoChain:     withdrawalHistories[x].ChainName,
		})
	}
	return resp, nil
}

// GetWithdrawalsHistory returns previous withdrawals data
func (ok *Okx) GetWithdrawalsHistory(ctx context.Context, c currency.Code, _ asset.Item) ([]exchange.WithdrawalHistory, error) {
	withdrawals, err := ok.GetWithdrawalHistory(ctx, c.String(), "", "", "", "", time.Time{}, time.Time{}, -5)
	if err != nil {
		return nil, err
	}
	resp := make([]exchange.WithdrawalHistory, 0, len(withdrawals))
	for x := range withdrawals {
		resp = append(resp, exchange.WithdrawalHistory{
			Status:          withdrawals[x].StateOfWithdrawal,
			Timestamp:       withdrawals[x].Timestamp.Time(),
			Currency:        withdrawals[x].Currency,
			Amount:          withdrawals[x].Amount,
			TransferType:    "withdrawal",
			CryptoToAddress: withdrawals[x].ToReceivingAddress,
			CryptoTxID:      withdrawals[x].TransactionID,
			CryptoChain:     withdrawals[x].ChainName,
			TransferID:      withdrawals[x].WithdrawalID,
			Fee:             withdrawals[x].WithdrawalFee,
		})
	}
	return resp, nil
}

// GetRecentTrades returns the most recent trades for a currency and asset
func (ok *Okx) GetRecentTrades(ctx context.Context, p currency.Pair, assetType asset.Item) ([]trade.Data, error) {
	pairFormat, err := ok.GetPairFormat(assetType, true)
	if err != nil {
		return nil, err
	}
	if p.IsEmpty() {
		return nil, currency.ErrCurrencyPairEmpty
	}
	instrumentID := pairFormat.Format(p)
	tradeData, err := ok.GetTrades(ctx, instrumentID, 1000)
	if err != nil {
		return nil, err
	}

	resp := make([]trade.Data, len(tradeData))
	for x := range tradeData {
		resp[x] = trade.Data{
			TID:          tradeData[x].TradeID,
			Exchange:     ok.Name,
			CurrencyPair: p,
			AssetType:    assetType,
			Side:         tradeData[x].Side,
			Price:        tradeData[x].Price,
			Amount:       tradeData[x].Quantity,
			Timestamp:    tradeData[x].Timestamp.Time(),
		}
	}
	if ok.IsSaveTradeDataEnabled() {
		err = trade.AddTradesToBuffer(ok.Name, resp...)
		if err != nil {
			return nil, err
		}
	}
	sort.Sort(trade.ByDate(resp))
	return resp, nil
}

// GetHistoricTrades retrieves historic trade data within the timeframe provided
func (ok *Okx) GetHistoricTrades(ctx context.Context, p currency.Pair, assetType asset.Item, timestampStart, timestampEnd time.Time) ([]trade.Data, error) {
	if timestampStart.Before(time.Now().Add(-kline.ThreeMonth.Duration())) {
		return nil, errOnlyThreeMonthsSupported
	}
	const limit = 100
	pairFormat, err := ok.GetPairFormat(assetType, true)
	if err != nil {
		return nil, err
	}
	if p.IsEmpty() {
		return nil, currency.ErrCurrencyPairEmpty
	}
	var resp []trade.Data
	instrumentID := pairFormat.Format(p)
	tradeIDEnd := ""
allTrades:
	for {
		var trades []TradeResponse
		trades, err = ok.GetTradesHistory(ctx, instrumentID, "", tradeIDEnd, limit)
		if err != nil {
			return nil, err
		}
		if len(trades) == 0 {
			break
		}
		for i := 0; i < len(trades); i++ {
			if timestampStart.Equal(trades[i].Timestamp.Time()) ||
				trades[i].Timestamp.Time().Before(timestampStart) ||
				tradeIDEnd == trades[len(trades)-1].TradeID {
				// reached end of trades to crawl
				break allTrades
			}
			resp = append(resp, trade.Data{
				TID:          trades[i].TradeID,
				Exchange:     ok.Name,
				CurrencyPair: p,
				AssetType:    assetType,
				Price:        trades[i].Price,
				Amount:       trades[i].Quantity,
				Timestamp:    trades[i].Timestamp.Time(),
				Side:         trades[i].Side,
			})
		}
		tradeIDEnd = trades[len(trades)-1].TradeID
	}
	if ok.IsSaveTradeDataEnabled() {
		err = trade.AddTradesToBuffer(ok.Name, resp...)
		if err != nil {
			return nil, err
		}
	}
	sort.Sort(trade.ByDate(resp))
	return trade.FilterTradesByTime(resp, timestampStart, timestampEnd), nil
}

// SubmitOrder submits a new order
func (ok *Okx) SubmitOrder(ctx context.Context, s *order.Submit) (*order.SubmitResponse, error) {
	if err := s.Validate(); err != nil {
		return nil, err
	}
	if !ok.SupportsAsset(s.AssetType) {
		return nil, fmt.Errorf("%w: %v", asset.ErrNotSupported, s.AssetType)
	}
	if s.Amount <= 0 {
		return nil, fmt.Errorf("amount, or size (sz) of quantity to buy or sell hast to be greater than zero ")
	}
	pairFormat, err := ok.GetPairFormat(s.AssetType, true)
	if err != nil {
		return nil, err
	}
	if s.Pair.IsEmpty() {
		return nil, currency.ErrCurrencyPairEmpty
	}
	instrumentID := pairFormat.Format(s.Pair)
	tradeMode := ok.marginTypeToString(s.MarginType)
	if s.Leverage != 0 && s.Leverage != 1 {
		return nil, fmt.Errorf("%w received '%v'", order.ErrSubmitLeverageNotSupported, s.Leverage)
	}
	var sideType string
	if s.Side.IsLong() {
		sideType = order.Buy.Lower()
	} else {
		sideType = order.Sell.Lower()
	}

	amount := s.Amount
	var targetCurrency string
	if s.AssetType == asset.Spot && s.Type == order.Market {
		targetCurrency = "base_ccy" // Default to base currency
		if s.QuoteAmount > 0 {
			amount = s.QuoteAmount
			targetCurrency = "quote_ccy"
		}
	}

	var orderRequest = &PlaceOrderRequestParam{
		InstrumentID:  instrumentID,
		TradeMode:     tradeMode,
		Side:          sideType,
		OrderType:     s.Type.Lower(),
		Amount:        amount,
		ClientOrderID: s.ClientOrderID,
		Price:         s.Price,
		QuantityType:  targetCurrency,
	}
	switch s.Type.Lower() {
	case OkxOrderLimit, OkxOrderPostOnly, OkxOrderFOK, OkxOrderIOC:
		orderRequest.Price = s.Price
	}
	var placeOrderResponse *OrderData
	if s.AssetType == asset.PerpetualSwap || s.AssetType == asset.Futures {
		if s.Type.Lower() == "" {
			orderRequest.OrderType = OkxOrderOptimalLimitIOC
		}
		// TODO: handle positionSideLong while side is Short and positionSideShort while side is Long
		if s.Side.IsLong() {
			orderRequest.PositionSide = positionSideLong
		} else {
			orderRequest.PositionSide = positionSideShort
		}
	}
	spotWebsocket, err := ok.Websocket.GetAssetWebsocket(asset.Spot)
	if err == nil && spotWebsocket.CanUseAuthenticatedWebsocketForWrapper() {
		placeOrderResponse, err = ok.WsPlaceOrder(orderRequest)
		if err != nil {
			return nil, err
		}
	} else {
		placeOrderResponse, err = ok.PlaceOrder(ctx, orderRequest, s.AssetType)
		if err != nil {
			return nil, err
		}
	}
	if err != nil {
		return nil, err
	}
	return s.DeriveSubmitResponse(placeOrderResponse.OrderID)
}

func (ok *Okx) marginTypeToString(m margin.Type) string {
	switch m {
	case margin.Isolated:
		return "isolated"
	case margin.Multi:
		return "cross"
	default:
		return "cash"
	}
}

// ModifyOrder will allow of changing orderbook placement and limit to market conversion
func (ok *Okx) ModifyOrder(ctx context.Context, action *order.Modify) (*order.ModifyResponse, error) {
	if err := action.Validate(); err != nil {
		return nil, err
	}
	var err error
	if math.Trunc(action.Amount) != action.Amount {
		return nil, errors.New("okx contract amount can not be decimal")
	}
	pairFormat, err := ok.GetPairFormat(action.AssetType, true)
	if err != nil {
		return nil, err
	}
	if action.Pair.IsEmpty() {
		return nil, currency.ErrCurrencyPairEmpty
	}
	instrumentID := pairFormat.Format(action.Pair)
	if err != nil {
		return nil, err
	}
	amendRequest := AmendOrderRequestParams{
		InstrumentID:  instrumentID,
		NewQuantity:   action.Amount,
		OrderID:       action.OrderID,
		ClientOrderID: action.ClientOrderID,
	}
	spotWebsocket, err := ok.Websocket.GetAssetWebsocket(asset.Spot)
	if err == nil && spotWebsocket.CanUseAuthenticatedWebsocketForWrapper() {
		_, err = ok.WsAmendOrder(&amendRequest)
	} else {
		_, err = ok.AmendOrder(ctx, &amendRequest)
	}
	if err != nil {
		return nil, err
	}
	return action.DeriveModifyResponse()
}

// CancelOrder cancels an order by its corresponding ID number
func (ok *Okx) CancelOrder(ctx context.Context, ord *order.Cancel) error {
	if err := ord.Validate(ord.StandardCancel()); err != nil {
		return err
	}
	if !ok.SupportsAsset(ord.AssetType) {
		return fmt.Errorf("%w: %v", asset.ErrNotSupported, ord.AssetType)
	}
	pairFormat, err := ok.GetPairFormat(ord.AssetType, true)
	if err != nil {
		return err
	}
	if ord.Pair.IsEmpty() {
		return currency.ErrCurrencyPairEmpty
	}
	instrumentID := pairFormat.Format(ord.Pair)
	req := CancelOrderRequestParam{
		InstrumentID:  instrumentID,
		OrderID:       ord.OrderID,
		ClientOrderID: ord.ClientOrderID,
	}
	spotWebsocket, err := ok.Websocket.GetAssetWebsocket(asset.Spot)
	if err == nil && spotWebsocket.CanUseAuthenticatedWebsocketForWrapper() {
		_, err = ok.WsCancelOrder(req)
	} else {
		_, err = ok.CancelSingleOrder(ctx, req)
	}
	return err
}

// CancelBatchOrders cancels orders by their corresponding ID numbers
func (ok *Okx) CancelBatchOrders(ctx context.Context, o []order.Cancel) (*order.CancelBatchResponse, error) {
	if len(o) > 20 {
		return nil, fmt.Errorf("%w, cannot cancel more than 20 orders", errExceedLimit)
	} else if len(o) == 0 {
		return nil, fmt.Errorf("%w, must have at least 1 cancel order", order.ErrCancelOrderIsNil)
	}
	cancelOrderParams := make([]CancelOrderRequestParam, len(o))
	var err error
	for x := range o {
		ord := o[x]
		err = ord.Validate(ord.StandardCancel())
		if err != nil {
			return nil, err
		}
		if !ok.SupportsAsset(ord.AssetType) {
			return nil, fmt.Errorf("%w: %v", asset.ErrNotSupported, ord.AssetType)
		}

		var instrumentID string
		var pairFormat currency.PairFormat
		pairFormat, err = ok.GetPairFormat(ord.AssetType, true)
		if err != nil {
			return nil, err
		}
		if !ord.Pair.IsPopulated() {
			return nil, errIncompleteCurrencyPair
		}
		instrumentID = pairFormat.Format(ord.Pair)
		if err != nil {
			return nil, err
		}
		cancelOrderParams[x] = CancelOrderRequestParam{
			InstrumentID:  instrumentID,
			OrderID:       ord.OrderID,
			ClientOrderID: ord.ClientOrderID,
		}
	}
	var canceledOrders []OrderData
	spotWebsocket, err := ok.Websocket.GetAssetWebsocket(asset.Spot)
	if err == nil && spotWebsocket.CanUseAuthenticatedWebsocketForWrapper() {
		canceledOrders, err = ok.WsCancelMultipleOrder(cancelOrderParams)
	} else {
		canceledOrders, err = ok.CancelMultipleOrders(ctx, cancelOrderParams)
	}
	if err != nil {
		return nil, err
	}
	resp := &order.CancelBatchResponse{Status: make(map[string]string)}
	for x := range canceledOrders {
		resp.Status[canceledOrders[x].OrderID] = func() string {
			if canceledOrders[x].SCode != "0" && canceledOrders[x].SCode != "2" {
				return ""
			}
			return order.Cancelled.String()
		}()
	}
	return resp, nil
}

// CancelAllOrders cancels all orders associated with a currency pair
func (ok *Okx) CancelAllOrders(ctx context.Context, orderCancellation *order.Cancel) (order.CancelAllResponse, error) {
	err := orderCancellation.Validate()
	if err != nil {
		return order.CancelAllResponse{}, err
	}
	cancelAllResponse := order.CancelAllResponse{
		Status: map[string]string{},
	}
	var instrumentType string
	if orderCancellation.AssetType.IsValid() {
		err = ok.CurrencyPairs.IsAssetEnabled(orderCancellation.AssetType)
		if err != nil {
			return order.CancelAllResponse{}, err
		}
		instrumentType = ok.GetInstrumentTypeFromAssetItem(orderCancellation.AssetType)
	}
	var oType string
	if orderCancellation.Type != order.UnknownType && orderCancellation.Type != order.AnyType {
		oType, err = ok.OrderTypeString(orderCancellation.Type)
		if err != nil {
			return order.CancelAllResponse{}, err
		}
	}
	var curr string
	if orderCancellation.Pair.IsPopulated() {
		curr = orderCancellation.Pair.Upper().String()
	}
	myOrders, err := ok.GetOrderList(ctx, &OrderListRequestParams{
		InstrumentType: instrumentType,
		OrderType:      oType,
		InstrumentID:   curr,
	})
	if err != nil {
		return cancelAllResponse, err
	}
	cancelAllOrdersRequestParams := make([]CancelOrderRequestParam, len(myOrders))
ordersLoop:
	for x := range myOrders {
		switch {
		case orderCancellation.OrderID != "" || orderCancellation.ClientOrderID != "":
			if myOrders[x].OrderID == orderCancellation.OrderID ||
				myOrders[x].ClientOrderID == orderCancellation.ClientOrderID {
				cancelAllOrdersRequestParams[x] = CancelOrderRequestParam{
					OrderID:       myOrders[x].OrderID,
					ClientOrderID: myOrders[x].ClientOrderID,
				}
				break ordersLoop
			}
		case orderCancellation.Side == order.Buy || orderCancellation.Side == order.Sell:
			if myOrders[x].Side == order.Buy || myOrders[x].Side == order.Sell {
				cancelAllOrdersRequestParams[x] = CancelOrderRequestParam{
					OrderID:       myOrders[x].OrderID,
					ClientOrderID: myOrders[x].ClientOrderID,
				}
				continue
			}
		default:
			cancelAllOrdersRequestParams[x] = CancelOrderRequestParam{
				OrderID:       myOrders[x].OrderID,
				ClientOrderID: myOrders[x].ClientOrderID,
			}
		}
	}
	remaining := cancelAllOrdersRequestParams
	loop := int(math.Ceil(float64(len(remaining)) / 20.0))
	for b := 0; b < loop; b++ {
		var response []OrderData
		spotWebsocket, err := ok.Websocket.GetAssetWebsocket(asset.Spot)
		if len(remaining) > 20 {
			if err == nil && spotWebsocket.CanUseAuthenticatedWebsocketForWrapper() {
				response, err = ok.WsCancelMultipleOrder(remaining[:20])
			} else {
				response, err = ok.CancelMultipleOrders(ctx, remaining[:20])
			}
			remaining = remaining[20:]
		} else {
			if err == nil && spotWebsocket.CanUseAuthenticatedWebsocketForWrapper() {
				response, err = ok.WsCancelMultipleOrder(remaining)
			} else {
				response, err = ok.CancelMultipleOrders(ctx, remaining)
			}
		}
		if err != nil {
			if len(cancelAllResponse.Status) == 0 {
				return cancelAllResponse, err
			}
		}
		for y := range response {
			if response[y].SCode == "0" {
				cancelAllResponse.Status[response[y].OrderID] = order.Cancelled.String()
			} else {
				cancelAllResponse.Status[response[y].OrderID] = response[y].SMessage
			}
		}
	}
	return cancelAllResponse, nil
}

// GetOrderInfo returns order information based on order ID
func (ok *Okx) GetOrderInfo(ctx context.Context, orderID string, pair currency.Pair, assetType asset.Item) (*order.Detail, error) {
	if pair.IsEmpty() {
		return nil, currency.ErrCurrencyPairEmpty
	}
	if err := ok.CurrencyPairs.IsAssetEnabled(assetType); err != nil {
		return nil, err
	}

	pairFormat, err := ok.GetPairFormat(assetType, false)
	if err != nil {
		return nil, err
	}
	if !pair.IsPopulated() {
		return nil, errIncompleteCurrencyPair
	}
	instrumentID := pairFormat.Format(pair)
	if !ok.SupportsAsset(assetType) {
		return nil, fmt.Errorf("%w: %v", asset.ErrNotSupported, assetType)
	}
	orderDetail, err := ok.GetOrderDetail(ctx, &OrderDetailRequestParam{
		InstrumentID: instrumentID,
		OrderID:      orderID,
	})
	if err != nil {
		return nil, err
	}
	status, err := order.StringToOrderStatus(orderDetail.State)
	if err != nil {
		return nil, err
	}
	orderType, err := ok.OrderTypeFromString(orderDetail.OrderType)
	if err != nil {
		return nil, err
	}

	return &order.Detail{
		Amount:         orderDetail.Size.Float64(),
		Exchange:       ok.Name,
		OrderID:        orderDetail.OrderID,
		ClientOrderID:  orderDetail.ClientOrderID,
		Side:           orderDetail.Side,
		Type:           orderType,
		Pair:           pair,
		Cost:           orderDetail.Price.Float64(),
		AssetType:      assetType,
		Status:         status,
		Price:          orderDetail.Price.Float64(),
		ExecutedAmount: orderDetail.RebateAmount.Float64(),
		Date:           orderDetail.CreationTime,
		LastUpdated:    orderDetail.UpdateTime,
	}, nil
}

// GetDepositAddress returns a deposit address for a specified currency
func (ok *Okx) GetDepositAddress(ctx context.Context, c currency.Code, _, chain string) (*deposit.Address, error) {
	response, err := ok.GetCurrencyDepositAddress(ctx, c.String())
	if err != nil {
		return nil, err
	}

	// Check if a specific chain was requested
	if chain != "" {
		for x := range response {
			if !strings.EqualFold(response[x].Chain, chain) {
				continue
			}
			return &deposit.Address{
				Address: response[x].Address,
				Tag:     response[x].Tag,
				Chain:   response[x].Chain,
			}, nil
		}
		return nil, fmt.Errorf("specified chain %s not found", chain)
	}

	// If no specific chain was requested, return the first selected address (mainnet addresses are returned first by default)
	for x := range response {
		if !response[x].Selected {
			continue
		}

		return &deposit.Address{
			Address: response[x].Address,
			Tag:     response[x].Tag,
			Chain:   response[x].Chain,
		}, nil
	}
	return nil, errDepositAddressNotFound
}

// WithdrawCryptocurrencyFunds returns a withdrawal ID when a withdrawal is submitted
func (ok *Okx) WithdrawCryptocurrencyFunds(ctx context.Context, withdrawRequest *withdraw.Request) (*withdraw.ExchangeResponse, error) {
	if err := withdrawRequest.Validate(); err != nil {
		return nil, err
	}
	input := WithdrawalInput{
		ChainName:             withdrawRequest.Crypto.Chain,
		Amount:                withdrawRequest.Amount,
		Currency:              withdrawRequest.Currency.String(),
		ToAddress:             withdrawRequest.Crypto.Address,
		TransactionFee:        withdrawRequest.Crypto.FeeAmount,
		WithdrawalDestination: "3",
	}
	resp, err := ok.Withdrawal(ctx, &input)
	if err != nil {
		return nil, err
	}
	return &withdraw.ExchangeResponse{
		ID: resp.WithdrawalID,
	}, nil
}

// WithdrawFiatFunds returns a withdrawal ID when a withdrawal is
// submitted
func (ok *Okx) WithdrawFiatFunds(_ context.Context, _ *withdraw.Request) (*withdraw.ExchangeResponse, error) {
	return nil, common.ErrFunctionNotSupported
}

// WithdrawFiatFundsToInternationalBank returns a withdrawal ID when a withdrawal is submitted
func (ok *Okx) WithdrawFiatFundsToInternationalBank(_ context.Context, _ *withdraw.Request) (*withdraw.ExchangeResponse, error) {
	return nil, common.ErrFunctionNotSupported
}

// GetActiveOrders retrieves any orders that are active/open
func (ok *Okx) GetActiveOrders(ctx context.Context, req *order.MultiOrderRequest) (order.FilteredOrders, error) {
	err := req.Validate()
	if err != nil {
		return nil, err
	}
	if !req.StartTime.IsZero() && req.StartTime.Before(time.Now().Add(-kline.ThreeMonth.Duration())) {
		return nil, errOnlyThreeMonthsSupported
	}
	if !ok.SupportsAsset(req.AssetType) {
		return nil, fmt.Errorf("%w: %v", asset.ErrNotSupported, req.AssetType)
	}
	instrumentType := ok.GetInstrumentTypeFromAssetItem(req.AssetType)
	var orderType string
	if req.Type != order.UnknownType && req.Type != order.AnyType {
		orderType, err = ok.OrderTypeString(req.Type)
		if err != nil {
			return nil, err
		}
	}
	endTime := req.EndTime
	var resp []order.Detail
allOrders:
	for {
		requestParam := &OrderListRequestParams{
			OrderType:      orderType,
			End:            endTime,
			InstrumentType: instrumentType,
		}
		var orderList []OrderDetail
		orderList, err = ok.GetOrderList(ctx, requestParam)
		if err != nil {
			return nil, err
		}
		if len(orderList) == 0 {
			break
		}
		for i := range orderList {
			if req.StartTime.Equal(orderList[i].CreationTime) ||
				orderList[i].CreationTime.Before(req.StartTime) ||
				endTime == orderList[i].CreationTime {
				// reached end of orders to crawl
				break allOrders
			}
			orderSide := orderList[i].Side
			var pair currency.Pair
			pair, err = ok.GetPairFromInstrumentID(orderList[i].InstrumentID)
			if err != nil {
				return nil, err
			}
			if len(req.Pairs) > 0 {
				x := 0
				for x = range req.Pairs {
					if req.Pairs[x].Equal(pair) {
						break
					}
				}
				if !req.Pairs[x].Equal(pair) {
					continue
				}
			}
			var orderStatus order.Status
			orderStatus, err = order.StringToOrderStatus(strings.ToUpper(orderList[i].State))
			if err != nil {
				return nil, err
			}
			var oType order.Type
			oType, err = ok.OrderTypeFromString(orderList[i].OrderType)
			if err != nil {
				return nil, err
			}
			resp = append(resp, order.Detail{
				Amount:          orderList[i].Size.Float64(),
				Pair:            pair,
				Price:           orderList[i].Price.Float64(),
				ExecutedAmount:  orderList[i].FillSize.Float64(),
				RemainingAmount: orderList[i].Size.Float64() - orderList[i].FillSize.Float64(),
				Fee:             orderList[i].TransactionFee.Float64(),
				FeeAsset:        currency.NewCode(orderList[i].FeeCurrency),
				Exchange:        ok.Name,
				OrderID:         orderList[i].OrderID,
				ClientOrderID:   orderList[i].ClientOrderID,
				Type:            oType,
				Side:            orderSide,
				Status:          orderStatus,
				AssetType:       req.AssetType,
				Date:            orderList[i].CreationTime,
				LastUpdated:     orderList[i].UpdateTime,
			})
		}
		if len(orderList) < 100 {
			// Since the we passed a limit of 0 to the method GetOrderList,
			// we expect 100 orders to be retrieved if the number of orders are more that 100.
			// If not, break out of the loop to not send another request.
			break
		}
		endTime = orderList[len(orderList)-1].CreationTime
	}
	return req.Filter(ok.Name, resp), nil
}

// GetOrderHistory retrieves account order information Can Limit response to specific order status
func (ok *Okx) GetOrderHistory(ctx context.Context, req *order.MultiOrderRequest) (order.FilteredOrders, error) {
	if err := req.Validate(); err != nil {
		return nil, err
	}
	if !req.StartTime.IsZero() && req.StartTime.Before(time.Now().Add(-kline.ThreeMonth.Duration())) {
		return nil, errOnlyThreeMonthsSupported
	}
	if len(req.Pairs) == 0 {
		return nil, errMissingAtLeast1CurrencyPair
	}
	if !ok.SupportsAsset(req.AssetType) {
		return nil, fmt.Errorf("%w: %v", asset.ErrNotSupported, req.AssetType)
	}
	instrumentType := ok.GetInstrumentTypeFromAssetItem(req.AssetType)
	endTime := req.EndTime
	var resp []order.Detail
allOrders:
	for {
		orderList, err := ok.Get3MonthOrderHistory(ctx, &OrderHistoryRequestParams{
			OrderListRequestParams: OrderListRequestParams{
				InstrumentType: instrumentType,
				End:            endTime,
			},
		})
		if err != nil {
			return nil, err
		}
		if len(orderList) == 0 {
			break
		}
		for i := range orderList {
			if req.StartTime.Equal(orderList[i].CreationTime) ||
				orderList[i].CreationTime.Before(req.StartTime) ||
				endTime == orderList[i].CreationTime {
				// reached end of orders to crawl
				break allOrders
			}
			var pair currency.Pair
			pair, err = ok.GetPairFromInstrumentID(orderList[i].InstrumentID)
			if err != nil {
				return nil, err
			}
			for j := range req.Pairs {
				if !req.Pairs[j].Equal(pair) {
					continue
				}
				var orderStatus order.Status
				orderStatus, err = order.StringToOrderStatus(strings.ToUpper(orderList[i].State))
				if err != nil {
					log.Errorf(log.ExchangeSys, "%s %v", ok.Name, err)
				}
				if orderStatus == order.Active {
					continue
				}
				orderSide := orderList[i].Side
				var oType order.Type
				oType, err = ok.OrderTypeFromString(orderList[i].OrderType)
				if err != nil {
					return nil, err
				}
				orderAmount := orderList[i].Size
				if orderList[i].QuantityType == "quote_ccy" {
					// Size is quote amount.
					orderAmount /= orderList[i].AveragePrice
				}

				remainingAmount := float64(0)
				if orderStatus != order.Filled {
					remainingAmount = orderAmount.Float64() - orderList[i].AccumulatedFillSize.Float64()
				}
				resp = append(resp, order.Detail{
					Price:                orderList[i].Price.Float64(),
					AverageExecutedPrice: orderList[i].AveragePrice.Float64(),
					Amount:               orderAmount.Float64(),
					ExecutedAmount:       orderList[i].AccumulatedFillSize.Float64(),
					RemainingAmount:      remainingAmount,
					Fee:                  orderList[i].TransactionFee.Float64(),
					FeeAsset:             currency.NewCode(orderList[i].FeeCurrency),
					Exchange:             ok.Name,
					OrderID:              orderList[i].OrderID,
					ClientOrderID:        orderList[i].ClientOrderID,
					Type:                 oType,
					Side:                 orderSide,
					Status:               orderStatus,
					AssetType:            req.AssetType,
					Date:                 orderList[i].CreationTime,
					LastUpdated:          orderList[i].UpdateTime,
					Pair:                 pair,
					Cost:                 orderList[i].AveragePrice.Float64() * orderList[i].AccumulatedFillSize.Float64(),
					CostAsset:            currency.NewCode(orderList[i].RebateCurrency),
				})
			}
		}
		if len(orderList) < 100 {
			break
		}
		endTime = orderList[len(orderList)-1].CreationTime
	}
	return req.Filter(ok.Name, resp), nil
}

// GetFeeByType returns an estimate of fee based on the type of transaction
func (ok *Okx) GetFeeByType(ctx context.Context, feeBuilder *exchange.FeeBuilder) (float64, error) {
	if feeBuilder == nil {
		return 0, fmt.Errorf("%T %w", feeBuilder, common.ErrNilPointer)
	}
	if !ok.AreCredentialsValid(ctx) && feeBuilder.FeeType == exchange.CryptocurrencyTradeFee {
		feeBuilder.FeeType = exchange.OfflineTradeFee
	}
	return ok.GetFee(ctx, feeBuilder)
}

// ValidateAPICredentials validates current credentials used for wrapper
func (ok *Okx) ValidateAPICredentials(ctx context.Context, assetType asset.Item) error {
	_, err := ok.UpdateAccountInfo(ctx, assetType)
	return ok.CheckTransientError(err)
}

// GetHistoricCandles returns candles between a time period for a set time interval
func (ok *Okx) GetHistoricCandles(ctx context.Context, pair currency.Pair, a asset.Item, interval kline.Interval, start, end time.Time) (*kline.Item, error) {
	req, err := ok.GetKlineRequest(pair, a, interval, start, end, false)
	if err != nil {
		return nil, err
	}

	candles, err := ok.GetCandlesticksHistory(ctx,
		req.RequestFormatted.Base.String()+
			currency.DashDelimiter+
			req.RequestFormatted.Quote.String(),
		req.ExchangeInterval,
		start.Add(-time.Nanosecond), // Start time not inclusive of candle.
		end,
		300)
	if err != nil {
		return nil, err
	}

	timeSeries := make([]kline.Candle, len(candles))
	for x := range candles {
		timeSeries[x] = kline.Candle{
			Time:   candles[x].OpenTime,
			Open:   candles[x].OpenPrice,
			High:   candles[x].HighestPrice,
			Low:    candles[x].LowestPrice,
			Close:  candles[x].ClosePrice,
			Volume: candles[x].Volume,
		}
	}
	return req.ProcessResponse(timeSeries)
}

// GetHistoricCandlesExtended returns candles between a time period for a set time interval
func (ok *Okx) GetHistoricCandlesExtended(ctx context.Context, pair currency.Pair, a asset.Item, interval kline.Interval, start, end time.Time) (*kline.Item, error) {
	req, err := ok.GetKlineExtendedRequest(pair, a, interval, start, end)
	if err != nil {
		return nil, err
	}

	count := kline.TotalCandlesPerInterval(req.Start, req.End, req.ExchangeInterval)
	if count > 1440 {
		return nil,
			fmt.Errorf("candles count: %d max lookback: %d, %w",
				count, 1440, kline.ErrRequestExceedsMaxLookback)
	}

	timeSeries := make([]kline.Candle, 0, req.Size())
	for y := range req.RangeHolder.Ranges {
		var candles []CandleStick
		candles, err = ok.GetCandlesticksHistory(ctx,
			req.RequestFormatted.Base.String()+
				currency.DashDelimiter+
				req.RequestFormatted.Quote.String(),
			req.ExchangeInterval,
			req.RangeHolder.Ranges[y].Start.Time.Add(-time.Nanosecond), // Start time not inclusive of candle.
			req.RangeHolder.Ranges[y].End.Time,
			300)
		if err != nil {
			return nil, err
		}
		for x := range candles {
			timeSeries = append(timeSeries, kline.Candle{
				Time:   candles[x].OpenTime,
				Open:   candles[x].OpenPrice,
				High:   candles[x].HighestPrice,
				Low:    candles[x].LowestPrice,
				Close:  candles[x].ClosePrice,
				Volume: candles[x].Volume,
			})
		}
	}
	return req.ProcessResponse(timeSeries)
}

// GetAvailableTransferChains returns the available transfer blockchains for the specific
// cryptocurrency
func (ok *Okx) GetAvailableTransferChains(ctx context.Context, cryptocurrency currency.Code) ([]string, error) {
	currencyChains, err := ok.GetFundingCurrencies(ctx)
	if err != nil {
		return nil, err
	}
	chains := make([]string, 0, len(currencyChains))
	for x := range currencyChains {
		if (!cryptocurrency.IsEmpty() && !strings.EqualFold(cryptocurrency.String(), currencyChains[x].Currency)) ||
			(!currencyChains[x].CanDeposit && !currencyChains[x].CanWithdraw) ||
			// Lightning network is currently not supported by transfer chains
			// as it is an invoice string which is generated per request and is
			// not a static address. TODO: Add a hook to generate a new invoice
			// string per request.
			(currencyChains[x].Chain != "" && currencyChains[x].Chain == "BTC-Lightning") {
			continue
		}
		chains = append(chains, currencyChains[x].Chain)
	}
	return chains, nil
}

// getInstrumentsForOptions returns the instruments for options asset type
func (ok *Okx) getInstrumentsForOptions(ctx context.Context) ([]Instrument, error) {
	underlyings, err := ok.GetPublicUnderlyings(context.Background(), okxInstTypeOption)
	if err != nil {
		return nil, err
	}
	var insts []Instrument
	for x := range underlyings {
		var instruments []Instrument
		instruments, err = ok.GetInstruments(ctx, &InstrumentsFetchParams{
			InstrumentType: okxInstTypeOption,
			Underlying:     underlyings[x],
		})
		if err != nil {
			return nil, err
		}
		insts = append(insts, instruments...)
	}
	return insts, nil
}

// getInstrumentsForAsset returns the instruments for an asset type
func (ok *Okx) getInstrumentsForAsset(ctx context.Context, a asset.Item) ([]Instrument, error) {
	if !ok.SupportsAsset(a) {
		return nil, fmt.Errorf("asset type of %s is not supported by %s", a, ok.Name)
	}

	var instType string
	switch a {
	case asset.Options:
		return ok.getInstrumentsForOptions(ctx)
	case asset.Spot:
		instType = okxInstTypeSpot
	case asset.Futures:
		instType = okxInstTypeFutures
	case asset.PerpetualSwap:
		instType = okxInstTypeSwap
	case asset.Margin:
		instType = okxInstTypeMargin
	}

	return ok.GetInstruments(ctx, &InstrumentsFetchParams{
		InstrumentType: instType,
	})
}

// GetLatestFundingRate returns the latest funding rate for a given asset and currency
func (ok *Okx) GetLatestFundingRate(ctx context.Context, r *fundingrate.LatestRateRequest) (*fundingrate.LatestRateResponse, error) {
	if r == nil {
		return nil, fmt.Errorf("%w LatestRateRequest", common.ErrNilPointer)
	}
	format, err := ok.GetPairFormat(r.Asset, true)
	if err != nil {
		return nil, err
	}
	fPair := r.Pair.Format(format)
	pairRate := fundingrate.LatestRateResponse{
		Exchange: ok.Name,
		Asset:    r.Asset,
		Pair:     fPair,
	}
	fr, err := ok.GetSingleFundingRate(ctx, fPair.String())
	if err != nil {
		return nil, err
	}
	pairRate.LatestRate = fundingrate.Rate{
		Time: fr.FundingTime.Time(),
		Rate: fr.FundingRate.Decimal(),
	}
	if r.IncludePredictedRate {
		pairRate.TimeOfNextRate = fr.NextFundingTime.Time()
		pairRate.PredictedUpcomingRate = fundingrate.Rate{
			Time: fr.NextFundingTime.Time(),
			Rate: fr.NextFundingRate.Decimal(),
		}
	}
	return &pairRate, nil
}

// GetFundingRates returns funding rates for a given asset and currency for a time period
func (ok *Okx) GetFundingRates(ctx context.Context, r *fundingrate.RatesRequest) (*fundingrate.Rates, error) {
	if r == nil {
		return nil, fmt.Errorf("%w RatesRequest", common.ErrNilPointer)
	}
	requestLimit := 100
	sd := r.StartDate
	maxLookback := time.Now().Add(-ok.Features.Supports.FuturesCapabilities.MaximumFundingRateHistory)
	if r.StartDate.Before(maxLookback) {
		if r.RespectHistoryLimits {
			r.StartDate = maxLookback
		} else {
			return nil, fmt.Errorf("%w earliest date is %v", fundingrate.ErrFundingRateOutsideLimits, maxLookback)
		}
		if r.EndDate.Before(maxLookback) {
			return nil, futures.ErrGetFundingDataRequired
		}
		r.StartDate = maxLookback
	}
	format, err := ok.GetPairFormat(r.Asset, true)
	if err != nil {
		return nil, err
	}
	fPair := r.Pair.Format(format)
	pairRate := fundingrate.Rates{
		Exchange:  ok.Name,
		Asset:     r.Asset,
		Pair:      fPair,
		StartDate: r.StartDate,
		EndDate:   r.EndDate,
	}
	// map of time indexes, allowing for easy lookup of slice index from unix time data
	mti := make(map[int64]int)
	for {
		if sd.Equal(r.EndDate) || sd.After(r.EndDate) {
			break
		}
		var frh []FundingRateResponse
		frh, err = ok.GetFundingRateHistory(ctx, fPair.String(), sd, r.EndDate, int64(requestLimit))
		if err != nil {
			return nil, err
		}
		if len(frh) == 0 {
			break
		}
		for i := range frh {
			if r.IncludePayments {
				mti[frh[i].FundingTime.Time().Unix()] = i
			}
			pairRate.FundingRates = append(pairRate.FundingRates, fundingrate.Rate{
				Time: frh[i].FundingTime.Time(),
				Rate: frh[i].RealisedRate.Decimal(),
			})
		}
		if len(frh) < requestLimit {
			break
		}
		sd = frh[len(frh)-1].FundingTime.Time()
	}
	var fr *FundingRateResponse
	fr, err = ok.GetSingleFundingRate(ctx, fPair.String())
	if err != nil {
		return nil, err
	}
	if fr == nil {
		return nil, fmt.Errorf("%w GetSingleFundingRate", common.ErrNilPointer)
	}
	pairRate.LatestRate = fundingrate.Rate{
		Time: fr.FundingTime.Time(),
		Rate: fr.FundingRate.Decimal(),
	}
	pairRate.TimeOfNextRate = fr.NextFundingTime.Time()
	if r.IncludePredictedRate {
		pairRate.PredictedUpcomingRate = fundingrate.Rate{
			Time: fr.NextFundingTime.Time(),
			Rate: fr.NextFundingRate.Decimal(),
		}
	}
	if r.IncludePayments {
		pairRate.PaymentCurrency = r.Pair.Base
		if !r.PaymentCurrency.IsEmpty() {
			pairRate.PaymentCurrency = r.PaymentCurrency
		}
		sd = r.StartDate
		billDetailsFunc := ok.GetBillsDetail3Months
		if time.Since(r.StartDate) < kline.OneWeek.Duration() {
			billDetailsFunc = ok.GetBillsDetailLast7Days
		}
		for {
			if sd.Equal(r.EndDate) || sd.After(r.EndDate) {
				break
			}
			var billDetails []BillsDetailResponse
			billDetails, err = billDetailsFunc(ctx, &BillsDetailQueryParameter{
				InstrumentType: ok.GetInstrumentTypeFromAssetItem(r.Asset),
				Currency:       pairRate.PaymentCurrency.String(),
				BillType:       137,
				BeginTime:      sd,
				EndTime:        r.EndDate,
				Limit:          int64(requestLimit),
			})
			if err != nil {
				return nil, err
			}
			for i := range billDetails {
				if index, okay := mti[billDetails[i].Timestamp.Time().Truncate(ok.Features.Supports.FuturesCapabilities.FundingRateFrequency).Unix()]; okay {
					pairRate.FundingRates[index].Payment = billDetails[i].ProfitAndLoss.Decimal()
					continue
				}
			}
			if len(billDetails) < requestLimit {
				break
			}
			sd = billDetails[len(billDetails)-1].Timestamp.Time()
		}

		for i := range pairRate.FundingRates {
			pairRate.PaymentSum = pairRate.PaymentSum.Add(pairRate.FundingRates[i].Payment)
		}
	}
	return &pairRate, nil
}

// IsPerpetualFutureCurrency ensures a given asset and currency is a perpetual future
func (ok *Okx) IsPerpetualFutureCurrency(a asset.Item, _ currency.Pair) (bool, error) {
	return a == asset.PerpetualSwap, nil
}

// SetMarginType sets the default margin type for when opening a new position
// okx allows this to be set with an order, however this sets a default
func (ok *Okx) SetMarginType(_ context.Context, _ asset.Item, _ currency.Pair, _ margin.Type) error {
	return fmt.Errorf("%w margin type is set per order", common.ErrFunctionNotSupported)
}

// SetCollateralMode sets the collateral type for your account
func (ok *Okx) SetCollateralMode(_ context.Context, _ asset.Item, _ collateral.Mode) error {
	return fmt.Errorf("%w must be set via website", common.ErrFunctionNotSupported)
}

// GetCollateralMode returns the collateral type for your account
func (ok *Okx) GetCollateralMode(ctx context.Context, item asset.Item) (collateral.Mode, error) {
	if !ok.SupportsAsset(item) {
		return 0, fmt.Errorf("%w: %v", asset.ErrNotSupported, item)
	}
	cfg, err := ok.GetAccountConfiguration(ctx)
	if err != nil {
		return 0, err
	}
	switch cfg[0].AccountLevel {
	case 1:
		if item != asset.Spot {
			return 0, fmt.Errorf("%w %v", asset.ErrNotSupported, item)
		}
		fallthrough
	case 2:
		return collateral.SingleMode, nil
	case 3:
		return collateral.MultiMode, nil
	case 4:
		return collateral.PortfolioMode, nil
	default:
		return collateral.UnknownMode, fmt.Errorf("%w %v", order.ErrCollateralInvalid, cfg[0].AccountLevel)
	}
}

// ChangePositionMargin will modify a position/currencies margin parameters
func (ok *Okx) ChangePositionMargin(ctx context.Context, req *margin.PositionChangeRequest) (*margin.PositionChangeResponse, error) {
	if req == nil {
		return nil, fmt.Errorf("%w PositionChangeRequest", common.ErrNilPointer)
	}
	if !ok.SupportsAsset(req.Asset) {
		return nil, fmt.Errorf("%w: %v", asset.ErrNotSupported, req.Asset)
	}
	if req.NewAllocatedMargin == 0 {
		return nil, fmt.Errorf("%w %v %v", margin.ErrNewAllocatedMarginRequired, req.Asset, req.Pair)
	}
	if req.OriginalAllocatedMargin == 0 {
		return nil, margin.ErrOriginalPositionMarginRequired
	}
	if req.MarginType != margin.Isolated {
		return nil, fmt.Errorf("%w %v", margin.ErrMarginTypeUnsupported, req.MarginType)
	}
	pairFormat, err := ok.GetPairFormat(req.Asset, true)
	if err != nil {
		return nil, err
	}
	fPair := req.Pair.Format(pairFormat)
	marginType := "add"
	amt := req.NewAllocatedMargin - req.OriginalAllocatedMargin
	if req.NewAllocatedMargin < req.OriginalAllocatedMargin {
		marginType = "reduce"
		amt = req.OriginalAllocatedMargin - req.NewAllocatedMargin
	}
	if req.MarginSide == "" {
		req.MarginSide = "net"
	}
	r := IncreaseDecreaseMarginInput{
		InstrumentID: fPair.String(),
		PositionSide: req.MarginSide,
		Type:         marginType,
		Amount:       amt,
	}

	if req.Asset == asset.Margin {
		r.Currency = req.Pair.Base.Item.Symbol
	}

	resp, err := ok.IncreaseDecreaseMargin(ctx, r)
	if err != nil {
		return nil, err
	}

	return &margin.PositionChangeResponse{
		Exchange:        ok.Name,
		Pair:            req.Pair,
		Asset:           req.Asset,
		AllocatedMargin: resp.Amount.Float64(),
		MarginType:      req.MarginType,
	}, nil
}

// GetFuturesPositionSummary returns position summary details for an active position
func (ok *Okx) GetFuturesPositionSummary(ctx context.Context, req *futures.PositionSummaryRequest) (*futures.PositionSummary, error) {
	if req == nil {
		return nil, fmt.Errorf("%w PositionSummaryRequest", common.ErrNilPointer)
	}
	if req.CalculateOffline {
		return nil, common.ErrCannotCalculateOffline
	}
	if !ok.SupportsAsset(req.Asset) || !req.Asset.IsFutures() {
		return nil, fmt.Errorf("%w %v", asset.ErrNotSupported, req.Asset)
	}
	fPair, err := ok.FormatExchangeCurrency(req.Pair, req.Asset)
	if err != nil {
		return nil, err
	}
	instrumentType := ok.GetInstrumentTypeFromAssetItem(req.Asset)

	var contracts []futures.Contract
	contracts, err = ok.GetFuturesContractDetails(ctx, req.Asset)
	if err != nil {
		return nil, err
	}
	multiplier := 1.0
	var contractSettlementType futures.ContractSettlementType
	for i := range contracts {
		if !contracts[i].Name.Equal(fPair) {
			continue
		}
		multiplier = contracts[i].Multiplier
		contractSettlementType = contracts[i].SettlementType
		break
	}

	positionSummaries, err := ok.GetPositions(ctx, instrumentType, fPair.String(), "")
	if err != nil {
		return nil, err
	}
	var positionSummary *AccountPosition
	for i := range positionSummaries {
		if positionSummaries[i].QuantityOfPosition.Float64() <= 0 {
			continue
		}
		positionSummary = &positionSummaries[i]
		break
	}
	if positionSummary == nil {
		return nil, fmt.Errorf("%w, received '%v', no positions found", errOnlyOneResponseExpected, len(positionSummaries))
	}
	marginMode := margin.Isolated
	if positionSummary.MarginMode == "cross" {
		marginMode = margin.Multi
	}

	acc, err := ok.AccountBalance(ctx, "")
	if err != nil {
		return nil, err
	}
	if len(acc) != 1 {
		return nil, fmt.Errorf("%w, received '%v'", errOnlyOneResponseExpected, len(acc))
	}
	var (
		freeCollateral, totalCollateral, equityOfCurrency, frozenBalance,
		availableEquity, cashBalance, discountEquity,
		equityUSD, totalEquity, isolatedEquity, isolatedLiabilities,
		isolatedUnrealisedProfit, notionalLeverage,
		strategyEquity decimal.Decimal
	)

	for i := range acc[0].Details {
		if acc[0].Details[i].Currency != positionSummary.Currency {
			continue
		}
		freeCollateral = acc[0].Details[i].AvailableBalance.Decimal()
		frozenBalance = acc[0].Details[i].FrozenBalance.Decimal()
		totalCollateral = freeCollateral.Add(frozenBalance)
		equityOfCurrency = acc[0].Details[i].EquityOfCurrency.Decimal()
		availableEquity = acc[0].Details[i].AvailableEquity.Decimal()
		cashBalance = acc[0].Details[i].CashBalance.Decimal()
		discountEquity = acc[0].Details[i].DiscountEquity.Decimal()
		equityUSD = acc[0].Details[i].EquityUsd.Decimal()
		totalEquity = acc[0].Details[i].TotalEquity.Decimal()
		isolatedEquity = acc[0].Details[i].IsoEquity.Decimal()
		isolatedLiabilities = acc[0].Details[i].IsolatedLiabilities.Decimal()
		isolatedUnrealisedProfit = acc[0].Details[i].IsoUpl.Decimal()
		notionalLeverage = acc[0].Details[i].NotionalLever.Decimal()
		strategyEquity = acc[0].Details[i].StrategyEquity.Decimal()

		break
	}
	collateralMode, err := ok.GetCollateralMode(ctx, req.Asset)
	if err != nil {
		return nil, err
	}
	return &futures.PositionSummary{
		Pair:            req.Pair,
		Asset:           req.Asset,
		MarginType:      marginMode,
		CollateralMode:  collateralMode,
		Currency:        currency.NewCode(positionSummary.Currency),
		AvailableEquity: availableEquity,
		CashBalance:     cashBalance,
		DiscountEquity:  discountEquity,
		EquityUSD:       equityUSD,

		IsolatedEquity:               isolatedEquity,
		IsolatedLiabilities:          isolatedLiabilities,
		IsolatedUPL:                  isolatedUnrealisedProfit,
		NotionalLeverage:             notionalLeverage,
		TotalEquity:                  totalEquity,
		StrategyEquity:               strategyEquity,
		IsolatedMargin:               positionSummary.Margin.Decimal(),
		NotionalSize:                 positionSummary.NotionalUsd.Decimal(),
		Leverage:                     positionSummary.Leverage.Decimal(),
		MaintenanceMarginRequirement: positionSummary.MaintenanceMarginRequirement.Decimal(),
		InitialMarginRequirement:     positionSummary.InitialMarginRequirement.Decimal(),
		EstimatedLiquidationPrice:    positionSummary.LiquidationPrice.Decimal(),
		CollateralUsed:               positionSummary.Margin.Decimal(),
		MarkPrice:                    positionSummary.MarkPrice.Decimal(),
		CurrentSize:                  positionSummary.QuantityOfPosition.Decimal().Mul(decimal.NewFromFloat(multiplier)),
		ContractSize:                 positionSummary.QuantityOfPosition.Decimal(),
		ContractMultiplier:           decimal.NewFromFloat(multiplier),
		ContractSettlementType:       contractSettlementType,
		AverageOpenPrice:             positionSummary.AveragePrice.Decimal(),
		PositionPNL:                  positionSummary.UPNL.Decimal(),
		MaintenanceMarginFraction:    positionSummary.MarginRatio.Decimal(),
		FreeCollateral:               freeCollateral,
		TotalCollateral:              totalCollateral,
		FrozenBalance:                frozenBalance,
		EquityOfCurrency:             equityOfCurrency,
	}, nil
}

// GetFuturesPositionOrders returns the orders for futures positions
func (ok *Okx) GetFuturesPositionOrders(ctx context.Context, req *futures.PositionsRequest) ([]futures.PositionResponse, error) {
	if req == nil {
		return nil, fmt.Errorf("%w PositionSummaryRequest", common.ErrNilPointer)
	}
	if !ok.SupportsAsset(req.Asset) || !req.Asset.IsFutures() {
		return nil, fmt.Errorf("%w %v", asset.ErrNotSupported, req.Asset)
	}
	if time.Since(req.StartDate) > ok.Features.Supports.MaximumOrderHistory {
		if req.RespectOrderHistoryLimits {
			req.StartDate = time.Now().Add(-ok.Features.Supports.MaximumOrderHistory)
		} else {
			return nil, fmt.Errorf("%w max lookup %v", futures.ErrOrderHistoryTooLarge, time.Now().Add(-ok.Features.Supports.MaximumOrderHistory))
		}
	}
	err := common.StartEndTimeCheck(req.StartDate, req.EndDate)
	if err != nil {
		return nil, err
	}
	resp := make([]futures.PositionResponse, len(req.Pairs))
	var contracts []futures.Contract
	contracts, err = ok.GetFuturesContractDetails(ctx, req.Asset)
	if err != nil {
		return nil, err
	}
	for i := range req.Pairs {
		fPair, err := ok.FormatExchangeCurrency(req.Pairs[i], req.Asset)
		if err != nil {
			return nil, err
		}
		instrumentType := ok.GetInstrumentTypeFromAssetItem(req.Asset)

		multiplier := 1.0
		var contractSettlementType futures.ContractSettlementType
		if req.Asset.IsFutures() {
			for j := range contracts {
				if !contracts[j].Name.Equal(fPair) {
					continue
				}
				multiplier = contracts[j].Multiplier
				contractSettlementType = contracts[j].SettlementType
				break
			}
		}

		resp[i] = futures.PositionResponse{
			Pair:                   req.Pairs[i],
			Asset:                  req.Asset,
			ContractSettlementType: contractSettlementType,
		}

		var positions []OrderDetail
		historyRequest := &OrderHistoryRequestParams{
			OrderListRequestParams: OrderListRequestParams{
				InstrumentType: instrumentType,
				InstrumentID:   fPair.String(),
				Start:          req.StartDate,
				End:            req.EndDate,
			},
		}
		if time.Since(req.StartDate) <= time.Hour*24*7 {
			positions, err = ok.Get7DayOrderHistory(ctx, historyRequest)
		} else {
			positions, err = ok.Get3MonthOrderHistory(ctx, historyRequest)
		}
		if err != nil {
			return nil, err
		}
		for j := range positions {
			if req.Pairs[i].String() != positions[j].InstrumentID {
				continue
			}
			var orderStatus order.Status
			orderStatus, err = order.StringToOrderStatus(strings.ToUpper(positions[j].State))
			if err != nil {
				log.Errorf(log.ExchangeSys, "%s %v", ok.Name, err)
			}
			orderSide := positions[j].Side
			var oType order.Type
			oType, err = ok.OrderTypeFromString(positions[j].OrderType)
			if err != nil {
				return nil, err
			}
			orderAmount := positions[j].Size
			if positions[j].QuantityType == "quote_ccy" {
				// Size is quote amount.
				orderAmount /= positions[j].AveragePrice
			}

			remainingAmount := float64(0)
			if orderStatus != order.Filled {
				remainingAmount = orderAmount.Float64() - positions[j].AccumulatedFillSize.Float64()
			}
			cost := positions[j].AveragePrice.Float64() * positions[j].AccumulatedFillSize.Float64()
			if multiplier != 1 {
				cost *= multiplier
			}
			resp[i].Orders = append(resp[i].Orders, order.Detail{
				Price:                positions[j].Price.Float64(),
				AverageExecutedPrice: positions[j].AveragePrice.Float64(),
				Amount:               orderAmount.Float64() * multiplier,
				ContractAmount:       orderAmount.Float64(),
				ExecutedAmount:       positions[j].AccumulatedFillSize.Float64(),
				RemainingAmount:      remainingAmount,
				Fee:                  positions[j].TransactionFee.Float64(),
				FeeAsset:             currency.NewCode(positions[j].FeeCurrency),
				Exchange:             ok.Name,
				OrderID:              positions[j].OrderID,
				ClientOrderID:        positions[j].ClientOrderID,
				Type:                 oType,
				Side:                 orderSide,
				Status:               orderStatus,
				AssetType:            req.Asset,
				Date:                 positions[j].CreationTime,
				LastUpdated:          positions[j].UpdateTime,
				Pair:                 req.Pairs[i],
				Cost:                 cost,
				CostAsset:            currency.NewCode(positions[j].RebateCurrency),
			})
		}
	}
	return resp, nil
}

// SetLeverage sets the account's initial leverage for the asset type and pair
func (ok *Okx) SetLeverage(ctx context.Context, item asset.Item, pair currency.Pair, marginType margin.Type, amount float64, orderSide order.Side) error {
	posSide := "net"
	switch item {
	case asset.Futures, asset.PerpetualSwap:
		if marginType == margin.Isolated {
			switch {
			case orderSide == order.UnknownSide:
				return errOrderSideRequired
			case orderSide.IsLong():
				posSide = "long"
			case orderSide.IsShort():
				posSide = "short"
			default:
				return fmt.Errorf("%w %v requires long/short", errInvalidOrderSide, orderSide)
			}
		}
		fallthrough
	case asset.Margin, asset.Options:
		instrumentID, err := ok.FormatSymbol(pair, item)
		if err != nil {
			return err
		}

		marginMode := ok.marginTypeToString(marginType)
		_, err = ok.SetLeverageRate(ctx, SetLeverageInput{
			Leverage:     amount,
			MarginMode:   marginMode,
			InstrumentID: instrumentID,
			PositionSide: posSide,
		})
		return err
	default:
		return fmt.Errorf("%w %v", asset.ErrNotSupported, item)
	}
}

// GetLeverage gets the account's initial leverage for the asset type and pair
func (ok *Okx) GetLeverage(ctx context.Context, item asset.Item, pair currency.Pair, marginType margin.Type, orderSide order.Side) (float64, error) {
	var inspectLeverage bool
	switch item {
	case asset.Futures, asset.PerpetualSwap:
		if marginType == margin.Isolated {
			switch {
			case orderSide == order.UnknownSide:
				return 0, errOrderSideRequired
			case orderSide.IsLong(), orderSide.IsShort():
				inspectLeverage = true
			default:
				return 0, fmt.Errorf("%w %v requires long/short", errInvalidOrderSide, orderSide)
			}
		}
		fallthrough
	case asset.Margin, asset.Options:
		instrumentID, err := ok.FormatSymbol(pair, item)
		if err != nil {
			return -1, err
		}
		marginMode := ok.marginTypeToString(marginType)
		lev, err := ok.GetLeverageRate(ctx, instrumentID, marginMode)
		if err != nil {
			return -1, err
		}
		if len(lev) == 0 {
			return -1, fmt.Errorf("%w %v %v %s", futures.ErrPositionNotFound, item, pair, marginType)
		}
		if inspectLeverage {
			for i := range lev {
				if lev[i].PositionSide == orderSide.Lower() {
					return lev[i].Leverage.Float64(), nil
				}
			}
		}

		// leverage is the same across positions
		return lev[0].Leverage.Float64(), nil
	default:
		return -1, fmt.Errorf("%w %v", asset.ErrNotSupported, item)
	}
}

// GetFuturesContractDetails returns details about futures contracts
func (ok *Okx) GetFuturesContractDetails(ctx context.Context, item asset.Item) ([]futures.Contract, error) {
	if !item.IsFutures() {
		return nil, futures.ErrNotFuturesAsset
	}
	if !ok.SupportsAsset(item) || item == asset.Options {
		return nil, fmt.Errorf("%w %v", asset.ErrNotSupported, item)
	}
	instType := ok.GetInstrumentTypeFromAssetItem(item)
	result, err := ok.GetInstruments(ctx, &InstrumentsFetchParams{
		InstrumentType: instType,
	})
	if err != nil {
		return nil, err
	}
	resp := make([]futures.Contract, len(result))
	for i := range result {
		var cp, underlying currency.Pair
		underlying, err = currency.NewPairFromString(result[i].Underlying)
		if err != nil {
			return nil, err
		}
		cp, err = currency.NewPairFromString(result[i].InstrumentID)
		if err != nil {
			return nil, err
		}
		settleCurr := currency.NewCode(result[i].SettlementCurrency)
		var ct futures.ContractType
		if item == asset.PerpetualSwap {
			ct = futures.Perpetual
		} else {
			switch result[i].Alias {
			case "this_week", "next_week":
				ct = futures.Weekly
			case "quarter", "next_quarter":
				ct = futures.Quarterly
			}
		}
		contractSettlementType := futures.Linear
		if result[i].SettlementCurrency == result[i].BaseCurrency {
			contractSettlementType = futures.Inverse
		}
		resp[i] = futures.Contract{
			Exchange:             ok.Name,
			Name:                 cp,
			Underlying:           underlying,
			Asset:                item,
			StartDate:            result[i].ListTime.Time,
			EndDate:              result[i].ExpTime.Time,
			IsActive:             result[i].State == "live",
			Status:               result[i].State,
			Type:                 ct,
			SettlementType:       contractSettlementType,
			SettlementCurrencies: currency.Currencies{settleCurr},
			MarginCurrency:       settleCurr,
			Multiplier:           result[i].ContractValue.Float64(),
			MaxLeverage:          result[i].MaxLeverage.Float64(),
		}
	}
	return resp, nil
}<|MERGE_RESOLUTION|>--- conflicted
+++ resolved
@@ -213,7 +213,6 @@
 	if err != nil {
 		return err
 	}
-<<<<<<< HEAD
 	err = ok.Websocket.Setup(&stream.WebsocketWrapperSetup{
 		ExchangeConfig:         exch,
 		ConnectionMonitorDelay: exch.ConnectionMonitorDelay,
@@ -235,22 +234,6 @@
 		AssetType:             asset.Spot,
 	})
 	if err != nil {
-=======
-	if err := ok.Websocket.Setup(&stream.WebsocketSetup{
-		ExchangeConfig:                         exch,
-		DefaultURL:                             okxAPIWebsocketPublicURL,
-		RunningURL:                             wsRunningEndpoint,
-		Connector:                              ok.WsConnect,
-		Subscriber:                             ok.Subscribe,
-		Unsubscriber:                           ok.Unsubscribe,
-		GenerateSubscriptions:                  ok.GenerateDefaultSubscriptions,
-		Features:                               &ok.Features.Supports.WebsocketCapabilities,
-		MaxWebsocketSubscriptionsPerConnection: 240,
-		OrderbookBufferConfig: buffer.Config{
-			Checksum: ok.CalculateUpdateOrderbookChecksum,
-		},
-	}); err != nil {
->>>>>>> ceef7a14
 		return err
 	}
 	go ok.WsResponseMultiplexer.Run()
