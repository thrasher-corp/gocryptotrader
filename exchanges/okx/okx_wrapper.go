--- conflicted
+++ resolved
@@ -218,42 +218,23 @@
 		return err
 	}
 
-<<<<<<< HEAD
-	if err := ok.Websocket.SetupNewConnection(&websocket.ConnectionSetup{
+	if err := e.Websocket.SetupNewConnection(&websocket.ConnectionSetup{
 		URL:                  apiWebsocketPublicURL,
 		ResponseCheckTimeout: exch.WebsocketResponseCheckTimeout,
 		ResponseMaxLimit:     websocketResponseMaxLimit,
 		RateLimit:            request.NewRateLimitWithWeight(time.Second, 2, 1),
-		RequestIDGenerator:   ok.messageIDSeq.IncrementAndGet,
-=======
-	if err := e.Websocket.SetupNewConnection(&websocket.ConnectionSetup{
-		URL:                      apiWebsocketPublicURL,
-		ResponseCheckTimeout:     exch.WebsocketResponseCheckTimeout,
-		ResponseMaxLimit:         websocketResponseMaxLimit,
-		RateLimit:                request.NewRateLimitWithWeight(time.Second, 2, 1),
-		BespokeGenerateMessageID: func(bool) int64 { return e.messageIDSeq.IncrementAndGet() },
->>>>>>> 0fd33341
+		RequestIDGenerator:   e.messageIDSeq.IncrementAndGet,
 	}); err != nil {
 		return err
 	}
 
-<<<<<<< HEAD
-	return ok.Websocket.SetupNewConnection(&websocket.ConnectionSetup{
+	return e.Websocket.SetupNewConnection(&websocket.ConnectionSetup{
 		URL:                  apiWebsocketPrivateURL,
 		ResponseCheckTimeout: exch.WebsocketResponseCheckTimeout,
 		ResponseMaxLimit:     websocketResponseMaxLimit,
 		Authenticated:        true,
 		RateLimit:            request.NewRateLimitWithWeight(time.Second, 2, 1),
-		RequestIDGenerator:   ok.messageIDSeq.IncrementAndGet,
-=======
-	return e.Websocket.SetupNewConnection(&websocket.ConnectionSetup{
-		URL:                      apiWebsocketPrivateURL,
-		ResponseCheckTimeout:     exch.WebsocketResponseCheckTimeout,
-		ResponseMaxLimit:         websocketResponseMaxLimit,
-		Authenticated:            true,
-		RateLimit:                request.NewRateLimitWithWeight(time.Second, 2, 1),
-		BespokeGenerateMessageID: func(bool) int64 { return e.messageIDSeq.IncrementAndGet() },
->>>>>>> 0fd33341
+		RequestIDGenerator:   e.messageIDSeq.IncrementAndGet,
 	})
 }
 
