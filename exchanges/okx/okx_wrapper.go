--- conflicted
+++ resolved
@@ -208,12 +208,7 @@
 		GenerateSubscriptions:                  ok.generateSubscriptions,
 		Features:                               &ok.Features.Supports.WebsocketCapabilities,
 		MaxWebsocketSubscriptionsPerConnection: 240,
-<<<<<<< HEAD
-		RateLimitDefinitions:                   ok.Requester.GetRateLimiterDefinitions(),
-=======
-		OrderbookBufferConfig:                  buffer.Config{Checksum: ok.CalculateUpdateOrderbookChecksum},
 		RateLimitDefinitions:                   rateLimits,
->>>>>>> 61fc7788
 	}); err != nil {
 		return err
 	}
