package okx

import (
	"context"
	"errors"
	"fmt"
	"math"
	"sort"
	"strconv"
	"strings"
	"time"

	"github.com/shopspring/decimal"
	"github.com/thrasher-corp/gocryptotrader/common"
	"github.com/thrasher-corp/gocryptotrader/common/key"
	"github.com/thrasher-corp/gocryptotrader/config"
	"github.com/thrasher-corp/gocryptotrader/currency"
	"github.com/thrasher-corp/gocryptotrader/exchange/order/limits"
	"github.com/thrasher-corp/gocryptotrader/exchange/websocket"
	exchange "github.com/thrasher-corp/gocryptotrader/exchanges"
	"github.com/thrasher-corp/gocryptotrader/exchanges/account"
	"github.com/thrasher-corp/gocryptotrader/exchanges/asset"
	"github.com/thrasher-corp/gocryptotrader/exchanges/collateral"
	"github.com/thrasher-corp/gocryptotrader/exchanges/deposit"
	"github.com/thrasher-corp/gocryptotrader/exchanges/fundingrate"
	"github.com/thrasher-corp/gocryptotrader/exchanges/futures"
	"github.com/thrasher-corp/gocryptotrader/exchanges/kline"
	"github.com/thrasher-corp/gocryptotrader/exchanges/margin"
	"github.com/thrasher-corp/gocryptotrader/exchanges/order"
	"github.com/thrasher-corp/gocryptotrader/exchanges/orderbook"
	"github.com/thrasher-corp/gocryptotrader/exchanges/protocol"
	"github.com/thrasher-corp/gocryptotrader/exchanges/request"
	"github.com/thrasher-corp/gocryptotrader/exchanges/ticker"
	"github.com/thrasher-corp/gocryptotrader/exchanges/trade"
	"github.com/thrasher-corp/gocryptotrader/log"
	"github.com/thrasher-corp/gocryptotrader/portfolio/withdraw"
)

const (
	websocketResponseMaxLimit = time.Second * 3
)

// SetDefaults sets the basic defaults for Okx
func (e *Exchange) SetDefaults() {
	e.Name = "Okx"
	e.Enabled = true
	e.Verbose = true

	e.API.CredentialsValidator.RequiresKey = true
	e.API.CredentialsValidator.RequiresSecret = true
	e.API.CredentialsValidator.RequiresClientID = true

	e.instrumentsInfoMap = make(map[string][]Instrument)

	cpf := &currency.PairFormat{
		Delimiter: currency.DashDelimiter,
		Uppercase: true,
	}

	// In this exchange, we represent deliverable futures contracts as 'FUTURES'/asset.Futures and perpetual futures as 'SWAP'/asset.PerpetualSwap
	err := e.SetGlobalPairsManager(cpf, cpf, asset.Spot, asset.Futures, asset.PerpetualSwap, asset.Options, asset.Margin, asset.Spread)
	if err != nil {
		log.Errorln(log.ExchangeSys, err)
	}

	// TODO: Disabled until spread/business websocket is implemented
	if err := e.DisableAssetWebsocketSupport(asset.Spread); err != nil {
		log.Errorf(log.ExchangeSys, "%s error disabling %q asset websocket support: %s", e.Name, asset.Spread.String(), err)
	}

	// Fill out the capabilities/features that the exchange supports
	e.Features = exchange.Features{
		CurrencyTranslations: currency.NewTranslations(map[currency.Code]currency.Code{
			currency.NewCode("USDT-SWAP"): currency.USDT,
			currency.NewCode("USD-SWAP"):  currency.USD,
			currency.NewCode("USDC-SWAP"): currency.USDC,
		}),
		Supports: exchange.FeaturesSupported{
			REST:                true,
			Websocket:           true,
			MaximumOrderHistory: kline.OneDay.Duration() * 90,
			RESTCapabilities: protocol.Features{
				TickerFetching:        true,
				OrderbookFetching:     true,
				AutoPairUpdates:       true,
				AccountInfo:           true,
				CryptoDeposit:         true,
				CryptoWithdrawalFee:   true,
				CryptoWithdrawal:      true,
				TradeFee:              true,
				SubmitOrder:           true,
				GetOrder:              true,
				GetOrders:             true,
				CancelOrder:           true,
				CancelOrders:          true,
				TradeFetching:         true,
				UserTradeHistory:      true,
				MultiChainDeposits:    true,
				MultiChainWithdrawals: true,
				KlineFetching:         true,
				DepositHistory:        true,
				WithdrawalHistory:     true,
				ModifyOrder:           true,
				FundingRateFetching:   true,
				PredictedFundingRate:  true,
			},
			WebsocketCapabilities: protocol.Features{
				TickerFetching:         true,
				OrderbookFetching:      true,
				Subscribe:              true,
				Unsubscribe:            true,
				AuthenticatedEndpoints: true,
				AccountInfo:            true,
				GetOrders:              true,
				TradeFetching:          true,
				KlineFetching:          true,
				GetOrder:               true,
				SubmitOrder:            true,
				CancelOrder:            true,
				CancelOrders:           true,
				ModifyOrder:            true,
			},
			WithdrawPermissions: exchange.AutoWithdrawCrypto,
			FuturesCapabilities: exchange.FuturesCapabilities{
				Positions:      true,
				Leverage:       true,
				CollateralMode: true,
				OpenInterest: exchange.OpenInterestSupport{
					Supported:         true,
					SupportsRestBatch: true,
				},
				FundingRates:              true,
				MaximumFundingRateHistory: kline.ThreeMonth.Duration(),
				SupportedFundingRateFrequencies: map[kline.Interval]bool{
					kline.EightHour: true,
				},
			},
		},
		Enabled: exchange.FeaturesEnabled{
			AutoPairUpdates: true,
			Kline: kline.ExchangeCapabilitiesEnabled{
				Intervals: kline.DeployExchangeIntervals(
					kline.IntervalCapacity{Interval: kline.OneMin},
					kline.IntervalCapacity{Interval: kline.ThreeMin},
					kline.IntervalCapacity{Interval: kline.FiveMin},
					kline.IntervalCapacity{Interval: kline.FifteenMin},
					kline.IntervalCapacity{Interval: kline.ThirtyMin},
					kline.IntervalCapacity{Interval: kline.OneHour},
					kline.IntervalCapacity{Interval: kline.TwoHour},
					kline.IntervalCapacity{Interval: kline.FourHour},
					kline.IntervalCapacity{Interval: kline.SixHour},
					kline.IntervalCapacity{Interval: kline.TwelveHour},
					kline.IntervalCapacity{Interval: kline.OneDay},
					kline.IntervalCapacity{Interval: kline.TwoDay},
					kline.IntervalCapacity{Interval: kline.ThreeDay},
					kline.IntervalCapacity{Interval: kline.FiveDay},
					kline.IntervalCapacity{Interval: kline.OneWeek},
					kline.IntervalCapacity{Interval: kline.OneMonth},
					kline.IntervalCapacity{Interval: kline.ThreeMonth},
					kline.IntervalCapacity{Interval: kline.SixMonth},
					kline.IntervalCapacity{Interval: kline.OneYear},
				),
				GlobalResultLimit: 100, // Reference: https://www.okx.com/docs-v5/en/#rest-api-market-data-get-candlesticks-history
			},
		},
		Subscriptions: defaultSubscriptions.Clone(),
	}
	e.Requester, err = request.New(e.Name,
		common.NewHTTPClientWithTimeout(exchange.DefaultHTTPTimeout),
		request.WithLimiter(rateLimits))
	if err != nil {
		log.Errorln(log.ExchangeSys, err)
	}

	e.API.Endpoints = e.NewEndpoints()
	err = e.API.Endpoints.SetDefaultEndpoints(map[exchange.URL]string{
		exchange.RestSpot:      apiURL,
		exchange.WebsocketSpot: apiWebsocketPublicURL,
	})
	if err != nil {
		log.Errorln(log.ExchangeSys, err)
	}

	e.Websocket = websocket.NewManager()
	e.WebsocketResponseMaxLimit = websocketResponseMaxLimit
	e.WebsocketResponseCheckTimeout = websocketResponseMaxLimit
	e.WebsocketOrderbookBufferLimit = exchange.DefaultWebsocketOrderbookBufferLimit
}

// Setup takes in the supplied exchange configuration details and sets params
func (e *Exchange) Setup(exch *config.Exchange) error {
	if err := exch.Validate(); err != nil {
		return err
	}
	if !exch.Enabled {
		e.SetEnabled(false)
		return nil
	}
	if err := e.SetupDefaults(exch); err != nil {
		return err
	}

	wsRunningEndpoint, err := e.API.Endpoints.GetURL(exchange.WebsocketSpot)
	if err != nil {
		return err
	}
	if err := e.Websocket.Setup(&websocket.ManagerSetup{
		ExchangeConfig:                         exch,
		DefaultURL:                             apiWebsocketPublicURL,
		RunningURL:                             wsRunningEndpoint,
		Connector:                              e.WsConnect,
		Subscriber:                             e.Subscribe,
		Unsubscriber:                           e.Unsubscribe,
		GenerateSubscriptions:                  e.generateSubscriptions,
		Features:                               &e.Features.Supports.WebsocketCapabilities,
		MaxWebsocketSubscriptionsPerConnection: 240,
		RateLimitDefinitions:                   rateLimits,
	}); err != nil {
		return err
	}

	if err := e.Websocket.SetupNewConnection(&websocket.ConnectionSetup{
		URL:                  apiWebsocketPublicURL,
		ResponseCheckTimeout: exch.WebsocketResponseCheckTimeout,
		ResponseMaxLimit:     websocketResponseMaxLimit,
		RateLimit:            request.NewRateLimitWithWeight(time.Second, 2, 1),
		RequestIDGenerator:   e.messageIDSeq.IncrementAndGet,
	}); err != nil {
		return err
	}

	return e.Websocket.SetupNewConnection(&websocket.ConnectionSetup{
		URL:                  apiWebsocketPrivateURL,
		ResponseCheckTimeout: exch.WebsocketResponseCheckTimeout,
		ResponseMaxLimit:     websocketResponseMaxLimit,
		Authenticated:        true,
		RateLimit:            request.NewRateLimitWithWeight(time.Second, 2, 1),
		RequestIDGenerator:   e.messageIDSeq.IncrementAndGet,
	})
}

// GetServerTime returns the current exchange server time.
func (e *Exchange) GetServerTime(ctx context.Context, _ asset.Item) (time.Time, error) {
	t, err := e.GetSystemTime(ctx)
	return t.Time(), err
}

// FetchTradablePairs returns a list of the exchanges tradable pairs
func (e *Exchange) FetchTradablePairs(ctx context.Context, a asset.Item) (currency.Pairs, error) {
	switch a {
	case asset.Options, asset.Futures, asset.Spot, asset.PerpetualSwap, asset.Margin:
		format, err := e.GetPairFormat(a, true)
		if err != nil {
			return nil, err
		}
		insts, err := e.getInstrumentsForAsset(ctx, a)
		if err != nil {
			return nil, err
		}
		pairs := make([]currency.Pair, 0, len(insts))
		for x := range insts {
			if insts[x].State != "live" {
				continue
			}
			pairs = append(pairs, insts[x].InstrumentID.Format(format))
		}
		return pairs, nil
	case asset.Spread:
		format, err := e.GetPairFormat(a, true)
		if err != nil {
			return nil, err
		}
		spreadInstruments, err := e.GetPublicSpreads(ctx, "", "", "", "live")
		if err != nil {
			return nil, fmt.Errorf("%w asset type: %v", err, a)
		}
		pairs := make(currency.Pairs, len(spreadInstruments))
		for x := range spreadInstruments {
			pairs[x] = spreadInstruments[x].SpreadID.Format(format)
		}
		return pairs, nil
	default:
		return nil, fmt.Errorf("%w asset type: %v", asset.ErrNotSupported, a)
	}
}

// UpdateTradablePairs updates the exchanges available pairs and stores them in the exchanges config
func (e *Exchange) UpdateTradablePairs(ctx context.Context, forceUpdate bool) error {
	assetTypes := e.GetAssetTypes(true)
	for i := range assetTypes {
		pairs, err := e.FetchTradablePairs(ctx, assetTypes[i])
		if err != nil {
			return fmt.Errorf("%w for asset %v", err, assetTypes[i])
		}
		err = e.UpdatePairs(pairs, assetTypes[i], false, forceUpdate)
		if err != nil {
			return fmt.Errorf("%w for asset %v", err, assetTypes[i])
		}
	}
	return e.EnsureOnePairEnabled()
}

// UpdateOrderExecutionLimits sets exchange execution order limits for an asset type
func (e *Exchange) UpdateOrderExecutionLimits(ctx context.Context, a asset.Item) error {
	switch a {
	case asset.Spot, asset.Margin, asset.Options,
		asset.PerpetualSwap, asset.Futures:
		insts, err := e.getInstrumentsForAsset(ctx, a)
		if err != nil {
			return err
		}
		if len(insts) == 0 {
			return common.ErrNoResponse
		}
		l := make([]limits.MinMaxLevel, len(insts))
		for x := range insts {
<<<<<<< HEAD
			pair, err := currency.NewPairFromString(insts[x].InstrumentID)
			if err != nil {
				return err
			}
			l[x] = limits.MinMaxLevel{
				Key:                    key.NewExchangePairAssetKey(ok.Name, a, pair),
=======
			limits[x] = order.MinMaxLevel{
				Pair:                   insts[x].InstrumentID,
				Asset:                  a,
>>>>>>> edf5d84d
				PriceStepIncrementSize: insts[x].TickSize.Float64(),
				MinimumBaseAmount:      insts[x].MinimumOrderSize.Float64(),
			}
		}
<<<<<<< HEAD
		return limits.LoadLimits(l)
=======
		return e.LoadLimits(limits)
>>>>>>> edf5d84d
	case asset.Spread:
		insts, err := e.GetPublicSpreads(ctx, "", "", "", "live")
		if err != nil {
			return err
		}
		if len(insts) == 0 {
			return common.ErrNoResponse
		}
		l := make([]limits.MinMaxLevel, len(insts))
		for x := range insts {
<<<<<<< HEAD
			pair, err := currency.NewPairFromString(insts[x].SpreadID)
			if err != nil {
				return err
			}
			l[x] = limits.MinMaxLevel{
				Key:                    key.NewExchangePairAssetKey(ok.Name, a, pair),
=======
			limits[x] = order.MinMaxLevel{
				Pair:                   insts[x].SpreadID,
				Asset:                  a,
>>>>>>> edf5d84d
				PriceStepIncrementSize: insts[x].MinSize.Float64(),
				MinimumBaseAmount:      insts[x].MinSize.Float64(),
				QuoteStepIncrementSize: insts[x].TickSize.Float64(),
			}
		}
<<<<<<< HEAD
		return limits.LoadLimits(l)
=======
		return e.LoadLimits(limits)
>>>>>>> edf5d84d
	default:
		return fmt.Errorf("%w %v", asset.ErrNotSupported, a)
	}
}

// UpdateTicker updates and returns the ticker for a currency pair
func (e *Exchange) UpdateTicker(ctx context.Context, p currency.Pair, a asset.Item) (*ticker.Price, error) {
	if !e.SupportsAsset(a) {
		return nil, fmt.Errorf("%w: %v", asset.ErrNotSupported, a)
	}

	p, err := e.FormatExchangeCurrency(p, a)
	if err != nil {
		return nil, err
	}

	if a == asset.Spread {
		spreadTicker, err := e.GetPublicSpreadTickers(ctx, p.String())
		if err != nil {
			return nil, err
		}

		if len(spreadTicker) == 0 {
			return nil, fmt.Errorf("no ticker data for %s", p.String())
		}

		if err := ticker.ProcessTicker(&ticker.Price{
			Last:         spreadTicker[0].Last.Float64(),
			High:         spreadTicker[0].High24Hour.Float64(),
			Low:          spreadTicker[0].Low24Hour.Float64(),
			Bid:          spreadTicker[0].BidPrice.Float64(),
			BidSize:      spreadTicker[0].BidSize.Float64(),
			Ask:          spreadTicker[0].AskPrice.Float64(),
			AskSize:      spreadTicker[0].AskSize.Float64(),
			Volume:       spreadTicker[0].Volume24Hour.Float64(),
			Open:         spreadTicker[0].Open24Hour.Float64(),
			LastUpdated:  spreadTicker[0].Timestamp.Time(),
			Pair:         p,
			AssetType:    a,
			ExchangeName: e.Name,
		}); err != nil {
			return nil, err
		}
	} else {
		mdata, err := e.GetTicker(ctx, p.String())
		if err != nil {
			return nil, err
		}
		var baseVolume, quoteVolume float64
		switch a {
		case asset.Spot, asset.Margin:
			baseVolume = mdata.Vol24H.Float64()
			quoteVolume = mdata.VolCcy24H.Float64()
		case asset.PerpetualSwap, asset.Futures, asset.Options:
			baseVolume = mdata.VolCcy24H.Float64()
			quoteVolume = mdata.Vol24H.Float64()
		}
		if err := ticker.ProcessTicker(&ticker.Price{
			Last:         mdata.LastTradePrice.Float64(),
			High:         mdata.High24H.Float64(),
			Low:          mdata.Low24H.Float64(),
			Bid:          mdata.BestBidPrice.Float64(),
			BidSize:      mdata.BestBidSize.Float64(),
			Ask:          mdata.BestAskPrice.Float64(),
			AskSize:      mdata.BestAskSize.Float64(),
			Volume:       baseVolume,
			QuoteVolume:  quoteVolume,
			Open:         mdata.Open24H.Float64(),
			Pair:         p,
			ExchangeName: e.Name,
			AssetType:    a,
		}); err != nil {
			return nil, err
		}
	}

	return ticker.GetTicker(e.Name, p, a)
}

// UpdateTickers updates all currency pairs of a given asset type
func (e *Exchange) UpdateTickers(ctx context.Context, assetType asset.Item) error {
	switch assetType {
	case asset.Spread:
		format, err := e.GetPairFormat(asset.Spread, true)
		if err != nil {
			return err
		}
		pairs, err := e.GetEnabledPairs(assetType)
		if err != nil {
			return err
		}
		for y := range pairs {
			var spreadTickers []SpreadTicker
			spreadTickers, err = e.GetPublicSpreadTickers(ctx, format.Format(pairs[y]))
			if err != nil {
				return err
			}
			for x := range spreadTickers {
				pair, err := currency.NewPairDelimiter(spreadTickers[x].SpreadID, format.Delimiter)
				if err != nil {
					return err
				}
				err = ticker.ProcessTicker(&ticker.Price{
					Last:         spreadTickers[x].Last.Float64(),
					Bid:          spreadTickers[x].BidPrice.Float64(),
					BidSize:      spreadTickers[x].BidSize.Float64(),
					Ask:          spreadTickers[x].AskPrice.Float64(),
					AskSize:      spreadTickers[x].AskSize.Float64(),
					Pair:         pair,
					ExchangeName: e.Name,
					AssetType:    assetType,
				})
				if err != nil {
					return err
				}
			}
		}
	case asset.Spot, asset.PerpetualSwap, asset.Futures, asset.Options, asset.Margin:
		pairs, err := e.GetEnabledPairs(assetType)
		if err != nil {
			return err
		}

		instrumentType := GetInstrumentTypeFromAssetItem(assetType)
		if assetType == asset.Margin {
			instrumentType = instTypeSpot
		}
		ticks, err := e.GetTickers(ctx, instrumentType, "", "")
		if err != nil {
			return err
		}

		for y := range ticks {
			pair, err := e.GetPairFromInstrumentID(ticks[y].InstrumentID.String())
			if err != nil {
				return err
			}
			for i := range pairs {
				pairFmt, err := e.FormatExchangeCurrency(pairs[i], assetType)
				if err != nil {
					return err
				}
				if !pair.Equal(pairFmt) {
					continue
				}
				err = ticker.ProcessTicker(&ticker.Price{
					Last:         ticks[y].LastTradePrice.Float64(),
					High:         ticks[y].High24H.Float64(),
					Low:          ticks[y].Low24H.Float64(),
					Bid:          ticks[y].BestBidPrice.Float64(),
					BidSize:      ticks[y].BestBidSize.Float64(),
					Ask:          ticks[y].BestAskPrice.Float64(),
					AskSize:      ticks[y].BestAskSize.Float64(),
					Volume:       ticks[y].Vol24H.Float64(),
					QuoteVolume:  ticks[y].VolCcy24H.Float64(),
					Open:         ticks[y].Open24H.Float64(),
					Pair:         pairFmt,
					ExchangeName: e.Name,
					AssetType:    assetType,
				})
				if err != nil {
					return err
				}
			}
		}
	default:
		return fmt.Errorf("%w %v", asset.ErrNotSupported, assetType)
	}
	return nil
}

// UpdateOrderbook updates and returns the orderbook for a currency pair
func (e *Exchange) UpdateOrderbook(ctx context.Context, pair currency.Pair, assetType asset.Item) (*orderbook.Book, error) {
	if pair.IsEmpty() {
		return nil, currency.ErrCurrencyPairEmpty
	}
	var err error
	switch assetType {
	case asset.Spread:
		var (
			pairFormat      currency.PairFormat
			spreadOrderbook []SpreadOrderbook
		)
		pairFormat, err = e.GetPairFormat(assetType, true)
		if err != nil {
			return nil, err
		}
		spreadOrderbook, err = e.GetPublicSpreadOrderBooks(ctx, pairFormat.Format(pair), 50)
		if err != nil {
			return nil, err
		}
		for y := range spreadOrderbook {
			book := &orderbook.Book{
				Exchange:          e.Name,
				Pair:              pair,
				Asset:             assetType,
				ValidateOrderbook: e.ValidateOrderbook,
			}
			book.Bids = make(orderbook.Levels, 0, len(spreadOrderbook[y].Bids))
			for b := range spreadOrderbook[y].Bids {
				// Skip order book bid depths where the price value is zero.
				if spreadOrderbook[y].Bids[b][0].Float64() == 0 {
					continue
				}
				book.Bids = append(book.Bids, orderbook.Level{
					Price:      spreadOrderbook[y].Bids[b][0].Float64(),
					Amount:     spreadOrderbook[y].Bids[b][1].Float64(),
					OrderCount: spreadOrderbook[y].Bids[b][2].Int64(),
				})
			}
			book.Asks = make(orderbook.Levels, 0, len(spreadOrderbook[y].Asks))
			for a := range spreadOrderbook[y].Asks {
				// Skip order book ask depths where the price value is zero.
				if spreadOrderbook[y].Asks[a][0].Float64() == 0 {
					continue
				}
				book.Asks = append(book.Asks, orderbook.Level{
					Price:      spreadOrderbook[y].Asks[a][0].Float64(),
					Amount:     spreadOrderbook[y].Asks[a][1].Float64(),
					OrderCount: spreadOrderbook[y].Asks[a][2].Int64(),
				})
			}
			err = book.Process()
			if err != nil {
				return book, err
			}
		}
	case asset.Spot, asset.Options, asset.Margin, asset.PerpetualSwap, asset.Futures:
		err = e.CurrencyPairs.IsAssetEnabled(assetType)
		if err != nil {
			return nil, err
		}
		var instrumentID string
		pairFormat, err := e.GetPairFormat(assetType, true)
		if err != nil {
			return nil, err
		}
		if !pair.IsPopulated() {
			return nil, currency.ErrCurrencyPairsEmpty
		}
		instrumentID = pairFormat.Format(pair)
		book := &orderbook.Book{
			Exchange:          e.Name,
			Pair:              pair,
			Asset:             assetType,
			ValidateOrderbook: e.ValidateOrderbook,
		}
		var orderBookD *OrderBookResponseDetail
		orderBookD, err = e.GetOrderBookDepth(ctx, instrumentID, 400)
		if err != nil {
			return book, err
		}

		book.Bids = make(orderbook.Levels, len(orderBookD.Bids))
		for x := range orderBookD.Bids {
			book.Bids[x] = orderbook.Level{
				Amount: orderBookD.Bids[x].Amount.Float64(),
				Price:  orderBookD.Bids[x].DepthPrice.Float64(),
			}
		}
		book.Asks = make(orderbook.Levels, len(orderBookD.Asks))
		for x := range orderBookD.Asks {
			book.Asks[x] = orderbook.Level{
				Amount: orderBookD.Asks[x].Amount.Float64(),
				Price:  orderBookD.Asks[x].DepthPrice.Float64(),
			}
		}
		err = book.Process()
		if err != nil {
			return book, err
		}
	default:
		return nil, fmt.Errorf("%w %v", asset.ErrNotSupported, assetType)
	}
	return orderbook.Get(e.Name, pair, assetType)
}

// UpdateAccountInfo retrieves balances for all enabled currencies.
func (e *Exchange) UpdateAccountInfo(ctx context.Context, assetType asset.Item) (account.Holdings, error) {
	if err := e.CurrencyPairs.IsAssetEnabled(assetType); err != nil {
		return account.Holdings{}, err
	}

	var info account.Holdings
	var acc account.SubAccount
	info.Exchange = e.Name
	if !e.SupportsAsset(assetType) {
		return info, fmt.Errorf("%w: %v", asset.ErrNotSupported, assetType)
	}
	accountBalances, err := e.AccountBalance(ctx, currency.EMPTYCODE)
	if err != nil {
		return info, err
	}
	currencyBalances := []account.Balance{}
	for i := range accountBalances {
		for j := range accountBalances[i].Details {
			currencyBalances = append(currencyBalances, account.Balance{
				Currency: accountBalances[i].Details[j].Currency,
				Total:    accountBalances[i].Details[j].EquityOfCurrency.Float64(),
				Hold:     accountBalances[i].Details[j].FrozenBalance.Float64(),
				Free:     accountBalances[i].Details[j].AvailableBalance.Float64(),
			})
		}
	}
	acc.Currencies = currencyBalances
	acc.AssetType = assetType
	info.Accounts = append(info.Accounts, acc)
	creds, err := e.GetCredentials(ctx)
	if err != nil {
		return info, err
	}
	if err := account.Process(&info, creds); err != nil {
		return account.Holdings{}, err
	}
	return info, nil
}

// GetAccountFundingHistory returns funding history, deposits and withdrawals
func (e *Exchange) GetAccountFundingHistory(ctx context.Context) ([]exchange.FundingHistory, error) {
	depositHistories, err := e.GetCurrencyDepositHistory(ctx, currency.EMPTYCODE, "", "", "", "", time.Time{}, time.Time{}, -1, 0)
	if err != nil {
		return nil, err
	}

	withdrawalHistories, err := e.GetWithdrawalHistory(ctx, currency.EMPTYCODE, "", "", "", "", time.Time{}, time.Time{}, -5)
	if err != nil {
		return nil, err
	}
	resp := make([]exchange.FundingHistory, 0, len(depositHistories)+len(withdrawalHistories))
	for x := range depositHistories {
		resp = append(resp, exchange.FundingHistory{
			ExchangeName:    e.Name,
			Status:          strconv.FormatInt(depositHistories[x].State.Int64(), 10),
			Timestamp:       depositHistories[x].Timestamp.Time(),
			Currency:        depositHistories[x].Currency,
			Amount:          depositHistories[x].Amount.Float64(),
			TransferType:    "deposit",
			CryptoToAddress: depositHistories[x].ToDepositAddress,
			CryptoTxID:      depositHistories[x].TransactionID,
		})
	}
	for x := range withdrawalHistories {
		resp = append(resp, exchange.FundingHistory{
			ExchangeName:    e.Name,
			Status:          withdrawalHistories[x].StateOfWithdrawal,
			Timestamp:       withdrawalHistories[x].Timestamp.Time(),
			Currency:        withdrawalHistories[x].Currency,
			Amount:          withdrawalHistories[x].Amount.Float64(),
			TransferType:    "withdrawal",
			CryptoToAddress: withdrawalHistories[x].ToReceivingAddress,
			CryptoTxID:      withdrawalHistories[x].TransactionID,
			TransferID:      withdrawalHistories[x].WithdrawalID,
			Fee:             withdrawalHistories[x].WithdrawalFee.Float64(),
			CryptoChain:     withdrawalHistories[x].ChainName,
		})
	}
	return resp, nil
}

// GetWithdrawalsHistory returns previous withdrawals data
func (e *Exchange) GetWithdrawalsHistory(ctx context.Context, c currency.Code, _ asset.Item) ([]exchange.WithdrawalHistory, error) {
	withdrawals, err := e.GetWithdrawalHistory(ctx, c, "", "", "", "", time.Time{}, time.Time{}, -5)
	if err != nil {
		return nil, err
	}
	resp := make([]exchange.WithdrawalHistory, 0, len(withdrawals))
	for x := range withdrawals {
		resp = append(resp, exchange.WithdrawalHistory{
			Status:          withdrawals[x].StateOfWithdrawal,
			Timestamp:       withdrawals[x].Timestamp.Time(),
			Currency:        withdrawals[x].Currency,
			Amount:          withdrawals[x].Amount.Float64(),
			TransferType:    "withdrawal",
			CryptoToAddress: withdrawals[x].ToReceivingAddress,
			CryptoTxID:      withdrawals[x].TransactionID,
			CryptoChain:     withdrawals[x].ChainName,
			TransferID:      withdrawals[x].WithdrawalID,
			Fee:             withdrawals[x].WithdrawalFee.Float64(),
		})
	}
	return resp, nil
}

// GetRecentTrades returns the most recent trades for a currency and asset
func (e *Exchange) GetRecentTrades(ctx context.Context, p currency.Pair, assetType asset.Item) ([]trade.Data, error) {
	format, err := e.GetPairFormat(assetType, true)
	if err != nil {
		return nil, err
	}
	var resp []trade.Data
	switch assetType {
	case asset.Spread:
		var spreadTrades []SpreadPublicTradeItem
		spreadTrades, err = e.GetPublicSpreadTrades(ctx, "")
		if err != nil {
			return nil, err
		}
		resp = make([]trade.Data, len(spreadTrades))
		var oSide order.Side
		for x := range spreadTrades {
			oSide, err = order.StringToOrderSide(spreadTrades[x].Side)
			if err != nil {
				return nil, err
			}
			resp[x] = trade.Data{
				TID:          spreadTrades[x].TradeID,
				Exchange:     e.Name,
				CurrencyPair: p,
				AssetType:    assetType,
				Side:         oSide,
				Price:        spreadTrades[x].Price.Float64(),
				Amount:       spreadTrades[x].Size.Float64(),
				Timestamp:    spreadTrades[x].Timestamp.Time(),
			}
		}
	case asset.Spot, asset.Futures, asset.PerpetualSwap, asset.Options:
		if p.IsEmpty() {
			return nil, currency.ErrCurrencyPairEmpty
		}
		instrumentID := format.Format(p)
		var tradeData []TradeResponse
		tradeData, err = e.GetTrades(ctx, instrumentID, 1000)
		if err != nil {
			return nil, err
		}

		resp = make([]trade.Data, len(tradeData))
		for x := range tradeData {
			resp[x] = trade.Data{
				TID:          tradeData[x].TradeID,
				Exchange:     e.Name,
				CurrencyPair: p,
				AssetType:    assetType,
				Side:         tradeData[x].Side,
				Price:        tradeData[x].Price.Float64(),
				Amount:       tradeData[x].Quantity.Float64(),
				Timestamp:    tradeData[x].Timestamp.Time(),
			}
		}
	default:
		return nil, fmt.Errorf("%w %v", asset.ErrNotSupported, assetType)
	}
	if e.IsSaveTradeDataEnabled() {
		err = trade.AddTradesToBuffer(resp...)
		if err != nil {
			return nil, err
		}
	}
	sort.Sort(trade.ByDate(resp))
	return resp, nil
}

// GetHistoricTrades retrieves historic trade data within the timeframe provided
func (e *Exchange) GetHistoricTrades(ctx context.Context, p currency.Pair, assetType asset.Item, timestampStart, timestampEnd time.Time) ([]trade.Data, error) {
	if !e.SupportsAsset(assetType) || assetType == asset.Spread {
		return nil, fmt.Errorf("%w: %v", asset.ErrNotSupported, assetType)
	}

	if timestampStart.Before(time.Now().Add(-kline.ThreeMonth.Duration())) {
		return nil, errOnlyThreeMonthsSupported
	}
	const limit = 100
	pairFormat, err := e.GetPairFormat(assetType, true)
	if err != nil {
		return nil, err
	}
	if p.IsEmpty() {
		return nil, currency.ErrCurrencyPairEmpty
	}
	var resp []trade.Data
	instrumentID := pairFormat.Format(p)
	tradeIDEnd := ""
allTrades:
	for {
		var trades []TradeResponse
		trades, err = e.GetTradesHistory(ctx, instrumentID, "", tradeIDEnd, limit)
		if err != nil {
			return nil, err
		}
		if len(trades) == 0 {
			break
		}
		for i := range trades {
			if timestampStart.Equal(trades[i].Timestamp.Time()) ||
				trades[i].Timestamp.Time().Before(timestampStart) ||
				tradeIDEnd == trades[len(trades)-1].TradeID {
				// reached end of trades to crawl
				break allTrades
			}
			resp = append(resp, trade.Data{
				TID:          trades[i].TradeID,
				Exchange:     e.Name,
				CurrencyPair: p,
				AssetType:    assetType,
				Price:        trades[i].Price.Float64(),
				Amount:       trades[i].Quantity.Float64(),
				Timestamp:    trades[i].Timestamp.Time(),
				Side:         trades[i].Side,
			})
		}
		tradeIDEnd = trades[len(trades)-1].TradeID
	}
	if e.IsSaveTradeDataEnabled() {
		err = trade.AddTradesToBuffer(resp...)
		if err != nil {
			return nil, err
		}
	}
	sort.Sort(trade.ByDate(resp))
	return trade.FilterTradesByTime(resp, timestampStart, timestampEnd), nil
}

// SubmitOrder submits a new order
func (e *Exchange) SubmitOrder(ctx context.Context, s *order.Submit) (*order.SubmitResponse, error) {
	if !e.SupportsAsset(s.AssetType) {
		return nil, fmt.Errorf("%w: %v", asset.ErrNotSupported, s.AssetType)
	}
	if s.Amount <= 0 {
		return nil, limits.ErrAmountBelowMin
	}
	pairFormat, err := e.GetPairFormat(s.AssetType, true)
	if err != nil {
		return nil, err
	}
	if s.Pair.IsEmpty() {
		return nil, currency.ErrCurrencyPairEmpty
	}
	pairString := pairFormat.Format(s.Pair)
	tradeMode := e.marginTypeToString(s.MarginType)
	if s.AssetType.IsFutures() && s.Leverage != 0 && s.Leverage != 1 {
		return nil, fmt.Errorf("%w received '%v'", order.ErrSubmitLeverageNotSupported, s.Leverage)
	}
	var sideType, positionSide string
	switch s.AssetType {
	case asset.Spot, asset.Margin, asset.Spread:
		sideType = s.Side.String()
	case asset.Futures, asset.PerpetualSwap, asset.Options:
		positionSide = s.Side.Lower()
	}
	amount := s.Amount
	var targetCurrency string
	if s.AssetType == asset.Spot && s.Type == order.Market {
		targetCurrency = "base_ccy" // Default to base currency
		if s.QuoteAmount > 0 {
			amount = s.QuoteAmount
			targetCurrency = "quote_ccy"
		}
	}
	// If asset type is spread
	if s.AssetType == asset.Spread {
		spreadParam := &SpreadOrderParam{
			SpreadID:      pairString,
			ClientOrderID: s.ClientOrderID,
			Side:          sideType,
			OrderType:     s.Type.Lower(),
			Size:          s.Amount,
			Price:         s.Price,
		}
		var placeSpreadOrderResponse *SpreadOrderResponse
		if e.Websocket.CanUseAuthenticatedWebsocketForWrapper() {
			placeSpreadOrderResponse, err = e.WSPlaceSpreadOrder(ctx, spreadParam)
			if err != nil {
				return nil, err
			}
		} else {
			placeSpreadOrderResponse, err = e.PlaceSpreadOrder(ctx, spreadParam)
			if err != nil {
				return nil, err
			}
		}
		return s.DeriveSubmitResponse(placeSpreadOrderResponse.OrderID)
	}
	orderTypeString, err := orderTypeString(s.Type, s.TimeInForce)
	if err != nil {
		return nil, err
	}
	var placeOrderResponse *OrderData
	var result *AlgoOrder
	switch orderTypeString {
	case orderLimit, orderMarket, orderPostOnly, orderFOK, orderIOC, orderOptimalLimitIOC, "mmp", "mmp_and_post_only":
		orderRequest := &PlaceOrderRequestParam{
			InstrumentID:   pairString,
			TradeMode:      tradeMode,
			Side:           sideType,
			PositionSide:   positionSide,
			OrderType:      orderTypeString,
			Amount:         amount,
			ClientOrderID:  s.ClientOrderID,
			Price:          s.Price,
			TargetCurrency: targetCurrency,
			AssetType:      s.AssetType,
		}
		switch s.Type.Lower() {
		case orderLimit, orderPostOnly, orderFOK, orderIOC:
			orderRequest.Price = s.Price
		}
		if s.AssetType == asset.PerpetualSwap || s.AssetType == asset.Futures {
			if s.Type.Lower() == "" {
				orderRequest.OrderType = orderOptimalLimitIOC
			}
			// TODO: handle positionSideLong while side is Short and positionSideShort while side is Long
			if s.Side.IsLong() {
				orderRequest.PositionSide = positionSideLong
			} else {
				orderRequest.PositionSide = positionSideShort
			}
		}
		if e.Websocket.CanUseAuthenticatedWebsocketForWrapper() {
			placeOrderResponse, err = e.WSPlaceOrder(ctx, orderRequest)
		} else {
			placeOrderResponse, err = e.PlaceOrder(ctx, orderRequest)
		}
		if err != nil {
			return nil, err
		}
		return s.DeriveSubmitResponse(placeOrderResponse.OrderID)
	case orderTrigger:
		result, err = e.PlaceTriggerAlgoOrder(ctx, &AlgoOrderParams{
			InstrumentID:     pairString,
			TradeMode:        tradeMode,
			Side:             s.Side.Lower(),
			PositionSide:     positionSide,
			OrderType:        orderTypeString,
			Size:             s.Amount,
			ReduceOnly:       s.ReduceOnly,
			TriggerPrice:     s.TriggerPrice,
			TriggerPriceType: priceTypeString(s.TriggerPriceType),
		})
	case orderConditional:
		// Trigger Price and type are used as a stop losss trigger price and type.
		result, err = e.PlaceTakeProfitStopLossOrder(ctx, &AlgoOrderParams{
			InstrumentID:             pairString,
			TradeMode:                tradeMode,
			Side:                     s.Side.Lower(),
			PositionSide:             positionSide,
			OrderType:                orderTypeString,
			Size:                     s.Amount,
			ReduceOnly:               s.ReduceOnly,
			StopLossTriggerPrice:     s.TriggerPrice,
			StopLossOrderPrice:       s.Price,
			StopLossTriggerPriceType: priceTypeString(s.TriggerPriceType),
		})
	case orderChase:
		if s.TrackingMode == order.UnknownTrackingMode {
			return nil, fmt.Errorf("%w, tracking mode unset", order.ErrUnknownTrackingMode)
		}
		if s.TrackingValue == 0 {
			return nil, fmt.Errorf("%w, tracking value required", limits.ErrAmountBelowMin)
		}
		result, err = e.PlaceChaseAlgoOrder(ctx, &AlgoOrderParams{
			InstrumentID:  pairString,
			TradeMode:     tradeMode,
			Side:          s.Side.Lower(),
			PositionSide:  positionSide,
			OrderType:     orderTypeString,
			Size:          s.Amount,
			ReduceOnly:    s.ReduceOnly,
			MaxChaseType:  s.TrackingMode.String(),
			MaxChaseValue: s.TrackingValue,
		})
	case orderMoveOrderStop:
		if s.TrackingMode == order.UnknownTrackingMode {
			return nil, fmt.Errorf("%w, tracking mode unset", order.ErrUnknownTrackingMode)
		}
		var callbackSpread, callbackRatio float64
		switch s.TrackingMode {
		case order.Distance:
			callbackSpread = s.TrackingValue
		case order.Percentage:
			callbackRatio = s.TrackingValue
		}
		result, err = e.PlaceTrailingStopOrder(ctx, &AlgoOrderParams{
			InstrumentID:           pairString,
			TradeMode:              tradeMode,
			Side:                   sideType,
			PositionSide:           positionSide,
			OrderType:              orderTypeString,
			Size:                   s.Amount,
			ReduceOnly:             s.ReduceOnly,
			CallbackRatio:          callbackRatio,
			CallbackSpreadVariance: callbackSpread,
			ActivePrice:            s.TriggerPrice,
		})
	case orderTWAP:
		if s.TrackingMode == order.UnknownTrackingMode {
			return nil, fmt.Errorf("%w, tracking mode unset", order.ErrUnknownTrackingMode)
		}
		var priceVar, priceSpread float64
		switch s.TrackingMode {
		case order.Distance:
			priceSpread = s.TrackingValue
		case order.Percentage:
			priceVar = s.TrackingValue
		}
		result, err = e.PlaceTWAPOrder(ctx, &AlgoOrderParams{
			InstrumentID:  pairString,
			TradeMode:     tradeMode,
			Side:          sideType,
			PositionSide:  positionSide,
			OrderType:     orderTypeString,
			Size:          s.Amount,
			ReduceOnly:    s.ReduceOnly,
			PriceVariance: priceVar,
			PriceSpread:   priceSpread,
			SizeLimit:     s.Amount,
			LimitPrice:    s.Price,
			TimeInterval:  kline.FifteenMin,
		})
	case orderOCO:
		switch {
		case s.RiskManagementModes.TakeProfit.Price <= 0:
			return nil, fmt.Errorf("%w, take profit price is required", limits.ErrPriceBelowMin)
		case s.RiskManagementModes.StopLoss.Price <= 0:
			return nil, fmt.Errorf("%w, stop loss price is required", limits.ErrPriceBelowMin)
		}
		result, err = e.PlaceAlgoOrder(ctx, &AlgoOrderParams{
			InstrumentID: pairString,
			TradeMode:    tradeMode,
			Side:         sideType,
			PositionSide: positionSide,
			OrderType:    orderTypeString,
			Size:         s.Amount,
			ReduceOnly:   s.ReduceOnly,

			TakeProfitTriggerPrice:     s.RiskManagementModes.TakeProfit.Price,
			TakeProfitOrderPrice:       s.RiskManagementModes.TakeProfit.LimitPrice,
			TakeProfitTriggerPriceType: priceTypeString(s.TriggerPriceType),

			StopLossTriggerPrice:     s.RiskManagementModes.TakeProfit.Price,
			StopLossOrderPrice:       s.RiskManagementModes.StopLoss.LimitPrice,
			StopLossTriggerPriceType: priceTypeString(s.TriggerPriceType),
		})
	default:
		return nil, fmt.Errorf("%w, order type %s", order.ErrTypeIsInvalid, orderTypeString)
	}
	if err != nil {
		return nil, err
	}
	return s.DeriveSubmitResponse(result.AlgoID)
}

func priceTypeString(pt order.PriceType) string {
	switch pt {
	case order.LastPrice:
		return "last"
	case order.IndexPrice:
		return "index"
	case order.MarkPrice:
		return "mark"
	default:
		return ""
	}
}

var allowedMarginTypes = margin.Isolated | margin.NoMargin | margin.SpotIsolated

func (e *Exchange) marginTypeToString(m margin.Type) string {
	if allowedMarginTypes&m == m {
		return m.String()
	} else if margin.Multi == m {
		return TradeModeCross
	}
	return ""
}

// ModifyOrder will allow of changing orderbook placement and limit to market conversion
func (e *Exchange) ModifyOrder(ctx context.Context, action *order.Modify) (*order.ModifyResponse, error) {
	if err := action.Validate(); err != nil {
		return nil, err
	}
	var err error
	if math.Trunc(action.Amount) != action.Amount {
		return nil, errors.New("contract amount can not be decimal")
	}
	// When asset type is asset.Spread
	if action.AssetType == asset.Spread {
		amendSpreadOrder := &AmendSpreadOrderParam{
			OrderID:       action.OrderID,
			ClientOrderID: action.ClientOrderID,
			NewSize:       action.Amount,
			NewPrice:      action.Price,
		}
		if e.Websocket.CanUseAuthenticatedWebsocketForWrapper() {
			_, err = e.WSAmendSpreadOrder(ctx, amendSpreadOrder)
		} else {
			_, err = e.AmendSpreadOrder(ctx, amendSpreadOrder)
		}
		if err != nil {
			return nil, err
		}
		return action.DeriveModifyResponse()
	}

	// For other asset type instances.
	pairFormat, err := e.GetPairFormat(action.AssetType, true)
	if err != nil {
		return nil, err
	}
	if action.Pair.IsEmpty() {
		return nil, currency.ErrCurrencyPairEmpty
	}
	switch action.Type {
	case order.UnknownType, order.Market, order.Limit, order.OptimalLimit, order.MarketMakerProtection:
		amendRequest := AmendOrderRequestParams{
			InstrumentID:  pairFormat.Format(action.Pair),
			NewQuantity:   action.Amount,
			OrderID:       action.OrderID,
			ClientOrderID: action.ClientOrderID,
		}
		if e.Websocket.CanUseAuthenticatedWebsocketForWrapper() {
			_, err = e.WSAmendOrder(ctx, &amendRequest)
		} else {
			_, err = e.AmendOrder(ctx, &amendRequest)
		}
		if err != nil {
			return nil, err
		}
	case order.Trigger:
		if action.TriggerPrice == 0 {
			return nil, fmt.Errorf("%w, trigger price required", limits.ErrPriceBelowMin)
		}
		var postTriggerTPSLOrders []SubTPSLParams
		if action.RiskManagementModes.StopLoss.Price > 0 && action.RiskManagementModes.TakeProfit.Price > 0 {
			postTriggerTPSLOrders = []SubTPSLParams{
				{
					NewTakeProfitTriggerPrice:     action.RiskManagementModes.TakeProfit.Price,
					NewTakeProfitOrderPrice:       action.RiskManagementModes.TakeProfit.LimitPrice,
					NewStopLossTriggerPrice:       action.RiskManagementModes.StopLoss.Price,
					NewStopLossOrderPrice:         action.RiskManagementModes.StopLoss.Price,
					NewTakeProfitTriggerPriceType: priceTypeString(action.RiskManagementModes.TakeProfit.TriggerPriceType),
					NewStopLossTriggerPriceType:   priceTypeString(action.RiskManagementModes.StopLoss.TriggerPriceType),
				},
			}
		}
		_, err = e.AmendAlgoOrder(ctx, &AmendAlgoOrderParam{
			InstrumentID:              pairFormat.Format(action.Pair),
			AlgoID:                    action.OrderID,
			ClientSuppliedAlgoOrderID: action.ClientOrderID,
			NewSize:                   action.Amount,

			NewTriggerPrice:     action.TriggerPrice,
			NewOrderPrice:       action.Price,
			NewTriggerPriceType: priceTypeString(action.TriggerPriceType),

			// An one-cancel-other order to be placed after executing the trigger order
			AttachAlgoOrders: postTriggerTPSLOrders,
		})
		if err != nil {
			return nil, err
		}
	case order.OCO:
		switch {
		case action.RiskManagementModes.TakeProfit.Price <= 0 &&
			action.RiskManagementModes.TakeProfit.LimitPrice <= 0:
			return nil, fmt.Errorf("%w, either take profit trigger price or order price is required", limits.ErrPriceBelowMin)
		case action.RiskManagementModes.StopLoss.Price <= 0 &&
			action.RiskManagementModes.StopLoss.LimitPrice <= 0:
			return nil, fmt.Errorf("%w, either stop loss trigger price or order price is required", limits.ErrPriceBelowMin)
		}
		_, err = e.AmendAlgoOrder(ctx, &AmendAlgoOrderParam{
			InstrumentID:              pairFormat.Format(action.Pair),
			AlgoID:                    action.OrderID,
			ClientSuppliedAlgoOrderID: action.ClientOrderID,
			NewSize:                   action.Amount,

			NewTakeProfitTriggerPrice: action.RiskManagementModes.TakeProfit.Price,
			NewTakeProfitOrderPrice:   action.RiskManagementModes.TakeProfit.LimitPrice,

			NewStopLossTriggerPrice: action.RiskManagementModes.StopLoss.Price,
			NewStopLossOrderPrice:   action.RiskManagementModes.StopEntry.LimitPrice,

			NewTakeProfitTriggerPriceType: priceTypeString(action.RiskManagementModes.TakeProfit.TriggerPriceType),
			NewStopLossTriggerPriceType:   priceTypeString(action.RiskManagementModes.StopLoss.TriggerPriceType),
		})
		if err != nil {
			return nil, err
		}
	default:
		return nil, fmt.Errorf("%w, could not amend order of type %v", order.ErrUnsupportedOrderType, action.Type)
	}
	return action.DeriveModifyResponse()
}

// CancelOrder cancels an order by its corresponding ID number
func (e *Exchange) CancelOrder(ctx context.Context, ord *order.Cancel) error {
	if !e.SupportsAsset(ord.AssetType) {
		return fmt.Errorf("%w: %v", asset.ErrNotSupported, ord.AssetType)
	}
	var err error
	if ord.AssetType == asset.Spread {
		if e.Websocket.CanUseAuthenticatedWebsocketForWrapper() {
			_, err = e.WSCancelSpreadOrder(ctx, ord.OrderID, ord.ClientOrderID)
		} else {
			_, err = e.CancelSpreadOrder(ctx, ord.OrderID, ord.ClientOrderID)
		}
		return err
	}
	pairFormat, err := e.GetPairFormat(ord.AssetType, true)
	if err != nil {
		return err
	}
	if ord.Pair.IsEmpty() {
		return currency.ErrCurrencyPairEmpty
	}
	instrumentID := pairFormat.Format(ord.Pair)
	switch ord.Type {
	case order.UnknownType, order.Market, order.Limit, order.OptimalLimit, order.MarketMakerProtection:
		req := CancelOrderRequestParam{
			InstrumentID:  instrumentID,
			OrderID:       ord.OrderID,
			ClientOrderID: ord.ClientOrderID,
		}
		if e.Websocket.CanUseAuthenticatedWebsocketForWrapper() {
			_, err = e.WSCancelOrder(ctx, &req)
		} else {
			_, err = e.CancelSingleOrder(ctx, &req)
		}
	case order.Trigger, order.OCO, order.ConditionalStop, order.TWAP, order.TrailingStop, order.Chase:
		var response *AlgoOrder
		response, err = e.CancelAdvanceAlgoOrder(ctx, []AlgoOrderCancelParams{
			{
				AlgoOrderID:  ord.OrderID,
				InstrumentID: instrumentID,
			},
		})
		if err != nil {
			return err
		}
		return getStatusError(response.StatusCode, response.StatusMessage)
	default:
		return fmt.Errorf("%w, order type %v", order.ErrUnsupportedOrderType, ord.Type)
	}
	return err
}

// CancelBatchOrders cancels orders by their corresponding ID numbers
func (e *Exchange) CancelBatchOrders(ctx context.Context, o []order.Cancel) (*order.CancelBatchResponse, error) {
	if len(o) > 20 {
		return nil, fmt.Errorf("%w, cannot cancel more than 20 orders", errExceedLimit)
	} else if len(o) == 0 {
		return nil, fmt.Errorf("%w, must have at least 1 cancel order", order.ErrCancelOrderIsNil)
	}
	cancelOrderParams := make([]CancelOrderRequestParam, 0, len(o))
	cancelAlgoOrderParams := make([]AlgoOrderCancelParams, 0, len(o))
	var err error
	for x := range o {
		ord := o[x]
		if !e.SupportsAsset(ord.AssetType) {
			return nil, fmt.Errorf("%w: %v", asset.ErrNotSupported, ord.AssetType)
		}
		var pairFormat currency.PairFormat
		pairFormat, err = e.GetPairFormat(ord.AssetType, true)
		if err != nil {
			return nil, err
		}
		if !ord.Pair.IsPopulated() {
			return nil, currency.ErrCurrencyPairsEmpty
		}
		switch ord.Type {
		case order.UnknownType, order.Market, order.Limit, order.OptimalLimit, order.MarketMakerProtection:
			if o[x].ClientID == "" && o[x].OrderID == "" {
				return nil, fmt.Errorf("%w, order ID required for order of type %v", order.ErrOrderIDNotSet, o[x].Type)
			}
			cancelOrderParams = append(cancelOrderParams, CancelOrderRequestParam{
				InstrumentID:  pairFormat.Format(ord.Pair),
				OrderID:       ord.OrderID,
				ClientOrderID: ord.ClientOrderID,
			})
		case order.Trigger, order.OCO, order.ConditionalStop,
			order.TWAP, order.TrailingStop, order.Chase:
			if o[x].OrderID == "" {
				return nil, fmt.Errorf("%w, order ID required for order of type %v", order.ErrOrderIDNotSet, o[x].Type)
			}
			cancelAlgoOrderParams = append(cancelAlgoOrderParams, AlgoOrderCancelParams{
				AlgoOrderID:  o[x].OrderID,
				InstrumentID: pairFormat.Format(ord.Pair),
			})
		default:
			return nil, fmt.Errorf("%w order of type %v not supported", order.ErrUnsupportedOrderType, o[x].Type)
		}
	}
	resp := &order.CancelBatchResponse{Status: make(map[string]string)}
	if len(cancelOrderParams) > 0 {
		var canceledOrders []*OrderData
		if e.Websocket.CanUseAuthenticatedWebsocketForWrapper() {
			canceledOrders, err = e.WSCancelMultipleOrders(ctx, cancelOrderParams)
		} else {
			canceledOrders, err = e.CancelMultipleOrders(ctx, cancelOrderParams)
		}
		if err != nil {
			return nil, err
		}
		for x := range canceledOrders {
			resp.Status[canceledOrders[x].OrderID] = func() string {
				if canceledOrders[x].StatusCode != 0 {
					return ""
				}
				return order.Cancelled.String()
			}()
		}
	}
	if len(cancelAlgoOrderParams) > 0 {
		cancelationResponse, err := e.CancelAdvanceAlgoOrder(ctx, cancelAlgoOrderParams)
		if err != nil {
			if len(resp.Status) > 0 {
				return resp, nil
			}
			return nil, err
		} else if cancelationResponse.StatusCode != 0 {
			if len(resp.Status) > 0 {
				return resp, nil
			}
			return resp, getStatusError(cancelationResponse.StatusCode, cancelationResponse.StatusMessage)
		}
		for x := range cancelAlgoOrderParams {
			resp.Status[cancelAlgoOrderParams[x].AlgoOrderID] = order.Cancelled.String()
		}
	}
	return resp, nil
}

// CancelAllOrders cancels all orders associated with a currency pair
func (e *Exchange) CancelAllOrders(ctx context.Context, orderCancellation *order.Cancel) (order.CancelAllResponse, error) {
	err := orderCancellation.Validate()
	if err != nil {
		return order.CancelAllResponse{}, err
	}
	cancelAllResponse := order.CancelAllResponse{
		Status: map[string]string{},
	}

	// For asset.Spread asset orders cancellation
	if orderCancellation.AssetType == asset.Spread {
		var success bool
		success, err = e.CancelAllSpreadOrders(ctx, orderCancellation.OrderID)
		if err != nil {
			return cancelAllResponse, err
		}
		cancelAllResponse.Status[orderCancellation.OrderID] = strconv.FormatBool(success)
		return cancelAllResponse, nil
	}

	var instrumentType string
	if orderCancellation.AssetType.IsValid() {
		err = e.CurrencyPairs.IsAssetEnabled(orderCancellation.AssetType)
		if err != nil {
			return order.CancelAllResponse{}, err
		}
		instrumentType = GetInstrumentTypeFromAssetItem(orderCancellation.AssetType)
	}
	var oType string
	if orderCancellation.Type != order.UnknownType && orderCancellation.Type != order.AnyType {
		oType, err = orderTypeString(orderCancellation.Type, orderCancellation.TimeInForce)
		if err != nil {
			return order.CancelAllResponse{}, err
		}
	}
	var curr string
	if orderCancellation.Pair.IsPopulated() {
		curr = orderCancellation.Pair.Upper().String()
	}
	myOrders, err := e.GetOrderList(ctx, &OrderListRequestParams{
		InstrumentType: instrumentType,
		OrderType:      oType,
		InstrumentID:   curr,
	})
	if err != nil {
		return cancelAllResponse, err
	}
	cancelAllOrdersRequestParams := make([]CancelOrderRequestParam, len(myOrders))
ordersLoop:
	for x := range myOrders {
		switch {
		case orderCancellation.OrderID != "" || orderCancellation.ClientOrderID != "":
			if myOrders[x].OrderID == orderCancellation.OrderID ||
				myOrders[x].ClientOrderID == orderCancellation.ClientOrderID {
				cancelAllOrdersRequestParams[x] = CancelOrderRequestParam{
					OrderID:       myOrders[x].OrderID,
					ClientOrderID: myOrders[x].ClientOrderID,
				}
				break ordersLoop
			}
		case orderCancellation.Side == order.Buy || orderCancellation.Side == order.Sell:
			if myOrders[x].Side == order.Buy || myOrders[x].Side == order.Sell {
				cancelAllOrdersRequestParams[x] = CancelOrderRequestParam{
					OrderID:       myOrders[x].OrderID,
					ClientOrderID: myOrders[x].ClientOrderID,
				}
				continue
			}
		default:
			cancelAllOrdersRequestParams[x] = CancelOrderRequestParam{
				OrderID:       myOrders[x].OrderID,
				ClientOrderID: myOrders[x].ClientOrderID,
			}
		}
	}
	remaining := cancelAllOrdersRequestParams
	loop := int(math.Ceil(float64(len(remaining)) / 20.0))
	for range loop {
		var response []*OrderData
		if len(remaining) > 20 {
			if e.Websocket.CanUseAuthenticatedWebsocketForWrapper() {
				response, err = e.WSCancelMultipleOrders(ctx, remaining[:20])
			} else {
				response, err = e.CancelMultipleOrders(ctx, remaining[:20])
			}
			remaining = remaining[20:]
		} else {
			if e.Websocket.CanUseAuthenticatedWebsocketForWrapper() {
				response, err = e.WSCancelMultipleOrders(ctx, remaining)
			} else {
				response, err = e.CancelMultipleOrders(ctx, remaining)
			}
		}
		if err != nil {
			if len(cancelAllResponse.Status) == 0 {
				return cancelAllResponse, err
			}
		}
		for y := range response {
			if response[y].StatusCode == 0 {
				cancelAllResponse.Status[response[y].OrderID] = order.Cancelled.String()
			} else {
				cancelAllResponse.Status[response[y].OrderID] = response[y].StatusMessage
			}
		}
	}
	return cancelAllResponse, nil
}

// GetOrderInfo returns order information based on order ID
func (e *Exchange) GetOrderInfo(ctx context.Context, orderID string, pair currency.Pair, assetType asset.Item) (*order.Detail, error) {
	if !e.SupportsAsset(assetType) {
		return nil, fmt.Errorf("%w %v", asset.ErrNotSupported, assetType)
	}
	if assetType == asset.Spread {
		var resp *SpreadOrder
		resp, err := e.GetSpreadOrderDetails(ctx, orderID, "")
		if err != nil {
			return nil, err
		}
		oSide, err := order.StringToOrderSide(resp.Side)
		if err != nil {
			return nil, err
		}
		oType, err := order.StringToOrderType(resp.OrderType)
		if err != nil {
			return nil, err
		}
		oStatus, err := order.StringToOrderStatus(resp.State)
		if err != nil {
			return nil, err
		}
		cp, err := currency.NewPairFromString(resp.InstrumentID)
		if err != nil {
			return nil, err
		}
		if !pair.IsEmpty() && !cp.Equal(pair) {
			return nil, fmt.Errorf("%w, unexpected instrument ID %v for order ID %s", order.ErrOrderNotFound, pair, orderID)
		}
		return &order.Detail{
			Amount:               resp.Size.Float64(),
			Exchange:             e.Name,
			OrderID:              resp.OrderID,
			ClientOrderID:        resp.ClientOrderID,
			Side:                 oSide,
			Type:                 oType,
			Pair:                 cp,
			Cost:                 resp.Price.Float64(),
			AssetType:            assetType,
			Status:               oStatus,
			Price:                resp.Price.Float64(),
			ExecutedAmount:       resp.FillSize.Float64(),
			Date:                 resp.CreationTime.Time(),
			LastUpdated:          resp.UpdateTime.Time(),
			AverageExecutedPrice: resp.AveragePrice.Float64(),
			RemainingAmount:      resp.Size.Float64() - resp.FillSize.Float64(),
		}, nil
	}
	if pair.IsEmpty() {
		return nil, currency.ErrCurrencyPairEmpty
	}
	if err := e.CurrencyPairs.IsAssetEnabled(assetType); err != nil {
		return nil, err
	}
	pairFormat, err := e.GetPairFormat(assetType, false)
	if err != nil {
		return nil, err
	}
	if !pair.IsPopulated() {
		return nil, currency.ErrCurrencyPairsEmpty
	}
	instrumentID := pairFormat.Format(pair)
	orderDetail, err := e.GetOrderDetail(ctx, &OrderDetailRequestParam{
		InstrumentID: instrumentID,
		OrderID:      orderID,
	})
	if err != nil {
		return nil, err
	}
	status, err := order.StringToOrderStatus(orderDetail.State)
	if err != nil {
		return nil, err
	}
	orderType, tif, err := orderTypeFromString(orderDetail.OrderType)
	if err != nil {
		return nil, err
	}

	return &order.Detail{
		Amount:         orderDetail.Size.Float64(),
		Exchange:       e.Name,
		OrderID:        orderDetail.OrderID,
		ClientOrderID:  orderDetail.ClientOrderID,
		Side:           orderDetail.Side,
		Type:           orderType,
		Pair:           pair,
		Cost:           orderDetail.Price.Float64(),
		AssetType:      assetType,
		Status:         status,
		Price:          orderDetail.Price.Float64(),
		ExecutedAmount: orderDetail.RebateAmount.Float64(),
		Date:           orderDetail.CreationTime.Time(),
		LastUpdated:    orderDetail.UpdateTime.Time(),
		TimeInForce:    tif,
	}, nil
}

// GetDepositAddress returns a deposit address for a specified currency
func (e *Exchange) GetDepositAddress(ctx context.Context, c currency.Code, _, chain string) (*deposit.Address, error) {
	response, err := e.GetCurrencyDepositAddress(ctx, c)
	if err != nil {
		return nil, err
	}

	// Check if a specific chain was requested
	if chain != "" {
		for x := range response {
			if !strings.EqualFold(response[x].Chain, chain) {
				continue
			}
			return &deposit.Address{
				Address: response[x].Address,
				Tag:     response[x].Tag,
				Chain:   response[x].Chain,
			}, nil
		}
		return nil, fmt.Errorf("specified chain %s not found", chain)
	}

	// If no specific chain was requested, return the first selected address (mainnet addresses are returned first by default)
	for x := range response {
		if !response[x].Selected {
			continue
		}

		return &deposit.Address{
			Address: response[x].Address,
			Tag:     response[x].Tag,
			Chain:   response[x].Chain,
		}, nil
	}
	return nil, deposit.ErrAddressNotFound
}

// WithdrawCryptocurrencyFunds returns a withdrawal ID when a withdrawal is submitted
func (e *Exchange) WithdrawCryptocurrencyFunds(ctx context.Context, withdrawRequest *withdraw.Request) (*withdraw.ExchangeResponse, error) {
	if err := withdrawRequest.Validate(); err != nil {
		return nil, err
	}
	input := WithdrawalInput{
		ChainName:             withdrawRequest.Crypto.Chain,
		Amount:                withdrawRequest.Amount,
		Currency:              withdrawRequest.Currency,
		ToAddress:             withdrawRequest.Crypto.Address,
		TransactionFee:        withdrawRequest.Crypto.FeeAmount,
		WithdrawalDestination: "3",
	}
	resp, err := e.Withdrawal(ctx, &input)
	if err != nil {
		return nil, err
	}
	return &withdraw.ExchangeResponse{
		ID: resp.WithdrawalID,
	}, nil
}

// WithdrawFiatFunds returns a withdrawal ID when a withdrawal is
// submitted
func (e *Exchange) WithdrawFiatFunds(_ context.Context, _ *withdraw.Request) (*withdraw.ExchangeResponse, error) {
	return nil, common.ErrFunctionNotSupported
}

// WithdrawFiatFundsToInternationalBank returns a withdrawal ID when a withdrawal is submitted
func (e *Exchange) WithdrawFiatFundsToInternationalBank(_ context.Context, _ *withdraw.Request) (*withdraw.ExchangeResponse, error) {
	return nil, common.ErrFunctionNotSupported
}

// GetActiveOrders retrieves any orders that are active/open
func (e *Exchange) GetActiveOrders(ctx context.Context, req *order.MultiOrderRequest) (order.FilteredOrders, error) {
	err := req.Validate()
	if err != nil {
		return nil, err
	}
	if !req.StartTime.IsZero() && req.StartTime.Before(time.Now().Add(-kline.ThreeMonth.Duration())) {
		return nil, errOnlyThreeMonthsSupported
	}
	if !e.SupportsAsset(req.AssetType) {
		return nil, fmt.Errorf("%w: %v", asset.ErrNotSupported, req.AssetType)
	}

	var resp []order.Detail
	var format currency.PairFormat
	if req.AssetType == asset.Spread {
		var spreads []SpreadOrder
		spreads, err = e.GetActiveSpreadOrders(ctx, "", req.Type.String(), "", req.FromOrderID, "", 0)
		if err != nil {
			return nil, err
		}
		for x := range spreads {
			format, err = e.GetPairFormat(asset.Spread, true)
			if err != nil {
				return nil, err
			}
			var (
				pair    currency.Pair
				oType   order.Type
				oSide   order.Side
				oStatus order.Status
			)

			pair, err = currency.NewPairDelimiter(spreads[x].SpreadID, format.Delimiter)
			if err != nil {
				return nil, err
			}
			oType, err = order.StringToOrderType(spreads[x].OrderType)
			if err != nil {
				return nil, err
			}
			oSide, err = order.StringToOrderSide(spreads[x].Side)
			if err != nil {
				return nil, err
			}
			oStatus, err = order.StringToOrderStatus(spreads[x].State)
			if err != nil {
				return nil, err
			}
			resp = append(resp, order.Detail{
				Amount:          spreads[x].Size.Float64(),
				Pair:            pair,
				Price:           spreads[x].Price.Float64(),
				ExecutedAmount:  spreads[x].FillSize.Float64(),
				RemainingAmount: spreads[x].Size.Float64() - spreads[x].FillSize.Float64(),
				Exchange:        e.Name,
				OrderID:         spreads[x].OrderID,
				ClientOrderID:   spreads[x].ClientOrderID,
				Type:            oType,
				Side:            oSide,
				Status:          oStatus,
				AssetType:       req.AssetType,
				Date:            spreads[x].CreationTime.Time(),
				LastUpdated:     spreads[x].UpdateTime.Time(),
			})
		}
		return req.Filter(e.Name, resp), nil
	}

	instrumentType := GetInstrumentTypeFromAssetItem(req.AssetType)
	var orderType string
	if req.Type != order.UnknownType && req.Type != order.AnyType {
		orderType, err = orderTypeString(req.Type, req.TimeInForce)
		if err != nil {
			return nil, err
		}
	}
	endTime := req.EndTime
allOrders:
	for {
		requestParam := &OrderListRequestParams{
			OrderType:      orderType,
			End:            endTime,
			InstrumentType: instrumentType,
		}
		var orderList []OrderDetail
		orderList, err = e.GetOrderList(ctx, requestParam)
		if err != nil {
			return nil, err
		}
		if len(orderList) == 0 {
			break
		}
		for i := range orderList {
			if req.StartTime.Equal(orderList[i].CreationTime.Time()) ||
				orderList[i].CreationTime.Time().Before(req.StartTime) ||
				endTime.Equal(orderList[i].CreationTime.Time()) {
				// reached end of orders to crawl
				break allOrders
			}
			orderSide := orderList[i].Side
			pair, err := currency.NewPairFromString(orderList[i].InstrumentID)
			if err != nil {
				return nil, err
			}
			if len(req.Pairs) > 0 {
				x := 0
				for x = range req.Pairs {
					if req.Pairs[x].Equal(pair) {
						break
					}
				}
				if !req.Pairs[x].Equal(pair) {
					continue
				}
			}
			orderStatus, err := order.StringToOrderStatus(strings.ToUpper(orderList[i].State))
			if err != nil {
				return nil, err
			}
			oType, tif, err := orderTypeFromString(orderList[i].OrderType)
			if err != nil {
				return nil, err
			}
			resp = append(resp, order.Detail{
				Amount:          orderList[i].Size.Float64(),
				Pair:            pair,
				Price:           orderList[i].Price.Float64(),
				ExecutedAmount:  orderList[i].FillSize.Float64(),
				RemainingAmount: orderList[i].Size.Float64() - orderList[i].FillSize.Float64(),
				Fee:             orderList[i].TransactionFee.Float64(),
				FeeAsset:        currency.NewCode(orderList[i].FeeCurrency),
				Exchange:        e.Name,
				OrderID:         orderList[i].OrderID,
				ClientOrderID:   orderList[i].ClientOrderID,
				Type:            oType,
				Side:            orderSide,
				Status:          orderStatus,
				AssetType:       req.AssetType,
				Date:            orderList[i].CreationTime.Time(),
				LastUpdated:     orderList[i].UpdateTime.Time(),
				TimeInForce:     tif,
			})
		}
		if len(orderList) < 100 {
			// Since the we passed a limit of 0 to the method GetOrderList,
			// we expect 100 orders to be retrieved if the number of orders are more that 100.
			// If not, break out of the loop to not send another request.
			break
		}
		endTime = orderList[len(orderList)-1].CreationTime.Time()
	}
	return req.Filter(e.Name, resp), nil
}

// GetOrderHistory retrieves account order information Can Limit response to specific order status
func (e *Exchange) GetOrderHistory(ctx context.Context, req *order.MultiOrderRequest) (order.FilteredOrders, error) {
	if err := req.Validate(); err != nil {
		return nil, err
	}
	if !req.StartTime.IsZero() && req.StartTime.Before(time.Now().Add(-kline.ThreeMonth.Duration())) {
		return nil, errOnlyThreeMonthsSupported
	}
	if !e.SupportsAsset(req.AssetType) {
		return nil, fmt.Errorf("%w: %v", asset.ErrNotSupported, req.AssetType)
	}
	var resp []order.Detail
	// For Spread orders.
	if req.AssetType == asset.Spread {
		oType, err := orderTypeString(req.Type, req.TimeInForce)
		if err != nil {
			return nil, err
		}
		spreadOrders, err := e.GetCompletedSpreadOrdersLast7Days(ctx, "", oType, "", req.FromOrderID, "", req.StartTime, req.EndTime, 0)
		if err != nil {
			return nil, err
		}
		for x := range spreadOrders {
			var format currency.PairFormat
			format, err = e.GetPairFormat(asset.Spread, true)
			if err != nil {
				return nil, err
			}
			var pair currency.Pair
			pair, err = currency.NewPairDelimiter(spreadOrders[x].SpreadID, format.Delimiter)
			if err != nil {
				return nil, err
			}
			oType, err := order.StringToOrderType(spreadOrders[x].OrderType)
			if err != nil {
				return nil, err
			}
			oSide, err := order.StringToOrderSide(spreadOrders[x].Side)
			if err != nil {
				return nil, err
			}
			oStatus, err := order.StringToOrderStatus(spreadOrders[x].State)
			if err != nil {
				return nil, err
			}
			resp = append(resp, order.Detail{
				Price:                spreadOrders[x].Price.Float64(),
				AverageExecutedPrice: spreadOrders[x].AveragePrice.Float64(),
				Amount:               spreadOrders[x].Size.Float64(),
				ExecutedAmount:       spreadOrders[x].FillSize.Float64(),
				RemainingAmount:      spreadOrders[x].PendingFillSize.Float64(),
				Exchange:             e.Name,
				OrderID:              spreadOrders[x].OrderID,
				ClientOrderID:        spreadOrders[x].ClientOrderID,
				Type:                 oType,
				Side:                 oSide,
				Status:               oStatus,
				AssetType:            req.AssetType,
				Date:                 spreadOrders[x].CreationTime.Time(),
				LastUpdated:          spreadOrders[x].UpdateTime.Time(),
				Pair:                 pair,
			})
		}
		return req.Filter(e.Name, resp), nil
	}

	if len(req.Pairs) == 0 {
		return nil, currency.ErrCurrencyPairsEmpty
	}
	instrumentType := GetInstrumentTypeFromAssetItem(req.AssetType)
	endTime := req.EndTime
allOrders:
	for {
		orderList, err := e.Get3MonthOrderHistory(ctx, &OrderHistoryRequestParams{
			OrderListRequestParams: OrderListRequestParams{
				InstrumentType: instrumentType,
				End:            endTime,
			},
		})
		if err != nil {
			return nil, err
		}
		if len(orderList) == 0 {
			break
		}
		for i := range orderList {
			if req.StartTime.Equal(orderList[i].CreationTime.Time()) ||
				orderList[i].CreationTime.Time().Before(req.StartTime) ||
				endTime.Equal(orderList[i].CreationTime.Time()) {
				// reached end of orders to crawl
				break allOrders
			}
			pair, err := currency.NewPairFromString(orderList[i].InstrumentID)
			if err != nil {
				return nil, err
			}
			for j := range req.Pairs {
				if !req.Pairs[j].Equal(pair) {
					continue
				}
				orderStatus, err := order.StringToOrderStatus(strings.ToUpper(orderList[i].State))
				if err != nil {
					log.Errorf(log.ExchangeSys, "%s %v", e.Name, err)
				}
				if orderStatus == order.Active {
					continue
				}
				oType, tif, err := orderTypeFromString(orderList[i].OrderType)
				if err != nil {
					return nil, err
				}
				orderAmount := orderList[i].Size
				if orderList[i].QuantityType == "quote_ccy" {
					// Size is quote amount.
					orderAmount /= orderList[i].AveragePrice
				}

				remainingAmount := float64(0)
				if orderStatus != order.Filled {
					remainingAmount = orderAmount.Float64() - orderList[i].AccumulatedFillSize.Float64()
				}
				resp = append(resp, order.Detail{
					Price:                orderList[i].Price.Float64(),
					AverageExecutedPrice: orderList[i].AveragePrice.Float64(),
					Amount:               orderAmount.Float64(),
					ExecutedAmount:       orderList[i].AccumulatedFillSize.Float64(),
					RemainingAmount:      remainingAmount,
					Fee:                  orderList[i].TransactionFee.Float64(),
					FeeAsset:             currency.NewCode(orderList[i].FeeCurrency),
					Exchange:             e.Name,
					OrderID:              orderList[i].OrderID,
					ClientOrderID:        orderList[i].ClientOrderID,
					Type:                 oType,
					Side:                 orderList[i].Side,
					Status:               orderStatus,
					AssetType:            req.AssetType,
					Date:                 orderList[i].CreationTime.Time(),
					LastUpdated:          orderList[i].UpdateTime.Time(),
					Pair:                 pair,
					Cost:                 orderList[i].AveragePrice.Float64() * orderList[i].AccumulatedFillSize.Float64(),
					CostAsset:            currency.NewCode(orderList[i].RebateCurrency),
					TimeInForce:          tif,
				})
			}
		}
		if len(orderList) < 100 {
			break
		}
		endTime = orderList[len(orderList)-1].CreationTime.Time()
	}
	return req.Filter(e.Name, resp), nil
}

// GetFeeByType returns an estimate of fee based on the type of transaction
func (e *Exchange) GetFeeByType(ctx context.Context, feeBuilder *exchange.FeeBuilder) (float64, error) {
	if feeBuilder == nil {
		return 0, fmt.Errorf("%T %w", feeBuilder, common.ErrNilPointer)
	}
	if !e.AreCredentialsValid(ctx) && feeBuilder.FeeType == exchange.CryptocurrencyTradeFee {
		feeBuilder.FeeType = exchange.OfflineTradeFee
	}
	return e.GetFee(ctx, feeBuilder)
}

// ValidateAPICredentials validates current credentials used for wrapper
func (e *Exchange) ValidateAPICredentials(ctx context.Context, assetType asset.Item) error {
	_, err := e.UpdateAccountInfo(ctx, assetType)
	return e.CheckTransientError(err)
}

// GetHistoricCandles returns candles between a time period for a set time interval
func (e *Exchange) GetHistoricCandles(ctx context.Context, pair currency.Pair, a asset.Item, interval kline.Interval, start, end time.Time) (*kline.Item, error) {
	if !e.SupportsAsset(a) {
		return nil, fmt.Errorf("%w: %v", asset.ErrNotSupported, a)
	}

	req, err := e.GetKlineRequest(pair, a, interval, start, end, false)
	if err != nil {
		return nil, err
	}

	var timeSeries []kline.Candle
	switch a {
	case asset.Spread:
		candles, err := e.GetSpreadCandlesticksHistory(ctx, req.RequestFormatted.String(), req.ExchangeInterval, start.Add(-time.Nanosecond), end, 100)
		if err != nil {
			return nil, err
		}
		timeSeries = make([]kline.Candle, len(candles))
		for x := range candles {
			timeSeries[x] = kline.Candle{
				Time:   candles[x].Timestamp.Time(),
				Open:   candles[x].Open.Float64(),
				High:   candles[x].High.Float64(),
				Low:    candles[x].Low.Float64(),
				Close:  candles[x].Close.Float64(),
				Volume: candles[x].Volume.Float64(),
			}
		}
	default:
		candles, err := e.GetCandlesticksHistory(ctx,
			req.RequestFormatted.String(),
			req.ExchangeInterval,
			start.Add(-time.Nanosecond), // Start time not inclusive of candle.
			end,
			100)
		if err != nil {
			return nil, err
		}

		timeSeries = make([]kline.Candle, len(candles))
		for x := range candles {
			timeSeries[x] = kline.Candle{
				Time:   candles[x].OpenTime.Time(),
				Open:   candles[x].OpenPrice.Float64(),
				High:   candles[x].HighestPrice.Float64(),
				Low:    candles[x].LowestPrice.Float64(),
				Close:  candles[x].ClosePrice.Float64(),
				Volume: candles[x].Volume.Float64(),
			}
		}
	}

	return req.ProcessResponse(timeSeries)
}

// GetHistoricCandlesExtended returns candles between a time period for a set time interval
func (e *Exchange) GetHistoricCandlesExtended(ctx context.Context, pair currency.Pair, a asset.Item, interval kline.Interval, start, end time.Time) (*kline.Item, error) {
	if !e.SupportsAsset(a) {
		return nil, fmt.Errorf("%w: %v", asset.ErrNotSupported, a)
	}

	req, err := e.GetKlineExtendedRequest(pair, a, interval, start, end)
	if err != nil {
		return nil, err
	}

	count := kline.TotalCandlesPerInterval(req.Start, req.End, req.ExchangeInterval)
	if count > 1440 {
		return nil,
			fmt.Errorf("candles count: %d max lookback: %d, %w",
				count, 1440, kline.ErrRequestExceedsMaxLookback)
	}

	timeSeries := make([]kline.Candle, 0, req.Size())
	for y := range req.RangeHolder.Ranges {
		switch a {
		case asset.Spread:
			candles, err := e.GetSpreadCandlesticksHistory(ctx,
				req.RequestFormatted.String(),
				req.ExchangeInterval,
				req.RangeHolder.Ranges[y].Start.Time.Add(-time.Nanosecond), // Start time not inclusive of candle.
				req.RangeHolder.Ranges[y].End.Time,
				100)
			if err != nil {
				return nil, err
			}
			for x := range candles {
				timeSeries = append(timeSeries, kline.Candle{
					Time:   candles[x].Timestamp.Time(),
					Open:   candles[x].Open.Float64(),
					High:   candles[x].High.Float64(),
					Low:    candles[x].Low.Float64(),
					Close:  candles[x].Close.Float64(),
					Volume: candles[x].Volume.Float64(),
				})
			}
		default:
			candles, err := e.GetCandlesticksHistory(ctx,
				req.RequestFormatted.String(),
				req.ExchangeInterval,
				req.RangeHolder.Ranges[y].Start.Time.Add(-time.Nanosecond), // Start time not inclusive of candle.
				req.RangeHolder.Ranges[y].End.Time,
				100)
			if err != nil {
				return nil, err
			}
			for x := range candles {
				timeSeries = append(timeSeries, kline.Candle{
					Time:   candles[x].OpenTime.Time(),
					Open:   candles[x].OpenPrice.Float64(),
					High:   candles[x].HighestPrice.Float64(),
					Low:    candles[x].LowestPrice.Float64(),
					Close:  candles[x].ClosePrice.Float64(),
					Volume: candles[x].Volume.Float64(),
				})
			}
		}
	}
	return req.ProcessResponse(timeSeries)
}

// GetAvailableTransferChains returns the available transfer blockchains for the specific cryptocurrency
func (e *Exchange) GetAvailableTransferChains(ctx context.Context, cryptocurrency currency.Code) ([]string, error) {
	currencyChains, err := e.GetFundingCurrencies(ctx, cryptocurrency)
	if err != nil {
		return nil, err
	}
	chains := make([]string, 0, len(currencyChains))
	for x := range currencyChains {
		if (!cryptocurrency.IsEmpty() && !strings.EqualFold(cryptocurrency.String(), currencyChains[x].Currency)) ||
			(!currencyChains[x].CanDeposit && !currencyChains[x].CanWithdraw) ||
			// Lightning network is currently not supported by transfer chains
			// as it is an invoice string which is generated per request and is
			// not a static address. TODO: Add a hook to generate a new invoice
			// string per request.
			(currencyChains[x].Chain != "" && currencyChains[x].Chain == "BTC-Lightning") {
			continue
		}
		chains = append(chains, currencyChains[x].Chain)
	}
	return chains, nil
}

// getInstrumentsForOptions returns the instruments for options asset type
func (e *Exchange) getInstrumentsForOptions(ctx context.Context) ([]Instrument, error) {
	underlyings, err := e.GetPublicUnderlyings(ctx, instTypeOption)
	if err != nil {
		return nil, err
	}
	var insts []Instrument
	for x := range underlyings {
		var instruments []Instrument
		instruments, err = e.GetInstruments(ctx, &InstrumentsFetchParams{
			InstrumentType: instTypeOption,
			Underlying:     underlyings[x],
		})
		if err != nil {
			return nil, err
		}
		insts = append(insts, instruments...)
	}
	return insts, nil
}

// getInstrumentsForAsset returns the instruments for an asset type
func (e *Exchange) getInstrumentsForAsset(ctx context.Context, a asset.Item) ([]Instrument, error) {
	if !e.SupportsAsset(a) {
		return nil, fmt.Errorf("%w: %v", asset.ErrNotSupported, a)
	}

	var instruments []Instrument
	var instType string
	var err error
	switch a {
	case asset.Options:
		instruments, err = e.getInstrumentsForOptions(ctx)
		if err != nil {
			return nil, err
		}
		e.instrumentsInfoMapLock.Lock()
		e.instrumentsInfoMap[instTypeOption] = instruments
		e.instrumentsInfoMapLock.Unlock()
		return instruments, nil
	case asset.Spot:
		instType = instTypeSpot
	case asset.Futures:
		instType = instTypeFutures
	case asset.PerpetualSwap:
		instType = instTypeSwap
	case asset.Margin:
		instType = instTypeMargin
	}

	instruments, err = e.GetInstruments(ctx, &InstrumentsFetchParams{
		InstrumentType: instType,
	})
	if err != nil {
		return nil, err
	}
	e.instrumentsInfoMapLock.Lock()
	e.instrumentsInfoMap[instType] = instruments
	e.instrumentsInfoMapLock.Unlock()
	return instruments, nil
}

// GetLatestFundingRates returns the latest funding rates data
func (e *Exchange) GetLatestFundingRates(ctx context.Context, r *fundingrate.LatestRateRequest) ([]fundingrate.LatestRateResponse, error) {
	if r == nil {
		return nil, fmt.Errorf("%w LatestRateRequest", common.ErrNilPointer)
	}
	if r.Asset != asset.PerpetualSwap {
		return nil, fmt.Errorf("%w %v", futures.ErrNotPerpetualFuture, r.Asset)
	}
	if r.Pair.IsEmpty() {
		return nil, fmt.Errorf("%w, pair required", currency.ErrCurrencyPairEmpty)
	}
	format, err := e.GetPairFormat(r.Asset, true)
	if err != nil {
		return nil, err
	}
	fPair := r.Pair.Format(format)
	pairRate := fundingrate.LatestRateResponse{
		TimeChecked: time.Now(),
		Exchange:    e.Name,
		Asset:       r.Asset,
		Pair:        fPair,
	}
	fr, err := e.GetSingleFundingRate(ctx, fPair.String())
	if err != nil {
		return nil, err
	}
	var fri time.Duration
	if len(e.Features.Supports.FuturesCapabilities.SupportedFundingRateFrequencies) == 1 {
		// can infer funding rate interval from the only funding rate frequency defined
		for k := range e.Features.Supports.FuturesCapabilities.SupportedFundingRateFrequencies {
			fri = k.Duration()
		}
	}
	pairRate.LatestRate = fundingrate.Rate{
		// okx funding rate is settlement time, not when it started
		Time: fr.FundingTime.Time().Add(-fri),
		Rate: fr.FundingRate.Decimal(),
	}
	if r.IncludePredictedRate {
		pairRate.TimeOfNextRate = fr.NextFundingTime.Time()
		pairRate.PredictedUpcomingRate = fundingrate.Rate{
			Time: fr.NextFundingTime.Time().Add(-fri),
			Rate: fr.NextFundingRate.Decimal(),
		}
	}
	return []fundingrate.LatestRateResponse{pairRate}, nil
}

// GetHistoricalFundingRates returns funding rates for a given asset and currency for a time period
func (e *Exchange) GetHistoricalFundingRates(ctx context.Context, r *fundingrate.HistoricalRatesRequest) (*fundingrate.HistoricalRates, error) {
	if r == nil {
		return nil, fmt.Errorf("%w HistoricalRatesRequest", common.ErrNilPointer)
	}
	requestLimit := 100
	sd := r.StartDate
	maxLookback := time.Now().Add(-e.Features.Supports.FuturesCapabilities.MaximumFundingRateHistory)
	if r.StartDate.Before(maxLookback) {
		if r.RespectHistoryLimits {
			r.StartDate = maxLookback
		} else {
			return nil, fmt.Errorf("%w earliest date is %v", fundingrate.ErrFundingRateOutsideLimits, maxLookback)
		}
		if r.EndDate.Before(maxLookback) {
			return nil, futures.ErrGetFundingDataRequired
		}
		r.StartDate = maxLookback
	}
	format, err := e.GetPairFormat(r.Asset, true)
	if err != nil {
		return nil, err
	}
	fPair := r.Pair.Format(format)
	pairRate := fundingrate.HistoricalRates{
		Exchange:  e.Name,
		Asset:     r.Asset,
		Pair:      fPair,
		StartDate: r.StartDate,
		EndDate:   r.EndDate,
	}
	// map of time indexes, allowing for easy lookup of slice index from unix time data
	mti := make(map[int64]int)
	for sd.Before(r.EndDate) {
		var frh []FundingRateResponse
		frh, err = e.GetFundingRateHistory(ctx, fPair.String(), sd, r.EndDate, int64(requestLimit))
		if err != nil {
			return nil, err
		}
		if len(frh) == 0 {
			break
		}
		for i := range frh {
			if r.IncludePayments {
				mti[frh[i].FundingTime.Time().Unix()] = i
			}
			pairRate.FundingRates = append(pairRate.FundingRates, fundingrate.Rate{
				Time: frh[i].FundingTime.Time(),
				Rate: frh[i].FundingRate.Decimal(),
			})
		}
		if len(frh) < requestLimit {
			break
		}
		sd = frh[len(frh)-1].FundingTime.Time()
	}
	var fr *FundingRateResponse
	fr, err = e.GetSingleFundingRate(ctx, fPair.String())
	if err != nil {
		return nil, err
	}
	if fr == nil {
		return nil, fmt.Errorf("%w GetSingleFundingRate", common.ErrNilPointer)
	}
	pairRate.LatestRate = fundingrate.Rate{
		Time: fr.FundingTime.Time(),
		Rate: fr.FundingRate.Decimal(),
	}
	pairRate.TimeOfNextRate = fr.NextFundingTime.Time()
	if r.IncludePredictedRate {
		pairRate.PredictedUpcomingRate = fundingrate.Rate{
			Time: fr.NextFundingTime.Time(),
			Rate: fr.NextFundingRate.Decimal(),
		}
	}
	if r.IncludePayments {
		pairRate.PaymentCurrency = r.Pair.Base
		if !r.PaymentCurrency.IsEmpty() {
			pairRate.PaymentCurrency = r.PaymentCurrency
		}
		sd = r.StartDate
		billDetailsFunc := e.GetBillsDetail3Months
		if time.Since(r.StartDate) < kline.OneWeek.Duration() {
			billDetailsFunc = e.GetBillsDetailLast7Days
		}
		for sd.Before(r.EndDate) {
			var fri time.Duration
			if len(e.Features.Supports.FuturesCapabilities.SupportedFundingRateFrequencies) == 1 {
				// can infer funding rate interval from the only funding rate frequency defined
				for k := range e.Features.Supports.FuturesCapabilities.SupportedFundingRateFrequencies {
					fri = k.Duration()
				}
			}
			var billDetails []BillsDetailResponse
			billDetails, err = billDetailsFunc(ctx, &BillsDetailQueryParameter{
				InstrumentType: GetInstrumentTypeFromAssetItem(r.Asset),
				Currency:       pairRate.PaymentCurrency,
				BillType:       137,
				BeginTime:      sd,
				EndTime:        r.EndDate,
				Limit:          int64(requestLimit),
			})
			if err != nil {
				return nil, err
			}
			for i := range billDetails {
				if index, okay := mti[billDetails[i].Timestamp.Time().Truncate(fri).Unix()]; okay {
					pairRate.FundingRates[index].Payment = billDetails[i].ProfitAndLoss.Decimal()
					continue
				}
			}
			if len(billDetails) < requestLimit {
				break
			}
			sd = billDetails[len(billDetails)-1].Timestamp.Time()
		}

		for i := range pairRate.FundingRates {
			pairRate.PaymentSum = pairRate.PaymentSum.Add(pairRate.FundingRates[i].Payment)
		}
	}
	return &pairRate, nil
}

// IsPerpetualFutureCurrency ensures a given asset and currency is a perpetual future
func (e *Exchange) IsPerpetualFutureCurrency(a asset.Item, _ currency.Pair) (bool, error) {
	return a == asset.PerpetualSwap, nil
}

// SetMarginType sets the default margin type for when opening a new position
// okx allows this to be set with an order, however this sets a default
func (e *Exchange) SetMarginType(_ context.Context, _ asset.Item, _ currency.Pair, _ margin.Type) error {
	return fmt.Errorf("%w margin type is set per order", common.ErrFunctionNotSupported)
}

// SetCollateralMode sets the collateral type for your account
func (e *Exchange) SetCollateralMode(_ context.Context, _ asset.Item, _ collateral.Mode) error {
	return fmt.Errorf("%w must be set via website", common.ErrFunctionNotSupported)
}

// GetCollateralMode returns the collateral type for your account
func (e *Exchange) GetCollateralMode(ctx context.Context, item asset.Item) (collateral.Mode, error) {
	if !e.SupportsAsset(item) {
		return 0, fmt.Errorf("%w: %v", asset.ErrNotSupported, item)
	}
	cfg, err := e.GetAccountConfiguration(ctx)
	if err != nil {
		return 0, err
	}
	switch cfg.AccountLevel {
	case 1:
		if item != asset.Spot {
			return 0, fmt.Errorf("%w %v", asset.ErrNotSupported, item)
		}
		fallthrough
	case 2:
		return collateral.SpotFuturesMode, nil
	case 3:
		return collateral.MultiMode, nil
	case 4:
		return collateral.PortfolioMode, nil
	default:
		return collateral.UnknownMode, fmt.Errorf("%w %v", order.ErrCollateralInvalid, cfg.AccountLevel)
	}
}

// ChangePositionMargin will modify a position/currencies margin parameters
func (e *Exchange) ChangePositionMargin(ctx context.Context, req *margin.PositionChangeRequest) (*margin.PositionChangeResponse, error) {
	if req == nil {
		return nil, fmt.Errorf("%w PositionChangeRequest", common.ErrNilPointer)
	}
	if !e.SupportsAsset(req.Asset) {
		return nil, fmt.Errorf("%w: %v", asset.ErrNotSupported, req.Asset)
	}
	if req.NewAllocatedMargin == 0 {
		return nil, fmt.Errorf("%w %v %v", margin.ErrNewAllocatedMarginRequired, req.Asset, req.Pair)
	}
	if req.OriginalAllocatedMargin == 0 {
		return nil, margin.ErrOriginalPositionMarginRequired
	}
	if req.MarginType != margin.Isolated {
		return nil, fmt.Errorf("%w %v", margin.ErrMarginTypeUnsupported, req.MarginType)
	}
	pairFormat, err := e.GetPairFormat(req.Asset, true)
	if err != nil {
		return nil, err
	}
	fPair := req.Pair.Format(pairFormat)
	marginType := "add"
	amt := req.NewAllocatedMargin - req.OriginalAllocatedMargin
	if req.NewAllocatedMargin < req.OriginalAllocatedMargin {
		marginType = "reduce"
		amt = req.OriginalAllocatedMargin - req.NewAllocatedMargin
	}
	if req.MarginSide == "" {
		req.MarginSide = "net"
	}
	r := &IncreaseDecreaseMarginInput{
		InstrumentID:      fPair.String(),
		PositionSide:      req.MarginSide,
		MarginBalanceType: marginType,
		Amount:            amt,
	}

	if req.Asset == asset.Margin {
		r.Currency = req.Pair.Base.Item.Symbol
	}

	resp, err := e.IncreaseDecreaseMargin(ctx, r)
	if err != nil {
		return nil, err
	}
	return &margin.PositionChangeResponse{
		Exchange:        e.Name,
		Pair:            req.Pair,
		Asset:           req.Asset,
		AllocatedMargin: resp.Amount.Float64(),
		MarginType:      req.MarginType,
	}, nil
}

// GetFuturesPositionSummary returns position summary details for an active position
func (e *Exchange) GetFuturesPositionSummary(ctx context.Context, req *futures.PositionSummaryRequest) (*futures.PositionSummary, error) {
	if req == nil {
		return nil, fmt.Errorf("%w PositionSummaryRequest", common.ErrNilPointer)
	}
	if req.CalculateOffline {
		return nil, common.ErrCannotCalculateOffline
	}
	if !e.SupportsAsset(req.Asset) || !req.Asset.IsFutures() {
		return nil, fmt.Errorf("%w %v", asset.ErrNotSupported, req.Asset)
	}
	fPair, err := e.FormatExchangeCurrency(req.Pair, req.Asset)
	if err != nil {
		return nil, err
	}
	instrumentType := GetInstrumentTypeFromAssetItem(req.Asset)

	var contracts []futures.Contract
	contracts, err = e.GetFuturesContractDetails(ctx, req.Asset)
	if err != nil {
		return nil, err
	}
	multiplier := 1.0
	var contractSettlementType futures.ContractSettlementType
	for i := range contracts {
		if !contracts[i].Name.Equal(fPair) {
			continue
		}
		multiplier = contracts[i].Multiplier
		contractSettlementType = contracts[i].SettlementType
		break
	}

	positionSummaries, err := e.GetPositions(ctx, instrumentType, fPair.String(), "")
	if err != nil {
		return nil, err
	}
	var positionSummary *AccountPosition
	for i := range positionSummaries {
		if positionSummaries[i].QuantityOfPosition.Float64() <= 0 {
			continue
		}
		positionSummary = &positionSummaries[i]
		break
	}
	if positionSummary == nil {
		return nil, fmt.Errorf("%w, received '%v', no positions found", errOnlyOneResponseExpected, len(positionSummaries))
	}
	marginMode := margin.Isolated
	if positionSummary.MarginMode == TradeModeCross {
		marginMode = margin.Multi
	}

	acc, err := e.AccountBalance(ctx, currency.EMPTYCODE)
	if err != nil {
		return nil, err
	}
	if len(acc) != 1 {
		return nil, fmt.Errorf("%w, received '%v'", errOnlyOneResponseExpected, len(acc))
	}
	var freeCollateral, totalCollateral, equityOfCurrency, frozenBalance,
		availableEquity, cashBalance, discountEquity,
		equityUSD, totalEquity, isolatedEquity, isolatedLiabilities,
		isolatedUnrealisedProfit, notionalLeverage,
		strategyEquity decimal.Decimal

	for i := range acc[0].Details {
		if !acc[0].Details[i].Currency.Equal(positionSummary.Currency) {
			continue
		}
		freeCollateral = acc[0].Details[i].AvailableBalance.Decimal()
		frozenBalance = acc[0].Details[i].FrozenBalance.Decimal()
		totalCollateral = freeCollateral.Add(frozenBalance)
		equityOfCurrency = acc[0].Details[i].EquityOfCurrency.Decimal()
		availableEquity = acc[0].Details[i].AvailableEquity.Decimal()
		cashBalance = acc[0].Details[i].CashBalance.Decimal()
		discountEquity = acc[0].Details[i].DiscountEquity.Decimal()
		equityUSD = acc[0].Details[i].EquityUsd.Decimal()
		totalEquity = acc[0].Details[i].TotalEquity.Decimal()
		isolatedEquity = acc[0].Details[i].IsoEquity.Decimal()
		isolatedLiabilities = acc[0].Details[i].IsolatedLiabilities.Decimal()
		isolatedUnrealisedProfit = acc[0].Details[i].IsoUpl.Decimal()
		notionalLeverage = acc[0].Details[i].NotionalLever.Decimal()
		strategyEquity = acc[0].Details[i].StrategyEquity.Decimal()

		break
	}
	collateralMode, err := e.GetCollateralMode(ctx, req.Asset)
	if err != nil {
		return nil, err
	}
	return &futures.PositionSummary{
		Pair:            req.Pair,
		Asset:           req.Asset,
		MarginType:      marginMode,
		CollateralMode:  collateralMode,
		Currency:        positionSummary.Currency,
		AvailableEquity: availableEquity,
		CashBalance:     cashBalance,
		DiscountEquity:  discountEquity,
		EquityUSD:       equityUSD,

		IsolatedEquity:               isolatedEquity,
		IsolatedLiabilities:          isolatedLiabilities,
		IsolatedUPL:                  isolatedUnrealisedProfit,
		NotionalLeverage:             notionalLeverage,
		TotalEquity:                  totalEquity,
		StrategyEquity:               strategyEquity,
		IsolatedMargin:               positionSummary.Margin.Decimal(),
		NotionalSize:                 positionSummary.NotionalUsd.Decimal(),
		Leverage:                     positionSummary.Leverage.Decimal(),
		MaintenanceMarginRequirement: positionSummary.MaintenanceMarginRequirement.Decimal(),
		InitialMarginRequirement:     positionSummary.InitialMarginRequirement.Decimal(),
		EstimatedLiquidationPrice:    positionSummary.LiquidationPrice.Decimal(),
		CollateralUsed:               positionSummary.Margin.Decimal(),
		MarkPrice:                    positionSummary.MarkPrice.Decimal(),
		CurrentSize:                  positionSummary.QuantityOfPosition.Decimal().Mul(decimal.NewFromFloat(multiplier)),
		ContractSize:                 positionSummary.QuantityOfPosition.Decimal(),
		ContractMultiplier:           decimal.NewFromFloat(multiplier),
		ContractSettlementType:       contractSettlementType,
		AverageOpenPrice:             positionSummary.AveragePrice.Decimal(),
		UnrealisedPNL:                positionSummary.UPNL.Decimal(),
		MaintenanceMarginFraction:    positionSummary.MarginRatio.Decimal(),
		FreeCollateral:               freeCollateral,
		TotalCollateral:              totalCollateral,
		FrozenBalance:                frozenBalance,
		EquityOfCurrency:             equityOfCurrency,
	}, nil
}

// GetFuturesPositionOrders returns the orders for futures positions
func (e *Exchange) GetFuturesPositionOrders(ctx context.Context, req *futures.PositionsRequest) ([]futures.PositionResponse, error) {
	if req == nil {
		return nil, fmt.Errorf("%w PositionSummaryRequest", common.ErrNilPointer)
	}
	if !e.SupportsAsset(req.Asset) || !req.Asset.IsFutures() {
		return nil, fmt.Errorf("%w %v", asset.ErrNotSupported, req.Asset)
	}
	if time.Since(req.StartDate) > e.Features.Supports.MaximumOrderHistory {
		if req.RespectOrderHistoryLimits {
			req.StartDate = time.Now().Add(-e.Features.Supports.MaximumOrderHistory)
		} else {
			return nil, fmt.Errorf("%w max lookup %v", futures.ErrOrderHistoryTooLarge, time.Now().Add(-e.Features.Supports.MaximumOrderHistory))
		}
	}
	err := common.StartEndTimeCheck(req.StartDate, req.EndDate)
	if err != nil {
		return nil, err
	}
	resp := make([]futures.PositionResponse, len(req.Pairs))
	var contracts []futures.Contract
	contracts, err = e.GetFuturesContractDetails(ctx, req.Asset)
	if err != nil {
		return nil, err
	}
	contractsMap := make(map[currency.Pair]*futures.Contract)
	for i := range contracts {
		contractsMap[contracts[i].Name] = &contracts[i]
	}
	for i := range req.Pairs {
		fPair, err := e.FormatExchangeCurrency(req.Pairs[i], req.Asset)
		if err != nil {
			return nil, err
		}
		instrumentType := GetInstrumentTypeFromAssetItem(req.Asset)

		contract, exist := contractsMap[fPair]
		if !exist {
			return nil, fmt.Errorf("%w %v", futures.ErrContractNotSupported, fPair)
		}
		multiplier := contract.Multiplier
		contractSettlementType := contract.SettlementType

		resp[i] = futures.PositionResponse{
			Pair:                   req.Pairs[i],
			Asset:                  req.Asset,
			ContractSettlementType: contractSettlementType,
		}

		var positions []OrderDetail
		historyRequest := &OrderHistoryRequestParams{
			OrderListRequestParams: OrderListRequestParams{
				InstrumentType: instrumentType,
				InstrumentID:   fPair.String(),
				Start:          req.StartDate,
				End:            req.EndDate,
			},
		}
		if time.Since(req.StartDate) <= time.Hour*24*7 {
			positions, err = e.Get7DayOrderHistory(ctx, historyRequest)
		} else {
			positions, err = e.Get3MonthOrderHistory(ctx, historyRequest)
		}
		if err != nil {
			return nil, err
		}
		for j := range positions {
			if fPair.String() != positions[j].InstrumentID {
				continue
			}
			orderStatus, err := order.StringToOrderStatus(strings.ToUpper(positions[j].State))
			if err != nil {
				log.Errorf(log.ExchangeSys, "%s %v", e.Name, err)
			}
			oType, tif, err := orderTypeFromString(positions[j].OrderType)
			if err != nil {
				return nil, err
			}
			orderAmount := positions[j].Size
			if positions[j].QuantityType == "quote_ccy" {
				// Size is quote amount.
				orderAmount /= positions[j].AveragePrice
			}

			remainingAmount := float64(0)
			if orderStatus != order.Filled {
				remainingAmount = orderAmount.Float64() - positions[j].AccumulatedFillSize.Float64()
			}
			cost := positions[j].AveragePrice.Float64() * positions[j].AccumulatedFillSize.Float64()
			if multiplier != 1 {
				cost *= multiplier
			}
			resp[i].Orders = append(resp[i].Orders, order.Detail{
				Price:                positions[j].Price.Float64(),
				AverageExecutedPrice: positions[j].AveragePrice.Float64(),
				Amount:               orderAmount.Float64() * multiplier,
				ContractAmount:       orderAmount.Float64(),
				ExecutedAmount:       positions[j].AccumulatedFillSize.Float64(),
				RemainingAmount:      remainingAmount,
				Fee:                  positions[j].TransactionFee.Float64(),
				FeeAsset:             currency.NewCode(positions[j].FeeCurrency),
				Exchange:             e.Name,
				OrderID:              positions[j].OrderID,
				ClientOrderID:        positions[j].ClientOrderID,
				Type:                 oType,
				Side:                 positions[j].Side,
				Status:               orderStatus,
				AssetType:            req.Asset,
				Date:                 positions[j].CreationTime.Time(),
				LastUpdated:          positions[j].UpdateTime.Time(),
				Pair:                 req.Pairs[i],
				Cost:                 cost,
				CostAsset:            currency.NewCode(positions[j].RebateCurrency),
				TimeInForce:          tif,
			})
		}
	}
	return resp, nil
}

// SetLeverage sets the account's initial leverage for the asset type and pair
func (e *Exchange) SetLeverage(ctx context.Context, item asset.Item, pair currency.Pair, marginType margin.Type, amount float64, orderSide order.Side) error {
	posSide := "net"
	switch item {
	case asset.Futures, asset.PerpetualSwap:
		if marginType == margin.Isolated {
			switch {
			case orderSide == order.UnknownSide:
				return order.ErrSideIsInvalid
			case orderSide.IsLong():
				posSide = "long"
			case orderSide.IsShort():
				posSide = "short"
			default:
				return fmt.Errorf("%w %v requires long/short", order.ErrSideIsInvalid, orderSide)
			}
		}
		fallthrough
	case asset.Margin, asset.Options:
		instrumentID, err := e.FormatSymbol(pair, item)
		if err != nil {
			return err
		}

		marginMode := e.marginTypeToString(marginType)
		_, err = e.SetLeverageRate(ctx, &SetLeverageInput{
			Leverage:     amount,
			MarginMode:   marginMode,
			InstrumentID: instrumentID,
			PositionSide: posSide,
		})
		return err
	default:
		return fmt.Errorf("%w %v", asset.ErrNotSupported, item)
	}
}

// GetLeverage gets the account's initial leverage for the asset type and pair
func (e *Exchange) GetLeverage(ctx context.Context, item asset.Item, pair currency.Pair, marginType margin.Type, orderSide order.Side) (float64, error) {
	var inspectLeverage bool
	switch item {
	case asset.Futures, asset.PerpetualSwap:
		if marginType == margin.Isolated {
			switch {
			case orderSide == order.UnknownSide:
				return 0, order.ErrSideIsInvalid
			case orderSide.IsLong(), orderSide.IsShort():
				inspectLeverage = true
			default:
				return 0, fmt.Errorf("%w '%v', requires long/short", order.ErrSideIsInvalid, orderSide)
			}
		}
		fallthrough
	case asset.Margin, asset.Options:
		instrumentID, err := e.FormatSymbol(pair, item)
		if err != nil {
			return -1, err
		}
		marginMode := e.marginTypeToString(marginType)
		lev, err := e.GetLeverageRate(ctx, instrumentID, marginMode, currency.EMPTYCODE)
		if err != nil {
			return -1, err
		}
		if len(lev) == 0 {
			return -1, fmt.Errorf("%w %v %v %s", futures.ErrPositionNotFound, item, pair, marginType)
		}
		if inspectLeverage {
			for i := range lev {
				if lev[i].PositionSide == orderSide.Lower() {
					return lev[i].Leverage.Float64(), nil
				}
			}
		}

		// leverage is the same across positions
		return lev[0].Leverage.Float64(), nil
	default:
		return -1, fmt.Errorf("%w %v", asset.ErrNotSupported, item)
	}
}

// GetFuturesContractDetails returns details about futures contracts
func (e *Exchange) GetFuturesContractDetails(ctx context.Context, item asset.Item) ([]futures.Contract, error) {
	if !item.IsFutures() {
		return nil, futures.ErrNotFuturesAsset
	}
	switch item {
	case asset.Futures, asset.PerpetualSwap:
		instType := GetInstrumentTypeFromAssetItem(item)
		result, err := e.GetInstruments(ctx, &InstrumentsFetchParams{
			InstrumentType: instType,
		})
		if err != nil {
			return nil, err
		}
		resp := make([]futures.Contract, len(result))
		for i := range result {
			var (
				underlying             currency.Pair
				settleCurr             currency.Code
				contractSettlementType futures.ContractSettlementType
			)

			if result[i].State == "live" {
				underlying, err = currency.NewPairFromString(result[i].Underlying)
				if err != nil {
					return nil, err
				}

				settleCurr = currency.NewCode(result[i].SettlementCurrency)

				contractSettlementType = futures.Linear
				if result[i].SettlementCurrency == result[i].BaseCurrency {
					contractSettlementType = futures.Inverse
				}
			}

			var ct futures.ContractType
			if item == asset.PerpetualSwap {
				ct = futures.Perpetual
			} else {
				switch result[i].Alias {
				case "this_week", "next_week":
					ct = futures.Weekly
				case "quarter", "next_quarter":
					ct = futures.Quarterly
				}
			}

			resp[i] = futures.Contract{
				Exchange:       e.Name,
				Name:           result[i].InstrumentID,
				Underlying:     underlying,
				Asset:          item,
				StartDate:      result[i].ListTime.Time(),
				EndDate:        result[i].ExpTime.Time(),
				IsActive:       result[i].State == "live",
				Status:         result[i].State,
				Type:           ct,
				SettlementType: contractSettlementType,
				MarginCurrency: settleCurr,
				Multiplier:     result[i].ContractValue.Float64(),
				MaxLeverage:    result[i].MaxLeverage.Float64(),
			}

			if !settleCurr.IsEmpty() {
				resp[i].SettlementCurrencies = currency.Currencies{settleCurr}
			}
		}
		return resp, nil
	case asset.Spread:
		results, err := e.GetPublicSpreads(ctx, "", "", "", "")
		if err != nil {
			return nil, err
		}
		resp := make([]futures.Contract, len(results))
		for s := range results {
			contractSettlementType, err := futures.StringToContractSettlementType(results[s].SpreadType)
			if err != nil {
				return nil, err
			}
			resp[s] = futures.Contract{
				Exchange:       e.Name,
				Name:           results[s].SpreadID,
				Asset:          asset.Spread,
				StartDate:      results[s].ListTime.Time(),
				EndDate:        results[s].ExpTime.Time(),
				IsActive:       results[s].State == "live",
				Status:         results[s].State,
				Type:           futures.LongDated,
				SettlementType: contractSettlementType,
				MarginCurrency: currency.NewCode(results[s].QuoteCurrency),
			}
		}
		return resp, nil
	default:
		return nil, fmt.Errorf("%w %v", asset.ErrNotSupported, item)
	}
}

// GetOpenInterest returns the open interest rate for a given asset pair
func (e *Exchange) GetOpenInterest(ctx context.Context, k ...key.PairAsset) ([]futures.OpenInterest, error) {
	for i := range k {
		switch k[i].Asset {
		case asset.Futures, asset.PerpetualSwap, asset.Options:
		default:
			// avoid API calls or returning errors after a successful retrieval
			return nil, fmt.Errorf("%w %v %v", asset.ErrNotSupported, k[i].Asset, k[i].Pair())
		}
	}
	if len(k) != 1 {
		var resp []futures.OpenInterest
		// TODO: Options support
		instTypes := map[string]asset.Item{
			instTypeSwap:    asset.PerpetualSwap,
			instTypeFutures: asset.Futures,
			instTypeOption:  asset.Options,
		}
		for instType, v := range instTypes {
			var oid []OpenInterest
			var err error
			switch instType {
			case instTypeOption:
				var underlyings []string
				underlyings, err = e.GetPublicUnderlyings(ctx, instTypeOption)
				if err != nil {
					return nil, err
				}
				for u := range underlyings {
					var incOID []OpenInterest
					incOID, err = e.GetOpenInterestData(ctx, instType, underlyings[u], "", "")
					if err != nil {
						return nil, err
					}
					oid = append(oid, incOID...)
				}
			case instTypeSwap,
				instTypeFutures:
				oid, err = e.GetOpenInterestData(ctx, instType, "", "", "")
				if err != nil {
					return nil, err
				}
			}
			for j := range oid {
				var isEnabled bool
				var p currency.Pair
				p, isEnabled, err = e.MatchSymbolCheckEnabled(oid[j].InstrumentID, v, true)
				if err != nil && !errors.Is(err, currency.ErrPairNotFound) {
					return nil, err
				}
				if !isEnabled {
					continue
				}
				var appendData bool
				for j := range k {
					if k[j].Pair().Equal(p) {
						appendData = true
						break
					}
				}
				if len(k) > 0 && !appendData {
					continue
				}
				resp = append(resp, futures.OpenInterest{
<<<<<<< HEAD
					Key:          key.NewExchangePairAssetKey(ok.Name, v, p),
=======
					Key: key.ExchangePairAsset{
						Exchange: e.Name,
						Base:     p.Base.Item,
						Quote:    p.Quote.Item,
						Asset:    v,
					},
>>>>>>> edf5d84d
					OpenInterest: oid[j].OpenInterest.Float64(),
				})
			}
		}
		return resp, nil
	}
	resp := make([]futures.OpenInterest, 1)
	instTypes := map[asset.Item]string{
		asset.PerpetualSwap: "SWAP",
		asset.Futures:       "FUTURES",
	}
	pFmt, err := e.FormatSymbol(k[0].Pair(), k[0].Asset)
	if err != nil {
		return nil, err
	}
	var oid []OpenInterest
	switch instTypes[k[0].Asset] {
	case instTypeOption:
		var underlyings []string
		underlyings, err = e.GetPublicUnderlyings(ctx, instTypeOption)
		if err != nil {
			return nil, err
		}
		for u := range underlyings {
			var incOID []OpenInterest
			incOID, err = e.GetOpenInterestData(ctx, instTypes[k[0].Asset], underlyings[u], "", "")
			if err != nil {
				return nil, err
			}
			oid = append(oid, incOID...)
		}
	case instTypeSwap, instTypeFutures:
		oid, err = e.GetOpenInterestData(ctx, instTypes[k[0].Asset], "", "", pFmt)
		if err != nil {
			return nil, err
		}
	}
	for i := range oid {
		p, isEnabled, err := e.MatchSymbolCheckEnabled(oid[i].InstrumentID, k[0].Asset, true)
		if err != nil && !errors.Is(err, currency.ErrPairNotFound) {
			return nil, err
		}
		if !isEnabled {
			continue
		}
		resp[0] = futures.OpenInterest{
<<<<<<< HEAD
			Key:          key.NewExchangePairAssetKey(ok.Name, k[0].Asset, p),
=======
			Key: key.ExchangePairAsset{
				Exchange: e.Name,
				Base:     p.Base.Item,
				Quote:    p.Quote.Item,
				Asset:    k[0].Asset,
			},
>>>>>>> edf5d84d
			OpenInterest: oid[i].OpenInterest.Float64(),
		}
	}
	return resp, nil
}

// GetCurrencyTradeURL returns the URL to the exchange's trade page for the given asset and currency pair
func (e *Exchange) GetCurrencyTradeURL(ctx context.Context, a asset.Item, cp currency.Pair) (string, error) {
	_, err := e.CurrencyPairs.IsPairEnabled(cp, a)
	if err != nil {
		return "", err
	}
	cp.Delimiter = currency.DashDelimiter
	switch a {
	case asset.Spot:
		return baseURL + "trade-spot/" + cp.Lower().String(), nil
	case asset.Margin:
		return baseURL + "trade-margin/" + cp.Lower().String(), nil
	case asset.PerpetualSwap:
		return baseURL + "trade-swap/" + cp.Lower().String(), nil
	case asset.Options:
		return baseURL + "trade-option/" + cp.Base.Lower().String() + "-usd", nil
	case asset.Spread:
		return baseURL, nil
	case asset.Futures:
		cp, err = e.FormatExchangeCurrency(cp, a)
		if err != nil {
			return "", err
		}
		insts, err := e.GetInstruments(ctx, &InstrumentsFetchParams{
			InstrumentType: instTypeFutures,
			InstrumentID:   cp.String(),
		})
		if err != nil {
			return "", err
		}
		if len(insts) != 1 {
			return "", fmt.Errorf("%w response len: %v currency expected: %v", errOnlyOneResponseExpected, len(insts), cp)
		}
		var ct string
		switch insts[0].Alias {
		case "this_week":
			ct = "-weekly"
		case "next_week":
			ct = "-biweekly"
		case "this_month":
			ct = "-monthly"
		case "next_month":
			ct = "-bimonthly"
		case "quarter":
			ct = "-quarterly"
		case "next_quarter":
			ct = "-biquarterly"
		}
		return baseURL + "trade-futures/" + strings.ToLower(insts[0].Underlying) + ct, nil
	default:
		return "", fmt.Errorf("%w %v", asset.ErrNotSupported, a)
	}
}<|MERGE_RESOLUTION|>--- conflicted
+++ resolved
@@ -314,27 +314,17 @@
 		}
 		l := make([]limits.MinMaxLevel, len(insts))
 		for x := range insts {
-<<<<<<< HEAD
 			pair, err := currency.NewPairFromString(insts[x].InstrumentID)
 			if err != nil {
 				return err
 			}
 			l[x] = limits.MinMaxLevel{
-				Key:                    key.NewExchangePairAssetKey(ok.Name, a, pair),
-=======
-			limits[x] = order.MinMaxLevel{
-				Pair:                   insts[x].InstrumentID,
-				Asset:                  a,
->>>>>>> edf5d84d
+				Key:                    key.NewExchangePairAssetKey(e.Name, a, pair),
 				PriceStepIncrementSize: insts[x].TickSize.Float64(),
 				MinimumBaseAmount:      insts[x].MinimumOrderSize.Float64(),
 			}
 		}
-<<<<<<< HEAD
 		return limits.LoadLimits(l)
-=======
-		return e.LoadLimits(limits)
->>>>>>> edf5d84d
 	case asset.Spread:
 		insts, err := e.GetPublicSpreads(ctx, "", "", "", "live")
 		if err != nil {
@@ -345,28 +335,18 @@
 		}
 		l := make([]limits.MinMaxLevel, len(insts))
 		for x := range insts {
-<<<<<<< HEAD
 			pair, err := currency.NewPairFromString(insts[x].SpreadID)
 			if err != nil {
 				return err
 			}
 			l[x] = limits.MinMaxLevel{
-				Key:                    key.NewExchangePairAssetKey(ok.Name, a, pair),
-=======
-			limits[x] = order.MinMaxLevel{
-				Pair:                   insts[x].SpreadID,
-				Asset:                  a,
->>>>>>> edf5d84d
+				Key:                    key.NewExchangePairAssetKey(e.Name, a, pair),
 				PriceStepIncrementSize: insts[x].MinSize.Float64(),
 				MinimumBaseAmount:      insts[x].MinSize.Float64(),
 				QuoteStepIncrementSize: insts[x].TickSize.Float64(),
 			}
 		}
-<<<<<<< HEAD
 		return limits.LoadLimits(l)
-=======
-		return e.LoadLimits(limits)
->>>>>>> edf5d84d
 	default:
 		return fmt.Errorf("%w %v", asset.ErrNotSupported, a)
 	}
@@ -2960,16 +2940,7 @@
 					continue
 				}
 				resp = append(resp, futures.OpenInterest{
-<<<<<<< HEAD
-					Key:          key.NewExchangePairAssetKey(ok.Name, v, p),
-=======
-					Key: key.ExchangePairAsset{
-						Exchange: e.Name,
-						Base:     p.Base.Item,
-						Quote:    p.Quote.Item,
-						Asset:    v,
-					},
->>>>>>> edf5d84d
+					Key:          key.NewExchangePairAssetKey(e.Name, v, p),
 					OpenInterest: oid[j].OpenInterest.Float64(),
 				})
 			}
@@ -3016,16 +2987,7 @@
 			continue
 		}
 		resp[0] = futures.OpenInterest{
-<<<<<<< HEAD
-			Key:          key.NewExchangePairAssetKey(ok.Name, k[0].Asset, p),
-=======
-			Key: key.ExchangePairAsset{
-				Exchange: e.Name,
-				Base:     p.Base.Item,
-				Quote:    p.Quote.Item,
-				Asset:    k[0].Asset,
-			},
->>>>>>> edf5d84d
+			Key:          key.NewExchangePairAssetKey(e.Name, k[0].Asset, p),
 			OpenInterest: oid[i].OpenInterest.Float64(),
 		}
 	}
