package okx

import (
	"context"
	"errors"
	"fmt"
	"math"
	"sort"
	"strconv"
	"strings"
	"time"

	"github.com/shopspring/decimal"
	"github.com/thrasher-corp/gocryptotrader/common"
	"github.com/thrasher-corp/gocryptotrader/common/key"
	"github.com/thrasher-corp/gocryptotrader/config"
	"github.com/thrasher-corp/gocryptotrader/currency"
	exchange "github.com/thrasher-corp/gocryptotrader/exchanges"
	"github.com/thrasher-corp/gocryptotrader/exchanges/account"
	"github.com/thrasher-corp/gocryptotrader/exchanges/asset"
	"github.com/thrasher-corp/gocryptotrader/exchanges/collateral"
	"github.com/thrasher-corp/gocryptotrader/exchanges/deposit"
	"github.com/thrasher-corp/gocryptotrader/exchanges/fundingrate"
	"github.com/thrasher-corp/gocryptotrader/exchanges/futures"
	"github.com/thrasher-corp/gocryptotrader/exchanges/kline"
	"github.com/thrasher-corp/gocryptotrader/exchanges/margin"
	"github.com/thrasher-corp/gocryptotrader/exchanges/order"
	"github.com/thrasher-corp/gocryptotrader/exchanges/orderbook"
	"github.com/thrasher-corp/gocryptotrader/exchanges/protocol"
	"github.com/thrasher-corp/gocryptotrader/exchanges/request"
	"github.com/thrasher-corp/gocryptotrader/exchanges/stream"
	"github.com/thrasher-corp/gocryptotrader/exchanges/stream/buffer"
	"github.com/thrasher-corp/gocryptotrader/exchanges/ticker"
	"github.com/thrasher-corp/gocryptotrader/exchanges/trade"
	"github.com/thrasher-corp/gocryptotrader/log"
	"github.com/thrasher-corp/gocryptotrader/portfolio/withdraw"
)

const (
	okxWebsocketResponseMaxLimit = time.Second * 3
)

// SetDefaults sets the basic defaults for Okx
func (ok *Okx) SetDefaults() {
	ok.Name = "Okx"
	ok.Enabled = true
	ok.Verbose = true

	ok.WsRequestSemaphore = make(chan int, 20)
	ok.API.CredentialsValidator.RequiresKey = true
	ok.API.CredentialsValidator.RequiresSecret = true
	ok.API.CredentialsValidator.RequiresClientID = true

	cpf := &currency.PairFormat{
		Delimiter: currency.DashDelimiter,
		Uppercase: true,
	}

	err := ok.SetGlobalPairsManager(cpf, cpf, asset.Spot, asset.Futures, asset.PerpetualSwap, asset.Options, asset.Margin)
	if err != nil {
		log.Errorln(log.ExchangeSys, err)
	}

	// Fill out the capabilities/features that the exchange supports
	ok.Features = exchange.Features{
		Supports: exchange.FeaturesSupported{
			REST:                true,
			Websocket:           true,
			MaximumOrderHistory: kline.OneDay.Duration() * 90,
			RESTCapabilities: protocol.Features{
				TickerFetching:        true,
				OrderbookFetching:     true,
				AutoPairUpdates:       true,
				AccountInfo:           true,
				CryptoDeposit:         true,
				CryptoWithdrawalFee:   true,
				CryptoWithdrawal:      true,
				TradeFee:              true,
				SubmitOrder:           true,
				GetOrder:              true,
				GetOrders:             true,
				CancelOrder:           true,
				CancelOrders:          true,
				TradeFetching:         true,
				UserTradeHistory:      true,
				MultiChainDeposits:    true,
				MultiChainWithdrawals: true,
				KlineFetching:         true,
				DepositHistory:        true,
				WithdrawalHistory:     true,
				ModifyOrder:           true,
				FundingRateFetching:   true,
				PredictedFundingRate:  true,
			},
			WebsocketCapabilities: protocol.Features{
				TickerFetching:         true,
				OrderbookFetching:      true,
				Subscribe:              true,
				Unsubscribe:            true,
				AuthenticatedEndpoints: true,
				AccountInfo:            true,
				GetOrders:              true,
				TradeFetching:          true,
				KlineFetching:          true,
				GetOrder:               true,
				SubmitOrder:            true,
				CancelOrder:            true,
				CancelOrders:           true,
				ModifyOrder:            true,
			},
			WithdrawPermissions: exchange.AutoWithdrawCrypto,
			FuturesCapabilities: exchange.FuturesCapabilities{
				Positions:      true,
				Leverage:       true,
				CollateralMode: true,
				OpenInterest: exchange.OpenInterestSupport{
					Supported:         true,
					SupportsRestBatch: true,
				},
				FundingRates:              true,
				MaximumFundingRateHistory: kline.ThreeMonth.Duration(),
				SupportedFundingRateFrequencies: map[kline.Interval]bool{
					kline.EightHour: true,
				},
			},
		},
		Enabled: exchange.FeaturesEnabled{
			AutoPairUpdates: true,
			Kline: kline.ExchangeCapabilitiesEnabled{
				Intervals: kline.DeployExchangeIntervals(
					kline.IntervalCapacity{Interval: kline.OneMin},
					kline.IntervalCapacity{Interval: kline.ThreeMin},
					kline.IntervalCapacity{Interval: kline.FiveMin},
					kline.IntervalCapacity{Interval: kline.FifteenMin},
					kline.IntervalCapacity{Interval: kline.ThirtyMin},
					kline.IntervalCapacity{Interval: kline.OneHour},
					kline.IntervalCapacity{Interval: kline.TwoHour},
					kline.IntervalCapacity{Interval: kline.FourHour},
					kline.IntervalCapacity{Interval: kline.SixHour},
					kline.IntervalCapacity{Interval: kline.TwelveHour},
					kline.IntervalCapacity{Interval: kline.OneDay},
					kline.IntervalCapacity{Interval: kline.TwoDay},
					kline.IntervalCapacity{Interval: kline.ThreeDay},
					kline.IntervalCapacity{Interval: kline.FiveDay},
					kline.IntervalCapacity{Interval: kline.OneWeek},
					kline.IntervalCapacity{Interval: kline.OneMonth},
					kline.IntervalCapacity{Interval: kline.ThreeMonth},
					kline.IntervalCapacity{Interval: kline.SixMonth},
					kline.IntervalCapacity{Interval: kline.OneYear},
				),
				GlobalResultLimit: 100, // Reference: https://www.okx.com/docs-v5/en/#rest-api-market-data-get-candlesticks-history
			},
		},
	}
	ok.Requester, err = request.New(ok.Name,
		common.NewHTTPClientWithTimeout(exchange.DefaultHTTPTimeout),
		request.WithLimiter(GetRateLimit()))
	if err != nil {
		log.Errorln(log.ExchangeSys, err)
	}

	ok.API.Endpoints = ok.NewEndpoints()
	err = ok.API.Endpoints.SetDefaultEndpoints(map[exchange.URL]string{
		exchange.RestSpot:      okxAPIURL,
		exchange.WebsocketSpot: okxAPIWebsocketPublicURL,
	})
	if err != nil {
		log.Errorln(log.ExchangeSys, err)
	}

<<<<<<< HEAD
	ok.Websocket = stream.NewWrapper()
=======
	ok.Websocket = stream.NewWebsocket()
>>>>>>> 59469331
	ok.WebsocketResponseMaxLimit = okxWebsocketResponseMaxLimit
	ok.WebsocketResponseCheckTimeout = okxWebsocketResponseMaxLimit
	ok.WebsocketOrderbookBufferLimit = exchange.DefaultWebsocketOrderbookBufferLimit
}

// Setup takes in the supplied exchange configuration details and sets params
func (ok *Okx) Setup(exch *config.Exchange) error {
	if err := exch.Validate(); err != nil {
		return err
	}
	if !exch.Enabled {
		ok.SetEnabled(false)
		return nil
	}
	if err := ok.SetupDefaults(exch); err != nil {
		return err
	}

	ok.WsResponseMultiplexer = wsRequestDataChannelsMultiplexer{
		WsResponseChannelsMap: make(map[string]*wsRequestInfo),
		Register:              make(chan *wsRequestInfo),
		Unregister:            make(chan string),
		Message:               make(chan *wsIncomingData),
		shutdown:              make(chan bool),
	}

	wsRunningEndpoint, err := ok.API.Endpoints.GetURL(exchange.WebsocketSpot)
	if err != nil {
		return err
	}
	err = ok.Websocket.Setup(&stream.WebsocketWrapperSetup{
		ExchangeConfig:         exch,
		ConnectionMonitorDelay: exch.ConnectionMonitorDelay,
		OrderbookBufferConfig: buffer.Config{
			Checksum: ok.CalculateUpdateOrderbookChecksum,
		},
		Features: &ok.Features.Supports.WebsocketCapabilities,
	})
	if err != nil {
		return err
	}
	spotWebsocket, err := ok.Websocket.AddWebsocket(&stream.WebsocketSetup{
		DefaultURL:            okxAPIWebsocketPublicURL,
		RunningURL:            wsRunningEndpoint,
		Connector:             ok.WsConnect,
		Subscriber:            ok.Subscribe,
		Unsubscriber:          ok.Unsubscribe,
		GenerateSubscriptions: ok.GenerateDefaultSubscriptions,
		AssetType:             asset.Spot,
	})
	if err != nil {
		return err
	}
	go ok.WsResponseMultiplexer.Run()
	err = spotWebsocket.SetupNewConnection(stream.ConnectionSetup{
		URL:                  okxAPIWebsocketPublicURL,
		ResponseCheckTimeout: exch.WebsocketResponseCheckTimeout,
		ResponseMaxLimit:     okxWebsocketResponseMaxLimit,
		RateLimit:            500,
	})
	if err != nil {
		return err
	}
	return spotWebsocket.SetupNewConnection(stream.ConnectionSetup{
		URL:                  okxAPIWebsocketPrivateURL,
		ResponseCheckTimeout: exch.WebsocketResponseCheckTimeout,
		ResponseMaxLimit:     okxWebsocketResponseMaxLimit,
		Authenticated:        true,
		RateLimit:            500,
	})
}

// Shutdown calls Base.Shutdown and then shuts down the response multiplexer
func (ok *Okx) Shutdown() error {
	if err := ok.Base.Shutdown(); err != nil {
		return err
	}

	// Must happen after the Websocket shutdown in Base.Shutdown, so there are no new blocking writes to the multiplexer
	ok.WsResponseMultiplexer.Shutdown()

	return nil
}

// GetServerTime returns the current exchange server time.
func (ok *Okx) GetServerTime(ctx context.Context, _ asset.Item) (time.Time, error) {
	return ok.GetSystemTime(ctx)
}

// FetchTradablePairs returns a list of the exchanges tradable pairs
func (ok *Okx) FetchTradablePairs(ctx context.Context, a asset.Item) (currency.Pairs, error) {
	insts, err := ok.getInstrumentsForAsset(ctx, a)
	if err != nil {
		return nil, err
	}
	pf, err := ok.CurrencyPairs.GetFormat(a, false)
	if err != nil {
		return nil, err
	}
	pairs := make([]currency.Pair, len(insts))
	for x := range insts {
		pairs[x], err = currency.NewPairDelimiter(insts[x].InstrumentID, pf.Delimiter)
		if err != nil {
			return nil, err
		}
	}
	return pairs, nil
}

// UpdateTradablePairs updates the exchanges available pairs and stores them in the exchanges config
func (ok *Okx) UpdateTradablePairs(ctx context.Context, forceUpdate bool) error {
	assetTypes := ok.GetAssetTypes(false)
	for i := range assetTypes {
		pairs, err := ok.FetchTradablePairs(ctx, assetTypes[i])
		if err != nil {
			return fmt.Errorf("%w for asset %v", err, assetTypes[i])
		}
		err = ok.UpdatePairs(pairs, assetTypes[i], false, forceUpdate)
		if err != nil {
			return fmt.Errorf("%w for asset %v", err, assetTypes[i])
		}
	}
	return ok.EnsureOnePairEnabled()
}

// UpdateOrderExecutionLimits sets exchange execution order limits for an asset type
func (ok *Okx) UpdateOrderExecutionLimits(ctx context.Context, a asset.Item) error {
	insts, err := ok.getInstrumentsForAsset(ctx, a)
	if err != nil {
		return err
	}
	if len(insts) == 0 {
		return errNoInstrumentFound
	}
	limits := make([]order.MinMaxLevel, len(insts))
	for x := range insts {
		pair, err := currency.NewPairFromString(insts[x].InstrumentID)
		if err != nil {
			return err
		}

		limits[x] = order.MinMaxLevel{
			Pair:                   pair,
			Asset:                  a,
			PriceStepIncrementSize: insts[x].TickSize.Float64(),
			MinimumBaseAmount:      insts[x].MinimumOrderSize.Float64(),
		}
	}

	return ok.LoadLimits(limits)
}

// UpdateTicker updates and returns the ticker for a currency pair
func (ok *Okx) UpdateTicker(ctx context.Context, p currency.Pair, a asset.Item) (*ticker.Price, error) {
	pairFormat, err := ok.GetPairFormat(a, true)
	if err != nil {
		return nil, err
	}
	if p.IsEmpty() {
		return nil, currency.ErrCurrencyPairEmpty
	}
	instrumentID := pairFormat.Format(p)
	if !ok.SupportsAsset(a) {
		return nil, fmt.Errorf("%w: %v", asset.ErrNotSupported, a)
	}
	mdata, err := ok.GetTicker(ctx, instrumentID)
	if err != nil {
		return nil, err
	}
	var baseVolume, quoteVolume float64
	switch a {
	case asset.Spot, asset.Margin:
		baseVolume = mdata.Vol24H.Float64()
		quoteVolume = mdata.VolCcy24H.Float64()
	case asset.PerpetualSwap, asset.Futures, asset.Options:
		baseVolume = mdata.VolCcy24H.Float64()
		quoteVolume = mdata.Vol24H.Float64()
	default:
		return nil, fmt.Errorf("%w %v", asset.ErrNotSupported, a)
	}
	err = ticker.ProcessTicker(&ticker.Price{
		Last:         mdata.LastTradePrice.Float64(),
		High:         mdata.High24H.Float64(),
		Low:          mdata.Low24H.Float64(),
		Bid:          mdata.BestBidPrice.Float64(),
		BidSize:      mdata.BestBidSize.Float64(),
		Ask:          mdata.BestAskPrice.Float64(),
		AskSize:      mdata.BestAskSize.Float64(),
		Volume:       baseVolume,
		QuoteVolume:  quoteVolume,
		Open:         mdata.Open24H.Float64(),
		Pair:         p,
		ExchangeName: ok.Name,
		AssetType:    a,
	})
	if err != nil {
		return nil, err
	}
	return ticker.GetTicker(ok.Name, p, a)
}

// UpdateTickers updates all currency pairs of a given asset type
func (ok *Okx) UpdateTickers(ctx context.Context, assetType asset.Item) error {
	pairs, err := ok.GetEnabledPairs(assetType)
	if err != nil {
		return err
	}

	instrumentType := ok.GetInstrumentTypeFromAssetItem(assetType)
	if assetType == asset.Margin {
		instrumentType = okxInstTypeSpot
	}
	ticks, err := ok.GetTickers(ctx, instrumentType, "", "")
	if err != nil {
		return err
	}

	for y := range ticks {
		pair, err := currency.NewPairFromString(ticks[y].InstrumentID)
		if err != nil {
			return err
		}
		for i := range pairs {
			pairFmt, err := ok.FormatExchangeCurrency(pairs[i], assetType)
			if err != nil {
				return err
			}
			if !pair.Equal(pairFmt) {
				continue
			}
			err = ticker.ProcessTicker(&ticker.Price{
				Last:         ticks[y].LastTradePrice.Float64(),
				High:         ticks[y].High24H.Float64(),
				Low:          ticks[y].Low24H.Float64(),
				Bid:          ticks[y].BestBidPrice.Float64(),
				BidSize:      ticks[y].BestBidSize.Float64(),
				Ask:          ticks[y].BestAskPrice.Float64(),
				AskSize:      ticks[y].BestAskSize.Float64(),
				Volume:       ticks[y].Vol24H.Float64(),
				QuoteVolume:  ticks[y].VolCcy24H.Float64(),
				Open:         ticks[y].Open24H.Float64(),
				Pair:         pairFmt,
				ExchangeName: ok.Name,
				AssetType:    assetType,
			})
			if err != nil {
				return err
			}
		}
	}
	return nil
}

// FetchTicker returns the ticker for a currency pair
func (ok *Okx) FetchTicker(ctx context.Context, p currency.Pair, assetType asset.Item) (*ticker.Price, error) {
	formattedPair, err := ok.FormatExchangeCurrency(p, assetType)
	if err != nil {
		return nil, err
	}
	tickerNew, err := ticker.GetTicker(ok.Name, formattedPair, assetType)
	if err != nil {
		return ok.UpdateTicker(ctx, p, assetType)
	}
	return tickerNew, nil
}

// FetchOrderbook returns orderbook base on the currency pair
func (ok *Okx) FetchOrderbook(ctx context.Context, pair currency.Pair, assetType asset.Item) (*orderbook.Base, error) {
	ob, err := orderbook.Get(ok.Name, pair, assetType)
	if err != nil {
		return ok.UpdateOrderbook(ctx, pair, assetType)
	}
	return ob, nil
}

// UpdateOrderbook updates and returns the orderbook for a currency pair
func (ok *Okx) UpdateOrderbook(ctx context.Context, pair currency.Pair, assetType asset.Item) (*orderbook.Base, error) {
	if pair.IsEmpty() {
		return nil, currency.ErrCurrencyPairEmpty
	}
	if err := ok.CurrencyPairs.IsAssetEnabled(assetType); err != nil {
		return nil, err
	}
	book := &orderbook.Base{
		Exchange:        ok.Name,
		Pair:            pair,
		Asset:           assetType,
		VerifyOrderbook: ok.CanVerifyOrderbook,
	}
	var orderbookNew *OrderBookResponse
	var err error
	err = ok.CurrencyPairs.IsAssetEnabled(assetType)
	if err != nil {
		return nil, err
	}
	var instrumentID string
	pairFormat, err := ok.GetPairFormat(assetType, true)
	if err != nil {
		return nil, err
	}
	if !pair.IsPopulated() {
		return nil, errIncompleteCurrencyPair
	}
	instrumentID = pairFormat.Format(pair)
	orderbookNew, err = ok.GetOrderBookDepth(ctx, instrumentID, 400)
	if err != nil {
		return book, err
	}

	orderBookD, err := orderbookNew.GetOrderBookResponseDetail()
	if err != nil {
		return nil, err
	}
	book.Bids = make(orderbook.Tranches, len(orderBookD.Bids))
	for x := range orderBookD.Bids {
		book.Bids[x] = orderbook.Tranche{
			Amount: orderBookD.Bids[x].BaseCurrencies,
			Price:  orderBookD.Bids[x].DepthPrice,
		}
	}
	book.Asks = make(orderbook.Tranches, len(orderBookD.Asks))
	for x := range orderBookD.Asks {
		book.Asks[x] = orderbook.Tranche{
			Amount: orderBookD.Asks[x].NumberOfContracts,
			Price:  orderBookD.Asks[x].DepthPrice,
		}
	}
	err = book.Process()
	if err != nil {
		return book, err
	}
	return orderbook.Get(ok.Name, pair, assetType)
}

// UpdateAccountInfo retrieves balances for all enabled currencies.
func (ok *Okx) UpdateAccountInfo(ctx context.Context, assetType asset.Item) (account.Holdings, error) {
	if err := ok.CurrencyPairs.IsAssetEnabled(assetType); err != nil {
		return account.Holdings{}, err
	}

	var info account.Holdings
	var acc account.SubAccount
	info.Exchange = ok.Name
	if !ok.SupportsAsset(assetType) {
		return info, fmt.Errorf("%w: %v", asset.ErrNotSupported, assetType)
	}
	accountBalances, err := ok.AccountBalance(ctx, "")
	if err != nil {
		return info, err
	}
	currencyBalances := []account.Balance{}
	for i := range accountBalances {
		for j := range accountBalances[i].Details {
			currencyBalances = append(currencyBalances, account.Balance{
				Currency: currency.NewCode(accountBalances[i].Details[j].Currency),
				Total:    accountBalances[i].Details[j].EquityOfCurrency.Float64(),
				Hold:     accountBalances[i].Details[j].FrozenBalance.Float64(),
				Free:     accountBalances[i].Details[j].AvailableBalance.Float64(),
			})
		}
	}
	acc.Currencies = currencyBalances
	acc.AssetType = assetType
	info.Accounts = append(info.Accounts, acc)
	creds, err := ok.GetCredentials(ctx)
	if err != nil {
		return info, err
	}
	if err := account.Process(&info, creds); err != nil {
		return account.Holdings{}, err
	}
	return info, nil
}

// FetchAccountInfo retrieves balances for all enabled currencies
func (ok *Okx) FetchAccountInfo(ctx context.Context, assetType asset.Item) (account.Holdings, error) {
	creds, err := ok.GetCredentials(ctx)
	if err != nil {
		return account.Holdings{}, err
	}
	acc, err := account.GetHoldings(ok.Name, creds, assetType)
	if err != nil {
		return ok.UpdateAccountInfo(ctx, assetType)
	}
	return acc, nil
}

// GetAccountFundingHistory returns funding history, deposits and withdrawals
func (ok *Okx) GetAccountFundingHistory(ctx context.Context) ([]exchange.FundingHistory, error) {
	depositHistories, err := ok.GetCurrencyDepositHistory(ctx, "", "", "", time.Time{}, time.Time{}, -1, 0)
	if err != nil {
		return nil, err
	}
	withdrawalHistories, err := ok.GetWithdrawalHistory(ctx, "", "", "", "", "", time.Time{}, time.Time{}, -5)
	if err != nil {
		return nil, err
	}
	resp := make([]exchange.FundingHistory, 0, len(depositHistories)+len(withdrawalHistories))
	for x := range depositHistories {
		resp = append(resp, exchange.FundingHistory{
			ExchangeName:    ok.Name,
			Status:          strconv.Itoa(depositHistories[x].State),
			Timestamp:       depositHistories[x].Timestamp.Time(),
			Currency:        depositHistories[x].Currency,
			Amount:          depositHistories[x].Amount.Float64(),
			TransferType:    "deposit",
			CryptoToAddress: depositHistories[x].ToDepositAddress,
			CryptoTxID:      depositHistories[x].TransactionID,
		})
	}
	for x := range withdrawalHistories {
		resp = append(resp, exchange.FundingHistory{
			ExchangeName:    ok.Name,
			Status:          withdrawalHistories[x].StateOfWithdrawal,
			Timestamp:       withdrawalHistories[x].Timestamp.Time(),
			Currency:        withdrawalHistories[x].Currency,
			Amount:          withdrawalHistories[x].Amount.Float64(),
			TransferType:    "withdrawal",
			CryptoToAddress: withdrawalHistories[x].ToReceivingAddress,
			CryptoTxID:      withdrawalHistories[x].TransactionID,
			TransferID:      withdrawalHistories[x].WithdrawalID,
			Fee:             withdrawalHistories[x].WithdrawalFee.Float64(),
			CryptoChain:     withdrawalHistories[x].ChainName,
		})
	}
	return resp, nil
}

// GetWithdrawalsHistory returns previous withdrawals data
func (ok *Okx) GetWithdrawalsHistory(ctx context.Context, c currency.Code, _ asset.Item) ([]exchange.WithdrawalHistory, error) {
	withdrawals, err := ok.GetWithdrawalHistory(ctx, c.String(), "", "", "", "", time.Time{}, time.Time{}, -5)
	if err != nil {
		return nil, err
	}
	resp := make([]exchange.WithdrawalHistory, 0, len(withdrawals))
	for x := range withdrawals {
		resp = append(resp, exchange.WithdrawalHistory{
			Status:          withdrawals[x].StateOfWithdrawal,
			Timestamp:       withdrawals[x].Timestamp.Time(),
			Currency:        withdrawals[x].Currency,
			Amount:          withdrawals[x].Amount.Float64(),
			TransferType:    "withdrawal",
			CryptoToAddress: withdrawals[x].ToReceivingAddress,
			CryptoTxID:      withdrawals[x].TransactionID,
			CryptoChain:     withdrawals[x].ChainName,
			TransferID:      withdrawals[x].WithdrawalID,
			Fee:             withdrawals[x].WithdrawalFee.Float64(),
		})
	}
	return resp, nil
}

// GetRecentTrades returns the most recent trades for a currency and asset
func (ok *Okx) GetRecentTrades(ctx context.Context, p currency.Pair, assetType asset.Item) ([]trade.Data, error) {
	pairFormat, err := ok.GetPairFormat(assetType, true)
	if err != nil {
		return nil, err
	}
	if p.IsEmpty() {
		return nil, currency.ErrCurrencyPairEmpty
	}
	instrumentID := pairFormat.Format(p)
	tradeData, err := ok.GetTrades(ctx, instrumentID, 1000)
	if err != nil {
		return nil, err
	}

	resp := make([]trade.Data, len(tradeData))
	for x := range tradeData {
		resp[x] = trade.Data{
			TID:          tradeData[x].TradeID,
			Exchange:     ok.Name,
			CurrencyPair: p,
			AssetType:    assetType,
			Side:         tradeData[x].Side,
			Price:        tradeData[x].Price.Float64(),
			Amount:       tradeData[x].Quantity.Float64(),
			Timestamp:    tradeData[x].Timestamp.Time(),
		}
	}
	if ok.IsSaveTradeDataEnabled() {
		err = trade.AddTradesToBuffer(ok.Name, resp...)
		if err != nil {
			return nil, err
		}
	}
	sort.Sort(trade.ByDate(resp))
	return resp, nil
}

// GetHistoricTrades retrieves historic trade data within the timeframe provided
func (ok *Okx) GetHistoricTrades(ctx context.Context, p currency.Pair, assetType asset.Item, timestampStart, timestampEnd time.Time) ([]trade.Data, error) {
	if timestampStart.Before(time.Now().Add(-kline.ThreeMonth.Duration())) {
		return nil, errOnlyThreeMonthsSupported
	}
	const limit = 100
	pairFormat, err := ok.GetPairFormat(assetType, true)
	if err != nil {
		return nil, err
	}
	if p.IsEmpty() {
		return nil, currency.ErrCurrencyPairEmpty
	}
	var resp []trade.Data
	instrumentID := pairFormat.Format(p)
	tradeIDEnd := ""
allTrades:
	for {
		var trades []TradeResponse
		trades, err = ok.GetTradesHistory(ctx, instrumentID, "", tradeIDEnd, limit)
		if err != nil {
			return nil, err
		}
		if len(trades) == 0 {
			break
		}
		for i := 0; i < len(trades); i++ {
			if timestampStart.Equal(trades[i].Timestamp.Time()) ||
				trades[i].Timestamp.Time().Before(timestampStart) ||
				tradeIDEnd == trades[len(trades)-1].TradeID {
				// reached end of trades to crawl
				break allTrades
			}
			resp = append(resp, trade.Data{
				TID:          trades[i].TradeID,
				Exchange:     ok.Name,
				CurrencyPair: p,
				AssetType:    assetType,
				Price:        trades[i].Price.Float64(),
				Amount:       trades[i].Quantity.Float64(),
				Timestamp:    trades[i].Timestamp.Time(),
				Side:         trades[i].Side,
			})
		}
		tradeIDEnd = trades[len(trades)-1].TradeID
	}
	if ok.IsSaveTradeDataEnabled() {
		err = trade.AddTradesToBuffer(ok.Name, resp...)
		if err != nil {
			return nil, err
		}
	}
	sort.Sort(trade.ByDate(resp))
	return trade.FilterTradesByTime(resp, timestampStart, timestampEnd), nil
}

// SubmitOrder submits a new order
func (ok *Okx) SubmitOrder(ctx context.Context, s *order.Submit) (*order.SubmitResponse, error) {
	if err := s.Validate(); err != nil {
		return nil, err
	}
	if !ok.SupportsAsset(s.AssetType) {
		return nil, fmt.Errorf("%w: %v", asset.ErrNotSupported, s.AssetType)
	}
	if s.Amount <= 0 {
		return nil, errors.New("amount, or size (sz) of quantity to buy or sell hast to be greater than zero")
	}
	pairFormat, err := ok.GetPairFormat(s.AssetType, true)
	if err != nil {
		return nil, err
	}
	if s.Pair.IsEmpty() {
		return nil, currency.ErrCurrencyPairEmpty
	}
	instrumentID := pairFormat.Format(s.Pair)
	tradeMode := ok.marginTypeToString(s.MarginType)
	if s.Leverage != 0 && s.Leverage != 1 {
		return nil, fmt.Errorf("%w received '%v'", order.ErrSubmitLeverageNotSupported, s.Leverage)
	}
	var sideType string
	if s.Side.IsLong() {
		sideType = order.Buy.Lower()
	} else {
		sideType = order.Sell.Lower()
	}

	amount := s.Amount
	var targetCurrency string
	if s.AssetType == asset.Spot && s.Type == order.Market {
		targetCurrency = "base_ccy" // Default to base currency
		if s.QuoteAmount > 0 {
			amount = s.QuoteAmount
			targetCurrency = "quote_ccy"
		}
	}

	var orderRequest = &PlaceOrderRequestParam{
		InstrumentID:  instrumentID,
		TradeMode:     tradeMode,
		Side:          sideType,
		OrderType:     s.Type.Lower(),
		Amount:        amount,
		ClientOrderID: s.ClientOrderID,
		Price:         s.Price,
		QuantityType:  targetCurrency,
	}
	switch s.Type.Lower() {
	case OkxOrderLimit, OkxOrderPostOnly, OkxOrderFOK, OkxOrderIOC:
		orderRequest.Price = s.Price
	}
	var placeOrderResponse *OrderData
	if s.AssetType == asset.PerpetualSwap || s.AssetType == asset.Futures {
		if s.Type.Lower() == "" {
			orderRequest.OrderType = OkxOrderOptimalLimitIOC
		}
		// TODO: handle positionSideLong while side is Short and positionSideShort while side is Long
		if s.Side.IsLong() {
			orderRequest.PositionSide = positionSideLong
		} else {
			orderRequest.PositionSide = positionSideShort
		}
	}
	spotWebsocket, err := ok.Websocket.GetAssetWebsocket(asset.Spot)
	if err == nil && spotWebsocket.CanUseAuthenticatedWebsocketForWrapper() {
		placeOrderResponse, err = ok.WsPlaceOrder(orderRequest)
		if err != nil {
			return nil, err
		}
	} else {
		placeOrderResponse, err = ok.PlaceOrder(ctx, orderRequest, s.AssetType)
		if err != nil {
			return nil, err
		}
	}
	if err != nil {
		return nil, err
	}
	return s.DeriveSubmitResponse(placeOrderResponse.OrderID)
}

func (ok *Okx) marginTypeToString(m margin.Type) string {
	switch m {
	case margin.Isolated:
		return "isolated"
	case margin.Multi:
		return "cross"
	default:
		return "cash"
	}
}

// ModifyOrder will allow of changing orderbook placement and limit to market conversion
func (ok *Okx) ModifyOrder(ctx context.Context, action *order.Modify) (*order.ModifyResponse, error) {
	if err := action.Validate(); err != nil {
		return nil, err
	}
	var err error
	if math.Trunc(action.Amount) != action.Amount {
		return nil, errors.New("okx contract amount can not be decimal")
	}
	pairFormat, err := ok.GetPairFormat(action.AssetType, true)
	if err != nil {
		return nil, err
	}
	if action.Pair.IsEmpty() {
		return nil, currency.ErrCurrencyPairEmpty
	}
	amendRequest := AmendOrderRequestParams{
		InstrumentID:  pairFormat.Format(action.Pair),
		NewQuantity:   action.Amount,
		OrderID:       action.OrderID,
		ClientOrderID: action.ClientOrderID,
	}
	spotWebsocket, err := ok.Websocket.GetAssetWebsocket(asset.Spot)
	if err == nil && spotWebsocket.CanUseAuthenticatedWebsocketForWrapper() {
		_, err = ok.WsAmendOrder(&amendRequest)
	} else {
		_, err = ok.AmendOrder(ctx, &amendRequest)
	}
	if err != nil {
		return nil, err
	}
	return action.DeriveModifyResponse()
}

// CancelOrder cancels an order by its corresponding ID number
func (ok *Okx) CancelOrder(ctx context.Context, ord *order.Cancel) error {
	if err := ord.Validate(ord.StandardCancel()); err != nil {
		return err
	}
	if !ok.SupportsAsset(ord.AssetType) {
		return fmt.Errorf("%w: %v", asset.ErrNotSupported, ord.AssetType)
	}
	pairFormat, err := ok.GetPairFormat(ord.AssetType, true)
	if err != nil {
		return err
	}
	if ord.Pair.IsEmpty() {
		return currency.ErrCurrencyPairEmpty
	}
	instrumentID := pairFormat.Format(ord.Pair)
	req := CancelOrderRequestParam{
		InstrumentID:  instrumentID,
		OrderID:       ord.OrderID,
		ClientOrderID: ord.ClientOrderID,
	}
	spotWebsocket, err := ok.Websocket.GetAssetWebsocket(asset.Spot)
	if err == nil && spotWebsocket.CanUseAuthenticatedWebsocketForWrapper() {
		_, err = ok.WsCancelOrder(req)
	} else {
		_, err = ok.CancelSingleOrder(ctx, req)
	}
	return err
}

// CancelBatchOrders cancels orders by their corresponding ID numbers
func (ok *Okx) CancelBatchOrders(ctx context.Context, o []order.Cancel) (*order.CancelBatchResponse, error) {
	if len(o) > 20 {
		return nil, fmt.Errorf("%w, cannot cancel more than 20 orders", errExceedLimit)
	} else if len(o) == 0 {
		return nil, fmt.Errorf("%w, must have at least 1 cancel order", order.ErrCancelOrderIsNil)
	}
	cancelOrderParams := make([]CancelOrderRequestParam, len(o))
	var err error
	for x := range o {
		ord := o[x]
		err = ord.Validate(ord.StandardCancel())
		if err != nil {
			return nil, err
		}
		if !ok.SupportsAsset(ord.AssetType) {
			return nil, fmt.Errorf("%w: %v", asset.ErrNotSupported, ord.AssetType)
		}
		var pairFormat currency.PairFormat
		pairFormat, err = ok.GetPairFormat(ord.AssetType, true)
		if err != nil {
			return nil, err
		}
		if !ord.Pair.IsPopulated() {
			return nil, errIncompleteCurrencyPair
		}
		cancelOrderParams[x] = CancelOrderRequestParam{
			InstrumentID:  pairFormat.Format(ord.Pair),
			OrderID:       ord.OrderID,
			ClientOrderID: ord.ClientOrderID,
		}
	}
	var canceledOrders []OrderData
	spotWebsocket, err := ok.Websocket.GetAssetWebsocket(asset.Spot)
	if err == nil && spotWebsocket.CanUseAuthenticatedWebsocketForWrapper() {
		canceledOrders, err = ok.WsCancelMultipleOrder(cancelOrderParams)
	} else {
		canceledOrders, err = ok.CancelMultipleOrders(ctx, cancelOrderParams)
	}
	if err != nil {
		return nil, err
	}
	resp := &order.CancelBatchResponse{Status: make(map[string]string)}
	for x := range canceledOrders {
		resp.Status[canceledOrders[x].OrderID] = func() string {
			if canceledOrders[x].SCode != "0" && canceledOrders[x].SCode != "2" {
				return ""
			}
			return order.Cancelled.String()
		}()
	}
	return resp, nil
}

// CancelAllOrders cancels all orders associated with a currency pair
func (ok *Okx) CancelAllOrders(ctx context.Context, orderCancellation *order.Cancel) (order.CancelAllResponse, error) {
	err := orderCancellation.Validate()
	if err != nil {
		return order.CancelAllResponse{}, err
	}
	cancelAllResponse := order.CancelAllResponse{
		Status: map[string]string{},
	}
	var instrumentType string
	if orderCancellation.AssetType.IsValid() {
		err = ok.CurrencyPairs.IsAssetEnabled(orderCancellation.AssetType)
		if err != nil {
			return order.CancelAllResponse{}, err
		}
		instrumentType = ok.GetInstrumentTypeFromAssetItem(orderCancellation.AssetType)
	}
	var oType string
	if orderCancellation.Type != order.UnknownType && orderCancellation.Type != order.AnyType {
		oType, err = ok.OrderTypeString(orderCancellation.Type)
		if err != nil {
			return order.CancelAllResponse{}, err
		}
	}
	var curr string
	if orderCancellation.Pair.IsPopulated() {
		curr = orderCancellation.Pair.Upper().String()
	}
	myOrders, err := ok.GetOrderList(ctx, &OrderListRequestParams{
		InstrumentType: instrumentType,
		OrderType:      oType,
		InstrumentID:   curr,
	})
	if err != nil {
		return cancelAllResponse, err
	}
	cancelAllOrdersRequestParams := make([]CancelOrderRequestParam, len(myOrders))
ordersLoop:
	for x := range myOrders {
		switch {
		case orderCancellation.OrderID != "" || orderCancellation.ClientOrderID != "":
			if myOrders[x].OrderID == orderCancellation.OrderID ||
				myOrders[x].ClientOrderID == orderCancellation.ClientOrderID {
				cancelAllOrdersRequestParams[x] = CancelOrderRequestParam{
					OrderID:       myOrders[x].OrderID,
					ClientOrderID: myOrders[x].ClientOrderID,
				}
				break ordersLoop
			}
		case orderCancellation.Side == order.Buy || orderCancellation.Side == order.Sell:
			if myOrders[x].Side == order.Buy || myOrders[x].Side == order.Sell {
				cancelAllOrdersRequestParams[x] = CancelOrderRequestParam{
					OrderID:       myOrders[x].OrderID,
					ClientOrderID: myOrders[x].ClientOrderID,
				}
				continue
			}
		default:
			cancelAllOrdersRequestParams[x] = CancelOrderRequestParam{
				OrderID:       myOrders[x].OrderID,
				ClientOrderID: myOrders[x].ClientOrderID,
			}
		}
	}
	remaining := cancelAllOrdersRequestParams
	loop := int(math.Ceil(float64(len(remaining)) / 20.0))
	for b := 0; b < loop; b++ {
		var response []OrderData
		spotWebsocket, err := ok.Websocket.GetAssetWebsocket(asset.Spot)
		if len(remaining) > 20 {
			if err == nil && spotWebsocket.CanUseAuthenticatedWebsocketForWrapper() {
				response, err = ok.WsCancelMultipleOrder(remaining[:20])
			} else {
				response, err = ok.CancelMultipleOrders(ctx, remaining[:20])
			}
			remaining = remaining[20:]
		} else {
			if err == nil && spotWebsocket.CanUseAuthenticatedWebsocketForWrapper() {
				response, err = ok.WsCancelMultipleOrder(remaining)
			} else {
				response, err = ok.CancelMultipleOrders(ctx, remaining)
			}
		}
		if err != nil {
			if len(cancelAllResponse.Status) == 0 {
				return cancelAllResponse, err
			}
		}
		for y := range response {
			if response[y].SCode == "0" {
				cancelAllResponse.Status[response[y].OrderID] = order.Cancelled.String()
			} else {
				cancelAllResponse.Status[response[y].OrderID] = response[y].SMessage
			}
		}
	}
	return cancelAllResponse, nil
}

// GetOrderInfo returns order information based on order ID
func (ok *Okx) GetOrderInfo(ctx context.Context, orderID string, pair currency.Pair, assetType asset.Item) (*order.Detail, error) {
	if pair.IsEmpty() {
		return nil, currency.ErrCurrencyPairEmpty
	}
	if err := ok.CurrencyPairs.IsAssetEnabled(assetType); err != nil {
		return nil, err
	}

	pairFormat, err := ok.GetPairFormat(assetType, false)
	if err != nil {
		return nil, err
	}
	if !pair.IsPopulated() {
		return nil, errIncompleteCurrencyPair
	}
	instrumentID := pairFormat.Format(pair)
	if !ok.SupportsAsset(assetType) {
		return nil, fmt.Errorf("%w: %v", asset.ErrNotSupported, assetType)
	}
	orderDetail, err := ok.GetOrderDetail(ctx, &OrderDetailRequestParam{
		InstrumentID: instrumentID,
		OrderID:      orderID,
	})
	if err != nil {
		return nil, err
	}
	status, err := order.StringToOrderStatus(orderDetail.State)
	if err != nil {
		return nil, err
	}
	orderType, err := ok.OrderTypeFromString(orderDetail.OrderType)
	if err != nil {
		return nil, err
	}

	return &order.Detail{
		Amount:         orderDetail.Size.Float64(),
		Exchange:       ok.Name,
		OrderID:        orderDetail.OrderID,
		ClientOrderID:  orderDetail.ClientOrderID,
		Side:           orderDetail.Side,
		Type:           orderType,
		Pair:           pair,
		Cost:           orderDetail.Price.Float64(),
		AssetType:      assetType,
		Status:         status,
		Price:          orderDetail.Price.Float64(),
		ExecutedAmount: orderDetail.RebateAmount.Float64(),
		Date:           orderDetail.CreationTime,
		LastUpdated:    orderDetail.UpdateTime,
	}, nil
}

// GetDepositAddress returns a deposit address for a specified currency
func (ok *Okx) GetDepositAddress(ctx context.Context, c currency.Code, _, chain string) (*deposit.Address, error) {
	response, err := ok.GetCurrencyDepositAddress(ctx, c.String())
	if err != nil {
		return nil, err
	}

	// Check if a specific chain was requested
	if chain != "" {
		for x := range response {
			if !strings.EqualFold(response[x].Chain, chain) {
				continue
			}
			return &deposit.Address{
				Address: response[x].Address,
				Tag:     response[x].Tag,
				Chain:   response[x].Chain,
			}, nil
		}
		return nil, fmt.Errorf("specified chain %s not found", chain)
	}

	// If no specific chain was requested, return the first selected address (mainnet addresses are returned first by default)
	for x := range response {
		if !response[x].Selected {
			continue
		}

		return &deposit.Address{
			Address: response[x].Address,
			Tag:     response[x].Tag,
			Chain:   response[x].Chain,
		}, nil
	}
	return nil, errDepositAddressNotFound
}

// WithdrawCryptocurrencyFunds returns a withdrawal ID when a withdrawal is submitted
func (ok *Okx) WithdrawCryptocurrencyFunds(ctx context.Context, withdrawRequest *withdraw.Request) (*withdraw.ExchangeResponse, error) {
	if err := withdrawRequest.Validate(); err != nil {
		return nil, err
	}
	input := WithdrawalInput{
		ChainName:             withdrawRequest.Crypto.Chain,
		Amount:                withdrawRequest.Amount,
		Currency:              withdrawRequest.Currency.String(),
		ToAddress:             withdrawRequest.Crypto.Address,
		TransactionFee:        withdrawRequest.Crypto.FeeAmount,
		WithdrawalDestination: "3",
	}
	resp, err := ok.Withdrawal(ctx, &input)
	if err != nil {
		return nil, err
	}
	return &withdraw.ExchangeResponse{
		ID: resp.WithdrawalID,
	}, nil
}

// WithdrawFiatFunds returns a withdrawal ID when a withdrawal is
// submitted
func (ok *Okx) WithdrawFiatFunds(_ context.Context, _ *withdraw.Request) (*withdraw.ExchangeResponse, error) {
	return nil, common.ErrFunctionNotSupported
}

// WithdrawFiatFundsToInternationalBank returns a withdrawal ID when a withdrawal is submitted
func (ok *Okx) WithdrawFiatFundsToInternationalBank(_ context.Context, _ *withdraw.Request) (*withdraw.ExchangeResponse, error) {
	return nil, common.ErrFunctionNotSupported
}

// GetActiveOrders retrieves any orders that are active/open
func (ok *Okx) GetActiveOrders(ctx context.Context, req *order.MultiOrderRequest) (order.FilteredOrders, error) {
	err := req.Validate()
	if err != nil {
		return nil, err
	}
	if !req.StartTime.IsZero() && req.StartTime.Before(time.Now().Add(-kline.ThreeMonth.Duration())) {
		return nil, errOnlyThreeMonthsSupported
	}
	if !ok.SupportsAsset(req.AssetType) {
		return nil, fmt.Errorf("%w: %v", asset.ErrNotSupported, req.AssetType)
	}
	instrumentType := ok.GetInstrumentTypeFromAssetItem(req.AssetType)
	var orderType string
	if req.Type != order.UnknownType && req.Type != order.AnyType {
		orderType, err = ok.OrderTypeString(req.Type)
		if err != nil {
			return nil, err
		}
	}
	endTime := req.EndTime
	var resp []order.Detail
allOrders:
	for {
		requestParam := &OrderListRequestParams{
			OrderType:      orderType,
			End:            endTime,
			InstrumentType: instrumentType,
		}
		var orderList []OrderDetail
		orderList, err = ok.GetOrderList(ctx, requestParam)
		if err != nil {
			return nil, err
		}
		if len(orderList) == 0 {
			break
		}
		for i := range orderList {
			if req.StartTime.Equal(orderList[i].CreationTime) ||
				orderList[i].CreationTime.Before(req.StartTime) ||
				endTime == orderList[i].CreationTime {
				// reached end of orders to crawl
				break allOrders
			}
			orderSide := orderList[i].Side
			pair, err := currency.NewPairFromString(orderList[i].InstrumentID)
			if err != nil {
				return nil, err
			}
			if len(req.Pairs) > 0 {
				x := 0
				for x = range req.Pairs {
					if req.Pairs[x].Equal(pair) {
						break
					}
				}
				if !req.Pairs[x].Equal(pair) {
					continue
				}
			}
			var orderStatus order.Status
			orderStatus, err = order.StringToOrderStatus(strings.ToUpper(orderList[i].State))
			if err != nil {
				return nil, err
			}
			var oType order.Type
			oType, err = ok.OrderTypeFromString(orderList[i].OrderType)
			if err != nil {
				return nil, err
			}
			resp = append(resp, order.Detail{
				Amount:          orderList[i].Size.Float64(),
				Pair:            pair,
				Price:           orderList[i].Price.Float64(),
				ExecutedAmount:  orderList[i].FillSize.Float64(),
				RemainingAmount: orderList[i].Size.Float64() - orderList[i].FillSize.Float64(),
				Fee:             orderList[i].TransactionFee.Float64(),
				FeeAsset:        currency.NewCode(orderList[i].FeeCurrency),
				Exchange:        ok.Name,
				OrderID:         orderList[i].OrderID,
				ClientOrderID:   orderList[i].ClientOrderID,
				Type:            oType,
				Side:            orderSide,
				Status:          orderStatus,
				AssetType:       req.AssetType,
				Date:            orderList[i].CreationTime,
				LastUpdated:     orderList[i].UpdateTime,
			})
		}
		if len(orderList) < 100 {
			// Since the we passed a limit of 0 to the method GetOrderList,
			// we expect 100 orders to be retrieved if the number of orders are more that 100.
			// If not, break out of the loop to not send another request.
			break
		}
		endTime = orderList[len(orderList)-1].CreationTime
	}
	return req.Filter(ok.Name, resp), nil
}

// GetOrderHistory retrieves account order information Can Limit response to specific order status
func (ok *Okx) GetOrderHistory(ctx context.Context, req *order.MultiOrderRequest) (order.FilteredOrders, error) {
	if err := req.Validate(); err != nil {
		return nil, err
	}
	if !req.StartTime.IsZero() && req.StartTime.Before(time.Now().Add(-kline.ThreeMonth.Duration())) {
		return nil, errOnlyThreeMonthsSupported
	}
	if len(req.Pairs) == 0 {
		return nil, errMissingAtLeast1CurrencyPair
	}
	if !ok.SupportsAsset(req.AssetType) {
		return nil, fmt.Errorf("%w: %v", asset.ErrNotSupported, req.AssetType)
	}
	instrumentType := ok.GetInstrumentTypeFromAssetItem(req.AssetType)
	endTime := req.EndTime
	var resp []order.Detail
allOrders:
	for {
		orderList, err := ok.Get3MonthOrderHistory(ctx, &OrderHistoryRequestParams{
			OrderListRequestParams: OrderListRequestParams{
				InstrumentType: instrumentType,
				End:            endTime,
			},
		})
		if err != nil {
			return nil, err
		}
		if len(orderList) == 0 {
			break
		}
		for i := range orderList {
			if req.StartTime.Equal(orderList[i].CreationTime) ||
				orderList[i].CreationTime.Before(req.StartTime) ||
				endTime == orderList[i].CreationTime {
				// reached end of orders to crawl
				break allOrders
			}
			pair, err := currency.NewPairFromString(orderList[i].InstrumentID)
			if err != nil {
				return nil, err
			}
			for j := range req.Pairs {
				if !req.Pairs[j].Equal(pair) {
					continue
				}
				var orderStatus order.Status
				orderStatus, err = order.StringToOrderStatus(strings.ToUpper(orderList[i].State))
				if err != nil {
					log.Errorf(log.ExchangeSys, "%s %v", ok.Name, err)
				}
				if orderStatus == order.Active {
					continue
				}
				orderSide := orderList[i].Side
				var oType order.Type
				oType, err = ok.OrderTypeFromString(orderList[i].OrderType)
				if err != nil {
					return nil, err
				}
				orderAmount := orderList[i].Size
				if orderList[i].QuantityType == "quote_ccy" {
					// Size is quote amount.
					orderAmount /= orderList[i].AveragePrice
				}

				remainingAmount := float64(0)
				if orderStatus != order.Filled {
					remainingAmount = orderAmount.Float64() - orderList[i].AccumulatedFillSize.Float64()
				}
				resp = append(resp, order.Detail{
					Price:                orderList[i].Price.Float64(),
					AverageExecutedPrice: orderList[i].AveragePrice.Float64(),
					Amount:               orderAmount.Float64(),
					ExecutedAmount:       orderList[i].AccumulatedFillSize.Float64(),
					RemainingAmount:      remainingAmount,
					Fee:                  orderList[i].TransactionFee.Float64(),
					FeeAsset:             currency.NewCode(orderList[i].FeeCurrency),
					Exchange:             ok.Name,
					OrderID:              orderList[i].OrderID,
					ClientOrderID:        orderList[i].ClientOrderID,
					Type:                 oType,
					Side:                 orderSide,
					Status:               orderStatus,
					AssetType:            req.AssetType,
					Date:                 orderList[i].CreationTime,
					LastUpdated:          orderList[i].UpdateTime,
					Pair:                 pair,
					Cost:                 orderList[i].AveragePrice.Float64() * orderList[i].AccumulatedFillSize.Float64(),
					CostAsset:            currency.NewCode(orderList[i].RebateCurrency),
				})
			}
		}
		if len(orderList) < 100 {
			break
		}
		endTime = orderList[len(orderList)-1].CreationTime
	}
	return req.Filter(ok.Name, resp), nil
}

// GetFeeByType returns an estimate of fee based on the type of transaction
func (ok *Okx) GetFeeByType(ctx context.Context, feeBuilder *exchange.FeeBuilder) (float64, error) {
	if feeBuilder == nil {
		return 0, fmt.Errorf("%T %w", feeBuilder, common.ErrNilPointer)
	}
	if !ok.AreCredentialsValid(ctx) && feeBuilder.FeeType == exchange.CryptocurrencyTradeFee {
		feeBuilder.FeeType = exchange.OfflineTradeFee
	}
	return ok.GetFee(ctx, feeBuilder)
}

// ValidateAPICredentials validates current credentials used for wrapper
func (ok *Okx) ValidateAPICredentials(ctx context.Context, assetType asset.Item) error {
	_, err := ok.UpdateAccountInfo(ctx, assetType)
	return ok.CheckTransientError(err)
}

// GetHistoricCandles returns candles between a time period for a set time interval
func (ok *Okx) GetHistoricCandles(ctx context.Context, pair currency.Pair, a asset.Item, interval kline.Interval, start, end time.Time) (*kline.Item, error) {
	req, err := ok.GetKlineRequest(pair, a, interval, start, end, false)
	if err != nil {
		return nil, err
	}

	candles, err := ok.GetCandlesticksHistory(ctx,
		req.RequestFormatted.Base.String()+
			currency.DashDelimiter+
			req.RequestFormatted.Quote.String(),
		req.ExchangeInterval,
		start.Add(-time.Nanosecond), // Start time not inclusive of candle.
		end,
		300)
	if err != nil {
		return nil, err
	}

	timeSeries := make([]kline.Candle, len(candles))
	for x := range candles {
		timeSeries[x] = kline.Candle{
			Time:   candles[x].OpenTime,
			Open:   candles[x].OpenPrice,
			High:   candles[x].HighestPrice,
			Low:    candles[x].LowestPrice,
			Close:  candles[x].ClosePrice,
			Volume: candles[x].Volume,
		}
	}
	return req.ProcessResponse(timeSeries)
}

// GetHistoricCandlesExtended returns candles between a time period for a set time interval
func (ok *Okx) GetHistoricCandlesExtended(ctx context.Context, pair currency.Pair, a asset.Item, interval kline.Interval, start, end time.Time) (*kline.Item, error) {
	req, err := ok.GetKlineExtendedRequest(pair, a, interval, start, end)
	if err != nil {
		return nil, err
	}

	count := kline.TotalCandlesPerInterval(req.Start, req.End, req.ExchangeInterval)
	if count > 1440 {
		return nil,
			fmt.Errorf("candles count: %d max lookback: %d, %w",
				count, 1440, kline.ErrRequestExceedsMaxLookback)
	}

	timeSeries := make([]kline.Candle, 0, req.Size())
	for y := range req.RangeHolder.Ranges {
		var candles []CandleStick
		candles, err = ok.GetCandlesticksHistory(ctx,
			req.RequestFormatted.Base.String()+
				currency.DashDelimiter+
				req.RequestFormatted.Quote.String(),
			req.ExchangeInterval,
			req.RangeHolder.Ranges[y].Start.Time.Add(-time.Nanosecond), // Start time not inclusive of candle.
			req.RangeHolder.Ranges[y].End.Time,
			300)
		if err != nil {
			return nil, err
		}
		for x := range candles {
			timeSeries = append(timeSeries, kline.Candle{
				Time:   candles[x].OpenTime,
				Open:   candles[x].OpenPrice,
				High:   candles[x].HighestPrice,
				Low:    candles[x].LowestPrice,
				Close:  candles[x].ClosePrice,
				Volume: candles[x].Volume,
			})
		}
	}
	return req.ProcessResponse(timeSeries)
}

// GetAvailableTransferChains returns the available transfer blockchains for the specific
// cryptocurrency
func (ok *Okx) GetAvailableTransferChains(ctx context.Context, cryptocurrency currency.Code) ([]string, error) {
	currencyChains, err := ok.GetFundingCurrencies(ctx)
	if err != nil {
		return nil, err
	}
	chains := make([]string, 0, len(currencyChains))
	for x := range currencyChains {
		if (!cryptocurrency.IsEmpty() && !strings.EqualFold(cryptocurrency.String(), currencyChains[x].Currency)) ||
			(!currencyChains[x].CanDeposit && !currencyChains[x].CanWithdraw) ||
			// Lightning network is currently not supported by transfer chains
			// as it is an invoice string which is generated per request and is
			// not a static address. TODO: Add a hook to generate a new invoice
			// string per request.
			(currencyChains[x].Chain != "" && currencyChains[x].Chain == "BTC-Lightning") {
			continue
		}
		chains = append(chains, currencyChains[x].Chain)
	}
	return chains, nil
}

// getInstrumentsForOptions returns the instruments for options asset type
func (ok *Okx) getInstrumentsForOptions(ctx context.Context) ([]Instrument, error) {
	underlyings, err := ok.GetPublicUnderlyings(context.Background(), okxInstTypeOption)
	if err != nil {
		return nil, err
	}
	var insts []Instrument
	for x := range underlyings {
		var instruments []Instrument
		instruments, err = ok.GetInstruments(ctx, &InstrumentsFetchParams{
			InstrumentType: okxInstTypeOption,
			Underlying:     underlyings[x],
		})
		if err != nil {
			return nil, err
		}
		insts = append(insts, instruments...)
	}
	return insts, nil
}

// getInstrumentsForAsset returns the instruments for an asset type
func (ok *Okx) getInstrumentsForAsset(ctx context.Context, a asset.Item) ([]Instrument, error) {
	if !ok.SupportsAsset(a) {
		return nil, fmt.Errorf("%w: %v", asset.ErrNotSupported, a)
	}

	var instType string
	switch a {
	case asset.Options:
		return ok.getInstrumentsForOptions(ctx)
	case asset.Spot:
		instType = okxInstTypeSpot
	case asset.Futures:
		instType = okxInstTypeFutures
	case asset.PerpetualSwap:
		instType = okxInstTypeSwap
	case asset.Margin:
		instType = okxInstTypeMargin
	}

	return ok.GetInstruments(ctx, &InstrumentsFetchParams{
		InstrumentType: instType,
	})
}

// GetLatestFundingRates returns the latest funding rates data
func (ok *Okx) GetLatestFundingRates(ctx context.Context, r *fundingrate.LatestRateRequest) ([]fundingrate.LatestRateResponse, error) {
	if r == nil {
		return nil, fmt.Errorf("%w LatestRateRequest", common.ErrNilPointer)
	}
	if r.Asset != asset.PerpetualSwap {
		return nil, fmt.Errorf("%w %v", futures.ErrNotPerpetualFuture, r.Asset)
	}
	if r.Pair.IsEmpty() {
		return nil, fmt.Errorf("%w, pair required", currency.ErrCurrencyPairEmpty)
	}
	format, err := ok.GetPairFormat(r.Asset, true)
	if err != nil {
		return nil, err
	}
	fPair := r.Pair.Format(format)
	pairRate := fundingrate.LatestRateResponse{
		TimeChecked: time.Now(),
		Exchange:    ok.Name,
		Asset:       r.Asset,
		Pair:        fPair,
	}
	fr, err := ok.GetSingleFundingRate(ctx, fPair.String())
	if err != nil {
		return nil, err
	}
	var fri time.Duration
	if len(ok.Features.Supports.FuturesCapabilities.SupportedFundingRateFrequencies) == 1 {
		// can infer funding rate interval from the only funding rate frequency defined
		for k := range ok.Features.Supports.FuturesCapabilities.SupportedFundingRateFrequencies {
			fri = k.Duration()
		}
	}
	pairRate.LatestRate = fundingrate.Rate{
		// okx funding rate is settlement time, not when it started
		Time: fr.FundingTime.Time().Add(-fri),
		Rate: fr.FundingRate.Decimal(),
	}
	if r.IncludePredictedRate {
		pairRate.TimeOfNextRate = fr.NextFundingTime.Time()
		pairRate.PredictedUpcomingRate = fundingrate.Rate{
			Time: fr.NextFundingTime.Time().Add(-fri),
			Rate: fr.NextFundingRate.Decimal(),
		}
	}
	return []fundingrate.LatestRateResponse{pairRate}, nil
}

// GetHistoricalFundingRates returns funding rates for a given asset and currency for a time period
func (ok *Okx) GetHistoricalFundingRates(ctx context.Context, r *fundingrate.HistoricalRatesRequest) (*fundingrate.HistoricalRates, error) {
	if r == nil {
		return nil, fmt.Errorf("%w HistoricalRatesRequest", common.ErrNilPointer)
	}
	requestLimit := 100
	sd := r.StartDate
	maxLookback := time.Now().Add(-ok.Features.Supports.FuturesCapabilities.MaximumFundingRateHistory)
	if r.StartDate.Before(maxLookback) {
		if r.RespectHistoryLimits {
			r.StartDate = maxLookback
		} else {
			return nil, fmt.Errorf("%w earliest date is %v", fundingrate.ErrFundingRateOutsideLimits, maxLookback)
		}
		if r.EndDate.Before(maxLookback) {
			return nil, futures.ErrGetFundingDataRequired
		}
		r.StartDate = maxLookback
	}
	format, err := ok.GetPairFormat(r.Asset, true)
	if err != nil {
		return nil, err
	}
	fPair := r.Pair.Format(format)
	pairRate := fundingrate.HistoricalRates{
		Exchange:  ok.Name,
		Asset:     r.Asset,
		Pair:      fPair,
		StartDate: r.StartDate,
		EndDate:   r.EndDate,
	}
	// map of time indexes, allowing for easy lookup of slice index from unix time data
	mti := make(map[int64]int)
	for {
		if sd.Equal(r.EndDate) || sd.After(r.EndDate) {
			break
		}
		var frh []FundingRateResponse
		frh, err = ok.GetFundingRateHistory(ctx, fPair.String(), sd, r.EndDate, int64(requestLimit))
		if err != nil {
			return nil, err
		}
		if len(frh) == 0 {
			break
		}
		for i := range frh {
			if r.IncludePayments {
				mti[frh[i].FundingTime.Time().Unix()] = i
			}
			pairRate.FundingRates = append(pairRate.FundingRates, fundingrate.Rate{
				Time: frh[i].FundingTime.Time(),
				Rate: frh[i].RealisedRate.Decimal(),
			})
		}
		if len(frh) < requestLimit {
			break
		}
		sd = frh[len(frh)-1].FundingTime.Time()
	}
	var fr *FundingRateResponse
	fr, err = ok.GetSingleFundingRate(ctx, fPair.String())
	if err != nil {
		return nil, err
	}
	if fr == nil {
		return nil, fmt.Errorf("%w GetSingleFundingRate", common.ErrNilPointer)
	}
	pairRate.LatestRate = fundingrate.Rate{
		Time: fr.FundingTime.Time(),
		Rate: fr.FundingRate.Decimal(),
	}
	pairRate.TimeOfNextRate = fr.NextFundingTime.Time()
	if r.IncludePredictedRate {
		pairRate.PredictedUpcomingRate = fundingrate.Rate{
			Time: fr.NextFundingTime.Time(),
			Rate: fr.NextFundingRate.Decimal(),
		}
	}
	if r.IncludePayments {
		pairRate.PaymentCurrency = r.Pair.Base
		if !r.PaymentCurrency.IsEmpty() {
			pairRate.PaymentCurrency = r.PaymentCurrency
		}
		sd = r.StartDate
		billDetailsFunc := ok.GetBillsDetail3Months
		if time.Since(r.StartDate) < kline.OneWeek.Duration() {
			billDetailsFunc = ok.GetBillsDetailLast7Days
		}
		for {
			if sd.Equal(r.EndDate) || sd.After(r.EndDate) {
				break
			}
			var fri time.Duration
			if len(ok.Features.Supports.FuturesCapabilities.SupportedFundingRateFrequencies) == 1 {
				// can infer funding rate interval from the only funding rate frequency defined
				for k := range ok.Features.Supports.FuturesCapabilities.SupportedFundingRateFrequencies {
					fri = k.Duration()
				}
			}
			var billDetails []BillsDetailResponse
			billDetails, err = billDetailsFunc(ctx, &BillsDetailQueryParameter{
				InstrumentType: ok.GetInstrumentTypeFromAssetItem(r.Asset),
				Currency:       pairRate.PaymentCurrency.String(),
				BillType:       137,
				BeginTime:      sd,
				EndTime:        r.EndDate,
				Limit:          int64(requestLimit),
			})
			if err != nil {
				return nil, err
			}
			for i := range billDetails {
				if index, okay := mti[billDetails[i].Timestamp.Time().Truncate(fri).Unix()]; okay {
					pairRate.FundingRates[index].Payment = billDetails[i].ProfitAndLoss.Decimal()
					continue
				}
			}
			if len(billDetails) < requestLimit {
				break
			}
			sd = billDetails[len(billDetails)-1].Timestamp.Time()
		}

		for i := range pairRate.FundingRates {
			pairRate.PaymentSum = pairRate.PaymentSum.Add(pairRate.FundingRates[i].Payment)
		}
	}
	return &pairRate, nil
}

// IsPerpetualFutureCurrency ensures a given asset and currency is a perpetual future
func (ok *Okx) IsPerpetualFutureCurrency(a asset.Item, _ currency.Pair) (bool, error) {
	return a == asset.PerpetualSwap, nil
}

// SetMarginType sets the default margin type for when opening a new position
// okx allows this to be set with an order, however this sets a default
func (ok *Okx) SetMarginType(_ context.Context, _ asset.Item, _ currency.Pair, _ margin.Type) error {
	return fmt.Errorf("%w margin type is set per order", common.ErrFunctionNotSupported)
}

// SetCollateralMode sets the collateral type for your account
func (ok *Okx) SetCollateralMode(_ context.Context, _ asset.Item, _ collateral.Mode) error {
	return fmt.Errorf("%w must be set via website", common.ErrFunctionNotSupported)
}

// GetCollateralMode returns the collateral type for your account
func (ok *Okx) GetCollateralMode(ctx context.Context, item asset.Item) (collateral.Mode, error) {
	if !ok.SupportsAsset(item) {
		return 0, fmt.Errorf("%w: %v", asset.ErrNotSupported, item)
	}
	cfg, err := ok.GetAccountConfiguration(ctx)
	if err != nil {
		return 0, err
	}
	switch cfg[0].AccountLevel {
	case 1:
		if item != asset.Spot {
			return 0, fmt.Errorf("%w %v", asset.ErrNotSupported, item)
		}
		fallthrough
	case 2:
		return collateral.SingleMode, nil
	case 3:
		return collateral.MultiMode, nil
	case 4:
		return collateral.PortfolioMode, nil
	default:
		return collateral.UnknownMode, fmt.Errorf("%w %v", order.ErrCollateralInvalid, cfg[0].AccountLevel)
	}
}

// ChangePositionMargin will modify a position/currencies margin parameters
func (ok *Okx) ChangePositionMargin(ctx context.Context, req *margin.PositionChangeRequest) (*margin.PositionChangeResponse, error) {
	if req == nil {
		return nil, fmt.Errorf("%w PositionChangeRequest", common.ErrNilPointer)
	}
	if !ok.SupportsAsset(req.Asset) {
		return nil, fmt.Errorf("%w: %v", asset.ErrNotSupported, req.Asset)
	}
	if req.NewAllocatedMargin == 0 {
		return nil, fmt.Errorf("%w %v %v", margin.ErrNewAllocatedMarginRequired, req.Asset, req.Pair)
	}
	if req.OriginalAllocatedMargin == 0 {
		return nil, margin.ErrOriginalPositionMarginRequired
	}
	if req.MarginType != margin.Isolated {
		return nil, fmt.Errorf("%w %v", margin.ErrMarginTypeUnsupported, req.MarginType)
	}
	pairFormat, err := ok.GetPairFormat(req.Asset, true)
	if err != nil {
		return nil, err
	}
	fPair := req.Pair.Format(pairFormat)
	marginType := "add"
	amt := req.NewAllocatedMargin - req.OriginalAllocatedMargin
	if req.NewAllocatedMargin < req.OriginalAllocatedMargin {
		marginType = "reduce"
		amt = req.OriginalAllocatedMargin - req.NewAllocatedMargin
	}
	if req.MarginSide == "" {
		req.MarginSide = "net"
	}
	r := &IncreaseDecreaseMarginInput{
		InstrumentID: fPair.String(),
		PositionSide: req.MarginSide,
		Type:         marginType,
		Amount:       amt,
	}

	if req.Asset == asset.Margin {
		r.Currency = req.Pair.Base.Item.Symbol
	}

	resp, err := ok.IncreaseDecreaseMargin(ctx, r)
	if err != nil {
		return nil, err
	}

	return &margin.PositionChangeResponse{
		Exchange:        ok.Name,
		Pair:            req.Pair,
		Asset:           req.Asset,
		AllocatedMargin: resp.Amount.Float64(),
		MarginType:      req.MarginType,
	}, nil
}

// GetFuturesPositionSummary returns position summary details for an active position
func (ok *Okx) GetFuturesPositionSummary(ctx context.Context, req *futures.PositionSummaryRequest) (*futures.PositionSummary, error) {
	if req == nil {
		return nil, fmt.Errorf("%w PositionSummaryRequest", common.ErrNilPointer)
	}
	if req.CalculateOffline {
		return nil, common.ErrCannotCalculateOffline
	}
	if !ok.SupportsAsset(req.Asset) || !req.Asset.IsFutures() {
		return nil, fmt.Errorf("%w %v", asset.ErrNotSupported, req.Asset)
	}
	fPair, err := ok.FormatExchangeCurrency(req.Pair, req.Asset)
	if err != nil {
		return nil, err
	}
	instrumentType := ok.GetInstrumentTypeFromAssetItem(req.Asset)

	var contracts []futures.Contract
	contracts, err = ok.GetFuturesContractDetails(ctx, req.Asset)
	if err != nil {
		return nil, err
	}
	multiplier := 1.0
	var contractSettlementType futures.ContractSettlementType
	for i := range contracts {
		if !contracts[i].Name.Equal(fPair) {
			continue
		}
		multiplier = contracts[i].Multiplier
		contractSettlementType = contracts[i].SettlementType
		break
	}

	positionSummaries, err := ok.GetPositions(ctx, instrumentType, fPair.String(), "")
	if err != nil {
		return nil, err
	}
	var positionSummary *AccountPosition
	for i := range positionSummaries {
		if positionSummaries[i].QuantityOfPosition.Float64() <= 0 {
			continue
		}
		positionSummary = &positionSummaries[i]
		break
	}
	if positionSummary == nil {
		return nil, fmt.Errorf("%w, received '%v', no positions found", errOnlyOneResponseExpected, len(positionSummaries))
	}
	marginMode := margin.Isolated
	if positionSummary.MarginMode == "cross" {
		marginMode = margin.Multi
	}

	acc, err := ok.AccountBalance(ctx, "")
	if err != nil {
		return nil, err
	}
	if len(acc) != 1 {
		return nil, fmt.Errorf("%w, received '%v'", errOnlyOneResponseExpected, len(acc))
	}
	var (
		freeCollateral, totalCollateral, equityOfCurrency, frozenBalance,
		availableEquity, cashBalance, discountEquity,
		equityUSD, totalEquity, isolatedEquity, isolatedLiabilities,
		isolatedUnrealisedProfit, notionalLeverage,
		strategyEquity decimal.Decimal
	)

	for i := range acc[0].Details {
		if acc[0].Details[i].Currency != positionSummary.Currency {
			continue
		}
		freeCollateral = acc[0].Details[i].AvailableBalance.Decimal()
		frozenBalance = acc[0].Details[i].FrozenBalance.Decimal()
		totalCollateral = freeCollateral.Add(frozenBalance)
		equityOfCurrency = acc[0].Details[i].EquityOfCurrency.Decimal()
		availableEquity = acc[0].Details[i].AvailableEquity.Decimal()
		cashBalance = acc[0].Details[i].CashBalance.Decimal()
		discountEquity = acc[0].Details[i].DiscountEquity.Decimal()
		equityUSD = acc[0].Details[i].EquityUsd.Decimal()
		totalEquity = acc[0].Details[i].TotalEquity.Decimal()
		isolatedEquity = acc[0].Details[i].IsoEquity.Decimal()
		isolatedLiabilities = acc[0].Details[i].IsolatedLiabilities.Decimal()
		isolatedUnrealisedProfit = acc[0].Details[i].IsoUpl.Decimal()
		notionalLeverage = acc[0].Details[i].NotionalLever.Decimal()
		strategyEquity = acc[0].Details[i].StrategyEquity.Decimal()

		break
	}
	collateralMode, err := ok.GetCollateralMode(ctx, req.Asset)
	if err != nil {
		return nil, err
	}
	return &futures.PositionSummary{
		Pair:            req.Pair,
		Asset:           req.Asset,
		MarginType:      marginMode,
		CollateralMode:  collateralMode,
		Currency:        currency.NewCode(positionSummary.Currency),
		AvailableEquity: availableEquity,
		CashBalance:     cashBalance,
		DiscountEquity:  discountEquity,
		EquityUSD:       equityUSD,

		IsolatedEquity:               isolatedEquity,
		IsolatedLiabilities:          isolatedLiabilities,
		IsolatedUPL:                  isolatedUnrealisedProfit,
		NotionalLeverage:             notionalLeverage,
		TotalEquity:                  totalEquity,
		StrategyEquity:               strategyEquity,
		IsolatedMargin:               positionSummary.Margin.Decimal(),
		NotionalSize:                 positionSummary.NotionalUsd.Decimal(),
		Leverage:                     positionSummary.Leverage.Decimal(),
		MaintenanceMarginRequirement: positionSummary.MaintenanceMarginRequirement.Decimal(),
		InitialMarginRequirement:     positionSummary.InitialMarginRequirement.Decimal(),
		EstimatedLiquidationPrice:    positionSummary.LiquidationPrice.Decimal(),
		CollateralUsed:               positionSummary.Margin.Decimal(),
		MarkPrice:                    positionSummary.MarkPrice.Decimal(),
		CurrentSize:                  positionSummary.QuantityOfPosition.Decimal().Mul(decimal.NewFromFloat(multiplier)),
		ContractSize:                 positionSummary.QuantityOfPosition.Decimal(),
		ContractMultiplier:           decimal.NewFromFloat(multiplier),
		ContractSettlementType:       contractSettlementType,
		AverageOpenPrice:             positionSummary.AveragePrice.Decimal(),
		UnrealisedPNL:                positionSummary.UPNL.Decimal(),
		MaintenanceMarginFraction:    positionSummary.MarginRatio.Decimal(),
		FreeCollateral:               freeCollateral,
		TotalCollateral:              totalCollateral,
		FrozenBalance:                frozenBalance,
		EquityOfCurrency:             equityOfCurrency,
	}, nil
}

// GetFuturesPositionOrders returns the orders for futures positions
func (ok *Okx) GetFuturesPositionOrders(ctx context.Context, req *futures.PositionsRequest) ([]futures.PositionResponse, error) {
	if req == nil {
		return nil, fmt.Errorf("%w PositionSummaryRequest", common.ErrNilPointer)
	}
	if !ok.SupportsAsset(req.Asset) || !req.Asset.IsFutures() {
		return nil, fmt.Errorf("%w %v", asset.ErrNotSupported, req.Asset)
	}
	if time.Since(req.StartDate) > ok.Features.Supports.MaximumOrderHistory {
		if req.RespectOrderHistoryLimits {
			req.StartDate = time.Now().Add(-ok.Features.Supports.MaximumOrderHistory)
		} else {
			return nil, fmt.Errorf("%w max lookup %v", futures.ErrOrderHistoryTooLarge, time.Now().Add(-ok.Features.Supports.MaximumOrderHistory))
		}
	}
	err := common.StartEndTimeCheck(req.StartDate, req.EndDate)
	if err != nil {
		return nil, err
	}
	resp := make([]futures.PositionResponse, len(req.Pairs))
	var contracts []futures.Contract
	contracts, err = ok.GetFuturesContractDetails(ctx, req.Asset)
	if err != nil {
		return nil, err
	}
	for i := range req.Pairs {
		fPair, err := ok.FormatExchangeCurrency(req.Pairs[i], req.Asset)
		if err != nil {
			return nil, err
		}
		instrumentType := ok.GetInstrumentTypeFromAssetItem(req.Asset)

		multiplier := 1.0
		var contractSettlementType futures.ContractSettlementType
		if req.Asset.IsFutures() {
			for j := range contracts {
				if !contracts[j].Name.Equal(fPair) {
					continue
				}
				multiplier = contracts[j].Multiplier
				contractSettlementType = contracts[j].SettlementType
				break
			}
		}

		resp[i] = futures.PositionResponse{
			Pair:                   req.Pairs[i],
			Asset:                  req.Asset,
			ContractSettlementType: contractSettlementType,
		}

		var positions []OrderDetail
		historyRequest := &OrderHistoryRequestParams{
			OrderListRequestParams: OrderListRequestParams{
				InstrumentType: instrumentType,
				InstrumentID:   fPair.String(),
				Start:          req.StartDate,
				End:            req.EndDate,
			},
		}
		if time.Since(req.StartDate) <= time.Hour*24*7 {
			positions, err = ok.Get7DayOrderHistory(ctx, historyRequest)
		} else {
			positions, err = ok.Get3MonthOrderHistory(ctx, historyRequest)
		}
		if err != nil {
			return nil, err
		}
		for j := range positions {
			if req.Pairs[i].String() != positions[j].InstrumentID {
				continue
			}
			var orderStatus order.Status
			orderStatus, err = order.StringToOrderStatus(strings.ToUpper(positions[j].State))
			if err != nil {
				log.Errorf(log.ExchangeSys, "%s %v", ok.Name, err)
			}
			orderSide := positions[j].Side
			var oType order.Type
			oType, err = ok.OrderTypeFromString(positions[j].OrderType)
			if err != nil {
				return nil, err
			}
			orderAmount := positions[j].Size
			if positions[j].QuantityType == "quote_ccy" {
				// Size is quote amount.
				orderAmount /= positions[j].AveragePrice
			}

			remainingAmount := float64(0)
			if orderStatus != order.Filled {
				remainingAmount = orderAmount.Float64() - positions[j].AccumulatedFillSize.Float64()
			}
			cost := positions[j].AveragePrice.Float64() * positions[j].AccumulatedFillSize.Float64()
			if multiplier != 1 {
				cost *= multiplier
			}
			resp[i].Orders = append(resp[i].Orders, order.Detail{
				Price:                positions[j].Price.Float64(),
				AverageExecutedPrice: positions[j].AveragePrice.Float64(),
				Amount:               orderAmount.Float64() * multiplier,
				ContractAmount:       orderAmount.Float64(),
				ExecutedAmount:       positions[j].AccumulatedFillSize.Float64(),
				RemainingAmount:      remainingAmount,
				Fee:                  positions[j].TransactionFee.Float64(),
				FeeAsset:             currency.NewCode(positions[j].FeeCurrency),
				Exchange:             ok.Name,
				OrderID:              positions[j].OrderID,
				ClientOrderID:        positions[j].ClientOrderID,
				Type:                 oType,
				Side:                 orderSide,
				Status:               orderStatus,
				AssetType:            req.Asset,
				Date:                 positions[j].CreationTime,
				LastUpdated:          positions[j].UpdateTime,
				Pair:                 req.Pairs[i],
				Cost:                 cost,
				CostAsset:            currency.NewCode(positions[j].RebateCurrency),
			})
		}
	}
	return resp, nil
}

// SetLeverage sets the account's initial leverage for the asset type and pair
func (ok *Okx) SetLeverage(ctx context.Context, item asset.Item, pair currency.Pair, marginType margin.Type, amount float64, orderSide order.Side) error {
	posSide := "net"
	switch item {
	case asset.Futures, asset.PerpetualSwap:
		if marginType == margin.Isolated {
			switch {
			case orderSide == order.UnknownSide:
				return errOrderSideRequired
			case orderSide.IsLong():
				posSide = "long"
			case orderSide.IsShort():
				posSide = "short"
			default:
				return fmt.Errorf("%w %v requires long/short", errInvalidOrderSide, orderSide)
			}
		}
		fallthrough
	case asset.Margin, asset.Options:
		instrumentID, err := ok.FormatSymbol(pair, item)
		if err != nil {
			return err
		}

		marginMode := ok.marginTypeToString(marginType)
		_, err = ok.SetLeverageRate(ctx, SetLeverageInput{
			Leverage:     amount,
			MarginMode:   marginMode,
			InstrumentID: instrumentID,
			PositionSide: posSide,
		})
		return err
	default:
		return fmt.Errorf("%w %v", asset.ErrNotSupported, item)
	}
}

// GetLeverage gets the account's initial leverage for the asset type and pair
func (ok *Okx) GetLeverage(ctx context.Context, item asset.Item, pair currency.Pair, marginType margin.Type, orderSide order.Side) (float64, error) {
	var inspectLeverage bool
	switch item {
	case asset.Futures, asset.PerpetualSwap:
		if marginType == margin.Isolated {
			switch {
			case orderSide == order.UnknownSide:
				return 0, errOrderSideRequired
			case orderSide.IsLong(), orderSide.IsShort():
				inspectLeverage = true
			default:
				return 0, fmt.Errorf("%w %v requires long/short", errInvalidOrderSide, orderSide)
			}
		}
		fallthrough
	case asset.Margin, asset.Options:
		instrumentID, err := ok.FormatSymbol(pair, item)
		if err != nil {
			return -1, err
		}
		marginMode := ok.marginTypeToString(marginType)
		lev, err := ok.GetLeverageRate(ctx, instrumentID, marginMode)
		if err != nil {
			return -1, err
		}
		if len(lev) == 0 {
			return -1, fmt.Errorf("%w %v %v %s", futures.ErrPositionNotFound, item, pair, marginType)
		}
		if inspectLeverage {
			for i := range lev {
				if lev[i].PositionSide == orderSide.Lower() {
					return lev[i].Leverage.Float64(), nil
				}
			}
		}

		// leverage is the same across positions
		return lev[0].Leverage.Float64(), nil
	default:
		return -1, fmt.Errorf("%w %v", asset.ErrNotSupported, item)
	}
}

// GetFuturesContractDetails returns details about futures contracts
func (ok *Okx) GetFuturesContractDetails(ctx context.Context, item asset.Item) ([]futures.Contract, error) {
	if !item.IsFutures() {
		return nil, futures.ErrNotFuturesAsset
	}
	if !ok.SupportsAsset(item) || item == asset.Options {
		return nil, fmt.Errorf("%w %v", asset.ErrNotSupported, item)
	}
	instType := ok.GetInstrumentTypeFromAssetItem(item)
	result, err := ok.GetInstruments(ctx, &InstrumentsFetchParams{
		InstrumentType: instType,
	})
	if err != nil {
		return nil, err
	}
	resp := make([]futures.Contract, len(result))
	for i := range result {
		var cp, underlying currency.Pair
		underlying, err = currency.NewPairFromString(result[i].Underlying)
		if err != nil {
			return nil, err
		}
		cp, err = currency.NewPairFromString(result[i].InstrumentID)
		if err != nil {
			return nil, err
		}
		settleCurr := currency.NewCode(result[i].SettlementCurrency)
		var ct futures.ContractType
		if item == asset.PerpetualSwap {
			ct = futures.Perpetual
		} else {
			switch result[i].Alias {
			case "this_week", "next_week":
				ct = futures.Weekly
			case "quarter", "next_quarter":
				ct = futures.Quarterly
			}
		}
		contractSettlementType := futures.Linear
		if result[i].SettlementCurrency == result[i].BaseCurrency {
			contractSettlementType = futures.Inverse
		}
		resp[i] = futures.Contract{
			Exchange:             ok.Name,
			Name:                 cp,
			Underlying:           underlying,
			Asset:                item,
			StartDate:            result[i].ListTime.Time,
			EndDate:              result[i].ExpTime.Time,
			IsActive:             result[i].State == "live",
			Status:               result[i].State,
			Type:                 ct,
			SettlementType:       contractSettlementType,
			SettlementCurrencies: currency.Currencies{settleCurr},
			MarginCurrency:       settleCurr,
			Multiplier:           result[i].ContractValue.Float64(),
			MaxLeverage:          result[i].MaxLeverage.Float64(),
		}
	}
	return resp, nil
}

// GetOpenInterest returns the open interest rate for a given asset pair
func (ok *Okx) GetOpenInterest(ctx context.Context, k ...key.PairAsset) ([]futures.OpenInterest, error) {
	for i := range k {
		if k[i].Asset != asset.Futures && k[i].Asset != asset.PerpetualSwap {
			// avoid API calls or returning errors after a successful retrieval
			return nil, fmt.Errorf("%w %v %v", asset.ErrNotSupported, k[i].Asset, k[i].Pair())
		}
	}
	if len(k) != 1 {
		var resp []futures.OpenInterest
		// TODO: Options support
		instTypes := map[string]asset.Item{
			"SWAP":    asset.PerpetualSwap,
			"FUTURES": asset.Futures,
		}
		for instType, v := range instTypes {
			oid, err := ok.GetOpenInterestData(ctx, instType, "", "")
			if err != nil {
				return nil, err
			}
			for j := range oid {
				p, isEnabled, err := ok.MatchSymbolCheckEnabled(oid[j].InstrumentID, v, true)
				if err != nil && !errors.Is(err, currency.ErrPairNotFound) {
					return nil, err
				}
				if !isEnabled {
					continue
				}
				var appendData bool
				for j := range k {
					if k[j].Pair().Equal(p) {
						appendData = true
						break
					}
				}
				if len(k) > 0 && !appendData {
					continue
				}
				resp = append(resp, futures.OpenInterest{
					Key: key.ExchangePairAsset{
						Exchange: ok.Name,
						Base:     p.Base.Item,
						Quote:    p.Quote.Item,
						Asset:    v,
					},
					OpenInterest: oid[j].OpenInterest.Float64(),
				})
			}
		}
		return resp, nil
	}
	resp := make([]futures.OpenInterest, 1)
	instTypes := map[asset.Item]string{
		asset.PerpetualSwap: "SWAP",
		asset.Futures:       "FUTURES",
	}
	pFmt, err := ok.FormatSymbol(k[0].Pair(), k[0].Asset)
	if err != nil {
		return nil, err
	}
	oid, err := ok.GetOpenInterestData(ctx, instTypes[k[0].Asset], "", pFmt)
	if err != nil {
		return nil, err
	}
	for i := range oid {
		p, isEnabled, err := ok.MatchSymbolCheckEnabled(oid[i].InstrumentID, k[0].Asset, true)
		if err != nil && !errors.Is(err, currency.ErrPairNotFound) {
			return nil, err
		}
		if !isEnabled {
			continue
		}
		resp[0] = futures.OpenInterest{
			Key: key.ExchangePairAsset{
				Exchange: ok.Name,
				Base:     p.Base.Item,
				Quote:    p.Quote.Item,
				Asset:    k[0].Asset,
			},
			OpenInterest: oid[i].OpenInterest.Float64(),
		}
	}
	return resp, nil
}

// GetCurrencyTradeURL returns the URL to the exchange's trade page for the given asset and currency pair
func (ok *Okx) GetCurrencyTradeURL(ctx context.Context, a asset.Item, cp currency.Pair) (string, error) {
	_, err := ok.CurrencyPairs.IsPairEnabled(cp, a)
	if err != nil {
		return "", err
	}
	cp.Delimiter = currency.DashDelimiter
	switch a {
	case asset.Spot:
		return baseURL + tradeSpot + cp.Lower().String(), nil
	case asset.Margin:
		return baseURL + tradeMargin + cp.Lower().String(), nil
	case asset.PerpetualSwap:
		return baseURL + tradePerps + cp.Lower().String(), nil
	case asset.Options:
		return baseURL + tradeOptions + cp.Base.Lower().String() + "-usd", nil
	case asset.Futures:
		cp, err = ok.FormatExchangeCurrency(cp, a)
		if err != nil {
			return "", err
		}
		insts, err := ok.GetInstruments(ctx, &InstrumentsFetchParams{
			InstrumentType: okxInstTypeFutures,
			InstrumentID:   cp.String(),
		})
		if err != nil {
			return "", err
		}
		if len(insts) != 1 {
			return "", fmt.Errorf("%w response len: %v currency expected: %v", errOnlyOneResponseExpected, len(insts), cp)
		}
		var ct string
		switch insts[0].Alias {
		case "this_week":
			ct = "-weekly"
		case "next_week":
			ct = "-biweekly"
		case "this_month":
			ct = "-monthly"
		case "next_month":
			ct = "-bimonthly"
		case "quarter":
			ct = "-quarterly"
		case "next_quarter":
			ct = "-biquarterly"
		}
		return baseURL + tradeFutures + strings.ToLower(insts[0].Underlying) + ct, nil
	default:
		return "", fmt.Errorf("%w %v", asset.ErrNotSupported, a)
	}
}<|MERGE_RESOLUTION|>--- conflicted
+++ resolved
@@ -168,11 +168,7 @@
 		log.Errorln(log.ExchangeSys, err)
 	}
 
-<<<<<<< HEAD
 	ok.Websocket = stream.NewWrapper()
-=======
-	ok.Websocket = stream.NewWebsocket()
->>>>>>> 59469331
 	ok.WebsocketResponseMaxLimit = okxWebsocketResponseMaxLimit
 	ok.WebsocketResponseCheckTimeout = okxWebsocketResponseMaxLimit
 	ok.WebsocketOrderbookBufferLimit = exchange.DefaultWebsocketOrderbookBufferLimit
@@ -785,8 +781,7 @@
 			orderRequest.PositionSide = positionSideShort
 		}
 	}
-	spotWebsocket, err := ok.Websocket.GetAssetWebsocket(asset.Spot)
-	if err == nil && spotWebsocket.CanUseAuthenticatedWebsocketForWrapper() {
+	if ok.Websocket.CanUseAuthenticatedWebsocketForWrapper() {
 		placeOrderResponse, err = ok.WsPlaceOrder(orderRequest)
 		if err != nil {
 			return nil, err
@@ -836,8 +831,7 @@
 		OrderID:       action.OrderID,
 		ClientOrderID: action.ClientOrderID,
 	}
-	spotWebsocket, err := ok.Websocket.GetAssetWebsocket(asset.Spot)
-	if err == nil && spotWebsocket.CanUseAuthenticatedWebsocketForWrapper() {
+	if ok.Websocket.CanUseAuthenticatedWebsocketForWrapper() {
 		_, err = ok.WsAmendOrder(&amendRequest)
 	} else {
 		_, err = ok.AmendOrder(ctx, &amendRequest)
@@ -869,8 +863,7 @@
 		OrderID:       ord.OrderID,
 		ClientOrderID: ord.ClientOrderID,
 	}
-	spotWebsocket, err := ok.Websocket.GetAssetWebsocket(asset.Spot)
-	if err == nil && spotWebsocket.CanUseAuthenticatedWebsocketForWrapper() {
+	if ok.Websocket.CanUseAuthenticatedWebsocketForWrapper() {
 		_, err = ok.WsCancelOrder(req)
 	} else {
 		_, err = ok.CancelSingleOrder(ctx, req)
@@ -911,8 +904,7 @@
 		}
 	}
 	var canceledOrders []OrderData
-	spotWebsocket, err := ok.Websocket.GetAssetWebsocket(asset.Spot)
-	if err == nil && spotWebsocket.CanUseAuthenticatedWebsocketForWrapper() {
+	if ok.Websocket.CanUseAuthenticatedWebsocketForWrapper() {
 		canceledOrders, err = ok.WsCancelMultipleOrder(cancelOrderParams)
 	} else {
 		canceledOrders, err = ok.CancelMultipleOrders(ctx, cancelOrderParams)
@@ -1000,16 +992,15 @@
 	loop := int(math.Ceil(float64(len(remaining)) / 20.0))
 	for b := 0; b < loop; b++ {
 		var response []OrderData
-		spotWebsocket, err := ok.Websocket.GetAssetWebsocket(asset.Spot)
 		if len(remaining) > 20 {
-			if err == nil && spotWebsocket.CanUseAuthenticatedWebsocketForWrapper() {
+			if ok.Websocket.CanUseAuthenticatedWebsocketForWrapper() {
 				response, err = ok.WsCancelMultipleOrder(remaining[:20])
 			} else {
 				response, err = ok.CancelMultipleOrders(ctx, remaining[:20])
 			}
 			remaining = remaining[20:]
 		} else {
-			if err == nil && spotWebsocket.CanUseAuthenticatedWebsocketForWrapper() {
+			if ok.Websocket.CanUseAuthenticatedWebsocketForWrapper() {
 				response, err = ok.WsCancelMultipleOrder(remaining)
 			} else {
 				response, err = ok.CancelMultipleOrders(ctx, remaining)
