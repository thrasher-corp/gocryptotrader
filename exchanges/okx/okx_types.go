--- conflicted
+++ resolved
@@ -1484,18 +1484,6 @@
 
 // TradeFeeRate holds trade fee rate information for a given instrument type.
 type TradeFeeRate struct {
-<<<<<<< HEAD
-	Category         string           `json:"category"`
-	DeliveryFeeRate  string           `json:"delivery"`
-	Exercise         string           `json:"exercise"`
-	InstrumentType   string           `json:"instType"`
-	FeeRateLevel     string           `json:"level"`
-	FeeRateMaker     string           `json:"maker"`
-	FeeRateMakerUSDT string           `json:"makerU"`
-	FeeRateTaker     string           `json:"taker"`
-	FeeRateTakerUSDT string           `json:"takerU"`
-	Timestamp        okxUnixMilliTime `json:"ts"`
-=======
 	Category         string                  `json:"category"`
 	DeliveryFeeRate  string                  `json:"delivery"`
 	Exercise         string                  `json:"exercise"`
@@ -1508,7 +1496,6 @@
 	FeeRateTakerUSDT convert.StringToFloat64 `json:"takerU"`
 	FeeRateTakerUSDC convert.StringToFloat64 `json:"takerUSDC"`
 	Timestamp        okxUnixMilliTime        `json:"ts"`
->>>>>>> ef605a3c
 }
 
 // InterestAccruedData represents interest rate accrued response
